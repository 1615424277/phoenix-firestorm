/** 
 * @file llviewerobject.cpp
 * @brief Base class for viewer objects
 *
 * $LicenseInfo:firstyear=2001&license=viewerlgpl$
 * Second Life Viewer Source Code
 * Copyright (C) 2010, Linden Research, Inc.
 * 
 * This library is free software; you can redistribute it and/or
 * modify it under the terms of the GNU Lesser General Public
 * License as published by the Free Software Foundation;
 * version 2.1 of the License only.
 * 
 * This library is distributed in the hope that it will be useful,
 * but WITHOUT ANY WARRANTY; without even the implied warranty of
 * MERCHANTABILITY or FITNESS FOR A PARTICULAR PURPOSE.  See the GNU
 * Lesser General Public License for more details.
 * 
 * You should have received a copy of the GNU Lesser General Public
 * License along with this library; if not, write to the Free Software
 * Foundation, Inc., 51 Franklin Street, Fifth Floor, Boston, MA  02110-1301  USA
 * 
 * Linden Research, Inc., 945 Battery Street, San Francisco, CA  94111  USA
 * $/LicenseInfo$
 */

#include "llviewerprecompiledheaders.h"

#include "llviewerobject.h"

#include "llaudioengine.h"
#include "indra_constants.h"
#include "llmath.h"
#include "llflexibleobject.h"
#include "llviewercontrol.h"
#include "lldatapacker.h"
#include "llfasttimer.h"
#include "llfloaterreg.h"
#include "llfontgl.h"
#include "llframetimer.h"
#include "llhudicon.h"
#include "llinventory.h"
#include "llinventorydefines.h"
#include "llmaterialtable.h"
#include "llmutelist.h"
#include "llnamevalue.h"
#include "llprimitive.h"
#include "llquantize.h"
#include "llregionhandle.h"
#include "llsdserialize.h"
#include "lltree_common.h"
#include "llxfermanager.h"
#include "message.h"
#include "object_flags.h"

#include "llaudiosourcevo.h"
#include "llagent.h"
#include "llagentcamera.h"
#include "llagentwearables.h"
#include "llbbox.h"
#include "llbox.h"
#include "llcylinder.h"
#include "llcontrolavatar.h"
#include "lldrawable.h"
#include "llface.h"
#include "llfloatertools.h"
#include "llfollowcam.h"
#include "llhudtext.h"
#include "llselectmgr.h"
#include "llrendersphere.h"
#include "lltooldraganddrop.h"
#include "lluiavatar.h"
#include "llviewercamera.h"
#include "llviewertexturelist.h"
#include "llviewerinventory.h"
#include "llviewerobjectlist.h"
#include "llviewerparceloverlay.h"
#include "llviewerpartsource.h"
#include "llviewerregion.h"
#include "llviewerstats.h"
#include "llviewertextureanim.h"
#include "llviewerwindow.h" // For getSpinAxis
#include "llvoavatar.h"
#include "llvoavatarself.h"
#include "llvograss.h"
#include "llvoground.h"
#include "llvolume.h"
#include "llvolumemessage.h"
#include "llvopartgroup.h"
#include "llvosky.h"
#include "llvosurfacepatch.h"
#include "llvotree.h"
#include "llvovolume.h"
#include "llvowater.h"
#include "llworld.h"
#include "llui.h"
#include "pipeline.h"
#include "llviewernetwork.h"
#include "llvowlsky.h"
#include "llmanip.h"
#include "lltrans.h"
#include "llsdutil.h"
#include "llmediaentry.h"
#include "llfloaterperms.h"
#include "llvocache.h"
#include "llcleanup.h"
#include "llcallstack.h"
#include "llmeshrepository.h"
#include "llgl.h"
// [RLVa:KB] - Checked: 2011-05-22 (RLVa-1.3.1a)
#include "rlvactions.h"
#include "rlvcommon.h"
#include "rlvlocks.h"
// [/RLVa:KB]
#include "fsassetblacklist.h"

// <FS:Ansariel> [Legacy Bake]
#ifdef OPENSIM
#include "llviewernetwork.h"
#endif
// </FS:Ansariel> [Legacy Bake]
#include "llfloaterproperties.h" // <FS:Ansariel> Keep legacy properties floater

//#define DEBUG_UPDATE_TYPE

BOOL		LLViewerObject::sVelocityInterpolate = TRUE;
BOOL		LLViewerObject::sPingInterpolate = TRUE; 

U32			LLViewerObject::sNumZombieObjects = 0;
S32			LLViewerObject::sNumObjects = 0;
BOOL		LLViewerObject::sMapDebug = TRUE;
LLColor4	LLViewerObject::sEditSelectColor(	1.0f, 1.f, 0.f, 0.3f);	// Edit OK
LLColor4	LLViewerObject::sNoEditSelectColor(	1.0f, 0.f, 0.f, 0.3f);	// Can't edit
S32			LLViewerObject::sAxisArrowLength(50);


BOOL		LLViewerObject::sPulseEnabled(FALSE);
BOOL		LLViewerObject::sUseSharedDrawables(FALSE); // TRUE

// sMaxUpdateInterpolationTime must be greater than sPhaseOutUpdateInterpolationTime
F64Seconds	LLViewerObject::sMaxUpdateInterpolationTime(3.0);		// For motion interpolation: after X seconds with no updates, don't predict object motion
F64Seconds	LLViewerObject::sPhaseOutUpdateInterpolationTime(2.0);	// For motion interpolation: after Y seconds with no updates, taper off motion prediction
F64Seconds	LLViewerObject::sMaxRegionCrossingInterpolationTime(1.0);// For motion interpolation: don't interpolate over this time on region crossing

std::map<std::string, U32> LLViewerObject::sObjectDataMap;

// The maximum size of an object extra parameters binary (packed) block
#define MAX_OBJECT_PARAMS_SIZE 1024

// At 45 Hz collisions seem stable and objects seem
// to settle down at a reasonable rate.
// JC 3/18/2003

const F32 PHYSICS_TIMESTEP = 1.f / 45.f;
const U32 MAX_INV_FILE_READ_FAILS = 25;
const S32 MAX_OBJECT_BINARY_DATA_SIZE = 60 + 16;

const F64 INVENTORY_UPDATE_WAIT_TIME_DESYNC = 5; // seconds
const F64 INVENTORY_UPDATE_WAIT_TIME_OUTDATED = 1;

// static
LLViewerObject *LLViewerObject::createObject(const LLUUID &id, const LLPCode pcode, LLViewerRegion *regionp, S32 flags)
{
    LL_PROFILE_ZONE_SCOPED;
    //LL_DEBUGS("ObjectUpdate") << "creating " << id << LL_ENDL;
    //dumpStack("ObjectUpdateStack");
    
	LLViewerObject *res = NULL;

	if (gNonInteractive
		&& pcode != LL_PCODE_LEGACY_AVATAR
		&& pcode != LL_VO_SURFACE_PATCH
		&& pcode != LL_VO_WATER
		&& pcode != LL_VO_VOID_WATER
		&& pcode != LL_VO_WL_SKY
		&& pcode != LL_VO_SKY
		&& pcode != LL_VO_GROUND
		&& pcode != LL_VO_PART_GROUP
		)
	{
		return res;
	}
	switch (pcode)
	{
	case LL_PCODE_VOLUME:
	{
		res = new LLVOVolume(id, pcode, regionp); break;
		break;
	}
	case LL_PCODE_LEGACY_AVATAR:
	{
		if (id == gAgentID)
		{
			if (!gAgentAvatarp)
			{
				gAgentAvatarp = new LLVOAvatarSelf(id, pcode, regionp);
				gAgentAvatarp->initInstance();
// <FS:Ansariel> [Legacy Bake]
				//gAgentWearables.setAvatarObject(gAgentAvatarp);
				if (LLGridManager::getInstance()->isInSecondLife())
				{
					gAgentWearables.setAvatarObject(gAgentAvatarp);
				}
// </FS:Ansariel> [Legacy Bake]
			}
			else 
			{
				if (isAgentAvatarValid())
				{
					gAgentAvatarp->updateRegion(regionp);
				}
			}
			res = gAgentAvatarp;
		}
		else if (flags & CO_FLAG_CONTROL_AVATAR)
		{
            LLControlAvatar *control_avatar = new LLControlAvatar(id, pcode, regionp);
			control_avatar->initInstance();
			res = control_avatar;
		}
        else if (flags & CO_FLAG_UI_AVATAR)
        {
            LLUIAvatar *ui_avatar = new LLUIAvatar(id, pcode, regionp);
            ui_avatar->initInstance();
            res = ui_avatar;
        }
		else
		{
			LLVOAvatar *avatar = new LLVOAvatar(id, pcode, regionp); 
			avatar->initInstance();
			res = avatar;
		}
		break;
	}
	case LL_PCODE_LEGACY_GRASS:
	  res = new LLVOGrass(id, pcode, regionp); break;
	case LL_PCODE_LEGACY_PART_SYS:
// 	  LL_WARNS() << "Creating old part sys!" << LL_ENDL;
// 	  res = new LLVOPart(id, pcode, regionp); break;
	  res = NULL; break;
	case LL_PCODE_LEGACY_TREE:
	  res = new LLVOTree(id, pcode, regionp); break;
	case LL_PCODE_TREE_NEW:
// 	  LL_WARNS() << "Creating new tree!" << LL_ENDL;
// 	  res = new LLVOTree(id, pcode, regionp); break;
	  res = NULL; break;
	case LL_VO_SURFACE_PATCH:
	  res = new LLVOSurfacePatch(id, pcode, regionp); break;
	case LL_VO_SKY:
	  res = new LLVOSky(id, pcode, regionp); break;
	case LL_VO_VOID_WATER:
		res = new LLVOVoidWater(id, pcode, regionp); break;
	case LL_VO_WATER:
		res = new LLVOWater(id, pcode, regionp); break;
	case LL_VO_GROUND:
	  res = new LLVOGround(id, pcode, regionp); break;
	case LL_VO_PART_GROUP:
	  res = new LLVOPartGroup(id, pcode, regionp); break;
	case LL_VO_HUD_PART_GROUP:
	  res = new LLVOHUDPartGroup(id, pcode, regionp); break;
	case LL_VO_WL_SKY:
	  res = new LLVOWLSky(id, pcode, regionp); break;
	default:
	  LL_WARNS() << "Unknown object pcode " << (S32)pcode << LL_ENDL;
	  res = NULL; break;
	}
	return res;
}

LLViewerObject::LLViewerObject(const LLUUID &id, const LLPCode pcode, LLViewerRegion *regionp, BOOL is_global)
:	LLPrimitive(),
	mChildList(),
	mID(id),
	mLocalID(0),
	mTotalCRC(0),
	mListIndex(-1),
	mTEImages(NULL),
	mTENormalMaps(NULL),
	mTESpecularMaps(NULL),
	mGLName(0),
	mbCanSelect(TRUE),
	mFlags(0),
	mPhysicsShapeType(0),
	mPhysicsGravity(0),
	mPhysicsFriction(0),
	mPhysicsDensity(0),
	mPhysicsRestitution(0),
	mDrawable(),
	mCreateSelected(FALSE),
	mRenderMedia(FALSE),
	mBestUpdatePrecision(0),
	mText(),
	mHudText(""),
	mHudTextColor(LLColor4::white),
    mControlAvatar(NULL),
	mLastInterpUpdateSecs(0.f),
	mLastMessageUpdateSecs(0.f),
	mLatestRecvPacketID(0),
	mRegionCrossExpire(0),
	mData(NULL),
	mAudioSourcep(NULL),
	mAudioGain(1.f),
	mSoundCutOffRadius(0.f),
	mAppAngle(0.f),
	mPixelArea(1024.f),
	mInventory(NULL),
	mInventorySerialNum(0),
	mExpectedInventorySerialNum(0),
	mInvRequestState(INVENTORY_REQUEST_STOPPED),
	mInvRequestXFerId(0),
	mInventoryDirty(FALSE),
	mRegionp(regionp),
	mDead(FALSE),
	mOrphaned(FALSE),
	mUserSelected(FALSE),
	mOnActiveList(FALSE),
	mOnMap(FALSE),
	mStatic(FALSE),
	mSeatCount(0),
	mNumFaces(0),
	mRotTime(0.f),
	mAngularVelocityRot(),
	mPreviousRotation(),
	mAttachmentState(0),
	mMedia(NULL),
	mClickAction(0),
	mObjectCost(0),
	mLinksetCost(0),
	mPhysicsCost(0),
	mLinksetPhysicsCost(0.f),
	mCostStale(true),
	mPhysicsShapeUnknown(true),
	mAttachmentItemID(LLUUID::null),
	mLastUpdateType(OUT_UNKNOWN),
	mLastUpdateCached(FALSE),
	mCachedMuteListUpdateTime(0),
	mCachedOwnerInMuteList(false),
	mRiggedAttachedWarned(false)
{
	if (!is_global)
	{
		llassert(mRegionp);
	}

	LLPrimitive::init_primitive(pcode);

	// CP: added 12/2/2005 - this was being initialised to 0, not the current frame time
	mLastInterpUpdateSecs = LLFrameTimer::getElapsedSeconds();

	mPositionRegion = LLVector3(0.f, 0.f, 0.f);

	if (!is_global && mRegionp)
	{
		mPositionAgent = mRegionp->getOriginAgent();
	}
	resetRot();

	LLViewerObject::sNumObjects++;
}

LLViewerObject::~LLViewerObject()
{
	deleteTEImages();

	if(mInventory)
	{
		mInventory->clear();  // will deref and delete entries
		delete mInventory;
		mInventory = NULL;
	}

	if (mPartSourcep)
	{
		mPartSourcep->setDead();
		mPartSourcep = NULL;
	}

    if (mText)
    {
        // something recovered LLHUDText when object was already dead
        mText->markDead();
        mText = NULL;
    }

	// Delete memory associated with extra parameters.
	std::map<U16, ExtraParameter*>::iterator iter;
	for (iter = mExtraParameterList.begin(); iter != mExtraParameterList.end(); ++iter)
	{
		if(iter->second != NULL)
		{
			delete iter->second->data;
			delete iter->second;
		}
	}
	mExtraParameterList.clear();

	for_each(mNameValuePairs.begin(), mNameValuePairs.end(), DeletePairedPointer()) ;
	mNameValuePairs.clear();
	
	delete[] mData;
	mData = NULL;

	delete mMedia;
	mMedia = NULL;

	sNumObjects--;
	sNumZombieObjects--;
	llassert(mChildList.size() == 0);

	clearInventoryListeners();
}

void LLViewerObject::deleteTEImages()
{
	delete[] mTEImages;
	mTEImages = NULL;
	
	if (mTENormalMaps != NULL)
	{
		delete[] mTENormalMaps;
		mTENormalMaps = NULL;
	}
	
	if (mTESpecularMaps != NULL)
	{
		delete[] mTESpecularMaps;
		mTESpecularMaps = NULL;
	}	
}

void LLViewerObject::markDead()
{
	if (!mDead)
	{
		//LL_INFOS() << "Marking self " << mLocalID << " as dead." << LL_ENDL;
		
		// Root object of this hierarchy unlinks itself.
		if (getParent())
		{
			((LLViewerObject *)getParent())->removeChild(this);
		}
		LLUUID mesh_id;
        {
            LLVOAvatar *av = getAvatar();
            if (av && LLVOAvatar::getRiggedMeshID(this,mesh_id))
            {
                // This case is needed for indirectly attached mesh objects.
                av->updateAttachmentOverrides();
            }
        }
        if (getControlAvatar())
        {
            unlinkControlAvatar();
        }

		// Mark itself as dead
		mDead = TRUE;
		if(mRegionp)
		{
			mRegionp->removeFromCreatedList(getLocalID()); 
		}
		gObjectList.cleanupReferences(this);

		LLViewerObject *childp;
		while (mChildList.size() > 0)
		{
			childp = mChildList.back();
			if (childp->getPCode() != LL_PCODE_LEGACY_AVATAR)
			{
				//LL_INFOS() << "Marking child " << childp->getLocalID() << " as dead." << LL_ENDL;
				childp->setParent(NULL); // LLViewerObject::markDead 1
				childp->markDead();
			}
			else
			{
				// make sure avatar is no longer parented, 
				// so we can properly set it's position
				childp->setDrawableParent(NULL);
				((LLVOAvatar*)childp)->getOffObject();
				childp->setParent(NULL); // LLViewerObject::markDead 2
			}
			mChildList.pop_back();
		}

		if (mDrawable.notNull())
		{
			// Drawables are reference counted, mark as dead, then nuke the pointer.
			mDrawable->markDead();
			mDrawable = NULL;
		}

		if (mText)
		{
			mText->markDead();
			mText = NULL;
		}

		if (mIcon)
		{
			mIcon->markDead();
			mIcon = NULL;
		}

		if (mPartSourcep)
		{
			mPartSourcep->setDead();
			mPartSourcep = NULL;
		}

		if (mAudioSourcep)
		{
			// Do some cleanup
			if (gAudiop)
			{
				gAudiop->cleanupAudioSource(mAudioSourcep);
			}
			mAudioSourcep = NULL;
		}

		if (flagAnimSource())
		{
			if (isAgentAvatarValid())
			{
				// stop motions associated with this object
				gAgentAvatarp->stopMotionFromSource(mID);
			}
		}

		if (flagCameraSource())
		{
			LLFollowCamMgr::getInstance()->removeFollowCamParams(mID);
		}

		sNumZombieObjects++;

		// We can't assume the region will still be around beyond this point
		mRegionp = nullptr;
	}
}

// <FS:Beq> Add visible (rendered) face count to inspect
S32 LLViewerObject::getNumVisibleFaces() const 
{ 
	int v{0}; 
	if(mDrawable.notNull())
	{ 
		for (int i = 0;i < mDrawable->getNumFaces();i++)
		{
			const LLFace* f = mDrawable->getFace(i);
			if (f && f->getTextureEntry() && f->getTextureEntry()->getAlpha() != 0.0f)
			{
				v++;
			}
		} 
	}
	return v;
};
// </FS:Beq>

void LLViewerObject::dump() const
{
	LL_INFOS() << "Type: " << pCodeToString(mPrimitiveCode) << LL_ENDL;
	LL_INFOS() << "Drawable: " << (LLDrawable *)mDrawable << LL_ENDL;
	LL_INFOS() << "Update Age: " << LLFrameTimer::getElapsedSeconds() - mLastMessageUpdateSecs << LL_ENDL;

	LL_INFOS() << "Parent: " << getParent() << LL_ENDL;
	LL_INFOS() << "ID: " << mID << LL_ENDL;
	LL_INFOS() << "LocalID: " << mLocalID << LL_ENDL;
	LL_INFOS() << "PositionRegion: " << getPositionRegion() << LL_ENDL;
	LL_INFOS() << "PositionAgent: " << getPositionAgent() << LL_ENDL;
	LL_INFOS() << "PositionGlobal: " << getPositionGlobal() << LL_ENDL;
	LL_INFOS() << "Velocity: " << getVelocity() << LL_ENDL;
	if (mDrawable.notNull() && 
		mDrawable->getNumFaces() && 
		mDrawable->getFace(0))
	{
		LLFacePool *poolp = mDrawable->getFace(0)->getPool();
		if (poolp)
		{
			LL_INFOS() << "Pool: " << poolp << LL_ENDL;
			LL_INFOS() << "Pool reference count: " << poolp->mReferences.size() << LL_ENDL;
		}
	}
	//LL_INFOS() << "BoxTree Min: " << mDrawable->getBox()->getMin() << LL_ENDL;
	//LL_INFOS() << "BoxTree Max: " << mDrawable->getBox()->getMin() << LL_ENDL;
	/*
	LL_INFOS() << "Velocity: " << getVelocity() << LL_ENDL;
	LL_INFOS() << "AnyOwner: " << permAnyOwner() << " YouOwner: " << permYouOwner() << " Edit: " << mPermEdit << LL_ENDL;
	LL_INFOS() << "UsePhysics: " << flagUsePhysics() << " CanSelect " << mbCanSelect << " UserSelected " << mUserSelected << LL_ENDL;
	LL_INFOS() << "AppAngle: " << mAppAngle << LL_ENDL;
	LL_INFOS() << "PixelArea: " << mPixelArea << LL_ENDL;

	char buffer[1000];
	char *key;
	for (key = mNameValuePairs.getFirstKey(); key; key = mNameValuePairs.getNextKey() )
	{
		mNameValuePairs[key]->printNameValue(buffer);
		LL_INFOS() << buffer << LL_ENDL;
	}
	for (child_list_t::iterator iter = mChildList.begin();
		 iter != mChildList.end(); iter++)
	{
		LLViewerObject* child = *iter;
		LL_INFOS() << "  child " << child->getID() << LL_ENDL;
	}
	*/
}

void LLViewerObject::printNameValuePairs() const
{
	for (name_value_map_t::const_iterator iter = mNameValuePairs.begin();
		 iter != mNameValuePairs.end(); iter++)
	{
		LLNameValue* nv = iter->second;
		LL_INFOS() << nv->printNameValue() << LL_ENDL;
	}
}

void LLViewerObject::initVOClasses()
{
	// Initialized shared class stuff first.
	LLVOAvatar::initClass();
	LLVOTree::initClass();
	LL_INFOS() << "Viewer Object size: " << sizeof(LLViewerObject) << LL_ENDL;
	LLVOGrass::initClass();
	LLVOWater::initClass();
	LLVOVolume::initClass();

	initObjectDataMap();
}

void LLViewerObject::cleanupVOClasses()
{
	SUBSYSTEM_CLEANUP(LLVOGrass);
	SUBSYSTEM_CLEANUP(LLVOWater);
	SUBSYSTEM_CLEANUP(LLVOTree);
	SUBSYSTEM_CLEANUP(LLVOAvatar);
	SUBSYSTEM_CLEANUP(LLVOVolume);

	sObjectDataMap.clear();
}

//object data map for compressed && !OUT_TERSE_IMPROVED
//static
void LLViewerObject::initObjectDataMap()
{
	U32 count = 0;

	sObjectDataMap["ID"] = count; //full id //LLUUID
	count += sizeof(LLUUID);

	sObjectDataMap["LocalID"] = count; //U32
	count += sizeof(U32);

	sObjectDataMap["PCode"] = count;   //U8
	count += sizeof(U8);

	sObjectDataMap["State"] = count;   //U8
	count += sizeof(U8);

	sObjectDataMap["CRC"] = count;     //U32
	count += sizeof(U32);

	sObjectDataMap["Material"] = count; //U8
	count += sizeof(U8);

	sObjectDataMap["ClickAction"] = count; //U8
	count += sizeof(U8);

	sObjectDataMap["Scale"] = count; //LLVector3
	count += sizeof(LLVector3);

	sObjectDataMap["Pos"] = count;   //LLVector3
	count += sizeof(LLVector3);

	sObjectDataMap["Rot"] = count;    //LLVector3
	count += sizeof(LLVector3);

	sObjectDataMap["SpecialCode"] = count; //U32
	count += sizeof(U32);

	sObjectDataMap["Owner"] = count; //LLUUID
	count += sizeof(LLUUID);

	sObjectDataMap["Omega"] = count; //LLVector3, when SpecialCode & 0x80 is set
	count += sizeof(LLVector3);

	//ParentID is after Omega if there is Omega, otherwise is after Owner
	sObjectDataMap["ParentID"] = count;//U32, when SpecialCode & 0x20 is set
	count += sizeof(U32);

	//-------
	//The rest items are not included here
	//-------
}

//static 
void LLViewerObject::unpackVector3(LLDataPackerBinaryBuffer* dp, LLVector3& value, std::string name)
{
	dp->shift(sObjectDataMap[name]);
	dp->unpackVector3(value, name.c_str());
	dp->reset();
}

//static 
void LLViewerObject::unpackUUID(LLDataPackerBinaryBuffer* dp, LLUUID& value, std::string name)
{
	dp->shift(sObjectDataMap[name]);
	dp->unpackUUID(value, name.c_str());
	dp->reset();
}
	
//static 
void LLViewerObject::unpackU32(LLDataPackerBinaryBuffer* dp, U32& value, std::string name)
{
	dp->shift(sObjectDataMap[name]);
	dp->unpackU32(value, name.c_str());
	dp->reset();
}
	
//static 
void LLViewerObject::unpackU8(LLDataPackerBinaryBuffer* dp, U8& value, std::string name)
{
	dp->shift(sObjectDataMap[name]);
	dp->unpackU8(value, name.c_str());
	dp->reset();
}

//static 
U32 LLViewerObject::unpackParentID(LLDataPackerBinaryBuffer* dp, U32& parent_id)
{
	dp->shift(sObjectDataMap["SpecialCode"]);
	U32 value;
	dp->unpackU32(value, "SpecialCode");

	parent_id = 0;
	if(value & 0x20)
	{
		S32 offset = sObjectDataMap["ParentID"];
		if(!(value & 0x80))
		{
			offset -= sizeof(LLVector3);
		}

		dp->shift(offset);
		dp->unpackU32(parent_id, "ParentID");
	}
	dp->reset();

	return parent_id;
}

// Replaces all name value pairs with data from \n delimited list
// Does not update server
void LLViewerObject::setNameValueList(const std::string& name_value_list)
{
	// Clear out the old
	for_each(mNameValuePairs.begin(), mNameValuePairs.end(), DeletePairedPointer()) ;
	mNameValuePairs.clear();

	// Bring in the new
	std::string::size_type length = name_value_list.length();
	std::string::size_type start = 0;
	while (start < length)
	{
		std::string::size_type end = name_value_list.find_first_of("\n", start);
		if (end == std::string::npos) end = length;
		if (end > start)
		{
			std::string tok = name_value_list.substr(start, end - start);
			addNVPair(tok);
		}
		start = end+1;
	}
}

BOOL LLViewerObject::isAnySelected() const
{
    bool any_selected = isSelected();
    for (child_list_t::const_iterator iter = mChildList.begin();
         iter != mChildList.end(); iter++)
    {
        const LLViewerObject* child = *iter;
        any_selected = any_selected || child->isSelected();
    }
    return any_selected;
}

void LLViewerObject::setSelected(BOOL sel)
{
	mUserSelected = sel;
	resetRot();

	if (!sel)
	{
		setAllTESelected(false);
	}
}

// This method returns true if the object is over land owned by the
// agent.
bool LLViewerObject::isReturnable()
{
	if (isAttachment())
	{
		return false;
	}
		
// [RLVa:KB] - Checked: 2011-05-28 (RLVa-1.4.0a) | Added: RLVa-1.4.0a
	if ( (RlvActions::isRlvEnabled()) && (!rlvCanDeleteOrReturn(this)) )
	{
		return false;
	}
// [/RLVa:KB]
	std::vector<LLBBox> boxes;
	boxes.push_back(LLBBox(getPositionRegion(), getRotationRegion(), getScale() * -0.5f, getScale() * 0.5f).getAxisAligned());
	for (child_list_t::iterator iter = mChildList.begin();
		 iter != mChildList.end(); iter++)
	{
		LLViewerObject* child = *iter;
		boxes.push_back( LLBBox(child->getPositionRegion(), child->getRotationRegion(), child->getScale() * -0.5f, child->getScale() * 0.5f).getAxisAligned());
	}

	bool result = (mRegionp && mRegionp->objectIsReturnable(getPositionRegion(), boxes)) ? 1 : 0;
	
	if ( !result )
	{		
		//Get list of neighboring regions relative to this vo's region
		std::vector<LLViewerRegion*> uniqueRegions;
		mRegionp->getNeighboringRegions( uniqueRegions );
	
		//Build aabb's - for root and all children
		std::vector<PotentialReturnableObject> returnables;
		typedef std::vector<LLViewerRegion*>::iterator RegionIt;
		RegionIt regionStart = uniqueRegions.begin();
		RegionIt regionEnd   = uniqueRegions.end();
		
		for (; regionStart != regionEnd; ++regionStart )
		{
			LLViewerRegion* pTargetRegion = *regionStart;
			//Add the root vo as there may be no children and we still want
			//to test for any edge overlap
			buildReturnablesForChildrenVO( returnables, this, pTargetRegion );
			//Add it's children
			for (child_list_t::iterator iter = mChildList.begin();  iter != mChildList.end(); iter++)
			{
				LLViewerObject* pChild = *iter;		
				buildReturnablesForChildrenVO( returnables, pChild, pTargetRegion );
			}
		}	
	
		//TBD#Eventually create a region -> box list map 
		typedef std::vector<PotentialReturnableObject>::iterator ReturnablesIt;
		ReturnablesIt retCurrentIt = returnables.begin();
		ReturnablesIt retEndIt = returnables.end();
	
		for ( ; retCurrentIt !=retEndIt; ++retCurrentIt )
		{
			boxes.clear();
			LLViewerRegion* pRegion = (*retCurrentIt).pRegion;
			boxes.push_back( (*retCurrentIt).box );	
			bool retResult = 	pRegion
							 && pRegion->childrenObjectReturnable( boxes )
							 && pRegion->canManageEstate();
			if ( retResult )
			{ 
				result = true;
				break;
			}
		}
	}
	return result;
}

void LLViewerObject::buildReturnablesForChildrenVO( std::vector<PotentialReturnableObject>& returnables, LLViewerObject* pChild, LLViewerRegion* pTargetRegion )
{
	if ( !pChild )
	{
		LL_ERRS()<<"child viewerobject is NULL "<<LL_ENDL;
	}
	
	constructAndAddReturnable( returnables, pChild, pTargetRegion );
	
	//We want to handle any children VO's as well
	for (child_list_t::iterator iter = pChild->mChildList.begin();  iter != pChild->mChildList.end(); iter++)
	{
		LLViewerObject* pChildofChild = *iter;
		buildReturnablesForChildrenVO( returnables, pChildofChild, pTargetRegion );
	}
}

void LLViewerObject::constructAndAddReturnable( std::vector<PotentialReturnableObject>& returnables, LLViewerObject* pChild, LLViewerRegion* pTargetRegion )
{
	
	LLVector3 targetRegionPos;
	targetRegionPos.setVec( pChild->getPositionGlobal() );	
	
	LLBBox childBBox = LLBBox( targetRegionPos, pChild->getRotationRegion(), pChild->getScale() * -0.5f, 
							    pChild->getScale() * 0.5f).getAxisAligned();
	
	LLVector3 edgeA = targetRegionPos + childBBox.getMinLocal();
	LLVector3 edgeB = targetRegionPos + childBBox.getMaxLocal();
	
	LLVector3d edgeAd, edgeBd;
	edgeAd.setVec(edgeA);
	edgeBd.setVec(edgeB);
	
	//Only add the box when either of the extents are in a neighboring region
	if ( pTargetRegion->pointInRegionGlobal( edgeAd ) || pTargetRegion->pointInRegionGlobal( edgeBd ) )
	{
		PotentialReturnableObject returnableObj;
		returnableObj.box		= childBBox;
		returnableObj.pRegion	= pTargetRegion;
		returnables.push_back( returnableObj );
	}
}

bool LLViewerObject::crossesParcelBounds()
{
	std::vector<LLBBox> boxes;
	boxes.push_back(LLBBox(getPositionRegion(), getRotationRegion(), getScale() * -0.5f, getScale() * 0.5f).getAxisAligned());
	for (child_list_t::iterator iter = mChildList.begin();
		 iter != mChildList.end(); iter++)
	{
		LLViewerObject* child = *iter;
		boxes.push_back(LLBBox(child->getPositionRegion(), child->getRotationRegion(), child->getScale() * -0.5f, child->getScale() * 0.5f).getAxisAligned());
	}

	return mRegionp && mRegionp->objectsCrossParcel(boxes);
}

BOOL LLViewerObject::setParent(LLViewerObject* parent)
{
	if(mParent != parent)
	{
		LLViewerObject* old_parent = (LLViewerObject*)mParent ;		
		BOOL ret = LLPrimitive::setParent(parent);
		if(ret && old_parent && parent)
		{
			old_parent->removeChild(this) ;
		}
		return ret ;
	}

	return FALSE ;
}

void LLViewerObject::addChild(LLViewerObject *childp)
{
	for (child_list_t::iterator i = mChildList.begin(); i != mChildList.end(); ++i)
	{
		if (*i == childp)
		{	//already has child
			return;
		}
	}
	
	if (!isAvatar())
	{
		// propagate selection properties
		childp->mbCanSelect = mbCanSelect;
	}

	if(childp->setParent(this))
	{
		mChildList.push_back(childp);
		childp->afterReparent();

		if (childp->isAvatar())
		{
			mSeatCount++;
		}
	}

	mExtrap.changedlink(*this); // <FS:JN> if linking update, check for sitters
}

void LLViewerObject::onReparent(LLViewerObject *old_parent, LLViewerObject *new_parent)
{
}

void LLViewerObject::afterReparent()
{
}

void LLViewerObject::removeChild(LLViewerObject *childp)
{
	for (child_list_t::iterator i = mChildList.begin(); i != mChildList.end(); ++i)
	{
		if (*i == childp)
		{
			if (!childp->isAvatar() && mDrawable.notNull() && mDrawable->isActive() && childp->mDrawable.notNull() && !isAvatar())
			{
				gPipeline.markRebuild(childp->mDrawable, LLDrawable::REBUILD_VOLUME);
			}

			mChildList.erase(i);

			if(childp->getParent() == this)
			{
				childp->setParent(NULL);			
			}

			if (childp->isAvatar())
			{
				mSeatCount--;
			}
			break;
		}
	}
	
	mExtrap.changedlink(*this); // <FS:JN> if linking update, check for sitters

	if (childp->isSelected())
	{
		LLSelectMgr::getInstance()->deselectObjectAndFamily(childp);
		BOOL add_to_end = TRUE;
		LLSelectMgr::getInstance()->selectObjectAndFamily(childp, add_to_end);
	}
}

void LLViewerObject::addThisAndAllChildren(std::vector<LLViewerObject*>& objects)
{
	objects.push_back(this);
	for (child_list_t::iterator iter = mChildList.begin();
		 iter != mChildList.end(); iter++)
	{
		LLViewerObject* child = *iter;
		if (!child->isAvatar())
		{
			child->addThisAndAllChildren(objects);
		}
	}
}

void LLViewerObject::addThisAndNonJointChildren(std::vector<LLViewerObject*>& objects)
{
	objects.push_back(this);
	// don't add any attachments when temporarily selecting avatar
	if (isAvatar())
	{
		return;
	}
	for (child_list_t::iterator iter = mChildList.begin();
		 iter != mChildList.end(); iter++)
	{
		LLViewerObject* child = *iter;
		if ( (!child->isAvatar()))
		{
			child->addThisAndNonJointChildren(objects);
		}
	}
}

//BOOL LLViewerObject::isChild(LLViewerObject *childp) const
// [RLVa:KB] - Checked: 2011-05-28 (RLVa-1.4.0a) | Added: RLVa-1.4.0a
BOOL LLViewerObject::isChild(const LLViewerObject *childp) const
// [/RLVa:KB]
{
	for (child_list_t::const_iterator iter = mChildList.begin();
		 iter != mChildList.end(); iter++)
	{
		LLViewerObject* testchild = *iter;
		if (testchild == childp)
			return TRUE;
	}
	return FALSE;
}

// returns TRUE if at least one avatar is sitting on this object
BOOL LLViewerObject::isSeat() const
{
	return mSeatCount > 0;
}

BOOL LLViewerObject::setDrawableParent(LLDrawable* parentp)
{
	if (mDrawable.isNull())
	{
		return FALSE;
	}

	BOOL ret = mDrawable->mXform.setParent(parentp ? &parentp->mXform : NULL);
	if(!ret)
	{
		return FALSE ;
	}
	LLDrawable* old_parent = mDrawable->mParent;
	mDrawable->mParent = parentp; 
		
	if (parentp && mDrawable->isActive())
	{
		parentp->makeActive();
		parentp->setState(LLDrawable::ACTIVE_CHILD);
	}

	gPipeline.markRebuild(mDrawable, LLDrawable::REBUILD_VOLUME, TRUE);
	if(	(old_parent != parentp && old_parent)
		|| (parentp && parentp->isActive()))
	{
		// *TODO we should not be relying on setDrawable parent to call markMoved
		gPipeline.markMoved(mDrawable, FALSE);
	}
	else if (!mDrawable->isAvatar())
	{
		mDrawable->updateXform(TRUE);
		/*if (!mDrawable->getSpatialGroup())
		{
			mDrawable->movePartition();
		}*/
	}
	
	return ret;
}

// Show or hide particles, icon and HUD
void LLViewerObject::hideExtraDisplayItems( BOOL hidden )
{
	if( mPartSourcep.notNull() )
	{
		LLViewerPartSourceScript *partSourceScript = mPartSourcep.get();
		partSourceScript->setSuspended( hidden );
	}

	if( mText.notNull() )
	{
		LLHUDText *hudText = mText.get();
		hudText->setHidden( hidden );
	}

	if( mIcon.notNull() )
	{
		LLHUDIcon *hudIcon = mIcon.get();
		hudIcon->setHidden( hidden );
	}
}

U32 LLViewerObject::checkMediaURL(const std::string &media_url)
{
    U32 retval = (U32)0x0;
    if (!mMedia && !media_url.empty())
    {
        retval |= MEDIA_URL_ADDED;
        mMedia = new LLViewerObjectMedia;
        mMedia->mMediaURL = media_url;
        mMedia->mMediaType = LLViewerObject::MEDIA_SET;
        mMedia->mPassedWhitelist = FALSE;
    }
    else if (mMedia)
    {
        if (media_url.empty())
        {
            retval |= MEDIA_URL_REMOVED;
            delete mMedia;
            mMedia = NULL;
        }
        else if (mMedia->mMediaURL != media_url) // <-- This is an optimization.  If they are equal don't bother with below's test.
        {
            /*if (! (LLTextureEntry::getAgentIDFromMediaVersionString(media_url) == gAgent.getID() &&
                   LLTextureEntry::getVersionFromMediaVersionString(media_url) == 
                        LLTextureEntry::getVersionFromMediaVersionString(mMedia->mMediaURL) + 1))
			*/
            {
                // If the media URL is different and WE were not the one who
                // changed it, mark dirty.
                retval |= MEDIA_URL_UPDATED;
            }
            mMedia->mMediaURL = media_url;
            mMedia->mPassedWhitelist = FALSE;
        }
    }
    return retval;
}

//extract spatial information from object update message
//return parent_id
//static
U32 LLViewerObject::extractSpatialExtents(LLDataPackerBinaryBuffer *dp, LLVector3& pos, LLVector3& scale, LLQuaternion& rot)
{
	U32	parent_id = 0;
	LLViewerObject::unpackParentID(dp, parent_id);

	LLViewerObject::unpackVector3(dp, scale, "Scale");
	LLViewerObject::unpackVector3(dp, pos, "Pos");
	
	LLVector3 vec;
	LLViewerObject::unpackVector3(dp, vec, "Rot");
	rot.unpackFromVector3(vec);
	
	return parent_id;
}

U32 LLViewerObject::processUpdateMessage(LLMessageSystem *mesgsys,
					 void **user_data,
					 U32 block_num,
					 const EObjectUpdateType update_type,
					 LLDataPacker *dp)
{
	LL_DEBUGS_ONCE("SceneLoadTiming") << "Received viewer object data" << LL_ENDL;

    LL_DEBUGS("ObjectUpdate") << " mesgsys " << mesgsys << " dp " << dp << " id " << getID() << " update_type " << (S32) update_type << LL_ENDL;
    dumpStack("ObjectUpdateStack");

	U32 retval = 0x0;
	
	// If region is removed from the list it is also deleted.
	if (!LLWorld::instance().isRegionListed(mRegionp))
	{
		LL_WARNS() << "Updating object in an invalid region" << LL_ENDL;
		return retval;
	}

	// Coordinates of objects on simulators are region-local.
	U64 region_handle = 0;	
	
	if(mesgsys != NULL)
	{
		mesgsys->getU64Fast(_PREHASH_RegionData, _PREHASH_RegionHandle, region_handle);
		LLViewerRegion* regionp = LLWorld::getInstance()->getRegionFromHandle(region_handle);
		if(regionp != mRegionp && regionp && mRegionp)//region cross
		{
			//this is the redundant position and region update, but it is necessary in case the viewer misses the following 
			//position and region update messages from sim.
			//this redundant update should not cause any problems.
			LLVector3 delta_pos =  mRegionp->getOriginAgent() - regionp->getOriginAgent();
			setPositionParent(getPosition() + delta_pos); //update to the new region position immediately.
			setRegion(regionp) ; //change the region.
		}
		else
		{
			if(regionp != mRegionp)
			{
				if(mRegionp)
				{
					mRegionp->removeFromCreatedList(getLocalID()); 
				}
				if(regionp)
				{
					regionp->addToCreatedList(getLocalID()); 
				}
			}
			mRegionp = regionp ;
		}
	}	
	
	if (!mRegionp)
	{
		U32 x, y;
		from_region_handle(region_handle, &x, &y);

		LL_ERRS() << "Object has invalid region " << x << ":" << y << "!" << LL_ENDL;
		return retval;
	}

	F32 time_dilation = 1.f;
	if(mesgsys != NULL)
	{
        U16 time_dilation16;
        mesgsys->getU16Fast(_PREHASH_RegionData, _PREHASH_TimeDilation, time_dilation16);
        time_dilation = ((F32) time_dilation16) / 65535.f;
        mRegionp->setTimeDilation(time_dilation);
	}

	// this will be used to determine if we've really changed position
	// Use getPosition, not getPositionRegion, since this is what we're comparing directly against.
	LLVector3 test_pos_parent = getPosition();

	// This needs to match the largest size below. See switch(length)
	U8  data[MAX_OBJECT_BINARY_DATA_SIZE]; 

#ifdef LL_BIG_ENDIAN
	U16 valswizzle[4];
#endif
	U16	*val;
// <FS:CR> Aurora Sim
	//const F32 size = LLWorld::getInstance()->getRegionWidthInMeters();	
	const F32 size = mRegionp->getWidth();	
// </FS:CR> Aurora Sim
	const F32 MAX_HEIGHT = LLWorld::getInstance()->getRegionMaxHeight();
	const F32 MIN_HEIGHT = LLWorld::getInstance()->getRegionMinHeight();
	S32 length;
	S32	count;
	S32 this_update_precision = 32;		// in bits

	// Temporaries, because we need to compare w/ previous to set dirty flags...
	LLVector3 new_pos_parent;
	LLVector3 new_vel;
	LLVector3 new_acc;
	LLVector3 new_angv;
	LLVector3 old_angv = getAngularVelocity();
	LLQuaternion new_rot;
	LLVector3 new_scale = getScale();

	U32	parent_id = 0;
	U8	material = 0;
	U8 click_action = 0;
	U32 crc = 0;

	bool old_special_hover_cursor = specialHoverCursor();

	LLViewerObject *cur_parentp = (LLViewerObject *)getParent();

	if (cur_parentp)
	{
		parent_id = cur_parentp->mLocalID;
	}

	if (!dp)
	{
		switch(update_type)
		{
		case OUT_FULL:
			{
#ifdef DEBUG_UPDATE_TYPE
				LL_INFOS() << "Full:" << getID() << LL_ENDL;
#endif
				//clear cost and linkset cost
				mCostStale = true;
				if (isSelected())
				{
					gFloaterTools->dirty();
				}

				LLUUID audio_uuid;
				LLUUID owner_id;	// only valid if audio_uuid or particle system is not null
				F32    gain;
				F32    cutoff;
				U8     sound_flags;

				mesgsys->getU32Fast( _PREHASH_ObjectData, _PREHASH_CRC, crc, block_num);
				mesgsys->getU32Fast( _PREHASH_ObjectData, _PREHASH_ParentID, parent_id, block_num);
				mesgsys->getUUIDFast(_PREHASH_ObjectData, _PREHASH_Sound, audio_uuid, block_num );
				// HACK: Owner id only valid if non-null sound id or particle system
				mesgsys->getUUIDFast(_PREHASH_ObjectData, _PREHASH_OwnerID, owner_id, block_num );
				mesgsys->getF32Fast( _PREHASH_ObjectData, _PREHASH_Gain, gain, block_num );
				mesgsys->getF32Fast(  _PREHASH_ObjectData, _PREHASH_Radius, cutoff, block_num );
				mesgsys->getU8Fast(  _PREHASH_ObjectData, _PREHASH_Flags, sound_flags, block_num );
				mesgsys->getU8Fast(  _PREHASH_ObjectData, _PREHASH_Material, material, block_num );
				mesgsys->getU8Fast(  _PREHASH_ObjectData, _PREHASH_ClickAction, click_action, block_num); 
				mesgsys->getVector3Fast(_PREHASH_ObjectData, _PREHASH_Scale, new_scale, block_num );
				length = mesgsys->getSizeFast(_PREHASH_ObjectData, block_num, _PREHASH_ObjectData);
				mesgsys->getBinaryDataFast(_PREHASH_ObjectData, _PREHASH_ObjectData, data, length, block_num, MAX_OBJECT_BINARY_DATA_SIZE);

				mTotalCRC = crc;
                // Might need to update mSourceMuted here to properly pick up new radius
				mSoundCutOffRadius = cutoff;

				// Owner ID used for sound muting or particle system muting
				setAttachedSound(audio_uuid, owner_id, gain, sound_flags);

				U8 old_material = getMaterial();
				if (old_material != material)
				{
					setMaterial(material);
					if (mDrawable.notNull())
					{
						gPipeline.markMoved(mDrawable, FALSE); // undamped
					}
				}
				setClickAction(click_action);

				count = 0;
				LLVector4 collision_plane;
				
				switch(length)
				{
				case (60 + 16):
					// pull out collision normal for avatar
					htolememcpy(collision_plane.mV, &data[count], MVT_LLVector4, sizeof(LLVector4));
					((LLVOAvatar*)this)->setFootPlane(collision_plane);
					count += sizeof(LLVector4);
					// fall through
				case 60:
					this_update_precision = 32;
					// this is a terse update
					// pos
					htolememcpy(new_pos_parent.mV, &data[count], MVT_LLVector3, sizeof(LLVector3));
					count += sizeof(LLVector3);
					// vel
					htolememcpy((void*)getVelocity().mV, &data[count], MVT_LLVector3, sizeof(LLVector3));
					count += sizeof(LLVector3);
					// acc
					htolememcpy((void*)getAcceleration().mV, &data[count], MVT_LLVector3, sizeof(LLVector3));
					count += sizeof(LLVector3);
					// theta
					{
						LLVector3 vec;
						htolememcpy(vec.mV, &data[count], MVT_LLVector3, sizeof(LLVector3));
						new_rot.unpackFromVector3(vec);
					}
					count += sizeof(LLVector3);
					// omega
					htolememcpy((void*)new_angv.mV, &data[count], MVT_LLVector3, sizeof(LLVector3));
					if (new_angv.isExactlyZero())
					{
						// reset rotation time
						resetRot();
					}
					setAngularVelocity(new_angv);
#if LL_DARWIN
					if (length == 76)
					{
						setAngularVelocity(LLVector3::zero);
					}
#endif
					break;
				case(32 + 16):
					// pull out collision normal for avatar
					htolememcpy(collision_plane.mV, &data[count], MVT_LLVector4, sizeof(LLVector4));
					((LLVOAvatar*)this)->setFootPlane(collision_plane);
					count += sizeof(LLVector4);
					// fall through
				case 32:
					this_update_precision = 16;
					test_pos_parent.quantize16(-0.5f*size, 1.5f*size, MIN_HEIGHT, MAX_HEIGHT);

					// This is a terse 16 update, so treat data as an array of U16's.
#ifdef LL_BIG_ENDIAN
					htolememcpy(valswizzle, &data[count], MVT_U16Vec3, 6); 
					val = valswizzle;
#else
					val = (U16 *) &data[count];
#endif
					count += sizeof(U16)*3;
					new_pos_parent.mV[VX] = U16_to_F32(val[VX], -0.5f*size, 1.5f*size);
					new_pos_parent.mV[VY] = U16_to_F32(val[VY], -0.5f*size, 1.5f*size);
					new_pos_parent.mV[VZ] = U16_to_F32(val[VZ], MIN_HEIGHT, MAX_HEIGHT);

#ifdef LL_BIG_ENDIAN
					htolememcpy(valswizzle, &data[count], MVT_U16Vec3, 6); 
					val = valswizzle;
#else
					val = (U16 *) &data[count];
#endif
					count += sizeof(U16)*3;
					setVelocity(LLVector3(U16_to_F32(val[VX], -size, size),
													   U16_to_F32(val[VY], -size, size),
													   U16_to_F32(val[VZ], -size, size)));

#ifdef LL_BIG_ENDIAN
					htolememcpy(valswizzle, &data[count], MVT_U16Vec3, 6); 
					val = valswizzle;
#else
					val = (U16 *) &data[count];
#endif
					count += sizeof(U16)*3;
					setAcceleration(LLVector3(U16_to_F32(val[VX], -size, size),
														   U16_to_F32(val[VY], -size, size),
														   U16_to_F32(val[VZ], -size, size)));

#ifdef LL_BIG_ENDIAN
					htolememcpy(valswizzle, &data[count], MVT_U16Quat, 4); 
					val = valswizzle;
#else
					val = (U16 *) &data[count];
#endif
					count += sizeof(U16)*4;
					new_rot.mQ[VX] = U16_to_F32(val[VX], -1.f, 1.f);
					new_rot.mQ[VY] = U16_to_F32(val[VY], -1.f, 1.f);
					new_rot.mQ[VZ] = U16_to_F32(val[VZ], -1.f, 1.f);
					new_rot.mQ[VW] = U16_to_F32(val[VW], -1.f, 1.f);

#ifdef LL_BIG_ENDIAN
					htolememcpy(valswizzle, &data[count], MVT_U16Vec3, 6); 
					val = valswizzle;
#else
					val = (U16 *) &data[count];
#endif
					new_angv.setVec(U16_to_F32(val[VX], -size, size),
										U16_to_F32(val[VY], -size, size),
										U16_to_F32(val[VZ], -size, size));
					if (new_angv.isExactlyZero())
					{
						// reset rotation time
						resetRot();
					}
					setAngularVelocity(new_angv);
					break;

				case 16:
					this_update_precision = 8;
					test_pos_parent.quantize8(-0.5f*size, 1.5f*size, MIN_HEIGHT, MAX_HEIGHT);
					// this is a terse 8 update
					new_pos_parent.mV[VX] = U8_to_F32(data[0], -0.5f*size, 1.5f*size);
					new_pos_parent.mV[VY] = U8_to_F32(data[1], -0.5f*size, 1.5f*size);
					new_pos_parent.mV[VZ] = U8_to_F32(data[2], MIN_HEIGHT, MAX_HEIGHT);

					setVelocity(U8_to_F32(data[3], -size, size),
								U8_to_F32(data[4], -size, size),
								U8_to_F32(data[5], -size, size) );

					setAcceleration(U8_to_F32(data[6], -size, size),
									U8_to_F32(data[7], -size, size),
									U8_to_F32(data[8], -size, size) );

					new_rot.mQ[VX] = U8_to_F32(data[9], -1.f, 1.f);
					new_rot.mQ[VY] = U8_to_F32(data[10], -1.f, 1.f);
					new_rot.mQ[VZ] = U8_to_F32(data[11], -1.f, 1.f);
					new_rot.mQ[VW] = U8_to_F32(data[12], -1.f, 1.f);

					new_angv.setVec(U8_to_F32(data[13], -size, size),
										U8_to_F32(data[14], -size, size),
										U8_to_F32(data[15], -size, size) );
					if (new_angv.isExactlyZero())
					{
						// reset rotation time
						resetRot();
					}
					setAngularVelocity(new_angv);
					break;
				}

				////////////////////////////////////////////////////
				//
				// Here we handle data specific to the full message.
				//

				U32 flags;
				mesgsys->getU32Fast(_PREHASH_ObjectData, _PREHASH_UpdateFlags, flags, block_num);
				// clear all but local flags
				mFlags &= FLAGS_LOCAL;
				mFlags |= flags;

				U8 state;
				mesgsys->getU8Fast(_PREHASH_ObjectData, _PREHASH_State, state, block_num );
				mAttachmentState = state;

				// ...new objects that should come in selected need to be added to the selected list
				mCreateSelected = ((flags & FLAGS_CREATE_SELECTED) != 0);

				// Set all name value pairs
				S32 nv_size = mesgsys->getSizeFast(_PREHASH_ObjectData, block_num, _PREHASH_NameValue);
				if (nv_size > 0)
				{
					std::string name_value_list;
					mesgsys->getStringFast(_PREHASH_ObjectData, _PREHASH_NameValue, name_value_list, block_num);
					setNameValueList(name_value_list);
				}

				// Clear out any existing generic data
				if (mData)
				{
					delete [] mData;
				}

				// Check for appended generic data
				S32 data_size = mesgsys->getSizeFast(_PREHASH_ObjectData, block_num, _PREHASH_Data);
				if (data_size <= 0)
				{
					mData = NULL;
				}
				else
				{
					// ...has generic data
					mData = new U8[data_size];
					mesgsys->getBinaryDataFast(_PREHASH_ObjectData, _PREHASH_Data, mData, data_size, block_num);
				}

				S32 text_size = mesgsys->getSizeFast(_PREHASH_ObjectData, block_num, _PREHASH_Text);
				if (text_size > 1)
				{
					// Setup object text
					if (!mText)
					{
					    initHudText();
					}

					std::string temp_string;
					mesgsys->getStringFast(_PREHASH_ObjectData, _PREHASH_Text, temp_string, block_num );
					
					LLColor4U coloru;
					mesgsys->getBinaryDataFast(_PREHASH_ObjectData, _PREHASH_TextColor, coloru.mV, 4, block_num);

					// alpha was flipped so that it zero encoded better
					coloru.mV[3] = 255 - coloru.mV[3];
					mText->setColor(LLColor4(coloru));
					mText->setString(temp_string);
// [RLVa:KB] - Checked: 2010-03-27 (RLVa-1.4.0a) | Added: RLVa-1.0.0f
					if (RlvActions::isRlvEnabled())
					{
						mText->setObjectText(temp_string);
					}
// [/RLVa:KB]
					
					mHudText = temp_string;
					mHudTextColor = LLColor4(coloru);

					setChanged(MOVED | SILHOUETTE);
				}
				else
				{
					if (mText.notNull())
					{
						mText->markDead();
						mText = NULL;
					}
					mHudText.clear();
				}

				std::string media_url;
				mesgsys->getStringFast(_PREHASH_ObjectData, _PREHASH_MediaURL, media_url, block_num);
                retval |= checkMediaURL(media_url);
                
				//
				// Unpack particle system data
				//
				unpackParticleSource(block_num, owner_id);

				// Mark all extra parameters not used
				std::map<U16, ExtraParameter*>::iterator iter;
				for (iter = mExtraParameterList.begin(); iter != mExtraParameterList.end(); ++iter)
				{
					iter->second->in_use = FALSE;
				}

				// Unpack extra parameters
				S32 size = mesgsys->getSizeFast(_PREHASH_ObjectData, block_num, _PREHASH_ExtraParams);
				if (size > 0)
				{
					U8 *buffer = new U8[size];
					mesgsys->getBinaryDataFast(_PREHASH_ObjectData, _PREHASH_ExtraParams, buffer, size, block_num);
					LLDataPackerBinaryBuffer dp(buffer, size);

					U8 num_parameters;
					dp.unpackU8(num_parameters, "num_params");
					U8 param_block[MAX_OBJECT_PARAMS_SIZE];
					for (U8 param=0; param<num_parameters; ++param)
					{
						U16 param_type;
						S32 param_size;
						dp.unpackU16(param_type, "param_type");
						dp.unpackBinaryData(param_block, param_size, "param_data");
						//LL_INFOS() << "Param type: " << param_type << ", Size: " << param_size << LL_ENDL;
						LLDataPackerBinaryBuffer dp2(param_block, param_size);
						unpackParameterEntry(param_type, &dp2);
					}
					delete[] buffer;
				}

				for (iter = mExtraParameterList.begin(); iter != mExtraParameterList.end(); ++iter)
				{
					if (!iter->second->in_use)
					{
						// Send an update message in case it was formerly in use
						parameterChanged(iter->first, iter->second->data, FALSE, false);
					}
				}

				break;
			}

		case OUT_TERSE_IMPROVED:
			{
#ifdef DEBUG_UPDATE_TYPE
				LL_INFOS() << "TI:" << getID() << LL_ENDL;
#endif
				length = mesgsys->getSizeFast(_PREHASH_ObjectData, block_num, _PREHASH_ObjectData);
				mesgsys->getBinaryDataFast(_PREHASH_ObjectData, _PREHASH_ObjectData, data, length, block_num, MAX_OBJECT_BINARY_DATA_SIZE);
				count = 0;
				LLVector4 collision_plane;
				
				switch(length)
				{
				case(60 + 16):
					// pull out collision normal for avatar
					htolememcpy(collision_plane.mV, &data[count], MVT_LLVector4, sizeof(LLVector4));
					((LLVOAvatar*)this)->setFootPlane(collision_plane);
					count += sizeof(LLVector4);
					// fall through
				case 60:
					// this is a terse 32 update
					// pos
					this_update_precision = 32;
					htolememcpy(new_pos_parent.mV, &data[count], MVT_LLVector3, sizeof(LLVector3));
					count += sizeof(LLVector3);
					// vel
					htolememcpy((void*)getVelocity().mV, &data[count], MVT_LLVector3, sizeof(LLVector3));
					count += sizeof(LLVector3);
					// acc
					htolememcpy((void*)getAcceleration().mV, &data[count], MVT_LLVector3, sizeof(LLVector3));
					count += sizeof(LLVector3);
					// theta
					{
						LLVector3 vec;
						htolememcpy(vec.mV, &data[count], MVT_LLVector3, sizeof(LLVector3));
						new_rot.unpackFromVector3(vec);
					}
					count += sizeof(LLVector3);
					// omega
					htolememcpy((void*)new_angv.mV, &data[count], MVT_LLVector3, sizeof(LLVector3));
					if (new_angv.isExactlyZero())
					{
						// reset rotation time
						resetRot();
					}
					setAngularVelocity(new_angv);
#if LL_DARWIN
					if (length == 76)
					{
						setAngularVelocity(LLVector3::zero);
					}
#endif
					break;
				case(32 + 16):
					// pull out collision normal for avatar
					htolememcpy(collision_plane.mV, &data[count], MVT_LLVector4, sizeof(LLVector4));
					((LLVOAvatar*)this)->setFootPlane(collision_plane);
					count += sizeof(LLVector4);
					// fall through
				case 32:
					// this is a terse 16 update
					this_update_precision = 16;
					test_pos_parent.quantize16(-0.5f*size, 1.5f*size, MIN_HEIGHT, MAX_HEIGHT);

#ifdef LL_BIG_ENDIAN
					htolememcpy(valswizzle, &data[count], MVT_U16Vec3, 6); 
					val = valswizzle;
#else
					val = (U16 *) &data[count];
#endif
					count += sizeof(U16)*3;
					new_pos_parent.mV[VX] = U16_to_F32(val[VX], -0.5f*size, 1.5f*size);
					new_pos_parent.mV[VY] = U16_to_F32(val[VY], -0.5f*size, 1.5f*size);
					new_pos_parent.mV[VZ] = U16_to_F32(val[VZ], MIN_HEIGHT, MAX_HEIGHT);

#ifdef LL_BIG_ENDIAN
					htolememcpy(valswizzle, &data[count], MVT_U16Vec3, 6); 
					val = valswizzle;
#else
					val = (U16 *) &data[count];
#endif
					count += sizeof(U16)*3;
					setVelocity(U16_to_F32(val[VX], -size, size),
								U16_to_F32(val[VY], -size, size),
								U16_to_F32(val[VZ], -size, size));

#ifdef LL_BIG_ENDIAN
					htolememcpy(valswizzle, &data[count], MVT_U16Vec3, 6); 
					val = valswizzle;
#else
					val = (U16 *) &data[count];
#endif
					count += sizeof(U16)*3;
					setAcceleration(U16_to_F32(val[VX], -size, size),
									U16_to_F32(val[VY], -size, size),
									U16_to_F32(val[VZ], -size, size));

#ifdef LL_BIG_ENDIAN
					htolememcpy(valswizzle, &data[count], MVT_U16Quat, 8); 
					val = valswizzle;
#else
					val = (U16 *) &data[count];
#endif
					count += sizeof(U16)*4;
					new_rot.mQ[VX] = U16_to_F32(val[VX], -1.f, 1.f);
					new_rot.mQ[VY] = U16_to_F32(val[VY], -1.f, 1.f);
					new_rot.mQ[VZ] = U16_to_F32(val[VZ], -1.f, 1.f);
					new_rot.mQ[VW] = U16_to_F32(val[VW], -1.f, 1.f);

#ifdef LL_BIG_ENDIAN
					htolememcpy(valswizzle, &data[count], MVT_U16Vec3, 6); 
					val = valswizzle;
#else
					val = (U16 *) &data[count];
#endif
					new_angv.set(U16_to_F32(val[VX], -size, size),
										U16_to_F32(val[VY], -size, size),
										U16_to_F32(val[VZ], -size, size));
					setAngularVelocity(new_angv);
					break;

				case 16:
					// this is a terse 8 update
					this_update_precision = 8;
					test_pos_parent.quantize8(-0.5f*size, 1.5f*size, MIN_HEIGHT, MAX_HEIGHT);
					new_pos_parent.mV[VX] = U8_to_F32(data[0], -0.5f*size, 1.5f*size);
					new_pos_parent.mV[VY] = U8_to_F32(data[1], -0.5f*size, 1.5f*size);
					new_pos_parent.mV[VZ] = U8_to_F32(data[2], MIN_HEIGHT, MAX_HEIGHT);

					setVelocity(U8_to_F32(data[3], -size, size),
								U8_to_F32(data[4], -size, size),
								U8_to_F32(data[5], -size, size) );

					setAcceleration(U8_to_F32(data[6], -size, size),
									U8_to_F32(data[7], -size, size),
									U8_to_F32(data[8], -size, size) );

					new_rot.mQ[VX] = U8_to_F32(data[9], -1.f, 1.f);
					new_rot.mQ[VY] = U8_to_F32(data[10], -1.f, 1.f);
					new_rot.mQ[VZ] = U8_to_F32(data[11], -1.f, 1.f);
					new_rot.mQ[VW] = U8_to_F32(data[12], -1.f, 1.f);

					new_angv.set(U8_to_F32(data[13], -size, size),
										U8_to_F32(data[14], -size, size),
										U8_to_F32(data[15], -size, size) );
					setAngularVelocity(new_angv);
					break;
				}

				U8 state;
				mesgsys->getU8Fast(_PREHASH_ObjectData, _PREHASH_State, state, block_num );
				mAttachmentState = state;
				break;
			}

		default:
			break;

		}
	}
	else
	{
		// handle the compressed case
		LLUUID sound_uuid;
		LLUUID	owner_id;
		F32    gain = 0;
		U8     sound_flags = 0;
		F32		cutoff = 0;

		U16 val[4];

		U8		state;

		dp->unpackU8(state, "State");
		mAttachmentState = state;

		switch(update_type)
		{
			case OUT_TERSE_IMPROVED:
			{
#ifdef DEBUG_UPDATE_TYPE
				LL_INFOS() << "CompTI:" << getID() << LL_ENDL;
#endif
				U8		value;
				dp->unpackU8(value, "agent");
				if (value)
				{
					LLVector4 collision_plane;
					dp->unpackVector4(collision_plane, "Plane");
					((LLVOAvatar*)this)->setFootPlane(collision_plane);
				}
				test_pos_parent = getPosition();
				dp->unpackVector3(new_pos_parent, "Pos");
				dp->unpackU16(val[VX], "VelX");
				dp->unpackU16(val[VY], "VelY");
				dp->unpackU16(val[VZ], "VelZ");
				setVelocity(U16_to_F32(val[VX], -128.f, 128.f),
							U16_to_F32(val[VY], -128.f, 128.f),
							U16_to_F32(val[VZ], -128.f, 128.f));
				dp->unpackU16(val[VX], "AccX");
				dp->unpackU16(val[VY], "AccY");
				dp->unpackU16(val[VZ], "AccZ");
				setAcceleration(U16_to_F32(val[VX], -64.f, 64.f),
								U16_to_F32(val[VY], -64.f, 64.f),
								U16_to_F32(val[VZ], -64.f, 64.f));

				dp->unpackU16(val[VX], "ThetaX");
				dp->unpackU16(val[VY], "ThetaY");
				dp->unpackU16(val[VZ], "ThetaZ");
				dp->unpackU16(val[VS], "ThetaS");
				new_rot.mQ[VX] = U16_to_F32(val[VX], -1.f, 1.f);
				new_rot.mQ[VY] = U16_to_F32(val[VY], -1.f, 1.f);
				new_rot.mQ[VZ] = U16_to_F32(val[VZ], -1.f, 1.f);
				new_rot.mQ[VS] = U16_to_F32(val[VS], -1.f, 1.f);
				dp->unpackU16(val[VX], "AccX");
				dp->unpackU16(val[VY], "AccY");
				dp->unpackU16(val[VZ], "AccZ");
				new_angv.set(U16_to_F32(val[VX], -64.f, 64.f),
									U16_to_F32(val[VY], -64.f, 64.f),
									U16_to_F32(val[VZ], -64.f, 64.f));
				setAngularVelocity(new_angv);
			}
			break;
			case OUT_FULL_COMPRESSED:
			case OUT_FULL_CACHED:
			{
#ifdef DEBUG_UPDATE_TYPE
				LL_INFOS() << "CompFull:" << getID() << LL_ENDL;
#endif
				mCostStale = true;

				if (isSelected())
				{
					gFloaterTools->dirty();
				}
	
				dp->unpackU32(crc, "CRC");
				mTotalCRC = crc;
				dp->unpackU8(material, "Material");
				U8 old_material = getMaterial();
				if (old_material != material)
				{
					setMaterial(material);
					if (mDrawable.notNull())
					{
						gPipeline.markMoved(mDrawable, FALSE); // undamped
					}
				}
				dp->unpackU8(click_action, "ClickAction");
				setClickAction(click_action);
				dp->unpackVector3(new_scale, "Scale");
				dp->unpackVector3(new_pos_parent, "Pos");
				LLVector3 vec;
				dp->unpackVector3(vec, "Rot");
				new_rot.unpackFromVector3(vec);
				setAcceleration(LLVector3::zero);

				U32 value;
				dp->unpackU32(value, "SpecialCode");
				dp->setPassFlags(value);
				dp->unpackUUID(owner_id, "Owner");

				mOwnerID = owner_id;

				if (value & 0x80)
				{
					dp->unpackVector3(new_angv, "Omega");
					setAngularVelocity(new_angv);
				}

				if (value & 0x20)
				{
					dp->unpackU32(parent_id, "ParentID");
				}
				else
				{
					parent_id = 0;
				}

				S32 sp_size;
				U32 size;
				if (value & 0x2)
				{
					sp_size = 1;
					delete [] mData;
					mData = new U8[1];
					dp->unpackU8(((U8*)mData)[0], "TreeData");
				}
				else if (value & 0x1)
				{
					dp->unpackU32(size, "ScratchPadSize");
					delete [] mData;
					mData = new U8[size];
					dp->unpackBinaryData((U8 *)mData, sp_size, "PartData");
				}
				else
				{
					mData = NULL;
				}

				// Setup object text
				if (!mText && (value & 0x4))
				{
				    initHudText();
				}

				if (value & 0x4)
				{
					std::string temp_string;
					dp->unpackString(temp_string, "Text");
					LLColor4U coloru;
					dp->unpackBinaryDataFixed(coloru.mV, 4, "Color");
					coloru.mV[3] = 255 - coloru.mV[3];
					mText->setColor(LLColor4(coloru));
					mText->setString(temp_string);
// [RLVa:KB] - Checked: 2010-03-27 (RLVa-1.4.0a) | Added: RLVa-1.0.0f
					if (RlvActions::isRlvEnabled())
					{
						mText->setObjectText(temp_string);
					}
// [/RLVa:KB]

                    mHudText = temp_string;
                    mHudTextColor = LLColor4(coloru);

					setChanged(TEXTURE);
				}
				else
				{
					if (mText.notNull())
					{
						mText->markDead();
						mText = NULL;
					}
					mHudText.clear();
				}

                std::string media_url;
				if (value & 0x200)
				{
					dp->unpackString(media_url, "MediaURL");
				}
                retval |= checkMediaURL(media_url);

				//
				// Unpack particle system data (legacy)
				//
				if (value & 0x8)
				{
					unpackParticleSource(*dp, owner_id, true);
				}
				else if (!(value & 0x400))
				{
					deleteParticleSource();
				}
				
				// Mark all extra parameters not used
				std::map<U16, ExtraParameter*>::iterator iter;
				for (iter = mExtraParameterList.begin(); iter != mExtraParameterList.end(); ++iter)
				{
					iter->second->in_use = FALSE;
				}

				// Unpack extra params
				U8 num_parameters;
				dp->unpackU8(num_parameters, "num_params");
				U8 param_block[MAX_OBJECT_PARAMS_SIZE];
				for (U8 param=0; param<num_parameters; ++param)
				{
					U16 param_type;
					S32 param_size;
					dp->unpackU16(param_type, "param_type");
					dp->unpackBinaryData(param_block, param_size, "param_data");
					//LL_INFOS() << "Param type: " << param_type << ", Size: " << param_size << LL_ENDL;
					LLDataPackerBinaryBuffer dp2(param_block, param_size);
					unpackParameterEntry(param_type, &dp2);
				}

				for (iter = mExtraParameterList.begin(); iter != mExtraParameterList.end(); ++iter)
				{
					if (!iter->second->in_use)
					{
						// Send an update message in case it was formerly in use
						parameterChanged(iter->first, iter->second->data, FALSE, false);
					}
				}

				if (value & 0x10)
				{
					dp->unpackUUID(sound_uuid, "SoundUUID");
					dp->unpackF32(gain, "SoundGain");
					dp->unpackU8(sound_flags, "SoundFlags");
					dp->unpackF32(cutoff, "SoundRadius");
				}

				if (value & 0x100)
				{
					std::string name_value_list;
					dp->unpackString(name_value_list, "NV");

					setNameValueList(name_value_list);
				}

				mTotalCRC = crc;
				mSoundCutOffRadius = cutoff;

				setAttachedSound(sound_uuid, owner_id, gain, sound_flags);

				// only get these flags on updates from sim, not cached ones
				// Preload these five flags for every object.
				// Finer shades require the object to be selected, and the selection manager
				// stores the extended permission info.
				if(mesgsys != NULL)
				{
				U32 flags;
				mesgsys->getU32Fast(_PREHASH_ObjectData, _PREHASH_UpdateFlags, flags, block_num);
				loadFlags(flags);					
				}
			}
			break;

		default:
			break;
		}
	}

	//
	// Fix object parenting.
	//
	BOOL b_changed_status = FALSE;

	if (OUT_TERSE_IMPROVED != update_type)
	{
		// We only need to update parenting on full updates, terse updates
		// don't send parenting information.
		if (!cur_parentp)
		{
			if (parent_id == 0)
			{
				// No parent now, no parent in message -> do nothing
			}
			else
			{
				// No parent now, new parent in message -> attach to that parent if possible
				LLUUID parent_uuid;

				if(mesgsys != NULL)
				{
				LLViewerObjectList::getUUIDFromLocal(parent_uuid,
														parent_id,
														mesgsys->getSenderIP(),
														mesgsys->getSenderPort());
				}
				else
				{
					LLViewerObjectList::getUUIDFromLocal(parent_uuid,
														parent_id,
														mRegionp->getHost().getAddress(),
														mRegionp->getHost().getPort());
				}

				LLViewerObject *sent_parentp = gObjectList.findObject(parent_uuid);

				//
				// Check to see if we have the corresponding viewer object for the parent.
				//
				if (sent_parentp && sent_parentp->getParent() == this)
				{
					// Try to recover if we attempt to attach a parent to its child
					LL_WARNS() << "Attempt to attach a parent to it's child: " << this->getID() << " to " << sent_parentp->getID() << LL_ENDL;
					this->removeChild(sent_parentp);
					sent_parentp->setDrawableParent(NULL);
				}
				
				if (sent_parentp && (sent_parentp != this) && !sent_parentp->isDead())
				{
                    if (((LLViewerObject*)sent_parentp)->isAvatar())
                    {
                        //LL_DEBUGS("Avatar") << "ATT got object update for attachment " << LL_ENDL; 
                    }
                    
					//
					// We have a viewer object for the parent, and it's not dead.
					// Do the actual reparenting here.
					//

					// new parent is valid
					b_changed_status = TRUE;
					// ...no current parent, so don't try to remove child
					if (mDrawable.notNull())
					{
						if (mDrawable->isDead() || !mDrawable->getVObj())
						{
							LL_WARNS() << "Drawable is dead or no VObj!" << LL_ENDL;
							sent_parentp->addChild(this);
						}
						else
						{
							if (!setDrawableParent(sent_parentp->mDrawable)) // LLViewerObject::processUpdateMessage 1
							{
								// Bad, we got a cycle somehow.
								// Kill both the parent and the child, and
								// set cache misses for both of them.
								LL_WARNS() << "Attempting to recover from parenting cycle!" << LL_ENDL;
								LL_WARNS() << "Killing " << sent_parentp->getID() << " and " << getID() << LL_ENDL;
								LL_WARNS() << "Adding to cache miss list" << LL_ENDL;
								setParent(NULL);
								sent_parentp->setParent(NULL);
								getRegion()->addCacheMissFull(getLocalID());
								getRegion()->addCacheMissFull(sent_parentp->getLocalID());
								gObjectList.killObject(sent_parentp);
								gObjectList.killObject(this);
								return retval;
							}
// [RLVa:KB] - Checked: 2010-03-16 (RLVa-1.1.0k) | Added: RLVa-1.1.0k
							if ( (RlvActions::isRlvEnabled()) && (sent_parentp->isAvatar()) && (sent_parentp->getID() == gAgent.getID()) )
							{
								// Rezzed object that's being worn as an attachment (we're assuming this will be due to llAttachToAvatar())
								S32 idxAttachPt = ATTACHMENT_ID_FROM_STATE(getAttachmentState());
								if (gRlvAttachmentLocks.isLockedAttachmentPoint(idxAttachPt, RLV_LOCK_ADD))
								{
									// If this will end up on an "add locked" attachment point then treat the attach as a user action
									LLNameValue* nvItem = getNVPair("AttachItemID");
									if (nvItem)
									{
										LLUUID idItem(nvItem->getString());
										// URGENT-RLVa: [RLVa-1.2.0] At the moment llAttachToAvatar always seems to *add*
										if (idItem.notNull())
											RlvAttachmentLockWatchdog::instance().onWearAttachment(idItem, RLV_WEAR_ADD);
									}
								}
							}
// [/RLVa:KB]
							sent_parentp->addChild(this);
							// make sure this object gets a non-damped update
							if (sent_parentp->mDrawable.notNull())
							{
								gPipeline.markMoved(sent_parentp->mDrawable, FALSE); // undamped
							}
						}
					}
					else
					{
						sent_parentp->addChild(this);
					}
					
					// Show particles, icon and HUD
					hideExtraDisplayItems( FALSE );

					setChanged(MOVED | SILHOUETTE);
				}
				else
				{
					//
					// No corresponding viewer object for the parent, put the various
					// pieces on the orphan list.
					//
					
					//parent_id
					U32 ip, port; 
					
					if(mesgsys != NULL)
					{
						ip = mesgsys->getSenderIP();
						port = mesgsys->getSenderPort();
					}
					else
					{
						ip = mRegionp->getHost().getAddress();
						port = mRegionp->getHost().getPort();
					}
					gObjectList.orphanize(this, parent_id, ip, port);

					// Hide particles, icon and HUD
					hideExtraDisplayItems( TRUE );
				}
			}
		}
		else
		{
			// BUG: this is a bad assumption once border crossing is alowed
			if (  (parent_id == cur_parentp->mLocalID)
				&&(update_type == OUT_TERSE_IMPROVED))
			{
				// Parent now, same parent in message -> do nothing

				// Debugging for suspected problems with local ids.
				//LLUUID parent_uuid;
				//LLViewerObjectList::getUUIDFromLocal(parent_uuid, parent_id, mesgsys->getSenderIP(), mesgsys->getSenderPort() );
				//if (parent_uuid != cur_parentp->getID() )
				//{
				//	LL_ERRS() << "Local ID match but UUID mismatch of viewer object" << LL_ENDL;
				//}
			}
			else
			{
				// Parented now, different parent in message
				LLViewerObject *sent_parentp;
				if (parent_id == 0)
				{
					//
					// This object is no longer parented, we sent in a zero parent ID.
					//
					sent_parentp = NULL;
				}
				else
				{
					LLUUID parent_uuid;

					if(mesgsys != NULL)
					{
					LLViewerObjectList::getUUIDFromLocal(parent_uuid,
														parent_id,
														gMessageSystem->getSenderIP(),
														gMessageSystem->getSenderPort());
					}
					else
					{
						LLViewerObjectList::getUUIDFromLocal(parent_uuid,
														parent_id,
														mRegionp->getHost().getAddress(),
														mRegionp->getHost().getPort());
					}
					sent_parentp = gObjectList.findObject(parent_uuid);
					
					if (isAvatar())
					{
						// This logic is meant to handle the case where a sitting avatar has reached a new sim
						// ahead of the object she was sitting on (which is common as objects are transfered through
						// a slower route than agents)...
						// In this case, the local id for the object will not be valid, since the viewer has not received
						// a full update for the object from that sim yet, so we assume that the agent is still sitting
						// where she was originally. --RN
						if (!sent_parentp)
						{
							sent_parentp = cur_parentp;
						}
					}
					else if (!sent_parentp)
					{
						//
						// Switching parents, but we don't know the new parent.
						//
						U32 ip, port; 
					
						if(mesgsys != NULL)
						{
							ip = mesgsys->getSenderIP();
							port = mesgsys->getSenderPort();
						}
						else
						{
							ip = mRegionp->getHost().getAddress();
							port = mRegionp->getHost().getPort();
						}

						// We're an orphan, flag things appropriately.
						gObjectList.orphanize(this, parent_id, ip, port);
					}
				}

				// Reattach if possible.
				if (sent_parentp && sent_parentp != cur_parentp && sent_parentp != this)
				{
					// New parent is valid, detach and reattach
					b_changed_status = TRUE;
					if (mDrawable.notNull())
					{
						if (!setDrawableParent(sent_parentp->mDrawable)) // LLViewerObject::processUpdateMessage 2
						{
							// Bad, we got a cycle somehow.
							// Kill both the parent and the child, and
							// set cache misses for both of them.
							LL_WARNS() << "Attempting to recover from parenting cycle!" << LL_ENDL;
							LL_WARNS() << "Killing " << sent_parentp->getID() << " and " << getID() << LL_ENDL;
							LL_WARNS() << "Adding to cache miss list" << LL_ENDL;
							setParent(NULL);
							sent_parentp->setParent(NULL);
							getRegion()->addCacheMissFull(getLocalID());
							getRegion()->addCacheMissFull(sent_parentp->getLocalID());
							gObjectList.killObject(sent_parentp);
							gObjectList.killObject(this);
							return retval;
						}
						// make sure this object gets a non-damped update
					}
					cur_parentp->removeChild(this);
					sent_parentp->addChild(this);
					setChanged(MOVED | SILHOUETTE);
					sent_parentp->setChanged(MOVED | SILHOUETTE);
					if (sent_parentp->mDrawable.notNull())
					{
						gPipeline.markMoved(sent_parentp->mDrawable, FALSE); // undamped
					}
				}
				else if (!sent_parentp)
				{
					bool remove_parent = true;
					// No new parent, or the parent that we sent doesn't exist on the viewer.
					LLViewerObject *parentp = (LLViewerObject *)getParent();
					if (parentp)
					{
						if (parentp->getRegion() != getRegion())
						{
							// This is probably an object flying across a region boundary, the
							// object probably ISN'T being reparented, but just got an object
							// update out of order (child update before parent).
							//LL_INFOS() << "Don't reparent object handoffs!" << LL_ENDL;
							remove_parent = false;
						}
					}

					if (remove_parent)
					{
						b_changed_status = TRUE;
						if (mDrawable.notNull())
						{
							// clear parent to removeChild can put the drawable on the damped list
							setDrawableParent(NULL); // LLViewerObject::processUpdateMessage 3
						}

						cur_parentp->removeChild(this);

						setChanged(MOVED | SILHOUETTE);

						if (mDrawable.notNull())
						{
							// make sure this object gets a non-damped update
							gPipeline.markMoved(mDrawable, FALSE); // undamped
						}
					}
				}
			}
		}
	}

	new_rot.normQuat();

	if (sPingInterpolate && mesgsys != NULL)
	{ 
		LLCircuitData *cdp = gMessageSystem->mCircuitInfo.findCircuit(mesgsys->getSender());
		if (cdp)
		{
			// Note: delay is U32 and usually less then second,
			// converting it into seconds with valueInUnits will result in 0
			F32 ping_delay = 0.5f * time_dilation * ( ((F32)cdp->getPingDelay().value()) * 0.001f + gFrameDTClamped);
			LLVector3 diff = getVelocity() * ping_delay; 
			new_pos_parent += diff;
		}
		else
		{
			LL_WARNS() << "findCircuit() returned NULL; skipping interpolation" << LL_ENDL;
		}
	}

	//////////////////////////
	//
	// Set the generic change flags...
	//
	//

	// If we're going to skip this message, why are we 
	// doing all the parenting, etc above?
	if(mesgsys != NULL)
	{
	U32 packet_id = mesgsys->getCurrentRecvPacketID(); 
	if (packet_id < mLatestRecvPacketID && 
		mLatestRecvPacketID - packet_id < 65536)
	{
		//skip application of this message, it's old
		return retval;
	}
	mLatestRecvPacketID = packet_id;
	}

	// Set the change flags for scale
	if (new_scale != getScale())
	{
		setChanged(SCALED | SILHOUETTE);
		setScale(new_scale);  // Must follow setting permYouOwner()
	}

	// first, let's see if the new position is actually a change

	//static S32 counter = 0;

	F32 vel_mag_sq = getVelocity().magVecSquared();
	F32 accel_mag_sq = getAcceleration().magVecSquared();

	if (  ((b_changed_status)||(test_pos_parent != new_pos_parent))
		||(  (!isSelected())
		   &&(  (vel_mag_sq != 0.f)
			  ||(accel_mag_sq != 0.f)
			  ||(this_update_precision > mBestUpdatePrecision))))
	{
		mBestUpdatePrecision = this_update_precision;
		
		LLVector3 diff = new_pos_parent - test_pos_parent ;
		F32 mag_sqr = diff.magVecSquared() ;
		if(llfinite(mag_sqr)) 
		{
			setPositionParent(new_pos_parent);
		}
		else
		{
			LL_WARNS() << "Can not move the object/avatar to an infinite location!" << LL_ENDL ;	

			retval |= INVALID_UPDATE ;
		}

		if (mParent && ((LLViewerObject*)mParent)->isAvatar())
		{
			// we have changed the position of an attachment, so we need to clamp it
			LLVOAvatar *avatar = (LLVOAvatar*)mParent;

			avatar->clampAttachmentPositions();
		}
		
		// <FS:JN> Region crossing extrapolation improvement
		mExtrap.update(*this);  // update extrapolation if needed
		mRegionCrossExpire = 0; // restart extrapolation clock on object update

		// If we're snapping the position by more than 0.5m, update LLViewerStats::mAgentPositionSnaps
		if ( asAvatar() && asAvatar()->isSelf() && (mag_sqr > 0.25f) )
		{
			record(LLStatViewer::AGENT_POSITION_SNAP, LLUnit<F64, LLUnits::Meters>(diff.length()));
		}
	}

	if ((new_rot.isNotEqualEps(getRotation(), F_ALMOST_ZERO))
		|| (new_angv != old_angv))
	{
		if (new_rot != mPreviousRotation)
		{
			resetRot();
		}
		else if (new_angv != old_angv)
		{
			if (flagUsePhysics())
			{
				resetRot();
			}
			else
			{
				resetRotTime();
			}
		}

		// Remember the last rotation value
		mPreviousRotation = new_rot;

		// Set the rotation of the object followed by adjusting for the accumulated angular velocity (llSetTargetOmega)
		setRotation(new_rot * mAngularVelocityRot);
		setChanged(ROTATED | SILHOUETTE);
	}

	if ( gShowObjectUpdates )
	{
		LLColor4 color;
		if (update_type == OUT_TERSE_IMPROVED)
		{
			color.setVec(0.f, 0.f, 1.f, 1.f);
		}
		else
		{
			color.setVec(1.f, 0.f, 0.f, 1.f);
		}
		gPipeline.addDebugBlip(getPositionAgent(), color);
		LL_DEBUGS("MessageBlip") << "Update type " << (S32)update_type << " blip for local " << mLocalID << " at " << getPositionAgent() << LL_ENDL;
	}

	const F32 MAG_CUTOFF = F_APPROXIMATELY_ZERO;

	llassert(vel_mag_sq >= 0.f);
	llassert(accel_mag_sq >= 0.f);
	llassert(getAngularVelocity().magVecSquared() >= 0.f);

	if ((MAG_CUTOFF >= vel_mag_sq) && 
		(MAG_CUTOFF >= accel_mag_sq) &&
		(MAG_CUTOFF >= getAngularVelocity().magVecSquared()))
	{
		mStatic = TRUE; // This object doesn't move!
	}
	else
	{
		mStatic = FALSE;
	}

// BUG: This code leads to problems during group rotate and any scale operation.
// Small discepencies between the simulator and viewer representations cause the 
// selection center to creep, leading to objects moving around the wrong center.
// 
// Removing this, however, means that if someone else drags an object you have
// selected, your selection center and dialog boxes will be wrong.  It also means
// that higher precision information on selected objects will be ignored.
//
// I believe the group rotation problem is fixed.  JNC 1.21.2002
//
	// Additionally, if any child is selected, need to update the dialogs and selection
	// center.
	BOOL needs_refresh = mUserSelected;
	for (child_list_t::iterator iter = mChildList.begin();
		 iter != mChildList.end(); iter++)
	{
		LLViewerObject* child = *iter;
		needs_refresh = needs_refresh || child->mUserSelected;
	}

    static LLCachedControl<bool> allow_select_avatar(gSavedSettings, "AllowSelectAvatar", FALSE);
	if (needs_refresh)
	{
		LLSelectMgr::getInstance()->updateSelectionCenter();
		dialog_refresh_all();
	}
    else if (allow_select_avatar && asAvatar())
    {
        // Override any avatar position updates received
        // Works only if avatar was repositioned using build
        // tools and build floater is visible
        LLSelectMgr::getInstance()->overrideAvatarUpdates();
    }


	// Mark update time as approx. now, with the ping delay.
	// Ping delay is off because it's not set for velocity interpolation, causing
	// much jumping and hopping around...

//	U32 ping_delay = mesgsys->mCircuitInfo.getPingDelay();
	mLastInterpUpdateSecs = LLFrameTimer::getElapsedSeconds();
	mLastMessageUpdateSecs = mLastInterpUpdateSecs;
	if (mDrawable.notNull())
	{
		// Don't clear invisibility flag on update if still orphaned!
		if (mDrawable->isState(LLDrawable::FORCE_INVISIBLE) && !mOrphaned)
		{
// 			LL_DEBUGS() << "Clearing force invisible: " << mID << ":" << getPCodeString() << ":" << getPositionAgent() << LL_ENDL;
			mDrawable->clearState(LLDrawable::FORCE_INVISIBLE);
			gPipeline.markRebuild( mDrawable, LLDrawable::REBUILD_ALL, TRUE );
		}
	}

	// Update special hover cursor status
	bool special_hover_cursor = specialHoverCursor();
	if (old_special_hover_cursor != special_hover_cursor
		&& mDrawable.notNull())
	{
		mDrawable->updateSpecialHoverCursor(special_hover_cursor);
	}

	return retval;
}

BOOL LLViewerObject::isActive() const
{
	return TRUE;
}

//load flags from cache or from message
void LLViewerObject::loadFlags(U32 flags)
{
	if(flags == (U32)(-1))
	{
		return; //invalid
	}

	// keep local flags and overwrite remote-controlled flags
	mFlags = (mFlags & FLAGS_LOCAL) | flags;

	// ...new objects that should come in selected need to be added to the selected list
	mCreateSelected = ((flags & FLAGS_CREATE_SELECTED) != 0);
	return;
}

void LLViewerObject::idleUpdate(LLAgent &agent, const F64 &frame_time)
{
	if (!mDead)
	{
		if (!mStatic && sVelocityInterpolate && !isSelected())
		{
			// calculate dt from last update
			F32 time_dilation = mRegionp ? mRegionp->getTimeDilation() : 1.0f;
			F32 dt_raw = ((F64Seconds)frame_time - mLastInterpUpdateSecs).value();
			F32 dt = time_dilation * dt_raw;

			applyAngularVelocity(dt);

			if (isAttachment())
			{
				mLastInterpUpdateSecs = (F64Seconds)frame_time;
				return;
			}
			else
			{	// Move object based on it's velocity and rotation
				interpolateLinearMotion(frame_time, dt);
			}
		}

		updateDrawable(FALSE);
	}
}


// Move an object due to idle-time viewer side updates by interpolating motion
void LLViewerObject::interpolateLinearMotion(const F64SecondsImplicit& frame_time, const F32SecondsImplicit& dt_seconds)
{
	// linear motion
	// PHYSICS_TIMESTEP is used below to correct for the fact that the velocity in object
	// updates represents the average velocity of the last timestep, rather than the final velocity.
	// the time dilation above should guarantee that dt is never less than PHYSICS_TIMESTEP, theoretically
	// 
	// *TODO: should also wrap linear accel/velocity in check
	// to see if object is selected, instead of explicitly
	// zeroing it out	

	F32 dt = dt_seconds;
	F64Seconds time_since_last_update = frame_time - mLastMessageUpdateSecs;
	if (time_since_last_update <= (F64Seconds)0.0 || dt <= 0.f)
	{
		return;
	}

	LLVector3 accel = getAcceleration();
	LLVector3 vel 	= getVelocity();
	
	if (sMaxUpdateInterpolationTime <= (F64Seconds)0.0)
	{	// Old code path ... unbounded, simple interpolation
		if (!(accel.isExactlyZero() && vel.isExactlyZero()))
		{
			LLVector3 pos   = (vel + (0.5f * (dt-PHYSICS_TIMESTEP)) * accel) * dt;  
		
			// region local  
			setPositionRegion(pos + getPositionRegion());
			setVelocity(vel + accel*dt);	
			
			// for objects that are spinning but not translating, make sure to flag them as having moved
			setChanged(MOVED | SILHOUETTE);
		}
	}
	else if (!accel.isExactlyZero() || !vel.isExactlyZero())		// object is moving
	{	// Object is moving, and hasn't been too long since we got an update from the server
		
		// Calculate predicted position and velocity
		LLVector3 new_pos = (vel + (0.5f * (dt-PHYSICS_TIMESTEP)) * accel) * dt;	
		LLVector3 new_v = accel * dt;

		if (time_since_last_update > sPhaseOutUpdateInterpolationTime &&
			sPhaseOutUpdateInterpolationTime > (F64Seconds)0.0)
		{	// Haven't seen a viewer update in a while, check to see if the circuit is still active
			if (mRegionp)
			{	// The simulator will NOT send updates if the object continues normally on the path
				// predicted by the velocity and the acceleration (often gravity) sent to the viewer
				// So check to see if the circuit is blocked, which means the sim is likely in a long lag
				LLCircuitData *cdp = gMessageSystem->mCircuitInfo.findCircuit( mRegionp->getHost() );
				if (cdp)
				{
					// Find out how many seconds since last packet arrived on the circuit
					F64Seconds time_since_last_packet = LLMessageSystem::getMessageTimeSeconds() - cdp->getLastPacketInTime();

					if (!cdp->isAlive() ||		// Circuit is dead or blocked
						 cdp->isBlocked() ||	// or doesn't seem to be getting any packets
						 (time_since_last_packet > sPhaseOutUpdateInterpolationTime))
					{
						// Start to reduce motion interpolation since we haven't seen a server update in a while
						F64Seconds time_since_last_interpolation = frame_time - mLastInterpUpdateSecs;
						F64 phase_out = 1.0;
						if (time_since_last_update > sMaxUpdateInterpolationTime)
						{	// Past the time limit, so stop the object
							phase_out = 0.0;
							//LL_INFOS() << "Motion phase out to zero" << LL_ENDL;

							// Kill angular motion as well.  Note - not adding this due to paranoia
							// about stopping rotation for llTargetOmega objects and not having it restart
							// setAngularVelocity(LLVector3::zero);
						}
						else if (mLastInterpUpdateSecs - mLastMessageUpdateSecs > sPhaseOutUpdateInterpolationTime)
						{	// Last update was already phased out a bit
							phase_out = (sMaxUpdateInterpolationTime - time_since_last_update) / 
										(sMaxUpdateInterpolationTime - time_since_last_interpolation);
							//LL_INFOS() << "Continuing motion phase out of " << (F32) phase_out << LL_ENDL;
						}
						else
						{	// Phase out from full value
							phase_out = (sMaxUpdateInterpolationTime - time_since_last_update) / 
										(sMaxUpdateInterpolationTime - sPhaseOutUpdateInterpolationTime);
							//LL_INFOS() << "Starting motion phase out of " << (F32) phase_out << LL_ENDL;
						}
						phase_out = llclamp(phase_out, 0.0, 1.0);

						new_pos = new_pos * ((F32) phase_out);
						new_v = new_v * ((F32) phase_out);
					}
				}
			}
		}

		new_pos = new_pos + getPositionRegion();
		new_v = new_v + vel;


		// Clamp interpolated position to minimum underground and maximum region height
		LLVector3d new_pos_global = mRegionp->getPosGlobalFromRegion(new_pos);
		F32 min_height;
		if (isAvatar())
		{	// Make a better guess about AVs not going underground
			min_height = LLWorld::getInstance()->resolveLandHeightGlobal(new_pos_global);
			min_height += (0.5f * getScale().mV[VZ]);
		}
		else
		{	// This will put the object underground, but we can't tell if it will stop 
			// at ground level or not
			min_height = LLWorld::getInstance()->getMinAllowedZ(this, new_pos_global);
			// Cap maximum height
			static LLCachedControl<bool> no_fly_height_limit(gSavedSettings, "FSRemoveFlyHeightLimit");
			if(!no_fly_height_limit)
			{
				new_pos.mV[VZ] = llmin(LLWorld::getInstance()->getRegionMaxHeight(), new_pos.mV[VZ]);
			}
		}

		new_pos.mV[VZ] = llmax(min_height, new_pos.mV[VZ]);

		// Check to see if it's going off the region
		LLVector3 temp(new_pos.mV[VX], new_pos.mV[VY], 0.f);
		if (temp.clamp(0.f, mRegionp->getWidth()))
		{	// Going off this region, so see if we might end up on another region
			LLVector3d old_pos_global = mRegionp->getPosGlobalFromRegion(getPositionRegion());
			new_pos_global = mRegionp->getPosGlobalFromRegion(new_pos);		// Re-fetch in case it got clipped above

			// Clip the positions to known regions
			LLVector3d clip_pos_global = LLWorld::getInstance()->clipToVisibleRegions(old_pos_global, new_pos_global);
			if (clip_pos_global != new_pos_global)
			{
				// Was clipped, so this means we hit a edge where there is no region to enter
				LLVector3 clip_pos = mRegionp->getPosRegionFromGlobal(clip_pos_global);
				LL_DEBUGS("Interpolate") << "Hit empty region edge, clipped predicted position to "
										 << clip_pos
										 << " from " << new_pos << LL_ENDL;
				new_pos = clip_pos;
				
				// Stop motion and get server update for bouncing on the edge
				new_v.clear();
				setAcceleration(LLVector3::zero);
			}
			else
			{
				// <FS:Ansariel> FIRE-24184: Replace previous region crossing movement fix with LL's version and add option to turn it off
				static LLCachedControl<S32> fsExperimentalRegionCrossingMovementFix(gSavedSettings, "FSExperimentalRegionCrossingMovementFix");
				if (fsExperimentalRegionCrossingMovementFix == 1)
				{
				// </FS:Ansariel>
				// Check for how long we are crossing.
				// Note: theoretically we can find time from velocity, acceleration and
				// distance from border to new position, but it is not going to work
				// if 'phase_out' activates
				if (mRegionCrossExpire == 0)
				{
					// Workaround: we can't accurately figure out time when we cross border
					// so just write down time 'after the fact', it is far from optimal in
					// case of lags, but for lags sMaxUpdateInterpolationTime will kick in first
					LL_DEBUGS("Interpolate") << "Predicted region crossing, new position " << new_pos << LL_ENDL;
					// <FS:JN> Limit region crossing time using smart limiting
					//mRegionCrossExpire = frame_time + sMaxRegionCrossingInterpolationTime;
					F64Seconds saferegioncrosstimelimit(mExtrap.getextraptimelimit());  // longest time we can safely extrapolate
					F64Seconds maxregioncrosstime = std::min(saferegioncrosstimelimit,sMaxRegionCrossingInterpolationTime);  // new interpolation code
					mRegionCrossExpire = frame_time + maxregioncrosstime;   // region cross expires then
					setAcceleration(LLVector3::zero);                       // no accel during region crossings
					// <FS:JN> Limit region crossing time using smart limiting end
				}
				else if (frame_time > mRegionCrossExpire)
				{
					// Predicting crossing over 1s, stop motion
					// Stop motion
					LL_DEBUGS("Interpolate") << "Predicting region crossing for too long, stopping at " << new_pos << LL_ENDL;
					new_v.clear();
					// <FS:JN> For region crossing vehicles, stop rotation too. Paranoia consideration above about endlessly rotating objects does not apply.
					//setAcceleration(LLVector3::zero);
					if (mExtrap.ismovingssaton(*this))                          // if moving and sat on and crossing regions, almost certainly a vehicle with avatars
					{
						setAngularVelocity(LLVector3::zero);                    // for region crossing vehicles, stop rotation too.
						setAcceleration(LLVector3::zero);                       // Stop everything
					}
					// <FS:JN> Limit region crossing time using smart limiting end
					mRegionCrossExpire = 0;
				}
				// <FS:Ansariel> FIRE-24184: Replace previous region crossing movement fix with LL's version and add option to turn it off
				}
				// </FS:Ansariel>
			}
		}
		else
		{
			mRegionCrossExpire = 0;
		}

		// Set new position and velocity
		setPositionRegion(new_pos);
		setVelocity(new_v);	
		
		// for objects that are spinning but not translating, make sure to flag them as having moved
		setChanged(MOVED | SILHOUETTE);
	}		

	// Update the last time we did anything
	mLastInterpUpdateSecs = frame_time;
}



BOOL LLViewerObject::setData(const U8 *datap, const U32 data_size)
{
	delete [] mData;

	if (datap)
	{
		mData = new U8[data_size];
		if (!mData)
		{
			return FALSE;
		}
		memcpy(mData, datap, data_size);		/* Flawfinder: ignore */
	}
	return TRUE;
}

// delete an item in the inventory, but don't tell the server. This is
// used internally by remove, update, and savescript.
// This will only delete the first item with an item_id in the list
void LLViewerObject::deleteInventoryItem(const LLUUID& item_id)
{
	if(mInventory)
	{
		LLInventoryObject::object_list_t::iterator it = mInventory->begin();
		LLInventoryObject::object_list_t::iterator end = mInventory->end();
		for( ; it != end; ++it )
		{
			if((*it)->getUUID() == item_id)
			{
				// This is safe only because we return immediatly.
				mInventory->erase(it); // will deref and delete it
				return;
			}
		}
		doInventoryCallback();
	}
}

void LLViewerObject::doUpdateInventory(
	LLPointer<LLViewerInventoryItem>& item,
	U8 key,
	bool is_new)
{
	LLViewerInventoryItem* old_item = NULL;
	if(TASK_INVENTORY_ITEM_KEY == key)
	{
		// <FS:ND> Do not use C-Style cast for polymorphic upcasting
//		old_item = (LLViewerInventoryItem*)getInventoryObject(item->getUUID());
		old_item = dynamic_cast<LLViewerInventoryItem*>(getInventoryObject(item->getUUID()));
		// </FS:ND>
	}
	else if(TASK_INVENTORY_ASSET_KEY == key)
	{
		old_item = getInventoryItemByAsset(item->getAssetUUID());
	}
	LLUUID item_id;
	LLUUID new_owner;
	LLUUID new_group;
	BOOL group_owned = FALSE;
	if(old_item)
	{
		item_id = old_item->getUUID();
		new_owner = old_item->getPermissions().getOwner();
		new_group = old_item->getPermissions().getGroup();
		group_owned = old_item->getPermissions().isGroupOwned();
		old_item = NULL;
	}
	else
	{
		item_id = item->getUUID();
	}
	if(!is_new && mInventory)
	{
		// Attempt to update the local inventory. If we can get the
		// object perm, we have perfect visibility, so we want the
		// serial number to match. Otherwise, take our best guess and
		// make sure that the serial number does not match.
		deleteInventoryItem(item_id);
		LLPermissions perm(item->getPermissions());
		LLPermissions* obj_perm = LLSelectMgr::getInstance()->findObjectPermissions(this);
		bool is_atomic = ((S32)LLAssetType::AT_OBJECT == item->getType()) ? false : true;
		if(obj_perm)
		{
			perm.setOwnerAndGroup(LLUUID::null, obj_perm->getOwner(), obj_perm->getGroup(), is_atomic);
		}
		else
		{
			if(group_owned)
			{
				perm.setOwnerAndGroup(LLUUID::null, new_owner, new_group, is_atomic);
			}
			else if(!new_owner.isNull())
			{
				// The object used to be in inventory, so we can
				// assume the owner and group will match what they are
				// there.
				perm.setOwnerAndGroup(LLUUID::null, new_owner, new_group, is_atomic);
			}
			// *FIX: can make an even better guess by using the mPermGroup flags
			else if(permYouOwner())
			{
				// best guess.
				perm.setOwnerAndGroup(LLUUID::null, gAgent.getID(), item->getPermissions().getGroup(), is_atomic);
				--mExpectedInventorySerialNum;
			}
			else
			{
				// dummy it up.
				perm.setOwnerAndGroup(LLUUID::null, LLUUID::null, LLUUID::null, is_atomic);
				--mExpectedInventorySerialNum;
			}
		}
		LLViewerInventoryItem* oldItem = item;
		LLViewerInventoryItem* new_item = new LLViewerInventoryItem(oldItem);
		new_item->setPermissions(perm);
		mInventory->push_front(new_item);
		doInventoryCallback();
		++mExpectedInventorySerialNum;
	}
	else if (is_new)
	{
		++mExpectedInventorySerialNum;
	}
}

// save a script, which involves removing the old one, and rezzing
// in the new one. This method should be called with the asset id
// of the new and old script AFTER the bytecode has been saved.
void LLViewerObject::saveScript(
	const LLViewerInventoryItem* item,
	BOOL active,
	bool is_new)
{
	/*
	 * XXXPAM Investigate not making this copy.  Seems unecessary, but I'm unsure about the
	 * interaction with doUpdateInventory() called below.
	 */
	LL_DEBUGS() << "LLViewerObject::saveScript() " << item->getUUID() << " " << item->getAssetUUID() << LL_ENDL;

	LLPointer<LLViewerInventoryItem> task_item =
		new LLViewerInventoryItem(item->getUUID(), mID, item->getPermissions(),
								  item->getAssetUUID(), item->getType(),
								  item->getInventoryType(),
								  item->getName(), item->getDescription(),
								  item->getSaleInfo(), item->getFlags(),
								  item->getCreationDate());
	task_item->setTransactionID(item->getTransactionID());

	LLMessageSystem* msg = gMessageSystem;
	msg->newMessageFast(_PREHASH_RezScript);
	msg->nextBlockFast(_PREHASH_AgentData);
	msg->addUUIDFast(_PREHASH_AgentID, gAgent.getID());
	msg->addUUIDFast(_PREHASH_SessionID, gAgent.getSessionID());
	msg->addUUIDFast(_PREHASH_GroupID, gAgent.getGroupID());
	msg->nextBlockFast(_PREHASH_UpdateBlock);
	msg->addU32Fast(_PREHASH_ObjectLocalID, (mLocalID));
	U8 enabled = active;
	msg->addBOOLFast(_PREHASH_Enabled, enabled);
	msg->nextBlockFast(_PREHASH_InventoryBlock);
	task_item->packMessage(msg);
	msg->sendReliable(mRegionp->getHost());

	// do the internal logic
	doUpdateInventory(task_item, TASK_INVENTORY_ITEM_KEY, is_new);
}

void LLViewerObject::moveInventory(const LLUUID& folder_id,
								   const LLUUID& item_id)
{
	LL_DEBUGS() << "LLViewerObject::moveInventory " << item_id << LL_ENDL;
	LLMessageSystem* msg = gMessageSystem;
	msg->newMessageFast(_PREHASH_MoveTaskInventory);
	msg->nextBlockFast(_PREHASH_AgentData);
	msg->addUUIDFast(_PREHASH_AgentID, gAgent.getID());
	msg->addUUIDFast(_PREHASH_SessionID, gAgent.getSessionID());
	msg->addUUIDFast(_PREHASH_FolderID, folder_id);
	msg->nextBlockFast(_PREHASH_InventoryData);
	msg->addU32Fast(_PREHASH_LocalID, mLocalID);
	msg->addUUIDFast(_PREHASH_ItemID, item_id);
	msg->sendReliable(mRegionp->getHost());

	LLInventoryObject* inv_obj = getInventoryObject(item_id);
	if(inv_obj)
	{
		LLViewerInventoryItem* item = (LLViewerInventoryItem*)inv_obj;
		if(!item->getPermissions().allowCopyBy(gAgent.getID()))
		{
			deleteInventoryItem(item_id);
			++mExpectedInventorySerialNum;
		}
	}
}

void LLViewerObject::dirtyInventory()
{
	// If there aren't any LLVOInventoryListeners, we won't be
	// able to update our mInventory when it comes back from the
	// simulator, so we should not clear the inventory either.
	if(mInventory && !mInventoryCallbacks.empty())
	{
		mInventory->clear(); // will deref and delete entries
		delete mInventory;
		mInventory = NULL;
	}
	mInventoryDirty = TRUE;
}

void LLViewerObject::registerInventoryListener(LLVOInventoryListener* listener, void* user_data)
{
	LLInventoryCallbackInfo* info = new LLInventoryCallbackInfo;
	info->mListener = listener;
	info->mInventoryData = user_data;
	mInventoryCallbacks.push_front(info);
}

void LLViewerObject::removeInventoryListener(LLVOInventoryListener* listener)
{
	if (listener == NULL)
		return;
	for (callback_list_t::iterator iter = mInventoryCallbacks.begin();
		 iter != mInventoryCallbacks.end(); )
	{
		callback_list_t::iterator curiter = iter++;
		LLInventoryCallbackInfo* info = *curiter;
		if (info->mListener == listener)
		{
			delete info;
			mInventoryCallbacks.erase(curiter);
			break;
		}
	}
}

BOOL LLViewerObject::isInventoryPending()
{
    return mInvRequestState != INVENTORY_REQUEST_STOPPED;
}

void LLViewerObject::clearInventoryListeners()
{
	for_each(mInventoryCallbacks.begin(), mInventoryCallbacks.end(), DeletePointer());
	mInventoryCallbacks.clear();
}

bool LLViewerObject::hasInventoryListeners()
{
	return !mInventoryCallbacks.empty();
}

void LLViewerObject::requestInventory()
{
	if(mInventoryDirty && mInventory && !mInventoryCallbacks.empty())
	{
		mInventory->clear(); // will deref and delete entries
		delete mInventory;
		mInventory = NULL;
	}

	if(mInventory)
	{
		// inventory is either up to date or doesn't has a listener
		// if it is dirty, leave it this way in case we gain a listener
		doInventoryCallback();
	}
	else
	{
		// since we are going to request it now
		mInventoryDirty = FALSE;

		// Note: throws away duplicate requests
		fetchInventoryFromServer();
	}
}

void LLViewerObject::fetchInventoryFromServer()
{
	if (!isInventoryPending())
	{
		delete mInventory;
		mInventory = NULL;

		// Results in processTaskInv
		LLMessageSystem* msg = gMessageSystem;
		msg->newMessageFast(_PREHASH_RequestTaskInventory);
		msg->nextBlockFast(_PREHASH_AgentData);
		msg->addUUIDFast(_PREHASH_AgentID, gAgent.getID());
		msg->addUUIDFast(_PREHASH_SessionID, gAgent.getSessionID());
		msg->nextBlockFast(_PREHASH_InventoryData);
		msg->addU32Fast(_PREHASH_LocalID, mLocalID);
		msg->sendReliable(mRegionp->getHost());

		// This will get reset by doInventoryCallback or processTaskInv
		mInvRequestState = INVENTORY_REQUEST_PENDING;
	}
}

void LLViewerObject::fetchInventoryDelayed(const F64 &time_seconds)
{
    // unless already waiting, drop previous request and shedule an update
    if (mInvRequestState != INVENTORY_REQUEST_WAIT)
    {
        if (mInvRequestXFerId != 0)
        {
            // abort download.
            gXferManager->abortRequestById(mInvRequestXFerId, -1);
            mInvRequestXFerId = 0;
        }
        mInvRequestState = INVENTORY_REQUEST_WAIT; // affects isInventoryPending()
        LLCoros::instance().launch("LLViewerObject::fetchInventoryDelayedCoro()",
            boost::bind(&LLViewerObject::fetchInventoryDelayedCoro, mID, time_seconds));
    }
}

//static
void LLViewerObject::fetchInventoryDelayedCoro(const LLUUID task_inv, const F64 time_seconds)
{
    llcoro::suspendUntilTimeout(time_seconds);
    LLViewerObject *obj = gObjectList.findObject(task_inv);
    if (obj)
    {
        // Might be good idea to prolong delay here in case expected serial changed.
        // As it is, it will get a response with obsolete serial and will delay again.

        // drop waiting state to unlock isInventoryPending()
        obj->mInvRequestState = INVENTORY_REQUEST_STOPPED;
        obj->fetchInventoryFromServer();
    }
}

LLControlAvatar *LLViewerObject::getControlAvatar()
{
    return getRootEdit()->mControlAvatar.get();
}

LLControlAvatar *LLViewerObject::getControlAvatar() const
{
    return getRootEdit()->mControlAvatar.get();
}

// Manage the control avatar state of a given object.
// Any object can be flagged as animated, but for performance reasons
// we don't want to incur the overhead of managing a control avatar
// unless this would have some user-visible consequence. That is,
// there should be at least one rigged mesh in the linkset. Operations
// that change the state of a linkset, such as linking or unlinking
// prims, can also mean that a control avatar needs to be added or
// removed. At the end, if there is a control avatar, we make sure
// that its animation state is current.
void LLViewerObject::updateControlAvatar()
{
    LLViewerObject *root = getRootEdit();
    bool is_animated_object = root->isAnimatedObject();
    bool has_control_avatar = getControlAvatar();
    if (!is_animated_object && !has_control_avatar)
    {
        return;
    }

    bool should_have_control_avatar = false;
    if (is_animated_object)
    {
        bool any_rigged_mesh = root->isRiggedMesh();

        // <FS:Ansariel> Optimize - Only iterate the child list if needed
        if (!any_rigged_mesh)
        {
        // </FS:Ansariel>
        LLViewerObject::const_child_list_t& child_list = root->getChildren();
        for (LLViewerObject::const_child_list_t::const_iterator iter = child_list.begin();
             iter != child_list.end(); ++iter)
        {
            const LLViewerObject* child = *iter;
            // <FS:Ansariel> Optimize
            //any_rigged_mesh = any_rigged_mesh || child->isRiggedMesh();
            if (child->isRiggedMesh())
            {
                any_rigged_mesh = true;
                break;
            }
            // <FS:Ansariel>
        }
        } // <FS:Ansariel>
        should_have_control_avatar = is_animated_object && any_rigged_mesh;
    }

    if (should_have_control_avatar && !has_control_avatar)
    {
        std::string vobj_name = llformat("Vol%p", root);
        LL_DEBUGS("AnimatedObjects") << vobj_name << " calling linkControlAvatar()" << LL_ENDL;
        root->linkControlAvatar();
    }
    if (!should_have_control_avatar && has_control_avatar)
    {
        std::string vobj_name = llformat("Vol%p", root);
        LL_DEBUGS("AnimatedObjects") << vobj_name << " calling unlinkControlAvatar()" << LL_ENDL;
        root->unlinkControlAvatar();
    }
    if (getControlAvatar())
    {
        getControlAvatar()->updateAnimations();
        if (isSelected())
        {
            LLSelectMgr::getInstance()->pauseAssociatedAvatars();
        }
    }
}

void LLViewerObject::linkControlAvatar()
{
    if (!getControlAvatar() && isRootEdit())
    {
        LLVOVolume *volp = dynamic_cast<LLVOVolume*>(this);
        if (!volp)
        {
            LL_WARNS() << "called with null or non-volume object" << LL_ENDL;
            return;
        }
        mControlAvatar = LLControlAvatar::createControlAvatar(volp);
        LL_DEBUGS("AnimatedObjects") << volp->getID() 
                                     << " created control av for " 
                                     << (S32) (1+volp->numChildren()) << " prims" << LL_ENDL;
    }
    LLControlAvatar *cav = getControlAvatar();
    if (cav)
    {
        cav->updateAttachmentOverrides();
        if (!cav->mPlaying)
        {
            cav->mPlaying = true;
            //if (!cav->mRootVolp->isAnySelected())
            {
                cav->updateVolumeGeom();
                cav->mRootVolp->recursiveMarkForUpdate(TRUE);
            }
        }
    }
    else
    {
        LL_WARNS() << "no control avatar found!" << LL_ENDL;
    }
}

void LLViewerObject::unlinkControlAvatar()
{
    if (getControlAvatar())
    {
        getControlAvatar()->updateAttachmentOverrides();
    }
    if (isRootEdit())
    {
        // This will remove the entire linkset from the control avatar
        if (mControlAvatar)
        {
            mControlAvatar->markForDeath();
<<<<<<< HEAD
            mControlAvatar->mRootVolp = NULL;
=======
>>>>>>> 13f1273c
            mControlAvatar = NULL;
        }
    }
    // For non-root prims, removing from the linkset will
    // automatically remove the control avatar connection.
}

// virtual
bool LLViewerObject::isAnimatedObject() const
{
    return false;
}

struct LLFilenameAndTask
{
	LLUUID mTaskID;
	std::string mFilename;

	// for sequencing in case of multiple updates
	S16 mSerial;
#ifdef _DEBUG
	static S32 sCount;
	LLFilenameAndTask()
	{
		++sCount;
		LL_DEBUGS() << "Constructing LLFilenameAndTask: " << sCount << LL_ENDL;
	}
	~LLFilenameAndTask()
	{
		--sCount;
		LL_DEBUGS() << "Destroying LLFilenameAndTask: " << sCount << LL_ENDL;
	}
private:
	LLFilenameAndTask(const LLFilenameAndTask& rhs);
	const LLFilenameAndTask& operator=(const LLFilenameAndTask& rhs) const;
#endif
};

#ifdef _DEBUG
S32 LLFilenameAndTask::sCount = 0;
#endif

// static
void LLViewerObject::processTaskInv(LLMessageSystem* msg, void** user_data)
{
    LLUUID task_id;
    msg->getUUIDFast(_PREHASH_InventoryData, _PREHASH_TaskID, task_id);
    LLViewerObject* object = gObjectList.findObject(task_id);
    if (!object)
    {
        LL_WARNS() << "LLViewerObject::processTaskInv object "
            << task_id << " does not exist." << LL_ENDL;
        return;
    }

    // we can receive multiple task updates simultaneously, make sure we will not rewrite newer with older update
    S16 serial = 0;
    msg->getS16Fast(_PREHASH_InventoryData, _PREHASH_Serial, serial);

    if (serial == object->mInventorySerialNum
        && serial < object->mExpectedInventorySerialNum)
    {
        // Loop Protection.
        // We received same serial twice.
        // Viewer did some changes to inventory that couldn't be saved server side
        // or something went wrong to cause serial to be out of sync.
        // Drop xfer and restart after some time, assign server's value as expected
        LL_WARNS() << "Task inventory serial might be out of sync, server serial: " << serial << " client expected serial: " << object->mExpectedInventorySerialNum << LL_ENDL;
        object->mExpectedInventorySerialNum = serial;
        object->fetchInventoryDelayed(INVENTORY_UPDATE_WAIT_TIME_DESYNC);
    }
    else if (serial < object->mExpectedInventorySerialNum)
    {
        // Out of date message, record to current serial for loop protection, but do not load it
        // Drop xfer and restart after some time
        if (serial < object->mInventorySerialNum)
        {
            LL_WARNS() << "Task serial decreased. Potentially out of order packet or desync." << LL_ENDL;
        }
        object->mInventorySerialNum = serial;
        object->fetchInventoryDelayed(INVENTORY_UPDATE_WAIT_TIME_OUTDATED);
    }
    else if (serial >= object->mExpectedInventorySerialNum)
    {
        LLFilenameAndTask* ft = new LLFilenameAndTask;
        ft->mTaskID = task_id;
        ft->mSerial = serial;
        
        // We received version we expected or newer. Load it.
        object->mInventorySerialNum = ft->mSerial;
        object->mExpectedInventorySerialNum = ft->mSerial;

        std::string unclean_filename;
        msg->getStringFast(_PREHASH_InventoryData, _PREHASH_Filename, unclean_filename);
        ft->mFilename = LLDir::getScrubbedFileName(unclean_filename);

        if (ft->mFilename.empty())
        {
            LL_DEBUGS() << "Task has no inventory" << LL_ENDL;
            // mock up some inventory to make a drop target.
            if (object->mInventory)
            {
                object->mInventory->clear(); // will deref and delete it
            }
            else
            {
                object->mInventory = new LLInventoryObject::object_list_t();
            }
            LLPointer<LLInventoryObject> obj;
            obj = new LLInventoryObject(object->mID, LLUUID::null,
                LLAssetType::AT_CATEGORY,
                "Contents");
            object->mInventory->push_front(obj);
            object->doInventoryCallback();
            delete ft;
            return;
        }
        U64 new_id = gXferManager->requestFile(gDirUtilp->getExpandedFilename(LL_PATH_CACHE, ft->mFilename),
            ft->mFilename, LL_PATH_CACHE,
            object->mRegionp->getHost(),
            TRUE,
            &LLViewerObject::processTaskInvFile,
            (void**)ft, // This takes ownership of ft
            LLXferManager::HIGH_PRIORITY);
        if (object->mInvRequestState == INVENTORY_XFER)
        {
            if (new_id > 0 && new_id != object->mInvRequestXFerId)
            {
                // we started new download.
                gXferManager->abortRequestById(object->mInvRequestXFerId, -1);
                object->mInvRequestXFerId = new_id;
            }
        }
        else
        {
            object->mInvRequestState = INVENTORY_XFER;
            object->mInvRequestXFerId = new_id;
        }
    }
}

void LLViewerObject::processTaskInvFile(void** user_data, S32 error_code, LLExtStat ext_status)
{
	LLFilenameAndTask* ft = (LLFilenameAndTask*)user_data;
	LLViewerObject* object = NULL;

	if (ft
		&& (0 == error_code)
		&& (object = gObjectList.findObject(ft->mTaskID))
		&& ft->mSerial >= object->mInventorySerialNum)
	{
		object->mInventorySerialNum = ft->mSerial;
		LL_DEBUGS() << "Receiving inventory task file for serial " << object->mInventorySerialNum << " taskid: " << ft->mTaskID << LL_ENDL;
		if (ft->mSerial < object->mExpectedInventorySerialNum)
		{
			// User managed to change something while inventory was loading
			LL_DEBUGS() << "Processing file that is potentially out of date for task: " << ft->mTaskID << LL_ENDL;
		}

		if (object->loadTaskInvFile(ft->mFilename))
		{

		// <FS:ND> Crashfix, not sure why object->mInventory can be 0
		if( !object->mInventory )
		{
			LL_WARNS() << "object->mInventory == 0" << LL_ENDL;
			delete ft;
			return;
		}
		// </FS:ND>

			LLInventoryObject::object_list_t::iterator it = object->mInventory->begin();
			LLInventoryObject::object_list_t::iterator end = object->mInventory->end();
			std::list<LLUUID>& pending_lst = object->mPendingInventoryItemsIDs;

			for (; it != end && pending_lst.size(); ++it)
			{
				LLViewerInventoryItem* item = dynamic_cast<LLViewerInventoryItem*>(it->get());
				if(item && item->getType() != LLAssetType::AT_CATEGORY)
				{
					// <FS> Copy & paste error
					//std::list<LLUUID>::iterator id_it = std::find(pending_lst.begin(), pending_lst.begin(), item->getAssetUUID());
					std::list<LLUUID>::iterator id_it = std::find(pending_lst.begin(), pending_lst.end(), item->getAssetUUID());
					// </FS>
					if (id_it != pending_lst.end())
					{
						pending_lst.erase(id_it);
					}
				}
			}
		}
		else
		{
			// MAINT-2597 - crash when trying to edit a no-mod object
			// Somehow get an contents inventory response, but with an invalid stream (possibly 0 size?)
			// Stated repro was specific to no-mod objects so failing without user interaction should be safe.
			LL_WARNS() << "Trying to load invalid task inventory file. Ignoring file contents." << LL_ENDL;
		}
	}
	else
	{
		// This Occurs When two requests were made, and the first one
		// has already handled it.
		LL_DEBUGS() << "Problem loading task inventory. Return code: "
				 << error_code << LL_ENDL;
	}
	delete ft;
}

BOOL LLViewerObject::loadTaskInvFile(const std::string& filename)
{
	std::string filename_and_local_path = gDirUtilp->getExpandedFilename(LL_PATH_CACHE, filename);
	llifstream ifs(filename_and_local_path.c_str());
	if(ifs.good())
	{
		U32 fail_count = 0;
		char buffer[MAX_STRING];	/* Flawfinder: ignore */
		// *NOTE: This buffer size is hard coded into scanf() below.
		char keyword[MAX_STRING];	/* Flawfinder: ignore */
		if(mInventory)
		{
			mInventory->clear(); // will deref and delete it
		}
		else
		{
			mInventory = new LLInventoryObject::object_list_t;
		}
		while(ifs.good())
		{
			ifs.getline(buffer, MAX_STRING);
			if (sscanf(buffer, " %254s", keyword) == EOF) /* Flawfinder: ignore */
			{
				// Blank file?
				LL_WARNS() << "Issue reading from file '"
						<< filename << "'" << LL_ENDL;
				break;
			}
			else if(0 == strcmp("inv_item", keyword))
			{
				LLPointer<LLInventoryObject> inv = new LLViewerInventoryItem;
				inv->importLegacyStream(ifs);
				mInventory->push_front(inv);
			}
			else if(0 == strcmp("inv_object", keyword))
			{
				LLPointer<LLInventoryObject> inv = new LLInventoryObject;
				inv->importLegacyStream(ifs);
				inv->rename("Contents");
				mInventory->push_front(inv);
			}
			else if (fail_count >= MAX_INV_FILE_READ_FAILS)
			{
				LL_WARNS() << "Encountered too many unknowns while reading from file: '"
						<< filename << "'" << LL_ENDL;
				break;
			}
			else
			{
				// Is there really a point to continue processing? We already failing to display full inventory
				fail_count++;
				LL_WARNS_ONCE() << "Unknown token while reading from inventory file. Token: '"
						<< keyword << "'" << LL_ENDL;
			}
		}
		ifs.close();
		LLFile::remove(filename_and_local_path);
	}
	else
	{
		LL_WARNS() << "unable to load task inventory: " << filename_and_local_path
				<< LL_ENDL;
		return FALSE;
	}
	doInventoryCallback();

	return TRUE;
}

void LLViewerObject::doInventoryCallback()
{
	for (callback_list_t::iterator iter = mInventoryCallbacks.begin();
		 iter != mInventoryCallbacks.end(); )
	{
		callback_list_t::iterator curiter = iter++;
		LLInventoryCallbackInfo* info = *curiter;
		if (info->mListener != NULL)
		{
			info->mListener->inventoryChanged(this,
								 mInventory,
								 mInventorySerialNum,
								 info->mInventoryData);
		}
		else
		{
			LL_INFOS() << "LLViewerObject::doInventoryCallback() deleting bad listener entry." << LL_ENDL;
			delete info;
			mInventoryCallbacks.erase(curiter);
		}
	}

	// release inventory loading state
	mInvRequestXFerId = 0;
	mInvRequestState = INVENTORY_REQUEST_STOPPED;
}

void LLViewerObject::removeInventory(const LLUUID& item_id)
{
	// <FS:Ansariel> Keep legacy properties floater
	// close any associated floater properties
	LLFloaterReg::hideInstance("properties", item_id);
	// </FS:Ansariel>

	LLMessageSystem* msg = gMessageSystem;
	msg->newMessageFast(_PREHASH_RemoveTaskInventory);
	msg->nextBlockFast(_PREHASH_AgentData);
	msg->addUUIDFast(_PREHASH_AgentID, gAgent.getID());
	msg->addUUIDFast(_PREHASH_SessionID, gAgent.getSessionID());
	msg->nextBlockFast(_PREHASH_InventoryData);
	msg->addU32Fast(_PREHASH_LocalID, mLocalID);
	msg->addUUIDFast(_PREHASH_ItemID, item_id);
	msg->sendReliable(mRegionp->getHost());
	deleteInventoryItem(item_id);
	++mExpectedInventorySerialNum;
}

bool LLViewerObject::isTextureInInventory(LLViewerInventoryItem* item)
{
	bool result = false;

	if (item && LLAssetType::AT_TEXTURE == item->getType())
	{
		std::list<LLUUID>::iterator begin = mPendingInventoryItemsIDs.begin();
		std::list<LLUUID>::iterator end = mPendingInventoryItemsIDs.end();

		bool is_fetching = std::find(begin, end, item->getAssetUUID()) != end;
		bool is_fetched = getInventoryItemByAsset(item->getAssetUUID()) != NULL;

		result = is_fetched || is_fetching;
	}

	return result;
}

void LLViewerObject::updateTextureInventory(LLViewerInventoryItem* item, U8 key, bool is_new)
{
	if (item && !isTextureInInventory(item))
	{
		mPendingInventoryItemsIDs.push_back(item->getAssetUUID());
		updateInventory(item, key, is_new);
	}
}

void LLViewerObject::updateInventory(
	LLViewerInventoryItem* item,
	U8 key,
	bool is_new)
{
	// This slices the object into what we're concerned about on the
	// viewer. The simulator will take the permissions and transfer
	// ownership.
	LLPointer<LLViewerInventoryItem> task_item =
		new LLViewerInventoryItem(item->getUUID(), mID, item->getPermissions(),
								  item->getAssetUUID(), item->getType(),
								  item->getInventoryType(),
								  item->getName(), item->getDescription(),
								  item->getSaleInfo(),
								  item->getFlags(),
								  item->getCreationDate());
	task_item->setTransactionID(item->getTransactionID());
	LLMessageSystem* msg = gMessageSystem;
	msg->newMessageFast(_PREHASH_UpdateTaskInventory);
	msg->nextBlockFast(_PREHASH_AgentData);
	msg->addUUIDFast(_PREHASH_AgentID, gAgent.getID());
	msg->addUUIDFast(_PREHASH_SessionID, gAgent.getSessionID());
	msg->nextBlockFast(_PREHASH_UpdateData);
	msg->addU32Fast(_PREHASH_LocalID, mLocalID);
	msg->addU8Fast(_PREHASH_Key, key);
	msg->nextBlockFast(_PREHASH_InventoryData);
	task_item->packMessage(msg);
	msg->sendReliable(mRegionp->getHost());

	// do the internal logic
	doUpdateInventory(task_item, key, is_new);
}

void LLViewerObject::updateInventoryLocal(LLInventoryItem* item, U8 key)
{
	LLPointer<LLViewerInventoryItem> task_item =
		new LLViewerInventoryItem(item->getUUID(), mID, item->getPermissions(),
								  item->getAssetUUID(), item->getType(),
								  item->getInventoryType(),
								  item->getName(), item->getDescription(),
								  item->getSaleInfo(), item->getFlags(),
								  item->getCreationDate());

	// do the internal logic
	const bool is_new = false;
	doUpdateInventory(task_item, key, is_new);
}

LLInventoryObject* LLViewerObject::getInventoryObject(const LLUUID& item_id)
{
	LLInventoryObject* rv = NULL;
	if(mInventory)
	{
		LLInventoryObject::object_list_t::iterator it = mInventory->begin();
		LLInventoryObject::object_list_t::iterator end = mInventory->end();
		for ( ; it != end; ++it)
		{
			if((*it)->getUUID() == item_id)
			{
				rv = *it;
				break;
			}
		}		
	}
	return rv;
}

void LLViewerObject::getInventoryContents(LLInventoryObject::object_list_t& objects)
{
	if(mInventory)
	{
		LLInventoryObject::object_list_t::iterator it = mInventory->begin();
		LLInventoryObject::object_list_t::iterator end = mInventory->end();
		for( ; it != end; ++it)
		{
			if ((*it)->getType() != LLAssetType::AT_CATEGORY)
			{
				objects.push_back(*it);
			}
		}
	}
}

LLInventoryObject* LLViewerObject::getInventoryRoot()
{
	if (!mInventory || !mInventory->size())
	{
		return NULL;
	}
	return mInventory->back();
}

LLViewerInventoryItem* LLViewerObject::getInventoryItemByAsset(const LLUUID& asset_id)
{
	if (mInventoryDirty)
		LL_WARNS() << "Peforming inventory lookup for object " << mID << " that has dirty inventory!" << LL_ENDL;

	LLViewerInventoryItem* rv = NULL;
	if(mInventory)
	{
		LLViewerInventoryItem* item = NULL;

		LLInventoryObject::object_list_t::iterator it = mInventory->begin();
		LLInventoryObject::object_list_t::iterator end = mInventory->end();
		for( ; it != end; ++it)
		{
			LLInventoryObject* obj = *it;
			if(obj->getType() != LLAssetType::AT_CATEGORY
			   && obj->getType() != LLAssetType::AT_NONE ) // <FS:ND> check for AT_NONE too loadTaskInvFile can create such objects for "Contants"
			{
				// *FIX: gank-ass down cast!
				item = (LLViewerInventoryItem*)obj;
				if(item->getAssetUUID() == asset_id)
				{
					rv = item;
					break;
				}
			}
		}		
	}
	return rv;
}

void LLViewerObject::updateViewerInventoryAsset(
					const LLViewerInventoryItem* item,
					const LLUUID& new_asset)
{
	LLPointer<LLViewerInventoryItem> task_item =
		new LLViewerInventoryItem(item);
	task_item->setAssetUUID(new_asset);

	// do the internal logic
	doUpdateInventory(task_item, TASK_INVENTORY_ITEM_KEY, false);
}

void LLViewerObject::setPixelAreaAndAngle(LLAgent &agent)
{
	if (getVolume())
	{	//volumes calculate pixel area and angle per face
		return;
	}
	
	LLVector3 viewer_pos_agent = gAgentCamera.getCameraPositionAgent();
	LLVector3 pos_agent = getRenderPosition();

	F32 dx = viewer_pos_agent.mV[VX] - pos_agent.mV[VX];
	F32 dy = viewer_pos_agent.mV[VY] - pos_agent.mV[VY];
	F32 dz = viewer_pos_agent.mV[VZ] - pos_agent.mV[VZ];

	F32 max_scale = getMaxScale();
	F32 mid_scale = getMidScale();
	F32 min_scale = getMinScale();

	// IW: estimate - when close to large objects, computing range based on distance from center is no good
	// to try to get a min distance from face, subtract min_scale/2 from the range.
	// This means we'll load too much detail sometimes, but that's better than not enough
	// I don't think there's a better way to do this without calculating distance per-poly
	F32 range = sqrt(dx*dx + dy*dy + dz*dz) - min_scale/2;

	LLViewerCamera* camera = LLViewerCamera::getInstance();
	if (range < 0.001f || isHUDAttachment())		// range == zero
	{
		mAppAngle = 180.f;
		mPixelArea = (F32)camera->getScreenPixelArea();
	}
	else
	{
		mAppAngle = (F32) atan2( max_scale, range) * RAD_TO_DEG;

		F32 pixels_per_meter = camera->getPixelMeterRatio() / range;

		mPixelArea = (pixels_per_meter * max_scale) * (pixels_per_meter * mid_scale);
		if (mPixelArea > camera->getScreenPixelArea())
		{
			mAppAngle = 180.f;
			mPixelArea = (F32)camera->getScreenPixelArea();
		}
	}
}

BOOL LLViewerObject::updateLOD()
{
	return FALSE;
}

BOOL LLViewerObject::updateGeometry(LLDrawable *drawable)
{
	return TRUE;
}

void LLViewerObject::updateGL()
{

}

void LLViewerObject::updateFaceSize(S32 idx)
{
	
}

LLDrawable* LLViewerObject::createDrawable(LLPipeline *pipeline)
{
	return NULL;
}

void LLViewerObject::setScale(const LLVector3 &scale, BOOL damped)
{
	LLPrimitive::setScale(scale);
	if (mDrawable.notNull())
	{
		//encompass completely sheared objects by taking 
		//the most extreme point possible (<1,1,0.5>)
		mDrawable->setRadius(LLVector3(1,1,0.5f).scaleVec(scale).magVec());
		updateDrawable(damped);
	}

	if( (LL_PCODE_VOLUME == getPCode()) && !isDead() )
	{
// <FS:CR> FIRE-1846 - Make sure accented objects always show when enabled.
		//if (permYouOwner() || (scale.magVecSquared() > (7.5f * 7.5f)) )
		static LLCachedControl<bool> fs_netmap_physical(gSavedSettings, "FSNetMapPhysical", false);
		static LLCachedControl<bool> fs_netmap_scripted(gSavedSettings, "FSNetMapScripted", false);
		static LLCachedControl<bool> fs_netmap_temp_on_rez(gSavedSettings, "FSNetMapTempOnRez", false);
		if (permYouOwner() || (scale.magVecSquared() > (7.5f * 7.5f)) || (fs_netmap_physical && flagUsePhysics())
			|| (fs_netmap_scripted && flagScripted()) || (fs_netmap_temp_on_rez && flagTemporaryOnRez()) )
// </FS:CR>
		{
			if (!mOnMap)
			{
				llassert_always(LLWorld::getInstance()->getRegionFromHandle(getRegion()->getHandle()));

				gObjectList.addToMap(this);
				mOnMap = TRUE;
			}
		}
		else
		{
			if (mOnMap)
			{
				gObjectList.removeFromMap(this);
				mOnMap = FALSE;
			}
		}
	}
}

void LLViewerObject::setObjectCost(F32 cost)
{
	mObjectCost = cost;
	mCostStale = false;

	if (isSelected())
	{
		gFloaterTools->dirty();
	}
}

void LLViewerObject::setLinksetCost(F32 cost)
{
	mLinksetCost = cost;
	mCostStale = false;

	BOOL needs_refresh = isSelected();
	child_list_t::iterator iter = mChildList.begin();
	while(iter != mChildList.end() && !needs_refresh)
	{
		LLViewerObject* child = *iter;
		needs_refresh = child->isSelected();
		iter++;
	}

	if (needs_refresh)
	{
		gFloaterTools->dirty();
	}
}

void LLViewerObject::setPhysicsCost(F32 cost)
{
	mPhysicsCost = cost;
	mCostStale = false;

	if (isSelected())
	{
		gFloaterTools->dirty();
	}
}

void LLViewerObject::setLinksetPhysicsCost(F32 cost)
{
	mLinksetPhysicsCost = cost;
	mCostStale = false;
	
	if (isSelected())
	{
		gFloaterTools->dirty();
	}
}


F32 LLViewerObject::getObjectCost()
{
	if (mCostStale)
	{
		gObjectList.updateObjectCost(this);
	}
	
	return mObjectCost;
}

F32 LLViewerObject::getLinksetCost()
{
	if (mCostStale)
	{
		gObjectList.updateObjectCost(this);
	}

	return mLinksetCost;
}

F32 LLViewerObject::getPhysicsCost()
{
	if (mCostStale)
	{
		gObjectList.updateObjectCost(this);
	}
	
	return mPhysicsCost;
}

F32 LLViewerObject::getLinksetPhysicsCost()
{
	if (mCostStale)
	{
		gObjectList.updateObjectCost(this);
	}

	return mLinksetPhysicsCost;
}

F32 LLViewerObject::recursiveGetEstTrianglesMax() const
{
    F32 est_tris = getEstTrianglesMax();
    for (child_list_t::const_iterator iter = mChildList.begin();
         iter != mChildList.end(); iter++)
    {
        const LLViewerObject* child = *iter;
        if (!child->isAvatar())
        {
            est_tris += child->recursiveGetEstTrianglesMax();
        }
    }
    return est_tris;
}

S32 LLViewerObject::getAnimatedObjectMaxTris() const
{
    S32 max_tris = 0;
    if (gSavedSettings.getBOOL("AnimatedObjectsIgnoreLimits")) 
    {
        max_tris = S32_MAX;
    }
    else
    {
        if (gAgent.getRegion())
        {
            LLSD features;
            gAgent.getRegion()->getSimulatorFeatures(features);
            if (features.has("AnimatedObjects"))
            {
                max_tris = features["AnimatedObjects"]["AnimatedObjectMaxTris"].asInteger();
            }
        }
    }
    return max_tris;
}

F32 LLViewerObject::getEstTrianglesMax() const
{
    return 0.f;
}

F32 LLViewerObject::getEstTrianglesStreamingCost() const
{
    return 0.f;
}

// virtual
F32 LLViewerObject::getStreamingCost() const
{
	return 0.f;
}

// virtual
bool LLViewerObject::getCostData(LLMeshCostData& costs) const
{
    costs = LLMeshCostData();
    return false;
}

U32 LLViewerObject::getTriangleCount(S32* vcount) const
{
	return 0;
}

U32 LLViewerObject::getHighLODTriangleCount()
{
	return 0;
}

U32 LLViewerObject::recursiveGetTriangleCount(S32* vcount) const
{
    S32 total_tris = getTriangleCount(vcount);
    LLViewerObject::const_child_list_t& child_list = getChildren();
    for (LLViewerObject::const_child_list_t::const_iterator iter = child_list.begin();
         iter != child_list.end(); ++iter)
    {
        LLViewerObject* childp = *iter;
        if (childp)
        {
            total_tris += childp->getTriangleCount(vcount);
        }
    }
    return total_tris;
}

// This is using the stored surface area for each volume (which
// defaults to 1.0 for the case of everything except a sculpt) and
// then scaling it linearly based on the largest dimension in the
// prim's scale. Should revisit at some point.
F32 LLViewerObject::recursiveGetScaledSurfaceArea() const
{
    F32 area = 0.f;
    const LLDrawable* drawable = mDrawable;
    if (drawable)
    {
        const LLVOVolume* volume = drawable->getVOVolume();
        if (volume)
        {
            if (volume->getVolume())
            {
				const LLVector3& scale = volume->getScale();
                area += volume->getVolume()->getSurfaceArea() * llmax(llmax(scale.mV[0], scale.mV[1]), scale.mV[2]);
            }
            LLViewerObject::const_child_list_t children = volume->getChildren();
            for (LLViewerObject::const_child_list_t::const_iterator child_iter = children.begin();
                 child_iter != children.end();
                 ++child_iter)
            {
                LLViewerObject* child_obj = *child_iter;
                LLVOVolume *child = dynamic_cast<LLVOVolume*>( child_obj );
                if (child && child->getVolume())
                {
                    const LLVector3& scale = child->getScale();
                    area += child->getVolume()->getSurfaceArea() * llmax(llmax(scale.mV[0], scale.mV[1]), scale.mV[2]);
                }
            }
        }
    }
    return area;
}

void LLViewerObject::updateSpatialExtents(LLVector4a& newMin, LLVector4a &newMax)
{
	LLVector4a center;
	center.load3(getRenderPosition().mV);
	LLVector4a size;
	size.load3(getScale().mV);
	newMin.setSub(center, size);
	newMax.setAdd(center, size);
	
	mDrawable->setPositionGroup(center);
}

F32 LLViewerObject::getBinRadius()
{
	if (mDrawable.notNull())
	{
		const LLVector4a* ext = mDrawable->getSpatialExtents();
		LLVector4a diff;
		diff.setSub(ext[1], ext[0]);
		return diff.getLength3().getF32();
	}
	
	return getScale().magVec();
}

F32 LLViewerObject::getMaxScale() const
{
	return llmax(getScale().mV[VX],getScale().mV[VY], getScale().mV[VZ]);
}

F32 LLViewerObject::getMinScale() const
{
	return llmin(getScale().mV[0],getScale().mV[1],getScale().mV[2]);
}

F32 LLViewerObject::getMidScale() const
{
	if (getScale().mV[VX] < getScale().mV[VY])
	{
		if (getScale().mV[VY] < getScale().mV[VZ])
		{
			return getScale().mV[VY];
		}
		else if (getScale().mV[VX] < getScale().mV[VZ])
		{
			return getScale().mV[VZ];
		}
		else
		{
			return getScale().mV[VX];
		}
	}
	else if (getScale().mV[VX] < getScale().mV[VZ])
	{
		return getScale().mV[VX];
	}
	else if (getScale().mV[VY] < getScale().mV[VZ])
	{
		return getScale().mV[VZ];
	}
	else
	{
		return getScale().mV[VY];
	}
}


void LLViewerObject::updateTextures()
{
}

void LLViewerObject::boostTexturePriority(BOOL boost_children /* = TRUE */)
{
	if (isDead())
	{
		return;
	}

	S32 i;
	S32 tex_count = getNumTEs();
	for (i = 0; i < tex_count; i++)
	{
 		getTEImage(i)->setBoostLevel(LLGLTexture::BOOST_SELECTED);
	}

	if (isSculpted() && !isMesh())
	{
		LLSculptParams *sculpt_params = (LLSculptParams *)getParameterEntry(LLNetworkData::PARAMS_SCULPT);
		LLUUID sculpt_id = sculpt_params->getSculptTexture();
		LLViewerTextureManager::getFetchedTexture(sculpt_id, FTT_DEFAULT, TRUE, LLGLTexture::BOOST_NONE, LLViewerTexture::LOD_TEXTURE)->setBoostLevel(LLGLTexture::BOOST_SELECTED);
	}
	
	if (boost_children)
	{
		for (child_list_t::iterator iter = mChildList.begin();
			 iter != mChildList.end(); iter++)
		{
			LLViewerObject* child = *iter;
			child->boostTexturePriority();
		}
	}
}

void LLViewerObject::setLineWidthForWindowSize(S32 window_width)
{
	if (window_width < 700)
	{
		LLUI::setLineWidth(2.0f);
	}
	else if (window_width < 1100)
	{
		LLUI::setLineWidth(3.0f);
	}
	else if (window_width < 2000)
	{
		LLUI::setLineWidth(4.0f);
	}
	else
	{
		// _damn_, what a nice monitor!
		LLUI::setLineWidth(5.0f);
	}
}

void LLViewerObject::increaseArrowLength()
{
/* ???
	if (mAxisArrowLength == 50)
	{
		mAxisArrowLength = 100;
	}
	else
	{
		mAxisArrowLength = 150;
	}
*/
}


void LLViewerObject::decreaseArrowLength()
{
/* ???
	if (mAxisArrowLength == 150)
	{
		mAxisArrowLength = 100;
	}
	else
	{
		mAxisArrowLength = 50;
	}
*/
}

// Culled from newsim LLTask::addNVPair
void LLViewerObject::addNVPair(const std::string& data)
{
	// cout << "LLViewerObject::addNVPair() with ---" << data << "---" << endl;
	LLNameValue *nv = new LLNameValue(data.c_str());

//	char splat[MAX_STRING];
//	temp->printNameValue(splat);
//	LL_INFOS() << "addNVPair " << splat << LL_ENDL;

	name_value_map_t::iterator iter = mNameValuePairs.find(nv->mName);
	if (iter != mNameValuePairs.end())
	{
		LLNameValue* foundnv = iter->second;
		if (foundnv->mClass != NVC_READ_ONLY)
		{
			delete foundnv;
			mNameValuePairs.erase(iter);
		}
		else
		{
			delete nv;
//			LL_INFOS() << "Trying to write to Read Only NVPair " << temp->mName << " in addNVPair()" << LL_ENDL;
			return;
		}
	}
	mNameValuePairs[nv->mName] = nv;
}

BOOL LLViewerObject::removeNVPair(const std::string& name)
{
	char* canonical_name = gNVNameTable.addString(name);

	LL_DEBUGS() << "LLViewerObject::removeNVPair(): " << name << LL_ENDL;

	name_value_map_t::iterator iter = mNameValuePairs.find(canonical_name);
	if (iter != mNameValuePairs.end())
	{
		if( mRegionp )
		{
			LLNameValue* nv = iter->second;
/*
			std::string buffer = nv->printNameValue();
			gMessageSystem->newMessageFast(_PREHASH_RemoveNameValuePair);
			gMessageSystem->nextBlockFast(_PREHASH_TaskData);
			gMessageSystem->addUUIDFast(_PREHASH_ID, mID);
			
			gMessageSystem->nextBlockFast(_PREHASH_NameValueData);
			gMessageSystem->addStringFast(_PREHASH_NVPair, buffer);

			gMessageSystem->sendReliable( mRegionp->getHost() );
*/
			// Remove the NV pair from the local list.
			delete nv;
			mNameValuePairs.erase(iter);
			return TRUE;
		}
		else
		{
			LL_DEBUGS() << "removeNVPair - No region for object" << LL_ENDL;
		}
	}
	return FALSE;
}


LLNameValue *LLViewerObject::getNVPair(const std::string& name) const
{
	char		*canonical_name;

	canonical_name = gNVNameTable.addString(name);
	// It's possible for addString to return NULL.
	if (canonical_name == NULL)
	{
		return NULL;
	}

	// If you access a map with a name that isn't in it, it will add the name and a null pointer.
	// So first check if the data is in the map.
	name_value_map_t::const_iterator iter = mNameValuePairs.find(canonical_name);
	if (iter != mNameValuePairs.end())
	{
		return iter->second;
	}
	else
	{
		return NULL;
	}
}

void LLViewerObject::updatePositionCaches() const
{
	// If region is removed from the list it is also deleted.
	if(mRegionp && LLWorld::instance().isRegionListed(mRegionp))
	{
		if (!isRoot())
		{
			mPositionRegion = ((LLViewerObject *)getParent())->getPositionRegion() + getPosition() * getParent()->getRotation();
			mPositionAgent = mRegionp->getPosAgentFromRegion(mPositionRegion);
		}
		else
		{
			mPositionRegion = getPosition();
			mPositionAgent = mRegionp->getPosAgentFromRegion(mPositionRegion);
		}
	}
}

const LLVector3d LLViewerObject::getPositionGlobal() const
{	
	// If region is removed from the list it is also deleted.
	if(mRegionp && LLWorld::instance().isRegionListed(mRegionp))
	{
		LLVector3d position_global = mRegionp->getPosGlobalFromRegion(getPositionRegion());

		if (isAttachment())
		{
			position_global = gAgent.getPosGlobalFromAgent(getRenderPosition());
		}		
		return position_global;
	}
	else
	{
		LLVector3d position_global(getPosition());
		return position_global;
	}	
}

const LLVector3 &LLViewerObject::getPositionAgent() const
{
	// If region is removed from the list it is also deleted.
	if(mRegionp && LLWorld::instance().isRegionListed(mRegionp))
	{
		if (mDrawable.notNull() && (!mDrawable->isRoot() && getParent()))
		{
			// Don't return cached position if you have a parent, recalc (until all dirtying is done correctly.
			LLVector3 position_region;
			position_region = ((LLViewerObject *)getParent())->getPositionRegion() + getPosition() * getParent()->getRotation();
			mPositionAgent = mRegionp->getPosAgentFromRegion(position_region);
		}
		else
		{
			mPositionAgent = mRegionp->getPosAgentFromRegion(getPosition());
		}
	}
	return mPositionAgent;
}

const LLVector3 &LLViewerObject::getPositionRegion() const
{
	if (!isRoot())
	{
		LLViewerObject *parent = (LLViewerObject *)getParent();
		mPositionRegion = parent->getPositionRegion() + (getPosition() * parent->getRotation());
	}
	else
	{
		mPositionRegion = getPosition();
	}

	return mPositionRegion;
}

const LLVector3 LLViewerObject::getPositionEdit() const
{
	if (isRootEdit())
	{
		return getPosition();
	}
	else
	{
		LLViewerObject *parent = (LLViewerObject *)getParent();
		LLVector3 position_edit = parent->getPositionEdit() + getPosition() * parent->getRotationEdit();
		return position_edit;
	}
}

const LLVector3 LLViewerObject::getRenderPosition() const
{
	if (mDrawable.notNull() && mDrawable->isState(LLDrawable::RIGGED))
	{
        LLControlAvatar *cav = getControlAvatar();
        if (isRoot() && cav)
        {
            F32 fixup;
            if ( cav->hasPelvisFixup( fixup) )
            {
                //Apply a pelvis fixup (as defined by the avs skin)
                LLVector3 pos = mDrawable->getPositionAgent();
                pos[VZ] += fixup;
                return pos;
            }
        }
		LLVOAvatar* avatar = getAvatar();
		if ((avatar) && !getControlAvatar())
		{
			return avatar->getPositionAgent();
		}
	}

	if (mDrawable.isNull() || mDrawable->getGeneration() < 0)
	{
		return getPositionAgent();
	}
	else
	{
		return mDrawable->getPositionAgent();
	}
}

const LLVector3 LLViewerObject::getPivotPositionAgent() const
{
	return getRenderPosition();
}

const LLQuaternion LLViewerObject::getRenderRotation() const
{
	LLQuaternion ret;
	if (mDrawable.notNull() && mDrawable->isState(LLDrawable::RIGGED) && !isAnimatedObject())
	{
		return ret;
	}
	
	if (mDrawable.isNull() || mDrawable->isStatic())
	{
		ret = getRotationEdit();
	}
	else
	{
		if (!mDrawable->isRoot())
		{
			ret = getRotation() * LLQuaternion(mDrawable->getParent()->getWorldMatrix());
		}
		else
		{
			ret = LLQuaternion(mDrawable->getWorldMatrix());
		}
	}
	
	return ret;
}

const LLMatrix4 LLViewerObject::getRenderMatrix() const
{
	return mDrawable->getWorldMatrix();
}

const LLQuaternion LLViewerObject::getRotationRegion() const
{
	LLQuaternion global_rotation = getRotation();
	if (!((LLXform *)this)->isRoot())
	{
		global_rotation = global_rotation * getParent()->getRotation();
	}
	return global_rotation;
}

const LLQuaternion LLViewerObject::getRotationEdit() const
{
	LLQuaternion global_rotation = getRotation();
	if (!((LLXform *)this)->isRootEdit())
	{
		global_rotation = global_rotation * getParent()->getRotation();
	}
	return global_rotation;
}

void LLViewerObject::setPositionAbsoluteGlobal( const LLVector3d &pos_global, BOOL damped )
{
	if (isAttachment())
	{
		LLVector3 new_pos = mRegionp->getPosRegionFromGlobal(pos_global);
		if (isRootEdit())
		{
			new_pos -= mDrawable->mXform.getParent()->getWorldPosition();
			LLQuaternion world_rotation = mDrawable->mXform.getParent()->getWorldRotation();
			new_pos = new_pos * ~world_rotation;
		}
		else
		{
			LLViewerObject* parentp = (LLViewerObject*)getParent();
			new_pos -= parentp->getPositionAgent();
			new_pos = new_pos * ~parentp->getRotationRegion();
		}
		LLViewerObject::setPosition(new_pos);
		
		if (mParent && ((LLViewerObject*)mParent)->isAvatar())
		{
			// we have changed the position of an attachment, so we need to clamp it
			LLVOAvatar *avatar = (LLVOAvatar*)mParent;

			avatar->clampAttachmentPositions();
		}
	}
	else
	{
		if( isRoot() )
		{
			setPositionRegion(mRegionp->getPosRegionFromGlobal(pos_global));
		}
		else
		{
			// the relative position with the parent is not constant
			LLViewerObject* parent = (LLViewerObject *)getParent();
			//RN: this assumes we are only calling this function from the edit tools
			gPipeline.updateMoveNormalAsync(parent->mDrawable);

			LLVector3 pos_local = mRegionp->getPosRegionFromGlobal(pos_global) - parent->getPositionRegion();
			pos_local = pos_local * ~parent->getRotationRegion();
			LLViewerObject::setPosition( pos_local );
		}
	}
	//RN: assumes we always want to snap the object when calling this function
	gPipeline.updateMoveNormalAsync(mDrawable);
}

void LLViewerObject::setPosition(const LLVector3 &pos, BOOL damped)
{
	if (getPosition() != pos)
	{
		setChanged(TRANSLATED | SILHOUETTE);
	}
		
	LLXform::setPosition(pos);
	updateDrawable(damped);
	if (isRoot())
	{
		// position caches need to be up to date on root objects
		updatePositionCaches();
	}
}

void LLViewerObject::setPositionGlobal(const LLVector3d &pos_global, BOOL damped)
{
	if (isAttachment())
	{
		if (isRootEdit())
		{
			LLVector3 newPos = mRegionp->getPosRegionFromGlobal(pos_global);
			newPos = newPos - mDrawable->mXform.getParent()->getWorldPosition();

			LLQuaternion invWorldRotation = mDrawable->mXform.getParent()->getWorldRotation();
			invWorldRotation.transQuat();

			newPos = newPos * invWorldRotation;
			LLViewerObject::setPosition(newPos);
		}
		else
		{
			// assumes parent is root editable (root of attachment)
			LLVector3 newPos = mRegionp->getPosRegionFromGlobal(pos_global);
			newPos = newPos - mDrawable->mXform.getParent()->getWorldPosition();
			LLVector3 delta_pos = newPos - getPosition();

			LLQuaternion invRotation = mDrawable->getRotation();
			invRotation.transQuat();
			
			delta_pos = delta_pos * invRotation;

			// *FIX: is this right?  Shouldn't we be calling the
			// LLViewerObject version of setPosition?
			LLVector3 old_pos = mDrawable->mXform.getParent()->getPosition();
			mDrawable->mXform.getParent()->setPosition(old_pos + delta_pos);
			setChanged(TRANSLATED | SILHOUETTE);
		}
		if (mParent && ((LLViewerObject*)mParent)->isAvatar())
		{
			// we have changed the position of an attachment, so we need to clamp it
			LLVOAvatar *avatar = (LLVOAvatar*)mParent;

			avatar->clampAttachmentPositions();
		}
	}
	else
	{
		if (isRoot())
		{
			setPositionRegion(mRegionp->getPosRegionFromGlobal(pos_global));
		}
		else
		{
			// the relative position with the parent is constant, but the parent's position needs to be changed
			LLVector3d position_offset;
			position_offset.setVec(getPosition()*getParent()->getRotation());
			LLVector3d new_pos_global = pos_global - position_offset;
			((LLViewerObject *)getParent())->setPositionGlobal(new_pos_global);
		}
	}
	updateDrawable(damped);
}


void LLViewerObject::setPositionParent(const LLVector3 &pos_parent, BOOL damped)
{
	// Set position relative to parent, if no parent, relative to region
	if (!isRoot())
	{
		LLViewerObject::setPosition(pos_parent, damped);
		//updateDrawable(damped);
	}
	else
	{
		setPositionRegion(pos_parent, damped);
	}
}

void LLViewerObject::setPositionRegion(const LLVector3 &pos_region, BOOL damped)
{
	if (!isRootEdit())
	{
		LLViewerObject* parent = (LLViewerObject*) getParent();
		LLViewerObject::setPosition((pos_region-parent->getPositionRegion())*~parent->getRotationRegion());
	}
	else
	{
		LLViewerObject::setPosition(pos_region);
		mPositionRegion = pos_region;
		if(mRegionp)// <FS:Beq/> Avoid crash when region null
			mPositionAgent = mRegionp->getPosAgentFromRegion(mPositionRegion);
	}
}

void LLViewerObject::setPositionAgent(const LLVector3 &pos_agent, BOOL damped)
{
	// <FS:ND> Crsh protection
	if( !getRegion() )
		return;
	// </FS:ND>
	
	LLVector3 pos_region = getRegion()->getPosRegionFromAgent(pos_agent);
	setPositionRegion(pos_region, damped);
}

// identical to setPositionRegion() except it checks for child-joints 
// and doesn't also move the joint-parent
// TODO -- implement similar intelligence for joint-parents toward
// their joint-children
void LLViewerObject::setPositionEdit(const LLVector3 &pos_edit, BOOL damped)
{
	if (!isRootEdit())
	{
		// the relative position with the parent is constant, but the parent's position needs to be changed
		LLVector3 position_offset = getPosition() * getParent()->getRotation();

		((LLViewerObject *)getParent())->setPositionEdit(pos_edit - position_offset);
		updateDrawable(damped);
	}
	else
	{
		LLViewerObject::setPosition(pos_edit, damped);
		mPositionRegion = pos_edit;
		mPositionAgent = mRegionp->getPosAgentFromRegion(mPositionRegion);
	}	
}


LLViewerObject* LLViewerObject::getRootEdit() const
{
	const LLViewerObject* root = this;
	while (root->mParent 
		   && !((LLViewerObject*)root->mParent)->isAvatar()) 
	{
		root = (LLViewerObject*)root->mParent;
	}
	return (LLViewerObject*)root;
}


BOOL LLViewerObject::lineSegmentIntersect(const LLVector4a& start, const LLVector4a& end,
										  S32 face,
										  BOOL pick_transparent,
										  BOOL pick_rigged,
										  S32* face_hit,
										  LLVector4a* intersection,
										  LLVector2* tex_coord,
										  LLVector4a* normal,
										  LLVector4a* tangent)
{
	return false;
}

BOOL LLViewerObject::lineSegmentBoundingBox(const LLVector4a& start, const LLVector4a& end)
{
	if (mDrawable.isNull() || mDrawable->isDead())
	{
		return FALSE;
	}

	const LLVector4a* ext = mDrawable->getSpatialExtents();

	//VECTORIZE THIS
	LLVector4a center;
	center.setAdd(ext[1], ext[0]);
	center.mul(0.5f);
	LLVector4a size;
	size.setSub(ext[1], ext[0]);
	size.mul(0.5f);

	return LLLineSegmentBoxIntersect(start, end, center, size);
}

U8 LLViewerObject::getMediaType() const
{
	if (mMedia)
	{
		return mMedia->mMediaType;
	}
	else
	{
		return LLViewerObject::MEDIA_NONE;
	}
}

void LLViewerObject::setMediaType(U8 media_type)
{
	if (!mMedia)
	{
		// TODO what if we don't have a media pointer?
	}
	else if (mMedia->mMediaType != media_type)
	{
		mMedia->mMediaType = media_type;

		// TODO: update materials with new image
	}
}

std::string LLViewerObject::getMediaURL() const
{
	if (mMedia)
	{
		return mMedia->mMediaURL;
	}
	else
	{
		return std::string();
	}
}

void LLViewerObject::setMediaURL(const std::string& media_url)
{
	if (!mMedia)
	{
		mMedia = new LLViewerObjectMedia;
		mMedia->mMediaURL = media_url;
		mMedia->mPassedWhitelist = FALSE;

		// TODO: update materials with new image
	}
	else if (mMedia->mMediaURL != media_url)
	{
		mMedia->mMediaURL = media_url;
		mMedia->mPassedWhitelist = FALSE;

		// TODO: update materials with new image
	}
}

BOOL LLViewerObject::getMediaPassedWhitelist() const
{
	if (mMedia)
	{
		return mMedia->mPassedWhitelist;
	}
	else
	{
		return FALSE;
	}
}

void LLViewerObject::setMediaPassedWhitelist(BOOL passed)
{
	if (mMedia)
	{
		mMedia->mPassedWhitelist = passed;
	}
}

BOOL LLViewerObject::setMaterial(const U8 material)
{
	BOOL res = LLPrimitive::setMaterial(material);
	if (res)
	{
		setChanged(TEXTURE);
	}
	return res;
}

void LLViewerObject::setNumTEs(const U8 num_tes)
{
	U32 i;
	if (num_tes != getNumTEs())
	{
		if (num_tes)
		{
			LLPointer<LLViewerTexture> *new_images;
			new_images = new LLPointer<LLViewerTexture>[num_tes];
			
			LLPointer<LLViewerTexture> *new_normmaps;
			new_normmaps = new LLPointer<LLViewerTexture>[num_tes];
			
			LLPointer<LLViewerTexture> *new_specmaps;
			new_specmaps = new LLPointer<LLViewerTexture>[num_tes];
			for (i = 0; i < num_tes; i++)
			{
				if (i < getNumTEs())
				{
					new_images[i] = mTEImages[i];
					new_normmaps[i] = mTENormalMaps[i];
					new_specmaps[i] = mTESpecularMaps[i];
				}
				else if (getNumTEs())
				{
					new_images[i] = mTEImages[getNumTEs()-1];
					new_normmaps[i] = mTENormalMaps[getNumTEs()-1];
					new_specmaps[i] = mTESpecularMaps[getNumTEs()-1];
				}
				else
				{
					new_images[i] = NULL;
					new_normmaps[i] = NULL;
					new_specmaps[i] = NULL;
				}
			}

			deleteTEImages();
			
			mTEImages = new_images;
			mTENormalMaps = new_normmaps;
			mTESpecularMaps = new_specmaps;
		}
		else
		{
			deleteTEImages();
		}
		LLPrimitive::setNumTEs(num_tes);
		setChanged(TEXTURE);

		if (mDrawable.notNull())
		{
			gPipeline.markTextured(mDrawable);
		}
	}
}

void LLViewerObject::sendMaterialUpdate() const
{
	LLViewerRegion* regionp = getRegion();
	if(!regionp) return;
	gMessageSystem->newMessageFast(_PREHASH_ObjectMaterial);
	gMessageSystem->nextBlockFast(_PREHASH_AgentData);
	gMessageSystem->addUUIDFast(_PREHASH_AgentID, gAgent.getID() );
	gMessageSystem->addUUIDFast(_PREHASH_SessionID, gAgent.getSessionID());
	gMessageSystem->nextBlockFast(_PREHASH_ObjectData);
	gMessageSystem->addU32Fast(_PREHASH_ObjectLocalID,	mLocalID );
	gMessageSystem->addU8Fast(_PREHASH_Material, getMaterial() );
	gMessageSystem->sendReliable( regionp->getHost() );

}

//formerly send_object_shape(LLViewerObject *object)
void LLViewerObject::sendShapeUpdate()
{
	// <FS:Ansariel> FIRE-22268: Crash fix
	LLViewerRegion *regionp = getRegion();
	if (!regionp) return;
	// </FS:Ansariel>

	gMessageSystem->newMessageFast(_PREHASH_ObjectShape);
	gMessageSystem->nextBlockFast(_PREHASH_AgentData);
	gMessageSystem->addUUIDFast(_PREHASH_AgentID, gAgent.getID() );
	gMessageSystem->addUUIDFast(_PREHASH_SessionID, gAgent.getSessionID());
	gMessageSystem->nextBlockFast(_PREHASH_ObjectData);
	gMessageSystem->addU32Fast(_PREHASH_ObjectLocalID, mLocalID );

	LLVolumeMessage::packVolumeParams(&getVolume()->getParams(), gMessageSystem);

	//LLViewerRegion *regionp = getRegion(); // <FS:Ansariel> FIRE-22268: Crash fix
	gMessageSystem->sendReliable( regionp->getHost() );
}


void LLViewerObject::sendTEUpdate() const
{
	// <FS:Ansariel> FIRE-22268: Crash fix
	LLViewerRegion *regionp = getRegion();
	if (!regionp) return;
	// </FS:Ansariel>

	LLMessageSystem* msg = gMessageSystem;
	msg->newMessageFast(_PREHASH_ObjectImage);

	msg->nextBlockFast(_PREHASH_AgentData);
	msg->addUUIDFast(_PREHASH_AgentID, gAgent.getID() );
	msg->addUUIDFast(_PREHASH_SessionID, gAgent.getSessionID());

	msg->nextBlockFast(_PREHASH_ObjectData);
	msg->addU32Fast(_PREHASH_ObjectLocalID, mLocalID );
	if (mMedia)
	{
		msg->addString("MediaURL", mMedia->mMediaURL);
	}
	else
	{
		msg->addString("MediaURL", NULL);
	}

	// TODO send media type

	packTEMessage(msg);

	//LLViewerRegion *regionp = getRegion(); // <FS:Ansariel> FIRE-22268: Crash fix
	msg->sendReliable( regionp->getHost() );
}

LLViewerTexture* LLViewerObject::getBakedTextureForMagicId(const LLUUID& id)
{
	if (!LLAvatarAppearanceDefines::LLAvatarAppearanceDictionary::isBakedImageId(id))
	{
		return NULL;
	}

	LLViewerObject *root = getRootEdit();
	if (root && root->isAnimatedObject())
	{
		return LLViewerTextureManager::getFetchedTexture(id, FTT_DEFAULT, TRUE, LLGLTexture::BOOST_NONE, LLViewerTexture::LOD_TEXTURE);
	}

	LLVOAvatar* avatar = getAvatar();
	if (avatar && !isHUDAttachment())
	{
		LLAvatarAppearanceDefines::EBakedTextureIndex texIndex = LLAvatarAppearanceDefines::LLAvatarAppearanceDictionary::assetIdToBakedTextureIndex(id);
		LLViewerTexture* bakedTexture = avatar->getBakedTexture(texIndex);
		if (bakedTexture == NULL || bakedTexture->isMissingAsset())
		{
			return LLViewerTextureManager::getFetchedTexture(IMG_DEFAULT, FTT_DEFAULT, TRUE, LLGLTexture::BOOST_NONE, LLViewerTexture::LOD_TEXTURE);
		}
		else
		{
			return bakedTexture;
		}
	}
	else
	{
		return LLViewerTextureManager::getFetchedTexture(id, FTT_DEFAULT, TRUE, LLGLTexture::BOOST_NONE, LLViewerTexture::LOD_TEXTURE);
	}

}

void LLViewerObject::updateAvatarMeshVisibility(const LLUUID& id, const LLUUID& old_id)
{
	if (id == old_id)
	{
		return;
	}

	if (!LLAvatarAppearanceDefines::LLAvatarAppearanceDictionary::isBakedImageId(old_id) && !LLAvatarAppearanceDefines::LLAvatarAppearanceDictionary::isBakedImageId(id))
	{
		return;
	}

	LLVOAvatar* avatar = getAvatar();
	if (avatar)
	{
		avatar->updateMeshVisibility();
	}
}

void LLViewerObject::setTE(const U8 te, const LLTextureEntry &texture_entry)
{
	LLUUID old_image_id;
	if (getTE(te))
	{
		old_image_id = getTE(te)->getID();
	}
		
	LLPrimitive::setTE(te, texture_entry);

	const LLUUID& image_id = getTEref(te).getID();
	LLViewerTexture* bakedTexture = getBakedTextureForMagicId(image_id);
	mTEImages[te] = bakedTexture ? bakedTexture : LLViewerTextureManager::getFetchedTexture(image_id, FTT_DEFAULT, TRUE, LLGLTexture::BOOST_NONE, LLViewerTexture::LOD_TEXTURE);

	
	updateAvatarMeshVisibility(image_id,old_image_id);
	
	if (getTEref(te).getMaterialParams().notNull())
	{
		const LLUUID& norm_id = getTEref(te).getMaterialParams()->getNormalID();
		mTENormalMaps[te] = LLViewerTextureManager::getFetchedTexture(norm_id, FTT_DEFAULT, TRUE, LLGLTexture::BOOST_ALM, LLViewerTexture::LOD_TEXTURE);

		const LLUUID& spec_id = getTEref(te).getMaterialParams()->getSpecularID();
		mTESpecularMaps[te] = LLViewerTextureManager::getFetchedTexture(spec_id, FTT_DEFAULT, TRUE, LLGLTexture::BOOST_ALM, LLViewerTexture::LOD_TEXTURE);
	}
}

void LLViewerObject::refreshBakeTexture()
{
	for (int face_index = 0; face_index < getNumTEs(); face_index++)
	{
		LLTextureEntry* tex_entry = getTE(face_index);
		if (tex_entry && LLAvatarAppearanceDefines::LLAvatarAppearanceDictionary::isBakedImageId(tex_entry->getID()))
		{
			const LLUUID& image_id = tex_entry->getID();
			LLViewerTexture* bakedTexture = getBakedTextureForMagicId(image_id);
			changeTEImage(face_index, bakedTexture);
		}
	}
}

void LLViewerObject::setTEImage(const U8 te, LLViewerTexture *imagep)
{
	if (mTEImages[te] != imagep)
	{
		LLUUID old_image_id = getTE(te) ? getTE(te)->getID() : LLUUID::null;
		
		LLPrimitive::setTETexture(te, imagep->getID());

		LLViewerTexture* baked_texture = getBakedTextureForMagicId(imagep->getID());
		mTEImages[te] = baked_texture ? baked_texture : imagep;
		updateAvatarMeshVisibility(imagep->getID(), old_image_id);
		setChanged(TEXTURE);
		if (mDrawable.notNull())
		{
			gPipeline.markTextured(mDrawable);
		}
	}
}

S32 LLViewerObject::setTETextureCore(const U8 te, LLViewerTexture *image)
{
<<<<<<< HEAD
	LLUUID old_image_id = getTEref(te).getID();
	const LLUUID& uuid = image->getID();
=======
	LLUUID old_image_id = getTE(te)->getID();
	const LLUUID& uuid = image ? image->getID() : LLUUID::null;
>>>>>>> 13f1273c
	S32 retval = 0;
	if (uuid != getTEref(te).getID() ||
		uuid == LLUUID::null)
	{
		retval = LLPrimitive::setTETexture(te, uuid);
		LLViewerTexture* baked_texture = getBakedTextureForMagicId(uuid);
		mTEImages[te] = baked_texture ? baked_texture : image;
		updateAvatarMeshVisibility(uuid,old_image_id);
		setChanged(TEXTURE);
		if (mDrawable.notNull())
		{
			gPipeline.markTextured(mDrawable);
		}
	}
	return retval;
}

S32 LLViewerObject::setTENormalMapCore(const U8 te, LLViewerTexture *image)
{
	S32 retval = TEM_CHANGE_TEXTURE;
	const LLUUID& uuid = image ? image->getID() : LLUUID::null;
	if( (getTE( te ) && uuid != getTE( te )->getID()) ||
		uuid == LLUUID::null)
	{
		LLTextureEntry* tep = getTE(te);
		LLMaterial* mat = NULL;
		if (tep)
		{
		   mat = tep->getMaterialParams();
		}

		if (mat)
		{
			mat->setNormalID(uuid);
		}
	}
	changeTENormalMap(te,image);	
	return retval;
}

S32 LLViewerObject::setTESpecularMapCore(const U8 te, LLViewerTexture *image)
{
	S32 retval = TEM_CHANGE_TEXTURE;
	const LLUUID& uuid = image ? image->getID() : LLUUID::null;
	if ( (getTE(te) && uuid != getTE(te)->getID()) ||
		uuid == LLUUID::null)
	{
		LLTextureEntry* tep = getTE(te);
		LLMaterial* mat = NULL;
		if (tep)
		{
			mat = tep->getMaterialParams();
		}

		if (mat)
		{
			mat->setSpecularID(uuid);
		}		
	}
	changeTESpecularMap(te, image);
	return retval;
}

//virtual
void LLViewerObject::changeTEImage(S32 index, LLViewerTexture* new_image) 
{
	if(index < 0 || index >= getNumTEs())
	{
		return ;
	}
	mTEImages[index] = new_image ;
}

void LLViewerObject::changeTENormalMap(S32 index, LLViewerTexture* new_image)
{
	if(index < 0 || index >= getNumTEs())
	{
		return ;
	}
	mTENormalMaps[index] = new_image ;
	refreshMaterials();
}

void LLViewerObject::changeTESpecularMap(S32 index, LLViewerTexture* new_image)
{
	if(index < 0 || index >= getNumTEs())
	{
		return ;
	}
	mTESpecularMaps[index] = new_image ;
	refreshMaterials();
}

S32 LLViewerObject::setTETexture(const U8 te, const LLUUID& uuid)
{
	// Invalid host == get from the agent's sim
	LLViewerFetchedTexture *image = LLViewerTextureManager::getFetchedTexture(
		uuid, FTT_DEFAULT, TRUE, LLGLTexture::BOOST_NONE, LLViewerTexture::LOD_TEXTURE, 0, 0, LLHost());
		return setTETextureCore(te, image);
}

S32 LLViewerObject::setTENormalMap(const U8 te, const LLUUID& uuid)
{
	LLViewerFetchedTexture *image = (uuid == LLUUID::null) ? NULL : LLViewerTextureManager::getFetchedTexture(
		uuid, FTT_DEFAULT, TRUE, LLGLTexture::BOOST_ALM, LLViewerTexture::LOD_TEXTURE, 0, 0, LLHost());
	return setTENormalMapCore(te, image);
}

S32 LLViewerObject::setTESpecularMap(const U8 te, const LLUUID& uuid)
{
	LLViewerFetchedTexture *image = (uuid == LLUUID::null) ? NULL : LLViewerTextureManager::getFetchedTexture(
		uuid, FTT_DEFAULT, TRUE, LLGLTexture::BOOST_ALM, LLViewerTexture::LOD_TEXTURE, 0, 0, LLHost());
	return setTESpecularMapCore(te, image);
}

S32 LLViewerObject::setTEColor(const U8 te, const LLColor3& color)
{
	return setTEColor(te, LLColor4(color));
}

S32 LLViewerObject::setTEColor(const U8 te, const LLColor4& color)
{
	S32 retval = 0;
	const LLTextureEntry *tep = getTE(te);
	if (!tep)
	{
		LL_WARNS() << "No texture entry for te " << (S32)te << ", object " << mID << LL_ENDL;
	}
	else if (color != tep->getColor())
	{
		retval = LLPrimitive::setTEColor(te, color);
		if (mDrawable.notNull() && retval)
		{
			// These should only happen on updates which are not the initial update.
			dirtyMesh();
		}
	}
	return retval;
}

S32 LLViewerObject::setTEBumpmap(const U8 te, const U8 bump)
{
	S32 retval = 0;
	const LLTextureEntry *tep = getTE(te);
	if (!tep)
	{
		LL_WARNS() << "No texture entry for te " << (S32)te << ", object " << mID << LL_ENDL;
	}
	else if (bump != tep->getBumpmap())
	{
		retval = LLPrimitive::setTEBumpmap(te, bump);
		setChanged(TEXTURE);
		if (mDrawable.notNull() && retval)
		{
			gPipeline.markTextured(mDrawable);
			gPipeline.markRebuild(mDrawable, LLDrawable::REBUILD_GEOMETRY, TRUE);
		}
	}
	return retval;
}

S32 LLViewerObject::setTETexGen(const U8 te, const U8 texgen)
{
	S32 retval = 0;
	const LLTextureEntry *tep = getTE(te);
	if (!tep)
	{
		LL_WARNS() << "No texture entry for te " << (S32)te << ", object " << mID << LL_ENDL;
	}
	else if (texgen != tep->getTexGen())
	{
		retval = LLPrimitive::setTETexGen(te, texgen);
		setChanged(TEXTURE);
	}
	return retval;
}

S32 LLViewerObject::setTEMediaTexGen(const U8 te, const U8 media)
{
	S32 retval = 0;
	const LLTextureEntry *tep = getTE(te);
	if (!tep)
	{
		LL_WARNS() << "No texture entry for te " << (S32)te << ", object " << mID << LL_ENDL;
	}
	else if (media != tep->getMediaTexGen())
	{
		retval = LLPrimitive::setTEMediaTexGen(te, media);
		setChanged(TEXTURE);
	}
	return retval;
}

S32 LLViewerObject::setTEShiny(const U8 te, const U8 shiny)
{
	S32 retval = 0;
	const LLTextureEntry *tep = getTE(te);
	if (!tep)
	{
		LL_WARNS() << "No texture entry for te " << (S32)te << ", object " << mID << LL_ENDL;
	}
	else if (shiny != tep->getShiny())
	{
		retval = LLPrimitive::setTEShiny(te, shiny);
		setChanged(TEXTURE);
	}
	return retval;
}

S32 LLViewerObject::setTEFullbright(const U8 te, const U8 fullbright)
{
	S32 retval = 0;
	const LLTextureEntry *tep = getTE(te);
	if (!tep)
	{
		LL_WARNS() << "No texture entry for te " << (S32)te << ", object " << mID << LL_ENDL;
	}
	else if (fullbright != tep->getFullbright())
	{
		retval = LLPrimitive::setTEFullbright(te, fullbright);
		setChanged(TEXTURE);
		if (mDrawable.notNull() && retval)
		{
			gPipeline.markTextured(mDrawable);
		}
	}
	return retval;
}


S32 LLViewerObject::setTEMediaFlags(const U8 te, const U8 media_flags)
{
	// this might need work for media type
	S32 retval = 0;
	const LLTextureEntry *tep = getTE(te);
	if (!tep)
	{
		LL_WARNS() << "No texture entry for te " << (S32)te << ", object " << mID << LL_ENDL;
	}
	else if (media_flags != tep->getMediaFlags())
	{
		retval = LLPrimitive::setTEMediaFlags(te, media_flags);
		setChanged(TEXTURE);
		if (mDrawable.notNull() && retval)
		{
			gPipeline.markRebuild(mDrawable, LLDrawable::REBUILD_TCOORD, TRUE);
			gPipeline.markTextured(mDrawable);
			// JC - probably only need this if changes texture coords
			//gPipeline.markRebuild(mDrawable);
		}
	}
	return retval;
}

S32 LLViewerObject::setTEGlow(const U8 te, const F32 glow)
{
	S32 retval = 0;
	const LLTextureEntry *tep = getTE(te);
	if (!tep)
	{
		LL_WARNS() << "No texture entry for te " << (S32)te << ", object " << mID << LL_ENDL;
	}
	else if (glow != tep->getGlow())
	{
		retval = LLPrimitive::setTEGlow(te, glow);
		setChanged(TEXTURE);
		if (mDrawable.notNull() && retval)
		{
			gPipeline.markTextured(mDrawable);
		}
	}
	return retval;
}

S32 LLViewerObject::setTEMaterialID(const U8 te, const LLMaterialID& pMaterialID)
{
	S32 retval = 0;
	const LLTextureEntry *tep = getTE(te);
	if (!tep)
	{
		LL_WARNS("Material") << "No texture entry for te " << (S32)te
							 << ", object " << mID
							 << ", material " << pMaterialID
							 << LL_ENDL;
	}
	//else if (pMaterialID != tep->getMaterialID())
	{
		LL_DEBUGS("Material") << "Changing texture entry for te " << (S32)te
							 << ", object " << mID
							 << ", material " << pMaterialID
							 << LL_ENDL;
		retval = LLPrimitive::setTEMaterialID(te, pMaterialID);
		refreshMaterials();
	}
	return retval;
}

S32 LLViewerObject::setTEMaterialParams(const U8 te, const LLMaterialPtr pMaterialParams)
{
	S32 retval = 0;
	const LLTextureEntry *tep = getTE(te);
	if (!tep)
	{
		LL_WARNS() << "No texture entry for te " << (S32)te << ", object " << mID << LL_ENDL;
		return 0;
	}

	retval = LLPrimitive::setTEMaterialParams(te, pMaterialParams);
	LL_DEBUGS("Material") << "Changing material params for te " << (S32)te
							<< ", object " << mID
			               << " (" << retval << ")"
							<< LL_ENDL;
	setTENormalMap(te, (pMaterialParams) ? pMaterialParams->getNormalID() : LLUUID::null);
	setTESpecularMap(te, (pMaterialParams) ? pMaterialParams->getSpecularID() : LLUUID::null);

	refreshMaterials();
	return retval;
}

void LLViewerObject::refreshMaterials()
{
	setChanged(TEXTURE);
	if (mDrawable.notNull())
	{
		gPipeline.markTextured(mDrawable);
	}
}

S32 LLViewerObject::setTEScale(const U8 te, const F32 s, const F32 t)
{
	S32 retval = 0;
	retval = LLPrimitive::setTEScale(te, s, t);
	setChanged(TEXTURE);
	if (mDrawable.notNull() && retval)
	{
		gPipeline.markRebuild(mDrawable, LLDrawable::REBUILD_TCOORD);
	}
	return retval;
}

S32 LLViewerObject::setTEScaleS(const U8 te, const F32 s)
{
	S32 retval = LLPrimitive::setTEScaleS(te, s);
	if (mDrawable.notNull() && retval)
	{
		gPipeline.markRebuild(mDrawable, LLDrawable::REBUILD_TCOORD);
	}

	return retval;
}

S32 LLViewerObject::setTEScaleT(const U8 te, const F32 t)
{
	S32 retval = LLPrimitive::setTEScaleT(te, t);
	if (mDrawable.notNull() && retval)
	{
		gPipeline.markRebuild(mDrawable, LLDrawable::REBUILD_TCOORD);
	}

	return retval;
}

S32 LLViewerObject::setTEOffset(const U8 te, const F32 s, const F32 t)
{
	S32 retval = LLPrimitive::setTEOffset(te, s, t);
	if (mDrawable.notNull() && retval)
	{
		gPipeline.markRebuild(mDrawable, LLDrawable::REBUILD_TCOORD);
	}
	return retval;
}

S32 LLViewerObject::setTEOffsetS(const U8 te, const F32 s)
{
	S32 retval = LLPrimitive::setTEOffsetS(te, s);
	if (mDrawable.notNull() && retval)
	{
		gPipeline.markRebuild(mDrawable, LLDrawable::REBUILD_TCOORD);
	}

	return retval;
}

S32 LLViewerObject::setTEOffsetT(const U8 te, const F32 t)
{
	S32 retval = LLPrimitive::setTEOffsetT(te, t);
	if (mDrawable.notNull() && retval)
	{
		gPipeline.markRebuild(mDrawable, LLDrawable::REBUILD_TCOORD);
	}

	return retval;
}

S32 LLViewerObject::setTERotation(const U8 te, const F32 r)
{
	S32 retval = LLPrimitive::setTERotation(te, r);
	if (mDrawable.notNull() && retval)
	{
		gPipeline.markRebuild(mDrawable, LLDrawable::REBUILD_TCOORD);
	}
	return retval;
}


LLViewerTexture *LLViewerObject::getTEImage(const U8 face) const
{
//	llassert(mTEImages);

	if (face < getNumTEs())
	{
		LLViewerTexture* image = mTEImages[face];
		if (image)
		{
			return image;
		}
		else
		{
			return (LLViewerTexture*)(LLViewerFetchedTexture::sDefaultImagep);
		}
	}

	LL_ERRS() << llformat("Requested Image from invalid face: %d/%d",face,getNumTEs()) << LL_ENDL;

	return NULL;
}


bool LLViewerObject::isImageAlphaBlended(const U8 te) const
{
	LLViewerTexture* image = getTEImage(te);
	LLGLenum format = image ? image->getPrimaryFormat() : GL_RGB;
	switch (format)
	{
		case GL_RGBA:
		case GL_ALPHA:
		{
			return true;
		}
		break;

		case GL_RGB: break;
		default:
		{
			LL_WARNS() << "Unexpected tex format in LLViewerObject::isImageAlphaBlended...returning no alpha." << LL_ENDL;
		}
		break;
	}

	return false;
}

LLViewerTexture *LLViewerObject::getTENormalMap(const U8 face) const
{
	//	llassert(mTEImages);
	
	if (face < getNumTEs())
	{
		LLViewerTexture* image = mTENormalMaps[face];
		if (image)
		{
			return image;
		}
		else
		{
			return (LLViewerTexture*)(LLViewerFetchedTexture::sDefaultImagep);
		}
	}
	
	LL_ERRS() << llformat("Requested Image from invalid face: %d/%d",face,getNumTEs()) << LL_ENDL;
	
	return NULL;
}

LLViewerTexture *LLViewerObject::getTESpecularMap(const U8 face) const
{
	//	llassert(mTEImages);
	
	if (face < getNumTEs())
	{
		LLViewerTexture* image = mTESpecularMaps[face];
		if (image)
		{
			return image;
		}
		else
		{
			return (LLViewerTexture*)(LLViewerFetchedTexture::sDefaultImagep);
		}
	}
	
	LL_ERRS() << llformat("Requested Image from invalid face: %d/%d",face,getNumTEs()) << LL_ENDL;
	
	return NULL;
}

void LLViewerObject::fitFaceTexture(const U8 face)
{
	LL_INFOS() << "fitFaceTexture not implemented" << LL_ENDL;
}


LLBBox LLViewerObject::getBoundingBoxAgent() const
{
	LLVector3 position_agent;
	LLQuaternion rot;
	LLViewerObject* avatar_parent = NULL;
	LLViewerObject* root_edit = (LLViewerObject*)getRootEdit();
	if (root_edit)
	{
		avatar_parent = (LLViewerObject*)root_edit->getParent();
	}
	
	if (avatar_parent && avatar_parent->isAvatar() &&
		root_edit && root_edit->mDrawable.notNull() && root_edit->mDrawable->getXform()->getParent())
	{
		LLXform* parent_xform = root_edit->mDrawable->getXform()->getParent();
		position_agent = (getPositionEdit() * parent_xform->getWorldRotation()) + parent_xform->getWorldPosition();
		rot = getRotationEdit() * parent_xform->getWorldRotation();
	}
	else
	{
		position_agent = getPositionAgent();
		rot = getRotationRegion();
	}
	
	return LLBBox( position_agent, rot, getScale() * -0.5f, getScale() * 0.5f );
}

U32 LLViewerObject::getNumVertices() const
{
	U32 num_vertices = 0;
	if (mDrawable.notNull())
	{
		S32 i, num_faces;
		num_faces = mDrawable->getNumFaces();
		for (i = 0; i < num_faces; i++)
		{
			LLFace * facep = mDrawable->getFace(i);
			if (facep)
			{
				num_vertices += facep->getGeomCount();
			}
		}
	}
	return num_vertices;
}

U32 LLViewerObject::getNumIndices() const
{
	U32 num_indices = 0;
	if (mDrawable.notNull())
	{
		S32 i, num_faces;
		num_faces = mDrawable->getNumFaces();
		for (i = 0; i < num_faces; i++)
		{
			LLFace * facep = mDrawable->getFace(i);
			if (facep)
			{
				num_indices += facep->getIndicesCount();
			}
		}
	}
	return num_indices;
}

// Find the number of instances of this object's inventory that are of the given type
S32 LLViewerObject::countInventoryContents(LLAssetType::EType type)
{
	S32 count = 0;
	if( mInventory )
	{
		LLInventoryObject::object_list_t::const_iterator it = mInventory->begin();
		LLInventoryObject::object_list_t::const_iterator end = mInventory->end();
		for(  ; it != end ; ++it )
		{
			if( (*it)->getType() == type )
			{
				++count;
			}
		}
	}
	return count;
}


void LLViewerObject::setCanSelect(BOOL canSelect)
{
	mbCanSelect = canSelect;
	for (child_list_t::iterator iter = mChildList.begin();
		 iter != mChildList.end(); iter++)
	{
		LLViewerObject* child = *iter;
		child->mbCanSelect = canSelect;
	}
}

void LLViewerObject::setDebugText(const std::string &utf8text)
{
	if (utf8text.empty() && !mText)
	{
		return;
	}

	if (!mText)
	{
	    initHudText();
	}
	mText->setColor(LLColor4::white);
	mText->setString(utf8text);
	mText->setZCompare(FALSE);
	mText->setDoFade(FALSE);
	updateText();
}

void LLViewerObject::initHudText()
{
    mText = (LLHUDText *)LLHUDObject::addHUDObject(LLHUDObject::LL_HUD_TEXT);
    mText->setFont(LLFontGL::getFontSansSerif());
    mText->setVertAlignment(LLHUDText::ALIGN_VERT_TOP);
    mText->setMaxLines(-1);
    mText->setSourceObject(this);
    mText->setOnHUDAttachment(isHUDAttachment());
}

void LLViewerObject::restoreHudText()
{
    if (mHudText.empty())
    {
        if (mText)
        {
            mText->markDead();
            mText = NULL;
        }
    }
    else
    {
        if (!mText)
        {
            initHudText();
        }
        else
        {
            // Restore default values
            mText->setZCompare(TRUE);
            mText->setDoFade(TRUE);
        }
        mText->setColor(mHudTextColor);
        mText->setString(mHudText);
    }
}

void LLViewerObject::setIcon(LLViewerTexture* icon_image)
{
	if (!mIcon)
	{
		mIcon = (LLHUDIcon *)LLHUDObject::addHUDObject(LLHUDObject::LL_HUD_ICON);
		mIcon->setSourceObject(this);
		mIcon->setImage(icon_image);
		// *TODO: make this user configurable
		mIcon->setScale(0.03f);
	}
	else
	{
		mIcon->restartLifeTimer();
	}
}

void LLViewerObject::clearIcon()
{
	if (mIcon)
	{
		mIcon = NULL;
	}
}

LLViewerObject* LLViewerObject::getSubParent() 
{ 
	return (LLViewerObject*) getParent();
}

const LLViewerObject* LLViewerObject::getSubParent() const
{
	return (const LLViewerObject*) getParent();
}

BOOL LLViewerObject::isOnMap()
{
	return mOnMap;
}


void LLViewerObject::updateText()
{
	if (!isDead())
	{
		if (mText.notNull())
		{		
		    LLVOAvatar* avatar = getAvatar();
		    if (avatar)
		    {
		        mText->setHidden(avatar->isInMuteList());
		    }
               
		    LLVector3 up_offset(0,0,0);
			up_offset.mV[2] = getScale().mV[VZ]*0.6f;
			
			if (mDrawable.notNull())
			{
				mText->setPositionAgent(getRenderPosition() + up_offset);
			}
			else
			{
				mText->setPositionAgent(getPositionAgent() + up_offset);
			}
		}
	}
}

bool LLViewerObject::isOwnerInMuteList(LLUUID id)
{
	LLUUID owner_id = id.isNull() ? mOwnerID : id;
	if (isAvatar() || owner_id.isNull())
	{
		return false;
	}
	bool muted = false;
	F64 now = LLFrameTimer::getTotalSeconds();
	if (now < mCachedMuteListUpdateTime)
	{
		muted = mCachedOwnerInMuteList;
	}
	else
	{
		muted = LLMuteList::getInstance()->isMuted(owner_id);

		const F64 SECONDS_BETWEEN_MUTE_UPDATES = 1;
		mCachedMuteListUpdateTime = now + SECONDS_BETWEEN_MUTE_UPDATES;
		mCachedOwnerInMuteList = muted;
	}
	return muted;
}

LLVOAvatar* LLViewerObject::asAvatar()
{
	return NULL;
}

// If this object is directly or indirectly parented by an avatar,
// return it.  Normally getAvatar() is the correct function to call;
// it will give the avatar used for skinning.  The exception is with
// animated objects that are also attachments; in that case,
// getAvatar() will return the control avatar, used for skinning, and
// getAvatarAncestor will return the avatar to which the object is
// attached.
LLVOAvatar* LLViewerObject::getAvatarAncestor()
{
	LLViewerObject *pobj = (LLViewerObject*) getParent();
	while (pobj)
	{
		LLVOAvatar *av = pobj->asAvatar();
		if (av)
		{
			return av;
		}
		pobj =  (LLViewerObject*) pobj->getParent();
	}
	return NULL;
}

BOOL LLViewerObject::isParticleSource() const
{
	return !mPartSourcep.isNull() && !mPartSourcep->isDead();
}

void LLViewerObject::setParticleSource(const LLPartSysData& particle_parameters, const LLUUID& owner_id)
{
	if (mPartSourcep)
	{
		deleteParticleSource();
	}

	LLPointer<LLViewerPartSourceScript> pss = LLViewerPartSourceScript::createPSS(this, particle_parameters);
	mPartSourcep = pss;
	
	if (mPartSourcep)
	{
		mPartSourcep->setOwnerUUID(owner_id);

		if (mPartSourcep->getImage()->getID() != mPartSourcep->mPartSysData.mPartImageID)
		{
			LLViewerTexture* image;
			if (mPartSourcep->mPartSysData.mPartImageID == LLUUID::null)
			{
				image = LLViewerTextureManager::getFetchedTextureFromFile("pixiesmall.j2c");
			}
			else
			{
				image = LLViewerTextureManager::getFetchedTexture(mPartSourcep->mPartSysData.mPartImageID);
			}
			mPartSourcep->setImage(image);
		}
	}
	LLViewerPartSim::getInstance()->addPartSource(pss);
}

void LLViewerObject::unpackParticleSource(const S32 block_num, const LLUUID& owner_id)
{
	if (!mPartSourcep.isNull() && mPartSourcep->isDead())
	{
		mPartSourcep = NULL;
	}
	if (mPartSourcep)
	{
		// If we've got one already, just update the existing source (or remove it)
		if (!LLViewerPartSourceScript::unpackPSS(this, mPartSourcep, block_num))
		{
			mPartSourcep->setDead();
			mPartSourcep = NULL;
		}
	}
	else
	{
		LLPointer<LLViewerPartSourceScript> pss = LLViewerPartSourceScript::unpackPSS(this, NULL, block_num);
		//If the owner is muted, don't create the system
		if(LLMuteList::getInstance()->isMuted(owner_id, LLMute::flagParticles)) return;

		// We need to be able to deal with a particle source that hasn't changed, but still got an update!
		if (pss)
		{
// 			LL_INFOS() << "Making particle system with owner " << owner_id << LL_ENDL;
			pss->setOwnerUUID(owner_id);
			mPartSourcep = pss;
			LLViewerPartSim::getInstance()->addPartSource(pss);
		}
	}
	if (mPartSourcep)
	{
		if (mPartSourcep->getImage()->getID() != mPartSourcep->mPartSysData.mPartImageID)
		{
			LLViewerTexture* image;
			if (mPartSourcep->mPartSysData.mPartImageID == LLUUID::null)
			{
				image = LLViewerTextureManager::getFetchedTextureFromFile("pixiesmall.j2c");
			}
			else
			{
				image = LLViewerTextureManager::getFetchedTexture(mPartSourcep->mPartSysData.mPartImageID);
			}
			mPartSourcep->setImage(image);
		}
	}
}

void LLViewerObject::unpackParticleSource(LLDataPacker &dp, const LLUUID& owner_id, bool legacy)
{
	if (!mPartSourcep.isNull() && mPartSourcep->isDead())
	{
		mPartSourcep = NULL;
	}
	if (mPartSourcep)
	{
		// If we've got one already, just update the existing source (or remove it)
		if (!LLViewerPartSourceScript::unpackPSS(this, mPartSourcep, dp, legacy))
		{
			mPartSourcep->setDead();
			mPartSourcep = NULL;
		}
	}
	else
	{
		LLPointer<LLViewerPartSourceScript> pss = LLViewerPartSourceScript::unpackPSS(this, NULL, dp, legacy);
		//If the owner is muted, don't create the system
		if(LLMuteList::getInstance()->isMuted(owner_id, LLMute::flagParticles)) return;
		// We need to be able to deal with a particle source that hasn't changed, but still got an update!
		if (pss)
		{
// 			LL_INFOS() << "Making particle system with owner " << owner_id << LL_ENDL;
			pss->setOwnerUUID(owner_id);
			mPartSourcep = pss;
			LLViewerPartSim::getInstance()->addPartSource(pss);
		}
	}
	if (mPartSourcep)
	{
		if (mPartSourcep->getImage()->getID() != mPartSourcep->mPartSysData.mPartImageID)
		{
			LLViewerTexture* image;
			if (mPartSourcep->mPartSysData.mPartImageID == LLUUID::null)
			{
				image = LLViewerTextureManager::getFetchedTextureFromFile("pixiesmall.j2c");
			}
			else
			{
				image = LLViewerTextureManager::getFetchedTexture(mPartSourcep->mPartSysData.mPartImageID);
			}
			mPartSourcep->setImage(image);
		}
	}
}

void LLViewerObject::deleteParticleSource()
{
	if (mPartSourcep.notNull())
	{
		mPartSourcep->setDead();
		mPartSourcep = NULL;
	}
}

// virtual
void LLViewerObject::updateDrawable(BOOL force_damped)
{
	if (!isChanged(MOVED))
	{ //most common case, having an empty if case here makes for better branch prediction
	}
	else if (mDrawable.notNull() && 
		!mDrawable->isState(LLDrawable::ON_MOVE_LIST))
	{
		BOOL damped_motion = 
			!isChanged(SHIFTED) &&										// not shifted between regions this frame and...
			(	force_damped ||										// ...forced into damped motion by application logic or...
				(	!isSelected() &&									// ...not selected and...
					(	mDrawable->isRoot() ||								// ... is root or ...
						(getParent() && !((LLViewerObject*)getParent())->isSelected())// ... parent is not selected and ...
					) &&	
					getPCode() == LL_PCODE_VOLUME &&					// ...is a volume object and...
					getVelocity().isExactlyZero() &&					// ...is not moving physically and...
					mDrawable->getGeneration() != -1                    // ...was not created this frame.
				)					
			);
		gPipeline.markMoved(mDrawable, damped_motion);
	}
	clearChanged(SHIFTED);
}

// virtual, overridden by LLVOVolume
F32 LLViewerObject::getVObjRadius() const
{
	return mDrawable.notNull() ? mDrawable->getRadius() : 0.f;
}

void LLViewerObject::setAttachedSound(const LLUUID &audio_uuid, const LLUUID& owner_id, const F32 gain, const U8 flags)
{
	if (!gAudiop)
	{
		return;
	}
	
	if (audio_uuid.isNull())
	{
		if (!mAudioSourcep)
		{
			return;
		}
		if (mAudioSourcep->isLoop() && !mAudioSourcep->hasPendingPreloads())
		{
			// We don't clear the sound if it's a loop, it'll go away on its own.
			// At least, this appears to be how the scripts work.
			// The attached sound ID is set to NULL to avoid it playing back when the
			// object rezzes in on non-looping sounds.
			//LL_INFOS() << "Clearing attached sound " << mAudioSourcep->getCurrentData()->getID() << LL_ENDL;
			gAudiop->cleanupAudioSource(mAudioSourcep);
			mAudioSourcep = NULL;
		}
		else if (flags & LL_SOUND_FLAG_STOP)
        {
			// Just shut off the sound
			mAudioSourcep->stop();
		}
		return;
	}

	// <FS:Ansariel> Asset blacklist
	if (FSAssetBlacklist::getInstance()->isBlacklisted(audio_uuid, LLAssetType::AT_SOUND))
	{
		return;
	}
	// </FS:Ansariel>

	if (flags & LL_SOUND_FLAG_LOOP
		&& mAudioSourcep && mAudioSourcep->isLoop() && mAudioSourcep->getCurrentData()
		&& mAudioSourcep->getCurrentData()->getID() == audio_uuid)
	{
		//LL_INFOS() << "Already playing this sound on a loop, ignoring" << LL_ENDL;
		return;
	}

	// don't clean up before previous sound is done. Solves: SL-33486
	if ( mAudioSourcep && mAudioSourcep->isDone() ) 
	{
		gAudiop->cleanupAudioSource(mAudioSourcep);
		mAudioSourcep = NULL;
	}

	if (mAudioSourcep && mAudioSourcep->isMuted() &&
	    mAudioSourcep->getCurrentData() && mAudioSourcep->getCurrentData()->getID() == audio_uuid)
	{
		//LL_INFOS() << "Already having this sound as muted sound, ignoring" << LL_ENDL;
		return;
	}

	getAudioSource(owner_id);

	if (mAudioSourcep)
	{
		BOOL queue = flags & LL_SOUND_FLAG_QUEUE;
		mAudioGain = gain;
		mAudioSourcep->setGain(gain);
		mAudioSourcep->setLoop(flags & LL_SOUND_FLAG_LOOP);
		mAudioSourcep->setSyncMaster(flags & LL_SOUND_FLAG_SYNC_MASTER);
		mAudioSourcep->setSyncSlave(flags & LL_SOUND_FLAG_SYNC_SLAVE);
		mAudioSourcep->setQueueSounds(queue);
		if(!queue) // stop any current sound first to avoid "farts of doom" (SL-1541) -MG
		{
			mAudioSourcep->stop();
		}
		
		// Play this sound if region maturity permits
		if( gAgent.canAccessMaturityAtGlobal(this->getPositionGlobal()) )
		{
			//LL_INFOS() << "Playing attached sound " << audio_uuid << LL_ENDL;
			// recheck cutoff radius in case this update was an object-update with new value
			mAudioSourcep->checkCutOffRadius();
			mAudioSourcep->play(audio_uuid);
		}
	}
}

LLAudioSource *LLViewerObject::getAudioSource(const LLUUID& owner_id)
{
	if (!mAudioSourcep)
	{
		// Arbitrary low gain for a sound that's not playing.
		// This is used for sound preloads, for example.
		LLAudioSourceVO *asvop = new LLAudioSourceVO(mID, owner_id, 0.01f, this);

		mAudioSourcep = asvop;
		if(gAudiop)
		{
			gAudiop->addAudioSource(asvop);
		}
	}

	return mAudioSourcep;
}

void LLViewerObject::adjustAudioGain(const F32 gain)
{
	if (mAudioSourcep)
	{
		mAudioGain = gain;
		mAudioSourcep->setGain(mAudioGain);
	}
}

//----------------------------------------------------------------------------

bool LLViewerObject::unpackParameterEntry(U16 param_type, LLDataPacker *dp)
{
	if (LLNetworkData::PARAMS_MESH == param_type)
	{
		param_type = LLNetworkData::PARAMS_SCULPT;
	}
	ExtraParameter* param = getExtraParameterEntryCreate(param_type);
	if (param)
	{
		param->data->unpack(*dp);
		param->in_use = TRUE;
		parameterChanged(param_type, param->data, TRUE, false);
		return true;
	}
	else
	{
		return false;
	}
}

LLViewerObject::ExtraParameter* LLViewerObject::createNewParameterEntry(U16 param_type)
{
	LLNetworkData* new_block = NULL;
	switch (param_type)
	{
	  case LLNetworkData::PARAMS_FLEXIBLE:
	  {
		  new_block = new LLFlexibleObjectData();
		  break;
	  }
	  case LLNetworkData::PARAMS_LIGHT:
	  {
		  new_block = new LLLightParams();
		  break;
	  }
	  case LLNetworkData::PARAMS_SCULPT:
	  {
		  new_block = new LLSculptParams();
		  break;
	  }
	  case LLNetworkData::PARAMS_LIGHT_IMAGE:
	  {
		  new_block = new LLLightImageParams();
		  break;
	  }
      case LLNetworkData::PARAMS_EXTENDED_MESH:
      {
		  new_block = new LLExtendedMeshParams();
		  break;
      }
	  default:
	  {
		  LL_INFOS_ONCE() << "Unknown param type: " << param_type << LL_ENDL;
		  break;
	  }
	};

	if (new_block)
	{
		ExtraParameter* new_entry = new ExtraParameter;
		new_entry->data = new_block;
		new_entry->in_use = false; // not in use yet
		mExtraParameterList[param_type] = new_entry;
		return new_entry;
	}
	return NULL;
}

LLViewerObject::ExtraParameter* LLViewerObject::getExtraParameterEntry(U16 param_type) const
{
	std::map<U16, ExtraParameter*>::const_iterator itor = mExtraParameterList.find(param_type);
	if (itor != mExtraParameterList.end())
	{
		return itor->second;
	}
	return NULL;
}

LLViewerObject::ExtraParameter* LLViewerObject::getExtraParameterEntryCreate(U16 param_type)
{
	ExtraParameter* param = getExtraParameterEntry(param_type);
	if (!param)
	{
		param = createNewParameterEntry(param_type);
	}
	return param;
}

LLNetworkData* LLViewerObject::getParameterEntry(U16 param_type) const
{
	ExtraParameter* param = getExtraParameterEntry(param_type);
	if (param)
	{
		return param->data;
	}
	else
	{
		return NULL;
	}
}

BOOL LLViewerObject::getParameterEntryInUse(U16 param_type) const
{
	ExtraParameter* param = getExtraParameterEntry(param_type);
	if (param)
	{
		return param->in_use;
	}
	else
	{
		return FALSE;
	}
}

bool LLViewerObject::setParameterEntry(U16 param_type, const LLNetworkData& new_value, bool local_origin)
{
	ExtraParameter* param = getExtraParameterEntryCreate(param_type);
	if (param)
	{
		if (param->in_use && new_value == *(param->data))
		{
			return false;
		}
		param->in_use = true;
		param->data->copy(new_value);
		parameterChanged(param_type, param->data, TRUE, local_origin);
		return true;
	}
	else
	{
		return false;
	}
}

// Assumed to be called locally
// If in_use is TRUE, will crate a new extra parameter if none exists.
// Should always return true.
bool LLViewerObject::setParameterEntryInUse(U16 param_type, BOOL in_use, bool local_origin)
{
	ExtraParameter* param = getExtraParameterEntryCreate(param_type);
	if (param && param->in_use != in_use)
	{
		param->in_use = in_use;
		parameterChanged(param_type, param->data, in_use, local_origin);
		return true;
	}
	return false;
}

void LLViewerObject::parameterChanged(U16 param_type, bool local_origin)
{
	ExtraParameter* param = getExtraParameterEntry(param_type);
	if (param)
	{
		parameterChanged(param_type, param->data, param->in_use, local_origin);
	}
}

void LLViewerObject::parameterChanged(U16 param_type, LLNetworkData* data, BOOL in_use, bool local_origin)
{
	if (local_origin)
	{
		LLViewerRegion* regionp = getRegion();
		if(!regionp) return;

		// Change happened on the viewer. Send the change up
		U8 tmp[MAX_OBJECT_PARAMS_SIZE];
		LLDataPackerBinaryBuffer dpb(tmp, MAX_OBJECT_PARAMS_SIZE);
		if (data->pack(dpb))
		{
			U32 datasize = (U32)dpb.getCurrentSize();

			LLMessageSystem* msg = gMessageSystem;
			msg->newMessageFast(_PREHASH_ObjectExtraParams);
			msg->nextBlockFast(_PREHASH_AgentData);
			msg->addUUIDFast(_PREHASH_AgentID, gAgent.getID() );
			msg->addUUIDFast(_PREHASH_SessionID, gAgent.getSessionID());
			msg->nextBlockFast(_PREHASH_ObjectData);
			msg->addU32Fast(_PREHASH_ObjectLocalID, mLocalID );

			msg->addU16Fast(_PREHASH_ParamType, param_type);
			msg->addBOOLFast(_PREHASH_ParamInUse, in_use);

			msg->addU32Fast(_PREHASH_ParamSize, datasize);
			msg->addBinaryDataFast(_PREHASH_ParamData, tmp, datasize);

			msg->sendReliable( regionp->getHost() );
		}
		else
		{
			LL_WARNS() << "Failed to send object extra parameters: " << param_type << LL_ENDL;
		}
	}
}

void LLViewerObject::setDrawableState(U32 state, BOOL recursive)
{
	if (mDrawable)
	{
		mDrawable->setState(state);
	}
	if (recursive)
	{
		for (child_list_t::iterator iter = mChildList.begin();
			 iter != mChildList.end(); iter++)
		{
			LLViewerObject* child = *iter;
			child->setDrawableState(state, recursive);
		}
	}
}

void LLViewerObject::clearDrawableState(U32 state, BOOL recursive)
{
	if (mDrawable)
	{
		mDrawable->clearState(state);
	}
	if (recursive)
	{
		for (child_list_t::iterator iter = mChildList.begin();
			 iter != mChildList.end(); iter++)
		{
			LLViewerObject* child = *iter;
			child->clearDrawableState(state, recursive);
		}
	}
}

BOOL LLViewerObject::isDrawableState(U32 state, BOOL recursive) const
{
	BOOL matches = FALSE;
	if (mDrawable)
	{
		matches = mDrawable->isState(state);
	}
	if (recursive)
	{
		for (child_list_t::const_iterator iter = mChildList.begin();
			 (iter != mChildList.end()) && matches; iter++)
		{
			LLViewerObject* child = *iter;
			matches &= child->isDrawableState(state, recursive);
		}
	}

	return matches;
}



//!!!!!!!!!!!!!!!!!!!!!!!!!!!!!!!!!!!!!!!!!!!!!!!!!!
// RN: these functions assume a 2-level hierarchy 
//!!!!!!!!!!!!!!!!!!!!!!!!!!!!!!!!!!!!!!!!!!!!!!!!!!

// Owned by anyone?
BOOL LLViewerObject::permAnyOwner() const
{ 
	if (isRootEdit())
	{
		return flagObjectAnyOwner(); 
	}
	else
	{
		return ((LLViewerObject*)getParent())->permAnyOwner();
	}
}	
// Owned by this viewer?
BOOL LLViewerObject::permYouOwner() const
{ 
	if (isRootEdit())
	{
#ifdef HACKED_GODLIKE_VIEWER
		return TRUE;
#else
# ifdef TOGGLE_HACKED_GODLIKE_VIEWER
		if (LLGridManager::getInstance()->isInSLBeta()
            && (gAgent.getGodLevel() >= GOD_MAINTENANCE))
		{
			return TRUE;
		}
# endif
		return flagObjectYouOwner(); 
#endif
	}
	else
	{
		return ((LLViewerObject*)getParent())->permYouOwner();
	}
}

// Owned by a group?
BOOL LLViewerObject::permGroupOwner() const		
{ 
	if (isRootEdit())
	{
		return flagObjectGroupOwned(); 
	}
	else
	{
		return ((LLViewerObject*)getParent())->permGroupOwner();
	}
}

// Can the owner edit
BOOL LLViewerObject::permOwnerModify() const
{ 
	if (isRootEdit())
	{
#ifdef HACKED_GODLIKE_VIEWER
		return TRUE;
#else
# ifdef TOGGLE_HACKED_GODLIKE_VIEWER
		if (LLGridManager::getInstance()->isInSLBeta()
            && (gAgent.getGodLevel() >= GOD_MAINTENANCE))
	{
			return TRUE;
	}
# endif
		return flagObjectOwnerModify(); 
#endif
	}
	else
	{
		return ((LLViewerObject*)getParent())->permOwnerModify();
	}
}

// Can edit
BOOL LLViewerObject::permModify() const
{ 
	if (isRootEdit())
	{
#ifdef HACKED_GODLIKE_VIEWER
		return TRUE;
#else
# ifdef TOGGLE_HACKED_GODLIKE_VIEWER
		if (LLGridManager::getInstance()->isInSLBeta()
            && (gAgent.getGodLevel() >= GOD_MAINTENANCE))
	{
			return TRUE;
	}
# endif
		return flagObjectModify(); 
#endif
	}
	else
	{
		return ((LLViewerObject*)getParent())->permModify();
	}
}

// Can copy
BOOL LLViewerObject::permCopy() const
{ 
	if (isRootEdit())
	{
#ifdef HACKED_GODLIKE_VIEWER
		return TRUE;
#else
# ifdef TOGGLE_HACKED_GODLIKE_VIEWER
		if (LLGridManager::getInstance()->isInSLBeta()
            && (gAgent.getGodLevel() >= GOD_MAINTENANCE))
		{
			return TRUE;
		}
# endif
		return flagObjectCopy();
#endif
	}
	else
	{
		return ((LLViewerObject*)getParent())->permCopy();
	}
}

// Can move
BOOL LLViewerObject::permMove() const
{
	if (isRootEdit())
	{
#ifdef HACKED_GODLIKE_VIEWER
		return TRUE;
#else
# ifdef TOGGLE_HACKED_GODLIKE_VIEWER
		if (LLGridManager::getInstance()->isInSLBeta()
            && (gAgent.getGodLevel() >= GOD_MAINTENANCE))
		{
			return TRUE;
		}
# endif
		return flagObjectMove(); 
#endif
	}
	else
	{
		return ((LLViewerObject*)getParent())->permMove();
	}
}

// Can be transferred
BOOL LLViewerObject::permTransfer() const
{ 
	if (isRootEdit())
	{
#ifdef HACKED_GODLIKE_VIEWER
		return TRUE;
#else
# ifdef TOGGLE_HACKED_GODLIKE_VIEWER
		if (LLGridManager::getInstance()->isInSLBeta()
            && (gAgent.getGodLevel() >= GOD_MAINTENANCE))
		{
			return TRUE;
		}
# endif
		return flagObjectTransfer(); 
#endif
	}
	else
	{
		return ((LLViewerObject*)getParent())->permTransfer();
	}
}

// Can only open objects that you own, or that someone has
// given you modify rights to.  JC
BOOL LLViewerObject::allowOpen() const
{
// [RLVa:KB] - Checked: 2010-11-29 (RLVa-1.3.0c) | Modified: RLVa-1.3.0c
	return !flagInventoryEmpty() && (permYouOwner() || permModify()) && ((!RlvActions::isRlvEnabled()) || (RlvActions::canEdit(this)));
// [/RLVa:KB]
//	return !flagInventoryEmpty() && (permYouOwner() || permModify());
}

LLViewerObject::LLInventoryCallbackInfo::~LLInventoryCallbackInfo()
{
	if (mListener)
	{
		mListener->clearVOInventoryListener();
	}
}

void LLViewerObject::updateVolume(const LLVolumeParams& volume_params)
{
	if (setVolume(volume_params, 1)) // *FIX: magic number, ack!
	{
		// Transmit the update to the simulator
		sendShapeUpdate();
		markForUpdate(TRUE);
	}
}

void LLViewerObject::recursiveMarkForUpdate(BOOL priority)
{
    for (LLViewerObject::child_list_t::iterator iter = mChildList.begin();
         iter != mChildList.end(); iter++)
    {
        LLViewerObject* child = *iter;
        child->markForUpdate(priority);
    }
    markForUpdate(priority);
}

void LLViewerObject::markForUpdate(BOOL priority)
{
	if (mDrawable.notNull())
	{
		gPipeline.markTextured(mDrawable);
		gPipeline.markRebuild(mDrawable, LLDrawable::REBUILD_GEOMETRY, priority);
	}
}

void LLViewerObject::markForUnload(BOOL priority)
{
	if (mDrawable.notNull())
	{
		gPipeline.markRebuild(mDrawable, LLDrawable::FOR_UNLOAD, priority);
	}
}

bool LLViewerObject::isPermanentEnforced() const
{
	return flagObjectPermanent() && (mRegionp != gAgent.getRegion()) && !gAgent.isGodlike();
}

bool LLViewerObject::getIncludeInSearch() const
{
	return flagIncludeInSearch();
}

void LLViewerObject::setIncludeInSearch(bool include_in_search)
{
	setFlags(FLAGS_INCLUDE_IN_SEARCH, include_in_search);
}

void LLViewerObject::setRegion(LLViewerRegion *regionp)
{
	if (!regionp)
	{
		LL_WARNS() << "viewer object set region to NULL" << LL_ENDL;
	}
	if(regionp != mRegionp)
	{
		if(mRegionp)
		{
			mRegionp->removeFromCreatedList(getLocalID()); 
		}
		if(regionp)
		{
			regionp->addToCreatedList(getLocalID()); 
		}
	}
	
	mLatestRecvPacketID = 0;
	mRegionp = regionp;

	for (child_list_t::iterator i = mChildList.begin(); i != mChildList.end(); ++i)
	{
		LLViewerObject* child = *i;
		child->setRegion(regionp);
	}

    if (mControlAvatar)
    {
        mControlAvatar->setRegion(regionp);
    }

	setChanged(MOVED | SILHOUETTE);
	updateDrawable(FALSE);
}

// virtual
void	LLViewerObject::updateRegion(LLViewerRegion *regionp)
{
//	if (regionp)
//	{
//		F64 now = LLFrameTimer::getElapsedSeconds();
//		LL_INFOS() << "Updating to region " << regionp->getName()
//			<< ", ms since last update message: " << (F32)((now - mLastMessageUpdateSecs) * 1000.0)
//			<< ", ms since last interpolation: " << (F32)((now - mLastInterpUpdateSecs) * 1000.0) 
//			<< LL_ENDL;
//	}
}


bool LLViewerObject::specialHoverCursor() const
{
	return flagUsePhysics()
			|| flagHandleTouch()
			|| (mClickAction != 0);
}

void LLViewerObject::updateFlags(BOOL physics_changed)
{
	LLViewerRegion* regionp = getRegion();
	if(!regionp) return;
	gMessageSystem->newMessage("ObjectFlagUpdate");
	gMessageSystem->nextBlockFast(_PREHASH_AgentData);
	gMessageSystem->addUUIDFast(_PREHASH_AgentID, gAgent.getID() );
	gMessageSystem->addUUIDFast(_PREHASH_SessionID, gAgent.getSessionID());
	gMessageSystem->addU32Fast(_PREHASH_ObjectLocalID, getLocalID() );
	gMessageSystem->addBOOLFast(_PREHASH_UsePhysics, flagUsePhysics() );
	gMessageSystem->addBOOL("IsTemporary", flagTemporaryOnRez() );
	gMessageSystem->addBOOL("IsPhantom", flagPhantom() );

	// stinson 02/28/2012 : This CastsShadows BOOL is no longer used in either the viewer or the simulator
	// The simulator code does not even unpack this value when the message is received.
	// This could be potentially hijacked in the future for another use should the urgent need arise.
	gMessageSystem->addBOOL("CastsShadows", FALSE );

	if (physics_changed)
	{
		gMessageSystem->nextBlock("ExtraPhysics");
		gMessageSystem->addU8("PhysicsShapeType", getPhysicsShapeType() );
		gMessageSystem->addF32("Density", getPhysicsDensity() );
		gMessageSystem->addF32("Friction", getPhysicsFriction() );
		gMessageSystem->addF32("Restitution", getPhysicsRestitution() );
		gMessageSystem->addF32("GravityMultiplier", getPhysicsGravity() );
	}
	gMessageSystem->sendReliable( regionp->getHost() );
}

BOOL LLViewerObject::setFlags(U32 flags, BOOL state)
{
	BOOL setit = setFlagsWithoutUpdate(flags, state);

	// BUG: Sometimes viewer physics and simulator physics get
	// out of sync.  To fix this, always send update to simulator.
// 	if (setit)
	{
		updateFlags();
	}
	return setit;
}

BOOL LLViewerObject::setFlagsWithoutUpdate(U32 flags, BOOL state)
{
	BOOL setit = FALSE;
	if (state)
	{
		if ((mFlags & flags) != flags)
		{
			mFlags |= flags;
			setit = TRUE;
		}
	}
	else
	{
		if ((mFlags & flags) != 0)
		{
			mFlags &= ~flags;
			setit = TRUE;
		}
	}
	return setit;
}

void LLViewerObject::setPhysicsShapeType(U8 type)
{
	mPhysicsShapeUnknown = false;
	if (type != mPhysicsShapeType)
	{
		mPhysicsShapeType = type;
		mCostStale = true;
	}
}

void LLViewerObject::setPhysicsGravity(F32 gravity)
{
	mPhysicsGravity = gravity;
}

void LLViewerObject::setPhysicsFriction(F32 friction)
{
	mPhysicsFriction = friction;
}

void LLViewerObject::setPhysicsDensity(F32 density)
{
	mPhysicsDensity = density;
}

void LLViewerObject::setPhysicsRestitution(F32 restitution)
{
	mPhysicsRestitution = restitution;
}

U8 LLViewerObject::getPhysicsShapeType() const
{ 
	if (mPhysicsShapeUnknown)
	{
		gObjectList.updatePhysicsFlags(this);
	}

	return mPhysicsShapeType; 
}

void LLViewerObject::applyAngularVelocity(F32 dt)
{
	//do target omega here
	mRotTime += dt;
	LLVector3 ang_vel = getAngularVelocity();
	F32 omega = ang_vel.magVecSquared();
	F32 angle = 0.0f;
	LLQuaternion dQ;
	if (omega > 0.00001f)
	{
		omega = sqrt(omega);
		angle = omega * dt;

		ang_vel *= 1.f/omega;
		
		// calculate the delta increment based on the object's angular velocity
		dQ.setQuat(angle, ang_vel);

		// accumulate the angular velocity rotations to re-apply in the case of an object update
		mAngularVelocityRot *= dQ;
		
		// Just apply the delta increment to the current rotation
		setRotation(getRotation()*dQ);
		setChanged(MOVED | SILHOUETTE);
	}
}

void LLViewerObject::resetRotTime()
{
	mRotTime = 0.0f;
}

void LLViewerObject::resetRot()
{
	resetRotTime();

	// Reset the accumulated angular velocity rotation
	mAngularVelocityRot.loadIdentity(); 
}

U32 LLViewerObject::getPartitionType() const
{ 
	return LLViewerRegion::PARTITION_NONE; 
}

void LLViewerObject::dirtySpatialGroup(BOOL priority) const
{
	if (mDrawable)
	{
		LLSpatialGroup* group = mDrawable->getSpatialGroup();
		if (group)
		{
			group->dirtyGeom();
			gPipeline.markRebuild(group, priority);
		}
	}
}

void LLViewerObject::dirtyMesh()
{
	if (mDrawable)
	{
		gPipeline.markRebuild(mDrawable, LLDrawable::REBUILD_ALL);
		/*LLSpatialGroup* group = mDrawable->getSpatialGroup();
		if (group)
		{
			group->dirtyMesh();
		}*/
	}
}

F32 LLAlphaObject::getPartSize(S32 idx)
{
	return 0.f;
}

void LLAlphaObject::getBlendFunc(S32 face, U32& src, U32& dst)
{

}

// virtual
void LLStaticViewerObject::updateDrawable(BOOL force_damped)
{
	// Force an immediate rebuild on any update
	if (mDrawable.notNull())
	{
		mDrawable->updateXform(TRUE);
		gPipeline.markRebuild(mDrawable, LLDrawable::REBUILD_ALL, TRUE);
	}
	clearChanged(SHIFTED);
}

void LLViewerObject::saveUnselectedChildrenPosition(std::vector<LLVector3>& positions)
{
	if(mChildList.empty() || !positions.empty())
	{
		return ;
	}

	for (LLViewerObject::child_list_t::const_iterator iter = mChildList.begin();
			iter != mChildList.end(); iter++)
	{
		LLViewerObject* childp = *iter;
		if (!childp->isSelected() && childp->mDrawable.notNull())
		{
			positions.push_back(childp->getPositionEdit());		
		}
	}

	return ;
}

void LLViewerObject::saveUnselectedChildrenRotation(std::vector<LLQuaternion>& rotations)
{
	if(mChildList.empty())
	{
		return ;
	}

	for (LLViewerObject::child_list_t::const_iterator iter = mChildList.begin();
			iter != mChildList.end(); iter++)
	{
		LLViewerObject* childp = *iter;
		if (!childp->isSelected() && childp->mDrawable.notNull())
		{
			rotations.push_back(childp->getRotationEdit());				
		}		
	}

	return ;
}

//counter-rotation
void LLViewerObject::resetChildrenRotationAndPosition(const std::vector<LLQuaternion>& rotations, 
											const std::vector<LLVector3>& positions)
{
	if(mChildList.empty())
	{
		return ;
	}

	S32 index = 0 ;
	LLQuaternion inv_rotation = ~getRotationEdit() ;
	LLVector3 offset = getPositionEdit() ;
	for (LLViewerObject::child_list_t::const_iterator iter = mChildList.begin();
			iter != mChildList.end(); iter++)
	{
		LLViewerObject* childp = *iter;
		if (!childp->isSelected() && childp->mDrawable.notNull())
		{
			if (childp->getPCode() != LL_PCODE_LEGACY_AVATAR)
			{
				childp->setRotation(rotations[index] * inv_rotation);
				childp->setPosition((positions[index] - offset) * inv_rotation);
				LLManip::rebuild(childp);					
			}
			else //avatar
			{
				LLVector3 reset_pos = (positions[index] - offset) * inv_rotation ;
				LLQuaternion reset_rot = rotations[index] * inv_rotation ;

				((LLVOAvatar*)childp)->mDrawable->mXform.setPosition(reset_pos);				
				((LLVOAvatar*)childp)->mDrawable->mXform.setRotation(reset_rot) ;
				
				((LLVOAvatar*)childp)->mDrawable->getVObj()->setPosition(reset_pos, TRUE);				
				((LLVOAvatar*)childp)->mDrawable->getVObj()->setRotation(reset_rot, TRUE) ;

				LLManip::rebuild(childp);				
			}	
			index++;
		}				
	}

	return ;
}

//counter-translation
void LLViewerObject::resetChildrenPosition(const LLVector3& offset, BOOL simplified, BOOL skip_avatar_child)
{
	if(mChildList.empty())
	{
		return ;
	}

	LLVector3 child_offset;
	if(simplified) //translation only, rotation matrix does not change
	{
		child_offset = offset * ~getRotation();
	}
	else //rotation matrix might change too.
	{
		if (isAttachment() && mDrawable.notNull())
		{
			LLXform* attachment_point_xform = mDrawable->getXform()->getParent();
			LLQuaternion parent_rotation = getRotation() * attachment_point_xform->getWorldRotation();
			child_offset = offset * ~parent_rotation;
		}
		else
		{
			child_offset = offset * ~getRenderRotation();
		}
	}

	for (LLViewerObject::child_list_t::const_iterator iter = mChildList.begin();
			iter != mChildList.end(); iter++)
	{
		LLViewerObject* childp = *iter;

		if (!childp->isSelected() && childp->mDrawable.notNull())
		{
			if (childp->getPCode() != LL_PCODE_LEGACY_AVATAR)
			{
				childp->setPosition(childp->getPosition() + child_offset);
				LLManip::rebuild(childp);
			}
			else //avatar
			{
				if(!skip_avatar_child)
				{
					LLVector3 reset_pos = ((LLVOAvatar*)childp)->mDrawable->mXform.getPosition() + child_offset ;

					((LLVOAvatar*)childp)->mDrawable->mXform.setPosition(reset_pos);
					((LLVOAvatar*)childp)->mDrawable->getVObj()->setPosition(reset_pos);
					LLManip::rebuild(childp);
				}
			}
		}
	}

	return ;
}

// virtual 
BOOL	LLViewerObject::isTempAttachment() const
{
	return (mID.notNull() && (mID == mAttachmentItemID));
}

BOOL LLViewerObject::isHiglightedOrBeacon() const
{
	// <FS:Ansariel> We can render beacons even if the floater is not visible
	//if (LLFloaterReg::instanceVisible("beacons") && (gPipeline.getRenderBeacons() || gPipeline.getRenderHighlights()))
	if (gPipeline.getRenderBeacons() || gPipeline.getRenderHighlights())
	// </FS:Ansariel>
	{
		BOOL has_media = (getMediaType() == LLViewerObject::MEDIA_SET);
		BOOL is_scripted = !isAvatar() && !getParent() && flagScripted();
		BOOL is_physical = !isAvatar() && flagUsePhysics();

		return (isParticleSource() && gPipeline.getRenderParticleBeacons())
				|| (isAudioSource() && gPipeline.getRenderSoundBeacons())
				|| (has_media && gPipeline.getRenderMOAPBeacons())
				|| (is_scripted && gPipeline.getRenderScriptedBeacons())
				|| (is_scripted && flagHandleTouch() && gPipeline.getRenderScriptedTouchBeacons())
				|| (is_physical && gPipeline.getRenderPhysicalBeacons());
	}
	return FALSE;
}


const LLUUID &LLViewerObject::getAttachmentItemID() const
{
	return mAttachmentItemID;
}

void LLViewerObject::setAttachmentItemID(const LLUUID &id)
{
	mAttachmentItemID = id;
}

EObjectUpdateType LLViewerObject::getLastUpdateType() const
{
	return mLastUpdateType;
}

void LLViewerObject::setLastUpdateType(EObjectUpdateType last_update_type)
{
	mLastUpdateType = last_update_type;
}

BOOL LLViewerObject::getLastUpdateCached() const
{
	return mLastUpdateCached;
}

void LLViewerObject::setLastUpdateCached(BOOL last_update_cached)
{
	mLastUpdateCached = last_update_cached;
}

const LLUUID &LLViewerObject::extractAttachmentItemID()
{
	LLUUID item_id = LLUUID::null;
	LLNameValue* item_id_nv = getNVPair("AttachItemID");
	if( item_id_nv )
	{
		const char* s = item_id_nv->getString();
		if( s )
		{
			item_id.set(s);
		}
	}
	setAttachmentItemID(item_id);
	return getAttachmentItemID();
}

const std::string& LLViewerObject::getAttachmentItemName() const
{
	static std::string empty;
	LLInventoryItem *item = gInventory.getItem(getAttachmentItemID());
	if (isAttachment() && item)
	{
		return item->getName();
	}
	return empty;
}

//virtual
LLVOAvatar* LLViewerObject::getAvatar() const
{
    if (getControlAvatar())
    {
        return getControlAvatar();
    }
	if (isAttachment())
	{
		LLViewerObject* vobj = (LLViewerObject*) getParent();

		while (vobj && !vobj->asAvatar())
		{
			vobj = (LLViewerObject*) vobj->getParent();
		}

		return (LLVOAvatar*) vobj;
	}

	return NULL;
}


class ObjectPhysicsProperties : public LLHTTPNode
{
public:
	virtual void post(
		ResponsePtr responder,
		const LLSD& context,
		const LLSD& input) const
	{
		LLSD object_data = input["body"]["ObjectData"];
		S32 num_entries = object_data.size();
		
		for ( S32 i = 0; i < num_entries; i++ )
		{
			LLSD& curr_object_data = object_data[i];
			U32 local_id = curr_object_data["LocalID"].asInteger();

			// Iterate through nodes at end, since it can be on both the regular AND hover list
			struct f : public LLSelectedNodeFunctor
			{
				U32 mID;
				f(const U32& id) : mID(id) {}
				virtual bool apply(LLSelectNode* node)
				{
					return (node->getObject() && node->getObject()->mLocalID == mID );
				}
			} func(local_id);

			LLSelectNode* node = LLSelectMgr::getInstance()->getSelection()->getFirstNode(&func);

			if (node)
			{
				// The LLSD message builder doesn't know how to handle U8, so we need to send as S8 and cast
				U8 type = (U8)curr_object_data["PhysicsShapeType"].asInteger();
				F32 density = (F32)curr_object_data["Density"].asReal();
				F32 friction = (F32)curr_object_data["Friction"].asReal();
				F32 restitution = (F32)curr_object_data["Restitution"].asReal();
				F32 gravity = (F32)curr_object_data["GravityMultiplier"].asReal();

				node->getObject()->setPhysicsShapeType(type);
				node->getObject()->setPhysicsGravity(gravity);
				node->getObject()->setPhysicsFriction(friction);
				node->getObject()->setPhysicsDensity(density);
				node->getObject()->setPhysicsRestitution(restitution);
			}	
		}
		
		dialog_refresh_all();
	};
};

LLHTTPRegistration<ObjectPhysicsProperties>
	gHTTPRegistrationObjectPhysicsProperties("/message/ObjectPhysicsProperties");
<|MERGE_RESOLUTION|>--- conflicted
+++ resolved
@@ -3310,10 +3310,6 @@
         if (mControlAvatar)
         {
             mControlAvatar->markForDeath();
-<<<<<<< HEAD
-            mControlAvatar->mRootVolp = NULL;
-=======
->>>>>>> 13f1273c
             mControlAvatar = NULL;
         }
     }
@@ -5111,13 +5107,8 @@
 
 S32 LLViewerObject::setTETextureCore(const U8 te, LLViewerTexture *image)
 {
-<<<<<<< HEAD
 	LLUUID old_image_id = getTEref(te).getID();
-	const LLUUID& uuid = image->getID();
-=======
-	LLUUID old_image_id = getTE(te)->getID();
 	const LLUUID& uuid = image ? image->getID() : LLUUID::null;
->>>>>>> 13f1273c
 	S32 retval = 0;
 	if (uuid != getTEref(te).getID() ||
 		uuid == LLUUID::null)
