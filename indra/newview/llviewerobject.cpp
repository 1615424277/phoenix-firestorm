/** 
 * @file llviewerobject.cpp
 * @brief Base class for viewer objects
 *
 * $LicenseInfo:firstyear=2001&license=viewerlgpl$
 * Second Life Viewer Source Code
 * Copyright (C) 2010, Linden Research, Inc.
 * 
 * This library is free software; you can redistribute it and/or
 * modify it under the terms of the GNU Lesser General Public
 * License as published by the Free Software Foundation;
 * version 2.1 of the License only.
 * 
 * This library is distributed in the hope that it will be useful,
 * but WITHOUT ANY WARRANTY; without even the implied warranty of
 * MERCHANTABILITY or FITNESS FOR A PARTICULAR PURPOSE.  See the GNU
 * Lesser General Public License for more details.
 * 
 * You should have received a copy of the GNU Lesser General Public
 * License along with this library; if not, write to the Free Software
 * Foundation, Inc., 51 Franklin Street, Fifth Floor, Boston, MA  02110-1301  USA
 * 
 * Linden Research, Inc., 945 Battery Street, San Francisco, CA  94111  USA
 * $/LicenseInfo$
 */

#include "llviewerprecompiledheaders.h"

#include "llviewerobject.h"

#include "llaudioengine.h"
#include "indra_constants.h"
#include "llmath.h"
#include "llflexibleobject.h"
#include "llviewercontrol.h"
#include "lldatapacker.h"
#include "llfasttimer.h"
#include "llfloaterreg.h"
#include "llfontgl.h"
#include "llframetimer.h"
#include "llhudicon.h"
#include "llinventory.h"
#include "llinventorydefines.h"
#include "llmaterialtable.h"
#include "llmutelist.h"
#include "llnamevalue.h"
#include "llprimitive.h"
#include "llquantize.h"
#include "llregionhandle.h"
#include "llsdserialize.h"
#include "lltree_common.h"
#include "llxfermanager.h"
#include "message.h"
#include "object_flags.h"

#include "llaudiosourcevo.h"
#include "llagent.h"
#include "llagentcamera.h"
#include "llagentwearables.h"
#include "llbbox.h"
#include "llbox.h"
#include "llcylinder.h"
#include "llcontrolavatar.h"
#include "lldrawable.h"
#include "llface.h"
#include "llfloatertools.h"
#include "llfollowcam.h"
#include "llhudtext.h"
#include "llselectmgr.h"
#include "llrendersphere.h"
#include "lltooldraganddrop.h"
#include "lluiavatar.h"
#include "llviewercamera.h"
#include "llviewertexturelist.h"
#include "llviewerinventory.h"
#include "llviewerobjectlist.h"
#include "llviewerparceloverlay.h"
#include "llviewerpartsource.h"
#include "llviewerregion.h"
#include "llviewerstats.h"
#include "llviewertextureanim.h"
#include "llviewerwindow.h" // For getSpinAxis
#include "llvoavatar.h"
#include "llvoavatarself.h"
#include "llvograss.h"
#include "llvosky.h"
#include "llvolume.h"
#include "llvolumemessage.h"
#include "llvopartgroup.h"
#include "llvosurfacepatch.h"
#include "llvotree.h"
#include "llvovolume.h"
#include "llvowater.h"
#include "llworld.h"
#include "llui.h"
#include "pipeline.h"
#include "llviewernetwork.h"
#include "llvowlsky.h"
#include "llmanip.h"
#include "lltrans.h"
#include "llsdutil.h"
#include "llmediaentry.h"
#include "llfloaterperms.h"
#include "llvocache.h"
#include "llcleanup.h"
#include "llcallstack.h"
#include "llmeshrepository.h"
#include "llgltfmateriallist.h"
#include "llgl.h"
// [RLVa:KB] - Checked: 2011-05-22 (RLVa-1.3.1a)
#include "rlvactions.h"
#include "rlvcommon.h"
#include "rlvlocks.h"
// [/RLVa:KB]
#include "fsassetblacklist.h"

// <FS:Ansariel> [Legacy Bake]
#ifdef OPENSIM
#include "llviewernetwork.h"
#endif
// </FS:Ansariel> [Legacy Bake]
#include "llfloaterproperties.h" // <FS:Ansariel> Keep legacy properties floater

//#define DEBUG_UPDATE_TYPE

BOOL		LLViewerObject::sVelocityInterpolate = TRUE;
BOOL		LLViewerObject::sPingInterpolate = TRUE; 

U32			LLViewerObject::sNumZombieObjects = 0;
S32			LLViewerObject::sNumObjects = 0;
BOOL		LLViewerObject::sMapDebug = TRUE;
LLColor4	LLViewerObject::sEditSelectColor(	1.0f, 1.f, 0.f, 0.3f);	// Edit OK
LLColor4	LLViewerObject::sNoEditSelectColor(	1.0f, 0.f, 0.f, 0.3f);	// Can't edit
S32			LLViewerObject::sAxisArrowLength(50);


BOOL		LLViewerObject::sPulseEnabled(FALSE);
BOOL		LLViewerObject::sUseSharedDrawables(FALSE); // TRUE

// sMaxUpdateInterpolationTime must be greater than sPhaseOutUpdateInterpolationTime
F64Seconds	LLViewerObject::sMaxUpdateInterpolationTime(3.0);		// For motion interpolation: after X seconds with no updates, don't predict object motion
F64Seconds	LLViewerObject::sPhaseOutUpdateInterpolationTime(2.0);	// For motion interpolation: after Y seconds with no updates, taper off motion prediction
F64Seconds	LLViewerObject::sMaxRegionCrossingInterpolationTime(1.0);// For motion interpolation: don't interpolate over this time on region crossing

std::map<std::string, U32> LLViewerObject::sObjectDataMap;

// The maximum size of an object extra parameters binary (packed) block
#define MAX_OBJECT_PARAMS_SIZE 1024

// At 45 Hz collisions seem stable and objects seem
// to settle down at a reasonable rate.
// JC 3/18/2003

const F32 PHYSICS_TIMESTEP = 1.f / 45.f;
const U32 MAX_INV_FILE_READ_FAILS = 25;
const S32 MAX_OBJECT_BINARY_DATA_SIZE = 60 + 16;

const F64 INVENTORY_UPDATE_WAIT_TIME_DESYNC = 5; // seconds
const F64 INVENTORY_UPDATE_WAIT_TIME_OUTDATED = 1;

// static
LLViewerObject *LLViewerObject::createObject(const LLUUID &id, const LLPCode pcode, LLViewerRegion *regionp, S32 flags)
{
    LL_PROFILE_ZONE_SCOPED;
    //LL_DEBUGS("ObjectUpdate") << "creating " << id << LL_ENDL;
    //dumpStack("ObjectUpdateStack");
    
	LLViewerObject *res = NULL;

	if (gNonInteractive
		&& pcode != LL_PCODE_LEGACY_AVATAR
		&& pcode != LL_VO_SURFACE_PATCH
		&& pcode != LL_VO_WATER
		&& pcode != LL_VO_VOID_WATER
		&& pcode != LL_VO_WL_SKY
		&& pcode != LL_VO_SKY
		&& pcode != LL_VO_PART_GROUP
		)
	{
		return res;
	}
	switch (pcode)
	{
	case LL_PCODE_VOLUME:
	{
		res = new LLVOVolume(id, pcode, regionp); break;
		break;
	}
	case LL_PCODE_LEGACY_AVATAR:
	{
		if (id == gAgentID)
		{
			if (!gAgentAvatarp)
			{
				gAgentAvatarp = new LLVOAvatarSelf(id, pcode, regionp);
				gAgentAvatarp->initInstance();
// <FS:Ansariel> [Legacy Bake]
				//gAgentWearables.setAvatarObject(gAgentAvatarp);
				if (LLGridManager::getInstance()->isInSecondLife())
				{
					gAgentWearables.setAvatarObject(gAgentAvatarp);
				}
// </FS:Ansariel> [Legacy Bake]
			}
			else 
			{
				if (isAgentAvatarValid())
				{
					gAgentAvatarp->updateRegion(regionp);
				}
			}
			res = gAgentAvatarp;
		}
		else if (flags & CO_FLAG_CONTROL_AVATAR)
		{
            LLControlAvatar *control_avatar = new LLControlAvatar(id, pcode, regionp);
			control_avatar->initInstance();
			res = control_avatar;
		}
        else if (flags & CO_FLAG_UI_AVATAR)
        {
            LLUIAvatar *ui_avatar = new LLUIAvatar(id, pcode, regionp);
            ui_avatar->initInstance();
            res = ui_avatar;
        }
		else
		{
			LLVOAvatar *avatar = new LLVOAvatar(id, pcode, regionp); 
			avatar->initInstance();
			res = avatar;
		}
		break;
	}
	case LL_PCODE_LEGACY_GRASS:
	  res = new LLVOGrass(id, pcode, regionp); break;
	case LL_PCODE_LEGACY_PART_SYS:
// 	  LL_WARNS() << "Creating old part sys!" << LL_ENDL;
// 	  res = new LLVOPart(id, pcode, regionp); break;
	  res = NULL; break;
	case LL_PCODE_LEGACY_TREE:
	  res = new LLVOTree(id, pcode, regionp); break;
	case LL_PCODE_TREE_NEW:
// 	  LL_WARNS() << "Creating new tree!" << LL_ENDL;
// 	  res = new LLVOTree(id, pcode, regionp); break;
	  res = NULL; break;
	case LL_VO_SURFACE_PATCH:
	  res = new LLVOSurfacePatch(id, pcode, regionp); break;
	case LL_VO_SKY:
	  res = new LLVOSky(id, pcode, regionp); break;
	case LL_VO_VOID_WATER:
		res = new LLVOVoidWater(id, pcode, regionp); break;
	case LL_VO_WATER:
		res = new LLVOWater(id, pcode, regionp); break;
	case LL_VO_PART_GROUP:
	  res = new LLVOPartGroup(id, pcode, regionp); break;
	case LL_VO_HUD_PART_GROUP:
	  res = new LLVOHUDPartGroup(id, pcode, regionp); break;
	case LL_VO_WL_SKY:
	  res = new LLVOWLSky(id, pcode, regionp); break;
	default:
	  LL_WARNS() << "Unknown object pcode " << (S32)pcode << LL_ENDL;
	  res = NULL; break;
	}

	return res;
}

LLViewerObject::LLViewerObject(const LLUUID &id, const LLPCode pcode, LLViewerRegion *regionp, BOOL is_global)
:	LLPrimitive(),
	mChildList(),
	mID(id),
	mLocalID(0),
	mTotalCRC(0),
	mListIndex(-1),
	mTEImages(NULL),
	mTENormalMaps(NULL),
	mTESpecularMaps(NULL),
	mbCanSelect(TRUE),
	mFlags(0),
	mPhysicsShapeType(0),
	mPhysicsGravity(0),
	mPhysicsFriction(0),
	mPhysicsDensity(0),
	mPhysicsRestitution(0),
	mDrawable(),
	mCreateSelected(FALSE),
	mRenderMedia(FALSE),
	mBestUpdatePrecision(0),
	mText(),
	mHudText(""),
	mHudTextColor(LLColor4::white),
    mControlAvatar(NULL),
	mLastInterpUpdateSecs(0.f),
	mLastMessageUpdateSecs(0.f),
	mLatestRecvPacketID(0),
	mRegionCrossExpire(0),
	mData(NULL),
	mAudioSourcep(NULL),
	mAudioGain(1.f),
	mSoundCutOffRadius(0.f),
	mAppAngle(0.f),
	mPixelArea(1024.f),
	mInventory(NULL),
	mInventorySerialNum(0),
	mExpectedInventorySerialNum(0),
	mInvRequestState(INVENTORY_REQUEST_STOPPED),
	mInvRequestXFerId(0),
	mInventoryDirty(FALSE),
	mRegionp(regionp),
	mDead(FALSE),
	mOrphaned(FALSE),
	mUserSelected(FALSE),
	mOnActiveList(FALSE),
	mOnMap(FALSE),
	mStatic(FALSE),
	mSeatCount(0),
	mNumFaces(0),
	mRotTime(0.f),
	mAngularVelocityRot(),
	mPreviousRotation(),
	mAttachmentState(0),
	mMedia(NULL),
	mClickAction(0),
	mObjectCost(0),
	mLinksetCost(0),
	mPhysicsCost(0),
	mLinksetPhysicsCost(0.f),
	mCostStale(true),
	mPhysicsShapeUnknown(true),
	mAttachmentItemID(LLUUID::null),
	mLastUpdateType(OUT_UNKNOWN),
	mLastUpdateCached(FALSE),
	mCachedMuteListUpdateTime(0),
	mCachedOwnerInMuteList(false),
	mRiggedAttachedWarned(false)
{
	if (!is_global)
	{
		llassert(mRegionp);
	}

	LLPrimitive::init_primitive(pcode);

	// CP: added 12/2/2005 - this was being initialised to 0, not the current frame time
	mLastInterpUpdateSecs = LLFrameTimer::getElapsedSeconds();

	mPositionRegion = LLVector3(0.f, 0.f, 0.f);

	if (!is_global && mRegionp)
	{
		mPositionAgent = mRegionp->getOriginAgent();
	}
	resetRot();

	LLViewerObject::sNumObjects++;
}

LLViewerObject::~LLViewerObject()
{
	deleteTEImages();

    // unhook from reflection probe manager
    if (mReflectionProbe.notNull())
    {
        mReflectionProbe->mViewerObject = nullptr;
        mReflectionProbe = nullptr;
    }

	if(mInventory)
	{
		mInventory->clear();  // will deref and delete entries
		delete mInventory;
		mInventory = NULL;
	}

	if (mPartSourcep)
	{
		mPartSourcep->setDead();
		mPartSourcep = NULL;
	}

    if (mText)
    {
        // something recovered LLHUDText when object was already dead
        mText->markDead();
        mText = NULL;
    }

	// Delete memory associated with extra parameters.
	std::unordered_map<U16, ExtraParameter*>::iterator iter;
	for (iter = mExtraParameterList.begin(); iter != mExtraParameterList.end(); ++iter)
	{
		if(iter->second != NULL)
		{
			delete iter->second->data;
			delete iter->second;
		}
	}
	mExtraParameterList.clear();

	for_each(mNameValuePairs.begin(), mNameValuePairs.end(), DeletePairedPointer()) ;
	mNameValuePairs.clear();
	
	delete[] mData;
	mData = NULL;

	delete mMedia;
	mMedia = NULL;

	sNumObjects--;
	sNumZombieObjects--;
	llassert(mChildList.size() == 0);
    llassert(mControlAvatar.isNull()); // Should have been cleaned by now
<<<<<<< HEAD
=======
    if (mControlAvatar.notNull())
    {
        mControlAvatar->markForDeath();
        mControlAvatar = NULL;
        LL_WARNS() << "Dead object owned a live control avatar" << LL_ENDL;
    }
>>>>>>> fe3be589

	clearInventoryListeners();
}

void LLViewerObject::deleteTEImages()
{
	delete[] mTEImages;
	mTEImages = NULL;
	
	if (mTENormalMaps != NULL)
	{
		delete[] mTENormalMaps;
		mTENormalMaps = NULL;
	}
	
	if (mTESpecularMaps != NULL)
	{
		delete[] mTESpecularMaps;
		mTESpecularMaps = NULL;
	}	
}

void LLViewerObject::markDead()
{
	if (!mDead)
	{
        LL_PROFILE_ZONE_SCOPED;
		//LL_INFOS() << "Marking self " << mLocalID << " as dead." << LL_ENDL;
		
		// Root object of this hierarchy unlinks itself.
		if (getParent())
		{
			((LLViewerObject *)getParent())->removeChild(this);
		}
		LLUUID mesh_id;
        {
            LLVOAvatar *av = getAvatar();
            if (av && LLVOAvatar::getRiggedMeshID(this,mesh_id))
            {
                // This case is needed for indirectly attached mesh objects.
                av->updateAttachmentOverrides();
            }
        }
        if (getControlAvatar())
        {
            unlinkControlAvatar();
        }

		// Mark itself as dead
		mDead = TRUE;
		if(mRegionp)
		{
			mRegionp->removeFromCreatedList(getLocalID()); 
		}
		gObjectList.cleanupReferences(this);

		LLViewerObject *childp;
		while (mChildList.size() > 0)
		{
			childp = mChildList.back();
			if (childp->getPCode() != LL_PCODE_LEGACY_AVATAR)
			{
				//LL_INFOS() << "Marking child " << childp->getLocalID() << " as dead." << LL_ENDL;
				childp->setParent(NULL); // LLViewerObject::markDead 1
				childp->markDead();
			}
			else
			{
				// make sure avatar is no longer parented, 
				// so we can properly set it's position
				childp->setDrawableParent(NULL);
				((LLVOAvatar*)childp)->getOffObject();
				childp->setParent(NULL); // LLViewerObject::markDead 2
			}
			mChildList.pop_back();
		}

		if (mDrawable.notNull())
		{
			// Drawables are reference counted, mark as dead, then nuke the pointer.
			mDrawable->markDead();
			mDrawable = NULL;
		}

		if (mText)
		{
			mText->markDead();
			mText = NULL;
		}

		if (mIcon)
		{
			mIcon->markDead();
			mIcon = NULL;
		}

		if (mPartSourcep)
		{
			mPartSourcep->setDead();
			mPartSourcep = NULL;
		}

		if (mAudioSourcep)
		{
			// Do some cleanup
			if (gAudiop)
			{
				gAudiop->cleanupAudioSource(mAudioSourcep);
			}
			mAudioSourcep = NULL;
		}

		if (flagAnimSource())
		{
			if (isAgentAvatarValid())
			{
				// stop motions associated with this object
				gAgentAvatarp->stopMotionFromSource(mID);
			}
		}

		if (flagCameraSource())
		{
			LLFollowCamMgr::getInstance()->removeFollowCamParams(mID);
		}

        if (mReflectionProbe.notNull())
        {
            mReflectionProbe->mViewerObject = nullptr;
            mReflectionProbe = nullptr;
        }

		sNumZombieObjects++;

		// We can't assume the region will still be around beyond this point
		mRegionp = nullptr;
	}
}

// <FS:Beq> Add visible (rendered) face count to inspect
S32 LLViewerObject::getNumVisibleFaces() const 
{ 
	int v{0}; 
	if(mDrawable.notNull())
	{ 
		for (int i = 0;i < mDrawable->getNumFaces();i++)
		{
			const LLFace* f = mDrawable->getFace(i);
			if (f && f->getTextureEntry() && f->getTextureEntry()->getAlpha() != 0.0f)
			{
				v++;
			}
		} 
	}
	return v;
};
// </FS:Beq>

void LLViewerObject::dump() const
{
	LL_INFOS() << "Type: " << pCodeToString(mPrimitiveCode) << LL_ENDL;
	LL_INFOS() << "Drawable: " << (LLDrawable *)mDrawable << LL_ENDL;
	LL_INFOS() << "Update Age: " << LLFrameTimer::getElapsedSeconds() - mLastMessageUpdateSecs << LL_ENDL;

	LL_INFOS() << "Parent: " << getParent() << LL_ENDL;
	LL_INFOS() << "ID: " << mID << LL_ENDL;
	LL_INFOS() << "LocalID: " << mLocalID << LL_ENDL;
	LL_INFOS() << "PositionRegion: " << getPositionRegion() << LL_ENDL;
	LL_INFOS() << "PositionAgent: " << getPositionAgent() << LL_ENDL;
	LL_INFOS() << "PositionGlobal: " << getPositionGlobal() << LL_ENDL;
	LL_INFOS() << "Velocity: " << getVelocity() << LL_ENDL;
	if (mDrawable.notNull() && 
		mDrawable->getNumFaces() && 
		mDrawable->getFace(0))
	{
		LLFacePool *poolp = mDrawable->getFace(0)->getPool();
		if (poolp)
		{
			LL_INFOS() << "Pool: " << poolp << LL_ENDL;
			LL_INFOS() << "Pool reference count: " << poolp->mReferences.size() << LL_ENDL;
		}
	}
	//LL_INFOS() << "BoxTree Min: " << mDrawable->getBox()->getMin() << LL_ENDL;
	//LL_INFOS() << "BoxTree Max: " << mDrawable->getBox()->getMin() << LL_ENDL;
	/*
	LL_INFOS() << "Velocity: " << getVelocity() << LL_ENDL;
	LL_INFOS() << "AnyOwner: " << permAnyOwner() << " YouOwner: " << permYouOwner() << " Edit: " << mPermEdit << LL_ENDL;
	LL_INFOS() << "UsePhysics: " << flagUsePhysics() << " CanSelect " << mbCanSelect << " UserSelected " << mUserSelected << LL_ENDL;
	LL_INFOS() << "AppAngle: " << mAppAngle << LL_ENDL;
	LL_INFOS() << "PixelArea: " << mPixelArea << LL_ENDL;

	char buffer[1000];
	char *key;
	for (key = mNameValuePairs.getFirstKey(); key; key = mNameValuePairs.getNextKey() )
	{
		mNameValuePairs[key]->printNameValue(buffer);
		LL_INFOS() << buffer << LL_ENDL;
	}
	for (child_list_t::iterator iter = mChildList.begin();
		 iter != mChildList.end(); iter++)
	{
		LLViewerObject* child = *iter;
		LL_INFOS() << "  child " << child->getID() << LL_ENDL;
	}
	*/
}

void LLViewerObject::printNameValuePairs() const
{
	for (name_value_map_t::const_iterator iter = mNameValuePairs.begin();
		 iter != mNameValuePairs.end(); iter++)
	{
		LLNameValue* nv = iter->second;
		LL_INFOS() << nv->printNameValue() << LL_ENDL;
	}
}

void LLViewerObject::initVOClasses()
{
	// Initialized shared class stuff first.
	LLVOAvatar::initClass();
	LLVOTree::initClass();
	LL_INFOS() << "Viewer Object size: " << sizeof(LLViewerObject) << LL_ENDL;
	LLVOGrass::initClass();
	LLVOWater::initClass();
	LLVOVolume::initClass();

	initObjectDataMap();
}

void LLViewerObject::cleanupVOClasses()
{
	SUBSYSTEM_CLEANUP(LLVOGrass);
	SUBSYSTEM_CLEANUP(LLVOWater);
	SUBSYSTEM_CLEANUP(LLVOTree);
	SUBSYSTEM_CLEANUP(LLVOAvatar);
	SUBSYSTEM_CLEANUP(LLVOVolume);

	sObjectDataMap.clear();
}

//object data map for compressed && !OUT_TERSE_IMPROVED
//static
void LLViewerObject::initObjectDataMap()
{
	U32 count = 0;

	sObjectDataMap["ID"] = count; //full id //LLUUID
	count += sizeof(LLUUID);

	sObjectDataMap["LocalID"] = count; //U32
	count += sizeof(U32);

	sObjectDataMap["PCode"] = count;   //U8
	count += sizeof(U8);

	sObjectDataMap["State"] = count;   //U8
	count += sizeof(U8);

	sObjectDataMap["CRC"] = count;     //U32
	count += sizeof(U32);

	sObjectDataMap["Material"] = count; //U8
	count += sizeof(U8);

	sObjectDataMap["ClickAction"] = count; //U8
	count += sizeof(U8);

	sObjectDataMap["Scale"] = count; //LLVector3
	count += sizeof(LLVector3);

	sObjectDataMap["Pos"] = count;   //LLVector3
	count += sizeof(LLVector3);

	sObjectDataMap["Rot"] = count;    //LLVector3
	count += sizeof(LLVector3);

	sObjectDataMap["SpecialCode"] = count; //U32
	count += sizeof(U32);

	sObjectDataMap["Owner"] = count; //LLUUID
	count += sizeof(LLUUID);

	sObjectDataMap["Omega"] = count; //LLVector3, when SpecialCode & 0x80 is set
	count += sizeof(LLVector3);

	//ParentID is after Omega if there is Omega, otherwise is after Owner
	sObjectDataMap["ParentID"] = count;//U32, when SpecialCode & 0x20 is set
	count += sizeof(U32);

	//-------
	//The rest items are not included here
	//-------
}

//static 
void LLViewerObject::unpackVector3(LLDataPackerBinaryBuffer* dp, LLVector3& value, std::string name)
{
	dp->shift(sObjectDataMap[name]);
	dp->unpackVector3(value, name.c_str());
	dp->reset();
}

//static 
void LLViewerObject::unpackUUID(LLDataPackerBinaryBuffer* dp, LLUUID& value, std::string name)
{
	dp->shift(sObjectDataMap[name]);
	dp->unpackUUID(value, name.c_str());
	dp->reset();
}
	
//static 
void LLViewerObject::unpackU32(LLDataPackerBinaryBuffer* dp, U32& value, std::string name)
{
	dp->shift(sObjectDataMap[name]);
	dp->unpackU32(value, name.c_str());
	dp->reset();
}
	
//static 
void LLViewerObject::unpackU8(LLDataPackerBinaryBuffer* dp, U8& value, std::string name)
{
	dp->shift(sObjectDataMap[name]);
	dp->unpackU8(value, name.c_str());
	dp->reset();
}

//static 
U32 LLViewerObject::unpackParentID(LLDataPackerBinaryBuffer* dp, U32& parent_id)
{
	dp->shift(sObjectDataMap["SpecialCode"]);
	U32 value;
	dp->unpackU32(value, "SpecialCode");

	parent_id = 0;
	if(value & 0x20)
	{
		S32 offset = sObjectDataMap["ParentID"];
		if(!(value & 0x80))
		{
			offset -= sizeof(LLVector3);
		}

		dp->shift(offset);
		dp->unpackU32(parent_id, "ParentID");
	}
	dp->reset();

	return parent_id;
}

// Replaces all name value pairs with data from \n delimited list
// Does not update server
void LLViewerObject::setNameValueList(const std::string& name_value_list)
{
	// Clear out the old
	for_each(mNameValuePairs.begin(), mNameValuePairs.end(), DeletePairedPointer()) ;
	mNameValuePairs.clear();

	// Bring in the new
	std::string::size_type length = name_value_list.length();
	std::string::size_type start = 0;
	while (start < length)
	{
		std::string::size_type end = name_value_list.find_first_of("\n", start);
		if (end == std::string::npos) end = length;
		if (end > start)
		{
			std::string tok = name_value_list.substr(start, end - start);
			addNVPair(tok);
		}
		start = end+1;
	}
}

BOOL LLViewerObject::isAnySelected() const
{
    bool any_selected = isSelected();
    for (child_list_t::const_iterator iter = mChildList.begin();
         iter != mChildList.end(); iter++)
    {
        const LLViewerObject* child = *iter;
        any_selected = any_selected || child->isSelected();
    }
    return any_selected;
}

void LLViewerObject::setSelected(BOOL sel)
{
	mUserSelected = sel;
	resetRot();

	if (!sel)
	{
		setAllTESelected(false);
	}
}

// This method returns true if the object is over land owned by the
// agent.
bool LLViewerObject::isReturnable()
{
	if (isAttachment())
	{
		return false;
	}
		
// [RLVa:KB] - Checked: 2011-05-28 (RLVa-1.4.0a) | Added: RLVa-1.4.0a
	if ( (RlvActions::isRlvEnabled()) && (!rlvCanDeleteOrReturn(this)) )
	{
		return false;
	}
// [/RLVa:KB]
	std::vector<LLBBox> boxes;
	boxes.push_back(LLBBox(getPositionRegion(), getRotationRegion(), getScale() * -0.5f, getScale() * 0.5f).getAxisAligned());
	for (child_list_t::iterator iter = mChildList.begin();
		 iter != mChildList.end(); iter++)
	{
		LLViewerObject* child = *iter;
		boxes.push_back( LLBBox(child->getPositionRegion(), child->getRotationRegion(), child->getScale() * -0.5f, child->getScale() * 0.5f).getAxisAligned());
	}

	bool result = (mRegionp && mRegionp->objectIsReturnable(getPositionRegion(), boxes)) ? 1 : 0;
	
	if ( !result )
	{		
		//Get list of neighboring regions relative to this vo's region
		std::vector<LLViewerRegion*> uniqueRegions;
		mRegionp->getNeighboringRegions( uniqueRegions );
	
		//Build aabb's - for root and all children
		std::vector<PotentialReturnableObject> returnables;
		typedef std::vector<LLViewerRegion*>::iterator RegionIt;
		RegionIt regionStart = uniqueRegions.begin();
		RegionIt regionEnd   = uniqueRegions.end();
		
		for (; regionStart != regionEnd; ++regionStart )
		{
			LLViewerRegion* pTargetRegion = *regionStart;
			//Add the root vo as there may be no children and we still want
			//to test for any edge overlap
			buildReturnablesForChildrenVO( returnables, this, pTargetRegion );
			//Add it's children
			for (child_list_t::iterator iter = mChildList.begin();  iter != mChildList.end(); iter++)
			{
				LLViewerObject* pChild = *iter;		
				buildReturnablesForChildrenVO( returnables, pChild, pTargetRegion );
			}
		}	
	
		//TBD#Eventually create a region -> box list map 
		typedef std::vector<PotentialReturnableObject>::iterator ReturnablesIt;
		ReturnablesIt retCurrentIt = returnables.begin();
		ReturnablesIt retEndIt = returnables.end();
	
		for ( ; retCurrentIt !=retEndIt; ++retCurrentIt )
		{
			boxes.clear();
			LLViewerRegion* pRegion = (*retCurrentIt).pRegion;
			boxes.push_back( (*retCurrentIt).box );	
			bool retResult = 	pRegion
							 && pRegion->childrenObjectReturnable( boxes )
							 && pRegion->canManageEstate();
			if ( retResult )
			{ 
				result = true;
				break;
			}
		}
	}
	return result;
}

void LLViewerObject::buildReturnablesForChildrenVO( std::vector<PotentialReturnableObject>& returnables, LLViewerObject* pChild, LLViewerRegion* pTargetRegion )
{
	if ( !pChild )
	{
		LL_ERRS()<<"child viewerobject is NULL "<<LL_ENDL;
	}
	
	constructAndAddReturnable( returnables, pChild, pTargetRegion );
	
	//We want to handle any children VO's as well
	for (child_list_t::iterator iter = pChild->mChildList.begin();  iter != pChild->mChildList.end(); iter++)
	{
		LLViewerObject* pChildofChild = *iter;
		buildReturnablesForChildrenVO( returnables, pChildofChild, pTargetRegion );
	}
}

void LLViewerObject::constructAndAddReturnable( std::vector<PotentialReturnableObject>& returnables, LLViewerObject* pChild, LLViewerRegion* pTargetRegion )
{
	
	LLVector3 targetRegionPos;
	targetRegionPos.setVec( pChild->getPositionGlobal() );	
	
	LLBBox childBBox = LLBBox( targetRegionPos, pChild->getRotationRegion(), pChild->getScale() * -0.5f, 
							    pChild->getScale() * 0.5f).getAxisAligned();
	
	LLVector3 edgeA = targetRegionPos + childBBox.getMinLocal();
	LLVector3 edgeB = targetRegionPos + childBBox.getMaxLocal();
	
	LLVector3d edgeAd, edgeBd;
	edgeAd.setVec(edgeA);
	edgeBd.setVec(edgeB);
	
	//Only add the box when either of the extents are in a neighboring region
	if ( pTargetRegion->pointInRegionGlobal( edgeAd ) || pTargetRegion->pointInRegionGlobal( edgeBd ) )
	{
		PotentialReturnableObject returnableObj;
		returnableObj.box		= childBBox;
		returnableObj.pRegion	= pTargetRegion;
		returnables.push_back( returnableObj );
	}
}

bool LLViewerObject::crossesParcelBounds()
{
	std::vector<LLBBox> boxes;
	boxes.push_back(LLBBox(getPositionRegion(), getRotationRegion(), getScale() * -0.5f, getScale() * 0.5f).getAxisAligned());
	for (child_list_t::iterator iter = mChildList.begin();
		 iter != mChildList.end(); iter++)
	{
		LLViewerObject* child = *iter;
		boxes.push_back(LLBBox(child->getPositionRegion(), child->getRotationRegion(), child->getScale() * -0.5f, child->getScale() * 0.5f).getAxisAligned());
	}

	return mRegionp && mRegionp->objectsCrossParcel(boxes);
}

BOOL LLViewerObject::setParent(LLViewerObject* parent)
{
	if(mParent != parent)
	{
		LLViewerObject* old_parent = (LLViewerObject*)mParent ;		
		BOOL ret = LLPrimitive::setParent(parent);
		if(ret && old_parent && parent)
		{
			old_parent->removeChild(this) ;
		}
		return ret ;
	}

	return FALSE ;
}

void LLViewerObject::addChild(LLViewerObject *childp)
{
	for (child_list_t::iterator i = mChildList.begin(); i != mChildList.end(); ++i)
	{
		if (*i == childp)
		{	//already has child
			return;
		}
	}
	
	if (!isAvatar())
	{
		// propagate selection properties
		childp->mbCanSelect = mbCanSelect;
	}

	if(childp->setParent(this))
	{
		mChildList.push_back(childp);
		childp->afterReparent();

		if (childp->isAvatar())
		{
			mSeatCount++;
		}
	}

	mExtrap.changedlink(*this); // <FS:JN> if linking update, check for sitters
}

void LLViewerObject::onReparent(LLViewerObject *old_parent, LLViewerObject *new_parent)
{
}

void LLViewerObject::afterReparent()
{
}

void LLViewerObject::removeChild(LLViewerObject *childp)
{
	for (child_list_t::iterator i = mChildList.begin(); i != mChildList.end(); ++i)
	{
		if (*i == childp)
		{
			if (!childp->isAvatar() && mDrawable.notNull() && mDrawable->isActive() && childp->mDrawable.notNull() && !isAvatar())
			{
				gPipeline.markRebuild(childp->mDrawable, LLDrawable::REBUILD_VOLUME);
			}

			mChildList.erase(i);

			if(childp->getParent() == this)
			{
				childp->setParent(NULL);			
			}

			if (childp->isAvatar())
			{
				mSeatCount--;
			}
			break;
		}
	}
	
	mExtrap.changedlink(*this); // <FS:JN> if linking update, check for sitters

	if (childp->isSelected())
	{
		LLSelectMgr::getInstance()->deselectObjectAndFamily(childp);
		BOOL add_to_end = TRUE;
		LLSelectMgr::getInstance()->selectObjectAndFamily(childp, add_to_end);
	}
}

void LLViewerObject::addThisAndAllChildren(std::vector<LLViewerObject*>& objects)
{
	objects.push_back(this);
	for (child_list_t::iterator iter = mChildList.begin();
		 iter != mChildList.end(); iter++)
	{
		LLViewerObject* child = *iter;
		if (!child->isAvatar())
		{
			child->addThisAndAllChildren(objects);
		}
	}
}

void LLViewerObject::addThisAndNonJointChildren(std::vector<LLViewerObject*>& objects)
{
	objects.push_back(this);
	// don't add any attachments when temporarily selecting avatar
	if (isAvatar())
	{
		return;
	}
	for (child_list_t::iterator iter = mChildList.begin();
		 iter != mChildList.end(); iter++)
	{
		LLViewerObject* child = *iter;
		if ( (!child->isAvatar()))
		{
			child->addThisAndNonJointChildren(objects);
		}
	}
}

//BOOL LLViewerObject::isChild(LLViewerObject *childp) const
// [RLVa:KB] - Checked: 2011-05-28 (RLVa-1.4.0a) | Added: RLVa-1.4.0a
BOOL LLViewerObject::isChild(const LLViewerObject *childp) const
// [/RLVa:KB]
{
	for (child_list_t::const_iterator iter = mChildList.begin();
		 iter != mChildList.end(); iter++)
	{
		LLViewerObject* testchild = *iter;
		if (testchild == childp)
			return TRUE;
	}
	return FALSE;
}

// returns TRUE if at least one avatar is sitting on this object
BOOL LLViewerObject::isSeat() const
{
	return mSeatCount > 0;
}

BOOL LLViewerObject::setDrawableParent(LLDrawable* parentp)
{
	if (mDrawable.isNull())
	{
		return FALSE;
	}

	BOOL ret = mDrawable->mXform.setParent(parentp ? &parentp->mXform : NULL);
	if(!ret)
	{
		return FALSE ;
	}
	LLDrawable* old_parent = mDrawable->mParent;
	mDrawable->mParent = parentp; 
		
	if (parentp && mDrawable->isActive())
	{
		parentp->makeActive();
		parentp->setState(LLDrawable::ACTIVE_CHILD);
	}

	gPipeline.markRebuild(mDrawable, LLDrawable::REBUILD_VOLUME);
	if(	(old_parent != parentp && old_parent)
		|| (parentp && parentp->isActive()))
	{
		// *TODO we should not be relying on setDrawable parent to call markMoved
		gPipeline.markMoved(mDrawable, FALSE);
	}
	else if (!mDrawable->isAvatar())
	{
		mDrawable->updateXform(TRUE);
		/*if (!mDrawable->getSpatialGroup())
		{
			mDrawable->movePartition();
		}*/
	}
	
	return ret;
}

// Show or hide particles, icon and HUD
void LLViewerObject::hideExtraDisplayItems( BOOL hidden )
{
	if( mPartSourcep.notNull() )
	{
		LLViewerPartSourceScript *partSourceScript = mPartSourcep.get();
		partSourceScript->setSuspended( hidden );
	}

	if( mText.notNull() )
	{
		LLHUDText *hudText = mText.get();
		hudText->setHidden( hidden );
	}

	if( mIcon.notNull() )
	{
		LLHUDIcon *hudIcon = mIcon.get();
		hudIcon->setHidden( hidden );
	}
}

U32 LLViewerObject::checkMediaURL(const std::string &media_url)
{
    U32 retval = (U32)0x0;
    if (!mMedia && !media_url.empty())
    {
        retval |= MEDIA_URL_ADDED;
        mMedia = new LLViewerObjectMedia;
        mMedia->mMediaURL = media_url;
        mMedia->mMediaType = LLViewerObject::MEDIA_SET;
        mMedia->mPassedWhitelist = FALSE;
    }
    else if (mMedia)
    {
        if (media_url.empty())
        {
            retval |= MEDIA_URL_REMOVED;
            delete mMedia;
            mMedia = NULL;
        }
        else if (mMedia->mMediaURL != media_url) // <-- This is an optimization.  If they are equal don't bother with below's test.
        {
            /*if (! (LLTextureEntry::getAgentIDFromMediaVersionString(media_url) == gAgent.getID() &&
                   LLTextureEntry::getVersionFromMediaVersionString(media_url) == 
                        LLTextureEntry::getVersionFromMediaVersionString(mMedia->mMediaURL) + 1))
			*/
            {
                // If the media URL is different and WE were not the one who
                // changed it, mark dirty.
                retval |= MEDIA_URL_UPDATED;
            }
            mMedia->mMediaURL = media_url;
            mMedia->mPassedWhitelist = FALSE;
        }
    }
    return retval;
}

//extract spatial information from object update message
//return parent_id
//static
U32 LLViewerObject::extractSpatialExtents(LLDataPackerBinaryBuffer *dp, LLVector3& pos, LLVector3& scale, LLQuaternion& rot)
{
	U32	parent_id = 0;
	LLViewerObject::unpackParentID(dp, parent_id);

	LLViewerObject::unpackVector3(dp, scale, "Scale");
	LLViewerObject::unpackVector3(dp, pos, "Pos");
	
	LLVector3 vec;
	LLViewerObject::unpackVector3(dp, vec, "Rot");
	rot.unpackFromVector3(vec);
	
	return parent_id;
}

U32 LLViewerObject::processUpdateMessage(LLMessageSystem *mesgsys,
					 void **user_data,
					 U32 block_num,
					 const EObjectUpdateType update_type,
					 LLDataPacker *dp)
{
    LL_PROFILE_ZONE_SCOPED;
	LL_DEBUGS_ONCE("SceneLoadTiming") << "Received viewer object data" << LL_ENDL;

    LL_DEBUGS("ObjectUpdate") << " mesgsys " << mesgsys << " dp " << dp << " id " << getID() << " update_type " << (S32) update_type << LL_ENDL;
    dumpStack("ObjectUpdateStack");

	U32 retval = 0x0;
	
	// If region is removed from the list it is also deleted.
	if (!LLWorld::instance().isRegionListed(mRegionp))
	{
		LL_WARNS() << "Updating object in an invalid region" << LL_ENDL;
		return retval;
	}

	// Coordinates of objects on simulators are region-local.
	U64 region_handle = 0;	
	
	if(mesgsys != NULL)
	{
		mesgsys->getU64Fast(_PREHASH_RegionData, _PREHASH_RegionHandle, region_handle);
		LLViewerRegion* regionp = LLWorld::getInstance()->getRegionFromHandle(region_handle);
		if(regionp != mRegionp && regionp && mRegionp)//region cross
		{
			//this is the redundant position and region update, but it is necessary in case the viewer misses the following 
			//position and region update messages from sim.
			//this redundant update should not cause any problems.
			LLVector3 delta_pos =  mRegionp->getOriginAgent() - regionp->getOriginAgent();
			setPositionParent(getPosition() + delta_pos); //update to the new region position immediately.
			setRegion(regionp) ; //change the region.
		}
		else
		{
			if(regionp != mRegionp)
			{
				if(mRegionp)
				{
					mRegionp->removeFromCreatedList(getLocalID()); 
				}
				if(regionp)
				{
					regionp->addToCreatedList(getLocalID()); 
				}
			}
			mRegionp = regionp ;
		}
	}	
	
	if (!mRegionp)
	{
		U32 x, y;
		from_region_handle(region_handle, &x, &y);

		LL_ERRS() << "Object has invalid region " << x << ":" << y << "!" << LL_ENDL;
		return retval;
	}

	F32 time_dilation = 1.f;
	if(mesgsys != NULL)
	{
        U16 time_dilation16;
        mesgsys->getU16Fast(_PREHASH_RegionData, _PREHASH_TimeDilation, time_dilation16);
        time_dilation = ((F32) time_dilation16) / 65535.f;
        mRegionp->setTimeDilation(time_dilation);
	}

	// this will be used to determine if we've really changed position
	// Use getPosition, not getPositionRegion, since this is what we're comparing directly against.
	LLVector3 test_pos_parent = getPosition();

	// This needs to match the largest size below. See switch(length)
	U8  data[MAX_OBJECT_BINARY_DATA_SIZE]; 

#ifdef LL_BIG_ENDIAN
	U16 valswizzle[4];
#endif
	U16	*val;
// <FS:CR> Aurora Sim
	//const F32 size = LLWorld::getInstance()->getRegionWidthInMeters();	
	const F32 size = mRegionp->getWidth();	
// </FS:CR> Aurora Sim
	const F32 MAX_HEIGHT = LLWorld::getInstance()->getRegionMaxHeight();
	const F32 MIN_HEIGHT = LLWorld::getInstance()->getRegionMinHeight();
	S32 length;
	S32	count;
	S32 this_update_precision = 32;		// in bits

	// Temporaries, because we need to compare w/ previous to set dirty flags...
	LLVector3 new_pos_parent;
	LLVector3 new_vel;
	LLVector3 new_acc;
	LLVector3 new_angv;
	LLVector3 old_angv = getAngularVelocity();
	LLQuaternion new_rot;
	LLVector3 new_scale = getScale();

	U32	parent_id = 0;
	U8	material = 0;
	U8 click_action = 0;
	U32 crc = 0;

	bool old_special_hover_cursor = specialHoverCursor();

	LLViewerObject *cur_parentp = (LLViewerObject *)getParent();

	if (cur_parentp)
	{
		parent_id = cur_parentp->mLocalID;
	}

	if (!dp)
	{
		switch(update_type)
		{
		case OUT_FULL:
			{
#ifdef DEBUG_UPDATE_TYPE
				LL_INFOS() << "Full:" << getID() << LL_ENDL;
#endif
				//clear cost and linkset cost
				setObjectCostStale();
				if (isSelected())
				{
					gFloaterTools->dirty();
				}

				LLUUID audio_uuid;
				LLUUID owner_id;	// only valid if audio_uuid or particle system is not null
				F32    gain;
				F32    cutoff;
				U8     sound_flags;

				mesgsys->getU32Fast( _PREHASH_ObjectData, _PREHASH_CRC, crc, block_num);
				mesgsys->getU32Fast( _PREHASH_ObjectData, _PREHASH_ParentID, parent_id, block_num);
				mesgsys->getUUIDFast(_PREHASH_ObjectData, _PREHASH_Sound, audio_uuid, block_num );
				// HACK: Owner id only valid if non-null sound id or particle system
				mesgsys->getUUIDFast(_PREHASH_ObjectData, _PREHASH_OwnerID, owner_id, block_num );
				mesgsys->getF32Fast( _PREHASH_ObjectData, _PREHASH_Gain, gain, block_num );
				mesgsys->getF32Fast(  _PREHASH_ObjectData, _PREHASH_Radius, cutoff, block_num );
				mesgsys->getU8Fast(  _PREHASH_ObjectData, _PREHASH_Flags, sound_flags, block_num );
				mesgsys->getU8Fast(  _PREHASH_ObjectData, _PREHASH_Material, material, block_num );
				mesgsys->getU8Fast(  _PREHASH_ObjectData, _PREHASH_ClickAction, click_action, block_num); 
				mesgsys->getVector3Fast(_PREHASH_ObjectData, _PREHASH_Scale, new_scale, block_num );
				length = mesgsys->getSizeFast(_PREHASH_ObjectData, block_num, _PREHASH_ObjectData);
				mesgsys->getBinaryDataFast(_PREHASH_ObjectData, _PREHASH_ObjectData, data, length, block_num, MAX_OBJECT_BINARY_DATA_SIZE);

				mTotalCRC = crc;
                // Might need to update mSourceMuted here to properly pick up new radius
				mSoundCutOffRadius = cutoff;

				// Owner ID used for sound muting or particle system muting
				setAttachedSound(audio_uuid, owner_id, gain, sound_flags);

				U8 old_material = getMaterial();
				if (old_material != material)
				{
					setMaterial(material);
					if (mDrawable.notNull())
					{
						gPipeline.markMoved(mDrawable, FALSE); // undamped
					}
				}
				setClickAction(click_action);

				count = 0;
				LLVector4 collision_plane;
				
				switch(length)
				{
				case (60 + 16):
					// pull out collision normal for avatar
					htolememcpy(collision_plane.mV, &data[count], MVT_LLVector4, sizeof(LLVector4));
					((LLVOAvatar*)this)->setFootPlane(collision_plane);
					count += sizeof(LLVector4);
					// fall through
				case 60:
					this_update_precision = 32;
					// this is a terse update
					// pos
					htolememcpy(new_pos_parent.mV, &data[count], MVT_LLVector3, sizeof(LLVector3));
					count += sizeof(LLVector3);
					// vel
					htolememcpy((void*)getVelocity().mV, &data[count], MVT_LLVector3, sizeof(LLVector3));
					count += sizeof(LLVector3);
					// acc
					htolememcpy((void*)getAcceleration().mV, &data[count], MVT_LLVector3, sizeof(LLVector3));
					count += sizeof(LLVector3);
					// theta
					{
						LLVector3 vec;
						htolememcpy(vec.mV, &data[count], MVT_LLVector3, sizeof(LLVector3));
						new_rot.unpackFromVector3(vec);
					}
					count += sizeof(LLVector3);
					// omega
					htolememcpy((void*)new_angv.mV, &data[count], MVT_LLVector3, sizeof(LLVector3));
					if (new_angv.isExactlyZero())
					{
						// reset rotation time
						resetRot();
					}
					setAngularVelocity(new_angv);
#if LL_DARWIN
					if (length == 76)
					{
						setAngularVelocity(LLVector3::zero);
					}
#endif
					break;
				case(32 + 16):
					// pull out collision normal for avatar
					htolememcpy(collision_plane.mV, &data[count], MVT_LLVector4, sizeof(LLVector4));
					((LLVOAvatar*)this)->setFootPlane(collision_plane);
					count += sizeof(LLVector4);
					// fall through
				case 32:
					this_update_precision = 16;
					test_pos_parent.quantize16(-0.5f*size, 1.5f*size, MIN_HEIGHT, MAX_HEIGHT);

					// This is a terse 16 update, so treat data as an array of U16's.
#ifdef LL_BIG_ENDIAN
					htolememcpy(valswizzle, &data[count], MVT_U16Vec3, 6); 
					val = valswizzle;
#else
					val = (U16 *) &data[count];
#endif
					count += sizeof(U16)*3;
					new_pos_parent.mV[VX] = U16_to_F32(val[VX], -0.5f*size, 1.5f*size);
					new_pos_parent.mV[VY] = U16_to_F32(val[VY], -0.5f*size, 1.5f*size);
					new_pos_parent.mV[VZ] = U16_to_F32(val[VZ], MIN_HEIGHT, MAX_HEIGHT);

#ifdef LL_BIG_ENDIAN
					htolememcpy(valswizzle, &data[count], MVT_U16Vec3, 6); 
					val = valswizzle;
#else
					val = (U16 *) &data[count];
#endif
					count += sizeof(U16)*3;
					setVelocity(LLVector3(U16_to_F32(val[VX], -size, size),
													   U16_to_F32(val[VY], -size, size),
													   U16_to_F32(val[VZ], -size, size)));

#ifdef LL_BIG_ENDIAN
					htolememcpy(valswizzle, &data[count], MVT_U16Vec3, 6); 
					val = valswizzle;
#else
					val = (U16 *) &data[count];
#endif
					count += sizeof(U16)*3;
					setAcceleration(LLVector3(U16_to_F32(val[VX], -size, size),
														   U16_to_F32(val[VY], -size, size),
														   U16_to_F32(val[VZ], -size, size)));

#ifdef LL_BIG_ENDIAN
					htolememcpy(valswizzle, &data[count], MVT_U16Quat, 4); 
					val = valswizzle;
#else
					val = (U16 *) &data[count];
#endif
					count += sizeof(U16)*4;
					new_rot.mQ[VX] = U16_to_F32(val[VX], -1.f, 1.f);
					new_rot.mQ[VY] = U16_to_F32(val[VY], -1.f, 1.f);
					new_rot.mQ[VZ] = U16_to_F32(val[VZ], -1.f, 1.f);
					new_rot.mQ[VW] = U16_to_F32(val[VW], -1.f, 1.f);

#ifdef LL_BIG_ENDIAN
					htolememcpy(valswizzle, &data[count], MVT_U16Vec3, 6); 
					val = valswizzle;
#else
					val = (U16 *) &data[count];
#endif
					new_angv.setVec(U16_to_F32(val[VX], -size, size),
										U16_to_F32(val[VY], -size, size),
										U16_to_F32(val[VZ], -size, size));
					if (new_angv.isExactlyZero())
					{
						// reset rotation time
						resetRot();
					}
					setAngularVelocity(new_angv);
					break;

				case 16:
					this_update_precision = 8;
					test_pos_parent.quantize8(-0.5f*size, 1.5f*size, MIN_HEIGHT, MAX_HEIGHT);
					// this is a terse 8 update
					new_pos_parent.mV[VX] = U8_to_F32(data[0], -0.5f*size, 1.5f*size);
					new_pos_parent.mV[VY] = U8_to_F32(data[1], -0.5f*size, 1.5f*size);
					new_pos_parent.mV[VZ] = U8_to_F32(data[2], MIN_HEIGHT, MAX_HEIGHT);

					setVelocity(U8_to_F32(data[3], -size, size),
								U8_to_F32(data[4], -size, size),
								U8_to_F32(data[5], -size, size) );

					setAcceleration(U8_to_F32(data[6], -size, size),
									U8_to_F32(data[7], -size, size),
									U8_to_F32(data[8], -size, size) );

					new_rot.mQ[VX] = U8_to_F32(data[9], -1.f, 1.f);
					new_rot.mQ[VY] = U8_to_F32(data[10], -1.f, 1.f);
					new_rot.mQ[VZ] = U8_to_F32(data[11], -1.f, 1.f);
					new_rot.mQ[VW] = U8_to_F32(data[12], -1.f, 1.f);

					new_angv.setVec(U8_to_F32(data[13], -size, size),
										U8_to_F32(data[14], -size, size),
										U8_to_F32(data[15], -size, size) );
					if (new_angv.isExactlyZero())
					{
						// reset rotation time
						resetRot();
					}
					setAngularVelocity(new_angv);
					break;
				}

				////////////////////////////////////////////////////
				//
				// Here we handle data specific to the full message.
				//

				U32 flags;
				mesgsys->getU32Fast(_PREHASH_ObjectData, _PREHASH_UpdateFlags, flags, block_num);
				// clear all but local flags
				mFlags &= FLAGS_LOCAL;
				mFlags |= flags;

				U8 state;
				mesgsys->getU8Fast(_PREHASH_ObjectData, _PREHASH_State, state, block_num );
				mAttachmentState = state;

				// ...new objects that should come in selected need to be added to the selected list
				mCreateSelected = ((flags & FLAGS_CREATE_SELECTED) != 0);

				// Set all name value pairs
				S32 nv_size = mesgsys->getSizeFast(_PREHASH_ObjectData, block_num, _PREHASH_NameValue);
				if (nv_size > 0)
				{
					std::string name_value_list;
					mesgsys->getStringFast(_PREHASH_ObjectData, _PREHASH_NameValue, name_value_list, block_num);
					setNameValueList(name_value_list);
				}

				// Clear out any existing generic data
				if (mData)
				{
					delete [] mData;
				}

				// Check for appended generic data
				S32 data_size = mesgsys->getSizeFast(_PREHASH_ObjectData, block_num, _PREHASH_Data);
				if (data_size <= 0)
				{
					mData = NULL;
				}
				else
				{
					// ...has generic data
					mData = new U8[data_size];
					mesgsys->getBinaryDataFast(_PREHASH_ObjectData, _PREHASH_Data, mData, data_size, block_num);
				}

				S32 text_size = mesgsys->getSizeFast(_PREHASH_ObjectData, block_num, _PREHASH_Text);
				if (text_size > 1)
				{
					// Setup object text
					if (!mText)
					{
					    initHudText();
					}

					std::string temp_string;
					mesgsys->getStringFast(_PREHASH_ObjectData, _PREHASH_Text, temp_string, block_num );
					
					LLColor4U coloru;
					mesgsys->getBinaryDataFast(_PREHASH_ObjectData, _PREHASH_TextColor, coloru.mV, 4, block_num);

					// alpha was flipped so that it zero encoded better
					coloru.mV[3] = 255 - coloru.mV[3];
					mText->setColor(LLColor4(coloru));
					mText->setString(temp_string);
// [RLVa:KB] - Checked: 2010-03-27 (RLVa-1.4.0a) | Added: RLVa-1.0.0f
					if (RlvActions::isRlvEnabled())
					{
						mText->setObjectText(temp_string);
					}
// [/RLVa:KB]
					
					mHudText = temp_string;
					mHudTextColor = LLColor4(coloru);

					setChanged(MOVED | SILHOUETTE);
				}
				else
				{
					if (mText.notNull())
					{
						mText->markDead();
						mText = NULL;
					}
					mHudText.clear();
				}

				std::string media_url;
				mesgsys->getStringFast(_PREHASH_ObjectData, _PREHASH_MediaURL, media_url, block_num);
                retval |= checkMediaURL(media_url);
                
				//
				// Unpack particle system data
				//
				unpackParticleSource(block_num, owner_id);

				// Mark all extra parameters not used
				std::unordered_map<U16, ExtraParameter*>::iterator iter;
				for (iter = mExtraParameterList.begin(); iter != mExtraParameterList.end(); ++iter)
				{
					iter->second->in_use = FALSE;
				}

				// Unpack extra parameters
				S32 size = mesgsys->getSizeFast(_PREHASH_ObjectData, block_num, _PREHASH_ExtraParams);
				if (size > 0)
				{
					U8 *buffer = new U8[size];
					mesgsys->getBinaryDataFast(_PREHASH_ObjectData, _PREHASH_ExtraParams, buffer, size, block_num);
					LLDataPackerBinaryBuffer dp(buffer, size);

					U8 num_parameters;
					dp.unpackU8(num_parameters, "num_params");
					U8 param_block[MAX_OBJECT_PARAMS_SIZE];
					for (U8 param=0; param<num_parameters; ++param)
					{
						U16 param_type;
						S32 param_size;
						dp.unpackU16(param_type, "param_type");
						dp.unpackBinaryData(param_block, param_size, "param_data");
						//LL_INFOS() << "Param type: " << param_type << ", Size: " << param_size << LL_ENDL;
						LLDataPackerBinaryBuffer dp2(param_block, param_size);
						unpackParameterEntry(param_type, &dp2);
					}
					delete[] buffer;
				}

				for (iter = mExtraParameterList.begin(); iter != mExtraParameterList.end(); ++iter)
				{
					if (!iter->second->in_use)
					{
						// Send an update message in case it was formerly in use
						parameterChanged(iter->first, iter->second->data, FALSE, false);
					}
				}

				break;
			}

		case OUT_TERSE_IMPROVED:
			{
#ifdef DEBUG_UPDATE_TYPE
				LL_INFOS() << "TI:" << getID() << LL_ENDL;
#endif
				length = mesgsys->getSizeFast(_PREHASH_ObjectData, block_num, _PREHASH_ObjectData);
				mesgsys->getBinaryDataFast(_PREHASH_ObjectData, _PREHASH_ObjectData, data, length, block_num, MAX_OBJECT_BINARY_DATA_SIZE);
				count = 0;
				LLVector4 collision_plane;
				
				switch(length)
				{
				case(60 + 16):
					// pull out collision normal for avatar
					htolememcpy(collision_plane.mV, &data[count], MVT_LLVector4, sizeof(LLVector4));
					((LLVOAvatar*)this)->setFootPlane(collision_plane);
					count += sizeof(LLVector4);
					// fall through
				case 60:
					// this is a terse 32 update
					// pos
					this_update_precision = 32;
					htolememcpy(new_pos_parent.mV, &data[count], MVT_LLVector3, sizeof(LLVector3));
					count += sizeof(LLVector3);
					// vel
					htolememcpy((void*)getVelocity().mV, &data[count], MVT_LLVector3, sizeof(LLVector3));
					count += sizeof(LLVector3);
					// acc
					htolememcpy((void*)getAcceleration().mV, &data[count], MVT_LLVector3, sizeof(LLVector3));
					count += sizeof(LLVector3);
					// theta
					{
						LLVector3 vec;
						htolememcpy(vec.mV, &data[count], MVT_LLVector3, sizeof(LLVector3));
						new_rot.unpackFromVector3(vec);
					}
					count += sizeof(LLVector3);
					// omega
					htolememcpy((void*)new_angv.mV, &data[count], MVT_LLVector3, sizeof(LLVector3));
					if (new_angv.isExactlyZero())
					{
						// reset rotation time
						resetRot();
					}
					setAngularVelocity(new_angv);
#if LL_DARWIN
					if (length == 76)
					{
						setAngularVelocity(LLVector3::zero);
					}
#endif
					break;
				case(32 + 16):
					// pull out collision normal for avatar
					htolememcpy(collision_plane.mV, &data[count], MVT_LLVector4, sizeof(LLVector4));
					((LLVOAvatar*)this)->setFootPlane(collision_plane);
					count += sizeof(LLVector4);
					// fall through
				case 32:
					// this is a terse 16 update
					this_update_precision = 16;
					test_pos_parent.quantize16(-0.5f*size, 1.5f*size, MIN_HEIGHT, MAX_HEIGHT);

#ifdef LL_BIG_ENDIAN
					htolememcpy(valswizzle, &data[count], MVT_U16Vec3, 6); 
					val = valswizzle;
#else
					val = (U16 *) &data[count];
#endif
					count += sizeof(U16)*3;
					new_pos_parent.mV[VX] = U16_to_F32(val[VX], -0.5f*size, 1.5f*size);
					new_pos_parent.mV[VY] = U16_to_F32(val[VY], -0.5f*size, 1.5f*size);
					new_pos_parent.mV[VZ] = U16_to_F32(val[VZ], MIN_HEIGHT, MAX_HEIGHT);

#ifdef LL_BIG_ENDIAN
					htolememcpy(valswizzle, &data[count], MVT_U16Vec3, 6); 
					val = valswizzle;
#else
					val = (U16 *) &data[count];
#endif
					count += sizeof(U16)*3;
					setVelocity(U16_to_F32(val[VX], -size, size),
								U16_to_F32(val[VY], -size, size),
								U16_to_F32(val[VZ], -size, size));

#ifdef LL_BIG_ENDIAN
					htolememcpy(valswizzle, &data[count], MVT_U16Vec3, 6); 
					val = valswizzle;
#else
					val = (U16 *) &data[count];
#endif
					count += sizeof(U16)*3;
					setAcceleration(U16_to_F32(val[VX], -size, size),
									U16_to_F32(val[VY], -size, size),
									U16_to_F32(val[VZ], -size, size));

#ifdef LL_BIG_ENDIAN
					htolememcpy(valswizzle, &data[count], MVT_U16Quat, 8); 
					val = valswizzle;
#else
					val = (U16 *) &data[count];
#endif
					count += sizeof(U16)*4;
					new_rot.mQ[VX] = U16_to_F32(val[VX], -1.f, 1.f);
					new_rot.mQ[VY] = U16_to_F32(val[VY], -1.f, 1.f);
					new_rot.mQ[VZ] = U16_to_F32(val[VZ], -1.f, 1.f);
					new_rot.mQ[VW] = U16_to_F32(val[VW], -1.f, 1.f);

#ifdef LL_BIG_ENDIAN
					htolememcpy(valswizzle, &data[count], MVT_U16Vec3, 6); 
					val = valswizzle;
#else
					val = (U16 *) &data[count];
#endif
					new_angv.set(U16_to_F32(val[VX], -size, size),
										U16_to_F32(val[VY], -size, size),
										U16_to_F32(val[VZ], -size, size));
					setAngularVelocity(new_angv);
					break;

				case 16:
					// this is a terse 8 update
					this_update_precision = 8;
					test_pos_parent.quantize8(-0.5f*size, 1.5f*size, MIN_HEIGHT, MAX_HEIGHT);
					new_pos_parent.mV[VX] = U8_to_F32(data[0], -0.5f*size, 1.5f*size);
					new_pos_parent.mV[VY] = U8_to_F32(data[1], -0.5f*size, 1.5f*size);
					new_pos_parent.mV[VZ] = U8_to_F32(data[2], MIN_HEIGHT, MAX_HEIGHT);

					setVelocity(U8_to_F32(data[3], -size, size),
								U8_to_F32(data[4], -size, size),
								U8_to_F32(data[5], -size, size) );

					setAcceleration(U8_to_F32(data[6], -size, size),
									U8_to_F32(data[7], -size, size),
									U8_to_F32(data[8], -size, size) );

					new_rot.mQ[VX] = U8_to_F32(data[9], -1.f, 1.f);
					new_rot.mQ[VY] = U8_to_F32(data[10], -1.f, 1.f);
					new_rot.mQ[VZ] = U8_to_F32(data[11], -1.f, 1.f);
					new_rot.mQ[VW] = U8_to_F32(data[12], -1.f, 1.f);

					new_angv.set(U8_to_F32(data[13], -size, size),
										U8_to_F32(data[14], -size, size),
										U8_to_F32(data[15], -size, size) );
					setAngularVelocity(new_angv);
					break;
				}

				U8 state;
				mesgsys->getU8Fast(_PREHASH_ObjectData, _PREHASH_State, state, block_num );
				mAttachmentState = state;
				break;
			}

		default:
			break;

		}
	}
	else
	{
		// handle the compressed case
		LLUUID sound_uuid;
		LLUUID	owner_id;
		F32    gain = 0;
		U8     sound_flags = 0;
		F32		cutoff = 0;

		U16 val[4];

		U8		state;

		dp->unpackU8(state, "State");
		mAttachmentState = state;

		switch(update_type)
		{
			case OUT_TERSE_IMPROVED:
			{
#ifdef DEBUG_UPDATE_TYPE
				LL_INFOS() << "CompTI:" << getID() << LL_ENDL;
#endif
				U8		value;
				dp->unpackU8(value, "agent");
				if (value)
				{
					LLVector4 collision_plane;
					dp->unpackVector4(collision_plane, "Plane");
					((LLVOAvatar*)this)->setFootPlane(collision_plane);
				}
				test_pos_parent = getPosition();
				dp->unpackVector3(new_pos_parent, "Pos");
				dp->unpackU16(val[VX], "VelX");
				dp->unpackU16(val[VY], "VelY");
				dp->unpackU16(val[VZ], "VelZ");
				setVelocity(U16_to_F32(val[VX], -128.f, 128.f),
							U16_to_F32(val[VY], -128.f, 128.f),
							U16_to_F32(val[VZ], -128.f, 128.f));
				dp->unpackU16(val[VX], "AccX");
				dp->unpackU16(val[VY], "AccY");
				dp->unpackU16(val[VZ], "AccZ");
				setAcceleration(U16_to_F32(val[VX], -64.f, 64.f),
								U16_to_F32(val[VY], -64.f, 64.f),
								U16_to_F32(val[VZ], -64.f, 64.f));

				dp->unpackU16(val[VX], "ThetaX");
				dp->unpackU16(val[VY], "ThetaY");
				dp->unpackU16(val[VZ], "ThetaZ");
				dp->unpackU16(val[VS], "ThetaS");
				new_rot.mQ[VX] = U16_to_F32(val[VX], -1.f, 1.f);
				new_rot.mQ[VY] = U16_to_F32(val[VY], -1.f, 1.f);
				new_rot.mQ[VZ] = U16_to_F32(val[VZ], -1.f, 1.f);
				new_rot.mQ[VS] = U16_to_F32(val[VS], -1.f, 1.f);
				dp->unpackU16(val[VX], "AccX");
				dp->unpackU16(val[VY], "AccY");
				dp->unpackU16(val[VZ], "AccZ");
				new_angv.set(U16_to_F32(val[VX], -64.f, 64.f),
									U16_to_F32(val[VY], -64.f, 64.f),
									U16_to_F32(val[VZ], -64.f, 64.f));
				setAngularVelocity(new_angv);
			}
			break;
			case OUT_FULL_COMPRESSED:
			case OUT_FULL_CACHED:
			{
#ifdef DEBUG_UPDATE_TYPE
				LL_INFOS() << "CompFull:" << getID() << LL_ENDL;
#endif
				setObjectCostStale();

				if (isSelected())
				{
					gFloaterTools->dirty();
				}
	
				dp->unpackU32(crc, "CRC");
				mTotalCRC = crc;
				dp->unpackU8(material, "Material");
				U8 old_material = getMaterial();
				if (old_material != material)
				{
					setMaterial(material);
					if (mDrawable.notNull())
					{
						gPipeline.markMoved(mDrawable, FALSE); // undamped
					}
				}
				dp->unpackU8(click_action, "ClickAction");
				setClickAction(click_action);
				dp->unpackVector3(new_scale, "Scale");
				dp->unpackVector3(new_pos_parent, "Pos");
				LLVector3 vec;
				dp->unpackVector3(vec, "Rot");
				new_rot.unpackFromVector3(vec);
				setAcceleration(LLVector3::zero);

				U32 value;
				dp->unpackU32(value, "SpecialCode");
				dp->setPassFlags(value);
				dp->unpackUUID(owner_id, "Owner");

				mOwnerID = owner_id;

				if (value & 0x80)
				{
					dp->unpackVector3(new_angv, "Omega");
					setAngularVelocity(new_angv);
				}

				if (value & 0x20)
				{
					dp->unpackU32(parent_id, "ParentID");
				}
				else
				{
					parent_id = 0;
				}

				S32 sp_size;
				U32 size;
				if (value & 0x2)
				{
					sp_size = 1;
					delete [] mData;
					mData = new U8[1];
					dp->unpackU8(((U8*)mData)[0], "TreeData");
				}
				else if (value & 0x1)
				{
					dp->unpackU32(size, "ScratchPadSize");
					delete [] mData;
					mData = new U8[size];
					dp->unpackBinaryData((U8 *)mData, sp_size, "PartData");
				}
				else
				{
					mData = NULL;
				}

				// Setup object text
				if (!mText && (value & 0x4))
				{
				    initHudText();
				}

				if (value & 0x4)
				{
					std::string temp_string;
					dp->unpackString(temp_string, "Text");
					LLColor4U coloru;
					dp->unpackBinaryDataFixed(coloru.mV, 4, "Color");
					coloru.mV[3] = 255 - coloru.mV[3];
					mText->setColor(LLColor4(coloru));
					mText->setString(temp_string);
// [RLVa:KB] - Checked: 2010-03-27 (RLVa-1.4.0a) | Added: RLVa-1.0.0f
					if (RlvActions::isRlvEnabled())
					{
						mText->setObjectText(temp_string);
					}
// [/RLVa:KB]

                    mHudText = temp_string;
                    mHudTextColor = LLColor4(coloru);

					setChanged(TEXTURE);
				}
				else
				{
					if (mText.notNull())
					{
						mText->markDead();
						mText = NULL;
					}
					mHudText.clear();
				}

                std::string media_url;
				if (value & 0x200)
				{
					dp->unpackString(media_url, "MediaURL");
				}
                retval |= checkMediaURL(media_url);

				//
				// Unpack particle system data (legacy)
				//
				if (value & 0x8)
				{
					unpackParticleSource(*dp, owner_id, true);
				}
				else if (!(value & 0x400))
				{
					deleteParticleSource();
				}
				
				// Mark all extra parameters not used
				std::unordered_map<U16, ExtraParameter*>::iterator iter;
				for (iter = mExtraParameterList.begin(); iter != mExtraParameterList.end(); ++iter)
				{
					iter->second->in_use = FALSE;
				}

				// Unpack extra params
				U8 num_parameters;
				dp->unpackU8(num_parameters, "num_params");
				U8 param_block[MAX_OBJECT_PARAMS_SIZE];
				for (U8 param=0; param<num_parameters; ++param)
				{
					U16 param_type;
					S32 param_size;
					dp->unpackU16(param_type, "param_type");
					dp->unpackBinaryData(param_block, param_size, "param_data");
					//LL_INFOS() << "Param type: " << param_type << ", Size: " << param_size << LL_ENDL;
					LLDataPackerBinaryBuffer dp2(param_block, param_size);
					unpackParameterEntry(param_type, &dp2);
				}

				for (iter = mExtraParameterList.begin(); iter != mExtraParameterList.end(); ++iter)
				{
					if (!iter->second->in_use)
					{
						// Send an update message in case it was formerly in use
						parameterChanged(iter->first, iter->second->data, FALSE, false);
					}
				}

				if (value & 0x10)
				{
					dp->unpackUUID(sound_uuid, "SoundUUID");
					dp->unpackF32(gain, "SoundGain");
					dp->unpackU8(sound_flags, "SoundFlags");
					dp->unpackF32(cutoff, "SoundRadius");
				}

				if (value & 0x100)
				{
					std::string name_value_list;
					dp->unpackString(name_value_list, "NV");

					setNameValueList(name_value_list);
				}

				mTotalCRC = crc;
				mSoundCutOffRadius = cutoff;

				setAttachedSound(sound_uuid, owner_id, gain, sound_flags);

				// only get these flags on updates from sim, not cached ones
				// Preload these five flags for every object.
				// Finer shades require the object to be selected, and the selection manager
				// stores the extended permission info.
				if(mesgsys != NULL)
				{
				U32 flags;
				mesgsys->getU32Fast(_PREHASH_ObjectData, _PREHASH_UpdateFlags, flags, block_num);
				loadFlags(flags);					
				}
			}
			break;

		default:
			break;
		}
	}

	//
	// Fix object parenting.
	//
	BOOL b_changed_status = FALSE;

	if (OUT_TERSE_IMPROVED != update_type)
	{
		// We only need to update parenting on full updates, terse updates
		// don't send parenting information.
		if (!cur_parentp)
		{
			if (parent_id == 0)
			{
				// No parent now, no parent in message -> do nothing
			}
			else
			{
				// No parent now, new parent in message -> attach to that parent if possible
				LLUUID parent_uuid;

				if(mesgsys != NULL)
				{
				LLViewerObjectList::getUUIDFromLocal(parent_uuid,
														parent_id,
														mesgsys->getSenderIP(),
														mesgsys->getSenderPort());
				}
				else
				{
					LLViewerObjectList::getUUIDFromLocal(parent_uuid,
														parent_id,
														mRegionp->getHost().getAddress(),
														mRegionp->getHost().getPort());
				}

				LLViewerObject *sent_parentp = gObjectList.findObject(parent_uuid);

				//
				// Check to see if we have the corresponding viewer object for the parent.
				//
				if (sent_parentp && sent_parentp->getParent() == this)
				{
					// Try to recover if we attempt to attach a parent to its child
					LL_WARNS() << "Attempt to attach a parent to it's child: " << this->getID() << " to " << sent_parentp->getID() << LL_ENDL;
					this->removeChild(sent_parentp);
					sent_parentp->setDrawableParent(NULL);
				}
				
				if (sent_parentp && (sent_parentp != this) && !sent_parentp->isDead())
				{
                    if (((LLViewerObject*)sent_parentp)->isAvatar())
                    {
                        //LL_DEBUGS("Avatar") << "ATT got object update for attachment " << LL_ENDL; 
                    }
                    
					//
					// We have a viewer object for the parent, and it's not dead.
					// Do the actual reparenting here.
					//

					// new parent is valid
					b_changed_status = TRUE;
					// ...no current parent, so don't try to remove child
					if (mDrawable.notNull())
					{
						if (mDrawable->isDead() || !mDrawable->getVObj())
						{
							LL_WARNS() << "Drawable is dead or no VObj!" << LL_ENDL;
							sent_parentp->addChild(this);
						}
						else
						{
							if (!setDrawableParent(sent_parentp->mDrawable)) // LLViewerObject::processUpdateMessage 1
							{
								// Bad, we got a cycle somehow.
								// Kill both the parent and the child, and
								// set cache misses for both of them.
								LL_WARNS() << "Attempting to recover from parenting cycle!" << LL_ENDL;
								LL_WARNS() << "Killing " << sent_parentp->getID() << " and " << getID() << LL_ENDL;
								LL_WARNS() << "Adding to cache miss list" << LL_ENDL;
								setParent(NULL);
								sent_parentp->setParent(NULL);
								getRegion()->addCacheMissFull(getLocalID());
								getRegion()->addCacheMissFull(sent_parentp->getLocalID());
								gObjectList.killObject(sent_parentp);
								gObjectList.killObject(this);
								return retval;
							}
// [RLVa:KB] - Checked: 2010-03-16 (RLVa-1.1.0k) | Added: RLVa-1.1.0k
							if ( (RlvActions::isRlvEnabled()) && (sent_parentp->isAvatar()) && (sent_parentp->getID() == gAgent.getID()) )
							{
								// Rezzed object that's being worn as an attachment (we're assuming this will be due to llAttachToAvatar())
								S32 idxAttachPt = ATTACHMENT_ID_FROM_STATE(getAttachmentState());
								if (gRlvAttachmentLocks.isLockedAttachmentPoint(idxAttachPt, RLV_LOCK_ADD))
								{
									// If this will end up on an "add locked" attachment point then treat the attach as a user action
									LLNameValue* nvItem = getNVPair("AttachItemID");
									if (nvItem)
									{
										LLUUID idItem(nvItem->getString());
										// URGENT-RLVa: [RLVa-1.2.0] At the moment llAttachToAvatar always seems to *add*
										if (idItem.notNull())
											RlvAttachmentLockWatchdog::instance().onWearAttachment(idItem, RLV_WEAR_ADD);
									}
								}
							}
// [/RLVa:KB]
							sent_parentp->addChild(this);
							// make sure this object gets a non-damped update
							if (sent_parentp->mDrawable.notNull())
							{
								gPipeline.markMoved(sent_parentp->mDrawable, FALSE); // undamped
							}
						}
					}
					else
					{
						sent_parentp->addChild(this);
					}
					
					// Show particles, icon and HUD
					hideExtraDisplayItems( FALSE );

					setChanged(MOVED | SILHOUETTE);
				}
				else
				{
					//
					// No corresponding viewer object for the parent, put the various
					// pieces on the orphan list.
					//
					
					//parent_id
					U32 ip, port; 
					
					if(mesgsys != NULL)
					{
						ip = mesgsys->getSenderIP();
						port = mesgsys->getSenderPort();
					}
					else
					{
						ip = mRegionp->getHost().getAddress();
						port = mRegionp->getHost().getPort();
					}
					gObjectList.orphanize(this, parent_id, ip, port);

					// Hide particles, icon and HUD
					hideExtraDisplayItems( TRUE );
				}
			}
		}
		else
		{
			// BUG: this is a bad assumption once border crossing is alowed
			if (  (parent_id == cur_parentp->mLocalID)
				&&(update_type == OUT_TERSE_IMPROVED))
			{
				// Parent now, same parent in message -> do nothing

				// Debugging for suspected problems with local ids.
				//LLUUID parent_uuid;
				//LLViewerObjectList::getUUIDFromLocal(parent_uuid, parent_id, mesgsys->getSenderIP(), mesgsys->getSenderPort() );
				//if (parent_uuid != cur_parentp->getID() )
				//{
				//	LL_ERRS() << "Local ID match but UUID mismatch of viewer object" << LL_ENDL;
				//}
			}
			else
			{
				// Parented now, different parent in message
				LLViewerObject *sent_parentp;
				if (parent_id == 0)
				{
					//
					// This object is no longer parented, we sent in a zero parent ID.
					//
					sent_parentp = NULL;
				}
				else
				{
					LLUUID parent_uuid;

					if(mesgsys != NULL)
					{
					LLViewerObjectList::getUUIDFromLocal(parent_uuid,
														parent_id,
														gMessageSystem->getSenderIP(),
														gMessageSystem->getSenderPort());
					}
					else
					{
						LLViewerObjectList::getUUIDFromLocal(parent_uuid,
														parent_id,
														mRegionp->getHost().getAddress(),
														mRegionp->getHost().getPort());
					}
					sent_parentp = gObjectList.findObject(parent_uuid);
					
					if (isAvatar())
					{
						// This logic is meant to handle the case where a sitting avatar has reached a new sim
						// ahead of the object she was sitting on (which is common as objects are transfered through
						// a slower route than agents)...
						// In this case, the local id for the object will not be valid, since the viewer has not received
						// a full update for the object from that sim yet, so we assume that the agent is still sitting
						// where she was originally. --RN
						if (!sent_parentp)
						{
							sent_parentp = cur_parentp;
						}
					}
					else if (!sent_parentp)
					{
						//
						// Switching parents, but we don't know the new parent.
						//
						U32 ip, port; 
					
						if(mesgsys != NULL)
						{
							ip = mesgsys->getSenderIP();
							port = mesgsys->getSenderPort();
						}
						else
						{
							ip = mRegionp->getHost().getAddress();
							port = mRegionp->getHost().getPort();
						}

						// We're an orphan, flag things appropriately.
						gObjectList.orphanize(this, parent_id, ip, port);
					}
				}

				// Reattach if possible.
				if (sent_parentp && sent_parentp != cur_parentp && sent_parentp != this)
				{
					// New parent is valid, detach and reattach
					b_changed_status = TRUE;
					if (mDrawable.notNull())
					{
						if (!setDrawableParent(sent_parentp->mDrawable)) // LLViewerObject::processUpdateMessage 2
						{
							// Bad, we got a cycle somehow.
							// Kill both the parent and the child, and
							// set cache misses for both of them.
							LL_WARNS() << "Attempting to recover from parenting cycle!" << LL_ENDL;
							LL_WARNS() << "Killing " << sent_parentp->getID() << " and " << getID() << LL_ENDL;
							LL_WARNS() << "Adding to cache miss list" << LL_ENDL;
							setParent(NULL);
							sent_parentp->setParent(NULL);
							getRegion()->addCacheMissFull(getLocalID());
							getRegion()->addCacheMissFull(sent_parentp->getLocalID());
							gObjectList.killObject(sent_parentp);
							gObjectList.killObject(this);
							return retval;
						}
						// make sure this object gets a non-damped update
					}
					cur_parentp->removeChild(this);
					sent_parentp->addChild(this);
					setChanged(MOVED | SILHOUETTE);
					sent_parentp->setChanged(MOVED | SILHOUETTE);
					if (sent_parentp->mDrawable.notNull())
					{
						gPipeline.markMoved(sent_parentp->mDrawable, FALSE); // undamped
					}
				}
				else if (!sent_parentp)
				{
					bool remove_parent = true;
					// No new parent, or the parent that we sent doesn't exist on the viewer.
					LLViewerObject *parentp = (LLViewerObject *)getParent();
					if (parentp)
					{
						if (parentp->getRegion() != getRegion())
						{
							// This is probably an object flying across a region boundary, the
							// object probably ISN'T being reparented, but just got an object
							// update out of order (child update before parent).
							//LL_INFOS() << "Don't reparent object handoffs!" << LL_ENDL;
							remove_parent = false;
						}
					}

					if (remove_parent)
					{
						b_changed_status = TRUE;
						if (mDrawable.notNull())
						{
							// clear parent to removeChild can put the drawable on the damped list
							setDrawableParent(NULL); // LLViewerObject::processUpdateMessage 3
						}

						cur_parentp->removeChild(this);

						setChanged(MOVED | SILHOUETTE);

						if (mDrawable.notNull())
						{
							// make sure this object gets a non-damped update
							gPipeline.markMoved(mDrawable, FALSE); // undamped
						}
					}
				}
			}
		}
	}

	new_rot.normQuat();

	if (sPingInterpolate && mesgsys != NULL)
	{ 
		LLCircuitData *cdp = gMessageSystem->mCircuitInfo.findCircuit(mesgsys->getSender());
		if (cdp)
		{
			// Note: delay is U32 and usually less then second,
			// converting it into seconds with valueInUnits will result in 0
			F32 ping_delay = 0.5f * time_dilation * ( ((F32)cdp->getPingDelay().value()) * 0.001f + gFrameDTClamped);
			LLVector3 diff = getVelocity() * ping_delay; 
			new_pos_parent += diff;
		}
		else
		{
			LL_WARNS() << "findCircuit() returned NULL; skipping interpolation" << LL_ENDL;
		}
	}

	//////////////////////////
	//
	// Set the generic change flags...
	//
	//

	// If we're going to skip this message, why are we 
	// doing all the parenting, etc above?
	if(mesgsys != NULL)
	{
	U32 packet_id = mesgsys->getCurrentRecvPacketID(); 
	if (packet_id < mLatestRecvPacketID && 
		mLatestRecvPacketID - packet_id < 65536)
	{
		//skip application of this message, it's old
		return retval;
	}
	mLatestRecvPacketID = packet_id;
	}

	// Set the change flags for scale
	if (new_scale != getScale())
	{
		setChanged(SCALED | SILHOUETTE);
		setScale(new_scale);  // Must follow setting permYouOwner()
	}

	// first, let's see if the new position is actually a change

	//static S32 counter = 0;

	F32 vel_mag_sq = getVelocity().magVecSquared();
	F32 accel_mag_sq = getAcceleration().magVecSquared();

	if (  ((b_changed_status)||(test_pos_parent != new_pos_parent))
		||(  (!isSelected())
		   &&(  (vel_mag_sq != 0.f)
			  ||(accel_mag_sq != 0.f)
			  ||(this_update_precision > mBestUpdatePrecision))))
	{
		mBestUpdatePrecision = this_update_precision;
		
		LLVector3 diff = new_pos_parent - test_pos_parent ;
		F32 mag_sqr = diff.magVecSquared() ;
		if(llfinite(mag_sqr)) 
		{
			setPositionParent(new_pos_parent);
		}
		else
		{
			LL_WARNS() << "Can not move the object/avatar to an infinite location!" << LL_ENDL ;	

			retval |= INVALID_UPDATE ;
		}

		if (mParent && ((LLViewerObject*)mParent)->isAvatar())
		{
			// we have changed the position of an attachment, so we need to clamp it
			LLVOAvatar *avatar = (LLVOAvatar*)mParent;

			avatar->clampAttachmentPositions();
		}
		
		// <FS:JN> Region crossing extrapolation improvement
		mExtrap.update(*this);  // update extrapolation if needed
		mRegionCrossExpire = 0; // restart extrapolation clock on object update

		// If we're snapping the position by more than 0.5m, update LLViewerStats::mAgentPositionSnaps
		if ( asAvatar() && asAvatar()->isSelf() && (mag_sqr > 0.25f) )
		{
			record(LLStatViewer::AGENT_POSITION_SNAP, LLUnit<F64, LLUnits::Meters>(diff.length()));
		}
	}

	if ((new_rot.isNotEqualEps(getRotation(), F_ALMOST_ZERO))
		|| (new_angv != old_angv))
	{
		if (new_rot != mPreviousRotation)
		{
			resetRot();
		}
		else if (new_angv != old_angv)
		{
			if (flagUsePhysics())
			{
				resetRot();
			}
			else
			{
				resetRotTime();
			}
		}

		// Remember the last rotation value
		mPreviousRotation = new_rot;

		// Set the rotation of the object followed by adjusting for the accumulated angular velocity (llSetTargetOmega)
		setRotation(new_rot * mAngularVelocityRot);
		setChanged(ROTATED | SILHOUETTE);
	}

	if ( gShowObjectUpdates )
	{
		LLColor4 color;
		if (update_type == OUT_TERSE_IMPROVED)
		{
			color.setVec(0.f, 0.f, 1.f, 1.f);
		}
		else
		{
			color.setVec(1.f, 0.f, 0.f, 1.f);
		}
		gPipeline.addDebugBlip(getPositionAgent(), color);
		LL_DEBUGS("MessageBlip") << "Update type " << (S32)update_type << " blip for local " << mLocalID << " at " << getPositionAgent() << LL_ENDL;
	}

	const F32 MAG_CUTOFF = F_APPROXIMATELY_ZERO;

	llassert(vel_mag_sq >= 0.f);
	llassert(accel_mag_sq >= 0.f);
	llassert(getAngularVelocity().magVecSquared() >= 0.f);

	if ((MAG_CUTOFF >= vel_mag_sq) && 
		(MAG_CUTOFF >= accel_mag_sq) &&
		(MAG_CUTOFF >= getAngularVelocity().magVecSquared()))
	{
		mStatic = TRUE; // This object doesn't move!
	}
	else
	{
		mStatic = FALSE;
	}

// BUG: This code leads to problems during group rotate and any scale operation.
// Small discepencies between the simulator and viewer representations cause the 
// selection center to creep, leading to objects moving around the wrong center.
// 
// Removing this, however, means that if someone else drags an object you have
// selected, your selection center and dialog boxes will be wrong.  It also means
// that higher precision information on selected objects will be ignored.
//
// I believe the group rotation problem is fixed.  JNC 1.21.2002
//
	// Additionally, if any child is selected, need to update the dialogs and selection
	// center.
	BOOL needs_refresh = mUserSelected;
	for (child_list_t::iterator iter = mChildList.begin();
		 iter != mChildList.end(); iter++)
	{
		LLViewerObject* child = *iter;
		needs_refresh = needs_refresh || child->mUserSelected;
	}

    static LLCachedControl<bool> allow_select_avatar(gSavedSettings, "AllowSelectAvatar", FALSE);
	if (needs_refresh)
	{
		LLSelectMgr::getInstance()->updateSelectionCenter();
		dialog_refresh_all();
	}
    else if (allow_select_avatar && asAvatar())
    {
        // Override any avatar position updates received
        // Works only if avatar was repositioned using build
        // tools and build floater is visible
        LLSelectMgr::getInstance()->overrideAvatarUpdates();
    }


	// Mark update time as approx. now, with the ping delay.
	// Ping delay is off because it's not set for velocity interpolation, causing
	// much jumping and hopping around...

//	U32 ping_delay = mesgsys->mCircuitInfo.getPingDelay();
	mLastInterpUpdateSecs = LLFrameTimer::getElapsedSeconds();
	mLastMessageUpdateSecs = mLastInterpUpdateSecs;
	if (mDrawable.notNull())
	{
		// Don't clear invisibility flag on update if still orphaned!
		if (mDrawable->isState(LLDrawable::FORCE_INVISIBLE) && !mOrphaned)
		{
// 			LL_DEBUGS() << "Clearing force invisible: " << mID << ":" << getPCodeString() << ":" << getPositionAgent() << LL_ENDL;
			mDrawable->clearState(LLDrawable::FORCE_INVISIBLE);
			gPipeline.markRebuild( mDrawable, LLDrawable::REBUILD_ALL);
		}
	}

	// Update special hover cursor status
	bool special_hover_cursor = specialHoverCursor();
	if (old_special_hover_cursor != special_hover_cursor
		&& mDrawable.notNull())
	{
		mDrawable->updateSpecialHoverCursor(special_hover_cursor);
	}

	return retval;
}

BOOL LLViewerObject::isActive() const
{
	return TRUE;
}

//load flags from cache or from message
void LLViewerObject::loadFlags(U32 flags)
{
	if(flags == (U32)(-1))
	{
		return; //invalid
	}

	// keep local flags and overwrite remote-controlled flags
	mFlags = (mFlags & FLAGS_LOCAL) | flags;

	// ...new objects that should come in selected need to be added to the selected list
	mCreateSelected = ((flags & FLAGS_CREATE_SELECTED) != 0);
	return;
}

void LLViewerObject::idleUpdate(LLAgent &agent, const F64 &frame_time)
{
	if (!mDead)
	{
		if (!mStatic && sVelocityInterpolate && !isSelected())
		{
			// calculate dt from last update
			F32 time_dilation = mRegionp ? mRegionp->getTimeDilation() : 1.0f;
			F32 dt_raw = ((F64Seconds)frame_time - mLastInterpUpdateSecs).value();
			F32 dt = time_dilation * dt_raw;

			applyAngularVelocity(dt);

			if (isAttachment())
			{
				mLastInterpUpdateSecs = (F64Seconds)frame_time;
				return;
			}
			else
			{	// Move object based on it's velocity and rotation
				interpolateLinearMotion(frame_time, dt);
			}
		}

		updateDrawable(FALSE);
	}
}


// Move an object due to idle-time viewer side updates by interpolating motion
void LLViewerObject::interpolateLinearMotion(const F64SecondsImplicit& frame_time, const F32SecondsImplicit& dt_seconds)
{
	// linear motion
	// PHYSICS_TIMESTEP is used below to correct for the fact that the velocity in object
	// updates represents the average velocity of the last timestep, rather than the final velocity.
	// the time dilation above should guarantee that dt is never less than PHYSICS_TIMESTEP, theoretically
	// 
	// *TODO: should also wrap linear accel/velocity in check
	// to see if object is selected, instead of explicitly
	// zeroing it out	

	F32 dt = dt_seconds;
	F64Seconds time_since_last_update = frame_time - mLastMessageUpdateSecs;
	if (time_since_last_update <= (F64Seconds)0.0 || dt <= 0.f)
	{
		return;
	}

	LLVector3 accel = getAcceleration();
	LLVector3 vel 	= getVelocity();
	
	if (sMaxUpdateInterpolationTime <= (F64Seconds)0.0)
	{	// Old code path ... unbounded, simple interpolation
		if (!(accel.isExactlyZero() && vel.isExactlyZero()))
		{
			LLVector3 pos   = (vel + (0.5f * (dt-PHYSICS_TIMESTEP)) * accel) * dt;  
		
			// region local  
			setPositionRegion(pos + getPositionRegion());
			setVelocity(vel + accel*dt);	
			
			// for objects that are spinning but not translating, make sure to flag them as having moved
			setChanged(MOVED | SILHOUETTE);
		}
	}
	else if (!accel.isExactlyZero() || !vel.isExactlyZero())		// object is moving
	{	// Object is moving, and hasn't been too long since we got an update from the server
		
		// Calculate predicted position and velocity
		LLVector3 new_pos = (vel + (0.5f * (dt-PHYSICS_TIMESTEP)) * accel) * dt;	
		LLVector3 new_v = accel * dt;

		if (time_since_last_update > sPhaseOutUpdateInterpolationTime &&
			sPhaseOutUpdateInterpolationTime > (F64Seconds)0.0)
		{	// Haven't seen a viewer update in a while, check to see if the circuit is still active
			if (mRegionp)
			{	// The simulator will NOT send updates if the object continues normally on the path
				// predicted by the velocity and the acceleration (often gravity) sent to the viewer
				// So check to see if the circuit is blocked, which means the sim is likely in a long lag
				LLCircuitData *cdp = gMessageSystem->mCircuitInfo.findCircuit( mRegionp->getHost() );
				if (cdp)
				{
					// Find out how many seconds since last packet arrived on the circuit
					F64Seconds time_since_last_packet = LLMessageSystem::getMessageTimeSeconds() - cdp->getLastPacketInTime();

					if (!cdp->isAlive() ||		// Circuit is dead or blocked
						 cdp->isBlocked() ||	// or doesn't seem to be getting any packets
						 (time_since_last_packet > sPhaseOutUpdateInterpolationTime))
					{
						// Start to reduce motion interpolation since we haven't seen a server update in a while
						F64Seconds time_since_last_interpolation = frame_time - mLastInterpUpdateSecs;
						F64 phase_out = 1.0;
						if (time_since_last_update > sMaxUpdateInterpolationTime)
						{	// Past the time limit, so stop the object
							phase_out = 0.0;
							//LL_INFOS() << "Motion phase out to zero" << LL_ENDL;

							// Kill angular motion as well.  Note - not adding this due to paranoia
							// about stopping rotation for llTargetOmega objects and not having it restart
							// setAngularVelocity(LLVector3::zero);
						}
						else if (mLastInterpUpdateSecs - mLastMessageUpdateSecs > sPhaseOutUpdateInterpolationTime)
						{	// Last update was already phased out a bit
							phase_out = (sMaxUpdateInterpolationTime - time_since_last_update) / 
										(sMaxUpdateInterpolationTime - time_since_last_interpolation);
							//LL_INFOS() << "Continuing motion phase out of " << (F32) phase_out << LL_ENDL;
						}
						else
						{	// Phase out from full value
							phase_out = (sMaxUpdateInterpolationTime - time_since_last_update) / 
										(sMaxUpdateInterpolationTime - sPhaseOutUpdateInterpolationTime);
							//LL_INFOS() << "Starting motion phase out of " << (F32) phase_out << LL_ENDL;
						}
						phase_out = llclamp(phase_out, 0.0, 1.0);

						new_pos = new_pos * ((F32) phase_out);
						new_v = new_v * ((F32) phase_out);
					}
				}
			}
		}

		new_pos = new_pos + getPositionRegion();
		new_v = new_v + vel;


		// Clamp interpolated position to minimum underground and maximum region height
		LLVector3d new_pos_global = mRegionp->getPosGlobalFromRegion(new_pos);
		F32 min_height;
		if (isAvatar())
		{	// Make a better guess about AVs not going underground
			min_height = LLWorld::getInstance()->resolveLandHeightGlobal(new_pos_global);
			min_height += (0.5f * getScale().mV[VZ]);
		}
		else
		{	// This will put the object underground, but we can't tell if it will stop 
			// at ground level or not
			min_height = LLWorld::getInstance()->getMinAllowedZ(this, new_pos_global);
			// Cap maximum height
			static LLCachedControl<bool> no_fly_height_limit(gSavedSettings, "FSRemoveFlyHeightLimit");
			if(!no_fly_height_limit)
			{
				new_pos.mV[VZ] = llmin(LLWorld::getInstance()->getRegionMaxHeight(), new_pos.mV[VZ]);
			}
		}

		new_pos.mV[VZ] = llmax(min_height, new_pos.mV[VZ]);

		// Check to see if it's going off the region
		LLVector3 temp(new_pos.mV[VX], new_pos.mV[VY], 0.f);
		if (temp.clamp(0.f, mRegionp->getWidth()))
		{	// Going off this region, so see if we might end up on another region
			LLVector3d old_pos_global = mRegionp->getPosGlobalFromRegion(getPositionRegion());
			new_pos_global = mRegionp->getPosGlobalFromRegion(new_pos);		// Re-fetch in case it got clipped above

			// Clip the positions to known regions
			LLVector3d clip_pos_global = LLWorld::getInstance()->clipToVisibleRegions(old_pos_global, new_pos_global);
			if (clip_pos_global != new_pos_global)
			{
				// Was clipped, so this means we hit a edge where there is no region to enter
				LLVector3 clip_pos = mRegionp->getPosRegionFromGlobal(clip_pos_global);
				LL_DEBUGS("Interpolate") << "Hit empty region edge, clipped predicted position to "
										 << clip_pos
										 << " from " << new_pos << LL_ENDL;
				new_pos = clip_pos;
				
				// Stop motion and get server update for bouncing on the edge
				new_v.clear();
				setAcceleration(LLVector3::zero);
			}
			else
			{
				// <FS:Ansariel> FIRE-24184: Replace previous region crossing movement fix with LL's version and add option to turn it off
				static LLCachedControl<S32> fsExperimentalRegionCrossingMovementFix(gSavedSettings, "FSExperimentalRegionCrossingMovementFix");
				if (fsExperimentalRegionCrossingMovementFix == 1)
				{
				// </FS:Ansariel>
				// Check for how long we are crossing.
				// Note: theoretically we can find time from velocity, acceleration and
				// distance from border to new position, but it is not going to work
				// if 'phase_out' activates
				if (mRegionCrossExpire == 0)
				{
					// Workaround: we can't accurately figure out time when we cross border
					// so just write down time 'after the fact', it is far from optimal in
					// case of lags, but for lags sMaxUpdateInterpolationTime will kick in first
					LL_DEBUGS("Interpolate") << "Predicted region crossing, new position " << new_pos << LL_ENDL;
					// <FS:JN> Limit region crossing time using smart limiting
					//mRegionCrossExpire = frame_time + sMaxRegionCrossingInterpolationTime;
					F64Seconds saferegioncrosstimelimit(mExtrap.getextraptimelimit());  // longest time we can safely extrapolate
					F64Seconds maxregioncrosstime = std::min(saferegioncrosstimelimit,sMaxRegionCrossingInterpolationTime);  // new interpolation code
					mRegionCrossExpire = frame_time + maxregioncrosstime;   // region cross expires then
					setAcceleration(LLVector3::zero);                       // no accel during region crossings
					// <FS:JN> Limit region crossing time using smart limiting end
				}
				else if (frame_time > mRegionCrossExpire)
				{
					// Predicting crossing over 1s, stop motion
					// Stop motion
					LL_DEBUGS("Interpolate") << "Predicting region crossing for too long, stopping at " << new_pos << LL_ENDL;
					new_v.clear();
					// <FS:JN> For region crossing vehicles, stop rotation too. Paranoia consideration above about endlessly rotating objects does not apply.
					//setAcceleration(LLVector3::zero);
					if (mExtrap.ismovingssaton(*this))                          // if moving and sat on and crossing regions, almost certainly a vehicle with avatars
					{
						setAngularVelocity(LLVector3::zero);                    // for region crossing vehicles, stop rotation too.
						setAcceleration(LLVector3::zero);                       // Stop everything
					}
					// <FS:JN> Limit region crossing time using smart limiting end
					mRegionCrossExpire = 0;
				}
				// <FS:Ansariel> FIRE-24184: Replace previous region crossing movement fix with LL's version and add option to turn it off
				}
				// </FS:Ansariel>
			}
		}
		else
		{
			mRegionCrossExpire = 0;
		}

		// Set new position and velocity
		setPositionRegion(new_pos);
		setVelocity(new_v);	
		
		// for objects that are spinning but not translating, make sure to flag them as having moved
		setChanged(MOVED | SILHOUETTE);
	}		

	// Update the last time we did anything
	mLastInterpUpdateSecs = frame_time;
}



BOOL LLViewerObject::setData(const U8 *datap, const U32 data_size)
{
	delete [] mData;

	if (datap)
	{
		mData = new U8[data_size];
		if (!mData)
		{
			return FALSE;
		}
		memcpy(mData, datap, data_size);		/* Flawfinder: ignore */
	}
	return TRUE;
}

// delete an item in the inventory, but don't tell the server. This is
// used internally by remove, update, and savescript.
// This will only delete the first item with an item_id in the list
void LLViewerObject::deleteInventoryItem(const LLUUID& item_id)
{
	if(mInventory)
	{
		LLInventoryObject::object_list_t::iterator it = mInventory->begin();
		LLInventoryObject::object_list_t::iterator end = mInventory->end();
		for( ; it != end; ++it )
		{
			if((*it)->getUUID() == item_id)
			{
				// This is safe only because we return immediatly.
				mInventory->erase(it); // will deref and delete it
				return;
			}
		}
		doInventoryCallback();
	}
}

void LLViewerObject::doUpdateInventory(
	LLPointer<LLViewerInventoryItem>& item,
	U8 key,
	bool is_new)
{
	LLViewerInventoryItem* old_item = NULL;
	if(TASK_INVENTORY_ITEM_KEY == key)
	{
		// <FS:ND> Do not use C-Style cast for polymorphic upcasting
//		old_item = (LLViewerInventoryItem*)getInventoryObject(item->getUUID());
		old_item = dynamic_cast<LLViewerInventoryItem*>(getInventoryObject(item->getUUID()));
		// </FS:ND>
	}
	else if(TASK_INVENTORY_ASSET_KEY == key)
	{
		old_item = getInventoryItemByAsset(item->getAssetUUID());
	}
	LLUUID item_id;
	LLUUID new_owner;
	LLUUID new_group;
	BOOL group_owned = FALSE;
	if(old_item)
	{
		item_id = old_item->getUUID();
		new_owner = old_item->getPermissions().getOwner();
		new_group = old_item->getPermissions().getGroup();
		group_owned = old_item->getPermissions().isGroupOwned();
		old_item = NULL;
	}
	else
	{
		item_id = item->getUUID();
	}
	if(!is_new && mInventory)
	{
		// Attempt to update the local inventory. If we can get the
		// object perm, we have perfect visibility, so we want the
		// serial number to match. Otherwise, take our best guess and
		// make sure that the serial number does not match.
		deleteInventoryItem(item_id);
		LLPermissions perm(item->getPermissions());
		LLPermissions* obj_perm = LLSelectMgr::getInstance()->findObjectPermissions(this);
		bool is_atomic = ((S32)LLAssetType::AT_OBJECT == item->getType()) ? false : true;
		if(obj_perm)
		{
			perm.setOwnerAndGroup(LLUUID::null, obj_perm->getOwner(), obj_perm->getGroup(), is_atomic);
		}
		else
		{
			if(group_owned)
			{
				perm.setOwnerAndGroup(LLUUID::null, new_owner, new_group, is_atomic);
			}
			else if(!new_owner.isNull())
			{
				// The object used to be in inventory, so we can
				// assume the owner and group will match what they are
				// there.
				perm.setOwnerAndGroup(LLUUID::null, new_owner, new_group, is_atomic);
			}
			// *FIX: can make an even better guess by using the mPermGroup flags
			else if(permYouOwner())
			{
				// best guess.
				perm.setOwnerAndGroup(LLUUID::null, gAgent.getID(), item->getPermissions().getGroup(), is_atomic);
				--mExpectedInventorySerialNum;
			}
			else
			{
				// dummy it up.
				perm.setOwnerAndGroup(LLUUID::null, LLUUID::null, LLUUID::null, is_atomic);
				--mExpectedInventorySerialNum;
			}
		}
		LLViewerInventoryItem* oldItem = item;
		LLViewerInventoryItem* new_item = new LLViewerInventoryItem(oldItem);
		new_item->setPermissions(perm);
		mInventory->push_front(new_item);
		doInventoryCallback();
		++mExpectedInventorySerialNum;
	}
	else if (is_new)
	{
		++mExpectedInventorySerialNum;
	}
}

// save a script, which involves removing the old one, and rezzing
// in the new one. This method should be called with the asset id
// of the new and old script AFTER the bytecode has been saved.
void LLViewerObject::saveScript(
	const LLViewerInventoryItem* item,
	BOOL active,
	bool is_new)
{
	/*
	 * XXXPAM Investigate not making this copy.  Seems unecessary, but I'm unsure about the
	 * interaction with doUpdateInventory() called below.
	 */
	LL_DEBUGS() << "LLViewerObject::saveScript() " << item->getUUID() << " " << item->getAssetUUID() << LL_ENDL;

	LLPointer<LLViewerInventoryItem> task_item =
		new LLViewerInventoryItem(item->getUUID(), mID, item->getPermissions(),
								  item->getAssetUUID(), item->getType(),
								  item->getInventoryType(),
								  item->getName(), item->getDescription(),
								  item->getSaleInfo(), item->getFlags(),
								  item->getCreationDate());
	task_item->setTransactionID(item->getTransactionID());

	LLMessageSystem* msg = gMessageSystem;
	msg->newMessageFast(_PREHASH_RezScript);
	msg->nextBlockFast(_PREHASH_AgentData);
	msg->addUUIDFast(_PREHASH_AgentID, gAgent.getID());
	msg->addUUIDFast(_PREHASH_SessionID, gAgent.getSessionID());
	msg->addUUIDFast(_PREHASH_GroupID, gAgent.getGroupID());
	msg->nextBlockFast(_PREHASH_UpdateBlock);
	msg->addU32Fast(_PREHASH_ObjectLocalID, (mLocalID));
	U8 enabled = active;
	msg->addBOOLFast(_PREHASH_Enabled, enabled);
	msg->nextBlockFast(_PREHASH_InventoryBlock);
	task_item->packMessage(msg);
	msg->sendReliable(mRegionp->getHost());

	// do the internal logic
	doUpdateInventory(task_item, TASK_INVENTORY_ITEM_KEY, is_new);
}

void LLViewerObject::moveInventory(const LLUUID& folder_id,
								   const LLUUID& item_id)
{
	LL_DEBUGS() << "LLViewerObject::moveInventory " << item_id << LL_ENDL;
	LLMessageSystem* msg = gMessageSystem;
	msg->newMessageFast(_PREHASH_MoveTaskInventory);
	msg->nextBlockFast(_PREHASH_AgentData);
	msg->addUUIDFast(_PREHASH_AgentID, gAgent.getID());
	msg->addUUIDFast(_PREHASH_SessionID, gAgent.getSessionID());
	msg->addUUIDFast(_PREHASH_FolderID, folder_id);
	msg->nextBlockFast(_PREHASH_InventoryData);
	msg->addU32Fast(_PREHASH_LocalID, mLocalID);
	msg->addUUIDFast(_PREHASH_ItemID, item_id);
	msg->sendReliable(mRegionp->getHost());

	LLInventoryObject* inv_obj = getInventoryObject(item_id);
	if(inv_obj)
	{
		LLViewerInventoryItem* item = (LLViewerInventoryItem*)inv_obj;
		if(!item->getPermissions().allowCopyBy(gAgent.getID()))
		{
			deleteInventoryItem(item_id);
			++mExpectedInventorySerialNum;
		}
	}
}

void LLViewerObject::dirtyInventory()
{
	// If there aren't any LLVOInventoryListeners, we won't be
	// able to update our mInventory when it comes back from the
	// simulator, so we should not clear the inventory either.
	if(mInventory && !mInventoryCallbacks.empty())
	{
		mInventory->clear(); // will deref and delete entries
		delete mInventory;
		mInventory = NULL;
	}
	mInventoryDirty = TRUE;
}

void LLViewerObject::registerInventoryListener(LLVOInventoryListener* listener, void* user_data)
{
	LLInventoryCallbackInfo* info = new LLInventoryCallbackInfo;
	info->mListener = listener;
	info->mInventoryData = user_data;
	mInventoryCallbacks.push_front(info);
}

void LLViewerObject::removeInventoryListener(LLVOInventoryListener* listener)
{
	if (listener == NULL)
		return;
	for (callback_list_t::iterator iter = mInventoryCallbacks.begin();
		 iter != mInventoryCallbacks.end(); )
	{
		callback_list_t::iterator curiter = iter++;
		LLInventoryCallbackInfo* info = *curiter;
		if (info->mListener == listener)
		{
			delete info;
			mInventoryCallbacks.erase(curiter);
			break;
		}
	}
}

BOOL LLViewerObject::isInventoryPending()
{
    return mInvRequestState != INVENTORY_REQUEST_STOPPED;
}

void LLViewerObject::clearInventoryListeners()
{
	for_each(mInventoryCallbacks.begin(), mInventoryCallbacks.end(), DeletePointer());
	mInventoryCallbacks.clear();
}

bool LLViewerObject::hasInventoryListeners()
{
	return !mInventoryCallbacks.empty();
}

void LLViewerObject::requestInventory()
{
	if(mInventoryDirty && mInventory && !mInventoryCallbacks.empty())
	{
		mInventory->clear(); // will deref and delete entries
		delete mInventory;
		mInventory = NULL;
	}

	if(mInventory)
	{
		// inventory is either up to date or doesn't has a listener
		// if it is dirty, leave it this way in case we gain a listener
		doInventoryCallback();
	}
	else
	{
		// since we are going to request it now
		mInventoryDirty = FALSE;

		// Note: throws away duplicate requests
		fetchInventoryFromServer();
	}
}

void LLViewerObject::fetchInventoryFromServer()
{
	if (!isInventoryPending())
	{
		delete mInventory;
		mInventory = NULL;

		// Results in processTaskInv
		LLMessageSystem* msg = gMessageSystem;
		msg->newMessageFast(_PREHASH_RequestTaskInventory);
		msg->nextBlockFast(_PREHASH_AgentData);
		msg->addUUIDFast(_PREHASH_AgentID, gAgent.getID());
		msg->addUUIDFast(_PREHASH_SessionID, gAgent.getSessionID());
		msg->nextBlockFast(_PREHASH_InventoryData);
		msg->addU32Fast(_PREHASH_LocalID, mLocalID);
		msg->sendReliable(mRegionp->getHost());

		// This will get reset by doInventoryCallback or processTaskInv
		mInvRequestState = INVENTORY_REQUEST_PENDING;
	}
}

void LLViewerObject::fetchInventoryDelayed(const F64 &time_seconds)
{
    // unless already waiting, drop previous request and shedule an update
    if (mInvRequestState != INVENTORY_REQUEST_WAIT)
    {
        if (mInvRequestXFerId != 0)
        {
            // abort download.
            gXferManager->abortRequestById(mInvRequestXFerId, -1);
            mInvRequestXFerId = 0;
        }
        mInvRequestState = INVENTORY_REQUEST_WAIT; // affects isInventoryPending()
        LLCoros::instance().launch("LLViewerObject::fetchInventoryDelayedCoro()",
            boost::bind(&LLViewerObject::fetchInventoryDelayedCoro, mID, time_seconds));
    }
}

//static
void LLViewerObject::fetchInventoryDelayedCoro(const LLUUID task_inv, const F64 time_seconds)
{
    llcoro::suspendUntilTimeout(time_seconds);
    LLViewerObject *obj = gObjectList.findObject(task_inv);
    if (obj)
    {
        // Might be good idea to prolong delay here in case expected serial changed.
        // As it is, it will get a response with obsolete serial and will delay again.

        // drop waiting state to unlock isInventoryPending()
        obj->mInvRequestState = INVENTORY_REQUEST_STOPPED;
        obj->fetchInventoryFromServer();
    }
}

LLControlAvatar *LLViewerObject::getControlAvatar()
{
    return getRootEdit()->mControlAvatar.get();
}

LLControlAvatar *LLViewerObject::getControlAvatar() const
{
    return getRootEdit()->mControlAvatar.get();
}

// Manage the control avatar state of a given object.
// Any object can be flagged as animated, but for performance reasons
// we don't want to incur the overhead of managing a control avatar
// unless this would have some user-visible consequence. That is,
// there should be at least one rigged mesh in the linkset. Operations
// that change the state of a linkset, such as linking or unlinking
// prims, can also mean that a control avatar needs to be added or
// removed. At the end, if there is a control avatar, we make sure
// that its animation state is current.
void LLViewerObject::updateControlAvatar()
{
    LLViewerObject *root = getRootEdit();
    bool is_animated_object = root->isAnimatedObject();
    bool has_control_avatar = getControlAvatar();
    if (!is_animated_object && !has_control_avatar)
    {
        return;
    }

    // caller isn't supposed to operate on a dead object,
    // avatar was already cleaned up
    llassert(!isDead());

    bool should_have_control_avatar = false;
    if (is_animated_object)
    {
        bool any_rigged_mesh = root->isRiggedMesh();

        // <FS:Ansariel> Optimize - Only iterate the child list if needed
        if (!any_rigged_mesh)
        {
        // </FS:Ansariel>
        LLViewerObject::const_child_list_t& child_list = root->getChildren();
        for (LLViewerObject::const_child_list_t::const_iterator iter = child_list.begin();
             iter != child_list.end(); ++iter)
        {
            const LLViewerObject* child = *iter;
            // <FS:Ansariel> Optimize
            //any_rigged_mesh = any_rigged_mesh || child->isRiggedMesh();
            if (child->isRiggedMesh())
            {
                any_rigged_mesh = true;
                break;
            }
            // <FS:Ansariel>
        }
        } // <FS:Ansariel>
        should_have_control_avatar = is_animated_object && any_rigged_mesh;
    }

    if (should_have_control_avatar && !has_control_avatar)
    {
        std::string vobj_name = llformat("Vol%p", root);
        LL_DEBUGS("AnimatedObjects") << vobj_name << " calling linkControlAvatar()" << LL_ENDL;
        root->linkControlAvatar();
    }
    if (!should_have_control_avatar && has_control_avatar)
    {
        std::string vobj_name = llformat("Vol%p", root);
        LL_DEBUGS("AnimatedObjects") << vobj_name << " calling unlinkControlAvatar()" << LL_ENDL;
        root->unlinkControlAvatar();
    }
    if (getControlAvatar())
    {
        getControlAvatar()->updateAnimations();
        if (isSelected())
        {
            LLSelectMgr::getInstance()->pauseAssociatedAvatars();
        }
    }
}

void LLViewerObject::linkControlAvatar()
{
    if (!getControlAvatar() && isRootEdit())
    {
        LLVOVolume *volp = dynamic_cast<LLVOVolume*>(this);
        if (!volp)
        {
            LL_WARNS() << "called with null or non-volume object" << LL_ENDL;
            return;
        }
        mControlAvatar = LLControlAvatar::createControlAvatar(volp);
        LL_DEBUGS("AnimatedObjects") << volp->getID() 
                                     << " created control av for " 
                                     << (S32) (1+volp->numChildren()) << " prims" << LL_ENDL;
    }
    LLControlAvatar *cav = getControlAvatar();
    if (cav)
    {
        cav->updateAttachmentOverrides();
        if (!cav->mPlaying)
        {
            cav->mPlaying = true;
            //if (!cav->mRootVolp->isAnySelected())
            {
                cav->updateVolumeGeom();
                cav->mRootVolp->recursiveMarkForUpdate();
            }
        }
    }
    else
    {
        LL_WARNS() << "no control avatar found!" << LL_ENDL;
    }
}

void LLViewerObject::unlinkControlAvatar()
{
    if (getControlAvatar())
    {
        getControlAvatar()->updateAttachmentOverrides();
    }
    if (isRootEdit())
    {
        // This will remove the entire linkset from the control avatar
        if (mControlAvatar)
        {
            mControlAvatar->markForDeath();
            mControlAvatar = NULL;
        }
    }
    // For non-root prims, removing from the linkset will
    // automatically remove the control avatar connection.
}

// virtual
bool LLViewerObject::isAnimatedObject() const
{
    return false;
}

struct LLFilenameAndTask
{
	LLUUID mTaskID;
	std::string mFilename;

	// for sequencing in case of multiple updates
	S16 mSerial;
#ifdef _DEBUG
	static S32 sCount;
	LLFilenameAndTask()
	{
		++sCount;
		LL_DEBUGS() << "Constructing LLFilenameAndTask: " << sCount << LL_ENDL;
	}
	~LLFilenameAndTask()
	{
		--sCount;
		LL_DEBUGS() << "Destroying LLFilenameAndTask: " << sCount << LL_ENDL;
	}
private:
	LLFilenameAndTask(const LLFilenameAndTask& rhs);
	const LLFilenameAndTask& operator=(const LLFilenameAndTask& rhs) const;
#endif
};

#ifdef _DEBUG
S32 LLFilenameAndTask::sCount = 0;
#endif

// static
void LLViewerObject::processTaskInv(LLMessageSystem* msg, void** user_data)
{
    LLUUID task_id;
    msg->getUUIDFast(_PREHASH_InventoryData, _PREHASH_TaskID, task_id);
    LLViewerObject* object = gObjectList.findObject(task_id);
    if (!object)
    {
        LL_WARNS() << "LLViewerObject::processTaskInv object "
            << task_id << " does not exist." << LL_ENDL;
        return;
    }

    // we can receive multiple task updates simultaneously, make sure we will not rewrite newer with older update
    S16 serial = 0;
    msg->getS16Fast(_PREHASH_InventoryData, _PREHASH_Serial, serial);

    if (serial == object->mInventorySerialNum
        && serial < object->mExpectedInventorySerialNum)
    {
        // Loop Protection.
        // We received same serial twice.
        // Viewer did some changes to inventory that couldn't be saved server side
        // or something went wrong to cause serial to be out of sync.
        // Drop xfer and restart after some time, assign server's value as expected
        LL_WARNS() << "Task inventory serial might be out of sync, server serial: " << serial << " client expected serial: " << object->mExpectedInventorySerialNum << LL_ENDL;
        object->mExpectedInventorySerialNum = serial;
        object->fetchInventoryDelayed(INVENTORY_UPDATE_WAIT_TIME_DESYNC);
    }
    else if (serial < object->mExpectedInventorySerialNum)
    {
        // Out of date message, record to current serial for loop protection, but do not load it
        // Drop xfer and restart after some time
        if (serial < object->mInventorySerialNum)
        {
            LL_WARNS() << "Task serial decreased. Potentially out of order packet or desync." << LL_ENDL;
        }
        object->mInventorySerialNum = serial;
        object->fetchInventoryDelayed(INVENTORY_UPDATE_WAIT_TIME_OUTDATED);
    }
    else if (serial >= object->mExpectedInventorySerialNum)
    {
        LLFilenameAndTask* ft = new LLFilenameAndTask;
        ft->mTaskID = task_id;
        ft->mSerial = serial;
        
        // We received version we expected or newer. Load it.
        object->mInventorySerialNum = ft->mSerial;
        object->mExpectedInventorySerialNum = ft->mSerial;

        std::string unclean_filename;
        msg->getStringFast(_PREHASH_InventoryData, _PREHASH_Filename, unclean_filename);
        ft->mFilename = LLDir::getScrubbedFileName(unclean_filename);

        if (ft->mFilename.empty())
        {
            LL_DEBUGS() << "Task has no inventory" << LL_ENDL;
            // mock up some inventory to make a drop target.
            if (object->mInventory)
            {
                object->mInventory->clear(); // will deref and delete it
            }
            else
            {
                object->mInventory = new LLInventoryObject::object_list_t();
            }
            LLPointer<LLInventoryObject> obj;
            obj = new LLInventoryObject(object->mID, LLUUID::null,
                LLAssetType::AT_CATEGORY,
                "Contents");
            object->mInventory->push_front(obj);
            object->doInventoryCallback();
            delete ft;
            return;
        }
        U64 new_id = gXferManager->requestFile(gDirUtilp->getExpandedFilename(LL_PATH_CACHE, ft->mFilename),
            ft->mFilename, LL_PATH_CACHE,
            object->mRegionp->getHost(),
            TRUE,
            &LLViewerObject::processTaskInvFile,
            (void**)ft, // This takes ownership of ft
            LLXferManager::HIGH_PRIORITY);
        if (object->mInvRequestState == INVENTORY_XFER)
        {
            if (new_id > 0 && new_id != object->mInvRequestXFerId)
            {
                // we started new download.
                gXferManager->abortRequestById(object->mInvRequestXFerId, -1);
                object->mInvRequestXFerId = new_id;
            }
        }
        else
        {
            object->mInvRequestState = INVENTORY_XFER;
            object->mInvRequestXFerId = new_id;
        }
    }
}

void LLViewerObject::processTaskInvFile(void** user_data, S32 error_code, LLExtStat ext_status)
{
	LLFilenameAndTask* ft = (LLFilenameAndTask*)user_data;
	LLViewerObject* object = NULL;

	if (ft
		&& (0 == error_code)
		&& (object = gObjectList.findObject(ft->mTaskID))
		&& ft->mSerial >= object->mInventorySerialNum)
	{
		object->mInventorySerialNum = ft->mSerial;
		LL_DEBUGS() << "Receiving inventory task file for serial " << object->mInventorySerialNum << " taskid: " << ft->mTaskID << LL_ENDL;
		if (ft->mSerial < object->mExpectedInventorySerialNum)
		{
			// User managed to change something while inventory was loading
			LL_DEBUGS() << "Processing file that is potentially out of date for task: " << ft->mTaskID << LL_ENDL;
		}

		if (object->loadTaskInvFile(ft->mFilename))
		{

		// <FS:ND> Crashfix, not sure why object->mInventory can be 0
		if( !object->mInventory )
		{
			LL_WARNS() << "object->mInventory == 0" << LL_ENDL;
			delete ft;
			return;
		}
		// </FS:ND>

			LLInventoryObject::object_list_t::iterator it = object->mInventory->begin();
			LLInventoryObject::object_list_t::iterator end = object->mInventory->end();
			std::list<LLUUID>& pending_lst = object->mPendingInventoryItemsIDs;

			for (; it != end && pending_lst.size(); ++it)
			{
				LLViewerInventoryItem* item = dynamic_cast<LLViewerInventoryItem*>(it->get());
				if(item && item->getType() != LLAssetType::AT_CATEGORY)
				{
					// <FS> Copy & paste error
					//std::list<LLUUID>::iterator id_it = std::find(pending_lst.begin(), pending_lst.begin(), item->getAssetUUID());
					std::list<LLUUID>::iterator id_it = std::find(pending_lst.begin(), pending_lst.end(), item->getAssetUUID());
					// </FS>
					if (id_it != pending_lst.end())
					{
						pending_lst.erase(id_it);
					}
				}
			}
		}
		else
		{
			// MAINT-2597 - crash when trying to edit a no-mod object
			// Somehow get an contents inventory response, but with an invalid stream (possibly 0 size?)
			// Stated repro was specific to no-mod objects so failing without user interaction should be safe.
			LL_WARNS() << "Trying to load invalid task inventory file. Ignoring file contents." << LL_ENDL;
		}
	}
	else
	{
		// This Occurs When two requests were made, and the first one
		// has already handled it.
		LL_DEBUGS() << "Problem loading task inventory. Return code: "
				 << error_code << LL_ENDL;
	}
	delete ft;
}

BOOL LLViewerObject::loadTaskInvFile(const std::string& filename)
{
	std::string filename_and_local_path = gDirUtilp->getExpandedFilename(LL_PATH_CACHE, filename);
	llifstream ifs(filename_and_local_path.c_str());
	if(ifs.good())
	{
		U32 fail_count = 0;
		char buffer[MAX_STRING];	/* Flawfinder: ignore */
		// *NOTE: This buffer size is hard coded into scanf() below.
		char keyword[MAX_STRING];	/* Flawfinder: ignore */
		if(mInventory)
		{
			mInventory->clear(); // will deref and delete it
		}
		else
		{
			mInventory = new LLInventoryObject::object_list_t;
		}
		while(ifs.good())
		{
			ifs.getline(buffer, MAX_STRING);
			if (sscanf(buffer, " %254s", keyword) == EOF) /* Flawfinder: ignore */
			{
				// Blank file?
				LL_WARNS() << "Issue reading from file '"
						<< filename << "'" << LL_ENDL;
				break;
			}
			else if(0 == strcmp("inv_item", keyword))
			{
				LLPointer<LLInventoryObject> inv = new LLViewerInventoryItem;
				inv->importLegacyStream(ifs);
				mInventory->push_front(inv);
			}
			else if(0 == strcmp("inv_object", keyword))
			{
				LLPointer<LLInventoryObject> inv = new LLInventoryObject;
				inv->importLegacyStream(ifs);
				inv->rename("Contents");
				mInventory->push_front(inv);
			}
			else if (fail_count >= MAX_INV_FILE_READ_FAILS)
			{
				LL_WARNS() << "Encountered too many unknowns while reading from file: '"
						<< filename << "'" << LL_ENDL;
				break;
			}
			else
			{
				// Is there really a point to continue processing? We already failing to display full inventory
				fail_count++;
				LL_WARNS_ONCE() << "Unknown token while reading from inventory file. Token: '"
						<< keyword << "'" << LL_ENDL;
			}
		}
		ifs.close();
		LLFile::remove(filename_and_local_path);
	}
	else
	{
		LL_WARNS() << "unable to load task inventory: " << filename_and_local_path
				<< LL_ENDL;
		return FALSE;
	}
	doInventoryCallback();

	return TRUE;
}

void LLViewerObject::doInventoryCallback()
{
	for (callback_list_t::iterator iter = mInventoryCallbacks.begin();
		 iter != mInventoryCallbacks.end(); )
	{
		callback_list_t::iterator curiter = iter++;
		LLInventoryCallbackInfo* info = *curiter;
		if (info->mListener != NULL)
		{
			info->mListener->inventoryChanged(this,
								 mInventory,
								 mInventorySerialNum,
								 info->mInventoryData);
		}
		else
		{
			LL_INFOS() << "LLViewerObject::doInventoryCallback() deleting bad listener entry." << LL_ENDL;
			delete info;
			mInventoryCallbacks.erase(curiter);
		}
	}

	// release inventory loading state
	mInvRequestXFerId = 0;
	mInvRequestState = INVENTORY_REQUEST_STOPPED;
}

void LLViewerObject::removeInventory(const LLUUID& item_id)
{
    // close associated floater properties
    LLSD params;
    params["id"] = item_id;
    params["object"] = mID;
    LLFloaterReg::hideInstance("item_properties", params);

	// <FS:Ansariel> Keep legacy properties floater
	// close any associated floater properties
	LLFloaterReg::hideInstance("properties", item_id);
	// </FS:Ansariel>

	LLMessageSystem* msg = gMessageSystem;
	msg->newMessageFast(_PREHASH_RemoveTaskInventory);
	msg->nextBlockFast(_PREHASH_AgentData);
	msg->addUUIDFast(_PREHASH_AgentID, gAgent.getID());
	msg->addUUIDFast(_PREHASH_SessionID, gAgent.getSessionID());
	msg->nextBlockFast(_PREHASH_InventoryData);
	msg->addU32Fast(_PREHASH_LocalID, mLocalID);
	msg->addUUIDFast(_PREHASH_ItemID, item_id);
	msg->sendReliable(mRegionp->getHost());
	deleteInventoryItem(item_id);
	++mExpectedInventorySerialNum;
}

bool LLViewerObject::isAssetInInventory(LLViewerInventoryItem* item, LLAssetType::EType type)
{
    bool result = false;

    if (item)
    {
        // For now mPendingInventoryItemsIDs only stores textures and materials
        // but if it gets to store more types, it will need to verify type as well
        // since null can be a shared default id and it is fine to need a null
        // script and a null material simultaneously.
        std::list<LLUUID>::iterator begin = mPendingInventoryItemsIDs.begin();
        std::list<LLUUID>::iterator end = mPendingInventoryItemsIDs.end();

        bool is_fetching = std::find(begin, end, item->getAssetUUID()) != end;

        // null is the default asset for materials and default for scripts
        // so need to check type as well
        bool is_fetched = getInventoryItemByAsset(item->getAssetUUID(), type) != NULL;

        result = is_fetched || is_fetching;
    }

    return result;
}

void LLViewerObject::updateMaterialInventory(LLViewerInventoryItem* item, U8 key, bool is_new)
{
    if (!item)
    {
        return;
    }
    if (LLAssetType::AT_TEXTURE != item->getType()
        && LLAssetType::AT_MATERIAL != item->getType())
    {
        // Not supported
        return;
    }

    if (isAssetInInventory(item, item->getType()))
    {
        // already there
        return;
    }

    mPendingInventoryItemsIDs.push_back(item->getAssetUUID());
    updateInventory(item, key, is_new);
}

void LLViewerObject::updateInventory(
	LLViewerInventoryItem* item,
	U8 key,
	bool is_new)
{
	// This slices the object into what we're concerned about on the
	// viewer. The simulator will take the permissions and transfer
	// ownership.
	LLPointer<LLViewerInventoryItem> task_item =
		new LLViewerInventoryItem(item->getUUID(), mID, item->getPermissions(),
								  item->getAssetUUID(), item->getType(),
								  item->getInventoryType(),
								  item->getName(), item->getDescription(),
								  item->getSaleInfo(),
								  item->getFlags(),
								  item->getCreationDate());
	task_item->setTransactionID(item->getTransactionID());
	LLMessageSystem* msg = gMessageSystem;
	msg->newMessageFast(_PREHASH_UpdateTaskInventory);
	msg->nextBlockFast(_PREHASH_AgentData);
	msg->addUUIDFast(_PREHASH_AgentID, gAgent.getID());
	msg->addUUIDFast(_PREHASH_SessionID, gAgent.getSessionID());
	msg->nextBlockFast(_PREHASH_UpdateData);
	msg->addU32Fast(_PREHASH_LocalID, mLocalID);
	msg->addU8Fast(_PREHASH_Key, key);
	msg->nextBlockFast(_PREHASH_InventoryData);
	task_item->packMessage(msg);
	msg->sendReliable(mRegionp->getHost());

	// do the internal logic
	doUpdateInventory(task_item, key, is_new);
}

void LLViewerObject::updateInventoryLocal(LLInventoryItem* item, U8 key)
{
	LLPointer<LLViewerInventoryItem> task_item =
		new LLViewerInventoryItem(item->getUUID(), mID, item->getPermissions(),
								  item->getAssetUUID(), item->getType(),
								  item->getInventoryType(),
								  item->getName(), item->getDescription(),
								  item->getSaleInfo(), item->getFlags(),
								  item->getCreationDate());

	// do the internal logic
	const bool is_new = false;
	doUpdateInventory(task_item, key, is_new);
}

LLInventoryObject* LLViewerObject::getInventoryObject(const LLUUID& item_id)
{
	LLInventoryObject* rv = NULL;
	if(mInventory)
	{
		LLInventoryObject::object_list_t::iterator it = mInventory->begin();
		LLInventoryObject::object_list_t::iterator end = mInventory->end();
		for ( ; it != end; ++it)
		{
			if((*it)->getUUID() == item_id)
			{
				rv = *it;
				break;
			}
		}		
	}
	return rv;
}

LLInventoryItem* LLViewerObject::getInventoryItem(const LLUUID& item_id)
{
	LLInventoryObject* iobj = getInventoryObject(item_id);
	if (!iobj || iobj->getType() == LLAssetType::AT_CATEGORY)
	{
		return NULL;
	}
	LLInventoryItem* item = dynamic_cast<LLInventoryItem*>(iobj);
	return item;
}

void LLViewerObject::getInventoryContents(LLInventoryObject::object_list_t& objects)
{
	if(mInventory)
	{
		LLInventoryObject::object_list_t::iterator it = mInventory->begin();
		LLInventoryObject::object_list_t::iterator end = mInventory->end();
		for( ; it != end; ++it)
		{
			if ((*it)->getType() != LLAssetType::AT_CATEGORY)
			{
				objects.push_back(*it);
			}
		}
	}
}

LLInventoryObject* LLViewerObject::getInventoryRoot()
{
	if (!mInventory || !mInventory->size())
	{
		return NULL;
	}
	return mInventory->back();
}

LLViewerInventoryItem* LLViewerObject::getInventoryItemByAsset(const LLUUID& asset_id)
{
	if (mInventoryDirty)
		LL_WARNS() << "Peforming inventory lookup for object " << mID << " that has dirty inventory!" << LL_ENDL;

	LLViewerInventoryItem* rv = NULL;
	if(mInventory)
	{
		LLViewerInventoryItem* item = NULL;

		LLInventoryObject::object_list_t::iterator it = mInventory->begin();
		LLInventoryObject::object_list_t::iterator end = mInventory->end();
		for( ; it != end; ++it)
		{
			LLInventoryObject* obj = *it;
			if(obj->getType() != LLAssetType::AT_CATEGORY
			   && obj->getType() != LLAssetType::AT_NONE ) // <FS:ND> check for AT_NONE too loadTaskInvFile can create such objects for "Contants"
			{
				// *FIX: gank-ass down cast!
				item = (LLViewerInventoryItem*)obj;
				if(item->getAssetUUID() == asset_id)
				{
					rv = item;
					break;
				}
			}
		}		
	}
	return rv;
}

LLViewerInventoryItem* LLViewerObject::getInventoryItemByAsset(const LLUUID& asset_id, LLAssetType::EType type)
{
    if (mInventoryDirty)
        LL_WARNS() << "Peforming inventory lookup for object " << mID << " that has dirty inventory!" << LL_ENDL;

    LLViewerInventoryItem* rv = NULL;
    if (type == LLAssetType::AT_CATEGORY)
    {
        // Whatever called this shouldn't be trying to get a folder by asset
        // categories don't have assets
        llassert(0);
        return rv;
    }

    if (mInventory)
    {
        LLViewerInventoryItem* item = NULL;

        LLInventoryObject::object_list_t::iterator it = mInventory->begin();
        LLInventoryObject::object_list_t::iterator end = mInventory->end();
        for (; it != end; ++it)
        {
            LLInventoryObject* obj = *it;
            if (obj->getType() == type)
            {
                // *FIX: gank-ass down cast!
                item = (LLViewerInventoryItem*)obj;
                if (item->getAssetUUID() == asset_id)
                {
                    rv = item;
                    break;
                }
            }
        }
    }
    return rv;
}

void LLViewerObject::updateViewerInventoryAsset(
					const LLViewerInventoryItem* item,
					const LLUUID& new_asset)
{
	LLPointer<LLViewerInventoryItem> task_item =
		new LLViewerInventoryItem(item);
	task_item->setAssetUUID(new_asset);

	// do the internal logic
	doUpdateInventory(task_item, TASK_INVENTORY_ITEM_KEY, false);
}

void LLViewerObject::setPixelAreaAndAngle(LLAgent &agent)
{
	if (getVolume())
	{	//volumes calculate pixel area and angle per face
		return;
	}
	
	LLVector3 viewer_pos_agent = gAgentCamera.getCameraPositionAgent();
	LLVector3 pos_agent = getRenderPosition();

	F32 dx = viewer_pos_agent.mV[VX] - pos_agent.mV[VX];
	F32 dy = viewer_pos_agent.mV[VY] - pos_agent.mV[VY];
	F32 dz = viewer_pos_agent.mV[VZ] - pos_agent.mV[VZ];

	F32 max_scale = getMaxScale();
	F32 mid_scale = getMidScale();
	F32 min_scale = getMinScale();

	// IW: estimate - when close to large objects, computing range based on distance from center is no good
	// to try to get a min distance from face, subtract min_scale/2 from the range.
	// This means we'll load too much detail sometimes, but that's better than not enough
	// I don't think there's a better way to do this without calculating distance per-poly
	F32 range = sqrt(dx*dx + dy*dy + dz*dz) - min_scale/2;

	LLViewerCamera* camera = LLViewerCamera::getInstance();
	if (range < 0.001f || isHUDAttachment())		// range == zero
	{
		mAppAngle = 180.f;
		mPixelArea = (F32)camera->getScreenPixelArea();
	}
	else
	{
		mAppAngle = (F32) atan2( max_scale, range) * RAD_TO_DEG;

		F32 pixels_per_meter = camera->getPixelMeterRatio() / range;

		mPixelArea = (pixels_per_meter * max_scale) * (pixels_per_meter * mid_scale);
		if (mPixelArea > camera->getScreenPixelArea())
		{
			mAppAngle = 180.f;
			mPixelArea = (F32)camera->getScreenPixelArea();
		}
	}
}

BOOL LLViewerObject::updateLOD()
{
	return FALSE;
}

BOOL LLViewerObject::updateGeometry(LLDrawable *drawable)
{
	return TRUE;
}

void LLViewerObject::updateGL()
{

}

void LLViewerObject::updateFaceSize(S32 idx)
{
	
}

LLDrawable* LLViewerObject::createDrawable(LLPipeline *pipeline)
{
	return NULL;
}

void LLViewerObject::setScale(const LLVector3 &scale, BOOL damped)
{
	LLPrimitive::setScale(scale);
	if (mDrawable.notNull())
	{
		//encompass completely sheared objects by taking 
		//the most extreme point possible (<1,1,0.5>)
		mDrawable->setRadius(LLVector3(1,1,0.5f).scaleVec(scale).magVec());
		updateDrawable(damped);
	}

	if( (LL_PCODE_VOLUME == getPCode()) && !isDead() )
	{
// <FS:CR> FIRE-1846 - Make sure accented objects always show when enabled.
		//if (permYouOwner() || (scale.magVecSquared() > (7.5f * 7.5f)) )
		static LLCachedControl<bool> fs_netmap_physical(gSavedSettings, "FSNetMapPhysical", false);
		static LLCachedControl<bool> fs_netmap_scripted(gSavedSettings, "FSNetMapScripted", false);
		static LLCachedControl<bool> fs_netmap_temp_on_rez(gSavedSettings, "FSNetMapTempOnRez", false);
		if (permYouOwner() || (scale.magVecSquared() > (7.5f * 7.5f)) || (fs_netmap_physical && flagUsePhysics())
			|| (fs_netmap_scripted && flagScripted()) || (fs_netmap_temp_on_rez && flagTemporaryOnRez()) )
// </FS:CR>
		{
			if (!mOnMap)
			{
				llassert_always(LLWorld::getInstance()->getRegionFromHandle(getRegion()->getHandle()));

				gObjectList.addToMap(this);
				mOnMap = TRUE;
			}
		}
		else
		{
			if (mOnMap)
			{
				gObjectList.removeFromMap(this);
				mOnMap = FALSE;
			}
		}
	}
}

void LLViewerObject::setObjectCostStale()
{
	mCostStale = true;
    // *NOTE: This is harmlessly redundant for Blinn-Phong material updates, as
    // the root prim currently gets set stale anyway due to other property
    // updates. But it is needed for GLTF material ID updates.
    // -Cosmic,2023-06-27
    getRootEdit()->mCostStale = true;
}

void LLViewerObject::setObjectCost(F32 cost)
{
	mObjectCost = cost;
	mCostStale = false;

	if (isSelected())
	{
		gFloaterTools->dirty();
	}
}

void LLViewerObject::setLinksetCost(F32 cost)
{
	mLinksetCost = cost;
	mCostStale = false;

	BOOL needs_refresh = isSelected();
	child_list_t::iterator iter = mChildList.begin();
	while(iter != mChildList.end() && !needs_refresh)
	{
		LLViewerObject* child = *iter;
		needs_refresh = child->isSelected();
		iter++;
	}

	if (needs_refresh)
	{
		gFloaterTools->dirty();
	}
}

void LLViewerObject::setPhysicsCost(F32 cost)
{
	mPhysicsCost = cost;
	mCostStale = false;

	if (isSelected())
	{
		gFloaterTools->dirty();
	}
}

void LLViewerObject::setLinksetPhysicsCost(F32 cost)
{
	mLinksetPhysicsCost = cost;
	mCostStale = false;
	
	if (isSelected())
	{
		gFloaterTools->dirty();
	}
}


F32 LLViewerObject::getObjectCost()
{
	if (mCostStale)
	{
		gObjectList.updateObjectCost(this);
	}
	
	return mObjectCost;
}

F32 LLViewerObject::getLinksetCost()
{
	if (mCostStale)
	{
		gObjectList.updateObjectCost(this);
	}

	return mLinksetCost;
}

F32 LLViewerObject::getPhysicsCost()
{
	if (mCostStale)
	{
		gObjectList.updateObjectCost(this);
	}
	
	return mPhysicsCost;
}

F32 LLViewerObject::getLinksetPhysicsCost()
{
	if (mCostStale)
	{
		gObjectList.updateObjectCost(this);
	}

	return mLinksetPhysicsCost;
}

F32 LLViewerObject::recursiveGetEstTrianglesMax() const
{
    F32 est_tris = getEstTrianglesMax();
    for (child_list_t::const_iterator iter = mChildList.begin();
         iter != mChildList.end(); iter++)
    {
        const LLViewerObject* child = *iter;
        if (!child->isAvatar())
        {
            est_tris += child->recursiveGetEstTrianglesMax();
        }
    }
    return est_tris;
}

S32 LLViewerObject::getAnimatedObjectMaxTris() const
{
    S32 max_tris = 0;
    if (gSavedSettings.getBOOL("AnimatedObjectsIgnoreLimits")) 
    {
        max_tris = S32_MAX;
    }
    else
    {
        if (gAgent.getRegion())
        {
            LLSD features;
            gAgent.getRegion()->getSimulatorFeatures(features);
            if (features.has("AnimatedObjects"))
            {
                max_tris = features["AnimatedObjects"]["AnimatedObjectMaxTris"].asInteger();
            }
        }
    }
    return max_tris;
}

F32 LLViewerObject::getEstTrianglesMax() const
{
    return 0.f;
}

F32 LLViewerObject::getEstTrianglesStreamingCost() const
{
    return 0.f;
}

// virtual
F32 LLViewerObject::getStreamingCost() const
{
	return 0.f;
}

// virtual
bool LLViewerObject::getCostData(LLMeshCostData& costs) const
{
    costs = LLMeshCostData();
    return false;
}

U32 LLViewerObject::getTriangleCount(S32* vcount) const
{
	return 0;
}

U32 LLViewerObject::getHighLODTriangleCount()
{
	return 0;
}

U32 LLViewerObject::recursiveGetTriangleCount(S32* vcount) const
{
    S32 total_tris = getTriangleCount(vcount);
    LLViewerObject::const_child_list_t& child_list = getChildren();
    for (LLViewerObject::const_child_list_t::const_iterator iter = child_list.begin();
         iter != child_list.end(); ++iter)
    {
        LLViewerObject* childp = *iter;
        if (childp)
        {
            total_tris += childp->getTriangleCount(vcount);
        }
    }
    return total_tris;
}

// This is using the stored surface area for each volume (which
// defaults to 1.0 for the case of everything except a sculpt) and
// then scaling it linearly based on the largest dimension in the
// prim's scale. Should revisit at some point.
F32 LLViewerObject::recursiveGetScaledSurfaceArea() const
{
    LL_PROFILE_ZONE_SCOPED_CATEGORY_VOLUME;
    F32 area = 0.f;
    const LLDrawable* drawable = mDrawable;
    if (drawable)
    {
        const LLVOVolume* volume = drawable->getVOVolume();
        if (volume)
        {
            if (volume->getVolume())
            {
				const LLVector3& scale = volume->getScale();
                area += volume->getVolume()->getSurfaceArea() * llmax(llmax(scale.mV[0], scale.mV[1]), scale.mV[2]);
            }
            LLViewerObject::const_child_list_t children = volume->getChildren();
            for (LLViewerObject::const_child_list_t::const_iterator child_iter = children.begin();
                 child_iter != children.end();
                 ++child_iter)
            {
                LLViewerObject* child_obj = *child_iter;
                LLVOVolume *child = dynamic_cast<LLVOVolume*>( child_obj );
                if (child && child->getVolume())
                {
                    const LLVector3& scale = child->getScale();
                    area += child->getVolume()->getSurfaceArea() * llmax(llmax(scale.mV[0], scale.mV[1]), scale.mV[2]);
                }
            }
        }
    }
    return area;
}

void LLViewerObject::updateSpatialExtents(LLVector4a& newMin, LLVector4a &newMax)
{
	LLVector4a center;
	center.load3(getRenderPosition().mV);
	LLVector4a size;
	size.load3(getScale().mV);
	newMin.setSub(center, size);
	newMax.setAdd(center, size);
	
	mDrawable->setPositionGroup(center);
}

F32 LLViewerObject::getBinRadius()
{
	if (mDrawable.notNull())
	{
		const LLVector4a* ext = mDrawable->getSpatialExtents();
		LLVector4a diff;
		diff.setSub(ext[1], ext[0]);
		return diff.getLength3().getF32();
	}
	
	return getScale().magVec();
}

F32 LLViewerObject::getMaxScale() const
{
	return llmax(getScale().mV[VX],getScale().mV[VY], getScale().mV[VZ]);
}

F32 LLViewerObject::getMinScale() const
{
	return llmin(getScale().mV[0],getScale().mV[1],getScale().mV[2]);
}

F32 LLViewerObject::getMidScale() const
{
	if (getScale().mV[VX] < getScale().mV[VY])
	{
		if (getScale().mV[VY] < getScale().mV[VZ])
		{
			return getScale().mV[VY];
		}
		else if (getScale().mV[VX] < getScale().mV[VZ])
		{
			return getScale().mV[VZ];
		}
		else
		{
			return getScale().mV[VX];
		}
	}
	else if (getScale().mV[VX] < getScale().mV[VZ])
	{
		return getScale().mV[VX];
	}
	else if (getScale().mV[VY] < getScale().mV[VZ])
	{
		return getScale().mV[VZ];
	}
	else
	{
		return getScale().mV[VY];
	}
}


void LLViewerObject::updateTextures()
{
}

void LLViewerObject::boostTexturePriority(BOOL boost_children /* = TRUE */)
{
	if (isDead() || !getVolume())
	{
		return;
	}

	S32 i;
	S32 tex_count = getNumTEs();
	for (i = 0; i < tex_count; i++)
	{
 		getTEImage(i)->setBoostLevel(LLGLTexture::BOOST_SELECTED);
	}

	if (isSculpted() && !isMesh())
	{
		LLSculptParams *sculpt_params = (LLSculptParams *)getParameterEntry(LLNetworkData::PARAMS_SCULPT);
		LLUUID sculpt_id = sculpt_params->getSculptTexture();
		LLViewerTextureManager::getFetchedTexture(sculpt_id, FTT_DEFAULT, TRUE, LLGLTexture::BOOST_NONE, LLViewerTexture::LOD_TEXTURE)->setBoostLevel(LLGLTexture::BOOST_SELECTED);
	}
	
	if (boost_children)
	{
		for (child_list_t::iterator iter = mChildList.begin();
			 iter != mChildList.end(); iter++)
		{
			LLViewerObject* child = *iter;
			child->boostTexturePriority();
		}
	}
}

void LLViewerObject::setLineWidthForWindowSize(S32 window_width)
{
	if (window_width < 700)
	{
		LLUI::setLineWidth(2.0f);
	}
	else if (window_width < 1100)
	{
		LLUI::setLineWidth(3.0f);
	}
	else if (window_width < 2000)
	{
		LLUI::setLineWidth(4.0f);
	}
	else
	{
		// _damn_, what a nice monitor!
		LLUI::setLineWidth(5.0f);
	}
}

void LLViewerObject::increaseArrowLength()
{
/* ???
	if (mAxisArrowLength == 50)
	{
		mAxisArrowLength = 100;
	}
	else
	{
		mAxisArrowLength = 150;
	}
*/
}


void LLViewerObject::decreaseArrowLength()
{
/* ???
	if (mAxisArrowLength == 150)
	{
		mAxisArrowLength = 100;
	}
	else
	{
		mAxisArrowLength = 50;
	}
*/
}

// Culled from newsim LLTask::addNVPair
void LLViewerObject::addNVPair(const std::string& data)
{
	// cout << "LLViewerObject::addNVPair() with ---" << data << "---" << endl;
	LLNameValue *nv = new LLNameValue(data.c_str());

//	char splat[MAX_STRING];
//	temp->printNameValue(splat);
//	LL_INFOS() << "addNVPair " << splat << LL_ENDL;

	name_value_map_t::iterator iter = mNameValuePairs.find(nv->mName);
	if (iter != mNameValuePairs.end())
	{
		LLNameValue* foundnv = iter->second;
		if (foundnv->mClass != NVC_READ_ONLY)
		{
			delete foundnv;
			mNameValuePairs.erase(iter);
		}
		else
		{
			delete nv;
//			LL_INFOS() << "Trying to write to Read Only NVPair " << temp->mName << " in addNVPair()" << LL_ENDL;
			return;
		}
	}
	mNameValuePairs[nv->mName] = nv;
}

BOOL LLViewerObject::removeNVPair(const std::string& name)
{
	char* canonical_name = gNVNameTable.addString(name);

	LL_DEBUGS() << "LLViewerObject::removeNVPair(): " << name << LL_ENDL;

	name_value_map_t::iterator iter = mNameValuePairs.find(canonical_name);
	if (iter != mNameValuePairs.end())
	{
		if( mRegionp )
		{
			LLNameValue* nv = iter->second;
/*
			std::string buffer = nv->printNameValue();
			gMessageSystem->newMessageFast(_PREHASH_RemoveNameValuePair);
			gMessageSystem->nextBlockFast(_PREHASH_TaskData);
			gMessageSystem->addUUIDFast(_PREHASH_ID, mID);
			
			gMessageSystem->nextBlockFast(_PREHASH_NameValueData);
			gMessageSystem->addStringFast(_PREHASH_NVPair, buffer);

			gMessageSystem->sendReliable( mRegionp->getHost() );
*/
			// Remove the NV pair from the local list.
			delete nv;
			mNameValuePairs.erase(iter);
			return TRUE;
		}
		else
		{
			LL_DEBUGS() << "removeNVPair - No region for object" << LL_ENDL;
		}
	}
	return FALSE;
}


LLNameValue *LLViewerObject::getNVPair(const std::string& name) const
{
	char		*canonical_name;

	canonical_name = gNVNameTable.addString(name);
	// It's possible for addString to return NULL.
	if (canonical_name == NULL)
	{
		return NULL;
	}

	// If you access a map with a name that isn't in it, it will add the name and a null pointer.
	// So first check if the data is in the map.
	name_value_map_t::const_iterator iter = mNameValuePairs.find(canonical_name);
	if (iter != mNameValuePairs.end())
	{
		return iter->second;
	}
	else
	{
		return NULL;
	}
}

void LLViewerObject::updatePositionCaches() const
{
	// If region is removed from the list it is also deleted.
	if(mRegionp && LLWorld::instance().isRegionListed(mRegionp))
	{
		if (!isRoot())
		{
			mPositionRegion = ((LLViewerObject *)getParent())->getPositionRegion() + getPosition() * getParent()->getRotation();
			mPositionAgent = mRegionp->getPosAgentFromRegion(mPositionRegion);
		}
		else
		{
			mPositionRegion = getPosition();
			mPositionAgent = mRegionp->getPosAgentFromRegion(mPositionRegion);
		}
	}
}

const LLVector3d LLViewerObject::getPositionGlobal() const
{	
	// If region is removed from the list it is also deleted.
	if(mRegionp && LLWorld::instance().isRegionListed(mRegionp))
	{
		LLVector3d position_global = mRegionp->getPosGlobalFromRegion(getPositionRegion());

		if (isAttachment())
		{
			position_global = gAgent.getPosGlobalFromAgent(getRenderPosition());
		}		
		return position_global;
	}
	else
	{
		LLVector3d position_global(getPosition());
		return position_global;
	}	
}

const LLVector3 &LLViewerObject::getPositionAgent() const
{
	// If region is removed from the list it is also deleted.
	if(mRegionp && LLWorld::instance().isRegionListed(mRegionp))
	{
		if (mDrawable.notNull() && (!mDrawable->isRoot() && getParent()))
		{
			// Don't return cached position if you have a parent, recalc (until all dirtying is done correctly.
			LLVector3 position_region;
			position_region = ((LLViewerObject *)getParent())->getPositionRegion() + getPosition() * getParent()->getRotation();
			mPositionAgent = mRegionp->getPosAgentFromRegion(position_region);
		}
		else
		{
			mPositionAgent = mRegionp->getPosAgentFromRegion(getPosition());
		}
	}
	return mPositionAgent;
}

const LLVector3 &LLViewerObject::getPositionRegion() const
{
	if (!isRoot())
	{
		LLViewerObject *parent = (LLViewerObject *)getParent();
		mPositionRegion = parent->getPositionRegion() + (getPosition() * parent->getRotation());
	}
	else
	{
		mPositionRegion = getPosition();
	}

	return mPositionRegion;
}

const LLVector3 LLViewerObject::getPositionEdit() const
{
	if (isRootEdit())
	{
		return getPosition();
	}
	else
	{
		LLViewerObject *parent = (LLViewerObject *)getParent();
		LLVector3 position_edit = parent->getPositionEdit() + getPosition() * parent->getRotationEdit();
		return position_edit;
	}
}

const LLVector3 LLViewerObject::getRenderPosition() const
{
	if (mDrawable.notNull() && mDrawable->isState(LLDrawable::RIGGED))
	{
        LLControlAvatar *cav = getControlAvatar();
        if (isRoot() && cav)
        {
            F32 fixup;
            if ( cav->hasPelvisFixup( fixup) )
            {
                //Apply a pelvis fixup (as defined by the avs skin)
                LLVector3 pos = mDrawable->getPositionAgent();
                pos[VZ] += fixup;
                return pos;
            }
        }
		LLVOAvatar* avatar = getAvatar();
		if ((avatar) && !getControlAvatar())
		{
			return avatar->getPositionAgent();
		}
	}

	if (mDrawable.isNull() || mDrawable->getGeneration() < 0)
	{
		return getPositionAgent();
	}
	else
	{
		return mDrawable->getPositionAgent();
	}
}

const LLVector3 LLViewerObject::getPivotPositionAgent() const
{
	return getRenderPosition();
}

const LLQuaternion LLViewerObject::getRenderRotation() const
{
	LLQuaternion ret;
	if (mDrawable.notNull() && mDrawable->isState(LLDrawable::RIGGED) && !isAnimatedObject())
	{
		return ret;
	}
	
	if (mDrawable.isNull() || mDrawable->isStatic())
	{
		ret = getRotationEdit();
	}
	else
	{
		if (!mDrawable->isRoot())
		{
			ret = getRotation() * LLQuaternion(mDrawable->getParent()->getWorldMatrix());
		}
		else
		{
			ret = LLQuaternion(mDrawable->getWorldMatrix());
		}
	}
	
	return ret;
}

const LLMatrix4 LLViewerObject::getRenderMatrix() const
{
	return mDrawable->getWorldMatrix();
}

const LLQuaternion LLViewerObject::getRotationRegion() const
{
	LLQuaternion global_rotation = getRotation();
	if (!((LLXform *)this)->isRoot())
	{
		global_rotation = global_rotation * getParent()->getRotation();
	}
	return global_rotation;
}

const LLQuaternion LLViewerObject::getRotationEdit() const
{
	LLQuaternion global_rotation = getRotation();
	if (!((LLXform *)this)->isRootEdit())
	{
		global_rotation = global_rotation * getParent()->getRotation();
	}
	return global_rotation;
}

void LLViewerObject::setPositionAbsoluteGlobal( const LLVector3d &pos_global, BOOL damped )
{
	if (isAttachment())
	{
		LLVector3 new_pos = mRegionp->getPosRegionFromGlobal(pos_global);
		if (isRootEdit())
		{
			new_pos -= mDrawable->mXform.getParent()->getWorldPosition();
			LLQuaternion world_rotation = mDrawable->mXform.getParent()->getWorldRotation();
			new_pos = new_pos * ~world_rotation;
		}
		else
		{
			LLViewerObject* parentp = (LLViewerObject*)getParent();
			new_pos -= parentp->getPositionAgent();
			new_pos = new_pos * ~parentp->getRotationRegion();
		}
		LLViewerObject::setPosition(new_pos);
		
		if (mParent && ((LLViewerObject*)mParent)->isAvatar())
		{
			// we have changed the position of an attachment, so we need to clamp it
			LLVOAvatar *avatar = (LLVOAvatar*)mParent;

			avatar->clampAttachmentPositions();
		}
	}
	else
	{
		if( isRoot() )
		{
			setPositionRegion(mRegionp->getPosRegionFromGlobal(pos_global));
		}
		else
		{
			// the relative position with the parent is not constant
			LLViewerObject* parent = (LLViewerObject *)getParent();
			//RN: this assumes we are only calling this function from the edit tools
			gPipeline.updateMoveNormalAsync(parent->mDrawable);

			LLVector3 pos_local = mRegionp->getPosRegionFromGlobal(pos_global) - parent->getPositionRegion();
			pos_local = pos_local * ~parent->getRotationRegion();
			LLViewerObject::setPosition( pos_local );
		}
	}
	//RN: assumes we always want to snap the object when calling this function
	gPipeline.updateMoveNormalAsync(mDrawable);
}

void LLViewerObject::setPosition(const LLVector3 &pos, BOOL damped)
{
	if (getPosition() != pos)
	{
		setChanged(TRANSLATED | SILHOUETTE);
	}
		
	LLXform::setPosition(pos);
	updateDrawable(damped);
	if (isRoot())
	{
		// position caches need to be up to date on root objects
		updatePositionCaches();
	}
}

void LLViewerObject::setPositionGlobal(const LLVector3d &pos_global, BOOL damped)
{
	if (isAttachment())
	{
		if (isRootEdit())
		{
			LLVector3 newPos = mRegionp->getPosRegionFromGlobal(pos_global);
			newPos = newPos - mDrawable->mXform.getParent()->getWorldPosition();

			LLQuaternion invWorldRotation = mDrawable->mXform.getParent()->getWorldRotation();
			invWorldRotation.transQuat();

			newPos = newPos * invWorldRotation;
			LLViewerObject::setPosition(newPos);
		}
		else
		{
			// assumes parent is root editable (root of attachment)
			LLVector3 newPos = mRegionp->getPosRegionFromGlobal(pos_global);
			newPos = newPos - mDrawable->mXform.getParent()->getWorldPosition();
			LLVector3 delta_pos = newPos - getPosition();

			LLQuaternion invRotation = mDrawable->getRotation();
			invRotation.transQuat();
			
			delta_pos = delta_pos * invRotation;

			// *FIX: is this right?  Shouldn't we be calling the
			// LLViewerObject version of setPosition?
			LLVector3 old_pos = mDrawable->mXform.getParent()->getPosition();
			mDrawable->mXform.getParent()->setPosition(old_pos + delta_pos);
			setChanged(TRANSLATED | SILHOUETTE);
		}
		if (mParent && ((LLViewerObject*)mParent)->isAvatar())
		{
			// we have changed the position of an attachment, so we need to clamp it
			LLVOAvatar *avatar = (LLVOAvatar*)mParent;

			avatar->clampAttachmentPositions();
		}
	}
	else
	{
		if (isRoot())
		{
			setPositionRegion(mRegionp->getPosRegionFromGlobal(pos_global));
		}
		else
		{
			// the relative position with the parent is constant, but the parent's position needs to be changed
			LLVector3d position_offset;
			position_offset.setVec(getPosition()*getParent()->getRotation());
			LLVector3d new_pos_global = pos_global - position_offset;
			((LLViewerObject *)getParent())->setPositionGlobal(new_pos_global);
		}
	}
	updateDrawable(damped);
}


void LLViewerObject::setPositionParent(const LLVector3 &pos_parent, BOOL damped)
{
	// Set position relative to parent, if no parent, relative to region
	if (!isRoot())
	{
		LLViewerObject::setPosition(pos_parent, damped);
		//updateDrawable(damped);
	}
	else
	{
		setPositionRegion(pos_parent, damped);
	}
}

void LLViewerObject::setPositionRegion(const LLVector3 &pos_region, BOOL damped)
{
	if (!isRootEdit())
	{
		LLViewerObject* parent = (LLViewerObject*) getParent();
		LLViewerObject::setPosition((pos_region-parent->getPositionRegion())*~parent->getRotationRegion());
	}
	else
	{
		LLViewerObject::setPosition(pos_region);
		mPositionRegion = pos_region;
		if(mRegionp)// <FS:Beq/> Avoid crash when region null
			mPositionAgent = mRegionp->getPosAgentFromRegion(mPositionRegion);
	}
}

void LLViewerObject::setPositionAgent(const LLVector3 &pos_agent, BOOL damped)
{
	// <FS:ND> Crsh protection
	if( !getRegion() )
		return;
	// </FS:ND>
	
	LLVector3 pos_region = getRegion()->getPosRegionFromAgent(pos_agent);
	setPositionRegion(pos_region, damped);
}

// identical to setPositionRegion() except it checks for child-joints 
// and doesn't also move the joint-parent
// TODO -- implement similar intelligence for joint-parents toward
// their joint-children
void LLViewerObject::setPositionEdit(const LLVector3 &pos_edit, BOOL damped)
{
	if (!isRootEdit())
	{
		// the relative position with the parent is constant, but the parent's position needs to be changed
		LLVector3 position_offset = getPosition() * getParent()->getRotation();

		((LLViewerObject *)getParent())->setPositionEdit(pos_edit - position_offset);
		updateDrawable(damped);
	}
	else
	{
		LLViewerObject::setPosition(pos_edit, damped);
		mPositionRegion = pos_edit;
		mPositionAgent = mRegionp->getPosAgentFromRegion(mPositionRegion);
	}	
}


LLViewerObject* LLViewerObject::getRootEdit() const
{
	const LLViewerObject* root = this;
	while (root->mParent 
		   && !((LLViewerObject*)root->mParent)->isAvatar()) 
	{
		root = (LLViewerObject*)root->mParent;
	}
	return (LLViewerObject*)root;
}


BOOL LLViewerObject::lineSegmentIntersect(const LLVector4a& start, const LLVector4a& end,
										  S32 face,
										  BOOL pick_transparent,
										  BOOL pick_rigged,
                                          BOOL pick_unselectable,
										  S32* face_hit,
										  LLVector4a* intersection,
										  LLVector2* tex_coord,
										  LLVector4a* normal,
										  LLVector4a* tangent)
{
	return false;
}

BOOL LLViewerObject::lineSegmentBoundingBox(const LLVector4a& start, const LLVector4a& end)
{
	if (mDrawable.isNull() || mDrawable->isDead())
	{
		return FALSE;
	}

	const LLVector4a* ext = mDrawable->getSpatialExtents();

	//VECTORIZE THIS
	LLVector4a center;
	center.setAdd(ext[1], ext[0]);
	center.mul(0.5f);
	LLVector4a size;
	size.setSub(ext[1], ext[0]);
	size.mul(0.5f);

	return LLLineSegmentBoxIntersect(start, end, center, size);
}

U8 LLViewerObject::getMediaType() const
{
	if (mMedia)
	{
		return mMedia->mMediaType;
	}
	else
	{
		return LLViewerObject::MEDIA_NONE;
	}
}

void LLViewerObject::setMediaType(U8 media_type)
{
	if (!mMedia)
	{
		// TODO what if we don't have a media pointer?
	}
	else if (mMedia->mMediaType != media_type)
	{
		mMedia->mMediaType = media_type;

		// TODO: update materials with new image
	}
}

std::string LLViewerObject::getMediaURL() const
{
	if (mMedia)
	{
		return mMedia->mMediaURL;
	}
	else
	{
		return std::string();
	}
}

void LLViewerObject::setMediaURL(const std::string& media_url)
{
	if (!mMedia)
	{
		mMedia = new LLViewerObjectMedia;
		mMedia->mMediaURL = media_url;
		mMedia->mPassedWhitelist = FALSE;

		// TODO: update materials with new image
	}
	else if (mMedia->mMediaURL != media_url)
	{
		mMedia->mMediaURL = media_url;
		mMedia->mPassedWhitelist = FALSE;

		// TODO: update materials with new image
	}
}

BOOL LLViewerObject::getMediaPassedWhitelist() const
{
	if (mMedia)
	{
		return mMedia->mPassedWhitelist;
	}
	else
	{
		return FALSE;
	}
}

void LLViewerObject::setMediaPassedWhitelist(BOOL passed)
{
	if (mMedia)
	{
		mMedia->mPassedWhitelist = passed;
	}
}

BOOL LLViewerObject::setMaterial(const U8 material)
{
	BOOL res = LLPrimitive::setMaterial(material);
	if (res)
	{
		setChanged(TEXTURE);
	}
	return res;
}

void LLViewerObject::setNumTEs(const U8 num_tes)
{
	U32 i;
	if (num_tes != getNumTEs())
	{
		if (num_tes)
		{
			LLPointer<LLViewerTexture> *new_images;
			new_images = new LLPointer<LLViewerTexture>[num_tes];
			
			LLPointer<LLViewerTexture> *new_normmaps;
			new_normmaps = new LLPointer<LLViewerTexture>[num_tes];
			
			LLPointer<LLViewerTexture> *new_specmaps;
			new_specmaps = new LLPointer<LLViewerTexture>[num_tes];
			for (i = 0; i < num_tes; i++)
			{
				if (i < getNumTEs())
				{
					new_images[i] = mTEImages[i];
					new_normmaps[i] = mTENormalMaps[i];
					new_specmaps[i] = mTESpecularMaps[i];
				}
				else if (getNumTEs())
				{
					new_images[i] = mTEImages[getNumTEs()-1];
					new_normmaps[i] = mTENormalMaps[getNumTEs()-1];
					new_specmaps[i] = mTESpecularMaps[getNumTEs()-1];
				}
				else
				{
					new_images[i] = NULL;
					new_normmaps[i] = NULL;
					new_specmaps[i] = NULL;
				}
			}

			deleteTEImages();
			
			mTEImages = new_images;
			mTENormalMaps = new_normmaps;
			mTESpecularMaps = new_specmaps;
		}
		else
		{
			deleteTEImages();
		}

        S32 original_tes = getNumTEs();

		LLPrimitive::setNumTEs(num_tes);
		setChanged(TEXTURE);

        // touch up GLTF materials
        if (original_tes > 0)
        {
            for (int i = original_tes; i < getNumTEs(); ++i)
            {
                LLTextureEntry* src = getTE(original_tes - 1);
                LLTextureEntry* tep = getTE(i);
                setRenderMaterialID(i, getRenderMaterialID(original_tes - 1), false);

                if (tep)
                {
                    LLGLTFMaterial* base_material = src->getGLTFMaterial();
                    LLGLTFMaterial* override_material = src->getGLTFMaterialOverride();
                    if (base_material && override_material)
                    {
                        tep->setGLTFMaterialOverride(new LLGLTFMaterial(*override_material));

                        LLGLTFMaterial* render_material = new LLFetchedGLTFMaterial();
                        *render_material = *base_material;
                        render_material->applyOverride(*override_material);
                        tep->setGLTFRenderMaterial(render_material);
                    }
                }
            }
        }

		if (mDrawable.notNull())
		{
			gPipeline.markTextured(mDrawable);
		}
	}
}

void LLViewerObject::sendMaterialUpdate() const
{
	LLViewerRegion* regionp = getRegion();
	if(!regionp) return;
	gMessageSystem->newMessageFast(_PREHASH_ObjectMaterial);
	gMessageSystem->nextBlockFast(_PREHASH_AgentData);
	gMessageSystem->addUUIDFast(_PREHASH_AgentID, gAgent.getID() );
	gMessageSystem->addUUIDFast(_PREHASH_SessionID, gAgent.getSessionID());
	gMessageSystem->nextBlockFast(_PREHASH_ObjectData);
	gMessageSystem->addU32Fast(_PREHASH_ObjectLocalID,	mLocalID );
	gMessageSystem->addU8Fast(_PREHASH_Material, getMaterial() );
	gMessageSystem->sendReliable( regionp->getHost() );

}

//formerly send_object_shape(LLViewerObject *object)
void LLViewerObject::sendShapeUpdate()
{
	// <FS:Ansariel> FIRE-22268: Crash fix
	LLViewerRegion *regionp = getRegion();
	if (!regionp) return;
	// </FS:Ansariel>

	gMessageSystem->newMessageFast(_PREHASH_ObjectShape);
	gMessageSystem->nextBlockFast(_PREHASH_AgentData);
	gMessageSystem->addUUIDFast(_PREHASH_AgentID, gAgent.getID() );
	gMessageSystem->addUUIDFast(_PREHASH_SessionID, gAgent.getSessionID());
	gMessageSystem->nextBlockFast(_PREHASH_ObjectData);
	gMessageSystem->addU32Fast(_PREHASH_ObjectLocalID, mLocalID );

	LLVolumeMessage::packVolumeParams(&getVolume()->getParams(), gMessageSystem);

	//LLViewerRegion *regionp = getRegion(); // <FS:Ansariel> FIRE-22268: Crash fix
	gMessageSystem->sendReliable( regionp->getHost() );
}


void LLViewerObject::sendTEUpdate() const
{
	// <FS:Ansariel> FIRE-22268: Crash fix
	LLViewerRegion *regionp = getRegion();
	if (!regionp) return;
	// </FS:Ansariel>

	LLMessageSystem* msg = gMessageSystem;
	msg->newMessageFast(_PREHASH_ObjectImage);

	msg->nextBlockFast(_PREHASH_AgentData);
	msg->addUUIDFast(_PREHASH_AgentID, gAgent.getID() );
	msg->addUUIDFast(_PREHASH_SessionID, gAgent.getSessionID());

	msg->nextBlockFast(_PREHASH_ObjectData);
	msg->addU32Fast(_PREHASH_ObjectLocalID, mLocalID );
	if (mMedia)
	{
		msg->addString("MediaURL", mMedia->mMediaURL);
	}
	else
	{
		msg->addString("MediaURL", NULL);
	}

	// TODO send media type

	packTEMessage(msg);

	//LLViewerRegion *regionp = getRegion(); // <FS:Ansariel> FIRE-22268: Crash fix
	msg->sendReliable( regionp->getHost() );
}

LLViewerTexture* LLViewerObject::getBakedTextureForMagicId(const LLUUID& id)
{
	if (!LLAvatarAppearanceDefines::LLAvatarAppearanceDictionary::isBakedImageId(id))
	{
		return NULL;
	}

	LLViewerObject *root = getRootEdit();
	if (root && root->isAnimatedObject())
	{
		return LLViewerTextureManager::getFetchedTexture(id, FTT_DEFAULT, TRUE, LLGLTexture::BOOST_NONE, LLViewerTexture::LOD_TEXTURE);
	}

	LLVOAvatar* avatar = getAvatar();
	if (avatar && !isHUDAttachment())
	{
		LLAvatarAppearanceDefines::EBakedTextureIndex texIndex = LLAvatarAppearanceDefines::LLAvatarAppearanceDictionary::assetIdToBakedTextureIndex(id);
		LLViewerTexture* bakedTexture = avatar->getBakedTexture(texIndex);
		if (bakedTexture == NULL || bakedTexture->isMissingAsset())
		{
			return LLViewerTextureManager::getFetchedTexture(IMG_DEFAULT, FTT_DEFAULT, TRUE, LLGLTexture::BOOST_NONE, LLViewerTexture::LOD_TEXTURE);
		}
		else
		{
			return bakedTexture;
		}
	}
	else
	{
		return LLViewerTextureManager::getFetchedTexture(id, FTT_DEFAULT, TRUE, LLGLTexture::BOOST_NONE, LLViewerTexture::LOD_TEXTURE);
	}

}

void LLViewerObject::updateAvatarMeshVisibility(const LLUUID& id, const LLUUID& old_id)
{
	if (id == old_id)
	{
		return;
	}

	if (!LLAvatarAppearanceDefines::LLAvatarAppearanceDictionary::isBakedImageId(old_id) && !LLAvatarAppearanceDefines::LLAvatarAppearanceDictionary::isBakedImageId(id))
	{
		return;
	}

	LLVOAvatar* avatar = getAvatar();
	if (avatar)
	{
		avatar->updateMeshVisibility();
	}
}


void LLViewerObject::setTE(const U8 te, const LLTextureEntry& texture_entry)
{
    LLUUID old_image_id;
    if (getTE(te))
    {
        old_image_id = getTE(te)->getID();
    }

    LLPrimitive::setTE(te, texture_entry);

    const LLUUID& image_id = getTEref(te).getID();
    LLViewerTexture* bakedTexture = getBakedTextureForMagicId(image_id);
    mTEImages[te] = bakedTexture ? bakedTexture : LLViewerTextureManager::getFetchedTexture(image_id, FTT_DEFAULT, TRUE, LLGLTexture::BOOST_NONE, LLViewerTexture::LOD_TEXTURE);

    updateAvatarMeshVisibility(image_id, old_image_id);

    updateTEMaterialTextures(te);
}

void LLViewerObject::updateTEMaterialTextures(U8 te)
{
	if (getTEref(te).getMaterialParams().notNull())
	{
		const LLUUID& norm_id = getTEref(te).getMaterialParams()->getNormalID();
		mTENormalMaps[te] = LLViewerTextureManager::getFetchedTexture(norm_id, FTT_DEFAULT, TRUE, LLGLTexture::BOOST_NONE, LLViewerTexture::LOD_TEXTURE);

		const LLUUID& spec_id = getTEref(te).getMaterialParams()->getSpecularID();
		mTESpecularMaps[te] = LLViewerTextureManager::getFetchedTexture(spec_id, FTT_DEFAULT, TRUE, LLGLTexture::BOOST_NONE, LLViewerTexture::LOD_TEXTURE);
	}

    LLFetchedGLTFMaterial* mat = (LLFetchedGLTFMaterial*) getTE(te)->getGLTFRenderMaterial();
    llassert(mat == nullptr || dynamic_cast<LLFetchedGLTFMaterial*>(getTE(te)->getGLTFRenderMaterial()) != nullptr);
    LLUUID mat_id = getRenderMaterialID(te);
    if (mat == nullptr && mat_id.notNull())
    {
        mat = (LLFetchedGLTFMaterial*) gGLTFMaterialList.getMaterial(mat_id);
        llassert(mat == nullptr || dynamic_cast<LLFetchedGLTFMaterial*>(gGLTFMaterialList.getMaterial(mat_id)) != nullptr);
        if (mat->isFetching())
        { // material is not loaded yet, rebuild draw info when the object finishes loading
            mat->onMaterialComplete([id=getID()]
                {
                    LLViewerObject* obj = gObjectList.findObject(id);
                    if (obj)
                    {
                        LLViewerRegion* region = obj->getRegion();
                        if(region)
                        {
                            region->loadCacheMiscExtras(obj->getLocalID());
                        }
                        obj->markForUpdate();
                    }
                });
        }
        getTE(te)->setGLTFMaterial(mat);
    }
    else if (mat_id.isNull() && mat != nullptr)
    {
        mat = nullptr;
        getTE(te)->setGLTFMaterial(nullptr);
    }

    auto fetch_texture = [this](const LLUUID& id)
    {
        LLViewerFetchedTexture* img = nullptr;
        if (id.notNull())
        {
            if (LLAvatarAppearanceDefines::LLAvatarAppearanceDictionary::isBakedImageId(id))
            {
                 // TODO -- fall back to LLTextureEntry::mGLTFRenderMaterial when overriding with baked texture
                LLViewerTexture* viewerTexture = getBakedTextureForMagicId(id);
                img = viewerTexture ? dynamic_cast<LLViewerFetchedTexture*>(viewerTexture) : nullptr;
            }
            else
            {
                img = LLViewerTextureManager::getFetchedTexture(id, FTT_DEFAULT, TRUE, LLGLTexture::BOOST_NONE, LLViewerTexture::LOD_TEXTURE);
                img->addTextureStats(64.f * 64.f, TRUE);
            }
        }

        return img;
    };

    if (mat != nullptr)
    {
        mat->mBaseColorTexture = fetch_texture(mat->mTextureId[LLGLTFMaterial::GLTF_TEXTURE_INFO_BASE_COLOR]);
        mat->mNormalTexture = fetch_texture(mat->mTextureId[LLGLTFMaterial::GLTF_TEXTURE_INFO_NORMAL]);
        mat->mMetallicRoughnessTexture = fetch_texture(mat->mTextureId[LLGLTFMaterial::GLTF_TEXTURE_INFO_METALLIC_ROUGHNESS]);
        mat->mEmissiveTexture= fetch_texture(mat->mTextureId[LLGLTFMaterial::GLTF_TEXTURE_INFO_EMISSIVE]);
    }
}

void LLViewerObject::refreshBakeTexture()
{
	for (int face_index = 0; face_index < getNumTEs(); face_index++)
	{
		LLTextureEntry* tex_entry = getTE(face_index);
		if (tex_entry && LLAvatarAppearanceDefines::LLAvatarAppearanceDictionary::isBakedImageId(tex_entry->getID()))
		{
			const LLUUID& image_id = tex_entry->getID();
			LLViewerTexture* bakedTexture = getBakedTextureForMagicId(image_id);
			changeTEImage(face_index, bakedTexture);
		}
	}
}

void LLViewerObject::setTEImage(const U8 te, LLViewerTexture *imagep)
{
	if (mTEImages[te] != imagep)
	{
		LLUUID old_image_id = getTE(te) ? getTE(te)->getID() : LLUUID::null;
		
		LLPrimitive::setTETexture(te, imagep->getID());

		LLViewerTexture* baked_texture = getBakedTextureForMagicId(imagep->getID());
		mTEImages[te] = baked_texture ? baked_texture : imagep;
		updateAvatarMeshVisibility(imagep->getID(), old_image_id);
		setChanged(TEXTURE);
		if (mDrawable.notNull())
		{
			gPipeline.markTextured(mDrawable);
		}
	}
}

S32 LLViewerObject::setTETextureCore(const U8 te, LLViewerTexture *image)
{
<<<<<<< HEAD
	LLUUID old_image_id = getTEref(te).getID();
=======
	LLUUID old_image_id = getTE(te)->getID();
>>>>>>> fe3be589
	const LLUUID& uuid = image ? image->getID() : LLUUID::null;
	S32 retval = 0;
	if (uuid != getTEref(te).getID() ||
		uuid == LLUUID::null)
	{
		retval = LLPrimitive::setTETexture(te, uuid);
		LLViewerTexture* baked_texture = getBakedTextureForMagicId(uuid);
		mTEImages[te] = baked_texture ? baked_texture : image;
		updateAvatarMeshVisibility(uuid,old_image_id);
		setChanged(TEXTURE);
		if (mDrawable.notNull())
		{
			gPipeline.markTextured(mDrawable);
		}
	}
	return retval;
}

S32 LLViewerObject::setTENormalMapCore(const U8 te, LLViewerTexture *image)
{
	S32 retval = TEM_CHANGE_TEXTURE;
	const LLUUID& uuid = image ? image->getID() : LLUUID::null;
	if( (getTE( te ) && uuid != getTE( te )->getID()) ||
		uuid == LLUUID::null)
	{
		LLTextureEntry* tep = getTE(te);
		LLMaterial* mat = NULL;
		if (tep)
		{
		   mat = tep->getMaterialParams();
		}

		if (mat)
		{
			mat->setNormalID(uuid);
		}
	}
	changeTENormalMap(te,image);	
	return retval;
}

S32 LLViewerObject::setTESpecularMapCore(const U8 te, LLViewerTexture *image)
{
	S32 retval = TEM_CHANGE_TEXTURE;
	const LLUUID& uuid = image ? image->getID() : LLUUID::null;
	if ( (getTE(te) && uuid != getTE(te)->getID()) ||
		uuid == LLUUID::null)
	{
		LLTextureEntry* tep = getTE(te);
		LLMaterial* mat = NULL;
		if (tep)
		{
			mat = tep->getMaterialParams();
		}

		if (mat)
		{
			mat->setSpecularID(uuid);
		}		
	}
	changeTESpecularMap(te, image);
	return retval;
}

//virtual
void LLViewerObject::changeTEImage(S32 index, LLViewerTexture* new_image) 
{
	if(index < 0 || index >= getNumTEs())
	{
		return ;
	}
	mTEImages[index] = new_image ;
}

void LLViewerObject::changeTENormalMap(S32 index, LLViewerTexture* new_image)
{
	if(index < 0 || index >= getNumTEs())
	{
		return ;
	}
	mTENormalMaps[index] = new_image ;
	refreshMaterials();
}

void LLViewerObject::changeTESpecularMap(S32 index, LLViewerTexture* new_image)
{
	if(index < 0 || index >= getNumTEs())
	{
		return ;
	}
	mTESpecularMaps[index] = new_image ;
	refreshMaterials();
}

S32 LLViewerObject::setTETexture(const U8 te, const LLUUID& uuid)
{
	// Invalid host == get from the agent's sim
	LLViewerFetchedTexture *image = LLViewerTextureManager::getFetchedTexture(
		uuid, FTT_DEFAULT, TRUE, LLGLTexture::BOOST_NONE, LLViewerTexture::LOD_TEXTURE, 0, 0, LLHost());
		return setTETextureCore(te, image);
}

S32 LLViewerObject::setTENormalMap(const U8 te, const LLUUID& uuid)
{
	LLViewerFetchedTexture *image = (uuid == LLUUID::null) ? NULL : LLViewerTextureManager::getFetchedTexture(
		uuid, FTT_DEFAULT, TRUE, LLGLTexture::BOOST_NONE, LLViewerTexture::LOD_TEXTURE, 0, 0, LLHost());
	return setTENormalMapCore(te, image);
}

S32 LLViewerObject::setTESpecularMap(const U8 te, const LLUUID& uuid)
{
	LLViewerFetchedTexture *image = (uuid == LLUUID::null) ? NULL : LLViewerTextureManager::getFetchedTexture(
		uuid, FTT_DEFAULT, TRUE, LLGLTexture::BOOST_NONE, LLViewerTexture::LOD_TEXTURE, 0, 0, LLHost());
	return setTESpecularMapCore(te, image);
}

S32 LLViewerObject::setTEColor(const U8 te, const LLColor3& color)
{
	return setTEColor(te, LLColor4(color));
}

S32 LLViewerObject::setTEColor(const U8 te, const LLColor4& color)
{
	S32 retval = 0;
	const LLTextureEntry *tep = getTE(te);
	if (!tep)
	{
		LL_WARNS() << "No texture entry for te " << (S32)te << ", object " << mID << LL_ENDL;
	}
	else if (color != tep->getColor())
	{
		retval = LLPrimitive::setTEColor(te, color);
		if (mDrawable.notNull() && retval)
		{
			// These should only happen on updates which are not the initial update.
			dirtyMesh();
		}
	}
	return retval;
}

S32 LLViewerObject::setTEBumpmap(const U8 te, const U8 bump)
{
	S32 retval = 0;
	const LLTextureEntry *tep = getTE(te);
	if (!tep)
	{
		LL_WARNS() << "No texture entry for te " << (S32)te << ", object " << mID << LL_ENDL;
	}
	else if (bump != tep->getBumpmap())
	{
		retval = LLPrimitive::setTEBumpmap(te, bump);
		setChanged(TEXTURE);
		if (mDrawable.notNull() && retval)
		{
			gPipeline.markTextured(mDrawable);
			gPipeline.markRebuild(mDrawable, LLDrawable::REBUILD_GEOMETRY);
		}
	}
	return retval;
}

S32 LLViewerObject::setTETexGen(const U8 te, const U8 texgen)
{
	S32 retval = 0;
	const LLTextureEntry *tep = getTE(te);
	if (!tep)
	{
		LL_WARNS() << "No texture entry for te " << (S32)te << ", object " << mID << LL_ENDL;
	}
	else if (texgen != tep->getTexGen())
	{
		retval = LLPrimitive::setTETexGen(te, texgen);
		setChanged(TEXTURE);
	}
	return retval;
}

S32 LLViewerObject::setTEMediaTexGen(const U8 te, const U8 media)
{
	S32 retval = 0;
	const LLTextureEntry *tep = getTE(te);
	if (!tep)
	{
		LL_WARNS() << "No texture entry for te " << (S32)te << ", object " << mID << LL_ENDL;
	}
	else if (media != tep->getMediaTexGen())
	{
		retval = LLPrimitive::setTEMediaTexGen(te, media);
		setChanged(TEXTURE);
	}
	return retval;
}

S32 LLViewerObject::setTEShiny(const U8 te, const U8 shiny)
{
	S32 retval = 0;
	const LLTextureEntry *tep = getTE(te);
	if (!tep)
	{
		LL_WARNS() << "No texture entry for te " << (S32)te << ", object " << mID << LL_ENDL;
	}
	else if (shiny != tep->getShiny())
	{
		retval = LLPrimitive::setTEShiny(te, shiny);
		setChanged(TEXTURE);
	}
	return retval;
}

S32 LLViewerObject::setTEFullbright(const U8 te, const U8 fullbright)
{
	S32 retval = 0;
	const LLTextureEntry *tep = getTE(te);
	if (!tep)
	{
		LL_WARNS() << "No texture entry for te " << (S32)te << ", object " << mID << LL_ENDL;
	}
	else if (fullbright != tep->getFullbright())
	{
		retval = LLPrimitive::setTEFullbright(te, fullbright);
		setChanged(TEXTURE);
		if (mDrawable.notNull() && retval)
		{
			gPipeline.markTextured(mDrawable);
		}
	}
	return retval;
}


S32 LLViewerObject::setTEMediaFlags(const U8 te, const U8 media_flags)
{
	// this might need work for media type
	S32 retval = 0;
	const LLTextureEntry *tep = getTE(te);
	if (!tep)
	{
		LL_WARNS() << "No texture entry for te " << (S32)te << ", object " << mID << LL_ENDL;
	}
	else if (media_flags != tep->getMediaFlags())
	{
		retval = LLPrimitive::setTEMediaFlags(te, media_flags);
		setChanged(TEXTURE);
		if (mDrawable.notNull() && retval)
		{
			gPipeline.markRebuild(mDrawable, LLDrawable::REBUILD_TCOORD);
			gPipeline.markTextured(mDrawable);
		}
	}
	return retval;
}

S32 LLViewerObject::setTEGlow(const U8 te, const F32 glow)
{
	S32 retval = 0;
	const LLTextureEntry *tep = getTE(te);
	if (!tep)
	{
		LL_WARNS() << "No texture entry for te " << (S32)te << ", object " << mID << LL_ENDL;
	}
	else if (glow != tep->getGlow())
	{
		retval = LLPrimitive::setTEGlow(te, glow);
		setChanged(TEXTURE);
		if (mDrawable.notNull() && retval)
		{
			gPipeline.markTextured(mDrawable);
		}
	}
	return retval;
}

S32 LLViewerObject::setTEMaterialID(const U8 te, const LLMaterialID& pMaterialID)
{
	S32 retval = 0;
	const LLTextureEntry *tep = getTE(te);
	if (!tep)
	{
		LL_WARNS("Material") << "No texture entry for te " << (S32)te
							 << ", object " << mID
							 << ", material " << pMaterialID
							 << LL_ENDL;
	}
	//else if (pMaterialID != tep->getMaterialID())
	{
		LL_DEBUGS("Material") << "Changing texture entry for te " << (S32)te
							 << ", object " << mID
							 << ", material " << pMaterialID
							 << LL_ENDL;
		retval = LLPrimitive::setTEMaterialID(te, pMaterialID);
		refreshMaterials();
	}
	return retval;
}

S32 LLViewerObject::setTEMaterialParams(const U8 te, const LLMaterialPtr pMaterialParams)
{
	S32 retval = 0;
	const LLTextureEntry *tep = getTE(te);
	if (!tep)
	{
		LL_WARNS() << "No texture entry for te " << (S32)te << ", object " << mID << LL_ENDL;
		return 0;
	}

	retval = LLPrimitive::setTEMaterialParams(te, pMaterialParams);
	LL_DEBUGS("Material") << "Changing material params for te " << (S32)te
							<< ", object " << mID
			               << " (" << retval << ")"
							<< LL_ENDL;
	setTENormalMap(te, (pMaterialParams) ? pMaterialParams->getNormalID() : LLUUID::null);
	setTESpecularMap(te, (pMaterialParams) ? pMaterialParams->getSpecularID() : LLUUID::null);

	return retval;
}

S32 LLViewerObject::setTEGLTFMaterialOverride(U8 te, LLGLTFMaterial* override_mat)
{
    LL_PROFILE_ZONE_SCOPED;
    S32 retval = TEM_CHANGE_NONE;

    LLTextureEntry* tep = getTE(te);
    if (!tep)
    { // this could happen if the object is not fully formed yet
        // returning TEM_CHANGE_NONE here signals to LLGLTFMaterialList to queue the override for later
        return retval;
    }

    LLFetchedGLTFMaterial* src_mat = (LLFetchedGLTFMaterial*) tep->getGLTFMaterial();
    llassert(src_mat == nullptr || dynamic_cast<LLFetchedGLTFMaterial*>(tep->getGLTFMaterial()) != nullptr);
    // if override mat exists, we must also have a source mat
    if (!src_mat)
    {
        // we can get into this state if an override has arrived before the viewer has
        // received or handled an update, return TEM_CHANGE_NONE to signal to LLGLTFMaterialList that it
        // should queue the update for later
        return retval;
    }

    if(src_mat->isFetching())
    {
        // if still fetching, we need to wait until it is done and try again
        return retval;
    }

    retval = tep->setGLTFMaterialOverride(override_mat);

    if (retval)
    {
        if (override_mat)
        {
            LLFetchedGLTFMaterial* render_mat = new LLFetchedGLTFMaterial(*src_mat);
            render_mat->applyOverride(*override_mat);
            tep->setGLTFRenderMaterial(render_mat);
            retval = TEM_CHANGE_TEXTURE;

            for (LLGLTFMaterial::local_tex_map_t::value_type &val : override_mat->mTrackingIdToLocalTexture)
            {
                LLLocalBitmapMgr::getInstance()->associateGLTFMaterial(val.first, override_mat);
            }

        }
        else if (tep->setGLTFRenderMaterial(nullptr))
        {
            retval = TEM_CHANGE_TEXTURE;
        }
    }

    return retval;
}

void LLViewerObject::refreshMaterials()
{
	setChanged(TEXTURE);
	if (mDrawable.notNull())
	{
		gPipeline.markTextured(mDrawable);
	}
}

S32 LLViewerObject::setTEScale(const U8 te, const F32 s, const F32 t)
{
	S32 retval = 0;
	retval = LLPrimitive::setTEScale(te, s, t);
	setChanged(TEXTURE);
	if (mDrawable.notNull() && retval)
	{
		gPipeline.markRebuild(mDrawable, LLDrawable::REBUILD_TCOORD);
	}
	return retval;
}

S32 LLViewerObject::setTEScaleS(const U8 te, const F32 s)
{
	S32 retval = LLPrimitive::setTEScaleS(te, s);
	if (mDrawable.notNull() && retval)
	{
		gPipeline.markRebuild(mDrawable, LLDrawable::REBUILD_TCOORD);
	}

	return retval;
}

S32 LLViewerObject::setTEScaleT(const U8 te, const F32 t)
{
	S32 retval = LLPrimitive::setTEScaleT(te, t);
	if (mDrawable.notNull() && retval)
	{
		gPipeline.markRebuild(mDrawable, LLDrawable::REBUILD_TCOORD);
	}

	return retval;
}

S32 LLViewerObject::setTEOffset(const U8 te, const F32 s, const F32 t)
{
	S32 retval = LLPrimitive::setTEOffset(te, s, t);
	if (mDrawable.notNull() && retval)
	{
		gPipeline.markRebuild(mDrawable, LLDrawable::REBUILD_TCOORD);
	}
	return retval;
}

S32 LLViewerObject::setTEOffsetS(const U8 te, const F32 s)
{
	S32 retval = LLPrimitive::setTEOffsetS(te, s);
	if (mDrawable.notNull() && retval)
	{
		gPipeline.markRebuild(mDrawable, LLDrawable::REBUILD_TCOORD);
	}

	return retval;
}

S32 LLViewerObject::setTEOffsetT(const U8 te, const F32 t)
{
	S32 retval = LLPrimitive::setTEOffsetT(te, t);
	if (mDrawable.notNull() && retval)
	{
		gPipeline.markRebuild(mDrawable, LLDrawable::REBUILD_TCOORD);
	}

	return retval;
}

S32 LLViewerObject::setTERotation(const U8 te, const F32 r)
{
	S32 retval = LLPrimitive::setTERotation(te, r);
	if (mDrawable.notNull() && retval)
	{
		gPipeline.markRebuild(mDrawable, LLDrawable::REBUILD_TCOORD);
        shrinkWrap();
	}
	return retval;
}


LLViewerTexture *LLViewerObject::getTEImage(const U8 face) const
{
//	llassert(mTEImages);

	if (face < getNumTEs())
	{
		LLViewerTexture* image = mTEImages[face];
		if (image)
		{
			return image;
		}
		else
		{
			return (LLViewerTexture*)(LLViewerFetchedTexture::sDefaultImagep);
		}
	}

	LL_ERRS() << llformat("Requested Image from invalid face: %d/%d",face,getNumTEs()) << LL_ENDL;

	return NULL;
}


bool LLViewerObject::isImageAlphaBlended(const U8 te) const
{
	LLViewerTexture* image = getTEImage(te);
	LLGLenum format = image ? image->getPrimaryFormat() : GL_RGB;
	switch (format)
	{
		case GL_RGBA:
		case GL_ALPHA:
		{
			return true;
		}
		break;

		case GL_RGB: break;
		default:
		{
			LL_WARNS() << "Unexpected tex format in LLViewerObject::isImageAlphaBlended...returning no alpha." << LL_ENDL;
		}
		break;
	}

	return false;
}

LLViewerTexture *LLViewerObject::getTENormalMap(const U8 face) const
{
	//	llassert(mTEImages);
	
	if (face < getNumTEs())
	{
		LLViewerTexture* image = mTENormalMaps[face];
		if (image)
		{
			return image;
		}
		else
		{
			return (LLViewerTexture*)(LLViewerFetchedTexture::sDefaultImagep);
		}
	}
	
	LL_ERRS() << llformat("Requested Image from invalid face: %d/%d",face,getNumTEs()) << LL_ENDL;
	
	return NULL;
}

LLViewerTexture *LLViewerObject::getTESpecularMap(const U8 face) const
{
	//	llassert(mTEImages);
	
	if (face < getNumTEs())
	{
		LLViewerTexture* image = mTESpecularMaps[face];
		if (image)
		{
			return image;
		}
		else
		{
			return (LLViewerTexture*)(LLViewerFetchedTexture::sDefaultImagep);
		}
	}
	
	LL_ERRS() << llformat("Requested Image from invalid face: %d/%d",face,getNumTEs()) << LL_ENDL;
	
	return NULL;
}

void LLViewerObject::fitFaceTexture(const U8 face)
{
	LL_INFOS() << "fitFaceTexture not implemented" << LL_ENDL;
}

LLBBox LLViewerObject::getBoundingBoxAgent() const
{
	LLVector3 position_agent;
	LLQuaternion rot;
	LLViewerObject* avatar_parent = NULL;
	LLViewerObject* root_edit = (LLViewerObject*)getRootEdit();
	if (root_edit)
	{
		avatar_parent = (LLViewerObject*)root_edit->getParent();
	}
	
	if (avatar_parent && avatar_parent->isAvatar() &&
		root_edit && root_edit->mDrawable.notNull() && root_edit->mDrawable->getXform()->getParent())
	{
		LLXform* parent_xform = root_edit->mDrawable->getXform()->getParent();
		position_agent = (getPositionEdit() * parent_xform->getWorldRotation()) + parent_xform->getWorldPosition();
		rot = getRotationEdit() * parent_xform->getWorldRotation();
	}
	else
	{
		position_agent = getPositionAgent();
		rot = getRotationRegion();
	}
	
	return LLBBox( position_agent, rot, getScale() * -0.5f, getScale() * 0.5f );
}

U32 LLViewerObject::getNumVertices() const
{
	U32 num_vertices = 0;
	if (mDrawable.notNull())
	{
		S32 i, num_faces;
		num_faces = mDrawable->getNumFaces();
		for (i = 0; i < num_faces; i++)
		{
			LLFace * facep = mDrawable->getFace(i);
			if (facep)
			{
				num_vertices += facep->getGeomCount();
			}
		}
	}
	return num_vertices;
}

U32 LLViewerObject::getNumIndices() const
{
	U32 num_indices = 0;
	if (mDrawable.notNull())
	{
		S32 i, num_faces;
		num_faces = mDrawable->getNumFaces();
		for (i = 0; i < num_faces; i++)
		{
			LLFace * facep = mDrawable->getFace(i);
			if (facep)
			{
				num_indices += facep->getIndicesCount();
			}
		}
	}
	return num_indices;
}

// Find the number of instances of this object's inventory that are of the given type
S32 LLViewerObject::countInventoryContents(LLAssetType::EType type)
{
	S32 count = 0;
	if( mInventory )
	{
		LLInventoryObject::object_list_t::const_iterator it = mInventory->begin();
		LLInventoryObject::object_list_t::const_iterator end = mInventory->end();
		for(  ; it != end ; ++it )
		{
			if( (*it)->getType() == type )
			{
				++count;
			}
		}
	}
	return count;
}

void LLViewerObject::setDebugText(const std::string &utf8text, const LLColor4& color)
{
	if (utf8text.empty() && !mText)
	{
		return;
	}

	if (!mText)
	{
	    initHudText();
	}
	mText->setColor(color);
	mText->setString(utf8text);
	mText->setZCompare(FALSE);
	mText->setDoFade(FALSE);
	updateText();
}

void LLViewerObject::appendDebugText(const std::string &utf8text)
{
    if (utf8text.empty() && !mText)
    {
        return;
    }

    if (!mText)
    {
        initHudText();
    }
    mText->addLine(utf8text, LLColor4::white);
    mText->setZCompare(FALSE);
    mText->setDoFade(FALSE);
    updateText();
}

void LLViewerObject::initHudText()
{
    mText = (LLHUDText *)LLHUDObject::addHUDObject(LLHUDObject::LL_HUD_TEXT);
    mText->setFont(LLFontGL::getFontSansSerif());
    mText->setVertAlignment(LLHUDText::ALIGN_VERT_TOP);
    mText->setMaxLines(-1);
    mText->setSourceObject(this);
    mText->setOnHUDAttachment(isHUDAttachment());
}

void LLViewerObject::restoreHudText()
{
    if (mHudText.empty())
    {
        if (mText)
        {
            mText->markDead();
            mText = NULL;
        }
    }
    else
    {
        if (!mText)
        {
            initHudText();
        }
        else
        {
            // Restore default values
            mText->setZCompare(TRUE);
            mText->setDoFade(TRUE);
        }
        mText->setColor(mHudTextColor);
        mText->setString(mHudText);
    }
}

void LLViewerObject::setIcon(LLViewerTexture* icon_image)
{
	if (!mIcon)
	{
		mIcon = (LLHUDIcon *)LLHUDObject::addHUDObject(LLHUDObject::LL_HUD_ICON);
		mIcon->setSourceObject(this);
		mIcon->setImage(icon_image);
		// *TODO: make this user configurable
		mIcon->setScale(0.03f);
	}
	else
	{
		mIcon->restartLifeTimer();
	}
}

void LLViewerObject::clearIcon()
{
	if (mIcon)
	{
		mIcon = NULL;
	}
}

LLViewerObject* LLViewerObject::getSubParent() 
{ 
	return (LLViewerObject*) getParent();
}

const LLViewerObject* LLViewerObject::getSubParent() const
{
	return (const LLViewerObject*) getParent();
}

BOOL LLViewerObject::isOnMap()
{
	return mOnMap;
}


void LLViewerObject::updateText()
{
	if (!isDead())
	{
		if (mText.notNull())
		{		
		    LLVOAvatar* avatar = getAvatar();
		    if (avatar)
		    {
		        mText->setHidden(avatar->isInMuteList());
		    }
               
		    LLVector3 up_offset(0,0,0);
			up_offset.mV[2] = getScale().mV[VZ]*0.6f;
			
			if (mDrawable.notNull())
			{
				mText->setPositionAgent(getRenderPosition() + up_offset);
			}
			else
			{
				mText->setPositionAgent(getPositionAgent() + up_offset);
			}
		}
	}
}

bool LLViewerObject::isOwnerInMuteList(LLUUID id)
{
	LLUUID owner_id = id.isNull() ? mOwnerID : id;
	if (isAvatar() || owner_id.isNull())
	{
		return false;
	}
	bool muted = false;
	F64 now = LLFrameTimer::getTotalSeconds();
	if (now < mCachedMuteListUpdateTime)
	{
		muted = mCachedOwnerInMuteList;
	}
	else
	{
		muted = LLMuteList::getInstance()->isMuted(owner_id);

		const F64 SECONDS_BETWEEN_MUTE_UPDATES = 1;
		mCachedMuteListUpdateTime = now + SECONDS_BETWEEN_MUTE_UPDATES;
		mCachedOwnerInMuteList = muted;
	}
	return muted;
}

LLVOAvatar* LLViewerObject::asAvatar()
{
	return NULL;
}

// If this object is directly or indirectly parented by an avatar,
// return it.  Normally getAvatar() is the correct function to call;
// it will give the avatar used for skinning.  The exception is with
// animated objects that are also attachments; in that case,
// getAvatar() will return the control avatar, used for skinning, and
// getAvatarAncestor will return the avatar to which the object is
// attached.
LLVOAvatar* LLViewerObject::getAvatarAncestor()
{
	LLViewerObject *pobj = (LLViewerObject*) getParent();
	while (pobj)
	{
		LLVOAvatar *av = pobj->asAvatar();
		if (av)
		{
			return av;
		}
		pobj =  (LLViewerObject*) pobj->getParent();
	}
	return NULL;
}

BOOL LLViewerObject::isParticleSource() const
{
	return !mPartSourcep.isNull() && !mPartSourcep->isDead();
}

void LLViewerObject::setParticleSource(const LLPartSysData& particle_parameters, const LLUUID& owner_id)
{
	if (mPartSourcep)
	{
		deleteParticleSource();
	}

	LLPointer<LLViewerPartSourceScript> pss = LLViewerPartSourceScript::createPSS(this, particle_parameters);
	mPartSourcep = pss;
	
	if (mPartSourcep)
	{
		mPartSourcep->setOwnerUUID(owner_id);

		if (mPartSourcep->getImage()->getID() != mPartSourcep->mPartSysData.mPartImageID)
		{
			LLViewerTexture* image;
			if (mPartSourcep->mPartSysData.mPartImageID == LLUUID::null)
			{
				image = LLViewerTextureManager::getFetchedTextureFromFile("pixiesmall.j2c");
			}
			else
			{
				image = LLViewerTextureManager::getFetchedTexture(mPartSourcep->mPartSysData.mPartImageID);
			}
			mPartSourcep->setImage(image);
		}
	}
	LLViewerPartSim::getInstance()->addPartSource(pss);
}

void LLViewerObject::unpackParticleSource(const S32 block_num, const LLUUID& owner_id)
{
	if (!mPartSourcep.isNull() && mPartSourcep->isDead())
	{
		mPartSourcep = NULL;
	}
	if (mPartSourcep)
	{
		// If we've got one already, just update the existing source (or remove it)
		if (!LLViewerPartSourceScript::unpackPSS(this, mPartSourcep, block_num))
		{
			mPartSourcep->setDead();
			mPartSourcep = NULL;
		}
	}
	else
	{
		LLPointer<LLViewerPartSourceScript> pss = LLViewerPartSourceScript::unpackPSS(this, NULL, block_num);
		//If the owner is muted, don't create the system
		if(LLMuteList::getInstance()->isMuted(owner_id, LLMute::flagParticles)) return;

		// We need to be able to deal with a particle source that hasn't changed, but still got an update!
		if (pss)
		{
// 			LL_INFOS() << "Making particle system with owner " << owner_id << LL_ENDL;
			pss->setOwnerUUID(owner_id);
			mPartSourcep = pss;
			LLViewerPartSim::getInstance()->addPartSource(pss);
		}
	}
	if (mPartSourcep)
	{
		if (mPartSourcep->getImage()->getID() != mPartSourcep->mPartSysData.mPartImageID)
		{
			LLViewerTexture* image;
			if (mPartSourcep->mPartSysData.mPartImageID == LLUUID::null)
			{
				image = LLViewerTextureManager::getFetchedTextureFromFile("pixiesmall.j2c");
			}
			else
			{
				image = LLViewerTextureManager::getFetchedTexture(mPartSourcep->mPartSysData.mPartImageID);
			}
			mPartSourcep->setImage(image);
		}
	}
}

void LLViewerObject::unpackParticleSource(LLDataPacker &dp, const LLUUID& owner_id, bool legacy)
{
	if (!mPartSourcep.isNull() && mPartSourcep->isDead())
	{
		mPartSourcep = NULL;
	}
	if (mPartSourcep)
	{
		// If we've got one already, just update the existing source (or remove it)
		if (!LLViewerPartSourceScript::unpackPSS(this, mPartSourcep, dp, legacy))
		{
			mPartSourcep->setDead();
			mPartSourcep = NULL;
		}
	}
	else
	{
		LLPointer<LLViewerPartSourceScript> pss = LLViewerPartSourceScript::unpackPSS(this, NULL, dp, legacy);
		//If the owner is muted, don't create the system
		if(LLMuteList::getInstance()->isMuted(owner_id, LLMute::flagParticles)) return;
		// We need to be able to deal with a particle source that hasn't changed, but still got an update!
		if (pss)
		{
// 			LL_INFOS() << "Making particle system with owner " << owner_id << LL_ENDL;
			pss->setOwnerUUID(owner_id);
			mPartSourcep = pss;
			LLViewerPartSim::getInstance()->addPartSource(pss);
		}
	}
	if (mPartSourcep)
	{
		if (mPartSourcep->getImage()->getID() != mPartSourcep->mPartSysData.mPartImageID)
		{
			LLViewerTexture* image;
			if (mPartSourcep->mPartSysData.mPartImageID == LLUUID::null)
			{
				image = LLViewerTextureManager::getFetchedTextureFromFile("pixiesmall.j2c");
			}
			else
			{
				image = LLViewerTextureManager::getFetchedTexture(mPartSourcep->mPartSysData.mPartImageID);
			}
			mPartSourcep->setImage(image);
		}
	}
}

void LLViewerObject::deleteParticleSource()
{
	if (mPartSourcep.notNull())
	{
		mPartSourcep->setDead();
		mPartSourcep = NULL;
	}
}

// virtual
void LLViewerObject::updateDrawable(BOOL force_damped)
{
	if (!isChanged(MOVED))
	{ //most common case, having an empty if case here makes for better branch prediction
	}
	else if (mDrawable.notNull() && 
		!mDrawable->isState(LLDrawable::ON_MOVE_LIST))
	{
		BOOL damped_motion = 
			!isChanged(SHIFTED) &&										// not shifted between regions this frame and...
			(	force_damped ||										// ...forced into damped motion by application logic or...
				(	!isSelected() &&									// ...not selected and...
					(	mDrawable->isRoot() ||								// ... is root or ...
						(getParent() && !((LLViewerObject*)getParent())->isSelected())// ... parent is not selected and ...
					) &&	
					getPCode() == LL_PCODE_VOLUME &&					// ...is a volume object and...
					getVelocity().isExactlyZero() &&					// ...is not moving physically and...
					mDrawable->getGeneration() != -1                    // ...was not created this frame.
				)					
			);
		gPipeline.markMoved(mDrawable, damped_motion);
	}
	clearChanged(SHIFTED);
}

// virtual, overridden by LLVOVolume
F32 LLViewerObject::getVObjRadius() const
{
	return mDrawable.notNull() ? mDrawable->getRadius() : 0.f;
}

void LLViewerObject::setAttachedSound(const LLUUID &audio_uuid, const LLUUID& owner_id, const F32 gain, const U8 flags)
{
	if (!gAudiop)
	{
		return;
	}
	
	if (audio_uuid.isNull())
	{
		if (!mAudioSourcep)
		{
			return;
		}
		if (mAudioSourcep->isLoop() && !mAudioSourcep->hasPendingPreloads())
		{
			// We don't clear the sound if it's a loop, it'll go away on its own.
			// At least, this appears to be how the scripts work.
			// The attached sound ID is set to NULL to avoid it playing back when the
			// object rezzes in on non-looping sounds.
			//LL_INFOS() << "Clearing attached sound " << mAudioSourcep->getCurrentData()->getID() << LL_ENDL;
			gAudiop->cleanupAudioSource(mAudioSourcep);
			mAudioSourcep = NULL;
		}
		else if (flags & LL_SOUND_FLAG_STOP)
        {
			// Just shut off the sound
			mAudioSourcep->stop();
		}
		return;
	}

	// <FS:Ansariel> Asset blacklist
	if (FSAssetBlacklist::getInstance()->isBlacklisted(audio_uuid, LLAssetType::AT_SOUND))
	{
		return;
	}
	// </FS:Ansariel>

	if (flags & LL_SOUND_FLAG_LOOP
		&& mAudioSourcep && mAudioSourcep->isLoop() && mAudioSourcep->getCurrentData()
		&& mAudioSourcep->getCurrentData()->getID() == audio_uuid)
	{
		//LL_INFOS() << "Already playing this sound on a loop, ignoring" << LL_ENDL;
		return;
	}

	// don't clean up before previous sound is done. Solves: SL-33486
	if ( mAudioSourcep && mAudioSourcep->isDone() ) 
	{
		gAudiop->cleanupAudioSource(mAudioSourcep);
		mAudioSourcep = NULL;
	}

	if (mAudioSourcep && mAudioSourcep->isMuted() &&
	    mAudioSourcep->getCurrentData() && mAudioSourcep->getCurrentData()->getID() == audio_uuid)
	{
		//LL_INFOS() << "Already having this sound as muted sound, ignoring" << LL_ENDL;
		return;
	}

	getAudioSource(owner_id);

	if (mAudioSourcep)
	{
		BOOL queue = flags & LL_SOUND_FLAG_QUEUE;
		mAudioGain = gain;
		mAudioSourcep->setGain(gain);
		mAudioSourcep->setLoop(flags & LL_SOUND_FLAG_LOOP);
		mAudioSourcep->setSyncMaster(flags & LL_SOUND_FLAG_SYNC_MASTER);
		mAudioSourcep->setSyncSlave(flags & LL_SOUND_FLAG_SYNC_SLAVE);
		mAudioSourcep->setQueueSounds(queue);
		if(!queue) // stop any current sound first to avoid "farts of doom" (SL-1541) -MG
		{
			mAudioSourcep->stop();
		}
		
		// Play this sound if region maturity permits
		if( gAgent.canAccessMaturityAtGlobal(this->getPositionGlobal()) )
		{
			//LL_INFOS() << "Playing attached sound " << audio_uuid << LL_ENDL;
			// recheck cutoff radius in case this update was an object-update with new value
			mAudioSourcep->checkCutOffRadius();
			mAudioSourcep->play(audio_uuid);
		}
	}
}

LLAudioSource *LLViewerObject::getAudioSource(const LLUUID& owner_id)
{
	if (!mAudioSourcep)
	{
		// Arbitrary low gain for a sound that's not playing.
		// This is used for sound preloads, for example.
		LLAudioSourceVO *asvop = new LLAudioSourceVO(mID, owner_id, 0.01f, this);

		mAudioSourcep = asvop;
		if(gAudiop)
		{
			gAudiop->addAudioSource(asvop);
		}
	}

	return mAudioSourcep;
}

void LLViewerObject::adjustAudioGain(const F32 gain)
{
	if (mAudioSourcep)
	{
		mAudioGain = gain;
		mAudioSourcep->setGain(mAudioGain);
	}
}

//----------------------------------------------------------------------------

bool LLViewerObject::unpackParameterEntry(U16 param_type, LLDataPacker *dp)
{
	if (LLNetworkData::PARAMS_MESH == param_type)
	{
		param_type = LLNetworkData::PARAMS_SCULPT;
	}
	ExtraParameter* param = getExtraParameterEntryCreate(param_type);
	if (param)
	{
		param->data->unpack(*dp);
		param->in_use = TRUE;
		parameterChanged(param_type, param->data, TRUE, false);
		return true;
	}
	else
	{
		return false;
	}
}

LLViewerObject::ExtraParameter* LLViewerObject::createNewParameterEntry(U16 param_type)
{
	LLNetworkData* new_block = NULL;
	switch (param_type)
	{
	  case LLNetworkData::PARAMS_FLEXIBLE:
	  {
		  new_block = new LLFlexibleObjectData();
		  break;
	  }
	  case LLNetworkData::PARAMS_LIGHT:
	  {
		  new_block = new LLLightParams();
		  break;
	  }
	  case LLNetworkData::PARAMS_SCULPT:
	  {
		  new_block = new LLSculptParams();
		  break;
	  }
	  case LLNetworkData::PARAMS_LIGHT_IMAGE:
	  {
		  new_block = new LLLightImageParams();
		  break;
	  }
      case LLNetworkData::PARAMS_EXTENDED_MESH:
      {
		  new_block = new LLExtendedMeshParams();
		  break;
      }
      case LLNetworkData::PARAMS_RENDER_MATERIAL:
      {
          new_block = new LLRenderMaterialParams();
          break;
      }
      case LLNetworkData::PARAMS_REFLECTION_PROBE:
      {
          new_block = new LLReflectionProbeParams();
          break;
      }
	  default:
	  {
		  LL_INFOS_ONCE() << "Unknown param type: " << param_type << LL_ENDL;
		  break;
	  }
	};

	if (new_block)
	{
		ExtraParameter* new_entry = new ExtraParameter;
		new_entry->data = new_block;
		new_entry->in_use = false; // not in use yet
        llassert(mExtraParameterList[param_type] == nullptr); // leak -- redundantly allocated parameter entry
		mExtraParameterList[param_type] = new_entry;
		return new_entry;
	}
	return NULL;
}

LLViewerObject::ExtraParameter* LLViewerObject::getExtraParameterEntry(U16 param_type) const
{
    LL_PROFILE_ZONE_SCOPED_CATEGORY_VIEWER;
	std::unordered_map<U16, ExtraParameter*>::const_iterator itor = mExtraParameterList.find(param_type);
	if (itor != mExtraParameterList.end())
	{
		return itor->second;
	}
	return NULL;
}

LLViewerObject::ExtraParameter* LLViewerObject::getExtraParameterEntryCreate(U16 param_type)
{
	ExtraParameter* param = getExtraParameterEntry(param_type);
	if (!param)
	{
		param = createNewParameterEntry(param_type);
	}
	return param;
}

LLNetworkData* LLViewerObject::getParameterEntry(U16 param_type) const
{
	ExtraParameter* param = getExtraParameterEntry(param_type);
	if (param)
	{
		return param->data;
	}
	else
	{
		return NULL;
	}
}

BOOL LLViewerObject::getParameterEntryInUse(U16 param_type) const
{
	ExtraParameter* param = getExtraParameterEntry(param_type);
	if (param)
	{
		return param->in_use;
	}
	else
	{
		return FALSE;
	}
}

bool LLViewerObject::setParameterEntry(U16 param_type, const LLNetworkData& new_value, bool local_origin)
{
	ExtraParameter* param = getExtraParameterEntryCreate(param_type);
	if (param)
	{
		if (param->in_use && new_value == *(param->data))
		{
			return false;
		}
		param->in_use = true;
		param->data->copy(new_value);
		parameterChanged(param_type, param->data, TRUE, local_origin);
		return true;
	}
	else
	{
		return false;
	}
}

// Assumed to be called locally
// If in_use is TRUE, will crate a new extra parameter if none exists.
// Should always return true.
bool LLViewerObject::setParameterEntryInUse(U16 param_type, BOOL in_use, bool local_origin)
{
	ExtraParameter* param = getExtraParameterEntryCreate(param_type);
	if (param && param->in_use != in_use)
	{
		param->in_use = in_use;
		parameterChanged(param_type, param->data, in_use, local_origin);
		return true;
	}
	return false;
}

void LLViewerObject::parameterChanged(U16 param_type, bool local_origin)
{
	ExtraParameter* param = getExtraParameterEntry(param_type);
	if (param)
	{
		parameterChanged(param_type, param->data, param->in_use, local_origin);
	}
}

void LLViewerObject::parameterChanged(U16 param_type, LLNetworkData* data, BOOL in_use, bool local_origin)
{
	if (local_origin)
	{
        // *NOTE: Do not send the render material ID in this way as it will get
        // out-of-sync with other sent client data.
        // See LLViewerObject::setRenderMaterialID and LLGLTFMaterialList
        llassert(param_type != LLNetworkData::PARAMS_RENDER_MATERIAL);

		LLViewerRegion* regionp = getRegion();
		if(!regionp) return;

		// Change happened on the viewer. Send the change up
		U8 tmp[MAX_OBJECT_PARAMS_SIZE];
		LLDataPackerBinaryBuffer dpb(tmp, MAX_OBJECT_PARAMS_SIZE);
		if (data->pack(dpb))
		{
			U32 datasize = (U32)dpb.getCurrentSize();

			LLMessageSystem* msg = gMessageSystem;
			msg->newMessageFast(_PREHASH_ObjectExtraParams);
			msg->nextBlockFast(_PREHASH_AgentData);
			msg->addUUIDFast(_PREHASH_AgentID, gAgent.getID() );
			msg->addUUIDFast(_PREHASH_SessionID, gAgent.getSessionID());
			msg->nextBlockFast(_PREHASH_ObjectData);
			msg->addU32Fast(_PREHASH_ObjectLocalID, mLocalID );

			msg->addU16Fast(_PREHASH_ParamType, param_type);
			msg->addBOOLFast(_PREHASH_ParamInUse, in_use);

			msg->addU32Fast(_PREHASH_ParamSize, datasize);
			msg->addBinaryDataFast(_PREHASH_ParamData, tmp, datasize);

			msg->sendReliable( regionp->getHost() );
		}
		else
		{
			LL_WARNS() << "Failed to send object extra parameters: " << param_type << LL_ENDL;
		}
	}
    else
    {
        if (param_type == LLNetworkData::PARAMS_RENDER_MATERIAL)
        {
            const LLRenderMaterialParams* params = in_use ? (LLRenderMaterialParams*)getParameterEntry(LLNetworkData::PARAMS_RENDER_MATERIAL) : nullptr;
            setRenderMaterialIDs(params, local_origin);
        }
    }
}

void LLViewerObject::setDrawableState(U32 state, BOOL recursive)
{
	if (mDrawable)
	{
		mDrawable->setState(state);
	}
	if (recursive)
	{
		for (child_list_t::iterator iter = mChildList.begin();
			 iter != mChildList.end(); iter++)
		{
			LLViewerObject* child = *iter;
			child->setDrawableState(state, recursive);
		}
	}
}

void LLViewerObject::clearDrawableState(U32 state, BOOL recursive)
{
	if (mDrawable)
	{
		mDrawable->clearState(state);
	}
	if (recursive)
	{
		for (child_list_t::iterator iter = mChildList.begin();
			 iter != mChildList.end(); iter++)
		{
			LLViewerObject* child = *iter;
			child->clearDrawableState(state, recursive);
		}
	}
}

BOOL LLViewerObject::isDrawableState(U32 state, BOOL recursive) const
{
	BOOL matches = FALSE;
	if (mDrawable)
	{
		matches = mDrawable->isState(state);
	}
	if (recursive)
	{
		for (child_list_t::const_iterator iter = mChildList.begin();
			 (iter != mChildList.end()) && matches; iter++)
		{
			LLViewerObject* child = *iter;
			matches &= child->isDrawableState(state, recursive);
		}
	}

	return matches;
}



//!!!!!!!!!!!!!!!!!!!!!!!!!!!!!!!!!!!!!!!!!!!!!!!!!!
// RN: these functions assume a 2-level hierarchy 
//!!!!!!!!!!!!!!!!!!!!!!!!!!!!!!!!!!!!!!!!!!!!!!!!!!

// Owned by anyone?
BOOL LLViewerObject::permAnyOwner() const
{ 
	if (isRootEdit())
	{
		return flagObjectAnyOwner(); 
	}
	else
	{
		return ((LLViewerObject*)getParent())->permAnyOwner();
	}
}	
// Owned by this viewer?
BOOL LLViewerObject::permYouOwner() const
{ 
	if (isRootEdit())
	{
#ifdef HACKED_GODLIKE_VIEWER
		return TRUE;
#else
# ifdef TOGGLE_HACKED_GODLIKE_VIEWER
		if (LLGridManager::getInstance()->isInSLBeta()
            && (gAgent.getGodLevel() >= GOD_MAINTENANCE))
		{
			return TRUE;
		}
# endif
		return flagObjectYouOwner(); 
#endif
	}
	else
	{
		return ((LLViewerObject*)getParent())->permYouOwner();
	}
}

// Owned by a group?
BOOL LLViewerObject::permGroupOwner() const		
{ 
	if (isRootEdit())
	{
		return flagObjectGroupOwned(); 
	}
	else
	{
		return ((LLViewerObject*)getParent())->permGroupOwner();
	}
}

// Can the owner edit
BOOL LLViewerObject::permOwnerModify() const
{ 
	if (isRootEdit())
	{
#ifdef HACKED_GODLIKE_VIEWER
		return TRUE;
#else
# ifdef TOGGLE_HACKED_GODLIKE_VIEWER
		if (LLGridManager::getInstance()->isInSLBeta()
            && (gAgent.getGodLevel() >= GOD_MAINTENANCE))
	{
			return TRUE;
	}
# endif
		return flagObjectOwnerModify(); 
#endif
	}
	else
	{
		return ((LLViewerObject*)getParent())->permOwnerModify();
	}
}

// Can edit
BOOL LLViewerObject::permModify() const
{ 
	if (isRootEdit())
	{
#ifdef HACKED_GODLIKE_VIEWER
		return TRUE;
#else
# ifdef TOGGLE_HACKED_GODLIKE_VIEWER
		if (LLGridManager::getInstance()->isInSLBeta()
            && (gAgent.getGodLevel() >= GOD_MAINTENANCE))
	{
			return TRUE;
	}
# endif
		return flagObjectModify(); 
#endif
	}
	else
	{
		return ((LLViewerObject*)getParent())->permModify();
	}
}

// Can copy
BOOL LLViewerObject::permCopy() const
{ 
	if (isRootEdit())
	{
#ifdef HACKED_GODLIKE_VIEWER
		return TRUE;
#else
# ifdef TOGGLE_HACKED_GODLIKE_VIEWER
		if (LLGridManager::getInstance()->isInSLBeta()
            && (gAgent.getGodLevel() >= GOD_MAINTENANCE))
		{
			return TRUE;
		}
# endif
		return flagObjectCopy();
#endif
	}
	else
	{
		return ((LLViewerObject*)getParent())->permCopy();
	}
}

// Can move
BOOL LLViewerObject::permMove() const
{
	if (isRootEdit())
	{
#ifdef HACKED_GODLIKE_VIEWER
		return TRUE;
#else
# ifdef TOGGLE_HACKED_GODLIKE_VIEWER
		if (LLGridManager::getInstance()->isInSLBeta()
            && (gAgent.getGodLevel() >= GOD_MAINTENANCE))
		{
			return TRUE;
		}
# endif
		return flagObjectMove(); 
#endif
	}
	else
	{
		return ((LLViewerObject*)getParent())->permMove();
	}
}

// Can be transferred
BOOL LLViewerObject::permTransfer() const
{ 
	if (isRootEdit())
	{
#ifdef HACKED_GODLIKE_VIEWER
		return TRUE;
#else
# ifdef TOGGLE_HACKED_GODLIKE_VIEWER
		if (LLGridManager::getInstance()->isInSLBeta()
            && (gAgent.getGodLevel() >= GOD_MAINTENANCE))
		{
			return TRUE;
		}
# endif
		return flagObjectTransfer(); 
#endif
	}
	else
	{
		return ((LLViewerObject*)getParent())->permTransfer();
	}
}

// Can only open objects that you own, or that someone has
// given you modify rights to.  JC
BOOL LLViewerObject::allowOpen() const
{
// [RLVa:KB] - Checked: 2010-11-29 (RLVa-1.3.0c) | Modified: RLVa-1.3.0c
	return !flagInventoryEmpty() && (permYouOwner() || permModify()) && ((!RlvActions::isRlvEnabled()) || (RlvActions::canEdit(this)));
// [/RLVa:KB]
//	return !flagInventoryEmpty() && (permYouOwner() || permModify());
}

LLViewerObject::LLInventoryCallbackInfo::~LLInventoryCallbackInfo()
{
	if (mListener)
	{
		mListener->clearVOInventoryListener();
	}
}

void LLViewerObject::updateVolume(const LLVolumeParams& volume_params)
{
	if (setVolume(volume_params, 1)) // *FIX: magic number, ack!
	{
		// Transmit the update to the simulator
		sendShapeUpdate();
		markForUpdate();
	}
}

void LLViewerObject::recursiveMarkForUpdate()
{
    for (LLViewerObject::child_list_t::iterator iter = mChildList.begin();
         iter != mChildList.end(); iter++)
    {
        LLViewerObject* child = *iter;
        child->markForUpdate();
    }
    markForUpdate();
}

void LLViewerObject::markForUpdate()
{
	if (mDrawable.notNull())
	{
		gPipeline.markTextured(mDrawable);
		gPipeline.markRebuild(mDrawable, LLDrawable::REBUILD_GEOMETRY);
	}
}

bool LLViewerObject::isPermanentEnforced() const
{
	return flagObjectPermanent() && (mRegionp != gAgent.getRegion()) && !gAgent.isGodlike();
}

bool LLViewerObject::getIncludeInSearch() const
{
	return flagIncludeInSearch();
}

void LLViewerObject::setIncludeInSearch(bool include_in_search)
{
	setFlags(FLAGS_INCLUDE_IN_SEARCH, include_in_search);
}

void LLViewerObject::setRegion(LLViewerRegion *regionp)
{
	if (!regionp)
	{
		LL_WARNS() << "viewer object set region to NULL" << LL_ENDL;
	}
	if(regionp != mRegionp)
	{
		if(mRegionp)
		{
			mRegionp->removeFromCreatedList(getLocalID()); 
		}
		if(regionp)
		{
			regionp->addToCreatedList(getLocalID()); 
		}
	}
	
	mLatestRecvPacketID = 0;
	mRegionp = regionp;

	for (child_list_t::iterator i = mChildList.begin(); i != mChildList.end(); ++i)
	{
		LLViewerObject* child = *i;
		child->setRegion(regionp);
	}

    if (mControlAvatar)
    {
        mControlAvatar->setRegion(regionp);
    }

	setChanged(MOVED | SILHOUETTE);
	updateDrawable(FALSE);
}

// virtual
void	LLViewerObject::updateRegion(LLViewerRegion *regionp)
{
//	if (regionp)
//	{
//		F64 now = LLFrameTimer::getElapsedSeconds();
//		LL_INFOS() << "Updating to region " << regionp->getName()
//			<< ", ms since last update message: " << (F32)((now - mLastMessageUpdateSecs) * 1000.0)
//			<< ", ms since last interpolation: " << (F32)((now - mLastInterpUpdateSecs) * 1000.0) 
//			<< LL_ENDL;
//	}
}


bool LLViewerObject::specialHoverCursor() const
{
	return flagUsePhysics()
			|| flagHandleTouch()
			|| (mClickAction != 0);
}

void LLViewerObject::updateFlags(BOOL physics_changed)
{
	LLViewerRegion* regionp = getRegion();
	if(!regionp) return;
	gMessageSystem->newMessage("ObjectFlagUpdate");
	gMessageSystem->nextBlockFast(_PREHASH_AgentData);
	gMessageSystem->addUUIDFast(_PREHASH_AgentID, gAgent.getID() );
	gMessageSystem->addUUIDFast(_PREHASH_SessionID, gAgent.getSessionID());
	gMessageSystem->addU32Fast(_PREHASH_ObjectLocalID, getLocalID() );
	gMessageSystem->addBOOLFast(_PREHASH_UsePhysics, flagUsePhysics() );
	gMessageSystem->addBOOL("IsTemporary", flagTemporaryOnRez() );
	gMessageSystem->addBOOL("IsPhantom", flagPhantom() );

	// stinson 02/28/2012 : This CastsShadows BOOL is no longer used in either the viewer or the simulator
	// The simulator code does not even unpack this value when the message is received.
	// This could be potentially hijacked in the future for another use should the urgent need arise.
	gMessageSystem->addBOOL("CastsShadows", FALSE );

	if (physics_changed)
	{
		gMessageSystem->nextBlock("ExtraPhysics");
		gMessageSystem->addU8("PhysicsShapeType", getPhysicsShapeType() );
		gMessageSystem->addF32("Density", getPhysicsDensity() );
		gMessageSystem->addF32("Friction", getPhysicsFriction() );
		gMessageSystem->addF32("Restitution", getPhysicsRestitution() );
		gMessageSystem->addF32("GravityMultiplier", getPhysicsGravity() );
	}
	gMessageSystem->sendReliable( regionp->getHost() );
}

BOOL LLViewerObject::setFlags(U32 flags, BOOL state)
{
	BOOL setit = setFlagsWithoutUpdate(flags, state);

	// BUG: Sometimes viewer physics and simulator physics get
	// out of sync.  To fix this, always send update to simulator.
// 	if (setit)
	{
		updateFlags();
	}
	return setit;
}

BOOL LLViewerObject::setFlagsWithoutUpdate(U32 flags, BOOL state)
{
	BOOL setit = FALSE;
	if (state)
	{
		if ((mFlags & flags) != flags)
		{
			mFlags |= flags;
			setit = TRUE;
		}
	}
	else
	{
		if ((mFlags & flags) != 0)
		{
			mFlags &= ~flags;
			setit = TRUE;
		}
	}
	return setit;
}

void LLViewerObject::setPhysicsShapeType(U8 type)
{
	mPhysicsShapeUnknown = false;
	if (type != mPhysicsShapeType)
	{
		mPhysicsShapeType = type;
		setObjectCostStale();
	}
}

void LLViewerObject::setPhysicsGravity(F32 gravity)
{
	mPhysicsGravity = gravity;
}

void LLViewerObject::setPhysicsFriction(F32 friction)
{
	mPhysicsFriction = friction;
}

void LLViewerObject::setPhysicsDensity(F32 density)
{
	mPhysicsDensity = density;
}

void LLViewerObject::setPhysicsRestitution(F32 restitution)
{
	mPhysicsRestitution = restitution;
}

U8 LLViewerObject::getPhysicsShapeType() const
{ 
	if (mPhysicsShapeUnknown)
	{
		gObjectList.updatePhysicsFlags(this);
	}

	return mPhysicsShapeType; 
}

void LLViewerObject::applyAngularVelocity(F32 dt)
{
	//do target omega here
	mRotTime += dt;
	LLVector3 ang_vel = getAngularVelocity();
	F32 omega = ang_vel.magVecSquared();
	F32 angle = 0.0f;
	LLQuaternion dQ;
	if (omega > 0.00001f)
	{
		omega = sqrt(omega);
		angle = omega * dt;

		ang_vel *= 1.f/omega;
		
		// calculate the delta increment based on the object's angular velocity
		dQ.setQuat(angle, ang_vel);

		// accumulate the angular velocity rotations to re-apply in the case of an object update
		mAngularVelocityRot *= dQ;
		
		// Just apply the delta increment to the current rotation
		setRotation(getRotation()*dQ);
		setChanged(MOVED | SILHOUETTE);
	}
}

void LLViewerObject::resetRotTime()
{
	mRotTime = 0.0f;
}

void LLViewerObject::resetRot()
{
	resetRotTime();

	// Reset the accumulated angular velocity rotation
	mAngularVelocityRot.loadIdentity(); 
}

U32 LLViewerObject::getPartitionType() const
{ 
	return LLViewerRegion::PARTITION_NONE; 
}

void LLViewerObject::dirtySpatialGroup() const
{
	if (mDrawable)
	{
		LLSpatialGroup* group = mDrawable->getSpatialGroup();
		if (group)
		{
			group->dirtyGeom();
			gPipeline.markRebuild(group);
		}
	}
}

void LLViewerObject::dirtyMesh()
{
	if (mDrawable)
	{
		gPipeline.markRebuild(mDrawable, LLDrawable::REBUILD_ALL);
	}
}

F32 LLAlphaObject::getPartSize(S32 idx)
{
	return 0.f;
}

void LLAlphaObject::getBlendFunc(S32 face, LLRender::eBlendFactor& src, LLRender::eBlendFactor& dst)
{

}

// virtual
void LLStaticViewerObject::updateDrawable(BOOL force_damped)
{
	// Force an immediate rebuild on any update
	if (mDrawable.notNull())
	{
		mDrawable->updateXform(TRUE);
		gPipeline.markRebuild(mDrawable, LLDrawable::REBUILD_ALL);
	}
	clearChanged(SHIFTED);
}

void LLViewerObject::saveUnselectedChildrenPosition(std::vector<LLVector3>& positions)
{
	if(mChildList.empty() || !positions.empty())
	{
		return ;
	}

	for (LLViewerObject::child_list_t::const_iterator iter = mChildList.begin();
			iter != mChildList.end(); iter++)
	{
		LLViewerObject* childp = *iter;
		if (!childp->isSelected() && childp->mDrawable.notNull())
		{
			positions.push_back(childp->getPositionEdit());		
		}
	}

	return ;
}

void LLViewerObject::saveUnselectedChildrenRotation(std::vector<LLQuaternion>& rotations)
{
	if(mChildList.empty())
	{
		return ;
	}

	for (LLViewerObject::child_list_t::const_iterator iter = mChildList.begin();
			iter != mChildList.end(); iter++)
	{
		LLViewerObject* childp = *iter;
		if (!childp->isSelected() && childp->mDrawable.notNull())
		{
			rotations.push_back(childp->getRotationEdit());				
		}		
	}

	return ;
}

//counter-rotation
void LLViewerObject::resetChildrenRotationAndPosition(const std::vector<LLQuaternion>& rotations, 
											const std::vector<LLVector3>& positions)
{
	if(mChildList.empty())
	{
		return ;
	}

	S32 index = 0 ;
	LLQuaternion inv_rotation = ~getRotationEdit() ;
	LLVector3 offset = getPositionEdit() ;
	for (LLViewerObject::child_list_t::const_iterator iter = mChildList.begin();
			iter != mChildList.end(); iter++)
	{
		LLViewerObject* childp = *iter;
		if (!childp->isSelected() && childp->mDrawable.notNull())
		{
			if (childp->getPCode() != LL_PCODE_LEGACY_AVATAR)
			{
				childp->setRotation(rotations[index] * inv_rotation);
				childp->setPosition((positions[index] - offset) * inv_rotation);
				LLManip::rebuild(childp);					
			}
			else //avatar
			{
				LLVector3 reset_pos = (positions[index] - offset) * inv_rotation ;
				LLQuaternion reset_rot = rotations[index] * inv_rotation ;

				((LLVOAvatar*)childp)->mDrawable->mXform.setPosition(reset_pos);				
				((LLVOAvatar*)childp)->mDrawable->mXform.setRotation(reset_rot) ;
				
				((LLVOAvatar*)childp)->mDrawable->getVObj()->setPosition(reset_pos, TRUE);				
				((LLVOAvatar*)childp)->mDrawable->getVObj()->setRotation(reset_rot, TRUE) ;

				LLManip::rebuild(childp);				
			}	
			index++;
		}				
	}

	return ;
}

//counter-translation
void LLViewerObject::resetChildrenPosition(const LLVector3& offset, BOOL simplified, BOOL skip_avatar_child)
{
	if(mChildList.empty())
	{
		return ;
	}

	LLVector3 child_offset;
	if(simplified) //translation only, rotation matrix does not change
	{
		child_offset = offset * ~getRotation();
	}
	else //rotation matrix might change too.
	{
		if (isAttachment() && mDrawable.notNull())
		{
			LLXform* attachment_point_xform = mDrawable->getXform()->getParent();
			LLQuaternion parent_rotation = getRotation() * attachment_point_xform->getWorldRotation();
			child_offset = offset * ~parent_rotation;
		}
		else
		{
			child_offset = offset * ~getRenderRotation();
		}
	}

	for (LLViewerObject::child_list_t::const_iterator iter = mChildList.begin();
			iter != mChildList.end(); iter++)
	{
		LLViewerObject* childp = *iter;

		if (!childp->isSelected() && childp->mDrawable.notNull())
		{
			if (childp->getPCode() != LL_PCODE_LEGACY_AVATAR)
			{
				childp->setPosition(childp->getPosition() + child_offset);
				LLManip::rebuild(childp);
			}
			else //avatar
			{
				if(!skip_avatar_child)
				{
					LLVector3 reset_pos = ((LLVOAvatar*)childp)->mDrawable->mXform.getPosition() + child_offset ;

					((LLVOAvatar*)childp)->mDrawable->mXform.setPosition(reset_pos);
					((LLVOAvatar*)childp)->mDrawable->getVObj()->setPosition(reset_pos);
					LLManip::rebuild(childp);
				}
			}
		}
	}

	return ;
}

// virtual 
BOOL	LLViewerObject::isTempAttachment() const
{
	return (mID.notNull() && (mID == mAttachmentItemID));
}

BOOL LLViewerObject::isHiglightedOrBeacon() const
{
	// <FS:Ansariel> We can render beacons even if the floater is not visible
	//if (LLFloaterReg::instanceVisible("beacons") && (gPipeline.getRenderBeacons() || gPipeline.getRenderHighlights()))
	if (gPipeline.getRenderBeacons() || gPipeline.getRenderHighlights())
	// </FS:Ansariel>
	{
		BOOL has_media = (getMediaType() == LLViewerObject::MEDIA_SET);
		BOOL is_scripted = !isAvatar() && !getParent() && flagScripted();
		BOOL is_physical = !isAvatar() && flagUsePhysics();

		return (isParticleSource() && gPipeline.getRenderParticleBeacons())
				|| (isAudioSource() && gPipeline.getRenderSoundBeacons())
				|| (has_media && gPipeline.getRenderMOAPBeacons())
				|| (is_scripted && gPipeline.getRenderScriptedBeacons())
				|| (is_scripted && flagHandleTouch() && gPipeline.getRenderScriptedTouchBeacons())
				|| (is_physical && gPipeline.getRenderPhysicalBeacons());
	}
	return FALSE;
}


const LLUUID &LLViewerObject::getAttachmentItemID() const
{
	return mAttachmentItemID;
}

void LLViewerObject::setAttachmentItemID(const LLUUID &id)
{
	mAttachmentItemID = id;
}

EObjectUpdateType LLViewerObject::getLastUpdateType() const
{
	return mLastUpdateType;
}

void LLViewerObject::setLastUpdateType(EObjectUpdateType last_update_type)
{
	mLastUpdateType = last_update_type;
}

BOOL LLViewerObject::getLastUpdateCached() const
{
	return mLastUpdateCached;
}

void LLViewerObject::setLastUpdateCached(BOOL last_update_cached)
{
	mLastUpdateCached = last_update_cached;
}

const LLUUID &LLViewerObject::extractAttachmentItemID()
{
	LLUUID item_id = LLUUID::null;
	LLNameValue* item_id_nv = getNVPair("AttachItemID");
	if( item_id_nv )
	{
		const char* s = item_id_nv->getString();
		if( s )
		{
			item_id.set(s);
		}
	}
	setAttachmentItemID(item_id);
	return getAttachmentItemID();
}

const std::string& LLViewerObject::getAttachmentItemName() const
{
	static std::string empty;
	LLInventoryItem *item = gInventory.getItem(getAttachmentItemID());
	if (isAttachment() && item)
	{
		return item->getName();
	}
	return empty;
}

//virtual
LLVOAvatar* LLViewerObject::getAvatar() const
{
    if (getControlAvatar())
    {
        return getControlAvatar();
    }
	if (isAttachment())
	{
		LLViewerObject* vobj = (LLViewerObject*) getParent();

		while (vobj && !vobj->asAvatar())
		{
			vobj = (LLViewerObject*) vobj->getParent();
		}

		return (LLVOAvatar*) vobj;
	}

	return NULL;
}

bool LLViewerObject::hasRenderMaterialParams() const
{
    return getParameterEntryInUse(LLNetworkData::PARAMS_RENDER_MATERIAL);
}

void LLViewerObject::setHasRenderMaterialParams(bool has_materials)
{
    bool had_materials = hasRenderMaterialParams();

    if (had_materials != has_materials)
    {
        if (has_materials)
        {
            setParameterEntryInUse(LLNetworkData::PARAMS_RENDER_MATERIAL, TRUE, true);
        }
        else
        {
            setParameterEntryInUse(LLNetworkData::PARAMS_RENDER_MATERIAL, FALSE, true);
        }
    }
}

const LLUUID& LLViewerObject::getRenderMaterialID(U8 te) const
{
    LLRenderMaterialParams* param_block = (LLRenderMaterialParams*)getParameterEntry(LLNetworkData::PARAMS_RENDER_MATERIAL);
    if (param_block)
    {
        return param_block->getMaterial(te);
    }

    return LLUUID::null;
}

void LLViewerObject::rebuildMaterial()
{
    llassert(!isDead());

    faceMappingChanged();
    gPipeline.markTextured(mDrawable);
}

void LLViewerObject::setRenderMaterialID(S32 te_in, const LLUUID& id, bool update_server, bool local_origin)
{
    // implementation is delicate

    // if update is bound for server, should always null out GLTFRenderMaterial and clear GLTFMaterialOverride even if ids haven't changed
    //  (the case where ids haven't changed indicates the user has reapplied the original material, in which case overrides should be dropped)
    // otherwise, should only null out the render material where ids or overrides have changed
    //  (the case where ids have changed but overrides are still present is from unsynchronized updates from the simulator, or synchronized
    //  updates with solely transform overrides)

    llassert(!update_server || local_origin);

    S32 start_idx = 0;
    S32 end_idx = getNumTEs();

    if (te_in != -1)
    {
        start_idx = te_in;
        end_idx = start_idx + 1;
    }

    start_idx = llmax(start_idx, 0);
    end_idx = llmin(end_idx, (S32) getNumTEs());

    LLRenderMaterialParams* param_block = (LLRenderMaterialParams*)getParameterEntry(LLNetworkData::PARAMS_RENDER_MATERIAL);
    if (!param_block && id.notNull())
    { // block doesn't exist, but it will need to
        param_block = (LLRenderMaterialParams*)createNewParameterEntry(LLNetworkData::PARAMS_RENDER_MATERIAL)->data;
    }


    LLFetchedGLTFMaterial* new_material = nullptr;
    if (id.notNull())
    {
        new_material = gGLTFMaterialList.getMaterial(id);
    }
        
    // update local state
    for (S32 te = start_idx; te < end_idx; ++te)
    {
        LLTextureEntry* tep = getTE(te);
        
        // If local_origin=false (i.e. it's from the server), we know the
        // material has updated or been created, because extra params are
        // checked for equality on unpacking. In that case, checking the
        // material ID for inequality won't work, because the material ID has
        // already been set.
        bool material_changed = !local_origin || !param_block || id != param_block->getMaterial(te);

        if (update_server)
        { 
            // Clear most overrides so the render material better matches the material
            // ID (preserve transforms). If overrides become passthrough, set the overrides
            // to nullptr.
            if (tep->setBaseMaterial())
            {
                material_changed = true;
            }
        }

        if (update_server || material_changed)
        { 
            tep->setGLTFRenderMaterial(nullptr);
        }

        if (new_material != tep->getGLTFMaterial())
        {
            tep->setGLTFMaterial(new_material, !update_server);
        }

        if (material_changed && new_material)
        {
            // Sometimes, the material may change out from underneath the overrides.
            // This is usually due to the server sending a new material ID, but
            // the overrides have not changed due to being only texture
            // transforms. Re-apply the overrides to the render material here,
            // if present.
            const LLGLTFMaterial* override_material = tep->getGLTFMaterialOverride();
            if (override_material)
            {
                new_material->onMaterialComplete([obj_id = getID(), te]()
                    {
                        LLViewerObject* obj = gObjectList.findObject(obj_id);
                        if (!obj) { return; }
                        LLTextureEntry* tep = obj->getTE(te);
                        if (!tep) { return; }
                        const LLGLTFMaterial* new_material = tep->getGLTFMaterial();
                        if (!new_material) { return; }
                        const LLGLTFMaterial* override_material = tep->getGLTFMaterialOverride();
                        if (!override_material) { return; }
                        LLGLTFMaterial* render_material = new LLFetchedGLTFMaterial();
                        *render_material = *new_material;
                        render_material->applyOverride(*override_material);
                        tep->setGLTFRenderMaterial(render_material);
                    });
            }
        }
    }

    // signal to render pipe that render batches must be rebuilt for this object
    if (!new_material)
    {
        rebuildMaterial();
    }
    else
    {
        new_material->onMaterialComplete([obj_id = getID()]()
            {
                LLViewerObject* obj = gObjectList.findObject(obj_id);
                if (obj)
                {
                    obj->rebuildMaterial();
                }
            });
    }

    // predictively update LLRenderMaterialParams (don't wait for server)
    if (param_block)
    { // update existing parameter block
        for (S32 te = start_idx; te < end_idx; ++te)
        {
            param_block->setMaterial(te, id);
        }
    }

    if (update_server)
    {
        // update via ModifyMaterialParams cap (server will echo back changes)
        for (S32 te = start_idx; te < end_idx; ++te)
        {
            // This sends a cleared version of this object's current material
            // override, but the override should already be cleared due to
            // calling setBaseMaterial above.
            LLGLTFMaterialList::queueApply(this, te, id);
        }
    }

    if (!update_server)
    {
        // Land impact may have changed
        setObjectCostStale();
    }
}

void LLViewerObject::setRenderMaterialIDs(const LLUUID& id)
{
    setRenderMaterialID(-1, id);
}

void LLViewerObject::setRenderMaterialIDs(const LLRenderMaterialParams* material_params, bool local_origin)
{
    if (!local_origin)
    {
        for (S32 te = 0; te < getNumTEs(); ++te)
        {
            const LLUUID& id = material_params ? material_params->getMaterial(te) : LLUUID::null;
            // We know material_params has updated or been created, because
            // extra params are checked for equality on unpacking.
            setRenderMaterialID(te, id, false, false);
        }
    }
}

void LLViewerObject::shrinkWrap()
{
    if (!mShouldShrinkWrap)
    {
        mShouldShrinkWrap = true;
        if (mDrawable)
        { // we weren't shrink wrapped before but we are now, update the spatial partition
            gPipeline.markPartitionMove(mDrawable);
        }
    }
}

class ObjectPhysicsProperties : public LLHTTPNode
{
public:
	virtual void post(
		ResponsePtr responder,
		const LLSD& context,
		const LLSD& input) const
	{
		LLSD object_data = input["body"]["ObjectData"];
		S32 num_entries = object_data.size();
		
		for ( S32 i = 0; i < num_entries; i++ )
		{
			LLSD& curr_object_data = object_data[i];
			U32 local_id = curr_object_data["LocalID"].asInteger();

			// Iterate through nodes at end, since it can be on both the regular AND hover list
			struct f : public LLSelectedNodeFunctor
			{
				U32 mID;
				f(const U32& id) : mID(id) {}
				virtual bool apply(LLSelectNode* node)
				{
					return (node->getObject() && node->getObject()->mLocalID == mID );
				}
			} func(local_id);

			LLSelectNode* node = LLSelectMgr::getInstance()->getSelection()->getFirstNode(&func);

			if (node)
			{
				// The LLSD message builder doesn't know how to handle U8, so we need to send as S8 and cast
				U8 type = (U8)curr_object_data["PhysicsShapeType"].asInteger();
				F32 density = (F32)curr_object_data["Density"].asReal();
				F32 friction = (F32)curr_object_data["Friction"].asReal();
				F32 restitution = (F32)curr_object_data["Restitution"].asReal();
				F32 gravity = (F32)curr_object_data["GravityMultiplier"].asReal();

				node->getObject()->setPhysicsShapeType(type);
				node->getObject()->setPhysicsGravity(gravity);
				node->getObject()->setPhysicsFriction(friction);
				node->getObject()->setPhysicsDensity(density);
				node->getObject()->setPhysicsRestitution(restitution);
			}	
		}
		
		dialog_refresh_all();
	};
};

LLHTTPRegistration<ObjectPhysicsProperties>
	gHTTPRegistrationObjectPhysicsProperties("/message/ObjectPhysicsProperties");
<|MERGE_RESOLUTION|>--- conflicted
+++ resolved
@@ -411,15 +411,12 @@
 	sNumZombieObjects--;
 	llassert(mChildList.size() == 0);
     llassert(mControlAvatar.isNull()); // Should have been cleaned by now
-<<<<<<< HEAD
-=======
     if (mControlAvatar.notNull())
     {
         mControlAvatar->markForDeath();
         mControlAvatar = NULL;
         LL_WARNS() << "Dead object owned a live control avatar" << LL_ENDL;
     }
->>>>>>> fe3be589
 
 	clearInventoryListeners();
 }
@@ -5315,11 +5312,7 @@
 
 S32 LLViewerObject::setTETextureCore(const U8 te, LLViewerTexture *image)
 {
-<<<<<<< HEAD
 	LLUUID old_image_id = getTEref(te).getID();
-=======
-	LLUUID old_image_id = getTE(te)->getID();
->>>>>>> fe3be589
 	const LLUUID& uuid = image ? image->getID() : LLUUID::null;
 	S32 retval = 0;
 	if (uuid != getTEref(te).getID() ||
