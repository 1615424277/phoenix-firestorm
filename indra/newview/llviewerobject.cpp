/** 
 * @file llviewerobject.cpp
 * @brief Base class for viewer objects
 *
 * $LicenseInfo:firstyear=2001&license=viewerlgpl$
 * Second Life Viewer Source Code
 * Copyright (C) 2010, Linden Research, Inc.
 * 
 * This library is free software; you can redistribute it and/or
 * modify it under the terms of the GNU Lesser General Public
 * License as published by the Free Software Foundation;
 * version 2.1 of the License only.
 * 
 * This library is distributed in the hope that it will be useful,
 * but WITHOUT ANY WARRANTY; without even the implied warranty of
 * MERCHANTABILITY or FITNESS FOR A PARTICULAR PURPOSE.  See the GNU
 * Lesser General Public License for more details.
 * 
 * You should have received a copy of the GNU Lesser General Public
 * License along with this library; if not, write to the Free Software
 * Foundation, Inc., 51 Franklin Street, Fifth Floor, Boston, MA  02110-1301  USA
 * 
 * Linden Research, Inc., 945 Battery Street, San Francisco, CA  94111  USA
 * $/LicenseInfo$
 */

#include "llviewerprecompiledheaders.h"

#include "llviewerobject.h"

#include "llaudioengine.h"
#include "imageids.h"
#include "indra_constants.h"
#include "llmath.h"
#include "llflexibleobject.h"
#include "llviewercontrol.h"
#include "lldatapacker.h"
#include "llfasttimer.h"
#include "llfloaterreg.h"
#include "llfontgl.h"
#include "llframetimer.h"
#include "llinventory.h"
#include "llinventorydefines.h"
#include "llmaterialid.h"
#include "llmaterialtable.h"
#include "llmutelist.h"
#include "llnamevalue.h"
#include "llprimitive.h"
#include "llquantize.h"
#include "llregionhandle.h"
#include "llsdserialize.h"
#include "lltree_common.h"
#include "llxfermanager.h"
#include "message.h"
#include "object_flags.h"
#include "timing.h"

#include "llaudiosourcevo.h"
#include "llagent.h"
#include "llagentcamera.h"
#include "llbbox.h"
#include "llbox.h"
#include "llcylinder.h"
#include "lldrawable.h"
#include "llface.h"
#include "llfloaterproperties.h"
#include "llfloatertools.h"
#include "llfollowcam.h"
#include "llhudtext.h"
#include "llselectmgr.h"
#include "llrendersphere.h"
#include "lltooldraganddrop.h"
#include "llviewercamera.h"
#include "llviewertexturelist.h"
#include "llviewerinventory.h"
#include "llviewerobjectlist.h"
#include "llviewerparceloverlay.h"
#include "llviewerpartsource.h"
#include "llviewerregion.h"
#include "llviewerstats.h"
#include "llviewertextureanim.h"
#include "llviewerwindow.h" // For getSpinAxis
#include "llvoavatar.h"
#include "llvoavatarself.h"
#include "llvograss.h"
#include "llvoground.h"
#include "llvolume.h"
#include "llvolumemessage.h"
#include "llvopartgroup.h"
#include "llvosky.h"
#include "llvosurfacepatch.h"
#include "llvotree.h"
#include "llvovolume.h"
#include "llvowater.h"
#include "llworld.h"
#include "llui.h"
#include "pipeline.h"
#include "llviewernetwork.h"
#include "llvowlsky.h"
#include "llmanip.h"
#include "lltrans.h"
#include "llsdutil.h"
#include "llmediaentry.h"

//#define DEBUG_UPDATE_TYPE

BOOL		LLViewerObject::sVelocityInterpolate = TRUE;
BOOL		LLViewerObject::sPingInterpolate = TRUE; 

U32			LLViewerObject::sNumZombieObjects = 0;
S32			LLViewerObject::sNumObjects = 0;
BOOL		LLViewerObject::sMapDebug = TRUE;
LLColor4	LLViewerObject::sEditSelectColor(	1.0f, 1.f, 0.f, 0.3f);	// Edit OK
LLColor4	LLViewerObject::sNoEditSelectColor(	1.0f, 0.f, 0.f, 0.3f);	// Can't edit
S32			LLViewerObject::sAxisArrowLength(50);
BOOL		LLViewerObject::sPulseEnabled(FALSE);
BOOL		LLViewerObject::sUseSharedDrawables(FALSE); // TRUE

// sMaxUpdateInterpolationTime must be greater than sPhaseOutUpdateInterpolationTime
F64			LLViewerObject::sMaxUpdateInterpolationTime = 3.0;		// For motion interpolation: after X seconds with no updates, don't predict object motion
F64			LLViewerObject::sPhaseOutUpdateInterpolationTime = 2.0;	// For motion interpolation: after Y seconds with no updates, taper off motion prediction


static LLFastTimer::DeclareTimer FTM_CREATE_OBJECT("Create Object");

// static
LLViewerObject *LLViewerObject::createObject(const LLUUID &id, const LLPCode pcode, LLViewerRegion *regionp)
{
	LLViewerObject *res = NULL;
	LLFastTimer t1(FTM_CREATE_OBJECT);
	
	switch (pcode)
	{
	case LL_PCODE_VOLUME:
	  res = new LLVOVolume(id, pcode, regionp); break;
	case LL_PCODE_LEGACY_AVATAR:
	{
		if (id == gAgentID)
		{
			if (!gAgentAvatarp)
			{
				gAgentAvatarp = new LLVOAvatarSelf(id, pcode, regionp);
				gAgentAvatarp->initInstance();
			}
			else 
			{
				if (isAgentAvatarValid())
				{
					gAgentAvatarp->updateRegion(regionp);
				}
			}
			res = gAgentAvatarp;
		}
		else
		{
			LLVOAvatar *avatar = new LLVOAvatar(id, pcode, regionp); 
			avatar->initInstance();
			res = avatar;
		}
		break;
	}
	case LL_PCODE_LEGACY_GRASS:
	  res = new LLVOGrass(id, pcode, regionp); break;
	case LL_PCODE_LEGACY_PART_SYS:
// 	  llwarns << "Creating old part sys!" << llendl;
// 	  res = new LLVOPart(id, pcode, regionp); break;
	  res = NULL; break;
	case LL_PCODE_LEGACY_TREE:
	  res = new LLVOTree(id, pcode, regionp); break;
	case LL_PCODE_TREE_NEW:
// 	  llwarns << "Creating new tree!" << llendl;
// 	  res = new LLVOTree(id, pcode, regionp); break;
	  res = NULL; break;
	case LL_VO_SURFACE_PATCH:
	  res = new LLVOSurfacePatch(id, pcode, regionp); break;
	case LL_VO_SKY:
	  res = new LLVOSky(id, pcode, regionp); break;
	case LL_VO_VOID_WATER:
		res = new LLVOVoidWater(id, pcode, regionp); break;
	case LL_VO_WATER:
		res = new LLVOWater(id, pcode, regionp); break;
	case LL_VO_GROUND:
	  res = new LLVOGround(id, pcode, regionp); break;
	case LL_VO_PART_GROUP:
	  res = new LLVOPartGroup(id, pcode, regionp); break;
	case LL_VO_HUD_PART_GROUP:
	  res = new LLVOHUDPartGroup(id, pcode, regionp); break;
	case LL_VO_WL_SKY:
	  res = new LLVOWLSky(id, pcode, regionp); break;
	default:
	  llwarns << "Unknown object pcode " << (S32)pcode << llendl;
	  res = NULL; break;
	}
	return res;
}

LLViewerObject::LLViewerObject(const LLUUID &id, const LLPCode pcode, LLViewerRegion *regionp, BOOL is_global)
:	LLPrimitive(),
	mChildList(),
	mID(id),
	mLocalID(0),
	mTotalCRC(0),
	mListIndex(-1),
	mTEImages(NULL),
	mTENormalMaps(NULL),
	mTESpecularMaps(NULL),
	mGLName(0),
	mbCanSelect(TRUE),
	mFlags(0),
	mPhysicsShapeType(0),
	mPhysicsGravity(0),
	mPhysicsFriction(0),
	mPhysicsDensity(0),
	mPhysicsRestitution(0),
	mDrawable(),
	mCreateSelected(FALSE),
	mRenderMedia(FALSE),
	mBestUpdatePrecision(0),
	mText(),
	mLastInterpUpdateSecs(0.f),
	mLastMessageUpdateSecs(0.f),
	mLatestRecvPacketID(0),
	mData(NULL),
	mAudioSourcep(NULL),
	mAudioGain(1.f),
	mAppAngle(0.f),
	mPixelArea(1024.f),
	mInventory(NULL),
	mInventorySerialNum(0),
	mRegionp( regionp ),
	mInventoryPending(FALSE),
	mInventoryDirty(FALSE),
	mDead(FALSE),
	mOrphaned(FALSE),
	mUserSelected(FALSE),
	mOnActiveList(FALSE),
	mOnMap(FALSE),
	mStatic(FALSE),
	mNumFaces(0),
	mTimeDilation(1.f),
	mRotTime(0.f),
	mAngularVelocityRot(),
	mPreviousRotation(),
	mState(0),
	mMedia(NULL),
	mClickAction(0),
	mObjectCost(0),
	mLinksetCost(0),
	mPhysicsCost(0),
	mLinksetPhysicsCost(0.f),
	mCostStale(true),
	mPhysicsShapeUnknown(true),
	mAttachmentItemID(LLUUID::null),
	mLastUpdateType(OUT_UNKNOWN),
	mLastUpdateCached(FALSE)
{
	if (!is_global)
	{
		llassert(mRegionp);
	}

	LLPrimitive::init_primitive(pcode);

	// CP: added 12/2/2005 - this was being initialised to 0, not the current frame time
	mLastInterpUpdateSecs = LLFrameTimer::getElapsedSeconds();

	mPositionRegion = LLVector3(0.f, 0.f, 0.f);

	if (!is_global && mRegionp)
	{
		mPositionAgent = mRegionp->getOriginAgent();
	}
	resetRot();

	LLViewerObject::sNumObjects++;
}

LLViewerObject::~LLViewerObject()
{
	deleteTEImages();

	if(mInventory)
	{
		mInventory->clear();  // will deref and delete entries
		delete mInventory;
		mInventory = NULL;
	}

	if (mPartSourcep)
	{
		mPartSourcep->setDead();
		mPartSourcep = NULL;
	}

	// Delete memory associated with extra parameters.
	std::map<U16, ExtraParameter*>::iterator iter;
	for (iter = mExtraParameterList.begin(); iter != mExtraParameterList.end(); ++iter)
	{
		if(iter->second != NULL)
		{
			delete iter->second->data;
			delete iter->second;
		}
	}
	mExtraParameterList.clear();

	for_each(mNameValuePairs.begin(), mNameValuePairs.end(), DeletePairedPointer()) ;
	mNameValuePairs.clear();
	
	delete[] mData;
	mData = NULL;

	delete mMedia;
	mMedia = NULL;

	sNumObjects--;
	sNumZombieObjects--;
	llassert(mChildList.size() == 0);

	clearInventoryListeners();
}

void LLViewerObject::deleteTEImages()
{
	delete[] mTEImages;
	mTEImages = NULL;
	
	if (mTENormalMaps != NULL)
	{
		delete[] mTENormalMaps;
		mTENormalMaps = NULL;
	}
	
	if (mTESpecularMaps != NULL)
	{
		delete[] mTESpecularMaps;
		mTESpecularMaps = NULL;
	}	
}

void LLViewerObject::markDead()
{
	if (!mDead)
	{
		//llinfos << "Marking self " << mLocalID << " as dead." << llendl;
		
		// Root object of this hierarchy unlinks itself.
		if (getParent())
		{
			((LLViewerObject *)getParent())->removeChild(this);
		}

		// Mark itself as dead
		mDead = TRUE;
		gObjectList.cleanupReferences(this);

		LLViewerObject *childp;
		while (mChildList.size() > 0)
		{
			childp = mChildList.back();
			if (childp->getPCode() != LL_PCODE_LEGACY_AVATAR)
			{
				//llinfos << "Marking child " << childp->getLocalID() << " as dead." << llendl;
				childp->setParent(NULL); // LLViewerObject::markDead 1
				childp->markDead();
			}
			else
			{
				// make sure avatar is no longer parented, 
				// so we can properly set it's position
				childp->setDrawableParent(NULL);
				((LLVOAvatar*)childp)->getOffObject();
				childp->setParent(NULL); // LLViewerObject::markDead 2
			}
			mChildList.pop_back();
		}

		if (mDrawable.notNull())
		{
			// Drawables are reference counted, mark as dead, then nuke the pointer.
			mDrawable->markDead();
			mDrawable = NULL;
		}

		if (mText)
		{
			mText->markDead();
			mText = NULL;
		}

		if (mIcon)
		{
			mIcon->markDead();
			mIcon = NULL;
		}

		if (mPartSourcep)
		{
			mPartSourcep->setDead();
			mPartSourcep = NULL;
		}

		if (mAudioSourcep)
		{
			// Do some cleanup
			if (gAudiop)
			{
				gAudiop->cleanupAudioSource(mAudioSourcep);
			}
			mAudioSourcep = NULL;
		}

		if (flagAnimSource())
		{
			if (isAgentAvatarValid())
			{
				// stop motions associated with this object
				gAgentAvatarp->stopMotionFromSource(mID);
			}
		}

		if (flagCameraSource())
		{
			LLFollowCamMgr::removeFollowCamParams(mID);
		}

		sNumZombieObjects++;
	}
}

void LLViewerObject::dump() const
{
	llinfos << "Type: " << pCodeToString(mPrimitiveCode) << llendl;
	llinfos << "Drawable: " << (LLDrawable *)mDrawable << llendl;
	llinfos << "Update Age: " << LLFrameTimer::getElapsedSeconds() - mLastMessageUpdateSecs << llendl;

	llinfos << "Parent: " << getParent() << llendl;
	llinfos << "ID: " << mID << llendl;
	llinfos << "LocalID: " << mLocalID << llendl;
	llinfos << "PositionRegion: " << getPositionRegion() << llendl;
	llinfos << "PositionAgent: " << getPositionAgent() << llendl;
	llinfos << "PositionGlobal: " << getPositionGlobal() << llendl;
	llinfos << "Velocity: " << getVelocity() << llendl;
	if (mDrawable.notNull() && 
		mDrawable->getNumFaces() && 
		mDrawable->getFace(0))
	{
		LLFacePool *poolp = mDrawable->getFace(0)->getPool();
		if (poolp)
		{
			llinfos << "Pool: " << poolp << llendl;
			llinfos << "Pool reference count: " << poolp->mReferences.size() << llendl;
		}
	}
	//llinfos << "BoxTree Min: " << mDrawable->getBox()->getMin() << llendl;
	//llinfos << "BoxTree Max: " << mDrawable->getBox()->getMin() << llendl;
	/*
	llinfos << "Velocity: " << getVelocity() << llendl;
	llinfos << "AnyOwner: " << permAnyOwner() << " YouOwner: " << permYouOwner() << " Edit: " << mPermEdit << llendl;
	llinfos << "UsePhysics: " << flagUsePhysics() << " CanSelect " << mbCanSelect << " UserSelected " << mUserSelected << llendl;
	llinfos << "AppAngle: " << mAppAngle << llendl;
	llinfos << "PixelArea: " << mPixelArea << llendl;

	char buffer[1000];
	char *key;
	for (key = mNameValuePairs.getFirstKey(); key; key = mNameValuePairs.getNextKey() )
	{
		mNameValuePairs[key]->printNameValue(buffer);
		llinfos << buffer << llendl;
	}
	for (child_list_t::iterator iter = mChildList.begin();
		 iter != mChildList.end(); iter++)
	{
		LLViewerObject* child = *iter;
		llinfos << "  child " << child->getID() << llendl;
	}
	*/
}

void LLViewerObject::printNameValuePairs() const
{
	for (name_value_map_t::const_iterator iter = mNameValuePairs.begin();
		 iter != mNameValuePairs.end(); iter++)
	{
		LLNameValue* nv = iter->second;
		llinfos << nv->printNameValue() << llendl;
	}
}

void LLViewerObject::initVOClasses()
{
	// Initialized shared class stuff first.
	LLVOAvatar::initClass();
	LLVOTree::initClass();
	llinfos << "Viewer Object size: " << sizeof(LLViewerObject) << llendl;
	LLVOGrass::initClass();
	LLVOWater::initClass();
	LLVOVolume::initClass();
}

void LLViewerObject::cleanupVOClasses()
{
	LLVOGrass::cleanupClass();
	LLVOWater::cleanupClass();
	LLVOTree::cleanupClass();
	LLVOAvatar::cleanupClass();
	LLVOVolume::cleanupClass();
}

// Replaces all name value pairs with data from \n delimited list
// Does not update server
void LLViewerObject::setNameValueList(const std::string& name_value_list)
{
	// Clear out the old
	for_each(mNameValuePairs.begin(), mNameValuePairs.end(), DeletePairedPointer()) ;
	mNameValuePairs.clear();

	// Bring in the new
	std::string::size_type length = name_value_list.length();
	std::string::size_type start = 0;
	while (start < length)
	{
		std::string::size_type end = name_value_list.find_first_of("\n", start);
		if (end == std::string::npos) end = length;
		if (end > start)
		{
			std::string tok = name_value_list.substr(start, end - start);
			addNVPair(tok);
		}
		start = end+1;
	}
}

// This method returns true if the object is over land owned by the
// agent.
bool LLViewerObject::isReturnable()
{
	if (isAttachment())
	{
		return false;
	}
		
	std::vector<LLBBox> boxes;
	boxes.push_back(LLBBox(getPositionRegion(), getRotationRegion(), getScale() * -0.5f, getScale() * 0.5f).getAxisAligned());
	for (child_list_t::iterator iter = mChildList.begin();
		 iter != mChildList.end(); iter++)
	{
		LLViewerObject* child = *iter;
		boxes.push_back( LLBBox(child->getPositionRegion(), child->getRotationRegion(), child->getScale() * -0.5f, child->getScale() * 0.5f).getAxisAligned());
	}

	bool result = (mRegionp && mRegionp->objectIsReturnable(getPositionRegion(), boxes)) ? 1 : 0;
	
	if ( !result )
	{		
		//Get list of neighboring regions relative to this vo's region
		std::vector<LLViewerRegion*> uniqueRegions;
		mRegionp->getNeighboringRegions( uniqueRegions );
	
		//Build aabb's - for root and all children
		std::vector<PotentialReturnableObject> returnables;
		typedef std::vector<LLViewerRegion*>::iterator RegionIt;
		RegionIt regionStart = uniqueRegions.begin();
		RegionIt regionEnd   = uniqueRegions.end();
		
		for (; regionStart != regionEnd; ++regionStart )
		{
			LLViewerRegion* pTargetRegion = *regionStart;
			//Add the root vo as there may be no children and we still want
			//to test for any edge overlap
			buildReturnablesForChildrenVO( returnables, this, pTargetRegion );
			//Add it's children
			for (child_list_t::iterator iter = mChildList.begin();  iter != mChildList.end(); iter++)
			{
				LLViewerObject* pChild = *iter;		
				buildReturnablesForChildrenVO( returnables, pChild, pTargetRegion );
			}
		}	
	
		//TBD#Eventually create a region -> box list map 
		typedef std::vector<PotentialReturnableObject>::iterator ReturnablesIt;
		ReturnablesIt retCurrentIt = returnables.begin();
		ReturnablesIt retEndIt = returnables.end();
	
		for ( ; retCurrentIt !=retEndIt; ++retCurrentIt )
		{
			boxes.clear();
			LLViewerRegion* pRegion = (*retCurrentIt).pRegion;
			boxes.push_back( (*retCurrentIt).box );	
			bool retResult = 	pRegion
							 && pRegion->childrenObjectReturnable( boxes )
							 && pRegion->canManageEstate();
			if ( retResult )
			{ 
				result = true;
				break;
			}
		}
	}
	return result;
}

void LLViewerObject::buildReturnablesForChildrenVO( std::vector<PotentialReturnableObject>& returnables, LLViewerObject* pChild, LLViewerRegion* pTargetRegion )
{
	if ( !pChild )
	{
		llerrs<<"child viewerobject is NULL "<<llendl;
	}
	
	constructAndAddReturnable( returnables, pChild, pTargetRegion );
	
	//We want to handle any children VO's as well
	for (child_list_t::iterator iter = pChild->mChildList.begin();  iter != pChild->mChildList.end(); iter++)
	{
		LLViewerObject* pChildofChild = *iter;
		buildReturnablesForChildrenVO( returnables, pChildofChild, pTargetRegion );
	}
}

void LLViewerObject::constructAndAddReturnable( std::vector<PotentialReturnableObject>& returnables, LLViewerObject* pChild, LLViewerRegion* pTargetRegion )
{
	
	LLVector3 targetRegionPos;
	targetRegionPos.setVec( pChild->getPositionGlobal() );	
	
	LLBBox childBBox = LLBBox( targetRegionPos, pChild->getRotationRegion(), pChild->getScale() * -0.5f, 
							    pChild->getScale() * 0.5f).getAxisAligned();
	
	LLVector3 edgeA = targetRegionPos + childBBox.getMinLocal();
	LLVector3 edgeB = targetRegionPos + childBBox.getMaxLocal();
	
	LLVector3d edgeAd, edgeBd;
	edgeAd.setVec(edgeA);
	edgeBd.setVec(edgeB);
	
	//Only add the box when either of the extents are in a neighboring region
	if ( pTargetRegion->pointInRegionGlobal( edgeAd ) || pTargetRegion->pointInRegionGlobal( edgeBd ) )
	{
		PotentialReturnableObject returnableObj;
		returnableObj.box		= childBBox;
		returnableObj.pRegion	= pTargetRegion;
		returnables.push_back( returnableObj );
	}
}

bool LLViewerObject::crossesParcelBounds()
{
	std::vector<LLBBox> boxes;
	boxes.push_back(LLBBox(getPositionRegion(), getRotationRegion(), getScale() * -0.5f, getScale() * 0.5f).getAxisAligned());
	for (child_list_t::iterator iter = mChildList.begin();
		 iter != mChildList.end(); iter++)
	{
		LLViewerObject* child = *iter;
		boxes.push_back(LLBBox(child->getPositionRegion(), child->getRotationRegion(), child->getScale() * -0.5f, child->getScale() * 0.5f).getAxisAligned());
	}

	return mRegionp && mRegionp->objectsCrossParcel(boxes);
}

BOOL LLViewerObject::setParent(LLViewerObject* parent)
{
	if(mParent != parent)
	{
		LLViewerObject* old_parent = (LLViewerObject*)mParent ;		
		BOOL ret = LLPrimitive::setParent(parent);
		if(ret && old_parent && parent)
		{
			old_parent->removeChild(this) ;
		}
		return ret ;
	}

	return FALSE ;
}

void LLViewerObject::addChild(LLViewerObject *childp)
{
	for (child_list_t::iterator i = mChildList.begin(); i != mChildList.end(); ++i)
	{
		if (*i == childp)
		{	//already has child
			return;
		}
	}
	
	if (!isAvatar())
	{
		// propagate selection properties
		childp->mbCanSelect = mbCanSelect;
	}

	if(childp->setParent(this))
	{
		mChildList.push_back(childp);
	}
}

void LLViewerObject::removeChild(LLViewerObject *childp)
{
	for (child_list_t::iterator i = mChildList.begin(); i != mChildList.end(); ++i)
	{
		if (*i == childp)
		{
			if (!childp->isAvatar() && mDrawable.notNull() && mDrawable->isActive() && childp->mDrawable.notNull() && !isAvatar())
			{
				gPipeline.markRebuild(childp->mDrawable, LLDrawable::REBUILD_VOLUME);
			}

			mChildList.erase(i);

			if(childp->getParent() == this)
			{
				childp->setParent(NULL);			
			}
			break;
		}
	}
	
	if (childp->isSelected())
	{
		LLSelectMgr::getInstance()->deselectObjectAndFamily(childp);
		BOOL add_to_end = TRUE;
		LLSelectMgr::getInstance()->selectObjectAndFamily(childp, add_to_end);
	}
}

void LLViewerObject::addThisAndAllChildren(std::vector<LLViewerObject*>& objects)
{
	objects.push_back(this);
	for (child_list_t::iterator iter = mChildList.begin();
		 iter != mChildList.end(); iter++)
	{
		LLViewerObject* child = *iter;
		if (!child->isAvatar())
		{
			child->addThisAndAllChildren(objects);
		}
	}
}

void LLViewerObject::addThisAndNonJointChildren(std::vector<LLViewerObject*>& objects)
{
	objects.push_back(this);
	// don't add any attachments when temporarily selecting avatar
	if (isAvatar())
	{
		return;
	}
	for (child_list_t::iterator iter = mChildList.begin();
		 iter != mChildList.end(); iter++)
	{
		LLViewerObject* child = *iter;
		if ( (!child->isAvatar()))
		{
			child->addThisAndNonJointChildren(objects);
		}
	}
}

BOOL LLViewerObject::isChild(LLViewerObject *childp) const
{
	for (child_list_t::const_iterator iter = mChildList.begin();
		 iter != mChildList.end(); iter++)
	{
		LLViewerObject* testchild = *iter;
		if (testchild == childp)
			return TRUE;
	}
	return FALSE;
}


// returns TRUE if at least one avatar is sitting on this object
BOOL LLViewerObject::isSeat() const
{
	for (child_list_t::const_iterator iter = mChildList.begin();
		 iter != mChildList.end(); iter++)
	{
		LLViewerObject* child = *iter;
		if (child->isAvatar())
		{
			return TRUE;
		}
	}
	return FALSE;

}

BOOL LLViewerObject::setDrawableParent(LLDrawable* parentp)
{
	if (mDrawable.isNull())
	{
		return FALSE;
	}

	BOOL ret = mDrawable->mXform.setParent(parentp ? &parentp->mXform : NULL);
	if(!ret)
	{
		return FALSE ;
	}
	LLDrawable* old_parent = mDrawable->mParent;
	mDrawable->mParent = parentp; 
		
	if (parentp && mDrawable->isActive())
	{
		parentp->makeActive();
		parentp->setState(LLDrawable::ACTIVE_CHILD);
	}

	gPipeline.markRebuild(mDrawable, LLDrawable::REBUILD_VOLUME, TRUE);
	if(	(old_parent != parentp && old_parent)
		|| (parentp && parentp->isActive()))
	{
		// *TODO we should not be relying on setDrawable parent to call markMoved
		gPipeline.markMoved(mDrawable, FALSE);
	}
	else if (!mDrawable->isAvatar())
	{
		mDrawable->updateXform(TRUE);
		/*if (!mDrawable->getSpatialGroup())
		{
			mDrawable->movePartition();
		}*/
	}
	
	return ret;
}

// Show or hide particles, icon and HUD
void LLViewerObject::hideExtraDisplayItems( BOOL hidden )
{
	if( mPartSourcep.notNull() )
	{
		LLViewerPartSourceScript *partSourceScript = mPartSourcep.get();
		partSourceScript->setSuspended( hidden );
	}

	if( mText.notNull() )
	{
		LLHUDText *hudText = mText.get();
		hudText->setHidden( hidden );
	}

	if( mIcon.notNull() )
	{
		LLHUDIcon *hudIcon = mIcon.get();
		hudIcon->setHidden( hidden );
	}
}

U32 LLViewerObject::checkMediaURL(const std::string &media_url)
{
    U32 retval = (U32)0x0;
    if (!mMedia && !media_url.empty())
    {
        retval |= MEDIA_URL_ADDED;
        mMedia = new LLViewerObjectMedia;
        mMedia->mMediaURL = media_url;
        mMedia->mMediaType = LLViewerObject::MEDIA_SET;
        mMedia->mPassedWhitelist = FALSE;
    }
    else if (mMedia)
    {
        if (media_url.empty())
        {
            retval |= MEDIA_URL_REMOVED;
            delete mMedia;
            mMedia = NULL;
        }
        else if (mMedia->mMediaURL != media_url) // <-- This is an optimization.  If they are equal don't bother with below's test.
        {
            /*if (! (LLTextureEntry::getAgentIDFromMediaVersionString(media_url) == gAgent.getID() &&
                   LLTextureEntry::getVersionFromMediaVersionString(media_url) == 
                        LLTextureEntry::getVersionFromMediaVersionString(mMedia->mMediaURL) + 1))
			*/
            {
                // If the media URL is different and WE were not the one who
                // changed it, mark dirty.
                retval |= MEDIA_URL_UPDATED;
            }
            mMedia->mMediaURL = media_url;
            mMedia->mPassedWhitelist = FALSE;
        }
    }
    return retval;
}

U32 LLViewerObject::processUpdateMessage(LLMessageSystem *mesgsys,
					 void **user_data,
					 U32 block_num,
					 const EObjectUpdateType update_type,
					 LLDataPacker *dp)
{
	LLMemType mt(LLMemType::MTYPE_OBJECT);
	U32 retval = 0x0;
	
	// If region is removed from the list it is also deleted.
	if (!LLWorld::instance().isRegionListed(mRegionp))
	{
		llwarns << "Updating object in an invalid region" << llendl;
		return retval;
	}

	// Coordinates of objects on simulators are region-local.
	U64 region_handle;
	mesgsys->getU64Fast(_PREHASH_RegionData, _PREHASH_RegionHandle, region_handle);
	
	{
		LLViewerRegion* regionp = LLWorld::getInstance()->getRegionFromHandle(region_handle);
		if(regionp != mRegionp && regionp && mRegionp)//region cross
		{
			//this is the redundant position and region update, but it is necessary in case the viewer misses the following 
			//position and region update messages from sim.
			//this redundant update should not cause any problems.
			LLVector3 delta_pos =  mRegionp->getOriginAgent() - regionp->getOriginAgent();
			setPositionParent(getPosition() + delta_pos); //update to the new region position immediately.
			setRegion(regionp) ; //change the region.
		}
		else
		{
			mRegionp = regionp ;
		}
	}	
	
	if (!mRegionp)
	{
		U32 x, y;
		from_region_handle(region_handle, &x, &y);

		llerrs << "Object has invalid region " << x << ":" << y << "!" << llendl;
		return retval;
	}

	U16 time_dilation16;
	mesgsys->getU16Fast(_PREHASH_RegionData, _PREHASH_TimeDilation, time_dilation16);
	F32 time_dilation = ((F32) time_dilation16) / 65535.f;
	mTimeDilation = time_dilation;
	mRegionp->setTimeDilation(time_dilation);

	// this will be used to determine if we've really changed position
	// Use getPosition, not getPositionRegion, since this is what we're comparing directly against.
	LLVector3 test_pos_parent = getPosition();

	U8  data[60+16]; // This needs to match the largest size below.
#ifdef LL_BIG_ENDIAN
	U16 valswizzle[4];
#endif
	U16	*val;
	const F32 size = LLWorld::getInstance()->getRegionWidthInMeters();	
	const F32 MAX_HEIGHT = LLWorld::getInstance()->getRegionMaxHeight();
	const F32 MIN_HEIGHT = LLWorld::getInstance()->getRegionMinHeight();
	S32 length;
	S32	count;
	S32 this_update_precision = 32;		// in bits

	// Temporaries, because we need to compare w/ previous to set dirty flags...
	LLVector3 new_pos_parent;
	LLVector3 new_vel;
	LLVector3 new_acc;
	LLVector3 new_angv;
	LLVector3 old_angv = getAngularVelocity();
	LLQuaternion new_rot;
	LLVector3 new_scale = getScale();

	U32	parent_id = 0;
	U8	material = 0;
	U8 click_action = 0;
	U32 crc = 0;

	bool old_special_hover_cursor = specialHoverCursor();

	LLViewerObject *cur_parentp = (LLViewerObject *)getParent();

	if (cur_parentp)
	{
		parent_id = cur_parentp->mLocalID;
	}

	if (!dp)
	{
		switch(update_type)
		{
		case OUT_FULL:
			{
#ifdef DEBUG_UPDATE_TYPE
				llinfos << "Full:" << getID() << llendl;
#endif
				//clear cost and linkset cost
				mCostStale = true;
				if (isSelected())
				{
					gFloaterTools->dirty();
				}

				LLUUID audio_uuid;
				LLUUID owner_id;	// only valid if audio_uuid or particle system is not null
				F32    gain;
				U8     sound_flags;

				mesgsys->getU32Fast( _PREHASH_ObjectData, _PREHASH_CRC, crc, block_num);
				mesgsys->getU32Fast( _PREHASH_ObjectData, _PREHASH_ParentID, parent_id, block_num);
				mesgsys->getUUIDFast(_PREHASH_ObjectData, _PREHASH_Sound, audio_uuid, block_num );
				// HACK: Owner id only valid if non-null sound id or particle system
				mesgsys->getUUIDFast(_PREHASH_ObjectData, _PREHASH_OwnerID, owner_id, block_num );
				mesgsys->getF32Fast( _PREHASH_ObjectData, _PREHASH_Gain, gain, block_num );
				mesgsys->getU8Fast(  _PREHASH_ObjectData, _PREHASH_Flags, sound_flags, block_num );
				mesgsys->getU8Fast(  _PREHASH_ObjectData, _PREHASH_Material, material, block_num );
				mesgsys->getU8Fast(  _PREHASH_ObjectData, _PREHASH_ClickAction, click_action, block_num); 
				mesgsys->getVector3Fast(_PREHASH_ObjectData, _PREHASH_Scale, new_scale, block_num );
				length = mesgsys->getSizeFast(_PREHASH_ObjectData, block_num, _PREHASH_ObjectData);
				mesgsys->getBinaryDataFast(_PREHASH_ObjectData, _PREHASH_ObjectData, data, length, block_num);

				mTotalCRC = crc;

				// Owner ID used for sound muting or particle system muting
				setAttachedSound(audio_uuid, owner_id, gain, sound_flags);

				U8 old_material = getMaterial();
				if (old_material != material)
				{
					setMaterial(material);
					if (mDrawable.notNull())
					{
						gPipeline.markMoved(mDrawable, FALSE); // undamped
					}
				}
				setClickAction(click_action);

				count = 0;
				LLVector4 collision_plane;
				
				switch(length)
				{
				case (60 + 16):
					// pull out collision normal for avatar
					htonmemcpy(collision_plane.mV, &data[count], MVT_LLVector4, sizeof(LLVector4));
					((LLVOAvatar*)this)->setFootPlane(collision_plane);
					count += sizeof(LLVector4);
					// fall through
				case 60:
					this_update_precision = 32;
					// this is a terse update
					// pos
					htonmemcpy(new_pos_parent.mV, &data[count], MVT_LLVector3, sizeof(LLVector3));
					count += sizeof(LLVector3);
					// vel
					htonmemcpy((void*)getVelocity().mV, &data[count], MVT_LLVector3, sizeof(LLVector3));
					count += sizeof(LLVector3);
					// acc
					htonmemcpy((void*)getAcceleration().mV, &data[count], MVT_LLVector3, sizeof(LLVector3));
					count += sizeof(LLVector3);
					// theta
					{
						LLVector3 vec;
						htonmemcpy(vec.mV, &data[count], MVT_LLVector3, sizeof(LLVector3));
						new_rot.unpackFromVector3(vec);
					}
					count += sizeof(LLVector3);
					// omega
					htonmemcpy((void*)new_angv.mV, &data[count], MVT_LLVector3, sizeof(LLVector3));
					if (new_angv.isExactlyZero())
					{
						// reset rotation time
						resetRot();
					}
					setAngularVelocity(new_angv);
#if LL_DARWIN
					if (length == 76)
					{
						setAngularVelocity(LLVector3::zero);
					}
#endif
					break;
				case(32 + 16):
					// pull out collision normal for avatar
					htonmemcpy(collision_plane.mV, &data[count], MVT_LLVector4, sizeof(LLVector4));
					((LLVOAvatar*)this)->setFootPlane(collision_plane);
					count += sizeof(LLVector4);
					// fall through
				case 32:
					this_update_precision = 16;
					test_pos_parent.quantize16(-0.5f*size, 1.5f*size, MIN_HEIGHT, MAX_HEIGHT);

					// This is a terse 16 update, so treat data as an array of U16's.
#ifdef LL_BIG_ENDIAN
					htonmemcpy(valswizzle, &data[count], MVT_U16Vec3, 6); 
					val = valswizzle;
#else
					val = (U16 *) &data[count];
#endif
					count += sizeof(U16)*3;
					new_pos_parent.mV[VX] = U16_to_F32(val[VX], -0.5f*size, 1.5f*size);
					new_pos_parent.mV[VY] = U16_to_F32(val[VY], -0.5f*size, 1.5f*size);
					new_pos_parent.mV[VZ] = U16_to_F32(val[VZ], MIN_HEIGHT, MAX_HEIGHT);

#ifdef LL_BIG_ENDIAN
					htonmemcpy(valswizzle, &data[count], MVT_U16Vec3, 6); 
					val = valswizzle;
#else
					val = (U16 *) &data[count];
#endif
					count += sizeof(U16)*3;
					setVelocity(LLVector3(U16_to_F32(val[VX], -size, size),
													   U16_to_F32(val[VY], -size, size),
													   U16_to_F32(val[VZ], -size, size)));

#ifdef LL_BIG_ENDIAN
					htonmemcpy(valswizzle, &data[count], MVT_U16Vec3, 6); 
					val = valswizzle;
#else
					val = (U16 *) &data[count];
#endif
					count += sizeof(U16)*3;
					setAcceleration(LLVector3(U16_to_F32(val[VX], -size, size),
														   U16_to_F32(val[VY], -size, size),
														   U16_to_F32(val[VZ], -size, size)));

#ifdef LL_BIG_ENDIAN
					htonmemcpy(valswizzle, &data[count], MVT_U16Quat, 4); 
					val = valswizzle;
#else
					val = (U16 *) &data[count];
#endif
					count += sizeof(U16)*4;
					new_rot.mQ[VX] = U16_to_F32(val[VX], -1.f, 1.f);
					new_rot.mQ[VY] = U16_to_F32(val[VY], -1.f, 1.f);
					new_rot.mQ[VZ] = U16_to_F32(val[VZ], -1.f, 1.f);
					new_rot.mQ[VW] = U16_to_F32(val[VW], -1.f, 1.f);

#ifdef LL_BIG_ENDIAN
					htonmemcpy(valswizzle, &data[count], MVT_U16Vec3, 6); 
					val = valswizzle;
#else
					val = (U16 *) &data[count];
#endif
					new_angv.setVec(U16_to_F32(val[VX], -size, size),
										U16_to_F32(val[VY], -size, size),
										U16_to_F32(val[VZ], -size, size));
					if (new_angv.isExactlyZero())
					{
						// reset rotation time
						resetRot();
					}
					setAngularVelocity(new_angv);
					break;

				case 16:
					this_update_precision = 8;
					test_pos_parent.quantize8(-0.5f*size, 1.5f*size, MIN_HEIGHT, MAX_HEIGHT);
					// this is a terse 8 update
					new_pos_parent.mV[VX] = U8_to_F32(data[0], -0.5f*size, 1.5f*size);
					new_pos_parent.mV[VY] = U8_to_F32(data[1], -0.5f*size, 1.5f*size);
					new_pos_parent.mV[VZ] = U8_to_F32(data[2], MIN_HEIGHT, MAX_HEIGHT);

					setVelocity(U8_to_F32(data[3], -size, size),
								U8_to_F32(data[4], -size, size),
								U8_to_F32(data[5], -size, size) );

					setAcceleration(U8_to_F32(data[6], -size, size),
									U8_to_F32(data[7], -size, size),
									U8_to_F32(data[8], -size, size) );

					new_rot.mQ[VX] = U8_to_F32(data[9], -1.f, 1.f);
					new_rot.mQ[VY] = U8_to_F32(data[10], -1.f, 1.f);
					new_rot.mQ[VZ] = U8_to_F32(data[11], -1.f, 1.f);
					new_rot.mQ[VW] = U8_to_F32(data[12], -1.f, 1.f);

					new_angv.setVec(U8_to_F32(data[13], -size, size),
										U8_to_F32(data[14], -size, size),
										U8_to_F32(data[15], -size, size) );
					if (new_angv.isExactlyZero())
					{
						// reset rotation time
						resetRot();
					}
					setAngularVelocity(new_angv);
					break;
				}

				////////////////////////////////////////////////////
				//
				// Here we handle data specific to the full message.
				//

				U32 flags;
				mesgsys->getU32Fast(_PREHASH_ObjectData, _PREHASH_UpdateFlags, flags, block_num);
				// clear all but local flags
				mFlags &= FLAGS_LOCAL;
				mFlags |= flags;

				U8 state;
				mesgsys->getU8Fast(_PREHASH_ObjectData, _PREHASH_State, state, block_num );
				mState = state;

				// ...new objects that should come in selected need to be added to the selected list
				mCreateSelected = ((flags & FLAGS_CREATE_SELECTED) != 0);

				// Set all name value pairs
				S32 nv_size = mesgsys->getSizeFast(_PREHASH_ObjectData, block_num, _PREHASH_NameValue);
				if (nv_size > 0)
				{
					std::string name_value_list;
					mesgsys->getStringFast(_PREHASH_ObjectData, _PREHASH_NameValue, name_value_list, block_num);
					setNameValueList(name_value_list);
				}

				// Clear out any existing generic data
				if (mData)
				{
					delete [] mData;
				}

				// Check for appended generic data
				S32 data_size = mesgsys->getSizeFast(_PREHASH_ObjectData, block_num, _PREHASH_Data);
				if (data_size <= 0)
				{
					mData = NULL;
				}
				else
				{
					// ...has generic data
					mData = new U8[data_size];
					mesgsys->getBinaryDataFast(_PREHASH_ObjectData, _PREHASH_Data, mData, data_size, block_num);
				}

				S32 text_size = mesgsys->getSizeFast(_PREHASH_ObjectData, block_num, _PREHASH_Text);
				if (text_size > 1)
				{
					// Setup object text
					if (!mText)
					{
						mText = (LLHUDText *)LLHUDObject::addHUDObject(LLHUDObject::LL_HUD_TEXT);
						mText->setFont(LLFontGL::getFontSansSerif());
						mText->setVertAlignment(LLHUDText::ALIGN_VERT_TOP);
						mText->setMaxLines(-1);
						mText->setSourceObject(this);
						mText->setOnHUDAttachment(isHUDAttachment());
					}

					std::string temp_string;
					mesgsys->getStringFast(_PREHASH_ObjectData, _PREHASH_Text, temp_string, block_num );
					
					LLColor4U coloru;
					mesgsys->getBinaryDataFast(_PREHASH_ObjectData, _PREHASH_TextColor, coloru.mV, 4, block_num);

					// alpha was flipped so that it zero encoded better
					coloru.mV[3] = 255 - coloru.mV[3];
					mText->setColor(LLColor4(coloru));
					mText->setString(temp_string);

					setChanged(MOVED | SILHOUETTE);
				}
				else if (mText.notNull())
				{
					mText->markDead();
					mText = NULL;
				}

				std::string media_url;
				mesgsys->getStringFast(_PREHASH_ObjectData, _PREHASH_MediaURL, media_url, block_num);
                retval |= checkMediaURL(media_url);
                
				//
				// Unpack particle system data
				//
				unpackParticleSource(block_num, owner_id);

				// Mark all extra parameters not used
				std::map<U16, ExtraParameter*>::iterator iter;
				for (iter = mExtraParameterList.begin(); iter != mExtraParameterList.end(); ++iter)
				{
					iter->second->in_use = FALSE;
				}

				// Unpack extra parameters
				S32 size = mesgsys->getSizeFast(_PREHASH_ObjectData, block_num, _PREHASH_ExtraParams);
				if (size > 0)
				{
					U8 *buffer = new U8[size];
					mesgsys->getBinaryDataFast(_PREHASH_ObjectData, _PREHASH_ExtraParams, buffer, size, block_num);
					LLDataPackerBinaryBuffer dp(buffer, size);

					U8 num_parameters;
					dp.unpackU8(num_parameters, "num_params");
					U8 param_block[MAX_OBJECT_PARAMS_SIZE];
					for (U8 param=0; param<num_parameters; ++param)
					{
						U16 param_type;
						S32 param_size;
						dp.unpackU16(param_type, "param_type");
						dp.unpackBinaryData(param_block, param_size, "param_data");
						//llinfos << "Param type: " << param_type << ", Size: " << param_size << llendl;
						LLDataPackerBinaryBuffer dp2(param_block, param_size);
						unpackParameterEntry(param_type, &dp2);
					}
					delete[] buffer;
				}

				for (iter = mExtraParameterList.begin(); iter != mExtraParameterList.end(); ++iter)
				{
					if (!iter->second->in_use)
					{
						// Send an update message in case it was formerly in use
						parameterChanged(iter->first, iter->second->data, FALSE, false);
					}
				}

				break;
			}

		case OUT_TERSE_IMPROVED:
			{
#ifdef DEBUG_UPDATE_TYPE
				llinfos << "TI:" << getID() << llendl;
#endif
				length = mesgsys->getSizeFast(_PREHASH_ObjectData, block_num, _PREHASH_ObjectData);
				mesgsys->getBinaryDataFast(_PREHASH_ObjectData, _PREHASH_ObjectData, data, length, block_num);
				count = 0;
				LLVector4 collision_plane;
				
				switch(length)
				{
				case(60 + 16):
					// pull out collision normal for avatar
					htonmemcpy(collision_plane.mV, &data[count], MVT_LLVector4, sizeof(LLVector4));
					((LLVOAvatar*)this)->setFootPlane(collision_plane);
					count += sizeof(LLVector4);
					// fall through
				case 60:
					// this is a terse 32 update
					// pos
					this_update_precision = 32;
					htonmemcpy(new_pos_parent.mV, &data[count], MVT_LLVector3, sizeof(LLVector3));
					count += sizeof(LLVector3);
					// vel
					htonmemcpy((void*)getVelocity().mV, &data[count], MVT_LLVector3, sizeof(LLVector3));
					count += sizeof(LLVector3);
					// acc
					htonmemcpy((void*)getAcceleration().mV, &data[count], MVT_LLVector3, sizeof(LLVector3));
					count += sizeof(LLVector3);
					// theta
					{
						LLVector3 vec;
						htonmemcpy(vec.mV, &data[count], MVT_LLVector3, sizeof(LLVector3));
						new_rot.unpackFromVector3(vec);
					}
					count += sizeof(LLVector3);
					// omega
					htonmemcpy((void*)new_angv.mV, &data[count], MVT_LLVector3, sizeof(LLVector3));
					if (new_angv.isExactlyZero())
					{
						// reset rotation time
						resetRot();
					}
					setAngularVelocity(new_angv);
#if LL_DARWIN
					if (length == 76)
					{
						setAngularVelocity(LLVector3::zero);
					}
#endif
					break;
				case(32 + 16):
					// pull out collision normal for avatar
					htonmemcpy(collision_plane.mV, &data[count], MVT_LLVector4, sizeof(LLVector4));
					((LLVOAvatar*)this)->setFootPlane(collision_plane);
					count += sizeof(LLVector4);
					// fall through
				case 32:
					// this is a terse 16 update
					this_update_precision = 16;
					test_pos_parent.quantize16(-0.5f*size, 1.5f*size, MIN_HEIGHT, MAX_HEIGHT);

#ifdef LL_BIG_ENDIAN
					htonmemcpy(valswizzle, &data[count], MVT_U16Vec3, 6); 
					val = valswizzle;
#else
					val = (U16 *) &data[count];
#endif
					count += sizeof(U16)*3;
					new_pos_parent.mV[VX] = U16_to_F32(val[VX], -0.5f*size, 1.5f*size);
					new_pos_parent.mV[VY] = U16_to_F32(val[VY], -0.5f*size, 1.5f*size);
					new_pos_parent.mV[VZ] = U16_to_F32(val[VZ], MIN_HEIGHT, MAX_HEIGHT);

#ifdef LL_BIG_ENDIAN
					htonmemcpy(valswizzle, &data[count], MVT_U16Vec3, 6); 
					val = valswizzle;
#else
					val = (U16 *) &data[count];
#endif
					count += sizeof(U16)*3;
					setVelocity(U16_to_F32(val[VX], -size, size),
								U16_to_F32(val[VY], -size, size),
								U16_to_F32(val[VZ], -size, size));

#ifdef LL_BIG_ENDIAN
					htonmemcpy(valswizzle, &data[count], MVT_U16Vec3, 6); 
					val = valswizzle;
#else
					val = (U16 *) &data[count];
#endif
					count += sizeof(U16)*3;
					setAcceleration(U16_to_F32(val[VX], -size, size),
									U16_to_F32(val[VY], -size, size),
									U16_to_F32(val[VZ], -size, size));

#ifdef LL_BIG_ENDIAN
					htonmemcpy(valswizzle, &data[count], MVT_U16Quat, 8); 
					val = valswizzle;
#else
					val = (U16 *) &data[count];
#endif
					count += sizeof(U16)*4;
					new_rot.mQ[VX] = U16_to_F32(val[VX], -1.f, 1.f);
					new_rot.mQ[VY] = U16_to_F32(val[VY], -1.f, 1.f);
					new_rot.mQ[VZ] = U16_to_F32(val[VZ], -1.f, 1.f);
					new_rot.mQ[VW] = U16_to_F32(val[VW], -1.f, 1.f);

#ifdef LL_BIG_ENDIAN
					htonmemcpy(valswizzle, &data[count], MVT_U16Vec3, 6); 
					val = valswizzle;
#else
					val = (U16 *) &data[count];
#endif
					new_angv.set(U16_to_F32(val[VX], -size, size),
										U16_to_F32(val[VY], -size, size),
										U16_to_F32(val[VZ], -size, size));
					setAngularVelocity(new_angv);
					break;

				case 16:
					// this is a terse 8 update
					this_update_precision = 8;
					test_pos_parent.quantize8(-0.5f*size, 1.5f*size, MIN_HEIGHT, MAX_HEIGHT);
					new_pos_parent.mV[VX] = U8_to_F32(data[0], -0.5f*size, 1.5f*size);
					new_pos_parent.mV[VY] = U8_to_F32(data[1], -0.5f*size, 1.5f*size);
					new_pos_parent.mV[VZ] = U8_to_F32(data[2], MIN_HEIGHT, MAX_HEIGHT);

					setVelocity(U8_to_F32(data[3], -size, size),
								U8_to_F32(data[4], -size, size),
								U8_to_F32(data[5], -size, size) );

					setAcceleration(U8_to_F32(data[6], -size, size),
									U8_to_F32(data[7], -size, size),
									U8_to_F32(data[8], -size, size) );

					new_rot.mQ[VX] = U8_to_F32(data[9], -1.f, 1.f);
					new_rot.mQ[VY] = U8_to_F32(data[10], -1.f, 1.f);
					new_rot.mQ[VZ] = U8_to_F32(data[11], -1.f, 1.f);
					new_rot.mQ[VW] = U8_to_F32(data[12], -1.f, 1.f);

					new_angv.set(U8_to_F32(data[13], -size, size),
										U8_to_F32(data[14], -size, size),
										U8_to_F32(data[15], -size, size) );
					setAngularVelocity(new_angv);
					break;
				}

				U8 state;
				mesgsys->getU8Fast(_PREHASH_ObjectData, _PREHASH_State, state, block_num );
				mState = state;
				break;
			}

		default:
			break;

		}
	}
	else
	{
		// handle the compressed case
		LLUUID sound_uuid;
		LLUUID	owner_id;
		F32    gain = 0;
		U8     sound_flags = 0;
		F32		cutoff = 0;

		U16 val[4];

		U8		state;

		dp->unpackU8(state, "State");
		mState = state;

		switch(update_type)
		{
			case OUT_TERSE_IMPROVED:
			{
#ifdef DEBUG_UPDATE_TYPE
				llinfos << "CompTI:" << getID() << llendl;
#endif
				U8		value;
				dp->unpackU8(value, "agent");
				if (value)
				{
					LLVector4 collision_plane;
					dp->unpackVector4(collision_plane, "Plane");
					((LLVOAvatar*)this)->setFootPlane(collision_plane);
				}
				test_pos_parent = getPosition();
				dp->unpackVector3(new_pos_parent, "Pos");
				dp->unpackU16(val[VX], "VelX");
				dp->unpackU16(val[VY], "VelY");
				dp->unpackU16(val[VZ], "VelZ");
				setVelocity(U16_to_F32(val[VX], -128.f, 128.f),
							U16_to_F32(val[VY], -128.f, 128.f),
							U16_to_F32(val[VZ], -128.f, 128.f));
				dp->unpackU16(val[VX], "AccX");
				dp->unpackU16(val[VY], "AccY");
				dp->unpackU16(val[VZ], "AccZ");
				setAcceleration(U16_to_F32(val[VX], -64.f, 64.f),
								U16_to_F32(val[VY], -64.f, 64.f),
								U16_to_F32(val[VZ], -64.f, 64.f));

				dp->unpackU16(val[VX], "ThetaX");
				dp->unpackU16(val[VY], "ThetaY");
				dp->unpackU16(val[VZ], "ThetaZ");
				dp->unpackU16(val[VS], "ThetaS");
				new_rot.mQ[VX] = U16_to_F32(val[VX], -1.f, 1.f);
				new_rot.mQ[VY] = U16_to_F32(val[VY], -1.f, 1.f);
				new_rot.mQ[VZ] = U16_to_F32(val[VZ], -1.f, 1.f);
				new_rot.mQ[VS] = U16_to_F32(val[VS], -1.f, 1.f);
				dp->unpackU16(val[VX], "AccX");
				dp->unpackU16(val[VY], "AccY");
				dp->unpackU16(val[VZ], "AccZ");
				new_angv.set(U16_to_F32(val[VX], -64.f, 64.f),
									U16_to_F32(val[VY], -64.f, 64.f),
									U16_to_F32(val[VZ], -64.f, 64.f));
				setAngularVelocity(new_angv);
			}
			break;
			case OUT_FULL_COMPRESSED:
			case OUT_FULL_CACHED:
			{
#ifdef DEBUG_UPDATE_TYPE
				llinfos << "CompFull:" << getID() << llendl;
#endif
				mCostStale = true;

				if (isSelected())
				{
					gFloaterTools->dirty();
				}
	
				dp->unpackU32(crc, "CRC");
				mTotalCRC = crc;
				dp->unpackU8(material, "Material");
				U8 old_material = getMaterial();
				if (old_material != material)
				{
					setMaterial(material);
					if (mDrawable.notNull())
					{
						gPipeline.markMoved(mDrawable, FALSE); // undamped
					}
				}
				dp->unpackU8(click_action, "ClickAction");
				setClickAction(click_action);
				dp->unpackVector3(new_scale, "Scale");
				dp->unpackVector3(new_pos_parent, "Pos");
				LLVector3 vec;
				dp->unpackVector3(vec, "Rot");
				new_rot.unpackFromVector3(vec);
				setAcceleration(LLVector3::zero);

				U32 value;
				dp->unpackU32(value, "SpecialCode");
				dp->setPassFlags(value);
				dp->unpackUUID(owner_id, "Owner");

				if (value & 0x80)
				{
					dp->unpackVector3(new_angv, "Omega");
					setAngularVelocity(new_angv);
				}

				if (value & 0x20)
				{
					dp->unpackU32(parent_id, "ParentID");
				}
				else
				{
					parent_id = 0;
				}

				S32 sp_size;
				U32 size;
				if (value & 0x2)
				{
					sp_size = 1;
					delete [] mData;
					mData = new U8[1];
					dp->unpackU8(((U8*)mData)[0], "TreeData");
				}
				else if (value & 0x1)
				{
					dp->unpackU32(size, "ScratchPadSize");
					delete [] mData;
					mData = new U8[size];
					dp->unpackBinaryData((U8 *)mData, sp_size, "PartData");
				}
				else
				{
					mData = NULL;
				}

				// Setup object text
				if (!mText && (value & 0x4))
				{
					mText = (LLHUDText *)LLHUDObject::addHUDObject(LLHUDObject::LL_HUD_TEXT);
					mText->setFont(LLFontGL::getFontSansSerif());
					mText->setVertAlignment(LLHUDText::ALIGN_VERT_TOP);
					mText->setMaxLines(-1); // Set to match current agni behavior.
					mText->setSourceObject(this);
					mText->setOnHUDAttachment(isHUDAttachment());
				}

				if (value & 0x4)
				{
					std::string temp_string;
					dp->unpackString(temp_string, "Text");
					LLColor4U coloru;
					dp->unpackBinaryDataFixed(coloru.mV, 4, "Color");
					coloru.mV[3] = 255 - coloru.mV[3];
					mText->setColor(LLColor4(coloru));
					mText->setString(temp_string);

					setChanged(TEXTURE);
				}
				else if(mText.notNull())
				{
					mText->markDead();
					mText = NULL;
				}

                std::string media_url;
				if (value & 0x200)
				{
					dp->unpackString(media_url, "MediaURL");
				}
                retval |= checkMediaURL(media_url);

				//
				// Unpack particle system data
				//
				if (value & 0x8)
				{
					unpackParticleSource(*dp, owner_id);
				}
				else
				{
					deleteParticleSource();
				}
				
				// Mark all extra parameters not used
				std::map<U16, ExtraParameter*>::iterator iter;
				for (iter = mExtraParameterList.begin(); iter != mExtraParameterList.end(); ++iter)
				{
					iter->second->in_use = FALSE;
				}

				// Unpack extra params
				U8 num_parameters;
				dp->unpackU8(num_parameters, "num_params");
				U8 param_block[MAX_OBJECT_PARAMS_SIZE];
				for (U8 param=0; param<num_parameters; ++param)
				{
					U16 param_type;
					S32 param_size;
					dp->unpackU16(param_type, "param_type");
					dp->unpackBinaryData(param_block, param_size, "param_data");
					//llinfos << "Param type: " << param_type << ", Size: " << param_size << llendl;
					LLDataPackerBinaryBuffer dp2(param_block, param_size);
					unpackParameterEntry(param_type, &dp2);
				}

				for (iter = mExtraParameterList.begin(); iter != mExtraParameterList.end(); ++iter)
				{
					if (!iter->second->in_use)
					{
						// Send an update message in case it was formerly in use
						parameterChanged(iter->first, iter->second->data, FALSE, false);
					}
				}

				if (value & 0x10)
				{
					dp->unpackUUID(sound_uuid, "SoundUUID");
					dp->unpackF32(gain, "SoundGain");
					dp->unpackU8(sound_flags, "SoundFlags");
					dp->unpackF32(cutoff, "SoundRadius");
				}

				if (value & 0x100)
				{
					std::string name_value_list;
					dp->unpackString(name_value_list, "NV");

					setNameValueList(name_value_list);
				}

				mTotalCRC = crc;

				setAttachedSound(sound_uuid, owner_id, gain, sound_flags);

				// only get these flags on updates from sim, not cached ones
				// Preload these five flags for every object.
				// Finer shades require the object to be selected, and the selection manager
				// stores the extended permission info.
				U32 flags;
				mesgsys->getU32Fast(_PREHASH_ObjectData, _PREHASH_UpdateFlags, flags, block_num);
				// keep local flags and overwrite remote-controlled flags
				mFlags = (mFlags & FLAGS_LOCAL) | flags;

					// ...new objects that should come in selected need to be added to the selected list
				mCreateSelected = ((flags & FLAGS_CREATE_SELECTED) != 0);
			}
			break;

		default:
			break;
		}
	}

	//
	// Fix object parenting.
	//
	BOOL b_changed_status = FALSE;

	if (OUT_TERSE_IMPROVED != update_type)
	{
		// We only need to update parenting on full updates, terse updates
		// don't send parenting information.
		if (!cur_parentp)
		{
			if (parent_id == 0)
			{
				// No parent now, no parent in message -> do nothing
			}
			else
			{
				// No parent now, new parent in message -> attach to that parent if possible
				LLUUID parent_uuid;
				LLViewerObjectList::getUUIDFromLocal(parent_uuid,
														parent_id,
														mesgsys->getSenderIP(),
														mesgsys->getSenderPort());

				LLViewerObject *sent_parentp = gObjectList.findObject(parent_uuid);

				//
				// Check to see if we have the corresponding viewer object for the parent.
				//
				if (sent_parentp && sent_parentp->getParent() == this)
				{
					// Try to recover if we attempt to attach a parent to its child
					llwarns << "Attempt to attach a parent to it's child: " << this->getID() << " to " << sent_parentp->getID() << llendl;
					this->removeChild(sent_parentp);
					sent_parentp->setDrawableParent(NULL);
				}
				
				if (sent_parentp && (sent_parentp != this) && !sent_parentp->isDead())
				{
					//
					// We have a viewer object for the parent, and it's not dead.
					// Do the actual reparenting here.
					//

					// new parent is valid
					b_changed_status = TRUE;
					// ...no current parent, so don't try to remove child
					if (mDrawable.notNull())
					{
						if (mDrawable->isDead() || !mDrawable->getVObj())
						{
							llwarns << "Drawable is dead or no VObj!" << llendl;
							sent_parentp->addChild(this);
						}
						else
						{
							if (!setDrawableParent(sent_parentp->mDrawable)) // LLViewerObject::processUpdateMessage 1
							{
								// Bad, we got a cycle somehow.
								// Kill both the parent and the child, and
								// set cache misses for both of them.
								llwarns << "Attempting to recover from parenting cycle!" << llendl;
								llwarns << "Killing " << sent_parentp->getID() << " and " << getID() << llendl;
								llwarns << "Adding to cache miss list" << llendl;
								setParent(NULL);
								sent_parentp->setParent(NULL);
								getRegion()->addCacheMissFull(getLocalID());
								getRegion()->addCacheMissFull(sent_parentp->getLocalID());
								gObjectList.killObject(sent_parentp);
								gObjectList.killObject(this);
								return retval;
							}
							sent_parentp->addChild(this);
							// make sure this object gets a non-damped update
							if (sent_parentp->mDrawable.notNull())
							{
								gPipeline.markMoved(sent_parentp->mDrawable, FALSE); // undamped
							}
						}
					}
					else
					{
						sent_parentp->addChild(this);
					}
					
					// Show particles, icon and HUD
					hideExtraDisplayItems( FALSE );

					setChanged(MOVED | SILHOUETTE);
				}
				else
				{
					//
					// No corresponding viewer object for the parent, put the various
					// pieces on the orphan list.
					//
					
					//parent_id
					U32 ip = mesgsys->getSenderIP();
					U32 port = mesgsys->getSenderPort();
					
					gObjectList.orphanize(this, parent_id, ip, port);

					// Hide particles, icon and HUD
					hideExtraDisplayItems( TRUE );
				}
			}
		}
		else
		{
			// BUG: this is a bad assumption once border crossing is alowed
			if (  (parent_id == cur_parentp->mLocalID)
				&&(update_type == OUT_TERSE_IMPROVED))
			{
				// Parent now, same parent in message -> do nothing

				// Debugging for suspected problems with local ids.
				//LLUUID parent_uuid;
				//LLViewerObjectList::getUUIDFromLocal(parent_uuid, parent_id, mesgsys->getSenderIP(), mesgsys->getSenderPort() );
				//if (parent_uuid != cur_parentp->getID() )
				//{
				//	llerrs << "Local ID match but UUID mismatch of viewer object" << llendl;
				//}
			}
			else
			{
				// Parented now, different parent in message
				LLViewerObject *sent_parentp;
				if (parent_id == 0)
				{
					//
					// This object is no longer parented, we sent in a zero parent ID.
					//
					sent_parentp = NULL;
				}
				else
				{
					LLUUID parent_uuid;
					LLViewerObjectList::getUUIDFromLocal(parent_uuid,
														parent_id,
														gMessageSystem->getSenderIP(),
														gMessageSystem->getSenderPort());
					sent_parentp = gObjectList.findObject(parent_uuid);
					
					if (isAvatar())
					{
						// This logic is meant to handle the case where a sitting avatar has reached a new sim
						// ahead of the object she was sitting on (which is common as objects are transfered through
						// a slower route than agents)...
						// In this case, the local id for the object will not be valid, since the viewer has not received
						// a full update for the object from that sim yet, so we assume that the agent is still sitting
						// where she was originally. --RN
						if (!sent_parentp)
						{
							sent_parentp = cur_parentp;
						}
					}
					else if (!sent_parentp)
					{
						//
						// Switching parents, but we don't know the new parent.
						//
						U32 ip = mesgsys->getSenderIP();
						U32 port = mesgsys->getSenderPort();

						// We're an orphan, flag things appropriately.
						gObjectList.orphanize(this, parent_id, ip, port);
					}
				}

				// Reattach if possible.
				if (sent_parentp && sent_parentp != cur_parentp && sent_parentp != this)
				{
					// New parent is valid, detach and reattach
					b_changed_status = TRUE;
					if (mDrawable.notNull())
					{
						if (!setDrawableParent(sent_parentp->mDrawable)) // LLViewerObject::processUpdateMessage 2
						{
							// Bad, we got a cycle somehow.
							// Kill both the parent and the child, and
							// set cache misses for both of them.
							llwarns << "Attempting to recover from parenting cycle!" << llendl;
							llwarns << "Killing " << sent_parentp->getID() << " and " << getID() << llendl;
							llwarns << "Adding to cache miss list" << llendl;
							setParent(NULL);
							sent_parentp->setParent(NULL);
							getRegion()->addCacheMissFull(getLocalID());
							getRegion()->addCacheMissFull(sent_parentp->getLocalID());
							gObjectList.killObject(sent_parentp);
							gObjectList.killObject(this);
							return retval;
						}
						// make sure this object gets a non-damped update
					}
					cur_parentp->removeChild(this);
					sent_parentp->addChild(this);
					setChanged(MOVED | SILHOUETTE);
					sent_parentp->setChanged(MOVED | SILHOUETTE);
					if (sent_parentp->mDrawable.notNull())
					{
						gPipeline.markMoved(sent_parentp->mDrawable, FALSE); // undamped
					}
				}
				else if (!sent_parentp)
				{
					bool remove_parent = true;
					// No new parent, or the parent that we sent doesn't exist on the viewer.
					LLViewerObject *parentp = (LLViewerObject *)getParent();
					if (parentp)
					{
						if (parentp->getRegion() != getRegion())
						{
							// This is probably an object flying across a region boundary, the
							// object probably ISN'T being reparented, but just got an object
							// update out of order (child update before parent).
							//llinfos << "Don't reparent object handoffs!" << llendl;
							remove_parent = false;
						}
					}

					if (remove_parent)
					{
						b_changed_status = TRUE;
						if (mDrawable.notNull())
						{
							// clear parent to removeChild can put the drawable on the damped list
							setDrawableParent(NULL); // LLViewerObject::processUpdateMessage 3
						}

						cur_parentp->removeChild(this);

						setChanged(MOVED | SILHOUETTE);

						if (mDrawable.notNull())
						{
							// make sure this object gets a non-damped update
							gPipeline.markMoved(mDrawable, FALSE); // undamped
						}
					}
				}
			}
		}
	}

	new_rot.normQuat();

	if (sPingInterpolate)
	{ 
		LLCircuitData *cdp = gMessageSystem->mCircuitInfo.findCircuit(mesgsys->getSender());
		if (cdp)
		{
			F32 ping_delay = 0.5f * mTimeDilation * ( ((F32)cdp->getPingDelay()) * 0.001f + gFrameDTClamped);
			LLVector3 diff = getVelocity() * ping_delay; 
			new_pos_parent += diff;
		}
		else
		{
			llwarns << "findCircuit() returned NULL; skipping interpolation" << llendl;
		}
	}

	//////////////////////////
	//
	// Set the generic change flags...
	//
	//

	// If we're going to skip this message, why are we 
	// doing all the parenting, etc above?
	U32 packet_id = mesgsys->getCurrentRecvPacketID(); 
	if (packet_id < mLatestRecvPacketID && 
		mLatestRecvPacketID - packet_id < 65536)
	{
		//skip application of this message, it's old
		return retval;
	}

	mLatestRecvPacketID = packet_id;

	// Set the change flags for scale
	if (new_scale != getScale())
	{
		setChanged(SCALED | SILHOUETTE);
		setScale(new_scale);  // Must follow setting permYouOwner()
	}

	// first, let's see if the new position is actually a change

	//static S32 counter = 0;

	F32 vel_mag_sq = getVelocity().magVecSquared();
	F32 accel_mag_sq = getAcceleration().magVecSquared();

	if (  ((b_changed_status)||(test_pos_parent != new_pos_parent))
		||(  (!isSelected())
		   &&(  (vel_mag_sq != 0.f)
			  ||(accel_mag_sq != 0.f)
			  ||(this_update_precision > mBestUpdatePrecision))))
	{
		mBestUpdatePrecision = this_update_precision;
		
		LLVector3 diff = new_pos_parent - test_pos_parent ;
		F32 mag_sqr = diff.magVecSquared() ;
		if(llfinite(mag_sqr)) 
		{
			setPositionParent(new_pos_parent);
		}
		else
		{
			llwarns << "Can not move the object/avatar to an infinite location!" << llendl ;	

			retval |= INVALID_UPDATE ;
		}

		if (mParent && ((LLViewerObject*)mParent)->isAvatar())
		{
			// we have changed the position of an attachment, so we need to clamp it
			LLVOAvatar *avatar = (LLVOAvatar*)mParent;

			avatar->clampAttachmentPositions();
		}
		
		// If we're snapping the position by more than 0.5m, update LLViewerStats::mAgentPositionSnaps
		if ( asAvatar() && asAvatar()->isSelf() && (mag_sqr > 0.25f) )
		{
			LLViewerStats::getInstance()->mAgentPositionSnaps.push( diff.length() );
		}
	}

	if ((new_rot != getRotation())
		|| (new_angv != old_angv))
	{
		if (new_rot != mPreviousRotation)
		{
			resetRot();
		}
		else if (new_angv != old_angv)
		{
			if (flagUsePhysics())
			{
				resetRot();
			}
			else
			{
				resetRotTime();
			}
		}

		// Remember the last rotation value
		mPreviousRotation = new_rot;

		// Set the rotation of the object followed by adjusting for the accumulated angular velocity (llSetTargetOmega)
		setRotation(new_rot * mAngularVelocityRot);
		setChanged(ROTATED | SILHOUETTE);
	}

	if ( gShowObjectUpdates )
	{
		LLColor4 color;
		if (update_type == OUT_TERSE_IMPROVED)
		{
			color.setVec(0.f, 0.f, 1.f, 1.f);
		}
		else
		{
			color.setVec(1.f, 0.f, 0.f, 1.f);
		}
		gPipeline.addDebugBlip(getPositionAgent(), color);
	}

	const F32 MAG_CUTOFF = F_APPROXIMATELY_ZERO;

	llassert(vel_mag_sq >= 0.f);
	llassert(accel_mag_sq >= 0.f);
	llassert(getAngularVelocity().magVecSquared() >= 0.f);

	if ((MAG_CUTOFF >= vel_mag_sq) && 
		(MAG_CUTOFF >= accel_mag_sq) &&
		(MAG_CUTOFF >= getAngularVelocity().magVecSquared()))
	{
		mStatic = TRUE; // This object doesn't move!
	}
	else
	{
		mStatic = FALSE;
	}

// BUG: This code leads to problems during group rotate and any scale operation.
// Small discepencies between the simulator and viewer representations cause the 
// selection center to creep, leading to objects moving around the wrong center.
// 
// Removing this, however, means that if someone else drags an object you have
// selected, your selection center and dialog boxes will be wrong.  It also means
// that higher precision information on selected objects will be ignored.
//
// I believe the group rotation problem is fixed.  JNC 1.21.2002
//
	// Additionally, if any child is selected, need to update the dialogs and selection
	// center.
	BOOL needs_refresh = mUserSelected;
	for (child_list_t::iterator iter = mChildList.begin();
		 iter != mChildList.end(); iter++)
	{
		LLViewerObject* child = *iter;
		needs_refresh = needs_refresh || child->mUserSelected;
	}

	if (needs_refresh)
	{
		LLSelectMgr::getInstance()->updateSelectionCenter();
		dialog_refresh_all();
	} 


	// Mark update time as approx. now, with the ping delay.
	// Ping delay is off because it's not set for velocity interpolation, causing
	// much jumping and hopping around...

//	U32 ping_delay = mesgsys->mCircuitInfo.getPingDelay();
	mLastInterpUpdateSecs = LLFrameTimer::getElapsedSeconds();
	mLastMessageUpdateSecs = mLastInterpUpdateSecs;
	if (mDrawable.notNull())
	{
		// Don't clear invisibility flag on update if still orphaned!
		if (mDrawable->isState(LLDrawable::FORCE_INVISIBLE) && !mOrphaned)
		{
// 			lldebugs << "Clearing force invisible: " << mID << ":" << getPCodeString() << ":" << getPositionAgent() << llendl;
			mDrawable->setState(LLDrawable::CLEAR_INVISIBLE);
		}
	}

	// Update special hover cursor status
	bool special_hover_cursor = specialHoverCursor();
	if (old_special_hover_cursor != special_hover_cursor
		&& mDrawable.notNull())
	{
		mDrawable->updateSpecialHoverCursor(special_hover_cursor);
	}

	return retval;
}

BOOL LLViewerObject::isActive() const
{
	return TRUE;
}



void LLViewerObject::idleUpdate(LLAgent &agent, LLWorld &world, const F64 &time)
{
	//static LLFastTimer::DeclareTimer ftm("Viewer Object");
	//LLFastTimer t(ftm);

	if (!mDead)
	{
	// CRO - don't velocity interp linked objects!
	// Leviathan - but DO velocity interp joints
	if (!mStatic && sVelocityInterpolate && !isSelected())
	{
		// calculate dt from last update
		F32 dt_raw = (F32)(time - mLastInterpUpdateSecs);
		F32 dt = mTimeDilation * dt_raw;

			applyAngularVelocity(dt);

			if (isAttachment())
				{
					mLastInterpUpdateSecs = time;
				return;
		}
		else
		{	// Move object based on it's velocity and rotation
			interpolateLinearMotion(time, dt);
		}
	}

	updateDrawable(FALSE);
	}
}


// Move an object due to idle-time viewer side updates by iterpolating motion
void LLViewerObject::interpolateLinearMotion(const F64 & time, const F32 & dt)
{
	// linear motion
	// PHYSICS_TIMESTEP is used below to correct for the fact that the velocity in object
	// updates represents the average velocity of the last timestep, rather than the final velocity.
	// the time dilation above should guarantee that dt is never less than PHYSICS_TIMESTEP, theoretically
	// 
	// *TODO: should also wrap linear accel/velocity in check
	// to see if object is selected, instead of explicitly
	// zeroing it out	

	F64 time_since_last_update = time - mLastMessageUpdateSecs;
	if (time_since_last_update <= 0.0 || dt <= 0.f)
	{
		return;
	}

	LLVector3 accel = getAcceleration();
	LLVector3 vel 	= getVelocity();
	
	if (sMaxUpdateInterpolationTime <= 0.0)
	{	// Old code path ... unbounded, simple interpolation
		if (!(accel.isExactlyZero() && vel.isExactlyZero()))
		{
			LLVector3 pos   = (vel + (0.5f * (dt-PHYSICS_TIMESTEP)) * accel) * dt;  
		
			// region local  
			setPositionRegion(pos + getPositionRegion());
			setVelocity(vel + accel*dt);	
			
			// for objects that are spinning but not translating, make sure to flag them as having moved
			setChanged(MOVED | SILHOUETTE);
		}
	}
	else if (!accel.isExactlyZero() || !vel.isExactlyZero())		// object is moving
	{	// Object is moving, and hasn't been too long since we got an update from the server
		
		// Calculate predicted position and velocity
		LLVector3 new_pos = (vel + (0.5f * (dt-PHYSICS_TIMESTEP)) * accel) * dt;	
		LLVector3 new_v = accel * dt;

		if (time_since_last_update > sPhaseOutUpdateInterpolationTime &&
			sPhaseOutUpdateInterpolationTime > 0.0)
		{	// Haven't seen a viewer update in a while, check to see if the ciruit is still active
			if (mRegionp)
			{	// The simulator will NOT send updates if the object continues normally on the path
				// predicted by the velocity and the acceleration (often gravity) sent to the viewer
				// So check to see if the circuit is blocked, which means the sim is likely in a long lag
				LLCircuitData *cdp = gMessageSystem->mCircuitInfo.findCircuit( mRegionp->getHost() );
				if (cdp)
				{
					// Find out how many seconds since last packet arrived on the circuit
					F64 time_since_last_packet = LLMessageSystem::getMessageTimeSeconds() - cdp->getLastPacketInTime();

					if (!cdp->isAlive() ||		// Circuit is dead or blocked
						 cdp->isBlocked() ||	// or doesn't seem to be getting any packets
						 (time_since_last_packet > sPhaseOutUpdateInterpolationTime))
					{
						// Start to reduce motion interpolation since we haven't seen a server update in a while
						F64 time_since_last_interpolation = time - mLastInterpUpdateSecs;
						F64 phase_out = 1.0;
						if (time_since_last_update > sMaxUpdateInterpolationTime)
						{	// Past the time limit, so stop the object
							phase_out = 0.0;
							//llinfos << "Motion phase out to zero" << llendl;

							// Kill angular motion as well.  Note - not adding this due to paranoia
							// about stopping rotation for llTargetOmega objects and not having it restart
							// setAngularVelocity(LLVector3::zero);
						}
						else if (mLastInterpUpdateSecs - mLastMessageUpdateSecs > sPhaseOutUpdateInterpolationTime)
						{	// Last update was already phased out a bit
							phase_out = (sMaxUpdateInterpolationTime - time_since_last_update) / 
										(sMaxUpdateInterpolationTime - time_since_last_interpolation);
							//llinfos << "Continuing motion phase out of " << (F32) phase_out << llendl;
						}
						else
						{	// Phase out from full value
							phase_out = (sMaxUpdateInterpolationTime - time_since_last_update) / 
										(sMaxUpdateInterpolationTime - sPhaseOutUpdateInterpolationTime);
							//llinfos << "Starting motion phase out of " << (F32) phase_out << llendl;
						}
						phase_out = llclamp(phase_out, 0.0, 1.0);

						new_pos = new_pos * ((F32) phase_out);
						new_v = new_v * ((F32) phase_out);
					}
				}
			}
		}

		new_pos = new_pos + getPositionRegion();
		new_v = new_v + vel;


		// Clamp interpolated position to minimum underground and maximum region height
		LLVector3d new_pos_global = mRegionp->getPosGlobalFromRegion(new_pos);
		F32 min_height;
		if (isAvatar())
		{	// Make a better guess about AVs not going underground
			min_height = LLWorld::getInstance()->resolveLandHeightGlobal(new_pos_global);
			min_height += (0.5f * getScale().mV[VZ]);
		}
		else
		{	// This will put the object underground, but we can't tell if it will stop 
			// at ground level or not
			min_height = LLWorld::getInstance()->getMinAllowedZ(this, new_pos_global);
			// Cap maximum height
			new_pos.mV[VZ] = llmin(LLWorld::getInstance()->getRegionMaxHeight(), new_pos.mV[VZ]);
		}

		new_pos.mV[VZ] = llmax(min_height, new_pos.mV[VZ]);

		// Check to see if it's going off the region
		LLVector3 temp(new_pos);
		if (temp.clamp(0.f, mRegionp->getWidth()))
		{	// Going off this region, so see if we might end up on another region
			LLVector3d old_pos_global = mRegionp->getPosGlobalFromRegion(getPositionRegion());
			new_pos_global = mRegionp->getPosGlobalFromRegion(new_pos);		// Re-fetch in case it got clipped above

			// Clip the positions to known regions
			LLVector3d clip_pos_global = LLWorld::getInstance()->clipToVisibleRegions(old_pos_global, new_pos_global);
			if (clip_pos_global != new_pos_global)
			{	// Was clipped, so this means we hit a edge where there is no region to enter
				
				//llinfos << "Hit empty region edge, clipped predicted position to " << mRegionp->getPosRegionFromGlobal(clip_pos_global)
				//	<< " from " << new_pos << llendl;
				new_pos = mRegionp->getPosRegionFromGlobal(clip_pos_global);
				
				// Stop motion and get server update for bouncing on the edge
				new_v.clear();
				setAcceleration(LLVector3::zero);
			}
			else
			{	// Let predicted movement cross into another region
				//llinfos << "Predicting region crossing to " << new_pos << llendl;
			}
		}

		// Set new position and velocity
		setPositionRegion(new_pos);
		setVelocity(new_v);	
		
		// for objects that are spinning but not translating, make sure to flag them as having moved
		setChanged(MOVED | SILHOUETTE);
	}		

	// Update the last time we did anything
	mLastInterpUpdateSecs = time;
}



BOOL LLViewerObject::setData(const U8 *datap, const U32 data_size)
{
	LLMemType mt(LLMemType::MTYPE_OBJECT);
	
	delete [] mData;

	if (datap)
	{
		mData = new U8[data_size];
		if (!mData)
		{
			return FALSE;
		}
		memcpy(mData, datap, data_size);		/* Flawfinder: ignore */
	}
	return TRUE;
}

// delete an item in the inventory, but don't tell the server. This is
// used internally by remove, update, and savescript.
// This will only delete the first item with an item_id in the list
void LLViewerObject::deleteInventoryItem(const LLUUID& item_id)
{
	if(mInventory)
	{
		LLInventoryObject::object_list_t::iterator it = mInventory->begin();
		LLInventoryObject::object_list_t::iterator end = mInventory->end();
		for( ; it != end; ++it )
		{
			if((*it)->getUUID() == item_id)
			{
				// This is safe only because we return immediatly.
				mInventory->erase(it); // will deref and delete it
				return;
			}
		}
		doInventoryCallback();
	}
}

void LLViewerObject::doUpdateInventory(
	LLPointer<LLViewerInventoryItem>& item,
	U8 key,
	bool is_new)
{
	LLMemType mt(LLMemType::MTYPE_OBJECT);

	LLViewerInventoryItem* old_item = NULL;
	if(TASK_INVENTORY_ITEM_KEY == key)
	{
		old_item = (LLViewerInventoryItem*)getInventoryObject(item->getUUID());
	}
	else if(TASK_INVENTORY_ASSET_KEY == key)
	{
		old_item = getInventoryItemByAsset(item->getAssetUUID());
	}
	LLUUID item_id;
	LLUUID new_owner;
	LLUUID new_group;
	BOOL group_owned = FALSE;
	if(old_item)
	{
		item_id = old_item->getUUID();
		new_owner = old_item->getPermissions().getOwner();
		new_group = old_item->getPermissions().getGroup();
		group_owned = old_item->getPermissions().isGroupOwned();
		old_item = NULL;
	}
	else
	{
		item_id = item->getUUID();
	}
	if(!is_new && mInventory)
	{
		// Attempt to update the local inventory. If we can get the
		// object perm, we have perfect visibility, so we want the
		// serial number to match. Otherwise, take our best guess and
		// make sure that the serial number does not match.
		deleteInventoryItem(item_id);
		LLPermissions perm(item->getPermissions());
		LLPermissions* obj_perm = LLSelectMgr::getInstance()->findObjectPermissions(this);
		bool is_atomic = ((S32)LLAssetType::AT_OBJECT == item->getType()) ? false : true;
		if(obj_perm)
		{
			perm.setOwnerAndGroup(LLUUID::null, obj_perm->getOwner(), obj_perm->getGroup(), is_atomic);
		}
		else
		{
			if(group_owned)
			{
				perm.setOwnerAndGroup(LLUUID::null, new_owner, new_group, is_atomic);
			}
			else if(!new_owner.isNull())
			{
				// The object used to be in inventory, so we can
				// assume the owner and group will match what they are
				// there.
				perm.setOwnerAndGroup(LLUUID::null, new_owner, new_group, is_atomic);
			}
			// *FIX: can make an even better guess by using the mPermGroup flags
			else if(permYouOwner())
			{
				// best guess.
				perm.setOwnerAndGroup(LLUUID::null, gAgent.getID(), item->getPermissions().getGroup(), is_atomic);
				--mInventorySerialNum;
			}
			else
			{
				// dummy it up.
				perm.setOwnerAndGroup(LLUUID::null, LLUUID::null, LLUUID::null, is_atomic);
				--mInventorySerialNum;
			}
		}
		LLViewerInventoryItem* oldItem = item;
		LLViewerInventoryItem* new_item = new LLViewerInventoryItem(oldItem);
		new_item->setPermissions(perm);
		mInventory->push_front(new_item);
		doInventoryCallback();
		++mInventorySerialNum;
	}
}

// save a script, which involves removing the old one, and rezzing
// in the new one. This method should be called with the asset id
// of the new and old script AFTER the bytecode has been saved.
void LLViewerObject::saveScript(
	const LLViewerInventoryItem* item,
	BOOL active,
	bool is_new)
{
	LLMemType mt(LLMemType::MTYPE_OBJECT);

	/*
	 * XXXPAM Investigate not making this copy.  Seems unecessary, but I'm unsure about the
	 * interaction with doUpdateInventory() called below.
	 */
	lldebugs << "LLViewerObject::saveScript() " << item->getUUID() << " " << item->getAssetUUID() << llendl;
	LLPointer<LLViewerInventoryItem> task_item =
		new LLViewerInventoryItem(item->getUUID(), mID, item->getPermissions(),
								  item->getAssetUUID(), item->getType(),
								  item->getInventoryType(),
								  item->getName(), item->getDescription(),
								  item->getSaleInfo(), item->getFlags(),
								  item->getCreationDate());
	task_item->setTransactionID(item->getTransactionID());

	LLMessageSystem* msg = gMessageSystem;
	msg->newMessageFast(_PREHASH_RezScript);
	msg->nextBlockFast(_PREHASH_AgentData);
	msg->addUUIDFast(_PREHASH_AgentID, gAgent.getID());
	msg->addUUIDFast(_PREHASH_SessionID, gAgent.getSessionID());
	msg->addUUIDFast(_PREHASH_GroupID, gAgent.getGroupID());
	msg->nextBlockFast(_PREHASH_UpdateBlock);
	msg->addU32Fast(_PREHASH_ObjectLocalID, (mLocalID));
	U8 enabled = active;
	msg->addBOOLFast(_PREHASH_Enabled, enabled);
	msg->nextBlockFast(_PREHASH_InventoryBlock);
	task_item->packMessage(msg);
	msg->sendReliable(mRegionp->getHost());

	// do the internal logic
	doUpdateInventory(task_item, TASK_INVENTORY_ITEM_KEY, is_new);
}

void LLViewerObject::moveInventory(const LLUUID& folder_id,
								   const LLUUID& item_id)
{
	lldebugs << "LLViewerObject::moveInventory " << item_id << llendl;
	LLMessageSystem* msg = gMessageSystem;
	msg->newMessageFast(_PREHASH_MoveTaskInventory);
	msg->nextBlockFast(_PREHASH_AgentData);
	msg->addUUIDFast(_PREHASH_AgentID, gAgent.getID());
	msg->addUUIDFast(_PREHASH_SessionID, gAgent.getSessionID());
	msg->addUUIDFast(_PREHASH_FolderID, folder_id);
	msg->nextBlockFast(_PREHASH_InventoryData);
	msg->addU32Fast(_PREHASH_LocalID, mLocalID);
	msg->addUUIDFast(_PREHASH_ItemID, item_id);
	msg->sendReliable(mRegionp->getHost());

	LLInventoryObject* inv_obj = getInventoryObject(item_id);
	if(inv_obj)
	{
		LLViewerInventoryItem* item = (LLViewerInventoryItem*)inv_obj;
		if(!item->getPermissions().allowCopyBy(gAgent.getID()))
		{
			deleteInventoryItem(item_id);
			++mInventorySerialNum;
		}
	}
}

void LLViewerObject::dirtyInventory()
{
	// If there aren't any LLVOInventoryListeners, we won't be
	// able to update our mInventory when it comes back from the
	// simulator, so we should not clear the inventory either.
	if(mInventory && !mInventoryCallbacks.empty())
	{
		mInventory->clear(); // will deref and delete entries
		delete mInventory;
		mInventory = NULL;
		mInventoryDirty = TRUE;
	}
}

void LLViewerObject::registerInventoryListener(LLVOInventoryListener* listener, void* user_data)
{
	LLMemType mt(LLMemType::MTYPE_OBJECT);
	
	LLInventoryCallbackInfo* info = new LLInventoryCallbackInfo;
	info->mListener = listener;
	info->mInventoryData = user_data;
	mInventoryCallbacks.push_front(info);
}

void LLViewerObject::removeInventoryListener(LLVOInventoryListener* listener)
{
	if (listener == NULL)
		return;
	for (callback_list_t::iterator iter = mInventoryCallbacks.begin();
		 iter != mInventoryCallbacks.end(); )
	{
		callback_list_t::iterator curiter = iter++;
		LLInventoryCallbackInfo* info = *curiter;
		if (info->mListener == listener)
		{
			delete info;
			mInventoryCallbacks.erase(curiter);
			break;
		}
	}
}

void LLViewerObject::clearInventoryListeners()
{
	for_each(mInventoryCallbacks.begin(), mInventoryCallbacks.end(), DeletePointer());
	mInventoryCallbacks.clear();
}

void LLViewerObject::requestInventory()
{
	mInventoryDirty = FALSE;
	if(mInventory)
	{
		//mInventory->clear() // will deref and delete it
		//delete mInventory;
		//mInventory = NULL;
		doInventoryCallback();
	}
	// throw away duplicate requests
	else
	{
		fetchInventoryFromServer();
	}
}

void LLViewerObject::fetchInventoryFromServer()
{
	if (!mInventoryPending)
	{
		delete mInventory;
		mInventory = NULL;
		mInventoryDirty = FALSE;
		LLMessageSystem* msg = gMessageSystem;
		msg->newMessageFast(_PREHASH_RequestTaskInventory);
		msg->nextBlockFast(_PREHASH_AgentData);
		msg->addUUIDFast(_PREHASH_AgentID, gAgent.getID());
		msg->addUUIDFast(_PREHASH_SessionID, gAgent.getSessionID());
		msg->nextBlockFast(_PREHASH_InventoryData);
		msg->addU32Fast(_PREHASH_LocalID, mLocalID);
		msg->sendReliable(mRegionp->getHost());

		// this will get reset by dirtyInventory or doInventoryCallback
		mInventoryPending = TRUE;
	}
}

struct LLFilenameAndTask
{
	LLUUID mTaskID;
	std::string mFilename;
#ifdef _DEBUG
	static S32 sCount;
	LLFilenameAndTask()
	{
		++sCount;
		lldebugs << "Constructing LLFilenameAndTask: " << sCount << llendl;
	}
	~LLFilenameAndTask()
	{
		--sCount;
		lldebugs << "Destroying LLFilenameAndTask: " << sCount << llendl;
	}
private:
	LLFilenameAndTask(const LLFilenameAndTask& rhs);
	const LLFilenameAndTask& operator=(const LLFilenameAndTask& rhs) const;
#endif
};

#ifdef _DEBUG
S32 LLFilenameAndTask::sCount = 0;
#endif

// static
void LLViewerObject::processTaskInv(LLMessageSystem* msg, void** user_data)
{
	LLMemType mt(LLMemType::MTYPE_OBJECT);
	
	LLUUID task_id;
	msg->getUUIDFast(_PREHASH_InventoryData, _PREHASH_TaskID, task_id);
	LLViewerObject* object = gObjectList.findObject(task_id);
	if(!object)
	{
		llwarns << "LLViewerObject::processTaskInv object "
			<< task_id << " does not exist." << llendl;
		return;
	}

	msg->getS16Fast(_PREHASH_InventoryData, _PREHASH_Serial, object->mInventorySerialNum);
	LLFilenameAndTask* ft = new LLFilenameAndTask;
	ft->mTaskID = task_id;

	std::string unclean_filename;
	msg->getStringFast(_PREHASH_InventoryData, _PREHASH_Filename, unclean_filename);
	ft->mFilename = LLDir::getScrubbedFileName(unclean_filename);
	
	if(ft->mFilename.empty())
	{
		lldebugs << "Task has no inventory" << llendl;
		// mock up some inventory to make a drop target.
		if(object->mInventory)
		{
			object->mInventory->clear(); // will deref and delete it
		}
		else
		{
			object->mInventory = new LLInventoryObject::object_list_t();
		}
		LLPointer<LLInventoryObject> obj;
		obj = new LLInventoryObject(object->mID, LLUUID::null,
									LLAssetType::AT_CATEGORY,
									"Contents");
		object->mInventory->push_front(obj);
		object->doInventoryCallback();
		delete ft;
		return;
	}
	gXferManager->requestFile(gDirUtilp->getExpandedFilename(LL_PATH_CACHE, ft->mFilename), 
								ft->mFilename, LL_PATH_CACHE,
								object->mRegionp->getHost(),
								TRUE,
								&LLViewerObject::processTaskInvFile,
								(void**)ft,
								LLXferManager::HIGH_PRIORITY);
}

void LLViewerObject::processTaskInvFile(void** user_data, S32 error_code, LLExtStat ext_status)
{
	LLFilenameAndTask* ft = (LLFilenameAndTask*)user_data;
	LLViewerObject* object = NULL;
	if(ft && (0 == error_code) &&
	   (object = gObjectList.findObject(ft->mTaskID)))
	{
		object->loadTaskInvFile(ft->mFilename);

		LLInventoryObject::object_list_t::iterator it = object->mInventory->begin();
		LLInventoryObject::object_list_t::iterator end = object->mInventory->end();
		std::list<LLUUID>& pending_lst = object->mPendingInventoryItemsIDs;

		for (; it != end && pending_lst.size(); ++it)
		{
			LLViewerInventoryItem* item = dynamic_cast<LLViewerInventoryItem*>(it->get());
			if(item && item->getType() != LLAssetType::AT_CATEGORY)
			{
				std::list<LLUUID>::iterator id_it = std::find(pending_lst.begin(), pending_lst.begin(), item->getAssetUUID());
				if (id_it != pending_lst.end())
				{
					pending_lst.erase(id_it);
				}
			}
		}
	}
	else
	{
		// This Occurs When to requests were made, and the first one
		// has already handled it.
		lldebugs << "Problem loading task inventory. Return code: "
				 << error_code << llendl;
	}
	delete ft;
}

void LLViewerObject::loadTaskInvFile(const std::string& filename)
{
	LLMemType mt(LLMemType::MTYPE_OBJECT);
	
	std::string filename_and_local_path = gDirUtilp->getExpandedFilename(LL_PATH_CACHE, filename);
	llifstream ifs(filename_and_local_path);
	if(ifs.good())
	{
		char buffer[MAX_STRING];	/* Flawfinder: ignore */
		// *NOTE: This buffer size is hard coded into scanf() below.
		char keyword[MAX_STRING];	/* Flawfinder: ignore */
		if(mInventory)
		{
			mInventory->clear(); // will deref and delete it
		}
		else
		{
			mInventory = new LLInventoryObject::object_list_t;
		}
		while(ifs.good())
		{
			ifs.getline(buffer, MAX_STRING);
			sscanf(buffer, " %254s", keyword);	/* Flawfinder: ignore */
			if(0 == strcmp("inv_item", keyword))
			{
				LLPointer<LLInventoryObject> inv = new LLViewerInventoryItem;
				inv->importLegacyStream(ifs);
				mInventory->push_front(inv);
			}
			else if(0 == strcmp("inv_object", keyword))
			{
				LLPointer<LLInventoryObject> inv = new LLInventoryObject;
				inv->importLegacyStream(ifs);
				inv->rename("Contents");
				mInventory->push_front(inv);
			}
			else
			{
				llwarns << "Unknown token in inventory file '"
						<< keyword << "'" << llendl;
			}
		}
		ifs.close();
		LLFile::remove(filename_and_local_path);
	}
	else
	{
		llwarns << "unable to load task inventory: " << filename_and_local_path
				<< llendl;
	}
	doInventoryCallback();
}

void LLViewerObject::doInventoryCallback()
{
	for (callback_list_t::iterator iter = mInventoryCallbacks.begin();
		 iter != mInventoryCallbacks.end(); )
	{
		callback_list_t::iterator curiter = iter++;
		LLInventoryCallbackInfo* info = *curiter;
		if (info->mListener != NULL)
		{
			info->mListener->inventoryChanged(this,
								 mInventory,
								 mInventorySerialNum,
								 info->mInventoryData);
		}
		else
		{
			llinfos << "LLViewerObject::doInventoryCallback() deleting bad listener entry." << llendl;
			delete info;
			mInventoryCallbacks.erase(curiter);
		}
	}
	mInventoryPending = FALSE;
}

void LLViewerObject::removeInventory(const LLUUID& item_id)
{
	// close any associated floater properties
	LLFloaterReg::hideInstance("properties", item_id);

	LLMessageSystem* msg = gMessageSystem;
	msg->newMessageFast(_PREHASH_RemoveTaskInventory);
	msg->nextBlockFast(_PREHASH_AgentData);
	msg->addUUIDFast(_PREHASH_AgentID, gAgent.getID());
	msg->addUUIDFast(_PREHASH_SessionID, gAgent.getSessionID());
	msg->nextBlockFast(_PREHASH_InventoryData);
	msg->addU32Fast(_PREHASH_LocalID, mLocalID);
	msg->addUUIDFast(_PREHASH_ItemID, item_id);
	msg->sendReliable(mRegionp->getHost());
	deleteInventoryItem(item_id);
	++mInventorySerialNum;
}

bool LLViewerObject::isTextureInInventory(LLViewerInventoryItem* item)
{
	bool result = false;

	if (item && LLAssetType::AT_TEXTURE == item->getType())
	{
		std::list<LLUUID>::iterator begin = mPendingInventoryItemsIDs.begin();
		std::list<LLUUID>::iterator end = mPendingInventoryItemsIDs.end();

		bool is_fetching = std::find(begin, end, item->getAssetUUID()) != end;
		bool is_fetched = getInventoryItemByAsset(item->getAssetUUID()) != NULL;

		result = is_fetched || is_fetching;
	}

	return result;
}

void LLViewerObject::updateTextureInventory(LLViewerInventoryItem* item, U8 key, bool is_new)
{
	if (item && !isTextureInInventory(item))
	{
		mPendingInventoryItemsIDs.push_back(item->getAssetUUID());
		updateInventory(item, key, is_new);
	}
}

void LLViewerObject::updateInventory(
	LLViewerInventoryItem* item,
	U8 key,
	bool is_new)
{
	LLMemType mt(LLMemType::MTYPE_OBJECT);

	// This slices the object into what we're concerned about on the
	// viewer. The simulator will take the permissions and transfer
	// ownership.
	LLPointer<LLViewerInventoryItem> task_item =
		new LLViewerInventoryItem(item->getUUID(), mID, item->getPermissions(),
								  item->getAssetUUID(), item->getType(),
								  item->getInventoryType(),
								  item->getName(), item->getDescription(),
								  item->getSaleInfo(),
								  item->getFlags(),
								  item->getCreationDate());
	task_item->setTransactionID(item->getTransactionID());
	LLMessageSystem* msg = gMessageSystem;
	msg->newMessageFast(_PREHASH_UpdateTaskInventory);
	msg->nextBlockFast(_PREHASH_AgentData);
	msg->addUUIDFast(_PREHASH_AgentID, gAgent.getID());
	msg->addUUIDFast(_PREHASH_SessionID, gAgent.getSessionID());
	msg->nextBlockFast(_PREHASH_UpdateData);
	msg->addU32Fast(_PREHASH_LocalID, mLocalID);
	msg->addU8Fast(_PREHASH_Key, key);
	msg->nextBlockFast(_PREHASH_InventoryData);
	task_item->packMessage(msg);
	msg->sendReliable(mRegionp->getHost());

	// do the internal logic
	doUpdateInventory(task_item, key, is_new);
}

void LLViewerObject::updateInventoryLocal(LLInventoryItem* item, U8 key)
{
	LLPointer<LLViewerInventoryItem> task_item =
		new LLViewerInventoryItem(item->getUUID(), mID, item->getPermissions(),
								  item->getAssetUUID(), item->getType(),
								  item->getInventoryType(),
								  item->getName(), item->getDescription(),
								  item->getSaleInfo(), item->getFlags(),
								  item->getCreationDate());

	// do the internal logic
	const bool is_new = false;
	doUpdateInventory(task_item, key, is_new);
}

LLInventoryObject* LLViewerObject::getInventoryObject(const LLUUID& item_id)
{
	LLInventoryObject* rv = NULL;
	if(mInventory)
	{
		LLInventoryObject::object_list_t::iterator it = mInventory->begin();
		LLInventoryObject::object_list_t::iterator end = mInventory->end();
		for ( ; it != end; ++it)
		{
			if((*it)->getUUID() == item_id)
			{
				rv = *it;
				break;
			}
		}		
	}
	return rv;
}

void LLViewerObject::getInventoryContents(LLInventoryObject::object_list_t& objects)
{
	if(mInventory)
	{
		LLInventoryObject::object_list_t::iterator it = mInventory->begin();
		LLInventoryObject::object_list_t::iterator end = mInventory->end();
		for( ; it != end; ++it)
		{
			if ((*it)->getType() != LLAssetType::AT_CATEGORY)
			{
				objects.push_back(*it);
			}
		}
	}
}

LLInventoryObject* LLViewerObject::getInventoryRoot()
{
	if (!mInventory || !mInventory->size())
	{
		return NULL;
	}
	return mInventory->back();
}

LLViewerInventoryItem* LLViewerObject::getInventoryItemByAsset(const LLUUID& asset_id)
{
	if (mInventoryDirty)
		llwarns << "Peforming inventory lookup for object " << mID << " that has dirty inventory!" << llendl;

	LLViewerInventoryItem* rv = NULL;
	if(mInventory)
	{
		LLViewerInventoryItem* item = NULL;

		LLInventoryObject::object_list_t::iterator it = mInventory->begin();
		LLInventoryObject::object_list_t::iterator end = mInventory->end();
		for( ; it != end; ++it)
		{
			LLInventoryObject* obj = *it;
			if(obj->getType() != LLAssetType::AT_CATEGORY)
			{
				// *FIX: gank-ass down cast!
				item = (LLViewerInventoryItem*)obj;
				if(item->getAssetUUID() == asset_id)
				{
					rv = item;
					break;
				}
			}
		}		
	}
	return rv;
}

void LLViewerObject::updateViewerInventoryAsset(
					const LLViewerInventoryItem* item,
					const LLUUID& new_asset)
{
	LLPointer<LLViewerInventoryItem> task_item =
		new LLViewerInventoryItem(item);
	task_item->setAssetUUID(new_asset);

	// do the internal logic
	doUpdateInventory(task_item, TASK_INVENTORY_ITEM_KEY, false);
}

void LLViewerObject::setPixelAreaAndAngle(LLAgent &agent)
{
	if (getVolume())
	{	//volumes calculate pixel area and angle per face
		return;
	}
	
	LLVector3 viewer_pos_agent = gAgentCamera.getCameraPositionAgent();
	LLVector3 pos_agent = getRenderPosition();

	F32 dx = viewer_pos_agent.mV[VX] - pos_agent.mV[VX];
	F32 dy = viewer_pos_agent.mV[VY] - pos_agent.mV[VY];
	F32 dz = viewer_pos_agent.mV[VZ] - pos_agent.mV[VZ];

	F32 max_scale = getMaxScale();
	F32 mid_scale = getMidScale();
	F32 min_scale = getMinScale();

	// IW: estimate - when close to large objects, computing range based on distance from center is no good
	// to try to get a min distance from face, subtract min_scale/2 from the range.
	// This means we'll load too much detail sometimes, but that's better than not enough
	// I don't think there's a better way to do this without calculating distance per-poly
	F32 range = sqrt(dx*dx + dy*dy + dz*dz) - min_scale/2;

	LLViewerCamera* camera = LLViewerCamera::getInstance();
	if (range < 0.001f || isHUDAttachment())		// range == zero
	{
		mAppAngle = 180.f;
		mPixelArea = (F32)camera->getScreenPixelArea();
	}
	else
	{
		mAppAngle = (F32) atan2( max_scale, range) * RAD_TO_DEG;

		F32 pixels_per_meter = camera->getPixelMeterRatio() / range;

		mPixelArea = (pixels_per_meter * max_scale) * (pixels_per_meter * mid_scale);
		if (mPixelArea > camera->getScreenPixelArea())
		{
			mAppAngle = 180.f;
			mPixelArea = (F32)camera->getScreenPixelArea();
		}
	}
}

BOOL LLViewerObject::updateLOD()
{
	return FALSE;
}

BOOL LLViewerObject::updateGeometry(LLDrawable *drawable)
{
	return TRUE;
}

void LLViewerObject::updateGL()
{

}

void LLViewerObject::updateFaceSize(S32 idx)
{
	
}

LLDrawable* LLViewerObject::createDrawable(LLPipeline *pipeline)
{
	return NULL;
}

void LLViewerObject::setScale(const LLVector3 &scale, BOOL damped)
{
	LLPrimitive::setScale(scale);
	if (mDrawable.notNull())
	{
		//encompass completely sheared objects by taking 
		//the most extreme point possible (<1,1,0.5>)
		mDrawable->setRadius(LLVector3(1,1,0.5f).scaleVec(scale).magVec());
		updateDrawable(damped);
	}

	if( (LL_PCODE_VOLUME == getPCode()) && !isDead() )
	{
		if (permYouOwner() || (scale.magVecSquared() > (7.5f * 7.5f)) )
		{
			if (!mOnMap)
			{
				llassert_always(LLWorld::getInstance()->getRegionFromHandle(getRegion()->getHandle()));

				gObjectList.addToMap(this);
				mOnMap = TRUE;
			}
		}
		else
		{
			if (mOnMap)
			{
				gObjectList.removeFromMap(this);
				mOnMap = FALSE;
			}
		}
	}
}

void LLViewerObject::setObjectCost(F32 cost)
{
	mObjectCost = cost;
	mCostStale = false;

	if (isSelected())
	{
		gFloaterTools->dirty();
	}
}

void LLViewerObject::setLinksetCost(F32 cost)
{
	mLinksetCost = cost;
	mCostStale = false;
	
	if (isSelected())
	{
		gFloaterTools->dirty();
	}
}

void LLViewerObject::setPhysicsCost(F32 cost)
{
	mPhysicsCost = cost;
	mCostStale = false;

	if (isSelected())
	{
		gFloaterTools->dirty();
	}
}

void LLViewerObject::setLinksetPhysicsCost(F32 cost)
{
	mLinksetPhysicsCost = cost;
	mCostStale = false;
	
	if (isSelected())
	{
		gFloaterTools->dirty();
	}
}


F32 LLViewerObject::getObjectCost()
{
	if (mCostStale)
	{
		gObjectList.updateObjectCost(this);
	}
	
	return mObjectCost;
}

F32 LLViewerObject::getLinksetCost()
{
	if (mCostStale)
	{
		gObjectList.updateObjectCost(this);
	}

	return mLinksetCost;
}

F32 LLViewerObject::getPhysicsCost()
{
	if (mCostStale)
	{
		gObjectList.updateObjectCost(this);
	}
	
	return mPhysicsCost;
}

F32 LLViewerObject::getLinksetPhysicsCost()
{
	if (mCostStale)
	{
		gObjectList.updateObjectCost(this);
	}

	return mLinksetPhysicsCost;
}

F32 LLViewerObject::getStreamingCost(S32* bytes, S32* visible_bytes, F32* unscaled_value) const
{
	return 0.f;
}

U32 LLViewerObject::getTriangleCount(S32* vcount) const
{
	return 0;
}

U32 LLViewerObject::getHighLODTriangleCount()
{
	return 0;
}

void LLViewerObject::updateSpatialExtents(LLVector4a& newMin, LLVector4a &newMax)
{
	LLVector4a center;
	center.load3(getRenderPosition().mV);
	LLVector4a size;
	size.load3(getScale().mV);
	newMin.setSub(center, size);
	newMax.setAdd(center, size);
	
	mDrawable->setPositionGroup(center);
}

F32 LLViewerObject::getBinRadius()
{
	if (mDrawable.notNull())
	{
		const LLVector4a* ext = mDrawable->getSpatialExtents();
		LLVector4a diff;
		diff.setSub(ext[1], ext[0]);
		return diff.getLength3().getF32();
	}
	
	return getScale().magVec();
}

F32 LLViewerObject::getMaxScale() const
{
	return llmax(getScale().mV[VX],getScale().mV[VY], getScale().mV[VZ]);
}

F32 LLViewerObject::getMinScale() const
{
	return llmin(getScale().mV[0],getScale().mV[1],getScale().mV[2]);
}

F32 LLViewerObject::getMidScale() const
{
	if (getScale().mV[VX] < getScale().mV[VY])
	{
		if (getScale().mV[VY] < getScale().mV[VZ])
		{
			return getScale().mV[VY];
		}
		else if (getScale().mV[VX] < getScale().mV[VZ])
		{
			return getScale().mV[VZ];
		}
		else
		{
			return getScale().mV[VX];
		}
	}
	else if (getScale().mV[VX] < getScale().mV[VZ])
	{
		return getScale().mV[VX];
	}
	else if (getScale().mV[VY] < getScale().mV[VZ])
	{
		return getScale().mV[VZ];
	}
	else
	{
		return getScale().mV[VY];
	}
}


void LLViewerObject::updateTextures()
{
}

void LLViewerObject::boostTexturePriority(BOOL boost_children /* = TRUE */)
{
	if (isDead())
	{
		return;
	}

	S32 i;
	S32 tex_count = getNumTEs();
	for (i = 0; i < tex_count; i++)
	{
 		getTEImage(i)->setBoostLevel(LLViewerTexture::BOOST_SELECTED);
	}

	if (isSculpted() && !isMesh())
	{
		LLSculptParams *sculpt_params = (LLSculptParams *)getParameterEntry(LLNetworkData::PARAMS_SCULPT);
		LLUUID sculpt_id = sculpt_params->getSculptTexture();
		LLViewerTextureManager::getFetchedTexture(sculpt_id, TRUE, LLViewerTexture::BOOST_NONE, LLViewerTexture::LOD_TEXTURE)->setBoostLevel(LLViewerTexture::BOOST_SELECTED);
	}
	
	if (boost_children)
	{
		for (child_list_t::iterator iter = mChildList.begin();
			 iter != mChildList.end(); iter++)
		{
			LLViewerObject* child = *iter;
			child->boostTexturePriority();
		}
	}
}


void LLViewerObject::setLineWidthForWindowSize(S32 window_width)
{
	if (window_width < 700)
	{
		LLUI::setLineWidth(2.0f);
	}
	else if (window_width < 1100)
	{
		LLUI::setLineWidth(3.0f);
	}
	else if (window_width < 2000)
	{
		LLUI::setLineWidth(4.0f);
	}
	else
	{
		// _damn_, what a nice monitor!
		LLUI::setLineWidth(5.0f);
	}
}

void LLViewerObject::increaseArrowLength()
{
/* ???
	if (mAxisArrowLength == 50)
	{
		mAxisArrowLength = 100;
	}
	else
	{
		mAxisArrowLength = 150;
	}
*/
}


void LLViewerObject::decreaseArrowLength()
{
/* ???
	if (mAxisArrowLength == 150)
	{
		mAxisArrowLength = 100;
	}
	else
	{
		mAxisArrowLength = 50;
	}
*/
}

// Culled from newsim LLTask::addNVPair
void LLViewerObject::addNVPair(const std::string& data)
{
	// cout << "LLViewerObject::addNVPair() with ---" << data << "---" << endl;
	LLNameValue *nv = new LLNameValue(data.c_str());

//	char splat[MAX_STRING];
//	temp->printNameValue(splat);
//	llinfos << "addNVPair " << splat << llendl;

	name_value_map_t::iterator iter = mNameValuePairs.find(nv->mName);
	if (iter != mNameValuePairs.end())
	{
		LLNameValue* foundnv = iter->second;
		if (foundnv->mClass != NVC_READ_ONLY)
		{
			delete foundnv;
			mNameValuePairs.erase(iter);
		}
		else
		{
			delete nv;
//			llinfos << "Trying to write to Read Only NVPair " << temp->mName << " in addNVPair()" << llendl;
			return;
		}
	}
	mNameValuePairs[nv->mName] = nv;
}

BOOL LLViewerObject::removeNVPair(const std::string& name)
{
	char* canonical_name = gNVNameTable.addString(name);

	lldebugs << "LLViewerObject::removeNVPair(): " << name << llendl;

	name_value_map_t::iterator iter = mNameValuePairs.find(canonical_name);
	if (iter != mNameValuePairs.end())
	{
		if( mRegionp )
		{
			LLNameValue* nv = iter->second;
/*
			std::string buffer = nv->printNameValue();
			gMessageSystem->newMessageFast(_PREHASH_RemoveNameValuePair);
			gMessageSystem->nextBlockFast(_PREHASH_TaskData);
			gMessageSystem->addUUIDFast(_PREHASH_ID, mID);
			
			gMessageSystem->nextBlockFast(_PREHASH_NameValueData);
			gMessageSystem->addStringFast(_PREHASH_NVPair, buffer);

			gMessageSystem->sendReliable( mRegionp->getHost() );
*/
			// Remove the NV pair from the local list.
			delete nv;
			mNameValuePairs.erase(iter);
			return TRUE;
		}
		else
		{
			lldebugs << "removeNVPair - No region for object" << llendl;
		}
	}
	return FALSE;
}


LLNameValue *LLViewerObject::getNVPair(const std::string& name) const
{
	char		*canonical_name;

	canonical_name = gNVNameTable.addString(name);

	// If you access a map with a name that isn't in it, it will add the name and a null pointer.
	// So first check if the data is in the map.
	name_value_map_t::const_iterator iter = mNameValuePairs.find(canonical_name);
	if (iter != mNameValuePairs.end())
	{
		return iter->second;
	}
	else
	{
		return NULL;
	}
}

void LLViewerObject::updatePositionCaches() const
{
	// If region is removed from the list it is also deleted.
	if(mRegionp && LLWorld::instance().isRegionListed(mRegionp))
	{
		if (!isRoot())
		{
			mPositionRegion = ((LLViewerObject *)getParent())->getPositionRegion() + getPosition() * getParent()->getRotation();
			mPositionAgent = mRegionp->getPosAgentFromRegion(mPositionRegion);
		}
		else
		{
			mPositionRegion = getPosition();
			mPositionAgent = mRegionp->getPosAgentFromRegion(mPositionRegion);
		}
	}
}

const LLVector3d LLViewerObject::getPositionGlobal() const
{	
	// If region is removed from the list it is also deleted.
	if(mRegionp && LLWorld::instance().isRegionListed(mRegionp))
	{
		LLVector3d position_global = mRegionp->getPosGlobalFromRegion(getPositionRegion());

		if (isAttachment())
		{
			position_global = gAgent.getPosGlobalFromAgent(getRenderPosition());
		}		
		return position_global;
	}
	else
	{
		LLVector3d position_global(getPosition());
		return position_global;
	}	
}

const LLVector3 &LLViewerObject::getPositionAgent() const
{
	// If region is removed from the list it is also deleted.
	if(mRegionp && LLWorld::instance().isRegionListed(mRegionp))
	{
		if (mDrawable.notNull() && (!mDrawable->isRoot() && getParent()))
		{
			// Don't return cached position if you have a parent, recalc (until all dirtying is done correctly.
			LLVector3 position_region;
			position_region = ((LLViewerObject *)getParent())->getPositionRegion() + getPosition() * getParent()->getRotation();
			mPositionAgent = mRegionp->getPosAgentFromRegion(position_region);
		}
		else
		{
			mPositionAgent = mRegionp->getPosAgentFromRegion(getPosition());
		}
	}
	return mPositionAgent;
}

const LLVector3 &LLViewerObject::getPositionRegion() const
{
	if (!isRoot())
	{
		LLViewerObject *parent = (LLViewerObject *)getParent();
		mPositionRegion = parent->getPositionRegion() + (getPosition() * parent->getRotation());
	}
	else
	{
		mPositionRegion = getPosition();
	}

	return mPositionRegion;
}

const LLVector3 LLViewerObject::getPositionEdit() const
{
	if (isRootEdit())
	{
		return getPosition();
	}
	else
	{
		LLViewerObject *parent = (LLViewerObject *)getParent();
		LLVector3 position_edit = parent->getPositionEdit() + getPosition() * parent->getRotationEdit();
		return position_edit;
	}
}

const LLVector3 LLViewerObject::getRenderPosition() const
{
	if (mDrawable.notNull() && mDrawable->isState(LLDrawable::RIGGED))
	{
		LLVOAvatar* avatar = getAvatar();
		if (avatar)
		{
			return avatar->getPositionAgent();
		}
	}

	if (mDrawable.isNull() || mDrawable->getGeneration() < 0)
	{
		return getPositionAgent();
	}
	else
	{
		return mDrawable->getPositionAgent();
	}
}

const LLVector3 LLViewerObject::getPivotPositionAgent() const
{
	return getRenderPosition();
}

const LLQuaternion LLViewerObject::getRenderRotation() const
{
	LLQuaternion ret;
	if (mDrawable.notNull() && mDrawable->isState(LLDrawable::RIGGED))
	{
		return ret;
	}
	
	if (mDrawable.isNull() || mDrawable->isStatic())
	{
		ret = getRotationEdit();
	}
	else
	{
		if (!mDrawable->isRoot())
		{
			ret = getRotation() * LLQuaternion(mDrawable->getParent()->getWorldMatrix());
		}
		else
		{
			ret = LLQuaternion(mDrawable->getWorldMatrix());
		}
	}
	
	return ret;
}

const LLMatrix4 LLViewerObject::getRenderMatrix() const
{
	return mDrawable->getWorldMatrix();
}

const LLQuaternion LLViewerObject::getRotationRegion() const
{
	LLQuaternion global_rotation = getRotation();
	if (!((LLXform *)this)->isRoot())
	{
		global_rotation = global_rotation * getParent()->getRotation();
	}
	return global_rotation;
}

const LLQuaternion LLViewerObject::getRotationEdit() const
{
	LLQuaternion global_rotation = getRotation();
	if (!((LLXform *)this)->isRootEdit())
	{
		global_rotation = global_rotation * getParent()->getRotation();
	}
	return global_rotation;
}

void LLViewerObject::setPositionAbsoluteGlobal( const LLVector3d &pos_global, BOOL damped )
{
	if (isAttachment())
	{
		LLVector3 new_pos = mRegionp->getPosRegionFromGlobal(pos_global);
		if (isRootEdit())
		{
			new_pos -= mDrawable->mXform.getParent()->getWorldPosition();
			LLQuaternion world_rotation = mDrawable->mXform.getParent()->getWorldRotation();
			new_pos = new_pos * ~world_rotation;
		}
		else
		{
			LLViewerObject* parentp = (LLViewerObject*)getParent();
			new_pos -= parentp->getPositionAgent();
			new_pos = new_pos * ~parentp->getRotationRegion();
		}
		LLViewerObject::setPosition(new_pos);
		
		if (mParent && ((LLViewerObject*)mParent)->isAvatar())
		{
			// we have changed the position of an attachment, so we need to clamp it
			LLVOAvatar *avatar = (LLVOAvatar*)mParent;

			avatar->clampAttachmentPositions();
		}
	}
	else
	{
		if( isRoot() )
		{
			setPositionRegion(mRegionp->getPosRegionFromGlobal(pos_global));
		}
		else
		{
			// the relative position with the parent is not constant
			LLViewerObject* parent = (LLViewerObject *)getParent();
			//RN: this assumes we are only calling this function from the edit tools
			gPipeline.updateMoveNormalAsync(parent->mDrawable);

			LLVector3 pos_local = mRegionp->getPosRegionFromGlobal(pos_global) - parent->getPositionRegion();
			pos_local = pos_local * ~parent->getRotationRegion();
			LLViewerObject::setPosition( pos_local );
		}
	}
	//RN: assumes we always want to snap the object when calling this function
	gPipeline.updateMoveNormalAsync(mDrawable);
}

void LLViewerObject::setPosition(const LLVector3 &pos, BOOL damped)
{
	if (getPosition() != pos)
	{
		setChanged(TRANSLATED | SILHOUETTE);
	}
		
	LLXform::setPosition(pos);
	updateDrawable(damped);
	if (isRoot())
	{
		// position caches need to be up to date on root objects
		updatePositionCaches();
	}
}

void LLViewerObject::setPositionGlobal(const LLVector3d &pos_global, BOOL damped)
{
	if (isAttachment())
	{
		if (isRootEdit())
		{
			LLVector3 newPos = mRegionp->getPosRegionFromGlobal(pos_global);
			newPos = newPos - mDrawable->mXform.getParent()->getWorldPosition();

			LLQuaternion invWorldRotation = mDrawable->mXform.getParent()->getWorldRotation();
			invWorldRotation.transQuat();

			newPos = newPos * invWorldRotation;
			LLViewerObject::setPosition(newPos);
		}
		else
		{
			// assumes parent is root editable (root of attachment)
			LLVector3 newPos = mRegionp->getPosRegionFromGlobal(pos_global);
			newPos = newPos - mDrawable->mXform.getParent()->getWorldPosition();
			LLVector3 delta_pos = newPos - getPosition();

			LLQuaternion invRotation = mDrawable->getRotation();
			invRotation.transQuat();
			
			delta_pos = delta_pos * invRotation;

			// *FIX: is this right?  Shouldn't we be calling the
			// LLViewerObject version of setPosition?
			LLVector3 old_pos = mDrawable->mXform.getParent()->getPosition();
			mDrawable->mXform.getParent()->setPosition(old_pos + delta_pos);
			setChanged(TRANSLATED | SILHOUETTE);
		}
		if (mParent && ((LLViewerObject*)mParent)->isAvatar())
		{
			// we have changed the position of an attachment, so we need to clamp it
			LLVOAvatar *avatar = (LLVOAvatar*)mParent;

			avatar->clampAttachmentPositions();
		}
	}
	else
	{
		if (isRoot())
		{
			setPositionRegion(mRegionp->getPosRegionFromGlobal(pos_global));
		}
		else
		{
			// the relative position with the parent is constant, but the parent's position needs to be changed
			LLVector3d position_offset;
			position_offset.setVec(getPosition()*getParent()->getRotation());
			LLVector3d new_pos_global = pos_global - position_offset;
			((LLViewerObject *)getParent())->setPositionGlobal(new_pos_global);
		}
	}
	updateDrawable(damped);
}


void LLViewerObject::setPositionParent(const LLVector3 &pos_parent, BOOL damped)
{
	// Set position relative to parent, if no parent, relative to region
	if (!isRoot())
	{
		LLViewerObject::setPosition(pos_parent, damped);
		//updateDrawable(damped);
	}
	else
	{
		setPositionRegion(pos_parent, damped);
	}
}

void LLViewerObject::setPositionRegion(const LLVector3 &pos_region, BOOL damped)
{
	if (!isRootEdit())
	{
		LLViewerObject* parent = (LLViewerObject*) getParent();
		LLViewerObject::setPosition((pos_region-parent->getPositionRegion())*~parent->getRotationRegion());
	}
	else
	{
		LLViewerObject::setPosition(pos_region);
		mPositionRegion = pos_region;
		mPositionAgent = mRegionp->getPosAgentFromRegion(mPositionRegion);
	}
}

void LLViewerObject::setPositionAgent(const LLVector3 &pos_agent, BOOL damped)
{
	LLVector3 pos_region = getRegion()->getPosRegionFromAgent(pos_agent);
	setPositionRegion(pos_region, damped);
}

// identical to setPositionRegion() except it checks for child-joints 
// and doesn't also move the joint-parent
// TODO -- implement similar intelligence for joint-parents toward
// their joint-children
void LLViewerObject::setPositionEdit(const LLVector3 &pos_edit, BOOL damped)
{
	if (!isRootEdit())
	{
		// the relative position with the parent is constant, but the parent's position needs to be changed
		LLVector3 position_offset = getPosition() * getParent()->getRotation();

		((LLViewerObject *)getParent())->setPositionEdit(pos_edit - position_offset);
		updateDrawable(damped);
	}
	else
	{
		LLViewerObject::setPosition(pos_edit, damped);
		mPositionRegion = pos_edit;
		mPositionAgent = mRegionp->getPosAgentFromRegion(mPositionRegion);
	}	
}


LLViewerObject* LLViewerObject::getRootEdit() const
{
	const LLViewerObject* root = this;
	while (root->mParent 
		   && !((LLViewerObject*)root->mParent)->isAvatar()) 
	{
		root = (LLViewerObject*)root->mParent;
	}
	return (LLViewerObject*)root;
}


BOOL LLViewerObject::lineSegmentIntersect(const LLVector3& start, const LLVector3& end,
										  S32 face,
										  BOOL pick_transparent,
										  S32* face_hit,
										  LLVector3* intersection,
										  LLVector2* tex_coord,
										  LLVector3* normal,
										  LLVector3* bi_normal)
{
	return false;
}

BOOL LLViewerObject::lineSegmentBoundingBox(const LLVector3& start, const LLVector3& end)
{
	if (mDrawable.isNull() || mDrawable->isDead())
	{
		return FALSE;
	}

	const LLVector4a* ext = mDrawable->getSpatialExtents();

	//VECTORIZE THIS
	LLVector4a center;
	center.setAdd(ext[1], ext[0]);
	center.mul(0.5f);
	LLVector4a size;
	size.setSub(ext[1], ext[0]);
	size.mul(0.5f);

	LLVector4a starta, enda;
	starta.load3(start.mV);
	enda.load3(end.mV);

	return LLLineSegmentBoxIntersect(starta, enda, center, size);
}

U8 LLViewerObject::getMediaType() const
{
	if (mMedia)
	{
		return mMedia->mMediaType;
	}
	else
	{
		return LLViewerObject::MEDIA_NONE;
	}
}

void LLViewerObject::setMediaType(U8 media_type)
{
	if (!mMedia)
	{
		// TODO what if we don't have a media pointer?
	}
	else if (mMedia->mMediaType != media_type)
	{
		mMedia->mMediaType = media_type;

		// TODO: update materials with new image
	}
}

std::string LLViewerObject::getMediaURL() const
{
	if (mMedia)
	{
		return mMedia->mMediaURL;
	}
	else
	{
		return std::string();
	}
}

void LLViewerObject::setMediaURL(const std::string& media_url)
{
	LLMemType mt(LLMemType::MTYPE_OBJECT);
	
	if (!mMedia)
	{
		mMedia = new LLViewerObjectMedia;
		mMedia->mMediaURL = media_url;
		mMedia->mPassedWhitelist = FALSE;

		// TODO: update materials with new image
	}
	else if (mMedia->mMediaURL != media_url)
	{
		mMedia->mMediaURL = media_url;
		mMedia->mPassedWhitelist = FALSE;

		// TODO: update materials with new image
	}
}

BOOL LLViewerObject::getMediaPassedWhitelist() const
{
	if (mMedia)
	{
		return mMedia->mPassedWhitelist;
	}
	else
	{
		return FALSE;
	}
}

void LLViewerObject::setMediaPassedWhitelist(BOOL passed)
{
	if (mMedia)
	{
		mMedia->mPassedWhitelist = passed;
	}
}

BOOL LLViewerObject::setMaterial(const U8 material)
{
	BOOL res = LLPrimitive::setMaterial(material);
	if (res)
	{
		setChanged(TEXTURE);
	}
	return res;
}

void LLViewerObject::setNumTEs(const U8 num_tes)
{
	LLMemType mt(LLMemType::MTYPE_OBJECT);
	
	U32 i;
	if (num_tes != getNumTEs())
	{
		if (num_tes)
		{
			LLPointer<LLViewerTexture> *new_images;
			new_images = new LLPointer<LLViewerTexture>[num_tes];
			
			LLPointer<LLViewerTexture> *new_normmaps;
			new_normmaps = new LLPointer<LLViewerTexture>[num_tes];
			
			LLPointer<LLViewerTexture> *new_specmaps;
			new_specmaps = new LLPointer<LLViewerTexture>[num_tes];
			for (i = 0; i < num_tes; i++)
			{
				if (i < getNumTEs())
				{
					new_images[i] = mTEImages[i];
					new_normmaps[i] = mTENormalMaps[i];
					new_specmaps[i] = mTESpecularMaps[i];
				}
				else if (getNumTEs())
				{
					new_images[i] = mTEImages[getNumTEs()-1];
					new_normmaps[i] = mTENormalMaps[i];
					new_specmaps[i] = mTESpecularMaps[i];
				}
				else
				{
					new_images[i] = NULL;
					new_normmaps[i] = NULL;
					new_specmaps[i] = NULL;
				}
			}

			deleteTEImages();
			
			mTEImages = new_images;
			mTENormalMaps = new_normmaps;
			mTESpecularMaps = new_specmaps;
		}
		else
		{
			deleteTEImages();
		}
		LLPrimitive::setNumTEs(num_tes);
		setChanged(TEXTURE);

		if (mDrawable.notNull())
		{
			gPipeline.markTextured(mDrawable);
		}
	}
}

void LLViewerObject::sendMaterialUpdate() const
{
	LLViewerRegion* regionp = getRegion();
	if(!regionp) return;
	gMessageSystem->newMessageFast(_PREHASH_ObjectMaterial);
	gMessageSystem->nextBlockFast(_PREHASH_AgentData);
	gMessageSystem->addUUIDFast(_PREHASH_AgentID, gAgent.getID() );
	gMessageSystem->addUUIDFast(_PREHASH_SessionID, gAgent.getSessionID());
	gMessageSystem->nextBlockFast(_PREHASH_ObjectData);
	gMessageSystem->addU32Fast(_PREHASH_ObjectLocalID,	mLocalID );
	gMessageSystem->addU8Fast(_PREHASH_Material, getMaterial() );
	gMessageSystem->sendReliable( regionp->getHost() );

}

//formerly send_object_shape(LLViewerObject *object)
void LLViewerObject::sendShapeUpdate()
{
	gMessageSystem->newMessageFast(_PREHASH_ObjectShape);
	gMessageSystem->nextBlockFast(_PREHASH_AgentData);
	gMessageSystem->addUUIDFast(_PREHASH_AgentID, gAgent.getID() );
	gMessageSystem->addUUIDFast(_PREHASH_SessionID, gAgent.getSessionID());
	gMessageSystem->nextBlockFast(_PREHASH_ObjectData);
	gMessageSystem->addU32Fast(_PREHASH_ObjectLocalID, mLocalID );

	LLVolumeMessage::packVolumeParams(&getVolume()->getParams(), gMessageSystem);

	LLViewerRegion *regionp = getRegion();
	gMessageSystem->sendReliable( regionp->getHost() );
}


void LLViewerObject::sendTEUpdate() const
{
	LLMessageSystem* msg = gMessageSystem;
	msg->newMessageFast(_PREHASH_ObjectImage);

	msg->nextBlockFast(_PREHASH_AgentData);
	msg->addUUIDFast(_PREHASH_AgentID, gAgent.getID() );
	msg->addUUIDFast(_PREHASH_SessionID, gAgent.getSessionID());

	msg->nextBlockFast(_PREHASH_ObjectData);
	msg->addU32Fast(_PREHASH_ObjectLocalID, mLocalID );
	if (mMedia)
	{
		msg->addString("MediaURL", mMedia->mMediaURL);
	}
	else
	{
		msg->addString("MediaURL", NULL);
	}

	// TODO send media type

	packTEMessage(msg);

	LLViewerRegion *regionp = getRegion();
	msg->sendReliable( regionp->getHost() );
}

void LLViewerObject::setTE(const U8 te, const LLTextureEntry &texture_entry)
{
	LLPrimitive::setTE(te, texture_entry);

	const LLUUID& image_id = getTE(te)->getID();
	mTEImages[te] = LLViewerTextureManager::getFetchedTexture(image_id, TRUE, LLViewerTexture::BOOST_NONE, LLViewerTexture::LOD_TEXTURE);
	
	if (getTE(te)->getMaterialParams() != NULL)
	{
		const LLUUID& norm_id = getTE(te)->getMaterialParams()->getNormalID();
		mTENormalMaps[te] = LLViewerTextureManager::getFetchedTexture(norm_id, TRUE, LLViewerTexture::BOOST_BUMP, LLViewerTexture::LOD_TEXTURE);
		
		const LLUUID& spec_id = getTE(te)->getMaterialParams()->getSpecularID();
		mTESpecularMaps[te] = LLViewerTextureManager::getFetchedTexture(spec_id, TRUE, LLViewerTexture::BOOST_NONE, LLViewerTexture::LOD_TEXTURE);
	}
}

void LLViewerObject::setTEImage(const U8 te, LLViewerTexture *imagep)
{
	if (mTEImages[te] != imagep)
	{
		mTEImages[te] = imagep;
		LLPrimitive::setTETexture(te, imagep->getID());
		setChanged(TEXTURE);
		if (mDrawable.notNull())
		{
			gPipeline.markTextured(mDrawable);
		}
	}
}


S32 LLViewerObject::setTETextureCore(const U8 te, const LLUUID& uuid, LLHost host)
{
	S32 retval = 0;
	if (uuid != getTE(te)->getID() ||
		uuid == LLUUID::null)
	{
		retval = LLPrimitive::setTETexture(te, uuid);
		mTEImages[te] = LLViewerTextureManager::getFetchedTexture(uuid, TRUE, LLViewerTexture::BOOST_NONE, LLViewerTexture::LOD_TEXTURE, 0, 0, host);
		setChanged(TEXTURE);
		if (mDrawable.notNull())
		{
			gPipeline.markTextured(mDrawable);
		}
	}
	return retval;
}

S32 LLViewerObject::setTENormalMapCore(const U8 te, const LLUUID& uuid, LLHost host)
{
	S32 retval = 0;
	//if (uuid != getTE(te)->getMaterialParams()->getNormalID() ||
	//	uuid == LLUUID::null)
	{
		retval = TEM_CHANGE_TEXTURE;
		getTE(te)->getMaterialParams()->setNormalID(uuid);
		mTENormalMaps[te] = LLViewerTextureManager::getFetchedTexture(uuid, TRUE, LLViewerTexture::BOOST_BUMP, LLViewerTexture::LOD_TEXTURE, 0, 0, host);
		setChanged(TEXTURE);
		if (mDrawable.notNull())
		{
			gPipeline.markTextured(mDrawable);
		}
	}
	return retval;
}

S32 LLViewerObject::setTESpecularMapCore(const U8 te, const LLUUID& uuid, LLHost host)
{
	S32 retval = 0;
	//if (uuid != getTE(te)->getMaterialParams()->getSpecularID()	||
	//	uuid == LLUUID::null)
	{
		retval = TEM_CHANGE_TEXTURE;
		getTE(te)->getMaterialParams()->setSpecularID(uuid);
		mTESpecularMaps[te] = LLViewerTextureManager::getFetchedTexture(uuid, TRUE, LLViewerTexture::BOOST_NONE, LLViewerTexture::LOD_TEXTURE, 0, 0, host);
		setChanged(TEXTURE);
		if (mDrawable.notNull())
		{
			gPipeline.markTextured(mDrawable);
		}
	}
	return retval;
}

//virtual
void LLViewerObject::changeTEImage(S32 index, LLViewerTexture* new_image) 
{
	if(index < 0 || index >= getNumTEs())
	{
		return ;
	}
	mTEImages[index] = new_image ;
}

void LLViewerObject::changeTENormalMap(S32 index, LLViewerTexture* new_image)
{
	if(index < 0 || index >= getNumTEs())
	{
		return ;
	}
	mTENormalMaps[index] = new_image ;
}

void LLViewerObject::changeTESpecularMap(S32 index, LLViewerTexture* new_image)
{
	if(index < 0 || index >= getNumTEs())
	{
		return ;
	}
	mTESpecularMaps[index] = new_image ;
}

S32 LLViewerObject::setTETexture(const U8 te, const LLUUID& uuid)
{
	// Invalid host == get from the agent's sim
	return setTETextureCore(te, uuid, LLHost::invalid);
}

S32 LLViewerObject::setTENormalMap(const U8 te, const LLUUID& uuid)
{
	return setTENormalMapCore(te, uuid, LLHost::invalid);
}

S32 LLViewerObject::setTESpecularMap(const U8 te, const LLUUID& uuid)
{
	return setTESpecularMapCore(te, uuid, LLHost::invalid);
}

S32 LLViewerObject::setTEColor(const U8 te, const LLColor3& color)
{
	return setTEColor(te, LLColor4(color));
}

S32 LLViewerObject::setTEColor(const U8 te, const LLColor4& color)
{
	S32 retval = 0;
	const LLTextureEntry *tep = getTE(te);
	if (!tep)
	{
		llwarns << "No texture entry for te " << (S32)te << ", object " << mID << llendl;
	}
	else if (color != tep->getColor())
	{
		retval = LLPrimitive::setTEColor(te, color);
		if (mDrawable.notNull() && retval)
		{
			// These should only happen on updates which are not the initial update.
			dirtyMesh();
		}
	}
	return retval;
}

S32 LLViewerObject::setTEBumpmap(const U8 te, const U8 bump)
{
	S32 retval = 0;
	const LLTextureEntry *tep = getTE(te);
	if (!tep)
	{
		llwarns << "No texture entry for te " << (S32)te << ", object " << mID << llendl;
	}
	else if (bump != tep->getBumpmap())
	{
		retval = LLPrimitive::setTEBumpmap(te, bump);
		setChanged(TEXTURE);
		if (mDrawable.notNull() && retval)
		{
			gPipeline.markTextured(mDrawable);
			gPipeline.markRebuild(mDrawable, LLDrawable::REBUILD_GEOMETRY, TRUE);
		}
	}
	return retval;
}

S32 LLViewerObject::setTETexGen(const U8 te, const U8 texgen)
{
	S32 retval = 0;
	const LLTextureEntry *tep = getTE(te);
	if (!tep)
	{
		llwarns << "No texture entry for te " << (S32)te << ", object " << mID << llendl;
	}
	else if (texgen != tep->getTexGen())
	{
		retval = LLPrimitive::setTETexGen(te, texgen);
		setChanged(TEXTURE);
	}
	return retval;
}

S32 LLViewerObject::setTEMediaTexGen(const U8 te, const U8 media)
{
	S32 retval = 0;
	const LLTextureEntry *tep = getTE(te);
	if (!tep)
	{
		llwarns << "No texture entry for te " << (S32)te << ", object " << mID << llendl;
	}
	else if (media != tep->getMediaTexGen())
	{
		retval = LLPrimitive::setTEMediaTexGen(te, media);
		setChanged(TEXTURE);
	}
	return retval;
}

S32 LLViewerObject::setTEShiny(const U8 te, const U8 shiny)
{
	S32 retval = 0;
	const LLTextureEntry *tep = getTE(te);
	if (!tep)
	{
		llwarns << "No texture entry for te " << (S32)te << ", object " << mID << llendl;
	}
	else if (shiny != tep->getShiny())
	{
		retval = LLPrimitive::setTEShiny(te, shiny);
		setChanged(TEXTURE);
	}
	return retval;
}

S32 LLViewerObject::setTEFullbright(const U8 te, const U8 fullbright)
{
	S32 retval = 0;
	const LLTextureEntry *tep = getTE(te);
	if (!tep)
	{
		llwarns << "No texture entry for te " << (S32)te << ", object " << mID << llendl;
	}
	else if (fullbright != tep->getFullbright())
	{
		retval = LLPrimitive::setTEFullbright(te, fullbright);
		setChanged(TEXTURE);
		if (mDrawable.notNull() && retval)
		{
			gPipeline.markTextured(mDrawable);
		}
	}
	return retval;
}


S32 LLViewerObject::setTEMediaFlags(const U8 te, const U8 media_flags)
{
	// this might need work for media type
	S32 retval = 0;
	const LLTextureEntry *tep = getTE(te);
	if (!tep)
	{
		llwarns << "No texture entry for te " << (S32)te << ", object " << mID << llendl;
	}
	else if (media_flags != tep->getMediaFlags())
	{
		retval = LLPrimitive::setTEMediaFlags(te, media_flags);
		setChanged(TEXTURE);
		if (mDrawable.notNull() && retval)
		{
			gPipeline.markRebuild(mDrawable, LLDrawable::REBUILD_TCOORD, TRUE);
			gPipeline.markTextured(mDrawable);
			// JC - probably only need this if changes texture coords
			//gPipeline.markRebuild(mDrawable);
		}
	}
	return retval;
}

S32 LLViewerObject::setTEGlow(const U8 te, const F32 glow)
{
	S32 retval = 0;
	const LLTextureEntry *tep = getTE(te);
	if (!tep)
	{
		llwarns << "No texture entry for te " << (S32)te << ", object " << mID << llendl;
	}
	else if (glow != tep->getGlow())
	{
		retval = LLPrimitive::setTEGlow(te, glow);
		setChanged(TEXTURE);
		if (mDrawable.notNull() && retval)
		{
			gPipeline.markTextured(mDrawable);
		}
	}
	return retval;
}

S32 LLViewerObject::setTEMaterialID(const U8 te, const LLMaterialID& pMaterialID)
{
	S32 retval = 0;
	const LLTextureEntry *tep = getTE(te);
	if (!tep)
	{
<<<<<<< HEAD
		llwarns << "No texture entry for te " << (S32)te << ", object " << mID << llendl;
	}
	else if (pMaterialID != tep->getMaterialID())
	{
=======
		LL_WARNS("Material") << "No texture entry for te " << (S32)te
							 << ", object " << mID
							 << ", material " << pMaterialID
							 << LL_ENDL;
	}
	else if (pMaterialID != tep->getMaterialID())
	{
		LL_DEBUGS("Material") << "Changing texture entry for te " << (S32)te
							 << ", object " << mID
							 << ", material " << pMaterialID
							 << LL_ENDL;
>>>>>>> 7cc7ae87
		retval = LLPrimitive::setTEMaterialID(te, pMaterialID);
		setChanged(TEXTURE);
		if (mDrawable.notNull() && retval)
		{
			gPipeline.markTextured(mDrawable);
		}
	}
	return retval;
}

<<<<<<< HEAD
=======
S32 LLViewerObject::setTEMaterialParams(const U8 te, const LLMaterialPtr pMaterialParams)
{
	S32 retval = 0;
	const LLTextureEntry *tep = getTE(te);
	if (!tep)
	{
		llwarns << "No texture entry for te " << (S32)te << ", object " << mID << llendl;
	}
	else if (pMaterialParams != tep->getMaterialParams())
	{
		retval = LLPrimitive::setTEMaterialParams(te, pMaterialParams);
		LL_DEBUGS("Material") << "Changing material params for te " << (S32)te
							  << ", object " << mID
			                  << " (" << retval << ")"
							  << LL_ENDL;
		setTENormalMap(te, tep->getMaterialParams()->getNormalID());
		setTESpecularMap(te, tep->getMaterialParams()->getSpecularID());
		setChanged(TEXTURE);
		if (mDrawable.notNull() && retval)
		{
			gPipeline.markTextured(mDrawable);
		}
	}
	return retval;
}

>>>>>>> 7cc7ae87

S32 LLViewerObject::setTEScale(const U8 te, const F32 s, const F32 t)
{
	S32 retval = 0;
	retval = LLPrimitive::setTEScale(te, s, t);
	setChanged(TEXTURE);
	if (mDrawable.notNull() && retval)
	{
		gPipeline.markRebuild(mDrawable, LLDrawable::REBUILD_TCOORD);
	}
	return retval;
}

S32 LLViewerObject::setTEScaleS(const U8 te, const F32 s)
{
	S32 retval = LLPrimitive::setTEScaleS(te, s);
	if (mDrawable.notNull() && retval)
	{
		gPipeline.markRebuild(mDrawable, LLDrawable::REBUILD_TCOORD);
	}

	return retval;
}

S32 LLViewerObject::setTEScaleT(const U8 te, const F32 t)
{
	S32 retval = LLPrimitive::setTEScaleT(te, t);
	if (mDrawable.notNull() && retval)
	{
		gPipeline.markRebuild(mDrawable, LLDrawable::REBUILD_TCOORD);
	}

	return retval;
}

S32 LLViewerObject::setTEOffset(const U8 te, const F32 s, const F32 t)
{
	S32 retval = LLPrimitive::setTEOffset(te, s, t);
	if (mDrawable.notNull() && retval)
	{
		gPipeline.markRebuild(mDrawable, LLDrawable::REBUILD_TCOORD);
	}
	return retval;
}

S32 LLViewerObject::setTEOffsetS(const U8 te, const F32 s)
{
	S32 retval = LLPrimitive::setTEOffsetS(te, s);
	if (mDrawable.notNull() && retval)
	{
		gPipeline.markRebuild(mDrawable, LLDrawable::REBUILD_TCOORD);
	}

	return retval;
}

S32 LLViewerObject::setTEOffsetT(const U8 te, const F32 t)
{
	S32 retval = LLPrimitive::setTEOffsetT(te, t);
	if (mDrawable.notNull() && retval)
	{
		gPipeline.markRebuild(mDrawable, LLDrawable::REBUILD_TCOORD);
	}

	return retval;
}

S32 LLViewerObject::setTERotation(const U8 te, const F32 r)
{
	S32 retval = LLPrimitive::setTERotation(te, r);
	if (mDrawable.notNull() && retval)
	{
		gPipeline.markRebuild(mDrawable, LLDrawable::REBUILD_TCOORD);
	}
	return retval;
}


LLViewerTexture *LLViewerObject::getTEImage(const U8 face) const
{
//	llassert(mTEImages);

	if (face < getNumTEs())
	{
		LLViewerTexture* image = mTEImages[face];
		if (image)
		{
			return image;
		}
		else
		{
			return (LLViewerTexture*)(LLViewerFetchedTexture::sDefaultImagep);
		}
	}

	llerrs << llformat("Requested Image from invalid face: %d/%d",face,getNumTEs()) << llendl;

	return NULL;
}


LLViewerTexture *LLViewerObject::getTENormalMap(const U8 face) const
{
	//	llassert(mTEImages);
	
	if (face < getNumTEs())
	{
		LLViewerTexture* image = mTENormalMaps[face];
		if (image)
		{
			return image;
		}
		else
		{
			return (LLViewerTexture*)(LLViewerFetchedTexture::sDefaultImagep);
		}
	}
	
	llerrs << llformat("Requested Image from invalid face: %d/%d",face,getNumTEs()) << llendl;
	
	return NULL;
}

LLViewerTexture *LLViewerObject::getTESpecularMap(const U8 face) const
{
	//	llassert(mTEImages);
	
	if (face < getNumTEs())
	{
		LLViewerTexture* image = mTESpecularMaps[face];
		if (image)
		{
			return image;
		}
		else
		{
			return (LLViewerTexture*)(LLViewerFetchedTexture::sDefaultImagep);
		}
	}
	
	llerrs << llformat("Requested Image from invalid face: %d/%d",face,getNumTEs()) << llendl;
	
	return NULL;
}

void LLViewerObject::fitFaceTexture(const U8 face)
{
	llinfos << "fitFaceTexture not implemented" << llendl;
}


LLBBox LLViewerObject::getBoundingBoxAgent() const
{
	LLVector3 position_agent;
	LLQuaternion rot;
	LLViewerObject* avatar_parent = NULL;
	LLViewerObject* root_edit = (LLViewerObject*)getRootEdit();
	if (root_edit)
	{
		avatar_parent = (LLViewerObject*)root_edit->getParent();
	}
	
	if (avatar_parent && avatar_parent->isAvatar() &&
		root_edit && root_edit->mDrawable.notNull() && root_edit->mDrawable->getXform()->getParent())
	{
		LLXform* parent_xform = root_edit->mDrawable->getXform()->getParent();
		position_agent = (getPositionEdit() * parent_xform->getWorldRotation()) + parent_xform->getWorldPosition();
		rot = getRotationEdit() * parent_xform->getWorldRotation();
	}
	else
	{
		position_agent = getPositionAgent();
		rot = getRotationRegion();
	}
	
	return LLBBox( position_agent, rot, getScale() * -0.5f, getScale() * 0.5f );
}

U32 LLViewerObject::getNumVertices() const
{
	U32 num_vertices = 0;
	if (mDrawable.notNull())
	{
		S32 i, num_faces;
		num_faces = mDrawable->getNumFaces();
		for (i = 0; i < num_faces; i++)
		{
			LLFace * facep = mDrawable->getFace(i);
			if (facep)
			{
				num_vertices += facep->getGeomCount();
			}
		}
	}
	return num_vertices;
}

U32 LLViewerObject::getNumIndices() const
{
	U32 num_indices = 0;
	if (mDrawable.notNull())
	{
		S32 i, num_faces;
		num_faces = mDrawable->getNumFaces();
		for (i = 0; i < num_faces; i++)
		{
			LLFace * facep = mDrawable->getFace(i);
			if (facep)
			{
				num_indices += facep->getIndicesCount();
			}
		}
	}
	return num_indices;
}

// Find the number of instances of this object's inventory that are of the given type
S32 LLViewerObject::countInventoryContents(LLAssetType::EType type)
{
	S32 count = 0;
	if( mInventory )
	{
		LLInventoryObject::object_list_t::const_iterator it = mInventory->begin();
		LLInventoryObject::object_list_t::const_iterator end = mInventory->end();
		for(  ; it != end ; ++it )
		{
			if( (*it)->getType() == type )
			{
				++count;
			}
		}
	}
	return count;
}


void LLViewerObject::setCanSelect(BOOL canSelect)
{
	mbCanSelect = canSelect;
	for (child_list_t::iterator iter = mChildList.begin();
		 iter != mChildList.end(); iter++)
	{
		LLViewerObject* child = *iter;
		child->mbCanSelect = canSelect;
	}
}

void LLViewerObject::setDebugText(const std::string &utf8text)
{
	if (utf8text.empty() && !mText)
	{
		return;
	}

	if (!mText)
	{
		mText = (LLHUDText *)LLHUDObject::addHUDObject(LLHUDObject::LL_HUD_TEXT);
		mText->setFont(LLFontGL::getFontSansSerif());
		mText->setVertAlignment(LLHUDText::ALIGN_VERT_TOP);
		mText->setMaxLines(-1);
		mText->setSourceObject(this);
		mText->setOnHUDAttachment(isHUDAttachment());
	}
	mText->setColor(LLColor4::white);
	mText->setString(utf8text);
	mText->setZCompare(FALSE);
	mText->setDoFade(FALSE);
	updateText();
}

void LLViewerObject::setIcon(LLViewerTexture* icon_image)
{
	if (!mIcon)
	{
		mIcon = (LLHUDIcon *)LLHUDObject::addHUDObject(LLHUDObject::LL_HUD_ICON);
		mIcon->setSourceObject(this);
		mIcon->setImage(icon_image);
		// *TODO: make this user configurable
		mIcon->setScale(0.03f);
	}
	else
	{
		mIcon->restartLifeTimer();
	}
}

void LLViewerObject::clearIcon()
{
	if (mIcon)
	{
		mIcon = NULL;
	}
}

LLViewerObject* LLViewerObject::getSubParent() 
{ 
	return (LLViewerObject*) getParent();
}

const LLViewerObject* LLViewerObject::getSubParent() const
{
	return (const LLViewerObject*) getParent();
}

BOOL LLViewerObject::isOnMap()
{
	return mOnMap;
}


void LLViewerObject::updateText()
{
	if (!isDead())
	{
		if (mText.notNull())
		{		
			LLVector3 up_offset(0,0,0);
			up_offset.mV[2] = getScale().mV[VZ]*0.6f;
			
			if (mDrawable.notNull())
			{
				mText->setPositionAgent(getRenderPosition() + up_offset);
			}
			else
			{
				mText->setPositionAgent(getPositionAgent() + up_offset);
			}
		}
	}
}

LLVOAvatar* LLViewerObject::asAvatar()
{
	return NULL;
}

BOOL LLViewerObject::isParticleSource() const
{
	return !mPartSourcep.isNull() && !mPartSourcep->isDead();
}

void LLViewerObject::setParticleSource(const LLPartSysData& particle_parameters, const LLUUID& owner_id)
{
	if (mPartSourcep)
	{
		deleteParticleSource();
	}

	LLPointer<LLViewerPartSourceScript> pss = LLViewerPartSourceScript::createPSS(this, particle_parameters);
	mPartSourcep = pss;
	
	if (mPartSourcep)
	{
		mPartSourcep->setOwnerUUID(owner_id);

		if (mPartSourcep->getImage()->getID() != mPartSourcep->mPartSysData.mPartImageID)
		{
			LLViewerTexture* image;
			if (mPartSourcep->mPartSysData.mPartImageID == LLUUID::null)
			{
				image = LLViewerTextureManager::getFetchedTextureFromFile("pixiesmall.tga");
			}
			else
			{
				image = LLViewerTextureManager::getFetchedTexture(mPartSourcep->mPartSysData.mPartImageID);
			}
			mPartSourcep->setImage(image);
		}
	}
	LLViewerPartSim::getInstance()->addPartSource(pss);
}

void LLViewerObject::unpackParticleSource(const S32 block_num, const LLUUID& owner_id)
{
	if (!mPartSourcep.isNull() && mPartSourcep->isDead())
	{
		mPartSourcep = NULL;
	}
	if (mPartSourcep)
	{
		// If we've got one already, just update the existing source (or remove it)
		if (!LLViewerPartSourceScript::unpackPSS(this, mPartSourcep, block_num))
		{
			mPartSourcep->setDead();
			mPartSourcep = NULL;
		}
	}
	else
	{
		LLPointer<LLViewerPartSourceScript> pss = LLViewerPartSourceScript::unpackPSS(this, NULL, block_num);
		//If the owner is muted, don't create the system
		if(LLMuteList::getInstance()->isMuted(owner_id, LLMute::flagParticles)) return;

		// We need to be able to deal with a particle source that hasn't changed, but still got an update!
		if (pss)
		{
// 			llinfos << "Making particle system with owner " << owner_id << llendl;
			pss->setOwnerUUID(owner_id);
			mPartSourcep = pss;
			LLViewerPartSim::getInstance()->addPartSource(pss);
		}
	}
	if (mPartSourcep)
	{
		if (mPartSourcep->getImage()->getID() != mPartSourcep->mPartSysData.mPartImageID)
		{
			LLViewerTexture* image;
			if (mPartSourcep->mPartSysData.mPartImageID == LLUUID::null)
			{
				image = LLViewerTextureManager::getFetchedTextureFromFile("pixiesmall.j2c");
			}
			else
			{
				image = LLViewerTextureManager::getFetchedTexture(mPartSourcep->mPartSysData.mPartImageID);
			}
			mPartSourcep->setImage(image);
		}
	}
}

void LLViewerObject::unpackParticleSource(LLDataPacker &dp, const LLUUID& owner_id)
{
	if (!mPartSourcep.isNull() && mPartSourcep->isDead())
	{
		mPartSourcep = NULL;
	}
	if (mPartSourcep)
	{
		// If we've got one already, just update the existing source (or remove it)
		if (!LLViewerPartSourceScript::unpackPSS(this, mPartSourcep, dp))
		{
			mPartSourcep->setDead();
			mPartSourcep = NULL;
		}
	}
	else
	{
		LLPointer<LLViewerPartSourceScript> pss = LLViewerPartSourceScript::unpackPSS(this, NULL, dp);
		//If the owner is muted, don't create the system
		if(LLMuteList::getInstance()->isMuted(owner_id, LLMute::flagParticles)) return;
		// We need to be able to deal with a particle source that hasn't changed, but still got an update!
		if (pss)
		{
// 			llinfos << "Making particle system with owner " << owner_id << llendl;
			pss->setOwnerUUID(owner_id);
			mPartSourcep = pss;
			LLViewerPartSim::getInstance()->addPartSource(pss);
		}
	}
	if (mPartSourcep)
	{
		if (mPartSourcep->getImage()->getID() != mPartSourcep->mPartSysData.mPartImageID)
		{
			LLViewerTexture* image;
			if (mPartSourcep->mPartSysData.mPartImageID == LLUUID::null)
			{
				image = LLViewerTextureManager::getFetchedTextureFromFile("pixiesmall.j2c");
			}
			else
			{
				image = LLViewerTextureManager::getFetchedTexture(mPartSourcep->mPartSysData.mPartImageID);
			}
			mPartSourcep->setImage(image);
		}
	}
}

void LLViewerObject::deleteParticleSource()
{
	if (mPartSourcep.notNull())
	{
		mPartSourcep->setDead();
		mPartSourcep = NULL;
	}
}

// virtual
void LLViewerObject::updateDrawable(BOOL force_damped)
{
	if (!isChanged(MOVED))
	{ //most common case, having an empty if case here makes for better branch prediction
	}
	else if (mDrawable.notNull() && 
		!mDrawable->isState(LLDrawable::ON_MOVE_LIST))
	{
		BOOL damped_motion = 
			!isChanged(SHIFTED) &&										// not shifted between regions this frame and...
			(	force_damped ||										// ...forced into damped motion by application logic or...
				(	!isSelected() &&									// ...not selected and...
					(	mDrawable->isRoot() ||								// ... is root or ...
						(getParent() && !((LLViewerObject*)getParent())->isSelected())// ... parent is not selected and ...
					) &&	
					getPCode() == LL_PCODE_VOLUME &&					// ...is a volume object and...
					getVelocity().isExactlyZero() &&					// ...is not moving physically and...
					mDrawable->getGeneration() != -1                    // ...was not created this frame.
				)					
			);
		gPipeline.markMoved(mDrawable, damped_motion);
	}
	clearChanged(SHIFTED);
}

// virtual, overridden by LLVOVolume
F32 LLViewerObject::getVObjRadius() const
{
	return mDrawable.notNull() ? mDrawable->getRadius() : 0.f;
}

void LLViewerObject::setAttachedSound(const LLUUID &audio_uuid, const LLUUID& owner_id, const F32 gain, const U8 flags)
{
	if (!gAudiop)
	{
		return;
	}
	
	if (audio_uuid.isNull())
	{
		if (!mAudioSourcep)
		{
			return;
		}
		if (mAudioSourcep->isLoop() && !mAudioSourcep->hasPendingPreloads())
		{
			// We don't clear the sound if it's a loop, it'll go away on its own.
			// At least, this appears to be how the scripts work.
			// The attached sound ID is set to NULL to avoid it playing back when the
			// object rezzes in on non-looping sounds.
			//llinfos << "Clearing attached sound " << mAudioSourcep->getCurrentData()->getID() << llendl;
			gAudiop->cleanupAudioSource(mAudioSourcep);
			mAudioSourcep = NULL;
		}
		else if (flags & LL_SOUND_FLAG_STOP)
        {
			// Just shut off the sound
			mAudioSourcep->play(LLUUID::null);
		}
		return;
	}
	if (flags & LL_SOUND_FLAG_LOOP
		&& mAudioSourcep && mAudioSourcep->isLoop() && mAudioSourcep->getCurrentData()
		&& mAudioSourcep->getCurrentData()->getID() == audio_uuid)
	{
		//llinfos << "Already playing this sound on a loop, ignoring" << llendl;
		return;
	}

	// don't clean up before previous sound is done. Solves: SL-33486
	if ( mAudioSourcep && mAudioSourcep->isDone() ) 
	{
		gAudiop->cleanupAudioSource(mAudioSourcep);
		mAudioSourcep = NULL;
	}

	if (mAudioSourcep && mAudioSourcep->isMuted() &&
	    mAudioSourcep->getCurrentData() && mAudioSourcep->getCurrentData()->getID() == audio_uuid)
	{
		//llinfos << "Already having this sound as muted sound, ignoring" << llendl;
		return;
	}

	getAudioSource(owner_id);

	if (mAudioSourcep)
	{
		BOOL queue = flags & LL_SOUND_FLAG_QUEUE;
		mAudioGain = gain;
		mAudioSourcep->setGain(gain);
		mAudioSourcep->setLoop(flags & LL_SOUND_FLAG_LOOP);
		mAudioSourcep->setSyncMaster(flags & LL_SOUND_FLAG_SYNC_MASTER);
		mAudioSourcep->setSyncSlave(flags & LL_SOUND_FLAG_SYNC_SLAVE);
		mAudioSourcep->setQueueSounds(queue);
		if(!queue) // stop any current sound first to avoid "farts of doom" (SL-1541) -MG
		{
			mAudioSourcep->play(LLUUID::null);
		}
		
		// Play this sound if region maturity permits
		if( gAgent.canAccessMaturityAtGlobal(this->getPositionGlobal()) )
		{
			//llinfos << "Playing attached sound " << audio_uuid << llendl;
			mAudioSourcep->play(audio_uuid);
		}
	}
}

LLAudioSource *LLViewerObject::getAudioSource(const LLUUID& owner_id)
{
	if (!mAudioSourcep)
	{
		// Arbitrary low gain for a sound that's not playing.
		// This is used for sound preloads, for example.
		LLAudioSourceVO *asvop = new LLAudioSourceVO(mID, owner_id, 0.01f, this);

		mAudioSourcep = asvop;
		if(gAudiop) gAudiop->addAudioSource(asvop);
	}

	return mAudioSourcep;
}

void LLViewerObject::adjustAudioGain(const F32 gain)
{
	if (!gAudiop)
	{
		return;
	}
	if (mAudioSourcep)
	{
		mAudioGain = gain;
		mAudioSourcep->setGain(mAudioGain);
	}
}

//----------------------------------------------------------------------------

bool LLViewerObject::unpackParameterEntry(U16 param_type, LLDataPacker *dp)
{
	if (LLNetworkData::PARAMS_MESH == param_type)
	{
		param_type = LLNetworkData::PARAMS_SCULPT;
	}
	ExtraParameter* param = getExtraParameterEntryCreate(param_type);
	if (param)
	{
		param->data->unpack(*dp);
		param->in_use = TRUE;
		parameterChanged(param_type, param->data, TRUE, false);
		return true;
	}
	else
	{
		return false;
	}
}

LLViewerObject::ExtraParameter* LLViewerObject::createNewParameterEntry(U16 param_type)
{
	LLNetworkData* new_block = NULL;
	switch (param_type)
	{
	  case LLNetworkData::PARAMS_FLEXIBLE:
	  {
		  new_block = new LLFlexibleObjectData();
		  break;
	  }
	  case LLNetworkData::PARAMS_LIGHT:
	  {
		  new_block = new LLLightParams();
		  break;
	  }
	  case LLNetworkData::PARAMS_SCULPT:
	  {
		  new_block = new LLSculptParams();
		  break;
	  }
	  case LLNetworkData::PARAMS_LIGHT_IMAGE:
	  {
		  new_block = new LLLightImageParams();
		  break;
	  }
	  default:
	  {
		  llinfos << "Unknown param type." << llendl;
		  break;
	  }
	};

	if (new_block)
	{
		ExtraParameter* new_entry = new ExtraParameter;
		new_entry->data = new_block;
		new_entry->in_use = false; // not in use yet
		mExtraParameterList[param_type] = new_entry;
		return new_entry;
	}
	return NULL;
}

LLViewerObject::ExtraParameter* LLViewerObject::getExtraParameterEntry(U16 param_type) const
{
	std::map<U16, ExtraParameter*>::const_iterator itor = mExtraParameterList.find(param_type);
	if (itor != mExtraParameterList.end())
	{
		return itor->second;
	}
	return NULL;
}

LLViewerObject::ExtraParameter* LLViewerObject::getExtraParameterEntryCreate(U16 param_type)
{
	ExtraParameter* param = getExtraParameterEntry(param_type);
	if (!param)
	{
		param = createNewParameterEntry(param_type);
	}
	return param;
}

LLNetworkData* LLViewerObject::getParameterEntry(U16 param_type) const
{
	ExtraParameter* param = getExtraParameterEntry(param_type);
	if (param)
	{
		return param->data;
	}
	else
	{
		return NULL;
	}
}

BOOL LLViewerObject::getParameterEntryInUse(U16 param_type) const
{
	ExtraParameter* param = getExtraParameterEntry(param_type);
	if (param)
	{
		return param->in_use;
	}
	else
	{
		return FALSE;
	}
}

bool LLViewerObject::setParameterEntry(U16 param_type, const LLNetworkData& new_value, bool local_origin)
{
	ExtraParameter* param = getExtraParameterEntryCreate(param_type);
	if (param)
	{
		if (param->in_use && new_value == *(param->data))
		{
			return false;
		}
		param->in_use = true;
		param->data->copy(new_value);
		parameterChanged(param_type, param->data, TRUE, local_origin);
		return true;
	}
	else
	{
		return false;
	}
}

// Assumed to be called locally
// If in_use is TRUE, will crate a new extra parameter if none exists.
// Should always return true.
bool LLViewerObject::setParameterEntryInUse(U16 param_type, BOOL in_use, bool local_origin)
{
	ExtraParameter* param = getExtraParameterEntryCreate(param_type);
	if (param && param->in_use != in_use)
	{
		param->in_use = in_use;
		parameterChanged(param_type, param->data, in_use, local_origin);
		return true;
	}
	return false;
}

void LLViewerObject::parameterChanged(U16 param_type, bool local_origin)
{
	ExtraParameter* param = getExtraParameterEntry(param_type);
	if (param)
	{
		parameterChanged(param_type, param->data, param->in_use, local_origin);
	}
}

void LLViewerObject::parameterChanged(U16 param_type, LLNetworkData* data, BOOL in_use, bool local_origin)
{
	if (local_origin)
	{
		LLViewerRegion* regionp = getRegion();
		if(!regionp) return;

		// Change happened on the viewer. Send the change up
		U8 tmp[MAX_OBJECT_PARAMS_SIZE];
		LLDataPackerBinaryBuffer dpb(tmp, MAX_OBJECT_PARAMS_SIZE);
		if (data->pack(dpb))
		{
			U32 datasize = (U32)dpb.getCurrentSize();

			LLMessageSystem* msg = gMessageSystem;
			msg->newMessageFast(_PREHASH_ObjectExtraParams);
			msg->nextBlockFast(_PREHASH_AgentData);
			msg->addUUIDFast(_PREHASH_AgentID, gAgent.getID() );
			msg->addUUIDFast(_PREHASH_SessionID, gAgent.getSessionID());
			msg->nextBlockFast(_PREHASH_ObjectData);
			msg->addU32Fast(_PREHASH_ObjectLocalID, mLocalID );

			msg->addU16Fast(_PREHASH_ParamType, param_type);
			msg->addBOOLFast(_PREHASH_ParamInUse, in_use);

			msg->addU32Fast(_PREHASH_ParamSize, datasize);
			msg->addBinaryDataFast(_PREHASH_ParamData, tmp, datasize);

			msg->sendReliable( regionp->getHost() );
		}
		else
		{
			llwarns << "Failed to send object extra parameters: " << param_type << llendl;
		}
	}
}

void LLViewerObject::setDrawableState(U32 state, BOOL recursive)
{
	if (mDrawable)
	{
		mDrawable->setState(state);
	}
	if (recursive)
	{
		for (child_list_t::iterator iter = mChildList.begin();
			 iter != mChildList.end(); iter++)
		{
			LLViewerObject* child = *iter;
			child->setDrawableState(state, recursive);
		}
	}
}

void LLViewerObject::clearDrawableState(U32 state, BOOL recursive)
{
	if (mDrawable)
	{
		mDrawable->clearState(state);
	}
	if (recursive)
	{
		for (child_list_t::iterator iter = mChildList.begin();
			 iter != mChildList.end(); iter++)
		{
			LLViewerObject* child = *iter;
			child->clearDrawableState(state, recursive);
		}
	}
}

//!!!!!!!!!!!!!!!!!!!!!!!!!!!!!!!!!!!!!!!!!!!!!!!!!!
// RN: these functions assume a 2-level hierarchy 
//!!!!!!!!!!!!!!!!!!!!!!!!!!!!!!!!!!!!!!!!!!!!!!!!!!

// Owned by anyone?
BOOL LLViewerObject::permAnyOwner() const
{ 
	if (isRootEdit())
	{
		return flagObjectAnyOwner(); 
	}
	else
	{
		return ((LLViewerObject*)getParent())->permAnyOwner();
	}
}	
// Owned by this viewer?
BOOL LLViewerObject::permYouOwner() const
{ 
	if (isRootEdit())
	{
#ifdef HACKED_GODLIKE_VIEWER
		return TRUE;
#else
# ifdef TOGGLE_HACKED_GODLIKE_VIEWER
		if (!LLGridManager::getInstance()->isInProductionGrid()
            && (gAgent.getGodLevel() >= GOD_MAINTENANCE))
		{
			return TRUE;
		}
# endif
		return flagObjectYouOwner(); 
#endif
	}
	else
	{
		return ((LLViewerObject*)getParent())->permYouOwner();
	}
}

// Owned by a group?
BOOL LLViewerObject::permGroupOwner() const		
{ 
	if (isRootEdit())
	{
		return flagObjectGroupOwned(); 
	}
	else
	{
		return ((LLViewerObject*)getParent())->permGroupOwner();
	}
}

// Can the owner edit
BOOL LLViewerObject::permOwnerModify() const
{ 
	if (isRootEdit())
	{
#ifdef HACKED_GODLIKE_VIEWER
		return TRUE;
#else
# ifdef TOGGLE_HACKED_GODLIKE_VIEWER
		if (!LLGridManager::getInstance()->isInProductionGrid()
            && (gAgent.getGodLevel() >= GOD_MAINTENANCE))
	{
			return TRUE;
	}
# endif
		return flagObjectOwnerModify(); 
#endif
	}
	else
	{
		return ((LLViewerObject*)getParent())->permOwnerModify();
	}
}

// Can edit
BOOL LLViewerObject::permModify() const
{ 
	if (isRootEdit())
	{
#ifdef HACKED_GODLIKE_VIEWER
		return TRUE;
#else
# ifdef TOGGLE_HACKED_GODLIKE_VIEWER
		if (!LLGridManager::getInstance()->isInProductionGrid()
            && (gAgent.getGodLevel() >= GOD_MAINTENANCE))
	{
			return TRUE;
	}
# endif
		return flagObjectModify(); 
#endif
	}
	else
	{
		return ((LLViewerObject*)getParent())->permModify();
	}
}

// Can copy
BOOL LLViewerObject::permCopy() const
{ 
	if (isRootEdit())
	{
#ifdef HACKED_GODLIKE_VIEWER
		return TRUE;
#else
# ifdef TOGGLE_HACKED_GODLIKE_VIEWER
		if (!LLGridManager::getInstance()->isInProductionGrid()
            && (gAgent.getGodLevel() >= GOD_MAINTENANCE))
		{
			return TRUE;
		}
# endif
		return flagObjectCopy();
#endif
	}
	else
	{
		return ((LLViewerObject*)getParent())->permCopy();
	}
}

// Can move
BOOL LLViewerObject::permMove() const
{
	if (isRootEdit())
	{
#ifdef HACKED_GODLIKE_VIEWER
		return TRUE;
#else
# ifdef TOGGLE_HACKED_GODLIKE_VIEWER
		if (!LLGridManager::getInstance()->isInProductionGrid()
            && (gAgent.getGodLevel() >= GOD_MAINTENANCE))
		{
			return TRUE;
		}
# endif
		return flagObjectMove(); 
#endif
	}
	else
	{
		return ((LLViewerObject*)getParent())->permMove();
	}
}

// Can be transferred
BOOL LLViewerObject::permTransfer() const
{ 
	if (isRootEdit())
	{
#ifdef HACKED_GODLIKE_VIEWER
		return TRUE;
#else
# ifdef TOGGLE_HACKED_GODLIKE_VIEWER
		if (!LLGridManager::getInstance()->isInProductionGrid()
            && (gAgent.getGodLevel() >= GOD_MAINTENANCE))
		{
			return TRUE;
		}
# endif
		return flagObjectTransfer(); 
#endif
	}
	else
	{
		return ((LLViewerObject*)getParent())->permTransfer();
	}
}

// Can only open objects that you own, or that someone has
// given you modify rights to.  JC
BOOL LLViewerObject::allowOpen() const
{
	return !flagInventoryEmpty() && (permYouOwner() || permModify());
}

LLViewerObject::LLInventoryCallbackInfo::~LLInventoryCallbackInfo()
{
	if (mListener)
	{
		mListener->clearVOInventoryListener();
	}
}

void LLViewerObject::updateVolume(const LLVolumeParams& volume_params)
{
	if (setVolume(volume_params, 1)) // *FIX: magic number, ack!
	{
		// Transmit the update to the simulator
		sendShapeUpdate();
		markForUpdate(TRUE);
	}
}

void LLViewerObject::markForUpdate(BOOL priority)
{
	if (mDrawable.notNull())
	{
		gPipeline.markTextured(mDrawable);
		gPipeline.markRebuild(mDrawable, LLDrawable::REBUILD_GEOMETRY, priority);
	}
}

bool LLViewerObject::isPermanentEnforced() const
{
	return flagObjectPermanent() && (mRegionp != gAgent.getRegion()) && !gAgent.isGodlike();
}

bool LLViewerObject::getIncludeInSearch() const
{
	return flagIncludeInSearch();
}

void LLViewerObject::setIncludeInSearch(bool include_in_search)
{
	setFlags(FLAGS_INCLUDE_IN_SEARCH, include_in_search);
}

void LLViewerObject::setRegion(LLViewerRegion *regionp)
{
	if (!regionp)
	{
		llwarns << "viewer object set region to NULL" << llendl;
	}
	
	mLatestRecvPacketID = 0;
	mRegionp = regionp;

	for (child_list_t::iterator i = mChildList.begin(); i != mChildList.end(); ++i)
	{
		LLViewerObject* child = *i;
		child->setRegion(regionp);
	}

	setChanged(MOVED | SILHOUETTE);
	updateDrawable(FALSE);
}

// virtual
void	LLViewerObject::updateRegion(LLViewerRegion *regionp)
{
//	if (regionp)
//	{
//		F64 now = LLFrameTimer::getElapsedSeconds();
//		llinfos << "Updating to region " << regionp->getName()
//			<< ", ms since last update message: " << (F32)((now - mLastMessageUpdateSecs) * 1000.0)
//			<< ", ms since last interpolation: " << (F32)((now - mLastInterpUpdateSecs) * 1000.0) 
//			<< llendl;
//	}
}


bool LLViewerObject::specialHoverCursor() const
{
	return flagUsePhysics()
			|| flagHandleTouch()
			|| (mClickAction != 0);
}

void LLViewerObject::updateFlags(BOOL physics_changed)
{
	LLViewerRegion* regionp = getRegion();
	if(!regionp) return;
	gMessageSystem->newMessage("ObjectFlagUpdate");
	gMessageSystem->nextBlockFast(_PREHASH_AgentData);
	gMessageSystem->addUUIDFast(_PREHASH_AgentID, gAgent.getID() );
	gMessageSystem->addUUIDFast(_PREHASH_SessionID, gAgent.getSessionID());
	gMessageSystem->addU32Fast(_PREHASH_ObjectLocalID, getLocalID() );
	gMessageSystem->addBOOLFast(_PREHASH_UsePhysics, flagUsePhysics() );
	gMessageSystem->addBOOL("IsTemporary", flagTemporaryOnRez() );
	gMessageSystem->addBOOL("IsPhantom", flagPhantom() );

	// stinson 02/28/2012 : This CastsShadows BOOL is no longer used in either the viewer or the simulator
	// The simulator code does not even unpack this value when the message is received.
	// This could be potentially hijacked in the future for another use should the urgent need arise.
	gMessageSystem->addBOOL("CastsShadows", FALSE );

	if (physics_changed)
	{
		gMessageSystem->nextBlock("ExtraPhysics");
		gMessageSystem->addU8("PhysicsShapeType", getPhysicsShapeType() );
		gMessageSystem->addF32("Density", getPhysicsDensity() );
		gMessageSystem->addF32("Friction", getPhysicsFriction() );
		gMessageSystem->addF32("Restitution", getPhysicsRestitution() );
		gMessageSystem->addF32("GravityMultiplier", getPhysicsGravity() );
	}
	gMessageSystem->sendReliable( regionp->getHost() );
}

BOOL LLViewerObject::setFlags(U32 flags, BOOL state)
{
	BOOL setit = setFlagsWithoutUpdate(flags, state);

	// BUG: Sometimes viewer physics and simulator physics get
	// out of sync.  To fix this, always send update to simulator.
// 	if (setit)
	{
		updateFlags();
	}
	return setit;
}

BOOL LLViewerObject::setFlagsWithoutUpdate(U32 flags, BOOL state)
{
	BOOL setit = FALSE;
	if (state)
	{
		if ((mFlags & flags) != flags)
		{
			mFlags |= flags;
			setit = TRUE;
		}
	}
	else
	{
		if ((mFlags & flags) != 0)
		{
			mFlags &= ~flags;
			setit = TRUE;
		}
	}
	return setit;
}

void LLViewerObject::setPhysicsShapeType(U8 type)
{
	mPhysicsShapeUnknown = false;
	if (type != mPhysicsShapeType)
	{
	mPhysicsShapeType = type;
	mCostStale = true;
}
}

void LLViewerObject::setPhysicsGravity(F32 gravity)
{
	mPhysicsGravity = gravity;
}

void LLViewerObject::setPhysicsFriction(F32 friction)
{
	mPhysicsFriction = friction;
}

void LLViewerObject::setPhysicsDensity(F32 density)
{
	mPhysicsDensity = density;
}

void LLViewerObject::setPhysicsRestitution(F32 restitution)
{
	mPhysicsRestitution = restitution;
}

U8 LLViewerObject::getPhysicsShapeType() const
{ 
	if (mPhysicsShapeUnknown)
	{
		gObjectList.updatePhysicsFlags(this);
	}

	return mPhysicsShapeType; 
}

void LLViewerObject::applyAngularVelocity(F32 dt)
{
	//do target omega here
	mRotTime += dt;
	LLVector3 ang_vel = getAngularVelocity();
	F32 omega = ang_vel.magVecSquared();
	F32 angle = 0.0f;
	LLQuaternion dQ;
	if (omega > 0.00001f)
	{
		omega = sqrt(omega);
		angle = omega * dt;

		ang_vel *= 1.f/omega;
		
		// calculate the delta increment based on the object's angular velocity
		dQ.setQuat(angle, ang_vel);

		// accumulate the angular velocity rotations to re-apply in the case of an object update
		mAngularVelocityRot *= dQ;
		
		// Just apply the delta increment to the current rotation
		setRotation(getRotation()*dQ);
		setChanged(MOVED | SILHOUETTE);
	}
}

void LLViewerObject::resetRotTime()
{
	mRotTime = 0.0f;
}

void LLViewerObject::resetRot()
{
	resetRotTime();

	// Reset the accumulated angular velocity rotation
	mAngularVelocityRot.loadIdentity(); 
}

U32 LLViewerObject::getPartitionType() const
{ 
	return LLViewerRegion::PARTITION_NONE; 
}

void LLViewerObject::dirtySpatialGroup(BOOL priority) const
{
	if (mDrawable)
	{
		LLSpatialGroup* group = mDrawable->getSpatialGroup();
		if (group)
		{
			group->dirtyGeom();
			gPipeline.markRebuild(group, priority);
		}
	}
}

void LLViewerObject::dirtyMesh()
{
	if (mDrawable)
	{
		gPipeline.markRebuild(mDrawable, LLDrawable::REBUILD_ALL);
		/*LLSpatialGroup* group = mDrawable->getSpatialGroup();
		if (group)
		{
			group->dirtyMesh();
		}*/
	}
}

F32 LLAlphaObject::getPartSize(S32 idx)
{
	return 0.f;
}

// virtual
void LLStaticViewerObject::updateDrawable(BOOL force_damped)
{
	// Force an immediate rebuild on any update
	if (mDrawable.notNull())
	{
		mDrawable->updateXform(TRUE);
		gPipeline.markRebuild(mDrawable, LLDrawable::REBUILD_ALL, TRUE);
	}
	clearChanged(SHIFTED);
}

void LLViewerObject::saveUnselectedChildrenPosition(std::vector<LLVector3>& positions)
{
	if(mChildList.empty() || !positions.empty())
	{
		return ;
	}

	for (LLViewerObject::child_list_t::const_iterator iter = mChildList.begin();
			iter != mChildList.end(); iter++)
	{
		LLViewerObject* childp = *iter;
		if (!childp->isSelected() && childp->mDrawable.notNull())
		{
			positions.push_back(childp->getPositionEdit());		
		}
	}

	return ;
}

void LLViewerObject::saveUnselectedChildrenRotation(std::vector<LLQuaternion>& rotations)
{
	if(mChildList.empty())
	{
		return ;
	}

	for (LLViewerObject::child_list_t::const_iterator iter = mChildList.begin();
			iter != mChildList.end(); iter++)
	{
		LLViewerObject* childp = *iter;
		if (!childp->isSelected() && childp->mDrawable.notNull())
		{
			rotations.push_back(childp->getRotationEdit());				
		}		
	}

	return ;
}

//counter-rotation
void LLViewerObject::resetChildrenRotationAndPosition(const std::vector<LLQuaternion>& rotations, 
											const std::vector<LLVector3>& positions)
{
	if(mChildList.empty())
	{
		return ;
	}

	S32 index = 0 ;
	LLQuaternion inv_rotation = ~getRotationEdit() ;
	LLVector3 offset = getPositionEdit() ;
	for (LLViewerObject::child_list_t::const_iterator iter = mChildList.begin();
			iter != mChildList.end(); iter++)
	{
		LLViewerObject* childp = *iter;
		if (!childp->isSelected() && childp->mDrawable.notNull())
		{
			if (childp->getPCode() != LL_PCODE_LEGACY_AVATAR)
			{
				childp->setRotation(rotations[index] * inv_rotation);
				childp->setPosition((positions[index] - offset) * inv_rotation);
				LLManip::rebuild(childp);					
			}
			else //avatar
			{
				LLVector3 reset_pos = (positions[index] - offset) * inv_rotation ;
				LLQuaternion reset_rot = rotations[index] * inv_rotation ;

				((LLVOAvatar*)childp)->mDrawable->mXform.setPosition(reset_pos);				
				((LLVOAvatar*)childp)->mDrawable->mXform.setRotation(reset_rot) ;
				
				((LLVOAvatar*)childp)->mDrawable->getVObj()->setPosition(reset_pos, TRUE);				
				((LLVOAvatar*)childp)->mDrawable->getVObj()->setRotation(reset_rot, TRUE) ;

				LLManip::rebuild(childp);				
			}	
			index++;
		}				
	}

	return ;
}

//counter-translation
void LLViewerObject::resetChildrenPosition(const LLVector3& offset, BOOL simplified)
{
	if(mChildList.empty())
	{
		return ;
	}

	LLVector3 child_offset;
	if(simplified) //translation only, rotation matrix does not change
	{
		child_offset = offset * ~getRotation();
	}
	else //rotation matrix might change too.
	{
		if (isAttachment() && mDrawable.notNull())
		{
			LLXform* attachment_point_xform = mDrawable->getXform()->getParent();
			LLQuaternion parent_rotation = getRotation() * attachment_point_xform->getWorldRotation();
			child_offset = offset * ~parent_rotation;
		}
		else
		{
			child_offset = offset * ~getRenderRotation();
		}
	}

	for (LLViewerObject::child_list_t::const_iterator iter = mChildList.begin();
			iter != mChildList.end(); iter++)
	{
		LLViewerObject* childp = *iter;
		if (!childp->isSelected() && childp->mDrawable.notNull())
		{
			if (childp->getPCode() != LL_PCODE_LEGACY_AVATAR)
			{
				childp->setPosition(childp->getPosition() + child_offset);
				LLManip::rebuild(childp);
			}
			else //avatar
			{
				LLVector3 reset_pos = ((LLVOAvatar*)childp)->mDrawable->mXform.getPosition() + child_offset ;

				((LLVOAvatar*)childp)->mDrawable->mXform.setPosition(reset_pos);
				((LLVOAvatar*)childp)->mDrawable->getVObj()->setPosition(reset_pos);				
				
				LLManip::rebuild(childp);
			}			
		}		
	}

	return ;
}

const LLUUID &LLViewerObject::getAttachmentItemID() const
{
	return mAttachmentItemID;
}

void LLViewerObject::setAttachmentItemID(const LLUUID &id)
{
	mAttachmentItemID = id;
}

EObjectUpdateType LLViewerObject::getLastUpdateType() const
{
	return mLastUpdateType;
}

void LLViewerObject::setLastUpdateType(EObjectUpdateType last_update_type)
{
	mLastUpdateType = last_update_type;
}

BOOL LLViewerObject::getLastUpdateCached() const
{
	return mLastUpdateCached;
}

void LLViewerObject::setLastUpdateCached(BOOL last_update_cached)
{
	mLastUpdateCached = last_update_cached;
}

const LLUUID &LLViewerObject::extractAttachmentItemID()
{
	LLUUID item_id = LLUUID::null;
	LLNameValue* item_id_nv = getNVPair("AttachItemID");
	if( item_id_nv )
	{
		const char* s = item_id_nv->getString();
		if( s )
		{
			item_id.set(s);
		}
	}
	setAttachmentItemID(item_id);
	return getAttachmentItemID();
}

//virtual
LLVOAvatar* LLViewerObject::getAvatar() const
{
	if (isAttachment())
	{
		LLViewerObject* vobj = (LLViewerObject*) getParent();

		while (vobj && !vobj->asAvatar())
		{
			vobj = (LLViewerObject*) vobj->getParent();
		}

		return (LLVOAvatar*) vobj;
	}

	return NULL;
}


class ObjectPhysicsProperties : public LLHTTPNode
{
public:
	virtual void post(
		ResponsePtr responder,
		const LLSD& context,
		const LLSD& input) const
	{
		LLSD object_data = input["body"]["ObjectData"];
		S32 num_entries = object_data.size();
		
		for ( S32 i = 0; i < num_entries; i++ )
		{
			LLSD& curr_object_data = object_data[i];
			U32 local_id = curr_object_data["LocalID"].asInteger();

			// Iterate through nodes at end, since it can be on both the regular AND hover list
			struct f : public LLSelectedNodeFunctor
			{
				U32 mID;
				f(const U32& id) : mID(id) {}
				virtual bool apply(LLSelectNode* node)
				{
					return (node->getObject() && node->getObject()->mLocalID == mID );
				}
			} func(local_id);

			LLSelectNode* node = LLSelectMgr::getInstance()->getSelection()->getFirstNode(&func);

			if (node)
			{
				// The LLSD message builder doesn't know how to handle U8, so we need to send as S8 and cast
				U8 type = (U8)curr_object_data["PhysicsShapeType"].asInteger();
				F32 density = (F32)curr_object_data["Density"].asReal();
				F32 friction = (F32)curr_object_data["Friction"].asReal();
				F32 restitution = (F32)curr_object_data["Restitution"].asReal();
				F32 gravity = (F32)curr_object_data["GravityMultiplier"].asReal();

				node->getObject()->setPhysicsShapeType(type);
				node->getObject()->setPhysicsGravity(gravity);
				node->getObject()->setPhysicsFriction(friction);
				node->getObject()->setPhysicsDensity(density);
				node->getObject()->setPhysicsRestitution(restitution);
			}	
		}
		
		dialog_refresh_all();
	};
};

LLHTTPRegistration<ObjectPhysicsProperties>
	gHTTPRegistrationObjectPhysicsProperties("/message/ObjectPhysicsProperties");
<|MERGE_RESOLUTION|>--- conflicted
+++ resolved
@@ -4351,12 +4351,6 @@
 	const LLTextureEntry *tep = getTE(te);
 	if (!tep)
 	{
-<<<<<<< HEAD
-		llwarns << "No texture entry for te " << (S32)te << ", object " << mID << llendl;
-	}
-	else if (pMaterialID != tep->getMaterialID())
-	{
-=======
 		LL_WARNS("Material") << "No texture entry for te " << (S32)te
 							 << ", object " << mID
 							 << ", material " << pMaterialID
@@ -4368,7 +4362,6 @@
 							 << ", object " << mID
 							 << ", material " << pMaterialID
 							 << LL_ENDL;
->>>>>>> 7cc7ae87
 		retval = LLPrimitive::setTEMaterialID(te, pMaterialID);
 		setChanged(TEXTURE);
 		if (mDrawable.notNull() && retval)
@@ -4379,8 +4372,6 @@
 	return retval;
 }
 
-<<<<<<< HEAD
-=======
 S32 LLViewerObject::setTEMaterialParams(const U8 te, const LLMaterialPtr pMaterialParams)
 {
 	S32 retval = 0;
@@ -4407,7 +4398,6 @@
 	return retval;
 }
 
->>>>>>> 7cc7ae87
 
 S32 LLViewerObject::setTEScale(const U8 te, const F32 s, const F32 t)
 {
