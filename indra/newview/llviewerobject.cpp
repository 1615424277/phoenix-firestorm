--- conflicted
+++ resolved
@@ -3618,18 +3618,16 @@
 
 void LLViewerObject::removeInventory(const LLUUID& item_id)
 {
-<<<<<<< HEAD
-	// <FS:Ansariel> Keep legacy properties floater
-	// close any associated floater properties
-	LLFloaterReg::hideInstance("properties", item_id);
-	// </FS:Ansariel>
-=======
     // close associated floater properties
     LLSD params;
     params["id"] = item_id;
     params["object"] = mID;
     LLFloaterReg::hideInstance("item_properties", params);
->>>>>>> af9fe170
+
+	// <FS:Ansariel> Keep legacy properties floater
+	// close any associated floater properties
+	LLFloaterReg::hideInstance("properties", item_id);
+	// </FS:Ansariel>
 
 	LLMessageSystem* msg = gMessageSystem;
 	msg->newMessageFast(_PREHASH_RemoveTaskInventory);
