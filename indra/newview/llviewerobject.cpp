/** 
 * @file llviewerobject.cpp
 * @brief Base class for viewer objects
 *
 * $LicenseInfo:firstyear=2001&license=viewerlgpl$
 * Second Life Viewer Source Code
 * Copyright (C) 2010, Linden Research, Inc.
 * 
 * This library is free software; you can redistribute it and/or
 * modify it under the terms of the GNU Lesser General Public
 * License as published by the Free Software Foundation;
 * version 2.1 of the License only.
 * 
 * This library is distributed in the hope that it will be useful,
 * but WITHOUT ANY WARRANTY; without even the implied warranty of
 * MERCHANTABILITY or FITNESS FOR A PARTICULAR PURPOSE.  See the GNU
 * Lesser General Public License for more details.
 * 
 * You should have received a copy of the GNU Lesser General Public
 * License along with this library; if not, write to the Free Software
 * Foundation, Inc., 51 Franklin Street, Fifth Floor, Boston, MA  02110-1301  USA
 * 
 * Linden Research, Inc., 945 Battery Street, San Francisco, CA  94111  USA
 * $/LicenseInfo$
 */

#include "llviewerprecompiledheaders.h"

#include "llviewerobject.h"

#include "llaudioengine.h"
#include "indra_constants.h"
#include "llmath.h"
#include "llflexibleobject.h"
#include "llviewercontrol.h"
#include "lldatapacker.h"
#include "llfasttimer.h"
#include "llfloaterreg.h"
#include "llfontgl.h"
#include "llframetimer.h"
#include "llhudicon.h"
#include "llinventory.h"
#include "llinventorydefines.h"
#include "llmaterialtable.h"
#include "llmutelist.h"
#include "llnamevalue.h"
#include "llprimitive.h"
#include "llquantize.h"
#include "llregionhandle.h"
#include "llsdserialize.h"
#include "lltree_common.h"
#include "llxfermanager.h"
#include "message.h"
#include "object_flags.h"

#include "llaudiosourcevo.h"
#include "llagent.h"
#include "llagentcamera.h"
#include "llagentwearables.h"
#include "llbbox.h"
#include "llbox.h"
#include "llcylinder.h"
#include "llcontrolavatar.h"
#include "lldrawable.h"
#include "llface.h"
#include "llfloaterproperties.h"
#include "llfloatertools.h"
#include "llfollowcam.h"
#include "llhudtext.h"
#include "llselectmgr.h"
#include "llrendersphere.h"
#include "lltooldraganddrop.h"
#include "lluiavatar.h"
#include "llviewercamera.h"
#include "llviewertexturelist.h"
#include "llviewerinventory.h"
#include "llviewerobjectlist.h"
#include "llviewerparceloverlay.h"
#include "llviewerpartsource.h"
#include "llviewerregion.h"
#include "llviewerstats.h"
#include "llviewertextureanim.h"
#include "llviewerwindow.h" // For getSpinAxis
#include "llvoavatar.h"
#include "llvoavatarself.h"
#include "llvograss.h"
#include "llvoground.h"
#include "llvolume.h"
#include "llvolumemessage.h"
#include "llvopartgroup.h"
#include "llvosky.h"
#include "llvosurfacepatch.h"
#include "llvotree.h"
#include "llvovolume.h"
#include "llvowater.h"
#include "llworld.h"
#include "llui.h"
#include "pipeline.h"
#include "llviewernetwork.h"
#include "llvowlsky.h"
#include "llmanip.h"
#include "lltrans.h"
#include "llsdutil.h"
#include "llmediaentry.h"
#include "llfloaterperms.h"
#include "llvocache.h"
#include "llcleanup.h"
#include "llcallstack.h"
#include "llmeshrepository.h"
#include "llgl.h"
// [RLVa:KB] - Checked: 2011-05-22 (RLVa-1.3.1a)
#include "rlvactions.h"
#include "rlvcommon.h"
#include "rlvlocks.h"
// [/RLVa:KB]
#include "fsassetblacklist.h"

// <FS:Ansariel> [Legacy Bake]
#ifdef OPENSIM
#include "llviewernetwork.h"
#endif
// </FS:Ansariel> [Legacy Bake]

//#define DEBUG_UPDATE_TYPE

BOOL		LLViewerObject::sVelocityInterpolate = TRUE;
BOOL		LLViewerObject::sPingInterpolate = TRUE; 

U32			LLViewerObject::sNumZombieObjects = 0;
S32			LLViewerObject::sNumObjects = 0;
BOOL		LLViewerObject::sMapDebug = TRUE;
LLColor4	LLViewerObject::sEditSelectColor(	1.0f, 1.f, 0.f, 0.3f);	// Edit OK
LLColor4	LLViewerObject::sNoEditSelectColor(	1.0f, 0.f, 0.f, 0.3f);	// Can't edit
S32			LLViewerObject::sAxisArrowLength(50);


BOOL		LLViewerObject::sPulseEnabled(FALSE);
BOOL		LLViewerObject::sUseSharedDrawables(FALSE); // TRUE

// sMaxUpdateInterpolationTime must be greater than sPhaseOutUpdateInterpolationTime
F64Seconds	LLViewerObject::sMaxUpdateInterpolationTime(3.0);		// For motion interpolation: after X seconds with no updates, don't predict object motion
F64Seconds	LLViewerObject::sPhaseOutUpdateInterpolationTime(2.0);	// For motion interpolation: after Y seconds with no updates, taper off motion prediction
F64Seconds	LLViewerObject::sMaxRegionCrossingInterpolationTime(1.0);// For motion interpolation: don't interpolate over this time on region crossing

std::map<std::string, U32> LLViewerObject::sObjectDataMap;

// The maximum size of an object extra parameters binary (packed) block
#define MAX_OBJECT_PARAMS_SIZE 1024

// At 45 Hz collisions seem stable and objects seem
// to settle down at a reasonable rate.
// JC 3/18/2003

const F32 PHYSICS_TIMESTEP = 1.f / 45.f;
const U32 MAX_INV_FILE_READ_FAILS = 25;
const S32 MAX_OBJECT_BINARY_DATA_SIZE = 60 + 16;

const F64 INVENTORY_UPDATE_WAIT_TIME_DESYNC = 5; // seconds
const F64 INVENTORY_UPDATE_WAIT_TIME_OUTDATED = 1;

// static
LLViewerObject *LLViewerObject::createObject(const LLUUID &id, const LLPCode pcode, LLViewerRegion *regionp, S32 flags)
{
<<<<<<< HEAD
    //LL_DEBUGS("ObjectUpdate") << "creating " << id << LL_ENDL;
    //dumpStack("ObjectUpdateStack");
=======
    LL_PROFILE_ZONE_SCOPED;
    LL_DEBUGS("ObjectUpdate") << "creating " << id << LL_ENDL;
    dumpStack("ObjectUpdateStack");
>>>>>>> 28cefb3a
    
	LLViewerObject *res = NULL;

	if (gNonInteractive
		&& pcode != LL_PCODE_LEGACY_AVATAR
		&& pcode != LL_VO_SURFACE_PATCH
		&& pcode != LL_VO_WATER
		&& pcode != LL_VO_VOID_WATER
		&& pcode != LL_VO_WL_SKY
		&& pcode != LL_VO_SKY
		&& pcode != LL_VO_GROUND
		&& pcode != LL_VO_PART_GROUP
		)
	{
		return res;
	}
	switch (pcode)
	{
	case LL_PCODE_VOLUME:
	{
		res = new LLVOVolume(id, pcode, regionp); break;
		break;
	}
	case LL_PCODE_LEGACY_AVATAR:
	{
		if (id == gAgentID)
		{
			if (!gAgentAvatarp)
			{
				gAgentAvatarp = new LLVOAvatarSelf(id, pcode, regionp);
				gAgentAvatarp->initInstance();
// <FS:Ansariel> [Legacy Bake]
				//gAgentWearables.setAvatarObject(gAgentAvatarp);
				if (LLGridManager::getInstance()->isInSecondLife())
				{
					gAgentWearables.setAvatarObject(gAgentAvatarp);
				}
// </FS:Ansariel> [Legacy Bake]
			}
			else 
			{
				if (isAgentAvatarValid())
				{
					gAgentAvatarp->updateRegion(regionp);
				}
			}
			res = gAgentAvatarp;
		}
		else if (flags & CO_FLAG_CONTROL_AVATAR)
		{
            LLControlAvatar *control_avatar = new LLControlAvatar(id, pcode, regionp);
			control_avatar->initInstance();
			res = control_avatar;
		}
        else if (flags & CO_FLAG_UI_AVATAR)
        {
            LLUIAvatar *ui_avatar = new LLUIAvatar(id, pcode, regionp);
            ui_avatar->initInstance();
            res = ui_avatar;
        }
		else
		{
			LLVOAvatar *avatar = new LLVOAvatar(id, pcode, regionp); 
			avatar->initInstance();
			res = avatar;
		}
		break;
	}
	case LL_PCODE_LEGACY_GRASS:
	  res = new LLVOGrass(id, pcode, regionp); break;
	case LL_PCODE_LEGACY_PART_SYS:
// 	  LL_WARNS() << "Creating old part sys!" << LL_ENDL;
// 	  res = new LLVOPart(id, pcode, regionp); break;
	  res = NULL; break;
	case LL_PCODE_LEGACY_TREE:
	  res = new LLVOTree(id, pcode, regionp); break;
	case LL_PCODE_TREE_NEW:
// 	  LL_WARNS() << "Creating new tree!" << LL_ENDL;
// 	  res = new LLVOTree(id, pcode, regionp); break;
	  res = NULL; break;
	case LL_VO_SURFACE_PATCH:
	  res = new LLVOSurfacePatch(id, pcode, regionp); break;
	case LL_VO_SKY:
	  res = new LLVOSky(id, pcode, regionp); break;
	case LL_VO_VOID_WATER:
		res = new LLVOVoidWater(id, pcode, regionp); break;
	case LL_VO_WATER:
		res = new LLVOWater(id, pcode, regionp); break;
	case LL_VO_GROUND:
	  res = new LLVOGround(id, pcode, regionp); break;
	case LL_VO_PART_GROUP:
	  res = new LLVOPartGroup(id, pcode, regionp); break;
	case LL_VO_HUD_PART_GROUP:
	  res = new LLVOHUDPartGroup(id, pcode, regionp); break;
	case LL_VO_WL_SKY:
	  res = new LLVOWLSky(id, pcode, regionp); break;
	default:
	  LL_WARNS() << "Unknown object pcode " << (S32)pcode << LL_ENDL;
	  res = NULL; break;
	}
	return res;
}

LLViewerObject::LLViewerObject(const LLUUID &id, const LLPCode pcode, LLViewerRegion *regionp, BOOL is_global)
:	LLPrimitive(),
	mChildList(),
	mID(id),
	mLocalID(0),
	mTotalCRC(0),
	mListIndex(-1),
	mTEImages(NULL),
	mTENormalMaps(NULL),
	mTESpecularMaps(NULL),
	mGLName(0),
	mbCanSelect(TRUE),
	mFlags(0),
	mPhysicsShapeType(0),
	mPhysicsGravity(0),
	mPhysicsFriction(0),
	mPhysicsDensity(0),
	mPhysicsRestitution(0),
	mDrawable(),
	mCreateSelected(FALSE),
	mRenderMedia(FALSE),
	mBestUpdatePrecision(0),
	mText(),
	mHudText(""),
	mHudTextColor(LLColor4::white),
    mControlAvatar(NULL),
	mLastInterpUpdateSecs(0.f),
	mLastMessageUpdateSecs(0.f),
	mLatestRecvPacketID(0),
	mRegionCrossExpire(0),
	mData(NULL),
	mAudioSourcep(NULL),
	mAudioGain(1.f),
	mSoundCutOffRadius(0.f),
	mAppAngle(0.f),
	mPixelArea(1024.f),
	mInventory(NULL),
	mInventorySerialNum(0),
	mExpectedInventorySerialNum(0),
	mInvRequestState(INVENTORY_REQUEST_STOPPED),
	mInvRequestXFerId(0),
	mInventoryDirty(FALSE),
	mRegionp(regionp),
	mDead(FALSE),
	mOrphaned(FALSE),
	mUserSelected(FALSE),
	mOnActiveList(FALSE),
	mOnMap(FALSE),
	mStatic(FALSE),
	mSeatCount(0),
	mNumFaces(0),
	mRotTime(0.f),
	mAngularVelocityRot(),
	mPreviousRotation(),
	mAttachmentState(0),
	mMedia(NULL),
	mClickAction(0),
	mObjectCost(0),
	mLinksetCost(0),
	mPhysicsCost(0),
	mLinksetPhysicsCost(0.f),
	mCostStale(true),
	mPhysicsShapeUnknown(true),
	mAttachmentItemID(LLUUID::null),
	mLastUpdateType(OUT_UNKNOWN),
	mLastUpdateCached(FALSE),
	mCachedMuteListUpdateTime(0),
	mCachedOwnerInMuteList(false)
{
	if (!is_global)
	{
		llassert(mRegionp);
	}

	LLPrimitive::init_primitive(pcode);

	// CP: added 12/2/2005 - this was being initialised to 0, not the current frame time
	mLastInterpUpdateSecs = LLFrameTimer::getElapsedSeconds();

	mPositionRegion = LLVector3(0.f, 0.f, 0.f);

	if (!is_global && mRegionp)
	{
		mPositionAgent = mRegionp->getOriginAgent();
	}
	resetRot();

	LLViewerObject::sNumObjects++;
}

LLViewerObject::~LLViewerObject()
{
	deleteTEImages();

	if(mInventory)
	{
		mInventory->clear();  // will deref and delete entries
		delete mInventory;
		mInventory = NULL;
	}

	if (mPartSourcep)
	{
		mPartSourcep->setDead();
		mPartSourcep = NULL;
	}

	// Delete memory associated with extra parameters.
	std::map<U16, ExtraParameter*>::iterator iter;
	for (iter = mExtraParameterList.begin(); iter != mExtraParameterList.end(); ++iter)
	{
		if(iter->second != NULL)
		{
			delete iter->second->data;
			delete iter->second;
		}
	}
	mExtraParameterList.clear();

	for_each(mNameValuePairs.begin(), mNameValuePairs.end(), DeletePairedPointer()) ;
	mNameValuePairs.clear();
	
	delete[] mData;
	mData = NULL;

	delete mMedia;
	mMedia = NULL;

	sNumObjects--;
	sNumZombieObjects--;
	llassert(mChildList.size() == 0);

	clearInventoryListeners();
}

void LLViewerObject::deleteTEImages()
{
	delete[] mTEImages;
	mTEImages = NULL;
	
	if (mTENormalMaps != NULL)
	{
		delete[] mTENormalMaps;
		mTENormalMaps = NULL;
	}
	
	if (mTESpecularMaps != NULL)
	{
		delete[] mTESpecularMaps;
		mTESpecularMaps = NULL;
	}	
}

void LLViewerObject::markDead()
{
	if (!mDead)
	{
		//LL_INFOS() << "Marking self " << mLocalID << " as dead." << LL_ENDL;
		
		// Root object of this hierarchy unlinks itself.
		if (getParent())
		{
			((LLViewerObject *)getParent())->removeChild(this);
		}
		LLUUID mesh_id;
        {
            LLVOAvatar *av = getAvatar();
            if (av && LLVOAvatar::getRiggedMeshID(this,mesh_id))
            {
                // This case is needed for indirectly attached mesh objects.
                av->updateAttachmentOverrides();
            }
        }
        if (getControlAvatar())
        {
            unlinkControlAvatar();
        }

		// Mark itself as dead
		mDead = TRUE;
		if(mRegionp)
		{
			mRegionp->removeFromCreatedList(getLocalID()); 
		}
		gObjectList.cleanupReferences(this);

		LLViewerObject *childp;
		while (mChildList.size() > 0)
		{
			childp = mChildList.back();
			if (childp->getPCode() != LL_PCODE_LEGACY_AVATAR)
			{
				//LL_INFOS() << "Marking child " << childp->getLocalID() << " as dead." << LL_ENDL;
				childp->setParent(NULL); // LLViewerObject::markDead 1
				childp->markDead();
			}
			else
			{
				// make sure avatar is no longer parented, 
				// so we can properly set it's position
				childp->setDrawableParent(NULL);
				((LLVOAvatar*)childp)->getOffObject();
				childp->setParent(NULL); // LLViewerObject::markDead 2
			}
			mChildList.pop_back();
		}

		if (mDrawable.notNull())
		{
			// Drawables are reference counted, mark as dead, then nuke the pointer.
			mDrawable->markDead();
			mDrawable = NULL;
		}

		if (mText)
		{
			mText->markDead();
			mText = NULL;
		}

		if (mIcon)
		{
			mIcon->markDead();
			mIcon = NULL;
		}

		if (mPartSourcep)
		{
			mPartSourcep->setDead();
			mPartSourcep = NULL;
		}

		if (mAudioSourcep)
		{
			// Do some cleanup
			if (gAudiop)
			{
				gAudiop->cleanupAudioSource(mAudioSourcep);
			}
			mAudioSourcep = NULL;
		}

		if (flagAnimSource())
		{
			if (isAgentAvatarValid())
			{
				// stop motions associated with this object
				gAgentAvatarp->stopMotionFromSource(mID);
			}
		}

		if (flagCameraSource())
		{
			LLFollowCamMgr::getInstance()->removeFollowCamParams(mID);
		}

		sNumZombieObjects++;

		// We can't assume the region will still be around beyond this point
		mRegionp = nullptr;
	}
}

S32 LLViewerObject::getNumVisibleFaces() const 
{ 
	int v{0}; 
	if(mDrawable.notNull())
	{ 
		for (int i = 0;i < mDrawable->getNumFaces();i++)
		{
			if(mDrawable->getFace(i)->getTextureEntry()->getAlpha() != 0.f)
				v++;
		} 
	}
	return v;
};


void LLViewerObject::dump() const
{
	LL_INFOS() << "Type: " << pCodeToString(mPrimitiveCode) << LL_ENDL;
	LL_INFOS() << "Drawable: " << (LLDrawable *)mDrawable << LL_ENDL;
	LL_INFOS() << "Update Age: " << LLFrameTimer::getElapsedSeconds() - mLastMessageUpdateSecs << LL_ENDL;

	LL_INFOS() << "Parent: " << getParent() << LL_ENDL;
	LL_INFOS() << "ID: " << mID << LL_ENDL;
	LL_INFOS() << "LocalID: " << mLocalID << LL_ENDL;
	LL_INFOS() << "PositionRegion: " << getPositionRegion() << LL_ENDL;
	LL_INFOS() << "PositionAgent: " << getPositionAgent() << LL_ENDL;
	LL_INFOS() << "PositionGlobal: " << getPositionGlobal() << LL_ENDL;
	LL_INFOS() << "Velocity: " << getVelocity() << LL_ENDL;
	if (mDrawable.notNull() && 
		mDrawable->getNumFaces() && 
		mDrawable->getFace(0))
	{
		LLFacePool *poolp = mDrawable->getFace(0)->getPool();
		if (poolp)
		{
			LL_INFOS() << "Pool: " << poolp << LL_ENDL;
			LL_INFOS() << "Pool reference count: " << poolp->mReferences.size() << LL_ENDL;
		}
	}
	//LL_INFOS() << "BoxTree Min: " << mDrawable->getBox()->getMin() << LL_ENDL;
	//LL_INFOS() << "BoxTree Max: " << mDrawable->getBox()->getMin() << LL_ENDL;
	/*
	LL_INFOS() << "Velocity: " << getVelocity() << LL_ENDL;
	LL_INFOS() << "AnyOwner: " << permAnyOwner() << " YouOwner: " << permYouOwner() << " Edit: " << mPermEdit << LL_ENDL;
	LL_INFOS() << "UsePhysics: " << flagUsePhysics() << " CanSelect " << mbCanSelect << " UserSelected " << mUserSelected << LL_ENDL;
	LL_INFOS() << "AppAngle: " << mAppAngle << LL_ENDL;
	LL_INFOS() << "PixelArea: " << mPixelArea << LL_ENDL;

	char buffer[1000];
	char *key;
	for (key = mNameValuePairs.getFirstKey(); key; key = mNameValuePairs.getNextKey() )
	{
		mNameValuePairs[key]->printNameValue(buffer);
		LL_INFOS() << buffer << LL_ENDL;
	}
	for (child_list_t::iterator iter = mChildList.begin();
		 iter != mChildList.end(); iter++)
	{
		LLViewerObject* child = *iter;
		LL_INFOS() << "  child " << child->getID() << LL_ENDL;
	}
	*/
}

void LLViewerObject::printNameValuePairs() const
{
	for (name_value_map_t::const_iterator iter = mNameValuePairs.begin();
		 iter != mNameValuePairs.end(); iter++)
	{
		LLNameValue* nv = iter->second;
		LL_INFOS() << nv->printNameValue() << LL_ENDL;
	}
}

void LLViewerObject::initVOClasses()
{
	// Initialized shared class stuff first.
	LLVOAvatar::initClass();
	LLVOTree::initClass();
	LL_INFOS() << "Viewer Object size: " << sizeof(LLViewerObject) << LL_ENDL;
	LLVOGrass::initClass();
	LLVOWater::initClass();
	LLVOVolume::initClass();

	initObjectDataMap();
}

void LLViewerObject::cleanupVOClasses()
{
	SUBSYSTEM_CLEANUP(LLVOGrass);
	SUBSYSTEM_CLEANUP(LLVOWater);
	SUBSYSTEM_CLEANUP(LLVOTree);
	SUBSYSTEM_CLEANUP(LLVOAvatar);
	SUBSYSTEM_CLEANUP(LLVOVolume);

	sObjectDataMap.clear();
}

//object data map for compressed && !OUT_TERSE_IMPROVED
//static
void LLViewerObject::initObjectDataMap()
{
	U32 count = 0;

	sObjectDataMap["ID"] = count; //full id //LLUUID
	count += sizeof(LLUUID);

	sObjectDataMap["LocalID"] = count; //U32
	count += sizeof(U32);

	sObjectDataMap["PCode"] = count;   //U8
	count += sizeof(U8);

	sObjectDataMap["State"] = count;   //U8
	count += sizeof(U8);

	sObjectDataMap["CRC"] = count;     //U32
	count += sizeof(U32);

	sObjectDataMap["Material"] = count; //U8
	count += sizeof(U8);

	sObjectDataMap["ClickAction"] = count; //U8
	count += sizeof(U8);

	sObjectDataMap["Scale"] = count; //LLVector3
	count += sizeof(LLVector3);

	sObjectDataMap["Pos"] = count;   //LLVector3
	count += sizeof(LLVector3);

	sObjectDataMap["Rot"] = count;    //LLVector3
	count += sizeof(LLVector3);

	sObjectDataMap["SpecialCode"] = count; //U32
	count += sizeof(U32);

	sObjectDataMap["Owner"] = count; //LLUUID
	count += sizeof(LLUUID);

	sObjectDataMap["Omega"] = count; //LLVector3, when SpecialCode & 0x80 is set
	count += sizeof(LLVector3);

	//ParentID is after Omega if there is Omega, otherwise is after Owner
	sObjectDataMap["ParentID"] = count;//U32, when SpecialCode & 0x20 is set
	count += sizeof(U32);

	//-------
	//The rest items are not included here
	//-------
}

//static 
void LLViewerObject::unpackVector3(LLDataPackerBinaryBuffer* dp, LLVector3& value, std::string name)
{
	dp->shift(sObjectDataMap[name]);
	dp->unpackVector3(value, name.c_str());
	dp->reset();
}

//static 
void LLViewerObject::unpackUUID(LLDataPackerBinaryBuffer* dp, LLUUID& value, std::string name)
{
	dp->shift(sObjectDataMap[name]);
	dp->unpackUUID(value, name.c_str());
	dp->reset();
}
	
//static 
void LLViewerObject::unpackU32(LLDataPackerBinaryBuffer* dp, U32& value, std::string name)
{
	dp->shift(sObjectDataMap[name]);
	dp->unpackU32(value, name.c_str());
	dp->reset();
}
	
//static 
void LLViewerObject::unpackU8(LLDataPackerBinaryBuffer* dp, U8& value, std::string name)
{
	dp->shift(sObjectDataMap[name]);
	dp->unpackU8(value, name.c_str());
	dp->reset();
}

//static 
U32 LLViewerObject::unpackParentID(LLDataPackerBinaryBuffer* dp, U32& parent_id)
{
	dp->shift(sObjectDataMap["SpecialCode"]);
	U32 value;
	dp->unpackU32(value, "SpecialCode");

	parent_id = 0;
	if(value & 0x20)
	{
		S32 offset = sObjectDataMap["ParentID"];
		if(!(value & 0x80))
		{
			offset -= sizeof(LLVector3);
		}

		dp->shift(offset);
		dp->unpackU32(parent_id, "ParentID");
	}
	dp->reset();

	return parent_id;
}

// Replaces all name value pairs with data from \n delimited list
// Does not update server
void LLViewerObject::setNameValueList(const std::string& name_value_list)
{
	// Clear out the old
	for_each(mNameValuePairs.begin(), mNameValuePairs.end(), DeletePairedPointer()) ;
	mNameValuePairs.clear();

	// Bring in the new
	std::string::size_type length = name_value_list.length();
	std::string::size_type start = 0;
	while (start < length)
	{
		std::string::size_type end = name_value_list.find_first_of("\n", start);
		if (end == std::string::npos) end = length;
		if (end > start)
		{
			std::string tok = name_value_list.substr(start, end - start);
			addNVPair(tok);
		}
		start = end+1;
	}
}

BOOL LLViewerObject::isAnySelected() const
{
    bool any_selected = isSelected();
    for (child_list_t::const_iterator iter = mChildList.begin();
         iter != mChildList.end(); iter++)
    {
        const LLViewerObject* child = *iter;
        any_selected = any_selected || child->isSelected();
    }
    return any_selected;
}

void LLViewerObject::setSelected(BOOL sel)
{
	mUserSelected = sel;
	resetRot();

	if (!sel)
	{
		setAllTESelected(false);
	}
}

// This method returns true if the object is over land owned by the
// agent.
bool LLViewerObject::isReturnable()
{
	if (isAttachment())
	{
		return false;
	}
		
// [RLVa:KB] - Checked: 2011-05-28 (RLVa-1.4.0a) | Added: RLVa-1.4.0a
	if ( (RlvActions::isRlvEnabled()) && (!rlvCanDeleteOrReturn(this)) )
	{
		return false;
	}
// [/RLVa:KB]
	std::vector<LLBBox> boxes;
	boxes.push_back(LLBBox(getPositionRegion(), getRotationRegion(), getScale() * -0.5f, getScale() * 0.5f).getAxisAligned());
	for (child_list_t::iterator iter = mChildList.begin();
		 iter != mChildList.end(); iter++)
	{
		LLViewerObject* child = *iter;
		boxes.push_back( LLBBox(child->getPositionRegion(), child->getRotationRegion(), child->getScale() * -0.5f, child->getScale() * 0.5f).getAxisAligned());
	}

	bool result = (mRegionp && mRegionp->objectIsReturnable(getPositionRegion(), boxes)) ? 1 : 0;
	
	if ( !result )
	{		
		//Get list of neighboring regions relative to this vo's region
		std::vector<LLViewerRegion*> uniqueRegions;
		mRegionp->getNeighboringRegions( uniqueRegions );
	
		//Build aabb's - for root and all children
		std::vector<PotentialReturnableObject> returnables;
		typedef std::vector<LLViewerRegion*>::iterator RegionIt;
		RegionIt regionStart = uniqueRegions.begin();
		RegionIt regionEnd   = uniqueRegions.end();
		
		for (; regionStart != regionEnd; ++regionStart )
		{
			LLViewerRegion* pTargetRegion = *regionStart;
			//Add the root vo as there may be no children and we still want
			//to test for any edge overlap
			buildReturnablesForChildrenVO( returnables, this, pTargetRegion );
			//Add it's children
			for (child_list_t::iterator iter = mChildList.begin();  iter != mChildList.end(); iter++)
			{
				LLViewerObject* pChild = *iter;		
				buildReturnablesForChildrenVO( returnables, pChild, pTargetRegion );
			}
		}	
	
		//TBD#Eventually create a region -> box list map 
		typedef std::vector<PotentialReturnableObject>::iterator ReturnablesIt;
		ReturnablesIt retCurrentIt = returnables.begin();
		ReturnablesIt retEndIt = returnables.end();
	
		for ( ; retCurrentIt !=retEndIt; ++retCurrentIt )
		{
			boxes.clear();
			LLViewerRegion* pRegion = (*retCurrentIt).pRegion;
			boxes.push_back( (*retCurrentIt).box );	
			bool retResult = 	pRegion
							 && pRegion->childrenObjectReturnable( boxes )
							 && pRegion->canManageEstate();
			if ( retResult )
			{ 
				result = true;
				break;
			}
		}
	}
	return result;
}

void LLViewerObject::buildReturnablesForChildrenVO( std::vector<PotentialReturnableObject>& returnables, LLViewerObject* pChild, LLViewerRegion* pTargetRegion )
{
	if ( !pChild )
	{
		LL_ERRS()<<"child viewerobject is NULL "<<LL_ENDL;
	}
	
	constructAndAddReturnable( returnables, pChild, pTargetRegion );
	
	//We want to handle any children VO's as well
	for (child_list_t::iterator iter = pChild->mChildList.begin();  iter != pChild->mChildList.end(); iter++)
	{
		LLViewerObject* pChildofChild = *iter;
		buildReturnablesForChildrenVO( returnables, pChildofChild, pTargetRegion );
	}
}

void LLViewerObject::constructAndAddReturnable( std::vector<PotentialReturnableObject>& returnables, LLViewerObject* pChild, LLViewerRegion* pTargetRegion )
{
	
	LLVector3 targetRegionPos;
	targetRegionPos.setVec( pChild->getPositionGlobal() );	
	
	LLBBox childBBox = LLBBox( targetRegionPos, pChild->getRotationRegion(), pChild->getScale() * -0.5f, 
							    pChild->getScale() * 0.5f).getAxisAligned();
	
	LLVector3 edgeA = targetRegionPos + childBBox.getMinLocal();
	LLVector3 edgeB = targetRegionPos + childBBox.getMaxLocal();
	
	LLVector3d edgeAd, edgeBd;
	edgeAd.setVec(edgeA);
	edgeBd.setVec(edgeB);
	
	//Only add the box when either of the extents are in a neighboring region
	if ( pTargetRegion->pointInRegionGlobal( edgeAd ) || pTargetRegion->pointInRegionGlobal( edgeBd ) )
	{
		PotentialReturnableObject returnableObj;
		returnableObj.box		= childBBox;
		returnableObj.pRegion	= pTargetRegion;
		returnables.push_back( returnableObj );
	}
}

bool LLViewerObject::crossesParcelBounds()
{
	std::vector<LLBBox> boxes;
	boxes.push_back(LLBBox(getPositionRegion(), getRotationRegion(), getScale() * -0.5f, getScale() * 0.5f).getAxisAligned());
	for (child_list_t::iterator iter = mChildList.begin();
		 iter != mChildList.end(); iter++)
	{
		LLViewerObject* child = *iter;
		boxes.push_back(LLBBox(child->getPositionRegion(), child->getRotationRegion(), child->getScale() * -0.5f, child->getScale() * 0.5f).getAxisAligned());
	}

	return mRegionp && mRegionp->objectsCrossParcel(boxes);
}

BOOL LLViewerObject::setParent(LLViewerObject* parent)
{
	if(mParent != parent)
	{
		LLViewerObject* old_parent = (LLViewerObject*)mParent ;		
		BOOL ret = LLPrimitive::setParent(parent);
		if(ret && old_parent && parent)
		{
			old_parent->removeChild(this) ;
		}
		return ret ;
	}

	return FALSE ;
}

void LLViewerObject::addChild(LLViewerObject *childp)
{
	for (child_list_t::iterator i = mChildList.begin(); i != mChildList.end(); ++i)
	{
		if (*i == childp)
		{	//already has child
			return;
		}
	}
	
	if (!isAvatar())
	{
		// propagate selection properties
		childp->mbCanSelect = mbCanSelect;
	}

	if(childp->setParent(this))
	{
		mChildList.push_back(childp);
		childp->afterReparent();

		if (childp->isAvatar())
		{
			mSeatCount++;
		}
	}

	mExtrap.changedlink(*this); // <FS:JN> if linking update, check for sitters
}

void LLViewerObject::onReparent(LLViewerObject *old_parent, LLViewerObject *new_parent)
{
}

void LLViewerObject::afterReparent()
{
}

void LLViewerObject::removeChild(LLViewerObject *childp)
{
	for (child_list_t::iterator i = mChildList.begin(); i != mChildList.end(); ++i)
	{
		if (*i == childp)
		{
			if (!childp->isAvatar() && mDrawable.notNull() && mDrawable->isActive() && childp->mDrawable.notNull() && !isAvatar())
			{
				gPipeline.markRebuild(childp->mDrawable, LLDrawable::REBUILD_VOLUME);
			}

			mChildList.erase(i);

			if(childp->getParent() == this)
			{
				childp->setParent(NULL);			
			}

			if (childp->isAvatar())
			{
				mSeatCount--;
			}
			break;
		}
	}
	
	mExtrap.changedlink(*this); // <FS:JN> if linking update, check for sitters

	if (childp->isSelected())
	{
		LLSelectMgr::getInstance()->deselectObjectAndFamily(childp);
		BOOL add_to_end = TRUE;
		LLSelectMgr::getInstance()->selectObjectAndFamily(childp, add_to_end);
	}
}

void LLViewerObject::addThisAndAllChildren(std::vector<LLViewerObject*>& objects)
{
	objects.push_back(this);
	for (child_list_t::iterator iter = mChildList.begin();
		 iter != mChildList.end(); iter++)
	{
		LLViewerObject* child = *iter;
		if (!child->isAvatar())
		{
			child->addThisAndAllChildren(objects);
		}
	}
}

void LLViewerObject::addThisAndNonJointChildren(std::vector<LLViewerObject*>& objects)
{
	objects.push_back(this);
	// don't add any attachments when temporarily selecting avatar
	if (isAvatar())
	{
		return;
	}
	for (child_list_t::iterator iter = mChildList.begin();
		 iter != mChildList.end(); iter++)
	{
		LLViewerObject* child = *iter;
		if ( (!child->isAvatar()))
		{
			child->addThisAndNonJointChildren(objects);
		}
	}
}

//BOOL LLViewerObject::isChild(LLViewerObject *childp) const
// [RLVa:KB] - Checked: 2011-05-28 (RLVa-1.4.0a) | Added: RLVa-1.4.0a
BOOL LLViewerObject::isChild(const LLViewerObject *childp) const
// [/RLVa:KB]
{
	for (child_list_t::const_iterator iter = mChildList.begin();
		 iter != mChildList.end(); iter++)
	{
		LLViewerObject* testchild = *iter;
		if (testchild == childp)
			return TRUE;
	}
	return FALSE;
}

// returns TRUE if at least one avatar is sitting on this object
BOOL LLViewerObject::isSeat() const
{
	return mSeatCount > 0;
}

BOOL LLViewerObject::setDrawableParent(LLDrawable* parentp)
{
	if (mDrawable.isNull())
	{
		return FALSE;
	}

	BOOL ret = mDrawable->mXform.setParent(parentp ? &parentp->mXform : NULL);
	if(!ret)
	{
		return FALSE ;
	}
	LLDrawable* old_parent = mDrawable->mParent;
	mDrawable->mParent = parentp; 
		
	if (parentp && mDrawable->isActive())
	{
		parentp->makeActive();
		parentp->setState(LLDrawable::ACTIVE_CHILD);
	}

	gPipeline.markRebuild(mDrawable, LLDrawable::REBUILD_VOLUME, TRUE);
	if(	(old_parent != parentp && old_parent)
		|| (parentp && parentp->isActive()))
	{
		// *TODO we should not be relying on setDrawable parent to call markMoved
		gPipeline.markMoved(mDrawable, FALSE);
	}
	else if (!mDrawable->isAvatar())
	{
		mDrawable->updateXform(TRUE);
		/*if (!mDrawable->getSpatialGroup())
		{
			mDrawable->movePartition();
		}*/
	}
	
	return ret;
}

// Show or hide particles, icon and HUD
void LLViewerObject::hideExtraDisplayItems( BOOL hidden )
{
	if( mPartSourcep.notNull() )
	{
		LLViewerPartSourceScript *partSourceScript = mPartSourcep.get();
		partSourceScript->setSuspended( hidden );
	}

	if( mText.notNull() )
	{
		LLHUDText *hudText = mText.get();
		hudText->setHidden( hidden );
	}

	if( mIcon.notNull() )
	{
		LLHUDIcon *hudIcon = mIcon.get();
		hudIcon->setHidden( hidden );
	}
}

U32 LLViewerObject::checkMediaURL(const std::string &media_url)
{
    U32 retval = (U32)0x0;
    if (!mMedia && !media_url.empty())
    {
        retval |= MEDIA_URL_ADDED;
        mMedia = new LLViewerObjectMedia;
        mMedia->mMediaURL = media_url;
        mMedia->mMediaType = LLViewerObject::MEDIA_SET;
        mMedia->mPassedWhitelist = FALSE;
    }
    else if (mMedia)
    {
        if (media_url.empty())
        {
            retval |= MEDIA_URL_REMOVED;
            delete mMedia;
            mMedia = NULL;
        }
        else if (mMedia->mMediaURL != media_url) // <-- This is an optimization.  If they are equal don't bother with below's test.
        {
            /*if (! (LLTextureEntry::getAgentIDFromMediaVersionString(media_url) == gAgent.getID() &&
                   LLTextureEntry::getVersionFromMediaVersionString(media_url) == 
                        LLTextureEntry::getVersionFromMediaVersionString(mMedia->mMediaURL) + 1))
			*/
            {
                // If the media URL is different and WE were not the one who
                // changed it, mark dirty.
                retval |= MEDIA_URL_UPDATED;
            }
            mMedia->mMediaURL = media_url;
            mMedia->mPassedWhitelist = FALSE;
        }
    }
    return retval;
}

//extract spatial information from object update message
//return parent_id
//static
U32 LLViewerObject::extractSpatialExtents(LLDataPackerBinaryBuffer *dp, LLVector3& pos, LLVector3& scale, LLQuaternion& rot)
{
	U32	parent_id = 0;
	LLViewerObject::unpackParentID(dp, parent_id);

	LLViewerObject::unpackVector3(dp, scale, "Scale");
	LLViewerObject::unpackVector3(dp, pos, "Pos");
	
	LLVector3 vec;
	LLViewerObject::unpackVector3(dp, vec, "Rot");
	rot.unpackFromVector3(vec);
	
	return parent_id;
}

U32 LLViewerObject::processUpdateMessage(LLMessageSystem *mesgsys,
					 void **user_data,
					 U32 block_num,
					 const EObjectUpdateType update_type,
					 LLDataPacker *dp)
{
	LL_DEBUGS_ONCE("SceneLoadTiming") << "Received viewer object data" << LL_ENDL;

    LL_DEBUGS("ObjectUpdate") << " mesgsys " << mesgsys << " dp " << dp << " id " << getID() << " update_type " << (S32) update_type << LL_ENDL;
    dumpStack("ObjectUpdateStack");

	U32 retval = 0x0;
	
	// If region is removed from the list it is also deleted.
	if (!LLWorld::instance().isRegionListed(mRegionp))
	{
		LL_WARNS() << "Updating object in an invalid region" << LL_ENDL;
		return retval;
	}

	// Coordinates of objects on simulators are region-local.
	U64 region_handle = 0;	
	
	if(mesgsys != NULL)
	{
		mesgsys->getU64Fast(_PREHASH_RegionData, _PREHASH_RegionHandle, region_handle);
		LLViewerRegion* regionp = LLWorld::getInstance()->getRegionFromHandle(region_handle);
		if(regionp != mRegionp && regionp && mRegionp)//region cross
		{
			//this is the redundant position and region update, but it is necessary in case the viewer misses the following 
			//position and region update messages from sim.
			//this redundant update should not cause any problems.
			LLVector3 delta_pos =  mRegionp->getOriginAgent() - regionp->getOriginAgent();
			setPositionParent(getPosition() + delta_pos); //update to the new region position immediately.
			setRegion(regionp) ; //change the region.
		}
		else
		{
			if(regionp != mRegionp)
			{
				if(mRegionp)
				{
					mRegionp->removeFromCreatedList(getLocalID()); 
				}
				if(regionp)
				{
					regionp->addToCreatedList(getLocalID()); 
				}
			}
			mRegionp = regionp ;
		}
	}	
	
	if (!mRegionp)
	{
		U32 x, y;
		from_region_handle(region_handle, &x, &y);

		LL_ERRS() << "Object has invalid region " << x << ":" << y << "!" << LL_ENDL;
		return retval;
	}

	F32 time_dilation = 1.f;
	if(mesgsys != NULL)
	{
        U16 time_dilation16;
        mesgsys->getU16Fast(_PREHASH_RegionData, _PREHASH_TimeDilation, time_dilation16);
        time_dilation = ((F32) time_dilation16) / 65535.f;
        mRegionp->setTimeDilation(time_dilation);
	}

	// this will be used to determine if we've really changed position
	// Use getPosition, not getPositionRegion, since this is what we're comparing directly against.
	LLVector3 test_pos_parent = getPosition();

	// This needs to match the largest size below. See switch(length)
	U8  data[MAX_OBJECT_BINARY_DATA_SIZE]; 

#ifdef LL_BIG_ENDIAN
	U16 valswizzle[4];
#endif
	U16	*val;
// <FS:CR> Aurora Sim
	//const F32 size = LLWorld::getInstance()->getRegionWidthInMeters();	
	const F32 size = mRegionp->getWidth();	
// </FS:CR> Aurora Sim
	const F32 MAX_HEIGHT = LLWorld::getInstance()->getRegionMaxHeight();
	const F32 MIN_HEIGHT = LLWorld::getInstance()->getRegionMinHeight();
	S32 length;
	S32	count;
	S32 this_update_precision = 32;		// in bits

	// Temporaries, because we need to compare w/ previous to set dirty flags...
	LLVector3 new_pos_parent;
	LLVector3 new_vel;
	LLVector3 new_acc;
	LLVector3 new_angv;
	LLVector3 old_angv = getAngularVelocity();
	LLQuaternion new_rot;
	LLVector3 new_scale = getScale();

	U32	parent_id = 0;
	U8	material = 0;
	U8 click_action = 0;
	U32 crc = 0;

	bool old_special_hover_cursor = specialHoverCursor();

	LLViewerObject *cur_parentp = (LLViewerObject *)getParent();

	if (cur_parentp)
	{
		parent_id = cur_parentp->mLocalID;
	}

	if (!dp)
	{
		switch(update_type)
		{
		case OUT_FULL:
			{
#ifdef DEBUG_UPDATE_TYPE
				LL_INFOS() << "Full:" << getID() << LL_ENDL;
#endif
				//clear cost and linkset cost
				mCostStale = true;
				if (isSelected())
				{
					gFloaterTools->dirty();
				}

				LLUUID audio_uuid;
				LLUUID owner_id;	// only valid if audio_uuid or particle system is not null
				F32    gain;
				F32    cutoff;
				U8     sound_flags;

				mesgsys->getU32Fast( _PREHASH_ObjectData, _PREHASH_CRC, crc, block_num);
				mesgsys->getU32Fast( _PREHASH_ObjectData, _PREHASH_ParentID, parent_id, block_num);
				mesgsys->getUUIDFast(_PREHASH_ObjectData, _PREHASH_Sound, audio_uuid, block_num );
				// HACK: Owner id only valid if non-null sound id or particle system
				mesgsys->getUUIDFast(_PREHASH_ObjectData, _PREHASH_OwnerID, owner_id, block_num );
				mesgsys->getF32Fast( _PREHASH_ObjectData, _PREHASH_Gain, gain, block_num );
				mesgsys->getF32Fast(  _PREHASH_ObjectData, _PREHASH_Radius, cutoff, block_num );
				mesgsys->getU8Fast(  _PREHASH_ObjectData, _PREHASH_Flags, sound_flags, block_num );
				mesgsys->getU8Fast(  _PREHASH_ObjectData, _PREHASH_Material, material, block_num );
				mesgsys->getU8Fast(  _PREHASH_ObjectData, _PREHASH_ClickAction, click_action, block_num); 
				mesgsys->getVector3Fast(_PREHASH_ObjectData, _PREHASH_Scale, new_scale, block_num );
				length = mesgsys->getSizeFast(_PREHASH_ObjectData, block_num, _PREHASH_ObjectData);
				mesgsys->getBinaryDataFast(_PREHASH_ObjectData, _PREHASH_ObjectData, data, length, block_num, MAX_OBJECT_BINARY_DATA_SIZE);

				mTotalCRC = crc;
				mSoundCutOffRadius = cutoff;

				// Owner ID used for sound muting or particle system muting
				setAttachedSound(audio_uuid, owner_id, gain, sound_flags);

				U8 old_material = getMaterial();
				if (old_material != material)
				{
					setMaterial(material);
					if (mDrawable.notNull())
					{
						gPipeline.markMoved(mDrawable, FALSE); // undamped
					}
				}
				setClickAction(click_action);

				count = 0;
				LLVector4 collision_plane;
				
				switch(length)
				{
				case (60 + 16):
					// pull out collision normal for avatar
					htolememcpy(collision_plane.mV, &data[count], MVT_LLVector4, sizeof(LLVector4));
					((LLVOAvatar*)this)->setFootPlane(collision_plane);
					count += sizeof(LLVector4);
					// fall through
				case 60:
					this_update_precision = 32;
					// this is a terse update
					// pos
					htolememcpy(new_pos_parent.mV, &data[count], MVT_LLVector3, sizeof(LLVector3));
					count += sizeof(LLVector3);
					// vel
					htolememcpy((void*)getVelocity().mV, &data[count], MVT_LLVector3, sizeof(LLVector3));
					count += sizeof(LLVector3);
					// acc
					htolememcpy((void*)getAcceleration().mV, &data[count], MVT_LLVector3, sizeof(LLVector3));
					count += sizeof(LLVector3);
					// theta
					{
						LLVector3 vec;
						htolememcpy(vec.mV, &data[count], MVT_LLVector3, sizeof(LLVector3));
						new_rot.unpackFromVector3(vec);
					}
					count += sizeof(LLVector3);
					// omega
					htolememcpy((void*)new_angv.mV, &data[count], MVT_LLVector3, sizeof(LLVector3));
					if (new_angv.isExactlyZero())
					{
						// reset rotation time
						resetRot();
					}
					setAngularVelocity(new_angv);
#if LL_DARWIN
					if (length == 76)
					{
						setAngularVelocity(LLVector3::zero);
					}
#endif
					break;
				case(32 + 16):
					// pull out collision normal for avatar
					htolememcpy(collision_plane.mV, &data[count], MVT_LLVector4, sizeof(LLVector4));
					((LLVOAvatar*)this)->setFootPlane(collision_plane);
					count += sizeof(LLVector4);
					// fall through
				case 32:
					this_update_precision = 16;
					test_pos_parent.quantize16(-0.5f*size, 1.5f*size, MIN_HEIGHT, MAX_HEIGHT);

					// This is a terse 16 update, so treat data as an array of U16's.
#ifdef LL_BIG_ENDIAN
					htolememcpy(valswizzle, &data[count], MVT_U16Vec3, 6); 
					val = valswizzle;
#else
					val = (U16 *) &data[count];
#endif
					count += sizeof(U16)*3;
					new_pos_parent.mV[VX] = U16_to_F32(val[VX], -0.5f*size, 1.5f*size);
					new_pos_parent.mV[VY] = U16_to_F32(val[VY], -0.5f*size, 1.5f*size);
					new_pos_parent.mV[VZ] = U16_to_F32(val[VZ], MIN_HEIGHT, MAX_HEIGHT);

#ifdef LL_BIG_ENDIAN
					htolememcpy(valswizzle, &data[count], MVT_U16Vec3, 6); 
					val = valswizzle;
#else
					val = (U16 *) &data[count];
#endif
					count += sizeof(U16)*3;
					setVelocity(LLVector3(U16_to_F32(val[VX], -size, size),
													   U16_to_F32(val[VY], -size, size),
													   U16_to_F32(val[VZ], -size, size)));

#ifdef LL_BIG_ENDIAN
					htolememcpy(valswizzle, &data[count], MVT_U16Vec3, 6); 
					val = valswizzle;
#else
					val = (U16 *) &data[count];
#endif
					count += sizeof(U16)*3;
					setAcceleration(LLVector3(U16_to_F32(val[VX], -size, size),
														   U16_to_F32(val[VY], -size, size),
														   U16_to_F32(val[VZ], -size, size)));

#ifdef LL_BIG_ENDIAN
					htolememcpy(valswizzle, &data[count], MVT_U16Quat, 4); 
					val = valswizzle;
#else
					val = (U16 *) &data[count];
#endif
					count += sizeof(U16)*4;
					new_rot.mQ[VX] = U16_to_F32(val[VX], -1.f, 1.f);
					new_rot.mQ[VY] = U16_to_F32(val[VY], -1.f, 1.f);
					new_rot.mQ[VZ] = U16_to_F32(val[VZ], -1.f, 1.f);
					new_rot.mQ[VW] = U16_to_F32(val[VW], -1.f, 1.f);

#ifdef LL_BIG_ENDIAN
					htolememcpy(valswizzle, &data[count], MVT_U16Vec3, 6); 
					val = valswizzle;
#else
					val = (U16 *) &data[count];
#endif
					new_angv.setVec(U16_to_F32(val[VX], -size, size),
										U16_to_F32(val[VY], -size, size),
										U16_to_F32(val[VZ], -size, size));
					if (new_angv.isExactlyZero())
					{
						// reset rotation time
						resetRot();
					}
					setAngularVelocity(new_angv);
					break;

				case 16:
					this_update_precision = 8;
					test_pos_parent.quantize8(-0.5f*size, 1.5f*size, MIN_HEIGHT, MAX_HEIGHT);
					// this is a terse 8 update
					new_pos_parent.mV[VX] = U8_to_F32(data[0], -0.5f*size, 1.5f*size);
					new_pos_parent.mV[VY] = U8_to_F32(data[1], -0.5f*size, 1.5f*size);
					new_pos_parent.mV[VZ] = U8_to_F32(data[2], MIN_HEIGHT, MAX_HEIGHT);

					setVelocity(U8_to_F32(data[3], -size, size),
								U8_to_F32(data[4], -size, size),
								U8_to_F32(data[5], -size, size) );

					setAcceleration(U8_to_F32(data[6], -size, size),
									U8_to_F32(data[7], -size, size),
									U8_to_F32(data[8], -size, size) );

					new_rot.mQ[VX] = U8_to_F32(data[9], -1.f, 1.f);
					new_rot.mQ[VY] = U8_to_F32(data[10], -1.f, 1.f);
					new_rot.mQ[VZ] = U8_to_F32(data[11], -1.f, 1.f);
					new_rot.mQ[VW] = U8_to_F32(data[12], -1.f, 1.f);

					new_angv.setVec(U8_to_F32(data[13], -size, size),
										U8_to_F32(data[14], -size, size),
										U8_to_F32(data[15], -size, size) );
					if (new_angv.isExactlyZero())
					{
						// reset rotation time
						resetRot();
					}
					setAngularVelocity(new_angv);
					break;
				}

				////////////////////////////////////////////////////
				//
				// Here we handle data specific to the full message.
				//

				U32 flags;
				mesgsys->getU32Fast(_PREHASH_ObjectData, _PREHASH_UpdateFlags, flags, block_num);
				// clear all but local flags
				mFlags &= FLAGS_LOCAL;
				mFlags |= flags;

				U8 state;
				mesgsys->getU8Fast(_PREHASH_ObjectData, _PREHASH_State, state, block_num );
				mAttachmentState = state;

				// ...new objects that should come in selected need to be added to the selected list
				mCreateSelected = ((flags & FLAGS_CREATE_SELECTED) != 0);

				// Set all name value pairs
				S32 nv_size = mesgsys->getSizeFast(_PREHASH_ObjectData, block_num, _PREHASH_NameValue);
				if (nv_size > 0)
				{
					std::string name_value_list;
					mesgsys->getStringFast(_PREHASH_ObjectData, _PREHASH_NameValue, name_value_list, block_num);
					setNameValueList(name_value_list);
				}

				// Clear out any existing generic data
				if (mData)
				{
					delete [] mData;
				}

				// Check for appended generic data
				S32 data_size = mesgsys->getSizeFast(_PREHASH_ObjectData, block_num, _PREHASH_Data);
				if (data_size <= 0)
				{
					mData = NULL;
				}
				else
				{
					// ...has generic data
					mData = new U8[data_size];
					mesgsys->getBinaryDataFast(_PREHASH_ObjectData, _PREHASH_Data, mData, data_size, block_num);
				}

				S32 text_size = mesgsys->getSizeFast(_PREHASH_ObjectData, block_num, _PREHASH_Text);
				if (text_size > 1)
				{
					// Setup object text
					if (!mText)
					{
					    initHudText();
					}

					std::string temp_string;
					mesgsys->getStringFast(_PREHASH_ObjectData, _PREHASH_Text, temp_string, block_num );
					
					LLColor4U coloru;
					mesgsys->getBinaryDataFast(_PREHASH_ObjectData, _PREHASH_TextColor, coloru.mV, 4, block_num);

					// alpha was flipped so that it zero encoded better
					coloru.mV[3] = 255 - coloru.mV[3];
					mText->setColor(LLColor4(coloru));
					mText->setString(temp_string);
// [RLVa:KB] - Checked: 2010-03-27 (RLVa-1.4.0a) | Added: RLVa-1.0.0f
					if (RlvActions::isRlvEnabled())
					{
						mText->setObjectText(temp_string);
					}
// [/RLVa:KB]
					
					mHudText = temp_string;
					mHudTextColor = LLColor4(coloru);

					setChanged(MOVED | SILHOUETTE);
				}
				else
				{
					if (mText.notNull())
					{
						mText->markDead();
						mText = NULL;
					}
					mHudText.clear();
				}

				std::string media_url;
				mesgsys->getStringFast(_PREHASH_ObjectData, _PREHASH_MediaURL, media_url, block_num);
                retval |= checkMediaURL(media_url);
                
				//
				// Unpack particle system data
				//
				unpackParticleSource(block_num, owner_id);

				// Mark all extra parameters not used
				std::map<U16, ExtraParameter*>::iterator iter;
				for (iter = mExtraParameterList.begin(); iter != mExtraParameterList.end(); ++iter)
				{
					iter->second->in_use = FALSE;
				}

				// Unpack extra parameters
				S32 size = mesgsys->getSizeFast(_PREHASH_ObjectData, block_num, _PREHASH_ExtraParams);
				if (size > 0)
				{
					U8 *buffer = new U8[size];
					mesgsys->getBinaryDataFast(_PREHASH_ObjectData, _PREHASH_ExtraParams, buffer, size, block_num);
					LLDataPackerBinaryBuffer dp(buffer, size);

					U8 num_parameters;
					dp.unpackU8(num_parameters, "num_params");
					U8 param_block[MAX_OBJECT_PARAMS_SIZE];
					for (U8 param=0; param<num_parameters; ++param)
					{
						U16 param_type;
						S32 param_size;
						dp.unpackU16(param_type, "param_type");
						dp.unpackBinaryData(param_block, param_size, "param_data");
						//LL_INFOS() << "Param type: " << param_type << ", Size: " << param_size << LL_ENDL;
						LLDataPackerBinaryBuffer dp2(param_block, param_size);
						unpackParameterEntry(param_type, &dp2);
					}
					delete[] buffer;
				}

				for (iter = mExtraParameterList.begin(); iter != mExtraParameterList.end(); ++iter)
				{
					if (!iter->second->in_use)
					{
						// Send an update message in case it was formerly in use
						parameterChanged(iter->first, iter->second->data, FALSE, false);
					}
				}

				break;
			}

		case OUT_TERSE_IMPROVED:
			{
#ifdef DEBUG_UPDATE_TYPE
				LL_INFOS() << "TI:" << getID() << LL_ENDL;
#endif
				length = mesgsys->getSizeFast(_PREHASH_ObjectData, block_num, _PREHASH_ObjectData);
				mesgsys->getBinaryDataFast(_PREHASH_ObjectData, _PREHASH_ObjectData, data, length, block_num, MAX_OBJECT_BINARY_DATA_SIZE);
				count = 0;
				LLVector4 collision_plane;
				
				switch(length)
				{
				case(60 + 16):
					// pull out collision normal for avatar
					htolememcpy(collision_plane.mV, &data[count], MVT_LLVector4, sizeof(LLVector4));
					((LLVOAvatar*)this)->setFootPlane(collision_plane);
					count += sizeof(LLVector4);
					// fall through
				case 60:
					// this is a terse 32 update
					// pos
					this_update_precision = 32;
					htolememcpy(new_pos_parent.mV, &data[count], MVT_LLVector3, sizeof(LLVector3));
					count += sizeof(LLVector3);
					// vel
					htolememcpy((void*)getVelocity().mV, &data[count], MVT_LLVector3, sizeof(LLVector3));
					count += sizeof(LLVector3);
					// acc
					htolememcpy((void*)getAcceleration().mV, &data[count], MVT_LLVector3, sizeof(LLVector3));
					count += sizeof(LLVector3);
					// theta
					{
						LLVector3 vec;
						htolememcpy(vec.mV, &data[count], MVT_LLVector3, sizeof(LLVector3));
						new_rot.unpackFromVector3(vec);
					}
					count += sizeof(LLVector3);
					// omega
					htolememcpy((void*)new_angv.mV, &data[count], MVT_LLVector3, sizeof(LLVector3));
					if (new_angv.isExactlyZero())
					{
						// reset rotation time
						resetRot();
					}
					setAngularVelocity(new_angv);
#if LL_DARWIN
					if (length == 76)
					{
						setAngularVelocity(LLVector3::zero);
					}
#endif
					break;
				case(32 + 16):
					// pull out collision normal for avatar
					htolememcpy(collision_plane.mV, &data[count], MVT_LLVector4, sizeof(LLVector4));
					((LLVOAvatar*)this)->setFootPlane(collision_plane);
					count += sizeof(LLVector4);
					// fall through
				case 32:
					// this is a terse 16 update
					this_update_precision = 16;
					test_pos_parent.quantize16(-0.5f*size, 1.5f*size, MIN_HEIGHT, MAX_HEIGHT);

#ifdef LL_BIG_ENDIAN
					htolememcpy(valswizzle, &data[count], MVT_U16Vec3, 6); 
					val = valswizzle;
#else
					val = (U16 *) &data[count];
#endif
					count += sizeof(U16)*3;
					new_pos_parent.mV[VX] = U16_to_F32(val[VX], -0.5f*size, 1.5f*size);
					new_pos_parent.mV[VY] = U16_to_F32(val[VY], -0.5f*size, 1.5f*size);
					new_pos_parent.mV[VZ] = U16_to_F32(val[VZ], MIN_HEIGHT, MAX_HEIGHT);

#ifdef LL_BIG_ENDIAN
					htolememcpy(valswizzle, &data[count], MVT_U16Vec3, 6); 
					val = valswizzle;
#else
					val = (U16 *) &data[count];
#endif
					count += sizeof(U16)*3;
					setVelocity(U16_to_F32(val[VX], -size, size),
								U16_to_F32(val[VY], -size, size),
								U16_to_F32(val[VZ], -size, size));

#ifdef LL_BIG_ENDIAN
					htolememcpy(valswizzle, &data[count], MVT_U16Vec3, 6); 
					val = valswizzle;
#else
					val = (U16 *) &data[count];
#endif
					count += sizeof(U16)*3;
					setAcceleration(U16_to_F32(val[VX], -size, size),
									U16_to_F32(val[VY], -size, size),
									U16_to_F32(val[VZ], -size, size));

#ifdef LL_BIG_ENDIAN
					htolememcpy(valswizzle, &data[count], MVT_U16Quat, 8); 
					val = valswizzle;
#else
					val = (U16 *) &data[count];
#endif
					count += sizeof(U16)*4;
					new_rot.mQ[VX] = U16_to_F32(val[VX], -1.f, 1.f);
					new_rot.mQ[VY] = U16_to_F32(val[VY], -1.f, 1.f);
					new_rot.mQ[VZ] = U16_to_F32(val[VZ], -1.f, 1.f);
					new_rot.mQ[VW] = U16_to_F32(val[VW], -1.f, 1.f);

#ifdef LL_BIG_ENDIAN
					htolememcpy(valswizzle, &data[count], MVT_U16Vec3, 6); 
					val = valswizzle;
#else
					val = (U16 *) &data[count];
#endif
					new_angv.set(U16_to_F32(val[VX], -size, size),
										U16_to_F32(val[VY], -size, size),
										U16_to_F32(val[VZ], -size, size));
					setAngularVelocity(new_angv);
					break;

				case 16:
					// this is a terse 8 update
					this_update_precision = 8;
					test_pos_parent.quantize8(-0.5f*size, 1.5f*size, MIN_HEIGHT, MAX_HEIGHT);
					new_pos_parent.mV[VX] = U8_to_F32(data[0], -0.5f*size, 1.5f*size);
					new_pos_parent.mV[VY] = U8_to_F32(data[1], -0.5f*size, 1.5f*size);
					new_pos_parent.mV[VZ] = U8_to_F32(data[2], MIN_HEIGHT, MAX_HEIGHT);

					setVelocity(U8_to_F32(data[3], -size, size),
								U8_to_F32(data[4], -size, size),
								U8_to_F32(data[5], -size, size) );

					setAcceleration(U8_to_F32(data[6], -size, size),
									U8_to_F32(data[7], -size, size),
									U8_to_F32(data[8], -size, size) );

					new_rot.mQ[VX] = U8_to_F32(data[9], -1.f, 1.f);
					new_rot.mQ[VY] = U8_to_F32(data[10], -1.f, 1.f);
					new_rot.mQ[VZ] = U8_to_F32(data[11], -1.f, 1.f);
					new_rot.mQ[VW] = U8_to_F32(data[12], -1.f, 1.f);

					new_angv.set(U8_to_F32(data[13], -size, size),
										U8_to_F32(data[14], -size, size),
										U8_to_F32(data[15], -size, size) );
					setAngularVelocity(new_angv);
					break;
				}

				U8 state;
				mesgsys->getU8Fast(_PREHASH_ObjectData, _PREHASH_State, state, block_num );
				mAttachmentState = state;
				break;
			}

		default:
			break;

		}
	}
	else
	{
		// handle the compressed case
		LLUUID sound_uuid;
		LLUUID	owner_id;
		F32    gain = 0;
		U8     sound_flags = 0;
		F32		cutoff = 0;

		U16 val[4];

		U8		state;

		dp->unpackU8(state, "State");
		mAttachmentState = state;

		switch(update_type)
		{
			case OUT_TERSE_IMPROVED:
			{
#ifdef DEBUG_UPDATE_TYPE
				LL_INFOS() << "CompTI:" << getID() << LL_ENDL;
#endif
				U8		value;
				dp->unpackU8(value, "agent");
				if (value)
				{
					LLVector4 collision_plane;
					dp->unpackVector4(collision_plane, "Plane");
					((LLVOAvatar*)this)->setFootPlane(collision_plane);
				}
				test_pos_parent = getPosition();
				dp->unpackVector3(new_pos_parent, "Pos");
				dp->unpackU16(val[VX], "VelX");
				dp->unpackU16(val[VY], "VelY");
				dp->unpackU16(val[VZ], "VelZ");
				setVelocity(U16_to_F32(val[VX], -128.f, 128.f),
							U16_to_F32(val[VY], -128.f, 128.f),
							U16_to_F32(val[VZ], -128.f, 128.f));
				dp->unpackU16(val[VX], "AccX");
				dp->unpackU16(val[VY], "AccY");
				dp->unpackU16(val[VZ], "AccZ");
				setAcceleration(U16_to_F32(val[VX], -64.f, 64.f),
								U16_to_F32(val[VY], -64.f, 64.f),
								U16_to_F32(val[VZ], -64.f, 64.f));

				dp->unpackU16(val[VX], "ThetaX");
				dp->unpackU16(val[VY], "ThetaY");
				dp->unpackU16(val[VZ], "ThetaZ");
				dp->unpackU16(val[VS], "ThetaS");
				new_rot.mQ[VX] = U16_to_F32(val[VX], -1.f, 1.f);
				new_rot.mQ[VY] = U16_to_F32(val[VY], -1.f, 1.f);
				new_rot.mQ[VZ] = U16_to_F32(val[VZ], -1.f, 1.f);
				new_rot.mQ[VS] = U16_to_F32(val[VS], -1.f, 1.f);
				dp->unpackU16(val[VX], "AccX");
				dp->unpackU16(val[VY], "AccY");
				dp->unpackU16(val[VZ], "AccZ");
				new_angv.set(U16_to_F32(val[VX], -64.f, 64.f),
									U16_to_F32(val[VY], -64.f, 64.f),
									U16_to_F32(val[VZ], -64.f, 64.f));
				setAngularVelocity(new_angv);
			}
			break;
			case OUT_FULL_COMPRESSED:
			case OUT_FULL_CACHED:
			{
#ifdef DEBUG_UPDATE_TYPE
				LL_INFOS() << "CompFull:" << getID() << LL_ENDL;
#endif
				mCostStale = true;

				if (isSelected())
				{
					gFloaterTools->dirty();
				}
	
				dp->unpackU32(crc, "CRC");
				mTotalCRC = crc;
				dp->unpackU8(material, "Material");
				U8 old_material = getMaterial();
				if (old_material != material)
				{
					setMaterial(material);
					if (mDrawable.notNull())
					{
						gPipeline.markMoved(mDrawable, FALSE); // undamped
					}
				}
				dp->unpackU8(click_action, "ClickAction");
				setClickAction(click_action);
				dp->unpackVector3(new_scale, "Scale");
				dp->unpackVector3(new_pos_parent, "Pos");
				LLVector3 vec;
				dp->unpackVector3(vec, "Rot");
				new_rot.unpackFromVector3(vec);
				setAcceleration(LLVector3::zero);

				U32 value;
				dp->unpackU32(value, "SpecialCode");
				dp->setPassFlags(value);
				dp->unpackUUID(owner_id, "Owner");

				mOwnerID = owner_id;

				if (value & 0x80)
				{
					dp->unpackVector3(new_angv, "Omega");
					setAngularVelocity(new_angv);
				}

				if (value & 0x20)
				{
					dp->unpackU32(parent_id, "ParentID");
				}
				else
				{
					parent_id = 0;
				}

				S32 sp_size;
				U32 size;
				if (value & 0x2)
				{
					sp_size = 1;
					delete [] mData;
					mData = new U8[1];
					dp->unpackU8(((U8*)mData)[0], "TreeData");
				}
				else if (value & 0x1)
				{
					dp->unpackU32(size, "ScratchPadSize");
					delete [] mData;
					mData = new U8[size];
					dp->unpackBinaryData((U8 *)mData, sp_size, "PartData");
				}
				else
				{
					mData = NULL;
				}

				// Setup object text
				if (!mText && (value & 0x4))
				{
				    initHudText();
				}

				if (value & 0x4)
				{
					std::string temp_string;
					dp->unpackString(temp_string, "Text");
					LLColor4U coloru;
					dp->unpackBinaryDataFixed(coloru.mV, 4, "Color");
					coloru.mV[3] = 255 - coloru.mV[3];
					mText->setColor(LLColor4(coloru));
					mText->setString(temp_string);
// [RLVa:KB] - Checked: 2010-03-27 (RLVa-1.4.0a) | Added: RLVa-1.0.0f
					if (RlvActions::isRlvEnabled())
					{
						mText->setObjectText(temp_string);
					}
// [/RLVa:KB]

                    mHudText = temp_string;
                    mHudTextColor = LLColor4(coloru);

					setChanged(TEXTURE);
				}
				else
				{
					if (mText.notNull())
					{
						mText->markDead();
						mText = NULL;
					}
					mHudText.clear();
				}

                std::string media_url;
				if (value & 0x200)
				{
					dp->unpackString(media_url, "MediaURL");
				}
                retval |= checkMediaURL(media_url);

				//
				// Unpack particle system data (legacy)
				//
				if (value & 0x8)
				{
					unpackParticleSource(*dp, owner_id, true);
				}
				else if (!(value & 0x400))
				{
					deleteParticleSource();
				}
				
				// Mark all extra parameters not used
				std::map<U16, ExtraParameter*>::iterator iter;
				for (iter = mExtraParameterList.begin(); iter != mExtraParameterList.end(); ++iter)
				{
					iter->second->in_use = FALSE;
				}

				// Unpack extra params
				U8 num_parameters;
				dp->unpackU8(num_parameters, "num_params");
				U8 param_block[MAX_OBJECT_PARAMS_SIZE];
				for (U8 param=0; param<num_parameters; ++param)
				{
					U16 param_type;
					S32 param_size;
					dp->unpackU16(param_type, "param_type");
					dp->unpackBinaryData(param_block, param_size, "param_data");
					//LL_INFOS() << "Param type: " << param_type << ", Size: " << param_size << LL_ENDL;
					LLDataPackerBinaryBuffer dp2(param_block, param_size);
					unpackParameterEntry(param_type, &dp2);
				}

				for (iter = mExtraParameterList.begin(); iter != mExtraParameterList.end(); ++iter)
				{
					if (!iter->second->in_use)
					{
						// Send an update message in case it was formerly in use
						parameterChanged(iter->first, iter->second->data, FALSE, false);
					}
				}

				if (value & 0x10)
				{
					dp->unpackUUID(sound_uuid, "SoundUUID");
					dp->unpackF32(gain, "SoundGain");
					dp->unpackU8(sound_flags, "SoundFlags");
					dp->unpackF32(cutoff, "SoundRadius");
				}

				if (value & 0x100)
				{
					std::string name_value_list;
					dp->unpackString(name_value_list, "NV");

					setNameValueList(name_value_list);
				}

				mTotalCRC = crc;
				mSoundCutOffRadius = cutoff;

				setAttachedSound(sound_uuid, owner_id, gain, sound_flags);

				// only get these flags on updates from sim, not cached ones
				// Preload these five flags for every object.
				// Finer shades require the object to be selected, and the selection manager
				// stores the extended permission info.
				if(mesgsys != NULL)
				{
				U32 flags;
				mesgsys->getU32Fast(_PREHASH_ObjectData, _PREHASH_UpdateFlags, flags, block_num);
				loadFlags(flags);					
				}
			}
			break;

		default:
			break;
		}
	}

	//
	// Fix object parenting.
	//
	BOOL b_changed_status = FALSE;

	if (OUT_TERSE_IMPROVED != update_type)
	{
		// We only need to update parenting on full updates, terse updates
		// don't send parenting information.
		if (!cur_parentp)
		{
			if (parent_id == 0)
			{
				// No parent now, no parent in message -> do nothing
			}
			else
			{
				// No parent now, new parent in message -> attach to that parent if possible
				LLUUID parent_uuid;

				if(mesgsys != NULL)
				{
				LLViewerObjectList::getUUIDFromLocal(parent_uuid,
														parent_id,
														mesgsys->getSenderIP(),
														mesgsys->getSenderPort());
				}
				else
				{
					LLViewerObjectList::getUUIDFromLocal(parent_uuid,
														parent_id,
														mRegionp->getHost().getAddress(),
														mRegionp->getHost().getPort());
				}

				LLViewerObject *sent_parentp = gObjectList.findObject(parent_uuid);

				//
				// Check to see if we have the corresponding viewer object for the parent.
				//
				if (sent_parentp && sent_parentp->getParent() == this)
				{
					// Try to recover if we attempt to attach a parent to its child
					LL_WARNS() << "Attempt to attach a parent to it's child: " << this->getID() << " to " << sent_parentp->getID() << LL_ENDL;
					this->removeChild(sent_parentp);
					sent_parentp->setDrawableParent(NULL);
				}
				
				if (sent_parentp && (sent_parentp != this) && !sent_parentp->isDead())
				{
                    if (((LLViewerObject*)sent_parentp)->isAvatar())
                    {
                        //LL_DEBUGS("Avatar") << "ATT got object update for attachment " << LL_ENDL; 
                    }
                    
					//
					// We have a viewer object for the parent, and it's not dead.
					// Do the actual reparenting here.
					//

					// new parent is valid
					b_changed_status = TRUE;
					// ...no current parent, so don't try to remove child
					if (mDrawable.notNull())
					{
						if (mDrawable->isDead() || !mDrawable->getVObj())
						{
							LL_WARNS() << "Drawable is dead or no VObj!" << LL_ENDL;
							sent_parentp->addChild(this);
						}
						else
						{
							if (!setDrawableParent(sent_parentp->mDrawable)) // LLViewerObject::processUpdateMessage 1
							{
								// Bad, we got a cycle somehow.
								// Kill both the parent and the child, and
								// set cache misses for both of them.
								LL_WARNS() << "Attempting to recover from parenting cycle!" << LL_ENDL;
								LL_WARNS() << "Killing " << sent_parentp->getID() << " and " << getID() << LL_ENDL;
								LL_WARNS() << "Adding to cache miss list" << LL_ENDL;
								setParent(NULL);
								sent_parentp->setParent(NULL);
								getRegion()->addCacheMissFull(getLocalID());
								getRegion()->addCacheMissFull(sent_parentp->getLocalID());
								gObjectList.killObject(sent_parentp);
								gObjectList.killObject(this);
								return retval;
							}
// [RLVa:KB] - Checked: 2010-03-16 (RLVa-1.1.0k) | Added: RLVa-1.1.0k
							if ( (RlvActions::isRlvEnabled()) && (sent_parentp->isAvatar()) && (sent_parentp->getID() == gAgent.getID()) )
							{
								// Rezzed object that's being worn as an attachment (we're assuming this will be due to llAttachToAvatar())
								S32 idxAttachPt = ATTACHMENT_ID_FROM_STATE(getAttachmentState());
								if (gRlvAttachmentLocks.isLockedAttachmentPoint(idxAttachPt, RLV_LOCK_ADD))
								{
									// If this will end up on an "add locked" attachment point then treat the attach as a user action
									LLNameValue* nvItem = getNVPair("AttachItemID");
									if (nvItem)
									{
										LLUUID idItem(nvItem->getString());
										// URGENT-RLVa: [RLVa-1.2.0] At the moment llAttachToAvatar always seems to *add*
										if (idItem.notNull())
											RlvAttachmentLockWatchdog::instance().onWearAttachment(idItem, RLV_WEAR_ADD);
									}
								}
							}
// [/RLVa:KB]
							sent_parentp->addChild(this);
							// make sure this object gets a non-damped update
							if (sent_parentp->mDrawable.notNull())
							{
								gPipeline.markMoved(sent_parentp->mDrawable, FALSE); // undamped
							}
						}
					}
					else
					{
						sent_parentp->addChild(this);
					}
					
					// Show particles, icon and HUD
					hideExtraDisplayItems( FALSE );

					setChanged(MOVED | SILHOUETTE);
				}
				else
				{
					//
					// No corresponding viewer object for the parent, put the various
					// pieces on the orphan list.
					//
					
					//parent_id
					U32 ip, port; 
					
					if(mesgsys != NULL)
					{
						ip = mesgsys->getSenderIP();
						port = mesgsys->getSenderPort();
					}
					else
					{
						ip = mRegionp->getHost().getAddress();
						port = mRegionp->getHost().getPort();
					}
					gObjectList.orphanize(this, parent_id, ip, port);

					// Hide particles, icon and HUD
					hideExtraDisplayItems( TRUE );
				}
			}
		}
		else
		{
			// BUG: this is a bad assumption once border crossing is alowed
			if (  (parent_id == cur_parentp->mLocalID)
				&&(update_type == OUT_TERSE_IMPROVED))
			{
				// Parent now, same parent in message -> do nothing

				// Debugging for suspected problems with local ids.
				//LLUUID parent_uuid;
				//LLViewerObjectList::getUUIDFromLocal(parent_uuid, parent_id, mesgsys->getSenderIP(), mesgsys->getSenderPort() );
				//if (parent_uuid != cur_parentp->getID() )
				//{
				//	LL_ERRS() << "Local ID match but UUID mismatch of viewer object" << LL_ENDL;
				//}
			}
			else
			{
				// Parented now, different parent in message
				LLViewerObject *sent_parentp;
				if (parent_id == 0)
				{
					//
					// This object is no longer parented, we sent in a zero parent ID.
					//
					sent_parentp = NULL;
				}
				else
				{
					LLUUID parent_uuid;

					if(mesgsys != NULL)
					{
					LLViewerObjectList::getUUIDFromLocal(parent_uuid,
														parent_id,
														gMessageSystem->getSenderIP(),
														gMessageSystem->getSenderPort());
					}
					else
					{
						LLViewerObjectList::getUUIDFromLocal(parent_uuid,
														parent_id,
														mRegionp->getHost().getAddress(),
														mRegionp->getHost().getPort());
					}
					sent_parentp = gObjectList.findObject(parent_uuid);
					
					if (isAvatar())
					{
						// This logic is meant to handle the case where a sitting avatar has reached a new sim
						// ahead of the object she was sitting on (which is common as objects are transfered through
						// a slower route than agents)...
						// In this case, the local id for the object will not be valid, since the viewer has not received
						// a full update for the object from that sim yet, so we assume that the agent is still sitting
						// where she was originally. --RN
						if (!sent_parentp)
						{
							sent_parentp = cur_parentp;
						}
					}
					else if (!sent_parentp)
					{
						//
						// Switching parents, but we don't know the new parent.
						//
						U32 ip, port; 
					
						if(mesgsys != NULL)
						{
							ip = mesgsys->getSenderIP();
							port = mesgsys->getSenderPort();
						}
						else
						{
							ip = mRegionp->getHost().getAddress();
							port = mRegionp->getHost().getPort();
						}

						// We're an orphan, flag things appropriately.
						gObjectList.orphanize(this, parent_id, ip, port);
					}
				}

				// Reattach if possible.
				if (sent_parentp && sent_parentp != cur_parentp && sent_parentp != this)
				{
					// New parent is valid, detach and reattach
					b_changed_status = TRUE;
					if (mDrawable.notNull())
					{
						if (!setDrawableParent(sent_parentp->mDrawable)) // LLViewerObject::processUpdateMessage 2
						{
							// Bad, we got a cycle somehow.
							// Kill both the parent and the child, and
							// set cache misses for both of them.
							LL_WARNS() << "Attempting to recover from parenting cycle!" << LL_ENDL;
							LL_WARNS() << "Killing " << sent_parentp->getID() << " and " << getID() << LL_ENDL;
							LL_WARNS() << "Adding to cache miss list" << LL_ENDL;
							setParent(NULL);
							sent_parentp->setParent(NULL);
							getRegion()->addCacheMissFull(getLocalID());
							getRegion()->addCacheMissFull(sent_parentp->getLocalID());
							gObjectList.killObject(sent_parentp);
							gObjectList.killObject(this);
							return retval;
						}
						// make sure this object gets a non-damped update
					}
					cur_parentp->removeChild(this);
					sent_parentp->addChild(this);
					setChanged(MOVED | SILHOUETTE);
					sent_parentp->setChanged(MOVED | SILHOUETTE);
					if (sent_parentp->mDrawable.notNull())
					{
						gPipeline.markMoved(sent_parentp->mDrawable, FALSE); // undamped
					}
				}
				else if (!sent_parentp)
				{
					bool remove_parent = true;
					// No new parent, or the parent that we sent doesn't exist on the viewer.
					LLViewerObject *parentp = (LLViewerObject *)getParent();
					if (parentp)
					{
						if (parentp->getRegion() != getRegion())
						{
							// This is probably an object flying across a region boundary, the
							// object probably ISN'T being reparented, but just got an object
							// update out of order (child update before parent).
							//LL_INFOS() << "Don't reparent object handoffs!" << LL_ENDL;
							remove_parent = false;
						}
					}

					if (remove_parent)
					{
						b_changed_status = TRUE;
						if (mDrawable.notNull())
						{
							// clear parent to removeChild can put the drawable on the damped list
							setDrawableParent(NULL); // LLViewerObject::processUpdateMessage 3
						}

						cur_parentp->removeChild(this);

						setChanged(MOVED | SILHOUETTE);

						if (mDrawable.notNull())
						{
							// make sure this object gets a non-damped update
							gPipeline.markMoved(mDrawable, FALSE); // undamped
						}
					}
				}
			}
		}
	}

	new_rot.normQuat();

	if (sPingInterpolate && mesgsys != NULL)
	{ 
		LLCircuitData *cdp = gMessageSystem->mCircuitInfo.findCircuit(mesgsys->getSender());
		if (cdp)
		{
			// Note: delay is U32 and usually less then second,
			// converting it into seconds with valueInUnits will result in 0
			F32 ping_delay = 0.5f * time_dilation * ( ((F32)cdp->getPingDelay().value()) * 0.001f + gFrameDTClamped);
			LLVector3 diff = getVelocity() * ping_delay; 
			new_pos_parent += diff;
		}
		else
		{
			LL_WARNS() << "findCircuit() returned NULL; skipping interpolation" << LL_ENDL;
		}
	}

	//////////////////////////
	//
	// Set the generic change flags...
	//
	//

	// If we're going to skip this message, why are we 
	// doing all the parenting, etc above?
	if(mesgsys != NULL)
	{
	U32 packet_id = mesgsys->getCurrentRecvPacketID(); 
	if (packet_id < mLatestRecvPacketID && 
		mLatestRecvPacketID - packet_id < 65536)
	{
		//skip application of this message, it's old
		return retval;
	}
	mLatestRecvPacketID = packet_id;
	}

	// Set the change flags for scale
	if (new_scale != getScale())
	{
		setChanged(SCALED | SILHOUETTE);
		setScale(new_scale);  // Must follow setting permYouOwner()
	}

	// first, let's see if the new position is actually a change

	//static S32 counter = 0;

	F32 vel_mag_sq = getVelocity().magVecSquared();
	F32 accel_mag_sq = getAcceleration().magVecSquared();

	if (  ((b_changed_status)||(test_pos_parent != new_pos_parent))
		||(  (!isSelected())
		   &&(  (vel_mag_sq != 0.f)
			  ||(accel_mag_sq != 0.f)
			  ||(this_update_precision > mBestUpdatePrecision))))
	{
		mBestUpdatePrecision = this_update_precision;
		
		LLVector3 diff = new_pos_parent - test_pos_parent ;
		F32 mag_sqr = diff.magVecSquared() ;
		if(llfinite(mag_sqr)) 
		{
			setPositionParent(new_pos_parent);
		}
		else
		{
			LL_WARNS() << "Can not move the object/avatar to an infinite location!" << LL_ENDL ;	

			retval |= INVALID_UPDATE ;
		}

		if (mParent && ((LLViewerObject*)mParent)->isAvatar())
		{
			// we have changed the position of an attachment, so we need to clamp it
			LLVOAvatar *avatar = (LLVOAvatar*)mParent;

			avatar->clampAttachmentPositions();
		}
		
		// <FS:JN> Region crossing extrapolation improvement
		mExtrap.update(*this);  // update extrapolation if needed
		mRegionCrossExpire = 0; // restart extrapolation clock on object update

		// If we're snapping the position by more than 0.5m, update LLViewerStats::mAgentPositionSnaps
		if ( asAvatar() && asAvatar()->isSelf() && (mag_sqr > 0.25f) )
		{
			record(LLStatViewer::AGENT_POSITION_SNAP, LLUnit<F64, LLUnits::Meters>(diff.length()));
		}
	}

	if ((new_rot.isNotEqualEps(getRotation(), F_ALMOST_ZERO))
		|| (new_angv != old_angv))
	{
		if (new_rot != mPreviousRotation)
		{
			resetRot();
		}
		else if (new_angv != old_angv)
		{
			if (flagUsePhysics())
			{
				resetRot();
			}
			else
			{
				resetRotTime();
			}
		}

		// Remember the last rotation value
		mPreviousRotation = new_rot;

		// Set the rotation of the object followed by adjusting for the accumulated angular velocity (llSetTargetOmega)
		setRotation(new_rot * mAngularVelocityRot);
		setChanged(ROTATED | SILHOUETTE);
	}

	if ( gShowObjectUpdates )
	{
		LLColor4 color;
		if (update_type == OUT_TERSE_IMPROVED)
		{
			color.setVec(0.f, 0.f, 1.f, 1.f);
		}
		else
		{
			color.setVec(1.f, 0.f, 0.f, 1.f);
		}
		gPipeline.addDebugBlip(getPositionAgent(), color);
	}

	const F32 MAG_CUTOFF = F_APPROXIMATELY_ZERO;

	llassert(vel_mag_sq >= 0.f);
	llassert(accel_mag_sq >= 0.f);
	llassert(getAngularVelocity().magVecSquared() >= 0.f);

	if ((MAG_CUTOFF >= vel_mag_sq) && 
		(MAG_CUTOFF >= accel_mag_sq) &&
		(MAG_CUTOFF >= getAngularVelocity().magVecSquared()))
	{
		mStatic = TRUE; // This object doesn't move!
	}
	else
	{
		mStatic = FALSE;
	}

// BUG: This code leads to problems during group rotate and any scale operation.
// Small discepencies between the simulator and viewer representations cause the 
// selection center to creep, leading to objects moving around the wrong center.
// 
// Removing this, however, means that if someone else drags an object you have
// selected, your selection center and dialog boxes will be wrong.  It also means
// that higher precision information on selected objects will be ignored.
//
// I believe the group rotation problem is fixed.  JNC 1.21.2002
//
	// Additionally, if any child is selected, need to update the dialogs and selection
	// center.
	BOOL needs_refresh = mUserSelected;
	for (child_list_t::iterator iter = mChildList.begin();
		 iter != mChildList.end(); iter++)
	{
		LLViewerObject* child = *iter;
		needs_refresh = needs_refresh || child->mUserSelected;
	}

	if (needs_refresh)
	{
		LLSelectMgr::getInstance()->updateSelectionCenter();
		dialog_refresh_all();
	} 


	// Mark update time as approx. now, with the ping delay.
	// Ping delay is off because it's not set for velocity interpolation, causing
	// much jumping and hopping around...

//	U32 ping_delay = mesgsys->mCircuitInfo.getPingDelay();
	mLastInterpUpdateSecs = LLFrameTimer::getElapsedSeconds();
	mLastMessageUpdateSecs = mLastInterpUpdateSecs;
	if (mDrawable.notNull())
	{
		// Don't clear invisibility flag on update if still orphaned!
		if (mDrawable->isState(LLDrawable::FORCE_INVISIBLE) && !mOrphaned)
		{
// 			LL_DEBUGS() << "Clearing force invisible: " << mID << ":" << getPCodeString() << ":" << getPositionAgent() << LL_ENDL;
			mDrawable->clearState(LLDrawable::FORCE_INVISIBLE);
			gPipeline.markRebuild( mDrawable, LLDrawable::REBUILD_ALL, TRUE );
		}
	}

	// Update special hover cursor status
	bool special_hover_cursor = specialHoverCursor();
	if (old_special_hover_cursor != special_hover_cursor
		&& mDrawable.notNull())
	{
		mDrawable->updateSpecialHoverCursor(special_hover_cursor);
	}

	return retval;
}

BOOL LLViewerObject::isActive() const
{
	return TRUE;
}

//load flags from cache or from message
void LLViewerObject::loadFlags(U32 flags)
{
	if(flags == (U32)(-1))
	{
		return; //invalid
	}

	// keep local flags and overwrite remote-controlled flags
	mFlags = (mFlags & FLAGS_LOCAL) | flags;

	// ...new objects that should come in selected need to be added to the selected list
	mCreateSelected = ((flags & FLAGS_CREATE_SELECTED) != 0);
	return;
}

void LLViewerObject::idleUpdate(LLAgent &agent, const F64 &frame_time)
{
	if (!mDead)
	{
		if (!mStatic && sVelocityInterpolate && !isSelected())
		{
			// calculate dt from last update
			F32 time_dilation = mRegionp ? mRegionp->getTimeDilation() : 1.0f;
			F32 dt_raw = ((F64Seconds)frame_time - mLastInterpUpdateSecs).value();
			F32 dt = time_dilation * dt_raw;

			applyAngularVelocity(dt);

			if (isAttachment())
			{
				mLastInterpUpdateSecs = (F64Seconds)frame_time;
				return;
			}
			else
			{	// Move object based on it's velocity and rotation
				interpolateLinearMotion(frame_time, dt);
			}
		}

		updateDrawable(FALSE);
	}
}


// Move an object due to idle-time viewer side updates by interpolating motion
void LLViewerObject::interpolateLinearMotion(const F64SecondsImplicit& frame_time, const F32SecondsImplicit& dt_seconds)
{
	// linear motion
	// PHYSICS_TIMESTEP is used below to correct for the fact that the velocity in object
	// updates represents the average velocity of the last timestep, rather than the final velocity.
	// the time dilation above should guarantee that dt is never less than PHYSICS_TIMESTEP, theoretically
	// 
	// *TODO: should also wrap linear accel/velocity in check
	// to see if object is selected, instead of explicitly
	// zeroing it out	

	F32 dt = dt_seconds;
	F64Seconds time_since_last_update = frame_time - mLastMessageUpdateSecs;
	if (time_since_last_update <= (F64Seconds)0.0 || dt <= 0.f)
	{
		return;
	}

	LLVector3 accel = getAcceleration();
	LLVector3 vel 	= getVelocity();
	
	if (sMaxUpdateInterpolationTime <= (F64Seconds)0.0)
	{	// Old code path ... unbounded, simple interpolation
		if (!(accel.isExactlyZero() && vel.isExactlyZero()))
		{
			LLVector3 pos   = (vel + (0.5f * (dt-PHYSICS_TIMESTEP)) * accel) * dt;  
		
			// region local  
			setPositionRegion(pos + getPositionRegion());
			setVelocity(vel + accel*dt);	
			
			// for objects that are spinning but not translating, make sure to flag them as having moved
			setChanged(MOVED | SILHOUETTE);
		}
	}
	else if (!accel.isExactlyZero() || !vel.isExactlyZero())		// object is moving
	{	// Object is moving, and hasn't been too long since we got an update from the server
		
		// Calculate predicted position and velocity
		LLVector3 new_pos = (vel + (0.5f * (dt-PHYSICS_TIMESTEP)) * accel) * dt;	
		LLVector3 new_v = accel * dt;

		if (time_since_last_update > sPhaseOutUpdateInterpolationTime &&
			sPhaseOutUpdateInterpolationTime > (F64Seconds)0.0)
		{	// Haven't seen a viewer update in a while, check to see if the circuit is still active
			if (mRegionp)
			{	// The simulator will NOT send updates if the object continues normally on the path
				// predicted by the velocity and the acceleration (often gravity) sent to the viewer
				// So check to see if the circuit is blocked, which means the sim is likely in a long lag
				LLCircuitData *cdp = gMessageSystem->mCircuitInfo.findCircuit( mRegionp->getHost() );
				if (cdp)
				{
					// Find out how many seconds since last packet arrived on the circuit
					F64Seconds time_since_last_packet = LLMessageSystem::getMessageTimeSeconds() - cdp->getLastPacketInTime();

					if (!cdp->isAlive() ||		// Circuit is dead or blocked
						 cdp->isBlocked() ||	// or doesn't seem to be getting any packets
						 (time_since_last_packet > sPhaseOutUpdateInterpolationTime))
					{
						// Start to reduce motion interpolation since we haven't seen a server update in a while
						F64Seconds time_since_last_interpolation = frame_time - mLastInterpUpdateSecs;
						F64 phase_out = 1.0;
						if (time_since_last_update > sMaxUpdateInterpolationTime)
						{	// Past the time limit, so stop the object
							phase_out = 0.0;
							//LL_INFOS() << "Motion phase out to zero" << LL_ENDL;

							// Kill angular motion as well.  Note - not adding this due to paranoia
							// about stopping rotation for llTargetOmega objects and not having it restart
							// setAngularVelocity(LLVector3::zero);
						}
						else if (mLastInterpUpdateSecs - mLastMessageUpdateSecs > sPhaseOutUpdateInterpolationTime)
						{	// Last update was already phased out a bit
							phase_out = (sMaxUpdateInterpolationTime - time_since_last_update) / 
										(sMaxUpdateInterpolationTime - time_since_last_interpolation);
							//LL_INFOS() << "Continuing motion phase out of " << (F32) phase_out << LL_ENDL;
						}
						else
						{	// Phase out from full value
							phase_out = (sMaxUpdateInterpolationTime - time_since_last_update) / 
										(sMaxUpdateInterpolationTime - sPhaseOutUpdateInterpolationTime);
							//LL_INFOS() << "Starting motion phase out of " << (F32) phase_out << LL_ENDL;
						}
						phase_out = llclamp(phase_out, 0.0, 1.0);

						new_pos = new_pos * ((F32) phase_out);
						new_v = new_v * ((F32) phase_out);
					}
				}
			}
		}

		new_pos = new_pos + getPositionRegion();
		new_v = new_v + vel;


		// Clamp interpolated position to minimum underground and maximum region height
		LLVector3d new_pos_global = mRegionp->getPosGlobalFromRegion(new_pos);
		F32 min_height;
		if (isAvatar())
		{	// Make a better guess about AVs not going underground
			min_height = LLWorld::getInstance()->resolveLandHeightGlobal(new_pos_global);
			min_height += (0.5f * getScale().mV[VZ]);
		}
		else
		{	// This will put the object underground, but we can't tell if it will stop 
			// at ground level or not
			min_height = LLWorld::getInstance()->getMinAllowedZ(this, new_pos_global);
			// Cap maximum height
			static LLCachedControl<bool> no_fly_height_limit(gSavedSettings, "FSRemoveFlyHeightLimit");
			if(!no_fly_height_limit)
			{
				new_pos.mV[VZ] = llmin(LLWorld::getInstance()->getRegionMaxHeight(), new_pos.mV[VZ]);
			}
		}

		new_pos.mV[VZ] = llmax(min_height, new_pos.mV[VZ]);

		// Check to see if it's going off the region
		LLVector3 temp(new_pos.mV[VX], new_pos.mV[VY], 0.f);
		if (temp.clamp(0.f, mRegionp->getWidth()))
		{	// Going off this region, so see if we might end up on another region
			LLVector3d old_pos_global = mRegionp->getPosGlobalFromRegion(getPositionRegion());
			new_pos_global = mRegionp->getPosGlobalFromRegion(new_pos);		// Re-fetch in case it got clipped above

			// Clip the positions to known regions
			LLVector3d clip_pos_global = LLWorld::getInstance()->clipToVisibleRegions(old_pos_global, new_pos_global);
			if (clip_pos_global != new_pos_global)
			{
				// Was clipped, so this means we hit a edge where there is no region to enter
				LLVector3 clip_pos = mRegionp->getPosRegionFromGlobal(clip_pos_global);
				LL_DEBUGS("Interpolate") << "Hit empty region edge, clipped predicted position to "
										 << clip_pos
										 << " from " << new_pos << LL_ENDL;
				new_pos = clip_pos;
				
				// Stop motion and get server update for bouncing on the edge
				new_v.clear();
				setAcceleration(LLVector3::zero);
			}
			else
			{
				// <FS:Ansariel> FIRE-24184: Replace previous region crossing movement fix with LL's version and add option to turn it off
				static LLCachedControl<S32> fsExperimentalRegionCrossingMovementFix(gSavedSettings, "FSExperimentalRegionCrossingMovementFix");
				if (fsExperimentalRegionCrossingMovementFix == 1)
				{
				// </FS:Ansariel>
				// Check for how long we are crossing.
				// Note: theoretically we can find time from velocity, acceleration and
				// distance from border to new position, but it is not going to work
				// if 'phase_out' activates
				if (mRegionCrossExpire == 0)
				{
					// Workaround: we can't accurately figure out time when we cross border
					// so just write down time 'after the fact', it is far from optimal in
					// case of lags, but for lags sMaxUpdateInterpolationTime will kick in first
					LL_DEBUGS("Interpolate") << "Predicted region crossing, new position " << new_pos << LL_ENDL;
					// <FS:JN> Limit region crossing time using smart limiting
					//mRegionCrossExpire = frame_time + sMaxRegionCrossingInterpolationTime;
					F64Seconds saferegioncrosstimelimit(mExtrap.getextraptimelimit());  // longest time we can safely extrapolate
					F64Seconds maxregioncrosstime = std::min(saferegioncrosstimelimit,sMaxRegionCrossingInterpolationTime);  // new interpolation code
					mRegionCrossExpire = frame_time + maxregioncrosstime;   // region cross expires then
					setAcceleration(LLVector3::zero);                       // no accel during region crossings
					// <FS:JN> Limit region crossing time using smart limiting end
				}
				else if (frame_time > mRegionCrossExpire)
				{
					// Predicting crossing over 1s, stop motion
					// Stop motion
					LL_DEBUGS("Interpolate") << "Predicting region crossing for too long, stopping at " << new_pos << LL_ENDL;
					new_v.clear();
					// <FS:JN> For region crossing vehicles, stop rotation too. Paranoia consideration above about endlessly rotating objects does not apply.
					//setAcceleration(LLVector3::zero);
					if (mExtrap.ismovingssaton(*this))                          // if moving and sat on and crossing regions, almost certainly a vehicle with avatars
					{
						setAngularVelocity(LLVector3::zero);                    // for region crossing vehicles, stop rotation too.
						setAcceleration(LLVector3::zero);                       // Stop everything
					}
					// <FS:JN> Limit region crossing time using smart limiting end
					mRegionCrossExpire = 0;
				}
				// <FS:Ansariel> FIRE-24184: Replace previous region crossing movement fix with LL's version and add option to turn it off
				}
				// </FS:Ansariel>
			}
		}
		else
		{
			mRegionCrossExpire = 0;
		}

		// Set new position and velocity
		setPositionRegion(new_pos);
		setVelocity(new_v);	
		
		// for objects that are spinning but not translating, make sure to flag them as having moved
		setChanged(MOVED | SILHOUETTE);
	}		

	// Update the last time we did anything
	mLastInterpUpdateSecs = frame_time;
}



BOOL LLViewerObject::setData(const U8 *datap, const U32 data_size)
{
	delete [] mData;

	if (datap)
	{
		mData = new U8[data_size];
		if (!mData)
		{
			return FALSE;
		}
		memcpy(mData, datap, data_size);		/* Flawfinder: ignore */
	}
	return TRUE;
}

// delete an item in the inventory, but don't tell the server. This is
// used internally by remove, update, and savescript.
// This will only delete the first item with an item_id in the list
void LLViewerObject::deleteInventoryItem(const LLUUID& item_id)
{
	if(mInventory)
	{
		LLInventoryObject::object_list_t::iterator it = mInventory->begin();
		LLInventoryObject::object_list_t::iterator end = mInventory->end();
		for( ; it != end; ++it )
		{
			if((*it)->getUUID() == item_id)
			{
				// This is safe only because we return immediatly.
				mInventory->erase(it); // will deref and delete it
				return;
			}
		}
		doInventoryCallback();
	}
}

void LLViewerObject::doUpdateInventory(
	LLPointer<LLViewerInventoryItem>& item,
	U8 key,
	bool is_new)
{
	LLViewerInventoryItem* old_item = NULL;
	if(TASK_INVENTORY_ITEM_KEY == key)
	{
		// <FS:ND> Do not use C-Style cast for polymorphic upcasting
//		old_item = (LLViewerInventoryItem*)getInventoryObject(item->getUUID());
		old_item = dynamic_cast<LLViewerInventoryItem*>(getInventoryObject(item->getUUID()));
		// </FS:ND>
	}
	else if(TASK_INVENTORY_ASSET_KEY == key)
	{
		old_item = getInventoryItemByAsset(item->getAssetUUID());
	}
	LLUUID item_id;
	LLUUID new_owner;
	LLUUID new_group;
	BOOL group_owned = FALSE;
	if(old_item)
	{
		item_id = old_item->getUUID();
		new_owner = old_item->getPermissions().getOwner();
		new_group = old_item->getPermissions().getGroup();
		group_owned = old_item->getPermissions().isGroupOwned();
		old_item = NULL;
	}
	else
	{
		item_id = item->getUUID();
	}
	if(!is_new && mInventory)
	{
		// Attempt to update the local inventory. If we can get the
		// object perm, we have perfect visibility, so we want the
		// serial number to match. Otherwise, take our best guess and
		// make sure that the serial number does not match.
		deleteInventoryItem(item_id);
		LLPermissions perm(item->getPermissions());
		LLPermissions* obj_perm = LLSelectMgr::getInstance()->findObjectPermissions(this);
		bool is_atomic = ((S32)LLAssetType::AT_OBJECT == item->getType()) ? false : true;
		if(obj_perm)
		{
			perm.setOwnerAndGroup(LLUUID::null, obj_perm->getOwner(), obj_perm->getGroup(), is_atomic);
		}
		else
		{
			if(group_owned)
			{
				perm.setOwnerAndGroup(LLUUID::null, new_owner, new_group, is_atomic);
			}
			else if(!new_owner.isNull())
			{
				// The object used to be in inventory, so we can
				// assume the owner and group will match what they are
				// there.
				perm.setOwnerAndGroup(LLUUID::null, new_owner, new_group, is_atomic);
			}
			// *FIX: can make an even better guess by using the mPermGroup flags
			else if(permYouOwner())
			{
				// best guess.
				perm.setOwnerAndGroup(LLUUID::null, gAgent.getID(), item->getPermissions().getGroup(), is_atomic);
				--mExpectedInventorySerialNum;
			}
			else
			{
				// dummy it up.
				perm.setOwnerAndGroup(LLUUID::null, LLUUID::null, LLUUID::null, is_atomic);
				--mExpectedInventorySerialNum;
			}
		}
		LLViewerInventoryItem* oldItem = item;
		LLViewerInventoryItem* new_item = new LLViewerInventoryItem(oldItem);
		new_item->setPermissions(perm);
		mInventory->push_front(new_item);
		doInventoryCallback();
		++mExpectedInventorySerialNum;
	}
	else if (is_new)
	{
		++mExpectedInventorySerialNum;
	}
}

// save a script, which involves removing the old one, and rezzing
// in the new one. This method should be called with the asset id
// of the new and old script AFTER the bytecode has been saved.
void LLViewerObject::saveScript(
	const LLViewerInventoryItem* item,
	BOOL active,
	bool is_new)
{
	/*
	 * XXXPAM Investigate not making this copy.  Seems unecessary, but I'm unsure about the
	 * interaction with doUpdateInventory() called below.
	 */
	LL_DEBUGS() << "LLViewerObject::saveScript() " << item->getUUID() << " " << item->getAssetUUID() << LL_ENDL;

	LLPointer<LLViewerInventoryItem> task_item =
		new LLViewerInventoryItem(item->getUUID(), mID, item->getPermissions(),
								  item->getAssetUUID(), item->getType(),
								  item->getInventoryType(),
								  item->getName(), item->getDescription(),
								  item->getSaleInfo(), item->getFlags(),
								  item->getCreationDate());
	task_item->setTransactionID(item->getTransactionID());

	LLMessageSystem* msg = gMessageSystem;
	msg->newMessageFast(_PREHASH_RezScript);
	msg->nextBlockFast(_PREHASH_AgentData);
	msg->addUUIDFast(_PREHASH_AgentID, gAgent.getID());
	msg->addUUIDFast(_PREHASH_SessionID, gAgent.getSessionID());
	msg->addUUIDFast(_PREHASH_GroupID, gAgent.getGroupID());
	msg->nextBlockFast(_PREHASH_UpdateBlock);
	msg->addU32Fast(_PREHASH_ObjectLocalID, (mLocalID));
	U8 enabled = active;
	msg->addBOOLFast(_PREHASH_Enabled, enabled);
	msg->nextBlockFast(_PREHASH_InventoryBlock);
	task_item->packMessage(msg);
	msg->sendReliable(mRegionp->getHost());

	// do the internal logic
	doUpdateInventory(task_item, TASK_INVENTORY_ITEM_KEY, is_new);
}

void LLViewerObject::moveInventory(const LLUUID& folder_id,
								   const LLUUID& item_id)
{
	LL_DEBUGS() << "LLViewerObject::moveInventory " << item_id << LL_ENDL;
	LLMessageSystem* msg = gMessageSystem;
	msg->newMessageFast(_PREHASH_MoveTaskInventory);
	msg->nextBlockFast(_PREHASH_AgentData);
	msg->addUUIDFast(_PREHASH_AgentID, gAgent.getID());
	msg->addUUIDFast(_PREHASH_SessionID, gAgent.getSessionID());
	msg->addUUIDFast(_PREHASH_FolderID, folder_id);
	msg->nextBlockFast(_PREHASH_InventoryData);
	msg->addU32Fast(_PREHASH_LocalID, mLocalID);
	msg->addUUIDFast(_PREHASH_ItemID, item_id);
	msg->sendReliable(mRegionp->getHost());

	LLInventoryObject* inv_obj = getInventoryObject(item_id);
	if(inv_obj)
	{
		LLViewerInventoryItem* item = (LLViewerInventoryItem*)inv_obj;
		if(!item->getPermissions().allowCopyBy(gAgent.getID()))
		{
			deleteInventoryItem(item_id);
			++mExpectedInventorySerialNum;
		}
	}
}

void LLViewerObject::dirtyInventory()
{
	// If there aren't any LLVOInventoryListeners, we won't be
	// able to update our mInventory when it comes back from the
	// simulator, so we should not clear the inventory either.
	if(mInventory && !mInventoryCallbacks.empty())
	{
		mInventory->clear(); // will deref and delete entries
		delete mInventory;
		mInventory = NULL;
	}
	mInventoryDirty = TRUE;
}

void LLViewerObject::registerInventoryListener(LLVOInventoryListener* listener, void* user_data)
{
	LLInventoryCallbackInfo* info = new LLInventoryCallbackInfo;
	info->mListener = listener;
	info->mInventoryData = user_data;
	mInventoryCallbacks.push_front(info);
}

void LLViewerObject::removeInventoryListener(LLVOInventoryListener* listener)
{
	if (listener == NULL)
		return;
	for (callback_list_t::iterator iter = mInventoryCallbacks.begin();
		 iter != mInventoryCallbacks.end(); )
	{
		callback_list_t::iterator curiter = iter++;
		LLInventoryCallbackInfo* info = *curiter;
		if (info->mListener == listener)
		{
			delete info;
			mInventoryCallbacks.erase(curiter);
			break;
		}
	}
}

BOOL LLViewerObject::isInventoryPending()
{
    return mInvRequestState != INVENTORY_REQUEST_STOPPED;
}

void LLViewerObject::clearInventoryListeners()
{
	for_each(mInventoryCallbacks.begin(), mInventoryCallbacks.end(), DeletePointer());
	mInventoryCallbacks.clear();
}

bool LLViewerObject::hasInventoryListeners()
{
	return !mInventoryCallbacks.empty();
}

void LLViewerObject::requestInventory()
{
	if(mInventoryDirty && mInventory && !mInventoryCallbacks.empty())
	{
		mInventory->clear(); // will deref and delete entries
		delete mInventory;
		mInventory = NULL;
	}

	if(mInventory)
	{
		// inventory is either up to date or doesn't has a listener
		// if it is dirty, leave it this way in case we gain a listener
		doInventoryCallback();
	}
	else
	{
		// since we are going to request it now
		mInventoryDirty = FALSE;

		// Note: throws away duplicate requests
		fetchInventoryFromServer();
	}
}

void LLViewerObject::fetchInventoryFromServer()
{
	if (!isInventoryPending())
	{
		delete mInventory;
		mInventory = NULL;

		// Results in processTaskInv
		LLMessageSystem* msg = gMessageSystem;
		msg->newMessageFast(_PREHASH_RequestTaskInventory);
		msg->nextBlockFast(_PREHASH_AgentData);
		msg->addUUIDFast(_PREHASH_AgentID, gAgent.getID());
		msg->addUUIDFast(_PREHASH_SessionID, gAgent.getSessionID());
		msg->nextBlockFast(_PREHASH_InventoryData);
		msg->addU32Fast(_PREHASH_LocalID, mLocalID);
		msg->sendReliable(mRegionp->getHost());

		// This will get reset by doInventoryCallback or processTaskInv
		mInvRequestState = INVENTORY_REQUEST_PENDING;
	}
}

void LLViewerObject::fetchInventoryDelayed(const F64 &time_seconds)
{
    // unless already waiting, drop previous request and shedule an update
    if (mInvRequestState != INVENTORY_REQUEST_WAIT)
    {
        if (mInvRequestXFerId != 0)
        {
            // abort download.
            gXferManager->abortRequestById(mInvRequestXFerId, -1);
            mInvRequestXFerId = 0;
        }
        mInvRequestState = INVENTORY_REQUEST_WAIT; // affects isInventoryPending()
        LLCoros::instance().launch("LLViewerObject::fetchInventoryDelayedCoro()",
            boost::bind(&LLViewerObject::fetchInventoryDelayedCoro, mID, time_seconds));
    }
}

//static
void LLViewerObject::fetchInventoryDelayedCoro(const LLUUID task_inv, const F64 time_seconds)
{
    llcoro::suspendUntilTimeout(time_seconds);
    LLViewerObject *obj = gObjectList.findObject(task_inv);
    if (obj)
    {
        // Might be good idea to prolong delay here in case expected serial changed.
        // As it is, it will get a response with obsolete serial and will delay again.

        // drop waiting state to unlock isInventoryPending()
        obj->mInvRequestState = INVENTORY_REQUEST_STOPPED;
        obj->fetchInventoryFromServer();
    }
}

LLControlAvatar *LLViewerObject::getControlAvatar()
{
    return getRootEdit()->mControlAvatar.get();
}

LLControlAvatar *LLViewerObject::getControlAvatar() const
{
    return getRootEdit()->mControlAvatar.get();
}

// Manage the control avatar state of a given object.
// Any object can be flagged as animated, but for performance reasons
// we don't want to incur the overhead of managing a control avatar
// unless this would have some user-visible consequence. That is,
// there should be at least one rigged mesh in the linkset. Operations
// that change the state of a linkset, such as linking or unlinking
// prims, can also mean that a control avatar needs to be added or
// removed. At the end, if there is a control avatar, we make sure
// that its animation state is current.
void LLViewerObject::updateControlAvatar()
{
    LLViewerObject *root = getRootEdit();
    bool is_animated_object = root->isAnimatedObject();
    bool has_control_avatar = getControlAvatar();
    if (!is_animated_object && !has_control_avatar)
    {
        return;
    }

    bool should_have_control_avatar = false;
    if (is_animated_object)
    {
        bool any_rigged_mesh = root->isRiggedMesh();

        // <FS:Ansariel> Optimize - Only iterate the child list if needed
        if (!any_rigged_mesh)
        {
        // </FS:Ansariel>
        LLViewerObject::const_child_list_t& child_list = root->getChildren();
        for (LLViewerObject::const_child_list_t::const_iterator iter = child_list.begin();
             iter != child_list.end(); ++iter)
        {
            const LLViewerObject* child = *iter;
            // <FS:Ansariel> Optimize
            //any_rigged_mesh = any_rigged_mesh || child->isRiggedMesh();
            if (child->isRiggedMesh())
            {
                any_rigged_mesh = true;
                break;
            }
            // <FS:Ansariel>
        }
        } // <FS:Ansariel>
        should_have_control_avatar = is_animated_object && any_rigged_mesh;
    }

    if (should_have_control_avatar && !has_control_avatar)
    {
        std::string vobj_name = llformat("Vol%p", root);
        LL_DEBUGS("AnimatedObjects") << vobj_name << " calling linkControlAvatar()" << LL_ENDL;
        root->linkControlAvatar();
    }
    if (!should_have_control_avatar && has_control_avatar)
    {
        std::string vobj_name = llformat("Vol%p", root);
        LL_DEBUGS("AnimatedObjects") << vobj_name << " calling unlinkControlAvatar()" << LL_ENDL;
        root->unlinkControlAvatar();
    }
    if (getControlAvatar())
    {
        getControlAvatar()->updateAnimations();
        if (isSelected())
        {
            LLSelectMgr::getInstance()->pauseAssociatedAvatars();
        }
    }
}

void LLViewerObject::linkControlAvatar()
{
    if (!getControlAvatar() && isRootEdit())
    {
        LLVOVolume *volp = dynamic_cast<LLVOVolume*>(this);
        if (!volp)
        {
            LL_WARNS() << "called with null or non-volume object" << LL_ENDL;
            return;
        }
        mControlAvatar = LLControlAvatar::createControlAvatar(volp);
        LL_DEBUGS("AnimatedObjects") << volp->getID() 
                                     << " created control av for " 
                                     << (S32) (1+volp->numChildren()) << " prims" << LL_ENDL;
    }
    LLControlAvatar *cav = getControlAvatar();
    if (cav)
    {
        cav->updateAttachmentOverrides();
        if (!cav->mPlaying)
        {
            cav->mPlaying = true;
            //if (!cav->mRootVolp->isAnySelected())
            {
                cav->updateVolumeGeom();
                cav->mRootVolp->recursiveMarkForUpdate(TRUE);
            }
        }
    }
    else
    {
        LL_WARNS() << "no control avatar found!" << LL_ENDL;
    }
}

void LLViewerObject::unlinkControlAvatar()
{
    if (getControlAvatar())
    {
        getControlAvatar()->updateAttachmentOverrides();
    }
    if (isRootEdit())
    {
        // This will remove the entire linkset from the control avatar
        if (mControlAvatar)
        {
            mControlAvatar->markForDeath();
            mControlAvatar->mRootVolp = NULL;
            mControlAvatar = NULL;
        }
    }
    // For non-root prims, removing from the linkset will
    // automatically remove the control avatar connection.
}

// virtual
bool LLViewerObject::isAnimatedObject() const
{
    return false;
}

struct LLFilenameAndTask
{
	LLUUID mTaskID;
	std::string mFilename;

	// for sequencing in case of multiple updates
	S16 mSerial;
#ifdef _DEBUG
	static S32 sCount;
	LLFilenameAndTask()
	{
		++sCount;
		LL_DEBUGS() << "Constructing LLFilenameAndTask: " << sCount << LL_ENDL;
	}
	~LLFilenameAndTask()
	{
		--sCount;
		LL_DEBUGS() << "Destroying LLFilenameAndTask: " << sCount << LL_ENDL;
	}
private:
	LLFilenameAndTask(const LLFilenameAndTask& rhs);
	const LLFilenameAndTask& operator=(const LLFilenameAndTask& rhs) const;
#endif
};

#ifdef _DEBUG
S32 LLFilenameAndTask::sCount = 0;
#endif

// static
void LLViewerObject::processTaskInv(LLMessageSystem* msg, void** user_data)
{
    LLUUID task_id;
    msg->getUUIDFast(_PREHASH_InventoryData, _PREHASH_TaskID, task_id);
    LLViewerObject* object = gObjectList.findObject(task_id);
    if (!object)
    {
        LL_WARNS() << "LLViewerObject::processTaskInv object "
            << task_id << " does not exist." << LL_ENDL;
        return;
    }

    LLFilenameAndTask* ft = new LLFilenameAndTask;
    ft->mTaskID = task_id;
    // we can receive multiple task updates simultaneously, make sure we will not rewrite newer with older update
    msg->getS16Fast(_PREHASH_InventoryData, _PREHASH_Serial, ft->mSerial);

    if (ft->mSerial == object->mInventorySerialNum
        && ft->mSerial < object->mExpectedInventorySerialNum)
    {
        // Loop Protection.
        // We received same serial twice.
        // Viewer did some changes to inventory that couldn't be saved server side
        // or something went wrong to cause serial to be out of sync.
        // Drop xfer and restart after some time, assign server's value as expected
        LL_WARNS() << "Task inventory serial might be out of sync, server serial: " << ft->mSerial << " client expected serial: " << object->mExpectedInventorySerialNum << LL_ENDL;
        object->mExpectedInventorySerialNum = ft->mSerial;
        object->fetchInventoryDelayed(INVENTORY_UPDATE_WAIT_TIME_DESYNC);
    }
    else if (ft->mSerial < object->mExpectedInventorySerialNum)
    {
        // Out of date message, record to current serial for loop protection, but do not load it
        // Drop xfer and restart after some time
        if (ft->mSerial < object->mInventorySerialNum)
        {
            LL_WARNS() << "Task serial decreased. Potentially out of order packet or desync." << LL_ENDL;
        }
        object->mInventorySerialNum = ft->mSerial;
        object->fetchInventoryDelayed(INVENTORY_UPDATE_WAIT_TIME_OUTDATED);
    }
    else if (ft->mSerial >= object->mExpectedInventorySerialNum)
    {
        // We received version we expected or newer. Load it.
        object->mInventorySerialNum = ft->mSerial;
        object->mExpectedInventorySerialNum = ft->mSerial;

        std::string unclean_filename;
        msg->getStringFast(_PREHASH_InventoryData, _PREHASH_Filename, unclean_filename);
        ft->mFilename = LLDir::getScrubbedFileName(unclean_filename);

        if (ft->mFilename.empty())
        {
            LL_DEBUGS() << "Task has no inventory" << LL_ENDL;
            // mock up some inventory to make a drop target.
            if (object->mInventory)
            {
                object->mInventory->clear(); // will deref and delete it
            }
            else
            {
                object->mInventory = new LLInventoryObject::object_list_t();
            }
            LLPointer<LLInventoryObject> obj;
            obj = new LLInventoryObject(object->mID, LLUUID::null,
                LLAssetType::AT_CATEGORY,
                "Contents");
            object->mInventory->push_front(obj);
            object->doInventoryCallback();
            delete ft;
            return;
        }
        U64 new_id = gXferManager->requestFile(gDirUtilp->getExpandedFilename(LL_PATH_CACHE, ft->mFilename),
            ft->mFilename, LL_PATH_CACHE,
            object->mRegionp->getHost(),
            TRUE,
            &LLViewerObject::processTaskInvFile,
            (void**)ft,
            LLXferManager::HIGH_PRIORITY);
        if (object->mInvRequestState == INVENTORY_XFER)
        {
            if (new_id > 0 && new_id != object->mInvRequestXFerId)
            {
                // we started new download.
                gXferManager->abortRequestById(object->mInvRequestXFerId, -1);
                object->mInvRequestXFerId = new_id;
            }
        }
        else
        {
            object->mInvRequestState = INVENTORY_XFER;
            object->mInvRequestXFerId = new_id;
        }
    }
}

void LLViewerObject::processTaskInvFile(void** user_data, S32 error_code, LLExtStat ext_status)
{
	LLFilenameAndTask* ft = (LLFilenameAndTask*)user_data;
	LLViewerObject* object = NULL;

	if (ft
		&& (0 == error_code)
		&& (object = gObjectList.findObject(ft->mTaskID))
		&& ft->mSerial >= object->mInventorySerialNum)
	{
		object->mInventorySerialNum = ft->mSerial;
		LL_DEBUGS() << "Receiving inventory task file for serial " << object->mInventorySerialNum << " taskid: " << ft->mTaskID << LL_ENDL;
		if (ft->mSerial < object->mExpectedInventorySerialNum)
		{
			// User managed to change something while inventory was loading
			LL_DEBUGS() << "Processing file that is potentially out of date for task: " << ft->mTaskID << LL_ENDL;
		}

		if (object->loadTaskInvFile(ft->mFilename))
		{

		// <FS:ND> Crashfix, not sure why object->mInventory can be 0
		if( !object->mInventory )
		{
			LL_WARNS() << "object->mInventory == 0" << LL_ENDL;
			delete ft;
			return;
		}
		// </FS:ND>

			LLInventoryObject::object_list_t::iterator it = object->mInventory->begin();
			LLInventoryObject::object_list_t::iterator end = object->mInventory->end();
			std::list<LLUUID>& pending_lst = object->mPendingInventoryItemsIDs;

			for (; it != end && pending_lst.size(); ++it)
			{
				LLViewerInventoryItem* item = dynamic_cast<LLViewerInventoryItem*>(it->get());
				if(item && item->getType() != LLAssetType::AT_CATEGORY)
				{
					// <FS> Copy & paste error
					//std::list<LLUUID>::iterator id_it = std::find(pending_lst.begin(), pending_lst.begin(), item->getAssetUUID());
					std::list<LLUUID>::iterator id_it = std::find(pending_lst.begin(), pending_lst.end(), item->getAssetUUID());
					// </FS>
					if (id_it != pending_lst.end())
					{
						pending_lst.erase(id_it);
					}
				}
			}
		}
		else
		{
			// MAINT-2597 - crash when trying to edit a no-mod object
			// Somehow get an contents inventory response, but with an invalid stream (possibly 0 size?)
			// Stated repro was specific to no-mod objects so failing without user interaction should be safe.
			LL_WARNS() << "Trying to load invalid task inventory file. Ignoring file contents." << LL_ENDL;
		}
	}
	else
	{
		// This Occurs When two requests were made, and the first one
		// has already handled it.
		LL_DEBUGS() << "Problem loading task inventory. Return code: "
				 << error_code << LL_ENDL;
	}
	delete ft;
}

BOOL LLViewerObject::loadTaskInvFile(const std::string& filename)
{
	std::string filename_and_local_path = gDirUtilp->getExpandedFilename(LL_PATH_CACHE, filename);
	llifstream ifs(filename_and_local_path.c_str());
	if(ifs.good())
	{
		U32 fail_count = 0;
		char buffer[MAX_STRING];	/* Flawfinder: ignore */
		// *NOTE: This buffer size is hard coded into scanf() below.
		char keyword[MAX_STRING];	/* Flawfinder: ignore */
		if(mInventory)
		{
			mInventory->clear(); // will deref and delete it
		}
		else
		{
			mInventory = new LLInventoryObject::object_list_t;
		}
		while(ifs.good())
		{
			ifs.getline(buffer, MAX_STRING);
			if (sscanf(buffer, " %254s", keyword) == EOF) /* Flawfinder: ignore */
			{
				// Blank file?
				LL_WARNS() << "Issue reading from file '"
						<< filename << "'" << LL_ENDL;
				break;
			}
			else if(0 == strcmp("inv_item", keyword))
			{
				LLPointer<LLInventoryObject> inv = new LLViewerInventoryItem;
				inv->importLegacyStream(ifs);
				mInventory->push_front(inv);
			}
			else if(0 == strcmp("inv_object", keyword))
			{
				LLPointer<LLInventoryObject> inv = new LLInventoryObject;
				inv->importLegacyStream(ifs);
				inv->rename("Contents");
				mInventory->push_front(inv);
			}
			else if (fail_count >= MAX_INV_FILE_READ_FAILS)
			{
				LL_WARNS() << "Encountered too many unknowns while reading from file: '"
						<< filename << "'" << LL_ENDL;
				break;
			}
			else
			{
				// Is there really a point to continue processing? We already failing to display full inventory
				fail_count++;
				LL_WARNS_ONCE() << "Unknown token while reading from inventory file. Token: '"
						<< keyword << "'" << LL_ENDL;
			}
		}
		ifs.close();
		LLFile::remove(filename_and_local_path);
	}
	else
	{
		LL_WARNS() << "unable to load task inventory: " << filename_and_local_path
				<< LL_ENDL;
		return FALSE;
	}
	doInventoryCallback();

	return TRUE;
}

void LLViewerObject::doInventoryCallback()
{
	for (callback_list_t::iterator iter = mInventoryCallbacks.begin();
		 iter != mInventoryCallbacks.end(); )
	{
		callback_list_t::iterator curiter = iter++;
		LLInventoryCallbackInfo* info = *curiter;
		if (info->mListener != NULL)
		{
			info->mListener->inventoryChanged(this,
								 mInventory,
								 mInventorySerialNum,
								 info->mInventoryData);
		}
		else
		{
			LL_INFOS() << "LLViewerObject::doInventoryCallback() deleting bad listener entry." << LL_ENDL;
			delete info;
			mInventoryCallbacks.erase(curiter);
		}
	}

	// release inventory loading state
	mInvRequestXFerId = 0;
	mInvRequestState = INVENTORY_REQUEST_STOPPED;
}

void LLViewerObject::removeInventory(const LLUUID& item_id)
{
	// close any associated floater properties
	LLFloaterReg::hideInstance("properties", item_id);

	LLMessageSystem* msg = gMessageSystem;
	msg->newMessageFast(_PREHASH_RemoveTaskInventory);
	msg->nextBlockFast(_PREHASH_AgentData);
	msg->addUUIDFast(_PREHASH_AgentID, gAgent.getID());
	msg->addUUIDFast(_PREHASH_SessionID, gAgent.getSessionID());
	msg->nextBlockFast(_PREHASH_InventoryData);
	msg->addU32Fast(_PREHASH_LocalID, mLocalID);
	msg->addUUIDFast(_PREHASH_ItemID, item_id);
	msg->sendReliable(mRegionp->getHost());
	deleteInventoryItem(item_id);
	++mExpectedInventorySerialNum;
}

bool LLViewerObject::isTextureInInventory(LLViewerInventoryItem* item)
{
	bool result = false;

	if (item && LLAssetType::AT_TEXTURE == item->getType())
	{
		std::list<LLUUID>::iterator begin = mPendingInventoryItemsIDs.begin();
		std::list<LLUUID>::iterator end = mPendingInventoryItemsIDs.end();

		bool is_fetching = std::find(begin, end, item->getAssetUUID()) != end;
		bool is_fetched = getInventoryItemByAsset(item->getAssetUUID()) != NULL;

		result = is_fetched || is_fetching;
	}

	return result;
}

void LLViewerObject::updateTextureInventory(LLViewerInventoryItem* item, U8 key, bool is_new)
{
	if (item && !isTextureInInventory(item))
	{
		mPendingInventoryItemsIDs.push_back(item->getAssetUUID());
		updateInventory(item, key, is_new);
	}
}

void LLViewerObject::updateInventory(
	LLViewerInventoryItem* item,
	U8 key,
	bool is_new)
{
	// This slices the object into what we're concerned about on the
	// viewer. The simulator will take the permissions and transfer
	// ownership.
	LLPointer<LLViewerInventoryItem> task_item =
		new LLViewerInventoryItem(item->getUUID(), mID, item->getPermissions(),
								  item->getAssetUUID(), item->getType(),
								  item->getInventoryType(),
								  item->getName(), item->getDescription(),
								  item->getSaleInfo(),
								  item->getFlags(),
								  item->getCreationDate());
	task_item->setTransactionID(item->getTransactionID());
	LLMessageSystem* msg = gMessageSystem;
	msg->newMessageFast(_PREHASH_UpdateTaskInventory);
	msg->nextBlockFast(_PREHASH_AgentData);
	msg->addUUIDFast(_PREHASH_AgentID, gAgent.getID());
	msg->addUUIDFast(_PREHASH_SessionID, gAgent.getSessionID());
	msg->nextBlockFast(_PREHASH_UpdateData);
	msg->addU32Fast(_PREHASH_LocalID, mLocalID);
	msg->addU8Fast(_PREHASH_Key, key);
	msg->nextBlockFast(_PREHASH_InventoryData);
	task_item->packMessage(msg);
	msg->sendReliable(mRegionp->getHost());

	// do the internal logic
	doUpdateInventory(task_item, key, is_new);
}

void LLViewerObject::updateInventoryLocal(LLInventoryItem* item, U8 key)
{
	LLPointer<LLViewerInventoryItem> task_item =
		new LLViewerInventoryItem(item->getUUID(), mID, item->getPermissions(),
								  item->getAssetUUID(), item->getType(),
								  item->getInventoryType(),
								  item->getName(), item->getDescription(),
								  item->getSaleInfo(), item->getFlags(),
								  item->getCreationDate());

	// do the internal logic
	const bool is_new = false;
	doUpdateInventory(task_item, key, is_new);
}

LLInventoryObject* LLViewerObject::getInventoryObject(const LLUUID& item_id)
{
	LLInventoryObject* rv = NULL;
	if(mInventory)
	{
		LLInventoryObject::object_list_t::iterator it = mInventory->begin();
		LLInventoryObject::object_list_t::iterator end = mInventory->end();
		for ( ; it != end; ++it)
		{
			if((*it)->getUUID() == item_id)
			{
				rv = *it;
				break;
			}
		}		
	}
	return rv;
}

void LLViewerObject::getInventoryContents(LLInventoryObject::object_list_t& objects)
{
	if(mInventory)
	{
		LLInventoryObject::object_list_t::iterator it = mInventory->begin();
		LLInventoryObject::object_list_t::iterator end = mInventory->end();
		for( ; it != end; ++it)
		{
			if ((*it)->getType() != LLAssetType::AT_CATEGORY)
			{
				objects.push_back(*it);
			}
		}
	}
}

LLInventoryObject* LLViewerObject::getInventoryRoot()
{
	if (!mInventory || !mInventory->size())
	{
		return NULL;
	}
	return mInventory->back();
}

LLViewerInventoryItem* LLViewerObject::getInventoryItemByAsset(const LLUUID& asset_id)
{
	if (mInventoryDirty)
		LL_WARNS() << "Peforming inventory lookup for object " << mID << " that has dirty inventory!" << LL_ENDL;

	LLViewerInventoryItem* rv = NULL;
	if(mInventory)
	{
		LLViewerInventoryItem* item = NULL;

		LLInventoryObject::object_list_t::iterator it = mInventory->begin();
		LLInventoryObject::object_list_t::iterator end = mInventory->end();
		for( ; it != end; ++it)
		{
			LLInventoryObject* obj = *it;
			if(obj->getType() != LLAssetType::AT_CATEGORY
			   && obj->getType() != LLAssetType::AT_NONE ) // <FS:ND> check for AT_NONE too loadTaskInvFile can create such objects for "Contants"
			{
				// *FIX: gank-ass down cast!
				item = (LLViewerInventoryItem*)obj;
				if(item->getAssetUUID() == asset_id)
				{
					rv = item;
					break;
				}
			}
		}		
	}
	return rv;
}

void LLViewerObject::updateViewerInventoryAsset(
					const LLViewerInventoryItem* item,
					const LLUUID& new_asset)
{
	LLPointer<LLViewerInventoryItem> task_item =
		new LLViewerInventoryItem(item);
	task_item->setAssetUUID(new_asset);

	// do the internal logic
	doUpdateInventory(task_item, TASK_INVENTORY_ITEM_KEY, false);
}

void LLViewerObject::setPixelAreaAndAngle(LLAgent &agent)
{
	if (getVolume())
	{	//volumes calculate pixel area and angle per face
		return;
	}
	
	LLVector3 viewer_pos_agent = gAgentCamera.getCameraPositionAgent();
	LLVector3 pos_agent = getRenderPosition();

	F32 dx = viewer_pos_agent.mV[VX] - pos_agent.mV[VX];
	F32 dy = viewer_pos_agent.mV[VY] - pos_agent.mV[VY];
	F32 dz = viewer_pos_agent.mV[VZ] - pos_agent.mV[VZ];

	F32 max_scale = getMaxScale();
	F32 mid_scale = getMidScale();
	F32 min_scale = getMinScale();

	// IW: estimate - when close to large objects, computing range based on distance from center is no good
	// to try to get a min distance from face, subtract min_scale/2 from the range.
	// This means we'll load too much detail sometimes, but that's better than not enough
	// I don't think there's a better way to do this without calculating distance per-poly
	F32 range = sqrt(dx*dx + dy*dy + dz*dz) - min_scale/2;

	LLViewerCamera* camera = LLViewerCamera::getInstance();
	if (range < 0.001f || isHUDAttachment())		// range == zero
	{
		mAppAngle = 180.f;
		mPixelArea = (F32)camera->getScreenPixelArea();
	}
	else
	{
		mAppAngle = (F32) atan2( max_scale, range) * RAD_TO_DEG;

		F32 pixels_per_meter = camera->getPixelMeterRatio() / range;

		mPixelArea = (pixels_per_meter * max_scale) * (pixels_per_meter * mid_scale);
		if (mPixelArea > camera->getScreenPixelArea())
		{
			mAppAngle = 180.f;
			mPixelArea = (F32)camera->getScreenPixelArea();
		}
	}
}

BOOL LLViewerObject::updateLOD()
{
	return FALSE;
}

BOOL LLViewerObject::updateGeometry(LLDrawable *drawable)
{
	return TRUE;
}

void LLViewerObject::updateGL()
{

}

void LLViewerObject::updateFaceSize(S32 idx)
{
	
}

LLDrawable* LLViewerObject::createDrawable(LLPipeline *pipeline)
{
	return NULL;
}

void LLViewerObject::setScale(const LLVector3 &scale, BOOL damped)
{
	LLPrimitive::setScale(scale);
	if (mDrawable.notNull())
	{
		//encompass completely sheared objects by taking 
		//the most extreme point possible (<1,1,0.5>)
		mDrawable->setRadius(LLVector3(1,1,0.5f).scaleVec(scale).magVec());
		updateDrawable(damped);
	}

	if( (LL_PCODE_VOLUME == getPCode()) && !isDead() )
	{
// <FS:CR> FIRE-1846 - Make sure accented objects always show when enabled.
		//if (permYouOwner() || (scale.magVecSquared() > (7.5f * 7.5f)) )
		static LLCachedControl<bool> fs_netmap_physical(gSavedSettings, "FSNetMapPhysical", false);
		static LLCachedControl<bool> fs_netmap_scripted(gSavedSettings, "FSNetMapScripted", false);
		static LLCachedControl<bool> fs_netmap_temp_on_rez(gSavedSettings, "FSNetMapTempOnRez", false);
		if (permYouOwner() || (scale.magVecSquared() > (7.5f * 7.5f)) || (fs_netmap_physical && flagUsePhysics())
			|| (fs_netmap_scripted && flagScripted()) || (fs_netmap_temp_on_rez && flagTemporaryOnRez()) )
// </FS:CR>
		{
			if (!mOnMap)
			{
				llassert_always(LLWorld::getInstance()->getRegionFromHandle(getRegion()->getHandle()));

				gObjectList.addToMap(this);
				mOnMap = TRUE;
			}
		}
		else
		{
			if (mOnMap)
			{
				gObjectList.removeFromMap(this);
				mOnMap = FALSE;
			}
		}
	}
}

void LLViewerObject::setObjectCost(F32 cost)
{
	mObjectCost = cost;
	mCostStale = false;

	if (isSelected())
	{
		gFloaterTools->dirty();
	}
}

void LLViewerObject::setLinksetCost(F32 cost)
{
	mLinksetCost = cost;
	mCostStale = false;

	BOOL needs_refresh = isSelected();
	child_list_t::iterator iter = mChildList.begin();
	while(iter != mChildList.end() && !needs_refresh)
	{
		LLViewerObject* child = *iter;
		needs_refresh = child->isSelected();
		iter++;
	}

	if (needs_refresh)
	{
		gFloaterTools->dirty();
	}
}

void LLViewerObject::setPhysicsCost(F32 cost)
{
	mPhysicsCost = cost;
	mCostStale = false;

	if (isSelected())
	{
		gFloaterTools->dirty();
	}
}

void LLViewerObject::setLinksetPhysicsCost(F32 cost)
{
	mLinksetPhysicsCost = cost;
	mCostStale = false;
	
	if (isSelected())
	{
		gFloaterTools->dirty();
	}
}


F32 LLViewerObject::getObjectCost()
{
	if (mCostStale)
	{
		gObjectList.updateObjectCost(this);
	}
	
	return mObjectCost;
}

F32 LLViewerObject::getLinksetCost()
{
	if (mCostStale)
	{
		gObjectList.updateObjectCost(this);
	}

	return mLinksetCost;
}

F32 LLViewerObject::getPhysicsCost()
{
	if (mCostStale)
	{
		gObjectList.updateObjectCost(this);
	}
	
	return mPhysicsCost;
}

F32 LLViewerObject::getLinksetPhysicsCost()
{
	if (mCostStale)
	{
		gObjectList.updateObjectCost(this);
	}

	return mLinksetPhysicsCost;
}

F32 LLViewerObject::recursiveGetEstTrianglesMax() const
{
    F32 est_tris = getEstTrianglesMax();
    for (child_list_t::const_iterator iter = mChildList.begin();
         iter != mChildList.end(); iter++)
    {
        const LLViewerObject* child = *iter;
        if (!child->isAvatar())
        {
            est_tris += child->recursiveGetEstTrianglesMax();
        }
    }
    return est_tris;
}

S32 LLViewerObject::getAnimatedObjectMaxTris() const
{
    S32 max_tris = 0;
    if (gSavedSettings.getBOOL("AnimatedObjectsIgnoreLimits")) 
    {
        max_tris = S32_MAX;
    }
    else
    {
        if (gAgent.getRegion())
        {
            LLSD features;
            gAgent.getRegion()->getSimulatorFeatures(features);
            if (features.has("AnimatedObjects"))
            {
                max_tris = features["AnimatedObjects"]["AnimatedObjectMaxTris"].asInteger();
            }
        }
    }
    return max_tris;
}

F32 LLViewerObject::getEstTrianglesMax() const
{
    return 0.f;
}

F32 LLViewerObject::getEstTrianglesStreamingCost() const
{
    return 0.f;
}

// virtual
F32 LLViewerObject::getStreamingCost() const
{
	return 0.f;
}

// virtual
bool LLViewerObject::getCostData(LLMeshCostData& costs) const
{
    costs = LLMeshCostData();
    return false;
}

U32 LLViewerObject::getTriangleCount(S32* vcount) const
{
	return 0;
}

U32 LLViewerObject::getHighLODTriangleCount()
{
	return 0;
}

U32 LLViewerObject::recursiveGetTriangleCount(S32* vcount) const
{
    S32 total_tris = getTriangleCount(vcount);
    LLViewerObject::const_child_list_t& child_list = getChildren();
    for (LLViewerObject::const_child_list_t::const_iterator iter = child_list.begin();
         iter != child_list.end(); ++iter)
    {
        LLViewerObject* childp = *iter;
        if (childp)
        {
            total_tris += childp->getTriangleCount(vcount);
        }
    }
    return total_tris;
}

// This is using the stored surface area for each volume (which
// defaults to 1.0 for the case of everything except a sculpt) and
// then scaling it linearly based on the largest dimension in the
// prim's scale. Should revisit at some point.
F32 LLViewerObject::recursiveGetScaledSurfaceArea() const
{
    F32 area = 0.f;
    const LLDrawable* drawable = mDrawable;
    if (drawable)
    {
        const LLVOVolume* volume = drawable->getVOVolume();
        if (volume)
        {
            if (volume->getVolume())
            {
				const LLVector3& scale = volume->getScale();
                area += volume->getVolume()->getSurfaceArea() * llmax(llmax(scale.mV[0], scale.mV[1]), scale.mV[2]);
            }
            LLViewerObject::const_child_list_t children = volume->getChildren();
            for (LLViewerObject::const_child_list_t::const_iterator child_iter = children.begin();
                 child_iter != children.end();
                 ++child_iter)
            {
                LLViewerObject* child_obj = *child_iter;
                LLVOVolume *child = dynamic_cast<LLVOVolume*>( child_obj );
                if (child && child->getVolume())
                {
                    const LLVector3& scale = child->getScale();
                    area += child->getVolume()->getSurfaceArea() * llmax(llmax(scale.mV[0], scale.mV[1]), scale.mV[2]);
                }
            }
        }
    }
    return area;
}

void LLViewerObject::updateSpatialExtents(LLVector4a& newMin, LLVector4a &newMax)
{
	LLVector4a center;
	center.load3(getRenderPosition().mV);
	LLVector4a size;
	size.load3(getScale().mV);
	newMin.setSub(center, size);
	newMax.setAdd(center, size);
	
	mDrawable->setPositionGroup(center);
}

F32 LLViewerObject::getBinRadius()
{
	if (mDrawable.notNull())
	{
		const LLVector4a* ext = mDrawable->getSpatialExtents();
		LLVector4a diff;
		diff.setSub(ext[1], ext[0]);
		return diff.getLength3().getF32();
	}
	
	return getScale().magVec();
}

F32 LLViewerObject::getMaxScale() const
{
	return llmax(getScale().mV[VX],getScale().mV[VY], getScale().mV[VZ]);
}

F32 LLViewerObject::getMinScale() const
{
	return llmin(getScale().mV[0],getScale().mV[1],getScale().mV[2]);
}

F32 LLViewerObject::getMidScale() const
{
	if (getScale().mV[VX] < getScale().mV[VY])
	{
		if (getScale().mV[VY] < getScale().mV[VZ])
		{
			return getScale().mV[VY];
		}
		else if (getScale().mV[VX] < getScale().mV[VZ])
		{
			return getScale().mV[VZ];
		}
		else
		{
			return getScale().mV[VX];
		}
	}
	else if (getScale().mV[VX] < getScale().mV[VZ])
	{
		return getScale().mV[VX];
	}
	else if (getScale().mV[VY] < getScale().mV[VZ])
	{
		return getScale().mV[VZ];
	}
	else
	{
		return getScale().mV[VY];
	}
}


void LLViewerObject::updateTextures()
{
}

void LLViewerObject::boostTexturePriority(BOOL boost_children /* = TRUE */)
{
	if (isDead())
	{
		return;
	}

	S32 i;
	S32 tex_count = getNumTEs();
	for (i = 0; i < tex_count; i++)
	{
 		getTEImage(i)->setBoostLevel(LLGLTexture::BOOST_SELECTED);
	}

	if (isSculpted() && !isMesh())
	{
		LLSculptParams *sculpt_params = (LLSculptParams *)getParameterEntry(LLNetworkData::PARAMS_SCULPT);
		LLUUID sculpt_id = sculpt_params->getSculptTexture();
		LLViewerTextureManager::getFetchedTexture(sculpt_id, FTT_DEFAULT, TRUE, LLGLTexture::BOOST_NONE, LLViewerTexture::LOD_TEXTURE)->setBoostLevel(LLGLTexture::BOOST_SELECTED);
	}
	
	if (boost_children)
	{
		for (child_list_t::iterator iter = mChildList.begin();
			 iter != mChildList.end(); iter++)
		{
			LLViewerObject* child = *iter;
			child->boostTexturePriority();
		}
	}
}

void LLViewerObject::setLineWidthForWindowSize(S32 window_width)
{
	if (window_width < 700)
	{
		LLUI::setLineWidth(2.0f);
	}
	else if (window_width < 1100)
	{
		LLUI::setLineWidth(3.0f);
	}
	else if (window_width < 2000)
	{
		LLUI::setLineWidth(4.0f);
	}
	else
	{
		// _damn_, what a nice monitor!
		LLUI::setLineWidth(5.0f);
	}
}

void LLViewerObject::increaseArrowLength()
{
/* ???
	if (mAxisArrowLength == 50)
	{
		mAxisArrowLength = 100;
	}
	else
	{
		mAxisArrowLength = 150;
	}
*/
}


void LLViewerObject::decreaseArrowLength()
{
/* ???
	if (mAxisArrowLength == 150)
	{
		mAxisArrowLength = 100;
	}
	else
	{
		mAxisArrowLength = 50;
	}
*/
}

// Culled from newsim LLTask::addNVPair
void LLViewerObject::addNVPair(const std::string& data)
{
	// cout << "LLViewerObject::addNVPair() with ---" << data << "---" << endl;
	LLNameValue *nv = new LLNameValue(data.c_str());

//	char splat[MAX_STRING];
//	temp->printNameValue(splat);
//	LL_INFOS() << "addNVPair " << splat << LL_ENDL;

	name_value_map_t::iterator iter = mNameValuePairs.find(nv->mName);
	if (iter != mNameValuePairs.end())
	{
		LLNameValue* foundnv = iter->second;
		if (foundnv->mClass != NVC_READ_ONLY)
		{
			delete foundnv;
			mNameValuePairs.erase(iter);
		}
		else
		{
			delete nv;
//			LL_INFOS() << "Trying to write to Read Only NVPair " << temp->mName << " in addNVPair()" << LL_ENDL;
			return;
		}
	}
	mNameValuePairs[nv->mName] = nv;
}

BOOL LLViewerObject::removeNVPair(const std::string& name)
{
	char* canonical_name = gNVNameTable.addString(name);

	LL_DEBUGS() << "LLViewerObject::removeNVPair(): " << name << LL_ENDL;

	name_value_map_t::iterator iter = mNameValuePairs.find(canonical_name);
	if (iter != mNameValuePairs.end())
	{
		if( mRegionp )
		{
			LLNameValue* nv = iter->second;
/*
			std::string buffer = nv->printNameValue();
			gMessageSystem->newMessageFast(_PREHASH_RemoveNameValuePair);
			gMessageSystem->nextBlockFast(_PREHASH_TaskData);
			gMessageSystem->addUUIDFast(_PREHASH_ID, mID);
			
			gMessageSystem->nextBlockFast(_PREHASH_NameValueData);
			gMessageSystem->addStringFast(_PREHASH_NVPair, buffer);

			gMessageSystem->sendReliable( mRegionp->getHost() );
*/
			// Remove the NV pair from the local list.
			delete nv;
			mNameValuePairs.erase(iter);
			return TRUE;
		}
		else
		{
			LL_DEBUGS() << "removeNVPair - No region for object" << LL_ENDL;
		}
	}
	return FALSE;
}


LLNameValue *LLViewerObject::getNVPair(const std::string& name) const
{
	char		*canonical_name;

	canonical_name = gNVNameTable.addString(name);
	// It's possible for addString to return NULL.
	if (canonical_name == NULL)
	{
		return NULL;
	}

	// If you access a map with a name that isn't in it, it will add the name and a null pointer.
	// So first check if the data is in the map.
	name_value_map_t::const_iterator iter = mNameValuePairs.find(canonical_name);
	if (iter != mNameValuePairs.end())
	{
		return iter->second;
	}
	else
	{
		return NULL;
	}
}

void LLViewerObject::updatePositionCaches() const
{
	// If region is removed from the list it is also deleted.
	if(mRegionp && LLWorld::instance().isRegionListed(mRegionp))
	{
		if (!isRoot())
		{
			mPositionRegion = ((LLViewerObject *)getParent())->getPositionRegion() + getPosition() * getParent()->getRotation();
			mPositionAgent = mRegionp->getPosAgentFromRegion(mPositionRegion);
		}
		else
		{
			mPositionRegion = getPosition();
			mPositionAgent = mRegionp->getPosAgentFromRegion(mPositionRegion);
		}
	}
}

const LLVector3d LLViewerObject::getPositionGlobal() const
{	
	// If region is removed from the list it is also deleted.
	if(mRegionp && LLWorld::instance().isRegionListed(mRegionp))
	{
		LLVector3d position_global = mRegionp->getPosGlobalFromRegion(getPositionRegion());

		if (isAttachment())
		{
			position_global = gAgent.getPosGlobalFromAgent(getRenderPosition());
		}		
		return position_global;
	}
	else
	{
		LLVector3d position_global(getPosition());
		return position_global;
	}	
}

const LLVector3 &LLViewerObject::getPositionAgent() const
{
	// If region is removed from the list it is also deleted.
	if(mRegionp && LLWorld::instance().isRegionListed(mRegionp))
	{
		if (mDrawable.notNull() && (!mDrawable->isRoot() && getParent()))
		{
			// Don't return cached position if you have a parent, recalc (until all dirtying is done correctly.
			LLVector3 position_region;
			position_region = ((LLViewerObject *)getParent())->getPositionRegion() + getPosition() * getParent()->getRotation();
			mPositionAgent = mRegionp->getPosAgentFromRegion(position_region);
		}
		else
		{
			mPositionAgent = mRegionp->getPosAgentFromRegion(getPosition());
		}
	}
	return mPositionAgent;
}

const LLVector3 &LLViewerObject::getPositionRegion() const
{
	if (!isRoot())
	{
		LLViewerObject *parent = (LLViewerObject *)getParent();
		mPositionRegion = parent->getPositionRegion() + (getPosition() * parent->getRotation());
	}
	else
	{
		mPositionRegion = getPosition();
	}

	return mPositionRegion;
}

const LLVector3 LLViewerObject::getPositionEdit() const
{
	if (isRootEdit())
	{
		return getPosition();
	}
	else
	{
		LLViewerObject *parent = (LLViewerObject *)getParent();
		LLVector3 position_edit = parent->getPositionEdit() + getPosition() * parent->getRotationEdit();
		return position_edit;
	}
}

const LLVector3 LLViewerObject::getRenderPosition() const
{
	if (mDrawable.notNull() && mDrawable->isState(LLDrawable::RIGGED))
	{
        LLControlAvatar *cav = getControlAvatar();
        if (isRoot() && cav)
        {
            F32 fixup;
            if ( cav->hasPelvisFixup( fixup) )
            {
                //Apply a pelvis fixup (as defined by the avs skin)
                LLVector3 pos = mDrawable->getPositionAgent();
                pos[VZ] += fixup;
                return pos;
            }
        }
		LLVOAvatar* avatar = getAvatar();
		if ((avatar) && !getControlAvatar())
		{
			return avatar->getPositionAgent();
		}
	}

	if (mDrawable.isNull() || mDrawable->getGeneration() < 0)
	{
		return getPositionAgent();
	}
	else
	{
		return mDrawable->getPositionAgent();
	}
}

const LLVector3 LLViewerObject::getPivotPositionAgent() const
{
	return getRenderPosition();
}

const LLQuaternion LLViewerObject::getRenderRotation() const
{
	LLQuaternion ret;
	if (mDrawable.notNull() && mDrawable->isState(LLDrawable::RIGGED) && !isAnimatedObject())
	{
		return ret;
	}
	
	if (mDrawable.isNull() || mDrawable->isStatic())
	{
		ret = getRotationEdit();
	}
	else
	{
		if (!mDrawable->isRoot())
		{
			ret = getRotation() * LLQuaternion(mDrawable->getParent()->getWorldMatrix());
		}
		else
		{
			ret = LLQuaternion(mDrawable->getWorldMatrix());
		}
	}
	
	return ret;
}

const LLMatrix4 LLViewerObject::getRenderMatrix() const
{
	return mDrawable->getWorldMatrix();
}

const LLQuaternion LLViewerObject::getRotationRegion() const
{
	LLQuaternion global_rotation = getRotation();
	if (!((LLXform *)this)->isRoot())
	{
		global_rotation = global_rotation * getParent()->getRotation();
	}
	return global_rotation;
}

const LLQuaternion LLViewerObject::getRotationEdit() const
{
	LLQuaternion global_rotation = getRotation();
	if (!((LLXform *)this)->isRootEdit())
	{
		global_rotation = global_rotation * getParent()->getRotation();
	}
	return global_rotation;
}

void LLViewerObject::setPositionAbsoluteGlobal( const LLVector3d &pos_global, BOOL damped )
{
	if (isAttachment())
	{
		LLVector3 new_pos = mRegionp->getPosRegionFromGlobal(pos_global);
		if (isRootEdit())
		{
			new_pos -= mDrawable->mXform.getParent()->getWorldPosition();
			LLQuaternion world_rotation = mDrawable->mXform.getParent()->getWorldRotation();
			new_pos = new_pos * ~world_rotation;
		}
		else
		{
			LLViewerObject* parentp = (LLViewerObject*)getParent();
			new_pos -= parentp->getPositionAgent();
			new_pos = new_pos * ~parentp->getRotationRegion();
		}
		LLViewerObject::setPosition(new_pos);
		
		if (mParent && ((LLViewerObject*)mParent)->isAvatar())
		{
			// we have changed the position of an attachment, so we need to clamp it
			LLVOAvatar *avatar = (LLVOAvatar*)mParent;

			avatar->clampAttachmentPositions();
		}
	}
	else
	{
		if( isRoot() )
		{
			setPositionRegion(mRegionp->getPosRegionFromGlobal(pos_global));
		}
		else
		{
			// the relative position with the parent is not constant
			LLViewerObject* parent = (LLViewerObject *)getParent();
			//RN: this assumes we are only calling this function from the edit tools
			gPipeline.updateMoveNormalAsync(parent->mDrawable);

			LLVector3 pos_local = mRegionp->getPosRegionFromGlobal(pos_global) - parent->getPositionRegion();
			pos_local = pos_local * ~parent->getRotationRegion();
			LLViewerObject::setPosition( pos_local );
		}
	}
	//RN: assumes we always want to snap the object when calling this function
	gPipeline.updateMoveNormalAsync(mDrawable);
}

void LLViewerObject::setPosition(const LLVector3 &pos, BOOL damped)
{
	if (getPosition() != pos)
	{
		setChanged(TRANSLATED | SILHOUETTE);
	}
		
	LLXform::setPosition(pos);
	updateDrawable(damped);
	if (isRoot())
	{
		// position caches need to be up to date on root objects
		updatePositionCaches();
	}
}

void LLViewerObject::setPositionGlobal(const LLVector3d &pos_global, BOOL damped)
{
	if (isAttachment())
	{
		if (isRootEdit())
		{
			LLVector3 newPos = mRegionp->getPosRegionFromGlobal(pos_global);
			newPos = newPos - mDrawable->mXform.getParent()->getWorldPosition();

			LLQuaternion invWorldRotation = mDrawable->mXform.getParent()->getWorldRotation();
			invWorldRotation.transQuat();

			newPos = newPos * invWorldRotation;
			LLViewerObject::setPosition(newPos);
		}
		else
		{
			// assumes parent is root editable (root of attachment)
			LLVector3 newPos = mRegionp->getPosRegionFromGlobal(pos_global);
			newPos = newPos - mDrawable->mXform.getParent()->getWorldPosition();
			LLVector3 delta_pos = newPos - getPosition();

			LLQuaternion invRotation = mDrawable->getRotation();
			invRotation.transQuat();
			
			delta_pos = delta_pos * invRotation;

			// *FIX: is this right?  Shouldn't we be calling the
			// LLViewerObject version of setPosition?
			LLVector3 old_pos = mDrawable->mXform.getParent()->getPosition();
			mDrawable->mXform.getParent()->setPosition(old_pos + delta_pos);
			setChanged(TRANSLATED | SILHOUETTE);
		}
		if (mParent && ((LLViewerObject*)mParent)->isAvatar())
		{
			// we have changed the position of an attachment, so we need to clamp it
			LLVOAvatar *avatar = (LLVOAvatar*)mParent;

			avatar->clampAttachmentPositions();
		}
	}
	else
	{
		if (isRoot())
		{
			setPositionRegion(mRegionp->getPosRegionFromGlobal(pos_global));
		}
		else
		{
			// the relative position with the parent is constant, but the parent's position needs to be changed
			LLVector3d position_offset;
			position_offset.setVec(getPosition()*getParent()->getRotation());
			LLVector3d new_pos_global = pos_global - position_offset;
			((LLViewerObject *)getParent())->setPositionGlobal(new_pos_global);
		}
	}
	updateDrawable(damped);
}


void LLViewerObject::setPositionParent(const LLVector3 &pos_parent, BOOL damped)
{
	// Set position relative to parent, if no parent, relative to region
	if (!isRoot())
	{
		LLViewerObject::setPosition(pos_parent, damped);
		//updateDrawable(damped);
	}
	else
	{
		setPositionRegion(pos_parent, damped);
	}
}

void LLViewerObject::setPositionRegion(const LLVector3 &pos_region, BOOL damped)
{
	if (!isRootEdit())
	{
		LLViewerObject* parent = (LLViewerObject*) getParent();
		LLViewerObject::setPosition((pos_region-parent->getPositionRegion())*~parent->getRotationRegion());
	}
	else
	{
		LLViewerObject::setPosition(pos_region);
		mPositionRegion = pos_region;
		if(mRegionp)// <FS:Beq/> Avoid crash when region null
			mPositionAgent = mRegionp->getPosAgentFromRegion(mPositionRegion);
	}
}

void LLViewerObject::setPositionAgent(const LLVector3 &pos_agent, BOOL damped)
{
	// <FS:ND> Crsh protection
	if( !getRegion() )
		return;
	// </FS:ND>
	
	LLVector3 pos_region = getRegion()->getPosRegionFromAgent(pos_agent);
	setPositionRegion(pos_region, damped);
}

// identical to setPositionRegion() except it checks for child-joints 
// and doesn't also move the joint-parent
// TODO -- implement similar intelligence for joint-parents toward
// their joint-children
void LLViewerObject::setPositionEdit(const LLVector3 &pos_edit, BOOL damped)
{
	if (!isRootEdit())
	{
		// the relative position with the parent is constant, but the parent's position needs to be changed
		LLVector3 position_offset = getPosition() * getParent()->getRotation();

		((LLViewerObject *)getParent())->setPositionEdit(pos_edit - position_offset);
		updateDrawable(damped);
	}
	else
	{
		LLViewerObject::setPosition(pos_edit, damped);
		mPositionRegion = pos_edit;
		mPositionAgent = mRegionp->getPosAgentFromRegion(mPositionRegion);
	}	
}


LLViewerObject* LLViewerObject::getRootEdit() const
{
	const LLViewerObject* root = this;
	while (root->mParent 
		   && !((LLViewerObject*)root->mParent)->isAvatar()) 
	{
		root = (LLViewerObject*)root->mParent;
	}
	return (LLViewerObject*)root;
}


BOOL LLViewerObject::lineSegmentIntersect(const LLVector4a& start, const LLVector4a& end,
										  S32 face,
										  BOOL pick_transparent,
										  BOOL pick_rigged,
										  S32* face_hit,
										  LLVector4a* intersection,
										  LLVector2* tex_coord,
										  LLVector4a* normal,
										  LLVector4a* tangent)
{
	return false;
}

BOOL LLViewerObject::lineSegmentBoundingBox(const LLVector4a& start, const LLVector4a& end)
{
	if (mDrawable.isNull() || mDrawable->isDead())
	{
		return FALSE;
	}

	const LLVector4a* ext = mDrawable->getSpatialExtents();

	//VECTORIZE THIS
	LLVector4a center;
	center.setAdd(ext[1], ext[0]);
	center.mul(0.5f);
	LLVector4a size;
	size.setSub(ext[1], ext[0]);
	size.mul(0.5f);

	return LLLineSegmentBoxIntersect(start, end, center, size);
}

U8 LLViewerObject::getMediaType() const
{
	if (mMedia)
	{
		return mMedia->mMediaType;
	}
	else
	{
		return LLViewerObject::MEDIA_NONE;
	}
}

void LLViewerObject::setMediaType(U8 media_type)
{
	if (!mMedia)
	{
		// TODO what if we don't have a media pointer?
	}
	else if (mMedia->mMediaType != media_type)
	{
		mMedia->mMediaType = media_type;

		// TODO: update materials with new image
	}
}

std::string LLViewerObject::getMediaURL() const
{
	if (mMedia)
	{
		return mMedia->mMediaURL;
	}
	else
	{
		return std::string();
	}
}

void LLViewerObject::setMediaURL(const std::string& media_url)
{
	if (!mMedia)
	{
		mMedia = new LLViewerObjectMedia;
		mMedia->mMediaURL = media_url;
		mMedia->mPassedWhitelist = FALSE;

		// TODO: update materials with new image
	}
	else if (mMedia->mMediaURL != media_url)
	{
		mMedia->mMediaURL = media_url;
		mMedia->mPassedWhitelist = FALSE;

		// TODO: update materials with new image
	}
}

BOOL LLViewerObject::getMediaPassedWhitelist() const
{
	if (mMedia)
	{
		return mMedia->mPassedWhitelist;
	}
	else
	{
		return FALSE;
	}
}

void LLViewerObject::setMediaPassedWhitelist(BOOL passed)
{
	if (mMedia)
	{
		mMedia->mPassedWhitelist = passed;
	}
}

BOOL LLViewerObject::setMaterial(const U8 material)
{
	BOOL res = LLPrimitive::setMaterial(material);
	if (res)
	{
		setChanged(TEXTURE);
	}
	return res;
}

void LLViewerObject::setNumTEs(const U8 num_tes)
{
	U32 i;
	if (num_tes != getNumTEs())
	{
		if (num_tes)
		{
			LLPointer<LLViewerTexture> *new_images;
			new_images = new LLPointer<LLViewerTexture>[num_tes];
			
			LLPointer<LLViewerTexture> *new_normmaps;
			new_normmaps = new LLPointer<LLViewerTexture>[num_tes];
			
			LLPointer<LLViewerTexture> *new_specmaps;
			new_specmaps = new LLPointer<LLViewerTexture>[num_tes];
			for (i = 0; i < num_tes; i++)
			{
				if (i < getNumTEs())
				{
					new_images[i] = mTEImages[i];
					new_normmaps[i] = mTENormalMaps[i];
					new_specmaps[i] = mTESpecularMaps[i];
				}
				else if (getNumTEs())
				{
					new_images[i] = mTEImages[getNumTEs()-1];
					new_normmaps[i] = mTENormalMaps[getNumTEs()-1];
					new_specmaps[i] = mTESpecularMaps[getNumTEs()-1];
				}
				else
				{
					new_images[i] = NULL;
					new_normmaps[i] = NULL;
					new_specmaps[i] = NULL;
				}
			}

			deleteTEImages();
			
			mTEImages = new_images;
			mTENormalMaps = new_normmaps;
			mTESpecularMaps = new_specmaps;
		}
		else
		{
			deleteTEImages();
		}
		LLPrimitive::setNumTEs(num_tes);
		setChanged(TEXTURE);

		if (mDrawable.notNull())
		{
			gPipeline.markTextured(mDrawable);
		}
	}
}

void LLViewerObject::sendMaterialUpdate() const
{
	LLViewerRegion* regionp = getRegion();
	if(!regionp) return;
	gMessageSystem->newMessageFast(_PREHASH_ObjectMaterial);
	gMessageSystem->nextBlockFast(_PREHASH_AgentData);
	gMessageSystem->addUUIDFast(_PREHASH_AgentID, gAgent.getID() );
	gMessageSystem->addUUIDFast(_PREHASH_SessionID, gAgent.getSessionID());
	gMessageSystem->nextBlockFast(_PREHASH_ObjectData);
	gMessageSystem->addU32Fast(_PREHASH_ObjectLocalID,	mLocalID );
	gMessageSystem->addU8Fast(_PREHASH_Material, getMaterial() );
	gMessageSystem->sendReliable( regionp->getHost() );

}

//formerly send_object_shape(LLViewerObject *object)
void LLViewerObject::sendShapeUpdate()
{
	// <FS:Ansariel> FIRE-22268: Crash fix
	LLViewerRegion *regionp = getRegion();
	if (!regionp) return;
	// </FS:Ansariel>

	gMessageSystem->newMessageFast(_PREHASH_ObjectShape);
	gMessageSystem->nextBlockFast(_PREHASH_AgentData);
	gMessageSystem->addUUIDFast(_PREHASH_AgentID, gAgent.getID() );
	gMessageSystem->addUUIDFast(_PREHASH_SessionID, gAgent.getSessionID());
	gMessageSystem->nextBlockFast(_PREHASH_ObjectData);
	gMessageSystem->addU32Fast(_PREHASH_ObjectLocalID, mLocalID );

	LLVolumeMessage::packVolumeParams(&getVolume()->getParams(), gMessageSystem);

	//LLViewerRegion *regionp = getRegion(); // <FS:Ansariel> FIRE-22268: Crash fix
	gMessageSystem->sendReliable( regionp->getHost() );
}


void LLViewerObject::sendTEUpdate() const
{
	// <FS:Ansariel> FIRE-22268: Crash fix
	LLViewerRegion *regionp = getRegion();
	if (!regionp) return;
	// </FS:Ansariel>

	LLMessageSystem* msg = gMessageSystem;
	msg->newMessageFast(_PREHASH_ObjectImage);

	msg->nextBlockFast(_PREHASH_AgentData);
	msg->addUUIDFast(_PREHASH_AgentID, gAgent.getID() );
	msg->addUUIDFast(_PREHASH_SessionID, gAgent.getSessionID());

	msg->nextBlockFast(_PREHASH_ObjectData);
	msg->addU32Fast(_PREHASH_ObjectLocalID, mLocalID );
	if (mMedia)
	{
		msg->addString("MediaURL", mMedia->mMediaURL);
	}
	else
	{
		msg->addString("MediaURL", NULL);
	}

	// TODO send media type

	packTEMessage(msg);

	//LLViewerRegion *regionp = getRegion(); // <FS:Ansariel> FIRE-22268: Crash fix
	msg->sendReliable( regionp->getHost() );
}

LLViewerTexture* LLViewerObject::getBakedTextureForMagicId(const LLUUID& id)
{
	if (!LLAvatarAppearanceDefines::LLAvatarAppearanceDictionary::isBakedImageId(id))
	{
		return NULL;
	}

	LLViewerObject *root = getRootEdit();
	if (root && root->isAnimatedObject())
	{
		return LLViewerTextureManager::getFetchedTexture(id, FTT_DEFAULT, TRUE, LLGLTexture::BOOST_NONE, LLViewerTexture::LOD_TEXTURE);
	}

	LLVOAvatar* avatar = getAvatar();
	if (avatar && !isHUDAttachment())
	{
		LLAvatarAppearanceDefines::EBakedTextureIndex texIndex = LLAvatarAppearanceDefines::LLAvatarAppearanceDictionary::assetIdToBakedTextureIndex(id);
		LLViewerTexture* bakedTexture = avatar->getBakedTexture(texIndex);
		if (bakedTexture == NULL || bakedTexture->isMissingAsset())
		{
			return LLViewerTextureManager::getFetchedTexture(IMG_DEFAULT, FTT_DEFAULT, TRUE, LLGLTexture::BOOST_NONE, LLViewerTexture::LOD_TEXTURE);
		}
		else
		{
			return bakedTexture;
		}
	}
	else
	{
		return LLViewerTextureManager::getFetchedTexture(id, FTT_DEFAULT, TRUE, LLGLTexture::BOOST_NONE, LLViewerTexture::LOD_TEXTURE);
	}

}

void LLViewerObject::updateAvatarMeshVisibility(const LLUUID& id, const LLUUID& old_id)
{
	if (id == old_id)
	{
		return;
	}

	if (!LLAvatarAppearanceDefines::LLAvatarAppearanceDictionary::isBakedImageId(old_id) && !LLAvatarAppearanceDefines::LLAvatarAppearanceDictionary::isBakedImageId(id))
	{
		return;
	}

	LLVOAvatar* avatar = getAvatar();
	if (avatar)
	{
		avatar->updateMeshVisibility();
	}
}

void LLViewerObject::setTE(const U8 te, const LLTextureEntry &texture_entry)
{
	LLUUID old_image_id;
	if (getTE(te))
	{
		old_image_id = getTE(te)->getID();
	}
		
	LLPrimitive::setTE(te, texture_entry);

	const LLUUID& image_id = getTEref(te).getID();
	LLViewerTexture* bakedTexture = getBakedTextureForMagicId(image_id);
	mTEImages[te] = bakedTexture ? bakedTexture : LLViewerTextureManager::getFetchedTexture(image_id, FTT_DEFAULT, TRUE, LLGLTexture::BOOST_NONE, LLViewerTexture::LOD_TEXTURE);

	
	updateAvatarMeshVisibility(image_id,old_image_id);
	
	if (getTEref(te).getMaterialParams().notNull())
	{
		const LLUUID& norm_id = getTEref(te).getMaterialParams()->getNormalID();
		mTENormalMaps[te] = LLViewerTextureManager::getFetchedTexture(norm_id, FTT_DEFAULT, TRUE, LLGLTexture::BOOST_ALM, LLViewerTexture::LOD_TEXTURE);

		const LLUUID& spec_id = getTEref(te).getMaterialParams()->getSpecularID();
		mTESpecularMaps[te] = LLViewerTextureManager::getFetchedTexture(spec_id, FTT_DEFAULT, TRUE, LLGLTexture::BOOST_ALM, LLViewerTexture::LOD_TEXTURE);
	}
}

void LLViewerObject::refreshBakeTexture()
{
	for (int face_index = 0; face_index < getNumTEs(); face_index++)
	{
		LLTextureEntry* tex_entry = getTE(face_index);
		if (tex_entry && LLAvatarAppearanceDefines::LLAvatarAppearanceDictionary::isBakedImageId(tex_entry->getID()))
		{
			const LLUUID& image_id = tex_entry->getID();
			LLViewerTexture* bakedTexture = getBakedTextureForMagicId(image_id);
			changeTEImage(face_index, bakedTexture);
		}
	}
}

void LLViewerObject::setTEImage(const U8 te, LLViewerTexture *imagep)
{
	if (mTEImages[te] != imagep)
	{
		LLUUID old_image_id = getTE(te) ? getTE(te)->getID() : LLUUID::null;
		
		LLPrimitive::setTETexture(te, imagep->getID());

		LLViewerTexture* baked_texture = getBakedTextureForMagicId(imagep->getID());
		mTEImages[te] = baked_texture ? baked_texture : imagep;
		updateAvatarMeshVisibility(imagep->getID(), old_image_id);
		setChanged(TEXTURE);
		if (mDrawable.notNull())
		{
			gPipeline.markTextured(mDrawable);
		}
	}
}

S32 LLViewerObject::setTETextureCore(const U8 te, LLViewerTexture *image)
{
	LLUUID old_image_id = getTEref(te).getID();
	const LLUUID& uuid = image->getID();
	S32 retval = 0;
	if (uuid != getTEref(te).getID() ||
		uuid == LLUUID::null)
	{
		retval = LLPrimitive::setTETexture(te, uuid);
		LLViewerTexture* baked_texture = getBakedTextureForMagicId(uuid);
		mTEImages[te] = baked_texture ? baked_texture : image;
		updateAvatarMeshVisibility(uuid,old_image_id);
		setChanged(TEXTURE);
		if (mDrawable.notNull())
		{
			gPipeline.markTextured(mDrawable);
		}
	}
	return retval;
}

S32 LLViewerObject::setTENormalMapCore(const U8 te, LLViewerTexture *image)
{
	S32 retval = TEM_CHANGE_TEXTURE;
	const LLUUID& uuid = image ? image->getID() : LLUUID::null;
	if( (getTE( te ) && uuid != getTE( te )->getID()) ||
		uuid == LLUUID::null)
	{
		LLTextureEntry* tep = getTE(te);
		LLMaterial* mat = NULL;
		if (tep)
		{
		   mat = tep->getMaterialParams();
		}

		if (mat)
		{
			mat->setNormalID(uuid);
		}
	}
	changeTENormalMap(te,image);	
	return retval;
}

S32 LLViewerObject::setTESpecularMapCore(const U8 te, LLViewerTexture *image)
{
	S32 retval = TEM_CHANGE_TEXTURE;
	const LLUUID& uuid = image ? image->getID() : LLUUID::null;
	if ( (getTE(te) && uuid != getTE(te)->getID()) ||
		uuid == LLUUID::null)
	{
		LLTextureEntry* tep = getTE(te);
		LLMaterial* mat = NULL;
		if (tep)
		{
			mat = tep->getMaterialParams();
		}

		if (mat)
		{
			mat->setSpecularID(uuid);
		}		
	}
	changeTESpecularMap(te, image);
	return retval;
}

//virtual
void LLViewerObject::changeTEImage(S32 index, LLViewerTexture* new_image) 
{
	if(index < 0 || index >= getNumTEs())
	{
		return ;
	}
	mTEImages[index] = new_image ;
}

void LLViewerObject::changeTENormalMap(S32 index, LLViewerTexture* new_image)
{
	if(index < 0 || index >= getNumTEs())
	{
		return ;
	}
	mTENormalMaps[index] = new_image ;
	refreshMaterials();
}

void LLViewerObject::changeTESpecularMap(S32 index, LLViewerTexture* new_image)
{
	if(index < 0 || index >= getNumTEs())
	{
		return ;
	}
	mTESpecularMaps[index] = new_image ;
	refreshMaterials();
}

S32 LLViewerObject::setTETexture(const U8 te, const LLUUID& uuid)
{
	// Invalid host == get from the agent's sim
	LLViewerFetchedTexture *image = LLViewerTextureManager::getFetchedTexture(
		uuid, FTT_DEFAULT, TRUE, LLGLTexture::BOOST_NONE, LLViewerTexture::LOD_TEXTURE, 0, 0, LLHost());
		return setTETextureCore(te, image);
}

S32 LLViewerObject::setTENormalMap(const U8 te, const LLUUID& uuid)
{
	LLViewerFetchedTexture *image = (uuid == LLUUID::null) ? NULL : LLViewerTextureManager::getFetchedTexture(
		uuid, FTT_DEFAULT, TRUE, LLGLTexture::BOOST_ALM, LLViewerTexture::LOD_TEXTURE, 0, 0, LLHost());
	return setTENormalMapCore(te, image);
}

S32 LLViewerObject::setTESpecularMap(const U8 te, const LLUUID& uuid)
{
	LLViewerFetchedTexture *image = (uuid == LLUUID::null) ? NULL : LLViewerTextureManager::getFetchedTexture(
		uuid, FTT_DEFAULT, TRUE, LLGLTexture::BOOST_ALM, LLViewerTexture::LOD_TEXTURE, 0, 0, LLHost());
	return setTESpecularMapCore(te, image);
}

S32 LLViewerObject::setTEColor(const U8 te, const LLColor3& color)
{
	return setTEColor(te, LLColor4(color));
}

S32 LLViewerObject::setTEColor(const U8 te, const LLColor4& color)
{
	S32 retval = 0;
	const LLTextureEntry *tep = getTE(te);
	if (!tep)
	{
		LL_WARNS() << "No texture entry for te " << (S32)te << ", object " << mID << LL_ENDL;
	}
	else if (color != tep->getColor())
	{
		retval = LLPrimitive::setTEColor(te, color);
		if (mDrawable.notNull() && retval)
		{
			// These should only happen on updates which are not the initial update.
			dirtyMesh();
		}
	}
	return retval;
}

S32 LLViewerObject::setTEBumpmap(const U8 te, const U8 bump)
{
	S32 retval = 0;
	const LLTextureEntry *tep = getTE(te);
	if (!tep)
	{
		LL_WARNS() << "No texture entry for te " << (S32)te << ", object " << mID << LL_ENDL;
	}
	else if (bump != tep->getBumpmap())
	{
		retval = LLPrimitive::setTEBumpmap(te, bump);
		setChanged(TEXTURE);
		if (mDrawable.notNull() && retval)
		{
			gPipeline.markTextured(mDrawable);
			gPipeline.markRebuild(mDrawable, LLDrawable::REBUILD_GEOMETRY, TRUE);
		}
	}
	return retval;
}

S32 LLViewerObject::setTETexGen(const U8 te, const U8 texgen)
{
	S32 retval = 0;
	const LLTextureEntry *tep = getTE(te);
	if (!tep)
	{
		LL_WARNS() << "No texture entry for te " << (S32)te << ", object " << mID << LL_ENDL;
	}
	else if (texgen != tep->getTexGen())
	{
		retval = LLPrimitive::setTETexGen(te, texgen);
		setChanged(TEXTURE);
	}
	return retval;
}

S32 LLViewerObject::setTEMediaTexGen(const U8 te, const U8 media)
{
	S32 retval = 0;
	const LLTextureEntry *tep = getTE(te);
	if (!tep)
	{
		LL_WARNS() << "No texture entry for te " << (S32)te << ", object " << mID << LL_ENDL;
	}
	else if (media != tep->getMediaTexGen())
	{
		retval = LLPrimitive::setTEMediaTexGen(te, media);
		setChanged(TEXTURE);
	}
	return retval;
}

S32 LLViewerObject::setTEShiny(const U8 te, const U8 shiny)
{
	S32 retval = 0;
	const LLTextureEntry *tep = getTE(te);
	if (!tep)
	{
		LL_WARNS() << "No texture entry for te " << (S32)te << ", object " << mID << LL_ENDL;
	}
	else if (shiny != tep->getShiny())
	{
		retval = LLPrimitive::setTEShiny(te, shiny);
		setChanged(TEXTURE);
	}
	return retval;
}

S32 LLViewerObject::setTEFullbright(const U8 te, const U8 fullbright)
{
	S32 retval = 0;
	const LLTextureEntry *tep = getTE(te);
	if (!tep)
	{
		LL_WARNS() << "No texture entry for te " << (S32)te << ", object " << mID << LL_ENDL;
	}
	else if (fullbright != tep->getFullbright())
	{
		retval = LLPrimitive::setTEFullbright(te, fullbright);
		setChanged(TEXTURE);
		if (mDrawable.notNull() && retval)
		{
			gPipeline.markTextured(mDrawable);
		}
	}
	return retval;
}


S32 LLViewerObject::setTEMediaFlags(const U8 te, const U8 media_flags)
{
	// this might need work for media type
	S32 retval = 0;
	const LLTextureEntry *tep = getTE(te);
	if (!tep)
	{
		LL_WARNS() << "No texture entry for te " << (S32)te << ", object " << mID << LL_ENDL;
	}
	else if (media_flags != tep->getMediaFlags())
	{
		retval = LLPrimitive::setTEMediaFlags(te, media_flags);
		setChanged(TEXTURE);
		if (mDrawable.notNull() && retval)
		{
			gPipeline.markRebuild(mDrawable, LLDrawable::REBUILD_TCOORD, TRUE);
			gPipeline.markTextured(mDrawable);
			// JC - probably only need this if changes texture coords
			//gPipeline.markRebuild(mDrawable);
		}
	}
	return retval;
}

S32 LLViewerObject::setTEGlow(const U8 te, const F32 glow)
{
	S32 retval = 0;
	const LLTextureEntry *tep = getTE(te);
	if (!tep)
	{
		LL_WARNS() << "No texture entry for te " << (S32)te << ", object " << mID << LL_ENDL;
	}
	else if (glow != tep->getGlow())
	{
		retval = LLPrimitive::setTEGlow(te, glow);
		setChanged(TEXTURE);
		if (mDrawable.notNull() && retval)
		{
			gPipeline.markTextured(mDrawable);
		}
	}
	return retval;
}

S32 LLViewerObject::setTEMaterialID(const U8 te, const LLMaterialID& pMaterialID)
{
	S32 retval = 0;
	const LLTextureEntry *tep = getTE(te);
	if (!tep)
	{
		LL_WARNS("Material") << "No texture entry for te " << (S32)te
							 << ", object " << mID
							 << ", material " << pMaterialID
							 << LL_ENDL;
	}
	//else if (pMaterialID != tep->getMaterialID())
	{
		LL_DEBUGS("Material") << "Changing texture entry for te " << (S32)te
							 << ", object " << mID
							 << ", material " << pMaterialID
							 << LL_ENDL;
		retval = LLPrimitive::setTEMaterialID(te, pMaterialID);
		refreshMaterials();
	}
	return retval;
}

S32 LLViewerObject::setTEMaterialParams(const U8 te, const LLMaterialPtr pMaterialParams)
{
	S32 retval = 0;
	const LLTextureEntry *tep = getTE(te);
	if (!tep)
	{
		LL_WARNS() << "No texture entry for te " << (S32)te << ", object " << mID << LL_ENDL;
		return 0;
	}

	retval = LLPrimitive::setTEMaterialParams(te, pMaterialParams);
	LL_DEBUGS("Material") << "Changing material params for te " << (S32)te
							<< ", object " << mID
			               << " (" << retval << ")"
							<< LL_ENDL;
	setTENormalMap(te, (pMaterialParams) ? pMaterialParams->getNormalID() : LLUUID::null);
	setTESpecularMap(te, (pMaterialParams) ? pMaterialParams->getSpecularID() : LLUUID::null);

	refreshMaterials();
	return retval;
}

void LLViewerObject::refreshMaterials()
{
	setChanged(TEXTURE);
	if (mDrawable.notNull())
	{
		gPipeline.markTextured(mDrawable);
	}
}

S32 LLViewerObject::setTEScale(const U8 te, const F32 s, const F32 t)
{
	S32 retval = 0;
	retval = LLPrimitive::setTEScale(te, s, t);
	setChanged(TEXTURE);
	if (mDrawable.notNull() && retval)
	{
		gPipeline.markRebuild(mDrawable, LLDrawable::REBUILD_TCOORD);
	}
	return retval;
}

S32 LLViewerObject::setTEScaleS(const U8 te, const F32 s)
{
	S32 retval = LLPrimitive::setTEScaleS(te, s);
	if (mDrawable.notNull() && retval)
	{
		gPipeline.markRebuild(mDrawable, LLDrawable::REBUILD_TCOORD);
	}

	return retval;
}

S32 LLViewerObject::setTEScaleT(const U8 te, const F32 t)
{
	S32 retval = LLPrimitive::setTEScaleT(te, t);
	if (mDrawable.notNull() && retval)
	{
		gPipeline.markRebuild(mDrawable, LLDrawable::REBUILD_TCOORD);
	}

	return retval;
}

S32 LLViewerObject::setTEOffset(const U8 te, const F32 s, const F32 t)
{
	S32 retval = LLPrimitive::setTEOffset(te, s, t);
	if (mDrawable.notNull() && retval)
	{
		gPipeline.markRebuild(mDrawable, LLDrawable::REBUILD_TCOORD);
	}
	return retval;
}

S32 LLViewerObject::setTEOffsetS(const U8 te, const F32 s)
{
	S32 retval = LLPrimitive::setTEOffsetS(te, s);
	if (mDrawable.notNull() && retval)
	{
		gPipeline.markRebuild(mDrawable, LLDrawable::REBUILD_TCOORD);
	}

	return retval;
}

S32 LLViewerObject::setTEOffsetT(const U8 te, const F32 t)
{
	S32 retval = LLPrimitive::setTEOffsetT(te, t);
	if (mDrawable.notNull() && retval)
	{
		gPipeline.markRebuild(mDrawable, LLDrawable::REBUILD_TCOORD);
	}

	return retval;
}

S32 LLViewerObject::setTERotation(const U8 te, const F32 r)
{
	S32 retval = LLPrimitive::setTERotation(te, r);
	if (mDrawable.notNull() && retval)
	{
		gPipeline.markRebuild(mDrawable, LLDrawable::REBUILD_TCOORD);
	}
	return retval;
}


LLViewerTexture *LLViewerObject::getTEImage(const U8 face) const
{
//	llassert(mTEImages);

	if (face < getNumTEs())
	{
		LLViewerTexture* image = mTEImages[face];
		if (image)
		{
			return image;
		}
		else
		{
			return (LLViewerTexture*)(LLViewerFetchedTexture::sDefaultImagep);
		}
	}

	LL_ERRS() << llformat("Requested Image from invalid face: %d/%d",face,getNumTEs()) << LL_ENDL;

	return NULL;
}


bool LLViewerObject::isImageAlphaBlended(const U8 te) const
{
	LLViewerTexture* image = getTEImage(te);
	LLGLenum format = image ? image->getPrimaryFormat() : GL_RGB;
	switch (format)
	{
		case GL_RGBA:
		case GL_ALPHA:
		{
			return true;
		}
		break;

		case GL_RGB: break;
		default:
		{
			LL_WARNS() << "Unexpected tex format in LLViewerObject::isImageAlphaBlended...returning no alpha." << LL_ENDL;
		}
		break;
	}

	return false;
}

LLViewerTexture *LLViewerObject::getTENormalMap(const U8 face) const
{
	//	llassert(mTEImages);
	
	if (face < getNumTEs())
	{
		LLViewerTexture* image = mTENormalMaps[face];
		if (image)
		{
			return image;
		}
		else
		{
			return (LLViewerTexture*)(LLViewerFetchedTexture::sDefaultImagep);
		}
	}
	
	LL_ERRS() << llformat("Requested Image from invalid face: %d/%d",face,getNumTEs()) << LL_ENDL;
	
	return NULL;
}

LLViewerTexture *LLViewerObject::getTESpecularMap(const U8 face) const
{
	//	llassert(mTEImages);
	
	if (face < getNumTEs())
	{
		LLViewerTexture* image = mTESpecularMaps[face];
		if (image)
		{
			return image;
		}
		else
		{
			return (LLViewerTexture*)(LLViewerFetchedTexture::sDefaultImagep);
		}
	}
	
	LL_ERRS() << llformat("Requested Image from invalid face: %d/%d",face,getNumTEs()) << LL_ENDL;
	
	return NULL;
}

void LLViewerObject::fitFaceTexture(const U8 face)
{
	LL_INFOS() << "fitFaceTexture not implemented" << LL_ENDL;
}


LLBBox LLViewerObject::getBoundingBoxAgent() const
{
	LLVector3 position_agent;
	LLQuaternion rot;
	LLViewerObject* avatar_parent = NULL;
	LLViewerObject* root_edit = (LLViewerObject*)getRootEdit();
	if (root_edit)
	{
		avatar_parent = (LLViewerObject*)root_edit->getParent();
	}
	
	if (avatar_parent && avatar_parent->isAvatar() &&
		root_edit && root_edit->mDrawable.notNull() && root_edit->mDrawable->getXform()->getParent())
	{
		LLXform* parent_xform = root_edit->mDrawable->getXform()->getParent();
		position_agent = (getPositionEdit() * parent_xform->getWorldRotation()) + parent_xform->getWorldPosition();
		rot = getRotationEdit() * parent_xform->getWorldRotation();
	}
	else
	{
		position_agent = getPositionAgent();
		rot = getRotationRegion();
	}
	
	return LLBBox( position_agent, rot, getScale() * -0.5f, getScale() * 0.5f );
}

U32 LLViewerObject::getNumVertices() const
{
	U32 num_vertices = 0;
	if (mDrawable.notNull())
	{
		S32 i, num_faces;
		num_faces = mDrawable->getNumFaces();
		for (i = 0; i < num_faces; i++)
		{
			LLFace * facep = mDrawable->getFace(i);
			if (facep)
			{
				num_vertices += facep->getGeomCount();
			}
		}
	}
	return num_vertices;
}

U32 LLViewerObject::getNumIndices() const
{
	U32 num_indices = 0;
	if (mDrawable.notNull())
	{
		S32 i, num_faces;
		num_faces = mDrawable->getNumFaces();
		for (i = 0; i < num_faces; i++)
		{
			LLFace * facep = mDrawable->getFace(i);
			if (facep)
			{
				num_indices += facep->getIndicesCount();
			}
		}
	}
	return num_indices;
}

// Find the number of instances of this object's inventory that are of the given type
S32 LLViewerObject::countInventoryContents(LLAssetType::EType type)
{
	S32 count = 0;
	if( mInventory )
	{
		LLInventoryObject::object_list_t::const_iterator it = mInventory->begin();
		LLInventoryObject::object_list_t::const_iterator end = mInventory->end();
		for(  ; it != end ; ++it )
		{
			if( (*it)->getType() == type )
			{
				++count;
			}
		}
	}
	return count;
}


void LLViewerObject::setCanSelect(BOOL canSelect)
{
	mbCanSelect = canSelect;
	for (child_list_t::iterator iter = mChildList.begin();
		 iter != mChildList.end(); iter++)
	{
		LLViewerObject* child = *iter;
		child->mbCanSelect = canSelect;
	}
}

void LLViewerObject::setDebugText(const std::string &utf8text)
{
	if (utf8text.empty() && !mText)
	{
		return;
	}

	if (!mText)
	{
	    initHudText();
	}
	mText->setColor(LLColor4::white);
	mText->setString(utf8text);
	mText->setZCompare(FALSE);
	mText->setDoFade(FALSE);
	updateText();
}

void LLViewerObject::initHudText()
{
    mText = (LLHUDText *)LLHUDObject::addHUDObject(LLHUDObject::LL_HUD_TEXT);
    mText->setFont(LLFontGL::getFontSansSerif());
    mText->setVertAlignment(LLHUDText::ALIGN_VERT_TOP);
    mText->setMaxLines(-1);
    mText->setSourceObject(this);
    mText->setOnHUDAttachment(isHUDAttachment());
}

void LLViewerObject::restoreHudText()
{
    if (mHudText.empty())
    {
        if (mText)
        {
            mText->markDead();
            mText = NULL;
        }
    }
    else
    {
        if (!mText)
        {
            initHudText();
        }
        else
        {
            // Restore default values
            mText->setZCompare(TRUE);
            mText->setDoFade(TRUE);
        }
        mText->setColor(mHudTextColor);
        mText->setString(mHudText);
    }
}

void LLViewerObject::setIcon(LLViewerTexture* icon_image)
{
	if (!mIcon)
	{
		mIcon = (LLHUDIcon *)LLHUDObject::addHUDObject(LLHUDObject::LL_HUD_ICON);
		mIcon->setSourceObject(this);
		mIcon->setImage(icon_image);
		// *TODO: make this user configurable
		mIcon->setScale(0.03f);
	}
	else
	{
		mIcon->restartLifeTimer();
	}
}

void LLViewerObject::clearIcon()
{
	if (mIcon)
	{
		mIcon = NULL;
	}
}

LLViewerObject* LLViewerObject::getSubParent() 
{ 
	return (LLViewerObject*) getParent();
}

const LLViewerObject* LLViewerObject::getSubParent() const
{
	return (const LLViewerObject*) getParent();
}

BOOL LLViewerObject::isOnMap()
{
	return mOnMap;
}


void LLViewerObject::updateText()
{
	if (!isDead())
	{
		if (mText.notNull())
		{		
		    LLVOAvatar* avatar = getAvatar();
		    if (avatar)
		    {
		        mText->setHidden(avatar->isInMuteList());
		    }
               
		    LLVector3 up_offset(0,0,0);
			up_offset.mV[2] = getScale().mV[VZ]*0.6f;
			
			if (mDrawable.notNull())
			{
				mText->setPositionAgent(getRenderPosition() + up_offset);
			}
			else
			{
				mText->setPositionAgent(getPositionAgent() + up_offset);
			}
		}
	}
}

bool LLViewerObject::isOwnerInMuteList(LLUUID id)
{
	LLUUID owner_id = id.isNull() ? mOwnerID : id;
	if (isAvatar() || owner_id.isNull())
	{
		return false;
	}
	bool muted = false;
	F64 now = LLFrameTimer::getTotalSeconds();
	if (now < mCachedMuteListUpdateTime)
	{
		muted = mCachedOwnerInMuteList;
	}
	else
	{
		muted = LLMuteList::getInstance()->isMuted(owner_id);

		const F64 SECONDS_BETWEEN_MUTE_UPDATES = 1;
		mCachedMuteListUpdateTime = now + SECONDS_BETWEEN_MUTE_UPDATES;
		mCachedOwnerInMuteList = muted;
	}
	return muted;
}

LLVOAvatar* LLViewerObject::asAvatar()
{
	return NULL;
}

// If this object is directly or indirectly parented by an avatar,
// return it.  Normally getAvatar() is the correct function to call;
// it will give the avatar used for skinning.  The exception is with
// animated objects that are also attachments; in that case,
// getAvatar() will return the control avatar, used for skinning, and
// getAvatarAncestor will return the avatar to which the object is
// attached.
LLVOAvatar* LLViewerObject::getAvatarAncestor()
{
	LLViewerObject *pobj = (LLViewerObject*) getParent();
	while (pobj)
	{
		LLVOAvatar *av = pobj->asAvatar();
		if (av)
		{
			return av;
		}
		pobj =  (LLViewerObject*) pobj->getParent();
	}
	return NULL;
}

BOOL LLViewerObject::isParticleSource() const
{
	return !mPartSourcep.isNull() && !mPartSourcep->isDead();
}

void LLViewerObject::setParticleSource(const LLPartSysData& particle_parameters, const LLUUID& owner_id)
{
	if (mPartSourcep)
	{
		deleteParticleSource();
	}

	LLPointer<LLViewerPartSourceScript> pss = LLViewerPartSourceScript::createPSS(this, particle_parameters);
	mPartSourcep = pss;
	
	if (mPartSourcep)
	{
		mPartSourcep->setOwnerUUID(owner_id);

		if (mPartSourcep->getImage()->getID() != mPartSourcep->mPartSysData.mPartImageID)
		{
			LLViewerTexture* image;
			if (mPartSourcep->mPartSysData.mPartImageID == LLUUID::null)
			{
				image = LLViewerTextureManager::getFetchedTextureFromFile("pixiesmall.j2c");
			}
			else
			{
				image = LLViewerTextureManager::getFetchedTexture(mPartSourcep->mPartSysData.mPartImageID);
			}
			mPartSourcep->setImage(image);
		}
	}
	LLViewerPartSim::getInstance()->addPartSource(pss);
}

void LLViewerObject::unpackParticleSource(const S32 block_num, const LLUUID& owner_id)
{
	if (!mPartSourcep.isNull() && mPartSourcep->isDead())
	{
		mPartSourcep = NULL;
	}
	if (mPartSourcep)
	{
		// If we've got one already, just update the existing source (or remove it)
		if (!LLViewerPartSourceScript::unpackPSS(this, mPartSourcep, block_num))
		{
			mPartSourcep->setDead();
			mPartSourcep = NULL;
		}
	}
	else
	{
		LLPointer<LLViewerPartSourceScript> pss = LLViewerPartSourceScript::unpackPSS(this, NULL, block_num);
		//If the owner is muted, don't create the system
		if(LLMuteList::getInstance()->isMuted(owner_id, LLMute::flagParticles)) return;

		// We need to be able to deal with a particle source that hasn't changed, but still got an update!
		if (pss)
		{
// 			LL_INFOS() << "Making particle system with owner " << owner_id << LL_ENDL;
			pss->setOwnerUUID(owner_id);
			mPartSourcep = pss;
			LLViewerPartSim::getInstance()->addPartSource(pss);
		}
	}
	if (mPartSourcep)
	{
		if (mPartSourcep->getImage()->getID() != mPartSourcep->mPartSysData.mPartImageID)
		{
			LLViewerTexture* image;
			if (mPartSourcep->mPartSysData.mPartImageID == LLUUID::null)
			{
				image = LLViewerTextureManager::getFetchedTextureFromFile("pixiesmall.j2c");
			}
			else
			{
				image = LLViewerTextureManager::getFetchedTexture(mPartSourcep->mPartSysData.mPartImageID);
			}
			mPartSourcep->setImage(image);
		}
	}
}

void LLViewerObject::unpackParticleSource(LLDataPacker &dp, const LLUUID& owner_id, bool legacy)
{
	if (!mPartSourcep.isNull() && mPartSourcep->isDead())
	{
		mPartSourcep = NULL;
	}
	if (mPartSourcep)
	{
		// If we've got one already, just update the existing source (or remove it)
		if (!LLViewerPartSourceScript::unpackPSS(this, mPartSourcep, dp, legacy))
		{
			mPartSourcep->setDead();
			mPartSourcep = NULL;
		}
	}
	else
	{
		LLPointer<LLViewerPartSourceScript> pss = LLViewerPartSourceScript::unpackPSS(this, NULL, dp, legacy);
		//If the owner is muted, don't create the system
		if(LLMuteList::getInstance()->isMuted(owner_id, LLMute::flagParticles)) return;
		// We need to be able to deal with a particle source that hasn't changed, but still got an update!
		if (pss)
		{
// 			LL_INFOS() << "Making particle system with owner " << owner_id << LL_ENDL;
			pss->setOwnerUUID(owner_id);
			mPartSourcep = pss;
			LLViewerPartSim::getInstance()->addPartSource(pss);
		}
	}
	if (mPartSourcep)
	{
		if (mPartSourcep->getImage()->getID() != mPartSourcep->mPartSysData.mPartImageID)
		{
			LLViewerTexture* image;
			if (mPartSourcep->mPartSysData.mPartImageID == LLUUID::null)
			{
				image = LLViewerTextureManager::getFetchedTextureFromFile("pixiesmall.j2c");
			}
			else
			{
				image = LLViewerTextureManager::getFetchedTexture(mPartSourcep->mPartSysData.mPartImageID);
			}
			mPartSourcep->setImage(image);
		}
	}
}

void LLViewerObject::deleteParticleSource()
{
	if (mPartSourcep.notNull())
	{
		mPartSourcep->setDead();
		mPartSourcep = NULL;
	}
}

// virtual
void LLViewerObject::updateDrawable(BOOL force_damped)
{
	if (!isChanged(MOVED))
	{ //most common case, having an empty if case here makes for better branch prediction
	}
	else if (mDrawable.notNull() && 
		!mDrawable->isState(LLDrawable::ON_MOVE_LIST))
	{
		BOOL damped_motion = 
			!isChanged(SHIFTED) &&										// not shifted between regions this frame and...
			(	force_damped ||										// ...forced into damped motion by application logic or...
				(	!isSelected() &&									// ...not selected and...
					(	mDrawable->isRoot() ||								// ... is root or ...
						(getParent() && !((LLViewerObject*)getParent())->isSelected())// ... parent is not selected and ...
					) &&	
					getPCode() == LL_PCODE_VOLUME &&					// ...is a volume object and...
					getVelocity().isExactlyZero() &&					// ...is not moving physically and...
					mDrawable->getGeneration() != -1                    // ...was not created this frame.
				)					
			);
		gPipeline.markMoved(mDrawable, damped_motion);
	}
	clearChanged(SHIFTED);
}

// virtual, overridden by LLVOVolume
F32 LLViewerObject::getVObjRadius() const
{
	return mDrawable.notNull() ? mDrawable->getRadius() : 0.f;
}

void LLViewerObject::setAttachedSound(const LLUUID &audio_uuid, const LLUUID& owner_id, const F32 gain, const U8 flags)
{
	if (!gAudiop)
	{
		return;
	}
	
	if (audio_uuid.isNull())
	{
		if (!mAudioSourcep)
		{
			return;
		}
		if (mAudioSourcep->isLoop() && !mAudioSourcep->hasPendingPreloads())
		{
			// We don't clear the sound if it's a loop, it'll go away on its own.
			// At least, this appears to be how the scripts work.
			// The attached sound ID is set to NULL to avoid it playing back when the
			// object rezzes in on non-looping sounds.
			//LL_INFOS() << "Clearing attached sound " << mAudioSourcep->getCurrentData()->getID() << LL_ENDL;
			gAudiop->cleanupAudioSource(mAudioSourcep);
			mAudioSourcep = NULL;
		}
		else if (flags & LL_SOUND_FLAG_STOP)
        {
			// Just shut off the sound
			mAudioSourcep->play(LLUUID::null);
		}
		return;
	}

	// <FS:Ansariel> Asset blacklist
	if (FSAssetBlacklist::getInstance()->isBlacklisted(audio_uuid, LLAssetType::AT_SOUND))
	{
		return;
	}
	// </FS:Ansariel>

	if (flags & LL_SOUND_FLAG_LOOP
		&& mAudioSourcep && mAudioSourcep->isLoop() && mAudioSourcep->getCurrentData()
		&& mAudioSourcep->getCurrentData()->getID() == audio_uuid)
	{
		//LL_INFOS() << "Already playing this sound on a loop, ignoring" << LL_ENDL;
		return;
	}

	// don't clean up before previous sound is done. Solves: SL-33486
	if ( mAudioSourcep && mAudioSourcep->isDone() ) 
	{
		gAudiop->cleanupAudioSource(mAudioSourcep);
		mAudioSourcep = NULL;
	}

	if (mAudioSourcep && mAudioSourcep->isMuted() &&
	    mAudioSourcep->getCurrentData() && mAudioSourcep->getCurrentData()->getID() == audio_uuid)
	{
		//LL_INFOS() << "Already having this sound as muted sound, ignoring" << LL_ENDL;
		return;
	}

	getAudioSource(owner_id);

	if (mAudioSourcep)
	{
		BOOL queue = flags & LL_SOUND_FLAG_QUEUE;
		mAudioGain = gain;
		mAudioSourcep->setGain(gain);
		mAudioSourcep->setLoop(flags & LL_SOUND_FLAG_LOOP);
		mAudioSourcep->setSyncMaster(flags & LL_SOUND_FLAG_SYNC_MASTER);
		mAudioSourcep->setSyncSlave(flags & LL_SOUND_FLAG_SYNC_SLAVE);
		mAudioSourcep->setQueueSounds(queue);
		if(!queue) // stop any current sound first to avoid "farts of doom" (SL-1541) -MG
		{
			mAudioSourcep->play(LLUUID::null);
		}
		
		// Play this sound if region maturity permits
		if( gAgent.canAccessMaturityAtGlobal(this->getPositionGlobal()) )
		{
			//LL_INFOS() << "Playing attached sound " << audio_uuid << LL_ENDL;
			// recheck cutoff radius in case this update was an object-update with new value
			mAudioSourcep->checkCutOffRadius();
			mAudioSourcep->play(audio_uuid);
		}
	}
}

LLAudioSource *LLViewerObject::getAudioSource(const LLUUID& owner_id)
{
	if (!mAudioSourcep)
	{
		// Arbitrary low gain for a sound that's not playing.
		// This is used for sound preloads, for example.
		LLAudioSourceVO *asvop = new LLAudioSourceVO(mID, owner_id, 0.01f, this);

		mAudioSourcep = asvop;
		if(gAudiop)
		{
			gAudiop->addAudioSource(asvop);
		}
	}

	return mAudioSourcep;
}

void LLViewerObject::adjustAudioGain(const F32 gain)
{
	if (mAudioSourcep)
	{
		mAudioGain = gain;
		mAudioSourcep->setGain(mAudioGain);
	}
}

//----------------------------------------------------------------------------

bool LLViewerObject::unpackParameterEntry(U16 param_type, LLDataPacker *dp)
{
	if (LLNetworkData::PARAMS_MESH == param_type)
	{
		param_type = LLNetworkData::PARAMS_SCULPT;
	}
	ExtraParameter* param = getExtraParameterEntryCreate(param_type);
	if (param)
	{
		param->data->unpack(*dp);
		param->in_use = TRUE;
		parameterChanged(param_type, param->data, TRUE, false);
		return true;
	}
	else
	{
		return false;
	}
}

LLViewerObject::ExtraParameter* LLViewerObject::createNewParameterEntry(U16 param_type)
{
	LLNetworkData* new_block = NULL;
	switch (param_type)
	{
	  case LLNetworkData::PARAMS_FLEXIBLE:
	  {
		  new_block = new LLFlexibleObjectData();
		  break;
	  }
	  case LLNetworkData::PARAMS_LIGHT:
	  {
		  new_block = new LLLightParams();
		  break;
	  }
	  case LLNetworkData::PARAMS_SCULPT:
	  {
		  new_block = new LLSculptParams();
		  break;
	  }
	  case LLNetworkData::PARAMS_LIGHT_IMAGE:
	  {
		  new_block = new LLLightImageParams();
		  break;
	  }
      case LLNetworkData::PARAMS_EXTENDED_MESH:
      {
		  new_block = new LLExtendedMeshParams();
		  break;
      }
	  default:
	  {
		  LL_INFOS() << "Unknown param type." << LL_ENDL;
		  break;
	  }
	};

	if (new_block)
	{
		ExtraParameter* new_entry = new ExtraParameter;
		new_entry->data = new_block;
		new_entry->in_use = false; // not in use yet
		mExtraParameterList[param_type] = new_entry;
		return new_entry;
	}
	return NULL;
}

LLViewerObject::ExtraParameter* LLViewerObject::getExtraParameterEntry(U16 param_type) const
{
	std::map<U16, ExtraParameter*>::const_iterator itor = mExtraParameterList.find(param_type);
	if (itor != mExtraParameterList.end())
	{
		return itor->second;
	}
	return NULL;
}

LLViewerObject::ExtraParameter* LLViewerObject::getExtraParameterEntryCreate(U16 param_type)
{
	ExtraParameter* param = getExtraParameterEntry(param_type);
	if (!param)
	{
		param = createNewParameterEntry(param_type);
	}
	return param;
}

LLNetworkData* LLViewerObject::getParameterEntry(U16 param_type) const
{
	ExtraParameter* param = getExtraParameterEntry(param_type);
	if (param)
	{
		return param->data;
	}
	else
	{
		return NULL;
	}
}

BOOL LLViewerObject::getParameterEntryInUse(U16 param_type) const
{
	ExtraParameter* param = getExtraParameterEntry(param_type);
	if (param)
	{
		return param->in_use;
	}
	else
	{
		return FALSE;
	}
}

bool LLViewerObject::setParameterEntry(U16 param_type, const LLNetworkData& new_value, bool local_origin)
{
	ExtraParameter* param = getExtraParameterEntryCreate(param_type);
	if (param)
	{
		if (param->in_use && new_value == *(param->data))
		{
			return false;
		}
		param->in_use = true;
		param->data->copy(new_value);
		parameterChanged(param_type, param->data, TRUE, local_origin);
		return true;
	}
	else
	{
		return false;
	}
}

// Assumed to be called locally
// If in_use is TRUE, will crate a new extra parameter if none exists.
// Should always return true.
bool LLViewerObject::setParameterEntryInUse(U16 param_type, BOOL in_use, bool local_origin)
{
	ExtraParameter* param = getExtraParameterEntryCreate(param_type);
	if (param && param->in_use != in_use)
	{
		param->in_use = in_use;
		parameterChanged(param_type, param->data, in_use, local_origin);
		return true;
	}
	return false;
}

void LLViewerObject::parameterChanged(U16 param_type, bool local_origin)
{
	ExtraParameter* param = getExtraParameterEntry(param_type);
	if (param)
	{
		parameterChanged(param_type, param->data, param->in_use, local_origin);
	}
}

void LLViewerObject::parameterChanged(U16 param_type, LLNetworkData* data, BOOL in_use, bool local_origin)
{
	if (local_origin)
	{
		LLViewerRegion* regionp = getRegion();
		if(!regionp) return;

		// Change happened on the viewer. Send the change up
		U8 tmp[MAX_OBJECT_PARAMS_SIZE];
		LLDataPackerBinaryBuffer dpb(tmp, MAX_OBJECT_PARAMS_SIZE);
		if (data->pack(dpb))
		{
			U32 datasize = (U32)dpb.getCurrentSize();

			LLMessageSystem* msg = gMessageSystem;
			msg->newMessageFast(_PREHASH_ObjectExtraParams);
			msg->nextBlockFast(_PREHASH_AgentData);
			msg->addUUIDFast(_PREHASH_AgentID, gAgent.getID() );
			msg->addUUIDFast(_PREHASH_SessionID, gAgent.getSessionID());
			msg->nextBlockFast(_PREHASH_ObjectData);
			msg->addU32Fast(_PREHASH_ObjectLocalID, mLocalID );

			msg->addU16Fast(_PREHASH_ParamType, param_type);
			msg->addBOOLFast(_PREHASH_ParamInUse, in_use);

			msg->addU32Fast(_PREHASH_ParamSize, datasize);
			msg->addBinaryDataFast(_PREHASH_ParamData, tmp, datasize);

			msg->sendReliable( regionp->getHost() );
		}
		else
		{
			LL_WARNS() << "Failed to send object extra parameters: " << param_type << LL_ENDL;
		}
	}
}

void LLViewerObject::setDrawableState(U32 state, BOOL recursive)
{
	if (mDrawable)
	{
		mDrawable->setState(state);
	}
	if (recursive)
	{
		for (child_list_t::iterator iter = mChildList.begin();
			 iter != mChildList.end(); iter++)
		{
			LLViewerObject* child = *iter;
			child->setDrawableState(state, recursive);
		}
	}
}

void LLViewerObject::clearDrawableState(U32 state, BOOL recursive)
{
	if (mDrawable)
	{
		mDrawable->clearState(state);
	}
	if (recursive)
	{
		for (child_list_t::iterator iter = mChildList.begin();
			 iter != mChildList.end(); iter++)
		{
			LLViewerObject* child = *iter;
			child->clearDrawableState(state, recursive);
		}
	}
}

BOOL LLViewerObject::isDrawableState(U32 state, BOOL recursive) const
{
	BOOL matches = FALSE;
	if (mDrawable)
	{
		matches = mDrawable->isState(state);
	}
	if (recursive)
	{
		for (child_list_t::const_iterator iter = mChildList.begin();
			 (iter != mChildList.end()) && matches; iter++)
		{
			LLViewerObject* child = *iter;
			matches &= child->isDrawableState(state, recursive);
		}
	}

	return matches;
}



//!!!!!!!!!!!!!!!!!!!!!!!!!!!!!!!!!!!!!!!!!!!!!!!!!!
// RN: these functions assume a 2-level hierarchy 
//!!!!!!!!!!!!!!!!!!!!!!!!!!!!!!!!!!!!!!!!!!!!!!!!!!

// Owned by anyone?
BOOL LLViewerObject::permAnyOwner() const
{ 
	if (isRootEdit())
	{
		return flagObjectAnyOwner(); 
	}
	else
	{
		return ((LLViewerObject*)getParent())->permAnyOwner();
	}
}	
// Owned by this viewer?
BOOL LLViewerObject::permYouOwner() const
{ 
	if (isRootEdit())
	{
#ifdef HACKED_GODLIKE_VIEWER
		return TRUE;
#else
# ifdef TOGGLE_HACKED_GODLIKE_VIEWER
		if (LLGridManager::getInstance()->isInSLBeta()
            && (gAgent.getGodLevel() >= GOD_MAINTENANCE))
		{
			return TRUE;
		}
# endif
		return flagObjectYouOwner(); 
#endif
	}
	else
	{
		return ((LLViewerObject*)getParent())->permYouOwner();
	}
}

// Owned by a group?
BOOL LLViewerObject::permGroupOwner() const		
{ 
	if (isRootEdit())
	{
		return flagObjectGroupOwned(); 
	}
	else
	{
		return ((LLViewerObject*)getParent())->permGroupOwner();
	}
}

// Can the owner edit
BOOL LLViewerObject::permOwnerModify() const
{ 
	if (isRootEdit())
	{
#ifdef HACKED_GODLIKE_VIEWER
		return TRUE;
#else
# ifdef TOGGLE_HACKED_GODLIKE_VIEWER
		if (LLGridManager::getInstance()->isInSLBeta()
            && (gAgent.getGodLevel() >= GOD_MAINTENANCE))
	{
			return TRUE;
	}
# endif
		return flagObjectOwnerModify(); 
#endif
	}
	else
	{
		return ((LLViewerObject*)getParent())->permOwnerModify();
	}
}

// Can edit
BOOL LLViewerObject::permModify() const
{ 
	if (isRootEdit())
	{
#ifdef HACKED_GODLIKE_VIEWER
		return TRUE;
#else
# ifdef TOGGLE_HACKED_GODLIKE_VIEWER
		if (LLGridManager::getInstance()->isInSLBeta()
            && (gAgent.getGodLevel() >= GOD_MAINTENANCE))
	{
			return TRUE;
	}
# endif
		return flagObjectModify(); 
#endif
	}
	else
	{
		return ((LLViewerObject*)getParent())->permModify();
	}
}

// Can copy
BOOL LLViewerObject::permCopy() const
{ 
	if (isRootEdit())
	{
#ifdef HACKED_GODLIKE_VIEWER
		return TRUE;
#else
# ifdef TOGGLE_HACKED_GODLIKE_VIEWER
		if (LLGridManager::getInstance()->isInSLBeta()
            && (gAgent.getGodLevel() >= GOD_MAINTENANCE))
		{
			return TRUE;
		}
# endif
		return flagObjectCopy();
#endif
	}
	else
	{
		return ((LLViewerObject*)getParent())->permCopy();
	}
}

// Can move
BOOL LLViewerObject::permMove() const
{
	if (isRootEdit())
	{
#ifdef HACKED_GODLIKE_VIEWER
		return TRUE;
#else
# ifdef TOGGLE_HACKED_GODLIKE_VIEWER
		if (LLGridManager::getInstance()->isInSLBeta()
            && (gAgent.getGodLevel() >= GOD_MAINTENANCE))
		{
			return TRUE;
		}
# endif
		return flagObjectMove(); 
#endif
	}
	else
	{
		return ((LLViewerObject*)getParent())->permMove();
	}
}

// Can be transferred
BOOL LLViewerObject::permTransfer() const
{ 
	if (isRootEdit())
	{
#ifdef HACKED_GODLIKE_VIEWER
		return TRUE;
#else
# ifdef TOGGLE_HACKED_GODLIKE_VIEWER
		if (LLGridManager::getInstance()->isInSLBeta()
            && (gAgent.getGodLevel() >= GOD_MAINTENANCE))
		{
			return TRUE;
		}
# endif
		return flagObjectTransfer(); 
#endif
	}
	else
	{
		return ((LLViewerObject*)getParent())->permTransfer();
	}
}

// Can only open objects that you own, or that someone has
// given you modify rights to.  JC
BOOL LLViewerObject::allowOpen() const
{
// [RLVa:KB] - Checked: 2010-11-29 (RLVa-1.3.0c) | Modified: RLVa-1.3.0c
	return !flagInventoryEmpty() && (permYouOwner() || permModify()) && ((!RlvActions::isRlvEnabled()) || (RlvActions::canEdit(this)));
// [/RLVa:KB]
//	return !flagInventoryEmpty() && (permYouOwner() || permModify());
}

LLViewerObject::LLInventoryCallbackInfo::~LLInventoryCallbackInfo()
{
	if (mListener)
	{
		mListener->clearVOInventoryListener();
	}
}

void LLViewerObject::updateVolume(const LLVolumeParams& volume_params)
{
	if (setVolume(volume_params, 1)) // *FIX: magic number, ack!
	{
		// Transmit the update to the simulator
		sendShapeUpdate();
		markForUpdate(TRUE);
	}
}

void LLViewerObject::recursiveMarkForUpdate(BOOL priority)
{
    for (LLViewerObject::child_list_t::iterator iter = mChildList.begin();
         iter != mChildList.end(); iter++)
    {
        LLViewerObject* child = *iter;
        child->markForUpdate(priority);
    }
    markForUpdate(priority);
}

void LLViewerObject::markForUpdate(BOOL priority)
{
	if (mDrawable.notNull())
	{
		gPipeline.markTextured(mDrawable);
		gPipeline.markRebuild(mDrawable, LLDrawable::REBUILD_GEOMETRY, priority);
	}
}

void LLViewerObject::markForUnload(BOOL priority)
{
	if (mDrawable.notNull())
	{
		gPipeline.markRebuild(mDrawable, LLDrawable::FOR_UNLOAD, priority);
	}
}

bool LLViewerObject::isPermanentEnforced() const
{
	return flagObjectPermanent() && (mRegionp != gAgent.getRegion()) && !gAgent.isGodlike();
}

bool LLViewerObject::getIncludeInSearch() const
{
	return flagIncludeInSearch();
}

void LLViewerObject::setIncludeInSearch(bool include_in_search)
{
	setFlags(FLAGS_INCLUDE_IN_SEARCH, include_in_search);
}

void LLViewerObject::setRegion(LLViewerRegion *regionp)
{
	if (!regionp)
	{
		LL_WARNS() << "viewer object set region to NULL" << LL_ENDL;
	}
	if(regionp != mRegionp)
	{
		if(mRegionp)
		{
			mRegionp->removeFromCreatedList(getLocalID()); 
		}
		if(regionp)
		{
			regionp->addToCreatedList(getLocalID()); 
		}
	}
	
	mLatestRecvPacketID = 0;
	mRegionp = regionp;

	for (child_list_t::iterator i = mChildList.begin(); i != mChildList.end(); ++i)
	{
		LLViewerObject* child = *i;
		child->setRegion(regionp);
	}

    if (mControlAvatar)
    {
        mControlAvatar->setRegion(regionp);
    }

	setChanged(MOVED | SILHOUETTE);
	updateDrawable(FALSE);
}

// virtual
void	LLViewerObject::updateRegion(LLViewerRegion *regionp)
{
//	if (regionp)
//	{
//		F64 now = LLFrameTimer::getElapsedSeconds();
//		LL_INFOS() << "Updating to region " << regionp->getName()
//			<< ", ms since last update message: " << (F32)((now - mLastMessageUpdateSecs) * 1000.0)
//			<< ", ms since last interpolation: " << (F32)((now - mLastInterpUpdateSecs) * 1000.0) 
//			<< LL_ENDL;
//	}
}


bool LLViewerObject::specialHoverCursor() const
{
	return flagUsePhysics()
			|| flagHandleTouch()
			|| (mClickAction != 0);
}

void LLViewerObject::updateFlags(BOOL physics_changed)
{
	LLViewerRegion* regionp = getRegion();
	if(!regionp) return;
	gMessageSystem->newMessage("ObjectFlagUpdate");
	gMessageSystem->nextBlockFast(_PREHASH_AgentData);
	gMessageSystem->addUUIDFast(_PREHASH_AgentID, gAgent.getID() );
	gMessageSystem->addUUIDFast(_PREHASH_SessionID, gAgent.getSessionID());
	gMessageSystem->addU32Fast(_PREHASH_ObjectLocalID, getLocalID() );
	gMessageSystem->addBOOLFast(_PREHASH_UsePhysics, flagUsePhysics() );
	gMessageSystem->addBOOL("IsTemporary", flagTemporaryOnRez() );
	gMessageSystem->addBOOL("IsPhantom", flagPhantom() );

	// stinson 02/28/2012 : This CastsShadows BOOL is no longer used in either the viewer or the simulator
	// The simulator code does not even unpack this value when the message is received.
	// This could be potentially hijacked in the future for another use should the urgent need arise.
	gMessageSystem->addBOOL("CastsShadows", FALSE );

	if (physics_changed)
	{
		gMessageSystem->nextBlock("ExtraPhysics");
		gMessageSystem->addU8("PhysicsShapeType", getPhysicsShapeType() );
		gMessageSystem->addF32("Density", getPhysicsDensity() );
		gMessageSystem->addF32("Friction", getPhysicsFriction() );
		gMessageSystem->addF32("Restitution", getPhysicsRestitution() );
		gMessageSystem->addF32("GravityMultiplier", getPhysicsGravity() );
	}
	gMessageSystem->sendReliable( regionp->getHost() );
}

BOOL LLViewerObject::setFlags(U32 flags, BOOL state)
{
	BOOL setit = setFlagsWithoutUpdate(flags, state);

	// BUG: Sometimes viewer physics and simulator physics get
	// out of sync.  To fix this, always send update to simulator.
// 	if (setit)
	{
		updateFlags();
	}
	return setit;
}

BOOL LLViewerObject::setFlagsWithoutUpdate(U32 flags, BOOL state)
{
	BOOL setit = FALSE;
	if (state)
	{
		if ((mFlags & flags) != flags)
		{
			mFlags |= flags;
			setit = TRUE;
		}
	}
	else
	{
		if ((mFlags & flags) != 0)
		{
			mFlags &= ~flags;
			setit = TRUE;
		}
	}
	return setit;
}

void LLViewerObject::setPhysicsShapeType(U8 type)
{
	mPhysicsShapeUnknown = false;
	if (type != mPhysicsShapeType)
	{
		mPhysicsShapeType = type;
		mCostStale = true;
	}
}

void LLViewerObject::setPhysicsGravity(F32 gravity)
{
	mPhysicsGravity = gravity;
}

void LLViewerObject::setPhysicsFriction(F32 friction)
{
	mPhysicsFriction = friction;
}

void LLViewerObject::setPhysicsDensity(F32 density)
{
	mPhysicsDensity = density;
}

void LLViewerObject::setPhysicsRestitution(F32 restitution)
{
	mPhysicsRestitution = restitution;
}

U8 LLViewerObject::getPhysicsShapeType() const
{ 
	if (mPhysicsShapeUnknown)
	{
		gObjectList.updatePhysicsFlags(this);
	}

	return mPhysicsShapeType; 
}

void LLViewerObject::applyAngularVelocity(F32 dt)
{
	//do target omega here
	mRotTime += dt;
	LLVector3 ang_vel = getAngularVelocity();
	F32 omega = ang_vel.magVecSquared();
	F32 angle = 0.0f;
	LLQuaternion dQ;
	if (omega > 0.00001f)
	{
		omega = sqrt(omega);
		angle = omega * dt;

		ang_vel *= 1.f/omega;
		
		// calculate the delta increment based on the object's angular velocity
		dQ.setQuat(angle, ang_vel);

		// accumulate the angular velocity rotations to re-apply in the case of an object update
		mAngularVelocityRot *= dQ;
		
		// Just apply the delta increment to the current rotation
		setRotation(getRotation()*dQ);
		setChanged(MOVED | SILHOUETTE);
	}
}

void LLViewerObject::resetRotTime()
{
	mRotTime = 0.0f;
}

void LLViewerObject::resetRot()
{
	resetRotTime();

	// Reset the accumulated angular velocity rotation
	mAngularVelocityRot.loadIdentity(); 
}

U32 LLViewerObject::getPartitionType() const
{ 
	return LLViewerRegion::PARTITION_NONE; 
}

void LLViewerObject::dirtySpatialGroup(BOOL priority) const
{
	if (mDrawable)
	{
		LLSpatialGroup* group = mDrawable->getSpatialGroup();
		if (group)
		{
			group->dirtyGeom();
			gPipeline.markRebuild(group, priority);
		}
	}
}

void LLViewerObject::dirtyMesh()
{
	if (mDrawable)
	{
		gPipeline.markRebuild(mDrawable, LLDrawable::REBUILD_ALL);
		/*LLSpatialGroup* group = mDrawable->getSpatialGroup();
		if (group)
		{
			group->dirtyMesh();
		}*/
	}
}

F32 LLAlphaObject::getPartSize(S32 idx)
{
	return 0.f;
}

void LLAlphaObject::getBlendFunc(S32 face, U32& src, U32& dst)
{

}

// virtual
void LLStaticViewerObject::updateDrawable(BOOL force_damped)
{
	// Force an immediate rebuild on any update
	if (mDrawable.notNull())
	{
		mDrawable->updateXform(TRUE);
		gPipeline.markRebuild(mDrawable, LLDrawable::REBUILD_ALL, TRUE);
	}
	clearChanged(SHIFTED);
}

void LLViewerObject::saveUnselectedChildrenPosition(std::vector<LLVector3>& positions)
{
	if(mChildList.empty() || !positions.empty())
	{
		return ;
	}

	for (LLViewerObject::child_list_t::const_iterator iter = mChildList.begin();
			iter != mChildList.end(); iter++)
	{
		LLViewerObject* childp = *iter;
		if (!childp->isSelected() && childp->mDrawable.notNull())
		{
			positions.push_back(childp->getPositionEdit());		
		}
	}

	return ;
}

void LLViewerObject::saveUnselectedChildrenRotation(std::vector<LLQuaternion>& rotations)
{
	if(mChildList.empty())
	{
		return ;
	}

	for (LLViewerObject::child_list_t::const_iterator iter = mChildList.begin();
			iter != mChildList.end(); iter++)
	{
		LLViewerObject* childp = *iter;
		if (!childp->isSelected() && childp->mDrawable.notNull())
		{
			rotations.push_back(childp->getRotationEdit());				
		}		
	}

	return ;
}

//counter-rotation
void LLViewerObject::resetChildrenRotationAndPosition(const std::vector<LLQuaternion>& rotations, 
											const std::vector<LLVector3>& positions)
{
	if(mChildList.empty())
	{
		return ;
	}

	S32 index = 0 ;
	LLQuaternion inv_rotation = ~getRotationEdit() ;
	LLVector3 offset = getPositionEdit() ;
	for (LLViewerObject::child_list_t::const_iterator iter = mChildList.begin();
			iter != mChildList.end(); iter++)
	{
		LLViewerObject* childp = *iter;
		if (!childp->isSelected() && childp->mDrawable.notNull())
		{
			if (childp->getPCode() != LL_PCODE_LEGACY_AVATAR)
			{
				childp->setRotation(rotations[index] * inv_rotation);
				childp->setPosition((positions[index] - offset) * inv_rotation);
				LLManip::rebuild(childp);					
			}
			else //avatar
			{
				LLVector3 reset_pos = (positions[index] - offset) * inv_rotation ;
				LLQuaternion reset_rot = rotations[index] * inv_rotation ;

				((LLVOAvatar*)childp)->mDrawable->mXform.setPosition(reset_pos);				
				((LLVOAvatar*)childp)->mDrawable->mXform.setRotation(reset_rot) ;
				
				((LLVOAvatar*)childp)->mDrawable->getVObj()->setPosition(reset_pos, TRUE);				
				((LLVOAvatar*)childp)->mDrawable->getVObj()->setRotation(reset_rot, TRUE) ;

				LLManip::rebuild(childp);				
			}	
			index++;
		}				
	}

	return ;
}

//counter-translation
void LLViewerObject::resetChildrenPosition(const LLVector3& offset, BOOL simplified, BOOL skip_avatar_child)
{
	if(mChildList.empty())
	{
		return ;
	}

	LLVector3 child_offset;
	if(simplified) //translation only, rotation matrix does not change
	{
		child_offset = offset * ~getRotation();
	}
	else //rotation matrix might change too.
	{
		if (isAttachment() && mDrawable.notNull())
		{
			LLXform* attachment_point_xform = mDrawable->getXform()->getParent();
			LLQuaternion parent_rotation = getRotation() * attachment_point_xform->getWorldRotation();
			child_offset = offset * ~parent_rotation;
		}
		else
		{
			child_offset = offset * ~getRenderRotation();
		}
	}

	for (LLViewerObject::child_list_t::const_iterator iter = mChildList.begin();
			iter != mChildList.end(); iter++)
	{
		LLViewerObject* childp = *iter;

		if (!childp->isSelected() && childp->mDrawable.notNull())
		{
			if (childp->getPCode() != LL_PCODE_LEGACY_AVATAR)
			{
				childp->setPosition(childp->getPosition() + child_offset);
				LLManip::rebuild(childp);
			}
			else //avatar
			{
				if(!skip_avatar_child)
				{
					LLVector3 reset_pos = ((LLVOAvatar*)childp)->mDrawable->mXform.getPosition() + child_offset ;

					((LLVOAvatar*)childp)->mDrawable->mXform.setPosition(reset_pos);
					((LLVOAvatar*)childp)->mDrawable->getVObj()->setPosition(reset_pos);
					LLManip::rebuild(childp);
				}
			}
		}
	}

	return ;
}

// virtual 
BOOL	LLViewerObject::isTempAttachment() const
{
	return (mID.notNull() && (mID == mAttachmentItemID));
}

BOOL LLViewerObject::isHiglightedOrBeacon() const
{
	// <FS:Ansariel> We can render beacons even if the floater is not visible
	//if (LLFloaterReg::instanceVisible("beacons") && (gPipeline.getRenderBeacons() || gPipeline.getRenderHighlights()))
	if (gPipeline.getRenderBeacons() || gPipeline.getRenderHighlights())
	// </FS:Ansariel>
	{
		BOOL has_media = (getMediaType() == LLViewerObject::MEDIA_SET);
		BOOL is_scripted = !isAvatar() && !getParent() && flagScripted();
		BOOL is_physical = !isAvatar() && flagUsePhysics();

		return (isParticleSource() && gPipeline.getRenderParticleBeacons())
				|| (isAudioSource() && gPipeline.getRenderSoundBeacons())
				|| (has_media && gPipeline.getRenderMOAPBeacons())
				|| (is_scripted && gPipeline.getRenderScriptedBeacons())
				|| (is_scripted && flagHandleTouch() && gPipeline.getRenderScriptedTouchBeacons())
				|| (is_physical && gPipeline.getRenderPhysicalBeacons());
	}
	return FALSE;
}


const LLUUID &LLViewerObject::getAttachmentItemID() const
{
	return mAttachmentItemID;
}

void LLViewerObject::setAttachmentItemID(const LLUUID &id)
{
	mAttachmentItemID = id;
}

EObjectUpdateType LLViewerObject::getLastUpdateType() const
{
	return mLastUpdateType;
}

void LLViewerObject::setLastUpdateType(EObjectUpdateType last_update_type)
{
	mLastUpdateType = last_update_type;
}

BOOL LLViewerObject::getLastUpdateCached() const
{
	return mLastUpdateCached;
}

void LLViewerObject::setLastUpdateCached(BOOL last_update_cached)
{
	mLastUpdateCached = last_update_cached;
}

const LLUUID &LLViewerObject::extractAttachmentItemID()
{
	LLUUID item_id = LLUUID::null;
	LLNameValue* item_id_nv = getNVPair("AttachItemID");
	if( item_id_nv )
	{
		const char* s = item_id_nv->getString();
		if( s )
		{
			item_id.set(s);
		}
	}
	setAttachmentItemID(item_id);
	return getAttachmentItemID();
}

const std::string& LLViewerObject::getAttachmentItemName() const
{
	static std::string empty;
	LLInventoryItem *item = gInventory.getItem(getAttachmentItemID());
	if (isAttachment() && item)
	{
		return item->getName();
	}
	return empty;
}

//virtual
LLVOAvatar* LLViewerObject::getAvatar() const
{
    if (getControlAvatar())
    {
        return getControlAvatar();
    }
	if (isAttachment())
	{
		LLViewerObject* vobj = (LLViewerObject*) getParent();

		while (vobj && !vobj->asAvatar())
		{
			vobj = (LLViewerObject*) vobj->getParent();
		}

		return (LLVOAvatar*) vobj;
	}

	return NULL;
}


class ObjectPhysicsProperties : public LLHTTPNode
{
public:
	virtual void post(
		ResponsePtr responder,
		const LLSD& context,
		const LLSD& input) const
	{
		LLSD object_data = input["body"]["ObjectData"];
		S32 num_entries = object_data.size();
		
		for ( S32 i = 0; i < num_entries; i++ )
		{
			LLSD& curr_object_data = object_data[i];
			U32 local_id = curr_object_data["LocalID"].asInteger();

			// Iterate through nodes at end, since it can be on both the regular AND hover list
			struct f : public LLSelectedNodeFunctor
			{
				U32 mID;
				f(const U32& id) : mID(id) {}
				virtual bool apply(LLSelectNode* node)
				{
					return (node->getObject() && node->getObject()->mLocalID == mID );
				}
			} func(local_id);

			LLSelectNode* node = LLSelectMgr::getInstance()->getSelection()->getFirstNode(&func);

			if (node)
			{
				// The LLSD message builder doesn't know how to handle U8, so we need to send as S8 and cast
				U8 type = (U8)curr_object_data["PhysicsShapeType"].asInteger();
				F32 density = (F32)curr_object_data["Density"].asReal();
				F32 friction = (F32)curr_object_data["Friction"].asReal();
				F32 restitution = (F32)curr_object_data["Restitution"].asReal();
				F32 gravity = (F32)curr_object_data["GravityMultiplier"].asReal();

				node->getObject()->setPhysicsShapeType(type);
				node->getObject()->setPhysicsGravity(gravity);
				node->getObject()->setPhysicsFriction(friction);
				node->getObject()->setPhysicsDensity(density);
				node->getObject()->setPhysicsRestitution(restitution);
			}	
		}
		
		dialog_refresh_all();
	};
};

LLHTTPRegistration<ObjectPhysicsProperties>
	gHTTPRegistrationObjectPhysicsProperties("/message/ObjectPhysicsProperties");
<|MERGE_RESOLUTION|>--- conflicted
+++ resolved
@@ -161,14 +161,9 @@
 // static
 LLViewerObject *LLViewerObject::createObject(const LLUUID &id, const LLPCode pcode, LLViewerRegion *regionp, S32 flags)
 {
-<<<<<<< HEAD
+    LL_PROFILE_ZONE_SCOPED;
     //LL_DEBUGS("ObjectUpdate") << "creating " << id << LL_ENDL;
     //dumpStack("ObjectUpdateStack");
-=======
-    LL_PROFILE_ZONE_SCOPED;
-    LL_DEBUGS("ObjectUpdate") << "creating " << id << LL_ENDL;
-    dumpStack("ObjectUpdateStack");
->>>>>>> 28cefb3a
     
 	LLViewerObject *res = NULL;
 
