/** 
 * @file llviewerobject.cpp
 * @brief Base class for viewer objects
 *
 * $LicenseInfo:firstyear=2001&license=viewerlgpl$
 * Second Life Viewer Source Code
 * Copyright (C) 2010, Linden Research, Inc.
 * 
 * This library is free software; you can redistribute it and/or
 * modify it under the terms of the GNU Lesser General Public
 * License as published by the Free Software Foundation;
 * version 2.1 of the License only.
 * 
 * This library is distributed in the hope that it will be useful,
 * but WITHOUT ANY WARRANTY; without even the implied warranty of
 * MERCHANTABILITY or FITNESS FOR A PARTICULAR PURPOSE.  See the GNU
 * Lesser General Public License for more details.
 * 
 * You should have received a copy of the GNU Lesser General Public
 * License along with this library; if not, write to the Free Software
 * Foundation, Inc., 51 Franklin Street, Fifth Floor, Boston, MA  02110-1301  USA
 * 
 * Linden Research, Inc., 945 Battery Street, San Francisco, CA  94111  USA
 * $/LicenseInfo$
 */

#include "llviewerprecompiledheaders.h"

#include "llviewerobject.h"

#include "llaudioengine.h"
#include "imageids.h"
#include "indra_constants.h"
#include "llmath.h"
#include "llflexibleobject.h"
#include "llviewercontrol.h"
#include "lldatapacker.h"
#include "llfasttimer.h"
#include "llfloaterreg.h"
#include "llfontgl.h"
#include "llframetimer.h"
#include "llinventory.h"
#include "llinventorydefines.h"
#include "llmaterialtable.h"
#include "llmutelist.h"
#include "llnamevalue.h"
#include "llprimitive.h"
#include "llquantize.h"
#include "llregionhandle.h"
#include "llsdserialize.h"
#include "lltree_common.h"
#include "llxfermanager.h"
#include "message.h"
#include "object_flags.h"
#include "timing.h"

#include "llaudiosourcevo.h"
#include "llagent.h"
#include "llagentcamera.h"
#include "llbbox.h"
#include "llbox.h"
#include "llcylinder.h"
#include "lldrawable.h"
#include "llface.h"
#include "llfloaterproperties.h"
#include "llfloatertools.h"
#include "llfollowcam.h"
#include "llhudtext.h"
#include "llselectmgr.h"
#include "llrendersphere.h"
#include "lltooldraganddrop.h"
#include "llviewercamera.h"
#include "llviewertexturelist.h"
#include "llviewerinventory.h"
#include "llviewerobjectlist.h"
#include "llviewerparceloverlay.h"
#include "llviewerpartsource.h"
#include "llviewerregion.h"
#include "llviewerstats.h"
#include "llviewertextureanim.h"
#include "llviewerwindow.h" // For getSpinAxis
#include "llvoavatar.h"
#include "llvoavatarself.h"
#include "llvograss.h"
#include "llvoground.h"
#include "llvolume.h"
#include "llvolumemessage.h"
#include "llvopartgroup.h"
#include "llvosky.h"
#include "llvosurfacepatch.h"
#include "llvotree.h"
#include "llvovolume.h"
#include "llvowater.h"
#include "llworld.h"
#include "llui.h"
#include "pipeline.h"
#include "llviewernetwork.h"
#include "llvowlsky.h"
#include "llmanip.h"
#include "lltrans.h"
#include "llsdutil.h"
#include "llmediaentry.h"
<<<<<<< HEAD
// [RLVa:KB] - Checked: 2011-05-22 (RLVa-1.3.1a)
#include "rlvhandler.h"
#include "rlvlocks.h"
// [/RLVa:KB]
#include "llaccountingquota.h"
// [RLVa:KB] - Checked: 2011-05-22 (RLVa-1.3.1a)
#include "rlvhandler.h"
#include "rlvlocks.h"
// [/RLVa:KB]
=======
>>>>>>> 89c28185

//#define DEBUG_UPDATE_TYPE

BOOL		LLViewerObject::sVelocityInterpolate = TRUE;
BOOL		LLViewerObject::sPingInterpolate = TRUE; 

U32			LLViewerObject::sNumZombieObjects = 0;
S32			LLViewerObject::sNumObjects = 0;
BOOL		LLViewerObject::sMapDebug = TRUE;
LLColor4	LLViewerObject::sEditSelectColor(	1.0f, 1.f, 0.f, 0.3f);	// Edit OK
LLColor4	LLViewerObject::sNoEditSelectColor(	1.0f, 0.f, 0.f, 0.3f);	// Can't edit
S32			LLViewerObject::sAxisArrowLength(50);
BOOL		LLViewerObject::sPulseEnabled(FALSE);
BOOL		LLViewerObject::sUseSharedDrawables(FALSE); // TRUE

// sMaxUpdateInterpolationTime must be greater than sPhaseOutUpdateInterpolationTime
F64			LLViewerObject::sMaxUpdateInterpolationTime = 3.0;		// For motion interpolation: after X seconds with no updates, don't predict object motion
F64			LLViewerObject::sPhaseOutUpdateInterpolationTime = 2.0;	// For motion interpolation: after Y seconds with no updates, taper off motion prediction


static LLFastTimer::DeclareTimer FTM_CREATE_OBJECT("Create Object");

// static
LLViewerObject *LLViewerObject::createObject(const LLUUID &id, const LLPCode pcode, LLViewerRegion *regionp)
{
	LLViewerObject *res = NULL;
	LLFastTimer t1(FTM_CREATE_OBJECT);
	
	switch (pcode)
	{
	case LL_PCODE_VOLUME:
	  res = new LLVOVolume(id, pcode, regionp); break;
	case LL_PCODE_LEGACY_AVATAR:
	{
		if (id == gAgentID)
		{
			if (!gAgentAvatarp)
			{
				gAgentAvatarp = new LLVOAvatarSelf(id, pcode, regionp);
				gAgentAvatarp->initInstance();
			}
			else 
			{
				gAgentAvatarp->updateRegion(regionp);
			}
			res = gAgentAvatarp;
		}
		else
		{
			LLVOAvatar *avatar = new LLVOAvatar(id, pcode, regionp); 
			avatar->initInstance();
			res = avatar;
		}
		break;
	}
	case LL_PCODE_LEGACY_GRASS:
	  res = new LLVOGrass(id, pcode, regionp); break;
	case LL_PCODE_LEGACY_PART_SYS:
// 	  llwarns << "Creating old part sys!" << llendl;
// 	  res = new LLVOPart(id, pcode, regionp); break;
	  res = NULL; break;
	case LL_PCODE_LEGACY_TREE:
	  res = new LLVOTree(id, pcode, regionp); break;
	case LL_PCODE_TREE_NEW:
// 	  llwarns << "Creating new tree!" << llendl;
// 	  res = new LLVOTree(id, pcode, regionp); break;
	  res = NULL; break;
	case LL_VO_SURFACE_PATCH:
	  res = new LLVOSurfacePatch(id, pcode, regionp); break;
	case LL_VO_SKY:
	  res = new LLVOSky(id, pcode, regionp); break;
	case LL_VO_VOID_WATER:
		res = new LLVOVoidWater(id, pcode, regionp); break;
	case LL_VO_WATER:
		res = new LLVOWater(id, pcode, regionp); break;
	case LL_VO_GROUND:
	  res = new LLVOGround(id, pcode, regionp); break;
	case LL_VO_PART_GROUP:
	  res = new LLVOPartGroup(id, pcode, regionp); break;
	case LL_VO_HUD_PART_GROUP:
	  res = new LLVOHUDPartGroup(id, pcode, regionp); break;
	case LL_VO_WL_SKY:
	  res = new LLVOWLSky(id, pcode, regionp); break;
	default:
	  llwarns << "Unknown object pcode " << (S32)pcode << llendl;
	  res = NULL; break;
	}
	return res;
}

LLViewerObject::LLViewerObject(const LLUUID &id, const LLPCode pcode, LLViewerRegion *regionp, BOOL is_global)
:	LLPrimitive(),
	mChildList(),
	mID(id),
	mLocalID(0),
	mTotalCRC(0),
	mTEImages(NULL),
	mGLName(0),
	mbCanSelect(TRUE),
	mFlags(0),
	mPhysicsShapeType(0),
	mPhysicsGravity(0),
	mPhysicsFriction(0),
	mPhysicsDensity(0),
	mPhysicsRestitution(0),
	mDrawable(),
	mCreateSelected(FALSE),
	mRenderMedia(FALSE),
	mBestUpdatePrecision(0),
	mText(),
	mLastInterpUpdateSecs(0.f),
	mLastMessageUpdateSecs(0.f),
	mLatestRecvPacketID(0),
	mData(NULL),
	mAudioSourcep(NULL),
	mAudioGain(1.f),
	mAppAngle(0.f),
	mPixelArea(1024.f),
	mInventory(NULL),
	mInventorySerialNum(0),
	mRegionp( regionp ),
	mInventoryPending(FALSE),
	mInventoryDirty(FALSE),
	mDead(FALSE),
	mOrphaned(FALSE),
	mUserSelected(FALSE),
	mOnActiveList(FALSE),
	mOnMap(FALSE),
	mStatic(FALSE),
	mNumFaces(0),
	mTimeDilation(1.f),
	mRotTime(0.f),
	mJointInfo(NULL),
	mState(0),
	mMedia(NULL),
	mClickAction(0),
	mObjectCost(0),
	mLinksetCost(0),
	mPhysicsCost(0),
	mLinksetPhysicsCost(0.f),
	mCostStale(true),
	mPhysicsShapeUnknown(true),
	mAttachmentItemID(LLUUID::null),
	mLastUpdateType(OUT_UNKNOWN),
	mLastUpdateCached(FALSE)
{
	if (!is_global)
	{
		llassert(mRegionp);
	}

	LLPrimitive::init_primitive(pcode);

	// CP: added 12/2/2005 - this was being initialised to 0, not the current frame time
	mLastInterpUpdateSecs = LLFrameTimer::getElapsedSeconds();

	mPositionRegion = LLVector3(0.f, 0.f, 0.f);

	if (!is_global && mRegionp)
	{
		mPositionAgent = mRegionp->getOriginAgent();
	}

	LLViewerObject::sNumObjects++;
}

LLViewerObject::~LLViewerObject()
{
	deleteTEImages();

	if(mInventory)
	{
		mInventory->clear();  // will deref and delete entries
		delete mInventory;
		mInventory = NULL;
	}

	if (mJointInfo)
	{
		delete mJointInfo;
		mJointInfo = NULL;
	}

	if (mPartSourcep)
	{
		mPartSourcep->setDead();
		mPartSourcep = NULL;
	}

	// Delete memory associated with extra parameters.
	std::map<U16, ExtraParameter*>::iterator iter;
	for (iter = mExtraParameterList.begin(); iter != mExtraParameterList.end(); ++iter)
	{
		if(iter->second != NULL)
		{
			delete iter->second->data;
			delete iter->second;
		}
	}
	mExtraParameterList.clear();

	for_each(mNameValuePairs.begin(), mNameValuePairs.end(), DeletePairedPointer()) ;
	mNameValuePairs.clear();
	
	delete[] mData;
	mData = NULL;

	delete mMedia;
	mMedia = NULL;

	sNumObjects--;
	sNumZombieObjects--;
	llassert(mChildList.size() == 0);

	clearInventoryListeners();
}

void LLViewerObject::deleteTEImages()
{
	delete[] mTEImages;
	mTEImages = NULL;
}

void LLViewerObject::markDead()
{
	if (!mDead)
	{
		//llinfos << "Marking self " << mLocalID << " as dead." << llendl;
		
		// Root object of this hierarchy unlinks itself.
		if (getParent())
		{
			((LLViewerObject *)getParent())->removeChild(this);
			// go ahead and delete any jointinfo's that we find
			delete mJointInfo;
			mJointInfo = NULL;
		}

		// Mark itself as dead
		mDead = TRUE;
		gObjectList.cleanupReferences(this);

		LLViewerObject *childp;
		while (mChildList.size() > 0)
		{
			childp = mChildList.back();
			if (childp->getPCode() != LL_PCODE_LEGACY_AVATAR)
			{
				//llinfos << "Marking child " << childp->getLocalID() << " as dead." << llendl;
				childp->setParent(NULL); // LLViewerObject::markDead 1
				childp->markDead();
			}
			else
			{
				// make sure avatar is no longer parented, 
				// so we can properly set it's position
				childp->setDrawableParent(NULL);
				((LLVOAvatar*)childp)->getOffObject();
				childp->setParent(NULL); // LLViewerObject::markDead 2
			}
			mChildList.pop_back();
		}

		if (mDrawable.notNull())
		{
			// Drawables are reference counted, mark as dead, then nuke the pointer.
			mDrawable->markDead();
			mDrawable = NULL;
		}

		if (mText)
		{
			mText->markDead();
			mText = NULL;
		}

		if (mIcon)
		{
			mIcon->markDead();
			mIcon = NULL;
		}

		if (mPartSourcep)
		{
			mPartSourcep->setDead();
			mPartSourcep = NULL;
		}

		if (mAudioSourcep)
		{
			// Do some cleanup
			if (gAudiop)
			{
				gAudiop->cleanupAudioSource(mAudioSourcep);
			}
			mAudioSourcep = NULL;
		}

		if (flagAnimSource())
		{
			if (isAgentAvatarValid())
			{
				// stop motions associated with this object
				gAgentAvatarp->stopMotionFromSource(mID);
			}
		}

		if (flagCameraSource())
		{
			LLFollowCamMgr::removeFollowCamParams(mID);
		}

		sNumZombieObjects++;
	}
}

void LLViewerObject::dump() const
{
	llinfos << "Type: " << pCodeToString(mPrimitiveCode) << llendl;
	llinfos << "Drawable: " << (LLDrawable *)mDrawable << llendl;
	llinfos << "Update Age: " << LLFrameTimer::getElapsedSeconds() - mLastMessageUpdateSecs << llendl;

	llinfos << "Parent: " << getParent() << llendl;
	llinfos << "ID: " << mID << llendl;
	llinfos << "LocalID: " << mLocalID << llendl;
	llinfos << "PositionRegion: " << getPositionRegion() << llendl;
	llinfos << "PositionAgent: " << getPositionAgent() << llendl;
	llinfos << "PositionGlobal: " << getPositionGlobal() << llendl;
	llinfos << "Velocity: " << getVelocity() << llendl;
	if (mDrawable.notNull() && mDrawable->getNumFaces())
	{
		LLFacePool *poolp = mDrawable->getFace(0)->getPool();
		if (poolp)
		{
			llinfos << "Pool: " << poolp << llendl;
			llinfos << "Pool reference count: " << poolp->mReferences.size() << llendl;
		}
	}
	//llinfos << "BoxTree Min: " << mDrawable->getBox()->getMin() << llendl;
	//llinfos << "BoxTree Max: " << mDrawable->getBox()->getMin() << llendl;
	/*
	llinfos << "Velocity: " << getVelocity() << llendl;
	llinfos << "AnyOwner: " << permAnyOwner() << " YouOwner: " << permYouOwner() << " Edit: " << mPermEdit << llendl;
	llinfos << "UsePhysics: " << usePhysics() << " CanSelect " << mbCanSelect << " UserSelected " << mUserSelected << llendl;
	llinfos << "AppAngle: " << mAppAngle << llendl;
	llinfos << "PixelArea: " << mPixelArea << llendl;

	char buffer[1000];
	char *key;
	for (key = mNameValuePairs.getFirstKey(); key; key = mNameValuePairs.getNextKey() )
	{
		mNameValuePairs[key]->printNameValue(buffer);
		llinfos << buffer << llendl;
	}
	for (child_list_t::iterator iter = mChildList.begin();
		 iter != mChildList.end(); iter++)
	{
		LLViewerObject* child = *iter;
		llinfos << "  child " << child->getID() << llendl;
	}
	*/
}

void LLViewerObject::printNameValuePairs() const
{
	for (name_value_map_t::const_iterator iter = mNameValuePairs.begin();
		 iter != mNameValuePairs.end(); iter++)
	{
		LLNameValue* nv = iter->second;
		llinfos << nv->printNameValue() << llendl;
	}
}

void LLViewerObject::initVOClasses()
{
	// Initialized shared class stuff first.
	LLVOAvatar::initClass();
	LLVOTree::initClass();
	llinfos << "Viewer Object size: " << sizeof(LLViewerObject) << llendl;
	LLVOGrass::initClass();
	LLVOWater::initClass();
	LLVOVolume::initClass();
}

void LLViewerObject::cleanupVOClasses()
{
	LLVOGrass::cleanupClass();
	LLVOWater::cleanupClass();
	LLVOTree::cleanupClass();
	LLVOAvatar::cleanupClass();
	LLVOVolume::cleanupClass();
}

// Replaces all name value pairs with data from \n delimited list
// Does not update server
void LLViewerObject::setNameValueList(const std::string& name_value_list)
{
	// Clear out the old
	for_each(mNameValuePairs.begin(), mNameValuePairs.end(), DeletePairedPointer()) ;
	mNameValuePairs.clear();

	// Bring in the new
	std::string::size_type length = name_value_list.length();
	std::string::size_type start = 0;
	while (start < length)
	{
		std::string::size_type end = name_value_list.find_first_of("\n", start);
		if (end == std::string::npos) end = length;
		if (end > start)
		{
			std::string tok = name_value_list.substr(start, end - start);
			addNVPair(tok);
		}
		start = end+1;
	}
}

// This method returns true if the object is over land owned by the
// agent.
bool LLViewerObject::isReturnable()
{
	if (isAttachment())
	{
		return false;
	}
		
// [RLVa:KB] - Checked: 2011-05-28 (RLVa-1.4.0a) | Added: RLVa-1.4.0a
	// Block if: @rez=n restricted and owned by us or a group *or* @unsit=n restricted and being sat on by us
	if ( (rlv_handler_t::isEnabled()) &&
		 ( ((gRlvHandler.hasBehaviour(RLV_BHVR_REZ)) && ((permYouOwner() || permGroupOwner()))) ||
		   ((gRlvHandler.hasBehaviour(RLV_BHVR_UNSIT)) && (isAgentAvatarValid()) && (getRootEdit()->isChild(gAgentAvatarp))) ) )
	{
		return false;
	}
// [/RLVa:KB]
	std::vector<LLBBox> boxes;
	boxes.push_back(LLBBox(getPositionRegion(), getRotationRegion(), getScale() * -0.5f, getScale() * 0.5f).getAxisAligned());
	for (child_list_t::iterator iter = mChildList.begin();
		 iter != mChildList.end(); iter++)
	{
		LLViewerObject* child = *iter;
		boxes.push_back( LLBBox(child->getPositionRegion(), child->getRotationRegion(), child->getScale() * -0.5f, child->getScale() * 0.5f).getAxisAligned());
	}

	bool result = (mRegionp && mRegionp->objectIsReturnable(getPositionRegion(), boxes)) ? 1 : 0;
	
	if ( !result )
	{		
		//Get list of neighboring regions relative to this vo's region
		std::vector<LLViewerRegion*> uniqueRegions;
		mRegionp->getNeighboringRegions( uniqueRegions );
	
		//Build aabb's - for root and all children
		std::vector<PotentialReturnableObject> returnables;
		typedef std::vector<LLViewerRegion*>::iterator RegionIt;
		RegionIt regionStart = uniqueRegions.begin();
		RegionIt regionEnd   = uniqueRegions.end();
		
		for (; regionStart != regionEnd; ++regionStart )
		{
			LLViewerRegion* pTargetRegion = *regionStart;
			//Add the root vo as there may be no children and we still want
			//to test for any edge overlap
			buildReturnablesForChildrenVO( returnables, this, pTargetRegion );
			//Add it's children
			for (child_list_t::iterator iter = mChildList.begin();  iter != mChildList.end(); iter++)
			{
				LLViewerObject* pChild = *iter;		
				buildReturnablesForChildrenVO( returnables, pChild, pTargetRegion );
			}
		}	
	
		//TBD#Eventually create a region -> box list map 
		typedef std::vector<PotentialReturnableObject>::iterator ReturnablesIt;
		ReturnablesIt retCurrentIt = returnables.begin();
		ReturnablesIt retEndIt = returnables.end();
	
		for ( ; retCurrentIt !=retEndIt; ++retCurrentIt )
		{
			boxes.clear();
			LLViewerRegion* pRegion = (*retCurrentIt).pRegion;
			boxes.push_back( (*retCurrentIt).box );	
			bool retResult = 	pRegion
							 && pRegion->childrenObjectReturnable( boxes )
							 && pRegion->canManageEstate();
			if ( retResult )
			{ 
				result = true;
				break;
			}
		}
	}
	return result;
}

void LLViewerObject::buildReturnablesForChildrenVO( std::vector<PotentialReturnableObject>& returnables, LLViewerObject* pChild, LLViewerRegion* pTargetRegion )
{
	if ( !pChild )
	{
		llerrs<<"child viewerobject is NULL "<<llendl;
	}
	
	constructAndAddReturnable( returnables, pChild, pTargetRegion );
	
	//We want to handle any children VO's as well
	for (child_list_t::iterator iter = pChild->mChildList.begin();  iter != pChild->mChildList.end(); iter++)
	{
		LLViewerObject* pChildofChild = *iter;
		buildReturnablesForChildrenVO( returnables, pChildofChild, pTargetRegion );
	}
}

void LLViewerObject::constructAndAddReturnable( std::vector<PotentialReturnableObject>& returnables, LLViewerObject* pChild, LLViewerRegion* pTargetRegion )
{
	
	LLVector3 targetRegionPos;
	targetRegionPos.setVec( pChild->getPositionGlobal() );	
	
	LLBBox childBBox = LLBBox( targetRegionPos, pChild->getRotationRegion(), pChild->getScale() * -0.5f, 
							    pChild->getScale() * 0.5f).getAxisAligned();
	
	LLVector3 edgeA = targetRegionPos + childBBox.getMinLocal();
	LLVector3 edgeB = targetRegionPos + childBBox.getMaxLocal();
	
	LLVector3d edgeAd, edgeBd;
	edgeAd.setVec(edgeA);
	edgeBd.setVec(edgeB);
	
	//Only add the box when either of the extents are in a neighboring region
	if ( pTargetRegion->pointInRegionGlobal( edgeAd ) || pTargetRegion->pointInRegionGlobal( edgeBd ) )
	{
		PotentialReturnableObject returnableObj;
		returnableObj.box		= childBBox;
		returnableObj.pRegion	= pTargetRegion;
		returnables.push_back( returnableObj );
	}
}

bool LLViewerObject::crossesParcelBounds()
{
	std::vector<LLBBox> boxes;
	boxes.push_back(LLBBox(getPositionRegion(), getRotationRegion(), getScale() * -0.5f, getScale() * 0.5f).getAxisAligned());
	for (child_list_t::iterator iter = mChildList.begin();
		 iter != mChildList.end(); iter++)
	{
		LLViewerObject* child = *iter;
		boxes.push_back(LLBBox(child->getPositionRegion(), child->getRotationRegion(), child->getScale() * -0.5f, child->getScale() * 0.5f).getAxisAligned());
	}

	return mRegionp && mRegionp->objectsCrossParcel(boxes);
}

BOOL LLViewerObject::setParent(LLViewerObject* parent)
{
	if(mParent != parent)
	{
		LLViewerObject* old_parent = (LLViewerObject*)mParent ;		
		BOOL ret = LLPrimitive::setParent(parent);
		if(ret && old_parent && parent)
		{
			old_parent->removeChild(this) ;
		}
		return ret ;
	}

	return FALSE ;
}

void LLViewerObject::addChild(LLViewerObject *childp)
{
	for (child_list_t::iterator i = mChildList.begin(); i != mChildList.end(); ++i)
	{
		if (*i == childp)
		{	//already has child
			return;
		}
	}
	
	if (!isAvatar())
	{
		// propagate selection properties
		childp->mbCanSelect = mbCanSelect;
	}

	if(childp->setParent(this))
	{
		mChildList.push_back(childp);
	}
}

void LLViewerObject::removeChild(LLViewerObject *childp)
{
	for (child_list_t::iterator i = mChildList.begin(); i != mChildList.end(); ++i)
	{
		if (*i == childp)
		{
			if (!childp->isAvatar() && mDrawable.notNull() && mDrawable->isActive() && childp->mDrawable.notNull() && !isAvatar())
			{
				gPipeline.markRebuild(childp->mDrawable, LLDrawable::REBUILD_VOLUME);
			}

			mChildList.erase(i);

			if(childp->getParent() == this)
			{
				childp->setParent(NULL);			
			}
			break;
		}
	}
	
	if (childp->isSelected())
	{
		LLSelectMgr::getInstance()->deselectObjectAndFamily(childp);
		BOOL add_to_end = TRUE;
		LLSelectMgr::getInstance()->selectObjectAndFamily(childp, add_to_end);
	}
}

void LLViewerObject::addThisAndAllChildren(std::vector<LLViewerObject*>& objects)
{
	objects.push_back(this);
	for (child_list_t::iterator iter = mChildList.begin();
		 iter != mChildList.end(); iter++)
	{
		LLViewerObject* child = *iter;
		if (!child->isAvatar())
		{
			child->addThisAndAllChildren(objects);
		}
	}
}

void LLViewerObject::addThisAndNonJointChildren(std::vector<LLViewerObject*>& objects)
{
	objects.push_back(this);
	// don't add any attachments when temporarily selecting avatar
	if (isAvatar())
	{
		return;
	}
	for (child_list_t::iterator iter = mChildList.begin();
		 iter != mChildList.end(); iter++)
	{
		LLViewerObject* child = *iter;
		if ( (!child->isAvatar()) && (!child->isJointChild()))
		{
			child->addThisAndNonJointChildren(objects);
		}
	}
}

//BOOL LLViewerObject::isChild(LLViewerObject *childp) const
// [RLVa:KB] - Checked: 2011-05-28 (RLVa-1.4.0a) | Added: RLVa-1.4.0a
BOOL LLViewerObject::isChild(const LLViewerObject *childp) const
// [/RLVa:KB]
{
	for (child_list_t::const_iterator iter = mChildList.begin();
		 iter != mChildList.end(); iter++)
	{
		LLViewerObject* testchild = *iter;
		if (testchild == childp)
			return TRUE;
	}
	return FALSE;
}


// returns TRUE if at least one avatar is sitting on this object
BOOL LLViewerObject::isSeat() const
{
	for (child_list_t::const_iterator iter = mChildList.begin();
		 iter != mChildList.end(); iter++)
	{
		LLViewerObject* child = *iter;
		if (child->isAvatar())
		{
			return TRUE;
		}
	}
	return FALSE;

}

BOOL LLViewerObject::setDrawableParent(LLDrawable* parentp)
{
	if (mDrawable.isNull())
	{
		return FALSE;
	}

	BOOL ret = mDrawable->mXform.setParent(parentp ? &parentp->mXform : NULL);
	if(!ret)
	{
		return FALSE ;
	}
	LLDrawable* old_parent = mDrawable->mParent;
	mDrawable->mParent = parentp; 
		
	gPipeline.markRebuild(mDrawable, LLDrawable::REBUILD_VOLUME, TRUE);
	if(	(old_parent != parentp && old_parent)
		|| (parentp && parentp->isActive()))
	{
		// *TODO we should not be relying on setDrawable parent to call markMoved
		gPipeline.markMoved(mDrawable, FALSE);
	}
	else if (!mDrawable->isAvatar())
	{
		mDrawable->updateXform(TRUE);
		/*if (!mDrawable->getSpatialGroup())
		{
			mDrawable->movePartition();
		}*/
	}
	
	return ret;
}

// Show or hide particles, icon and HUD
void LLViewerObject::hideExtraDisplayItems( BOOL hidden )
{
	if( mPartSourcep.notNull() )
	{
		LLViewerPartSourceScript *partSourceScript = mPartSourcep.get();
		partSourceScript->setSuspended( hidden );
	}

	if( mText.notNull() )
	{
		LLHUDText *hudText = mText.get();
		hudText->setHidden( hidden );
	}

	if( mIcon.notNull() )
	{
		LLHUDIcon *hudIcon = mIcon.get();
		hudIcon->setHidden( hidden );
	}
}

U32 LLViewerObject::checkMediaURL(const std::string &media_url)
{
    U32 retval = (U32)0x0;
    if (!mMedia && !media_url.empty())
    {
        retval |= MEDIA_URL_ADDED;
        mMedia = new LLViewerObjectMedia;
        mMedia->mMediaURL = media_url;
        mMedia->mMediaType = LLViewerObject::MEDIA_SET;
        mMedia->mPassedWhitelist = FALSE;
    }
    else if (mMedia)
    {
        if (media_url.empty())
        {
            retval |= MEDIA_URL_REMOVED;
            delete mMedia;
            mMedia = NULL;
        }
        else if (mMedia->mMediaURL != media_url) // <-- This is an optimization.  If they are equal don't bother with below's test.
        {
            /*if (! (LLTextureEntry::getAgentIDFromMediaVersionString(media_url) == gAgent.getID() &&
                   LLTextureEntry::getVersionFromMediaVersionString(media_url) == 
                        LLTextureEntry::getVersionFromMediaVersionString(mMedia->mMediaURL) + 1))
			*/
            {
                // If the media URL is different and WE were not the one who
                // changed it, mark dirty.
                retval |= MEDIA_URL_UPDATED;
            }
            mMedia->mMediaURL = media_url;
            mMedia->mPassedWhitelist = FALSE;
        }
    }
    return retval;
}

U32 LLViewerObject::processUpdateMessage(LLMessageSystem *mesgsys,
					 void **user_data,
					 U32 block_num,
					 const EObjectUpdateType update_type,
					 LLDataPacker *dp)
{
	LLMemType mt(LLMemType::MTYPE_OBJECT);
	U32 retval = 0x0;
	
	// Coordinates of objects on simulators are region-local.
	U64 region_handle;
	mesgsys->getU64Fast(_PREHASH_RegionData, _PREHASH_RegionHandle, region_handle);
	
	{
		LLViewerRegion* regionp = LLWorld::getInstance()->getRegionFromHandle(region_handle);
		if(regionp != mRegionp && regionp && mRegionp)//region cross
		{
			//this is the redundant position and region update, but it is necessary in case the viewer misses the following 
			//position and region update messages from sim.
			//this redundant update should not cause any problems.
			LLVector3 delta_pos =  mRegionp->getOriginAgent() - regionp->getOriginAgent();
			setPositionParent(getPosition() + delta_pos); //update to the new region position immediately.
			setRegion(regionp) ; //change the region.
		}
		else
		{
			mRegionp = regionp ;
		}
	}	
	
	if (!mRegionp)
	{
		U32 x, y;
		from_region_handle(region_handle, &x, &y);

		llerrs << "Object has invalid region " << x << ":" << y << "!" << llendl;
		return retval;
	}

	U16 time_dilation16;
	mesgsys->getU16Fast(_PREHASH_RegionData, _PREHASH_TimeDilation, time_dilation16);
	F32 time_dilation = ((F32) time_dilation16) / 65535.f;
	mTimeDilation = time_dilation;
	mRegionp->setTimeDilation(time_dilation);

	// this will be used to determine if we've really changed position
	// Use getPosition, not getPositionRegion, since this is what we're comparing directly against.
	LLVector3 test_pos_parent = getPosition();

	U8  data[60+16]; // This needs to match the largest size below.
#ifdef LL_BIG_ENDIAN
	U16 valswizzle[4];
#endif
	U16	*val;
	const F32 size = LLWorld::getInstance()->getRegionWidthInMeters();	
	const F32 MAX_HEIGHT = LLWorld::getInstance()->getRegionMaxHeight();
	const F32 MIN_HEIGHT = LLWorld::getInstance()->getRegionMinHeight();
	S32 length;
	S32	count;
	S32 this_update_precision = 32;		// in bits

	// Temporaries, because we need to compare w/ previous to set dirty flags...
	LLVector3 new_pos_parent;
	LLVector3 new_vel;
	LLVector3 new_acc;
	LLVector3 new_angv;
	LLVector3 old_angv = getAngularVelocity();
	LLQuaternion new_rot;
	LLVector3 new_scale = getScale();

	U32	parent_id = 0;
	U8	material = 0;
	U8 click_action = 0;
	U32 crc = 0;

	bool old_special_hover_cursor = specialHoverCursor();

	LLViewerObject *cur_parentp = (LLViewerObject *)getParent();

	if (cur_parentp)
	{
		parent_id = cur_parentp->mLocalID;
	}

	if (!dp)
	{
		switch(update_type)
		{
		case OUT_FULL:
			{
#ifdef DEBUG_UPDATE_TYPE
				llinfos << "Full:" << getID() << llendl;
#endif
				//clear cost and linkset cost
				mCostStale = true;
				if (isSelected())
				{
					gFloaterTools->dirty();
				}

				LLUUID audio_uuid;
				LLUUID owner_id;	// only valid if audio_uuid or particle system is not null
				F32    gain;
				U8     sound_flags;

				mesgsys->getU32Fast( _PREHASH_ObjectData, _PREHASH_CRC, crc, block_num);
				mesgsys->getU32Fast( _PREHASH_ObjectData, _PREHASH_ParentID, parent_id, block_num);
				mesgsys->getUUIDFast(_PREHASH_ObjectData, _PREHASH_Sound, audio_uuid, block_num );
				// HACK: Owner id only valid if non-null sound id or particle system
				mesgsys->getUUIDFast(_PREHASH_ObjectData, _PREHASH_OwnerID, owner_id, block_num );
				mesgsys->getF32Fast( _PREHASH_ObjectData, _PREHASH_Gain, gain, block_num );
				mesgsys->getU8Fast(  _PREHASH_ObjectData, _PREHASH_Flags, sound_flags, block_num );
				mesgsys->getU8Fast(  _PREHASH_ObjectData, _PREHASH_Material, material, block_num );
				mesgsys->getU8Fast(  _PREHASH_ObjectData, _PREHASH_ClickAction, click_action, block_num); 
				mesgsys->getVector3Fast(_PREHASH_ObjectData, _PREHASH_Scale, new_scale, block_num );
				length = mesgsys->getSizeFast(_PREHASH_ObjectData, block_num, _PREHASH_ObjectData);
				mesgsys->getBinaryDataFast(_PREHASH_ObjectData, _PREHASH_ObjectData, data, length, block_num);

				mTotalCRC = crc;

				// Owner ID used for sound muting or particle system muting
				setAttachedSound(audio_uuid, owner_id, gain, sound_flags);

				U8 old_material = getMaterial();
				if (old_material != material)
				{
					setMaterial(material);
					if (mDrawable.notNull())
					{
						gPipeline.markMoved(mDrawable, FALSE); // undamped
					}
				}
				setClickAction(click_action);

				count = 0;
				LLVector4 collision_plane;
				
				switch(length)
				{
				case (60 + 16):
					// pull out collision normal for avatar
					htonmemcpy(collision_plane.mV, &data[count], MVT_LLVector4, sizeof(LLVector4));
					((LLVOAvatar*)this)->setFootPlane(collision_plane);
					count += sizeof(LLVector4);
					// fall through
				case 60:
					this_update_precision = 32;
					// this is a terse update
					// pos
					htonmemcpy(new_pos_parent.mV, &data[count], MVT_LLVector3, sizeof(LLVector3));
					count += sizeof(LLVector3);
					// vel
					htonmemcpy((void*)getVelocity().mV, &data[count], MVT_LLVector3, sizeof(LLVector3));
					count += sizeof(LLVector3);
					// acc
					htonmemcpy((void*)getAcceleration().mV, &data[count], MVT_LLVector3, sizeof(LLVector3));
					count += sizeof(LLVector3);
					// theta
					{
						LLVector3 vec;
						htonmemcpy(vec.mV, &data[count], MVT_LLVector3, sizeof(LLVector3));
						new_rot.unpackFromVector3(vec);
					}
					count += sizeof(LLVector3);
					// omega
					htonmemcpy((void*)new_angv.mV, &data[count], MVT_LLVector3, sizeof(LLVector3));
					if (new_angv.isExactlyZero())
					{
						// reset rotation time
						resetRot();
					}
					setAngularVelocity(new_angv);
#if LL_DARWIN
					if (length == 76)
					{
						setAngularVelocity(LLVector3::zero);
					}
#endif
					break;
				case(32 + 16):
					// pull out collision normal for avatar
					htonmemcpy(collision_plane.mV, &data[count], MVT_LLVector4, sizeof(LLVector4));
					((LLVOAvatar*)this)->setFootPlane(collision_plane);
					count += sizeof(LLVector4);
					// fall through
				case 32:
					this_update_precision = 16;
					test_pos_parent.quantize16(-0.5f*size, 1.5f*size, MIN_HEIGHT, MAX_HEIGHT);

					// This is a terse 16 update, so treat data as an array of U16's.
#ifdef LL_BIG_ENDIAN
					htonmemcpy(valswizzle, &data[count], MVT_U16Vec3, 6); 
					val = valswizzle;
#else
					val = (U16 *) &data[count];
#endif
					count += sizeof(U16)*3;
					new_pos_parent.mV[VX] = U16_to_F32(val[VX], -0.5f*size, 1.5f*size);
					new_pos_parent.mV[VY] = U16_to_F32(val[VY], -0.5f*size, 1.5f*size);
					new_pos_parent.mV[VZ] = U16_to_F32(val[VZ], MIN_HEIGHT, MAX_HEIGHT);

#ifdef LL_BIG_ENDIAN
					htonmemcpy(valswizzle, &data[count], MVT_U16Vec3, 6); 
					val = valswizzle;
#else
					val = (U16 *) &data[count];
#endif
					count += sizeof(U16)*3;
					setVelocity(LLVector3(U16_to_F32(val[VX], -size, size),
													   U16_to_F32(val[VY], -size, size),
													   U16_to_F32(val[VZ], -size, size)));

#ifdef LL_BIG_ENDIAN
					htonmemcpy(valswizzle, &data[count], MVT_U16Vec3, 6); 
					val = valswizzle;
#else
					val = (U16 *) &data[count];
#endif
					count += sizeof(U16)*3;
					setAcceleration(LLVector3(U16_to_F32(val[VX], -size, size),
														   U16_to_F32(val[VY], -size, size),
														   U16_to_F32(val[VZ], -size, size)));

#ifdef LL_BIG_ENDIAN
					htonmemcpy(valswizzle, &data[count], MVT_U16Quat, 4); 
					val = valswizzle;
#else
					val = (U16 *) &data[count];
#endif
					count += sizeof(U16)*4;
					new_rot.mQ[VX] = U16_to_F32(val[VX], -1.f, 1.f);
					new_rot.mQ[VY] = U16_to_F32(val[VY], -1.f, 1.f);
					new_rot.mQ[VZ] = U16_to_F32(val[VZ], -1.f, 1.f);
					new_rot.mQ[VW] = U16_to_F32(val[VW], -1.f, 1.f);

#ifdef LL_BIG_ENDIAN
					htonmemcpy(valswizzle, &data[count], MVT_U16Vec3, 6); 
					val = valswizzle;
#else
					val = (U16 *) &data[count];
#endif
					new_angv.setVec(U16_to_F32(val[VX], -size, size),
										U16_to_F32(val[VY], -size, size),
										U16_to_F32(val[VZ], -size, size));
					if (new_angv.isExactlyZero())
					{
						// reset rotation time
						resetRot();
					}
					setAngularVelocity(new_angv);
					break;

				case 16:
					this_update_precision = 8;
					test_pos_parent.quantize8(-0.5f*size, 1.5f*size, MIN_HEIGHT, MAX_HEIGHT);
					// this is a terse 8 update
					new_pos_parent.mV[VX] = U8_to_F32(data[0], -0.5f*size, 1.5f*size);
					new_pos_parent.mV[VY] = U8_to_F32(data[1], -0.5f*size, 1.5f*size);
					new_pos_parent.mV[VZ] = U8_to_F32(data[2], MIN_HEIGHT, MAX_HEIGHT);

					setVelocity(U8_to_F32(data[3], -size, size),
								U8_to_F32(data[4], -size, size),
								U8_to_F32(data[5], -size, size) );

					setAcceleration(U8_to_F32(data[6], -size, size),
									U8_to_F32(data[7], -size, size),
									U8_to_F32(data[8], -size, size) );

					new_rot.mQ[VX] = U8_to_F32(data[9], -1.f, 1.f);
					new_rot.mQ[VY] = U8_to_F32(data[10], -1.f, 1.f);
					new_rot.mQ[VZ] = U8_to_F32(data[11], -1.f, 1.f);
					new_rot.mQ[VW] = U8_to_F32(data[12], -1.f, 1.f);

					new_angv.setVec(U8_to_F32(data[13], -size, size),
										U8_to_F32(data[14], -size, size),
										U8_to_F32(data[15], -size, size) );
					if (new_angv.isExactlyZero())
					{
						// reset rotation time
						resetRot();
					}
					setAngularVelocity(new_angv);
					break;
				}

				////////////////////////////////////////////////////
				//
				// Here we handle data specific to the full message.
				//

				U32 flags;
				mesgsys->getU32Fast(_PREHASH_ObjectData, _PREHASH_UpdateFlags, flags, block_num);
				// clear all but local flags
				mFlags &= FLAGS_LOCAL;
				mFlags |= flags;

				U8 state;
				mesgsys->getU8Fast(_PREHASH_ObjectData, _PREHASH_State, state, block_num );
				mState = state;

				// ...new objects that should come in selected need to be added to the selected list
				mCreateSelected = ((flags & FLAGS_CREATE_SELECTED) != 0);

				// Set all name value pairs
				S32 nv_size = mesgsys->getSizeFast(_PREHASH_ObjectData, block_num, _PREHASH_NameValue);
				if (nv_size > 0)
				{
					std::string name_value_list;
					mesgsys->getStringFast(_PREHASH_ObjectData, _PREHASH_NameValue, name_value_list, block_num);
					setNameValueList(name_value_list);
				}

				// Clear out any existing generic data
				if (mData)
				{
					delete [] mData;
				}

				// Check for appended generic data
				S32 data_size = mesgsys->getSizeFast(_PREHASH_ObjectData, block_num, _PREHASH_Data);
				if (data_size <= 0)
				{
					mData = NULL;
				}
				else
				{
					// ...has generic data
					mData = new U8[data_size];
					mesgsys->getBinaryDataFast(_PREHASH_ObjectData, _PREHASH_Data, mData, data_size, block_num);
				}

				S32 text_size = mesgsys->getSizeFast(_PREHASH_ObjectData, block_num, _PREHASH_Text);
				if (text_size > 1)
				{
					// Setup object text
					if (!mText)
					{
						mText = (LLHUDText *)LLHUDObject::addHUDObject(LLHUDObject::LL_HUD_TEXT);
						mText->setFont(LLFontGL::getFontSansSerif());
						mText->setVertAlignment(LLHUDText::ALIGN_VERT_TOP);
						mText->setMaxLines(-1);
						mText->setSourceObject(this);
						mText->setOnHUDAttachment(isHUDAttachment());
					}

					std::string temp_string;
					mesgsys->getStringFast(_PREHASH_ObjectData, _PREHASH_Text, temp_string, block_num );
					
					LLColor4U coloru;
					mesgsys->getBinaryDataFast(_PREHASH_ObjectData, _PREHASH_TextColor, coloru.mV, 4, block_num);

					// alpha was flipped so that it zero encoded better
					coloru.mV[3] = 255 - coloru.mV[3];
					mText->setColor(LLColor4(coloru));
					mText->setString(temp_string);
// [RLVa:KB] - Checked: 2010-03-27 (RLVa-1.4.0a) | Added: RLVa-1.0.0f
					if (rlv_handler_t::isEnabled())
					{
						mText->setObjectText(temp_string);
					}
// [/RLVa:KB]
					
					if (mDrawable.notNull())
					{
						setChanged(MOVED | SILHOUETTE);
						gPipeline.markMoved(mDrawable, FALSE); // undamped
					}
				}
				else if (mText.notNull())
				{
					mText->markDead();
					mText = NULL;
				}

				std::string media_url;
				mesgsys->getStringFast(_PREHASH_ObjectData, _PREHASH_MediaURL, media_url, block_num);
                retval |= checkMediaURL(media_url);
                
				//
				// Unpack particle system data
				//
				unpackParticleSource(block_num, owner_id);

				// Mark all extra parameters not used
				std::map<U16, ExtraParameter*>::iterator iter;
				for (iter = mExtraParameterList.begin(); iter != mExtraParameterList.end(); ++iter)
				{
					iter->second->in_use = FALSE;
				}

				// Unpack extra parameters
				S32 size = mesgsys->getSizeFast(_PREHASH_ObjectData, block_num, _PREHASH_ExtraParams);
				if (size > 0)
				{
					U8 *buffer = new U8[size];
					mesgsys->getBinaryDataFast(_PREHASH_ObjectData, _PREHASH_ExtraParams, buffer, size, block_num);
					LLDataPackerBinaryBuffer dp(buffer, size);

					U8 num_parameters;
					dp.unpackU8(num_parameters, "num_params");
					U8 param_block[MAX_OBJECT_PARAMS_SIZE];
					for (U8 param=0; param<num_parameters; ++param)
					{
						U16 param_type;
						S32 param_size;
						dp.unpackU16(param_type, "param_type");
						dp.unpackBinaryData(param_block, param_size, "param_data");
						//llinfos << "Param type: " << param_type << ", Size: " << param_size << llendl;
						LLDataPackerBinaryBuffer dp2(param_block, param_size);
						unpackParameterEntry(param_type, &dp2);
					}
					delete[] buffer;
				}

				for (iter = mExtraParameterList.begin(); iter != mExtraParameterList.end(); ++iter)
				{
					if (!iter->second->in_use)
					{
						// Send an update message in case it was formerly in use
						parameterChanged(iter->first, iter->second->data, FALSE, false);
					}
				}

				U8 joint_type = 0;
				mesgsys->getU8Fast(_PREHASH_ObjectData, _PREHASH_JointType, joint_type, block_num);
				if (joint_type)
				{
					// create new joint info 
					if (!mJointInfo)
					{
						mJointInfo = new LLVOJointInfo;
					}
					mJointInfo->mJointType = (EHavokJointType) joint_type;
					mesgsys->getVector3Fast(_PREHASH_ObjectData, _PREHASH_JointPivot, mJointInfo->mPivot, block_num);
					mesgsys->getVector3Fast(_PREHASH_ObjectData, _PREHASH_JointAxisOrAnchor, mJointInfo->mAxisOrAnchor, block_num);
				}
				else if (mJointInfo)
				{
					// this joint info is no longer needed
					delete mJointInfo;
					mJointInfo = NULL;
				}

				break;
			}

		case OUT_TERSE_IMPROVED:
			{
#ifdef DEBUG_UPDATE_TYPE
				llinfos << "TI:" << getID() << llendl;
#endif
				length = mesgsys->getSizeFast(_PREHASH_ObjectData, block_num, _PREHASH_ObjectData);
				mesgsys->getBinaryDataFast(_PREHASH_ObjectData, _PREHASH_ObjectData, data, length, block_num);
				count = 0;
				LLVector4 collision_plane;
				
				switch(length)
				{
				case(60 + 16):
					// pull out collision normal for avatar
					htonmemcpy(collision_plane.mV, &data[count], MVT_LLVector4, sizeof(LLVector4));
					((LLVOAvatar*)this)->setFootPlane(collision_plane);
					count += sizeof(LLVector4);
					// fall through
				case 60:
					// this is a terse 32 update
					// pos
					this_update_precision = 32;
					htonmemcpy(new_pos_parent.mV, &data[count], MVT_LLVector3, sizeof(LLVector3));
					count += sizeof(LLVector3);
					// vel
					htonmemcpy((void*)getVelocity().mV, &data[count], MVT_LLVector3, sizeof(LLVector3));
					count += sizeof(LLVector3);
					// acc
					htonmemcpy((void*)getAcceleration().mV, &data[count], MVT_LLVector3, sizeof(LLVector3));
					count += sizeof(LLVector3);
					// theta
					{
						LLVector3 vec;
						htonmemcpy(vec.mV, &data[count], MVT_LLVector3, sizeof(LLVector3));
						new_rot.unpackFromVector3(vec);
					}
					count += sizeof(LLVector3);
					// omega
					htonmemcpy((void*)new_angv.mV, &data[count], MVT_LLVector3, sizeof(LLVector3));
					if (new_angv.isExactlyZero())
					{
						// reset rotation time
						resetRot();
					}
					setAngularVelocity(new_angv);
#if LL_DARWIN
					if (length == 76)
					{
						setAngularVelocity(LLVector3::zero);
					}
#endif
					break;
				case(32 + 16):
					// pull out collision normal for avatar
					htonmemcpy(collision_plane.mV, &data[count], MVT_LLVector4, sizeof(LLVector4));
					((LLVOAvatar*)this)->setFootPlane(collision_plane);
					count += sizeof(LLVector4);
					// fall through
				case 32:
					// this is a terse 16 update
					this_update_precision = 16;
					test_pos_parent.quantize16(-0.5f*size, 1.5f*size, MIN_HEIGHT, MAX_HEIGHT);

#ifdef LL_BIG_ENDIAN
					htonmemcpy(valswizzle, &data[count], MVT_U16Vec3, 6); 
					val = valswizzle;
#else
					val = (U16 *) &data[count];
#endif
					count += sizeof(U16)*3;
					new_pos_parent.mV[VX] = U16_to_F32(val[VX], -0.5f*size, 1.5f*size);
					new_pos_parent.mV[VY] = U16_to_F32(val[VY], -0.5f*size, 1.5f*size);
					new_pos_parent.mV[VZ] = U16_to_F32(val[VZ], MIN_HEIGHT, MAX_HEIGHT);

#ifdef LL_BIG_ENDIAN
					htonmemcpy(valswizzle, &data[count], MVT_U16Vec3, 6); 
					val = valswizzle;
#else
					val = (U16 *) &data[count];
#endif
					count += sizeof(U16)*3;
					setVelocity(U16_to_F32(val[VX], -size, size),
								U16_to_F32(val[VY], -size, size),
								U16_to_F32(val[VZ], -size, size));

#ifdef LL_BIG_ENDIAN
					htonmemcpy(valswizzle, &data[count], MVT_U16Vec3, 6); 
					val = valswizzle;
#else
					val = (U16 *) &data[count];
#endif
					count += sizeof(U16)*3;
					setAcceleration(U16_to_F32(val[VX], -size, size),
									U16_to_F32(val[VY], -size, size),
									U16_to_F32(val[VZ], -size, size));

#ifdef LL_BIG_ENDIAN
					htonmemcpy(valswizzle, &data[count], MVT_U16Quat, 8); 
					val = valswizzle;
#else
					val = (U16 *) &data[count];
#endif
					count += sizeof(U16)*4;
					new_rot.mQ[VX] = U16_to_F32(val[VX], -1.f, 1.f);
					new_rot.mQ[VY] = U16_to_F32(val[VY], -1.f, 1.f);
					new_rot.mQ[VZ] = U16_to_F32(val[VZ], -1.f, 1.f);
					new_rot.mQ[VW] = U16_to_F32(val[VW], -1.f, 1.f);

#ifdef LL_BIG_ENDIAN
					htonmemcpy(valswizzle, &data[count], MVT_U16Vec3, 6); 
					val = valswizzle;
#else
					val = (U16 *) &data[count];
#endif
					setAngularVelocity(	U16_to_F32(val[VX], -size, size),
										U16_to_F32(val[VY], -size, size),
										U16_to_F32(val[VZ], -size, size));
					break;

				case 16:
					// this is a terse 8 update
					this_update_precision = 8;
					test_pos_parent.quantize8(-0.5f*size, 1.5f*size, MIN_HEIGHT, MAX_HEIGHT);
					new_pos_parent.mV[VX] = U8_to_F32(data[0], -0.5f*size, 1.5f*size);
					new_pos_parent.mV[VY] = U8_to_F32(data[1], -0.5f*size, 1.5f*size);
					new_pos_parent.mV[VZ] = U8_to_F32(data[2], MIN_HEIGHT, MAX_HEIGHT);

					setVelocity(U8_to_F32(data[3], -size, size),
								U8_to_F32(data[4], -size, size),
								U8_to_F32(data[5], -size, size) );

					setAcceleration(U8_to_F32(data[6], -size, size),
									U8_to_F32(data[7], -size, size),
									U8_to_F32(data[8], -size, size) );

					new_rot.mQ[VX] = U8_to_F32(data[9], -1.f, 1.f);
					new_rot.mQ[VY] = U8_to_F32(data[10], -1.f, 1.f);
					new_rot.mQ[VZ] = U8_to_F32(data[11], -1.f, 1.f);
					new_rot.mQ[VW] = U8_to_F32(data[12], -1.f, 1.f);

					setAngularVelocity(	U8_to_F32(data[13], -size, size),
										U8_to_F32(data[14], -size, size),
										U8_to_F32(data[15], -size, size) );
					break;
				}

				U8 state;
				mesgsys->getU8Fast(_PREHASH_ObjectData, _PREHASH_State, state, block_num );
				mState = state;
				break;
			}

		default:
			break;

		}
	}
	else
	{
		// handle the compressed case
		LLUUID sound_uuid;
		LLUUID	owner_id;
		F32    gain = 0;
		U8     sound_flags = 0;
		F32		cutoff = 0;

		U16 val[4];

		U8		state;

		dp->unpackU8(state, "State");
		mState = state;

		switch(update_type)
		{
			case OUT_TERSE_IMPROVED:
			{
#ifdef DEBUG_UPDATE_TYPE
				llinfos << "CompTI:" << getID() << llendl;
#endif
				U8		value;
				dp->unpackU8(value, "agent");
				if (value)
				{
					LLVector4 collision_plane;
					dp->unpackVector4(collision_plane, "Plane");
					((LLVOAvatar*)this)->setFootPlane(collision_plane);
				}
				test_pos_parent = getPosition();
				dp->unpackVector3(new_pos_parent, "Pos");
				dp->unpackU16(val[VX], "VelX");
				dp->unpackU16(val[VY], "VelY");
				dp->unpackU16(val[VZ], "VelZ");
				setVelocity(U16_to_F32(val[VX], -128.f, 128.f),
							U16_to_F32(val[VY], -128.f, 128.f),
							U16_to_F32(val[VZ], -128.f, 128.f));
				dp->unpackU16(val[VX], "AccX");
				dp->unpackU16(val[VY], "AccY");
				dp->unpackU16(val[VZ], "AccZ");
				setAcceleration(U16_to_F32(val[VX], -64.f, 64.f),
								U16_to_F32(val[VY], -64.f, 64.f),
								U16_to_F32(val[VZ], -64.f, 64.f));

				dp->unpackU16(val[VX], "ThetaX");
				dp->unpackU16(val[VY], "ThetaY");
				dp->unpackU16(val[VZ], "ThetaZ");
				dp->unpackU16(val[VS], "ThetaS");
				new_rot.mQ[VX] = U16_to_F32(val[VX], -1.f, 1.f);
				new_rot.mQ[VY] = U16_to_F32(val[VY], -1.f, 1.f);
				new_rot.mQ[VZ] = U16_to_F32(val[VZ], -1.f, 1.f);
				new_rot.mQ[VS] = U16_to_F32(val[VS], -1.f, 1.f);
				dp->unpackU16(val[VX], "AccX");
				dp->unpackU16(val[VY], "AccY");
				dp->unpackU16(val[VZ], "AccZ");
				setAngularVelocity(	U16_to_F32(val[VX], -64.f, 64.f),
									U16_to_F32(val[VY], -64.f, 64.f),
									U16_to_F32(val[VZ], -64.f, 64.f));
			}
			break;
			case OUT_FULL_COMPRESSED:
			case OUT_FULL_CACHED:
			{
#ifdef DEBUG_UPDATE_TYPE
				llinfos << "CompFull:" << getID() << llendl;
#endif
				mCostStale = true;

				if (isSelected())
				{
					gFloaterTools->dirty();
				}
	
				dp->unpackU32(crc, "CRC");
				mTotalCRC = crc;
				dp->unpackU8(material, "Material");
				U8 old_material = getMaterial();
				if (old_material != material)
				{
					setMaterial(material);
					if (mDrawable.notNull())
					{
						gPipeline.markMoved(mDrawable, FALSE); // undamped
					}
				}
				dp->unpackU8(click_action, "ClickAction");
				setClickAction(click_action);
				dp->unpackVector3(new_scale, "Scale");
				dp->unpackVector3(new_pos_parent, "Pos");
				LLVector3 vec;
				dp->unpackVector3(vec, "Rot");
				new_rot.unpackFromVector3(vec);
				setAcceleration(LLVector3::zero);

				U32 value;
				dp->unpackU32(value, "SpecialCode");
				dp->setPassFlags(value);
				dp->unpackUUID(owner_id, "Owner");

				if (value & 0x80)
				{
					dp->unpackVector3(vec, "Omega");
					setAngularVelocity(vec);
				}

				if (value & 0x20)
				{
					dp->unpackU32(parent_id, "ParentID");
				}
				else
				{
					parent_id = 0;
				}

				S32 sp_size;
				U32 size;
				if (value & 0x2)
				{
					sp_size = 1;
					delete [] mData;
					mData = new U8[1];
					dp->unpackU8(((U8*)mData)[0], "TreeData");
				}
				else if (value & 0x1)
				{
					dp->unpackU32(size, "ScratchPadSize");
					delete [] mData;
					mData = new U8[size];
					dp->unpackBinaryData((U8 *)mData, sp_size, "PartData");
				}
				else
				{
					mData = NULL;
				}

				// Setup object text
				if (!mText && (value & 0x4))
				{
					mText = (LLHUDText *)LLHUDObject::addHUDObject(LLHUDObject::LL_HUD_TEXT);
					mText->setFont(LLFontGL::getFontSansSerif());
					mText->setVertAlignment(LLHUDText::ALIGN_VERT_TOP);
					mText->setMaxLines(-1); // Set to match current agni behavior.
					mText->setSourceObject(this);
					mText->setOnHUDAttachment(isHUDAttachment());
				}

				if (value & 0x4)
				{
					std::string temp_string;
					dp->unpackString(temp_string, "Text");
					LLColor4U coloru;
					dp->unpackBinaryDataFixed(coloru.mV, 4, "Color");
					coloru.mV[3] = 255 - coloru.mV[3];
					mText->setColor(LLColor4(coloru));
					mText->setString(temp_string);
// [RLVa:KB] - Checked: 2010-03-27 (RLVa-1.4.0a) | Added: RLVa-1.0.0f
					if (rlv_handler_t::isEnabled())
					{
						mText->setObjectText(temp_string);
					}
// [/RLVa:KB]

					setChanged(TEXTURE);
				}
				else if(mText.notNull())
				{
					mText->markDead();
					mText = NULL;
				}

                std::string media_url;
				if (value & 0x200)
				{
					dp->unpackString(media_url, "MediaURL");
				}
                retval |= checkMediaURL(media_url);

				//
				// Unpack particle system data
				//
				if (value & 0x8)
				{
					unpackParticleSource(*dp, owner_id);
				}
				else
				{
					deleteParticleSource();
				}
				
				// Mark all extra parameters not used
				std::map<U16, ExtraParameter*>::iterator iter;
				for (iter = mExtraParameterList.begin(); iter != mExtraParameterList.end(); ++iter)
				{
					iter->second->in_use = FALSE;
				}

				// Unpack extra params
				U8 num_parameters;
				dp->unpackU8(num_parameters, "num_params");
				U8 param_block[MAX_OBJECT_PARAMS_SIZE];
				for (U8 param=0; param<num_parameters; ++param)
				{
					U16 param_type;
					S32 param_size;
					dp->unpackU16(param_type, "param_type");
					dp->unpackBinaryData(param_block, param_size, "param_data");
					//llinfos << "Param type: " << param_type << ", Size: " << param_size << llendl;
					LLDataPackerBinaryBuffer dp2(param_block, param_size);
					unpackParameterEntry(param_type, &dp2);
				}

				for (iter = mExtraParameterList.begin(); iter != mExtraParameterList.end(); ++iter)
				{
					if (!iter->second->in_use)
					{
						// Send an update message in case it was formerly in use
						parameterChanged(iter->first, iter->second->data, FALSE, false);
					}
				}

				if (value & 0x10)
				{
					dp->unpackUUID(sound_uuid, "SoundUUID");
					dp->unpackF32(gain, "SoundGain");
					dp->unpackU8(sound_flags, "SoundFlags");
					dp->unpackF32(cutoff, "SoundRadius");
				}

				if (value & 0x100)
				{
					std::string name_value_list;
					dp->unpackString(name_value_list, "NV");

					setNameValueList(name_value_list);
				}

				mTotalCRC = crc;

				setAttachedSound(sound_uuid, owner_id, gain, sound_flags);

				// only get these flags on updates from sim, not cached ones
				// Preload these five flags for every object.
				// Finer shades require the object to be selected, and the selection manager
				// stores the extended permission info.
				U32 flags;
				mesgsys->getU32Fast(_PREHASH_ObjectData, _PREHASH_UpdateFlags, flags, block_num);
				// keep local flags and overwrite remote-controlled flags
				mFlags = (mFlags & FLAGS_LOCAL) | flags;

					// ...new objects that should come in selected need to be added to the selected list
				mCreateSelected = ((flags & FLAGS_CREATE_SELECTED) != 0);
			}
			break;

		default:
			break;
		}
	}

	//
	// Fix object parenting.
	//
	BOOL b_changed_status = FALSE;

	if (OUT_TERSE_IMPROVED != update_type)
	{
		// We only need to update parenting on full updates, terse updates
		// don't send parenting information.
		if (!cur_parentp)
		{
			if (parent_id == 0)
			{
				// No parent now, no parent in message -> do nothing
			}
			else
			{
				// No parent now, new parent in message -> attach to that parent if possible
				LLUUID parent_uuid;
				LLViewerObjectList::getUUIDFromLocal(parent_uuid,
														parent_id,
														mesgsys->getSenderIP(),
														mesgsys->getSenderPort());

				LLViewerObject *sent_parentp = gObjectList.findObject(parent_uuid);

				//
				// Check to see if we have the corresponding viewer object for the parent.
				//
				if (sent_parentp && sent_parentp->getParent() == this)
				{
					// Try to recover if we attempt to attach a parent to its child
					llwarns << "Attempt to attach a parent to it's child: " << this->getID() << " to " << sent_parentp->getID() << llendl;
					this->removeChild(sent_parentp);
					sent_parentp->setDrawableParent(NULL);
				}
				
				if (sent_parentp && (sent_parentp != this) && !sent_parentp->isDead())
				{
					//
					// We have a viewer object for the parent, and it's not dead.
					// Do the actual reparenting here.
					//

					// new parent is valid
					b_changed_status = TRUE;
					// ...no current parent, so don't try to remove child
					if (mDrawable.notNull())
					{
						if (mDrawable->isDead() || !mDrawable->getVObj())
						{
							llwarns << "Drawable is dead or no VObj!" << llendl;
							sent_parentp->addChild(this);
						}
						else
						{
							if (!setDrawableParent(sent_parentp->mDrawable)) // LLViewerObject::processUpdateMessage 1
							{
								// Bad, we got a cycle somehow.
								// Kill both the parent and the child, and
								// set cache misses for both of them.
								llwarns << "Attempting to recover from parenting cycle!" << llendl;
								llwarns << "Killing " << sent_parentp->getID() << " and " << getID() << llendl;
								llwarns << "Adding to cache miss list" << llendl;
								setParent(NULL);
								sent_parentp->setParent(NULL);
								getRegion()->addCacheMissFull(getLocalID());
								getRegion()->addCacheMissFull(sent_parentp->getLocalID());
								gObjectList.killObject(sent_parentp);
								gObjectList.killObject(this);
								return retval;
							}
// [RLVa:KB] - Checked: 2010-03-16 (RLVa-1.1.0k) | Added: RLVa-1.1.0k
							if ( (rlv_handler_t::isEnabled()) && (sent_parentp->isAvatar()) && (sent_parentp->getID() == gAgent.getID()) )
							{
								// Rezzed object that's being worn as an attachment (we're assuming this will be due to llAttachToAvatar())
								S32 idxAttachPt = ATTACHMENT_ID_FROM_STATE(getState());
								if (gRlvAttachmentLocks.isLockedAttachmentPoint(idxAttachPt, RLV_LOCK_ADD))
								{
									// If this will end up on an "add locked" attachment point then treat the attach as a user action
									LLNameValue* nvItem = getNVPair("AttachItemID");
									if (nvItem)
									{
										LLUUID idItem(nvItem->getString());
										// URGENT-RLVa: [RLVa-1.2.0] At the moment llAttachToAvatar always seems to *add*
										if (idItem.notNull())
											RlvAttachmentLockWatchdog::instance().onWearAttachment(idItem, RLV_WEAR_ADD);
									}
								}
							}
// [/RLVa:KB]
							sent_parentp->addChild(this);
							// make sure this object gets a non-damped update
							if (sent_parentp->mDrawable.notNull())
							{
								gPipeline.markMoved(sent_parentp->mDrawable, FALSE); // undamped
							}
						}
					}
					else
					{
						sent_parentp->addChild(this);
					}
					
					// Show particles, icon and HUD
					hideExtraDisplayItems( FALSE );

					setChanged(MOVED | SILHOUETTE);
				}
				else
				{
					//
					// No corresponding viewer object for the parent, put the various
					// pieces on the orphan list.
					//
					
					//parent_id
					U32 ip = mesgsys->getSenderIP();
					U32 port = mesgsys->getSenderPort();
					
					gObjectList.orphanize(this, parent_id, ip, port);

					// Hide particles, icon and HUD
					hideExtraDisplayItems( TRUE );
				}
			}
		}
		else
		{
			// BUG: this is a bad assumption once border crossing is alowed
			if (  (parent_id == cur_parentp->mLocalID)
				&&(update_type == OUT_TERSE_IMPROVED))
			{
				// Parent now, same parent in message -> do nothing

				// Debugging for suspected problems with local ids.
				//LLUUID parent_uuid;
				//LLViewerObjectList::getUUIDFromLocal(parent_uuid, parent_id, mesgsys->getSenderIP(), mesgsys->getSenderPort() );
				//if (parent_uuid != cur_parentp->getID() )
				//{
				//	llerrs << "Local ID match but UUID mismatch of viewer object" << llendl;
				//}
			}
			else
			{
				// Parented now, different parent in message
				LLViewerObject *sent_parentp;
				if (parent_id == 0)
				{
					//
					// This object is no longer parented, we sent in a zero parent ID.
					//
					sent_parentp = NULL;
				}
				else
				{
					LLUUID parent_uuid;
					LLViewerObjectList::getUUIDFromLocal(parent_uuid,
														parent_id,
														gMessageSystem->getSenderIP(),
														gMessageSystem->getSenderPort());
					sent_parentp = gObjectList.findObject(parent_uuid);
					
					if (isAvatar())
					{
						// This logic is meant to handle the case where a sitting avatar has reached a new sim
						// ahead of the object she was sitting on (which is common as objects are transfered through
						// a slower route than agents)...
						// In this case, the local id for the object will not be valid, since the viewer has not received
						// a full update for the object from that sim yet, so we assume that the agent is still sitting
						// where she was originally. --RN
						if (!sent_parentp)
						{
							sent_parentp = cur_parentp;
						}
					}
					else if (!sent_parentp)
					{
						//
						// Switching parents, but we don't know the new parent.
						//
						U32 ip = mesgsys->getSenderIP();
						U32 port = mesgsys->getSenderPort();

						// We're an orphan, flag things appropriately.
						gObjectList.orphanize(this, parent_id, ip, port);
					}
				}

				// Reattach if possible.
				if (sent_parentp && sent_parentp != cur_parentp && sent_parentp != this)
				{
					// New parent is valid, detach and reattach
					b_changed_status = TRUE;
					if (mDrawable.notNull())
					{
						if (!setDrawableParent(sent_parentp->mDrawable)) // LLViewerObject::processUpdateMessage 2
						{
							// Bad, we got a cycle somehow.
							// Kill both the parent and the child, and
							// set cache misses for both of them.
							llwarns << "Attempting to recover from parenting cycle!" << llendl;
							llwarns << "Killing " << sent_parentp->getID() << " and " << getID() << llendl;
							llwarns << "Adding to cache miss list" << llendl;
							setParent(NULL);
							sent_parentp->setParent(NULL);
							getRegion()->addCacheMissFull(getLocalID());
							getRegion()->addCacheMissFull(sent_parentp->getLocalID());
							gObjectList.killObject(sent_parentp);
							gObjectList.killObject(this);
							return retval;
						}
						// make sure this object gets a non-damped update
					}
					cur_parentp->removeChild(this);
					sent_parentp->addChild(this);
					setChanged(MOVED | SILHOUETTE);
					sent_parentp->setChanged(MOVED | SILHOUETTE);
					if (sent_parentp->mDrawable.notNull())
					{
						gPipeline.markMoved(sent_parentp->mDrawable, FALSE); // undamped
					}
				}
				else if (!sent_parentp)
				{
					bool remove_parent = true;
					// No new parent, or the parent that we sent doesn't exist on the viewer.
					LLViewerObject *parentp = (LLViewerObject *)getParent();
					if (parentp)
					{
						if (parentp->getRegion() != getRegion())
						{
							// This is probably an object flying across a region boundary, the
							// object probably ISN'T being reparented, but just got an object
							// update out of order (child update before parent).
							//llinfos << "Don't reparent object handoffs!" << llendl;
							remove_parent = false;
						}
					}

					if (remove_parent)
					{
						b_changed_status = TRUE;
						if (mDrawable.notNull())
						{
							// clear parent to removeChild can put the drawable on the damped list
							setDrawableParent(NULL); // LLViewerObject::processUpdateMessage 3
						}

						cur_parentp->removeChild(this);

						if (mJointInfo && !parent_id)
						{
							// since this object is no longer parent-relative
							// we make sure we delete any joint info
							delete mJointInfo;
							mJointInfo = NULL;
						}

						setChanged(MOVED | SILHOUETTE);

						if (mDrawable.notNull())
						{
							// make sure this object gets a non-damped update
							gPipeline.markMoved(mDrawable, FALSE); // undamped
						}
					}
				}
			}
		}
	}

	new_rot.normQuat();

	if (sPingInterpolate)
	{ 
		LLCircuitData *cdp = gMessageSystem->mCircuitInfo.findCircuit(mesgsys->getSender());
		if (cdp)
		{
			F32 ping_delay = 0.5f * mTimeDilation * ( ((F32)cdp->getPingDelay()) * 0.001f + gFrameDTClamped);
			LLVector3 diff = getVelocity() * ping_delay; 
			new_pos_parent += diff;
		}
		else
		{
			llwarns << "findCircuit() returned NULL; skipping interpolation" << llendl;
		}
	}

	//////////////////////////
	//
	// Set the generic change flags...
	//
	//

	// If we're going to skip this message, why are we 
	// doing all the parenting, etc above?
	U32 packet_id = mesgsys->getCurrentRecvPacketID(); 
	if (packet_id < mLatestRecvPacketID && 
		mLatestRecvPacketID - packet_id < 65536)
	{
		//skip application of this message, it's old
		return retval;
	}

	mLatestRecvPacketID = packet_id;

	// Set the change flags for scale
	if (new_scale != getScale())
	{
		setChanged(SCALED | SILHOUETTE);
		setScale(new_scale);  // Must follow setting permYouOwner()
	}

	// first, let's see if the new position is actually a change

	//static S32 counter = 0;

	F32 vel_mag_sq = getVelocity().magVecSquared();
	F32 accel_mag_sq = getAcceleration().magVecSquared();

	if (  ((b_changed_status)||(test_pos_parent != new_pos_parent))
		||(  (!isSelected())
		   &&(  (vel_mag_sq != 0.f)
			  ||(accel_mag_sq != 0.f)
			  ||(this_update_precision > mBestUpdatePrecision))))
	{
		mBestUpdatePrecision = this_update_precision;
		
		LLVector3 diff = new_pos_parent - test_pos_parent ;
		F32 mag_sqr = diff.magVecSquared() ;
		if(llfinite(mag_sqr)) 
		{
			setPositionParent(new_pos_parent);
		}
		else
		{
			llwarns << "Can not move the object/avatar to an infinite location!" << llendl ;	

			retval |= INVALID_UPDATE ;
		}

		if (mParent && ((LLViewerObject*)mParent)->isAvatar())
		{
			// we have changed the position of an attachment, so we need to clamp it
			LLVOAvatar *avatar = (LLVOAvatar*)mParent;

			avatar->clampAttachmentPositions();
		}
		
		// If we're snapping the position by more than 0.5m, update LLViewerStats::mAgentPositionSnaps
		if ( asAvatar() && asAvatar()->isSelf() && (mag_sqr > 0.25f) )
		{
			LLViewerStats::getInstance()->mAgentPositionSnaps.push( diff.length() );
		}
	}

	if (new_rot != mLastRot
		|| new_angv != old_angv)
	{
		if (new_rot != mLastRot)
		{
			mLastRot = new_rot;
			setRotation(new_rot);
		}
		
		setChanged(ROTATED | SILHOUETTE);
		
		resetRot();
	}


	if ( gShowObjectUpdates )
	{
		LLColor4 color;
		if (update_type == OUT_TERSE_IMPROVED)
		{
			color.setVec(0.f, 0.f, 1.f, 1.f);
		}
		else
		{
			color.setVec(1.f, 0.f, 0.f, 1.f);
		}
		gPipeline.addDebugBlip(getPositionAgent(), color);
	}

	if ((0.0f == vel_mag_sq) && 
		(0.0f == accel_mag_sq) &&
		(0.0f == getAngularVelocity().magVecSquared()))
	{
		mStatic = TRUE; // This object doesn't move!
	}
	else
	{
		mStatic = FALSE;
	}

// BUG: This code leads to problems during group rotate and any scale operation.
// Small discepencies between the simulator and viewer representations cause the 
// selection center to creep, leading to objects moving around the wrong center.
// 
// Removing this, however, means that if someone else drags an object you have
// selected, your selection center and dialog boxes will be wrong.  It also means
// that higher precision information on selected objects will be ignored.
//
// I believe the group rotation problem is fixed.  JNC 1.21.2002
//
	// Additionally, if any child is selected, need to update the dialogs and selection
	// center.
	BOOL needs_refresh = mUserSelected;
	for (child_list_t::iterator iter = mChildList.begin();
		 iter != mChildList.end(); iter++)
	{
		LLViewerObject* child = *iter;
		needs_refresh = needs_refresh || child->mUserSelected;
	}

	if (needs_refresh)
	{
		LLSelectMgr::getInstance()->updateSelectionCenter();
		dialog_refresh_all();
	} 


	// Mark update time as approx. now, with the ping delay.
	// Ping delay is off because it's not set for velocity interpolation, causing
	// much jumping and hopping around...

//	U32 ping_delay = mesgsys->mCircuitInfo.getPingDelay();
	mLastInterpUpdateSecs = LLFrameTimer::getElapsedSeconds();
	mLastMessageUpdateSecs = mLastInterpUpdateSecs;
	if (mDrawable.notNull())
	{
		// Don't clear invisibility flag on update if still orphaned!
		if (mDrawable->isState(LLDrawable::FORCE_INVISIBLE) && !mOrphaned)
		{
// 			lldebugs << "Clearing force invisible: " << mID << ":" << getPCodeString() << ":" << getPositionAgent() << llendl;
			mDrawable->setState(LLDrawable::CLEAR_INVISIBLE);
		}
	}

	// Update special hover cursor status
	bool special_hover_cursor = specialHoverCursor();
	if (old_special_hover_cursor != special_hover_cursor
		&& mDrawable.notNull())
	{
		mDrawable->updateSpecialHoverCursor(special_hover_cursor);
	}

	return retval;
}

BOOL LLViewerObject::isActive() const
{
	return TRUE;
}



BOOL LLViewerObject::idleUpdate(LLAgent &agent, LLWorld &world, const F64 &time)
{
	static LLFastTimer::DeclareTimer ftm("Viewer Object");
	LLFastTimer t(ftm);

	if (mDead)
	{
		// It's dead.  Don't update it.
		return TRUE;
	}

	// CRO - don't velocity interp linked objects!
	// Leviathan - but DO velocity interp joints
	if (!mStatic && sVelocityInterpolate && !isSelected())
	{
		// calculate dt from last update
		F32 dt_raw = (F32)(time - mLastInterpUpdateSecs);
		F32 dt = mTimeDilation * dt_raw;

		if (!mJointInfo)
		{
			applyAngularVelocity(dt);
		}

		LLViewerObject *parentp = (LLViewerObject *) getParent();
		if (mJointInfo)
		{
			if (parentp)
			{
				// do parent-relative stuff
				LLVector3 ang_vel = getAngularVelocity();
				F32 omega = ang_vel.magVecSquared();
				F32 angle = 0.0f;
				LLQuaternion dQ;
				if (omega > 0.00001f)
				{
					omega = sqrt(omega);
					angle = omega * dt;
					dQ.setQuat(angle, ang_vel);
				}
				LLVector3 pos = getPosition();
	
				if (HJT_HINGE == mJointInfo->mJointType)
				{
					// hinge = uniform circular motion
					LLVector3 parent_pivot = getVelocity();
					LLVector3 parent_axis = getAcceleration();
	
					angle = dt * (ang_vel * mJointInfo->mAxisOrAnchor);	// AxisOrAnchor = axis
					dQ.setQuat(angle, mJointInfo->mAxisOrAnchor);		// AxisOrAnchor = axis
					LLVector3 pivot_offset = pos - mJointInfo->mPivot;	// pos in pivot-frame
					pivot_offset = pivot_offset * dQ;					// new rotated pivot-frame pos
					pos = mJointInfo->mPivot + pivot_offset;			// parent-frame
					LLViewerObject::setPosition(pos);
					LLQuaternion Q_PC = getRotation();
					setRotation(Q_PC * dQ);
					mLastInterpUpdateSecs = time;
				}
				else if (HJT_POINT == mJointInfo->mJointType)
						// || HJT_LPOINT == mJointInfo->mJointType)
				{
					// point-to-point = spin about axis and uniform circular motion
					// 					of axis about the pivot point
					//
					// NOTE: this interpolation scheme is not quite good enough to
					// reduce the bandwidth -- needs a gravitational correction. 
					// Similarly for hinges with axes that deviate from vertical.
	
					LLQuaternion Q_PC = getRotation();
					Q_PC = Q_PC * dQ;
					setRotation(Q_PC);

					LLVector3 pivot_to_child = - mJointInfo->mAxisOrAnchor;	// AxisOrAnchor = anchor
					pos = mJointInfo->mPivot + pivot_to_child * Q_PC;
					LLViewerObject::setPosition(pos);
					mLastInterpUpdateSecs = time;
				}
				/* else if (HJT_WHEEL == mJointInfo->mJointInfo)
				{
					// wheel = uniform rotation about axis, with linear
					//		   velocity interpolation (if any)
					LLVector3 parent_axis = getAcceleration();	// HACK -- accel stores the parent-axis (parent-frame)
	
					LLQuaternion Q_PC = getRotation();
	
					angle = dt * (parent_axis * ang_vel);
					dQ.setQuat(angle, parent_axis);
	
					Q_PC = Q_PC * dQ;
					setRotation(Q_PC);

					pos = getPosition() + dt * getVelocity();
					LLViewerObject::setPosition(pos);
					mLastInterpUpdateSecs = time;
				}*/
			}
		}
		else if (isAttachment())
		{
			mLastInterpUpdateSecs = time;
			return TRUE;
		}
		else
		{	// Move object based on it's velocity and rotation
			interpolateLinearMotion(time, dt);
		}
	}

	updateDrawable(FALSE);

	return TRUE;
}


// Move an object due to idle-time viewer side updates by iterpolating motion
void LLViewerObject::interpolateLinearMotion(const F64 & time, const F32 & dt)
{
	// linear motion
	// PHYSICS_TIMESTEP is used below to correct for the fact that the velocity in object
	// updates represents the average velocity of the last timestep, rather than the final velocity.
	// the time dilation above should guarantee that dt is never less than PHYSICS_TIMESTEP, theoretically
	// 
	// *TODO: should also wrap linear accel/velocity in check
	// to see if object is selected, instead of explicitly
	// zeroing it out	

	F64 time_since_last_update = time - mLastMessageUpdateSecs;
	if (time_since_last_update <= 0.0 || dt <= 0.f)
	{
		return;
	}

	LLVector3 accel = getAcceleration();
	LLVector3 vel 	= getVelocity();
	
	if (sMaxUpdateInterpolationTime <= 0.0)
	{	// Old code path ... unbounded, simple interpolation
		if (!(accel.isExactlyZero() && vel.isExactlyZero()))
		{
			LLVector3 pos   = (vel + (0.5f * (dt-PHYSICS_TIMESTEP)) * accel) * dt;  
		
			// region local  
			setPositionRegion(pos + getPositionRegion());
			setVelocity(vel + accel*dt);	
			
			// for objects that are spinning but not translating, make sure to flag them as having moved
			setChanged(MOVED | SILHOUETTE);
		}
	}
	else if (!accel.isExactlyZero() || !vel.isExactlyZero())		// object is moving
	{	// Object is moving, and hasn't been too long since we got an update from the server
		
		// Calculate predicted position and velocity
		LLVector3 new_pos = (vel + (0.5f * (dt-PHYSICS_TIMESTEP)) * accel) * dt;	
		LLVector3 new_v = accel * dt;

		if (time_since_last_update > sPhaseOutUpdateInterpolationTime &&
			sPhaseOutUpdateInterpolationTime > 0.0)
		{	// Haven't seen a viewer update in a while, check to see if the ciruit is still active
			if (mRegionp)
			{	// The simulator will NOT send updates if the object continues normally on the path
				// predicted by the velocity and the acceleration (often gravity) sent to the viewer
				// So check to see if the circuit is blocked, which means the sim is likely in a long lag
				LLCircuitData *cdp = gMessageSystem->mCircuitInfo.findCircuit( mRegionp->getHost() );
				if (cdp)
				{
					// Find out how many seconds since last packet arrived on the circuit
					F64 time_since_last_packet = LLMessageSystem::getMessageTimeSeconds() - cdp->getLastPacketInTime();

					if (!cdp->isAlive() ||		// Circuit is dead or blocked
						 cdp->isBlocked() ||	// or doesn't seem to be getting any packets
						 (time_since_last_packet > sPhaseOutUpdateInterpolationTime))
					{
						// Start to reduce motion interpolation since we haven't seen a server update in a while
						F64 time_since_last_interpolation = time - mLastInterpUpdateSecs;
						F64 phase_out = 1.0;
						if (time_since_last_update > sMaxUpdateInterpolationTime)
						{	// Past the time limit, so stop the object
							phase_out = 0.0;
							//llinfos << "Motion phase out to zero" << llendl;

							// Kill angular motion as well.  Note - not adding this due to paranoia
							// about stopping rotation for llTargetOmega objects and not having it restart
							// setAngularVelocity(LLVector3::zero);
						}
						else if (mLastInterpUpdateSecs - mLastMessageUpdateSecs > sPhaseOutUpdateInterpolationTime)
						{	// Last update was already phased out a bit
							phase_out = (sMaxUpdateInterpolationTime - time_since_last_update) / 
										(sMaxUpdateInterpolationTime - time_since_last_interpolation);
							//llinfos << "Continuing motion phase out of " << (F32) phase_out << llendl;
						}
						else
						{	// Phase out from full value
							phase_out = (sMaxUpdateInterpolationTime - time_since_last_update) / 
										(sMaxUpdateInterpolationTime - sPhaseOutUpdateInterpolationTime);
							//llinfos << "Starting motion phase out of " << (F32) phase_out << llendl;
						}
						phase_out = llclamp(phase_out, 0.0, 1.0);

						new_pos = new_pos * ((F32) phase_out);
						new_v = new_v * ((F32) phase_out);
					}
				}
			}
		}

		new_pos = new_pos + getPositionRegion();
		new_v = new_v + vel;


		// Clamp interpolated position to minimum underground and maximum region height
		LLVector3d new_pos_global = mRegionp->getPosGlobalFromRegion(new_pos);
		F32 min_height;
		if (isAvatar())
		{	// Make a better guess about AVs not going underground
			min_height = LLWorld::getInstance()->resolveLandHeightGlobal(new_pos_global);
			min_height += (0.5f * getScale().mV[VZ]);
		}
		else
		{	// This will put the object underground, but we can't tell if it will stop 
			// at ground level or not
			min_height = LLWorld::getInstance()->getMinAllowedZ(this, new_pos_global);
		}

		new_pos.mV[VZ] = llmax(min_height, new_pos.mV[VZ]);
		new_pos.mV[VZ] = llmin(LLWorld::getInstance()->getRegionMaxHeight(), new_pos.mV[VZ]);

		// Check to see if it's going off the region
		LLVector3 temp(new_pos);
		if (temp.clamp(0.f, mRegionp->getWidth()))
		{	// Going off this region, so see if we might end up on another region
			LLVector3d old_pos_global = mRegionp->getPosGlobalFromRegion(getPositionRegion());
			new_pos_global = mRegionp->getPosGlobalFromRegion(new_pos);		// Re-fetch in case it got clipped above

			// Clip the positions to known regions
			LLVector3d clip_pos_global = LLWorld::getInstance()->clipToVisibleRegions(old_pos_global, new_pos_global);
			if (clip_pos_global != new_pos_global)
			{	// Was clipped, so this means we hit a edge where there is no region to enter
				
				//llinfos << "Hit empty region edge, clipped predicted position to " << mRegionp->getPosRegionFromGlobal(clip_pos_global)
				//	<< " from " << new_pos << llendl;
				new_pos = mRegionp->getPosRegionFromGlobal(clip_pos_global);
				
				// Stop motion and get server update for bouncing on the edge
				new_v.clear();
				setAcceleration(LLVector3::zero);
			}
			else
			{	// Let predicted movement cross into another region
				//llinfos << "Predicting region crossing to " << new_pos << llendl;
			}
		}

		// Set new position and velocity
		setPositionRegion(new_pos);
		setVelocity(new_v);	
		
		// for objects that are spinning but not translating, make sure to flag them as having moved
		setChanged(MOVED | SILHOUETTE);
	}		

	// Update the last time we did anything
	mLastInterpUpdateSecs = time;
}



BOOL LLViewerObject::setData(const U8 *datap, const U32 data_size)
{
	LLMemType mt(LLMemType::MTYPE_OBJECT);
	
	delete [] mData;

	if (datap)
	{
		mData = new U8[data_size];
		if (!mData)
		{
			return FALSE;
		}
		memcpy(mData, datap, data_size);		/* Flawfinder: ignore */
	}
	return TRUE;
}

// delete an item in the inventory, but don't tell the server. This is
// used internally by remove, update, and savescript.
// This will only delete the first item with an item_id in the list
void LLViewerObject::deleteInventoryItem(const LLUUID& item_id)
{
	if(mInventory)
	{
		LLInventoryObject::object_list_t::iterator it = mInventory->begin();
		LLInventoryObject::object_list_t::iterator end = mInventory->end();
		for( ; it != end; ++it )
		{
			if((*it)->getUUID() == item_id)
			{
				// This is safe only because we return immediatly.
				mInventory->erase(it); // will deref and delete it
				return;
			}
		}
		doInventoryCallback();
	}
}

void LLViewerObject::doUpdateInventory(
	LLPointer<LLViewerInventoryItem>& item,
	U8 key,
	bool is_new)
{
	LLMemType mt(LLMemType::MTYPE_OBJECT);

	LLViewerInventoryItem* old_item = NULL;
	if(TASK_INVENTORY_ITEM_KEY == key)
	{
		old_item = (LLViewerInventoryItem*)getInventoryObject(item->getUUID());
	}
	else if(TASK_INVENTORY_ASSET_KEY == key)
	{
		old_item = getInventoryItemByAsset(item->getAssetUUID());
	}
	LLUUID item_id;
	LLUUID new_owner;
	LLUUID new_group;
	BOOL group_owned = FALSE;
	if(old_item)
	{
		item_id = old_item->getUUID();
		new_owner = old_item->getPermissions().getOwner();
		new_group = old_item->getPermissions().getGroup();
		group_owned = old_item->getPermissions().isGroupOwned();
		old_item = NULL;
	}
	else
	{
		item_id = item->getUUID();
	}
	if(!is_new && mInventory)
	{
		// Attempt to update the local inventory. If we can get the
		// object perm, we have perfect visibility, so we want the
		// serial number to match. Otherwise, take our best guess and
		// make sure that the serial number does not match.
		deleteInventoryItem(item_id);
		LLPermissions perm(item->getPermissions());
		LLPermissions* obj_perm = LLSelectMgr::getInstance()->findObjectPermissions(this);
		bool is_atomic = ((S32)LLAssetType::AT_OBJECT == item->getType()) ? false : true;
		if(obj_perm)
		{
			perm.setOwnerAndGroup(LLUUID::null, obj_perm->getOwner(), obj_perm->getGroup(), is_atomic);
		}
		else
		{
			if(group_owned)
			{
				perm.setOwnerAndGroup(LLUUID::null, new_owner, new_group, is_atomic);
			}
			else if(!new_owner.isNull())
			{
				// The object used to be in inventory, so we can
				// assume the owner and group will match what they are
				// there.
				perm.setOwnerAndGroup(LLUUID::null, new_owner, new_group, is_atomic);
			}
			// *FIX: can make an even better guess by using the mPermGroup flags
			else if(permYouOwner())
			{
				// best guess.
				perm.setOwnerAndGroup(LLUUID::null, gAgent.getID(), item->getPermissions().getGroup(), is_atomic);
				--mInventorySerialNum;
			}
			else
			{
				// dummy it up.
				perm.setOwnerAndGroup(LLUUID::null, LLUUID::null, LLUUID::null, is_atomic);
				--mInventorySerialNum;
			}
		}
		LLViewerInventoryItem* oldItem = item;
		LLViewerInventoryItem* new_item = new LLViewerInventoryItem(oldItem);
		new_item->setPermissions(perm);
		mInventory->push_front(new_item);
		doInventoryCallback();
		++mInventorySerialNum;
	}
}

// save a script, which involves removing the old one, and rezzing
// in the new one. This method should be called with the asset id
// of the new and old script AFTER the bytecode has been saved.
void LLViewerObject::saveScript(
	const LLViewerInventoryItem* item,
	BOOL active,
	bool is_new)
{
	LLMemType mt(LLMemType::MTYPE_OBJECT);

	/*
	 * XXXPAM Investigate not making this copy.  Seems unecessary, but I'm unsure about the
	 * interaction with doUpdateInventory() called below.
	 */
	lldebugs << "LLViewerObject::saveScript() " << item->getUUID() << " " << item->getAssetUUID() << llendl;
	LLPointer<LLViewerInventoryItem> task_item =
		new LLViewerInventoryItem(item->getUUID(), mID, item->getPermissions(),
								  item->getAssetUUID(), item->getType(),
								  item->getInventoryType(),
								  item->getName(), item->getDescription(),
								  item->getSaleInfo(), item->getFlags(),
								  item->getCreationDate());
	task_item->setTransactionID(item->getTransactionID());

	LLMessageSystem* msg = gMessageSystem;
	msg->newMessageFast(_PREHASH_RezScript);
	msg->nextBlockFast(_PREHASH_AgentData);
	msg->addUUIDFast(_PREHASH_AgentID, gAgent.getID());
	msg->addUUIDFast(_PREHASH_SessionID, gAgent.getSessionID());
	msg->addUUIDFast(_PREHASH_GroupID, gAgent.getGroupID());
	msg->nextBlockFast(_PREHASH_UpdateBlock);
	msg->addU32Fast(_PREHASH_ObjectLocalID, (mLocalID));
	U8 enabled = active;
	msg->addBOOLFast(_PREHASH_Enabled, enabled);
	msg->nextBlockFast(_PREHASH_InventoryBlock);
	task_item->packMessage(msg);
	msg->sendReliable(mRegionp->getHost());

	// do the internal logic
	doUpdateInventory(task_item, TASK_INVENTORY_ITEM_KEY, is_new);
}

void LLViewerObject::moveInventory(const LLUUID& folder_id,
								   const LLUUID& item_id)
{
	lldebugs << "LLViewerObject::moveInventory " << item_id << llendl;
	LLMessageSystem* msg = gMessageSystem;
	msg->newMessageFast(_PREHASH_MoveTaskInventory);
	msg->nextBlockFast(_PREHASH_AgentData);
	msg->addUUIDFast(_PREHASH_AgentID, gAgent.getID());
	msg->addUUIDFast(_PREHASH_SessionID, gAgent.getSessionID());
	msg->addUUIDFast(_PREHASH_FolderID, folder_id);
	msg->nextBlockFast(_PREHASH_InventoryData);
	msg->addU32Fast(_PREHASH_LocalID, mLocalID);
	msg->addUUIDFast(_PREHASH_ItemID, item_id);
	msg->sendReliable(mRegionp->getHost());

	LLInventoryObject* inv_obj = getInventoryObject(item_id);
	if(inv_obj)
	{
		LLViewerInventoryItem* item = (LLViewerInventoryItem*)inv_obj;
		if(!item->getPermissions().allowCopyBy(gAgent.getID()))
		{
			deleteInventoryItem(item_id);
			++mInventorySerialNum;
		}
	}
}

void LLViewerObject::dirtyInventory()
{
	// If there aren't any LLVOInventoryListeners, we won't be
	// able to update our mInventory when it comes back from the
	// simulator, so we should not clear the inventory either.
	if(mInventory && !mInventoryCallbacks.empty())
	{
		mInventory->clear(); // will deref and delete entries
		delete mInventory;
		mInventory = NULL;
		mInventoryDirty = TRUE;
	}
}

void LLViewerObject::registerInventoryListener(LLVOInventoryListener* listener, void* user_data)
{
	LLMemType mt(LLMemType::MTYPE_OBJECT);
	
	LLInventoryCallbackInfo* info = new LLInventoryCallbackInfo;
	info->mListener = listener;
	info->mInventoryData = user_data;
	mInventoryCallbacks.push_front(info);
}

void LLViewerObject::removeInventoryListener(LLVOInventoryListener* listener)
{
	if (listener == NULL)
		return;
	for (callback_list_t::iterator iter = mInventoryCallbacks.begin();
		 iter != mInventoryCallbacks.end(); )
	{
		callback_list_t::iterator curiter = iter++;
		LLInventoryCallbackInfo* info = *curiter;
		if (info->mListener == listener)
		{
			delete info;
			mInventoryCallbacks.erase(curiter);
			break;
		}
	}
}

void LLViewerObject::clearInventoryListeners()
{
	for_each(mInventoryCallbacks.begin(), mInventoryCallbacks.end(), DeletePointer());
	mInventoryCallbacks.clear();
}

void LLViewerObject::requestInventory()
{
	mInventoryDirty = FALSE;
	if(mInventory)
	{
		//mInventory->clear() // will deref and delete it
		//delete mInventory;
		//mInventory = NULL;
		doInventoryCallback();
	}
	// throw away duplicate requests
	else
	{
		fetchInventoryFromServer();
	}
}

void LLViewerObject::fetchInventoryFromServer()
{
	if (!mInventoryPending)
	{
		delete mInventory;
		mInventory = NULL;
		mInventoryDirty = FALSE;
		LLMessageSystem* msg = gMessageSystem;
		msg->newMessageFast(_PREHASH_RequestTaskInventory);
		msg->nextBlockFast(_PREHASH_AgentData);
		msg->addUUIDFast(_PREHASH_AgentID, gAgent.getID());
		msg->addUUIDFast(_PREHASH_SessionID, gAgent.getSessionID());
		msg->nextBlockFast(_PREHASH_InventoryData);
		msg->addU32Fast(_PREHASH_LocalID, mLocalID);
		msg->sendReliable(mRegionp->getHost());

		// this will get reset by dirtyInventory or doInventoryCallback
		mInventoryPending = TRUE;
	}
}

struct LLFilenameAndTask
{
	LLUUID mTaskID;
	std::string mFilename;
#ifdef _DEBUG
	static S32 sCount;
	LLFilenameAndTask()
	{
		++sCount;
		lldebugs << "Constructing LLFilenameAndTask: " << sCount << llendl;
	}
	~LLFilenameAndTask()
	{
		--sCount;
		lldebugs << "Destroying LLFilenameAndTask: " << sCount << llendl;
	}
private:
	LLFilenameAndTask(const LLFilenameAndTask& rhs);
	const LLFilenameAndTask& operator=(const LLFilenameAndTask& rhs) const;
#endif
};

#ifdef _DEBUG
S32 LLFilenameAndTask::sCount = 0;
#endif

// static
void LLViewerObject::processTaskInv(LLMessageSystem* msg, void** user_data)
{
	LLMemType mt(LLMemType::MTYPE_OBJECT);
	
	LLUUID task_id;
	msg->getUUIDFast(_PREHASH_InventoryData, _PREHASH_TaskID, task_id);
	LLViewerObject* object = gObjectList.findObject(task_id);
	if(!object)
	{
		llwarns << "LLViewerObject::processTaskInv object "
			<< task_id << " does not exist." << llendl;
		return;
	}

	msg->getS16Fast(_PREHASH_InventoryData, _PREHASH_Serial, object->mInventorySerialNum);
	LLFilenameAndTask* ft = new LLFilenameAndTask;
	ft->mTaskID = task_id;

	std::string unclean_filename;
	msg->getStringFast(_PREHASH_InventoryData, _PREHASH_Filename, unclean_filename);
	ft->mFilename = LLDir::getScrubbedFileName(unclean_filename);
	
	if(ft->mFilename.empty())
	{
		lldebugs << "Task has no inventory" << llendl;
		// mock up some inventory to make a drop target.
		if(object->mInventory)
		{
			object->mInventory->clear(); // will deref and delete it
		}
		else
		{
			object->mInventory = new LLInventoryObject::object_list_t();
		}
		LLPointer<LLInventoryObject> obj;
		obj = new LLInventoryObject(object->mID, LLUUID::null,
									LLAssetType::AT_CATEGORY,
									"Contents");
		object->mInventory->push_front(obj);
		object->doInventoryCallback();
		delete ft;
		return;
	}
	gXferManager->requestFile(gDirUtilp->getExpandedFilename(LL_PATH_CACHE, ft->mFilename), 
								ft->mFilename, LL_PATH_CACHE,
								object->mRegionp->getHost(),
								TRUE,
								&LLViewerObject::processTaskInvFile,
								(void**)ft,
								LLXferManager::HIGH_PRIORITY);
}

void LLViewerObject::processTaskInvFile(void** user_data, S32 error_code, LLExtStat ext_status)
{
	LLFilenameAndTask* ft = (LLFilenameAndTask*)user_data;
	LLViewerObject* object = NULL;
	if(ft && (0 == error_code) &&
	   (object = gObjectList.findObject(ft->mTaskID)))
	{
		object->loadTaskInvFile(ft->mFilename);
	}
	else
	{
		// This Occurs When to requests were made, and the first one
		// has already handled it.
		lldebugs << "Problem loading task inventory. Return code: "
				 << error_code << llendl;
	}
	delete ft;
}

void LLViewerObject::loadTaskInvFile(const std::string& filename)
{
	LLMemType mt(LLMemType::MTYPE_OBJECT);
	
	std::string filename_and_local_path = gDirUtilp->getExpandedFilename(LL_PATH_CACHE, filename);
	llifstream ifs(filename_and_local_path);
	if(ifs.good())
	{
		char buffer[MAX_STRING];	/* Flawfinder: ignore */
		// *NOTE: This buffer size is hard coded into scanf() below.
		char keyword[MAX_STRING];	/* Flawfinder: ignore */
		if(mInventory)
		{
			mInventory->clear(); // will deref and delete it
		}
		else
		{
			mInventory = new LLInventoryObject::object_list_t;
		}
		while(ifs.good())
		{
			ifs.getline(buffer, MAX_STRING);
			sscanf(buffer, " %254s", keyword);	/* Flawfinder: ignore */
			if(0 == strcmp("inv_item", keyword))
			{
				LLPointer<LLInventoryObject> inv = new LLViewerInventoryItem;
				inv->importLegacyStream(ifs);
				mInventory->push_front(inv);
			}
			else if(0 == strcmp("inv_object", keyword))
			{
				LLPointer<LLInventoryObject> inv = new LLInventoryObject;
				inv->importLegacyStream(ifs);
				inv->rename("Contents");
				mInventory->push_front(inv);
			}
			else
			{
				llwarns << "Unknown token in inventory file '"
						<< keyword << "'" << llendl;
			}
		}
		ifs.close();
		LLFile::remove(filename_and_local_path);
	}
	else
	{
		llwarns << "unable to load task inventory: " << filename_and_local_path
				<< llendl;
	}
	doInventoryCallback();
}

void LLViewerObject::doInventoryCallback()
{
	for (callback_list_t::iterator iter = mInventoryCallbacks.begin();
		 iter != mInventoryCallbacks.end(); )
	{
		callback_list_t::iterator curiter = iter++;
		LLInventoryCallbackInfo* info = *curiter;
		if (info->mListener != NULL)
		{
			info->mListener->inventoryChanged(this,
								 mInventory,
								 mInventorySerialNum,
								 info->mInventoryData);
		}
		else
		{
			llinfos << "LLViewerObject::doInventoryCallback() deleting bad listener entry." << llendl;
			delete info;
			mInventoryCallbacks.erase(curiter);
		}
	}
	mInventoryPending = FALSE;
}

void LLViewerObject::removeInventory(const LLUUID& item_id)
{
	// close any associated floater properties
	LLFloaterReg::hideInstance("properties", item_id);

	LLMessageSystem* msg = gMessageSystem;
	msg->newMessageFast(_PREHASH_RemoveTaskInventory);
	msg->nextBlockFast(_PREHASH_AgentData);
	msg->addUUIDFast(_PREHASH_AgentID, gAgent.getID());
	msg->addUUIDFast(_PREHASH_SessionID, gAgent.getSessionID());
	msg->nextBlockFast(_PREHASH_InventoryData);
	msg->addU32Fast(_PREHASH_LocalID, mLocalID);
	msg->addUUIDFast(_PREHASH_ItemID, item_id);
	msg->sendReliable(mRegionp->getHost());
	deleteInventoryItem(item_id);
	++mInventorySerialNum;
}

void LLViewerObject::updateInventory(
	LLViewerInventoryItem* item,
	U8 key,
	bool is_new)
{
	LLMemType mt(LLMemType::MTYPE_OBJECT);
	
	// This slices the object into what we're concerned about on the
	// viewer. The simulator will take the permissions and transfer
	// ownership.
	LLPointer<LLViewerInventoryItem> task_item =
		new LLViewerInventoryItem(item->getUUID(), mID, item->getPermissions(),
								  item->getAssetUUID(), item->getType(),
								  item->getInventoryType(),
								  item->getName(), item->getDescription(),
								  item->getSaleInfo(),
								  item->getFlags(),
								  item->getCreationDate());
	task_item->setTransactionID(item->getTransactionID());
	LLMessageSystem* msg = gMessageSystem;
	msg->newMessageFast(_PREHASH_UpdateTaskInventory);
	msg->nextBlockFast(_PREHASH_AgentData);
	msg->addUUIDFast(_PREHASH_AgentID, gAgent.getID());
	msg->addUUIDFast(_PREHASH_SessionID, gAgent.getSessionID());
	msg->nextBlockFast(_PREHASH_UpdateData);
	msg->addU32Fast(_PREHASH_LocalID, mLocalID);
	msg->addU8Fast(_PREHASH_Key, key);
	msg->nextBlockFast(_PREHASH_InventoryData);
	task_item->packMessage(msg);
	msg->sendReliable(mRegionp->getHost());

	// do the internal logic
	doUpdateInventory(task_item, key, is_new);
}

void LLViewerObject::updateInventoryLocal(LLInventoryItem* item, U8 key)
{
	LLPointer<LLViewerInventoryItem> task_item =
		new LLViewerInventoryItem(item->getUUID(), mID, item->getPermissions(),
								  item->getAssetUUID(), item->getType(),
								  item->getInventoryType(),
								  item->getName(), item->getDescription(),
								  item->getSaleInfo(), item->getFlags(),
								  item->getCreationDate());

	// do the internal logic
	const bool is_new = false;
	doUpdateInventory(task_item, key, is_new);
}

LLInventoryObject* LLViewerObject::getInventoryObject(const LLUUID& item_id)
{
	LLInventoryObject* rv = NULL;
	if(mInventory)
	{
		LLInventoryObject::object_list_t::iterator it = mInventory->begin();
		LLInventoryObject::object_list_t::iterator end = mInventory->end();
		for ( ; it != end; ++it)
		{
			if((*it)->getUUID() == item_id)
			{
				rv = *it;
				break;
			}
		}		
	}
	return rv;
}

void LLViewerObject::getInventoryContents(LLInventoryObject::object_list_t& objects)
{
	if(mInventory)
	{
		LLInventoryObject::object_list_t::iterator it = mInventory->begin();
		LLInventoryObject::object_list_t::iterator end = mInventory->end();
		for( ; it != end; ++it)
		{
			if ((*it)->getType() != LLAssetType::AT_CATEGORY)
			{
				objects.push_back(*it);
			}
		}
	}
}

LLInventoryObject* LLViewerObject::getInventoryRoot()
{
	if (!mInventory || !mInventory->size())
	{
		return NULL;
	}
	return mInventory->back();
}

LLViewerInventoryItem* LLViewerObject::getInventoryItemByAsset(const LLUUID& asset_id)
{
	if (mInventoryDirty)
		llwarns << "Peforming inventory lookup for object " << mID << " that has dirty inventory!" << llendl;

	LLViewerInventoryItem* rv = NULL;
	if(mInventory)
	{
		LLViewerInventoryItem* item = NULL;

		LLInventoryObject::object_list_t::iterator it = mInventory->begin();
		LLInventoryObject::object_list_t::iterator end = mInventory->end();
		for( ; it != end; ++it)
		{
			LLInventoryObject* obj = *it;
			if(obj->getType() != LLAssetType::AT_CATEGORY)
			{
				// *FIX: gank-ass down cast!
				item = (LLViewerInventoryItem*)obj;
				if(item->getAssetUUID() == asset_id)
				{
					rv = item;
					break;
				}
			}
		}		
	}
	return rv;
}

void LLViewerObject::updateViewerInventoryAsset(
					const LLViewerInventoryItem* item,
					const LLUUID& new_asset)
{
	LLPointer<LLViewerInventoryItem> task_item =
		new LLViewerInventoryItem(item);
	task_item->setAssetUUID(new_asset);

	// do the internal logic
	doUpdateInventory(task_item, TASK_INVENTORY_ITEM_KEY, false);
}

void LLViewerObject::setPixelAreaAndAngle(LLAgent &agent)
{
	if (getVolume())
	{	//volumes calculate pixel area and angle per face
		return;
	}
	
	LLVector3 viewer_pos_agent = gAgentCamera.getCameraPositionAgent();
	LLVector3 pos_agent = getRenderPosition();

	F32 dx = viewer_pos_agent.mV[VX] - pos_agent.mV[VX];
	F32 dy = viewer_pos_agent.mV[VY] - pos_agent.mV[VY];
	F32 dz = viewer_pos_agent.mV[VZ] - pos_agent.mV[VZ];

	F32 max_scale = getMaxScale();
	F32 mid_scale = getMidScale();
	F32 min_scale = getMinScale();

	// IW: estimate - when close to large objects, computing range based on distance from center is no good
	// to try to get a min distance from face, subtract min_scale/2 from the range.
	// This means we'll load too much detail sometimes, but that's better than not enough
	// I don't think there's a better way to do this without calculating distance per-poly
	F32 range = sqrt(dx*dx + dy*dy + dz*dz) - min_scale/2;

	LLViewerCamera* camera = LLViewerCamera::getInstance();
	if (range < 0.001f || isHUDAttachment())		// range == zero
	{
		mAppAngle = 180.f;
		mPixelArea = (F32)camera->getScreenPixelArea();
	}
	else
	{
		mAppAngle = (F32) atan2( max_scale, range) * RAD_TO_DEG;

		F32 pixels_per_meter = camera->getPixelMeterRatio() / range;

		mPixelArea = (pixels_per_meter * max_scale) * (pixels_per_meter * mid_scale);
		if (mPixelArea > camera->getScreenPixelArea())
		{
			mAppAngle = 180.f;
			mPixelArea = (F32)camera->getScreenPixelArea();
		}
	}
}

BOOL LLViewerObject::updateLOD()
{
	return FALSE;
}

BOOL LLViewerObject::updateGeometry(LLDrawable *drawable)
{
	return TRUE;
}

void LLViewerObject::updateGL()
{

}

void LLViewerObject::updateFaceSize(S32 idx)
{
	
}

LLDrawable* LLViewerObject::createDrawable(LLPipeline *pipeline)
{
	return NULL;
}

void LLViewerObject::setScale(const LLVector3 &scale, BOOL damped)
{
	LLPrimitive::setScale(scale);
	if (mDrawable.notNull())
	{
		//encompass completely sheared objects by taking 
		//the most extreme point possible (<1,1,0.5>)
		mDrawable->setRadius(LLVector3(1,1,0.5f).scaleVec(scale).magVec());
		updateDrawable(damped);
	}

	if( (LL_PCODE_VOLUME == getPCode()) && !isDead() )
	{
		if (permYouOwner() || (scale.magVecSquared() > (7.5f * 7.5f)) )
		{
			if (!mOnMap)
			{
				llassert_always(LLWorld::getInstance()->getRegionFromHandle(getRegion()->getHandle()));

				gObjectList.addToMap(this);
				mOnMap = TRUE;
			}
		}
		else
		{
			if (mOnMap)
			{
				gObjectList.removeFromMap(this);
				mOnMap = FALSE;
			}
		}
	}
}

void LLViewerObject::setObjectCost(F32 cost)
{
	mObjectCost = cost;
	mCostStale = false;

	if (isSelected())
	{
		gFloaterTools->dirty();
	}
}

void LLViewerObject::setLinksetCost(F32 cost)
{
	mLinksetCost = cost;
	mCostStale = false;
	
	if (isSelected())
	{
		gFloaterTools->dirty();
	}
}

void LLViewerObject::setPhysicsCost(F32 cost)
{
	mPhysicsCost = cost;
	mCostStale = false;

	if (isSelected())
	{
		gFloaterTools->dirty();
	}
}

void LLViewerObject::setLinksetPhysicsCost(F32 cost)
{
	mLinksetPhysicsCost = cost;
	mCostStale = false;
	
	if (isSelected())
	{
		gFloaterTools->dirty();
	}
}


F32 LLViewerObject::getObjectCost()
{
	if (mCostStale)
	{
		gObjectList.updateObjectCost(this);
	}
	
	return mObjectCost;
}

F32 LLViewerObject::getLinksetCost()
{
	if (mCostStale)
	{
		gObjectList.updateObjectCost(this);
	}

	return mLinksetCost;
}

F32 LLViewerObject::getPhysicsCost()
{
	if (mCostStale)
	{
		gObjectList.updateObjectCost(this);
	}
	
	return mPhysicsCost;
}

F32 LLViewerObject::getLinksetPhysicsCost()
{
	if (mCostStale)
	{
		gObjectList.updateObjectCost(this);
	}

	return mLinksetPhysicsCost;
}

F32 LLViewerObject::getStreamingCost(S32* bytes, S32* visible_bytes)
{
	return 0.f;
}

U32 LLViewerObject::getTriangleCount()
{
	return 0;
}

U32 LLViewerObject::getHighLODTriangleCount()
{
	return 0;
}

void LLViewerObject::updateSpatialExtents(LLVector4a& newMin, LLVector4a &newMax)
{
	LLVector4a center;
	center.load3(getRenderPosition().mV);
	LLVector4a size;
	size.load3(getScale().mV);
	newMin.setSub(center, size);
	newMax.setAdd(center, size);
	
	mDrawable->setPositionGroup(center);
}

F32 LLViewerObject::getBinRadius()
{
	if (mDrawable.notNull())
	{
		const LLVector4a* ext = mDrawable->getSpatialExtents();
		LLVector4a diff;
		diff.setSub(ext[1], ext[0]);
		return diff.getLength3().getF32();
	}
	
	return getScale().magVec();
}

F32 LLViewerObject::getMaxScale() const
{
	return llmax(getScale().mV[VX],getScale().mV[VY], getScale().mV[VZ]);
}

F32 LLViewerObject::getMinScale() const
{
	return llmin(getScale().mV[0],getScale().mV[1],getScale().mV[2]);
}

F32 LLViewerObject::getMidScale() const
{
	if (getScale().mV[VX] < getScale().mV[VY])
	{
		if (getScale().mV[VY] < getScale().mV[VZ])
		{
			return getScale().mV[VY];
		}
		else if (getScale().mV[VX] < getScale().mV[VZ])
		{
			return getScale().mV[VZ];
		}
		else
		{
			return getScale().mV[VX];
		}
	}
	else if (getScale().mV[VX] < getScale().mV[VZ])
	{
		return getScale().mV[VX];
	}
	else if (getScale().mV[VY] < getScale().mV[VZ])
	{
		return getScale().mV[VZ];
	}
	else
	{
		return getScale().mV[VY];
	}
}


void LLViewerObject::updateTextures()
{
}

void LLViewerObject::boostTexturePriority(BOOL boost_children /* = TRUE */)
{
	if (isDead())
	{
		return;
	}

	S32 i;
	S32 tex_count = getNumTEs();
	for (i = 0; i < tex_count; i++)
	{
 		getTEImage(i)->setBoostLevel(LLViewerTexture::BOOST_SELECTED);
	}

	if (isSculpted() && !isMesh())
	{
		LLSculptParams *sculpt_params = (LLSculptParams *)getParameterEntry(LLNetworkData::PARAMS_SCULPT);
		LLUUID sculpt_id = sculpt_params->getSculptTexture();
		LLViewerTextureManager::getFetchedTexture(sculpt_id, TRUE, LLViewerTexture::BOOST_NONE, LLViewerTexture::LOD_TEXTURE)->setBoostLevel(LLViewerTexture::BOOST_SELECTED);
	}
	
	if (boost_children)
	{
		for (child_list_t::iterator iter = mChildList.begin();
			 iter != mChildList.end(); iter++)
		{
			LLViewerObject* child = *iter;
			child->boostTexturePriority();
		}
	}
}


void LLViewerObject::setLineWidthForWindowSize(S32 window_width)
{
	if (window_width < 700)
	{
		LLUI::setLineWidth(2.0f);
	}
	else if (window_width < 1100)
	{
		LLUI::setLineWidth(3.0f);
	}
	else if (window_width < 2000)
	{
		LLUI::setLineWidth(4.0f);
	}
	else
	{
		// _damn_, what a nice monitor!
		LLUI::setLineWidth(5.0f);
	}
}

void LLViewerObject::increaseArrowLength()
{
/* ???
	if (mAxisArrowLength == 50)
	{
		mAxisArrowLength = 100;
	}
	else
	{
		mAxisArrowLength = 150;
	}
*/
}


void LLViewerObject::decreaseArrowLength()
{
/* ???
	if (mAxisArrowLength == 150)
	{
		mAxisArrowLength = 100;
	}
	else
	{
		mAxisArrowLength = 50;
	}
*/
}

// Culled from newsim LLTask::addNVPair
void LLViewerObject::addNVPair(const std::string& data)
{
	// cout << "LLViewerObject::addNVPair() with ---" << data << "---" << endl;
	LLNameValue *nv = new LLNameValue(data.c_str());

//	char splat[MAX_STRING];
//	temp->printNameValue(splat);
//	llinfos << "addNVPair " << splat << llendl;

	name_value_map_t::iterator iter = mNameValuePairs.find(nv->mName);
	if (iter != mNameValuePairs.end())
	{
		LLNameValue* foundnv = iter->second;
		if (foundnv->mClass != NVC_READ_ONLY)
		{
			delete foundnv;
			mNameValuePairs.erase(iter);
		}
		else
		{
			delete nv;
//			llinfos << "Trying to write to Read Only NVPair " << temp->mName << " in addNVPair()" << llendl;
			return;
		}
	}
	mNameValuePairs[nv->mName] = nv;
}

BOOL LLViewerObject::removeNVPair(const std::string& name)
{
	char* canonical_name = gNVNameTable.addString(name);

	lldebugs << "LLViewerObject::removeNVPair(): " << name << llendl;

	name_value_map_t::iterator iter = mNameValuePairs.find(canonical_name);
	if (iter != mNameValuePairs.end())
	{
		if( mRegionp )
		{
			LLNameValue* nv = iter->second;
/*
			std::string buffer = nv->printNameValue();
			gMessageSystem->newMessageFast(_PREHASH_RemoveNameValuePair);
			gMessageSystem->nextBlockFast(_PREHASH_TaskData);
			gMessageSystem->addUUIDFast(_PREHASH_ID, mID);
			
			gMessageSystem->nextBlockFast(_PREHASH_NameValueData);
			gMessageSystem->addStringFast(_PREHASH_NVPair, buffer);

			gMessageSystem->sendReliable( mRegionp->getHost() );
*/
			// Remove the NV pair from the local list.
			delete nv;
			mNameValuePairs.erase(iter);
			return TRUE;
		}
		else
		{
			lldebugs << "removeNVPair - No region for object" << llendl;
		}
	}
	return FALSE;
}


LLNameValue *LLViewerObject::getNVPair(const std::string& name) const
{
	char		*canonical_name;

	canonical_name = gNVNameTable.addString(name);
	// It's possible for addString to return NULL.
	if (canonical_name == NULL)
	{
		return NULL;
	}

	// If you access a map with a name that isn't in it, it will add the name and a null pointer.
	// So first check if the data is in the map.
	name_value_map_t::const_iterator iter = mNameValuePairs.find(canonical_name);
	if (iter != mNameValuePairs.end())
	{
		return iter->second;
	}
	else
	{
		return NULL;
	}
}

void LLViewerObject::updatePositionCaches() const
{
	if(mRegionp)
	{
		if (!isRoot())
		{
			mPositionRegion = ((LLViewerObject *)getParent())->getPositionRegion() + getPosition() * getParent()->getRotation();
			mPositionAgent = mRegionp->getPosAgentFromRegion(mPositionRegion);
		}
		else
		{
			mPositionRegion = getPosition();
			mPositionAgent = mRegionp->getPosAgentFromRegion(mPositionRegion);
		}
	}
}

const LLVector3d LLViewerObject::getPositionGlobal() const
{	
	if(mRegionp)
	{
		LLVector3d position_global = mRegionp->getPosGlobalFromRegion(getPositionRegion());

		if (isAttachment())
		{
			position_global = gAgent.getPosGlobalFromAgent(getRenderPosition());
		}		
		return position_global;
	}
	else
	{
		LLVector3d position_global(getPosition());
		return position_global;
	}	
}

const LLVector3 &LLViewerObject::getPositionAgent() const
{
	if (mRegionp)
	{
		if (mDrawable.notNull() && (!mDrawable->isRoot() && getParent()))
		{
			// Don't return cached position if you have a parent, recalc (until all dirtying is done correctly.
			LLVector3 position_region;
			position_region = ((LLViewerObject *)getParent())->getPositionRegion() + getPosition() * getParent()->getRotation();
			mPositionAgent = mRegionp->getPosAgentFromRegion(position_region);
		}
		else
		{
			mPositionAgent = mRegionp->getPosAgentFromRegion(getPosition());
		}
	}
	return mPositionAgent;
}

const LLVector3 &LLViewerObject::getPositionRegion() const
{
	if (!isRoot())
	{
		LLViewerObject *parent = (LLViewerObject *)getParent();
		mPositionRegion = parent->getPositionRegion() + (getPosition() * parent->getRotation());
	}
	else
	{
		mPositionRegion = getPosition();
	}

	return mPositionRegion;
}

const LLVector3 LLViewerObject::getPositionEdit() const
{
	if (isRootEdit())
	{
		return getPosition();
	}
	else
	{
		LLViewerObject *parent = (LLViewerObject *)getParent();
		LLVector3 position_edit = parent->getPositionEdit() + getPosition() * parent->getRotationEdit();
		return position_edit;
	}
}

const LLVector3 LLViewerObject::getRenderPosition() const
{
	if (mDrawable.notNull() && mDrawable->isState(LLDrawable::RIGGED))
	{
		LLVOAvatar* avatar = getAvatar();
		if (avatar)
		{
			return avatar->getPositionAgent();
		}
	}

	if (mDrawable.isNull() || mDrawable->getGeneration() < 0)
	{
		return getPositionAgent();
	}
	else
	{
		return mDrawable->getPositionAgent();
	}
}

const LLVector3 LLViewerObject::getPivotPositionAgent() const
{
	return getRenderPosition();
}

const LLQuaternion LLViewerObject::getRenderRotation() const
{
	LLQuaternion ret;
	if (mDrawable.notNull() && mDrawable->isState(LLDrawable::RIGGED))
	{
		return ret;
	}
	
	if (mDrawable.isNull() || mDrawable->isStatic())
	{
		ret = getRotationEdit();
	}
	else
	{
		if (!mDrawable->isRoot())
		{
			ret = getRotation() * LLQuaternion(mDrawable->getParent()->getWorldMatrix());
		}
		else
		{
			ret = LLQuaternion(mDrawable->getWorldMatrix());
		}
	}
	
	return ret;
}

const LLMatrix4 LLViewerObject::getRenderMatrix() const
{
	return mDrawable->getWorldMatrix();
}

const LLQuaternion LLViewerObject::getRotationRegion() const
{
	LLQuaternion global_rotation = getRotation();
	if (!((LLXform *)this)->isRoot())
	{
		global_rotation = global_rotation * getParent()->getRotation();
	}
	return global_rotation;
}

const LLQuaternion LLViewerObject::getRotationEdit() const
{
	LLQuaternion global_rotation = getRotation();
	if (!((LLXform *)this)->isRootEdit())
	{
		global_rotation = global_rotation * getParent()->getRotation();
	}
	return global_rotation;
}

void LLViewerObject::setPositionAbsoluteGlobal( const LLVector3d &pos_global, BOOL damped )
{
	if (isAttachment())
	{
		LLVector3 new_pos = mRegionp->getPosRegionFromGlobal(pos_global);
		if (isRootEdit())
		{
			new_pos -= mDrawable->mXform.getParent()->getWorldPosition();
			LLQuaternion world_rotation = mDrawable->mXform.getParent()->getWorldRotation();
			new_pos = new_pos * ~world_rotation;
		}
		else
		{
			LLViewerObject* parentp = (LLViewerObject*)getParent();
			new_pos -= parentp->getPositionAgent();
			new_pos = new_pos * ~parentp->getRotationRegion();
		}
		LLViewerObject::setPosition(new_pos);
		
		if (mParent && ((LLViewerObject*)mParent)->isAvatar())
		{
			// we have changed the position of an attachment, so we need to clamp it
			LLVOAvatar *avatar = (LLVOAvatar*)mParent;

			avatar->clampAttachmentPositions();
		}
	}
	else
	{
		if( isRoot() )
		{
			setPositionRegion(mRegionp->getPosRegionFromGlobal(pos_global));
		}
		else
		{
			// the relative position with the parent is not constant
			LLViewerObject* parent = (LLViewerObject *)getParent();
			//RN: this assumes we are only calling this function from the edit tools
			gPipeline.updateMoveNormalAsync(parent->mDrawable);

			LLVector3 pos_local = mRegionp->getPosRegionFromGlobal(pos_global) - parent->getPositionRegion();
			pos_local = pos_local * ~parent->getRotationRegion();
			LLViewerObject::setPosition( pos_local );
		}
	}
	//RN: assumes we always want to snap the object when calling this function
	gPipeline.updateMoveNormalAsync(mDrawable);
}

void LLViewerObject::setPosition(const LLVector3 &pos, BOOL damped)
{
	if (getPosition() != pos)
	{
		setChanged(TRANSLATED | SILHOUETTE);
	}
		
	LLXform::setPosition(pos);
	updateDrawable(damped);
	if (isRoot())
	{
		// position caches need to be up to date on root objects
		updatePositionCaches();
	}
}

void LLViewerObject::setPositionGlobal(const LLVector3d &pos_global, BOOL damped)
{
	if (isAttachment())
	{
		if (isRootEdit())
		{
			LLVector3 newPos = mRegionp->getPosRegionFromGlobal(pos_global);
			newPos = newPos - mDrawable->mXform.getParent()->getWorldPosition();

			LLQuaternion invWorldRotation = mDrawable->mXform.getParent()->getWorldRotation();
			invWorldRotation.transQuat();

			newPos = newPos * invWorldRotation;
			LLViewerObject::setPosition(newPos);
		}
		else
		{
			// assumes parent is root editable (root of attachment)
			LLVector3 newPos = mRegionp->getPosRegionFromGlobal(pos_global);
			newPos = newPos - mDrawable->mXform.getParent()->getWorldPosition();
			LLVector3 delta_pos = newPos - getPosition();

			LLQuaternion invRotation = mDrawable->getRotation();
			invRotation.transQuat();
			
			delta_pos = delta_pos * invRotation;

			// *FIX: is this right?  Shouldn't we be calling the
			// LLViewerObject version of setPosition?
			LLVector3 old_pos = mDrawable->mXform.getParent()->getPosition();
			mDrawable->mXform.getParent()->setPosition(old_pos + delta_pos);
			setChanged(TRANSLATED | SILHOUETTE);
		}
		if (mParent && ((LLViewerObject*)mParent)->isAvatar())
		{
			// we have changed the position of an attachment, so we need to clamp it
			LLVOAvatar *avatar = (LLVOAvatar*)mParent;

			avatar->clampAttachmentPositions();
		}
	}
	else
	{
		if (isRoot())
		{
			setPositionRegion(mRegionp->getPosRegionFromGlobal(pos_global));
		}
		else
		{
			// the relative position with the parent is constant, but the parent's position needs to be changed
			LLVector3d position_offset;
			position_offset.setVec(getPosition()*getParent()->getRotation());
			LLVector3d new_pos_global = pos_global - position_offset;
			((LLViewerObject *)getParent())->setPositionGlobal(new_pos_global);
		}
	}
	updateDrawable(damped);
}


void LLViewerObject::setPositionParent(const LLVector3 &pos_parent, BOOL damped)
{
	// Set position relative to parent, if no parent, relative to region
	if (!isRoot())
	{
		LLViewerObject::setPosition(pos_parent, damped);
		//updateDrawable(damped);
	}
	else
	{
		setPositionRegion(pos_parent, damped);
	}
}

void LLViewerObject::setPositionRegion(const LLVector3 &pos_region, BOOL damped)
{
	if (!isRootEdit())
	{
		LLViewerObject* parent = (LLViewerObject*) getParent();
		LLViewerObject::setPosition((pos_region-parent->getPositionRegion())*~parent->getRotationRegion());
	}
	else
	{
		LLViewerObject::setPosition(pos_region);
		mPositionRegion = pos_region;
		mPositionAgent = mRegionp->getPosAgentFromRegion(mPositionRegion);
	}
}

void LLViewerObject::setPositionAgent(const LLVector3 &pos_agent, BOOL damped)
{
	LLVector3 pos_region = getRegion()->getPosRegionFromAgent(pos_agent);
	setPositionRegion(pos_region, damped);
}

// identical to setPositionRegion() except it checks for child-joints 
// and doesn't also move the joint-parent
// TODO -- implement similar intelligence for joint-parents toward
// their joint-children
void LLViewerObject::setPositionEdit(const LLVector3 &pos_edit, BOOL damped)
{
	if (!isRootEdit())
	{
		// the relative position with the parent is constant, but the parent's position needs to be changed
		LLVector3 position_offset = getPosition() * getParent()->getRotation();

		((LLViewerObject *)getParent())->setPositionEdit(pos_edit - position_offset);
		updateDrawable(damped);
	}
	else if (isJointChild())
	{
		// compute new parent-relative position
		LLViewerObject *parent = (LLViewerObject *) getParent();
		LLQuaternion inv_parent_rot = parent->getRotation();
		inv_parent_rot.transQuat();
		LLVector3 pos_parent = (pos_edit - parent->getPositionRegion()) * inv_parent_rot;
		LLViewerObject::setPosition(pos_parent, damped);
	}
	else
	{
		LLViewerObject::setPosition(pos_edit, damped);
		mPositionRegion = pos_edit;
		mPositionAgent = mRegionp->getPosAgentFromRegion(mPositionRegion);
	}	
}


LLViewerObject* LLViewerObject::getRootEdit() const
{
	const LLViewerObject* root = this;
	while (root->mParent 
		   && !(root->mJointInfo
			   || ((LLViewerObject*)root->mParent)->isAvatar()) )
	{
		root = (LLViewerObject*)root->mParent;
	}
	return (LLViewerObject*)root;
}


BOOL LLViewerObject::lineSegmentIntersect(const LLVector3& start, const LLVector3& end,
										  S32 face,
										  BOOL pick_transparent,
										  S32* face_hit,
										  LLVector3* intersection,
										  LLVector2* tex_coord,
										  LLVector3* normal,
										  LLVector3* bi_normal)
{
	return false;
}

BOOL LLViewerObject::lineSegmentBoundingBox(const LLVector3& start, const LLVector3& end)
{
	if (mDrawable.isNull() || mDrawable->isDead())
	{
		return FALSE;
	}

	const LLVector4a* ext = mDrawable->getSpatialExtents();

	//VECTORIZE THIS
	LLVector4a center;
	center.setAdd(ext[1], ext[0]);
	center.mul(0.5f);
	LLVector4a size;
	size.setSub(ext[1], ext[0]);
	size.mul(0.5f);

	LLVector4a starta, enda;
	starta.load3(start.mV);
	enda.load3(end.mV);

	return LLLineSegmentBoxIntersect(starta, enda, center, size);
}

U8 LLViewerObject::getMediaType() const
{
	if (mMedia)
	{
		return mMedia->mMediaType;
	}
	else
	{
		return LLViewerObject::MEDIA_NONE;
	}
}

void LLViewerObject::setMediaType(U8 media_type)
{
	if (!mMedia)
	{
		// TODO what if we don't have a media pointer?
	}
	else if (mMedia->mMediaType != media_type)
	{
		mMedia->mMediaType = media_type;

		// TODO: update materials with new image
	}
}

std::string LLViewerObject::getMediaURL() const
{
	if (mMedia)
	{
		return mMedia->mMediaURL;
	}
	else
	{
		return std::string();
	}
}

void LLViewerObject::setMediaURL(const std::string& media_url)
{
	LLMemType mt(LLMemType::MTYPE_OBJECT);
	
	if (!mMedia)
	{
		mMedia = new LLViewerObjectMedia;
		mMedia->mMediaURL = media_url;
		mMedia->mPassedWhitelist = FALSE;

		// TODO: update materials with new image
	}
	else if (mMedia->mMediaURL != media_url)
	{
		mMedia->mMediaURL = media_url;
		mMedia->mPassedWhitelist = FALSE;

		// TODO: update materials with new image
	}
}

BOOL LLViewerObject::getMediaPassedWhitelist() const
{
	if (mMedia)
	{
		return mMedia->mPassedWhitelist;
	}
	else
	{
		return FALSE;
	}
}

void LLViewerObject::setMediaPassedWhitelist(BOOL passed)
{
	if (mMedia)
	{
		mMedia->mPassedWhitelist = passed;
	}
}

BOOL LLViewerObject::setMaterial(const U8 material)
{
	BOOL res = LLPrimitive::setMaterial(material);
	if (res)
	{
		setChanged(TEXTURE);
	}
	return res;
}

void LLViewerObject::setNumTEs(const U8 num_tes)
{
	LLMemType mt(LLMemType::MTYPE_OBJECT);
	
	U32 i;
	if (num_tes != getNumTEs())
	{
		if (num_tes)
		{
			LLPointer<LLViewerTexture> *new_images;
			new_images = new LLPointer<LLViewerTexture>[num_tes];
			for (i = 0; i < num_tes; i++)
			{
				if (i < getNumTEs())
				{
					new_images[i] = mTEImages[i];
				}
				else if (getNumTEs())
				{
					new_images[i] = mTEImages[getNumTEs()-1];
				}
				else
				{
					new_images[i] = NULL;
				}
			}

			deleteTEImages();
			
			mTEImages = new_images;
		}
		else
		{
			deleteTEImages();
		}
		LLPrimitive::setNumTEs(num_tes);
		setChanged(TEXTURE);

		if (mDrawable.notNull())
		{
			gPipeline.markTextured(mDrawable);
		}
	}
}

void LLViewerObject::sendMaterialUpdate() const
{
	LLViewerRegion* regionp = getRegion();
	if(!regionp) return;
	gMessageSystem->newMessageFast(_PREHASH_ObjectMaterial);
	gMessageSystem->nextBlockFast(_PREHASH_AgentData);
	gMessageSystem->addUUIDFast(_PREHASH_AgentID, gAgent.getID() );
	gMessageSystem->addUUIDFast(_PREHASH_SessionID, gAgent.getSessionID());
	gMessageSystem->nextBlockFast(_PREHASH_ObjectData);
	gMessageSystem->addU32Fast(_PREHASH_ObjectLocalID,	mLocalID );
	gMessageSystem->addU8Fast(_PREHASH_Material, getMaterial() );
	gMessageSystem->sendReliable( regionp->getHost() );

}

// formerly send_object_rotation
void LLViewerObject::sendRotationUpdate() const
{
	LLViewerRegion* regionp = getRegion();
	if(!regionp) return;
	gMessageSystem->newMessageFast(_PREHASH_ObjectRotation);
	gMessageSystem->nextBlockFast(_PREHASH_AgentData);
	gMessageSystem->addUUIDFast(_PREHASH_AgentID, gAgent.getID() );
	gMessageSystem->addUUIDFast(_PREHASH_SessionID, gAgent.getSessionID());
	gMessageSystem->nextBlockFast(_PREHASH_ObjectData);
	gMessageSystem->addU32Fast(_PREHASH_ObjectLocalID, mLocalID);
	gMessageSystem->addQuatFast(_PREHASH_Rotation, getRotationEdit());
	//llinfos << "Sent rotation " << getRotationEdit() << llendl;
	gMessageSystem->sendReliable( regionp->getHost() );
}

/* Obsolete, we use MultipleObjectUpdate instead
//// formerly send_object_position_global
//void LLViewerObject::sendPositionUpdate() const
//{
//	gMessageSystem->newMessageFast(_PREHASH_ObjectPosition);
//	gMessageSystem->nextBlockFast(_PREHASH_AgentData);
//	gMessageSystem->addUUIDFast(_PREHASH_AgentID, gAgent.getID() );
//	gMessageSystem->addUUIDFast(_PREHASH_SessionID, gAgent.getSessionID());
//	gMessageSystem->nextBlockFast(_PREHASH_ObjectData);
//	gMessageSystem->addU32Fast(_PREHASH_ObjectLocalID,	mLocalID );
//	gMessageSystem->addVector3Fast(_PREHASH_Position, getPositionRegion());
//	LLViewerRegion* regionp = getRegion();
//	gMessageSystem->sendReliable(regionp->getHost());
//}
*/

//formerly send_object_shape(LLViewerObject *object)
void LLViewerObject::sendShapeUpdate()
{
	gMessageSystem->newMessageFast(_PREHASH_ObjectShape);
	gMessageSystem->nextBlockFast(_PREHASH_AgentData);
	gMessageSystem->addUUIDFast(_PREHASH_AgentID, gAgent.getID() );
	gMessageSystem->addUUIDFast(_PREHASH_SessionID, gAgent.getSessionID());
	gMessageSystem->nextBlockFast(_PREHASH_ObjectData);
	gMessageSystem->addU32Fast(_PREHASH_ObjectLocalID, mLocalID );

	LLVolumeMessage::packVolumeParams(&getVolume()->getParams(), gMessageSystem);

	LLViewerRegion *regionp = getRegion();
	gMessageSystem->sendReliable( regionp->getHost() );
}


void LLViewerObject::sendTEUpdate() const
{
	LLMessageSystem* msg = gMessageSystem;
	msg->newMessageFast(_PREHASH_ObjectImage);

	msg->nextBlockFast(_PREHASH_AgentData);
	msg->addUUIDFast(_PREHASH_AgentID, gAgent.getID() );
	msg->addUUIDFast(_PREHASH_SessionID, gAgent.getSessionID());

	msg->nextBlockFast(_PREHASH_ObjectData);
	msg->addU32Fast(_PREHASH_ObjectLocalID, mLocalID );
	if (mMedia)
	{
		msg->addString("MediaURL", mMedia->mMediaURL);
	}
	else
	{
		msg->addString("MediaURL", NULL);
	}

	// TODO send media type

	packTEMessage(msg);

	LLViewerRegion *regionp = getRegion();
	msg->sendReliable( regionp->getHost() );
}

void LLViewerObject::setTE(const U8 te, const LLTextureEntry &texture_entry)
{
	LLPrimitive::setTE(te, texture_entry);
//  This doesn't work, don't get any textures.
//	if (mDrawable.notNull() && mDrawable->isVisible())
//	{
		const LLUUID& image_id = getTE(te)->getID();
		mTEImages[te] = LLViewerTextureManager::getFetchedTexture(image_id, TRUE, LLViewerTexture::BOOST_NONE, LLViewerTexture::LOD_TEXTURE);
//	}
}

void LLViewerObject::setTEImage(const U8 te, LLViewerTexture *imagep)
{
	if (mTEImages[te] != imagep)
	{
		mTEImages[te] = imagep;
		LLPrimitive::setTETexture(te, imagep->getID());
		setChanged(TEXTURE);
		if (mDrawable.notNull())
		{
			gPipeline.markTextured(mDrawable);
		}
	}
}


S32 LLViewerObject::setTETextureCore(const U8 te, const LLUUID& uuid, LLHost host)
{
	S32 retval = 0;
	if (uuid != getTE(te)->getID() ||
		uuid == LLUUID::null)
	{
		retval = LLPrimitive::setTETexture(te, uuid);
		mTEImages[te] = LLViewerTextureManager::getFetchedTexture(uuid, TRUE, LLViewerTexture::BOOST_NONE, LLViewerTexture::LOD_TEXTURE, 0, 0, host);
		setChanged(TEXTURE);
		if (mDrawable.notNull())
		{
			gPipeline.markTextured(mDrawable);
		}
	}
	return retval;
}


void LLViewerObject::changeTEImage(S32 index, LLViewerTexture* new_image) 
{
	if(index < 0 || index >= getNumTEs())
	{
		return ;
	}
	mTEImages[index] = new_image ;
}

S32 LLViewerObject::setTETexture(const U8 te, const LLUUID& uuid)
{
	// Invalid host == get from the agent's sim
	return setTETextureCore(te, uuid, LLHost::invalid);
}


S32 LLViewerObject::setTEColor(const U8 te, const LLColor3& color)
{
	return setTEColor(te, LLColor4(color));
}

S32 LLViewerObject::setTEColor(const U8 te, const LLColor4& color)
{
	S32 retval = 0;
	const LLTextureEntry *tep = getTE(te);
	if (!tep)
	{
		llwarns << "No texture entry for te " << (S32)te << ", object " << mID << llendl;
	}
	else if (color != tep->getColor())
	{
		retval = LLPrimitive::setTEColor(te, color);
		if (mDrawable.notNull() && retval)
		{
			// These should only happen on updates which are not the initial update.
			dirtyMesh();
		}
	}
	return retval;
}

S32 LLViewerObject::setTEBumpmap(const U8 te, const U8 bump)
{
	S32 retval = 0;
	const LLTextureEntry *tep = getTE(te);
	if (!tep)
	{
		llwarns << "No texture entry for te " << (S32)te << ", object " << mID << llendl;
	}
	else if (bump != tep->getBumpmap())
	{
		retval = LLPrimitive::setTEBumpmap(te, bump);
		setChanged(TEXTURE);
		if (mDrawable.notNull() && retval)
		{
			gPipeline.markTextured(mDrawable);
			gPipeline.markRebuild(mDrawable, LLDrawable::REBUILD_GEOMETRY, TRUE);
		}
	}
	return retval;
}

S32 LLViewerObject::setTETexGen(const U8 te, const U8 texgen)
{
	S32 retval = 0;
	const LLTextureEntry *tep = getTE(te);
	if (!tep)
	{
		llwarns << "No texture entry for te " << (S32)te << ", object " << mID << llendl;
	}
	else if (texgen != tep->getTexGen())
	{
		retval = LLPrimitive::setTETexGen(te, texgen);
		setChanged(TEXTURE);
	}
	return retval;
}

S32 LLViewerObject::setTEMediaTexGen(const U8 te, const U8 media)
{
	S32 retval = 0;
	const LLTextureEntry *tep = getTE(te);
	if (!tep)
	{
		llwarns << "No texture entry for te " << (S32)te << ", object " << mID << llendl;
	}
	else if (media != tep->getMediaTexGen())
	{
		retval = LLPrimitive::setTEMediaTexGen(te, media);
		setChanged(TEXTURE);
	}
	return retval;
}

S32 LLViewerObject::setTEShiny(const U8 te, const U8 shiny)
{
	S32 retval = 0;
	const LLTextureEntry *tep = getTE(te);
	if (!tep)
	{
		llwarns << "No texture entry for te " << (S32)te << ", object " << mID << llendl;
	}
	else if (shiny != tep->getShiny())
	{
		retval = LLPrimitive::setTEShiny(te, shiny);
		setChanged(TEXTURE);
	}
	return retval;
}

S32 LLViewerObject::setTEFullbright(const U8 te, const U8 fullbright)
{
	S32 retval = 0;
	const LLTextureEntry *tep = getTE(te);
	if (!tep)
	{
		llwarns << "No texture entry for te " << (S32)te << ", object " << mID << llendl;
	}
	else if (fullbright != tep->getFullbright())
	{
		retval = LLPrimitive::setTEFullbright(te, fullbright);
		setChanged(TEXTURE);
		if (mDrawable.notNull() && retval)
		{
			gPipeline.markTextured(mDrawable);
		}
	}
	return retval;
}


S32 LLViewerObject::setTEMediaFlags(const U8 te, const U8 media_flags)
{
	// this might need work for media type
	S32 retval = 0;
	const LLTextureEntry *tep = getTE(te);
	if (!tep)
	{
		llwarns << "No texture entry for te " << (S32)te << ", object " << mID << llendl;
	}
	else if (media_flags != tep->getMediaFlags())
	{
		retval = LLPrimitive::setTEMediaFlags(te, media_flags);
		setChanged(TEXTURE);
		if (mDrawable.notNull() && retval)
		{
			gPipeline.markRebuild(mDrawable, LLDrawable::REBUILD_TCOORD, TRUE);
			gPipeline.markTextured(mDrawable);
			// JC - probably only need this if changes texture coords
			//gPipeline.markRebuild(mDrawable);
		}
	}
	return retval;
}

S32 LLViewerObject::setTEGlow(const U8 te, const F32 glow)
{
	S32 retval = 0;
	const LLTextureEntry *tep = getTE(te);
	if (!tep)
	{
		llwarns << "No texture entry for te " << (S32)te << ", object " << mID << llendl;
	}
	else if (glow != tep->getGlow())
	{
		retval = LLPrimitive::setTEGlow(te, glow);
		setChanged(TEXTURE);
		if (mDrawable.notNull() && retval)
		{
			gPipeline.markTextured(mDrawable);
		}
	}
	return retval;
}


S32 LLViewerObject::setTEScale(const U8 te, const F32 s, const F32 t)
{
	S32 retval = 0;
	retval = LLPrimitive::setTEScale(te, s, t);
	setChanged(TEXTURE);
	if (mDrawable.notNull() && retval)
	{
		gPipeline.markRebuild(mDrawable, LLDrawable::REBUILD_TCOORD);
	}
	return retval;
}

S32 LLViewerObject::setTEScaleS(const U8 te, const F32 s)
{
	S32 retval = LLPrimitive::setTEScaleS(te, s);
	if (mDrawable.notNull() && retval)
	{
		gPipeline.markRebuild(mDrawable, LLDrawable::REBUILD_TCOORD);
	}

	return retval;
}

S32 LLViewerObject::setTEScaleT(const U8 te, const F32 t)
{
	S32 retval = LLPrimitive::setTEScaleT(te, t);
	if (mDrawable.notNull() && retval)
	{
		gPipeline.markRebuild(mDrawable, LLDrawable::REBUILD_TCOORD);
	}

	return retval;
}

S32 LLViewerObject::setTEOffset(const U8 te, const F32 s, const F32 t)
{
	S32 retval = LLPrimitive::setTEOffset(te, s, t);
	if (mDrawable.notNull() && retval)
	{
		gPipeline.markRebuild(mDrawable, LLDrawable::REBUILD_TCOORD);
	}
	return retval;
}

S32 LLViewerObject::setTEOffsetS(const U8 te, const F32 s)
{
	S32 retval = LLPrimitive::setTEOffsetS(te, s);
	if (mDrawable.notNull() && retval)
	{
		gPipeline.markRebuild(mDrawable, LLDrawable::REBUILD_TCOORD);
	}

	return retval;
}

S32 LLViewerObject::setTEOffsetT(const U8 te, const F32 t)
{
	S32 retval = LLPrimitive::setTEOffsetT(te, t);
	if (mDrawable.notNull() && retval)
	{
		gPipeline.markRebuild(mDrawable, LLDrawable::REBUILD_TCOORD);
	}

	return retval;
}

S32 LLViewerObject::setTERotation(const U8 te, const F32 r)
{
	S32 retval = LLPrimitive::setTERotation(te, r);
	if (mDrawable.notNull() && retval)
	{
		gPipeline.markRebuild(mDrawable, LLDrawable::REBUILD_TCOORD);
	}
	return retval;
}


LLViewerTexture *LLViewerObject::getTEImage(const U8 face) const
{
//	llassert(mTEImages);

	if (face < getNumTEs())
	{
		LLViewerTexture* image = mTEImages[face];
		if (image)
		{
			return image;
		}
		else
		{
			return (LLViewerTexture*)(LLViewerFetchedTexture::sDefaultImagep);
		}
	}

	llerrs << llformat("Requested Image from invalid face: %d/%d",face,getNumTEs()) << llendl;

	return NULL;
}


void LLViewerObject::fitFaceTexture(const U8 face)
{
	llinfos << "fitFaceTexture not implemented" << llendl;
}


LLBBox LLViewerObject::getBoundingBoxAgent() const
{
	LLVector3 position_agent;
	LLQuaternion rot;
	LLViewerObject* avatar_parent = NULL;
	LLViewerObject* root_edit = (LLViewerObject*)getRootEdit();
	if (root_edit)
	{
		avatar_parent = (LLViewerObject*)root_edit->getParent();
	}
	
	if (avatar_parent && avatar_parent->isAvatar() &&
		root_edit && root_edit->mDrawable.notNull() && root_edit->mDrawable->getXform()->getParent())
	{
		LLXform* parent_xform = root_edit->mDrawable->getXform()->getParent();
		position_agent = (getPositionEdit() * parent_xform->getWorldRotation()) + parent_xform->getWorldPosition();
		rot = getRotationEdit() * parent_xform->getWorldRotation();
	}
	else
	{
		position_agent = getPositionAgent();
		rot = getRotationRegion();
	}
	
	return LLBBox( position_agent, rot, getScale() * -0.5f, getScale() * 0.5f );
}

U32 LLViewerObject::getNumVertices() const
{
	U32 num_vertices = 0;
	if (mDrawable.notNull())
	{
		S32 i, num_faces;
		num_faces = mDrawable->getNumFaces();
		for (i = 0; i < num_faces; i++)
		{
			num_vertices += mDrawable->getFace(i)->getGeomCount();
		}
	}
	return num_vertices;
}

U32 LLViewerObject::getNumIndices() const
{
	U32 num_indices = 0;
	if (mDrawable.notNull())
	{
		S32 i, num_faces;
		num_faces = mDrawable->getNumFaces();
		for (i = 0; i < num_faces; i++)
		{
			num_indices += mDrawable->getFace(i)->getIndicesCount();
		}
	}
	return num_indices;
}

// Find the number of instances of this object's inventory that are of the given type
S32 LLViewerObject::countInventoryContents(LLAssetType::EType type)
{
	S32 count = 0;
	if( mInventory )
	{
		LLInventoryObject::object_list_t::const_iterator it = mInventory->begin();
		LLInventoryObject::object_list_t::const_iterator end = mInventory->end();
		for(  ; it != end ; ++it )
		{
			if( (*it)->getType() == type )
			{
				++count;
			}
		}
	}
	return count;
}


void LLViewerObject::setCanSelect(BOOL canSelect)
{
	mbCanSelect = canSelect;
	for (child_list_t::iterator iter = mChildList.begin();
		 iter != mChildList.end(); iter++)
	{
		LLViewerObject* child = *iter;
		child->mbCanSelect = canSelect;
	}
}

void LLViewerObject::setDebugText(const std::string &utf8text)
{
	if (utf8text.empty() && !mText)
	{
		return;
	}

	if (!mText)
	{
		mText = (LLHUDText *)LLHUDObject::addHUDObject(LLHUDObject::LL_HUD_TEXT);
		mText->setFont(LLFontGL::getFontSansSerif());
		mText->setVertAlignment(LLHUDText::ALIGN_VERT_TOP);
		mText->setMaxLines(-1);
		mText->setSourceObject(this);
		mText->setOnHUDAttachment(isHUDAttachment());
	}
	mText->setColor(LLColor4::white);
	mText->setString(utf8text);
	mText->setZCompare(FALSE);
	mText->setDoFade(FALSE);
	updateText();
}

void LLViewerObject::setIcon(LLViewerTexture* icon_image)
{
	if (!mIcon)
	{
		mIcon = (LLHUDIcon *)LLHUDObject::addHUDObject(LLHUDObject::LL_HUD_ICON);
		mIcon->setSourceObject(this);
		mIcon->setImage(icon_image);
		// *TODO: make this user configurable
		mIcon->setScale(0.03f);
	}
	else
	{
		mIcon->restartLifeTimer();
	}
}

void LLViewerObject::clearIcon()
{
	if (mIcon)
	{
		mIcon = NULL;
	}
}

LLViewerObject* LLViewerObject::getSubParent() 
{ 
	if (isJointChild())
	{
		return this;
	}
	return (LLViewerObject*) getParent();
}

const LLViewerObject* LLViewerObject::getSubParent() const
{
	if (isJointChild())
	{
		return this;
	}
	return (const LLViewerObject*) getParent();
}

BOOL LLViewerObject::isOnMap()
{
	return mOnMap;
}


void LLViewerObject::updateText()
{
	if (!isDead())
	{
		if (mText.notNull())
		{		
			LLVector3 up_offset(0,0,0);
			up_offset.mV[2] = getScale().mV[VZ]*0.6f;
			
			if (mDrawable.notNull())
			{
				mText->setPositionAgent(getRenderPosition() + up_offset);
			}
			else
			{
				mText->setPositionAgent(getPositionAgent() + up_offset);
			}
		}
	}
}

LLVOAvatar* LLViewerObject::asAvatar()
{
	return NULL;
}

BOOL LLViewerObject::isParticleSource() const
{
	return !mPartSourcep.isNull() && !mPartSourcep->isDead();
}

void LLViewerObject::setParticleSource(const LLPartSysData& particle_parameters, const LLUUID& owner_id)
{
	if (mPartSourcep)
	{
		deleteParticleSource();
	}

	LLPointer<LLViewerPartSourceScript> pss = LLViewerPartSourceScript::createPSS(this, particle_parameters);
	mPartSourcep = pss;
	
	if (mPartSourcep)
	{
		mPartSourcep->setOwnerUUID(owner_id);

		if (mPartSourcep->getImage()->getID() != mPartSourcep->mPartSysData.mPartImageID)
		{
			LLViewerTexture* image;
			if (mPartSourcep->mPartSysData.mPartImageID == LLUUID::null)
			{
				image = LLViewerTextureManager::getFetchedTextureFromFile("pixiesmall.j2c");
			}
			else
			{
				image = LLViewerTextureManager::getFetchedTexture(mPartSourcep->mPartSysData.mPartImageID);
			}
			mPartSourcep->setImage(image);
		}
	}
	LLViewerPartSim::getInstance()->addPartSource(pss);
}

void LLViewerObject::unpackParticleSource(const S32 block_num, const LLUUID& owner_id)
{
	if (!mPartSourcep.isNull() && mPartSourcep->isDead())
	{
		mPartSourcep = NULL;
	}
	if (mPartSourcep)
	{
		// If we've got one already, just update the existing source (or remove it)
		if (!LLViewerPartSourceScript::unpackPSS(this, mPartSourcep, block_num))
		{
			mPartSourcep->setDead();
			mPartSourcep = NULL;
		}
	}
	else
	{
		LLPointer<LLViewerPartSourceScript> pss = LLViewerPartSourceScript::unpackPSS(this, NULL, block_num);
		//If the owner is muted, don't create the system
		if(LLMuteList::getInstance()->isMuted(owner_id, LLMute::flagParticles)) return;

		// We need to be able to deal with a particle source that hasn't changed, but still got an update!
		if (pss)
		{
// 			llinfos << "Making particle system with owner " << owner_id << llendl;
			pss->setOwnerUUID(owner_id);
			mPartSourcep = pss;
			LLViewerPartSim::getInstance()->addPartSource(pss);
		}
	}
	if (mPartSourcep)
	{
		if (mPartSourcep->getImage()->getID() != mPartSourcep->mPartSysData.mPartImageID)
		{
			LLViewerTexture* image;
			if (mPartSourcep->mPartSysData.mPartImageID == LLUUID::null)
			{
				image = LLViewerTextureManager::getFetchedTextureFromFile("pixiesmall.j2c");
			}
			else
			{
				image = LLViewerTextureManager::getFetchedTexture(mPartSourcep->mPartSysData.mPartImageID);
			}
			mPartSourcep->setImage(image);
		}
	}
}

void LLViewerObject::unpackParticleSource(LLDataPacker &dp, const LLUUID& owner_id)
{
	if (!mPartSourcep.isNull() && mPartSourcep->isDead())
	{
		mPartSourcep = NULL;
	}
	if (mPartSourcep)
	{
		// If we've got one already, just update the existing source (or remove it)
		if (!LLViewerPartSourceScript::unpackPSS(this, mPartSourcep, dp))
		{
			mPartSourcep->setDead();
			mPartSourcep = NULL;
		}
	}
	else
	{
		LLPointer<LLViewerPartSourceScript> pss = LLViewerPartSourceScript::unpackPSS(this, NULL, dp);
		//If the owner is muted, don't create the system
		if(LLMuteList::getInstance()->isMuted(owner_id, LLMute::flagParticles)) return;
		// We need to be able to deal with a particle source that hasn't changed, but still got an update!
		if (pss)
		{
// 			llinfos << "Making particle system with owner " << owner_id << llendl;
			pss->setOwnerUUID(owner_id);
			mPartSourcep = pss;
			LLViewerPartSim::getInstance()->addPartSource(pss);
		}
	}
	if (mPartSourcep)
	{
		if (mPartSourcep->getImage()->getID() != mPartSourcep->mPartSysData.mPartImageID)
		{
			LLViewerTexture* image;
			if (mPartSourcep->mPartSysData.mPartImageID == LLUUID::null)
			{
				image = LLViewerTextureManager::getFetchedTextureFromFile("pixiesmall.j2c");
			}
			else
			{
				image = LLViewerTextureManager::getFetchedTexture(mPartSourcep->mPartSysData.mPartImageID);
			}
			mPartSourcep->setImage(image);
		}
	}
}

void LLViewerObject::deleteParticleSource()
{
	if (mPartSourcep.notNull())
	{
		mPartSourcep->setDead();
		mPartSourcep = NULL;
	}
}

// virtual
void LLViewerObject::updateDrawable(BOOL force_damped)
{
	if (mDrawable.notNull() && 
		!mDrawable->isState(LLDrawable::ON_MOVE_LIST) &&
		isChanged(MOVED))
	{
		BOOL damped_motion = 
			!isChanged(SHIFTED) &&										// not shifted between regions this frame and...
			(	force_damped ||										// ...forced into damped motion by application logic or...
				(	!isSelected() &&									// ...not selected and...
					(	mDrawable->isRoot() ||								// ... is root or ...
						(getParent() && !((LLViewerObject*)getParent())->isSelected())// ... parent is not selected and ...
					) &&	
					getPCode() == LL_PCODE_VOLUME &&					// ...is a volume object and...
					getVelocity().isExactlyZero() &&					// ...is not moving physically and...
					mDrawable->getGeneration() != -1                    // ...was not created this frame.
				)					
			);
		gPipeline.markMoved(mDrawable, damped_motion);
	}
	clearChanged(SHIFTED);
}

// virtual, overridden by LLVOVolume
F32 LLViewerObject::getVObjRadius() const
{
	return mDrawable.notNull() ? mDrawable->getRadius() : 0.f;
}

void LLViewerObject::setAttachedSound(const LLUUID &audio_uuid, const LLUUID& owner_id, const F32 gain, const U8 flags)
{
	if (!gAudiop)
	{
		return;
	}
	
	if (audio_uuid.isNull())
	{
		if (!mAudioSourcep)
		{
			return;
		}
		if (mAudioSourcep->isLoop() && !mAudioSourcep->hasPendingPreloads())
		{
			// We don't clear the sound if it's a loop, it'll go away on its own.
			// At least, this appears to be how the scripts work.
			// The attached sound ID is set to NULL to avoid it playing back when the
			// object rezzes in on non-looping sounds.
			//llinfos << "Clearing attached sound " << mAudioSourcep->getCurrentData()->getID() << llendl;
			gAudiop->cleanupAudioSource(mAudioSourcep);
			mAudioSourcep = NULL;
		}
		else if (flags & LL_SOUND_FLAG_STOP)
        {
			// Just shut off the sound
			mAudioSourcep->play(LLUUID::null);
		}
		return;
	}
	if (flags & LL_SOUND_FLAG_LOOP
		&& mAudioSourcep && mAudioSourcep->isLoop() && mAudioSourcep->getCurrentData()
		&& mAudioSourcep->getCurrentData()->getID() == audio_uuid)
	{
		//llinfos << "Already playing this sound on a loop, ignoring" << llendl;
		return;
	}

	// don't clean up before previous sound is done. Solves: SL-33486
	if ( mAudioSourcep && mAudioSourcep->isDone() ) 
	{
		gAudiop->cleanupAudioSource(mAudioSourcep);
		mAudioSourcep = NULL;
	}

	if (mAudioSourcep && mAudioSourcep->isMuted() &&
	    mAudioSourcep->getCurrentData() && mAudioSourcep->getCurrentData()->getID() == audio_uuid)
	{
		//llinfos << "Already having this sound as muted sound, ignoring" << llendl;
		return;
	}

	getAudioSource(owner_id);

	if (mAudioSourcep)
	{
		BOOL queue = flags & LL_SOUND_FLAG_QUEUE;
		mAudioGain = gain;
		mAudioSourcep->setGain(gain);
		mAudioSourcep->setLoop(flags & LL_SOUND_FLAG_LOOP);
		mAudioSourcep->setSyncMaster(flags & LL_SOUND_FLAG_SYNC_MASTER);
		mAudioSourcep->setSyncSlave(flags & LL_SOUND_FLAG_SYNC_SLAVE);
		mAudioSourcep->setQueueSounds(queue);
		if(!queue) // stop any current sound first to avoid "farts of doom" (SL-1541) -MG
		{
			mAudioSourcep->play(LLUUID::null);
		}
		
		// Play this sound if region maturity permits
		if( gAgent.canAccessMaturityAtGlobal(this->getPositionGlobal()) )
		{
			//llinfos << "Playing attached sound " << audio_uuid << llendl;
			mAudioSourcep->play(audio_uuid);
		}
	}
}

LLAudioSource *LLViewerObject::getAudioSource(const LLUUID& owner_id)
{
	if (!mAudioSourcep)
	{
		// Arbitrary low gain for a sound that's not playing.
		// This is used for sound preloads, for example.
		LLAudioSourceVO *asvop = new LLAudioSourceVO(mID, owner_id, 0.01f, this);

		mAudioSourcep = asvop;
		if(gAudiop) gAudiop->addAudioSource(asvop);
	}

	return mAudioSourcep;
}

void LLViewerObject::adjustAudioGain(const F32 gain)
{
	if (!gAudiop)
	{
		return;
	}
	if (mAudioSourcep)
	{
		mAudioGain = gain;
		mAudioSourcep->setGain(mAudioGain);
	}
}

//----------------------------------------------------------------------------

bool LLViewerObject::unpackParameterEntry(U16 param_type, LLDataPacker *dp)
{
	if (LLNetworkData::PARAMS_MESH == param_type)
	{
		param_type = LLNetworkData::PARAMS_SCULPT;
	}
	ExtraParameter* param = getExtraParameterEntryCreate(param_type);
	if (param)
	{
		param->data->unpack(*dp);
		param->in_use = TRUE;
		parameterChanged(param_type, param->data, TRUE, false);
		return true;
	}
	else
	{
		return false;
	}
}

LLViewerObject::ExtraParameter* LLViewerObject::createNewParameterEntry(U16 param_type)
{
	LLNetworkData* new_block = NULL;
	switch (param_type)
	{
	  case LLNetworkData::PARAMS_FLEXIBLE:
	  {
		  new_block = new LLFlexibleObjectData();
		  break;
	  }
	  case LLNetworkData::PARAMS_LIGHT:
	  {
		  new_block = new LLLightParams();
		  break;
	  }
	  case LLNetworkData::PARAMS_SCULPT:
	  {
		  new_block = new LLSculptParams();
		  break;
	  }
	  case LLNetworkData::PARAMS_LIGHT_IMAGE:
	  {
		  new_block = new LLLightImageParams();
		  break;
	  }
	  default:
	  {
		  llinfos << "Unknown param type." << llendl;
		  break;
	  }
	};

	if (new_block)
	{
		ExtraParameter* new_entry = new ExtraParameter;
		new_entry->data = new_block;
		new_entry->in_use = false; // not in use yet
		mExtraParameterList[param_type] = new_entry;
		return new_entry;
	}
	return NULL;
}

LLViewerObject::ExtraParameter* LLViewerObject::getExtraParameterEntry(U16 param_type) const
{
	std::map<U16, ExtraParameter*>::const_iterator itor = mExtraParameterList.find(param_type);
	if (itor != mExtraParameterList.end())
	{
		return itor->second;
	}
	return NULL;
}

LLViewerObject::ExtraParameter* LLViewerObject::getExtraParameterEntryCreate(U16 param_type)
{
	ExtraParameter* param = getExtraParameterEntry(param_type);
	if (!param)
	{
		param = createNewParameterEntry(param_type);
	}
	return param;
}

LLNetworkData* LLViewerObject::getParameterEntry(U16 param_type) const
{
	ExtraParameter* param = getExtraParameterEntry(param_type);
	if (param)
	{
		return param->data;
	}
	else
	{
		return NULL;
	}
}

BOOL LLViewerObject::getParameterEntryInUse(U16 param_type) const
{
	ExtraParameter* param = getExtraParameterEntry(param_type);
	if (param)
	{
		return param->in_use;
	}
	else
	{
		return FALSE;
	}
}

bool LLViewerObject::setParameterEntry(U16 param_type, const LLNetworkData& new_value, bool local_origin)
{
	ExtraParameter* param = getExtraParameterEntryCreate(param_type);
	if (param)
	{
		if (param->in_use && new_value == *(param->data))
		{
			return false;
		}
		param->in_use = true;
		param->data->copy(new_value);
		parameterChanged(param_type, param->data, TRUE, local_origin);
		return true;
	}
	else
	{
		return false;
	}
}

// Assumed to be called locally
// If in_use is TRUE, will crate a new extra parameter if none exists.
// Should always return true.
bool LLViewerObject::setParameterEntryInUse(U16 param_type, BOOL in_use, bool local_origin)
{
	ExtraParameter* param = getExtraParameterEntryCreate(param_type);
	if (param && param->in_use != in_use)
	{
		param->in_use = in_use;
		parameterChanged(param_type, param->data, in_use, local_origin);
		return true;
	}
	return false;
}

void LLViewerObject::parameterChanged(U16 param_type, bool local_origin)
{
	ExtraParameter* param = getExtraParameterEntry(param_type);
	if (param)
	{
		parameterChanged(param_type, param->data, param->in_use, local_origin);
	}
}

void LLViewerObject::parameterChanged(U16 param_type, LLNetworkData* data, BOOL in_use, bool local_origin)
{
	if (local_origin)
	{
		LLViewerRegion* regionp = getRegion();
		if(!regionp) return;

		// Change happened on the viewer. Send the change up
		U8 tmp[MAX_OBJECT_PARAMS_SIZE];
		LLDataPackerBinaryBuffer dpb(tmp, MAX_OBJECT_PARAMS_SIZE);
		if (data->pack(dpb))
		{
			U32 datasize = (U32)dpb.getCurrentSize();

			LLMessageSystem* msg = gMessageSystem;
			msg->newMessageFast(_PREHASH_ObjectExtraParams);
			msg->nextBlockFast(_PREHASH_AgentData);
			msg->addUUIDFast(_PREHASH_AgentID, gAgent.getID() );
			msg->addUUIDFast(_PREHASH_SessionID, gAgent.getSessionID());
			msg->nextBlockFast(_PREHASH_ObjectData);
			msg->addU32Fast(_PREHASH_ObjectLocalID, mLocalID );

			msg->addU16Fast(_PREHASH_ParamType, param_type);
			msg->addBOOLFast(_PREHASH_ParamInUse, in_use);

			msg->addU32Fast(_PREHASH_ParamSize, datasize);
			msg->addBinaryDataFast(_PREHASH_ParamData, tmp, datasize);

			msg->sendReliable( regionp->getHost() );
		}
		else
		{
			llwarns << "Failed to send object extra parameters: " << param_type << llendl;
		}
	}
}

void LLViewerObject::setDrawableState(U32 state, BOOL recursive)
{
	if (mDrawable)
	{
		mDrawable->setState(state);
	}
	if (recursive)
	{
		for (child_list_t::iterator iter = mChildList.begin();
			 iter != mChildList.end(); iter++)
		{
			LLViewerObject* child = *iter;
			child->setDrawableState(state, recursive);
		}
	}
}

void LLViewerObject::clearDrawableState(U32 state, BOOL recursive)
{
	if (mDrawable)
	{
		mDrawable->clearState(state);
	}
	if (recursive)
	{
		for (child_list_t::iterator iter = mChildList.begin();
			 iter != mChildList.end(); iter++)
		{
			LLViewerObject* child = *iter;
			child->clearDrawableState(state, recursive);
		}
	}
}

//!!!!!!!!!!!!!!!!!!!!!!!!!!!!!!!!!!!!!!!!!!!!!!!!!!
// RN: these functions assume a 2-level hierarchy 
//!!!!!!!!!!!!!!!!!!!!!!!!!!!!!!!!!!!!!!!!!!!!!!!!!!

// Owned by anyone?
BOOL LLViewerObject::permAnyOwner() const
{ 
	if (isRootEdit())
	{
		return ((mFlags & FLAGS_OBJECT_ANY_OWNER) != 0); 
	}
	else
	{
		return ((LLViewerObject*)getParent())->permAnyOwner();
	}
}	
// Owned by this viewer?
BOOL LLViewerObject::permYouOwner() const
{ 
	if (isRootEdit())
	{
#ifdef HACKED_GODLIKE_VIEWER
		return TRUE;
#else
# ifdef TOGGLE_HACKED_GODLIKE_VIEWER
		if (LLGridManager::getInstance()->isInSLBeta()
            && (gAgent.getGodLevel() >= GOD_MAINTENANCE))
		{
			return TRUE;
		}
# endif
		return ((mFlags & FLAGS_OBJECT_YOU_OWNER) != 0); 
#endif
	}
	else
	{
		return ((LLViewerObject*)getParent())->permYouOwner();
	}
}

// Owned by a group?
BOOL LLViewerObject::permGroupOwner() const		
{ 
	if (isRootEdit())
	{
		return ((mFlags & FLAGS_OBJECT_GROUP_OWNED) != 0); 
	}
	else
	{
		return ((LLViewerObject*)getParent())->permGroupOwner();
	}
}

// Can the owner edit
BOOL LLViewerObject::permOwnerModify() const
{ 
	if (isRootEdit())
	{
#ifdef HACKED_GODLIKE_VIEWER
		return TRUE;
#else
# ifdef TOGGLE_HACKED_GODLIKE_VIEWER
		if (LLGridManager::getInstance()->isInSLBeta()
            && (gAgent.getGodLevel() >= GOD_MAINTENANCE))
	{
			return TRUE;
	}
# endif
		return ((mFlags & FLAGS_OBJECT_OWNER_MODIFY) != 0); 
#endif
	}
	else
	{
		return ((LLViewerObject*)getParent())->permOwnerModify();
	}
}

// Can edit
BOOL LLViewerObject::permModify() const
{ 
	if (isRootEdit())
	{
#ifdef HACKED_GODLIKE_VIEWER
		return TRUE;
#else
# ifdef TOGGLE_HACKED_GODLIKE_VIEWER
		if (LLGridManager::getInstance()->isInSLBeta()
            && (gAgent.getGodLevel() >= GOD_MAINTENANCE))
	{
			return TRUE;
	}
# endif
		return ((mFlags & FLAGS_OBJECT_MODIFY) != 0); 
#endif
	}
	else
	{
		return ((LLViewerObject*)getParent())->permModify();
	}
}

// Can copy
BOOL LLViewerObject::permCopy() const
{ 
	if (isRootEdit())
	{
#ifdef HACKED_GODLIKE_VIEWER
		return TRUE;
#else
# ifdef TOGGLE_HACKED_GODLIKE_VIEWER
		if (LLGridManager::getInstance()->isInSLBeta()
            && (gAgent.getGodLevel() >= GOD_MAINTENANCE))
		{
			return TRUE;
		}
# endif
		return ((mFlags & FLAGS_OBJECT_COPY) != 0); 
#endif
	}
	else
	{
		return ((LLViewerObject*)getParent())->permCopy();
	}
}

// Can move
BOOL LLViewerObject::permMove() const
{
	if (isRootEdit())
	{
#ifdef HACKED_GODLIKE_VIEWER
		return TRUE;
#else
# ifdef TOGGLE_HACKED_GODLIKE_VIEWER
		if (LLGridManager::getInstance()->isInSLBeta()
            && (gAgent.getGodLevel() >= GOD_MAINTENANCE))
		{
			return TRUE;
		}
# endif
		return ((mFlags & FLAGS_OBJECT_MOVE) != 0); 
#endif
	}
	else
	{
		return ((LLViewerObject*)getParent())->permMove();
	}
}

// Can be transferred
BOOL LLViewerObject::permTransfer() const
{ 
	if (isRootEdit())
	{
#ifdef HACKED_GODLIKE_VIEWER
		return TRUE;
#else
# ifdef TOGGLE_HACKED_GODLIKE_VIEWER
		if (LLGridManager::getInstance()->isInSLBeta()
            && (gAgent.getGodLevel() >= GOD_MAINTENANCE))
		{
			return TRUE;
		}
# endif
		return ((mFlags & FLAGS_OBJECT_TRANSFER) != 0); 
#endif
	}
	else
	{
		return ((LLViewerObject*)getParent())->permTransfer();
	}
}

// Can only open objects that you own, or that someone has
// given you modify rights to.  JC
BOOL LLViewerObject::allowOpen() const
{
// [RLVa:KB] - Checked: 2010-11-29 (RLVa-1.3.0c) | Modified: RLVa-1.3.0c
	return !flagInventoryEmpty() && (permYouOwner() || permModify()) && ((!rlv_handler_t::isEnabled()) || (gRlvHandler.canEdit(this)));
// [/RLVa:KB]
//	return !flagInventoryEmpty() && (permYouOwner() || permModify());
}

LLViewerObject::LLInventoryCallbackInfo::~LLInventoryCallbackInfo()
{
	if (mListener)
	{
		mListener->clearVOInventoryListener();
	}
}

void LLViewerObject::updateVolume(const LLVolumeParams& volume_params)
{
	if (setVolume(volume_params, 1)) // *FIX: magic number, ack!
	{
		// Transmit the update to the simulator
		sendShapeUpdate();
		markForUpdate(TRUE);
	}
}

void LLViewerObject::markForUpdate(BOOL priority)
{
	if (mDrawable.notNull())
	{
		gPipeline.markTextured(mDrawable);
		gPipeline.markRebuild(mDrawable, LLDrawable::REBUILD_GEOMETRY, priority);
	}
}

bool LLViewerObject::getIncludeInSearch() const
{
	return ((mFlags & FLAGS_INCLUDE_IN_SEARCH) != 0);
}

void LLViewerObject::setIncludeInSearch(bool include_in_search)
{
	if (include_in_search)
	{
		mFlags |= FLAGS_INCLUDE_IN_SEARCH;
	}
	else
	{
		mFlags &= ~FLAGS_INCLUDE_IN_SEARCH;
	}
}

void LLViewerObject::setRegion(LLViewerRegion *regionp)
{
	if (!regionp)
	{
		llwarns << "viewer object set region to NULL" << llendl;
	}
	
	mLatestRecvPacketID = 0;
	mRegionp = regionp;

	for (child_list_t::iterator i = mChildList.begin(); i != mChildList.end(); ++i)
	{
		LLViewerObject* child = *i;
		child->setRegion(regionp);
	}

	setChanged(MOVED | SILHOUETTE);
	updateDrawable(FALSE);
}

// virtual
void	LLViewerObject::updateRegion(LLViewerRegion *regionp)
{
//	if (regionp)
//	{
//		F64 now = LLFrameTimer::getElapsedSeconds();
//		llinfos << "Updating to region " << regionp->getName()
//			<< ", ms since last update message: " << (F32)((now - mLastMessageUpdateSecs) * 1000.0)
//			<< ", ms since last interpolation: " << (F32)((now - mLastInterpUpdateSecs) * 1000.0) 
//			<< llendl;
//	}
}


bool LLViewerObject::specialHoverCursor() const
{
	return (mFlags & FLAGS_USE_PHYSICS)
			|| (mFlags & FLAGS_HANDLE_TOUCH)
			|| (mClickAction != 0);
}

void LLViewerObject::updateFlags(BOOL physics_changed)
{
	LLViewerRegion* regionp = getRegion();
	if(!regionp) return;
	gMessageSystem->newMessage("ObjectFlagUpdate");
	gMessageSystem->nextBlockFast(_PREHASH_AgentData);
	gMessageSystem->addUUIDFast(_PREHASH_AgentID, gAgent.getID() );
	gMessageSystem->addUUIDFast(_PREHASH_SessionID, gAgent.getSessionID());
	gMessageSystem->addU32Fast(_PREHASH_ObjectLocalID, getLocalID() );
	gMessageSystem->addBOOLFast(_PREHASH_UsePhysics, usePhysics() );
	gMessageSystem->addBOOL("IsTemporary", flagTemporaryOnRez() );
	gMessageSystem->addBOOL("IsPhantom", flagPhantom() );
	gMessageSystem->addBOOL("CastsShadows", flagCastShadows() );
	if (physics_changed)
	{
		gMessageSystem->nextBlock("ExtraPhysics");
		gMessageSystem->addU8("PhysicsShapeType", getPhysicsShapeType() );
		gMessageSystem->addF32("Density", getPhysicsDensity() );
		gMessageSystem->addF32("Friction", getPhysicsFriction() );
		gMessageSystem->addF32("Restitution", getPhysicsRestitution() );
		gMessageSystem->addF32("GravityMultiplier", getPhysicsGravity() );
	}
	gMessageSystem->sendReliable( regionp->getHost() );
}

BOOL LLViewerObject::setFlags(U32 flags, BOOL state)
{
	BOOL setit = FALSE;
	if (state)
	{
		if ((mFlags & flags) != flags)
		{
			mFlags |= flags;
			setit = TRUE;
		}
	}
	else
	{
		if ((mFlags & flags) != 0)
		{
			mFlags &= ~flags;
			setit = TRUE;
		}
	}

	// BUG: Sometimes viewer physics and simulator physics get
	// out of sync.  To fix this, always send update to simulator.
// 	if (setit)
	{
		updateFlags();
	}
	return setit;
}

void LLViewerObject::setPhysicsShapeType(U8 type)
{
	mPhysicsShapeUnknown = false;
	mPhysicsShapeType = type;
	mCostStale = true;
}

void LLViewerObject::setPhysicsGravity(F32 gravity)
{
	mPhysicsGravity = gravity;
}

void LLViewerObject::setPhysicsFriction(F32 friction)
{
	mPhysicsFriction = friction;
}

void LLViewerObject::setPhysicsDensity(F32 density)
{
	mPhysicsDensity = density;
}

void LLViewerObject::setPhysicsRestitution(F32 restitution)
{
	mPhysicsRestitution = restitution;
}

U8 LLViewerObject::getPhysicsShapeType() const
{ 
	if (mPhysicsShapeUnknown)
	{
		mPhysicsShapeUnknown = false;
		gObjectList.updatePhysicsFlags(this);
	}

	return mPhysicsShapeType; 
}

void LLViewerObject::applyAngularVelocity(F32 dt)
{
	//do target omega here
	mRotTime += dt;
	LLVector3 ang_vel = getAngularVelocity();
	F32 omega = ang_vel.magVecSquared();
	F32 angle = 0.0f;
	LLQuaternion dQ;
	if (omega > 0.00001f)
	{
		omega = sqrt(omega);
		angle = omega * dt;

		ang_vel *= 1.f/omega;
		
		dQ.setQuat(angle, ang_vel);
		
		setRotation(getRotation()*dQ);
		setChanged(MOVED | SILHOUETTE);
	}
}

void LLViewerObject::resetRot()
{
	mRotTime = 0.0f;
}

U32 LLViewerObject::getPartitionType() const
{ 
	return LLViewerRegion::PARTITION_NONE; 
}

void LLViewerObject::dirtySpatialGroup(BOOL priority) const
{
	if (mDrawable)
	{
		LLSpatialGroup* group = mDrawable->getSpatialGroup();
		if (group)
		{
			group->dirtyGeom();
			gPipeline.markRebuild(group, priority);
		}
	}
}

void LLViewerObject::dirtyMesh()
{
	if (mDrawable)
	{
		LLSpatialGroup* group = mDrawable->getSpatialGroup();
		if (group)
		{
			group->dirtyMesh();
		}
	}
}

F32 LLAlphaObject::getPartSize(S32 idx)
{
	return 0.f;
}

// virtual
void LLStaticViewerObject::updateDrawable(BOOL force_damped)
{
	// Force an immediate rebuild on any update
	if (mDrawable.notNull())
	{
		mDrawable->updateXform(TRUE);
		gPipeline.markRebuild(mDrawable, LLDrawable::REBUILD_ALL, TRUE);
	}
	clearChanged(SHIFTED);
}

void LLViewerObject::saveUnselectedChildrenPosition(std::vector<LLVector3>& positions)
{
	if(mChildList.empty() || !positions.empty())
	{
		return ;
	}

	for (LLViewerObject::child_list_t::const_iterator iter = mChildList.begin();
			iter != mChildList.end(); iter++)
	{
		LLViewerObject* childp = *iter;
		if (!childp->isSelected() && childp->mDrawable.notNull())
		{
			positions.push_back(childp->getPositionEdit());		
		}
	}

	return ;
}

void LLViewerObject::saveUnselectedChildrenRotation(std::vector<LLQuaternion>& rotations)
{
	if(mChildList.empty())
	{
		return ;
	}

	for (LLViewerObject::child_list_t::const_iterator iter = mChildList.begin();
			iter != mChildList.end(); iter++)
	{
		LLViewerObject* childp = *iter;
		if (!childp->isSelected() && childp->mDrawable.notNull())
		{
			rotations.push_back(childp->getRotationEdit());				
		}		
	}

	return ;
}

//counter-rotation
void LLViewerObject::resetChildrenRotationAndPosition(const std::vector<LLQuaternion>& rotations, 
											const std::vector<LLVector3>& positions)
{
	if(mChildList.empty())
	{
		return ;
	}

	S32 index = 0 ;
	LLQuaternion inv_rotation = ~getRotationEdit() ;
	LLVector3 offset = getPositionEdit() ;
	for (LLViewerObject::child_list_t::const_iterator iter = mChildList.begin();
			iter != mChildList.end(); iter++)
	{
		LLViewerObject* childp = *iter;
		if (!childp->isSelected() && childp->mDrawable.notNull())
		{
			if (childp->getPCode() != LL_PCODE_LEGACY_AVATAR)
			{
				childp->setRotation(rotations[index] * inv_rotation);
				childp->setPosition((positions[index] - offset) * inv_rotation);
				LLManip::rebuild(childp);					
			}
			else //avatar
			{
				LLVector3 reset_pos = (positions[index] - offset) * inv_rotation ;
				LLQuaternion reset_rot = rotations[index] * inv_rotation ;

				((LLVOAvatar*)childp)->mDrawable->mXform.setPosition(reset_pos);				
				((LLVOAvatar*)childp)->mDrawable->mXform.setRotation(reset_rot) ;
				
				((LLVOAvatar*)childp)->mDrawable->getVObj()->setPosition(reset_pos, TRUE);				
				((LLVOAvatar*)childp)->mDrawable->getVObj()->setRotation(reset_rot, TRUE) ;

				LLManip::rebuild(childp);				
			}	
			index++;
		}				
	}

	return ;
}

//counter-translation
void LLViewerObject::resetChildrenPosition(const LLVector3& offset, BOOL simplified)
{
	if(mChildList.empty())
	{
		return ;
	}

	LLVector3 child_offset;
	if(simplified) //translation only, rotation matrix does not change
	{
		child_offset = offset * ~getRotation();
	}
	else //rotation matrix might change too.
	{
		if (isAttachment() && mDrawable.notNull())
		{
			LLXform* attachment_point_xform = mDrawable->getXform()->getParent();
			LLQuaternion parent_rotation = getRotation() * attachment_point_xform->getWorldRotation();
			child_offset = offset * ~parent_rotation;
		}
		else
		{
			child_offset = offset * ~getRenderRotation();
		}
	}

	for (LLViewerObject::child_list_t::const_iterator iter = mChildList.begin();
			iter != mChildList.end(); iter++)
	{
		LLViewerObject* childp = *iter;
		if (!childp->isSelected() && childp->mDrawable.notNull())
		{
			if (childp->getPCode() != LL_PCODE_LEGACY_AVATAR)
			{
				childp->setPosition(childp->getPosition() + child_offset);
				LLManip::rebuild(childp);
			}
			else //avatar
			{
				LLVector3 reset_pos = ((LLVOAvatar*)childp)->mDrawable->mXform.getPosition() + child_offset ;

				((LLVOAvatar*)childp)->mDrawable->mXform.setPosition(reset_pos);
				((LLVOAvatar*)childp)->mDrawable->getVObj()->setPosition(reset_pos);				
				
				LLManip::rebuild(childp);
			}			
		}		
	}

	return ;
}

const LLUUID &LLViewerObject::getAttachmentItemID() const
{
	return mAttachmentItemID;
}

void LLViewerObject::setAttachmentItemID(const LLUUID &id)
{
	mAttachmentItemID = id;
}

EObjectUpdateType LLViewerObject::getLastUpdateType() const
{
	return mLastUpdateType;
}

void LLViewerObject::setLastUpdateType(EObjectUpdateType last_update_type)
{
	mLastUpdateType = last_update_type;
}

BOOL LLViewerObject::getLastUpdateCached() const
{
	return mLastUpdateCached;
}

void LLViewerObject::setLastUpdateCached(BOOL last_update_cached)
{
	mLastUpdateCached = last_update_cached;
}

const LLUUID &LLViewerObject::extractAttachmentItemID()
{
	LLUUID item_id = LLUUID::null;
	LLNameValue* item_id_nv = getNVPair("AttachItemID");
	if( item_id_nv )
	{
		const char* s = item_id_nv->getString();
		if( s )
		{
			item_id.set(s);
		}
	}
	setAttachmentItemID(item_id);
	return getAttachmentItemID();
}

//virtual
LLVOAvatar* LLViewerObject::getAvatar() const
{
	if (isAttachment())
	{
		LLViewerObject* vobj = (LLViewerObject*) getParent();

		while (vobj && !vobj->asAvatar())
		{
			vobj = (LLViewerObject*) vobj->getParent();
		}

		return (LLVOAvatar*) vobj;
	}

	return NULL;
}


class ObjectPhysicsProperties : public LLHTTPNode
{
public:
	virtual void post(
		ResponsePtr responder,
		const LLSD& context,
		const LLSD& input) const
	{
		LLSD object_data = input["body"]["ObjectData"];
		S32 num_entries = object_data.size();
		
		for ( S32 i = 0; i < num_entries; i++ )
		{
			LLSD& curr_object_data = object_data[i];
			U32 local_id = curr_object_data["LocalID"].asInteger();

			// Iterate through nodes at end, since it can be on both the regular AND hover list
			struct f : public LLSelectedNodeFunctor
			{
				U32 mID;
				f(const U32& id) : mID(id) {}
				virtual bool apply(LLSelectNode* node)
				{
					return (node->getObject() && node->getObject()->mLocalID == mID );
				}
			} func(local_id);

			LLSelectNode* node = LLSelectMgr::getInstance()->getSelection()->getFirstNode(&func);

			if (node)
			{
				// The LLSD message builder doesn't know how to handle U8, so we need to send as S8 and cast
				U8 type = (U8)curr_object_data["PhysicsShapeType"].asInteger();
				F32 density = (F32)curr_object_data["Density"].asReal();
				F32 friction = (F32)curr_object_data["Friction"].asReal();
				F32 restitution = (F32)curr_object_data["Restitution"].asReal();
				F32 gravity = (F32)curr_object_data["GravityMultiplier"].asReal();

				node->getObject()->setPhysicsShapeType(type);
				node->getObject()->setPhysicsGravity(gravity);
				node->getObject()->setPhysicsFriction(friction);
				node->getObject()->setPhysicsDensity(density);
				node->getObject()->setPhysicsRestitution(restitution);
			}	
		}
		
		dialog_refresh_all();
	};
};

LLHTTPRegistration<ObjectPhysicsProperties>
	gHTTPRegistrationObjectPhysicsProperties("/message/ObjectPhysicsProperties");
<|MERGE_RESOLUTION|>--- conflicted
+++ resolved
@@ -100,18 +100,10 @@
 #include "lltrans.h"
 #include "llsdutil.h"
 #include "llmediaentry.h"
-<<<<<<< HEAD
 // [RLVa:KB] - Checked: 2011-05-22 (RLVa-1.3.1a)
 #include "rlvhandler.h"
 #include "rlvlocks.h"
 // [/RLVa:KB]
-#include "llaccountingquota.h"
-// [RLVa:KB] - Checked: 2011-05-22 (RLVa-1.3.1a)
-#include "rlvhandler.h"
-#include "rlvlocks.h"
-// [/RLVa:KB]
-=======
->>>>>>> 89c28185
 
 //#define DEBUG_UPDATE_TYPE
 
