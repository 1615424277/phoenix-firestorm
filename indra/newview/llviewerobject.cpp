--- conflicted
+++ resolved
@@ -3310,10 +3310,6 @@
         if (mControlAvatar)
         {
             mControlAvatar->markForDeath();
-<<<<<<< HEAD
-            mControlAvatar->mRootVolp = NULL;
-=======
->>>>>>> 08579cdb
             mControlAvatar = NULL;
         }
     }
