/** 
 * @file llviewerobject.cpp
 * @brief Base class for viewer objects
 *
 * $LicenseInfo:firstyear=2001&license=viewerlgpl$
 * Second Life Viewer Source Code
 * Copyright (C) 2010, Linden Research, Inc.
 * 
 * This library is free software; you can redistribute it and/or
 * modify it under the terms of the GNU Lesser General Public
 * License as published by the Free Software Foundation;
 * version 2.1 of the License only.
 * 
 * This library is distributed in the hope that it will be useful,
 * but WITHOUT ANY WARRANTY; without even the implied warranty of
 * MERCHANTABILITY or FITNESS FOR A PARTICULAR PURPOSE.  See the GNU
 * Lesser General Public License for more details.
 * 
 * You should have received a copy of the GNU Lesser General Public
 * License along with this library; if not, write to the Free Software
 * Foundation, Inc., 51 Franklin Street, Fifth Floor, Boston, MA  02110-1301  USA
 * 
 * Linden Research, Inc., 945 Battery Street, San Francisco, CA  94111  USA
 * $/LicenseInfo$
 */

#include "llviewerprecompiledheaders.h"

#include "llviewerobject.h"

#include "llaudioengine.h"
#include "imageids.h"
#include "indra_constants.h"
#include "llmath.h"
#include "llflexibleobject.h"
#include "llviewercontrol.h"
#include "lldatapacker.h"
#include "llfasttimer.h"
#include "llfloaterreg.h"
#include "llfontgl.h"
#include "llframetimer.h"
#include "llinventory.h"
#include "llinventorydefines.h"
#include "llmaterialtable.h"
#include "llmutelist.h"
#include "llnamevalue.h"
#include "llprimitive.h"
#include "llquantize.h"
#include "llregionhandle.h"
#include "llsdserialize.h"
#include "lltree_common.h"
#include "llxfermanager.h"
#include "message.h"
#include "object_flags.h"
#include "timing.h"

#include "llaudiosourcevo.h"
#include "llagent.h"
#include "llagentcamera.h"
#include "llbbox.h"
#include "llbox.h"
#include "llcylinder.h"
#include "lldrawable.h"
#include "llface.h"
#include "llfloaterproperties.h"
#include "llfloatertools.h"
#include "llfollowcam.h"
#include "llhudtext.h"
#include "llselectmgr.h"
#include "llrendersphere.h"
#include "lltooldraganddrop.h"
#include "llviewercamera.h"
#include "llviewertexturelist.h"
#include "llviewerinventory.h"
#include "llviewerobjectlist.h"
#include "llviewerparceloverlay.h"
#include "llviewerpartsource.h"
#include "llviewerregion.h"
#include "llviewerstats.h"
#include "llviewertextureanim.h"
#include "llviewerwindow.h" // For getSpinAxis
#include "llvoavatar.h"
#include "llvoavatarself.h"
#include "llvograss.h"
#include "llvoground.h"
#include "llvolume.h"
#include "llvolumemessage.h"
#include "llvopartgroup.h"
#include "llvosky.h"
#include "llvosurfacepatch.h"
#include "llvotree.h"
#include "llvovolume.h"
#include "llvowater.h"
#include "llworld.h"
#include "llui.h"
#include "pipeline.h"
#include "llviewernetwork.h"
#include "llvowlsky.h"
#include "llmanip.h"
#include "lltrans.h"
#include "llsdutil.h"
#include "llmediaentry.h"

//#define DEBUG_UPDATE_TYPE

BOOL		LLViewerObject::sVelocityInterpolate = TRUE;
BOOL		LLViewerObject::sPingInterpolate = TRUE; 

U32			LLViewerObject::sNumZombieObjects = 0;
S32			LLViewerObject::sNumObjects = 0;
BOOL		LLViewerObject::sMapDebug = TRUE;
LLColor4	LLViewerObject::sEditSelectColor(	1.0f, 1.f, 0.f, 0.3f);	// Edit OK
LLColor4	LLViewerObject::sNoEditSelectColor(	1.0f, 0.f, 0.f, 0.3f);	// Can't edit
S32			LLViewerObject::sAxisArrowLength(50);
BOOL		LLViewerObject::sPulseEnabled(FALSE);
BOOL		LLViewerObject::sUseSharedDrawables(FALSE); // TRUE

// sMaxUpdateInterpolationTime must be greater than sPhaseOutUpdateInterpolationTime
F64			LLViewerObject::sMaxUpdateInterpolationTime = 3.0;		// For motion interpolation: after X seconds with no updates, don't predict object motion
F64			LLViewerObject::sPhaseOutUpdateInterpolationTime = 2.0;	// For motion interpolation: after Y seconds with no updates, taper off motion prediction


static LLFastTimer::DeclareTimer FTM_CREATE_OBJECT("Create Object");

// static
LLViewerObject *LLViewerObject::createObject(const LLUUID &id, const LLPCode pcode, LLViewerRegion *regionp)
{
	LLViewerObject *res = NULL;
	LLFastTimer t1(FTM_CREATE_OBJECT);
	
	switch (pcode)
	{
	case LL_PCODE_VOLUME:
	  res = new LLVOVolume(id, pcode, regionp); break;
	case LL_PCODE_LEGACY_AVATAR:
	{
		if (id == gAgentID)
		{
			if (!gAgentAvatarp)
			{
				gAgentAvatarp = new LLVOAvatarSelf(id, pcode, regionp);
			}
			else 
			{
				gAgentAvatarp->updateRegion(regionp);
			}
			res = gAgentAvatarp;
		}
		else
		{
			res = new LLVOAvatar(id, pcode, regionp); 
		}
		static_cast<LLVOAvatar*>(res)->initInstance();
		break;
	}
	case LL_PCODE_LEGACY_GRASS:
	  res = new LLVOGrass(id, pcode, regionp); break;
	case LL_PCODE_LEGACY_PART_SYS:
// 	  llwarns << "Creating old part sys!" << llendl;
// 	  res = new LLVOPart(id, pcode, regionp); break;
	  res = NULL; break;
	case LL_PCODE_LEGACY_TREE:
	  res = new LLVOTree(id, pcode, regionp); break;
	case LL_PCODE_TREE_NEW:
// 	  llwarns << "Creating new tree!" << llendl;
// 	  res = new LLVOTree(id, pcode, regionp); break;
	  res = NULL; break;
	case LL_VO_SURFACE_PATCH:
	  res = new LLVOSurfacePatch(id, pcode, regionp); break;
	case LL_VO_SKY:
	  res = new LLVOSky(id, pcode, regionp); break;
	case LL_VO_VOID_WATER:
		res = new LLVOVoidWater(id, pcode, regionp); break;
	case LL_VO_WATER:
		res = new LLVOWater(id, pcode, regionp); break;
	case LL_VO_GROUND:
	  res = new LLVOGround(id, pcode, regionp); break;
	case LL_VO_PART_GROUP:
	  res = new LLVOPartGroup(id, pcode, regionp); break;
	case LL_VO_HUD_PART_GROUP:
	  res = new LLVOHUDPartGroup(id, pcode, regionp); break;
	case LL_VO_WL_SKY:
	  res = new LLVOWLSky(id, pcode, regionp); break;
	default:
	  llwarns << "Unknown object pcode " << (S32)pcode << llendl;
	  res = NULL; break;
	}
	return res;
}

LLViewerObject::LLViewerObject(const LLUUID &id, const LLPCode pcode, LLViewerRegion *regionp, BOOL is_global)
:	LLPrimitive(),
	mChildList(),
	mID(id),
	mLocalID(0),
	mTotalCRC(0),
	mTEImages(NULL),
	mGLName(0),
	mbCanSelect(TRUE),
	mFlags(0),
	mPhysicsShapeType(0),
	mPhysicsGravity(0),
	mPhysicsFriction(0),
	mPhysicsDensity(0),
	mPhysicsRestitution(0),
	mDrawable(),
	mCreateSelected(FALSE),
	mRenderMedia(FALSE),
	mBestUpdatePrecision(0),
	mText(),
	mLastInterpUpdateSecs(0.f),
	mLastMessageUpdateSecs(0.f),
	mLatestRecvPacketID(0),
	mData(NULL),
	mAudioSourcep(NULL),
	mAudioGain(1.f),
	mAppAngle(0.f),
	mPixelArea(1024.f),
	mInventory(NULL),
	mInventorySerialNum(0),
	mRegionp( regionp ),
	mInventoryPending(FALSE),
	mInventoryDirty(FALSE),
	mDead(FALSE),
	mOrphaned(FALSE),
	mUserSelected(FALSE),
	mOnActiveList(FALSE),
	mOnMap(FALSE),
	mStatic(FALSE),
	mNumFaces(0),
	mTimeDilation(1.f),
	mRotTime(0.f),
	mJointInfo(NULL),
	mState(0),
	mMedia(NULL),
	mClickAction(0),
	mObjectCost(0),
	mLinksetCost(0),
	mPhysicsCost(0),
	mLinksetPhysicsCost(0.f),
	mCostStale(true),
	mPhysicsShapeUnknown(true),
	mAttachmentItemID(LLUUID::null),
	mLastUpdateType(OUT_UNKNOWN),
	mLastUpdateCached(FALSE)
{
	if (!is_global)
	{
		llassert(mRegionp);
	}

	LLPrimitive::init_primitive(pcode);

	// CP: added 12/2/2005 - this was being initialised to 0, not the current frame time
	mLastInterpUpdateSecs = LLFrameTimer::getElapsedSeconds();

	mPositionRegion = LLVector3(0.f, 0.f, 0.f);

	if (!is_global && mRegionp)
	{
		mPositionAgent = mRegionp->getOriginAgent();
	}

	LLViewerObject::sNumObjects++;
}

LLViewerObject::~LLViewerObject()
{
	deleteTEImages();

	if(mInventory)
	{
		mInventory->clear();  // will deref and delete entries
		delete mInventory;
		mInventory = NULL;
	}

	if (mJointInfo)
	{
		delete mJointInfo;
		mJointInfo = NULL;
	}

	if (mPartSourcep)
	{
		mPartSourcep->setDead();
		mPartSourcep = NULL;
	}

	// Delete memory associated with extra parameters.
	std::map<U16, ExtraParameter*>::iterator iter;
	for (iter = mExtraParameterList.begin(); iter != mExtraParameterList.end(); ++iter)
	{
		if(iter->second != NULL)
		{
			delete iter->second->data;
			delete iter->second;
		}
	}
	mExtraParameterList.clear();

	for_each(mNameValuePairs.begin(), mNameValuePairs.end(), DeletePairedPointer()) ;
	mNameValuePairs.clear();
	
	delete[] mData;
	mData = NULL;

	delete mMedia;
	mMedia = NULL;

	sNumObjects--;
	sNumZombieObjects--;
	llassert(mChildList.size() == 0);

	clearInventoryListeners();
}

void LLViewerObject::deleteTEImages()
{
	delete[] mTEImages;
	mTEImages = NULL;
}

void LLViewerObject::markDead()
{
	if (!mDead)
	{
		//llinfos << "Marking self " << mLocalID << " as dead." << llendl;
		
		// Root object of this hierarchy unlinks itself.
		if (getParent())
		{
			((LLViewerObject *)getParent())->removeChild(this);
			// go ahead and delete any jointinfo's that we find
			delete mJointInfo;
			mJointInfo = NULL;
		}

		// Mark itself as dead
		mDead = TRUE;
		gObjectList.cleanupReferences(this);

		LLViewerObject *childp;
		while (mChildList.size() > 0)
		{
			childp = mChildList.back();
			if (childp->getPCode() != LL_PCODE_LEGACY_AVATAR)
			{
				//llinfos << "Marking child " << childp->getLocalID() << " as dead." << llendl;
				childp->setParent(NULL); // LLViewerObject::markDead 1
				childp->markDead();
			}
			else
			{
				// make sure avatar is no longer parented, 
				// so we can properly set it's position
				childp->setDrawableParent(NULL);
				((LLVOAvatar*)childp)->getOffObject();
				childp->setParent(NULL); // LLViewerObject::markDead 2
			}
			mChildList.pop_back();
		}

		if (mDrawable.notNull())
		{
			// Drawables are reference counted, mark as dead, then nuke the pointer.
			mDrawable->markDead();
			mDrawable = NULL;
		}

		if (mText)
		{
			mText->markDead();
			mText = NULL;
		}

		if (mIcon)
		{
			mIcon->markDead();
			mIcon = NULL;
		}

		if (mPartSourcep)
		{
			mPartSourcep->setDead();
			mPartSourcep = NULL;
		}

		if (mAudioSourcep)
		{
			// Do some cleanup
			if (gAudiop)
			{
				gAudiop->cleanupAudioSource(mAudioSourcep);
			}
			mAudioSourcep = NULL;
		}

		if (flagAnimSource())
		{
			if (isAgentAvatarValid())
			{
				// stop motions associated with this object
				gAgentAvatarp->stopMotionFromSource(mID);
			}
		}

		if (flagCameraSource())
		{
			LLFollowCamMgr::removeFollowCamParams(mID);
		}

		sNumZombieObjects++;
	}
}

void LLViewerObject::dump() const
{
	llinfos << "Type: " << pCodeToString(mPrimitiveCode) << llendl;
	llinfos << "Drawable: " << (LLDrawable *)mDrawable << llendl;
	llinfos << "Update Age: " << LLFrameTimer::getElapsedSeconds() - mLastMessageUpdateSecs << llendl;

	llinfos << "Parent: " << getParent() << llendl;
	llinfos << "ID: " << mID << llendl;
	llinfos << "LocalID: " << mLocalID << llendl;
	llinfos << "PositionRegion: " << getPositionRegion() << llendl;
	llinfos << "PositionAgent: " << getPositionAgent() << llendl;
	llinfos << "PositionGlobal: " << getPositionGlobal() << llendl;
	llinfos << "Velocity: " << getVelocity() << llendl;
	if (mDrawable.notNull() && mDrawable->getNumFaces())
	{
		LLFacePool *poolp = mDrawable->getFace(0)->getPool();
		if (poolp)
		{
			llinfos << "Pool: " << poolp << llendl;
			llinfos << "Pool reference count: " << poolp->mReferences.size() << llendl;
		}
	}
	//llinfos << "BoxTree Min: " << mDrawable->getBox()->getMin() << llendl;
	//llinfos << "BoxTree Max: " << mDrawable->getBox()->getMin() << llendl;
	/*
	llinfos << "Velocity: " << getVelocity() << llendl;
	llinfos << "AnyOwner: " << permAnyOwner() << " YouOwner: " << permYouOwner() << " Edit: " << mPermEdit << llendl;
	llinfos << "UsePhysics: " << usePhysics() << " CanSelect " << mbCanSelect << " UserSelected " << mUserSelected << llendl;
	llinfos << "AppAngle: " << mAppAngle << llendl;
	llinfos << "PixelArea: " << mPixelArea << llendl;

	char buffer[1000];
	char *key;
	for (key = mNameValuePairs.getFirstKey(); key; key = mNameValuePairs.getNextKey() )
	{
		mNameValuePairs[key]->printNameValue(buffer);
		llinfos << buffer << llendl;
	}
	for (child_list_t::iterator iter = mChildList.begin();
		 iter != mChildList.end(); iter++)
	{
		LLViewerObject* child = *iter;
		llinfos << "  child " << child->getID() << llendl;
	}
	*/
}

void LLViewerObject::printNameValuePairs() const
{
	for (name_value_map_t::const_iterator iter = mNameValuePairs.begin();
		 iter != mNameValuePairs.end(); iter++)
	{
		LLNameValue* nv = iter->second;
		llinfos << nv->printNameValue() << llendl;
	}
}

void LLViewerObject::initVOClasses()
{
	// Initialized shared class stuff first.
	LLVOAvatar::initClass();
	LLVOTree::initClass();
	llinfos << "Viewer Object size: " << sizeof(LLViewerObject) << llendl;
	LLVOGrass::initClass();
	LLVOWater::initClass();
	LLVOVolume::initClass();
}

void LLViewerObject::cleanupVOClasses()
{
	LLVOGrass::cleanupClass();
	LLVOWater::cleanupClass();
	LLVOTree::cleanupClass();
	LLVOAvatar::cleanupClass();
	LLVOVolume::cleanupClass();
}

// Replaces all name value pairs with data from \n delimited list
// Does not update server
void LLViewerObject::setNameValueList(const std::string& name_value_list)
{
	// Clear out the old
	for_each(mNameValuePairs.begin(), mNameValuePairs.end(), DeletePairedPointer()) ;
	mNameValuePairs.clear();

	// Bring in the new
	std::string::size_type length = name_value_list.length();
	std::string::size_type start = 0;
	while (start < length)
	{
		std::string::size_type end = name_value_list.find_first_of("\n", start);
		if (end == std::string::npos) end = length;
		if (end > start)
		{
			std::string tok = name_value_list.substr(start, end - start);
			addNVPair(tok);
		}
		start = end+1;
	}
}

// This method returns true if the object is over land owned by the
// agent.
bool LLViewerObject::isReturnable()
{
	if (isAttachment())
	{
		return false;
	}
		
	std::vector<LLBBox> boxes;
	boxes.push_back(LLBBox(getPositionRegion(), getRotationRegion(), getScale() * -0.5f, getScale() * 0.5f).getAxisAligned());
	for (child_list_t::iterator iter = mChildList.begin();
		 iter != mChildList.end(); iter++)
	{
		LLViewerObject* child = *iter;
		boxes.push_back( LLBBox(child->getPositionRegion(), child->getRotationRegion(), child->getScale() * -0.5f, child->getScale() * 0.5f).getAxisAligned());
<<<<<<< HEAD
=======
	}

	bool result = (mRegionp && mRegionp->objectIsReturnable(getPositionRegion(), boxes)) ? 1 : 0;
	
	if ( !result )
	{		
		//Get list of neighboring regions relative to this vo's region
		std::vector<LLViewerRegion*> uniqueRegions;
		mRegionp->getNeighboringRegions( uniqueRegions );
	
		//Build aabb's - for root and all children
		std::vector<PotentialReturnableObject> returnables;
		typedef std::vector<LLViewerRegion*>::iterator RegionIt;
		RegionIt regionStart = uniqueRegions.begin();
		RegionIt regionEnd   = uniqueRegions.end();
		
		for (; regionStart != regionEnd; ++regionStart )
		{
			LLViewerRegion* pTargetRegion = *regionStart;
			//Add the root vo as there may be no children and we still want
			//to test for any edge overlap
			buildReturnablesForChildrenVO( returnables, this, pTargetRegion );
			//Add it's children
			for (child_list_t::iterator iter = mChildList.begin();  iter != mChildList.end(); iter++)
			{
				LLViewerObject* pChild = *iter;		
				buildReturnablesForChildrenVO( returnables, pChild, pTargetRegion );
			}
		}	
	
		//TBD#Eventually create a region -> box list map 
		typedef std::vector<PotentialReturnableObject>::iterator ReturnablesIt;
		ReturnablesIt retCurrentIt = returnables.begin();
		ReturnablesIt retEndIt = returnables.end();
	
		for ( ; retCurrentIt !=retEndIt; ++retCurrentIt )
		{
			boxes.clear();
			LLViewerRegion* pRegion = (*retCurrentIt).pRegion;
			boxes.push_back( (*retCurrentIt).box );	
			bool retResult = 	pRegion
							 && pRegion->childrenObjectReturnable( boxes )
							 && pRegion->canManageEstate();
			if ( retResult )
			{ 
				result = true;
				break;
			}
		}
	}
	return result;
}

void LLViewerObject::buildReturnablesForChildrenVO( std::vector<PotentialReturnableObject>& returnables, LLViewerObject* pChild, LLViewerRegion* pTargetRegion )
{
	if ( !pChild )
	{
		llerrs<<"child viewerobject is NULL "<<llendl;
>>>>>>> c7b6a257
	}
	
	constructAndAddReturnable( returnables, pChild, pTargetRegion );
	
	//We want to handle any children VO's as well
	for (child_list_t::iterator iter = pChild->mChildList.begin();  iter != pChild->mChildList.end(); iter++)
	{
		LLViewerObject* pChildofChild = *iter;
		buildReturnablesForChildrenVO( returnables, pChildofChild, pTargetRegion );
	}
}

<<<<<<< HEAD
	bool result = (mRegionp && mRegionp->objectIsReturnable(getPositionRegion(), boxes)) ? 1 : 0;
	
	if ( !result )
	{		
		//Get list of neighboring regions relative to this vo's region
		std::vector<LLViewerRegion*> uniqueRegions;
		mRegionp->getNeighboringRegions( uniqueRegions );
	
		//Build aabb's - for root and all children
		std::vector<PotentialReturnableObject> returnables;
		typedef std::vector<LLViewerRegion*>::iterator RegionIt;
		RegionIt regionStart = uniqueRegions.begin();
		RegionIt regionEnd   = uniqueRegions.end();
		
		for (; regionStart != regionEnd; ++regionStart )
		{
			LLViewerRegion* pTargetRegion = *regionStart;
			//Add the root vo as there may be no children and we still want
			//to test for any edge overlap
			buildReturnablesForChildrenVO( returnables, this, pTargetRegion );
			//Add it's children
			for (child_list_t::iterator iter = mChildList.begin();  iter != mChildList.end(); iter++)
			{
				LLViewerObject* pChild = *iter;		
				buildReturnablesForChildrenVO( returnables, pChild, pTargetRegion );
			}
		}	
	
		//TBD#Eventually create a region -> box list map 
		typedef std::vector<PotentialReturnableObject>::iterator ReturnablesIt;
		ReturnablesIt retCurrentIt = returnables.begin();
		ReturnablesIt retEndIt = returnables.end();
	
		for ( ; retCurrentIt !=retEndIt; ++retCurrentIt )
		{
			boxes.clear();
			LLViewerRegion* pRegion = (*retCurrentIt).pRegion;
			boxes.push_back( (*retCurrentIt).box );	
			bool retResult = 	pRegion
							 && pRegion->childrenObjectReturnable( boxes )
							 && pRegion->canManageEstate();
			if ( retResult )
			{ 
				result = true;
				break;
			}
		}
	}
	return result;
}

void LLViewerObject::buildReturnablesForChildrenVO( std::vector<PotentialReturnableObject>& returnables, LLViewerObject* pChild, LLViewerRegion* pTargetRegion )
{
	if ( !pChild )
	{
		llerrs<<"child viewerobject is NULL "<<llendl;
	}
	
	constructAndAddReturnable( returnables, pChild, pTargetRegion );
	
	//We want to handle any children VO's as well
	for (child_list_t::iterator iter = pChild->mChildList.begin();  iter != pChild->mChildList.end(); iter++)
	{
		LLViewerObject* pChildofChild = *iter;
		buildReturnablesForChildrenVO( returnables, pChildofChild, pTargetRegion );
	}
}

=======
>>>>>>> c7b6a257
void LLViewerObject::constructAndAddReturnable( std::vector<PotentialReturnableObject>& returnables, LLViewerObject* pChild, LLViewerRegion* pTargetRegion )
{
	
	LLVector3 targetRegionPos;
	targetRegionPos.setVec( pChild->getPositionGlobal() );	
	
	LLBBox childBBox = LLBBox( targetRegionPos, pChild->getRotationRegion(), pChild->getScale() * -0.5f, 
							    pChild->getScale() * 0.5f).getAxisAligned();
	
	LLVector3 edgeA = targetRegionPos + childBBox.getMinLocal();
	LLVector3 edgeB = targetRegionPos + childBBox.getMaxLocal();
	
	LLVector3d edgeAd, edgeBd;
	edgeAd.setVec(edgeA);
	edgeBd.setVec(edgeB);
	
	//Only add the box when either of the extents are in a neighboring region
	if ( pTargetRegion->pointInRegionGlobal( edgeAd ) || pTargetRegion->pointInRegionGlobal( edgeBd ) )
	{
		PotentialReturnableObject returnableObj;
		returnableObj.box		= childBBox;
		returnableObj.pRegion	= pTargetRegion;
		returnables.push_back( returnableObj );
	}
}

BOOL LLViewerObject::setParent(LLViewerObject* parent)
{
	if(mParent != parent)
	{
		LLViewerObject* old_parent = (LLViewerObject*)mParent ;		
		BOOL ret = LLPrimitive::setParent(parent);
		if(ret && old_parent && parent)
		{
			old_parent->removeChild(this) ;
		}
		return ret ;
	}

	return FALSE ;
}

void LLViewerObject::addChild(LLViewerObject *childp)
{
	for (child_list_t::iterator i = mChildList.begin(); i != mChildList.end(); ++i)
	{
		if (*i == childp)
		{	//already has child
			return;
		}
	}
	
	if (!isAvatar())
	{
		// propagate selection properties
		childp->mbCanSelect = mbCanSelect;
	}

	if(childp->setParent(this))
	{
		mChildList.push_back(childp);
	}
}

void LLViewerObject::removeChild(LLViewerObject *childp)
{
	for (child_list_t::iterator i = mChildList.begin(); i != mChildList.end(); ++i)
	{
		if (*i == childp)
		{
			if (!childp->isAvatar() && mDrawable.notNull() && mDrawable->isActive() && childp->mDrawable.notNull() && !isAvatar())
			{
				gPipeline.markRebuild(childp->mDrawable, LLDrawable::REBUILD_VOLUME);
			}

			mChildList.erase(i);

			if(childp->getParent() == this)
			{
				childp->setParent(NULL);			
			}
			break;
		}
	}
	
	if (childp->isSelected())
	{
		LLSelectMgr::getInstance()->deselectObjectAndFamily(childp);
		BOOL add_to_end = TRUE;
		LLSelectMgr::getInstance()->selectObjectAndFamily(childp, add_to_end);
	}
}

void LLViewerObject::addThisAndAllChildren(std::vector<LLViewerObject*>& objects)
{
	objects.push_back(this);
	for (child_list_t::iterator iter = mChildList.begin();
		 iter != mChildList.end(); iter++)
	{
		LLViewerObject* child = *iter;
		if (!child->isAvatar())
		{
			child->addThisAndAllChildren(objects);
		}
	}
}

void LLViewerObject::addThisAndNonJointChildren(std::vector<LLViewerObject*>& objects)
{
	objects.push_back(this);
	// don't add any attachments when temporarily selecting avatar
	if (isAvatar())
	{
		return;
	}
	for (child_list_t::iterator iter = mChildList.begin();
		 iter != mChildList.end(); iter++)
	{
		LLViewerObject* child = *iter;
		if ( (!child->isAvatar()) && (!child->isJointChild()))
		{
			child->addThisAndNonJointChildren(objects);
		}
	}
}

BOOL LLViewerObject::isChild(LLViewerObject *childp) const
{
	for (child_list_t::const_iterator iter = mChildList.begin();
		 iter != mChildList.end(); iter++)
	{
		LLViewerObject* testchild = *iter;
		if (testchild == childp)
			return TRUE;
	}
	return FALSE;
}


// returns TRUE if at least one avatar is sitting on this object
BOOL LLViewerObject::isSeat() const
{
	for (child_list_t::const_iterator iter = mChildList.begin();
		 iter != mChildList.end(); iter++)
	{
		LLViewerObject* child = *iter;
		if (child->isAvatar())
		{
			return TRUE;
		}
	}
	return FALSE;

}

BOOL LLViewerObject::setDrawableParent(LLDrawable* parentp)
{
	if (mDrawable.isNull())
	{
		return FALSE;
	}

	BOOL ret = mDrawable->mXform.setParent(parentp ? &parentp->mXform : NULL);
	if(!ret)
	{
		return FALSE ;
	}
	LLDrawable* old_parent = mDrawable->mParent;
	mDrawable->mParent = parentp; 
		
	gPipeline.markRebuild(mDrawable, LLDrawable::REBUILD_VOLUME, TRUE);
	if(	(old_parent != parentp && old_parent)
		|| (parentp && parentp->isActive()))
	{
		// *TODO we should not be relying on setDrawable parent to call markMoved
		gPipeline.markMoved(mDrawable, FALSE);
	}
	else if (!mDrawable->isAvatar())
	{
		mDrawable->updateXform(TRUE);
		/*if (!mDrawable->getSpatialGroup())
		{
			mDrawable->movePartition();
		}*/
	}
	
	return ret;
}

// Show or hide particles, icon and HUD
void LLViewerObject::hideExtraDisplayItems( BOOL hidden )
{
	if( mPartSourcep.notNull() )
	{
		LLViewerPartSourceScript *partSourceScript = mPartSourcep.get();
		partSourceScript->setSuspended( hidden );
	}

	if( mText.notNull() )
	{
		LLHUDText *hudText = mText.get();
		hudText->setHidden( hidden );
	}

	if( mIcon.notNull() )
	{
		LLHUDIcon *hudIcon = mIcon.get();
		hudIcon->setHidden( hidden );
	}
}

U32 LLViewerObject::checkMediaURL(const std::string &media_url)
{
    U32 retval = (U32)0x0;
    if (!mMedia && !media_url.empty())
    {
        retval |= MEDIA_URL_ADDED;
        mMedia = new LLViewerObjectMedia;
        mMedia->mMediaURL = media_url;
        mMedia->mMediaType = LLViewerObject::MEDIA_SET;
        mMedia->mPassedWhitelist = FALSE;
    }
    else if (mMedia)
    {
        if (media_url.empty())
        {
            retval |= MEDIA_URL_REMOVED;
            delete mMedia;
            mMedia = NULL;
        }
        else if (mMedia->mMediaURL != media_url) // <-- This is an optimization.  If they are equal don't bother with below's test.
        {
            /*if (! (LLTextureEntry::getAgentIDFromMediaVersionString(media_url) == gAgent.getID() &&
                   LLTextureEntry::getVersionFromMediaVersionString(media_url) == 
                        LLTextureEntry::getVersionFromMediaVersionString(mMedia->mMediaURL) + 1))
			*/
            {
                // If the media URL is different and WE were not the one who
                // changed it, mark dirty.
                retval |= MEDIA_URL_UPDATED;
            }
            mMedia->mMediaURL = media_url;
            mMedia->mPassedWhitelist = FALSE;
        }
    }
    return retval;
}

U32 LLViewerObject::processUpdateMessage(LLMessageSystem *mesgsys,
					 void **user_data,
					 U32 block_num,
					 const EObjectUpdateType update_type,
					 LLDataPacker *dp)
{
	LLMemType mt(LLMemType::MTYPE_OBJECT);
	U32 retval = 0x0;
	
	// Coordinates of objects on simulators are region-local.
	U64 region_handle;
	mesgsys->getU64Fast(_PREHASH_RegionData, _PREHASH_RegionHandle, region_handle);
	
	{
		LLViewerRegion* regionp = LLWorld::getInstance()->getRegionFromHandle(region_handle);
		if(regionp != mRegionp && regionp && mRegionp)//region cross
		{
			//this is the redundant position and region update, but it is necessary in case the viewer misses the following 
			//position and region update messages from sim.
			//this redundant update should not cause any problems.
			LLVector3 delta_pos =  mRegionp->getOriginAgent() - regionp->getOriginAgent();
			setPositionParent(getPosition() + delta_pos); //update to the new region position immediately.
			setRegion(regionp) ; //change the region.
		}
		else
		{
			mRegionp = regionp ;
		}
	}	
	
	if (!mRegionp)
	{
		U32 x, y;
		from_region_handle(region_handle, &x, &y);

		llerrs << "Object has invalid region " << x << ":" << y << "!" << llendl;
		return retval;
	}

	U16 time_dilation16;
	mesgsys->getU16Fast(_PREHASH_RegionData, _PREHASH_TimeDilation, time_dilation16);
	F32 time_dilation = ((F32) time_dilation16) / 65535.f;
	mTimeDilation = time_dilation;
	mRegionp->setTimeDilation(time_dilation);

	// this will be used to determine if we've really changed position
	// Use getPosition, not getPositionRegion, since this is what we're comparing directly against.
	LLVector3 test_pos_parent = getPosition();

	U8  data[60+16]; // This needs to match the largest size below.
#ifdef LL_BIG_ENDIAN
	U16 valswizzle[4];
#endif
	U16	*val;
	const F32 size = LLWorld::getInstance()->getRegionWidthInMeters();	
	const F32 MAX_HEIGHT = LLWorld::getInstance()->getRegionMaxHeight();
	const F32 MIN_HEIGHT = LLWorld::getInstance()->getRegionMinHeight();
	S32 length;
	S32	count;
	S32 this_update_precision = 32;		// in bits

	// Temporaries, because we need to compare w/ previous to set dirty flags...
	LLVector3 new_pos_parent;
	LLVector3 new_vel;
	LLVector3 new_acc;
	LLVector3 new_angv;
	LLVector3 old_angv = getAngularVelocity();
	LLQuaternion new_rot;
	LLVector3 new_scale = getScale();

	U32	parent_id = 0;
	U8	material = 0;
	U8 click_action = 0;
	U32 crc = 0;

	bool old_special_hover_cursor = specialHoverCursor();

	LLViewerObject *cur_parentp = (LLViewerObject *)getParent();

	if (cur_parentp)
	{
		parent_id = cur_parentp->mLocalID;
	}

	if (!dp)
	{
		switch(update_type)
		{
		case OUT_FULL:
			{
#ifdef DEBUG_UPDATE_TYPE
				llinfos << "Full:" << getID() << llendl;
#endif
				//clear cost and linkset cost
				mCostStale = true;
				if (isSelected())
				{
					gFloaterTools->dirty();
				}

				LLUUID audio_uuid;
				LLUUID owner_id;	// only valid if audio_uuid or particle system is not null
				F32    gain;
				U8     sound_flags;

				mesgsys->getU32Fast( _PREHASH_ObjectData, _PREHASH_CRC, crc, block_num);
				mesgsys->getU32Fast( _PREHASH_ObjectData, _PREHASH_ParentID, parent_id, block_num);
				mesgsys->getUUIDFast(_PREHASH_ObjectData, _PREHASH_Sound, audio_uuid, block_num );
				// HACK: Owner id only valid if non-null sound id or particle system
				mesgsys->getUUIDFast(_PREHASH_ObjectData, _PREHASH_OwnerID, owner_id, block_num );
				mesgsys->getF32Fast( _PREHASH_ObjectData, _PREHASH_Gain, gain, block_num );
				mesgsys->getU8Fast(  _PREHASH_ObjectData, _PREHASH_Flags, sound_flags, block_num );
				mesgsys->getU8Fast(  _PREHASH_ObjectData, _PREHASH_Material, material, block_num );
				mesgsys->getU8Fast(  _PREHASH_ObjectData, _PREHASH_ClickAction, click_action, block_num); 
				mesgsys->getVector3Fast(_PREHASH_ObjectData, _PREHASH_Scale, new_scale, block_num );
				length = mesgsys->getSizeFast(_PREHASH_ObjectData, block_num, _PREHASH_ObjectData);
				mesgsys->getBinaryDataFast(_PREHASH_ObjectData, _PREHASH_ObjectData, data, length, block_num);

				mTotalCRC = crc;

				// Owner ID used for sound muting or particle system muting
				setAttachedSound(audio_uuid, owner_id, gain, sound_flags);

				U8 old_material = getMaterial();
				if (old_material != material)
				{
					setMaterial(material);
					if (mDrawable.notNull())
					{
						gPipeline.markMoved(mDrawable, FALSE); // undamped
					}
				}
				setClickAction(click_action);

				count = 0;
				LLVector4 collision_plane;
				
				switch(length)
				{
				case (60 + 16):
					// pull out collision normal for avatar
					htonmemcpy(collision_plane.mV, &data[count], MVT_LLVector4, sizeof(LLVector4));
					((LLVOAvatar*)this)->setFootPlane(collision_plane);
					count += sizeof(LLVector4);
					// fall through
				case 60:
					this_update_precision = 32;
					// this is a terse update
					// pos
					htonmemcpy(new_pos_parent.mV, &data[count], MVT_LLVector3, sizeof(LLVector3));
					count += sizeof(LLVector3);
					// vel
					htonmemcpy((void*)getVelocity().mV, &data[count], MVT_LLVector3, sizeof(LLVector3));
					count += sizeof(LLVector3);
					// acc
					htonmemcpy((void*)getAcceleration().mV, &data[count], MVT_LLVector3, sizeof(LLVector3));
					count += sizeof(LLVector3);
					// theta
					{
						LLVector3 vec;
						htonmemcpy(vec.mV, &data[count], MVT_LLVector3, sizeof(LLVector3));
						new_rot.unpackFromVector3(vec);
					}
					count += sizeof(LLVector3);
					// omega
					htonmemcpy((void*)new_angv.mV, &data[count], MVT_LLVector3, sizeof(LLVector3));
					if (new_angv.isExactlyZero())
					{
						// reset rotation time
						resetRot();
					}
					setAngularVelocity(new_angv);
#if LL_DARWIN
					if (length == 76)
					{
						setAngularVelocity(LLVector3::zero);
					}
#endif
					break;
				case(32 + 16):
					// pull out collision normal for avatar
					htonmemcpy(collision_plane.mV, &data[count], MVT_LLVector4, sizeof(LLVector4));
					((LLVOAvatar*)this)->setFootPlane(collision_plane);
					count += sizeof(LLVector4);
					// fall through
				case 32:
					this_update_precision = 16;
					test_pos_parent.quantize16(-0.5f*size, 1.5f*size, MIN_HEIGHT, MAX_HEIGHT);

					// This is a terse 16 update, so treat data as an array of U16's.
#ifdef LL_BIG_ENDIAN
					htonmemcpy(valswizzle, &data[count], MVT_U16Vec3, 6); 
					val = valswizzle;
#else
					val = (U16 *) &data[count];
#endif
					count += sizeof(U16)*3;
					new_pos_parent.mV[VX] = U16_to_F32(val[VX], -0.5f*size, 1.5f*size);
					new_pos_parent.mV[VY] = U16_to_F32(val[VY], -0.5f*size, 1.5f*size);
					new_pos_parent.mV[VZ] = U16_to_F32(val[VZ], MIN_HEIGHT, MAX_HEIGHT);

#ifdef LL_BIG_ENDIAN
					htonmemcpy(valswizzle, &data[count], MVT_U16Vec3, 6); 
					val = valswizzle;
#else
					val = (U16 *) &data[count];
#endif
					count += sizeof(U16)*3;
					setVelocity(LLVector3(U16_to_F32(val[VX], -size, size),
													   U16_to_F32(val[VY], -size, size),
													   U16_to_F32(val[VZ], -size, size)));

#ifdef LL_BIG_ENDIAN
					htonmemcpy(valswizzle, &data[count], MVT_U16Vec3, 6); 
					val = valswizzle;
#else
					val = (U16 *) &data[count];
#endif
					count += sizeof(U16)*3;
					setAcceleration(LLVector3(U16_to_F32(val[VX], -size, size),
														   U16_to_F32(val[VY], -size, size),
														   U16_to_F32(val[VZ], -size, size)));

#ifdef LL_BIG_ENDIAN
					htonmemcpy(valswizzle, &data[count], MVT_U16Quat, 4); 
					val = valswizzle;
#else
					val = (U16 *) &data[count];
#endif
					count += sizeof(U16)*4;
					new_rot.mQ[VX] = U16_to_F32(val[VX], -1.f, 1.f);
					new_rot.mQ[VY] = U16_to_F32(val[VY], -1.f, 1.f);
					new_rot.mQ[VZ] = U16_to_F32(val[VZ], -1.f, 1.f);
					new_rot.mQ[VW] = U16_to_F32(val[VW], -1.f, 1.f);

#ifdef LL_BIG_ENDIAN
					htonmemcpy(valswizzle, &data[count], MVT_U16Vec3, 6); 
					val = valswizzle;
#else
					val = (U16 *) &data[count];
#endif
					new_angv.setVec(U16_to_F32(val[VX], -size, size),
										U16_to_F32(val[VY], -size, size),
										U16_to_F32(val[VZ], -size, size));
					if (new_angv.isExactlyZero())
					{
						// reset rotation time
						resetRot();
					}
					setAngularVelocity(new_angv);
					break;

				case 16:
					this_update_precision = 8;
					test_pos_parent.quantize8(-0.5f*size, 1.5f*size, MIN_HEIGHT, MAX_HEIGHT);
					// this is a terse 8 update
					new_pos_parent.mV[VX] = U8_to_F32(data[0], -0.5f*size, 1.5f*size);
					new_pos_parent.mV[VY] = U8_to_F32(data[1], -0.5f*size, 1.5f*size);
					new_pos_parent.mV[VZ] = U8_to_F32(data[2], MIN_HEIGHT, MAX_HEIGHT);

					setVelocity(U8_to_F32(data[3], -size, size),
								U8_to_F32(data[4], -size, size),
								U8_to_F32(data[5], -size, size) );

					setAcceleration(U8_to_F32(data[6], -size, size),
									U8_to_F32(data[7], -size, size),
									U8_to_F32(data[8], -size, size) );

					new_rot.mQ[VX] = U8_to_F32(data[9], -1.f, 1.f);
					new_rot.mQ[VY] = U8_to_F32(data[10], -1.f, 1.f);
					new_rot.mQ[VZ] = U8_to_F32(data[11], -1.f, 1.f);
					new_rot.mQ[VW] = U8_to_F32(data[12], -1.f, 1.f);

					new_angv.setVec(U8_to_F32(data[13], -size, size),
										U8_to_F32(data[14], -size, size),
										U8_to_F32(data[15], -size, size) );
					if (new_angv.isExactlyZero())
					{
						// reset rotation time
						resetRot();
					}
					setAngularVelocity(new_angv);
					break;
				}

				////////////////////////////////////////////////////
				//
				// Here we handle data specific to the full message.
				//

				U32 flags;
				mesgsys->getU32Fast(_PREHASH_ObjectData, _PREHASH_UpdateFlags, flags, block_num);
				// clear all but local flags
				mFlags &= FLAGS_LOCAL;
				mFlags |= flags;

				U8 state;
				mesgsys->getU8Fast(_PREHASH_ObjectData, _PREHASH_State, state, block_num );
				mState = state;

				// ...new objects that should come in selected need to be added to the selected list
				mCreateSelected = ((flags & FLAGS_CREATE_SELECTED) != 0);

				// Set all name value pairs
				S32 nv_size = mesgsys->getSizeFast(_PREHASH_ObjectData, block_num, _PREHASH_NameValue);
				if (nv_size > 0)
				{
					std::string name_value_list;
					mesgsys->getStringFast(_PREHASH_ObjectData, _PREHASH_NameValue, name_value_list, block_num);
					setNameValueList(name_value_list);
				}

				// Clear out any existing generic data
				if (mData)
				{
					delete [] mData;
				}

				// Check for appended generic data
				S32 data_size = mesgsys->getSizeFast(_PREHASH_ObjectData, block_num, _PREHASH_Data);
				if (data_size <= 0)
				{
					mData = NULL;
				}
				else
				{
					// ...has generic data
					mData = new U8[data_size];
					mesgsys->getBinaryDataFast(_PREHASH_ObjectData, _PREHASH_Data, mData, data_size, block_num);
				}

				S32 text_size = mesgsys->getSizeFast(_PREHASH_ObjectData, block_num, _PREHASH_Text);
				if (text_size > 1)
				{
					// Setup object text
					if (!mText)
					{
						mText = (LLHUDText *)LLHUDObject::addHUDObject(LLHUDObject::LL_HUD_TEXT);
						mText->setFont(LLFontGL::getFontSansSerif());
						mText->setVertAlignment(LLHUDText::ALIGN_VERT_TOP);
						mText->setMaxLines(-1);
						mText->setSourceObject(this);
						mText->setOnHUDAttachment(isHUDAttachment());
					}

					std::string temp_string;
					mesgsys->getStringFast(_PREHASH_ObjectData, _PREHASH_Text, temp_string, block_num );
					
					LLColor4U coloru;
					mesgsys->getBinaryDataFast(_PREHASH_ObjectData, _PREHASH_TextColor, coloru.mV, 4, block_num);

					// alpha was flipped so that it zero encoded better
					coloru.mV[3] = 255 - coloru.mV[3];
					mText->setColor(LLColor4(coloru));
					mText->setString(temp_string);
					
					if (mDrawable.notNull())
					{
						setChanged(MOVED | SILHOUETTE);
						gPipeline.markMoved(mDrawable, FALSE); // undamped
					}
				}
				else if (mText.notNull())
				{
					mText->markDead();
					mText = NULL;
				}

				std::string media_url;
				mesgsys->getStringFast(_PREHASH_ObjectData, _PREHASH_MediaURL, media_url, block_num);
                retval |= checkMediaURL(media_url);
                
				//
				// Unpack particle system data
				//
				unpackParticleSource(block_num, owner_id);

				// Mark all extra parameters not used
				std::map<U16, ExtraParameter*>::iterator iter;
				for (iter = mExtraParameterList.begin(); iter != mExtraParameterList.end(); ++iter)
				{
					iter->second->in_use = FALSE;
				}

				// Unpack extra parameters
				S32 size = mesgsys->getSizeFast(_PREHASH_ObjectData, block_num, _PREHASH_ExtraParams);
				if (size > 0)
				{
					U8 *buffer = new U8[size];
					mesgsys->getBinaryDataFast(_PREHASH_ObjectData, _PREHASH_ExtraParams, buffer, size, block_num);
					LLDataPackerBinaryBuffer dp(buffer, size);

					U8 num_parameters;
					dp.unpackU8(num_parameters, "num_params");
					U8 param_block[MAX_OBJECT_PARAMS_SIZE];
					for (U8 param=0; param<num_parameters; ++param)
					{
						U16 param_type;
						S32 param_size;
						dp.unpackU16(param_type, "param_type");
						dp.unpackBinaryData(param_block, param_size, "param_data");
						//llinfos << "Param type: " << param_type << ", Size: " << param_size << llendl;
						LLDataPackerBinaryBuffer dp2(param_block, param_size);
						unpackParameterEntry(param_type, &dp2);
					}
					delete[] buffer;
				}

				for (iter = mExtraParameterList.begin(); iter != mExtraParameterList.end(); ++iter)
				{
					if (!iter->second->in_use)
					{
						// Send an update message in case it was formerly in use
						parameterChanged(iter->first, iter->second->data, FALSE, false);
					}
				}

				U8 joint_type = 0;
				mesgsys->getU8Fast(_PREHASH_ObjectData, _PREHASH_JointType, joint_type, block_num);
				if (joint_type)
				{
					// create new joint info 
					if (!mJointInfo)
					{
						mJointInfo = new LLVOJointInfo;
					}
					mJointInfo->mJointType = (EHavokJointType) joint_type;
					mesgsys->getVector3Fast(_PREHASH_ObjectData, _PREHASH_JointPivot, mJointInfo->mPivot, block_num);
					mesgsys->getVector3Fast(_PREHASH_ObjectData, _PREHASH_JointAxisOrAnchor, mJointInfo->mAxisOrAnchor, block_num);
				}
				else if (mJointInfo)
				{
					// this joint info is no longer needed
					delete mJointInfo;
					mJointInfo = NULL;
				}

				break;
			}

		case OUT_TERSE_IMPROVED:
			{
#ifdef DEBUG_UPDATE_TYPE
				llinfos << "TI:" << getID() << llendl;
#endif
				length = mesgsys->getSizeFast(_PREHASH_ObjectData, block_num, _PREHASH_ObjectData);
				mesgsys->getBinaryDataFast(_PREHASH_ObjectData, _PREHASH_ObjectData, data, length, block_num);
				count = 0;
				LLVector4 collision_plane;
				
				switch(length)
				{
				case(60 + 16):
					// pull out collision normal for avatar
					htonmemcpy(collision_plane.mV, &data[count], MVT_LLVector4, sizeof(LLVector4));
					((LLVOAvatar*)this)->setFootPlane(collision_plane);
					count += sizeof(LLVector4);
					// fall through
				case 60:
					// this is a terse 32 update
					// pos
					this_update_precision = 32;
					htonmemcpy(new_pos_parent.mV, &data[count], MVT_LLVector3, sizeof(LLVector3));
					count += sizeof(LLVector3);
					// vel
					htonmemcpy((void*)getVelocity().mV, &data[count], MVT_LLVector3, sizeof(LLVector3));
					count += sizeof(LLVector3);
					// acc
					htonmemcpy((void*)getAcceleration().mV, &data[count], MVT_LLVector3, sizeof(LLVector3));
					count += sizeof(LLVector3);
					// theta
					{
						LLVector3 vec;
						htonmemcpy(vec.mV, &data[count], MVT_LLVector3, sizeof(LLVector3));
						new_rot.unpackFromVector3(vec);
					}
					count += sizeof(LLVector3);
					// omega
					htonmemcpy((void*)new_angv.mV, &data[count], MVT_LLVector3, sizeof(LLVector3));
					if (new_angv.isExactlyZero())
					{
						// reset rotation time
						resetRot();
					}
					setAngularVelocity(new_angv);
#if LL_DARWIN
					if (length == 76)
					{
						setAngularVelocity(LLVector3::zero);
					}
#endif
					break;
				case(32 + 16):
					// pull out collision normal for avatar
					htonmemcpy(collision_plane.mV, &data[count], MVT_LLVector4, sizeof(LLVector4));
					((LLVOAvatar*)this)->setFootPlane(collision_plane);
					count += sizeof(LLVector4);
					// fall through
				case 32:
					// this is a terse 16 update
					this_update_precision = 16;
					test_pos_parent.quantize16(-0.5f*size, 1.5f*size, MIN_HEIGHT, MAX_HEIGHT);

#ifdef LL_BIG_ENDIAN
					htonmemcpy(valswizzle, &data[count], MVT_U16Vec3, 6); 
					val = valswizzle;
#else
					val = (U16 *) &data[count];
#endif
					count += sizeof(U16)*3;
					new_pos_parent.mV[VX] = U16_to_F32(val[VX], -0.5f*size, 1.5f*size);
					new_pos_parent.mV[VY] = U16_to_F32(val[VY], -0.5f*size, 1.5f*size);
					new_pos_parent.mV[VZ] = U16_to_F32(val[VZ], MIN_HEIGHT, MAX_HEIGHT);

#ifdef LL_BIG_ENDIAN
					htonmemcpy(valswizzle, &data[count], MVT_U16Vec3, 6); 
					val = valswizzle;
#else
					val = (U16 *) &data[count];
#endif
					count += sizeof(U16)*3;
					setVelocity(U16_to_F32(val[VX], -size, size),
								U16_to_F32(val[VY], -size, size),
								U16_to_F32(val[VZ], -size, size));

#ifdef LL_BIG_ENDIAN
					htonmemcpy(valswizzle, &data[count], MVT_U16Vec3, 6); 
					val = valswizzle;
#else
					val = (U16 *) &data[count];
#endif
					count += sizeof(U16)*3;
					setAcceleration(U16_to_F32(val[VX], -size, size),
									U16_to_F32(val[VY], -size, size),
									U16_to_F32(val[VZ], -size, size));

#ifdef LL_BIG_ENDIAN
					htonmemcpy(valswizzle, &data[count], MVT_U16Quat, 8); 
					val = valswizzle;
#else
					val = (U16 *) &data[count];
#endif
					count += sizeof(U16)*4;
					new_rot.mQ[VX] = U16_to_F32(val[VX], -1.f, 1.f);
					new_rot.mQ[VY] = U16_to_F32(val[VY], -1.f, 1.f);
					new_rot.mQ[VZ] = U16_to_F32(val[VZ], -1.f, 1.f);
					new_rot.mQ[VW] = U16_to_F32(val[VW], -1.f, 1.f);

#ifdef LL_BIG_ENDIAN
					htonmemcpy(valswizzle, &data[count], MVT_U16Vec3, 6); 
					val = valswizzle;
#else
					val = (U16 *) &data[count];
#endif
					setAngularVelocity(	U16_to_F32(val[VX], -size, size),
										U16_to_F32(val[VY], -size, size),
										U16_to_F32(val[VZ], -size, size));
					break;

				case 16:
					// this is a terse 8 update
					this_update_precision = 8;
					test_pos_parent.quantize8(-0.5f*size, 1.5f*size, MIN_HEIGHT, MAX_HEIGHT);
					new_pos_parent.mV[VX] = U8_to_F32(data[0], -0.5f*size, 1.5f*size);
					new_pos_parent.mV[VY] = U8_to_F32(data[1], -0.5f*size, 1.5f*size);
					new_pos_parent.mV[VZ] = U8_to_F32(data[2], MIN_HEIGHT, MAX_HEIGHT);

					setVelocity(U8_to_F32(data[3], -size, size),
								U8_to_F32(data[4], -size, size),
								U8_to_F32(data[5], -size, size) );

					setAcceleration(U8_to_F32(data[6], -size, size),
									U8_to_F32(data[7], -size, size),
									U8_to_F32(data[8], -size, size) );

					new_rot.mQ[VX] = U8_to_F32(data[9], -1.f, 1.f);
					new_rot.mQ[VY] = U8_to_F32(data[10], -1.f, 1.f);
					new_rot.mQ[VZ] = U8_to_F32(data[11], -1.f, 1.f);
					new_rot.mQ[VW] = U8_to_F32(data[12], -1.f, 1.f);

					setAngularVelocity(	U8_to_F32(data[13], -size, size),
										U8_to_F32(data[14], -size, size),
										U8_to_F32(data[15], -size, size) );
					break;
				}

				U8 state;
				mesgsys->getU8Fast(_PREHASH_ObjectData, _PREHASH_State, state, block_num );
				mState = state;
				break;
			}

		default:
			break;

		}
	}
	else
	{
		// handle the compressed case
		LLUUID sound_uuid;
		LLUUID	owner_id;
		F32    gain = 0;
		U8     sound_flags = 0;
		F32		cutoff = 0;

		U16 val[4];

		U8		state;

		dp->unpackU8(state, "State");
		mState = state;

		switch(update_type)
		{
			case OUT_TERSE_IMPROVED:
			{
#ifdef DEBUG_UPDATE_TYPE
				llinfos << "CompTI:" << getID() << llendl;
#endif
				U8		value;
				dp->unpackU8(value, "agent");
				if (value)
				{
					LLVector4 collision_plane;
					dp->unpackVector4(collision_plane, "Plane");
					((LLVOAvatar*)this)->setFootPlane(collision_plane);
				}
				test_pos_parent = getPosition();
				dp->unpackVector3(new_pos_parent, "Pos");
				dp->unpackU16(val[VX], "VelX");
				dp->unpackU16(val[VY], "VelY");
				dp->unpackU16(val[VZ], "VelZ");
				setVelocity(U16_to_F32(val[VX], -128.f, 128.f),
							U16_to_F32(val[VY], -128.f, 128.f),
							U16_to_F32(val[VZ], -128.f, 128.f));
				dp->unpackU16(val[VX], "AccX");
				dp->unpackU16(val[VY], "AccY");
				dp->unpackU16(val[VZ], "AccZ");
				setAcceleration(U16_to_F32(val[VX], -64.f, 64.f),
								U16_to_F32(val[VY], -64.f, 64.f),
								U16_to_F32(val[VZ], -64.f, 64.f));

				dp->unpackU16(val[VX], "ThetaX");
				dp->unpackU16(val[VY], "ThetaY");
				dp->unpackU16(val[VZ], "ThetaZ");
				dp->unpackU16(val[VS], "ThetaS");
				new_rot.mQ[VX] = U16_to_F32(val[VX], -1.f, 1.f);
				new_rot.mQ[VY] = U16_to_F32(val[VY], -1.f, 1.f);
				new_rot.mQ[VZ] = U16_to_F32(val[VZ], -1.f, 1.f);
				new_rot.mQ[VS] = U16_to_F32(val[VS], -1.f, 1.f);
				dp->unpackU16(val[VX], "AccX");
				dp->unpackU16(val[VY], "AccY");
				dp->unpackU16(val[VZ], "AccZ");
				setAngularVelocity(	U16_to_F32(val[VX], -64.f, 64.f),
									U16_to_F32(val[VY], -64.f, 64.f),
									U16_to_F32(val[VZ], -64.f, 64.f));
			}
			break;
			case OUT_FULL_COMPRESSED:
			case OUT_FULL_CACHED:
			{
#ifdef DEBUG_UPDATE_TYPE
				llinfos << "CompFull:" << getID() << llendl;
#endif
				mCostStale = true;

				if (isSelected())
				{
					gFloaterTools->dirty();
				}
	
				dp->unpackU32(crc, "CRC");
				mTotalCRC = crc;
				dp->unpackU8(material, "Material");
				U8 old_material = getMaterial();
				if (old_material != material)
				{
					setMaterial(material);
					if (mDrawable.notNull())
					{
						gPipeline.markMoved(mDrawable, FALSE); // undamped
					}
				}
				dp->unpackU8(click_action, "ClickAction");
				setClickAction(click_action);
				dp->unpackVector3(new_scale, "Scale");
				dp->unpackVector3(new_pos_parent, "Pos");
				LLVector3 vec;
				dp->unpackVector3(vec, "Rot");
				new_rot.unpackFromVector3(vec);
				setAcceleration(LLVector3::zero);

				U32 value;
				dp->unpackU32(value, "SpecialCode");
				dp->setPassFlags(value);
				dp->unpackUUID(owner_id, "Owner");

				if (value & 0x80)
				{
					dp->unpackVector3(vec, "Omega");
					setAngularVelocity(vec);
				}

				if (value & 0x20)
				{
					dp->unpackU32(parent_id, "ParentID");
				}
				else
				{
					parent_id = 0;
				}

				S32 sp_size;
				U32 size;
				if (value & 0x2)
				{
					sp_size = 1;
					delete [] mData;
					mData = new U8[1];
					dp->unpackU8(((U8*)mData)[0], "TreeData");
				}
				else if (value & 0x1)
				{
					dp->unpackU32(size, "ScratchPadSize");
					delete [] mData;
					mData = new U8[size];
					dp->unpackBinaryData((U8 *)mData, sp_size, "PartData");
				}
				else
				{
					mData = NULL;
				}

				// Setup object text
				if (!mText && (value & 0x4))
				{
					mText = (LLHUDText *)LLHUDObject::addHUDObject(LLHUDObject::LL_HUD_TEXT);
					mText->setFont(LLFontGL::getFontSansSerif());
					mText->setVertAlignment(LLHUDText::ALIGN_VERT_TOP);
					mText->setMaxLines(-1); // Set to match current agni behavior.
					mText->setSourceObject(this);
					mText->setOnHUDAttachment(isHUDAttachment());
				}

				if (value & 0x4)
				{
					std::string temp_string;
					dp->unpackString(temp_string, "Text");
					LLColor4U coloru;
					dp->unpackBinaryDataFixed(coloru.mV, 4, "Color");
					coloru.mV[3] = 255 - coloru.mV[3];
					mText->setColor(LLColor4(coloru));
					mText->setString(temp_string);

					setChanged(TEXTURE);
				}
				else if(mText.notNull())
				{
					mText->markDead();
					mText = NULL;
				}

                std::string media_url;
				if (value & 0x200)
				{
					dp->unpackString(media_url, "MediaURL");
				}
                retval |= checkMediaURL(media_url);

				//
				// Unpack particle system data
				//
				if (value & 0x8)
				{
					unpackParticleSource(*dp, owner_id);
				}
				else
				{
					deleteParticleSource();
				}
				
				// Mark all extra parameters not used
				std::map<U16, ExtraParameter*>::iterator iter;
				for (iter = mExtraParameterList.begin(); iter != mExtraParameterList.end(); ++iter)
				{
					iter->second->in_use = FALSE;
				}

				// Unpack extra params
				U8 num_parameters;
				dp->unpackU8(num_parameters, "num_params");
				U8 param_block[MAX_OBJECT_PARAMS_SIZE];
				for (U8 param=0; param<num_parameters; ++param)
				{
					U16 param_type;
					S32 param_size;
					dp->unpackU16(param_type, "param_type");
					dp->unpackBinaryData(param_block, param_size, "param_data");
					//llinfos << "Param type: " << param_type << ", Size: " << param_size << llendl;
					LLDataPackerBinaryBuffer dp2(param_block, param_size);
					unpackParameterEntry(param_type, &dp2);
				}

				for (iter = mExtraParameterList.begin(); iter != mExtraParameterList.end(); ++iter)
				{
					if (!iter->second->in_use)
					{
						// Send an update message in case it was formerly in use
						parameterChanged(iter->first, iter->second->data, FALSE, false);
					}
				}

				if (value & 0x10)
				{
					dp->unpackUUID(sound_uuid, "SoundUUID");
					dp->unpackF32(gain, "SoundGain");
					dp->unpackU8(sound_flags, "SoundFlags");
					dp->unpackF32(cutoff, "SoundRadius");
				}

				if (value & 0x100)
				{
					std::string name_value_list;
					dp->unpackString(name_value_list, "NV");

					setNameValueList(name_value_list);
				}

				mTotalCRC = crc;

				setAttachedSound(sound_uuid, owner_id, gain, sound_flags);

				// only get these flags on updates from sim, not cached ones
				// Preload these five flags for every object.
				// Finer shades require the object to be selected, and the selection manager
				// stores the extended permission info.
				U32 flags;
				mesgsys->getU32Fast(_PREHASH_ObjectData, _PREHASH_UpdateFlags, flags, block_num);
				// keep local flags and overwrite remote-controlled flags
				mFlags = (mFlags & FLAGS_LOCAL) | flags;

					// ...new objects that should come in selected need to be added to the selected list
				mCreateSelected = ((flags & FLAGS_CREATE_SELECTED) != 0);
			}
			break;

		default:
			break;
		}
	}

	//
	// Fix object parenting.
	//
	BOOL b_changed_status = FALSE;

	if (OUT_TERSE_IMPROVED != update_type)
	{
		// We only need to update parenting on full updates, terse updates
		// don't send parenting information.
		if (!cur_parentp)
		{
			if (parent_id == 0)
			{
				// No parent now, no parent in message -> do nothing
			}
			else
			{
				// No parent now, new parent in message -> attach to that parent if possible
				LLUUID parent_uuid;
				LLViewerObjectList::getUUIDFromLocal(parent_uuid,
														parent_id,
														mesgsys->getSenderIP(),
														mesgsys->getSenderPort());

				LLViewerObject *sent_parentp = gObjectList.findObject(parent_uuid);

				//
				// Check to see if we have the corresponding viewer object for the parent.
				//
				if (sent_parentp && sent_parentp->getParent() == this)
				{
					// Try to recover if we attempt to attach a parent to its child
					llwarns << "Attempt to attach a parent to it's child: " << this->getID() << " to " << sent_parentp->getID() << llendl;
					this->removeChild(sent_parentp);
					sent_parentp->setDrawableParent(NULL);
				}
				
				if (sent_parentp && (sent_parentp != this) && !sent_parentp->isDead())
				{
					//
					// We have a viewer object for the parent, and it's not dead.
					// Do the actual reparenting here.
					//

					// new parent is valid
					b_changed_status = TRUE;
					// ...no current parent, so don't try to remove child
					if (mDrawable.notNull())
					{
						if (mDrawable->isDead() || !mDrawable->getVObj())
						{
							llwarns << "Drawable is dead or no VObj!" << llendl;
							sent_parentp->addChild(this);
						}
						else
						{
							if (!setDrawableParent(sent_parentp->mDrawable)) // LLViewerObject::processUpdateMessage 1
							{
								// Bad, we got a cycle somehow.
								// Kill both the parent and the child, and
								// set cache misses for both of them.
								llwarns << "Attempting to recover from parenting cycle!" << llendl;
								llwarns << "Killing " << sent_parentp->getID() << " and " << getID() << llendl;
								llwarns << "Adding to cache miss list" << llendl;
								setParent(NULL);
								sent_parentp->setParent(NULL);
								getRegion()->addCacheMissFull(getLocalID());
								getRegion()->addCacheMissFull(sent_parentp->getLocalID());
								gObjectList.killObject(sent_parentp);
								gObjectList.killObject(this);
								return retval;
							}
							sent_parentp->addChild(this);
							// make sure this object gets a non-damped update
							if (sent_parentp->mDrawable.notNull())
							{
								gPipeline.markMoved(sent_parentp->mDrawable, FALSE); // undamped
							}
						}
					}
					else
					{
						sent_parentp->addChild(this);
					}
					
					// Show particles, icon and HUD
					hideExtraDisplayItems( FALSE );

					setChanged(MOVED | SILHOUETTE);
				}
				else
				{
					//
					// No corresponding viewer object for the parent, put the various
					// pieces on the orphan list.
					//
					
					//parent_id
					U32 ip = mesgsys->getSenderIP();
					U32 port = mesgsys->getSenderPort();
					
					gObjectList.orphanize(this, parent_id, ip, port);

					// Hide particles, icon and HUD
					hideExtraDisplayItems( TRUE );
				}
			}
		}
		else
		{
			// BUG: this is a bad assumption once border crossing is alowed
			if (  (parent_id == cur_parentp->mLocalID)
				&&(update_type == OUT_TERSE_IMPROVED))
			{
				// Parent now, same parent in message -> do nothing

				// Debugging for suspected problems with local ids.
				//LLUUID parent_uuid;
				//LLViewerObjectList::getUUIDFromLocal(parent_uuid, parent_id, mesgsys->getSenderIP(), mesgsys->getSenderPort() );
				//if (parent_uuid != cur_parentp->getID() )
				//{
				//	llerrs << "Local ID match but UUID mismatch of viewer object" << llendl;
				//}
			}
			else
			{
				// Parented now, different parent in message
				LLViewerObject *sent_parentp;
				if (parent_id == 0)
				{
					//
					// This object is no longer parented, we sent in a zero parent ID.
					//
					sent_parentp = NULL;
				}
				else
				{
					LLUUID parent_uuid;
					LLViewerObjectList::getUUIDFromLocal(parent_uuid,
														parent_id,
														gMessageSystem->getSenderIP(),
														gMessageSystem->getSenderPort());
					sent_parentp = gObjectList.findObject(parent_uuid);
					
					if (isAvatar())
					{
						// This logic is meant to handle the case where a sitting avatar has reached a new sim
						// ahead of the object she was sitting on (which is common as objects are transfered through
						// a slower route than agents)...
						// In this case, the local id for the object will not be valid, since the viewer has not received
						// a full update for the object from that sim yet, so we assume that the agent is still sitting
						// where she was originally. --RN
						if (!sent_parentp)
						{
							sent_parentp = cur_parentp;
						}
					}
					else if (!sent_parentp)
					{
						//
						// Switching parents, but we don't know the new parent.
						//
						U32 ip = mesgsys->getSenderIP();
						U32 port = mesgsys->getSenderPort();

						// We're an orphan, flag things appropriately.
						gObjectList.orphanize(this, parent_id, ip, port);
					}
				}

				// Reattach if possible.
				if (sent_parentp && sent_parentp != cur_parentp && sent_parentp != this)
				{
					// New parent is valid, detach and reattach
					b_changed_status = TRUE;
					if (mDrawable.notNull())
					{
						if (!setDrawableParent(sent_parentp->mDrawable)) // LLViewerObject::processUpdateMessage 2
						{
							// Bad, we got a cycle somehow.
							// Kill both the parent and the child, and
							// set cache misses for both of them.
							llwarns << "Attempting to recover from parenting cycle!" << llendl;
							llwarns << "Killing " << sent_parentp->getID() << " and " << getID() << llendl;
							llwarns << "Adding to cache miss list" << llendl;
							setParent(NULL);
							sent_parentp->setParent(NULL);
							getRegion()->addCacheMissFull(getLocalID());
							getRegion()->addCacheMissFull(sent_parentp->getLocalID());
							gObjectList.killObject(sent_parentp);
							gObjectList.killObject(this);
							return retval;
						}
						// make sure this object gets a non-damped update
					}
					cur_parentp->removeChild(this);
					sent_parentp->addChild(this);
					setChanged(MOVED | SILHOUETTE);
					sent_parentp->setChanged(MOVED | SILHOUETTE);
					if (sent_parentp->mDrawable.notNull())
					{
						gPipeline.markMoved(sent_parentp->mDrawable, FALSE); // undamped
					}
				}
				else if (!sent_parentp)
				{
					bool remove_parent = true;
					// No new parent, or the parent that we sent doesn't exist on the viewer.
					LLViewerObject *parentp = (LLViewerObject *)getParent();
					if (parentp)
					{
						if (parentp->getRegion() != getRegion())
						{
							// This is probably an object flying across a region boundary, the
							// object probably ISN'T being reparented, but just got an object
							// update out of order (child update before parent).
							//llinfos << "Don't reparent object handoffs!" << llendl;
							remove_parent = false;
						}
					}

					if (remove_parent)
					{
						b_changed_status = TRUE;
						if (mDrawable.notNull())
						{
							// clear parent to removeChild can put the drawable on the damped list
							setDrawableParent(NULL); // LLViewerObject::processUpdateMessage 3
						}

						cur_parentp->removeChild(this);

						if (mJointInfo && !parent_id)
						{
							// since this object is no longer parent-relative
							// we make sure we delete any joint info
							delete mJointInfo;
							mJointInfo = NULL;
						}

						setChanged(MOVED | SILHOUETTE);

						if (mDrawable.notNull())
						{
							// make sure this object gets a non-damped update
							gPipeline.markMoved(mDrawable, FALSE); // undamped
						}
					}
				}
			}
		}
	}

	new_rot.normQuat();

	if (sPingInterpolate)
	{ 
		LLCircuitData *cdp = gMessageSystem->mCircuitInfo.findCircuit(mesgsys->getSender());
		if (cdp)
		{
			F32 ping_delay = 0.5f * mTimeDilation * ( ((F32)cdp->getPingDelay()) * 0.001f + gFrameDTClamped);
			LLVector3 diff = getVelocity() * ping_delay; 
			new_pos_parent += diff;
		}
		else
		{
			llwarns << "findCircuit() returned NULL; skipping interpolation" << llendl;
		}
	}

	//////////////////////////
	//
	// Set the generic change flags...
	//
	//

	// If we're going to skip this message, why are we 
	// doing all the parenting, etc above?
	U32 packet_id = mesgsys->getCurrentRecvPacketID(); 
	if (packet_id < mLatestRecvPacketID && 
		mLatestRecvPacketID - packet_id < 65536)
	{
		//skip application of this message, it's old
		return retval;
	}

	mLatestRecvPacketID = packet_id;

	// Set the change flags for scale
	if (new_scale != getScale())
	{
		setChanged(SCALED | SILHOUETTE);
		setScale(new_scale);  // Must follow setting permYouOwner()
	}

	// first, let's see if the new position is actually a change

	//static S32 counter = 0;

	F32 vel_mag_sq = getVelocity().magVecSquared();
	F32 accel_mag_sq = getAcceleration().magVecSquared();

	if (  ((b_changed_status)||(test_pos_parent != new_pos_parent))
		||(  (!isSelected())
		   &&(  (vel_mag_sq != 0.f)
			  ||(accel_mag_sq != 0.f)
			  ||(this_update_precision > mBestUpdatePrecision))))
	{
		mBestUpdatePrecision = this_update_precision;
		
		LLVector3 diff = new_pos_parent - test_pos_parent ;
		F32 mag_sqr = diff.magVecSquared() ;
		if(llfinite(mag_sqr)) 
		{
			setPositionParent(new_pos_parent);
		}
		else
		{
			llwarns << "Can not move the object/avatar to an infinite location!" << llendl ;	

			retval |= INVALID_UPDATE ;
		}

		if (mParent && ((LLViewerObject*)mParent)->isAvatar())
		{
			// we have changed the position of an attachment, so we need to clamp it
			LLVOAvatar *avatar = (LLVOAvatar*)mParent;

			avatar->clampAttachmentPositions();
		}
		
		// If we're snapping the position by more than 0.5m, update LLViewerStats::mAgentPositionSnaps
		if ( asAvatar() && asAvatar()->isSelf() && (mag_sqr > 0.25f) )
		{
			LLViewerStats::getInstance()->mAgentPositionSnaps.push( diff.length() );
		}
	}

	if (new_rot != mLastRot
		|| new_angv != old_angv)
	{
		if (new_rot != mLastRot)
		{
			mLastRot = new_rot;
			setRotation(new_rot);
		}
		
		setChanged(ROTATED | SILHOUETTE);
		
		resetRot();
	}


	if ( gShowObjectUpdates )
	{
		LLColor4 color;
		if (update_type == OUT_TERSE_IMPROVED)
		{
			color.setVec(0.f, 0.f, 1.f, 1.f);
		}
		else
		{
			color.setVec(1.f, 0.f, 0.f, 1.f);
		}
		gPipeline.addDebugBlip(getPositionAgent(), color);
	}

	if ((0.0f == vel_mag_sq) && 
		(0.0f == accel_mag_sq) &&
		(0.0f == getAngularVelocity().magVecSquared()))
	{
		mStatic = TRUE; // This object doesn't move!
	}
	else
	{
		mStatic = FALSE;
	}

// BUG: This code leads to problems during group rotate and any scale operation.
// Small discepencies between the simulator and viewer representations cause the 
// selection center to creep, leading to objects moving around the wrong center.
// 
// Removing this, however, means that if someone else drags an object you have
// selected, your selection center and dialog boxes will be wrong.  It also means
// that higher precision information on selected objects will be ignored.
//
// I believe the group rotation problem is fixed.  JNC 1.21.2002
//
	// Additionally, if any child is selected, need to update the dialogs and selection
	// center.
	BOOL needs_refresh = mUserSelected;
	for (child_list_t::iterator iter = mChildList.begin();
		 iter != mChildList.end(); iter++)
	{
		LLViewerObject* child = *iter;
		needs_refresh = needs_refresh || child->mUserSelected;
	}

	if (needs_refresh)
	{
		LLSelectMgr::getInstance()->updateSelectionCenter();
		dialog_refresh_all();
	} 


	// Mark update time as approx. now, with the ping delay.
	// Ping delay is off because it's not set for velocity interpolation, causing
	// much jumping and hopping around...

//	U32 ping_delay = mesgsys->mCircuitInfo.getPingDelay();
	mLastInterpUpdateSecs = LLFrameTimer::getElapsedSeconds();
	mLastMessageUpdateSecs = mLastInterpUpdateSecs;
	if (mDrawable.notNull())
	{
		// Don't clear invisibility flag on update if still orphaned!
		if (mDrawable->isState(LLDrawable::FORCE_INVISIBLE) && !mOrphaned)
		{
// 			lldebugs << "Clearing force invisible: " << mID << ":" << getPCodeString() << ":" << getPositionAgent() << llendl;
			mDrawable->setState(LLDrawable::CLEAR_INVISIBLE);
		}
	}

	// Update special hover cursor status
	bool special_hover_cursor = specialHoverCursor();
	if (old_special_hover_cursor != special_hover_cursor
		&& mDrawable.notNull())
	{
		mDrawable->updateSpecialHoverCursor(special_hover_cursor);
	}

	return retval;
}

BOOL LLViewerObject::isActive() const
{
	return TRUE;
}



BOOL LLViewerObject::idleUpdate(LLAgent &agent, LLWorld &world, const F64 &time)
{
	static LLFastTimer::DeclareTimer ftm("Viewer Object");
	LLFastTimer t(ftm);

	if (mDead)
	{
		// It's dead.  Don't update it.
		return TRUE;
	}

	// CRO - don't velocity interp linked objects!
	// Leviathan - but DO velocity interp joints
	if (!mStatic && sVelocityInterpolate && !isSelected())
	{
		// calculate dt from last update
		F32 dt_raw = (F32)(time - mLastInterpUpdateSecs);
		F32 dt = mTimeDilation * dt_raw;

		if (!mJointInfo)
		{
			applyAngularVelocity(dt);
		}

		LLViewerObject *parentp = (LLViewerObject *) getParent();
		if (mJointInfo)
		{
			if (parentp)
			{
				// do parent-relative stuff
				LLVector3 ang_vel = getAngularVelocity();
				F32 omega = ang_vel.magVecSquared();
				F32 angle = 0.0f;
				LLQuaternion dQ;
				if (omega > 0.00001f)
				{
					omega = sqrt(omega);
					angle = omega * dt;
					dQ.setQuat(angle, ang_vel);
				}
				LLVector3 pos = getPosition();
	
				if (HJT_HINGE == mJointInfo->mJointType)
				{
					// hinge = uniform circular motion
					LLVector3 parent_pivot = getVelocity();
					LLVector3 parent_axis = getAcceleration();
	
					angle = dt * (ang_vel * mJointInfo->mAxisOrAnchor);	// AxisOrAnchor = axis
					dQ.setQuat(angle, mJointInfo->mAxisOrAnchor);		// AxisOrAnchor = axis
					LLVector3 pivot_offset = pos - mJointInfo->mPivot;	// pos in pivot-frame
					pivot_offset = pivot_offset * dQ;					// new rotated pivot-frame pos
					pos = mJointInfo->mPivot + pivot_offset;			// parent-frame
					LLViewerObject::setPosition(pos);
					LLQuaternion Q_PC = getRotation();
					setRotation(Q_PC * dQ);
					mLastInterpUpdateSecs = time;
				}
				else if (HJT_POINT == mJointInfo->mJointType)
						// || HJT_LPOINT == mJointInfo->mJointType)
				{
					// point-to-point = spin about axis and uniform circular motion
					// 					of axis about the pivot point
					//
					// NOTE: this interpolation scheme is not quite good enough to
					// reduce the bandwidth -- needs a gravitational correction. 
					// Similarly for hinges with axes that deviate from vertical.
	
					LLQuaternion Q_PC = getRotation();
					Q_PC = Q_PC * dQ;
					setRotation(Q_PC);

					LLVector3 pivot_to_child = - mJointInfo->mAxisOrAnchor;	// AxisOrAnchor = anchor
					pos = mJointInfo->mPivot + pivot_to_child * Q_PC;
					LLViewerObject::setPosition(pos);
					mLastInterpUpdateSecs = time;
				}
				/* else if (HJT_WHEEL == mJointInfo->mJointInfo)
				{
					// wheel = uniform rotation about axis, with linear
					//		   velocity interpolation (if any)
					LLVector3 parent_axis = getAcceleration();	// HACK -- accel stores the parent-axis (parent-frame)
	
					LLQuaternion Q_PC = getRotation();
	
					angle = dt * (parent_axis * ang_vel);
					dQ.setQuat(angle, parent_axis);
	
					Q_PC = Q_PC * dQ;
					setRotation(Q_PC);

					pos = getPosition() + dt * getVelocity();
					LLViewerObject::setPosition(pos);
					mLastInterpUpdateSecs = time;
				}*/
			}
		}
		else if (isAttachment())
		{
			mLastInterpUpdateSecs = time;
			return TRUE;
		}
		else
		{	// Move object based on it's velocity and rotation
			interpolateLinearMotion(time, dt);
		}
	}

	updateDrawable(FALSE);

	return TRUE;
}


// Move an object due to idle-time viewer side updates by iterpolating motion
void LLViewerObject::interpolateLinearMotion(const F64 & time, const F32 & dt)
{
	// linear motion
	// PHYSICS_TIMESTEP is used below to correct for the fact that the velocity in object
	// updates represents the average velocity of the last timestep, rather than the final velocity.
	// the time dilation above should guarantee that dt is never less than PHYSICS_TIMESTEP, theoretically
	// 
	// *TODO: should also wrap linear accel/velocity in check
	// to see if object is selected, instead of explicitly
	// zeroing it out	

	F64 time_since_last_update = time - mLastMessageUpdateSecs;
	if (time_since_last_update <= 0.0 || dt <= 0.f)
	{
		return;
	}

	LLVector3 accel = getAcceleration();
	LLVector3 vel 	= getVelocity();
	
	if (sMaxUpdateInterpolationTime <= 0.0)
	{	// Old code path ... unbounded, simple interpolation
		if (!(accel.isExactlyZero() && vel.isExactlyZero()))
		{
			LLVector3 pos   = (vel + (0.5f * (dt-PHYSICS_TIMESTEP)) * accel) * dt;  
		
			// region local  
			setPositionRegion(pos + getPositionRegion());
			setVelocity(vel + accel*dt);	
			
			// for objects that are spinning but not translating, make sure to flag them as having moved
			setChanged(MOVED | SILHOUETTE);
		}
	}
	else if (!accel.isExactlyZero() || !vel.isExactlyZero())		// object is moving
	{	// Object is moving, and hasn't been too long since we got an update from the server
		
		// Calculate predicted position and velocity
		LLVector3 new_pos = (vel + (0.5f * (dt-PHYSICS_TIMESTEP)) * accel) * dt;	
		LLVector3 new_v = accel * dt;

		if (time_since_last_update > sPhaseOutUpdateInterpolationTime &&
			sPhaseOutUpdateInterpolationTime > 0.0)
		{	// Haven't seen a viewer update in a while, check to see if the ciruit is still active
			if (mRegionp)
			{	// The simulator will NOT send updates if the object continues normally on the path
				// predicted by the velocity and the acceleration (often gravity) sent to the viewer
				// So check to see if the circuit is blocked, which means the sim is likely in a long lag
				LLCircuitData *cdp = gMessageSystem->mCircuitInfo.findCircuit( mRegionp->getHost() );
				if (cdp)
				{
					// Find out how many seconds since last packet arrived on the circuit
					F64 time_since_last_packet = LLMessageSystem::getMessageTimeSeconds() - cdp->getLastPacketInTime();

					if (!cdp->isAlive() ||		// Circuit is dead or blocked
						 cdp->isBlocked() ||	// or doesn't seem to be getting any packets
						 (time_since_last_packet > sPhaseOutUpdateInterpolationTime))
					{
						// Start to reduce motion interpolation since we haven't seen a server update in a while
						F64 time_since_last_interpolation = time - mLastInterpUpdateSecs;
						F64 phase_out = 1.0;
						if (time_since_last_update > sMaxUpdateInterpolationTime)
						{	// Past the time limit, so stop the object
							phase_out = 0.0;
							//llinfos << "Motion phase out to zero" << llendl;

							// Kill angular motion as well.  Note - not adding this due to paranoia
							// about stopping rotation for llTargetOmega objects and not having it restart
							// setAngularVelocity(LLVector3::zero);
						}
						else if (mLastInterpUpdateSecs - mLastMessageUpdateSecs > sPhaseOutUpdateInterpolationTime)
						{	// Last update was already phased out a bit
							phase_out = (sMaxUpdateInterpolationTime - time_since_last_update) / 
										(sMaxUpdateInterpolationTime - time_since_last_interpolation);
							//llinfos << "Continuing motion phase out of " << (F32) phase_out << llendl;
						}
						else
						{	// Phase out from full value
							phase_out = (sMaxUpdateInterpolationTime - time_since_last_update) / 
										(sMaxUpdateInterpolationTime - sPhaseOutUpdateInterpolationTime);
							//llinfos << "Starting motion phase out of " << (F32) phase_out << llendl;
						}
						phase_out = llclamp(phase_out, 0.0, 1.0);

						new_pos = new_pos * ((F32) phase_out);
						new_v = new_v * ((F32) phase_out);
					}
				}
			}
		}

		new_pos = new_pos + getPositionRegion();
		new_v = new_v + vel;


		// Clamp interpolated position to minimum underground and maximum region height
		LLVector3d new_pos_global = mRegionp->getPosGlobalFromRegion(new_pos);
		F32 min_height;
		if (isAvatar())
		{	// Make a better guess about AVs not going underground
			min_height = LLWorld::getInstance()->resolveLandHeightGlobal(new_pos_global);
			min_height += (0.5f * getScale().mV[VZ]);
		}
		else
		{	// This will put the object underground, but we can't tell if it will stop 
			// at ground level or not
			min_height = LLWorld::getInstance()->getMinAllowedZ(this, new_pos_global);
		}

		new_pos.mV[VZ] = llmax(min_height, new_pos.mV[VZ]);
		new_pos.mV[VZ] = llmin(LLWorld::getInstance()->getRegionMaxHeight(), new_pos.mV[VZ]);

		// Check to see if it's going off the region
		LLVector3 temp(new_pos);
		if (temp.clamp(0.f, mRegionp->getWidth()))
		{	// Going off this region, so see if we might end up on another region
			LLVector3d old_pos_global = mRegionp->getPosGlobalFromRegion(getPositionRegion());
			new_pos_global = mRegionp->getPosGlobalFromRegion(new_pos);		// Re-fetch in case it got clipped above

			// Clip the positions to known regions
			LLVector3d clip_pos_global = LLWorld::getInstance()->clipToVisibleRegions(old_pos_global, new_pos_global);
			if (clip_pos_global != new_pos_global)
			{	// Was clipped, so this means we hit a edge where there is no region to enter
				
				//llinfos << "Hit empty region edge, clipped predicted position to " << mRegionp->getPosRegionFromGlobal(clip_pos_global)
				//	<< " from " << new_pos << llendl;
				new_pos = mRegionp->getPosRegionFromGlobal(clip_pos_global);
				
				// Stop motion and get server update for bouncing on the edge
				new_v.clear();
				setAcceleration(LLVector3::zero);
			}
			else
			{	// Let predicted movement cross into another region
				//llinfos << "Predicting region crossing to " << new_pos << llendl;
			}
		}

		// Set new position and velocity
		setPositionRegion(new_pos);
		setVelocity(new_v);	
		
		// for objects that are spinning but not translating, make sure to flag them as having moved
		setChanged(MOVED | SILHOUETTE);
	}		

	// Update the last time we did anything
	mLastInterpUpdateSecs = time;
}



BOOL LLViewerObject::setData(const U8 *datap, const U32 data_size)
{
	LLMemType mt(LLMemType::MTYPE_OBJECT);
	
	delete [] mData;

	if (datap)
	{
		mData = new U8[data_size];
		if (!mData)
		{
			return FALSE;
		}
		memcpy(mData, datap, data_size);		/* Flawfinder: ignore */
	}
	return TRUE;
}

// delete an item in the inventory, but don't tell the server. This is
// used internally by remove, update, and savescript.
// This will only delete the first item with an item_id in the list
void LLViewerObject::deleteInventoryItem(const LLUUID& item_id)
{
	if(mInventory)
	{
		LLInventoryObject::object_list_t::iterator it = mInventory->begin();
		LLInventoryObject::object_list_t::iterator end = mInventory->end();
		for( ; it != end; ++it )
		{
			if((*it)->getUUID() == item_id)
			{
				// This is safe only because we return immediatly.
				mInventory->erase(it); // will deref and delete it
				return;
			}
		}
		doInventoryCallback();
	}
}

void LLViewerObject::doUpdateInventory(
	LLPointer<LLViewerInventoryItem>& item,
	U8 key,
	bool is_new)
{
	LLMemType mt(LLMemType::MTYPE_OBJECT);

	LLViewerInventoryItem* old_item = NULL;
	if(TASK_INVENTORY_ITEM_KEY == key)
	{
		old_item = (LLViewerInventoryItem*)getInventoryObject(item->getUUID());
	}
	else if(TASK_INVENTORY_ASSET_KEY == key)
	{
		old_item = getInventoryItemByAsset(item->getAssetUUID());
	}
	LLUUID item_id;
	LLUUID new_owner;
	LLUUID new_group;
	BOOL group_owned = FALSE;
	if(old_item)
	{
		item_id = old_item->getUUID();
		new_owner = old_item->getPermissions().getOwner();
		new_group = old_item->getPermissions().getGroup();
		group_owned = old_item->getPermissions().isGroupOwned();
		old_item = NULL;
	}
	else
	{
		item_id = item->getUUID();
	}
	if(!is_new && mInventory)
	{
		// Attempt to update the local inventory. If we can get the
		// object perm, we have perfect visibility, so we want the
		// serial number to match. Otherwise, take our best guess and
		// make sure that the serial number does not match.
		deleteInventoryItem(item_id);
		LLPermissions perm(item->getPermissions());
		LLPermissions* obj_perm = LLSelectMgr::getInstance()->findObjectPermissions(this);
		bool is_atomic = ((S32)LLAssetType::AT_OBJECT == item->getType()) ? false : true;
		if(obj_perm)
		{
			perm.setOwnerAndGroup(LLUUID::null, obj_perm->getOwner(), obj_perm->getGroup(), is_atomic);
		}
		else
		{
			if(group_owned)
			{
				perm.setOwnerAndGroup(LLUUID::null, new_owner, new_group, is_atomic);
			}
			else if(!new_owner.isNull())
			{
				// The object used to be in inventory, so we can
				// assume the owner and group will match what they are
				// there.
				perm.setOwnerAndGroup(LLUUID::null, new_owner, new_group, is_atomic);
			}
			// *FIX: can make an even better guess by using the mPermGroup flags
			else if(permYouOwner())
			{
				// best guess.
				perm.setOwnerAndGroup(LLUUID::null, gAgent.getID(), item->getPermissions().getGroup(), is_atomic);
				--mInventorySerialNum;
			}
			else
			{
				// dummy it up.
				perm.setOwnerAndGroup(LLUUID::null, LLUUID::null, LLUUID::null, is_atomic);
				--mInventorySerialNum;
			}
		}
		LLViewerInventoryItem* oldItem = item;
		LLViewerInventoryItem* new_item = new LLViewerInventoryItem(oldItem);
		new_item->setPermissions(perm);
		mInventory->push_front(new_item);
		doInventoryCallback();
		++mInventorySerialNum;
	}
}

// save a script, which involves removing the old one, and rezzing
// in the new one. This method should be called with the asset id
// of the new and old script AFTER the bytecode has been saved.
void LLViewerObject::saveScript(
	const LLViewerInventoryItem* item,
	BOOL active,
	bool is_new)
{
	LLMemType mt(LLMemType::MTYPE_OBJECT);

	/*
	 * XXXPAM Investigate not making this copy.  Seems unecessary, but I'm unsure about the
	 * interaction with doUpdateInventory() called below.
	 */
	lldebugs << "LLViewerObject::saveScript() " << item->getUUID() << " " << item->getAssetUUID() << llendl;
	LLPointer<LLViewerInventoryItem> task_item =
		new LLViewerInventoryItem(item->getUUID(), mID, item->getPermissions(),
								  item->getAssetUUID(), item->getType(),
								  item->getInventoryType(),
								  item->getName(), item->getDescription(),
								  item->getSaleInfo(), item->getFlags(),
								  item->getCreationDate());
	task_item->setTransactionID(item->getTransactionID());

	LLMessageSystem* msg = gMessageSystem;
	msg->newMessageFast(_PREHASH_RezScript);
	msg->nextBlockFast(_PREHASH_AgentData);
	msg->addUUIDFast(_PREHASH_AgentID, gAgent.getID());
	msg->addUUIDFast(_PREHASH_SessionID, gAgent.getSessionID());
	msg->addUUIDFast(_PREHASH_GroupID, gAgent.getGroupID());
	msg->nextBlockFast(_PREHASH_UpdateBlock);
	msg->addU32Fast(_PREHASH_ObjectLocalID, (mLocalID));
	U8 enabled = active;
	msg->addBOOLFast(_PREHASH_Enabled, enabled);
	msg->nextBlockFast(_PREHASH_InventoryBlock);
	task_item->packMessage(msg);
	msg->sendReliable(mRegionp->getHost());

	// do the internal logic
	doUpdateInventory(task_item, TASK_INVENTORY_ITEM_KEY, is_new);
}

void LLViewerObject::moveInventory(const LLUUID& folder_id,
								   const LLUUID& item_id)
{
	lldebugs << "LLViewerObject::moveInventory " << item_id << llendl;
	LLMessageSystem* msg = gMessageSystem;
	msg->newMessageFast(_PREHASH_MoveTaskInventory);
	msg->nextBlockFast(_PREHASH_AgentData);
	msg->addUUIDFast(_PREHASH_AgentID, gAgent.getID());
	msg->addUUIDFast(_PREHASH_SessionID, gAgent.getSessionID());
	msg->addUUIDFast(_PREHASH_FolderID, folder_id);
	msg->nextBlockFast(_PREHASH_InventoryData);
	msg->addU32Fast(_PREHASH_LocalID, mLocalID);
	msg->addUUIDFast(_PREHASH_ItemID, item_id);
	msg->sendReliable(mRegionp->getHost());

	LLInventoryObject* inv_obj = getInventoryObject(item_id);
	if(inv_obj)
	{
		LLViewerInventoryItem* item = (LLViewerInventoryItem*)inv_obj;
		if(!item->getPermissions().allowCopyBy(gAgent.getID()))
		{
			deleteInventoryItem(item_id);
			++mInventorySerialNum;
		}
	}
}

void LLViewerObject::dirtyInventory()
{
	// If there aren't any LLVOInventoryListeners, we won't be
	// able to update our mInventory when it comes back from the
	// simulator, so we should not clear the inventory either.
	if(mInventory && !mInventoryCallbacks.empty())
	{
		mInventory->clear(); // will deref and delete entries
		delete mInventory;
		mInventory = NULL;
		mInventoryDirty = TRUE;
	}
}

void LLViewerObject::registerInventoryListener(LLVOInventoryListener* listener, void* user_data)
{
	LLMemType mt(LLMemType::MTYPE_OBJECT);
	
	LLInventoryCallbackInfo* info = new LLInventoryCallbackInfo;
	info->mListener = listener;
	info->mInventoryData = user_data;
	mInventoryCallbacks.push_front(info);
}

void LLViewerObject::removeInventoryListener(LLVOInventoryListener* listener)
{
	if (listener == NULL)
		return;
	for (callback_list_t::iterator iter = mInventoryCallbacks.begin();
		 iter != mInventoryCallbacks.end(); )
	{
		callback_list_t::iterator curiter = iter++;
		LLInventoryCallbackInfo* info = *curiter;
		if (info->mListener == listener)
		{
			delete info;
			mInventoryCallbacks.erase(curiter);
			break;
		}
	}
}

void LLViewerObject::clearInventoryListeners()
{
	for_each(mInventoryCallbacks.begin(), mInventoryCallbacks.end(), DeletePointer());
	mInventoryCallbacks.clear();
}

void LLViewerObject::requestInventory()
{
	mInventoryDirty = FALSE;
	if(mInventory)
	{
		//mInventory->clear() // will deref and delete it
		//delete mInventory;
		//mInventory = NULL;
		doInventoryCallback();
	}
	// throw away duplicate requests
	else
	{
		fetchInventoryFromServer();
	}
}

void LLViewerObject::fetchInventoryFromServer()
{
	if (!mInventoryPending)
	{
		delete mInventory;
		mInventory = NULL;
		mInventoryDirty = FALSE;
		LLMessageSystem* msg = gMessageSystem;
		msg->newMessageFast(_PREHASH_RequestTaskInventory);
		msg->nextBlockFast(_PREHASH_AgentData);
		msg->addUUIDFast(_PREHASH_AgentID, gAgent.getID());
		msg->addUUIDFast(_PREHASH_SessionID, gAgent.getSessionID());
		msg->nextBlockFast(_PREHASH_InventoryData);
		msg->addU32Fast(_PREHASH_LocalID, mLocalID);
		msg->sendReliable(mRegionp->getHost());

		// this will get reset by dirtyInventory or doInventoryCallback
		mInventoryPending = TRUE;
	}
}

struct LLFilenameAndTask
{
	LLUUID mTaskID;
	std::string mFilename;
#ifdef _DEBUG
	static S32 sCount;
	LLFilenameAndTask()
	{
		++sCount;
		lldebugs << "Constructing LLFilenameAndTask: " << sCount << llendl;
	}
	~LLFilenameAndTask()
	{
		--sCount;
		lldebugs << "Destroying LLFilenameAndTask: " << sCount << llendl;
	}
private:
	LLFilenameAndTask(const LLFilenameAndTask& rhs);
	const LLFilenameAndTask& operator=(const LLFilenameAndTask& rhs) const;
#endif
};

#ifdef _DEBUG
S32 LLFilenameAndTask::sCount = 0;
#endif

// static
void LLViewerObject::processTaskInv(LLMessageSystem* msg, void** user_data)
{
	LLMemType mt(LLMemType::MTYPE_OBJECT);
	
	LLUUID task_id;
	msg->getUUIDFast(_PREHASH_InventoryData, _PREHASH_TaskID, task_id);
	LLViewerObject* object = gObjectList.findObject(task_id);
	if(!object)
	{
		llwarns << "LLViewerObject::processTaskInv object "
			<< task_id << " does not exist." << llendl;
		return;
	}

	msg->getS16Fast(_PREHASH_InventoryData, _PREHASH_Serial, object->mInventorySerialNum);
	LLFilenameAndTask* ft = new LLFilenameAndTask;
	ft->mTaskID = task_id;

	std::string unclean_filename;
	msg->getStringFast(_PREHASH_InventoryData, _PREHASH_Filename, unclean_filename);
	ft->mFilename = LLDir::getScrubbedFileName(unclean_filename);
	
	if(ft->mFilename.empty())
	{
		lldebugs << "Task has no inventory" << llendl;
		// mock up some inventory to make a drop target.
		if(object->mInventory)
		{
			object->mInventory->clear(); // will deref and delete it
		}
		else
		{
			object->mInventory = new LLInventoryObject::object_list_t();
		}
		LLPointer<LLInventoryObject> obj;
		obj = new LLInventoryObject(object->mID, LLUUID::null,
									LLAssetType::AT_CATEGORY,
									"Contents");
		object->mInventory->push_front(obj);
		object->doInventoryCallback();
		delete ft;
		return;
	}
	gXferManager->requestFile(gDirUtilp->getExpandedFilename(LL_PATH_CACHE, ft->mFilename), 
								ft->mFilename, LL_PATH_CACHE,
								object->mRegionp->getHost(),
								TRUE,
								&LLViewerObject::processTaskInvFile,
								(void**)ft,
								LLXferManager::HIGH_PRIORITY);
}

void LLViewerObject::processTaskInvFile(void** user_data, S32 error_code, LLExtStat ext_status)
{
	LLFilenameAndTask* ft = (LLFilenameAndTask*)user_data;
	LLViewerObject* object = NULL;
	if(ft && (0 == error_code) &&
	   (object = gObjectList.findObject(ft->mTaskID)))
	{
		object->loadTaskInvFile(ft->mFilename);
	}
	else
	{
		// This Occurs When to requests were made, and the first one
		// has already handled it.
		lldebugs << "Problem loading task inventory. Return code: "
				 << error_code << llendl;
	}
	delete ft;
}

void LLViewerObject::loadTaskInvFile(const std::string& filename)
{
	LLMemType mt(LLMemType::MTYPE_OBJECT);
	
	std::string filename_and_local_path = gDirUtilp->getExpandedFilename(LL_PATH_CACHE, filename);
	llifstream ifs(filename_and_local_path);
	if(ifs.good())
	{
		char buffer[MAX_STRING];	/* Flawfinder: ignore */
		// *NOTE: This buffer size is hard coded into scanf() below.
		char keyword[MAX_STRING];	/* Flawfinder: ignore */
		if(mInventory)
		{
			mInventory->clear(); // will deref and delete it
		}
		else
		{
			mInventory = new LLInventoryObject::object_list_t;
		}
		while(ifs.good())
		{
			ifs.getline(buffer, MAX_STRING);
			sscanf(buffer, " %254s", keyword);	/* Flawfinder: ignore */
			if(0 == strcmp("inv_item", keyword))
			{
				LLPointer<LLInventoryObject> inv = new LLViewerInventoryItem;
				inv->importLegacyStream(ifs);
				mInventory->push_front(inv);
			}
			else if(0 == strcmp("inv_object", keyword))
			{
				LLPointer<LLInventoryObject> inv = new LLInventoryObject;
				inv->importLegacyStream(ifs);
				inv->rename("Contents");
				mInventory->push_front(inv);
			}
			else
			{
				llwarns << "Unknown token in inventory file '"
						<< keyword << "'" << llendl;
			}
		}
		ifs.close();
		LLFile::remove(filename_and_local_path);
	}
	else
	{
		llwarns << "unable to load task inventory: " << filename_and_local_path
				<< llendl;
	}
	doInventoryCallback();
}

void LLViewerObject::doInventoryCallback()
{
	for (callback_list_t::iterator iter = mInventoryCallbacks.begin();
		 iter != mInventoryCallbacks.end(); )
	{
		callback_list_t::iterator curiter = iter++;
		LLInventoryCallbackInfo* info = *curiter;
		if (info->mListener != NULL)
		{
			info->mListener->inventoryChanged(this,
								 mInventory,
								 mInventorySerialNum,
								 info->mInventoryData);
		}
		else
		{
			llinfos << "LLViewerObject::doInventoryCallback() deleting bad listener entry." << llendl;
			delete info;
			mInventoryCallbacks.erase(curiter);
		}
	}
	mInventoryPending = FALSE;
}

void LLViewerObject::removeInventory(const LLUUID& item_id)
{
	// close any associated floater properties
	LLFloaterReg::hideInstance("properties", item_id);

	LLMessageSystem* msg = gMessageSystem;
	msg->newMessageFast(_PREHASH_RemoveTaskInventory);
	msg->nextBlockFast(_PREHASH_AgentData);
	msg->addUUIDFast(_PREHASH_AgentID, gAgent.getID());
	msg->addUUIDFast(_PREHASH_SessionID, gAgent.getSessionID());
	msg->nextBlockFast(_PREHASH_InventoryData);
	msg->addU32Fast(_PREHASH_LocalID, mLocalID);
	msg->addUUIDFast(_PREHASH_ItemID, item_id);
	msg->sendReliable(mRegionp->getHost());
	deleteInventoryItem(item_id);
	++mInventorySerialNum;
}

void LLViewerObject::updateInventory(
	LLViewerInventoryItem* item,
	U8 key,
	bool is_new)
{
	LLMemType mt(LLMemType::MTYPE_OBJECT);
	
	// This slices the object into what we're concerned about on the
	// viewer. The simulator will take the permissions and transfer
	// ownership.
	LLPointer<LLViewerInventoryItem> task_item =
		new LLViewerInventoryItem(item->getUUID(), mID, item->getPermissions(),
								  item->getAssetUUID(), item->getType(),
								  item->getInventoryType(),
								  item->getName(), item->getDescription(),
								  item->getSaleInfo(),
								  item->getFlags(),
								  item->getCreationDate());
	task_item->setTransactionID(item->getTransactionID());
	LLMessageSystem* msg = gMessageSystem;
	msg->newMessageFast(_PREHASH_UpdateTaskInventory);
	msg->nextBlockFast(_PREHASH_AgentData);
	msg->addUUIDFast(_PREHASH_AgentID, gAgent.getID());
	msg->addUUIDFast(_PREHASH_SessionID, gAgent.getSessionID());
	msg->nextBlockFast(_PREHASH_UpdateData);
	msg->addU32Fast(_PREHASH_LocalID, mLocalID);
	msg->addU8Fast(_PREHASH_Key, key);
	msg->nextBlockFast(_PREHASH_InventoryData);
	task_item->packMessage(msg);
	msg->sendReliable(mRegionp->getHost());

	// do the internal logic
	doUpdateInventory(task_item, key, is_new);
}

void LLViewerObject::updateInventoryLocal(LLInventoryItem* item, U8 key)
{
	LLPointer<LLViewerInventoryItem> task_item =
		new LLViewerInventoryItem(item->getUUID(), mID, item->getPermissions(),
								  item->getAssetUUID(), item->getType(),
								  item->getInventoryType(),
								  item->getName(), item->getDescription(),
								  item->getSaleInfo(), item->getFlags(),
								  item->getCreationDate());

	// do the internal logic
	const bool is_new = false;
	doUpdateInventory(task_item, key, is_new);
}

LLInventoryObject* LLViewerObject::getInventoryObject(const LLUUID& item_id)
{
	LLInventoryObject* rv = NULL;
	if(mInventory)
	{
		LLInventoryObject::object_list_t::iterator it = mInventory->begin();
		LLInventoryObject::object_list_t::iterator end = mInventory->end();
		for ( ; it != end; ++it)
		{
			if((*it)->getUUID() == item_id)
			{
				rv = *it;
				break;
			}
		}		
	}
	return rv;
}

void LLViewerObject::getInventoryContents(LLInventoryObject::object_list_t& objects)
{
	if(mInventory)
	{
		LLInventoryObject::object_list_t::iterator it = mInventory->begin();
		LLInventoryObject::object_list_t::iterator end = mInventory->end();
		for( ; it != end; ++it)
		{
			if ((*it)->getType() != LLAssetType::AT_CATEGORY)
			{
				objects.push_back(*it);
			}
		}
	}
}

LLInventoryObject* LLViewerObject::getInventoryRoot()
{
	if (!mInventory || !mInventory->size())
	{
		return NULL;
	}
	return mInventory->back();
}

LLViewerInventoryItem* LLViewerObject::getInventoryItemByAsset(const LLUUID& asset_id)
{
	if (mInventoryDirty)
		llwarns << "Peforming inventory lookup for object " << mID << " that has dirty inventory!" << llendl;

	LLViewerInventoryItem* rv = NULL;
	if(mInventory)
	{
		LLViewerInventoryItem* item = NULL;

		LLInventoryObject::object_list_t::iterator it = mInventory->begin();
		LLInventoryObject::object_list_t::iterator end = mInventory->end();
		for( ; it != end; ++it)
		{
			LLInventoryObject* obj = *it;
			if(obj->getType() != LLAssetType::AT_CATEGORY)
			{
				// *FIX: gank-ass down cast!
				item = (LLViewerInventoryItem*)obj;
				if(item->getAssetUUID() == asset_id)
				{
					rv = item;
					break;
				}
			}
		}		
	}
	return rv;
}

void LLViewerObject::updateViewerInventoryAsset(
					const LLViewerInventoryItem* item,
					const LLUUID& new_asset)
{
	LLPointer<LLViewerInventoryItem> task_item =
		new LLViewerInventoryItem(item);
	task_item->setAssetUUID(new_asset);

	// do the internal logic
	doUpdateInventory(task_item, TASK_INVENTORY_ITEM_KEY, false);
}

void LLViewerObject::setPixelAreaAndAngle(LLAgent &agent)
{
	if (getVolume())
	{	//volumes calculate pixel area and angle per face
		return;
	}
	
	LLVector3 viewer_pos_agent = gAgentCamera.getCameraPositionAgent();
	LLVector3 pos_agent = getRenderPosition();

	F32 dx = viewer_pos_agent.mV[VX] - pos_agent.mV[VX];
	F32 dy = viewer_pos_agent.mV[VY] - pos_agent.mV[VY];
	F32 dz = viewer_pos_agent.mV[VZ] - pos_agent.mV[VZ];

	F32 max_scale = getMaxScale();
	F32 mid_scale = getMidScale();
	F32 min_scale = getMinScale();

	// IW: estimate - when close to large objects, computing range based on distance from center is no good
	// to try to get a min distance from face, subtract min_scale/2 from the range.
	// This means we'll load too much detail sometimes, but that's better than not enough
	// I don't think there's a better way to do this without calculating distance per-poly
	F32 range = sqrt(dx*dx + dy*dy + dz*dz) - min_scale/2;

	LLViewerCamera* camera = LLViewerCamera::getInstance();
	if (range < 0.001f || isHUDAttachment())		// range == zero
	{
		mAppAngle = 180.f;
		mPixelArea = (F32)camera->getScreenPixelArea();
	}
	else
	{
		mAppAngle = (F32) atan2( max_scale, range) * RAD_TO_DEG;

		F32 pixels_per_meter = camera->getPixelMeterRatio() / range;

		mPixelArea = (pixels_per_meter * max_scale) * (pixels_per_meter * mid_scale);
		if (mPixelArea > camera->getScreenPixelArea())
		{
			mAppAngle = 180.f;
			mPixelArea = (F32)camera->getScreenPixelArea();
		}
	}
}

BOOL LLViewerObject::updateLOD()
{
	return FALSE;
}

BOOL LLViewerObject::updateGeometry(LLDrawable *drawable)
{
	return TRUE;
}

void LLViewerObject::updateGL()
{

}

void LLViewerObject::updateFaceSize(S32 idx)
{
	
}

LLDrawable* LLViewerObject::createDrawable(LLPipeline *pipeline)
{
	return NULL;
}

void LLViewerObject::setScale(const LLVector3 &scale, BOOL damped)
{
	LLPrimitive::setScale(scale);
	if (mDrawable.notNull())
	{
		//encompass completely sheared objects by taking 
		//the most extreme point possible (<1,1,0.5>)
		mDrawable->setRadius(LLVector3(1,1,0.5f).scaleVec(scale).magVec());
		updateDrawable(damped);
	}

	if( (LL_PCODE_VOLUME == getPCode()) && !isDead() )
	{
		if (permYouOwner() || (scale.magVecSquared() > (7.5f * 7.5f)) )
		{
			if (!mOnMap)
			{
				llassert_always(LLWorld::getInstance()->getRegionFromHandle(getRegion()->getHandle()));

				gObjectList.addToMap(this);
				mOnMap = TRUE;
			}
		}
		else
		{
			if (mOnMap)
			{
				gObjectList.removeFromMap(this);
				mOnMap = FALSE;
			}
		}
	}
}

void LLViewerObject::setObjectCost(F32 cost)
{
	mObjectCost = cost;
	mCostStale = false;

	if (isSelected())
	{
		gFloaterTools->dirty();
	}
}

void LLViewerObject::setLinksetCost(F32 cost)
{
	mLinksetCost = cost;
	mCostStale = false;
	
	if (isSelected())
	{
		gFloaterTools->dirty();
	}
}

void LLViewerObject::setPhysicsCost(F32 cost)
{
	mPhysicsCost = cost;
	mCostStale = false;

	if (isSelected())
	{
		gFloaterTools->dirty();
	}
}

void LLViewerObject::setLinksetPhysicsCost(F32 cost)
{
	mLinksetPhysicsCost = cost;
	mCostStale = false;
	
	if (isSelected())
	{
		gFloaterTools->dirty();
	}
}


F32 LLViewerObject::getObjectCost()
{
	if (mCostStale)
	{
		gObjectList.updateObjectCost(this);
	}
	
	return mObjectCost;
}

F32 LLViewerObject::getLinksetCost()
{
	if (mCostStale)
	{
		gObjectList.updateObjectCost(this);
	}

	return mLinksetCost;
}

F32 LLViewerObject::getPhysicsCost()
{
	if (mCostStale)
	{
		gObjectList.updateObjectCost(this);
	}
	
	return mPhysicsCost;
}

F32 LLViewerObject::getLinksetPhysicsCost()
{
	if (mCostStale)
	{
		gObjectList.updateObjectCost(this);
	}

	return mLinksetPhysicsCost;
}

F32 LLViewerObject::getStreamingCost(S32* bytes, S32* visible_bytes)
{
	return 0.f;
}

U32 LLViewerObject::getTriangleCount()
{
	return 0;
}

U32 LLViewerObject::getHighLODTriangleCount()
{
	return 0;
}

void LLViewerObject::updateSpatialExtents(LLVector4a& newMin, LLVector4a &newMax)
{
	LLVector4a center;
	center.load3(getRenderPosition().mV);
	LLVector4a size;
	size.load3(getScale().mV);
	newMin.setSub(center, size);
	newMax.setAdd(center, size);
	
	mDrawable->setPositionGroup(center);
}

F32 LLViewerObject::getBinRadius()
{
	if (mDrawable.notNull())
	{
		const LLVector4a* ext = mDrawable->getSpatialExtents();
		LLVector4a diff;
		diff.setSub(ext[1], ext[0]);
		return diff.getLength3().getF32();
	}
	
	return getScale().magVec();
}

F32 LLViewerObject::getMaxScale() const
{
	return llmax(getScale().mV[VX],getScale().mV[VY], getScale().mV[VZ]);
}

F32 LLViewerObject::getMinScale() const
{
	return llmin(getScale().mV[0],getScale().mV[1],getScale().mV[2]);
}

F32 LLViewerObject::getMidScale() const
{
	if (getScale().mV[VX] < getScale().mV[VY])
	{
		if (getScale().mV[VY] < getScale().mV[VZ])
		{
			return getScale().mV[VY];
		}
		else if (getScale().mV[VX] < getScale().mV[VZ])
		{
			return getScale().mV[VZ];
		}
		else
		{
			return getScale().mV[VX];
		}
	}
	else if (getScale().mV[VX] < getScale().mV[VZ])
	{
		return getScale().mV[VX];
	}
	else if (getScale().mV[VY] < getScale().mV[VZ])
	{
		return getScale().mV[VZ];
	}
	else
	{
		return getScale().mV[VY];
	}
}


void LLViewerObject::updateTextures()
{
}

void LLViewerObject::boostTexturePriority(BOOL boost_children /* = TRUE */)
{
	if (isDead())
	{
		return;
	}

	S32 i;
	S32 tex_count = getNumTEs();
	for (i = 0; i < tex_count; i++)
	{
 		getTEImage(i)->setBoostLevel(LLViewerTexture::BOOST_SELECTED);
	}

	if (isSculpted() && !isMesh())
	{
		LLSculptParams *sculpt_params = (LLSculptParams *)getParameterEntry(LLNetworkData::PARAMS_SCULPT);
		LLUUID sculpt_id = sculpt_params->getSculptTexture();
		LLViewerTextureManager::getFetchedTexture(sculpt_id, TRUE, LLViewerTexture::BOOST_NONE, LLViewerTexture::LOD_TEXTURE)->setBoostLevel(LLViewerTexture::BOOST_SELECTED);
	}
	
	if (boost_children)
	{
		for (child_list_t::iterator iter = mChildList.begin();
			 iter != mChildList.end(); iter++)
		{
			LLViewerObject* child = *iter;
			child->boostTexturePriority();
		}
	}
}


void LLViewerObject::setLineWidthForWindowSize(S32 window_width)
{
	if (window_width < 700)
	{
		LLUI::setLineWidth(2.0f);
	}
	else if (window_width < 1100)
	{
		LLUI::setLineWidth(3.0f);
	}
	else if (window_width < 2000)
	{
		LLUI::setLineWidth(4.0f);
	}
	else
	{
		// _damn_, what a nice monitor!
		LLUI::setLineWidth(5.0f);
	}
}

void LLViewerObject::increaseArrowLength()
{
/* ???
	if (mAxisArrowLength == 50)
	{
		mAxisArrowLength = 100;
	}
	else
	{
		mAxisArrowLength = 150;
	}
*/
}


void LLViewerObject::decreaseArrowLength()
{
/* ???
	if (mAxisArrowLength == 150)
	{
		mAxisArrowLength = 100;
	}
	else
	{
		mAxisArrowLength = 50;
	}
*/
}

// Culled from newsim LLTask::addNVPair
void LLViewerObject::addNVPair(const std::string& data)
{
	// cout << "LLViewerObject::addNVPair() with ---" << data << "---" << endl;
	LLNameValue *nv = new LLNameValue(data.c_str());

//	char splat[MAX_STRING];
//	temp->printNameValue(splat);
//	llinfos << "addNVPair " << splat << llendl;

	name_value_map_t::iterator iter = mNameValuePairs.find(nv->mName);
	if (iter != mNameValuePairs.end())
	{
		LLNameValue* foundnv = iter->second;
		if (foundnv->mClass != NVC_READ_ONLY)
		{
			delete foundnv;
			mNameValuePairs.erase(iter);
		}
		else
		{
			delete nv;
//			llinfos << "Trying to write to Read Only NVPair " << temp->mName << " in addNVPair()" << llendl;
			return;
		}
	}
	mNameValuePairs[nv->mName] = nv;
}

BOOL LLViewerObject::removeNVPair(const std::string& name)
{
	char* canonical_name = gNVNameTable.addString(name);

	lldebugs << "LLViewerObject::removeNVPair(): " << name << llendl;

	name_value_map_t::iterator iter = mNameValuePairs.find(canonical_name);
	if (iter != mNameValuePairs.end())
	{
		if( mRegionp )
		{
			LLNameValue* nv = iter->second;
/*
			std::string buffer = nv->printNameValue();
			gMessageSystem->newMessageFast(_PREHASH_RemoveNameValuePair);
			gMessageSystem->nextBlockFast(_PREHASH_TaskData);
			gMessageSystem->addUUIDFast(_PREHASH_ID, mID);
			
			gMessageSystem->nextBlockFast(_PREHASH_NameValueData);
			gMessageSystem->addStringFast(_PREHASH_NVPair, buffer);

			gMessageSystem->sendReliable( mRegionp->getHost() );
*/
			// Remove the NV pair from the local list.
			delete nv;
			mNameValuePairs.erase(iter);
			return TRUE;
		}
		else
		{
			lldebugs << "removeNVPair - No region for object" << llendl;
		}
	}
	return FALSE;
}


LLNameValue *LLViewerObject::getNVPair(const std::string& name) const
{
	char		*canonical_name;

	canonical_name = gNVNameTable.addString(name);

	// If you access a map with a name that isn't in it, it will add the name and a null pointer.
	// So first check if the data is in the map.
	name_value_map_t::const_iterator iter = mNameValuePairs.find(canonical_name);
	if (iter != mNameValuePairs.end())
	{
		return iter->second;
	}
	else
	{
		return NULL;
	}
}

void LLViewerObject::updatePositionCaches() const
{
	if(mRegionp)
	{
		if (!isRoot())
		{
			mPositionRegion = ((LLViewerObject *)getParent())->getPositionRegion() + getPosition() * getParent()->getRotation();
			mPositionAgent = mRegionp->getPosAgentFromRegion(mPositionRegion);
		}
		else
		{
			mPositionRegion = getPosition();
			mPositionAgent = mRegionp->getPosAgentFromRegion(mPositionRegion);
		}
	}
}

const LLVector3d LLViewerObject::getPositionGlobal() const
{	
	if(mRegionp)
	{
		LLVector3d position_global = mRegionp->getPosGlobalFromRegion(getPositionRegion());

		if (isAttachment())
		{
			position_global = gAgent.getPosGlobalFromAgent(getRenderPosition());
		}		
		return position_global;
	}
	else
	{
		LLVector3d position_global(getPosition());
		return position_global;
	}	
}

const LLVector3 &LLViewerObject::getPositionAgent() const
{
	if (mRegionp)
	{
		if (mDrawable.notNull() && (!mDrawable->isRoot() && getParent()))
		{
			// Don't return cached position if you have a parent, recalc (until all dirtying is done correctly.
			LLVector3 position_region;
			position_region = ((LLViewerObject *)getParent())->getPositionRegion() + getPosition() * getParent()->getRotation();
			mPositionAgent = mRegionp->getPosAgentFromRegion(position_region);
		}
		else
		{
			mPositionAgent = mRegionp->getPosAgentFromRegion(getPosition());
		}
	}
	return mPositionAgent;
}

const LLVector3 &LLViewerObject::getPositionRegion() const
{
	if (!isRoot())
	{
		LLViewerObject *parent = (LLViewerObject *)getParent();
		mPositionRegion = parent->getPositionRegion() + (getPosition() * parent->getRotation());
	}
	else
	{
		mPositionRegion = getPosition();
	}

	return mPositionRegion;
}

const LLVector3 LLViewerObject::getPositionEdit() const
{
	if (isRootEdit())
	{
		return getPosition();
	}
	else
	{
		LLViewerObject *parent = (LLViewerObject *)getParent();
		LLVector3 position_edit = parent->getPositionEdit() + getPosition() * parent->getRotationEdit();
		return position_edit;
	}
}

const LLVector3 LLViewerObject::getRenderPosition() const
{
	if (mDrawable.notNull() && mDrawable->isState(LLDrawable::RIGGED))
	{
		LLVOAvatar* avatar = getAvatar();
		if (avatar)
		{
			return avatar->getPositionAgent();
		}
	}

	if (mDrawable.isNull() || mDrawable->getGeneration() < 0)
	{
		return getPositionAgent();
	}
	else
	{
		return mDrawable->getPositionAgent();
	}
}

const LLVector3 LLViewerObject::getPivotPositionAgent() const
{
	return getRenderPosition();
}

const LLQuaternion LLViewerObject::getRenderRotation() const
{
	LLQuaternion ret;
	if (mDrawable.notNull() && mDrawable->isState(LLDrawable::RIGGED))
	{
		return ret;
	}
	
	if (mDrawable.isNull() || mDrawable->isStatic())
	{
		ret = getRotationEdit();
	}
	else
	{
		if (!mDrawable->isRoot())
		{
			ret = getRotation() * LLQuaternion(mDrawable->getParent()->getWorldMatrix());
		}
		else
		{
			ret = LLQuaternion(mDrawable->getWorldMatrix());
		}
	}
	
	return ret;
}

const LLMatrix4 LLViewerObject::getRenderMatrix() const
{
	return mDrawable->getWorldMatrix();
}

const LLQuaternion LLViewerObject::getRotationRegion() const
{
	LLQuaternion global_rotation = getRotation();
	if (!((LLXform *)this)->isRoot())
	{
		global_rotation = global_rotation * getParent()->getRotation();
	}
	return global_rotation;
}

const LLQuaternion LLViewerObject::getRotationEdit() const
{
	LLQuaternion global_rotation = getRotation();
	if (!((LLXform *)this)->isRootEdit())
	{
		global_rotation = global_rotation * getParent()->getRotation();
	}
	return global_rotation;
}

void LLViewerObject::setPositionAbsoluteGlobal( const LLVector3d &pos_global, BOOL damped )
{
	if (isAttachment())
	{
		LLVector3 new_pos = mRegionp->getPosRegionFromGlobal(pos_global);
		if (isRootEdit())
		{
			new_pos -= mDrawable->mXform.getParent()->getWorldPosition();
			LLQuaternion world_rotation = mDrawable->mXform.getParent()->getWorldRotation();
			new_pos = new_pos * ~world_rotation;
		}
		else
		{
			LLViewerObject* parentp = (LLViewerObject*)getParent();
			new_pos -= parentp->getPositionAgent();
			new_pos = new_pos * ~parentp->getRotationRegion();
		}
		LLViewerObject::setPosition(new_pos);
		
		if (mParent && ((LLViewerObject*)mParent)->isAvatar())
		{
			// we have changed the position of an attachment, so we need to clamp it
			LLVOAvatar *avatar = (LLVOAvatar*)mParent;

			avatar->clampAttachmentPositions();
		}
	}
	else
	{
		if( isRoot() )
		{
			setPositionRegion(mRegionp->getPosRegionFromGlobal(pos_global));
		}
		else
		{
			// the relative position with the parent is not constant
			LLViewerObject* parent = (LLViewerObject *)getParent();
			//RN: this assumes we are only calling this function from the edit tools
			gPipeline.updateMoveNormalAsync(parent->mDrawable);

			LLVector3 pos_local = mRegionp->getPosRegionFromGlobal(pos_global) - parent->getPositionRegion();
			pos_local = pos_local * ~parent->getRotationRegion();
			LLViewerObject::setPosition( pos_local );
		}
	}
	//RN: assumes we always want to snap the object when calling this function
	gPipeline.updateMoveNormalAsync(mDrawable);
}

void LLViewerObject::setPosition(const LLVector3 &pos, BOOL damped)
{
	if (getPosition() != pos)
	{
		setChanged(TRANSLATED | SILHOUETTE);
	}
		
	LLXform::setPosition(pos);
	updateDrawable(damped);
	if (isRoot())
	{
		// position caches need to be up to date on root objects
		updatePositionCaches();
	}
}

void LLViewerObject::setPositionGlobal(const LLVector3d &pos_global, BOOL damped)
{
	if (isAttachment())
	{
		if (isRootEdit())
		{
			LLVector3 newPos = mRegionp->getPosRegionFromGlobal(pos_global);
			newPos = newPos - mDrawable->mXform.getParent()->getWorldPosition();

			LLQuaternion invWorldRotation = mDrawable->mXform.getParent()->getWorldRotation();
			invWorldRotation.transQuat();

			newPos = newPos * invWorldRotation;
			LLViewerObject::setPosition(newPos);
		}
		else
		{
			// assumes parent is root editable (root of attachment)
			LLVector3 newPos = mRegionp->getPosRegionFromGlobal(pos_global);
			newPos = newPos - mDrawable->mXform.getParent()->getWorldPosition();
			LLVector3 delta_pos = newPos - getPosition();

			LLQuaternion invRotation = mDrawable->getRotation();
			invRotation.transQuat();
			
			delta_pos = delta_pos * invRotation;

			// *FIX: is this right?  Shouldn't we be calling the
			// LLViewerObject version of setPosition?
			LLVector3 old_pos = mDrawable->mXform.getParent()->getPosition();
			mDrawable->mXform.getParent()->setPosition(old_pos + delta_pos);
			setChanged(TRANSLATED | SILHOUETTE);
		}
		if (mParent && ((LLViewerObject*)mParent)->isAvatar())
		{
			// we have changed the position of an attachment, so we need to clamp it
			LLVOAvatar *avatar = (LLVOAvatar*)mParent;

			avatar->clampAttachmentPositions();
		}
	}
	else
	{
		if (isRoot())
		{
			setPositionRegion(mRegionp->getPosRegionFromGlobal(pos_global));
		}
		else
		{
			// the relative position with the parent is constant, but the parent's position needs to be changed
			LLVector3d position_offset;
			position_offset.setVec(getPosition()*getParent()->getRotation());
			LLVector3d new_pos_global = pos_global - position_offset;
			((LLViewerObject *)getParent())->setPositionGlobal(new_pos_global);
		}
	}
	updateDrawable(damped);
}


void LLViewerObject::setPositionParent(const LLVector3 &pos_parent, BOOL damped)
{
	// Set position relative to parent, if no parent, relative to region
	if (!isRoot())
	{
		LLViewerObject::setPosition(pos_parent, damped);
		//updateDrawable(damped);
	}
	else
	{
		setPositionRegion(pos_parent, damped);
	}
}

void LLViewerObject::setPositionRegion(const LLVector3 &pos_region, BOOL damped)
{
	if (!isRootEdit())
	{
		LLViewerObject* parent = (LLViewerObject*) getParent();
		LLViewerObject::setPosition((pos_region-parent->getPositionRegion())*~parent->getRotationRegion());
	}
	else
	{
		LLViewerObject::setPosition(pos_region);
		mPositionRegion = pos_region;
		mPositionAgent = mRegionp->getPosAgentFromRegion(mPositionRegion);
	}
}

void LLViewerObject::setPositionAgent(const LLVector3 &pos_agent, BOOL damped)
{
	LLVector3 pos_region = getRegion()->getPosRegionFromAgent(pos_agent);
	setPositionRegion(pos_region, damped);
}

// identical to setPositionRegion() except it checks for child-joints 
// and doesn't also move the joint-parent
// TODO -- implement similar intelligence for joint-parents toward
// their joint-children
void LLViewerObject::setPositionEdit(const LLVector3 &pos_edit, BOOL damped)
{
	if (!isRootEdit())
	{
		// the relative position with the parent is constant, but the parent's position needs to be changed
		LLVector3 position_offset = getPosition() * getParent()->getRotation();

		((LLViewerObject *)getParent())->setPositionEdit(pos_edit - position_offset);
		updateDrawable(damped);
	}
	else if (isJointChild())
	{
		// compute new parent-relative position
		LLViewerObject *parent = (LLViewerObject *) getParent();
		LLQuaternion inv_parent_rot = parent->getRotation();
		inv_parent_rot.transQuat();
		LLVector3 pos_parent = (pos_edit - parent->getPositionRegion()) * inv_parent_rot;
		LLViewerObject::setPosition(pos_parent, damped);
	}
	else
	{
		LLViewerObject::setPosition(pos_edit, damped);
		mPositionRegion = pos_edit;
		mPositionAgent = mRegionp->getPosAgentFromRegion(mPositionRegion);
	}	
}


LLViewerObject* LLViewerObject::getRootEdit() const
{
	const LLViewerObject* root = this;
	while (root->mParent 
		   && !(root->mJointInfo
			   || ((LLViewerObject*)root->mParent)->isAvatar()) )
	{
		root = (LLViewerObject*)root->mParent;
	}
	return (LLViewerObject*)root;
}


BOOL LLViewerObject::lineSegmentIntersect(const LLVector3& start, const LLVector3& end,
										  S32 face,
										  BOOL pick_transparent,
										  S32* face_hit,
										  LLVector3* intersection,
										  LLVector2* tex_coord,
										  LLVector3* normal,
										  LLVector3* bi_normal)
{
	return false;
}

BOOL LLViewerObject::lineSegmentBoundingBox(const LLVector3& start, const LLVector3& end)
{
	if (mDrawable.isNull() || mDrawable->isDead())
	{
		return FALSE;
	}

	const LLVector4a* ext = mDrawable->getSpatialExtents();

	//VECTORIZE THIS
	LLVector4a center;
	center.setAdd(ext[1], ext[0]);
	center.mul(0.5f);
	LLVector4a size;
	size.setSub(ext[1], ext[0]);
	size.mul(0.5f);

	LLVector4a starta, enda;
	starta.load3(start.mV);
	enda.load3(end.mV);

	return LLLineSegmentBoxIntersect(starta, enda, center, size);
}

U8 LLViewerObject::getMediaType() const
{
	if (mMedia)
	{
		return mMedia->mMediaType;
	}
	else
	{
		return LLViewerObject::MEDIA_NONE;
	}
}

void LLViewerObject::setMediaType(U8 media_type)
{
	if (!mMedia)
	{
		// TODO what if we don't have a media pointer?
	}
	else if (mMedia->mMediaType != media_type)
	{
		mMedia->mMediaType = media_type;

		// TODO: update materials with new image
	}
}

std::string LLViewerObject::getMediaURL() const
{
	if (mMedia)
	{
		return mMedia->mMediaURL;
	}
	else
	{
		return std::string();
	}
}

void LLViewerObject::setMediaURL(const std::string& media_url)
{
	LLMemType mt(LLMemType::MTYPE_OBJECT);
	
	if (!mMedia)
	{
		mMedia = new LLViewerObjectMedia;
		mMedia->mMediaURL = media_url;
		mMedia->mPassedWhitelist = FALSE;

		// TODO: update materials with new image
	}
	else if (mMedia->mMediaURL != media_url)
	{
		mMedia->mMediaURL = media_url;
		mMedia->mPassedWhitelist = FALSE;

		// TODO: update materials with new image
	}
}

BOOL LLViewerObject::getMediaPassedWhitelist() const
{
	if (mMedia)
	{
		return mMedia->mPassedWhitelist;
	}
	else
	{
		return FALSE;
	}
}

void LLViewerObject::setMediaPassedWhitelist(BOOL passed)
{
	if (mMedia)
	{
		mMedia->mPassedWhitelist = passed;
	}
}

BOOL LLViewerObject::setMaterial(const U8 material)
{
	BOOL res = LLPrimitive::setMaterial(material);
	if (res)
	{
		setChanged(TEXTURE);
	}
	return res;
}

void LLViewerObject::setNumTEs(const U8 num_tes)
{
	LLMemType mt(LLMemType::MTYPE_OBJECT);
	
	U32 i;
	if (num_tes != getNumTEs())
	{
		if (num_tes)
		{
			LLPointer<LLViewerTexture> *new_images;
			new_images = new LLPointer<LLViewerTexture>[num_tes];
			for (i = 0; i < num_tes; i++)
			{
				if (i < getNumTEs())
				{
					new_images[i] = mTEImages[i];
				}
				else if (getNumTEs())
				{
					new_images[i] = mTEImages[getNumTEs()-1];
				}
				else
				{
					new_images[i] = NULL;
				}
			}

			deleteTEImages();
			
			mTEImages = new_images;
		}
		else
		{
			deleteTEImages();
		}
		LLPrimitive::setNumTEs(num_tes);
		setChanged(TEXTURE);

		if (mDrawable.notNull())
		{
			gPipeline.markTextured(mDrawable);
		}
	}
}

void LLViewerObject::sendMaterialUpdate() const
{
	LLViewerRegion* regionp = getRegion();
	if(!regionp) return;
	gMessageSystem->newMessageFast(_PREHASH_ObjectMaterial);
	gMessageSystem->nextBlockFast(_PREHASH_AgentData);
	gMessageSystem->addUUIDFast(_PREHASH_AgentID, gAgent.getID() );
	gMessageSystem->addUUIDFast(_PREHASH_SessionID, gAgent.getSessionID());
	gMessageSystem->nextBlockFast(_PREHASH_ObjectData);
	gMessageSystem->addU32Fast(_PREHASH_ObjectLocalID,	mLocalID );
	gMessageSystem->addU8Fast(_PREHASH_Material, getMaterial() );
	gMessageSystem->sendReliable( regionp->getHost() );

}

// formerly send_object_rotation
void LLViewerObject::sendRotationUpdate() const
{
	LLViewerRegion* regionp = getRegion();
	if(!regionp) return;
	gMessageSystem->newMessageFast(_PREHASH_ObjectRotation);
	gMessageSystem->nextBlockFast(_PREHASH_AgentData);
	gMessageSystem->addUUIDFast(_PREHASH_AgentID, gAgent.getID() );
	gMessageSystem->addUUIDFast(_PREHASH_SessionID, gAgent.getSessionID());
	gMessageSystem->nextBlockFast(_PREHASH_ObjectData);
	gMessageSystem->addU32Fast(_PREHASH_ObjectLocalID, mLocalID);
	gMessageSystem->addQuatFast(_PREHASH_Rotation, getRotationEdit());
	//llinfos << "Sent rotation " << getRotationEdit() << llendl;
	gMessageSystem->sendReliable( regionp->getHost() );
}

/* Obsolete, we use MultipleObjectUpdate instead
//// formerly send_object_position_global
//void LLViewerObject::sendPositionUpdate() const
//{
//	gMessageSystem->newMessageFast(_PREHASH_ObjectPosition);
//	gMessageSystem->nextBlockFast(_PREHASH_AgentData);
//	gMessageSystem->addUUIDFast(_PREHASH_AgentID, gAgent.getID() );
//	gMessageSystem->addUUIDFast(_PREHASH_SessionID, gAgent.getSessionID());
//	gMessageSystem->nextBlockFast(_PREHASH_ObjectData);
//	gMessageSystem->addU32Fast(_PREHASH_ObjectLocalID,	mLocalID );
//	gMessageSystem->addVector3Fast(_PREHASH_Position, getPositionRegion());
//	LLViewerRegion* regionp = getRegion();
//	gMessageSystem->sendReliable(regionp->getHost());
//}
*/

//formerly send_object_shape(LLViewerObject *object)
void LLViewerObject::sendShapeUpdate()
{
	gMessageSystem->newMessageFast(_PREHASH_ObjectShape);
	gMessageSystem->nextBlockFast(_PREHASH_AgentData);
	gMessageSystem->addUUIDFast(_PREHASH_AgentID, gAgent.getID() );
	gMessageSystem->addUUIDFast(_PREHASH_SessionID, gAgent.getSessionID());
	gMessageSystem->nextBlockFast(_PREHASH_ObjectData);
	gMessageSystem->addU32Fast(_PREHASH_ObjectLocalID, mLocalID );

	LLVolumeMessage::packVolumeParams(&getVolume()->getParams(), gMessageSystem);

	LLViewerRegion *regionp = getRegion();
	gMessageSystem->sendReliable( regionp->getHost() );
}


void LLViewerObject::sendTEUpdate() const
{
	LLMessageSystem* msg = gMessageSystem;
	msg->newMessageFast(_PREHASH_ObjectImage);

	msg->nextBlockFast(_PREHASH_AgentData);
	msg->addUUIDFast(_PREHASH_AgentID, gAgent.getID() );
	msg->addUUIDFast(_PREHASH_SessionID, gAgent.getSessionID());

	msg->nextBlockFast(_PREHASH_ObjectData);
	msg->addU32Fast(_PREHASH_ObjectLocalID, mLocalID );
	if (mMedia)
	{
		msg->addString("MediaURL", mMedia->mMediaURL);
	}
	else
	{
		msg->addString("MediaURL", NULL);
	}

	// TODO send media type

	packTEMessage(msg);

	LLViewerRegion *regionp = getRegion();
	msg->sendReliable( regionp->getHost() );
}

void LLViewerObject::setTE(const U8 te, const LLTextureEntry &texture_entry)
{
	LLPrimitive::setTE(te, texture_entry);
//  This doesn't work, don't get any textures.
//	if (mDrawable.notNull() && mDrawable->isVisible())
//	{
		const LLUUID& image_id = getTE(te)->getID();
		mTEImages[te] = LLViewerTextureManager::getFetchedTexture(image_id, TRUE, LLViewerTexture::BOOST_NONE, LLViewerTexture::LOD_TEXTURE);
//	}
}

void LLViewerObject::setTEImage(const U8 te, LLViewerTexture *imagep)
{
	if (mTEImages[te] != imagep)
	{
		mTEImages[te] = imagep;
		LLPrimitive::setTETexture(te, imagep->getID());
		setChanged(TEXTURE);
		if (mDrawable.notNull())
		{
			gPipeline.markTextured(mDrawable);
		}
	}
}


S32 LLViewerObject::setTETextureCore(const U8 te, const LLUUID& uuid, LLHost host)
{
	S32 retval = 0;
	if (uuid != getTE(te)->getID() ||
		uuid == LLUUID::null)
	{
		retval = LLPrimitive::setTETexture(te, uuid);
		mTEImages[te] = LLViewerTextureManager::getFetchedTexture(uuid, TRUE, LLViewerTexture::BOOST_NONE, LLViewerTexture::LOD_TEXTURE, 0, 0, host);
		setChanged(TEXTURE);
		if (mDrawable.notNull())
		{
			gPipeline.markTextured(mDrawable);
		}
	}
	return retval;
}


void LLViewerObject::changeTEImage(S32 index, LLViewerTexture* new_image) 
{
	if(index < 0 || index >= getNumTEs())
	{
		return ;
	}
	mTEImages[index] = new_image ;
}

S32 LLViewerObject::setTETexture(const U8 te, const LLUUID& uuid)
{
	// Invalid host == get from the agent's sim
	return setTETextureCore(te, uuid, LLHost::invalid);
}


S32 LLViewerObject::setTEColor(const U8 te, const LLColor3& color)
{
	return setTEColor(te, LLColor4(color));
}

S32 LLViewerObject::setTEColor(const U8 te, const LLColor4& color)
{
	S32 retval = 0;
	const LLTextureEntry *tep = getTE(te);
	if (!tep)
	{
		llwarns << "No texture entry for te " << (S32)te << ", object " << mID << llendl;
	}
	else if (color != tep->getColor())
	{
		retval = LLPrimitive::setTEColor(te, color);
		if (mDrawable.notNull() && retval)
		{
			// These should only happen on updates which are not the initial update.
			dirtyMesh();
		}
	}
	return retval;
}

S32 LLViewerObject::setTEBumpmap(const U8 te, const U8 bump)
{
	S32 retval = 0;
	const LLTextureEntry *tep = getTE(te);
	if (!tep)
	{
		llwarns << "No texture entry for te " << (S32)te << ", object " << mID << llendl;
	}
	else if (bump != tep->getBumpmap())
	{
		retval = LLPrimitive::setTEBumpmap(te, bump);
		setChanged(TEXTURE);
		if (mDrawable.notNull() && retval)
		{
			gPipeline.markTextured(mDrawable);
			gPipeline.markRebuild(mDrawable, LLDrawable::REBUILD_GEOMETRY, TRUE);
		}
	}
	return retval;
}

S32 LLViewerObject::setTETexGen(const U8 te, const U8 texgen)
{
	S32 retval = 0;
	const LLTextureEntry *tep = getTE(te);
	if (!tep)
	{
		llwarns << "No texture entry for te " << (S32)te << ", object " << mID << llendl;
	}
	else if (texgen != tep->getTexGen())
	{
		retval = LLPrimitive::setTETexGen(te, texgen);
		setChanged(TEXTURE);
	}
	return retval;
}

S32 LLViewerObject::setTEMediaTexGen(const U8 te, const U8 media)
{
	S32 retval = 0;
	const LLTextureEntry *tep = getTE(te);
	if (!tep)
	{
		llwarns << "No texture entry for te " << (S32)te << ", object " << mID << llendl;
	}
	else if (media != tep->getMediaTexGen())
	{
		retval = LLPrimitive::setTEMediaTexGen(te, media);
		setChanged(TEXTURE);
	}
	return retval;
}

S32 LLViewerObject::setTEShiny(const U8 te, const U8 shiny)
{
	S32 retval = 0;
	const LLTextureEntry *tep = getTE(te);
	if (!tep)
	{
		llwarns << "No texture entry for te " << (S32)te << ", object " << mID << llendl;
	}
	else if (shiny != tep->getShiny())
	{
		retval = LLPrimitive::setTEShiny(te, shiny);
		setChanged(TEXTURE);
	}
	return retval;
}

S32 LLViewerObject::setTEFullbright(const U8 te, const U8 fullbright)
{
	S32 retval = 0;
	const LLTextureEntry *tep = getTE(te);
	if (!tep)
	{
		llwarns << "No texture entry for te " << (S32)te << ", object " << mID << llendl;
	}
	else if (fullbright != tep->getFullbright())
	{
		retval = LLPrimitive::setTEFullbright(te, fullbright);
		setChanged(TEXTURE);
		if (mDrawable.notNull() && retval)
		{
			gPipeline.markTextured(mDrawable);
		}
	}
	return retval;
}


S32 LLViewerObject::setTEMediaFlags(const U8 te, const U8 media_flags)
{
	// this might need work for media type
	S32 retval = 0;
	const LLTextureEntry *tep = getTE(te);
	if (!tep)
	{
		llwarns << "No texture entry for te " << (S32)te << ", object " << mID << llendl;
	}
	else if (media_flags != tep->getMediaFlags())
	{
		retval = LLPrimitive::setTEMediaFlags(te, media_flags);
		setChanged(TEXTURE);
		if (mDrawable.notNull() && retval)
		{
			gPipeline.markRebuild(mDrawable, LLDrawable::REBUILD_TCOORD, TRUE);
			gPipeline.markTextured(mDrawable);
			// JC - probably only need this if changes texture coords
			//gPipeline.markRebuild(mDrawable);
		}
	}
	return retval;
}

S32 LLViewerObject::setTEGlow(const U8 te, const F32 glow)
{
	S32 retval = 0;
	const LLTextureEntry *tep = getTE(te);
	if (!tep)
	{
		llwarns << "No texture entry for te " << (S32)te << ", object " << mID << llendl;
	}
	else if (glow != tep->getGlow())
	{
		retval = LLPrimitive::setTEGlow(te, glow);
		setChanged(TEXTURE);
		if (mDrawable.notNull() && retval)
		{
			gPipeline.markTextured(mDrawable);
		}
	}
	return retval;
}


S32 LLViewerObject::setTEScale(const U8 te, const F32 s, const F32 t)
{
	S32 retval = 0;
	retval = LLPrimitive::setTEScale(te, s, t);
	setChanged(TEXTURE);
	if (mDrawable.notNull() && retval)
	{
		gPipeline.markRebuild(mDrawable, LLDrawable::REBUILD_TCOORD);
	}
	return retval;
}

S32 LLViewerObject::setTEScaleS(const U8 te, const F32 s)
{
	S32 retval = LLPrimitive::setTEScaleS(te, s);
	if (mDrawable.notNull() && retval)
	{
		gPipeline.markRebuild(mDrawable, LLDrawable::REBUILD_TCOORD);
	}

	return retval;
}

S32 LLViewerObject::setTEScaleT(const U8 te, const F32 t)
{
	S32 retval = LLPrimitive::setTEScaleT(te, t);
	if (mDrawable.notNull() && retval)
	{
		gPipeline.markRebuild(mDrawable, LLDrawable::REBUILD_TCOORD);
	}

	return retval;
}

S32 LLViewerObject::setTEOffset(const U8 te, const F32 s, const F32 t)
{
	S32 retval = LLPrimitive::setTEOffset(te, s, t);
	if (mDrawable.notNull() && retval)
	{
		gPipeline.markRebuild(mDrawable, LLDrawable::REBUILD_TCOORD);
	}
	return retval;
}

S32 LLViewerObject::setTEOffsetS(const U8 te, const F32 s)
{
	S32 retval = LLPrimitive::setTEOffsetS(te, s);
	if (mDrawable.notNull() && retval)
	{
		gPipeline.markRebuild(mDrawable, LLDrawable::REBUILD_TCOORD);
	}

	return retval;
}

S32 LLViewerObject::setTEOffsetT(const U8 te, const F32 t)
{
	S32 retval = LLPrimitive::setTEOffsetT(te, t);
	if (mDrawable.notNull() && retval)
	{
		gPipeline.markRebuild(mDrawable, LLDrawable::REBUILD_TCOORD);
	}

	return retval;
}

S32 LLViewerObject::setTERotation(const U8 te, const F32 r)
{
	S32 retval = LLPrimitive::setTERotation(te, r);
	if (mDrawable.notNull() && retval)
	{
		gPipeline.markRebuild(mDrawable, LLDrawable::REBUILD_TCOORD);
	}
	return retval;
}


LLViewerTexture *LLViewerObject::getTEImage(const U8 face) const
{
//	llassert(mTEImages);

	if (face < getNumTEs())
	{
		LLViewerTexture* image = mTEImages[face];
		if (image)
		{
			return image;
		}
		else
		{
			return (LLViewerTexture*)(LLViewerFetchedTexture::sDefaultImagep);
		}
	}

	llerrs << llformat("Requested Image from invalid face: %d/%d",face,getNumTEs()) << llendl;

	return NULL;
}


void LLViewerObject::fitFaceTexture(const U8 face)
{
	llinfos << "fitFaceTexture not implemented" << llendl;
}


LLBBox LLViewerObject::getBoundingBoxAgent() const
{
	LLVector3 position_agent;
	LLQuaternion rot;
	LLViewerObject* avatar_parent = NULL;
	LLViewerObject* root_edit = (LLViewerObject*)getRootEdit();
	if (root_edit)
	{
		avatar_parent = (LLViewerObject*)root_edit->getParent();
	}
	
	if (avatar_parent && avatar_parent->isAvatar() &&
		root_edit && root_edit->mDrawable.notNull() && root_edit->mDrawable->getXform()->getParent())
	{
		LLXform* parent_xform = root_edit->mDrawable->getXform()->getParent();
		position_agent = (getPositionEdit() * parent_xform->getWorldRotation()) + parent_xform->getWorldPosition();
		rot = getRotationEdit() * parent_xform->getWorldRotation();
	}
	else
	{
		position_agent = getPositionAgent();
		rot = getRotationRegion();
	}
	
	return LLBBox( position_agent, rot, getScale() * -0.5f, getScale() * 0.5f );
}

U32 LLViewerObject::getNumVertices() const
{
	U32 num_vertices = 0;
	if (mDrawable.notNull())
	{
		S32 i, num_faces;
		num_faces = mDrawable->getNumFaces();
		for (i = 0; i < num_faces; i++)
		{
			num_vertices += mDrawable->getFace(i)->getGeomCount();
		}
	}
	return num_vertices;
}

U32 LLViewerObject::getNumIndices() const
{
	U32 num_indices = 0;
	if (mDrawable.notNull())
	{
		S32 i, num_faces;
		num_faces = mDrawable->getNumFaces();
		for (i = 0; i < num_faces; i++)
		{
			num_indices += mDrawable->getFace(i)->getIndicesCount();
		}
	}
	return num_indices;
}

// Find the number of instances of this object's inventory that are of the given type
S32 LLViewerObject::countInventoryContents(LLAssetType::EType type)
{
	S32 count = 0;
	if( mInventory )
	{
		LLInventoryObject::object_list_t::const_iterator it = mInventory->begin();
		LLInventoryObject::object_list_t::const_iterator end = mInventory->end();
		for(  ; it != end ; ++it )
		{
			if( (*it)->getType() == type )
			{
				++count;
			}
		}
	}
	return count;
}


void LLViewerObject::setCanSelect(BOOL canSelect)
{
	mbCanSelect = canSelect;
	for (child_list_t::iterator iter = mChildList.begin();
		 iter != mChildList.end(); iter++)
	{
		LLViewerObject* child = *iter;
		child->mbCanSelect = canSelect;
	}
}

void LLViewerObject::setDebugText(const std::string &utf8text)
{
	if (utf8text.empty() && !mText)
	{
		return;
	}

	if (!mText)
	{
		mText = (LLHUDText *)LLHUDObject::addHUDObject(LLHUDObject::LL_HUD_TEXT);
		mText->setFont(LLFontGL::getFontSansSerif());
		mText->setVertAlignment(LLHUDText::ALIGN_VERT_TOP);
		mText->setMaxLines(-1);
		mText->setSourceObject(this);
		mText->setOnHUDAttachment(isHUDAttachment());
	}
	mText->setColor(LLColor4::white);
	mText->setString(utf8text);
	mText->setZCompare(FALSE);
	mText->setDoFade(FALSE);
	updateText();
}

void LLViewerObject::setIcon(LLViewerTexture* icon_image)
{
	if (!mIcon)
	{
		mIcon = (LLHUDIcon *)LLHUDObject::addHUDObject(LLHUDObject::LL_HUD_ICON);
		mIcon->setSourceObject(this);
		mIcon->setImage(icon_image);
		// *TODO: make this user configurable
		mIcon->setScale(0.03f);
	}
	else
	{
		mIcon->restartLifeTimer();
	}
}

void LLViewerObject::clearIcon()
{
	if (mIcon)
	{
		mIcon = NULL;
	}
}

LLViewerObject* LLViewerObject::getSubParent() 
{ 
	if (isJointChild())
	{
		return this;
	}
	return (LLViewerObject*) getParent();
}

const LLViewerObject* LLViewerObject::getSubParent() const
{
	if (isJointChild())
	{
		return this;
	}
	return (const LLViewerObject*) getParent();
}

BOOL LLViewerObject::isOnMap()
{
	return mOnMap;
}


void LLViewerObject::updateText()
{
	if (!isDead())
	{
		if (mText.notNull())
		{		
			LLVector3 up_offset(0,0,0);
			up_offset.mV[2] = getScale().mV[VZ]*0.6f;
			
			if (mDrawable.notNull())
			{
				mText->setPositionAgent(getRenderPosition() + up_offset);
			}
			else
			{
				mText->setPositionAgent(getPositionAgent() + up_offset);
			}
		}
	}
}

LLVOAvatar* LLViewerObject::asAvatar()
{
	return NULL;
}

BOOL LLViewerObject::isParticleSource() const
{
	return !mPartSourcep.isNull() && !mPartSourcep->isDead();
}

void LLViewerObject::setParticleSource(const LLPartSysData& particle_parameters, const LLUUID& owner_id)
{
	if (mPartSourcep)
	{
		deleteParticleSource();
	}

	LLPointer<LLViewerPartSourceScript> pss = LLViewerPartSourceScript::createPSS(this, particle_parameters);
	mPartSourcep = pss;
	
	if (mPartSourcep)
	{
		mPartSourcep->setOwnerUUID(owner_id);

		if (mPartSourcep->getImage()->getID() != mPartSourcep->mPartSysData.mPartImageID)
		{
			LLViewerTexture* image;
			if (mPartSourcep->mPartSysData.mPartImageID == LLUUID::null)
			{
				image = LLViewerTextureManager::getFetchedTextureFromFile("pixiesmall.tga");
			}
			else
			{
				image = LLViewerTextureManager::getFetchedTexture(mPartSourcep->mPartSysData.mPartImageID);
			}
			mPartSourcep->setImage(image);
		}
	}
	LLViewerPartSim::getInstance()->addPartSource(pss);
}

void LLViewerObject::unpackParticleSource(const S32 block_num, const LLUUID& owner_id)
{
	if (!mPartSourcep.isNull() && mPartSourcep->isDead())
	{
		mPartSourcep = NULL;
	}
	if (mPartSourcep)
	{
		// If we've got one already, just update the existing source (or remove it)
		if (!LLViewerPartSourceScript::unpackPSS(this, mPartSourcep, block_num))
		{
			mPartSourcep->setDead();
			mPartSourcep = NULL;
		}
	}
	else
	{
		LLPointer<LLViewerPartSourceScript> pss = LLViewerPartSourceScript::unpackPSS(this, NULL, block_num);
		//If the owner is muted, don't create the system
		if(LLMuteList::getInstance()->isMuted(owner_id, LLMute::flagParticles)) return;

		// We need to be able to deal with a particle source that hasn't changed, but still got an update!
		if (pss)
		{
// 			llinfos << "Making particle system with owner " << owner_id << llendl;
			pss->setOwnerUUID(owner_id);
			mPartSourcep = pss;
			LLViewerPartSim::getInstance()->addPartSource(pss);
		}
	}
	if (mPartSourcep)
	{
		if (mPartSourcep->getImage()->getID() != mPartSourcep->mPartSysData.mPartImageID)
		{
			LLViewerTexture* image;
			if (mPartSourcep->mPartSysData.mPartImageID == LLUUID::null)
			{
				image = LLViewerTextureManager::getFetchedTextureFromFile("pixiesmall.j2c");
			}
			else
			{
				image = LLViewerTextureManager::getFetchedTexture(mPartSourcep->mPartSysData.mPartImageID);
			}
			mPartSourcep->setImage(image);
		}
	}
}

void LLViewerObject::unpackParticleSource(LLDataPacker &dp, const LLUUID& owner_id)
{
	if (!mPartSourcep.isNull() && mPartSourcep->isDead())
	{
		mPartSourcep = NULL;
	}
	if (mPartSourcep)
	{
		// If we've got one already, just update the existing source (or remove it)
		if (!LLViewerPartSourceScript::unpackPSS(this, mPartSourcep, dp))
		{
			mPartSourcep->setDead();
			mPartSourcep = NULL;
		}
	}
	else
	{
		LLPointer<LLViewerPartSourceScript> pss = LLViewerPartSourceScript::unpackPSS(this, NULL, dp);
		//If the owner is muted, don't create the system
		if(LLMuteList::getInstance()->isMuted(owner_id, LLMute::flagParticles)) return;
		// We need to be able to deal with a particle source that hasn't changed, but still got an update!
		if (pss)
		{
// 			llinfos << "Making particle system with owner " << owner_id << llendl;
			pss->setOwnerUUID(owner_id);
			mPartSourcep = pss;
			LLViewerPartSim::getInstance()->addPartSource(pss);
		}
	}
	if (mPartSourcep)
	{
		if (mPartSourcep->getImage()->getID() != mPartSourcep->mPartSysData.mPartImageID)
		{
			LLViewerTexture* image;
			if (mPartSourcep->mPartSysData.mPartImageID == LLUUID::null)
			{
				image = LLViewerTextureManager::getFetchedTextureFromFile("pixiesmall.j2c");
			}
			else
			{
				image = LLViewerTextureManager::getFetchedTexture(mPartSourcep->mPartSysData.mPartImageID);
			}
			mPartSourcep->setImage(image);
		}
	}
}

void LLViewerObject::deleteParticleSource()
{
	if (mPartSourcep.notNull())
	{
		mPartSourcep->setDead();
		mPartSourcep = NULL;
	}
}

// virtual
void LLViewerObject::updateDrawable(BOOL force_damped)
{
	if (mDrawable.notNull() && 
		!mDrawable->isState(LLDrawable::ON_MOVE_LIST) &&
		isChanged(MOVED))
	{
		BOOL damped_motion = 
			!isChanged(SHIFTED) &&										// not shifted between regions this frame and...
			(	force_damped ||										// ...forced into damped motion by application logic or...
				(	!isSelected() &&									// ...not selected and...
					(	mDrawable->isRoot() ||								// ... is root or ...
						(getParent() && !((LLViewerObject*)getParent())->isSelected())// ... parent is not selected and ...
					) &&	
					getPCode() == LL_PCODE_VOLUME &&					// ...is a volume object and...
					getVelocity().isExactlyZero() &&					// ...is not moving physically and...
					mDrawable->getGeneration() != -1                    // ...was not created this frame.
				)					
			);
		gPipeline.markMoved(mDrawable, damped_motion);
	}
	clearChanged(SHIFTED);
}

// virtual, overridden by LLVOVolume
F32 LLViewerObject::getVObjRadius() const
{
	return mDrawable.notNull() ? mDrawable->getRadius() : 0.f;
}

void LLViewerObject::setAttachedSound(const LLUUID &audio_uuid, const LLUUID& owner_id, const F32 gain, const U8 flags)
{
	if (!gAudiop)
	{
		return;
	}
	
	if (audio_uuid.isNull())
	{
		if (!mAudioSourcep)
		{
			return;
		}
		if (mAudioSourcep->isLoop() && !mAudioSourcep->hasPendingPreloads())
		{
			// We don't clear the sound if it's a loop, it'll go away on its own.
			// At least, this appears to be how the scripts work.
			// The attached sound ID is set to NULL to avoid it playing back when the
			// object rezzes in on non-looping sounds.
			//llinfos << "Clearing attached sound " << mAudioSourcep->getCurrentData()->getID() << llendl;
			gAudiop->cleanupAudioSource(mAudioSourcep);
			mAudioSourcep = NULL;
		}
		else if (flags & LL_SOUND_FLAG_STOP)
        {
			// Just shut off the sound
			mAudioSourcep->play(LLUUID::null);
		}
		return;
	}
	if (flags & LL_SOUND_FLAG_LOOP
		&& mAudioSourcep && mAudioSourcep->isLoop() && mAudioSourcep->getCurrentData()
		&& mAudioSourcep->getCurrentData()->getID() == audio_uuid)
	{
		//llinfos << "Already playing this sound on a loop, ignoring" << llendl;
		return;
	}

	// don't clean up before previous sound is done. Solves: SL-33486
	if ( mAudioSourcep && mAudioSourcep->isDone() ) 
	{
		gAudiop->cleanupAudioSource(mAudioSourcep);
		mAudioSourcep = NULL;
	}

	if (mAudioSourcep && mAudioSourcep->isMuted() &&
	    mAudioSourcep->getCurrentData() && mAudioSourcep->getCurrentData()->getID() == audio_uuid)
	{
		//llinfos << "Already having this sound as muted sound, ignoring" << llendl;
		return;
	}

	getAudioSource(owner_id);

	if (mAudioSourcep)
	{
		BOOL queue = flags & LL_SOUND_FLAG_QUEUE;
		mAudioGain = gain;
		mAudioSourcep->setGain(gain);
		mAudioSourcep->setLoop(flags & LL_SOUND_FLAG_LOOP);
		mAudioSourcep->setSyncMaster(flags & LL_SOUND_FLAG_SYNC_MASTER);
		mAudioSourcep->setSyncSlave(flags & LL_SOUND_FLAG_SYNC_SLAVE);
		mAudioSourcep->setQueueSounds(queue);
		if(!queue) // stop any current sound first to avoid "farts of doom" (SL-1541) -MG
		{
			mAudioSourcep->play(LLUUID::null);
		}
		
		// Play this sound if region maturity permits
		if( gAgent.canAccessMaturityAtGlobal(this->getPositionGlobal()) )
		{
			//llinfos << "Playing attached sound " << audio_uuid << llendl;
			mAudioSourcep->play(audio_uuid);
		}
	}
}

LLAudioSource *LLViewerObject::getAudioSource(const LLUUID& owner_id)
{
	if (!mAudioSourcep)
	{
		// Arbitrary low gain for a sound that's not playing.
		// This is used for sound preloads, for example.
		LLAudioSourceVO *asvop = new LLAudioSourceVO(mID, owner_id, 0.01f, this);

		mAudioSourcep = asvop;
		if(gAudiop) gAudiop->addAudioSource(asvop);
	}

	return mAudioSourcep;
}

void LLViewerObject::adjustAudioGain(const F32 gain)
{
	if (!gAudiop)
	{
		return;
	}
	if (mAudioSourcep)
	{
		mAudioGain = gain;
		mAudioSourcep->setGain(mAudioGain);
	}
}

//----------------------------------------------------------------------------

bool LLViewerObject::unpackParameterEntry(U16 param_type, LLDataPacker *dp)
{
	if (LLNetworkData::PARAMS_MESH == param_type)
	{
		param_type = LLNetworkData::PARAMS_SCULPT;
	}
	ExtraParameter* param = getExtraParameterEntryCreate(param_type);
	if (param)
	{
		param->data->unpack(*dp);
		param->in_use = TRUE;
		parameterChanged(param_type, param->data, TRUE, false);
		return true;
	}
	else
	{
		return false;
	}
}

LLViewerObject::ExtraParameter* LLViewerObject::createNewParameterEntry(U16 param_type)
{
	LLNetworkData* new_block = NULL;
	switch (param_type)
	{
	  case LLNetworkData::PARAMS_FLEXIBLE:
	  {
		  new_block = new LLFlexibleObjectData();
		  break;
	  }
	  case LLNetworkData::PARAMS_LIGHT:
	  {
		  new_block = new LLLightParams();
		  break;
	  }
	  case LLNetworkData::PARAMS_SCULPT:
	  {
		  new_block = new LLSculptParams();
		  break;
	  }
	  case LLNetworkData::PARAMS_LIGHT_IMAGE:
	  {
		  new_block = new LLLightImageParams();
		  break;
	  }
	  default:
	  {
		  llinfos << "Unknown param type." << llendl;
		  break;
	  }
	};

	if (new_block)
	{
		ExtraParameter* new_entry = new ExtraParameter;
		new_entry->data = new_block;
		new_entry->in_use = false; // not in use yet
		mExtraParameterList[param_type] = new_entry;
		return new_entry;
	}
	return NULL;
}

LLViewerObject::ExtraParameter* LLViewerObject::getExtraParameterEntry(U16 param_type) const
{
	std::map<U16, ExtraParameter*>::const_iterator itor = mExtraParameterList.find(param_type);
	if (itor != mExtraParameterList.end())
	{
		return itor->second;
	}
	return NULL;
}

LLViewerObject::ExtraParameter* LLViewerObject::getExtraParameterEntryCreate(U16 param_type)
{
	ExtraParameter* param = getExtraParameterEntry(param_type);
	if (!param)
	{
		param = createNewParameterEntry(param_type);
	}
	return param;
}

LLNetworkData* LLViewerObject::getParameterEntry(U16 param_type) const
{
	ExtraParameter* param = getExtraParameterEntry(param_type);
	if (param)
	{
		return param->data;
	}
	else
	{
		return NULL;
	}
}

BOOL LLViewerObject::getParameterEntryInUse(U16 param_type) const
{
	ExtraParameter* param = getExtraParameterEntry(param_type);
	if (param)
	{
		return param->in_use;
	}
	else
	{
		return FALSE;
	}
}

bool LLViewerObject::setParameterEntry(U16 param_type, const LLNetworkData& new_value, bool local_origin)
{
	ExtraParameter* param = getExtraParameterEntryCreate(param_type);
	if (param)
	{
		if (param->in_use && new_value == *(param->data))
		{
			return false;
		}
		param->in_use = true;
		param->data->copy(new_value);
		parameterChanged(param_type, param->data, TRUE, local_origin);
		return true;
	}
	else
	{
		return false;
	}
}

// Assumed to be called locally
// If in_use is TRUE, will crate a new extra parameter if none exists.
// Should always return true.
bool LLViewerObject::setParameterEntryInUse(U16 param_type, BOOL in_use, bool local_origin)
{
	ExtraParameter* param = getExtraParameterEntryCreate(param_type);
	if (param && param->in_use != in_use)
	{
		param->in_use = in_use;
		parameterChanged(param_type, param->data, in_use, local_origin);
		return true;
	}
	return false;
}

void LLViewerObject::parameterChanged(U16 param_type, bool local_origin)
{
	ExtraParameter* param = getExtraParameterEntry(param_type);
	if (param)
	{
		parameterChanged(param_type, param->data, param->in_use, local_origin);
	}
}

void LLViewerObject::parameterChanged(U16 param_type, LLNetworkData* data, BOOL in_use, bool local_origin)
{
	if (local_origin)
	{
		LLViewerRegion* regionp = getRegion();
		if(!regionp) return;

		// Change happened on the viewer. Send the change up
		U8 tmp[MAX_OBJECT_PARAMS_SIZE];
		LLDataPackerBinaryBuffer dpb(tmp, MAX_OBJECT_PARAMS_SIZE);
		if (data->pack(dpb))
		{
			U32 datasize = (U32)dpb.getCurrentSize();

			LLMessageSystem* msg = gMessageSystem;
			msg->newMessageFast(_PREHASH_ObjectExtraParams);
			msg->nextBlockFast(_PREHASH_AgentData);
			msg->addUUIDFast(_PREHASH_AgentID, gAgent.getID() );
			msg->addUUIDFast(_PREHASH_SessionID, gAgent.getSessionID());
			msg->nextBlockFast(_PREHASH_ObjectData);
			msg->addU32Fast(_PREHASH_ObjectLocalID, mLocalID );

			msg->addU16Fast(_PREHASH_ParamType, param_type);
			msg->addBOOLFast(_PREHASH_ParamInUse, in_use);

			msg->addU32Fast(_PREHASH_ParamSize, datasize);
			msg->addBinaryDataFast(_PREHASH_ParamData, tmp, datasize);

			msg->sendReliable( regionp->getHost() );
		}
		else
		{
			llwarns << "Failed to send object extra parameters: " << param_type << llendl;
		}
	}
}

void LLViewerObject::setDrawableState(U32 state, BOOL recursive)
{
	if (mDrawable)
	{
		mDrawable->setState(state);
	}
	if (recursive)
	{
		for (child_list_t::iterator iter = mChildList.begin();
			 iter != mChildList.end(); iter++)
		{
			LLViewerObject* child = *iter;
			child->setDrawableState(state, recursive);
		}
	}
}

void LLViewerObject::clearDrawableState(U32 state, BOOL recursive)
{
	if (mDrawable)
	{
		mDrawable->clearState(state);
	}
	if (recursive)
	{
		for (child_list_t::iterator iter = mChildList.begin();
			 iter != mChildList.end(); iter++)
		{
			LLViewerObject* child = *iter;
			child->clearDrawableState(state, recursive);
		}
	}
}

//!!!!!!!!!!!!!!!!!!!!!!!!!!!!!!!!!!!!!!!!!!!!!!!!!!
// RN: these functions assume a 2-level hierarchy 
//!!!!!!!!!!!!!!!!!!!!!!!!!!!!!!!!!!!!!!!!!!!!!!!!!!

// Owned by anyone?
BOOL LLViewerObject::permAnyOwner() const
{ 
	if (isRootEdit())
	{
		return ((mFlags & FLAGS_OBJECT_ANY_OWNER) != 0); 
	}
	else
	{
		return ((LLViewerObject*)getParent())->permAnyOwner();
	}
}	
// Owned by this viewer?
BOOL LLViewerObject::permYouOwner() const
{ 
	if (isRootEdit())
	{
#ifdef HACKED_GODLIKE_VIEWER
		return TRUE;
#else
# ifdef TOGGLE_HACKED_GODLIKE_VIEWER
		if (!LLGridManager::getInstance()->isInProductionGrid()
            && (gAgent.getGodLevel() >= GOD_MAINTENANCE))
		{
			return TRUE;
		}
# endif
		return ((mFlags & FLAGS_OBJECT_YOU_OWNER) != 0); 
#endif
	}
	else
	{
		return ((LLViewerObject*)getParent())->permYouOwner();
	}
}

// Owned by a group?
BOOL LLViewerObject::permGroupOwner() const		
{ 
	if (isRootEdit())
	{
		return ((mFlags & FLAGS_OBJECT_GROUP_OWNED) != 0); 
	}
	else
	{
		return ((LLViewerObject*)getParent())->permGroupOwner();
	}
}

// Can the owner edit
BOOL LLViewerObject::permOwnerModify() const
{ 
	if (isRootEdit())
	{
#ifdef HACKED_GODLIKE_VIEWER
		return TRUE;
#else
# ifdef TOGGLE_HACKED_GODLIKE_VIEWER
		if (!LLGridManager::getInstance()->isInProductionGrid()
            && (gAgent.getGodLevel() >= GOD_MAINTENANCE))
	{
			return TRUE;
	}
# endif
		return ((mFlags & FLAGS_OBJECT_OWNER_MODIFY) != 0); 
#endif
	}
	else
	{
		return ((LLViewerObject*)getParent())->permOwnerModify();
	}
}

// Can edit
BOOL LLViewerObject::permModify() const
{ 
	if (isRootEdit())
	{
#ifdef HACKED_GODLIKE_VIEWER
		return TRUE;
#else
# ifdef TOGGLE_HACKED_GODLIKE_VIEWER
		if (!LLGridManager::getInstance()->isInProductionGrid()
            && (gAgent.getGodLevel() >= GOD_MAINTENANCE))
	{
			return TRUE;
	}
# endif
		return ((mFlags & FLAGS_OBJECT_MODIFY) != 0); 
#endif
	}
	else
	{
		return ((LLViewerObject*)getParent())->permModify();
	}
}

// Can copy
BOOL LLViewerObject::permCopy() const
{ 
	if (isRootEdit())
	{
#ifdef HACKED_GODLIKE_VIEWER
		return TRUE;
#else
# ifdef TOGGLE_HACKED_GODLIKE_VIEWER
		if (!LLGridManager::getInstance()->isInProductionGrid()
            && (gAgent.getGodLevel() >= GOD_MAINTENANCE))
		{
			return TRUE;
		}
# endif
		return ((mFlags & FLAGS_OBJECT_COPY) != 0); 
#endif
	}
	else
	{
		return ((LLViewerObject*)getParent())->permCopy();
	}
}

// Can move
BOOL LLViewerObject::permMove() const
{
	if (isRootEdit())
	{
#ifdef HACKED_GODLIKE_VIEWER
		return TRUE;
#else
# ifdef TOGGLE_HACKED_GODLIKE_VIEWER
		if (!LLGridManager::getInstance()->isInProductionGrid()
            && (gAgent.getGodLevel() >= GOD_MAINTENANCE))
		{
			return TRUE;
		}
# endif
		return ((mFlags & FLAGS_OBJECT_MOVE) != 0); 
#endif
	}
	else
	{
		return ((LLViewerObject*)getParent())->permMove();
	}
}

// Can be transferred
BOOL LLViewerObject::permTransfer() const
{ 
	if (isRootEdit())
	{
#ifdef HACKED_GODLIKE_VIEWER
		return TRUE;
#else
# ifdef TOGGLE_HACKED_GODLIKE_VIEWER
		if (!LLGridManager::getInstance()->isInProductionGrid()
            && (gAgent.getGodLevel() >= GOD_MAINTENANCE))
		{
			return TRUE;
		}
# endif
		return ((mFlags & FLAGS_OBJECT_TRANSFER) != 0); 
#endif
	}
	else
	{
		return ((LLViewerObject*)getParent())->permTransfer();
	}
}

// Can only open objects that you own, or that someone has
// given you modify rights to.  JC
BOOL LLViewerObject::allowOpen() const
{
	return !flagInventoryEmpty() && (permYouOwner() || permModify());
}

LLViewerObject::LLInventoryCallbackInfo::~LLInventoryCallbackInfo()
{
	if (mListener)
	{
		mListener->clearVOInventoryListener();
	}
}

void LLViewerObject::updateVolume(const LLVolumeParams& volume_params)
{
	if (setVolume(volume_params, 1)) // *FIX: magic number, ack!
	{
		// Transmit the update to the simulator
		sendShapeUpdate();
		markForUpdate(TRUE);
	}
}

void LLViewerObject::markForUpdate(BOOL priority)
{
	if (mDrawable.notNull())
	{
		gPipeline.markTextured(mDrawable);
		gPipeline.markRebuild(mDrawable, LLDrawable::REBUILD_GEOMETRY, priority);
	}
}

bool LLViewerObject::getIncludeInSearch() const
{
	return ((mFlags & FLAGS_INCLUDE_IN_SEARCH) != 0);
}

void LLViewerObject::setIncludeInSearch(bool include_in_search)
{
	if (include_in_search)
	{
		mFlags |= FLAGS_INCLUDE_IN_SEARCH;
	}
	else
	{
		mFlags &= ~FLAGS_INCLUDE_IN_SEARCH;
	}
}

void LLViewerObject::setRegion(LLViewerRegion *regionp)
{
	if (!regionp)
	{
		llwarns << "viewer object set region to NULL" << llendl;
	}
	
	mLatestRecvPacketID = 0;
	mRegionp = regionp;

	for (child_list_t::iterator i = mChildList.begin(); i != mChildList.end(); ++i)
	{
		LLViewerObject* child = *i;
		child->setRegion(regionp);
	}

	setChanged(MOVED | SILHOUETTE);
	updateDrawable(FALSE);
}

// virtual
void	LLViewerObject::updateRegion(LLViewerRegion *regionp)
{
//	if (regionp)
//	{
//		F64 now = LLFrameTimer::getElapsedSeconds();
//		llinfos << "Updating to region " << regionp->getName()
//			<< ", ms since last update message: " << (F32)((now - mLastMessageUpdateSecs) * 1000.0)
//			<< ", ms since last interpolation: " << (F32)((now - mLastInterpUpdateSecs) * 1000.0) 
//			<< llendl;
//	}
}


bool LLViewerObject::specialHoverCursor() const
{
	return (mFlags & FLAGS_USE_PHYSICS)
			|| (mFlags & FLAGS_HANDLE_TOUCH)
			|| (mClickAction != 0);
}

void LLViewerObject::updateFlags(BOOL physics_changed)
{
	LLViewerRegion* regionp = getRegion();
	if(!regionp) return;
	gMessageSystem->newMessage("ObjectFlagUpdate");
	gMessageSystem->nextBlockFast(_PREHASH_AgentData);
	gMessageSystem->addUUIDFast(_PREHASH_AgentID, gAgent.getID() );
	gMessageSystem->addUUIDFast(_PREHASH_SessionID, gAgent.getSessionID());
	gMessageSystem->addU32Fast(_PREHASH_ObjectLocalID, getLocalID() );
	gMessageSystem->addBOOLFast(_PREHASH_UsePhysics, usePhysics() );
	gMessageSystem->addBOOL("IsTemporary", flagTemporaryOnRez() );
	gMessageSystem->addBOOL("IsPhantom", flagPhantom() );
	gMessageSystem->addBOOL("CastsShadows", flagCastShadows() );
	if (physics_changed)
	{
		gMessageSystem->nextBlock("ExtraPhysics");
		gMessageSystem->addU8("PhysicsShapeType", getPhysicsShapeType() );
		gMessageSystem->addF32("Density", getPhysicsDensity() );
		gMessageSystem->addF32("Friction", getPhysicsFriction() );
		gMessageSystem->addF32("Restitution", getPhysicsRestitution() );
		gMessageSystem->addF32("GravityMultiplier", getPhysicsGravity() );
	}
	gMessageSystem->sendReliable( regionp->getHost() );
}

BOOL LLViewerObject::setFlags(U32 flags, BOOL state)
{
	BOOL setit = FALSE;
	if (state)
	{
		if ((mFlags & flags) != flags)
		{
			mFlags |= flags;
			setit = TRUE;
		}
	}
	else
	{
		if ((mFlags & flags) != 0)
		{
			mFlags &= ~flags;
			setit = TRUE;
		}
	}

	// BUG: Sometimes viewer physics and simulator physics get
	// out of sync.  To fix this, always send update to simulator.
// 	if (setit)
	{
		updateFlags();
	}
	return setit;
}

void LLViewerObject::setPhysicsShapeType(U8 type)
{
	mPhysicsShapeUnknown = false;
	mPhysicsShapeType = type;
	mCostStale = true;
}

void LLViewerObject::setPhysicsGravity(F32 gravity)
{
	mPhysicsGravity = gravity;
}

void LLViewerObject::setPhysicsFriction(F32 friction)
{
	mPhysicsFriction = friction;
}

void LLViewerObject::setPhysicsDensity(F32 density)
{
	mPhysicsDensity = density;
}

void LLViewerObject::setPhysicsRestitution(F32 restitution)
{
	mPhysicsRestitution = restitution;
}

U8 LLViewerObject::getPhysicsShapeType() const
{ 
	if (mPhysicsShapeUnknown)
	{
		mPhysicsShapeUnknown = false;
		gObjectList.updatePhysicsFlags(this);
	}

	return mPhysicsShapeType; 
}

void LLViewerObject::applyAngularVelocity(F32 dt)
{
	//do target omega here
	mRotTime += dt;
	LLVector3 ang_vel = getAngularVelocity();
	F32 omega = ang_vel.magVecSquared();
	F32 angle = 0.0f;
	LLQuaternion dQ;
	if (omega > 0.00001f)
	{
		omega = sqrt(omega);
		angle = omega * dt;

		ang_vel *= 1.f/omega;
		
		dQ.setQuat(angle, ang_vel);
		
		setRotation(getRotation()*dQ);
		setChanged(MOVED | SILHOUETTE);
	}
}

void LLViewerObject::resetRot()
{
	mRotTime = 0.0f;
}

U32 LLViewerObject::getPartitionType() const
{ 
	return LLViewerRegion::PARTITION_NONE; 
}

void LLViewerObject::dirtySpatialGroup(BOOL priority) const
{
	if (mDrawable)
	{
		LLSpatialGroup* group = mDrawable->getSpatialGroup();
		if (group)
		{
			group->dirtyGeom();
			gPipeline.markRebuild(group, priority);
		}
	}
}

void LLViewerObject::dirtyMesh()
{
	if (mDrawable)
	{
		LLSpatialGroup* group = mDrawable->getSpatialGroup();
		if (group)
		{
			group->dirtyMesh();
		}
	}
}

F32 LLAlphaObject::getPartSize(S32 idx)
{
	return 0.f;
}

// virtual
void LLStaticViewerObject::updateDrawable(BOOL force_damped)
{
	// Force an immediate rebuild on any update
	if (mDrawable.notNull())
	{
		mDrawable->updateXform(TRUE);
		gPipeline.markRebuild(mDrawable, LLDrawable::REBUILD_ALL, TRUE);
	}
	clearChanged(SHIFTED);
}

void LLViewerObject::saveUnselectedChildrenPosition(std::vector<LLVector3>& positions)
{
	if(mChildList.empty() || !positions.empty())
	{
		return ;
	}

	for (LLViewerObject::child_list_t::const_iterator iter = mChildList.begin();
			iter != mChildList.end(); iter++)
	{
		LLViewerObject* childp = *iter;
		if (!childp->isSelected() && childp->mDrawable.notNull())
		{
			positions.push_back(childp->getPositionEdit());		
		}
	}

	return ;
}

void LLViewerObject::saveUnselectedChildrenRotation(std::vector<LLQuaternion>& rotations)
{
	if(mChildList.empty())
	{
		return ;
	}

	for (LLViewerObject::child_list_t::const_iterator iter = mChildList.begin();
			iter != mChildList.end(); iter++)
	{
		LLViewerObject* childp = *iter;
		if (!childp->isSelected() && childp->mDrawable.notNull())
		{
			rotations.push_back(childp->getRotationEdit());				
		}		
	}

	return ;
}

//counter-rotation
void LLViewerObject::resetChildrenRotationAndPosition(const std::vector<LLQuaternion>& rotations, 
											const std::vector<LLVector3>& positions)
{
	if(mChildList.empty())
	{
		return ;
	}

	S32 index = 0 ;
	LLQuaternion inv_rotation = ~getRotationEdit() ;
	LLVector3 offset = getPositionEdit() ;
	for (LLViewerObject::child_list_t::const_iterator iter = mChildList.begin();
			iter != mChildList.end(); iter++)
	{
		LLViewerObject* childp = *iter;
		if (!childp->isSelected() && childp->mDrawable.notNull())
		{
			if (childp->getPCode() != LL_PCODE_LEGACY_AVATAR)
			{
				childp->setRotation(rotations[index] * inv_rotation);
				childp->setPosition((positions[index] - offset) * inv_rotation);
				LLManip::rebuild(childp);					
			}
			else //avatar
			{
				LLVector3 reset_pos = (positions[index] - offset) * inv_rotation ;
				LLQuaternion reset_rot = rotations[index] * inv_rotation ;

				((LLVOAvatar*)childp)->mDrawable->mXform.setPosition(reset_pos);				
				((LLVOAvatar*)childp)->mDrawable->mXform.setRotation(reset_rot) ;
				
				((LLVOAvatar*)childp)->mDrawable->getVObj()->setPosition(reset_pos, TRUE);				
				((LLVOAvatar*)childp)->mDrawable->getVObj()->setRotation(reset_rot, TRUE) ;

				LLManip::rebuild(childp);				
			}	
			index++;
		}				
	}

	return ;
}

//counter-translation
void LLViewerObject::resetChildrenPosition(const LLVector3& offset, BOOL simplified)
{
	if(mChildList.empty())
	{
		return ;
	}

	LLVector3 child_offset;
	if(simplified) //translation only, rotation matrix does not change
	{
		child_offset = offset * ~getRotation();
	}
	else //rotation matrix might change too.
	{
		if (isAttachment() && mDrawable.notNull())
		{
			LLXform* attachment_point_xform = mDrawable->getXform()->getParent();
			LLQuaternion parent_rotation = getRotation() * attachment_point_xform->getWorldRotation();
			child_offset = offset * ~parent_rotation;
		}
		else
		{
			child_offset = offset * ~getRenderRotation();
		}
	}

	for (LLViewerObject::child_list_t::const_iterator iter = mChildList.begin();
			iter != mChildList.end(); iter++)
	{
		LLViewerObject* childp = *iter;
		if (!childp->isSelected() && childp->mDrawable.notNull())
		{
			if (childp->getPCode() != LL_PCODE_LEGACY_AVATAR)
			{
				childp->setPosition(childp->getPosition() + child_offset);
				LLManip::rebuild(childp);
			}
			else //avatar
			{
				LLVector3 reset_pos = ((LLVOAvatar*)childp)->mDrawable->mXform.getPosition() + child_offset ;

				((LLVOAvatar*)childp)->mDrawable->mXform.setPosition(reset_pos);
				((LLVOAvatar*)childp)->mDrawable->getVObj()->setPosition(reset_pos);				
				
				LLManip::rebuild(childp);
			}			
		}		
	}

	return ;
}

const LLUUID &LLViewerObject::getAttachmentItemID() const
{
	return mAttachmentItemID;
}

void LLViewerObject::setAttachmentItemID(const LLUUID &id)
{
	mAttachmentItemID = id;
}

EObjectUpdateType LLViewerObject::getLastUpdateType() const
{
	return mLastUpdateType;
}

void LLViewerObject::setLastUpdateType(EObjectUpdateType last_update_type)
{
	mLastUpdateType = last_update_type;
}

BOOL LLViewerObject::getLastUpdateCached() const
{
	return mLastUpdateCached;
}

void LLViewerObject::setLastUpdateCached(BOOL last_update_cached)
{
	mLastUpdateCached = last_update_cached;
}

const LLUUID &LLViewerObject::extractAttachmentItemID()
{
	LLUUID item_id = LLUUID::null;
	LLNameValue* item_id_nv = getNVPair("AttachItemID");
	if( item_id_nv )
	{
		const char* s = item_id_nv->getString();
		if( s )
		{
			item_id.set(s);
		}
	}
	setAttachmentItemID(item_id);
	return getAttachmentItemID();
}

//virtual
LLVOAvatar* LLViewerObject::getAvatar() const
{
	if (isAttachment())
	{
		LLViewerObject* vobj = (LLViewerObject*) getParent();

		while (vobj && !vobj->asAvatar())
		{
			vobj = (LLViewerObject*) vobj->getParent();
		}

		return (LLVOAvatar*) vobj;
	}

	return NULL;
}


class ObjectPhysicsProperties : public LLHTTPNode
{
public:
	virtual void post(
		ResponsePtr responder,
		const LLSD& context,
		const LLSD& input) const
	{
		LLSD object_data = input["body"]["ObjectData"];
		S32 num_entries = object_data.size();
		
		for ( S32 i = 0; i < num_entries; i++ )
		{
			LLSD& curr_object_data = object_data[i];
			U32 local_id = curr_object_data["LocalID"].asInteger();

			// Iterate through nodes at end, since it can be on both the regular AND hover list
			struct f : public LLSelectedNodeFunctor
			{
				U32 mID;
				f(const U32& id) : mID(id) {}
				virtual bool apply(LLSelectNode* node)
				{
					return (node->getObject() && node->getObject()->mLocalID == mID );
				}
			} func(local_id);

			LLSelectNode* node = LLSelectMgr::getInstance()->getSelection()->getFirstNode(&func);

			if (node)
			{
				// The LLSD message builder doesn't know how to handle U8, so we need to send as S8 and cast
				U8 type = (U8)curr_object_data["PhysicsShapeType"].asInteger();
				F32 density = (F32)curr_object_data["Density"].asReal();
				F32 friction = (F32)curr_object_data["Friction"].asReal();
				F32 restitution = (F32)curr_object_data["Restitution"].asReal();
				F32 gravity = (F32)curr_object_data["GravityMultiplier"].asReal();

				node->getObject()->setPhysicsShapeType(type);
				node->getObject()->setPhysicsGravity(gravity);
				node->getObject()->setPhysicsFriction(friction);
				node->getObject()->setPhysicsDensity(density);
				node->getObject()->setPhysicsRestitution(restitution);
			}	
		}
		
		dialog_refresh_all();
	};
};

LLHTTPRegistration<ObjectPhysicsProperties>
	gHTTPRegistrationObjectPhysicsProperties("/message/ObjectPhysicsProperties");
<|MERGE_RESOLUTION|>--- conflicted
+++ resolved
@@ -531,8 +531,6 @@
 	{
 		LLViewerObject* child = *iter;
 		boxes.push_back( LLBBox(child->getPositionRegion(), child->getRotationRegion(), child->getScale() * -0.5f, child->getScale() * 0.5f).getAxisAligned());
-<<<<<<< HEAD
-=======
 	}
 
 	bool result = (mRegionp && mRegionp->objectIsReturnable(getPositionRegion(), boxes)) ? 1 : 0;
@@ -591,7 +589,6 @@
 	if ( !pChild )
 	{
 		llerrs<<"child viewerobject is NULL "<<llendl;
->>>>>>> c7b6a257
 	}
 	
 	constructAndAddReturnable( returnables, pChild, pTargetRegion );
@@ -604,77 +601,6 @@
 	}
 }
 
-<<<<<<< HEAD
-	bool result = (mRegionp && mRegionp->objectIsReturnable(getPositionRegion(), boxes)) ? 1 : 0;
-	
-	if ( !result )
-	{		
-		//Get list of neighboring regions relative to this vo's region
-		std::vector<LLViewerRegion*> uniqueRegions;
-		mRegionp->getNeighboringRegions( uniqueRegions );
-	
-		//Build aabb's - for root and all children
-		std::vector<PotentialReturnableObject> returnables;
-		typedef std::vector<LLViewerRegion*>::iterator RegionIt;
-		RegionIt regionStart = uniqueRegions.begin();
-		RegionIt regionEnd   = uniqueRegions.end();
-		
-		for (; regionStart != regionEnd; ++regionStart )
-		{
-			LLViewerRegion* pTargetRegion = *regionStart;
-			//Add the root vo as there may be no children and we still want
-			//to test for any edge overlap
-			buildReturnablesForChildrenVO( returnables, this, pTargetRegion );
-			//Add it's children
-			for (child_list_t::iterator iter = mChildList.begin();  iter != mChildList.end(); iter++)
-			{
-				LLViewerObject* pChild = *iter;		
-				buildReturnablesForChildrenVO( returnables, pChild, pTargetRegion );
-			}
-		}	
-	
-		//TBD#Eventually create a region -> box list map 
-		typedef std::vector<PotentialReturnableObject>::iterator ReturnablesIt;
-		ReturnablesIt retCurrentIt = returnables.begin();
-		ReturnablesIt retEndIt = returnables.end();
-	
-		for ( ; retCurrentIt !=retEndIt; ++retCurrentIt )
-		{
-			boxes.clear();
-			LLViewerRegion* pRegion = (*retCurrentIt).pRegion;
-			boxes.push_back( (*retCurrentIt).box );	
-			bool retResult = 	pRegion
-							 && pRegion->childrenObjectReturnable( boxes )
-							 && pRegion->canManageEstate();
-			if ( retResult )
-			{ 
-				result = true;
-				break;
-			}
-		}
-	}
-	return result;
-}
-
-void LLViewerObject::buildReturnablesForChildrenVO( std::vector<PotentialReturnableObject>& returnables, LLViewerObject* pChild, LLViewerRegion* pTargetRegion )
-{
-	if ( !pChild )
-	{
-		llerrs<<"child viewerobject is NULL "<<llendl;
-	}
-	
-	constructAndAddReturnable( returnables, pChild, pTargetRegion );
-	
-	//We want to handle any children VO's as well
-	for (child_list_t::iterator iter = pChild->mChildList.begin();  iter != pChild->mChildList.end(); iter++)
-	{
-		LLViewerObject* pChildofChild = *iter;
-		buildReturnablesForChildrenVO( returnables, pChildofChild, pTargetRegion );
-	}
-}
-
-=======
->>>>>>> c7b6a257
 void LLViewerObject::constructAndAddReturnable( std::vector<PotentialReturnableObject>& returnables, LLViewerObject* pChild, LLViewerRegion* pTargetRegion )
 {
 	
