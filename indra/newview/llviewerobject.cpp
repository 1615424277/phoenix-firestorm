/** 
 * @file llviewerobject.cpp
 * @brief Base class for viewer objects
 *
 * $LicenseInfo:firstyear=2001&license=viewerlgpl$
 * Second Life Viewer Source Code
 * Copyright (C) 2010, Linden Research, Inc.
 * 
 * This library is free software; you can redistribute it and/or
 * modify it under the terms of the GNU Lesser General Public
 * License as published by the Free Software Foundation;
 * version 2.1 of the License only.
 * 
 * This library is distributed in the hope that it will be useful,
 * but WITHOUT ANY WARRANTY; without even the implied warranty of
 * MERCHANTABILITY or FITNESS FOR A PARTICULAR PURPOSE.  See the GNU
 * Lesser General Public License for more details.
 * 
 * You should have received a copy of the GNU Lesser General Public
 * License along with this library; if not, write to the Free Software
 * Foundation, Inc., 51 Franklin Street, Fifth Floor, Boston, MA  02110-1301  USA
 * 
 * Linden Research, Inc., 945 Battery Street, San Francisco, CA  94111  USA
 * $/LicenseInfo$
 */

#include "llviewerprecompiledheaders.h"

#include "llviewerobject.h"

#include "llaudioengine.h"
#include "indra_constants.h"
#include "llmath.h"
#include "llflexibleobject.h"
#include "llviewercontrol.h"
#include "lldatapacker.h"
#include "llfasttimer.h"
#include "llfloaterreg.h"
#include "llfontgl.h"
#include "llframetimer.h"
#include "llhudicon.h"
#include "llinventory.h"
#include "llinventorydefines.h"
#include "llmaterialtable.h"
#include "llmutelist.h"
#include "llnamevalue.h"
#include "llprimitive.h"
#include "llquantize.h"
#include "llregionhandle.h"
#include "llsdserialize.h"
#include "lltree_common.h"
#include "llxfermanager.h"
#include "message.h"
#include "object_flags.h"

#include "llaudiosourcevo.h"
#include "llagent.h"
#include "llagentcamera.h"
#include "llagentwearables.h"
#include "llbbox.h"
#include "llbox.h"
#include "llcylinder.h"
#include "lldrawable.h"
#include "llface.h"
#include "llfloaterproperties.h"
#include "llfloatertools.h"
#include "llfollowcam.h"
#include "llhudtext.h"
#include "llselectmgr.h"
#include "llrendersphere.h"
#include "lltooldraganddrop.h"
#include "llviewercamera.h"
#include "llviewertexturelist.h"
#include "llviewerinventory.h"
#include "llviewerobjectlist.h"
#include "llviewerparceloverlay.h"
#include "llviewerpartsource.h"
#include "llviewerregion.h"
#include "llviewerstats.h"
#include "llviewertextureanim.h"
#include "llviewerwindow.h" // For getSpinAxis
#include "llvoavatar.h"
#include "llvoavatarself.h"
#include "llvograss.h"
#include "llvoground.h"
#include "llvolume.h"
#include "llvolumemessage.h"
#include "llvopartgroup.h"
#include "llvosky.h"
#include "llvosurfacepatch.h"
#include "llvotree.h"
#include "llvovolume.h"
#include "llvowater.h"
#include "llworld.h"
#include "llui.h"
#include "pipeline.h"
#include "llviewernetwork.h"
#include "llvowlsky.h"
#include "llmanip.h"
#include "lltrans.h"
#include "llsdutil.h"
#include "llmediaentry.h"
#include "llfloaterperms.h"
#include "llvocache.h"
// [RLVa:KB] - Checked: 2011-05-22 (RLVa-1.3.1a)
#include "rlvhandler.h"
#include "rlvlocks.h"
// [/RLVa:KB]
#include "fswsassetblacklist.h"

// <FS:Ansariel> [Legacy Bake]
#ifdef OPENSIM
#include "llviewernetwork.h"
#endif
// </FS:Ansariel> [Legacy Bake]

//#define DEBUG_UPDATE_TYPE

BOOL		LLViewerObject::sVelocityInterpolate = TRUE;
BOOL		LLViewerObject::sPingInterpolate = TRUE; 

U32			LLViewerObject::sNumZombieObjects = 0;
S32			LLViewerObject::sNumObjects = 0;
BOOL		LLViewerObject::sMapDebug = TRUE;
LLColor4	LLViewerObject::sEditSelectColor(	1.0f, 1.f, 0.f, 0.3f);	// Edit OK
LLColor4	LLViewerObject::sNoEditSelectColor(	1.0f, 0.f, 0.f, 0.3f);	// Can't edit
S32			LLViewerObject::sAxisArrowLength(50);


BOOL		LLViewerObject::sPulseEnabled(FALSE);
BOOL		LLViewerObject::sUseSharedDrawables(FALSE); // TRUE

// sMaxUpdateInterpolationTime must be greater than sPhaseOutUpdateInterpolationTime
F64Seconds	LLViewerObject::sMaxUpdateInterpolationTime(3.0);		// For motion interpolation: after X seconds with no updates, don't predict object motion
F64Seconds	LLViewerObject::sPhaseOutUpdateInterpolationTime(2.0);	// For motion interpolation: after Y seconds with no updates, taper off motion prediction

std::map<std::string, U32> LLViewerObject::sObjectDataMap;

// The maximum size of an object extra parameters binary (packed) block
#define MAX_OBJECT_PARAMS_SIZE 1024

// At 45 Hz collisions seem stable and objects seem
// to settle down at a reasonable rate.
// JC 3/18/2003

const F32 PHYSICS_TIMESTEP = 1.f / 45.f;

static LLTrace::BlockTimerStatHandle FTM_CREATE_OBJECT("Create Object");

// static
LLViewerObject *LLViewerObject::createObject(const LLUUID &id, const LLPCode pcode, LLViewerRegion *regionp)
{
	LLViewerObject *res = NULL;
	LL_RECORD_BLOCK_TIME(FTM_CREATE_OBJECT);
	
	switch (pcode)
	{
	case LL_PCODE_VOLUME:
	  res = new LLVOVolume(id, pcode, regionp); break;
	case LL_PCODE_LEGACY_AVATAR:
	{
		if (id == gAgentID)
		{
			if (!gAgentAvatarp)
			{
				gAgentAvatarp = new LLVOAvatarSelf(id, pcode, regionp);
				gAgentAvatarp->initInstance();
// <FS:Ansariel> [Legacy Bake]
				//gAgentWearables.setAvatarObject(gAgentAvatarp);
#ifdef OPENSIM
				if (LLGridManager::getInstance()->isInSecondLife())
				{
					gAgentWearables.setAvatarObject(gAgentAvatarp);

				}
#else
				gAgentWearables.setAvatarObject(gAgentAvatarp);
#endif
// </FS:Ansariel> [Legacy Bake]
			}
			else 
			{
				if (isAgentAvatarValid())
				{
					gAgentAvatarp->updateRegion(regionp);
				}
			}
			res = gAgentAvatarp;
		}
		else
		{
			LLVOAvatar *avatar = new LLVOAvatar(id, pcode, regionp); 
			avatar->initInstance();
			res = avatar;
		}
		break;
	}
	case LL_PCODE_LEGACY_GRASS:
	  res = new LLVOGrass(id, pcode, regionp); break;
	case LL_PCODE_LEGACY_PART_SYS:
// 	  LL_WARNS() << "Creating old part sys!" << LL_ENDL;
// 	  res = new LLVOPart(id, pcode, regionp); break;
	  res = NULL; break;
	case LL_PCODE_LEGACY_TREE:
	  res = new LLVOTree(id, pcode, regionp); break;
	case LL_PCODE_TREE_NEW:
// 	  LL_WARNS() << "Creating new tree!" << LL_ENDL;
// 	  res = new LLVOTree(id, pcode, regionp); break;
	  res = NULL; break;
	case LL_VO_SURFACE_PATCH:
	  res = new LLVOSurfacePatch(id, pcode, regionp); break;
	case LL_VO_SKY:
	  res = new LLVOSky(id, pcode, regionp); break;
	case LL_VO_VOID_WATER:
		res = new LLVOVoidWater(id, pcode, regionp); break;
	case LL_VO_WATER:
		res = new LLVOWater(id, pcode, regionp); break;
	case LL_VO_GROUND:
	  res = new LLVOGround(id, pcode, regionp); break;
	case LL_VO_PART_GROUP:
	  res = new LLVOPartGroup(id, pcode, regionp); break;
	case LL_VO_HUD_PART_GROUP:
	  res = new LLVOHUDPartGroup(id, pcode, regionp); break;
	case LL_VO_WL_SKY:
	  res = new LLVOWLSky(id, pcode, regionp); break;
	default:
	  LL_WARNS() << "Unknown object pcode " << (S32)pcode << LL_ENDL;
	  res = NULL; break;
	}
	return res;
}

LLViewerObject::LLViewerObject(const LLUUID &id, const LLPCode pcode, LLViewerRegion *regionp, BOOL is_global)
:	LLTrace::MemTrackable<LLViewerObject>("LLViewerObject"),
	LLPrimitive(),
	mChildList(),
	mID(id),
	mLocalID(0),
	mTotalCRC(0),
	mListIndex(-1),
	mTEImages(NULL),
	mTENormalMaps(NULL),
	mTESpecularMaps(NULL),
	mGLName(0),
	mbCanSelect(TRUE),
	mFlags(0),
	mPhysicsShapeType(0),
	mPhysicsGravity(0),
	mPhysicsFriction(0),
	mPhysicsDensity(0),
	mPhysicsRestitution(0),
	mDrawable(),
	mCreateSelected(FALSE),
	mRenderMedia(FALSE),
	mBestUpdatePrecision(0),
	mText(),
	mHudText(""),
	mHudTextColor(LLColor4::white),
	mLastInterpUpdateSecs(0.f),
	mLastMessageUpdateSecs(0.f),
	mLatestRecvPacketID(0),
	mData(NULL),
	mAudioSourcep(NULL),
	mAudioGain(1.f),
	mAppAngle(0.f),
	mPixelArea(1024.f),
	mInventory(NULL),
	mInventorySerialNum(0),
	mRegionp( regionp ),
	mInventoryPending(FALSE),
	mInventoryDirty(FALSE),
	mDead(FALSE),
	mOrphaned(FALSE),
	mUserSelected(FALSE),
	mOnActiveList(FALSE),
	mOnMap(FALSE),
	mStatic(FALSE),
	mNumFaces(0),
	mRotTime(0.f),
	mAngularVelocityRot(),
	mPreviousRotation(),
	mState(0),
	mMedia(NULL),
	mClickAction(0),
	mObjectCost(0),
	mLinksetCost(0),
	mPhysicsCost(0),
	mLinksetPhysicsCost(0.f),
	mCostStale(true),
	mPhysicsShapeUnknown(true),
	mAttachmentItemID(LLUUID::null),
	mLastUpdateType(OUT_UNKNOWN),
	mLastUpdateCached(FALSE)
{
	if (!is_global)
	{
		llassert(mRegionp);
	}

	LLPrimitive::init_primitive(pcode);

	// CP: added 12/2/2005 - this was being initialised to 0, not the current frame time
	mLastInterpUpdateSecs = LLFrameTimer::getElapsedSeconds();

	mPositionRegion = LLVector3(0.f, 0.f, 0.f);

	if (!is_global && mRegionp)
	{
		mPositionAgent = mRegionp->getOriginAgent();
	}
	resetRot();

	LLViewerObject::sNumObjects++;
}

LLViewerObject::~LLViewerObject()
{
	deleteTEImages();

	if(mInventory)
	{
		mInventory->clear();  // will deref and delete entries
		delete mInventory;
		mInventory = NULL;
	}

	if (mPartSourcep)
	{
		mPartSourcep->setDead();
		mPartSourcep = NULL;
	}

	// Delete memory associated with extra parameters.
	std::map<U16, ExtraParameter*>::iterator iter;
	for (iter = mExtraParameterList.begin(); iter != mExtraParameterList.end(); ++iter)
	{
		if(iter->second != NULL)
		{
			delete iter->second->data;
			delete iter->second;
		}
	}
	mExtraParameterList.clear();

	for_each(mNameValuePairs.begin(), mNameValuePairs.end(), DeletePairedPointer()) ;
	mNameValuePairs.clear();
	
	delete[] mData;
	mData = NULL;

	delete mMedia;
	mMedia = NULL;

	sNumObjects--;
	sNumZombieObjects--;
	llassert(mChildList.size() == 0);

	clearInventoryListeners();
}

void LLViewerObject::deleteTEImages()
{
	delete[] mTEImages;
	mTEImages = NULL;
	
	if (mTENormalMaps != NULL)
	{
		delete[] mTENormalMaps;
		mTENormalMaps = NULL;
	}
	
	if (mTESpecularMaps != NULL)
	{
		delete[] mTESpecularMaps;
		mTESpecularMaps = NULL;
	}	
}

void LLViewerObject::markDead()
{
	if (!mDead)
	{
		//LL_INFOS() << "Marking self " << mLocalID << " as dead." << LL_ENDL;
		
		// Root object of this hierarchy unlinks itself.
		LLVOAvatar *av = getAvatarAncestor();
		if (getParent())
		{
			((LLViewerObject *)getParent())->removeChild(this);
		}
		LLUUID mesh_id;
		if (av && LLVOAvatar::getRiggedMeshID(this,mesh_id))
		{
			// This case is needed for indirectly attached mesh objects.
			av->resetJointPositionsOnDetach(mesh_id);
		}

		// Mark itself as dead
		mDead = TRUE;
		if(mRegionp)
		{
			mRegionp->removeFromCreatedList(getLocalID()); 
		}
		gObjectList.cleanupReferences(this);

		LLViewerObject *childp;
		while (mChildList.size() > 0)
		{
			childp = mChildList.back();
			if (childp->getPCode() != LL_PCODE_LEGACY_AVATAR)
			{
				//LL_INFOS() << "Marking child " << childp->getLocalID() << " as dead." << LL_ENDL;
				childp->setParent(NULL); // LLViewerObject::markDead 1
				childp->markDead();
			}
			else
			{
				// make sure avatar is no longer parented, 
				// so we can properly set it's position
				childp->setDrawableParent(NULL);
				((LLVOAvatar*)childp)->getOffObject();
				childp->setParent(NULL); // LLViewerObject::markDead 2
			}
			mChildList.pop_back();
		}

		if (mDrawable.notNull())
		{
			// Drawables are reference counted, mark as dead, then nuke the pointer.
			mDrawable->markDead();
			mDrawable = NULL;
		}

		if (mText)
		{
			mText->markDead();
			mText = NULL;
		}

		if (mIcon)
		{
			mIcon->markDead();
			mIcon = NULL;
		}

		if (mPartSourcep)
		{
			mPartSourcep->setDead();
			mPartSourcep = NULL;
		}

		if (mAudioSourcep)
		{
			// Do some cleanup
			if (gAudiop)
			{
				gAudiop->cleanupAudioSource(mAudioSourcep);
			}
			mAudioSourcep = NULL;
		}

		if (flagAnimSource())
		{
			if (isAgentAvatarValid())
			{
				// stop motions associated with this object
				gAgentAvatarp->stopMotionFromSource(mID);
			}
		}

		if (flagCameraSource())
		{
			LLFollowCamMgr::removeFollowCamParams(mID);
		}

		sNumZombieObjects++;
	}
}

void LLViewerObject::dump() const
{
	LL_INFOS() << "Type: " << pCodeToString(mPrimitiveCode) << LL_ENDL;
	LL_INFOS() << "Drawable: " << (LLDrawable *)mDrawable << LL_ENDL;
	LL_INFOS() << "Update Age: " << LLFrameTimer::getElapsedSeconds() - mLastMessageUpdateSecs << LL_ENDL;

	LL_INFOS() << "Parent: " << getParent() << LL_ENDL;
	LL_INFOS() << "ID: " << mID << LL_ENDL;
	LL_INFOS() << "LocalID: " << mLocalID << LL_ENDL;
	LL_INFOS() << "PositionRegion: " << getPositionRegion() << LL_ENDL;
	LL_INFOS() << "PositionAgent: " << getPositionAgent() << LL_ENDL;
	LL_INFOS() << "PositionGlobal: " << getPositionGlobal() << LL_ENDL;
	LL_INFOS() << "Velocity: " << getVelocity() << LL_ENDL;
	if (mDrawable.notNull() && 
		mDrawable->getNumFaces() && 
		mDrawable->getFace(0))
	{
		LLFacePool *poolp = mDrawable->getFace(0)->getPool();
		if (poolp)
		{
			LL_INFOS() << "Pool: " << poolp << LL_ENDL;
			LL_INFOS() << "Pool reference count: " << poolp->mReferences.size() << LL_ENDL;
		}
	}
	//LL_INFOS() << "BoxTree Min: " << mDrawable->getBox()->getMin() << LL_ENDL;
	//LL_INFOS() << "BoxTree Max: " << mDrawable->getBox()->getMin() << LL_ENDL;
	/*
	LL_INFOS() << "Velocity: " << getVelocity() << LL_ENDL;
	LL_INFOS() << "AnyOwner: " << permAnyOwner() << " YouOwner: " << permYouOwner() << " Edit: " << mPermEdit << LL_ENDL;
	LL_INFOS() << "UsePhysics: " << flagUsePhysics() << " CanSelect " << mbCanSelect << " UserSelected " << mUserSelected << LL_ENDL;
	LL_INFOS() << "AppAngle: " << mAppAngle << LL_ENDL;
	LL_INFOS() << "PixelArea: " << mPixelArea << LL_ENDL;

	char buffer[1000];
	char *key;
	for (key = mNameValuePairs.getFirstKey(); key; key = mNameValuePairs.getNextKey() )
	{
		mNameValuePairs[key]->printNameValue(buffer);
		LL_INFOS() << buffer << LL_ENDL;
	}
	for (child_list_t::iterator iter = mChildList.begin();
		 iter != mChildList.end(); iter++)
	{
		LLViewerObject* child = *iter;
		LL_INFOS() << "  child " << child->getID() << LL_ENDL;
	}
	*/
}

void LLViewerObject::printNameValuePairs() const
{
	for (name_value_map_t::const_iterator iter = mNameValuePairs.begin();
		 iter != mNameValuePairs.end(); iter++)
	{
		LLNameValue* nv = iter->second;
		LL_INFOS() << nv->printNameValue() << LL_ENDL;
	}
}

void LLViewerObject::initVOClasses()
{
	// Initialized shared class stuff first.
	LLVOAvatar::initClass();
	LLVOTree::initClass();
	LL_INFOS() << "Viewer Object size: " << sizeof(LLViewerObject) << LL_ENDL;
	LLVOGrass::initClass();
	LLVOWater::initClass();
	LLVOVolume::initClass();

	initObjectDataMap();
}

void LLViewerObject::cleanupVOClasses()
{
	LLVOGrass::cleanupClass();
	LLVOWater::cleanupClass();
	LLVOTree::cleanupClass();
	LLVOAvatar::cleanupClass();
	LLVOVolume::cleanupClass();

	sObjectDataMap.clear();
}

//object data map for compressed && !OUT_TERSE_IMPROVED
//static
void LLViewerObject::initObjectDataMap()
{
	U32 count = 0;

	sObjectDataMap["ID"] = count; //full id //LLUUID
	count += sizeof(LLUUID);

	sObjectDataMap["LocalID"] = count; //U32
	count += sizeof(U32);

	sObjectDataMap["PCode"] = count;   //U8
	count += sizeof(U8);

	sObjectDataMap["State"] = count;   //U8
	count += sizeof(U8);

	sObjectDataMap["CRC"] = count;     //U32
	count += sizeof(U32);

	sObjectDataMap["Material"] = count; //U8
	count += sizeof(U8);

	sObjectDataMap["ClickAction"] = count; //U8
	count += sizeof(U8);

	sObjectDataMap["Scale"] = count; //LLVector3
	count += sizeof(LLVector3);

	sObjectDataMap["Pos"] = count;   //LLVector3
	count += sizeof(LLVector3);

	sObjectDataMap["Rot"] = count;    //LLVector3
	count += sizeof(LLVector3);

	sObjectDataMap["SpecialCode"] = count; //U32
	count += sizeof(U32);

	sObjectDataMap["Owner"] = count; //LLUUID
	count += sizeof(LLUUID);

	sObjectDataMap["Omega"] = count; //LLVector3, when SpecialCode & 0x80 is set
	count += sizeof(LLVector3);

	//ParentID is after Omega if there is Omega, otherwise is after Owner
	sObjectDataMap["ParentID"] = count;//U32, when SpecialCode & 0x20 is set
	count += sizeof(U32);

	//-------
	//The rest items are not included here
	//-------
}

//static 
void LLViewerObject::unpackVector3(LLDataPackerBinaryBuffer* dp, LLVector3& value, std::string name)
{
	dp->shift(sObjectDataMap[name]);
	dp->unpackVector3(value, name.c_str());
	dp->reset();
}

//static 
void LLViewerObject::unpackUUID(LLDataPackerBinaryBuffer* dp, LLUUID& value, std::string name)
{
	dp->shift(sObjectDataMap[name]);
	dp->unpackUUID(value, name.c_str());
	dp->reset();
}
	
//static 
void LLViewerObject::unpackU32(LLDataPackerBinaryBuffer* dp, U32& value, std::string name)
{
	dp->shift(sObjectDataMap[name]);
	dp->unpackU32(value, name.c_str());
	dp->reset();
}
	
//static 
void LLViewerObject::unpackU8(LLDataPackerBinaryBuffer* dp, U8& value, std::string name)
{
	dp->shift(sObjectDataMap[name]);
	dp->unpackU8(value, name.c_str());
	dp->reset();
}

//static 
U32 LLViewerObject::unpackParentID(LLDataPackerBinaryBuffer* dp, U32& parent_id)
{
	dp->shift(sObjectDataMap["SpecialCode"]);
	U32 value;
	dp->unpackU32(value, "SpecialCode");

	parent_id = 0;
	if(value & 0x20)
	{
		S32 offset = sObjectDataMap["ParentID"];
		if(!(value & 0x80))
		{
			offset -= sizeof(LLVector3);
		}

		dp->shift(offset);
		dp->unpackU32(parent_id, "ParentID");
	}
	dp->reset();

	return parent_id;
}

// Replaces all name value pairs with data from \n delimited list
// Does not update server
void LLViewerObject::setNameValueList(const std::string& name_value_list)
{
	// Clear out the old
	for_each(mNameValuePairs.begin(), mNameValuePairs.end(), DeletePairedPointer()) ;
	mNameValuePairs.clear();

	// Bring in the new
	std::string::size_type length = name_value_list.length();
	std::string::size_type start = 0;
	while (start < length)
	{
		std::string::size_type end = name_value_list.find_first_of("\n", start);
		if (end == std::string::npos) end = length;
		if (end > start)
		{
			std::string tok = name_value_list.substr(start, end - start);
			addNVPair(tok);
		}
		start = end+1;
	}
}

void LLViewerObject::setSelected(BOOL sel)
{
	mUserSelected = sel;
	resetRot();

	if (!sel)
	{
		setAllTESelected(false);
	}
}

// This method returns true if the object is over land owned by the
// agent.
bool LLViewerObject::isReturnable()
{
	if (isAttachment())
	{
		return false;
	}
		
// [RLVa:KB] - Checked: 2011-05-28 (RLVa-1.4.0a) | Added: RLVa-1.4.0a
	if ( (rlv_handler_t::isEnabled()) && (!rlvCanDeleteOrReturn(this)) )
	{
		return false;
	}
// [/RLVa:KB]
	std::vector<LLBBox> boxes;
	boxes.push_back(LLBBox(getPositionRegion(), getRotationRegion(), getScale() * -0.5f, getScale() * 0.5f).getAxisAligned());
	for (child_list_t::iterator iter = mChildList.begin();
		 iter != mChildList.end(); iter++)
	{
		LLViewerObject* child = *iter;
		boxes.push_back( LLBBox(child->getPositionRegion(), child->getRotationRegion(), child->getScale() * -0.5f, child->getScale() * 0.5f).getAxisAligned());
	}

	bool result = (mRegionp && mRegionp->objectIsReturnable(getPositionRegion(), boxes)) ? 1 : 0;
	
	if ( !result )
	{		
		//Get list of neighboring regions relative to this vo's region
		std::vector<LLViewerRegion*> uniqueRegions;
		mRegionp->getNeighboringRegions( uniqueRegions );
	
		//Build aabb's - for root and all children
		std::vector<PotentialReturnableObject> returnables;
		typedef std::vector<LLViewerRegion*>::iterator RegionIt;
		RegionIt regionStart = uniqueRegions.begin();
		RegionIt regionEnd   = uniqueRegions.end();
		
		for (; regionStart != regionEnd; ++regionStart )
		{
			LLViewerRegion* pTargetRegion = *regionStart;
			//Add the root vo as there may be no children and we still want
			//to test for any edge overlap
			buildReturnablesForChildrenVO( returnables, this, pTargetRegion );
			//Add it's children
			for (child_list_t::iterator iter = mChildList.begin();  iter != mChildList.end(); iter++)
			{
				LLViewerObject* pChild = *iter;		
				buildReturnablesForChildrenVO( returnables, pChild, pTargetRegion );
			}
		}	
	
		//TBD#Eventually create a region -> box list map 
		typedef std::vector<PotentialReturnableObject>::iterator ReturnablesIt;
		ReturnablesIt retCurrentIt = returnables.begin();
		ReturnablesIt retEndIt = returnables.end();
	
		for ( ; retCurrentIt !=retEndIt; ++retCurrentIt )
		{
			boxes.clear();
			LLViewerRegion* pRegion = (*retCurrentIt).pRegion;
			boxes.push_back( (*retCurrentIt).box );	
			bool retResult = 	pRegion
							 && pRegion->childrenObjectReturnable( boxes )
							 && pRegion->canManageEstate();
			if ( retResult )
			{ 
				result = true;
				break;
			}
		}
	}
	return result;
}

void LLViewerObject::buildReturnablesForChildrenVO( std::vector<PotentialReturnableObject>& returnables, LLViewerObject* pChild, LLViewerRegion* pTargetRegion )
{
	if ( !pChild )
	{
		LL_ERRS()<<"child viewerobject is NULL "<<LL_ENDL;
	}
	
	constructAndAddReturnable( returnables, pChild, pTargetRegion );
	
	//We want to handle any children VO's as well
	for (child_list_t::iterator iter = pChild->mChildList.begin();  iter != pChild->mChildList.end(); iter++)
	{
		LLViewerObject* pChildofChild = *iter;
		buildReturnablesForChildrenVO( returnables, pChildofChild, pTargetRegion );
	}
}

void LLViewerObject::constructAndAddReturnable( std::vector<PotentialReturnableObject>& returnables, LLViewerObject* pChild, LLViewerRegion* pTargetRegion )
{
	
	LLVector3 targetRegionPos;
	targetRegionPos.setVec( pChild->getPositionGlobal() );	
	
	LLBBox childBBox = LLBBox( targetRegionPos, pChild->getRotationRegion(), pChild->getScale() * -0.5f, 
							    pChild->getScale() * 0.5f).getAxisAligned();
	
	LLVector3 edgeA = targetRegionPos + childBBox.getMinLocal();
	LLVector3 edgeB = targetRegionPos + childBBox.getMaxLocal();
	
	LLVector3d edgeAd, edgeBd;
	edgeAd.setVec(edgeA);
	edgeBd.setVec(edgeB);
	
	//Only add the box when either of the extents are in a neighboring region
	if ( pTargetRegion->pointInRegionGlobal( edgeAd ) || pTargetRegion->pointInRegionGlobal( edgeBd ) )
	{
		PotentialReturnableObject returnableObj;
		returnableObj.box		= childBBox;
		returnableObj.pRegion	= pTargetRegion;
		returnables.push_back( returnableObj );
	}
}

bool LLViewerObject::crossesParcelBounds()
{
	std::vector<LLBBox> boxes;
	boxes.push_back(LLBBox(getPositionRegion(), getRotationRegion(), getScale() * -0.5f, getScale() * 0.5f).getAxisAligned());
	for (child_list_t::iterator iter = mChildList.begin();
		 iter != mChildList.end(); iter++)
	{
		LLViewerObject* child = *iter;
		boxes.push_back(LLBBox(child->getPositionRegion(), child->getRotationRegion(), child->getScale() * -0.5f, child->getScale() * 0.5f).getAxisAligned());
	}

	return mRegionp && mRegionp->objectsCrossParcel(boxes);
}

BOOL LLViewerObject::setParent(LLViewerObject* parent)
{
	if(mParent != parent)
	{
		LLViewerObject* old_parent = (LLViewerObject*)mParent ;		
		BOOL ret = LLPrimitive::setParent(parent);
		if(ret && old_parent && parent)
		{
			old_parent->removeChild(this) ;
		}
		return ret ;
	}

	return FALSE ;
}

void LLViewerObject::addChild(LLViewerObject *childp)
{
	for (child_list_t::iterator i = mChildList.begin(); i != mChildList.end(); ++i)
	{
		if (*i == childp)
		{	//already has child
			return;
		}
	}
	
	if (!isAvatar())
	{
		// propagate selection properties
		childp->mbCanSelect = mbCanSelect;
	}

	if(childp->setParent(this))
	{
		mChildList.push_back(childp);
	}
}

void LLViewerObject::removeChild(LLViewerObject *childp)
{
	for (child_list_t::iterator i = mChildList.begin(); i != mChildList.end(); ++i)
	{
		if (*i == childp)
		{
			if (!childp->isAvatar() && mDrawable.notNull() && mDrawable->isActive() && childp->mDrawable.notNull() && !isAvatar())
			{
				gPipeline.markRebuild(childp->mDrawable, LLDrawable::REBUILD_VOLUME);
			}

			mChildList.erase(i);

			if(childp->getParent() == this)
			{
				childp->setParent(NULL);			
			}
			break;
		}
	}
	
	if (childp->isSelected())
	{
		LLSelectMgr::getInstance()->deselectObjectAndFamily(childp);
		BOOL add_to_end = TRUE;
		LLSelectMgr::getInstance()->selectObjectAndFamily(childp, add_to_end);
	}
}

void LLViewerObject::addThisAndAllChildren(std::vector<LLViewerObject*>& objects)
{
	objects.push_back(this);
	for (child_list_t::iterator iter = mChildList.begin();
		 iter != mChildList.end(); iter++)
	{
		LLViewerObject* child = *iter;
		if (!child->isAvatar())
		{
			child->addThisAndAllChildren(objects);
		}
	}
}

void LLViewerObject::addThisAndNonJointChildren(std::vector<LLViewerObject*>& objects)
{
	objects.push_back(this);
	// don't add any attachments when temporarily selecting avatar
	if (isAvatar())
	{
		return;
	}
	for (child_list_t::iterator iter = mChildList.begin();
		 iter != mChildList.end(); iter++)
	{
		LLViewerObject* child = *iter;
		if ( (!child->isAvatar()))
		{
			child->addThisAndNonJointChildren(objects);
		}
	}
}

//BOOL LLViewerObject::isChild(LLViewerObject *childp) const
// [RLVa:KB] - Checked: 2011-05-28 (RLVa-1.4.0a) | Added: RLVa-1.4.0a
BOOL LLViewerObject::isChild(const LLViewerObject *childp) const
// [/RLVa:KB]
{
	for (child_list_t::const_iterator iter = mChildList.begin();
		 iter != mChildList.end(); iter++)
	{
		LLViewerObject* testchild = *iter;
		if (testchild == childp)
			return TRUE;
	}
	return FALSE;
}


// returns TRUE if at least one avatar is sitting on this object
BOOL LLViewerObject::isSeat() const
{
	for (child_list_t::const_iterator iter = mChildList.begin();
		 iter != mChildList.end(); iter++)
	{
		LLViewerObject* child = *iter;
		if (child->isAvatar())
		{
			return TRUE;
		}
	}
	return FALSE;

}

BOOL LLViewerObject::setDrawableParent(LLDrawable* parentp)
{
	if (mDrawable.isNull())
	{
		return FALSE;
	}

	BOOL ret = mDrawable->mXform.setParent(parentp ? &parentp->mXform : NULL);
	if(!ret)
	{
		return FALSE ;
	}
	LLDrawable* old_parent = mDrawable->mParent;
	mDrawable->mParent = parentp; 
		
	if (parentp && mDrawable->isActive())
	{
		parentp->makeActive();
		parentp->setState(LLDrawable::ACTIVE_CHILD);
	}

	gPipeline.markRebuild(mDrawable, LLDrawable::REBUILD_VOLUME, TRUE);
	if(	(old_parent != parentp && old_parent)
		|| (parentp && parentp->isActive()))
	{
		// *TODO we should not be relying on setDrawable parent to call markMoved
		gPipeline.markMoved(mDrawable, FALSE);
	}
	else if (!mDrawable->isAvatar())
	{
		mDrawable->updateXform(TRUE);
		/*if (!mDrawable->getSpatialGroup())
		{
			mDrawable->movePartition();
		}*/
	}
	
	return ret;
}

// Show or hide particles, icon and HUD
void LLViewerObject::hideExtraDisplayItems( BOOL hidden )
{
	if( mPartSourcep.notNull() )
	{
		LLViewerPartSourceScript *partSourceScript = mPartSourcep.get();
		partSourceScript->setSuspended( hidden );
	}

	if( mText.notNull() )
	{
		LLHUDText *hudText = mText.get();
		hudText->setHidden( hidden );
	}

	if( mIcon.notNull() )
	{
		LLHUDIcon *hudIcon = mIcon.get();
		hudIcon->setHidden( hidden );
	}
}

U32 LLViewerObject::checkMediaURL(const std::string &media_url)
{
    U32 retval = (U32)0x0;
    if (!mMedia && !media_url.empty())
    {
        retval |= MEDIA_URL_ADDED;
        mMedia = new LLViewerObjectMedia;
        mMedia->mMediaURL = media_url;
        mMedia->mMediaType = LLViewerObject::MEDIA_SET;
        mMedia->mPassedWhitelist = FALSE;
    }
    else if (mMedia)
    {
        if (media_url.empty())
        {
            retval |= MEDIA_URL_REMOVED;
            delete mMedia;
            mMedia = NULL;
        }
        else if (mMedia->mMediaURL != media_url) // <-- This is an optimization.  If they are equal don't bother with below's test.
        {
            /*if (! (LLTextureEntry::getAgentIDFromMediaVersionString(media_url) == gAgent.getID() &&
                   LLTextureEntry::getVersionFromMediaVersionString(media_url) == 
                        LLTextureEntry::getVersionFromMediaVersionString(mMedia->mMediaURL) + 1))
			*/
            {
                // If the media URL is different and WE were not the one who
                // changed it, mark dirty.
                retval |= MEDIA_URL_UPDATED;
            }
            mMedia->mMediaURL = media_url;
            mMedia->mPassedWhitelist = FALSE;
        }
    }
    return retval;
}

//extract spatial information from object update message
//return parent_id
//static
U32 LLViewerObject::extractSpatialExtents(LLDataPackerBinaryBuffer *dp, LLVector3& pos, LLVector3& scale, LLQuaternion& rot)
{
	U32	parent_id = 0;
	LLViewerObject::unpackParentID(dp, parent_id);

	LLViewerObject::unpackVector3(dp, scale, "Scale");
	LLViewerObject::unpackVector3(dp, pos, "Pos");
	
	LLVector3 vec;
	LLViewerObject::unpackVector3(dp, vec, "Rot");
	rot.unpackFromVector3(vec);
	
	return parent_id;
}

U32 LLViewerObject::processUpdateMessage(LLMessageSystem *mesgsys,
					 void **user_data,
					 U32 block_num,
					 const EObjectUpdateType update_type,
					 LLDataPacker *dp)
{
	LL_DEBUGS_ONCE("SceneLoadTiming") << "Received viewer object data" << LL_ENDL;

	U32 retval = 0x0;
	
	// If region is removed from the list it is also deleted.
	if (!LLWorld::instance().isRegionListed(mRegionp))
	{
		LL_WARNS() << "Updating object in an invalid region" << LL_ENDL;
		return retval;
	}

	// Coordinates of objects on simulators are region-local.
	U64 region_handle = 0;	
	
	if(mesgsys != NULL)
	{
		mesgsys->getU64Fast(_PREHASH_RegionData, _PREHASH_RegionHandle, region_handle);
		LLViewerRegion* regionp = LLWorld::getInstance()->getRegionFromHandle(region_handle);
		if(regionp != mRegionp && regionp && mRegionp)//region cross
		{
			//this is the redundant position and region update, but it is necessary in case the viewer misses the following 
			//position and region update messages from sim.
			//this redundant update should not cause any problems.
			LLVector3 delta_pos =  mRegionp->getOriginAgent() - regionp->getOriginAgent();
			setPositionParent(getPosition() + delta_pos); //update to the new region position immediately.
			setRegion(regionp) ; //change the region.
		}
		else
		{
			if(regionp != mRegionp)
			{
				if(mRegionp)
				{
					mRegionp->removeFromCreatedList(getLocalID()); 
				}
				if(regionp)
				{
					regionp->addToCreatedList(getLocalID()); 
				}
			}
			mRegionp = regionp ;
		}
	}	
	
	if (!mRegionp)
	{
		U32 x, y;
		from_region_handle(region_handle, &x, &y);

		LL_ERRS() << "Object has invalid region " << x << ":" << y << "!" << LL_ENDL;
		return retval;
	}

	F32 time_dilation = 1.f;
	if(mesgsys != NULL)
	{
	U16 time_dilation16;
	mesgsys->getU16Fast(_PREHASH_RegionData, _PREHASH_TimeDilation, time_dilation16);
	time_dilation = ((F32) time_dilation16) / 65535.f;
	mRegionp->setTimeDilation(time_dilation);
	}

	// this will be used to determine if we've really changed position
	// Use getPosition, not getPositionRegion, since this is what we're comparing directly against.
	LLVector3 test_pos_parent = getPosition();

	U8  data[60+16]; // This needs to match the largest size below.
#ifdef LL_BIG_ENDIAN
	U16 valswizzle[4];
#endif
	U16	*val;
// <FS:CR> Aurora Sim
	//const F32 size = LLWorld::getInstance()->getRegionWidthInMeters();	
	const F32 size = mRegionp->getWidth();	
// </FS:CR> Aurora Sim
	const F32 MAX_HEIGHT = LLWorld::getInstance()->getRegionMaxHeight();
	const F32 MIN_HEIGHT = LLWorld::getInstance()->getRegionMinHeight();
	S32 length;
	S32	count;
	S32 this_update_precision = 32;		// in bits

	// Temporaries, because we need to compare w/ previous to set dirty flags...
	LLVector3 new_pos_parent;
	LLVector3 new_vel;
	LLVector3 new_acc;
	LLVector3 new_angv;
	LLVector3 old_angv = getAngularVelocity();
	LLQuaternion new_rot;
	LLVector3 new_scale = getScale();

	U32	parent_id = 0;
	U8	material = 0;
	U8 click_action = 0;
	U32 crc = 0;

	bool old_special_hover_cursor = specialHoverCursor();

	LLViewerObject *cur_parentp = (LLViewerObject *)getParent();

	if (cur_parentp)
	{
		parent_id = cur_parentp->mLocalID;
	}

	if (!dp)
	{
		switch(update_type)
		{
		case OUT_FULL:
			{
#ifdef DEBUG_UPDATE_TYPE
				LL_INFOS() << "Full:" << getID() << LL_ENDL;
#endif
				//clear cost and linkset cost
				mCostStale = true;
				if (isSelected())
				{
					gFloaterTools->dirty();
				}

				LLUUID audio_uuid;
				LLUUID owner_id;	// only valid if audio_uuid or particle system is not null
				F32    gain;
				U8     sound_flags;

				mesgsys->getU32Fast( _PREHASH_ObjectData, _PREHASH_CRC, crc, block_num);
				mesgsys->getU32Fast( _PREHASH_ObjectData, _PREHASH_ParentID, parent_id, block_num);
				mesgsys->getUUIDFast(_PREHASH_ObjectData, _PREHASH_Sound, audio_uuid, block_num );
				// HACK: Owner id only valid if non-null sound id or particle system
				mesgsys->getUUIDFast(_PREHASH_ObjectData, _PREHASH_OwnerID, owner_id, block_num );
				mesgsys->getF32Fast( _PREHASH_ObjectData, _PREHASH_Gain, gain, block_num );
				mesgsys->getU8Fast(  _PREHASH_ObjectData, _PREHASH_Flags, sound_flags, block_num );
				mesgsys->getU8Fast(  _PREHASH_ObjectData, _PREHASH_Material, material, block_num );
				mesgsys->getU8Fast(  _PREHASH_ObjectData, _PREHASH_ClickAction, click_action, block_num); 
				mesgsys->getVector3Fast(_PREHASH_ObjectData, _PREHASH_Scale, new_scale, block_num );
				length = mesgsys->getSizeFast(_PREHASH_ObjectData, block_num, _PREHASH_ObjectData);
				mesgsys->getBinaryDataFast(_PREHASH_ObjectData, _PREHASH_ObjectData, data, length, block_num);

				mTotalCRC = crc;

				// Owner ID used for sound muting or particle system muting
				setAttachedSound(audio_uuid, owner_id, gain, sound_flags);

				U8 old_material = getMaterial();
				if (old_material != material)
				{
					setMaterial(material);
					if (mDrawable.notNull())
					{
						gPipeline.markMoved(mDrawable, FALSE); // undamped
					}
				}
				setClickAction(click_action);

				count = 0;
				LLVector4 collision_plane;
				
				switch(length)
				{
				case (60 + 16):
					// pull out collision normal for avatar
					htonmemcpy(collision_plane.mV, &data[count], MVT_LLVector4, sizeof(LLVector4));
					((LLVOAvatar*)this)->setFootPlane(collision_plane);
					count += sizeof(LLVector4);
					// fall through
				case 60:
					this_update_precision = 32;
					// this is a terse update
					// pos
					htonmemcpy(new_pos_parent.mV, &data[count], MVT_LLVector3, sizeof(LLVector3));
					count += sizeof(LLVector3);
					// vel
					htonmemcpy((void*)getVelocity().mV, &data[count], MVT_LLVector3, sizeof(LLVector3));
					count += sizeof(LLVector3);
					// acc
					htonmemcpy((void*)getAcceleration().mV, &data[count], MVT_LLVector3, sizeof(LLVector3));
					count += sizeof(LLVector3);
					// theta
					{
						LLVector3 vec;
						htonmemcpy(vec.mV, &data[count], MVT_LLVector3, sizeof(LLVector3));
						new_rot.unpackFromVector3(vec);
					}
					count += sizeof(LLVector3);
					// omega
					htonmemcpy((void*)new_angv.mV, &data[count], MVT_LLVector3, sizeof(LLVector3));
					if (new_angv.isExactlyZero())
					{
						// reset rotation time
						resetRot();
					}
					setAngularVelocity(new_angv);
#if LL_DARWIN
					if (length == 76)
					{
						setAngularVelocity(LLVector3::zero);
					}
#endif
					break;
				case(32 + 16):
					// pull out collision normal for avatar
					htonmemcpy(collision_plane.mV, &data[count], MVT_LLVector4, sizeof(LLVector4));
					((LLVOAvatar*)this)->setFootPlane(collision_plane);
					count += sizeof(LLVector4);
					// fall through
				case 32:
					this_update_precision = 16;
					test_pos_parent.quantize16(-0.5f*size, 1.5f*size, MIN_HEIGHT, MAX_HEIGHT);

					// This is a terse 16 update, so treat data as an array of U16's.
#ifdef LL_BIG_ENDIAN
					htonmemcpy(valswizzle, &data[count], MVT_U16Vec3, 6); 
					val = valswizzle;
#else
					val = (U16 *) &data[count];
#endif
					count += sizeof(U16)*3;
					new_pos_parent.mV[VX] = U16_to_F32(val[VX], -0.5f*size, 1.5f*size);
					new_pos_parent.mV[VY] = U16_to_F32(val[VY], -0.5f*size, 1.5f*size);
					new_pos_parent.mV[VZ] = U16_to_F32(val[VZ], MIN_HEIGHT, MAX_HEIGHT);

#ifdef LL_BIG_ENDIAN
					htonmemcpy(valswizzle, &data[count], MVT_U16Vec3, 6); 
					val = valswizzle;
#else
					val = (U16 *) &data[count];
#endif
					count += sizeof(U16)*3;
					setVelocity(LLVector3(U16_to_F32(val[VX], -size, size),
													   U16_to_F32(val[VY], -size, size),
													   U16_to_F32(val[VZ], -size, size)));

#ifdef LL_BIG_ENDIAN
					htonmemcpy(valswizzle, &data[count], MVT_U16Vec3, 6); 
					val = valswizzle;
#else
					val = (U16 *) &data[count];
#endif
					count += sizeof(U16)*3;
					setAcceleration(LLVector3(U16_to_F32(val[VX], -size, size),
														   U16_to_F32(val[VY], -size, size),
														   U16_to_F32(val[VZ], -size, size)));

#ifdef LL_BIG_ENDIAN
					htonmemcpy(valswizzle, &data[count], MVT_U16Quat, 4); 
					val = valswizzle;
#else
					val = (U16 *) &data[count];
#endif
					count += sizeof(U16)*4;
					new_rot.mQ[VX] = U16_to_F32(val[VX], -1.f, 1.f);
					new_rot.mQ[VY] = U16_to_F32(val[VY], -1.f, 1.f);
					new_rot.mQ[VZ] = U16_to_F32(val[VZ], -1.f, 1.f);
					new_rot.mQ[VW] = U16_to_F32(val[VW], -1.f, 1.f);

#ifdef LL_BIG_ENDIAN
					htonmemcpy(valswizzle, &data[count], MVT_U16Vec3, 6); 
					val = valswizzle;
#else
					val = (U16 *) &data[count];
#endif
					new_angv.setVec(U16_to_F32(val[VX], -size, size),
										U16_to_F32(val[VY], -size, size),
										U16_to_F32(val[VZ], -size, size));
					if (new_angv.isExactlyZero())
					{
						// reset rotation time
						resetRot();
					}
					setAngularVelocity(new_angv);
					break;

				case 16:
					this_update_precision = 8;
					test_pos_parent.quantize8(-0.5f*size, 1.5f*size, MIN_HEIGHT, MAX_HEIGHT);
					// this is a terse 8 update
					new_pos_parent.mV[VX] = U8_to_F32(data[0], -0.5f*size, 1.5f*size);
					new_pos_parent.mV[VY] = U8_to_F32(data[1], -0.5f*size, 1.5f*size);
					new_pos_parent.mV[VZ] = U8_to_F32(data[2], MIN_HEIGHT, MAX_HEIGHT);

					setVelocity(U8_to_F32(data[3], -size, size),
								U8_to_F32(data[4], -size, size),
								U8_to_F32(data[5], -size, size) );

					setAcceleration(U8_to_F32(data[6], -size, size),
									U8_to_F32(data[7], -size, size),
									U8_to_F32(data[8], -size, size) );

					new_rot.mQ[VX] = U8_to_F32(data[9], -1.f, 1.f);
					new_rot.mQ[VY] = U8_to_F32(data[10], -1.f, 1.f);
					new_rot.mQ[VZ] = U8_to_F32(data[11], -1.f, 1.f);
					new_rot.mQ[VW] = U8_to_F32(data[12], -1.f, 1.f);

					new_angv.setVec(U8_to_F32(data[13], -size, size),
										U8_to_F32(data[14], -size, size),
										U8_to_F32(data[15], -size, size) );
					if (new_angv.isExactlyZero())
					{
						// reset rotation time
						resetRot();
					}
					setAngularVelocity(new_angv);
					break;
				}

				////////////////////////////////////////////////////
				//
				// Here we handle data specific to the full message.
				//

				U32 flags;
				mesgsys->getU32Fast(_PREHASH_ObjectData, _PREHASH_UpdateFlags, flags, block_num);
				// clear all but local flags
				mFlags &= FLAGS_LOCAL;
				mFlags |= flags;

				U8 state;
				mesgsys->getU8Fast(_PREHASH_ObjectData, _PREHASH_State, state, block_num );
				mState = state;

				// ...new objects that should come in selected need to be added to the selected list
				mCreateSelected = ((flags & FLAGS_CREATE_SELECTED) != 0);

				// Set all name value pairs
				S32 nv_size = mesgsys->getSizeFast(_PREHASH_ObjectData, block_num, _PREHASH_NameValue);
				if (nv_size > 0)
				{
					std::string name_value_list;
					mesgsys->getStringFast(_PREHASH_ObjectData, _PREHASH_NameValue, name_value_list, block_num);
					setNameValueList(name_value_list);
				}

				// Clear out any existing generic data
				if (mData)
				{
					delete [] mData;
				}

				// Check for appended generic data
				S32 data_size = mesgsys->getSizeFast(_PREHASH_ObjectData, block_num, _PREHASH_Data);
				if (data_size <= 0)
				{
					mData = NULL;
				}
				else
				{
					// ...has generic data
					mData = new U8[data_size];
					mesgsys->getBinaryDataFast(_PREHASH_ObjectData, _PREHASH_Data, mData, data_size, block_num);
				}

				S32 text_size = mesgsys->getSizeFast(_PREHASH_ObjectData, block_num, _PREHASH_Text);
				if (text_size > 1)
				{
					// Setup object text
					if (!mText)
					{
					    initHudText();
					}

					std::string temp_string;
					mesgsys->getStringFast(_PREHASH_ObjectData, _PREHASH_Text, temp_string, block_num );
					
					LLColor4U coloru;
					mesgsys->getBinaryDataFast(_PREHASH_ObjectData, _PREHASH_TextColor, coloru.mV, 4, block_num);

					// alpha was flipped so that it zero encoded better
					coloru.mV[3] = 255 - coloru.mV[3];
					mText->setColor(LLColor4(coloru));
					mText->setString(temp_string);
<<<<<<< HEAD
// [RLVa:KB] - Checked: 2010-03-27 (RLVa-1.4.0a) | Added: RLVa-1.0.0f
					if (rlv_handler_t::isEnabled())
					{
						mText->setObjectText(temp_string);
					}
// [/RLVa:KB]
					
=======

					mHudText = temp_string;
					mHudTextColor = LLColor4(coloru);

>>>>>>> f1ddcfeb
					setChanged(MOVED | SILHOUETTE);
				}
				else if (mText.notNull())
				{
					mText->markDead();
					mText = NULL;
				}

				std::string media_url;
				mesgsys->getStringFast(_PREHASH_ObjectData, _PREHASH_MediaURL, media_url, block_num);
                retval |= checkMediaURL(media_url);
                
				//
				// Unpack particle system data
				//
				unpackParticleSource(block_num, owner_id);

				// Mark all extra parameters not used
				std::map<U16, ExtraParameter*>::iterator iter;
				for (iter = mExtraParameterList.begin(); iter != mExtraParameterList.end(); ++iter)
				{
					iter->second->in_use = FALSE;
				}

				// Unpack extra parameters
				S32 size = mesgsys->getSizeFast(_PREHASH_ObjectData, block_num, _PREHASH_ExtraParams);
				if (size > 0)
				{
					U8 *buffer = new U8[size];
					mesgsys->getBinaryDataFast(_PREHASH_ObjectData, _PREHASH_ExtraParams, buffer, size, block_num);
					LLDataPackerBinaryBuffer dp(buffer, size);

					U8 num_parameters;
					dp.unpackU8(num_parameters, "num_params");
					U8 param_block[MAX_OBJECT_PARAMS_SIZE];
					for (U8 param=0; param<num_parameters; ++param)
					{
						U16 param_type;
						S32 param_size;
						dp.unpackU16(param_type, "param_type");
						dp.unpackBinaryData(param_block, param_size, "param_data");
						//LL_INFOS() << "Param type: " << param_type << ", Size: " << param_size << LL_ENDL;
						LLDataPackerBinaryBuffer dp2(param_block, param_size);
						unpackParameterEntry(param_type, &dp2);
					}
					delete[] buffer;
				}

				for (iter = mExtraParameterList.begin(); iter != mExtraParameterList.end(); ++iter)
				{
					if (!iter->second->in_use)
					{
						// Send an update message in case it was formerly in use
						parameterChanged(iter->first, iter->second->data, FALSE, false);
					}
				}

				break;
			}

		case OUT_TERSE_IMPROVED:
			{
#ifdef DEBUG_UPDATE_TYPE
				LL_INFOS() << "TI:" << getID() << LL_ENDL;
#endif
				length = mesgsys->getSizeFast(_PREHASH_ObjectData, block_num, _PREHASH_ObjectData);
				mesgsys->getBinaryDataFast(_PREHASH_ObjectData, _PREHASH_ObjectData, data, length, block_num);
				count = 0;
				LLVector4 collision_plane;
				
				switch(length)
				{
				case(60 + 16):
					// pull out collision normal for avatar
					htonmemcpy(collision_plane.mV, &data[count], MVT_LLVector4, sizeof(LLVector4));
					((LLVOAvatar*)this)->setFootPlane(collision_plane);
					count += sizeof(LLVector4);
					// fall through
				case 60:
					// this is a terse 32 update
					// pos
					this_update_precision = 32;
					htonmemcpy(new_pos_parent.mV, &data[count], MVT_LLVector3, sizeof(LLVector3));
					count += sizeof(LLVector3);
					// vel
					htonmemcpy((void*)getVelocity().mV, &data[count], MVT_LLVector3, sizeof(LLVector3));
					count += sizeof(LLVector3);
					// acc
					htonmemcpy((void*)getAcceleration().mV, &data[count], MVT_LLVector3, sizeof(LLVector3));
					count += sizeof(LLVector3);
					// theta
					{
						LLVector3 vec;
						htonmemcpy(vec.mV, &data[count], MVT_LLVector3, sizeof(LLVector3));
						new_rot.unpackFromVector3(vec);
					}
					count += sizeof(LLVector3);
					// omega
					htonmemcpy((void*)new_angv.mV, &data[count], MVT_LLVector3, sizeof(LLVector3));
					if (new_angv.isExactlyZero())
					{
						// reset rotation time
						resetRot();
					}
					setAngularVelocity(new_angv);
#if LL_DARWIN
					if (length == 76)
					{
						setAngularVelocity(LLVector3::zero);
					}
#endif
					break;
				case(32 + 16):
					// pull out collision normal for avatar
					htonmemcpy(collision_plane.mV, &data[count], MVT_LLVector4, sizeof(LLVector4));
					((LLVOAvatar*)this)->setFootPlane(collision_plane);
					count += sizeof(LLVector4);
					// fall through
				case 32:
					// this is a terse 16 update
					this_update_precision = 16;
					test_pos_parent.quantize16(-0.5f*size, 1.5f*size, MIN_HEIGHT, MAX_HEIGHT);

#ifdef LL_BIG_ENDIAN
					htonmemcpy(valswizzle, &data[count], MVT_U16Vec3, 6); 
					val = valswizzle;
#else
					val = (U16 *) &data[count];
#endif
					count += sizeof(U16)*3;
					new_pos_parent.mV[VX] = U16_to_F32(val[VX], -0.5f*size, 1.5f*size);
					new_pos_parent.mV[VY] = U16_to_F32(val[VY], -0.5f*size, 1.5f*size);
					new_pos_parent.mV[VZ] = U16_to_F32(val[VZ], MIN_HEIGHT, MAX_HEIGHT);

#ifdef LL_BIG_ENDIAN
					htonmemcpy(valswizzle, &data[count], MVT_U16Vec3, 6); 
					val = valswizzle;
#else
					val = (U16 *) &data[count];
#endif
					count += sizeof(U16)*3;
					setVelocity(U16_to_F32(val[VX], -size, size),
								U16_to_F32(val[VY], -size, size),
								U16_to_F32(val[VZ], -size, size));

#ifdef LL_BIG_ENDIAN
					htonmemcpy(valswizzle, &data[count], MVT_U16Vec3, 6); 
					val = valswizzle;
#else
					val = (U16 *) &data[count];
#endif
					count += sizeof(U16)*3;
					setAcceleration(U16_to_F32(val[VX], -size, size),
									U16_to_F32(val[VY], -size, size),
									U16_to_F32(val[VZ], -size, size));

#ifdef LL_BIG_ENDIAN
					htonmemcpy(valswizzle, &data[count], MVT_U16Quat, 8); 
					val = valswizzle;
#else
					val = (U16 *) &data[count];
#endif
					count += sizeof(U16)*4;
					new_rot.mQ[VX] = U16_to_F32(val[VX], -1.f, 1.f);
					new_rot.mQ[VY] = U16_to_F32(val[VY], -1.f, 1.f);
					new_rot.mQ[VZ] = U16_to_F32(val[VZ], -1.f, 1.f);
					new_rot.mQ[VW] = U16_to_F32(val[VW], -1.f, 1.f);

#ifdef LL_BIG_ENDIAN
					htonmemcpy(valswizzle, &data[count], MVT_U16Vec3, 6); 
					val = valswizzle;
#else
					val = (U16 *) &data[count];
#endif
					new_angv.set(U16_to_F32(val[VX], -size, size),
										U16_to_F32(val[VY], -size, size),
										U16_to_F32(val[VZ], -size, size));
					setAngularVelocity(new_angv);
					break;

				case 16:
					// this is a terse 8 update
					this_update_precision = 8;
					test_pos_parent.quantize8(-0.5f*size, 1.5f*size, MIN_HEIGHT, MAX_HEIGHT);
					new_pos_parent.mV[VX] = U8_to_F32(data[0], -0.5f*size, 1.5f*size);
					new_pos_parent.mV[VY] = U8_to_F32(data[1], -0.5f*size, 1.5f*size);
					new_pos_parent.mV[VZ] = U8_to_F32(data[2], MIN_HEIGHT, MAX_HEIGHT);

					setVelocity(U8_to_F32(data[3], -size, size),
								U8_to_F32(data[4], -size, size),
								U8_to_F32(data[5], -size, size) );

					setAcceleration(U8_to_F32(data[6], -size, size),
									U8_to_F32(data[7], -size, size),
									U8_to_F32(data[8], -size, size) );

					new_rot.mQ[VX] = U8_to_F32(data[9], -1.f, 1.f);
					new_rot.mQ[VY] = U8_to_F32(data[10], -1.f, 1.f);
					new_rot.mQ[VZ] = U8_to_F32(data[11], -1.f, 1.f);
					new_rot.mQ[VW] = U8_to_F32(data[12], -1.f, 1.f);

					new_angv.set(U8_to_F32(data[13], -size, size),
										U8_to_F32(data[14], -size, size),
										U8_to_F32(data[15], -size, size) );
					setAngularVelocity(new_angv);
					break;
				}

				U8 state;
				mesgsys->getU8Fast(_PREHASH_ObjectData, _PREHASH_State, state, block_num );
				mState = state;
				break;
			}

		default:
			break;

		}
	}
	else
	{
		// handle the compressed case
		LLUUID sound_uuid;
		LLUUID	owner_id;
		F32    gain = 0;
		U8     sound_flags = 0;
		F32		cutoff = 0;

		U16 val[4];

		U8		state;

		dp->unpackU8(state, "State");
		mState = state;

		switch(update_type)
		{
			case OUT_TERSE_IMPROVED:
			{
#ifdef DEBUG_UPDATE_TYPE
				LL_INFOS() << "CompTI:" << getID() << LL_ENDL;
#endif
				U8		value;
				dp->unpackU8(value, "agent");
				if (value)
				{
					LLVector4 collision_plane;
					dp->unpackVector4(collision_plane, "Plane");
					((LLVOAvatar*)this)->setFootPlane(collision_plane);
				}
				test_pos_parent = getPosition();
				dp->unpackVector3(new_pos_parent, "Pos");
				dp->unpackU16(val[VX], "VelX");
				dp->unpackU16(val[VY], "VelY");
				dp->unpackU16(val[VZ], "VelZ");
				setVelocity(U16_to_F32(val[VX], -128.f, 128.f),
							U16_to_F32(val[VY], -128.f, 128.f),
							U16_to_F32(val[VZ], -128.f, 128.f));
				dp->unpackU16(val[VX], "AccX");
				dp->unpackU16(val[VY], "AccY");
				dp->unpackU16(val[VZ], "AccZ");
				setAcceleration(U16_to_F32(val[VX], -64.f, 64.f),
								U16_to_F32(val[VY], -64.f, 64.f),
								U16_to_F32(val[VZ], -64.f, 64.f));

				dp->unpackU16(val[VX], "ThetaX");
				dp->unpackU16(val[VY], "ThetaY");
				dp->unpackU16(val[VZ], "ThetaZ");
				dp->unpackU16(val[VS], "ThetaS");
				new_rot.mQ[VX] = U16_to_F32(val[VX], -1.f, 1.f);
				new_rot.mQ[VY] = U16_to_F32(val[VY], -1.f, 1.f);
				new_rot.mQ[VZ] = U16_to_F32(val[VZ], -1.f, 1.f);
				new_rot.mQ[VS] = U16_to_F32(val[VS], -1.f, 1.f);
				dp->unpackU16(val[VX], "AccX");
				dp->unpackU16(val[VY], "AccY");
				dp->unpackU16(val[VZ], "AccZ");
				new_angv.set(U16_to_F32(val[VX], -64.f, 64.f),
									U16_to_F32(val[VY], -64.f, 64.f),
									U16_to_F32(val[VZ], -64.f, 64.f));
				setAngularVelocity(new_angv);
			}
			break;
			case OUT_FULL_COMPRESSED:
			case OUT_FULL_CACHED:
			{
#ifdef DEBUG_UPDATE_TYPE
				LL_INFOS() << "CompFull:" << getID() << LL_ENDL;
#endif
				mCostStale = true;

				if (isSelected())
				{
					gFloaterTools->dirty();
				}
	
				dp->unpackU32(crc, "CRC");
				mTotalCRC = crc;
				dp->unpackU8(material, "Material");
				U8 old_material = getMaterial();
				if (old_material != material)
				{
					setMaterial(material);
					if (mDrawable.notNull())
					{
						gPipeline.markMoved(mDrawable, FALSE); // undamped
					}
				}
				dp->unpackU8(click_action, "ClickAction");
				setClickAction(click_action);
				dp->unpackVector3(new_scale, "Scale");
				dp->unpackVector3(new_pos_parent, "Pos");
				LLVector3 vec;
				dp->unpackVector3(vec, "Rot");
				new_rot.unpackFromVector3(vec);
				setAcceleration(LLVector3::zero);

				U32 value;
				dp->unpackU32(value, "SpecialCode");
				dp->setPassFlags(value);
				dp->unpackUUID(owner_id, "Owner");

				mOwnerID = owner_id;

				if (value & 0x80)
				{
					dp->unpackVector3(new_angv, "Omega");
					setAngularVelocity(new_angv);
				}

				if (value & 0x20)
				{
					dp->unpackU32(parent_id, "ParentID");
				}
				else
				{
					parent_id = 0;
				}

				S32 sp_size;
				U32 size;
				if (value & 0x2)
				{
					sp_size = 1;
					delete [] mData;
					mData = new U8[1];
					dp->unpackU8(((U8*)mData)[0], "TreeData");
				}
				else if (value & 0x1)
				{
					dp->unpackU32(size, "ScratchPadSize");
					delete [] mData;
					mData = new U8[size];
					dp->unpackBinaryData((U8 *)mData, sp_size, "PartData");
				}
				else
				{
					mData = NULL;
				}

				// Setup object text
				if (!mText && (value & 0x4))
				{
				    initHudText();
				}

				if (value & 0x4)
				{
					std::string temp_string;
					dp->unpackString(temp_string, "Text");
					LLColor4U coloru;
					dp->unpackBinaryDataFixed(coloru.mV, 4, "Color");
					coloru.mV[3] = 255 - coloru.mV[3];
					mText->setColor(LLColor4(coloru));
					mText->setString(temp_string);
// [RLVa:KB] - Checked: 2010-03-27 (RLVa-1.4.0a) | Added: RLVa-1.0.0f
					if (rlv_handler_t::isEnabled())
					{
						mText->setObjectText(temp_string);
					}
// [/RLVa:KB]

                    mHudText = temp_string;
                    mHudTextColor = LLColor4(coloru);

					setChanged(TEXTURE);
				}
				else if(mText.notNull())
				{
					mText->markDead();
					mText = NULL;
				}

                std::string media_url;
				if (value & 0x200)
				{
					dp->unpackString(media_url, "MediaURL");
				}
                retval |= checkMediaURL(media_url);

				//
				// Unpack particle system data (legacy)
				//
				if (value & 0x8)
				{
					unpackParticleSource(*dp, owner_id, true);
				}
				else if (!(value & 0x400))
				{
					deleteParticleSource();
				}
				
				// Mark all extra parameters not used
				std::map<U16, ExtraParameter*>::iterator iter;
				for (iter = mExtraParameterList.begin(); iter != mExtraParameterList.end(); ++iter)
				{
					iter->second->in_use = FALSE;
				}

				// Unpack extra params
				U8 num_parameters;
				dp->unpackU8(num_parameters, "num_params");
				U8 param_block[MAX_OBJECT_PARAMS_SIZE];
				for (U8 param=0; param<num_parameters; ++param)
				{
					U16 param_type;
					S32 param_size;
					dp->unpackU16(param_type, "param_type");
					dp->unpackBinaryData(param_block, param_size, "param_data");
					//LL_INFOS() << "Param type: " << param_type << ", Size: " << param_size << LL_ENDL;
					LLDataPackerBinaryBuffer dp2(param_block, param_size);
					unpackParameterEntry(param_type, &dp2);
				}

				for (iter = mExtraParameterList.begin(); iter != mExtraParameterList.end(); ++iter)
				{
					if (!iter->second->in_use)
					{
						// Send an update message in case it was formerly in use
						parameterChanged(iter->first, iter->second->data, FALSE, false);
					}
				}

				if (value & 0x10)
				{
					dp->unpackUUID(sound_uuid, "SoundUUID");
					dp->unpackF32(gain, "SoundGain");
					dp->unpackU8(sound_flags, "SoundFlags");
					dp->unpackF32(cutoff, "SoundRadius");
				}

				if (value & 0x100)
				{
					std::string name_value_list;
					dp->unpackString(name_value_list, "NV");

					setNameValueList(name_value_list);
				}

				mTotalCRC = crc;

				setAttachedSound(sound_uuid, owner_id, gain, sound_flags);

				// only get these flags on updates from sim, not cached ones
				// Preload these five flags for every object.
				// Finer shades require the object to be selected, and the selection manager
				// stores the extended permission info.
				if(mesgsys != NULL)
				{
				U32 flags;
				mesgsys->getU32Fast(_PREHASH_ObjectData, _PREHASH_UpdateFlags, flags, block_num);
				loadFlags(flags);					
				}
			}
			break;

		default:
			break;
		}
	}

	//
	// Fix object parenting.
	//
	BOOL b_changed_status = FALSE;

	if (OUT_TERSE_IMPROVED != update_type)
	{
		// We only need to update parenting on full updates, terse updates
		// don't send parenting information.
		if (!cur_parentp)
		{
			if (parent_id == 0)
			{
				// No parent now, no parent in message -> do nothing
			}
			else
			{
				// No parent now, new parent in message -> attach to that parent if possible
				LLUUID parent_uuid;

				if(mesgsys != NULL)
				{
				LLViewerObjectList::getUUIDFromLocal(parent_uuid,
														parent_id,
														mesgsys->getSenderIP(),
														mesgsys->getSenderPort());
				}
				else
				{
					LLViewerObjectList::getUUIDFromLocal(parent_uuid,
														parent_id,
														mRegionp->getHost().getAddress(),
														mRegionp->getHost().getPort());
				}

				LLViewerObject *sent_parentp = gObjectList.findObject(parent_uuid);

				//
				// Check to see if we have the corresponding viewer object for the parent.
				//
				if (sent_parentp && sent_parentp->getParent() == this)
				{
					// Try to recover if we attempt to attach a parent to its child
					LL_WARNS() << "Attempt to attach a parent to it's child: " << this->getID() << " to " << sent_parentp->getID() << LL_ENDL;
					this->removeChild(sent_parentp);
					sent_parentp->setDrawableParent(NULL);
				}
				
				if (sent_parentp && (sent_parentp != this) && !sent_parentp->isDead())
				{
                    if (((LLViewerObject*)sent_parentp)->isAvatar())
                    {
                        //LL_DEBUGS("Avatar") << "ATT got object update for attachment " << LL_ENDL; 
                    }
                    
					//
					// We have a viewer object for the parent, and it's not dead.
					// Do the actual reparenting here.
					//

					// new parent is valid
					b_changed_status = TRUE;
					// ...no current parent, so don't try to remove child
					if (mDrawable.notNull())
					{
						if (mDrawable->isDead() || !mDrawable->getVObj())
						{
							LL_WARNS() << "Drawable is dead or no VObj!" << LL_ENDL;
							sent_parentp->addChild(this);
						}
						else
						{
							if (!setDrawableParent(sent_parentp->mDrawable)) // LLViewerObject::processUpdateMessage 1
							{
								// Bad, we got a cycle somehow.
								// Kill both the parent and the child, and
								// set cache misses for both of them.
								LL_WARNS() << "Attempting to recover from parenting cycle!" << LL_ENDL;
								LL_WARNS() << "Killing " << sent_parentp->getID() << " and " << getID() << LL_ENDL;
								LL_WARNS() << "Adding to cache miss list" << LL_ENDL;
								setParent(NULL);
								sent_parentp->setParent(NULL);
								getRegion()->addCacheMissFull(getLocalID());
								getRegion()->addCacheMissFull(sent_parentp->getLocalID());
								gObjectList.killObject(sent_parentp);
								gObjectList.killObject(this);
								return retval;
							}
// [RLVa:KB] - Checked: 2010-03-16 (RLVa-1.1.0k) | Added: RLVa-1.1.0k
							if ( (rlv_handler_t::isEnabled()) && (sent_parentp->isAvatar()) && (sent_parentp->getID() == gAgent.getID()) )
							{
								// Rezzed object that's being worn as an attachment (we're assuming this will be due to llAttachToAvatar())
								S32 idxAttachPt = ATTACHMENT_ID_FROM_STATE(getState());
								if (gRlvAttachmentLocks.isLockedAttachmentPoint(idxAttachPt, RLV_LOCK_ADD))
								{
									// If this will end up on an "add locked" attachment point then treat the attach as a user action
									LLNameValue* nvItem = getNVPair("AttachItemID");
									if (nvItem)
									{
										LLUUID idItem(nvItem->getString());
										// URGENT-RLVa: [RLVa-1.2.0] At the moment llAttachToAvatar always seems to *add*
										if (idItem.notNull())
											RlvAttachmentLockWatchdog::instance().onWearAttachment(idItem, RLV_WEAR_ADD);
									}
								}
							}
// [/RLVa:KB]
							sent_parentp->addChild(this);
							// make sure this object gets a non-damped update
							if (sent_parentp->mDrawable.notNull())
							{
								gPipeline.markMoved(sent_parentp->mDrawable, FALSE); // undamped
							}
						}
					}
					else
					{
						sent_parentp->addChild(this);
					}
					
					// Show particles, icon and HUD
					hideExtraDisplayItems( FALSE );

					setChanged(MOVED | SILHOUETTE);
				}
				else
				{
					//
					// No corresponding viewer object for the parent, put the various
					// pieces on the orphan list.
					//
					
					//parent_id
					U32 ip, port; 
					
					if(mesgsys != NULL)
					{
						ip = mesgsys->getSenderIP();
						port = mesgsys->getSenderPort();
					}
					else
					{
						ip = mRegionp->getHost().getAddress();
						port = mRegionp->getHost().getPort();
					}
					gObjectList.orphanize(this, parent_id, ip, port);

					// Hide particles, icon and HUD
					hideExtraDisplayItems( TRUE );
				}
			}
		}
		else
		{
			// BUG: this is a bad assumption once border crossing is alowed
			if (  (parent_id == cur_parentp->mLocalID)
				&&(update_type == OUT_TERSE_IMPROVED))
			{
				// Parent now, same parent in message -> do nothing

				// Debugging for suspected problems with local ids.
				//LLUUID parent_uuid;
				//LLViewerObjectList::getUUIDFromLocal(parent_uuid, parent_id, mesgsys->getSenderIP(), mesgsys->getSenderPort() );
				//if (parent_uuid != cur_parentp->getID() )
				//{
				//	LL_ERRS() << "Local ID match but UUID mismatch of viewer object" << LL_ENDL;
				//}
			}
			else
			{
				// Parented now, different parent in message
				LLViewerObject *sent_parentp;
				if (parent_id == 0)
				{
					//
					// This object is no longer parented, we sent in a zero parent ID.
					//
					sent_parentp = NULL;
				}
				else
				{
					LLUUID parent_uuid;

					if(mesgsys != NULL)
					{
					LLViewerObjectList::getUUIDFromLocal(parent_uuid,
														parent_id,
														gMessageSystem->getSenderIP(),
														gMessageSystem->getSenderPort());
					}
					else
					{
						LLViewerObjectList::getUUIDFromLocal(parent_uuid,
														parent_id,
														mRegionp->getHost().getAddress(),
														mRegionp->getHost().getPort());
					}
					sent_parentp = gObjectList.findObject(parent_uuid);
					
					if (isAvatar())
					{
						// This logic is meant to handle the case where a sitting avatar has reached a new sim
						// ahead of the object she was sitting on (which is common as objects are transfered through
						// a slower route than agents)...
						// In this case, the local id for the object will not be valid, since the viewer has not received
						// a full update for the object from that sim yet, so we assume that the agent is still sitting
						// where she was originally. --RN
						if (!sent_parentp)
						{
							sent_parentp = cur_parentp;
						}
					}
					else if (!sent_parentp)
					{
						//
						// Switching parents, but we don't know the new parent.
						//
						U32 ip, port; 
					
						if(mesgsys != NULL)
						{
							ip = mesgsys->getSenderIP();
							port = mesgsys->getSenderPort();
						}
						else
						{
							ip = mRegionp->getHost().getAddress();
							port = mRegionp->getHost().getPort();
						}

						// We're an orphan, flag things appropriately.
						gObjectList.orphanize(this, parent_id, ip, port);
					}
				}

				// Reattach if possible.
				if (sent_parentp && sent_parentp != cur_parentp && sent_parentp != this)
				{
					// New parent is valid, detach and reattach
					b_changed_status = TRUE;
					if (mDrawable.notNull())
					{
						if (!setDrawableParent(sent_parentp->mDrawable)) // LLViewerObject::processUpdateMessage 2
						{
							// Bad, we got a cycle somehow.
							// Kill both the parent and the child, and
							// set cache misses for both of them.
							LL_WARNS() << "Attempting to recover from parenting cycle!" << LL_ENDL;
							LL_WARNS() << "Killing " << sent_parentp->getID() << " and " << getID() << LL_ENDL;
							LL_WARNS() << "Adding to cache miss list" << LL_ENDL;
							setParent(NULL);
							sent_parentp->setParent(NULL);
							getRegion()->addCacheMissFull(getLocalID());
							getRegion()->addCacheMissFull(sent_parentp->getLocalID());
							gObjectList.killObject(sent_parentp);
							gObjectList.killObject(this);
							return retval;
						}
						// make sure this object gets a non-damped update
					}
					cur_parentp->removeChild(this);
					sent_parentp->addChild(this);
					setChanged(MOVED | SILHOUETTE);
					sent_parentp->setChanged(MOVED | SILHOUETTE);
					if (sent_parentp->mDrawable.notNull())
					{
						gPipeline.markMoved(sent_parentp->mDrawable, FALSE); // undamped
					}
				}
				else if (!sent_parentp)
				{
					bool remove_parent = true;
					// No new parent, or the parent that we sent doesn't exist on the viewer.
					LLViewerObject *parentp = (LLViewerObject *)getParent();
					if (parentp)
					{
						if (parentp->getRegion() != getRegion())
						{
							// This is probably an object flying across a region boundary, the
							// object probably ISN'T being reparented, but just got an object
							// update out of order (child update before parent).
							//LL_INFOS() << "Don't reparent object handoffs!" << LL_ENDL;
							remove_parent = false;
						}
					}

					if (remove_parent)
					{
						b_changed_status = TRUE;
						if (mDrawable.notNull())
						{
							// clear parent to removeChild can put the drawable on the damped list
							setDrawableParent(NULL); // LLViewerObject::processUpdateMessage 3
						}

						cur_parentp->removeChild(this);

						setChanged(MOVED | SILHOUETTE);

						if (mDrawable.notNull())
						{
							// make sure this object gets a non-damped update
							gPipeline.markMoved(mDrawable, FALSE); // undamped
						}
					}
				}
			}
		}
	}

	new_rot.normQuat();

	if (sPingInterpolate && mesgsys != NULL)
	{ 
		LLCircuitData *cdp = gMessageSystem->mCircuitInfo.findCircuit(mesgsys->getSender());
		if (cdp)
		{
			F32 ping_delay = 0.5f * time_dilation * ( ((F32)cdp->getPingDelay().valueInUnits<LLUnits::Seconds>()) + gFrameDTClamped);
			LLVector3 diff = getVelocity() * ping_delay; 
			new_pos_parent += diff;
		}
		else
		{
			LL_WARNS() << "findCircuit() returned NULL; skipping interpolation" << LL_ENDL;
		}
	}

	//////////////////////////
	//
	// Set the generic change flags...
	//
	//

	// If we're going to skip this message, why are we 
	// doing all the parenting, etc above?
	if(mesgsys != NULL)
	{
	U32 packet_id = mesgsys->getCurrentRecvPacketID(); 
	if (packet_id < mLatestRecvPacketID && 
		mLatestRecvPacketID - packet_id < 65536)
	{
		//skip application of this message, it's old
		return retval;
	}
	mLatestRecvPacketID = packet_id;
	}

	// Set the change flags for scale
	if (new_scale != getScale())
	{
		setChanged(SCALED | SILHOUETTE);
		setScale(new_scale);  // Must follow setting permYouOwner()
	}

	// first, let's see if the new position is actually a change

	//static S32 counter = 0;

	F32 vel_mag_sq = getVelocity().magVecSquared();
	F32 accel_mag_sq = getAcceleration().magVecSquared();

	if (  ((b_changed_status)||(test_pos_parent != new_pos_parent))
		||(  (!isSelected())
		   &&(  (vel_mag_sq != 0.f)
			  ||(accel_mag_sq != 0.f)
			  ||(this_update_precision > mBestUpdatePrecision))))
	{
		mBestUpdatePrecision = this_update_precision;
		
		LLVector3 diff = new_pos_parent - test_pos_parent ;
		F32 mag_sqr = diff.magVecSquared() ;
		if(llfinite(mag_sqr)) 
		{
			setPositionParent(new_pos_parent);
		}
		else
		{
			LL_WARNS() << "Can not move the object/avatar to an infinite location!" << LL_ENDL ;	

			retval |= INVALID_UPDATE ;
		}

		if (mParent && ((LLViewerObject*)mParent)->isAvatar())
		{
			// we have changed the position of an attachment, so we need to clamp it
			LLVOAvatar *avatar = (LLVOAvatar*)mParent;

			avatar->clampAttachmentPositions();
		}
		
		// If we're snapping the position by more than 0.5m, update LLViewerStats::mAgentPositionSnaps
		if ( asAvatar() && asAvatar()->isSelf() && (mag_sqr > 0.25f) )
		{
			record(LLStatViewer::AGENT_POSITION_SNAP, LLUnit<F64, LLUnits::Meters>(diff.length()));
		}
	}

	if ((new_rot.isNotEqualEps(getRotation(), F_ALMOST_ZERO))
		|| (new_angv != old_angv))
	{
		if (new_rot != mPreviousRotation)
		{
			resetRot();
		}
		else if (new_angv != old_angv)
		{
			if (flagUsePhysics())
			{
				resetRot();
			}
			else
			{
				resetRotTime();
			}
		}

		// Remember the last rotation value
		mPreviousRotation = new_rot;

		// Set the rotation of the object followed by adjusting for the accumulated angular velocity (llSetTargetOmega)
		setRotation(new_rot * mAngularVelocityRot);
		setChanged(ROTATED | SILHOUETTE);
	}

	if ( gShowObjectUpdates )
	{
		LLColor4 color;
		if (update_type == OUT_TERSE_IMPROVED)
		{
			color.setVec(0.f, 0.f, 1.f, 1.f);
		}
		else
		{
			color.setVec(1.f, 0.f, 0.f, 1.f);
		}
		gPipeline.addDebugBlip(getPositionAgent(), color);
	}

	const F32 MAG_CUTOFF = F_APPROXIMATELY_ZERO;

	llassert(vel_mag_sq >= 0.f);
	llassert(accel_mag_sq >= 0.f);
	llassert(getAngularVelocity().magVecSquared() >= 0.f);

	if ((MAG_CUTOFF >= vel_mag_sq) && 
		(MAG_CUTOFF >= accel_mag_sq) &&
		(MAG_CUTOFF >= getAngularVelocity().magVecSquared()))
	{
		mStatic = TRUE; // This object doesn't move!
	}
	else
	{
		mStatic = FALSE;
	}

// BUG: This code leads to problems during group rotate and any scale operation.
// Small discepencies between the simulator and viewer representations cause the 
// selection center to creep, leading to objects moving around the wrong center.
// 
// Removing this, however, means that if someone else drags an object you have
// selected, your selection center and dialog boxes will be wrong.  It also means
// that higher precision information on selected objects will be ignored.
//
// I believe the group rotation problem is fixed.  JNC 1.21.2002
//
	// Additionally, if any child is selected, need to update the dialogs and selection
	// center.
	BOOL needs_refresh = mUserSelected;
	for (child_list_t::iterator iter = mChildList.begin();
		 iter != mChildList.end(); iter++)
	{
		LLViewerObject* child = *iter;
		needs_refresh = needs_refresh || child->mUserSelected;
	}

	if (needs_refresh)
	{
		LLSelectMgr::getInstance()->updateSelectionCenter();
		dialog_refresh_all();
	} 


	// Mark update time as approx. now, with the ping delay.
	// Ping delay is off because it's not set for velocity interpolation, causing
	// much jumping and hopping around...

//	U32 ping_delay = mesgsys->mCircuitInfo.getPingDelay();
	mLastInterpUpdateSecs = LLFrameTimer::getElapsedSeconds();
	mLastMessageUpdateSecs = mLastInterpUpdateSecs;
	if (mDrawable.notNull())
	{
		// Don't clear invisibility flag on update if still orphaned!
		if (mDrawable->isState(LLDrawable::FORCE_INVISIBLE) && !mOrphaned)
		{
// 			LL_DEBUGS() << "Clearing force invisible: " << mID << ":" << getPCodeString() << ":" << getPositionAgent() << LL_ENDL;
			mDrawable->clearState(LLDrawable::FORCE_INVISIBLE);
			gPipeline.markRebuild( mDrawable, LLDrawable::REBUILD_ALL, TRUE );
		}
	}

	// Update special hover cursor status
	bool special_hover_cursor = specialHoverCursor();
	if (old_special_hover_cursor != special_hover_cursor
		&& mDrawable.notNull())
	{
		mDrawable->updateSpecialHoverCursor(special_hover_cursor);
	}

	return retval;
}

BOOL LLViewerObject::isActive() const
{
	return TRUE;
}

//load flags from cache or from message
void LLViewerObject::loadFlags(U32 flags)
{
	if(flags == (U32)(-1))
	{
		return; //invalid
	}

	// keep local flags and overwrite remote-controlled flags
	mFlags = (mFlags & FLAGS_LOCAL) | flags;

	// ...new objects that should come in selected need to be added to the selected list
	mCreateSelected = ((flags & FLAGS_CREATE_SELECTED) != 0);
	return;
}

void LLViewerObject::idleUpdate(LLAgent &agent, const F64 &time)
{
	//static LLTrace::BlockTimerStatHandle ftm("Viewer Object");
	//LL_RECORD_BLOCK_TIME(ftm);

	if (!mDead)
	{
		if (!mStatic && sVelocityInterpolate && !isSelected())
		{
			// calculate dt from last update
			F32 time_dilation = mRegionp ? mRegionp->getTimeDilation() : 1.0f;
			F32 dt_raw = ((F64Seconds)time - mLastInterpUpdateSecs).value();
			F32 dt = time_dilation * dt_raw;

			applyAngularVelocity(dt);

			if (isAttachment())
			{
				mLastInterpUpdateSecs = (F64Seconds)time;
				return;
			}
			else
			{	// Move object based on it's velocity and rotation
				interpolateLinearMotion(time, dt);
			}
		}

		updateDrawable(FALSE);
	}
}


// Move an object due to idle-time viewer side updates by interpolating motion
void LLViewerObject::interpolateLinearMotion(const F64SecondsImplicit& time, const F32SecondsImplicit& dt_seconds)
{
	// linear motion
	// PHYSICS_TIMESTEP is used below to correct for the fact that the velocity in object
	// updates represents the average velocity of the last timestep, rather than the final velocity.
	// the time dilation above should guarantee that dt is never less than PHYSICS_TIMESTEP, theoretically
	// 
	// *TODO: should also wrap linear accel/velocity in check
	// to see if object is selected, instead of explicitly
	// zeroing it out	

	F32 dt = dt_seconds;
	F64Seconds time_since_last_update = time - mLastMessageUpdateSecs;
	if (time_since_last_update <= (F64Seconds)0.0 || dt <= 0.f)
	{
		return;
	}

	LLVector3 accel = getAcceleration();
	LLVector3 vel 	= getVelocity();
	
	if (sMaxUpdateInterpolationTime <= (F64Seconds)0.0)
	{	// Old code path ... unbounded, simple interpolation
		if (!(accel.isExactlyZero() && vel.isExactlyZero()))
		{
			LLVector3 pos   = (vel + (0.5f * (dt-PHYSICS_TIMESTEP)) * accel) * dt;  
		
			// region local  
			setPositionRegion(pos + getPositionRegion());
			setVelocity(vel + accel*dt);	
			
			// for objects that are spinning but not translating, make sure to flag them as having moved
			setChanged(MOVED | SILHOUETTE);
		}
	}
	else if (!accel.isExactlyZero() || !vel.isExactlyZero())		// object is moving
	{	// Object is moving, and hasn't been too long since we got an update from the server
		
		// Calculate predicted position and velocity
		LLVector3 new_pos = (vel + (0.5f * (dt-PHYSICS_TIMESTEP)) * accel) * dt;	
		LLVector3 new_v = accel * dt;

		if (time_since_last_update > sPhaseOutUpdateInterpolationTime &&
			sPhaseOutUpdateInterpolationTime > (F64Seconds)0.0)
		{	// Haven't seen a viewer update in a while, check to see if the circuit is still active
			if (mRegionp)
			{	// The simulator will NOT send updates if the object continues normally on the path
				// predicted by the velocity and the acceleration (often gravity) sent to the viewer
				// So check to see if the circuit is blocked, which means the sim is likely in a long lag
				LLCircuitData *cdp = gMessageSystem->mCircuitInfo.findCircuit( mRegionp->getHost() );
				if (cdp)
				{
					// Find out how many seconds since last packet arrived on the circuit
					F64Seconds time_since_last_packet = LLMessageSystem::getMessageTimeSeconds() - cdp->getLastPacketInTime();

					if (!cdp->isAlive() ||		// Circuit is dead or blocked
						 cdp->isBlocked() ||	// or doesn't seem to be getting any packets
						 (time_since_last_packet > sPhaseOutUpdateInterpolationTime))
					{
						// Start to reduce motion interpolation since we haven't seen a server update in a while
						F64Seconds time_since_last_interpolation = time - mLastInterpUpdateSecs;
						F64 phase_out = 1.0;
						if (time_since_last_update > sMaxUpdateInterpolationTime)
						{	// Past the time limit, so stop the object
							phase_out = 0.0;
							//LL_INFOS() << "Motion phase out to zero" << LL_ENDL;

							// Kill angular motion as well.  Note - not adding this due to paranoia
							// about stopping rotation for llTargetOmega objects and not having it restart
							// setAngularVelocity(LLVector3::zero);
						}
						else if (mLastInterpUpdateSecs - mLastMessageUpdateSecs > sPhaseOutUpdateInterpolationTime)
						{	// Last update was already phased out a bit
							phase_out = (sMaxUpdateInterpolationTime - time_since_last_update) / 
										(sMaxUpdateInterpolationTime - time_since_last_interpolation);
							//LL_INFOS() << "Continuing motion phase out of " << (F32) phase_out << LL_ENDL;
						}
						else
						{	// Phase out from full value
							phase_out = (sMaxUpdateInterpolationTime - time_since_last_update) / 
										(sMaxUpdateInterpolationTime - sPhaseOutUpdateInterpolationTime);
							//LL_INFOS() << "Starting motion phase out of " << (F32) phase_out << LL_ENDL;
						}
						phase_out = llclamp(phase_out, 0.0, 1.0);

						new_pos = new_pos * ((F32) phase_out);
						new_v = new_v * ((F32) phase_out);
					}
				}
			}
		}

		new_pos = new_pos + getPositionRegion();
		new_v = new_v + vel;


		// Clamp interpolated position to minimum underground and maximum region height
		LLVector3d new_pos_global = mRegionp->getPosGlobalFromRegion(new_pos);
		F32 min_height;
		if (isAvatar())
		{	// Make a better guess about AVs not going underground
			min_height = LLWorld::getInstance()->resolveLandHeightGlobal(new_pos_global);
			min_height += (0.5f * getScale().mV[VZ]);
		}
		else
		{	// This will put the object underground, but we can't tell if it will stop 
			// at ground level or not
			min_height = LLWorld::getInstance()->getMinAllowedZ(this, new_pos_global);
			// Cap maximum height
			static LLCachedControl<bool> no_fly_height_limit(gSavedSettings, "FSRemoveFlyHeightLimit");
			if(!no_fly_height_limit)
			{
				new_pos.mV[VZ] = llmin(LLWorld::getInstance()->getRegionMaxHeight(), new_pos.mV[VZ]);
			}
		}

		new_pos.mV[VZ] = llmax(min_height, new_pos.mV[VZ]);

		// Check to see if it's going off the region
		LLVector3 temp(new_pos);
		if (temp.clamp(0.f, mRegionp->getWidth()))
		{	// Going off this region, so see if we might end up on another region
			LLVector3d old_pos_global = mRegionp->getPosGlobalFromRegion(getPositionRegion());
			new_pos_global = mRegionp->getPosGlobalFromRegion(new_pos);		// Re-fetch in case it got clipped above

			// Clip the positions to known regions
			LLVector3d clip_pos_global = LLWorld::getInstance()->clipToVisibleRegions(old_pos_global, new_pos_global);
			if (clip_pos_global != new_pos_global)
			{	// Was clipped, so this means we hit a edge where there is no region to enter
				
				//LL_INFOS() << "Hit empty region edge, clipped predicted position to " << mRegionp->getPosRegionFromGlobal(clip_pos_global)
				//	<< " from " << new_pos << LL_ENDL;
				new_pos = mRegionp->getPosRegionFromGlobal(clip_pos_global);
				
				// Stop motion and get server update for bouncing on the edge
				new_v.clear();
				setAcceleration(LLVector3::zero);
			}
			else
			{	// Let predicted movement cross into another region
				//LL_INFOS() << "Predicting region crossing to " << new_pos << LL_ENDL;
			}
		}

		// Set new position and velocity
		setPositionRegion(new_pos);
		setVelocity(new_v);	
		
		// for objects that are spinning but not translating, make sure to flag them as having moved
		setChanged(MOVED | SILHOUETTE);
	}		

	// Update the last time we did anything
	mLastInterpUpdateSecs = time;
}



BOOL LLViewerObject::setData(const U8 *datap, const U32 data_size)
{
	delete [] mData;

	if (datap)
	{
		mData = new U8[data_size];
		if (!mData)
		{
			return FALSE;
		}
		memcpy(mData, datap, data_size);		/* Flawfinder: ignore */
	}
	return TRUE;
}

// delete an item in the inventory, but don't tell the server. This is
// used internally by remove, update, and savescript.
// This will only delete the first item with an item_id in the list
void LLViewerObject::deleteInventoryItem(const LLUUID& item_id)
{
	if(mInventory)
	{
		LLInventoryObject::object_list_t::iterator it = mInventory->begin();
		LLInventoryObject::object_list_t::iterator end = mInventory->end();
		for( ; it != end; ++it )
		{
			if((*it)->getUUID() == item_id)
			{
				// This is safe only because we return immediatly.
				mInventory->erase(it); // will deref and delete it
				return;
			}
		}
		doInventoryCallback();
	}
}

void LLViewerObject::doUpdateInventory(
	LLPointer<LLViewerInventoryItem>& item,
	U8 key,
	bool is_new)
{
	LLViewerInventoryItem* old_item = NULL;
	if(TASK_INVENTORY_ITEM_KEY == key)
	{
		// <FS:ND> Do not use C-Style cast for polymorphic upcasting
//		old_item = (LLViewerInventoryItem*)getInventoryObject(item->getUUID());
		old_item = dynamic_cast<LLViewerInventoryItem*>(getInventoryObject(item->getUUID()));
		// </FS:ND>
	}
	else if(TASK_INVENTORY_ASSET_KEY == key)
	{
		old_item = getInventoryItemByAsset(item->getAssetUUID());
	}
	LLUUID item_id;
	LLUUID new_owner;
	LLUUID new_group;
	BOOL group_owned = FALSE;
	if(old_item)
	{
		item_id = old_item->getUUID();
		new_owner = old_item->getPermissions().getOwner();
		new_group = old_item->getPermissions().getGroup();
		group_owned = old_item->getPermissions().isGroupOwned();
		old_item = NULL;
	}
	else
	{
		item_id = item->getUUID();
	}
	if(!is_new && mInventory)
	{
		// Attempt to update the local inventory. If we can get the
		// object perm, we have perfect visibility, so we want the
		// serial number to match. Otherwise, take our best guess and
		// make sure that the serial number does not match.
		deleteInventoryItem(item_id);
		LLPermissions perm(item->getPermissions());
		LLPermissions* obj_perm = LLSelectMgr::getInstance()->findObjectPermissions(this);
		bool is_atomic = ((S32)LLAssetType::AT_OBJECT == item->getType()) ? false : true;
		if(obj_perm)
		{
			perm.setOwnerAndGroup(LLUUID::null, obj_perm->getOwner(), obj_perm->getGroup(), is_atomic);
		}
		else
		{
			if(group_owned)
			{
				perm.setOwnerAndGroup(LLUUID::null, new_owner, new_group, is_atomic);
			}
			else if(!new_owner.isNull())
			{
				// The object used to be in inventory, so we can
				// assume the owner and group will match what they are
				// there.
				perm.setOwnerAndGroup(LLUUID::null, new_owner, new_group, is_atomic);
			}
			// *FIX: can make an even better guess by using the mPermGroup flags
			else if(permYouOwner())
			{
				// best guess.
				perm.setOwnerAndGroup(LLUUID::null, gAgent.getID(), item->getPermissions().getGroup(), is_atomic);
				--mInventorySerialNum;
			}
			else
			{
				// dummy it up.
				perm.setOwnerAndGroup(LLUUID::null, LLUUID::null, LLUUID::null, is_atomic);
				--mInventorySerialNum;
			}
		}
		LLViewerInventoryItem* oldItem = item;
		LLViewerInventoryItem* new_item = new LLViewerInventoryItem(oldItem);
		new_item->setPermissions(perm);
		mInventory->push_front(new_item);
		doInventoryCallback();
		++mInventorySerialNum;
	}
}

// save a script, which involves removing the old one, and rezzing
// in the new one. This method should be called with the asset id
// of the new and old script AFTER the bytecode has been saved.
void LLViewerObject::saveScript(
	const LLViewerInventoryItem* item,
	BOOL active,
	bool is_new)
{
	/*
	 * XXXPAM Investigate not making this copy.  Seems unecessary, but I'm unsure about the
	 * interaction with doUpdateInventory() called below.
	 */
	LL_DEBUGS() << "LLViewerObject::saveScript() " << item->getUUID() << " " << item->getAssetUUID() << LL_ENDL;

	LLPointer<LLViewerInventoryItem> task_item =
		new LLViewerInventoryItem(item->getUUID(), mID, item->getPermissions(),
								  item->getAssetUUID(), item->getType(),
								  item->getInventoryType(),
								  item->getName(), item->getDescription(),
								  item->getSaleInfo(), item->getFlags(),
								  item->getCreationDate());
	task_item->setTransactionID(item->getTransactionID());

	LLMessageSystem* msg = gMessageSystem;
	msg->newMessageFast(_PREHASH_RezScript);
	msg->nextBlockFast(_PREHASH_AgentData);
	msg->addUUIDFast(_PREHASH_AgentID, gAgent.getID());
	msg->addUUIDFast(_PREHASH_SessionID, gAgent.getSessionID());
	msg->addUUIDFast(_PREHASH_GroupID, gAgent.getGroupID());
	msg->nextBlockFast(_PREHASH_UpdateBlock);
	msg->addU32Fast(_PREHASH_ObjectLocalID, (mLocalID));
	U8 enabled = active;
	msg->addBOOLFast(_PREHASH_Enabled, enabled);
	msg->nextBlockFast(_PREHASH_InventoryBlock);
	task_item->packMessage(msg);
	msg->sendReliable(mRegionp->getHost());

	// do the internal logic
	doUpdateInventory(task_item, TASK_INVENTORY_ITEM_KEY, is_new);
}

void LLViewerObject::moveInventory(const LLUUID& folder_id,
								   const LLUUID& item_id)
{
	LL_DEBUGS() << "LLViewerObject::moveInventory " << item_id << LL_ENDL;
	LLMessageSystem* msg = gMessageSystem;
	msg->newMessageFast(_PREHASH_MoveTaskInventory);
	msg->nextBlockFast(_PREHASH_AgentData);
	msg->addUUIDFast(_PREHASH_AgentID, gAgent.getID());
	msg->addUUIDFast(_PREHASH_SessionID, gAgent.getSessionID());
	msg->addUUIDFast(_PREHASH_FolderID, folder_id);
	msg->nextBlockFast(_PREHASH_InventoryData);
	msg->addU32Fast(_PREHASH_LocalID, mLocalID);
	msg->addUUIDFast(_PREHASH_ItemID, item_id);
	msg->sendReliable(mRegionp->getHost());

	LLInventoryObject* inv_obj = getInventoryObject(item_id);
	if(inv_obj)
	{
		LLViewerInventoryItem* item = (LLViewerInventoryItem*)inv_obj;
		if(!item->getPermissions().allowCopyBy(gAgent.getID()))
		{
			deleteInventoryItem(item_id);
			++mInventorySerialNum;
		}
	}
}

void LLViewerObject::dirtyInventory()
{
	// If there aren't any LLVOInventoryListeners, we won't be
	// able to update our mInventory when it comes back from the
	// simulator, so we should not clear the inventory either.
	if(mInventory && !mInventoryCallbacks.empty())
	{
		mInventory->clear(); // will deref and delete entries
		delete mInventory;
		mInventory = NULL;
	}
	mInventoryDirty = TRUE;
}

void LLViewerObject::registerInventoryListener(LLVOInventoryListener* listener, void* user_data)
{
	LLInventoryCallbackInfo* info = new LLInventoryCallbackInfo;
	info->mListener = listener;
	info->mInventoryData = user_data;
	mInventoryCallbacks.push_front(info);
}

void LLViewerObject::removeInventoryListener(LLVOInventoryListener* listener)
{
	if (listener == NULL)
		return;
	for (callback_list_t::iterator iter = mInventoryCallbacks.begin();
		 iter != mInventoryCallbacks.end(); )
	{
		callback_list_t::iterator curiter = iter++;
		LLInventoryCallbackInfo* info = *curiter;
		if (info->mListener == listener)
		{
			delete info;
			mInventoryCallbacks.erase(curiter);
			break;
		}
	}
}

void LLViewerObject::clearInventoryListeners()
{
	for_each(mInventoryCallbacks.begin(), mInventoryCallbacks.end(), DeletePointer());
	mInventoryCallbacks.clear();
}

bool LLViewerObject::hasInventoryListeners()
{
	return !mInventoryCallbacks.empty();
}

void LLViewerObject::requestInventory()
{
	if(mInventoryDirty && mInventory && !mInventoryCallbacks.empty())
	{
		mInventory->clear(); // will deref and delete entries
		delete mInventory;
		mInventory = NULL;
	}

	if(mInventory)
	{
		// inventory is either up to date or doesn't has a listener
		// if it is dirty, leave it this way in case we gain a listener
		doInventoryCallback();
	}
	else
	{
		// since we are going to request it now
		mInventoryDirty = FALSE;

		// Note: throws away duplicate requests
		fetchInventoryFromServer();
	}
}

void LLViewerObject::fetchInventoryFromServer()
{
	if (!mInventoryPending)
	{
		delete mInventory;
		LLMessageSystem* msg = gMessageSystem;
		msg->newMessageFast(_PREHASH_RequestTaskInventory);
		msg->nextBlockFast(_PREHASH_AgentData);
		msg->addUUIDFast(_PREHASH_AgentID, gAgent.getID());
		msg->addUUIDFast(_PREHASH_SessionID, gAgent.getSessionID());
		msg->nextBlockFast(_PREHASH_InventoryData);
		msg->addU32Fast(_PREHASH_LocalID, mLocalID);
		msg->sendReliable(mRegionp->getHost());

		// this will get reset by dirtyInventory or doInventoryCallback
		mInventoryPending = TRUE;
	}
}

struct LLFilenameAndTask
{
	LLUUID mTaskID;
	std::string mFilename;

	// for sequencing in case of multiple updates
	S16 mSerial;
#ifdef _DEBUG
	static S32 sCount;
	LLFilenameAndTask()
	{
		++sCount;
		LL_DEBUGS() << "Constructing LLFilenameAndTask: " << sCount << LL_ENDL;
	}
	~LLFilenameAndTask()
	{
		--sCount;
		LL_DEBUGS() << "Destroying LLFilenameAndTask: " << sCount << LL_ENDL;
	}
private:
	LLFilenameAndTask(const LLFilenameAndTask& rhs);
	const LLFilenameAndTask& operator=(const LLFilenameAndTask& rhs) const;
#endif
};

#ifdef _DEBUG
S32 LLFilenameAndTask::sCount = 0;
#endif

// static
void LLViewerObject::processTaskInv(LLMessageSystem* msg, void** user_data)
{
	LLUUID task_id;
	msg->getUUIDFast(_PREHASH_InventoryData, _PREHASH_TaskID, task_id);
	LLViewerObject* object = gObjectList.findObject(task_id);
	if(!object)
	{
		LL_WARNS() << "LLViewerObject::processTaskInv object "
			<< task_id << " does not exist." << LL_ENDL;
		return;
	}

	LLFilenameAndTask* ft = new LLFilenameAndTask;
	ft->mTaskID = task_id;
	// we can receive multiple task updates simultaneously, make sure we will not rewrite newer with older update
	msg->getS16Fast(_PREHASH_InventoryData, _PREHASH_Serial, ft->mSerial);

	if (ft->mSerial < object->mInventorySerialNum)
	{
		// viewer did some changes to inventory that were not saved yet.
		LL_DEBUGS() << "Task inventory serial might be out of sync, server serial: " << ft->mSerial << " client serial: " << object->mInventorySerialNum << LL_ENDL;
		object->mInventorySerialNum = ft->mSerial;
	}

	std::string unclean_filename;
	msg->getStringFast(_PREHASH_InventoryData, _PREHASH_Filename, unclean_filename);
	ft->mFilename = LLDir::getScrubbedFileName(unclean_filename);
	
	if(ft->mFilename.empty())
	{
		LL_DEBUGS() << "Task has no inventory" << LL_ENDL;
		// mock up some inventory to make a drop target.
		if(object->mInventory)
		{
			object->mInventory->clear(); // will deref and delete it
		}
		else
		{
			object->mInventory = new LLInventoryObject::object_list_t();
		}
		LLPointer<LLInventoryObject> obj;
		obj = new LLInventoryObject(object->mID, LLUUID::null,
									LLAssetType::AT_CATEGORY,
									"Contents");
		object->mInventory->push_front(obj);
		object->doInventoryCallback();
		delete ft;
		return;
	}
	gXferManager->requestFile(gDirUtilp->getExpandedFilename(LL_PATH_CACHE, ft->mFilename), 
								ft->mFilename, LL_PATH_CACHE,
								object->mRegionp->getHost(),
								TRUE,
								&LLViewerObject::processTaskInvFile,
								(void**)ft,
								LLXferManager::HIGH_PRIORITY);
}

void LLViewerObject::processTaskInvFile(void** user_data, S32 error_code, LLExtStat ext_status)
{
	LLFilenameAndTask* ft = (LLFilenameAndTask*)user_data;
	LLViewerObject* object = NULL;

	if (ft
		&& (0 == error_code)
		&& (object = gObjectList.findObject(ft->mTaskID))
		&& ft->mSerial >= object->mInventorySerialNum)
	{
		object->mInventorySerialNum = ft->mSerial;
		if (object->loadTaskInvFile(ft->mFilename))
		{

		// <FS:ND> Crashfix, not sure why object->mInventory can be 0
		if( !object->mInventory )
		{
			LL_WARNS() << "object->mInventory == 0" << LL_ENDL;
			delete ft;
			return;
		}
		// </FS:ND>

			LLInventoryObject::object_list_t::iterator it = object->mInventory->begin();
			LLInventoryObject::object_list_t::iterator end = object->mInventory->end();
			std::list<LLUUID>& pending_lst = object->mPendingInventoryItemsIDs;

			for (; it != end && pending_lst.size(); ++it)
			{
				LLViewerInventoryItem* item = dynamic_cast<LLViewerInventoryItem*>(it->get());
				if(item && item->getType() != LLAssetType::AT_CATEGORY)
				{
					std::list<LLUUID>::iterator id_it = std::find(pending_lst.begin(), pending_lst.begin(), item->getAssetUUID());
					if (id_it != pending_lst.end())
					{
						pending_lst.erase(id_it);
					}
				}
			}
		}
		else
		{
			// MAINT-2597 - crash when trying to edit a no-mod object
			// Somehow get an contents inventory response, but with an invalid stream (possibly 0 size?)
			// Stated repro was specific to no-mod objects so failing without user interaction should be safe.
			LL_WARNS() << "Trying to load invalid task inventory file. Ignoring file contents." << LL_ENDL;
		}
	}
	else
	{
		// This Occurs When two requests were made, and the first one
		// has already handled it.
		LL_DEBUGS() << "Problem loading task inventory. Return code: "
				 << error_code << LL_ENDL;
	}
	delete ft;
}

BOOL LLViewerObject::loadTaskInvFile(const std::string& filename)
{
	std::string filename_and_local_path = gDirUtilp->getExpandedFilename(LL_PATH_CACHE, filename);
	llifstream ifs(filename_and_local_path.c_str());
	if(ifs.good())
	{
		char buffer[MAX_STRING];	/* Flawfinder: ignore */
		// *NOTE: This buffer size is hard coded into scanf() below.
		char keyword[MAX_STRING];	/* Flawfinder: ignore */
		if(mInventory)
		{
			mInventory->clear(); // will deref and delete it
		}
		else
		{
			mInventory = new LLInventoryObject::object_list_t;
		}
		while(ifs.good())
		{
			ifs.getline(buffer, MAX_STRING);
			sscanf(buffer, " %254s", keyword);	/* Flawfinder: ignore */
			if(0 == strcmp("inv_item", keyword))
			{
				LLPointer<LLInventoryObject> inv = new LLViewerInventoryItem;
				inv->importLegacyStream(ifs);
				mInventory->push_front(inv);
			}
			else if(0 == strcmp("inv_object", keyword))
			{
				LLPointer<LLInventoryObject> inv = new LLInventoryObject;
				inv->importLegacyStream(ifs);
				inv->rename("Contents");
				mInventory->push_front(inv);
			}
			else
			{
				LL_WARNS() << "Unknown token in inventory file '"
						<< keyword << "'" << LL_ENDL;
			}
		}
		ifs.close();
		LLFile::remove(filename_and_local_path);
	}
	else
	{
		LL_WARNS() << "unable to load task inventory: " << filename_and_local_path
				<< LL_ENDL;
		return FALSE;
	}
	doInventoryCallback();

	return TRUE;
}

void LLViewerObject::doInventoryCallback()
{
	for (callback_list_t::iterator iter = mInventoryCallbacks.begin();
		 iter != mInventoryCallbacks.end(); )
	{
		callback_list_t::iterator curiter = iter++;
		LLInventoryCallbackInfo* info = *curiter;
		if (info->mListener != NULL)
		{
			info->mListener->inventoryChanged(this,
								 mInventory,
								 mInventorySerialNum,
								 info->mInventoryData);
		}
		else
		{
			LL_INFOS() << "LLViewerObject::doInventoryCallback() deleting bad listener entry." << LL_ENDL;
			delete info;
			mInventoryCallbacks.erase(curiter);
		}
	}
	mInventoryPending = FALSE;
}

void LLViewerObject::removeInventory(const LLUUID& item_id)
{
	// close any associated floater properties
	LLFloaterReg::hideInstance("properties", item_id);

	LLMessageSystem* msg = gMessageSystem;
	msg->newMessageFast(_PREHASH_RemoveTaskInventory);
	msg->nextBlockFast(_PREHASH_AgentData);
	msg->addUUIDFast(_PREHASH_AgentID, gAgent.getID());
	msg->addUUIDFast(_PREHASH_SessionID, gAgent.getSessionID());
	msg->nextBlockFast(_PREHASH_InventoryData);
	msg->addU32Fast(_PREHASH_LocalID, mLocalID);
	msg->addUUIDFast(_PREHASH_ItemID, item_id);
	msg->sendReliable(mRegionp->getHost());
	deleteInventoryItem(item_id);
	++mInventorySerialNum;
}

bool LLViewerObject::isTextureInInventory(LLViewerInventoryItem* item)
{
	bool result = false;

	if (item && LLAssetType::AT_TEXTURE == item->getType())
	{
		std::list<LLUUID>::iterator begin = mPendingInventoryItemsIDs.begin();
		std::list<LLUUID>::iterator end = mPendingInventoryItemsIDs.end();

		bool is_fetching = std::find(begin, end, item->getAssetUUID()) != end;
		bool is_fetched = getInventoryItemByAsset(item->getAssetUUID()) != NULL;

		result = is_fetched || is_fetching;
	}

	return result;
}

void LLViewerObject::updateTextureInventory(LLViewerInventoryItem* item, U8 key, bool is_new)
{
	if (item && !isTextureInInventory(item))
	{
		mPendingInventoryItemsIDs.push_back(item->getAssetUUID());
		updateInventory(item, key, is_new);
	}
}

void LLViewerObject::updateInventory(
	LLViewerInventoryItem* item,
	U8 key,
	bool is_new)
{
	// This slices the object into what we're concerned about on the
	// viewer. The simulator will take the permissions and transfer
	// ownership.
	LLPointer<LLViewerInventoryItem> task_item =
		new LLViewerInventoryItem(item->getUUID(), mID, item->getPermissions(),
								  item->getAssetUUID(), item->getType(),
								  item->getInventoryType(),
								  item->getName(), item->getDescription(),
								  item->getSaleInfo(),
								  item->getFlags(),
								  item->getCreationDate());
	task_item->setTransactionID(item->getTransactionID());
	LLMessageSystem* msg = gMessageSystem;
	msg->newMessageFast(_PREHASH_UpdateTaskInventory);
	msg->nextBlockFast(_PREHASH_AgentData);
	msg->addUUIDFast(_PREHASH_AgentID, gAgent.getID());
	msg->addUUIDFast(_PREHASH_SessionID, gAgent.getSessionID());
	msg->nextBlockFast(_PREHASH_UpdateData);
	msg->addU32Fast(_PREHASH_LocalID, mLocalID);
	msg->addU8Fast(_PREHASH_Key, key);
	msg->nextBlockFast(_PREHASH_InventoryData);
	task_item->packMessage(msg);
	msg->sendReliable(mRegionp->getHost());

	// do the internal logic
	doUpdateInventory(task_item, key, is_new);
}

void LLViewerObject::updateInventoryLocal(LLInventoryItem* item, U8 key)
{
	LLPointer<LLViewerInventoryItem> task_item =
		new LLViewerInventoryItem(item->getUUID(), mID, item->getPermissions(),
								  item->getAssetUUID(), item->getType(),
								  item->getInventoryType(),
								  item->getName(), item->getDescription(),
								  item->getSaleInfo(), item->getFlags(),
								  item->getCreationDate());

	// do the internal logic
	const bool is_new = false;
	doUpdateInventory(task_item, key, is_new);
}

LLInventoryObject* LLViewerObject::getInventoryObject(const LLUUID& item_id)
{
	LLInventoryObject* rv = NULL;
	if(mInventory)
	{
		LLInventoryObject::object_list_t::iterator it = mInventory->begin();
		LLInventoryObject::object_list_t::iterator end = mInventory->end();
		for ( ; it != end; ++it)
		{
			if((*it)->getUUID() == item_id)
			{
				rv = *it;
				break;
			}
		}		
	}
	return rv;
}

void LLViewerObject::getInventoryContents(LLInventoryObject::object_list_t& objects)
{
	if(mInventory)
	{
		LLInventoryObject::object_list_t::iterator it = mInventory->begin();
		LLInventoryObject::object_list_t::iterator end = mInventory->end();
		for( ; it != end; ++it)
		{
			if ((*it)->getType() != LLAssetType::AT_CATEGORY)
			{
				objects.push_back(*it);
			}
		}
	}
}

LLInventoryObject* LLViewerObject::getInventoryRoot()
{
	if (!mInventory || !mInventory->size())
	{
		return NULL;
	}
	return mInventory->back();
}

LLViewerInventoryItem* LLViewerObject::getInventoryItemByAsset(const LLUUID& asset_id)
{
	if (mInventoryDirty)
		LL_WARNS() << "Peforming inventory lookup for object " << mID << " that has dirty inventory!" << LL_ENDL;

	LLViewerInventoryItem* rv = NULL;
	if(mInventory)
	{
		LLViewerInventoryItem* item = NULL;

		LLInventoryObject::object_list_t::iterator it = mInventory->begin();
		LLInventoryObject::object_list_t::iterator end = mInventory->end();
		for( ; it != end; ++it)
		{
			LLInventoryObject* obj = *it;
			if(obj->getType() != LLAssetType::AT_CATEGORY
			   && obj->getType() != LLAssetType::AT_NONE ) // <FS:ND> check for AT_NONE too loadTaskInvFile can create such objects for "Contants"
			{
				// *FIX: gank-ass down cast!
				item = (LLViewerInventoryItem*)obj;
				if(item->getAssetUUID() == asset_id)
				{
					rv = item;
					break;
				}
			}
		}		
	}
	return rv;
}

void LLViewerObject::updateViewerInventoryAsset(
					const LLViewerInventoryItem* item,
					const LLUUID& new_asset)
{
	LLPointer<LLViewerInventoryItem> task_item =
		new LLViewerInventoryItem(item);
	task_item->setAssetUUID(new_asset);

	// do the internal logic
	doUpdateInventory(task_item, TASK_INVENTORY_ITEM_KEY, false);
}

void LLViewerObject::setPixelAreaAndAngle(LLAgent &agent)
{
	if (getVolume())
	{	//volumes calculate pixel area and angle per face
		return;
	}
	
	LLVector3 viewer_pos_agent = gAgentCamera.getCameraPositionAgent();
	LLVector3 pos_agent = getRenderPosition();

	F32 dx = viewer_pos_agent.mV[VX] - pos_agent.mV[VX];
	F32 dy = viewer_pos_agent.mV[VY] - pos_agent.mV[VY];
	F32 dz = viewer_pos_agent.mV[VZ] - pos_agent.mV[VZ];

	F32 max_scale = getMaxScale();
	F32 mid_scale = getMidScale();
	F32 min_scale = getMinScale();

	// IW: estimate - when close to large objects, computing range based on distance from center is no good
	// to try to get a min distance from face, subtract min_scale/2 from the range.
	// This means we'll load too much detail sometimes, but that's better than not enough
	// I don't think there's a better way to do this without calculating distance per-poly
	F32 range = sqrt(dx*dx + dy*dy + dz*dz) - min_scale/2;

	LLViewerCamera* camera = LLViewerCamera::getInstance();
	if (range < 0.001f || isHUDAttachment())		// range == zero
	{
		mAppAngle = 180.f;
		mPixelArea = (F32)camera->getScreenPixelArea();
	}
	else
	{
		mAppAngle = (F32) atan2( max_scale, range) * RAD_TO_DEG;

		F32 pixels_per_meter = camera->getPixelMeterRatio() / range;

		mPixelArea = (pixels_per_meter * max_scale) * (pixels_per_meter * mid_scale);
		if (mPixelArea > camera->getScreenPixelArea())
		{
			mAppAngle = 180.f;
			mPixelArea = (F32)camera->getScreenPixelArea();
		}
	}
}

BOOL LLViewerObject::updateLOD()
{
	return FALSE;
}

BOOL LLViewerObject::updateGeometry(LLDrawable *drawable)
{
	return TRUE;
}

void LLViewerObject::updateGL()
{

}

void LLViewerObject::updateFaceSize(S32 idx)
{
	
}

LLDrawable* LLViewerObject::createDrawable(LLPipeline *pipeline)
{
	return NULL;
}

void LLViewerObject::setScale(const LLVector3 &scale, BOOL damped)
{
	LLPrimitive::setScale(scale);
	if (mDrawable.notNull())
	{
		//encompass completely sheared objects by taking 
		//the most extreme point possible (<1,1,0.5>)
		mDrawable->setRadius(LLVector3(1,1,0.5f).scaleVec(scale).magVec());
		updateDrawable(damped);
	}

	if( (LL_PCODE_VOLUME == getPCode()) && !isDead() )
	{
// <FS:CR> FIRE-1846 - Make sure accented objects always show when enabled.
		//if (permYouOwner() || (scale.magVecSquared() > (7.5f * 7.5f)) )
		static LLCachedControl<bool> fs_netmap_physical(gSavedSettings, "FSNetMapPhysical", false);
		static LLCachedControl<bool> fs_netmap_scripted(gSavedSettings, "FSNetMapScripted", false);
		static LLCachedControl<bool> fs_netmap_temp_on_rez(gSavedSettings, "FSNetMapTempOnRez", false);
		if (permYouOwner() || (scale.magVecSquared() > (7.5f * 7.5f)) || (fs_netmap_physical && flagUsePhysics())
			|| (fs_netmap_scripted && flagScripted()) || (fs_netmap_temp_on_rez && flagTemporaryOnRez()) )
// </FS:CR>
		{
			if (!mOnMap)
			{
				llassert_always(LLWorld::getInstance()->getRegionFromHandle(getRegion()->getHandle()));

				gObjectList.addToMap(this);
				mOnMap = TRUE;
			}
		}
		else
		{
			if (mOnMap)
			{
				gObjectList.removeFromMap(this);
				mOnMap = FALSE;
			}
		}
	}
}

void LLViewerObject::setObjectCost(F32 cost)
{
	mObjectCost = cost;
	mCostStale = false;

	if (isSelected())
	{
		gFloaterTools->dirty();
	}
}

void LLViewerObject::setLinksetCost(F32 cost)
{
	mLinksetCost = cost;
	mCostStale = false;

	BOOL needs_refresh = isSelected();
	child_list_t::iterator iter = mChildList.begin();
	while(iter != mChildList.end() && !needs_refresh)
	{
		LLViewerObject* child = *iter;
		needs_refresh = child->isSelected();
		iter++;
	}

	if (needs_refresh)
	{
		gFloaterTools->dirty();
	}
}

void LLViewerObject::setPhysicsCost(F32 cost)
{
	mPhysicsCost = cost;
	mCostStale = false;

	if (isSelected())
	{
		gFloaterTools->dirty();
	}
}

void LLViewerObject::setLinksetPhysicsCost(F32 cost)
{
	mLinksetPhysicsCost = cost;
	mCostStale = false;
	
	if (isSelected())
	{
		gFloaterTools->dirty();
	}
}


F32 LLViewerObject::getObjectCost()
{
	if (mCostStale)
	{
		gObjectList.updateObjectCost(this);
	}
	
	return mObjectCost;
}

F32 LLViewerObject::getLinksetCost()
{
	if (mCostStale)
	{
		gObjectList.updateObjectCost(this);
	}

	return mLinksetCost;
}

F32 LLViewerObject::getPhysicsCost()
{
	if (mCostStale)
	{
		gObjectList.updateObjectCost(this);
	}
	
	return mPhysicsCost;
}

F32 LLViewerObject::getLinksetPhysicsCost()
{
	if (mCostStale)
	{
		gObjectList.updateObjectCost(this);
	}

	return mLinksetPhysicsCost;
}

F32 LLViewerObject::getStreamingCost(S32* bytes, S32* visible_bytes, F32* unscaled_value) const
{
	return 0.f;
}

U32 LLViewerObject::getTriangleCount(S32* vcount) const
{
	return 0;
}

U32 LLViewerObject::getHighLODTriangleCount()
{
	return 0;
}

void LLViewerObject::updateSpatialExtents(LLVector4a& newMin, LLVector4a &newMax)
{
	LLVector4a center;
	center.load3(getRenderPosition().mV);
	LLVector4a size;
	size.load3(getScale().mV);
	newMin.setSub(center, size);
	newMax.setAdd(center, size);
	
	mDrawable->setPositionGroup(center);
}

F32 LLViewerObject::getBinRadius()
{
	if (mDrawable.notNull())
	{
		const LLVector4a* ext = mDrawable->getSpatialExtents();
		LLVector4a diff;
		diff.setSub(ext[1], ext[0]);
		return diff.getLength3().getF32();
	}
	
	return getScale().magVec();
}

F32 LLViewerObject::getMaxScale() const
{
	return llmax(getScale().mV[VX],getScale().mV[VY], getScale().mV[VZ]);
}

F32 LLViewerObject::getMinScale() const
{
	return llmin(getScale().mV[0],getScale().mV[1],getScale().mV[2]);
}

F32 LLViewerObject::getMidScale() const
{
	if (getScale().mV[VX] < getScale().mV[VY])
	{
		if (getScale().mV[VY] < getScale().mV[VZ])
		{
			return getScale().mV[VY];
		}
		else if (getScale().mV[VX] < getScale().mV[VZ])
		{
			return getScale().mV[VZ];
		}
		else
		{
			return getScale().mV[VX];
		}
	}
	else if (getScale().mV[VX] < getScale().mV[VZ])
	{
		return getScale().mV[VX];
	}
	else if (getScale().mV[VY] < getScale().mV[VZ])
	{
		return getScale().mV[VZ];
	}
	else
	{
		return getScale().mV[VY];
	}
}


void LLViewerObject::updateTextures()
{
}

void LLViewerObject::boostTexturePriority(BOOL boost_children /* = TRUE */)
{
	if (isDead())
	{
		return;
	}

	S32 i;
	S32 tex_count = getNumTEs();
	for (i = 0; i < tex_count; i++)
	{
 		getTEImage(i)->setBoostLevel(LLGLTexture::BOOST_SELECTED);
	}

	if (isSculpted() && !isMesh())
	{
		LLSculptParams *sculpt_params = (LLSculptParams *)getParameterEntry(LLNetworkData::PARAMS_SCULPT);
		LLUUID sculpt_id = sculpt_params->getSculptTexture();
		LLViewerTextureManager::getFetchedTexture(sculpt_id, FTT_DEFAULT, TRUE, LLGLTexture::BOOST_NONE, LLViewerTexture::LOD_TEXTURE)->setBoostLevel(LLGLTexture::BOOST_SELECTED);
	}
	
	if (boost_children)
	{
		for (child_list_t::iterator iter = mChildList.begin();
			 iter != mChildList.end(); iter++)
		{
			LLViewerObject* child = *iter;
			child->boostTexturePriority();
		}
	}
}


void LLViewerObject::setLineWidthForWindowSize(S32 window_width)
{
	if (window_width < 700)
	{
		LLUI::setLineWidth(2.0f);
	}
	else if (window_width < 1100)
	{
		LLUI::setLineWidth(3.0f);
	}
	else if (window_width < 2000)
	{
		LLUI::setLineWidth(4.0f);
	}
	else
	{
		// _damn_, what a nice monitor!
		LLUI::setLineWidth(5.0f);
	}
}

void LLViewerObject::increaseArrowLength()
{
/* ???
	if (mAxisArrowLength == 50)
	{
		mAxisArrowLength = 100;
	}
	else
	{
		mAxisArrowLength = 150;
	}
*/
}


void LLViewerObject::decreaseArrowLength()
{
/* ???
	if (mAxisArrowLength == 150)
	{
		mAxisArrowLength = 100;
	}
	else
	{
		mAxisArrowLength = 50;
	}
*/
}

// Culled from newsim LLTask::addNVPair
void LLViewerObject::addNVPair(const std::string& data)
{
	// cout << "LLViewerObject::addNVPair() with ---" << data << "---" << endl;
	LLNameValue *nv = new LLNameValue(data.c_str());

//	char splat[MAX_STRING];
//	temp->printNameValue(splat);
//	LL_INFOS() << "addNVPair " << splat << LL_ENDL;

	name_value_map_t::iterator iter = mNameValuePairs.find(nv->mName);
	if (iter != mNameValuePairs.end())
	{
		LLNameValue* foundnv = iter->second;
		if (foundnv->mClass != NVC_READ_ONLY)
		{
			delete foundnv;
			mNameValuePairs.erase(iter);
		}
		else
		{
			delete nv;
//			LL_INFOS() << "Trying to write to Read Only NVPair " << temp->mName << " in addNVPair()" << LL_ENDL;
			return;
		}
	}
	mNameValuePairs[nv->mName] = nv;
}

BOOL LLViewerObject::removeNVPair(const std::string& name)
{
	char* canonical_name = gNVNameTable.addString(name);

	LL_DEBUGS() << "LLViewerObject::removeNVPair(): " << name << LL_ENDL;

	name_value_map_t::iterator iter = mNameValuePairs.find(canonical_name);
	if (iter != mNameValuePairs.end())
	{
		if( mRegionp )
		{
			LLNameValue* nv = iter->second;
/*
			std::string buffer = nv->printNameValue();
			gMessageSystem->newMessageFast(_PREHASH_RemoveNameValuePair);
			gMessageSystem->nextBlockFast(_PREHASH_TaskData);
			gMessageSystem->addUUIDFast(_PREHASH_ID, mID);
			
			gMessageSystem->nextBlockFast(_PREHASH_NameValueData);
			gMessageSystem->addStringFast(_PREHASH_NVPair, buffer);

			gMessageSystem->sendReliable( mRegionp->getHost() );
*/
			// Remove the NV pair from the local list.
			delete nv;
			mNameValuePairs.erase(iter);
			return TRUE;
		}
		else
		{
			LL_DEBUGS() << "removeNVPair - No region for object" << LL_ENDL;
		}
	}
	return FALSE;
}


LLNameValue *LLViewerObject::getNVPair(const std::string& name) const
{
	char		*canonical_name;

	canonical_name = gNVNameTable.addString(name);
	// It's possible for addString to return NULL.
	if (canonical_name == NULL)
	{
		return NULL;
	}

	// If you access a map with a name that isn't in it, it will add the name and a null pointer.
	// So first check if the data is in the map.
	name_value_map_t::const_iterator iter = mNameValuePairs.find(canonical_name);
	if (iter != mNameValuePairs.end())
	{
		return iter->second;
	}
	else
	{
		return NULL;
	}
}

void LLViewerObject::updatePositionCaches() const
{
	// If region is removed from the list it is also deleted.
	if(mRegionp && LLWorld::instance().isRegionListed(mRegionp))
	{
		if (!isRoot())
		{
			mPositionRegion = ((LLViewerObject *)getParent())->getPositionRegion() + getPosition() * getParent()->getRotation();
			mPositionAgent = mRegionp->getPosAgentFromRegion(mPositionRegion);
		}
		else
		{
			mPositionRegion = getPosition();
			mPositionAgent = mRegionp->getPosAgentFromRegion(mPositionRegion);
		}
	}
}

const LLVector3d LLViewerObject::getPositionGlobal() const
{	
	// If region is removed from the list it is also deleted.
	if(mRegionp && LLWorld::instance().isRegionListed(mRegionp))
	{
		LLVector3d position_global = mRegionp->getPosGlobalFromRegion(getPositionRegion());

		if (isAttachment())
		{
			position_global = gAgent.getPosGlobalFromAgent(getRenderPosition());
		}		
		return position_global;
	}
	else
	{
		LLVector3d position_global(getPosition());
		return position_global;
	}	
}

const LLVector3 &LLViewerObject::getPositionAgent() const
{
	// If region is removed from the list it is also deleted.
	if(mRegionp && LLWorld::instance().isRegionListed(mRegionp))
	{
		if (mDrawable.notNull() && (!mDrawable->isRoot() && getParent()))
		{
			// Don't return cached position if you have a parent, recalc (until all dirtying is done correctly.
			LLVector3 position_region;
			position_region = ((LLViewerObject *)getParent())->getPositionRegion() + getPosition() * getParent()->getRotation();
			mPositionAgent = mRegionp->getPosAgentFromRegion(position_region);
		}
		else
		{
			mPositionAgent = mRegionp->getPosAgentFromRegion(getPosition());
		}
	}
	return mPositionAgent;
}

const LLVector3 &LLViewerObject::getPositionRegion() const
{
	if (!isRoot())
	{
		LLViewerObject *parent = (LLViewerObject *)getParent();
		mPositionRegion = parent->getPositionRegion() + (getPosition() * parent->getRotation());
	}
	else
	{
		mPositionRegion = getPosition();
	}

	return mPositionRegion;
}

const LLVector3 LLViewerObject::getPositionEdit() const
{
	if (isRootEdit())
	{
		return getPosition();
	}
	else
	{
		LLViewerObject *parent = (LLViewerObject *)getParent();
		LLVector3 position_edit = parent->getPositionEdit() + getPosition() * parent->getRotationEdit();
		return position_edit;
	}
}

const LLVector3 LLViewerObject::getRenderPosition() const
{
	if (mDrawable.notNull() && mDrawable->isState(LLDrawable::RIGGED))
	{
		LLVOAvatar* avatar = getAvatar();
		if (avatar)
		{
			return avatar->getPositionAgent();
		}
	}

	if (mDrawable.isNull() || mDrawable->getGeneration() < 0)
	{
		return getPositionAgent();
	}
	else
	{
		return mDrawable->getPositionAgent();
	}
}

const LLVector3 LLViewerObject::getPivotPositionAgent() const
{
	return getRenderPosition();
}

const LLQuaternion LLViewerObject::getRenderRotation() const
{
	LLQuaternion ret;
	if (mDrawable.notNull() && mDrawable->isState(LLDrawable::RIGGED))
	{
		return ret;
	}
	
	if (mDrawable.isNull() || mDrawable->isStatic())
	{
		ret = getRotationEdit();
	}
	else
	{
		if (!mDrawable->isRoot())
		{
			ret = getRotation() * LLQuaternion(mDrawable->getParent()->getWorldMatrix());
		}
		else
		{
			ret = LLQuaternion(mDrawable->getWorldMatrix());
		}
	}
	
	return ret;
}

const LLMatrix4 LLViewerObject::getRenderMatrix() const
{
	return mDrawable->getWorldMatrix();
}

const LLQuaternion LLViewerObject::getRotationRegion() const
{
	LLQuaternion global_rotation = getRotation();
	if (!((LLXform *)this)->isRoot())
	{
		global_rotation = global_rotation * getParent()->getRotation();
	}
	return global_rotation;
}

const LLQuaternion LLViewerObject::getRotationEdit() const
{
	LLQuaternion global_rotation = getRotation();
	if (!((LLXform *)this)->isRootEdit())
	{
		global_rotation = global_rotation * getParent()->getRotation();
	}
	return global_rotation;
}

void LLViewerObject::setPositionAbsoluteGlobal( const LLVector3d &pos_global, BOOL damped )
{
	if (isAttachment())
	{
		LLVector3 new_pos = mRegionp->getPosRegionFromGlobal(pos_global);
		if (isRootEdit())
		{
			new_pos -= mDrawable->mXform.getParent()->getWorldPosition();
			LLQuaternion world_rotation = mDrawable->mXform.getParent()->getWorldRotation();
			new_pos = new_pos * ~world_rotation;
		}
		else
		{
			LLViewerObject* parentp = (LLViewerObject*)getParent();
			new_pos -= parentp->getPositionAgent();
			new_pos = new_pos * ~parentp->getRotationRegion();
		}
		LLViewerObject::setPosition(new_pos);
		
		if (mParent && ((LLViewerObject*)mParent)->isAvatar())
		{
			// we have changed the position of an attachment, so we need to clamp it
			LLVOAvatar *avatar = (LLVOAvatar*)mParent;

			avatar->clampAttachmentPositions();
		}
	}
	else
	{
		if( isRoot() )
		{
			setPositionRegion(mRegionp->getPosRegionFromGlobal(pos_global));
		}
		else
		{
			// the relative position with the parent is not constant
			LLViewerObject* parent = (LLViewerObject *)getParent();
			//RN: this assumes we are only calling this function from the edit tools
			gPipeline.updateMoveNormalAsync(parent->mDrawable);

			LLVector3 pos_local = mRegionp->getPosRegionFromGlobal(pos_global) - parent->getPositionRegion();
			pos_local = pos_local * ~parent->getRotationRegion();
			LLViewerObject::setPosition( pos_local );
		}
	}
	//RN: assumes we always want to snap the object when calling this function
	gPipeline.updateMoveNormalAsync(mDrawable);
}

void LLViewerObject::setPosition(const LLVector3 &pos, BOOL damped)
{
	if (getPosition() != pos)
	{
		setChanged(TRANSLATED | SILHOUETTE);
	}
		
	LLXform::setPosition(pos);
	updateDrawable(damped);
	if (isRoot())
	{
		// position caches need to be up to date on root objects
		updatePositionCaches();
	}
}

void LLViewerObject::setPositionGlobal(const LLVector3d &pos_global, BOOL damped)
{
	if (isAttachment())
	{
		if (isRootEdit())
		{
			LLVector3 newPos = mRegionp->getPosRegionFromGlobal(pos_global);
			newPos = newPos - mDrawable->mXform.getParent()->getWorldPosition();

			LLQuaternion invWorldRotation = mDrawable->mXform.getParent()->getWorldRotation();
			invWorldRotation.transQuat();

			newPos = newPos * invWorldRotation;
			LLViewerObject::setPosition(newPos);
		}
		else
		{
			// assumes parent is root editable (root of attachment)
			LLVector3 newPos = mRegionp->getPosRegionFromGlobal(pos_global);
			newPos = newPos - mDrawable->mXform.getParent()->getWorldPosition();
			LLVector3 delta_pos = newPos - getPosition();

			LLQuaternion invRotation = mDrawable->getRotation();
			invRotation.transQuat();
			
			delta_pos = delta_pos * invRotation;

			// *FIX: is this right?  Shouldn't we be calling the
			// LLViewerObject version of setPosition?
			LLVector3 old_pos = mDrawable->mXform.getParent()->getPosition();
			mDrawable->mXform.getParent()->setPosition(old_pos + delta_pos);
			setChanged(TRANSLATED | SILHOUETTE);
		}
		if (mParent && ((LLViewerObject*)mParent)->isAvatar())
		{
			// we have changed the position of an attachment, so we need to clamp it
			LLVOAvatar *avatar = (LLVOAvatar*)mParent;

			avatar->clampAttachmentPositions();
		}
	}
	else
	{
		if (isRoot())
		{
			setPositionRegion(mRegionp->getPosRegionFromGlobal(pos_global));
		}
		else
		{
			// the relative position with the parent is constant, but the parent's position needs to be changed
			LLVector3d position_offset;
			position_offset.setVec(getPosition()*getParent()->getRotation());
			LLVector3d new_pos_global = pos_global - position_offset;
			((LLViewerObject *)getParent())->setPositionGlobal(new_pos_global);
		}
	}
	updateDrawable(damped);
}


void LLViewerObject::setPositionParent(const LLVector3 &pos_parent, BOOL damped)
{
	// Set position relative to parent, if no parent, relative to region
	if (!isRoot())
	{
		LLViewerObject::setPosition(pos_parent, damped);
		//updateDrawable(damped);
	}
	else
	{
		setPositionRegion(pos_parent, damped);
	}
}

void LLViewerObject::setPositionRegion(const LLVector3 &pos_region, BOOL damped)
{
	if (!isRootEdit())
	{
		LLViewerObject* parent = (LLViewerObject*) getParent();
		LLViewerObject::setPosition((pos_region-parent->getPositionRegion())*~parent->getRotationRegion());
	}
	else
	{
		LLViewerObject::setPosition(pos_region);
		mPositionRegion = pos_region;
		mPositionAgent = mRegionp->getPosAgentFromRegion(mPositionRegion);
	}
}

void LLViewerObject::setPositionAgent(const LLVector3 &pos_agent, BOOL damped)
{
	LLVector3 pos_region = getRegion()->getPosRegionFromAgent(pos_agent);
	setPositionRegion(pos_region, damped);
}

// identical to setPositionRegion() except it checks for child-joints 
// and doesn't also move the joint-parent
// TODO -- implement similar intelligence for joint-parents toward
// their joint-children
void LLViewerObject::setPositionEdit(const LLVector3 &pos_edit, BOOL damped)
{
	if (!isRootEdit())
	{
		// the relative position with the parent is constant, but the parent's position needs to be changed
		LLVector3 position_offset = getPosition() * getParent()->getRotation();

		((LLViewerObject *)getParent())->setPositionEdit(pos_edit - position_offset);
		updateDrawable(damped);
	}
	else
	{
		LLViewerObject::setPosition(pos_edit, damped);
		mPositionRegion = pos_edit;
		mPositionAgent = mRegionp->getPosAgentFromRegion(mPositionRegion);
	}	
}


LLViewerObject* LLViewerObject::getRootEdit() const
{
	const LLViewerObject* root = this;
	while (root->mParent 
		   && !((LLViewerObject*)root->mParent)->isAvatar()) 
	{
		root = (LLViewerObject*)root->mParent;
	}
	return (LLViewerObject*)root;
}


BOOL LLViewerObject::lineSegmentIntersect(const LLVector4a& start, const LLVector4a& end,
										  S32 face,
										  BOOL pick_transparent,
										  BOOL pick_rigged,
										  S32* face_hit,
										  LLVector4a* intersection,
										  LLVector2* tex_coord,
										  LLVector4a* normal,
										  LLVector4a* tangent)
{
	return false;
}

BOOL LLViewerObject::lineSegmentBoundingBox(const LLVector4a& start, const LLVector4a& end)
{
	if (mDrawable.isNull() || mDrawable->isDead())
	{
		return FALSE;
	}

	const LLVector4a* ext = mDrawable->getSpatialExtents();

	//VECTORIZE THIS
	LLVector4a center;
	center.setAdd(ext[1], ext[0]);
	center.mul(0.5f);
	LLVector4a size;
	size.setSub(ext[1], ext[0]);
	size.mul(0.5f);

	return LLLineSegmentBoxIntersect(start, end, center, size);
}

U8 LLViewerObject::getMediaType() const
{
	if (mMedia)
	{
		return mMedia->mMediaType;
	}
	else
	{
		return LLViewerObject::MEDIA_NONE;
	}
}

void LLViewerObject::setMediaType(U8 media_type)
{
	if (!mMedia)
	{
		// TODO what if we don't have a media pointer?
	}
	else if (mMedia->mMediaType != media_type)
	{
		mMedia->mMediaType = media_type;

		// TODO: update materials with new image
	}
}

std::string LLViewerObject::getMediaURL() const
{
	if (mMedia)
	{
		return mMedia->mMediaURL;
	}
	else
	{
		return std::string();
	}
}

void LLViewerObject::setMediaURL(const std::string& media_url)
{
	if (!mMedia)
	{
		mMedia = new LLViewerObjectMedia;
		mMedia->mMediaURL = media_url;
		mMedia->mPassedWhitelist = FALSE;

		// TODO: update materials with new image
	}
	else if (mMedia->mMediaURL != media_url)
	{
		mMedia->mMediaURL = media_url;
		mMedia->mPassedWhitelist = FALSE;

		// TODO: update materials with new image
	}
}

BOOL LLViewerObject::getMediaPassedWhitelist() const
{
	if (mMedia)
	{
		return mMedia->mPassedWhitelist;
	}
	else
	{
		return FALSE;
	}
}

void LLViewerObject::setMediaPassedWhitelist(BOOL passed)
{
	if (mMedia)
	{
		mMedia->mPassedWhitelist = passed;
	}
}

BOOL LLViewerObject::setMaterial(const U8 material)
{
	BOOL res = LLPrimitive::setMaterial(material);
	if (res)
	{
		setChanged(TEXTURE);
	}
	return res;
}

void LLViewerObject::setNumTEs(const U8 num_tes)
{
	U32 i;
	if (num_tes != getNumTEs())
	{
		if (num_tes)
		{
			LLPointer<LLViewerTexture> *new_images;
			new_images = new LLPointer<LLViewerTexture>[num_tes];
			
			LLPointer<LLViewerTexture> *new_normmaps;
			new_normmaps = new LLPointer<LLViewerTexture>[num_tes];
			
			LLPointer<LLViewerTexture> *new_specmaps;
			new_specmaps = new LLPointer<LLViewerTexture>[num_tes];
			for (i = 0; i < num_tes; i++)
			{
				if (i < getNumTEs())
				{
					new_images[i] = mTEImages[i];
					new_normmaps[i] = mTENormalMaps[i];
					new_specmaps[i] = mTESpecularMaps[i];
				}
				else if (getNumTEs())
				{
					new_images[i] = mTEImages[getNumTEs()-1];
					new_normmaps[i] = mTENormalMaps[getNumTEs()-1];
					new_specmaps[i] = mTESpecularMaps[getNumTEs()-1];
				}
				else
				{
					new_images[i] = NULL;
					new_normmaps[i] = NULL;
					new_specmaps[i] = NULL;
				}
			}

			deleteTEImages();
			
			mTEImages = new_images;
			mTENormalMaps = new_normmaps;
			mTESpecularMaps = new_specmaps;
		}
		else
		{
			deleteTEImages();
		}
		LLPrimitive::setNumTEs(num_tes);
		setChanged(TEXTURE);

		if (mDrawable.notNull())
		{
			gPipeline.markTextured(mDrawable);
		}
	}
}

void LLViewerObject::sendMaterialUpdate() const
{
	LLViewerRegion* regionp = getRegion();
	if(!regionp) return;
	gMessageSystem->newMessageFast(_PREHASH_ObjectMaterial);
	gMessageSystem->nextBlockFast(_PREHASH_AgentData);
	gMessageSystem->addUUIDFast(_PREHASH_AgentID, gAgent.getID() );
	gMessageSystem->addUUIDFast(_PREHASH_SessionID, gAgent.getSessionID());
	gMessageSystem->nextBlockFast(_PREHASH_ObjectData);
	gMessageSystem->addU32Fast(_PREHASH_ObjectLocalID,	mLocalID );
	gMessageSystem->addU8Fast(_PREHASH_Material, getMaterial() );
	gMessageSystem->sendReliable( regionp->getHost() );

}

//formerly send_object_shape(LLViewerObject *object)
void LLViewerObject::sendShapeUpdate()
{
	gMessageSystem->newMessageFast(_PREHASH_ObjectShape);
	gMessageSystem->nextBlockFast(_PREHASH_AgentData);
	gMessageSystem->addUUIDFast(_PREHASH_AgentID, gAgent.getID() );
	gMessageSystem->addUUIDFast(_PREHASH_SessionID, gAgent.getSessionID());
	gMessageSystem->nextBlockFast(_PREHASH_ObjectData);
	gMessageSystem->addU32Fast(_PREHASH_ObjectLocalID, mLocalID );

	LLVolumeMessage::packVolumeParams(&getVolume()->getParams(), gMessageSystem);

	LLViewerRegion *regionp = getRegion();
	gMessageSystem->sendReliable( regionp->getHost() );
}


void LLViewerObject::sendTEUpdate() const
{
	LLMessageSystem* msg = gMessageSystem;
	msg->newMessageFast(_PREHASH_ObjectImage);

	msg->nextBlockFast(_PREHASH_AgentData);
	msg->addUUIDFast(_PREHASH_AgentID, gAgent.getID() );
	msg->addUUIDFast(_PREHASH_SessionID, gAgent.getSessionID());

	msg->nextBlockFast(_PREHASH_ObjectData);
	msg->addU32Fast(_PREHASH_ObjectLocalID, mLocalID );
	if (mMedia)
	{
		msg->addString("MediaURL", mMedia->mMediaURL);
	}
	else
	{
		msg->addString("MediaURL", NULL);
	}

	// TODO send media type

	packTEMessage(msg);

	LLViewerRegion *regionp = getRegion();
	msg->sendReliable( regionp->getHost() );
}

void LLViewerObject::setTE(const U8 te, const LLTextureEntry &texture_entry)
{
	LLPrimitive::setTE(te, texture_entry);

		const LLUUID& image_id = getTE(te)->getID();
		mTEImages[te] = LLViewerTextureManager::getFetchedTexture(image_id, FTT_DEFAULT, TRUE, LLGLTexture::BOOST_NONE, LLViewerTexture::LOD_TEXTURE);

	if (getTE(te)->getMaterialParams().notNull())
	{
		const LLUUID& norm_id = getTE(te)->getMaterialParams()->getNormalID();
		mTENormalMaps[te] = LLViewerTextureManager::getFetchedTexture(norm_id, FTT_DEFAULT, TRUE, LLGLTexture::BOOST_NONE, LLViewerTexture::LOD_TEXTURE);
		
		const LLUUID& spec_id = getTE(te)->getMaterialParams()->getSpecularID();
		mTESpecularMaps[te] = LLViewerTextureManager::getFetchedTexture(spec_id, FTT_DEFAULT, TRUE, LLGLTexture::BOOST_NONE, LLViewerTexture::LOD_TEXTURE);
	}
}

void LLViewerObject::setTEImage(const U8 te, LLViewerTexture *imagep)
{
	if (mTEImages[te] != imagep)
	{
		mTEImages[te] = imagep;

		LLPrimitive::setTETexture(te, imagep->getID());
		setChanged(TEXTURE);
		if (mDrawable.notNull())
		{
			gPipeline.markTextured(mDrawable);
		}
	}
}

S32 LLViewerObject::setTETextureCore(const U8 te, LLViewerTexture *image)
{
	const LLUUID& uuid = image->getID();
	S32 retval = 0;
	if (uuid != getTE(te)->getID() ||
		uuid == LLUUID::null)
	{
		retval = LLPrimitive::setTETexture(te, uuid);
		mTEImages[te] = image;
		setChanged(TEXTURE);
		if (mDrawable.notNull())
		{
			gPipeline.markTextured(mDrawable);
		}
	}
	return retval;
}

S32 LLViewerObject::setTENormalMapCore(const U8 te, LLViewerTexture *image)
{
	S32 retval = TEM_CHANGE_TEXTURE;
	const LLUUID& uuid = image ? image->getID() : LLUUID::null;
	if (uuid != getTE(te)->getID() ||
		uuid == LLUUID::null)
	{
		LLTextureEntry* tep = getTE(te);
		LLMaterial* mat = NULL;
		if (tep)
		{
		   mat = tep->getMaterialParams();
		}

		if (mat)
		{
			mat->setNormalID(uuid);
		}
	}
	changeTENormalMap(te,image);	
	return retval;
}

S32 LLViewerObject::setTESpecularMapCore(const U8 te, LLViewerTexture *image)
{
	S32 retval = TEM_CHANGE_TEXTURE;
	const LLUUID& uuid = image ? image->getID() : LLUUID::null;
	if (uuid != getTE(te)->getID() ||
		uuid == LLUUID::null)
	{
		LLTextureEntry* tep = getTE(te);
		LLMaterial* mat = NULL;
		if (tep)
		{
			mat = tep->getMaterialParams();
		}

		if (mat)
		{
			mat->setSpecularID(uuid);
		}		
	}
	changeTESpecularMap(te, image);
	return retval;
}

//virtual
void LLViewerObject::changeTEImage(S32 index, LLViewerTexture* new_image) 
{
	if(index < 0 || index >= getNumTEs())
	{
		return ;
	}
	mTEImages[index] = new_image ;
}

void LLViewerObject::changeTENormalMap(S32 index, LLViewerTexture* new_image)
{
	if(index < 0 || index >= getNumTEs())
	{
		return ;
	}
	mTENormalMaps[index] = new_image ;
	refreshMaterials();
}

void LLViewerObject::changeTESpecularMap(S32 index, LLViewerTexture* new_image)
{
	if(index < 0 || index >= getNumTEs())
	{
		return ;
	}
	mTESpecularMaps[index] = new_image ;
	refreshMaterials();
}

S32 LLViewerObject::setTETexture(const U8 te, const LLUUID& uuid)
{
	// Invalid host == get from the agent's sim
	LLViewerFetchedTexture *image = LLViewerTextureManager::getFetchedTexture(
		uuid, FTT_DEFAULT, TRUE, LLGLTexture::BOOST_NONE, LLViewerTexture::LOD_TEXTURE, 0, 0, LLHost::invalid);
	return setTETextureCore(te,image);
}

S32 LLViewerObject::setTENormalMap(const U8 te, const LLUUID& uuid)
{
	LLViewerFetchedTexture *image = (uuid == LLUUID::null) ? NULL : LLViewerTextureManager::getFetchedTexture(
		uuid, FTT_DEFAULT, TRUE, LLGLTexture::BOOST_NONE, LLViewerTexture::LOD_TEXTURE, 0, 0, LLHost::invalid);
	return setTENormalMapCore(te, image);
}

S32 LLViewerObject::setTESpecularMap(const U8 te, const LLUUID& uuid)
{
	LLViewerFetchedTexture *image = (uuid == LLUUID::null) ? NULL : LLViewerTextureManager::getFetchedTexture(
		uuid, FTT_DEFAULT, TRUE, LLGLTexture::BOOST_NONE, LLViewerTexture::LOD_TEXTURE, 0, 0, LLHost::invalid);
	return setTESpecularMapCore(te, image);
}

S32 LLViewerObject::setTEColor(const U8 te, const LLColor3& color)
{
	return setTEColor(te, LLColor4(color));
}

S32 LLViewerObject::setTEColor(const U8 te, const LLColor4& color)
{
	S32 retval = 0;
	const LLTextureEntry *tep = getTE(te);
	if (!tep)
	{
		LL_WARNS() << "No texture entry for te " << (S32)te << ", object " << mID << LL_ENDL;
	}
	else if (color != tep->getColor())
	{
		retval = LLPrimitive::setTEColor(te, color);
		if (mDrawable.notNull() && retval)
		{
			// These should only happen on updates which are not the initial update.
			dirtyMesh();
		}
	}
	return retval;
}

S32 LLViewerObject::setTEBumpmap(const U8 te, const U8 bump)
{
	S32 retval = 0;
	const LLTextureEntry *tep = getTE(te);
	if (!tep)
	{
		LL_WARNS() << "No texture entry for te " << (S32)te << ", object " << mID << LL_ENDL;
	}
	else if (bump != tep->getBumpmap())
	{
		retval = LLPrimitive::setTEBumpmap(te, bump);
		setChanged(TEXTURE);
		if (mDrawable.notNull() && retval)
		{
			gPipeline.markTextured(mDrawable);
			gPipeline.markRebuild(mDrawable, LLDrawable::REBUILD_GEOMETRY, TRUE);
		}
	}
	return retval;
}

S32 LLViewerObject::setTETexGen(const U8 te, const U8 texgen)
{
	S32 retval = 0;
	const LLTextureEntry *tep = getTE(te);
	if (!tep)
	{
		LL_WARNS() << "No texture entry for te " << (S32)te << ", object " << mID << LL_ENDL;
	}
	else if (texgen != tep->getTexGen())
	{
		retval = LLPrimitive::setTETexGen(te, texgen);
		setChanged(TEXTURE);
	}
	return retval;
}

S32 LLViewerObject::setTEMediaTexGen(const U8 te, const U8 media)
{
	S32 retval = 0;
	const LLTextureEntry *tep = getTE(te);
	if (!tep)
	{
		LL_WARNS() << "No texture entry for te " << (S32)te << ", object " << mID << LL_ENDL;
	}
	else if (media != tep->getMediaTexGen())
	{
		retval = LLPrimitive::setTEMediaTexGen(te, media);
		setChanged(TEXTURE);
	}
	return retval;
}

S32 LLViewerObject::setTEShiny(const U8 te, const U8 shiny)
{
	S32 retval = 0;
	const LLTextureEntry *tep = getTE(te);
	if (!tep)
	{
		LL_WARNS() << "No texture entry for te " << (S32)te << ", object " << mID << LL_ENDL;
	}
	else if (shiny != tep->getShiny())
	{
		retval = LLPrimitive::setTEShiny(te, shiny);
		setChanged(TEXTURE);
	}
	return retval;
}

S32 LLViewerObject::setTEFullbright(const U8 te, const U8 fullbright)
{
	S32 retval = 0;
	const LLTextureEntry *tep = getTE(te);
	if (!tep)
	{
		LL_WARNS() << "No texture entry for te " << (S32)te << ", object " << mID << LL_ENDL;
	}
	else if (fullbright != tep->getFullbright())
	{
		retval = LLPrimitive::setTEFullbright(te, fullbright);
		setChanged(TEXTURE);
		if (mDrawable.notNull() && retval)
		{
			gPipeline.markTextured(mDrawable);
		}
	}
	return retval;
}


S32 LLViewerObject::setTEMediaFlags(const U8 te, const U8 media_flags)
{
	// this might need work for media type
	S32 retval = 0;
	const LLTextureEntry *tep = getTE(te);
	if (!tep)
	{
		LL_WARNS() << "No texture entry for te " << (S32)te << ", object " << mID << LL_ENDL;
	}
	else if (media_flags != tep->getMediaFlags())
	{
		retval = LLPrimitive::setTEMediaFlags(te, media_flags);
		setChanged(TEXTURE);
		if (mDrawable.notNull() && retval)
		{
			gPipeline.markRebuild(mDrawable, LLDrawable::REBUILD_TCOORD, TRUE);
			gPipeline.markTextured(mDrawable);
			// JC - probably only need this if changes texture coords
			//gPipeline.markRebuild(mDrawable);
		}
	}
	return retval;
}

S32 LLViewerObject::setTEGlow(const U8 te, const F32 glow)
{
	S32 retval = 0;
	const LLTextureEntry *tep = getTE(te);
	if (!tep)
	{
		LL_WARNS() << "No texture entry for te " << (S32)te << ", object " << mID << LL_ENDL;
	}
	else if (glow != tep->getGlow())
	{
		retval = LLPrimitive::setTEGlow(te, glow);
		setChanged(TEXTURE);
		if (mDrawable.notNull() && retval)
		{
			gPipeline.markTextured(mDrawable);
		}
	}
	return retval;
}

S32 LLViewerObject::setTEMaterialID(const U8 te, const LLMaterialID& pMaterialID)
{
	S32 retval = 0;
	const LLTextureEntry *tep = getTE(te);
	if (!tep)
	{
		LL_WARNS("Material") << "No texture entry for te " << (S32)te
							 << ", object " << mID
							 << ", material " << pMaterialID
							 << LL_ENDL;
	}
	//else if (pMaterialID != tep->getMaterialID())
	{
		LL_DEBUGS("Material") << "Changing texture entry for te " << (S32)te
							 << ", object " << mID
							 << ", material " << pMaterialID
							 << LL_ENDL;
		retval = LLPrimitive::setTEMaterialID(te, pMaterialID);
		refreshMaterials();
	}
	return retval;
}

S32 LLViewerObject::setTEMaterialParams(const U8 te, const LLMaterialPtr pMaterialParams, bool isInitFromServer)
{
	S32 retval = 0;
	const LLTextureEntry *tep = getTE(te);
	if (!tep)
	{
		LL_WARNS() << "No texture entry for te " << (S32)te << ", object " << mID << LL_ENDL;
		return 0;
	}

	// <FS:Ansariel> FIRE-17196 (also MAINT-5733 / BUG-10459): Undo code screwing up material rendering
	//setTENormalMap(te, (pMaterialParams) ? pMaterialParams->getNormalID() : LLUUID::null);
	//setTESpecularMap(te, (pMaterialParams) ? pMaterialParams->getSpecularID() : LLUUID::null);
	// </FS:Ansariel>

	retval = LLPrimitive::setTEMaterialParams(te, pMaterialParams, isInitFromServer);
	LL_DEBUGS("Material") << "Changing material params for te " << (S32)te
							<< ", object " << mID
			               << " (" << retval << ")"
							<< LL_ENDL;
	
	// <FS:Ansariel> FIRE-17196 (also MAINT-5733 / BUG-10459): Undo code screwing up material rendering
	setTENormalMap(te, (pMaterialParams) ? pMaterialParams->getNormalID() : LLUUID::null);
	setTESpecularMap(te, (pMaterialParams) ? pMaterialParams->getSpecularID() : LLUUID::null);
	// </FS:Ansariel>

	refreshMaterials();
	return retval;
}

void LLViewerObject::refreshMaterials()
{
	setChanged(TEXTURE);
	if (mDrawable.notNull())
	{
		gPipeline.markTextured(mDrawable);
	}
}

S32 LLViewerObject::setTEScale(const U8 te, const F32 s, const F32 t)
{
	S32 retval = 0;
	retval = LLPrimitive::setTEScale(te, s, t);
	setChanged(TEXTURE);
	if (mDrawable.notNull() && retval)
	{
		gPipeline.markRebuild(mDrawable, LLDrawable::REBUILD_TCOORD);
	}
	return retval;
}

S32 LLViewerObject::setTEScaleS(const U8 te, const F32 s)
{
	S32 retval = LLPrimitive::setTEScaleS(te, s);
	if (mDrawable.notNull() && retval)
	{
		gPipeline.markRebuild(mDrawable, LLDrawable::REBUILD_TCOORD);
	}

	return retval;
}

S32 LLViewerObject::setTEScaleT(const U8 te, const F32 t)
{
	S32 retval = LLPrimitive::setTEScaleT(te, t);
	if (mDrawable.notNull() && retval)
	{
		gPipeline.markRebuild(mDrawable, LLDrawable::REBUILD_TCOORD);
	}

	return retval;
}

S32 LLViewerObject::setTEOffset(const U8 te, const F32 s, const F32 t)
{
	S32 retval = LLPrimitive::setTEOffset(te, s, t);
	if (mDrawable.notNull() && retval)
	{
		gPipeline.markRebuild(mDrawable, LLDrawable::REBUILD_TCOORD);
	}
	return retval;
}

S32 LLViewerObject::setTEOffsetS(const U8 te, const F32 s)
{
	S32 retval = LLPrimitive::setTEOffsetS(te, s);
	if (mDrawable.notNull() && retval)
	{
		gPipeline.markRebuild(mDrawable, LLDrawable::REBUILD_TCOORD);
	}

	return retval;
}

S32 LLViewerObject::setTEOffsetT(const U8 te, const F32 t)
{
	S32 retval = LLPrimitive::setTEOffsetT(te, t);
	if (mDrawable.notNull() && retval)
	{
		gPipeline.markRebuild(mDrawable, LLDrawable::REBUILD_TCOORD);
	}

	return retval;
}

S32 LLViewerObject::setTERotation(const U8 te, const F32 r)
{
	S32 retval = LLPrimitive::setTERotation(te, r);
	if (mDrawable.notNull() && retval)
	{
		gPipeline.markRebuild(mDrawable, LLDrawable::REBUILD_TCOORD);
	}
	return retval;
}


LLViewerTexture *LLViewerObject::getTEImage(const U8 face) const
{
//	llassert(mTEImages);

	if (face < getNumTEs())
	{
		LLViewerTexture* image = mTEImages[face];
		if (image)
		{
			return image;
		}
		else
		{
			return (LLViewerTexture*)(LLViewerFetchedTexture::sDefaultImagep);
		}
	}

	LL_ERRS() << llformat("Requested Image from invalid face: %d/%d",face,getNumTEs()) << LL_ENDL;

	return NULL;
}


bool LLViewerObject::isImageAlphaBlended(const U8 te) const
{
	LLViewerTexture* image = getTEImage(te);
	LLGLenum format = image ? image->getPrimaryFormat() : GL_RGB;
	switch (format)
	{
		case GL_RGBA:
		case GL_ALPHA:
		{
			return true;
		}
		break;

		case GL_RGB: break;
		default:
		{
			LL_WARNS() << "Unexpected tex format in LLViewerObject::isImageAlphaBlended...returning no alpha." << LL_ENDL;
		}
		break;
	}

	return false;
}

LLViewerTexture *LLViewerObject::getTENormalMap(const U8 face) const
{
	//	llassert(mTEImages);
	
	if (face < getNumTEs())
	{
		LLViewerTexture* image = mTENormalMaps[face];
		if (image)
		{
			return image;
		}
		else
		{
			return (LLViewerTexture*)(LLViewerFetchedTexture::sDefaultImagep);
		}
	}
	
	LL_ERRS() << llformat("Requested Image from invalid face: %d/%d",face,getNumTEs()) << LL_ENDL;
	
	return NULL;
}

LLViewerTexture *LLViewerObject::getTESpecularMap(const U8 face) const
{
	//	llassert(mTEImages);
	
	if (face < getNumTEs())
	{
		LLViewerTexture* image = mTESpecularMaps[face];
		if (image)
		{
			return image;
		}
		else
		{
			return (LLViewerTexture*)(LLViewerFetchedTexture::sDefaultImagep);
		}
	}
	
	LL_ERRS() << llformat("Requested Image from invalid face: %d/%d",face,getNumTEs()) << LL_ENDL;
	
	return NULL;
}

void LLViewerObject::fitFaceTexture(const U8 face)
{
	LL_INFOS() << "fitFaceTexture not implemented" << LL_ENDL;
}


LLBBox LLViewerObject::getBoundingBoxAgent() const
{
	LLVector3 position_agent;
	LLQuaternion rot;
	LLViewerObject* avatar_parent = NULL;
	LLViewerObject* root_edit = (LLViewerObject*)getRootEdit();
	if (root_edit)
	{
		avatar_parent = (LLViewerObject*)root_edit->getParent();
	}
	
	if (avatar_parent && avatar_parent->isAvatar() &&
		root_edit && root_edit->mDrawable.notNull() && root_edit->mDrawable->getXform()->getParent())
	{
		LLXform* parent_xform = root_edit->mDrawable->getXform()->getParent();
		position_agent = (getPositionEdit() * parent_xform->getWorldRotation()) + parent_xform->getWorldPosition();
		rot = getRotationEdit() * parent_xform->getWorldRotation();
	}
	else
	{
		position_agent = getPositionAgent();
		rot = getRotationRegion();
	}
	
	return LLBBox( position_agent, rot, getScale() * -0.5f, getScale() * 0.5f );
}

U32 LLViewerObject::getNumVertices() const
{
	U32 num_vertices = 0;
	if (mDrawable.notNull())
	{
		S32 i, num_faces;
		num_faces = mDrawable->getNumFaces();
		for (i = 0; i < num_faces; i++)
		{
			LLFace * facep = mDrawable->getFace(i);
			if (facep)
			{
				num_vertices += facep->getGeomCount();
			}
		}
	}
	return num_vertices;
}

U32 LLViewerObject::getNumIndices() const
{
	U32 num_indices = 0;
	if (mDrawable.notNull())
	{
		S32 i, num_faces;
		num_faces = mDrawable->getNumFaces();
		for (i = 0; i < num_faces; i++)
		{
			LLFace * facep = mDrawable->getFace(i);
			if (facep)
			{
				num_indices += facep->getIndicesCount();
			}
		}
	}
	return num_indices;
}

// Find the number of instances of this object's inventory that are of the given type
S32 LLViewerObject::countInventoryContents(LLAssetType::EType type)
{
	S32 count = 0;
	if( mInventory )
	{
		LLInventoryObject::object_list_t::const_iterator it = mInventory->begin();
		LLInventoryObject::object_list_t::const_iterator end = mInventory->end();
		for(  ; it != end ; ++it )
		{
			if( (*it)->getType() == type )
			{
				++count;
			}
		}
	}
	return count;
}


void LLViewerObject::setCanSelect(BOOL canSelect)
{
	mbCanSelect = canSelect;
	for (child_list_t::iterator iter = mChildList.begin();
		 iter != mChildList.end(); iter++)
	{
		LLViewerObject* child = *iter;
		child->mbCanSelect = canSelect;
	}
}

void LLViewerObject::setDebugText(const std::string &utf8text)
{
	if (utf8text.empty() && !mText)
	{
		return;
	}

	if (!mText)
	{
	    initHudText();
	}
	mText->setColor(LLColor4::white);
	mText->setString(utf8text);
	mText->setZCompare(FALSE);
	mText->setDoFade(FALSE);
	updateText();
}

void LLViewerObject::initHudText()
{
    mText = (LLHUDText *)LLHUDObject::addHUDObject(LLHUDObject::LL_HUD_TEXT);
    mText->setFont(LLFontGL::getFontSansSerif());
    mText->setVertAlignment(LLHUDText::ALIGN_VERT_TOP);
    mText->setMaxLines(-1);
    mText->setSourceObject(this);
    mText->setOnHUDAttachment(isHUDAttachment());
}

void LLViewerObject::restoreHudText()
{
    if(mText)
    {
        mText->setColor(mHudTextColor);
        mText->setString(mHudText);
    }
}

void LLViewerObject::setIcon(LLViewerTexture* icon_image)
{
	if (!mIcon)
	{
		mIcon = (LLHUDIcon *)LLHUDObject::addHUDObject(LLHUDObject::LL_HUD_ICON);
		mIcon->setSourceObject(this);
		mIcon->setImage(icon_image);
		// *TODO: make this user configurable
		mIcon->setScale(0.03f);
	}
	else
	{
		mIcon->restartLifeTimer();
	}
}

void LLViewerObject::clearIcon()
{
	if (mIcon)
	{
		mIcon = NULL;
	}
}

LLViewerObject* LLViewerObject::getSubParent() 
{ 
	return (LLViewerObject*) getParent();
}

const LLViewerObject* LLViewerObject::getSubParent() const
{
	return (const LLViewerObject*) getParent();
}

BOOL LLViewerObject::isOnMap()
{
	return mOnMap;
}


void LLViewerObject::updateText()
{
	if (!isDead())
	{
		if (mText.notNull())
		{		
			LLVector3 up_offset(0,0,0);
			up_offset.mV[2] = getScale().mV[VZ]*0.6f;
			
			if (mDrawable.notNull())
			{
				mText->setPositionAgent(getRenderPosition() + up_offset);
			}
			else
			{
				mText->setPositionAgent(getPositionAgent() + up_offset);
			}
		}
	}
}

LLVOAvatar* LLViewerObject::asAvatar()
{
	return NULL;
}

// If this object is directly or indirectly parented by an avatar, return it.
LLVOAvatar* LLViewerObject::getAvatarAncestor()
{
	LLViewerObject *pobj = (LLViewerObject*) getParent();
	while (pobj)
	{
		LLVOAvatar *av = pobj->asAvatar();
		if (av)
		{
			return av;
		}
		pobj =  (LLViewerObject*) pobj->getParent();
	}
	return NULL;
}

BOOL LLViewerObject::isParticleSource() const
{
	return !mPartSourcep.isNull() && !mPartSourcep->isDead();
}

void LLViewerObject::setParticleSource(const LLPartSysData& particle_parameters, const LLUUID& owner_id)
{
	if (mPartSourcep)
	{
		deleteParticleSource();
	}

	LLPointer<LLViewerPartSourceScript> pss = LLViewerPartSourceScript::createPSS(this, particle_parameters);
	mPartSourcep = pss;
	
	if (mPartSourcep)
	{
		mPartSourcep->setOwnerUUID(owner_id);

		if (mPartSourcep->getImage()->getID() != mPartSourcep->mPartSysData.mPartImageID)
		{
			LLViewerTexture* image;
			if (mPartSourcep->mPartSysData.mPartImageID == LLUUID::null)
			{
				image = LLViewerTextureManager::getFetchedTextureFromFile("pixiesmall.j2c");
			}
			else
			{
				image = LLViewerTextureManager::getFetchedTexture(mPartSourcep->mPartSysData.mPartImageID);
			}
			mPartSourcep->setImage(image);
		}
	}
	LLViewerPartSim::getInstance()->addPartSource(pss);
}

void LLViewerObject::unpackParticleSource(const S32 block_num, const LLUUID& owner_id)
{
	if (!mPartSourcep.isNull() && mPartSourcep->isDead())
	{
		mPartSourcep = NULL;
	}
	if (mPartSourcep)
	{
		// If we've got one already, just update the existing source (or remove it)
		if (!LLViewerPartSourceScript::unpackPSS(this, mPartSourcep, block_num))
		{
			mPartSourcep->setDead();
			mPartSourcep = NULL;
		}
	}
	else
	{
		LLPointer<LLViewerPartSourceScript> pss = LLViewerPartSourceScript::unpackPSS(this, NULL, block_num);
		//If the owner is muted, don't create the system
		if(LLMuteList::getInstance()->isMuted(owner_id, LLMute::flagParticles)) return;

		// We need to be able to deal with a particle source that hasn't changed, but still got an update!
		if (pss)
		{
// 			LL_INFOS() << "Making particle system with owner " << owner_id << LL_ENDL;
			pss->setOwnerUUID(owner_id);
			mPartSourcep = pss;
			LLViewerPartSim::getInstance()->addPartSource(pss);
		}
	}
	if (mPartSourcep)
	{
		if (mPartSourcep->getImage()->getID() != mPartSourcep->mPartSysData.mPartImageID)
		{
			LLViewerTexture* image;
			if (mPartSourcep->mPartSysData.mPartImageID == LLUUID::null)
			{
				image = LLViewerTextureManager::getFetchedTextureFromFile("pixiesmall.j2c");
			}
			else
			{
				image = LLViewerTextureManager::getFetchedTexture(mPartSourcep->mPartSysData.mPartImageID);
			}
			mPartSourcep->setImage(image);
		}
	}
}

void LLViewerObject::unpackParticleSource(LLDataPacker &dp, const LLUUID& owner_id, bool legacy)
{
	if (!mPartSourcep.isNull() && mPartSourcep->isDead())
	{
		mPartSourcep = NULL;
	}
	if (mPartSourcep)
	{
		// If we've got one already, just update the existing source (or remove it)
		if (!LLViewerPartSourceScript::unpackPSS(this, mPartSourcep, dp, legacy))
		{
			mPartSourcep->setDead();
			mPartSourcep = NULL;
		}
	}
	else
	{
		LLPointer<LLViewerPartSourceScript> pss = LLViewerPartSourceScript::unpackPSS(this, NULL, dp, legacy);
		//If the owner is muted, don't create the system
		if(LLMuteList::getInstance()->isMuted(owner_id, LLMute::flagParticles)) return;
		// We need to be able to deal with a particle source that hasn't changed, but still got an update!
		if (pss)
		{
// 			LL_INFOS() << "Making particle system with owner " << owner_id << LL_ENDL;
			pss->setOwnerUUID(owner_id);
			mPartSourcep = pss;
			LLViewerPartSim::getInstance()->addPartSource(pss);
		}
	}
	if (mPartSourcep)
	{
		if (mPartSourcep->getImage()->getID() != mPartSourcep->mPartSysData.mPartImageID)
		{
			LLViewerTexture* image;
			if (mPartSourcep->mPartSysData.mPartImageID == LLUUID::null)
			{
				image = LLViewerTextureManager::getFetchedTextureFromFile("pixiesmall.j2c");
			}
			else
			{
				image = LLViewerTextureManager::getFetchedTexture(mPartSourcep->mPartSysData.mPartImageID);
			}
			mPartSourcep->setImage(image);
		}
	}
}

void LLViewerObject::deleteParticleSource()
{
	if (mPartSourcep.notNull())
	{
		mPartSourcep->setDead();
		mPartSourcep = NULL;
	}
}

// virtual
void LLViewerObject::updateDrawable(BOOL force_damped)
{
	if (!isChanged(MOVED))
	{ //most common case, having an empty if case here makes for better branch prediction
	}
	else if (mDrawable.notNull() && 
		!mDrawable->isState(LLDrawable::ON_MOVE_LIST))
	{
		BOOL damped_motion = 
			!isChanged(SHIFTED) &&										// not shifted between regions this frame and...
			(	force_damped ||										// ...forced into damped motion by application logic or...
				(	!isSelected() &&									// ...not selected and...
					(	mDrawable->isRoot() ||								// ... is root or ...
						(getParent() && !((LLViewerObject*)getParent())->isSelected())// ... parent is not selected and ...
					) &&	
					getPCode() == LL_PCODE_VOLUME &&					// ...is a volume object and...
					getVelocity().isExactlyZero() &&					// ...is not moving physically and...
					mDrawable->getGeneration() != -1                    // ...was not created this frame.
				)					
			);
		gPipeline.markMoved(mDrawable, damped_motion);
	}
	clearChanged(SHIFTED);
}

// virtual, overridden by LLVOVolume
F32 LLViewerObject::getVObjRadius() const
{
	return mDrawable.notNull() ? mDrawable->getRadius() : 0.f;
}

void LLViewerObject::setAttachedSound(const LLUUID &audio_uuid, const LLUUID& owner_id, const F32 gain, const U8 flags)
{
	if (!gAudiop)
	{
		return;
	}
	
	if (audio_uuid.isNull())
	{
		if (!mAudioSourcep)
		{
			return;
		}
		if (mAudioSourcep->isLoop() && !mAudioSourcep->hasPendingPreloads())
		{
			// We don't clear the sound if it's a loop, it'll go away on its own.
			// At least, this appears to be how the scripts work.
			// The attached sound ID is set to NULL to avoid it playing back when the
			// object rezzes in on non-looping sounds.
			//LL_INFOS() << "Clearing attached sound " << mAudioSourcep->getCurrentData()->getID() << LL_ENDL;
			gAudiop->cleanupAudioSource(mAudioSourcep);
			mAudioSourcep = NULL;
		}
		else if (flags & LL_SOUND_FLAG_STOP)
        {
			// Just shut off the sound
			mAudioSourcep->play(LLUUID::null);
		}
		return;
	}

	// <FS:Ansariel> Asset blacklist
	if (FSWSAssetBlacklist::getInstance()->isBlacklisted(audio_uuid, LLAssetType::AT_SOUND))
	{
		return;
	}
	// </FS:Ansariel>

	if (flags & LL_SOUND_FLAG_LOOP
		&& mAudioSourcep && mAudioSourcep->isLoop() && mAudioSourcep->getCurrentData()
		&& mAudioSourcep->getCurrentData()->getID() == audio_uuid)
	{
		//LL_INFOS() << "Already playing this sound on a loop, ignoring" << LL_ENDL;
		return;
	}

	// don't clean up before previous sound is done. Solves: SL-33486
	if ( mAudioSourcep && mAudioSourcep->isDone() ) 
	{
		gAudiop->cleanupAudioSource(mAudioSourcep);
		mAudioSourcep = NULL;
	}

	if (mAudioSourcep && mAudioSourcep->isMuted() &&
	    mAudioSourcep->getCurrentData() && mAudioSourcep->getCurrentData()->getID() == audio_uuid)
	{
		//LL_INFOS() << "Already having this sound as muted sound, ignoring" << LL_ENDL;
		return;
	}

	getAudioSource(owner_id);

	if (mAudioSourcep)
	{
		BOOL queue = flags & LL_SOUND_FLAG_QUEUE;
		mAudioGain = gain;
		mAudioSourcep->setGain(gain);
		mAudioSourcep->setLoop(flags & LL_SOUND_FLAG_LOOP);
		mAudioSourcep->setSyncMaster(flags & LL_SOUND_FLAG_SYNC_MASTER);
		mAudioSourcep->setSyncSlave(flags & LL_SOUND_FLAG_SYNC_SLAVE);
		mAudioSourcep->setQueueSounds(queue);
		if(!queue) // stop any current sound first to avoid "farts of doom" (SL-1541) -MG
		{
			mAudioSourcep->play(LLUUID::null);
		}
		
		// Play this sound if region maturity permits
		if( gAgent.canAccessMaturityAtGlobal(this->getPositionGlobal()) )
		{
			//LL_INFOS() << "Playing attached sound " << audio_uuid << LL_ENDL;
			mAudioSourcep->play(audio_uuid);
		}
	}
}

LLAudioSource *LLViewerObject::getAudioSource(const LLUUID& owner_id)
{
	if (!mAudioSourcep)
	{
		// Arbitrary low gain for a sound that's not playing.
		// This is used for sound preloads, for example.
		LLAudioSourceVO *asvop = new LLAudioSourceVO(mID, owner_id, 0.01f, this);

		mAudioSourcep = asvop;
		if(gAudiop)
		{
			gAudiop->addAudioSource(asvop);
		}
	}

	return mAudioSourcep;
}

void LLViewerObject::adjustAudioGain(const F32 gain)
{
	if (mAudioSourcep)
	{
		mAudioGain = gain;
		mAudioSourcep->setGain(mAudioGain);
	}
}

//----------------------------------------------------------------------------

bool LLViewerObject::unpackParameterEntry(U16 param_type, LLDataPacker *dp)
{
	if (LLNetworkData::PARAMS_MESH == param_type)
	{
		param_type = LLNetworkData::PARAMS_SCULPT;
	}
	ExtraParameter* param = getExtraParameterEntryCreate(param_type);
	if (param)
	{
		param->data->unpack(*dp);
		param->in_use = TRUE;
		parameterChanged(param_type, param->data, TRUE, false);
		return true;
	}
	else
	{
		return false;
	}
}

LLViewerObject::ExtraParameter* LLViewerObject::createNewParameterEntry(U16 param_type)
{
	LLNetworkData* new_block = NULL;
	switch (param_type)
	{
	  case LLNetworkData::PARAMS_FLEXIBLE:
	  {
		  new_block = new LLFlexibleObjectData();
		  break;
	  }
	  case LLNetworkData::PARAMS_LIGHT:
	  {
		  new_block = new LLLightParams();
		  break;
	  }
	  case LLNetworkData::PARAMS_SCULPT:
	  {
		  new_block = new LLSculptParams();
		  break;
	  }
	  case LLNetworkData::PARAMS_LIGHT_IMAGE:
	  {
		  new_block = new LLLightImageParams();
		  break;
	  }
	  default:
	  {
		  LL_INFOS() << "Unknown param type." << LL_ENDL;
		  break;
	  }
	};

	if (new_block)
	{
		ExtraParameter* new_entry = new ExtraParameter;
		new_entry->data = new_block;
		new_entry->in_use = false; // not in use yet
		mExtraParameterList[param_type] = new_entry;
		return new_entry;
	}
	return NULL;
}

LLViewerObject::ExtraParameter* LLViewerObject::getExtraParameterEntry(U16 param_type) const
{
	std::map<U16, ExtraParameter*>::const_iterator itor = mExtraParameterList.find(param_type);
	if (itor != mExtraParameterList.end())
	{
		return itor->second;
	}
	return NULL;
}

LLViewerObject::ExtraParameter* LLViewerObject::getExtraParameterEntryCreate(U16 param_type)
{
	ExtraParameter* param = getExtraParameterEntry(param_type);
	if (!param)
	{
		param = createNewParameterEntry(param_type);
	}
	return param;
}

LLNetworkData* LLViewerObject::getParameterEntry(U16 param_type) const
{
	ExtraParameter* param = getExtraParameterEntry(param_type);
	if (param)
	{
		return param->data;
	}
	else
	{
		return NULL;
	}
}

BOOL LLViewerObject::getParameterEntryInUse(U16 param_type) const
{
	ExtraParameter* param = getExtraParameterEntry(param_type);
	if (param)
	{
		return param->in_use;
	}
	else
	{
		return FALSE;
	}
}

bool LLViewerObject::setParameterEntry(U16 param_type, const LLNetworkData& new_value, bool local_origin)
{
	ExtraParameter* param = getExtraParameterEntryCreate(param_type);
	if (param)
	{
		if (param->in_use && new_value == *(param->data))
		{
			return false;
		}
		param->in_use = true;
		param->data->copy(new_value);
		parameterChanged(param_type, param->data, TRUE, local_origin);
		return true;
	}
	else
	{
		return false;
	}
}

// Assumed to be called locally
// If in_use is TRUE, will crate a new extra parameter if none exists.
// Should always return true.
bool LLViewerObject::setParameterEntryInUse(U16 param_type, BOOL in_use, bool local_origin)
{
	ExtraParameter* param = getExtraParameterEntryCreate(param_type);
	if (param && param->in_use != in_use)
	{
		param->in_use = in_use;
		parameterChanged(param_type, param->data, in_use, local_origin);
		return true;
	}
	return false;
}

void LLViewerObject::parameterChanged(U16 param_type, bool local_origin)
{
	ExtraParameter* param = getExtraParameterEntry(param_type);
	if (param)
	{
		parameterChanged(param_type, param->data, param->in_use, local_origin);
	}
}

void LLViewerObject::parameterChanged(U16 param_type, LLNetworkData* data, BOOL in_use, bool local_origin)
{
	if (local_origin)
	{
		LLViewerRegion* regionp = getRegion();
		if(!regionp) return;

		// Change happened on the viewer. Send the change up
		U8 tmp[MAX_OBJECT_PARAMS_SIZE];
		LLDataPackerBinaryBuffer dpb(tmp, MAX_OBJECT_PARAMS_SIZE);
		if (data->pack(dpb))
		{
			U32 datasize = (U32)dpb.getCurrentSize();

			LLMessageSystem* msg = gMessageSystem;
			msg->newMessageFast(_PREHASH_ObjectExtraParams);
			msg->nextBlockFast(_PREHASH_AgentData);
			msg->addUUIDFast(_PREHASH_AgentID, gAgent.getID() );
			msg->addUUIDFast(_PREHASH_SessionID, gAgent.getSessionID());
			msg->nextBlockFast(_PREHASH_ObjectData);
			msg->addU32Fast(_PREHASH_ObjectLocalID, mLocalID );

			msg->addU16Fast(_PREHASH_ParamType, param_type);
			msg->addBOOLFast(_PREHASH_ParamInUse, in_use);

			msg->addU32Fast(_PREHASH_ParamSize, datasize);
			msg->addBinaryDataFast(_PREHASH_ParamData, tmp, datasize);

			msg->sendReliable( regionp->getHost() );
		}
		else
		{
			LL_WARNS() << "Failed to send object extra parameters: " << param_type << LL_ENDL;
		}
	}
}

void LLViewerObject::setDrawableState(U32 state, BOOL recursive)
{
	if (mDrawable)
	{
		mDrawable->setState(state);
	}
	if (recursive)
	{
		for (child_list_t::iterator iter = mChildList.begin();
			 iter != mChildList.end(); iter++)
		{
			LLViewerObject* child = *iter;
			child->setDrawableState(state, recursive);
		}
	}
}

void LLViewerObject::clearDrawableState(U32 state, BOOL recursive)
{
	if (mDrawable)
	{
		mDrawable->clearState(state);
	}
	if (recursive)
	{
		for (child_list_t::iterator iter = mChildList.begin();
			 iter != mChildList.end(); iter++)
		{
			LLViewerObject* child = *iter;
			child->clearDrawableState(state, recursive);
		}
	}
}

BOOL LLViewerObject::isDrawableState(U32 state, BOOL recursive) const
{
	BOOL matches = FALSE;
	if (mDrawable)
	{
		matches = mDrawable->isState(state);
	}
	if (recursive)
	{
		for (child_list_t::const_iterator iter = mChildList.begin();
			 (iter != mChildList.end()) && matches; iter++)
		{
			LLViewerObject* child = *iter;
			matches &= child->isDrawableState(state, recursive);
		}
	}

	return matches;
}



//!!!!!!!!!!!!!!!!!!!!!!!!!!!!!!!!!!!!!!!!!!!!!!!!!!
// RN: these functions assume a 2-level hierarchy 
//!!!!!!!!!!!!!!!!!!!!!!!!!!!!!!!!!!!!!!!!!!!!!!!!!!

// Owned by anyone?
BOOL LLViewerObject::permAnyOwner() const
{ 
	if (isRootEdit())
	{
		return flagObjectAnyOwner(); 
	}
	else
	{
		return ((LLViewerObject*)getParent())->permAnyOwner();
	}
}	
// Owned by this viewer?
BOOL LLViewerObject::permYouOwner() const
{ 
	if (isRootEdit())
	{
#ifdef HACKED_GODLIKE_VIEWER
		return TRUE;
#else
# ifdef TOGGLE_HACKED_GODLIKE_VIEWER
		if (LLGridManager::getInstance()->isInSLBeta()
            && (gAgent.getGodLevel() >= GOD_MAINTENANCE))
		{
			return TRUE;
		}
# endif
		return flagObjectYouOwner(); 
#endif
	}
	else
	{
		return ((LLViewerObject*)getParent())->permYouOwner();
	}
}

// Owned by a group?
BOOL LLViewerObject::permGroupOwner() const		
{ 
	if (isRootEdit())
	{
		return flagObjectGroupOwned(); 
	}
	else
	{
		return ((LLViewerObject*)getParent())->permGroupOwner();
	}
}

// Can the owner edit
BOOL LLViewerObject::permOwnerModify() const
{ 
	if (isRootEdit())
	{
#ifdef HACKED_GODLIKE_VIEWER
		return TRUE;
#else
# ifdef TOGGLE_HACKED_GODLIKE_VIEWER
		if (LLGridManager::getInstance()->isInSLBeta()
            && (gAgent.getGodLevel() >= GOD_MAINTENANCE))
	{
			return TRUE;
	}
# endif
		return flagObjectOwnerModify(); 
#endif
	}
	else
	{
		return ((LLViewerObject*)getParent())->permOwnerModify();
	}
}

// Can edit
BOOL LLViewerObject::permModify() const
{ 
	if (isRootEdit())
	{
#ifdef HACKED_GODLIKE_VIEWER
		return TRUE;
#else
# ifdef TOGGLE_HACKED_GODLIKE_VIEWER
		if (LLGridManager::getInstance()->isInSLBeta()
            && (gAgent.getGodLevel() >= GOD_MAINTENANCE))
	{
			return TRUE;
	}
# endif
		return flagObjectModify(); 
#endif
	}
	else
	{
		return ((LLViewerObject*)getParent())->permModify();
	}
}

// Can copy
BOOL LLViewerObject::permCopy() const
{ 
	if (isRootEdit())
	{
#ifdef HACKED_GODLIKE_VIEWER
		return TRUE;
#else
# ifdef TOGGLE_HACKED_GODLIKE_VIEWER
		if (LLGridManager::getInstance()->isInSLBeta()
            && (gAgent.getGodLevel() >= GOD_MAINTENANCE))
		{
			return TRUE;
		}
# endif
		return flagObjectCopy();
#endif
	}
	else
	{
		return ((LLViewerObject*)getParent())->permCopy();
	}
}

// Can move
BOOL LLViewerObject::permMove() const
{
	if (isRootEdit())
	{
#ifdef HACKED_GODLIKE_VIEWER
		return TRUE;
#else
# ifdef TOGGLE_HACKED_GODLIKE_VIEWER
		if (LLGridManager::getInstance()->isInSLBeta()
            && (gAgent.getGodLevel() >= GOD_MAINTENANCE))
		{
			return TRUE;
		}
# endif
		return flagObjectMove(); 
#endif
	}
	else
	{
		return ((LLViewerObject*)getParent())->permMove();
	}
}

// Can be transferred
BOOL LLViewerObject::permTransfer() const
{ 
	if (isRootEdit())
	{
#ifdef HACKED_GODLIKE_VIEWER
		return TRUE;
#else
# ifdef TOGGLE_HACKED_GODLIKE_VIEWER
		if (LLGridManager::getInstance()->isInSLBeta()
            && (gAgent.getGodLevel() >= GOD_MAINTENANCE))
		{
			return TRUE;
		}
# endif
		return flagObjectTransfer(); 
#endif
	}
	else
	{
		return ((LLViewerObject*)getParent())->permTransfer();
	}
}

// Can only open objects that you own, or that someone has
// given you modify rights to.  JC
BOOL LLViewerObject::allowOpen() const
{
// [RLVa:KB] - Checked: 2010-11-29 (RLVa-1.3.0c) | Modified: RLVa-1.3.0c
	return !flagInventoryEmpty() && (permYouOwner() || permModify()) && ((!rlv_handler_t::isEnabled()) || (gRlvHandler.canEdit(this)));
// [/RLVa:KB]
//	return !flagInventoryEmpty() && (permYouOwner() || permModify());
}

LLViewerObject::LLInventoryCallbackInfo::~LLInventoryCallbackInfo()
{
	if (mListener)
	{
		mListener->clearVOInventoryListener();
	}
}

void LLViewerObject::updateVolume(const LLVolumeParams& volume_params)
{
	if (setVolume(volume_params, 1)) // *FIX: magic number, ack!
	{
		// Transmit the update to the simulator
		sendShapeUpdate();
		markForUpdate(TRUE);
	}
}

void LLViewerObject::markForUpdate(BOOL priority)
{
	if (mDrawable.notNull())
	{
		gPipeline.markTextured(mDrawable);
		gPipeline.markRebuild(mDrawable, LLDrawable::REBUILD_GEOMETRY, priority);
	}
}

bool LLViewerObject::isPermanentEnforced() const
{
	return flagObjectPermanent() && (mRegionp != gAgent.getRegion()) && !gAgent.isGodlike();
}

bool LLViewerObject::getIncludeInSearch() const
{
	return flagIncludeInSearch();
}

void LLViewerObject::setIncludeInSearch(bool include_in_search)
{
	setFlags(FLAGS_INCLUDE_IN_SEARCH, include_in_search);
}

void LLViewerObject::setRegion(LLViewerRegion *regionp)
{
	if (!regionp)
	{
		LL_WARNS() << "viewer object set region to NULL" << LL_ENDL;
	}
	if(regionp != mRegionp)
	{
		if(mRegionp)
		{
			mRegionp->removeFromCreatedList(getLocalID()); 
		}
		if(regionp)
		{
			regionp->addToCreatedList(getLocalID()); 
		}
	}
	
	mLatestRecvPacketID = 0;
	mRegionp = regionp;

	for (child_list_t::iterator i = mChildList.begin(); i != mChildList.end(); ++i)
	{
		LLViewerObject* child = *i;
		child->setRegion(regionp);
	}

	setChanged(MOVED | SILHOUETTE);
	updateDrawable(FALSE);
}

// virtual
void	LLViewerObject::updateRegion(LLViewerRegion *regionp)
{
//	if (regionp)
//	{
//		F64 now = LLFrameTimer::getElapsedSeconds();
//		LL_INFOS() << "Updating to region " << regionp->getName()
//			<< ", ms since last update message: " << (F32)((now - mLastMessageUpdateSecs) * 1000.0)
//			<< ", ms since last interpolation: " << (F32)((now - mLastInterpUpdateSecs) * 1000.0) 
//			<< LL_ENDL;
//	}
}


bool LLViewerObject::specialHoverCursor() const
{
	return flagUsePhysics()
			|| flagHandleTouch()
			|| (mClickAction != 0);
}

void LLViewerObject::updateFlags(BOOL physics_changed)
{
	LLViewerRegion* regionp = getRegion();
	if(!regionp) return;
	gMessageSystem->newMessage("ObjectFlagUpdate");
	gMessageSystem->nextBlockFast(_PREHASH_AgentData);
	gMessageSystem->addUUIDFast(_PREHASH_AgentID, gAgent.getID() );
	gMessageSystem->addUUIDFast(_PREHASH_SessionID, gAgent.getSessionID());
	gMessageSystem->addU32Fast(_PREHASH_ObjectLocalID, getLocalID() );
	gMessageSystem->addBOOLFast(_PREHASH_UsePhysics, flagUsePhysics() );
	gMessageSystem->addBOOL("IsTemporary", flagTemporaryOnRez() );
	gMessageSystem->addBOOL("IsPhantom", flagPhantom() );

	// stinson 02/28/2012 : This CastsShadows BOOL is no longer used in either the viewer or the simulator
	// The simulator code does not even unpack this value when the message is received.
	// This could be potentially hijacked in the future for another use should the urgent need arise.
	gMessageSystem->addBOOL("CastsShadows", FALSE );

	if (physics_changed)
	{
		gMessageSystem->nextBlock("ExtraPhysics");
		gMessageSystem->addU8("PhysicsShapeType", getPhysicsShapeType() );
		gMessageSystem->addF32("Density", getPhysicsDensity() );
		gMessageSystem->addF32("Friction", getPhysicsFriction() );
		gMessageSystem->addF32("Restitution", getPhysicsRestitution() );
		gMessageSystem->addF32("GravityMultiplier", getPhysicsGravity() );
	}
	gMessageSystem->sendReliable( regionp->getHost() );
}

BOOL LLViewerObject::setFlags(U32 flags, BOOL state)
{
	BOOL setit = setFlagsWithoutUpdate(flags, state);

	// BUG: Sometimes viewer physics and simulator physics get
	// out of sync.  To fix this, always send update to simulator.
// 	if (setit)
	{
		updateFlags();
	}
	return setit;
}

BOOL LLViewerObject::setFlagsWithoutUpdate(U32 flags, BOOL state)
{
	BOOL setit = FALSE;
	if (state)
	{
		if ((mFlags & flags) != flags)
		{
			mFlags |= flags;
			setit = TRUE;
		}
	}
	else
	{
		if ((mFlags & flags) != 0)
		{
			mFlags &= ~flags;
			setit = TRUE;
		}
	}
	return setit;
}

void LLViewerObject::setPhysicsShapeType(U8 type)
{
	mPhysicsShapeUnknown = false;
	if (type != mPhysicsShapeType)
	{
		mPhysicsShapeType = type;
		mCostStale = true;
	}
}

void LLViewerObject::setPhysicsGravity(F32 gravity)
{
	mPhysicsGravity = gravity;
}

void LLViewerObject::setPhysicsFriction(F32 friction)
{
	mPhysicsFriction = friction;
}

void LLViewerObject::setPhysicsDensity(F32 density)
{
	mPhysicsDensity = density;
}

void LLViewerObject::setPhysicsRestitution(F32 restitution)
{
	mPhysicsRestitution = restitution;
}

U8 LLViewerObject::getPhysicsShapeType() const
{ 
	if (mPhysicsShapeUnknown)
	{
		gObjectList.updatePhysicsFlags(this);
	}

	return mPhysicsShapeType; 
}

void LLViewerObject::applyAngularVelocity(F32 dt)
{
	//do target omega here
	mRotTime += dt;
	LLVector3 ang_vel = getAngularVelocity();
	F32 omega = ang_vel.magVecSquared();
	F32 angle = 0.0f;
	LLQuaternion dQ;
	if (omega > 0.00001f)
	{
		omega = sqrt(omega);
		angle = omega * dt;

		ang_vel *= 1.f/omega;
		
		// calculate the delta increment based on the object's angular velocity
		dQ.setQuat(angle, ang_vel);

		// accumulate the angular velocity rotations to re-apply in the case of an object update
		mAngularVelocityRot *= dQ;
		
		// Just apply the delta increment to the current rotation
		setRotation(getRotation()*dQ);
		setChanged(MOVED | SILHOUETTE);
	}
}

void LLViewerObject::resetRotTime()
{
	mRotTime = 0.0f;
}

void LLViewerObject::resetRot()
{
	resetRotTime();

	// Reset the accumulated angular velocity rotation
	mAngularVelocityRot.loadIdentity(); 
}

U32 LLViewerObject::getPartitionType() const
{ 
	return LLViewerRegion::PARTITION_NONE; 
}

void LLViewerObject::dirtySpatialGroup(BOOL priority) const
{
	if (mDrawable)
	{
		LLSpatialGroup* group = mDrawable->getSpatialGroup();
		if (group)
		{
			group->dirtyGeom();
			gPipeline.markRebuild(group, priority);
		}
	}
}

void LLViewerObject::dirtyMesh()
{
	if (mDrawable)
	{
		gPipeline.markRebuild(mDrawable, LLDrawable::REBUILD_ALL);
		/*LLSpatialGroup* group = mDrawable->getSpatialGroup();
		if (group)
		{
			group->dirtyMesh();
		}*/
	}
}

F32 LLAlphaObject::getPartSize(S32 idx)
{
	return 0.f;
}

void LLAlphaObject::getBlendFunc(S32 face, U32& src, U32& dst)
{

}

// virtual
void LLStaticViewerObject::updateDrawable(BOOL force_damped)
{
	// Force an immediate rebuild on any update
	if (mDrawable.notNull())
	{
		mDrawable->updateXform(TRUE);
		gPipeline.markRebuild(mDrawable, LLDrawable::REBUILD_ALL, TRUE);
	}
	clearChanged(SHIFTED);
}

void LLViewerObject::saveUnselectedChildrenPosition(std::vector<LLVector3>& positions)
{
	if(mChildList.empty() || !positions.empty())
	{
		return ;
	}

	for (LLViewerObject::child_list_t::const_iterator iter = mChildList.begin();
			iter != mChildList.end(); iter++)
	{
		LLViewerObject* childp = *iter;
		if (!childp->isSelected() && childp->mDrawable.notNull())
		{
			positions.push_back(childp->getPositionEdit());		
		}
	}

	return ;
}

void LLViewerObject::saveUnselectedChildrenRotation(std::vector<LLQuaternion>& rotations)
{
	if(mChildList.empty())
	{
		return ;
	}

	for (LLViewerObject::child_list_t::const_iterator iter = mChildList.begin();
			iter != mChildList.end(); iter++)
	{
		LLViewerObject* childp = *iter;
		if (!childp->isSelected() && childp->mDrawable.notNull())
		{
			rotations.push_back(childp->getRotationEdit());				
		}		
	}

	return ;
}

//counter-rotation
void LLViewerObject::resetChildrenRotationAndPosition(const std::vector<LLQuaternion>& rotations, 
											const std::vector<LLVector3>& positions)
{
	if(mChildList.empty())
	{
		return ;
	}

	S32 index = 0 ;
	LLQuaternion inv_rotation = ~getRotationEdit() ;
	LLVector3 offset = getPositionEdit() ;
	for (LLViewerObject::child_list_t::const_iterator iter = mChildList.begin();
			iter != mChildList.end(); iter++)
	{
		LLViewerObject* childp = *iter;
		if (!childp->isSelected() && childp->mDrawable.notNull())
		{
			if (childp->getPCode() != LL_PCODE_LEGACY_AVATAR)
			{
				childp->setRotation(rotations[index] * inv_rotation);
				childp->setPosition((positions[index] - offset) * inv_rotation);
				LLManip::rebuild(childp);					
			}
			else //avatar
			{
				LLVector3 reset_pos = (positions[index] - offset) * inv_rotation ;
				LLQuaternion reset_rot = rotations[index] * inv_rotation ;

				((LLVOAvatar*)childp)->mDrawable->mXform.setPosition(reset_pos);				
				((LLVOAvatar*)childp)->mDrawable->mXform.setRotation(reset_rot) ;
				
				((LLVOAvatar*)childp)->mDrawable->getVObj()->setPosition(reset_pos, TRUE);				
				((LLVOAvatar*)childp)->mDrawable->getVObj()->setRotation(reset_rot, TRUE) ;

				LLManip::rebuild(childp);				
			}	
			index++;
		}				
	}

	return ;
}

//counter-translation
void LLViewerObject::resetChildrenPosition(const LLVector3& offset, BOOL simplified)
{
	if(mChildList.empty())
	{
		return ;
	}

	LLVector3 child_offset;
	if(simplified) //translation only, rotation matrix does not change
	{
		child_offset = offset * ~getRotation();
	}
	else //rotation matrix might change too.
	{
		if (isAttachment() && mDrawable.notNull())
		{
			LLXform* attachment_point_xform = mDrawable->getXform()->getParent();
			LLQuaternion parent_rotation = getRotation() * attachment_point_xform->getWorldRotation();
			child_offset = offset * ~parent_rotation;
		}
		else
		{
			child_offset = offset * ~getRenderRotation();
		}
	}

	for (LLViewerObject::child_list_t::const_iterator iter = mChildList.begin();
			iter != mChildList.end(); iter++)
	{
		LLViewerObject* childp = *iter;
		if (!childp->isSelected() && childp->mDrawable.notNull())
		{
			if (childp->getPCode() != LL_PCODE_LEGACY_AVATAR)
			{
				childp->setPosition(childp->getPosition() + child_offset);
				LLManip::rebuild(childp);
			}
			else //avatar
			{
				LLVector3 reset_pos = ((LLVOAvatar*)childp)->mDrawable->mXform.getPosition() + child_offset ;

				((LLVOAvatar*)childp)->mDrawable->mXform.setPosition(reset_pos);
				((LLVOAvatar*)childp)->mDrawable->getVObj()->setPosition(reset_pos);				
				
				LLManip::rebuild(childp);
			}			
		}		
	}

	return ;
}

// virtual 
BOOL	LLViewerObject::isTempAttachment() const
{
	return (mID.notNull() && (mID == mAttachmentItemID));
}


const LLUUID &LLViewerObject::getAttachmentItemID() const
{
	return mAttachmentItemID;
}

void LLViewerObject::setAttachmentItemID(const LLUUID &id)
{
	mAttachmentItemID = id;
}

EObjectUpdateType LLViewerObject::getLastUpdateType() const
{
	return mLastUpdateType;
}

void LLViewerObject::setLastUpdateType(EObjectUpdateType last_update_type)
{
	mLastUpdateType = last_update_type;
}

BOOL LLViewerObject::getLastUpdateCached() const
{
	return mLastUpdateCached;
}

void LLViewerObject::setLastUpdateCached(BOOL last_update_cached)
{
	mLastUpdateCached = last_update_cached;
}

const LLUUID &LLViewerObject::extractAttachmentItemID()
{
	LLUUID item_id = LLUUID::null;
	LLNameValue* item_id_nv = getNVPair("AttachItemID");
	if( item_id_nv )
	{
		const char* s = item_id_nv->getString();
		if( s )
		{
			item_id.set(s);
		}
	}
	setAttachmentItemID(item_id);
	return getAttachmentItemID();
}

const std::string& LLViewerObject::getAttachmentItemName()
{
	static std::string empty;
	LLInventoryItem *item = gInventory.getItem(getAttachmentItemID());
	if (isAttachment() && item)
	{
		return item->getName();
	}
	return empty;
}

//virtual
LLVOAvatar* LLViewerObject::getAvatar() const
{
	if (isAttachment())
	{
		LLViewerObject* vobj = (LLViewerObject*) getParent();

		while (vobj && !vobj->asAvatar())
		{
			vobj = (LLViewerObject*) vobj->getParent();
		}

		return (LLVOAvatar*) vobj;
	}

	return NULL;
}


class ObjectPhysicsProperties : public LLHTTPNode
{
public:
	virtual void post(
		ResponsePtr responder,
		const LLSD& context,
		const LLSD& input) const
	{
		LLSD object_data = input["body"]["ObjectData"];
		S32 num_entries = object_data.size();
		
		for ( S32 i = 0; i < num_entries; i++ )
		{
			LLSD& curr_object_data = object_data[i];
			U32 local_id = curr_object_data["LocalID"].asInteger();

			// Iterate through nodes at end, since it can be on both the regular AND hover list
			struct f : public LLSelectedNodeFunctor
			{
				U32 mID;
				f(const U32& id) : mID(id) {}
				virtual bool apply(LLSelectNode* node)
				{
					return (node->getObject() && node->getObject()->mLocalID == mID );
				}
			} func(local_id);

			LLSelectNode* node = LLSelectMgr::getInstance()->getSelection()->getFirstNode(&func);

			if (node)
			{
				// The LLSD message builder doesn't know how to handle U8, so we need to send as S8 and cast
				U8 type = (U8)curr_object_data["PhysicsShapeType"].asInteger();
				F32 density = (F32)curr_object_data["Density"].asReal();
				F32 friction = (F32)curr_object_data["Friction"].asReal();
				F32 restitution = (F32)curr_object_data["Restitution"].asReal();
				F32 gravity = (F32)curr_object_data["GravityMultiplier"].asReal();

				node->getObject()->setPhysicsShapeType(type);
				node->getObject()->setPhysicsGravity(gravity);
				node->getObject()->setPhysicsFriction(friction);
				node->getObject()->setPhysicsDensity(density);
				node->getObject()->setPhysicsRestitution(restitution);
			}	
		}
		
		dialog_refresh_all();
	};
};

LLHTTPRegistration<ObjectPhysicsProperties>
	gHTTPRegistrationObjectPhysicsProperties("/message/ObjectPhysicsProperties");
<|MERGE_RESOLUTION|>--- conflicted
+++ resolved
@@ -1462,7 +1462,6 @@
 					coloru.mV[3] = 255 - coloru.mV[3];
 					mText->setColor(LLColor4(coloru));
 					mText->setString(temp_string);
-<<<<<<< HEAD
 // [RLVa:KB] - Checked: 2010-03-27 (RLVa-1.4.0a) | Added: RLVa-1.0.0f
 					if (rlv_handler_t::isEnabled())
 					{
@@ -1470,12 +1469,9 @@
 					}
 // [/RLVa:KB]
 					
-=======
-
 					mHudText = temp_string;
 					mHudTextColor = LLColor4(coloru);
 
->>>>>>> f1ddcfeb
 					setChanged(MOVED | SILHOUETTE);
 				}
 				else if (mText.notNull())
