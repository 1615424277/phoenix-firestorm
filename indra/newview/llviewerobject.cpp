--- conflicted
+++ resolved
@@ -3075,63 +3075,39 @@
 void LLViewerObject::updateControlAvatar()
 {
     LLViewerObject *root = getRootEdit();
-<<<<<<< HEAD
-    bool any_rigged_mesh = root->isRiggedMesh();
-
-    // <FS:Ansariel> Optimize - Only iterate the child list if needed:
-    //               * if object root is rigged_mesh, iterating won't change anything at all
-    //               * if it is an animated object, we need to check for any rigged mesh to
-    //                 determine the value of should_have_control_avatar for the first check
-    //                 for calling linkControlAvatar(). If it is not an animated object,
-    //                 then should_have_control_avatar is always false and the value of
-    //                 any_rigged_mesh doesn't matter at all
-    bool is_animated_object = root->isAnimatedObject();
-    if (!any_rigged_mesh && is_animated_object)
-    {
-    // </FS:Ansariel>
-    LLViewerObject::const_child_list_t& child_list = root->getChildren();
-    for (LLViewerObject::const_child_list_t::const_iterator iter = child_list.begin();
-         iter != child_list.end(); ++iter)
-    {
-        const LLViewerObject* child = *iter;
-        any_rigged_mesh = any_rigged_mesh || child->isRiggedMesh();
-        // <FS:Ansariel> Optimize
-        if (any_rigged_mesh)
-        {
-            break;
-        }
-        // <FS:Ansariel>
-=======
     bool is_animated_object = root->isAnimatedObject();
     bool has_control_avatar = getControlAvatar();
     if (!is_animated_object && !has_control_avatar)
     {
         return;
->>>>>>> 75ff54e5
     }
-    } // <FS:Ansariel>
-
-<<<<<<< HEAD
-    bool has_control_avatar = getControlAvatar();
-    // <FS:Ansariel> Optimize
-    //bool should_have_control_avatar = root->isAnimatedObject() && any_rigged_mesh;
-    bool should_have_control_avatar = is_animated_object && any_rigged_mesh;
-    // <FS:Ansariel>
-=======
+
     bool should_have_control_avatar = false;
     if (is_animated_object)
     {
         bool any_rigged_mesh = root->isRiggedMesh();
+
+        // <FS:Ansariel> Optimize - Only iterate the child list if needed
+        if (!any_rigged_mesh)
+        {
+        // </FS:Ansariel>
         LLViewerObject::const_child_list_t& child_list = root->getChildren();
         for (LLViewerObject::const_child_list_t::const_iterator iter = child_list.begin();
              iter != child_list.end(); ++iter)
         {
             const LLViewerObject* child = *iter;
-            any_rigged_mesh = any_rigged_mesh || child->isRiggedMesh();
+            // <FS:Ansariel> Optimize
+            //any_rigged_mesh = any_rigged_mesh || child->isRiggedMesh();
+            if (child->isRiggedMesh())
+            {
+                any_rigged_mesh = true;
+                break;
+            }
+            // <FS:Ansariel>
         }
+        } // <FS:Ansariel>
         should_have_control_avatar = is_animated_object && any_rigged_mesh;
     }
->>>>>>> 75ff54e5
 
     if (should_have_control_avatar && !has_control_avatar)
     {
