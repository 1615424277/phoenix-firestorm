--- conflicted
+++ resolved
@@ -3296,44 +3296,12 @@
     // we can receive multiple task updates simultaneously, make sure we will not rewrite newer with older update
     msg->getS16Fast(_PREHASH_InventoryData, _PREHASH_Serial, ft->mSerial);
 
-<<<<<<< HEAD
-    if (ft->mSerial == object->mInventorySerialNum)
-=======
     if (ft->mSerial == object->mInventorySerialNum
         && ft->mSerial < object->mExpectedInventorySerialNum)
->>>>>>> 469cdfd2
     {
         // Loop Protection.
         // We received same serial twice.
         // Viewer did some changes to inventory that couldn't be saved server side
-<<<<<<< HEAD
-        // or something went wrong to cause serial to be out of sync
-        LL_WARNS() << "Task inventory serial might be out of sync, server serial: " << ft->mSerial << " client expected serial: " << object->mExpectedInventorySerialNum << LL_ENDL;
-        object->mExpectedInventorySerialNum = ft->mSerial;
-    }
-
-    if (ft->mSerial < object->mExpectedInventorySerialNum)
-    {
-        // out of date message, record to current serial for loop protection, but do not load it
-        // just drop xfer to restart on idle
-        if (ft->mSerial < object->mInventorySerialNum)
-        {
-            LL_WARNS() << "Somehow task serial decreased, out of order packet?" << LL_ENDL;
-        }
-        object->mInventorySerialNum = ft->mSerial;
-        object->mInvRequestXFerId = 0;
-        object->mInvRequestState = INVENTORY_REQUEST_STOPPED;
-    }
-    else if (ft->mSerial >= object->mExpectedInventorySerialNum)
-    {
-        object->mInventorySerialNum = ft->mSerial;
-        object->mExpectedInventorySerialNum = ft->mSerial;
-
-        std::string unclean_filename;
-        msg->getStringFast(_PREHASH_InventoryData, _PREHASH_Filename, unclean_filename);
-        ft->mFilename = LLDir::getScrubbedFileName(unclean_filename);
-
-=======
         // or something went wrong to cause serial to be out of sync.
         // Drop xfer and restart after some time, assign server's value as expected
         LL_WARNS() << "Task inventory serial might be out of sync, server serial: " << ft->mSerial << " client expected serial: " << object->mExpectedInventorySerialNum << LL_ENDL;
@@ -3361,7 +3329,6 @@
         msg->getStringFast(_PREHASH_InventoryData, _PREHASH_Filename, unclean_filename);
         ft->mFilename = LLDir::getScrubbedFileName(unclean_filename);
 
->>>>>>> 469cdfd2
         if (ft->mFilename.empty())
         {
             LL_DEBUGS() << "Task has no inventory" << LL_ENDL;
