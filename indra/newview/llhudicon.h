--- conflicted
+++ resolved
@@ -62,61 +62,30 @@
     static void cleanupDeadIcons();
     static S32 getNumInstances();
 
-<<<<<<< HEAD
-	static bool iconsNearby();
+    static bool iconsNearby();
 
-	bool getHidden() const { return mHidden; }
-	void setHidden( bool hide ) { mHidden = hide; }
+    bool getHidden() const { return mHidden; }
+    void setHidden( bool hide ) { mHidden = hide; }
 
-	bool lineSegmentIntersect(const LLVector4a& start, const LLVector4a& end, LLVector4a* intersection);
-
-	// <FS:Ansariel> Mark script error icons
-	void setScriptError();
-	bool getScriptError() const { return mScriptError; }
-	static bool scriptIconsNearby();
-	// </FS:Ansariel> Mark script error icons
-=======
-    static BOOL iconsNearby();
-
-    BOOL getHidden() const { return mHidden; }
-    void setHidden( BOOL hide ) { mHidden = hide; }
-
-    BOOL lineSegmentIntersect(const LLVector4a& start, const LLVector4a& end, LLVector4a* intersection);
+    bool lineSegmentIntersect(const LLVector4a& start, const LLVector4a& end, LLVector4a* intersection);
 
     // <FS:Ansariel> Mark script error icons
     void setScriptError();
     bool getScriptError() const { return mScriptError; }
-    static BOOL scriptIconsNearby();
+    static bool scriptIconsNearby();
     // </FS:Ansariel> Mark script error icons
->>>>>>> c06fb4e0
 
 protected:
     LLHUDIcon(const U8 type);
     ~LLHUDIcon();
 
 private:
-<<<<<<< HEAD
-	LLPointer<LLViewerTexture> mImagep;
-	LLFrameTimer	mAnimTimer;
-	LLFrameTimer	mLifeTimer;
-	F32				mDistance;
-	F32				mScale;
-	bool			mHidden;
-
-	typedef std::vector<LLPointer<LLHUDIcon> > icon_instance_t;
-	static icon_instance_t sIconInstances;
-
-	// <FS:Ansariel> Mark script error icons
-	bool					mScriptError;
-	static icon_instance_t	sScriptErrorIconInstances;
-	// </FS:Ansariel> Mark script error icons
-=======
     LLPointer<LLViewerTexture> mImagep;
     LLFrameTimer    mAnimTimer;
     LLFrameTimer    mLifeTimer;
     F32             mDistance;
     F32             mScale;
-    BOOL            mHidden;
+    bool            mHidden;
 
     typedef std::vector<LLPointer<LLHUDIcon> > icon_instance_t;
     static icon_instance_t sIconInstances;
@@ -125,7 +94,6 @@
     bool                    mScriptError;
     static icon_instance_t  sScriptErrorIconInstances;
     // </FS:Ansariel> Mark script error icons
->>>>>>> c06fb4e0
 };
 
 #endif // LL_LLHUDICON_H