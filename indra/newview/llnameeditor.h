--- conflicted
+++ resolved
@@ -57,11 +57,7 @@
 public:
     virtual ~LLNameEditor();
 
-<<<<<<< HEAD
-	void setNameID(const LLUUID& name_id, bool is_group);
-=======
-    void setNameID(const LLUUID& name_id, BOOL is_group);
->>>>>>> c06fb4e0
+    void setNameID(const LLUUID& name_id, bool is_group);
 
     void refresh(const LLUUID& id, const std::string& full_name, bool is_group);
 
