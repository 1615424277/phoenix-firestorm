--- conflicted
+++ resolved
@@ -102,11 +102,8 @@
 									F32 restitution,
 									F32 gravity_multiplier);
 
-<<<<<<< HEAD
-=======
 	void updateQuotaCost( const LLUUID& objectId, const SelectionQuota& costs );
 	
->>>>>>> 6bc63bdd
 	void shiftObjects(const LLVector3 &offset);
 
 	bool hasMapObjectInRegion(LLViewerRegion* regionp) ;
