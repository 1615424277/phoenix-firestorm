--- conflicted
+++ resolved
@@ -57,75 +57,6 @@
 class LLViewerObjectList
 {
 public:
-<<<<<<< HEAD
-	LLViewerObjectList();
-	~LLViewerObjectList();
-
-	void destroy();
-
-	// For internal use only.  Does NOT take a local id, takes an index into
-	// an internal dynamic array.
-	inline LLViewerObject *getObject(const S32 index);
-	
-	inline LLViewerObject *findObject(const LLUUID &id);
-	LLViewerObject *createObjectViewer(const LLPCode pcode, LLViewerRegion *regionp, S32 flags = 0); // Create a viewer-side object
-	LLViewerObject *createObjectFromCache(const LLPCode pcode, LLViewerRegion *regionp, const LLUUID &uuid, const U32 local_id);
-	LLViewerObject *createObject(const LLPCode pcode, LLViewerRegion *regionp,
-								 const LLUUID &uuid, const U32 local_id, const LLHost &sender);
-
-	LLViewerObject *replaceObject(const LLUUID &id, const LLPCode pcode, LLViewerRegion *regionp); // TomY: hack to switch VO instances on the fly
-	
-	bool killObject(LLViewerObject *objectp);
-	void killAnimatedObjects();
-
-	void killObjects(LLViewerRegion *regionp); // Kill all objects owned by a particular region.
-	void killAllObjects();
-
-	void cleanDeadObjects(const bool use_timer = true);	// Clean up the dead object list.
-
-	// Simulator and viewer side object updates...
-	void processUpdateCore(LLViewerObject* objectp, void** data, U32 block, const EObjectUpdateType update_type, 
-		                   LLDataPacker* dpp, bool justCreated, bool from_cache = false);
-	LLViewerObject* processObjectUpdateFromCache(LLVOCacheEntry* entry, LLViewerRegion* regionp);
-	void processObjectUpdate(LLMessageSystem *mesgsys, void **user_data, EObjectUpdateType update_type, bool compressed=false);
-	void processCompressedObjectUpdate(LLMessageSystem *mesgsys, void **user_data, EObjectUpdateType update_type);
-	void processCachedObjectUpdate(LLMessageSystem *mesgsys, void **user_data, EObjectUpdateType update_type);
-	void updateApparentAngles(LLAgent &agent);
-	void update(LLAgent &agent);
-
-	void fetchObjectCosts();
-	void fetchPhysicsFlags();
-
-	void updateObjectCost(LLViewerObject* object);
-	void updateObjectCost(const LLUUID& object_id, F32 object_cost, F32 link_cost, F32 physics_cost, F32 link_physics_cost);
-	void onObjectCostFetchFailure(const LLUUID& object_id);
-
-	void updatePhysicsFlags(const LLViewerObject* object);
-	void onPhysicsFlagsFetchFailure(const LLUUID& object_id);
-	void updatePhysicsShapeType(const LLUUID& object_id, S32 type);
-	void updatePhysicsProperties(const LLUUID& object_id,
-									F32 density,
-									F32 friction,
-									F32 restitution,
-									F32 gravity_multiplier);
-
-	void shiftObjects(const LLVector3 &offset);
-	void repartitionObjects();
-
-	bool hasMapObjectInRegion(LLViewerRegion* regionp) ;
-	void clearAllMapObjectsInRegion(LLViewerRegion* regionp) ;
-	void renderObjectsForMap(LLNetMap &netmap);
-	void renderObjectBounds(const LLVector3 &center);
-
-	void addDebugBeacon(const LLVector3 &pos_agent, const std::string &string,
-						const LLColor4 &color=LLColor4(1.f, 0.f, 0.f, 0.5f),
-						const LLColor4 &text_color=LLColor4(1.f, 1.f, 1.f, 1.f),
-						S32 line_width = 1);
-	void renderObjectBeacons();
-	void resetObjectBeacons();
-
-	void dirtyAllObjectInventory();
-=======
     LLViewerObjectList();
     ~LLViewerObjectList();
 
@@ -143,13 +74,13 @@
 
     LLViewerObject *replaceObject(const LLUUID &id, const LLPCode pcode, LLViewerRegion *regionp); // TomY: hack to switch VO instances on the fly
 
-    BOOL killObject(LLViewerObject *objectp);
+    bool killObject(LLViewerObject *objectp);
     void killAnimatedObjects();
 
     void killObjects(LLViewerRegion *regionp); // Kill all objects owned by a particular region.
     void killAllObjects();
 
-    void cleanDeadObjects(const BOOL use_timer = TRUE); // Clean up the dead object list.
+    void cleanDeadObjects(const bool use_timer = true); // Clean up the dead object list.
 
     // Simulator and viewer side object updates...
     void processUpdateCore(LLViewerObject* objectp, void** data, U32 block, const EObjectUpdateType update_type,
@@ -193,7 +124,6 @@
     void resetObjectBeacons();
 
     void dirtyAllObjectInventory();
->>>>>>> c06fb4e0
 // [SL:KB] - Patch: Render-TextureToggle (Catznip-4.0)
     void setAllObjectDefaultTextures(U32 nChannel, bool fShowDefault);
 // [/SL:KB]
@@ -235,46 +165,6 @@
     void findOrphans(LLViewerObject* objectp, U32 ip, U32 port);
 
 public:
-<<<<<<< HEAD
-	// Class for keeping track of orphaned objects
-	class OrphanInfo
-	{
-	public:
-		OrphanInfo();
-		OrphanInfo(const U64 parent_info, const LLUUID child_info);
-		bool operator==(const OrphanInfo &rhs) const;
-		bool operator!=(const OrphanInfo &rhs) const;
-		U64 mParentInfo;
-		LLUUID mChildInfo;
-	};
-
-
-	U32	mCurBin; // Current bin we're working on...
-
-	// Statistics data (see also LLViewerStats)
-	S32 mNumNewObjects;
-
-	// if we paused in the last frame
-	// used to discount stats from this frame
-	bool mWasPaused;
-
-	static void getUUIDFromLocal(LLUUID &id,
-								const U32 local_id,
-								const U32 ip,
-								const U32 port);
-	static void setUUIDAndLocal(const LLUUID &id,
-								const U32 local_id,
-								const U32 ip,
-								const U32 port); // Requires knowledge of message system info!
-
-	static bool removeFromLocalIDTable(const LLViewerObject* objectp);
-	// Used ONLY by the orphaned object code.
-	static U64 getIndex(const U32 local_id, const U32 ip, const U32 port);
-
-	S32 mNumUnknownUpdates;
-	S32 mNumDeadObjectUpdates;
-	S32 mNumDeadObjects;
-=======
     // Class for keeping track of orphaned objects
     class OrphanInfo
     {
@@ -295,7 +185,7 @@
 
     // if we paused in the last frame
     // used to discount stats from this frame
-    BOOL mWasPaused;
+    bool mWasPaused;
 
     static void getUUIDFromLocal(LLUUID &id,
                                 const U32 local_id,
@@ -306,14 +196,13 @@
                                 const U32 ip,
                                 const U32 port); // Requires knowledge of message system info!
 
-    static BOOL removeFromLocalIDTable(const LLViewerObject* objectp);
+    static bool removeFromLocalIDTable(const LLViewerObject* objectp);
     // Used ONLY by the orphaned object code.
     static U64 getIndex(const U32 local_id, const U32 ip, const U32 port);
 
     S32 mNumUnknownUpdates;
     S32 mNumDeadObjectUpdates;
     S32 mNumDeadObjects;
->>>>>>> c06fb4e0
 protected:
     std::vector<U64>    mOrphanParents; // LocalID/ip,port of orphaned objects
     std::vector<OrphanInfo> mOrphanChildren;    // UUID's of orphaned objects
