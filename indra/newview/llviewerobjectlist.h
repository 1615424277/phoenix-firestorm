/** 
 * @file llviewerobjectlist.h
 * @brief Description of LLViewerObjectList class.
 *
 * $LicenseInfo:firstyear=2001&license=viewerlgpl$
 * Second Life Viewer Source Code
 * Copyright (C) 2010, Linden Research, Inc.
 * 
 * This library is free software; you can redistribute it and/or
 * modify it under the terms of the GNU Lesser General Public
 * License as published by the Free Software Foundation;
 * version 2.1 of the License only.
 * 
 * This library is distributed in the hope that it will be useful,
 * but WITHOUT ANY WARRANTY; without even the implied warranty of
 * MERCHANTABILITY or FITNESS FOR A PARTICULAR PURPOSE.  See the GNU
 * Lesser General Public License for more details.
 * 
 * You should have received a copy of the GNU Lesser General Public
 * License along with this library; if not, write to the Free Software
 * Foundation, Inc., 51 Franklin Street, Fifth Floor, Boston, MA  02110-1301  USA
 * 
 * Linden Research, Inc., 945 Battery Street, San Francisco, CA  94111  USA
 * $/LicenseInfo$
 */

#ifndef LL_LLVIEWEROBJECTLIST_H
#define LL_LLVIEWEROBJECTLIST_H

#include <map>
#include <set>

// common includes
#include "llstring.h"
#include "lltrace.h"

// project includes
#include "llviewerobject.h"
#include "lleventcoro.h"
#include "llcoros.h"

class LLCamera;
class LLNetMap;
class LLDebugBeacon;
class LLVOCacheEntry;

const U32 CLOSE_BIN_SIZE = 10;
const U32 NUM_BINS = 128;

// GL name = position in object list + GL_NAME_INDEX_OFFSET so that
// we can have special numbers like zero.
const U32 GL_NAME_LAND = 0;
const U32 GL_NAME_PARCEL_WALL = 1;

const U32 GL_NAME_INDEX_OFFSET = 10;

class LLViewerObjectList
{
public:
	LLViewerObjectList();
	~LLViewerObjectList();

	void destroy();

	// For internal use only.  Does NOT take a local id, takes an index into
	// an internal dynamic array.
	inline LLViewerObject *getObject(const S32 index);
	
	inline LLViewerObject *findObject(const LLUUID &id);
	LLViewerObject *createObjectViewer(const LLPCode pcode, LLViewerRegion *regionp); // Create a viewer-side object
	LLViewerObject *createObjectFromCache(const LLPCode pcode, LLViewerRegion *regionp, const LLUUID &uuid, const U32 local_id);
	LLViewerObject *createObject(const LLPCode pcode, LLViewerRegion *regionp,
								 const LLUUID &uuid, const U32 local_id, const LLHost &sender);

	LLViewerObject *replaceObject(const LLUUID &id, const LLPCode pcode, LLViewerRegion *regionp); // TomY: hack to switch VO instances on the fly
	
	BOOL killObject(LLViewerObject *objectp);

	void killObjects(LLViewerRegion *regionp); // Kill all objects owned by a particular region.
	void killAllObjects();
	void removeDrawable(LLDrawable* drawablep);

	void cleanDeadObjects(const BOOL use_timer = TRUE);	// Clean up the dead object list.

	// Simulator and viewer side object updates...
	void processUpdateCore(LLViewerObject* objectp, void** data, U32 block, const EObjectUpdateType update_type, 
		                   LLDataPacker* dpp, bool justCreated, bool from_cache = false);
	LLViewerObject* processObjectUpdateFromCache(LLVOCacheEntry* entry, LLViewerRegion* regionp);
	void processObjectUpdate(LLMessageSystem *mesgsys, void **user_data, EObjectUpdateType update_type, bool compressed=false);
	void processCompressedObjectUpdate(LLMessageSystem *mesgsys, void **user_data, EObjectUpdateType update_type);
	void processCachedObjectUpdate(LLMessageSystem *mesgsys, void **user_data, EObjectUpdateType update_type);
	void updateApparentAngles(LLAgent &agent);
	void update(LLAgent &agent);

	void fetchObjectCosts();
	void fetchPhysicsFlags();

	void updateObjectCost(LLViewerObject* object);
	void updateObjectCost(const LLUUID& object_id, F32 object_cost, F32 link_cost, F32 physics_cost, F32 link_physics_cost);
	void onObjectCostFetchFailure(const LLUUID& object_id);

	void updatePhysicsFlags(const LLViewerObject* object);
	void onPhysicsFlagsFetchFailure(const LLUUID& object_id);
	void updatePhysicsShapeType(const LLUUID& object_id, S32 type);
	void updatePhysicsProperties(const LLUUID& object_id,
									F32 density,
									F32 friction,
									F32 restitution,
									F32 gravity_multiplier);

	void shiftObjects(const LLVector3 &offset);
	void repartitionObjects();

	bool hasMapObjectInRegion(LLViewerRegion* regionp) ;
	void clearAllMapObjectsInRegion(LLViewerRegion* regionp) ;
	void renderObjectsForMap(LLNetMap &netmap);
	void renderObjectBounds(const LLVector3 &center);

	void addDebugBeacon(const LLVector3 &pos_agent, const std::string &string,
						const LLColor4 &color=LLColor4(1.f, 0.f, 0.f, 0.5f),
						const LLColor4 &text_color=LLColor4(1.f, 1.f, 1.f, 1.f),
						S32 line_width = 1);
	void renderObjectBeacons();
	void resetObjectBeacons();

	void dirtyAllObjectInventory();

	void removeFromActiveList(LLViewerObject* objectp);
	void updateActive(LLViewerObject *objectp);
	
	void updateAvatarVisibility();

	// Selection related stuff
	void generatePickList(LLCamera &camera);

	LLViewerObject *getSelectedObject(const U32 object_id);

	inline S32 getNumObjects() { return (S32) mObjects.size(); }
	inline S32 getNumActiveObjects() { return (S32) mActiveObjects.size(); }

	void addToMap(LLViewerObject *objectp);
	void removeFromMap(LLViewerObject *objectp);

	void clearDebugText();
	
	// <FS:CR> Import
	typedef boost::function<bool (LLViewerObject* object)> new_object_callback_t;
	typedef boost::signals2::signal<bool (LLViewerObject* object)> new_object_signal_t;
	boost::signals2::connection setNewObjectCallback(new_object_callback_t cb);
	new_object_signal_t mNewObjectSignal;
	// </FS:CR>

	////////////////////////////////////////////
	//
	// Only accessed by markDead in LLViewerObject
	void cleanupReferences(LLViewerObject *objectp);

	S32 findReferences(LLDrawable *drawablep) const; // Find references to drawable in all objects, and return value.

	S32 getOrphanParentCount() const { return (S32) mOrphanParents.size(); }
	S32 getOrphanCount() const { return mNumOrphans; }
	void orphanize(LLViewerObject *childp, U32 parent_id, U32 ip, U32 port);
	void findOrphans(LLViewerObject* objectp, U32 ip, U32 port);

public:
	// Class for keeping track of orphaned objects
	class OrphanInfo
	{
	public:
		OrphanInfo();
		OrphanInfo(const U64 parent_info, const LLUUID child_info);
		bool operator==(const OrphanInfo &rhs) const;
		bool operator!=(const OrphanInfo &rhs) const;
		U64 mParentInfo;
		LLUUID mChildInfo;
	};


	U32	mCurBin; // Current bin we're working on...

	// Statistics data (see also LLViewerStats)
	S32 mNumNewObjects;

	// if we paused in the last frame
	// used to discount stats from this frame
	BOOL mWasPaused;

	static void getUUIDFromLocal(LLUUID &id,
								const U32 local_id,
								const U32 ip,
								const U32 port);
	static void setUUIDAndLocal(const LLUUID &id,
								const U32 local_id,
								const U32 ip,
								const U32 port); // Requires knowledge of message system info!

	static BOOL removeFromLocalIDTable(const LLViewerObject* objectp);
	// Used ONLY by the orphaned object code.
	static U64 getIndex(const U32 local_id, const U32 ip, const U32 port);

	S32 mNumUnknownUpdates;
	S32 mNumDeadObjectUpdates;
	S32 mNumDeadObjects;
protected:
	std::vector<U64>	mOrphanParents;	// LocalID/ip,port of orphaned objects
	std::vector<OrphanInfo> mOrphanChildren;	// UUID's of orphaned objects
	S32 mNumOrphans;

	typedef std::vector<LLPointer<LLViewerObject> > vobj_list_t;

	vobj_list_t mObjects;
	std::vector<LLPointer<LLViewerObject> > mActiveObjects;

	vobj_list_t mMapObjects;

    uuid_set_t   mDeadObjects;

	std::map<LLUUID, LLPointer<LLViewerObject> > mUUIDObjectMap;

	//set of objects that need to update their cost
    uuid_set_t   mStaleObjectCost;
    uuid_set_t   mPendingObjectCost;

	//set of objects that need to update their physics flags
    uuid_set_t   mStalePhysicsFlags;
    uuid_set_t   mPendingPhysicsFlags;

	std::vector<LLDebugBeacon> mDebugBeacons;

	S32 mCurLazyUpdateIndex;

	static U32 sSimulatorMachineIndex;
	static std::map<U64, U32> sIPAndPortToIndex;

	static std::map<U64, LLUUID> sIndexAndLocalIDToUUID;

	std::set<LLViewerObject *> mSelectPickList;

	friend class LLViewerObject;

<<<<<<< HEAD
// <FS:ND> Remember objects we did derender. We might get object updates for them that create new instances. In those cases we kill them again.
private:
	std::map< LLUUID, bool > mDerendered;
public:
	void resetDerenderList();
	void addDerenderedItem( LLUUID const &, bool );
	void removeDerenderedItem( LLUUID const & );
// </FS:ND>
=======
private:
    static void reportObjectCostFailure(LLSD &objectList);
    void fetchObjectCostsCoro(std::string url);

    static void reportPhysicsFlagFailure(LLSD &obejectList);
    void fetchPhisicsFlagsCoro(std::string url);

>>>>>>> abf9ccb0
};


class LLDebugBeacon
{
public:
	~LLDebugBeacon();

	LLVector3 mPositionAgent;
	std::string mString;
	LLColor4 mColor;
	LLColor4 mTextColor;
	S32 mLineWidth;
	LLPointer<class LLHUDObject> mHUDObject;
};



// Global object list
extern LLViewerObjectList gObjectList;

// Inlines
/**
 * Note:
 * it will return NULL for offline avatar_id 
 */
inline LLViewerObject *LLViewerObjectList::findObject(const LLUUID &id)
{
	std::map<LLUUID, LLPointer<LLViewerObject> >::iterator iter = mUUIDObjectMap.find(id);
	if(iter != mUUIDObjectMap.end())
	{
		return iter->second;
	}
	else
	{
		return NULL;
	}
}

inline LLViewerObject *LLViewerObjectList::getObject(const S32 index)
{
	LLViewerObject *objectp;
	objectp = mObjects[index];
	if (objectp->isDead())
	{
		//LL_WARNS() << "Dead object " << objectp->mID << " in getObject" << LL_ENDL;
		return NULL;
	}
	return objectp;
}

inline void LLViewerObjectList::addToMap(LLViewerObject *objectp)
{
	mMapObjects.push_back(objectp);
}

inline void LLViewerObjectList::removeFromMap(LLViewerObject *objectp)
{
	std::vector<LLPointer<LLViewerObject> >::iterator iter = std::find(mMapObjects.begin(), mMapObjects.end(), objectp);
	if (iter != mMapObjects.end())
	{
		mMapObjects.erase(iter);
	}
}


#endif // LL_VIEWER_OBJECT_LIST_H<|MERGE_RESOLUTION|>--- conflicted
+++ resolved
@@ -238,7 +238,13 @@
 
 	friend class LLViewerObject;
 
-<<<<<<< HEAD
+private:
+    static void reportObjectCostFailure(LLSD &objectList);
+    void fetchObjectCostsCoro(std::string url);
+
+    static void reportPhysicsFlagFailure(LLSD &obejectList);
+    void fetchPhisicsFlagsCoro(std::string url);
+
 // <FS:ND> Remember objects we did derender. We might get object updates for them that create new instances. In those cases we kill them again.
 private:
 	std::map< LLUUID, bool > mDerendered;
@@ -247,15 +253,7 @@
 	void addDerenderedItem( LLUUID const &, bool );
 	void removeDerenderedItem( LLUUID const & );
 // </FS:ND>
-=======
-private:
-    static void reportObjectCostFailure(LLSD &objectList);
-    void fetchObjectCostsCoro(std::string url);
-
-    static void reportPhysicsFlagFailure(LLSD &obejectList);
-    void fetchPhisicsFlagsCoro(std::string url);
-
->>>>>>> abf9ccb0
+
 };
 
 
