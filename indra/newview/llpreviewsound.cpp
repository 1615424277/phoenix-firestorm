--- conflicted
+++ resolved
@@ -48,11 +48,7 @@
 }
 
 // virtual
-<<<<<<< HEAD
-bool	LLPreviewSound::postBuild()
-=======
 bool    LLPreviewSound::postBuild()
->>>>>>> 1a8a5404
 {
     const LLInventoryItem* item = getItem();
     if (item)
