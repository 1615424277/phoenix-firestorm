/**
* @file llchicletbar.h
* @brief LLChicletBar class header file
*
* $LicenseInfo:firstyear=2011&license=viewerlgpl$
* Second Life Viewer Source Code
* Copyright (C) 2011, Linden Research, Inc.
*
* This library is free software; you can redistribute it and/or
* modify it under the terms of the GNU Lesser General Public
* License as published by the Free Software Foundation;
* version 2.1 of the License only.
*
* This library is distributed in the hope that it will be useful,
* but WITHOUT ANY WARRANTY; without even the implied warranty of
* MERCHANTABILITY or FITNESS FOR A PARTICULAR PURPOSE.  See the GNU
* Lesser General Public License for more details.
*
* You should have received a copy of the GNU Lesser General Public
* License along with this library; if not, write to the Free Software
* Foundation, Inc., 51 Franklin Street, Fifth Floor, Boston, MA  02110-1301  USA
*
* Linden Research, Inc., 945 Battery Street, San Francisco, CA  94111  USA
* $/LicenseInfo$
*/

#ifndef LL_LLCHICLETBAR_H
#define LL_LLCHICLETBAR_H

#include "llpanel.h"
#include "llimview.h"

class LLChicletPanel;
class LLIMChiclet;
class LLLayoutPanel;
class LLLayoutStack;

class LLChicletBar
    : public LLSingleton<LLChicletBar>
    , public LLPanel
    // <FS:Ansariel> [FS communication UI]
    , public LLIMSessionObserver
{
    LLSINGLETON(LLChicletBar);
    LOG_CLASS(LLChicletBar);

public:
    // <FS:Ansariel> [FS communication UI]
    ~LLChicletBar();

<<<<<<< HEAD
	// LLIMSessionObserver observe triggers
	/*virtual*/ void sessionAdded(const LLUUID& session_id, const std::string& name, const LLUUID& other_participant_id, bool has_offline_msg) override;
	/*virtual*/ void sessionActivated(const LLUUID& session_id, const std::string& name, const LLUUID& other_participant_id) override {}
	/*virtual*/ void sessionVoiceOrIMStarted(const LLUUID& session_id) override {};
	/*virtual*/ void sessionRemoved(const LLUUID& session_id) override;
	/*virtual*/ void sessionIDUpdated(const LLUUID& old_session_id, const LLUUID& new_session_id) override;
=======
    // LLIMSessionObserver observe triggers
    /*virtual*/ void sessionAdded(const LLUUID& session_id, const std::string& name, const LLUUID& other_participant_id, BOOL has_offline_msg) override;
    /*virtual*/ void sessionActivated(const LLUUID& session_id, const std::string& name, const LLUUID& other_participant_id) override {}
    /*virtual*/ void sessionVoiceOrIMStarted(const LLUUID& session_id) override {};
    /*virtual*/ void sessionRemoved(const LLUUID& session_id) override;
    /*virtual*/ void sessionIDUpdated(const LLUUID& old_session_id, const LLUUID& new_session_id) override;
>>>>>>> c06fb4e0

    S32 getTotalUnreadIMCount();

    /**
     * Creates IM Chiclet based on session type (IM chat or Group chat)
     */
    LLIMChiclet* createIMChiclet(const LLUUID& session_id);
    // </FS:Ansariel> [FS communication UI]

<<<<<<< HEAD
	bool postBuild() override;
=======
    BOOL postBuild() override;
>>>>>>> c06fb4e0

    LLChicletPanel* getChicletPanel() { return mChicletPanel; }

<<<<<<< HEAD
	void reshape(S32 width, S32 height, bool called_from_parent) override;
=======
    /*virtual*/ void reshape(S32 width, S32 height, BOOL called_from_parent) override;
>>>>>>> c06fb4e0


    /**
     * Shows/hides panel with specified well button (IM or Notification)
     *
     * @param well_name - name of the well panel to be processed.
     * @param visible - a flag specifying whether a button should be shown or hidden.
     */
    void showWellButton(const std::string& well_name, bool visible);

    // <FS:Ansariel> Option to hide IM/Group chat chiclets
    void updateVisibility(const LLSD &data);

private:
    /**
     * Updates child controls size and visibility when it is necessary to reduce total width.
     *
     * @param delta_width - value by which chiclet bar should be shrunk. It is a negative value.
     * @returns positive value which chiclet bar can not process when it reaches its minimal width.
     *      Zero if there was enough space to process delta_width.
     */
    S32 processWidthDecreased(S32 delta_width);

    /** helper function to log debug messages */
    void log(LLView* panel, const std::string& descr);

    /**
     * @return difference between current chiclet panel width and the minimum.
     */
    S32 getChicletPanelShrinkHeadroom() const;

    /**
     * function adjusts Chiclet bar width to prevent overlapping with Mini-Location bar
     * EXP-1463
     */
    void fitWithTopInfoBar();

protected:
    LLChicletPanel*     mChicletPanel;
    LLLayoutStack*      mToolbarStack;
};

#endif // LL_LLCHICLETBAR_H<|MERGE_RESOLUTION|>--- conflicted
+++ resolved
@@ -48,21 +48,12 @@
     // <FS:Ansariel> [FS communication UI]
     ~LLChicletBar();
 
-<<<<<<< HEAD
-	// LLIMSessionObserver observe triggers
-	/*virtual*/ void sessionAdded(const LLUUID& session_id, const std::string& name, const LLUUID& other_participant_id, bool has_offline_msg) override;
-	/*virtual*/ void sessionActivated(const LLUUID& session_id, const std::string& name, const LLUUID& other_participant_id) override {}
-	/*virtual*/ void sessionVoiceOrIMStarted(const LLUUID& session_id) override {};
-	/*virtual*/ void sessionRemoved(const LLUUID& session_id) override;
-	/*virtual*/ void sessionIDUpdated(const LLUUID& old_session_id, const LLUUID& new_session_id) override;
-=======
     // LLIMSessionObserver observe triggers
-    /*virtual*/ void sessionAdded(const LLUUID& session_id, const std::string& name, const LLUUID& other_participant_id, BOOL has_offline_msg) override;
+    /*virtual*/ void sessionAdded(const LLUUID& session_id, const std::string& name, const LLUUID& other_participant_id, bool has_offline_msg) override;
     /*virtual*/ void sessionActivated(const LLUUID& session_id, const std::string& name, const LLUUID& other_participant_id) override {}
     /*virtual*/ void sessionVoiceOrIMStarted(const LLUUID& session_id) override {};
     /*virtual*/ void sessionRemoved(const LLUUID& session_id) override;
     /*virtual*/ void sessionIDUpdated(const LLUUID& old_session_id, const LLUUID& new_session_id) override;
->>>>>>> c06fb4e0
 
     S32 getTotalUnreadIMCount();
 
@@ -72,19 +63,11 @@
     LLIMChiclet* createIMChiclet(const LLUUID& session_id);
     // </FS:Ansariel> [FS communication UI]
 
-<<<<<<< HEAD
-	bool postBuild() override;
-=======
-    BOOL postBuild() override;
->>>>>>> c06fb4e0
+    bool postBuild() override;
 
     LLChicletPanel* getChicletPanel() { return mChicletPanel; }
 
-<<<<<<< HEAD
-	void reshape(S32 width, S32 height, bool called_from_parent) override;
-=======
-    /*virtual*/ void reshape(S32 width, S32 height, BOOL called_from_parent) override;
->>>>>>> c06fb4e0
+    void reshape(S32 width, S32 height, bool called_from_parent) override;
 
 
     /**
