/** 
 * @file llnavigationbar.cpp
 * @brief Navigation bar implementation
 *
 * $LicenseInfo:firstyear=2009&license=viewerlgpl$
 * Second Life Viewer Source Code
 * Copyright (C) 2010, Linden Research, Inc.
 * 
 * This library is free software; you can redistribute it and/or
 * modify it under the terms of the GNU Lesser General Public
 * License as published by the Free Software Foundation;
 * version 2.1 of the License only.
 * 
 * This library is distributed in the hope that it will be useful,
 * but WITHOUT ANY WARRANTY; without even the implied warranty of
 * MERCHANTABILITY or FITNESS FOR A PARTICULAR PURPOSE.  See the GNU
 * Lesser General Public License for more details.
 * 
 * You should have received a copy of the GNU Lesser General Public
 * License along with this library; if not, write to the Free Software
 * Foundation, Inc., 51 Franklin Street, Fifth Floor, Boston, MA  02110-1301  USA
 * 
 * Linden Research, Inc., 945 Battery Street, San Francisco, CA  94111  USA
 * $/LicenseInfo$
 */

#include "llviewerprecompiledheaders.h"

#include "llnavigationbar.h"

#include "v2math.h"

#include "llregionhandle.h"

#include "llfloaterreg.h"
#include "llfocusmgr.h"
#include "lliconctrl.h"
#include "llmenugl.h"

#include "llagent.h"
#include "llviewerregion.h"
#include "lllandmarkactions.h"
#include "lllocationhistory.h"
#include "lllocationinputctrl.h"
// <FS:Zi> We don't use the mini location panel in Firestorm
// #include "llpaneltopinfobar.h"
#include "llteleporthistory.h"
#include "llresizebar.h"
#include "llsearchcombobox.h"
#include "llslurl.h"
#include "llurlregistry.h"
#include "llurldispatcher.h"
#include "llviewerinventory.h"
#include "llviewermenu.h"
#include "llviewernetwork.h" // <FS:AW hypergrid support >
#include "llviewerparcelmgr.h"
#include "llworldmapmessage.h"
#include "llappviewer.h"
#include "llviewercontrol.h"
#include "llweb.h"
#include "llhints.h"

#include "llfloatersidepanelcontainer.h"
#include "llinventorymodel.h"
#include "lllandmarkactions.h"

#include "llfavoritesbar.h"
#include "llagentui.h"

#include <boost/regex.hpp>


#include "llstatusbar.h"
#include "llnotificationsutil.h"// <FS:AW hypergrid support >

#include "lluictrl.h"	// <FS:Zi> Make navigation bar part of the UI
#include "rlvhandler.h"

//-- LLTeleportHistoryMenuItem -----------------------------------------------

/**
 * Item look varies depending on the type (backward/current/forward). 
 */
class LLTeleportHistoryMenuItem : public LLMenuItemCallGL
{
public:
	typedef enum e_item_type
	{
		TYPE_BACKWARD,
		TYPE_CURRENT,
		TYPE_FORWARD,
	} EType;

	struct Params : public LLInitParam::Block<Params, LLMenuItemCallGL::Params>
	{
		Mandatory<EType>		item_type;
		Optional<const LLFontGL*> back_item_font,
								current_item_font,
								forward_item_font;
		Optional<std::string>	back_item_image,
								forward_item_image;
		Optional<S32>			image_hpad,
								image_vpad;
		Params()
		:	item_type(),
			back_item_font("back_item_font"),
			current_item_font("current_item_font"),
			forward_item_font("forward_item_font"),
			back_item_image("back_item_image"),
			forward_item_image("forward_item_image"),
			image_hpad("image_hpad"),
			image_vpad("image_vpad")
		{}
	};

	/*virtual*/ void	draw();
	/*virtual*/ void	onMouseEnter(S32 x, S32 y, MASK mask);
	/*virtual*/ void	onMouseLeave(S32 x, S32 y, MASK mask);

private:
	LLTeleportHistoryMenuItem(const Params&);
	friend class LLUICtrlFactory;

	static const S32			ICON_WIDTH			= 16;
	static const S32			ICON_HEIGHT			= 16;

	LLIconCtrl*		mArrowIcon;
};

static LLDefaultChildRegistry::Register<LLTeleportHistoryMenuItem> r("teleport_history_menu_item");


LLTeleportHistoryMenuItem::LLTeleportHistoryMenuItem(const Params& p)
:	LLMenuItemCallGL(p),
	mArrowIcon(NULL)
{
	// Set appearance depending on the item type.
	if (p.item_type == TYPE_BACKWARD)
	{
		setFont( p.back_item_font );
	}
	else if (p.item_type == TYPE_CURRENT)
	{
		setFont( p.current_item_font );
	}
	else
	{
		setFont( p.forward_item_font );
	}

	LLIconCtrl::Params icon_params;
	icon_params.name("icon");
	LLRect rect(0, ICON_HEIGHT, ICON_WIDTH, 0);
	rect.translate( p.image_hpad, p.image_vpad );
	icon_params.rect( rect );
	icon_params.mouse_opaque(false);
	icon_params.follows.flags(FOLLOWS_LEFT | FOLLOWS_TOP);
	icon_params.visible(false);

	mArrowIcon = LLUICtrlFactory::create<LLIconCtrl> (icon_params);

	// no image for the current item
	if (p.item_type == TYPE_BACKWARD)
		mArrowIcon->setValue( p.back_item_image() );
	else if (p.item_type == TYPE_FORWARD)
		mArrowIcon->setValue( p.forward_item_image() );

	addChild(mArrowIcon);
}

void LLTeleportHistoryMenuItem::draw()
{
	// Draw menu item itself.
	LLMenuItemCallGL::draw();

	// Draw children if any. *TODO: move this to LLMenuItemGL?
	LLUICtrl::draw();
}

void LLTeleportHistoryMenuItem::onMouseEnter(S32 x, S32 y, MASK mask)
{
	mArrowIcon->setVisible(TRUE);
}

void LLTeleportHistoryMenuItem::onMouseLeave(S32 x, S32 y, MASK mask)
{
	mArrowIcon->setVisible(FALSE);
}

static LLDefaultChildRegistry::Register<LLPullButton> menu_button("pull_button");

LLPullButton::LLPullButton(const LLPullButton::Params& params) :
	LLButton(params)
{
	setDirectionFromName(params.direction);
}
boost::signals2::connection LLPullButton::setClickDraggingCallback(const commit_signal_t::slot_type& cb)
{
	return mClickDraggingSignal.connect(cb);
}

/*virtual*/
void LLPullButton::onMouseLeave(S32 x, S32 y, MASK mask)
{
	LLButton::onMouseLeave(x, y, mask);

	if (mMouseDownTimer.getStarted()) //an user have done a mouse down, if the timer started. see LLButton::handleMouseDown for details
	{
		const LLVector2 cursor_direction = LLVector2(F32(x), F32(y)) - mLastMouseDown;
		/* For now cursor_direction points to the direction of mouse movement
		 * Need to decide whether should we fire a signal. 
		 * We fire if angle between mDraggingDirection and cursor_direction is less that 45 degree
		 * Note:
		 * 0.5 * F_PI_BY_TWO equals to PI/4 radian that equals to angle of 45 degrees
		 */
		if (angle_between(mDraggingDirection, cursor_direction) < 0.5 * F_PI_BY_TWO)//call if angle < pi/4 
		{
			mClickDraggingSignal(this, LLSD());
		}
	}

}

/*virtual*/
bool LLPullButton::handleMouseDown(S32 x, S32 y, MASK mask)
{
	bool handled = LLButton::handleMouseDown(x, y, mask);
	if (handled)
	{
		//if mouse down was handled by button, 
		//capture mouse position to calculate the direction of  mouse move  after mouseLeave event 
		mLastMouseDown.set(F32(x), F32(y));
	}
	return handled;
}

/*virtual*/
bool LLPullButton::handleMouseUp(S32 x, S32 y, MASK mask)
{
	// reset data to get ready for next circle 
	mLastMouseDown.clear();
	return LLButton::handleMouseUp(x, y, mask);
}
/**
 * this function is setting up dragging direction vector. 
 * Last one is just unit vector. It points to direction of mouse drag that we need to handle   
 */
void LLPullButton::setDirectionFromName(const std::string& name)
{
	if (name == "left")
	{
		mDraggingDirection.set(F32(-1), F32(0));
	}
	else if (name == "right")
	{
		mDraggingDirection.set(F32(0), F32(1));
	}
	else if (name == "down")
	{
		mDraggingDirection.set(F32(0), F32(-1));
	}
	else if (name == "up")
	{
		mDraggingDirection.set(F32(0), F32(1));
	}
}

//-- LNavigationBar ----------------------------------------------------------

/*
TODO:
- Load navbar height from saved settings (as it's done for status bar) or think of a better way.
*/

LLNavigationBar::LLNavigationBar()
:	mTeleportHistoryMenu(NULL),
	mBtnBack(NULL),
	mBtnForward(NULL),
	mBtnHome(NULL),
	mCmbLocation(NULL),
	mSaveToLocationHistory(false),
	mNavigationPanel(NULL),
	mFavoritePanel(NULL),
	mNavPanWidth(0),
	mSearchComboBox(NULL),
	mRlvBehaviorCallbackConnection() // <FS:Ansariel> FIRE-11847
{
	// buildFromFile( "panel_navigation_bar.xml");	// <FS:Zi> Make navigation bar part of the UI

	// set a listener function for LoginComplete event
	LLAppViewer::instance()->setOnLoginCompletedCallback(boost::bind(&LLNavigationBar::handleLoginComplete, this));
	setupPanel();	// <FS:Zi> Make navigation bar part of the UI
}

LLNavigationBar::~LLNavigationBar()
{
	mTeleportFinishConnection.disconnect();
	mTeleportFailedConnection.disconnect();

	// <FS:Ansariel> FIRE-11847
	if (mRlvBehaviorCallbackConnection.connected())
	{
		mRlvBehaviorCallbackConnection.disconnect();
	}
	// </FS:Ansariel>
}

// <FS:Zi> Make navigation bar part of the UI
// BOOL LLNavigationBar::postBuild()
void LLNavigationBar::setupPanel()
// </FS:Zi>
{
	// <FS:Zi> Make navigation bar part of the UI
	// mBtnBack	= getChild<LLPullButton>("back_btn");
	// mBtnForward	= getChild<LLPullButton>("forward_btn");
	// mBtnHome	= getChild<LLButton>("home_btn");
	// mBtnLandmarks = getChild<LLButton>("landmarks_btn");

	// mCmbLocation= getChild<LLLocationInputCtrl>("location_combo"); 

	mView = LLUI::getInstance()->getRootView()->getChild<LLView>("navigation_bar");

	mBtnBack	= mView->getChild<LLPullButton>("back_btn");
	mBtnForward	= mView->getChild<LLPullButton>("forward_btn");
	mBtnHome	= mView->getChild<LLButton>("home_btn");
	//mBtnLandmarks = mView->getChild<LLButton>("landmarks_btn"); // <FS:Ansariel> We don't use that right now...

	mCmbLocation = mView->getChild<LLLocationInputCtrl>("location_combo"); 
	mSearchComboBox = mView->getChild<LLSearchComboBox>("search_combo_box");

	mView->getChild<LLUICtrl>("navigation_bar_context_menu_panel")->
		setRightMouseDownCallback(boost::bind(&LLNavigationBar::onRightMouseDown, this, _2, _3, _4));

	mView->getChild<LLButton>("PersonalLighting")->setCommitCallback(boost::bind(&LLNavigationBar::onClickedLightingBtn, this)); // <FS:CR> FIRE-11847
	// </FS:Zi>

	fillSearchComboBox();

	mBtnBack->setEnabled(FALSE);
	// [FS:CR] FIRE-12333
	//mBtnBack->setClickedCallback(boost::bind(&LLNavigationBar::onBackButtonClicked, this));
	mBtnBack->setClickedCallback(boost::bind(&LLNavigationBar::onBackButtonClicked, this, _1));
	mBtnBack->setHeldDownCallback(boost::bind(&LLNavigationBar::onBackOrForwardButtonHeldDown, this,_1, _2));
	mBtnBack->setClickDraggingCallback(boost::bind(&LLNavigationBar::showTeleportHistoryMenu, this,_1));
	
	mBtnForward->setEnabled(FALSE);
	// [FS:CR] FIRE-12333
	//mBtnForward->setClickedCallback(boost::bind(&LLNavigationBar::onForwardButtonClicked, this));
	mBtnForward->setClickedCallback(boost::bind(&LLNavigationBar::onForwardButtonClicked, this, _1));
	mBtnForward->setHeldDownCallback(boost::bind(&LLNavigationBar::onBackOrForwardButtonHeldDown, this, _1, _2));
	mBtnForward->setClickDraggingCallback(boost::bind(&LLNavigationBar::showTeleportHistoryMenu, this,_1));

	// [FS:CR] FIRE-12333
	//mBtnHome->setClickedCallback(boost::bind(&LLNavigationBar::onHomeButtonClicked, this));
	mBtnHome->setClickedCallback(boost::bind(&LLNavigationBar::onHomeButtonClicked, this, _1));

	//mBtnLandmarks->setClickedCallback(boost::bind(&LLNavigationBar::onLandmarksButtonClicked, this)); // <FS:Ansariel> We don't use that right now...

	mCmbLocation->setCommitCallback(boost::bind(&LLNavigationBar::onLocationSelection, this));
	
	mSearchComboBox->setCommitCallback(boost::bind(&LLNavigationBar::onSearchCommit, this));

	mTeleportFinishConnection = LLViewerParcelMgr::getInstance()->
		setTeleportFinishedCallback(boost::bind(&LLNavigationBar::onTeleportFinished, this, _1));

	mTeleportFailedConnection = LLViewerParcelMgr::getInstance()->
		setTeleportFailedCallback(boost::bind(&LLNavigationBar::onTeleportFailed, this));
	
	// <FS:Zi> No size calculations in code please. XUI handles it all now with visibility_control
	//mDefaultNbRect = getRect();
	//mDefaultFpRect = getChild<LLFavoritesBarCtrl>("favorite")->getRect();
	// </FS:Zi>

	// we'll be notified on teleport history changes
	LLTeleportHistory::getInstance()->setHistoryChangedCallback(
			boost::bind(&LLNavigationBar::onTeleportHistoryChanged, this));

	// <FS:Zi> Make navigation bar part of the UI
	// LLHints::getUInstance()->registerHintTarget("nav_bar", getHandle());

	//mNavigationPanel = getChild<LLLayoutPanel>("navigation_layout_panel");
	//mFavoritePanel = getChild<LLLayoutPanel>("favorites_layout_panel");
	//mNavigationPanel->getResizeBar()->setResizeListener(boost::bind(&LLNavigationBar::onNavbarResized, this));
	//mFavoritePanel->getResizeBar()->setResizeListener(boost::bind(&LLNavigationBar::onNavbarResized, this));

	// return TRUE;
	LLHints::getInstance()->registerHintTarget("nav_bar",mView->getHandle());
	// </FS:Zi>

	// <FS:Ansariel> FIRE-11847
	mRlvBehaviorCallbackConnection = gRlvHandler.setBehaviourCallback(boost::bind(&LLNavigationBar::updateRlvRestrictions, this, _1, _2));
}

// <FS:Zi> No size calculations in code please. XUI handles it all now with visibility_control
// void LLNavigationBar::setVisible(BOOL visible)
// {
// 	// change visibility of grandparent layout_panel to animate in and out
// 	if (getParent()) 
// 	{
// 		//to avoid some mysterious bugs like EXT-3352, at least try to log an incorrect parent to ping  about a problem. 
// 		if(getParent()->getName() != "nav_bar_container")
// 		{
// 			LL_WARNS("LLNavigationBar")<<"NavigationBar has an unknown name of the parent: "<<getParent()->getName()<< LL_ENDL;
// 		}
// 		getParent()->setVisible(visible);	
// 	}
// }
// </FS:Zi>


void LLNavigationBar::fillSearchComboBox()
{
	if(!mSearchComboBox)
	{
		return;
	}

	LLSearchHistory::getInstance()->load();

<<<<<<< HEAD
	LLSearchHistory::search_history_list_t search_list = 
		LLSearchHistory::getInstance()->getSearchHistoryList();
	LLSearchHistory::search_history_list_t::const_iterator it = search_list.begin();
	for( ; search_list.end() != it; ++it)
=======
bool LLNavigationBar::handleRightMouseDown(S32 x, S32 y, MASK mask)
{
	bool handled = childrenHandleRightMouseDown( x, y, mask) != NULL;
	if(!handled && !gMenuHolder->hasVisibleMenu())
>>>>>>> 2817d6c6
	{
		LLSearchHistory::LLSearchHistoryItem item = *it;
		mSearchComboBox->add(item.search_query);
	}
}

// <FS:Zi> Make navigation bar part of the UI
// void LLNavigationBar::draw()
// {
// 	if (isBackgroundVisible())
// 	{
// 		static LLUICachedControl<S32> drop_shadow_floater ("DropShadowFloater", 0);
// 		static LLUIColor color_drop_shadow = LLUIColorTable::instance().getColor("ColorDropShadow");
// 		gl_drop_shadow(0, getRect().getHeight(), getRect().getWidth(), 0,
//                            color_drop_shadow, drop_shadow_floater );
// 	}
// 
// 	LLPanel::draw();
// }

// BOOL LLNavigationBar::handleRightMouseDown(S32 x, S32 y, MASK mask)
// {
// 	BOOL handled = childrenHandleRightMouseDown( x, y, mask) != NULL;
// 	if(!handled && !gMenuHolder->hasVisibleMenu())
// 	{
// 		show_navbar_context_menu(this,x,y);
// 		handled = true;
// 	}
// 					
// 	return handled;
// }
// </FS:Zi>

// [FS:CR] FIRE-12333
//void LLNavigationBar::onBackButtonClicked()
void LLNavigationBar::onBackButtonClicked(LLUICtrl* ctrl)
{
	LLTeleportHistory::getInstance()->goBack();
	gFocusMgr.releaseFocusIfNeeded(ctrl);	// [FS:CR] FIRE-12333
}

void LLNavigationBar::onNavbarResized()
{
	S32 new_nav_pan_width = mNavigationPanel->getRect().getWidth();
	if(mNavPanWidth != new_nav_pan_width)
	{
		S32 new_stack_width = new_nav_pan_width + mFavoritePanel->getRect().getWidth();
		F32 ratio = (F32)new_nav_pan_width / (F32)new_stack_width;
		gSavedPerAccountSettings.setF32("NavigationBarRatio", ratio);
		mNavPanWidth = new_nav_pan_width;
	}
}

void LLNavigationBar::onBackOrForwardButtonHeldDown(LLUICtrl* ctrl, const LLSD& param)
{
	if (param["count"].asInteger() == 0)
		showTeleportHistoryMenu(ctrl);
}

// [FS:CR] FIRE-12333
//void LLNavigationBar::onForwardButtonClicked()
void LLNavigationBar::onForwardButtonClicked(LLUICtrl* ctrl)
{
	LLTeleportHistory::getInstance()->goForward();
	gFocusMgr.releaseFocusIfNeeded(ctrl);	// [FS:CR] FIRE-12333
}

// [FS:CR] FIRE-12333
//void LLNavigationBar::onHomeButtonClicked()
void LLNavigationBar::onHomeButtonClicked(LLUICtrl* ctrl)
{
	gAgent.teleportHome();
	gFocusMgr.releaseFocusIfNeeded(ctrl);	// [FS:CR] FIRE-12333
}

void LLNavigationBar::onLandmarksButtonClicked()
{
	LLFloaterReg::toggleInstanceOrBringToFront("places");
	LLFloaterSidePanelContainer::showPanel("places", LLSD().with("type", "open_landmark_tab"));
}

void LLNavigationBar::onSearchCommit()
{
	std::string search_query = mSearchComboBox->getSimple();
	if(!search_query.empty())
	{
		LLSearchHistory::getInstance()->addEntry(search_query);
	}
	invokeSearch(search_query);	
}

void LLNavigationBar::onTeleportHistoryMenuItemClicked(const LLSD& userdata)
{
	int idx = userdata.asInteger();
	LLTeleportHistory::getInstance()->goToItem(idx);
}

// This is called when user presses enter in the location input
// or selects a location from the typed locations dropdown.
void LLNavigationBar::onLocationSelection()
{
	std::string typed_location = mCmbLocation->getSimple();
	LLStringUtil::trim(typed_location);

	// Will not teleport to empty location.
	if (typed_location.empty())
		return;
	//get selected item from combobox item
	LLSD value = mCmbLocation->getSelectedValue();
	if(value.isUndefined() && !mCmbLocation->getTextEntry()->isDirty())
	{
		// At this point we know that: there is no selected item in list and text field has NOT been changed
		// So there is no sense to try to change the location
		return;
	}
	/* since navbar list support autocompletion it contains several types of item: landmark, teleport hystory item,
	 * typed by user slurl or region name. Let's find out which type of item the user has selected 
	 * to make decision about adding this location into typed history. see mSaveToLocationHistory
	 * Note:
	 * Only TYPED_REGION_SLURL item will be added into LLLocationHistory 
	 */  
	
	if(value.has("item_type"))
	{

		switch(value["item_type"].asInteger())
		{
		case LANDMARK:
			
			if(value.has("AssetUUID"))
			{
				gAgent.teleportViaLandmark( LLUUID(value["AssetUUID"].asString()));
                // user teleported by manually inputting inventory landmark's name
				mSaveToLocationHistory = false;
				return;
			}
			else
			{
				LLInventoryModel::item_array_t landmark_items =
						LLLandmarkActions::fetchLandmarksByName(typed_location,
								FALSE);
				if (!landmark_items.empty())
				{
					gAgent.teleportViaLandmark( landmark_items[0]->getAssetUUID());
					mSaveToLocationHistory = true;
					return; 
				}
			}
			break;
			
		case TELEPORT_HISTORY:
			//in case of teleport item was selected, teleport by position too.
		case TYPED_REGION_SLURL:
			if(value.has("global_pos"))
			{
				gAgent.teleportViaLocation(LLVector3d(value["global_pos"]));
				return;
			}
			break;
			
		default:
			break;		
		}
	}
	//Let's parse slurl or region name
	
	std::string region_name;
	LLVector3 local_coords(128, 128, 0);
	// Is the typed location a SLURL?
	LLSLURL slurl = LLSLURL(typed_location);
	if (slurl.getType() == LLSLURL::LOCATION)
	{
	  LL_DEBUGS( "SLURL") << "LLSLURL::LOCATION" << LL_ENDL;// <FS:AW hypergrid support >
	  region_name = slurl.getRegion();
	  local_coords = slurl.getPosition();
	}
	else if(!slurl.isValid())
	{
		LL_DEBUGS( "SLURL") << "!slurl.isValid()" << LL_ENDL;// <FS:AW hypergrid support >
	  // we have to do this check after previous, because LLUrlRegistry contains handlers for slurl too  
	  // but we need to know whether typed_location is a simple http url.
	  if (LLUrlRegistry::instance().isUrl(typed_location)) 
	    {
		LL_DEBUGS( "SLURL") << "isUrl" << LL_ENDL;// <FS:AW hypergrid support >
		// display http:// URLs in the media browser, or
		// anything else is sent to the search floater
		LLWeb::loadURL(typed_location);
		return;
	  }
	  else
	  {
		LL_DEBUGS( "SLURL") << "assume user has typed region name" << LL_ENDL;// <FS:AW hypergrid support >
	      // assume that an user has typed the {region name} or possible {region_name, parcel}
	      region_name  = typed_location.substr(0,typed_location.find(','));
	    }
	}
	else
	{
		LL_DEBUGS( "SLURL") << "was an app slurl, home, whatever.  Bail" << LL_ENDL;// <FS:AW hypergrid support >
	  // was an app slurl, home, whatever.  Bail
	  return;
	}

#ifdef OPENSIM // <FS:AW optional opensim support>
// <FS:AW hypergrid support >
	std::string grid = slurl.getGrid();
	std::string current_grid = LLGridManager::getInstance()->getGrid();
	std::string gatekeeper = LLGridManager::getInstance()->getGatekeeper(grid);

	std::string current = LLGridManager::getInstance()->getGrid();
	if((grid != current ) 
		&& (!LLGridManager::getInstance()->isInOpenSim()
			|| (!slurl.getHypergrid() && gatekeeper.empty() )
		   )
	  )
	{
 		std::string dest = slurl.getSLURLString();
		if (!dest.empty())
		{
			LLSD args;
			args["SLURL"] = dest;
			args["GRID"] = slurl.getGrid();
			args["CURRENT_GRID"] = current_grid;
			LLNotificationsUtil::add("CantTeleportToGrid", args);
			return;
		}
	}
	else if(!gatekeeper.empty())
	{
		region_name = gatekeeper + ":" + region_name;
	}
// </FS:AW hypergrid support >
#endif // OPENSIM // <FS:AW optional opensim support>

	// Resolve the region name to its global coordinates.
	// If resolution succeeds we'll teleport.
	LLWorldMapMessage::url_callback_t cb = boost::bind(
			&LLNavigationBar::onRegionNameResponse, this,
			typed_location, region_name, local_coords, _1, _2, _3, _4);
	mSaveToLocationHistory = true;
	LLWorldMapMessage::getInstance()->sendNamedRegionRequest(region_name, cb, std::string("unused"), false);
}

void LLNavigationBar::onTeleportFailed()
{
	mSaveToLocationHistory = false;
}

void LLNavigationBar::onTeleportFinished(const LLVector3d& global_agent_pos)
{
	if (!mSaveToLocationHistory)
		return;
	LLLocationHistory* lh = LLLocationHistory::getInstance();

	//TODO*: do we need convert slurl into readable format?
	std::string location;
	/*NOTE:
	 * We can't use gAgent.getPositionAgent() in case of local teleport to build location.
	 * At this moment gAgent.getPositionAgent() contains previous coordinates.
	 * according to EXT-65 agent position is being reseted on each frame.  
	 */
		LLAgentUI::buildLocationString(location, LLAgentUI::LOCATION_FORMAT_NO_MATURITY,
					gAgent.getPosAgentFromGlobal(global_agent_pos));
	// <FS:Beq pp Oren> FIRE-30768: SLURL's don't work in VarRegions
	//std::string tooltip (LLSLURL(gAgent.getRegion()->getName(), global_agent_pos).getSLURLString());
	std::string tooltip (LLSLURL(gAgent.getRegion()->getName(), gAgent.getRegion()->getOriginGlobal(), global_agent_pos).getSLURLString());
	// </FS:Beq pp Oren>

	LLLocationHistoryItem item (location,
			global_agent_pos, tooltip,TYPED_REGION_SLURL);// we can add into history only TYPED location
	//Touch it, if it is at list already, add new location otherwise
	if ( !lh->touchItem(item) ) {
		lh->addItem(item);
	}

	lh->save();
	
	mSaveToLocationHistory = false;
	
}

void LLNavigationBar::onTeleportHistoryChanged()
{
	// Update navigation controls.
	LLTeleportHistory* h = LLTeleportHistory::getInstance();
	int cur_item = h->getCurrentItemIndex();
	mBtnBack->setEnabled(cur_item > 0);
	mBtnForward->setEnabled(cur_item < ((int)h->getItems().size() - 1));
}

void LLNavigationBar::rebuildTeleportHistoryMenu()
{
	// Has the pop-up menu been built?
	if (mTeleportHistoryMenu)
	{
		// Clear it.
		mTeleportHistoryMenu->empty();
	}
	else
	{
		// Create it.
		LLMenuGL::Params menu_p;
		menu_p.name("popup");
		menu_p.can_tear_off(false);
		menu_p.visible(false);
		menu_p.bg_visible(true);
		menu_p.scrollable(true);
		mTeleportHistoryMenu = LLUICtrlFactory::create<LLMenuGL>(menu_p);
		
		// <FS:Zi> Make navigation bar part of the UI
		// addChild(mTeleportHistoryMenu);
		mView->addChild(mTeleportHistoryMenu);
		// </FS:Zi>
	}
	
	// Populate the menu with teleport history items.
	LLTeleportHistory* hist = LLTeleportHistory::getInstance();
	const LLTeleportHistory::slurl_list_t& hist_items = hist->getItems();
	int cur_item = hist->getCurrentItemIndex();
	
	// Items will be shown in the reverse order, just like in Firefox.
	for (int i = (int)hist_items.size()-1; i >= 0; i--)
	{
		LLTeleportHistoryMenuItem::EType type;
		if (i < cur_item)
			type = LLTeleportHistoryMenuItem::TYPE_BACKWARD;
		else if (i > cur_item)
			type = LLTeleportHistoryMenuItem::TYPE_FORWARD;
		else
			type = LLTeleportHistoryMenuItem::TYPE_CURRENT;

		LLTeleportHistoryMenuItem::Params item_params;
		item_params.label = item_params.name = hist_items[i].mTitle;
		item_params.item_type = type;
		item_params.on_click.function(boost::bind(&LLNavigationBar::onTeleportHistoryMenuItemClicked, this, i));
		LLTeleportHistoryMenuItem* new_itemp = LLUICtrlFactory::create<LLTeleportHistoryMenuItem>(item_params);
		//new_itemp->setFont()
		mTeleportHistoryMenu->addChild(new_itemp);
	}
}

void LLNavigationBar::onRegionNameResponse(
		std::string typed_location,
		std::string region_name,
		LLVector3 local_coords,
		U64 region_handle, const std::string& url, const LLUUID& snapshot_id, bool teleport)
{
	// Invalid location?
	if (region_handle)
	{
		// Teleport to the location.
		LLVector3d region_pos = from_region_handle(region_handle);
		LLVector3d global_pos = region_pos + (LLVector3d) local_coords;

		// <FS:Beq pp Oren> FIRE-30768: SLURL's don't work in VarRegions
		//LL_INFOS() << "Teleporting to: " << LLSLURL(region_name,	global_pos).getSLURLString()  << LL_ENDL;
		LL_INFOS() << "Teleporting to: " << LLSLURL(region_name, region_pos, global_pos).getSLURLString()  << LL_ENDL;
		// </FS:Beq pp Oren>
		gAgent.teleportViaLocation(global_pos);
	}
	else if (gSavedSettings.getBOOL("SearchFromAddressBar"))
	{
		invokeSearch(typed_location);
	}
}

void	LLNavigationBar::showTeleportHistoryMenu(LLUICtrl* btn_ctrl)
{
	// Don't show the popup if teleport history is empty.
	if (LLTeleportHistory::getInstance()->isEmpty())
	{
		LL_DEBUGS() << "Teleport history is empty, will not show the menu." << LL_ENDL;
		return;
	}
	
	rebuildTeleportHistoryMenu();

	if (mTeleportHistoryMenu == NULL)
		return;
	
	mTeleportHistoryMenu->updateParent(LLMenuGL::sMenuContainer);
	const S32 MENU_SPAWN_PAD = -1;
	LLMenuGL::showPopup(btn_ctrl, mTeleportHistoryMenu, 0, MENU_SPAWN_PAD);
	LLButton* nav_button = dynamic_cast<LLButton*>(btn_ctrl);
	if(nav_button)
	{
		if(mHistoryMenuConnection.connected())
		{
			LL_WARNS("Navgationbar")<<"mHistoryMenuConnection should be disconnected at this moment."<<LL_ENDL;
			mHistoryMenuConnection.disconnect();
		}
		mHistoryMenuConnection = gMenuHolder->setMouseUpCallback(boost::bind(&LLNavigationBar::onNavigationButtonHeldUp, this, nav_button));
		// pressed state will be update after mouseUp in  onBackOrForwardButtonHeldUp();
		nav_button->setForcePressedState(true);
	}
	// *HACK pass the mouse capturing to the drop-down menu
	// it need to let menu handle mouseup event
	gFocusMgr.setMouseCapture(gMenuHolder);
}
/**
 * Taking into account the HACK above,  this callback-function is responsible for correct handling of mouseUp event in case of holding-down the navigation buttons..
 * We need to process this case separately to update a pressed state of navigation button.
 */
void LLNavigationBar::onNavigationButtonHeldUp(LLButton* nav_button)
{
	if(nav_button)
	{
		nav_button->setForcePressedState(false);
	}
	if(gFocusMgr.getMouseCapture() == gMenuHolder)
	{
		// we had passed mouseCapture in  showTeleportHistoryMenu()
		// now we MUST release mouseCapture to continue a proper mouseevent workflow. 
		gFocusMgr.setMouseCapture(NULL);
	}
	//gMenuHolder is using to display bunch of menus. Disconnect signal to avoid unnecessary calls.    
	mHistoryMenuConnection.disconnect();
}

void LLNavigationBar::handleLoginComplete()
{
	LLTeleportHistory::getInstance()->handleLoginComplete();
	// <FS:Zi> We don't use the mini location panel in Firestorm
	// LLPanelTopInfoBar::instance().handleLoginComplete();
	gStatusBar->handleLoginComplete();
	mCmbLocation->handleLoginComplete();
	// <FS:Ansariel> Commented out because we don't have the LL viewer layout
	//resizeLayoutPanel();
}

// [RLVa:KB] - Checked: 2014-03-23 (RLVa-1.4.10)
void LLNavigationBar::refreshLocationCtrl()
{
	if (mCmbLocation)
		mCmbLocation->refresh();
}
// [/RLVa:KB]

void LLNavigationBar::resizeLayoutPanel()
{
	LLRect nav_bar_rect = mNavigationPanel->getRect();

	S32 nav_panel_width = (nav_bar_rect.getWidth() + mFavoritePanel->getRect().getWidth()) * gSavedPerAccountSettings.getF32("NavigationBarRatio");

	nav_bar_rect.setLeftTopAndSize(nav_bar_rect.mLeft, nav_bar_rect.mTop, nav_panel_width, nav_bar_rect.getHeight());
	mNavigationPanel->handleReshape(nav_bar_rect,true);
}
void LLNavigationBar::invokeSearch(std::string search_text)
{
	LLFloaterReg::showInstance("search", LLSD().with("category", "standard").with("query", LLSD(search_text)));
}

void LLNavigationBar::clearHistoryCache()
{
	mCmbLocation->removeall();
	LLLocationHistory* lh = LLLocationHistory::getInstance();
	lh->removeItems();
	lh->save();	
	LLTeleportHistory::getInstance()->purgeItems();
}

// <FS:Zi> No size calculations in code please. XUI handles it all now with visibility_control
// int LLNavigationBar::getDefNavBarHeight()
// {
// 	return mDefaultNbRect.getHeight();
// }
// int LLNavigationBar::getDefFavBarHeight()
// {
// 	return mDefaultFpRect.getHeight();
// }
// </FS:Zi>

// <FS:Zi> Make navigation bar part of the UI
void LLNavigationBar::clearHistory()
{
	mSearchComboBox->clearHistory();
}

LLView* LLNavigationBar::getView()
{
	return mView;
}

bool LLNavigationBar::isRebakeNavMeshAvailable()
{
    return mCmbLocation->isNavMeshDirty();
}

void LLNavigationBar::onRightMouseDown(S32 x,S32 y,MASK mask)
{
	// call LLViewerMenu function
	show_navbar_context_menu(mView,x,y);
}
// </FS:Zi>

// <FS:CR> FIRE-11847
void LLNavigationBar::onClickedLightingBtn()
{
	LLFloaterReg::showInstance("env_adjust_snapshot");
}

void LLNavigationBar::updateRlvRestrictions(ERlvBehaviour behavior, ERlvParamType type)
{
	if (behavior == RLV_BHVR_SETENV)
	{
		mView->getChild<LLButton>("PersonalLighting")->setEnabled(type != RLV_TYPE_ADD);
	}
}
// </FS:CR> FIRE-11847<|MERGE_RESOLUTION|>--- conflicted
+++ resolved
@@ -417,17 +417,10 @@
 
 	LLSearchHistory::getInstance()->load();
 
-<<<<<<< HEAD
 	LLSearchHistory::search_history_list_t search_list = 
 		LLSearchHistory::getInstance()->getSearchHistoryList();
 	LLSearchHistory::search_history_list_t::const_iterator it = search_list.begin();
 	for( ; search_list.end() != it; ++it)
-=======
-bool LLNavigationBar::handleRightMouseDown(S32 x, S32 y, MASK mask)
-{
-	bool handled = childrenHandleRightMouseDown( x, y, mask) != NULL;
-	if(!handled && !gMenuHolder->hasVisibleMenu())
->>>>>>> 2817d6c6
 	{
 		LLSearchHistory::LLSearchHistoryItem item = *it;
 		mSearchComboBox->add(item.search_query);
@@ -448,9 +441,9 @@
 // 	LLPanel::draw();
 // }
 
-// BOOL LLNavigationBar::handleRightMouseDown(S32 x, S32 y, MASK mask)
+// bool LLNavigationBar::handleRightMouseDown(S32 x, S32 y, MASK mask)
 // {
-// 	BOOL handled = childrenHandleRightMouseDown( x, y, mask) != NULL;
+// 	bool handled = childrenHandleRightMouseDown( x, y, mask) != NULL;
 // 	if(!handled && !gMenuHolder->hasVisibleMenu())
 // 	{
 // 		show_navbar_context_menu(this,x,y);
