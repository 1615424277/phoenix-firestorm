/**
 * @file llnavigationbar.cpp
 * @brief Navigation bar implementation
 *
 * $LicenseInfo:firstyear=2009&license=viewerlgpl$
 * Second Life Viewer Source Code
 * Copyright (C) 2010, Linden Research, Inc.
 *
 * This library is free software; you can redistribute it and/or
 * modify it under the terms of the GNU Lesser General Public
 * License as published by the Free Software Foundation;
 * version 2.1 of the License only.
 *
 * This library is distributed in the hope that it will be useful,
 * but WITHOUT ANY WARRANTY; without even the implied warranty of
 * MERCHANTABILITY or FITNESS FOR A PARTICULAR PURPOSE.  See the GNU
 * Lesser General Public License for more details.
 *
 * You should have received a copy of the GNU Lesser General Public
 * License along with this library; if not, write to the Free Software
 * Foundation, Inc., 51 Franklin Street, Fifth Floor, Boston, MA  02110-1301  USA
 *
 * Linden Research, Inc., 945 Battery Street, San Francisco, CA  94111  USA
 * $/LicenseInfo$
 */

#include "llviewerprecompiledheaders.h"

#include "llnavigationbar.h"

#include "v2math.h"

#include "llregionhandle.h"

#include "llfloaterreg.h"
#include "llfocusmgr.h"
#include "lliconctrl.h"
#include "llmenugl.h"

#include "llagent.h"
#include "llviewerregion.h"
#include "lllandmarkactions.h"
#include "lllocationhistory.h"
#include "lllocationinputctrl.h"
#include "llpaneltopinfobar.h"
#include "llteleporthistory.h"
#include "llresizebar.h"
#include "llsearchcombobox.h"
#include "llslurl.h"
#include "llurlregistry.h"
#include "llurldispatcher.h"
#include "llviewerinventory.h"
#include "llviewermenu.h"
#include "llviewerparcelmgr.h"
#include "llworldmapmessage.h"
#include "llappviewer.h"
#include "llviewercontrol.h"
#include "llweb.h"
#include "llhints.h"

#include "llfloatersidepanelcontainer.h"
#include "llinventorymodel.h"
#include "lllandmarkactions.h"

#include "llfavoritesbar.h"
#include "llagentui.h"

#include <boost/regex.hpp>

//-- LLTeleportHistoryMenuItem -----------------------------------------------

/**
 * Item look varies depending on the type (backward/current/forward).
 */
class LLTeleportHistoryMenuItem : public LLMenuItemCallGL
{
public:
    typedef enum e_item_type
    {
        TYPE_BACKWARD,
        TYPE_CURRENT,
        TYPE_FORWARD,
    } EType;

    struct Params : public LLInitParam::Block<Params, LLMenuItemCallGL::Params>
    {
        Mandatory<EType>        item_type;
        Optional<const LLFontGL*> back_item_font,
                                current_item_font,
                                forward_item_font;
        Optional<std::string>   back_item_image,
                                forward_item_image;
        Optional<S32>           image_hpad,
                                image_vpad;
        Params()
        :   item_type(),
            back_item_font("back_item_font"),
            current_item_font("current_item_font"),
            forward_item_font("forward_item_font"),
            back_item_image("back_item_image"),
            forward_item_image("forward_item_image"),
            image_hpad("image_hpad"),
            image_vpad("image_vpad")
        {}
    };

    /*virtual*/ void    draw();
    /*virtual*/ void    onMouseEnter(S32 x, S32 y, MASK mask);
    /*virtual*/ void    onMouseLeave(S32 x, S32 y, MASK mask);

private:
    LLTeleportHistoryMenuItem(const Params&);
    friend class LLUICtrlFactory;

    static const S32            ICON_WIDTH          = 16;
    static const S32            ICON_HEIGHT         = 16;

    LLIconCtrl*     mArrowIcon;
};

static LLDefaultChildRegistry::Register<LLTeleportHistoryMenuItem> r("teleport_history_menu_item");


LLTeleportHistoryMenuItem::LLTeleportHistoryMenuItem(const Params& p)
:   LLMenuItemCallGL(p),
    mArrowIcon(NULL)
{
    // Set appearance depending on the item type.
    if (p.item_type == TYPE_BACKWARD)
    {
        setFont( p.back_item_font );
    }
    else if (p.item_type == TYPE_CURRENT)
    {
        setFont( p.current_item_font );
    }
    else
    {
        setFont( p.forward_item_font );
    }

    LLIconCtrl::Params icon_params;
    icon_params.name("icon");
    LLRect rect(0, ICON_HEIGHT, ICON_WIDTH, 0);
    rect.translate( p.image_hpad, p.image_vpad );
    icon_params.rect( rect );
    icon_params.mouse_opaque(false);
    icon_params.follows.flags(FOLLOWS_LEFT | FOLLOWS_TOP);
    icon_params.visible(false);

    mArrowIcon = LLUICtrlFactory::create<LLIconCtrl> (icon_params);

    // no image for the current item
    if (p.item_type == TYPE_BACKWARD)
        mArrowIcon->setValue( p.back_item_image() );
    else if (p.item_type == TYPE_FORWARD)
        mArrowIcon->setValue( p.forward_item_image() );

    addChild(mArrowIcon);
}

void LLTeleportHistoryMenuItem::draw()
{
    // Draw menu item itself.
    LLMenuItemCallGL::draw();

    // Draw children if any. *TODO: move this to LLMenuItemGL?
    LLUICtrl::draw();
}

void LLTeleportHistoryMenuItem::onMouseEnter(S32 x, S32 y, MASK mask)
{
<<<<<<< HEAD
	mArrowIcon->setVisible(true);
=======
    mArrowIcon->setVisible(TRUE);
>>>>>>> e1623bb2
}

void LLTeleportHistoryMenuItem::onMouseLeave(S32 x, S32 y, MASK mask)
{
<<<<<<< HEAD
	mArrowIcon->setVisible(false);
=======
    mArrowIcon->setVisible(FALSE);
>>>>>>> e1623bb2
}

static LLDefaultChildRegistry::Register<LLPullButton> menu_button("pull_button");

LLPullButton::LLPullButton(const LLPullButton::Params& params) :
    LLButton(params)
{
    setDirectionFromName(params.direction);
}
boost::signals2::connection LLPullButton::setClickDraggingCallback(const commit_signal_t::slot_type& cb)
{
    return mClickDraggingSignal.connect(cb);
}

/*virtual*/
void LLPullButton::onMouseLeave(S32 x, S32 y, MASK mask)
{
    LLButton::onMouseLeave(x, y, mask);

    if (mMouseDownTimer.getStarted()) //an user have done a mouse down, if the timer started. see LLButton::handleMouseDown for details
    {
        const LLVector2 cursor_direction = LLVector2(F32(x), F32(y)) - mLastMouseDown;
        /* For now cursor_direction points to the direction of mouse movement
         * Need to decide whether should we fire a signal.
         * We fire if angle between mDraggingDirection and cursor_direction is less that 45 degree
         * Note:
         * 0.5 * F_PI_BY_TWO equals to PI/4 radian that equals to angle of 45 degrees
         */
        if (angle_between(mDraggingDirection, cursor_direction) < 0.5 * F_PI_BY_TWO)//call if angle < pi/4
        {
            mClickDraggingSignal(this, LLSD());
        }
    }

}

/*virtual*/
bool LLPullButton::handleMouseDown(S32 x, S32 y, MASK mask)
{
<<<<<<< HEAD
	bool handled = LLButton::handleMouseDown(x, y, mask);
	if (handled)
	{
		//if mouse down was handled by button, 
		//capture mouse position to calculate the direction of  mouse move  after mouseLeave event 
		mLastMouseDown.set(F32(x), F32(y));
	}
	return handled;
=======
    BOOL handled = LLButton::handleMouseDown(x, y, mask);
    if (handled)
    {
        //if mouse down was handled by button,
        //capture mouse position to calculate the direction of  mouse move  after mouseLeave event
        mLastMouseDown.set(F32(x), F32(y));
    }
    return handled;
>>>>>>> e1623bb2
}

/*virtual*/
bool LLPullButton::handleMouseUp(S32 x, S32 y, MASK mask)
{
    // reset data to get ready for next circle
    mLastMouseDown.clear();
    return LLButton::handleMouseUp(x, y, mask);
}
/**
 * this function is setting up dragging direction vector.
 * Last one is just unit vector. It points to direction of mouse drag that we need to handle
 */
void LLPullButton::setDirectionFromName(const std::string& name)
{
    if (name == "left")
    {
        mDraggingDirection.set(F32(-1), F32(0));
    }
    else if (name == "right")
    {
        mDraggingDirection.set(F32(0), F32(1));
    }
    else if (name == "down")
    {
        mDraggingDirection.set(F32(0), F32(-1));
    }
    else if (name == "up")
    {
        mDraggingDirection.set(F32(0), F32(1));
    }
}

//-- LNavigationBar ----------------------------------------------------------

/*
TODO:
- Load navbar height from saved settings (as it's done for status bar) or think of a better way.
*/

LLNavigationBar::LLNavigationBar()
:   mTeleportHistoryMenu(NULL),
    mBtnBack(NULL),
    mBtnForward(NULL),
    mBtnHome(NULL),
    mCmbLocation(NULL),
    mSaveToLocationHistory(false),
    mNavigationPanel(NULL),
    mFavoritePanel(NULL),
    mNavPanWidth(0)
{
    buildFromFile( "panel_navigation_bar.xml");

    // set a listener function for LoginComplete event
    LLAppViewer::instance()->setOnLoginCompletedCallback(boost::bind(&LLNavigationBar::handleLoginComplete, this));
}

LLNavigationBar::~LLNavigationBar()
{
    mTeleportFinishConnection.disconnect();
    mTeleportFailedConnection.disconnect();
}

bool LLNavigationBar::postBuild()
{
    mBtnBack    = getChild<LLPullButton>("back_btn");
    mBtnForward = getChild<LLPullButton>("forward_btn");
    mBtnHome    = getChild<LLButton>("home_btn");
    mBtnLandmarks = getChild<LLButton>("landmarks_btn");

    mCmbLocation= getChild<LLLocationInputCtrl>("location_combo");

    mBtnBack->setEnabled(FALSE);
    mBtnBack->setClickedCallback(boost::bind(&LLNavigationBar::onBackButtonClicked, this));
    mBtnBack->setHeldDownCallback(boost::bind(&LLNavigationBar::onBackOrForwardButtonHeldDown, this,_1, _2));
    mBtnBack->setClickDraggingCallback(boost::bind(&LLNavigationBar::showTeleportHistoryMenu, this,_1));

<<<<<<< HEAD
	mBtnBack->setEnabled(false);
	mBtnBack->setClickedCallback(boost::bind(&LLNavigationBar::onBackButtonClicked, this));
	mBtnBack->setHeldDownCallback(boost::bind(&LLNavigationBar::onBackOrForwardButtonHeldDown, this,_1, _2));
	mBtnBack->setClickDraggingCallback(boost::bind(&LLNavigationBar::showTeleportHistoryMenu, this,_1));
	
	mBtnForward->setEnabled(false);
	mBtnForward->setClickedCallback(boost::bind(&LLNavigationBar::onForwardButtonClicked, this));
	mBtnForward->setHeldDownCallback(boost::bind(&LLNavigationBar::onBackOrForwardButtonHeldDown, this, _1, _2));
	mBtnForward->setClickDraggingCallback(boost::bind(&LLNavigationBar::showTeleportHistoryMenu, this,_1));
=======
    mBtnForward->setEnabled(FALSE);
    mBtnForward->setClickedCallback(boost::bind(&LLNavigationBar::onForwardButtonClicked, this));
    mBtnForward->setHeldDownCallback(boost::bind(&LLNavigationBar::onBackOrForwardButtonHeldDown, this, _1, _2));
    mBtnForward->setClickDraggingCallback(boost::bind(&LLNavigationBar::showTeleportHistoryMenu, this,_1));
>>>>>>> e1623bb2

    mBtnHome->setClickedCallback(boost::bind(&LLNavigationBar::onHomeButtonClicked, this));

    mBtnLandmarks->setClickedCallback(boost::bind(&LLNavigationBar::onLandmarksButtonClicked, this));

    mCmbLocation->setCommitCallback(boost::bind(&LLNavigationBar::onLocationSelection, this));

    mTeleportFinishConnection = LLViewerParcelMgr::getInstance()->
        setTeleportFinishedCallback(boost::bind(&LLNavigationBar::onTeleportFinished, this, _1));

    mTeleportFailedConnection = LLViewerParcelMgr::getInstance()->
        setTeleportFailedCallback(boost::bind(&LLNavigationBar::onTeleportFailed, this));

    mDefaultNbRect = getRect();
    mDefaultFpRect = getChild<LLFavoritesBarCtrl>("favorite")->getRect();

    // we'll be notified on teleport history changes
    LLTeleportHistory::getInstance()->setHistoryChangedCallback(
            boost::bind(&LLNavigationBar::onTeleportHistoryChanged, this));

    LLHints::getInstance()->registerHintTarget("nav_bar", getHandle());

<<<<<<< HEAD
	return true;
=======
    mNavigationPanel = getChild<LLLayoutPanel>("navigation_layout_panel");
    mFavoritePanel = getChild<LLLayoutPanel>("favorites_layout_panel");
    mNavigationPanel->getResizeBar()->setResizeListener(boost::bind(&LLNavigationBar::onNavbarResized, this));
    mFavoritePanel->getResizeBar()->setResizeListener(boost::bind(&LLNavigationBar::onNavbarResized, this));

    return TRUE;
>>>>>>> e1623bb2
}

void LLNavigationBar::setVisible(bool visible)
{
    // change visibility of grandparent layout_panel to animate in and out
    if (getParent())
    {
        //to avoid some mysterious bugs like EXT-3352, at least try to log an incorrect parent to ping  about a problem.
        if(getParent()->getName() != "nav_bar_container")
        {
            LL_WARNS("LLNavigationBar")<<"NavigationBar has an unknown name of the parent: "<<getParent()->getName()<< LL_ENDL;
        }
        getParent()->setVisible(visible);
    }
}

void LLNavigationBar::draw()
{
    if (isBackgroundVisible())
    {
        static LLUIColor color_drop_shadow = LLUIColorTable::instance().getColor("ColorDropShadow");
        gl_drop_shadow(0, getRect().getHeight(), getRect().getWidth(), 0,
                           color_drop_shadow, DROP_SHADOW_FLOATER);
    }

    LLPanel::draw();
}

bool LLNavigationBar::handleRightMouseDown(S32 x, S32 y, MASK mask)
{
<<<<<<< HEAD
	bool handled = childrenHandleRightMouseDown( x, y, mask) != NULL;
	if(!handled && !gMenuHolder->hasVisibleMenu())
	{
		show_navbar_context_menu(this,x,y);
		handled = true;
	}
	return handled;
=======
    BOOL handled = childrenHandleRightMouseDown( x, y, mask) != NULL;
    if(!handled && !gMenuHolder->hasVisibleMenu())
    {
        show_navbar_context_menu(this,x,y);
        handled = true;
    }
    return handled;
>>>>>>> e1623bb2
}

void LLNavigationBar::onBackButtonClicked()
{
    LLTeleportHistory::getInstance()->goBack();
}

void LLNavigationBar::onNavbarResized()
{
    S32 new_nav_pan_width = mNavigationPanel->getRect().getWidth();
    if(mNavPanWidth != new_nav_pan_width)
    {
        S32 new_stack_width = new_nav_pan_width + mFavoritePanel->getRect().getWidth();
        F32 ratio = (F32)new_nav_pan_width / (F32)new_stack_width;
        gSavedPerAccountSettings.setF32("NavigationBarRatio", ratio);
        mNavPanWidth = new_nav_pan_width;
    }
}

void LLNavigationBar::onBackOrForwardButtonHeldDown(LLUICtrl* ctrl, const LLSD& param)
{
    if (param["count"].asInteger() == 0)
        showTeleportHistoryMenu(ctrl);
}

void LLNavigationBar::onForwardButtonClicked()
{
    LLTeleportHistory::getInstance()->goForward();
}

void LLNavigationBar::onHomeButtonClicked()
{
    gAgent.teleportHome();
}

void LLNavigationBar::onLandmarksButtonClicked()
{
    LLFloaterReg::toggleInstanceOrBringToFront("places");
    LLFloaterSidePanelContainer::showPanel("places", LLSD().with("type", "open_landmark_tab"));
}

void LLNavigationBar::onTeleportHistoryMenuItemClicked(const LLSD& userdata)
{
    int idx = userdata.asInteger();
    LLTeleportHistory::getInstance()->goToItem(idx);
}

// This is called when user presses enter in the location input
// or selects a location from the typed locations dropdown.
void LLNavigationBar::onLocationSelection()
{
    std::string typed_location = mCmbLocation->getSimple();
    LLStringUtil::trim(typed_location);

    // Will not teleport to empty location.
    if (typed_location.empty())
        return;
    //get selected item from combobox item
    LLSD value = mCmbLocation->getSelectedValue();
    if(value.isUndefined() && !mCmbLocation->getTextEntry()->isDirty())
    {
        // At this point we know that: there is no selected item in list and text field has NOT been changed
        // So there is no sense to try to change the location
        return;
    }
    /* since navbar list support autocompletion it contains several types of item: landmark, teleport hystory item,
     * typed by user slurl or region name. Let's find out which type of item the user has selected
     * to make decision about adding this location into typed history. see mSaveToLocationHistory
     * Note:
     * Only TYPED_REGION_SLURL item will be added into LLLocationHistory
     */

    if(value.has("item_type"))
    {

        switch(value["item_type"].asInteger())
        {
        case LANDMARK:

            if(value.has("AssetUUID"))
            {
                gAgent.teleportViaLandmark( LLUUID(value["AssetUUID"].asString()));
                // user teleported by manually inputting inventory landmark's name
<<<<<<< HEAD
				mSaveToLocationHistory = false;
				return;
			}
			else
			{
				LLInventoryModel::item_array_t landmark_items =
						LLLandmarkActions::fetchLandmarksByName(typed_location,
								false);
				if (!landmark_items.empty())
				{
					gAgent.teleportViaLandmark( landmark_items[0]->getAssetUUID());
					mSaveToLocationHistory = true;
					return; 
				}
			}
			break;
			
		case TELEPORT_HISTORY:
			//in case of teleport item was selected, teleport by position too.
		case TYPED_REGION_SLURL:
			if(value.has("global_pos"))
			{
				gAgent.teleportViaLocation(LLVector3d(value["global_pos"]));
				return;
			}
			break;
			
		default:
			break;		
		}
	}
	//Let's parse slurl or region name
	
	std::string region_name;
	LLVector3 local_coords(128, 128, 0);
	// Is the typed location a SLURL?
	LLSLURL slurl = LLSLURL(typed_location);
	if (slurl.getType() == LLSLURL::LOCATION)
	{
	  region_name = slurl.getRegion();
	  local_coords = slurl.getPosition();
	}
	else if(!slurl.isValid())
	{
	  // we have to do this check after previous, because LLUrlRegistry contains handlers for slurl too  
	  // but we need to know whether typed_location is a simple http url.
	  if (LLUrlRegistry::instance().isUrl(typed_location)) 
	    {
		// display http:// URLs in the media browser, or
		// anything else is sent to the search floater
		LLWeb::loadURL(typed_location);
		return;
	  }
	  else
	  {
	      // assume that an user has typed the {region name} or possible {region_name, parcel}
	      region_name  = typed_location.substr(0,typed_location.find(','));
	    }
	}
	else
	{
	  // was an app slurl, home, whatever.  Bail
	  return;
	}
	
	// Resolve the region name to its global coordinates.
	// If resolution succeeds we'll teleport.
	LLWorldMapMessage::url_callback_t cb = boost::bind(
			&LLNavigationBar::onRegionNameResponse, this,
			typed_location, region_name, local_coords, _1, _2, _3, _4);
	mSaveToLocationHistory = true;
	LLWorldMapMessage::getInstance()->sendNamedRegionRequest(region_name, cb, std::string("unused"), false);
=======
                mSaveToLocationHistory = false;
                return;
            }
            else
            {
                LLInventoryModel::item_array_t landmark_items =
                        LLLandmarkActions::fetchLandmarksByName(typed_location,
                                FALSE);
                if (!landmark_items.empty())
                {
                    gAgent.teleportViaLandmark( landmark_items[0]->getAssetUUID());
                    mSaveToLocationHistory = true;
                    return;
                }
            }
            break;

        case TELEPORT_HISTORY:
            //in case of teleport item was selected, teleport by position too.
        case TYPED_REGION_SLURL:
            if(value.has("global_pos"))
            {
                gAgent.teleportViaLocation(LLVector3d(value["global_pos"]));
                return;
            }
            break;

        default:
            break;
        }
    }
    //Let's parse slurl or region name

    std::string region_name;
    LLVector3 local_coords(128, 128, 0);
    // Is the typed location a SLURL?
    LLSLURL slurl = LLSLURL(typed_location);
    if (slurl.getType() == LLSLURL::LOCATION)
    {
      region_name = slurl.getRegion();
      local_coords = slurl.getPosition();
    }
    else if(!slurl.isValid())
    {
      // we have to do this check after previous, because LLUrlRegistry contains handlers for slurl too
      // but we need to know whether typed_location is a simple http url.
      if (LLUrlRegistry::instance().isUrl(typed_location))
        {
        // display http:// URLs in the media browser, or
        // anything else is sent to the search floater
        LLWeb::loadURL(typed_location);
        return;
      }
      else
      {
          // assume that an user has typed the {region name} or possible {region_name, parcel}
          region_name  = typed_location.substr(0,typed_location.find(','));
        }
    }
    else
    {
      // was an app slurl, home, whatever.  Bail
      return;
    }

    // Resolve the region name to its global coordinates.
    // If resolution succeeds we'll teleport.
    LLWorldMapMessage::url_callback_t cb = boost::bind(
            &LLNavigationBar::onRegionNameResponse, this,
            typed_location, region_name, local_coords, _1, _2, _3, _4);
    mSaveToLocationHistory = true;
    LLWorldMapMessage::getInstance()->sendNamedRegionRequest(region_name, cb, std::string("unused"), false);
>>>>>>> e1623bb2
}

void LLNavigationBar::onTeleportFailed()
{
    mSaveToLocationHistory = false;
}

void LLNavigationBar::onTeleportFinished(const LLVector3d& global_agent_pos)
{
    if (!mSaveToLocationHistory)
        return;
    LLLocationHistory* lh = LLLocationHistory::getInstance();

    //TODO*: do we need convert slurl into readable format?
    std::string location;
    /*NOTE:
     * We can't use gAgent.getPositionAgent() in case of local teleport to build location.
     * At this moment gAgent.getPositionAgent() contains previous coordinates.
     * according to EXT-65 agent position is being reseted on each frame.
     */
        LLAgentUI::buildLocationString(location, LLAgentUI::LOCATION_FORMAT_NO_MATURITY,
                    gAgent.getPosAgentFromGlobal(global_agent_pos));
    std::string tooltip (LLSLURL(gAgent.getRegion()->getName(), global_agent_pos).getSLURLString());

    LLLocationHistoryItem item (location,
            global_agent_pos, tooltip,TYPED_REGION_SLURL);// we can add into history only TYPED location
    //Touch it, if it is at list already, add new location otherwise
    if ( !lh->touchItem(item) ) {
        lh->addItem(item);
    }

    lh->save();

    mSaveToLocationHistory = false;

}

void LLNavigationBar::onTeleportHistoryChanged()
{
    // Update navigation controls.
    LLTeleportHistory* h = LLTeleportHistory::getInstance();
    int cur_item = h->getCurrentItemIndex();
    mBtnBack->setEnabled(cur_item > 0);
    mBtnForward->setEnabled(cur_item < ((int)h->getItems().size() - 1));
}

void LLNavigationBar::rebuildTeleportHistoryMenu()
{
    // Has the pop-up menu been built?
    if (mTeleportHistoryMenu)
    {
        // Clear it.
        mTeleportHistoryMenu->empty();
    }
    else
    {
        // Create it.
        LLMenuGL::Params menu_p;
        menu_p.name("popup");
        menu_p.can_tear_off(false);
        menu_p.visible(false);
        menu_p.bg_visible(true);
        menu_p.scrollable(true);
        mTeleportHistoryMenu = LLUICtrlFactory::create<LLMenuGL>(menu_p);

        addChild(mTeleportHistoryMenu);
    }

    // Populate the menu with teleport history items.
    LLTeleportHistory* hist = LLTeleportHistory::getInstance();
    const LLTeleportHistory::slurl_list_t& hist_items = hist->getItems();
    int cur_item = hist->getCurrentItemIndex();

    // Items will be shown in the reverse order, just like in Firefox.
    for (int i = (int)hist_items.size()-1; i >= 0; i--)
    {
        LLTeleportHistoryMenuItem::EType type;
        if (i < cur_item)
            type = LLTeleportHistoryMenuItem::TYPE_BACKWARD;
        else if (i > cur_item)
            type = LLTeleportHistoryMenuItem::TYPE_FORWARD;
        else
            type = LLTeleportHistoryMenuItem::TYPE_CURRENT;

        LLTeleportHistoryMenuItem::Params item_params;
        item_params.label = item_params.name = hist_items[i].mTitle;
        item_params.item_type = type;
        item_params.on_click.function(boost::bind(&LLNavigationBar::onTeleportHistoryMenuItemClicked, this, i));
        LLTeleportHistoryMenuItem* new_itemp = LLUICtrlFactory::create<LLTeleportHistoryMenuItem>(item_params);
        //new_itemp->setFont()
        mTeleportHistoryMenu->addChild(new_itemp);
    }
}

void LLNavigationBar::onRegionNameResponse(
        std::string typed_location,
        std::string region_name,
        LLVector3 local_coords,
        U64 region_handle, const std::string& url, const LLUUID& snapshot_id, bool teleport)
{
    // Invalid location?
    if (region_handle)
    {
        // Teleport to the location.
        LLVector3d region_pos = from_region_handle(region_handle);
        LLVector3d global_pos = region_pos + (LLVector3d) local_coords;

        LL_INFOS() << "Teleporting to: " << LLSLURL(region_name,    global_pos).getSLURLString()  << LL_ENDL;
        gAgent.teleportViaLocation(global_pos);
    }
    else if (gSavedSettings.getBOOL("SearchFromAddressBar"))
    {
        invokeSearch(typed_location);
    }
}

void    LLNavigationBar::showTeleportHistoryMenu(LLUICtrl* btn_ctrl)
{
    // Don't show the popup if teleport history is empty.
    if (LLTeleportHistory::getInstance()->isEmpty())
    {
        LL_DEBUGS() << "Teleport history is empty, will not show the menu." << LL_ENDL;
        return;
    }

    rebuildTeleportHistoryMenu();

    if (mTeleportHistoryMenu == NULL)
        return;

    mTeleportHistoryMenu->updateParent(LLMenuGL::sMenuContainer);
    const S32 MENU_SPAWN_PAD = -1;
    LLMenuGL::showPopup(btn_ctrl, mTeleportHistoryMenu, 0, MENU_SPAWN_PAD);
    LLButton* nav_button = dynamic_cast<LLButton*>(btn_ctrl);
    if(nav_button)
    {
        if(mHistoryMenuConnection.connected())
        {
            LL_WARNS("Navgationbar")<<"mHistoryMenuConnection should be disconnected at this moment."<<LL_ENDL;
            mHistoryMenuConnection.disconnect();
        }
        mHistoryMenuConnection = gMenuHolder->setMouseUpCallback(boost::bind(&LLNavigationBar::onNavigationButtonHeldUp, this, nav_button));
        // pressed state will be update after mouseUp in  onBackOrForwardButtonHeldUp();
        nav_button->setForcePressedState(true);
    }
    // *HACK pass the mouse capturing to the drop-down menu
    // it need to let menu handle mouseup event
    gFocusMgr.setMouseCapture(gMenuHolder);
}
/**
 * Taking into account the HACK above,  this callback-function is responsible for correct handling of mouseUp event in case of holding-down the navigation buttons..
 * We need to process this case separately to update a pressed state of navigation button.
 */
void LLNavigationBar::onNavigationButtonHeldUp(LLButton* nav_button)
{
    if(nav_button)
    {
        nav_button->setForcePressedState(false);
    }
    if(gFocusMgr.getMouseCapture() == gMenuHolder)
    {
        // we had passed mouseCapture in  showTeleportHistoryMenu()
        // now we MUST release mouseCapture to continue a proper mouseevent workflow.
        gFocusMgr.setMouseCapture(NULL);
    }
    //gMenuHolder is using to display bunch of menus. Disconnect signal to avoid unnecessary calls.
    mHistoryMenuConnection.disconnect();
}

void LLNavigationBar::handleLoginComplete()
{
    LLTeleportHistory::getInstance()->handleLoginComplete();
    LLPanelTopInfoBar::instance().handleLoginComplete();
    mCmbLocation->handleLoginComplete();
    resizeLayoutPanel();
}

void LLNavigationBar::resizeLayoutPanel()
{
    LLRect nav_bar_rect = mNavigationPanel->getRect();

    S32 nav_panel_width = (nav_bar_rect.getWidth() + mFavoritePanel->getRect().getWidth()) * gSavedPerAccountSettings.getF32("NavigationBarRatio");

    nav_bar_rect.setLeftTopAndSize(nav_bar_rect.mLeft, nav_bar_rect.mTop, nav_panel_width, nav_bar_rect.getHeight());
    mNavigationPanel->handleReshape(nav_bar_rect,true);
}
void LLNavigationBar::invokeSearch(std::string search_text)
{
    LLFloaterReg::showInstance("search", LLSD().with("category", "standard").with("query", LLSD(search_text)));
}

void LLNavigationBar::clearHistoryCache()
{
    mCmbLocation->removeall();
    LLLocationHistory* lh = LLLocationHistory::getInstance();
    lh->removeItems();
    lh->save();
    LLTeleportHistory::getInstance()->purgeItems();
}

int LLNavigationBar::getDefNavBarHeight()
{
    return mDefaultNbRect.getHeight();
}
int LLNavigationBar::getDefFavBarHeight()
{
    return mDefaultFpRect.getHeight();
}

bool LLNavigationBar::isRebakeNavMeshAvailable()
{
    return mCmbLocation->isNavMeshDirty();
}<|MERGE_RESOLUTION|>--- conflicted
+++ resolved
@@ -1,859 +1,739 @@
-/**
- * @file llnavigationbar.cpp
- * @brief Navigation bar implementation
- *
- * $LicenseInfo:firstyear=2009&license=viewerlgpl$
- * Second Life Viewer Source Code
- * Copyright (C) 2010, Linden Research, Inc.
- *
- * This library is free software; you can redistribute it and/or
- * modify it under the terms of the GNU Lesser General Public
- * License as published by the Free Software Foundation;
- * version 2.1 of the License only.
- *
- * This library is distributed in the hope that it will be useful,
- * but WITHOUT ANY WARRANTY; without even the implied warranty of
- * MERCHANTABILITY or FITNESS FOR A PARTICULAR PURPOSE.  See the GNU
- * Lesser General Public License for more details.
- *
- * You should have received a copy of the GNU Lesser General Public
- * License along with this library; if not, write to the Free Software
- * Foundation, Inc., 51 Franklin Street, Fifth Floor, Boston, MA  02110-1301  USA
- *
- * Linden Research, Inc., 945 Battery Street, San Francisco, CA  94111  USA
- * $/LicenseInfo$
- */
-
-#include "llviewerprecompiledheaders.h"
-
-#include "llnavigationbar.h"
-
-#include "v2math.h"
-
-#include "llregionhandle.h"
-
-#include "llfloaterreg.h"
-#include "llfocusmgr.h"
-#include "lliconctrl.h"
-#include "llmenugl.h"
-
-#include "llagent.h"
-#include "llviewerregion.h"
-#include "lllandmarkactions.h"
-#include "lllocationhistory.h"
-#include "lllocationinputctrl.h"
-#include "llpaneltopinfobar.h"
-#include "llteleporthistory.h"
-#include "llresizebar.h"
-#include "llsearchcombobox.h"
-#include "llslurl.h"
-#include "llurlregistry.h"
-#include "llurldispatcher.h"
-#include "llviewerinventory.h"
-#include "llviewermenu.h"
-#include "llviewerparcelmgr.h"
-#include "llworldmapmessage.h"
-#include "llappviewer.h"
-#include "llviewercontrol.h"
-#include "llweb.h"
-#include "llhints.h"
-
-#include "llfloatersidepanelcontainer.h"
-#include "llinventorymodel.h"
-#include "lllandmarkactions.h"
-
-#include "llfavoritesbar.h"
-#include "llagentui.h"
-
-#include <boost/regex.hpp>
-
-//-- LLTeleportHistoryMenuItem -----------------------------------------------
-
-/**
- * Item look varies depending on the type (backward/current/forward).
- */
-class LLTeleportHistoryMenuItem : public LLMenuItemCallGL
-{
-public:
-    typedef enum e_item_type
-    {
-        TYPE_BACKWARD,
-        TYPE_CURRENT,
-        TYPE_FORWARD,
-    } EType;
-
-    struct Params : public LLInitParam::Block<Params, LLMenuItemCallGL::Params>
-    {
-        Mandatory<EType>        item_type;
-        Optional<const LLFontGL*> back_item_font,
-                                current_item_font,
-                                forward_item_font;
-        Optional<std::string>   back_item_image,
-                                forward_item_image;
-        Optional<S32>           image_hpad,
-                                image_vpad;
-        Params()
-        :   item_type(),
-            back_item_font("back_item_font"),
-            current_item_font("current_item_font"),
-            forward_item_font("forward_item_font"),
-            back_item_image("back_item_image"),
-            forward_item_image("forward_item_image"),
-            image_hpad("image_hpad"),
-            image_vpad("image_vpad")
-        {}
-    };
-
-    /*virtual*/ void    draw();
-    /*virtual*/ void    onMouseEnter(S32 x, S32 y, MASK mask);
-    /*virtual*/ void    onMouseLeave(S32 x, S32 y, MASK mask);
-
-private:
-    LLTeleportHistoryMenuItem(const Params&);
-    friend class LLUICtrlFactory;
-
-    static const S32            ICON_WIDTH          = 16;
-    static const S32            ICON_HEIGHT         = 16;
-
-    LLIconCtrl*     mArrowIcon;
-};
-
-static LLDefaultChildRegistry::Register<LLTeleportHistoryMenuItem> r("teleport_history_menu_item");
-
-
-LLTeleportHistoryMenuItem::LLTeleportHistoryMenuItem(const Params& p)
-:   LLMenuItemCallGL(p),
-    mArrowIcon(NULL)
-{
-    // Set appearance depending on the item type.
-    if (p.item_type == TYPE_BACKWARD)
-    {
-        setFont( p.back_item_font );
-    }
-    else if (p.item_type == TYPE_CURRENT)
-    {
-        setFont( p.current_item_font );
-    }
-    else
-    {
-        setFont( p.forward_item_font );
-    }
-
-    LLIconCtrl::Params icon_params;
-    icon_params.name("icon");
-    LLRect rect(0, ICON_HEIGHT, ICON_WIDTH, 0);
-    rect.translate( p.image_hpad, p.image_vpad );
-    icon_params.rect( rect );
-    icon_params.mouse_opaque(false);
-    icon_params.follows.flags(FOLLOWS_LEFT | FOLLOWS_TOP);
-    icon_params.visible(false);
-
-    mArrowIcon = LLUICtrlFactory::create<LLIconCtrl> (icon_params);
-
-    // no image for the current item
-    if (p.item_type == TYPE_BACKWARD)
-        mArrowIcon->setValue( p.back_item_image() );
-    else if (p.item_type == TYPE_FORWARD)
-        mArrowIcon->setValue( p.forward_item_image() );
-
-    addChild(mArrowIcon);
-}
-
-void LLTeleportHistoryMenuItem::draw()
-{
-    // Draw menu item itself.
-    LLMenuItemCallGL::draw();
-
-    // Draw children if any. *TODO: move this to LLMenuItemGL?
-    LLUICtrl::draw();
-}
-
-void LLTeleportHistoryMenuItem::onMouseEnter(S32 x, S32 y, MASK mask)
-{
-<<<<<<< HEAD
-	mArrowIcon->setVisible(true);
-=======
-    mArrowIcon->setVisible(TRUE);
->>>>>>> e1623bb2
-}
-
-void LLTeleportHistoryMenuItem::onMouseLeave(S32 x, S32 y, MASK mask)
-{
-<<<<<<< HEAD
-	mArrowIcon->setVisible(false);
-=======
-    mArrowIcon->setVisible(FALSE);
->>>>>>> e1623bb2
-}
-
-static LLDefaultChildRegistry::Register<LLPullButton> menu_button("pull_button");
-
-LLPullButton::LLPullButton(const LLPullButton::Params& params) :
-    LLButton(params)
-{
-    setDirectionFromName(params.direction);
-}
-boost::signals2::connection LLPullButton::setClickDraggingCallback(const commit_signal_t::slot_type& cb)
-{
-    return mClickDraggingSignal.connect(cb);
-}
-
-/*virtual*/
-void LLPullButton::onMouseLeave(S32 x, S32 y, MASK mask)
-{
-    LLButton::onMouseLeave(x, y, mask);
-
-    if (mMouseDownTimer.getStarted()) //an user have done a mouse down, if the timer started. see LLButton::handleMouseDown for details
-    {
-        const LLVector2 cursor_direction = LLVector2(F32(x), F32(y)) - mLastMouseDown;
-        /* For now cursor_direction points to the direction of mouse movement
-         * Need to decide whether should we fire a signal.
-         * We fire if angle between mDraggingDirection and cursor_direction is less that 45 degree
-         * Note:
-         * 0.5 * F_PI_BY_TWO equals to PI/4 radian that equals to angle of 45 degrees
-         */
-        if (angle_between(mDraggingDirection, cursor_direction) < 0.5 * F_PI_BY_TWO)//call if angle < pi/4
-        {
-            mClickDraggingSignal(this, LLSD());
-        }
-    }
-
-}
-
-/*virtual*/
-bool LLPullButton::handleMouseDown(S32 x, S32 y, MASK mask)
-{
-<<<<<<< HEAD
-	bool handled = LLButton::handleMouseDown(x, y, mask);
-	if (handled)
-	{
-		//if mouse down was handled by button, 
-		//capture mouse position to calculate the direction of  mouse move  after mouseLeave event 
-		mLastMouseDown.set(F32(x), F32(y));
-	}
-	return handled;
-=======
-    BOOL handled = LLButton::handleMouseDown(x, y, mask);
-    if (handled)
-    {
-        //if mouse down was handled by button,
-        //capture mouse position to calculate the direction of  mouse move  after mouseLeave event
-        mLastMouseDown.set(F32(x), F32(y));
-    }
-    return handled;
->>>>>>> e1623bb2
-}
-
-/*virtual*/
-bool LLPullButton::handleMouseUp(S32 x, S32 y, MASK mask)
-{
-    // reset data to get ready for next circle
-    mLastMouseDown.clear();
-    return LLButton::handleMouseUp(x, y, mask);
-}
-/**
- * this function is setting up dragging direction vector.
- * Last one is just unit vector. It points to direction of mouse drag that we need to handle
- */
-void LLPullButton::setDirectionFromName(const std::string& name)
-{
-    if (name == "left")
-    {
-        mDraggingDirection.set(F32(-1), F32(0));
-    }
-    else if (name == "right")
-    {
-        mDraggingDirection.set(F32(0), F32(1));
-    }
-    else if (name == "down")
-    {
-        mDraggingDirection.set(F32(0), F32(-1));
-    }
-    else if (name == "up")
-    {
-        mDraggingDirection.set(F32(0), F32(1));
-    }
-}
-
-//-- LNavigationBar ----------------------------------------------------------
-
-/*
-TODO:
-- Load navbar height from saved settings (as it's done for status bar) or think of a better way.
-*/
-
-LLNavigationBar::LLNavigationBar()
-:   mTeleportHistoryMenu(NULL),
-    mBtnBack(NULL),
-    mBtnForward(NULL),
-    mBtnHome(NULL),
-    mCmbLocation(NULL),
-    mSaveToLocationHistory(false),
-    mNavigationPanel(NULL),
-    mFavoritePanel(NULL),
-    mNavPanWidth(0)
-{
-    buildFromFile( "panel_navigation_bar.xml");
-
-    // set a listener function for LoginComplete event
-    LLAppViewer::instance()->setOnLoginCompletedCallback(boost::bind(&LLNavigationBar::handleLoginComplete, this));
-}
-
-LLNavigationBar::~LLNavigationBar()
-{
-    mTeleportFinishConnection.disconnect();
-    mTeleportFailedConnection.disconnect();
-}
-
-bool LLNavigationBar::postBuild()
-{
-    mBtnBack    = getChild<LLPullButton>("back_btn");
-    mBtnForward = getChild<LLPullButton>("forward_btn");
-    mBtnHome    = getChild<LLButton>("home_btn");
-    mBtnLandmarks = getChild<LLButton>("landmarks_btn");
-
-    mCmbLocation= getChild<LLLocationInputCtrl>("location_combo");
-
-    mBtnBack->setEnabled(FALSE);
-    mBtnBack->setClickedCallback(boost::bind(&LLNavigationBar::onBackButtonClicked, this));
-    mBtnBack->setHeldDownCallback(boost::bind(&LLNavigationBar::onBackOrForwardButtonHeldDown, this,_1, _2));
-    mBtnBack->setClickDraggingCallback(boost::bind(&LLNavigationBar::showTeleportHistoryMenu, this,_1));
-
-<<<<<<< HEAD
-	mBtnBack->setEnabled(false);
-	mBtnBack->setClickedCallback(boost::bind(&LLNavigationBar::onBackButtonClicked, this));
-	mBtnBack->setHeldDownCallback(boost::bind(&LLNavigationBar::onBackOrForwardButtonHeldDown, this,_1, _2));
-	mBtnBack->setClickDraggingCallback(boost::bind(&LLNavigationBar::showTeleportHistoryMenu, this,_1));
-	
-	mBtnForward->setEnabled(false);
-	mBtnForward->setClickedCallback(boost::bind(&LLNavigationBar::onForwardButtonClicked, this));
-	mBtnForward->setHeldDownCallback(boost::bind(&LLNavigationBar::onBackOrForwardButtonHeldDown, this, _1, _2));
-	mBtnForward->setClickDraggingCallback(boost::bind(&LLNavigationBar::showTeleportHistoryMenu, this,_1));
-=======
-    mBtnForward->setEnabled(FALSE);
-    mBtnForward->setClickedCallback(boost::bind(&LLNavigationBar::onForwardButtonClicked, this));
-    mBtnForward->setHeldDownCallback(boost::bind(&LLNavigationBar::onBackOrForwardButtonHeldDown, this, _1, _2));
-    mBtnForward->setClickDraggingCallback(boost::bind(&LLNavigationBar::showTeleportHistoryMenu, this,_1));
->>>>>>> e1623bb2
-
-    mBtnHome->setClickedCallback(boost::bind(&LLNavigationBar::onHomeButtonClicked, this));
-
-    mBtnLandmarks->setClickedCallback(boost::bind(&LLNavigationBar::onLandmarksButtonClicked, this));
-
-    mCmbLocation->setCommitCallback(boost::bind(&LLNavigationBar::onLocationSelection, this));
-
-    mTeleportFinishConnection = LLViewerParcelMgr::getInstance()->
-        setTeleportFinishedCallback(boost::bind(&LLNavigationBar::onTeleportFinished, this, _1));
-
-    mTeleportFailedConnection = LLViewerParcelMgr::getInstance()->
-        setTeleportFailedCallback(boost::bind(&LLNavigationBar::onTeleportFailed, this));
-
-    mDefaultNbRect = getRect();
-    mDefaultFpRect = getChild<LLFavoritesBarCtrl>("favorite")->getRect();
-
-    // we'll be notified on teleport history changes
-    LLTeleportHistory::getInstance()->setHistoryChangedCallback(
-            boost::bind(&LLNavigationBar::onTeleportHistoryChanged, this));
-
-    LLHints::getInstance()->registerHintTarget("nav_bar", getHandle());
-
-<<<<<<< HEAD
-	return true;
-=======
-    mNavigationPanel = getChild<LLLayoutPanel>("navigation_layout_panel");
-    mFavoritePanel = getChild<LLLayoutPanel>("favorites_layout_panel");
-    mNavigationPanel->getResizeBar()->setResizeListener(boost::bind(&LLNavigationBar::onNavbarResized, this));
-    mFavoritePanel->getResizeBar()->setResizeListener(boost::bind(&LLNavigationBar::onNavbarResized, this));
-
-    return TRUE;
->>>>>>> e1623bb2
-}
-
-void LLNavigationBar::setVisible(bool visible)
-{
-    // change visibility of grandparent layout_panel to animate in and out
-    if (getParent())
-    {
-        //to avoid some mysterious bugs like EXT-3352, at least try to log an incorrect parent to ping  about a problem.
-        if(getParent()->getName() != "nav_bar_container")
-        {
-            LL_WARNS("LLNavigationBar")<<"NavigationBar has an unknown name of the parent: "<<getParent()->getName()<< LL_ENDL;
-        }
-        getParent()->setVisible(visible);
-    }
-}
-
-void LLNavigationBar::draw()
-{
-    if (isBackgroundVisible())
-    {
-        static LLUIColor color_drop_shadow = LLUIColorTable::instance().getColor("ColorDropShadow");
-        gl_drop_shadow(0, getRect().getHeight(), getRect().getWidth(), 0,
-                           color_drop_shadow, DROP_SHADOW_FLOATER);
-    }
-
-    LLPanel::draw();
-}
-
-bool LLNavigationBar::handleRightMouseDown(S32 x, S32 y, MASK mask)
-{
-<<<<<<< HEAD
-	bool handled = childrenHandleRightMouseDown( x, y, mask) != NULL;
-	if(!handled && !gMenuHolder->hasVisibleMenu())
-	{
-		show_navbar_context_menu(this,x,y);
-		handled = true;
-	}
-	return handled;
-=======
-    BOOL handled = childrenHandleRightMouseDown( x, y, mask) != NULL;
-    if(!handled && !gMenuHolder->hasVisibleMenu())
-    {
-        show_navbar_context_menu(this,x,y);
-        handled = true;
-    }
-    return handled;
->>>>>>> e1623bb2
-}
-
-void LLNavigationBar::onBackButtonClicked()
-{
-    LLTeleportHistory::getInstance()->goBack();
-}
-
-void LLNavigationBar::onNavbarResized()
-{
-    S32 new_nav_pan_width = mNavigationPanel->getRect().getWidth();
-    if(mNavPanWidth != new_nav_pan_width)
-    {
-        S32 new_stack_width = new_nav_pan_width + mFavoritePanel->getRect().getWidth();
-        F32 ratio = (F32)new_nav_pan_width / (F32)new_stack_width;
-        gSavedPerAccountSettings.setF32("NavigationBarRatio", ratio);
-        mNavPanWidth = new_nav_pan_width;
-    }
-}
-
-void LLNavigationBar::onBackOrForwardButtonHeldDown(LLUICtrl* ctrl, const LLSD& param)
-{
-    if (param["count"].asInteger() == 0)
-        showTeleportHistoryMenu(ctrl);
-}
-
-void LLNavigationBar::onForwardButtonClicked()
-{
-    LLTeleportHistory::getInstance()->goForward();
-}
-
-void LLNavigationBar::onHomeButtonClicked()
-{
-    gAgent.teleportHome();
-}
-
-void LLNavigationBar::onLandmarksButtonClicked()
-{
-    LLFloaterReg::toggleInstanceOrBringToFront("places");
-    LLFloaterSidePanelContainer::showPanel("places", LLSD().with("type", "open_landmark_tab"));
-}
-
-void LLNavigationBar::onTeleportHistoryMenuItemClicked(const LLSD& userdata)
-{
-    int idx = userdata.asInteger();
-    LLTeleportHistory::getInstance()->goToItem(idx);
-}
-
-// This is called when user presses enter in the location input
-// or selects a location from the typed locations dropdown.
-void LLNavigationBar::onLocationSelection()
-{
-    std::string typed_location = mCmbLocation->getSimple();
-    LLStringUtil::trim(typed_location);
-
-    // Will not teleport to empty location.
-    if (typed_location.empty())
-        return;
-    //get selected item from combobox item
-    LLSD value = mCmbLocation->getSelectedValue();
-    if(value.isUndefined() && !mCmbLocation->getTextEntry()->isDirty())
-    {
-        // At this point we know that: there is no selected item in list and text field has NOT been changed
-        // So there is no sense to try to change the location
-        return;
-    }
-    /* since navbar list support autocompletion it contains several types of item: landmark, teleport hystory item,
-     * typed by user slurl or region name. Let's find out which type of item the user has selected
-     * to make decision about adding this location into typed history. see mSaveToLocationHistory
-     * Note:
-     * Only TYPED_REGION_SLURL item will be added into LLLocationHistory
-     */
-
-    if(value.has("item_type"))
-    {
-
-        switch(value["item_type"].asInteger())
-        {
-        case LANDMARK:
-
-            if(value.has("AssetUUID"))
-            {
-                gAgent.teleportViaLandmark( LLUUID(value["AssetUUID"].asString()));
-                // user teleported by manually inputting inventory landmark's name
-<<<<<<< HEAD
-				mSaveToLocationHistory = false;
-				return;
-			}
-			else
-			{
-				LLInventoryModel::item_array_t landmark_items =
-						LLLandmarkActions::fetchLandmarksByName(typed_location,
-								false);
-				if (!landmark_items.empty())
-				{
-					gAgent.teleportViaLandmark( landmark_items[0]->getAssetUUID());
-					mSaveToLocationHistory = true;
-					return; 
-				}
-			}
-			break;
-			
-		case TELEPORT_HISTORY:
-			//in case of teleport item was selected, teleport by position too.
-		case TYPED_REGION_SLURL:
-			if(value.has("global_pos"))
-			{
-				gAgent.teleportViaLocation(LLVector3d(value["global_pos"]));
-				return;
-			}
-			break;
-			
-		default:
-			break;		
-		}
-	}
-	//Let's parse slurl or region name
-	
-	std::string region_name;
-	LLVector3 local_coords(128, 128, 0);
-	// Is the typed location a SLURL?
-	LLSLURL slurl = LLSLURL(typed_location);
-	if (slurl.getType() == LLSLURL::LOCATION)
-	{
-	  region_name = slurl.getRegion();
-	  local_coords = slurl.getPosition();
-	}
-	else if(!slurl.isValid())
-	{
-	  // we have to do this check after previous, because LLUrlRegistry contains handlers for slurl too  
-	  // but we need to know whether typed_location is a simple http url.
-	  if (LLUrlRegistry::instance().isUrl(typed_location)) 
-	    {
-		// display http:// URLs in the media browser, or
-		// anything else is sent to the search floater
-		LLWeb::loadURL(typed_location);
-		return;
-	  }
-	  else
-	  {
-	      // assume that an user has typed the {region name} or possible {region_name, parcel}
-	      region_name  = typed_location.substr(0,typed_location.find(','));
-	    }
-	}
-	else
-	{
-	  // was an app slurl, home, whatever.  Bail
-	  return;
-	}
-	
-	// Resolve the region name to its global coordinates.
-	// If resolution succeeds we'll teleport.
-	LLWorldMapMessage::url_callback_t cb = boost::bind(
-			&LLNavigationBar::onRegionNameResponse, this,
-			typed_location, region_name, local_coords, _1, _2, _3, _4);
-	mSaveToLocationHistory = true;
-	LLWorldMapMessage::getInstance()->sendNamedRegionRequest(region_name, cb, std::string("unused"), false);
-=======
-                mSaveToLocationHistory = false;
-                return;
-            }
-            else
-            {
-                LLInventoryModel::item_array_t landmark_items =
-                        LLLandmarkActions::fetchLandmarksByName(typed_location,
-                                FALSE);
-                if (!landmark_items.empty())
-                {
-                    gAgent.teleportViaLandmark( landmark_items[0]->getAssetUUID());
-                    mSaveToLocationHistory = true;
-                    return;
-                }
-            }
-            break;
-
-        case TELEPORT_HISTORY:
-            //in case of teleport item was selected, teleport by position too.
-        case TYPED_REGION_SLURL:
-            if(value.has("global_pos"))
-            {
-                gAgent.teleportViaLocation(LLVector3d(value["global_pos"]));
-                return;
-            }
-            break;
-
-        default:
-            break;
-        }
-    }
-    //Let's parse slurl or region name
-
-    std::string region_name;
-    LLVector3 local_coords(128, 128, 0);
-    // Is the typed location a SLURL?
-    LLSLURL slurl = LLSLURL(typed_location);
-    if (slurl.getType() == LLSLURL::LOCATION)
-    {
-      region_name = slurl.getRegion();
-      local_coords = slurl.getPosition();
-    }
-    else if(!slurl.isValid())
-    {
-      // we have to do this check after previous, because LLUrlRegistry contains handlers for slurl too
-      // but we need to know whether typed_location is a simple http url.
-      if (LLUrlRegistry::instance().isUrl(typed_location))
-        {
-        // display http:// URLs in the media browser, or
-        // anything else is sent to the search floater
-        LLWeb::loadURL(typed_location);
-        return;
-      }
-      else
-      {
-          // assume that an user has typed the {region name} or possible {region_name, parcel}
-          region_name  = typed_location.substr(0,typed_location.find(','));
-        }
-    }
-    else
-    {
-      // was an app slurl, home, whatever.  Bail
-      return;
-    }
-
-    // Resolve the region name to its global coordinates.
-    // If resolution succeeds we'll teleport.
-    LLWorldMapMessage::url_callback_t cb = boost::bind(
-            &LLNavigationBar::onRegionNameResponse, this,
-            typed_location, region_name, local_coords, _1, _2, _3, _4);
-    mSaveToLocationHistory = true;
-    LLWorldMapMessage::getInstance()->sendNamedRegionRequest(region_name, cb, std::string("unused"), false);
->>>>>>> e1623bb2
-}
-
-void LLNavigationBar::onTeleportFailed()
-{
-    mSaveToLocationHistory = false;
-}
-
-void LLNavigationBar::onTeleportFinished(const LLVector3d& global_agent_pos)
-{
-    if (!mSaveToLocationHistory)
-        return;
-    LLLocationHistory* lh = LLLocationHistory::getInstance();
-
-    //TODO*: do we need convert slurl into readable format?
-    std::string location;
-    /*NOTE:
-     * We can't use gAgent.getPositionAgent() in case of local teleport to build location.
-     * At this moment gAgent.getPositionAgent() contains previous coordinates.
-     * according to EXT-65 agent position is being reseted on each frame.
-     */
-        LLAgentUI::buildLocationString(location, LLAgentUI::LOCATION_FORMAT_NO_MATURITY,
-                    gAgent.getPosAgentFromGlobal(global_agent_pos));
-    std::string tooltip (LLSLURL(gAgent.getRegion()->getName(), global_agent_pos).getSLURLString());
-
-    LLLocationHistoryItem item (location,
-            global_agent_pos, tooltip,TYPED_REGION_SLURL);// we can add into history only TYPED location
-    //Touch it, if it is at list already, add new location otherwise
-    if ( !lh->touchItem(item) ) {
-        lh->addItem(item);
-    }
-
-    lh->save();
-
-    mSaveToLocationHistory = false;
-
-}
-
-void LLNavigationBar::onTeleportHistoryChanged()
-{
-    // Update navigation controls.
-    LLTeleportHistory* h = LLTeleportHistory::getInstance();
-    int cur_item = h->getCurrentItemIndex();
-    mBtnBack->setEnabled(cur_item > 0);
-    mBtnForward->setEnabled(cur_item < ((int)h->getItems().size() - 1));
-}
-
-void LLNavigationBar::rebuildTeleportHistoryMenu()
-{
-    // Has the pop-up menu been built?
-    if (mTeleportHistoryMenu)
-    {
-        // Clear it.
-        mTeleportHistoryMenu->empty();
-    }
-    else
-    {
-        // Create it.
-        LLMenuGL::Params menu_p;
-        menu_p.name("popup");
-        menu_p.can_tear_off(false);
-        menu_p.visible(false);
-        menu_p.bg_visible(true);
-        menu_p.scrollable(true);
-        mTeleportHistoryMenu = LLUICtrlFactory::create<LLMenuGL>(menu_p);
-
-        addChild(mTeleportHistoryMenu);
-    }
-
-    // Populate the menu with teleport history items.
-    LLTeleportHistory* hist = LLTeleportHistory::getInstance();
-    const LLTeleportHistory::slurl_list_t& hist_items = hist->getItems();
-    int cur_item = hist->getCurrentItemIndex();
-
-    // Items will be shown in the reverse order, just like in Firefox.
-    for (int i = (int)hist_items.size()-1; i >= 0; i--)
-    {
-        LLTeleportHistoryMenuItem::EType type;
-        if (i < cur_item)
-            type = LLTeleportHistoryMenuItem::TYPE_BACKWARD;
-        else if (i > cur_item)
-            type = LLTeleportHistoryMenuItem::TYPE_FORWARD;
-        else
-            type = LLTeleportHistoryMenuItem::TYPE_CURRENT;
-
-        LLTeleportHistoryMenuItem::Params item_params;
-        item_params.label = item_params.name = hist_items[i].mTitle;
-        item_params.item_type = type;
-        item_params.on_click.function(boost::bind(&LLNavigationBar::onTeleportHistoryMenuItemClicked, this, i));
-        LLTeleportHistoryMenuItem* new_itemp = LLUICtrlFactory::create<LLTeleportHistoryMenuItem>(item_params);
-        //new_itemp->setFont()
-        mTeleportHistoryMenu->addChild(new_itemp);
-    }
-}
-
-void LLNavigationBar::onRegionNameResponse(
-        std::string typed_location,
-        std::string region_name,
-        LLVector3 local_coords,
-        U64 region_handle, const std::string& url, const LLUUID& snapshot_id, bool teleport)
-{
-    // Invalid location?
-    if (region_handle)
-    {
-        // Teleport to the location.
-        LLVector3d region_pos = from_region_handle(region_handle);
-        LLVector3d global_pos = region_pos + (LLVector3d) local_coords;
-
-        LL_INFOS() << "Teleporting to: " << LLSLURL(region_name,    global_pos).getSLURLString()  << LL_ENDL;
-        gAgent.teleportViaLocation(global_pos);
-    }
-    else if (gSavedSettings.getBOOL("SearchFromAddressBar"))
-    {
-        invokeSearch(typed_location);
-    }
-}
-
-void    LLNavigationBar::showTeleportHistoryMenu(LLUICtrl* btn_ctrl)
-{
-    // Don't show the popup if teleport history is empty.
-    if (LLTeleportHistory::getInstance()->isEmpty())
-    {
-        LL_DEBUGS() << "Teleport history is empty, will not show the menu." << LL_ENDL;
-        return;
-    }
-
-    rebuildTeleportHistoryMenu();
-
-    if (mTeleportHistoryMenu == NULL)
-        return;
-
-    mTeleportHistoryMenu->updateParent(LLMenuGL::sMenuContainer);
-    const S32 MENU_SPAWN_PAD = -1;
-    LLMenuGL::showPopup(btn_ctrl, mTeleportHistoryMenu, 0, MENU_SPAWN_PAD);
-    LLButton* nav_button = dynamic_cast<LLButton*>(btn_ctrl);
-    if(nav_button)
-    {
-        if(mHistoryMenuConnection.connected())
-        {
-            LL_WARNS("Navgationbar")<<"mHistoryMenuConnection should be disconnected at this moment."<<LL_ENDL;
-            mHistoryMenuConnection.disconnect();
-        }
-        mHistoryMenuConnection = gMenuHolder->setMouseUpCallback(boost::bind(&LLNavigationBar::onNavigationButtonHeldUp, this, nav_button));
-        // pressed state will be update after mouseUp in  onBackOrForwardButtonHeldUp();
-        nav_button->setForcePressedState(true);
-    }
-    // *HACK pass the mouse capturing to the drop-down menu
-    // it need to let menu handle mouseup event
-    gFocusMgr.setMouseCapture(gMenuHolder);
-}
-/**
- * Taking into account the HACK above,  this callback-function is responsible for correct handling of mouseUp event in case of holding-down the navigation buttons..
- * We need to process this case separately to update a pressed state of navigation button.
- */
-void LLNavigationBar::onNavigationButtonHeldUp(LLButton* nav_button)
-{
-    if(nav_button)
-    {
-        nav_button->setForcePressedState(false);
-    }
-    if(gFocusMgr.getMouseCapture() == gMenuHolder)
-    {
-        // we had passed mouseCapture in  showTeleportHistoryMenu()
-        // now we MUST release mouseCapture to continue a proper mouseevent workflow.
-        gFocusMgr.setMouseCapture(NULL);
-    }
-    //gMenuHolder is using to display bunch of menus. Disconnect signal to avoid unnecessary calls.
-    mHistoryMenuConnection.disconnect();
-}
-
-void LLNavigationBar::handleLoginComplete()
-{
-    LLTeleportHistory::getInstance()->handleLoginComplete();
-    LLPanelTopInfoBar::instance().handleLoginComplete();
-    mCmbLocation->handleLoginComplete();
-    resizeLayoutPanel();
-}
-
-void LLNavigationBar::resizeLayoutPanel()
-{
-    LLRect nav_bar_rect = mNavigationPanel->getRect();
-
-    S32 nav_panel_width = (nav_bar_rect.getWidth() + mFavoritePanel->getRect().getWidth()) * gSavedPerAccountSettings.getF32("NavigationBarRatio");
-
-    nav_bar_rect.setLeftTopAndSize(nav_bar_rect.mLeft, nav_bar_rect.mTop, nav_panel_width, nav_bar_rect.getHeight());
-    mNavigationPanel->handleReshape(nav_bar_rect,true);
-}
-void LLNavigationBar::invokeSearch(std::string search_text)
-{
-    LLFloaterReg::showInstance("search", LLSD().with("category", "standard").with("query", LLSD(search_text)));
-}
-
-void LLNavigationBar::clearHistoryCache()
-{
-    mCmbLocation->removeall();
-    LLLocationHistory* lh = LLLocationHistory::getInstance();
-    lh->removeItems();
-    lh->save();
-    LLTeleportHistory::getInstance()->purgeItems();
-}
-
-int LLNavigationBar::getDefNavBarHeight()
-{
-    return mDefaultNbRect.getHeight();
-}
-int LLNavigationBar::getDefFavBarHeight()
-{
-    return mDefaultFpRect.getHeight();
-}
-
-bool LLNavigationBar::isRebakeNavMeshAvailable()
-{
-    return mCmbLocation->isNavMeshDirty();
-}+/**
+ * @file llnavigationbar.cpp
+ * @brief Navigation bar implementation
+ *
+ * $LicenseInfo:firstyear=2009&license=viewerlgpl$
+ * Second Life Viewer Source Code
+ * Copyright (C) 2010, Linden Research, Inc.
+ *
+ * This library is free software; you can redistribute it and/or
+ * modify it under the terms of the GNU Lesser General Public
+ * License as published by the Free Software Foundation;
+ * version 2.1 of the License only.
+ *
+ * This library is distributed in the hope that it will be useful,
+ * but WITHOUT ANY WARRANTY; without even the implied warranty of
+ * MERCHANTABILITY or FITNESS FOR A PARTICULAR PURPOSE.  See the GNU
+ * Lesser General Public License for more details.
+ *
+ * You should have received a copy of the GNU Lesser General Public
+ * License along with this library; if not, write to the Free Software
+ * Foundation, Inc., 51 Franklin Street, Fifth Floor, Boston, MA  02110-1301  USA
+ *
+ * Linden Research, Inc., 945 Battery Street, San Francisco, CA  94111  USA
+ * $/LicenseInfo$
+ */
+
+#include "llviewerprecompiledheaders.h"
+
+#include "llnavigationbar.h"
+
+#include "v2math.h"
+
+#include "llregionhandle.h"
+
+#include "llfloaterreg.h"
+#include "llfocusmgr.h"
+#include "lliconctrl.h"
+#include "llmenugl.h"
+
+#include "llagent.h"
+#include "llviewerregion.h"
+#include "lllandmarkactions.h"
+#include "lllocationhistory.h"
+#include "lllocationinputctrl.h"
+#include "llpaneltopinfobar.h"
+#include "llteleporthistory.h"
+#include "llresizebar.h"
+#include "llsearchcombobox.h"
+#include "llslurl.h"
+#include "llurlregistry.h"
+#include "llurldispatcher.h"
+#include "llviewerinventory.h"
+#include "llviewermenu.h"
+#include "llviewerparcelmgr.h"
+#include "llworldmapmessage.h"
+#include "llappviewer.h"
+#include "llviewercontrol.h"
+#include "llweb.h"
+#include "llhints.h"
+
+#include "llfloatersidepanelcontainer.h"
+#include "llinventorymodel.h"
+#include "lllandmarkactions.h"
+
+#include "llfavoritesbar.h"
+#include "llagentui.h"
+
+#include <boost/regex.hpp>
+
+//-- LLTeleportHistoryMenuItem -----------------------------------------------
+
+/**
+ * Item look varies depending on the type (backward/current/forward).
+ */
+class LLTeleportHistoryMenuItem : public LLMenuItemCallGL
+{
+public:
+    typedef enum e_item_type
+    {
+        TYPE_BACKWARD,
+        TYPE_CURRENT,
+        TYPE_FORWARD,
+    } EType;
+
+    struct Params : public LLInitParam::Block<Params, LLMenuItemCallGL::Params>
+    {
+        Mandatory<EType>        item_type;
+        Optional<const LLFontGL*> back_item_font,
+                                current_item_font,
+                                forward_item_font;
+        Optional<std::string>   back_item_image,
+                                forward_item_image;
+        Optional<S32>           image_hpad,
+                                image_vpad;
+        Params()
+        :   item_type(),
+            back_item_font("back_item_font"),
+            current_item_font("current_item_font"),
+            forward_item_font("forward_item_font"),
+            back_item_image("back_item_image"),
+            forward_item_image("forward_item_image"),
+            image_hpad("image_hpad"),
+            image_vpad("image_vpad")
+        {}
+    };
+
+    /*virtual*/ void    draw();
+    /*virtual*/ void    onMouseEnter(S32 x, S32 y, MASK mask);
+    /*virtual*/ void    onMouseLeave(S32 x, S32 y, MASK mask);
+
+private:
+    LLTeleportHistoryMenuItem(const Params&);
+    friend class LLUICtrlFactory;
+
+    static const S32            ICON_WIDTH          = 16;
+    static const S32            ICON_HEIGHT         = 16;
+
+    LLIconCtrl*     mArrowIcon;
+};
+
+static LLDefaultChildRegistry::Register<LLTeleportHistoryMenuItem> r("teleport_history_menu_item");
+
+
+LLTeleportHistoryMenuItem::LLTeleportHistoryMenuItem(const Params& p)
+:   LLMenuItemCallGL(p),
+    mArrowIcon(NULL)
+{
+    // Set appearance depending on the item type.
+    if (p.item_type == TYPE_BACKWARD)
+    {
+        setFont( p.back_item_font );
+    }
+    else if (p.item_type == TYPE_CURRENT)
+    {
+        setFont( p.current_item_font );
+    }
+    else
+    {
+        setFont( p.forward_item_font );
+    }
+
+    LLIconCtrl::Params icon_params;
+    icon_params.name("icon");
+    LLRect rect(0, ICON_HEIGHT, ICON_WIDTH, 0);
+    rect.translate( p.image_hpad, p.image_vpad );
+    icon_params.rect( rect );
+    icon_params.mouse_opaque(false);
+    icon_params.follows.flags(FOLLOWS_LEFT | FOLLOWS_TOP);
+    icon_params.visible(false);
+
+    mArrowIcon = LLUICtrlFactory::create<LLIconCtrl> (icon_params);
+
+    // no image for the current item
+    if (p.item_type == TYPE_BACKWARD)
+        mArrowIcon->setValue( p.back_item_image() );
+    else if (p.item_type == TYPE_FORWARD)
+        mArrowIcon->setValue( p.forward_item_image() );
+
+    addChild(mArrowIcon);
+}
+
+void LLTeleportHistoryMenuItem::draw()
+{
+    // Draw menu item itself.
+    LLMenuItemCallGL::draw();
+
+    // Draw children if any. *TODO: move this to LLMenuItemGL?
+    LLUICtrl::draw();
+}
+
+void LLTeleportHistoryMenuItem::onMouseEnter(S32 x, S32 y, MASK mask)
+{
+    mArrowIcon->setVisible(true);
+}
+
+void LLTeleportHistoryMenuItem::onMouseLeave(S32 x, S32 y, MASK mask)
+{
+    mArrowIcon->setVisible(false);
+}
+
+static LLDefaultChildRegistry::Register<LLPullButton> menu_button("pull_button");
+
+LLPullButton::LLPullButton(const LLPullButton::Params& params) :
+    LLButton(params)
+{
+    setDirectionFromName(params.direction);
+}
+boost::signals2::connection LLPullButton::setClickDraggingCallback(const commit_signal_t::slot_type& cb)
+{
+    return mClickDraggingSignal.connect(cb);
+}
+
+/*virtual*/
+void LLPullButton::onMouseLeave(S32 x, S32 y, MASK mask)
+{
+    LLButton::onMouseLeave(x, y, mask);
+
+    if (mMouseDownTimer.getStarted()) //an user have done a mouse down, if the timer started. see LLButton::handleMouseDown for details
+    {
+        const LLVector2 cursor_direction = LLVector2(F32(x), F32(y)) - mLastMouseDown;
+        /* For now cursor_direction points to the direction of mouse movement
+         * Need to decide whether should we fire a signal.
+         * We fire if angle between mDraggingDirection and cursor_direction is less that 45 degree
+         * Note:
+         * 0.5 * F_PI_BY_TWO equals to PI/4 radian that equals to angle of 45 degrees
+         */
+        if (angle_between(mDraggingDirection, cursor_direction) < 0.5 * F_PI_BY_TWO)//call if angle < pi/4
+        {
+            mClickDraggingSignal(this, LLSD());
+        }
+    }
+
+}
+
+/*virtual*/
+bool LLPullButton::handleMouseDown(S32 x, S32 y, MASK mask)
+{
+    bool handled = LLButton::handleMouseDown(x, y, mask);
+    if (handled)
+    {
+        //if mouse down was handled by button,
+        //capture mouse position to calculate the direction of  mouse move  after mouseLeave event
+        mLastMouseDown.set(F32(x), F32(y));
+    }
+    return handled;
+}
+
+/*virtual*/
+bool LLPullButton::handleMouseUp(S32 x, S32 y, MASK mask)
+{
+    // reset data to get ready for next circle
+    mLastMouseDown.clear();
+    return LLButton::handleMouseUp(x, y, mask);
+}
+/**
+ * this function is setting up dragging direction vector.
+ * Last one is just unit vector. It points to direction of mouse drag that we need to handle
+ */
+void LLPullButton::setDirectionFromName(const std::string& name)
+{
+    if (name == "left")
+    {
+        mDraggingDirection.set(F32(-1), F32(0));
+    }
+    else if (name == "right")
+    {
+        mDraggingDirection.set(F32(0), F32(1));
+    }
+    else if (name == "down")
+    {
+        mDraggingDirection.set(F32(0), F32(-1));
+    }
+    else if (name == "up")
+    {
+        mDraggingDirection.set(F32(0), F32(1));
+    }
+}
+
+//-- LNavigationBar ----------------------------------------------------------
+
+/*
+TODO:
+- Load navbar height from saved settings (as it's done for status bar) or think of a better way.
+*/
+
+LLNavigationBar::LLNavigationBar()
+:   mTeleportHistoryMenu(NULL),
+    mBtnBack(NULL),
+    mBtnForward(NULL),
+    mBtnHome(NULL),
+    mCmbLocation(NULL),
+    mSaveToLocationHistory(false),
+    mNavigationPanel(NULL),
+    mFavoritePanel(NULL),
+    mNavPanWidth(0)
+{
+    buildFromFile( "panel_navigation_bar.xml");
+
+    // set a listener function for LoginComplete event
+    LLAppViewer::instance()->setOnLoginCompletedCallback(boost::bind(&LLNavigationBar::handleLoginComplete, this));
+}
+
+LLNavigationBar::~LLNavigationBar()
+{
+    mTeleportFinishConnection.disconnect();
+    mTeleportFailedConnection.disconnect();
+}
+
+bool LLNavigationBar::postBuild()
+{
+    mBtnBack    = getChild<LLPullButton>("back_btn");
+    mBtnForward = getChild<LLPullButton>("forward_btn");
+    mBtnHome    = getChild<LLButton>("home_btn");
+    mBtnLandmarks = getChild<LLButton>("landmarks_btn");
+
+    mCmbLocation= getChild<LLLocationInputCtrl>("location_combo");
+
+    mBtnBack->setEnabled(false);
+    mBtnBack->setClickedCallback(boost::bind(&LLNavigationBar::onBackButtonClicked, this));
+    mBtnBack->setHeldDownCallback(boost::bind(&LLNavigationBar::onBackOrForwardButtonHeldDown, this,_1, _2));
+    mBtnBack->setClickDraggingCallback(boost::bind(&LLNavigationBar::showTeleportHistoryMenu, this,_1));
+
+    mBtnForward->setEnabled(false);
+    mBtnForward->setClickedCallback(boost::bind(&LLNavigationBar::onForwardButtonClicked, this));
+    mBtnForward->setHeldDownCallback(boost::bind(&LLNavigationBar::onBackOrForwardButtonHeldDown, this, _1, _2));
+    mBtnForward->setClickDraggingCallback(boost::bind(&LLNavigationBar::showTeleportHistoryMenu, this,_1));
+
+    mBtnHome->setClickedCallback(boost::bind(&LLNavigationBar::onHomeButtonClicked, this));
+
+    mBtnLandmarks->setClickedCallback(boost::bind(&LLNavigationBar::onLandmarksButtonClicked, this));
+
+    mCmbLocation->setCommitCallback(boost::bind(&LLNavigationBar::onLocationSelection, this));
+
+    mTeleportFinishConnection = LLViewerParcelMgr::getInstance()->
+        setTeleportFinishedCallback(boost::bind(&LLNavigationBar::onTeleportFinished, this, _1));
+
+    mTeleportFailedConnection = LLViewerParcelMgr::getInstance()->
+        setTeleportFailedCallback(boost::bind(&LLNavigationBar::onTeleportFailed, this));
+
+    mDefaultNbRect = getRect();
+    mDefaultFpRect = getChild<LLFavoritesBarCtrl>("favorite")->getRect();
+
+    // we'll be notified on teleport history changes
+    LLTeleportHistory::getInstance()->setHistoryChangedCallback(
+            boost::bind(&LLNavigationBar::onTeleportHistoryChanged, this));
+
+    LLHints::getInstance()->registerHintTarget("nav_bar", getHandle());
+
+    mNavigationPanel = getChild<LLLayoutPanel>("navigation_layout_panel");
+    mFavoritePanel = getChild<LLLayoutPanel>("favorites_layout_panel");
+    mNavigationPanel->getResizeBar()->setResizeListener(boost::bind(&LLNavigationBar::onNavbarResized, this));
+    mFavoritePanel->getResizeBar()->setResizeListener(boost::bind(&LLNavigationBar::onNavbarResized, this));
+
+    return true;
+}
+
+void LLNavigationBar::setVisible(bool visible)
+{
+    // change visibility of grandparent layout_panel to animate in and out
+    if (getParent())
+    {
+        //to avoid some mysterious bugs like EXT-3352, at least try to log an incorrect parent to ping  about a problem.
+        if(getParent()->getName() != "nav_bar_container")
+        {
+            LL_WARNS("LLNavigationBar")<<"NavigationBar has an unknown name of the parent: "<<getParent()->getName()<< LL_ENDL;
+        }
+        getParent()->setVisible(visible);
+    }
+}
+
+void LLNavigationBar::draw()
+{
+    if (isBackgroundVisible())
+    {
+        static LLUIColor color_drop_shadow = LLUIColorTable::instance().getColor("ColorDropShadow");
+        gl_drop_shadow(0, getRect().getHeight(), getRect().getWidth(), 0,
+                           color_drop_shadow, DROP_SHADOW_FLOATER);
+    }
+
+    LLPanel::draw();
+}
+
+bool LLNavigationBar::handleRightMouseDown(S32 x, S32 y, MASK mask)
+{
+    bool handled = childrenHandleRightMouseDown( x, y, mask) != NULL;
+    if(!handled && !gMenuHolder->hasVisibleMenu())
+    {
+        show_navbar_context_menu(this,x,y);
+        handled = true;
+    }
+    return handled;
+}
+
+void LLNavigationBar::onBackButtonClicked()
+{
+    LLTeleportHistory::getInstance()->goBack();
+}
+
+void LLNavigationBar::onNavbarResized()
+{
+    S32 new_nav_pan_width = mNavigationPanel->getRect().getWidth();
+    if(mNavPanWidth != new_nav_pan_width)
+    {
+        S32 new_stack_width = new_nav_pan_width + mFavoritePanel->getRect().getWidth();
+        F32 ratio = (F32)new_nav_pan_width / (F32)new_stack_width;
+        gSavedPerAccountSettings.setF32("NavigationBarRatio", ratio);
+        mNavPanWidth = new_nav_pan_width;
+    }
+}
+
+void LLNavigationBar::onBackOrForwardButtonHeldDown(LLUICtrl* ctrl, const LLSD& param)
+{
+    if (param["count"].asInteger() == 0)
+        showTeleportHistoryMenu(ctrl);
+}
+
+void LLNavigationBar::onForwardButtonClicked()
+{
+    LLTeleportHistory::getInstance()->goForward();
+}
+
+void LLNavigationBar::onHomeButtonClicked()
+{
+    gAgent.teleportHome();
+}
+
+void LLNavigationBar::onLandmarksButtonClicked()
+{
+    LLFloaterReg::toggleInstanceOrBringToFront("places");
+    LLFloaterSidePanelContainer::showPanel("places", LLSD().with("type", "open_landmark_tab"));
+}
+
+void LLNavigationBar::onTeleportHistoryMenuItemClicked(const LLSD& userdata)
+{
+    int idx = userdata.asInteger();
+    LLTeleportHistory::getInstance()->goToItem(idx);
+}
+
+// This is called when user presses enter in the location input
+// or selects a location from the typed locations dropdown.
+void LLNavigationBar::onLocationSelection()
+{
+    std::string typed_location = mCmbLocation->getSimple();
+    LLStringUtil::trim(typed_location);
+
+    // Will not teleport to empty location.
+    if (typed_location.empty())
+        return;
+    //get selected item from combobox item
+    LLSD value = mCmbLocation->getSelectedValue();
+    if(value.isUndefined() && !mCmbLocation->getTextEntry()->isDirty())
+    {
+        // At this point we know that: there is no selected item in list and text field has NOT been changed
+        // So there is no sense to try to change the location
+        return;
+    }
+    /* since navbar list support autocompletion it contains several types of item: landmark, teleport hystory item,
+     * typed by user slurl or region name. Let's find out which type of item the user has selected
+     * to make decision about adding this location into typed history. see mSaveToLocationHistory
+     * Note:
+     * Only TYPED_REGION_SLURL item will be added into LLLocationHistory
+     */
+
+    if(value.has("item_type"))
+    {
+
+        switch(value["item_type"].asInteger())
+        {
+        case LANDMARK:
+
+            if(value.has("AssetUUID"))
+            {
+                gAgent.teleportViaLandmark( LLUUID(value["AssetUUID"].asString()));
+                // user teleported by manually inputting inventory landmark's name
+                mSaveToLocationHistory = false;
+                return;
+            }
+            else
+            {
+                LLInventoryModel::item_array_t landmark_items =
+                        LLLandmarkActions::fetchLandmarksByName(typed_location,
+                                false);
+                if (!landmark_items.empty())
+                {
+                    gAgent.teleportViaLandmark( landmark_items[0]->getAssetUUID());
+                    mSaveToLocationHistory = true;
+                    return;
+                }
+            }
+            break;
+
+        case TELEPORT_HISTORY:
+            //in case of teleport item was selected, teleport by position too.
+        case TYPED_REGION_SLURL:
+            if(value.has("global_pos"))
+            {
+                gAgent.teleportViaLocation(LLVector3d(value["global_pos"]));
+                return;
+            }
+            break;
+
+        default:
+            break;
+        }
+    }
+    //Let's parse slurl or region name
+
+    std::string region_name;
+    LLVector3 local_coords(128, 128, 0);
+    // Is the typed location a SLURL?
+    LLSLURL slurl = LLSLURL(typed_location);
+    if (slurl.getType() == LLSLURL::LOCATION)
+    {
+      region_name = slurl.getRegion();
+      local_coords = slurl.getPosition();
+    }
+    else if(!slurl.isValid())
+    {
+      // we have to do this check after previous, because LLUrlRegistry contains handlers for slurl too
+      // but we need to know whether typed_location is a simple http url.
+      if (LLUrlRegistry::instance().isUrl(typed_location))
+        {
+        // display http:// URLs in the media browser, or
+        // anything else is sent to the search floater
+        LLWeb::loadURL(typed_location);
+        return;
+      }
+      else
+      {
+          // assume that an user has typed the {region name} or possible {region_name, parcel}
+          region_name  = typed_location.substr(0,typed_location.find(','));
+        }
+    }
+    else
+    {
+      // was an app slurl, home, whatever.  Bail
+      return;
+    }
+
+    // Resolve the region name to its global coordinates.
+    // If resolution succeeds we'll teleport.
+    LLWorldMapMessage::url_callback_t cb = boost::bind(
+            &LLNavigationBar::onRegionNameResponse, this,
+            typed_location, region_name, local_coords, _1, _2, _3, _4);
+    mSaveToLocationHistory = true;
+    LLWorldMapMessage::getInstance()->sendNamedRegionRequest(region_name, cb, std::string("unused"), false);
+}
+
+void LLNavigationBar::onTeleportFailed()
+{
+    mSaveToLocationHistory = false;
+}
+
+void LLNavigationBar::onTeleportFinished(const LLVector3d& global_agent_pos)
+{
+    if (!mSaveToLocationHistory)
+        return;
+    LLLocationHistory* lh = LLLocationHistory::getInstance();
+
+    //TODO*: do we need convert slurl into readable format?
+    std::string location;
+    /*NOTE:
+     * We can't use gAgent.getPositionAgent() in case of local teleport to build location.
+     * At this moment gAgent.getPositionAgent() contains previous coordinates.
+     * according to EXT-65 agent position is being reseted on each frame.
+     */
+        LLAgentUI::buildLocationString(location, LLAgentUI::LOCATION_FORMAT_NO_MATURITY,
+                    gAgent.getPosAgentFromGlobal(global_agent_pos));
+    std::string tooltip (LLSLURL(gAgent.getRegion()->getName(), global_agent_pos).getSLURLString());
+
+    LLLocationHistoryItem item (location,
+            global_agent_pos, tooltip,TYPED_REGION_SLURL);// we can add into history only TYPED location
+    //Touch it, if it is at list already, add new location otherwise
+    if ( !lh->touchItem(item) ) {
+        lh->addItem(item);
+    }
+
+    lh->save();
+
+    mSaveToLocationHistory = false;
+
+}
+
+void LLNavigationBar::onTeleportHistoryChanged()
+{
+    // Update navigation controls.
+    LLTeleportHistory* h = LLTeleportHistory::getInstance();
+    int cur_item = h->getCurrentItemIndex();
+    mBtnBack->setEnabled(cur_item > 0);
+    mBtnForward->setEnabled(cur_item < ((int)h->getItems().size() - 1));
+}
+
+void LLNavigationBar::rebuildTeleportHistoryMenu()
+{
+    // Has the pop-up menu been built?
+    if (mTeleportHistoryMenu)
+    {
+        // Clear it.
+        mTeleportHistoryMenu->empty();
+    }
+    else
+    {
+        // Create it.
+        LLMenuGL::Params menu_p;
+        menu_p.name("popup");
+        menu_p.can_tear_off(false);
+        menu_p.visible(false);
+        menu_p.bg_visible(true);
+        menu_p.scrollable(true);
+        mTeleportHistoryMenu = LLUICtrlFactory::create<LLMenuGL>(menu_p);
+
+        addChild(mTeleportHistoryMenu);
+    }
+
+    // Populate the menu with teleport history items.
+    LLTeleportHistory* hist = LLTeleportHistory::getInstance();
+    const LLTeleportHistory::slurl_list_t& hist_items = hist->getItems();
+    int cur_item = hist->getCurrentItemIndex();
+
+    // Items will be shown in the reverse order, just like in Firefox.
+    for (int i = (int)hist_items.size()-1; i >= 0; i--)
+    {
+        LLTeleportHistoryMenuItem::EType type;
+        if (i < cur_item)
+            type = LLTeleportHistoryMenuItem::TYPE_BACKWARD;
+        else if (i > cur_item)
+            type = LLTeleportHistoryMenuItem::TYPE_FORWARD;
+        else
+            type = LLTeleportHistoryMenuItem::TYPE_CURRENT;
+
+        LLTeleportHistoryMenuItem::Params item_params;
+        item_params.label = item_params.name = hist_items[i].mTitle;
+        item_params.item_type = type;
+        item_params.on_click.function(boost::bind(&LLNavigationBar::onTeleportHistoryMenuItemClicked, this, i));
+        LLTeleportHistoryMenuItem* new_itemp = LLUICtrlFactory::create<LLTeleportHistoryMenuItem>(item_params);
+        //new_itemp->setFont()
+        mTeleportHistoryMenu->addChild(new_itemp);
+    }
+}
+
+void LLNavigationBar::onRegionNameResponse(
+        std::string typed_location,
+        std::string region_name,
+        LLVector3 local_coords,
+        U64 region_handle, const std::string& url, const LLUUID& snapshot_id, bool teleport)
+{
+    // Invalid location?
+    if (region_handle)
+    {
+        // Teleport to the location.
+        LLVector3d region_pos = from_region_handle(region_handle);
+        LLVector3d global_pos = region_pos + (LLVector3d) local_coords;
+
+        LL_INFOS() << "Teleporting to: " << LLSLURL(region_name,    global_pos).getSLURLString()  << LL_ENDL;
+        gAgent.teleportViaLocation(global_pos);
+    }
+    else if (gSavedSettings.getBOOL("SearchFromAddressBar"))
+    {
+        invokeSearch(typed_location);
+    }
+}
+
+void    LLNavigationBar::showTeleportHistoryMenu(LLUICtrl* btn_ctrl)
+{
+    // Don't show the popup if teleport history is empty.
+    if (LLTeleportHistory::getInstance()->isEmpty())
+    {
+        LL_DEBUGS() << "Teleport history is empty, will not show the menu." << LL_ENDL;
+        return;
+    }
+
+    rebuildTeleportHistoryMenu();
+
+    if (mTeleportHistoryMenu == NULL)
+        return;
+
+    mTeleportHistoryMenu->updateParent(LLMenuGL::sMenuContainer);
+    const S32 MENU_SPAWN_PAD = -1;
+    LLMenuGL::showPopup(btn_ctrl, mTeleportHistoryMenu, 0, MENU_SPAWN_PAD);
+    LLButton* nav_button = dynamic_cast<LLButton*>(btn_ctrl);
+    if(nav_button)
+    {
+        if(mHistoryMenuConnection.connected())
+        {
+            LL_WARNS("Navgationbar")<<"mHistoryMenuConnection should be disconnected at this moment."<<LL_ENDL;
+            mHistoryMenuConnection.disconnect();
+        }
+        mHistoryMenuConnection = gMenuHolder->setMouseUpCallback(boost::bind(&LLNavigationBar::onNavigationButtonHeldUp, this, nav_button));
+        // pressed state will be update after mouseUp in  onBackOrForwardButtonHeldUp();
+        nav_button->setForcePressedState(true);
+    }
+    // *HACK pass the mouse capturing to the drop-down menu
+    // it need to let menu handle mouseup event
+    gFocusMgr.setMouseCapture(gMenuHolder);
+}
+/**
+ * Taking into account the HACK above,  this callback-function is responsible for correct handling of mouseUp event in case of holding-down the navigation buttons..
+ * We need to process this case separately to update a pressed state of navigation button.
+ */
+void LLNavigationBar::onNavigationButtonHeldUp(LLButton* nav_button)
+{
+    if(nav_button)
+    {
+        nav_button->setForcePressedState(false);
+    }
+    if(gFocusMgr.getMouseCapture() == gMenuHolder)
+    {
+        // we had passed mouseCapture in  showTeleportHistoryMenu()
+        // now we MUST release mouseCapture to continue a proper mouseevent workflow.
+        gFocusMgr.setMouseCapture(NULL);
+    }
+    //gMenuHolder is using to display bunch of menus. Disconnect signal to avoid unnecessary calls.
+    mHistoryMenuConnection.disconnect();
+}
+
+void LLNavigationBar::handleLoginComplete()
+{
+    LLTeleportHistory::getInstance()->handleLoginComplete();
+    LLPanelTopInfoBar::instance().handleLoginComplete();
+    mCmbLocation->handleLoginComplete();
+    resizeLayoutPanel();
+}
+
+void LLNavigationBar::resizeLayoutPanel()
+{
+    LLRect nav_bar_rect = mNavigationPanel->getRect();
+
+    S32 nav_panel_width = (nav_bar_rect.getWidth() + mFavoritePanel->getRect().getWidth()) * gSavedPerAccountSettings.getF32("NavigationBarRatio");
+
+    nav_bar_rect.setLeftTopAndSize(nav_bar_rect.mLeft, nav_bar_rect.mTop, nav_panel_width, nav_bar_rect.getHeight());
+    mNavigationPanel->handleReshape(nav_bar_rect,true);
+}
+void LLNavigationBar::invokeSearch(std::string search_text)
+{
+    LLFloaterReg::showInstance("search", LLSD().with("category", "standard").with("query", LLSD(search_text)));
+}
+
+void LLNavigationBar::clearHistoryCache()
+{
+    mCmbLocation->removeall();
+    LLLocationHistory* lh = LLLocationHistory::getInstance();
+    lh->removeItems();
+    lh->save();
+    LLTeleportHistory::getInstance()->purgeItems();
+}
+
+int LLNavigationBar::getDefNavBarHeight()
+{
+    return mDefaultNbRect.getHeight();
+}
+int LLNavigationBar::getDefFavBarHeight()
+{
+    return mDefaultFpRect.getHeight();
+}
+
+bool LLNavigationBar::isRebakeNavMeshAvailable()
+{
+    return mCmbLocation->isNavMeshDirty();
+}