/**
 * @file llnavigationbar.cpp
 * @brief Navigation bar implementation
 *
 * $LicenseInfo:firstyear=2009&license=viewerlgpl$
 * Second Life Viewer Source Code
 * Copyright (C) 2010, Linden Research, Inc.
 *
 * This library is free software; you can redistribute it and/or
 * modify it under the terms of the GNU Lesser General Public
 * License as published by the Free Software Foundation;
 * version 2.1 of the License only.
 *
 * This library is distributed in the hope that it will be useful,
 * but WITHOUT ANY WARRANTY; without even the implied warranty of
 * MERCHANTABILITY or FITNESS FOR A PARTICULAR PURPOSE.  See the GNU
 * Lesser General Public License for more details.
 *
 * You should have received a copy of the GNU Lesser General Public
 * License along with this library; if not, write to the Free Software
 * Foundation, Inc., 51 Franklin Street, Fifth Floor, Boston, MA  02110-1301  USA
 *
 * Linden Research, Inc., 945 Battery Street, San Francisco, CA  94111  USA
 * $/LicenseInfo$
 */

#include "llviewerprecompiledheaders.h"

#include "llnavigationbar.h"

#include "v2math.h"

#include "llregionhandle.h"

#include "llfloaterreg.h"
#include "llfocusmgr.h"
#include "lliconctrl.h"
#include "llmenugl.h"

#include "llagent.h"
#include "llviewerregion.h"
#include "lllandmarkactions.h"
#include "lllocationhistory.h"
#include "lllocationinputctrl.h"
// <FS:Zi> We don't use the mini location panel in Firestorm
// #include "llpaneltopinfobar.h"
#include "llteleporthistory.h"
#include "llresizebar.h"
#include "llsearchcombobox.h"
#include "llslurl.h"
#include "llurlregistry.h"
#include "llurldispatcher.h"
#include "llviewerinventory.h"
#include "llviewermenu.h"
#include "llviewernetwork.h" // <FS:AW hypergrid support >
#include "llviewerparcelmgr.h"
#include "llworldmapmessage.h"
#include "llappviewer.h"
#include "llviewercontrol.h"
#include "llweb.h"
#include "llhints.h"

#include "llfloatersidepanelcontainer.h"
#include "llinventorymodel.h"
#include "lllandmarkactions.h"

#include "llfavoritesbar.h"
#include "llagentui.h"

#include <boost/regex.hpp>


#include "llstatusbar.h"
#include "llnotificationsutil.h"// <FS:AW hypergrid support >

#include "lluictrl.h"   // <FS:Zi> Make navigation bar part of the UI
#include "rlvhandler.h"

//-- LLTeleportHistoryMenuItem -----------------------------------------------

/**
 * Item look varies depending on the type (backward/current/forward).
 */
class LLTeleportHistoryMenuItem : public LLMenuItemCallGL
{
public:
    typedef enum e_item_type
    {
        TYPE_BACKWARD,
        TYPE_CURRENT,
        TYPE_FORWARD,
    } EType;

    struct Params : public LLInitParam::Block<Params, LLMenuItemCallGL::Params>
    {
        Mandatory<EType>        item_type;
        Optional<const LLFontGL*> back_item_font,
                                current_item_font,
                                forward_item_font;
        Optional<std::string>   back_item_image,
                                forward_item_image;
        Optional<S32>           image_hpad,
                                image_vpad;
        Params()
        :   item_type(),
            back_item_font("back_item_font"),
            current_item_font("current_item_font"),
            forward_item_font("forward_item_font"),
            back_item_image("back_item_image"),
            forward_item_image("forward_item_image"),
            image_hpad("image_hpad"),
            image_vpad("image_vpad")
        {}
    };

    /*virtual*/ void    draw();
    /*virtual*/ void    onMouseEnter(S32 x, S32 y, MASK mask);
    /*virtual*/ void    onMouseLeave(S32 x, S32 y, MASK mask);

private:
    LLTeleportHistoryMenuItem(const Params&);
    friend class LLUICtrlFactory;

    static const S32            ICON_WIDTH          = 16;
    static const S32            ICON_HEIGHT         = 16;

    LLIconCtrl*     mArrowIcon;
};

static LLDefaultChildRegistry::Register<LLTeleportHistoryMenuItem> r("teleport_history_menu_item");


LLTeleportHistoryMenuItem::LLTeleportHistoryMenuItem(const Params& p)
:   LLMenuItemCallGL(p),
    mArrowIcon(NULL)
{
    // Set appearance depending on the item type.
    if (p.item_type == TYPE_BACKWARD)
    {
        setFont( p.back_item_font );
    }
    else if (p.item_type == TYPE_CURRENT)
    {
        setFont( p.current_item_font );
    }
    else
    {
        setFont( p.forward_item_font );
    }

    LLIconCtrl::Params icon_params;
    icon_params.name("icon");
    LLRect rect(0, ICON_HEIGHT, ICON_WIDTH, 0);
    rect.translate( p.image_hpad, p.image_vpad );
    icon_params.rect( rect );
    icon_params.mouse_opaque(false);
    icon_params.follows.flags(FOLLOWS_LEFT | FOLLOWS_TOP);
    icon_params.visible(false);

    mArrowIcon = LLUICtrlFactory::create<LLIconCtrl> (icon_params);

    // no image for the current item
    if (p.item_type == TYPE_BACKWARD)
        mArrowIcon->setValue( p.back_item_image() );
    else if (p.item_type == TYPE_FORWARD)
        mArrowIcon->setValue( p.forward_item_image() );

    addChild(mArrowIcon);
}

void LLTeleportHistoryMenuItem::draw()
{
    // Draw menu item itself.
    LLMenuItemCallGL::draw();

    // Draw children if any. *TODO: move this to LLMenuItemGL?
    LLUICtrl::draw();
}

void LLTeleportHistoryMenuItem::onMouseEnter(S32 x, S32 y, MASK mask)
{
    mArrowIcon->setVisible(true);
}

void LLTeleportHistoryMenuItem::onMouseLeave(S32 x, S32 y, MASK mask)
{
    mArrowIcon->setVisible(false);
}

static LLDefaultChildRegistry::Register<LLPullButton> menu_button("pull_button");

LLPullButton::LLPullButton(const LLPullButton::Params& params) :
    LLButton(params)
{
    setDirectionFromName(params.direction);
}
boost::signals2::connection LLPullButton::setClickDraggingCallback(const commit_signal_t::slot_type& cb)
{
    return mClickDraggingSignal.connect(cb);
}

/*virtual*/
void LLPullButton::onMouseLeave(S32 x, S32 y, MASK mask)
{
    LLButton::onMouseLeave(x, y, mask);

    if (mMouseDownTimer.getStarted()) //an user have done a mouse down, if the timer started. see LLButton::handleMouseDown for details
    {
        const LLVector2 cursor_direction = LLVector2(F32(x), F32(y)) - mLastMouseDown;
        /* For now cursor_direction points to the direction of mouse movement
         * Need to decide whether should we fire a signal.
         * We fire if angle between mDraggingDirection and cursor_direction is less that 45 degree
         * Note:
         * 0.5 * F_PI_BY_TWO equals to PI/4 radian that equals to angle of 45 degrees
         */
        if (angle_between(mDraggingDirection, cursor_direction) < 0.5 * F_PI_BY_TWO)//call if angle < pi/4
        {
            mClickDraggingSignal(this, LLSD());
        }
    }

}

/*virtual*/
bool LLPullButton::handleMouseDown(S32 x, S32 y, MASK mask)
{
    bool handled = LLButton::handleMouseDown(x, y, mask);
    if (handled)
    {
        //if mouse down was handled by button,
        //capture mouse position to calculate the direction of  mouse move  after mouseLeave event
        mLastMouseDown.set(F32(x), F32(y));
    }
    return handled;
}

/*virtual*/
bool LLPullButton::handleMouseUp(S32 x, S32 y, MASK mask)
{
    // reset data to get ready for next circle
    mLastMouseDown.clear();
    return LLButton::handleMouseUp(x, y, mask);
}
/**
 * this function is setting up dragging direction vector.
 * Last one is just unit vector. It points to direction of mouse drag that we need to handle
 */
void LLPullButton::setDirectionFromName(const std::string& name)
{
    if (name == "left")
    {
        mDraggingDirection.set(F32(-1), F32(0));
    }
    else if (name == "right")
    {
        mDraggingDirection.set(F32(0), F32(1));
    }
    else if (name == "down")
    {
        mDraggingDirection.set(F32(0), F32(-1));
    }
    else if (name == "up")
    {
        mDraggingDirection.set(F32(0), F32(1));
    }
}

//-- LNavigationBar ----------------------------------------------------------

/*
TODO:
- Load navbar height from saved settings (as it's done for status bar) or think of a better way.
*/

LLNavigationBar::LLNavigationBar()
:   mTeleportHistoryMenu(NULL),
    mBtnBack(NULL),
    mBtnForward(NULL),
    mBtnHome(NULL),
    mCmbLocation(NULL),
    mSaveToLocationHistory(false),
    mNavigationPanel(NULL),
    mFavoritePanel(NULL),
    mNavPanWidth(0),
    mSearchComboBox(NULL),
    mRlvBehaviorCallbackConnection() // <FS:Ansariel> FIRE-11847
{
    // buildFromFile( "panel_navigation_bar.xml");  // <FS:Zi> Make navigation bar part of the UI

    // set a listener function for LoginComplete event
    LLAppViewer::instance()->setOnLoginCompletedCallback(boost::bind(&LLNavigationBar::handleLoginComplete, this));
    setupPanel();   // <FS:Zi> Make navigation bar part of the UI
}

LLNavigationBar::~LLNavigationBar()
{
    mTeleportFinishConnection.disconnect();
    mTeleportFailedConnection.disconnect();

    // <FS:Ansariel> FIRE-11847
    if (mRlvBehaviorCallbackConnection.connected())
    {
        mRlvBehaviorCallbackConnection.disconnect();
    }
    // </FS:Ansariel>
}

// <FS:Zi> Make navigation bar part of the UI
<<<<<<< HEAD
// BOOL LLNavigationBar::postBuild()
=======
// bool LLNavigationBar::postBuild()
>>>>>>> 050d2fef
void LLNavigationBar::setupPanel()
// </FS:Zi>
{
    // <FS:Zi> Make navigation bar part of the UI
    // mBtnBack = getChild<LLPullButton>("back_btn");
    // mBtnForward  = getChild<LLPullButton>("forward_btn");
    // mBtnHome = getChild<LLButton>("home_btn");
    // mBtnLandmarks = getChild<LLButton>("landmarks_btn");

    // mCmbLocation= getChild<LLLocationInputCtrl>("location_combo");

    mView = LLUI::getInstance()->getRootView()->getChild<LLView>("navigation_bar");
<<<<<<< HEAD

    mBtnBack    = mView->getChild<LLPullButton>("back_btn");
    mBtnForward = mView->getChild<LLPullButton>("forward_btn");
    mBtnHome    = mView->getChild<LLButton>("home_btn");
    //mBtnLandmarks = mView->getChild<LLButton>("landmarks_btn"); // <FS:Ansariel> We don't use that right now...

    mCmbLocation = mView->getChild<LLLocationInputCtrl>("location_combo");
    mSearchComboBox = mView->getChild<LLSearchComboBox>("search_combo_box");

    mView->getChild<LLUICtrl>("navigation_bar_context_menu_panel")->
        setRightMouseDownCallback(boost::bind(&LLNavigationBar::onRightMouseDown, this, _2, _3, _4));

    mView->getChild<LLButton>("PersonalLighting")->setCommitCallback(boost::bind(&LLNavigationBar::onClickedLightingBtn, this)); // <FS:CR> FIRE-11847
    // </FS:Zi>

    fillSearchComboBox();

    mBtnBack->setEnabled(FALSE);
=======

    mBtnBack    = mView->getChild<LLPullButton>("back_btn");
    mBtnForward = mView->getChild<LLPullButton>("forward_btn");
    mBtnHome    = mView->getChild<LLButton>("home_btn");
    //mBtnLandmarks = mView->getChild<LLButton>("landmarks_btn"); // <FS:Ansariel> We don't use that right now...

    mCmbLocation = mView->getChild<LLLocationInputCtrl>("location_combo");
    mSearchComboBox = mView->getChild<LLSearchComboBox>("search_combo_box");

    mView->getChild<LLUICtrl>("navigation_bar_context_menu_panel")->
        setRightMouseDownCallback(boost::bind(&LLNavigationBar::onRightMouseDown, this, _2, _3, _4));

    mView->getChild<LLButton>("PersonalLighting")->setCommitCallback(boost::bind(&LLNavigationBar::onClickedLightingBtn, this)); // <FS:CR> FIRE-11847
    // </FS:Zi>

    fillSearchComboBox();

    mBtnBack->setEnabled(false);
>>>>>>> 050d2fef
    // [FS:CR] FIRE-12333
    //mBtnBack->setClickedCallback(boost::bind(&LLNavigationBar::onBackButtonClicked, this));
    mBtnBack->setClickedCallback(boost::bind(&LLNavigationBar::onBackButtonClicked, this, _1));
    mBtnBack->setHeldDownCallback(boost::bind(&LLNavigationBar::onBackOrForwardButtonHeldDown, this,_1, _2));
    mBtnBack->setClickDraggingCallback(boost::bind(&LLNavigationBar::showTeleportHistoryMenu, this,_1));

<<<<<<< HEAD
    mBtnForward->setEnabled(FALSE);
=======
    mBtnForward->setEnabled(false);
>>>>>>> 050d2fef
    // [FS:CR] FIRE-12333
    //mBtnForward->setClickedCallback(boost::bind(&LLNavigationBar::onForwardButtonClicked, this));
    mBtnForward->setClickedCallback(boost::bind(&LLNavigationBar::onForwardButtonClicked, this, _1));
    mBtnForward->setHeldDownCallback(boost::bind(&LLNavigationBar::onBackOrForwardButtonHeldDown, this, _1, _2));
    mBtnForward->setClickDraggingCallback(boost::bind(&LLNavigationBar::showTeleportHistoryMenu, this,_1));

    // [FS:CR] FIRE-12333
    //mBtnHome->setClickedCallback(boost::bind(&LLNavigationBar::onHomeButtonClicked, this));
    mBtnHome->setClickedCallback(boost::bind(&LLNavigationBar::onHomeButtonClicked, this, _1));

    //mBtnLandmarks->setClickedCallback(boost::bind(&LLNavigationBar::onLandmarksButtonClicked, this)); // <FS:Ansariel> We don't use that right now...

    mCmbLocation->setCommitCallback(boost::bind(&LLNavigationBar::onLocationSelection, this));

    mSearchComboBox->setCommitCallback(boost::bind(&LLNavigationBar::onSearchCommit, this));

    mTeleportFinishConnection = LLViewerParcelMgr::getInstance()->
        setTeleportFinishedCallback(boost::bind(&LLNavigationBar::onTeleportFinished, this, _1));

    mTeleportFailedConnection = LLViewerParcelMgr::getInstance()->
        setTeleportFailedCallback(boost::bind(&LLNavigationBar::onTeleportFailed, this));

    // <FS:Zi> No size calculations in code please. XUI handles it all now with visibility_control
    //mDefaultNbRect = getRect();
    //mDefaultFpRect = getChild<LLFavoritesBarCtrl>("favorite")->getRect();
    // </FS:Zi>

    // we'll be notified on teleport history changes
    LLTeleportHistory::getInstance()->setHistoryChangedCallback(
            boost::bind(&LLNavigationBar::onTeleportHistoryChanged, this));

    // <FS:Zi> Make navigation bar part of the UI
    // LLHints::getUInstance()->registerHintTarget("nav_bar", getHandle());

    //mNavigationPanel = getChild<LLLayoutPanel>("navigation_layout_panel");
    //mFavoritePanel = getChild<LLLayoutPanel>("favorites_layout_panel");
    //mNavigationPanel->getResizeBar()->setResizeListener(boost::bind(&LLNavigationBar::onNavbarResized, this));
    //mFavoritePanel->getResizeBar()->setResizeListener(boost::bind(&LLNavigationBar::onNavbarResized, this));

<<<<<<< HEAD
    // return TRUE;
=======
    // return true;
>>>>>>> 050d2fef
    LLHints::getInstance()->registerHintTarget("nav_bar",mView->getHandle());
    // </FS:Zi>

    // <FS:Ansariel> FIRE-11847
    mRlvBehaviorCallbackConnection = gRlvHandler.setBehaviourCallback(boost::bind(&LLNavigationBar::updateRlvRestrictions, this, _1, _2));
}

// <FS:Zi> No size calculations in code please. XUI handles it all now with visibility_control
<<<<<<< HEAD
// void LLNavigationBar::setVisible(BOOL visible)
=======
// void LLNavigationBar::setVisible(bool visible)
>>>>>>> 050d2fef
// {
//  // change visibility of grandparent layout_panel to animate in and out
//  if (getParent())
//  {
//      //to avoid some mysterious bugs like EXT-3352, at least try to log an incorrect parent to ping  about a problem.
//      if(getParent()->getName() != "nav_bar_container")
//      {
//          LL_WARNS("LLNavigationBar")<<"NavigationBar has an unknown name of the parent: "<<getParent()->getName()<< LL_ENDL;
//      }
//      getParent()->setVisible(visible);
//  }
// }
// </FS:Zi>


void LLNavigationBar::fillSearchComboBox()
{
    if(!mSearchComboBox)
    {
        return;
    }

    LLSearchHistory::getInstance()->load();

    LLSearchHistory::search_history_list_t search_list =
        LLSearchHistory::getInstance()->getSearchHistoryList();
    LLSearchHistory::search_history_list_t::const_iterator it = search_list.begin();
    for( ; search_list.end() != it; ++it)
    {
        LLSearchHistory::LLSearchHistoryItem item = *it;
        mSearchComboBox->add(item.search_query);
    }
}

// <FS:Zi> Make navigation bar part of the UI
// void LLNavigationBar::draw()
// {
//  if (isBackgroundVisible())
//  {
//      static LLUIColor color_drop_shadow = LLUIColorTable::instance().getColor("ColorDropShadow");
//      gl_drop_shadow(0, getRect().getHeight(), getRect().getWidth(), 0,
//                            color_drop_shadow, DROP_SHADOW_FLOATER);
//  }
//
//  LLPanel::draw();
// }

<<<<<<< HEAD
// BOOL LLNavigationBar::handleRightMouseDown(S32 x, S32 y, MASK mask)
// {
//  BOOL handled = childrenHandleRightMouseDown( x, y, mask) != NULL;
=======
// bool LLNavigationBar::handleRightMouseDown(S32 x, S32 y, MASK mask)
// {
//  bool handled = childrenHandleRightMouseDown( x, y, mask) != NULL;
>>>>>>> 050d2fef
//  if(!handled && !gMenuHolder->hasVisibleMenu())
//  {
//      show_navbar_context_menu(this,x,y);
//      handled = true;
//  }
//
//  return handled;
// }
// </FS:Zi>

// [FS:CR] FIRE-12333
//void LLNavigationBar::onBackButtonClicked()
void LLNavigationBar::onBackButtonClicked(LLUICtrl* ctrl)
{
    LLTeleportHistory::getInstance()->goBack();
    gFocusMgr.releaseFocusIfNeeded(ctrl);   // [FS:CR] FIRE-12333
}

void LLNavigationBar::onNavbarResized()
{
    S32 new_nav_pan_width = mNavigationPanel->getRect().getWidth();
    if(mNavPanWidth != new_nav_pan_width)
    {
        S32 new_stack_width = new_nav_pan_width + mFavoritePanel->getRect().getWidth();
        F32 ratio = (F32)new_nav_pan_width / (F32)new_stack_width;
        gSavedPerAccountSettings.setF32("NavigationBarRatio", ratio);
        mNavPanWidth = new_nav_pan_width;
    }
}

void LLNavigationBar::onBackOrForwardButtonHeldDown(LLUICtrl* ctrl, const LLSD& param)
{
    if (param["count"].asInteger() == 0)
        showTeleportHistoryMenu(ctrl);
}

// [FS:CR] FIRE-12333
//void LLNavigationBar::onForwardButtonClicked()
void LLNavigationBar::onForwardButtonClicked(LLUICtrl* ctrl)
{
    LLTeleportHistory::getInstance()->goForward();
    gFocusMgr.releaseFocusIfNeeded(ctrl);   // [FS:CR] FIRE-12333
}

// [FS:CR] FIRE-12333
//void LLNavigationBar::onHomeButtonClicked()
void LLNavigationBar::onHomeButtonClicked(LLUICtrl* ctrl)
{
    gAgent.teleportHome();
    gFocusMgr.releaseFocusIfNeeded(ctrl);   // [FS:CR] FIRE-12333
}

void LLNavigationBar::onLandmarksButtonClicked()
{
    LLFloaterReg::toggleInstanceOrBringToFront("places");
    LLFloaterSidePanelContainer::showPanel("places", LLSD().with("type", "open_landmark_tab"));
}

void LLNavigationBar::onSearchCommit()
{
    std::string search_query = mSearchComboBox->getSimple();
    if(!search_query.empty())
    {
        LLSearchHistory::getInstance()->addEntry(search_query);
    }
    invokeSearch(search_query);
}

void LLNavigationBar::onTeleportHistoryMenuItemClicked(const LLSD& userdata)
{
    int idx = userdata.asInteger();
    LLTeleportHistory::getInstance()->goToItem(idx);
}

// This is called when user presses enter in the location input
// or selects a location from the typed locations dropdown.
void LLNavigationBar::onLocationSelection()
{
    std::string typed_location = mCmbLocation->getSimple();
    LLStringUtil::trim(typed_location);

    // Will not teleport to empty location.
    if (typed_location.empty())
        return;
    //get selected item from combobox item
    LLSD value = mCmbLocation->getSelectedValue();
    if(value.isUndefined() && !mCmbLocation->getTextEntry()->isDirty())
    {
        // At this point we know that: there is no selected item in list and text field has NOT been changed
        // So there is no sense to try to change the location
        return;
    }
    /* since navbar list support autocompletion it contains several types of item: landmark, teleport hystory item,
     * typed by user slurl or region name. Let's find out which type of item the user has selected
     * to make decision about adding this location into typed history. see mSaveToLocationHistory
     * Note:
     * Only TYPED_REGION_SLURL item will be added into LLLocationHistory
     */

    if(value.has("item_type"))
    {

        switch(value["item_type"].asInteger())
        {
        case LANDMARK:

            if(value.has("AssetUUID"))
            {
                gAgent.teleportViaLandmark( LLUUID(value["AssetUUID"].asString()));
                // user teleported by manually inputting inventory landmark's name
                mSaveToLocationHistory = false;
                return;
            }
            else
            {
                LLInventoryModel::item_array_t landmark_items =
                        LLLandmarkActions::fetchLandmarksByName(typed_location,
                                false);
                if (!landmark_items.empty())
                {
                    gAgent.teleportViaLandmark( landmark_items[0]->getAssetUUID());
                    mSaveToLocationHistory = true;
                    return;
                }
            }
            break;

        case TELEPORT_HISTORY:
            //in case of teleport item was selected, teleport by position too.
        case TYPED_REGION_SLURL:
            if(value.has("global_pos"))
            {
                gAgent.teleportViaLocation(LLVector3d(value["global_pos"]));
                return;
            }
            break;

        default:
            break;
        }
    }
    //Let's parse slurl or region name

    std::string region_name;
    LLVector3 local_coords(128, 128, 0);
    // Is the typed location a SLURL?
    LLSLURL slurl = LLSLURL(typed_location);
    if (slurl.getType() == LLSLURL::LOCATION)
    {
      LL_DEBUGS( "SLURL") << "LLSLURL::LOCATION" << LL_ENDL;// <FS:AW hypergrid support >
      region_name = slurl.getRegion();
      local_coords = slurl.getPosition();
    }
    else if(!slurl.isValid())
    {
        LL_DEBUGS( "SLURL") << "!slurl.isValid()" << LL_ENDL;// <FS:AW hypergrid support >
      // we have to do this check after previous, because LLUrlRegistry contains handlers for slurl too
      // but we need to know whether typed_location is a simple http url.
      if (LLUrlRegistry::instance().isUrl(typed_location))
        {
        LL_DEBUGS( "SLURL") << "isUrl" << LL_ENDL;// <FS:AW hypergrid support >
        // display http:// URLs in the media browser, or
        // anything else is sent to the search floater
        LLWeb::loadURL(typed_location);
        return;
      }
      else
      {
        LL_DEBUGS( "SLURL") << "assume user has typed region name" << LL_ENDL;// <FS:AW hypergrid support >
          // assume that an user has typed the {region name} or possible {region_name, parcel}
          region_name  = typed_location.substr(0,typed_location.find(','));
        }
    }
    else
    {
        LL_DEBUGS( "SLURL") << "was an app slurl, home, whatever.  Bail" << LL_ENDL;// <FS:AW hypergrid support >
      // was an app slurl, home, whatever.  Bail
      return;
    }

#ifdef OPENSIM // <FS:AW optional opensim support>
// <FS:AW hypergrid support >
    std::string grid = slurl.getGrid();
    std::string current_grid = LLGridManager::getInstance()->getGrid();
    std::string gatekeeper = LLGridManager::getInstance()->getGatekeeper(grid);

    std::string current = LLGridManager::getInstance()->getGrid();
    if((grid != current )
        && (!LLGridManager::getInstance()->isInOpenSim()
            || (!slurl.getHypergrid() && gatekeeper.empty() )
           )
      )
    {
        std::string dest = slurl.getSLURLString();
        if (!dest.empty())
        {
            LLSD args;
            args["SLURL"] = dest;
            args["GRID"] = slurl.getGrid();
            args["CURRENT_GRID"] = current_grid;
            LLNotificationsUtil::add("CantTeleportToGrid", args);
            return;
        }
    }
    else if(!gatekeeper.empty())
    {
        region_name = gatekeeper + ":" + region_name;
    }
// </FS:AW hypergrid support >
#endif // OPENSIM // <FS:AW optional opensim support>

    // Resolve the region name to its global coordinates.
    // If resolution succeeds we'll teleport.
    LLWorldMapMessage::url_callback_t cb = boost::bind(
            &LLNavigationBar::onRegionNameResponse, this,
            typed_location, region_name, local_coords, _1, _2, _3, _4);
    mSaveToLocationHistory = true;
    LLWorldMapMessage::getInstance()->sendNamedRegionRequest(region_name, cb, std::string("unused"), false);
}

void LLNavigationBar::onTeleportFailed()
{
    mSaveToLocationHistory = false;
}

void LLNavigationBar::onTeleportFinished(const LLVector3d& global_agent_pos)
{
    if (!mSaveToLocationHistory)
        return;
    LLLocationHistory* lh = LLLocationHistory::getInstance();

    //TODO*: do we need convert slurl into readable format?
    std::string location;
    /*NOTE:
     * We can't use gAgent.getPositionAgent() in case of local teleport to build location.
     * At this moment gAgent.getPositionAgent() contains previous coordinates.
     * according to EXT-65 agent position is being reseted on each frame.
     */
        LLAgentUI::buildLocationString(location, LLAgentUI::LOCATION_FORMAT_NO_MATURITY,
                    gAgent.getPosAgentFromGlobal(global_agent_pos));
    // <FS:Beq pp Oren> FIRE-30768: SLURL's don't work in VarRegions
    //std::string tooltip (LLSLURL(gAgent.getRegion()->getName(), global_agent_pos).getSLURLString());
    std::string tooltip (LLSLURL(gAgent.getRegion()->getName(), gAgent.getRegion()->getOriginGlobal(), global_agent_pos).getSLURLString());
    // </FS:Beq pp Oren>

    LLLocationHistoryItem item (location,
            global_agent_pos, tooltip,TYPED_REGION_SLURL);// we can add into history only TYPED location
    //Touch it, if it is at list already, add new location otherwise
    if ( !lh->touchItem(item) ) {
        lh->addItem(item);
    }

    lh->save();

    mSaveToLocationHistory = false;

}

void LLNavigationBar::onTeleportHistoryChanged()
{
    // Update navigation controls.
    LLTeleportHistory* h = LLTeleportHistory::getInstance();
    int cur_item = h->getCurrentItemIndex();
    mBtnBack->setEnabled(cur_item > 0);
    mBtnForward->setEnabled(cur_item < ((int)h->getItems().size() - 1));
}

void LLNavigationBar::rebuildTeleportHistoryMenu()
{
    // Has the pop-up menu been built?
    if (mTeleportHistoryMenu)
    {
        // Clear it.
        mTeleportHistoryMenu->empty();
    }
    else
    {
        // Create it.
        LLMenuGL::Params menu_p;
        menu_p.name("popup");
        menu_p.can_tear_off(false);
        menu_p.visible(false);
        menu_p.bg_visible(true);
        menu_p.scrollable(true);
        mTeleportHistoryMenu = LLUICtrlFactory::create<LLMenuGL>(menu_p);

        // <FS:Zi> Make navigation bar part of the UI
        // addChild(mTeleportHistoryMenu);
        mView->addChild(mTeleportHistoryMenu);
        // </FS:Zi>
    }

    // Populate the menu with teleport history items.
    LLTeleportHistory* hist = LLTeleportHistory::getInstance();
    const LLTeleportHistory::slurl_list_t& hist_items = hist->getItems();
    int cur_item = hist->getCurrentItemIndex();

    // Items will be shown in the reverse order, just like in Firefox.
    for (int i = (int)hist_items.size()-1; i >= 0; i--)
    {
        LLTeleportHistoryMenuItem::EType type;
        if (i < cur_item)
            type = LLTeleportHistoryMenuItem::TYPE_BACKWARD;
        else if (i > cur_item)
            type = LLTeleportHistoryMenuItem::TYPE_FORWARD;
        else
            type = LLTeleportHistoryMenuItem::TYPE_CURRENT;

        LLTeleportHistoryMenuItem::Params item_params;
        item_params.label = item_params.name = hist_items[i].mTitle;
        item_params.item_type = type;
        item_params.on_click.function(boost::bind(&LLNavigationBar::onTeleportHistoryMenuItemClicked, this, i));
        LLTeleportHistoryMenuItem* new_itemp = LLUICtrlFactory::create<LLTeleportHistoryMenuItem>(item_params);
        //new_itemp->setFont()
        mTeleportHistoryMenu->addChild(new_itemp);
    }
}

void LLNavigationBar::onRegionNameResponse(
        std::string typed_location,
        std::string region_name,
        LLVector3 local_coords,
        U64 region_handle, const std::string& url, const LLUUID& snapshot_id, bool teleport)
{
    // Invalid location?
    if (region_handle)
    {
        // Teleport to the location.
        LLVector3d region_pos = from_region_handle(region_handle);
        LLVector3d global_pos = region_pos + (LLVector3d) local_coords;

        // <FS:Beq pp Oren> FIRE-30768: SLURL's don't work in VarRegions
        //LL_INFOS() << "Teleporting to: " << LLSLURL(region_name,  global_pos).getSLURLString()  << LL_ENDL;
        LL_INFOS() << "Teleporting to: " << LLSLURL(region_name, region_pos, global_pos).getSLURLString()  << LL_ENDL;
        // </FS:Beq pp Oren>
        gAgent.teleportViaLocation(global_pos);
    }
    else if (gSavedSettings.getBOOL("SearchFromAddressBar"))
    {
        invokeSearch(typed_location);
    }
}

void    LLNavigationBar::showTeleportHistoryMenu(LLUICtrl* btn_ctrl)
{
    // Don't show the popup if teleport history is empty.
    if (LLTeleportHistory::getInstance()->isEmpty())
    {
        LL_DEBUGS() << "Teleport history is empty, will not show the menu." << LL_ENDL;
        return;
    }

    rebuildTeleportHistoryMenu();

    if (mTeleportHistoryMenu == NULL)
        return;

    mTeleportHistoryMenu->updateParent(LLMenuGL::sMenuContainer);
    const S32 MENU_SPAWN_PAD = -1;
    LLMenuGL::showPopup(btn_ctrl, mTeleportHistoryMenu, 0, MENU_SPAWN_PAD);
    LLButton* nav_button = dynamic_cast<LLButton*>(btn_ctrl);
    if(nav_button)
    {
        if(mHistoryMenuConnection.connected())
        {
            LL_WARNS("Navgationbar")<<"mHistoryMenuConnection should be disconnected at this moment."<<LL_ENDL;
            mHistoryMenuConnection.disconnect();
        }
        mHistoryMenuConnection = gMenuHolder->setMouseUpCallback(boost::bind(&LLNavigationBar::onNavigationButtonHeldUp, this, nav_button));
        // pressed state will be update after mouseUp in  onBackOrForwardButtonHeldUp();
        nav_button->setForcePressedState(true);
    }
    // *HACK pass the mouse capturing to the drop-down menu
    // it need to let menu handle mouseup event
    gFocusMgr.setMouseCapture(gMenuHolder);
}
/**
 * Taking into account the HACK above,  this callback-function is responsible for correct handling of mouseUp event in case of holding-down the navigation buttons..
 * We need to process this case separately to update a pressed state of navigation button.
 */
void LLNavigationBar::onNavigationButtonHeldUp(LLButton* nav_button)
{
    if(nav_button)
    {
        nav_button->setForcePressedState(false);
    }
    if(gFocusMgr.getMouseCapture() == gMenuHolder)
    {
        // we had passed mouseCapture in  showTeleportHistoryMenu()
        // now we MUST release mouseCapture to continue a proper mouseevent workflow.
        gFocusMgr.setMouseCapture(NULL);
    }
    //gMenuHolder is using to display bunch of menus. Disconnect signal to avoid unnecessary calls.
    mHistoryMenuConnection.disconnect();
}

void LLNavigationBar::handleLoginComplete()
{
    LLTeleportHistory::getInstance()->handleLoginComplete();
    // <FS:Zi> We don't use the mini location panel in Firestorm
    // LLPanelTopInfoBar::instance().handleLoginComplete();
    gStatusBar->handleLoginComplete();
    mCmbLocation->handleLoginComplete();
    // <FS:Ansariel> Commented out because we don't have the LL viewer layout
    //resizeLayoutPanel();
}

// [RLVa:KB] - Checked: 2014-03-23 (RLVa-1.4.10)
void LLNavigationBar::refreshLocationCtrl()
{
    if (mCmbLocation)
        mCmbLocation->refresh();
}
// [/RLVa:KB]

void LLNavigationBar::resizeLayoutPanel()
{
    LLRect nav_bar_rect = mNavigationPanel->getRect();

    S32 nav_panel_width = (nav_bar_rect.getWidth() + mFavoritePanel->getRect().getWidth()) * gSavedPerAccountSettings.getF32("NavigationBarRatio");

    nav_bar_rect.setLeftTopAndSize(nav_bar_rect.mLeft, nav_bar_rect.mTop, nav_panel_width, nav_bar_rect.getHeight());
    mNavigationPanel->handleReshape(nav_bar_rect,true);
}
void LLNavigationBar::invokeSearch(std::string search_text)
{
    LLFloaterReg::showInstance("search", LLSD().with("category", "standard").with("query", LLSD(search_text)));
}

void LLNavigationBar::clearHistoryCache()
{
    mCmbLocation->removeall();
    LLLocationHistory* lh = LLLocationHistory::getInstance();
    lh->removeItems();
    lh->save();
    LLTeleportHistory::getInstance()->purgeItems();
}

// <FS:Zi> No size calculations in code please. XUI handles it all now with visibility_control
// int LLNavigationBar::getDefNavBarHeight()
// {
//  return mDefaultNbRect.getHeight();
// }
// int LLNavigationBar::getDefFavBarHeight()
// {
//  return mDefaultFpRect.getHeight();
// }
// </FS:Zi>

// <FS:Zi> Make navigation bar part of the UI
void LLNavigationBar::clearHistory()
{
    mSearchComboBox->clearHistory();
}

LLView* LLNavigationBar::getView()
{
    return mView;
}

bool LLNavigationBar::isRebakeNavMeshAvailable()
{
    return mCmbLocation->isNavMeshDirty();
}

void LLNavigationBar::onRightMouseDown(S32 x,S32 y,MASK mask)
{
    // call LLViewerMenu function
    show_navbar_context_menu(mView,x,y);
}
// </FS:Zi>

// <FS:CR> FIRE-11847
void LLNavigationBar::onClickedLightingBtn()
{
    LLFloaterReg::showInstance("env_adjust_snapshot");
}

void LLNavigationBar::updateRlvRestrictions(ERlvBehaviour behavior, ERlvParamType type)
{
    if (behavior == RLV_BHVR_SETENV)
    {
        mView->getChild<LLButton>("PersonalLighting")->setEnabled(type != RLV_TYPE_ADD);
    }
}
// </FS:CR> FIRE-11847<|MERGE_RESOLUTION|>--- conflicted
+++ resolved
@@ -306,11 +306,7 @@
 }
 
 // <FS:Zi> Make navigation bar part of the UI
-<<<<<<< HEAD
-// BOOL LLNavigationBar::postBuild()
-=======
 // bool LLNavigationBar::postBuild()
->>>>>>> 050d2fef
 void LLNavigationBar::setupPanel()
 // </FS:Zi>
 {
@@ -323,7 +319,6 @@
     // mCmbLocation= getChild<LLLocationInputCtrl>("location_combo");
 
     mView = LLUI::getInstance()->getRootView()->getChild<LLView>("navigation_bar");
-<<<<<<< HEAD
 
     mBtnBack    = mView->getChild<LLPullButton>("back_btn");
     mBtnForward = mView->getChild<LLPullButton>("forward_btn");
@@ -341,38 +336,14 @@
 
     fillSearchComboBox();
 
-    mBtnBack->setEnabled(FALSE);
-=======
-
-    mBtnBack    = mView->getChild<LLPullButton>("back_btn");
-    mBtnForward = mView->getChild<LLPullButton>("forward_btn");
-    mBtnHome    = mView->getChild<LLButton>("home_btn");
-    //mBtnLandmarks = mView->getChild<LLButton>("landmarks_btn"); // <FS:Ansariel> We don't use that right now...
-
-    mCmbLocation = mView->getChild<LLLocationInputCtrl>("location_combo");
-    mSearchComboBox = mView->getChild<LLSearchComboBox>("search_combo_box");
-
-    mView->getChild<LLUICtrl>("navigation_bar_context_menu_panel")->
-        setRightMouseDownCallback(boost::bind(&LLNavigationBar::onRightMouseDown, this, _2, _3, _4));
-
-    mView->getChild<LLButton>("PersonalLighting")->setCommitCallback(boost::bind(&LLNavigationBar::onClickedLightingBtn, this)); // <FS:CR> FIRE-11847
-    // </FS:Zi>
-
-    fillSearchComboBox();
-
     mBtnBack->setEnabled(false);
->>>>>>> 050d2fef
     // [FS:CR] FIRE-12333
     //mBtnBack->setClickedCallback(boost::bind(&LLNavigationBar::onBackButtonClicked, this));
     mBtnBack->setClickedCallback(boost::bind(&LLNavigationBar::onBackButtonClicked, this, _1));
     mBtnBack->setHeldDownCallback(boost::bind(&LLNavigationBar::onBackOrForwardButtonHeldDown, this,_1, _2));
     mBtnBack->setClickDraggingCallback(boost::bind(&LLNavigationBar::showTeleportHistoryMenu, this,_1));
 
-<<<<<<< HEAD
-    mBtnForward->setEnabled(FALSE);
-=======
     mBtnForward->setEnabled(false);
->>>>>>> 050d2fef
     // [FS:CR] FIRE-12333
     //mBtnForward->setClickedCallback(boost::bind(&LLNavigationBar::onForwardButtonClicked, this));
     mBtnForward->setClickedCallback(boost::bind(&LLNavigationBar::onForwardButtonClicked, this, _1));
@@ -412,11 +383,7 @@
     //mNavigationPanel->getResizeBar()->setResizeListener(boost::bind(&LLNavigationBar::onNavbarResized, this));
     //mFavoritePanel->getResizeBar()->setResizeListener(boost::bind(&LLNavigationBar::onNavbarResized, this));
 
-<<<<<<< HEAD
-    // return TRUE;
-=======
     // return true;
->>>>>>> 050d2fef
     LLHints::getInstance()->registerHintTarget("nav_bar",mView->getHandle());
     // </FS:Zi>
 
@@ -425,11 +392,7 @@
 }
 
 // <FS:Zi> No size calculations in code please. XUI handles it all now with visibility_control
-<<<<<<< HEAD
-// void LLNavigationBar::setVisible(BOOL visible)
-=======
 // void LLNavigationBar::setVisible(bool visible)
->>>>>>> 050d2fef
 // {
 //  // change visibility of grandparent layout_panel to animate in and out
 //  if (getParent())
@@ -477,15 +440,9 @@
 //  LLPanel::draw();
 // }
 
-<<<<<<< HEAD
-// BOOL LLNavigationBar::handleRightMouseDown(S32 x, S32 y, MASK mask)
-// {
-//  BOOL handled = childrenHandleRightMouseDown( x, y, mask) != NULL;
-=======
 // bool LLNavigationBar::handleRightMouseDown(S32 x, S32 y, MASK mask)
 // {
 //  bool handled = childrenHandleRightMouseDown( x, y, mask) != NULL;
->>>>>>> 050d2fef
 //  if(!handled && !gMenuHolder->hasVisibleMenu())
 //  {
 //      show_navbar_context_menu(this,x,y);
