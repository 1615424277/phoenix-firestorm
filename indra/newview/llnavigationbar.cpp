--- conflicted
+++ resolved
@@ -412,13 +412,7 @@
 {
 	if(!mSearchComboBox)
 	{
-<<<<<<< HEAD
 		return;
-=======
-		static LLUIColor color_drop_shadow = LLUIColorTable::instance().getColor("ColorDropShadow");
-		gl_drop_shadow(0, getRect().getHeight(), getRect().getWidth(), 0,
-                           color_drop_shadow, DROP_SHADOW_FLOATER);
->>>>>>> 145a5ffe
 	}
 
 	LLSearchHistory::getInstance()->load();
@@ -438,10 +432,9 @@
 // {
 // 	if (isBackgroundVisible())
 // 	{
-// 		static LLUICachedControl<S32> drop_shadow_floater ("DropShadowFloater", 0);
 // 		static LLUIColor color_drop_shadow = LLUIColorTable::instance().getColor("ColorDropShadow");
 // 		gl_drop_shadow(0, getRect().getHeight(), getRect().getWidth(), 0,
-//                            color_drop_shadow, drop_shadow_floater );
+//                            color_drop_shadow, DROP_SHADOW_FLOATER);
 // 	}
 // 
 // 	LLPanel::draw();
