/**
 * @file lltoolbarview.h
 * @author Merov Linden
 * @brief User customizable toolbar class
 *
 * $LicenseInfo:firstyear=2011&license=viewerlgpl$
 * Second Life Viewer Source Code
 * Copyright (C) 2011, Linden Research, Inc.
 *
 * This library is free software; you can redistribute it and/or
 * modify it under the terms of the GNU Lesser General Public
 * License as published by the Free Software Foundation;
 * version 2.1 of the License only.
 *
 * This library is distributed in the hope that it will be useful,
 * but WITHOUT ANY WARRANTY; without even the implied warranty of
 * MERCHANTABILITY or FITNESS FOR A PARTICULAR PURPOSE.  See the GNU
 * Lesser General Public License for more details.
 *
 * You should have received a copy of the GNU Lesser General Public
 * License along with this library; if not, write to the Free Software
 * Foundation, Inc., 51 Franklin Street, Fifth Floor, Boston, MA  02110-1301  USA
 *
 * Linden Research, Inc., 945 Battery Street, San Francisco, CA  94111  USA
 * $/LicenseInfo$
 */

#ifndef LL_LLTOOLBARVIEW_H
#define LL_LLTOOLBARVIEW_H

#include "lluictrl.h"
#include "lltoolbar.h"
#include "llcommandmanager.h"
#include "llinventory.h"

class LLUICtrlFactory;

// Parent of all LLToolBar

class LLToolBarView : public LLUICtrl
{
public:
<<<<<<< HEAD
	// Xui structure of the toolbar panel
	struct Params : public LLInitParam::Block<Params, LLUICtrl::Params> {};

	// Note: valid children for LLToolBarView are stored in this registry
	typedef LLDefaultChildRegistry child_registry_t;
	
	// Xml structure of the toolbars.xml setting
	// Those live in a toolbars.xml found in the selected skin folder and in
	// the user folder for the user specific (saved) settings
	struct Toolbar : public LLInitParam::Block<Toolbar>
	{
		Mandatory<LLToolBarEnums::ButtonType>	button_display_mode;
		Multiple<LLCommandId::Params>	commands;
		Optional<LLToolBarEnums::Alignment>		button_alignment;		// <FS:Zi> Added alignment parameter
		Optional<LLToolBarEnums::LayoutStyle>	button_layout_style;	// <FS:Zi> Added layout style parameter

		Toolbar();
	};
	struct ToolbarSet : public LLInitParam::Block<ToolbarSet>
	{
		Optional<Toolbar>	left_toolbar,
							right_toolbar,
							bottom_toolbar;

		ToolbarSet();
	};

	// Derived methods
	virtual ~LLToolBarView();
	virtual BOOL postBuild();
	virtual void draw();

	// Toolbar view interface with the rest of the world
	// Checks if the commandId is being used somewhere in one of the toolbars, returns LLToolBarEnums::EToolBarLocation
	S32 hasCommand(const LLCommandId& commandId) const;
	S32 addCommand(const LLCommandId& commandId, LLToolBarEnums::EToolBarLocation toolbar, int rank = LLToolBar::RANK_NONE);
	S32 removeCommand(const LLCommandId& commandId, int& rank);	// Sets the rank the removed command was at, RANK_NONE if not found
	S32 enableCommand(const LLCommandId& commandId, bool enabled);
	S32 stopCommandInProgress(const LLCommandId& commandId);
	S32 flashCommand(const LLCommandId& commandId, bool flash, bool force_flashing = false);

	// Loads the toolbars from the existing user or default settings
	bool loadToolbars(bool force_default = false);	// return false if load fails
	
	// Clears all buttons off the toolbars
	bool clearToolbars();
	
	void setToolBarsVisible(bool visible);

	static bool loadDefaultToolbars();
	static bool clearAllToolbars();
	
	static void startDragTool(S32 x, S32 y, LLToolBarButton* toolbarButton);
	static BOOL handleDragTool(S32 x, S32 y, const LLUUID& uuid, LLAssetType::EType type);
	static BOOL handleDropTool(void* cargo_data, S32 x, S32 y, LLToolBar* toolbar);
	static void resetDragTool(LLToolBarButton* toolbarButton);
	LLInventoryObject* getDragItem();
	LLView* getBottomToolbar() { return mBottomToolbarPanel; }
	LLToolBar* getToolbar(LLToolBarEnums::EToolBarLocation toolbar) { return mToolbars[toolbar]; }
	bool isModified() const;

	// <FS:Ansariel> Getters for member variables needed for console chat bottom offset
	LLView* getBottomChatStack() const { return mBottomChatStack; };
	// </FS:Ansariel>
=======
    // Xui structure of the toolbar panel
    struct Params : public LLInitParam::Block<Params, LLUICtrl::Params> {};

    // Note: valid children for LLToolBarView are stored in this registry
    typedef LLDefaultChildRegistry child_registry_t;

    // Xml structure of the toolbars.xml setting
    // Those live in a toolbars.xml found in app_settings (for the default) and in
    // the user folder for the user specific (saved) settings
    struct Toolbar : public LLInitParam::Block<Toolbar>
    {
        Mandatory<LLToolBarEnums::ButtonType>   button_display_mode;
        Multiple<LLCommandId::Params>   commands;

        Toolbar();
    };
    struct ToolbarSet : public LLInitParam::Block<ToolbarSet>
    {
        Optional<Toolbar>   left_toolbar,
                            right_toolbar,
                            bottom_toolbar;

        ToolbarSet();
    };

    // Derived methods
    virtual ~LLToolBarView();
    virtual BOOL postBuild();
    virtual void draw();

    // Toolbar view interface with the rest of the world
    // Checks if the commandId is being used somewhere in one of the toolbars, returns LLToolBarEnums::EToolBarLocation
    S32 hasCommand(const LLCommandId& commandId) const;
    S32 addCommand(const LLCommandId& commandId, LLToolBarEnums::EToolBarLocation toolbar, int rank = LLToolBar::RANK_NONE);
    S32 removeCommand(const LLCommandId& commandId, int& rank); // Sets the rank the removed command was at, RANK_NONE if not found
    S32 enableCommand(const LLCommandId& commandId, bool enabled);
    S32 stopCommandInProgress(const LLCommandId& commandId);
    S32 flashCommand(const LLCommandId& commandId, bool flash, bool force_flashing = false);

    // Loads the toolbars from the existing user or default settings
    bool loadToolbars(bool force_default = false);  // return false if load fails

    // Clears all buttons off the toolbars
    bool clearToolbars();

    void setToolBarsVisible(bool visible);

    static bool loadDefaultToolbars();
    static bool clearAllToolbars();

    static void startDragTool(S32 x, S32 y, LLToolBarButton* toolbarButton);
    static BOOL handleDragTool(S32 x, S32 y, const LLUUID& uuid, LLAssetType::EType type);
    static BOOL handleDropTool(void* cargo_data, S32 x, S32 y, LLToolBar* toolbar);
    static void resetDragTool(LLToolBarButton* toolbarButton);
    LLInventoryObject* getDragItem();
    LLView* getBottomToolbar() { return mBottomToolbarPanel; }
    LLToolBar* getToolbar(LLToolBarEnums::EToolBarLocation toolbar) { return mToolbars[toolbar]; }
    bool isModified() const;
>>>>>>> 38c2a5bd

protected:
    friend class LLUICtrlFactory;
    LLToolBarView(const Params&);

    void initFromParams(const Params&);

private:
<<<<<<< HEAD
	void	saveToolbars() const;
	bool	addCommandInternal(const LLCommandId& commandId, LLToolBar*	toolbar);
	void	addToToolset(command_id_list_t& command_list, Toolbar& toolbar) const;

	static void	onToolBarButtonAdded(LLView* button);
	static void onToolBarButtonRemoved(LLView* button);

	// Pointers to the toolbars handled by the toolbar view
	LLToolBar*  mToolbars[LLToolBarEnums::TOOLBAR_COUNT];
	bool		mToolbarsLoaded;
	
	bool				mDragStarted;
	LLToolBarButton*	mDragToolbarButton;
	LLInventoryObject*	mDragItem;
	bool				mShowToolbars;
	LLView*				mBottomToolbarPanel;

	// <FS:Ansariel> Member variables needed for console chat bottom offset
	LLView*				mBottomChatStack;
	// </FS:Ansariel>

	// <FS:Ansariel> Added to determine if toolbar gets hidden when empty
	bool				mHideBottomOnEmpty;
=======
    void    saveToolbars() const;
    bool    addCommandInternal(const LLCommandId& commandId, LLToolBar* toolbar);
    void    addToToolset(command_id_list_t& command_list, Toolbar& toolbar) const;

    static void onToolBarButtonAdded(LLView* button);
    static void onToolBarButtonRemoved(LLView* button);

    // Pointers to the toolbars handled by the toolbar view
    LLToolBar*  mToolbars[LLToolBarEnums::TOOLBAR_COUNT];
    bool        mToolbarsLoaded;

    bool                mDragStarted;
    LLToolBarButton*    mDragToolbarButton;
    LLInventoryObject*  mDragItem;
    bool                mShowToolbars;
    LLView*             mBottomToolbarPanel;
>>>>>>> 38c2a5bd
};

extern LLToolBarView* gToolBarView;

#endif  // LL_LLTOOLBARVIEW_H<|MERGE_RESOLUTION|>--- conflicted
+++ resolved
@@ -40,72 +40,6 @@
 class LLToolBarView : public LLUICtrl
 {
 public:
-<<<<<<< HEAD
-	// Xui structure of the toolbar panel
-	struct Params : public LLInitParam::Block<Params, LLUICtrl::Params> {};
-
-	// Note: valid children for LLToolBarView are stored in this registry
-	typedef LLDefaultChildRegistry child_registry_t;
-	
-	// Xml structure of the toolbars.xml setting
-	// Those live in a toolbars.xml found in the selected skin folder and in
-	// the user folder for the user specific (saved) settings
-	struct Toolbar : public LLInitParam::Block<Toolbar>
-	{
-		Mandatory<LLToolBarEnums::ButtonType>	button_display_mode;
-		Multiple<LLCommandId::Params>	commands;
-		Optional<LLToolBarEnums::Alignment>		button_alignment;		// <FS:Zi> Added alignment parameter
-		Optional<LLToolBarEnums::LayoutStyle>	button_layout_style;	// <FS:Zi> Added layout style parameter
-
-		Toolbar();
-	};
-	struct ToolbarSet : public LLInitParam::Block<ToolbarSet>
-	{
-		Optional<Toolbar>	left_toolbar,
-							right_toolbar,
-							bottom_toolbar;
-
-		ToolbarSet();
-	};
-
-	// Derived methods
-	virtual ~LLToolBarView();
-	virtual BOOL postBuild();
-	virtual void draw();
-
-	// Toolbar view interface with the rest of the world
-	// Checks if the commandId is being used somewhere in one of the toolbars, returns LLToolBarEnums::EToolBarLocation
-	S32 hasCommand(const LLCommandId& commandId) const;
-	S32 addCommand(const LLCommandId& commandId, LLToolBarEnums::EToolBarLocation toolbar, int rank = LLToolBar::RANK_NONE);
-	S32 removeCommand(const LLCommandId& commandId, int& rank);	// Sets the rank the removed command was at, RANK_NONE if not found
-	S32 enableCommand(const LLCommandId& commandId, bool enabled);
-	S32 stopCommandInProgress(const LLCommandId& commandId);
-	S32 flashCommand(const LLCommandId& commandId, bool flash, bool force_flashing = false);
-
-	// Loads the toolbars from the existing user or default settings
-	bool loadToolbars(bool force_default = false);	// return false if load fails
-	
-	// Clears all buttons off the toolbars
-	bool clearToolbars();
-	
-	void setToolBarsVisible(bool visible);
-
-	static bool loadDefaultToolbars();
-	static bool clearAllToolbars();
-	
-	static void startDragTool(S32 x, S32 y, LLToolBarButton* toolbarButton);
-	static BOOL handleDragTool(S32 x, S32 y, const LLUUID& uuid, LLAssetType::EType type);
-	static BOOL handleDropTool(void* cargo_data, S32 x, S32 y, LLToolBar* toolbar);
-	static void resetDragTool(LLToolBarButton* toolbarButton);
-	LLInventoryObject* getDragItem();
-	LLView* getBottomToolbar() { return mBottomToolbarPanel; }
-	LLToolBar* getToolbar(LLToolBarEnums::EToolBarLocation toolbar) { return mToolbars[toolbar]; }
-	bool isModified() const;
-
-	// <FS:Ansariel> Getters for member variables needed for console chat bottom offset
-	LLView* getBottomChatStack() const { return mBottomChatStack; };
-	// </FS:Ansariel>
-=======
     // Xui structure of the toolbar panel
     struct Params : public LLInitParam::Block<Params, LLUICtrl::Params> {};
 
@@ -113,12 +47,14 @@
     typedef LLDefaultChildRegistry child_registry_t;
 
     // Xml structure of the toolbars.xml setting
-    // Those live in a toolbars.xml found in app_settings (for the default) and in
+    // Those live in a toolbars.xml found in the selected skin folder and in
     // the user folder for the user specific (saved) settings
     struct Toolbar : public LLInitParam::Block<Toolbar>
     {
         Mandatory<LLToolBarEnums::ButtonType>   button_display_mode;
         Multiple<LLCommandId::Params>   commands;
+        Optional<LLToolBarEnums::Alignment>     button_alignment;       // <FS:Zi> Added alignment parameter
+        Optional<LLToolBarEnums::LayoutStyle>   button_layout_style;    // <FS:Zi> Added layout style parameter
 
         Toolbar();
     };
@@ -164,7 +100,10 @@
     LLView* getBottomToolbar() { return mBottomToolbarPanel; }
     LLToolBar* getToolbar(LLToolBarEnums::EToolBarLocation toolbar) { return mToolbars[toolbar]; }
     bool isModified() const;
->>>>>>> 38c2a5bd
+
+    // <FS:Ansariel> Getters for member variables needed for console chat bottom offset
+    LLView* getBottomChatStack() const { return mBottomChatStack; };
+    // </FS:Ansariel>
 
 protected:
     friend class LLUICtrlFactory;
@@ -173,31 +112,6 @@
     void initFromParams(const Params&);
 
 private:
-<<<<<<< HEAD
-	void	saveToolbars() const;
-	bool	addCommandInternal(const LLCommandId& commandId, LLToolBar*	toolbar);
-	void	addToToolset(command_id_list_t& command_list, Toolbar& toolbar) const;
-
-	static void	onToolBarButtonAdded(LLView* button);
-	static void onToolBarButtonRemoved(LLView* button);
-
-	// Pointers to the toolbars handled by the toolbar view
-	LLToolBar*  mToolbars[LLToolBarEnums::TOOLBAR_COUNT];
-	bool		mToolbarsLoaded;
-	
-	bool				mDragStarted;
-	LLToolBarButton*	mDragToolbarButton;
-	LLInventoryObject*	mDragItem;
-	bool				mShowToolbars;
-	LLView*				mBottomToolbarPanel;
-
-	// <FS:Ansariel> Member variables needed for console chat bottom offset
-	LLView*				mBottomChatStack;
-	// </FS:Ansariel>
-
-	// <FS:Ansariel> Added to determine if toolbar gets hidden when empty
-	bool				mHideBottomOnEmpty;
-=======
     void    saveToolbars() const;
     bool    addCommandInternal(const LLCommandId& commandId, LLToolBar* toolbar);
     void    addToToolset(command_id_list_t& command_list, Toolbar& toolbar) const;
@@ -214,7 +128,13 @@
     LLInventoryObject*  mDragItem;
     bool                mShowToolbars;
     LLView*             mBottomToolbarPanel;
->>>>>>> 38c2a5bd
+
+    // <FS:Ansariel> Member variables needed for console chat bottom offset
+    LLView*             mBottomChatStack;
+    // </FS:Ansariel>
+
+    // <FS:Ansariel> Added to determine if toolbar gets hidden when empty
+    bool                mHideBottomOnEmpty;
 };
 
 extern LLToolBarView* gToolBarView;
