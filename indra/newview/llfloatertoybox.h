--- conflicted
+++ resolved
@@ -37,19 +37,6 @@
 class LLFloaterToybox : public LLFloater
 {
 public:
-<<<<<<< HEAD
-	LLFloaterToybox(const LLSD& key);
-	virtual ~LLFloaterToybox();
-
-	// virtuals
-	bool postBuild() override;
-	void draw() override;
-	bool handleDragAndDrop(S32 x, S32 y, MASK mask, bool drop,
-		EDragAndDropType cargo_type,
-		void* cargo_data,
-		EAcceptance* accept,
-		std::string& tooltip_msg) override;
-=======
     LLFloaterToybox(const LLSD& key);
     virtual ~LLFloaterToybox();
 
@@ -61,7 +48,6 @@
         void* cargo_data,
         EAcceptance* accept,
         std::string& tooltip_msg) override;
->>>>>>> 1a8a5404
 
 protected:
     void onBtnClearAll();
