/** 
 * @file llnearbychatbar.h
 * @brief LLNearbyChatBar class definition
 *
 * $LicenseInfo:firstyear=2002&license=viewerlgpl$
 * Second Life Viewer Source Code
 * Copyright (C) 2010, Linden Research, Inc.
 * 
 * This library is free software; you can redistribute it and/or
 * modify it under the terms of the GNU Lesser General Public
 * License as published by the Free Software Foundation;
 * version 2.1 of the License only.
 * 
 * This library is distributed in the hope that it will be useful,
 * but WITHOUT ANY WARRANTY; without even the implied warranty of
 * MERCHANTABILITY or FITNESS FOR A PARTICULAR PURPOSE.  See the GNU
 * Lesser General Public License for more details.
 * 
 * You should have received a copy of the GNU Lesser General Public
 * License along with this library; if not, write to the Free Software
 * Foundation, Inc., 51 Franklin Street, Fifth Floor, Boston, MA  02110-1301  USA
 * 
 * Linden Research, Inc., 945 Battery Street, San Francisco, CA  94111  USA
 * $/LicenseInfo$
 */

#ifndef LL_LLNEARBYCHATBAR_H
#define LL_LLNEARBYCHATBAR_H

#include "llpanel.h"
#include "llcombobox.h"
#include "llgesturemgr.h"
#include "llchat.h"
#include "llvoiceclient.h"
#include "lloutputmonitorctrl.h"
#include "llspeakers.h"
#include "llbottomtray.h"


class LLGestureComboList
	: public LLGestureManagerObserver
	, public LLUICtrl
{
public:
	struct Params :	public LLInitParam::Block<Params, LLUICtrl::Params>
	{
		Optional<LLBottomtrayButton::Params>			combo_button;
		Optional<LLScrollListCtrl::Params>	combo_list;
		Optional<bool>						get_more,
											view_all;
		
		Params();
	};

protected:
	
	friend class LLUICtrlFactory;
	LLGestureComboList(const Params&);
	std::vector<LLMultiGesture*> mGestures;
	std::string mLabel;
	bool			mShowViewAll;
	bool			mShowGetMore;
	LLSD::Integer mViewAllItemIndex;
	LLSD::Integer mGetMoreItemIndex;

public:

	~LLGestureComboList();

	LLCtrlListInterface* getListInterface();
	virtual void	showList();
	virtual void	hideList();
	virtual BOOL	handleKeyHere(KEY key, MASK mask);

	virtual void	draw();

	S32				getCurrentIndex() const;
	void			onItemSelected(const LLSD& data);
	void			sortByName(bool ascending = true);
	void refreshGestures();
	void onCommitGesture();
	void onButtonCommit();
	virtual LLSD	getValue() const;

	// LLGestureManagerObserver trigger
	virtual void changed() { refreshGestures(); }

private:

	LLButton*			mButton;
	LLScrollListCtrl*	mList;
	S32                 mLastSelectedIndex;
};

class LLNearbyChatBar
:	public LLPanel
{
public:
	// constructor for inline chat-bars (e.g. hosted in chat history window)
	LLNearbyChatBar();
	~LLNearbyChatBar() {}

	virtual BOOL postBuild();

	static LLNearbyChatBar* getInstance();

	static bool instanceExists();

	LLLineEditor* getChatBox() { return mChatBox; }

	virtual void draw();

	std::string getCurrentChat();
	virtual BOOL handleKeyHere( KEY key, MASK mask );

	static void startChat(const char* line);
	static void stopChat();

	static void sendChatFromViewer(const std::string &utf8text, EChatType type, BOOL animate);
	static void sendChatFromViewer(const LLWString &wtext, EChatType type, BOOL animate);
	
	// AO, moved to public so we can relay from other textentries.
	static void onChatBoxFocusLost(LLFocusableElement* caller, void* userdata);
	void onChatBoxFocusReceived();
	void onChatBoxCommit();
	void setText(const LLStringExplicit &new_text);

	void sendChat( EChatType type );
	void updatePhoenixPlayChatAnimation(const LLSD &data);

protected:
	static BOOL matchChatTypeTrigger(const std::string& in_str, std::string* out_str);
	static void onChatBoxKeystroke(LLLineEditor* caller, void* userdata);

<<<<<<< HEAD
=======
	void sendChat( EChatType type );
	void onChatBoxCommit();
	void onChatFontChange(LLFontGL* fontp);
>>>>>>> 113f532e

	static LLWString stripChannelNumber(const LLWString &mesg, S32* channel);
	EChatType processChatTypeTriggers(EChatType type, std::string &str);

	void displaySpeakingIndicator();

	// Which non-zero channel did we last chat on?
	static S32 sLastSpecialChatChannel;

	LLLineEditor*		mChatBox;
	LLOutputMonitorCtrl* mOutputMonitor;
	LLLocalSpeakerMgr*  mSpeakerMgr;

	BOOL			PhoenixPlayChatAnimation;
};

#endif<|MERGE_RESOLUTION|>--- conflicted
+++ resolved
@@ -119,10 +119,11 @@
 	static void sendChatFromViewer(const std::string &utf8text, EChatType type, BOOL animate);
 	static void sendChatFromViewer(const LLWString &wtext, EChatType type, BOOL animate);
 	
-	// AO, moved to public so we can relay from other textentries.
+	// <AO>, moved to public so we can relay from other textentries.
 	static void onChatBoxFocusLost(LLFocusableElement* caller, void* userdata);
-	void onChatBoxFocusReceived();
-	void onChatBoxCommit();
+        void onChatBoxFocusReceived();
+        void onChatBoxCommit();
+	// </AO>
 	void setText(const LLStringExplicit &new_text);
 
 	void sendChat( EChatType type );
@@ -132,12 +133,8 @@
 	static BOOL matchChatTypeTrigger(const std::string& in_str, std::string* out_str);
 	static void onChatBoxKeystroke(LLLineEditor* caller, void* userdata);
 
-<<<<<<< HEAD
-=======
-	void sendChat( EChatType type );
-	void onChatBoxCommit();
+	//void onChatBoxCommit(); // moved to public
 	void onChatFontChange(LLFontGL* fontp);
->>>>>>> 113f532e
 
 	static LLWString stripChannelNumber(const LLWString &mesg, S32* channel);
 	EChatType processChatTypeTriggers(EChatType type, std::string &str);
