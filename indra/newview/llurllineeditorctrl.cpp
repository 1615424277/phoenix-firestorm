--- conflicted
+++ resolved
@@ -62,11 +62,7 @@
         deleteSelection();
 
         // Validate new string and rollback the if needed.
-<<<<<<< HEAD
-        BOOL need_to_rollback = ( mPrevalidateFunc && !mPrevalidateFunc( mText.getWString() ) );
-=======
         bool need_to_rollback = mPrevalidator && !mPrevalidator.validate(mText.getWString());
->>>>>>> bb3c36f5
         if( need_to_rollback )
         {
             rollback.doRollback( this );
