/**
 * @file llpresetsmanager.h
 * @brief Implementation for the LLPresetsManager class.
 *
 * $LicenseInfo:firstyear=2007&license=viewerlgpl$
 * Second Life Viewer Source Code
 * Copyright (C) 2010, Linden Research, Inc.
 * 
 * This library is free software; you can redistribute it and/or
 * modify it under the terms of the GNU Lesser General Public
 * License as published by the Free Software Foundation;
 * version 2.1 of the License only.
 * 
 * This library is distributed in the hope that it will be useful,
 * but WITHOUT ANY WARRANTY; without even the implied warranty of
 * MERCHANTABILITY or FITNESS FOR A PARTICULAR PURPOSE.  See the GNU
 * Lesser General Public License for more details.
 * 
 * You should have received a copy of the GNU Lesser General Public
 * License along with this library; if not, write to the Free Software
 * Foundation, Inc., 51 Franklin Street, Fifth Floor, Boston, MA  02110-1301  USA
 * 
 * Linden Research, Inc., 945 Battery Street, San Francisco, CA  94111  USA
 * $/LicenseInfo$
 */

#ifndef LL_PRESETSMANAGER_H
#define LL_PRESETSMANAGER_H

#include "llcombobox.h"

#include <list>
#include <map>

static const std::string PRESETS_DEFAULT = "Default";
static const std::string PRESETS_DIR = "presets";
static const std::string PRESETS_GRAPHIC = "graphic";
static const std::string PRESETS_CAMERA = "camera";

enum EDefaultOptions
{
	DEFAULT_SHOW,
	DEFAULT_TOP,
	DEFAULT_HIDE				// Do not display "Default" in a list
};

class LLPresetsManager : public LLSingleton<LLPresetsManager>
{
	LLSINGLETON(LLPresetsManager);
	~LLPresetsManager();

public:

	typedef std::list<std::string> preset_name_list_t;
	typedef boost::signals2::signal<void()> preset_list_signal_t;

	void createMissingDefault(const std::string& subdirectory);
	void startWatching(const std::string& subdirectory);
	void triggerChangeCameraSignal();
	void triggerChangeSignal();
	static std::string getPresetsDir(const std::string& subdirectory);
	bool setPresetNamesInComboBox(const std::string& subdirectory, LLComboBox* combo, EDefaultOptions default_option);
	void loadPresetNamesFromDir(const std::string& dir, preset_name_list_t& presets, EDefaultOptions default_option);
	bool savePreset(const std::string& subdirectory, std::string name, bool createDefault = false);
	void loadPreset(const std::string& subdirectory, std::string name);
	bool deletePreset(const std::string& subdirectory, std::string name);
	bool isCameraDirty();
	static void setCameraDirty(bool dirty);

	// Emitted when a preset gets loaded, deleted, or saved.
	boost::signals2::connection setPresetListChangeCameraCallback(const preset_list_signal_t::slot_type& cb);
	boost::signals2::connection setPresetListChangeCallback(const preset_list_signal_t::slot_type& cb);

	// Emitted when a preset gets loaded or saved.

	preset_name_list_t mPresetNames;

<<<<<<< HEAD
	LLPresetsManager();
	~LLPresetsManager();

	preset_list_signal_t mPresetListChangeCameraSignal;
=======
>>>>>>> 1693ccba
	preset_list_signal_t mPresetListChangeSignal;

  private:
	LOG_CLASS(LLPresetsManager);

	void getControlNames(std::vector<std::string>& names);
	static void settingChanged();

	boost::signals2::connection	mCameraChangedSignal;

	static bool	mCameraDirty;
};

#endif // LL_PRESETSMANAGER_H<|MERGE_RESOLUTION|>--- conflicted
+++ resolved
@@ -75,13 +75,7 @@
 
 	preset_name_list_t mPresetNames;
 
-<<<<<<< HEAD
-	LLPresetsManager();
-	~LLPresetsManager();
-
 	preset_list_signal_t mPresetListChangeCameraSignal;
-=======
->>>>>>> 1693ccba
 	preset_list_signal_t mPresetListChangeSignal;
 
   private:
