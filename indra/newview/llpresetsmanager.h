/**
 * @file llpresetsmanager.h
 * @brief Implementation for the LLPresetsManager class.
 *
 * $LicenseInfo:firstyear=2007&license=viewerlgpl$
 * Second Life Viewer Source Code
 * Copyright (C) 2010, Linden Research, Inc.
 *
 * This library is free software; you can redistribute it and/or
 * modify it under the terms of the GNU Lesser General Public
 * License as published by the Free Software Foundation;
 * version 2.1 of the License only.
 *
 * This library is distributed in the hope that it will be useful,
 * but WITHOUT ANY WARRANTY; without even the implied warranty of
 * MERCHANTABILITY or FITNESS FOR A PARTICULAR PURPOSE.  See the GNU
 * Lesser General Public License for more details.
 *
 * You should have received a copy of the GNU Lesser General Public
 * License along with this library; if not, write to the Free Software
 * Foundation, Inc., 51 Franklin Street, Fifth Floor, Boston, MA  02110-1301  USA
 *
 * Linden Research, Inc., 945 Battery Street, San Francisco, CA  94111  USA
 * $/LicenseInfo$
 */

#ifndef LL_PRESETSMANAGER_H
#define LL_PRESETSMANAGER_H

#include "llcombobox.h"

#include <list>
#include <map>

static const std::string PRESETS_DEFAULT = "Default";
static const std::string PRESETS_DEFAULT_UPPER = "DEFAULT";
static const std::string PRESETS_DIR = "presets";
static const std::string PRESETS_GRAPHIC = "graphic";
static const std::string PRESETS_CAMERA = "camera";
static const std::string PRESETS_REAR = "Rear";
static const std::string PRESETS_FRONT = "Front";
static const std::string PRESETS_SIDE = "Side";
static const std::string PRESETS_VIEW_SUFFIX = " View";
static const std::string PRESETS_REAR_VIEW = PRESETS_REAR + PRESETS_VIEW_SUFFIX;
static const std::string PRESETS_FRONT_VIEW = PRESETS_FRONT + PRESETS_VIEW_SUFFIX;
static const std::string PRESETS_SIDE_VIEW = PRESETS_SIDE + PRESETS_VIEW_SUFFIX;

// <FS:PP> Third Person Perspective camera
static const std::string PRESETS_TPP = "TPP";
static const std::string PRESETS_TPP_VIEW = PRESETS_TPP + PRESETS_VIEW_SUFFIX;
// </FS:PP>

enum EDefaultOptions
{
    DEFAULT_SHOW,
    DEFAULT_TOP,
    DEFAULT_BOTTOM,
    DEFAULT_HIDE                // Do not display "Default" in a list
};

class LLPresetsManager : public LLSingleton<LLPresetsManager>
{
    LLSINGLETON(LLPresetsManager);
    ~LLPresetsManager();

public:

    typedef std::list<std::string> preset_name_list_t;
    typedef boost::signals2::signal<void()> preset_list_signal_t;

    void createMissingDefault(const std::string& subdirectory);
    void startWatching(const std::string& subdirectory);
    void triggerChangeCameraSignal();
    void triggerChangeSignal();
    static std::string getPresetsDir(const std::string& subdirectory);
    bool setPresetNamesInComboBox(const std::string& subdirectory, LLComboBox* combo, EDefaultOptions default_option);
    void loadPresetNamesFromDir(const std::string& subdirectory, preset_name_list_t& presets, EDefaultOptions default_option);
    bool savePreset(const std::string& subdirectory, std::string name, bool createDefault = false);
    void loadPreset(const std::string& subdirectory, std::string name);
    bool deletePreset(const std::string& subdirectory, std::string name);
    bool isCameraDirty();
    static void setCameraDirty(bool dirty);

    void createCameraDefaultPresets();

    bool isTemplateCameraPreset(std::string preset_name);
    bool isDefaultCameraPreset(std::string preset_name);
    void resetCameraPreset(std::string preset_name);
    bool createDefaultCameraPreset(std::string preset_name, bool force_reset = false);

    // Emitted when a preset gets loaded, deleted, or saved.
    boost::signals2::connection setPresetListChangeCameraCallback(const preset_list_signal_t::slot_type& cb);
    boost::signals2::connection setPresetListChangeCallback(const preset_list_signal_t::slot_type& cb);

    // Emitted when a preset gets loaded or saved.

    preset_name_list_t mPresetNames;

    preset_list_signal_t mPresetListChangeCameraSignal;
    preset_list_signal_t mPresetListChangeSignal;

	// <FS:Ansariel> Graphic preset controls independent from XUI
	void setIsLoadingPreset(bool is_loading) { mIsLoadingPreset = is_loading; }
	void setIsDrawDistanceSteppingActive(bool is_active) { mIsDrawDistanceSteppingActive = is_active; }
	// </FS:Ansariel>

  private:
    LOG_CLASS(LLPresetsManager);

    void getControlNames(std::vector<std::string>& names);
    static void settingChanged();

    boost::signals2::connection mCameraChangedSignal;

<<<<<<< HEAD
	static bool	mCameraDirty;
	static bool mIgnoreChangedSignal;

	// <FS:Ansariel> Graphic preset controls independent from XUI
	void initGraphicPresetControlNames();
	void initGraphicPresetControls();
	void handleGraphicPresetControlChanged(LLControlVariablePtr control, const LLSD& new_value, const LLSD& old_value);
	bool mIsLoadingPreset;
	bool mIsDrawDistanceSteppingActive;
	std::vector<std::string> mGraphicPresetControls;
	// </FS:Ansariel>
=======
    static bool mCameraDirty;
    static bool mIgnoreChangedSignal;
>>>>>>> 38c2a5bd
};

#endif // LL_PRESETSMANAGER_H<|MERGE_RESOLUTION|>--- conflicted
+++ resolved
@@ -99,10 +99,10 @@
     preset_list_signal_t mPresetListChangeCameraSignal;
     preset_list_signal_t mPresetListChangeSignal;
 
-	// <FS:Ansariel> Graphic preset controls independent from XUI
-	void setIsLoadingPreset(bool is_loading) { mIsLoadingPreset = is_loading; }
-	void setIsDrawDistanceSteppingActive(bool is_active) { mIsDrawDistanceSteppingActive = is_active; }
-	// </FS:Ansariel>
+    // <FS:Ansariel> Graphic preset controls independent from XUI
+    void setIsLoadingPreset(bool is_loading) { mIsLoadingPreset = is_loading; }
+    void setIsDrawDistanceSteppingActive(bool is_active) { mIsDrawDistanceSteppingActive = is_active; }
+    // </FS:Ansariel>
 
   private:
     LOG_CLASS(LLPresetsManager);
@@ -112,22 +112,17 @@
 
     boost::signals2::connection mCameraChangedSignal;
 
-<<<<<<< HEAD
-	static bool	mCameraDirty;
-	static bool mIgnoreChangedSignal;
-
-	// <FS:Ansariel> Graphic preset controls independent from XUI
-	void initGraphicPresetControlNames();
-	void initGraphicPresetControls();
-	void handleGraphicPresetControlChanged(LLControlVariablePtr control, const LLSD& new_value, const LLSD& old_value);
-	bool mIsLoadingPreset;
-	bool mIsDrawDistanceSteppingActive;
-	std::vector<std::string> mGraphicPresetControls;
-	// </FS:Ansariel>
-=======
     static bool mCameraDirty;
     static bool mIgnoreChangedSignal;
->>>>>>> 38c2a5bd
+
+    // <FS:Ansariel> Graphic preset controls independent from XUI
+    void initGraphicPresetControlNames();
+    void initGraphicPresetControls();
+    void handleGraphicPresetControlChanged(LLControlVariablePtr control, const LLSD& new_value, const LLSD& old_value);
+    bool mIsLoadingPreset;
+    bool mIsDrawDistanceSteppingActive;
+    std::vector<std::string> mGraphicPresetControls;
+    // </FS:Ansariel>
 };
 
 #endif // LL_PRESETSMANAGER_H