--- conflicted
+++ resolved
@@ -1,254 +1,214 @@
-/**
- * @file llfilepicker.h
- * @brief OS-specific file picker
- *
- * $LicenseInfo:firstyear=2001&license=viewerlgpl$
- * Second Life Viewer Source Code
- * Copyright (C) 2010, Linden Research, Inc.
- *
- * This library is free software; you can redistribute it and/or
- * modify it under the terms of the GNU Lesser General Public
- * License as published by the Free Software Foundation;
- * version 2.1 of the License only.
- *
- * This library is distributed in the hope that it will be useful,
- * but WITHOUT ANY WARRANTY; without even the implied warranty of
- * MERCHANTABILITY or FITNESS FOR A PARTICULAR PURPOSE.  See the GNU
- * Lesser General Public License for more details.
- *
- * You should have received a copy of the GNU Lesser General Public
- * License along with this library; if not, write to the Free Software
- * Foundation, Inc., 51 Franklin Street, Fifth Floor, Boston, MA  02110-1301  USA
- *
- * Linden Research, Inc., 945 Battery Street, San Francisco, CA  94111  USA
- * $/LicenseInfo$
- */
-
-// OS specific file selection dialog. This is implemented as a
-// singleton class, so call the instance() method to get the working
-// instance. When you call getMultipleOpenFile(), it locks the picker
-// until you iterate to the end of the list of selected files with
-// getNextFile() or call reset().
-
-#ifndef LL_LLFILEPICKER_H
-#define LL_LLFILEPICKER_H
-
-#include "stdtypes.h"
-
-#if LL_DARWIN
-#include <Carbon/Carbon.h>
-
-// AssertMacros.h does bad things.
-#undef verify
-#undef check
-#undef require
-
-#include <vector>
-#include "llstring.h"
-
-#endif
-
-// Need commdlg.h for OPENFILENAMEA
-#ifdef LL_WINDOWS
-#include "llwin32headers.h"
-#include <commdlg.h>
-#endif
-
-extern "C" {
-// mostly for Linux, possible on others
-#if LL_GTK
-# include "gtk/gtk.h"
-#endif // LL_GTK
-}
-
-class LLFilePicker
-{
-#ifdef LL_GTK
-    friend class LLDirPicker;
-    friend void chooser_responder(GtkWidget *, gint, gpointer);
-#endif // LL_GTK
-public:
-    // calling this before main() is undefined
-    static LLFilePicker& instance( void ) { return sInstance; }
-
-    enum ELoadFilter
-    {
-        FFLOAD_ALL = 1,
-        FFLOAD_WAV = 2,
-        FFLOAD_IMAGE = 3,
-        FFLOAD_ANIM = 4,
-        FFLOAD_GLTF = 5,
-        FFLOAD_XML = 6,
-        FFLOAD_SLOBJECT = 7,
-        FFLOAD_RAW = 8,
-        FFLOAD_MODEL = 9,
-        FFLOAD_COLLADA = 10,
-        FFLOAD_SCRIPT = 11,
-        FFLOAD_DICTIONARY = 12,
-        FFLOAD_DIRECTORY = 13,   // To call from lldirpicker.
-        FFLOAD_EXE = 14,          // Note: EXE will be treated as ALL on Windows and Linux but not on Darwin
-        FFLOAD_MATERIAL = 15,
-        FFLOAD_MATERIAL_TEXTURE = 16,
-<<<<<<< HEAD
-	};
-
-	enum ESaveFilter
-	{
-		FFSAVE_ALL = 1,
-		FFSAVE_WAV = 3,
-		FFSAVE_TGA = 4,
-		FFSAVE_BMP = 5,
-		FFSAVE_AVI = 6,
-		FFSAVE_ANIM = 7,
-		FFSAVE_GLTF = 8,
-		FFSAVE_XML = 9,
-		FFSAVE_COLLADA = 10,
-		FFSAVE_RAW = 11,
-		FFSAVE_J2C = 12,
-		FFSAVE_PNG = 13,
-		FFSAVE_JPEG = 14,
-		FFSAVE_SCRIPT = 15,
-		FFSAVE_TGAPNG = 16
-	};
-
-	// open the dialog. This is a modal operation
-	bool getSaveFile( ESaveFilter filter = FFSAVE_ALL, const std::string& filename = LLStringUtil::null, bool blocking = true);
-    bool getSaveFileModeless(ESaveFilter filter,
-                             const std::string& filename,
-                             void (*callback)(bool, std::string&, void*),
-                             void *userdata);
-	bool getOpenFile( ELoadFilter filter = FFLOAD_ALL, bool blocking = true  );
-    // Todo: implement getOpenFileModeless and getMultipleOpenFilesModeless
-    // for windows and use directly instead of ugly LLFilePickerThread
-    bool getOpenFileModeless( ELoadFilter filter, void (*callback)(bool, std::vector<std::string> &, void*), void *userdata); // MAC only.
-	bool getMultipleOpenFiles( ELoadFilter filter = FFLOAD_ALL, bool blocking = true );
-    bool getMultipleOpenFilesModeless( ELoadFilter filter, void (*callback)(bool, std::vector<std::string> &, void*), void *userdata ); // MAC only
-=======
-    };
-
-    enum ESaveFilter
-    {
-        FFSAVE_ALL = 1,
-        FFSAVE_WAV = 3,
-        FFSAVE_TGA = 4,
-        FFSAVE_BMP = 5,
-        FFSAVE_AVI = 6,
-        FFSAVE_ANIM = 7,
-        FFSAVE_GLTF = 8,
-        FFSAVE_XML = 9,
-        FFSAVE_COLLADA = 10,
-        FFSAVE_RAW = 11,
-        FFSAVE_J2C = 12,
-        FFSAVE_PNG = 13,
-        FFSAVE_JPEG = 14,
-        FFSAVE_SCRIPT = 15,
-        FFSAVE_TGAPNG = 16
-    };
-
-    // open the dialog. This is a modal operation
-    BOOL getSaveFile( ESaveFilter filter = FFSAVE_ALL, const std::string& filename = LLStringUtil::null, bool blocking = true);
-    BOOL getSaveFileModeless(ESaveFilter filter,
-                             const std::string& filename,
-                             void (*callback)(bool, std::string&, void*),
-                             void *userdata);
-    BOOL getOpenFile( ELoadFilter filter = FFLOAD_ALL, bool blocking = true  );
-    // Todo: implement getOpenFileModeless and getMultipleOpenFilesModeless
-    // for windows and use directly instead of ugly LLFilePickerThread
-    BOOL getOpenFileModeless( ELoadFilter filter, void (*callback)(bool, std::vector<std::string> &, void*), void *userdata); // MAC only.
-    BOOL getMultipleOpenFiles( ELoadFilter filter = FFLOAD_ALL, bool blocking = true );
-    BOOL getMultipleOpenFilesModeless( ELoadFilter filter, void (*callback)(bool, std::vector<std::string> &, void*), void *userdata ); // MAC only
->>>>>>> e1623bb2
-
-    // Get the filename(s) found. getFirstFile() sets the pointer to
-    // the start of the structure and allows the start of iteration.
-    const std::string getFirstFile();
-
-    // getNextFile() increments the internal representation and
-    // returns the next file specified by the user. Returns NULL when
-    // no more files are left. Further calls to getNextFile() are
-    // undefined.
-    const std::string getNextFile();
-
-    // This utility function extracts the current file name without
-    // doing any incrementing.
-    const std::string getCurFile();
-
-    // Returns the index of the current file.
-    S32 getCurFileNum() const { return mCurrentFile; }
-
-    S32 getFileCount() const { return (S32)mFiles.size(); }
-
-    // see lldir.h : getBaseFileName and getDirName to extract base or directory names
-
-    // clear any lists of buffers or whatever, and make sure the file
-    // picker isn't locked.
-    void reset();
-
-private:
-    enum
-    {
-        SINGLE_FILENAME_BUFFER_SIZE = 1024,
-        //FILENAME_BUFFER_SIZE = 65536
-        FILENAME_BUFFER_SIZE = 65000
-    };
-
-    // utility function to check if access to local file system via file browser
-    // is enabled and if not, tidy up and indicate we're not allowed to do this.
-    bool check_local_file_access_enabled();
-
-#if LL_WINDOWS
-    OPENFILENAMEW mOFN;             // for open and save dialogs
-    WCHAR mFilesW[FILENAME_BUFFER_SIZE];
-
-<<<<<<< HEAD
-	bool setupFilter(ELoadFilter filter);
-=======
-    BOOL setupFilter(ELoadFilter filter);
->>>>>>> e1623bb2
-#endif
-
-#if LL_DARWIN
-    S32 mPickOptions;
-    std::vector<std::string> mFileVector;
-
-    bool doNavChooseDialog(ELoadFilter filter);
-    bool doNavChooseDialogModeless(ELoadFilter filter,
-                                   void (*callback)(bool, std::vector<std::string>&, void*),
-                                   void *userdata);
-    bool doNavSaveDialog(ESaveFilter filter, const std::string& filename);
-    std::unique_ptr<std::vector<std::string>> navOpenFilterProc(ELoadFilter filter);
-    bool doNavSaveDialogModeless(ESaveFilter filter,
-                                 const std::string& filename,
-                                 void (*callback)(bool, std::string&, void*),
-                                 void *userdata);
-#endif
-
-#if LL_GTK
-    static void add_to_selectedfiles(gpointer data, gpointer user_data);
-    static void chooser_responder(GtkWidget *widget, gint response, gpointer user_data);
-    // we remember the last path that was accessed for a particular usage
-    std::map <std::string, std::string> mContextToPathMap;
-    std::string mCurContextName;
-    // we also remember the extension of the last added file.
-    std::string mCurrentExtension;
-#endif
-
-    std::vector<std::string> mFiles;
-    S32 mCurrentFile;
-    bool mLocked;
-
-    static LLFilePicker sInstance;
-
-protected:
-#if LL_GTK
-        GtkWindow* buildFilePicker(bool is_save, bool is_folder,
-                   std::string context = "generic");
-#endif
-
-public:
-    // don't call these directly please.
-    LLFilePicker();
-    ~LLFilePicker();
-};
-
-#endif+/**
+ * @file llfilepicker.h
+ * @brief OS-specific file picker
+ *
+ * $LicenseInfo:firstyear=2001&license=viewerlgpl$
+ * Second Life Viewer Source Code
+ * Copyright (C) 2010, Linden Research, Inc.
+ *
+ * This library is free software; you can redistribute it and/or
+ * modify it under the terms of the GNU Lesser General Public
+ * License as published by the Free Software Foundation;
+ * version 2.1 of the License only.
+ *
+ * This library is distributed in the hope that it will be useful,
+ * but WITHOUT ANY WARRANTY; without even the implied warranty of
+ * MERCHANTABILITY or FITNESS FOR A PARTICULAR PURPOSE.  See the GNU
+ * Lesser General Public License for more details.
+ *
+ * You should have received a copy of the GNU Lesser General Public
+ * License along with this library; if not, write to the Free Software
+ * Foundation, Inc., 51 Franklin Street, Fifth Floor, Boston, MA  02110-1301  USA
+ *
+ * Linden Research, Inc., 945 Battery Street, San Francisco, CA  94111  USA
+ * $/LicenseInfo$
+ */
+
+// OS specific file selection dialog. This is implemented as a
+// singleton class, so call the instance() method to get the working
+// instance. When you call getMultipleOpenFile(), it locks the picker
+// until you iterate to the end of the list of selected files with
+// getNextFile() or call reset().
+
+#ifndef LL_LLFILEPICKER_H
+#define LL_LLFILEPICKER_H
+
+#include "stdtypes.h"
+
+#if LL_DARWIN
+#include <Carbon/Carbon.h>
+
+// AssertMacros.h does bad things.
+#undef verify
+#undef check
+#undef require
+
+#include <vector>
+#include "llstring.h"
+
+#endif
+
+// Need commdlg.h for OPENFILENAMEA
+#ifdef LL_WINDOWS
+#include "llwin32headers.h"
+#include <commdlg.h>
+#endif
+
+extern "C" {
+// mostly for Linux, possible on others
+#if LL_GTK
+# include "gtk/gtk.h"
+#endif // LL_GTK
+}
+
+class LLFilePicker
+{
+#ifdef LL_GTK
+    friend class LLDirPicker;
+    friend void chooser_responder(GtkWidget *, gint, gpointer);
+#endif // LL_GTK
+public:
+    // calling this before main() is undefined
+    static LLFilePicker& instance( void ) { return sInstance; }
+
+    enum ELoadFilter
+    {
+        FFLOAD_ALL = 1,
+        FFLOAD_WAV = 2,
+        FFLOAD_IMAGE = 3,
+        FFLOAD_ANIM = 4,
+        FFLOAD_GLTF = 5,
+        FFLOAD_XML = 6,
+        FFLOAD_SLOBJECT = 7,
+        FFLOAD_RAW = 8,
+        FFLOAD_MODEL = 9,
+        FFLOAD_COLLADA = 10,
+        FFLOAD_SCRIPT = 11,
+        FFLOAD_DICTIONARY = 12,
+        FFLOAD_DIRECTORY = 13,   // To call from lldirpicker.
+        FFLOAD_EXE = 14,          // Note: EXE will be treated as ALL on Windows and Linux but not on Darwin
+        FFLOAD_MATERIAL = 15,
+        FFLOAD_MATERIAL_TEXTURE = 16,
+    };
+
+    enum ESaveFilter
+    {
+        FFSAVE_ALL = 1,
+        FFSAVE_WAV = 3,
+        FFSAVE_TGA = 4,
+        FFSAVE_BMP = 5,
+        FFSAVE_AVI = 6,
+        FFSAVE_ANIM = 7,
+        FFSAVE_GLTF = 8,
+        FFSAVE_XML = 9,
+        FFSAVE_COLLADA = 10,
+        FFSAVE_RAW = 11,
+        FFSAVE_J2C = 12,
+        FFSAVE_PNG = 13,
+        FFSAVE_JPEG = 14,
+        FFSAVE_SCRIPT = 15,
+        FFSAVE_TGAPNG = 16
+    };
+
+    // open the dialog. This is a modal operation
+    bool getSaveFile( ESaveFilter filter = FFSAVE_ALL, const std::string& filename = LLStringUtil::null, bool blocking = true);
+    bool getSaveFileModeless(ESaveFilter filter,
+                             const std::string& filename,
+                             void (*callback)(bool, std::string&, void*),
+                             void *userdata);
+    bool getOpenFile( ELoadFilter filter = FFLOAD_ALL, bool blocking = true  );
+    // Todo: implement getOpenFileModeless and getMultipleOpenFilesModeless
+    // for windows and use directly instead of ugly LLFilePickerThread
+    bool getOpenFileModeless( ELoadFilter filter, void (*callback)(bool, std::vector<std::string> &, void*), void *userdata); // MAC only.
+    bool getMultipleOpenFiles( ELoadFilter filter = FFLOAD_ALL, bool blocking = true );
+    bool getMultipleOpenFilesModeless( ELoadFilter filter, void (*callback)(bool, std::vector<std::string> &, void*), void *userdata ); // MAC only
+
+    // Get the filename(s) found. getFirstFile() sets the pointer to
+    // the start of the structure and allows the start of iteration.
+    const std::string getFirstFile();
+
+    // getNextFile() increments the internal representation and
+    // returns the next file specified by the user. Returns NULL when
+    // no more files are left. Further calls to getNextFile() are
+    // undefined.
+    const std::string getNextFile();
+
+    // This utility function extracts the current file name without
+    // doing any incrementing.
+    const std::string getCurFile();
+
+    // Returns the index of the current file.
+    S32 getCurFileNum() const { return mCurrentFile; }
+
+    S32 getFileCount() const { return (S32)mFiles.size(); }
+
+    // see lldir.h : getBaseFileName and getDirName to extract base or directory names
+
+    // clear any lists of buffers or whatever, and make sure the file
+    // picker isn't locked.
+    void reset();
+
+private:
+    enum
+    {
+        SINGLE_FILENAME_BUFFER_SIZE = 1024,
+        //FILENAME_BUFFER_SIZE = 65536
+        FILENAME_BUFFER_SIZE = 65000
+    };
+
+    // utility function to check if access to local file system via file browser
+    // is enabled and if not, tidy up and indicate we're not allowed to do this.
+    bool check_local_file_access_enabled();
+
+#if LL_WINDOWS
+    OPENFILENAMEW mOFN;             // for open and save dialogs
+    WCHAR mFilesW[FILENAME_BUFFER_SIZE];
+
+    bool setupFilter(ELoadFilter filter);
+#endif
+
+#if LL_DARWIN
+    S32 mPickOptions;
+    std::vector<std::string> mFileVector;
+
+    bool doNavChooseDialog(ELoadFilter filter);
+    bool doNavChooseDialogModeless(ELoadFilter filter,
+                                   void (*callback)(bool, std::vector<std::string>&, void*),
+                                   void *userdata);
+    bool doNavSaveDialog(ESaveFilter filter, const std::string& filename);
+    std::unique_ptr<std::vector<std::string>> navOpenFilterProc(ELoadFilter filter);
+    bool doNavSaveDialogModeless(ESaveFilter filter,
+                                 const std::string& filename,
+                                 void (*callback)(bool, std::string&, void*),
+                                 void *userdata);
+#endif
+
+#if LL_GTK
+    static void add_to_selectedfiles(gpointer data, gpointer user_data);
+    static void chooser_responder(GtkWidget *widget, gint response, gpointer user_data);
+    // we remember the last path that was accessed for a particular usage
+    std::map <std::string, std::string> mContextToPathMap;
+    std::string mCurContextName;
+    // we also remember the extension of the last added file.
+    std::string mCurrentExtension;
+#endif
+
+    std::vector<std::string> mFiles;
+    S32 mCurrentFile;
+    bool mLocked;
+
+    static LLFilePicker sInstance;
+
+protected:
+#if LL_GTK
+        GtkWindow* buildFilePicker(bool is_save, bool is_folder,
+                   std::string context = "generic");
+#endif
+
+public:
+    // don't call these directly please.
+    LLFilePicker();
+    ~LLFilePicker();
+};
+
+#endif