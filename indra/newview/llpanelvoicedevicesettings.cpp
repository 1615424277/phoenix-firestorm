/**
 * @file llpanelvoicedevicesettings.cpp
 * @author Richard Nelson
 * @brief Voice communication set-up
 *
 * $LicenseInfo:firstyear=2007&license=viewerlgpl$
 * Second Life Viewer Source Code
 * Copyright (C) 2010, Linden Research, Inc.
 *
 * This library is free software; you can redistribute it and/or
 * modify it under the terms of the GNU Lesser General Public
 * License as published by the Free Software Foundation;
 * version 2.1 of the License only.
 *
 * This library is distributed in the hope that it will be useful,
 * but WITHOUT ANY WARRANTY; without even the implied warranty of
 * MERCHANTABILITY or FITNESS FOR A PARTICULAR PURPOSE.  See the GNU
 * Lesser General Public License for more details.
 *
 * You should have received a copy of the GNU Lesser General Public
 * License along with this library; if not, write to the Free Software
 * Foundation, Inc., 51 Franklin Street, Fifth Floor, Boston, MA  02110-1301  USA
 *
 * Linden Research, Inc., 945 Battery Street, San Francisco, CA  94111  USA
 * $/LicenseInfo$
 */

#include "llviewerprecompiledheaders.h"

#include "llpanelvoicedevicesettings.h"

// Viewer includes
#include "llcombobox.h"
#include "llsliderctrl.h"
#include "llstartup.h"
#include "llviewercontrol.h"
#include "llvoiceclient.h"
#include "llvoicechannel.h"

// Library includes (after viewer)
#include "lluictrlfactory.h"

static LLPanelInjector<LLPanelVoiceDeviceSettings> t_panel_group_general("panel_voice_device_settings");
static const std::string DEFAULT_DEVICE("Default");


LLPanelVoiceDeviceSettings::LLPanelVoiceDeviceSettings()
    : LLPanel()
{
<<<<<<< HEAD
	mCtrlInputDevices = NULL;
	mCtrlOutputDevices = NULL;
	mInputDevice = gSavedSettings.getString("VoiceInputAudioDevice");
	mOutputDevice = gSavedSettings.getString("VoiceOutputAudioDevice");
	mDevicesUpdated = false;  //obsolete
	mUseTuningMode = true;
=======
    mCtrlInputDevices = NULL;
    mCtrlOutputDevices = NULL;
    mInputDevice = gSavedSettings.getString("VoiceInputAudioDevice");
    mOutputDevice = gSavedSettings.getString("VoiceOutputAudioDevice");
    mDevicesUpdated = false;  //obsolete
    mUseTuningMode = true;
>>>>>>> 1a8a5404

    // grab "live" mic volume level
    mMicVolume = gSavedSettings.getF32("AudioLevelMic");

}

LLPanelVoiceDeviceSettings::~LLPanelVoiceDeviceSettings()
{
}

bool LLPanelVoiceDeviceSettings::postBuild()
{
    LLSlider* volume_slider = getChild<LLSlider>("mic_volume_slider");
    // set mic volume tuning slider based on last mic volume setting
    volume_slider->setValue(mMicVolume);

    mCtrlInputDevices = getChild<LLComboBox>("voice_input_device");
    mCtrlOutputDevices = getChild<LLComboBox>("voice_output_device");
    mUnmuteBtn = getChild<LLButton>("unmute_btn");

    mCtrlInputDevices->setCommitCallback(
        boost::bind(&LLPanelVoiceDeviceSettings::onCommitInputDevice, this));
    mCtrlOutputDevices->setCommitCallback(
        boost::bind(&LLPanelVoiceDeviceSettings::onCommitOutputDevice, this));
    mUnmuteBtn->setCommitCallback(
        boost::bind(&LLPanelVoiceDeviceSettings::onCommitUnmute, this));

    mLocalizedDeviceNames[DEFAULT_DEVICE]               = getString("default_text");
    mLocalizedDeviceNames["No Device"]                  = getString("name_no_device");
    mLocalizedDeviceNames["Default System Device"]      = getString("name_default_system_device");

    mCtrlOutputDevices->setMouseDownCallback(boost::bind(&LLPanelVoiceDeviceSettings::onOutputDevicesClicked, this));
    mCtrlInputDevices->setMouseDownCallback(boost::bind(&LLPanelVoiceDeviceSettings::onInputDevicesClicked, this));


<<<<<<< HEAD
	mCtrlOutputDevices->setMouseDownCallback(boost::bind(&LLPanelVoiceDeviceSettings::onOutputDevicesClicked, this));
	mCtrlInputDevices->setMouseDownCallback(boost::bind(&LLPanelVoiceDeviceSettings::onInputDevicesClicked, this));
	
	
	return true;
=======
    return true;
>>>>>>> 1a8a5404
}

// virtual
void LLPanelVoiceDeviceSettings::onVisibilityChange ( bool new_visibility )
{
<<<<<<< HEAD
	if (new_visibility)
	{
		initialize();	
	}
	else
	{
		cleanup();
		// when closing this window, turn of visiblity control so that 
		// next time preferences is opened we don't suspend voice
		gSavedSettings.setBOOL("ShowDeviceSettings", false);
	}
=======
    if (new_visibility)
    {
        initialize();
    }
    else
    {
        cleanup();
        // when closing this window, turn of visiblity control so that
        // next time preferences is opened we don't suspend voice
        gSavedSettings.setBOOL("ShowDeviceSettings", false);
    }
>>>>>>> 1a8a5404
}
void LLPanelVoiceDeviceSettings::draw()
{
    refresh();

    // let user know that volume indicator is not yet available
    bool is_in_tuning_mode = LLVoiceClient::getInstance()->inTuningMode();
    bool voice_enabled = LLVoiceClient::getInstance()->voiceEnabled();
    if (voice_enabled)
    {
        getChildView("wait_text")->setVisible( !is_in_tuning_mode && mUseTuningMode);
        getChildView("disabled_text")->setVisible(false);
        mUnmuteBtn->setVisible(false);
    }
    else
    {
        getChildView("wait_text")->setVisible(false);

        static LLCachedControl<bool> chat_enabled(gSavedSettings, "EnableVoiceChat");
        // If voice isn't enabled, it is either disabled or muted
        bool voice_disabled = chat_enabled() || LLStartUp::getStartupState() <= STATE_LOGIN_WAIT;
        getChildView("disabled_text")->setVisible(voice_disabled);
        mUnmuteBtn->setVisible(!voice_disabled);
    }

<<<<<<< HEAD
	LLPanel::draw();

	if (is_in_tuning_mode && voice_enabled)
	{
		const S32 num_bars = 5;
		F32 voice_power = LLVoiceClient::getInstance()->tuningGetEnergy() / LLVoiceClient::OVERDRIVEN_POWER_LEVEL;
		S32 discrete_power = llmin(num_bars, llfloor(voice_power * (F32)num_bars + 0.1f));

		for(S32 power_bar_idx = 0; power_bar_idx < num_bars; power_bar_idx++)
		{
			std::string view_name = llformat("%s%d", "bar", power_bar_idx);
			LLView* bar_view = getChild<LLView>(view_name);
			if (bar_view)
			{
				gl_rect_2d(bar_view->getRect(), LLColor4::grey, true);

				LLColor4 color;
				if (power_bar_idx < discrete_power)
				{
					color = (power_bar_idx >= 3) ? LLUIColorTable::instance().getColor("OverdrivenColor") : LLUIColorTable::instance().getColor("SpeakingColor");
				}
				else
				{
					color = LLUIColorTable::instance().getColor("PanelFocusBackgroundColor");
				}

				LLRect color_rect = bar_view->getRect();
				color_rect.stretch(-1);
				gl_rect_2d(color_rect, color, true);
			}
		}
	}
=======
    LLPanel::draw();

    if (is_in_tuning_mode && voice_enabled)
    {
        const S32 num_bars = 5;
        F32 voice_power = LLVoiceClient::getInstance()->tuningGetEnergy() / LLVoiceClient::OVERDRIVEN_POWER_LEVEL;
        S32 discrete_power = llmin(num_bars, llfloor(voice_power * (F32)num_bars + 0.1f));

        for(S32 power_bar_idx = 0; power_bar_idx < num_bars; power_bar_idx++)
        {
            std::string view_name = llformat("%s%d", "bar", power_bar_idx);
            LLView* bar_view = getChild<LLView>(view_name);
            if (bar_view)
            {
                gl_rect_2d(bar_view->getRect(), LLColor4::grey, true);

                LLColor4 color;
                if (power_bar_idx < discrete_power)
                {
                    color = (power_bar_idx >= 3) ? LLUIColorTable::instance().getColor("OverdrivenColor") : LLUIColorTable::instance().getColor("SpeakingColor");
                }
                else
                {
                    color = LLUIColorTable::instance().getColor("PanelFocusBackgroundColor");
                }

                LLRect color_rect = bar_view->getRect();
                color_rect.stretch(-1);
                gl_rect_2d(color_rect, color, true);
            }
        }
    }
>>>>>>> 1a8a5404
}

void LLPanelVoiceDeviceSettings::apply()
{
    std::string s;
    if(mCtrlInputDevices)
    {
        s = mCtrlInputDevices->getValue().asString();
        gSavedSettings.setString("VoiceInputAudioDevice", s);
        mInputDevice = s;
    }

    if(mCtrlOutputDevices)
    {
        s = mCtrlOutputDevices->getValue().asString();
        gSavedSettings.setString("VoiceOutputAudioDevice", s);
        mOutputDevice = s;
    }

    // assume we are being destroyed by closing our embedding window
    LLSlider* volume_slider = getChild<LLSlider>("mic_volume_slider");
    if(volume_slider)
    {
        F32 slider_value = (F32)volume_slider->getValue().asReal();
        gSavedSettings.setF32("AudioLevelMic", slider_value);
        mMicVolume = slider_value;
    }
}

void LLPanelVoiceDeviceSettings::cancel()
{
    gSavedSettings.setString("VoiceInputAudioDevice", mInputDevice);
    gSavedSettings.setString("VoiceOutputAudioDevice", mOutputDevice);

    if(mCtrlInputDevices)
        mCtrlInputDevices->setValue(mInputDevice);

    if(mCtrlOutputDevices)
        mCtrlOutputDevices->setValue(mOutputDevice);

    gSavedSettings.setF32("AudioLevelMic", mMicVolume);
    LLSlider* volume_slider = getChild<LLSlider>("mic_volume_slider");
    if(volume_slider)
    {
        volume_slider->setValue(mMicVolume);
    }
}

void LLPanelVoiceDeviceSettings::refresh()
{
<<<<<<< HEAD
	//grab current volume
	LLSlider* volume_slider = getChild<LLSlider>("mic_volume_slider");
	// set mic volume tuning slider based on last mic volume setting
	F32 current_volume = (F32)volume_slider->getValue().asReal();
	LLVoiceClient::getInstance()->tuningSetMicVolume(current_volume);

	// Fill in popup menus
	bool device_settings_available = LLVoiceClient::getInstance()->deviceSettingsAvailable();

	if (mCtrlInputDevices)
	{
		mCtrlInputDevices->setEnabled(device_settings_available);
	}

	if (mCtrlOutputDevices)
	{
		mCtrlOutputDevices->setEnabled(device_settings_available);
	}

	getChild<LLSlider>("mic_volume_slider")->setEnabled(device_settings_available);

	if(!device_settings_available)
	{
		// The combo boxes are disabled, since we can't get the device settings from the daemon just now.
		// Put the currently set default (ONLY) in the box, and select it.
		if(mCtrlInputDevices)
		{
			mCtrlInputDevices->removeall();
			mCtrlInputDevices->add(getLocalizedDeviceName(mInputDevice), mInputDevice, ADD_BOTTOM);
			mCtrlInputDevices->setValue(mInputDevice);
		}
		if(mCtrlOutputDevices)
		{
			mCtrlOutputDevices->removeall();
			mCtrlOutputDevices->add(getLocalizedDeviceName(mOutputDevice), mOutputDevice, ADD_BOTTOM);
			mCtrlOutputDevices->setValue(mOutputDevice);
		}
	}
	else if (LLVoiceClient::getInstance()->deviceSettingsUpdated())
	{
		LLVoiceDeviceList::const_iterator device;
		
		if(mCtrlInputDevices)
		{
			mCtrlInputDevices->removeall();
			mCtrlInputDevices->add(getLocalizedDeviceName(DEFAULT_DEVICE), DEFAULT_DEVICE, ADD_BOTTOM);

			for(device=LLVoiceClient::getInstance()->getCaptureDevices().begin(); 
				device != LLVoiceClient::getInstance()->getCaptureDevices().end();
				device++)
			{
				mCtrlInputDevices->add(getLocalizedDeviceName(device->display_name), device->full_name, ADD_BOTTOM);
			}

			// Fix invalid input audio device preference.
			if (!mCtrlInputDevices->setSelectedByValue(mInputDevice, true))
			{
				mCtrlInputDevices->setValue(DEFAULT_DEVICE);
				gSavedSettings.setString("VoiceInputAudioDevice", DEFAULT_DEVICE);
				mInputDevice = DEFAULT_DEVICE;
			}
		}
		
		if(mCtrlOutputDevices)
		{
			mCtrlOutputDevices->removeall();
			mCtrlOutputDevices->add(getLocalizedDeviceName(DEFAULT_DEVICE), DEFAULT_DEVICE, ADD_BOTTOM);

			for(device = LLVoiceClient::getInstance()->getRenderDevices().begin(); 
				device !=  LLVoiceClient::getInstance()->getRenderDevices().end();
=======
    //grab current volume
    LLSlider* volume_slider = getChild<LLSlider>("mic_volume_slider");
    // set mic volume tuning slider based on last mic volume setting
    F32 current_volume = (F32)volume_slider->getValue().asReal();
    LLVoiceClient::getInstance()->tuningSetMicVolume(current_volume);

    // Fill in popup menus
    bool device_settings_available = LLVoiceClient::getInstance()->deviceSettingsAvailable();

    if (mCtrlInputDevices)
    {
        mCtrlInputDevices->setEnabled(device_settings_available);
    }

    if (mCtrlOutputDevices)
    {
        mCtrlOutputDevices->setEnabled(device_settings_available);
    }

    getChild<LLSlider>("mic_volume_slider")->setEnabled(device_settings_available);

    if(!device_settings_available)
    {
        // The combo boxes are disabled, since we can't get the device settings from the daemon just now.
        // Put the currently set default (ONLY) in the box, and select it.
        if(mCtrlInputDevices)
        {
            mCtrlInputDevices->removeall();
            mCtrlInputDevices->add(getLocalizedDeviceName(mInputDevice), mInputDevice, ADD_BOTTOM);
            mCtrlInputDevices->setValue(mInputDevice);
        }
        if(mCtrlOutputDevices)
        {
            mCtrlOutputDevices->removeall();
            mCtrlOutputDevices->add(getLocalizedDeviceName(mOutputDevice), mOutputDevice, ADD_BOTTOM);
            mCtrlOutputDevices->setValue(mOutputDevice);
        }
    }
    else if (LLVoiceClient::getInstance()->deviceSettingsUpdated())
    {
        LLVoiceDeviceList::const_iterator device;

        if(mCtrlInputDevices)
        {
            mCtrlInputDevices->removeall();
            mCtrlInputDevices->add(getLocalizedDeviceName(DEFAULT_DEVICE), DEFAULT_DEVICE, ADD_BOTTOM);

            for(device=LLVoiceClient::getInstance()->getCaptureDevices().begin();
                device != LLVoiceClient::getInstance()->getCaptureDevices().end();
>>>>>>> 1a8a5404
                device++)
            {
                mCtrlInputDevices->add(getLocalizedDeviceName(device->display_name), device->full_name, ADD_BOTTOM);
            }

            // Fix invalid input audio device preference.
            if (!mCtrlInputDevices->setSelectedByValue(mInputDevice, true))
            {
                mCtrlInputDevices->setValue(DEFAULT_DEVICE);
                gSavedSettings.setString("VoiceInputAudioDevice", DEFAULT_DEVICE);
                mInputDevice = DEFAULT_DEVICE;
            }
        }

        if(mCtrlOutputDevices)
        {
            mCtrlOutputDevices->removeall();
            mCtrlOutputDevices->add(getLocalizedDeviceName(DEFAULT_DEVICE), DEFAULT_DEVICE, ADD_BOTTOM);

            for(device = LLVoiceClient::getInstance()->getRenderDevices().begin();
                device !=  LLVoiceClient::getInstance()->getRenderDevices().end();
                device++)
            {
                mCtrlOutputDevices->add(getLocalizedDeviceName(device->display_name), device->full_name, ADD_BOTTOM);
<<<<<<< HEAD
			}

			// Fix invalid output audio device preference.
			if (!mCtrlOutputDevices->setSelectedByValue(mOutputDevice, true))
			{
				mCtrlOutputDevices->setValue(DEFAULT_DEVICE);
				gSavedSettings.setString("VoiceOutputAudioDevice", DEFAULT_DEVICE);
				mOutputDevice = DEFAULT_DEVICE;
			}
		}
	}	
=======
            }

            // Fix invalid output audio device preference.
            if (!mCtrlOutputDevices->setSelectedByValue(mOutputDevice, true))
            {
                mCtrlOutputDevices->setValue(DEFAULT_DEVICE);
                gSavedSettings.setString("VoiceOutputAudioDevice", DEFAULT_DEVICE);
                mOutputDevice = DEFAULT_DEVICE;
            }
        }
    }
>>>>>>> 1a8a5404
}

void LLPanelVoiceDeviceSettings::initialize()
{
    mInputDevice = gSavedSettings.getString("VoiceInputAudioDevice");
    mOutputDevice = gSavedSettings.getString("VoiceOutputAudioDevice");
    mMicVolume = gSavedSettings.getF32("AudioLevelMic");

    // ask for new device enumeration
    LLVoiceClient::getInstance()->refreshDeviceLists();

    // put voice client in "tuning" mode
    if (mUseTuningMode)
    {
        LLVoiceClient::getInstance()->tuningStart();
        LLVoiceChannel::suspend();
    }
}

void LLPanelVoiceDeviceSettings::cleanup()
{
    if (mUseTuningMode)
    {
        LLVoiceClient::getInstance()->tuningStop();
        LLVoiceChannel::resume();
    }
}

// returns English name if no translation found
std::string LLPanelVoiceDeviceSettings::getLocalizedDeviceName(const std::string& en_dev_name)
{
    std::map<std::string, std::string>::const_iterator it = mLocalizedDeviceNames.find(en_dev_name);
    return it != mLocalizedDeviceNames.end() ? it->second : en_dev_name;
}

void LLPanelVoiceDeviceSettings::onCommitInputDevice()
{
    if(LLVoiceClient::getInstance())
    {
        mInputDevice = mCtrlInputDevices->getValue().asString();
        LLVoiceClient::getInstance()->setRenderDevice(mInputDevice);
    }
}

void LLPanelVoiceDeviceSettings::onCommitOutputDevice()
{
    if(LLVoiceClient::getInstance())
    {

        mOutputDevice = mCtrlOutputDevices->getValue().asString();
        LLVoiceClient::getInstance()->setRenderDevice(mOutputDevice);
    }
}

void LLPanelVoiceDeviceSettings::onOutputDevicesClicked()
{
    LLVoiceClient::getInstance()->refreshDeviceLists(false);  // fill in the pop up menus again if needed.
}

void LLPanelVoiceDeviceSettings::onInputDevicesClicked()
{
    LLVoiceClient::getInstance()->refreshDeviceLists(false);  // fill in the pop up menus again if needed.
}

void LLPanelVoiceDeviceSettings::onCommitUnmute()
{
    gSavedSettings.setBOOL("EnableVoiceChat", true);
}<|MERGE_RESOLUTION|>--- conflicted
+++ resolved
@@ -47,21 +47,12 @@
 LLPanelVoiceDeviceSettings::LLPanelVoiceDeviceSettings()
     : LLPanel()
 {
-<<<<<<< HEAD
-	mCtrlInputDevices = NULL;
-	mCtrlOutputDevices = NULL;
-	mInputDevice = gSavedSettings.getString("VoiceInputAudioDevice");
-	mOutputDevice = gSavedSettings.getString("VoiceOutputAudioDevice");
-	mDevicesUpdated = false;  //obsolete
-	mUseTuningMode = true;
-=======
     mCtrlInputDevices = NULL;
     mCtrlOutputDevices = NULL;
     mInputDevice = gSavedSettings.getString("VoiceInputAudioDevice");
     mOutputDevice = gSavedSettings.getString("VoiceOutputAudioDevice");
     mDevicesUpdated = false;  //obsolete
     mUseTuningMode = true;
->>>>>>> 1a8a5404
 
     // grab "live" mic volume level
     mMicVolume = gSavedSettings.getF32("AudioLevelMic");
@@ -97,33 +88,12 @@
     mCtrlInputDevices->setMouseDownCallback(boost::bind(&LLPanelVoiceDeviceSettings::onInputDevicesClicked, this));
 
 
-<<<<<<< HEAD
-	mCtrlOutputDevices->setMouseDownCallback(boost::bind(&LLPanelVoiceDeviceSettings::onOutputDevicesClicked, this));
-	mCtrlInputDevices->setMouseDownCallback(boost::bind(&LLPanelVoiceDeviceSettings::onInputDevicesClicked, this));
-	
-	
-	return true;
-=======
     return true;
->>>>>>> 1a8a5404
 }
 
 // virtual
 void LLPanelVoiceDeviceSettings::onVisibilityChange ( bool new_visibility )
 {
-<<<<<<< HEAD
-	if (new_visibility)
-	{
-		initialize();	
-	}
-	else
-	{
-		cleanup();
-		// when closing this window, turn of visiblity control so that 
-		// next time preferences is opened we don't suspend voice
-		gSavedSettings.setBOOL("ShowDeviceSettings", false);
-	}
-=======
     if (new_visibility)
     {
         initialize();
@@ -135,7 +105,6 @@
         // next time preferences is opened we don't suspend voice
         gSavedSettings.setBOOL("ShowDeviceSettings", false);
     }
->>>>>>> 1a8a5404
 }
 void LLPanelVoiceDeviceSettings::draw()
 {
@@ -161,40 +130,6 @@
         mUnmuteBtn->setVisible(!voice_disabled);
     }
 
-<<<<<<< HEAD
-	LLPanel::draw();
-
-	if (is_in_tuning_mode && voice_enabled)
-	{
-		const S32 num_bars = 5;
-		F32 voice_power = LLVoiceClient::getInstance()->tuningGetEnergy() / LLVoiceClient::OVERDRIVEN_POWER_LEVEL;
-		S32 discrete_power = llmin(num_bars, llfloor(voice_power * (F32)num_bars + 0.1f));
-
-		for(S32 power_bar_idx = 0; power_bar_idx < num_bars; power_bar_idx++)
-		{
-			std::string view_name = llformat("%s%d", "bar", power_bar_idx);
-			LLView* bar_view = getChild<LLView>(view_name);
-			if (bar_view)
-			{
-				gl_rect_2d(bar_view->getRect(), LLColor4::grey, true);
-
-				LLColor4 color;
-				if (power_bar_idx < discrete_power)
-				{
-					color = (power_bar_idx >= 3) ? LLUIColorTable::instance().getColor("OverdrivenColor") : LLUIColorTable::instance().getColor("SpeakingColor");
-				}
-				else
-				{
-					color = LLUIColorTable::instance().getColor("PanelFocusBackgroundColor");
-				}
-
-				LLRect color_rect = bar_view->getRect();
-				color_rect.stretch(-1);
-				gl_rect_2d(color_rect, color, true);
-			}
-		}
-	}
-=======
     LLPanel::draw();
 
     if (is_in_tuning_mode && voice_enabled)
@@ -227,7 +162,6 @@
             }
         }
     }
->>>>>>> 1a8a5404
 }
 
 void LLPanelVoiceDeviceSettings::apply()
@@ -278,78 +212,6 @@
 
 void LLPanelVoiceDeviceSettings::refresh()
 {
-<<<<<<< HEAD
-	//grab current volume
-	LLSlider* volume_slider = getChild<LLSlider>("mic_volume_slider");
-	// set mic volume tuning slider based on last mic volume setting
-	F32 current_volume = (F32)volume_slider->getValue().asReal();
-	LLVoiceClient::getInstance()->tuningSetMicVolume(current_volume);
-
-	// Fill in popup menus
-	bool device_settings_available = LLVoiceClient::getInstance()->deviceSettingsAvailable();
-
-	if (mCtrlInputDevices)
-	{
-		mCtrlInputDevices->setEnabled(device_settings_available);
-	}
-
-	if (mCtrlOutputDevices)
-	{
-		mCtrlOutputDevices->setEnabled(device_settings_available);
-	}
-
-	getChild<LLSlider>("mic_volume_slider")->setEnabled(device_settings_available);
-
-	if(!device_settings_available)
-	{
-		// The combo boxes are disabled, since we can't get the device settings from the daemon just now.
-		// Put the currently set default (ONLY) in the box, and select it.
-		if(mCtrlInputDevices)
-		{
-			mCtrlInputDevices->removeall();
-			mCtrlInputDevices->add(getLocalizedDeviceName(mInputDevice), mInputDevice, ADD_BOTTOM);
-			mCtrlInputDevices->setValue(mInputDevice);
-		}
-		if(mCtrlOutputDevices)
-		{
-			mCtrlOutputDevices->removeall();
-			mCtrlOutputDevices->add(getLocalizedDeviceName(mOutputDevice), mOutputDevice, ADD_BOTTOM);
-			mCtrlOutputDevices->setValue(mOutputDevice);
-		}
-	}
-	else if (LLVoiceClient::getInstance()->deviceSettingsUpdated())
-	{
-		LLVoiceDeviceList::const_iterator device;
-		
-		if(mCtrlInputDevices)
-		{
-			mCtrlInputDevices->removeall();
-			mCtrlInputDevices->add(getLocalizedDeviceName(DEFAULT_DEVICE), DEFAULT_DEVICE, ADD_BOTTOM);
-
-			for(device=LLVoiceClient::getInstance()->getCaptureDevices().begin(); 
-				device != LLVoiceClient::getInstance()->getCaptureDevices().end();
-				device++)
-			{
-				mCtrlInputDevices->add(getLocalizedDeviceName(device->display_name), device->full_name, ADD_BOTTOM);
-			}
-
-			// Fix invalid input audio device preference.
-			if (!mCtrlInputDevices->setSelectedByValue(mInputDevice, true))
-			{
-				mCtrlInputDevices->setValue(DEFAULT_DEVICE);
-				gSavedSettings.setString("VoiceInputAudioDevice", DEFAULT_DEVICE);
-				mInputDevice = DEFAULT_DEVICE;
-			}
-		}
-		
-		if(mCtrlOutputDevices)
-		{
-			mCtrlOutputDevices->removeall();
-			mCtrlOutputDevices->add(getLocalizedDeviceName(DEFAULT_DEVICE), DEFAULT_DEVICE, ADD_BOTTOM);
-
-			for(device = LLVoiceClient::getInstance()->getRenderDevices().begin(); 
-				device !=  LLVoiceClient::getInstance()->getRenderDevices().end();
-=======
     //grab current volume
     LLSlider* volume_slider = getChild<LLSlider>("mic_volume_slider");
     // set mic volume tuning slider based on last mic volume setting
@@ -399,7 +261,6 @@
 
             for(device=LLVoiceClient::getInstance()->getCaptureDevices().begin();
                 device != LLVoiceClient::getInstance()->getCaptureDevices().end();
->>>>>>> 1a8a5404
                 device++)
             {
                 mCtrlInputDevices->add(getLocalizedDeviceName(device->display_name), device->full_name, ADD_BOTTOM);
@@ -424,19 +285,6 @@
                 device++)
             {
                 mCtrlOutputDevices->add(getLocalizedDeviceName(device->display_name), device->full_name, ADD_BOTTOM);
-<<<<<<< HEAD
-			}
-
-			// Fix invalid output audio device preference.
-			if (!mCtrlOutputDevices->setSelectedByValue(mOutputDevice, true))
-			{
-				mCtrlOutputDevices->setValue(DEFAULT_DEVICE);
-				gSavedSettings.setString("VoiceOutputAudioDevice", DEFAULT_DEVICE);
-				mOutputDevice = DEFAULT_DEVICE;
-			}
-		}
-	}	
-=======
             }
 
             // Fix invalid output audio device preference.
@@ -448,7 +296,6 @@
             }
         }
     }
->>>>>>> 1a8a5404
 }
 
 void LLPanelVoiceDeviceSettings::initialize()
