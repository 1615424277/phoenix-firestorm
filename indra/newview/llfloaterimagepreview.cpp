--- conflicted
+++ resolved
@@ -130,12 +130,6 @@
     LLUICtrl* uploaded_size_text = getChild<LLUICtrl>("uploaded_size_text");
     // </FS:PP>
 
-    // <FS:PP> FIRE-32944 - Hide some items if texture is invalid
-    LLCheckBoxCtrl* temp_check = getChild<LLCheckBoxCtrl>("temp_check");
-    LLCheckBoxCtrl* lossless_check = getChild<LLCheckBoxCtrl>("lossless_check");
-    LLUICtrl* uploaded_size_text = getChild<LLUICtrl>("uploaded_size_text");
-    // </FS:PP>
-
     if (mRawImagep.notNull() && gAgent.getRegion() != NULL)
     {
         mAvatarPreview = new LLImagePreviewAvatar(256, 256);
@@ -150,50 +144,28 @@
         //    // We want "lossless_check" to be unchecked when it is disabled, regardless of
         //    // LosslessJ2CUpload state, so only assign control when enabling checkbox
         //    LLCheckBoxCtrl* check_box = getChild<LLCheckBoxCtrl>("lossless_check");
-<<<<<<< HEAD
-        //    check_box->setEnabled(TRUE);
-=======
         //    check_box->setEnabled(true);
->>>>>>> 050d2fef
         //    check_box->setControlVariable(gSavedSettings.getControl("LosslessJ2CUpload"));
         //}
         if (mRawImagep->getWidth() * mRawImagep->getHeight () <= LL_IMAGE_REZ_LOSSLESS_CUTOFF * LL_IMAGE_REZ_LOSSLESS_CUTOFF)
         {
-<<<<<<< HEAD
-            lossless_check->setEnabled(TRUE);
-            lossless_check->setVisible(TRUE);
-=======
             lossless_check->setEnabled(true);
             lossless_check->setVisible(true);
->>>>>>> 050d2fef
             lossless_check->setControlVariable(gSavedSettings.getControl("LosslessJ2CUpload"));
         }
         else
         {
-<<<<<<< HEAD
-            lossless_check->setEnabled(FALSE);
-            lossless_check->setVisible(FALSE);
-=======
             lossless_check->setEnabled(false);
             lossless_check->setVisible(false);
->>>>>>> 050d2fef
         }
         //</FS:Beq>
 
         // <FS:CR> Temporary texture uploads
-<<<<<<< HEAD
-        BOOL enable_temp_uploads = (LLAgentBenefitsMgr::current().getTextureUploadCost() != 0
-                                    && gAgent.getRegion()->getCentralBakeVersion() == 0);
-        if (!enable_temp_uploads)
-        {
-            gSavedSettings.setBOOL("TemporaryUpload", FALSE);
-=======
         bool enable_temp_uploads = (LLAgentBenefitsMgr::current().getTextureUploadCost() != 0
                                     && gAgent.getRegion()->getCentralBakeVersion() == 0);
         if (!enable_temp_uploads)
         {
             gSavedSettings.setBOOL("TemporaryUpload", false);
->>>>>>> 050d2fef
         }
         temp_check->setVisible(enable_temp_uploads);
         // </FS:CR>
@@ -203,11 +175,7 @@
 
         uploaded_size_text->setTextArg("[X_RES]", llformat("%d", mRawImagep->getWidth()));
         uploaded_size_text->setTextArg("[Y_RES]", llformat("%d", mRawImagep->getHeight()));
-<<<<<<< HEAD
-        uploaded_size_text->setVisible(TRUE);
-=======
         uploaded_size_text->setVisible(true);
->>>>>>> 050d2fef
 
         mEmptyAlphaCheck = getChild<LLCheckBoxCtrl>("strip_alpha_check");
 
@@ -231,7 +199,6 @@
         }
 
         if (emptyAlphaCount > (imageBytes / 4 * ALPHA_EMPTY_THRESHOLD_RATIO))
-<<<<<<< HEAD
         {
             getChild<LLUICtrl>("image_alpha_warning")->setVisible(true);
 
@@ -243,19 +210,6 @@
             getChild<LLUICtrl>("image_alpha_warning")->setVisible(false);
             mEmptyAlphaCheck->setValue(false);
         }
-=======
-        {
-            getChild<LLUICtrl>("image_alpha_warning")->setVisible(true);
-
-            mEmptyAlphaCheck->setCommitCallback(boost::bind(&LLFloaterImagePreview::emptyAlphaCheckboxCallback, this));
-            mEmptyAlphaCheck->setValue(true);
-        }
-        else
-        {
-            getChild<LLUICtrl>("image_alpha_warning")->setVisible(false);
-            mEmptyAlphaCheck->setValue(false);
-        }
->>>>>>> 050d2fef
 
         uploaded_size_text->setTextArg("[ALPHA]", getString(mEmptyAlphaCheck->getValue() ? "no_alpha" : "with_alpha"));
         // </FS:Zi>
@@ -274,12 +228,6 @@
         temp_check->setVisible(false);
         // </FS:PP>
 
-        // <FS:PP> FIRE-32944 - Hide some items if texture is invalid
-        uploaded_size_text->setVisible(FALSE);
-        lossless_check->setVisible(FALSE);
-        temp_check->setVisible(FALSE);
-        // </FS:PP>
-
         if(!mImageLoadError.empty())
         {
             getChild<LLUICtrl>("bad_image_text")->setValue(mImageLoadError.c_str());
@@ -288,8 +236,7 @@
 
     // <FS:Zi> detect and strip empty alpha layers from images on upload
     // getChild<LLUICtrl>("ok_btn")->setCommitCallback(boost::bind(&LLFloaterNameDesc::onBtnOK, this));
-<<<<<<< HEAD
-    return TRUE;
+    return true;
 }
 
 // <FS:Zi> detect and strip empty alpha layers from images on upload
@@ -319,38 +266,6 @@
     return true;
 }
 
-=======
-    return true;
-}
-
-// <FS:Zi> detect and strip empty alpha layers from images on upload
-void LLFloaterImagePreview::emptyAlphaCheckboxCallback()
-{
-    if (mEmptyAlphaCheck->getValue())
-    {
-        getChild<LLUICtrl>("uploaded_size_text")->setTextArg("[ALPHA]", getString("no_alpha"));
-    }
-    else
-    {
-        LLNotificationsUtil::add("ImageEmptyAlphaLayer", LLSD(), LLSD(), boost::bind(&LLFloaterImagePreview::imageEmptyAlphaCallback, this, _1, _2));
-    }
-}
-
-bool LLFloaterImagePreview::imageEmptyAlphaCallback(const LLSD& notification, const LLSD& response)
-{
-    S32 option = LLNotificationsUtil::getSelectedOption(notification, response);
-
-    // 0 = strip alpha
-    if (option == 0)
-    {
-        mEmptyAlphaCheck->setValue(true);
-    }
-
-    getChild<LLUICtrl>("uploaded_size_text")->setTextArg("[ALPHA]", getString(option == 0 ? "no_alpha" : "with_alpha"));
-    return true;
-}
-
->>>>>>> 050d2fef
 void LLFloaterImagePreview::onBtnUpload()
 {
     if(mEmptyAlphaCheck->getValue())
@@ -540,7 +455,6 @@
                 gGL.vertex2i(mPreviewRect.mLeft, mPreviewRect.mTop);
                 gGL.texCoord2f(mPreviewImageRect.mLeft, mPreviewImageRect.mBottom);
                 gGL.vertex2i(mPreviewRect.mLeft, mPreviewRect.mBottom);
-<<<<<<< HEAD
                 gGL.texCoord2f(mPreviewImageRect.mRight, mPreviewImageRect.mBottom);
                 gGL.vertex2i(mPreviewRect.mRight, mPreviewRect.mBottom);
 
@@ -548,15 +462,6 @@
                 gGL.vertex2i(mPreviewRect.mLeft, mPreviewRect.mTop);
                 gGL.texCoord2f(mPreviewImageRect.mRight, mPreviewImageRect.mBottom);
                 gGL.vertex2i(mPreviewRect.mRight, mPreviewRect.mBottom);
-=======
-                gGL.texCoord2f(mPreviewImageRect.mRight, mPreviewImageRect.mBottom);
-                gGL.vertex2i(mPreviewRect.mRight, mPreviewRect.mBottom);
-
-                gGL.texCoord2f(mPreviewImageRect.mLeft, mPreviewImageRect.mTop);
-                gGL.vertex2i(mPreviewRect.mLeft, mPreviewRect.mTop);
-                gGL.texCoord2f(mPreviewImageRect.mRight, mPreviewImageRect.mBottom);
-                gGL.vertex2i(mPreviewRect.mRight, mPreviewRect.mBottom);
->>>>>>> 050d2fef
                 gGL.texCoord2f(mPreviewImageRect.mRight, mPreviewImageRect.mTop);
                 gGL.vertex2i(mPreviewRect.mRight, mPreviewRect.mTop);
             }
@@ -604,7 +509,6 @@
                     gGL.vertex2i(mPreviewRect.mLeft, mPreviewRect.mTop);
                     gGL.texCoord2f(0.f, 0.f);
                     gGL.vertex2i(mPreviewRect.mLeft, mPreviewRect.mBottom);
-<<<<<<< HEAD
                     gGL.texCoord2f(1.f, 0.f);
                     gGL.vertex2i(mPreviewRect.mRight, mPreviewRect.mBottom);
 
@@ -612,15 +516,6 @@
                     gGL.vertex2i(mPreviewRect.mLeft, mPreviewRect.mTop);
                     gGL.texCoord2f(1.f, 0.f);
                     gGL.vertex2i(mPreviewRect.mRight, mPreviewRect.mBottom);
-=======
-                    gGL.texCoord2f(1.f, 0.f);
-                    gGL.vertex2i(mPreviewRect.mRight, mPreviewRect.mBottom);
-
-                    gGL.texCoord2f(0.f, 1.f);
-                    gGL.vertex2i(mPreviewRect.mLeft, mPreviewRect.mTop);
-                    gGL.texCoord2f(1.f, 0.f);
-                    gGL.vertex2i(mPreviewRect.mRight, mPreviewRect.mBottom);
->>>>>>> 050d2fef
                     gGL.texCoord2f(1.f, 1.f);
                     gGL.vertex2i(mPreviewRect.mRight, mPreviewRect.mTop);
                 }
