--- conflicted
+++ resolved
@@ -137,7 +137,6 @@
 		mSculptedPreview = new LLImagePreviewSculpted(256, 256);
 		mSculptedPreview->setPreviewTarget(mRawImagep, 2.0f);
 
-<<<<<<< HEAD
 		// <FS:Beq> BUG-228331 - lossless_check is misleading don't show it if it won't be used.
         //if (mRawImagep->getWidth() * mRawImagep->getHeight() <= LL_IMAGE_REZ_LOSSLESS_CUTOFF * LL_IMAGE_REZ_LOSSLESS_CUTOFF)
         //{
@@ -149,19 +148,19 @@
         //}
 		if (mRawImagep->getWidth() * mRawImagep->getHeight () <= LL_IMAGE_REZ_LOSSLESS_CUTOFF * LL_IMAGE_REZ_LOSSLESS_CUTOFF)
 		{
-			lossless_check->setEnabled(TRUE);
-			lossless_check->setVisible(TRUE);
+			lossless_check->setEnabled(true);
+			lossless_check->setVisible(true);
 			lossless_check->setControlVariable(gSavedSettings.getControl("LosslessJ2CUpload"));
 		}
 		else
 		{
-			lossless_check->setEnabled(FALSE);
-			lossless_check->setVisible(FALSE);
+			lossless_check->setEnabled(false);
+			lossless_check->setVisible(false);
 		}
 		//</FS:Beq>
 		
 		// <FS:CR> Temporary texture uploads
-		BOOL enable_temp_uploads = (LLAgentBenefitsMgr::current().getTextureUploadCost() != 0
+		bool enable_temp_uploads = (LLAgentBenefitsMgr::current().getTextureUploadCost() != 0
 									&& gAgent.getRegion()->getCentralBakeVersion() == 0);
 		if (!enable_temp_uploads)
 		{
@@ -213,16 +212,6 @@
 
 		uploaded_size_text->setTextArg("[ALPHA]", getString(mEmptyAlphaCheck->getValue() ? "no_alpha" : "with_alpha"));
 		// </FS:Zi>
-=======
-        if (mRawImagep->getWidth() * mRawImagep->getHeight() <= LL_IMAGE_REZ_LOSSLESS_CUTOFF * LL_IMAGE_REZ_LOSSLESS_CUTOFF)
-        {
-            // We want "lossless_check" to be unchecked when it is disabled, regardless of
-            // LosslessJ2CUpload state, so only assign control when enabling checkbox
-            LLCheckBoxCtrl* check_box = getChild<LLCheckBoxCtrl>("lossless_check");
-            check_box->setEnabled(true);
-            check_box->setControlVariable(gSavedSettings.getControl("LosslessJ2CUpload"));
-        }
->>>>>>> 0fb52bd3
 	}
 	else
 	{
@@ -244,15 +233,9 @@
 		}
 	}
 	
-<<<<<<< HEAD
 	// <FS:Zi> detect and strip empty alpha layers from images on upload
 	// getChild<LLUICtrl>("ok_btn")->setCommitCallback(boost::bind(&LLFloaterNameDesc::onBtnOK, this));
-	return TRUE;
-=======
-	getChild<LLUICtrl>("ok_btn")->setCommitCallback(boost::bind(&LLFloaterNameDesc::onBtnOK, this));
-	
 	return true;
->>>>>>> 0fb52bd3
 }
 
 // <FS:Zi> detect and strip empty alpha layers from images on upload
