--- conflicted
+++ resolved
@@ -105,11 +105,7 @@
 	bool quitRequested() { return mQuitRequested; }
 	bool logoutRequestSent() { return mLogoutRequestSent; }
 	bool isSecondInstance() { return mSecondInstance; }
-<<<<<<< HEAD
-	bool isUpdaterMissing() { return mUpdaterNotFound; }
-=======
     bool isUpdaterMissing(); // In use by tests
->>>>>>> bc7e2fb7
 
 	void writeDebugInfo(bool isStatic=true);
 
