--- conflicted
+++ resolved
@@ -251,11 +251,7 @@
     bool mPurgeOnExit;
 
 	bool mSavedFinalSnapshot;
-<<<<<<< HEAD
-	bool mSavePerAccountSettings;		// only save per account settings if login succeeded -Zi
-=======
 	bool mSavePerAccountSettings;		// only save per account settings if login succeeded
->>>>>>> a4df79bc
 
 	bool mForceGraphicsDetail;
 
