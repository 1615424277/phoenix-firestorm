--- conflicted
+++ resolved
@@ -336,8 +336,10 @@
 	// llcorehttp library init/shutdown helper
 	LLAppCoreHttp mAppCoreHttp;
 
-<<<<<<< HEAD
-    bool mIsFirstRun;
+        bool mIsFirstRun;
+	U64 mMinMicroSecPerFrame; // frame throttling
+
+
 	// <FS:Zi> Backup Settings
 public:
 	void setSaveSettingsOnExit(bool state) {mSaveSettingsOnExit = state; };
@@ -348,12 +350,6 @@
 
 	// <FS:ND> For Windows, purging the cache can take an extraordinary amount of time. Rename the cache dir and purge it using another thread.
 	virtual void startCachePurge() {}
-=======
-        bool mIsFirstRun;
-	U64 mMinMicroSecPerFrame; // frame throttling
-
-
->>>>>>> e1ae2e7c
 };
 
 // consts from viewer.h
