/** 
 * @mainpage
 * @mainpage
 *
 * This is the sources for the Second Life Viewer;
 * information on the open source project is at 
 * https://wiki.secondlife.com/wiki/Open_Source_Portal
 *
 * The Mercurial repository for the trunk version is at
 * https://bitbucket.org/lindenlab/viewer-release
 *
 * @section source-license Source License
 * @verbinclude LICENSE-source.txt
 *
 * @section artwork-license Artwork License
 * @verbinclude LICENSE-logos.txt
 *
 * $LicenseInfo:firstyear=2007&license=viewerlgpl$
 * Second Life Viewer Source Code
 * Copyright (C) 2010, Linden Research, Inc.
 * 
 * This library is free software; you can redistribute it and/or
 * modify it under the terms of the GNU Lesser General Public
 * License as published by the Free Software Foundation;
 * version 2.1 of the License only.
 * 
 * This library is distributed in the hope that it will be useful,
 * but WITHOUT ANY WARRANTY; without even the implied warranty of
 * MERCHANTABILITY or FITNESS FOR A PARTICULAR PURPOSE.  See the GNU
 * Lesser General Public License for more details.
 * 
 * You should have received a copy of the GNU Lesser General Public
 * License along with this library; if not, write to the Free Software
 * Foundation, Inc., 51 Franklin Street, Fifth Floor, Boston, MA  02110-1301  USA
 * 
 * Linden Research, Inc., 945 Battery Street, San Francisco, CA  94111  USA
 * $/LicenseInfo$
 *
 * @file llappviewer.h
 * @brief The LLAppViewer class declaration
 */

#ifndef LL_LLAPPVIEWER_H
#define LL_LLAPPVIEWER_H

#include "llallocator.h"
#include "llapr.h"
#include "llcontrol.h"
#include "llsys.h"			// for LLOSInfo
#include "lltimer.h"
#include "llappcorehttp.h"

class LLCommandLineParser;
class LLFrameTimer;
class LLPumpIO;
class LLTextureCache;
class LLImageDecodeThread;
class LLTextureFetch;
class LLWatchdogTimeout;
class LLViewerJoystick;
<<<<<<< HEAD
class LLViewerRegion; // <FS:Beq/>
=======
class LLViewerRegion;
>>>>>>> 9fe758e8

extern LLTrace::BlockTimerStatHandle FTM_FRAME;

class LLAppViewer : public LLApp
{
public:
	LLAppViewer();
	virtual ~LLAppViewer();

    /**
     * @brief Access to the LLAppViewer singleton.
     * 
     * The LLAppViewer singleton is created in main()/WinMain().
     * So don't use it in pre-entry (static initialization) code.
     */
    static LLAppViewer* instance() {return sInstance; } 

	//
	// Main application logic
	//
	virtual bool init();			// Override to do application initialization
	virtual bool cleanup();			// Override to do application cleanup
	virtual bool frame(); // Override for application body logic

	// Application control
	void flushLFSIO(); // waits for lfs transfers to complete
	void forceQuit(); // Puts the viewer into 'shutting down without error' mode.
	void fastQuit(S32 error_code = 0); // Shuts down the viewer immediately after sending a logout message
	void requestQuit(); // Request a quit. A kinder, gentler quit.
	void userQuit(); // The users asks to quit. Confirm, then requestQuit()
    void earlyExit(const std::string& name, 
				   const LLSD& substitutions = LLSD()); // Display an error dialog and forcibly quit.
	void earlyExitNoNotify(); // Do not display error dialog then forcibly quit.
    void abortQuit();  // Called to abort a quit request.

    bool quitRequested() { return mQuitRequested; }
    bool logoutRequestSent() { return mLogoutRequestSent; }
	bool isSecondInstance() { return mSecondInstance; }
    bool isUpdaterMissing() { return mUpdaterNotFound; }

	void writeDebugInfo(bool isStatic=true);

	void setServerReleaseNotesURL(const std::string& url) { mServerReleaseNotesURL = url; }
	LLSD getViewerInfo() const;
	std::string getViewerInfoString(bool default_string = false) const;

	// Report true if under the control of a debugger. A null-op default.
	virtual bool beingDebugged() { return false; } 

	virtual bool restoreErrorTrap() = 0; // Require platform specific override to reset error handling mechanism.
	                                     // return false if the error trap needed restoration.
	virtual void initCrashReporting(bool reportFreeze = false) = 0; // What to do with crash report?
	static void handleViewerCrash(); // Hey! The viewer crashed. Do this, soon.
    void checkForCrash();
    
	// Thread accessors
	static LLTextureCache* getTextureCache() { return sTextureCache; }
	static LLImageDecodeThread* getImageDecodeThread() { return sImageDecodeThread; }
	static LLTextureFetch* getTextureFetch() { return sTextureFetch; }

	static U32 getTextureCacheVersion() ;
	static U32 getObjectCacheVersion() ;

	const std::string& getSerialNumber() { return mSerialNumber; }
	
	bool getPurgeCache() const { return mPurgeCache; }
	
	std::string getSecondLifeTitle() const; // The Second Life title.
	std::string getWindowTitle() const; // The window display name.

    void forceDisconnect(const std::string& msg); // Force disconnection, with a message to the user.
    void badNetworkHandler(); // Cause a crash state due to bad network packet.

	bool hasSavedFinalSnapshot() { return mSavedFinalSnapshot; }
	void saveFinalSnapshot(); 

    void loadNameCache();
    void saveNameCache();

	void removeMarkerFiles();
	
	void removeDumpDir();
    // LLAppViewer testing helpers.
    // *NOTE: These will potentially crash the viewer. Only for debugging.
    virtual void forceErrorLLError();
    virtual void forceErrorBreakpoint();
    virtual void forceErrorBadMemoryAccess();
    virtual void forceErrorInfiniteLoop();
    virtual void forceErrorSoftwareException();
    virtual void forceErrorDriverCrash();
    virtual void forceErrorCoroutineCrash();
    virtual void forceErrorThreadCrash();

	// The list is found in app_settings/settings_files.xml
	// but since they are used explicitly in code,
	// the follow consts should also do the trick.
	static const std::string sGlobalSettingsName; 

	LLCachedControl<bool> mRandomizeFramerate; 
	LLCachedControl<bool> mPeriodicSlowFrame; 

	// Load settings from the location specified by loction_key.
	// Key availale and rules for loading, are specified in 
	// 'app_settings/settings_files.xml'
	bool loadSettingsFromDirectory(const std::string& location_key, 
				       bool set_defaults = false);

	std::string getSettingsFilename(const std::string& location_key,
					const std::string& file);
	void loadColorSettings();

	// For thread debugging. 
	// llstartup needs to control init.
	// llworld, send_agent_pause() also controls pause/resume.

	// <FS:ND> Change from std::string to char const*, saving a lot of object construction/destruction per frame

	// void initMainloopTimeout(const std::string& state, F32 secs = -1.0f);
	void initMainloopTimeout( char const *state, F32 secs = -1.0f);

	// </FS:ND>

	void destroyMainloopTimeout();
	void pauseMainloopTimeout();

	// <FS:ND> Change from std::string to char const*, saving a lot of object construction/destruction per frame

	// void resumeMainloopTimeout(const std::string& state = "", F32 secs = -1.0f);
	// void pingMainloopTimeout(const std::string& state, F32 secs = -1.0f);
	void resumeMainloopTimeout( char const *state = "", F32 secs = -1.0f);
	void pingMainloopTimeout( char const *state, F32 secs = -1.0f);

	// </FS:ND>

	// Handle the 'login completed' event.
	// *NOTE:Mani Fix this for login abstraction!!
	void handleLoginComplete();

	// <FS:Ansariel> Get rid of unused LLAllocator
    //LLAllocator & getAllocator() { return mAlloc; }

	// On LoginCompleted callback
	typedef boost::signals2::signal<void (void)> login_completed_signal_t;
	login_completed_signal_t mOnLoginCompleted;
	boost::signals2::connection setOnLoginCompletedCallback( const login_completed_signal_t::slot_type& cb ) { return mOnLoginCompleted.connect(cb); } 

	void addOnIdleCallback(const boost::function<void()>& cb); // add a callback to fire (once) when idle

	void purgeUserDataOnExit() { mPurgeUserDataOnExit = true; }
	void purgeCache(); // Clear the local cache. 
	void purgeCacheImmediate(); //clear local cache immediately.
	S32  updateTextureThreads(F32 max_time);

	void loadKeyBindings();
	
	// mute/unmute the system's master audio
	virtual void setMasterSystemAudioMute(bool mute);
	virtual bool getMasterSystemAudioMute();	

	// Metrics policy helper statics.
	static void metricsUpdateRegion(U64 region_handle);
	static void metricsSend(bool enable_reporting);

	// llcorehttp init/shutdown/config information.
	LLAppCoreHttp & getAppCoreHttp()			{ return mAppCoreHttp; }

<<<<<<< HEAD
    // <FS:Beq> FIRE-30774 displayname capability is targetting previous region
    // void updateNameLookupUrl();
    void updateNameLookupUrl( const LLViewerRegion * region );
	// </FS:Beq>
=======
    void updateNameLookupUrl(const LLViewerRegion* regionp);
>>>>>>> 9fe758e8

protected:
	virtual bool initWindow(); // Initialize the viewer's window.
	virtual void initLoggingAndGetLastDuration(); // Initialize log files, logging system
	virtual void initConsole() {}; // Initialize OS level debugging console.
	virtual bool initHardwareTest() { return true; } // A false result indicates the app should quit.
	virtual bool initSLURLHandler();
	virtual bool sendURLToOtherInstance(const std::string& url);

	virtual bool initParseCommandLine(LLCommandLineParser& clp) 
        { return true; } // Allow platforms to specify the command line args.

	virtual std::string generateSerialNumber() = 0; // Platforms specific classes generate this.

	virtual bool meetsRequirementsForMaximizedStart(); // Used on first login to decide to launch maximized

private:

	bool doFrame();

	void initMaxHeapSize();
	bool initThreads(); // Initialize viewer threads, return false on failure.
	bool initConfiguration(); // Initialize settings from the command line/config file.
	void initStrings();       // Initialize LLTrans machinery
	bool initCache(); // Initialize local client cache.
	void checkMemory() ;

	// We have switched locations of both Mac and Windows cache, make sure
	// files migrate and old cache is cleared out.
	void migrateCacheDirectory();

	void cleanupSavedSettings(); // Sets some config data to current or default values during cleanup.
	void removeCacheFiles(const std::string& filemask); // Deletes cached files the match the given wildcard.

	void writeSystemInfo(); // Write system info to "debug_info.log"

	void processMarkerFiles(); 
	static void recordMarkerVersion(LLAPRFile& marker_file);
	bool markerIsSameVersion(const std::string& marker_name) const;
	
    void idle(); 
    void idleShutdown();
	// update avatar SLID and display name caches
	void idleNameCache();
    void idleNetwork();

    void sendLogoutRequest();
    void disconnectViewer();

	// <FS:Ansariel> FIRE-22297: FPS limiter not working properly on Mac/Linux
	//bool onChangeFrameLimit(LLSD const & evt);

	// *FIX: the app viewer class should be some sort of singleton, no?
	// Perhaps its child class is the singleton and this should be an abstract base.
	static LLAppViewer* sInstance; 

    bool mSecondInstance; // Is this a second instance of the app?
	bool mUpdaterNotFound; // True when attempt to start updater failed

	std::string mMarkerFileName;
	LLAPRFile mMarkerFile; // A file created to indicate the app is running.

	std::string mLogoutMarkerFileName;
	LLAPRFile mLogoutMarkerFile; // A file created to indicate the app is running.

	// <FS:ND> Remove LLVolatileAPRPool/apr_file_t and use FILE* instead
	//LLAPRFile::tFiletype* mLogoutMarkerFile; // A file created to indicate the app is running.
	// </FS:ND>

	//-TT The skin and theme we are using at startup. might want to make them static.
	std::string mCurrentSkin;
	std::string mCurrentSkinTheme;
	bool mReportedCrash;

	std::string mServerReleaseNotesURL;

	// Thread objects.
	static LLTextureCache* sTextureCache; 
	static LLImageDecodeThread* sImageDecodeThread; 
	static LLTextureFetch* sTextureFetch;

	S32 mNumSessions;

	std::string mSerialNumber;
	bool mPurgeCache;
	bool mPurgeCacheOnExit;
	bool mPurgeUserDataOnExit;
	bool mPurgeSettings;	// <FS>
	bool mPurgeTextures;	// <FS:Ansariel> FIRE-13066
	LLViewerJoystick* joystick;
	
	bool mSavedFinalSnapshot;
	bool mSavePerAccountSettings;		// only save per account settings if login succeeded

	boost::optional<U32> mForceGraphicsLevel;

    bool mQuitRequested;				// User wants to quit, may have modified documents open.
    bool mLogoutRequestSent;			// Disconnect message sent to simulator, no longer safe to send messages to the sim.
	U32 mLastAgentControlFlags;
	F32 mLastAgentForceUpdate;
	struct SettingsFiles* mSettingsLocationList;

	LLWatchdogTimeout* mMainloopTimeout;

	// For performance and metric gathering
	class LLThread*	mFastTimerLogThread;

	// for tracking viewer<->region circuit death
	bool mAgentRegionLastAlive;
	LLUUID mAgentRegionLastID;

	// <FS:Ansariel> Get rid of unused LLAllocator
    //LLAllocator mAlloc;

	LLFrameTimer mMemCheckTimer;

	// llcorehttp library init/shutdown helper
	LLAppCoreHttp mAppCoreHttp;

        bool mIsFirstRun;
	// <FS:Ansariel> FIRE-22297: FPS limiter not working properly on Mac/Linux
	//U64 mMinMicroSecPerFrame; // frame throttling


	// <FS:Zi> Backup Settings
public:
	void setSaveSettingsOnExit(bool state) {mSaveSettingsOnExit = state; };

private:
	bool mSaveSettingsOnExit;
	// </FS:Zi>

	// <FS:ND> For Windows, purging the cache can take an extraordinary amount of time. Rename the cache dir and purge it using another thread.
	virtual void startCachePurge() {}
};

// consts from viewer.h
const S32 AGENT_UPDATES_PER_SECOND  = 10;
const S32 AGENT_FORCE_UPDATES_PER_SECOND  = 1;

// Globals with external linkage. From viewer.h
// *NOTE:Mani - These will be removed as the Viewer App Cleanup project continues.
//
// "// llstartup" indicates that llstartup is the only client for this global.

extern LLSD gDebugInfo;
extern BOOL	gShowObjectUpdates;

typedef enum 
{
	LAST_EXEC_NORMAL = 0,
	LAST_EXEC_FROZE,
	LAST_EXEC_LLERROR_CRASH,
	LAST_EXEC_OTHER_CRASH,
	LAST_EXEC_LOGOUT_FROZE,
	LAST_EXEC_LOGOUT_CRASH
} eLastExecEvent;

extern eLastExecEvent gLastExecEvent; // llstartup
extern S32 gLastExecDuration; ///< the duration of the previous run in seconds (<0 indicates unknown)

extern const char* gPlatform;

extern U32 gFrameCount;
extern U32 gForegroundFrameCount;

extern LLPumpIO* gServicePump;

extern U64MicrosecondsImplicit	gStartTime;
extern U64MicrosecondsImplicit   gFrameTime;					// The timestamp of the most-recently-processed frame
extern F32SecondsImplicit		gFrameTimeSeconds;			// Loses msec precision after ~4.5 hours...
extern F32SecondsImplicit		gFrameIntervalSeconds;		// Elapsed time between current and previous gFrameTimeSeconds
extern F32		gFPSClamped;				// Frames per second, smoothed, weighted toward last frame
extern F32		gFrameDTClamped;

extern LLTimer gRenderStartTime;
extern LLFrameTimer gForegroundTime;
extern LLFrameTimer gLoggedInTime;

extern F32 gLogoutMaxTime;
extern LLTimer gLogoutTimer;

extern S32 gPendingMetricsUploads;

extern F32 gSimLastTime; 
extern F32 gSimFrames;

extern BOOL		gDisconnected;

extern LLFrameTimer	gRestoreGLTimer;
extern BOOL			gRestoreGL;
extern bool		gUseWireframe;
extern bool		gInitialDeferredModeForWireframe;

extern LLMemoryInfo gSysMemory;
extern U64Bytes gMemoryAllocated;

extern std::string gLastVersionChannel;

extern LLVector3 gWindVec;
extern LLVector3 gRelativeWindVec;
extern U32	gPacketsIn;
extern BOOL gPrintMessagesThisFrame;

extern LLUUID gBlackSquareID;

extern BOOL gRandomizeFramerate;
extern BOOL gPeriodicSlowFrame;

extern BOOL gSimulateMemLeak;

#endif // LL_LLAPPVIEWER_H<|MERGE_RESOLUTION|>--- conflicted
+++ resolved
@@ -58,11 +58,7 @@
 class LLTextureFetch;
 class LLWatchdogTimeout;
 class LLViewerJoystick;
-<<<<<<< HEAD
-class LLViewerRegion; // <FS:Beq/>
-=======
 class LLViewerRegion;
->>>>>>> 9fe758e8
 
 extern LLTrace::BlockTimerStatHandle FTM_FRAME;
 
@@ -229,14 +225,7 @@
 	// llcorehttp init/shutdown/config information.
 	LLAppCoreHttp & getAppCoreHttp()			{ return mAppCoreHttp; }
 
-<<<<<<< HEAD
-    // <FS:Beq> FIRE-30774 displayname capability is targetting previous region
-    // void updateNameLookupUrl();
-    void updateNameLookupUrl( const LLViewerRegion * region );
-	// </FS:Beq>
-=======
     void updateNameLookupUrl(const LLViewerRegion* regionp);
->>>>>>> 9fe758e8
 
 protected:
 	virtual bool initWindow(); // Initialize the viewer's window.
