/** 
 * @mainpage
 *
 * This is the sources for the Second Life Viewer;
 * information on the open source project is at 
 * https://wiki.secondlife.com/wiki/Open_Source_Portal
 *
 * The Mercurial repository for the trunk version is at
 * https://bitbucket.org/lindenlab/viewer-release
 *
 * @section source-license Source License
 * @verbinclude LICENSE-source.txt
 *
 * @section artwork-license Artwork License
 * @verbinclude LICENSE-logos.txt
 *
 * $LicenseInfo:firstyear=2007&license=viewerlgpl$
 * Second Life Viewer Source Code
 * Copyright (C) 2010, Linden Research, Inc.
 * 
 * This library is free software; you can redistribute it and/or
 * modify it under the terms of the GNU Lesser General Public
 * License as published by the Free Software Foundation;
 * version 2.1 of the License only.
 * 
 * This library is distributed in the hope that it will be useful,
 * but WITHOUT ANY WARRANTY; without even the implied warranty of
 * MERCHANTABILITY or FITNESS FOR A PARTICULAR PURPOSE.  See the GNU
 * Lesser General Public License for more details.
 * 
 * You should have received a copy of the GNU Lesser General Public
 * License along with this library; if not, write to the Free Software
 * Foundation, Inc., 51 Franklin Street, Fifth Floor, Boston, MA  02110-1301  USA
 * 
 * Linden Research, Inc., 945 Battery Street, San Francisco, CA  94111  USA
 * $/LicenseInfo$
 *
 * @file llappviewer.h
 * @brief The LLAppViewer class declaration
 */

#ifndef LL_LLAPPVIEWER_H
#define LL_LLAPPVIEWER_H

#include "llallocator.h"
#include "llcontrol.h"
#include "llsys.h"			// for LLOSInfo
#include "lltimer.h"
#include "llappcorehttp.h"

class LLCommandLineParser;
class LLFrameTimer;
class LLPumpIO;
class LLTextureCache;
class LLImageDecodeThread;
class LLTextureFetch;
class LLWatchdogTimeout;
class LLViewerJoystick;

extern LLTrace::BlockTimerStatHandle FTM_FRAME;

class LLAppViewer : public LLApp
{
public:
	LLAppViewer();
	virtual ~LLAppViewer();

    /**
     * @brief Access to the LLAppViewer singleton.
     * 
     * The LLAppViewer singleton is created in main()/WinMain().
     * So don't use it in pre-entry (static initialization) code.
     */
    static LLAppViewer* instance() {return sInstance; } 

	//
	// Main application logic
	//
	virtual bool init();			// Override to do application initialization
	virtual bool cleanup();			// Override to do application cleanup
	virtual bool frame(); // Override for application body logic

	// Application control
	void flushVFSIO(); // waits for vfs transfers to complete
	void forceQuit(); // Puts the viewer into 'shutting down without error' mode.
	void fastQuit(S32 error_code = 0); // Shuts down the viewer immediately after sending a logout message
	void requestQuit(); // Request a quit. A kinder, gentler quit.
	void userQuit(); // The users asks to quit. Confirm, then requestQuit()
    void earlyExit(const std::string& name, 
				   const LLSD& substitutions = LLSD()); // Display an error dialog and forcibly quit.
	void earlyExitNoNotify(); // Do not display error dialog then forcibly quit.
    void abortQuit();  // Called to abort a quit request.

    bool quitRequested() { return mQuitRequested; }
    bool logoutRequestSent() { return mLogoutRequestSent; }
	bool isSecondInstance() { return mSecondInstance; }

	void writeDebugInfo(bool isStatic=true);

	void setServerReleaseNotesURL(const std::string& url) { mServerReleaseNotesURL = url; }
	LLSD getViewerInfo() const;
	std::string getViewerInfoString() const;
	std::string getShortViewerInfoString() const;

	// Report true if under the control of a debugger. A null-op default.
	virtual bool beingDebugged() { return false; } 

	virtual bool restoreErrorTrap() = 0; // Require platform specific override to reset error handling mechanism.
	                                     // return false if the error trap needed restoration.
	virtual void initCrashReporting(bool reportFreeze = false) = 0; // What to do with crash report?
	static void handleViewerCrash(); // Hey! The viewer crashed. Do this, soon.
    void checkForCrash();
    
	// Thread accessors
	static LLTextureCache* getTextureCache() { return sTextureCache; }
	static LLImageDecodeThread* getImageDecodeThread() { return sImageDecodeThread; }
	static LLTextureFetch* getTextureFetch() { return sTextureFetch; }

	static U32 getTextureCacheVersion() ;
	static U32 getObjectCacheVersion() ;

	const std::string& getSerialNumber() { return mSerialNumber; }
	
	bool getPurgeCache() const { return mPurgeCache; }
	
	std::string getSecondLifeTitle() const; // The Second Life title.
	std::string getWindowTitle() const; // The window display name.

    void forceDisconnect(const std::string& msg); // Force disconnection, with a message to the user.
    void badNetworkHandler(); // Cause a crash state due to bad network packet.

	bool hasSavedFinalSnapshot() { return mSavedFinalSnapshot; }
	void saveFinalSnapshot(); 

    void loadNameCache();
    void saveNameCache();

	void removeMarkerFiles();
	
	void removeDumpDir();
    // LLAppViewer testing helpers.
    // *NOTE: These will potentially crash the viewer. Only for debugging.
    virtual void forceErrorLLError();
    virtual void forceErrorBreakpoint();
    virtual void forceErrorBadMemoryAccess();
    virtual void forceErrorInfiniteLoop();
    virtual void forceErrorSoftwareException();
    virtual void forceErrorDriverCrash();

	// The list is found in app_settings/settings_files.xml
	// but since they are used explicitly in code,
	// the follow consts should also do the trick.
	static const std::string sGlobalSettingsName; 

	LLCachedControl<bool> mRandomizeFramerate; 
	LLCachedControl<bool> mPeriodicSlowFrame; 

	// Load settings from the location specified by loction_key.
	// Key availale and rules for loading, are specified in 
	// 'app_settings/settings_files.xml'
	bool loadSettingsFromDirectory(const std::string& location_key, 
				       bool set_defaults = false);

	std::string getSettingsFilename(const std::string& location_key,
					const std::string& file);
	void loadColorSettings();

	// For thread debugging. 
	// llstartup needs to control init.
	// llworld, send_agent_pause() also controls pause/resume.

	// <FS:ND> Change from std::string to char const*, saving a lot of object construction/destruction per frame

	// void initMainloopTimeout(const std::string& state, F32 secs = -1.0f);
	void initMainloopTimeout( char const *state, F32 secs = -1.0f);

	// </FS:ND>

	void destroyMainloopTimeout();
	void pauseMainloopTimeout();

	// <FS:ND> Change from std::string to char const*, saving a lot of object construction/destruction per frame

	// void resumeMainloopTimeout(const std::string& state = "", F32 secs = -1.0f);
	// void pingMainloopTimeout(const std::string& state, F32 secs = -1.0f);
	void resumeMainloopTimeout( char const *state = "", F32 secs = -1.0f);
	void pingMainloopTimeout( char const *state, F32 secs = -1.0f);

	// </FS:ND>

	// Handle the 'login completed' event.
	// *NOTE:Mani Fix this for login abstraction!!
	void handleLoginComplete();

    LLAllocator & getAllocator() { return mAlloc; }

	// On LoginCompleted callback
	typedef boost::signals2::signal<void (void)> login_completed_signal_t;
	login_completed_signal_t mOnLoginCompleted;
	boost::signals2::connection setOnLoginCompletedCallback( const login_completed_signal_t::slot_type& cb ) { return mOnLoginCompleted.connect(cb); } 

	void addOnIdleCallback(const boost::function<void()>& cb); // add a callback to fire (once) when idle

	void purgeCache(); // Clear the local cache. 
	void purgeCacheImmediate(); //clear local cache immediately.
	S32  updateTextureThreads(F32 max_time);
	
	// mute/unmute the system's master audio
	virtual void setMasterSystemAudioMute(bool mute);
	virtual bool getMasterSystemAudioMute();	

	// Metrics policy helper statics.
	static void metricsUpdateRegion(U64 region_handle);
	static void metricsSend(bool enable_reporting);

	// llcorehttp init/shutdown/config information.
	LLAppCoreHttp & getAppCoreHttp()			{ return mAppCoreHttp; }
	
protected:
	virtual bool initWindow(); // Initialize the viewer's window.
	virtual void initLoggingAndGetLastDuration(); // Initialize log files, logging system
	virtual void initConsole() {}; // Initialize OS level debugging console.
	virtual bool initHardwareTest() { return true; } // A false result indicates the app should quit.
	virtual bool initSLURLHandler();
	virtual bool sendURLToOtherInstance(const std::string& url);

	virtual bool initParseCommandLine(LLCommandLineParser& clp) 
        { return true; } // Allow platforms to specify the command line args.

	virtual std::string generateSerialNumber() = 0; // Platforms specific classes generate this.

	virtual bool meetsRequirementsForMaximizedStart(); // Used on first login to decide to launch maximized

private:

	void initMaxHeapSize();
	bool initThreads(); // Initialize viewer threads, return false on failure.
	bool initConfiguration(); // Initialize settings from the command line/config file.
	void initStrings();       // Initialize LLTrans machinery
	bool initCache(); // Initialize local client cache.
	void checkMemory() ;

	// We have switched locations of both Mac and Windows cache, make sure
	// files migrate and old cache is cleared out.
	void migrateCacheDirectory();

	void cleanupSavedSettings(); // Sets some config data to current or default values during cleanup.
	void removeCacheFiles(const std::string& filemask); // Deletes cached files the match the given wildcard.

	void writeSystemInfo(); // Write system info to "debug_info.log"

	void processMarkerFiles(); 
	static void recordMarkerVersion(LLAPRFile& marker_file);
	bool markerIsSameVersion(const std::string& marker_name) const;
	
    void idle(); 
    void idleShutdown();
	// update avatar SLID and display name caches
	void idleNameCache();
    void idleNetwork();

    void sendLogoutRequest();
    void disconnectViewer();

	bool onChangeFrameLimit(LLSD const & evt);

	// *FIX: the app viewer class should be some sort of singleton, no?
	// Perhaps its child class is the singleton and this should be an abstract base.
	static LLAppViewer* sInstance; 

    bool mSecondInstance; // Is this a second instance of the app?

	std::string mMarkerFileName;
	LLAPRFile mMarkerFile; // A file created to indicate the app is running.

	std::string mLogoutMarkerFileName;
	LLAPRFile mLogoutMarkerFile; // A file created to indicate the app is running.

	// <FS:ND> Remove LLVolatileAPRPool/apr_file_t and use FILE* instead
	//LLAPRFile::tFiletype* mLogoutMarkerFile; // A file created to indicate the app is running.
	// </FS:ND>

	//-TT The skin and theme we are using at startup. might want to make them static.
	std::string mCurrentSkin;
	std::string mCurrentSkinTheme;
	bool mReportedCrash;

	std::string mServerReleaseNotesURL;

	// Thread objects.
	static LLTextureCache* sTextureCache; 
	static LLImageDecodeThread* sImageDecodeThread; 
	static LLTextureFetch* sTextureFetch;

	S32 mNumSessions;

	std::string mSerialNumber;
	bool mPurgeCache;
	bool mPurgeSettings;	// <FS>
	bool mPurgeTextures;	// <FS:Ansariel> FIRE-13066
    bool mPurgeOnExit;
	LLViewerJoystick* joystick;
	
	bool mSavedFinalSnapshot;
	bool mSavePerAccountSettings;		// only save per account settings if login succeeded

	boost::optional<U32> mForceGraphicsLevel;

    bool mQuitRequested;				// User wants to quit, may have modified documents open.
    bool mLogoutRequestSent;			// Disconnect message sent to simulator, no longer safe to send messages to the sim.
	// <FS:Ansariel> MaxFPS Viewer-Chui merge error
    //S32 mYieldTime;
	U32 mLastAgentControlFlags;
	F32 mLastAgentForceUpdate;
	struct SettingsFiles* mSettingsLocationList;

	LLWatchdogTimeout* mMainloopTimeout;

	// For performance and metric gathering
	class LLThread*	mFastTimerLogThread;

	// for tracking viewer<->region circuit death
	bool mAgentRegionLastAlive;
	LLUUID mAgentRegionLastID;

    LLAllocator mAlloc;

	LLFrameTimer mMemCheckTimer;

	// llcorehttp library init/shutdown helper
	LLAppCoreHttp mAppCoreHttp;

<<<<<<< HEAD
        bool mIsFirstRun;
=======
	bool mIsFirstRun;
	U64 mMinMicroSecPerFrame; // frame throttling

	//---------------------------------------------
	//*NOTE: Mani - legacy updater stuff
	// Still useable?
public:

	//some information for updater
	typedef struct
	{
		std::string mUpdateExePath;
		std::ostringstream mParams;
	}LLUpdaterInfo ;
	static LLUpdaterInfo *sUpdaterInfo ;

	void launchUpdater();
	//---------------------------------------------
>>>>>>> 9b54bbfd

	// <FS:Zi> Backup Settings
public:
	void setSaveSettingsOnExit(bool state) {mSaveSettingsOnExit = state; };

private:
	bool mSaveSettingsOnExit;
	// </FS:Zi>

	// <FS:ND> For Windows, purging the cache can take an extraordinary amount of time. Rename the cache dir and purge it using another thread.
	virtual void startCachePurge() {}
};

// consts from viewer.h
const S32 AGENT_UPDATES_PER_SECOND  = 10;
const S32 AGENT_FORCE_UPDATES_PER_SECOND  = 1;

// Globals with external linkage. From viewer.h
// *NOTE:Mani - These will be removed as the Viewer App Cleanup project continues.
//
// "// llstartup" indicates that llstartup is the only client for this global.

extern LLSD gDebugInfo;
extern BOOL	gShowObjectUpdates;

typedef enum 
{
	LAST_EXEC_NORMAL = 0,
	LAST_EXEC_FROZE,
	LAST_EXEC_LLERROR_CRASH,
	LAST_EXEC_OTHER_CRASH,
	LAST_EXEC_LOGOUT_FROZE,
	LAST_EXEC_LOGOUT_CRASH
} eLastExecEvent;

extern eLastExecEvent gLastExecEvent; // llstartup
extern S32 gLastExecDuration; ///< the duration of the previous run in seconds (<0 indicates unknown)

extern const char* gPlatform;

extern U32 gFrameCount;
extern U32 gForegroundFrameCount;

extern LLPumpIO* gServicePump;

extern U64MicrosecondsImplicit	gStartTime;
extern U64MicrosecondsImplicit   gFrameTime;					// The timestamp of the most-recently-processed frame
extern F32SecondsImplicit		gFrameTimeSeconds;			// Loses msec precision after ~4.5 hours...
extern F32SecondsImplicit		gFrameIntervalSeconds;		// Elapsed time between current and previous gFrameTimeSeconds
extern F32		gFPSClamped;				// Frames per second, smoothed, weighted toward last frame
extern F32		gFrameDTClamped;

extern LLTimer gRenderStartTime;
extern LLFrameTimer gForegroundTime;
extern LLFrameTimer gLoggedInTime;

extern F32 gLogoutMaxTime;
extern LLTimer gLogoutTimer;

extern S32 gPendingMetricsUploads;

extern F32 gSimLastTime; 
extern F32 gSimFrames;

extern BOOL		gDisconnected;

extern LLFrameTimer	gRestoreGLTimer;
extern BOOL			gRestoreGL;
extern bool		gUseWireframe;
extern bool		gInitialDeferredModeForWireframe;

// VFS globals - gVFS is for general use
// gStaticVFS is read-only and is shipped w/ the viewer
// it has pre-cache data like the UI .TGAs
class LLVFS;
extern LLVFS	*gStaticVFS;

extern LLMemoryInfo gSysMemory;
extern U64Bytes gMemoryAllocated;

extern std::string gLastVersionChannel;

extern LLVector3 gWindVec;
extern LLVector3 gRelativeWindVec;
extern U32	gPacketsIn;
extern BOOL gPrintMessagesThisFrame;

extern LLUUID gSunTextureID;
extern LLUUID gMoonTextureID;
extern LLUUID gBlackSquareID;

extern BOOL gRandomizeFramerate;
extern BOOL gPeriodicSlowFrame;

#endif // LL_LLAPPVIEWER_H<|MERGE_RESOLUTION|>--- conflicted
+++ resolved
@@ -330,28 +330,9 @@
 	// llcorehttp library init/shutdown helper
 	LLAppCoreHttp mAppCoreHttp;
 
-<<<<<<< HEAD
         bool mIsFirstRun;
-=======
-	bool mIsFirstRun;
 	U64 mMinMicroSecPerFrame; // frame throttling
 
-	//---------------------------------------------
-	//*NOTE: Mani - legacy updater stuff
-	// Still useable?
-public:
-
-	//some information for updater
-	typedef struct
-	{
-		std::string mUpdateExePath;
-		std::ostringstream mParams;
-	}LLUpdaterInfo ;
-	static LLUpdaterInfo *sUpdaterInfo ;
-
-	void launchUpdater();
-	//---------------------------------------------
->>>>>>> 9b54bbfd
 
 	// <FS:Zi> Backup Settings
 public:
