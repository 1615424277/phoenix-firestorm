/**
 * @mainpage
 * @mainpage
 *
 * This is the sources for the Second Life Viewer;
 * information on the open source project is at
 * https://wiki.secondlife.com/wiki/Open_Source_Portal
 *
 * The Mercurial repository for the trunk version is at
 * https://bitbucket.org/lindenlab/viewer-release
 *
 * @section source-license Source License
 * @verbinclude LICENSE-source.txt
 *
 * @section artwork-license Artwork License
 * @verbinclude LICENSE-logos.txt
 *
 * $LicenseInfo:firstyear=2007&license=viewerlgpl$
 * Second Life Viewer Source Code
 * Copyright (C) 2010, Linden Research, Inc.
 *
 * This library is free software; you can redistribute it and/or
 * modify it under the terms of the GNU Lesser General Public
 * License as published by the Free Software Foundation;
 * version 2.1 of the License only.
 *
 * This library is distributed in the hope that it will be useful,
 * but WITHOUT ANY WARRANTY; without even the implied warranty of
 * MERCHANTABILITY or FITNESS FOR A PARTICULAR PURPOSE.  See the GNU
 * Lesser General Public License for more details.
 *
 * You should have received a copy of the GNU Lesser General Public
 * License along with this library; if not, write to the Free Software
 * Foundation, Inc., 51 Franklin Street, Fifth Floor, Boston, MA  02110-1301  USA
 *
 * Linden Research, Inc., 945 Battery Street, San Francisco, CA  94111  USA
 * $/LicenseInfo$
 *
 * @file llappviewer.h
 * @brief The LLAppViewer class declaration
 */

#ifndef LL_LLAPPVIEWER_H
#define LL_LLAPPVIEWER_H

#include "llallocator.h"
#include "llapr.h"
#include "llcontrol.h"
#include "llsys.h"          // for LLOSInfo
#include "lltimer.h"
#include "llappcorehttp.h"
#include "threadpool_fwd.h"

#include <boost/signals2.hpp>

class LLCommandLineParser;
class LLFrameTimer;
class LLPumpIO;
class LLTextureCache;
class LLImageDecodeThread;
class LLTextureFetch;
class LLWatchdogTimeout;
class LLViewerJoystick;
class LLPurgeDiskCacheThread;
class LLViewerRegion;

extern LLTrace::BlockTimerStatHandle FTM_FRAME;

class LLAppViewer : public LLApp
{
public:
    LLAppViewer();
    virtual ~LLAppViewer();

    /**
     * @brief Access to the LLAppViewer singleton.
     *
     * The LLAppViewer singleton is created in main()/WinMain().
     * So don't use it in pre-entry (static initialization) code.
     */
    static LLAppViewer* instance() {return sInstance; }

    //
    // Main application logic
    //
    virtual bool init();            // Override to do application initialization
    virtual bool cleanup();         // Override to do application cleanup
    virtual bool frame(); // Override for application body logic

    // Application control
    void flushLFSIO(); // waits for lfs transfers to complete
    void forceQuit(); // Puts the viewer into 'shutting down without error' mode.
    void fastQuit(S32 error_code = 0); // Shuts down the viewer immediately after sending a logout message
    void requestQuit(); // Request a quit. A kinder, gentler quit.
    void userQuit(); // The users asks to quit. Confirm, then requestQuit()
    void earlyExit(const std::string& name,
                   const LLSD& substitutions = LLSD()); // Display an error dialog and forcibly quit.
    void earlyExitNoNotify(); // Do not display error dialog then forcibly quit.
    void abortQuit();  // Called to abort a quit request.

    bool quitRequested() { return mQuitRequested; }
    bool logoutRequestSent() { return mLogoutRequestSent; }
    bool isSecondInstance() { return mSecondInstance; }
    bool isUpdaterMissing(); // In use by tests
    bool waitForUpdater();

    void writeDebugInfo(bool isStatic=true);

    void setServerReleaseNotesURL(const std::string& url) { mServerReleaseNotesURL = url; }
    LLSD getViewerInfo() const;
    std::string getViewerInfoString(bool default_string = false) const;

    // Report true if under the control of a debugger. A null-op default.
    virtual bool beingDebugged() { return false; }

    virtual bool restoreErrorTrap() = 0; // Require platform specific override to reset error handling mechanism.
                                         // return false if the error trap needed restoration.
    void checkForCrash();

    // Thread accessors
    static LLTextureCache* getTextureCache() { return sTextureCache; }
    static LLImageDecodeThread* getImageDecodeThread() { return sImageDecodeThread; }
    static LLTextureFetch* getTextureFetch() { return sTextureFetch; }
    static LLPurgeDiskCacheThread* getPurgeDiskCacheThread() { return sPurgeDiskCacheThread; }

    static U32 getTextureCacheVersion() ;
    static U32 getObjectCacheVersion() ;
    static U32 getDiskCacheVersion() ;

    const std::string& getSerialNumber() { return mSerialNumber; }

    bool getPurgeCache() const { return mPurgeCache; }

    std::string getSecondLifeTitle() const; // The Second Life title.
    std::string getWindowTitle() const; // The window display name.

    void forceDisconnect(const std::string& msg); // Force disconnection, with a message to the user.
    void badNetworkHandler(); // Cause a crash state due to bad network packet.

    bool hasSavedFinalSnapshot() { return mSavedFinalSnapshot; }
    void saveFinalSnapshot();

<<<<<<< HEAD
	void removeMarkerFiles();
=======
    void loadNameCache();
    void saveNameCache();

    void removeMarkerFiles();
>>>>>>> 1a8a5404

    void removeDumpDir();
    // LLAppViewer testing helpers.
    // *NOTE: These will potentially crash the viewer. Only for debugging.
    virtual void forceErrorLLError();
    virtual void forceErrorLLErrorMsg();
    virtual void forceErrorBreakpoint();
    virtual void forceErrorBadMemoryAccess();
    virtual void forceErrorInfiniteLoop();
    virtual void forceErrorSoftwareException();
    virtual void forceErrorOSSpecificException();
    virtual void forceErrorDriverCrash();
    // <FS:Ansariel> Wrongly merged back in by LL
    //virtual void forceErrorCoroutineCrash();
    virtual void forceErrorThreadCrash();

<<<<<<< HEAD
	// The list is found in app_settings/settings_files.xml
	// but since they are used explicitly in code,
	// the follow consts should also do the trick.
	static const std::string sGlobalSettingsName; 

	LLCachedControl<bool> mRandomizeFramerate; 
	LLCachedControl<bool> mPeriodicSlowFrame; 

	// Load settings from the location specified by loction_key.
	// Key availale and rules for loading, are specified in 
	// 'app_settings/settings_files.xml'
	bool loadSettingsFromDirectory(const std::string& location_key, 
				       bool set_defaults = false);

	std::string getSettingsFilename(const std::string& location_key,
					const std::string& file);
	void loadColorSettings();

	// For thread debugging. 
	// llstartup needs to control init.
	// llworld, send_agent_pause() also controls pause/resume.

	// <FS:ND> Change from std::string to char const*, saving a lot of object construction/destruction per frame

	// void initMainloopTimeout(const std::string& state, F32 secs = -1.0f);
	void initMainloopTimeout( char const *state, F32 secs = -1.0f);

	// </FS:ND>

	void destroyMainloopTimeout();
	void pauseMainloopTimeout();

	// <FS:ND> Change from std::string to char const*, saving a lot of object construction/destruction per frame

	// void resumeMainloopTimeout(const std::string& state = "", F32 secs = -1.0f);
	// void pingMainloopTimeout(const std::string& state, F32 secs = -1.0f);
	void resumeMainloopTimeout( char const *state = "", F32 secs = -1.0f);
	void pingMainloopTimeout( char const *state, F32 secs = -1.0f);

	// </FS:ND>

	// Handle the 'login completed' event.
	// *NOTE:Mani Fix this for login abstraction!!
	void handleLoginComplete();

	// <FS:Ansariel> Get rid of unused LLAllocator
	//LLAllocator & getAllocator() { return mAlloc; }

	// On LoginCompleted callback
	typedef boost::signals2::signal<void (void)> login_completed_signal_t;
	login_completed_signal_t mOnLoginCompleted;
	boost::signals2::connection setOnLoginCompletedCallback( const login_completed_signal_t::slot_type& cb )
	{
		return mOnLoginCompleted.connect(cb);
	}

	void addOnIdleCallback(const boost::function<void()>& cb); // add a callback to fire (once) when idle
=======
    // The list is found in app_settings/settings_files.xml
    // but since they are used explicitly in code,
    // the follow consts should also do the trick.
    static const std::string sGlobalSettingsName;

    LLCachedControl<bool> mRandomizeFramerate;
    LLCachedControl<bool> mPeriodicSlowFrame;

    // Load settings from the location specified by loction_key.
    // Key availale and rules for loading, are specified in
    // 'app_settings/settings_files.xml'
    bool loadSettingsFromDirectory(const std::string& location_key,
                       bool set_defaults = false);

    std::string getSettingsFilename(const std::string& location_key,
                    const std::string& file);
    void loadColorSettings();

    // For thread debugging.
    // llstartup needs to control init.
    // llworld, send_agent_pause() also controls pause/resume.

    // <FS:ND> Change from std::string to char const*, saving a lot of object construction/destruction per frame

    // void initMainloopTimeout(const std::string& state, F32 secs = -1.0f);
    void initMainloopTimeout( char const *state, F32 secs = -1.0f);

    // </FS:ND>

    void destroyMainloopTimeout();
    void pauseMainloopTimeout();

    // <FS:ND> Change from std::string to char const*, saving a lot of object construction/destruction per frame

    // void resumeMainloopTimeout(const std::string& state = "", F32 secs = -1.0f);
    // void pingMainloopTimeout(const std::string& state, F32 secs = -1.0f);
    void resumeMainloopTimeout( char const *state = "", F32 secs = -1.0f);
    void pingMainloopTimeout( char const *state, F32 secs = -1.0f);

    // </FS:ND>

    // Handle the 'login completed' event.
    // *NOTE:Mani Fix this for login abstraction!!
    void handleLoginComplete();

    // <FS:Ansariel> Get rid of unused LLAllocator
    //LLAllocator & getAllocator() { return mAlloc; }

    // On LoginCompleted callback
    typedef boost::signals2::signal<void (void)> login_completed_signal_t;
    login_completed_signal_t mOnLoginCompleted;
    boost::signals2::connection setOnLoginCompletedCallback( const login_completed_signal_t::slot_type& cb )
    {
        return mOnLoginCompleted.connect(cb);
    }

    void addOnIdleCallback(const boost::function<void()>& cb); // add a callback to fire (once) when idle
>>>>>>> 1a8a5404

    void initGeneralThread();
    void purgeUserDataOnExit() { mPurgeUserDataOnExit = true; }
    void purgeCache(); // Clear the local cache.
    void purgeCacheImmediate(); //clear local cache immediately.
    S32  updateTextureThreads(F32 max_time);

    void loadKeyBindings();

    // mute/unmute the system's master audio
    virtual void setMasterSystemAudioMute(bool mute);
    virtual bool getMasterSystemAudioMute();

    // Metrics policy helper statics.
    static void metricsUpdateRegion(U64 region_handle);
    static void metricsSend(bool enable_reporting);

    // llcorehttp init/shutdown/config information.
    LLAppCoreHttp & getAppCoreHttp()            { return mAppCoreHttp; }

    void updateNameLookupUrl(const LLViewerRegion* regionp);

    // post given work to the "mainloop" work queue for handling on the main thread
    void postToMainCoro(const LL::WorkQueue::Work& work);

protected:
    virtual bool initWindow(); // Initialize the viewer's window.
    virtual void initLoggingAndGetLastDuration(); // Initialize log files, logging system
    virtual void initConsole() {}; // Initialize OS level debugging console.
    virtual bool initHardwareTest() { return true; } // A false result indicates the app should quit.
    virtual bool initSLURLHandler();
    virtual bool sendURLToOtherInstance(const std::string& url);

    virtual bool initParseCommandLine(LLCommandLineParser& clp)
        { return true; } // Allow platforms to specify the command line args.

    virtual std::string generateSerialNumber() = 0; // Platforms specific classes generate this.

    virtual bool meetsRequirementsForMaximizedStart(); // Used on first login to decide to launch maximized

private:

    bool doFrame();

    void initMaxHeapSize();
    bool initThreads(); // Initialize viewer threads, return false on failure.
    bool initConfiguration(); // Initialize settings from the command line/config file.
    void initStrings();       // Initialize LLTrans machinery
    bool initCache(); // Initialize local client cache.

    // We have switched locations of both Mac and Windows cache, make sure
    // files migrate and old cache is cleared out.
    void migrateCacheDirectory();

    void cleanupSavedSettings(); // Sets some config data to current or default values during cleanup.
    void removeCacheFiles(const std::string& filemask); // Deletes cached files the match the given wildcard.

    void writeSystemInfo(); // Write system info to "debug_info.log"

    void processMarkerFiles();
    static void recordMarkerVersion(LLAPRFile& marker_file);
    bool markerIsSameVersion(const std::string& marker_name) const;

    void idle();
    void idleShutdown();
    // update avatar SLID and display name caches
    void idleNameCache();
    void idleNetwork();

    void sendLogoutRequest();
    void disconnectViewer();

    // *FIX: the app viewer class should be some sort of singleton, no?
    // Perhaps its child class is the singleton and this should be an abstract base.
    static LLAppViewer* sInstance;

    bool mSecondInstance; // Is this a second instance of the app?
    bool mUpdaterNotFound; // True when attempt to start updater failed

    std::string mMarkerFileName;
    LLAPRFile mMarkerFile; // A file created to indicate the app is running.

    std::string mLogoutMarkerFileName;
    LLAPRFile mLogoutMarkerFile; // A file created to indicate the app is running.

    // <FS:ND> Remove LLVolatileAPRPool/apr_file_t and use FILE* instead
    //LLAPRFile::tFiletype* mLogoutMarkerFile; // A file created to indicate the app is running.
    // </FS:ND>

<<<<<<< HEAD
	// <FS:ND> Remove LLVolatileAPRPool/apr_file_t and use FILE* instead
	//LLAPRFile::tFiletype* mLogoutMarkerFile; // A file created to indicate the app is running.
	// </FS:ND>

	//-TT The skin and theme we are using at startup. might want to make them static.
	std::string mCurrentSkin;
	std::string mCurrentSkinTheme;
	bool mReportedCrash;
=======
    //-TT The skin and theme we are using at startup. might want to make them static.
    std::string mCurrentSkin;
    std::string mCurrentSkinTheme;
    bool mReportedCrash;
>>>>>>> 1a8a5404

    std::string mServerReleaseNotesURL;

    // Thread objects.
    static LLTextureCache* sTextureCache;
    static LLImageDecodeThread* sImageDecodeThread;
    static LLTextureFetch* sTextureFetch;
    static LLPurgeDiskCacheThread* sPurgeDiskCacheThread;
    LL::ThreadPool* mGeneralThreadPool;

    S32 mNumSessions;

    std::string mSerialNumber;
    bool mPurgeCache;
    bool mPurgeCacheOnExit;
    bool mPurgeUserDataOnExit;
    bool mPurgeSettings;    // <FS>
    bool mPurgeTextures;    // <FS:Ansariel> FIRE-13066
    LLViewerJoystick* joystick;

<<<<<<< HEAD
	std::string mSerialNumber;
	bool mPurgeCache;
	bool mPurgeCacheOnExit;
	bool mPurgeUserDataOnExit;
	bool mPurgeSettings;	// <FS>
	bool mPurgeTextures;	// <FS:Ansariel> FIRE-13066
	LLViewerJoystick* joystick;
	
	bool mSavedFinalSnapshot;
	bool mSavePerAccountSettings;		// only save per account settings if login succeeded
=======
    bool mSavedFinalSnapshot;
    bool mSavePerAccountSettings;       // only save per account settings if login succeeded

    boost::optional<U32> mForceGraphicsLevel;
>>>>>>> 1a8a5404

    bool mQuitRequested;                // User wants to quit, may have modified documents open.
    bool mLogoutRequestSent;            // Disconnect message sent to simulator, no longer safe to send messages to the sim.
    U32 mLastAgentControlFlags;
    F32 mLastAgentForceUpdate;
    struct SettingsFiles* mSettingsLocationList;

    LLWatchdogTimeout* mMainloopTimeout;

    // For performance and metric gathering
    class LLThread* mFastTimerLogThread;

    // for tracking viewer<->region circuit death
    bool mAgentRegionLastAlive;
    LLUUID mAgentRegionLastID;

    // <FS:Ansariel> Get rid of unused LLAllocator
    //LLAllocator mAlloc;

<<<<<<< HEAD
	// <FS:Ansariel> Get rid of unused LLAllocator
	//LLAllocator mAlloc;
=======
    // llcorehttp library init/shutdown helper
    LLAppCoreHttp mAppCoreHttp;
>>>>>>> 1a8a5404

    bool mIsFirstRun;
    // <FS:Zi> Backup Settings
public:
    void setSaveSettingsOnExit(bool state) {mSaveSettingsOnExit = state; };

private:
    bool mSaveSettingsOnExit;
    // </FS:Zi>

<<<<<<< HEAD
	bool mIsFirstRun;
	// <FS:Zi> Backup Settings
public:
	void setSaveSettingsOnExit(bool state) {mSaveSettingsOnExit = state; };

private:
	bool mSaveSettingsOnExit;
	// </FS:Zi>

	// <FS:ND> For Windows, purging the cache can take an extraordinary amount of time. Rename the cache dir and purge it using another thread.
	virtual void startCachePurge() {}
=======
    // <FS:ND> For Windows, purging the cache can take an extraordinary amount of time. Rename the cache dir and purge it using another thread.
    virtual void startCachePurge() {}
>>>>>>> 1a8a5404
};

// consts from viewer.h
const S32 AGENT_UPDATES_PER_SECOND  = 10;
const S32 AGENT_FORCE_UPDATES_PER_SECOND  = 1;

// Globals with external linkage. From viewer.h
// *NOTE:Mani - These will be removed as the Viewer App Cleanup project continues.
//
// "// llstartup" indicates that llstartup is the only client for this global.

extern LLSD gDebugInfo;
<<<<<<< HEAD
extern bool	gShowObjectUpdates;
=======
extern bool gShowObjectUpdates;
>>>>>>> 1a8a5404

typedef enum
{
    LAST_EXEC_NORMAL = 0,
    LAST_EXEC_FROZE,
    LAST_EXEC_LLERROR_CRASH,
    LAST_EXEC_OTHER_CRASH,
    LAST_EXEC_LOGOUT_FROZE,
    LAST_EXEC_LOGOUT_CRASH
} eLastExecEvent;

extern eLastExecEvent gLastExecEvent; // llstartup
extern S32 gLastExecDuration; ///< the duration of the previous run in seconds (<0 indicates unknown)

extern const char* gPlatform;

extern U32 gFrameCount;
extern U32 gForegroundFrameCount;

extern LLPumpIO* gServicePump;

extern U64MicrosecondsImplicit  gStartTime;
extern U64MicrosecondsImplicit   gFrameTime;                    // The timestamp of the most-recently-processed frame
extern F32SecondsImplicit       gFrameTimeSeconds;          // Loses msec precision after ~4.5 hours...
extern F32SecondsImplicit       gFrameIntervalSeconds;      // Elapsed time between current and previous gFrameTimeSeconds
extern F32      gFPSClamped;                // Frames per second, smoothed, weighted toward last frame
extern F32      gFrameDTClamped;

extern LLTimer gRenderStartTime;
extern LLFrameTimer gForegroundTime;
extern LLFrameTimer gLoggedInTime;

extern F32 gLogoutMaxTime;
extern LLTimer gLogoutTimer;

extern S32 gPendingMetricsUploads;

extern F32 gSimLastTime;
extern F32 gSimFrames;

<<<<<<< HEAD
extern bool		gDisconnected;

extern LLFrameTimer	gRestoreGLTimer;
extern bool			gRestoreGL;
extern bool		gUseWireframe;
=======
extern bool     gDisconnected;

extern LLFrameTimer gRestoreGLTimer;
extern bool         gRestoreGL;
extern bool     gUseWireframe;
>>>>>>> 1a8a5404

extern LLMemoryInfo gSysMemory;
extern U64Bytes gMemoryAllocated;

extern std::string gLastVersionChannel;

extern LLVector3 gWindVec;
extern LLVector3 gRelativeWindVec;
<<<<<<< HEAD
extern U32	gPacketsIn;
=======
extern U32  gPacketsIn;
>>>>>>> 1a8a5404
extern bool gPrintMessagesThisFrame;

extern LLUUID gBlackSquareID;

extern bool gRandomizeFramerate;
extern bool gPeriodicSlowFrame;

extern bool gSimulateMemLeak;

#endif // LL_LLAPPVIEWER_H<|MERGE_RESOLUTION|>--- conflicted
+++ resolved
@@ -140,14 +140,10 @@
     bool hasSavedFinalSnapshot() { return mSavedFinalSnapshot; }
     void saveFinalSnapshot();
 
-<<<<<<< HEAD
-	void removeMarkerFiles();
-=======
     void loadNameCache();
     void saveNameCache();
 
     void removeMarkerFiles();
->>>>>>> 1a8a5404
 
     void removeDumpDir();
     // LLAppViewer testing helpers.
@@ -164,65 +160,6 @@
     //virtual void forceErrorCoroutineCrash();
     virtual void forceErrorThreadCrash();
 
-<<<<<<< HEAD
-	// The list is found in app_settings/settings_files.xml
-	// but since they are used explicitly in code,
-	// the follow consts should also do the trick.
-	static const std::string sGlobalSettingsName; 
-
-	LLCachedControl<bool> mRandomizeFramerate; 
-	LLCachedControl<bool> mPeriodicSlowFrame; 
-
-	// Load settings from the location specified by loction_key.
-	// Key availale and rules for loading, are specified in 
-	// 'app_settings/settings_files.xml'
-	bool loadSettingsFromDirectory(const std::string& location_key, 
-				       bool set_defaults = false);
-
-	std::string getSettingsFilename(const std::string& location_key,
-					const std::string& file);
-	void loadColorSettings();
-
-	// For thread debugging. 
-	// llstartup needs to control init.
-	// llworld, send_agent_pause() also controls pause/resume.
-
-	// <FS:ND> Change from std::string to char const*, saving a lot of object construction/destruction per frame
-
-	// void initMainloopTimeout(const std::string& state, F32 secs = -1.0f);
-	void initMainloopTimeout( char const *state, F32 secs = -1.0f);
-
-	// </FS:ND>
-
-	void destroyMainloopTimeout();
-	void pauseMainloopTimeout();
-
-	// <FS:ND> Change from std::string to char const*, saving a lot of object construction/destruction per frame
-
-	// void resumeMainloopTimeout(const std::string& state = "", F32 secs = -1.0f);
-	// void pingMainloopTimeout(const std::string& state, F32 secs = -1.0f);
-	void resumeMainloopTimeout( char const *state = "", F32 secs = -1.0f);
-	void pingMainloopTimeout( char const *state, F32 secs = -1.0f);
-
-	// </FS:ND>
-
-	// Handle the 'login completed' event.
-	// *NOTE:Mani Fix this for login abstraction!!
-	void handleLoginComplete();
-
-	// <FS:Ansariel> Get rid of unused LLAllocator
-	//LLAllocator & getAllocator() { return mAlloc; }
-
-	// On LoginCompleted callback
-	typedef boost::signals2::signal<void (void)> login_completed_signal_t;
-	login_completed_signal_t mOnLoginCompleted;
-	boost::signals2::connection setOnLoginCompletedCallback( const login_completed_signal_t::slot_type& cb )
-	{
-		return mOnLoginCompleted.connect(cb);
-	}
-
-	void addOnIdleCallback(const boost::function<void()>& cb); // add a callback to fire (once) when idle
-=======
     // The list is found in app_settings/settings_files.xml
     // but since they are used explicitly in code,
     // the follow consts should also do the trick.
@@ -280,7 +217,6 @@
     }
 
     void addOnIdleCallback(const boost::function<void()>& cb); // add a callback to fire (once) when idle
->>>>>>> 1a8a5404
 
     void initGeneralThread();
     void purgeUserDataOnExit() { mPurgeUserDataOnExit = true; }
@@ -370,21 +306,10 @@
     //LLAPRFile::tFiletype* mLogoutMarkerFile; // A file created to indicate the app is running.
     // </FS:ND>
 
-<<<<<<< HEAD
-	// <FS:ND> Remove LLVolatileAPRPool/apr_file_t and use FILE* instead
-	//LLAPRFile::tFiletype* mLogoutMarkerFile; // A file created to indicate the app is running.
-	// </FS:ND>
-
-	//-TT The skin and theme we are using at startup. might want to make them static.
-	std::string mCurrentSkin;
-	std::string mCurrentSkinTheme;
-	bool mReportedCrash;
-=======
     //-TT The skin and theme we are using at startup. might want to make them static.
     std::string mCurrentSkin;
     std::string mCurrentSkinTheme;
     bool mReportedCrash;
->>>>>>> 1a8a5404
 
     std::string mServerReleaseNotesURL;
 
@@ -405,23 +330,10 @@
     bool mPurgeTextures;    // <FS:Ansariel> FIRE-13066
     LLViewerJoystick* joystick;
 
-<<<<<<< HEAD
-	std::string mSerialNumber;
-	bool mPurgeCache;
-	bool mPurgeCacheOnExit;
-	bool mPurgeUserDataOnExit;
-	bool mPurgeSettings;	// <FS>
-	bool mPurgeTextures;	// <FS:Ansariel> FIRE-13066
-	LLViewerJoystick* joystick;
-	
-	bool mSavedFinalSnapshot;
-	bool mSavePerAccountSettings;		// only save per account settings if login succeeded
-=======
     bool mSavedFinalSnapshot;
     bool mSavePerAccountSettings;       // only save per account settings if login succeeded
 
     boost::optional<U32> mForceGraphicsLevel;
->>>>>>> 1a8a5404
 
     bool mQuitRequested;                // User wants to quit, may have modified documents open.
     bool mLogoutRequestSent;            // Disconnect message sent to simulator, no longer safe to send messages to the sim.
@@ -441,13 +353,8 @@
     // <FS:Ansariel> Get rid of unused LLAllocator
     //LLAllocator mAlloc;
 
-<<<<<<< HEAD
-	// <FS:Ansariel> Get rid of unused LLAllocator
-	//LLAllocator mAlloc;
-=======
     // llcorehttp library init/shutdown helper
     LLAppCoreHttp mAppCoreHttp;
->>>>>>> 1a8a5404
 
     bool mIsFirstRun;
     // <FS:Zi> Backup Settings
@@ -458,22 +365,8 @@
     bool mSaveSettingsOnExit;
     // </FS:Zi>
 
-<<<<<<< HEAD
-	bool mIsFirstRun;
-	// <FS:Zi> Backup Settings
-public:
-	void setSaveSettingsOnExit(bool state) {mSaveSettingsOnExit = state; };
-
-private:
-	bool mSaveSettingsOnExit;
-	// </FS:Zi>
-
-	// <FS:ND> For Windows, purging the cache can take an extraordinary amount of time. Rename the cache dir and purge it using another thread.
-	virtual void startCachePurge() {}
-=======
     // <FS:ND> For Windows, purging the cache can take an extraordinary amount of time. Rename the cache dir and purge it using another thread.
     virtual void startCachePurge() {}
->>>>>>> 1a8a5404
 };
 
 // consts from viewer.h
@@ -486,11 +379,7 @@
 // "// llstartup" indicates that llstartup is the only client for this global.
 
 extern LLSD gDebugInfo;
-<<<<<<< HEAD
-extern bool	gShowObjectUpdates;
-=======
 extern bool gShowObjectUpdates;
->>>>>>> 1a8a5404
 
 typedef enum
 {
@@ -531,19 +420,11 @@
 extern F32 gSimLastTime;
 extern F32 gSimFrames;
 
-<<<<<<< HEAD
-extern bool		gDisconnected;
-
-extern LLFrameTimer	gRestoreGLTimer;
-extern bool			gRestoreGL;
-extern bool		gUseWireframe;
-=======
 extern bool     gDisconnected;
 
 extern LLFrameTimer gRestoreGLTimer;
 extern bool         gRestoreGL;
 extern bool     gUseWireframe;
->>>>>>> 1a8a5404
 
 extern LLMemoryInfo gSysMemory;
 extern U64Bytes gMemoryAllocated;
@@ -552,11 +433,7 @@
 
 extern LLVector3 gWindVec;
 extern LLVector3 gRelativeWindVec;
-<<<<<<< HEAD
-extern U32	gPacketsIn;
-=======
 extern U32  gPacketsIn;
->>>>>>> 1a8a5404
 extern bool gPrintMessagesThisFrame;
 
 extern LLUUID gBlackSquareID;
