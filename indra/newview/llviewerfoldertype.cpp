--- conflicted
+++ resolved
@@ -137,7 +137,7 @@
 	//addEntry(LLFolderType::FT_MESH, 				new ViewerFolderEntry("Meshes",					"Inv_SysOpen",			"Inv_SysClosed",		FALSE,     true));
 	//
 	//bool boxes_invisible = !gSavedSettings.getBOOL("InventoryOutboxMakeVisible");
-	//addEntry(LLFolderType::FT_INBOX, 				new ViewerFolderEntry("Inbox",					"Inv_SysOpen",			"Inv_SysClosed",		FALSE,     boxes_invisible));
+	//addEntry(LLFolderType::FT_INBOX, 				new ViewerFolderEntry("Received Items",			"Inv_SysOpen",			"Inv_SysClosed",		FALSE,     boxes_invisible));
 	//addEntry(LLFolderType::FT_OUTBOX, 				new ViewerFolderEntry("Merchant Outbox",		"Inv_SysOpen",			"Inv_SysClosed",		FALSE,     boxes_invisible));
 
 	addEntry(LLFolderType::FT_TEXTURE, 				new ViewerFolderEntry("Textures",				"Inv_TexturesOpen",		"Inv_TexturesClosed",	FALSE,     true));
@@ -162,15 +162,9 @@
 	addEntry(LLFolderType::FT_MY_OUTFITS, 			new ViewerFolderEntry("My Outfits",				"Inv_LookFolderOpen",	"Inv_LookFolderClosed",	TRUE,      true));
 	addEntry(LLFolderType::FT_MESH, 				new ViewerFolderEntry("Meshes",					"Inv_MeshesOpen",		"Inv_MeshesClosed",		FALSE,     true));
 	
-<<<<<<< HEAD
-	addEntry(LLFolderType::FT_INBOX, 				new ViewerFolderEntry("Inbox",					"Inv_InboxOpen",		"Inv_InboxClosed",		FALSE,     true));
+	addEntry(LLFolderType::FT_INBOX, 				new ViewerFolderEntry("Received Items",			"Inv_InboxOpen",		"Inv_InboxClosed",		FALSE,     true));
 	addEntry(LLFolderType::FT_OUTBOX, 				new ViewerFolderEntry("Merchant Outbox",		"Inv_OutboxOpen",		"Inv_OutboxClosed",		FALSE,     !gSavedSettings.getBOOL("InventoryOutboxMakeVisible")));
 	// </FS:Ansariel> Use individual icons for different folder types
-=======
-	bool boxes_invisible = !gSavedSettings.getBOOL("InventoryOutboxMakeVisible");
-	addEntry(LLFolderType::FT_INBOX, 				new ViewerFolderEntry("Received Items",			"Inv_SysOpen",			"Inv_SysClosed",		FALSE,     boxes_invisible));
-	addEntry(LLFolderType::FT_OUTBOX, 				new ViewerFolderEntry("Merchant Outbox",		"Inv_SysOpen",			"Inv_SysClosed",		FALSE,     boxes_invisible));
->>>>>>> 530fe90d
 
 	addEntry(LLFolderType::FT_BASIC_ROOT, 			new ViewerFolderEntry("Basic Root",				"Inv_SysOpen",			"Inv_SysClosed",		FALSE,     true));
 		 
