--- conflicted
+++ resolved
@@ -161,15 +161,13 @@
 	addEntry(LLFolderType::FT_MY_OUTFITS, 			new ViewerFolderEntry("My Outfits",				"Inv_LookFolderOpen",	"Inv_LookFolderClosed",	TRUE,      true));
 	addEntry(LLFolderType::FT_MESH, 				new ViewerFolderEntry("Meshes",					"Inv_MeshesOpen",		"Inv_MeshesClosed",		FALSE,     true));
 	
-<<<<<<< HEAD
+//<FS:TM> commented out in ll 3.7.6 merge
+//	bool boxes_invisible = !gSavedSettings.getBOOL("InventoryOutboxMakeVisible");
+//	addEntry(LLFolderType::FT_INBOX, 				new ViewerFolderEntry("Inbox",					"Inv_SysOpen",			"Inv_SysClosed",		FALSE,     boxes_invisible));
+//	addEntry(LLFolderType::FT_OUTBOX, 				new ViewerFolderEntry("Merchant Outbox",		"Inv_SysOpen",			"Inv_SysClosed",		FALSE,     boxes_invisible));
 	addEntry(LLFolderType::FT_INBOX, 				new ViewerFolderEntry("Inbox",					"Inv_InboxOpen",		"Inv_InboxClosed",		FALSE,     true));
 	addEntry(LLFolderType::FT_OUTBOX, 				new ViewerFolderEntry("Outbox",					"Inv_OutboxOpen",		"Inv_OutboxClosed",		FALSE,     true));
 	// </FS:Ansariel> Use individual icons for different folder types
-=======
-	bool boxes_invisible = !gSavedSettings.getBOOL("InventoryOutboxMakeVisible");
-	addEntry(LLFolderType::FT_INBOX, 				new ViewerFolderEntry("Inbox",					"Inv_SysOpen",			"Inv_SysClosed",		FALSE,     boxes_invisible));
-	addEntry(LLFolderType::FT_OUTBOX, 				new ViewerFolderEntry("Merchant Outbox",		"Inv_SysOpen",			"Inv_SysClosed",		FALSE,     boxes_invisible));
->>>>>>> c71e459b
 
 	addEntry(LLFolderType::FT_BASIC_ROOT, 			new ViewerFolderEntry("Basic Root",				"Inv_SysOpen",			"Inv_SysClosed",		FALSE,     true));
 		 
