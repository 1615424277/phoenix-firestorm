--- conflicted
+++ resolved
@@ -1034,9 +1034,6 @@
 	
 	if (gGLManager.mHasTimerQuery)
 	{
-<<<<<<< HEAD
-		LL_INFOS() << "Memory bandwidth is " << llformat("%.3f", gbps) << "GB/sec according to ARB_timer_query" << LL_ENDL;
-=======
 		F32 ms = gBenchmarkProgram.mTimeElapsed/1000000.f;
 		F32 seconds = ms/1000.f;
 
@@ -1044,8 +1041,7 @@
 		F32 samples_sec = (samples_drawn/1000000000.0)/seconds;
 		gbps = samples_sec*8;
 
-		llinfos << "Memory bandwidth is " << llformat("%.3f", gbps) << "GB/sec according to ARB_timer_query" << llendl;
->>>>>>> e43f43b4
+		LL_INFOS() << "Memory bandwidth is " << llformat("%.3f", gbps) << "GB/sec according to ARB_timer_query" << LL_ENDL;
 	}
 	else
 	{
