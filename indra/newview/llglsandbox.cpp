/**
 * @file llglsandbox.cpp
 * @brief GL functionality access
 *
 * $LicenseInfo:firstyear=2003&license=viewerlgpl$
 * Second Life Viewer Source Code
 * Copyright (C) 2010, Linden Research, Inc.
 *
 * This library is free software; you can redistribute it and/or
 * modify it under the terms of the GNU Lesser General Public
 * License as published by the Free Software Foundation;
 * version 2.1 of the License only.
 *
 * This library is distributed in the hope that it will be useful,
 * but WITHOUT ANY WARRANTY; without even the implied warranty of
 * MERCHANTABILITY or FITNESS FOR A PARTICULAR PURPOSE.  See the GNU
 * Lesser General Public License for more details.
 *
 * You should have received a copy of the GNU Lesser General Public
 * License along with this library; if not, write to the Free Software
 * Foundation, Inc., 51 Franklin Street, Fifth Floor, Boston, MA  02110-1301  USA
 *
 * Linden Research, Inc., 945 Battery Street, San Francisco, CA  94111  USA
 * $/LicenseInfo$
 */

/**
 * Contains ALL methods which directly access GL functionality
 * except for core rendering engine functionality.
 */

#include "llviewerprecompiledheaders.h"

#include "llviewercontrol.h"

#include "llgl.h"
#include "llrender.h"
#include "llglheaders.h"
#include "llparcel.h"
#include "llui.h"

#include "lldrawable.h"
#include "lltextureentry.h"
#include "llviewercamera.h"

#include "llvoavatarself.h"
#include "llsky.h"
#include "llagent.h"
#include "lltoolmgr.h"
#include "llselectmgr.h"
#include "llhudmanager.h"
#include "llhudtext.h"
#include "llrendersphere.h"
#include "llviewerobjectlist.h"
#include "lltoolselectrect.h"
#include "llviewerwindow.h"
#include "llsurface.h"
#include "llwind.h"
#include "llworld.h"
#include "llviewerparcelmgr.h"
#include "llviewerregion.h"
#include "llpreviewtexture.h"
#include "llresmgr.h"
#include "pipeline.h"
#include "llspatialpartition.h"
#include "llviewershadermgr.h"
// [RLVa:KB] - Checked: 2010-04-11 (RLVa-1.2.0e)
#include "rlvactions.h"
#include "rlvhandler.h"
#include "rlvmodifiers.h"
// [/RLVa:KB]

#include <vector>

// Height of the yellow selection highlight posts for land
const F32 PARCEL_POST_HEIGHT = 0.666f;

// Returns true if you got at least one object
void LLToolSelectRect::handleRectangleSelection(S32 x, S32 y, MASK mask)
{
// [RLVa:KB] - @edit* and @interact
    // Block rectangle selection if:
    //   - prevented from editing anything at all
    //   - prevented from interacting at all
    if (RlvActions::isRlvEnabled() && (RlvActions::canEdit(ERlvCheckType::Nothing) || RlvActions::hasBehaviour(RLV_BHVR_INTERACT)) )
    {
        return;
    }
// [/RLVa:KB]

    // <FS:Ansariel> Use faster LLCachedControls
    static LLCachedControl<F32> maxSelectDistance(gSavedSettings, "MaxSelectDistance");
    static LLCachedControl<bool> limitSelectDistance(gSavedSettings, "LimitSelectDistance");
    // </FS:Ansariel>

    LLVector3 av_pos = gAgent.getPositionAgent();
    // <FS:Ansariel> Use faster LLCachedControls
    //F32 select_dist_squared = gSavedSettings.getF32("MaxSelectDistance");
    //select_dist_squared = select_dist_squared * select_dist_squared;
    F32 select_dist_squared = maxSelectDistance * maxSelectDistance;
    // </FS:Ansariel>

    bool deselect = (mask == MASK_CONTROL);
    S32 left =  llmin(x, mDragStartX);
    S32 right = llmax(x, mDragStartX);
    S32 top =   llmax(y, mDragStartY);
    S32 bottom =llmin(y, mDragStartY);

    // <FS:Ansariel> Factor out getInstance calls
    LLViewerCamera& camera = LLViewerCamera::instance();
    LLVector2& scale_factor = LLUI::getScaleFactor();

    left = ll_round((F32) left * scale_factor.mV[VX]);
    right = ll_round((F32) right * scale_factor.mV[VX]);
    top = ll_round((F32) top * scale_factor.mV[VY]);
    bottom = ll_round((F32) bottom * scale_factor.mV[VY]);

    F32 old_far_plane = camera.getFar();
    F32 old_near_plane = camera.getNear();

    S32 width = right - left + 1;
    S32 height = top - bottom + 1;

    bool grow_selection = false;
    bool shrink_selection = false;

    if (height > mDragLastHeight || width > mDragLastWidth)
    {
        grow_selection = true;
    }
    if (height < mDragLastHeight || width < mDragLastWidth)
    {
        shrink_selection = true;
    }

    if (!grow_selection && !shrink_selection)
    {
        // nothing to do
        return;
    }

    mDragLastHeight = height;
    mDragLastWidth = width;

    S32 center_x = (left + right) / 2;
    S32 center_y = (top + bottom) / 2;

    // save drawing mode
    gGL.matrixMode(LLRender::MM_PROJECTION);
    gGL.pushMatrix();

    // <FS:Ansariel> Use faster LLCachedControls
    //bool limit_select_distance = gSavedSettings.getBOOL("LimitSelectDistance");
    bool limit_select_distance = limitSelectDistance();
    // </FS:Ansariel>
    if (limit_select_distance)
    {
        // ...select distance from control
        LLVector3 relative_av_pos = av_pos;
        relative_av_pos -= camera.getOrigin();

        // <FS:Ansariel> Use faster LLCachedControls
        //F32 new_far = relative_av_pos * LLViewerCamera::getInstance()->getAtAxis() + gSavedSettings.getF32("MaxSelectDistance");
        //F32 new_near = relative_av_pos * LLViewerCamera::getInstance()->getAtAxis() - gSavedSettings.getF32("MaxSelectDistance");
        F32 new_far = relative_av_pos * camera.getAtAxis() + maxSelectDistance;
        F32 new_near = relative_av_pos * camera.getAtAxis() - maxSelectDistance;
        // </FS:Ansariel>

        new_near = llmax(new_near, 0.1f);

        camera.setFar(new_far);
        camera.setNear(new_near);
    }
// [RLVa:KB] - Checked: 2010-04-11 (RLVa-1.2.0e) | Modified: RLVa-1.0.0g
    if (gRlvHandler.hasBehaviour(RLV_BHVR_FARTOUCH))
    {
        static RlvCachedBehaviourModifier<float> s_nFartouchDist(RLV_MODIFIER_FARTOUCHDIST);

        // We'll allow drag selection under fartouch, but only within the fartouch range
        // (just copy/paste the code above us to make that work, thank you Lindens!)
        LLVector3 relative_av_pos = av_pos;
        relative_av_pos -= camera.getOrigin();

        F32 new_far = relative_av_pos * camera.getAtAxis() + s_nFartouchDist;
        F32 new_near = relative_av_pos * camera.getAtAxis() - s_nFartouchDist;

        new_near = llmax(new_near, 0.1f);

        camera.setFar(new_far);
        camera.setNear(new_near);

        // Usurp these two
        limit_select_distance = true;
        select_dist_squared = s_nFartouchDist * s_nFartouchDist;
    }
// [/RLVa:KB]
    camera.setPerspective(FOR_SELECTION,
                            center_x-width/2, center_y-height/2, width, height,
                            limit_select_distance);

    if (shrink_selection)
    {
        struct f : public LLSelectedObjectFunctor
        {
            virtual bool apply(LLViewerObject* vobjp)
            {
                LLDrawable* drawable = vobjp->mDrawable;
                if (!drawable || vobjp->getPCode() != LL_PCODE_VOLUME || vobjp->isAttachment())
                {
                    return true;
                }
                S32 result = LLViewerCamera::getInstance()->sphereInFrustum(drawable->getPositionAgent(), drawable->getRadius());
                switch (result)
                {
                  case 0:
                    LLSelectMgr::getInstance()->unhighlightObjectOnly(vobjp);
                    break;
                  case 1:
                    // check vertices
                    if (!LLViewerCamera::getInstance()->areVertsVisible(vobjp, LLSelectMgr::sRectSelectInclusive))
                    {
                        LLSelectMgr::getInstance()->unhighlightObjectOnly(vobjp);
                    }
                    break;
                  default:
                    break;
                }
                return true;
            }
        } func;
        LLSelectMgr::getInstance()->getHighlightedObjects()->applyToObjects(&func);
    }

    if (grow_selection)
    {
        std::vector<LLDrawable*> potentials;

        for (LLWorld::region_list_t::const_iterator iter = LLWorld::getInstance()->getRegionList().begin();
            iter != LLWorld::getInstance()->getRegionList().end(); ++iter)
        {
            LLViewerRegion* region = *iter;
            for (U32 i = 0; i < LLViewerRegion::NUM_PARTITIONS; i++)
            {
                LLSpatialPartition* part = region->getSpatialPartition(i);
                if (part)
                {
                    part->cull(camera, &potentials, true);
                }
            }
        }

        for (std::vector<LLDrawable*>::iterator iter = potentials.begin();
             iter != potentials.end(); iter++)
        {
            LLDrawable* drawable = *iter;
            // <FS:Ansariel> FIRE-15206: Crash fixing
            if (!drawable)
            {
                continue;
            }
            // </FS:Ansariel>
            LLViewerObject* vobjp = drawable->getVObj();

            // <FS:Ansariel> FIRE-15206: Crash fixing
            //if (!drawable || !vobjp ||
            if (!vobjp ||
            // </FS:Ansariel>
                vobjp->getPCode() != LL_PCODE_VOLUME ||
                vobjp->isAttachment() ||
                (deselect && !vobjp->isSelected()))
            {
                continue;
            }

            if (limit_select_distance && dist_vec_squared(drawable->getWorldPosition(), av_pos) > select_dist_squared)
            {
                continue;
            }

// [RLVa:KB] - Checked: 2010-11-29 (RLVa-1.3.0c) | Added: RLVa-1.3.0c
            if ( (RlvActions::isRlvEnabled()) && (!RlvActions::canEdit(vobjp)) )
            {
                continue;
            }
// [/RLVa:KB]

            S32 result = camera.sphereInFrustum(drawable->getPositionAgent(), drawable->getRadius());
            if (result)
            {
                switch (result)
                {
                case 1:
                    // check vertices
                    if (camera.areVertsVisible(vobjp, LLSelectMgr::sRectSelectInclusive))
                    {
                        LLSelectMgr::getInstance()->highlightObjectOnly(vobjp);
                    }
                    break;
                case 2:
                    LLSelectMgr::getInstance()->highlightObjectOnly(vobjp);
                    break;
                default:
                    break;
                }
            }
        }
    }

    // restore drawing mode
    gGL.matrixMode(LLRender::MM_PROJECTION);
    gGL.popMatrix();
    gGL.matrixMode(LLRender::MM_MODELVIEW);

    // restore camera
    camera.setFar(old_far_plane);
    camera.setNear(old_near_plane);
    gViewerWindow->setup3DRender();
}

const F32 WIND_RELATIVE_ALTITUDE            = 25.f;

void LLWind::renderVectors()
{
    // Renders the wind as vectors (used for debug)
    S32 i,j;
    F32 x,y;

// <FS:CR> Aurora Sim
    //F32 region_width_meters = LLWorld::getInstance()->getRegionWidthInMeters();
    F32 region_width_meters = gAgent.getRegion()->getWidth();
// </FS:CR> Aurora Sim

    gGL.getTexUnit(0)->unbind(LLTexUnit::TT_TEXTURE);
    gGL.pushMatrix();
    LLVector3 origin_agent;
    origin_agent = gAgent.getPosAgentFromGlobal(mOriginGlobal);
    gGL.translatef(origin_agent.mV[VX], origin_agent.mV[VY], gAgent.getPositionAgent().mV[VZ] + WIND_RELATIVE_ALTITUDE);
    for (j = 0; j < mSize; j++)
    {
        for (i = 0; i < mSize; i++)
        {
            x = mVelX[i + j*mSize] * WIND_SCALE_HACK;
            y = mVelY[i + j*mSize] * WIND_SCALE_HACK;
            gGL.pushMatrix();
            gGL.translatef((F32)i * region_width_meters/mSize, (F32)j * region_width_meters/mSize, 0.0);
            gGL.color3f(0,1,0);
            gGL.begin(LLRender::POINTS);
                gGL.vertex3f(0,0,0);
            gGL.end();
            gGL.color3f(1,0,0);
            gGL.begin(LLRender::LINES);
                gGL.vertex3f(x * 0.1f, y * 0.1f ,0.f);
                gGL.vertex3f(x, y, 0.f);
            gGL.end();
            gGL.popMatrix();
        }
    }
    gGL.popMatrix();
}




// Used by lltoolselectland
void LLViewerParcelMgr::renderRect(const LLVector3d &west_south_bottom_global,
                                   const LLVector3d &east_north_top_global )
{
    LLGLSUIDefault gls_ui;
    gGL.getTexUnit(0)->unbind(LLTexUnit::TT_TEXTURE);
    LLGLDepthTest gls_depth(GL_TRUE);

    LLVector3 west_south_bottom_agent = gAgent.getPosAgentFromGlobal(west_south_bottom_global);
    F32 west    = west_south_bottom_agent.mV[VX];
    F32 south   = west_south_bottom_agent.mV[VY];
//  F32 bottom  = west_south_bottom_agent.mV[VZ] - 1.f;

    LLVector3 east_north_top_agent = gAgent.getPosAgentFromGlobal(east_north_top_global);
    F32 east    = east_north_top_agent.mV[VX];
    F32 north   = east_north_top_agent.mV[VY];
//  F32 top     = east_north_top_agent.mV[VZ] + 1.f;

    // HACK: At edge of last region of world, we need to make sure the region
    // resolves correctly so we can get a height value.
    const F32 FUDGE = 0.01f;

    // <FS:Ansariel> Factor out getInstance calls
    LLWorld& world = LLWorld::instance();
    F32 sw_bottom = world.resolveLandHeightAgent( LLVector3( west, south, 0.f ) );
    F32 se_bottom = world.resolveLandHeightAgent( LLVector3( east-FUDGE, south, 0.f ) );
    F32 ne_bottom = world.resolveLandHeightAgent( LLVector3( east-FUDGE, north-FUDGE, 0.f ) );
    F32 nw_bottom = world.resolveLandHeightAgent( LLVector3( west, north-FUDGE, 0.f ) );

    F32 sw_top = sw_bottom + PARCEL_POST_HEIGHT;
    F32 se_top = se_bottom + PARCEL_POST_HEIGHT;
    F32 ne_top = ne_bottom + PARCEL_POST_HEIGHT;
    F32 nw_top = nw_bottom + PARCEL_POST_HEIGHT;

    LLUI::setLineWidth(2.f);
    gGL.color4f(1.f, 1.f, 0.f, 1.f);

    // Cheat and give this the same pick-name as land
    gGL.begin(LLRender::LINES);

    gGL.vertex3f(west, north, nw_bottom);
    gGL.vertex3f(west, north, nw_top);

    gGL.vertex3f(east, north, ne_bottom);
    gGL.vertex3f(east, north, ne_top);

    gGL.vertex3f(east, south, se_bottom);
    gGL.vertex3f(east, south, se_top);

    gGL.vertex3f(west, south, sw_bottom);
    gGL.vertex3f(west, south, sw_top);

    gGL.end();

    gGL.color4f(1.f, 1.f, 0.f, 0.2f);
    // <FS:Ansariel> Remove QUADS rendering mode
    //gGL.begin(LLRender::QUADS);

    //gGL.vertex3f(west, north, nw_bottom);
    //gGL.vertex3f(west, north, nw_top);
    //gGL.vertex3f(east, north, ne_top);
    //gGL.vertex3f(east, north, ne_bottom);

    //gGL.vertex3f(east, north, ne_bottom);
    //gGL.vertex3f(east, north, ne_top);
    //gGL.vertex3f(east, south, se_top);
    //gGL.vertex3f(east, south, se_bottom);

    //gGL.vertex3f(east, south, se_bottom);
    //gGL.vertex3f(east, south, se_top);
    //gGL.vertex3f(west, south, sw_top);
    //gGL.vertex3f(west, south, sw_bottom);

    //gGL.vertex3f(west, south, sw_bottom);
    //gGL.vertex3f(west, south, sw_top);
    //gGL.vertex3f(west, north, nw_top);
    //gGL.vertex3f(west, north, nw_bottom);

    //gGL.end();
    gGL.begin(LLRender::TRIANGLE_STRIP);
    {
        gGL.vertex3f(west, north, nw_bottom);
        gGL.vertex3f(west, north, nw_top);
        gGL.vertex3f(east, north, ne_bottom);
        gGL.vertex3f(east, north, ne_top);
        gGL.vertex3f(east, south, se_bottom);
        gGL.vertex3f(east, south, se_top);
        gGL.vertex3f(west, south, sw_top);
        gGL.vertex3f(west, south, sw_bottom);
        gGL.vertex3f(west, north, nw_top);
        gGL.vertex3f(west, north, nw_bottom);
    }
    gGL.end();
    // </FS:Ansariel>

    LLUI::setLineWidth(1.f);
}

/*
void LLViewerParcelMgr::renderParcel(LLParcel* parcel )
{
    S32 i;
    S32 count = parcel->getBoxCount();
    for (i = 0; i < count; i++)
    {
        const LLParcelBox& box = parcel->getBox(i);

        F32 west = box.mMin.mV[VX];
        F32 south = box.mMin.mV[VY];

        F32 east = box.mMax.mV[VX];
        F32 north = box.mMax.mV[VY];

        // HACK: At edge of last region of world, we need to make sure the region
        // resolves correctly so we can get a height value.
        const F32 FUDGE = 0.01f;

        F32 sw_bottom = LLWorld::getInstance()->resolveLandHeightAgent( LLVector3( west, south, 0.f ) );
        F32 se_bottom = LLWorld::getInstance()->resolveLandHeightAgent( LLVector3( east-FUDGE, south, 0.f ) );
        F32 ne_bottom = LLWorld::getInstance()->resolveLandHeightAgent( LLVector3( east-FUDGE, north-FUDGE, 0.f ) );
        F32 nw_bottom = LLWorld::getInstance()->resolveLandHeightAgent( LLVector3( west, north-FUDGE, 0.f ) );

        // little hack to make nearby lines not Z-fight
        east -= 0.1f;
        north -= 0.1f;

        F32 sw_top = sw_bottom + POST_HEIGHT;
        F32 se_top = se_bottom + POST_HEIGHT;
        F32 ne_top = ne_bottom + POST_HEIGHT;
        F32 nw_top = nw_bottom + POST_HEIGHT;

        gGL.getTexUnit(0)->unbind(LLTexUnit::TT_TEXTURE);
        LLGLDepthTest gls_depth(GL_TRUE);

        LLUI::setLineWidth(2.f);
        gGL.color4f(0.f, 1.f, 1.f, 1.f);

        // Cheat and give this the same pick-name as land
        gGL.begin(LLRender::LINES);

        gGL.vertex3f(west, north, nw_bottom);
        gGL.vertex3f(west, north, nw_top);

        gGL.vertex3f(east, north, ne_bottom);
        gGL.vertex3f(east, north, ne_top);

        gGL.vertex3f(east, south, se_bottom);
        gGL.vertex3f(east, south, se_top);

        gGL.vertex3f(west, south, sw_bottom);
        gGL.vertex3f(west, south, sw_top);

        gGL.end();

        gGL.color4f(0.f, 1.f, 1.f, 0.2f);
        gGL.begin(LLRender::QUADS);

        gGL.vertex3f(west, north, nw_bottom);
        gGL.vertex3f(west, north, nw_top);
        gGL.vertex3f(east, north, ne_top);
        gGL.vertex3f(east, north, ne_bottom);

        gGL.vertex3f(east, north, ne_bottom);
        gGL.vertex3f(east, north, ne_top);
        gGL.vertex3f(east, south, se_top);
        gGL.vertex3f(east, south, se_bottom);

        gGL.vertex3f(east, south, se_bottom);
        gGL.vertex3f(east, south, se_top);
        gGL.vertex3f(west, south, sw_top);
        gGL.vertex3f(west, south, sw_bottom);

        gGL.vertex3f(west, south, sw_bottom);
        gGL.vertex3f(west, south, sw_top);
        gGL.vertex3f(west, north, nw_top);
        gGL.vertex3f(west, north, nw_bottom);

        gGL.end();

        LLUI::setLineWidth(1.f);
    }
}
*/


// north = a wall going north/south.  Need that info to set up texture
// coordinates correctly.
// <FS:Ansariel> FIRE-10546: Show parcel boundary up to max. build level
//void LLViewerParcelMgr::renderOneSegment(F32 x1, F32 y1, F32 x2, F32 y2, F32 height, U8 direction, LLViewerRegion* regionp)
void LLViewerParcelMgr::renderOneSegment(F32 x1, F32 y1, F32 x2, F32 y2, F32 height, U8 direction, LLViewerRegion* regionp, bool absolute_height /* = false */)
// </FS:Ansariel>
{
    // HACK: At edge of last region of world, we need to make sure the region
    // resolves correctly so we can get a height value.
// <FS:CR> Aurora Sim
    //const F32 BORDER = REGION_WIDTH_METERS - 0.1f;
    const F32 BORDER = regionp->getWidth() - 0.1f;
// </FS:CR> Aurora Sim

    F32 clamped_x1 = x1;
    F32 clamped_y1 = y1;
    F32 clamped_x2 = x2;
    F32 clamped_y2 = y2;

    if (clamped_x1 > BORDER) clamped_x1 = BORDER;
    if (clamped_y1 > BORDER) clamped_y1 = BORDER;
    if (clamped_x2 > BORDER) clamped_x2 = BORDER;
    if (clamped_y2 > BORDER) clamped_y2 = BORDER;

    F32 z;
    F32 z1;
    F32 z2;

    z1 = regionp->getLand().resolveHeightRegion( LLVector3( clamped_x1, clamped_y1, 0.f ) );
    z2 = regionp->getLand().resolveHeightRegion( LLVector3( clamped_x2, clamped_y2, 0.f ) );

    // Convert x1 and x2 from region-local to agent coords.
    LLVector3 origin = regionp->getOriginAgent();
    x1 += origin.mV[VX];
    x2 += origin.mV[VX];
    y1 += origin.mV[VY];
    y2 += origin.mV[VY];

    if (height < 1.f)
    {
        // <FS:Ansariel> FIRE-10546: Show parcel boundary up to max. build level
        //z = z1+height;
        z = absolute_height ? height : z1+height;
        // </FS:Ansariel>
        gGL.vertex3f(x1, y1, z);

        gGL.vertex3f(x1, y1, z1);

        gGL.vertex3f(x2, y2, z2);

        // <FS:Ansariel> Remove QUADS rendering mode
        gGL.vertex3f(x1, y1, z);
        gGL.vertex3f(x2, y2, z2);
        // </FS:Ansariel>

        // <FS:Ansariel> FIRE-10546: Show parcel boundary up to max. build level
        //z = z2+height;
        z = absolute_height ? height : z2+height;
        // </FS:Ansariel>
        gGL.vertex3f(x2, y2, z);
    }
    else
    {
        F32 tex_coord1;
        F32 tex_coord2;

        if (WEST_MASK == direction)
        {
            tex_coord1 = y1;
            tex_coord2 = y2;
        }
        else if (SOUTH_MASK == direction)
        {
            tex_coord1 = x1;
            tex_coord2 = x2;
        }
        else if (EAST_MASK == direction)
        {
            tex_coord1 = y2;
            tex_coord2 = y1;
        }
        else /* (NORTH_MASK == direction) */
        {
            tex_coord1 = x2;
            tex_coord2 = x1;
        }


        gGL.texCoord2f(tex_coord1*0.5f+0.5f, z1*0.5f);
        gGL.vertex3f(x1, y1, z1);

        gGL.texCoord2f(tex_coord2*0.5f+0.5f, z2*0.5f);
        gGL.vertex3f(x2, y2, z2);

        // top edge stairsteps
        // <FS:Ansariel> FIRE-10546: Show parcel boundary up to max. build level
        //z = llmax(z2+height, z1+height);
        z = absolute_height ? height : llmax(z2+height, z1+height);
        // </FS:Ansariel>
        gGL.texCoord2f(tex_coord2*0.5f+0.5f, z*0.5f);
        gGL.vertex3f(x2, y2, z);

        // <FS:Ansariel> Remove QUADS rendering mode
        gGL.texCoord2f(tex_coord1*0.5f+0.5f, z1*0.5f);
        gGL.vertex3f(x1, y1, z1);

        gGL.texCoord2f(tex_coord2*0.5f+0.5f, z*0.5f);
        gGL.vertex3f(x2, y2, z);
        // </FS:Ansariel>

        gGL.texCoord2f(tex_coord1*0.5f+0.5f, z*0.5f);
        gGL.vertex3f(x1, y1, z);
    }
}


void LLViewerParcelMgr::renderHighlightSegments(const U8* segments, LLViewerRegion* regionp)
{
    S32 x, y;
    F32 x1, y1; // start point
    F32 x2, y2; // end point
    bool has_segments = false;

    LLGLSUIDefault gls_ui;
    gGL.getTexUnit(0)->unbind(LLTexUnit::TT_TEXTURE);
    // <FS:Ansariel> FIRE-10546: Show parcel boundary up to max. build level
    //LLGLDepthTest gls_depth(GL_TRUE);
    LLGLDepthTest gls_depth(GL_TRUE, GL_FALSE);
    LLGLDisable cull(GL_CULL_FACE);

    static LLCachedControl<bool> fsRenderParcelSelectionToMaxBuildHeight(gSavedSettings, "FSRenderParcelSelectionToMaxBuildHeight");
    F32 height = fsRenderParcelSelectionToMaxBuildHeight ? LLWorld::instance().getMaxPrimZPos() + PARCEL_POST_HEIGHT : PARCEL_POST_HEIGHT;
    // </FS:Ansariel>

    gGL.color4f(1.f, 1.f, 0.f, 0.2f);

    const S32 STRIDE = (mParcelsPerEdge+1);

    // Cheat and give this the same pick-name as land


    for (y = 0; y < STRIDE; y++)
    {
        for (x = 0; x < STRIDE; x++)
        {
            U8 segment_mask = segments[x + y*STRIDE];

            if (segment_mask & SOUTH_MASK)
            {
                x1 = x * PARCEL_GRID_STEP_METERS;
                y1 = y * PARCEL_GRID_STEP_METERS;

                x2 = x1 + PARCEL_GRID_STEP_METERS;
                y2 = y1;

                if (!has_segments)
                {
                    has_segments = true;
                    // <FS:Ansariel> Remove QUADS rendering mode
                    //gGL.begin(LLRender::QUADS);
                    gGL.begin(LLRender::TRIANGLES);
                    // </FS:Ansariel>
                }
                // <FS:Ansariel> FIRE-10546: Show parcel boundary up to max. build level
                //renderOneSegment(x1, y1, x2, y2, PARCEL_POST_HEIGHT, SOUTH_MASK, regionp);
                renderOneSegment(x1, y1, x2, y2, height, SOUTH_MASK, regionp, fsRenderParcelSelectionToMaxBuildHeight);
                // </FS:Ansariel>
            }

            if (segment_mask & WEST_MASK)
            {
                x1 = x * PARCEL_GRID_STEP_METERS;
                y1 = y * PARCEL_GRID_STEP_METERS;

                x2 = x1;
                y2 = y1 + PARCEL_GRID_STEP_METERS;

                if (!has_segments)
                {
                    has_segments = true;
                    // <FS:Ansariel> Remove QUADS rendering mode
                    //gGL.begin(LLRender::QUADS);
                    gGL.begin(LLRender::TRIANGLES);
                    // </FS:Ansariel>
                }
                // <FS:Ansariel> FIRE-10546: Show parcel boundary up to max. build level
                //renderOneSegment(x1, y1, x2, y2, PARCEL_POST_HEIGHT, WEST_MASK, regionp);
                renderOneSegment(x1, y1, x2, y2, height, WEST_MASK, regionp, fsRenderParcelSelectionToMaxBuildHeight);
                // </FS:Ansariel>
            }
        }
    }

    if (has_segments)
    {
        gGL.end();
    }
}


void LLViewerParcelMgr::renderCollisionSegments(U8* segments, bool use_pass, LLViewerRegion* regionp)
{

    S32 x, y;
    F32 x1, y1; // start point
    F32 x2, y2; // end point
    F32 alpha = 0;
    F32 dist = 0;
    F32 dx, dy;
    F32 collision_height;

    const S32 STRIDE = (mParcelsPerEdge+1);

    LLVector3 pos = gAgent.getPositionAgent();

    F32 pos_x = pos.mV[VX];
    F32 pos_y = pos.mV[VY];

    LLGLSUIDefault gls_ui;
    LLGLDepthTest gls_depth(GL_TRUE, GL_FALSE);
    LLGLDisable cull(GL_CULL_FACE);

    if (mCollisionBanned == BA_BANNED ||
        regionp->getRegionFlag(REGION_FLAGS_BLOCK_FLYOVER))
    {
        collision_height = BAN_HEIGHT;
    }
    else
    {
        collision_height = PARCEL_HEIGHT;
    }


    if (use_pass && (mCollisionBanned == BA_NOT_ON_LIST))
    {
        gGL.getTexUnit(0)->bind(mPassImage);
    }
    else
    {
        gGL.getTexUnit(0)->bind(mBlockedImage);
    }

    // <FS:Ansariel> Remove QUADS rendering mode
    //gGL.begin(LLRender::QUADS);
    gGL.begin(LLRender::TRIANGLES);
    // </FS:Ansariel>

    for (y = 0; y < STRIDE; y++)
    {
        for (x = 0; x < STRIDE; x++)
        {
            U8 segment_mask = segments[x + y*STRIDE];
            U8 direction;
            const F32 MAX_ALPHA = 0.95f;
            const S32 DIST_OFFSET = 5;
            const S32 MIN_DIST_SQ = DIST_OFFSET*DIST_OFFSET;
            const S32 MAX_DIST_SQ = 169;

            if (segment_mask & SOUTH_MASK)
            {
                x1 = x * PARCEL_GRID_STEP_METERS;
                y1 = y * PARCEL_GRID_STEP_METERS;

                x2 = x1 + PARCEL_GRID_STEP_METERS;
                y2 = y1;

                dy = (pos_y - y1) + DIST_OFFSET;

                if (pos_x < x1)
                    dx = pos_x - x1;
                else if (pos_x > x2)
                    dx = pos_x - x2;
                else
                    dx = 0;

                dist = dx*dx+dy*dy;

                if (dist < MIN_DIST_SQ)
                    alpha = MAX_ALPHA;
                else if (dist > MAX_DIST_SQ)
                    alpha = 0.0f;
                else
                    alpha = 30/dist;

                alpha = llclamp(alpha, 0.0f, MAX_ALPHA);

                gGL.color4f(1.f, 1.f, 1.f, alpha);

                if ((pos_y - y1) < 0) direction = SOUTH_MASK;
                else        direction = NORTH_MASK;

                // avoid Z fighting
                renderOneSegment(x1+0.1f, y1+0.1f, x2+0.1f, y2+0.1f, collision_height, direction, regionp);

            }

            if (segment_mask & WEST_MASK)
            {
                x1 = x * PARCEL_GRID_STEP_METERS;
                y1 = y * PARCEL_GRID_STEP_METERS;

                x2 = x1;
                y2 = y1 + PARCEL_GRID_STEP_METERS;

                dx = (pos_x - x1) + DIST_OFFSET;

                if (pos_y < y1)
                    dy = pos_y - y1;
                else if (pos_y > y2)
                    dy = pos_y - y2;
                else
                    dy = 0;

                dist = dx*dx+dy*dy;

                if (dist < MIN_DIST_SQ)
                    alpha = MAX_ALPHA;
                else if (dist > MAX_DIST_SQ)
                    alpha = 0.0f;
                else
                    alpha = 30/dist;

                alpha = llclamp(alpha, 0.0f, MAX_ALPHA);

                gGL.color4f(1.f, 1.f, 1.f, alpha);

                if ((pos_x - x1) > 0) direction = WEST_MASK;
                else        direction = EAST_MASK;

                // avoid Z fighting
                renderOneSegment(x1+0.1f, y1+0.1f, x2+0.1f, y2+0.1f, collision_height, direction, regionp);

            }
        }
    }

    gGL.end();
}

void LLViewerParcelMgr::resetCollisionTimer()
{
    mCollisionTimer.reset();
    mRenderCollision = true;
}

void draw_line_cube(F32 width, const LLVector3& center)
{
    width = 0.5f * width;
    gGL.vertex3f(center.mV[VX] + width ,center.mV[VY] + width,center.mV[VZ] + width);
    gGL.vertex3f(center.mV[VX] - width ,center.mV[VY] + width,center.mV[VZ] + width);
    gGL.vertex3f(center.mV[VX] - width ,center.mV[VY] + width,center.mV[VZ] + width);
    gGL.vertex3f(center.mV[VX] - width ,center.mV[VY] - width,center.mV[VZ] + width);
    gGL.vertex3f(center.mV[VX] - width ,center.mV[VY] - width,center.mV[VZ] + width);
    gGL.vertex3f(center.mV[VX] + width ,center.mV[VY] - width,center.mV[VZ] + width);
    gGL.vertex3f(center.mV[VX] + width ,center.mV[VY] - width,center.mV[VZ] + width);
    gGL.vertex3f(center.mV[VX] + width ,center.mV[VY] + width,center.mV[VZ] + width);

    gGL.vertex3f(center.mV[VX] + width ,center.mV[VY] + width,center.mV[VZ] - width);
    gGL.vertex3f(center.mV[VX] - width ,center.mV[VY] + width,center.mV[VZ] - width);
    gGL.vertex3f(center.mV[VX] - width ,center.mV[VY] + width,center.mV[VZ] - width);
    gGL.vertex3f(center.mV[VX] - width ,center.mV[VY] - width,center.mV[VZ] - width);
    gGL.vertex3f(center.mV[VX] - width ,center.mV[VY] - width,center.mV[VZ] - width);
    gGL.vertex3f(center.mV[VX] + width ,center.mV[VY] - width,center.mV[VZ] - width);
    gGL.vertex3f(center.mV[VX] + width ,center.mV[VY] - width,center.mV[VZ] - width);
    gGL.vertex3f(center.mV[VX] + width ,center.mV[VY] + width,center.mV[VZ] - width);

    gGL.vertex3f(center.mV[VX] + width ,center.mV[VY] + width,center.mV[VZ] + width);
    gGL.vertex3f(center.mV[VX] + width ,center.mV[VY] + width,center.mV[VZ] - width);
    gGL.vertex3f(center.mV[VX] - width ,center.mV[VY] + width,center.mV[VZ] + width);
    gGL.vertex3f(center.mV[VX] - width ,center.mV[VY] + width,center.mV[VZ] - width);
    gGL.vertex3f(center.mV[VX] - width ,center.mV[VY] - width,center.mV[VZ] + width);
    gGL.vertex3f(center.mV[VX] - width ,center.mV[VY] - width,center.mV[VZ] - width);
    gGL.vertex3f(center.mV[VX] + width ,center.mV[VY] - width,center.mV[VZ] + width);
    gGL.vertex3f(center.mV[VX] + width ,center.mV[VY] - width,center.mV[VZ] - width);
}

void draw_cross_lines(const LLVector3& center, F32 dx, F32 dy, F32 dz)
{
    gGL.vertex3f(center.mV[VX] - dx, center.mV[VY], center.mV[VZ]);
    gGL.vertex3f(center.mV[VX] + dx, center.mV[VY], center.mV[VZ]);
    gGL.vertex3f(center.mV[VX], center.mV[VY] - dy, center.mV[VZ]);
    gGL.vertex3f(center.mV[VX], center.mV[VY] + dy, center.mV[VZ]);
    gGL.vertex3f(center.mV[VX], center.mV[VY], center.mV[VZ] - dz);
    gGL.vertex3f(center.mV[VX], center.mV[VY], center.mV[VZ] + dz);
}

void LLViewerObjectList::renderObjectBeacons()
{
    if (mDebugBeacons.empty())
    {
        return;
    }

    LLGLSUIDefault gls_ui;

    gUIProgram.bind();

    {
        gGL.getTexUnit(0)->unbind(LLTexUnit::TT_TEXTURE);

        S32 last_line_width = -1;
        // gGL.begin(LLRender::LINES); // Always happens in (line_width != last_line_width)

        for (std::vector<LLDebugBeacon>::iterator iter = mDebugBeacons.begin(); iter != mDebugBeacons.end(); ++iter)
        {
            const LLDebugBeacon &debug_beacon = *iter;
            LLColor4 color = debug_beacon.mColor;
            color.mV[3] *= 0.25f;
            S32 line_width = debug_beacon.mLineWidth;
            if (line_width != last_line_width)
            {
                // <FS> Line width OGL core profile fix by Rye Mutt
                //gGL.flush();
                //glLineWidth( (F32)line_width );
                gGL.setLineWidth((F32)line_width);
                last_line_width = line_width;
            }

            const LLVector3 &thisline = debug_beacon.mPositionAgent;

            gGL.begin(LLRender::LINES);
            gGL.color4fv(linearColor4(color).mV);
            draw_cross_lines(thisline, 2.0f, 2.0f, 50.f);
            draw_line_cube(0.10f, thisline);

            gGL.end();
        }
    }

    {
        gGL.getTexUnit(0)->unbind(LLTexUnit::TT_TEXTURE);
        LLGLDepthTest gls_depth(GL_TRUE);

        S32 last_line_width = -1;
        // gGL.begin(LLRender::LINES); // Always happens in (line_width != last_line_width)

        for (std::vector<LLDebugBeacon>::iterator iter = mDebugBeacons.begin(); iter != mDebugBeacons.end(); ++iter)
        {
            const LLDebugBeacon &debug_beacon = *iter;

            S32 line_width = debug_beacon.mLineWidth;
            if (line_width != last_line_width)
            {
                // <FS> Line width OGL core profile fix by Rye Mutt
                //gGL.flush();
                //glLineWidth( (F32)line_width );
                gGL.setLineWidth((F32)line_width);
                last_line_width = line_width;
            }

            const LLVector3 &thisline = debug_beacon.mPositionAgent;
            gGL.begin(LLRender::LINES);
            gGL.color4fv(linearColor4(debug_beacon.mColor).mV);
            draw_cross_lines(thisline, 0.5f, 0.5f, 0.5f);
            draw_line_cube(0.10f, thisline);

            gGL.end();
        }

        // <FS> Line width OGL core profile fix by Rye Mutt
        //gGL.flush();
        //glLineWidth(1.f);
        gGL.setLineWidth(1.f);

        for (std::vector<LLDebugBeacon>::iterator iter = mDebugBeacons.begin(); iter != mDebugBeacons.end(); ++iter)
        {
            LLDebugBeacon &debug_beacon = *iter;
            if (debug_beacon.mString == "")
            {
                continue;
            }
            LLHUDText *hud_textp = (LLHUDText *)LLHUDObject::addHUDObject(LLHUDObject::LL_HUD_TEXT);

            hud_textp->setZCompare(false);
            LLColor4 color;
            color = debug_beacon.mTextColor;
            color.mV[3] *= 1.f;

            hud_textp->setString(debug_beacon.mString);
            hud_textp->setColor(color);
            hud_textp->setPositionAgent(debug_beacon.mPositionAgent);
            debug_beacon.mHUDObject = hud_textp;
        }
    }
}

void LLSky::renderSunMoonBeacons(const LLVector3& pos_agent, const LLVector3& direction, LLColor4 color)
{
    LLGLSUIDefault gls_ui;
    gUIProgram.bind();
    gGL.getTexUnit(0)->unbind(LLTexUnit::TT_TEXTURE);

    LLVector3 pos_end;
    for (S32 i = 0; i < 3; ++i)
    {
        pos_end.mV[i] = pos_agent.mV[i] + (50 * direction.mV[i]);
    }
<<<<<<< HEAD
    gGL.setLineWidth(LLPipeline::DebugBeaconLineWidth); // <FS> Line width OGL core profile fix by Rye Mutt
=======
    glLineWidth((GLfloat)LLPipeline::DebugBeaconLineWidth);
>>>>>>> cd5d35dd
    gGL.begin(LLRender::LINES);
    color.mV[3] *= 0.5f;
    gGL.color4fv(color.mV);
    draw_cross_lines(pos_agent, 0.5f, 0.5f, 0.5f);
    draw_cross_lines(pos_end, 2.f, 2.f, 2.f);
    gGL.vertex3fv(pos_agent.mV);
    gGL.vertex3fv(pos_end.mV);
    gGL.end();

    gGL.flush();
    gGL.setLineWidth(1.f); // <FS> Line width OGL core profile fix by Rye Mutt

}

//-----------------------------------------------------------------------------
// gpu_benchmark() helper classes
//-----------------------------------------------------------------------------

// This struct is used to ensure that once we call initProfile(), it will
// definitely be matched by a corresponding call to finishProfile(). It's
// a struct rather than a class simply because every member is public.
struct ShaderProfileHelper
{
    ShaderProfileHelper()
    {
        LLGLSLShader::initProfile();
    }
    ~ShaderProfileHelper()
    {
        LLGLSLShader::finishProfile(false);
    }
};

// This helper class is used to ensure that each generateTextures() call
// is matched by a corresponding deleteTextures() call. It also handles
// the bindManual() calls using those textures.
class TextureHolder
{
public:
    TextureHolder(U32 unit, U32 size) :
        texUnit(gGL.getTexUnit(unit)),
        source(size)            // preallocate vector
    {
        // takes (count, pointer)
        // &vector[0] gets pointer to contiguous array
        LLImageGL::generateTextures(static_cast<S32>(source.size()), &source[0]);
    }

    ~TextureHolder()
    {
        // unbind
        if (texUnit)
        {
                texUnit->unbind(LLTexUnit::TT_TEXTURE);
        }
        // ensure that we delete these textures regardless of how we exit
        LLImageGL::deleteTextures(static_cast<S32>(source.size()), &source[0]);
    }

    bool bind(U32 index)
    {
        if (texUnit) // should always be there with dummy (-1), but just in case
        {
            return texUnit->bindManual(LLTexUnit::TT_TEXTURE, source[index]);
        }
        return false;
    }

private:
    // capture which LLTexUnit we're going to use
    LLTexUnit* texUnit;

    // use std::vector for implicit resource management
    std::vector<U32> source;
};

class ShaderBinder
{
public:
    ShaderBinder(LLGLSLShader& shader) :
        mShader(shader)
    {
        mShader.bind();
    }
    ~ShaderBinder()
    {
        mShader.unbind();
    }

private:
    LLGLSLShader& mShader;
};


//-----------------------------------------------------------------------------
// gpu_benchmark()
//  returns measured memory bandwidth of GPU in gigabytes per second
//-----------------------------------------------------------------------------
F32 gpu_benchmark()
{
    if (gGLManager.mGLVersion < 3.3f)
    { // don't bother benchmarking venerable drivers which don't support accurate timing anyway
        return -1.f;
    }

    if (gBenchmarkProgram.mProgramObject == 0)
    {
        LLViewerShaderMgr::instance()->initAttribsAndUniforms();

        gBenchmarkProgram.mName = "Benchmark Shader";
        gBenchmarkProgram.mFeatures.attachNothing = true;
        gBenchmarkProgram.mShaderFiles.clear();
        gBenchmarkProgram.mShaderFiles.push_back(std::make_pair("interface/benchmarkV.glsl", GL_VERTEX_SHADER));
        gBenchmarkProgram.mShaderFiles.push_back(std::make_pair("interface/benchmarkF.glsl", GL_FRAGMENT_SHADER));
        gBenchmarkProgram.mShaderLevel = 1;
        if (!gBenchmarkProgram.createShader())
        {
            return -1.f;
        }
    }

    LLGLDisable blend(GL_BLEND);

    //measure memory bandwidth by:
    // - allocating a batch of textures and render targets
    // - rendering those textures to those render targets
    // - recording time taken
    // - taking the median time for a given number of samples

    //resolution of textures/render targets
    const U32 res = 1024;

    //number of textures
    const U32 count = 32;

    //number of samples to take
    const S32 samples = 64;

    //time limit, allocation operations shouldn't take longer then 30 seconds, same for actual benchmark.
    const F32 time_limit = 30.f;

    std::vector<LLRenderTarget> dest(count);
    TextureHolder texHolder(0, count);
    std::vector<F32> results;

    //build a random texture
    U8* pixels = new U8[res*res*4];

    for (U32 i = 0; i < res*res*4; ++i)
    {
        pixels[i] = (U8) ll_rand(255);
    }

    gGL.setColorMask(true, true);
    LLGLDepthTest depth(GL_FALSE);

    LLTimer alloc_timer;
    alloc_timer.start();
    for (U32 i = 0; i < count; ++i)
    {
        //allocate render targets and textures
        if (!dest[i].allocate(res, res, GL_RGBA))
        {
            LL_WARNS("Benchmark") << "Failed to allocate render target." << LL_ENDL;
            // abandon the benchmark test
            delete[] pixels;
            return -1.f;
        }
        dest[i].bindTarget();
        dest[i].clear();
        dest[i].flush();

        if (!texHolder.bind(i))
        {
            // can use a dummy value mDummyTexUnit = new LLTexUnit(-1);
            LL_WARNS("Benchmark") << "Failed to bind tex unit." << LL_ENDL;
            // abandon the benchmark test
            delete[] pixels;
            return -1.f;
        }
        LLImageGL::setManualImage(GL_TEXTURE_2D, 0, GL_RGBA, res,res,GL_RGBA, GL_UNSIGNED_BYTE, pixels);

        if (alloc_timer.getElapsedTimeF32() > time_limit)
        {
            // abandon the benchmark test
            LL_WARNS("Benchmark") << "Allocation operation took longer then 30 seconds, stopping." << LL_ENDL;
            delete[] pixels;
            return -1.f;
        }
    }

    delete [] pixels;

    //make a dummy triangle to draw with
    LLPointer<LLVertexBuffer> buff = new LLVertexBuffer(LLVertexBuffer::MAP_VERTEX);

    if (!buff->allocateBuffer(3, 0))
    {
        LL_WARNS("Benchmark") << "Failed to allocate buffer during benchmark." << LL_ENDL;
        // abandon the benchmark test
        return -1.f;
    }

    LLStrider<LLVector3> v;

    if (! buff->getVertexStrider(v))
    {
        LL_WARNS("Benchmark") << "GL LLVertexBuffer::getVertexStrider() returned false, "
                   << "buff->getMappedData() is"
                   << (buff->getMappedData()? " not" : "")
                   << " NULL" << LL_ENDL;
        // abandon the benchmark test
        return -1.f;
    }

    // generate dummy triangle
    v[0].set(-1, 1, 0);
    v[1].set(-1, -3, 0);
    v[2].set(3, 1, 0);

    buff->unmapBuffer();

    LLGLSLShader::unbind();

    F32 time_passed = 0.f; // seconds

    { //run CPU timer benchmark
        glFinish();
        gBenchmarkProgram.bind();
        for (S32 c = -1; c < samples && time_passed < time_limit; ++c)
        {
            LLTimer timer;
            timer.start();

            for (U32 i = 0; i < count; ++i)
            {
                dest[i].bindTarget();
                texHolder.bind(i);
                buff->setBuffer();
                buff->drawArrays(LLRender::TRIANGLES, 0, 3);
                dest[i].flush();
            }

            //wait for current batch of copies to finish
            glFinish();

            F32 time = timer.getElapsedTimeF32();
            time_passed += time;

            if (c >= 0) // <-- ignore the first sample as it tends to be artificially slow
            {
                //store result in gigabytes per second
                F32 gb = (F32)((F64)(res * res * 8 * count)) / (1000000000);
                F32 gbps = gb / time;
                results.push_back(gbps);
            }
        }
        gBenchmarkProgram.unbind();
    }

    std::sort(results.begin(), results.end());

    F32 gbps = results[results.size()/2];

    LL_INFOS("Benchmark") << "Memory bandwidth is " << llformat("%.3f", gbps) << " GB/sec according to CPU timers, " << (F32)results.size() << " tests took " << time_passed << " seconds" << LL_ENDL;

#if LL_DARWIN
    if (gbps > 512.f)
    {
        LL_WARNS("Benchmark") << "Memory bandwidth is improbably high and likely incorrect; discarding result." << LL_ENDL;
        //OSX is probably lying, discard result
        return -1.f;
    }
#endif

    // run GPU timer benchmark
    {
        ShaderProfileHelper initProfile;
        dest[0].bindTarget();
        gBenchmarkProgram.bind();
        for (S32 c = 0; c < samples; ++c)
        {
            for (U32 i = 0; i < count; ++i)
            {
                texHolder.bind(i);
                buff->setBuffer();
                buff->drawArrays(LLRender::TRIANGLES, 0, 3);
            }
        }
        gBenchmarkProgram.unbind();
        dest[0].flush();
    }

    F32 ms = gBenchmarkProgram.mTimeElapsed/1000000.f;
    F32 seconds = ms/1000.f;

    F64 samples_drawn = (F64)gBenchmarkProgram.mSamplesDrawn;
    F32 samples_sec = (F32)((samples_drawn/1000000000.0)/seconds);
    gbps = samples_sec*4;  // 4 bytes per sample

    LL_INFOS("Benchmark") << "Memory bandwidth is " << llformat("%.3f", gbps) << " GB/sec according to ARB_timer_query, total time " << seconds << " seconds" << LL_ENDL;

    return gbps;
}<|MERGE_RESOLUTION|>--- conflicted
+++ resolved
@@ -1043,11 +1043,7 @@
     {
         pos_end.mV[i] = pos_agent.mV[i] + (50 * direction.mV[i]);
     }
-<<<<<<< HEAD
-    gGL.setLineWidth(LLPipeline::DebugBeaconLineWidth); // <FS> Line width OGL core profile fix by Rye Mutt
-=======
-    glLineWidth((GLfloat)LLPipeline::DebugBeaconLineWidth);
->>>>>>> cd5d35dd
+    gGL.setLineWidth((F32)LLPipeline::DebugBeaconLineWidth); // <FS> Line width OGL core profile fix by Rye Mutt
     gGL.begin(LLRender::LINES);
     color.mV[3] *= 0.5f;
     gGL.color4fv(color.mV);
