/** 
 * @file llglsandbox.cpp
 * @brief GL functionality access
 *
 * $LicenseInfo:firstyear=2003&license=viewerlgpl$
 * Second Life Viewer Source Code
 * Copyright (C) 2010, Linden Research, Inc.
 * 
 * This library is free software; you can redistribute it and/or
 * modify it under the terms of the GNU Lesser General Public
 * License as published by the Free Software Foundation;
 * version 2.1 of the License only.
 * 
 * This library is distributed in the hope that it will be useful,
 * but WITHOUT ANY WARRANTY; without even the implied warranty of
 * MERCHANTABILITY or FITNESS FOR A PARTICULAR PURPOSE.  See the GNU
 * Lesser General Public License for more details.
 * 
 * You should have received a copy of the GNU Lesser General Public
 * License along with this library; if not, write to the Free Software
 * Foundation, Inc., 51 Franklin Street, Fifth Floor, Boston, MA  02110-1301  USA
 * 
 * Linden Research, Inc., 945 Battery Street, San Francisco, CA  94111  USA
 * $/LicenseInfo$
 */

/** 
 * Contains ALL methods which directly access GL functionality 
 * except for core rendering engine functionality.
 */

#include "llviewerprecompiledheaders.h"

#include "llviewercontrol.h"

#include "llgl.h"
#include "llrender.h"
#include "llglheaders.h"
#include "llparcel.h"
#include "llui.h"

#include "lldrawable.h"
#include "lltextureentry.h"
#include "llviewercamera.h"

#include "llvoavatarself.h"
#include "llsky.h"
#include "llagent.h"
#include "lltoolmgr.h"
#include "llselectmgr.h"
#include "llhudmanager.h"
#include "llhudtext.h"
#include "llrendersphere.h"
#include "llviewerobjectlist.h"
#include "lltoolselectrect.h"
#include "llviewerwindow.h"
#include "llsurface.h"
#include "llwind.h"
#include "llworld.h"
#include "llviewerparcelmgr.h"
#include "llviewerregion.h"
#include "llpreviewtexture.h"
#include "llresmgr.h"
#include "pipeline.h"
#include "llspatialpartition.h"
#include "llviewershadermgr.h"
// [RLVa:KB] - Checked: 2010-04-11 (RLVa-1.2.0e)
#include "rlvactions.h"
#include "rlvhandler.h"
#include "rlvmodifiers.h"
// [/RLVa:KB]

#include <vector>

// Height of the yellow selection highlight posts for land
const F32 PARCEL_POST_HEIGHT = 0.666f;

// Returns true if you got at least one object
void LLToolSelectRect::handleRectangleSelection(S32 x, S32 y, MASK mask)
{
// [RLVa:KB] - @edit* and @interact
	// Block rectangle selection if:
	//   - prevented from editing anything at all
	//   - prevented from interacting at all
	if (RlvActions::isRlvEnabled() && (RlvActions::canEdit(ERlvCheckType::Nothing) || RlvActions::hasBehaviour(RLV_BHVR_INTERACT)) )
	{
		return;
	}
// [/RLVa:KB]

	// <FS:Ansariel> Use faster LLCachedControls
	static LLCachedControl<F32> maxSelectDistance(gSavedSettings, "MaxSelectDistance");
	static LLCachedControl<bool> limitSelectDistance(gSavedSettings, "LimitSelectDistance");
	// </FS:Ansariel>

	LLVector3 av_pos = gAgent.getPositionAgent();
	// <FS:Ansariel> Use faster LLCachedControls
	//F32 select_dist_squared = gSavedSettings.getF32("MaxSelectDistance");
	//select_dist_squared = select_dist_squared * select_dist_squared;
	F32 select_dist_squared = maxSelectDistance * maxSelectDistance;
	// </FS:Ansariel>

	bool deselect = (mask == MASK_CONTROL);
	S32 left =	llmin(x, mDragStartX);
	S32 right =	llmax(x, mDragStartX);
	S32 top =	llmax(y, mDragStartY);
	S32 bottom =llmin(y, mDragStartY);

	// <FS:Ansariel> Factor out getInstance calls
	LLViewerCamera& camera = LLViewerCamera::instance();
	LLVector2& scale_factor = LLUI::getScaleFactor();

	left = ll_round((F32) left * scale_factor.mV[VX]);
	right = ll_round((F32) right * scale_factor.mV[VX]);
	top = ll_round((F32) top * scale_factor.mV[VY]);
	bottom = ll_round((F32) bottom * scale_factor.mV[VY]);

	F32 old_far_plane = camera.getFar();
	F32 old_near_plane = camera.getNear();

	S32 width = right - left + 1;
	S32 height = top - bottom + 1;

	bool grow_selection = false;
	bool shrink_selection = false;

	if (height > mDragLastHeight || width > mDragLastWidth)
	{
		grow_selection = true;
	}
	if (height < mDragLastHeight || width < mDragLastWidth)
	{
		shrink_selection = true;
	}

	if (!grow_selection && !shrink_selection)
	{
		// nothing to do
		return;
	}

	mDragLastHeight = height;
	mDragLastWidth = width;

	S32 center_x = (left + right) / 2;
	S32 center_y = (top + bottom) / 2;

	// save drawing mode
	gGL.matrixMode(LLRender::MM_PROJECTION);
	gGL.pushMatrix();

<<<<<<< HEAD
	// <FS:Ansariel> Use faster LLCachedControls
	//BOOL limit_select_distance = gSavedSettings.getBOOL("LimitSelectDistance");
	BOOL limit_select_distance = (BOOL)limitSelectDistance;
	// </FS:Ansariel>
=======
	bool limit_select_distance = gSavedSettings.getBOOL("LimitSelectDistance");
>>>>>>> 7704c263
	if (limit_select_distance)
	{
		// ...select distance from control
		LLVector3 relative_av_pos = av_pos;
		relative_av_pos -= camera.getOrigin();

		// <FS:Ansariel> Use faster LLCachedControls
		//F32 new_far = relative_av_pos * LLViewerCamera::getInstance()->getAtAxis() + gSavedSettings.getF32("MaxSelectDistance");
		//F32 new_near = relative_av_pos * LLViewerCamera::getInstance()->getAtAxis() - gSavedSettings.getF32("MaxSelectDistance");
		F32 new_far = relative_av_pos * camera.getAtAxis() + maxSelectDistance;
		F32 new_near = relative_av_pos * camera.getAtAxis() - maxSelectDistance;
		// </FS:Ansariel>

		new_near = llmax(new_near, 0.1f);

		camera.setFar(new_far);
		camera.setNear(new_near);
	}
// [RLVa:KB] - Checked: 2010-04-11 (RLVa-1.2.0e) | Modified: RLVa-1.0.0g
	if (gRlvHandler.hasBehaviour(RLV_BHVR_FARTOUCH))
	{
		static RlvCachedBehaviourModifier<float> s_nFartouchDist(RLV_MODIFIER_FARTOUCHDIST);

		// We'll allow drag selection under fartouch, but only within the fartouch range
		// (just copy/paste the code above us to make that work, thank you Lindens!)
		LLVector3 relative_av_pos = av_pos;
		relative_av_pos -= camera.getOrigin();

		F32 new_far = relative_av_pos * camera.getAtAxis() + s_nFartouchDist;
		F32 new_near = relative_av_pos * camera.getAtAxis() - s_nFartouchDist;

		new_near = llmax(new_near, 0.1f);

		camera.setFar(new_far);
		camera.setNear(new_near);

		// Usurp these two
		limit_select_distance = TRUE;
		select_dist_squared = s_nFartouchDist * s_nFartouchDist;
	}
// [/RLVa:KB]
	camera.setPerspective(FOR_SELECTION, 
							center_x-width/2, center_y-height/2, width, height, 
							limit_select_distance);

	if (shrink_selection)
	{
		struct f : public LLSelectedObjectFunctor
		{
			virtual bool apply(LLViewerObject* vobjp)
			{
				LLDrawable* drawable = vobjp->mDrawable;
				if (!drawable || vobjp->getPCode() != LL_PCODE_VOLUME || vobjp->isAttachment())
				{
					return true;
				}
				S32 result = LLViewerCamera::getInstance()->sphereInFrustum(drawable->getPositionAgent(), drawable->getRadius());
				switch (result)
				{
				  case 0:
					LLSelectMgr::getInstance()->unhighlightObjectOnly(vobjp);
					break;
				  case 1:
					// check vertices
					if (!LLViewerCamera::getInstance()->areVertsVisible(vobjp, LLSelectMgr::sRectSelectInclusive))
					{
						LLSelectMgr::getInstance()->unhighlightObjectOnly(vobjp);
					}
					break;
				  default:
					break;
				}
				return true;
			}
		} func;
		LLSelectMgr::getInstance()->getHighlightedObjects()->applyToObjects(&func);
	}

	if (grow_selection)
	{
		std::vector<LLDrawable*> potentials;
				
		for (LLWorld::region_list_t::const_iterator iter = LLWorld::getInstance()->getRegionList().begin(); 
			iter != LLWorld::getInstance()->getRegionList().end(); ++iter)
		{
			LLViewerRegion* region = *iter;
			for (U32 i = 0; i < LLViewerRegion::NUM_PARTITIONS; i++)
			{
				LLSpatialPartition* part = region->getSpatialPartition(i);
				if (part)
				{	
<<<<<<< HEAD
					part->cull(camera, &potentials, TRUE);
=======
					part->cull(*LLViewerCamera::getInstance(), &potentials, true);
>>>>>>> 7704c263
				}
			}
		}
		
		for (std::vector<LLDrawable*>::iterator iter = potentials.begin();
			 iter != potentials.end(); iter++)
		{
			LLDrawable* drawable = *iter;
			// <FS:Ansariel> FIRE-15206: Crash fixing
			if (!drawable)
			{
				continue;
			}
			// </FS:Ansariel>
			LLViewerObject* vobjp = drawable->getVObj();

			// <FS:Ansariel> FIRE-15206: Crash fixing
			//if (!drawable || !vobjp ||
			if (!vobjp ||
			// </FS:Ansariel>
				vobjp->getPCode() != LL_PCODE_VOLUME || 
				vobjp->isAttachment() ||
				(deselect && !vobjp->isSelected()))
			{
				continue;
			}

			if (limit_select_distance && dist_vec_squared(drawable->getWorldPosition(), av_pos) > select_dist_squared)
			{
				continue;
			}

// [RLVa:KB] - Checked: 2010-11-29 (RLVa-1.3.0c) | Added: RLVa-1.3.0c
			if ( (RlvActions::isRlvEnabled()) && (!RlvActions::canEdit(vobjp)) )
			{
				continue;
			}
// [/RLVa:KB]

			S32 result = camera.sphereInFrustum(drawable->getPositionAgent(), drawable->getRadius());
			if (result)
			{
				switch (result)
				{
				case 1:
					// check vertices
					if (camera.areVertsVisible(vobjp, LLSelectMgr::sRectSelectInclusive))
					{
						LLSelectMgr::getInstance()->highlightObjectOnly(vobjp);
					}
					break;
				case 2:
					LLSelectMgr::getInstance()->highlightObjectOnly(vobjp);
					break;
				default:
					break;
				}
			}
		}
	}

	// restore drawing mode
	gGL.matrixMode(LLRender::MM_PROJECTION);
	gGL.popMatrix();
	gGL.matrixMode(LLRender::MM_MODELVIEW);

	// restore camera
	camera.setFar(old_far_plane);
	camera.setNear(old_near_plane);
	gViewerWindow->setup3DRender();
}

const F32 WIND_RELATIVE_ALTITUDE			= 25.f;

void LLWind::renderVectors()
{
	// Renders the wind as vectors (used for debug)
	S32 i,j;
	F32 x,y;

// <FS:CR> Aurora Sim
	//F32 region_width_meters = LLWorld::getInstance()->getRegionWidthInMeters();
	F32 region_width_meters = gAgent.getRegion()->getWidth();
// </FS:CR> Aurora Sim

	gGL.getTexUnit(0)->unbind(LLTexUnit::TT_TEXTURE);
	gGL.pushMatrix();
	LLVector3 origin_agent;
	origin_agent = gAgent.getPosAgentFromGlobal(mOriginGlobal);
	gGL.translatef(origin_agent.mV[VX], origin_agent.mV[VY], gAgent.getPositionAgent().mV[VZ] + WIND_RELATIVE_ALTITUDE);
	for (j = 0; j < mSize; j++)
	{
		for (i = 0; i < mSize; i++)
		{
			x = mVelX[i + j*mSize] * WIND_SCALE_HACK;
			y = mVelY[i + j*mSize] * WIND_SCALE_HACK;
			gGL.pushMatrix();
			gGL.translatef((F32)i * region_width_meters/mSize, (F32)j * region_width_meters/mSize, 0.0);
			gGL.color3f(0,1,0);
			gGL.begin(LLRender::POINTS);
				gGL.vertex3f(0,0,0);
			gGL.end();
			gGL.color3f(1,0,0);
			gGL.begin(LLRender::LINES);
				gGL.vertex3f(x * 0.1f, y * 0.1f ,0.f);
				gGL.vertex3f(x, y, 0.f);
			gGL.end();
			gGL.popMatrix();
		}
	}
	gGL.popMatrix();
}




// Used by lltoolselectland
void LLViewerParcelMgr::renderRect(const LLVector3d &west_south_bottom_global, 
								   const LLVector3d &east_north_top_global )
{
	LLGLSUIDefault gls_ui;
	gGL.getTexUnit(0)->unbind(LLTexUnit::TT_TEXTURE);
	LLGLDepthTest gls_depth(GL_TRUE);

	LLVector3 west_south_bottom_agent = gAgent.getPosAgentFromGlobal(west_south_bottom_global);
	F32 west	= west_south_bottom_agent.mV[VX];
	F32 south	= west_south_bottom_agent.mV[VY];
//	F32 bottom	= west_south_bottom_agent.mV[VZ] - 1.f;

	LLVector3 east_north_top_agent = gAgent.getPosAgentFromGlobal(east_north_top_global);
	F32 east	= east_north_top_agent.mV[VX];
	F32 north	= east_north_top_agent.mV[VY];
//	F32 top		= east_north_top_agent.mV[VZ] + 1.f;

	// HACK: At edge of last region of world, we need to make sure the region
	// resolves correctly so we can get a height value.
	const F32 FUDGE = 0.01f;

	// <FS:Ansariel> Factor out getInstance calls
	LLWorld& world = LLWorld::instance();
	F32 sw_bottom = world.resolveLandHeightAgent( LLVector3( west, south, 0.f ) );
	F32 se_bottom = world.resolveLandHeightAgent( LLVector3( east-FUDGE, south, 0.f ) );
	F32 ne_bottom = world.resolveLandHeightAgent( LLVector3( east-FUDGE, north-FUDGE, 0.f ) );
	F32 nw_bottom = world.resolveLandHeightAgent( LLVector3( west, north-FUDGE, 0.f ) );

	F32 sw_top = sw_bottom + PARCEL_POST_HEIGHT;
	F32 se_top = se_bottom + PARCEL_POST_HEIGHT;
	F32 ne_top = ne_bottom + PARCEL_POST_HEIGHT;
	F32 nw_top = nw_bottom + PARCEL_POST_HEIGHT;

	LLUI::setLineWidth(2.f);
	gGL.color4f(1.f, 1.f, 0.f, 1.f);

	// Cheat and give this the same pick-name as land
	gGL.begin(LLRender::LINES);

	gGL.vertex3f(west, north, nw_bottom);
	gGL.vertex3f(west, north, nw_top);

	gGL.vertex3f(east, north, ne_bottom);
	gGL.vertex3f(east, north, ne_top);

	gGL.vertex3f(east, south, se_bottom);
	gGL.vertex3f(east, south, se_top);

	gGL.vertex3f(west, south, sw_bottom);
	gGL.vertex3f(west, south, sw_top);

	gGL.end();

	gGL.color4f(1.f, 1.f, 0.f, 0.2f);
	// <FS:Ansariel> Remove QUADS rendering mode
	//gGL.begin(LLRender::QUADS);

	//gGL.vertex3f(west, north, nw_bottom);
	//gGL.vertex3f(west, north, nw_top);
	//gGL.vertex3f(east, north, ne_top);
	//gGL.vertex3f(east, north, ne_bottom);

	//gGL.vertex3f(east, north, ne_bottom);
	//gGL.vertex3f(east, north, ne_top);
	//gGL.vertex3f(east, south, se_top);
	//gGL.vertex3f(east, south, se_bottom);

	//gGL.vertex3f(east, south, se_bottom);
	//gGL.vertex3f(east, south, se_top);
	//gGL.vertex3f(west, south, sw_top);
	//gGL.vertex3f(west, south, sw_bottom);

	//gGL.vertex3f(west, south, sw_bottom);
	//gGL.vertex3f(west, south, sw_top);
	//gGL.vertex3f(west, north, nw_top);
	//gGL.vertex3f(west, north, nw_bottom);

	//gGL.end();
	gGL.begin(LLRender::TRIANGLE_STRIP);
	{
		gGL.vertex3f(west, north, nw_bottom);
		gGL.vertex3f(west, north, nw_top);
		gGL.vertex3f(east, north, ne_bottom);
		gGL.vertex3f(east, north, ne_top);
		gGL.vertex3f(east, south, se_bottom);
		gGL.vertex3f(east, south, se_top);
		gGL.vertex3f(west, south, sw_top);
		gGL.vertex3f(west, south, sw_bottom);
		gGL.vertex3f(west, north, nw_top);
		gGL.vertex3f(west, north, nw_bottom);
	}
	gGL.end();
	// </FS:Ansariel>

	LLUI::setLineWidth(1.f);
}

/*
void LLViewerParcelMgr::renderParcel(LLParcel* parcel )
{
	S32 i;
	S32 count = parcel->getBoxCount();
	for (i = 0; i < count; i++)
	{
		const LLParcelBox& box = parcel->getBox(i);

		F32 west = box.mMin.mV[VX];
		F32 south = box.mMin.mV[VY];

		F32 east = box.mMax.mV[VX];
		F32 north = box.mMax.mV[VY];

		// HACK: At edge of last region of world, we need to make sure the region
		// resolves correctly so we can get a height value.
		const F32 FUDGE = 0.01f;

		F32 sw_bottom = LLWorld::getInstance()->resolveLandHeightAgent( LLVector3( west, south, 0.f ) );
		F32 se_bottom = LLWorld::getInstance()->resolveLandHeightAgent( LLVector3( east-FUDGE, south, 0.f ) );
		F32 ne_bottom = LLWorld::getInstance()->resolveLandHeightAgent( LLVector3( east-FUDGE, north-FUDGE, 0.f ) );
		F32 nw_bottom = LLWorld::getInstance()->resolveLandHeightAgent( LLVector3( west, north-FUDGE, 0.f ) );

		// little hack to make nearby lines not Z-fight
		east -= 0.1f;
		north -= 0.1f;

		F32 sw_top = sw_bottom + POST_HEIGHT;
		F32 se_top = se_bottom + POST_HEIGHT;
		F32 ne_top = ne_bottom + POST_HEIGHT;
		F32 nw_top = nw_bottom + POST_HEIGHT;

		gGL.getTexUnit(0)->unbind(LLTexUnit::TT_TEXTURE);
		LLGLDepthTest gls_depth(GL_TRUE);

		LLUI::setLineWidth(2.f);
		gGL.color4f(0.f, 1.f, 1.f, 1.f);

		// Cheat and give this the same pick-name as land
		gGL.begin(LLRender::LINES);

		gGL.vertex3f(west, north, nw_bottom);
		gGL.vertex3f(west, north, nw_top);

		gGL.vertex3f(east, north, ne_bottom);
		gGL.vertex3f(east, north, ne_top);

		gGL.vertex3f(east, south, se_bottom);
		gGL.vertex3f(east, south, se_top);

		gGL.vertex3f(west, south, sw_bottom);
		gGL.vertex3f(west, south, sw_top);

		gGL.end();

		gGL.color4f(0.f, 1.f, 1.f, 0.2f);
		gGL.begin(LLRender::QUADS);

		gGL.vertex3f(west, north, nw_bottom);
		gGL.vertex3f(west, north, nw_top);
		gGL.vertex3f(east, north, ne_top);
		gGL.vertex3f(east, north, ne_bottom);

		gGL.vertex3f(east, north, ne_bottom);
		gGL.vertex3f(east, north, ne_top);
		gGL.vertex3f(east, south, se_top);
		gGL.vertex3f(east, south, se_bottom);

		gGL.vertex3f(east, south, se_bottom);
		gGL.vertex3f(east, south, se_top);
		gGL.vertex3f(west, south, sw_top);
		gGL.vertex3f(west, south, sw_bottom);

		gGL.vertex3f(west, south, sw_bottom);
		gGL.vertex3f(west, south, sw_top);
		gGL.vertex3f(west, north, nw_top);
		gGL.vertex3f(west, north, nw_bottom);

		gGL.end();

		LLUI::setLineWidth(1.f);
	}
}
*/


// north = a wall going north/south.  Need that info to set up texture
// coordinates correctly.
// <FS:Ansariel> FIRE-10546: Show parcel boundary up to max. build level
//void LLViewerParcelMgr::renderOneSegment(F32 x1, F32 y1, F32 x2, F32 y2, F32 height, U8 direction, LLViewerRegion* regionp)
void LLViewerParcelMgr::renderOneSegment(F32 x1, F32 y1, F32 x2, F32 y2, F32 height, U8 direction, LLViewerRegion* regionp, bool absolute_height /* = false */)
// </FS:Ansariel>
{
	// HACK: At edge of last region of world, we need to make sure the region
	// resolves correctly so we can get a height value.
// <FS:CR> Aurora Sim
	//const F32 BORDER = REGION_WIDTH_METERS - 0.1f;
	const F32 BORDER = regionp->getWidth() - 0.1f;
// </FS:CR> Aurora Sim

	F32 clamped_x1 = x1;
	F32 clamped_y1 = y1;
	F32 clamped_x2 = x2;
	F32 clamped_y2 = y2;

	if (clamped_x1 > BORDER) clamped_x1 = BORDER;
	if (clamped_y1 > BORDER) clamped_y1 = BORDER;
	if (clamped_x2 > BORDER) clamped_x2 = BORDER;
	if (clamped_y2 > BORDER) clamped_y2 = BORDER;

	F32 z;
	F32 z1;
	F32 z2;

	z1 = regionp->getLand().resolveHeightRegion( LLVector3( clamped_x1, clamped_y1, 0.f ) );
	z2 = regionp->getLand().resolveHeightRegion( LLVector3( clamped_x2, clamped_y2, 0.f ) );

	// Convert x1 and x2 from region-local to agent coords.
	LLVector3 origin = regionp->getOriginAgent();
	x1 += origin.mV[VX];
	x2 += origin.mV[VX];
	y1 += origin.mV[VY];
	y2 += origin.mV[VY];

	if (height < 1.f)
	{
		// <FS:Ansariel> FIRE-10546: Show parcel boundary up to max. build level
		//z = z1+height;
		z = absolute_height ? height : z1+height;
		// </FS:Ansariel>
		gGL.vertex3f(x1, y1, z);

		gGL.vertex3f(x1, y1, z1);

		gGL.vertex3f(x2, y2, z2);

		// <FS:Ansariel> Remove QUADS rendering mode
		gGL.vertex3f(x1, y1, z);
		gGL.vertex3f(x2, y2, z2);
		// </FS:Ansariel>

		// <FS:Ansariel> FIRE-10546: Show parcel boundary up to max. build level
		//z = z2+height;
		z = absolute_height ? height : z2+height;
		// </FS:Ansariel>
		gGL.vertex3f(x2, y2, z);
	}
	else
	{
		F32 tex_coord1;
		F32 tex_coord2;

		if (WEST_MASK == direction)
		{
			tex_coord1 = y1;
			tex_coord2 = y2;
		}
		else if (SOUTH_MASK == direction)
		{
			tex_coord1 = x1;
			tex_coord2 = x2;
		}
		else if (EAST_MASK == direction)
		{
			tex_coord1 = y2;
			tex_coord2 = y1;
		}
		else /* (NORTH_MASK == direction) */
		{
			tex_coord1 = x2;
			tex_coord2 = x1;
		}


		gGL.texCoord2f(tex_coord1*0.5f+0.5f, z1*0.5f);
		gGL.vertex3f(x1, y1, z1);

		gGL.texCoord2f(tex_coord2*0.5f+0.5f, z2*0.5f);
		gGL.vertex3f(x2, y2, z2);

		// top edge stairsteps
		// <FS:Ansariel> FIRE-10546: Show parcel boundary up to max. build level
		//z = llmax(z2+height, z1+height);
		z = absolute_height ? height : llmax(z2+height, z1+height);
		// </FS:Ansariel>
		gGL.texCoord2f(tex_coord2*0.5f+0.5f, z*0.5f);
		gGL.vertex3f(x2, y2, z);

		// <FS:Ansariel> Remove QUADS rendering mode
		gGL.texCoord2f(tex_coord1*0.5f+0.5f, z1*0.5f);
		gGL.vertex3f(x1, y1, z1);

		gGL.texCoord2f(tex_coord2*0.5f+0.5f, z*0.5f);
		gGL.vertex3f(x2, y2, z);
		// </FS:Ansariel>

		gGL.texCoord2f(tex_coord1*0.5f+0.5f, z*0.5f);
		gGL.vertex3f(x1, y1, z);
	}
}


void LLViewerParcelMgr::renderHighlightSegments(const U8* segments, LLViewerRegion* regionp)
{
	S32 x, y;
	F32 x1, y1;	// start point
	F32 x2, y2;	// end point
	bool has_segments = false;

	LLGLSUIDefault gls_ui;
	gGL.getTexUnit(0)->unbind(LLTexUnit::TT_TEXTURE);
	// <FS:Ansariel> FIRE-10546: Show parcel boundary up to max. build level
	//LLGLDepthTest gls_depth(GL_TRUE);
	LLGLDepthTest gls_depth(GL_TRUE, GL_FALSE);
	LLGLDisable cull(GL_CULL_FACE);

	static LLCachedControl<bool> fsRenderParcelSelectionToMaxBuildHeight(gSavedSettings, "FSRenderParcelSelectionToMaxBuildHeight");
	F32 height = fsRenderParcelSelectionToMaxBuildHeight ? LLWorld::instance().getMaxPrimZPos() + PARCEL_POST_HEIGHT : PARCEL_POST_HEIGHT;
	// </FS:Ansariel>

	gGL.color4f(1.f, 1.f, 0.f, 0.2f);

	const S32 STRIDE = (mParcelsPerEdge+1);

	// Cheat and give this the same pick-name as land
	
	
	for (y = 0; y < STRIDE; y++)
	{
		for (x = 0; x < STRIDE; x++)
		{
			U8 segment_mask = segments[x + y*STRIDE];

			if (segment_mask & SOUTH_MASK)
			{
				x1 = x * PARCEL_GRID_STEP_METERS;
				y1 = y * PARCEL_GRID_STEP_METERS;

				x2 = x1 + PARCEL_GRID_STEP_METERS;
				y2 = y1;
				
				if (!has_segments)
				{
					has_segments = true;
					// <FS:Ansariel> Remove QUADS rendering mode
					//gGL.begin(LLRender::QUADS);
					gGL.begin(LLRender::TRIANGLES);
					// </FS:Ansariel>
				}
				// <FS:Ansariel> FIRE-10546: Show parcel boundary up to max. build level
				//renderOneSegment(x1, y1, x2, y2, PARCEL_POST_HEIGHT, SOUTH_MASK, regionp);
				renderOneSegment(x1, y1, x2, y2, height, SOUTH_MASK, regionp, fsRenderParcelSelectionToMaxBuildHeight);
				// </FS:Ansariel>
			}

			if (segment_mask & WEST_MASK)
			{
				x1 = x * PARCEL_GRID_STEP_METERS;
				y1 = y * PARCEL_GRID_STEP_METERS;

				x2 = x1;
				y2 = y1 + PARCEL_GRID_STEP_METERS;

				if (!has_segments)
				{
					has_segments = true;
					// <FS:Ansariel> Remove QUADS rendering mode
					//gGL.begin(LLRender::QUADS);
					gGL.begin(LLRender::TRIANGLES);
					// </FS:Ansariel>
				}
				// <FS:Ansariel> FIRE-10546: Show parcel boundary up to max. build level
				//renderOneSegment(x1, y1, x2, y2, PARCEL_POST_HEIGHT, WEST_MASK, regionp);
				renderOneSegment(x1, y1, x2, y2, height, WEST_MASK, regionp, fsRenderParcelSelectionToMaxBuildHeight);
				// </FS:Ansariel>
			}
		}
	}

	if (has_segments)
	{
		gGL.end();
	}
}


void LLViewerParcelMgr::renderCollisionSegments(U8* segments, bool use_pass, LLViewerRegion* regionp)
{

	S32 x, y;
	F32 x1, y1;	// start point
	F32 x2, y2;	// end point
	F32 alpha = 0;
	F32 dist = 0;
	F32 dx, dy;
	F32 collision_height;

	const S32 STRIDE = (mParcelsPerEdge+1);
	
	LLVector3 pos = gAgent.getPositionAgent();

	F32 pos_x = pos.mV[VX];
	F32 pos_y = pos.mV[VY];

	LLGLSUIDefault gls_ui;
	LLGLDepthTest gls_depth(GL_TRUE, GL_FALSE);
	LLGLDisable cull(GL_CULL_FACE);
	
	if (mCollisionBanned == BA_BANNED ||
		regionp->getRegionFlag(REGION_FLAGS_BLOCK_FLYOVER))
	{
		collision_height = BAN_HEIGHT;
	}
	else
	{
		collision_height = PARCEL_HEIGHT;
	}

	
	if (use_pass && (mCollisionBanned == BA_NOT_ON_LIST))
	{
		gGL.getTexUnit(0)->bind(mPassImage);
	}
	else
	{
		gGL.getTexUnit(0)->bind(mBlockedImage);
	}

	// <FS:Ansariel> Remove QUADS rendering mode
	//gGL.begin(LLRender::QUADS);
	gGL.begin(LLRender::TRIANGLES);
	// </FS:Ansariel>

	for (y = 0; y < STRIDE; y++)
	{
		for (x = 0; x < STRIDE; x++)
		{
			U8 segment_mask = segments[x + y*STRIDE];
			U8 direction;
			const F32 MAX_ALPHA = 0.95f;
			const S32 DIST_OFFSET = 5;
			const S32 MIN_DIST_SQ = DIST_OFFSET*DIST_OFFSET;
			const S32 MAX_DIST_SQ = 169;

			if (segment_mask & SOUTH_MASK)
			{
				x1 = x * PARCEL_GRID_STEP_METERS;
				y1 = y * PARCEL_GRID_STEP_METERS;

				x2 = x1 + PARCEL_GRID_STEP_METERS;
				y2 = y1;

				dy = (pos_y - y1) + DIST_OFFSET;
					
				if (pos_x < x1)
					dx = pos_x - x1;
				else if (pos_x > x2)
					dx = pos_x - x2;
				else 
					dx = 0;
				
				dist = dx*dx+dy*dy;
				
				if (dist < MIN_DIST_SQ)
					alpha = MAX_ALPHA;
				else if (dist > MAX_DIST_SQ)
					alpha = 0.0f;
				else
					alpha = 30/dist;
				
				alpha = llclamp(alpha, 0.0f, MAX_ALPHA);
				
				gGL.color4f(1.f, 1.f, 1.f, alpha);

				if ((pos_y - y1) < 0) direction = SOUTH_MASK;
				else 		direction = NORTH_MASK;

				// avoid Z fighting
				renderOneSegment(x1+0.1f, y1+0.1f, x2+0.1f, y2+0.1f, collision_height, direction, regionp);

			}

			if (segment_mask & WEST_MASK)
			{
				x1 = x * PARCEL_GRID_STEP_METERS;
				y1 = y * PARCEL_GRID_STEP_METERS;

				x2 = x1;
				y2 = y1 + PARCEL_GRID_STEP_METERS;

				dx = (pos_x - x1) + DIST_OFFSET;
				
				if (pos_y < y1) 
					dy = pos_y - y1;
				else if (pos_y > y2)
					dy = pos_y - y2;
				else 
					dy = 0;
				
				dist = dx*dx+dy*dy;
				
				if (dist < MIN_DIST_SQ) 
					alpha = MAX_ALPHA;
				else if (dist > MAX_DIST_SQ)
					alpha = 0.0f;
				else
					alpha = 30/dist;
				
				alpha = llclamp(alpha, 0.0f, MAX_ALPHA);

				gGL.color4f(1.f, 1.f, 1.f, alpha);

				if ((pos_x - x1) > 0) direction = WEST_MASK;
				else 		direction = EAST_MASK;
				
				// avoid Z fighting
				renderOneSegment(x1+0.1f, y1+0.1f, x2+0.1f, y2+0.1f, collision_height, direction, regionp);

			}
		}
	}

	gGL.end();
}

void LLViewerParcelMgr::resetCollisionTimer()
{
    mCollisionTimer.reset();
    mRenderCollision = true;
}

void draw_line_cube(F32 width, const LLVector3& center)
{
	width = 0.5f * width;
	gGL.vertex3f(center.mV[VX] + width ,center.mV[VY] + width,center.mV[VZ] + width);
	gGL.vertex3f(center.mV[VX] - width ,center.mV[VY] + width,center.mV[VZ] + width);
	gGL.vertex3f(center.mV[VX] - width ,center.mV[VY] + width,center.mV[VZ] + width);
	gGL.vertex3f(center.mV[VX] - width ,center.mV[VY] - width,center.mV[VZ] + width);
	gGL.vertex3f(center.mV[VX] - width ,center.mV[VY] - width,center.mV[VZ] + width);
	gGL.vertex3f(center.mV[VX] + width ,center.mV[VY] - width,center.mV[VZ] + width);
	gGL.vertex3f(center.mV[VX] + width ,center.mV[VY] - width,center.mV[VZ] + width);
	gGL.vertex3f(center.mV[VX] + width ,center.mV[VY] + width,center.mV[VZ] + width);

	gGL.vertex3f(center.mV[VX] + width ,center.mV[VY] + width,center.mV[VZ] - width);
	gGL.vertex3f(center.mV[VX] - width ,center.mV[VY] + width,center.mV[VZ] - width);
	gGL.vertex3f(center.mV[VX] - width ,center.mV[VY] + width,center.mV[VZ] - width);
	gGL.vertex3f(center.mV[VX] - width ,center.mV[VY] - width,center.mV[VZ] - width);
	gGL.vertex3f(center.mV[VX] - width ,center.mV[VY] - width,center.mV[VZ] - width);
	gGL.vertex3f(center.mV[VX] + width ,center.mV[VY] - width,center.mV[VZ] - width);
	gGL.vertex3f(center.mV[VX] + width ,center.mV[VY] - width,center.mV[VZ] - width);
	gGL.vertex3f(center.mV[VX] + width ,center.mV[VY] + width,center.mV[VZ] - width);

	gGL.vertex3f(center.mV[VX] + width ,center.mV[VY] + width,center.mV[VZ] + width);
	gGL.vertex3f(center.mV[VX] + width ,center.mV[VY] + width,center.mV[VZ] - width);
	gGL.vertex3f(center.mV[VX] - width ,center.mV[VY] + width,center.mV[VZ] + width);
	gGL.vertex3f(center.mV[VX] - width ,center.mV[VY] + width,center.mV[VZ] - width);
	gGL.vertex3f(center.mV[VX] - width ,center.mV[VY] - width,center.mV[VZ] + width);
	gGL.vertex3f(center.mV[VX] - width ,center.mV[VY] - width,center.mV[VZ] - width);
	gGL.vertex3f(center.mV[VX] + width ,center.mV[VY] - width,center.mV[VZ] + width);
	gGL.vertex3f(center.mV[VX] + width ,center.mV[VY] - width,center.mV[VZ] - width);
}

void draw_cross_lines(const LLVector3& center, F32 dx, F32 dy, F32 dz)
{
	gGL.vertex3f(center.mV[VX] - dx, center.mV[VY], center.mV[VZ]);
	gGL.vertex3f(center.mV[VX] + dx, center.mV[VY], center.mV[VZ]);
	gGL.vertex3f(center.mV[VX], center.mV[VY] - dy, center.mV[VZ]);
	gGL.vertex3f(center.mV[VX], center.mV[VY] + dy, center.mV[VZ]);
	gGL.vertex3f(center.mV[VX], center.mV[VY], center.mV[VZ] - dz);
	gGL.vertex3f(center.mV[VX], center.mV[VY], center.mV[VZ] + dz);
}

void LLViewerObjectList::renderObjectBeacons()
{
	if (mDebugBeacons.empty())
	{
		return;
	}

	LLGLSUIDefault gls_ui;

	gUIProgram.bind();

	{
		gGL.getTexUnit(0)->unbind(LLTexUnit::TT_TEXTURE);

		S32 last_line_width = -1;
		// gGL.begin(LLRender::LINES); // Always happens in (line_width != last_line_width)
		
		for (std::vector<LLDebugBeacon>::iterator iter = mDebugBeacons.begin(); iter != mDebugBeacons.end(); ++iter)
		{
			const LLDebugBeacon &debug_beacon = *iter;
			LLColor4 color = debug_beacon.mColor;
			color.mV[3] *= 0.25f;
			S32 line_width = debug_beacon.mLineWidth;
			if (line_width != last_line_width)
			{
				// <FS> Line width OGL core profile fix by Rye Mutt
				//gGL.flush();
				//glLineWidth( (F32)line_width );
				gGL.setLineWidth((F32)line_width);
				last_line_width = line_width;
			}

			const LLVector3 &thisline = debug_beacon.mPositionAgent;
		
			gGL.begin(LLRender::LINES);
			gGL.color4fv(linearColor4(color).mV);
			draw_cross_lines(thisline, 2.0f, 2.0f, 50.f);
			draw_line_cube(0.10f, thisline);
			
			gGL.end();
		}
	}

	{
		gGL.getTexUnit(0)->unbind(LLTexUnit::TT_TEXTURE);
		LLGLDepthTest gls_depth(GL_TRUE);
		
		S32 last_line_width = -1;
		// gGL.begin(LLRender::LINES); // Always happens in (line_width != last_line_width)
		
		for (std::vector<LLDebugBeacon>::iterator iter = mDebugBeacons.begin(); iter != mDebugBeacons.end(); ++iter)
		{
			const LLDebugBeacon &debug_beacon = *iter;

			S32 line_width = debug_beacon.mLineWidth;
			if (line_width != last_line_width)
			{
				// <FS> Line width OGL core profile fix by Rye Mutt
				//gGL.flush();
				//glLineWidth( (F32)line_width );
				gGL.setLineWidth((F32)line_width);
				last_line_width = line_width;
			}

			const LLVector3 &thisline = debug_beacon.mPositionAgent;
			gGL.begin(LLRender::LINES);
			gGL.color4fv(linearColor4(debug_beacon.mColor).mV);
			draw_cross_lines(thisline, 0.5f, 0.5f, 0.5f);
			draw_line_cube(0.10f, thisline);

			gGL.end();
		}
		
		// <FS> Line width OGL core profile fix by Rye Mutt
		//gGL.flush();
		//glLineWidth(1.f);
		gGL.setLineWidth(1.f);

		for (std::vector<LLDebugBeacon>::iterator iter = mDebugBeacons.begin(); iter != mDebugBeacons.end(); ++iter)
		{
			LLDebugBeacon &debug_beacon = *iter;
			if (debug_beacon.mString == "")
			{
				continue;
			}
			LLHUDText *hud_textp = (LLHUDText *)LLHUDObject::addHUDObject(LLHUDObject::LL_HUD_TEXT);

			hud_textp->setZCompare(false);
			LLColor4 color;
			color = debug_beacon.mTextColor;
			color.mV[3] *= 1.f;

			hud_textp->setString(debug_beacon.mString);
			hud_textp->setColor(color);
			hud_textp->setPositionAgent(debug_beacon.mPositionAgent);
			debug_beacon.mHUDObject = hud_textp;
		}
	}
}

void LLSky::renderSunMoonBeacons(const LLVector3& pos_agent, const LLVector3& direction, LLColor4 color)
{
	LLGLSUIDefault gls_ui;
	gUIProgram.bind();
	gGL.getTexUnit(0)->unbind(LLTexUnit::TT_TEXTURE);

	LLVector3 pos_end;
	for (S32 i = 0; i < 3; ++i)
	{
		pos_end.mV[i] = pos_agent.mV[i] + (50 * direction.mV[i]);
	}
	gGL.setLineWidth(LLPipeline::DebugBeaconLineWidth); // <FS> Line width OGL core profile fix by Rye Mutt
	gGL.begin(LLRender::LINES);
	color.mV[3] *= 0.5f;
	gGL.color4fv(color.mV);
	draw_cross_lines(pos_agent, 0.5f, 0.5f, 0.5f);
	draw_cross_lines(pos_end, 2.f, 2.f, 2.f);
	gGL.vertex3fv(pos_agent.mV);
	gGL.vertex3fv(pos_end.mV);
	gGL.end();

	gGL.flush();
	gGL.setLineWidth(1.f); // <FS> Line width OGL core profile fix by Rye Mutt

}

//-----------------------------------------------------------------------------
// gpu_benchmark() helper classes
//-----------------------------------------------------------------------------

// This struct is used to ensure that once we call initProfile(), it will
// definitely be matched by a corresponding call to finishProfile(). It's
// a struct rather than a class simply because every member is public.
struct ShaderProfileHelper
{
	ShaderProfileHelper()
	{
		LLGLSLShader::initProfile();
	}
	~ShaderProfileHelper()
	{
		LLGLSLShader::finishProfile(false);
	}
};

// This helper class is used to ensure that each generateTextures() call
// is matched by a corresponding deleteTextures() call. It also handles
// the bindManual() calls using those textures.
class TextureHolder
{
public:
	TextureHolder(U32 unit, U32 size) :
		texUnit(gGL.getTexUnit(unit)),
		source(size)			// preallocate vector
	{
		// takes (count, pointer)
		// &vector[0] gets pointer to contiguous array
		LLImageGL::generateTextures(source.size(), &source[0]);
	}

	~TextureHolder()
	{
		// unbind
		if (texUnit)
		{
				texUnit->unbind(LLTexUnit::TT_TEXTURE);
		}
		// ensure that we delete these textures regardless of how we exit
		LLImageGL::deleteTextures(source.size(), &source[0]);
	}

	bool bind(U32 index)
	{
		if (texUnit) // should always be there with dummy (-1), but just in case
		{
			return texUnit->bindManual(LLTexUnit::TT_TEXTURE, source[index]);
		}
		return false;
	}

private:
	// capture which LLTexUnit we're going to use
	LLTexUnit* texUnit;

	// use std::vector for implicit resource management
	std::vector<U32> source;
};

class ShaderBinder
{
public:
	ShaderBinder(LLGLSLShader& shader) :
		mShader(shader)
	{
		mShader.bind();
	}
	~ShaderBinder()
	{
		mShader.unbind();
	}

private:
	LLGLSLShader& mShader;
};


//-----------------------------------------------------------------------------
// gpu_benchmark()
//  returns measured memory bandwidth of GPU in gigabytes per second
//-----------------------------------------------------------------------------
F32 gpu_benchmark()
{
	if (gGLManager.mGLVersion < 3.3f)
	{ // don't bother benchmarking venerable drivers which don't support accurate timing anyway
		return -1.f;
	}

    if (gBenchmarkProgram.mProgramObject == 0)
	{
		LLViewerShaderMgr::instance()->initAttribsAndUniforms();

		gBenchmarkProgram.mName = "Benchmark Shader";
		gBenchmarkProgram.mFeatures.attachNothing = true;
		gBenchmarkProgram.mShaderFiles.clear();
		gBenchmarkProgram.mShaderFiles.push_back(std::make_pair("interface/benchmarkV.glsl", GL_VERTEX_SHADER));
		gBenchmarkProgram.mShaderFiles.push_back(std::make_pair("interface/benchmarkF.glsl", GL_FRAGMENT_SHADER));
		gBenchmarkProgram.mShaderLevel = 1;
		if (!gBenchmarkProgram.createShader(NULL, NULL))
		{
			return -1.f;
		}
	}

	LLGLDisable blend(GL_BLEND);
	
	//measure memory bandwidth by:
	// - allocating a batch of textures and render targets
	// - rendering those textures to those render targets
	// - recording time taken
	// - taking the median time for a given number of samples
	
	//resolution of textures/render targets
	const U32 res = 1024;
	
	//number of textures
	const U32 count = 32;

	//number of samples to take
	const S32 samples = 64;

	//time limit, allocation operations shouldn't take longer then 30 seconds, same for actual benchmark.
	const F32 time_limit = 30.f;

	std::vector<LLRenderTarget> dest(count);
	TextureHolder texHolder(0, count);
	std::vector<F32> results;

	//build a random texture
	U8* pixels = new U8[res*res*4];

	for (U32 i = 0; i < res*res*4; ++i)
	{
		pixels[i] = (U8) ll_rand(255);
	}
	
	gGL.setColorMask(true, true);
	LLGLDepthTest depth(GL_FALSE);

	LLTimer alloc_timer;
	alloc_timer.start();
	for (U32 i = 0; i < count; ++i)
	{
		//allocate render targets and textures
		if (!dest[i].allocate(res, res, GL_RGBA))
		{
			LL_WARNS("Benchmark") << "Failed to allocate render target." << LL_ENDL;
			// abandon the benchmark test
			delete[] pixels;
			return -1.f;
		}
		dest[i].bindTarget();
		dest[i].clear();
		dest[i].flush();

		if (!texHolder.bind(i))
		{
			// can use a dummy value mDummyTexUnit = new LLTexUnit(-1);
			LL_WARNS("Benchmark") << "Failed to bind tex unit." << LL_ENDL;
			// abandon the benchmark test
			delete[] pixels;
			return -1.f;
		}
		LLImageGL::setManualImage(GL_TEXTURE_2D, 0, GL_RGBA, res,res,GL_RGBA, GL_UNSIGNED_BYTE, pixels);

		if (alloc_timer.getElapsedTimeF32() > time_limit)
		{
			// abandon the benchmark test
			LL_WARNS("Benchmark") << "Allocation operation took longer then 30 seconds, stopping." << LL_ENDL;
			delete[] pixels;
			return -1.f;
		}
	}

    delete [] pixels;

	//make a dummy triangle to draw with
	LLPointer<LLVertexBuffer> buff = new LLVertexBuffer(LLVertexBuffer::MAP_VERTEX);

	if (!buff->allocateBuffer(3, 0))
	{
		LL_WARNS("Benchmark") << "Failed to allocate buffer during benchmark." << LL_ENDL;
		// abandon the benchmark test
		return -1.f;
	}

	LLStrider<LLVector3> v;

	if (! buff->getVertexStrider(v))
	{
		LL_WARNS("Benchmark") << "GL LLVertexBuffer::getVertexStrider() returned false, "
				   << "buff->getMappedData() is"
				   << (buff->getMappedData()? " not" : "")
				   << " NULL" << LL_ENDL;
		// abandon the benchmark test
		return -1.f;
	}

	// generate dummy triangle
	v[0].set(-1, 1, 0);
	v[1].set(-1, -3, 0);
	v[2].set(3, 1, 0);

	buff->unmapBuffer();

    LLGLSLShader::unbind();

    F32 time_passed = 0.f; // seconds

    { //run CPU timer benchmark
        glFinish();
        gBenchmarkProgram.bind();
        for (S32 c = -1; c < samples && time_passed < time_limit; ++c)
        {
            LLTimer timer;
            timer.start();

            for (U32 i = 0; i < count; ++i)
            {
                dest[i].bindTarget();
                texHolder.bind(i);
                buff->setBuffer();
                buff->drawArrays(LLRender::TRIANGLES, 0, 3);
                dest[i].flush();
            }

            //wait for current batch of copies to finish
            glFinish();

            F32 time = timer.getElapsedTimeF32();
            time_passed += time;

            if (c >= 0) // <-- ignore the first sample as it tends to be artificially slow
            {
                //store result in gigabytes per second
                F32 gb = (F32)((F64)(res * res * 8 * count)) / (1000000000);
                F32 gbps = gb / time;
                results.push_back(gbps);
            }
        }
        gBenchmarkProgram.unbind();
    }

	std::sort(results.begin(), results.end());

	F32 gbps = results[results.size()/2];

	LL_INFOS("Benchmark") << "Memory bandwidth is " << llformat("%.3f", gbps) << " GB/sec according to CPU timers, " << (F32)results.size() << " tests took " << time_passed << " seconds" << LL_ENDL;

#if LL_DARWIN
    if (gbps > 512.f)
    { 
        LL_WARNS("Benchmark") << "Memory bandwidth is improbably high and likely incorrect; discarding result." << LL_ENDL;
        //OSX is probably lying, discard result
        return -1.f;
    }
#endif

    // run GPU timer benchmark
    { 
        ShaderProfileHelper initProfile;
        dest[0].bindTarget();
        gBenchmarkProgram.bind();
        for (S32 c = 0; c < samples; ++c)
        {
            for (U32 i = 0; i < count; ++i)
            {
                texHolder.bind(i);
                buff->setBuffer();
                buff->drawArrays(LLRender::TRIANGLES, 0, 3);
            }
        }
        gBenchmarkProgram.unbind();
        dest[0].flush();
    }

	F32 ms = gBenchmarkProgram.mTimeElapsed/1000000.f;
	F32 seconds = ms/1000.f;

    F64 samples_drawn = gBenchmarkProgram.mSamplesDrawn;
	F32 samples_sec = (samples_drawn/1000000000.0)/seconds;
	gbps = samples_sec*4;  // 4 bytes per sample

	LL_INFOS("Benchmark") << "Memory bandwidth is " << llformat("%.3f", gbps) << " GB/sec according to ARB_timer_query, total time " << seconds << " seconds" << LL_ENDL;

	return gbps;
}<|MERGE_RESOLUTION|>--- conflicted
+++ resolved
@@ -149,14 +149,10 @@
 	gGL.matrixMode(LLRender::MM_PROJECTION);
 	gGL.pushMatrix();
 
-<<<<<<< HEAD
 	// <FS:Ansariel> Use faster LLCachedControls
-	//BOOL limit_select_distance = gSavedSettings.getBOOL("LimitSelectDistance");
-	BOOL limit_select_distance = (BOOL)limitSelectDistance;
+	//bool limit_select_distance = gSavedSettings.getBOOL("LimitSelectDistance");
+	bool limit_select_distance = limitSelectDistance();
 	// </FS:Ansariel>
-=======
-	bool limit_select_distance = gSavedSettings.getBOOL("LimitSelectDistance");
->>>>>>> 7704c263
 	if (limit_select_distance)
 	{
 		// ...select distance from control
@@ -194,7 +190,7 @@
 		camera.setNear(new_near);
 
 		// Usurp these two
-		limit_select_distance = TRUE;
+		limit_select_distance = true;
 		select_dist_squared = s_nFartouchDist * s_nFartouchDist;
 	}
 // [/RLVa:KB]
@@ -248,11 +244,7 @@
 				LLSpatialPartition* part = region->getSpatialPartition(i);
 				if (part)
 				{	
-<<<<<<< HEAD
-					part->cull(camera, &potentials, TRUE);
-=======
-					part->cull(*LLViewerCamera::getInstance(), &potentials, true);
->>>>>>> 7704c263
+					part->cull(camera, &potentials, true);
 				}
 			}
 		}
