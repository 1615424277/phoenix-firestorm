--- conflicted
+++ resolved
@@ -1548,43 +1548,6 @@
 
 void LLGroupMgr::notifyObservers(LLGroupChange gc)
 {
-<<<<<<< HEAD
-	for (group_map_t::iterator gi = mGroups.begin(); gi != mGroups.end(); ++gi)
-	{
-		LLUUID group_id = gi->first;
-		if (gi->second->mChanged)
-		{
-			// notify LLGroupMgrObserver
-			// Copy the map because observers may remove themselves on update
-			observer_multimap_t observers = mObservers;
-
-			// find all observers for this group id
-			observer_multimap_t::iterator oi = observers.lower_bound(group_id);
-			observer_multimap_t::iterator end = observers.upper_bound(group_id);
-			for (; oi != end; ++oi)
-			{
-				oi->second->changed(gc);
-			}
-			gi->second->mChanged = FALSE;
-
-
-			// notify LLParticularGroupObserver
-		    observer_map_t::iterator obs_it = mParticularObservers.find(group_id);
-		    if(obs_it == mParticularObservers.end())
-		        return;
-
-//		    observer_set_t& obs = obs_it->second;
-// [RLVa:KB] - Checked: RLVa-2.2 (General bugfix)
-			// Iterate over a *copy* of the observer list
-		    observer_set_t obs = obs_it->second;
-// [/RLVa:KB]
-		    for (observer_set_t::iterator ob_it = obs.begin(); ob_it != obs.end(); ++ob_it)
-		    {
-		        (*ob_it)->changed(group_id, gc);
-		    }
-		}
-	}
-=======
     for (group_map_t::iterator gi = mGroups.begin(); gi != mGroups.end(); ++gi)
     {
         LLUUID group_id = gi->first;
@@ -1609,14 +1572,17 @@
             if(obs_it == mParticularObservers.end())
                 return;
 
-            observer_set_t& obs = obs_it->second;
+//          observer_set_t& obs = obs_it->second;
+// [RLVa:KB] - Checked: RLVa-2.2 (General bugfix)
+            // Iterate over a *copy* of the observer list
+            observer_set_t obs = obs_it->second;
+// [/RLVa:KB]
             for (observer_set_t::iterator ob_it = obs.begin(); ob_it != obs.end(); ++ob_it)
             {
                 (*ob_it)->changed(group_id, gc);
             }
         }
     }
->>>>>>> 38c2a5bd
 }
 
 void LLGroupMgr::addGroup(LLGroupMgrGroupData* group_datap)
@@ -1728,38 +1694,6 @@
 
 void LLGroupMgr::sendGroupRoleMembersRequest(const LLUUID& group_id)
 {
-<<<<<<< HEAD
-	LL_DEBUGS("GrpMgr") << "LLGroupMgr::sendGroupRoleMembersRequest" << LL_ENDL;
-	LLGroupMgrGroupData* group_datap = createGroupData(group_id);
-	
-	if (group_datap->mRoleMembersRequestID.isNull())
-	{
-		// Don't send the request if we don't have all the member or role data
-		if (!group_datap->isMemberDataComplete()
-			|| !group_datap->isRoleDataComplete())
-		{
-			// *TODO: KLW FIXME: Should we start a member or role data request?
-			LL_INFOS("GrpMgr") << " Pending: " << (group_datap->mPendingRoleMemberRequest ? "Y" : "N")
-				<< " MemberDataComplete: " << (group_datap->mMemberDataComplete ? "Y" : "N")
-				<< " RoleDataComplete: " << (group_datap->mRoleDataComplete ? "Y" : "N") << LL_ENDL;
-			group_datap->mPendingRoleMemberRequest = true;
-			return;
-		}
-
-		group_datap->removeRoleMemberData();
-		group_datap->mRoleMembersRequestID.generate();
-
-		LLMessageSystem* msg = gMessageSystem;
-		msg->newMessage("GroupRoleMembersRequest");
-		msg->nextBlock("AgentData");
-		msg->addUUID("AgentID",gAgent.getID());
-		msg->addUUID("SessionID",gAgent.getSessionID());
-		msg->nextBlock("GroupData");
-		msg->addUUID("GroupID",group_id);
-		msg->addUUID("RequestID",group_datap->mRoleMembersRequestID);
-		gAgent.sendReliableMessage();
-	}
-=======
     LL_DEBUGS("GrpMgr") << "LLGroupMgr::sendGroupRoleMembersRequest" << LL_ENDL;
     LLGroupMgrGroupData* group_datap = createGroupData(group_id);
 
@@ -1773,7 +1707,7 @@
             LL_INFOS("GrpMgr") << " Pending: " << (group_datap->mPendingRoleMemberRequest ? "Y" : "N")
                 << " MemberDataComplete: " << (group_datap->mMemberDataComplete ? "Y" : "N")
                 << " RoleDataComplete: " << (group_datap->mRoleDataComplete ? "Y" : "N") << LL_ENDL;
-            group_datap->mPendingRoleMemberRequest = TRUE;
+            group_datap->mPendingRoleMemberRequest = true;
             return;
         }
 
@@ -1790,7 +1724,6 @@
         msg->addUUID("RequestID",group_datap->mRoleMembersRequestID);
         gAgent.sendReliableMessage();
     }
->>>>>>> 38c2a5bd
 }
 
 void LLGroupMgr::sendGroupTitlesRequest(const LLUUID& group_id)
@@ -2004,96 +1937,6 @@
 
 //static
 void LLGroupMgr::sendGroupMemberEjects(const LLUUID& group_id,
-<<<<<<< HEAD
-									   uuid_vec_t& member_ids)
-{
-	bool start_message = true;
-	LLMessageSystem* msg = gMessageSystem;
-
-	LLGroupMgrGroupData* group_datap = LLGroupMgr::getInstance()->getGroupData(group_id);
-	if (!group_datap) return;
-
-	for (uuid_vec_t::iterator it = member_ids.begin();
-		 it != member_ids.end(); ++it)
-	{
-		LLUUID& ejected_member_id = (*it);
-
-		// Can't use 'eject' to leave a group.
-		if (ejected_member_id == gAgent.getID()) continue;
-
-//		// Make sure they are in the group, and we need the member data
-//		LLGroupMgrGroupData::member_list_t::iterator mit = group_datap->mMembers.find(ejected_member_id);
-//		if (mit != group_datap->mMembers.end())
-// [SL:KB] - Patch: Chat-GroupSessionEject | Checked: 2012-02-04 (Catznip-3.2.1) | Added: Catznip-3.2.1
-		// Make sure they are in the group, and we need the member data
-		LLGroupMgrGroupData::member_list_t::iterator mit = group_datap->mMembers.find(ejected_member_id);
-		if (mit == group_datap->mMembers.end())
-		{
-			// Or check if they're listed in an active group session
-			LLIMSpeakerMgr* mgr = LLIMModel::instance().getSpeakerManager(LLIMMgr::computeSessionID(IM_SESSION_GROUP_START, group_id));
-			if ( (!mgr) || (mgr->findSpeaker(ejected_member_id).isNull()) )
-			{
-				continue;
-			}
-		}
-// [/SL:KB]
-
-		{
-			// Add them to the message
-			if (start_message)
-			{
-				msg->newMessage("EjectGroupMemberRequest");
-				msg->nextBlock("AgentData");
-				msg->addUUID("AgentID",gAgent.getID());
-				msg->addUUID("SessionID",gAgent.getSessionID());
-				msg->nextBlock("GroupData");
-				msg->addUUID("GroupID",group_id);
-				start_message = false;
-			}
-			
-			msg->nextBlock("EjectData");
-			msg->addUUID("EjecteeID",ejected_member_id);
-
-			if (msg->isSendFull())
-			{
-				gAgent.sendReliableMessage();
-				start_message = true;
-			}
-
-// [SL:KB] - Patch: Chat-GroupSessionEject | Checked: 2012-02-04 (Catznip-3.2.1) | Added: Catznip-3.2.1
-			if (mit != group_datap->mMembers.end())
-			{
-// [/SL:KB]
-				LLGroupMemberData* member_data = (*mit).second;
-
-				// Clean up groupmgr
-				for (LLGroupMemberData::role_list_t::iterator rit = member_data->roleBegin();
-					 rit != member_data->roleEnd(); ++rit)
-				{
-					if ((*rit).first.notNull() && (*rit).second!=0)
-					{
-						(*rit).second->removeMember(ejected_member_id);
-					}
-				}
-			
-				group_datap->mMembers.erase(ejected_member_id);
-			
-				// member_data was introduced and is used here instead of (*mit).second to avoid crash because of invalid iterator
-				// It becomes invalid after line with erase above. EXT-4778
-				delete member_data;
-// [SL:KB] - Patch: Chat-GroupSessionEject | Checked: 2012-02-04 (Catznip-3.2.1) | Added: Catznip-3.2.1
-			}
-// [/SL:KB]
-		}
-	}
-
-	if (!start_message)
-	{
-		gAgent.sendReliableMessage();
-	}
-
-	group_datap->mMemberVersion.generate();
-=======
                                        uuid_vec_t& member_ids)
 {
     bool start_message = true;
@@ -2110,9 +1953,23 @@
         // Can't use 'eject' to leave a group.
         if (ejected_member_id == gAgent.getID()) continue;
 
+//      // Make sure they are in the group, and we need the member data
+//      LLGroupMgrGroupData::member_list_t::iterator mit = group_datap->mMembers.find(ejected_member_id);
+//      if (mit != group_datap->mMembers.end())
+// [SL:KB] - Patch: Chat-GroupSessionEject | Checked: 2012-02-04 (Catznip-3.2.1) | Added: Catznip-3.2.1
         // Make sure they are in the group, and we need the member data
         LLGroupMgrGroupData::member_list_t::iterator mit = group_datap->mMembers.find(ejected_member_id);
-        if (mit != group_datap->mMembers.end())
+        if (mit == group_datap->mMembers.end())
+        {
+            // Or check if they're listed in an active group session
+            LLIMSpeakerMgr* mgr = LLIMModel::instance().getSpeakerManager(LLIMMgr::computeSessionID(IM_SESSION_GROUP_START, group_id));
+            if ( (!mgr) || (mgr->findSpeaker(ejected_member_id).isNull()) )
+            {
+                continue;
+            }
+        }
+// [/SL:KB]
+
         {
             // Add them to the message
             if (start_message)
@@ -2135,23 +1992,30 @@
                 start_message = true;
             }
 
-            LLGroupMemberData* member_data = (*mit).second;
-
-            // Clean up groupmgr
-            for (LLGroupMemberData::role_list_t::iterator rit = member_data->roleBegin();
-                 rit != member_data->roleEnd(); ++rit)
+// [SL:KB] - Patch: Chat-GroupSessionEject | Checked: 2012-02-04 (Catznip-3.2.1) | Added: Catznip-3.2.1
+            if (mit != group_datap->mMembers.end())
             {
-                if ((*rit).first.notNull() && (*rit).second!=0)
+// [/SL:KB]
+                LLGroupMemberData* member_data = (*mit).second;
+
+                // Clean up groupmgr
+                for (LLGroupMemberData::role_list_t::iterator rit = member_data->roleBegin();
+                     rit != member_data->roleEnd(); ++rit)
                 {
-                    (*rit).second->removeMember(ejected_member_id);
+                    if ((*rit).first.notNull() && (*rit).second!=0)
+                    {
+                        (*rit).second->removeMember(ejected_member_id);
+                    }
                 }
+
+                group_datap->mMembers.erase(ejected_member_id);
+
+                // member_data was introduced and is used here instead of (*mit).second to avoid crash because of invalid iterator
+                // It becomes invalid after line with erase above. EXT-4778
+                delete member_data;
+// [SL:KB] - Patch: Chat-GroupSessionEject | Checked: 2012-02-04 (Catznip-3.2.1) | Added: Catznip-3.2.1
             }
-
-            group_datap->mMembers.erase(ejected_member_id);
-
-            // member_data was introduced and is used here instead of (*mit).second to avoid crash because of invalid iterator
-            // It becomes invalid after line with erase above. EXT-4778
-            delete member_data;
+// [/SL:KB]
         }
     }
 
@@ -2161,7 +2025,6 @@
     }
 
     group_datap->mMemberVersion.generate();
->>>>>>> 38c2a5bd
 }
 
 void LLGroupMgr::getGroupBanRequestCoro(std::string url, LLUUID groupId)
@@ -2253,21 +2116,12 @@
                                         U32 ban_action, /* = BAN_NO_ACTION */
                                         const std::vector<LLUUID> &ban_list) /* = std::vector<LLUUID>() */
 {
-<<<<<<< HEAD
-	LLViewerRegion* currentRegion = gAgent.getRegion();
-	if(!currentRegion)
-	{
-		LL_WARNS("GrpMgr") << "Agent does not have a current region." << LL_ENDL;
-		return;
-	}
-=======
     LLViewerRegion* currentRegion = gAgent.getRegion();
     if(!currentRegion)
     {
-        LL_WARNS("GrpMgr") << "Agent does not have a current region. Uh-oh!" << LL_ENDL;
-        return;
-    }
->>>>>>> 38c2a5bd
+        LL_WARNS("GrpMgr") << "Agent does not have a current region." << LL_ENDL;
+        return;
+    }
 
     // Check to make sure we have our capabilities
     if(!currentRegion->capabilitiesReceived())
