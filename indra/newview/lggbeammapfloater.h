/**
 * @file lggbeammapfloater.h
 * @brief Floater for beam shapes
 * @copyright Copyright (c) 2011 LordGregGreg Back
 *
 * This code is free. It comes
 * WITHOUT ANY WARRANTY, without even the implied warranty of
 * MERCHANTABILITY or FITNESS FOR A PARTICULAR PURPOSE. You can redistribute it
 * and/or modify it under the terms of the Do What The Fuck You Want
 * To Public License, Version 2, as published by Sam Hocevar. See
 * http://sam.zoy.org/wtfpl/COPYING for more details.
 */

#ifndef LGG_BEAMMAPFLOATER_H
#define LGG_BEAMMAPFLOATER_H

#include "llfloater.h"

class FSPanelPrefs;
class LLPanel;

class lggPoint
{
    public:
        S32 x;
        S32 y;
        LLColor4 c;
};

////////////////////////////////////////////////////////////////////////////
// lggBeamMapFloater
class lggBeamMapFloater : public LLFloater
{
public:
    lggBeamMapFloater(const LLSD& seed);
    virtual ~lggBeamMapFloater();

<<<<<<< HEAD
	bool postBuild(void) override;
	bool handleMouseDown(S32 x, S32 y, MASK mask) override;
	bool handleRightMouseDown(S32 x, S32 y, MASK mask) override;

	void draw() override;
=======
    BOOL postBuild(void);
    BOOL handleMouseDown(S32 x, S32 y, MASK mask);
    BOOL handleRightMouseDown(S32 x, S32 y, MASK mask);

    void draw();
>>>>>>> c06fb4e0

    void setData(FSPanelPrefs* data);

private:
    // UI Handlers
    void onClickSave();
    void onClickClear();
    void onClickLoad();
    void onBackgroundChange();

    void onSaveCallback(const std::vector<std::string>& filenames);
    void onLoadCallback(const std::vector<std::string>& filenames);

    void clearPoints();

    LLSD getDataSerialized();

    std::vector<lggPoint>   mDots;
    F32                     mContextConeOpacity;
    F32                     mContextConeInAlpha;
    F32                     mContextConeOutAlpha;
    F32                     mContextConeFadeTime;
    FSPanelPrefs*           mFSPanel;
    LLPanel*                mBeamshapePanel;
};

#endif // LGG_BEAMMAPFLOATER_H<|MERGE_RESOLUTION|>--- conflicted
+++ resolved
@@ -35,19 +35,11 @@
     lggBeamMapFloater(const LLSD& seed);
     virtual ~lggBeamMapFloater();
 
-<<<<<<< HEAD
-	bool postBuild(void) override;
-	bool handleMouseDown(S32 x, S32 y, MASK mask) override;
-	bool handleRightMouseDown(S32 x, S32 y, MASK mask) override;
+    bool postBuild(void) override;
+    bool handleMouseDown(S32 x, S32 y, MASK mask) override;
+    bool handleRightMouseDown(S32 x, S32 y, MASK mask) override;
 
-	void draw() override;
-=======
-    BOOL postBuild(void);
-    BOOL handleMouseDown(S32 x, S32 y, MASK mask);
-    BOOL handleRightMouseDown(S32 x, S32 y, MASK mask);
-
-    void draw();
->>>>>>> c06fb4e0
+    void draw() override;
 
     void setData(FSPanelPrefs* data);
 
