/**
 * @file llagentui.h
 * @brief Utility methods to process agent's data as slurl's etc. before displaying
 *
 * $LicenseInfo:firstyear=2009&license=viewerlgpl$
 * Second Life Viewer Source Code
 * Copyright (C) 2010, Linden Research, Inc.
 *
 * This library is free software; you can redistribute it and/or
 * modify it under the terms of the GNU Lesser General Public
 * License as published by the Free Software Foundation;
 * version 2.1 of the License only.
 *
 * This library is distributed in the hope that it will be useful,
 * but WITHOUT ANY WARRANTY; without even the implied warranty of
 * MERCHANTABILITY or FITNESS FOR A PARTICULAR PURPOSE.  See the GNU
 * Lesser General Public License for more details.
 *
 * You should have received a copy of the GNU Lesser General Public
 * License along with this library; if not, write to the Free Software
 * Foundation, Inc., 51 Franklin Street, Fifth Floor, Boston, MA  02110-1301  USA
 *
 * Linden Research, Inc., 945 Battery Street, San Francisco, CA  94111  USA
 * $/LicenseInfo$
 */

#ifndef LLAGENTUI_H
#define LLAGENTUI_H

class LLSLURL;

class LLAgentUI
{
public:
<<<<<<< HEAD
	enum ELocationFormat
	{
		LOCATION_FORMAT_NORMAL,			// Parcel
		LOCATION_FORMAT_NORMAL_COORDS,	// Parcel (x, y, z)
		LOCATION_FORMAT_LANDMARK,		// Parcel, Region
		LOCATION_FORMAT_NO_MATURITY,	// Parcel, Region (x, y, z)
		LOCATION_FORMAT_NO_COORDS,		// Parcel, Region - Maturity
		LOCATION_FORMAT_FULL,			// Parcel, Region (x, y, z) - Maturity
		LOCATION_FORMAT_V1,				// <FS:Ansariel> V1 mode for status bar: Region (x, y, z) - Maturity - Parcel
		LOCATION_FORMAT_V1_NO_COORDS	// <FS:Ansariel> V1 mode for status bar: Region - Maturity - Parcel
	};
=======
    enum ELocationFormat
    {
        LOCATION_FORMAT_NORMAL,         // Parcel
        LOCATION_FORMAT_NORMAL_COORDS,  // Parcel (x, y, z)
        LOCATION_FORMAT_LANDMARK,       // Parcel, Region
        LOCATION_FORMAT_NO_MATURITY,    // Parcel, Region (x, y, z)
        LOCATION_FORMAT_NO_COORDS,      // Parcel, Region - Maturity
        LOCATION_FORMAT_FULL,           // Parcel, Region (x, y, z) - Maturity
    };
>>>>>>> 38c2a5bd

    static void buildFullname(std::string &name);

    static void buildSLURL(LLSLURL& slurl, const bool escaped = true);
    //build location string using the current position of gAgent.
    static BOOL buildLocationString(std::string& str, ELocationFormat fmt = LOCATION_FORMAT_LANDMARK);
    //build location string using a region position of the avatar.
    static BOOL buildLocationString(std::string& str, ELocationFormat fmt,const LLVector3& agent_pos_region);
    /**
     * @brief Check whether  the agent is in neighborhood of the pole  Within same region
     * @return true if the agent is in neighborhood.
     */
    static BOOL checkAgentDistance(const LLVector3& local_pole, F32 radius);
};

#endif //LLAGENTUI_H<|MERGE_RESOLUTION|>--- conflicted
+++ resolved
@@ -32,19 +32,6 @@
 class LLAgentUI
 {
 public:
-<<<<<<< HEAD
-	enum ELocationFormat
-	{
-		LOCATION_FORMAT_NORMAL,			// Parcel
-		LOCATION_FORMAT_NORMAL_COORDS,	// Parcel (x, y, z)
-		LOCATION_FORMAT_LANDMARK,		// Parcel, Region
-		LOCATION_FORMAT_NO_MATURITY,	// Parcel, Region (x, y, z)
-		LOCATION_FORMAT_NO_COORDS,		// Parcel, Region - Maturity
-		LOCATION_FORMAT_FULL,			// Parcel, Region (x, y, z) - Maturity
-		LOCATION_FORMAT_V1,				// <FS:Ansariel> V1 mode for status bar: Region (x, y, z) - Maturity - Parcel
-		LOCATION_FORMAT_V1_NO_COORDS	// <FS:Ansariel> V1 mode for status bar: Region - Maturity - Parcel
-	};
-=======
     enum ELocationFormat
     {
         LOCATION_FORMAT_NORMAL,         // Parcel
@@ -53,8 +40,9 @@
         LOCATION_FORMAT_NO_MATURITY,    // Parcel, Region (x, y, z)
         LOCATION_FORMAT_NO_COORDS,      // Parcel, Region - Maturity
         LOCATION_FORMAT_FULL,           // Parcel, Region (x, y, z) - Maturity
+        LOCATION_FORMAT_V1,             // <FS:Ansariel> V1 mode for status bar: Region (x, y, z) - Maturity - Parcel
+        LOCATION_FORMAT_V1_NO_COORDS    // <FS:Ansariel> V1 mode for status bar: Region - Maturity - Parcel
     };
->>>>>>> 38c2a5bd
 
     static void buildFullname(std::string &name);
 
