--- conflicted
+++ resolved
@@ -96,15 +96,6 @@
         return;
     }
 
-<<<<<<< HEAD
-	const LLTeleportHistoryItem &item = th->getItems()[th->getCurrentItemIndex()];
-// [RLVa:KB] - Checked: 2010-09-03 (RLVa-1.2.1b) | Added: RLVa-1.2.1b
-	// Make sure we don't attempt to save zero'ed out teleport history items
-	if (item.mGlobalPos.isExactlyZero())
-	{
-		return;
-	}
-=======
     const LLTeleportHistoryItem &item = th->getItems()[th->getCurrentItemIndex()];
 // [RLVa:KB] - Checked: 2010-09-03 (RLVa-1.2.1b) | Added: RLVa-1.2.1b
     // Make sure we don't attempt to save zero'ed out teleport history items
@@ -112,7 +103,6 @@
     {
         return;
     }
->>>>>>> 1a8a5404
 // [/RLVa:KB]
 
     addItem(item.mTitle, item.mGlobalPos);
@@ -139,46 +129,6 @@
 void LLTeleportHistoryStorage::addItem(const std::string title, const LLVector3d& global_pos, const LLDate& date)
 {
 // [RLVa:KB] - Checked: 2010-09-03 (RLVa-1.2.1b) | Added: RLVa-1.2.1b
-<<<<<<< HEAD
-	if (!RlvActions::canShowLocation())
-	{
-		return;
-	}
-// [/RLVa:KB]
-
-	LLTeleportHistoryPersistentItem item(title, global_pos, date);
-
-	slurl_list_t::iterator item_iter = std::find_if(mItems.begin(), mItems.end(),
-							    boost::bind(&LLTeleportHistoryStorage::compareByTitleAndGlobalPos, this, _1, item));
-
-	// If there is such item already, remove it, since new item is more recent
-	S32 removed_index = -1;
-	if (item_iter != mItems.end())
-	{
-		removed_index = item_iter - mItems.begin();
-		mItems.erase(item_iter);
-	}
-
-	mItems.push_back(item);
-
-	// Check whether sorting is needed
-	if (mItems.size() > 1)
-	{
-		item_iter = mItems.end();
-
-		item_iter--;
-		item_iter--;
-
-		// If second to last item is more recent than last, then resort items
-		if (item_iter->mDate > item.mDate)
-		{
-			removed_index = -1;
-			std::sort(mItems.begin(), mItems.end(), LLSortItemsByDate());
-		}
-	}
-
-	mHistoryChangedSignal(removed_index);
-=======
     if (!RlvActions::canShowLocation())
     {
         return;
@@ -217,7 +167,6 @@
     }
 
     mHistoryChangedSignal(removed_index);
->>>>>>> 1a8a5404
 }
 
 void LLTeleportHistoryStorage::removeItem(S32 idx)
