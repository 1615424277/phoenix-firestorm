/**
 * @file llteleporthistorystorage.cpp
 * @brief Teleport history
 *
 * $LicenseInfo:firstyear=2009&license=viewerlgpl$
 * Second Life Viewer Source Code
 * Copyright (C) 2010, Linden Research, Inc.
 * 
 * This library is free software; you can redistribute it and/or
 * modify it under the terms of the GNU Lesser General Public
 * License as published by the Free Software Foundation;
 * version 2.1 of the License only.
 * 
 * This library is distributed in the hope that it will be useful,
 * but WITHOUT ANY WARRANTY; without even the implied warranty of
 * MERCHANTABILITY or FITNESS FOR A PARTICULAR PURPOSE.  See the GNU
 * Lesser General Public License for more details.
 * 
 * You should have received a copy of the GNU Lesser General Public
 * License along with this library; if not, write to the Free Software
 * Foundation, Inc., 51 Franklin Street, Fifth Floor, Boston, MA  02110-1301  USA
 * 
 * Linden Research, Inc., 945 Battery Street, San Francisco, CA  94111  USA
 * $/LicenseInfo$
 */

#include "llviewerprecompiledheaders.h"

#include "llteleporthistorystorage.h"

#include "llsd.h"
#include "llsdserialize.h"
#include "lldir.h"
#include "llteleporthistory.h"
#include "llagent.h"
<<<<<<< HEAD
// [RLVa:KB] - Checked: 2010-09-03 (RLVa-1.2.1b)
#include "rlvactions.h"
// [/RLVa:KB]
=======
#include "llfloaterreg.h"
#include "llfloaterworldmap.h"
>>>>>>> d12514af

// Max offset for two global positions to consider them as equal
const F64 MAX_GLOBAL_POS_OFFSET = 5.0f;

LLTeleportHistoryPersistentItem::LLTeleportHistoryPersistentItem(const LLSD& val)
{
	mTitle = val["title"].asString();
	mGlobalPos.setValue(val["global_pos"]);
	mDate = val["date"];
}

LLSD LLTeleportHistoryPersistentItem::toLLSD() const
{
	LLSD val;

	val["title"]		= mTitle;
	val["global_pos"]	= mGlobalPos.getValue();
	val["date"]		= mDate;

	return val;
}

struct LLSortItemsByDate
{
	bool operator()(const LLTeleportHistoryPersistentItem& a, const LLTeleportHistoryPersistentItem& b)
	{
		return a.mDate < b.mDate;
	}
};

LLTeleportHistoryStorage::LLTeleportHistoryStorage() :
	mFilename("teleport_history.txt")
{
	mItems.clear();
	LLTeleportHistory *th = LLTeleportHistory::getInstance();
	if (th)
		th->setHistoryChangedCallback(boost::bind(&LLTeleportHistoryStorage::onTeleportHistoryChange, this));	

	load();
}

LLTeleportHistoryStorage::~LLTeleportHistoryStorage()
{
}

void LLTeleportHistoryStorage::onTeleportHistoryChange()
{
	LLTeleportHistory *th = LLTeleportHistory::getInstance();
	if (!th)
		return;

	// Hacky sanity check. (EXT-6798)
	if (th->getItems().size() == 0)
	{
		llassert(!"Inconsistent teleport history state");
		return;
	}

	const LLTeleportHistoryItem &item = th->getItems()[th->getCurrentItemIndex()];
// [RLVa:KB] - Checked: 2010-09-03 (RLVa-1.2.1b) | Added: RLVa-1.2.1b
	// Make sure we don't attempt to save zero'ed out teleport history items
	if (item.mGlobalPos.isExactlyZero())
	{
		return;
	}
// [/RLVa:KB]

	addItem(item.mTitle, item.mGlobalPos);
	save();
}

void LLTeleportHistoryStorage::purgeItems()
{
	mItems.clear();
	mHistoryChangedSignal(-1);
}

void LLTeleportHistoryStorage::addItem(const std::string title, const LLVector3d& global_pos)
{
	addItem(title, global_pos, LLDate::now());
}


bool LLTeleportHistoryStorage::compareByTitleAndGlobalPos(const LLTeleportHistoryPersistentItem& a, const LLTeleportHistoryPersistentItem& b)
{
	return a.mTitle == b.mTitle && (a.mGlobalPos - b.mGlobalPos).length() < MAX_GLOBAL_POS_OFFSET;
}

void LLTeleportHistoryStorage::addItem(const std::string title, const LLVector3d& global_pos, const LLDate& date)
{
// [RLVa:KB] - Checked: 2010-09-03 (RLVa-1.2.1b) | Added: RLVa-1.2.1b
	if (!RlvActions::canShowLocation())
	{
		return;
	}
// [/RLVa:KB]

	LLTeleportHistoryPersistentItem item(title, global_pos, date);

	slurl_list_t::iterator item_iter = std::find_if(mItems.begin(), mItems.end(),
							    boost::bind(&LLTeleportHistoryStorage::compareByTitleAndGlobalPos, this, _1, item));

	// If there is such item already, remove it, since new item is more recent
	S32 removed_index = -1;
	if (item_iter != mItems.end())
	{
		removed_index = item_iter - mItems.begin();
		mItems.erase(item_iter);
	}

	mItems.push_back(item);

	// Check whether sorting is needed
	if (mItems.size() > 1)
	{
		item_iter = mItems.end();

		item_iter--;
		item_iter--;

		// If second to last item is more recent than last, then resort items
		if (item_iter->mDate > item.mDate)
		{
			removed_index = -1;
			std::sort(mItems.begin(), mItems.end(), LLSortItemsByDate());
		}
	}

	mHistoryChangedSignal(removed_index);
}

void LLTeleportHistoryStorage::removeItem(S32 idx)
{
	if (idx < 0 || idx >= (S32)mItems.size())
		return;

	mItems.erase (mItems.begin() + idx);
}

void LLTeleportHistoryStorage::save()
{
        // build filename for each user
	std::string resolvedFilename = gDirUtilp->getExpandedFilename(LL_PATH_PER_SL_ACCOUNT, mFilename);

	// open the history file for writing
	llofstream file(resolvedFilename.c_str());
	if (!file.is_open())
	{
		LL_WARNS() << "can't open teleport history file \"" << mFilename << "\" for writing" << LL_ENDL;
		return;
	}

	for (size_t i=0; i<mItems.size(); i++)
	{
		LLSD s_item = mItems[i].toLLSD();
		file << LLSDOStreamer<LLSDNotationFormatter>(s_item) << std::endl;
	}

	file.close();
}

void LLTeleportHistoryStorage::load()
{
        // build filename for each user
	std::string resolved_filename = gDirUtilp->getExpandedFilename(LL_PATH_PER_SL_ACCOUNT, mFilename);

	// open the history file for reading
	llifstream file(resolved_filename.c_str());
	if (!file.is_open())
	{
		LL_WARNS() << "can't load teleport history from file \"" << mFilename << "\"" << LL_ENDL;
		return;
	}

	// remove current entries before we load over them
	mItems.clear();

	// the parser's destructor is protected so we cannot create in the stack.
	LLPointer<LLSDParser> parser = new LLSDNotationParser();
	std::string line;
	while (std::getline(file, line))
	{
		LLSD s_item;
		std::istringstream iss(line);
		if (parser->parse(iss, s_item, line.length()) == LLSDParser::PARSE_FAILURE)
		{
			LL_INFOS() << "Parsing saved teleport history failed" << LL_ENDL;
			break;
		}

		mItems.push_back(s_item);
	}

	file.close();

	std::sort(mItems.begin(), mItems.end(), LLSortItemsByDate());

	mHistoryChangedSignal(-1);
}

void LLTeleportHistoryStorage::dump() const
{
	LL_INFOS() << "Teleport history storage dump (" << mItems.size() << " items):" << LL_ENDL;

	for (size_t i=0; i<mItems.size(); i++)
	{
		std::stringstream line;
		line << i << ": " << mItems[i].mTitle;
		line << " global pos: " << mItems[i].mGlobalPos;
		line << " date: " << mItems[i].mDate;

		LL_INFOS() << line.str() << LL_ENDL;
	}
}

boost::signals2::connection LLTeleportHistoryStorage::setHistoryChangedCallback(history_callback_t cb)
{
	return mHistoryChangedSignal.connect(cb);
}

void LLTeleportHistoryStorage::goToItem(S32 idx)
{
	// Validate specified index.
	if (idx < 0 || idx >= (S32)mItems.size())
	{
		LL_WARNS() << "Invalid teleport history index (" << idx << ") specified" << LL_ENDL;
		dump();
		return;
	}

	// Attempt to teleport to the requested item.
	gAgent.teleportViaLocation(mItems[idx].mGlobalPos);
}

void LLTeleportHistoryStorage::showItemOnMap(S32 idx)
{
    // Validate specified index.
    if (idx < 0 || idx >= (S32)mItems.size())
    {
        LL_WARNS() << "Invalid teleport history index (" << idx << ") specified" << LL_ENDL;
        dump();
        return;
    }

    LLVector3d landmark_global_pos = mItems[idx].mGlobalPos;

    LLFloaterWorldMap* worldmap_instance = LLFloaterWorldMap::getInstance();
    if (!landmark_global_pos.isExactlyZero() && worldmap_instance)
    {
        worldmap_instance->trackLocation(landmark_global_pos);
        LLFloaterReg::showInstance("world_map", "center");
    }
}
<|MERGE_RESOLUTION|>--- conflicted
+++ resolved
@@ -33,14 +33,11 @@
 #include "lldir.h"
 #include "llteleporthistory.h"
 #include "llagent.h"
-<<<<<<< HEAD
+#include "llfloaterreg.h"
+#include "llfloaterworldmap.h"
 // [RLVa:KB] - Checked: 2010-09-03 (RLVa-1.2.1b)
 #include "rlvactions.h"
 // [/RLVa:KB]
-=======
-#include "llfloaterreg.h"
-#include "llfloaterworldmap.h"
->>>>>>> d12514af
 
 // Max offset for two global positions to consider them as equal
 const F64 MAX_GLOBAL_POS_OFFSET = 5.0f;
