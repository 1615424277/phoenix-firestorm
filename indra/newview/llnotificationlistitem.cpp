/**
 * @file llnotificationlistitem.cpp
 * @brief
 *
 * $LicenseInfo:firstyear=2015&license=viewerlgpl$
 * Second Life Viewer Source Code
 * Copyright (C) 2015, Linden Research, Inc.
 *
 * This library is free software; you can redistribute it and/or
 * modify it under the terms of the GNU Lesser General Public
 * License as published by the Free Software Foundation;
 * version 2.1 of the License only.
 *
 * This library is distributed in the hope that it will be useful,
 * but WITHOUT ANY WARRANTY; without even the implied warranty of
 * MERCHANTABILITY or FITNESS FOR A PARTICULAR PURPOSE.  See the GNU
 * Lesser General Public License for more details.
 *
 * You should have received a copy of the GNU Lesser General Public
 * License along with this library; if not, write to the Free Software
 * Foundation, Inc., 51 Franklin Street, Fifth Floor, Boston, MA  02110-1301  USA
 *
 * Linden Research, Inc., 945 Battery Street, San Francisco, CA  94111  USA
 * $/LicenseInfo$
 */


#include "llviewerprecompiledheaders.h" // must be first include

#include "llnotificationlistitem.h"

#include "llagent.h"
#include "llgroupactions.h"
#include "llinventoryicon.h"
#include "llwindow.h"
#include "v4color.h"
#include "lltrans.h"
#include "lluicolortable.h"
#include "message.h"
#include "llnotificationsutil.h"
#include <boost/regex.hpp>

LLNotificationListItem::LLNotificationListItem(const Params& p) : LLPanel(p),
    mParams(p),
    mTitleBox(NULL),
    mExpandBtn(NULL),
    mCondenseBtn(NULL),
    mCloseBtn(NULL),
    mCondensedViewPanel(NULL),
    mExpandedViewPanel(NULL),
    mCondensedHeight(0),
    mExpandedHeight(0),
    mExpandedHeightResize(0),
    mExpanded(false)
{
    mNotificationName = p.notification_name;
}

BOOL LLNotificationListItem::postBuild()
{
    BOOL rv = LLPanel::postBuild();
    mTitleBox = getChild<LLTextBox>("notification_title");
    mTitleBoxExp = getChild<LLTextBox>("notification_title_exp");
    mNoticeTextExp = getChild<LLChatEntry>("notification_text_exp");

    mTimeBox = getChild<LLTextBox>("notification_time");
    mTimeBoxExp = getChild<LLTextBox>("notification_time_exp");
    mExpandBtn = getChild<LLButton>("expand_btn");
    mCondenseBtn = getChild<LLButton>("condense_btn");
    mCloseBtn = getChild<LLButton>("close_btn");
    mCloseBtnExp = getChild<LLButton>("close_expanded_btn");

    mTitleBox->setValue(mParams.title);
    mTitleBoxExp->setValue(mParams.title);
    mNoticeTextExp->setValue(mParams.title);
    mNoticeTextExp->setEnabled(FALSE);
    mNoticeTextExp->setTextExpandedCallback(boost::bind(&LLNotificationListItem::reshapeNotification, this));

    mTitleBox->setContentTrusted(false);
    mTitleBoxExp->setContentTrusted(false);
    mNoticeTextExp->setContentTrusted(false);

    mTimeBox->setValue(buildNotificationDate(mParams.time_stamp));
    mTimeBoxExp->setValue(buildNotificationDate(mParams.time_stamp));

    mExpandBtn->setClickedCallback(boost::bind(&LLNotificationListItem::onClickExpandBtn,this));
    mCondenseBtn->setClickedCallback(boost::bind(&LLNotificationListItem::onClickCondenseBtn,this));

    //mCloseBtn and mCloseExpandedBtn share the same callback
    mCloseBtn->setClickedCallback(boost::bind(&LLNotificationListItem::onClickCloseBtn,this));
    mCloseBtnExp->setClickedCallback(boost::bind(&LLNotificationListItem::onClickCloseBtn,this));

    mCondensedViewPanel = getChild<LLPanel>("layout_panel_condensed_view");
    mExpandedViewPanel = getChild<LLPanel>("layout_panel_expanded_view");

    std::string expanded_height_str = getString("item_expanded_height");
    std::string condensed_height_str = getString("item_condensed_height");

    mExpandedHeight = (S32)atoi(expanded_height_str.c_str());
    mCondensedHeight = (S32)atoi(condensed_height_str.c_str());

    setExpanded(FALSE);

    return rv;
}

LLNotificationListItem::~LLNotificationListItem()
{
}

//static
std::string LLNotificationListItem::buildNotificationDate(const LLDate& time_stamp, ETimeType time_type)
{
    std::string timeStr;
<<<<<<< HEAD
	switch(time_type)
	{
		// <FS:Ansariel> FIRE-17649: Localizable date formats for group notices
		//case Local:
		//	timeStr = "[" + LLTrans::getString("LTimeMthNum") + "]/["
        //		+LLTrans::getString("LTimeDay")+"]/["
		//		+LLTrans::getString("LTimeYear")+"] ["
		//		+LLTrans::getString("LTimeHour")+"]:["
		//		+LLTrans::getString("LTimeMin")+ "]";
		//	break;
		//case UTC:
		//	timeStr = "[" + LLTrans::getString("UTCTimeMth") + "]/["
		//      	+LLTrans::getString("UTCTimeDay")+"]/["
		//		+LLTrans::getString("UTCTimeYr")+"] ["
		//		+LLTrans::getString("UTCTimeHr")+"]:["
		//		+LLTrans::getString("UTCTimeMin")+"] ["
		//		+LLTrans::getString("UTCTimeTimezone")+"]";
		//	break;
		//case SLT:
		//default:
		//	timeStr = "[" + LLTrans::getString("TimeMonth") + "]/["
		//	   	+LLTrans::getString("TimeDay")+"]/["
		//		+LLTrans::getString("TimeYear")+"] ["
		//		+LLTrans::getString("TimeHour")+"]:["
		//		+LLTrans::getString("TimeMin")+"] ["
		//		+LLTrans::getString("TimeTimezone")+"]";
		//	break;
		case Local:
			timeStr = LLTrans::getString("NotificationItemDateStringLocal");
			break;
		case UTC:
			timeStr = LLTrans::getString("NotificationItemDateStringUTC");
			break;
		case SLT:
		default:
			timeStr = LLTrans::getString("NotificationItemDateStringSLT");
			break;
		// </FS:Ansariel>
	}
=======
    switch(time_type)
    {
        case Local:
            timeStr = "[" + LLTrans::getString("LTimeMthNum") + "]/["
                +LLTrans::getString("LTimeDay")+"]/["
                +LLTrans::getString("LTimeYear")+"] ["
                +LLTrans::getString("LTimeHour")+"]:["
                +LLTrans::getString("LTimeMin")+ "]";
            break;
        case UTC:
            timeStr = "[" + LLTrans::getString("UTCTimeMth") + "]/["
                +LLTrans::getString("UTCTimeDay")+"]/["
                +LLTrans::getString("UTCTimeYr")+"] ["
                +LLTrans::getString("UTCTimeHr")+"]:["
                +LLTrans::getString("UTCTimeMin")+"] ["
                +LLTrans::getString("UTCTimeTimezone")+"]";
            break;
        case SLT:
        default:
            timeStr = "[" + LLTrans::getString("TimeMonth") + "]/["
                +LLTrans::getString("TimeDay")+"]/["
                +LLTrans::getString("TimeYear")+"] ["
                +LLTrans::getString("TimeHour")+"]:["
                +LLTrans::getString("TimeMin")+"] ["
                +LLTrans::getString("TimeTimezone")+"]";
            break;
    }
>>>>>>> 38c2a5bd
    LLSD substitution;
    substitution["datetime"] = time_stamp;
    LLStringUtil::format(timeStr, substitution);
    return timeStr;
}

void LLNotificationListItem::onClickCloseBtn()
{
    mOnItemClose(this);
    close();
}

BOOL LLNotificationListItem::handleMouseUp(S32 x, S32 y, MASK mask)
{
    BOOL res = LLPanel::handleMouseUp(x, y, mask);
    mOnItemClick(this);
    return res;
}

void LLNotificationListItem::onMouseEnter(S32 x, S32 y, MASK mask)
{
    mCondensedViewPanel->setTransparentColor(LLUIColorTable::instance().getColor( "ScrollHoveredColor" ));
    mExpandedViewPanel->setTransparentColor(LLUIColorTable::instance().getColor( "ScrollHoveredColor" ));
}

void LLNotificationListItem::onMouseLeave(S32 x, S32 y, MASK mask)
{
    mCondensedViewPanel->setTransparentColor(LLUIColorTable::instance().getColor( "SysWellItemUnselected" ));
    mExpandedViewPanel->setTransparentColor(LLUIColorTable::instance().getColor( "SysWellItemUnselected" ));
}

//static
LLNotificationListItem* LLNotificationListItem::create(const Params& p)
{
    if (LLNotificationListItem::getGroupInviteTypes().count(p.notification_name))
    {
        return new LLGroupInviteNotificationListItem(p);
    }
    else if (LLNotificationListItem::getGroupNoticeTypes().count(p.notification_name))
    {
        return new LLGroupNoticeNotificationListItem(p);
    }
    else if (LLNotificationListItem::getTransactionTypes().count(p.notification_name))
    {
        return new LLTransactionNotificationListItem(p);
    }
    return new LLSystemNotificationListItem(p);
}

//static
std::set<std::string> LLNotificationListItem::getGroupInviteTypes()
{
    return LLGroupInviteNotificationListItem::getTypes();
}


std::set<std::string> LLNotificationListItem::getGroupNoticeTypes()
{
    return LLGroupNoticeNotificationListItem::getTypes();
}

//static
std::set<std::string> LLNotificationListItem::getTransactionTypes()
{
    return LLTransactionNotificationListItem::getTypes();
}

void LLNotificationListItem::onClickExpandBtn()
{
    setExpanded(TRUE);
}

void LLNotificationListItem::onClickCondenseBtn()
{
    setExpanded(FALSE);
}

void LLNotificationListItem::reshapeNotification()
{
    if(mExpanded)
    {
        S32 width = this->getRect().getWidth();
        this->reshape(width, mNoticeTextExp->getRect().getHeight() + mExpandedHeight, FALSE);
    }
}

void LLNotificationListItem::setExpanded(BOOL value)
{
    mCondensedViewPanel->setVisible(!value);
    mExpandedViewPanel->setVisible(value);
    S32 width = this->getRect().getWidth();

    if (value)
    {
       this->reshape(width, mNoticeTextExp->getRect().getHeight() + mExpandedHeight, FALSE);
    }
    else
    {
        this->reshape(width, mCondensedHeight, FALSE);
    }
    mExpanded = value;

}

std::set<std::string> LLGroupInviteNotificationListItem::getTypes()
{
    std::set<std::string> types;
    types.insert("JoinGroup");
    return types;
}

std::set<std::string> LLGroupNoticeNotificationListItem::getTypes()
{
    std::set<std::string> types;
    types.insert("GroupNotice");
    return types;
}

std::set<std::string> LLTransactionNotificationListItem::getTypes()
{
    std::set<std::string> types;
    types.insert("PaymentReceived");
    types.insert("PaymentSent");
    types.insert("UploadPayment");
    return types;
}

LLGroupNotificationListItem::LLGroupNotificationListItem(const Params& p)
    : LLNotificationListItem(p),
    mSenderOrFeeBox(NULL)
{
}

LLGroupInviteNotificationListItem::LLGroupInviteNotificationListItem(const Params& p)
    : LLGroupNotificationListItem(p)
{
    buildFromFile("panel_notification_list_item.xml");
}

BOOL LLGroupInviteNotificationListItem::postBuild()
{
    BOOL rv = LLGroupNotificationListItem::postBuild();
    setFee(mParams.fee);
    mInviteButtonPanel = getChild<LLPanel>("button_panel");
    mInviteButtonPanel->setVisible(TRUE);
    mJoinBtn = getChild<LLButton>("join_btn");
    mDeclineBtn = getChild<LLButton>("decline_btn");
    mInfoBtn = getChild<LLButton>("info_btn");

    //invitation with any non-default group role, doesn't have newline characters at the end unlike simple invitations
    std::string invitation_desc = mNoticeTextExp->getValue().asString();
    if (invitation_desc.substr(invitation_desc.size() - 2) != "\n\n")
    {
        invitation_desc += "\n\n";
        mNoticeTextExp->setValue(invitation_desc);
    }

    mJoinBtn->setClickedCallback(boost::bind(&LLGroupInviteNotificationListItem::onClickJoinBtn,this));
    mDeclineBtn->setClickedCallback(boost::bind(&LLGroupInviteNotificationListItem::onClickDeclineBtn,this));
    mInfoBtn->setClickedCallback(boost::bind(&LLGroupInviteNotificationListItem::onClickInfoBtn,this));

    std::string expanded_height_resize_str = getString("expanded_height_resize_for_attachment");
    mExpandedHeightResize = (S32)atoi(expanded_height_resize_str.c_str());

    return rv;
}

void LLGroupInviteNotificationListItem::onClickJoinBtn()
{
    if (!gAgent.canJoinGroups())
    {
        LLNotificationsUtil::add("JoinedTooManyGroups");
        return;
    }

    send_join_group_response(mParams.group_id, mParams.transaction_id, true, mParams.fee, mParams.use_offline_cap);

    LLNotificationListItem::onClickCloseBtn();
}

void LLGroupInviteNotificationListItem::onClickDeclineBtn()
{
    send_join_group_response(mParams.group_id, mParams.transaction_id, false, mParams.fee, mParams.use_offline_cap);

    LLNotificationListItem::onClickCloseBtn();
}

void LLGroupInviteNotificationListItem::onClickInfoBtn()
{
    LLGroupActions::show(mParams.group_id);
}

void LLGroupInviteNotificationListItem::setFee(S32 fee)
{
    LLStringUtil::format_map_t string_args;
    string_args["[GROUP_FEE]"] = llformat("%d", fee);
    std::string fee_text = getString("group_fee_text", string_args);
    mSenderOrFeeBox->setValue(fee_text);
    mSenderOrFeeBoxExp->setValue(fee_text);
    mSenderOrFeeBox->setVisible(TRUE);
    mSenderOrFeeBoxExp->setVisible(TRUE);
}

LLGroupNoticeNotificationListItem::LLGroupNoticeNotificationListItem(const Params& p)
    : LLGroupNotificationListItem(p),
    mAttachmentPanel(NULL),
    mAttachmentTextBox(NULL),
    mAttachmentIcon(NULL),
    mAttachmentIconExp(NULL),
    mInventoryOffer(NULL)
{
    if (mParams.inventory_offer.isDefined())
    {
        mInventoryOffer = new LLOfferInfo(mParams.inventory_offer);
    }

    buildFromFile("panel_notification_list_item.xml");
}

LLGroupNotificationListItem::~LLGroupNotificationListItem()
{
    LLGroupMgr::getInstance()->removeObserver(this);
}

BOOL LLGroupNoticeNotificationListItem::postBuild()
{
    BOOL rv = LLGroupNotificationListItem::postBuild();

    mAttachmentTextBox = getChild<LLTextBox>("attachment_text");
    mAttachmentIcon = getChild<LLIconCtrl>("attachment_icon");
    mAttachmentIconExp = getChild<LLIconCtrl>("attachment_icon_exp");
    mAttachmentPanel = getChild<LLPanel>("attachment_panel");
    mAttachmentPanel->setVisible(FALSE);


    mTitleBox->setValue(mParams.subject);
    mTitleBoxExp->setValue(mParams.subject);
    mNoticeTextExp->setValue(mParams.message);

    mTimeBox->setValue(buildNotificationDate(mParams.time_stamp));
    mTimeBoxExp->setValue(buildNotificationDate(mParams.time_stamp));
    //Workaround: in case server timestamp is 0 - we use the time when notification was actually received
    if (mParams.time_stamp.isNull())
    {
        mTimeBox->setValue(buildNotificationDate(mParams.received_time));
        mTimeBoxExp->setValue(buildNotificationDate(mParams.received_time));
    }
    setSender(mParams.sender);

    if (mInventoryOffer != NULL)
    {
        mAttachmentTextBox->setValue(mInventoryOffer->mDesc);
        mAttachmentTextBox->setVisible(TRUE);
        mAttachmentIcon->setVisible(TRUE);

        std::string icon_name = LLInventoryIcon::getIconName(mInventoryOffer->mType,
          LLInventoryType::IT_TEXTURE);
        mAttachmentIconExp->setValue(icon_name);
        mAttachmentIconExp->setVisible(TRUE);

        mAttachmentTextBox->setClickedCallback(boost::bind(
            &LLGroupNoticeNotificationListItem::onClickAttachment, this));

        std::string expanded_height_resize_str = getString("expanded_height_resize_for_attachment");
        mExpandedHeightResize = (S32)atoi(expanded_height_resize_str.c_str());

        mAttachmentPanel->setVisible(TRUE);
    }
    return rv;
}

BOOL LLGroupNotificationListItem::postBuild()
{
    BOOL rv = LLNotificationListItem::postBuild();

    mGroupIcon = getChild<LLGroupIconCtrl>("group_icon");
    mGroupIconExp = getChild<LLGroupIconCtrl>("group_icon_exp");
    mGroupNameBoxExp = getChild<LLTextBox>("group_name_exp");

    mGroupIcon->setValue(mParams.group_id);
    mGroupIconExp->setValue(mParams.group_id);

    mGroupIcon->setVisible(TRUE);
    mGroupIconExp->setVisible(TRUE);

    mGroupId = mParams.group_id;

    mSenderOrFeeBox = getChild<LLTextBox>("sender_or_fee_box");
    mSenderOrFeeBoxExp = getChild<LLTextBox>("sender_or_fee_box_exp");

    LLSD value(mParams.group_id);
    setGroupId(value);

    return rv;
}

void LLGroupNotificationListItem::changed(LLGroupChange gc)
{
    if (GC_PROPERTIES == gc)
    {
        updateFromCache();
        LLGroupMgr::getInstance()->removeObserver(this);
    }
}

bool LLGroupNotificationListItem::updateFromCache()
{
    LLGroupMgrGroupData* group_data = LLGroupMgr::getInstance()->getGroupData(mGroupId);
    if (!group_data) return false;
    setGroupName(group_data->mName);
    return true;
}

void LLGroupNotificationListItem::setGroupId(const LLUUID& value)
{
    LLGroupMgr* gm = LLGroupMgr::getInstance();
    if (mGroupId.notNull())
    {
        gm->removeObserver(this);


        mID = mGroupId;

        // Check if cache already contains image_id for that group
        if (!updateFromCache())
        {
            gm->addObserver(this);
            gm->sendGroupPropertiesRequest(mGroupId);
        }
    }
}

void LLGroupNotificationListItem::setGroupName(std::string name)
{
    if (!name.empty())
    {
        LLStringUtil::format_map_t string_args;
        string_args["[GROUP_NAME]"] = llformat("%s", name.c_str());
        std::string group_box_str = getString("group_name_text", string_args);
        mGroupNameBoxExp->setValue(group_box_str);
        mGroupNameBoxExp->setVisible(TRUE);
    }
    else
    {
        mGroupNameBoxExp->setValue(LLStringUtil::null);
        mGroupNameBoxExp->setVisible(FALSE);
    }
}

// <FS:Ansariel> FIRE-17213: Improve display of condensed group notices
void LLGroupNoticeNotificationListItem::setGroupName(std::string name)
{
	if (!name.empty())
	{
		LLStringUtil::format_map_t string_args;
		string_args["[GROUP_NAME]"] = llformat("%s", name.c_str());
		std::string group_box_str = getString("group_name_text", string_args);
		mSenderOrFeeBox->setValue(name);
		mGroupNameBoxExp->setValue(group_box_str);
		mSenderOrFeeBox->setVisible(TRUE);
		mGroupNameBoxExp->setVisible(TRUE);
	}
	else
	{
		mSenderOrFeeBox->setValue(LLStringUtil::null);
		mGroupNameBoxExp->setValue(LLStringUtil::null);
		mGroupNameBoxExp->setVisible(FALSE);
		mSenderOrFeeBox->setVisible(FALSE);
	}
}
// </FS:Ansariel>

void LLGroupNoticeNotificationListItem::setSender(std::string sender)
{
    if (!sender.empty())
    {
        LLStringUtil::format_map_t string_args;
        string_args["[SENDER_RESIDENT]"] = llformat("%s", sender.c_str());
        std::string sender_text = getString("sender_resident_text", string_args);
        //mSenderOrFeeBox->setValue(sender_text); // <FS:Ansariel> FIRE-17213: Improve display of condensed group notices
        mSenderOrFeeBoxExp->setValue(sender_text);
        //mSenderOrFeeBox->setVisible(TRUE); // <FS:Ansariel> FIRE-17213: Improve display of condensed group notices
        mSenderOrFeeBoxExp->setVisible(TRUE);
    } else {
        //mSenderOrFeeBox->setValue(LLStringUtil::null); // <FS:Ansariel> FIRE-17213: Improve display of condensed group notices
        mSenderOrFeeBoxExp->setValue(LLStringUtil::null);
        //mSenderOrFeeBox->setVisible(FALSE); // <FS:Ansariel> FIRE-17213: Improve display of condensed group notices
        mSenderOrFeeBoxExp->setVisible(FALSE);
    }
}
void LLGroupNoticeNotificationListItem::close()
{
    // The group notice dialog may be an inventory offer.
    // If it has an inventory save button and that button is still enabled
    // Then we need to send the inventory declined message
    if (mInventoryOffer != NULL)
    {
        mInventoryOffer->forceResponse(IOR_DECLINE);
        mInventoryOffer = NULL;
    }
}

void LLGroupNoticeNotificationListItem::onClickAttachment()
{
    if (mInventoryOffer != NULL) {
        static const LLUIColor textColor = LLUIColorTable::instance().getColor(
            "GroupNotifyDimmedTextColor");
        mAttachmentTextBox->setColor(textColor);
        mAttachmentIconExp->setEnabled(FALSE);

        //if attachment isn't openable - notify about saving
        if (!isAttachmentOpenable(mInventoryOffer->mType)) {
            LLNotifications::instance().add("AttachmentSaved", LLSD(), LLSD());
        }
        mInventoryOffer->forceResponse(IOR_ACCEPT);
        mInventoryOffer = NULL;
    }
}

//static
bool LLGroupNoticeNotificationListItem::isAttachmentOpenable(LLAssetType::EType type)
{
    switch (type)
    {
    case LLAssetType::AT_LANDMARK:
    case LLAssetType::AT_NOTECARD:
    case LLAssetType::AT_IMAGE_JPEG:
    case LLAssetType::AT_IMAGE_TGA:
    case LLAssetType::AT_TEXTURE:
    case LLAssetType::AT_TEXTURE_TGA:
        return true;
    default:
        return false;
    }
}

LLTransactionNotificationListItem::LLTransactionNotificationListItem(const Params& p)
    : LLNotificationListItem(p),
    mAvatarIcon(NULL)
{
    buildFromFile("panel_notification_list_item.xml");
}

BOOL LLTransactionNotificationListItem::postBuild()
{
    // <FS:Ansariel> Unscrew avatar icon for transaction messages
    if (mParams.notification_name == "PaymentReceived" ||
        mParams.notification_name == "PaymentSent")
    {
        mParams.title = mParams.payment_message;
    }
    // </FS:Ansariel>

    BOOL rv = LLNotificationListItem::postBuild();

    mAvatarIcon = getChild<LLAvatarIconCtrl>("avatar_icon");
    mAvatarIconExp = getChild<LLAvatarIconCtrl>("avatar_icon_exp");
    mAvatarIcon->setValue("System_Notification");
    mAvatarIconExp->setValue("System_Notification");
    // <FS:Ansariel> Unscrew avatar icon for transaction messages
    mGroupIcon = getChild<LLGroupIconCtrl>("group_icon");
    mGroupIconExp = getChild<LLGroupIconCtrl>("group_icon_exp");

    mAvatarIcon->setVisible(TRUE);
    mAvatarIconExp->setVisible(TRUE);
    if((GOVERNOR_LINDEN_ID == mParams.paid_to_id) ||
       (GOVERNOR_LINDEN_ID == mParams.paid_from_id))
    {
        return rv;
    }

    if (mParams.notification_name == "PaymentReceived")
    {
        // <FS:Ansariel> Unscrew avatar icon for transaction messages
        //mAvatarIcon->setValue(mParams.paid_from_id);
        //mAvatarIconExp->setValue(mParams.paid_from_id);
        if (!mParams.payment_is_group)
        {
            mAvatarIcon->setValue(mParams.paid_from_id);
            mAvatarIconExp->setValue(mParams.paid_from_id);
        }
        else
        {
            mGroupIcon->setValue(mParams.paid_from_id);
            mGroupIconExp->setValue(mParams.paid_from_id);
            mGroupIcon->setVisible(TRUE);
            mGroupIconExp->setVisible(TRUE);
            mAvatarIcon->setVisible(FALSE);
            mAvatarIconExp->setVisible(FALSE);
        }
        // </FS:Ansariel>
    }
    else if (mParams.notification_name == "PaymentSent")
    {
        // <FS:Ansariel> Unscrew avatar icon for transaction messages
        //mAvatarIcon->setValue(mParams.paid_to_id);
        //mAvatarIconExp->setValue(mParams.paid_to_id);
        if (!mParams.payment_is_group)
        {
            mAvatarIcon->setValue(mParams.paid_to_id);
            mAvatarIconExp->setValue(mParams.paid_to_id);
        }
        else
        {
            mGroupIcon->setValue(mParams.paid_to_id);
            mGroupIconExp->setValue(mParams.paid_to_id);
            mGroupIcon->setVisible(TRUE);
            mGroupIconExp->setVisible(TRUE);
            mAvatarIcon->setVisible(FALSE);
            mAvatarIconExp->setVisible(FALSE);
        }
        // </FS:Ansariel>
    }

    return rv;
}

LLSystemNotificationListItem::LLSystemNotificationListItem(const Params& p)
    : LLNotificationListItem(p),
    mSystemNotificationIcon(NULL),
    mIsCaution(false)
{
    buildFromFile("panel_notification_list_item.xml");
    mIsCaution = p.notification_priority >= NOTIFICATION_PRIORITY_HIGH;
    if (mIsCaution)
    {
        mTitleBox->setColor(LLUIColorTable::instance().getColor("NotifyCautionBoxColor"));
        mTitleBoxExp->setColor(LLUIColorTable::instance().getColor("NotifyCautionBoxColor"));
        mNoticeTextExp->setReadOnlyColor(LLUIColorTable::instance().getColor("NotifyCautionBoxColor"));
        mTimeBox->setColor(LLUIColorTable::instance().getColor("NotifyCautionBoxColor"));
        mTimeBoxExp->setColor(LLUIColorTable::instance().getColor("NotifyCautionBoxColor"));
    }
}

BOOL LLSystemNotificationListItem::postBuild()
{
    BOOL rv = LLNotificationListItem::postBuild();
    mSystemNotificationIcon = getChild<LLIconCtrl>("system_notification_icon");
    mSystemNotificationIconExp = getChild<LLIconCtrl>("system_notification_icon_exp");
    if (mSystemNotificationIcon)
        mSystemNotificationIcon->setVisible(TRUE);
    if (mSystemNotificationIconExp)
        mSystemNotificationIconExp->setVisible(TRUE);
    return rv;
}<|MERGE_RESOLUTION|>--- conflicted
+++ resolved
@@ -112,75 +112,45 @@
 std::string LLNotificationListItem::buildNotificationDate(const LLDate& time_stamp, ETimeType time_type)
 {
     std::string timeStr;
-<<<<<<< HEAD
-	switch(time_type)
-	{
-		// <FS:Ansariel> FIRE-17649: Localizable date formats for group notices
-		//case Local:
-		//	timeStr = "[" + LLTrans::getString("LTimeMthNum") + "]/["
-        //		+LLTrans::getString("LTimeDay")+"]/["
-		//		+LLTrans::getString("LTimeYear")+"] ["
-		//		+LLTrans::getString("LTimeHour")+"]:["
-		//		+LLTrans::getString("LTimeMin")+ "]";
-		//	break;
-		//case UTC:
-		//	timeStr = "[" + LLTrans::getString("UTCTimeMth") + "]/["
-		//      	+LLTrans::getString("UTCTimeDay")+"]/["
-		//		+LLTrans::getString("UTCTimeYr")+"] ["
-		//		+LLTrans::getString("UTCTimeHr")+"]:["
-		//		+LLTrans::getString("UTCTimeMin")+"] ["
-		//		+LLTrans::getString("UTCTimeTimezone")+"]";
-		//	break;
-		//case SLT:
-		//default:
-		//	timeStr = "[" + LLTrans::getString("TimeMonth") + "]/["
-		//	   	+LLTrans::getString("TimeDay")+"]/["
-		//		+LLTrans::getString("TimeYear")+"] ["
-		//		+LLTrans::getString("TimeHour")+"]:["
-		//		+LLTrans::getString("TimeMin")+"] ["
-		//		+LLTrans::getString("TimeTimezone")+"]";
-		//	break;
-		case Local:
-			timeStr = LLTrans::getString("NotificationItemDateStringLocal");
-			break;
-		case UTC:
-			timeStr = LLTrans::getString("NotificationItemDateStringUTC");
-			break;
-		case SLT:
-		default:
-			timeStr = LLTrans::getString("NotificationItemDateStringSLT");
-			break;
-		// </FS:Ansariel>
-	}
-=======
     switch(time_type)
     {
+        // <FS:Ansariel> FIRE-17649: Localizable date formats for group notices
+        //case Local:
+        //  timeStr = "[" + LLTrans::getString("LTimeMthNum") + "]/["
+        //      +LLTrans::getString("LTimeDay")+"]/["
+        //      +LLTrans::getString("LTimeYear")+"] ["
+        //      +LLTrans::getString("LTimeHour")+"]:["
+        //      +LLTrans::getString("LTimeMin")+ "]";
+        //  break;
+        //case UTC:
+        //  timeStr = "[" + LLTrans::getString("UTCTimeMth") + "]/["
+        //          +LLTrans::getString("UTCTimeDay")+"]/["
+        //      +LLTrans::getString("UTCTimeYr")+"] ["
+        //      +LLTrans::getString("UTCTimeHr")+"]:["
+        //      +LLTrans::getString("UTCTimeMin")+"] ["
+        //      +LLTrans::getString("UTCTimeTimezone")+"]";
+        //  break;
+        //case SLT:
+        //default:
+        //  timeStr = "[" + LLTrans::getString("TimeMonth") + "]/["
+        //      +LLTrans::getString("TimeDay")+"]/["
+        //      +LLTrans::getString("TimeYear")+"] ["
+        //      +LLTrans::getString("TimeHour")+"]:["
+        //      +LLTrans::getString("TimeMin")+"] ["
+        //      +LLTrans::getString("TimeTimezone")+"]";
+        //  break;
         case Local:
-            timeStr = "[" + LLTrans::getString("LTimeMthNum") + "]/["
-                +LLTrans::getString("LTimeDay")+"]/["
-                +LLTrans::getString("LTimeYear")+"] ["
-                +LLTrans::getString("LTimeHour")+"]:["
-                +LLTrans::getString("LTimeMin")+ "]";
+            timeStr = LLTrans::getString("NotificationItemDateStringLocal");
             break;
         case UTC:
-            timeStr = "[" + LLTrans::getString("UTCTimeMth") + "]/["
-                +LLTrans::getString("UTCTimeDay")+"]/["
-                +LLTrans::getString("UTCTimeYr")+"] ["
-                +LLTrans::getString("UTCTimeHr")+"]:["
-                +LLTrans::getString("UTCTimeMin")+"] ["
-                +LLTrans::getString("UTCTimeTimezone")+"]";
+            timeStr = LLTrans::getString("NotificationItemDateStringUTC");
             break;
         case SLT:
         default:
-            timeStr = "[" + LLTrans::getString("TimeMonth") + "]/["
-                +LLTrans::getString("TimeDay")+"]/["
-                +LLTrans::getString("TimeYear")+"] ["
-                +LLTrans::getString("TimeHour")+"]:["
-                +LLTrans::getString("TimeMin")+"] ["
-                +LLTrans::getString("TimeTimezone")+"]";
+            timeStr = LLTrans::getString("NotificationItemDateStringSLT");
             break;
-    }
->>>>>>> 38c2a5bd
+        // </FS:Ansariel>
+    }
     LLSD substitution;
     substitution["datetime"] = time_stamp;
     LLStringUtil::format(timeStr, substitution);
@@ -533,23 +503,23 @@
 // <FS:Ansariel> FIRE-17213: Improve display of condensed group notices
 void LLGroupNoticeNotificationListItem::setGroupName(std::string name)
 {
-	if (!name.empty())
-	{
-		LLStringUtil::format_map_t string_args;
-		string_args["[GROUP_NAME]"] = llformat("%s", name.c_str());
-		std::string group_box_str = getString("group_name_text", string_args);
-		mSenderOrFeeBox->setValue(name);
-		mGroupNameBoxExp->setValue(group_box_str);
-		mSenderOrFeeBox->setVisible(TRUE);
-		mGroupNameBoxExp->setVisible(TRUE);
-	}
-	else
-	{
-		mSenderOrFeeBox->setValue(LLStringUtil::null);
-		mGroupNameBoxExp->setValue(LLStringUtil::null);
-		mGroupNameBoxExp->setVisible(FALSE);
-		mSenderOrFeeBox->setVisible(FALSE);
-	}
+    if (!name.empty())
+    {
+        LLStringUtil::format_map_t string_args;
+        string_args["[GROUP_NAME]"] = llformat("%s", name.c_str());
+        std::string group_box_str = getString("group_name_text", string_args);
+        mSenderOrFeeBox->setValue(name);
+        mGroupNameBoxExp->setValue(group_box_str);
+        mSenderOrFeeBox->setVisible(TRUE);
+        mGroupNameBoxExp->setVisible(TRUE);
+    }
+    else
+    {
+        mSenderOrFeeBox->setValue(LLStringUtil::null);
+        mGroupNameBoxExp->setValue(LLStringUtil::null);
+        mGroupNameBoxExp->setVisible(FALSE);
+        mSenderOrFeeBox->setVisible(FALSE);
+    }
 }
 // </FS:Ansariel>
 
