/**
 * @file llnotificationlistitem.cpp
 * @brief
 *
 * $LicenseInfo:firstyear=2015&license=viewerlgpl$
 * Second Life Viewer Source Code
 * Copyright (C) 2015, Linden Research, Inc.
 *
 * This library is free software; you can redistribute it and/or
 * modify it under the terms of the GNU Lesser General Public
 * License as published by the Free Software Foundation;
 * version 2.1 of the License only.
 *
 * This library is distributed in the hope that it will be useful,
 * but WITHOUT ANY WARRANTY; without even the implied warranty of
 * MERCHANTABILITY or FITNESS FOR A PARTICULAR PURPOSE.  See the GNU
 * Lesser General Public License for more details.
 *
 * You should have received a copy of the GNU Lesser General Public
 * License along with this library; if not, write to the Free Software
 * Foundation, Inc., 51 Franklin Street, Fifth Floor, Boston, MA  02110-1301  USA
 *
 * Linden Research, Inc., 945 Battery Street, San Francisco, CA  94111  USA
 * $/LicenseInfo$
 */


#include "llviewerprecompiledheaders.h" // must be first include

#include "llnotificationlistitem.h"

#include "llagent.h"
#include "llgroupactions.h"
#include "llinventoryicon.h"
#include "llwindow.h"
#include "v4color.h"
#include "lltrans.h"
#include "lluicolortable.h"
#include "message.h"
#include "llnotificationsutil.h"
#include <boost/regex.hpp>

LLNotificationListItem::LLNotificationListItem(const Params& p) : LLPanel(p),
    mParams(p),
    mTitleBox(NULL),
    mExpandBtn(NULL),
    mCondenseBtn(NULL),
    mCloseBtn(NULL),
    mCondensedViewPanel(NULL),
    mExpandedViewPanel(NULL),
    mCondensedHeight(0),
    mExpandedHeight(0),
    mExpandedHeightResize(0),
    mExpanded(false)
{
    mNotificationName = p.notification_name;
}

bool LLNotificationListItem::postBuild()
{
    bool rv = LLPanel::postBuild();
    mTitleBox = getChild<LLTextBox>("notification_title");
    mTitleBoxExp = getChild<LLTextBox>("notification_title_exp");
    mNoticeTextExp = getChild<LLChatEntry>("notification_text_exp");

    mTimeBox = getChild<LLTextBox>("notification_time");
    mTimeBoxExp = getChild<LLTextBox>("notification_time_exp");
    mExpandBtn = getChild<LLButton>("expand_btn");
    mCondenseBtn = getChild<LLButton>("condense_btn");
    mCloseBtn = getChild<LLButton>("close_btn");
    mCloseBtnExp = getChild<LLButton>("close_expanded_btn");

    mTitleBox->setValue(mParams.title);
    mTitleBoxExp->setValue(mParams.title);
    mNoticeTextExp->setValue(mParams.title);
    mNoticeTextExp->setEnabled(false);
    mNoticeTextExp->setTextExpandedCallback(boost::bind(&LLNotificationListItem::reshapeNotification, this));

    mTitleBox->setContentTrusted(false);
    mTitleBoxExp->setContentTrusted(false);
    mNoticeTextExp->setContentTrusted(false);

    mTimeBox->setValue(buildNotificationDate(mParams.time_stamp));
    mTimeBoxExp->setValue(buildNotificationDate(mParams.time_stamp));

    mExpandBtn->setClickedCallback(boost::bind(&LLNotificationListItem::onClickExpandBtn,this));
    mCondenseBtn->setClickedCallback(boost::bind(&LLNotificationListItem::onClickCondenseBtn,this));

    //mCloseBtn and mCloseExpandedBtn share the same callback
    mCloseBtn->setClickedCallback(boost::bind(&LLNotificationListItem::onClickCloseBtn,this));
    mCloseBtnExp->setClickedCallback(boost::bind(&LLNotificationListItem::onClickCloseBtn,this));

    mCondensedViewPanel = getChild<LLPanel>("layout_panel_condensed_view");
    mExpandedViewPanel = getChild<LLPanel>("layout_panel_expanded_view");

    std::string expanded_height_str = getString("item_expanded_height");
    std::string condensed_height_str = getString("item_condensed_height");

    mExpandedHeight = (S32)atoi(expanded_height_str.c_str());
    mCondensedHeight = (S32)atoi(condensed_height_str.c_str());
<<<<<<< HEAD
    
=======

>>>>>>> 1a8a5404
    setExpanded(false);

    return rv;
}

LLNotificationListItem::~LLNotificationListItem()
{
}

//static
std::string LLNotificationListItem::buildNotificationDate(const LLDate& time_stamp, ETimeType time_type)
{
    std::string timeStr;
<<<<<<< HEAD
	switch(time_type)
	{
		// <FS:Ansariel> FIRE-17649: Localizable date formats for group notices
		//case Local:
		//	timeStr = "[" + LLTrans::getString("LTimeMthNum") + "]/["
        //		+LLTrans::getString("LTimeDay")+"]/["
		//		+LLTrans::getString("LTimeYear")+"] ["
		//		+LLTrans::getString("LTimeHour")+"]:["
		//		+LLTrans::getString("LTimeMin")+ "]";
		//	break;
		//case UTC:
		//	timeStr = "[" + LLTrans::getString("UTCTimeMth") + "]/["
		//      	+LLTrans::getString("UTCTimeDay")+"]/["
		//		+LLTrans::getString("UTCTimeYr")+"] ["
		//		+LLTrans::getString("UTCTimeHr")+"]:["
		//		+LLTrans::getString("UTCTimeMin")+"] ["
		//		+LLTrans::getString("UTCTimeTimezone")+"]";
		//	break;
		//case SLT:
		//default:
		//	timeStr = "[" + LLTrans::getString("TimeMonth") + "]/["
		//	   	+LLTrans::getString("TimeDay")+"]/["
		//		+LLTrans::getString("TimeYear")+"] ["
		//		+LLTrans::getString("TimeHour")+"]:["
		//		+LLTrans::getString("TimeMin")+"] ["
		//		+LLTrans::getString("TimeTimezone")+"]";
		//	break;
		case Local:
			timeStr = LLTrans::getString("NotificationItemDateStringLocal");
			break;
		case UTC:
			timeStr = LLTrans::getString("NotificationItemDateStringUTC");
			break;
		case SLT:
		default:
			timeStr = LLTrans::getString("NotificationItemDateStringSLT");
			break;
		// </FS:Ansariel>
	}
=======
    switch(time_type)
    {
        // <FS:Ansariel> FIRE-17649: Localizable date formats for group notices
        //case Local:
        //  timeStr = "[" + LLTrans::getString("LTimeMthNum") + "]/["
        //      +LLTrans::getString("LTimeDay")+"]/["
        //      +LLTrans::getString("LTimeYear")+"] ["
        //      +LLTrans::getString("LTimeHour")+"]:["
        //      +LLTrans::getString("LTimeMin")+ "]";
        //  break;
        //case UTC:
        //  timeStr = "[" + LLTrans::getString("UTCTimeMth") + "]/["
        //          +LLTrans::getString("UTCTimeDay")+"]/["
        //      +LLTrans::getString("UTCTimeYr")+"] ["
        //      +LLTrans::getString("UTCTimeHr")+"]:["
        //      +LLTrans::getString("UTCTimeMin")+"] ["
        //      +LLTrans::getString("UTCTimeTimezone")+"]";
        //  break;
        //case SLT:
        //default:
        //  timeStr = "[" + LLTrans::getString("TimeMonth") + "]/["
        //      +LLTrans::getString("TimeDay")+"]/["
        //      +LLTrans::getString("TimeYear")+"] ["
        //      +LLTrans::getString("TimeHour")+"]:["
        //      +LLTrans::getString("TimeMin")+"] ["
        //      +LLTrans::getString("TimeTimezone")+"]";
        //  break;
        case Local:
            timeStr = LLTrans::getString("NotificationItemDateStringLocal");
            break;
        case UTC:
            timeStr = LLTrans::getString("NotificationItemDateStringUTC");
            break;
        case SLT:
        default:
            timeStr = LLTrans::getString("NotificationItemDateStringSLT");
            break;
        // </FS:Ansariel>
    }
>>>>>>> 1a8a5404
    LLSD substitution;
    substitution["datetime"] = time_stamp;
    LLStringUtil::format(timeStr, substitution);
    return timeStr;
}

void LLNotificationListItem::onClickCloseBtn()
{
    mOnItemClose(this);
    close();
}

bool LLNotificationListItem::handleMouseUp(S32 x, S32 y, MASK mask)
{
    bool res = LLPanel::handleMouseUp(x, y, mask);
    mOnItemClick(this);
    return res;
}

void LLNotificationListItem::onMouseEnter(S32 x, S32 y, MASK mask)
{
    mCondensedViewPanel->setTransparentColor(LLUIColorTable::instance().getColor( "ScrollHoveredColor" ));
    mExpandedViewPanel->setTransparentColor(LLUIColorTable::instance().getColor( "ScrollHoveredColor" ));
}

void LLNotificationListItem::onMouseLeave(S32 x, S32 y, MASK mask)
{
    mCondensedViewPanel->setTransparentColor(LLUIColorTable::instance().getColor( "SysWellItemUnselected" ));
    mExpandedViewPanel->setTransparentColor(LLUIColorTable::instance().getColor( "SysWellItemUnselected" ));
}

//static
LLNotificationListItem* LLNotificationListItem::create(const Params& p)
{
    if (LLNotificationListItem::getGroupInviteTypes().count(p.notification_name))
    {
        return new LLGroupInviteNotificationListItem(p);
    }
    else if (LLNotificationListItem::getGroupNoticeTypes().count(p.notification_name))
    {
        return new LLGroupNoticeNotificationListItem(p);
    }
    else if (LLNotificationListItem::getTransactionTypes().count(p.notification_name))
    {
        return new LLTransactionNotificationListItem(p);
    }
    return new LLSystemNotificationListItem(p);
}

//static
std::set<std::string> LLNotificationListItem::getGroupInviteTypes()
{
    return LLGroupInviteNotificationListItem::getTypes();
}


std::set<std::string> LLNotificationListItem::getGroupNoticeTypes()
{
    return LLGroupNoticeNotificationListItem::getTypes();
}

//static
std::set<std::string> LLNotificationListItem::getTransactionTypes()
{
    return LLTransactionNotificationListItem::getTypes();
}

void LLNotificationListItem::onClickExpandBtn()
{
    setExpanded(true);
}

void LLNotificationListItem::onClickCondenseBtn()
{
    setExpanded(false);
}

void LLNotificationListItem::reshapeNotification()
{
    if(mExpanded)
    {
        S32 width = this->getRect().getWidth();
        this->reshape(width, mNoticeTextExp->getRect().getHeight() + mExpandedHeight, false);
    }
}

void LLNotificationListItem::setExpanded(bool value)
{
    mCondensedViewPanel->setVisible(!value);
    mExpandedViewPanel->setVisible(value);
    S32 width = this->getRect().getWidth();

    if (value)
    {
       this->reshape(width, mNoticeTextExp->getRect().getHeight() + mExpandedHeight, false);
    }
    else
    {
        this->reshape(width, mCondensedHeight, false);
    }
    mExpanded = value;

}

std::set<std::string> LLGroupInviteNotificationListItem::getTypes()
{
    std::set<std::string> types;
    types.insert("JoinGroup");
    return types;
}

std::set<std::string> LLGroupNoticeNotificationListItem::getTypes()
{
    std::set<std::string> types;
    types.insert("GroupNotice");
    return types;
}

std::set<std::string> LLTransactionNotificationListItem::getTypes()
{
    std::set<std::string> types;
    types.insert("PaymentReceived");
    types.insert("PaymentSent");
    types.insert("UploadPayment");
    return types;
}

LLGroupNotificationListItem::LLGroupNotificationListItem(const Params& p)
    : LLNotificationListItem(p),
    mSenderOrFeeBox(NULL)
{
}

LLGroupInviteNotificationListItem::LLGroupInviteNotificationListItem(const Params& p)
    : LLGroupNotificationListItem(p)
{
    buildFromFile("panel_notification_list_item.xml");
}

bool LLGroupInviteNotificationListItem::postBuild()
{
    bool rv = LLGroupNotificationListItem::postBuild();
    setFee(mParams.fee);
    mInviteButtonPanel = getChild<LLPanel>("button_panel");
    mInviteButtonPanel->setVisible(true);
    mJoinBtn = getChild<LLButton>("join_btn");
    mDeclineBtn = getChild<LLButton>("decline_btn");
    mInfoBtn = getChild<LLButton>("info_btn");

    //invitation with any non-default group role, doesn't have newline characters at the end unlike simple invitations
    std::string invitation_desc = mNoticeTextExp->getValue().asString();
    if (invitation_desc.substr(invitation_desc.size() - 2) != "\n\n")
    {
        invitation_desc += "\n\n";
        mNoticeTextExp->setValue(invitation_desc);
    }

    mJoinBtn->setClickedCallback(boost::bind(&LLGroupInviteNotificationListItem::onClickJoinBtn,this));
    mDeclineBtn->setClickedCallback(boost::bind(&LLGroupInviteNotificationListItem::onClickDeclineBtn,this));
    mInfoBtn->setClickedCallback(boost::bind(&LLGroupInviteNotificationListItem::onClickInfoBtn,this));

    std::string expanded_height_resize_str = getString("expanded_height_resize_for_attachment");
    mExpandedHeightResize = (S32)atoi(expanded_height_resize_str.c_str());

    return rv;
}

void LLGroupInviteNotificationListItem::onClickJoinBtn()
{
    if (!gAgent.canJoinGroups())
    {
        LLNotificationsUtil::add("JoinedTooManyGroups");
        return;
    }

    send_join_group_response(mParams.group_id, mParams.transaction_id, true, mParams.fee, mParams.use_offline_cap);

    LLNotificationListItem::onClickCloseBtn();
}

void LLGroupInviteNotificationListItem::onClickDeclineBtn()
{
    send_join_group_response(mParams.group_id, mParams.transaction_id, false, mParams.fee, mParams.use_offline_cap);

    LLNotificationListItem::onClickCloseBtn();
}

void LLGroupInviteNotificationListItem::onClickInfoBtn()
{
    LLGroupActions::show(mParams.group_id);
}

void LLGroupInviteNotificationListItem::setFee(S32 fee)
{
    LLStringUtil::format_map_t string_args;
    string_args["[GROUP_FEE]"] = llformat("%d", fee);
    std::string fee_text = getString("group_fee_text", string_args);
    mSenderOrFeeBox->setValue(fee_text);
    mSenderOrFeeBoxExp->setValue(fee_text);
    mSenderOrFeeBox->setVisible(true);
    mSenderOrFeeBoxExp->setVisible(true);
}

LLGroupNoticeNotificationListItem::LLGroupNoticeNotificationListItem(const Params& p)
    : LLGroupNotificationListItem(p),
    mAttachmentPanel(NULL),
    mAttachmentTextBox(NULL),
    mAttachmentIcon(NULL),
    mAttachmentIconExp(NULL),
    mInventoryOffer(NULL)
{
    if (mParams.inventory_offer.isDefined())
    {
        mInventoryOffer = new LLOfferInfo(mParams.inventory_offer);
    }

    buildFromFile("panel_notification_list_item.xml");
}

LLGroupNotificationListItem::~LLGroupNotificationListItem()
{
    LLGroupMgr::getInstance()->removeObserver(this);
}

bool LLGroupNoticeNotificationListItem::postBuild()
{
    bool rv = LLGroupNotificationListItem::postBuild();

    mAttachmentTextBox = getChild<LLTextBox>("attachment_text");
    mAttachmentIcon = getChild<LLIconCtrl>("attachment_icon");
    mAttachmentIconExp = getChild<LLIconCtrl>("attachment_icon_exp");
    mAttachmentPanel = getChild<LLPanel>("attachment_panel");
    mAttachmentPanel->setVisible(false);


    mTitleBox->setValue(mParams.subject);
    mTitleBoxExp->setValue(mParams.subject);
    mNoticeTextExp->setValue(mParams.message);

    mTimeBox->setValue(buildNotificationDate(mParams.time_stamp));
    mTimeBoxExp->setValue(buildNotificationDate(mParams.time_stamp));
    //Workaround: in case server timestamp is 0 - we use the time when notification was actually received
    if (mParams.time_stamp.isNull())
    {
        mTimeBox->setValue(buildNotificationDate(mParams.received_time));
        mTimeBoxExp->setValue(buildNotificationDate(mParams.received_time));
    }
    setSender(mParams.sender);

    if (mInventoryOffer != NULL)
    {
        mAttachmentTextBox->setValue(mInventoryOffer->mDesc);
        mAttachmentTextBox->setVisible(true);
        mAttachmentIcon->setVisible(true);

        std::string icon_name = LLInventoryIcon::getIconName(mInventoryOffer->mType,
          LLInventoryType::IT_TEXTURE);
        mAttachmentIconExp->setValue(icon_name);
        mAttachmentIconExp->setVisible(true);

        mAttachmentTextBox->setClickedCallback(boost::bind(
            &LLGroupNoticeNotificationListItem::onClickAttachment, this));

        std::string expanded_height_resize_str = getString("expanded_height_resize_for_attachment");
        mExpandedHeightResize = (S32)atoi(expanded_height_resize_str.c_str());

        mAttachmentPanel->setVisible(true);
    }
    return rv;
}

bool LLGroupNotificationListItem::postBuild()
{
    bool rv = LLNotificationListItem::postBuild();

    mGroupIcon = getChild<LLGroupIconCtrl>("group_icon");
    mGroupIconExp = getChild<LLGroupIconCtrl>("group_icon_exp");
    mGroupNameBoxExp = getChild<LLTextBox>("group_name_exp");

    mGroupIcon->setValue(mParams.group_id);
    mGroupIconExp->setValue(mParams.group_id);

    mGroupIcon->setVisible(true);
    mGroupIconExp->setVisible(true);

    mGroupId = mParams.group_id;

    mSenderOrFeeBox = getChild<LLTextBox>("sender_or_fee_box");
    mSenderOrFeeBoxExp = getChild<LLTextBox>("sender_or_fee_box_exp");

    LLSD value(mParams.group_id);
    setGroupId(value);

    return rv;
}

void LLGroupNotificationListItem::changed(LLGroupChange gc)
{
    if (GC_PROPERTIES == gc)
    {
        updateFromCache();
        LLGroupMgr::getInstance()->removeObserver(this);
    }
}

bool LLGroupNotificationListItem::updateFromCache()
{
    LLGroupMgrGroupData* group_data = LLGroupMgr::getInstance()->getGroupData(mGroupId);
    if (!group_data) return false;
    setGroupName(group_data->mName);
    return true;
}

void LLGroupNotificationListItem::setGroupId(const LLUUID& value)
{
    LLGroupMgr* gm = LLGroupMgr::getInstance();
    if (mGroupId.notNull())
    {
        gm->removeObserver(this);


        mID = mGroupId;

        // Check if cache already contains image_id for that group
        if (!updateFromCache())
        {
            gm->addObserver(this);
            gm->sendGroupPropertiesRequest(mGroupId);
        }
    }
}

void LLGroupNotificationListItem::setGroupName(std::string name)
{
    if (!name.empty())
    {
        LLStringUtil::format_map_t string_args;
        string_args["[GROUP_NAME]"] = llformat("%s", name.c_str());
        std::string group_box_str = getString("group_name_text", string_args);
        mGroupNameBoxExp->setValue(group_box_str);
        mGroupNameBoxExp->setVisible(true);
    }
    else
    {
        mGroupNameBoxExp->setValue(LLStringUtil::null);
        mGroupNameBoxExp->setVisible(false);
    }
}

// <FS:Ansariel> FIRE-17213: Improve display of condensed group notices
void LLGroupNoticeNotificationListItem::setGroupName(std::string name)
{
<<<<<<< HEAD
	if (!name.empty())
	{
		LLStringUtil::format_map_t string_args;
		string_args["[GROUP_NAME]"] = llformat("%s", name.c_str());
		std::string group_box_str = getString("group_name_text", string_args);
		mSenderOrFeeBox->setValue(name);
		mGroupNameBoxExp->setValue(group_box_str);
		mSenderOrFeeBox->setVisible(true);
		mGroupNameBoxExp->setVisible(true);
	}
	else
	{
		mSenderOrFeeBox->setValue(LLStringUtil::null);
		mGroupNameBoxExp->setValue(LLStringUtil::null);
		mGroupNameBoxExp->setVisible(false);
		mSenderOrFeeBox->setVisible(false);
	}
=======
    if (!name.empty())
    {
        LLStringUtil::format_map_t string_args;
        string_args["[GROUP_NAME]"] = llformat("%s", name.c_str());
        std::string group_box_str = getString("group_name_text", string_args);
        mSenderOrFeeBox->setValue(name);
        mGroupNameBoxExp->setValue(group_box_str);
        mSenderOrFeeBox->setVisible(true);
        mGroupNameBoxExp->setVisible(true);
    }
    else
    {
        mSenderOrFeeBox->setValue(LLStringUtil::null);
        mGroupNameBoxExp->setValue(LLStringUtil::null);
        mGroupNameBoxExp->setVisible(false);
        mSenderOrFeeBox->setVisible(false);
    }
>>>>>>> 1a8a5404
}
// </FS:Ansariel>

void LLGroupNoticeNotificationListItem::setSender(std::string sender)
{
    if (!sender.empty())
    {
        LLStringUtil::format_map_t string_args;
        string_args["[SENDER_RESIDENT]"] = llformat("%s", sender.c_str());
        std::string sender_text = getString("sender_resident_text", string_args);
        //mSenderOrFeeBox->setValue(sender_text); // <FS:Ansariel> FIRE-17213: Improve display of condensed group notices
        mSenderOrFeeBoxExp->setValue(sender_text);
        //mSenderOrFeeBox->setVisible(true); // <FS:Ansariel> FIRE-17213: Improve display of condensed group notices
        mSenderOrFeeBoxExp->setVisible(true);
    } else {
        //mSenderOrFeeBox->setValue(LLStringUtil::null); // <FS:Ansariel> FIRE-17213: Improve display of condensed group notices
        mSenderOrFeeBoxExp->setValue(LLStringUtil::null);
        //mSenderOrFeeBox->setVisible(false); // <FS:Ansariel> FIRE-17213: Improve display of condensed group notices
        mSenderOrFeeBoxExp->setVisible(false);
    }
}
void LLGroupNoticeNotificationListItem::close()
{
    // The group notice dialog may be an inventory offer.
    // If it has an inventory save button and that button is still enabled
    // Then we need to send the inventory declined message
    if (mInventoryOffer != NULL)
    {
        mInventoryOffer->forceResponse(IOR_DECLINE);
        mInventoryOffer = NULL;
    }
}

void LLGroupNoticeNotificationListItem::onClickAttachment()
{
    if (mInventoryOffer != NULL) {
        static const LLUIColor textColor = LLUIColorTable::instance().getColor(
            "GroupNotifyDimmedTextColor");
        mAttachmentTextBox->setColor(textColor);
        mAttachmentIconExp->setEnabled(false);

        //if attachment isn't openable - notify about saving
        if (!isAttachmentOpenable(mInventoryOffer->mType)) {
            LLNotifications::instance().add("AttachmentSaved", LLSD(), LLSD());
        }
        mInventoryOffer->forceResponse(IOR_ACCEPT);
        mInventoryOffer = NULL;
    }
}

//static
bool LLGroupNoticeNotificationListItem::isAttachmentOpenable(LLAssetType::EType type)
{
    switch (type)
    {
    case LLAssetType::AT_LANDMARK:
    case LLAssetType::AT_NOTECARD:
    case LLAssetType::AT_IMAGE_JPEG:
    case LLAssetType::AT_IMAGE_TGA:
    case LLAssetType::AT_TEXTURE:
    case LLAssetType::AT_TEXTURE_TGA:
        return true;
    default:
        return false;
    }
}

LLTransactionNotificationListItem::LLTransactionNotificationListItem(const Params& p)
    : LLNotificationListItem(p),
    mAvatarIcon(NULL)
{
    buildFromFile("panel_notification_list_item.xml");
}

bool LLTransactionNotificationListItem::postBuild()
{
    // <FS:Ansariel> Unscrew avatar icon for transaction messages
    if (mParams.notification_name == "PaymentReceived" ||
        mParams.notification_name == "PaymentSent")
    {
        mParams.title = mParams.payment_message;
    }
    // </FS:Ansariel>

    bool rv = LLNotificationListItem::postBuild();

    mAvatarIcon = getChild<LLAvatarIconCtrl>("avatar_icon");
    mAvatarIconExp = getChild<LLAvatarIconCtrl>("avatar_icon_exp");
    mAvatarIcon->setValue("System_Notification");
    mAvatarIconExp->setValue("System_Notification");
    // <FS:Ansariel> Unscrew avatar icon for transaction messages
    mGroupIcon = getChild<LLGroupIconCtrl>("group_icon");
    mGroupIconExp = getChild<LLGroupIconCtrl>("group_icon_exp");

    mAvatarIcon->setVisible(true);
    mAvatarIconExp->setVisible(true);
    if((GOVERNOR_LINDEN_ID == mParams.paid_to_id) ||
       (GOVERNOR_LINDEN_ID == mParams.paid_from_id))
    {
        return rv;
    }

    if (mParams.notification_name == "PaymentReceived")
    {
        // <FS:Ansariel> Unscrew avatar icon for transaction messages
        //mAvatarIcon->setValue(mParams.paid_from_id);
        //mAvatarIconExp->setValue(mParams.paid_from_id);
        if (!mParams.payment_is_group)
        {
            mAvatarIcon->setValue(mParams.paid_from_id);
            mAvatarIconExp->setValue(mParams.paid_from_id);
        }
        else
        {
            mGroupIcon->setValue(mParams.paid_from_id);
            mGroupIconExp->setValue(mParams.paid_from_id);
            mGroupIcon->setVisible(true);
            mGroupIconExp->setVisible(true);
            mAvatarIcon->setVisible(false);
            mAvatarIconExp->setVisible(false);
        }
        // </FS:Ansariel>
    }
    else if (mParams.notification_name == "PaymentSent")
    {
        // <FS:Ansariel> Unscrew avatar icon for transaction messages
        //mAvatarIcon->setValue(mParams.paid_to_id);
        //mAvatarIconExp->setValue(mParams.paid_to_id);
        if (!mParams.payment_is_group)
        {
            mAvatarIcon->setValue(mParams.paid_to_id);
            mAvatarIconExp->setValue(mParams.paid_to_id);
        }
        else
        {
            mGroupIcon->setValue(mParams.paid_to_id);
            mGroupIconExp->setValue(mParams.paid_to_id);
            mGroupIcon->setVisible(true);
            mGroupIconExp->setVisible(true);
            mAvatarIcon->setVisible(false);
            mAvatarIconExp->setVisible(false);
        }
        // </FS:Ansariel>
    }

    return rv;
}

LLSystemNotificationListItem::LLSystemNotificationListItem(const Params& p)
    : LLNotificationListItem(p),
    mSystemNotificationIcon(NULL),
    mIsCaution(false)
{
    buildFromFile("panel_notification_list_item.xml", true);
    mIsCaution = p.notification_priority >= NOTIFICATION_PRIORITY_HIGH;
    if (mIsCaution)
    {
        mTitleBox->setColor(LLUIColorTable::instance().getColor("NotifyCautionBoxColor"));
        mTitleBoxExp->setColor(LLUIColorTable::instance().getColor("NotifyCautionBoxColor"));
        mNoticeTextExp->setReadOnlyColor(LLUIColorTable::instance().getColor("NotifyCautionBoxColor"));
        mTimeBox->setColor(LLUIColorTable::instance().getColor("NotifyCautionBoxColor"));
        mTimeBoxExp->setColor(LLUIColorTable::instance().getColor("NotifyCautionBoxColor"));
    }
}

bool LLSystemNotificationListItem::postBuild()
{
    bool rv = LLNotificationListItem::postBuild();
    mSystemNotificationIcon = getChild<LLIconCtrl>("system_notification_icon");
    mSystemNotificationIconExp = getChild<LLIconCtrl>("system_notification_icon_exp");
    if (mSystemNotificationIcon)
        mSystemNotificationIcon->setVisible(true);
    if (mSystemNotificationIconExp)
        mSystemNotificationIconExp->setVisible(true);
    return rv;
}<|MERGE_RESOLUTION|>--- conflicted
+++ resolved
@@ -98,11 +98,7 @@
 
     mExpandedHeight = (S32)atoi(expanded_height_str.c_str());
     mCondensedHeight = (S32)atoi(condensed_height_str.c_str());
-<<<<<<< HEAD
-    
-=======
-
->>>>>>> 1a8a5404
+
     setExpanded(false);
 
     return rv;
@@ -116,47 +112,6 @@
 std::string LLNotificationListItem::buildNotificationDate(const LLDate& time_stamp, ETimeType time_type)
 {
     std::string timeStr;
-<<<<<<< HEAD
-	switch(time_type)
-	{
-		// <FS:Ansariel> FIRE-17649: Localizable date formats for group notices
-		//case Local:
-		//	timeStr = "[" + LLTrans::getString("LTimeMthNum") + "]/["
-        //		+LLTrans::getString("LTimeDay")+"]/["
-		//		+LLTrans::getString("LTimeYear")+"] ["
-		//		+LLTrans::getString("LTimeHour")+"]:["
-		//		+LLTrans::getString("LTimeMin")+ "]";
-		//	break;
-		//case UTC:
-		//	timeStr = "[" + LLTrans::getString("UTCTimeMth") + "]/["
-		//      	+LLTrans::getString("UTCTimeDay")+"]/["
-		//		+LLTrans::getString("UTCTimeYr")+"] ["
-		//		+LLTrans::getString("UTCTimeHr")+"]:["
-		//		+LLTrans::getString("UTCTimeMin")+"] ["
-		//		+LLTrans::getString("UTCTimeTimezone")+"]";
-		//	break;
-		//case SLT:
-		//default:
-		//	timeStr = "[" + LLTrans::getString("TimeMonth") + "]/["
-		//	   	+LLTrans::getString("TimeDay")+"]/["
-		//		+LLTrans::getString("TimeYear")+"] ["
-		//		+LLTrans::getString("TimeHour")+"]:["
-		//		+LLTrans::getString("TimeMin")+"] ["
-		//		+LLTrans::getString("TimeTimezone")+"]";
-		//	break;
-		case Local:
-			timeStr = LLTrans::getString("NotificationItemDateStringLocal");
-			break;
-		case UTC:
-			timeStr = LLTrans::getString("NotificationItemDateStringUTC");
-			break;
-		case SLT:
-		default:
-			timeStr = LLTrans::getString("NotificationItemDateStringSLT");
-			break;
-		// </FS:Ansariel>
-	}
-=======
     switch(time_type)
     {
         // <FS:Ansariel> FIRE-17649: Localizable date formats for group notices
@@ -196,7 +151,6 @@
             break;
         // </FS:Ansariel>
     }
->>>>>>> 1a8a5404
     LLSD substitution;
     substitution["datetime"] = time_stamp;
     LLStringUtil::format(timeStr, substitution);
@@ -549,25 +503,6 @@
 // <FS:Ansariel> FIRE-17213: Improve display of condensed group notices
 void LLGroupNoticeNotificationListItem::setGroupName(std::string name)
 {
-<<<<<<< HEAD
-	if (!name.empty())
-	{
-		LLStringUtil::format_map_t string_args;
-		string_args["[GROUP_NAME]"] = llformat("%s", name.c_str());
-		std::string group_box_str = getString("group_name_text", string_args);
-		mSenderOrFeeBox->setValue(name);
-		mGroupNameBoxExp->setValue(group_box_str);
-		mSenderOrFeeBox->setVisible(true);
-		mGroupNameBoxExp->setVisible(true);
-	}
-	else
-	{
-		mSenderOrFeeBox->setValue(LLStringUtil::null);
-		mGroupNameBoxExp->setValue(LLStringUtil::null);
-		mGroupNameBoxExp->setVisible(false);
-		mSenderOrFeeBox->setVisible(false);
-	}
-=======
     if (!name.empty())
     {
         LLStringUtil::format_map_t string_args;
@@ -585,7 +520,6 @@
         mGroupNameBoxExp->setVisible(false);
         mSenderOrFeeBox->setVisible(false);
     }
->>>>>>> 1a8a5404
 }
 // </FS:Ansariel>
 
@@ -739,7 +673,7 @@
     mSystemNotificationIcon(NULL),
     mIsCaution(false)
 {
-    buildFromFile("panel_notification_list_item.xml", true);
+    buildFromFile("panel_notification_list_item.xml");
     mIsCaution = p.notification_priority >= NOTIFICATION_PRIORITY_HIGH;
     if (mIsCaution)
     {
