/** 
 * @file llnotificationlistitem.cpp
 * @brief                                   
 *
 * $LicenseInfo:firstyear=2015&license=viewerlgpl$
 * Second Life Viewer Source Code
 * Copyright (C) 2015, Linden Research, Inc.
 * 
 * This library is free software; you can redistribute it and/or
 * modify it under the terms of the GNU Lesser General Public
 * License as published by the Free Software Foundation;
 * version 2.1 of the License only.
 * 
 * This library is distributed in the hope that it will be useful,
 * but WITHOUT ANY WARRANTY; without even the implied warranty of
 * MERCHANTABILITY or FITNESS FOR A PARTICULAR PURPOSE.  See the GNU
 * Lesser General Public License for more details.
 * 
 * You should have received a copy of the GNU Lesser General Public
 * License along with this library; if not, write to the Free Software
 * Foundation, Inc., 51 Franklin Street, Fifth Floor, Boston, MA  02110-1301  USA
 * 
 * Linden Research, Inc., 945 Battery Street, San Francisco, CA  94111  USA
 * $/LicenseInfo$
 */


#include "llviewerprecompiledheaders.h" // must be first include

#include "llnotificationlistitem.h"

#include "llagent.h"
#include "llgroupactions.h"
#include "llinventoryicon.h"
#include "llwindow.h"
#include "v4color.h"
#include "lltrans.h"
#include "lluicolortable.h"
#include "message.h"
#include "llnotificationsutil.h"
#include <boost/regex.hpp>

LLNotificationListItem::LLNotificationListItem(const Params& p) : LLPanel(p),
    mParams(p),
    mTitleBox(NULL),
    mExpandBtn(NULL),
    mCondenseBtn(NULL),
    mCloseBtn(NULL),
    mCondensedViewPanel(NULL),
    mExpandedViewPanel(NULL),
    mCondensedHeight(0),
    mExpandedHeight(0),
    mExpandedHeightResize(0),
    mExpanded(false)
{
    mNotificationName = p.notification_name;
}

bool LLNotificationListItem::postBuild()
{
    bool rv = LLPanel::postBuild();
    mTitleBox = getChild<LLTextBox>("notification_title");
    mTitleBoxExp = getChild<LLTextBox>("notification_title_exp"); 
    mNoticeTextExp = getChild<LLChatEntry>("notification_text_exp");

    mTimeBox = getChild<LLTextBox>("notification_time");
    mTimeBoxExp = getChild<LLTextBox>("notification_time_exp");
    mExpandBtn = getChild<LLButton>("expand_btn");
    mCondenseBtn = getChild<LLButton>("condense_btn");
    mCloseBtn = getChild<LLButton>("close_btn");
    mCloseBtnExp = getChild<LLButton>("close_expanded_btn");

    mTitleBox->setValue(mParams.title);
    mTitleBoxExp->setValue(mParams.title);
    mNoticeTextExp->setValue(mParams.title);
    mNoticeTextExp->setEnabled(FALSE);
    mNoticeTextExp->setTextExpandedCallback(boost::bind(&LLNotificationListItem::reshapeNotification, this));

    mTitleBox->setContentTrusted(false);
    mTitleBoxExp->setContentTrusted(false);
    mNoticeTextExp->setContentTrusted(false);

    mTimeBox->setValue(buildNotificationDate(mParams.time_stamp));
    mTimeBoxExp->setValue(buildNotificationDate(mParams.time_stamp));

    mExpandBtn->setClickedCallback(boost::bind(&LLNotificationListItem::onClickExpandBtn,this));
    mCondenseBtn->setClickedCallback(boost::bind(&LLNotificationListItem::onClickCondenseBtn,this));

    //mCloseBtn and mCloseExpandedBtn share the same callback
    mCloseBtn->setClickedCallback(boost::bind(&LLNotificationListItem::onClickCloseBtn,this));
    mCloseBtnExp->setClickedCallback(boost::bind(&LLNotificationListItem::onClickCloseBtn,this));

    mCondensedViewPanel = getChild<LLPanel>("layout_panel_condensed_view");
    mExpandedViewPanel = getChild<LLPanel>("layout_panel_expanded_view");

    std::string expanded_height_str = getString("item_expanded_height");
    std::string condensed_height_str = getString("item_condensed_height");

    mExpandedHeight = (S32)atoi(expanded_height_str.c_str());
    mCondensedHeight = (S32)atoi(condensed_height_str.c_str());
    
    setExpanded(FALSE);

    return rv;
}

LLNotificationListItem::~LLNotificationListItem()
{
}

//static
std::string LLNotificationListItem::buildNotificationDate(const LLDate& time_stamp, ETimeType time_type)
{
    std::string timeStr;
	switch(time_type)
	{
		// <FS:Ansariel> FIRE-17649: Localizable date formats for group notices
		//case Local:
		//	timeStr = "[" + LLTrans::getString("LTimeMthNum") + "]/["
        //		+LLTrans::getString("LTimeDay")+"]/["
		//		+LLTrans::getString("LTimeYear")+"] ["
		//		+LLTrans::getString("LTimeHour")+"]:["
		//		+LLTrans::getString("LTimeMin")+ "]";
		//	break;
		//case UTC:
		//	timeStr = "[" + LLTrans::getString("UTCTimeMth") + "]/["
		//      	+LLTrans::getString("UTCTimeDay")+"]/["
		//		+LLTrans::getString("UTCTimeYr")+"] ["
		//		+LLTrans::getString("UTCTimeHr")+"]:["
		//		+LLTrans::getString("UTCTimeMin")+"] ["
		//		+LLTrans::getString("UTCTimeTimezone")+"]";
		//	break;
		//case SLT:
		//default:
		//	timeStr = "[" + LLTrans::getString("TimeMonth") + "]/["
		//	   	+LLTrans::getString("TimeDay")+"]/["
		//		+LLTrans::getString("TimeYear")+"] ["
		//		+LLTrans::getString("TimeHour")+"]:["
		//		+LLTrans::getString("TimeMin")+"] ["
		//		+LLTrans::getString("TimeTimezone")+"]";
		//	break;
		case Local:
			timeStr = LLTrans::getString("NotificationItemDateStringLocal");
			break;
		case UTC:
			timeStr = LLTrans::getString("NotificationItemDateStringUTC");
			break;
		case SLT:
		default:
			timeStr = LLTrans::getString("NotificationItemDateStringSLT");
			break;
		// </FS:Ansariel>
	}
    LLSD substitution;
    substitution["datetime"] = time_stamp;
    LLStringUtil::format(timeStr, substitution);
    return timeStr;
}

void LLNotificationListItem::onClickCloseBtn()
{
    mOnItemClose(this);
    close();
}

bool LLNotificationListItem::handleMouseUp(S32 x, S32 y, MASK mask)
{
    bool res = LLPanel::handleMouseUp(x, y, mask);
    mOnItemClick(this);
    return res;
}

void LLNotificationListItem::onMouseEnter(S32 x, S32 y, MASK mask)
{
	mCondensedViewPanel->setTransparentColor(LLUIColorTable::instance().getColor( "ScrollHoveredColor" ));
	mExpandedViewPanel->setTransparentColor(LLUIColorTable::instance().getColor( "ScrollHoveredColor" ));
}

void LLNotificationListItem::onMouseLeave(S32 x, S32 y, MASK mask)
{
	mCondensedViewPanel->setTransparentColor(LLUIColorTable::instance().getColor( "SysWellItemUnselected" ));
	mExpandedViewPanel->setTransparentColor(LLUIColorTable::instance().getColor( "SysWellItemUnselected" ));
}

//static
LLNotificationListItem* LLNotificationListItem::create(const Params& p)
{
    if (LLNotificationListItem::getGroupInviteTypes().count(p.notification_name))
    {
        return new LLGroupInviteNotificationListItem(p);
    }
    else if (LLNotificationListItem::getGroupNoticeTypes().count(p.notification_name))
    {
        return new LLGroupNoticeNotificationListItem(p);
    }
    else if (LLNotificationListItem::getTransactionTypes().count(p.notification_name))
    {
        return new LLTransactionNotificationListItem(p);
    }
    return new LLSystemNotificationListItem(p);
}

//static
std::set<std::string> LLNotificationListItem::getGroupInviteTypes() 
{
    return LLGroupInviteNotificationListItem::getTypes();
}


std::set<std::string> LLNotificationListItem::getGroupNoticeTypes()
{
    return LLGroupNoticeNotificationListItem::getTypes();
}

//static
std::set<std::string> LLNotificationListItem::getTransactionTypes()
{
    return LLTransactionNotificationListItem::getTypes();
}

void LLNotificationListItem::onClickExpandBtn()
{
    setExpanded(TRUE);
}

void LLNotificationListItem::onClickCondenseBtn()
{
    setExpanded(FALSE);
}

void LLNotificationListItem::reshapeNotification()
{
    if(mExpanded)
    {
        S32 width = this->getRect().getWidth();
        this->reshape(width, mNoticeTextExp->getRect().getHeight() + mExpandedHeight, FALSE);
    }
}

void LLNotificationListItem::setExpanded(BOOL value)
{
    mCondensedViewPanel->setVisible(!value);
    mExpandedViewPanel->setVisible(value);
    S32 width = this->getRect().getWidth();

    if (value)
    {
       this->reshape(width, mNoticeTextExp->getRect().getHeight() + mExpandedHeight, FALSE);
    }
    else
    {
        this->reshape(width, mCondensedHeight, FALSE);
    }
    mExpanded = value;

}

std::set<std::string> LLGroupInviteNotificationListItem::getTypes()
{
    std::set<std::string> types;
    types.insert("JoinGroup");
    return types;
}

std::set<std::string> LLGroupNoticeNotificationListItem::getTypes()
{
    std::set<std::string> types;
    types.insert("GroupNotice");
    return types;
}

std::set<std::string> LLTransactionNotificationListItem::getTypes()
{
    std::set<std::string> types;
    types.insert("PaymentReceived");
    types.insert("PaymentSent");
    types.insert("UploadPayment");
    return types;
}

LLGroupNotificationListItem::LLGroupNotificationListItem(const Params& p)
    : LLNotificationListItem(p),
    mSenderOrFeeBox(NULL)
{
}

LLGroupInviteNotificationListItem::LLGroupInviteNotificationListItem(const Params& p)
    : LLGroupNotificationListItem(p)
{
    buildFromFile("panel_notification_list_item.xml");
}

bool LLGroupInviteNotificationListItem::postBuild()
{
    bool rv = LLGroupNotificationListItem::postBuild();
    setFee(mParams.fee);
    mInviteButtonPanel = getChild<LLPanel>("button_panel");
    mInviteButtonPanel->setVisible(true);
    mJoinBtn = getChild<LLButton>("join_btn");
    mDeclineBtn = getChild<LLButton>("decline_btn");
    mInfoBtn = getChild<LLButton>("info_btn");

    //invitation with any non-default group role, doesn't have newline characters at the end unlike simple invitations
    std::string invitation_desc = mNoticeTextExp->getValue().asString();
    if (invitation_desc.substr(invitation_desc.size() - 2) != "\n\n")
    {
        invitation_desc += "\n\n";
        mNoticeTextExp->setValue(invitation_desc);
    }

    mJoinBtn->setClickedCallback(boost::bind(&LLGroupInviteNotificationListItem::onClickJoinBtn,this));
    mDeclineBtn->setClickedCallback(boost::bind(&LLGroupInviteNotificationListItem::onClickDeclineBtn,this));
    mInfoBtn->setClickedCallback(boost::bind(&LLGroupInviteNotificationListItem::onClickInfoBtn,this));

    std::string expanded_height_resize_str = getString("expanded_height_resize_for_attachment");
    mExpandedHeightResize = (S32)atoi(expanded_height_resize_str.c_str());

    return rv;
}

void LLGroupInviteNotificationListItem::onClickJoinBtn()
{
	if (!gAgent.canJoinGroups())
	{
		LLNotificationsUtil::add("JoinedTooManyGroups");
		return;
	}

	send_join_group_response(mParams.group_id, mParams.transaction_id, true, mParams.fee, mParams.use_offline_cap);

	LLNotificationListItem::onClickCloseBtn();
}

void LLGroupInviteNotificationListItem::onClickDeclineBtn()
{
	send_join_group_response(mParams.group_id, mParams.transaction_id, false, mParams.fee, mParams.use_offline_cap);

	LLNotificationListItem::onClickCloseBtn();
}

void LLGroupInviteNotificationListItem::onClickInfoBtn()
{
	LLGroupActions::show(mParams.group_id);
}

void LLGroupInviteNotificationListItem::setFee(S32 fee)
{
    LLStringUtil::format_map_t string_args;
    string_args["[GROUP_FEE]"] = llformat("%d", fee);
    std::string fee_text = getString("group_fee_text", string_args);
    mSenderOrFeeBox->setValue(fee_text);
    mSenderOrFeeBoxExp->setValue(fee_text);
    mSenderOrFeeBox->setVisible(TRUE);
    mSenderOrFeeBoxExp->setVisible(TRUE);
}

LLGroupNoticeNotificationListItem::LLGroupNoticeNotificationListItem(const Params& p)
    : LLGroupNotificationListItem(p),
    mAttachmentPanel(NULL),
    mAttachmentTextBox(NULL),
    mAttachmentIcon(NULL),
    mAttachmentIconExp(NULL),
    mInventoryOffer(NULL)
{
    if (mParams.inventory_offer.isDefined())
    {
        mInventoryOffer = new LLOfferInfo(mParams.inventory_offer);
    }

    buildFromFile("panel_notification_list_item.xml");
}

LLGroupNotificationListItem::~LLGroupNotificationListItem()
{
	LLGroupMgr::getInstance()->removeObserver(this);
}

bool LLGroupNoticeNotificationListItem::postBuild()
{
    bool rv = LLGroupNotificationListItem::postBuild();

    mAttachmentTextBox = getChild<LLTextBox>("attachment_text");
    mAttachmentIcon = getChild<LLIconCtrl>("attachment_icon");
    mAttachmentIconExp = getChild<LLIconCtrl>("attachment_icon_exp");
    mAttachmentPanel = getChild<LLPanel>("attachment_panel");
    mAttachmentPanel->setVisible(FALSE);


    mTitleBox->setValue(mParams.subject);
    mTitleBoxExp->setValue(mParams.subject);
    mNoticeTextExp->setValue(mParams.message);

    mTimeBox->setValue(buildNotificationDate(mParams.time_stamp));
    mTimeBoxExp->setValue(buildNotificationDate(mParams.time_stamp));
    //Workaround: in case server timestamp is 0 - we use the time when notification was actually received
    if (mParams.time_stamp.isNull())
    {
        mTimeBox->setValue(buildNotificationDate(mParams.received_time));
        mTimeBoxExp->setValue(buildNotificationDate(mParams.received_time));
    }
    setSender(mParams.sender);

    if (mInventoryOffer != NULL)
    {
        mAttachmentTextBox->setValue(mInventoryOffer->mDesc);
        mAttachmentTextBox->setVisible(TRUE);
        mAttachmentIcon->setVisible(TRUE);

        std::string icon_name = LLInventoryIcon::getIconName(mInventoryOffer->mType,
          LLInventoryType::IT_TEXTURE);
        mAttachmentIconExp->setValue(icon_name);
        mAttachmentIconExp->setVisible(TRUE);

        mAttachmentTextBox->setClickedCallback(boost::bind(
            &LLGroupNoticeNotificationListItem::onClickAttachment, this));

        std::string expanded_height_resize_str = getString("expanded_height_resize_for_attachment");
        mExpandedHeightResize = (S32)atoi(expanded_height_resize_str.c_str());

        mAttachmentPanel->setVisible(TRUE);
    }
    return rv;
}

bool LLGroupNotificationListItem::postBuild()
{
    bool rv = LLNotificationListItem::postBuild();

    mGroupIcon = getChild<LLGroupIconCtrl>("group_icon");
    mGroupIconExp = getChild<LLGroupIconCtrl>("group_icon_exp");
    mGroupNameBoxExp = getChild<LLTextBox>("group_name_exp");

    mGroupIcon->setValue(mParams.group_id);
    mGroupIconExp->setValue(mParams.group_id);

    mGroupIcon->setVisible(TRUE);
    mGroupIconExp->setVisible(TRUE);

    mGroupId = mParams.group_id;

    mSenderOrFeeBox = getChild<LLTextBox>("sender_or_fee_box");
    mSenderOrFeeBoxExp = getChild<LLTextBox>("sender_or_fee_box_exp");

    LLSD value(mParams.group_id);
    setGroupId(value);

    return rv;
}

void LLGroupNotificationListItem::changed(LLGroupChange gc)
{
    if (GC_PROPERTIES == gc)
    {
    	updateFromCache();
        LLGroupMgr::getInstance()->removeObserver(this);
    }
}

bool LLGroupNotificationListItem::updateFromCache()
{
    LLGroupMgrGroupData* group_data = LLGroupMgr::getInstance()->getGroupData(mGroupId);
    if (!group_data) return false;
    setGroupName(group_data->mName);
    return true;
}

void LLGroupNotificationListItem::setGroupId(const LLUUID& value)
{
	LLGroupMgr* gm = LLGroupMgr::getInstance();
	if (mGroupId.notNull())
    {
        gm->removeObserver(this);


        mID = mGroupId;

        // Check if cache already contains image_id for that group
        if (!updateFromCache())
        {
        	gm->addObserver(this);
        	gm->sendGroupPropertiesRequest(mGroupId);
        }
    }
}

void LLGroupNotificationListItem::setGroupName(std::string name)
{
    if (!name.empty())
    {
        LLStringUtil::format_map_t string_args;
        string_args["[GROUP_NAME]"] = llformat("%s", name.c_str());
        std::string group_box_str = getString("group_name_text", string_args);
        mGroupNameBoxExp->setValue(group_box_str);
        mGroupNameBoxExp->setVisible(TRUE);
    }
    else
    {
        mGroupNameBoxExp->setValue(LLStringUtil::null);
        mGroupNameBoxExp->setVisible(FALSE);
    }
}

// <FS:Ansariel> FIRE-17213: Improve display of condensed group notices
void LLGroupNoticeNotificationListItem::setGroupName(std::string name)
{
	if (!name.empty())
	{
		LLStringUtil::format_map_t string_args;
		string_args["[GROUP_NAME]"] = llformat("%s", name.c_str());
		std::string group_box_str = getString("group_name_text", string_args);
		mSenderOrFeeBox->setValue(name);
		mGroupNameBoxExp->setValue(group_box_str);
		mSenderOrFeeBox->setVisible(TRUE);
		mGroupNameBoxExp->setVisible(TRUE);
	}
	else
	{
		mSenderOrFeeBox->setValue(LLStringUtil::null);
		mGroupNameBoxExp->setValue(LLStringUtil::null);
		mGroupNameBoxExp->setVisible(FALSE);
		mSenderOrFeeBox->setVisible(FALSE);
	}
}
// </FS:Ansariel>

void LLGroupNoticeNotificationListItem::setSender(std::string sender)
{
    if (!sender.empty())
    {
        LLStringUtil::format_map_t string_args;
        string_args["[SENDER_RESIDENT]"] = llformat("%s", sender.c_str());
        std::string sender_text = getString("sender_resident_text", string_args);
        //mSenderOrFeeBox->setValue(sender_text); // <FS:Ansariel> FIRE-17213: Improve display of condensed group notices
        mSenderOrFeeBoxExp->setValue(sender_text);
        //mSenderOrFeeBox->setVisible(TRUE); // <FS:Ansariel> FIRE-17213: Improve display of condensed group notices
        mSenderOrFeeBoxExp->setVisible(TRUE);
    } else {
        //mSenderOrFeeBox->setValue(LLStringUtil::null); // <FS:Ansariel> FIRE-17213: Improve display of condensed group notices
        mSenderOrFeeBoxExp->setValue(LLStringUtil::null);
        //mSenderOrFeeBox->setVisible(FALSE); // <FS:Ansariel> FIRE-17213: Improve display of condensed group notices
        mSenderOrFeeBoxExp->setVisible(FALSE);
    }
}
void LLGroupNoticeNotificationListItem::close()
{
    // The group notice dialog may be an inventory offer.
    // If it has an inventory save button and that button is still enabled
    // Then we need to send the inventory declined message
    if (mInventoryOffer != NULL)
    {
        mInventoryOffer->forceResponse(IOR_DECLINE);
        mInventoryOffer = NULL;
    }
}

void LLGroupNoticeNotificationListItem::onClickAttachment()
{
    if (mInventoryOffer != NULL) {
        static const LLUIColor textColor = LLUIColorTable::instance().getColor(
            "GroupNotifyDimmedTextColor");
        mAttachmentTextBox->setColor(textColor);
        mAttachmentIconExp->setEnabled(FALSE);

        //if attachment isn't openable - notify about saving
        if (!isAttachmentOpenable(mInventoryOffer->mType)) {
            LLNotifications::instance().add("AttachmentSaved", LLSD(), LLSD());
        }
        mInventoryOffer->forceResponse(IOR_ACCEPT);
        mInventoryOffer = NULL;
    }
}

//static
bool LLGroupNoticeNotificationListItem::isAttachmentOpenable(LLAssetType::EType type)
{
    switch (type)
    {
    case LLAssetType::AT_LANDMARK:
    case LLAssetType::AT_NOTECARD:
    case LLAssetType::AT_IMAGE_JPEG:
    case LLAssetType::AT_IMAGE_TGA:
    case LLAssetType::AT_TEXTURE:
    case LLAssetType::AT_TEXTURE_TGA:
        return true;
    default:
        return false;
    }
}

LLTransactionNotificationListItem::LLTransactionNotificationListItem(const Params& p)
    : LLNotificationListItem(p),
    mAvatarIcon(NULL)
{
    buildFromFile("panel_notification_list_item.xml");
}

bool LLTransactionNotificationListItem::postBuild()
{
<<<<<<< HEAD
    // <FS:Ansariel> Unscrew avatar icon for transaction messages
    if (mParams.notification_name == "PaymentReceived" ||
        mParams.notification_name == "PaymentSent")
    {
        mParams.title = mParams.payment_message;
    }
    // </FS:Ansariel>

    BOOL rv = LLNotificationListItem::postBuild();

=======
    bool rv = LLNotificationListItem::postBuild();
>>>>>>> 0fb52bd3
    mAvatarIcon = getChild<LLAvatarIconCtrl>("avatar_icon");
    mAvatarIconExp = getChild<LLAvatarIconCtrl>("avatar_icon_exp");
    mAvatarIcon->setValue("System_Notification");
    mAvatarIconExp->setValue("System_Notification");
    // <FS:Ansariel> Unscrew avatar icon for transaction messages
    mGroupIcon = getChild<LLGroupIconCtrl>("group_icon");
    mGroupIconExp = getChild<LLGroupIconCtrl>("group_icon_exp");

    mAvatarIcon->setVisible(TRUE);
    mAvatarIconExp->setVisible(TRUE);
    if((GOVERNOR_LINDEN_ID == mParams.paid_to_id) ||
       (GOVERNOR_LINDEN_ID == mParams.paid_from_id))
    {
        return rv;
    }

    if (mParams.notification_name == "PaymentReceived")
    {
        // <FS:Ansariel> Unscrew avatar icon for transaction messages
        //mAvatarIcon->setValue(mParams.paid_from_id);
        //mAvatarIconExp->setValue(mParams.paid_from_id);
        if (!mParams.payment_is_group)
        {
            mAvatarIcon->setValue(mParams.paid_from_id);
            mAvatarIconExp->setValue(mParams.paid_from_id);
        }
        else
        {
            mGroupIcon->setValue(mParams.paid_from_id);
            mGroupIconExp->setValue(mParams.paid_from_id);
            mGroupIcon->setVisible(TRUE);
            mGroupIconExp->setVisible(TRUE);
            mAvatarIcon->setVisible(FALSE);
            mAvatarIconExp->setVisible(FALSE);
        }
        // </FS:Ansariel>
    }
    else if (mParams.notification_name == "PaymentSent")
    {
        // <FS:Ansariel> Unscrew avatar icon for transaction messages
        //mAvatarIcon->setValue(mParams.paid_to_id);
        //mAvatarIconExp->setValue(mParams.paid_to_id);
        if (!mParams.payment_is_group)
        {
            mAvatarIcon->setValue(mParams.paid_to_id);
            mAvatarIconExp->setValue(mParams.paid_to_id);
        }
        else
        {
            mGroupIcon->setValue(mParams.paid_to_id);
            mGroupIconExp->setValue(mParams.paid_to_id);
            mGroupIcon->setVisible(TRUE);
            mGroupIconExp->setVisible(TRUE);
            mAvatarIcon->setVisible(FALSE);
            mAvatarIconExp->setVisible(FALSE);
        }
        // </FS:Ansariel>
    }

    return rv;
}

LLSystemNotificationListItem::LLSystemNotificationListItem(const Params& p)
    : LLNotificationListItem(p),
    mSystemNotificationIcon(NULL),
    mIsCaution(false)
{
    buildFromFile("panel_notification_list_item.xml");
    mIsCaution = p.notification_priority >= NOTIFICATION_PRIORITY_HIGH;
    if (mIsCaution)
    {
        mTitleBox->setColor(LLUIColorTable::instance().getColor("NotifyCautionBoxColor"));
        mTitleBoxExp->setColor(LLUIColorTable::instance().getColor("NotifyCautionBoxColor"));
        mNoticeTextExp->setReadOnlyColor(LLUIColorTable::instance().getColor("NotifyCautionBoxColor"));
        mTimeBox->setColor(LLUIColorTable::instance().getColor("NotifyCautionBoxColor"));
        mTimeBoxExp->setColor(LLUIColorTable::instance().getColor("NotifyCautionBoxColor"));
    }
}

bool LLSystemNotificationListItem::postBuild()
{
    bool rv = LLNotificationListItem::postBuild();
    mSystemNotificationIcon = getChild<LLIconCtrl>("system_notification_icon");
    mSystemNotificationIconExp = getChild<LLIconCtrl>("system_notification_icon_exp");
    if (mSystemNotificationIcon)
        mSystemNotificationIcon->setVisible(TRUE);
    if (mSystemNotificationIconExp)
        mSystemNotificationIconExp->setVisible(TRUE);
    return rv;
}<|MERGE_RESOLUTION|>--- conflicted
+++ resolved
@@ -596,7 +596,6 @@
 
 bool LLTransactionNotificationListItem::postBuild()
 {
-<<<<<<< HEAD
     // <FS:Ansariel> Unscrew avatar icon for transaction messages
     if (mParams.notification_name == "PaymentReceived" ||
         mParams.notification_name == "PaymentSent")
@@ -605,11 +604,8 @@
     }
     // </FS:Ansariel>
 
-    BOOL rv = LLNotificationListItem::postBuild();
-
-=======
     bool rv = LLNotificationListItem::postBuild();
->>>>>>> 0fb52bd3
+
     mAvatarIcon = getChild<LLAvatarIconCtrl>("avatar_icon");
     mAvatarIconExp = getChild<LLAvatarIconCtrl>("avatar_icon_exp");
     mAvatarIcon->setValue("System_Notification");
