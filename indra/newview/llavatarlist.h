/** 
 * @file llavatarlist.h
 * @brief Generic avatar list
 *
 * $LicenseInfo:firstyear=2009&license=viewerlgpl$
 * Second Life Viewer Source Code
 * Copyright (C) 2010, Linden Research, Inc.
 * 
 * This library is free software; you can redistribute it and/or
 * modify it under the terms of the GNU Lesser General Public
 * License as published by the Free Software Foundation;
 * version 2.1 of the License only.
 * 
 * This library is distributed in the hope that it will be useful,
 * but WITHOUT ANY WARRANTY; without even the implied warranty of
 * MERCHANTABILITY or FITNESS FOR A PARTICULAR PURPOSE.  See the GNU
 * Lesser General Public License for more details.
 * 
 * You should have received a copy of the GNU Lesser General Public
 * License along with this library; if not, write to the Free Software
 * Foundation, Inc., 51 Franklin Street, Fifth Floor, Boston, MA  02110-1301  USA
 * 
 * Linden Research, Inc., 945 Battery Street, San Francisco, CA  94111  USA
 * $/LicenseInfo$
 */

#ifndef LL_LLAVATARLIST_H
#define LL_LLAVATARLIST_H

#include "llflatlistview.h"
#include "llavatarlistitem.h"

class LLTimer;
class LLListContextMenu;

/**
 * Generic list of avatars.
 * 
 * Updates itself when it's dirty, using optional name filter.
 * To initiate update, modify the UUID list and call setDirty().
 * 
 * @see getIDs()
 * @see setDirty()
 * @see setNameFilter()
 */
class LLAvatarList : public LLFlatListViewEx
{
	LOG_CLASS(LLAvatarList);
public:
	struct Params : public LLInitParam::Block<Params, LLFlatListViewEx::Params>
	{
		Optional<bool>	ignore_online_status, // show all items as online
						show_last_interaction_time, // show most recent interaction time. *HACK: move this to a derived class
						show_info_btn,
						show_profile_btn,
						show_speaking_indicator,
						show_permissions_granted,
						show_icons,
						show_voice_volume;
		Params();
	};

	LLAvatarList(const Params&);
	virtual	~LLAvatarList();

	virtual void draw(); // from LLView

	virtual void clear();

	virtual void setVisible(BOOL visible);

	void setNameFilter(const std::string& filter);
	void setDirty(bool val = true, bool force_refresh = false);
	uuid_vec_t& getIDs() 							{ return mIDs; }
	bool contains(const LLUUID& id);
	LLAvatarListItem* getAvatarListItem(const LLUUID& id);

	void setContextMenu(LLListContextMenu* menu) { mContextMenu = menu; }
	void setSessionID(const LLUUID& session_id) { mSessionID = session_id; }
	const LLUUID& getSessionID() { return mSessionID; }

	void toggleIcons();
	void setSpeakingIndicatorsVisible(bool visible);
	void setItemHeight(S32 height);
	void showPermissions(bool visible);
	void showRange(bool visible);
	void showFirstSeen(bool visible);
	void showStatusFlags(bool visible);
	void showPaymentStatus(bool visible);
	void showMiniProfileIcons(bool visible);
	void showDisplayName(bool visible);
	void showAvatarAge(bool visible);
	void showUsername(bool visible);
	void showVoiceVolume(bool visible);
	void sortByName();
	void setShowIcons(std::string param_name);
	bool getIconsVisible() const { return mShowIcons; }
	const std::string getIconParamName() const{return mIconParamName;}
	virtual BOOL handleRightMouseDown(S32 x, S32 y, MASK mask);
<<<<<<< HEAD
	
	// [Ansariel: Colorful radar]
	void setUseRangeColors(bool UseRangeColors);
	// [/Ansariel: Colorful radar]
=======
	/*virtual*/ BOOL handleMouseDown( S32 x, S32 y, MASK mask );
	/*virtual*/ BOOL handleMouseUp(S32 x, S32 y, MASK mask);
	/*virtual*/ BOOL handleHover(S32 x, S32 y, MASK mask);
>>>>>>> fe8b4bf1

	// Return true if filter has at least one match.
	bool filterHasMatches();

// [RLVa:KB] - Checked: 2010-04-05 (RLVa-1.2.2a) | Added: RLVa-1.2.0d
	void setRlvCheckShowNames(bool fRlvCheckShowNames) { mRlvCheckShowNames = fRlvCheckShowNames; }
	// We need this to be public since we call it from RlvUIEnabler::onToggleShowNames()
	void updateAvatarNames();
// [/RLVa:KB]

	boost::signals2::connection setRefreshCompleteCallback(const commit_signal_t::slot_type& cb);

	boost::signals2::connection setItemDoubleClickCallback(const mouse_signal_t::slot_type& cb);

	virtual S32 notifyParent(const LLSD& info);

	void addAvalineItem(const LLUUID& item_id, const LLUUID& session_id, const std::string& item_name);
	void handleDisplayNamesOptionChanged();

protected:
	void refresh();

	void addNewItem(const LLUUID& id, const std::string& name, BOOL is_online, EAddPosition pos = ADD_BOTTOM);
	void computeDifference(
		const uuid_vec_t& vnew,
		uuid_vec_t& vadded,
		uuid_vec_t& vremoved);
	void updateLastInteractionTimes();	
	void rebuildNames();
	void onItemDoubleClicked(LLUICtrl* ctrl, S32 x, S32 y, MASK mask);
<<<<<<< HEAD
	virtual void onFocusReceived();
=======
>>>>>>> fe8b4bf1
//	void updateAvatarNames();

private:

	bool isAvalineItemSelected();

	bool mIgnoreOnlineStatus;
	bool mShowLastInteractionTime;
	bool mDirty;
	bool mNeedUpdateNames;
	bool mShowIcons;
	bool mShowInfoBtn;
	bool mShowProfileBtn;
	bool mShowVoiceVolume;
	bool mShowSpeakingIndicator;
	bool mShowPermissions;
// [RLVa:KB] - Checked: 2010-04-05 (RLVa-1.2.2a) | Added: RLVa-1.2.0d
	bool mRlvCheckShowNames;
// [/RLVa:KB]
<<<<<<< HEAD
	bool mShowRange;
	bool mShowFirstSeen;
	bool mShowStatusFlags;
	bool mShowPaymentStatus;
	bool mShowAge;
	bool mShowDisplayName;
	bool mShowUsername;
	bool mIgnoreGlobalIcons;
	S32  mItemHeight;
	
	// [Ansariel: Colorful radar]
	bool mUseRangeColors;
	// [/Ansariel: Colorful radar]
	
=======

>>>>>>> fe8b4bf1
	LLTimer*				mLITUpdateTimer; // last interaction time update timer
	std::string				mIconParamName;
	std::string				mNameFilter;
	uuid_vec_t				mIDs;
	LLUUID					mSessionID;

	LLListContextMenu*	mContextMenu;

	commit_signal_t mRefreshCompleteSignal;
	mouse_signal_t mItemDoubleClickSignal;
};

/** Abstract comparator for avatar items */
class LLAvatarItemComparator : public LLFlatListView::ItemComparator
{
	LOG_CLASS(LLAvatarItemComparator);

public:
	LLAvatarItemComparator() {};
	virtual ~LLAvatarItemComparator() {};

	virtual bool compare(const LLPanel* item1, const LLPanel* item2) const;

protected:

	/** 
	 * Returns true if avatar_item1 < avatar_item2, false otherwise 
	 * Implement this method in your particular comparator.
	 * In Linux a compiler failed to build it using the name "compare", so it was renamed to doCompare
	 */
	virtual bool doCompare(const LLAvatarListItem* avatar_item1, const LLAvatarListItem* avatar_item2) const = 0;
};


class LLAvatarItemNameComparator : public LLAvatarItemComparator
{
	LOG_CLASS(LLAvatarItemNameComparator);

public:
	LLAvatarItemNameComparator() {};
	virtual ~LLAvatarItemNameComparator() {};

protected:
	virtual bool doCompare(const LLAvatarListItem* avatar_item1, const LLAvatarListItem* avatar_item2) const;
};

class LLAvatarItemAgentOnTopComparator : public LLAvatarItemNameComparator
{
	LOG_CLASS(LLAvatarItemAgentOnTopComparator);

public:
	LLAvatarItemAgentOnTopComparator() {};
	virtual ~LLAvatarItemAgentOnTopComparator() {};

protected:
	virtual bool doCompare(const LLAvatarListItem* avatar_item1, const LLAvatarListItem* avatar_item2) const;
};

/**
 * Represents Avaline caller in Avatar list in Voice Control Panel and group chats.
 */
class LLAvalineListItem : public LLAvatarListItem
{
public:

	/**
	 * Constructor
	 *
	 * @param hide_number - flag indicating if number should be hidden.
	 *		In this case It will be shown as "Avaline Caller 1", "Avaline Caller 1", etc.
	 */
	LLAvalineListItem(bool hide_number = true);

	/*virtual*/ BOOL postBuild();

	/*virtual*/ void setName(const std::string& name);

private:
	bool mIsHideNumber;
};

#endif // LL_LLAVATARLIST_H<|MERGE_RESOLUTION|>--- conflicted
+++ resolved
@@ -97,16 +97,13 @@
 	bool getIconsVisible() const { return mShowIcons; }
 	const std::string getIconParamName() const{return mIconParamName;}
 	virtual BOOL handleRightMouseDown(S32 x, S32 y, MASK mask);
-<<<<<<< HEAD
+	/*virtual*/ BOOL handleMouseDown( S32 x, S32 y, MASK mask );
+	/*virtual*/ BOOL handleMouseUp(S32 x, S32 y, MASK mask);
+	/*virtual*/ BOOL handleHover(S32 x, S32 y, MASK mask);
 	
 	// [Ansariel: Colorful radar]
 	void setUseRangeColors(bool UseRangeColors);
 	// [/Ansariel: Colorful radar]
-=======
-	/*virtual*/ BOOL handleMouseDown( S32 x, S32 y, MASK mask );
-	/*virtual*/ BOOL handleMouseUp(S32 x, S32 y, MASK mask);
-	/*virtual*/ BOOL handleHover(S32 x, S32 y, MASK mask);
->>>>>>> fe8b4bf1
 
 	// Return true if filter has at least one match.
 	bool filterHasMatches();
@@ -137,10 +134,7 @@
 	void updateLastInteractionTimes();	
 	void rebuildNames();
 	void onItemDoubleClicked(LLUICtrl* ctrl, S32 x, S32 y, MASK mask);
-<<<<<<< HEAD
 	virtual void onFocusReceived();
-=======
->>>>>>> fe8b4bf1
 //	void updateAvatarNames();
 
 private:
@@ -160,7 +154,6 @@
 // [RLVa:KB] - Checked: 2010-04-05 (RLVa-1.2.2a) | Added: RLVa-1.2.0d
 	bool mRlvCheckShowNames;
 // [/RLVa:KB]
-<<<<<<< HEAD
 	bool mShowRange;
 	bool mShowFirstSeen;
 	bool mShowStatusFlags;
@@ -175,9 +168,6 @@
 	bool mUseRangeColors;
 	// [/Ansariel: Colorful radar]
 	
-=======
-
->>>>>>> fe8b4bf1
 	LLTimer*				mLITUpdateTimer; // last interaction time update timer
 	std::string				mIconParamName;
 	std::string				mNameFilter;
