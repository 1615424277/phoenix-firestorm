/** 
 * @file llavatarlist.h
 * @brief Generic avatar list
 *
 * $LicenseInfo:firstyear=2009&license=viewerlgpl$
 * Second Life Viewer Source Code
 * Copyright (C) 2010, Linden Research, Inc.
 * 
 * This library is free software; you can redistribute it and/or
 * modify it under the terms of the GNU Lesser General Public
 * License as published by the Free Software Foundation;
 * version 2.1 of the License only.
 * 
 * This library is distributed in the hope that it will be useful,
 * but WITHOUT ANY WARRANTY; without even the implied warranty of
 * MERCHANTABILITY or FITNESS FOR A PARTICULAR PURPOSE.  See the GNU
 * Lesser General Public License for more details.
 * 
 * You should have received a copy of the GNU Lesser General Public
 * License along with this library; if not, write to the Free Software
 * Foundation, Inc., 51 Franklin Street, Fifth Floor, Boston, MA  02110-1301  USA
 * 
 * Linden Research, Inc., 945 Battery Street, San Francisco, CA  94111  USA
 * $/LicenseInfo$
 */

#ifndef LL_LLAVATARLIST_H
#define LL_LLAVATARLIST_H

#include "llflatlistview.h"
#include "llavatarlistitem.h"
#include "rlvdefines.h"

class LLTimer;
class LLListContextMenu;

/**
 * Generic list of avatars.
 * 
 * Updates itself when it's dirty, using optional name filter.
 * To initiate update, modify the UUID list and call setDirty().
 * 
 * @see getIDs()
 * @see setDirty()
 * @see setNameFilter()
 */
class LLAvatarList : public LLFlatListViewEx
{
	LOG_CLASS(LLAvatarList);
public:
	struct Params : public LLInitParam::Block<Params, LLFlatListViewEx::Params>
	{
		Optional<bool>	ignore_online_status, // show all items as online
						show_last_interaction_time, // show most recent interaction time. *HACK: move this to a derived class
						show_info_btn,
						show_profile_btn,
						show_speaking_indicator,
						show_permissions_granted,
						show_icons,
						show_voice_volume;
		Params();
	};

	LLAvatarList(const Params&);
	virtual	~LLAvatarList();

	virtual void draw(); // from LLView

	virtual void clear();

	virtual void setVisible(BOOL visible);

	void setNameFilter(const std::string& filter);
	void setDirty(bool val = true, bool force_refresh = false);
	uuid_vec_t& getIDs() 							{ return mIDs; }
	bool contains(const LLUUID& id);

	void setContextMenu(LLListContextMenu* menu) { mContextMenu = menu; }
	void setSessionID(const LLUUID& session_id) { mSessionID = session_id; }
	const LLUUID& getSessionID() { return mSessionID; }

	void toggleIcons();
	void setSpeakingIndicatorsVisible(bool visible);
	void showPermissions(bool visible);
	void showDisplayName(bool visible);
	void showUsername(bool visible);
	void showVoiceVolume(bool visible);
	// <FS:Ansariel> [FS Communication UI]
	//void sortByName();
	void sortByName(bool agent_on_top = false);
	// </FS:Ansariel>
	// <FS:Ansariel> FIRE-5283: Sort by username
	void sortByUserName();
	void setShowIcons(std::string param_name);
	bool getIconsVisible() const { return mShowIcons; }
	const std::string getIconParamName() const{return mIconParamName;}
	std::string getAvatarName(LLAvatarName av_name);
	virtual BOOL handleRightMouseDown(S32 x, S32 y, MASK mask);
	/*virtual*/ BOOL handleMouseDown( S32 x, S32 y, MASK mask );
	/*virtual*/ BOOL handleMouseUp(S32 x, S32 y, MASK mask);
	/*virtual*/ BOOL handleHover(S32 x, S32 y, MASK mask);

	// Return true if filter has at least one match.
	bool filterHasMatches();

// [RLVa:KB] - Checked: 2010-04-05 (RLVa-1.2.2a) | Added: RLVa-1.2.0d
	void setRlvCheckShowNames(bool fRlvCheckShowNames) { mRlvCheckShowNames = fRlvCheckShowNames; }
	// We need this to be public since we call it from RlvUIEnabler::onToggleShowNames()
	void updateAvatarNames();
// [/RLVa:KB]

	// [FS:CR] Refresh names
	void refreshNames();
	// [/FS:CR]

	// <FS:Ansariel> FIRE-12750: Name filter not working correctly
	static std::string getNameForDisplay(const LLAvatarName& av_name, bool show_displayname, bool show_username, bool rlv_check_shownames);

	boost::signals2::connection setRefreshCompleteCallback(const commit_signal_t::slot_type& cb);

	boost::signals2::connection setItemDoubleClickCallback(const mouse_signal_t::slot_type& cb);

	virtual S32 notifyParent(const LLSD& info);

	void addAvalineItem(const LLUUID& item_id, const LLUUID& session_id, const std::string& item_name);
	void handleDisplayNamesOptionChanged();

	void setShowCompleteName(bool show) { mShowCompleteName = show;};

protected:
	void refresh();

	void addNewItem(const LLUUID& id, const std::string& name, BOOL is_online, EAddPosition pos = ADD_BOTTOM);
	void computeDifference(
		const uuid_vec_t& vnew,
		uuid_vec_t& vadded,
		uuid_vec_t& vremoved);
	void updateLastInteractionTimes();	
	void rebuildNames();
	void onItemDoubleClicked(LLUICtrl* ctrl, S32 x, S32 y, MASK mask);
//	void updateAvatarNames();

private:

	bool isAvalineItemSelected();

	bool mIgnoreOnlineStatus;
	bool mShowLastInteractionTime;
	bool mDirty;
	bool mNeedUpdateNames;
	bool mShowIcons;
	bool mShowInfoBtn;
	bool mShowProfileBtn;
	bool mShowVoiceVolume;
	bool mShowSpeakingIndicator;
	bool mShowPermissions;
<<<<<<< HEAD
// [RLVa:KB] - Checked: 2010-04-05 (RLVa-1.2.2a) | Added: RLVa-1.2.0d
	bool mRlvCheckShowNames;
// [/RLVa:KB]
	bool mShowDisplayName;
	bool mShowUsername;
=======
	bool mShowCompleteName;
>>>>>>> ffbbc30d

	LLTimer*				mLITUpdateTimer; // last interaction time update timer
	std::string				mIconParamName;
	std::string				mNameFilter;
	uuid_vec_t				mIDs;
	LLUUID					mSessionID;

	LLListContextMenu*	mContextMenu;

	commit_signal_t mRefreshCompleteSignal;
	mouse_signal_t mItemDoubleClickSignal;

	// <FS:Ansariel> Update voice volume slider on RLVa shownames restriction update
	boost::signals2::connection mRlvBehaviorCallbackConnection;
	void updateRlvRestrictions(ERlvBehaviour behavior, ERlvParamType type);
	// </FS:Ansariel>
};

/** Abstract comparator for avatar items */
class LLAvatarItemComparator : public LLFlatListView::ItemComparator
{
	LOG_CLASS(LLAvatarItemComparator);

public:
	LLAvatarItemComparator() {};
	virtual ~LLAvatarItemComparator() {};

	virtual bool compare(const LLPanel* item1, const LLPanel* item2) const;

protected:

	/** 
	 * Returns true if avatar_item1 < avatar_item2, false otherwise 
	 * Implement this method in your particular comparator.
	 * In Linux a compiler failed to build it using the name "compare", so it was renamed to doCompare
	 */
	virtual bool doCompare(const LLAvatarListItem* avatar_item1, const LLAvatarListItem* avatar_item2) const = 0;
};


class LLAvatarItemNameComparator : public LLAvatarItemComparator
{
	LOG_CLASS(LLAvatarItemNameComparator);

public:
	LLAvatarItemNameComparator() {};
	virtual ~LLAvatarItemNameComparator() {};

protected:
	virtual bool doCompare(const LLAvatarListItem* avatar_item1, const LLAvatarListItem* avatar_item2) const;
};

class LLAvatarItemAgentOnTopComparator : public LLAvatarItemNameComparator
{
	LOG_CLASS(LLAvatarItemAgentOnTopComparator);

public:
	LLAvatarItemAgentOnTopComparator() {};
	virtual ~LLAvatarItemAgentOnTopComparator() {};

protected:
	virtual bool doCompare(const LLAvatarListItem* avatar_item1, const LLAvatarListItem* avatar_item2) const;
};

// <FS:Ansariel> FIRE-5283: Sort by username
class LLAvatarItemUserNameComparator : public LLAvatarItemComparator
{
	LOG_CLASS(LLAvatarItemUserNameComparator);

public:
	LLAvatarItemUserNameComparator() {};
	virtual ~LLAvatarItemUserNameComparator() {};

protected:
	virtual bool doCompare(const LLAvatarListItem* avatar_item1, const LLAvatarListItem* avatar_item2) const;
};
// </FS:Ansariel>

/**
 * Represents Avaline caller in Avatar list in Voice Control Panel and group chats.
 */
class LLAvalineListItem : public LLAvatarListItem
{
public:

	/**
	 * Constructor
	 *
	 * @param hide_number - flag indicating if number should be hidden.
	 *		In this case It will be shown as "Avaline Caller 1", "Avaline Caller 1", etc.
	 */
	LLAvalineListItem(bool hide_number = true);

	/*virtual*/ BOOL postBuild();

	/*virtual*/ void setName(const std::string& name);

private:
	bool mIsHideNumber;
};

#endif // LL_LLAVATARLIST_H<|MERGE_RESOLUTION|>--- conflicted
+++ resolved
@@ -154,15 +154,12 @@
 	bool mShowVoiceVolume;
 	bool mShowSpeakingIndicator;
 	bool mShowPermissions;
-<<<<<<< HEAD
+	bool mShowCompleteName;
 // [RLVa:KB] - Checked: 2010-04-05 (RLVa-1.2.2a) | Added: RLVa-1.2.0d
 	bool mRlvCheckShowNames;
 // [/RLVa:KB]
 	bool mShowDisplayName;
 	bool mShowUsername;
-=======
-	bool mShowCompleteName;
->>>>>>> ffbbc30d
 
 	LLTimer*				mLITUpdateTimer; // last interaction time update timer
 	std::string				mIconParamName;
