/** 
 * @file llavatarlist.h
 * @brief Generic avatar list
 *
 * $LicenseInfo:firstyear=2009&license=viewerlgpl$
 * Second Life Viewer Source Code
 * Copyright (C) 2010, Linden Research, Inc.
 * 
 * This library is free software; you can redistribute it and/or
 * modify it under the terms of the GNU Lesser General Public
 * License as published by the Free Software Foundation;
 * version 2.1 of the License only.
 * 
 * This library is distributed in the hope that it will be useful,
 * but WITHOUT ANY WARRANTY; without even the implied warranty of
 * MERCHANTABILITY or FITNESS FOR A PARTICULAR PURPOSE.  See the GNU
 * Lesser General Public License for more details.
 * 
 * You should have received a copy of the GNU Lesser General Public
 * License along with this library; if not, write to the Free Software
 * Foundation, Inc., 51 Franklin Street, Fifth Floor, Boston, MA  02110-1301  USA
 * 
 * Linden Research, Inc., 945 Battery Street, San Francisco, CA  94111  USA
 * $/LicenseInfo$
 */

#ifndef LL_LLAVATARLIST_H
#define LL_LLAVATARLIST_H

#include "llflatlistview.h"
#include "llavatarlistitem.h"
#include "rlvdefines.h"

class LLTimer;
class LLListContextMenu;

/**
 * Generic list of avatars.
 * 
 * Updates itself when it's dirty, using optional name filter.
 * To initiate update, modify the UUID list and call setDirty().
 * 
 * @see getIDs()
 * @see setDirty()
 * @see setNameFilter()
 */
class LLAvatarList : public LLFlatListViewEx
{
	LOG_CLASS(LLAvatarList);
public:
	struct Params : public LLInitParam::Block<Params, LLFlatListViewEx::Params>
	{
		Optional<bool>	ignore_online_status, // show all items as online
						show_last_interaction_time, // show most recent interaction time. *HACK: move this to a derived class
						show_info_btn,
						show_profile_btn,
						show_speaking_indicator,
						show_permissions_granted,
						show_icons,
						show_voice_volume;
		Params();
	};

	LLAvatarList(const Params&);
	virtual	~LLAvatarList();

	virtual void draw(); // from LLView

	virtual void clear();

	virtual void setVisible(BOOL visible);

	void setNameFilter(const std::string& filter);
	void setDirty(bool val = true, bool force_refresh = false);
	uuid_vec_t& getIDs() 							{ return mIDs; }
	bool contains(const LLUUID& id);

	void setContextMenu(LLListContextMenu* menu) { mContextMenu = menu; }
	void setSessionID(const LLUUID& session_id) { mSessionID = session_id; }
	const LLUUID& getSessionID() { return mSessionID; }

	void toggleIcons();
	void setSpeakingIndicatorsVisible(bool visible);
	void showPermissions(bool visible);
	void showDisplayName(bool visible);
	void showUsername(bool visible);
	void showVoiceVolume(bool visible);
	// <FS:Ansariel> [FS Communication UI]
	//void sortByName();
	void sortByName(bool agent_on_top = false);
	// </FS:Ansariel>
	// <FS:Ansariel> FIRE-5283: Sort by username
	void sortByUserName();
	void setShowIcons(std::string param_name);
	bool getIconsVisible() const { return mShowIcons; }
	const std::string getIconParamName() const{return mIconParamName;}
	std::string getAvatarName(LLAvatarName av_name);
	virtual BOOL handleRightMouseDown(S32 x, S32 y, MASK mask);
	/*virtual*/ BOOL handleMouseDown( S32 x, S32 y, MASK mask );
	/*virtual*/ BOOL handleMouseUp(S32 x, S32 y, MASK mask);
	/*virtual*/ BOOL handleHover(S32 x, S32 y, MASK mask);

	// Return true if filter has at least one match.
	bool filterHasMatches();

// [RLVa:KB] - Checked: RLVa-1.2.0
	void setRlvCheckShowNames(bool fRlvCheckShowNames) { mRlvCheckShowNames = fRlvCheckShowNames; }
	// We need this to be public since we call it from RlvUIEnabler::onToggleShowNames()
	void updateAvatarNames();
// [/RLVa:KB]

	// [FS:CR] Refresh names
	void refreshNames();
	// [/FS:CR]

	// <FS:Ansariel> FIRE-12750: Name filter not working correctly
	static std::string getNameForDisplay(const LLUUID& avatar_id, const LLAvatarName& av_name, bool show_displayname, bool show_username, bool rlv_check_shownames);

	boost::signals2::connection setRefreshCompleteCallback(const commit_signal_t::slot_type& cb);

	boost::signals2::connection setItemDoubleClickCallback(const mouse_signal_t::slot_type& cb);

	virtual S32 notifyParent(const LLSD& info);

	void handleDisplayNamesOptionChanged();

	void setShowCompleteName(bool show) { mShowCompleteName = show;};

protected:
	void refresh();

	void addNewItem(const LLUUID& id, const std::string& name, BOOL is_online, EAddPosition pos = ADD_BOTTOM);
	void computeDifference(
		const uuid_vec_t& vnew,
		uuid_vec_t& vadded,
		uuid_vec_t& vremoved);
	void updateLastInteractionTimes();	
	void rebuildNames();
	void onItemDoubleClicked(LLUICtrl* ctrl, S32 x, S32 y, MASK mask);
//	void updateAvatarNames();

private:

	bool mIgnoreOnlineStatus;
	bool mShowLastInteractionTime;
	bool mDirty;
	bool mNeedUpdateNames;
	bool mShowIcons;
	bool mShowInfoBtn;
	bool mShowProfileBtn;
	bool mShowVoiceVolume;
	bool mShowSpeakingIndicator;
	bool mShowPermissions;
	bool mShowCompleteName;
// [RLVa:KB] - RLVa-1.2.0
	bool mRlvCheckShowNames;
// [/RLVa:KB]
	bool mShowDisplayName;
	bool mShowUsername;

	LLTimer*				mLITUpdateTimer; // last interaction time update timer
	std::string				mIconParamName;
	std::string				mNameFilter;
	uuid_vec_t				mIDs;
	LLUUID					mSessionID;

	LLListContextMenu*	mContextMenu;

	commit_signal_t mRefreshCompleteSignal;
	mouse_signal_t mItemDoubleClickSignal;

	// <FS:Ansariel> Update voice volume slider on RLVa shownames restriction update
	boost::signals2::connection mRlvBehaviorCallbackConnection;
	void updateRlvRestrictions(ERlvBehaviour behavior, ERlvParamType type);
	// </FS:Ansariel>
};

/** Abstract comparator for avatar items */
class LLAvatarItemComparator : public LLFlatListView::ItemComparator
{
	LOG_CLASS(LLAvatarItemComparator);

public:
	LLAvatarItemComparator() {};
	virtual ~LLAvatarItemComparator() {};

	virtual bool compare(const LLPanel* item1, const LLPanel* item2) const;

protected:

	/** 
	 * Returns true if avatar_item1 < avatar_item2, false otherwise 
	 * Implement this method in your particular comparator.
	 * In Linux a compiler failed to build it using the name "compare", so it was renamed to doCompare
	 */
	virtual bool doCompare(const LLAvatarListItem* avatar_item1, const LLAvatarListItem* avatar_item2) const = 0;
};


class LLAvatarItemNameComparator : public LLAvatarItemComparator
{
	LOG_CLASS(LLAvatarItemNameComparator);

public:
	LLAvatarItemNameComparator() {};
	virtual ~LLAvatarItemNameComparator() {};

protected:
	virtual bool doCompare(const LLAvatarListItem* avatar_item1, const LLAvatarListItem* avatar_item2) const;
};

class LLAvatarItemAgentOnTopComparator : public LLAvatarItemNameComparator
{
	LOG_CLASS(LLAvatarItemAgentOnTopComparator);

public:
	LLAvatarItemAgentOnTopComparator() {};
	virtual ~LLAvatarItemAgentOnTopComparator() {};

protected:
	virtual bool doCompare(const LLAvatarListItem* avatar_item1, const LLAvatarListItem* avatar_item2) const;
};

<<<<<<< HEAD
// <FS:Ansariel> FIRE-5283: Sort by username
class LLAvatarItemUserNameComparator : public LLAvatarItemComparator
{
	LOG_CLASS(LLAvatarItemUserNameComparator);

public:
	LLAvatarItemUserNameComparator() {};
	virtual ~LLAvatarItemUserNameComparator() {};

protected:
	virtual bool doCompare(const LLAvatarListItem* avatar_item1, const LLAvatarListItem* avatar_item2) const;
};
// </FS:Ansariel>

/**
 * Represents Avaline caller in Avatar list in Voice Control Panel and group chats.
 */
class LLAvalineListItem : public LLAvatarListItem
{
public:

	/**
	 * Constructor
	 *
	 * @param hide_number - flag indicating if number should be hidden.
	 *		In this case It will be shown as "Avaline Caller 1", "Avaline Caller 1", etc.
	 */
	LLAvalineListItem(bool hide_number = true);

	/*virtual*/ BOOL postBuild();

	/*virtual*/ void setName(const std::string& name);

private:
	bool mIsHideNumber;
};

=======
>>>>>>> c8f761fe
#endif // LL_LLAVATARLIST_H<|MERGE_RESOLUTION|>--- conflicted
+++ resolved
@@ -221,7 +221,6 @@
 	virtual bool doCompare(const LLAvatarListItem* avatar_item1, const LLAvatarListItem* avatar_item2) const;
 };
 
-<<<<<<< HEAD
 // <FS:Ansariel> FIRE-5283: Sort by username
 class LLAvatarItemUserNameComparator : public LLAvatarItemComparator
 {
@@ -236,29 +235,4 @@
 };
 // </FS:Ansariel>
 
-/**
- * Represents Avaline caller in Avatar list in Voice Control Panel and group chats.
- */
-class LLAvalineListItem : public LLAvatarListItem
-{
-public:
-
-	/**
-	 * Constructor
-	 *
-	 * @param hide_number - flag indicating if number should be hidden.
-	 *		In this case It will be shown as "Avaline Caller 1", "Avaline Caller 1", etc.
-	 */
-	LLAvalineListItem(bool hide_number = true);
-
-	/*virtual*/ BOOL postBuild();
-
-	/*virtual*/ void setName(const std::string& name);
-
-private:
-	bool mIsHideNumber;
-};
-
-=======
->>>>>>> c8f761fe
 #endif // LL_LLAVATARLIST_H