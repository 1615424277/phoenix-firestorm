/**
 * @file llpanelsnapshotinventory.cpp
 * @brief The panel provides UI for saving snapshot as an inventory texture.
 *
 * $LicenseInfo:firstyear=2011&license=viewerlgpl$
 * Second Life Viewer Source Code
 * Copyright (C) 2011, Linden Research, Inc.
 *
 * This library is free software; you can redistribute it and/or
 * modify it under the terms of the GNU Lesser General Public
 * License as published by the Free Software Foundation;
 * version 2.1 of the License only.
 *
 * This library is distributed in the hope that it will be useful,
 * but WITHOUT ANY WARRANTY; without even the implied warranty of
 * MERCHANTABILITY or FITNESS FOR A PARTICULAR PURPOSE.  See the GNU
 * Lesser General Public License for more details.
 *
 * You should have received a copy of the GNU Lesser General Public
 * License along with this library; if not, write to the Free Software
 * Foundation, Inc., 51 Franklin Street, Fifth Floor, Boston, MA  02110-1301  USA
 *
 * Linden Research, Inc., 945 Battery Street, San Francisco, CA  94111  USA
 * $/LicenseInfo$
 */

#include "llviewerprecompiledheaders.h"

#include "llcombobox.h"
#include "llsidetraypanelcontainer.h"
#include "llspinctrl.h"

#include "llfloatersnapshot.h" // FIXME: replace with a snapshot storage model
#include "llpanelsnapshot.h"
#include "llsnapshotlivepreview.h"
#include "llviewercontrol.h" // gSavedSettings
#include "llstatusbar.h"    // can_afford_transaction()
#include "llnotificationsutil.h"

#include "llagentbenefits.h"

// <FS:CR> FIRE-10537 - Temp texture uploads aren't functional on SSB regions
#include "llagent.h"
#include "llviewerregion.h"
#include "llcheckboxctrl.h"
// </FS:CR>

/**
 * The panel provides UI for saving snapshot as an inventory texture.
 */
class LLPanelSnapshotInventoryBase
    : public LLPanelSnapshot
{
    LOG_CLASS(LLPanelSnapshotInventoryBase);

public:
    LLPanelSnapshotInventoryBase();

    /*virtual*/ bool postBuild();
protected:
    void onSend();
    /*virtual*/ LLSnapshotModel::ESnapshotType getSnapshotType();
};

class LLPanelSnapshotInventory
    : public LLPanelSnapshotInventoryBase
{
    LOG_CLASS(LLPanelSnapshotInventory);

public:
    LLPanelSnapshotInventory();
    /*virtual*/ ~LLPanelSnapshotInventory(); // <FS:Ansariel> Store settings at logout
    /*virtual*/ bool postBuild();
    /*virtual*/ void onOpen(const LLSD& key);

    void onResolutionCommit(LLUICtrl* ctrl);

private:
    /*virtual*/ std::string getWidthSpinnerName() const     { return "inventory_snapshot_width"; }
    /*virtual*/ std::string getHeightSpinnerName() const    { return "inventory_snapshot_height"; }
    /*virtual*/ std::string getAspectRatioCBName() const    { return "inventory_keep_aspect_check"; }
    /*virtual*/ std::string getImageSizeComboName() const   { return "texture_size_combo"; }
    /*virtual*/ std::string getImageSizePanelName() const   { return LLStringUtil::null; }
    /*virtual*/ void updateControls(const LLSD& info);

};

class LLPanelOutfitSnapshotInventory
    : public LLPanelSnapshotInventoryBase
{
    LOG_CLASS(LLPanelOutfitSnapshotInventory);

public:
    LLPanelOutfitSnapshotInventory();
        /*virtual*/ bool postBuild();
        /*virtual*/ void onOpen(const LLSD& key);

private:
    /*virtual*/ std::string getWidthSpinnerName() const     { return ""; }
    /*virtual*/ std::string getHeightSpinnerName() const    { return ""; }
    /*virtual*/ std::string getAspectRatioCBName() const    { return ""; }
    /*virtual*/ std::string getImageSizeComboName() const   { return "texture_size_combo"; }
    /*virtual*/ std::string getImageSizePanelName() const   { return LLStringUtil::null; }
    /*virtual*/ void updateControls(const LLSD& info);

    /*virtual*/ void cancel();
};

static LLPanelInjector<LLPanelSnapshotInventory> panel_class1("llpanelsnapshotinventory");

static LLPanelInjector<LLPanelOutfitSnapshotInventory> panel_class2("llpaneloutfitsnapshotinventory");

LLPanelSnapshotInventoryBase::LLPanelSnapshotInventoryBase()
{
}

bool LLPanelSnapshotInventoryBase::postBuild()
{
    return LLPanelSnapshot::postBuild();
}

LLSnapshotModel::ESnapshotType LLPanelSnapshotInventoryBase::getSnapshotType()
{
    return LLSnapshotModel::SNAPSHOT_TEXTURE;
}

LLPanelSnapshotInventory::LLPanelSnapshotInventory()
{
    mCommitCallbackRegistrar.add("Inventory.Save",      boost::bind(&LLPanelSnapshotInventory::onSend,      this));
    mCommitCallbackRegistrar.add("Inventory.Cancel",    boost::bind(&LLPanelSnapshotInventory::cancel,      this));
}

// virtual
bool LLPanelSnapshotInventory::postBuild()
{
    getChild<LLSpinCtrl>(getWidthSpinnerName())->setAllowEdit(false);
    getChild<LLSpinCtrl>(getHeightSpinnerName())->setAllowEdit(false);

    // <FS:Ansariel> Don't hide resolution spinners - they get disabled if needed
    //getChild<LLUICtrl>(getImageSizeComboName())->setCommitCallback(boost::bind(&LLPanelSnapshotInventory::onResolutionCommit, this, _1));

    // <FS:Ansariel> Store settings at logout
    getImageSizeComboBox()->setCurrentByIndex(gSavedSettings.getS32("LastSnapshotToInventoryResolution"));
    getWidthSpinner()->setValue(gSavedSettings.getS32("LastSnapshotToInventoryWidth"));
    getHeightSpinner()->setValue(gSavedSettings.getS32("LastSnapshotToInventoryHeight"));
    // </FS:Ansariel>

    return LLPanelSnapshotInventoryBase::postBuild();
}

// virtual
void LLPanelSnapshotInventory::onOpen(const LLSD& key)
{
    // <FS:CR> FIRE-10537 - Temp texture uploads aren't functional on SSB regions
    if (LLAgentBenefitsMgr::current().getTextureUploadCost() == 0
        || gAgent.getRegion()->getCentralBakeVersion() > 0)
    {
        gSavedSettings.setBOOL("TemporaryUpload", false);
    }
    getChild<LLCheckBoxCtrl>("inventory_temp_upload")->setVisible(LLAgentBenefitsMgr::current().getTextureUploadCost() > 0 && gAgent.getRegion()->getCentralBakeVersion() == 0);
    // </FS:CR>
    LLPanelSnapshot::onOpen(key);
}

// virtual
void LLPanelSnapshotInventory::updateControls(const LLSD& info)
{
    const bool have_snapshot = info.has("have-snapshot") ? info["have-snapshot"].asBoolean() : true;
    getChild<LLUICtrl>("save_btn")->setEnabled(have_snapshot);
}

void LLPanelSnapshotInventory::onResolutionCommit(LLUICtrl* ctrl)
{
    bool current_window_selected = (getChild<LLComboBox>(getImageSizeComboName())->getCurrentIndex() == 3);
    getChild<LLSpinCtrl>(getWidthSpinnerName())->setVisible(!current_window_selected);
    getChild<LLSpinCtrl>(getHeightSpinnerName())->setVisible(!current_window_selected);
}

// <FS:Ansariel> Store settings at logout
LLPanelSnapshotInventory::~LLPanelSnapshotInventory()
{
    gSavedSettings.setS32("LastSnapshotToInventoryResolution", getImageSizeComboBox()->getCurrentIndex());
    gSavedSettings.setS32("LastSnapshotToInventoryWidth", getTypedPreviewWidth());
    gSavedSettings.setS32("LastSnapshotToInventoryHeight", getTypedPreviewHeight());
}
// </FS:Ansariel>

void LLPanelSnapshotInventoryBase::onSend()
{
<<<<<<< HEAD
    // <FS:Chanayane> 2048x2048 snapshots upload to inventory
    //S32 expected_upload_cost = LLAgentBenefitsMgr::current().getTextureUploadCost();
=======
>>>>>>> 951ce0ad
    S32 w = 0;
    S32 h = 0;

    if( mSnapshotFloater )
    {
        LLSnapshotLivePreview* preview = mSnapshotFloater->getPreviewView();
        if( preview )
        {
            preview->getSize(w, h);
        }
    }

    S32 expected_upload_cost = LLAgentBenefitsMgr::current().getTextureUploadCost(w, h);
<<<<<<< HEAD
    // </FS:Chanayane>
    
=======
>>>>>>> 951ce0ad
    if (can_afford_transaction(expected_upload_cost))
    {
        if (mSnapshotFloater)
        {
            mSnapshotFloater->saveTexture();
            mSnapshotFloater->postSave();
        }
    }
    else
    {
        LLSD args;
        args["COST"] = llformat("%d", expected_upload_cost);
        LLNotificationsUtil::add("ErrorPhotoCannotAfford", args);
        if (mSnapshotFloater)
        {
            mSnapshotFloater->inventorySaveFailed();
        }
    }
}

LLPanelOutfitSnapshotInventory::LLPanelOutfitSnapshotInventory()
{
    mCommitCallbackRegistrar.add("Inventory.SaveOutfitPhoto", boost::bind(&LLPanelOutfitSnapshotInventory::onSend, this));
    mCommitCallbackRegistrar.add("Inventory.SaveOutfitCancel", boost::bind(&LLPanelOutfitSnapshotInventory::cancel, this));
}

// virtual
bool LLPanelOutfitSnapshotInventory::postBuild()
{
    return LLPanelSnapshotInventoryBase::postBuild();
}

// virtual
void LLPanelOutfitSnapshotInventory::onOpen(const LLSD& key)
{
    getChild<LLUICtrl>("hint_lbl")->setTextArg("[UPLOAD_COST]", llformat("%d", LLAgentBenefitsMgr::current().getTextureUploadCost()));
    LLPanelSnapshot::onOpen(key);
}

// virtual
void LLPanelOutfitSnapshotInventory::updateControls(const LLSD& info)
{
    const bool have_snapshot = info.has("have-snapshot") ? info["have-snapshot"].asBoolean() : true;
    getChild<LLUICtrl>("save_btn")->setEnabled(have_snapshot);
}

void LLPanelOutfitSnapshotInventory::cancel()
{
    if (mSnapshotFloater)
    {
        mSnapshotFloater->closeFloater();
    }
}<|MERGE_RESOLUTION|>--- conflicted
+++ resolved
@@ -187,11 +187,6 @@
 
 void LLPanelSnapshotInventoryBase::onSend()
 {
-<<<<<<< HEAD
-    // <FS:Chanayane> 2048x2048 snapshots upload to inventory
-    //S32 expected_upload_cost = LLAgentBenefitsMgr::current().getTextureUploadCost();
-=======
->>>>>>> 951ce0ad
     S32 w = 0;
     S32 h = 0;
 
@@ -205,11 +200,6 @@
     }
 
     S32 expected_upload_cost = LLAgentBenefitsMgr::current().getTextureUploadCost(w, h);
-<<<<<<< HEAD
-    // </FS:Chanayane>
-    
-=======
->>>>>>> 951ce0ad
     if (can_afford_transaction(expected_upload_cost))
     {
         if (mSnapshotFloater)
