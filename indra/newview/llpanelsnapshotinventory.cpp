/**
 * @file llpanelsnapshotinventory.cpp
 * @brief The panel provides UI for saving snapshot as an inventory texture.
 *
 * $LicenseInfo:firstyear=2011&license=viewerlgpl$
 * Second Life Viewer Source Code
 * Copyright (C) 2011, Linden Research, Inc.
 *
 * This library is free software; you can redistribute it and/or
 * modify it under the terms of the GNU Lesser General Public
 * License as published by the Free Software Foundation;
 * version 2.1 of the License only.
 *
 * This library is distributed in the hope that it will be useful,
 * but WITHOUT ANY WARRANTY; without even the implied warranty of
 * MERCHANTABILITY or FITNESS FOR A PARTICULAR PURPOSE.  See the GNU
 * Lesser General Public License for more details.
 *
 * You should have received a copy of the GNU Lesser General Public
 * License along with this library; if not, write to the Free Software
 * Foundation, Inc., 51 Franklin Street, Fifth Floor, Boston, MA  02110-1301  USA
 *
 * Linden Research, Inc., 945 Battery Street, San Francisco, CA  94111  USA
 * $/LicenseInfo$
 */

#include "llviewerprecompiledheaders.h"

#include "llcombobox.h"
#include "llsidetraypanelcontainer.h"
#include "llspinctrl.h"

#include "llfloatersnapshot.h" // FIXME: replace with a snapshot storage model
#include "llpanelsnapshot.h"
#include "llsnapshotlivepreview.h"
#include "llviewercontrol.h" // gSavedSettings
#include "llstatusbar.h"    // can_afford_transaction()
#include "llnotificationsutil.h"

#include "llagentbenefits.h"

/**
 * The panel provides UI for saving snapshot as an inventory texture.
 */
class LLPanelSnapshotInventoryBase
    : public LLPanelSnapshot
{
    LOG_CLASS(LLPanelSnapshotInventoryBase);

public:
    LLPanelSnapshotInventoryBase();

<<<<<<< HEAD
	/*virtual*/ bool postBuild();
=======
    /*virtual*/ BOOL postBuild();
>>>>>>> e1623bb2
protected:
    void onSend();
    /*virtual*/ LLSnapshotModel::ESnapshotType getSnapshotType();
};

class LLPanelSnapshotInventory
    : public LLPanelSnapshotInventoryBase
{
    LOG_CLASS(LLPanelSnapshotInventory);

public:
<<<<<<< HEAD
	LLPanelSnapshotInventory();
	/*virtual*/ bool postBuild();
	/*virtual*/ void onOpen(const LLSD& key);
=======
    LLPanelSnapshotInventory();
    /*virtual*/ BOOL postBuild();
    /*virtual*/ void onOpen(const LLSD& key);
>>>>>>> e1623bb2

    void onResolutionCommit(LLUICtrl* ctrl);

private:
    /*virtual*/ std::string getWidthSpinnerName() const     { return "inventory_snapshot_width"; }
    /*virtual*/ std::string getHeightSpinnerName() const    { return "inventory_snapshot_height"; }
    /*virtual*/ std::string getAspectRatioCBName() const    { return "inventory_keep_aspect_check"; }
    /*virtual*/ std::string getImageSizeComboName() const   { return "texture_size_combo"; }
    /*virtual*/ std::string getImageSizePanelName() const   { return LLStringUtil::null; }
    /*virtual*/ void updateControls(const LLSD& info);

};

class LLPanelOutfitSnapshotInventory
    : public LLPanelSnapshotInventoryBase
{
    LOG_CLASS(LLPanelOutfitSnapshotInventory);

public:
    LLPanelOutfitSnapshotInventory();
<<<<<<< HEAD
    	/*virtual*/ bool postBuild();
    	/*virtual*/ void onOpen(const LLSD& key);
        
=======
        /*virtual*/ BOOL postBuild();
        /*virtual*/ void onOpen(const LLSD& key);

>>>>>>> e1623bb2
private:
    /*virtual*/ std::string getWidthSpinnerName() const     { return ""; }
    /*virtual*/ std::string getHeightSpinnerName() const    { return ""; }
    /*virtual*/ std::string getAspectRatioCBName() const    { return ""; }
    /*virtual*/ std::string getImageSizeComboName() const   { return "texture_size_combo"; }
    /*virtual*/ std::string getImageSizePanelName() const   { return LLStringUtil::null; }
    /*virtual*/ void updateControls(const LLSD& info);

    /*virtual*/ void cancel();
};

static LLPanelInjector<LLPanelSnapshotInventory> panel_class1("llpanelsnapshotinventory");

static LLPanelInjector<LLPanelOutfitSnapshotInventory> panel_class2("llpaneloutfitsnapshotinventory");

LLPanelSnapshotInventoryBase::LLPanelSnapshotInventoryBase()
{
}

bool LLPanelSnapshotInventoryBase::postBuild()
{
    return LLPanelSnapshot::postBuild();
}

LLSnapshotModel::ESnapshotType LLPanelSnapshotInventoryBase::getSnapshotType()
{
    return LLSnapshotModel::SNAPSHOT_TEXTURE;
}

LLPanelSnapshotInventory::LLPanelSnapshotInventory()
{
    mCommitCallbackRegistrar.add("Inventory.Save",      boost::bind(&LLPanelSnapshotInventory::onSend,      this));
    mCommitCallbackRegistrar.add("Inventory.Cancel",    boost::bind(&LLPanelSnapshotInventory::cancel,      this));
}

// virtual
bool LLPanelSnapshotInventory::postBuild()
{
<<<<<<< HEAD
	getChild<LLSpinCtrl>(getWidthSpinnerName())->setAllowEdit(false);
	getChild<LLSpinCtrl>(getHeightSpinnerName())->setAllowEdit(false);
=======
    getChild<LLSpinCtrl>(getWidthSpinnerName())->setAllowEdit(FALSE);
    getChild<LLSpinCtrl>(getHeightSpinnerName())->setAllowEdit(FALSE);
>>>>>>> e1623bb2

    getChild<LLUICtrl>(getImageSizeComboName())->setCommitCallback(boost::bind(&LLPanelSnapshotInventory::onResolutionCommit, this, _1));
    return LLPanelSnapshotInventoryBase::postBuild();
}

// virtual
void LLPanelSnapshotInventory::onOpen(const LLSD& key)
{
    LLPanelSnapshot::onOpen(key);
}

// virtual
void LLPanelSnapshotInventory::updateControls(const LLSD& info)
{
    const bool have_snapshot = info.has("have-snapshot") ? info["have-snapshot"].asBoolean() : true;
    getChild<LLUICtrl>("save_btn")->setEnabled(have_snapshot);
}

void LLPanelSnapshotInventory::onResolutionCommit(LLUICtrl* ctrl)
{
<<<<<<< HEAD
	bool current_window_selected = (getChild<LLComboBox>(getImageSizeComboName())->getCurrentIndex() == 3);
	getChild<LLSpinCtrl>(getWidthSpinnerName())->setVisible(!current_window_selected);
	getChild<LLSpinCtrl>(getHeightSpinnerName())->setVisible(!current_window_selected);
=======
    BOOL current_window_selected = (getChild<LLComboBox>(getImageSizeComboName())->getCurrentIndex() == 3);
    getChild<LLSpinCtrl>(getWidthSpinnerName())->setVisible(!current_window_selected);
    getChild<LLSpinCtrl>(getHeightSpinnerName())->setVisible(!current_window_selected);
>>>>>>> e1623bb2
}

void LLPanelSnapshotInventoryBase::onSend()
{
    S32 expected_upload_cost = LLAgentBenefitsMgr::current().getTextureUploadCost();
    if (can_afford_transaction(expected_upload_cost))
    {
        if (mSnapshotFloater)
        {
            mSnapshotFloater->saveTexture();
            mSnapshotFloater->postSave();
        }
    }
    else
    {
        LLSD args;
        args["COST"] = llformat("%d", expected_upload_cost);
        LLNotificationsUtil::add("ErrorPhotoCannotAfford", args);
        if (mSnapshotFloater)
        {
            mSnapshotFloater->inventorySaveFailed();
        }
    }
}

LLPanelOutfitSnapshotInventory::LLPanelOutfitSnapshotInventory()
{
    mCommitCallbackRegistrar.add("Inventory.SaveOutfitPhoto", boost::bind(&LLPanelOutfitSnapshotInventory::onSend, this));
    mCommitCallbackRegistrar.add("Inventory.SaveOutfitCancel", boost::bind(&LLPanelOutfitSnapshotInventory::cancel, this));
}

// virtual
bool LLPanelOutfitSnapshotInventory::postBuild()
{
    return LLPanelSnapshotInventoryBase::postBuild();
}

// virtual
void LLPanelOutfitSnapshotInventory::onOpen(const LLSD& key)
{
    getChild<LLUICtrl>("hint_lbl")->setTextArg("[UPLOAD_COST]", llformat("%d", LLAgentBenefitsMgr::current().getTextureUploadCost()));
    LLPanelSnapshot::onOpen(key);
}

// virtual
void LLPanelOutfitSnapshotInventory::updateControls(const LLSD& info)
{
    const bool have_snapshot = info.has("have-snapshot") ? info["have-snapshot"].asBoolean() : true;
    getChild<LLUICtrl>("save_btn")->setEnabled(have_snapshot);
}

void LLPanelOutfitSnapshotInventory::cancel()
{
    if (mSnapshotFloater)
    {
        mSnapshotFloater->closeFloater();
    }
}<|MERGE_RESOLUTION|>--- conflicted
+++ resolved
@@ -1,238 +1,211 @@
-/**
- * @file llpanelsnapshotinventory.cpp
- * @brief The panel provides UI for saving snapshot as an inventory texture.
- *
- * $LicenseInfo:firstyear=2011&license=viewerlgpl$
- * Second Life Viewer Source Code
- * Copyright (C) 2011, Linden Research, Inc.
- *
- * This library is free software; you can redistribute it and/or
- * modify it under the terms of the GNU Lesser General Public
- * License as published by the Free Software Foundation;
- * version 2.1 of the License only.
- *
- * This library is distributed in the hope that it will be useful,
- * but WITHOUT ANY WARRANTY; without even the implied warranty of
- * MERCHANTABILITY or FITNESS FOR A PARTICULAR PURPOSE.  See the GNU
- * Lesser General Public License for more details.
- *
- * You should have received a copy of the GNU Lesser General Public
- * License along with this library; if not, write to the Free Software
- * Foundation, Inc., 51 Franklin Street, Fifth Floor, Boston, MA  02110-1301  USA
- *
- * Linden Research, Inc., 945 Battery Street, San Francisco, CA  94111  USA
- * $/LicenseInfo$
- */
-
-#include "llviewerprecompiledheaders.h"
-
-#include "llcombobox.h"
-#include "llsidetraypanelcontainer.h"
-#include "llspinctrl.h"
-
-#include "llfloatersnapshot.h" // FIXME: replace with a snapshot storage model
-#include "llpanelsnapshot.h"
-#include "llsnapshotlivepreview.h"
-#include "llviewercontrol.h" // gSavedSettings
-#include "llstatusbar.h"    // can_afford_transaction()
-#include "llnotificationsutil.h"
-
-#include "llagentbenefits.h"
-
-/**
- * The panel provides UI for saving snapshot as an inventory texture.
- */
-class LLPanelSnapshotInventoryBase
-    : public LLPanelSnapshot
-{
-    LOG_CLASS(LLPanelSnapshotInventoryBase);
-
-public:
-    LLPanelSnapshotInventoryBase();
-
-<<<<<<< HEAD
-	/*virtual*/ bool postBuild();
-=======
-    /*virtual*/ BOOL postBuild();
->>>>>>> e1623bb2
-protected:
-    void onSend();
-    /*virtual*/ LLSnapshotModel::ESnapshotType getSnapshotType();
-};
-
-class LLPanelSnapshotInventory
-    : public LLPanelSnapshotInventoryBase
-{
-    LOG_CLASS(LLPanelSnapshotInventory);
-
-public:
-<<<<<<< HEAD
-	LLPanelSnapshotInventory();
-	/*virtual*/ bool postBuild();
-	/*virtual*/ void onOpen(const LLSD& key);
-=======
-    LLPanelSnapshotInventory();
-    /*virtual*/ BOOL postBuild();
-    /*virtual*/ void onOpen(const LLSD& key);
->>>>>>> e1623bb2
-
-    void onResolutionCommit(LLUICtrl* ctrl);
-
-private:
-    /*virtual*/ std::string getWidthSpinnerName() const     { return "inventory_snapshot_width"; }
-    /*virtual*/ std::string getHeightSpinnerName() const    { return "inventory_snapshot_height"; }
-    /*virtual*/ std::string getAspectRatioCBName() const    { return "inventory_keep_aspect_check"; }
-    /*virtual*/ std::string getImageSizeComboName() const   { return "texture_size_combo"; }
-    /*virtual*/ std::string getImageSizePanelName() const   { return LLStringUtil::null; }
-    /*virtual*/ void updateControls(const LLSD& info);
-
-};
-
-class LLPanelOutfitSnapshotInventory
-    : public LLPanelSnapshotInventoryBase
-{
-    LOG_CLASS(LLPanelOutfitSnapshotInventory);
-
-public:
-    LLPanelOutfitSnapshotInventory();
-<<<<<<< HEAD
-    	/*virtual*/ bool postBuild();
-    	/*virtual*/ void onOpen(const LLSD& key);
-        
-=======
-        /*virtual*/ BOOL postBuild();
-        /*virtual*/ void onOpen(const LLSD& key);
-
->>>>>>> e1623bb2
-private:
-    /*virtual*/ std::string getWidthSpinnerName() const     { return ""; }
-    /*virtual*/ std::string getHeightSpinnerName() const    { return ""; }
-    /*virtual*/ std::string getAspectRatioCBName() const    { return ""; }
-    /*virtual*/ std::string getImageSizeComboName() const   { return "texture_size_combo"; }
-    /*virtual*/ std::string getImageSizePanelName() const   { return LLStringUtil::null; }
-    /*virtual*/ void updateControls(const LLSD& info);
-
-    /*virtual*/ void cancel();
-};
-
-static LLPanelInjector<LLPanelSnapshotInventory> panel_class1("llpanelsnapshotinventory");
-
-static LLPanelInjector<LLPanelOutfitSnapshotInventory> panel_class2("llpaneloutfitsnapshotinventory");
-
-LLPanelSnapshotInventoryBase::LLPanelSnapshotInventoryBase()
-{
-}
-
-bool LLPanelSnapshotInventoryBase::postBuild()
-{
-    return LLPanelSnapshot::postBuild();
-}
-
-LLSnapshotModel::ESnapshotType LLPanelSnapshotInventoryBase::getSnapshotType()
-{
-    return LLSnapshotModel::SNAPSHOT_TEXTURE;
-}
-
-LLPanelSnapshotInventory::LLPanelSnapshotInventory()
-{
-    mCommitCallbackRegistrar.add("Inventory.Save",      boost::bind(&LLPanelSnapshotInventory::onSend,      this));
-    mCommitCallbackRegistrar.add("Inventory.Cancel",    boost::bind(&LLPanelSnapshotInventory::cancel,      this));
-}
-
-// virtual
-bool LLPanelSnapshotInventory::postBuild()
-{
-<<<<<<< HEAD
-	getChild<LLSpinCtrl>(getWidthSpinnerName())->setAllowEdit(false);
-	getChild<LLSpinCtrl>(getHeightSpinnerName())->setAllowEdit(false);
-=======
-    getChild<LLSpinCtrl>(getWidthSpinnerName())->setAllowEdit(FALSE);
-    getChild<LLSpinCtrl>(getHeightSpinnerName())->setAllowEdit(FALSE);
->>>>>>> e1623bb2
-
-    getChild<LLUICtrl>(getImageSizeComboName())->setCommitCallback(boost::bind(&LLPanelSnapshotInventory::onResolutionCommit, this, _1));
-    return LLPanelSnapshotInventoryBase::postBuild();
-}
-
-// virtual
-void LLPanelSnapshotInventory::onOpen(const LLSD& key)
-{
-    LLPanelSnapshot::onOpen(key);
-}
-
-// virtual
-void LLPanelSnapshotInventory::updateControls(const LLSD& info)
-{
-    const bool have_snapshot = info.has("have-snapshot") ? info["have-snapshot"].asBoolean() : true;
-    getChild<LLUICtrl>("save_btn")->setEnabled(have_snapshot);
-}
-
-void LLPanelSnapshotInventory::onResolutionCommit(LLUICtrl* ctrl)
-{
-<<<<<<< HEAD
-	bool current_window_selected = (getChild<LLComboBox>(getImageSizeComboName())->getCurrentIndex() == 3);
-	getChild<LLSpinCtrl>(getWidthSpinnerName())->setVisible(!current_window_selected);
-	getChild<LLSpinCtrl>(getHeightSpinnerName())->setVisible(!current_window_selected);
-=======
-    BOOL current_window_selected = (getChild<LLComboBox>(getImageSizeComboName())->getCurrentIndex() == 3);
-    getChild<LLSpinCtrl>(getWidthSpinnerName())->setVisible(!current_window_selected);
-    getChild<LLSpinCtrl>(getHeightSpinnerName())->setVisible(!current_window_selected);
->>>>>>> e1623bb2
-}
-
-void LLPanelSnapshotInventoryBase::onSend()
-{
-    S32 expected_upload_cost = LLAgentBenefitsMgr::current().getTextureUploadCost();
-    if (can_afford_transaction(expected_upload_cost))
-    {
-        if (mSnapshotFloater)
-        {
-            mSnapshotFloater->saveTexture();
-            mSnapshotFloater->postSave();
-        }
-    }
-    else
-    {
-        LLSD args;
-        args["COST"] = llformat("%d", expected_upload_cost);
-        LLNotificationsUtil::add("ErrorPhotoCannotAfford", args);
-        if (mSnapshotFloater)
-        {
-            mSnapshotFloater->inventorySaveFailed();
-        }
-    }
-}
-
-LLPanelOutfitSnapshotInventory::LLPanelOutfitSnapshotInventory()
-{
-    mCommitCallbackRegistrar.add("Inventory.SaveOutfitPhoto", boost::bind(&LLPanelOutfitSnapshotInventory::onSend, this));
-    mCommitCallbackRegistrar.add("Inventory.SaveOutfitCancel", boost::bind(&LLPanelOutfitSnapshotInventory::cancel, this));
-}
-
-// virtual
-bool LLPanelOutfitSnapshotInventory::postBuild()
-{
-    return LLPanelSnapshotInventoryBase::postBuild();
-}
-
-// virtual
-void LLPanelOutfitSnapshotInventory::onOpen(const LLSD& key)
-{
-    getChild<LLUICtrl>("hint_lbl")->setTextArg("[UPLOAD_COST]", llformat("%d", LLAgentBenefitsMgr::current().getTextureUploadCost()));
-    LLPanelSnapshot::onOpen(key);
-}
-
-// virtual
-void LLPanelOutfitSnapshotInventory::updateControls(const LLSD& info)
-{
-    const bool have_snapshot = info.has("have-snapshot") ? info["have-snapshot"].asBoolean() : true;
-    getChild<LLUICtrl>("save_btn")->setEnabled(have_snapshot);
-}
-
-void LLPanelOutfitSnapshotInventory::cancel()
-{
-    if (mSnapshotFloater)
-    {
-        mSnapshotFloater->closeFloater();
-    }
-}+/**
+ * @file llpanelsnapshotinventory.cpp
+ * @brief The panel provides UI for saving snapshot as an inventory texture.
+ *
+ * $LicenseInfo:firstyear=2011&license=viewerlgpl$
+ * Second Life Viewer Source Code
+ * Copyright (C) 2011, Linden Research, Inc.
+ *
+ * This library is free software; you can redistribute it and/or
+ * modify it under the terms of the GNU Lesser General Public
+ * License as published by the Free Software Foundation;
+ * version 2.1 of the License only.
+ *
+ * This library is distributed in the hope that it will be useful,
+ * but WITHOUT ANY WARRANTY; without even the implied warranty of
+ * MERCHANTABILITY or FITNESS FOR A PARTICULAR PURPOSE.  See the GNU
+ * Lesser General Public License for more details.
+ *
+ * You should have received a copy of the GNU Lesser General Public
+ * License along with this library; if not, write to the Free Software
+ * Foundation, Inc., 51 Franklin Street, Fifth Floor, Boston, MA  02110-1301  USA
+ *
+ * Linden Research, Inc., 945 Battery Street, San Francisco, CA  94111  USA
+ * $/LicenseInfo$
+ */
+
+#include "llviewerprecompiledheaders.h"
+
+#include "llcombobox.h"
+#include "llsidetraypanelcontainer.h"
+#include "llspinctrl.h"
+
+#include "llfloatersnapshot.h" // FIXME: replace with a snapshot storage model
+#include "llpanelsnapshot.h"
+#include "llsnapshotlivepreview.h"
+#include "llviewercontrol.h" // gSavedSettings
+#include "llstatusbar.h"    // can_afford_transaction()
+#include "llnotificationsutil.h"
+
+#include "llagentbenefits.h"
+
+/**
+ * The panel provides UI for saving snapshot as an inventory texture.
+ */
+class LLPanelSnapshotInventoryBase
+    : public LLPanelSnapshot
+{
+    LOG_CLASS(LLPanelSnapshotInventoryBase);
+
+public:
+    LLPanelSnapshotInventoryBase();
+
+    /*virtual*/ bool postBuild();
+protected:
+    void onSend();
+    /*virtual*/ LLSnapshotModel::ESnapshotType getSnapshotType();
+};
+
+class LLPanelSnapshotInventory
+    : public LLPanelSnapshotInventoryBase
+{
+    LOG_CLASS(LLPanelSnapshotInventory);
+
+public:
+    LLPanelSnapshotInventory();
+    /*virtual*/ bool postBuild();
+    /*virtual*/ void onOpen(const LLSD& key);
+
+    void onResolutionCommit(LLUICtrl* ctrl);
+
+private:
+    /*virtual*/ std::string getWidthSpinnerName() const     { return "inventory_snapshot_width"; }
+    /*virtual*/ std::string getHeightSpinnerName() const    { return "inventory_snapshot_height"; }
+    /*virtual*/ std::string getAspectRatioCBName() const    { return "inventory_keep_aspect_check"; }
+    /*virtual*/ std::string getImageSizeComboName() const   { return "texture_size_combo"; }
+    /*virtual*/ std::string getImageSizePanelName() const   { return LLStringUtil::null; }
+    /*virtual*/ void updateControls(const LLSD& info);
+
+};
+
+class LLPanelOutfitSnapshotInventory
+    : public LLPanelSnapshotInventoryBase
+{
+    LOG_CLASS(LLPanelOutfitSnapshotInventory);
+
+public:
+    LLPanelOutfitSnapshotInventory();
+        /*virtual*/ bool postBuild();
+        /*virtual*/ void onOpen(const LLSD& key);
+
+private:
+    /*virtual*/ std::string getWidthSpinnerName() const     { return ""; }
+    /*virtual*/ std::string getHeightSpinnerName() const    { return ""; }
+    /*virtual*/ std::string getAspectRatioCBName() const    { return ""; }
+    /*virtual*/ std::string getImageSizeComboName() const   { return "texture_size_combo"; }
+    /*virtual*/ std::string getImageSizePanelName() const   { return LLStringUtil::null; }
+    /*virtual*/ void updateControls(const LLSD& info);
+
+    /*virtual*/ void cancel();
+};
+
+static LLPanelInjector<LLPanelSnapshotInventory> panel_class1("llpanelsnapshotinventory");
+
+static LLPanelInjector<LLPanelOutfitSnapshotInventory> panel_class2("llpaneloutfitsnapshotinventory");
+
+LLPanelSnapshotInventoryBase::LLPanelSnapshotInventoryBase()
+{
+}
+
+bool LLPanelSnapshotInventoryBase::postBuild()
+{
+    return LLPanelSnapshot::postBuild();
+}
+
+LLSnapshotModel::ESnapshotType LLPanelSnapshotInventoryBase::getSnapshotType()
+{
+    return LLSnapshotModel::SNAPSHOT_TEXTURE;
+}
+
+LLPanelSnapshotInventory::LLPanelSnapshotInventory()
+{
+    mCommitCallbackRegistrar.add("Inventory.Save",      boost::bind(&LLPanelSnapshotInventory::onSend,      this));
+    mCommitCallbackRegistrar.add("Inventory.Cancel",    boost::bind(&LLPanelSnapshotInventory::cancel,      this));
+}
+
+// virtual
+bool LLPanelSnapshotInventory::postBuild()
+{
+    getChild<LLSpinCtrl>(getWidthSpinnerName())->setAllowEdit(false);
+    getChild<LLSpinCtrl>(getHeightSpinnerName())->setAllowEdit(false);
+
+    getChild<LLUICtrl>(getImageSizeComboName())->setCommitCallback(boost::bind(&LLPanelSnapshotInventory::onResolutionCommit, this, _1));
+    return LLPanelSnapshotInventoryBase::postBuild();
+}
+
+// virtual
+void LLPanelSnapshotInventory::onOpen(const LLSD& key)
+{
+    LLPanelSnapshot::onOpen(key);
+}
+
+// virtual
+void LLPanelSnapshotInventory::updateControls(const LLSD& info)
+{
+    const bool have_snapshot = info.has("have-snapshot") ? info["have-snapshot"].asBoolean() : true;
+    getChild<LLUICtrl>("save_btn")->setEnabled(have_snapshot);
+}
+
+void LLPanelSnapshotInventory::onResolutionCommit(LLUICtrl* ctrl)
+{
+    bool current_window_selected = (getChild<LLComboBox>(getImageSizeComboName())->getCurrentIndex() == 3);
+    getChild<LLSpinCtrl>(getWidthSpinnerName())->setVisible(!current_window_selected);
+    getChild<LLSpinCtrl>(getHeightSpinnerName())->setVisible(!current_window_selected);
+}
+
+void LLPanelSnapshotInventoryBase::onSend()
+{
+    S32 expected_upload_cost = LLAgentBenefitsMgr::current().getTextureUploadCost();
+    if (can_afford_transaction(expected_upload_cost))
+    {
+        if (mSnapshotFloater)
+        {
+            mSnapshotFloater->saveTexture();
+            mSnapshotFloater->postSave();
+        }
+    }
+    else
+    {
+        LLSD args;
+        args["COST"] = llformat("%d", expected_upload_cost);
+        LLNotificationsUtil::add("ErrorPhotoCannotAfford", args);
+        if (mSnapshotFloater)
+        {
+            mSnapshotFloater->inventorySaveFailed();
+        }
+    }
+}
+
+LLPanelOutfitSnapshotInventory::LLPanelOutfitSnapshotInventory()
+{
+    mCommitCallbackRegistrar.add("Inventory.SaveOutfitPhoto", boost::bind(&LLPanelOutfitSnapshotInventory::onSend, this));
+    mCommitCallbackRegistrar.add("Inventory.SaveOutfitCancel", boost::bind(&LLPanelOutfitSnapshotInventory::cancel, this));
+}
+
+// virtual
+bool LLPanelOutfitSnapshotInventory::postBuild()
+{
+    return LLPanelSnapshotInventoryBase::postBuild();
+}
+
+// virtual
+void LLPanelOutfitSnapshotInventory::onOpen(const LLSD& key)
+{
+    getChild<LLUICtrl>("hint_lbl")->setTextArg("[UPLOAD_COST]", llformat("%d", LLAgentBenefitsMgr::current().getTextureUploadCost()));
+    LLPanelSnapshot::onOpen(key);
+}
+
+// virtual
+void LLPanelOutfitSnapshotInventory::updateControls(const LLSD& info)
+{
+    const bool have_snapshot = info.has("have-snapshot") ? info["have-snapshot"].asBoolean() : true;
+    getChild<LLUICtrl>("save_btn")->setEnabled(have_snapshot);
+}
+
+void LLPanelOutfitSnapshotInventory::cancel()
+{
+    if (mSnapshotFloater)
+    {
+        mSnapshotFloater->closeFloater();
+    }
+}