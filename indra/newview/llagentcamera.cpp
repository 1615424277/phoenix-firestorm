--- conflicted
+++ resolved
@@ -29,7 +29,7 @@
 
 #include "pipeline.h"
 
-#include "aoengine.h"			// ## Zi: Animation Overrider
+#include "aoengine.h"           // ## Zi: Animation Overrider
 #include "llagent.h"
 #include "llanimationstates.h"
 #include "llfloatercamera.h"
@@ -120,88 +120,6 @@
 // LLAgentCamera()
 //-----------------------------------------------------------------------------
 LLAgentCamera::LLAgentCamera() :
-<<<<<<< HEAD
-	mInitialized(false),
-
-	mDrawDistance( DEFAULT_FAR_PLANE ),
-
-	mLookAt(NULL),
-	mPointAt(NULL),
-
-	mHUDTargetZoom(1.f),
-	mHUDCurZoom(1.f),
-
-	mForceMouselook(FALSE),
-
-	mCameraMode( CAMERA_MODE_THIRD_PERSON ),
-	mLastCameraMode( CAMERA_MODE_THIRD_PERSON ),
-
-	mCameraPreset(CAMERA_PRESET_REAR_VIEW),
-
-	mCameraAnimating( FALSE ),
-	mAnimationCameraStartGlobal(),
-	mAnimationFocusStartGlobal(),
-	mAnimationTimer(),
-	mAnimationDuration(0.33f),
-	
-	mCameraFOVZoomFactor(0.f),
-	mCameraCurrentFOVZoomFactor(0.f),
-	mCameraFocusOffset(),
-
-	mCameraCollidePlane(),
-
-	mCurrentCameraDistance(2.f),		// meters, set in init()
-	mTargetCameraDistance(2.f),
-	mCameraZoomFraction(1.f),			// deprecated
-	mThirdPersonHeadOffset(0.f, 0.f, 1.f),
-	mSitCameraEnabled(FALSE),
-	mCameraSmoothingLastPositionGlobal(),
-	mCameraSmoothingLastPositionAgent(),
-	mCameraSmoothingStop(false),
-
-	mCameraUpVector(LLVector3::z_axis), // default is straight up
-
-	mFocusOnAvatar(TRUE),
-	mAllowChangeToFollow(FALSE),
-	mFocusGlobal(),
-	mFocusTargetGlobal(),
-	mFocusObject(NULL),
-	mFocusObjectDist(0.f),
-	mFocusObjectOffset(),
-	mTrackFocusObject(TRUE),
-
-	mAtKey(0), // Either 1, 0, or -1... indicates that movement-key is pressed
-	mWalkKey(0), // like AtKey, but causes less forward thrust
-	mLeftKey(0),
-	mUpKey(0),
-	mYawKey(0.f),
-	mPitchKey(0.f),
-
-	mOrbitLeftKey(0.f),
-	mOrbitRightKey(0.f),
-	mOrbitUpKey(0.f),
-	mOrbitDownKey(0.f),
-	mOrbitInKey(0.f),
-	mOrbitOutKey(0.f),
-
-	mPanUpKey(0.f),
-	mPanDownKey(0.f),
-	mPanLeftKey(0.f),
-	mPanRightKey(0.f),
-	mPanInKey(0.f),
-	mPanOutKey(0.f),
-
-	mPointAtObject(NULL)
-{
-	mFollowCam.setMaxCameraDistantFromSubject( MAX_CAMERA_DISTANCE_FROM_AGENT );
-
-	clearGeneralKeys();
-	clearOrbitKeys();
-	clearPanKeys();
-
-	resetPanDiff();
-	resetOrbitDiff();
-=======
     mInitialized(false),
 
     mDrawDistance( DEFAULT_FAR_PLANE ),
@@ -270,7 +188,9 @@
     mPanLeftKey(0.f),
     mPanRightKey(0.f),
     mPanInKey(0.f),
-    mPanOutKey(0.f)
+    mPanOutKey(0.f),
+
+    mPointAtObject(NULL)
 {
     mFollowCam.setMaxCameraDistantFromSubject( MAX_CAMERA_DISTANCE_FROM_AGENT );
 
@@ -280,7 +200,6 @@
 
     resetPanDiff();
     resetOrbitDiff();
->>>>>>> 38c2a5bd
 }
 
 // Requires gSavedSettings to be initialized.
@@ -302,27 +221,19 @@
 
     mCameraFocusOffsetTarget = LLVector4(gSavedSettings.getVector3("CameraOffsetBuild"));
 
-<<<<<<< HEAD
+    mCameraPreset = (ECameraPreset) gSavedSettings.getU32("CameraPresetType");
+
 // [RLVa:KB] - @setcam_eyeoffset, @setcam_focusoffset and @setcam_eyeoffsetscale
-	if (RlvActions::isRlvEnabled())
-	{
-		mRlvCameraOffsetInitialControl = gSavedSettings.declareVec3("CameraOffsetRLVaView", LLVector3::zero, "Declared in code", LLControlVariable::PERSIST_NO);
-		mRlvCameraOffsetInitialControl->setHiddenFromSettingsEditor(true);
-		mRlvCameraOffsetScaleControl = gSavedSettings.declareF32("CameraOffsetScaleRLVa", 0.0f, "Declared in code", LLControlVariable::PERSIST_NO);
-		mRlvCameraOffsetScaleControl->setHiddenFromSettingsEditor(true);
-		mRlvFocusOffsetInitialControl = gSavedSettings.declareVec3d("FocusOffsetRLVaView", LLVector3d::zero, "Declared in code", LLControlVariable::PERSIST_NO);
-		mRlvFocusOffsetInitialControl->setHiddenFromSettingsEditor(true);
-	}
+    if (RlvActions::isRlvEnabled())
+    {
+        mRlvCameraOffsetInitialControl = gSavedSettings.declareVec3("CameraOffsetRLVaView", LLVector3::zero, "Declared in code", LLControlVariable::PERSIST_NO);
+        mRlvCameraOffsetInitialControl->setHiddenFromSettingsEditor(true);
+        mRlvCameraOffsetScaleControl = gSavedSettings.declareF32("CameraOffsetScaleRLVa", 0.0f, "Declared in code", LLControlVariable::PERSIST_NO);
+        mRlvCameraOffsetScaleControl->setHiddenFromSettingsEditor(true);
+        mRlvFocusOffsetInitialControl = gSavedSettings.declareVec3d("FocusOffsetRLVaView", LLVector3d::zero, "Declared in code", LLControlVariable::PERSIST_NO);
+        mRlvFocusOffsetInitialControl->setHiddenFromSettingsEditor(true);
+    }
 // [/RLVa:KB]
-
-	mCameraCollidePlane.clearVec();
-	mCurrentCameraDistance = getCameraOffsetInitial().magVec() * gSavedSettings.getF32("CameraOffsetScale");
-	mTargetCameraDistance = mCurrentCameraDistance;
-	mCameraZoomFraction = 1.f;
-	mTrackFocusObject = gSavedSettings.getBOOL("TrackFocusObject");
-=======
-    mCameraPreset = (ECameraPreset) gSavedSettings.getU32("CameraPresetType");
->>>>>>> 38c2a5bd
 
     mCameraCollidePlane.clearVec();
     mCurrentCameraDistance = getCameraOffsetInitial().magVec() * gSavedSettings.getF32("CameraOffsetScale");
@@ -394,91 +305,6 @@
 void LLAgentCamera::resetView(BOOL reset_camera, BOOL change_camera, BOOL movement)
 // </FS:CR>
 {
-<<<<<<< HEAD
-	if (gDisconnected)
-	{
-		return;
-	}
-
-	if (gAgent.getAutoPilot())
-	{
-		gAgent.stopAutoPilot(TRUE);
-	}
-
-	LLSelectMgr::getInstance()->unhighlightAll();
-
-	// By popular request, keep land selection while walking around. JC
-	// LLViewerParcelMgr::getInstance()->deselectLand();
-
-	// force deselect when walking and attachment is selected
-	// this is so people don't wig out when their avatar moves without animating
-	if (LLSelectMgr::getInstance()->getSelection()->isAttachment())
-	{
-		LLSelectMgr::getInstance()->deselectAll();
-	}
-
-	if (gMenuHolder != NULL)
-	{
-		// Hide all popup menus
-		gMenuHolder->hideMenus();
-	}
-	
-	// <FS:CR> FIRE-8798: Option to prevent camera reset on movement
-	static LLCachedControl<bool> sResetCameraOnMovement(gSavedSettings, "FSResetCameraOnMovement");
-	if (sResetCameraOnMovement || movement == FALSE)
-	{
-	// </FS:CR>
-
-	if (change_camera && !gSavedSettings.getBOOL("FreezeTime"))
-	{
-		changeCameraToDefault();
-		
-		if (LLViewerJoystick::getInstance()->getOverrideCamera())
-		{
-			handle_toggle_flycam();
-		}
-
-		// reset avatar mode from eventual residual motion
-		if (LLToolMgr::getInstance()->inBuildMode())
-		{
-			LLViewerJoystick::getInstance()->moveAvatar(true);
-		}
-
-		//Camera Tool is needed for Free Camera Control Mode
-		if (!LLFloaterCamera::inFreeCameraMode())
-		{
-			LLFloaterReg::hideInstance("build");
-
-			// Switch back to basic toolset
-			LLToolMgr::getInstance()->setCurrentToolset(gBasicToolset);
-		}
-		
-		gViewerWindow->showCursor();
-	}
-
-
-	if (reset_camera && !gSavedSettings.getBOOL("FreezeTime"))
-	{
-		if (!gViewerWindow->getLeftMouseDown() && cameraThirdPerson())
-		{
-			// leaving mouse-steer mode
-			LLVector3 agent_at_axis = gAgent.getAtAxis();
-			agent_at_axis -= projected_vec(agent_at_axis, gAgent.getReferenceUpVector());
-			agent_at_axis.normalize();
-			gAgent.resetAxes(lerp(gAgent.getAtAxis(), agent_at_axis, LLSmoothInterpolation::getInterpolant(0.3f)));
-		}
-
-		setFocusOnAvatar(TRUE, ANIMATE);
-
-		mCameraFOVZoomFactor = 0.f;
-	}
-	resetPanDiff();
-	resetOrbitDiff();
-	mHUDTargetZoom = 1.f;
-// <FS:CR> FIRE-8798: Option to prevent camera reset on movement
-	}
-// </FS:CR>
-=======
     if (gDisconnected)
     {
         return;
@@ -506,6 +332,12 @@
         // Hide all popup menus
         gMenuHolder->hideMenus();
     }
+
+    // <FS:CR> FIRE-8798: Option to prevent camera reset on movement
+    static LLCachedControl<bool> sResetCameraOnMovement(gSavedSettings, "FSResetCameraOnMovement");
+    if (sResetCameraOnMovement || movement == FALSE)
+    {
+    // </FS:CR>
 
     if (change_camera && !gSavedSettings.getBOOL("FreezeTime"))
     {
@@ -553,7 +385,9 @@
     resetPanDiff();
     resetOrbitDiff();
     mHUDTargetZoom = 1.f;
->>>>>>> 38c2a5bd
+// <FS:CR> FIRE-8798: Option to prevent camera reset on movement
+    }
+// </FS:CR>
 
     if (LLSelectMgr::getInstance()->mAllowSelectAvatar)
     {
@@ -989,59 +823,6 @@
 
 void LLAgentCamera::setCameraZoomFraction(F32 fraction)
 {
-<<<<<<< HEAD
-	// 0.f -> camera zoomed all the way out
-	// 1.f -> camera zoomed all the way in
-	LLObjectSelectionHandle selection = LLSelectMgr::getInstance()->getSelection();
-
-	if (selection->getObjectCount() && selection->getSelectType() == SELECT_TYPE_HUD)
-	{
-		mHUDTargetZoom = fraction;
-	}
-	else if (isDisableCameraConstraints())
-	{
-		mCameraZoomFraction = fraction;
-	}
-	else if (mFocusOnAvatar && cameraThirdPerson())
-	{
-		mCameraZoomFraction = rescale(fraction, 0.f, 1.f, MAX_ZOOM_FRACTION, MIN_ZOOM_FRACTION);
-	}
-	else if (cameraCustomizeAvatar())
-	{
-		LLVector3d camera_offset_dir = mCameraFocusOffsetTarget;
-		camera_offset_dir.normalize();
-		mCameraFocusOffsetTarget = camera_offset_dir * rescale(fraction, 0.f, 1.f, APPEARANCE_MAX_ZOOM, APPEARANCE_MIN_ZOOM);
-	}
-	else
-	{
-		F32 min_zoom = LAND_MIN_ZOOM;
-		F32 max_zoom = getCameraMaxZoomDistance();
-
-		if (mFocusObject.notNull())
-		{
-			if (mFocusObject->isAvatar())
-			{
-				min_zoom = AVATAR_MIN_ZOOM;
-			}
-			else
-			{
-				min_zoom = OBJECT_MIN_ZOOM;
-			}
-		}
-
-		LLVector3d camera_offset_dir = mCameraFocusOffsetTarget;
-		camera_offset_dir.normalize();
-// [RLVa:KB] - Checked: 2.0.0
-		const LLVector3d focus_offset_target = camera_offset_dir * rescale(fraction, 0.f, 1.f, max_zoom, min_zoom);
-		if ( (RlvActions::isRlvEnabled()) && (!allowFocusOffsetChange(focus_offset_target)) )
-			return;
-		mCameraFocusOffsetTarget = focus_offset_target;
-// [/RLVa:KB]
-//		mCameraFocusOffsetTarget = camera_offset_dir * rescale(fraction, 0.f, 1.f, max_zoom, min_zoom);
-	}
-
-	startCameraAnimation();
-=======
     // 0.f -> camera zoomed all the way out
     // 1.f -> camera zoomed all the way in
     LLObjectSelectionHandle selection = LLSelectMgr::getInstance()->getSelection();
@@ -1071,6 +852,214 @@
 
         if (mFocusObject.notNull())
         {
+            if (mFocusObject->isAvatar())
+            {
+                min_zoom = AVATAR_MIN_ZOOM;
+            }
+            else
+            {
+                min_zoom = OBJECT_MIN_ZOOM;
+            }
+        }
+
+        LLVector3d camera_offset_dir = mCameraFocusOffsetTarget;
+        camera_offset_dir.normalize();
+// [RLVa:KB] - Checked: 2.0.0
+        const LLVector3d focus_offset_target = camera_offset_dir * rescale(fraction, 0.f, 1.f, max_zoom, min_zoom);
+        if ( (RlvActions::isRlvEnabled()) && (!allowFocusOffsetChange(focus_offset_target)) )
+            return;
+        mCameraFocusOffsetTarget = focus_offset_target;
+// [/RLVa:KB]
+//      mCameraFocusOffsetTarget = camera_offset_dir * rescale(fraction, 0.f, 1.f, max_zoom, min_zoom);
+    }
+
+    startCameraAnimation();
+}
+
+F32 LLAgentCamera::getAgentHUDTargetZoom()
+{
+    static LLCachedControl<F32> hud_scale_factor(gSavedSettings, "HUDScaleFactor");
+    LLObjectSelectionHandle selection = LLSelectMgr::getInstance()->getSelection();
+    return (selection->getObjectCount() && selection->getSelectType() == SELECT_TYPE_HUD) ? hud_scale_factor*gAgentCamera.mHUDTargetZoom : hud_scale_factor;
+}
+
+//-----------------------------------------------------------------------------
+// cameraOrbitAround()
+//-----------------------------------------------------------------------------
+void LLAgentCamera::cameraOrbitAround(const F32 radians)
+{
+    LLObjectSelectionHandle selection = LLSelectMgr::getInstance()->getSelection();
+    if (selection->getObjectCount() && selection->getSelectType() == SELECT_TYPE_HUD)
+    {
+        // do nothing for hud selection
+    }
+    else if (mFocusOnAvatar && (mCameraMode == CAMERA_MODE_THIRD_PERSON || mCameraMode == CAMERA_MODE_FOLLOW))
+    {
+        gAgent.yaw(radians);
+    }
+    else
+    {
+        mOrbitAroundRadians += radians;
+        mCameraFocusOffsetTarget.rotVec(radians, 0.f, 0.f, 1.f);
+
+        cameraZoomIn(1.f);
+    }
+}
+
+
+//-----------------------------------------------------------------------------
+// cameraOrbitOver()
+//-----------------------------------------------------------------------------
+void LLAgentCamera::cameraOrbitOver(const F32 angle)
+{
+    LLObjectSelectionHandle selection = LLSelectMgr::getInstance()->getSelection();
+    if (selection->getObjectCount() && selection->getSelectType() == SELECT_TYPE_HUD)
+    {
+        // do nothing for hud selection
+    }
+    else if (mFocusOnAvatar && mCameraMode == CAMERA_MODE_THIRD_PERSON)
+    {
+        gAgent.pitch(angle);
+    }
+    else
+    {
+        LLVector3 camera_offset_unit(mCameraFocusOffsetTarget);
+        camera_offset_unit.normalize();
+
+        F32 angle_from_up = acos( camera_offset_unit * gAgent.getReferenceUpVector() );
+
+        LLVector3d left_axis;
+        left_axis.setVec(LLViewerCamera::getInstance()->getLeftAxis());
+        F32 new_angle = llclamp(angle_from_up - angle, 1.f * DEG_TO_RAD, 179.f * DEG_TO_RAD);
+        mOrbitOverAngle += angle_from_up - new_angle;
+        mCameraFocusOffsetTarget.rotVec(angle_from_up - new_angle, left_axis);
+
+        cameraZoomIn(1.f);
+    }
+}
+
+void LLAgentCamera::resetCameraOrbit()
+{
+    LLVector3 camera_offset_unit(mCameraFocusOffsetTarget);
+    camera_offset_unit.normalize();
+
+    LLVector3d left_axis;
+    left_axis.setVec(LLViewerCamera::getInstance()->getLeftAxis());
+    mCameraFocusOffsetTarget.rotVec(-mOrbitOverAngle, left_axis);
+
+    mCameraFocusOffsetTarget.rotVec(-mOrbitAroundRadians, 0.f, 0.f, 1.f);
+
+    cameraZoomIn(1.f);
+    resetOrbitDiff();
+}
+
+void LLAgentCamera::resetOrbitDiff()
+{
+    mOrbitAroundRadians = 0;
+    mOrbitOverAngle = 0;
+}
+
+//-----------------------------------------------------------------------------
+// cameraZoomIn()
+//-----------------------------------------------------------------------------
+void LLAgentCamera::cameraZoomIn(const F32 fraction)
+{
+    if (gDisconnected)
+    {
+        return;
+    }
+
+    LLObjectSelectionHandle selection = LLSelectMgr::getInstance()->getSelection();
+    if (LLToolMgr::getInstance()->inBuildMode() && selection->getObjectCount() && selection->getSelectType() == SELECT_TYPE_HUD)
+    {
+        // just update hud zoom level
+        mHUDTargetZoom /= fraction;
+        return;
+    }
+
+    LLVector3d camera_offset_unit(mCameraFocusOffsetTarget);
+    F32 current_distance = (F32)camera_offset_unit.normalize();
+    F32 new_distance = current_distance * fraction;
+
+    // Unless camera is unlocked
+    if (!isDisableCameraConstraints())
+    {
+        F32 min_zoom = LAND_MIN_ZOOM;
+
+        // Don't move through focus point
+        if (mFocusObject)
+        {
+            LLVector3 camera_offset_dir((F32)camera_offset_unit.mdV[VX], (F32)camera_offset_unit.mdV[VY], (F32)camera_offset_unit.mdV[VZ]);
+
+            if (mFocusObject->isAvatar())
+            {
+                calcCameraMinDistance(min_zoom);
+            }
+            else
+            {
+                min_zoom = OBJECT_MIN_ZOOM;
+            }
+        }
+
+        new_distance = llmax(new_distance, min_zoom);
+
+        // <FS:Ansariel> FIRE-23470: Fix camera controls zoom glitch
+        //F32 max_distance = getCameraMaxZoomDistance();
+        F32 max_distance = getCameraMaxZoomDistance(true);
+        max_distance = llmin(max_distance, current_distance * 4.f); //Scaled max relative to current distance.  MAINT-3154
+        new_distance = llmin(new_distance, max_distance);
+
+        if (cameraCustomizeAvatar())
+        {
+            new_distance = llclamp(new_distance, APPEARANCE_MIN_ZOOM, APPEARANCE_MAX_ZOOM);
+        }
+    }
+
+// [RLVa:KB] - Checked: 2.0.0
+    if ( (RlvActions::isRlvEnabled()) && (!allowFocusOffsetChange(new_distance * camera_offset_unit)) )
+        return;
+// [/RLVa:KB]
+
+    mCameraFocusOffsetTarget = new_distance * camera_offset_unit;
+}
+
+//-----------------------------------------------------------------------------
+// cameraOrbitIn()
+//-----------------------------------------------------------------------------
+void LLAgentCamera::cameraOrbitIn(const F32 meters)
+{
+    if (mFocusOnAvatar && mCameraMode == CAMERA_MODE_THIRD_PERSON)
+    {
+// [RLVa:KB] - @setcam_eyeoffsetscale
+        F32 camera_offset_dist = llmax(0.001f, getCameraOffsetInitial().magVec() * getCameraOffsetScale());
+// [/RLVa:KB]
+//      F32 camera_offset_dist = llmax(0.001f, getCameraOffsetInitial().magVec() * gSavedSettings.getF32("CameraOffsetScale"));
+
+        mCameraZoomFraction = (mTargetCameraDistance - meters) / camera_offset_dist;
+
+        if (!gSavedSettings.getBOOL("FreezeTime") && mCameraZoomFraction < MIN_ZOOM_FRACTION && meters > 0.f)
+        {
+            // No need to animate, camera is already there.
+            changeCameraToMouselook(FALSE);
+        }
+
+        if (!isDisableCameraConstraints())
+        {
+            mCameraZoomFraction = llclamp(mCameraZoomFraction, MIN_ZOOM_FRACTION, MAX_ZOOM_FRACTION);
+        }
+    }
+    else
+    {
+        LLVector3d  camera_offset_unit(mCameraFocusOffsetTarget);
+        F32 current_distance = (F32)camera_offset_unit.normalize();
+        F32 new_distance = current_distance - meters;
+
+        // Unless camera is unlocked
+        if (!isDisableCameraConstraints())
+        {
+            F32 min_zoom = LAND_MIN_ZOOM;
+
+            // Don't move through focus point
             if (mFocusObject.notNull())
             {
                 if (mFocusObject->isAvatar())
@@ -1082,300 +1071,24 @@
                     min_zoom = OBJECT_MIN_ZOOM;
                 }
             }
-        }
-
-        LLVector3d camera_offset_dir = mCameraFocusOffsetTarget;
-        camera_offset_dir.normalize();
-        mCameraFocusOffsetTarget = camera_offset_dir * rescale(fraction, 0.f, 1.f, max_zoom, min_zoom);
-    }
-
-    startCameraAnimation();
->>>>>>> 38c2a5bd
-}
-
-F32 LLAgentCamera::getAgentHUDTargetZoom()
-{
-    static LLCachedControl<F32> hud_scale_factor(gSavedSettings, "HUDScaleFactor");
-    LLObjectSelectionHandle selection = LLSelectMgr::getInstance()->getSelection();
-    return (selection->getObjectCount() && selection->getSelectType() == SELECT_TYPE_HUD) ? hud_scale_factor*gAgentCamera.mHUDTargetZoom : hud_scale_factor;
-}
-
-//-----------------------------------------------------------------------------
-// cameraOrbitAround()
-//-----------------------------------------------------------------------------
-void LLAgentCamera::cameraOrbitAround(const F32 radians)
-{
-    LLObjectSelectionHandle selection = LLSelectMgr::getInstance()->getSelection();
-    if (selection->getObjectCount() && selection->getSelectType() == SELECT_TYPE_HUD)
-    {
-        // do nothing for hud selection
-    }
-    else if (mFocusOnAvatar && (mCameraMode == CAMERA_MODE_THIRD_PERSON || mCameraMode == CAMERA_MODE_FOLLOW))
-    {
-        gAgent.yaw(radians);
-    }
-    else
-    {
-        mOrbitAroundRadians += radians;
-        mCameraFocusOffsetTarget.rotVec(radians, 0.f, 0.f, 1.f);
-
-        cameraZoomIn(1.f);
-    }
-}
-
-
-//-----------------------------------------------------------------------------
-// cameraOrbitOver()
-//-----------------------------------------------------------------------------
-void LLAgentCamera::cameraOrbitOver(const F32 angle)
-{
-    LLObjectSelectionHandle selection = LLSelectMgr::getInstance()->getSelection();
-    if (selection->getObjectCount() && selection->getSelectType() == SELECT_TYPE_HUD)
-    {
-        // do nothing for hud selection
-    }
-    else if (mFocusOnAvatar && mCameraMode == CAMERA_MODE_THIRD_PERSON)
-    {
-        gAgent.pitch(angle);
-    }
-    else
-    {
-        LLVector3 camera_offset_unit(mCameraFocusOffsetTarget);
-        camera_offset_unit.normalize();
-
-        F32 angle_from_up = acos( camera_offset_unit * gAgent.getReferenceUpVector() );
-
-        LLVector3d left_axis;
-        left_axis.setVec(LLViewerCamera::getInstance()->getLeftAxis());
-        F32 new_angle = llclamp(angle_from_up - angle, 1.f * DEG_TO_RAD, 179.f * DEG_TO_RAD);
-        mOrbitOverAngle += angle_from_up - new_angle;
-        mCameraFocusOffsetTarget.rotVec(angle_from_up - new_angle, left_axis);
-
-        cameraZoomIn(1.f);
-    }
-}
-
-void LLAgentCamera::resetCameraOrbit()
-{
-    LLVector3 camera_offset_unit(mCameraFocusOffsetTarget);
-    camera_offset_unit.normalize();
-
-    LLVector3d left_axis;
-    left_axis.setVec(LLViewerCamera::getInstance()->getLeftAxis());
-    mCameraFocusOffsetTarget.rotVec(-mOrbitOverAngle, left_axis);
-
-    mCameraFocusOffsetTarget.rotVec(-mOrbitAroundRadians, 0.f, 0.f, 1.f);
-
-    cameraZoomIn(1.f);
-    resetOrbitDiff();
-}
-
-void LLAgentCamera::resetOrbitDiff()
-{
-    mOrbitAroundRadians = 0;
-    mOrbitOverAngle = 0;
-}
-
-//-----------------------------------------------------------------------------
-// cameraZoomIn()
-//-----------------------------------------------------------------------------
-void LLAgentCamera::cameraZoomIn(const F32 fraction)
-{
-    if (gDisconnected)
-    {
-        return;
-    }
-
-    LLObjectSelectionHandle selection = LLSelectMgr::getInstance()->getSelection();
-    if (LLToolMgr::getInstance()->inBuildMode() && selection->getObjectCount() && selection->getSelectType() == SELECT_TYPE_HUD)
-    {
-        // just update hud zoom level
-        mHUDTargetZoom /= fraction;
-        return;
-    }
-
-    LLVector3d camera_offset_unit(mCameraFocusOffsetTarget);
-    F32 current_distance = (F32)camera_offset_unit.normalize();
-    F32 new_distance = current_distance * fraction;
-
-    // Unless camera is unlocked
-    if (!isDisableCameraConstraints())
-    {
-        F32 min_zoom = LAND_MIN_ZOOM;
-
-        // Don't move through focus point
-        if (mFocusObject)
-        {
-            LLVector3 camera_offset_dir((F32)camera_offset_unit.mdV[VX], (F32)camera_offset_unit.mdV[VY], (F32)camera_offset_unit.mdV[VZ]);
-
-            if (mFocusObject->isAvatar())
-            {
-                calcCameraMinDistance(min_zoom);
-            }
-            else
-            {
-                min_zoom = OBJECT_MIN_ZOOM;
-            }
-        }
-
-        new_distance = llmax(new_distance, min_zoom);
-
-<<<<<<< HEAD
-		// <FS:Ansariel> FIRE-23470: Fix camera controls zoom glitch
-		//F32 max_distance = getCameraMaxZoomDistance();
-		F32 max_distance = getCameraMaxZoomDistance(true);
-		max_distance = llmin(max_distance, current_distance * 4.f); //Scaled max relative to current distance.  MAINT-3154
-		new_distance = llmin(new_distance, max_distance);
-=======
-        F32 max_distance = getCameraMaxZoomDistance();
-        max_distance = llmin(max_distance, current_distance * 4.f); //Scaled max relative to current distance.  MAINT-3154
-        new_distance = llmin(new_distance, max_distance);
->>>>>>> 38c2a5bd
-
-        if (cameraCustomizeAvatar())
-        {
-            new_distance = llclamp(new_distance, APPEARANCE_MIN_ZOOM, APPEARANCE_MAX_ZOOM);
-        }
-    }
-
-<<<<<<< HEAD
+
+            new_distance = llmax(new_distance, min_zoom);
+
+            // <FS:Ansariel> FIRE-23470: Fix camera controls zoom glitch
+            //F32 max_distance = getCameraMaxZoomDistance();
+            F32 max_distance = getCameraMaxZoomDistance(true);
+            new_distance = llmin(new_distance, max_distance);
+
+            if (CAMERA_MODE_CUSTOMIZE_AVATAR == getCameraMode())
+            {
+                new_distance = llclamp(new_distance, APPEARANCE_MIN_ZOOM, APPEARANCE_MAX_ZOOM);
+            }
+        }
+
 // [RLVa:KB] - Checked: 2.0.0
-	if ( (RlvActions::isRlvEnabled()) && (!allowFocusOffsetChange(new_distance * camera_offset_unit)) )
-		return;
+        if ( (RlvActions::isRlvEnabled()) && (!allowFocusOffsetChange(new_distance * camera_offset_unit)) )
+            return;
 // [/RLVa:KB]
-
-	mCameraFocusOffsetTarget = new_distance * camera_offset_unit;
-=======
-    mCameraFocusOffsetTarget = new_distance * camera_offset_unit;
->>>>>>> 38c2a5bd
-}
-
-//-----------------------------------------------------------------------------
-// cameraOrbitIn()
-//-----------------------------------------------------------------------------
-void LLAgentCamera::cameraOrbitIn(const F32 meters)
-{
-<<<<<<< HEAD
-	if (mFocusOnAvatar && mCameraMode == CAMERA_MODE_THIRD_PERSON)
-	{
-// [RLVa:KB] - @setcam_eyeoffsetscale
-		F32 camera_offset_dist = llmax(0.001f, getCameraOffsetInitial().magVec() * getCameraOffsetScale());
-// [/RLVa:KB]
-//		F32 camera_offset_dist = llmax(0.001f, getCameraOffsetInitial().magVec() * gSavedSettings.getF32("CameraOffsetScale"));
-		
-		mCameraZoomFraction = (mTargetCameraDistance - meters) / camera_offset_dist;
-
-		if (!gSavedSettings.getBOOL("FreezeTime") && mCameraZoomFraction < MIN_ZOOM_FRACTION && meters > 0.f)
-		{
-			// No need to animate, camera is already there.
-			changeCameraToMouselook(FALSE);
-		}
-
-		if (!isDisableCameraConstraints())
-		{
-			mCameraZoomFraction = llclamp(mCameraZoomFraction, MIN_ZOOM_FRACTION, MAX_ZOOM_FRACTION);
-		}
-	}
-	else
-	{
-		LLVector3d	camera_offset_unit(mCameraFocusOffsetTarget);
-		F32 current_distance = (F32)camera_offset_unit.normalize();
-		F32 new_distance = current_distance - meters;
-
-		// Unless camera is unlocked
-		if (!isDisableCameraConstraints())
-		{
-			F32 min_zoom = LAND_MIN_ZOOM;
-
-			// Don't move through focus point
-			if (mFocusObject.notNull())
-			{
-				if (mFocusObject->isAvatar())
-				{
-					min_zoom = AVATAR_MIN_ZOOM;
-				}
-				else
-				{
-					min_zoom = OBJECT_MIN_ZOOM;
-				}
-			}
-
-			new_distance = llmax(new_distance, min_zoom);
-
-			// <FS:Ansariel> FIRE-23470: Fix camera controls zoom glitch
-			//F32 max_distance = getCameraMaxZoomDistance();
-			F32 max_distance = getCameraMaxZoomDistance(true);
-			new_distance = llmin(new_distance, max_distance);
-
-			if (CAMERA_MODE_CUSTOMIZE_AVATAR == getCameraMode())
-			{
-				new_distance = llclamp(new_distance, APPEARANCE_MIN_ZOOM, APPEARANCE_MAX_ZOOM);
-			}
-		}
-
-// [RLVa:KB] - Checked: 2.0.0
-		if ( (RlvActions::isRlvEnabled()) && (!allowFocusOffsetChange(new_distance * camera_offset_unit)) )
-			return;
-// [/RLVa:KB]
-
-		// Compute new camera offset
-		mCameraFocusOffsetTarget = new_distance * camera_offset_unit;
-		cameraZoomIn(1.f);
-	}
-}
-=======
-    if (mFocusOnAvatar && mCameraMode == CAMERA_MODE_THIRD_PERSON)
-    {
-        F32 camera_offset_dist = llmax(0.001f, getCameraOffsetInitial().magVec() * gSavedSettings.getF32("CameraOffsetScale"));
->>>>>>> 38c2a5bd
-
-        mCameraZoomFraction = (mTargetCameraDistance - meters) / camera_offset_dist;
-
-        if (!gSavedSettings.getBOOL("FreezeTime") && mCameraZoomFraction < MIN_ZOOM_FRACTION && meters > 0.f)
-        {
-            // No need to animate, camera is already there.
-            changeCameraToMouselook(FALSE);
-        }
-
-        if (!isDisableCameraConstraints())
-        {
-            mCameraZoomFraction = llclamp(mCameraZoomFraction, MIN_ZOOM_FRACTION, MAX_ZOOM_FRACTION);
-        }
-    }
-    else
-    {
-        LLVector3d  camera_offset_unit(mCameraFocusOffsetTarget);
-        F32 current_distance = (F32)camera_offset_unit.normalize();
-        F32 new_distance = current_distance - meters;
-
-        // Unless camera is unlocked
-        if (!isDisableCameraConstraints())
-        {
-            F32 min_zoom = LAND_MIN_ZOOM;
-
-            // Don't move through focus point
-            if (mFocusObject.notNull())
-            {
-                if (mFocusObject->isAvatar())
-                {
-                    min_zoom = AVATAR_MIN_ZOOM;
-                }
-                else
-                {
-                    min_zoom = OBJECT_MIN_ZOOM;
-                }
-            }
-
-            new_distance = llmax(new_distance, min_zoom);
-
-            F32 max_distance = getCameraMaxZoomDistance();
-            new_distance = llmin(new_distance, max_distance);
-
-            if (CAMERA_MODE_CUSTOMIZE_AVATAR == getCameraMode())
-            {
-                new_distance = llclamp(new_distance, APPEARANCE_MIN_ZOOM, APPEARANCE_MAX_ZOOM);
-            }
-        }
 
         // Compute new camera offset
         mCameraFocusOffsetTarget = new_distance * camera_offset_unit;
@@ -1548,392 +1261,17 @@
         return;
     }
 
-<<<<<<< HEAD
-	// - changed camera_skyward to the new global "mCameraUpVector"
-	mCameraUpVector = LLVector3::z_axis;
-	//LLVector3	camera_skyward(0.f, 0.f, 1.f);
-
-// [RLVa:KB] - Checked: RLVa-2.0.0
-	// Set focus back on our avie if something changed it
-	if ( (gRlvHandler.hasBehaviour(RLV_BHVR_SETCAM_UNLOCK)) && ((cameraThirdPerson()) || (cameraFollow())) && (!getFocusOnAvatar()) )
-	{
-		setFocusOnAvatar(TRUE, FALSE);
-	}
-// [/RLVa:KB]
-
-	U32 camera_mode = mCameraAnimating ? mLastCameraMode : mCameraMode;
-
-	validateFocusObject();
-
-	if (isAgentAvatarValid() && 
-		gAgentAvatarp->isSitting() &&
-		camera_mode == CAMERA_MODE_MOUSELOOK)
-	{
-		//changed camera_skyward to the new global "mCameraUpVector"
-		mCameraUpVector = mCameraUpVector * gAgentAvatarp->getRenderRotation();
-	}
-
-	if (cameraThirdPerson() && (mFocusOnAvatar || mAllowChangeToFollow) && LLFollowCamMgr::getInstance()->getActiveFollowCamParams())
-	{
-		mAllowChangeToFollow = FALSE;
-		mFocusOnAvatar = TRUE;
-		changeCameraToFollow();
-	}
-
-	//NOTE - this needs to be integrated into a general upVector system here within llAgent. 
-	if ( camera_mode == CAMERA_MODE_FOLLOW && mFocusOnAvatar )
-	{
-		mCameraUpVector = mFollowCam.getUpVector();
-	}
-
-	if (mSitCameraEnabled)
-	{
-		if (mSitCameraReferenceObject->isDead())
-		{
-			setSitCamera(LLUUID::null);
-		}
-	}
-
-	// Update UI with our camera inputs
-	LLFloaterCamera* camera_floater = LLFloaterReg::findTypedInstance<LLFloaterCamera>("camera");
-	if (camera_floater)
-	{
-		camera_floater->mRotate->setToggleState(gAgentCamera.getOrbitRightKey() > 0.f,	// left
-												gAgentCamera.getOrbitUpKey() > 0.f,		// top
-												gAgentCamera.getOrbitLeftKey() > 0.f,	// right
-												gAgentCamera.getOrbitDownKey() > 0.f);	// bottom
-		
-		camera_floater->mTrack->setToggleState(gAgentCamera.getPanLeftKey() > 0.f,		// left
-											   gAgentCamera.getPanUpKey() > 0.f,			// top
-											   gAgentCamera.getPanRightKey() > 0.f,		// right
-											   gAgentCamera.getPanDownKey() > 0.f);		// bottom
-	}
-
-	// <FS:Ansariel> Phototools camera
-	camera_floater = LLFloaterReg::findTypedInstance<LLFloaterCamera>("phototools_camera");
-	if (camera_floater)
-	{
-		camera_floater->mRotate->setToggleState(gAgentCamera.getOrbitRightKey() > 0.f,	// left
-												gAgentCamera.getOrbitUpKey() > 0.f,		// top
-												gAgentCamera.getOrbitLeftKey() > 0.f,	// right
-												gAgentCamera.getOrbitDownKey() > 0.f);	// bottom
-		
-		camera_floater->mTrack->setToggleState(gAgentCamera.getPanLeftKey() > 0.f,		// left
-											   gAgentCamera.getPanUpKey() > 0.f,			// top
-											   gAgentCamera.getPanRightKey() > 0.f,		// right
-											   gAgentCamera.getPanDownKey() > 0.f);		// bottom
-	}
-	// </FS:Ansariel>
-
-	// <FS:Ansariel> Optional small camera floater
-	camera_floater = LLFloaterReg::findTypedInstance<LLFloaterCamera>("fs_camera_small");
-	if (camera_floater)
-	{
-		camera_floater->mRotate->setToggleState(gAgentCamera.getOrbitRightKey() > 0.f,	// left
-												gAgentCamera.getOrbitUpKey() > 0.f,		// top
-												gAgentCamera.getOrbitLeftKey() > 0.f,	// right
-												gAgentCamera.getOrbitDownKey() > 0.f);	// bottom
-		
-		camera_floater->mTrack->setToggleState(gAgentCamera.getPanLeftKey() > 0.f,		// left
-											   gAgentCamera.getPanUpKey() > 0.f,			// top
-											   gAgentCamera.getPanRightKey() > 0.f,		// right
-											   gAgentCamera.getPanDownKey() > 0.f);		// bottom
-	}
-	// </FS:Ansariel>
-
-	// Handle camera movement based on keyboard.
-	const F32 ORBIT_OVER_RATE = 90.f * DEG_TO_RAD;			// radians per second
-	const F32 ORBIT_AROUND_RATE = 90.f * DEG_TO_RAD;		// radians per second
-	const F32 PAN_RATE = 5.f;								// meters per second
-
-	if (gAgentCamera.getOrbitUpKey() || gAgentCamera.getOrbitDownKey())
-	{
-		F32 input_rate = gAgentCamera.getOrbitUpKey() - gAgentCamera.getOrbitDownKey();
-		cameraOrbitOver( input_rate * ORBIT_OVER_RATE / gFPSClamped );
-	}
-
-	if (gAgentCamera.getOrbitLeftKey() || gAgentCamera.getOrbitRightKey())
-	{
-		F32 input_rate = gAgentCamera.getOrbitLeftKey() - gAgentCamera.getOrbitRightKey();
-		cameraOrbitAround(input_rate * ORBIT_AROUND_RATE / gFPSClamped);
-	}
-
-	if (gAgentCamera.getOrbitInKey() || gAgentCamera.getOrbitOutKey())
-	{
-		F32 input_rate = gAgentCamera.getOrbitInKey() - gAgentCamera.getOrbitOutKey();
-		
-		LLVector3d to_focus = gAgent.getPosGlobalFromAgent(LLViewerCamera::getInstance()->getOrigin()) - calcFocusPositionTargetGlobal();
-		F32 distance_to_focus = (F32)to_focus.magVec();
-		// Move at distance (in meters) meters per second
-		cameraOrbitIn( input_rate * distance_to_focus / gFPSClamped );
-	}
-
-	if (gAgentCamera.getPanInKey() || gAgentCamera.getPanOutKey())
-	{
-		F32 input_rate = gAgentCamera.getPanInKey() - gAgentCamera.getPanOutKey();
-		cameraPanIn(input_rate * PAN_RATE / gFPSClamped);
-	}
-
-	if (gAgentCamera.getPanRightKey() || gAgentCamera.getPanLeftKey())
-	{
-		F32 input_rate = gAgentCamera.getPanRightKey() - gAgentCamera.getPanLeftKey();
-		cameraPanLeft(input_rate * -PAN_RATE / gFPSClamped );
-	}
-
-	if (gAgentCamera.getPanUpKey() || gAgentCamera.getPanDownKey())
-	{
-		F32 input_rate = gAgentCamera.getPanUpKey() - gAgentCamera.getPanDownKey();
-		cameraPanUp(input_rate * PAN_RATE / gFPSClamped );
-	}
-
-	// Clear camera keyboard keys.
-	gAgentCamera.clearOrbitKeys();
-	gAgentCamera.clearPanKeys();
-
-	// lerp camera focus offset
-	mCameraFocusOffset = lerp(mCameraFocusOffset, mCameraFocusOffsetTarget, LLSmoothInterpolation::getInterpolant(CAMERA_FOCUS_HALF_LIFE));
-
-	if ( mCameraMode == CAMERA_MODE_FOLLOW )
-	{
-		if (isAgentAvatarValid())
-		{
-			//--------------------------------------------------------------------------------
-			// this is where the avatar's position and rotation are given to followCam, and 
-			// where it is updated. All three of its attributes are updated: (1) position, 
-			// (2) focus, and (3) upvector. They can then be queried elsewhere in llAgent.
-			//--------------------------------------------------------------------------------
-			// *TODO: use combined rotation of frameagent and sit object
-			LLQuaternion avatarRotationForFollowCam = gAgentAvatarp->isSitting() ? gAgentAvatarp->getRenderRotation() : gAgent.getFrameAgent().getQuaternion();
-
-			LLFollowCamParams* current_cam = LLFollowCamMgr::getInstance()->getActiveFollowCamParams();
-			if (current_cam)
-			{
-				mFollowCam.copyParams(*current_cam);
-				mFollowCam.setSubjectPositionAndRotation( gAgentAvatarp->getRenderPosition(), avatarRotationForFollowCam );
-				mFollowCam.update();
-				LLViewerJoystick::getInstance()->setCameraNeedsUpdate(true);
-			}
-			else
-			{
-				changeCameraToThirdPerson(TRUE);
-			}
-		}
-	}
-
-	BOOL hit_limit;
-	LLVector3d camera_pos_global;
-	LLVector3d camera_target_global = calcCameraPositionTargetGlobal(&hit_limit);
-	mCameraVirtualPositionAgent = gAgent.getPosAgentFromGlobal(camera_target_global);
-	LLVector3d focus_target_global = calcFocusPositionTargetGlobal();
-
-	// perform field of view correction
-	mCameraFOVZoomFactor = calcCameraFOVZoomFactor();
-	camera_target_global = focus_target_global + (camera_target_global - focus_target_global) * (1.f + mCameraFOVZoomFactor);
-
-	gAgent.setShowAvatar(TRUE); // can see avatar by default
-
-	// Adjust position for animation
-	if (mCameraAnimating)
-	{
-		F32 time = mAnimationTimer.getElapsedTimeF32();
-
-		// yet another instance of critically damped motion, hooray!
-		// F32 fraction_of_animation = 1.f - pow(2.f, -time / CAMERA_ZOOM_HALF_LIFE);
-
-		// linear interpolation
-		F32 fraction_of_animation = time / mAnimationDuration;
-
-		BOOL isfirstPerson = mCameraMode == CAMERA_MODE_MOUSELOOK;
-		BOOL wasfirstPerson = mLastCameraMode == CAMERA_MODE_MOUSELOOK;
-		F32 fraction_animation_to_skip;
-
-		if (mAnimationCameraStartGlobal == camera_target_global)
-		{
-			fraction_animation_to_skip = 0.f;
-		}
-		else
-		{
-			LLVector3d cam_delta = mAnimationCameraStartGlobal - camera_target_global;
-			fraction_animation_to_skip = HEAD_BUFFER_SIZE / (F32)cam_delta.magVec();
-		}
-		F32 animation_start_fraction = (wasfirstPerson) ? fraction_animation_to_skip : 0.f;
-		F32 animation_finish_fraction =  (isfirstPerson) ? (1.f - fraction_animation_to_skip) : 1.f;
-	
-		if (fraction_of_animation < animation_finish_fraction)
-		{
-			if (fraction_of_animation < animation_start_fraction || fraction_of_animation > animation_finish_fraction )
-			{
-				gAgent.setShowAvatar(FALSE);
-			}
-
-			// ...adjust position for animation
-			F32 smooth_fraction_of_animation = llsmoothstep(0.0f, 1.0f, fraction_of_animation);
-			camera_pos_global = lerp(mAnimationCameraStartGlobal, camera_target_global, smooth_fraction_of_animation);
-			mFocusGlobal = lerp(mAnimationFocusStartGlobal, focus_target_global, smooth_fraction_of_animation);
-		}
-		else
-		{
-			// ...animation complete
-			mCameraAnimating = FALSE;
-
-			camera_pos_global = camera_target_global;
-			mFocusGlobal = focus_target_global;
-
-			gAgent.endAnimationUpdateUI();
-			gAgent.setShowAvatar(TRUE);
-		}
-
-		if (isAgentAvatarValid() && (mCameraMode != CAMERA_MODE_MOUSELOOK))
-		{
-			gAgentAvatarp->updateAttachmentVisibility(mCameraMode);
-		}
-	}
-	else 
-	{
-		camera_pos_global = camera_target_global;
-		mFocusGlobal = focus_target_global;
-		gAgent.setShowAvatar(TRUE);
-	}
-
-	// smoothing
-	if (TRUE)
-	{
-		LLVector3d agent_pos = gAgent.getPositionGlobal();
-		LLVector3d camera_pos_agent = camera_pos_global - agent_pos;
-		// Sitting on what you're manipulating can cause camera jitter with smoothing. 
-		// This turns off smoothing while editing. -MG
-		bool in_build_mode = LLToolMgr::getInstance()->inBuildMode();
-		mCameraSmoothingStop = mCameraSmoothingStop || in_build_mode;
-		
-		if (cameraThirdPerson() && !mCameraSmoothingStop)
-		{
-			const F32 SMOOTHING_HALF_LIFE = 0.02f;
-			
-			F32 smoothing = LLSmoothInterpolation::getInterpolant(gSavedSettings.getF32("CameraPositionSmoothing") * SMOOTHING_HALF_LIFE, FALSE);
-					
-			if (mFocusOnAvatar && !mFocusObject) // we differentiate on avatar mode 
-			{
-				// for avatar-relative focus, we smooth in avatar space -
-				// the avatar moves too jerkily w/r/t global space to smooth there.
-
-				LLVector3d delta = camera_pos_agent - mCameraSmoothingLastPositionAgent;
-				if (delta.magVec() < MAX_CAMERA_SMOOTH_DISTANCE)  // only smooth over short distances please
-				{
-					camera_pos_agent = lerp(mCameraSmoothingLastPositionAgent, camera_pos_agent, smoothing);
-					camera_pos_global = camera_pos_agent + agent_pos;
-				}
-			}
-			else
-			{
-				LLVector3d delta = camera_pos_global - mCameraSmoothingLastPositionGlobal;
-				if (delta.magVec() < MAX_CAMERA_SMOOTH_DISTANCE) // only smooth over short distances please
-				{
-					camera_pos_global = lerp(mCameraSmoothingLastPositionGlobal, camera_pos_global, smoothing);
-				}
-			}
-		}
-								 
-		mCameraSmoothingLastPositionGlobal = camera_pos_global;
-		mCameraSmoothingLastPositionAgent = camera_pos_agent;
-		mCameraSmoothingStop = false;
-	}
-
-	
-	mCameraCurrentFOVZoomFactor = lerp(mCameraCurrentFOVZoomFactor, mCameraFOVZoomFactor, LLSmoothInterpolation::getInterpolant(FOV_ZOOM_HALF_LIFE));
-
-//	LL_INFOS() << "Current FOV Zoom: " << mCameraCurrentFOVZoomFactor << " Target FOV Zoom: " << mCameraFOVZoomFactor << " Object penetration: " << mFocusObjectDist << LL_ENDL;
-
-	LLVector3 focus_agent = gAgent.getPosAgentFromGlobal(mFocusGlobal);
-	
-	mCameraPositionAgent = gAgent.getPosAgentFromGlobal(camera_pos_global);
-
-	// Move the camera
-
-	LLViewerCamera::getInstance()->updateCameraLocation(mCameraPositionAgent, mCameraUpVector, focus_agent);
-	//LLViewerCamera::getInstance()->updateCameraLocation(mCameraPositionAgent, camera_skyward, focus_agent);
-	
-	// Change FOV
-	LLViewerCamera::getInstance()->setView(LLViewerCamera::getInstance()->getDefaultFOV() / (1.f + mCameraCurrentFOVZoomFactor));
-
-	// follow camera when in customize mode
-	if (cameraCustomizeAvatar())	
-	{
-		setLookAt(LOOKAT_TARGET_FOCUS, NULL, mCameraPositionAgent);
-	}
-
-	// update the travel distance stat
-	// this isn't directly related to the camera
-	// but this seemed like the best place to do this
-	LLVector3d global_pos = gAgent.getPositionGlobal(); 
-	if (!gAgent.getLastPositionGlobal().isExactlyZero())
-	{
-		LLVector3d delta = global_pos - gAgent.getLastPositionGlobal();
-		gAgent.setDistanceTraveled(gAgent.getDistanceTraveled() + delta.magVec());
-	}
-	gAgent.setLastPositionGlobal(global_pos);
-	
-	if (LLVOAvatar::sVisibleInFirstPerson && isAgentAvatarValid() && !gAgentAvatarp->isSitting() && cameraMouselook())
-	{
-		LLVector3 head_pos = gAgentAvatarp->mHeadp->getWorldPosition() + 
-			LLVector3(0.08f, 0.f, 0.05f) * gAgentAvatarp->mHeadp->getWorldRotation() + 
-			LLVector3(0.1f, 0.f, 0.f) * gAgentAvatarp->mPelvisp->getWorldRotation();
-		LLVector3 diff = mCameraPositionAgent - head_pos;
-		diff = diff * ~gAgentAvatarp->mRoot->getWorldRotation();
-
-		LLJoint* torso_joint = gAgentAvatarp->mTorsop;
-		LLJoint* chest_joint = gAgentAvatarp->mChestp;
-		LLVector3 torso_scale = torso_joint->getScale();
-		LLVector3 chest_scale = chest_joint->getScale();
-
-		// shorten avatar skeleton to avoid foot interpenetration
-		// <FS:Ansariel> FIRE-10574: Attachments in mouselook glitching up
-		//if (!gAgentAvatarp->mInAir)
-		//{
-		//	LLVector3 chest_offset = LLVector3(0.f, 0.f, chest_joint->getPosition().mV[VZ]) * torso_joint->getWorldRotation();
-		//	F32 z_compensate = llclamp(-diff.mV[VZ], -0.2f, 1.f);
-		//	F32 scale_factor = llclamp(1.f - ((z_compensate * 0.5f) / chest_offset.mV[VZ]), 0.5f, 1.2f);
-		//	torso_joint->setScale(LLVector3(1.f, 1.f, scale_factor));
-
-		//	LLJoint* neck_joint = gAgentAvatarp->mNeckp;
-		//	LLVector3 neck_offset = LLVector3(0.f, 0.f, neck_joint->getPosition().mV[VZ]) * chest_joint->getWorldRotation();
-		//	scale_factor = llclamp(1.f - ((z_compensate * 0.5f) / neck_offset.mV[VZ]), 0.5f, 1.2f);
-		//	chest_joint->setScale(LLVector3(1.f, 1.f, scale_factor));
-		//	diff.mV[VZ] = 0.f;
-		//}
-		// </FS:Ansariel>
-
-		// SL-315
-		gAgentAvatarp->mPelvisp->setPosition(gAgentAvatarp->mPelvisp->getPosition() + diff);
-
-		gAgentAvatarp->mRoot->updateWorldMatrixChildren();
-
-		for (LLVOAvatar::attachment_map_t::iterator iter = gAgentAvatarp->mAttachmentPoints.begin(); 
-			 iter != gAgentAvatarp->mAttachmentPoints.end(); )
-		{
-			LLVOAvatar::attachment_map_t::iterator curiter = iter++;
-			LLViewerJointAttachment* attachment = curiter->second;
-			for (LLViewerJointAttachment::attachedobjs_vec_t::iterator attachment_iter = attachment->mAttachedObjects.begin();
-				 attachment_iter != attachment->mAttachedObjects.end();
-				 ++attachment_iter)
-			{
-				LLViewerObject *attached_object = attachment_iter->get();
-				if (attached_object && !attached_object->isDead() && attached_object->mDrawable.notNull())
-				{
-					// clear any existing "early" movements of attachment
-					attached_object->mDrawable->clearState(LLDrawable::EARLY_MOVE);
-					gPipeline.updateMoveNormalAsync(attached_object->mDrawable);
-					attached_object->updateText();
-				}
-			}
-		}
-
-		torso_joint->setScale(torso_scale);
-		chest_joint->setScale(chest_scale);
-	}
-=======
     // - changed camera_skyward to the new global "mCameraUpVector"
     mCameraUpVector = LLVector3::z_axis;
     //LLVector3 camera_skyward(0.f, 0.f, 1.f);
+
+// [RLVa:KB] - Checked: RLVa-2.0.0
+    // Set focus back on our avie if something changed it
+    if ( (gRlvHandler.hasBehaviour(RLV_BHVR_SETCAM_UNLOCK)) && ((cameraThirdPerson()) || (cameraFollow())) && (!getFocusOnAvatar()) )
+    {
+        setFocusOnAvatar(TRUE, FALSE);
+    }
+// [/RLVa:KB]
 
     U32 camera_mode = mCameraAnimating ? mLastCameraMode : mCameraMode;
 
@@ -1982,6 +1320,38 @@
                                                gAgentCamera.getPanRightKey() > 0.f,     // right
                                                gAgentCamera.getPanDownKey() > 0.f);     // bottom
     }
+
+    // <FS:Ansariel> Phototools camera
+    camera_floater = LLFloaterReg::findTypedInstance<LLFloaterCamera>("phototools_camera");
+    if (camera_floater)
+    {
+        camera_floater->mRotate->setToggleState(gAgentCamera.getOrbitRightKey() > 0.f,  // left
+                                                gAgentCamera.getOrbitUpKey() > 0.f,     // top
+                                                gAgentCamera.getOrbitLeftKey() > 0.f,   // right
+                                                gAgentCamera.getOrbitDownKey() > 0.f);  // bottom
+
+        camera_floater->mTrack->setToggleState(gAgentCamera.getPanLeftKey() > 0.f,      // left
+                                               gAgentCamera.getPanUpKey() > 0.f,            // top
+                                               gAgentCamera.getPanRightKey() > 0.f,     // right
+                                               gAgentCamera.getPanDownKey() > 0.f);     // bottom
+    }
+    // </FS:Ansariel>
+
+    // <FS:Ansariel> Optional small camera floater
+    camera_floater = LLFloaterReg::findTypedInstance<LLFloaterCamera>("fs_camera_small");
+    if (camera_floater)
+    {
+        camera_floater->mRotate->setToggleState(gAgentCamera.getOrbitRightKey() > 0.f,  // left
+                                                gAgentCamera.getOrbitUpKey() > 0.f,     // top
+                                                gAgentCamera.getOrbitLeftKey() > 0.f,   // right
+                                                gAgentCamera.getOrbitDownKey() > 0.f);  // bottom
+
+        camera_floater->mTrack->setToggleState(gAgentCamera.getPanLeftKey() > 0.f,      // left
+                                               gAgentCamera.getPanUpKey() > 0.f,            // top
+                                               gAgentCamera.getPanRightKey() > 0.f,     // right
+                                               gAgentCamera.getPanDownKey() > 0.f);     // bottom
+    }
+    // </FS:Ansariel>
 
     // Handle camera movement based on keyboard.
     const F32 ORBIT_OVER_RATE = 90.f * DEG_TO_RAD;          // radians per second
@@ -2228,19 +1598,21 @@
         LLVector3 chest_scale = chest_joint->getScale();
 
         // shorten avatar skeleton to avoid foot interpenetration
-        if (!gAgentAvatarp->mInAir)
-        {
-            LLVector3 chest_offset = LLVector3(0.f, 0.f, chest_joint->getPosition().mV[VZ]) * torso_joint->getWorldRotation();
-            F32 z_compensate = llclamp(-diff.mV[VZ], -0.2f, 1.f);
-            F32 scale_factor = llclamp(1.f - ((z_compensate * 0.5f) / chest_offset.mV[VZ]), 0.5f, 1.2f);
-            torso_joint->setScale(LLVector3(1.f, 1.f, scale_factor));
-
-            LLJoint* neck_joint = gAgentAvatarp->mNeckp;
-            LLVector3 neck_offset = LLVector3(0.f, 0.f, neck_joint->getPosition().mV[VZ]) * chest_joint->getWorldRotation();
-            scale_factor = llclamp(1.f - ((z_compensate * 0.5f) / neck_offset.mV[VZ]), 0.5f, 1.2f);
-            chest_joint->setScale(LLVector3(1.f, 1.f, scale_factor));
-            diff.mV[VZ] = 0.f;
-        }
+        // <FS:Ansariel> FIRE-10574: Attachments in mouselook glitching up
+        //if (!gAgentAvatarp->mInAir)
+        //{
+        //  LLVector3 chest_offset = LLVector3(0.f, 0.f, chest_joint->getPosition().mV[VZ]) * torso_joint->getWorldRotation();
+        //  F32 z_compensate = llclamp(-diff.mV[VZ], -0.2f, 1.f);
+        //  F32 scale_factor = llclamp(1.f - ((z_compensate * 0.5f) / chest_offset.mV[VZ]), 0.5f, 1.2f);
+        //  torso_joint->setScale(LLVector3(1.f, 1.f, scale_factor));
+
+        //  LLJoint* neck_joint = gAgentAvatarp->mNeckp;
+        //  LLVector3 neck_offset = LLVector3(0.f, 0.f, neck_joint->getPosition().mV[VZ]) * chest_joint->getWorldRotation();
+        //  scale_factor = llclamp(1.f - ((z_compensate * 0.5f) / neck_offset.mV[VZ]), 0.5f, 1.2f);
+        //  chest_joint->setScale(LLVector3(1.f, 1.f, scale_factor));
+        //  diff.mV[VZ] = 0.f;
+        //}
+        // </FS:Ansariel>
 
         // SL-315
         gAgentAvatarp->mPelvisp->setPosition(gAgentAvatarp->mPelvisp->getPosition() + diff);
@@ -2270,7 +1642,6 @@
         torso_joint->setScale(torso_scale);
         chest_joint->setScale(chest_scale);
     }
->>>>>>> 38c2a5bd
 }
 
 void LLAgentCamera::updateLastCamera()
@@ -2406,16 +1777,11 @@
         agent_rot *= ((LLViewerObject*)(gAgentAvatarp->getParent()))->getRenderRotation();
     }
 
-<<<<<<< HEAD
 //    static LLCachedControl<LLVector3d> focus_offset_initial(gSavedSettings, "FocusOffsetRearView", LLVector3d());
 // [RLVa:KB] - @setcam_focusoffset
-	LLVector3d focus_offset_initial = getFocusOffsetInitial();
+    LLVector3d focus_offset_initial = getFocusOffsetInitial();
 // [/RLVa:KB]
-	return focus_offset_initial * agent_rot;
-=======
-    static LLCachedControl<LLVector3d> focus_offset_initial(gSavedSettings, "FocusOffsetRearView", LLVector3d());
     return focus_offset_initial * agent_rot;
->>>>>>> 38c2a5bd
 }
 
 void LLAgentCamera::setupSitCamera()
@@ -2456,20 +1822,6 @@
     LLVector3 camera_offset_dir;
     camera_offset_dir.setVec(mCameraFocusOffset);
 
-<<<<<<< HEAD
-	if (mCameraMode == CAMERA_MODE_MOUSELOOK)
-	{
-		return 0.f;
-	}
-	else if (mFocusObject.notNull() && !mFocusObject->isAvatar() && !mFocusOnAvatar)
-	{
-		// don't FOV zoom on mostly transparent objects
-		F32 obj_min_dist = 0.f;
-		// Freeing the camera movement some more -KC
-		if (!isDisableCameraConstraints())
-			calcCameraMinDistance(obj_min_dist);
-		F32 current_distance = llmax(0.001f, camera_offset_dir.magVec());
-=======
     if (mCameraMode == CAMERA_MODE_MOUSELOOK)
     {
         return 0.f;
@@ -2478,9 +1830,10 @@
     {
         // don't FOV zoom on mostly transparent objects
         F32 obj_min_dist = 0.f;
-        calcCameraMinDistance(obj_min_dist);
+        // Freeing the camera movement some more -KC
+        if (!isDisableCameraConstraints())
+            calcCameraMinDistance(obj_min_dist);
         F32 current_distance = llmax(0.001f, camera_offset_dir.magVec());
->>>>>>> 38c2a5bd
 
         mFocusObjectDist = obj_min_dist - current_distance;
 
@@ -2527,60 +1880,6 @@
         head_offset.clearVec();
         F32 fixup;
         if (gAgentAvatarp->hasPelvisFixup(fixup) && !gAgentAvatarp->isSitting())
-<<<<<<< HEAD
-		{
-			head_offset[VZ] -= fixup;
-		}
-		if (gAgentAvatarp->isSitting())
-		{
-			head_offset.mdV[VZ] += 0.1;
-		}
-
-		if (gAgentAvatarp->isSitting() && gAgentAvatarp->getParent())
-		{
-			gAgentAvatarp->updateHeadOffset();
-			head_offset.mdV[VX] += gAgentAvatarp->mHeadOffset.mV[VX];
-			head_offset.mdV[VY] += gAgentAvatarp->mHeadOffset.mV[VY];
-			head_offset.mdV[VZ] += gAgentAvatarp->mHeadOffset.mV[VZ];
-			const LLMatrix4& mat = ((LLViewerObject*) gAgentAvatarp->getParent())->getRenderMatrix();
-			camera_position_global = gAgent.getPosGlobalFromAgent
-								((gAgentAvatarp->getPosition()+
-								 LLVector3(head_offset)*gAgentAvatarp->getRotation()) * mat);
-		}
-		else
-		{
-			head_offset.mdV[VZ] += gAgentAvatarp->mHeadOffset.mV[VZ];
-			camera_position_global = gAgent.getPosGlobalFromAgent(gAgentAvatarp->getRenderPosition());//frame_center_global;
-			head_offset = head_offset * gAgentAvatarp->getRenderRotation();
-			camera_position_global = camera_position_global + head_offset;
-		}
-	}
-	else if (mCameraMode == CAMERA_MODE_THIRD_PERSON && mFocusOnAvatar)
-	{
-		LLVector3 local_camera_offset;
-		F32 camera_distance = 0.f;
-
-		if (mSitCameraEnabled 
-			&& isAgentAvatarValid() 
-			&& gAgentAvatarp->isSitting() 
-			&& mSitCameraReferenceObject.notNull())
-		{
-			// sit camera
-			LLVector3 object_pos = mSitCameraReferenceObject->getRenderPosition();
-			LLQuaternion object_rot = mSitCameraReferenceObject->getRenderRotation();
-
-			LLVector3 target_pos = object_pos + (mSitCameraPos * object_rot);
-
-			camera_position_global = gAgent.getPosGlobalFromAgent(target_pos);
-		}
-		else
-		{
-//            static LLCachedControl<F32> camera_offset_scale(gSavedSettings, "CameraOffsetScale");
-//            local_camera_offset = mCameraZoomFraction * getCameraOffsetInitial() * camera_offset_scale;
-// [RLVa:KB] - @setcam_eyeoffsetscale
-			local_camera_offset = mCameraZoomFraction * getCameraOffsetInitial() * getCameraOffsetScale();
-// [/RLVa:KB]
-=======
         {
             head_offset[VZ] -= fixup;
         }
@@ -2628,9 +1927,11 @@
         }
         else
         {
-            static LLCachedControl<F32> camera_offset_scale(gSavedSettings, "CameraOffsetScale");
-            local_camera_offset = mCameraZoomFraction * getCameraOffsetInitial() * camera_offset_scale;
->>>>>>> 38c2a5bd
+//            static LLCachedControl<F32> camera_offset_scale(gSavedSettings, "CameraOffsetScale");
+//            local_camera_offset = mCameraZoomFraction * getCameraOffsetInitial() * camera_offset_scale;
+// [RLVa:KB] - @setcam_eyeoffsetscale
+            local_camera_offset = mCameraZoomFraction * getCameraOffsetInitial() * getCameraOffsetScale();
+// [/RLVa:KB]
 
             // are we sitting down?
             if (isAgentAvatarValid() && gAgentAvatarp->getParent())
@@ -2803,58 +2104,47 @@
 //          }
     }
 
-<<<<<<< HEAD
 // [RLVa:KB] - Checked: RLVa-2.0.0
-	if ( (RlvActions::isRlvEnabled()) && ((CAMERA_MODE_THIRD_PERSON == mCameraMode) || (CAMERA_MODE_FOLLOW == mCameraMode)) && (RlvActions::isCameraDistanceClamped()) )
-	{
-		m_fRlvMinDist = m_fRlvMaxDist = false;
-
-		// Av-locked | Focus-locked | Result
-		// ===================================================
-		//     T     |      T       | skip focus => slam av
-		//     T     |      F       | skip focus => slam av
-		//     F     |      T       | skip av    => slam focus
-		//     F     |      F       | clamp focus then av
-		bool fCamAvDistClamped, fCamAvDistLocked = false; float nCamAvDistLimitMin, nCamAvDistLimitMax;
-		if ((fCamAvDistClamped = RlvActions::getCameraAvatarDistanceLimits(nCamAvDistLimitMin, nCamAvDistLimitMax)))
-			fCamAvDistLocked = nCamAvDistLimitMin == nCamAvDistLimitMax;
-		bool fCamOriginDistClamped, fCamOriginDistLocked = false; float nCamOriginDistLimitMin, nCamOriginDistLimitMax;
-		if ((fCamOriginDistClamped = RlvActions::getCameraOriginDistanceLimits(nCamOriginDistLimitMin, nCamOriginDistLimitMax)))
-			fCamOriginDistLocked = nCamOriginDistLimitMin == nCamOriginDistLimitMax;
-
-		// Check focus distance limits
-		if ( (fCamOriginDistClamped) && (!fCamAvDistLocked) )
-		{
-//			const LLVector3 offsetCameraLocal = mCameraZoomFraction * getCameraOffsetInitial() * gSavedSettings.getF32("CameraOffsetScale");
+    if ( (RlvActions::isRlvEnabled()) && ((CAMERA_MODE_THIRD_PERSON == mCameraMode) || (CAMERA_MODE_FOLLOW == mCameraMode)) && (RlvActions::isCameraDistanceClamped()) )
+    {
+        m_fRlvMinDist = m_fRlvMaxDist = false;
+
+        // Av-locked | Focus-locked | Result
+        // ===================================================
+        //     T     |      T       | skip focus => slam av
+        //     T     |      F       | skip focus => slam av
+        //     F     |      T       | skip av    => slam focus
+        //     F     |      F       | clamp focus then av
+        bool fCamAvDistClamped, fCamAvDistLocked = false; float nCamAvDistLimitMin, nCamAvDistLimitMax;
+        if ((fCamAvDistClamped = RlvActions::getCameraAvatarDistanceLimits(nCamAvDistLimitMin, nCamAvDistLimitMax)))
+            fCamAvDistLocked = nCamAvDistLimitMin == nCamAvDistLimitMax;
+        bool fCamOriginDistClamped, fCamOriginDistLocked = false; float nCamOriginDistLimitMin, nCamOriginDistLimitMax;
+        if ((fCamOriginDistClamped = RlvActions::getCameraOriginDistanceLimits(nCamOriginDistLimitMin, nCamOriginDistLimitMax)))
+            fCamOriginDistLocked = nCamOriginDistLimitMin == nCamOriginDistLimitMax;
+
+        // Check focus distance limits
+        if ( (fCamOriginDistClamped) && (!fCamAvDistLocked) )
+        {
+//          const LLVector3 offsetCameraLocal = mCameraZoomFraction * getCameraOffsetInitial() * gSavedSettings.getF32("CameraOffsetScale");
 // [RLVa:KB] - @setcam_eyeoffsetscale
-			const LLVector3 offsetCameraLocal = mCameraZoomFraction * getCameraOffsetInitial() * getCameraOffsetScale();
+            const LLVector3 offsetCameraLocal = mCameraZoomFraction * getCameraOffsetInitial() * getCameraOffsetScale();
 // [/RLVa:KB]
-			const LLVector3d offsetCamera(gAgent.getFrameAgent().rotateToAbsolute(offsetCameraLocal));
-			const LLVector3d posFocusCam = frame_center_global + head_offset + offsetCamera;
-			if (clampCameraPosition(camera_position_global, posFocusCam, nCamOriginDistLimitMin, nCamOriginDistLimitMax))
-				isConstrained = TRUE;
-		}
-
-		// Check avatar distance limits
-		if ( (fCamAvDistClamped) && (fCamAvDistLocked || !fCamOriginDistClamped) )
-		{
-			const LLVector3d posAvatarCam = gAgent.getPosGlobalFromAgent( (isAgentAvatarValid()) ? gAgentAvatarp->mHeadp->getWorldPosition() : gAgent.getPositionAgent() );
-			if (clampCameraPosition(camera_position_global, posAvatarCam, nCamAvDistLimitMin, nCamAvDistLimitMax))
-				isConstrained = TRUE;
-		}
-	}
+            const LLVector3d offsetCamera(gAgent.getFrameAgent().rotateToAbsolute(offsetCameraLocal));
+            const LLVector3d posFocusCam = frame_center_global + head_offset + offsetCamera;
+            if (clampCameraPosition(camera_position_global, posFocusCam, nCamOriginDistLimitMin, nCamOriginDistLimitMax))
+                isConstrained = TRUE;
+        }
+
+        // Check avatar distance limits
+        if ( (fCamAvDistClamped) && (fCamAvDistLocked || !fCamOriginDistClamped) )
+        {
+            const LLVector3d posAvatarCam = gAgent.getPosGlobalFromAgent( (isAgentAvatarValid()) ? gAgentAvatarp->mHeadp->getWorldPosition() : gAgent.getPositionAgent() );
+            if (clampCameraPosition(camera_position_global, posAvatarCam, nCamAvDistLimitMin, nCamAvDistLimitMax))
+                isConstrained = TRUE;
+        }
+    }
 // [/RLVa:KB]
 
-	// Don't let camera go underground
-	F32 camera_min_off_ground = getCameraMinOffGround();
-	camera_land_height = LLWorld::getInstance()->resolveLandHeightGlobal(camera_position_global);
-	F32 minZ = llmax(F_ALMOST_ZERO, camera_land_height + camera_min_off_ground);
-	if (camera_position_global.mdV[VZ] < minZ)
-	{
-		camera_position_global.mdV[VZ] = minZ;
-		isConstrained = TRUE;
-	}
-=======
     // Don't let camera go underground
     F32 camera_min_off_ground = getCameraMinOffGround();
     camera_land_height = LLWorld::getInstance()->resolveLandHeightGlobal(camera_position_global);
@@ -2864,7 +2154,6 @@
         camera_position_global.mdV[VZ] = minZ;
         isConstrained = TRUE;
     }
->>>>>>> 38c2a5bd
 
     if (hit_limit)
     {
@@ -2877,44 +2166,44 @@
 // [RLVa:KB] - Checked: RLVa-2.0.0
 bool LLAgentCamera::allowFocusOffsetChange(const LLVector3d& offsetFocus)
 {
-	if (RlvActions::isCameraDistanceClamped())
-	{
-		if ( ((CAMERA_MODE_THIRD_PERSON == getCameraMode()) || (CAMERA_MODE_FOLLOW == getCameraMode())) && ((m_fRlvMinDist) || (m_fRlvMaxDist)) )
-		{
-			const LLVector3d posFocusGlobal = calcFocusPositionTargetGlobal();
-			// Don't allow moving the focus offset if at minimum and moving closer (or if at maximum and moving further) to prevent camera warping
-			F32 nCurDist = llabs((posFocusGlobal + mCameraFocusOffsetTarget - m_posRlvRefGlobal).magVec());
-			F32 nNewDist = llabs((posFocusGlobal + offsetFocus - m_posRlvRefGlobal).magVec());
-			if ( ((m_fRlvMaxDist) && (nNewDist > nCurDist)) || ((m_fRlvMinDist) && (nNewDist < nCurDist)) )
-				return false;
-		}
-	}
-	return true;
+    if (RlvActions::isCameraDistanceClamped())
+    {
+        if ( ((CAMERA_MODE_THIRD_PERSON == getCameraMode()) || (CAMERA_MODE_FOLLOW == getCameraMode())) && ((m_fRlvMinDist) || (m_fRlvMaxDist)) )
+        {
+            const LLVector3d posFocusGlobal = calcFocusPositionTargetGlobal();
+            // Don't allow moving the focus offset if at minimum and moving closer (or if at maximum and moving further) to prevent camera warping
+            F32 nCurDist = llabs((posFocusGlobal + mCameraFocusOffsetTarget - m_posRlvRefGlobal).magVec());
+            F32 nNewDist = llabs((posFocusGlobal + offsetFocus - m_posRlvRefGlobal).magVec());
+            if ( ((m_fRlvMaxDist) && (nNewDist > nCurDist)) || ((m_fRlvMinDist) && (nNewDist < nCurDist)) )
+                return false;
+        }
+    }
+    return true;
 }
 
 bool LLAgentCamera::clampCameraPosition(LLVector3d& posCamGlobal, const LLVector3d posCamRefGlobal, float nDistMin, float nDistMax)
 {
-	const LLVector3d offsetCamera = posCamGlobal - posCamRefGlobal;
-
-	F32 nCamAvDist = llabs(offsetCamera.magVec()), nDistMult = NAN;
-	if (nCamAvDist > nDistMax)
-	{
-		nDistMult = nDistMax / nCamAvDist;
-		m_fRlvMaxDist = true;
-	}
-	else if (nCamAvDist < nDistMin)
-	{
-		nDistMult = nDistMin / nCamAvDist;
-		m_fRlvMinDist = true;
-	}
-
-	if (!llisnan(nDistMult))
-	{
-		posCamGlobal = posCamRefGlobal + nDistMult * offsetCamera;
-		m_posRlvRefGlobal = posCamRefGlobal;
-		return true;
-	}
-	return false;
+    const LLVector3d offsetCamera = posCamGlobal - posCamRefGlobal;
+
+    F32 nCamAvDist = llabs(offsetCamera.magVec()), nDistMult = NAN;
+    if (nCamAvDist > nDistMax)
+    {
+        nDistMult = nDistMax / nCamAvDist;
+        m_fRlvMaxDist = true;
+    }
+    else if (nCamAvDist < nDistMin)
+    {
+        nDistMult = nDistMin / nCamAvDist;
+        m_fRlvMinDist = true;
+    }
+
+    if (!llisnan(nDistMult))
+    {
+        posCamGlobal = posCamRefGlobal + nDistMult * offsetCamera;
+        m_posRlvRefGlobal = posCamRefGlobal;
+        return true;
+    }
+    return false;
 }
 // [/RLVa:KB]
 
@@ -2946,33 +2235,25 @@
 {
     // getCameraOffsetInitial and getFocusOffsetInitial can be called on update from idle before init()
     static LLCachedControl<LLVector3> camera_offset_initial (gSavedSettings, "CameraOffsetRearView", LLVector3());
-<<<<<<< HEAD
-//	return camera_offset_initial;
+//  return camera_offset_initial;
 // [RLVa:KB] - @setcam_eyeoffset
-	return ECameraPreset::CAMERA_RLV_SETCAM_VIEW != mCameraPreset ? camera_offset_initial() : convert_from_llsd<LLVector3>(mRlvCameraOffsetInitialControl->get(), TYPE_VEC3, "");
+    return ECameraPreset::CAMERA_RLV_SETCAM_VIEW != mCameraPreset ? camera_offset_initial() : convert_from_llsd<LLVector3>(mRlvCameraOffsetInitialControl->get(), TYPE_VEC3, "");
 // [/RLVa:KB]
-=======
-    return camera_offset_initial;
->>>>>>> 38c2a5bd
 }
 
 LLVector3d LLAgentCamera::getFocusOffsetInitial()
 {
     static LLCachedControl<LLVector3d> focus_offset_initial(gSavedSettings, "FocusOffsetRearView", LLVector3d());
-<<<<<<< HEAD
-//	return focus_offset_initial;
+//  return focus_offset_initial;
 // [RLVa:KB] - @setcam_focusoffset
-	return ECameraPreset::CAMERA_RLV_SETCAM_VIEW != mCameraPreset ? focus_offset_initial() : convert_from_llsd<LLVector3d>(mRlvFocusOffsetInitialControl->get(), TYPE_VEC3D, "");
+    return ECameraPreset::CAMERA_RLV_SETCAM_VIEW != mCameraPreset ? focus_offset_initial() : convert_from_llsd<LLVector3d>(mRlvFocusOffsetInitialControl->get(), TYPE_VEC3D, "");
 // [/RLVa:KB]
-=======
-    return focus_offset_initial;
->>>>>>> 38c2a5bd
 }
 
 // [RLVa:KB] - @setcam_eyeoffsetscale
 F32 LLAgentCamera::getCameraOffsetScale() const
 {
-	return gSavedSettings.getF32( (ECameraPreset::CAMERA_RLV_SETCAM_VIEW != mCameraPreset) ? "CameraOffsetScale" : "CameraOffsetScaleRLVa");
+    return gSavedSettings.getF32( (ECameraPreset::CAMERA_RLV_SETCAM_VIEW != mCameraPreset) ? "CameraOffsetScale" : "CameraOffsetScaleRLVa");
 }
 // [/RLVa:KB]
 
@@ -3009,92 +2290,18 @@
 //-----------------------------------------------------------------------------
 void LLAgentCamera::handleScrollWheel(S32 clicks)
 {
-<<<<<<< HEAD
-	// <FS:PP> Option to disable mouse wheel for camera zooming in/out
-	static LLCachedControl<bool> FSDisableMouseWheelCameraZoom(gSavedSettings, "FSDisableMouseWheelCameraZoom");
-
-	if (mCameraMode == CAMERA_MODE_FOLLOW && getFocusOnAvatar())
-	{
-		// <FS:Ansariel> Option to disable mouse wheel for camera zooming in/out
-		if (FSDisableMouseWheelCameraZoom)
-		{
-			return;
-		}
-		// </FS:Ansariel>
-
-		if (!mFollowCam.getPositionLocked()) // not if the followCam position is locked in place
-		{
-			mFollowCam.zoom(clicks); 
-			if (mFollowCam.isZoomedToMinimumDistance())
-			{
-				changeCameraToMouselook(FALSE);
-			}
-		}
-	}
-	else
-	{
-		LLObjectSelectionHandle selection = LLSelectMgr::getInstance()->getSelection();
-		const F32 ROOT_ROOT_TWO = sqrt(F_SQRT2);
-
-		// Block if camera is animating
-		if (mCameraAnimating)
-		{
-			return;
-		}
-
-		if (selection->getObjectCount() && selection->getSelectType() == SELECT_TYPE_HUD)
-		{
-			F32 zoom_factor = (F32)pow(0.8, -clicks);
-			cameraZoomIn(zoom_factor);
-		}
-		// <FS:Ansariel> Option to disable mouse wheel for camera zooming in/out
-		else if (FSDisableMouseWheelCameraZoom)
-		{
-			return;
-		}
-		// </FS:Ansariel>
-		else if (mFocusOnAvatar && (mCameraMode == CAMERA_MODE_THIRD_PERSON))
-		{
-			// <FS:Zi> Camera focus and offset with CTRL/SHIFT + Scroll wheel
-			MASK mask = gKeyboard->currentMask(TRUE);
-			if (mask & MASK_SHIFT)
-			{
-				LLVector3d offset = gSavedSettings.getVector3d("FocusOffsetRearView");
-				offset.mdV[VZ] += 0.1f * (F32)clicks;
-				gSavedSettings.setVector3d("FocusOffsetRearView", offset);
-				return;
-			}
-			else if (mask & MASK_CONTROL)
-			{
-				LLVector3 offset = gSavedSettings.getVector3("CameraOffsetRearView");
-				offset.mV[VZ] += 0.1f * (F32)clicks;
-				gSavedSettings.setVector3("CameraOffsetRearView", offset);
-				return;
-			}
-			// </FS:Zi>
-
-			F32 camera_offset_initial_mag = getCameraOffsetInitial().magVec();
-			
-//			F32 current_zoom_fraction = mTargetCameraDistance / (camera_offset_initial_mag * gSavedSettings.getF32("CameraOffsetScale"));
-// [RLVa:KB] - @setcam_eyeoffsetscale
-			F32 current_zoom_fraction = mTargetCameraDistance / (camera_offset_initial_mag * getCameraOffsetScale());
-// [/RLVa:KB]
-			current_zoom_fraction *= 1.f - pow(ROOT_ROOT_TWO, clicks);
-			
-// [RLVa:KB] - @setcam_eyeoffsetscale
-			cameraOrbitIn(current_zoom_fraction * camera_offset_initial_mag * getCameraOffsetScale());
-// [/RLVa:KB]
-//			cameraOrbitIn(current_zoom_fraction * camera_offset_initial_mag * gSavedSettings.getF32("CameraOffsetScale"));
-		}
-		else
-		{
-			F32 current_zoom_fraction = (F32)mCameraFocusOffsetTarget.magVec();
-			cameraOrbitIn(current_zoom_fraction * (1.f - pow(ROOT_ROOT_TWO, clicks)));
-		}
-	}
-=======
+    // <FS:PP> Option to disable mouse wheel for camera zooming in/out
+    static LLCachedControl<bool> FSDisableMouseWheelCameraZoom(gSavedSettings, "FSDisableMouseWheelCameraZoom");
+
     if (mCameraMode == CAMERA_MODE_FOLLOW && getFocusOnAvatar())
     {
+        // <FS:Ansariel> Option to disable mouse wheel for camera zooming in/out
+        if (FSDisableMouseWheelCameraZoom)
+        {
+            return;
+        }
+        // </FS:Ansariel>
+
         if (!mFollowCam.getPositionLocked()) // not if the followCam position is locked in place
         {
             mFollowCam.zoom(clicks);
@@ -3120,14 +2327,44 @@
             F32 zoom_factor = (F32)pow(0.8, -clicks);
             cameraZoomIn(zoom_factor);
         }
+        // <FS:Ansariel> Option to disable mouse wheel for camera zooming in/out
+        else if (FSDisableMouseWheelCameraZoom)
+        {
+            return;
+        }
+        // </FS:Ansariel>
         else if (mFocusOnAvatar && (mCameraMode == CAMERA_MODE_THIRD_PERSON))
         {
+            // <FS:Zi> Camera focus and offset with CTRL/SHIFT + Scroll wheel
+            MASK mask = gKeyboard->currentMask(TRUE);
+            if (mask & MASK_SHIFT)
+            {
+                LLVector3d offset = gSavedSettings.getVector3d("FocusOffsetRearView");
+                offset.mdV[VZ] += 0.1f * (F32)clicks;
+                gSavedSettings.setVector3d("FocusOffsetRearView", offset);
+                return;
+            }
+            else if (mask & MASK_CONTROL)
+            {
+                LLVector3 offset = gSavedSettings.getVector3("CameraOffsetRearView");
+                offset.mV[VZ] += 0.1f * (F32)clicks;
+                gSavedSettings.setVector3("CameraOffsetRearView", offset);
+                return;
+            }
+            // </FS:Zi>
+
             F32 camera_offset_initial_mag = getCameraOffsetInitial().magVec();
 
-            F32 current_zoom_fraction = mTargetCameraDistance / (camera_offset_initial_mag * gSavedSettings.getF32("CameraOffsetScale"));
+//          F32 current_zoom_fraction = mTargetCameraDistance / (camera_offset_initial_mag * gSavedSettings.getF32("CameraOffsetScale"));
+// [RLVa:KB] - @setcam_eyeoffsetscale
+            F32 current_zoom_fraction = mTargetCameraDistance / (camera_offset_initial_mag * getCameraOffsetScale());
+// [/RLVa:KB]
             current_zoom_fraction *= 1.f - pow(ROOT_ROOT_TWO, clicks);
 
-            cameraOrbitIn(current_zoom_fraction * camera_offset_initial_mag * gSavedSettings.getF32("CameraOffsetScale"));
+// [RLVa:KB] - @setcam_eyeoffsetscale
+            cameraOrbitIn(current_zoom_fraction * camera_offset_initial_mag * getCameraOffsetScale());
+// [/RLVa:KB]
+//          cameraOrbitIn(current_zoom_fraction * camera_offset_initial_mag * gSavedSettings.getF32("CameraOffsetScale"));
         }
         else
         {
@@ -3135,7 +2372,6 @@
             cameraOrbitIn(current_zoom_fraction * (1.f - pow(ROOT_ROOT_TWO, clicks)));
         }
     }
->>>>>>> 38c2a5bd
 }
 
 
@@ -3179,67 +2415,11 @@
 //-----------------------------------------------------------------------------
 void LLAgentCamera::changeCameraToMouselook(BOOL animate)
 {
-<<<<<<< HEAD
-	if (!gSavedSettings.getBOOL("EnableMouselook") 
+    if (!gSavedSettings.getBOOL("EnableMouselook")
 // [RLVa:KB] - Checked: RLVa-2.0.0
-		|| ( (RlvActions::isRlvEnabled()) && (!RlvActions::canChangeToMouselook()) )
+        || ( (RlvActions::isRlvEnabled()) && (!RlvActions::canChangeToMouselook()) )
 // [/RLVa:KB]
 
-		|| LLViewerJoystick::getInstance()->getOverrideCamera())
-	{
-		return;
-	}
-	
-	// visibility changes at end of animation
-	gViewerWindow->getWindow()->resetBusyCount();
-
-	// Menus should not remain open on switching to mouselook...
-	LLMenuGL::sMenuContainer->hideMenus();
-	LLUI::getInstance()->clearPopups();
-
-	// unpause avatar animation
-	gAgent.unpauseAnimation();
-
-	LLToolMgr::getInstance()->setCurrentToolset(gMouselookToolset);
-
-	if (isAgentAvatarValid())
-	{
-		gAgentAvatarp->stopMotion(ANIM_AGENT_BODY_NOISE);
-		gAgentAvatarp->stopMotion(ANIM_AGENT_BREATHE_ROT);
-	}
-
-	//gViewerWindow->stopGrab();
-	LLSelectMgr::getInstance()->deselectAll();
-//	gViewerWindow->hideCursor();
-//	gViewerWindow->moveCursorToCenter();
-
-	if (mCameraMode != CAMERA_MODE_MOUSELOOK)
-	{
-		gFocusMgr.setKeyboardFocus(NULL);
-		
-		updateLastCamera();
-		mCameraMode = CAMERA_MODE_MOUSELOOK;
-		// <FS:Zi> Animation Overrider
-		AOEngine::getInstance()->inMouselook(TRUE);
-		const U32 old_flags = gAgent.getControlFlags();
-		gAgent.setControlFlags(AGENT_CONTROL_MOUSELOOK);
-		if (old_flags != gAgent.getControlFlags())
-		{
-			gAgent.setFlagsDirty();
-		}
-
-		if (animate)
-		{
-			startCameraAnimation();
-		}
-		else
-		{
-			mCameraAnimating = FALSE;
-			gAgent.endAnimationUpdateUI();
-		}
-	}
-=======
-    if (!gSavedSettings.getBOOL("EnableMouselook")
         || LLViewerJoystick::getInstance()->getOverrideCamera())
     {
         return;
@@ -3265,8 +2445,8 @@
 
     //gViewerWindow->stopGrab();
     LLSelectMgr::getInstance()->deselectAll();
-    gViewerWindow->hideCursor();
-    gViewerWindow->moveCursorToCenter();
+//  gViewerWindow->hideCursor();
+//  gViewerWindow->moveCursorToCenter();
 
     if (mCameraMode != CAMERA_MODE_MOUSELOOK)
     {
@@ -3274,6 +2454,8 @@
 
         updateLastCamera();
         mCameraMode = CAMERA_MODE_MOUSELOOK;
+        // <FS:Zi> Animation Overrider
+        AOEngine::getInstance()->inMouselook(TRUE);
         const U32 old_flags = gAgent.getControlFlags();
         gAgent.setControlFlags(AGENT_CONTROL_MOUSELOOK);
         if (old_flags != gAgent.getControlFlags())
@@ -3291,7 +2473,6 @@
             gAgent.endAnimationUpdateUI();
         }
     }
->>>>>>> 38c2a5bd
 }
 
 
@@ -3326,57 +2507,6 @@
 //-----------------------------------------------------------------------------
 void LLAgentCamera::changeCameraToFollow(BOOL animate)
 {
-<<<<<<< HEAD
-	if (LLViewerJoystick::getInstance()->getOverrideCamera())
-	{
-		return;
-	}
-
-	if(mCameraMode != CAMERA_MODE_FOLLOW)
-	{
-		if (mCameraMode == CAMERA_MODE_MOUSELOOK)
-		{
-			animate = FALSE;
-		}
-		startCameraAnimation();
-
-		updateLastCamera();
-		mCameraMode = CAMERA_MODE_FOLLOW;
-		// <FS:Zi> Animation Overrider
-		AOEngine::getInstance()->inMouselook(FALSE);
-
-		// bang-in the current focus, position, and up vector of the follow cam
-		mFollowCam.reset(mCameraPositionAgent, LLViewerCamera::getInstance()->getPointOfInterest(), LLVector3::z_axis);
-		
-		if (gBasicToolset)
-		{
-			LLToolMgr::getInstance()->setCurrentToolset(gBasicToolset);
-		}
-
-		if (isAgentAvatarValid())
-		{
-			// SL-315
-			gAgentAvatarp->mPelvisp->setPosition(LLVector3::zero);
-			gAgentAvatarp->startMotion( ANIM_AGENT_BODY_NOISE );
-			gAgentAvatarp->startMotion( ANIM_AGENT_BREATHE_ROT );
-		}
-
-		// unpause avatar animation
-		gAgent.unpauseAnimation();
-
-		gAgent.clearControlFlags(AGENT_CONTROL_MOUSELOOK);
-
-		if (animate)
-		{
-			startCameraAnimation();
-		}
-		else
-		{
-			mCameraAnimating = FALSE;
-			gAgent.endAnimationUpdateUI();
-		}
-	}
-=======
     if (LLViewerJoystick::getInstance()->getOverrideCamera())
     {
         return;
@@ -3392,6 +2522,8 @@
 
         updateLastCamera();
         mCameraMode = CAMERA_MODE_FOLLOW;
+        // <FS:Zi> Animation Overrider
+        AOEngine::getInstance()->inMouselook(FALSE);
 
         // bang-in the current focus, position, and up vector of the follow cam
         mFollowCam.reset(mCameraPositionAgent, LLViewerCamera::getInstance()->getPointOfInterest(), LLVector3::z_axis);
@@ -3424,7 +2556,6 @@
             gAgent.endAnimationUpdateUI();
         }
     }
->>>>>>> 38c2a5bd
 }
 
 //-----------------------------------------------------------------------------
@@ -3432,73 +2563,6 @@
 //-----------------------------------------------------------------------------
 void LLAgentCamera::changeCameraToThirdPerson(BOOL animate)
 {
-<<<<<<< HEAD
-	if (LLViewerJoystick::getInstance()->getOverrideCamera())
-	{
-		return;
-	}
-
-	gViewerWindow->getWindow()->resetBusyCount();
-
-	mCameraZoomFraction = INITIAL_ZOOM_FRACTION;
-
-	if (isAgentAvatarValid())
-	{
-		if (!gAgentAvatarp->isSitting())
-		{
-			// SL-315
-			gAgentAvatarp->mPelvisp->setPosition(LLVector3::zero);
-		}
-		gAgentAvatarp->startMotion(ANIM_AGENT_BODY_NOISE);
-		gAgentAvatarp->startMotion(ANIM_AGENT_BREATHE_ROT);
-	}
-
-	LLVector3 at_axis;
-
-	// unpause avatar animation
-	gAgent.unpauseAnimation();
-
-	if (mCameraMode != CAMERA_MODE_THIRD_PERSON)
-	{
-		if (gBasicToolset)
-		{
-			LLToolMgr::getInstance()->setCurrentToolset(gBasicToolset);
-		}
-
-		mCameraLag.clearVec();
-		if (mCameraMode == CAMERA_MODE_MOUSELOOK)
-		{
-			mCurrentCameraDistance = MIN_CAMERA_DISTANCE;
-			mTargetCameraDistance = MIN_CAMERA_DISTANCE;
-			animate = FALSE;
-		}
-		updateLastCamera();
-		mCameraMode = CAMERA_MODE_THIRD_PERSON;
-		// <FS:Zi> Animation Overrider
-		AOEngine::getInstance()->inMouselook(FALSE);
-		gAgent.clearControlFlags(AGENT_CONTROL_MOUSELOOK);
-	}
-
-	// Remove any pitch from the avatar
-	if (!isAgentAvatarValid() || !gAgentAvatarp->getParent())
-	{
-		at_axis = gAgent.getFrameAgent().getAtAxis();
-		at_axis.mV[VZ] = 0.f;
-		at_axis.normalize();
-		gAgent.resetAxes(at_axis);
-	}
-
-
-	if (animate)
-	{
-		startCameraAnimation();
-	}
-	else
-	{
-		mCameraAnimating = FALSE;
-		gAgent.endAnimationUpdateUI();
-	}
-=======
     if (LLViewerJoystick::getInstance()->getOverrideCamera())
     {
         return;
@@ -3540,6 +2604,8 @@
         }
         updateLastCamera();
         mCameraMode = CAMERA_MODE_THIRD_PERSON;
+        // <FS:Zi> Animation Overrider
+        AOEngine::getInstance()->inMouselook(FALSE);
         gAgent.clearControlFlags(AGENT_CONTROL_MOUSELOOK);
     }
 
@@ -3562,7 +2628,6 @@
         mCameraAnimating = FALSE;
         gAgent.endAnimationUpdateUI();
     }
->>>>>>> 38c2a5bd
 }
 
 //-----------------------------------------------------------------------------
@@ -3575,20 +2640,15 @@
         return;
     }
 
-<<<<<<< HEAD
 // [RLVa:KB] - Checked: 2010-03-07 (RLVa-1.2.0c) | Modified: RLVa-1.0.0g
-	if ( (rlv_handler_t::isEnabled()) && (!RlvActions::canStand()) )
-	{
-		return;
-	}
+    if ( (rlv_handler_t::isEnabled()) && (!RlvActions::canStand()) )
+    {
+        return;
+    }
 // [/RLVa:KB]
 
-	gAgent.standUp(); // force stand up
-	gViewerWindow->getWindow()->resetBusyCount();
-=======
     gAgent.standUp(); // force stand up
     gViewerWindow->getWindow()->resetBusyCount();
->>>>>>> 38c2a5bd
 
     if (LLSelectMgr::getInstance()->getSelection()->isAttachment())
     {
@@ -3653,38 +2713,33 @@
 
 void LLAgentCamera::switchCameraPreset(ECameraPreset preset)
 {
-<<<<<<< HEAD
 // [RLVa:KB] - @setcam family
-	if (RlvActions::isRlvEnabled())
-	{
-		// Don't allow changing away from our view if an object is restricting it
-		if (RlvActions::isCameraPresetLocked())
-			preset = CAMERA_RLV_SETCAM_VIEW;
-
-		if (CAMERA_RLV_SETCAM_VIEW == preset)
-		{
-			if (CAMERA_RLV_SETCAM_VIEW == mCameraPreset)
-			{
-				// Don't reset anything if our view is already current
-				return;
-			}
-			else
-			{
-				// When switching to our view, copy the current values
-				mRlvCameraOffsetInitialControl->setDefaultValue(convert_to_llsd(getCameraOffsetInitial()));
-				mRlvFocusOffsetInitialControl->setDefaultValue(convert_to_llsd(getFocusOffsetInitial()));
-				mRlvCameraOffsetScaleControl->setDefaultValue(getCameraOffsetScale());
-			}
-		}
-	}
+    if (RlvActions::isRlvEnabled())
+    {
+        // Don't allow changing away from our view if an object is restricting it
+        if (RlvActions::isCameraPresetLocked())
+            preset = CAMERA_RLV_SETCAM_VIEW;
+
+        if (CAMERA_RLV_SETCAM_VIEW == preset)
+        {
+            if (CAMERA_RLV_SETCAM_VIEW == mCameraPreset)
+            {
+                // Don't reset anything if our view is already current
+                return;
+            }
+            else
+            {
+                // When switching to our view, copy the current values
+                mRlvCameraOffsetInitialControl->setDefaultValue(convert_to_llsd(getCameraOffsetInitial()));
+                mRlvFocusOffsetInitialControl->setDefaultValue(convert_to_llsd(getFocusOffsetInitial()));
+                mRlvCameraOffsetScaleControl->setDefaultValue(getCameraOffsetScale());
+            }
+        }
+    }
 // [/RLVa:KB]
 
-	//zoom is supposed to be reset for the front and group views
-	mCameraZoomFraction = 1.f;
-=======
     //zoom is supposed to be reset for the front and group views
     mCameraZoomFraction = 1.f;
->>>>>>> 38c2a5bd
 
     //focusing on avatar in that case means following him on movements
     mFocusOnAvatar = TRUE;
@@ -3864,51 +2919,6 @@
 //-----------------------------------------------------------------------------
 void LLAgentCamera::setCameraPosAndFocusGlobal(const LLVector3d& camera_pos, const LLVector3d& focus, const LLUUID &object_id)
 {
-<<<<<<< HEAD
-	LLVector3d old_focus = mFocusTargetGlobal.isExactlyZero() ? focus : mFocusTargetGlobal;
-
-	F64 focus_delta_squared = (old_focus - focus).magVecSquared();
-	const F64 ANIM_EPSILON_SQUARED = 0.0001;
-	if (focus_delta_squared > ANIM_EPSILON_SQUARED)
-	{
-		startCameraAnimation();
-	}
-	
-	//LLViewerCamera::getInstance()->setOrigin( gAgent.getPosAgentFromGlobal( camera_pos ) );
-	setFocusObject(gObjectList.findObject(object_id));
-	mFocusTargetGlobal = focus;
-	mCameraFocusOffsetTarget = camera_pos - focus;
-	mCameraFocusOffset = mCameraFocusOffsetTarget;
-
-	if (mFocusObject)
-	{
-		if (mFocusObject->isAvatar())
-		{
-			setLookAt(LOOKAT_TARGET_FOCUS, mFocusObject);
-		}
-		else
-		{
-			setLookAt(LOOKAT_TARGET_FOCUS, mFocusObject, (gAgent.getPosAgentFromGlobal(focus) - mFocusObject->getRenderPosition()) * ~mFocusObject->getRenderRotation());
-		}
-	}
-	else
-	{
-		setLookAt(LOOKAT_TARGET_FOCUS, NULL, gAgent.getPosAgentFromGlobal(mFocusTargetGlobal));
-	}
-
-	if (mCameraAnimating)
-	{
-		const F64 ANIM_METERS_PER_SECOND = 10.0;
-		const F64 MIN_ANIM_SECONDS = 0.5;
-		//const F64 MAX_ANIM_SECONDS = 10.0;
-		F64 MAX_ANIM_SECONDS = 1.0; // Andromeda radar cam patch, make camming faster
-		F64 anim_duration = llmax( MIN_ANIM_SECONDS, sqrt(focus_delta_squared) / ANIM_METERS_PER_SECOND );
-		anim_duration = llmin( anim_duration, MAX_ANIM_SECONDS );
-		setAnimationDuration( (F32)anim_duration );
-	}
-
-	updateFocusOffset();
-=======
     LLVector3d old_focus = mFocusTargetGlobal.isExactlyZero() ? focus : mFocusTargetGlobal;
 
     F64 focus_delta_squared = (old_focus - focus).magVecSquared();
@@ -3944,14 +2954,14 @@
     {
         const F64 ANIM_METERS_PER_SECOND = 10.0;
         const F64 MIN_ANIM_SECONDS = 0.5;
-        const F64 MAX_ANIM_SECONDS = 10.0;
+        //const F64 MAX_ANIM_SECONDS = 10.0;
+        F64 MAX_ANIM_SECONDS = 1.0; // Andromeda radar cam patch, make camming faster
         F64 anim_duration = llmax( MIN_ANIM_SECONDS, sqrt(focus_delta_squared) / ANIM_METERS_PER_SECOND );
         anim_duration = llmin( anim_duration, MAX_ANIM_SECONDS );
         setAnimationDuration( (F32)anim_duration );
     }
 
     updateFocusOffset();
->>>>>>> 38c2a5bd
 }
 
 //-----------------------------------------------------------------------------
@@ -4041,41 +3051,17 @@
 
 BOOL LLAgentCamera::setLookAt(ELookAtType target_type, LLViewerObject *object, LLVector3 position)
 {
-<<<<<<< HEAD
-	static LLCachedControl<bool> isLocalPrivate(gSavedSettings, "PrivateLocalLookAtTarget", false);
-	
-	// AO, set to absolutely nothing if local lookats are disabled.
-	if(isLocalPrivate)
-	{
-			position.clearVec();
-			target_type = LOOKAT_TARGET_NONE;
-			object = gAgentAvatarp;
-	}
-	
-	else if(object && object->isAttachment())
-	{
-		LLViewerObject* parent = object;
-		while(parent)
-		{
-			if (parent == gAgentAvatarp)
-			{
-				// looking at an attachment on ourselves, which we don't want to do
-				object = gAgentAvatarp;
-				position.clearVec();
-			}
-			parent = (LLViewerObject*)parent->getParent();
-		}
-	}
-	
-	if(!mLookAt || mLookAt->isDead())
-	{
-		mLookAt = (LLHUDEffectLookAt *)LLHUDManager::getInstance()->createViewerEffect(LLHUDObject::LL_HUD_EFFECT_LOOKAT);
-		mLookAt->setSourceObject(gAgentAvatarp);
-	}
-
-	return mLookAt->setLookAt(target_type, object, position);
-=======
-    if(object && object->isAttachment())
+    static LLCachedControl<bool> isLocalPrivate(gSavedSettings, "PrivateLocalLookAtTarget", false);
+
+    // AO, set to absolutely nothing if local lookats are disabled.
+    if(isLocalPrivate)
+    {
+            position.clearVec();
+            target_type = LOOKAT_TARGET_NONE;
+            object = gAgentAvatarp;
+    }
+
+    else if(object && object->isAttachment())
     {
         LLViewerObject* parent = object;
         while(parent)
@@ -4089,6 +3075,7 @@
             parent = (LLViewerObject*)parent->getParent();
         }
     }
+
     if(!mLookAt || mLookAt->isDead())
     {
         mLookAt = (LLHUDEffectLookAt *)LLHUDManager::getInstance()->createViewerEffect(LLHUDObject::LL_HUD_EFFECT_LOOKAT);
@@ -4096,7 +3083,6 @@
     }
 
     return mLookAt->setLookAt(target_type, object, position);
->>>>>>> 38c2a5bd
 }
 
 //-----------------------------------------------------------------------------
@@ -4188,38 +3174,25 @@
 
 BOOL LLAgentCamera::setPointAt(EPointAtType target_type, LLViewerObject *object, LLVector3 position)
 {
-<<<<<<< HEAD
-	// <FS:Ansariel> Remember the current object point pointed at - we might need it later
-	mPointAtObject = object;
-
-	// <FS:Ansariel> Private point at
-	static LLCachedControl<bool> private_pointat(gSavedSettings, "PrivatePointAtTarget", false);
-	if (private_pointat)
-	{
-		if (mPointAt && !mPointAt->isDead())
-		{
-			mPointAt->clearPointAtTarget();
-			mPointAt->markDead();
-		}
-
-		return FALSE;
-	}
-	// </FS:Ansariel>
-
-	// disallow pointing at attachments and avatars
-	//this is the editing arm motion
-	if (object && (object->isAttachment() || object->isAvatar()))
-	{
-		return FALSE;
-	}
-	if (!mPointAt || mPointAt->isDead())
-	{
-		mPointAt = (LLHUDEffectPointAt *)LLHUDManager::getInstance()->createViewerEffect(LLHUDObject::LL_HUD_EFFECT_POINTAT);
-		mPointAt->setSourceObject(gAgentAvatarp);
-	}
-	return mPointAt->setPointAt(target_type, object, position);
-=======
+    // <FS:Ansariel> Remember the current object point pointed at - we might need it later
+    mPointAtObject = object;
+
+    // <FS:Ansariel> Private point at
+    static LLCachedControl<bool> private_pointat(gSavedSettings, "PrivatePointAtTarget", false);
+    if (private_pointat)
+    {
+        if (mPointAt && !mPointAt->isDead())
+        {
+            mPointAt->clearPointAtTarget();
+            mPointAt->markDead();
+        }
+
+        return FALSE;
+    }
+    // </FS:Ansariel>
+
     // disallow pointing at attachments and avatars
+    //this is the editing arm motion
     if (object && (object->isAttachment() || object->isAvatar()))
     {
         return FALSE;
@@ -4230,7 +3203,6 @@
         mPointAt->setSourceObject(gAgentAvatarp);
     }
     return mPointAt->setPointAt(target_type, object, position);
->>>>>>> 38c2a5bd
 }
 
 void LLAgentCamera::rotateToInitSitRot()
@@ -4303,54 +3275,54 @@
 // <FS:Ansariel> FIRE-7758: Save/load camera position feature
 void LLAgentCamera::storeCameraPosition()
 {
-	gSavedPerAccountSettings.setVector3d("FSStoredCameraPos", getCameraPositionGlobal());
-
-	// get a vector pointing forward from the camera view manually, getFocusTargetGlobal() will
-	// not return useful values if the camera is in flycam mode or was just switched out of
-	// flycam  mode and not repositioned after
-	LLVector3d forward = LLVector3d(1.0, 0.0, 0.0) * LLViewerCamera::getInstance()->getQuaternion() + getCameraPositionGlobal();
-	gSavedPerAccountSettings.setVector3d("FSStoredCameraFocus", forward);
-
-	LLUUID stored_camera_focus_object_id = LLUUID::null;
-	if (mFocusObject)
-	{
-		stored_camera_focus_object_id = mFocusObject->getID();
-	}
-	gSavedPerAccountSettings.setString("FSStoredCameraFocusObjectId", stored_camera_focus_object_id.asString());
+    gSavedPerAccountSettings.setVector3d("FSStoredCameraPos", getCameraPositionGlobal());
+
+    // get a vector pointing forward from the camera view manually, getFocusTargetGlobal() will
+    // not return useful values if the camera is in flycam mode or was just switched out of
+    // flycam  mode and not repositioned after
+    LLVector3d forward = LLVector3d(1.0, 0.0, 0.0) * LLViewerCamera::getInstance()->getQuaternion() + getCameraPositionGlobal();
+    gSavedPerAccountSettings.setVector3d("FSStoredCameraFocus", forward);
+
+    LLUUID stored_camera_focus_object_id = LLUUID::null;
+    if (mFocusObject)
+    {
+        stored_camera_focus_object_id = mFocusObject->getID();
+    }
+    gSavedPerAccountSettings.setString("FSStoredCameraFocusObjectId", stored_camera_focus_object_id.asString());
 }
 
 void LLAgentCamera::loadCameraPosition()
 {
-	LLVector3d stored_camera_pos = gSavedPerAccountSettings.getVector3d("FSStoredCameraPos");
-	LLVector3d stored_camera_focus = gSavedPerAccountSettings.getVector3d("FSStoredCameraFocus");
-	LLUUID stored_camera_focus_object_id = LLUUID(gSavedPerAccountSettings.getString("FSStoredCameraFocusObjectId"));
-
-	F32 renderFarClip = gSavedSettings.getF32("RenderFarClip");
-	F32 far_clip_squared = renderFarClip * renderFarClip;
-
-	if (stored_camera_pos.isNull())
-	{
-		report_to_nearby_chat(LLTrans::getString("LoadCameraPositionNoneSaved"));
-		return;
-	}
-
-	if (dist_vec_squared(gAgent.getPositionGlobal(), stored_camera_pos) > far_clip_squared)
-	{
-		report_to_nearby_chat(LLTrans::getString("LoadCameraPositionOutsideDrawDistance"));
-		return;
-	}
-
-	// switch off flycam mode if needed
-	if (LLViewerJoystick::getInstance()->getOverrideCamera())
-	{
-		handle_toggle_flycam();
-
-		// exiting from flycam usually keeps the camera where it is but here we want it to actually move
-		LLViewerJoystick::getInstance()->setCameraNeedsUpdate(true);
-	}
-
-	unlockView();
-	setCameraPosAndFocusGlobal(stored_camera_pos, stored_camera_focus, stored_camera_focus_object_id);
+    LLVector3d stored_camera_pos = gSavedPerAccountSettings.getVector3d("FSStoredCameraPos");
+    LLVector3d stored_camera_focus = gSavedPerAccountSettings.getVector3d("FSStoredCameraFocus");
+    LLUUID stored_camera_focus_object_id = LLUUID(gSavedPerAccountSettings.getString("FSStoredCameraFocusObjectId"));
+
+    F32 renderFarClip = gSavedSettings.getF32("RenderFarClip");
+    F32 far_clip_squared = renderFarClip * renderFarClip;
+
+    if (stored_camera_pos.isNull())
+    {
+        report_to_nearby_chat(LLTrans::getString("LoadCameraPositionNoneSaved"));
+        return;
+    }
+
+    if (dist_vec_squared(gAgent.getPositionGlobal(), stored_camera_pos) > far_clip_squared)
+    {
+        report_to_nearby_chat(LLTrans::getString("LoadCameraPositionOutsideDrawDistance"));
+        return;
+    }
+
+    // switch off flycam mode if needed
+    if (LLViewerJoystick::getInstance()->getOverrideCamera())
+    {
+        handle_toggle_flycam();
+
+        // exiting from flycam usually keeps the camera where it is but here we want it to actually move
+        LLViewerJoystick::getInstance()->setCameraNeedsUpdate(true);
+    }
+
+    unlockView();
+    setCameraPosAndFocusGlobal(stored_camera_pos, stored_camera_focus, stored_camera_focus_object_id);
 }
 // </FS:Ansariel> FIRE-7758: Save/load camera position feature
 
