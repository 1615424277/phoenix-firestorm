--- conflicted
+++ resolved
@@ -617,18 +617,8 @@
 		std::string materialString = zip_llsd(materialsData);
 
 		S32 materialSize = materialString.size();
-<<<<<<< HEAD
-		if (materialSize <= 0)
-		{
-			LL_ERRS("Materials") << "cannot zip LLSD binary content" << LL_ENDL;
-
-			mPutQueue.erase(itQueue);
-			continue;
-		}
-		else
-=======
+
 		if (materialSize > 0)
->>>>>>> 5bbc3338
 		{
 			LLSD::Binary materialBinary;
 			materialBinary.resize(materialSize);
