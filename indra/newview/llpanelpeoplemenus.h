--- conflicted
+++ resolved
@@ -38,35 +38,15 @@
 class PeopleContextMenu : public LLListContextMenu
 {
 public:
-<<<<<<< HEAD
 // [RLVa:KB] - Checked: RLVa-1.5.0
-	PeopleContextMenu() : m_fRlvCheck(false) {}
+    PeopleContextMenu() : m_fRlvCheck(false) {}
 // [/RLVa:KB]
-	/*virtual*/ LLContextMenu* createMenu();
-=======
     /*virtual*/ LLContextMenu* createMenu();
->>>>>>> 38c2a5bd
 
 protected:
     virtual void buildContextMenu(class LLMenuGL& menu, U32 flags);
 
 private:
-<<<<<<< HEAD
-	bool enableContextMenuItem(const LLSD& userdata);
-	bool checkContextMenuItem(const LLSD& userdata);
-	bool enableFreezeEject(const LLSD& userdata);
-	void offerTeleport();
-	void eject();
-	void startConference();
-	void requestTeleport();
-
-	// <FS:Ansariel> Add to contact set
-	void addToContactSet();
-// [RLVa:KB] - Checked: RLVa-1.5.0
-protected:
-	bool m_fRlvCheck;
-// [/RLVa:KB]
-=======
     bool enableContextMenuItem(const LLSD& userdata);
     bool checkContextMenuItem(const LLSD& userdata);
     bool enableFreezeEject(const LLSD& userdata);
@@ -74,7 +54,13 @@
     void eject();
     void startConference();
     void requestTeleport();
->>>>>>> 38c2a5bd
+
+    // <FS:Ansariel> Add to contact set
+    void addToContactSet();
+// [RLVa:KB] - Checked: RLVa-1.5.0
+protected:
+    bool m_fRlvCheck;
+// [/RLVa:KB]
 };
 
 /**
@@ -84,7 +70,7 @@
 {
 // [RLVa:KB] - Checked: RLVa-1.5.0
 public:
-	NearbyPeopleContextMenu() : PeopleContextMenu() { m_fRlvCheck = true; }
+    NearbyPeopleContextMenu() : PeopleContextMenu() { m_fRlvCheck = true; }
 // [/RLVa:KB]
 protected:
     /*virtual*/ void buildContextMenu(class LLMenuGL& menu, U32 flags);
