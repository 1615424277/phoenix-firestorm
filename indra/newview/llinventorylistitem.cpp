--- conflicted
+++ resolved
@@ -50,24 +50,14 @@
 static const S32 WIDGET_SPACING = 3;
 
 LLPanelInventoryListItemBase::Params::Params()
-<<<<<<< HEAD
-:	default_style("default_style"),
-	mismatch_style("mismatch_style"), // <FS:Ansariel> Better attachment list
-	worn_style("worn_style"),
-	hover_image("hover_image"),
-	selected_image("selected_image"),
-	separator_image("separator_image"),
-	item_icon("item_icon"),
-	item_name("item_name")
-=======
 :   default_style("default_style"),
+    mismatch_style("mismatch_style"), // <FS:Ansariel> Better attachment list
     worn_style("worn_style"),
     hover_image("hover_image"),
     selected_image("selected_image"),
     separator_image("separator_image"),
     item_icon("item_icon"),
     item_name("item_name")
->>>>>>> 38c2a5bd
 {};
 
 LLPanelInventoryListItemBase* LLPanelInventoryListItemBase::create(LLViewerInventoryItem* item)
@@ -390,7 +380,7 @@
 //virtual
 const LLPanelInventoryListItemBase::Params& LLPanelInventoryListItemBase::getDefaultParams() const
 {
-	return LLUICtrlFactory::getDefaultParams<LLPanelInventoryListItemBase>();
+    return LLUICtrlFactory::getDefaultParams<LLPanelInventoryListItemBase>();
 }
 // </FS:Ansariel>
 
@@ -398,43 +388,14 @@
                                             const std::string& highlit_text,
                                             EItemState item_state)
 {
-<<<<<<< HEAD
-	mTitleCtrl->setToolTip(title);
-
-	LLStyle::Params style_params;
-
-	// <FS:Ansariel> Better attachment list
-	//const LLPanelInventoryListItemBase::Params& params = LLUICtrlFactory::getDefaultParams<LLPanelInventoryListItemBase>();
-	const LLPanelInventoryListItemBase::Params& params = getDefaultParams();
-	// </FS:Ansariel>
-
-	switch(item_state)
-	{
-	case IS_DEFAULT:
-		style_params = params.default_style();
-		break;
-	case IS_WORN:
-		style_params = params.worn_style();
-		break;
-	// <FS:Ansariel> Better attachment list
-	case IS_MISMATCH:
-		style_params = params.mismatch_style();
-		break;
-	// </FS:Ansariel>
-	default:;
-	}
-
-	LLTextUtil::textboxSetHighlightedVal(
-		mTitleCtrl,
-		style_params,
-		title,
-		highlit_text);
-=======
     mTitleCtrl->setToolTip(title);
 
     LLStyle::Params style_params;
 
-    const LLPanelInventoryListItemBase::Params& params = LLUICtrlFactory::getDefaultParams<LLPanelInventoryListItemBase>();
+    // <FS:Ansariel> Better attachment list
+    //const LLPanelInventoryListItemBase::Params& params = LLUICtrlFactory::getDefaultParams<LLPanelInventoryListItemBase>();
+    const LLPanelInventoryListItemBase::Params& params = getDefaultParams();
+    // </FS:Ansariel>
 
     switch(item_state)
     {
@@ -444,6 +405,11 @@
     case IS_WORN:
         style_params = params.worn_style();
         break;
+    // <FS:Ansariel> Better attachment list
+    case IS_MISMATCH:
+        style_params = params.mismatch_style();
+        break;
+    // </FS:Ansariel>
     default:;
     }
 
@@ -452,56 +418,45 @@
         style_params,
         title,
         highlit_text);
->>>>>>> 38c2a5bd
 }
 
 BOOL LLPanelInventoryListItemBase::handleToolTip( S32 x, S32 y, MASK mask)
 {
-<<<<<<< HEAD
-	const LLRect& text_box_rect = mTitleCtrl->getRect();
-
-	// <FS:Ansariel> Make inventory thumbnail tooltips work with inventory lists
-	static LLCachedControl<bool> showInventoryThumbnailTooltips(gSavedSettings, "FSShowInventoryThumbnailTooltips");
-	if (showInventoryThumbnailTooltips && text_box_rect.pointInRect(x, y))
-	{
-		if (auto inventoryItem = gInventory.getItem(mInventoryItemUUID); inventoryItem)
-		{
-			if (const LLUUID& thumbnailUUID = inventoryItem->getThumbnailUUID(); !thumbnailUUID.isNull())
-			{
-				static LLCachedControl<F32> inventoryThumbnailTooltipsDelay(gSavedSettings, "FSInventoryThumbnailTooltipsDelay");
-				static LLCachedControl<F32> tooltip_fast_delay(gSavedSettings, "ToolTipFastDelay");
-				F32 tooltipDelay = LLToolTipMgr::instance().toolTipVisible() ? tooltip_fast_delay() : inventoryThumbnailTooltipsDelay();
-
-				LLSD params;
-				params["thumbnail_id"] = thumbnailUUID;
-
-				LLToolTipMgr::instance().show(LLToolTip::Params()
-					.message(inventoryItem->getName())
-					.sticky_rect(calcScreenRect())
-					.delay_time(tooltipDelay)
-					.create_callback(boost::bind(&LLInspectTextureUtil::createInventoryToolTip, _1))
-					.create_params(params));
-				return TRUE;
-			}
-		}
-	}
-	// </FS:Ansariel>
-
-	if (text_box_rect.pointInRect(x, y) &&
-		mTitleCtrl->getTextPixelWidth() <= text_box_rect.getWidth())
-	{
-		return FALSE;
-	}
-	return LLPanel::handleToolTip(x, y, mask);
-=======
-    LLRect text_box_rect = mTitleCtrl->getRect();
+    const LLRect& text_box_rect = mTitleCtrl->getRect();
+
+    // <FS:Ansariel> Make inventory thumbnail tooltips work with inventory lists
+    static LLCachedControl<bool> showInventoryThumbnailTooltips(gSavedSettings, "FSShowInventoryThumbnailTooltips");
+    if (showInventoryThumbnailTooltips && text_box_rect.pointInRect(x, y))
+    {
+        if (auto inventoryItem = gInventory.getItem(mInventoryItemUUID); inventoryItem)
+        {
+            if (const LLUUID& thumbnailUUID = inventoryItem->getThumbnailUUID(); !thumbnailUUID.isNull())
+            {
+                static LLCachedControl<F32> inventoryThumbnailTooltipsDelay(gSavedSettings, "FSInventoryThumbnailTooltipsDelay");
+                static LLCachedControl<F32> tooltip_fast_delay(gSavedSettings, "ToolTipFastDelay");
+                F32 tooltipDelay = LLToolTipMgr::instance().toolTipVisible() ? tooltip_fast_delay() : inventoryThumbnailTooltipsDelay();
+
+                LLSD params;
+                params["thumbnail_id"] = thumbnailUUID;
+
+                LLToolTipMgr::instance().show(LLToolTip::Params()
+                    .message(inventoryItem->getName())
+                    .sticky_rect(calcScreenRect())
+                    .delay_time(tooltipDelay)
+                    .create_callback(boost::bind(&LLInspectTextureUtil::createInventoryToolTip, _1))
+                    .create_params(params));
+                return TRUE;
+            }
+        }
+    }
+    // </FS:Ansariel>
+
     if (text_box_rect.pointInRect(x, y) &&
         mTitleCtrl->getTextPixelWidth() <= text_box_rect.getWidth())
     {
         return FALSE;
     }
     return LLPanel::handleToolTip(x, y, mask);
->>>>>>> 38c2a5bd
 }
 
 void LLPanelInventoryListItemBase::reshapeLeftWidgets()
@@ -529,32 +484,10 @@
 
 void LLPanelInventoryListItemBase::reshapeRightWidgets()
 {
-<<<<<<< HEAD
-	// <FS:Ansariel> Add some spacing at the right side
-	//S32 widget_right = getLocalRect().getWidth();
-	S32 widget_right = getLocalRect().getWidth() - getWidgetSpacing();
-	// </FS:Ansariel>
-	S32 widget_left = widget_right;
-
-	widget_array_t::const_reverse_iterator it = mRightSideWidgets.rbegin();
-	const widget_array_t::const_reverse_iterator it_end = mRightSideWidgets.rend();
-	for( ; it_end != it; ++it)
-	{
-		LLUICtrl* widget = *it;
-		if(!widget->getVisible())
-		{
-			continue;
-		}
-		LLRect widget_rect(widget->getRect());
-		widget_left = widget_right - widget_rect.getWidth();
-		widget_rect.setLeftTopAndSize(widget_left, widget_rect.mTop, widget_rect.getWidth(), widget_rect.getHeight());
-		widget->setShape(widget_rect);
-
-		widget_right = widget_left - getWidgetSpacing();
-	}
-	mRightWidgetsWidth = getLocalRect().getWidth() - widget_left;
-=======
-    S32 widget_right = getLocalRect().getWidth();
+    // <FS:Ansariel> Add some spacing at the right side
+    //S32 widget_right = getLocalRect().getWidth();
+    S32 widget_right = getLocalRect().getWidth() - getWidgetSpacing();
+    // </FS:Ansariel>
     S32 widget_left = widget_right;
 
     widget_array_t::const_reverse_iterator it = mRightSideWidgets.rbegin();
@@ -574,7 +507,6 @@
         widget_right = widget_left - getWidgetSpacing();
     }
     mRightWidgetsWidth = getLocalRect().getWidth() - widget_left;
->>>>>>> 38c2a5bd
 }
 
 void LLPanelInventoryListItemBase::reshapeMiddleWidgets()
