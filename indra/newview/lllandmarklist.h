/**
 * @file lllandmarklist.h
 * @brief Landmark asset list class
 *
 * $LicenseInfo:firstyear=2002&license=viewerlgpl$
 * Second Life Viewer Source Code
 * Copyright (C) 2010, Linden Research, Inc.
 *
 * This library is free software; you can redistribute it and/or
 * modify it under the terms of the GNU Lesser General Public
 * License as published by the Free Software Foundation;
 * version 2.1 of the License only.
 *
 * This library is distributed in the hope that it will be useful,
 * but WITHOUT ANY WARRANTY; without even the implied warranty of
 * MERCHANTABILITY or FITNESS FOR A PARTICULAR PURPOSE.  See the GNU
 * Lesser General Public License for more details.
 *
 * You should have received a copy of the GNU Lesser General Public
 * License along with this library; if not, write to the Free Software
 * Foundation, Inc., 51 Franklin Street, Fifth Floor, Boston, MA  02110-1301  USA
 *
 * Linden Research, Inc., 945 Battery Street, San Francisco, CA  94111  USA
 * $/LicenseInfo$
 */

#ifndef LL_LLLANDMARKLIST_H
#define LL_LLLANDMARKLIST_H

#include <boost/function.hpp>
#include <map>
#include "lllandmark.h"
#include "lluuid.h"
#include "llassetstorage.h"

class LLMessageSystem;
class LLLineEditor;
class LLInventoryItem;

class LLLandmarkList
{
public:
    typedef boost::function<void(LLLandmark*)> loaded_callback_t;

    LLLandmarkList() {}
    ~LLLandmarkList();

    //S32                   getLength() { return mList.getLength(); }
    //const LLLandmark* getFirst()  { return mList.getFirstData(); }
    //const LLLandmark* getNext()   { return mList.getNextData(); }

<<<<<<< HEAD
	bool assetExists(const LLUUID& asset_uuid);
	LLLandmark* getAsset(const LLUUID& asset_uuid, loaded_callback_t cb = NULL);
	static void processGetAssetReply(
		const LLUUID& uuid,
		LLAssetType::EType type,
		void* user_data,
		S32 status,
		LLExtStat ext_status );

	// Returns true if loading the landmark with given asset_uuid has been requested
	// but is not complete yet.
	bool isAssetInLoadedCallbackMap(const LLUUID& asset_uuid);
=======
    bool assetExists(const LLUUID& asset_uuid);
    LLLandmark* getAsset(const LLUUID& asset_uuid, loaded_callback_t cb = NULL);
    static void processGetAssetReply(
        const LLUUID& uuid,
        LLAssetType::EType type,
        void* user_data,
        S32 status,
        LLExtStat ext_status );

    // Returns true if loading the landmark with given asset_uuid has been requested
    // but is not complete yet.
    bool isAssetInLoadedCallbackMap(const LLUUID& asset_uuid);
>>>>>>> 1a8a5404

protected:
    void onRegionHandle(const LLUUID& landmark_id);
    void eraseCallbacks(const LLUUID& landmark_id);
    void makeCallbacks(const LLUUID& landmark_id);

    typedef std::map<LLUUID, LLLandmark*> landmark_list_t;
    landmark_list_t mList;

    typedef std::set<LLUUID> landmark_uuid_list_t;
    landmark_uuid_list_t mBadList;

    typedef std::map<LLUUID,F32> landmark_requested_list_t;
    landmark_requested_list_t mRequestedList;

    // *TODO: make the callback multimap a template class and make use of it
    // here and in LLLandmark.
    typedef std::multimap<LLUUID, loaded_callback_t> loaded_callback_map_t;
    loaded_callback_map_t mLoadedCallbackMap;
};


extern LLLandmarkList gLandmarkList;

#endif  // LL_LLLANDMARKLIST_H<|MERGE_RESOLUTION|>--- conflicted
+++ resolved
@@ -49,20 +49,6 @@
     //const LLLandmark* getFirst()  { return mList.getFirstData(); }
     //const LLLandmark* getNext()   { return mList.getNextData(); }
 
-<<<<<<< HEAD
-	bool assetExists(const LLUUID& asset_uuid);
-	LLLandmark* getAsset(const LLUUID& asset_uuid, loaded_callback_t cb = NULL);
-	static void processGetAssetReply(
-		const LLUUID& uuid,
-		LLAssetType::EType type,
-		void* user_data,
-		S32 status,
-		LLExtStat ext_status );
-
-	// Returns true if loading the landmark with given asset_uuid has been requested
-	// but is not complete yet.
-	bool isAssetInLoadedCallbackMap(const LLUUID& asset_uuid);
-=======
     bool assetExists(const LLUUID& asset_uuid);
     LLLandmark* getAsset(const LLUUID& asset_uuid, loaded_callback_t cb = NULL);
     static void processGetAssetReply(
@@ -75,7 +61,6 @@
     // Returns true if loading the landmark with given asset_uuid has been requested
     // but is not complete yet.
     bool isAssetInLoadedCallbackMap(const LLUUID& asset_uuid);
->>>>>>> 1a8a5404
 
 protected:
     void onRegionHandle(const LLUUID& landmark_id);
