/** 
 * @file llfloatersnapshot.cpp
 * @brief Snapshot preview window, allowing saving, e-mailing, etc.
 *
 * $LicenseInfo:firstyear=2004&license=viewerlgpl$
 * Second Life Viewer Source Code
 * Copyright (C) 2010, Linden Research, Inc.
 * 
 * This library is free software; you can redistribute it and/or
 * modify it under the terms of the GNU Lesser General Public
 * License as published by the Free Software Foundation;
 * version 2.1 of the License only.
 * 
 * This library is distributed in the hope that it will be useful,
 * but WITHOUT ANY WARRANTY; without even the implied warranty of
 * MERCHANTABILITY or FITNESS FOR A PARTICULAR PURPOSE.  See the GNU
 * Lesser General Public License for more details.
 * 
 * You should have received a copy of the GNU Lesser General Public
 * License along with this library; if not, write to the Free Software
 * Foundation, Inc., 51 Franklin Street, Fifth Floor, Boston, MA  02110-1301  USA
 * 
 * Linden Research, Inc., 945 Battery Street, San Francisco, CA  94111  USA
 * $/LicenseInfo$
 */

#include "llviewerprecompiledheaders.h"

#include "llfloatersnapshot.h"

#include "llagent.h"
#include "llfacebookconnect.h"
#include "llfloaterreg.h"
#include "llfloatersocial.h"
#include "llcheckboxctrl.h"
#include "llcombobox.h"
#include "llpostcard.h"
#include "llresmgr.h"		// LLLocale
#include "llsdserialize.h"
#include "llsidetraypanelcontainer.h"
#include "llsnapshotlivepreview.h"
#include "llspinctrl.h"
#include "llviewercontrol.h"
#include "lltoolfocus.h"
#include "lltoolmgr.h"
#include "llwebprofile.h"
#include "llwebsharing.h"

// <FS:CR> FIRE-9621 - Hide Profile panel on Snapshots on non-sl grids
#ifdef OPENSIM
#include "llviewernetwork.h" // isOpenSim()
#endif // OPENSIM
#include "llviewerregion.h" // <FS:CR> getCentralBakeVersion() for temporary texture uploads
// </FS:CR>

///----------------------------------------------------------------------------
/// Local function declarations, constants, enums, and typedefs
///----------------------------------------------------------------------------
LLUICtrl* LLFloaterSnapshot::sThumbnailPlaceholder = NULL;
LLSnapshotFloaterView* gSnapshotFloaterView = NULL;

const F32 AUTO_SNAPSHOT_TIME_DELAY = 1.f;

const S32 MAX_POSTCARD_DATASIZE = 1024 * 1024; // one megabyte
const S32 MAX_TEXTURE_SIZE = 512 ; //max upload texture size 512 * 512

static LLDefaultChildRegistry::Register<LLSnapshotFloaterView> r("snapshot_floater_view");


///----------------------------------------------------------------------------
/// Class LLFloaterSnapshot::Impl
///----------------------------------------------------------------------------

class LLFloaterSnapshot::Impl
{
	LOG_CLASS(LLFloaterSnapshot::Impl);
public:
	typedef enum e_status
	{
		STATUS_READY,
		STATUS_WORKING,
		STATUS_FINISHED
	} EStatus;

	Impl()
	:	mAvatarPauseHandles(),
		mLastToolset(NULL),
		// mAspectRatioCheckOff(false),	// <FS:Zi> Save all settings
		mNeedRefresh(false),
		mStatus(STATUS_READY)
	{
	}
	~Impl()
	{
		//unpause avatars
		mAvatarPauseHandles.clear();

	}
	static void onClickNewSnapshot(void* data);
	static void onClickAutoSnap(LLUICtrl *ctrl, void* data);
	//static void onClickAdvanceSnap(LLUICtrl *ctrl, void* data);
	static void onClickMore(void* data) ;
	static void onClickUICheck(LLUICtrl *ctrl, void* data);
	static void onClickHUDCheck(LLUICtrl *ctrl, void* data);
	static void applyKeepAspectCheck(LLFloaterSnapshot* view, BOOL checked);
	// static void applyTempUploadCheck(LLFloaterSnapshot* view, BOOL checked); //FS:LO Fire-6268 [Regression] Temp upload for snapshots missing after FUI merge.	// <FS:Zi> Save all settings
	static void updateResolution(LLUICtrl* ctrl, void* data, BOOL do_update = TRUE);
	static void onCommitFreezeFrame(LLUICtrl* ctrl, void* data);
	static void onCommitLayerTypes(LLUICtrl* ctrl, void*data);
	static void onImageQualityChange(LLFloaterSnapshot* view, S32 quality_val);
	static void onImageFormatChange(LLFloaterSnapshot* view);
	static void applyCustomResolution(LLFloaterSnapshot* view, S32 w, S32 h);
	static void onSnapshotUploadFinished(bool status);
	static void onSendingPostcardFinished(bool status);
	static BOOL checkImageSize(LLSnapshotLivePreview* previewp, S32& width, S32& height, BOOL isWidthChanged, S32 max_value);
	static void setImageSizeSpinnersValues(LLFloaterSnapshot *view, S32 width, S32 height) ;
	static void updateSpinners(LLFloaterSnapshot* view, LLSnapshotLivePreview* previewp, S32& width, S32& height, BOOL is_width_changed);

	static LLPanelSnapshot* getActivePanel(LLFloaterSnapshot* floater, bool ok_if_not_found = true);
	static LLSnapshotLivePreview::ESnapshotType getActiveSnapshotType(LLFloaterSnapshot* floater);
	static LLFloaterSnapshot::ESnapshotFormat getImageFormat(LLFloaterSnapshot* floater);
	static LLSpinCtrl* getWidthSpinner(LLFloaterSnapshot* floater);
	static LLSpinCtrl* getHeightSpinner(LLFloaterSnapshot* floater);
	// <FS:Zi> Save all settings
	// static void enableAspectRatioCheckbox(LLFloaterSnapshot* floater, BOOL enable);
	// static void setAspectRatioCheckboxValue(LLFloaterSnapshot* floater, BOOL checked);
	// static void setTempUploadCheckboxValue(LLFloaterSnapshot* floater, BOOL checked); //FS:LO Fire-6268 [Regression] Temp upload for snapshots missing after FUI merge.
	// </FS:Zi>

	static LLSnapshotLivePreview* getPreviewView(LLFloaterSnapshot *floater);
	static void setResolution(LLFloaterSnapshot* floater, const std::string& comboname);
	static void updateControls(LLFloaterSnapshot* floater);
	static void updateLayout(LLFloaterSnapshot* floater,BOOL closingFloater=FALSE);
	static void setStatus(EStatus status, bool ok = true, const std::string& msg = LLStringUtil::null);
	EStatus getStatus() const { return mStatus; }
	static void setNeedRefresh(LLFloaterSnapshot* floater, bool need);

private:
	static LLViewerWindow::ESnapshotType getLayerType(LLFloaterSnapshot* floater);
	// static void comboSetCustom(LLFloaterSnapshot *floater, const std::string& comboname);	// <FS:Zi> Save all settings
	static void checkAutoSnapshot(LLSnapshotLivePreview* floater, BOOL update_thumbnail = FALSE);
	static void checkAspectRatio(LLFloaterSnapshot *view, S32 index) ;
	static void setWorking(LLFloaterSnapshot* floater, bool working);
	static void setFinished(LLFloaterSnapshot* floater, bool finished, bool ok = true, const std::string& msg = LLStringUtil::null);


public:
	std::vector<LLAnimPauseRequest> mAvatarPauseHandles;

	LLToolset*	mLastToolset;
	LLHandle<LLView> mPreviewHandle;
	// bool mAspectRatioCheckOff ;	// <FS:Zi> Save all settings
	bool mNeedRefresh;
	EStatus mStatus;
};

// static
LLPanelSnapshot* LLFloaterSnapshot::Impl::getActivePanel(LLFloaterSnapshot* floater, bool ok_if_not_found)
{
	// <FS:Zi> We don't use the <panel_container> in the new version, since a tab widget makes a lot more sense
//	LLSideTrayPanelContainer* panel_container = floater->getChild<LLSideTrayPanelContainer>("panel_container");
//	LLPanelSnapshot* active_panel = dynamic_cast<LLPanelSnapshot*>(panel_container->getCurrentPanel());
//	if (!ok_if_not_found)
//	{
//		llassert_always(active_panel != NULL);
//	}
	LLTabContainer* tab_container=floater->getChild<LLTabContainer>("panel_tab_container");
	LLPanelSnapshot* active_panel=(LLPanelSnapshot*) tab_container->getCurrentPanel();
	// </FS:Zi>
	return active_panel;
}

// static
LLSnapshotLivePreview::ESnapshotType LLFloaterSnapshot::Impl::getActiveSnapshotType(LLFloaterSnapshot* floater)
{
	LLSnapshotLivePreview::ESnapshotType type = LLSnapshotLivePreview::SNAPSHOT_WEB;
	std::string name;
	LLPanelSnapshot* spanel = getActivePanel(floater);

	if (spanel)
	{
		name = spanel->getName();
	}

	if (name == "panel_snapshot_postcard")
	{
		type = LLSnapshotLivePreview::SNAPSHOT_POSTCARD;
	}
	else if (name == "panel_snapshot_inventory")
	{
		type = LLSnapshotLivePreview::SNAPSHOT_TEXTURE;
	}
	else if (name == "panel_snapshot_local")
	{
		type = LLSnapshotLivePreview::SNAPSHOT_LOCAL;
	}
	else if (name == "panel_snapshot_flickr")
	{
		type = LLSnapshotLivePreview::SNAPSHOT_FLICKR;
	}

	return type;
}

// static
LLFloaterSnapshot::ESnapshotFormat LLFloaterSnapshot::Impl::getImageFormat(LLFloaterSnapshot* floater)
{
	LLPanelSnapshot* active_panel = getActivePanel(floater);
	// FIXME: if the default is not PNG, profile uploads may fail.
	return active_panel ? active_panel->getImageFormat() : LLFloaterSnapshot::SNAPSHOT_FORMAT_PNG;
}

// static
LLSpinCtrl* LLFloaterSnapshot::Impl::getWidthSpinner(LLFloaterSnapshot* floater)
{
	LLPanelSnapshot* active_panel = getActivePanel(floater);
	return active_panel ? active_panel->getWidthSpinner() : floater->getChild<LLSpinCtrl>("snapshot_width");
}

// static
LLSpinCtrl* LLFloaterSnapshot::Impl::getHeightSpinner(LLFloaterSnapshot* floater)
{
	LLPanelSnapshot* active_panel = getActivePanel(floater);
	return active_panel ? active_panel->getHeightSpinner() : floater->getChild<LLSpinCtrl>("snapshot_height");
}

// <FS:Zi> Save all settings
// static
// void LLFloaterSnapshot::Impl::enableAspectRatioCheckbox(LLFloaterSnapshot* floater, BOOL enable)
// {
// 	LLPanelSnapshot* active_panel = getActivePanel(floater);
// 	if (active_panel)
// 	{
// 		active_panel->enableAspectRatioCheckbox(enable);
// 	}
// }

// static
// void LLFloaterSnapshot::Impl::setAspectRatioCheckboxValue(LLFloaterSnapshot* floater, BOOL checked)
// {
// 	LLPanelSnapshot* active_panel = getActivePanel(floater);
// 	if (active_panel)
// 	{
// 		active_panel->getChild<LLUICtrl>(active_panel->getAspectRatioCBName())->setValue(checked);
// 	}
// }

//FS:LO Fire-6268 [Regression] Temp upload for snapshots missing after FUI merge.
// static
// void LLFloaterSnapshot::Impl::setTempUploadCheckboxValue(LLFloaterSnapshot* floater, BOOL checked)
// {
// 	LLPanelSnapshot* active_panel = getActivePanel(floater);
// 	if (active_panel)
// 	{
// 		active_panel->getChild<LLUICtrl>(active_panel->getTempUploadCBName())->setValue(checked);
// 	}
// }
// </FS:Zi>

// static
LLSnapshotLivePreview* LLFloaterSnapshot::Impl::getPreviewView(LLFloaterSnapshot *floater)
{
	LLSnapshotLivePreview* previewp = (LLSnapshotLivePreview*)floater->impl.mPreviewHandle.get();
	return previewp;
}

// static
LLViewerWindow::ESnapshotType LLFloaterSnapshot::Impl::getLayerType(LLFloaterSnapshot* floater)
{
	LLViewerWindow::ESnapshotType type = LLViewerWindow::SNAPSHOT_TYPE_COLOR;
	LLSD value = floater->getChild<LLUICtrl>("layer_types")->getValue();
	const std::string id = value.asString();
	if (id == "colors")
		type = LLViewerWindow::SNAPSHOT_TYPE_COLOR;
	else if (id == "depth")
		type = LLViewerWindow::SNAPSHOT_TYPE_DEPTH;
	return type;
}

// static
void LLFloaterSnapshot::Impl::setResolution(LLFloaterSnapshot* floater, const std::string& comboname)
{
	LLComboBox* combo = floater->getChild<LLComboBox>(comboname);
		combo->setVisible(TRUE);
	updateResolution(combo, floater, FALSE); // to sync spinners with combo
}

//static 
void LLFloaterSnapshot::Impl::updateLayout(LLFloaterSnapshot* floaterp,BOOL closingFloater)
{
	LLSnapshotLivePreview* previewp = getPreviewView(floaterp);

	BOOL advanced = gSavedSettings.getBOOL("AdvanceSnapshot");

	// Show/hide advanced options.
	LLPanel* advanced_options_panel = floaterp->getChild<LLPanel>("advanced_options_panel");

	// <FS:Ansariel> Use Up/down chevrons
	//floaterp->getChild<LLButton>("advanced_options_btn")->setImageOverlay(advanced ? "TabIcon_Open_Off" : "TabIcon_Close_Off");
	floaterp->getChild<LLButton>("advanced_options_btn")->setImageOverlay(advanced ? "Arrow_Up" : "Arrow_Down");
	if (advanced != advanced_options_panel->getVisible())
	{
		// <FS:Zi> New calculation method for advanced options at the bottom of the floater
//		S32 panel_width = advanced_options_panel->getRect().getWidth();
		floaterp->getChild<LLPanel>("advanced_options_panel")->setVisible(advanced);
//		S32 floater_width = floaterp->getRect().getWidth();
//		floater_width += (advanced ? panel_width : -panel_width);
//		floaterp->reshape(floater_width, floaterp->getRect().getHeight());
		S32 panel_height = advanced_options_panel->getRect().getHeight();
		S32 floater_height = floaterp->getRect().getHeight();
		floater_height+=(advanced) ? panel_height : -panel_height;
		floaterp->reshape(floaterp->getRect().getWidth(),floater_height);
		floaterp->translate(0,(advanced) ? -panel_height : panel_height);
		// </FS:Zi>
	}

	if(!advanced) //set to original window resolution
	{
		previewp->mKeepAspectRatio = TRUE;

		floaterp->getChild<LLComboBox>("profile_size_combo")->setCurrentByIndex(0);
		floaterp->getChild<LLComboBox>("postcard_size_combo")->setCurrentByIndex(0);
		floaterp->getChild<LLComboBox>("texture_size_combo")->setCurrentByIndex(0);
		floaterp->getChild<LLComboBox>("local_size_combo")->setCurrentByIndex(0);

		LLSnapshotLivePreview* previewp = getPreviewView(floaterp);
		previewp->setSize(gViewerWindow->getWindowWidthRaw(), gViewerWindow->getWindowHeightRaw());
	}

	bool use_freeze_frame = floaterp->getChild<LLUICtrl>("freeze_frame_check")->getValue().asBoolean();

	// <FS:Zi> Fix snapshot freeze frame getting stuck
	// if (use_freeze_frame)
	if (use_freeze_frame && !closingFloater)
	// </FS:Zi>
	{
		// stop all mouse events at fullscreen preview layer
		floaterp->getParent()->setMouseOpaque(TRUE);
		
		// shrink to smaller layout
		// *TODO: unneeded?
		floaterp->reshape(floaterp->getRect().getWidth(), floaterp->getRect().getHeight());

		// can see and interact with fullscreen preview now
		if (previewp)
		{
			previewp->setVisible(TRUE);
			previewp->setEnabled(TRUE);
		}

		//RN: freeze all avatars
		LLCharacter* avatarp;
		for (std::vector<LLCharacter*>::iterator iter = LLCharacter::sInstances.begin();
			iter != LLCharacter::sInstances.end(); ++iter)
		{
			avatarp = *iter;
			floaterp->impl.mAvatarPauseHandles.push_back(avatarp->requestPause());
		}

		// freeze everything else
		gSavedSettings.setBOOL("FreezeTime", TRUE);

		if (LLToolMgr::getInstance()->getCurrentToolset() != gCameraToolset)
		{
			floaterp->impl.mLastToolset = LLToolMgr::getInstance()->getCurrentToolset();
			LLToolMgr::getInstance()->setCurrentToolset(gCameraToolset);
		}
	}
	else // turning off freeze frame mode
	{
		floaterp->getParent()->setMouseOpaque(FALSE);
		// *TODO: unneeded?
		floaterp->reshape(floaterp->getRect().getWidth(), floaterp->getRect().getHeight());
		if (previewp)
		{
			previewp->setVisible(FALSE);
			previewp->setEnabled(FALSE);
		}

		//RN: thaw all avatars
		floaterp->impl.mAvatarPauseHandles.clear();

		// thaw everything else
		gSavedSettings.setBOOL("FreezeTime", FALSE);

		// restore last tool (e.g. pie menu, etc)
		if (floaterp->impl.mLastToolset)
		{
			LLToolMgr::getInstance()->setCurrentToolset(floaterp->impl.mLastToolset);
		}
	}
}

// This is the main function that keeps all the GUI controls in sync with the saved settings.
// It should be called anytime a setting is changed that could affect the controls.
// No other methods should be changing any of the controls directly except for helpers called by this method.
// The basic pattern for programmatically changing the GUI settings is to first set the
// appropriate saved settings and then call this method to sync the GUI with them.
// FIXME: The above comment seems obsolete now.
// static
void LLFloaterSnapshot::Impl::updateControls(LLFloaterSnapshot* floater)
{
	LLSnapshotLivePreview::ESnapshotType shot_type = getActiveSnapshotType(floater);
	ESnapshotFormat shot_format = (ESnapshotFormat)gSavedSettings.getS32("SnapshotFormat");
	LLViewerWindow::ESnapshotType layer_type = getLayerType(floater);

#if 0
	floater->getChildView("share_to_web")->setVisible( gSavedSettings.getBOOL("SnapshotSharingEnabled"));
#endif

	floater->getChild<LLComboBox>("local_format_combo")->selectNthItem(gSavedSettings.getS32("SnapshotFormat"));
	// <FS:Zi> Save all settings
	// enableAspectRatioCheckbox(floater, !floater->impl.mAspectRatioCheckOff);
	// setAspectRatioCheckboxValue(floater, gSavedSettings.getBOOL("KeepAspectForSnapshot"));
	// </FS:Zi>
	floater->getChildView("layer_types")->setEnabled(shot_type == LLSnapshotLivePreview::SNAPSHOT_LOCAL);

	LLPanelSnapshot* active_panel = getActivePanel(floater);
	if (active_panel)
	{
		LLSpinCtrl* width_ctrl = getWidthSpinner(floater);
		LLSpinCtrl* height_ctrl = getHeightSpinner(floater);

		// Initialize spinners.
		if (width_ctrl->getValue().asInteger() == 0)
		{
			S32 w = gViewerWindow->getWindowWidthRaw();
			LL_DEBUGS() << "Initializing width spinner (" << width_ctrl->getName() << "): " << w << LL_ENDL;
			width_ctrl->setValue(w);
		}
		if (height_ctrl->getValue().asInteger() == 0)
		{
			S32 h = gViewerWindow->getWindowHeightRaw();
			LL_DEBUGS() << "Initializing height spinner (" << height_ctrl->getName() << "): " << h << LL_ENDL;
			height_ctrl->setValue(h);
		}

		// Сlamp snapshot resolution to window size when showing UI or HUD in snapshot.
		if (gSavedSettings.getBOOL("RenderUIInSnapshot") || gSavedSettings.getBOOL("RenderHUDInSnapshot"))
		{
			S32 width = gViewerWindow->getWindowWidthRaw();
			S32 height = gViewerWindow->getWindowHeightRaw();

			width_ctrl->setMaxValue(width);

			height_ctrl->setMaxValue(height);

			if (width_ctrl->getValue().asInteger() > width)
			{
				width_ctrl->forceSetValue(width);
			}
			if (height_ctrl->getValue().asInteger() > height)
			{
				height_ctrl->forceSetValue(height);
			}
		}
		else
		{
			width_ctrl->setMaxValue(6016);
			height_ctrl->setMaxValue(6016);
		}
	}
		
	LLSnapshotLivePreview* previewp = getPreviewView(floater);
	BOOL got_bytes = previewp && previewp->getDataSize() > 0;
	BOOL got_snap = previewp && previewp->getSnapshotUpToDate();

	// *TODO: Separate maximum size for Web images from postcards
	LL_DEBUGS() << "Is snapshot up-to-date? " << got_snap << LL_ENDL;

	LLLocale locale(LLLocale::USER_LOCALE);
	std::string bytes_string;
	if (got_snap)
	{
		LLResMgr::getInstance()->getIntegerString(bytes_string, (previewp->getDataSize()) >> 10 );
	}

	// Update displayed image resolution.
	LLTextBox* image_res_tb = floater->getChild<LLTextBox>("image_res_text");
	image_res_tb->setVisible(got_snap);
	if (got_snap)
	{
		LLPointer<LLImageRaw> img = previewp->getEncodedImage();
		image_res_tb->setTextArg("[WIDTH]", llformat("%d", img->getWidth()));
		image_res_tb->setTextArg("[HEIGHT]", llformat("%d", img->getHeight()));
	}

	floater->getChild<LLUICtrl>("file_size_label")->setTextArg("[SIZE]", got_snap ? bytes_string : floater->getString("unknown"));
	floater->getChild<LLUICtrl>("file_size_label")->setColor(
		shot_type == LLSnapshotLivePreview::SNAPSHOT_POSTCARD 
		&& got_bytes
		&& previewp->getDataSize() > MAX_POSTCARD_DATASIZE ? LLUIColor(LLColor4::red) : LLUIColorTable::instance().getColor( "LabelTextColor" ));

	// Update the width and height spinners based on the corresponding resolution combos. (?)
	switch(shot_type)
	{
	  case LLSnapshotLivePreview::SNAPSHOT_WEB:
		layer_type = LLViewerWindow::SNAPSHOT_TYPE_COLOR;
		floater->getChild<LLUICtrl>("layer_types")->setValue("colors");
		setResolution(floater, "profile_size_combo");
		break;
	  case LLSnapshotLivePreview::SNAPSHOT_POSTCARD:
		layer_type = LLViewerWindow::SNAPSHOT_TYPE_COLOR;
		floater->getChild<LLUICtrl>("layer_types")->setValue("colors");
		setResolution(floater, "postcard_size_combo");
		break;
	  case LLSnapshotLivePreview::SNAPSHOT_TEXTURE:
		layer_type = LLViewerWindow::SNAPSHOT_TYPE_COLOR;
		floater->getChild<LLUICtrl>("layer_types")->setValue("colors");
		setResolution(floater, "texture_size_combo");
		break;
	  case  LLSnapshotLivePreview::SNAPSHOT_LOCAL:
		setResolution(floater, "local_size_combo");
		floater->getChild<LLComboBox>("layer_types")->selectNthItem(gSavedSettings.getS32("SnapshotLayers")); // <FS:Zi> Save all settings
		break;
	  // <exodus>
	  case LLSnapshotLivePreview::SNAPSHOT_FLICKR:
		layer_type = LLViewerWindow::SNAPSHOT_TYPE_COLOR;
		setResolution(floater, "flickr_size_combo");
		break;
	  // </exodus>
	  default:
		break;
	}

	if (previewp)
	{
		previewp->setSnapshotType(shot_type);
		previewp->setSnapshotFormat(shot_format);
		previewp->setSnapshotBufferType(layer_type);
	}

	LLPanelSnapshot* current_panel = Impl::getActivePanel(floater);
	if (current_panel)
	{
		LLSD info;
		info["have-snapshot"] = got_snap;
		current_panel->updateControls(info);
	}
	LL_DEBUGS() << "finished updating controls" << LL_ENDL;
}

// static
void LLFloaterSnapshot::Impl::setStatus(EStatus status, bool ok, const std::string& msg)
{
	LLFloaterSnapshot* floater = LLFloaterSnapshot::getInstance();
	switch (status)
	{
	case STATUS_READY:
		setWorking(floater, false);
		setFinished(floater, false);
		break;
	case STATUS_WORKING:
		setWorking(floater, true);
		setFinished(floater, false);
		break;
	case STATUS_FINISHED:
		setWorking(floater, false);
		setFinished(floater, true, ok, msg);
		break;
	}

	floater->impl.mStatus = status;
}

// static
void LLFloaterSnapshot::Impl::setNeedRefresh(LLFloaterSnapshot* floater, bool need)
{
	if (!floater) return;

	// Don't display the "Refresh to save" message if we're in auto-refresh mode.
	if (gSavedSettings.getBOOL("AutoSnapshot"))
	{
		need = false;
	}

	floater->mRefreshLabel->setVisible(need);
	floater->impl.mNeedRefresh = need;
}

// static
void LLFloaterSnapshot::Impl::checkAutoSnapshot(LLSnapshotLivePreview* previewp, BOOL update_thumbnail)
{
	if (previewp)
	{
		BOOL autosnap = gSavedSettings.getBOOL("AutoSnapshot");
		LL_DEBUGS() << "updating " << (autosnap ? "snapshot" : "thumbnail") << LL_ENDL;
		previewp->updateSnapshot(autosnap, update_thumbnail, autosnap ? AUTO_SNAPSHOT_TIME_DELAY : 0.f);
	}
}

// static
void LLFloaterSnapshot::Impl::onClickNewSnapshot(void* data)
{
	LLSnapshotLivePreview* previewp = getPreviewView((LLFloaterSnapshot *)data);
	LLFloaterSnapshot *view = (LLFloaterSnapshot *)data;
	if (previewp && view)
	{
		view->impl.setStatus(Impl::STATUS_READY);
		LL_DEBUGS() << "updating snapshot" << LL_ENDL;
		previewp->updateSnapshot(TRUE);
	}
}

// static
void LLFloaterSnapshot::Impl::onClickAutoSnap(LLUICtrl *ctrl, void* data)
{
	// <FS:Zi> Save all settings
	// LLCheckBoxCtrl *check = (LLCheckBoxCtrl *)ctrl;
	// gSavedSettings.setBOOL( "AutoSnapshot", check->get() );
	// </FS:Zi>
	
	LLFloaterSnapshot *view = (LLFloaterSnapshot *)data;		
	if (view)
	{
		checkAutoSnapshot(getPreviewView(view));
		updateControls(view);
	}
}

void LLFloaterSnapshot::Impl::onClickMore(void* data)
{
	BOOL visible = gSavedSettings.getBOOL("AdvanceSnapshot");
	
	LLFloaterSnapshot *view = (LLFloaterSnapshot *)data;
	if (view)
	{
		view->impl.setStatus(Impl::STATUS_READY);
		gSavedSettings.setBOOL("AdvanceSnapshot", !visible);
		updateControls(view) ;
		updateLayout(view) ;
	}
}

// static
void LLFloaterSnapshot::Impl::onClickUICheck(LLUICtrl *ctrl, void* data)
{
	// <FS:Zi> Save all settings
	// LLCheckBoxCtrl *check = (LLCheckBoxCtrl *)ctrl;
	// gSavedSettings.setBOOL( "RenderUIInSnapshot", check->get() );
	// </FS:Zi>
	
	LLFloaterSnapshot *view = (LLFloaterSnapshot *)data;
	if (view)
	{
		checkAutoSnapshot(getPreviewView(view), TRUE);
		updateControls(view);
	}
}

// static
void LLFloaterSnapshot::Impl::onClickHUDCheck(LLUICtrl *ctrl, void* data)
{
	// <FS:Zi> Save all settings
	// LLCheckBoxCtrl *check = (LLCheckBoxCtrl *)ctrl;
	// gSavedSettings.setBOOL( "RenderHUDInSnapshot", check->get() );
	// </FS:Zi>
	
	LLFloaterSnapshot *view = (LLFloaterSnapshot *)data;
	if (view)
	{
		checkAutoSnapshot(getPreviewView(view), TRUE);
		updateControls(view);
	}
}

// static
void LLFloaterSnapshot::Impl::applyKeepAspectCheck(LLFloaterSnapshot* view, BOOL checked)
{
	// gSavedSettings.setBOOL("KeepAspectForSnapshot", checked);	// <FS:Zi> Save all settings

	if (view)
	{
		LLSnapshotLivePreview* previewp = getPreviewView(view) ;
		if(previewp)
		{
			// <FS:Zi> Save all settings
			// previewp->mKeepAspectRatio = gSavedSettings.getBOOL("KeepAspectForSnapshot") ;
			previewp->mKeepAspectRatio = checked;
			// </FS:Zi>

			S32 w, h ;
			previewp->getSize(w, h) ;
			updateSpinners(view, previewp, w, h, TRUE); // may change w and h

			LL_DEBUGS() << "updating thumbnail" << LL_ENDL;
			previewp->setSize(w, h) ;
			previewp->updateSnapshot(FALSE, TRUE);
			checkAutoSnapshot(previewp, TRUE);
		}
	}
}

// static
void LLFloaterSnapshot::Impl::onCommitFreezeFrame(LLUICtrl* ctrl, void* data)
{
	LLCheckBoxCtrl* check_box = (LLCheckBoxCtrl*)ctrl;
	LLFloaterSnapshot *view = (LLFloaterSnapshot *)data;
		
	if (!view || !check_box)
	{
		return;
	}

	// gSavedSettings.setBOOL("UseFreezeFrame", check_box->get());	// <FS:Zi> Save all settings

	updateLayout(view);
}

// static
void LLFloaterSnapshot::Impl::checkAspectRatio(LLFloaterSnapshot *view, S32 index)
{
	LLSnapshotLivePreview *previewp = getPreviewView(view) ;

	// Don't round texture sizes; textures are commonly stretched in world, profiles, etc and need to be "squashed" during upload, not cropped here
	if(LLSnapshotLivePreview::SNAPSHOT_TEXTURE == getActiveSnapshotType(view))
	{
		previewp->mKeepAspectRatio = FALSE ;
		return ;
	}

	// BOOL keep_aspect = FALSE, enable_cb = FALSE;	// <FS:Zi> Save all settings
	BOOL keep_aspect = FALSE;

	if (0 == index) // current window size
	{
		// enable_cb = FALSE;	// <FS:Zi> Save all settings
		keep_aspect = TRUE;
	}
	else if (-1 == index) // custom
	{
		// <FS:Zi> Save all settings
		// enable_cb = TRUE;
		// keep_aspect = gSavedSettings.getBOOL("KeepAspectForSnapshot");
		// </FS:Zi>
		keep_aspect = previewp->mKeepAspectRatio;
	}
	else // predefined resolution
	{
		// enable_cb = FALSE;	// <FS:Zi> Save all settings
		keep_aspect = FALSE;
	}

	// <FS:Zi> Save all settings
	// view->impl.mAspectRatioCheckOff = !enable_cb;
	// enableAspectRatioCheckbox(view, enable_cb);
	// </FS:Zi>
	if (previewp)
	{
		previewp->mKeepAspectRatio = keep_aspect;
	}
}

// Show/hide upload progress indicators.
// static
void LLFloaterSnapshot::Impl::setWorking(LLFloaterSnapshot* floater, bool working)
{
	LLUICtrl* working_lbl = floater->getChild<LLUICtrl>("working_lbl");
	working_lbl->setVisible(working);
	floater->getChild<LLUICtrl>("working_indicator")->setVisible(working);

	if (working)
	{
		const std::string panel_name = getActivePanel(floater, false)->getName();
		const std::string prefix = panel_name.substr(std::string("panel_snapshot_").size());
		std::string progress_text = floater->getString(prefix + "_" + "progress_str");
		working_lbl->setValue(progress_text);
	}

	// All controls should be disabled while posting.
	floater->setCtrlsEnabled(!working);
	LLPanelSnapshot* active_panel = getActivePanel(floater);
	if (active_panel)
	{
		active_panel->enableControls(!working);
	}
}

// Show/hide upload status message.
// static
void LLFloaterSnapshot::Impl::setFinished(LLFloaterSnapshot* floater, bool finished, bool ok, const std::string& msg)
{
	floater->mSucceessLblPanel->setVisible(finished && ok);
	floater->mFailureLblPanel->setVisible(finished && !ok);

	if (finished)
	{
		LLUICtrl* finished_lbl = floater->getChild<LLUICtrl>(ok ? "succeeded_lbl" : "failed_lbl");
		std::string result_text = floater->getString(msg + "_" + (ok ? "succeeded_str" : "failed_str"));
		finished_lbl->setValue(result_text);

		LLSideTrayPanelContainer* panel_container = floater->getChild<LLSideTrayPanelContainer>("panel_container");
		panel_container->openPreviousPanel();
		panel_container->getCurrentPanel()->onOpen(LLSD());
	}
}

// Apply a new resolution selected from the given combobox.
// static
void LLFloaterSnapshot::Impl::updateResolution(LLUICtrl* ctrl, void* data, BOOL do_update)
{
	LLComboBox* combobox = (LLComboBox*)ctrl;
	LLFloaterSnapshot *view = (LLFloaterSnapshot *)data;
		
	if (!view || !combobox)
	{
		llassert(view && combobox);
		return;
	}

	// <FS:Zi> Save all settings
	// Since combo boxes don't save their control variable for some reason, we
	// do that here manually.
	S32 currentResolution=combobox->getFirstSelectedIndex();
	if(currentResolution>=0)
	{
		gSavedSettings.setS32(getActivePanel(view)->getImageSizeControlName(),currentResolution);
	}
	// </FS:Zi>

	std::string sdstring = combobox->getSelectedValue();
	LLSD sdres;
	std::stringstream sstream(sdstring);
	LLSDSerialize::fromNotation(sdres, sstream, sdstring.size());
		
	S32 width = sdres[0];
	S32 height = sdres[1];
	
	LLSnapshotLivePreview* previewp = getPreviewView(view);
	if (previewp && combobox->getCurrentIndex() >= 0)
	{
		S32 original_width = 0 , original_height = 0 ;
		previewp->getSize(original_width, original_height) ;
		
		// <FS:Zi> Save all settings
		// if (width == 0 || height == 0)
		previewp->mKeepAspectRatio=FALSE;
		if(currentResolution==0)	// Current Window Size
		// </FS:Zi>
		{
			// take resolution from current window size
			LL_DEBUGS() << "Setting preview res from window: " << gViewerWindow->getWindowWidthRaw() << "x" << gViewerWindow->getWindowHeightRaw() << LL_ENDL;
			previewp->setSize(gViewerWindow->getWindowWidthRaw(), gViewerWindow->getWindowHeightRaw());
		}
		// <FS:Zi> Save all settings
		// else if (width == -1 || height == -1)
		else if(currentResolution==combobox->getItemCount()-1)	// Custom Size is always the last item in the drop-down
		// </FS:Zi>
		{
			// load last custom value
			S32 new_width = 0, new_height = 0;
			LLPanelSnapshot* spanel = getActivePanel(view);
			if (spanel)
			{
				LL_DEBUGS() << "Loading typed res from panel " << spanel->getName() << LL_ENDL;
				new_width = spanel->getTypedPreviewWidth();
				new_height = spanel->getTypedPreviewHeight();

				// Limit custom size for inventory snapshots to 512x512 px.
				if (getActiveSnapshotType(view) == LLSnapshotLivePreview::SNAPSHOT_TEXTURE)
				{
					new_width = llmin(new_width, MAX_TEXTURE_SIZE);
					new_height = llmin(new_height, MAX_TEXTURE_SIZE);
				}
				// <FS:Zi> Save all settings
				else
				{
					previewp->mKeepAspectRatio=spanel->getChild<LLCheckBoxCtrl>(spanel->getAspectRatioCBName())->getValue();
				}
				// </FS:Zi>
			}
			else
			{
				LL_DEBUGS() << "No custom res chosen, setting preview res from window: "
					<< gViewerWindow->getWindowWidthRaw() << "x" << gViewerWindow->getWindowHeightRaw() << LL_ENDL;
				new_width = gViewerWindow->getWindowWidthRaw();
				new_height = gViewerWindow->getWindowHeightRaw();
			}

			llassert(new_width > 0 && new_height > 0);
			previewp->setSize(new_width, new_height);
		}
		else
		{
			// use the resolution from the selected pre-canned drop-down choice
			LL_DEBUGS() << "Setting preview res selected from combo: " << width << "x" << height << LL_ENDL;
			previewp->setSize(width, height);
		}

		// checkAspectRatio(view, width) ;	// <FS:Zi> Save all settings

		previewp->getSize(width, height);
	
		if (gSavedSettings.getBOOL("RenderUIInSnapshot") || gSavedSettings.getBOOL("RenderHUDInSnapshot"))
		{ //clamp snapshot resolution to window size when showing UI or HUD in snapshot
			width = llmin(width, gViewerWindow->getWindowWidthRaw());
			height = llmin(height, gViewerWindow->getWindowHeightRaw());
		}

		// <FS:Zi> Save all settings
		// updateSpinners(view, previewp, width, height, TRUE); // may change width and height
		
		// if(getWidthSpinner(view)->getValue().asInteger() != width || getHeightSpinner(view)->getValue().asInteger() != height)
		// {
		// 	getWidthSpinner(view)->setValue(width);
		// 	getHeightSpinner(view)->setValue(height);
		// }
		// </FS:Zi>

		if(original_width != width || original_height != height)
		{
			previewp->setSize(width, height);

			// hide old preview as the aspect ratio could be wrong
			checkAutoSnapshot(previewp, FALSE);
			LL_DEBUGS() << "updating thumbnail" << LL_ENDL;
			getPreviewView(view)->updateSnapshot(FALSE, TRUE);
			if(do_update)
			{
				LL_DEBUGS() << "Will update controls" << LL_ENDL;
				updateControls(view);
				setNeedRefresh(view, true);
			}
		}
	}
}

// static
void LLFloaterSnapshot::Impl::onCommitLayerTypes(LLUICtrl* ctrl, void*data)
{
	LLComboBox* combobox = (LLComboBox*)ctrl;

	LLFloaterSnapshot *view = (LLFloaterSnapshot *)data;
	gSavedSettings.setS32("SnapshotLayers",combobox->getFirstSelectedIndex()); // <FS:Zi> Save all settings
	if (view)
	{
		LLSnapshotLivePreview* previewp = getPreviewView(view);
		if (previewp)
		{
			previewp->setSnapshotBufferType((LLViewerWindow::ESnapshotType)combobox->getCurrentIndex());
		}
		checkAutoSnapshot(previewp, TRUE);
	}
}

// static
void LLFloaterSnapshot::Impl::onImageQualityChange(LLFloaterSnapshot* view, S32 quality_val)
{
	LLSnapshotLivePreview* previewp = getPreviewView(view);
	if (previewp)
	{
		previewp->setSnapshotQuality(quality_val);
	}
	checkAutoSnapshot(previewp, TRUE);
}

// static
void LLFloaterSnapshot::Impl::onImageFormatChange(LLFloaterSnapshot* view)
{
	if (view)
	{
<<<<<<< HEAD
		gSavedSettings.setS32("SnapshotFormat",getActivePanel(view)->getImageFormat());	// <FS:Zi> Save all settings
		lldebugs << "image format changed, updating snapshot" << llendl;
=======
		gSavedSettings.setS32("SnapshotFormat", getImageFormat(view));
		LL_DEBUGS() << "image format changed, updating snapshot" << LL_ENDL;
>>>>>>> d0ef02c2
		getPreviewView(view)->updateSnapshot(TRUE);
		updateControls(view);
		setNeedRefresh(view, false); // we're refreshing
	}
}

// <FS:Zi> Save all settings
// Sets the named size combo to "custom" mode.
// static
// void LLFloaterSnapshot::Impl::comboSetCustom(LLFloaterSnapshot* floater, const std::string& comboname)
// {
// 	LLComboBox* combo = floater->getChild<LLComboBox>(comboname);
// 	combo->setCurrentByIndex(combo->getItemCount() - 1); // "custom" is always the last index
// 	checkAspectRatio(floater, -1); // -1 means custom
// }
// </FS:Zi>

// Update supplied width and height according to the constrain proportions flag; limit them by max_val.
//static
BOOL LLFloaterSnapshot::Impl::checkImageSize(LLSnapshotLivePreview* previewp, S32& width, S32& height, BOOL isWidthChanged, S32 max_value)
{
	S32 w = width ;
	S32 h = height ;

	if(previewp && previewp->mKeepAspectRatio)
	{
		if(gViewerWindow->getWindowWidthRaw() < 1 || gViewerWindow->getWindowHeightRaw() < 1)
		{
			return FALSE ;
		}

		//aspect ratio of the current window
		F32 aspect_ratio = (F32)gViewerWindow->getWindowWidthRaw() / gViewerWindow->getWindowHeightRaw() ;

		//change another value proportionally
		if(isWidthChanged)
		{
			height = llround(width / aspect_ratio) ;
		}
		else
		{
			width = llround(height * aspect_ratio) ;
		}

		//bound w/h by the max_value
		if(width > max_value || height > max_value)
		{
			if(width > height)
			{
				width = max_value ;
				height = (S32)(width / aspect_ratio) ;
			}
			else
			{
				height = max_value ;
				width = (S32)(height * aspect_ratio) ;
			}
		}
	}

	return (w != width || h != height) ;
}

//static
void LLFloaterSnapshot::Impl::setImageSizeSpinnersValues(LLFloaterSnapshot *view, S32 width, S32 height)
{
	getWidthSpinner(view)->forceSetValue(width);
	getHeightSpinner(view)->forceSetValue(height);
}

// static
void LLFloaterSnapshot::Impl::updateSpinners(LLFloaterSnapshot* view, LLSnapshotLivePreview* previewp, S32& width, S32& height, BOOL is_width_changed)
{
	if (checkImageSize(previewp, width, height, is_width_changed, previewp->getMaxImageSize()))
	{
		setImageSizeSpinnersValues(view, width, height);
	}
}

// static
void LLFloaterSnapshot::Impl::applyCustomResolution(LLFloaterSnapshot* view, S32 w, S32 h)
{
	bool need_refresh = false;

	LL_DEBUGS() << "applyCustomResolution(" << w << ", " << h << ")" << LL_ENDL;
	if (!view) return;

	LLSnapshotLivePreview* previewp = getPreviewView(view);
	if (previewp)
	{
		S32 curw,curh;
		previewp->getSize(curw, curh);

		if (w != curw || h != curh)
		{
			//if to upload a snapshot, process spinner input in a special way.
			previewp->setMaxImageSize((S32) getWidthSpinner(view)->getMaxValue()) ;

			updateSpinners(view, previewp, w, h, w != curw); // may change w and h

			previewp->setSize(w,h);
			checkAutoSnapshot(previewp, FALSE);
			LL_DEBUGS() << "applied custom resolution, updating thumbnail" << LL_ENDL;
			previewp->updateSnapshot(FALSE, TRUE);
			// <FS:Zi> Save all settings
			// comboSetCustom(view, "profile_size_combo");
			// comboSetCustom(view, "postcard_size_combo");
			// comboSetCustom(view, "texture_size_combo");
			// comboSetCustom(view, "local_size_combo");
			// </FS:Zi>
			need_refresh = true;
		}
	}

	updateControls(view);
	if (need_refresh)
	{
		setNeedRefresh(view, true); // need to do this after updateControls()
	}
}

// static
void LLFloaterSnapshot::Impl::onSnapshotUploadFinished(bool status)
{
	setStatus(STATUS_FINISHED, status, "profile");
}


// static
void LLFloaterSnapshot::Impl::onSendingPostcardFinished(bool status)
{
	setStatus(STATUS_FINISHED, status, "postcard");
}

///----------------------------------------------------------------------------
/// Class LLFloaterSnapshot
///----------------------------------------------------------------------------

// Default constructor
LLFloaterSnapshot::LLFloaterSnapshot(const LLSD& key)
	: LLFloater(key),
	  mRefreshBtn(NULL),
	  mRefreshLabel(NULL),
	  mSucceessLblPanel(NULL),
	  mFailureLblPanel(NULL),
	  impl (*(new Impl))
{
	// <FS:Zi> Add a commit handler to react on switching snapshot destination tab pages
	mCommitCallbackRegistrar.add("Snapshot.SelectDestination",boost::bind(&LLFloaterSnapshot::onSelectDestination,this));
	// </FS:Zi>
}

// Destroys the object
LLFloaterSnapshot::~LLFloaterSnapshot()
{
	if (impl.mPreviewHandle.get()) impl.mPreviewHandle.get()->die();

	//unfreeze everything else
	gSavedSettings.setBOOL("FreezeTime", FALSE);

	if (impl.mLastToolset)
	{
		LLToolMgr::getInstance()->setCurrentToolset(impl.mLastToolset);
	}

	delete &impl;
}


BOOL LLFloaterSnapshot::postBuild()
{
	// Kick start Web Sharing, to fetch its config data if it needs to.
	if (gSavedSettings.getBOOL("SnapshotSharingEnabled")//)
// <FS:CR> FIRE-9621 Hide Profile panel on Snapshots on non-sl grids
#ifdef OPENSIM
		&& (LLGridManager::getInstance()->isInSecondLife())
#endif // OPENSIM
		)
// </FS:CR>
	{
		LLWebSharing::instance().init();
	}

	mRefreshBtn = getChild<LLUICtrl>("new_snapshot_btn");
	childSetAction("new_snapshot_btn", Impl::onClickNewSnapshot, this);
	mRefreshLabel = getChild<LLUICtrl>("refresh_lbl");
	mSucceessLblPanel = getChild<LLUICtrl>("succeeded_panel");
	mFailureLblPanel = getChild<LLUICtrl>("failed_panel");

	childSetAction("advanced_options_btn", Impl::onClickMore, this);

	childSetCommitCallback("ui_check", Impl::onClickUICheck, this);
	// getChild<LLUICtrl>("ui_check")->setValue(gSavedSettings.getBOOL("RenderUIInSnapshot"));	// <FS:Zi> Save all settings

	childSetCommitCallback("hud_check", Impl::onClickHUDCheck, this);
	// getChild<LLUICtrl>("hud_check")->setValue(gSavedSettings.getBOOL("RenderHUDInSnapshot"));	// <FS:Zi> Save all settings

	// impl.setAspectRatioCheckboxValue(this, gSavedSettings.getBOOL("KeepAspectForSnapshot"));	// <FS:Zi> Save all settings

	childSetCommitCallback("layer_types", Impl::onCommitLayerTypes, this);
	// getChild<LLUICtrl>("layer_types")->setValue("colors");	// <FS:Zi> Save all settings
	getChildView("layer_types")->setEnabled(FALSE);

	// getChild<LLUICtrl>("freeze_frame_check")->setValue(gSavedSettings.getBOOL("UseFreezeFrame"));	// <FS:Zi> Save all settings
	childSetCommitCallback("freeze_frame_check", Impl::onCommitFreezeFrame, this);

	// getChild<LLUICtrl>("auto_snapshot_check")->setValue(gSavedSettings.getBOOL("AutoSnapshot"));	// <FS:Zi> Save all settings
	childSetCommitCallback("auto_snapshot_check", Impl::onClickAutoSnap, this);
	
	LLWebProfile::setImageUploadResultCallback(boost::bind(&LLFloaterSnapshot::Impl::onSnapshotUploadFinished, _1));
	LLPostCard::setPostResultCallback(boost::bind(&LLFloaterSnapshot::Impl::onSendingPostcardFinished, _1));

	sThumbnailPlaceholder = getChild<LLUICtrl>("thumbnail_placeholder");

	// create preview window
	LLRect full_screen_rect = getRootView()->getRect();
	LLSnapshotLivePreview::Params p;
	p.rect(full_screen_rect);
	LLSnapshotLivePreview* previewp = new LLSnapshotLivePreview(p);
	LLView* parent_view = gSnapshotFloaterView->getParent();
	
	parent_view->removeChild(gSnapshotFloaterView);
	// make sure preview is below snapshot floater
	parent_view->addChild(previewp);
	parent_view->addChild(gSnapshotFloaterView);
	
	//move snapshot floater to special purpose snapshotfloaterview
	gFloaterView->removeChild(this);
	gSnapshotFloaterView->addChild(this);

	// <FS:Zi> Save all settings
	// // Pre-select "Current Window" resolution.
	// getChild<LLComboBox>("profile_size_combo")->selectNthItem(0);
	// getChild<LLComboBox>("postcard_size_combo")->selectNthItem(0);
	// getChild<LLComboBox>("texture_size_combo")->selectNthItem(0);
	// getChild<LLComboBox>("local_size_combo")->selectNthItem(0);
	// getChild<LLComboBox>("local_format_combo")->selectNthItem(0);

	// Since combo boxes don't restore their control variable for some reason, we
	// do that here manually.
	getChild<LLComboBox>("profile_size_combo")->selectNthItem(gSavedSettings.getS32("LastSnapshotToProfileResolution"));
	getChild<LLComboBox>("postcard_size_combo")->selectNthItem(gSavedSettings.getS32("LastSnapshotToEmailResolution"));
	getChild<LLComboBox>("texture_size_combo")->selectNthItem(gSavedSettings.getS32("LastSnapshotToInventoryResolution"));
	getChild<LLComboBox>("local_size_combo")->selectNthItem(gSavedSettings.getS32("LastSnapshotToDiskResolution"));
	getChild<LLComboBox>("local_format_combo")->selectNthItem(gSavedSettings.getS32("SnapshotFormat"));
	getChild<LLComboBox>("layer_types")->selectNthItem(gSavedSettings.getS32("SnapshotLayers"));
	getChild<LLComboBox>("flickr_size_combo")->selectNthItem(gSavedSettings.getS32("LastSnapshotToFlickrResolution"));
	getChild<LLComboBox>("flickr_format_combo")->selectNthItem(gSavedSettings.getS32("FlickrSnapshotFormat"));
	// </FS:Zi>

	impl.mPreviewHandle = previewp->getHandle();
	impl.updateControls(this);
	impl.updateLayout(this);
	

	previewp->setThumbnailPlaceholderRect(getThumbnailPlaceholderRect());

	return TRUE;
}

void LLFloaterSnapshot::draw()
{
	LLSnapshotLivePreview* previewp = impl.getPreviewView(this);

	if (previewp && (previewp->isSnapshotActive() || previewp->getThumbnailLock()))
	{
		// don't render snapshot window in snapshot, even if "show ui" is turned on
		return;
	}

	LLFloater::draw();

	if (previewp && !isMinimized())
	{		
		if(previewp->getThumbnailImage())
		{
			bool working = impl.getStatus() == Impl::STATUS_WORKING;
			const LLRect& thumbnail_rect = getThumbnailPlaceholderRect();
			const S32 thumbnail_w = previewp->getThumbnailWidth();
			const S32 thumbnail_h = previewp->getThumbnailHeight();

			// calc preview offset within the preview rect
			const S32 local_offset_x = (thumbnail_rect.getWidth() - thumbnail_w) / 2 ;
			const S32 local_offset_y = (thumbnail_rect.getHeight() - thumbnail_h) / 2 ; // preview y pos within the preview rect

			// calc preview offset within the floater rect
			S32 offset_x = thumbnail_rect.mLeft + local_offset_x;
			S32 offset_y = thumbnail_rect.mBottom + local_offset_y;

			gGL.matrixMode(LLRender::MM_MODELVIEW);
			// Apply floater transparency to the texture unless the floater is focused.
			F32 alpha = getTransparencyType() == TT_ACTIVE ? 1.0f : getCurrentTransparency();
			LLColor4 color = working ? LLColor4::grey4 : LLColor4::white;
			gl_draw_scaled_image(offset_x, offset_y, 
					thumbnail_w, thumbnail_h,
					previewp->getThumbnailImage(), color % alpha);

			previewp->drawPreviewRect(offset_x, offset_y) ;

			// Draw some controls on top of the preview thumbnail.
			static const S32 PADDING = 5;
			static const S32 REFRESH_LBL_BG_HEIGHT = 32;

			// Reshape and position the posting result message panels at the top of the thumbnail.
			// Do this regardless of current posting status (finished or not) to avoid flicker
			// when the result message is displayed for the first time.
			// if (impl.getStatus() == Impl::STATUS_FINISHED)
			{
				LLRect result_lbl_rect = mSucceessLblPanel->getRect();
				const S32 result_lbl_h = result_lbl_rect.getHeight();
				result_lbl_rect.setLeftTopAndSize(local_offset_x, local_offset_y + thumbnail_h, thumbnail_w - 1, result_lbl_h);
				mSucceessLblPanel->reshape(result_lbl_rect.getWidth(), result_lbl_h);
				mSucceessLblPanel->setRect(result_lbl_rect);
				mFailureLblPanel->reshape(result_lbl_rect.getWidth(), result_lbl_h);
				mFailureLblPanel->setRect(result_lbl_rect);
			}

			// Position the refresh button in the bottom left corner of the thumbnail.
			mRefreshBtn->setOrigin(local_offset_x + PADDING, local_offset_y + PADDING);

			if (impl.mNeedRefresh)
			{
				// Place the refresh hint text to the right of the refresh button.
				const LLRect& refresh_btn_rect = mRefreshBtn->getRect();
				mRefreshLabel->setOrigin(refresh_btn_rect.mLeft + refresh_btn_rect.getWidth() + PADDING, refresh_btn_rect.mBottom);

				// Draw the refresh hint background.
				LLRect refresh_label_bg_rect(offset_x, offset_y + REFRESH_LBL_BG_HEIGHT, offset_x + thumbnail_w - 1, offset_y);
				gl_rect_2d(refresh_label_bg_rect, LLColor4::white % 0.9f, TRUE);
			}

			gGL.pushUIMatrix();
			LLUI::translate((F32) thumbnail_rect.mLeft, (F32) thumbnail_rect.mBottom);
			sThumbnailPlaceholder->draw();
			gGL.popUIMatrix();
		}
	}
}

void LLFloaterSnapshot::onOpen(const LLSD& key)
{
	// <FS:HG> FIRE-5811 Save Last Snapshot Tab 
	LLTabContainer* tabcontainer = getChild<LLTabContainer>("panel_tab_container");
	if (!tabcontainer->selectTab(gSavedSettings.getS32("LastSnapShotTab")))
	{
		tabcontainer->selectFirstTab();
	}
	// </FS:HG> FIRE-5811 Save Last Snapshot Tab
	// <FS:CR> FIRE-9621	
#ifdef OPENSIM
	if (LLGridManager::getInstance()->isInOpenSim())
	{
		if (tabcontainer)
		{
			llinfos << "Found tab container" << llendl;
			LLPanel* panel_snapshot_profile = tabcontainer->getPanelByName("panel_snapshot_profile");
			if (panel_snapshot_profile)
			{
				llinfos << "Found panel tab" << llendl;
				tabcontainer->removeTabPanel(panel_snapshot_profile);
			}
		}
	}
#endif // OPENSIM
	// </FS:CR>

	LLSnapshotLivePreview* preview = LLFloaterSnapshot::Impl::getPreviewView(this);
	if(preview)
	{
		LL_DEBUGS() << "opened, updating snapshot" << LL_ENDL;
		preview->updateSnapshot(TRUE);
	}
	focusFirstItem(FALSE);
	gSnapshotFloaterView->setEnabled(TRUE);
	gSnapshotFloaterView->setVisible(TRUE);
	gSnapshotFloaterView->adjustToFitScreen(this, FALSE);
// <FS:CR> FIRE-9613 - Hide temp uploads on SSB enabled regions
	if (gAgent.getRegion()->getCentralBakeVersion() == 0)
		getChild<LLCheckBoxCtrl>("inventory_temp_upload")->setVisible(TRUE);
// </FS:CR>


	// <FS:HG> FIRE-5811 Save Last Snapshot Tab 
	// // Initialize default tab.
	// getChild<LLSideTrayPanelContainer>("panel_container")->getCurrentPanel()->onOpen(LLSD());
	// </FS:HG>
}

void LLFloaterSnapshot::onClose(bool app_quitting)
{
	// <FS:HG> FIRE-5811 Save Last Snapshot Tab 
	gSavedSettings.setS32("LastSnapShotTab", getChild<LLTabContainer>("panel_tab_container")->getCurrentPanelIndex());
	// </FS:HG>
	getParent()->setMouseOpaque(FALSE);
	LLFloaterSnapshot::Impl::updateLayout(this,TRUE);	// <FS:Zi> Fix snapshot freeze frame getting stuck
}

// virtual
S32 LLFloaterSnapshot::notify(const LLSD& info)
{
	// A child panel wants to change snapshot resolution.
	if (info.has("combo-res-change"))
	{
		std::string combo_name = info["combo-res-change"]["control-name"].asString();
		impl.updateResolution(getChild<LLUICtrl>(combo_name), this);
		return 1;
	}

	if (info.has("custom-res-change"))
	{
		LLSD res = info["custom-res-change"];
		impl.applyCustomResolution(this, res["w"].asInteger(), res["h"].asInteger());
		return 1;
	}

	if (info.has("keep-aspect-change"))
	{
		impl.applyKeepAspectCheck(this, info["keep-aspect-change"].asBoolean());
		return 1;
	}

	if (info.has("image-quality-change"))
	{
		impl.onImageQualityChange(this, info["image-quality-change"].asInteger());
		return 1;
	}

	if (info.has("image-format-change"))
	{
		impl.onImageFormatChange(this);
		return 1;
	}

	if (info.has("set-ready"))
	{
		impl.setStatus(Impl::STATUS_READY);
		return 1;
	}

	if (info.has("set-working"))
	{
		impl.setStatus(Impl::STATUS_WORKING);
		return 1;
	}

	if (info.has("set-finished"))
	{
		LLSD data = info["set-finished"];
		impl.setStatus(Impl::STATUS_FINISHED, data["ok"].asBoolean(), data["msg"].asString());
		return 1;
	}

	// <FS:Zi> Save all settings
	//FS:LO Fire-6268 [Regression] Temp upload for snapshots missing after FUI merge.
	// if (info.has("temp-upload-change"))
	// {
	// 	impl.applyTempUploadCheck(this, info["temp-upload-change"].asBoolean());
	// 	return 1;
	// }
	// </FS:Zi>
	return 0;
}

//static 
void LLFloaterSnapshot::update()
{
	LLFloaterSnapshot* inst = LLFloaterReg::findTypedInstance<LLFloaterSnapshot>("snapshot");
	LLFloaterSocial* floater_social  = LLFloaterReg::findTypedInstance<LLFloaterSocial>("social"); 

	if (!inst && !floater_social)
		return;
	
	BOOL changed = FALSE;
	LL_DEBUGS() << "npreviews: " << LLSnapshotLivePreview::sList.size() << LL_ENDL;
	for (std::set<LLSnapshotLivePreview*>::iterator iter = LLSnapshotLivePreview::sList.begin();
		 iter != LLSnapshotLivePreview::sList.end(); ++iter)
	{
		changed |= LLSnapshotLivePreview::onIdle(*iter);
	}
    
	if (inst && changed)
	{
		LL_DEBUGS() << "changed" << LL_ENDL;
		inst->impl.updateControls(inst);
	}
}

// static
LLFloaterSnapshot* LLFloaterSnapshot::getInstance()
{
	return LLFloaterReg::getTypedInstance<LLFloaterSnapshot>("snapshot");
}

// static
void LLFloaterSnapshot::saveTexture()
{
	LL_DEBUGS() << "saveTexture" << LL_ENDL;

	// FIXME: duplicated code
	LLFloaterSnapshot* instance = LLFloaterReg::findTypedInstance<LLFloaterSnapshot>("snapshot");
	if (!instance)
	{
		llassert(instance != NULL);
		return;
	}
	LLSnapshotLivePreview* previewp = Impl::getPreviewView(instance);
	if (!previewp)
	{
		llassert(previewp != NULL);
		return;
	}

	previewp->saveTexture();
}

// static
BOOL LLFloaterSnapshot::saveLocal()
{
	LL_DEBUGS() << "saveLocal" << LL_ENDL;
	// FIXME: duplicated code
	LLFloaterSnapshot* instance = LLFloaterReg::findTypedInstance<LLFloaterSnapshot>("snapshot");
	if (!instance)
	{
		llassert(instance != NULL);
		return FALSE;
	}
	LLSnapshotLivePreview* previewp = Impl::getPreviewView(instance);
	if (!previewp)
	{
		llassert(previewp != NULL);
		return FALSE;
	}

	return previewp->saveLocal();
}

// static
void LLFloaterSnapshot::preUpdate()
{
	// FIXME: duplicated code
	LLFloaterSnapshot* instance = LLFloaterReg::findTypedInstance<LLFloaterSnapshot>("snapshot");
	if (instance)
	{
		// Disable the send/post/save buttons until snapshot is ready.
		Impl::updateControls(instance);

		// Force hiding the "Refresh to save" hint because we know we've just started refresh.
		Impl::setNeedRefresh(instance, false);
	}
}

// static
void LLFloaterSnapshot::postUpdate()
{
	// FIXME: duplicated code
	LLFloaterSnapshot* instance = LLFloaterReg::findTypedInstance<LLFloaterSnapshot>("snapshot");
	if (instance)
	{
		// Enable the send/post/save buttons.
		Impl::updateControls(instance);

		// We've just done refresh.
		Impl::setNeedRefresh(instance, false);

		// The refresh button is initially hidden. We show it after the first update,
		// i.e. when preview appears.
		if (!instance->mRefreshBtn->getVisible())
		{
			instance->mRefreshBtn->setVisible(true);
		}
	}
}

// static
void LLFloaterSnapshot::postSave()
{
	LLFloaterSnapshot* instance = LLFloaterReg::findTypedInstance<LLFloaterSnapshot>("snapshot");
	if (!instance)
	{
		llassert(instance != NULL);
		return;
	}

	instance->impl.updateControls(instance);
	instance->impl.setStatus(Impl::STATUS_WORKING);
}

// static
void LLFloaterSnapshot::postPanelSwitch()
{
	LLFloaterSnapshot* instance = getInstance();
	instance->impl.updateControls(instance);

	// Remove the success/failure indicator whenever user presses a snapshot option button.
	instance->impl.setStatus(Impl::STATUS_READY);
}

// static
LLPointer<LLImageFormatted> LLFloaterSnapshot::getImageData()
{
	// FIXME: May not work for textures.

	LLFloaterSnapshot* instance = LLFloaterReg::findTypedInstance<LLFloaterSnapshot>("snapshot");
	if (!instance)
	{
		llassert(instance != NULL);
		return NULL;
	}

	LLSnapshotLivePreview* previewp = Impl::getPreviewView(instance);
	if (!previewp)
	{
		llassert(previewp != NULL);
		return NULL;
	}

	LLPointer<LLImageFormatted> img = previewp->getFormattedImage();
	if (!img.get())
	{
		LL_WARNS() << "Empty snapshot image data" << LL_ENDL;
		llassert(img.get() != NULL);
	}

	return img;
}

// static
const LLVector3d& LLFloaterSnapshot::getPosTakenGlobal()
{
	LLFloaterSnapshot* instance = LLFloaterReg::findTypedInstance<LLFloaterSnapshot>("snapshot");
	if (!instance)
	{
		llassert(instance != NULL);
		return LLVector3d::zero;
	}

	LLSnapshotLivePreview* previewp = Impl::getPreviewView(instance);
	if (!previewp)
	{
		llassert(previewp != NULL);
		return LLVector3d::zero;
	}

	return previewp->getPosTakenGlobal();
}

// static
void LLFloaterSnapshot::setAgentEmail(const std::string& email)
{
	LLFloaterSnapshot* instance = LLFloaterReg::findTypedInstance<LLFloaterSnapshot>("snapshot");
	if (instance)
	{
		// <FS:Zi> Adapt code to new tab widget
// 		LLSideTrayPanelContainer* panel_container = instance->getChild<LLSideTrayPanelContainer>("panel_container");
// 		LLPanel* postcard_panel = panel_container->getPanelByName("panel_snapshot_postcard");
		LLPanel* postcard_panel=instance->getChild<LLPanel>("panel_snapshot_postcard");
		postcard_panel->notify(LLSD().with("agent-email", email));
		// </FS:Zi>
	}
}

// <FS:Zi> Called whenever the snapshot destination is changed
void LLFloaterSnapshot::onSelectDestination()
{
	static LLPanelSnapshot* previousPanel;

	LLPanelSnapshot* panel=(LLPanelSnapshot*) getChild<LLTabContainer>("panel_tab_container")->getCurrentPanel();
	if(!panel)
	{
		llwarns << "no active snapshot destination found" << llendl;
		return;
	}

	// postPanelSwitch uses getInstance() on us, but we won't have retgistered in the singleton handler
	// until then, so we'd run into a loop. Make sure we don't update on first run. <FS:Zi>
	if(previousPanel!=0)
	{
		panel->onOpen(LLSD());
		postPanelSwitch();
	}
	previousPanel=panel;
}
// </FS:Zi>

///----------------------------------------------------------------------------
/// Class LLSnapshotFloaterView
///----------------------------------------------------------------------------

LLSnapshotFloaterView::LLSnapshotFloaterView (const Params& p) : LLFloaterView (p)
{
}

LLSnapshotFloaterView::~LLSnapshotFloaterView()
{
}

BOOL LLSnapshotFloaterView::handleKey(KEY key, MASK mask, BOOL called_from_parent)
{
	// use default handler when not in freeze-frame mode
	if(!gSavedSettings.getBOOL("FreezeTime"))
	{
		return LLFloaterView::handleKey(key, mask, called_from_parent);
	}

	if (called_from_parent)
	{
		// pass all keystrokes down
		LLFloaterView::handleKey(key, mask, called_from_parent);
	}
	else
	{
		// bounce keystrokes back down
		LLFloaterView::handleKey(key, mask, TRUE);
	}
	return TRUE;
}

BOOL LLSnapshotFloaterView::handleMouseDown(S32 x, S32 y, MASK mask)
{
	// use default handler when not in freeze-frame mode
	if(!gSavedSettings.getBOOL("FreezeTime"))
	{
		return LLFloaterView::handleMouseDown(x, y, mask);
	}
	// give floater a change to handle mouse, else camera tool
	if (childrenHandleMouseDown(x, y, mask) == NULL)
	{
		LLToolMgr::getInstance()->getCurrentTool()->handleMouseDown( x, y, mask );
	}
	return TRUE;
}

BOOL LLSnapshotFloaterView::handleMouseUp(S32 x, S32 y, MASK mask)
{
	// use default handler when not in freeze-frame mode
	if(!gSavedSettings.getBOOL("FreezeTime"))
	{
		return LLFloaterView::handleMouseUp(x, y, mask);
	}
	// give floater a change to handle mouse, else camera tool
	if (childrenHandleMouseUp(x, y, mask) == NULL)
	{
		LLToolMgr::getInstance()->getCurrentTool()->handleMouseUp( x, y, mask );
	}
	return TRUE;
}

BOOL LLSnapshotFloaterView::handleHover(S32 x, S32 y, MASK mask)
{
	// use default handler when not in freeze-frame mode
	// <FS:Ansariel> Replace frequently called gSavedSettings
	//if(!gSavedSettings.getBOOL("FreezeTime"))
	static LLCachedControl<bool> sFreezeTime(gSavedSettings, "FreezeTime");
	if(!sFreezeTime)
	// </FS:Ansariel>
	{
		return LLFloaterView::handleHover(x, y, mask);
	}	
	// give floater a change to handle mouse, else camera tool
	if (childrenHandleHover(x, y, mask) == NULL)
	{
		LLToolMgr::getInstance()->getCurrentTool()->handleHover( x, y, mask );
	}
	return TRUE;
}<|MERGE_RESOLUTION|>--- conflicted
+++ resolved
@@ -959,13 +959,8 @@
 {
 	if (view)
 	{
-<<<<<<< HEAD
 		gSavedSettings.setS32("SnapshotFormat",getActivePanel(view)->getImageFormat());	// <FS:Zi> Save all settings
-		lldebugs << "image format changed, updating snapshot" << llendl;
-=======
-		gSavedSettings.setS32("SnapshotFormat", getImageFormat(view));
 		LL_DEBUGS() << "image format changed, updating snapshot" << LL_ENDL;
->>>>>>> d0ef02c2
 		getPreviewView(view)->updateSnapshot(TRUE);
 		updateControls(view);
 		setNeedRefresh(view, false); // we're refreshing
