--- conflicted
+++ resolved
@@ -384,43 +384,28 @@
 		LLSpinCtrl* height_ctrl = getHeightSpinner(floater);
 
 		// Initialize spinners.
-<<<<<<< HEAD
 		// <FS:Ansariel> Store settings at logout; Set in the particular panel classes
 		//if (width_ctrl->getValue().asInteger() == 0)
 		//{
 		//	S32 w = gViewerWindow->getWindowWidthRaw();
 		//	LL_DEBUGS() << "Initializing width spinner (" << width_ctrl->getName() << "): " << w << LL_ENDL;
 		//	width_ctrl->setValue(w);
+		//	if(getActiveSnapshotType(floater) == LLSnapshotLivePreview::SNAPSHOT_TEXTURE)
+		//	{
+		//		width_ctrl->setIncrement(w >> 1);
+		//	}
 		//}
 		//if (height_ctrl->getValue().asInteger() == 0)
 		//{
 		//	S32 h = gViewerWindow->getWindowHeightRaw();
 		//	LL_DEBUGS() << "Initializing height spinner (" << height_ctrl->getName() << "): " << h << LL_ENDL;
 		//	height_ctrl->setValue(h);
+		//	if(getActiveSnapshotType(floater) == LLSnapshotLivePreview::SNAPSHOT_TEXTURE)
+		//	{
+		//		height_ctrl->setIncrement(h >> 1);
+		//	}
 		//}
 		// </FS:Ansariel>
-=======
-		if (width_ctrl->getValue().asInteger() == 0)
-		{
-			S32 w = gViewerWindow->getWindowWidthRaw();
-			LL_DEBUGS() << "Initializing width spinner (" << width_ctrl->getName() << "): " << w << LL_ENDL;
-			width_ctrl->setValue(w);
-			if(getActiveSnapshotType(floater) == LLSnapshotLivePreview::SNAPSHOT_TEXTURE)
-			{
-				width_ctrl->setIncrement(w >> 1);
-			}
-		}
-		if (height_ctrl->getValue().asInteger() == 0)
-		{
-			S32 h = gViewerWindow->getWindowHeightRaw();
-			LL_DEBUGS() << "Initializing height spinner (" << height_ctrl->getName() << "): " << h << LL_ENDL;
-			height_ctrl->setValue(h);
-			if(getActiveSnapshotType(floater) == LLSnapshotLivePreview::SNAPSHOT_TEXTURE)
-			{
-				height_ctrl->setIncrement(h >> 1);
-			}
-		}
->>>>>>> 9b45bc99
 
 		// Clamp snapshot resolution to window size when showing UI or HUD in snapshot.
 		// <FS:Ansariel> Store settings at logout; Spinners only change for custom resolution
