/** 
 * @file llfloatersnapshot.cpp
 * @brief Snapshot preview window, allowing saving, e-mailing, etc.
 *
 * $LicenseInfo:firstyear=2004&license=viewerlgpl$
 * Second Life Viewer Source Code
 * Copyright (C) 2016, Linden Research, Inc.
 * 
 * This library is free software; you can redistribute it and/or
 * modify it under the terms of the GNU Lesser General Public
 * License as published by the Free Software Foundation;
 * version 2.1 of the License only.
 * 
 * This library is distributed in the hope that it will be useful,
 * but WITHOUT ANY WARRANTY; without even the implied warranty of
 * MERCHANTABILITY or FITNESS FOR A PARTICULAR PURPOSE.  See the GNU
 * Lesser General Public License for more details.
 * 
 * You should have received a copy of the GNU Lesser General Public
 * License along with this library; if not, write to the Free Software
 * Foundation, Inc., 51 Franklin Street, Fifth Floor, Boston, MA  02110-1301  USA
 * 
 * Linden Research, Inc., 945 Battery Street, San Francisco, CA  94111  USA
 * $/LicenseInfo$
 */

#include "llviewerprecompiledheaders.h"

#include "llfloatersnapshot.h"

#include "llfloaterreg.h"
#include "llfloaterflickr.h" // <FS:Ansariel> Share to Flickr
#include "llimagefiltersmanager.h"
#include "llcheckboxctrl.h"
#include "llcombobox.h"
#include "llpostcard.h"
#include "llresmgr.h"		// LLLocale
#include "llsdserialize.h"
#include "llsidetraypanelcontainer.h"
#include "llsnapshotlivepreview.h"
#include "llspinctrl.h"
#include "llviewercontrol.h"
#include "lltoolfocus.h"
#include "lltoolmgr.h"
#include "llwebprofile.h"

// <FS:CR> FIRE-9621 - Hide Profile panel on Snapshots on non-sl grids
#ifdef OPENSIM
#include "llviewernetwork.h" // isOpenSim()
#endif // OPENSIM
// </FS:CR>

///----------------------------------------------------------------------------
/// Local function declarations, constants, enums, and typedefs
///----------------------------------------------------------------------------
LLSnapshotFloaterView* gSnapshotFloaterView = NULL;

const F32 AUTO_SNAPSHOT_TIME_DELAY = 1.f;

const S32 MAX_POSTCARD_DATASIZE = 1572864; // 1.5 megabyte, similar to simulator limit
const S32 MAX_TEXTURE_SIZE = 512 ; //max upload texture size 512 * 512

static LLDefaultChildRegistry::Register<LLSnapshotFloaterView> r("snapshot_floater_view");

// virtual
LLPanelSnapshot* LLFloaterSnapshot::Impl::getActivePanel(LLFloaterSnapshotBase* floater, bool ok_if_not_found)
{
	LLSideTrayPanelContainer* panel_container = floater->getChild<LLSideTrayPanelContainer>("panel_container");
	LLPanelSnapshot* active_panel = dynamic_cast<LLPanelSnapshot*>(panel_container->getCurrentPanel());
	if (!ok_if_not_found)
	{
		llassert_always(active_panel != NULL);
	}
	return active_panel;
}

// virtual
LLSnapshotModel::ESnapshotType LLFloaterSnapshotBase::ImplBase::getActiveSnapshotType(LLFloaterSnapshotBase* floater)
{
	LLPanelSnapshot* spanel = getActivePanel(floater);

	//return type;
    if (spanel)
    {
        return spanel->getSnapshotType();
    }
	// <FS:Ansariel> Fix XUI parser warnings
	//return LLSnapshotModel::SNAPSHOT_WEB;
	return LLSnapshotModel::SNAPSHOT_NONE;
}

// virtual
LLSnapshotModel::ESnapshotFormat LLFloaterSnapshot::Impl::getImageFormat(LLFloaterSnapshotBase* floater)
{
	LLPanelSnapshot* active_panel = getActivePanel(floater);
	// FIXME: if the default is not PNG, profile uploads may fail.
	return active_panel ? active_panel->getImageFormat() : LLSnapshotModel::SNAPSHOT_FORMAT_PNG;
}

LLSpinCtrl* LLFloaterSnapshot::Impl::getWidthSpinner(LLFloaterSnapshotBase* floater)
{
	LLPanelSnapshot* active_panel = getActivePanel(floater);
	return active_panel ? active_panel->getWidthSpinner() : floater->getChild<LLSpinCtrl>("snapshot_width");
}

LLSpinCtrl* LLFloaterSnapshot::Impl::getHeightSpinner(LLFloaterSnapshotBase* floater)
{
	LLPanelSnapshot* active_panel = getActivePanel(floater);
	return active_panel ? active_panel->getHeightSpinner() : floater->getChild<LLSpinCtrl>("snapshot_height");
}

void LLFloaterSnapshot::Impl::enableAspectRatioCheckbox(LLFloaterSnapshotBase* floater, BOOL enable)
{
	LLPanelSnapshot* active_panel = getActivePanel(floater);
	if (active_panel)
	{
		active_panel->enableAspectRatioCheckbox(enable);
	}
}

void LLFloaterSnapshot::Impl::setAspectRatioCheckboxValue(LLFloaterSnapshotBase* floater, BOOL checked)
{
	LLPanelSnapshot* active_panel = getActivePanel(floater);
	if (active_panel)
	{
		active_panel->getChild<LLUICtrl>(active_panel->getAspectRatioCBName())->setValue(checked);
	}
}

LLSnapshotLivePreview* LLFloaterSnapshotBase::getPreviewView()
{
	return impl->getPreviewView();
}

LLSnapshotLivePreview* LLFloaterSnapshotBase::ImplBase::getPreviewView()
{
	LLSnapshotLivePreview* previewp = (LLSnapshotLivePreview*)mPreviewHandle.get();
	return previewp;
}

// virtual
LLSnapshotModel::ESnapshotLayerType LLFloaterSnapshot::Impl::getLayerType(LLFloaterSnapshotBase* floater)
{
	LLSnapshotModel::ESnapshotLayerType type = LLSnapshotModel::SNAPSHOT_TYPE_COLOR;
	LLSD value = floater->getChild<LLUICtrl>("layer_types")->getValue();
	const std::string id = value.asString();
	if (id == "colors")
		type = LLSnapshotModel::SNAPSHOT_TYPE_COLOR;
	else if (id == "depth")
		type = LLSnapshotModel::SNAPSHOT_TYPE_DEPTH;
	// <FS:Ansariel> FIRE-15667: 24bit depth maps
	else if (id == "depth24")
		type = LLSnapshotModel::SNAPSHOT_TYPE_DEPTH24;
	// </FS:Ansariel>
	return type;
}

void LLFloaterSnapshot::Impl::setResolution(LLFloaterSnapshotBase* floater, const std::string& comboname)
{
	LLComboBox* combo = floater->getChild<LLComboBox>(comboname);
		combo->setVisible(TRUE);
	updateResolution(combo, floater, FALSE); // to sync spinners with combo
}

//virtual 
void LLFloaterSnapshotBase::ImplBase::updateLayout(LLFloaterSnapshotBase* floaterp)
{
	LLSnapshotLivePreview* previewp = getPreviewView();

	//BD - Automatically calculate the size of our snapshot window to enlarge
	//     the snapshot preview to its maximum size, this is especially helpfull
	//     for pretty much every aspect ratio other than 1:1.
	S32 panel_width = llfloor(400.f * gViewerWindow->getWorldViewAspectRatio());

	//BD - Make sure we clamp at 700 here because 700 would be for 16:9 which we
	//     consider the maximum. Everything bigger will be clamped and will have
	//     a slightly smaller preview window which most likely won't fill up the
	//     whole snapshot floater as it should.
	if(panel_width > 700)
	{
		panel_width = 700;
	}

	S32 floater_width = 224;
	if(mAdvanced)
	{
		floater_width = floater_width + panel_width;
	}

	// <FS:Ansariel> Show miniature thumbnail on collapsed snapshot panel
	//LLUICtrl* thumbnail_placeholder = floaterp->getChild<LLUICtrl>("thumbnail_placeholder");
	//thumbnail_placeholder->setVisible(mAdvanced);
	//thumbnail_placeholder->reshape(panel_width, thumbnail_placeholder->getRect().getHeight());
	//floaterp->getChild<LLUICtrl>("image_res_text")->setVisible(advanced);
	//floaterp->getChild<LLUICtrl>("file_size_label")->setVisible(advanced);
	//if(!floaterp->isMinimized())
	//{
	//	floaterp->reshape(floater_width, floaterp->getRect().getHeight());
	//}

	previewp->setFixedThumbnailSize(panel_width, 400);
	LLUICtrl* thumbnail_placeholder = floaterp->getChild<LLUICtrl>("thumbnail_placeholder");
<<<<<<< HEAD
=======
	thumbnail_placeholder->setVisible(mAdvanced);

>>>>>>> d7b4a15a
	floaterp->getChild<LLUICtrl>("image_res_text")->setVisible(mAdvanced);
	floaterp->getChild<LLUICtrl>("file_size_label")->setVisible(mAdvanced);
    if (floaterp->hasChild("360_label", TRUE))
    { 
        floaterp->getChild<LLUICtrl>("360_label")->setVisible(mAdvanced);
    }
	if (!mSkipReshaping)
	{
<<<<<<< HEAD
		LLView* controls_container = floaterp->getChild<LLView>("controls_container");
		if (mAdvanced)
		{
			LLRect cc_rect = controls_container->getRect();

			floaterp->reshape(floater_width, 463);

			controls_container->setRect(cc_rect);
			controls_container->updateBoundingRect();

			thumbnail_placeholder->reshape(panel_width, 400);

			LLRect tn_rect = thumbnail_placeholder->getRect();
			tn_rect.setLeftTopAndSize(215, floaterp->getRect().getHeight() - 30, tn_rect.getWidth(), tn_rect.getHeight());
			thumbnail_placeholder->setRect(tn_rect);
			thumbnail_placeholder->updateBoundingRect();

			previewp->setThumbnailPlaceholderRect(floaterp->getThumbnailPlaceholderRect());
			previewp->setThumbnailImageSize();
		}
		else
		{
			LLRect cc_rect = controls_container->getRect();

			floaterp->reshape(floater_width, 593);

			controls_container->setRect(cc_rect);
			controls_container->updateBoundingRect();

			thumbnail_placeholder->reshape(216, 124);

			LLRect tn_rect = thumbnail_placeholder->getRect();
			tn_rect.setLeftTopAndSize(5, floaterp->getRect().getHeight() - 30, 216, 124);
			thumbnail_placeholder->setRect(tn_rect);
			thumbnail_placeholder->updateBoundingRect();

			previewp->setThumbnailPlaceholderRect(floaterp->getThumbnailPlaceholderRect());
			previewp->setThumbnailImageSize();
		}
=======
        thumbnail_placeholder->reshape(panel_width, thumbnail_placeholder->getRect().getHeight());
        if (!floaterp->isMinimized())
        {
            floaterp->reshape(floater_width, floaterp->getRect().getHeight());
        }
>>>>>>> d7b4a15a
	}
	// </FS:Ansariel>

	bool use_freeze_frame = floaterp->getChild<LLUICtrl>("freeze_frame_check")->getValue().asBoolean();

	if (use_freeze_frame)
	{
		// stop all mouse events at fullscreen preview layer
		floaterp->getParent()->setMouseOpaque(TRUE);
		
		// shrink to smaller layout
		// *TODO: unneeded?
		floaterp->reshape(floaterp->getRect().getWidth(), floaterp->getRect().getHeight());

		// can see and interact with fullscreen preview now
		if (previewp)
		{
			previewp->setVisible(TRUE);
			previewp->setEnabled(TRUE);
		}

		//RN: freeze all avatars
		LLCharacter* avatarp;
		for (std::vector<LLCharacter*>::iterator iter = LLCharacter::sInstances.begin();
			iter != LLCharacter::sInstances.end(); ++iter)
		{
			avatarp = *iter;
			floaterp->impl->mAvatarPauseHandles.push_back(avatarp->requestPause());
		}

		// freeze everything else
		gSavedSettings.setBOOL("FreezeTime", TRUE);

		if (LLToolMgr::getInstance()->getCurrentToolset() != gCameraToolset)
		{
			floaterp->impl->mLastToolset = LLToolMgr::getInstance()->getCurrentToolset();
			LLToolMgr::getInstance()->setCurrentToolset(gCameraToolset);
		}
	}
	else // turning off freeze frame mode
	{
		floaterp->getParent()->setMouseOpaque(FALSE);
		// *TODO: unneeded?
		floaterp->reshape(floaterp->getRect().getWidth(), floaterp->getRect().getHeight());
		if (previewp)
		{
			previewp->setVisible(FALSE);
			previewp->setEnabled(FALSE);
		}

		//RN: thaw all avatars
		floaterp->impl->mAvatarPauseHandles.clear();

		// thaw everything else
		gSavedSettings.setBOOL("FreezeTime", FALSE);

		// restore last tool (e.g. pie menu, etc)
		if (floaterp->impl->mLastToolset)
		{
			LLToolMgr::getInstance()->setCurrentToolset(floaterp->impl->mLastToolset);
		}
	}
}

// This is the main function that keeps all the GUI controls in sync with the saved settings.
// It should be called anytime a setting is changed that could affect the controls.
// No other methods should be changing any of the controls directly except for helpers called by this method.
// The basic pattern for programmatically changing the GUI settings is to first set the
// appropriate saved settings and then call this method to sync the GUI with them.
// FIXME: The above comment seems obsolete now.
// virtual
void LLFloaterSnapshot::Impl::updateControls(LLFloaterSnapshotBase* floater)
{
	LLSnapshotModel::ESnapshotType shot_type = getActiveSnapshotType(floater);
	LLSnapshotModel::ESnapshotFormat shot_format = (LLSnapshotModel::ESnapshotFormat)gSavedSettings.getS32("SnapshotFormat");
	LLSnapshotModel::ESnapshotLayerType layer_type = getLayerType(floater);

	floater->getChild<LLComboBox>("local_format_combo")->selectNthItem(gSavedSettings.getS32("SnapshotFormat"));
	floater->getChildView("layer_types")->setEnabled(shot_type == LLSnapshotModel::SNAPSHOT_LOCAL);

	LLPanelSnapshot* active_panel = getActivePanel(floater);
	// <FS:Ansariel> Fix XUI parser warning
	//if (active_panel)
	if (active_panel && active_panel->getName() != "panel_snapshot_options")
	// </FS:Ansariel>
	{
		LLSpinCtrl* width_ctrl = getWidthSpinner(floater);
		LLSpinCtrl* height_ctrl = getHeightSpinner(floater);

		// Initialize spinners.
		// <FS:Ansariel> Store settings at logout; Set in the particular panel classes
		//if (width_ctrl->getValue().asInteger() == 0)
		//{
		//	S32 w = gViewerWindow->getWindowWidthRaw();
		//	LL_DEBUGS() << "Initializing width spinner (" << width_ctrl->getName() << "): " << w << LL_ENDL;
		//	width_ctrl->setValue(w);
		//	if(getActiveSnapshotType(floater) == LLSnapshotModel::SNAPSHOT_TEXTURE)
		//	{
		//		width_ctrl->setIncrement(w >> 1);
		//	}
		//}
		//if (height_ctrl->getValue().asInteger() == 0)
		//{
		//	S32 h = gViewerWindow->getWindowHeightRaw();
		//	LL_DEBUGS() << "Initializing height spinner (" << height_ctrl->getName() << "): " << h << LL_ENDL;
		//	height_ctrl->setValue(h);
		//	if(getActiveSnapshotType(floater) == LLSnapshotModel::SNAPSHOT_TEXTURE)
		//	{
		//		height_ctrl->setIncrement(h >> 1);
		//	}
		//}
		// </FS:Ansariel>

		// Clamp snapshot resolution to window size when showing UI or HUD in snapshot.
		// <FS:Ansariel> Store settings at logout; Spinners only change for custom resolution
		//if (gSavedSettings.getBOOL("RenderUIInSnapshot") || gSavedSettings.getBOOL("RenderHUDInSnapshot"))
		std::string sdstring = active_panel->getChild<LLComboBox>(active_panel->getImageSizeComboName())->getSelectedValue();
		LLSD sdres;
		std::stringstream sstream(sdstring);
		LLSDSerialize::fromNotation(sdres, sstream, sdstring.size());
		bool is_custom_resolution = (sdres[0].asInteger() == -1 && sdres[1].asInteger() == -1);
		if (is_custom_resolution && (gSavedSettings.getBOOL("RenderUIInSnapshot") || gSavedSettings.getBOOL("RenderHUDInSnapshot")))
		// </FS:Ansariel>
		{
			S32 width = gViewerWindow->getWindowWidthRaw();
			S32 height = gViewerWindow->getWindowHeightRaw();

			width_ctrl->setMaxValue(width);

			height_ctrl->setMaxValue(height);

			if (width_ctrl->getValue().asInteger() > width)
			{
				width_ctrl->forceSetValue(width);
			}
			if (height_ctrl->getValue().asInteger() > height)
			{
				height_ctrl->forceSetValue(height);
			}
		}
		else
		{
			width_ctrl->setMaxValue(MAX_SNAPSHOT_IMAGE_SIZE);
			height_ctrl->setMaxValue(MAX_SNAPSHOT_IMAGE_SIZE);
		}
	}
		
	LLSnapshotLivePreview* previewp = getPreviewView();
	BOOL got_bytes = previewp && previewp->getDataSize() > 0;
	BOOL got_snap = previewp && previewp->getSnapshotUpToDate();

	// *TODO: Separate maximum size for Web images from postcards
	LL_DEBUGS() << "Is snapshot up-to-date? " << got_snap << LL_ENDL;

	// <FS:Ansariel> Use user-default locale from operating system
	//LLLocale locale(LLLocale::USER_LOCALE);
	LLLocale locale("");
	// </FS:Ansariel>
	std::string bytes_string;
	if (got_snap)
	{
		LLResMgr::getInstance()->getIntegerString(bytes_string, (previewp->getDataSize()) >> 10 );
	}

	// Update displayed image resolution.
	LLTextBox* image_res_tb = floater->getChild<LLTextBox>("image_res_text");
	image_res_tb->setVisible(got_snap);
	if (got_snap)
	{
		image_res_tb->setTextArg("[WIDTH]", llformat("%d", previewp->getEncodedImageWidth()));
		image_res_tb->setTextArg("[HEIGHT]", llformat("%d", previewp->getEncodedImageHeight()));
	}

	floater->getChild<LLUICtrl>("file_size_label")->setTextArg("[SIZE]", got_snap ? bytes_string : floater->getString("unknown"));
	floater->getChild<LLUICtrl>("file_size_label")->setColor(
			shot_type == LLSnapshotModel::SNAPSHOT_POSTCARD
			&& got_bytes
			&& previewp->getDataSize() > MAX_POSTCARD_DATASIZE ? LLUIColor(LLColor4::red) : LLUIColorTable::instance().getColor( "LabelTextColor" ));

	// Update the width and height spinners based on the corresponding resolution combos. (?)
	switch(shot_type)
	{
	  case LLSnapshotModel::SNAPSHOT_WEB:
		layer_type = LLSnapshotModel::SNAPSHOT_TYPE_COLOR;
		floater->getChild<LLUICtrl>("layer_types")->setValue("colors");
		setResolution(floater, "profile_size_combo");
		break;
	  case LLSnapshotModel::SNAPSHOT_POSTCARD:
		layer_type = LLSnapshotModel::SNAPSHOT_TYPE_COLOR;
		floater->getChild<LLUICtrl>("layer_types")->setValue("colors");
		setResolution(floater, "postcard_size_combo");
		break;
	  case LLSnapshotModel::SNAPSHOT_TEXTURE:
		layer_type = LLSnapshotModel::SNAPSHOT_TYPE_COLOR;
		floater->getChild<LLUICtrl>("layer_types")->setValue("colors");
		setResolution(floater, "texture_size_combo");
		break;
	  case  LLSnapshotModel::SNAPSHOT_LOCAL:
		setResolution(floater, "local_size_combo");
		break;
	  default:
		break;
	}
	// <FS:Ansariel> FIRE-16885: Aspect ratio checkbox enabled state sometimes is wrong
	//setAspectRatioCheckboxValue(floater, !floater->impl->mAspectRatioCheckOff && gSavedSettings.getBOOL("KeepAspectForSnapshot"));
	setAspectRatioCheckboxValue(floater, gSavedSettings.getBOOL("KeepAspectForSnapshot"));
	enableAspectRatioCheckbox(floater, !floater->impl->mAspectRatioCheckOff);
	// </FS:Ansariel>

	if (previewp)
	{
		previewp->setSnapshotType(shot_type);
		previewp->setSnapshotFormat(shot_format);
		previewp->setSnapshotBufferType(layer_type);
	}

	LLPanelSnapshot* current_panel = Impl::getActivePanel(floater);
	if (current_panel)
	{
		LLSD info;
		info["have-snapshot"] = got_snap;
		current_panel->updateControls(info);
	}
	LL_DEBUGS() << "finished updating controls" << LL_ENDL;
}

//virtual
void LLFloaterSnapshotBase::ImplBase::setStatus(EStatus status, bool ok, const std::string& msg)
{
	switch (status)
	{
	case STATUS_READY:
		setWorking(false);
		setFinished(false);
		break;
	case STATUS_WORKING:
		setWorking(true);
		setFinished(false);
		break;
	case STATUS_FINISHED:
		setWorking(false);
		setFinished(true, ok, msg);
		break;
	}

	mStatus = status;
}

// virtual
void LLFloaterSnapshotBase::ImplBase::setNeedRefresh(bool need)
{
	if (!mFloater) return;

	// Don't display the "Refresh to save" message if we're in auto-refresh mode.
	if (gSavedSettings.getBOOL("AutoSnapshot"))
	{
		need = false;
	}

	mFloater->setRefreshLabelVisible(need);
	mNeedRefresh = need;
}

// virtual
void LLFloaterSnapshotBase::ImplBase::checkAutoSnapshot(LLSnapshotLivePreview* previewp, BOOL update_thumbnail)
{
	if (previewp)
	{
		BOOL autosnap = gSavedSettings.getBOOL("AutoSnapshot");
		LL_DEBUGS() << "updating " << (autosnap ? "snapshot" : "thumbnail") << LL_ENDL;
		previewp->updateSnapshot(autosnap, update_thumbnail, autosnap ? AUTO_SNAPSHOT_TIME_DELAY : 0.f);
	}
}

// static
void LLFloaterSnapshotBase::ImplBase::onClickNewSnapshot(void* data)
{
	LLFloaterSnapshotBase* floater = (LLFloaterSnapshotBase *)data;
	LLSnapshotLivePreview* previewp = floater->getPreviewView();
	if (previewp)
	{
		floater->impl->setStatus(ImplBase::STATUS_READY);
		LL_DEBUGS() << "updating snapshot" << LL_ENDL;
		previewp->mForceUpdateSnapshot = TRUE;
	}
}

// static
void LLFloaterSnapshotBase::ImplBase::onClickAutoSnap(LLUICtrl *ctrl, void* data)
{
	LLCheckBoxCtrl *check = (LLCheckBoxCtrl *)ctrl;
	gSavedSettings.setBOOL( "AutoSnapshot", check->get() );
	
	LLFloaterSnapshotBase *view = (LLFloaterSnapshotBase *)data;		
	if (view)
	{
		view->impl->checkAutoSnapshot(view->getPreviewView());
		view->impl->updateControls(view);
	}
}

// static
void LLFloaterSnapshotBase::ImplBase::onClickFilter(LLUICtrl *ctrl, void* data)
{
	LLFloaterSnapshotBase *view = (LLFloaterSnapshotBase *)data;
	if (view)
	{
		view->impl->updateControls(view);
		LLSnapshotLivePreview* previewp = view->getPreviewView();
        if (previewp)
        {
			view->impl->checkAutoSnapshot(previewp);
            // Note : index 0 of the filter drop down is assumed to be "No filter" in whichever locale
            LLComboBox* filterbox = static_cast<LLComboBox *>(view->getChild<LLComboBox>("filters_combobox"));
            std::string filter_name = (filterbox->getCurrentIndex() ? filterbox->getSimple() : "");
            previewp->setFilter(filter_name);
            previewp->updateSnapshot(TRUE);
        }
	}
}

// static
void LLFloaterSnapshotBase::ImplBase::onClickUICheck(LLUICtrl *ctrl, void* data)
{
	LLCheckBoxCtrl *check = (LLCheckBoxCtrl *)ctrl;
	gSavedSettings.setBOOL( "RenderUIInSnapshot", check->get() );
	
	LLFloaterSnapshot *view = (LLFloaterSnapshot *)data;
	if (view)
	{
		LLSnapshotLivePreview* previewp = view->getPreviewView();
		if(previewp)
		{
			previewp->updateSnapshot(TRUE, TRUE);
		}
		view->impl->updateControls(view);
	}
}

// static
void LLFloaterSnapshotBase::ImplBase::onClickHUDCheck(LLUICtrl *ctrl, void* data)
{
	LLCheckBoxCtrl *check = (LLCheckBoxCtrl *)ctrl;
	gSavedSettings.setBOOL( "RenderHUDInSnapshot", check->get() );
	
	LLFloaterSnapshot *view = (LLFloaterSnapshot *)data;
	if (view)
	{
		LLSnapshotLivePreview* previewp = view->getPreviewView();
		if(previewp)
		{
			previewp->updateSnapshot(TRUE, TRUE);
		}
		view->impl->updateControls(view);
	}
}

// <FS:Ansariel> FIRE-15853: HUDs, interface or L$ balance checkbox don't update actual screenshot image
// static
void LLFloaterSnapshotBase::ImplBase::onClickCurrencyCheck(LLUICtrl *ctrl, void* data)
{
	LLFloaterSnapshot *view = (LLFloaterSnapshot *)data;
	if (view)
	{
		LLSnapshotLivePreview* previewp = view->getPreviewView();
		if (previewp)
		{
			previewp->updateSnapshot(TRUE, TRUE);
		}
		view->impl->updateControls(view);
	}
}
// </FS:Ansariel>

void LLFloaterSnapshot::Impl::applyKeepAspectCheck(LLFloaterSnapshotBase* view, BOOL checked)
{
	gSavedSettings.setBOOL("KeepAspectForSnapshot", checked);

	if (view)
	{
		LLPanelSnapshot* active_panel = getActivePanel(view);
		if (checked && active_panel)
		{
			LLComboBox* combo = view->getChild<LLComboBox>(active_panel->getImageSizeComboName());
			combo->setCurrentByIndex(combo->getItemCount() - 1); // "custom" is always the last index
		}

		LLSnapshotLivePreview* previewp = getPreviewView() ;
		if(previewp)
		{
			previewp->mKeepAspectRatio = gSavedSettings.getBOOL("KeepAspectForSnapshot") ;

			S32 w, h ;
			previewp->getSize(w, h) ;
			updateSpinners(view, previewp, w, h, TRUE); // may change w and h

			LL_DEBUGS() << "updating thumbnail" << LL_ENDL;
			previewp->setSize(w, h) ;
			previewp->updateSnapshot(TRUE);
			checkAutoSnapshot(previewp, TRUE);
		}
	}
}

// static
void LLFloaterSnapshotBase::ImplBase::onCommitFreezeFrame(LLUICtrl* ctrl, void* data)
{
	LLCheckBoxCtrl* check_box = (LLCheckBoxCtrl*)ctrl;
	LLFloaterSnapshotBase *view = (LLFloaterSnapshotBase *)data;
	LLSnapshotLivePreview* previewp = view->getPreviewView();
		
	if (!view || !check_box || !previewp)
	{
		return;
	}

	gSavedSettings.setBOOL("UseFreezeFrame", check_box->get());

	if (check_box->get())
	{
		previewp->prepareFreezeFrame();
	}

	view->impl->updateLayout(view);
}

void LLFloaterSnapshot::Impl::checkAspectRatio(LLFloaterSnapshotBase *view, S32 index)
{
	LLSnapshotLivePreview *previewp = getPreviewView() ;

	// Don't round texture sizes; textures are commonly stretched in world, profiles, etc and need to be "squashed" during upload, not cropped here
	if (LLSnapshotModel::SNAPSHOT_TEXTURE == getActiveSnapshotType(view))
	{
		previewp->mKeepAspectRatio = FALSE ;
		return ;
	}

	BOOL keep_aspect = FALSE, enable_cb = FALSE;

	if (0 == index) // current window size
	{
		enable_cb = FALSE;
		keep_aspect = TRUE;
	}
	else if (-1 == index) // custom
	{
		enable_cb = TRUE;
		keep_aspect = gSavedSettings.getBOOL("KeepAspectForSnapshot");
	}
	else // predefined resolution
	{
		enable_cb = FALSE;
		keep_aspect = FALSE;
	}

	view->impl->mAspectRatioCheckOff = !enable_cb;

	if (previewp)
	{
		previewp->mKeepAspectRatio = keep_aspect;
	}
}

// Show/hide upload progress indicators.
void LLFloaterSnapshotBase::ImplBase::setWorking(bool working)
{
	LLUICtrl* working_lbl = mFloater->getChild<LLUICtrl>("working_lbl");
	working_lbl->setVisible(working);
	mFloater->getChild<LLUICtrl>("working_indicator")->setVisible(working);

	if (working)
	{
		const std::string panel_name = getActivePanel(mFloater, false)->getName();
		const std::string prefix = panel_name.substr(getSnapshotPanelPrefix().size());
		std::string progress_text = mFloater->getString(prefix + "_" + "progress_str");
		working_lbl->setValue(progress_text);
	}

	// All controls should be disabled while posting.
	mFloater->setCtrlsEnabled(!working);
	LLPanelSnapshot* active_panel = getActivePanel(mFloater);
	if (active_panel)
	{
		active_panel->enableControls(!working);
	}
}

//virtual
std::string LLFloaterSnapshot::Impl::getSnapshotPanelPrefix()
{
	return "panel_snapshot_";
}

// Show/hide upload status message.
// virtual
void LLFloaterSnapshot::Impl::setFinished(bool finished, bool ok, const std::string& msg)
{
	mFloater->setSuccessLabelPanelVisible(finished && ok);
	mFloater->setFailureLabelPanelVisible(finished && !ok);

	if (finished)
	{
		LLUICtrl* finished_lbl = mFloater->getChild<LLUICtrl>(ok ? "succeeded_lbl" : "failed_lbl");
		std::string result_text = mFloater->getString(msg + "_" + (ok ? "succeeded_str" : "failed_str"));
		finished_lbl->setValue(result_text);
		// <FS:Ansariel> Don't return to target selection after taking a snapshot
		LLPanelSnapshot* panel = getActivePanel(mFloater);
		if (panel)
		{
			std::string sdstring = panel->getImageSizeComboBox()->getSelectedValue();
			LLSD sdres;
			std::stringstream sstream(sdstring);
			LLSDSerialize::fromNotation(sdres, sstream, sdstring.size());
			bool is_custom_resolution = (sdres[0].asInteger() == -1 && sdres[1].asInteger() == -1);

			panel->enableAspectRatioCheckbox(is_custom_resolution);
			panel->getWidthSpinner()->setEnabled(is_custom_resolution);
			panel->getHeightSpinner()->setEnabled(is_custom_resolution);
		}
		// </FS:Ansariel>
	}
}

// Apply a new resolution selected from the given combobox.
void LLFloaterSnapshot::Impl::updateResolution(LLUICtrl* ctrl, void* data, BOOL do_update)
{
	LLComboBox* combobox = (LLComboBox*)ctrl;
	LLFloaterSnapshot *view = (LLFloaterSnapshot *)data;
		
	if (!view || !combobox)
	{
		llassert(view && combobox);
		return;
	}

	std::string sdstring = combobox->getSelectedValue();
	LLSD sdres;
	std::stringstream sstream(sdstring);
	LLSDSerialize::fromNotation(sdres, sstream, sdstring.size());
		
	S32 width = sdres[0];
	S32 height = sdres[1];
	
	// <FS:Ansariel> Store settings at logout
	bool is_custom_resolution = (width == -1 && height == -1);
	
	LLSnapshotLivePreview* previewp = getPreviewView();
	if (previewp && combobox->getCurrentIndex() >= 0)
	{
		S32 original_width = 0 , original_height = 0 ;
		previewp->getSize(original_width, original_height) ;
		
		if (gSavedSettings.getBOOL("RenderUIInSnapshot") || gSavedSettings.getBOOL("RenderHUDInSnapshot"))
		{ //clamp snapshot resolution to window size when showing UI or HUD in snapshot
			width = llmin(width, gViewerWindow->getWindowWidthRaw());
			height = llmin(height, gViewerWindow->getWindowHeightRaw());
		}

		if (width == 0 || height == 0)
		{
			// take resolution from current window size
			LL_DEBUGS() << "Setting preview res from window: " << gViewerWindow->getWindowWidthRaw() << "x" << gViewerWindow->getWindowHeightRaw() << LL_ENDL;
			previewp->setSize(gViewerWindow->getWindowWidthRaw(), gViewerWindow->getWindowHeightRaw());
		}
		else if (width == -1 || height == -1)
		{
			// load last custom value
			S32 new_width = 0, new_height = 0;
			LLPanelSnapshot* spanel = getActivePanel(view);
			if (spanel)
			{
				LL_DEBUGS() << "Loading typed res from panel " << spanel->getName() << LL_ENDL;
				new_width = spanel->getTypedPreviewWidth();
				new_height = spanel->getTypedPreviewHeight();

				// Limit custom size for inventory snapshots to 512x512 px.
				if (getActiveSnapshotType(view) == LLSnapshotModel::SNAPSHOT_TEXTURE)
				{
					new_width = llmin(new_width, MAX_TEXTURE_SIZE);
					new_height = llmin(new_height, MAX_TEXTURE_SIZE);
				}
			}
			else
			{
				LL_DEBUGS() << "No custom res chosen, setting preview res from window: "
					<< gViewerWindow->getWindowWidthRaw() << "x" << gViewerWindow->getWindowHeightRaw() << LL_ENDL;
				new_width = gViewerWindow->getWindowWidthRaw();
				new_height = gViewerWindow->getWindowHeightRaw();
			}

			llassert(new_width > 0 && new_height > 0);
			previewp->setSize(new_width, new_height);
		}
		else
		{
			// use the resolution from the selected pre-canned drop-down choice
			LL_DEBUGS() << "Setting preview res selected from combo: " << width << "x" << height << LL_ENDL;
			previewp->setSize(width, height);
		}

		checkAspectRatio(view, width) ;

		previewp->getSize(width, height);

		// We use the height spinner here because we come here via the aspect ratio
		// checkbox as well and we want height always changing to width by default.
		// If we use the width spinner we would change width according to height by
		// default, that is not what we want.
		// <FS:Ansariel> Store settings at logout; Only update spinners when using custom resolution
		if (is_custom_resolution)
		{
		// </FS:Ansariel>
		updateSpinners(view, previewp, width, height, !getHeightSpinner(view)->isDirty()); // may change width and height
		
		if(getWidthSpinner(view)->getValue().asInteger() != width || getHeightSpinner(view)->getValue().asInteger() != height)
		{
			getWidthSpinner(view)->setValue(width);
			getHeightSpinner(view)->setValue(height);
			if (getActiveSnapshotType(view) == LLSnapshotModel::SNAPSHOT_TEXTURE)
			{
				getWidthSpinner(view)->setIncrement(width >> 1);
				getHeightSpinner(view)->setIncrement(height >> 1);
			}
		}
		// <FS:Ansariel> Store settings at logout; Only update spinners when using custom resolution
		}

		getWidthSpinner(view)->setEnabled(is_custom_resolution);
		getHeightSpinner(view)->setEnabled(is_custom_resolution);
		// </FS:Ansariel>

		if(original_width != width || original_height != height)
		{
			previewp->setSize(width, height);

			// hide old preview as the aspect ratio could be wrong
			checkAutoSnapshot(previewp, FALSE);
			LL_DEBUGS() << "updating thumbnail" << LL_ENDL;
			// Don't update immediately, give window chance to redraw
			getPreviewView()->updateSnapshot(TRUE, FALSE, 1.f);
			if(do_update)
			{
				LL_DEBUGS() << "Will update controls" << LL_ENDL;
				updateControls(view);
			}
		}
	}
}

// static
void LLFloaterSnapshot::Impl::onCommitLayerTypes(LLUICtrl* ctrl, void*data)
{
	LLComboBox* combobox = (LLComboBox*)ctrl;

	LLFloaterSnapshot *view = (LLFloaterSnapshot *)data;
		
	if (view)
	{
		LLSnapshotLivePreview* previewp = view->getPreviewView();
		if (previewp)
		{
			previewp->setSnapshotBufferType((LLSnapshotModel::ESnapshotLayerType)combobox->getCurrentIndex());
		}
		view->impl->checkAutoSnapshot(previewp, TRUE);
		previewp->updateSnapshot(TRUE, TRUE);
	}
}

void LLFloaterSnapshot::Impl::onImageQualityChange(LLFloaterSnapshotBase* view, S32 quality_val)
{
	LLSnapshotLivePreview* previewp = getPreviewView();
	if (previewp)
	{
		previewp->setSnapshotQuality(quality_val);
	}
}

void LLFloaterSnapshot::Impl::onImageFormatChange(LLFloaterSnapshotBase* view)
{
	if (view)
	{
		gSavedSettings.setS32("SnapshotFormat", getImageFormat(view));
		LL_DEBUGS() << "image format changed, updating snapshot" << LL_ENDL;
		getPreviewView()->updateSnapshot(TRUE);
		updateControls(view);
	}
}

// Sets the named size combo to "custom" mode.
void LLFloaterSnapshot::Impl::comboSetCustom(LLFloaterSnapshotBase* floater, const std::string& comboname)
{
	LLComboBox* combo = floater->getChild<LLComboBox>(comboname);
	combo->setCurrentByIndex(combo->getItemCount() - 1); // "custom" is always the last index
	checkAspectRatio(floater, -1); // -1 means custom
}

// Update supplied width and height according to the constrain proportions flag; limit them by max_val.
BOOL LLFloaterSnapshot::Impl::checkImageSize(LLSnapshotLivePreview* previewp, S32& width, S32& height, BOOL isWidthChanged, S32 max_value)
{
	S32 w = width ;
	S32 h = height ;

	if(previewp && previewp->mKeepAspectRatio)
	{
		if(gViewerWindow->getWindowWidthRaw() < 1 || gViewerWindow->getWindowHeightRaw() < 1)
		{
			return FALSE ;
		}

		//aspect ratio of the current window
		F32 aspect_ratio = (F32)gViewerWindow->getWindowWidthRaw() / gViewerWindow->getWindowHeightRaw() ;

		//change another value proportionally
		if(isWidthChanged)
		{
			height = ll_round(width / aspect_ratio) ;
		}
		else
		{
			width = ll_round(height * aspect_ratio) ;
		}

		//bound w/h by the max_value
		if(width > max_value || height > max_value)
		{
			if(width > height)
			{
				width = max_value ;
				height = (S32)(width / aspect_ratio) ;
			}
			else
			{
				height = max_value ;
				width = (S32)(height * aspect_ratio) ;
			}
		}
	}

	return (w != width || h != height) ;
}

void LLFloaterSnapshot::Impl::setImageSizeSpinnersValues(LLFloaterSnapshotBase* view, S32 width, S32 height)
{
	getWidthSpinner(view)->forceSetValue(width);
	getHeightSpinner(view)->forceSetValue(height);
	if (getActiveSnapshotType(view) == LLSnapshotModel::SNAPSHOT_TEXTURE)
	{
		getWidthSpinner(view)->setIncrement(width >> 1);
		getHeightSpinner(view)->setIncrement(height >> 1);
	}
}

void LLFloaterSnapshot::Impl::updateSpinners(LLFloaterSnapshotBase* view, LLSnapshotLivePreview* previewp, S32& width, S32& height, BOOL is_width_changed)
{
	getWidthSpinner(view)->resetDirty();
	getHeightSpinner(view)->resetDirty();
	if (checkImageSize(previewp, width, height, is_width_changed, previewp->getMaxImageSize()))
	{
		setImageSizeSpinnersValues(view, width, height);
	}
}

void LLFloaterSnapshot::Impl::applyCustomResolution(LLFloaterSnapshotBase* view, S32 w, S32 h)
{
	LL_DEBUGS() << "applyCustomResolution(" << w << ", " << h << ")" << LL_ENDL;
	if (!view) return;

	LLSnapshotLivePreview* previewp = getPreviewView();
	if (previewp)
	{
		S32 curw,curh;
		previewp->getSize(curw, curh);

		if (w != curw || h != curh)
		{
			//if to upload a snapshot, process spinner input in a special way.
			previewp->setMaxImageSize((S32) getWidthSpinner(view)->getMaxValue()) ;

			previewp->setSize(w,h);
			checkAutoSnapshot(previewp, FALSE);
			// <FS:Ansariel> Store settings at logout
			//comboSetCustom(view, "profile_size_combo");
			//comboSetCustom(view, "postcard_size_combo");
			//comboSetCustom(view, "texture_size_combo");
			//comboSetCustom(view, "local_size_combo");
			// </FS:Ansariel>
			LL_DEBUGS() << "applied custom resolution, updating thumbnail" << LL_ENDL;
			previewp->updateSnapshot(TRUE);
		}
	}
}

// static
void LLFloaterSnapshot::Impl::onSnapshotUploadFinished(LLFloaterSnapshotBase* floater, bool status)
{
	floater->impl->setStatus(STATUS_FINISHED, status, "profile");
}

// static
void LLFloaterSnapshot::Impl::onSendingPostcardFinished(LLFloaterSnapshotBase* floater, bool status)
{
	floater->impl->setStatus(STATUS_FINISHED, status, "postcard");
}

///----------------------------------------------------------------------------
/// Class LLFloaterSnapshotBase
///----------------------------------------------------------------------------

// Default constructor
LLFloaterSnapshotBase::LLFloaterSnapshotBase(const LLSD& key)
    : LLFloater(key),
	  mRefreshBtn(NULL),
	  mRefreshLabel(NULL),
	  mSucceessLblPanel(NULL),
	  mFailureLblPanel(NULL)
{
}

LLFloaterSnapshotBase::~LLFloaterSnapshotBase()
{
	if (impl->mPreviewHandle.get()) impl->mPreviewHandle.get()->die();

	//unfreeze everything else
	gSavedSettings.setBOOL("FreezeTime", FALSE);

	if (impl->mLastToolset)
	{
		LLToolMgr::getInstance()->setCurrentToolset(impl->mLastToolset);
	}

	delete impl;
}

///----------------------------------------------------------------------------
/// Class LLFloaterSnapshot
///----------------------------------------------------------------------------

// Default constructor
LLFloaterSnapshot::LLFloaterSnapshot(const LLSD& key)
    : LLFloaterSnapshotBase(key)
	, mIsOpen(false) // <FS:Ansariel> FIRE-16145: CTRL-SHIFT-S doesn't update the snapshot anymore
{
	impl = new Impl(this);
}

LLFloaterSnapshot::~LLFloaterSnapshot()
{
}

// virtual
BOOL LLFloaterSnapshot::postBuild()
{
	mRefreshBtn = getChild<LLUICtrl>("new_snapshot_btn");
	childSetAction("new_snapshot_btn", ImplBase::onClickNewSnapshot, this);
	mRefreshLabel = getChild<LLUICtrl>("refresh_lbl");
	mSucceessLblPanel = getChild<LLUICtrl>("succeeded_panel");
	mFailureLblPanel = getChild<LLUICtrl>("failed_panel");

	childSetCommitCallback("ui_check", ImplBase::onClickUICheck, this);
	getChild<LLUICtrl>("ui_check")->setValue(gSavedSettings.getBOOL("RenderUIInSnapshot"));

	childSetCommitCallback("hud_check", ImplBase::onClickHUDCheck, this);
	getChild<LLUICtrl>("hud_check")->setValue(gSavedSettings.getBOOL("RenderHUDInSnapshot"));

	// <FS:Ansariel> FIRE-15853: HUDs, interface or L$ balance checkbox don't update actual screenshot image
	childSetCommitCallback("currency_check", ImplBase::onClickCurrencyCheck, this);

	((Impl*)impl)->setAspectRatioCheckboxValue(this, gSavedSettings.getBOOL("KeepAspectForSnapshot"));

	childSetCommitCallback("layer_types", Impl::onCommitLayerTypes, this);
	getChild<LLUICtrl>("layer_types")->setValue("colors");
	getChildView("layer_types")->setEnabled(FALSE);

	getChild<LLUICtrl>("freeze_frame_check")->setValue(gSavedSettings.getBOOL("UseFreezeFrame"));
	childSetCommitCallback("freeze_frame_check", ImplBase::onCommitFreezeFrame, this);

	getChild<LLUICtrl>("auto_snapshot_check")->setValue(gSavedSettings.getBOOL("AutoSnapshot"));
	childSetCommitCallback("auto_snapshot_check", ImplBase::onClickAutoSnap, this);

    getChild<LLButton>("retract_btn")->setCommitCallback(boost::bind(&LLFloaterSnapshot::onExtendFloater, this));
    getChild<LLButton>("extend_btn")->setCommitCallback(boost::bind(&LLFloaterSnapshot::onExtendFloater, this));

    // <FS:Ansariel> Better 360 snapshot button
    //getChild<LLTextBox>("360_label")->setSoundFlags(LLView::MOUSE_UP);
    //getChild<LLTextBox>("360_label")->setShowCursorHand(false);
    //getChild<LLTextBox>("360_label")->setClickedCallback(boost::bind(&LLFloaterSnapshot::on360Snapshot, this));
    getChild<LLButton>("360_label")->setCommitCallback(boost::bind(&LLFloaterSnapshot::on360Snapshot, this));
    // </FS:Ansariel>

	// Filters
	LLComboBox* filterbox = getChild<LLComboBox>("filters_combobox");
	std::vector<std::string> filter_list = LLImageFiltersManager::getInstance()->getFiltersList();
	for (U32 i = 0; i < filter_list.size(); i++)
	{
		filterbox->add(filter_list[i]);
	}
	childSetCommitCallback("filters_combobox", ImplBase::onClickFilter, this);
    
	LLWebProfile::setImageUploadResultCallback(boost::bind(&Impl::onSnapshotUploadFinished, this, _1));
	LLPostCard::setPostResultCallback(boost::bind(&Impl::onSendingPostcardFinished, this, _1));

	mThumbnailPlaceholder = getChild<LLUICtrl>("thumbnail_placeholder");

	// create preview window
	LLRect full_screen_rect = getRootView()->getRect();
	LLSnapshotLivePreview::Params p;
	p.rect(full_screen_rect);
	LLSnapshotLivePreview* previewp = new LLSnapshotLivePreview(p);
	LLView* parent_view = gSnapshotFloaterView->getParent();
	
	parent_view->removeChild(gSnapshotFloaterView);
	// make sure preview is below snapshot floater
	parent_view->addChild(previewp);
	parent_view->addChild(gSnapshotFloaterView);
	
	//move snapshot floater to special purpose snapshotfloaterview
	gFloaterView->removeChild(this);
	gSnapshotFloaterView->addChild(this);

	// Pre-select "Current Window" resolution.
	// <FS:Ansariel> Store settings at logout
	//getChild<LLComboBox>("profile_size_combo")->selectNthItem(0);
	//getChild<LLComboBox>("postcard_size_combo")->selectNthItem(0);
	//getChild<LLComboBox>("texture_size_combo")->selectNthItem(0);
	//getChild<LLComboBox>("local_size_combo")->selectNthItem(8);
	//getChild<LLComboBox>("local_format_combo")->selectNthItem(0);
	// </FS:Ansariel>

	impl->mPreviewHandle = previewp->getHandle();
    previewp->setContainer(this);
	impl->updateControls(this);
	impl->setAdvanced(gSavedSettings.getBOOL("AdvanceSnapshot"));
	impl->updateLayout(this);
	

	previewp->setThumbnailPlaceholderRect(getThumbnailPlaceholderRect());

	return TRUE;
}

// virtual
void LLFloaterSnapshotBase::draw()
{
	LLSnapshotLivePreview* previewp = getPreviewView();

	if (previewp && (previewp->isSnapshotActive() || previewp->getThumbnailLock()))
	{
		// don't render snapshot window in snapshot, even if "show ui" is turned on
		return;
	}

	LLFloater::draw();

	if (previewp && !isMinimized() && mThumbnailPlaceholder->getVisible())
	{		
		if(previewp->getThumbnailImage())
		{
			bool working = impl->getStatus() == ImplBase::STATUS_WORKING;
			const LLRect& thumbnail_rect = getThumbnailPlaceholderRect();
			const S32 thumbnail_w = previewp->getThumbnailWidth();
			const S32 thumbnail_h = previewp->getThumbnailHeight();

			// calc preview offset within the preview rect
			const S32 local_offset_x = (thumbnail_rect.getWidth() - thumbnail_w) / 2 ;
			const S32 local_offset_y = (thumbnail_rect.getHeight() - thumbnail_h) / 2 ; // preview y pos within the preview rect

			// calc preview offset within the floater rect
			S32 offset_x = thumbnail_rect.mLeft + local_offset_x;
			S32 offset_y = thumbnail_rect.mBottom + local_offset_y;

			gGL.matrixMode(LLRender::MM_MODELVIEW);
			// Apply floater transparency to the texture unless the floater is focused.
			F32 alpha = getTransparencyType() == TT_ACTIVE ? 1.0f : getCurrentTransparency();
			LLColor4 color = working ? LLColor4::grey4 : LLColor4::white;
			gl_draw_scaled_image(offset_x, offset_y, 
					thumbnail_w, thumbnail_h,
					previewp->getThumbnailImage(), color % alpha);

			previewp->drawPreviewRect(offset_x, offset_y) ;

			gGL.pushUIMatrix();
			LLUI::translate((F32) thumbnail_rect.mLeft, (F32) thumbnail_rect.mBottom);
			mThumbnailPlaceholder->draw();
			gGL.popUIMatrix();
		}
	}
	impl->updateLayout(this);
}

//virtual
void LLFloaterSnapshot::onOpen(const LLSD& key)
{
	LLSnapshotLivePreview* preview = getPreviewView();
	if(preview)
	{
		LL_DEBUGS() << "opened, updating snapshot" << LL_ENDL;
		preview->setAllowFullScreenPreview(TRUE);
		preview->updateSnapshot(TRUE);
	}
	focusFirstItem(FALSE);
	gSnapshotFloaterView->setEnabled(TRUE);
	gSnapshotFloaterView->setVisible(TRUE);
	gSnapshotFloaterView->adjustToFitScreen(this, FALSE);

	impl->updateControls(this);
	impl->setAdvanced(gSavedSettings.getBOOL("AdvanceSnapshot"));
	impl->updateLayout(this);

	// <FS:Ansariel> FIRE-16145: CTRL-SHIFT-S doesn't update the snapshot anymore
	if (mIsOpen)
	{
		return;
	}
	mIsOpen = true;
	// </FS:Ansariel>

	// Initialize default tab.
	// <FS:Ansariel> Don't return to target selection after taking a snapshot
	//getChild<LLSideTrayPanelContainer>("panel_container")->getCurrentPanel()->onOpen(LLSD());
	LLSideTrayPanelContainer* panel_container = getChild<LLSideTrayPanelContainer>("panel_container");
	std::string last_snapshot_panel = gSavedSettings.getString("FSLastSnapshotPanel");
	panel_container->selectTabByName(last_snapshot_panel.empty() ? "panel_snapshot_options" : last_snapshot_panel);
	panel_container->getCurrentPanel()->onOpen(LLSD());
	mSucceessLblPanel->setVisible(FALSE);
	mFailureLblPanel->setVisible(FALSE);
	// </FS:Ansariel>

// <FS:CR> FIRE-9621
#ifdef OPENSIM
	if (!LLGridManager::getInstance()->isInSecondLife())
	{
		LLLayoutStack* stackcontainer = findChild<LLLayoutStack>("option_buttons");
		if (stackcontainer)
		{
			LLLayoutPanel* panel_snapshot_profile = stackcontainer->findChild<LLLayoutPanel>("lp_profile");
			if (panel_snapshot_profile)
			{
				panel_snapshot_profile->setVisible(FALSE);
			}
			LLLayoutPanel* panel_snapshot_facebook = stackcontainer->findChild<LLLayoutPanel>("lp_facebook");
			if (panel_snapshot_facebook)
			{
				panel_snapshot_facebook->setVisible(FALSE);
			}
			LLLayoutPanel* panel_snapshot_twitter = stackcontainer->findChild<LLLayoutPanel>("lp_twitter");
			if (panel_snapshot_twitter)
			{
				panel_snapshot_twitter->setVisible(FALSE);
			}
		}
	}
#endif // OPENSIM
// </FS:CR>
}

void LLFloaterSnapshot::onExtendFloater()
{
	impl->setAdvanced(gSavedSettings.getBOOL("AdvanceSnapshot"));
}

void LLFloaterSnapshot::on360Snapshot()
{
    LLFloaterReg::showInstance("360capture");
    closeFloater();
}

// <FS:Ansariel> FIRE-16043: Remember last used snapshot option
//virtual
void LLFloaterSnapshot::onClose(bool app_quitting)
{
	LLFloaterSnapshotBase::onClose(app_quitting);

	// <FS:Ansariel> FIRE-16145: CTRL-SHIFT-S doesn't update the snapshot anymore
	mIsOpen = false;

	LLSideTrayPanelContainer* panel_container = getChild<LLSideTrayPanelContainer>("panel_container");
	gSavedSettings.setString("FSLastSnapshotPanel", panel_container->getCurrentPanel()->getName());
}
// </FS:Ansariel>

//virtual
void LLFloaterSnapshotBase::onClose(bool app_quitting)
{
	getParent()->setMouseOpaque(FALSE);

	//unfreeze everything, hide fullscreen preview
	LLSnapshotLivePreview* previewp = getPreviewView();
	if (previewp)
	{
		previewp->setAllowFullScreenPreview(FALSE);
		previewp->setVisible(FALSE);
		previewp->setEnabled(FALSE);
	}

	gSavedSettings.setBOOL("FreezeTime", FALSE);
	impl->mAvatarPauseHandles.clear();

	if (impl->mLastToolset)
	{
		LLToolMgr::getInstance()->setCurrentToolset(impl->mLastToolset);
	}
}

// virtual
S32 LLFloaterSnapshotBase::notify(const LLSD& info)
{
	if (info.has("set-ready"))
	{
		impl->setStatus(ImplBase::STATUS_READY);
		return 1;
	}

	if (info.has("set-working"))
	{
		impl->setStatus(ImplBase::STATUS_WORKING);
		return 1;
	}

	if (info.has("set-finished"))
	{
		LLSD data = info["set-finished"];
		impl->setStatus(ImplBase::STATUS_FINISHED, data["ok"].asBoolean(), data["msg"].asString());
		return 1;
	}

	if (info.has("snapshot-updating"))
	{
		// Disable the send/post/save buttons until snapshot is ready.
		impl->updateControls(this);
		return 1;
	}

	if (info.has("snapshot-updated"))
	{
		// Enable the send/post/save buttons.
		impl->updateControls(this);
		// We've just done refresh.
		impl->setNeedRefresh(false);

		// The refresh button is initially hidden. We show it after the first update,
		// i.e. when preview appears.
		if (mRefreshBtn && !mRefreshBtn->getVisible())
		{
			mRefreshBtn->setVisible(true);
		}
		return 1;
	}

	return 0;
}

// virtual
S32 LLFloaterSnapshot::notify(const LLSD& info)
{
	bool res = LLFloaterSnapshotBase::notify(info);
	if (res)
		return res;
	// A child panel wants to change snapshot resolution.
	if (info.has("combo-res-change"))
	{
		std::string combo_name = info["combo-res-change"]["control-name"].asString();
		((Impl*)impl)->updateResolution(getChild<LLUICtrl>(combo_name), this);
		return 1;
	}

	if (info.has("custom-res-change"))
	{
		LLSD res = info["custom-res-change"];
		((Impl*)impl)->applyCustomResolution(this, res["w"].asInteger(), res["h"].asInteger());
		return 1;
	}

	if (info.has("keep-aspect-change"))
	{
		((Impl*)impl)->applyKeepAspectCheck(this, info["keep-aspect-change"].asBoolean());
		return 1;
	}

	if (info.has("image-quality-change"))
	{
		((Impl*)impl)->onImageQualityChange(this, info["image-quality-change"].asInteger());
		return 1;
	}

	if (info.has("image-format-change"))
	{
		((Impl*)impl)->onImageFormatChange(this);
		return 1;
	}
    
	return 0;
}

BOOL LLFloaterSnapshot::isWaitingState()
{
	return (impl->getStatus() == ImplBase::STATUS_WORKING);
}

BOOL LLFloaterSnapshotBase::ImplBase::updatePreviewList(bool initialized)
{
	// <FS:Ansariel> Share to Flickr
	//if (!initialized)
	LLFloaterFlickr* floater_flickr = LLFloaterReg::findTypedInstance<LLFloaterFlickr>("flickr");
	if (!initialized && !floater_flickr)
	// </FS:Ansariel>
		return FALSE;

	BOOL changed = FALSE;
	LL_DEBUGS() << "npreviews: " << LLSnapshotLivePreview::sList.size() << LL_ENDL;
	for (std::set<LLSnapshotLivePreview*>::iterator iter = LLSnapshotLivePreview::sList.begin();
		iter != LLSnapshotLivePreview::sList.end(); ++iter)
	{
		changed |= LLSnapshotLivePreview::onIdle(*iter);
	}
	return changed;
}


void LLFloaterSnapshotBase::ImplBase::updateLivePreview()
{
	if (ImplBase::updatePreviewList(true) && mFloater)
	{
		LL_DEBUGS() << "changed" << LL_ENDL;
		updateControls(mFloater);
	}
}

//static 
void LLFloaterSnapshot::update()
{
	LLFloaterSnapshot* inst = findInstance();
	if (inst != NULL)
	{
		inst->impl->updateLivePreview();
	}
	else
	{
		ImplBase::updatePreviewList(false);
	}
}

// static
LLFloaterSnapshot* LLFloaterSnapshot::findInstance()
{
	return LLFloaterReg::findTypedInstance<LLFloaterSnapshot>("snapshot");
}

// static
LLFloaterSnapshot* LLFloaterSnapshot::getInstance()
{
	return LLFloaterReg::getTypedInstance<LLFloaterSnapshot>("snapshot");
}

// virtual
void LLFloaterSnapshot::saveTexture()
{
	LL_DEBUGS() << "saveTexture" << LL_ENDL;

	LLSnapshotLivePreview* previewp = getPreviewView();
	if (!previewp)
	{
		llassert(previewp != NULL);
		return;
	}

	previewp->saveTexture();
}

void LLFloaterSnapshot::saveLocal(const snapshot_saved_signal_t::slot_type& success_cb, const snapshot_saved_signal_t::slot_type& failure_cb)
{
	LL_DEBUGS() << "saveLocal" << LL_ENDL;
	LLSnapshotLivePreview* previewp = getPreviewView();
	llassert(previewp != NULL);
	if (previewp)
	{
		previewp->saveLocal(success_cb, failure_cb);
	}
}

void LLFloaterSnapshotBase::postSave()
{
	impl->updateControls(this);
	impl->setStatus(ImplBase::STATUS_WORKING);
}

// virtual
void LLFloaterSnapshotBase::postPanelSwitch()
{
	impl->updateControls(this);

	// Remove the success/failure indicator whenever user presses a snapshot option button.
	impl->setStatus(ImplBase::STATUS_READY);

	// <FS:Ansariel> Enable spinners and aspect ratio checkbox only for custom resolution
	LLPanelSnapshot* panel = impl->getActivePanel(this);
	if (panel)
	{
		std::string sdstring = panel->getImageSizeComboBox()->getSelectedValue();
		LLSD sdres;
		std::stringstream sstream(sdstring);
		LLSDSerialize::fromNotation(sdres, sstream, sdstring.size());
		bool is_custom_resolution = (sdres[0].asInteger() == -1 && sdres[1].asInteger() == -1);

		panel->enableAspectRatioCheckbox(is_custom_resolution);
		panel->getWidthSpinner()->setEnabled(is_custom_resolution);
		panel->getHeightSpinner()->setEnabled(is_custom_resolution);
	}
	// </FS:Ansariel>
}

void LLFloaterSnapshotBase::inventorySaveFailed()
{
    impl->updateControls(this);
    impl->setStatus(ImplBase::STATUS_FINISHED, false, "inventory");
}

// static
LLPointer<LLImageFormatted> LLFloaterSnapshotBase::getImageData()
{
	// FIXME: May not work for textures.

	LLSnapshotLivePreview* previewp = getPreviewView();
	if (!previewp)
	{
		llassert(previewp != NULL);
		return NULL;
	}

	LLPointer<LLImageFormatted> img = previewp->getFormattedImage();
	if (!img.get())
	{
		LL_WARNS() << "Empty snapshot image data" << LL_ENDL;
		llassert(img.get() != NULL);
	}

	return img;
}

const LLVector3d& LLFloaterSnapshotBase::getPosTakenGlobal()
{
	LLSnapshotLivePreview* previewp = getPreviewView();
	if (!previewp)
	{
		llassert(previewp != NULL);
		return LLVector3d::zero;
	}

	return previewp->getPosTakenGlobal();
}

// static
void LLFloaterSnapshot::setAgentEmail(const std::string& email)
{
	LLFloaterSnapshot* instance = findInstance();
	if (instance)
	{
		LLSideTrayPanelContainer* panel_container = instance->getChild<LLSideTrayPanelContainer>("panel_container");
		LLPanel* postcard_panel = panel_container->getPanelByName("panel_snapshot_postcard");
		postcard_panel->notify(LLSD().with("agent-email", email));
	}
}

///----------------------------------------------------------------------------
/// Class LLSnapshotFloaterView
///----------------------------------------------------------------------------

LLSnapshotFloaterView::LLSnapshotFloaterView (const Params& p) : LLFloaterView (p)
{
}

LLSnapshotFloaterView::~LLSnapshotFloaterView()
{
}

// virtual
BOOL LLSnapshotFloaterView::handleKey(KEY key, MASK mask, BOOL called_from_parent)
{
	// use default handler when not in freeze-frame mode
	if(!gSavedSettings.getBOOL("FreezeTime"))
	{
		return LLFloaterView::handleKey(key, mask, called_from_parent);
	}

	if (called_from_parent)
	{
		// pass all keystrokes down
		LLFloaterView::handleKey(key, mask, called_from_parent);
	}
	else
	{
		// bounce keystrokes back down
		LLFloaterView::handleKey(key, mask, TRUE);
	}
	return TRUE;
}

// virtual
BOOL LLSnapshotFloaterView::handleMouseDown(S32 x, S32 y, MASK mask)
{
	// use default handler when not in freeze-frame mode
	if(!gSavedSettings.getBOOL("FreezeTime"))
	{
		return LLFloaterView::handleMouseDown(x, y, mask);
	}
	// give floater a change to handle mouse, else camera tool
	if (childrenHandleMouseDown(x, y, mask) == NULL)
	{
		LLToolMgr::getInstance()->getCurrentTool()->handleMouseDown( x, y, mask );
	}
	return TRUE;
}

// virtual
BOOL LLSnapshotFloaterView::handleMouseUp(S32 x, S32 y, MASK mask)
{
	// use default handler when not in freeze-frame mode
	if(!gSavedSettings.getBOOL("FreezeTime"))
	{
		return LLFloaterView::handleMouseUp(x, y, mask);
	}
	// give floater a change to handle mouse, else camera tool
	if (childrenHandleMouseUp(x, y, mask) == NULL)
	{
		LLToolMgr::getInstance()->getCurrentTool()->handleMouseUp( x, y, mask );
	}
	return TRUE;
}

// virtual
BOOL LLSnapshotFloaterView::handleHover(S32 x, S32 y, MASK mask)
{
	// use default handler when not in freeze-frame mode
	if(!gSavedSettings.getBOOL("FreezeTime"))
	{
		return LLFloaterView::handleHover(x, y, mask);
	}	
	// give floater a change to handle mouse, else camera tool
	if (childrenHandleHover(x, y, mask) == NULL)
	{
		LLToolMgr::getInstance()->getCurrentTool()->handleHover( x, y, mask );
	}
	return TRUE;
}<|MERGE_RESOLUTION|>--- conflicted
+++ resolved
@@ -193,27 +193,29 @@
 	//thumbnail_placeholder->reshape(panel_width, thumbnail_placeholder->getRect().getHeight());
 	//floaterp->getChild<LLUICtrl>("image_res_text")->setVisible(advanced);
 	//floaterp->getChild<LLUICtrl>("file_size_label")->setVisible(advanced);
-	//if(!floaterp->isMinimized())
+	//if (floaterp->hasChild("360_label", TRUE))
 	//{
-	//	floaterp->reshape(floater_width, floaterp->getRect().getHeight());
+	//	floaterp->getChild<LLUICtrl>("360_label")->setVisible(mAdvanced);
+	//}
+	//if (!mSkipReshaping)
+	//{
+	//	thumbnail_placeholder->reshape(panel_width, thumbnail_placeholder->getRect().getHeight());
+	//	if (!floaterp->isMinimized())
+	//	{
+	//		floaterp->reshape(floater_width, floaterp->getRect().getHeight());
+	//	}
 	//}
 
 	previewp->setFixedThumbnailSize(panel_width, 400);
 	LLUICtrl* thumbnail_placeholder = floaterp->getChild<LLUICtrl>("thumbnail_placeholder");
-<<<<<<< HEAD
-=======
-	thumbnail_placeholder->setVisible(mAdvanced);
-
->>>>>>> d7b4a15a
 	floaterp->getChild<LLUICtrl>("image_res_text")->setVisible(mAdvanced);
 	floaterp->getChild<LLUICtrl>("file_size_label")->setVisible(mAdvanced);
-    if (floaterp->hasChild("360_label", TRUE))
-    { 
-        floaterp->getChild<LLUICtrl>("360_label")->setVisible(mAdvanced);
-    }
-	if (!mSkipReshaping)
-	{
-<<<<<<< HEAD
+	if (floaterp->hasChild("360_label", TRUE))
+	{
+		floaterp->getChild<LLUICtrl>("360_label")->setVisible(mAdvanced);
+	}
+	if (!mSkipReshaping && !floaterp->isMinimized())
+	{
 		LLView* controls_container = floaterp->getChild<LLView>("controls_container");
 		if (mAdvanced)
 		{
@@ -253,13 +255,6 @@
 			previewp->setThumbnailPlaceholderRect(floaterp->getThumbnailPlaceholderRect());
 			previewp->setThumbnailImageSize();
 		}
-=======
-        thumbnail_placeholder->reshape(panel_width, thumbnail_placeholder->getRect().getHeight());
-        if (!floaterp->isMinimized())
-        {
-            floaterp->reshape(floater_width, floaterp->getRect().getHeight());
-        }
->>>>>>> d7b4a15a
 	}
 	// </FS:Ansariel>
 
