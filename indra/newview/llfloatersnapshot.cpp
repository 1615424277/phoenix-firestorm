/** 
 * @file llfloatersnapshot.cpp
 * @brief Snapshot preview window, allowing saving, e-mailing, etc.
 *
 * $LicenseInfo:firstyear=2004&license=viewerlgpl$
 * Second Life Viewer Source Code
 * Copyright (C) 2016, Linden Research, Inc.
 * 
 * This library is free software; you can redistribute it and/or
 * modify it under the terms of the GNU Lesser General Public
 * License as published by the Free Software Foundation;
 * version 2.1 of the License only.
 * 
 * This library is distributed in the hope that it will be useful,
 * but WITHOUT ANY WARRANTY; without even the implied warranty of
 * MERCHANTABILITY or FITNESS FOR A PARTICULAR PURPOSE.  See the GNU
 * Lesser General Public License for more details.
 * 
 * You should have received a copy of the GNU Lesser General Public
 * License along with this library; if not, write to the Free Software
 * Foundation, Inc., 51 Franklin Street, Fifth Floor, Boston, MA  02110-1301  USA
 * 
 * Linden Research, Inc., 945 Battery Street, San Francisco, CA  94111  USA
 * $/LicenseInfo$
 */

#include "llviewerprecompiledheaders.h"

#include "llfloatersnapshot.h"

#include "llfacebookconnect.h"
#include "llfloaterreg.h"
#include "llfloaterfacebook.h"
#include "llfloaterflickr.h"
#include "llfloatertwitter.h"
#include "llimagefiltersmanager.h"
#include "llcheckboxctrl.h"
#include "llcombobox.h"
#include "llpostcard.h"
#include "llresmgr.h"		// LLLocale
#include "llsdserialize.h"
#include "llsidetraypanelcontainer.h"
#include "llsnapshotlivepreview.h"
#include "llspinctrl.h"
#include "llviewercontrol.h"
#include "lltoolfocus.h"
#include "lltoolmgr.h"
#include "llwebprofile.h"

// <FS:CR> FIRE-9621 - Hide Profile panel on Snapshots on non-sl grids
#ifdef OPENSIM
#include "llviewernetwork.h" // isOpenSim()
#endif // OPENSIM
// </FS:CR>

///----------------------------------------------------------------------------
/// Local function declarations, constants, enums, and typedefs
///----------------------------------------------------------------------------
LLSnapshotFloaterView* gSnapshotFloaterView = NULL;

const F32 AUTO_SNAPSHOT_TIME_DELAY = 1.f;

const S32 MAX_POSTCARD_DATASIZE = 1024 * 1024; // one megabyte
const S32 MAX_TEXTURE_SIZE = 512 ; //max upload texture size 512 * 512

static LLDefaultChildRegistry::Register<LLSnapshotFloaterView> r("snapshot_floater_view");

<<<<<<< HEAD

///----------------------------------------------------------------------------
/// Class LLFloaterSnapshot::Impl
///----------------------------------------------------------------------------

class LLFloaterSnapshot::Impl
{
	LOG_CLASS(LLFloaterSnapshot::Impl);
public:
	typedef enum e_status
	{
		STATUS_READY,
		STATUS_WORKING,
		STATUS_FINISHED
	} EStatus;

	Impl()
	:	mAvatarPauseHandles(),
		mLastToolset(NULL),
		mAspectRatioCheckOff(false),
		mNeedRefresh(false),
		mStatus(STATUS_READY)
	{
	}
	~Impl()
	{
		//unpause avatars
		mAvatarPauseHandles.clear();

	}
	static void onClickNewSnapshot(void* data);
	static void onClickAutoSnap(LLUICtrl *ctrl, void* data);
	static void onClickFilter(LLUICtrl *ctrl, void* data);
	//static void onClickAdvanceSnap(LLUICtrl *ctrl, void* data);
	static void onClickUICheck(LLUICtrl *ctrl, void* data);
	static void onClickHUDCheck(LLUICtrl *ctrl, void* data);
	// <FS:Ansariel> FIRE-15853: HUDs, interface or L$ balance checkbox don't update actual screenshot image
	static void onClickCurrencyCheck(LLUICtrl *ctrl, void* data);
	static void applyKeepAspectCheck(LLFloaterSnapshot* view, BOOL checked);
	static void updateResolution(LLUICtrl* ctrl, void* data, BOOL do_update = TRUE);
	static void onCommitFreezeFrame(LLUICtrl* ctrl, void* data);
	static void onCommitLayerTypes(LLUICtrl* ctrl, void*data);
	static void onImageQualityChange(LLFloaterSnapshot* view, S32 quality_val);
	static void onImageFormatChange(LLFloaterSnapshot* view);
	static void applyCustomResolution(LLFloaterSnapshot* view, S32 w, S32 h);
	static void onSnapshotUploadFinished(bool status);
	static void onSendingPostcardFinished(bool status);
	static BOOL checkImageSize(LLSnapshotLivePreview* previewp, S32& width, S32& height, BOOL isWidthChanged, S32 max_value);
	static void setImageSizeSpinnersValues(LLFloaterSnapshot *view, S32 width, S32 height) ;
	static void updateSpinners(LLFloaterSnapshot* view, LLSnapshotLivePreview* previewp, S32& width, S32& height, BOOL is_width_changed);

	static LLPanelSnapshot* getActivePanel(LLFloaterSnapshot* floater, bool ok_if_not_found = true);
	static LLSnapshotLivePreview::ESnapshotType getActiveSnapshotType(LLFloaterSnapshot* floater);
	static LLFloaterSnapshot::ESnapshotFormat getImageFormat(LLFloaterSnapshot* floater);
	static LLSpinCtrl* getWidthSpinner(LLFloaterSnapshot* floater);
	static LLSpinCtrl* getHeightSpinner(LLFloaterSnapshot* floater);
	static void enableAspectRatioCheckbox(LLFloaterSnapshot* floater, BOOL enable);
	static void setAspectRatioCheckboxValue(LLFloaterSnapshot* floater, BOOL checked);

	static LLSnapshotLivePreview* getPreviewView(LLFloaterSnapshot *floater);
	static void setResolution(LLFloaterSnapshot* floater, const std::string& comboname);
	static void updateControls(LLFloaterSnapshot* floater);
	static void updateLayout(LLFloaterSnapshot* floater);
	static void setStatus(EStatus status, bool ok = true, const std::string& msg = LLStringUtil::null);
	EStatus getStatus() const { return mStatus; }
	static void setNeedRefresh(LLFloaterSnapshot* floater, bool need);

private:
	static LLViewerWindow::ESnapshotType getLayerType(LLFloaterSnapshot* floater);
	static void comboSetCustom(LLFloaterSnapshot *floater, const std::string& comboname);
	static void checkAutoSnapshot(LLSnapshotLivePreview* floater, BOOL update_thumbnail = FALSE);
	static void checkAspectRatio(LLFloaterSnapshot *view, S32 index) ;
	static void setWorking(LLFloaterSnapshot* floater, bool working);
	static void setFinished(LLFloaterSnapshot* floater, bool finished, bool ok = true, const std::string& msg = LLStringUtil::null);


public:
	std::vector<LLAnimPauseRequest> mAvatarPauseHandles;

	LLToolset*	mLastToolset;
	LLHandle<LLView> mPreviewHandle;
	bool mAspectRatioCheckOff ;
	bool mNeedRefresh;
	EStatus mStatus;
};

// static
LLPanelSnapshot* LLFloaterSnapshot::Impl::getActivePanel(LLFloaterSnapshot* floater, bool ok_if_not_found)
=======
// virtual
LLPanelSnapshot* LLFloaterSnapshot::Impl::getActivePanel(LLFloaterSnapshotBase* floater, bool ok_if_not_found)
>>>>>>> cc7dda96
{
	LLSideTrayPanelContainer* panel_container = floater->getChild<LLSideTrayPanelContainer>("panel_container");
	LLPanelSnapshot* active_panel = dynamic_cast<LLPanelSnapshot*>(panel_container->getCurrentPanel());
	if (!ok_if_not_found)
	{
		llassert_always(active_panel != NULL);
	}
	return active_panel;
}

// virtual
LLSnapshotModel::ESnapshotType LLFloaterSnapshotBase::ImplBase::getActiveSnapshotType(LLFloaterSnapshotBase* floater)
{
	LLPanelSnapshot* spanel = getActivePanel(floater);

	//return type;
    if (spanel)
    {
        return spanel->getSnapshotType();
    }
	return LLSnapshotModel::SNAPSHOT_WEB;
}

// virtual
LLSnapshotModel::ESnapshotFormat LLFloaterSnapshot::Impl::getImageFormat(LLFloaterSnapshotBase* floater)
{
	LLPanelSnapshot* active_panel = getActivePanel(floater);
	// FIXME: if the default is not PNG, profile uploads may fail.
	return active_panel ? active_panel->getImageFormat() : LLSnapshotModel::SNAPSHOT_FORMAT_PNG;
}

LLSpinCtrl* LLFloaterSnapshot::Impl::getWidthSpinner(LLFloaterSnapshotBase* floater)
{
	LLPanelSnapshot* active_panel = getActivePanel(floater);
	return active_panel ? active_panel->getWidthSpinner() : floater->getChild<LLSpinCtrl>("snapshot_width");
}

LLSpinCtrl* LLFloaterSnapshot::Impl::getHeightSpinner(LLFloaterSnapshotBase* floater)
{
	LLPanelSnapshot* active_panel = getActivePanel(floater);
	return active_panel ? active_panel->getHeightSpinner() : floater->getChild<LLSpinCtrl>("snapshot_height");
}

void LLFloaterSnapshot::Impl::enableAspectRatioCheckbox(LLFloaterSnapshotBase* floater, BOOL enable)
{
	LLPanelSnapshot* active_panel = getActivePanel(floater);
	if (active_panel)
	{
		active_panel->enableAspectRatioCheckbox(enable);
	}
}

void LLFloaterSnapshot::Impl::setAspectRatioCheckboxValue(LLFloaterSnapshotBase* floater, BOOL checked)
{
	LLPanelSnapshot* active_panel = getActivePanel(floater);
	if (active_panel)
	{
		active_panel->getChild<LLUICtrl>(active_panel->getAspectRatioCBName())->setValue(checked);
	}
}

LLSnapshotLivePreview* LLFloaterSnapshotBase::getPreviewView()
{
	return impl->getPreviewView();
}

LLSnapshotLivePreview* LLFloaterSnapshotBase::ImplBase::getPreviewView()
{
	LLSnapshotLivePreview* previewp = (LLSnapshotLivePreview*)mPreviewHandle.get();
	return previewp;
}

// virtual
LLSnapshotModel::ESnapshotLayerType LLFloaterSnapshot::Impl::getLayerType(LLFloaterSnapshotBase* floater)
{
	LLSnapshotModel::ESnapshotLayerType type = LLSnapshotModel::SNAPSHOT_TYPE_COLOR;
	LLSD value = floater->getChild<LLUICtrl>("layer_types")->getValue();
	const std::string id = value.asString();
	if (id == "colors")
		type = LLSnapshotModel::SNAPSHOT_TYPE_COLOR;
	else if (id == "depth")
<<<<<<< HEAD
		type = LLViewerWindow::SNAPSHOT_TYPE_DEPTH;
	// <FS:Ansariel> FIRE-15667: 24bit depth maps
	else if (id == "depth24")
		type = LLViewerWindow::SNAPSHOT_TYPE_DEPTH24;
	// </FS:Ansariel>
=======
		type = LLSnapshotModel::SNAPSHOT_TYPE_DEPTH;
>>>>>>> cc7dda96
	return type;
}

void LLFloaterSnapshot::Impl::setResolution(LLFloaterSnapshotBase* floater, const std::string& comboname)
{
	LLComboBox* combo = floater->getChild<LLComboBox>(comboname);
		combo->setVisible(TRUE);
	updateResolution(combo, floater, FALSE); // to sync spinners with combo
}

//virtual 
void LLFloaterSnapshotBase::ImplBase::updateLayout(LLFloaterSnapshotBase* floaterp)
{
	LLSnapshotLivePreview* previewp = getPreviewView();

	BOOL advanced = gSavedSettings.getBOOL("AdvanceSnapshot");

	//BD - Automatically calculate the size of our snapshot window to enlarge
	//     the snapshot preview to its maximum size, this is especially helpfull
	//     for pretty much every aspect ratio other than 1:1.
	S32 panel_width = llfloor(400.f * gViewerWindow->getWorldViewAspectRatio());

	//BD - Make sure we clamp at 700 here because 700 would be for 16:9 which we
	//     consider the maximum. Everything bigger will be clamped and will have
	//     a slightly smaller preview window which most likely won't fill up the
	//     whole snapshot floater as it should.
	if(panel_width > 700)
	{
		panel_width = 700;
	}

	S32 floater_width = 224;
	if(advanced)
	{
		floater_width = floater_width + panel_width;
	}

	// <FS:Ansariel> Show miniature thumbnail on collapsed snapshot panel
	//LLUICtrl* thumbnail_placeholder = floaterp->getChild<LLUICtrl>("thumbnail_placeholder");
	//thumbnail_placeholder->setVisible(advanced);
	//thumbnail_placeholder->reshape(panel_width, thumbnail_placeholder->getRect().getHeight());
	//floaterp->getChild<LLUICtrl>("image_res_text")->setVisible(advanced);
	//floaterp->getChild<LLUICtrl>("file_size_label")->setVisible(advanced);
	//if(!floaterp->isMinimized())
	//{
	//	floaterp->reshape(floater_width, floaterp->getRect().getHeight());
	//}

	previewp->setFixedThumbnailSize(panel_width, 400);
	LLUICtrl* thumbnail_placeholder = floaterp->getChild<LLUICtrl>("thumbnail_placeholder");
	floaterp->getChild<LLUICtrl>("image_res_text")->setVisible(advanced);
	floaterp->getChild<LLUICtrl>("file_size_label")->setVisible(advanced);
	if(!floaterp->isMinimized())
	{
		LLPanel* controls_container = floaterp->getChild<LLPanel>("controls_container");
		if (advanced)
		{
			LLRect cc_rect = controls_container->getRect();

			floaterp->reshape(floater_width, 463);

			controls_container->setRect(cc_rect);
			controls_container->updateBoundingRect();

			thumbnail_placeholder->reshape(panel_width, 400);

			LLRect tn_rect = thumbnail_placeholder->getRect();
			tn_rect.setLeftTopAndSize(215, floaterp->getRect().getHeight() - 30, tn_rect.getWidth(), tn_rect.getHeight());
			thumbnail_placeholder->setRect(tn_rect);
			thumbnail_placeholder->updateBoundingRect();

			previewp->setThumbnailPlaceholderRect(getThumbnailPlaceholderRect());
			previewp->setThumbnailImageSize();
		}
		else
		{
			LLRect cc_rect = controls_container->getRect();

			floaterp->reshape(floater_width, 593);

			controls_container->setRect(cc_rect);
			controls_container->updateBoundingRect();

			thumbnail_placeholder->reshape(216, 124);

			LLRect tn_rect = thumbnail_placeholder->getRect();
			tn_rect.setLeftTopAndSize(5, floaterp->getRect().getHeight() - 30, 216, 124);
			thumbnail_placeholder->setRect(tn_rect);
			thumbnail_placeholder->updateBoundingRect();

			previewp->setThumbnailPlaceholderRect(getThumbnailPlaceholderRect());
			previewp->setThumbnailImageSize();
		}
	}
	// </FS:Ansariel>

	bool use_freeze_frame = floaterp->getChild<LLUICtrl>("freeze_frame_check")->getValue().asBoolean();

	if (use_freeze_frame)
	{
		// stop all mouse events at fullscreen preview layer
		floaterp->getParent()->setMouseOpaque(TRUE);
		
		// shrink to smaller layout
		// *TODO: unneeded?
		floaterp->reshape(floaterp->getRect().getWidth(), floaterp->getRect().getHeight());

		// can see and interact with fullscreen preview now
		if (previewp)
		{
			previewp->setVisible(TRUE);
			previewp->setEnabled(TRUE);
		}

		//RN: freeze all avatars
		LLCharacter* avatarp;
		for (std::vector<LLCharacter*>::iterator iter = LLCharacter::sInstances.begin();
			iter != LLCharacter::sInstances.end(); ++iter)
		{
			avatarp = *iter;
			floaterp->impl->mAvatarPauseHandles.push_back(avatarp->requestPause());
		}

		// freeze everything else
		gSavedSettings.setBOOL("FreezeTime", TRUE);

		if (LLToolMgr::getInstance()->getCurrentToolset() != gCameraToolset)
		{
			floaterp->impl->mLastToolset = LLToolMgr::getInstance()->getCurrentToolset();
			LLToolMgr::getInstance()->setCurrentToolset(gCameraToolset);
		}
	}
	else // turning off freeze frame mode
	{
		floaterp->getParent()->setMouseOpaque(FALSE);
		// *TODO: unneeded?
		floaterp->reshape(floaterp->getRect().getWidth(), floaterp->getRect().getHeight());
		if (previewp)
		{
			previewp->setVisible(FALSE);
			previewp->setEnabled(FALSE);
		}

		//RN: thaw all avatars
		floaterp->impl->mAvatarPauseHandles.clear();

		// thaw everything else
		gSavedSettings.setBOOL("FreezeTime", FALSE);

		// restore last tool (e.g. pie menu, etc)
		if (floaterp->impl->mLastToolset)
		{
			LLToolMgr::getInstance()->setCurrentToolset(floaterp->impl->mLastToolset);
		}
	}
}

// This is the main function that keeps all the GUI controls in sync with the saved settings.
// It should be called anytime a setting is changed that could affect the controls.
// No other methods should be changing any of the controls directly except for helpers called by this method.
// The basic pattern for programmatically changing the GUI settings is to first set the
// appropriate saved settings and then call this method to sync the GUI with them.
// FIXME: The above comment seems obsolete now.
// virtual
void LLFloaterSnapshot::Impl::updateControls(LLFloaterSnapshotBase* floater)
{
	LLSnapshotModel::ESnapshotType shot_type = getActiveSnapshotType(floater);
	LLSnapshotModel::ESnapshotFormat shot_format = (LLSnapshotModel::ESnapshotFormat)gSavedSettings.getS32("SnapshotFormat");
	LLSnapshotModel::ESnapshotLayerType layer_type = getLayerType(floater);

	floater->getChild<LLComboBox>("local_format_combo")->selectNthItem(gSavedSettings.getS32("SnapshotFormat"));
	floater->getChildView("layer_types")->setEnabled(shot_type == LLSnapshotModel::SNAPSHOT_LOCAL);

	LLPanelSnapshot* active_panel = getActivePanel(floater);
	if (active_panel)
	{
		LLSpinCtrl* width_ctrl = getWidthSpinner(floater);
		LLSpinCtrl* height_ctrl = getHeightSpinner(floater);

		// Initialize spinners.
<<<<<<< HEAD
		// <FS:Ansariel> Store settings at logout; Set in the particular panel classes
		//if (width_ctrl->getValue().asInteger() == 0)
		//{
		//	S32 w = gViewerWindow->getWindowWidthRaw();
		//	LL_DEBUGS() << "Initializing width spinner (" << width_ctrl->getName() << "): " << w << LL_ENDL;
		//	width_ctrl->setValue(w);
		//	if(getActiveSnapshotType(floater) == LLSnapshotLivePreview::SNAPSHOT_TEXTURE)
		//	{
		//		width_ctrl->setIncrement(w >> 1);
		//	}
		//}
		//if (height_ctrl->getValue().asInteger() == 0)
		//{
		//	S32 h = gViewerWindow->getWindowHeightRaw();
		//	LL_DEBUGS() << "Initializing height spinner (" << height_ctrl->getName() << "): " << h << LL_ENDL;
		//	height_ctrl->setValue(h);
		//	if(getActiveSnapshotType(floater) == LLSnapshotLivePreview::SNAPSHOT_TEXTURE)
		//	{
		//		height_ctrl->setIncrement(h >> 1);
		//	}
		//}
		// </FS:Ansariel>
=======
		if (width_ctrl->getValue().asInteger() == 0)
		{
			S32 w = gViewerWindow->getWindowWidthRaw();
			LL_DEBUGS() << "Initializing width spinner (" << width_ctrl->getName() << "): " << w << LL_ENDL;
			width_ctrl->setValue(w);
			if (getActiveSnapshotType(floater) == LLSnapshotModel::SNAPSHOT_TEXTURE)
			{
				width_ctrl->setIncrement(w >> 1);
			}
		}
		if (height_ctrl->getValue().asInteger() == 0)
		{
			S32 h = gViewerWindow->getWindowHeightRaw();
			LL_DEBUGS() << "Initializing height spinner (" << height_ctrl->getName() << "): " << h << LL_ENDL;
			height_ctrl->setValue(h);
			if (getActiveSnapshotType(floater) == LLSnapshotModel::SNAPSHOT_TEXTURE)
			{
				height_ctrl->setIncrement(h >> 1);
			}
		}
>>>>>>> cc7dda96

		// Clamp snapshot resolution to window size when showing UI or HUD in snapshot.
		// <FS:Ansariel> Store settings at logout; Spinners only change for custom resolution
		//if (gSavedSettings.getBOOL("RenderUIInSnapshot") || gSavedSettings.getBOOL("RenderHUDInSnapshot"))
		std::string sdstring = active_panel->getChild<LLComboBox>(active_panel->getImageSizeComboName())->getSelectedValue();
		LLSD sdres;
		std::stringstream sstream(sdstring);
		LLSDSerialize::fromNotation(sdres, sstream, sdstring.size());
		bool is_custom_resolution = (sdres[0].asInteger() == -1 && sdres[1].asInteger() == -1);
		if (is_custom_resolution && (gSavedSettings.getBOOL("RenderUIInSnapshot") || gSavedSettings.getBOOL("RenderHUDInSnapshot")))
		// </FS:Ansariel>
		{
			S32 width = gViewerWindow->getWindowWidthRaw();
			S32 height = gViewerWindow->getWindowHeightRaw();

			width_ctrl->setMaxValue(width);

			height_ctrl->setMaxValue(height);

			if (width_ctrl->getValue().asInteger() > width)
			{
				width_ctrl->forceSetValue(width);
			}
			if (height_ctrl->getValue().asInteger() > height)
			{
				height_ctrl->forceSetValue(height);
			}
		}
		else
		{
			width_ctrl->setMaxValue(6016);
			height_ctrl->setMaxValue(6016);
		}
	}
		
	LLSnapshotLivePreview* previewp = getPreviewView();
	BOOL got_bytes = previewp && previewp->getDataSize() > 0;
	BOOL got_snap = previewp && previewp->getSnapshotUpToDate();

	// *TODO: Separate maximum size for Web images from postcards
	LL_DEBUGS() << "Is snapshot up-to-date? " << got_snap << LL_ENDL;

	LLLocale locale(LLLocale::USER_LOCALE);
	std::string bytes_string;
	if (got_snap)
	{
		LLResMgr::getInstance()->getIntegerString(bytes_string, (previewp->getDataSize()) >> 10 );
	}

	// Update displayed image resolution.
	LLTextBox* image_res_tb = floater->getChild<LLTextBox>("image_res_text");
	image_res_tb->setVisible(got_snap);
	if (got_snap)
	{
		image_res_tb->setTextArg("[WIDTH]", llformat("%d", previewp->getEncodedImageWidth()));
		image_res_tb->setTextArg("[HEIGHT]", llformat("%d", previewp->getEncodedImageHeight()));
	}

	floater->getChild<LLUICtrl>("file_size_label")->setTextArg("[SIZE]", got_snap ? bytes_string : floater->getString("unknown"));
	floater->getChild<LLUICtrl>("file_size_label")->setColor(
			shot_type == LLSnapshotModel::SNAPSHOT_POSTCARD
			&& got_bytes
			&& previewp->getDataSize() > MAX_POSTCARD_DATASIZE ? LLUIColor(LLColor4::red) : LLUIColorTable::instance().getColor( "LabelTextColor" ));

	// Update the width and height spinners based on the corresponding resolution combos. (?)
	switch(shot_type)
	{
	  case LLSnapshotModel::SNAPSHOT_WEB:
		layer_type = LLSnapshotModel::SNAPSHOT_TYPE_COLOR;
		floater->getChild<LLUICtrl>("layer_types")->setValue("colors");
		setResolution(floater, "profile_size_combo");
		break;
	  case LLSnapshotModel::SNAPSHOT_POSTCARD:
		layer_type = LLSnapshotModel::SNAPSHOT_TYPE_COLOR;
		floater->getChild<LLUICtrl>("layer_types")->setValue("colors");
		setResolution(floater, "postcard_size_combo");
		break;
	  case LLSnapshotModel::SNAPSHOT_TEXTURE:
		layer_type = LLSnapshotModel::SNAPSHOT_TYPE_COLOR;
		floater->getChild<LLUICtrl>("layer_types")->setValue("colors");
		setResolution(floater, "texture_size_combo");
		break;
	  case  LLSnapshotModel::SNAPSHOT_LOCAL:
		setResolution(floater, "local_size_combo");
		break;
	  default:
		break;
	}
<<<<<<< HEAD
	// <FS:Ansariel> FIRE-16885: Aspect ratio checkbox enabled state sometimes is wrong
	//setAspectRatioCheckboxValue(floater, !floater->impl.mAspectRatioCheckOff && gSavedSettings.getBOOL("KeepAspectForSnapshot"));
	setAspectRatioCheckboxValue(floater, gSavedSettings.getBOOL("KeepAspectForSnapshot"));
	enableAspectRatioCheckbox(floater, !floater->impl.mAspectRatioCheckOff);
	// </FS:Ansariel>
=======
	setAspectRatioCheckboxValue(floater, !floater->impl->mAspectRatioCheckOff && gSavedSettings.getBOOL("KeepAspectForSnapshot"));
>>>>>>> cc7dda96

	if (previewp)
	{
		previewp->setSnapshotType(shot_type);
		previewp->setSnapshotFormat(shot_format);
		previewp->setSnapshotBufferType(layer_type);
	}

	LLPanelSnapshot* current_panel = Impl::getActivePanel(floater);
	if (current_panel)
	{
		LLSD info;
		info["have-snapshot"] = got_snap;
		current_panel->updateControls(info);
	}
	LL_DEBUGS() << "finished updating controls" << LL_ENDL;
}

//virtual
void LLFloaterSnapshotBase::ImplBase::setStatus(EStatus status, bool ok, const std::string& msg)
{
	switch (status)
	{
	case STATUS_READY:
		setWorking(false);
		setFinished(false);
		break;
	case STATUS_WORKING:
		setWorking(true);
		setFinished(false);
		break;
	case STATUS_FINISHED:
		setWorking(false);
		setFinished(true, ok, msg);
		break;
	}

	mStatus = status;
}

// virtual
void LLFloaterSnapshotBase::ImplBase::setNeedRefresh(bool need)
{
	if (!mFloater) return;

	// Don't display the "Refresh to save" message if we're in auto-refresh mode.
	if (gSavedSettings.getBOOL("AutoSnapshot"))
	{
		need = false;
	}

	mFloater->setRefreshLabelVisible(need);
	mNeedRefresh = need;
}

// virtual
void LLFloaterSnapshotBase::ImplBase::checkAutoSnapshot(LLSnapshotLivePreview* previewp, BOOL update_thumbnail)
{
	if (previewp)
	{
		BOOL autosnap = gSavedSettings.getBOOL("AutoSnapshot");
		LL_DEBUGS() << "updating " << (autosnap ? "snapshot" : "thumbnail") << LL_ENDL;
		previewp->updateSnapshot(autosnap, update_thumbnail, autosnap ? AUTO_SNAPSHOT_TIME_DELAY : 0.f);
	}
}

// static
void LLFloaterSnapshotBase::ImplBase::onClickNewSnapshot(void* data)
{
	LLFloaterSnapshotBase* floater = (LLFloaterSnapshotBase *)data;
	LLSnapshotLivePreview* previewp = floater->getPreviewView();
	if (previewp)
	{
		floater->impl->setStatus(ImplBase::STATUS_READY);
		LL_DEBUGS() << "updating snapshot" << LL_ENDL;
		previewp->mForceUpdateSnapshot = TRUE;
	}
}

// static
void LLFloaterSnapshotBase::ImplBase::onClickAutoSnap(LLUICtrl *ctrl, void* data)
{
	LLCheckBoxCtrl *check = (LLCheckBoxCtrl *)ctrl;
	gSavedSettings.setBOOL( "AutoSnapshot", check->get() );
	
	LLFloaterSnapshotBase *view = (LLFloaterSnapshotBase *)data;		
	if (view)
	{
		view->impl->checkAutoSnapshot(view->getPreviewView());
		view->impl->updateControls(view);
	}
}

// static
void LLFloaterSnapshotBase::ImplBase::onClickFilter(LLUICtrl *ctrl, void* data)
{
	LLFloaterSnapshotBase *view = (LLFloaterSnapshotBase *)data;
	if (view)
	{
		view->impl->updateControls(view);
		LLSnapshotLivePreview* previewp = view->getPreviewView();
        if (previewp)
        {
			view->impl->checkAutoSnapshot(previewp);
            // Note : index 0 of the filter drop down is assumed to be "No filter" in whichever locale
            LLComboBox* filterbox = static_cast<LLComboBox *>(view->getChild<LLComboBox>("filters_combobox"));
            std::string filter_name = (filterbox->getCurrentIndex() ? filterbox->getSimple() : "");
            previewp->setFilter(filter_name);
            previewp->updateSnapshot(TRUE);
        }
	}
}

// static
void LLFloaterSnapshotBase::ImplBase::onClickUICheck(LLUICtrl *ctrl, void* data)
{
	LLCheckBoxCtrl *check = (LLCheckBoxCtrl *)ctrl;
	gSavedSettings.setBOOL( "RenderUIInSnapshot", check->get() );
	
	LLFloaterSnapshot *view = (LLFloaterSnapshot *)data;
	if (view)
	{
		LLSnapshotLivePreview* previewp = view->getPreviewView();
		if(previewp)
		{
			previewp->updateSnapshot(TRUE, TRUE);
		}
		view->impl->updateControls(view);
	}
}

// static
void LLFloaterSnapshotBase::ImplBase::onClickHUDCheck(LLUICtrl *ctrl, void* data)
{
	LLCheckBoxCtrl *check = (LLCheckBoxCtrl *)ctrl;
	gSavedSettings.setBOOL( "RenderHUDInSnapshot", check->get() );
	
	LLFloaterSnapshot *view = (LLFloaterSnapshot *)data;
	if (view)
	{
		LLSnapshotLivePreview* previewp = view->getPreviewView();
		if(previewp)
		{
			previewp->updateSnapshot(TRUE, TRUE);
		}
		view->impl->updateControls(view);
	}
}

<<<<<<< HEAD
// <FS:Ansariel> FIRE-15853: HUDs, interface or L$ balance checkbox don't update actual screenshot image
// static
void LLFloaterSnapshot::Impl::onClickCurrencyCheck(LLUICtrl *ctrl, void* data)
{
	LLFloaterSnapshot *view = (LLFloaterSnapshot *)data;
	if (view)
	{
		LLSnapshotLivePreview* previewp = getPreviewView(view);
		if (previewp)
		{
			previewp->updateSnapshot(TRUE, TRUE);
		}
		updateControls(view);
	}
}
// </FS:Ansariel>

// static
void LLFloaterSnapshot::Impl::applyKeepAspectCheck(LLFloaterSnapshot* view, BOOL checked)
=======
void LLFloaterSnapshot::Impl::applyKeepAspectCheck(LLFloaterSnapshotBase* view, BOOL checked)
>>>>>>> cc7dda96
{
	gSavedSettings.setBOOL("KeepAspectForSnapshot", checked);

	if (view)
	{
		LLPanelSnapshot* active_panel = getActivePanel(view);
		if (checked && active_panel)
		{
			LLComboBox* combo = view->getChild<LLComboBox>(active_panel->getImageSizeComboName());
			combo->setCurrentByIndex(combo->getItemCount() - 1); // "custom" is always the last index
		}

		LLSnapshotLivePreview* previewp = getPreviewView() ;
		if(previewp)
		{
			previewp->mKeepAspectRatio = gSavedSettings.getBOOL("KeepAspectForSnapshot") ;

			S32 w, h ;
			previewp->getSize(w, h) ;
			updateSpinners(view, previewp, w, h, TRUE); // may change w and h

			LL_DEBUGS() << "updating thumbnail" << LL_ENDL;
			previewp->setSize(w, h) ;
			previewp->updateSnapshot(TRUE);
			checkAutoSnapshot(previewp, TRUE);
		}
	}
}

// static
void LLFloaterSnapshotBase::ImplBase::onCommitFreezeFrame(LLUICtrl* ctrl, void* data)
{
	LLCheckBoxCtrl* check_box = (LLCheckBoxCtrl*)ctrl;
	LLFloaterSnapshotBase *view = (LLFloaterSnapshotBase *)data;
	LLSnapshotLivePreview* previewp = view->getPreviewView();
		
	if (!view || !check_box || !previewp)
	{
		return;
	}

	gSavedSettings.setBOOL("UseFreezeFrame", check_box->get());

	if (check_box->get())
	{
		previewp->prepareFreezeFrame();
	}

	view->impl->updateLayout(view);
}

void LLFloaterSnapshot::Impl::checkAspectRatio(LLFloaterSnapshotBase *view, S32 index)
{
	LLSnapshotLivePreview *previewp = getPreviewView() ;

	// Don't round texture sizes; textures are commonly stretched in world, profiles, etc and need to be "squashed" during upload, not cropped here
	if (LLSnapshotModel::SNAPSHOT_TEXTURE == getActiveSnapshotType(view))
	{
		previewp->mKeepAspectRatio = FALSE ;
		return ;
	}

	BOOL keep_aspect = FALSE, enable_cb = FALSE;

	if (0 == index) // current window size
	{
		enable_cb = FALSE;
		keep_aspect = TRUE;
	}
	else if (-1 == index) // custom
	{
		enable_cb = TRUE;
		keep_aspect = gSavedSettings.getBOOL("KeepAspectForSnapshot");
	}
	else // predefined resolution
	{
		enable_cb = FALSE;
		keep_aspect = FALSE;
	}

	view->impl->mAspectRatioCheckOff = !enable_cb;

	if (previewp)
	{
		previewp->mKeepAspectRatio = keep_aspect;
	}
}

// Show/hide upload progress indicators.
void LLFloaterSnapshotBase::ImplBase::setWorking(bool working)
{
	LLUICtrl* working_lbl = mFloater->getChild<LLUICtrl>("working_lbl");
	working_lbl->setVisible(working);
	mFloater->getChild<LLUICtrl>("working_indicator")->setVisible(working);

	if (working)
	{
		const std::string panel_name = getActivePanel(mFloater, false)->getName();
		const std::string prefix = panel_name.substr(getSnapshotPanelPrefix().size());
		std::string progress_text = mFloater->getString(prefix + "_" + "progress_str");
		working_lbl->setValue(progress_text);
	}

	// All controls should be disabled while posting.
	mFloater->setCtrlsEnabled(!working);
	LLPanelSnapshot* active_panel = getActivePanel(mFloater);
	if (active_panel)
	{
		active_panel->enableControls(!working);
	}
}

//virtual
std::string LLFloaterSnapshot::Impl::getSnapshotPanelPrefix()
{
	return "panel_snapshot_";
}

// Show/hide upload status message.
// virtual
void LLFloaterSnapshot::Impl::setFinished(bool finished, bool ok, const std::string& msg)
{
	mFloater->setSuccessLabelPanelVisible(finished && ok);
	mFloater->setFailureLabelPanelVisible(finished && !ok);

	if (finished)
	{
		LLUICtrl* finished_lbl = mFloater->getChild<LLUICtrl>(ok ? "succeeded_lbl" : "failed_lbl");
		std::string result_text = mFloater->getString(msg + "_" + (ok ? "succeeded_str" : "failed_str"));
		finished_lbl->setValue(result_text);

<<<<<<< HEAD
		// <FS:Ansariel> Don't return to target selection after taking a snapshot
		//LLSideTrayPanelContainer* panel_container = floater->getChild<LLSideTrayPanelContainer>("panel_container");
		//panel_container->openPreviousPanel();
		//panel_container->getCurrentPanel()->onOpen(LLSD());
		LLPanelSnapshot* panel = getActivePanel(floater);
		if (panel)
		{
			std::string sdstring = panel->getImageSizeComboBox()->getSelectedValue();
			LLSD sdres;
			std::stringstream sstream(sdstring);
			LLSDSerialize::fromNotation(sdres, sstream, sdstring.size());
			bool is_custom_resolution = (sdres[0].asInteger() == -1 && sdres[1].asInteger() == -1);

			panel->enableAspectRatioCheckbox(is_custom_resolution);
			panel->getWidthSpinner()->setEnabled(is_custom_resolution);
			panel->getHeightSpinner()->setEnabled(is_custom_resolution);
		}
		// </FS:Ansariel>
=======
		LLSideTrayPanelContainer* panel_container = mFloater->getChild<LLSideTrayPanelContainer>("panel_container");
		panel_container->openPreviousPanel();
		panel_container->getCurrentPanel()->onOpen(LLSD());
>>>>>>> cc7dda96
	}
}

// Apply a new resolution selected from the given combobox.
void LLFloaterSnapshot::Impl::updateResolution(LLUICtrl* ctrl, void* data, BOOL do_update)
{
	LLComboBox* combobox = (LLComboBox*)ctrl;
	LLFloaterSnapshot *view = (LLFloaterSnapshot *)data;
		
	if (!view || !combobox)
	{
		llassert(view && combobox);
		return;
	}

	std::string sdstring = combobox->getSelectedValue();
	LLSD sdres;
	std::stringstream sstream(sdstring);
	LLSDSerialize::fromNotation(sdres, sstream, sdstring.size());
		
	S32 width = sdres[0];
	S32 height = sdres[1];
	
<<<<<<< HEAD
	// <FS:Ansariel> Store settings at logout
	bool is_custom_resolution = (width == -1 && height == -1);
	
	LLSnapshotLivePreview* previewp = getPreviewView(view);
=======
	LLSnapshotLivePreview* previewp = getPreviewView();
>>>>>>> cc7dda96
	if (previewp && combobox->getCurrentIndex() >= 0)
	{
		S32 original_width = 0 , original_height = 0 ;
		previewp->getSize(original_width, original_height) ;
		
		if (gSavedSettings.getBOOL("RenderUIInSnapshot") || gSavedSettings.getBOOL("RenderHUDInSnapshot"))
		{ //clamp snapshot resolution to window size when showing UI or HUD in snapshot
			width = llmin(width, gViewerWindow->getWindowWidthRaw());
			height = llmin(height, gViewerWindow->getWindowHeightRaw());
		}

		if (width == 0 || height == 0)
		{
			// take resolution from current window size
			LL_DEBUGS() << "Setting preview res from window: " << gViewerWindow->getWindowWidthRaw() << "x" << gViewerWindow->getWindowHeightRaw() << LL_ENDL;
			previewp->setSize(gViewerWindow->getWindowWidthRaw(), gViewerWindow->getWindowHeightRaw());
		}
		else if (width == -1 || height == -1)
		{
			// load last custom value
			S32 new_width = 0, new_height = 0;
			LLPanelSnapshot* spanel = getActivePanel(view);
			if (spanel)
			{
				LL_DEBUGS() << "Loading typed res from panel " << spanel->getName() << LL_ENDL;
				new_width = spanel->getTypedPreviewWidth();
				new_height = spanel->getTypedPreviewHeight();

				// Limit custom size for inventory snapshots to 512x512 px.
				if (getActiveSnapshotType(view) == LLSnapshotModel::SNAPSHOT_TEXTURE)
				{
					new_width = llmin(new_width, MAX_TEXTURE_SIZE);
					new_height = llmin(new_height, MAX_TEXTURE_SIZE);
				}
			}
			else
			{
				LL_DEBUGS() << "No custom res chosen, setting preview res from window: "
					<< gViewerWindow->getWindowWidthRaw() << "x" << gViewerWindow->getWindowHeightRaw() << LL_ENDL;
				new_width = gViewerWindow->getWindowWidthRaw();
				new_height = gViewerWindow->getWindowHeightRaw();
			}

			llassert(new_width > 0 && new_height > 0);
			previewp->setSize(new_width, new_height);
		}
		else
		{
			// use the resolution from the selected pre-canned drop-down choice
			LL_DEBUGS() << "Setting preview res selected from combo: " << width << "x" << height << LL_ENDL;
			previewp->setSize(width, height);
		}

		checkAspectRatio(view, width) ;

		previewp->getSize(width, height);

		// We use the height spinner here because we come here via the aspect ratio
		// checkbox as well and we want height always changing to width by default.
		// If we use the width spinner we would change width according to height by
		// default, that is not what we want.
		// <FS:Ansariel> Store settings at logout; Only update spinners when using custom resolution
		if (is_custom_resolution)
		{
		// </FS:Ansariel>
		updateSpinners(view, previewp, width, height, !getHeightSpinner(view)->isDirty()); // may change width and height
		
		if(getWidthSpinner(view)->getValue().asInteger() != width || getHeightSpinner(view)->getValue().asInteger() != height)
		{
			getWidthSpinner(view)->setValue(width);
			getHeightSpinner(view)->setValue(height);
			if (getActiveSnapshotType(view) == LLSnapshotModel::SNAPSHOT_TEXTURE)
			{
				getWidthSpinner(view)->setIncrement(width >> 1);
				getHeightSpinner(view)->setIncrement(height >> 1);
			}
		}
		// <FS:Ansariel> Store settings at logout; Only update spinners when using custom resolution
		}

		getWidthSpinner(view)->setEnabled(is_custom_resolution);
		getHeightSpinner(view)->setEnabled(is_custom_resolution);
		// </FS:Ansariel>

		if(original_width != width || original_height != height)
		{
			previewp->setSize(width, height);

			// hide old preview as the aspect ratio could be wrong
			checkAutoSnapshot(previewp, FALSE);
			LL_DEBUGS() << "updating thumbnail" << LL_ENDL;
			getPreviewView()->updateSnapshot(TRUE);
			if(do_update)
			{
				LL_DEBUGS() << "Will update controls" << LL_ENDL;
				updateControls(view);
			}
		}
	}
}

// static
void LLFloaterSnapshot::Impl::onCommitLayerTypes(LLUICtrl* ctrl, void*data)
{
	LLComboBox* combobox = (LLComboBox*)ctrl;

	LLFloaterSnapshot *view = (LLFloaterSnapshot *)data;
		
	if (view)
	{
		LLSnapshotLivePreview* previewp = view->getPreviewView();
		if (previewp)
		{
			previewp->setSnapshotBufferType((LLSnapshotModel::ESnapshotLayerType)combobox->getCurrentIndex());
		}
		view->impl->checkAutoSnapshot(previewp, TRUE);
	}
}

void LLFloaterSnapshot::Impl::onImageQualityChange(LLFloaterSnapshotBase* view, S32 quality_val)
{
	LLSnapshotLivePreview* previewp = getPreviewView();
	if (previewp)
	{
		previewp->setSnapshotQuality(quality_val);
	}
}

void LLFloaterSnapshot::Impl::onImageFormatChange(LLFloaterSnapshotBase* view)
{
	if (view)
	{
		gSavedSettings.setS32("SnapshotFormat", getImageFormat(view));
		LL_DEBUGS() << "image format changed, updating snapshot" << LL_ENDL;
		getPreviewView()->updateSnapshot(TRUE);
		updateControls(view);
	}
}

// Sets the named size combo to "custom" mode.
void LLFloaterSnapshot::Impl::comboSetCustom(LLFloaterSnapshotBase* floater, const std::string& comboname)
{
	LLComboBox* combo = floater->getChild<LLComboBox>(comboname);
	combo->setCurrentByIndex(combo->getItemCount() - 1); // "custom" is always the last index
	checkAspectRatio(floater, -1); // -1 means custom
}

// Update supplied width and height according to the constrain proportions flag; limit them by max_val.
BOOL LLFloaterSnapshot::Impl::checkImageSize(LLSnapshotLivePreview* previewp, S32& width, S32& height, BOOL isWidthChanged, S32 max_value)
{
	S32 w = width ;
	S32 h = height ;

	if(previewp && previewp->mKeepAspectRatio)
	{
		if(gViewerWindow->getWindowWidthRaw() < 1 || gViewerWindow->getWindowHeightRaw() < 1)
		{
			return FALSE ;
		}

		//aspect ratio of the current window
		F32 aspect_ratio = (F32)gViewerWindow->getWindowWidthRaw() / gViewerWindow->getWindowHeightRaw() ;

		//change another value proportionally
		if(isWidthChanged)
		{
			height = ll_round(width / aspect_ratio) ;
		}
		else
		{
			width = ll_round(height * aspect_ratio) ;
		}

		//bound w/h by the max_value
		if(width > max_value || height > max_value)
		{
			if(width > height)
			{
				width = max_value ;
				height = (S32)(width / aspect_ratio) ;
			}
			else
			{
				height = max_value ;
				width = (S32)(height * aspect_ratio) ;
			}
		}
	}

	return (w != width || h != height) ;
}

void LLFloaterSnapshot::Impl::setImageSizeSpinnersValues(LLFloaterSnapshotBase* view, S32 width, S32 height)
{
	getWidthSpinner(view)->forceSetValue(width);
	getHeightSpinner(view)->forceSetValue(height);
	if (getActiveSnapshotType(view) == LLSnapshotModel::SNAPSHOT_TEXTURE)
	{
		getWidthSpinner(view)->setIncrement(width >> 1);
		getHeightSpinner(view)->setIncrement(height >> 1);
	}
}

void LLFloaterSnapshot::Impl::updateSpinners(LLFloaterSnapshotBase* view, LLSnapshotLivePreview* previewp, S32& width, S32& height, BOOL is_width_changed)
{
	getWidthSpinner(view)->resetDirty();
	getHeightSpinner(view)->resetDirty();
	if (checkImageSize(previewp, width, height, is_width_changed, previewp->getMaxImageSize()))
	{
		setImageSizeSpinnersValues(view, width, height);
	}
}

void LLFloaterSnapshot::Impl::applyCustomResolution(LLFloaterSnapshotBase* view, S32 w, S32 h)
{
	LL_DEBUGS() << "applyCustomResolution(" << w << ", " << h << ")" << LL_ENDL;
	if (!view) return;

	LLSnapshotLivePreview* previewp = getPreviewView();
	if (previewp)
	{
		S32 curw,curh;
		previewp->getSize(curw, curh);

		if (w != curw || h != curh)
		{
			//if to upload a snapshot, process spinner input in a special way.
			previewp->setMaxImageSize((S32) getWidthSpinner(view)->getMaxValue()) ;

			previewp->setSize(w,h);
			checkAutoSnapshot(previewp, FALSE);
			// <FS:Ansariel> Store settings at logout
			//comboSetCustom(view, "profile_size_combo");
			//comboSetCustom(view, "postcard_size_combo");
			//comboSetCustom(view, "texture_size_combo");
			//comboSetCustom(view, "local_size_combo");
			// </FS:Ansariel>
			LL_DEBUGS() << "applied custom resolution, updating thumbnail" << LL_ENDL;
			previewp->updateSnapshot(TRUE);
		}
	}
}

// static
void LLFloaterSnapshot::Impl::onSnapshotUploadFinished(LLFloaterSnapshotBase* floater, bool status)
{
	floater->impl->setStatus(STATUS_FINISHED, status, "profile");
}

// static
void LLFloaterSnapshot::Impl::onSendingPostcardFinished(LLFloaterSnapshotBase* floater, bool status)
{
	floater->impl->setStatus(STATUS_FINISHED, status, "postcard");
}

///----------------------------------------------------------------------------
/// Class LLFloaterSnapshotBase
///----------------------------------------------------------------------------

// Default constructor
LLFloaterSnapshotBase::LLFloaterSnapshotBase(const LLSD& key)
    : LLFloater(key),
	  mRefreshBtn(NULL),
	  mRefreshLabel(NULL),
	  mSucceessLblPanel(NULL),
<<<<<<< HEAD
	  mFailureLblPanel(NULL),
	  impl (*(new Impl)),
	  mIsOpen(false) // <FS:Ansariel> FIRE-16145: CTRL-SHIFT-S doesn't update the snapshot anymore
=======
	  mFailureLblPanel(NULL)
>>>>>>> cc7dda96
{
}

LLFloaterSnapshotBase::~LLFloaterSnapshotBase()
{
	if (impl->mPreviewHandle.get()) impl->mPreviewHandle.get()->die();

	//unfreeze everything else
	gSavedSettings.setBOOL("FreezeTime", FALSE);

	if (impl->mLastToolset)
	{
		LLToolMgr::getInstance()->setCurrentToolset(impl->mLastToolset);
	}

	delete impl;
}

///----------------------------------------------------------------------------
/// Class LLFloaterSnapshot
///----------------------------------------------------------------------------

// Default constructor
LLFloaterSnapshot::LLFloaterSnapshot(const LLSD& key)
    : LLFloaterSnapshotBase(key)
{
	impl = new Impl(this);
}

LLFloaterSnapshot::~LLFloaterSnapshot()
{
}

// virtual
BOOL LLFloaterSnapshot::postBuild()
{
	mRefreshBtn = getChild<LLUICtrl>("new_snapshot_btn");
	childSetAction("new_snapshot_btn", ImplBase::onClickNewSnapshot, this);
	mRefreshLabel = getChild<LLUICtrl>("refresh_lbl");
	mSucceessLblPanel = getChild<LLUICtrl>("succeeded_panel");
	mFailureLblPanel = getChild<LLUICtrl>("failed_panel");

	childSetCommitCallback("ui_check", ImplBase::onClickUICheck, this);
	getChild<LLUICtrl>("ui_check")->setValue(gSavedSettings.getBOOL("RenderUIInSnapshot"));

	childSetCommitCallback("hud_check", ImplBase::onClickHUDCheck, this);
	getChild<LLUICtrl>("hud_check")->setValue(gSavedSettings.getBOOL("RenderHUDInSnapshot"));

<<<<<<< HEAD
	// <FS:Ansariel> FIRE-15853: HUDs, interface or L$ balance checkbox don't update actual screenshot image
	childSetCommitCallback("currency_check", Impl::onClickCurrencyCheck, this);

	impl.setAspectRatioCheckboxValue(this, gSavedSettings.getBOOL("KeepAspectForSnapshot"));
=======
	((Impl*)impl)->setAspectRatioCheckboxValue(this, gSavedSettings.getBOOL("KeepAspectForSnapshot"));
>>>>>>> cc7dda96

	childSetCommitCallback("layer_types", Impl::onCommitLayerTypes, this);
	getChild<LLUICtrl>("layer_types")->setValue("colors");
	getChildView("layer_types")->setEnabled(FALSE);

	getChild<LLUICtrl>("freeze_frame_check")->setValue(gSavedSettings.getBOOL("UseFreezeFrame"));
	childSetCommitCallback("freeze_frame_check", ImplBase::onCommitFreezeFrame, this);

	getChild<LLUICtrl>("auto_snapshot_check")->setValue(gSavedSettings.getBOOL("AutoSnapshot"));
	childSetCommitCallback("auto_snapshot_check", ImplBase::onClickAutoSnap, this);
    

	// Filters
	LLComboBox* filterbox = getChild<LLComboBox>("filters_combobox");
	std::vector<std::string> filter_list = LLImageFiltersManager::getInstance()->getFiltersList();
	for (U32 i = 0; i < filter_list.size(); i++)
	{
		filterbox->add(filter_list[i]);
	}
	childSetCommitCallback("filters_combobox", ImplBase::onClickFilter, this);
    
	LLWebProfile::setImageUploadResultCallback(boost::bind(&Impl::onSnapshotUploadFinished, this, _1));
	LLPostCard::setPostResultCallback(boost::bind(&Impl::onSendingPostcardFinished, this, _1));

	mThumbnailPlaceholder = getChild<LLUICtrl>("thumbnail_placeholder");

	// create preview window
	LLRect full_screen_rect = getRootView()->getRect();
	LLSnapshotLivePreview::Params p;
	p.rect(full_screen_rect);
	LLSnapshotLivePreview* previewp = new LLSnapshotLivePreview(p);
	LLView* parent_view = gSnapshotFloaterView->getParent();
	
	parent_view->removeChild(gSnapshotFloaterView);
	// make sure preview is below snapshot floater
	parent_view->addChild(previewp);
	parent_view->addChild(gSnapshotFloaterView);
	
	//move snapshot floater to special purpose snapshotfloaterview
	gFloaterView->removeChild(this);
	gSnapshotFloaterView->addChild(this);

	// Pre-select "Current Window" resolution.
	// <FS:Ansariel> Store settings at logout
	//getChild<LLComboBox>("profile_size_combo")->selectNthItem(0);
	//getChild<LLComboBox>("postcard_size_combo")->selectNthItem(0);
	//getChild<LLComboBox>("texture_size_combo")->selectNthItem(0);
	//getChild<LLComboBox>("local_size_combo")->selectNthItem(8);
	//getChild<LLComboBox>("local_format_combo")->selectNthItem(0);
	// </FS:Ansariel>

	impl->mPreviewHandle = previewp->getHandle();
    previewp->setContainer(this);
	impl->updateControls(this);
	impl->updateLayout(this);
	

	previewp->setThumbnailPlaceholderRect(getThumbnailPlaceholderRect());

	return TRUE;
}

// virtual
void LLFloaterSnapshotBase::draw()
{
	LLSnapshotLivePreview* previewp = getPreviewView();

	if (previewp && (previewp->isSnapshotActive() || previewp->getThumbnailLock()))
	{
		// don't render snapshot window in snapshot, even if "show ui" is turned on
		return;
	}

	LLFloater::draw();

	if (previewp && !isMinimized() && mThumbnailPlaceholder->getVisible())
	{		
		if(previewp->getThumbnailImage())
		{
			bool working = impl->getStatus() == ImplBase::STATUS_WORKING;
			const LLRect& thumbnail_rect = getThumbnailPlaceholderRect();
			const S32 thumbnail_w = previewp->getThumbnailWidth();
			const S32 thumbnail_h = previewp->getThumbnailHeight();

			// calc preview offset within the preview rect
			const S32 local_offset_x = (thumbnail_rect.getWidth() - thumbnail_w) / 2 ;
			const S32 local_offset_y = (thumbnail_rect.getHeight() - thumbnail_h) / 2 ; // preview y pos within the preview rect

			// calc preview offset within the floater rect
			S32 offset_x = thumbnail_rect.mLeft + local_offset_x;
			S32 offset_y = thumbnail_rect.mBottom + local_offset_y;

			gGL.matrixMode(LLRender::MM_MODELVIEW);
			// Apply floater transparency to the texture unless the floater is focused.
			F32 alpha = getTransparencyType() == TT_ACTIVE ? 1.0f : getCurrentTransparency();
			LLColor4 color = working ? LLColor4::grey4 : LLColor4::white;
			gl_draw_scaled_image(offset_x, offset_y, 
					thumbnail_w, thumbnail_h,
					previewp->getThumbnailImage(), color % alpha);

			previewp->drawPreviewRect(offset_x, offset_y) ;

			gGL.pushUIMatrix();
			LLUI::translate((F32) thumbnail_rect.mLeft, (F32) thumbnail_rect.mBottom);
			mThumbnailPlaceholder->draw();
			gGL.popUIMatrix();
		}
	}
	impl->updateLayout(this);
}

//virtual
void LLFloaterSnapshot::onOpen(const LLSD& key)
{
	LLSnapshotLivePreview* preview = getPreviewView();
	if(preview)
	{
		LL_DEBUGS() << "opened, updating snapshot" << LL_ENDL;
		preview->updateSnapshot(TRUE);
	}
	focusFirstItem(FALSE);
	gSnapshotFloaterView->setEnabled(TRUE);
	gSnapshotFloaterView->setVisible(TRUE);
	gSnapshotFloaterView->adjustToFitScreen(this, FALSE);

	impl->updateControls(this);
	impl->updateLayout(this);

	// <FS:Ansariel> FIRE-16145: CTRL-SHIFT-S doesn't update the snapshot anymore
	if (mIsOpen)
	{
		return;
	}
	mIsOpen = true;
	// </FS:Ansariel>

	// Initialize default tab.
	// <FS:Ansariel> Don't return to target selection after taking a snapshot
	//getChild<LLSideTrayPanelContainer>("panel_container")->getCurrentPanel()->onOpen(LLSD());
	LLSideTrayPanelContainer* panel_container = getChild<LLSideTrayPanelContainer>("panel_container");
	std::string last_snapshot_panel = gSavedSettings.getString("FSLastSnapshotPanel");
	panel_container->selectTabByName(last_snapshot_panel.empty() ? "panel_snapshot_options" : last_snapshot_panel);
	panel_container->getCurrentPanel()->onOpen(LLSD());
	mSucceessLblPanel->setVisible(FALSE);
	mFailureLblPanel->setVisible(FALSE);
	// </FS:Ansariel>

// <FS:CR> FIRE-9621
#ifdef OPENSIM
	if (!LLGridManager::getInstance()->isInSecondLife())
	{
		LLLayoutStack* stackcontainer = findChild<LLLayoutStack>("option_buttons");
		if (stackcontainer)
		{
			LLLayoutPanel* panel_snapshot_profile = stackcontainer->findChild<LLLayoutPanel>("lp_profile");
			if (panel_snapshot_profile)
			{
				panel_snapshot_profile->setVisible(FALSE);
			}
			LLLayoutPanel* panel_snapshot_facebook = stackcontainer->findChild<LLLayoutPanel>("lp_facebook");
			if (panel_snapshot_facebook)
			{
				panel_snapshot_facebook->setVisible(FALSE);
			}
			LLLayoutPanel* panel_snapshot_twitter = stackcontainer->findChild<LLLayoutPanel>("lp_twitter");
			if (panel_snapshot_twitter)
			{
				panel_snapshot_twitter->setVisible(FALSE);
			}
		}
	}
#endif // OPENSIM
// </FS:CR>
}

//virtual
void LLFloaterSnapshotBase::onClose(bool app_quitting)
{
	getParent()->setMouseOpaque(FALSE);

	//unfreeze everything, hide fullscreen preview
	LLSnapshotLivePreview* previewp = getPreviewView();
	if (previewp)
	{
		previewp->setVisible(FALSE);
		previewp->setEnabled(FALSE);
	}

	gSavedSettings.setBOOL("FreezeTime", FALSE);
	impl->mAvatarPauseHandles.clear();

	if (impl->mLastToolset)
	{
		LLToolMgr::getInstance()->setCurrentToolset(impl->mLastToolset);
	}

	// <FS:Ansariel> FIRE-16145: CTRL-SHIFT-S doesn't update the snapshot anymore
	mIsOpen = false;

	// <FS:Ansariel> FIRE-16043: Remember last used snapshot option
	LLSideTrayPanelContainer* panel_container = getChild<LLSideTrayPanelContainer>("panel_container");
	gSavedSettings.setString("FSLastSnapshotPanel", panel_container->getCurrentPanel()->getName());
}

// virtual
S32 LLFloaterSnapshotBase::notify(const LLSD& info)
{
	if (info.has("set-ready"))
	{
		impl->setStatus(ImplBase::STATUS_READY);
		return 1;
	}

	if (info.has("set-working"))
	{
		impl->setStatus(ImplBase::STATUS_WORKING);
		return 1;
	}

	if (info.has("set-finished"))
	{
		LLSD data = info["set-finished"];
		impl->setStatus(ImplBase::STATUS_FINISHED, data["ok"].asBoolean(), data["msg"].asString());
		return 1;
	}

	if (info.has("snapshot-updating"))
	{
		// Disable the send/post/save buttons until snapshot is ready.
		impl->updateControls(this);
		return 1;
	}

	if (info.has("snapshot-updated"))
	{
		// Enable the send/post/save buttons.
		impl->updateControls(this);
		// We've just done refresh.
		impl->setNeedRefresh(false);

		// The refresh button is initially hidden. We show it after the first update,
		// i.e. when preview appears.
		if (!mRefreshBtn->getVisible())
		{
			mRefreshBtn->setVisible(true);
		}
		return 1;
	}

	return 0;
}

// virtual
S32 LLFloaterSnapshot::notify(const LLSD& info)
{
	bool res = LLFloaterSnapshotBase::notify(info);
	if (res)
		return res;
	// A child panel wants to change snapshot resolution.
	if (info.has("combo-res-change"))
	{
		std::string combo_name = info["combo-res-change"]["control-name"].asString();
		((Impl*)impl)->updateResolution(getChild<LLUICtrl>(combo_name), this);
		return 1;
	}

	if (info.has("custom-res-change"))
	{
		LLSD res = info["custom-res-change"];
		((Impl*)impl)->applyCustomResolution(this, res["w"].asInteger(), res["h"].asInteger());
		return 1;
	}

	if (info.has("keep-aspect-change"))
	{
		((Impl*)impl)->applyKeepAspectCheck(this, info["keep-aspect-change"].asBoolean());
		return 1;
	}

	if (info.has("image-quality-change"))
	{
		((Impl*)impl)->onImageQualityChange(this, info["image-quality-change"].asInteger());
		return 1;
	}

	if (info.has("image-format-change"))
	{
		((Impl*)impl)->onImageFormatChange(this);
		return 1;
	}
    
	return 0;
}

void LLFloaterSnapshotBase::ImplBase::updateLivePreview()
{
	LLFloaterFacebook* floater_facebook = LLFloaterReg::findTypedInstance<LLFloaterFacebook>("facebook");
	LLFloaterFlickr* floater_flickr = LLFloaterReg::findTypedInstance<LLFloaterFlickr>("flickr");
	LLFloaterTwitter* floater_twitter = LLFloaterReg::findTypedInstance<LLFloaterTwitter>("twitter");

	if (!mFloater && !floater_facebook && !floater_flickr && !floater_twitter)
		return;

	BOOL changed = FALSE;
	LL_DEBUGS() << "npreviews: " << LLSnapshotLivePreview::sList.size() << LL_ENDL;
	for (std::set<LLSnapshotLivePreview*>::iterator iter = LLSnapshotLivePreview::sList.begin();
		iter != LLSnapshotLivePreview::sList.end(); ++iter)
	{
		changed |= LLSnapshotLivePreview::onIdle(*iter);
	}

	if (mFloater && changed)
	{
		LL_DEBUGS() << "changed" << LL_ENDL;
		updateControls(mFloater);
	}
}

//static 
void LLFloaterSnapshot::update()
{
	LLFloaterSnapshot* inst = getInstance();
	if (inst != NULL)
	{
		inst->impl->updateLivePreview();
	}
}

// static
LLFloaterSnapshot* LLFloaterSnapshot::getInstance()
{
	return LLFloaterReg::getTypedInstance<LLFloaterSnapshot>("snapshot");
}

// virtual
void LLFloaterSnapshot::saveTexture()
{
	LL_DEBUGS() << "saveTexture" << LL_ENDL;

	LLSnapshotLivePreview* previewp = getPreviewView();
	if (!previewp)
	{
		llassert(previewp != NULL);
		return;
	}

	previewp->saveTexture();
}

<<<<<<< HEAD
// static
// <FS:Ansariel> Threaded filepickers
//BOOL LLFloaterSnapshot::saveLocal()
void LLFloaterSnapshot::saveLocal(boost::function<void(bool)> callback)
// </FS:Ansariel>
{
	LL_DEBUGS() << "saveLocal" << LL_ENDL;
	// FIXME: duplicated code
	LLFloaterSnapshot* instance = findInstance();
	if (!instance)
	{
		llassert(instance != NULL);
		// <FS:Ansariel> Threaded filepickers
		//return FALSE;
		if (callback)
		{
			callback(false);
		}
		return;
		// </FS:Ansariel>
	}
	LLSnapshotLivePreview* previewp = Impl::getPreviewView(instance);
=======
BOOL LLFloaterSnapshot::saveLocal()
{
	LL_DEBUGS() << "saveLocal" << LL_ENDL;
	LLSnapshotLivePreview* previewp = getPreviewView();
>>>>>>> cc7dda96
	if (!previewp)
	{
		llassert(previewp != NULL);
		// <FS:Ansariel> Threaded filepickers
		//return FALSE;
		if (callback)
		{
			callback(false);
		}
		return;
		// </FS:Ansariel>
	}

	// <FS:Ansariel> Threaded filepickers
	//return previewp->saveLocal();
	previewp->saveLocal(callback);
	// </FS:Ansariel>
}

void LLFloaterSnapshotBase::postSave()
{
	impl->updateControls(this);
	impl->setStatus(ImplBase::STATUS_WORKING);
}

// virtual
void LLFloaterSnapshotBase::postPanelSwitch()
{
	impl->updateControls(this);

	// Remove the success/failure indicator whenever user presses a snapshot option button.
<<<<<<< HEAD
	instance->impl.setStatus(Impl::STATUS_READY);

	// <FS:Ansariel> Enable spinners and aspect ratio checkbox only for custom resolution
	LLPanelSnapshot* panel = instance->impl.getActivePanel(instance);
	if (panel)
	{
		std::string sdstring = panel->getImageSizeComboBox()->getSelectedValue();
		LLSD sdres;
		std::stringstream sstream(sdstring);
		LLSDSerialize::fromNotation(sdres, sstream, sdstring.size());
		bool is_custom_resolution = (sdres[0].asInteger() == -1 && sdres[1].asInteger() == -1);

		panel->enableAspectRatioCheckbox(is_custom_resolution);
		panel->getWidthSpinner()->setEnabled(is_custom_resolution);
		panel->getHeightSpinner()->setEnabled(is_custom_resolution);
	}
	// </FS:Ansariel>
=======
	impl->setStatus(ImplBase::STATUS_READY);
>>>>>>> cc7dda96
}

LLPointer<LLImageFormatted> LLFloaterSnapshotBase::getImageData()
{
	// FIXME: May not work for textures.

	LLSnapshotLivePreview* previewp = getPreviewView();
	if (!previewp)
	{
		llassert(previewp != NULL);
		return NULL;
	}

	LLPointer<LLImageFormatted> img = previewp->getFormattedImage();
	if (!img.get())
	{
		LL_WARNS() << "Empty snapshot image data" << LL_ENDL;
		llassert(img.get() != NULL);
	}

	return img;
}

const LLVector3d& LLFloaterSnapshotBase::getPosTakenGlobal()
{
	LLSnapshotLivePreview* previewp = getPreviewView();
	if (!previewp)
	{
		llassert(previewp != NULL);
		return LLVector3d::zero;
	}

	return previewp->getPosTakenGlobal();
}

// static
void LLFloaterSnapshot::setAgentEmail(const std::string& email)
{
	LLFloaterSnapshot* instance = getInstance();
	if (instance)
	{
		LLSideTrayPanelContainer* panel_container = instance->getChild<LLSideTrayPanelContainer>("panel_container");
		LLPanel* postcard_panel = panel_container->getPanelByName("panel_snapshot_postcard");
		postcard_panel->notify(LLSD().with("agent-email", email));
	}
}

///----------------------------------------------------------------------------
/// Class LLSnapshotFloaterView
///----------------------------------------------------------------------------

LLSnapshotFloaterView::LLSnapshotFloaterView (const Params& p) : LLFloaterView (p)
{
}

LLSnapshotFloaterView::~LLSnapshotFloaterView()
{
}

// virtual
BOOL LLSnapshotFloaterView::handleKey(KEY key, MASK mask, BOOL called_from_parent)
{
	// use default handler when not in freeze-frame mode
	if(!gSavedSettings.getBOOL("FreezeTime"))
	{
		return LLFloaterView::handleKey(key, mask, called_from_parent);
	}

	if (called_from_parent)
	{
		// pass all keystrokes down
		LLFloaterView::handleKey(key, mask, called_from_parent);
	}
	else
	{
		// bounce keystrokes back down
		LLFloaterView::handleKey(key, mask, TRUE);
	}
	return TRUE;
}

// virtual
BOOL LLSnapshotFloaterView::handleMouseDown(S32 x, S32 y, MASK mask)
{
	// use default handler when not in freeze-frame mode
	if(!gSavedSettings.getBOOL("FreezeTime"))
	{
		return LLFloaterView::handleMouseDown(x, y, mask);
	}
	// give floater a change to handle mouse, else camera tool
	if (childrenHandleMouseDown(x, y, mask) == NULL)
	{
		LLToolMgr::getInstance()->getCurrentTool()->handleMouseDown( x, y, mask );
	}
	return TRUE;
}

// virtual
BOOL LLSnapshotFloaterView::handleMouseUp(S32 x, S32 y, MASK mask)
{
	// use default handler when not in freeze-frame mode
	if(!gSavedSettings.getBOOL("FreezeTime"))
	{
		return LLFloaterView::handleMouseUp(x, y, mask);
	}
	// give floater a change to handle mouse, else camera tool
	if (childrenHandleMouseUp(x, y, mask) == NULL)
	{
		LLToolMgr::getInstance()->getCurrentTool()->handleMouseUp( x, y, mask );
	}
	return TRUE;
}

// virtual
BOOL LLSnapshotFloaterView::handleHover(S32 x, S32 y, MASK mask)
{
	// use default handler when not in freeze-frame mode
	if(!gSavedSettings.getBOOL("FreezeTime"))
	{
		return LLFloaterView::handleHover(x, y, mask);
	}	
	// give floater a change to handle mouse, else camera tool
	if (childrenHandleHover(x, y, mask) == NULL)
	{
		LLToolMgr::getInstance()->getCurrentTool()->handleHover( x, y, mask );
	}
	return TRUE;
}<|MERGE_RESOLUTION|>--- conflicted
+++ resolved
@@ -65,99 +65,8 @@
 
 static LLDefaultChildRegistry::Register<LLSnapshotFloaterView> r("snapshot_floater_view");
 
-<<<<<<< HEAD
-
-///----------------------------------------------------------------------------
-/// Class LLFloaterSnapshot::Impl
-///----------------------------------------------------------------------------
-
-class LLFloaterSnapshot::Impl
-{
-	LOG_CLASS(LLFloaterSnapshot::Impl);
-public:
-	typedef enum e_status
-	{
-		STATUS_READY,
-		STATUS_WORKING,
-		STATUS_FINISHED
-	} EStatus;
-
-	Impl()
-	:	mAvatarPauseHandles(),
-		mLastToolset(NULL),
-		mAspectRatioCheckOff(false),
-		mNeedRefresh(false),
-		mStatus(STATUS_READY)
-	{
-	}
-	~Impl()
-	{
-		//unpause avatars
-		mAvatarPauseHandles.clear();
-
-	}
-	static void onClickNewSnapshot(void* data);
-	static void onClickAutoSnap(LLUICtrl *ctrl, void* data);
-	static void onClickFilter(LLUICtrl *ctrl, void* data);
-	//static void onClickAdvanceSnap(LLUICtrl *ctrl, void* data);
-	static void onClickUICheck(LLUICtrl *ctrl, void* data);
-	static void onClickHUDCheck(LLUICtrl *ctrl, void* data);
-	// <FS:Ansariel> FIRE-15853: HUDs, interface or L$ balance checkbox don't update actual screenshot image
-	static void onClickCurrencyCheck(LLUICtrl *ctrl, void* data);
-	static void applyKeepAspectCheck(LLFloaterSnapshot* view, BOOL checked);
-	static void updateResolution(LLUICtrl* ctrl, void* data, BOOL do_update = TRUE);
-	static void onCommitFreezeFrame(LLUICtrl* ctrl, void* data);
-	static void onCommitLayerTypes(LLUICtrl* ctrl, void*data);
-	static void onImageQualityChange(LLFloaterSnapshot* view, S32 quality_val);
-	static void onImageFormatChange(LLFloaterSnapshot* view);
-	static void applyCustomResolution(LLFloaterSnapshot* view, S32 w, S32 h);
-	static void onSnapshotUploadFinished(bool status);
-	static void onSendingPostcardFinished(bool status);
-	static BOOL checkImageSize(LLSnapshotLivePreview* previewp, S32& width, S32& height, BOOL isWidthChanged, S32 max_value);
-	static void setImageSizeSpinnersValues(LLFloaterSnapshot *view, S32 width, S32 height) ;
-	static void updateSpinners(LLFloaterSnapshot* view, LLSnapshotLivePreview* previewp, S32& width, S32& height, BOOL is_width_changed);
-
-	static LLPanelSnapshot* getActivePanel(LLFloaterSnapshot* floater, bool ok_if_not_found = true);
-	static LLSnapshotLivePreview::ESnapshotType getActiveSnapshotType(LLFloaterSnapshot* floater);
-	static LLFloaterSnapshot::ESnapshotFormat getImageFormat(LLFloaterSnapshot* floater);
-	static LLSpinCtrl* getWidthSpinner(LLFloaterSnapshot* floater);
-	static LLSpinCtrl* getHeightSpinner(LLFloaterSnapshot* floater);
-	static void enableAspectRatioCheckbox(LLFloaterSnapshot* floater, BOOL enable);
-	static void setAspectRatioCheckboxValue(LLFloaterSnapshot* floater, BOOL checked);
-
-	static LLSnapshotLivePreview* getPreviewView(LLFloaterSnapshot *floater);
-	static void setResolution(LLFloaterSnapshot* floater, const std::string& comboname);
-	static void updateControls(LLFloaterSnapshot* floater);
-	static void updateLayout(LLFloaterSnapshot* floater);
-	static void setStatus(EStatus status, bool ok = true, const std::string& msg = LLStringUtil::null);
-	EStatus getStatus() const { return mStatus; }
-	static void setNeedRefresh(LLFloaterSnapshot* floater, bool need);
-
-private:
-	static LLViewerWindow::ESnapshotType getLayerType(LLFloaterSnapshot* floater);
-	static void comboSetCustom(LLFloaterSnapshot *floater, const std::string& comboname);
-	static void checkAutoSnapshot(LLSnapshotLivePreview* floater, BOOL update_thumbnail = FALSE);
-	static void checkAspectRatio(LLFloaterSnapshot *view, S32 index) ;
-	static void setWorking(LLFloaterSnapshot* floater, bool working);
-	static void setFinished(LLFloaterSnapshot* floater, bool finished, bool ok = true, const std::string& msg = LLStringUtil::null);
-
-
-public:
-	std::vector<LLAnimPauseRequest> mAvatarPauseHandles;
-
-	LLToolset*	mLastToolset;
-	LLHandle<LLView> mPreviewHandle;
-	bool mAspectRatioCheckOff ;
-	bool mNeedRefresh;
-	EStatus mStatus;
-};
-
-// static
-LLPanelSnapshot* LLFloaterSnapshot::Impl::getActivePanel(LLFloaterSnapshot* floater, bool ok_if_not_found)
-=======
 // virtual
 LLPanelSnapshot* LLFloaterSnapshot::Impl::getActivePanel(LLFloaterSnapshotBase* floater, bool ok_if_not_found)
->>>>>>> cc7dda96
 {
 	LLSideTrayPanelContainer* panel_container = floater->getChild<LLSideTrayPanelContainer>("panel_container");
 	LLPanelSnapshot* active_panel = dynamic_cast<LLPanelSnapshot*>(panel_container->getCurrentPanel());
@@ -239,15 +148,11 @@
 	if (id == "colors")
 		type = LLSnapshotModel::SNAPSHOT_TYPE_COLOR;
 	else if (id == "depth")
-<<<<<<< HEAD
-		type = LLViewerWindow::SNAPSHOT_TYPE_DEPTH;
+		type = LLSnapshotModel::SNAPSHOT_TYPE_DEPTH;
 	// <FS:Ansariel> FIRE-15667: 24bit depth maps
 	else if (id == "depth24")
-		type = LLViewerWindow::SNAPSHOT_TYPE_DEPTH24;
+		type = LLSnapshotModel::SNAPSHOT_TYPE_DEPTH24;
 	// </FS:Ansariel>
-=======
-		type = LLSnapshotModel::SNAPSHOT_TYPE_DEPTH;
->>>>>>> cc7dda96
 	return type;
 }
 
@@ -319,7 +224,7 @@
 			thumbnail_placeholder->setRect(tn_rect);
 			thumbnail_placeholder->updateBoundingRect();
 
-			previewp->setThumbnailPlaceholderRect(getThumbnailPlaceholderRect());
+			previewp->setThumbnailPlaceholderRect(floaterp->getThumbnailPlaceholderRect());
 			previewp->setThumbnailImageSize();
 		}
 		else
@@ -338,7 +243,7 @@
 			thumbnail_placeholder->setRect(tn_rect);
 			thumbnail_placeholder->updateBoundingRect();
 
-			previewp->setThumbnailPlaceholderRect(getThumbnailPlaceholderRect());
+			previewp->setThumbnailPlaceholderRect(floaterp->getThumbnailPlaceholderRect());
 			previewp->setThumbnailImageSize();
 		}
 	}
@@ -428,14 +333,13 @@
 		LLSpinCtrl* height_ctrl = getHeightSpinner(floater);
 
 		// Initialize spinners.
-<<<<<<< HEAD
 		// <FS:Ansariel> Store settings at logout; Set in the particular panel classes
 		//if (width_ctrl->getValue().asInteger() == 0)
 		//{
 		//	S32 w = gViewerWindow->getWindowWidthRaw();
 		//	LL_DEBUGS() << "Initializing width spinner (" << width_ctrl->getName() << "): " << w << LL_ENDL;
 		//	width_ctrl->setValue(w);
-		//	if(getActiveSnapshotType(floater) == LLSnapshotLivePreview::SNAPSHOT_TEXTURE)
+		//	if(getActiveSnapshotType(floater) == LLSnapshotModel::SNAPSHOT_TEXTURE)
 		//	{
 		//		width_ctrl->setIncrement(w >> 1);
 		//	}
@@ -445,34 +349,12 @@
 		//	S32 h = gViewerWindow->getWindowHeightRaw();
 		//	LL_DEBUGS() << "Initializing height spinner (" << height_ctrl->getName() << "): " << h << LL_ENDL;
 		//	height_ctrl->setValue(h);
-		//	if(getActiveSnapshotType(floater) == LLSnapshotLivePreview::SNAPSHOT_TEXTURE)
+		//	if(getActiveSnapshotType(floater) == LLSnapshotModel::SNAPSHOT_TEXTURE)
 		//	{
 		//		height_ctrl->setIncrement(h >> 1);
 		//	}
 		//}
 		// </FS:Ansariel>
-=======
-		if (width_ctrl->getValue().asInteger() == 0)
-		{
-			S32 w = gViewerWindow->getWindowWidthRaw();
-			LL_DEBUGS() << "Initializing width spinner (" << width_ctrl->getName() << "): " << w << LL_ENDL;
-			width_ctrl->setValue(w);
-			if (getActiveSnapshotType(floater) == LLSnapshotModel::SNAPSHOT_TEXTURE)
-			{
-				width_ctrl->setIncrement(w >> 1);
-			}
-		}
-		if (height_ctrl->getValue().asInteger() == 0)
-		{
-			S32 h = gViewerWindow->getWindowHeightRaw();
-			LL_DEBUGS() << "Initializing height spinner (" << height_ctrl->getName() << "): " << h << LL_ENDL;
-			height_ctrl->setValue(h);
-			if (getActiveSnapshotType(floater) == LLSnapshotModel::SNAPSHOT_TEXTURE)
-			{
-				height_ctrl->setIncrement(h >> 1);
-			}
-		}
->>>>>>> cc7dda96
 
 		// Clamp snapshot resolution to window size when showing UI or HUD in snapshot.
 		// <FS:Ansariel> Store settings at logout; Spinners only change for custom resolution
@@ -561,15 +443,11 @@
 	  default:
 		break;
 	}
-<<<<<<< HEAD
 	// <FS:Ansariel> FIRE-16885: Aspect ratio checkbox enabled state sometimes is wrong
-	//setAspectRatioCheckboxValue(floater, !floater->impl.mAspectRatioCheckOff && gSavedSettings.getBOOL("KeepAspectForSnapshot"));
+	//setAspectRatioCheckboxValue(floater, !floater->impl->mAspectRatioCheckOff && gSavedSettings.getBOOL("KeepAspectForSnapshot"));
 	setAspectRatioCheckboxValue(floater, gSavedSettings.getBOOL("KeepAspectForSnapshot"));
-	enableAspectRatioCheckbox(floater, !floater->impl.mAspectRatioCheckOff);
+	enableAspectRatioCheckbox(floater, !floater->impl->mAspectRatioCheckOff);
 	// </FS:Ansariel>
-=======
-	setAspectRatioCheckboxValue(floater, !floater->impl->mAspectRatioCheckOff && gSavedSettings.getBOOL("KeepAspectForSnapshot"));
->>>>>>> cc7dda96
 
 	if (previewp)
 	{
@@ -719,29 +597,24 @@
 	}
 }
 
-<<<<<<< HEAD
 // <FS:Ansariel> FIRE-15853: HUDs, interface or L$ balance checkbox don't update actual screenshot image
 // static
-void LLFloaterSnapshot::Impl::onClickCurrencyCheck(LLUICtrl *ctrl, void* data)
+void LLFloaterSnapshotBase::ImplBase::onClickCurrencyCheck(LLUICtrl *ctrl, void* data)
 {
 	LLFloaterSnapshot *view = (LLFloaterSnapshot *)data;
 	if (view)
 	{
-		LLSnapshotLivePreview* previewp = getPreviewView(view);
+		LLSnapshotLivePreview* previewp = view->getPreviewView();
 		if (previewp)
 		{
 			previewp->updateSnapshot(TRUE, TRUE);
 		}
-		updateControls(view);
+		view->impl->updateControls(view);
 	}
 }
 // </FS:Ansariel>
 
-// static
-void LLFloaterSnapshot::Impl::applyKeepAspectCheck(LLFloaterSnapshot* view, BOOL checked)
-=======
 void LLFloaterSnapshot::Impl::applyKeepAspectCheck(LLFloaterSnapshotBase* view, BOOL checked)
->>>>>>> cc7dda96
 {
 	gSavedSettings.setBOOL("KeepAspectForSnapshot", checked);
 
@@ -873,12 +746,11 @@
 		std::string result_text = mFloater->getString(msg + "_" + (ok ? "succeeded_str" : "failed_str"));
 		finished_lbl->setValue(result_text);
 
-<<<<<<< HEAD
 		// <FS:Ansariel> Don't return to target selection after taking a snapshot
-		//LLSideTrayPanelContainer* panel_container = floater->getChild<LLSideTrayPanelContainer>("panel_container");
+		//LLSideTrayPanelContainer* panel_container = mFloater->getChild<LLSideTrayPanelContainer>("panel_container");
 		//panel_container->openPreviousPanel();
 		//panel_container->getCurrentPanel()->onOpen(LLSD());
-		LLPanelSnapshot* panel = getActivePanel(floater);
+		LLPanelSnapshot* panel = getActivePanel(mFloater);
 		if (panel)
 		{
 			std::string sdstring = panel->getImageSizeComboBox()->getSelectedValue();
@@ -892,11 +764,6 @@
 			panel->getHeightSpinner()->setEnabled(is_custom_resolution);
 		}
 		// </FS:Ansariel>
-=======
-		LLSideTrayPanelContainer* panel_container = mFloater->getChild<LLSideTrayPanelContainer>("panel_container");
-		panel_container->openPreviousPanel();
-		panel_container->getCurrentPanel()->onOpen(LLSD());
->>>>>>> cc7dda96
 	}
 }
 
@@ -920,14 +787,10 @@
 	S32 width = sdres[0];
 	S32 height = sdres[1];
 	
-<<<<<<< HEAD
 	// <FS:Ansariel> Store settings at logout
 	bool is_custom_resolution = (width == -1 && height == -1);
 	
-	LLSnapshotLivePreview* previewp = getPreviewView(view);
-=======
 	LLSnapshotLivePreview* previewp = getPreviewView();
->>>>>>> cc7dda96
 	if (previewp && combobox->getCurrentIndex() >= 0)
 	{
 		S32 original_width = 0 , original_height = 0 ;
@@ -1193,13 +1056,8 @@
 	  mRefreshBtn(NULL),
 	  mRefreshLabel(NULL),
 	  mSucceessLblPanel(NULL),
-<<<<<<< HEAD
 	  mFailureLblPanel(NULL),
-	  impl (*(new Impl)),
 	  mIsOpen(false) // <FS:Ansariel> FIRE-16145: CTRL-SHIFT-S doesn't update the snapshot anymore
-=======
-	  mFailureLblPanel(NULL)
->>>>>>> cc7dda96
 {
 }
 
@@ -1248,14 +1106,10 @@
 	childSetCommitCallback("hud_check", ImplBase::onClickHUDCheck, this);
 	getChild<LLUICtrl>("hud_check")->setValue(gSavedSettings.getBOOL("RenderHUDInSnapshot"));
 
-<<<<<<< HEAD
 	// <FS:Ansariel> FIRE-15853: HUDs, interface or L$ balance checkbox don't update actual screenshot image
-	childSetCommitCallback("currency_check", Impl::onClickCurrencyCheck, this);
-
-	impl.setAspectRatioCheckboxValue(this, gSavedSettings.getBOOL("KeepAspectForSnapshot"));
-=======
+	childSetCommitCallback("currency_check", ImplBase::onClickCurrencyCheck, this);
+
 	((Impl*)impl)->setAspectRatioCheckboxValue(this, gSavedSettings.getBOOL("KeepAspectForSnapshot"));
->>>>>>> cc7dda96
 
 	childSetCommitCallback("layer_types", Impl::onCommitLayerTypes, this);
 	getChild<LLUICtrl>("layer_types")->setValue("colors");
@@ -1605,35 +1459,13 @@
 	previewp->saveTexture();
 }
 
-<<<<<<< HEAD
-// static
 // <FS:Ansariel> Threaded filepickers
 //BOOL LLFloaterSnapshot::saveLocal()
 void LLFloaterSnapshot::saveLocal(boost::function<void(bool)> callback)
 // </FS:Ansariel>
 {
 	LL_DEBUGS() << "saveLocal" << LL_ENDL;
-	// FIXME: duplicated code
-	LLFloaterSnapshot* instance = findInstance();
-	if (!instance)
-	{
-		llassert(instance != NULL);
-		// <FS:Ansariel> Threaded filepickers
-		//return FALSE;
-		if (callback)
-		{
-			callback(false);
-		}
-		return;
-		// </FS:Ansariel>
-	}
-	LLSnapshotLivePreview* previewp = Impl::getPreviewView(instance);
-=======
-BOOL LLFloaterSnapshot::saveLocal()
-{
-	LL_DEBUGS() << "saveLocal" << LL_ENDL;
 	LLSnapshotLivePreview* previewp = getPreviewView();
->>>>>>> cc7dda96
 	if (!previewp)
 	{
 		llassert(previewp != NULL);
@@ -1665,11 +1497,10 @@
 	impl->updateControls(this);
 
 	// Remove the success/failure indicator whenever user presses a snapshot option button.
-<<<<<<< HEAD
-	instance->impl.setStatus(Impl::STATUS_READY);
+	impl->setStatus(ImplBase::STATUS_READY);
 
 	// <FS:Ansariel> Enable spinners and aspect ratio checkbox only for custom resolution
-	LLPanelSnapshot* panel = instance->impl.getActivePanel(instance);
+	LLPanelSnapshot* panel = impl->getActivePanel(this);
 	if (panel)
 	{
 		std::string sdstring = panel->getImageSizeComboBox()->getSelectedValue();
@@ -1683,9 +1514,6 @@
 		panel->getHeightSpinner()->setEnabled(is_custom_resolution);
 	}
 	// </FS:Ansariel>
-=======
-	impl->setStatus(ImplBase::STATUS_READY);
->>>>>>> cc7dda96
 }
 
 LLPointer<LLImageFormatted> LLFloaterSnapshotBase::getImageData()
