--- conflicted
+++ resolved
@@ -622,40 +622,6 @@
 
 void LLChatBar::onCommitGesture(LLUICtrl* ctrl)
 {
-<<<<<<< HEAD
-	LLCtrlListInterface* gestures = mGestureCombo ? mGestureCombo->getListInterface() : NULL;
-	if (gestures)
-	{
-		S32 index = gestures->getFirstSelectedIndex();
-		if (index == 0)
-		{
-			return;
-		}
-		const std::string& trigger = gestures->getSelectedValue().asString();
-
-		// pretend the user chatted the trigger string, to invoke
-		// substitution and logging.
-		std::string text(trigger);
-		std::string revised_text;
-		LLGestureMgr::instance().triggerAndReviseString(text, &revised_text);
-
-		revised_text = utf8str_trim(revised_text);
-		if (!revised_text.empty())
-		{
-			// Don't play nodding animation
-			sendChatFromViewer(revised_text, CHAT_TYPE_NORMAL, FALSE);
-		}
-	}
-	mGestureLabelTimer.start();
-	if (mGestureCombo != NULL)
-	{
-		// free focus back to chat bar
-		mGestureCombo->setFocus(FALSE);
-	}
-}
-
-#endif
-=======
     LLCtrlListInterface* gestures = mGestureCombo ? mGestureCombo->getListInterface() : NULL;
     if (gestures)
     {
@@ -686,4 +652,5 @@
         mGestureCombo->setFocus(FALSE);
     }
 }
->>>>>>> 38c2a5bd
+
+#endif