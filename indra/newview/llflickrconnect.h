/**
 * @file llflickrconnect.h
 * @author Merov, Cho
 * @brief Connection to Flickr Service
 *
 * $LicenseInfo:firstyear=2013&license=viewerlgpl$
 * Second Life Viewer Source Code
 * Copyright (C) 2013, Linden Research, Inc.
 *
 * This library is free software; you can redistribute it and/or
 * modify it under the terms of the GNU Lesser General Public
 * License as published by the Free Software Foundation;
 * version 2.1 of the License only.
 *
 * This library is distributed in the hope that it will be useful,
 * but WITHOUT ANY WARRANTY; without even the implied warranty of
 * MERCHANTABILITY or FITNESS FOR A PARTICULAR PURPOSE.  See the GNU
 * Lesser General Public License for more details.
 *
 * You should have received a copy of the GNU Lesser General Public
 * License along with this library; if not, write to the Free Software
 * Foundation, Inc., 51 Franklin Street, Fifth Floor, Boston, MA  02110-1301  USA
 *
 * Linden Research, Inc., 945 Battery Street, San Francisco, CA  94111  USA
 * $/LicenseInfo$
 */

#ifndef LL_LLFLICKRCONNECT_H
#define LL_LLFLICKRCONNECT_H

#include "llsingleton.h"
#include "llimage.h"
#include "llcoros.h"
#include "lleventcoro.h"

class LLEventPump;

// <FS:Ansariel> Connection/upload timeout for Flickr
const U32 FLICKR_CONNECT_TIMEOUT = 600;

/**
 * @class LLFlickrConnect
 *
 * Manages authentication to, and interaction with, a web service allowing the
 * the viewer to upload photos to Flickr.
 */
class LLFlickrConnect : public LLSingleton<LLFlickrConnect>
{
    LLSINGLETON(LLFlickrConnect);
    ~LLFlickrConnect() {};
    LOG_CLASS(LLFlickrConnect);
public:
    enum EConnectionState
    {
        FLICKR_NOT_CONNECTED = 0,
        FLICKR_CONNECTION_IN_PROGRESS = 1,
        FLICKR_CONNECTED = 2,
        FLICKR_CONNECTION_FAILED = 3,
        FLICKR_POSTING = 4,
        FLICKR_POSTED = 5,
        FLICKR_POST_FAILED = 6,
        FLICKR_DISCONNECTING = 7,
        FLICKR_DISCONNECT_FAILED = 8
    };

    void connectToFlickr(const std::string& request_token = "", const std::string& oauth_verifier = "");    // Initiate the complete Flickr connection. Please use checkConnectionToFlickr() in normal use.
    void disconnectFromFlickr();                                                                            // Disconnect from the Flickr service.
    void checkConnectionToFlickr(bool auto_connect = false);                                                // Check if an access token is available on the Flickr service. If not, call connectToFlickr().

    void loadFlickrInfo();
    void uploadPhoto(const std::string& image_url, const std::string& title, const std::string& description, const std::string& tags, int safety_level);
    void uploadPhoto(LLPointer<LLImageFormatted> image, const std::string& title, const std::string& description, const std::string& tags, int safety_level);

    void storeInfo(const LLSD& info);
    const LLSD& getInfo() const;
    void clearInfo();
    void setDataDirty();

    void setConnectionState(EConnectionState connection_state);
    void setConnected(bool connected);
    bool isConnected() const { return mConnected; }
    bool isTransactionOngoing() const { return ((mConnectionState == FLICKR_CONNECTION_IN_PROGRESS) || (mConnectionState == FLICKR_POSTING) || (mConnectionState == FLICKR_DISCONNECTING)); }
    EConnectionState getConnectionState() { return mConnectionState; }

    void openFlickrWeb(std::string url);

private:

    std::string getFlickrConnectURL(const std::string& route = "", bool include_read_from_master = false);

    EConnectionState mConnectionState;
<<<<<<< HEAD
	bool mConnected;
	LLSD mInfo;
	bool mRefreshInfo;
	bool mReadFromMaster;
	
	static std::unique_ptr<LLEventPump> sStateWatcher;
	static std::unique_ptr<LLEventPump> sInfoWatcher;
=======
    BOOL mConnected;
    LLSD mInfo;
    bool mRefreshInfo;
    bool mReadFromMaster;

    static std::unique_ptr<LLEventPump> sStateWatcher;
    static std::unique_ptr<LLEventPump> sInfoWatcher;
>>>>>>> c06fb4e0

    bool testShareStatus(LLSD &result);
    void flickrConnectCoro(std::string requestToken, std::string oauthVerifier);
    void flickrShareCoro(LLSD share);
    void flickrShareImageCoro(LLPointer<LLImageFormatted> image, std::string title, std::string description, std::string tags, int safetyLevel);
    void flickrDisconnectCoro();
    void flickrConnectedCoro(bool autoConnect);
    void flickrInfoCoro();

};

#endif // LL_LLFLICKRCONNECT_H<|MERGE_RESOLUTION|>--- conflicted
+++ resolved
@@ -89,23 +89,13 @@
     std::string getFlickrConnectURL(const std::string& route = "", bool include_read_from_master = false);
 
     EConnectionState mConnectionState;
-<<<<<<< HEAD
-	bool mConnected;
-	LLSD mInfo;
-	bool mRefreshInfo;
-	bool mReadFromMaster;
-	
-	static std::unique_ptr<LLEventPump> sStateWatcher;
-	static std::unique_ptr<LLEventPump> sInfoWatcher;
-=======
-    BOOL mConnected;
+    bool mConnected;
     LLSD mInfo;
     bool mRefreshInfo;
     bool mReadFromMaster;
 
     static std::unique_ptr<LLEventPump> sStateWatcher;
     static std::unique_ptr<LLEventPump> sInfoWatcher;
->>>>>>> c06fb4e0
 
     bool testShareStatus(LLSD &result);
     void flickrConnectCoro(std::string requestToken, std::string oauthVerifier);
