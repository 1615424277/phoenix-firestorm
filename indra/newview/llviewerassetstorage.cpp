--- conflicted
+++ resolved
@@ -242,82 +242,6 @@
     bool user_waiting,
     F64Seconds timeout)
 {
-<<<<<<< HEAD
-	if(filename.empty())
-	{
-		// LLAssetStorage metric: no filename
-		reportMetric( LLUUID::null, asset_type, LLStringUtil::null, LLUUID::null, 0, MR_VFS_CORRUPTION, __FILE__, __LINE__, "Filename missing" );
-		LL_ERRS() << "No filename specified" << LL_ENDL;
-		return;
-	}
-	
-	LLAssetID asset_id = tid.makeAssetID(gAgent.getSecureSessionID());
-	LL_DEBUGS("AssetStorage") << "LLViewerAssetStorage::storeAssetData (legacy)" << asset_id << ":" << LLAssetType::lookup(asset_type) << LL_ENDL;
-
-	LL_DEBUGS("AssetStorage") << "ASSET_ID: " << asset_id << LL_ENDL;
-
-	S32 size = 0;
-	LLFILE* fp = LLFile::fopen(filename, "rb");
-	if (fp)
-	{
-		fseek(fp, 0, SEEK_END);
-		size = ftell(fp);
-		fseek(fp, 0, SEEK_SET);
-	}
-	if( size )
-	{
-		LLLegacyAssetRequest *legacy = new LLLegacyAssetRequest;
-		
-		legacy->mUpCallback = callback;
-		legacy->mUserData = user_data;
-
-		LLVFile file(mVFS, asset_id, asset_type, LLVFile::WRITE);
-
-		file.setMaxSize(size);
-
-		const S32 buf_size = 65536;
-		U8 copy_buf[buf_size];
-		while ((size = (S32)fread(copy_buf, 1, buf_size, fp)))
-		{
-			file.write(copy_buf, size);
-		}
-		fclose(fp);
-
-		// if this upload fails, the caller needs to setup a new tempfile for us
-		if (temp_file)
-		{
-			LLFile::remove(filename);
-		}
-
-		// LLAssetStorage metric: Success not needed; handled in the overloaded method here:
-
-		LLViewerAssetStorage::storeAssetData(
-			tid,
-			asset_type,
-			legacyStoreDataCallback,
-			(void**)legacy,
-			temp_file,
-			is_priority);
-	}
-	else // size == 0 (but previous block changes size)
-	{
-		if( fp )
-		{
-			// LLAssetStorage metric: Zero size
-			reportMetric( asset_id, asset_type, filename, LLUUID::null, 0, MR_ZERO_SIZE, __FILE__, __LINE__, "The file was zero length" );
-			fclose(fp); // <FS:ND/> Do not leak the file handle.
-		}
-		else
-		{
-			// LLAssetStorage metric: Missing File
-			reportMetric( asset_id, asset_type, filename, LLUUID::null, 0, MR_FILE_NONEXIST, __FILE__, __LINE__, "The file didn't exist" );
-		}
-		if (callback)
-		{
-			callback(asset_id, user_data, LL_ERR_CANNOT_OPEN_FILE, LL_EXSTAT_BLOCKED_FILE);
-		}
-	}
-=======
     if(filename.empty())
     {
         // LLAssetStorage metric: no filename
@@ -380,6 +304,7 @@
         {
             // LLAssetStorage metric: Zero size
             reportMetric( asset_id, asset_type, filename, LLUUID::null, 0, MR_ZERO_SIZE, __FILE__, __LINE__, "The file was zero length" );
+            fclose(fp); // <FS:ND/> Do not leak the file handle.
         }
         else
         {
@@ -391,7 +316,6 @@
             callback(asset_id, user_data, LL_ERR_CANNOT_OPEN_FILE, LL_EXSTAT_BLOCKED_FILE);
         }
     }
->>>>>>> 86449a0a
 }
 
 
