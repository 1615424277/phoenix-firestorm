/** 
 * @file LLSideTray.h
 * @brief SideBar header file
 *
 * $LicenseInfo:firstyear=2004&license=viewergpl$
 * 
 * Copyright (c) 2009, Linden Research, Inc.
 * 
 * Second Life Viewer Source Code
 * The source code in this file ("Source Code") is provided by Linden Lab
 * to you under the terms of the GNU General Public License, version 2.0
 * ("GPL"), unless you have obtained a separate licensing agreement
 * ("Other License"), formally executed by you and Linden Lab.  Terms of
 * the GPL can be found in doc/GPL-license.txt in this distribution, or
 * online at http://secondlifegrid.net/programs/open_source/licensing/gplv2
 * 
 * There are special exceptions to the terms and conditions of the GPL as
 * it is applied to this Source Code. View the full text of the exception
 * in the file doc/FLOSS-exception.txt in this software distribution, or
 * online at
 * http://secondlifegrid.net/programs/open_source/licensing/flossexception
 * 
 * By copying, modifying or distributing this software, you acknowledge
 * that you have read and understood your obligations described above,
 * and agree to abide by those obligations.
 * 
 * ALL LINDEN LAB SOURCE CODE IS PROVIDED "AS IS." LINDEN LAB MAKES NO
 * WARRANTIES, EXPRESS, IMPLIED OR OTHERWISE, REGARDING ITS ACCURACY,
 * COMPLETENESS OR PERFORMANCE.
 * $/LicenseInfo$
 */

#ifndef LL_LLSIDETRAY_H_
#define LL_LLSIDETRAY_H_

#include "llpanel.h"
#include "string"

class LLSideTrayTab;
class LLAccordionCtrl;

// added inheritance from LLDestroyClass<LLSideTray> to enable Side Tray perform necessary actions 
// while disconnecting viewer in LLAppViewer::disconnectViewer().
// LLDestroyClassList::instance().fireCallbacks() calls destroyClass method. See EXT-245.
class LLSideTray : public LLPanel, private LLDestroyClass<LLSideTray>
{
	friend class LLUICtrlFactory;
	friend class LLDestroyClass<LLSideTray>;
public:

	LOG_CLASS(LLSideTray);

	struct Params 
	:	public LLInitParam::Block<Params, LLPanel::Params>
	{
		// initial state
		Optional<bool>		collapsed;
		Optional<std::string>		tab_btn_image_normal;
		Optional<std::string>		tab_btn_image_selected;
		
		Optional<S32>				default_button_width;
		Optional<S32>				default_button_height;
		Optional<S32>				default_button_margin;
		
		Params();
	};

	static LLSideTray*	getInstance		();
	static bool			instanceCreated	();
protected:
	LLSideTray(Params& params);
	typedef std::vector<LLSideTrayTab*> child_vector_t;
	typedef child_vector_t::iterator					child_vector_iter_t;
	typedef child_vector_t::const_iterator  			child_vector_const_iter_t;
	typedef child_vector_t::reverse_iterator 			child_vector_reverse_iter_t;
	typedef child_vector_t::const_reverse_iterator 		child_vector_const_reverse_iter_t;

public:

	// interface functions
	    
	/**
     * Select tab with specific name and set it active    
     */
	bool 		selectTabByName	(const std::string& name);
	
	/**
     * Select tab with specific index and set it active    
     */
	bool		selectTabByIndex(size_t index);

	/**
	 * Activate tab with "panel_name" panel
	 * if no such tab - return NULL, otherwise a pointer to the panel
	 * Pass params as array, or they may be overwritten(example - params["name"]="nearby")
	 */
    LLPanel*	showPanel		(const std::string& panel_name, const LLSD& params);

	/*
     * collapse SideBar, hiding visible tab and moving tab buttons
     * to the right corner of the screen
     */
	void		collapseSideBar	();
    
	/*
     * expand SideBar
     */
	void		expandSideBar	();


	/**
	 *hightlight if focused. manly copypaste from highlightFocusedFloater
	 */
	void		highlightFocused();

	void		setVisible(BOOL visible)
	{
		LLPanel::setVisible(visible);
	}

	LLPanel*	getButtonsPanel() { return mButtonsPanel; }

public:
	virtual ~LLSideTray(){};

    virtual BOOL postBuild();

	void		onTabButtonClick(std::string name);
	void		onToggleCollapse();

	bool		addChild		(LLView* view, S32 tab_group);

	BOOL		handleMouseDown	(S32 x, S32 y, MASK mask);
	
	void		reshape			(S32 width, S32 height, BOOL called_from_parent = TRUE);
<<<<<<< HEAD
=======
	S32			getTrayWidth();

	void		resetPanelRect	();

	void		processTriState ();
	
>>>>>>> 2857dd02

protected:
	LLSideTrayTab* getTab		(const std::string& name);

	void		createButtons	();
	LLButton*	createButton	(const std::string& name,const std::string& image,LLUICtrl::commit_callback_t callback);
	void		arrange			();
	void		reflectCollapseChange();

	void		toggleTabButton	(LLSideTrayTab* tab);

	void		updateSidetrayVisibility();

	

private:
	// Implementation of LLDestroyClass<LLSideTray>
	static void destroyClass()
	{
		// Disable SideTray to avoid crashes. EXT-245
		if (LLSideTray::instanceCreated())
			LLSideTray::getInstance()->setEnabled(FALSE);
	}
	

private:

	LLPanel*						mButtonsPanel;
	typedef std::map<std::string,LLButton*> button_map_t;
	button_map_t					mTabButtons;
	child_vector_t					mTabs;
	LLSideTrayTab*					mActiveTab;	
	
	LLButton*						mCollapseButton;
	bool							mCollapsed;
	
	static LLSideTray*				sInstance;
};

#endif
<|MERGE_RESOLUTION|>--- conflicted
+++ resolved
@@ -133,15 +133,9 @@
 	BOOL		handleMouseDown	(S32 x, S32 y, MASK mask);
 	
 	void		reshape			(S32 width, S32 height, BOOL called_from_parent = TRUE);
-<<<<<<< HEAD
-=======
-	S32			getTrayWidth();
-
-	void		resetPanelRect	();
 
 	void		processTriState ();
 	
->>>>>>> 2857dd02
 
 protected:
 	LLSideTrayTab* getTab		(const std::string& name);
