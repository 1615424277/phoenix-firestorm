--- conflicted
+++ resolved
@@ -290,26 +290,22 @@
 	setAnimCallbacks();
 	loadBVH();
 
-	return TRUE;
+	return true;
 }
 
 //-----------------------------------------------------------------------------
 // loadBVH()
 //-----------------------------------------------------------------------------
-BOOL LLFloaterBvhPreview::loadBVH()
+bool LLFloaterBvhPreview::loadBVH()
 {
 	LLKeyframeMotion* motionp = NULL;
 	LLBVHLoader* loaderp = NULL;
 
-<<<<<<< HEAD
 	mPlayButton->setVisible(true);
 	mPauseButton->setVisible(false);
 // </FS>
 	
-	getChildView("bad_animation_text")->setVisible(FALSE);
-=======
 	getChildView("bad_animation_text")->setVisible(false);
->>>>>>> 7704c263
 
     mAnimPreview = new LLPreviewAnimation(256, 256);
     
@@ -431,7 +427,6 @@
 			onBtnPlay();
 			// </FS>
 			
-<<<<<<< HEAD
 			getChild<LLSliderCtrl>("playback_slider")->setMinValue(0.0);
 			getChild<LLSliderCtrl>("playback_slider")->setMaxValue(1.0);
 
@@ -461,20 +456,7 @@
 			motionp->setEaseIn(ease_in);
 			motionp->setEaseOut(ease_out);
 			//</FS>
-			setEnabled(TRUE);
-=======
-			getChild<LLSlider>("playback_slider")->setMinValue(0.0);
-			getChild<LLSlider>("playback_slider")->setMaxValue(1.0);
-
-			getChild<LLUICtrl>("loop_check")->setValue(LLSD(motionp->getLoop()));
-			getChild<LLUICtrl>("loop_in_point")->setValue(LLSD(motionp->getLoopIn() / motionp->getDuration() * 100.f));
-			getChild<LLUICtrl>("loop_out_point")->setValue(LLSD(motionp->getLoopOut() / motionp->getDuration() * 100.f));
-			getChild<LLUICtrl>("priority")->setValue(LLSD((F32)motionp->getPriority()));
-			getChild<LLUICtrl>("hand_pose_combo")->setValue(LLHandMotion::getHandPoseName(motionp->getHandPose()));
-			getChild<LLUICtrl>("ease_in_time")->setValue(LLSD(motionp->getEaseInDuration()));
-			getChild<LLUICtrl>("ease_out_time")->setValue(LLSD(motionp->getEaseOutDuration()));
 			setEnabled(true);
->>>>>>> 7704c263
 			std::string seconds_string;
 			seconds_string = llformat(" - %.2f seconds", motionp->getDuration());
 
@@ -546,7 +528,6 @@
 {
 	mAnimPreview = NULL;
 
-<<<<<<< HEAD
 	// <FS> Preview on own avatar
 	if (mUseOwnAvatar)
 	{
@@ -572,10 +553,7 @@
 	}
 	// </FS>
 
-	setEnabled(FALSE);
-=======
 	setEnabled(false);
->>>>>>> 7704c263
 }
 
 //-----------------------------------------------------------------------------
@@ -655,16 +633,11 @@
 	if (!mAnimPreview)
 		return;
 
-<<<<<<< HEAD
 	// <FS> Preview on own avatar
 	//LLVOAvatar* avatarp = mAnimPreview->getDummyAvatar();
 	LLVOAvatar* avatarp = mAnimPreview->getPreviewAvatar(this);
 	// </FS>
-	BOOL paused = avatarp->areAnimationsPaused();
-=======
-	LLVOAvatar* avatarp = mAnimPreview->getDummyAvatar();
 	bool paused = avatarp->areAnimationsPaused();
->>>>>>> 7704c263
 
 	LLKeyframeMotion* motionp = dynamic_cast<LLKeyframeMotion*>(avatarp->findMotion(mMotionID));
 	if( motionp )
@@ -725,14 +698,10 @@
 //-----------------------------------------------------------------------------
 bool LLFloaterBvhPreview::handleMouseUp(S32 x, S32 y, MASK mask)
 {
-<<<<<<< HEAD
 	// <FS> Preview on own avatar
 	if (mUseOwnAvatar) return LLFloater::handleMouseUp(x, y, mask);
 
-	gFocusMgr.setMouseCapture(FALSE);
-=======
 	gFocusMgr.setMouseCapture(nullptr);
->>>>>>> 7704c263
 	gViewerWindow->showCursor();
 	return LLFloater::handleMouseUp(x, y, mask);
 }
@@ -1060,7 +1029,7 @@
 	{
 		getChild<LLUICtrl>("loop_in_point")->setValue(LLSD(mNumFrames == 0 ? 0.f : 100.f * (F32)getChild<LLUICtrl>("loop_in_frames")->getValue().asReal() / (F32)mNumFrames));
 		resetMotion();
-		getChild<LLUICtrl>("loop_check")->setValue(LLSD(TRUE));
+		getChild<LLUICtrl>("loop_check")->setValue(LLSD(true));
 		// The values are actually set here:
 		onCommitLoop();
 	}
@@ -1082,7 +1051,7 @@
 	{
 		getChild<LLUICtrl>("loop_out_point")->setValue(LLSD(mNumFrames == 0 ? 100.f : 100.f * (F32)getChild<LLUICtrl>("loop_out_frames")->getValue().asReal() / (F32)mNumFrames));
 		resetMotion();
-		getChild<LLUICtrl>("loop_check")->setValue(LLSD(TRUE));
+		getChild<LLUICtrl>("loop_check")->setValue(LLSD(true));
 		onCommitLoop();
 	}
 }
@@ -1401,29 +1370,19 @@
 	{
 		getChildView("bad_animation_text")->setVisible(false);
 		// re-enabled in case previous animation was bad
-<<<<<<< HEAD
-		mPlayButton->setEnabled(TRUE);
-		mStopButton->setEnabled(TRUE);
+		mPlayButton->setEnabled(true);
+		mStopButton->setEnabled(true);
 		// <FS> Preview on own avatar
 		//LLVOAvatar* avatarp = mAnimPreview->getDummyAvatar();
 		LLVOAvatar* avatarp = mAnimPreview->getPreviewAvatar(this);
 		// </FS>
 		if (avatarp->isMotionActive(mMotionID))
 		{
-			mStopButton->setEnabled(TRUE);
+			mStopButton->setEnabled(true);
 			// <FS:Ansariel> Possible memory corruption
 			//LLKeyframeMotion* motionp = (LLKeyframeMotion*)avatarp->findMotion(mMotionID);
 			LLKeyframeMotion* motionp = dynamic_cast<LLKeyframeMotion*>(avatarp->findMotion(mMotionID));
 			// </FS:Ansariel>
-=======
-		mPlayButton->setEnabled(true);
-		mStopButton->setEnabled(true);
-		LLVOAvatar* avatarp = mAnimPreview->getDummyAvatar();
-		if (avatarp->isMotionActive(mMotionID))
-		{
-			mStopButton->setEnabled(true);
-			LLKeyframeMotion* motionp = (LLKeyframeMotion*)avatarp->findMotion(mMotionID);
->>>>>>> 7704c263
 			if (!avatarp->areAnimationsPaused())
 			{
 				// animation is playing
