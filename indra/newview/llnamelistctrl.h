--- conflicted
+++ resolved
@@ -82,14 +82,10 @@
 
 
 class LLNameListCtrl
-<<<<<<< HEAD
 // <FS:Ansariel> Inherit from FSScrollListCtrl for additional features
-//:	public LLScrollListCtrl, public LLInstanceTracker<LLNameListCtrl>
-:	public FSScrollListCtrl, public LLInstanceTracker<LLNameListCtrl>
+//: public LLScrollListCtrl, public LLInstanceTracker<LLNameListCtrl>
+:   public FSScrollListCtrl, public LLInstanceTracker<LLNameListCtrl>
 // </FS:Ansariel>
-=======
-:   public LLScrollListCtrl, public LLInstanceTracker<LLNameListCtrl>
->>>>>>> 38c2a5bd
 {
 public:
     typedef boost::signals2::signal<void(bool)> namelist_complete_signal_t;
@@ -118,31 +114,6 @@
         :   name("name"),
             target("target", INDIVIDUAL),
             special_id("special_id", LLUUID())
-<<<<<<< HEAD
-		{}
-	};
-
-	struct NameColumn : public LLInitParam::ChoiceBlock<NameColumn>
-	{
-		Alternative<S32>				column_index;
-		Alternative<std::string>		column_name;
-		NameColumn()
-		:	column_name("name_column"),
-			column_index("name_column_index", 0)
-		{}
-	};
-
-	// <FS:Ansariel> Inherit from FSScrollListCtrl for additional features
-	//struct Params : public LLInitParam::Block<Params, LLScrollListCtrl::Params>
-	struct Params : public LLInitParam::Block<Params, FSScrollListCtrl::Params>
-	// </FS:Ansariel>
-	{
-		Optional<NameColumn>	name_column;
-		Optional<bool>	allow_calling_card_drop;
-		Optional<bool>			short_names;
-		Params();
-	};
-=======
         {}
     };
 
@@ -156,14 +127,16 @@
         {}
     };
 
-    struct Params : public LLInitParam::Block<Params, LLScrollListCtrl::Params>
+    // <FS:Ansariel> Inherit from FSScrollListCtrl for additional features
+    //struct Params : public LLInitParam::Block<Params, LLScrollListCtrl::Params>
+    struct Params : public LLInitParam::Block<Params, FSScrollListCtrl::Params>
+    // </FS:Ansariel>
     {
         Optional<NameColumn>    name_column;
         Optional<bool>  allow_calling_card_drop;
         Optional<bool>          short_names;
         Params();
     };
->>>>>>> 38c2a5bd
 
 protected:
     LLNameListCtrl(const Params&);
@@ -240,15 +213,10 @@
     avatar_name_cache_connection_map_t mAvatarNameCacheConnections;
     avatar_name_cache_connection_map_t mGroupNameCacheConnections;
 
-<<<<<<< HEAD
-	// <FS:Ansariel> Fix Baker's NameListCtrl un-fix
-	//S32 mPendingLookupsRemaining;
-	//namelist_complete_signal_t mNameListCompleteSignal;
-	// </FS:Ansariel>
-=======
-    S32 mPendingLookupsRemaining;
-    namelist_complete_signal_t mNameListCompleteSignal;
->>>>>>> 38c2a5bd
+    // <FS:Ansariel> Fix Baker's NameListCtrl un-fix
+    //S32 mPendingLookupsRemaining;
+    //namelist_complete_signal_t mNameListCompleteSignal;
+    // </FS:Ansariel>
 
     std::string     mHoverIconName;
     e_name_type     mNameListType;
@@ -256,27 +224,16 @@
     boost::signals2::signal<void(const LLUUID &)> mIconClickedSignal;
 
 public:
-<<<<<<< HEAD
-	// <FS:Ansariel> Fix Baker's NameListCtrl un-fix
-	//boost::signals2::connection setOnNameListCompleteCallback(boost::function<void(bool)> onNameListCompleteCallback) 
-	//{ 
-	//	return mNameListCompleteSignal.connect(onNameListCompleteCallback); 
-	//}
-	// </FS:Ansariel>
-
-    boost::signals2::connection setIconClickedCallback(boost::function<void(const LLUUID &)> cb) 
-    { 
-        return mIconClickedSignal.connect(cb); 
-=======
-    boost::signals2::connection setOnNameListCompleteCallback(boost::function<void(bool)> onNameListCompleteCallback)
-    {
-        return mNameListCompleteSignal.connect(onNameListCompleteCallback);
-    }
+    // <FS:Ansariel> Fix Baker's NameListCtrl un-fix
+    //boost::signals2::connection setOnNameListCompleteCallback(boost::function<void(bool)> onNameListCompleteCallback)
+    //{
+    //  return mNameListCompleteSignal.connect(onNameListCompleteCallback);
+    //}
+    // </FS:Ansariel>
 
     boost::signals2::connection setIconClickedCallback(boost::function<void(const LLUUID &)> cb)
     {
         return mIconClickedSignal.connect(cb);
->>>>>>> 38c2a5bd
     }
 };
 
