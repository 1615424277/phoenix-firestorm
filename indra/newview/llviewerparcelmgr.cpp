/** 
 * @file llviewerparcelmgr.cpp
 * @brief Viewer-side representation of owned land
 *
 * $LicenseInfo:firstyear=2002&license=viewerlgpl$
 * Second Life Viewer Source Code
 * Copyright (C) 2010, Linden Research, Inc.
 * 
 * This library is free software; you can redistribute it and/or
 * modify it under the terms of the GNU Lesser General Public
 * License as published by the Free Software Foundation;
 * version 2.1 of the License only.
 * 
 * This library is distributed in the hope that it will be useful,
 * but WITHOUT ANY WARRANTY; without even the implied warranty of
 * MERCHANTABILITY or FITNESS FOR A PARTICULAR PURPOSE.  See the GNU
 * Lesser General Public License for more details.
 * 
 * You should have received a copy of the GNU Lesser General Public
 * License along with this library; if not, write to the Free Software
 * Foundation, Inc., 51 Franklin Street, Fifth Floor, Boston, MA  02110-1301  USA
 * 
 * Linden Research, Inc., 945 Battery Street, San Francisco, CA  94111  USA
 * $/LicenseInfo$
 */

#include "llviewerprecompiledheaders.h"

#include "llviewerparcelmgr.h"

// Library includes
#include "llaudioengine.h"
#include "indra_constants.h"
#include "llcachename.h"
#include "llgl.h"
#include "llnotifications.h"
#include "llnotificationsutil.h"
#include "llparcel.h"
#include "llsecondlifeurls.h"
#include "message.h"
#include "llfloaterreg.h"

// Viewer includes
#include "llagent.h"
#include "llagentaccess.h"
#include "llviewerwindow.h"
#include "llviewercontrol.h"
//#include "llfirstuse.h"
#include "llfloaterbuyland.h"
#include "llfloatergroups.h"
#include "llpanelnearbymedia.h"
#include "llfloatersellland.h"
#include "llfloatertools.h"
#include "llparcelselection.h"
#include "llresmgr.h"
#include "llsdutil.h"
#include "llsdutil_math.h"
#include "llslurl.h"
#include "llstatusbar.h"
#include "llui.h"
#include "llviewertexture.h"
#include "llviewertexturelist.h"
#include "llviewermenu.h"
#include "llviewerparcelmedia.h"
#include "llviewerparceloverlay.h"
#include "llviewerregion.h"
#include "llworld.h"
#include "roles_constants.h"
#include "llweb.h"
#include "kcwlinterface.h"

const F32 PARCEL_COLLISION_DRAW_SECS = 1.f;


// Globals

U8* LLViewerParcelMgr::sPackedOverlay = NULL;

LLUUID gCurrentMovieID = LLUUID::null;

LLPointer<LLViewerTexture> sBlockedImage;
LLPointer<LLViewerTexture> sPassImage;

// Local functions
void optionally_start_music(const std::string& music_url);
void callback_start_music(S32 option, void* data);
void optionally_prepare_video(const LLParcel *parcelp);
void callback_prepare_video(S32 option, void* data);
void prepare_video(const LLParcel *parcelp);
void start_video(const LLParcel *parcelp);
void stop_video();
bool callback_god_force_owner(const LLSD&, const LLSD&);

struct LLGodForceOwnerData
{
	LLUUID mOwnerID;
	S32 mLocalID;
	LLHost mHost;

	LLGodForceOwnerData(
		const LLUUID& owner_id,
		S32 local_parcel_id,
		const LLHost& host) :
		mOwnerID(owner_id),
		mLocalID(local_parcel_id),
		mHost(host) {}
};

//
// Methods
//
LLViewerParcelMgr::LLViewerParcelMgr()
:	mSelected(FALSE),
	mRequestResult(0),
	mWestSouth(),
	mEastNorth(),
	mSelectedDwell(0.f),
	mAgentParcelSequenceID(-1),
	mHoverRequestResult(0),
	mHoverWestSouth(),
	mHoverEastNorth(),
	mRenderCollision(FALSE),
	mRenderSelection(TRUE),
	mCollisionBanned(0),
	mCollisionTimer(),
	mMediaParcelId(0),
	mMediaRegionId(0)
{
	mCurrentParcel = new LLParcel();
	mCurrentParcelSelection = new LLParcelSelection(mCurrentParcel);
	mFloatingParcelSelection = new LLParcelSelection(mCurrentParcel);

	mAgentParcel = new LLParcel();
	mHoverParcel = new LLParcel();
	mCollisionParcel = new LLParcel();

	mParcelsPerEdge = S32(	REGION_WIDTH_METERS / PARCEL_GRID_STEP_METERS );
	mHighlightSegments = new U8[(mParcelsPerEdge+1)*(mParcelsPerEdge+1)];
	resetSegments(mHighlightSegments);

	mCollisionSegments = new U8[(mParcelsPerEdge+1)*(mParcelsPerEdge+1)];
	resetSegments(mCollisionSegments);

	// JC: Resolved a merge conflict here, eliminated
	// mBlockedImage->setAddressMode(LLTexUnit::TAM_WRAP);
	// because it is done in llviewertexturelist.cpp
	mBlockedImage = LLViewerTextureManager::getFetchedTextureFromFile("world/NoEntryLines.png");
	mPassImage = LLViewerTextureManager::getFetchedTextureFromFile("world/NoEntryPassLines.png");

	S32 overlay_size = mParcelsPerEdge * mParcelsPerEdge / PARCEL_OVERLAY_CHUNKS;
	sPackedOverlay = new U8[overlay_size];

	mAgentParcelOverlay = new U8[mParcelsPerEdge * mParcelsPerEdge];
	S32 i;
	for (i = 0; i < mParcelsPerEdge * mParcelsPerEdge; i++)
	{
		mAgentParcelOverlay[i] = 0;
	}

	mTeleportInProgress = TRUE; // the initial parcel update is treated like teleport
}


LLViewerParcelMgr::~LLViewerParcelMgr()
{
	mCurrentParcelSelection->setParcel(NULL);
	mCurrentParcelSelection = NULL;

	mFloatingParcelSelection->setParcel(NULL);
	mFloatingParcelSelection = NULL;

	delete mCurrentParcel;
	mCurrentParcel = NULL;

	delete mAgentParcel;
	mAgentParcel = NULL;

	delete mCollisionParcel;
	mCollisionParcel = NULL;

	delete mHoverParcel;
	mHoverParcel = NULL;

	delete[] mHighlightSegments;
	mHighlightSegments = NULL;

	delete[] mCollisionSegments;
	mCollisionSegments = NULL;

	delete[] sPackedOverlay;
	sPackedOverlay = NULL;

	delete[] mAgentParcelOverlay;
	mAgentParcelOverlay = NULL;

	sBlockedImage = NULL;
	sPassImage = NULL;
}

void LLViewerParcelMgr::dump()
{
	llinfos << "Parcel Manager Dump" << llendl;
	llinfos << "mSelected " << S32(mSelected) << llendl;
	llinfos << "Selected parcel: " << llendl;
	llinfos << mWestSouth << " to " << mEastNorth << llendl;
	mCurrentParcel->dump();
	llinfos << "banning " << mCurrentParcel->mBanList.size() << llendl;
	
	access_map_const_iterator cit = mCurrentParcel->mBanList.begin();
	access_map_const_iterator end = mCurrentParcel->mBanList.end();
	for ( ; cit != end; ++cit)
	{
		llinfos << "ban id " << (*cit).first << llendl;
	}
	llinfos << "Hover parcel:" << llendl;
	mHoverParcel->dump();
	llinfos << "Agent parcel:" << llendl;
	mAgentParcel->dump();
}


LLViewerRegion* LLViewerParcelMgr::getSelectionRegion()
{
	return LLWorld::getInstance()->getRegionFromPosGlobal( mWestSouth );
}


void LLViewerParcelMgr::getDisplayInfo(S32* area_out, S32* claim_out,
									   S32* rent_out,
									   BOOL* for_sale_out,
									   F32* dwell_out)
{
	S32 area = 0;
	S32 price = 0;
	S32 rent = 0;
	BOOL for_sale = FALSE;
	F32 dwell = 0.f;

	if (mSelected)
	{
		if (mCurrentParcelSelection->mSelectedMultipleOwners)
		{
			area = mCurrentParcelSelection->getClaimableArea();
		}
		else
		{
			area = getSelectedArea();
		}

		if (mCurrentParcel->getForSale())
		{
			price = mCurrentParcel->getSalePrice();
			for_sale = TRUE;
		}
		else
		{
			price = area * mCurrentParcel->getClaimPricePerMeter();
			for_sale = FALSE;
		}

		rent = mCurrentParcel->getTotalRent();

		dwell = mSelectedDwell;
	}

	*area_out = area;
	*claim_out = price;
	*rent_out = rent;
	*for_sale_out = for_sale;
	*dwell_out = dwell;
}

S32 LLViewerParcelMgr::getSelectedArea() const
{
	S32 rv = 0;
	if(mSelected && mCurrentParcel && mCurrentParcelSelection->mWholeParcelSelected)
	{
		rv = mCurrentParcel->getArea();
	}
	else if(mSelected)
	{
		F64 width = mEastNorth.mdV[VX] - mWestSouth.mdV[VX];
		F64 height = mEastNorth.mdV[VY] - mWestSouth.mdV[VY];
		F32 area = (F32)(width * height);
		rv = llround(area);
	}
	return rv;
}

void LLViewerParcelMgr::resetSegments(U8* segments)
{
	S32 i;
	S32 count = (mParcelsPerEdge+1)*(mParcelsPerEdge+1);
	for (i = 0; i < count; i++)
	{
		segments[i] = 0x0;
	}
}


void LLViewerParcelMgr::writeHighlightSegments(F32 west, F32 south, F32 east,
											   F32 north)
{
	S32 x, y;
	S32 min_x = llround( west / PARCEL_GRID_STEP_METERS );
	S32 max_x = llround( east / PARCEL_GRID_STEP_METERS );
	S32 min_y = llround( south / PARCEL_GRID_STEP_METERS );
	S32 max_y = llround( north / PARCEL_GRID_STEP_METERS );

	const S32 STRIDE = mParcelsPerEdge+1;

	// south edge
	y = min_y;
	for (x = min_x; x < max_x; x++)
	{
		// exclusive OR means that writing to this segment twice
		// will turn it off
		mHighlightSegments[x + y*STRIDE] ^= SOUTH_MASK;
	}

	// west edge
	x = min_x;
	for (y = min_y; y < max_y; y++)
	{
		mHighlightSegments[x + y*STRIDE] ^= WEST_MASK;
	}

	// north edge - draw the south border on the y+1'th cell,
	// which given C-style arrays, is item foo[max_y]
	y = max_y;
	for (x = min_x; x < max_x; x++)
	{
		mHighlightSegments[x + y*STRIDE] ^= SOUTH_MASK;
	}

	// east edge - draw west border on x+1'th cell
	x = max_x;
	for (y = min_y; y < max_y; y++)
	{
		mHighlightSegments[x + y*STRIDE] ^= WEST_MASK;
	}
}


void LLViewerParcelMgr::writeSegmentsFromBitmap(U8* bitmap, U8* segments)
{
	S32 x;
	S32 y;
	const S32 IN_STRIDE = mParcelsPerEdge;
	const S32 OUT_STRIDE = mParcelsPerEdge+1;

	for (y = 0; y < IN_STRIDE; y++)
	{
		x = 0;
		while( x < IN_STRIDE )
		{
			U8 byte = bitmap[ (x + y*IN_STRIDE) / 8 ];

			S32 bit;
			for (bit = 0; bit < 8; bit++)
			{
				if (byte & (1 << bit) )
				{
					S32 out = x+y*OUT_STRIDE;

					// This and one above it
					segments[out]            ^= SOUTH_MASK;
					segments[out+OUT_STRIDE] ^= SOUTH_MASK;

					// This and one to the right
					segments[out]   ^= WEST_MASK;
					segments[out+1] ^= WEST_MASK;
				}
				x++;
			}
		}
	}
}


void LLViewerParcelMgr::writeAgentParcelFromBitmap(U8* bitmap)
{
	S32 x;
	S32 y;
	const S32 IN_STRIDE = mParcelsPerEdge;

	for (y = 0; y < IN_STRIDE; y++)
	{
		x = 0;
		while( x < IN_STRIDE )
		{
			U8 byte = bitmap[ (x + y*IN_STRIDE) / 8 ];

			S32 bit;
			for (bit = 0; bit < 8; bit++)
			{
				if (byte & (1 << bit) )
				{
					mAgentParcelOverlay[x+y*IN_STRIDE] = 1;
				}
				else
				{
					mAgentParcelOverlay[x+y*IN_STRIDE] = 0;
				}
				x++;
			}
		}
	}
}


// Given a point, find the PARCEL_GRID_STEP x PARCEL_GRID_STEP block
// containing it and select that.
LLParcelSelectionHandle LLViewerParcelMgr::selectParcelAt(const LLVector3d& pos_global)
{
	LLVector3d southwest = pos_global;
	LLVector3d northeast = pos_global;

	southwest -= LLVector3d( PARCEL_GRID_STEP_METERS/2, PARCEL_GRID_STEP_METERS/2, 0 );
	southwest.mdV[VX] = llround( southwest.mdV[VX], (F64)PARCEL_GRID_STEP_METERS );
	southwest.mdV[VY] = llround( southwest.mdV[VY], (F64)PARCEL_GRID_STEP_METERS );

	northeast += LLVector3d( PARCEL_GRID_STEP_METERS/2, PARCEL_GRID_STEP_METERS/2, 0 );
	northeast.mdV[VX] = llround( northeast.mdV[VX], (F64)PARCEL_GRID_STEP_METERS );
	northeast.mdV[VY] = llround( northeast.mdV[VY], (F64)PARCEL_GRID_STEP_METERS );

	// Snap to parcel
	return selectLand( southwest, northeast, TRUE );
}


// Tries to select the parcel inside the rectangle
LLParcelSelectionHandle LLViewerParcelMgr::selectParcelInRectangle()
{
	return selectLand(mWestSouth, mEastNorth, TRUE);
}


void LLViewerParcelMgr::selectCollisionParcel()
{
	// BUG: Claim to be in the agent's region
	mWestSouth = gAgent.getRegion()->getOriginGlobal();
	mEastNorth = mWestSouth;
	mEastNorth += LLVector3d(PARCEL_GRID_STEP_METERS, PARCEL_GRID_STEP_METERS, 0.0);

	// BUG: must be in the sim you are in
	LLMessageSystem *msg = gMessageSystem;
	msg->newMessageFast(_PREHASH_ParcelPropertiesRequestByID);
	msg->nextBlockFast(_PREHASH_AgentID);
	msg->addUUIDFast(_PREHASH_AgentID, gAgent.getID() );
	msg->addUUIDFast(_PREHASH_SessionID, gAgent.getSessionID() );
	msg->nextBlockFast(_PREHASH_ParcelData);
	msg->addS32Fast(_PREHASH_SequenceID, SELECTED_PARCEL_SEQ_ID );
	msg->addS32Fast(_PREHASH_LocalID, mCollisionParcel->getLocalID() );
	gAgent.sendReliableMessage();

	mRequestResult = PARCEL_RESULT_NO_DATA;

	// Hack: Copy some data over temporarily
	mCurrentParcel->setName( mCollisionParcel->getName() );
	mCurrentParcel->setDesc( mCollisionParcel->getDesc() );
	mCurrentParcel->setPassPrice(mCollisionParcel->getPassPrice());
	mCurrentParcel->setPassHours(mCollisionParcel->getPassHours());

	// clear the list of segments to prevent flashing
	resetSegments(mHighlightSegments);

	mFloatingParcelSelection->setParcel(mCurrentParcel);
	mCurrentParcelSelection->setParcel(NULL);
	mCurrentParcelSelection = new LLParcelSelection(mCurrentParcel);

	mSelected = TRUE;
	mCurrentParcelSelection->mWholeParcelSelected = TRUE;
	notifyObservers();
	return;
}


// snap_selection = auto-select the hit parcel, if there is exactly one
LLParcelSelectionHandle LLViewerParcelMgr::selectLand(const LLVector3d &corner1, const LLVector3d &corner2,
								   BOOL snap_selection)
{
	sanitize_corners( corner1, corner2, mWestSouth, mEastNorth );

	// ...x isn't more than one meter away
	F32 delta_x = getSelectionWidth();
	if (delta_x * delta_x <= 1.f * 1.f)
	{
		mSelected = FALSE;
		notifyObservers();
		return NULL;
	}

	// ...y isn't more than one meter away
	F32 delta_y = getSelectionHeight();
	if (delta_y * delta_y <= 1.f * 1.f)
	{
		mSelected = FALSE;
		notifyObservers();
		return NULL;
	}

	// Can't select across region boundary
	// We need to pull in the upper right corner by a little bit to allow
	// selection up to the x = 256 or y = 256 edge.
	LLVector3d east_north_region_check( mEastNorth );
	east_north_region_check.mdV[VX] -= 0.5;
	east_north_region_check.mdV[VY] -= 0.5;

	LLViewerRegion *region = LLWorld::getInstance()->getRegionFromPosGlobal(mWestSouth);
	LLViewerRegion *region_other = LLWorld::getInstance()->getRegionFromPosGlobal( east_north_region_check );

	if(!region)
	{
		// just in case they somehow selected no land.
		mSelected = FALSE;
		return NULL;
	}

	if (region != region_other)
	{
		LLNotificationsUtil::add("CantSelectLandFromMultipleRegions");
		mSelected = FALSE;
		notifyObservers();
		return NULL;
	}

	// Build region global copies of corners
	LLVector3 wsb_region = region->getPosRegionFromGlobal( mWestSouth );
	LLVector3 ent_region = region->getPosRegionFromGlobal( mEastNorth );

	// Send request message
	LLMessageSystem *msg = gMessageSystem;
	msg->newMessageFast(_PREHASH_ParcelPropertiesRequest);
	msg->nextBlockFast(_PREHASH_AgentData);
	msg->addUUIDFast(_PREHASH_AgentID, gAgent.getID() );
	msg->addUUIDFast(_PREHASH_SessionID, gAgent.getSessionID() );
	msg->nextBlockFast(_PREHASH_ParcelData);
	msg->addS32Fast(_PREHASH_SequenceID, SELECTED_PARCEL_SEQ_ID );
	msg->addF32Fast(_PREHASH_West,  wsb_region.mV[VX] );
	msg->addF32Fast(_PREHASH_South, wsb_region.mV[VY] );
	msg->addF32Fast(_PREHASH_East,  ent_region.mV[VX] );
	msg->addF32Fast(_PREHASH_North, ent_region.mV[VY] );
	msg->addBOOL("SnapSelection", snap_selection);
	msg->sendReliable( region->getHost() );

	mRequestResult = PARCEL_RESULT_NO_DATA;

	// clear the list of segments to prevent flashing
	resetSegments(mHighlightSegments);

	mFloatingParcelSelection->setParcel(mCurrentParcel);
	mCurrentParcelSelection->setParcel(NULL);
	mCurrentParcelSelection = new LLParcelSelection(mCurrentParcel);

	mSelected = TRUE;
	mCurrentParcelSelection->mWholeParcelSelected = snap_selection;
	notifyObservers();
	return mCurrentParcelSelection;
}

void LLViewerParcelMgr::deselectUnused()
{
	// no more outstanding references to this selection, other than our own
	if (mCurrentParcelSelection->getNumRefs() == 1 && mFloatingParcelSelection->getNumRefs() == 1)
	{
		deselectLand();
	}
}

void LLViewerParcelMgr::deselectLand()
{
	if (mSelected)
	{
		mSelected = FALSE;

		// Invalidate the selected parcel
		mCurrentParcel->setLocalID(-1);
		mCurrentParcel->mAccessList.clear();
		mCurrentParcel->mBanList.clear();
		//mCurrentParcel->mRenterList.reset();

		mSelectedDwell = 0.f;

		// invalidate parcel selection so that existing users of this selection can clean up
		mCurrentParcelSelection->setParcel(NULL);
		mFloatingParcelSelection->setParcel(NULL);
		// create new parcel selection
		mCurrentParcelSelection = new LLParcelSelection(mCurrentParcel);

		notifyObservers(); // Notify observers *after* changing the parcel selection
	}
}


void LLViewerParcelMgr::addObserver(LLParcelObserver* observer)
{
	mObservers.put(observer);
}


void LLViewerParcelMgr::removeObserver(LLParcelObserver* observer)
{
	mObservers.removeObj(observer);
}


// Call this method when it's time to update everyone on a new state.
// Copy the list because an observer could respond by removing itself
// from the list.
void LLViewerParcelMgr::notifyObservers()
{
	LLDynamicArray<LLParcelObserver*> observers;
	S32 count = mObservers.count();
	S32 i;
	for(i = 0; i < count; ++i)
	{
		observers.put(mObservers.get(i));
	}
	for(i = 0; i < count; ++i)
	{
		observers.get(i)->changed();
	}
}


//
// ACCESSORS
//
BOOL LLViewerParcelMgr::selectionEmpty() const
{
	return !mSelected;
}


LLParcelSelectionHandle LLViewerParcelMgr::getParcelSelection() const
{
	return mCurrentParcelSelection;
}

LLParcelSelectionHandle LLViewerParcelMgr::getFloatingParcelSelection() const
{
	return mFloatingParcelSelection;
}

LLParcel *LLViewerParcelMgr::getAgentParcel() const
{
	return mAgentParcel;
}

// Return whether the agent can build on the land they are on
bool LLViewerParcelMgr::allowAgentBuild() const
{
	if (gAgent.isGodlike())
	{
		return true;
	}
	else if (!mAgentParcel)
	{
		return false;
	}
	return (mAgentParcel->allowModifyBy(gAgent.getID(), gAgent.getGroupID()) ||
			gAgent.hasPowerInGroup(mAgentParcel->getGroupID(), GP_LAND_ALLOW_CREATE));
}

// Return whether anyone can build on the given parcel
bool LLViewerParcelMgr::allowAgentBuild(const LLParcel* parcel) const
{
	return parcel->getAllowModify();
}

bool LLViewerParcelMgr::allowAgentVoice() const
{
	return allowAgentVoice(gAgent.getRegion(), mAgentParcel);
}

bool LLViewerParcelMgr::allowAgentVoice(const LLViewerRegion* region, const LLParcel* parcel) const
{
	return region && region->isVoiceEnabled()
		&& parcel	&& parcel->getParcelFlagAllowVoice();
}

bool LLViewerParcelMgr::allowAgentFly(const LLViewerRegion* region, const LLParcel* parcel) const
{
	return region && !region->getBlockFly()
		&& parcel && parcel->getAllowFly();
}

// Can the agent be pushed around by LLPushObject?
bool LLViewerParcelMgr::allowAgentPush(const LLViewerRegion* region, const LLParcel* parcel) const
{
	return region && !region->getRestrictPushObject()
		&& parcel && !parcel->getRestrictPushObject();
}

bool LLViewerParcelMgr::allowAgentScripts(const LLViewerRegion* region, const LLParcel* parcel) const
{
	// *NOTE: This code does not take into account group-owned parcels
	// and the flag to allow group-owned scripted objects to run.
	// This mirrors the traditional menu bar parcel icon code, but is not
	// technically correct.
	return region
		&& !(region->getRegionFlags() & REGION_FLAGS_SKIP_SCRIPTS)
		&& !(region->getRegionFlags() & REGION_FLAGS_ESTATE_SKIP_SCRIPTS)
		&& parcel
		&& parcel->getAllowOtherScripts();
}

bool LLViewerParcelMgr::allowAgentDamage(const LLViewerRegion* region, const LLParcel* parcel) const
{
	return (region && region->getAllowDamage())
		|| (parcel && parcel->getAllowDamage());
}

BOOL LLViewerParcelMgr::isOwnedAt(const LLVector3d& pos_global) const
{
	LLViewerRegion* region = LLWorld::getInstance()->getRegionFromPosGlobal( pos_global );
	if (!region) return FALSE;

	LLViewerParcelOverlay* overlay = region->getParcelOverlay();
	if (!overlay) return FALSE;

	LLVector3 pos_region = region->getPosRegionFromGlobal( pos_global );

	return overlay->isOwned( pos_region );
}

BOOL LLViewerParcelMgr::isOwnedSelfAt(const LLVector3d& pos_global) const
{
	LLViewerRegion* region = LLWorld::getInstance()->getRegionFromPosGlobal( pos_global );
	if (!region) return FALSE;

	LLViewerParcelOverlay* overlay = region->getParcelOverlay();
	if (!overlay) return FALSE;

	LLVector3 pos_region = region->getPosRegionFromGlobal( pos_global );

	return overlay->isOwnedSelf( pos_region );
}

BOOL LLViewerParcelMgr::isOwnedOtherAt(const LLVector3d& pos_global) const
{
	LLViewerRegion* region = LLWorld::getInstance()->getRegionFromPosGlobal( pos_global );
	if (!region) return FALSE;

	LLViewerParcelOverlay* overlay = region->getParcelOverlay();
	if (!overlay) return FALSE;

	LLVector3 pos_region = region->getPosRegionFromGlobal( pos_global );

	return overlay->isOwnedOther( pos_region );
}

BOOL LLViewerParcelMgr::isSoundLocal(const LLVector3d& pos_global) const
{
	LLViewerRegion* region = LLWorld::getInstance()->getRegionFromPosGlobal( pos_global );
	if (!region) return FALSE;

	LLViewerParcelOverlay* overlay = region->getParcelOverlay();
	if (!overlay) return FALSE;

	LLVector3 pos_region = region->getPosRegionFromGlobal( pos_global );

	return overlay->isSoundLocal( pos_region );
}

BOOL LLViewerParcelMgr::canHearSound(const LLVector3d &pos_global) const
{
	BOOL in_agent_parcel = inAgentParcel(pos_global);

	if (in_agent_parcel)
	{
		// In same parcel as the agent
		return TRUE;
	}
	else
	{
		if (LLViewerParcelMgr::getInstance()->getAgentParcel()->getSoundLocal())
		{
			// Not in same parcel, and agent parcel only has local sound
			return FALSE;
		}
		else if (LLViewerParcelMgr::getInstance()->isSoundLocal(pos_global))
		{
			// Not in same parcel, and target parcel only has local sound
			return FALSE;
		}
		else
		{
			// Not in same parcel, but neither are local sound
			return TRUE;
		}
	}
}


BOOL LLViewerParcelMgr::inAgentParcel(const LLVector3d &pos_global) const
{
	LLViewerRegion* region = LLWorld::getInstance()->getRegionFromPosGlobal(pos_global);
	LLViewerRegion* agent_region = gAgent.getRegion();
	if (!region || !agent_region)
		return FALSE;

	if (region != agent_region)
	{
		// Can't be in the agent parcel if you're not in the same region.
		return FALSE;
	}

	LLVector3 pos_region = agent_region->getPosRegionFromGlobal(pos_global);
	S32 row =    S32(pos_region.mV[VY] / PARCEL_GRID_STEP_METERS);
	S32 column = S32(pos_region.mV[VX] / PARCEL_GRID_STEP_METERS);

	if (mAgentParcelOverlay[row*mParcelsPerEdge + column])
	{
		return TRUE;
	}
	else
	{
		return FALSE;
	}
}

// Returns NULL when there is no valid data.
LLParcel* LLViewerParcelMgr::getHoverParcel() const
{
	if (mHoverRequestResult == PARCEL_RESULT_SUCCESS)
	{
		return mHoverParcel;
	}
	else
	{
		return NULL;
	}
}

// Returns NULL when there is no valid data.
LLParcel* LLViewerParcelMgr::getCollisionParcel() const
{
	if (mRenderCollision)
	{
		return mCollisionParcel;
	}
	else
	{
		return NULL;
	}
}

//
// UTILITIES
//

void LLViewerParcelMgr::render()
{
	if (mSelected && mRenderSelection && gSavedSettings.getBOOL("RenderParcelSelection"))
	{
		// Rendering is done in agent-coordinates, so need to supply
		// an appropriate offset to the render code.
		LLViewerRegion* regionp = LLWorld::getInstance()->getRegionFromPosGlobal(mWestSouth);
		if (!regionp) return;

		renderHighlightSegments(mHighlightSegments, regionp);
	}
}


void LLViewerParcelMgr::renderParcelCollision()
{
	// check for expiration
	if (mCollisionTimer.getElapsedTimeF32() > PARCEL_COLLISION_DRAW_SECS)
	{
		mRenderCollision = FALSE;
	}

	if (mRenderCollision && gSavedSettings.getBOOL("ShowBanLines"))
	{
		LLViewerRegion* regionp = gAgent.getRegion();
		if (regionp)
		{
			BOOL use_pass = mCollisionParcel->getParcelFlag(PF_USE_PASS_LIST);
			renderCollisionSegments(mCollisionSegments, use_pass, regionp);
		}
	}
}


void LLViewerParcelMgr::sendParcelAccessListRequest(U32 flags)
{
	if (!mSelected)
	{
		return;
	}

	LLViewerRegion *region = LLWorld::getInstance()->getRegionFromPosGlobal( mWestSouth );
	if (!region) return;

	LLMessageSystem *msg = gMessageSystem;
	

	if (flags & AL_BAN) 
	{
		mCurrentParcel->mBanList.clear();
	}
	if (flags & AL_ACCESS) 
	{
		mCurrentParcel->mAccessList.clear();
	}		

	// Only the headers differ
	msg->newMessageFast(_PREHASH_ParcelAccessListRequest);
	msg->nextBlockFast(_PREHASH_AgentData);
	msg->addUUIDFast(_PREHASH_AgentID, gAgent.getID());
	msg->addUUIDFast(_PREHASH_SessionID, gAgent.getSessionID());
	msg->nextBlockFast(_PREHASH_Data);
	msg->addS32Fast(_PREHASH_SequenceID, 0);
	msg->addU32Fast(_PREHASH_Flags, flags);
	msg->addS32("LocalID", mCurrentParcel->getLocalID() );
	msg->sendReliable( region->getHost() );
}


void LLViewerParcelMgr::sendParcelDwellRequest()
{
	if (!mSelected)
	{
		return;
	}

	LLViewerRegion *region = LLWorld::getInstance()->getRegionFromPosGlobal( mWestSouth );
	if (!region) return;

	LLMessageSystem *msg = gMessageSystem;

	// Only the headers differ
	msg->newMessage("ParcelDwellRequest");
	msg->nextBlock("AgentData");
	msg->addUUID("AgentID", gAgent.getID() );
	msg->addUUID("SessionID", gAgent.getSessionID());
	msg->nextBlock("Data");
	msg->addS32("LocalID", mCurrentParcel->getLocalID());
	msg->addUUID("ParcelID", LLUUID::null);	// filled in on simulator
	msg->sendReliable( region->getHost() );
}


void LLViewerParcelMgr::sendParcelGodForceOwner(const LLUUID& owner_id)
{
	if (!mSelected)
	{
		LLNotificationsUtil::add("CannotSetLandOwnerNothingSelected");
		return;
	}

	llinfos << "Claiming " << mWestSouth << " to " << mEastNorth << llendl;

	// BUG: Only works for the region containing mWestSouthBottom
	LLVector3d east_north_region_check( mEastNorth );
	east_north_region_check.mdV[VX] -= 0.5;
	east_north_region_check.mdV[VY] -= 0.5;

	LLViewerRegion *region = LLWorld::getInstance()->getRegionFromPosGlobal( mWestSouth );
	if (!region)
	{
		// TODO: Add a force owner version of this alert.
		LLNotificationsUtil::add("CannotContentifyNoRegion");
		return;
	}

	// BUG: Make work for cross-region selections
	LLViewerRegion *region2 = LLWorld::getInstance()->getRegionFromPosGlobal( east_north_region_check );
	if (region != region2)
	{
		LLNotificationsUtil::add("CannotSetLandOwnerMultipleRegions");
		return;
	}

	llinfos << "Region " << region->getOriginGlobal() << llendl;

	LLSD payload;
	payload["owner_id"] = owner_id;
	payload["parcel_local_id"] = mCurrentParcel->getLocalID();
	payload["region_host"] = region->getHost().getIPandPort();
	LLNotification::Params params("ForceOwnerAuctionWarning");
	params.payload(payload).functor.function(callback_god_force_owner);

	if(mCurrentParcel->getAuctionID())
	{
		LLNotifications::instance().add(params);
	}
	else
	{
		LLNotifications::instance().forceResponse(params, 0);
	}
}

bool callback_god_force_owner(const LLSD& notification, const LLSD& response)
{
	S32 option = LLNotificationsUtil::getSelectedOption(notification, response);
	if(0 == option)
	{
		LLMessageSystem* msg = gMessageSystem;
		msg->newMessage("ParcelGodForceOwner");
		msg->nextBlock("AgentData");
		msg->addUUID("AgentID", gAgent.getID());
		msg->addUUID("SessionID", gAgent.getSessionID());
		msg->nextBlock("Data");
		msg->addUUID("OwnerID", notification["payload"]["owner_id"].asUUID());
		msg->addS32( "LocalID", notification["payload"]["parcel_local_id"].asInteger());
		msg->sendReliable(LLHost(notification["payload"]["region_host"].asString()));
	}
	return false;
}

void LLViewerParcelMgr::sendParcelGodForceToContent()
{
	if (!mSelected)
	{
		LLNotificationsUtil::add("CannotContentifyNothingSelected");
		return;
	}
	LLViewerRegion* region = LLWorld::getInstance()->getRegionFromPosGlobal( mWestSouth );
	if (!region)
	{
		LLNotificationsUtil::add("CannotContentifyNoRegion");
		return;
	}

	LLMessageSystem* msg = gMessageSystem;
	msg->newMessage("ParcelGodMarkAsContent");
	msg->nextBlock("AgentData");
	msg->addUUID("AgentID", gAgent.getID());
	msg->addUUID("SessionID", gAgent.getSessionID());
	msg->nextBlock("ParcelData");
	msg->addS32("LocalID", mCurrentParcel->getLocalID());
	msg->sendReliable(region->getHost());
}

void LLViewerParcelMgr::sendParcelRelease()
{
	if (!mSelected)
	{
        LLNotificationsUtil::add("CannotReleaseLandNothingSelected");
		return;
	}

	LLViewerRegion *region = LLWorld::getInstance()->getRegionFromPosGlobal( mWestSouth );
	if (!region)
	{
		LLNotificationsUtil::add("CannotReleaseLandNoRegion");
		return;
	}

	//U32 flags = PR_NONE;
	//if (god_force) flags |= PR_GOD_FORCE;

	LLMessageSystem* msg = gMessageSystem;
	msg->newMessage("ParcelRelease");
	msg->nextBlock("AgentData");
	msg->addUUID("AgentID", gAgent.getID() );
	msg->addUUID("SessionID", gAgent.getSessionID() );
	msg->nextBlock("Data");
	msg->addS32("LocalID", mCurrentParcel->getLocalID() );
	//msg->addU32("Flags", flags);
	msg->sendReliable( region->getHost() );

	// Blitz selection, since the parcel might be non-rectangular, and
	// we won't have appropriate parcel information.
	deselectLand();
}

class LLViewerParcelMgr::ParcelBuyInfo
{
public:
	LLUUID	mAgent;
	LLUUID	mSession;
	LLUUID	mGroup;
	BOOL	mIsGroupOwned;
	BOOL	mRemoveContribution;
	BOOL	mIsClaim;
	LLHost	mHost;
	
	// for parcel buys
	S32		mParcelID;
	S32		mPrice;
	S32		mArea;

	// for land claims
	F32		mWest;
	F32		mSouth;
	F32		mEast;
	F32		mNorth;
};

LLViewerParcelMgr::ParcelBuyInfo* LLViewerParcelMgr::setupParcelBuy(
	const LLUUID& agent_id,
	const LLUUID& session_id,
	const LLUUID& group_id,
	BOOL is_group_owned,
	BOOL is_claim,
	BOOL remove_contribution)
{
	if (!mSelected || !mCurrentParcel)
	{
		LLNotificationsUtil::add("CannotBuyLandNothingSelected");
		return NULL;
	}

	LLViewerRegion *region = LLWorld::getInstance()->getRegionFromPosGlobal( mWestSouth );
	if (!region)
	{
		LLNotificationsUtil::add("CannotBuyLandNoRegion");
		return NULL;
	}
	
	if (is_claim)
	{
		llinfos << "Claiming " << mWestSouth << " to " << mEastNorth << llendl;
		llinfos << "Region " << region->getOriginGlobal() << llendl;

		// BUG: Only works for the region containing mWestSouthBottom
		LLVector3d east_north_region_check( mEastNorth );
		east_north_region_check.mdV[VX] -= 0.5;
		east_north_region_check.mdV[VY] -= 0.5;

		LLViewerRegion *region2 = LLWorld::getInstance()->getRegionFromPosGlobal( east_north_region_check );

		if (region != region2)
		{
			LLNotificationsUtil::add("CantBuyLandAcrossMultipleRegions");
			return NULL;
		}
	}
	
	
	ParcelBuyInfo* info = new ParcelBuyInfo;
	
	info->mAgent = agent_id;
	info->mSession = session_id;
	info->mGroup = group_id;
	info->mIsGroupOwned = is_group_owned;
	info->mIsClaim = is_claim;
	info->mRemoveContribution = remove_contribution;
	info->mHost = region->getHost();
	info->mPrice = mCurrentParcel->getSalePrice();
	info->mArea = mCurrentParcel->getArea();
	
	if (!is_claim)
	{
		info->mParcelID = mCurrentParcel->getLocalID();
	}
	else
	{
		// BUG: Make work for cross-region selections
		LLVector3 west_south_bottom_region = region->getPosRegionFromGlobal( mWestSouth );
		LLVector3 east_north_top_region = region->getPosRegionFromGlobal( mEastNorth );
		
		info->mWest		= west_south_bottom_region.mV[VX];
		info->mSouth	= west_south_bottom_region.mV[VY];
		info->mEast		= east_north_top_region.mV[VX];
		info->mNorth	= east_north_top_region.mV[VY];
	}
	
	return info;
}

void LLViewerParcelMgr::sendParcelBuy(ParcelBuyInfo* info)
{
	// send the message
	LLMessageSystem* msg = gMessageSystem;
	msg->newMessage(info->mIsClaim ? "ParcelClaim" : "ParcelBuy");
	msg->nextBlock("AgentData");
	msg->addUUID("AgentID", info->mAgent);
	msg->addUUID("SessionID", info->mSession);
	msg->nextBlock("Data");
	msg->addUUID("GroupID", info->mGroup);
	msg->addBOOL("IsGroupOwned", info->mIsGroupOwned);
	if (!info->mIsClaim)
	{
		msg->addBOOL("RemoveContribution", info->mRemoveContribution);
		msg->addS32("LocalID", info->mParcelID);
	}
	msg->addBOOL("Final", TRUE);	// don't allow escrow buys
	if (info->mIsClaim)
	{
		msg->nextBlock("ParcelData");
		msg->addF32("West",  info->mWest);
		msg->addF32("South", info->mSouth);
		msg->addF32("East",  info->mEast);
		msg->addF32("North", info->mNorth);
	}
	else // ParcelBuy
	{
		msg->nextBlock("ParcelData");
		msg->addS32("Price",info->mPrice);
		msg->addS32("Area",info->mArea);
	}
	msg->sendReliable(info->mHost);
}

void LLViewerParcelMgr::deleteParcelBuy(ParcelBuyInfo* *info)
{
	// Must be here because ParcelBuyInfo is local to this .cpp file
	delete *info;
	*info = NULL;
}

void LLViewerParcelMgr::sendParcelDeed(const LLUUID& group_id)
{
	if (!mSelected || !mCurrentParcel)
	{
		LLNotificationsUtil::add("CannotDeedLandNothingSelected");
		return;
	}
	if(group_id.isNull())
	{
		LLNotificationsUtil::add("CannotDeedLandNoGroup");
		return;
	}
	LLViewerRegion *region = LLWorld::getInstance()->getRegionFromPosGlobal( mWestSouth );
	if (!region)
	{
		LLNotificationsUtil::add("CannotDeedLandNoRegion");
		return;
	}

	LLMessageSystem* msg = gMessageSystem;
	msg->newMessage("ParcelDeedToGroup");
	msg->nextBlock("AgentData");
	msg->addUUID("AgentID", gAgent.getID() );
	msg->addUUID("SessionID", gAgent.getSessionID() );
	msg->nextBlock("Data");
	msg->addUUID("GroupID", group_id );
	msg->addS32("LocalID", mCurrentParcel->getLocalID() );
	//msg->addU32("JoinNeighbors", join);
	msg->sendReliable( region->getHost() );
}


/*
// *NOTE: We cannot easily make landmarks at global positions because
// global positions probably refer to a sim/local combination which
// can move over time. We could implement this by looking up the
// region global x,y, but it's easier to take it out for now.
void LLViewerParcelMgr::makeLandmarkAtSelection()
{
	// Don't create for parcels you don't own
	if (gAgent.getID() != mCurrentParcel->getOwnerID())
	{
		return;
	}

	LLVector3d global_center(mWestSouth);
	global_center += mEastNorth;
	global_center *= 0.5f;

	LLViewerRegion* region;
	region = LLWorld::getInstance()->getRegionFromPosGlobal(global_center);

	LLVector3 west_south_bottom_region = region->getPosRegionFromGlobal( mWestSouth );
	LLVector3 east_north_top_region = region->getPosRegionFromGlobal( mEastNorth );

	std::string name("My Land");
	std::string buffer;
	S32 pos_x = (S32)floor((west_south_bottom_region.mV[VX] + east_north_top_region.mV[VX]) / 2.0f);
	S32 pos_y = (S32)floor((west_south_bottom_region.mV[VY] + east_north_top_region.mV[VY]) / 2.0f);
	buffer = llformat("%s in %s (%d, %d)",
			name.c_str(),
			region->getName().c_str(),
			pos_x, pos_y);
	name.assign(buffer);

	create_landmark(name, "Claimed land", global_center);
}
*/

const std::string& LLViewerParcelMgr::getAgentParcelName() const
{
	return mAgentParcel->getName();
}


void LLViewerParcelMgr::sendParcelPropertiesUpdate(LLParcel* parcel, bool use_agent_region)
{
	if(!parcel) return;

	LLViewerRegion *region = use_agent_region ? gAgent.getRegion() : LLWorld::getInstance()->getRegionFromPosGlobal( mWestSouth );
	if (!region) return;
	//llinfos << "found region: " << region->getName() << llendl;

	LLSD body;
	std::string url = region->getCapability("ParcelPropertiesUpdate");
	if (!url.empty())
	{
		// request new properties update from simulator
		U32 message_flags = 0x01;
		body["flags"] = ll_sd_from_U32(message_flags);
		parcel->packMessage(body);
		llinfos << "Sending parcel properties update via capability to: "
			<< url << llendl;
		LLHTTPClient::post(url, body, new LLHTTPClient::Responder());
	}
	else
	{
		LLMessageSystem* msg = gMessageSystem;
		msg->newMessageFast(_PREHASH_ParcelPropertiesUpdate);
		msg->nextBlockFast(_PREHASH_AgentData);
		msg->addUUIDFast(_PREHASH_AgentID,	gAgent.getID() );
		msg->addUUIDFast(_PREHASH_SessionID, gAgent.getSessionID());
		msg->nextBlockFast(_PREHASH_ParcelData);
		msg->addS32Fast(_PREHASH_LocalID, parcel->getLocalID() );

		U32 message_flags = 0x01;
		msg->addU32("Flags", message_flags);

		parcel->packMessage(msg);

		msg->sendReliable( region->getHost() );
	}
}


void LLViewerParcelMgr::setHoverParcel(const LLVector3d& pos)
{
	static U32 last_west, last_south;


	// only request parcel info when tooltip is shown
	if (!gSavedSettings.getBOOL("ShowLandHoverTip"))
	{
		return;
	}

	// only request parcel info if position has changed outside of the
	// last parcel grid step
	U32 west_parcel_step = (U32) floor( pos.mdV[VX] / PARCEL_GRID_STEP_METERS );
	U32 south_parcel_step = (U32) floor( pos.mdV[VY] / PARCEL_GRID_STEP_METERS );
	
	if ((west_parcel_step == last_west) && (south_parcel_step == last_south))
	{
		return;
	}
	else 
	{
		last_west = west_parcel_step;
		last_south = south_parcel_step;
	}

	LLViewerRegion* region = LLWorld::getInstance()->getRegionFromPosGlobal( pos );
	if (!region)
	{
		return;
	}


	// Send a rectangle around the point.
	// This means the parcel sent back is at least a rectangle around the point,
	// which is more efficient for public land.  Fewer requests are sent.  JC
	LLVector3 wsb_region = region->getPosRegionFromGlobal( pos );

	F32 west  = PARCEL_GRID_STEP_METERS * floor( wsb_region.mV[VX] / PARCEL_GRID_STEP_METERS );
	F32 south = PARCEL_GRID_STEP_METERS * floor( wsb_region.mV[VY] / PARCEL_GRID_STEP_METERS );

	F32 east  = west  + PARCEL_GRID_STEP_METERS;
	F32 north = south + PARCEL_GRID_STEP_METERS;

	// Send request message
	LLMessageSystem *msg = gMessageSystem;
	msg->newMessageFast(_PREHASH_ParcelPropertiesRequest);
	msg->nextBlockFast(_PREHASH_AgentData);
	msg->addUUIDFast(_PREHASH_AgentID, gAgent.getID() );
	msg->addUUIDFast(_PREHASH_SessionID, gAgent.getSessionID() );
	msg->nextBlockFast(_PREHASH_ParcelData);
	msg->addS32Fast(_PREHASH_SequenceID,	HOVERED_PARCEL_SEQ_ID );
	msg->addF32Fast(_PREHASH_West,			west );
	msg->addF32Fast(_PREHASH_South,			south );
	msg->addF32Fast(_PREHASH_East,			east );
	msg->addF32Fast(_PREHASH_North,			north );
	msg->addBOOL("SnapSelection",			FALSE );
	msg->sendReliable( region->getHost() );

	mHoverRequestResult = PARCEL_RESULT_NO_DATA;
}


// static
void LLViewerParcelMgr::processParcelOverlay(LLMessageSystem *msg, void **user)
{
	// Extract the packed overlay information
	S32 packed_overlay_size = msg->getSizeFast(_PREHASH_ParcelData, _PREHASH_Data);

	if (packed_overlay_size <= 0)
	{
		llwarns << "Overlay size " << packed_overlay_size << llendl;
		return;
	}

	S32 parcels_per_edge = LLViewerParcelMgr::getInstance()->mParcelsPerEdge;
	S32 expected_size = parcels_per_edge * parcels_per_edge / PARCEL_OVERLAY_CHUNKS;
	if (packed_overlay_size != expected_size)
	{
		llwarns << "Got parcel overlay size " << packed_overlay_size
			<< " expecting " << expected_size << llendl;
		return;
	}

	S32 sequence_id;
	msg->getS32Fast(_PREHASH_ParcelData, _PREHASH_SequenceID, sequence_id);
	msg->getBinaryDataFast(
			_PREHASH_ParcelData,
			_PREHASH_Data,
			sPackedOverlay,
			expected_size);

	LLHost host = msg->getSender();
	LLViewerRegion *region = LLWorld::getInstance()->getRegion(host);
	if (region)
	{
		region->mParcelOverlay->uncompressLandOverlay( sequence_id, sPackedOverlay );
	}
}

// static
void LLViewerParcelMgr::processParcelProperties(LLMessageSystem *msg, void **user)
{
	S32		request_result;
	S32		sequence_id;
	BOOL	snap_selection = FALSE;
	S32		self_count = 0;
	S32		other_count = 0;
	S32		public_count = 0;
	S32		local_id;
	LLUUID	owner_id;
	BOOL	is_group_owned;
	U32 auction_id = 0;
	S32		claim_price_per_meter = 0;
	S32		rent_price_per_meter = 0;
	S32		claim_date = 0;
	LLVector3	aabb_min;
	LLVector3	aabb_max;
	S32		area = 0;
	S32		sw_max_prims = 0;
	S32		sw_total_prims = 0;
	//LLUUID	buyer_id;
	U8 status = 0;
	S32		max_prims = 0;
	S32		total_prims = 0;
	S32		owner_prims = 0;
	S32		group_prims = 0;
	S32		other_prims = 0;
	S32		selected_prims = 0;
	F32		parcel_prim_bonus = 1.f;
	BOOL	region_push_override = false;
	BOOL	region_deny_anonymous_override = false;
	BOOL	region_deny_identified_override = false; // Deprecated
	BOOL	region_deny_transacted_override = false; // Deprecated
	BOOL	region_deny_age_unverified_override = false;

	S32		other_clean_time = 0;

	msg->getS32Fast(_PREHASH_ParcelData, _PREHASH_RequestResult, request_result );
	msg->getS32Fast(_PREHASH_ParcelData, _PREHASH_SequenceID, sequence_id );

	if (request_result == PARCEL_RESULT_NO_DATA)
	{
		// no valid parcel data
		llinfos << "no valid parcel data" << llendl;
		return;
	}

	// Decide where the data will go.
	LLParcel* parcel = NULL;
	if (sequence_id == SELECTED_PARCEL_SEQ_ID)
	{
		// ...selected parcels report this sequence id
		LLViewerParcelMgr::getInstance()->mRequestResult = PARCEL_RESULT_SUCCESS;
		parcel = LLViewerParcelMgr::getInstance()->mCurrentParcel;
	}
	else if (sequence_id == HOVERED_PARCEL_SEQ_ID)
	{
		LLViewerParcelMgr::getInstance()->mHoverRequestResult = PARCEL_RESULT_SUCCESS;
		parcel = LLViewerParcelMgr::getInstance()->mHoverParcel;
	}
	else if (sequence_id == COLLISION_NOT_IN_GROUP_PARCEL_SEQ_ID ||
			 sequence_id == COLLISION_NOT_ON_LIST_PARCEL_SEQ_ID ||
			 sequence_id == COLLISION_BANNED_PARCEL_SEQ_ID)
	{
		LLViewerParcelMgr::getInstance()->mHoverRequestResult = PARCEL_RESULT_SUCCESS;
		parcel = LLViewerParcelMgr::getInstance()->mCollisionParcel;
	}
	else if (sequence_id == 0 || sequence_id > LLViewerParcelMgr::getInstance()->mAgentParcelSequenceID)
	{
		// new agent parcel
		LLViewerParcelMgr::getInstance()->mAgentParcelSequenceID = sequence_id;
		parcel = LLViewerParcelMgr::getInstance()->mAgentParcel;
	}
	else
	{
		llinfos << "out of order agent parcel sequence id " << sequence_id
			<< " last good " << LLViewerParcelMgr::getInstance()->mAgentParcelSequenceID
			<< llendl;
		return;
	}

	msg->getBOOL("ParcelData", "SnapSelection", snap_selection);
	msg->getS32Fast(_PREHASH_ParcelData, _PREHASH_SelfCount, self_count);
	msg->getS32Fast(_PREHASH_ParcelData, _PREHASH_OtherCount, other_count);
	msg->getS32Fast(_PREHASH_ParcelData, _PREHASH_PublicCount, public_count);
	msg->getS32Fast( _PREHASH_ParcelData, _PREHASH_LocalID,		local_id );
	msg->getUUIDFast(_PREHASH_ParcelData, _PREHASH_OwnerID,		owner_id);
	msg->getBOOLFast(_PREHASH_ParcelData, _PREHASH_IsGroupOwned, is_group_owned);
	msg->getU32Fast(_PREHASH_ParcelData, _PREHASH_AuctionID, auction_id);
	msg->getS32Fast( _PREHASH_ParcelData, _PREHASH_ClaimDate,	claim_date);
	msg->getS32Fast( _PREHASH_ParcelData, _PREHASH_ClaimPrice,	claim_price_per_meter);
	msg->getS32Fast( _PREHASH_ParcelData, _PREHASH_RentPrice,	rent_price_per_meter);
	msg->getVector3Fast(_PREHASH_ParcelData, _PREHASH_AABBMin, aabb_min);
	msg->getVector3Fast(_PREHASH_ParcelData, _PREHASH_AABBMax, aabb_max);
	msg->getS32Fast(	_PREHASH_ParcelData, _PREHASH_Area, area );
	//msg->getUUIDFast(	_PREHASH_ParcelData, _PREHASH_BuyerID, buyer_id);
	msg->getU8("ParcelData", "Status", status);
	msg->getS32("ParcelData", "SimWideMaxPrims", sw_max_prims );
	msg->getS32("ParcelData", "SimWideTotalPrims", sw_total_prims );
	msg->getS32Fast(_PREHASH_ParcelData, _PREHASH_MaxPrims, max_prims );
	msg->getS32Fast(_PREHASH_ParcelData, _PREHASH_TotalPrims, total_prims );
	msg->getS32Fast(_PREHASH_ParcelData, _PREHASH_OwnerPrims, owner_prims );
	msg->getS32Fast(_PREHASH_ParcelData, _PREHASH_GroupPrims, group_prims );
	msg->getS32Fast(_PREHASH_ParcelData, _PREHASH_OtherPrims, other_prims );
	msg->getS32Fast(_PREHASH_ParcelData, _PREHASH_SelectedPrims, selected_prims );
	msg->getF32Fast(_PREHASH_ParcelData, _PREHASH_ParcelPrimBonus, parcel_prim_bonus );
	msg->getBOOLFast(_PREHASH_ParcelData, _PREHASH_RegionPushOverride, region_push_override );
	msg->getBOOLFast(_PREHASH_ParcelData, _PREHASH_RegionDenyAnonymous, region_deny_anonymous_override );
	msg->getBOOLFast(_PREHASH_ParcelData, _PREHASH_RegionDenyIdentified, region_deny_identified_override ); // Deprecated
	msg->getBOOLFast(_PREHASH_ParcelData, _PREHASH_RegionDenyTransacted, region_deny_transacted_override ); // Deprecated
	if (msg->getNumberOfBlocksFast(_PREHASH_AgeVerificationBlock))
	{
		// this block was added later and may not be on older sims, so we have to test its existence first
		msg->getBOOLFast(_PREHASH_AgeVerificationBlock, _PREHASH_RegionDenyAgeUnverified, region_deny_age_unverified_override );
	}

	msg->getS32("ParcelData", "OtherCleanTime", other_clean_time );

	// Actually extract the data.
	if (parcel)
	{
		parcel->init(owner_id,
			FALSE, FALSE, FALSE,
			claim_date, claim_price_per_meter, rent_price_per_meter,
			area, other_prims, parcel_prim_bonus, is_group_owned);
		parcel->setLocalID(local_id);
		parcel->setAABBMin(aabb_min);
		parcel->setAABBMax(aabb_max);

		parcel->setAuctionID(auction_id);
		parcel->setOwnershipStatus((LLParcel::EOwnershipStatus)status);

		parcel->setSimWideMaxPrimCapacity(sw_max_prims);
		parcel->setSimWidePrimCount(sw_total_prims);
		parcel->setMaxPrimCapacity(max_prims);
		parcel->setOwnerPrimCount(owner_prims);
		parcel->setGroupPrimCount(group_prims);
		parcel->setOtherPrimCount(other_prims);
		parcel->setSelectedPrimCount(selected_prims);
		parcel->setParcelPrimBonus(parcel_prim_bonus);

		parcel->setCleanOtherTime(other_clean_time);
		parcel->setRegionPushOverride(region_push_override);
		parcel->setRegionDenyAnonymousOverride(region_deny_anonymous_override);
		parcel->setRegionDenyAgeUnverifiedOverride(region_deny_age_unverified_override);
		parcel->unpackMessage(msg);

		if (parcel == LLViewerParcelMgr::getInstance()->mAgentParcel)
		{
			S32 bitmap_size =	LLViewerParcelMgr::getInstance()->mParcelsPerEdge
								* LLViewerParcelMgr::getInstance()->mParcelsPerEdge
								/ 8;
			U8* bitmap = new U8[ bitmap_size ];
			msg->getBinaryDataFast(_PREHASH_ParcelData, _PREHASH_Bitmap, bitmap, bitmap_size);

			LLViewerParcelMgr::getInstance()->writeAgentParcelFromBitmap(bitmap);
			delete[] bitmap;

			// Let interesting parties know about agent parcel change.
			LLViewerParcelMgr* instance = LLViewerParcelMgr::getInstance();

			instance->mAgentParcelChangedSignal();

			if (instance->mTeleportInProgress)
			{
				instance->mTeleportInProgress = FALSE;
				instance->mTeleportFinishedSignal(gAgent.getPositionGlobal());
			}

			//KC: check for parcel changes for WL settings
			KCWindlightInterface::instance().ParcelChange();
		}
	}

	// Handle updating selections, if necessary.
	if (sequence_id == SELECTED_PARCEL_SEQ_ID)
	{
		// Update selected counts
		LLViewerParcelMgr::getInstance()->mCurrentParcelSelection->mSelectedSelfCount = self_count;
		LLViewerParcelMgr::getInstance()->mCurrentParcelSelection->mSelectedOtherCount = other_count;
		LLViewerParcelMgr::getInstance()->mCurrentParcelSelection->mSelectedPublicCount = public_count;

		LLViewerParcelMgr::getInstance()->mCurrentParcelSelection->mSelectedMultipleOwners =
							(request_result == PARCEL_RESULT_MULTIPLE);

		// Select the whole parcel
		LLViewerRegion* region = LLWorld::getInstance()->getRegion( msg->getSender() );
		if (region)
		{
			if (!snap_selection)
			{
				// don't muck with the westsouth and eastnorth.
				// just highlight it
				LLVector3 west_south = region->getPosRegionFromGlobal(LLViewerParcelMgr::getInstance()->mWestSouth);
				LLVector3 east_north = region->getPosRegionFromGlobal(LLViewerParcelMgr::getInstance()->mEastNorth);

				LLViewerParcelMgr::getInstance()->resetSegments(LLViewerParcelMgr::getInstance()->mHighlightSegments);
				LLViewerParcelMgr::getInstance()->writeHighlightSegments(
								west_south.mV[VX],
								west_south.mV[VY],
								east_north.mV[VX],
								east_north.mV[VY] );
				LLViewerParcelMgr::getInstance()->mCurrentParcelSelection->mWholeParcelSelected = FALSE;
			}
			else if (0 == local_id)
			{
				// this is public land, just highlight the selection
				LLViewerParcelMgr::getInstance()->mWestSouth = region->getPosGlobalFromRegion( aabb_min );
				LLViewerParcelMgr::getInstance()->mEastNorth = region->getPosGlobalFromRegion( aabb_max );

				LLViewerParcelMgr::getInstance()->resetSegments(LLViewerParcelMgr::getInstance()->mHighlightSegments);
				LLViewerParcelMgr::getInstance()->writeHighlightSegments(
								aabb_min.mV[VX],
								aabb_min.mV[VY],
								aabb_max.mV[VX],
								aabb_max.mV[VY] );
				LLViewerParcelMgr::getInstance()->mCurrentParcelSelection->mWholeParcelSelected = TRUE;
			}
			else
			{
				LLViewerParcelMgr::getInstance()->mWestSouth = region->getPosGlobalFromRegion( aabb_min );
				LLViewerParcelMgr::getInstance()->mEastNorth = region->getPosGlobalFromRegion( aabb_max );

				// Owned land, highlight the boundaries
				S32 bitmap_size =	LLViewerParcelMgr::getInstance()->mParcelsPerEdge
									* LLViewerParcelMgr::getInstance()->mParcelsPerEdge
									/ 8;
				U8* bitmap = new U8[ bitmap_size ];
				msg->getBinaryDataFast(_PREHASH_ParcelData, _PREHASH_Bitmap, bitmap, bitmap_size);

				LLViewerParcelMgr::getInstance()->resetSegments(LLViewerParcelMgr::getInstance()->mHighlightSegments);
				LLViewerParcelMgr::getInstance()->writeSegmentsFromBitmap( bitmap, LLViewerParcelMgr::getInstance()->mHighlightSegments );

				delete[] bitmap;
				bitmap = NULL;

				LLViewerParcelMgr::getInstance()->mCurrentParcelSelection->mWholeParcelSelected = TRUE;
			}

			// Request access list information for this land
			LLViewerParcelMgr::getInstance()->sendParcelAccessListRequest(AL_ACCESS | AL_BAN);

			// Request the media url filter list for this land
			LLViewerParcelMgr::getInstance()->requestParcelMediaURLFilter();

			// Request dwell for this land, if it's not public land.
			LLViewerParcelMgr::getInstance()->mSelectedDwell = 0.f;
			if (0 != local_id)
			{
				LLViewerParcelMgr::getInstance()->sendParcelDwellRequest();
			}

			LLViewerParcelMgr::getInstance()->mSelected = TRUE;
			LLViewerParcelMgr::getInstance()->notifyObservers();
		}
	}
	else if (sequence_id == COLLISION_NOT_IN_GROUP_PARCEL_SEQ_ID ||
			 sequence_id == COLLISION_NOT_ON_LIST_PARCEL_SEQ_ID  ||
			 sequence_id == COLLISION_BANNED_PARCEL_SEQ_ID)
	{
		// We're about to collide with this parcel
		LLViewerParcelMgr::getInstance()->mRenderCollision = TRUE;
		LLViewerParcelMgr::getInstance()->mCollisionTimer.reset();

		// Differentiate this parcel if we are banned from it.
		if (sequence_id == COLLISION_BANNED_PARCEL_SEQ_ID)
		{
			LLViewerParcelMgr::getInstance()->mCollisionBanned = BA_BANNED;
		}
		else if (sequence_id == COLLISION_NOT_IN_GROUP_PARCEL_SEQ_ID)
		{
			LLViewerParcelMgr::getInstance()->mCollisionBanned = BA_NOT_IN_GROUP;
		}
		else 
		{
			LLViewerParcelMgr::getInstance()->mCollisionBanned = BA_NOT_ON_LIST;

		}

		S32 bitmap_size =	LLViewerParcelMgr::getInstance()->mParcelsPerEdge
							* LLViewerParcelMgr::getInstance()->mParcelsPerEdge
							/ 8;
		U8* bitmap = new U8[ bitmap_size ];
		msg->getBinaryDataFast(_PREHASH_ParcelData, _PREHASH_Bitmap, bitmap, bitmap_size);

		LLViewerParcelMgr::getInstance()->resetSegments(LLViewerParcelMgr::getInstance()->mCollisionSegments);
		LLViewerParcelMgr::getInstance()->writeSegmentsFromBitmap( bitmap, LLViewerParcelMgr::getInstance()->mCollisionSegments );

		delete[] bitmap;
		bitmap = NULL;

	}
	else if (sequence_id == HOVERED_PARCEL_SEQ_ID)
	{
		LLViewerRegion *region = LLWorld::getInstance()->getRegion( msg->getSender() );
		if (region)
		{
			LLViewerParcelMgr::getInstance()->mHoverWestSouth = region->getPosGlobalFromRegion( aabb_min );
			LLViewerParcelMgr::getInstance()->mHoverEastNorth = region->getPosGlobalFromRegion( aabb_max );
		}
		else
		{
			LLViewerParcelMgr::getInstance()->mHoverWestSouth.clearVec();
			LLViewerParcelMgr::getInstance()->mHoverEastNorth.clearVec();
		}
	}
	else
	{
		// look for music.
		if (gAudiop)
		{
			if (parcel)
			{
				std::string music_url_raw = parcel->getMusicURL();

				// Trim off whitespace from front and back
				std::string music_url = music_url_raw;
				LLStringUtil::trim(music_url);

				// On entering a new parcel, stop the last stream if the
				// new parcel has a different music url.  (Empty URL counts
				// as different.)
				const std::string& stream_url = gAudiop->getInternetStreamURL();

				if (music_url.empty() || music_url != stream_url)
				{
					// URL is different from one currently playing.
					gAudiop->stopInternetStream();

					// If there is a new music URL and it's valid, play it.
					if (music_url.size() > 12)
					{
						if (music_url.substr(0,7) == "http://")
						{
							optionally_start_music(music_url);
						}
						else
						{
							llinfos << "Stopping parcel music (invalid audio stream URL)" << llendl;
							// clears the URL 
							gAudiop->startInternetStream(LLStringUtil::null); 
						}
					}
					else if (!gAudiop->getInternetStreamURL().empty())
					{
						llinfos << "Stopping parcel music (parcel stream URL is empty)" << llendl;
						gAudiop->startInternetStream(LLStringUtil::null);
					}
				}
			}
			else
			{
				// Public land has no music
				gAudiop->stopInternetStream();
			}
		}//if gAudiop

		// now check for video
		LLViewerParcelMedia::update( parcel );
	};
}

void optionally_start_music(const std::string& music_url)
{
	if (gSavedSettings.getBOOL("AudioStreamingMusic"))
	{
		// only play music when you enter a new parcel if the UI control for this
		// was not *explicitly* stopped by the user. (part of SL-4878)
		LLPanelNearByMedia* nearby_media_panel = gStatusBar->getNearbyMediaPanel();;
		if (gStatusBar->getAudioStreamEnabled() || 	// ## Zi: Media/Stream separation
		    // or they have expressed no opinion in the UI, but have autoplay on...
		    (!nearby_media_panel &&
		     gSavedSettings.getBOOL(LLViewerMedia::AUTO_PLAY_MEDIA_SETTING) &&
			 gSavedSettings.getBOOL("MediaTentativeAutoPlay")))
		{
			if (gSavedSettings.getBOOL("MediaEnableFilter"))
			{
				LLViewerParcelMedia::filterAudioUrl(music_url);
			}
			else
			{
				llinfos << "Starting parcel music " << music_url << llendl;
				gAudiop->startInternetStream(music_url);
			}
		}
	}
}

// static
void LLViewerParcelMgr::processParcelAccessListReply(LLMessageSystem *msg, void **user)
{
	LLUUID agent_id;
	S32 sequence_id = 0;
	U32 message_flags = 0x0;
	S32 parcel_id = -1;

	msg->getUUIDFast(_PREHASH_Data, _PREHASH_AgentID, agent_id);
	msg->getS32Fast( _PREHASH_Data, _PREHASH_SequenceID, sequence_id );	//ignored
	msg->getU32Fast( _PREHASH_Data, _PREHASH_Flags, message_flags);
	msg->getS32Fast( _PREHASH_Data, _PREHASH_LocalID, parcel_id);

	LLParcel* parcel = LLViewerParcelMgr::getInstance()->mCurrentParcel;
	if (!parcel) return;

	if (parcel_id != parcel->getLocalID())
	{
		LL_WARNS_ONCE("") << "processParcelAccessListReply for parcel " << parcel_id
			<< " which isn't the selected parcel " << parcel->getLocalID()<< llendl;
		return;
	}

	if (message_flags & AL_ACCESS)
	{
		parcel->unpackAccessEntries(msg, &(parcel->mAccessList) );
	}
	else if (message_flags & AL_BAN)
	{
		parcel->unpackAccessEntries(msg, &(parcel->mBanList) );
	}
	/*else if (message_flags & AL_RENTER)
	{
		parcel->unpackAccessEntries(msg, &(parcel->mRenterList) );
	}*/

	LLViewerParcelMgr::getInstance()->notifyObservers();
}


// static
void LLViewerParcelMgr::processParcelDwellReply(LLMessageSystem* msg, void**)
{
	LLUUID agent_id;
	msg->getUUID("AgentData", "AgentID", agent_id);

	S32 local_id;
	msg->getS32("Data", "LocalID", local_id);

	LLUUID parcel_id;
	msg->getUUID("Data", "ParcelID", parcel_id);

	F32 dwell;
	msg->getF32("Data", "Dwell", dwell);

	if (local_id == LLViewerParcelMgr::getInstance()->mCurrentParcel->getLocalID())
	{
		LLViewerParcelMgr::getInstance()->mSelectedDwell = dwell;
		LLViewerParcelMgr::getInstance()->notifyObservers();
	}
}


void LLViewerParcelMgr::sendParcelAccessListUpdate(U32 which)
{

	LLUUID transactionUUID;
	transactionUUID.generate();

	if (!mSelected)
	{
		return;
	}

	LLViewerRegion* region = LLWorld::getInstance()->getRegionFromPosGlobal( mWestSouth );
	if (!region) return;

	LLMessageSystem* msg = gMessageSystem;

	LLParcel* parcel = mCurrentParcel;
	if (!parcel) return;

	if (which & AL_ACCESS)
	{	
		S32 count = parcel->mAccessList.size();
		S32 num_sections = (S32) ceil(count/PARCEL_MAX_ENTRIES_PER_PACKET);
		S32 sequence_id = 1;
		BOOL start_message = TRUE;
		BOOL initial = TRUE;

		access_map_const_iterator cit = parcel->mAccessList.begin();
		access_map_const_iterator end = parcel->mAccessList.end();
		while ( (cit != end) || initial ) 
		{	
			if (start_message) 
			{
				msg->newMessageFast(_PREHASH_ParcelAccessListUpdate);
				msg->nextBlockFast(_PREHASH_AgentData);
				msg->addUUIDFast(_PREHASH_AgentID, gAgent.getID() );
				msg->addUUIDFast(_PREHASH_SessionID, gAgent.getSessionID() );
				msg->nextBlockFast(_PREHASH_Data);
				msg->addU32Fast(_PREHASH_Flags, AL_ACCESS);
				msg->addS32(_PREHASH_LocalID, parcel->getLocalID() );
				msg->addUUIDFast(_PREHASH_TransactionID, transactionUUID);
				msg->addS32Fast(_PREHASH_SequenceID, sequence_id);
				msg->addS32Fast(_PREHASH_Sections, num_sections);
				start_message = FALSE;

				if (initial && (cit == end))
				{
					// pack an empty block if there will be no data
					msg->nextBlockFast(_PREHASH_List);
					msg->addUUIDFast(_PREHASH_ID,  LLUUID::null );
					msg->addS32Fast(_PREHASH_Time, 0 );
					msg->addU32Fast(_PREHASH_Flags,	0 );
				}

				initial = FALSE;
				sequence_id++;

			}
			
			while ( (cit != end) && (msg->getCurrentSendTotal() < MTUBYTES)) 
			{

				const LLAccessEntry& entry = (*cit).second;
				
				msg->nextBlockFast(_PREHASH_List);
				msg->addUUIDFast(_PREHASH_ID,  entry.mID );
				msg->addS32Fast(_PREHASH_Time, entry.mTime );
				msg->addU32Fast(_PREHASH_Flags,	entry.mFlags );
				++cit;
			}

			start_message = TRUE;
			msg->sendReliable( region->getHost() );
		}
	}

	if (which & AL_BAN)
	{	
		S32 count = parcel->mBanList.size();
		S32 num_sections = (S32) ceil(count/PARCEL_MAX_ENTRIES_PER_PACKET);
		S32 sequence_id = 1;
		BOOL start_message = TRUE;
		BOOL initial = TRUE;

		access_map_const_iterator cit = parcel->mBanList.begin();
		access_map_const_iterator end = parcel->mBanList.end();
		while ( (cit != end) || initial ) 
		{
			if (start_message) 
			{
				msg->newMessageFast(_PREHASH_ParcelAccessListUpdate);
				msg->nextBlockFast(_PREHASH_AgentData);
				msg->addUUIDFast(_PREHASH_AgentID, gAgent.getID() );
				msg->addUUIDFast(_PREHASH_SessionID, gAgent.getSessionID() );
				msg->nextBlockFast(_PREHASH_Data);
				msg->addU32Fast(_PREHASH_Flags, AL_BAN);
				msg->addS32(_PREHASH_LocalID, parcel->getLocalID() );
				msg->addUUIDFast(_PREHASH_TransactionID, transactionUUID);
				msg->addS32Fast(_PREHASH_SequenceID, sequence_id);
				msg->addS32Fast(_PREHASH_Sections, num_sections);
				start_message = FALSE;

				if (initial && (cit == end))
				{
					// pack an empty block if there will be no data
					msg->nextBlockFast(_PREHASH_List);
					msg->addUUIDFast(_PREHASH_ID,  LLUUID::null );
					msg->addS32Fast(_PREHASH_Time, 0 );
					msg->addU32Fast(_PREHASH_Flags,	0 );
				}

				initial = FALSE;
				sequence_id++;

			}
			
			while ( (cit != end) && (msg->getCurrentSendTotal() < MTUBYTES)) 
			{
				const LLAccessEntry& entry = (*cit).second;
				
				msg->nextBlockFast(_PREHASH_List);
				msg->addUUIDFast(_PREHASH_ID,  entry.mID );
				msg->addS32Fast(_PREHASH_Time, entry.mTime );
				msg->addU32Fast(_PREHASH_Flags,	entry.mFlags );
				++cit;
			}

			start_message = TRUE;
			msg->sendReliable( region->getHost() );
		}
	}
}

class LLParcelMediaURLFilterResponder : public LLHTTPClient::Responder
{
	virtual void result(const LLSD& content)
	{
		LLViewerParcelMgr::getInstance()->receiveParcelMediaURLFilter(content);
	}
};

void LLViewerParcelMgr::requestParcelMediaURLFilter()
{
	if (!mSelected)
	{
		return;
	}

	LLViewerRegion* region = LLWorld::getInstance()->getRegionFromPosGlobal( mWestSouth );
	if (!region)
	{
		return;
	}

	LLParcel* parcel = mCurrentParcel;
	if (!parcel)
	{
		llwarns << "no parcel" << llendl;
		return;
	}

	LLSD body;
	body["local-id"] = parcel->getLocalID();
	body["list"] = parcel->getMediaURLFilterList();

	std::string url = region->getCapability("ParcelMediaURLFilterList");
	if (!url.empty())
	{
		LLHTTPClient::post(url, body, new LLParcelMediaURLFilterResponder);
	}
	else
	{
		llwarns << "can't get ParcelMediaURLFilterList cap" << llendl;
	}
}


void LLViewerParcelMgr::receiveParcelMediaURLFilter(const LLSD &content)
{
	if (content.has("list"))
	{
		LLParcel* parcel = LLViewerParcelMgr::getInstance()->mCurrentParcel;
		if (!parcel) return;
		
		if (content["local-id"].asInteger() == parcel->getLocalID())
		{
			parcel->setMediaURLFilterList(content["list"]);
			
			LLViewerParcelMgr::getInstance()->notifyObservers();
		}
	}
}


void LLViewerParcelMgr::deedLandToGroup()
{
	std::string group_name;
	gCacheName->getGroupName(mCurrentParcel->getGroupID(), group_name);
	LLSD args;
	args["AREA"] = llformat("%d", mCurrentParcel->getArea());
	args["GROUP_NAME"] = group_name;
	if(mCurrentParcel->getContributeWithDeed())
	{
		args["NAME"] = LLSLURL("agent", mCurrentParcel->getOwnerID(), "completename").getSLURLString();
		LLNotificationsUtil::add("DeedLandToGroupWithContribution",args, LLSD(), deedAlertCB);
	}
	else
	{
		LLNotificationsUtil::add("DeedLandToGroup",args, LLSD(), deedAlertCB);
	}
}

// static
bool LLViewerParcelMgr::deedAlertCB(const LLSD& notification, const LLSD& response)
{
	S32 option = LLNotificationsUtil::getSelectedOption(notification, response);
	if (option == 0)
	{
		LLParcel* parcel = LLViewerParcelMgr::getInstance()->getParcelSelection()->getParcel();
		LLUUID group_id;
		if(parcel)
		{
			group_id = parcel->getGroupID();
		}
		LLViewerParcelMgr::getInstance()->sendParcelDeed(group_id);
	}
	return false;
}


void LLViewerParcelMgr::startReleaseLand()
{
	if (!mSelected)
	{
		LLNotificationsUtil::add("CannotReleaseLandNothingSelected");
		return;
	}

	if (mRequestResult == PARCEL_RESULT_NO_DATA)
	{
		LLNotificationsUtil::add("CannotReleaseLandWatingForServer");
		return;
	}

	if (mRequestResult == PARCEL_RESULT_MULTIPLE)
	{
		LLNotificationsUtil::add("CannotReleaseLandSelected");
		return;
	}

	if (!isParcelOwnedByAgent(mCurrentParcel, GP_LAND_RELEASE)
		&& !(gAgent.canManageEstate()))
	{
		LLNotificationsUtil::add("CannotReleaseLandDontOwn");
		return;
	}

	LLVector3d parcel_center = (mWestSouth + mEastNorth) / 2.0;
	LLViewerRegion* region = LLWorld::getInstance()->getRegionFromPosGlobal(parcel_center);
	if (!region)
	{
		LLNotificationsUtil::add("CannotReleaseLandRegionNotFound");
		return;
	}
/*
	if ((region->getRegionFlags() & REGION_FLAGS_BLOCK_LAND_RESELL)
		&& !gAgent.isGodlike())
	{
		LLSD args;
		args["REGION"] = region->getName();
		LLNotificationsUtil::add("CannotReleaseLandNoTransfer", args);
		return;
	}
*/

	if (!mCurrentParcelSelection->mWholeParcelSelected)
	{
		LLNotificationsUtil::add("CannotReleaseLandPartialSelection");
		return;
	}

	// Compute claim price
	LLSD args;
	args["AREA"] = llformat("%d",mCurrentParcel->getArea());
	LLNotificationsUtil::add("ReleaseLandWarning", args, LLSD(), releaseAlertCB);
}

bool LLViewerParcelMgr::canAgentBuyParcel(LLParcel* parcel, bool forGroup) const
{
	if (!parcel)
	{
		return false;
	}
	
	if (mSelected  &&  parcel == mCurrentParcel)
	{
		if (mRequestResult == PARCEL_RESULT_NO_DATA)
		{
			return false;
		}
	}
	
	const LLUUID& parcelOwner = parcel->getOwnerID();
	const LLUUID& authorizeBuyer = parcel->getAuthorizedBuyerID();

	if (parcel->isPublic())
	{
		return true;	// change this if want to make it gods only
	}
	
	LLVector3 parcel_coord = parcel->getCenterpoint();
	LLViewerRegion* regionp = LLWorld::getInstance()->getRegionFromPosAgent(parcel_coord);
	if (regionp)
	{
		U8 sim_access = regionp->getSimAccess();
		const LLAgentAccess& agent_access = gAgent.getAgentAccess();
		// if the region is PG, we're happy already, so do nothing
		// but if we're set to avoid either mature or adult, get us outta here
		if ((sim_access == SIM_ACCESS_MATURE) &&
			!agent_access.canAccessMature())
		{
			return false;
		}
		else if ((sim_access == SIM_ACCESS_ADULT) &&
				 !agent_access.canAccessAdult())
		{
			return false;
		}
	}	
	
	bool isForSale = parcel->getForSale()
			&& ((parcel->getSalePrice() > 0) || (authorizeBuyer.notNull()));
			
	bool isEmpowered
		= forGroup ? gAgent.hasPowerInActiveGroup(GP_LAND_DEED) == TRUE : true;
		
	bool isOwner
		= parcelOwner == (forGroup ? gAgent.getGroupID() : gAgent.getID());
	
	bool isAuthorized
<<<<<<< HEAD
			= (authorizeBuyer.isNull()
				|| (gAgent.getID() == authorizeBuyer)
				|| (gAgent.hasPowerInGroup(authorizeBuyer,GP_LAND_DEED)
=======
			= (authorizeBuyer.isNull()
				|| (gAgent.getID() == authorizeBuyer)
				|| (gAgent.hasPowerInGroup(authorizeBuyer,GP_LAND_DEED)
>>>>>>> 113f532e
					&& gAgent.hasPowerInGroup(authorizeBuyer,GP_LAND_SET_SALE_INFO)));
	
	return isForSale && !isOwner && isAuthorized  && isEmpowered;
}


void LLViewerParcelMgr::startBuyLand(BOOL is_for_group)
{
	LLFloaterBuyLand::buyLand(getSelectionRegion(), mCurrentParcelSelection, is_for_group == TRUE);
}

void LLViewerParcelMgr::startSellLand()
{
	LLFloaterSellLand::sellLand(getSelectionRegion(), mCurrentParcelSelection);
}

void LLViewerParcelMgr::startDivideLand()
{
	if (!mSelected)
	{
		LLNotificationsUtil::add("CannotDivideLandNothingSelected");
		return;
	}

	if (mCurrentParcelSelection->mWholeParcelSelected)
	{
		LLNotificationsUtil::add("CannotDivideLandPartialSelection");
		return;
	}

	LLSD payload;
	payload["west_south_border"] = ll_sd_from_vector3d(mWestSouth);
	payload["east_north_border"] = ll_sd_from_vector3d(mEastNorth);

	LLNotificationsUtil::add("LandDivideWarning", LLSD(), payload, callbackDivideLand);
}

// static
bool LLViewerParcelMgr::callbackDivideLand(const LLSD& notification, const LLSD& response)
{
	S32 option = LLNotificationsUtil::getSelectedOption(notification, response);
	LLVector3d west_south_d = ll_vector3d_from_sd(notification["payload"]["west_south_border"]);
	LLVector3d east_north_d = ll_vector3d_from_sd(notification["payload"]["east_north_border"]);
	LLVector3d parcel_center = (west_south_d + east_north_d) / 2.0;

	LLViewerRegion* region = LLWorld::getInstance()->getRegionFromPosGlobal(parcel_center);
	if (!region)
	{
		LLNotificationsUtil::add("CannotDivideLandNoRegion");
		return false;
	}

	if (0 == option)
	{
		LLVector3 west_south = region->getPosRegionFromGlobal(west_south_d);
		LLVector3 east_north = region->getPosRegionFromGlobal(east_north_d);

		LLMessageSystem* msg = gMessageSystem;
		msg->newMessage("ParcelDivide");
		msg->nextBlock("AgentData");
		msg->addUUID("AgentID", gAgent.getID());
		msg->addUUID("SessionID", gAgent.getSessionID());
		msg->nextBlock("ParcelData");
		msg->addF32("West", west_south.mV[VX]);
		msg->addF32("South", west_south.mV[VY]);
		msg->addF32("East", east_north.mV[VX]);
		msg->addF32("North", east_north.mV[VY]);
		msg->sendReliable(region->getHost());
	}
	return false;
}


void LLViewerParcelMgr::startJoinLand()
{
	if (!mSelected)
	{
		LLNotificationsUtil::add("CannotJoinLandNothingSelected");
		return;
	}

	if (mCurrentParcelSelection->mWholeParcelSelected)
	{
		LLNotificationsUtil::add("CannotJoinLandEntireParcelSelected");
		return;
	}

	if (!mCurrentParcelSelection->mSelectedMultipleOwners)
	{
		LLNotificationsUtil::add("CannotJoinLandSelection");
		return;
	}

	LLSD payload;
	payload["west_south_border"] = ll_sd_from_vector3d(mWestSouth);
	payload["east_north_border"] = ll_sd_from_vector3d(mEastNorth);

	LLNotificationsUtil::add("JoinLandWarning", LLSD(), payload, callbackJoinLand);
}

// static
bool LLViewerParcelMgr::callbackJoinLand(const LLSD& notification, const LLSD& response)
{
	S32 option = LLNotificationsUtil::getSelectedOption(notification, response);
	LLVector3d west_south_d = ll_vector3d_from_sd(notification["payload"]["west_south_border"]);
	LLVector3d east_north_d = ll_vector3d_from_sd(notification["payload"]["east_north_border"]);
	LLVector3d parcel_center = (west_south_d + east_north_d) / 2.0;

	LLViewerRegion* region = LLWorld::getInstance()->getRegionFromPosGlobal(parcel_center);
	if (!region)
	{
		LLNotificationsUtil::add("CannotJoinLandNoRegion");
		return false;
	}

	if (0 == option)
	{
		LLVector3 west_south = region->getPosRegionFromGlobal(west_south_d);
		LLVector3 east_north = region->getPosRegionFromGlobal(east_north_d);

		LLMessageSystem* msg = gMessageSystem;
		msg->newMessage("ParcelJoin");
		msg->nextBlock("AgentData");
		msg->addUUID("AgentID", gAgent.getID());
		msg->addUUID("SessionID", gAgent.getSessionID());
		msg->nextBlock("ParcelData");
		msg->addF32("West", west_south.mV[VX]);
		msg->addF32("South", west_south.mV[VY]);
		msg->addF32("East", east_north.mV[VX]);
		msg->addF32("North", east_north.mV[VY]);
		msg->sendReliable(region->getHost());
	}
	return false;
}


void LLViewerParcelMgr::startDeedLandToGroup()
{
	if (!mSelected || !mCurrentParcel)
	{
		LLNotificationsUtil::add("CannotDeedLandNothingSelected");
		return;
	}

	if (mRequestResult == PARCEL_RESULT_NO_DATA)
	{
		LLNotificationsUtil::add("CannotDeedLandWaitingForServer");
		return;
	}

	if (mRequestResult == PARCEL_RESULT_MULTIPLE)
	{
		LLNotificationsUtil::add("CannotDeedLandMultipleSelected");
		return;
	}

	LLVector3d parcel_center = (mWestSouth + mEastNorth) / 2.0;
	LLViewerRegion* region = LLWorld::getInstance()->getRegionFromPosGlobal(parcel_center);
	if (!region)
	{
		LLNotificationsUtil::add("CannotDeedLandNoRegion");
		return;
	}

	/*
	if(!gAgent.isGodlike())
	{
		if((region->getRegionFlags() & REGION_FLAGS_BLOCK_LAND_RESELL)
			&& (mCurrentParcel->getOwnerID() != region->getOwner()))
		{
			LLSD args;
			args["REGION"] = region->getName();
			LLNotificationsUtil::add("CannotDeedLandNoTransfer", args);
			return;
		}
	}
	*/

	deedLandToGroup();
}
void LLViewerParcelMgr::reclaimParcel()
{
	LLParcel* parcel = LLViewerParcelMgr::getInstance()->getParcelSelection()->getParcel();
	LLViewerRegion* regionp = LLViewerParcelMgr::getInstance()->getSelectionRegion();
	if(parcel && parcel->getOwnerID().notNull()
	   && (parcel->getOwnerID() != gAgent.getID())
	   && regionp && (regionp->getOwner() == gAgent.getID()))
	{
		LLMessageSystem* msg = gMessageSystem;
		msg->newMessage("ParcelReclaim");
		msg->nextBlock("AgentData");
		msg->addUUID("AgentID", gAgent.getID());
		msg->addUUID("SessionID", gAgent.getSessionID());
		msg->nextBlock("Data");
		msg->addS32("LocalID", parcel->getLocalID());
		msg->sendReliable(regionp->getHost());
	}
}

// static
bool LLViewerParcelMgr::releaseAlertCB(const LLSD& notification, const LLSD& response)
{
	S32 option = LLNotificationsUtil::getSelectedOption(notification, response);
	if (option == 0)
	{
		// Send the release message, not a force
		LLViewerParcelMgr::getInstance()->sendParcelRelease();
	}
	return false;
}

void LLViewerParcelMgr::buyPass()
{
	LLParcel* parcel = getParcelSelection()->getParcel();
	if (!parcel) return;

	LLViewerRegion* region = getSelectionRegion();
	if (!region) return;

	LLMessageSystem* msg = gMessageSystem;
	msg->newMessageFast(_PREHASH_ParcelBuyPass);
	msg->nextBlock("AgentData");
	msg->addUUID("AgentID", gAgent.getID());
	msg->addUUID("SessionID", gAgent.getSessionID());
	msg->nextBlockFast(_PREHASH_ParcelData);
	msg->addS32Fast(_PREHASH_LocalID, parcel->getLocalID() );
	msg->sendReliable( region->getHost() );
}

//Tells whether we are allowed to buy a pass or not
BOOL LLViewerParcelMgr::isCollisionBanned()	
{ 
	if ((mCollisionBanned == BA_ALLOWED) || (mCollisionBanned == BA_NOT_ON_LIST) || (mCollisionBanned == BA_NOT_IN_GROUP))
		return FALSE;
	else 
		return TRUE;
}

// This implementation should mirror LLSimParcelMgr::isParcelOwnedBy
// static
BOOL LLViewerParcelMgr::isParcelOwnedByAgent(const LLParcel* parcelp, U64 group_proxy_power)
{
	if (!parcelp)
	{
		return FALSE;
	}

	// Gods can always assume ownership.
	if (gAgent.isGodlike())
	{
		return TRUE;
	}

	// The owner of a parcel automatically gets all powersr.
	if (parcelp->getOwnerID() == gAgent.getID())
	{
		return TRUE;
	}

	// Only gods can assume 'ownership' of public land.
	if (parcelp->isPublic())
	{
		return FALSE;
	}

	// Return whether or not the agent has group_proxy_power powers in the
	// parcel's group.
	return gAgent.hasPowerInGroup(parcelp->getOwnerID(), group_proxy_power);
}

// This implementation should mirror llSimParcelMgr::isParcelModifiableBy
// static
BOOL LLViewerParcelMgr::isParcelModifiableByAgent(const LLParcel* parcelp, U64 group_proxy_power)
{
	// If the agent can assume ownership, it is probably modifiable.
	BOOL rv = FALSE;
	if (parcelp)
	{
		// *NOTE: This should only work for leased parcels, but group owned
		// parcels cannot be OS_LEASED yet. Phoenix 2003-12-15.
		rv = isParcelOwnedByAgent(parcelp, group_proxy_power);

		// ... except for the case that the parcel is not OS_LEASED for agent-owned parcels.
		if( (gAgent.getID() == parcelp->getOwnerID())
			&& !gAgent.isGodlike()
			&& (parcelp->getOwnershipStatus() != LLParcel::OS_LEASED) )
		{
			rv = FALSE;
		}
	}
	return rv;
}

void sanitize_corners(const LLVector3d &corner1,
										const LLVector3d &corner2,
										LLVector3d &west_south_bottom,
										LLVector3d &east_north_top)
{
	west_south_bottom.mdV[VX] = llmin( corner1.mdV[VX], corner2.mdV[VX] );
	west_south_bottom.mdV[VY] = llmin( corner1.mdV[VY], corner2.mdV[VY] );
	west_south_bottom.mdV[VZ] = llmin( corner1.mdV[VZ], corner2.mdV[VZ] );

	east_north_top.mdV[VX] = llmax( corner1.mdV[VX], corner2.mdV[VX] );
	east_north_top.mdV[VY] = llmax( corner1.mdV[VY], corner2.mdV[VY] );
	east_north_top.mdV[VZ] = llmax( corner1.mdV[VZ], corner2.mdV[VZ] );
}


void LLViewerParcelMgr::cleanupGlobals()
{
	LLParcelSelection::sNullSelection = NULL;
}

LLViewerTexture* LLViewerParcelMgr::getBlockedImage() const
{
	return sBlockedImage;
}

LLViewerTexture* LLViewerParcelMgr::getPassImage() const
{
	return sPassImage;
}

boost::signals2::connection LLViewerParcelMgr::addAgentParcelChangedCallback(parcel_changed_callback_t cb)
{
	return mAgentParcelChangedSignal.connect(cb);
}
/*
 * Set finish teleport callback. You can use it to observe all  teleport events.
 * NOTE:
 * After local( in one region) teleports we
 *  cannot rely on gAgent.getPositionGlobal(),
 *  so the new position gets passed explicitly.
 *  Use args of this callback to get global position of avatar after teleport event.
 */
boost::signals2::connection LLViewerParcelMgr::setTeleportFinishedCallback(teleport_finished_callback_t cb)
{
	return mTeleportFinishedSignal.connect(cb);
}

boost::signals2::connection LLViewerParcelMgr::setTeleportFailedCallback(parcel_changed_callback_t cb)
{
	return mTeleportFailedSignal.connect(cb);
}

/* Ok, we're notified that teleport has been finished.
 * We should now propagate the notification via mTeleportFinishedSignal
 * to all interested parties.
 */
void LLViewerParcelMgr::onTeleportFinished(bool local, const LLVector3d& new_pos)
{
	// Treat only teleports within the same parcel as local (EXT-3139).
	if (local && LLViewerParcelMgr::getInstance()->inAgentParcel(new_pos))
	{
		// Local teleport. We already have the agent parcel data.
		// Emit the signal immediately.
		getInstance()->mTeleportFinishedSignal(new_pos);
	}
	else
	{
		// Non-local teleport (inter-region or between different parcels of the same region).
		// The agent parcel data has not been updated yet.
		// Let's wait for the update and then emit the signal.
		mTeleportInProgress = TRUE;
	}
}

void LLViewerParcelMgr::onTeleportFailed()
{
	mTeleportFailedSignal();
}<|MERGE_RESOLUTION|>--- conflicted
+++ resolved
@@ -2212,15 +2212,9 @@
 		= parcelOwner == (forGroup ? gAgent.getGroupID() : gAgent.getID());
 	
 	bool isAuthorized
-<<<<<<< HEAD
 			= (authorizeBuyer.isNull()
 				|| (gAgent.getID() == authorizeBuyer)
 				|| (gAgent.hasPowerInGroup(authorizeBuyer,GP_LAND_DEED)
-=======
-			= (authorizeBuyer.isNull()
-				|| (gAgent.getID() == authorizeBuyer)
-				|| (gAgent.hasPowerInGroup(authorizeBuyer,GP_LAND_DEED)
->>>>>>> 113f532e
 					&& gAgent.hasPowerInGroup(authorizeBuyer,GP_LAND_SET_SALE_INFO)));
 	
 	return isForSale && !isOwner && isAuthorized  && isEmpowered;
