/** 
 * @file llviewerparcelmgr.cpp
 * @brief Viewer-side representation of owned land
 *
 * $LicenseInfo:firstyear=2002&license=viewerlgpl$
 * Second Life Viewer Source Code
 * Copyright (C) 2010, Linden Research, Inc.
 * 
 * This library is free software; you can redistribute it and/or
 * modify it under the terms of the GNU Lesser General Public
 * License as published by the Free Software Foundation;
 * version 2.1 of the License only.
 * 
 * This library is distributed in the hope that it will be useful,
 * but WITHOUT ANY WARRANTY; without even the implied warranty of
 * MERCHANTABILITY or FITNESS FOR A PARTICULAR PURPOSE.  See the GNU
 * Lesser General Public License for more details.
 * 
 * You should have received a copy of the GNU Lesser General Public
 * License along with this library; if not, write to the Free Software
 * Foundation, Inc., 51 Franklin Street, Fifth Floor, Boston, MA  02110-1301  USA
 * 
 * Linden Research, Inc., 945 Battery Street, San Francisco, CA  94111  USA
 * $/LicenseInfo$
 */

#include "llviewerprecompiledheaders.h"

#include "llviewerparcelmgr.h"

// Library includes
#include "llaudioengine.h"
#include "indra_constants.h"
#include "llcachename.h"
#include "llgl.h"
#include "llnotifications.h"
#include "llnotificationsutil.h"
#include "llparcel.h"
#include "message.h"
#include "llfloaterreg.h"

// Viewer includes
#include "llagent.h"
#include "llagentaccess.h"
#include "llviewerwindow.h"
#include "llviewercontrol.h"
//#include "llfirstuse.h"
#include "llfloaterbuyland.h"
#include "llfloatergroups.h"
#include "llpanelnearbymedia.h"
#include "llfloatersellland.h"
#include "llfloatertools.h"
#include "llparcelselection.h"
#include "llresmgr.h"
#include "llsdutil.h"
#include "llsdutil_math.h"
#include "llslurl.h"
#include "llstatusbar.h"
#include "llui.h"
#include "llviewertexture.h"
#include "llviewertexturelist.h"
#include "llviewermenu.h"
#include "llviewerparcelmedia.h"
#include "llviewerparceloverlay.h"
#include "llviewerregion.h"
#include "llworld.h"
#include "roles_constants.h"
#include "llweb.h"
#include "llvieweraudio.h"
#include "llcorehttputil.h"
#include "kcwlinterface.h"

const F32 PARCEL_COLLISION_DRAW_SECS = 1.f;


// Globals

U8* LLViewerParcelMgr::sPackedOverlay = NULL;

LLUUID gCurrentMovieID = LLUUID::null;

LLPointer<LLViewerTexture> sBlockedImage;
LLPointer<LLViewerTexture> sPassImage;

// Local functions
void callback_start_music(S32 option, void* data);
void optionally_prepare_video(const LLParcel *parcelp);
void callback_prepare_video(S32 option, void* data);
void prepare_video(const LLParcel *parcelp);
void start_video(const LLParcel *parcelp);
void stop_video();
bool callback_god_force_owner(const LLSD&, const LLSD&);

struct LLGodForceOwnerData
{
	LLUUID mOwnerID;
	S32 mLocalID;
	LLHost mHost;

	LLGodForceOwnerData(
		const LLUUID& owner_id,
		S32 local_parcel_id,
		const LLHost& host) :
		mOwnerID(owner_id),
		mLocalID(local_parcel_id),
		mHost(host) {}
};

//
// Methods
//
LLViewerParcelMgr::LLViewerParcelMgr()
:	mSelected(FALSE),
	mRequestResult(0),
	mWestSouth(),
	mEastNorth(),
	mSelectedDwell(DWELL_NAN),
	mAgentParcelSequenceID(-1),
	mHoverRequestResult(0),
	mHoverWestSouth(),
	mHoverEastNorth(),
	mTeleportInProgressPosition(),
	mRenderCollision(FALSE),
	mRenderSelection(TRUE),
	mCollisionBanned(0),
	mCollisionTimer(),
// [SL:KB] - Patch: World-MinimapOverlay | Checked: 2012-06-20 (Catznip-3.3)
	mCollisionRegionHandle(0),
	mCollisionUpdateSignal(NULL),
// [/SL:KB]
	mMediaParcelId(0),
	mMediaRegionId(0)
{
	mCurrentParcel = new LLParcel();
	mCurrentParcelSelection = new LLParcelSelection(mCurrentParcel);
	mFloatingParcelSelection = new LLParcelSelection(mCurrentParcel);

	mAgentParcel = new LLParcel();
	mHoverParcel = new LLParcel();
	mCollisionParcel = new LLParcel();

// <FS:CR> Aurora Sim
	// Max region size on Aurora-Sim, 8192, just creating larger buffers, it will still work on Second Life and Opensim
	F32 region_size = 8192.f;

	mParcelsPerEdge = S32(	region_size / PARCEL_GRID_STEP_METERS );
	//mParcelsPerEdge = S32(	REGION_WIDTH_METERS / PARCEL_GRID_STEP_METERS );
// </FS:CR> Aurora Sim
	mHighlightSegments = new U8[(mParcelsPerEdge+1)*(mParcelsPerEdge+1)];
	resetSegments(mHighlightSegments);

// [SL:KB] - Patch: World-MinimapOverlay | Checked: 2012-06-20 (Catznip-3.3)
	mCollisionBitmap = new U8[getCollisionBitmapSize()];
	memset(mCollisionBitmap, 0, getCollisionBitmapSize());
// [/SL:KB]

	mCollisionSegments = new U8[(mParcelsPerEdge+1)*(mParcelsPerEdge+1)];
	resetSegments(mCollisionSegments);

	// JC: Resolved a merge conflict here, eliminated
	// mBlockedImage->setAddressMode(LLTexUnit::TAM_WRAP);
	// because it is done in llviewertexturelist.cpp
	mBlockedImage = LLViewerTextureManager::getFetchedTextureFromFile("world/NoEntryLines.png", FTT_LOCAL_FILE, TRUE, LLGLTexture::BOOST_UI);
	mPassImage = LLViewerTextureManager::getFetchedTextureFromFile("world/NoEntryPassLines.png", FTT_LOCAL_FILE, TRUE, LLGLTexture::BOOST_UI);

	S32 overlay_size = mParcelsPerEdge * mParcelsPerEdge / PARCEL_OVERLAY_CHUNKS;
	sPackedOverlay = new U8[overlay_size];

	mAgentParcelOverlay = new U8[mParcelsPerEdge * mParcelsPerEdge];
	S32 i;
	for (i = 0; i < mParcelsPerEdge * mParcelsPerEdge; i++)
	{
		mAgentParcelOverlay[i] = 0;
	}

// <FS:CR> Aurora Sim
	mParcelsPerEdge = S32(	REGION_WIDTH_METERS / PARCEL_GRID_STEP_METERS );
// </FS:CR> Aurora Sim

	mTeleportInProgress = TRUE; // the initial parcel update is treated like teleport
}

// <FS:CR> Aurora Sim
void LLViewerParcelMgr::init(F32 region_size)
{
	mParcelsPerEdge = S32(	region_size / PARCEL_GRID_STEP_METERS );
}
// </FS:CR> Aurora Sim

LLViewerParcelMgr::~LLViewerParcelMgr()
{
	mCurrentParcelSelection->setParcel(NULL);
	mCurrentParcelSelection = NULL;

	mFloatingParcelSelection->setParcel(NULL);
	mFloatingParcelSelection = NULL;

	delete mCurrentParcel;
	mCurrentParcel = NULL;

	delete mAgentParcel;
	mAgentParcel = NULL;

	delete mCollisionParcel;
	mCollisionParcel = NULL;

	delete mHoverParcel;
	mHoverParcel = NULL;

	delete[] mHighlightSegments;
	mHighlightSegments = NULL;

// [SL:KB] - Patch: World-MinimapOverlay | Checked: 2012-06-20 (Catznip-3.3)
	delete[] mCollisionBitmap;
	mCollisionBitmap = NULL;
// [/SL:KB]

	delete[] mCollisionSegments;
	mCollisionSegments = NULL;

	delete[] sPackedOverlay;
	sPackedOverlay = NULL;

	delete[] mAgentParcelOverlay;
	mAgentParcelOverlay = NULL;

	sBlockedImage = NULL;
	sPassImage = NULL;
}

void LLViewerParcelMgr::dump()
{
	LL_INFOS() << "Parcel Manager Dump" << LL_ENDL;
	LL_INFOS() << "mSelected " << S32(mSelected) << LL_ENDL;
	LL_INFOS() << "Selected parcel: " << LL_ENDL;
	LL_INFOS() << mWestSouth << " to " << mEastNorth << LL_ENDL;
	mCurrentParcel->dump();
	LL_INFOS() << "banning " << mCurrentParcel->mBanList.size() << LL_ENDL;
	
	LLAccessEntry::map::const_iterator cit = mCurrentParcel->mBanList.begin();
	LLAccessEntry::map::const_iterator end = mCurrentParcel->mBanList.end();
	for ( ; cit != end; ++cit)
	{
		LL_INFOS() << "ban id " << (*cit).first << LL_ENDL;
	}
	LL_INFOS() << "Hover parcel:" << LL_ENDL;
	mHoverParcel->dump();
	LL_INFOS() << "Agent parcel:" << LL_ENDL;
	mAgentParcel->dump();
}


LLViewerRegion* LLViewerParcelMgr::getSelectionRegion()
{
	return LLWorld::getInstance()->getRegionFromPosGlobal( mWestSouth );
}


void LLViewerParcelMgr::getDisplayInfo(S32* area_out, S32* claim_out,
									   S32* rent_out,
									   BOOL* for_sale_out,
									   F32* dwell_out)
{
	S32 area = 0;
	S32 price = 0;
	S32 rent = 0;
	BOOL for_sale = FALSE;
	F32 dwell = DWELL_NAN;

	if (mSelected)
	{
		if (mCurrentParcelSelection->mSelectedMultipleOwners)
		{
			area = mCurrentParcelSelection->getClaimableArea();
		}
		else
		{
			area = getSelectedArea();
		}

		if (mCurrentParcel->getForSale())
		{
			price = mCurrentParcel->getSalePrice();
			for_sale = TRUE;
		}
		else
		{
			price = area * mCurrentParcel->getClaimPricePerMeter();
			for_sale = FALSE;
		}

		rent = mCurrentParcel->getTotalRent();

		dwell = mSelectedDwell;
	}

	*area_out = area;
	*claim_out = price;
	*rent_out = rent;
	*for_sale_out = for_sale;
	*dwell_out = dwell;
}

S32 LLViewerParcelMgr::getSelectedArea() const
{
	S32 rv = 0;
	if(mSelected && mCurrentParcel && mCurrentParcelSelection->mWholeParcelSelected)
	{
		rv = mCurrentParcel->getArea();
	}
	else if(mSelected)
	{
		F64 width = mEastNorth.mdV[VX] - mWestSouth.mdV[VX];
		F64 height = mEastNorth.mdV[VY] - mWestSouth.mdV[VY];
		F32 area = (F32)(width * height);
		rv = ll_round(area);
	}
	return rv;
}

void LLViewerParcelMgr::resetSegments(U8* segments)
{
	S32 i;
	S32 count = (mParcelsPerEdge+1)*(mParcelsPerEdge+1);
	for (i = 0; i < count; i++)
	{
		segments[i] = 0x0;
	}
}


void LLViewerParcelMgr::writeHighlightSegments(F32 west, F32 south, F32 east,
											   F32 north)
{
	S32 x, y;
	S32 min_x = ll_round( west / PARCEL_GRID_STEP_METERS );
	S32 max_x = ll_round( east / PARCEL_GRID_STEP_METERS );
	S32 min_y = ll_round( south / PARCEL_GRID_STEP_METERS );
	S32 max_y = ll_round( north / PARCEL_GRID_STEP_METERS );

	const S32 STRIDE = mParcelsPerEdge+1;

	// south edge
	y = min_y;
	for (x = min_x; x < max_x; x++)
	{
		// exclusive OR means that writing to this segment twice
		// will turn it off
		mHighlightSegments[x + y*STRIDE] ^= SOUTH_MASK;
	}

	// west edge
	x = min_x;
	for (y = min_y; y < max_y; y++)
	{
		mHighlightSegments[x + y*STRIDE] ^= WEST_MASK;
	}

	// north edge - draw the south border on the y+1'th cell,
	// which given C-style arrays, is item foo[max_y]
	y = max_y;
	for (x = min_x; x < max_x; x++)
	{
		mHighlightSegments[x + y*STRIDE] ^= SOUTH_MASK;
	}

	// east edge - draw west border on x+1'th cell
	x = max_x;
	for (y = min_y; y < max_y; y++)
	{
		mHighlightSegments[x + y*STRIDE] ^= WEST_MASK;
	}
}


void LLViewerParcelMgr::writeSegmentsFromBitmap(U8* bitmap, U8* segments)
{
	S32 x;
	S32 y;
	const S32 IN_STRIDE = mParcelsPerEdge;
	const S32 OUT_STRIDE = mParcelsPerEdge+1;

	for (y = 0; y < IN_STRIDE; y++)
	{
		x = 0;
		while( x < IN_STRIDE )
		{
			U8 byte = bitmap[ (x + y*IN_STRIDE) / 8 ];

			S32 bit;
			for (bit = 0; bit < 8; bit++)
			{
				if (byte & (1 << bit) )
				{
					S32 out = x+y*OUT_STRIDE;

					// This and one above it
					segments[out]            ^= SOUTH_MASK;
					segments[out+OUT_STRIDE] ^= SOUTH_MASK;

					// This and one to the right
					segments[out]   ^= WEST_MASK;
					segments[out+1] ^= WEST_MASK;
				}
				x++;
			}
		}
	}
}


void LLViewerParcelMgr::writeAgentParcelFromBitmap(U8* bitmap)
{
	S32 x;
	S32 y;
	const S32 IN_STRIDE = mParcelsPerEdge;

	for (y = 0; y < IN_STRIDE; y++)
	{
		x = 0;
		while( x < IN_STRIDE )
		{
			U8 byte = bitmap[ (x + y*IN_STRIDE) / 8 ];

			S32 bit;
			for (bit = 0; bit < 8; bit++)
			{
				if (byte & (1 << bit) )
				{
					mAgentParcelOverlay[x+y*IN_STRIDE] = 1;
				}
				else
				{
					mAgentParcelOverlay[x+y*IN_STRIDE] = 0;
				}
				x++;
			}
		}
	}
}


// Given a point, find the PARCEL_GRID_STEP x PARCEL_GRID_STEP block
// containing it and select that.
LLParcelSelectionHandle LLViewerParcelMgr::selectParcelAt(const LLVector3d& pos_global)
{
	LLVector3d southwest = pos_global;
	LLVector3d northeast = pos_global;

	southwest -= LLVector3d( PARCEL_GRID_STEP_METERS/2, PARCEL_GRID_STEP_METERS/2, 0 );
	southwest.mdV[VX] = ll_round( southwest.mdV[VX], (F64)PARCEL_GRID_STEP_METERS );
	southwest.mdV[VY] = ll_round( southwest.mdV[VY], (F64)PARCEL_GRID_STEP_METERS );

	northeast += LLVector3d( PARCEL_GRID_STEP_METERS/2, PARCEL_GRID_STEP_METERS/2, 0 );
	northeast.mdV[VX] = ll_round( northeast.mdV[VX], (F64)PARCEL_GRID_STEP_METERS );
	northeast.mdV[VY] = ll_round( northeast.mdV[VY], (F64)PARCEL_GRID_STEP_METERS );

	// Snap to parcel
	return selectLand( southwest, northeast, TRUE );
}


// Tries to select the parcel inside the rectangle
LLParcelSelectionHandle LLViewerParcelMgr::selectParcelInRectangle()
{
	return selectLand(mWestSouth, mEastNorth, TRUE);
}


void LLViewerParcelMgr::selectCollisionParcel()
{
	// BUG: Claim to be in the agent's region
// <FS:CR> Aurora Sim
	//mWestSouth = gAgent.getRegion()->getOriginGlobal();
	//mEastNorth = mWestSouth;
	//mEastNorth += LLVector3d(PARCEL_GRID_STEP_METERS, PARCEL_GRID_STEP_METERS, 0.0);
	mWestSouth = getSelectionRegion()->getOriginGlobal();
	mEastNorth = mWestSouth;
	mEastNorth += LLVector3d((getSelectionRegion()->getWidth() / REGION_WIDTH_METERS) * PARCEL_GRID_STEP_METERS, 
		                     (getSelectionRegion()->getWidth() / REGION_WIDTH_METERS) * PARCEL_GRID_STEP_METERS, 0.0);
// </FS:CR> Aurora Sim

	// BUG: must be in the sim you are in
	LLMessageSystem *msg = gMessageSystem;
	msg->newMessageFast(_PREHASH_ParcelPropertiesRequestByID);
	msg->nextBlockFast(_PREHASH_AgentID);
	msg->addUUIDFast(_PREHASH_AgentID, gAgent.getID() );
	msg->addUUIDFast(_PREHASH_SessionID, gAgent.getSessionID() );
	msg->nextBlockFast(_PREHASH_ParcelData);
	msg->addS32Fast(_PREHASH_SequenceID, SELECTED_PARCEL_SEQ_ID );
	msg->addS32Fast(_PREHASH_LocalID, mCollisionParcel->getLocalID() );
	gAgent.sendReliableMessage();

	mRequestResult = PARCEL_RESULT_NO_DATA;

	// Hack: Copy some data over temporarily
	mCurrentParcel->setName( mCollisionParcel->getName() );
	mCurrentParcel->setDesc( mCollisionParcel->getDesc() );
	mCurrentParcel->setPassPrice(mCollisionParcel->getPassPrice());
	mCurrentParcel->setPassHours(mCollisionParcel->getPassHours());

	// clear the list of segments to prevent flashing
	resetSegments(mHighlightSegments);

	mFloatingParcelSelection->setParcel(mCurrentParcel);
	mCurrentParcelSelection->setParcel(NULL);
	mCurrentParcelSelection = new LLParcelSelection(mCurrentParcel);

	mSelected = TRUE;
	mCurrentParcelSelection->mWholeParcelSelected = TRUE;
	notifyObservers();
	return;
}


// snap_selection = auto-select the hit parcel, if there is exactly one
LLParcelSelectionHandle LLViewerParcelMgr::selectLand(const LLVector3d &corner1, const LLVector3d &corner2,
								   BOOL snap_selection)
{
	sanitize_corners( corner1, corner2, mWestSouth, mEastNorth );

	// ...x isn't more than one meter away
	F32 delta_x = getSelectionWidth();
	if (delta_x * delta_x <= 1.f * 1.f)
	{
		mSelected = FALSE;
		notifyObservers();
		return NULL;
	}

	// ...y isn't more than one meter away
	F32 delta_y = getSelectionHeight();
	if (delta_y * delta_y <= 1.f * 1.f)
	{
		mSelected = FALSE;
		notifyObservers();
		return NULL;
	}

	// Can't select across region boundary
	// We need to pull in the upper right corner by a little bit to allow
	// selection up to the x = 256 or y = 256 edge.
	LLVector3d east_north_region_check( mEastNorth );
	east_north_region_check.mdV[VX] -= 0.5;
	east_north_region_check.mdV[VY] -= 0.5;

	LLViewerRegion *region = LLWorld::getInstance()->getRegionFromPosGlobal(mWestSouth);
	LLViewerRegion *region_other = LLWorld::getInstance()->getRegionFromPosGlobal( east_north_region_check );

	if(!region)
	{
		// just in case they somehow selected no land.
		mSelected = FALSE;
		return NULL;
	}

	if (region != region_other)
	{
		LLNotificationsUtil::add("CantSelectLandFromMultipleRegions");
		mSelected = FALSE;
		notifyObservers();
		return NULL;
	}

	// Build region global copies of corners
	LLVector3 wsb_region = region->getPosRegionFromGlobal( mWestSouth );
	LLVector3 ent_region = region->getPosRegionFromGlobal( mEastNorth );

	// Send request message
	LLMessageSystem *msg = gMessageSystem;
	msg->newMessageFast(_PREHASH_ParcelPropertiesRequest);
	msg->nextBlockFast(_PREHASH_AgentData);
	msg->addUUIDFast(_PREHASH_AgentID, gAgent.getID() );
	msg->addUUIDFast(_PREHASH_SessionID, gAgent.getSessionID() );
	msg->nextBlockFast(_PREHASH_ParcelData);
	msg->addS32Fast(_PREHASH_SequenceID, SELECTED_PARCEL_SEQ_ID );
	msg->addF32Fast(_PREHASH_West,  wsb_region.mV[VX] );
	msg->addF32Fast(_PREHASH_South, wsb_region.mV[VY] );
	msg->addF32Fast(_PREHASH_East,  ent_region.mV[VX] );
	msg->addF32Fast(_PREHASH_North, ent_region.mV[VY] );
	msg->addBOOL("SnapSelection", snap_selection);
	msg->sendReliable( region->getHost() );

	mRequestResult = PARCEL_RESULT_NO_DATA;

	mFloatingParcelSelection->setParcel(mCurrentParcel);
	mCurrentParcelSelection->setParcel(NULL);
	mCurrentParcelSelection = new LLParcelSelection(mCurrentParcel);

	mSelected = TRUE;
	mCurrentParcelSelection->mWholeParcelSelected = snap_selection;
	notifyObservers();
	return mCurrentParcelSelection;
}

void LLViewerParcelMgr::deselectUnused()
{
	// no more outstanding references to this selection, other than our own
	if (mCurrentParcelSelection->getNumRefs() == 1 && mFloatingParcelSelection->getNumRefs() == 1)
	{
		deselectLand();
	}
}

void LLViewerParcelMgr::deselectLand()
{
	if (mSelected)
	{
		mSelected = FALSE;

		// Invalidate the selected parcel
		mCurrentParcel->setLocalID(-1);
		mCurrentParcel->mAccessList.clear();
		mCurrentParcel->mBanList.clear();
		//mCurrentParcel->mRenterList.reset();

		mSelectedDwell = DWELL_NAN;

		// invalidate parcel selection so that existing users of this selection can clean up
		mCurrentParcelSelection->setParcel(NULL);
		mFloatingParcelSelection->setParcel(NULL);
		// create new parcel selection
		mCurrentParcelSelection = new LLParcelSelection(mCurrentParcel);

		notifyObservers(); // Notify observers *after* changing the parcel selection
	}
}


void LLViewerParcelMgr::addObserver(LLParcelObserver* observer)
{
	mObservers.push_back(observer);
}


void LLViewerParcelMgr::removeObserver(LLParcelObserver* observer)
{
	vector_replace_with_last(mObservers, observer);
}


// Call this method when it's time to update everyone on a new state.
// Copy the list because an observer could respond by removing itself
// from the list.
void LLViewerParcelMgr::notifyObservers()
{
	std::vector<LLParcelObserver*> observers;
	S32 count = mObservers.size();
	S32 i;
	for(i = 0; i < count; ++i)
	{
		observers.push_back(mObservers.at(i));
	}
	for(i = 0; i < count; ++i)
	{
		observers.at(i)->changed();
	}
}


//
// ACCESSORS
//
BOOL LLViewerParcelMgr::selectionEmpty() const
{
	return !mSelected;
}


LLParcelSelectionHandle LLViewerParcelMgr::getParcelSelection() const
{
	return mCurrentParcelSelection;
}

LLParcelSelectionHandle LLViewerParcelMgr::getFloatingParcelSelection() const
{
	return mFloatingParcelSelection;
}

LLParcel *LLViewerParcelMgr::getAgentParcel() const
{
	return mAgentParcel;
}

// Return whether the agent can build on the land they are on
bool LLViewerParcelMgr::allowAgentBuild() const
{
	// <FS> Rez under land group
	//if (mAgentParcel)
	//{
	//	return (gAgent.isGodlike() ||
	//			(mAgentParcel->allowModifyBy(gAgent.getID(), gAgent.getGroupID())) ||
	//			(isParcelOwnedByAgent(mAgentParcel, GP_LAND_ALLOW_CREATE)));
	//}
	//else
	//{
	//	return gAgent.isGodlike();
	//}
	if (gAgent.isGodlike())
	{
		return true;
	}
	else if (!mAgentParcel)
	{
		return false;
	}
	return (mAgentParcel->allowModifyBy(gAgent.getID(), gAgent.getGroupID()) ||
			gAgent.hasPowerInGroup(mAgentParcel->getGroupID(), GP_LAND_ALLOW_CREATE));
	// </FS>
}

// Return whether anyone can build on the given parcel
bool LLViewerParcelMgr::allowAgentBuild(const LLParcel* parcel) const
{
	return parcel->getAllowModify();
}

bool LLViewerParcelMgr::allowAgentVoice() const
{
	return allowAgentVoice(gAgent.getRegion(), mAgentParcel);
}

bool LLViewerParcelMgr::allowAgentVoice(const LLViewerRegion* region, const LLParcel* parcel) const
{
	return region && region->isVoiceEnabled()
		&& parcel	&& parcel->getParcelFlagAllowVoice();
}

bool LLViewerParcelMgr::allowAgentFly(const LLViewerRegion* region, const LLParcel* parcel) const
{
	return region && !region->getBlockFly()
		&& parcel && parcel->getAllowFly();
}

// Can the agent be pushed around by LLPushObject?
bool LLViewerParcelMgr::allowAgentPush(const LLViewerRegion* region, const LLParcel* parcel) const
{
	return region && !region->getRestrictPushObject()
		&& parcel && !parcel->getRestrictPushObject();
}

bool LLViewerParcelMgr::allowAgentScripts(const LLViewerRegion* region, const LLParcel* parcel) const
{
	// *NOTE: This code does not take into account group-owned parcels
	// and the flag to allow group-owned scripted objects to run.
	// This mirrors the traditional menu bar parcel icon code, but is not
	// technically correct.
	return region
		&& !region->getRegionFlag(REGION_FLAGS_SKIP_SCRIPTS)
		&& !region->getRegionFlag(REGION_FLAGS_ESTATE_SKIP_SCRIPTS)
		&& parcel
		&& parcel->getAllowOtherScripts();
}

bool LLViewerParcelMgr::allowAgentDamage(const LLViewerRegion* region, const LLParcel* parcel) const
{
	return (region && region->getAllowDamage())
		|| (parcel && parcel->getAllowDamage());
}

BOOL LLViewerParcelMgr::isOwnedAt(const LLVector3d& pos_global) const
{
	LLViewerRegion* region = LLWorld::getInstance()->getRegionFromPosGlobal( pos_global );
	if (!region) return FALSE;

	LLViewerParcelOverlay* overlay = region->getParcelOverlay();
	if (!overlay) return FALSE;

	LLVector3 pos_region = region->getPosRegionFromGlobal( pos_global );

	return overlay->isOwned( pos_region );
}

BOOL LLViewerParcelMgr::isOwnedSelfAt(const LLVector3d& pos_global) const
{
	LLViewerRegion* region = LLWorld::getInstance()->getRegionFromPosGlobal( pos_global );
	if (!region) return FALSE;

	LLViewerParcelOverlay* overlay = region->getParcelOverlay();
	if (!overlay) return FALSE;

	LLVector3 pos_region = region->getPosRegionFromGlobal( pos_global );

	return overlay->isOwnedSelf( pos_region );
}

BOOL LLViewerParcelMgr::isOwnedOtherAt(const LLVector3d& pos_global) const
{
	LLViewerRegion* region = LLWorld::getInstance()->getRegionFromPosGlobal( pos_global );
	if (!region) return FALSE;

	LLViewerParcelOverlay* overlay = region->getParcelOverlay();
	if (!overlay) return FALSE;

	LLVector3 pos_region = region->getPosRegionFromGlobal( pos_global );

	return overlay->isOwnedOther( pos_region );
}

BOOL LLViewerParcelMgr::isSoundLocal(const LLVector3d& pos_global) const
{
	LLViewerRegion* region = LLWorld::getInstance()->getRegionFromPosGlobal( pos_global );
	if (!region) return FALSE;

	LLViewerParcelOverlay* overlay = region->getParcelOverlay();
	if (!overlay) return FALSE;

	LLVector3 pos_region = region->getPosRegionFromGlobal( pos_global );

	return overlay->isSoundLocal( pos_region );
}

BOOL LLViewerParcelMgr::canHearSound(const LLVector3d &pos_global) const
{
	BOOL in_agent_parcel = inAgentParcel(pos_global);

	if (in_agent_parcel)
	{
		// In same parcel as the agent
		return TRUE;
	}
	else
	{
		if (LLViewerParcelMgr::getInstance()->getAgentParcel()->getSoundLocal())
		{
			// Not in same parcel, and agent parcel only has local sound
			return FALSE;
		}
		else if (LLViewerParcelMgr::getInstance()->isSoundLocal(pos_global))
		{
			// Not in same parcel, and target parcel only has local sound
			return FALSE;
		}
		else
		{
			// Not in same parcel, but neither are local sound
			return TRUE;
		}
	}
}


BOOL LLViewerParcelMgr::inAgentParcel(const LLVector3d &pos_global) const
{
	LLViewerRegion* region = LLWorld::getInstance()->getRegionFromPosGlobal(pos_global);
	LLViewerRegion* agent_region = gAgent.getRegion();
	if (!region || !agent_region)
		return FALSE;

	if (region != agent_region)
	{
		// Can't be in the agent parcel if you're not in the same region.
		return FALSE;
	}

	LLVector3 pos_region = agent_region->getPosRegionFromGlobal(pos_global);
	S32 row =    S32(pos_region.mV[VY] / PARCEL_GRID_STEP_METERS);
	S32 column = S32(pos_region.mV[VX] / PARCEL_GRID_STEP_METERS);

	if (mAgentParcelOverlay[row*mParcelsPerEdge + column])
	{
		return TRUE;
	}
	else
	{
		return FALSE;
	}
}

// Returns NULL when there is no valid data.
LLParcel* LLViewerParcelMgr::getHoverParcel() const
{
	if (mHoverRequestResult == PARCEL_RESULT_SUCCESS)
	{
		return mHoverParcel;
	}
	else
	{
		return NULL;
	}
}

// Returns NULL when there is no valid data.
LLParcel* LLViewerParcelMgr::getCollisionParcel() const
{
	if (mRenderCollision)
	{
		return mCollisionParcel;
	}
	else
	{
		return NULL;
	}
}

//
// UTILITIES
//

void LLViewerParcelMgr::render()
{
	if (mSelected && mRenderSelection && gSavedSettings.getBOOL("RenderParcelSelection"))
	{
		// Rendering is done in agent-coordinates, so need to supply
		// an appropriate offset to the render code.
		LLViewerRegion* regionp = LLWorld::getInstance()->getRegionFromPosGlobal(mWestSouth);
		if (!regionp) return;

		renderHighlightSegments(mHighlightSegments, regionp);
	}
}


void LLViewerParcelMgr::renderParcelCollision()
{
	// check for expiration
	if (mCollisionTimer.getElapsedTimeF32() > PARCEL_COLLISION_DRAW_SECS)
	{
		mRenderCollision = FALSE;
	}

	if (mRenderCollision && gSavedSettings.getBOOL("ShowBanLines"))
	{
		LLViewerRegion* regionp = gAgent.getRegion();
		if (regionp)
		{
			BOOL use_pass = mCollisionParcel->getParcelFlag(PF_USE_PASS_LIST);
			renderCollisionSegments(mCollisionSegments, use_pass, regionp);
		}
	}
}


void LLViewerParcelMgr::sendParcelAccessListRequest(U32 flags)
{
	if (!mSelected)
	{
		return;
	}

	LLViewerRegion *region = LLWorld::getInstance()->getRegionFromPosGlobal( mWestSouth );
	if (!region) return;

	// <FS:Ansariel> FIRE-17280: Requesting Experience access allow & block list breaks OpenSim
	if (!region->isCapabilityAvailable("RegionExperiences"))
	{
		flags &= ~(AL_ALLOW_EXPERIENCE | AL_BLOCK_EXPERIENCE);
	}
	// </FS:Ansariel>

	LLMessageSystem *msg = gMessageSystem;


	if (flags & AL_BAN) 
	{
		mCurrentParcel->mBanList.clear();
	}
	if (flags & AL_ACCESS) 
	{
		mCurrentParcel->mAccessList.clear();
	}		
	if (flags & AL_ALLOW_EXPERIENCE) 
	{
		mCurrentParcel->clearExperienceKeysByType(EXPERIENCE_KEY_TYPE_ALLOWED);
	}
	if (flags & AL_BLOCK_EXPERIENCE) 
	{
		mCurrentParcel->clearExperienceKeysByType(EXPERIENCE_KEY_TYPE_BLOCKED);
	}		

	// Only the headers differ
	msg->newMessageFast(_PREHASH_ParcelAccessListRequest);
	msg->nextBlockFast(_PREHASH_AgentData);
	msg->addUUIDFast(_PREHASH_AgentID, gAgent.getID());
	msg->addUUIDFast(_PREHASH_SessionID, gAgent.getSessionID());
	msg->nextBlockFast(_PREHASH_Data);
	msg->addS32Fast(_PREHASH_SequenceID, 0);
	msg->addU32Fast(_PREHASH_Flags, flags);
	msg->addS32("LocalID", mCurrentParcel->getLocalID() );
	msg->sendReliable( region->getHost() );
}


void LLViewerParcelMgr::sendParcelDwellRequest()
{
	if (!mSelected)
	{
		return;
	}

	LLViewerRegion *region = LLWorld::getInstance()->getRegionFromPosGlobal( mWestSouth );
	if (!region) return;

	LLMessageSystem *msg = gMessageSystem;

	// Only the headers differ
	msg->newMessage("ParcelDwellRequest");
	msg->nextBlock("AgentData");
	msg->addUUID("AgentID", gAgent.getID() );
	msg->addUUID("SessionID", gAgent.getSessionID());
	msg->nextBlock("Data");
	msg->addS32("LocalID", mCurrentParcel->getLocalID());
	msg->addUUID("ParcelID", LLUUID::null);	// filled in on simulator
	msg->sendReliable( region->getHost() );
}


void LLViewerParcelMgr::sendParcelGodForceOwner(const LLUUID& owner_id)
{
	if (!mSelected)
	{
		LLNotificationsUtil::add("CannotSetLandOwnerNothingSelected");
		return;
	}

	LL_INFOS() << "Claiming " << mWestSouth << " to " << mEastNorth << LL_ENDL;

	// BUG: Only works for the region containing mWestSouthBottom
	LLVector3d east_north_region_check( mEastNorth );
	east_north_region_check.mdV[VX] -= 0.5;
	east_north_region_check.mdV[VY] -= 0.5;

	LLViewerRegion *region = LLWorld::getInstance()->getRegionFromPosGlobal( mWestSouth );
	if (!region)
	{
		// TODO: Add a force owner version of this alert.
		LLNotificationsUtil::add("CannotContentifyNoRegion");
		return;
	}

	// BUG: Make work for cross-region selections
	LLViewerRegion *region2 = LLWorld::getInstance()->getRegionFromPosGlobal( east_north_region_check );
	if (region != region2)
	{
		LLNotificationsUtil::add("CannotSetLandOwnerMultipleRegions");
		return;
	}

	LL_INFOS() << "Region " << region->getOriginGlobal() << LL_ENDL;

	LLSD payload;
	payload["owner_id"] = owner_id;
	payload["parcel_local_id"] = mCurrentParcel->getLocalID();
	payload["region_host"] = region->getHost().getIPandPort();
	LLNotification::Params params("ForceOwnerAuctionWarning");
	params.payload(payload).functor.function(callback_god_force_owner);

	if(mCurrentParcel->getAuctionID())
	{
		LLNotifications::instance().add(params);
	}
	else
	{
		LLNotifications::instance().forceResponse(params, 0);
	}
}

bool callback_god_force_owner(const LLSD& notification, const LLSD& response)
{
	S32 option = LLNotificationsUtil::getSelectedOption(notification, response);
	if(0 == option)
	{
		LLMessageSystem* msg = gMessageSystem;
		msg->newMessage("ParcelGodForceOwner");
		msg->nextBlock("AgentData");
		msg->addUUID("AgentID", gAgent.getID());
		msg->addUUID("SessionID", gAgent.getSessionID());
		msg->nextBlock("Data");
		msg->addUUID("OwnerID", notification["payload"]["owner_id"].asUUID());
		msg->addS32( "LocalID", notification["payload"]["parcel_local_id"].asInteger());
		msg->sendReliable(LLHost(notification["payload"]["region_host"].asString()));
	}
	return false;
}

void LLViewerParcelMgr::sendParcelGodForceToContent()
{
	if (!mSelected)
	{
		LLNotificationsUtil::add("CannotContentifyNothingSelected");
		return;
	}
	LLViewerRegion* region = LLWorld::getInstance()->getRegionFromPosGlobal( mWestSouth );
	if (!region)
	{
		LLNotificationsUtil::add("CannotContentifyNoRegion");
		return;
	}

	LLMessageSystem* msg = gMessageSystem;
	msg->newMessage("ParcelGodMarkAsContent");
	msg->nextBlock("AgentData");
	msg->addUUID("AgentID", gAgent.getID());
	msg->addUUID("SessionID", gAgent.getSessionID());
	msg->nextBlock("ParcelData");
	msg->addS32("LocalID", mCurrentParcel->getLocalID());
	msg->sendReliable(region->getHost());
}

void LLViewerParcelMgr::sendParcelRelease()
{
	if (!mSelected)
	{
        LLNotificationsUtil::add("CannotReleaseLandNothingSelected");
		return;
	}

	LLViewerRegion *region = LLWorld::getInstance()->getRegionFromPosGlobal( mWestSouth );
	if (!region)
	{
		LLNotificationsUtil::add("CannotReleaseLandNoRegion");
		return;
	}

	//U32 flags = PR_NONE;
	//if (god_force) flags |= PR_GOD_FORCE;

	LLMessageSystem* msg = gMessageSystem;
	msg->newMessage("ParcelRelease");
	msg->nextBlock("AgentData");
	msg->addUUID("AgentID", gAgent.getID() );
	msg->addUUID("SessionID", gAgent.getSessionID() );
	msg->nextBlock("Data");
	msg->addS32("LocalID", mCurrentParcel->getLocalID() );
	//msg->addU32("Flags", flags);
	msg->sendReliable( region->getHost() );

	// Blitz selection, since the parcel might be non-rectangular, and
	// we won't have appropriate parcel information.
	deselectLand();
}

class LLViewerParcelMgr::ParcelBuyInfo
{
public:
	LLUUID	mAgent;
	LLUUID	mSession;
	LLUUID	mGroup;
	BOOL	mIsGroupOwned;
	BOOL	mRemoveContribution;
	BOOL	mIsClaim;
	LLHost	mHost;
	
	// for parcel buys
	S32		mParcelID;
	S32		mPrice;
	S32		mArea;

	// for land claims
	F32		mWest;
	F32		mSouth;
	F32		mEast;
	F32		mNorth;
};

LLViewerParcelMgr::ParcelBuyInfo* LLViewerParcelMgr::setupParcelBuy(
	const LLUUID& agent_id,
	const LLUUID& session_id,
	const LLUUID& group_id,
	BOOL is_group_owned,
	BOOL is_claim,
	BOOL remove_contribution)
{
	if (!mSelected || !mCurrentParcel)
	{
		LLNotificationsUtil::add("CannotBuyLandNothingSelected");
		return NULL;
	}

	LLViewerRegion *region = LLWorld::getInstance()->getRegionFromPosGlobal( mWestSouth );
	if (!region)
	{
		LLNotificationsUtil::add("CannotBuyLandNoRegion");
		return NULL;
	}
	
	if (is_claim)
	{
		LL_INFOS() << "Claiming " << mWestSouth << " to " << mEastNorth << LL_ENDL;
		LL_INFOS() << "Region " << region->getOriginGlobal() << LL_ENDL;

		// BUG: Only works for the region containing mWestSouthBottom
		LLVector3d east_north_region_check( mEastNorth );
		east_north_region_check.mdV[VX] -= 0.5;
		east_north_region_check.mdV[VY] -= 0.5;

		LLViewerRegion *region2 = LLWorld::getInstance()->getRegionFromPosGlobal( east_north_region_check );

		if (region != region2)
		{
			LLNotificationsUtil::add("CantBuyLandAcrossMultipleRegions");
			return NULL;
		}
	}
	
	
	ParcelBuyInfo* info = new ParcelBuyInfo;
	
	info->mAgent = agent_id;
	info->mSession = session_id;
	info->mGroup = group_id;
	info->mIsGroupOwned = is_group_owned;
	info->mIsClaim = is_claim;
	info->mRemoveContribution = remove_contribution;
	info->mHost = region->getHost();
	info->mPrice = mCurrentParcel->getSalePrice();
	info->mArea = mCurrentParcel->getArea();
	
	if (!is_claim)
	{
		info->mParcelID = mCurrentParcel->getLocalID();
	}
	else
	{
		// BUG: Make work for cross-region selections
		LLVector3 west_south_bottom_region = region->getPosRegionFromGlobal( mWestSouth );
		LLVector3 east_north_top_region = region->getPosRegionFromGlobal( mEastNorth );
		
		info->mWest		= west_south_bottom_region.mV[VX];
		info->mSouth	= west_south_bottom_region.mV[VY];
		info->mEast		= east_north_top_region.mV[VX];
		info->mNorth	= east_north_top_region.mV[VY];
	}
	
	return info;
}

void LLViewerParcelMgr::sendParcelBuy(ParcelBuyInfo* info)
{
	// send the message
	LLMessageSystem* msg = gMessageSystem;
	msg->newMessage(info->mIsClaim ? "ParcelClaim" : "ParcelBuy");
	msg->nextBlock("AgentData");
	msg->addUUID("AgentID", info->mAgent);
	msg->addUUID("SessionID", info->mSession);
	msg->nextBlock("Data");
	msg->addUUID("GroupID", info->mGroup);
	msg->addBOOL("IsGroupOwned", info->mIsGroupOwned);
	if (!info->mIsClaim)
	{
		msg->addBOOL("RemoveContribution", info->mRemoveContribution);
		msg->addS32("LocalID", info->mParcelID);
	}
	msg->addBOOL("Final", TRUE);	// don't allow escrow buys
	if (info->mIsClaim)
	{
		msg->nextBlock("ParcelData");
		msg->addF32("West",  info->mWest);
		msg->addF32("South", info->mSouth);
		msg->addF32("East",  info->mEast);
		msg->addF32("North", info->mNorth);
	}
	else // ParcelBuy
	{
		msg->nextBlock("ParcelData");
		msg->addS32("Price",info->mPrice);
		msg->addS32("Area",info->mArea);
	}
	msg->sendReliable(info->mHost);
}

void LLViewerParcelMgr::deleteParcelBuy(ParcelBuyInfo* *info)
{
	// Must be here because ParcelBuyInfo is local to this .cpp file
	delete *info;
	*info = NULL;
}

void LLViewerParcelMgr::sendParcelDeed(const LLUUID& group_id)
{
	if (!mSelected || !mCurrentParcel)
	{
		LLNotificationsUtil::add("CannotDeedLandNothingSelected");
		return;
	}
	if(group_id.isNull())
	{
		LLNotificationsUtil::add("CannotDeedLandNoGroup");
		return;
	}
	LLViewerRegion *region = LLWorld::getInstance()->getRegionFromPosGlobal( mWestSouth );
	if (!region)
	{
		LLNotificationsUtil::add("CannotDeedLandNoRegion");
		return;
	}

	LLMessageSystem* msg = gMessageSystem;
	msg->newMessage("ParcelDeedToGroup");
	msg->nextBlock("AgentData");
	msg->addUUID("AgentID", gAgent.getID() );
	msg->addUUID("SessionID", gAgent.getSessionID() );
	msg->nextBlock("Data");
	msg->addUUID("GroupID", group_id );
	msg->addS32("LocalID", mCurrentParcel->getLocalID() );
	//msg->addU32("JoinNeighbors", join);
	msg->sendReliable( region->getHost() );
}


/*
// *NOTE: We cannot easily make landmarks at global positions because
// global positions probably refer to a sim/local combination which
// can move over time. We could implement this by looking up the
// region global x,y, but it's easier to take it out for now.
void LLViewerParcelMgr::makeLandmarkAtSelection()
{
	// Don't create for parcels you don't own
	if (gAgent.getID() != mCurrentParcel->getOwnerID())
	{
		return;
	}

	LLVector3d global_center(mWestSouth);
	global_center += mEastNorth;
	global_center *= 0.5f;

	LLViewerRegion* region;
	region = LLWorld::getInstance()->getRegionFromPosGlobal(global_center);

	LLVector3 west_south_bottom_region = region->getPosRegionFromGlobal( mWestSouth );
	LLVector3 east_north_top_region = region->getPosRegionFromGlobal( mEastNorth );

	std::string name("My Land");
	std::string buffer;
	S32 pos_x = (S32)floor((west_south_bottom_region.mV[VX] + east_north_top_region.mV[VX]) / 2.0f);
	S32 pos_y = (S32)floor((west_south_bottom_region.mV[VY] + east_north_top_region.mV[VY]) / 2.0f);
	buffer = llformat("%s in %s (%d, %d)",
			name.c_str(),
			region->getName().c_str(),
			pos_x, pos_y);
	name.assign(buffer);

	create_landmark(name, "Claimed land", global_center);
}
*/

const std::string& LLViewerParcelMgr::getAgentParcelName() const
{
	return mAgentParcel->getName();
}


void LLViewerParcelMgr::sendParcelPropertiesUpdate(LLParcel* parcel, bool use_agent_region)
{
	if(!parcel) 
        return;

	LLViewerRegion *region = use_agent_region ? gAgent.getRegion() : LLWorld::getInstance()->getRegionFromPosGlobal( mWestSouth );
	if (!region) 
        return;

	//LL_INFOS() << "found region: " << region->getName() << LL_ENDL;

	LLSD body;
	std::string url = region->getCapability("ParcelPropertiesUpdate");
	if (!url.empty())
	{
		// request new properties update from simulator
		U32 message_flags = 0x01;
		body["flags"] = ll_sd_from_U32(message_flags);
		parcel->packMessage(body);
		LL_INFOS() << "Sending parcel properties update via capability to: "
			<< url << LL_ENDL;

        LLCoreHttpUtil::HttpCoroutineAdapter::messageHttpPost(url, body,
            "Parcel Properties sent to sim.", "Parcel Properties failed to send to sim.");
	}
	else
	{
		LLMessageSystem* msg = gMessageSystem;
		msg->newMessageFast(_PREHASH_ParcelPropertiesUpdate);
		msg->nextBlockFast(_PREHASH_AgentData);
		msg->addUUIDFast(_PREHASH_AgentID,	gAgent.getID() );
		msg->addUUIDFast(_PREHASH_SessionID, gAgent.getSessionID());
		msg->nextBlockFast(_PREHASH_ParcelData);
		msg->addS32Fast(_PREHASH_LocalID, parcel->getLocalID() );

		U32 message_flags = 0x01;
		msg->addU32("Flags", message_flags);

		parcel->packMessage(msg);

		msg->sendReliable( region->getHost() );
	}
}


void LLViewerParcelMgr::setHoverParcel(const LLVector3d& pos)
{
	static U32 last_west, last_south;


	// only request parcel info if position has changed outside of the
	// last parcel grid step
	U32 west_parcel_step = (U32) floor( pos.mdV[VX] / PARCEL_GRID_STEP_METERS );
	U32 south_parcel_step = (U32) floor( pos.mdV[VY] / PARCEL_GRID_STEP_METERS );
	
	if ((west_parcel_step == last_west) && (south_parcel_step == last_south))
	{
		return;
	}
	else 
	{
		last_west = west_parcel_step;
		last_south = south_parcel_step;
	}

	LLViewerRegion* region = LLWorld::getInstance()->getRegionFromPosGlobal( pos );
	if (!region)
	{
		return;
	}


	// Send a rectangle around the point.
	// This means the parcel sent back is at least a rectangle around the point,
	// which is more efficient for public land.  Fewer requests are sent.  JC
	LLVector3 wsb_region = region->getPosRegionFromGlobal( pos );

	F32 west  = PARCEL_GRID_STEP_METERS * floor( wsb_region.mV[VX] / PARCEL_GRID_STEP_METERS );
	F32 south = PARCEL_GRID_STEP_METERS * floor( wsb_region.mV[VY] / PARCEL_GRID_STEP_METERS );

	F32 east  = west  + PARCEL_GRID_STEP_METERS;
	F32 north = south + PARCEL_GRID_STEP_METERS;

	// Send request message
	LLMessageSystem *msg = gMessageSystem;
	msg->newMessageFast(_PREHASH_ParcelPropertiesRequest);
	msg->nextBlockFast(_PREHASH_AgentData);
	msg->addUUIDFast(_PREHASH_AgentID, gAgent.getID() );
	msg->addUUIDFast(_PREHASH_SessionID, gAgent.getSessionID() );
	msg->nextBlockFast(_PREHASH_ParcelData);
	msg->addS32Fast(_PREHASH_SequenceID,	HOVERED_PARCEL_SEQ_ID );
	msg->addF32Fast(_PREHASH_West,			west );
	msg->addF32Fast(_PREHASH_South,			south );
	msg->addF32Fast(_PREHASH_East,			east );
	msg->addF32Fast(_PREHASH_North,			north );
	msg->addBOOL("SnapSelection",			FALSE );
	msg->sendReliable( region->getHost() );

	mHoverRequestResult = PARCEL_RESULT_NO_DATA;
}


// static
void LLViewerParcelMgr::processParcelOverlay(LLMessageSystem *msg, void **user)
{
	// Extract the packed overlay information
	S32 packed_overlay_size = msg->getSizeFast(_PREHASH_ParcelData, _PREHASH_Data);

	if (packed_overlay_size <= 0)
	{
		LL_WARNS() << "Overlay size " << packed_overlay_size << LL_ENDL;
		return;
	}

// <FS:CR> Aurora Sim
	//S32 parcels_per_edge = LLViewerParcelMgr::getInstance()->mParcelsPerEdge;
	//S32 expected_size = parcels_per_edge * parcels_per_edge / PARCEL_OVERLAY_CHUNKS;
	S32 expected_size = 1024;
// </FS:CR> Aurora Sim
	if (packed_overlay_size != expected_size)
	{
		LL_WARNS() << "Got parcel overlay size " << packed_overlay_size
			<< " expecting " << expected_size << LL_ENDL;
		return;
	}

	S32 sequence_id;
	msg->getS32Fast(_PREHASH_ParcelData, _PREHASH_SequenceID, sequence_id);
	msg->getBinaryDataFast(
			_PREHASH_ParcelData,
			_PREHASH_Data,
			sPackedOverlay,
			expected_size);

	LLHost host = msg->getSender();
	LLViewerRegion *region = LLWorld::getInstance()->getRegion(host);
	if (region)
	{
		region->mParcelOverlay->uncompressLandOverlay( sequence_id, sPackedOverlay );
	}
}

// static
void LLViewerParcelMgr::processParcelProperties(LLMessageSystem *msg, void **user)
{
    S32		request_result;
    S32		sequence_id;
    BOOL	snap_selection = FALSE;
    S32		self_count = 0;
    S32		other_count = 0;
    S32		public_count = 0;
    S32		local_id;
    LLUUID	owner_id;
    BOOL	is_group_owned;
    U32 auction_id = 0;
    S32		claim_price_per_meter = 0;
    S32		rent_price_per_meter = 0;
    S32		claim_date = 0;
    LLVector3	aabb_min;
    LLVector3	aabb_max;
    S32		area = 0;
    S32		sw_max_prims = 0;
    S32		sw_total_prims = 0;
    //LLUUID	buyer_id;
    U8 status = 0;
    S32		max_prims = 0;
    S32		total_prims = 0;
    S32		owner_prims = 0;
    S32		group_prims = 0;
    S32		other_prims = 0;
    S32		selected_prims = 0;
    F32		parcel_prim_bonus = 1.f;
    BOOL	region_push_override = false;
    BOOL	region_deny_anonymous_override = false;
    BOOL	region_deny_identified_override = false; // Deprecated
    BOOL	region_deny_transacted_override = false; // Deprecated
    BOOL	region_deny_age_unverified_override = false;
    BOOL    region_allow_access_override = true;
    BOOL	agent_parcel_update = false; // updating previous(existing) agent parcel

    S32		other_clean_time = 0;

<<<<<<< HEAD
	LLViewerParcelMgr& parcel_mgr = LLViewerParcelMgr::instance();
// <FS:CR> Aurora Sim
	LLViewerRegion* msg_region = LLWorld::getInstance()->getRegion( msg->getSender() );
	if (msg_region)
	{
		parcel_mgr.mParcelsPerEdge = S32( msg_region->getWidth() / PARCEL_GRID_STEP_METERS );
	}
	else
	{
		if (!gAgent.getRegion())
		{
			return;
		}
		parcel_mgr.mParcelsPerEdge = S32( gAgent.getRegion()->getWidth() / PARCEL_GRID_STEP_METERS );
	}
// </FS:CR> Aurora Sim
=======
    LLViewerParcelMgr& parcel_mgr = LLViewerParcelMgr::instance();
>>>>>>> d4d56f00

    msg->getS32Fast(_PREHASH_ParcelData, _PREHASH_RequestResult, request_result);
    msg->getS32Fast(_PREHASH_ParcelData, _PREHASH_SequenceID, sequence_id);

    if (request_result == PARCEL_RESULT_NO_DATA)
    {
        // no valid parcel data
        LL_INFOS() << "no valid parcel data" << LL_ENDL;
        return;
    }

    // Decide where the data will go.
    LLParcel* parcel = NULL;
    if (sequence_id == SELECTED_PARCEL_SEQ_ID)
    {
        // ...selected parcels report this sequence id
        parcel_mgr.mRequestResult = PARCEL_RESULT_SUCCESS;
        parcel = parcel_mgr.mCurrentParcel;
    }
    else if (sequence_id == HOVERED_PARCEL_SEQ_ID)
    {
        parcel_mgr.mHoverRequestResult = PARCEL_RESULT_SUCCESS;
        parcel = parcel_mgr.mHoverParcel;
    }
    else if (sequence_id == COLLISION_NOT_IN_GROUP_PARCEL_SEQ_ID ||
        sequence_id == COLLISION_NOT_ON_LIST_PARCEL_SEQ_ID ||
        sequence_id == COLLISION_BANNED_PARCEL_SEQ_ID)
    {
        parcel_mgr.mHoverRequestResult = PARCEL_RESULT_SUCCESS;
        parcel = parcel_mgr.mCollisionParcel;
    }
    else if (sequence_id == 0 || sequence_id > parcel_mgr.mAgentParcelSequenceID)
    {
        // new agent parcel
        parcel_mgr.mAgentParcelSequenceID = sequence_id;
        parcel = parcel_mgr.mAgentParcel;
    }
    else
    {
        LL_INFOS() << "out of order agent parcel sequence id " << sequence_id
            << " last good " << parcel_mgr.mAgentParcelSequenceID
            << LL_ENDL;
        return;
    }

    msg->getBOOL("ParcelData", "SnapSelection", snap_selection);
    msg->getS32Fast(_PREHASH_ParcelData, _PREHASH_SelfCount, self_count);
    msg->getS32Fast(_PREHASH_ParcelData, _PREHASH_OtherCount, other_count);
    msg->getS32Fast(_PREHASH_ParcelData, _PREHASH_PublicCount, public_count);
    msg->getS32Fast(_PREHASH_ParcelData, _PREHASH_LocalID, local_id);
    msg->getUUIDFast(_PREHASH_ParcelData, _PREHASH_OwnerID, owner_id);
    msg->getBOOLFast(_PREHASH_ParcelData, _PREHASH_IsGroupOwned, is_group_owned);
    msg->getU32Fast(_PREHASH_ParcelData, _PREHASH_AuctionID, auction_id);
    msg->getS32Fast(_PREHASH_ParcelData, _PREHASH_ClaimDate, claim_date);
    msg->getS32Fast(_PREHASH_ParcelData, _PREHASH_ClaimPrice, claim_price_per_meter);
    msg->getS32Fast(_PREHASH_ParcelData, _PREHASH_RentPrice, rent_price_per_meter);
    msg->getVector3Fast(_PREHASH_ParcelData, _PREHASH_AABBMin, aabb_min);
    msg->getVector3Fast(_PREHASH_ParcelData, _PREHASH_AABBMax, aabb_max);
    msg->getS32Fast(_PREHASH_ParcelData, _PREHASH_Area, area);
    //msg->getUUIDFast(	_PREHASH_ParcelData, _PREHASH_BuyerID, buyer_id);
    msg->getU8("ParcelData", "Status", status);
    msg->getS32("ParcelData", "SimWideMaxPrims", sw_max_prims);
    msg->getS32("ParcelData", "SimWideTotalPrims", sw_total_prims);
    msg->getS32Fast(_PREHASH_ParcelData, _PREHASH_MaxPrims, max_prims);
    msg->getS32Fast(_PREHASH_ParcelData, _PREHASH_TotalPrims, total_prims);
    msg->getS32Fast(_PREHASH_ParcelData, _PREHASH_OwnerPrims, owner_prims);
    msg->getS32Fast(_PREHASH_ParcelData, _PREHASH_GroupPrims, group_prims);
    msg->getS32Fast(_PREHASH_ParcelData, _PREHASH_OtherPrims, other_prims);
    msg->getS32Fast(_PREHASH_ParcelData, _PREHASH_SelectedPrims, selected_prims);
    msg->getF32Fast(_PREHASH_ParcelData, _PREHASH_ParcelPrimBonus, parcel_prim_bonus);
    msg->getBOOLFast(_PREHASH_ParcelData, _PREHASH_RegionPushOverride, region_push_override);
    msg->getBOOLFast(_PREHASH_ParcelData, _PREHASH_RegionDenyAnonymous, region_deny_anonymous_override);
    msg->getBOOLFast(_PREHASH_ParcelData, _PREHASH_RegionDenyIdentified, region_deny_identified_override); // Deprecated
    msg->getBOOLFast(_PREHASH_ParcelData, _PREHASH_RegionDenyTransacted, region_deny_transacted_override); // Deprecated
    if (msg->getNumberOfBlocksFast(_PREHASH_AgeVerificationBlock))
    {
        // this block was added later and may not be on older sims, so we have to test its existence first
        msg->getBOOLFast(_PREHASH_AgeVerificationBlock, _PREHASH_RegionDenyAgeUnverified, region_deny_age_unverified_override);
    }

    if (msg->getNumberOfBlocks(_PREHASH_RegionAllowAccessBlock))
    {
        msg->getBOOLFast(_PREHASH_RegionAllowAccessBlock, _PREHASH_RegionAllowAccessOverride, region_allow_access_override);
    }

	msg->getS32("ParcelData", "OtherCleanTime", other_clean_time );

	// Actually extract the data.
	if (parcel)
	{
        if (local_id == parcel_mgr.mAgentParcel->getLocalID())
        {
            // Parcels in different regions can have same ids.
            LLViewerRegion* parcel_region = LLWorld::getInstance()->getRegion(msg->getSender());
            LLViewerRegion* agent_region = gAgent.getRegion();
            if (parcel_region && agent_region && parcel_region->getRegionID() == agent_region->getRegionID())
            {
                // we got an updated version of agent parcel
                agent_parcel_update = true;
            }
        }

		parcel->init(owner_id,
			FALSE, FALSE, FALSE,
			claim_date, claim_price_per_meter, rent_price_per_meter,
			area, other_prims, parcel_prim_bonus, is_group_owned);
		parcel->setLocalID(local_id);
		parcel->setAABBMin(aabb_min);
		parcel->setAABBMax(aabb_max);

		parcel->setAuctionID(auction_id);
		parcel->setOwnershipStatus((LLParcel::EOwnershipStatus)status);

		parcel->setSimWideMaxPrimCapacity(sw_max_prims);
		parcel->setSimWidePrimCount(sw_total_prims);
		parcel->setMaxPrimCapacity(max_prims);
		parcel->setOwnerPrimCount(owner_prims);
		parcel->setGroupPrimCount(group_prims);
		parcel->setOtherPrimCount(other_prims);
		parcel->setSelectedPrimCount(selected_prims);
		parcel->setParcelPrimBonus(parcel_prim_bonus);

		parcel->setCleanOtherTime(other_clean_time);
		parcel->setRegionPushOverride(region_push_override);
		parcel->setRegionDenyAnonymousOverride(region_deny_anonymous_override);
		parcel->setRegionDenyAgeUnverifiedOverride(region_deny_age_unverified_override);
        parcel->setRegionAllowAccessOverride(region_allow_access_override);
		parcel->unpackMessage(msg);

		if (parcel == parcel_mgr.mAgentParcel)
		{
			// new agent parcel
			S32 bitmap_size =	parcel_mgr.mParcelsPerEdge
								* parcel_mgr.mParcelsPerEdge
								/ 8;
			U8* bitmap = new U8[ bitmap_size ];
			msg->getBinaryDataFast(_PREHASH_ParcelData, _PREHASH_Bitmap, bitmap, bitmap_size);

			parcel_mgr.writeAgentParcelFromBitmap(bitmap);
			delete[] bitmap;

			// Let interesting parties know about agent parcel change.
			LLViewerParcelMgr* instance = LLViewerParcelMgr::getInstance();

			// Notify anything that wants to know when the agent changes parcels
			gAgent.changeParcels();

			if (instance->mTeleportInProgress)
			{
				instance->mTeleportInProgress = FALSE;
				if(instance->mTeleportInProgressPosition.isNull())
				{
					//initial update
					instance->mTeleportFinishedSignal(gAgent.getPositionGlobal(), false);
				}
				else
				{
					instance->mTeleportFinishedSignal(instance->mTeleportInProgressPosition, false);
				}
			}
		}
		else if (agent_parcel_update)
		{
			// updated agent parcel
			parcel_mgr.mAgentParcel->unpackMessage(msg);
		}
	}

	// Handle updating selections, if necessary.
	if (sequence_id == SELECTED_PARCEL_SEQ_ID)
	{
		// Update selected counts
		parcel_mgr.mCurrentParcelSelection->mSelectedSelfCount = self_count;
		parcel_mgr.mCurrentParcelSelection->mSelectedOtherCount = other_count;
		parcel_mgr.mCurrentParcelSelection->mSelectedPublicCount = public_count;

		parcel_mgr.mCurrentParcelSelection->mSelectedMultipleOwners =
							(request_result == PARCEL_RESULT_MULTIPLE);

		// Select the whole parcel
		LLViewerRegion* region = LLWorld::getInstance()->getRegion( msg->getSender() );
		if (region)
		{
			if (!snap_selection)
			{
				// don't muck with the westsouth and eastnorth.
				// just highlight it
				LLVector3 west_south = region->getPosRegionFromGlobal(parcel_mgr.mWestSouth);
				LLVector3 east_north = region->getPosRegionFromGlobal(parcel_mgr.mEastNorth);

				parcel_mgr.resetSegments(parcel_mgr.mHighlightSegments);
				parcel_mgr.writeHighlightSegments(
								west_south.mV[VX],
								west_south.mV[VY],
								east_north.mV[VX],
								east_north.mV[VY] );
				parcel_mgr.mCurrentParcelSelection->mWholeParcelSelected = FALSE;
			}
			else if (0 == local_id)
			{
				// this is public land, just highlight the selection
				parcel_mgr.mWestSouth = region->getPosGlobalFromRegion( aabb_min );
				parcel_mgr.mEastNorth = region->getPosGlobalFromRegion( aabb_max );

				parcel_mgr.resetSegments(parcel_mgr.mHighlightSegments);
				parcel_mgr.writeHighlightSegments(
								aabb_min.mV[VX],
								aabb_min.mV[VY],
								aabb_max.mV[VX],
								aabb_max.mV[VY] );
				parcel_mgr.mCurrentParcelSelection->mWholeParcelSelected = TRUE;
			}
			else
			{
				parcel_mgr.mWestSouth = region->getPosGlobalFromRegion( aabb_min );
				parcel_mgr.mEastNorth = region->getPosGlobalFromRegion( aabb_max );

				// Owned land, highlight the boundaries
				S32 bitmap_size =	parcel_mgr.mParcelsPerEdge
									* parcel_mgr.mParcelsPerEdge
									/ 8;
				U8* bitmap = new U8[ bitmap_size ];
				msg->getBinaryDataFast(_PREHASH_ParcelData, _PREHASH_Bitmap, bitmap, bitmap_size);

				parcel_mgr.resetSegments(parcel_mgr.mHighlightSegments);
				parcel_mgr.writeSegmentsFromBitmap( bitmap, parcel_mgr.mHighlightSegments );

				delete[] bitmap;
				bitmap = NULL;

				parcel_mgr.mCurrentParcelSelection->mWholeParcelSelected = TRUE;
			}

			// Request access list information for this land
			parcel_mgr.sendParcelAccessListRequest(AL_ACCESS | AL_BAN | AL_ALLOW_EXPERIENCE | AL_BLOCK_EXPERIENCE);

			// Request dwell for this land, if it's not public land.
			parcel_mgr.mSelectedDwell = DWELL_NAN;
			if (0 != local_id)
			{
				parcel_mgr.sendParcelDwellRequest();
			}

			parcel_mgr.mSelected = TRUE;
			parcel_mgr.notifyObservers();
		}
	}
	else if (sequence_id == COLLISION_NOT_IN_GROUP_PARCEL_SEQ_ID ||
			 sequence_id == COLLISION_NOT_ON_LIST_PARCEL_SEQ_ID  ||
			 sequence_id == COLLISION_BANNED_PARCEL_SEQ_ID)
	{
		// We're about to collide with this parcel
		parcel_mgr.mRenderCollision = TRUE;
		parcel_mgr.mCollisionTimer.reset();

		// Differentiate this parcel if we are banned from it.
		if (sequence_id == COLLISION_BANNED_PARCEL_SEQ_ID)
		{
			parcel_mgr.mCollisionBanned = BA_BANNED;
		}
		else if (sequence_id == COLLISION_NOT_IN_GROUP_PARCEL_SEQ_ID)
		{
			parcel_mgr.mCollisionBanned = BA_NOT_IN_GROUP;
		}
		else 
		{
			parcel_mgr.mCollisionBanned = BA_NOT_ON_LIST;

		}

//		S32 bitmap_size =	parcel_mgr.mParcelsPerEdge
//							* parcel_mgr.mParcelsPerEdge
//							/ 8;
//		U8* bitmap = new U8[ bitmap_size ];
//		msg->getBinaryDataFast(_PREHASH_ParcelData, _PREHASH_Bitmap, bitmap, bitmap_size);
// [SL:KB] - Patch: World-MinimapOverlay | Checked: 2012-06-20 (Catznip-3.3)
		msg->getBinaryDataFast(_PREHASH_ParcelData, _PREHASH_Bitmap, parcel_mgr.mCollisionBitmap, parcel_mgr.getCollisionBitmapSize());
// [/SL:KB]

		parcel_mgr.resetSegments(parcel_mgr.mCollisionSegments);
//		parcel_mgr.writeSegmentsFromBitmap( bitmap, parcel_mgr.mCollisionSegments );
// [SL:KB] - Patch: World-MinimapOverlay | Checked: 2012-06-20 (Catznip-3.3)
		parcel_mgr.writeSegmentsFromBitmap(parcel_mgr.mCollisionBitmap, parcel_mgr.mCollisionSegments);
// [/SL:KB]

//		delete[] bitmap;
//		bitmap = NULL;

// [SL:KB] - Patch: World-MinimapOverlay | Checked: 2012-06-20 (Catznip-3.3)
		LLViewerRegion* pRegion = LLWorld::getInstance()->getRegion(msg->getSender());
		parcel_mgr.mCollisionRegionHandle = (pRegion) ? pRegion->getHandle() : 0;

		if (parcel_mgr.mCollisionUpdateSignal)
			(*parcel_mgr.mCollisionUpdateSignal)(pRegion);
// [/SL:KB]
	}
	else if (sequence_id == HOVERED_PARCEL_SEQ_ID)
	{
		LLViewerRegion *region = LLWorld::getInstance()->getRegion( msg->getSender() );
		if (region)
		{
			parcel_mgr.mHoverWestSouth = region->getPosGlobalFromRegion( aabb_min );
			parcel_mgr.mHoverEastNorth = region->getPosGlobalFromRegion( aabb_max );
		}
		else
		{
			parcel_mgr.mHoverWestSouth.clearVec();
			parcel_mgr.mHoverEastNorth.clearVec();
		}
	}
	else
	{
		// Check for video
		LLViewerParcelMedia::update(parcel);

		// Then check for music
		if (gAudiop)
		{
			if (parcel)
			{
                // Only update stream if parcel changed (recreated) or music is playing (enabled)
                if (!agent_parcel_update || gSavedSettings.getBOOL("MediaTentativeAutoPlay"))
                {
                    std::string music_url_raw = parcel->getMusicURL();

                    // Trim off whitespace from front and back
                    std::string music_url = music_url_raw;
                    LLStringUtil::trim(music_url);

                    // If there is a new music URL and it's valid, play it.
                    if (music_url.size() > 12)
                    {
                        if (music_url.substr(0, 7) == "http://")
                        {
                            optionally_start_music(music_url);
                        }
                        else
                        {
                            LL_INFOS() << "Stopping parcel music (invalid audio stream URL)" << LL_ENDL;
                            // clears the URL
                            // null value causes fade out
                            LLViewerAudio::getInstance()->startInternetStreamWithAutoFade(LLStringUtil::null);
                        }
                    }
                    else if (!gAudiop->getInternetStreamURL().empty())
                    {
                        LL_INFOS() << "Stopping parcel music (parcel stream URL is empty)" << LL_ENDL;
                        // null value causes fade out
                        LLViewerAudio::getInstance()->startInternetStreamWithAutoFade(LLStringUtil::null);
                    }
                }
			}
			else
			{
				// Public land has no music
				LLViewerAudio::getInstance()->stopInternetStreamWithAutoFade();
			}
		}//if gAudiop
	};
}

void LLViewerParcelMgr::optionally_start_music(const std::string& music_url)
{
	if (gSavedSettings.getBOOL("AudioStreamingMusic"))
	{
		// only play music when you enter a new parcel if the UI control for this
		// was not *explicitly* stopped by the user. (part of SL-4878)
		// <FS> Media/Stream separation
		//LLPanelNearByMedia* nearby_media_panel = gStatusBar->getNearbyMediaPanel();
		//if ((nearby_media_panel &&
		//     nearby_media_panel->getParcelAudioAutoStart()) ||
		//    // or they have expressed no opinion in the UI, but have autoplay on...
		//    (!nearby_media_panel &&
		//     gSavedSettings.getBOOL(LLViewerMedia::AUTO_PLAY_MEDIA_SETTING) &&
		if (gStatusBar->getAudioStreamEnabled() ||
		    // or they have expressed no opinion in the UI, but have autoplay on...
			(gSavedSettings.getBOOL("FSParcelMusicAutoPlay") &&
		// </FS>
			 gSavedSettings.getBOOL("MediaTentativeAutoPlay")))
		{
			if (gSavedSettings.getBOOL("MediaEnableFilter"))
			{
				LLViewerParcelMedia::filterAudioUrl(music_url);
			}
			else
			{
				LL_INFOS() << "Starting parcel music " << music_url << LL_ENDL;
				LLViewerAudio::getInstance()->startInternetStreamWithAutoFade(music_url);
			}
		}
		else
		{
			LLViewerAudio::getInstance()->startInternetStreamWithAutoFade(LLStringUtil::null);
		}
	}
}

// static
void LLViewerParcelMgr::processParcelAccessListReply(LLMessageSystem *msg, void **user)
{
	LLUUID agent_id;
	S32 sequence_id = 0;
	U32 message_flags = 0x0;
	S32 parcel_id = -1;

	msg->getUUIDFast(_PREHASH_Data, _PREHASH_AgentID, agent_id);
	msg->getS32Fast( _PREHASH_Data, _PREHASH_SequenceID, sequence_id );	//ignored
	msg->getU32Fast( _PREHASH_Data, _PREHASH_Flags, message_flags);
	msg->getS32Fast( _PREHASH_Data, _PREHASH_LocalID, parcel_id);

	LLParcel* parcel = LLViewerParcelMgr::getInstance()->mCurrentParcel;
	if (!parcel) return;

	if (parcel_id != parcel->getLocalID())
	{
		LL_WARNS_ONCE("") << "processParcelAccessListReply for parcel " << parcel_id
			<< " which isn't the selected parcel " << parcel->getLocalID()<< LL_ENDL;
		return;
	}

	if (message_flags & AL_ACCESS)
	{
		parcel->unpackAccessEntries(msg, &(parcel->mAccessList) );
	}
	else if (message_flags & AL_BAN)
	{
		parcel->unpackAccessEntries(msg, &(parcel->mBanList) );
	}
	else if (message_flags & AL_ALLOW_EXPERIENCE)
	{
		parcel->unpackExperienceEntries(msg, EXPERIENCE_KEY_TYPE_ALLOWED);
	}
	else if (message_flags & AL_BLOCK_EXPERIENCE)
	{
		parcel->unpackExperienceEntries(msg, EXPERIENCE_KEY_TYPE_BLOCKED);
	}
	/*else if (message_flags & AL_RENTER)
	{
		parcel->unpackAccessEntries(msg, &(parcel->mRenterList) );
	}*/

	LLViewerParcelMgr::getInstance()->notifyObservers();
}


// static
void LLViewerParcelMgr::processParcelDwellReply(LLMessageSystem* msg, void**)
{
	LLUUID agent_id;
	msg->getUUID("AgentData", "AgentID", agent_id);

	S32 local_id;
	msg->getS32("Data", "LocalID", local_id);

	LLUUID parcel_id;
	msg->getUUID("Data", "ParcelID", parcel_id);

	F32 dwell;
	msg->getF32("Data", "Dwell", dwell);

	if (local_id == LLViewerParcelMgr::getInstance()->mCurrentParcel->getLocalID())
	{
		LLViewerParcelMgr::getInstance()->mSelectedDwell = dwell;
		LLViewerParcelMgr::getInstance()->notifyObservers();
	}
}


void LLViewerParcelMgr::sendParcelAccessListUpdate(U32 which)
{
	if (!mSelected)
	{
		return;
	}

	LLViewerRegion* region = LLWorld::getInstance()->getRegionFromPosGlobal( mWestSouth );
	if (!region) return;

	LLParcel* parcel = mCurrentParcel;
	if (!parcel) return;

	if (which & AL_ACCESS)
	{	
		sendParcelAccessListUpdate(AL_ACCESS, parcel->mAccessList, region, parcel->getLocalID());
	}

	if (which & AL_BAN)
	{	
		sendParcelAccessListUpdate(AL_BAN, parcel->mBanList, region, parcel->getLocalID());
	}

	if(which & AL_ALLOW_EXPERIENCE)
	{
		sendParcelAccessListUpdate(AL_ALLOW_EXPERIENCE, parcel->getExperienceKeysByType(EXPERIENCE_KEY_TYPE_ALLOWED), region, parcel->getLocalID());
	}
	if(which & AL_BLOCK_EXPERIENCE)
	{
		sendParcelAccessListUpdate(AL_BLOCK_EXPERIENCE, parcel->getExperienceKeysByType(EXPERIENCE_KEY_TYPE_BLOCKED), region, parcel->getLocalID());
	}
}

void LLViewerParcelMgr::sendParcelAccessListUpdate(U32 flags, const LLAccessEntry::map& entries, LLViewerRegion* region, S32 parcel_local_id)
{
	S32 count = entries.size();
	S32 num_sections = (S32) ceil(count/PARCEL_MAX_ENTRIES_PER_PACKET);
	S32 sequence_id = 1;
	BOOL start_message = TRUE;
	BOOL initial = TRUE;

	LLUUID transactionUUID;
	transactionUUID.generate();


	LLMessageSystem* msg = gMessageSystem;

	LLAccessEntry::map::const_iterator cit = entries.begin();
	LLAccessEntry::map::const_iterator  end = entries.end();
	while ( (cit != end) || initial ) 
	{
		if (start_message) 
		{
			msg->newMessageFast(_PREHASH_ParcelAccessListUpdate);
			msg->nextBlockFast(_PREHASH_AgentData);
			msg->addUUIDFast(_PREHASH_AgentID, gAgent.getID() );
			msg->addUUIDFast(_PREHASH_SessionID, gAgent.getSessionID() );
			msg->nextBlockFast(_PREHASH_Data);
			msg->addU32Fast(_PREHASH_Flags, flags);
			msg->addS32(_PREHASH_LocalID,  parcel_local_id);
			msg->addUUIDFast(_PREHASH_TransactionID, transactionUUID);
			msg->addS32Fast(_PREHASH_SequenceID, sequence_id);
			msg->addS32Fast(_PREHASH_Sections, num_sections);
			start_message = FALSE;

			if (initial && (cit == end))
			{
				// pack an empty block if there will be no data
				msg->nextBlockFast(_PREHASH_List);
				msg->addUUIDFast(_PREHASH_ID,  LLUUID::null );
				msg->addS32Fast(_PREHASH_Time, 0 );
				msg->addU32Fast(_PREHASH_Flags,	0 );
			}

			initial = FALSE;
			sequence_id++;

		}

		while ( (cit != end) && (msg->getCurrentSendTotal() < MTUBYTES)) 
		{
			const LLAccessEntry& entry = (*cit).second;

			msg->nextBlockFast(_PREHASH_List);
			msg->addUUIDFast(_PREHASH_ID,  entry.mID );
			msg->addS32Fast(_PREHASH_Time, entry.mTime );
			msg->addU32Fast(_PREHASH_Flags,	entry.mFlags );
			++cit;
		}

		start_message = TRUE;
		msg->sendReliable( region->getHost() );
	}
}


void LLViewerParcelMgr::deedLandToGroup()
{
	std::string group_name;
	gCacheName->getGroupName(mCurrentParcel->getGroupID(), group_name);
	LLSD args;
	args["AREA"] = llformat("%d", mCurrentParcel->getArea());
	args["GROUP_NAME"] = group_name;
	if(mCurrentParcel->getContributeWithDeed())
	{
		args["NAME"] = LLSLURL("agent", mCurrentParcel->getOwnerID(), "completename").getSLURLString();
		LLNotificationsUtil::add("DeedLandToGroupWithContribution",args, LLSD(), deedAlertCB);
	}
	else
	{
		LLNotificationsUtil::add("DeedLandToGroup",args, LLSD(), deedAlertCB);
	}
}

// static
bool LLViewerParcelMgr::deedAlertCB(const LLSD& notification, const LLSD& response)
{
	S32 option = LLNotificationsUtil::getSelectedOption(notification, response);
	if (option == 0)
	{
		LLParcel* parcel = LLViewerParcelMgr::getInstance()->getParcelSelection()->getParcel();
		LLUUID group_id;
		if(parcel)
		{
			group_id = parcel->getGroupID();
		}
		LLViewerParcelMgr::getInstance()->sendParcelDeed(group_id);
	}
	return false;
}


void LLViewerParcelMgr::startReleaseLand()
{
	if (!mSelected)
	{
		LLNotificationsUtil::add("CannotReleaseLandNothingSelected");
		return;
	}

	if (mRequestResult == PARCEL_RESULT_NO_DATA)
	{
		LLNotificationsUtil::add("CannotReleaseLandWatingForServer");
		return;
	}

	if (mRequestResult == PARCEL_RESULT_MULTIPLE)
	{
		LLNotificationsUtil::add("CannotReleaseLandSelected");
		return;
	}

	if (!isParcelOwnedByAgent(mCurrentParcel, GP_LAND_RELEASE)
		&& !(gAgent.canManageEstate()))
	{
		LLNotificationsUtil::add("CannotReleaseLandDontOwn");
		return;
	}

	LLVector3d parcel_center = (mWestSouth + mEastNorth) / 2.0;
	LLViewerRegion* region = LLWorld::getInstance()->getRegionFromPosGlobal(parcel_center);
	if (!region)
	{
		LLNotificationsUtil::add("CannotReleaseLandRegionNotFound");
		return;
	}
/*
	if (region->getRegionFlag(REGION_FLAGS_BLOCK_LAND_RESELL)
		&& !gAgent.isGodlike())
	{
		LLSD args;
		args["REGION"] = region->getName();
		LLNotificationsUtil::add("CannotReleaseLandNoTransfer", args);
		return;
	}
*/

	if (!mCurrentParcelSelection->mWholeParcelSelected)
	{
		LLNotificationsUtil::add("CannotReleaseLandPartialSelection");
		return;
	}

	// Compute claim price
	LLSD args;
	args["AREA"] = llformat("%d",mCurrentParcel->getArea());
	LLNotificationsUtil::add("ReleaseLandWarning", args, LLSD(), releaseAlertCB);
}

bool LLViewerParcelMgr::canAgentBuyParcel(LLParcel* parcel, bool forGroup) const
{
	if (!parcel)
	{
		return false;
	}
	
	if (mSelected  &&  parcel == mCurrentParcel)
	{
		if (mRequestResult == PARCEL_RESULT_NO_DATA)
		{
			return false;
		}
	}
	
	const LLUUID& parcelOwner = parcel->getOwnerID();
	const LLUUID& authorizeBuyer = parcel->getAuthorizedBuyerID();

	if (parcel->isPublic())
	{
		return true;	// change this if want to make it gods only
	}
	
	LLVector3 parcel_coord = parcel->getCenterpoint();
	LLViewerRegion* regionp = LLWorld::getInstance()->getRegionFromPosAgent(parcel_coord);
	if (regionp)
	{
		U8 sim_access = regionp->getSimAccess();
		const LLAgentAccess& agent_access = gAgent.getAgentAccess();
		// if the region is PG, we're happy already, so do nothing
		// but if we're set to avoid either mature or adult, get us outta here
		if ((sim_access == SIM_ACCESS_MATURE) &&
			!agent_access.canAccessMature())
		{
			return false;
		}
		else if ((sim_access == SIM_ACCESS_ADULT) &&
				 !agent_access.canAccessAdult())
		{
			return false;
		}
	}	
	
	bool isForSale = parcel->getForSale()
			&& ((parcel->getSalePrice() > 0) || (authorizeBuyer.notNull()));
			
	bool isEmpowered
		= forGroup ? gAgent.hasPowerInActiveGroup(GP_LAND_DEED) == TRUE : true;
		
	bool isOwner
		= parcelOwner == (forGroup ? gAgent.getGroupID() : gAgent.getID());
	
	bool isAuthorized
			= (authorizeBuyer.isNull()
				|| (gAgent.getID() == authorizeBuyer)
				|| (gAgent.hasPowerInGroup(authorizeBuyer,GP_LAND_DEED)
					&& gAgent.hasPowerInGroup(authorizeBuyer,GP_LAND_SET_SALE_INFO)));
	
	return isForSale && !isOwner && isAuthorized  && isEmpowered;
}


void LLViewerParcelMgr::startBuyLand(BOOL is_for_group)
{
	LLFloaterBuyLand::buyLand(getSelectionRegion(), mCurrentParcelSelection, is_for_group == TRUE);
}

void LLViewerParcelMgr::startSellLand()
{
	LLFloaterSellLand::sellLand(getSelectionRegion(), mCurrentParcelSelection);
}

void LLViewerParcelMgr::startDivideLand()
{
	if (!mSelected)
	{
		LLNotificationsUtil::add("CannotDivideLandNothingSelected");
		return;
	}

	if (mCurrentParcelSelection->mWholeParcelSelected)
	{
		LLNotificationsUtil::add("CannotDivideLandPartialSelection");
		return;
	}

	LLSD payload;
	payload["west_south_border"] = ll_sd_from_vector3d(mWestSouth);
	payload["east_north_border"] = ll_sd_from_vector3d(mEastNorth);

	LLNotificationsUtil::add("LandDivideWarning", LLSD(), payload, callbackDivideLand);
}

// static
bool LLViewerParcelMgr::callbackDivideLand(const LLSD& notification, const LLSD& response)
{
	S32 option = LLNotificationsUtil::getSelectedOption(notification, response);
	LLVector3d west_south_d = ll_vector3d_from_sd(notification["payload"]["west_south_border"]);
	LLVector3d east_north_d = ll_vector3d_from_sd(notification["payload"]["east_north_border"]);
	LLVector3d parcel_center = (west_south_d + east_north_d) / 2.0;

	LLViewerRegion* region = LLWorld::getInstance()->getRegionFromPosGlobal(parcel_center);
	if (!region)
	{
		LLNotificationsUtil::add("CannotDivideLandNoRegion");
		return false;
	}

	if (0 == option)
	{
		LLVector3 west_south = region->getPosRegionFromGlobal(west_south_d);
		LLVector3 east_north = region->getPosRegionFromGlobal(east_north_d);

		LLMessageSystem* msg = gMessageSystem;
		msg->newMessage("ParcelDivide");
		msg->nextBlock("AgentData");
		msg->addUUID("AgentID", gAgent.getID());
		msg->addUUID("SessionID", gAgent.getSessionID());
		msg->nextBlock("ParcelData");
		msg->addF32("West", west_south.mV[VX]);
		msg->addF32("South", west_south.mV[VY]);
		msg->addF32("East", east_north.mV[VX]);
		msg->addF32("North", east_north.mV[VY]);
		msg->sendReliable(region->getHost());
	}
	return false;
}


void LLViewerParcelMgr::startJoinLand()
{
	if (!mSelected)
	{
		LLNotificationsUtil::add("CannotJoinLandNothingSelected");
		return;
	}

	if (mCurrentParcelSelection->mWholeParcelSelected)
	{
		LLNotificationsUtil::add("CannotJoinLandEntireParcelSelected");
		return;
	}

	if (!mCurrentParcelSelection->mSelectedMultipleOwners)
	{
		LLNotificationsUtil::add("CannotJoinLandSelection");
		return;
	}

	LLSD payload;
	payload["west_south_border"] = ll_sd_from_vector3d(mWestSouth);
	payload["east_north_border"] = ll_sd_from_vector3d(mEastNorth);

	LLNotificationsUtil::add("JoinLandWarning", LLSD(), payload, callbackJoinLand);
}

// static
bool LLViewerParcelMgr::callbackJoinLand(const LLSD& notification, const LLSD& response)
{
	S32 option = LLNotificationsUtil::getSelectedOption(notification, response);
	LLVector3d west_south_d = ll_vector3d_from_sd(notification["payload"]["west_south_border"]);
	LLVector3d east_north_d = ll_vector3d_from_sd(notification["payload"]["east_north_border"]);
	LLVector3d parcel_center = (west_south_d + east_north_d) / 2.0;

	LLViewerRegion* region = LLWorld::getInstance()->getRegionFromPosGlobal(parcel_center);
	if (!region)
	{
		LLNotificationsUtil::add("CannotJoinLandNoRegion");
		return false;
	}

	if (0 == option)
	{
		LLVector3 west_south = region->getPosRegionFromGlobal(west_south_d);
		LLVector3 east_north = region->getPosRegionFromGlobal(east_north_d);

		LLMessageSystem* msg = gMessageSystem;
		msg->newMessage("ParcelJoin");
		msg->nextBlock("AgentData");
		msg->addUUID("AgentID", gAgent.getID());
		msg->addUUID("SessionID", gAgent.getSessionID());
		msg->nextBlock("ParcelData");
		msg->addF32("West", west_south.mV[VX]);
		msg->addF32("South", west_south.mV[VY]);
		msg->addF32("East", east_north.mV[VX]);
		msg->addF32("North", east_north.mV[VY]);
		msg->sendReliable(region->getHost());
	}
	return false;
}


void LLViewerParcelMgr::startDeedLandToGroup()
{
	if (!mSelected || !mCurrentParcel)
	{
		LLNotificationsUtil::add("CannotDeedLandNothingSelected");
		return;
	}

	if (mRequestResult == PARCEL_RESULT_NO_DATA)
	{
		LLNotificationsUtil::add("CannotDeedLandWaitingForServer");
		return;
	}

	if (mRequestResult == PARCEL_RESULT_MULTIPLE)
	{
		LLNotificationsUtil::add("CannotDeedLandMultipleSelected");
		return;
	}

	LLVector3d parcel_center = (mWestSouth + mEastNorth) / 2.0;
	LLViewerRegion* region = LLWorld::getInstance()->getRegionFromPosGlobal(parcel_center);
	if (!region)
	{
		LLNotificationsUtil::add("CannotDeedLandNoRegion");
		return;
	}

	/*
	if(!gAgent.isGodlike())
	{
		if(region->getRegionFlag(REGION_FLAGS_BLOCK_LAND_RESELL)
			&& (mCurrentParcel->getOwnerID() != region->getOwner()))
		{
			LLSD args;
			args["REGION"] = region->getName();
			LLNotificationsUtil::add("CannotDeedLandNoTransfer", args);
			return;
		}
	}
	*/

	deedLandToGroup();
}
void LLViewerParcelMgr::reclaimParcel()
{
	LLParcel* parcel = LLViewerParcelMgr::getInstance()->getParcelSelection()->getParcel();
	LLViewerRegion* regionp = LLViewerParcelMgr::getInstance()->getSelectionRegion();
	if(parcel && parcel->getOwnerID().notNull()
	   && (parcel->getOwnerID() != gAgent.getID())
	   && regionp && (regionp->getOwner() == gAgent.getID()))
	{
		LLMessageSystem* msg = gMessageSystem;
		msg->newMessage("ParcelReclaim");
		msg->nextBlock("AgentData");
		msg->addUUID("AgentID", gAgent.getID());
		msg->addUUID("SessionID", gAgent.getSessionID());
		msg->nextBlock("Data");
		msg->addS32("LocalID", parcel->getLocalID());
		msg->sendReliable(regionp->getHost());
	}
}

// static
bool LLViewerParcelMgr::releaseAlertCB(const LLSD& notification, const LLSD& response)
{
	S32 option = LLNotificationsUtil::getSelectedOption(notification, response);
	if (option == 0)
	{
		// Send the release message, not a force
		LLViewerParcelMgr::getInstance()->sendParcelRelease();
	}
	return false;
}

void LLViewerParcelMgr::buyPass()
{
	LLParcel* parcel = getParcelSelection()->getParcel();
	if (!parcel) return;

	LLViewerRegion* region = getSelectionRegion();
	if (!region) return;

	LLMessageSystem* msg = gMessageSystem;
	msg->newMessageFast(_PREHASH_ParcelBuyPass);
	msg->nextBlock("AgentData");
	msg->addUUID("AgentID", gAgent.getID());
	msg->addUUID("SessionID", gAgent.getSessionID());
	msg->nextBlockFast(_PREHASH_ParcelData);
	msg->addS32Fast(_PREHASH_LocalID, parcel->getLocalID() );
	msg->sendReliable( region->getHost() );
}

//Tells whether we are allowed to buy a pass or not
BOOL LLViewerParcelMgr::isCollisionBanned()	
{ 
	if ((mCollisionBanned == BA_ALLOWED) || (mCollisionBanned == BA_NOT_ON_LIST) || (mCollisionBanned == BA_NOT_IN_GROUP))
		return FALSE;
	else 
		return TRUE;
}

// This implementation should mirror LLSimParcelMgr::isParcelOwnedBy
// static
BOOL LLViewerParcelMgr::isParcelOwnedByAgent(const LLParcel* parcelp, U64 group_proxy_power)
{
	if (!parcelp)
	{
		return FALSE;
	}

	// Gods can always assume ownership.
	if (gAgent.isGodlike())
	{
		return TRUE;
	}

	// The owner of a parcel automatically gets all powersr.
	if (parcelp->getOwnerID() == gAgent.getID())
	{
		return TRUE;
	}

	// Only gods can assume 'ownership' of public land.
	if (parcelp->isPublic())
	{
		return FALSE;
	}

	// Return whether or not the agent has group_proxy_power powers in the
	// parcel's group.
	return gAgent.hasPowerInGroup(parcelp->getOwnerID(), group_proxy_power);
}

// This implementation should mirror llSimParcelMgr::isParcelModifiableBy
// static
BOOL LLViewerParcelMgr::isParcelModifiableByAgent(const LLParcel* parcelp, U64 group_proxy_power)
{
	// If the agent can assume ownership, it is probably modifiable.
	BOOL rv = FALSE;
	if (parcelp)
	{
		// *NOTE: This should only work for leased parcels, but group owned
		// parcels cannot be OS_LEASED yet. Phoenix 2003-12-15.
		rv = isParcelOwnedByAgent(parcelp, group_proxy_power);

		// ... except for the case that the parcel is not OS_LEASED for agent-owned parcels.
		if( (gAgent.getID() == parcelp->getOwnerID())
			&& !gAgent.isGodlike()
			&& (parcelp->getOwnershipStatus() != LLParcel::OS_LEASED) )
		{
			rv = FALSE;
		}
	}
	return rv;
}

void sanitize_corners(const LLVector3d &corner1,
										const LLVector3d &corner2,
										LLVector3d &west_south_bottom,
										LLVector3d &east_north_top)
{
	west_south_bottom.mdV[VX] = llmin( corner1.mdV[VX], corner2.mdV[VX] );
	west_south_bottom.mdV[VY] = llmin( corner1.mdV[VY], corner2.mdV[VY] );
	west_south_bottom.mdV[VZ] = llmin( corner1.mdV[VZ], corner2.mdV[VZ] );

	east_north_top.mdV[VX] = llmax( corner1.mdV[VX], corner2.mdV[VX] );
	east_north_top.mdV[VY] = llmax( corner1.mdV[VY], corner2.mdV[VY] );
	east_north_top.mdV[VZ] = llmax( corner1.mdV[VZ], corner2.mdV[VZ] );
}


void LLViewerParcelMgr::cleanupGlobals()
{
	LLParcelSelection::sNullSelection = NULL;
}

LLViewerTexture* LLViewerParcelMgr::getBlockedImage() const
{
	return sBlockedImage;
}

LLViewerTexture* LLViewerParcelMgr::getPassImage() const
{
	return sPassImage;
}

/*
 * Set finish teleport callback. You can use it to observe all  teleport events.
 * NOTE:
 * After local( in one region) teleports we
 *  cannot rely on gAgent.getPositionGlobal(),
 *  so the new position gets passed explicitly.
 *  Use args of this callback to get global position of avatar after teleport event.
 */
boost::signals2::connection LLViewerParcelMgr::setTeleportFinishedCallback(teleport_finished_callback_t cb)
{
	return mTeleportFinishedSignal.connect(cb);
}

boost::signals2::connection LLViewerParcelMgr::setTeleportFailedCallback(teleport_failed_callback_t cb)
{
	return mTeleportFailedSignal.connect(cb);
}

/* Ok, we're notified that teleport has been finished.
 * We should now propagate the notification via mTeleportFinishedSignal
 * to all interested parties.
 */
void LLViewerParcelMgr::onTeleportFinished(bool local, const LLVector3d& new_pos)
{
	// Treat only teleports within the same parcel as local (EXT-3139).
	if (local && LLViewerParcelMgr::getInstance()->inAgentParcel(new_pos))
	{
		// Local teleport. We already have the agent parcel data.
		// Emit the signal immediately.
		getInstance()->mTeleportFinishedSignal(new_pos, local);
	}
	else
	{
		// Non-local teleport (inter-region or between different parcels of the same region).
		// The agent parcel data has not been updated yet.
		// Let's wait for the update and then emit the signal.
		mTeleportInProgressPosition = new_pos;
		mTeleportInProgress = TRUE;
	}
}

void LLViewerParcelMgr::onTeleportFailed()
{
	mTeleportFailedSignal();
}

// [SL:KB] - Patch: World-MinimapOverlay | Checked: 2012-06-20 (Catznip-3.3)
boost::signals2::connection LLViewerParcelMgr::setCollisionUpdateCallback(const collision_update_signal_t::slot_type& cb)
{
	if (!mCollisionUpdateSignal)
		mCollisionUpdateSignal = new collision_update_signal_t();
	return mCollisionUpdateSignal->connect(cb); 
}
// [/SL:KB]<|MERGE_RESOLUTION|>--- conflicted
+++ resolved
@@ -1523,8 +1523,7 @@
 
     S32		other_clean_time = 0;
 
-<<<<<<< HEAD
-	LLViewerParcelMgr& parcel_mgr = LLViewerParcelMgr::instance();
+    LLViewerParcelMgr& parcel_mgr = LLViewerParcelMgr::instance();
 // <FS:CR> Aurora Sim
 	LLViewerRegion* msg_region = LLWorld::getInstance()->getRegion( msg->getSender() );
 	if (msg_region)
@@ -1540,9 +1539,6 @@
 		parcel_mgr.mParcelsPerEdge = S32( gAgent.getRegion()->getWidth() / PARCEL_GRID_STEP_METERS );
 	}
 // </FS:CR> Aurora Sim
-=======
-    LLViewerParcelMgr& parcel_mgr = LLViewerParcelMgr::instance();
->>>>>>> d4d56f00
 
     msg->getS32Fast(_PREHASH_ParcelData, _PREHASH_RequestResult, request_result);
     msg->getS32Fast(_PREHASH_ParcelData, _PREHASH_SequenceID, sequence_id);
