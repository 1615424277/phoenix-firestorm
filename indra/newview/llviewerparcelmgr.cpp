/** 
 * @file llviewerparcelmgr.cpp
 * @brief Viewer-side representation of owned land
 *
 * $LicenseInfo:firstyear=2002&license=viewerlgpl$
 * Second Life Viewer Source Code
 * Copyright (C) 2010, Linden Research, Inc.
 * 
 * This library is free software; you can redistribute it and/or
 * modify it under the terms of the GNU Lesser General Public
 * License as published by the Free Software Foundation;
 * version 2.1 of the License only.
 * 
 * This library is distributed in the hope that it will be useful,
 * but WITHOUT ANY WARRANTY; without even the implied warranty of
 * MERCHANTABILITY or FITNESS FOR A PARTICULAR PURPOSE.  See the GNU
 * Lesser General Public License for more details.
 * 
 * You should have received a copy of the GNU Lesser General Public
 * License along with this library; if not, write to the Free Software
 * Foundation, Inc., 51 Franklin Street, Fifth Floor, Boston, MA  02110-1301  USA
 * 
 * Linden Research, Inc., 945 Battery Street, San Francisco, CA  94111  USA
 * $/LicenseInfo$
 */

#include "llviewerprecompiledheaders.h"

#include "llviewerparcelmgr.h"

// Library includes
#include "llaudioengine.h"
#include "indra_constants.h"
#include "llcachename.h"
#include "llgl.h"
#include "llnotifications.h"
#include "llnotificationsutil.h"
#include "llparcel.h"
#include "llsecondlifeurls.h"
#include "message.h"
#include "llfloaterreg.h"

// Viewer includes
#include "llagent.h"
#include "llagentaccess.h"
#include "llviewerwindow.h"
#include "llviewercontrol.h"
//#include "llfirstuse.h"
#include "llfloaterbuyland.h"
#include "llfloatergroups.h"
#include "llpanelnearbymedia.h"
#include "llfloatersellland.h"
#include "llfloatertools.h"
#include "llparcelselection.h"
#include "llresmgr.h"
#include "llsdutil.h"
#include "llsdutil_math.h"
#include "llslurl.h"
#include "llstatusbar.h"
#include "llui.h"
#include "llviewertexture.h"
#include "llviewertexturelist.h"
#include "llviewermenu.h"
#include "llviewerparcelmedia.h"
#include "llviewerparceloverlay.h"
#include "llviewerregion.h"
#include "llworld.h"
#include "roles_constants.h"
#include "llweb.h"
#include "llvieweraudio.h"
#include "kcwlinterface.h"

const F32 PARCEL_COLLISION_DRAW_SECS = 1.f;


// Globals

U8* LLViewerParcelMgr::sPackedOverlay = NULL;

LLUUID gCurrentMovieID = LLUUID::null;

LLPointer<LLViewerTexture> sBlockedImage;
LLPointer<LLViewerTexture> sPassImage;

// Local functions
void callback_start_music(S32 option, void* data);
void optionally_prepare_video(const LLParcel *parcelp);
void callback_prepare_video(S32 option, void* data);
void prepare_video(const LLParcel *parcelp);
void start_video(const LLParcel *parcelp);
void stop_video();
bool callback_god_force_owner(const LLSD&, const LLSD&);

struct LLGodForceOwnerData
{
	LLUUID mOwnerID;
	S32 mLocalID;
	LLHost mHost;

	LLGodForceOwnerData(
		const LLUUID& owner_id,
		S32 local_parcel_id,
		const LLHost& host) :
		mOwnerID(owner_id),
		mLocalID(local_parcel_id),
		mHost(host) {}
};

//
// Methods
//
LLViewerParcelMgr::LLViewerParcelMgr()
:	mSelected(FALSE),
	mRequestResult(0),
	mWestSouth(),
	mEastNorth(),
	mSelectedDwell(DWELL_NAN),
	mAgentParcelSequenceID(-1),
	mHoverRequestResult(0),
	mHoverWestSouth(),
	mHoverEastNorth(),
	mRenderCollision(FALSE),
	mRenderSelection(TRUE),
	mCollisionBanned(0),
	mCollisionTimer(),
	mMediaParcelId(0),
	mMediaRegionId(0)
{
	mCurrentParcel = new LLParcel();
	mCurrentParcelSelection = new LLParcelSelection(mCurrentParcel);
	mFloatingParcelSelection = new LLParcelSelection(mCurrentParcel);

	mAgentParcel = new LLParcel();
	mHoverParcel = new LLParcel();
	mCollisionParcel = new LLParcel();

	mParcelsPerEdge = S32(	REGION_WIDTH_METERS / PARCEL_GRID_STEP_METERS );
	mHighlightSegments = new U8[(mParcelsPerEdge+1)*(mParcelsPerEdge+1)];
	resetSegments(mHighlightSegments);

	mCollisionSegments = new U8[(mParcelsPerEdge+1)*(mParcelsPerEdge+1)];
	resetSegments(mCollisionSegments);

	// JC: Resolved a merge conflict here, eliminated
	// mBlockedImage->setAddressMode(LLTexUnit::TAM_WRAP);
	// because it is done in llviewertexturelist.cpp
	mBlockedImage = LLViewerTextureManager::getFetchedTextureFromFile("world/NoEntryLines.png");
	mPassImage = LLViewerTextureManager::getFetchedTextureFromFile("world/NoEntryPassLines.png");

	S32 overlay_size = mParcelsPerEdge * mParcelsPerEdge / PARCEL_OVERLAY_CHUNKS;
	sPackedOverlay = new U8[overlay_size];

	mAgentParcelOverlay = new U8[mParcelsPerEdge * mParcelsPerEdge];
	S32 i;
	for (i = 0; i < mParcelsPerEdge * mParcelsPerEdge; i++)
	{
		mAgentParcelOverlay[i] = 0;
	}

	mTeleportInProgress = TRUE; // the initial parcel update is treated like teleport
}


LLViewerParcelMgr::~LLViewerParcelMgr()
{
	mCurrentParcelSelection->setParcel(NULL);
	mCurrentParcelSelection = NULL;

	mFloatingParcelSelection->setParcel(NULL);
	mFloatingParcelSelection = NULL;

	delete mCurrentParcel;
	mCurrentParcel = NULL;

	delete mAgentParcel;
	mAgentParcel = NULL;

	delete mCollisionParcel;
	mCollisionParcel = NULL;

	delete mHoverParcel;
	mHoverParcel = NULL;

	delete[] mHighlightSegments;
	mHighlightSegments = NULL;

	delete[] mCollisionSegments;
	mCollisionSegments = NULL;

	delete[] sPackedOverlay;
	sPackedOverlay = NULL;

	delete[] mAgentParcelOverlay;
	mAgentParcelOverlay = NULL;

	sBlockedImage = NULL;
	sPassImage = NULL;
}

void LLViewerParcelMgr::dump()
{
	llinfos << "Parcel Manager Dump" << llendl;
	llinfos << "mSelected " << S32(mSelected) << llendl;
	llinfos << "Selected parcel: " << llendl;
	llinfos << mWestSouth << " to " << mEastNorth << llendl;
	mCurrentParcel->dump();
	llinfos << "banning " << mCurrentParcel->mBanList.size() << llendl;
	
	access_map_const_iterator cit = mCurrentParcel->mBanList.begin();
	access_map_const_iterator end = mCurrentParcel->mBanList.end();
	for ( ; cit != end; ++cit)
	{
		llinfos << "ban id " << (*cit).first << llendl;
	}
	llinfos << "Hover parcel:" << llendl;
	mHoverParcel->dump();
	llinfos << "Agent parcel:" << llendl;
	mAgentParcel->dump();
}


LLViewerRegion* LLViewerParcelMgr::getSelectionRegion()
{
	return LLWorld::getInstance()->getRegionFromPosGlobal( mWestSouth );
}


void LLViewerParcelMgr::getDisplayInfo(S32* area_out, S32* claim_out,
									   S32* rent_out,
									   BOOL* for_sale_out,
									   F32* dwell_out)
{
	S32 area = 0;
	S32 price = 0;
	S32 rent = 0;
	BOOL for_sale = FALSE;
	F32 dwell = DWELL_NAN;

	if (mSelected)
	{
		if (mCurrentParcelSelection->mSelectedMultipleOwners)
		{
			area = mCurrentParcelSelection->getClaimableArea();
		}
		else
		{
			area = getSelectedArea();
		}

		if (mCurrentParcel->getForSale())
		{
			price = mCurrentParcel->getSalePrice();
			for_sale = TRUE;
		}
		else
		{
			price = area * mCurrentParcel->getClaimPricePerMeter();
			for_sale = FALSE;
		}

		rent = mCurrentParcel->getTotalRent();

		dwell = mSelectedDwell;
	}

	*area_out = area;
	*claim_out = price;
	*rent_out = rent;
	*for_sale_out = for_sale;
	*dwell_out = dwell;
}

S32 LLViewerParcelMgr::getSelectedArea() const
{
	S32 rv = 0;
	if(mSelected && mCurrentParcel && mCurrentParcelSelection->mWholeParcelSelected)
	{
		rv = mCurrentParcel->getArea();
	}
	else if(mSelected)
	{
		F64 width = mEastNorth.mdV[VX] - mWestSouth.mdV[VX];
		F64 height = mEastNorth.mdV[VY] - mWestSouth.mdV[VY];
		F32 area = (F32)(width * height);
		rv = llround(area);
	}
	return rv;
}

void LLViewerParcelMgr::resetSegments(U8* segments)
{
	S32 i;
	S32 count = (mParcelsPerEdge+1)*(mParcelsPerEdge+1);
	for (i = 0; i < count; i++)
	{
		segments[i] = 0x0;
	}
}


void LLViewerParcelMgr::writeHighlightSegments(F32 west, F32 south, F32 east,
											   F32 north)
{
	S32 x, y;
	S32 min_x = llround( west / PARCEL_GRID_STEP_METERS );
	S32 max_x = llround( east / PARCEL_GRID_STEP_METERS );
	S32 min_y = llround( south / PARCEL_GRID_STEP_METERS );
	S32 max_y = llround( north / PARCEL_GRID_STEP_METERS );

	const S32 STRIDE = mParcelsPerEdge+1;

	// south edge
	y = min_y;
	for (x = min_x; x < max_x; x++)
	{
		// exclusive OR means that writing to this segment twice
		// will turn it off
		mHighlightSegments[x + y*STRIDE] ^= SOUTH_MASK;
	}

	// west edge
	x = min_x;
	for (y = min_y; y < max_y; y++)
	{
		mHighlightSegments[x + y*STRIDE] ^= WEST_MASK;
	}

	// north edge - draw the south border on the y+1'th cell,
	// which given C-style arrays, is item foo[max_y]
	y = max_y;
	for (x = min_x; x < max_x; x++)
	{
		mHighlightSegments[x + y*STRIDE] ^= SOUTH_MASK;
	}

	// east edge - draw west border on x+1'th cell
	x = max_x;
	for (y = min_y; y < max_y; y++)
	{
		mHighlightSegments[x + y*STRIDE] ^= WEST_MASK;
	}
}


void LLViewerParcelMgr::writeSegmentsFromBitmap(U8* bitmap, U8* segments)
{
	S32 x;
	S32 y;
	const S32 IN_STRIDE = mParcelsPerEdge;
	const S32 OUT_STRIDE = mParcelsPerEdge+1;

	for (y = 0; y < IN_STRIDE; y++)
	{
		x = 0;
		while( x < IN_STRIDE )
		{
			U8 byte = bitmap[ (x + y*IN_STRIDE) / 8 ];

			S32 bit;
			for (bit = 0; bit < 8; bit++)
			{
				if (byte & (1 << bit) )
				{
					S32 out = x+y*OUT_STRIDE;

					// This and one above it
					segments[out]            ^= SOUTH_MASK;
					segments[out+OUT_STRIDE] ^= SOUTH_MASK;

					// This and one to the right
					segments[out]   ^= WEST_MASK;
					segments[out+1] ^= WEST_MASK;
				}
				x++;
			}
		}
	}
}


void LLViewerParcelMgr::writeAgentParcelFromBitmap(U8* bitmap)
{
	S32 x;
	S32 y;
	const S32 IN_STRIDE = mParcelsPerEdge;

	for (y = 0; y < IN_STRIDE; y++)
	{
		x = 0;
		while( x < IN_STRIDE )
		{
			U8 byte = bitmap[ (x + y*IN_STRIDE) / 8 ];

			S32 bit;
			for (bit = 0; bit < 8; bit++)
			{
				if (byte & (1 << bit) )
				{
					mAgentParcelOverlay[x+y*IN_STRIDE] = 1;
				}
				else
				{
					mAgentParcelOverlay[x+y*IN_STRIDE] = 0;
				}
				x++;
			}
		}
	}
}


// Given a point, find the PARCEL_GRID_STEP x PARCEL_GRID_STEP block
// containing it and select that.
LLParcelSelectionHandle LLViewerParcelMgr::selectParcelAt(const LLVector3d& pos_global)
{
	LLVector3d southwest = pos_global;
	LLVector3d northeast = pos_global;

	southwest -= LLVector3d( PARCEL_GRID_STEP_METERS/2, PARCEL_GRID_STEP_METERS/2, 0 );
	southwest.mdV[VX] = llround( southwest.mdV[VX], (F64)PARCEL_GRID_STEP_METERS );
	southwest.mdV[VY] = llround( southwest.mdV[VY], (F64)PARCEL_GRID_STEP_METERS );

	northeast += LLVector3d( PARCEL_GRID_STEP_METERS/2, PARCEL_GRID_STEP_METERS/2, 0 );
	northeast.mdV[VX] = llround( northeast.mdV[VX], (F64)PARCEL_GRID_STEP_METERS );
	northeast.mdV[VY] = llround( northeast.mdV[VY], (F64)PARCEL_GRID_STEP_METERS );

	// Snap to parcel
	return selectLand( southwest, northeast, TRUE );
}


// Tries to select the parcel inside the rectangle
LLParcelSelectionHandle LLViewerParcelMgr::selectParcelInRectangle()
{
	return selectLand(mWestSouth, mEastNorth, TRUE);
}


void LLViewerParcelMgr::selectCollisionParcel()
{
	// BUG: Claim to be in the agent's region
	mWestSouth = gAgent.getRegion()->getOriginGlobal();
	mEastNorth = mWestSouth;
	mEastNorth += LLVector3d(PARCEL_GRID_STEP_METERS, PARCEL_GRID_STEP_METERS, 0.0);

	// BUG: must be in the sim you are in
	LLMessageSystem *msg = gMessageSystem;
	msg->newMessageFast(_PREHASH_ParcelPropertiesRequestByID);
	msg->nextBlockFast(_PREHASH_AgentID);
	msg->addUUIDFast(_PREHASH_AgentID, gAgent.getID() );
	msg->addUUIDFast(_PREHASH_SessionID, gAgent.getSessionID() );
	msg->nextBlockFast(_PREHASH_ParcelData);
	msg->addS32Fast(_PREHASH_SequenceID, SELECTED_PARCEL_SEQ_ID );
	msg->addS32Fast(_PREHASH_LocalID, mCollisionParcel->getLocalID() );
	gAgent.sendReliableMessage();

	mRequestResult = PARCEL_RESULT_NO_DATA;

	// Hack: Copy some data over temporarily
	mCurrentParcel->setName( mCollisionParcel->getName() );
	mCurrentParcel->setDesc( mCollisionParcel->getDesc() );
	mCurrentParcel->setPassPrice(mCollisionParcel->getPassPrice());
	mCurrentParcel->setPassHours(mCollisionParcel->getPassHours());

	// clear the list of segments to prevent flashing
	resetSegments(mHighlightSegments);

	mFloatingParcelSelection->setParcel(mCurrentParcel);
	mCurrentParcelSelection->setParcel(NULL);
	mCurrentParcelSelection = new LLParcelSelection(mCurrentParcel);

	mSelected = TRUE;
	mCurrentParcelSelection->mWholeParcelSelected = TRUE;
	notifyObservers();
	return;
}


// snap_selection = auto-select the hit parcel, if there is exactly one
LLParcelSelectionHandle LLViewerParcelMgr::selectLand(const LLVector3d &corner1, const LLVector3d &corner2,
								   BOOL snap_selection)
{
	sanitize_corners( corner1, corner2, mWestSouth, mEastNorth );

	// ...x isn't more than one meter away
	F32 delta_x = getSelectionWidth();
	if (delta_x * delta_x <= 1.f * 1.f)
	{
		mSelected = FALSE;
		notifyObservers();
		return NULL;
	}

	// ...y isn't more than one meter away
	F32 delta_y = getSelectionHeight();
	if (delta_y * delta_y <= 1.f * 1.f)
	{
		mSelected = FALSE;
		notifyObservers();
		return NULL;
	}

	// Can't select across region boundary
	// We need to pull in the upper right corner by a little bit to allow
	// selection up to the x = 256 or y = 256 edge.
	LLVector3d east_north_region_check( mEastNorth );
	east_north_region_check.mdV[VX] -= 0.5;
	east_north_region_check.mdV[VY] -= 0.5;

	LLViewerRegion *region = LLWorld::getInstance()->getRegionFromPosGlobal(mWestSouth);
	LLViewerRegion *region_other = LLWorld::getInstance()->getRegionFromPosGlobal( east_north_region_check );

	if(!region)
	{
		// just in case they somehow selected no land.
		mSelected = FALSE;
		return NULL;
	}

	if (region != region_other)
	{
		LLNotificationsUtil::add("CantSelectLandFromMultipleRegions");
		mSelected = FALSE;
		notifyObservers();
		return NULL;
	}

	// Build region global copies of corners
	LLVector3 wsb_region = region->getPosRegionFromGlobal( mWestSouth );
	LLVector3 ent_region = region->getPosRegionFromGlobal( mEastNorth );

	// Send request message
	LLMessageSystem *msg = gMessageSystem;
	msg->newMessageFast(_PREHASH_ParcelPropertiesRequest);
	msg->nextBlockFast(_PREHASH_AgentData);
	msg->addUUIDFast(_PREHASH_AgentID, gAgent.getID() );
	msg->addUUIDFast(_PREHASH_SessionID, gAgent.getSessionID() );
	msg->nextBlockFast(_PREHASH_ParcelData);
	msg->addS32Fast(_PREHASH_SequenceID, SELECTED_PARCEL_SEQ_ID );
	msg->addF32Fast(_PREHASH_West,  wsb_region.mV[VX] );
	msg->addF32Fast(_PREHASH_South, wsb_region.mV[VY] );
	msg->addF32Fast(_PREHASH_East,  ent_region.mV[VX] );
	msg->addF32Fast(_PREHASH_North, ent_region.mV[VY] );
	msg->addBOOL("SnapSelection", snap_selection);
	msg->sendReliable( region->getHost() );

	mRequestResult = PARCEL_RESULT_NO_DATA;

	// clear the list of segments to prevent flashing
	resetSegments(mHighlightSegments);

	mFloatingParcelSelection->setParcel(mCurrentParcel);
	mCurrentParcelSelection->setParcel(NULL);
	mCurrentParcelSelection = new LLParcelSelection(mCurrentParcel);

	mSelected = TRUE;
	mCurrentParcelSelection->mWholeParcelSelected = snap_selection;
	notifyObservers();
	return mCurrentParcelSelection;
}

void LLViewerParcelMgr::deselectUnused()
{
	// no more outstanding references to this selection, other than our own
	if (mCurrentParcelSelection->getNumRefs() == 1 && mFloatingParcelSelection->getNumRefs() == 1)
	{
		deselectLand();
	}
}

void LLViewerParcelMgr::deselectLand()
{
	if (mSelected)
	{
		mSelected = FALSE;

		// Invalidate the selected parcel
		mCurrentParcel->setLocalID(-1);
		mCurrentParcel->mAccessList.clear();
		mCurrentParcel->mBanList.clear();
		//mCurrentParcel->mRenterList.reset();

		mSelectedDwell = DWELL_NAN;

		// invalidate parcel selection so that existing users of this selection can clean up
		mCurrentParcelSelection->setParcel(NULL);
		mFloatingParcelSelection->setParcel(NULL);
		// create new parcel selection
		mCurrentParcelSelection = new LLParcelSelection(mCurrentParcel);

		notifyObservers(); // Notify observers *after* changing the parcel selection
	}
}


void LLViewerParcelMgr::addObserver(LLParcelObserver* observer)
{
	mObservers.put(observer);
}


void LLViewerParcelMgr::removeObserver(LLParcelObserver* observer)
{
	mObservers.removeObj(observer);
}


// Call this method when it's time to update everyone on a new state.
// Copy the list because an observer could respond by removing itself
// from the list.
void LLViewerParcelMgr::notifyObservers()
{
	LLDynamicArray<LLParcelObserver*> observers;
	S32 count = mObservers.count();
	S32 i;
	for(i = 0; i < count; ++i)
	{
		observers.put(mObservers.get(i));
	}
	for(i = 0; i < count; ++i)
	{
		observers.get(i)->changed();
	}
}


//
// ACCESSORS
//
BOOL LLViewerParcelMgr::selectionEmpty() const
{
	return !mSelected;
}


LLParcelSelectionHandle LLViewerParcelMgr::getParcelSelection() const
{
	return mCurrentParcelSelection;
}

LLParcelSelectionHandle LLViewerParcelMgr::getFloatingParcelSelection() const
{
	return mFloatingParcelSelection;
}

LLParcel *LLViewerParcelMgr::getAgentParcel() const
{
	return mAgentParcel;
}

// Return whether the agent can build on the land they are on
bool LLViewerParcelMgr::allowAgentBuild() const
{
	if (gAgent.isGodlike())
	{
		return true;
	}
	else if (!mAgentParcel)
	{
		return false;
	}
	return (mAgentParcel->allowModifyBy(gAgent.getID(), gAgent.getGroupID()) ||
			gAgent.hasPowerInGroup(mAgentParcel->getGroupID(), GP_LAND_ALLOW_CREATE));
}

// Return whether anyone can build on the given parcel
bool LLViewerParcelMgr::allowAgentBuild(const LLParcel* parcel) const
{
	return parcel->getAllowModify();
}

bool LLViewerParcelMgr::allowAgentVoice() const
{
	return allowAgentVoice(gAgent.getRegion(), mAgentParcel);
}

bool LLViewerParcelMgr::allowAgentVoice(const LLViewerRegion* region, const LLParcel* parcel) const
{
	return region && region->isVoiceEnabled()
		&& parcel	&& parcel->getParcelFlagAllowVoice();
}

bool LLViewerParcelMgr::allowAgentFly(const LLViewerRegion* region, const LLParcel* parcel) const
{
	return region && !region->getBlockFly()
		&& parcel && parcel->getAllowFly();
}

// Can the agent be pushed around by LLPushObject?
bool LLViewerParcelMgr::allowAgentPush(const LLViewerRegion* region, const LLParcel* parcel) const
{
	return region && !region->getRestrictPushObject()
		&& parcel && !parcel->getRestrictPushObject();
}

bool LLViewerParcelMgr::allowAgentScripts(const LLViewerRegion* region, const LLParcel* parcel) const
{
	// *NOTE: This code does not take into account group-owned parcels
	// and the flag to allow group-owned scripted objects to run.
	// This mirrors the traditional menu bar parcel icon code, but is not
	// technically correct.
	return region
		&& !(region->getRegionFlags() & REGION_FLAGS_SKIP_SCRIPTS)
		&& !(region->getRegionFlags() & REGION_FLAGS_ESTATE_SKIP_SCRIPTS)
		&& parcel
		&& parcel->getAllowOtherScripts();
}

bool LLViewerParcelMgr::allowAgentDamage(const LLViewerRegion* region, const LLParcel* parcel) const
{
	return (region && region->getAllowDamage())
		|| (parcel && parcel->getAllowDamage());
}

BOOL LLViewerParcelMgr::isOwnedAt(const LLVector3d& pos_global) const
{
	LLViewerRegion* region = LLWorld::getInstance()->getRegionFromPosGlobal( pos_global );
	if (!region) return FALSE;

	LLViewerParcelOverlay* overlay = region->getParcelOverlay();
	if (!overlay) return FALSE;

	LLVector3 pos_region = region->getPosRegionFromGlobal( pos_global );

	return overlay->isOwned( pos_region );
}

BOOL LLViewerParcelMgr::isOwnedSelfAt(const LLVector3d& pos_global) const
{
	LLViewerRegion* region = LLWorld::getInstance()->getRegionFromPosGlobal( pos_global );
	if (!region) return FALSE;

	LLViewerParcelOverlay* overlay = region->getParcelOverlay();
	if (!overlay) return FALSE;

	LLVector3 pos_region = region->getPosRegionFromGlobal( pos_global );

	return overlay->isOwnedSelf( pos_region );
}

BOOL LLViewerParcelMgr::isOwnedOtherAt(const LLVector3d& pos_global) const
{
	LLViewerRegion* region = LLWorld::getInstance()->getRegionFromPosGlobal( pos_global );
	if (!region) return FALSE;

	LLViewerParcelOverlay* overlay = region->getParcelOverlay();
	if (!overlay) return FALSE;

	LLVector3 pos_region = region->getPosRegionFromGlobal( pos_global );

	return overlay->isOwnedOther( pos_region );
}

BOOL LLViewerParcelMgr::isSoundLocal(const LLVector3d& pos_global) const
{
	LLViewerRegion* region = LLWorld::getInstance()->getRegionFromPosGlobal( pos_global );
	if (!region) return FALSE;

	LLViewerParcelOverlay* overlay = region->getParcelOverlay();
	if (!overlay) return FALSE;

	LLVector3 pos_region = region->getPosRegionFromGlobal( pos_global );

	return overlay->isSoundLocal( pos_region );
}

BOOL LLViewerParcelMgr::canHearSound(const LLVector3d &pos_global) const
{
	BOOL in_agent_parcel = inAgentParcel(pos_global);

	if (in_agent_parcel)
	{
		// In same parcel as the agent
		return TRUE;
	}
	else
	{
		if (LLViewerParcelMgr::getInstance()->getAgentParcel()->getSoundLocal())
		{
			// Not in same parcel, and agent parcel only has local sound
			return FALSE;
		}
		else if (LLViewerParcelMgr::getInstance()->isSoundLocal(pos_global))
		{
			// Not in same parcel, and target parcel only has local sound
			return FALSE;
		}
		else
		{
			// Not in same parcel, but neither are local sound
			return TRUE;
		}
	}
}


BOOL LLViewerParcelMgr::inAgentParcel(const LLVector3d &pos_global) const
{
	LLViewerRegion* region = LLWorld::getInstance()->getRegionFromPosGlobal(pos_global);
	LLViewerRegion* agent_region = gAgent.getRegion();
	if (!region || !agent_region)
		return FALSE;

	if (region != agent_region)
	{
		// Can't be in the agent parcel if you're not in the same region.
		return FALSE;
	}

	LLVector3 pos_region = agent_region->getPosRegionFromGlobal(pos_global);
	S32 row =    S32(pos_region.mV[VY] / PARCEL_GRID_STEP_METERS);
	S32 column = S32(pos_region.mV[VX] / PARCEL_GRID_STEP_METERS);

	if (mAgentParcelOverlay[row*mParcelsPerEdge + column])
	{
		return TRUE;
	}
	else
	{
		return FALSE;
	}
}

// Returns NULL when there is no valid data.
LLParcel* LLViewerParcelMgr::getHoverParcel() const
{
	if (mHoverRequestResult == PARCEL_RESULT_SUCCESS)
	{
		return mHoverParcel;
	}
	else
	{
		return NULL;
	}
}

// Returns NULL when there is no valid data.
LLParcel* LLViewerParcelMgr::getCollisionParcel() const
{
	if (mRenderCollision)
	{
		return mCollisionParcel;
	}
	else
	{
		return NULL;
	}
}

//
// UTILITIES
//

void LLViewerParcelMgr::render()
{
	if (mSelected && mRenderSelection && gSavedSettings.getBOOL("RenderParcelSelection"))
	{
		// Rendering is done in agent-coordinates, so need to supply
		// an appropriate offset to the render code.
		LLViewerRegion* regionp = LLWorld::getInstance()->getRegionFromPosGlobal(mWestSouth);
		if (!regionp) return;

		renderHighlightSegments(mHighlightSegments, regionp);
	}
}


void LLViewerParcelMgr::renderParcelCollision()
{
	// check for expiration
	if (mCollisionTimer.getElapsedTimeF32() > PARCEL_COLLISION_DRAW_SECS)
	{
		mRenderCollision = FALSE;
	}

	if (mRenderCollision && gSavedSettings.getBOOL("ShowBanLines"))
	{
		LLViewerRegion* regionp = gAgent.getRegion();
		if (regionp)
		{
			BOOL use_pass = mCollisionParcel->getParcelFlag(PF_USE_PASS_LIST);
			renderCollisionSegments(mCollisionSegments, use_pass, regionp);
		}
	}
}


void LLViewerParcelMgr::sendParcelAccessListRequest(U32 flags)
{
	if (!mSelected)
	{
		return;
	}

	LLViewerRegion *region = LLWorld::getInstance()->getRegionFromPosGlobal( mWestSouth );
	if (!region) return;

	LLMessageSystem *msg = gMessageSystem;
	

	if (flags & AL_BAN) 
	{
		mCurrentParcel->mBanList.clear();
	}
	if (flags & AL_ACCESS) 
	{
		mCurrentParcel->mAccessList.clear();
	}		

	// Only the headers differ
	msg->newMessageFast(_PREHASH_ParcelAccessListRequest);
	msg->nextBlockFast(_PREHASH_AgentData);
	msg->addUUIDFast(_PREHASH_AgentID, gAgent.getID());
	msg->addUUIDFast(_PREHASH_SessionID, gAgent.getSessionID());
	msg->nextBlockFast(_PREHASH_Data);
	msg->addS32Fast(_PREHASH_SequenceID, 0);
	msg->addU32Fast(_PREHASH_Flags, flags);
	msg->addS32("LocalID", mCurrentParcel->getLocalID() );
	msg->sendReliable( region->getHost() );
}


void LLViewerParcelMgr::sendParcelDwellRequest()
{
	if (!mSelected)
	{
		return;
	}

	LLViewerRegion *region = LLWorld::getInstance()->getRegionFromPosGlobal( mWestSouth );
	if (!region) return;

	LLMessageSystem *msg = gMessageSystem;

	// Only the headers differ
	msg->newMessage("ParcelDwellRequest");
	msg->nextBlock("AgentData");
	msg->addUUID("AgentID", gAgent.getID() );
	msg->addUUID("SessionID", gAgent.getSessionID());
	msg->nextBlock("Data");
	msg->addS32("LocalID", mCurrentParcel->getLocalID());
	msg->addUUID("ParcelID", LLUUID::null);	// filled in on simulator
	msg->sendReliable( region->getHost() );
}


void LLViewerParcelMgr::sendParcelGodForceOwner(const LLUUID& owner_id)
{
	if (!mSelected)
	{
		LLNotificationsUtil::add("CannotSetLandOwnerNothingSelected");
		return;
	}

	llinfos << "Claiming " << mWestSouth << " to " << mEastNorth << llendl;

	// BUG: Only works for the region containing mWestSouthBottom
	LLVector3d east_north_region_check( mEastNorth );
	east_north_region_check.mdV[VX] -= 0.5;
	east_north_region_check.mdV[VY] -= 0.5;

	LLViewerRegion *region = LLWorld::getInstance()->getRegionFromPosGlobal( mWestSouth );
	if (!region)
	{
		// TODO: Add a force owner version of this alert.
		LLNotificationsUtil::add("CannotContentifyNoRegion");
		return;
	}

	// BUG: Make work for cross-region selections
	LLViewerRegion *region2 = LLWorld::getInstance()->getRegionFromPosGlobal( east_north_region_check );
	if (region != region2)
	{
		LLNotificationsUtil::add("CannotSetLandOwnerMultipleRegions");
		return;
	}

	llinfos << "Region " << region->getOriginGlobal() << llendl;

	LLSD payload;
	payload["owner_id"] = owner_id;
	payload["parcel_local_id"] = mCurrentParcel->getLocalID();
	payload["region_host"] = region->getHost().getIPandPort();
	LLNotification::Params params("ForceOwnerAuctionWarning");
	params.payload(payload).functor.function(callback_god_force_owner);

	if(mCurrentParcel->getAuctionID())
	{
		LLNotifications::instance().add(params);
	}
	else
	{
		LLNotifications::instance().forceResponse(params, 0);
	}
}

bool callback_god_force_owner(const LLSD& notification, const LLSD& response)
{
	S32 option = LLNotificationsUtil::getSelectedOption(notification, response);
	if(0 == option)
	{
		LLMessageSystem* msg = gMessageSystem;
		msg->newMessage("ParcelGodForceOwner");
		msg->nextBlock("AgentData");
		msg->addUUID("AgentID", gAgent.getID());
		msg->addUUID("SessionID", gAgent.getSessionID());
		msg->nextBlock("Data");
		msg->addUUID("OwnerID", notification["payload"]["owner_id"].asUUID());
		msg->addS32( "LocalID", notification["payload"]["parcel_local_id"].asInteger());
		msg->sendReliable(LLHost(notification["payload"]["region_host"].asString()));
	}
	return false;
}

void LLViewerParcelMgr::sendParcelGodForceToContent()
{
	if (!mSelected)
	{
		LLNotificationsUtil::add("CannotContentifyNothingSelected");
		return;
	}
	LLViewerRegion* region = LLWorld::getInstance()->getRegionFromPosGlobal( mWestSouth );
	if (!region)
	{
		LLNotificationsUtil::add("CannotContentifyNoRegion");
		return;
	}

	LLMessageSystem* msg = gMessageSystem;
	msg->newMessage("ParcelGodMarkAsContent");
	msg->nextBlock("AgentData");
	msg->addUUID("AgentID", gAgent.getID());
	msg->addUUID("SessionID", gAgent.getSessionID());
	msg->nextBlock("ParcelData");
	msg->addS32("LocalID", mCurrentParcel->getLocalID());
	msg->sendReliable(region->getHost());
}

void LLViewerParcelMgr::sendParcelRelease()
{
	if (!mSelected)
	{
        LLNotificationsUtil::add("CannotReleaseLandNothingSelected");
		return;
	}

	LLViewerRegion *region = LLWorld::getInstance()->getRegionFromPosGlobal( mWestSouth );
	if (!region)
	{
		LLNotificationsUtil::add("CannotReleaseLandNoRegion");
		return;
	}

	//U32 flags = PR_NONE;
	//if (god_force) flags |= PR_GOD_FORCE;

	LLMessageSystem* msg = gMessageSystem;
	msg->newMessage("ParcelRelease");
	msg->nextBlock("AgentData");
	msg->addUUID("AgentID", gAgent.getID() );
	msg->addUUID("SessionID", gAgent.getSessionID() );
	msg->nextBlock("Data");
	msg->addS32("LocalID", mCurrentParcel->getLocalID() );
	//msg->addU32("Flags", flags);
	msg->sendReliable( region->getHost() );

	// Blitz selection, since the parcel might be non-rectangular, and
	// we won't have appropriate parcel information.
	deselectLand();
}

class LLViewerParcelMgr::ParcelBuyInfo
{
public:
	LLUUID	mAgent;
	LLUUID	mSession;
	LLUUID	mGroup;
	BOOL	mIsGroupOwned;
	BOOL	mRemoveContribution;
	BOOL	mIsClaim;
	LLHost	mHost;
	
	// for parcel buys
	S32		mParcelID;
	S32		mPrice;
	S32		mArea;

	// for land claims
	F32		mWest;
	F32		mSouth;
	F32		mEast;
	F32		mNorth;
};

LLViewerParcelMgr::ParcelBuyInfo* LLViewerParcelMgr::setupParcelBuy(
	const LLUUID& agent_id,
	const LLUUID& session_id,
	const LLUUID& group_id,
	BOOL is_group_owned,
	BOOL is_claim,
	BOOL remove_contribution)
{
	if (!mSelected || !mCurrentParcel)
	{
		LLNotificationsUtil::add("CannotBuyLandNothingSelected");
		return NULL;
	}

	LLViewerRegion *region = LLWorld::getInstance()->getRegionFromPosGlobal( mWestSouth );
	if (!region)
	{
		LLNotificationsUtil::add("CannotBuyLandNoRegion");
		return NULL;
	}
	
	if (is_claim)
	{
		llinfos << "Claiming " << mWestSouth << " to " << mEastNorth << llendl;
		llinfos << "Region " << region->getOriginGlobal() << llendl;

		// BUG: Only works for the region containing mWestSouthBottom
		LLVector3d east_north_region_check( mEastNorth );
		east_north_region_check.mdV[VX] -= 0.5;
		east_north_region_check.mdV[VY] -= 0.5;

		LLViewerRegion *region2 = LLWorld::getInstance()->getRegionFromPosGlobal( east_north_region_check );

		if (region != region2)
		{
			LLNotificationsUtil::add("CantBuyLandAcrossMultipleRegions");
			return NULL;
		}
	}
	
	
	ParcelBuyInfo* info = new ParcelBuyInfo;
	
	info->mAgent = agent_id;
	info->mSession = session_id;
	info->mGroup = group_id;
	info->mIsGroupOwned = is_group_owned;
	info->mIsClaim = is_claim;
	info->mRemoveContribution = remove_contribution;
	info->mHost = region->getHost();
	info->mPrice = mCurrentParcel->getSalePrice();
	info->mArea = mCurrentParcel->getArea();
	
	if (!is_claim)
	{
		info->mParcelID = mCurrentParcel->getLocalID();
	}
	else
	{
		// BUG: Make work for cross-region selections
		LLVector3 west_south_bottom_region = region->getPosRegionFromGlobal( mWestSouth );
		LLVector3 east_north_top_region = region->getPosRegionFromGlobal( mEastNorth );
		
		info->mWest		= west_south_bottom_region.mV[VX];
		info->mSouth	= west_south_bottom_region.mV[VY];
		info->mEast		= east_north_top_region.mV[VX];
		info->mNorth	= east_north_top_region.mV[VY];
	}
	
	return info;
}

void LLViewerParcelMgr::sendParcelBuy(ParcelBuyInfo* info)
{
	// send the message
	LLMessageSystem* msg = gMessageSystem;
	msg->newMessage(info->mIsClaim ? "ParcelClaim" : "ParcelBuy");
	msg->nextBlock("AgentData");
	msg->addUUID("AgentID", info->mAgent);
	msg->addUUID("SessionID", info->mSession);
	msg->nextBlock("Data");
	msg->addUUID("GroupID", info->mGroup);
	msg->addBOOL("IsGroupOwned", info->mIsGroupOwned);
	if (!info->mIsClaim)
	{
		msg->addBOOL("RemoveContribution", info->mRemoveContribution);
		msg->addS32("LocalID", info->mParcelID);
	}
	msg->addBOOL("Final", TRUE);	// don't allow escrow buys
	if (info->mIsClaim)
	{
		msg->nextBlock("ParcelData");
		msg->addF32("West",  info->mWest);
		msg->addF32("South", info->mSouth);
		msg->addF32("East",  info->mEast);
		msg->addF32("North", info->mNorth);
	}
	else // ParcelBuy
	{
		msg->nextBlock("ParcelData");
		msg->addS32("Price",info->mPrice);
		msg->addS32("Area",info->mArea);
	}
	msg->sendReliable(info->mHost);
}

void LLViewerParcelMgr::deleteParcelBuy(ParcelBuyInfo* *info)
{
	// Must be here because ParcelBuyInfo is local to this .cpp file
	delete *info;
	*info = NULL;
}

void LLViewerParcelMgr::sendParcelDeed(const LLUUID& group_id)
{
	if (!mSelected || !mCurrentParcel)
	{
		LLNotificationsUtil::add("CannotDeedLandNothingSelected");
		return;
	}
	if(group_id.isNull())
	{
		LLNotificationsUtil::add("CannotDeedLandNoGroup");
		return;
	}
	LLViewerRegion *region = LLWorld::getInstance()->getRegionFromPosGlobal( mWestSouth );
	if (!region)
	{
		LLNotificationsUtil::add("CannotDeedLandNoRegion");
		return;
	}

	LLMessageSystem* msg = gMessageSystem;
	msg->newMessage("ParcelDeedToGroup");
	msg->nextBlock("AgentData");
	msg->addUUID("AgentID", gAgent.getID() );
	msg->addUUID("SessionID", gAgent.getSessionID() );
	msg->nextBlock("Data");
	msg->addUUID("GroupID", group_id );
	msg->addS32("LocalID", mCurrentParcel->getLocalID() );
	//msg->addU32("JoinNeighbors", join);
	msg->sendReliable( region->getHost() );
}


/*
// *NOTE: We cannot easily make landmarks at global positions because
// global positions probably refer to a sim/local combination which
// can move over time. We could implement this by looking up the
// region global x,y, but it's easier to take it out for now.
void LLViewerParcelMgr::makeLandmarkAtSelection()
{
	// Don't create for parcels you don't own
	if (gAgent.getID() != mCurrentParcel->getOwnerID())
	{
		return;
	}

	LLVector3d global_center(mWestSouth);
	global_center += mEastNorth;
	global_center *= 0.5f;

	LLViewerRegion* region;
	region = LLWorld::getInstance()->getRegionFromPosGlobal(global_center);

	LLVector3 west_south_bottom_region = region->getPosRegionFromGlobal( mWestSouth );
	LLVector3 east_north_top_region = region->getPosRegionFromGlobal( mEastNorth );

	std::string name("My Land");
	std::string buffer;
	S32 pos_x = (S32)floor((west_south_bottom_region.mV[VX] + east_north_top_region.mV[VX]) / 2.0f);
	S32 pos_y = (S32)floor((west_south_bottom_region.mV[VY] + east_north_top_region.mV[VY]) / 2.0f);
	buffer = llformat("%s in %s (%d, %d)",
			name.c_str(),
			region->getName().c_str(),
			pos_x, pos_y);
	name.assign(buffer);

	create_landmark(name, "Claimed land", global_center);
}
*/

const std::string& LLViewerParcelMgr::getAgentParcelName() const
{
	return mAgentParcel->getName();
}


void LLViewerParcelMgr::sendParcelPropertiesUpdate(LLParcel* parcel, bool use_agent_region)
{
	if(!parcel) return;

	LLViewerRegion *region = use_agent_region ? gAgent.getRegion() : LLWorld::getInstance()->getRegionFromPosGlobal( mWestSouth );
	if (!region) return;
	//llinfos << "found region: " << region->getName() << llendl;

	LLSD body;
	std::string url = region->getCapability("ParcelPropertiesUpdate");
	if (!url.empty())
	{
		// request new properties update from simulator
		U32 message_flags = 0x01;
		body["flags"] = ll_sd_from_U32(message_flags);
		parcel->packMessage(body);
		llinfos << "Sending parcel properties update via capability to: "
			<< url << llendl;
		LLHTTPClient::post(url, body, new LLHTTPClient::Responder());
	}
	else
	{
		LLMessageSystem* msg = gMessageSystem;
		msg->newMessageFast(_PREHASH_ParcelPropertiesUpdate);
		msg->nextBlockFast(_PREHASH_AgentData);
		msg->addUUIDFast(_PREHASH_AgentID,	gAgent.getID() );
		msg->addUUIDFast(_PREHASH_SessionID, gAgent.getSessionID());
		msg->nextBlockFast(_PREHASH_ParcelData);
		msg->addS32Fast(_PREHASH_LocalID, parcel->getLocalID() );

		U32 message_flags = 0x01;
		msg->addU32("Flags", message_flags);

		parcel->packMessage(msg);

		msg->sendReliable( region->getHost() );
	}
}


void LLViewerParcelMgr::setHoverParcel(const LLVector3d& pos)
{
	static U32 last_west, last_south;


	// only request parcel info when tooltip is shown
	if (!gSavedSettings.getBOOL("ShowLandHoverTip"))
	{
		return;
	}

	// only request parcel info if position has changed outside of the
	// last parcel grid step
	U32 west_parcel_step = (U32) floor( pos.mdV[VX] / PARCEL_GRID_STEP_METERS );
	U32 south_parcel_step = (U32) floor( pos.mdV[VY] / PARCEL_GRID_STEP_METERS );
	
	if ((west_parcel_step == last_west) && (south_parcel_step == last_south))
	{
		return;
	}
	else 
	{
		last_west = west_parcel_step;
		last_south = south_parcel_step;
	}

	LLViewerRegion* region = LLWorld::getInstance()->getRegionFromPosGlobal( pos );
	if (!region)
	{
		return;
	}


	// Send a rectangle around the point.
	// This means the parcel sent back is at least a rectangle around the point,
	// which is more efficient for public land.  Fewer requests are sent.  JC
	LLVector3 wsb_region = region->getPosRegionFromGlobal( pos );

	F32 west  = PARCEL_GRID_STEP_METERS * floor( wsb_region.mV[VX] / PARCEL_GRID_STEP_METERS );
	F32 south = PARCEL_GRID_STEP_METERS * floor( wsb_region.mV[VY] / PARCEL_GRID_STEP_METERS );

	F32 east  = west  + PARCEL_GRID_STEP_METERS;
	F32 north = south + PARCEL_GRID_STEP_METERS;

	// Send request message
	LLMessageSystem *msg = gMessageSystem;
	msg->newMessageFast(_PREHASH_ParcelPropertiesRequest);
	msg->nextBlockFast(_PREHASH_AgentData);
	msg->addUUIDFast(_PREHASH_AgentID, gAgent.getID() );
	msg->addUUIDFast(_PREHASH_SessionID, gAgent.getSessionID() );
	msg->nextBlockFast(_PREHASH_ParcelData);
	msg->addS32Fast(_PREHASH_SequenceID,	HOVERED_PARCEL_SEQ_ID );
	msg->addF32Fast(_PREHASH_West,			west );
	msg->addF32Fast(_PREHASH_South,			south );
	msg->addF32Fast(_PREHASH_East,			east );
	msg->addF32Fast(_PREHASH_North,			north );
	msg->addBOOL("SnapSelection",			FALSE );
	msg->sendReliable( region->getHost() );

	mHoverRequestResult = PARCEL_RESULT_NO_DATA;
}


// static
void LLViewerParcelMgr::processParcelOverlay(LLMessageSystem *msg, void **user)
{
	// Extract the packed overlay information
	S32 packed_overlay_size = msg->getSizeFast(_PREHASH_ParcelData, _PREHASH_Data);

	if (packed_overlay_size <= 0)
	{
		llwarns << "Overlay size " << packed_overlay_size << llendl;
		return;
	}

	S32 parcels_per_edge = LLViewerParcelMgr::getInstance()->mParcelsPerEdge;
	S32 expected_size = parcels_per_edge * parcels_per_edge / PARCEL_OVERLAY_CHUNKS;
	if (packed_overlay_size != expected_size)
	{
		llwarns << "Got parcel overlay size " << packed_overlay_size
			<< " expecting " << expected_size << llendl;
		return;
	}

	S32 sequence_id;
	msg->getS32Fast(_PREHASH_ParcelData, _PREHASH_SequenceID, sequence_id);
	msg->getBinaryDataFast(
			_PREHASH_ParcelData,
			_PREHASH_Data,
			sPackedOverlay,
			expected_size);

	LLHost host = msg->getSender();
	LLViewerRegion *region = LLWorld::getInstance()->getRegion(host);
	if (region)
	{
		region->mParcelOverlay->uncompressLandOverlay( sequence_id, sPackedOverlay );
	}
}

// static
void LLViewerParcelMgr::processParcelProperties(LLMessageSystem *msg, void **user)
{
	S32		request_result;
	S32		sequence_id;
	BOOL	snap_selection = FALSE;
	S32		self_count = 0;
	S32		other_count = 0;
	S32		public_count = 0;
	S32		local_id;
	LLUUID	owner_id;
	BOOL	is_group_owned;
	U32 auction_id = 0;
	S32		claim_price_per_meter = 0;
	S32		rent_price_per_meter = 0;
	S32		claim_date = 0;
	LLVector3	aabb_min;
	LLVector3	aabb_max;
	S32		area = 0;
	S32		sw_max_prims = 0;
	S32		sw_total_prims = 0;
	//LLUUID	buyer_id;
	U8 status = 0;
	S32		max_prims = 0;
	S32		total_prims = 0;
	S32		owner_prims = 0;
	S32		group_prims = 0;
	S32		other_prims = 0;
	S32		selected_prims = 0;
	F32		parcel_prim_bonus = 1.f;
	BOOL	region_push_override = false;
	BOOL	region_deny_anonymous_override = false;
	BOOL	region_deny_identified_override = false; // Deprecated
	BOOL	region_deny_transacted_override = false; // Deprecated
	BOOL	region_deny_age_unverified_override = false;

	S32		other_clean_time = 0;

	LLViewerParcelMgr& parcel_mgr = LLViewerParcelMgr::instance();

	msg->getS32Fast(_PREHASH_ParcelData, _PREHASH_RequestResult, request_result );
	msg->getS32Fast(_PREHASH_ParcelData, _PREHASH_SequenceID, sequence_id );

	if (request_result == PARCEL_RESULT_NO_DATA)
	{
		// no valid parcel data
		llinfos << "no valid parcel data" << llendl;
		return;
	}

	// Decide where the data will go.
	LLParcel* parcel = NULL;
	if (sequence_id == SELECTED_PARCEL_SEQ_ID)
	{
		// ...selected parcels report this sequence id
		parcel_mgr.mRequestResult = PARCEL_RESULT_SUCCESS;
		parcel = parcel_mgr.mCurrentParcel;
	}
	else if (sequence_id == HOVERED_PARCEL_SEQ_ID)
	{
		parcel_mgr.mHoverRequestResult = PARCEL_RESULT_SUCCESS;
		parcel = parcel_mgr.mHoverParcel;
	}
	else if (sequence_id == COLLISION_NOT_IN_GROUP_PARCEL_SEQ_ID ||
			 sequence_id == COLLISION_NOT_ON_LIST_PARCEL_SEQ_ID ||
			 sequence_id == COLLISION_BANNED_PARCEL_SEQ_ID)
	{
		parcel_mgr.mHoverRequestResult = PARCEL_RESULT_SUCCESS;
		parcel = parcel_mgr.mCollisionParcel;
	}
	else if (sequence_id == 0 || sequence_id > parcel_mgr.mAgentParcelSequenceID)
	{
		// new agent parcel
		parcel_mgr.mAgentParcelSequenceID = sequence_id;
		parcel = parcel_mgr.mAgentParcel;
	}
	else
	{
		llinfos << "out of order agent parcel sequence id " << sequence_id
			<< " last good " << parcel_mgr.mAgentParcelSequenceID
			<< llendl;
		return;
	}

	msg->getBOOL("ParcelData", "SnapSelection", snap_selection);
	msg->getS32Fast(_PREHASH_ParcelData, _PREHASH_SelfCount, self_count);
	msg->getS32Fast(_PREHASH_ParcelData, _PREHASH_OtherCount, other_count);
	msg->getS32Fast(_PREHASH_ParcelData, _PREHASH_PublicCount, public_count);
	msg->getS32Fast( _PREHASH_ParcelData, _PREHASH_LocalID,		local_id );
	msg->getUUIDFast(_PREHASH_ParcelData, _PREHASH_OwnerID,		owner_id);
	msg->getBOOLFast(_PREHASH_ParcelData, _PREHASH_IsGroupOwned, is_group_owned);
	msg->getU32Fast(_PREHASH_ParcelData, _PREHASH_AuctionID, auction_id);
	msg->getS32Fast( _PREHASH_ParcelData, _PREHASH_ClaimDate,	claim_date);
	msg->getS32Fast( _PREHASH_ParcelData, _PREHASH_ClaimPrice,	claim_price_per_meter);
	msg->getS32Fast( _PREHASH_ParcelData, _PREHASH_RentPrice,	rent_price_per_meter);
	msg->getVector3Fast(_PREHASH_ParcelData, _PREHASH_AABBMin, aabb_min);
	msg->getVector3Fast(_PREHASH_ParcelData, _PREHASH_AABBMax, aabb_max);
	msg->getS32Fast(	_PREHASH_ParcelData, _PREHASH_Area, area );
	//msg->getUUIDFast(	_PREHASH_ParcelData, _PREHASH_BuyerID, buyer_id);
	msg->getU8("ParcelData", "Status", status);
	msg->getS32("ParcelData", "SimWideMaxPrims", sw_max_prims );
	msg->getS32("ParcelData", "SimWideTotalPrims", sw_total_prims );
	msg->getS32Fast(_PREHASH_ParcelData, _PREHASH_MaxPrims, max_prims );
	msg->getS32Fast(_PREHASH_ParcelData, _PREHASH_TotalPrims, total_prims );
	msg->getS32Fast(_PREHASH_ParcelData, _PREHASH_OwnerPrims, owner_prims );
	msg->getS32Fast(_PREHASH_ParcelData, _PREHASH_GroupPrims, group_prims );
	msg->getS32Fast(_PREHASH_ParcelData, _PREHASH_OtherPrims, other_prims );
	msg->getS32Fast(_PREHASH_ParcelData, _PREHASH_SelectedPrims, selected_prims );
	msg->getF32Fast(_PREHASH_ParcelData, _PREHASH_ParcelPrimBonus, parcel_prim_bonus );
	msg->getBOOLFast(_PREHASH_ParcelData, _PREHASH_RegionPushOverride, region_push_override );
	msg->getBOOLFast(_PREHASH_ParcelData, _PREHASH_RegionDenyAnonymous, region_deny_anonymous_override );
	msg->getBOOLFast(_PREHASH_ParcelData, _PREHASH_RegionDenyIdentified, region_deny_identified_override ); // Deprecated
	msg->getBOOLFast(_PREHASH_ParcelData, _PREHASH_RegionDenyTransacted, region_deny_transacted_override ); // Deprecated
	if (msg->getNumberOfBlocksFast(_PREHASH_AgeVerificationBlock))
	{
		// this block was added later and may not be on older sims, so we have to test its existence first
		msg->getBOOLFast(_PREHASH_AgeVerificationBlock, _PREHASH_RegionDenyAgeUnverified, region_deny_age_unverified_override );
	}

	msg->getS32("ParcelData", "OtherCleanTime", other_clean_time );

	// Actually extract the data.
	if (parcel)
	{
		parcel->init(owner_id,
			FALSE, FALSE, FALSE,
			claim_date, claim_price_per_meter, rent_price_per_meter,
			area, other_prims, parcel_prim_bonus, is_group_owned);
		parcel->setLocalID(local_id);
		parcel->setAABBMin(aabb_min);
		parcel->setAABBMax(aabb_max);

		parcel->setAuctionID(auction_id);
		parcel->setOwnershipStatus((LLParcel::EOwnershipStatus)status);

		parcel->setSimWideMaxPrimCapacity(sw_max_prims);
		parcel->setSimWidePrimCount(sw_total_prims);
		parcel->setMaxPrimCapacity(max_prims);
		parcel->setOwnerPrimCount(owner_prims);
		parcel->setGroupPrimCount(group_prims);
		parcel->setOtherPrimCount(other_prims);
		parcel->setSelectedPrimCount(selected_prims);
		parcel->setParcelPrimBonus(parcel_prim_bonus);

		parcel->setCleanOtherTime(other_clean_time);
		parcel->setRegionPushOverride(region_push_override);
		parcel->setRegionDenyAnonymousOverride(region_deny_anonymous_override);
		parcel->setRegionDenyAgeUnverifiedOverride(region_deny_age_unverified_override);
		parcel->unpackMessage(msg);

		if (parcel == parcel_mgr.mAgentParcel)
		{
			S32 bitmap_size =	parcel_mgr.mParcelsPerEdge
								* parcel_mgr.mParcelsPerEdge
								/ 8;
			U8* bitmap = new U8[ bitmap_size ];
			msg->getBinaryDataFast(_PREHASH_ParcelData, _PREHASH_Bitmap, bitmap, bitmap_size);

			parcel_mgr.writeAgentParcelFromBitmap(bitmap);
			delete[] bitmap;

			// Let interesting parties know about agent parcel change.
			LLViewerParcelMgr* instance = LLViewerParcelMgr::getInstance();

			instance->mAgentParcelChangedSignal();

			if (instance->mTeleportInProgress)
			{
				instance->mTeleportInProgress = FALSE;
				instance->mTeleportFinishedSignal(gAgent.getPositionGlobal(), false);
			}

			//KC: check for parcel changes for WL settings
			KCWindlightInterface::instance().ParcelChange();
		}
	}

	// Handle updating selections, if necessary.
	if (sequence_id == SELECTED_PARCEL_SEQ_ID)
	{
		// Update selected counts
		parcel_mgr.mCurrentParcelSelection->mSelectedSelfCount = self_count;
		parcel_mgr.mCurrentParcelSelection->mSelectedOtherCount = other_count;
		parcel_mgr.mCurrentParcelSelection->mSelectedPublicCount = public_count;

		parcel_mgr.mCurrentParcelSelection->mSelectedMultipleOwners =
							(request_result == PARCEL_RESULT_MULTIPLE);

		// Select the whole parcel
		LLViewerRegion* region = LLWorld::getInstance()->getRegion( msg->getSender() );
		if (region)
		{
			if (!snap_selection)
			{
				// don't muck with the westsouth and eastnorth.
				// just highlight it
				LLVector3 west_south = region->getPosRegionFromGlobal(parcel_mgr.mWestSouth);
				LLVector3 east_north = region->getPosRegionFromGlobal(parcel_mgr.mEastNorth);

				parcel_mgr.resetSegments(parcel_mgr.mHighlightSegments);
				parcel_mgr.writeHighlightSegments(
								west_south.mV[VX],
								west_south.mV[VY],
								east_north.mV[VX],
								east_north.mV[VY] );
				parcel_mgr.mCurrentParcelSelection->mWholeParcelSelected = FALSE;
			}
			else if (0 == local_id)
			{
				// this is public land, just highlight the selection
				parcel_mgr.mWestSouth = region->getPosGlobalFromRegion( aabb_min );
				parcel_mgr.mEastNorth = region->getPosGlobalFromRegion( aabb_max );

				parcel_mgr.resetSegments(parcel_mgr.mHighlightSegments);
				parcel_mgr.writeHighlightSegments(
								aabb_min.mV[VX],
								aabb_min.mV[VY],
								aabb_max.mV[VX],
								aabb_max.mV[VY] );
				parcel_mgr.mCurrentParcelSelection->mWholeParcelSelected = TRUE;
			}
			else
			{
				parcel_mgr.mWestSouth = region->getPosGlobalFromRegion( aabb_min );
				parcel_mgr.mEastNorth = region->getPosGlobalFromRegion( aabb_max );

				// Owned land, highlight the boundaries
				S32 bitmap_size =	parcel_mgr.mParcelsPerEdge
									* parcel_mgr.mParcelsPerEdge
									/ 8;
				U8* bitmap = new U8[ bitmap_size ];
				msg->getBinaryDataFast(_PREHASH_ParcelData, _PREHASH_Bitmap, bitmap, bitmap_size);

				parcel_mgr.resetSegments(parcel_mgr.mHighlightSegments);
				parcel_mgr.writeSegmentsFromBitmap( bitmap, parcel_mgr.mHighlightSegments );

				delete[] bitmap;
				bitmap = NULL;

				parcel_mgr.mCurrentParcelSelection->mWholeParcelSelected = TRUE;
			}

			// Request access list information for this land
			parcel_mgr.sendParcelAccessListRequest(AL_ACCESS | AL_BAN);

			// Request the media url filter list for this land
			parcel_mgr.requestParcelMediaURLFilter();

			// Request dwell for this land, if it's not public land.
			parcel_mgr.mSelectedDwell = DWELL_NAN;
			if (0 != local_id)
			{
				parcel_mgr.sendParcelDwellRequest();
			}

			parcel_mgr.mSelected = TRUE;
			parcel_mgr.notifyObservers();
		}
	}
	else if (sequence_id == COLLISION_NOT_IN_GROUP_PARCEL_SEQ_ID ||
			 sequence_id == COLLISION_NOT_ON_LIST_PARCEL_SEQ_ID  ||
			 sequence_id == COLLISION_BANNED_PARCEL_SEQ_ID)
	{
		// We're about to collide with this parcel
		parcel_mgr.mRenderCollision = TRUE;
		parcel_mgr.mCollisionTimer.reset();

		// Differentiate this parcel if we are banned from it.
		if (sequence_id == COLLISION_BANNED_PARCEL_SEQ_ID)
		{
			parcel_mgr.mCollisionBanned = BA_BANNED;
		}
		else if (sequence_id == COLLISION_NOT_IN_GROUP_PARCEL_SEQ_ID)
		{
			parcel_mgr.mCollisionBanned = BA_NOT_IN_GROUP;
		}
		else 
		{
			parcel_mgr.mCollisionBanned = BA_NOT_ON_LIST;

		}

		S32 bitmap_size =	parcel_mgr.mParcelsPerEdge
							* parcel_mgr.mParcelsPerEdge
							/ 8;
		U8* bitmap = new U8[ bitmap_size ];
		msg->getBinaryDataFast(_PREHASH_ParcelData, _PREHASH_Bitmap, bitmap, bitmap_size);

		parcel_mgr.resetSegments(parcel_mgr.mCollisionSegments);
		parcel_mgr.writeSegmentsFromBitmap( bitmap, parcel_mgr.mCollisionSegments );

		delete[] bitmap;
		bitmap = NULL;

	}
	else if (sequence_id == HOVERED_PARCEL_SEQ_ID)
	{
		LLViewerRegion *region = LLWorld::getInstance()->getRegion( msg->getSender() );
		if (region)
		{
			parcel_mgr.mHoverWestSouth = region->getPosGlobalFromRegion( aabb_min );
			parcel_mgr.mHoverEastNorth = region->getPosGlobalFromRegion( aabb_max );
		}
		else
		{
			parcel_mgr.mHoverWestSouth.clearVec();
			parcel_mgr.mHoverEastNorth.clearVec();
		}
	}
	else
	{
		// Check for video
		LLViewerParcelMedia::update(parcel);

		// Then check for music
		if (gAudiop)
		{
			if (parcel)
			{
				std::string music_url_raw = parcel->getMusicURL();

				// Trim off whitespace from front and back
				std::string music_url = music_url_raw;
				LLStringUtil::trim(music_url);

				// If there is a new music URL and it's valid, play it.
				if (music_url.size() > 12)
				{
					if (music_url.substr(0,7) == "http://")
					{
						optionally_start_music(music_url);
					}
					else
					{
						llinfos << "Stopping parcel music (invalid audio stream URL)" << llendl;
						// clears the URL 
						// null value causes fade out
						LLViewerAudio::getInstance()->startInternetStreamWithAutoFade(LLStringUtil::null);
					}
				}
				else if (!gAudiop->getInternetStreamURL().empty())
				{
					llinfos << "Stopping parcel music (parcel stream URL is empty)" << llendl;
					// null value causes fade out
					LLViewerAudio::getInstance()->startInternetStreamWithAutoFade(LLStringUtil::null);
				}
			}
			else
			{
				// Public land has no music
				LLViewerAudio::getInstance()->stopInternetStreamWithAutoFade();
			}
		}//if gAudiop
	};
}

void LLViewerParcelMgr::optionally_start_music(const std::string& music_url)
{
	if (gSavedSettings.getBOOL("AudioStreamingMusic"))
	{
		// only play music when you enter a new parcel if the UI control for this
		// was not *explicitly* stopped by the user. (part of SL-4878)
<<<<<<< HEAD
		LLPanelNearByMedia* nearby_media_panel = gStatusBar->getNearbyMediaPanel();;
		if (gStatusBar->getAudioStreamEnabled() || 	// ## Zi: Media/Stream separation
=======
		LLPanelNearByMedia* nearby_media_panel = gStatusBar->getNearbyMediaPanel();
		if ((nearby_media_panel &&
		     nearby_media_panel->getParcelAudioAutoStart()) ||
>>>>>>> a4df79bc
		    // or they have expressed no opinion in the UI, but have autoplay on...
		    (!nearby_media_panel &&
		     gSavedSettings.getBOOL(LLViewerMedia::AUTO_PLAY_MEDIA_SETTING) &&
			 gSavedSettings.getBOOL("MediaTentativeAutoPlay")))
		{
			if (gSavedSettings.getBOOL("MediaEnableFilter"))
			{
				LLViewerParcelMedia::filterAudioUrl(music_url);
			}
			else
			{
				llinfos << "Starting parcel music " << music_url << llendl;
				LLViewerAudio::getInstance()->startInternetStreamWithAutoFade(music_url);
			}
		}
		else
		{
			LLViewerAudio::getInstance()->startInternetStreamWithAutoFade(LLStringUtil::null);
		}
	}
}

// static
void LLViewerParcelMgr::processParcelAccessListReply(LLMessageSystem *msg, void **user)
{
	LLUUID agent_id;
	S32 sequence_id = 0;
	U32 message_flags = 0x0;
	S32 parcel_id = -1;

	msg->getUUIDFast(_PREHASH_Data, _PREHASH_AgentID, agent_id);
	msg->getS32Fast( _PREHASH_Data, _PREHASH_SequenceID, sequence_id );	//ignored
	msg->getU32Fast( _PREHASH_Data, _PREHASH_Flags, message_flags);
	msg->getS32Fast( _PREHASH_Data, _PREHASH_LocalID, parcel_id);

	LLParcel* parcel = LLViewerParcelMgr::getInstance()->mCurrentParcel;
	if (!parcel) return;

	if (parcel_id != parcel->getLocalID())
	{
		LL_WARNS_ONCE("") << "processParcelAccessListReply for parcel " << parcel_id
			<< " which isn't the selected parcel " << parcel->getLocalID()<< llendl;
		return;
	}

	if (message_flags & AL_ACCESS)
	{
		parcel->unpackAccessEntries(msg, &(parcel->mAccessList) );
	}
	else if (message_flags & AL_BAN)
	{
		parcel->unpackAccessEntries(msg, &(parcel->mBanList) );
	}
	/*else if (message_flags & AL_RENTER)
	{
		parcel->unpackAccessEntries(msg, &(parcel->mRenterList) );
	}*/

	LLViewerParcelMgr::getInstance()->notifyObservers();
}


// static
void LLViewerParcelMgr::processParcelDwellReply(LLMessageSystem* msg, void**)
{
	LLUUID agent_id;
	msg->getUUID("AgentData", "AgentID", agent_id);

	S32 local_id;
	msg->getS32("Data", "LocalID", local_id);

	LLUUID parcel_id;
	msg->getUUID("Data", "ParcelID", parcel_id);

	F32 dwell;
	msg->getF32("Data", "Dwell", dwell);

	if (local_id == LLViewerParcelMgr::getInstance()->mCurrentParcel->getLocalID())
	{
		LLViewerParcelMgr::getInstance()->mSelectedDwell = dwell;
		LLViewerParcelMgr::getInstance()->notifyObservers();
	}
}


void LLViewerParcelMgr::sendParcelAccessListUpdate(U32 which)
{

	LLUUID transactionUUID;
	transactionUUID.generate();

	if (!mSelected)
	{
		return;
	}

	LLViewerRegion* region = LLWorld::getInstance()->getRegionFromPosGlobal( mWestSouth );
	if (!region) return;

	LLMessageSystem* msg = gMessageSystem;

	LLParcel* parcel = mCurrentParcel;
	if (!parcel) return;

	if (which & AL_ACCESS)
	{	
		S32 count = parcel->mAccessList.size();
		S32 num_sections = (S32) ceil(count/PARCEL_MAX_ENTRIES_PER_PACKET);
		S32 sequence_id = 1;
		BOOL start_message = TRUE;
		BOOL initial = TRUE;

		access_map_const_iterator cit = parcel->mAccessList.begin();
		access_map_const_iterator end = parcel->mAccessList.end();
		while ( (cit != end) || initial ) 
		{	
			if (start_message) 
			{
				msg->newMessageFast(_PREHASH_ParcelAccessListUpdate);
				msg->nextBlockFast(_PREHASH_AgentData);
				msg->addUUIDFast(_PREHASH_AgentID, gAgent.getID() );
				msg->addUUIDFast(_PREHASH_SessionID, gAgent.getSessionID() );
				msg->nextBlockFast(_PREHASH_Data);
				msg->addU32Fast(_PREHASH_Flags, AL_ACCESS);
				msg->addS32(_PREHASH_LocalID, parcel->getLocalID() );
				msg->addUUIDFast(_PREHASH_TransactionID, transactionUUID);
				msg->addS32Fast(_PREHASH_SequenceID, sequence_id);
				msg->addS32Fast(_PREHASH_Sections, num_sections);
				start_message = FALSE;

				if (initial && (cit == end))
				{
					// pack an empty block if there will be no data
					msg->nextBlockFast(_PREHASH_List);
					msg->addUUIDFast(_PREHASH_ID,  LLUUID::null );
					msg->addS32Fast(_PREHASH_Time, 0 );
					msg->addU32Fast(_PREHASH_Flags,	0 );
				}

				initial = FALSE;
				sequence_id++;

			}
			
			while ( (cit != end) && (msg->getCurrentSendTotal() < MTUBYTES)) 
			{

				const LLAccessEntry& entry = (*cit).second;
				
				msg->nextBlockFast(_PREHASH_List);
				msg->addUUIDFast(_PREHASH_ID,  entry.mID );
				msg->addS32Fast(_PREHASH_Time, entry.mTime );
				msg->addU32Fast(_PREHASH_Flags,	entry.mFlags );
				++cit;
			}

			start_message = TRUE;
			msg->sendReliable( region->getHost() );
		}
	}

	if (which & AL_BAN)
	{	
		S32 count = parcel->mBanList.size();
		S32 num_sections = (S32) ceil(count/PARCEL_MAX_ENTRIES_PER_PACKET);
		S32 sequence_id = 1;
		BOOL start_message = TRUE;
		BOOL initial = TRUE;

		access_map_const_iterator cit = parcel->mBanList.begin();
		access_map_const_iterator end = parcel->mBanList.end();
		while ( (cit != end) || initial ) 
		{
			if (start_message) 
			{
				msg->newMessageFast(_PREHASH_ParcelAccessListUpdate);
				msg->nextBlockFast(_PREHASH_AgentData);
				msg->addUUIDFast(_PREHASH_AgentID, gAgent.getID() );
				msg->addUUIDFast(_PREHASH_SessionID, gAgent.getSessionID() );
				msg->nextBlockFast(_PREHASH_Data);
				msg->addU32Fast(_PREHASH_Flags, AL_BAN);
				msg->addS32(_PREHASH_LocalID, parcel->getLocalID() );
				msg->addUUIDFast(_PREHASH_TransactionID, transactionUUID);
				msg->addS32Fast(_PREHASH_SequenceID, sequence_id);
				msg->addS32Fast(_PREHASH_Sections, num_sections);
				start_message = FALSE;

				if (initial && (cit == end))
				{
					// pack an empty block if there will be no data
					msg->nextBlockFast(_PREHASH_List);
					msg->addUUIDFast(_PREHASH_ID,  LLUUID::null );
					msg->addS32Fast(_PREHASH_Time, 0 );
					msg->addU32Fast(_PREHASH_Flags,	0 );
				}

				initial = FALSE;
				sequence_id++;

			}
			
			while ( (cit != end) && (msg->getCurrentSendTotal() < MTUBYTES)) 
			{
				const LLAccessEntry& entry = (*cit).second;
				
				msg->nextBlockFast(_PREHASH_List);
				msg->addUUIDFast(_PREHASH_ID,  entry.mID );
				msg->addS32Fast(_PREHASH_Time, entry.mTime );
				msg->addU32Fast(_PREHASH_Flags,	entry.mFlags );
				++cit;
			}

			start_message = TRUE;
			msg->sendReliable( region->getHost() );
		}
	}
}

class LLParcelMediaURLFilterResponder : public LLHTTPClient::Responder
{
	virtual void result(const LLSD& content)
	{
		LLViewerParcelMgr::getInstance()->receiveParcelMediaURLFilter(content);
	}
};

void LLViewerParcelMgr::requestParcelMediaURLFilter()
{
	if (!mSelected)
	{
		return;
	}

	LLViewerRegion* region = LLWorld::getInstance()->getRegionFromPosGlobal( mWestSouth );
	if (!region)
	{
		return;
	}

	LLParcel* parcel = mCurrentParcel;
	if (!parcel)
	{
		llwarns << "no parcel" << llendl;
		return;
	}

	LLSD body;
	body["local-id"] = parcel->getLocalID();
	body["list"] = parcel->getMediaURLFilterList();

	std::string url = region->getCapability("ParcelMediaURLFilterList");
	if (!url.empty())
	{
		LLHTTPClient::post(url, body, new LLParcelMediaURLFilterResponder);
	}
	else
	{
		llwarns << "can't get ParcelMediaURLFilterList cap" << llendl;
	}
}


void LLViewerParcelMgr::receiveParcelMediaURLFilter(const LLSD &content)
{
	if (content.has("list"))
	{
		LLParcel* parcel = LLViewerParcelMgr::getInstance()->mCurrentParcel;
		if (!parcel) return;
		
		if (content["local-id"].asInteger() == parcel->getLocalID())
		{
			parcel->setMediaURLFilterList(content["list"]);
			
			LLViewerParcelMgr::getInstance()->notifyObservers();
		}
	}
}


void LLViewerParcelMgr::deedLandToGroup()
{
	std::string group_name;
	gCacheName->getGroupName(mCurrentParcel->getGroupID(), group_name);
	LLSD args;
	args["AREA"] = llformat("%d", mCurrentParcel->getArea());
	args["GROUP_NAME"] = group_name;
	if(mCurrentParcel->getContributeWithDeed())
	{
		args["NAME"] = LLSLURL("agent", mCurrentParcel->getOwnerID(), "completename").getSLURLString();
		LLNotificationsUtil::add("DeedLandToGroupWithContribution",args, LLSD(), deedAlertCB);
	}
	else
	{
		LLNotificationsUtil::add("DeedLandToGroup",args, LLSD(), deedAlertCB);
	}
}

// static
bool LLViewerParcelMgr::deedAlertCB(const LLSD& notification, const LLSD& response)
{
	S32 option = LLNotificationsUtil::getSelectedOption(notification, response);
	if (option == 0)
	{
		LLParcel* parcel = LLViewerParcelMgr::getInstance()->getParcelSelection()->getParcel();
		LLUUID group_id;
		if(parcel)
		{
			group_id = parcel->getGroupID();
		}
		LLViewerParcelMgr::getInstance()->sendParcelDeed(group_id);
	}
	return false;
}


void LLViewerParcelMgr::startReleaseLand()
{
	if (!mSelected)
	{
		LLNotificationsUtil::add("CannotReleaseLandNothingSelected");
		return;
	}

	if (mRequestResult == PARCEL_RESULT_NO_DATA)
	{
		LLNotificationsUtil::add("CannotReleaseLandWatingForServer");
		return;
	}

	if (mRequestResult == PARCEL_RESULT_MULTIPLE)
	{
		LLNotificationsUtil::add("CannotReleaseLandSelected");
		return;
	}

	if (!isParcelOwnedByAgent(mCurrentParcel, GP_LAND_RELEASE)
		&& !(gAgent.canManageEstate()))
	{
		LLNotificationsUtil::add("CannotReleaseLandDontOwn");
		return;
	}

	LLVector3d parcel_center = (mWestSouth + mEastNorth) / 2.0;
	LLViewerRegion* region = LLWorld::getInstance()->getRegionFromPosGlobal(parcel_center);
	if (!region)
	{
		LLNotificationsUtil::add("CannotReleaseLandRegionNotFound");
		return;
	}
/*
	if ((region->getRegionFlags() & REGION_FLAGS_BLOCK_LAND_RESELL)
		&& !gAgent.isGodlike())
	{
		LLSD args;
		args["REGION"] = region->getName();
		LLNotificationsUtil::add("CannotReleaseLandNoTransfer", args);
		return;
	}
*/

	if (!mCurrentParcelSelection->mWholeParcelSelected)
	{
		LLNotificationsUtil::add("CannotReleaseLandPartialSelection");
		return;
	}

	// Compute claim price
	LLSD args;
	args["AREA"] = llformat("%d",mCurrentParcel->getArea());
	LLNotificationsUtil::add("ReleaseLandWarning", args, LLSD(), releaseAlertCB);
}

bool LLViewerParcelMgr::canAgentBuyParcel(LLParcel* parcel, bool forGroup) const
{
	if (!parcel)
	{
		return false;
	}
	
	if (mSelected  &&  parcel == mCurrentParcel)
	{
		if (mRequestResult == PARCEL_RESULT_NO_DATA)
		{
			return false;
		}
	}
	
	const LLUUID& parcelOwner = parcel->getOwnerID();
	const LLUUID& authorizeBuyer = parcel->getAuthorizedBuyerID();

	if (parcel->isPublic())
	{
		return true;	// change this if want to make it gods only
	}
	
	LLVector3 parcel_coord = parcel->getCenterpoint();
	LLViewerRegion* regionp = LLWorld::getInstance()->getRegionFromPosAgent(parcel_coord);
	if (regionp)
	{
		U8 sim_access = regionp->getSimAccess();
		const LLAgentAccess& agent_access = gAgent.getAgentAccess();
		// if the region is PG, we're happy already, so do nothing
		// but if we're set to avoid either mature or adult, get us outta here
		if ((sim_access == SIM_ACCESS_MATURE) &&
			!agent_access.canAccessMature())
		{
			return false;
		}
		else if ((sim_access == SIM_ACCESS_ADULT) &&
				 !agent_access.canAccessAdult())
		{
			return false;
		}
	}	
	
	bool isForSale = parcel->getForSale()
			&& ((parcel->getSalePrice() > 0) || (authorizeBuyer.notNull()));
			
	bool isEmpowered
		= forGroup ? gAgent.hasPowerInActiveGroup(GP_LAND_DEED) == TRUE : true;
		
	bool isOwner
		= parcelOwner == (forGroup ? gAgent.getGroupID() : gAgent.getID());
	
	bool isAuthorized
			= (authorizeBuyer.isNull()
				|| (gAgent.getID() == authorizeBuyer)
				|| (gAgent.hasPowerInGroup(authorizeBuyer,GP_LAND_DEED)
					&& gAgent.hasPowerInGroup(authorizeBuyer,GP_LAND_SET_SALE_INFO)));
	
	return isForSale && !isOwner && isAuthorized  && isEmpowered;
}


void LLViewerParcelMgr::startBuyLand(BOOL is_for_group)
{
	LLFloaterBuyLand::buyLand(getSelectionRegion(), mCurrentParcelSelection, is_for_group == TRUE);
}

void LLViewerParcelMgr::startSellLand()
{
	LLFloaterSellLand::sellLand(getSelectionRegion(), mCurrentParcelSelection);
}

void LLViewerParcelMgr::startDivideLand()
{
	if (!mSelected)
	{
		LLNotificationsUtil::add("CannotDivideLandNothingSelected");
		return;
	}

	if (mCurrentParcelSelection->mWholeParcelSelected)
	{
		LLNotificationsUtil::add("CannotDivideLandPartialSelection");
		return;
	}

	LLSD payload;
	payload["west_south_border"] = ll_sd_from_vector3d(mWestSouth);
	payload["east_north_border"] = ll_sd_from_vector3d(mEastNorth);

	LLNotificationsUtil::add("LandDivideWarning", LLSD(), payload, callbackDivideLand);
}

// static
bool LLViewerParcelMgr::callbackDivideLand(const LLSD& notification, const LLSD& response)
{
	S32 option = LLNotificationsUtil::getSelectedOption(notification, response);
	LLVector3d west_south_d = ll_vector3d_from_sd(notification["payload"]["west_south_border"]);
	LLVector3d east_north_d = ll_vector3d_from_sd(notification["payload"]["east_north_border"]);
	LLVector3d parcel_center = (west_south_d + east_north_d) / 2.0;

	LLViewerRegion* region = LLWorld::getInstance()->getRegionFromPosGlobal(parcel_center);
	if (!region)
	{
		LLNotificationsUtil::add("CannotDivideLandNoRegion");
		return false;
	}

	if (0 == option)
	{
		LLVector3 west_south = region->getPosRegionFromGlobal(west_south_d);
		LLVector3 east_north = region->getPosRegionFromGlobal(east_north_d);

		LLMessageSystem* msg = gMessageSystem;
		msg->newMessage("ParcelDivide");
		msg->nextBlock("AgentData");
		msg->addUUID("AgentID", gAgent.getID());
		msg->addUUID("SessionID", gAgent.getSessionID());
		msg->nextBlock("ParcelData");
		msg->addF32("West", west_south.mV[VX]);
		msg->addF32("South", west_south.mV[VY]);
		msg->addF32("East", east_north.mV[VX]);
		msg->addF32("North", east_north.mV[VY]);
		msg->sendReliable(region->getHost());
	}
	return false;
}


void LLViewerParcelMgr::startJoinLand()
{
	if (!mSelected)
	{
		LLNotificationsUtil::add("CannotJoinLandNothingSelected");
		return;
	}

	if (mCurrentParcelSelection->mWholeParcelSelected)
	{
		LLNotificationsUtil::add("CannotJoinLandEntireParcelSelected");
		return;
	}

	if (!mCurrentParcelSelection->mSelectedMultipleOwners)
	{
		LLNotificationsUtil::add("CannotJoinLandSelection");
		return;
	}

	LLSD payload;
	payload["west_south_border"] = ll_sd_from_vector3d(mWestSouth);
	payload["east_north_border"] = ll_sd_from_vector3d(mEastNorth);

	LLNotificationsUtil::add("JoinLandWarning", LLSD(), payload, callbackJoinLand);
}

// static
bool LLViewerParcelMgr::callbackJoinLand(const LLSD& notification, const LLSD& response)
{
	S32 option = LLNotificationsUtil::getSelectedOption(notification, response);
	LLVector3d west_south_d = ll_vector3d_from_sd(notification["payload"]["west_south_border"]);
	LLVector3d east_north_d = ll_vector3d_from_sd(notification["payload"]["east_north_border"]);
	LLVector3d parcel_center = (west_south_d + east_north_d) / 2.0;

	LLViewerRegion* region = LLWorld::getInstance()->getRegionFromPosGlobal(parcel_center);
	if (!region)
	{
		LLNotificationsUtil::add("CannotJoinLandNoRegion");
		return false;
	}

	if (0 == option)
	{
		LLVector3 west_south = region->getPosRegionFromGlobal(west_south_d);
		LLVector3 east_north = region->getPosRegionFromGlobal(east_north_d);

		LLMessageSystem* msg = gMessageSystem;
		msg->newMessage("ParcelJoin");
		msg->nextBlock("AgentData");
		msg->addUUID("AgentID", gAgent.getID());
		msg->addUUID("SessionID", gAgent.getSessionID());
		msg->nextBlock("ParcelData");
		msg->addF32("West", west_south.mV[VX]);
		msg->addF32("South", west_south.mV[VY]);
		msg->addF32("East", east_north.mV[VX]);
		msg->addF32("North", east_north.mV[VY]);
		msg->sendReliable(region->getHost());
	}
	return false;
}


void LLViewerParcelMgr::startDeedLandToGroup()
{
	if (!mSelected || !mCurrentParcel)
	{
		LLNotificationsUtil::add("CannotDeedLandNothingSelected");
		return;
	}

	if (mRequestResult == PARCEL_RESULT_NO_DATA)
	{
		LLNotificationsUtil::add("CannotDeedLandWaitingForServer");
		return;
	}

	if (mRequestResult == PARCEL_RESULT_MULTIPLE)
	{
		LLNotificationsUtil::add("CannotDeedLandMultipleSelected");
		return;
	}

	LLVector3d parcel_center = (mWestSouth + mEastNorth) / 2.0;
	LLViewerRegion* region = LLWorld::getInstance()->getRegionFromPosGlobal(parcel_center);
	if (!region)
	{
		LLNotificationsUtil::add("CannotDeedLandNoRegion");
		return;
	}

	/*
	if(!gAgent.isGodlike())
	{
		if((region->getRegionFlags() & REGION_FLAGS_BLOCK_LAND_RESELL)
			&& (mCurrentParcel->getOwnerID() != region->getOwner()))
		{
			LLSD args;
			args["REGION"] = region->getName();
			LLNotificationsUtil::add("CannotDeedLandNoTransfer", args);
			return;
		}
	}
	*/

	deedLandToGroup();
}
void LLViewerParcelMgr::reclaimParcel()
{
	LLParcel* parcel = LLViewerParcelMgr::getInstance()->getParcelSelection()->getParcel();
	LLViewerRegion* regionp = LLViewerParcelMgr::getInstance()->getSelectionRegion();
	if(parcel && parcel->getOwnerID().notNull()
	   && (parcel->getOwnerID() != gAgent.getID())
	   && regionp && (regionp->getOwner() == gAgent.getID()))
	{
		LLMessageSystem* msg = gMessageSystem;
		msg->newMessage("ParcelReclaim");
		msg->nextBlock("AgentData");
		msg->addUUID("AgentID", gAgent.getID());
		msg->addUUID("SessionID", gAgent.getSessionID());
		msg->nextBlock("Data");
		msg->addS32("LocalID", parcel->getLocalID());
		msg->sendReliable(regionp->getHost());
	}
}

// static
bool LLViewerParcelMgr::releaseAlertCB(const LLSD& notification, const LLSD& response)
{
	S32 option = LLNotificationsUtil::getSelectedOption(notification, response);
	if (option == 0)
	{
		// Send the release message, not a force
		LLViewerParcelMgr::getInstance()->sendParcelRelease();
	}
	return false;
}

void LLViewerParcelMgr::buyPass()
{
	LLParcel* parcel = getParcelSelection()->getParcel();
	if (!parcel) return;

	LLViewerRegion* region = getSelectionRegion();
	if (!region) return;

	LLMessageSystem* msg = gMessageSystem;
	msg->newMessageFast(_PREHASH_ParcelBuyPass);
	msg->nextBlock("AgentData");
	msg->addUUID("AgentID", gAgent.getID());
	msg->addUUID("SessionID", gAgent.getSessionID());
	msg->nextBlockFast(_PREHASH_ParcelData);
	msg->addS32Fast(_PREHASH_LocalID, parcel->getLocalID() );
	msg->sendReliable( region->getHost() );
}

//Tells whether we are allowed to buy a pass or not
BOOL LLViewerParcelMgr::isCollisionBanned()	
{ 
	if ((mCollisionBanned == BA_ALLOWED) || (mCollisionBanned == BA_NOT_ON_LIST) || (mCollisionBanned == BA_NOT_IN_GROUP))
		return FALSE;
	else 
		return TRUE;
}

// This implementation should mirror LLSimParcelMgr::isParcelOwnedBy
// static
BOOL LLViewerParcelMgr::isParcelOwnedByAgent(const LLParcel* parcelp, U64 group_proxy_power)
{
	if (!parcelp)
	{
		return FALSE;
	}

	// Gods can always assume ownership.
	if (gAgent.isGodlike())
	{
		return TRUE;
	}

	// The owner of a parcel automatically gets all powersr.
	if (parcelp->getOwnerID() == gAgent.getID())
	{
		return TRUE;
	}

	// Only gods can assume 'ownership' of public land.
	if (parcelp->isPublic())
	{
		return FALSE;
	}

	// Return whether or not the agent has group_proxy_power powers in the
	// parcel's group.
	return gAgent.hasPowerInGroup(parcelp->getOwnerID(), group_proxy_power);
}

// This implementation should mirror llSimParcelMgr::isParcelModifiableBy
// static
BOOL LLViewerParcelMgr::isParcelModifiableByAgent(const LLParcel* parcelp, U64 group_proxy_power)
{
	// If the agent can assume ownership, it is probably modifiable.
	BOOL rv = FALSE;
	if (parcelp)
	{
		// *NOTE: This should only work for leased parcels, but group owned
		// parcels cannot be OS_LEASED yet. Phoenix 2003-12-15.
		rv = isParcelOwnedByAgent(parcelp, group_proxy_power);

		// ... except for the case that the parcel is not OS_LEASED for agent-owned parcels.
		if( (gAgent.getID() == parcelp->getOwnerID())
			&& !gAgent.isGodlike()
			&& (parcelp->getOwnershipStatus() != LLParcel::OS_LEASED) )
		{
			rv = FALSE;
		}
	}
	return rv;
}

void sanitize_corners(const LLVector3d &corner1,
										const LLVector3d &corner2,
										LLVector3d &west_south_bottom,
										LLVector3d &east_north_top)
{
	west_south_bottom.mdV[VX] = llmin( corner1.mdV[VX], corner2.mdV[VX] );
	west_south_bottom.mdV[VY] = llmin( corner1.mdV[VY], corner2.mdV[VY] );
	west_south_bottom.mdV[VZ] = llmin( corner1.mdV[VZ], corner2.mdV[VZ] );

	east_north_top.mdV[VX] = llmax( corner1.mdV[VX], corner2.mdV[VX] );
	east_north_top.mdV[VY] = llmax( corner1.mdV[VY], corner2.mdV[VY] );
	east_north_top.mdV[VZ] = llmax( corner1.mdV[VZ], corner2.mdV[VZ] );
}


void LLViewerParcelMgr::cleanupGlobals()
{
	LLParcelSelection::sNullSelection = NULL;
}

LLViewerTexture* LLViewerParcelMgr::getBlockedImage() const
{
	return sBlockedImage;
}

LLViewerTexture* LLViewerParcelMgr::getPassImage() const
{
	return sPassImage;
}

boost::signals2::connection LLViewerParcelMgr::addAgentParcelChangedCallback(parcel_changed_callback_t cb)
{
	return mAgentParcelChangedSignal.connect(cb);
}
/*
 * Set finish teleport callback. You can use it to observe all  teleport events.
 * NOTE:
 * After local( in one region) teleports we
 *  cannot rely on gAgent.getPositionGlobal(),
 *  so the new position gets passed explicitly.
 *  Use args of this callback to get global position of avatar after teleport event.
 */
boost::signals2::connection LLViewerParcelMgr::setTeleportFinishedCallback(teleport_finished_callback_t cb)
{
	return mTeleportFinishedSignal.connect(cb);
}

boost::signals2::connection LLViewerParcelMgr::setTeleportFailedCallback(parcel_changed_callback_t cb)
{
	return mTeleportFailedSignal.connect(cb);
}

/* Ok, we're notified that teleport has been finished.
 * We should now propagate the notification via mTeleportFinishedSignal
 * to all interested parties.
 */
void LLViewerParcelMgr::onTeleportFinished(bool local, const LLVector3d& new_pos)
{
	// Treat only teleports within the same parcel as local (EXT-3139).
	if (local && LLViewerParcelMgr::getInstance()->inAgentParcel(new_pos))
	{
		// Local teleport. We already have the agent parcel data.
		// Emit the signal immediately.
		getInstance()->mTeleportFinishedSignal(new_pos, local);
	}
	else
	{
		// Non-local teleport (inter-region or between different parcels of the same region).
		// The agent parcel data has not been updated yet.
		// Let's wait for the update and then emit the signal.
		mTeleportInProgress = TRUE;
	}
}

void LLViewerParcelMgr::onTeleportFailed()
{
	mTeleportFailedSignal();
}<|MERGE_RESOLUTION|>--- conflicted
+++ resolved
@@ -1782,14 +1782,8 @@
 	{
 		// only play music when you enter a new parcel if the UI control for this
 		// was not *explicitly* stopped by the user. (part of SL-4878)
-<<<<<<< HEAD
-		LLPanelNearByMedia* nearby_media_panel = gStatusBar->getNearbyMediaPanel();;
+		LLPanelNearByMedia* nearby_media_panel = gStatusBar->getNearbyMediaPanel();
 		if (gStatusBar->getAudioStreamEnabled() || 	// ## Zi: Media/Stream separation
-=======
-		LLPanelNearByMedia* nearby_media_panel = gStatusBar->getNearbyMediaPanel();
-		if ((nearby_media_panel &&
-		     nearby_media_panel->getParcelAudioAutoStart()) ||
->>>>>>> a4df79bc
 		    // or they have expressed no opinion in the UI, but have autoplay on...
 		    (!nearby_media_panel &&
 		     gSavedSettings.getBOOL(LLViewerMedia::AUTO_PLAY_MEDIA_SETTING) &&
