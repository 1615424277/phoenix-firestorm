--- conflicted
+++ resolved
@@ -622,11 +622,7 @@
 	mFaceList.clear();
 
 	LLViewerCamera* camera = LLViewerCamera::getInstance();
-<<<<<<< HEAD
-	for (LLSpatialGroup::element_iter i = group->getData().begin(); i != group->getData().end(); ++i)
-=======
 	for (LLSpatialGroup::element_iter i = group->getDataBegin(); i != group->getDataEnd(); ++i)
->>>>>>> dab915c1
 	{
 		LLDrawable* drawablep = *i;
 		
