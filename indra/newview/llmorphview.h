/**
 * @file llmorphview.h
 * @brief Container for character morph controls
 *
 * $LicenseInfo:firstyear=2001&license=viewerlgpl$
 * Second Life Viewer Source Code
 * Copyright (C) 2010, Linden Research, Inc.
 *
 * This library is free software; you can redistribute it and/or
 * modify it under the terms of the GNU Lesser General Public
 * License as published by the Free Software Foundation;
 * version 2.1 of the License only.
 *
 * This library is distributed in the hope that it will be useful,
 * but WITHOUT ANY WARRANTY; without even the implied warranty of
 * MERCHANTABILITY or FITNESS FOR A PARTICULAR PURPOSE.  See the GNU
 * Lesser General Public License for more details.
 *
 * You should have received a copy of the GNU Lesser General Public
 * License along with this library; if not, write to the Free Software
 * Foundation, Inc., 51 Franklin Street, Fifth Floor, Boston, MA  02110-1301  USA
 *
 * Linden Research, Inc., 945 Battery Street, San Francisco, CA  94111  USA
 * $/LicenseInfo$
 */

#ifndef LL_LLMORPHVIEW_H
#define LL_LLMORPHVIEW_H

#include "llview.h"
#include "v3dmath.h"
#include "llframetimer.h"

class LLJoint;

class LLMorphView : public LLView
{
public:
<<<<<<< HEAD
	struct Params : public LLInitParam::Block<Params, LLView::Params>
	{
		Params()
		{
			changeDefault(mouse_opaque, false);
			changeDefault(follows.flags, FOLLOWS_ALL);
		}
	};
	LLMorphView(const LLMorphView::Params&);
	
	void		shutdown();

	// inherited methods
	void		setVisible(bool visible) override;

	void		setCameraTargetJoint(LLJoint *joint)		{mCameraTargetJoint = joint;}
	LLJoint*	getCameraTargetJoint()						{return mCameraTargetJoint;}

	void		setCameraOffset(const LLVector3d& camera_offset)	{mCameraOffset = camera_offset;}
	void		setCameraTargetOffset(const LLVector3d& camera_target_offset) {mCameraTargetOffset = camera_target_offset;}

	void		updateCamera();
	void		setCameraDrivenByKeys( bool b );
=======
    struct Params : public LLInitParam::Block<Params, LLView::Params>
    {
        Params()
        {
            changeDefault(mouse_opaque, false);
            changeDefault(follows.flags, FOLLOWS_ALL);
        }
    };
    LLMorphView(const LLMorphView::Params&);

    void        shutdown();

    // inherited methods
    /*virtual*/ void    setVisible(BOOL visible);

    void        setCameraTargetJoint(LLJoint *joint)        {mCameraTargetJoint = joint;}
    LLJoint*    getCameraTargetJoint()                      {return mCameraTargetJoint;}

    void        setCameraOffset(const LLVector3d& camera_offset)    {mCameraOffset = camera_offset;}
    void        setCameraTargetOffset(const LLVector3d& camera_target_offset) {mCameraTargetOffset = camera_target_offset;}

    void        updateCamera();
    void        setCameraDrivenByKeys( BOOL b );
>>>>>>> e1623bb2

protected:
    void        initialize();

    LLJoint*    mCameraTargetJoint;
    LLVector3d  mCameraOffset;
    LLVector3d  mCameraTargetOffset;
    LLVector3d  mOldCameraPos;
    LLVector3d  mOldTargetPos;
    F32         mOldCameraNearClip;
    LLFrameTimer mCameraMoveTimer;

    // camera rotation
    F32         mCameraPitch;
    F32         mCameraYaw;

<<<<<<< HEAD
	bool		mCameraDrivenByKeys;
=======
    BOOL        mCameraDrivenByKeys;
>>>>>>> e1623bb2
};

//
// Globals
//

extern LLMorphView *gMorphView;

#endif<|MERGE_RESOLUTION|>--- conflicted
+++ resolved
@@ -1,117 +1,87 @@
-/**
- * @file llmorphview.h
- * @brief Container for character morph controls
- *
- * $LicenseInfo:firstyear=2001&license=viewerlgpl$
- * Second Life Viewer Source Code
- * Copyright (C) 2010, Linden Research, Inc.
- *
- * This library is free software; you can redistribute it and/or
- * modify it under the terms of the GNU Lesser General Public
- * License as published by the Free Software Foundation;
- * version 2.1 of the License only.
- *
- * This library is distributed in the hope that it will be useful,
- * but WITHOUT ANY WARRANTY; without even the implied warranty of
- * MERCHANTABILITY or FITNESS FOR A PARTICULAR PURPOSE.  See the GNU
- * Lesser General Public License for more details.
- *
- * You should have received a copy of the GNU Lesser General Public
- * License along with this library; if not, write to the Free Software
- * Foundation, Inc., 51 Franklin Street, Fifth Floor, Boston, MA  02110-1301  USA
- *
- * Linden Research, Inc., 945 Battery Street, San Francisco, CA  94111  USA
- * $/LicenseInfo$
- */
-
-#ifndef LL_LLMORPHVIEW_H
-#define LL_LLMORPHVIEW_H
-
-#include "llview.h"
-#include "v3dmath.h"
-#include "llframetimer.h"
-
-class LLJoint;
-
-class LLMorphView : public LLView
-{
-public:
-<<<<<<< HEAD
-	struct Params : public LLInitParam::Block<Params, LLView::Params>
-	{
-		Params()
-		{
-			changeDefault(mouse_opaque, false);
-			changeDefault(follows.flags, FOLLOWS_ALL);
-		}
-	};
-	LLMorphView(const LLMorphView::Params&);
-	
-	void		shutdown();
-
-	// inherited methods
-	void		setVisible(bool visible) override;
-
-	void		setCameraTargetJoint(LLJoint *joint)		{mCameraTargetJoint = joint;}
-	LLJoint*	getCameraTargetJoint()						{return mCameraTargetJoint;}
-
-	void		setCameraOffset(const LLVector3d& camera_offset)	{mCameraOffset = camera_offset;}
-	void		setCameraTargetOffset(const LLVector3d& camera_target_offset) {mCameraTargetOffset = camera_target_offset;}
-
-	void		updateCamera();
-	void		setCameraDrivenByKeys( bool b );
-=======
-    struct Params : public LLInitParam::Block<Params, LLView::Params>
-    {
-        Params()
-        {
-            changeDefault(mouse_opaque, false);
-            changeDefault(follows.flags, FOLLOWS_ALL);
-        }
-    };
-    LLMorphView(const LLMorphView::Params&);
-
-    void        shutdown();
-
-    // inherited methods
-    /*virtual*/ void    setVisible(BOOL visible);
-
-    void        setCameraTargetJoint(LLJoint *joint)        {mCameraTargetJoint = joint;}
-    LLJoint*    getCameraTargetJoint()                      {return mCameraTargetJoint;}
-
-    void        setCameraOffset(const LLVector3d& camera_offset)    {mCameraOffset = camera_offset;}
-    void        setCameraTargetOffset(const LLVector3d& camera_target_offset) {mCameraTargetOffset = camera_target_offset;}
-
-    void        updateCamera();
-    void        setCameraDrivenByKeys( BOOL b );
->>>>>>> e1623bb2
-
-protected:
-    void        initialize();
-
-    LLJoint*    mCameraTargetJoint;
-    LLVector3d  mCameraOffset;
-    LLVector3d  mCameraTargetOffset;
-    LLVector3d  mOldCameraPos;
-    LLVector3d  mOldTargetPos;
-    F32         mOldCameraNearClip;
-    LLFrameTimer mCameraMoveTimer;
-
-    // camera rotation
-    F32         mCameraPitch;
-    F32         mCameraYaw;
-
-<<<<<<< HEAD
-	bool		mCameraDrivenByKeys;
-=======
-    BOOL        mCameraDrivenByKeys;
->>>>>>> e1623bb2
-};
-
-//
-// Globals
-//
-
-extern LLMorphView *gMorphView;
-
-#endif+/**
+ * @file llmorphview.h
+ * @brief Container for character morph controls
+ *
+ * $LicenseInfo:firstyear=2001&license=viewerlgpl$
+ * Second Life Viewer Source Code
+ * Copyright (C) 2010, Linden Research, Inc.
+ *
+ * This library is free software; you can redistribute it and/or
+ * modify it under the terms of the GNU Lesser General Public
+ * License as published by the Free Software Foundation;
+ * version 2.1 of the License only.
+ *
+ * This library is distributed in the hope that it will be useful,
+ * but WITHOUT ANY WARRANTY; without even the implied warranty of
+ * MERCHANTABILITY or FITNESS FOR A PARTICULAR PURPOSE.  See the GNU
+ * Lesser General Public License for more details.
+ *
+ * You should have received a copy of the GNU Lesser General Public
+ * License along with this library; if not, write to the Free Software
+ * Foundation, Inc., 51 Franklin Street, Fifth Floor, Boston, MA  02110-1301  USA
+ *
+ * Linden Research, Inc., 945 Battery Street, San Francisco, CA  94111  USA
+ * $/LicenseInfo$
+ */
+
+#ifndef LL_LLMORPHVIEW_H
+#define LL_LLMORPHVIEW_H
+
+#include "llview.h"
+#include "v3dmath.h"
+#include "llframetimer.h"
+
+class LLJoint;
+
+class LLMorphView : public LLView
+{
+public:
+    struct Params : public LLInitParam::Block<Params, LLView::Params>
+    {
+        Params()
+        {
+            changeDefault(mouse_opaque, false);
+            changeDefault(follows.flags, FOLLOWS_ALL);
+        }
+    };
+    LLMorphView(const LLMorphView::Params&);
+
+    void        shutdown();
+
+    // inherited methods
+    void        setVisible(bool visible) override;
+
+    void        setCameraTargetJoint(LLJoint *joint)        {mCameraTargetJoint = joint;}
+    LLJoint*    getCameraTargetJoint()                      {return mCameraTargetJoint;}
+
+    void        setCameraOffset(const LLVector3d& camera_offset)    {mCameraOffset = camera_offset;}
+    void        setCameraTargetOffset(const LLVector3d& camera_target_offset) {mCameraTargetOffset = camera_target_offset;}
+
+    void        updateCamera();
+    void        setCameraDrivenByKeys( bool b );
+
+protected:
+    void        initialize();
+
+    LLJoint*    mCameraTargetJoint;
+    LLVector3d  mCameraOffset;
+    LLVector3d  mCameraTargetOffset;
+    LLVector3d  mOldCameraPos;
+    LLVector3d  mOldTargetPos;
+    F32         mOldCameraNearClip;
+    LLFrameTimer mCameraMoveTimer;
+
+    // camera rotation
+    F32         mCameraPitch;
+    F32         mCameraYaw;
+
+    bool        mCameraDrivenByKeys;
+};
+
+//
+// Globals
+//
+
+extern LLMorphView *gMorphView;
+
+#endif