/** 
 * @file llattachmentsmgr.cpp
 * @brief Manager for initiating attachments changes on the viewer
 *
 * $LicenseInfo:firstyear=2004&license=viewerlgpl$
 * Second Life Viewer Source Code
 * Copyright (C) 2010, Linden Research, Inc.
 * 
 * This library is free software; you can redistribute it and/or
 * modify it under the terms of the GNU Lesser General Public
 * License as published by the Free Software Foundation;
 * version 2.1 of the License only.
 * 
 * This library is distributed in the hope that it will be useful,
 * but WITHOUT ANY WARRANTY; without even the implied warranty of
 * MERCHANTABILITY or FITNESS FOR A PARTICULAR PURPOSE.  See the GNU
 * Lesser General Public License for more details.
 * 
 * You should have received a copy of the GNU Lesser General Public
 * License along with this library; if not, write to the Free Software
 * Foundation, Inc., 51 Franklin Street, Fifth Floor, Boston, MA  02110-1301  USA
 * 
 * Linden Research, Inc., 945 Battery Street, San Francisco, CA  94111  USA
 * $/LicenseInfo$
 */

#include "llviewerprecompiledheaders.h"
#include "llattachmentsmgr.h"

#include "llvoavatarself.h"
#include "llagent.h"
#include "llappearancemgr.h"
#include "llinventorymodel.h"
#include "lltooldraganddrop.h" // pack_permissions_slam
#include "llviewerinventory.h"
#include "llviewerregion.h"
#include "message.h"
// [RLVa:KB] - Checked: 2011-05-22 (RLVa-1.3.1a)
#include "rlvactions.h"
#include "rlvlocks.h"
// [/RLVa:KB]

const F32 COF_LINK_BATCH_TIME = 5.0F;
const F32 MAX_ATTACHMENT_REQUEST_LIFETIME = 30.0F;
const F32 MIN_RETRY_REQUEST_TIME = 5.0F;
const F32 MAX_BAD_COF_TIME = 30.0F;

// [SL:KB] - Patch: Appearance-SyncAttach | Checked: Catznip-3.7
class LLRegisterAttachmentCallback : public LLRequestServerAppearanceUpdateOnDestroy
{
public:
	LLRegisterAttachmentCallback()
		: LLRequestServerAppearanceUpdateOnDestroy()
	{
	}

	~LLRegisterAttachmentCallback() override
	{
	}

	void fire(const LLUUID& idItem) override
	{
		LLAttachmentsMgr::instance().onRegisterAttachmentComplete(idItem);
		LLRequestServerAppearanceUpdateOnDestroy::fire(idItem);
	}
};
// [/SL:KB]

LLAttachmentsMgr::LLAttachmentsMgr():
    mAttachmentRequests("attach",MIN_RETRY_REQUEST_TIME),
    mDetachRequests("detach",MIN_RETRY_REQUEST_TIME)
//  ,  mQuestionableCOFLinks("badcof",MAX_BAD_COF_TIME)
{
}

LLAttachmentsMgr::~LLAttachmentsMgr()
{
}

//void LLAttachmentsMgr::addAttachmentRequest(const LLUUID& item_id,
//                                            const U8 attachment_pt,
//                                            const BOOL add)
// [RLVa:KB] - Checked: 2010-09-13 (RLVa-1.2.1)
void LLAttachmentsMgr::addAttachmentRequest(const LLUUID& item_id,
                                            const U8 attachment_pt,
                                            const BOOL add, const BOOL fRlvForce /*=FALSE*/)
// [/RLVa:KB]
{
	LLViewerInventoryItem *item = gInventory.getItem(item_id);

    if (mAttachmentRequests.wasRequestedRecently(item_id))
    {
        LL_DEBUGS("Avatar") << "ATT not adding attachment to mPendingAttachments, recent request is already pending: "
                            << (item ? item->getName() : "UNKNOWN") << " id " << item_id << LL_ENDL;
        return;
    }

	LL_DEBUGS("Avatar") << "ATT adding attachment to mPendingAttachments "
						<< (item ? item->getName() : "UNKNOWN") << " id " << item_id << LL_ENDL;

	AttachmentsInfo attachment;
	attachment.mItemID = item_id;
	attachment.mAttachmentPt = attachment_pt;
	attachment.mAdd = add;

// [RLVa:KB] - Checked: 2010-09-23 (RLVa-1.2.1)
	if ( (RlvActions::isRlvEnabled()) && (!fRlvForce) && (gRlvAttachmentLocks.hasLockedAttachmentPoint(RLV_LOCK_ANY)) && (gAgentWearables.areInitialAttachmentsRequested()) )
	{
		const LLInventoryItem* pItem = gInventory.getItem(item_id); 
		if (!pItem)
			return;

		LLViewerJointAttachment* pAttachPt = NULL;
		ERlvWearMask eWearMask = gRlvAttachmentLocks.canAttach(pItem, &pAttachPt);
		if ( ((add) && ((RLV_WEAR_ADD & eWearMask) == 0)) || ((!add) && ((RLV_WEAR_REPLACE & eWearMask) == 0)) )
			return;

		if ( (0 == attachment_pt) && (NULL != pAttachPt) )
			attachment.mAttachmentPt = RlvAttachPtLookup::getAttachPointIndex(pAttachPt);
		RlvAttachmentLockWatchdog::instance().onWearAttachment(pItem, (add) ? RLV_WEAR_ADD : RLV_WEAR_REPLACE);
		attachment.mAdd = true;
	}
// [/RLVa:KB]

	mPendingAttachments.push_back(attachment);

    mAttachmentRequests.addTime(item_id);
}

void LLAttachmentsMgr::onAttachmentRequested(const LLUUID& item_id)
{
// [SL:KB] - Patch: Appearance-SyncAttach | Checked: Catznip-3.7
	if (item_id.isNull())
		return;
// [/SL:KB]

	LLViewerInventoryItem *item = gInventory.getItem(item_id);
	LL_DEBUGS("Avatar") << "ATT attachment was requested "
						<< (item ? item->getName() : "UNKNOWN") << " id " << item_id << LL_ENDL;
    mAttachmentRequests.addTime(item_id);
}

// static
void LLAttachmentsMgr::onIdle(void *)
{
	LLAttachmentsMgr::instance().onIdle();
}

void LLAttachmentsMgr::onIdle()
{
	// Make sure we got a region before trying anything else
	if( !gAgent.getRegion() )
	{
		return;
	}

	if (LLApp::isExiting())
	{
		return;
	}

	requestPendingAttachments();

	linkRecentlyArrivedAttachments();

	expireOldAttachmentRequests();

	expireOldDetachRequests();

<<<<<<< HEAD
//    checkInvalidCOFLinks();
    
    spamStatusInfo();
=======
	checkInvalidCOFLinks();
	
	spamStatusInfo();
>>>>>>> 4bab66a4
}

void LLAttachmentsMgr::requestPendingAttachments()
{
	if (mPendingAttachments.size())
	{
		requestAttachments(mPendingAttachments);
	}
}

// Send request(s) for a group of attachments. As coded, this can
// request at most 40 attachments and the rest will be
// ignored. Currently the max attachments per avatar is 38, so the 40
// limit should not be hit in practice.
void LLAttachmentsMgr::requestAttachments(attachments_vec_t& attachment_requests)
{
	// Make sure we got a region before trying anything else
	if( !gAgent.getRegion() )
	{
		return;
	}

    // For unknown reasons, requesting many attachments at once causes
    // frequent server-side failures. Here we're limiting the number
    // of attachments requested per idle loop.
    // <FS:Ansariel> FIRE-6070: Batching attachment requests is most-likely causing issues
    //               when replacing already worn attachments
    //const S32 max_objects_per_request = 5;
    const S32 max_objects_per_request = 1;
	S32 obj_count = llmin((S32)attachment_requests.size(),max_objects_per_request);
	if (obj_count == 0)
	{
		return;
	}

	// Limit number of packets to send
	const S32 MAX_PACKETS_TO_SEND = 10;
	const S32 OBJECTS_PER_PACKET = 4;
	const S32 MAX_OBJECTS_TO_SEND = MAX_PACKETS_TO_SEND * OBJECTS_PER_PACKET;
	if( obj_count > MAX_OBJECTS_TO_SEND )
	{
        LL_WARNS() << "ATT Too many attachments requested: " << obj_count
                   << " exceeds limit of " << MAX_OBJECTS_TO_SEND << LL_ENDL;

		obj_count = MAX_OBJECTS_TO_SEND;
	}

	LL_DEBUGS("Avatar") << "ATT [RezMultipleAttachmentsFromInv] attaching multiple from attachment_requests,"
		" total obj_count " << obj_count << LL_ENDL;

	LLUUID compound_msg_id;
	compound_msg_id.generate();
	LLMessageSystem* msg = gMessageSystem;

    // by construction above, obj_count <= attachment_requests.size(), so no
    // check against attachment_requests.empty() is needed.
    llassert(obj_count <= attachment_requests.size());

    for (S32 i=0; i<obj_count; i++)
    {
		if( 0 == (i % OBJECTS_PER_PACKET) )
		{
			// Start a new message chunk
			msg->newMessageFast(_PREHASH_RezMultipleAttachmentsFromInv);
			msg->nextBlockFast(_PREHASH_AgentData);
			msg->addUUIDFast(_PREHASH_AgentID, gAgent.getID());
			msg->addUUIDFast(_PREHASH_SessionID, gAgent.getSessionID());
			msg->nextBlockFast(_PREHASH_HeaderData);
			msg->addUUIDFast(_PREHASH_CompoundMsgID, compound_msg_id );
			msg->addU8Fast(_PREHASH_TotalObjects, obj_count );
			msg->addBOOLFast(_PREHASH_FirstDetachAll, false );
		}

		const AttachmentsInfo& attachment = attachment_requests.front();
		LLViewerInventoryItem* item = gInventory.getItem(attachment.mItemID);
		if (item)
        {
            LL_DEBUGS("Avatar") << "ATT requesting from attachment_requests " << item->getName()
                                << " " << item->getLinkedUUID() << LL_ENDL;
            S32 attachment_pt = attachment.mAttachmentPt;
            if (attachment.mAdd) 
                attachment_pt |= ATTACHMENT_ADD;
            
            msg->nextBlockFast(_PREHASH_ObjectData );
            msg->addUUIDFast(_PREHASH_ItemID, item->getLinkedUUID());
            msg->addUUIDFast(_PREHASH_OwnerID, item->getPermissions().getOwner());
            msg->addU8Fast(_PREHASH_AttachmentPt, attachment_pt);
            pack_permissions_slam(msg, item->getFlags(), item->getPermissions());
            msg->addStringFast(_PREHASH_Name, item->getName());
            msg->addStringFast(_PREHASH_Description, item->getDescription());
        }
        else
		{
			LL_WARNS("Avatar") << "ATT Attempted to add non-existent item ID:" << attachment.mItemID << LL_ENDL;
		}

		if( (i+1 == obj_count) || ((OBJECTS_PER_PACKET-1) == (i % OBJECTS_PER_PACKET)) )
		{
			// End of message chunk
			msg->sendReliable( gAgent.getRegion()->getHost() );
		}
        attachment_requests.pop_front();
	}
}

void LLAttachmentsMgr::linkRecentlyArrivedAttachments()
{
    if (mRecentlyArrivedAttachments.size())
    {
 // [SL:KB] - Patch: Appearance-SyncAttach | Checked: Catznip-3.7
		if (!LLAppearanceMgr::instance().getAttachmentInvLinkEnable())
		{
			return;
		}
// [/SL:KB]

        // One or more attachments have arrived but have not yet been
        // processed for COF links
        if (mAttachmentRequests.empty())
        {
            // Not waiting for any more.
            LL_DEBUGS("Avatar") << "ATT all pending attachments have arrived after "
                                << mCOFLinkBatchTimer.getElapsedTimeF32() << " seconds" << LL_ENDL;
        }
        else if (mCOFLinkBatchTimer.getElapsedTimeF32() > COF_LINK_BATCH_TIME)
        {
            LL_DEBUGS("Avatar") << "ATT " << mAttachmentRequests.size()
                                << " pending attachments have not arrived, but wait time exceeded" << LL_ENDL;
        }
        else
        {
            return;
        }

        LL_DEBUGS("Avatar") << "ATT checking COF linkability for " << mRecentlyArrivedAttachments.size()
                            << " recently arrived items" << LL_ENDL;

        uuid_vec_t ids_to_link;
        for (std::set<LLUUID>::iterator it = mRecentlyArrivedAttachments.begin();
             it != mRecentlyArrivedAttachments.end(); ++it)
        {
            if (isAgentAvatarValid() &&
                gAgentAvatarp->isWearingAttachment(*it) &&
                !gAgentAvatarp->getWornAttachment(*it)->isTempAttachment() && // <FS:Ansariel> Don't link temp attachments in COF!
                !LLAppearanceMgr::instance().isLinkedInCOF(*it))
            {
                LLUUID item_id = *it;
                LLViewerInventoryItem *item = gInventory.getItem(item_id);
                LL_DEBUGS("Avatar") << "ATT adding COF link for attachment "
                                    << (item ? item->getName() : "UNKNOWN") << " " << item_id << LL_ENDL;
                ids_to_link.push_back(item_id);
            }
        }
        if (ids_to_link.size())
        {
// [SL:KB] - Patch: Appearance-SyncAttach | Checked: Catznip-3.7
			LLPointer<LLInventoryCallback> cb = NULL;
			for (uuid_vec_t::const_iterator itAttach = ids_to_link.begin(); itAttach != ids_to_link.end(); ++itAttach)
			{
				const LLUUID& idAttach = *itAttach;
				if (std::find(mPendingAttachLinks.begin(), mPendingAttachLinks.end(), idAttach) == mPendingAttachLinks.end())
				{
					if (cb.isNull())
					{
						cb = new LLRegisterAttachmentCallback();
					}
					LLAppearanceMgr::instance().addCOFItemLink(idAttach, cb);
					mPendingAttachLinks.insert(idAttach);
				}
			}
// [/SL:KB]
//            LLPointer<LLInventoryCallback> cb = new LLRequestServerAppearanceUpdateOnDestroy();
//            for (uuid_vec_t::const_iterator uuid_it = ids_to_link.begin();
//                 uuid_it != ids_to_link.end(); ++uuid_it)
//            {
//                LLAppearanceMgr::instance().addCOFItemLink(*uuid_it, cb);
//            }
        }
        mRecentlyArrivedAttachments.clear();
    }
}

// [SL:KB] - Patch: Appearance-SyncAttach | Checked: Catznip-2.2
bool LLAttachmentsMgr::getPendingAttachments(std::set<LLUUID>& ids) const
{
	ids.clear();

	// Returns the union of the LL maintained list of attachments that are waiting for link creation and our maintained list of attachments that are pending link creation
	set_union(mRecentlyArrivedAttachments.begin(), mRecentlyArrivedAttachments.end(), mPendingAttachLinks.begin(), mPendingAttachLinks.end(), std::inserter(ids, ids.begin()));

	return !ids.empty();
}

void LLAttachmentsMgr::clearPendingAttachmentLink(const LLUUID& idItem)
{
	mPendingAttachLinks.erase(idItem);
}

void LLAttachmentsMgr::onRegisterAttachmentComplete(const LLUUID& idAttachLink)
{
	const LLViewerInventoryItem* pAttachLink = gInventory.getItem(idAttachLink);
	if (!pAttachLink)
		return;

	const LLUUID& idAttachBase = pAttachLink->getLinkedUUID();

	// Remove the attachment from the pending list
	clearPendingAttachmentLink(idAttachBase);

	// It may have been detached already in which case we should remove the COF link
	if ( (isAgentAvatarValid()) && (!gAgentAvatarp->isWearingAttachment(idAttachBase)) )
	{
		LLAppearanceMgr::instance().removeCOFItemLinks(idAttachBase, NULL, true);
	}
}
// [/SL:KB]

LLAttachmentsMgr::LLItemRequestTimes::LLItemRequestTimes(const std::string& op_name, F32 timeout):
    mOpName(op_name),
    mTimeout(timeout)
{
}

void LLAttachmentsMgr::LLItemRequestTimes::addTime(const LLUUID& inv_item_id)
{
    LLInventoryItem *item = gInventory.getItem(inv_item_id);
    LL_DEBUGS("Avatar") << "ATT " << mOpName << " adding request time " << (item ? item->getName() : "UNKNOWN") << " " << inv_item_id << LL_ENDL;
	LLTimer current_time;
	(*this)[inv_item_id] = current_time;
}

void LLAttachmentsMgr::LLItemRequestTimes::removeTime(const LLUUID& inv_item_id)
{
    LLInventoryItem *item = gInventory.getItem(inv_item_id);
	S32 remove_count = (*this).erase(inv_item_id);
    if (remove_count)
    {
        LL_DEBUGS("Avatar") << "ATT " << mOpName << " removing request time "
                            << (item ? item->getName() : "UNKNOWN") << " " << inv_item_id << LL_ENDL;
    }
}

BOOL LLAttachmentsMgr::LLItemRequestTimes::getTime(const LLUUID& inv_item_id, LLTimer& timer) const
{
	std::map<LLUUID,LLTimer>::const_iterator it = (*this).find(inv_item_id);
	if (it != (*this).end())
	{
        timer = it->second;
        return TRUE;
    }
    return FALSE;
}

BOOL LLAttachmentsMgr::LLItemRequestTimes::wasRequestedRecently(const LLUUID& inv_item_id) const
{
    LLTimer request_time;
    if (getTime(inv_item_id, request_time))
    {
		F32 request_time_elapsed = request_time.getElapsedTimeF32();
        return request_time_elapsed < mTimeout;
    }
    else
    {
        return FALSE;
    }
}

// If we've been waiting for an attachment a long time, we want to
// forget the request, because if the request is invalid (say the
// object does not exist), the existence of a request that never goes
// away will gum up the COF batch logic, causing it to always wait for
// the timeout. Expiring a request means if the item does show up
// late, the COF link request may not get properly batched up, but
// behavior will be no worse than before we had the batching mechanism
// in place; the COF link will still be created, but extra
// requestServerAppearanceUpdate() calls may occur.
void LLAttachmentsMgr::expireOldAttachmentRequests()
{
	for (std::map<LLUUID,LLTimer>::iterator it = mAttachmentRequests.begin();
         it != mAttachmentRequests.end(); )
    {
        std::map<LLUUID,LLTimer>::iterator curr_it = it;
        ++it;
        if (curr_it->second.getElapsedTimeF32() > MAX_ATTACHMENT_REQUEST_LIFETIME)
        {
            LLInventoryItem *item = gInventory.getItem(curr_it->first);
            LL_WARNS("Avatar") << "ATT expiring request for attachment "
                                << (item ? item->getName() : "UNKNOWN") << " item_id " << curr_it->first
                                << " after " << MAX_ATTACHMENT_REQUEST_LIFETIME << " seconds" << LL_ENDL;
            mAttachmentRequests.erase(curr_it);
        }
    }
}

void LLAttachmentsMgr::expireOldDetachRequests()
{
	for (std::map<LLUUID,LLTimer>::iterator it = mDetachRequests.begin();
         it != mDetachRequests.end(); )
    {
        std::map<LLUUID,LLTimer>::iterator curr_it = it;
        ++it;
        if (curr_it->second.getElapsedTimeF32() > MAX_ATTACHMENT_REQUEST_LIFETIME)
        {
            LLInventoryItem *item = gInventory.getItem(curr_it->first);
            LL_WARNS("Avatar") << "ATT expiring request for detach "
                                << (item ? item->getName() : "UNKNOWN") << " item_id " << curr_it->first
                                << " after " << MAX_ATTACHMENT_REQUEST_LIFETIME << " seconds" << LL_ENDL;
            mDetachRequests.erase(curr_it);
        }
    }
}

// When an attachment arrives, we want to stop waiting for it, and add
// it to the set of recently arrived items.
void LLAttachmentsMgr::onAttachmentArrived(const LLUUID& inv_item_id)
{
    LLTimer timer;
    bool expected = mAttachmentRequests.getTime(inv_item_id, timer);
    if (!expected)
    {
        LLInventoryItem *item = gInventory.getItem(inv_item_id);
        LL_WARNS() << "ATT Attachment was unexpected or arrived after " << MAX_ATTACHMENT_REQUEST_LIFETIME << " seconds: "
                   << (item ? item->getName() : "UNKNOWN") << " id " << inv_item_id << LL_ENDL;
    }
    mAttachmentRequests.removeTime(inv_item_id);
    if (expected && mAttachmentRequests.empty())
    {
        // mAttachmentRequests just emptied out
        LL_DEBUGS("Avatar") << "ATT all active attachment requests have completed" << LL_ENDL;
    }
    if (mRecentlyArrivedAttachments.empty())
    {
        // Start the timer for sending off a COF link batch.
        mCOFLinkBatchTimer.reset();
    }
    mRecentlyArrivedAttachments.insert(inv_item_id);
}

void LLAttachmentsMgr::onDetachRequested(const LLUUID& inv_item_id)
{
    mDetachRequests.addTime(inv_item_id);
}

void LLAttachmentsMgr::onDetachCompleted(const LLUUID& inv_item_id)
{
// [SL:KB] - Patch: Appearance-SyncAttach | Checked: Catznip-2.2
	// (mRecentlyArrivedAttachments doesn't need pruning since it'll check the attachment is actually worn before linking)
	clearPendingAttachmentLink(inv_item_id);
// [/SL:KB]

    LLTimer timer;
    LLInventoryItem *item = gInventory.getItem(inv_item_id);
    if (mDetachRequests.getTime(inv_item_id, timer))
    {
        LL_DEBUGS("Avatar") << "ATT detach completed after " << timer.getElapsedTimeF32()
                            << " seconds for " << (item ? item->getName() : "UNKNOWN") << " " << inv_item_id << LL_ENDL;
        mDetachRequests.removeTime(inv_item_id);
        if (mDetachRequests.empty())
        {
            LL_DEBUGS("Avatar") << "ATT all detach requests have completed" << LL_ENDL;
        }
    }
    else
    {
        LL_WARNS() << "ATT unexpected detach for "
                   << (item ? item->getName() : "UNKNOWN") << " id " << inv_item_id << LL_ENDL;
    }

//    LL_DEBUGS("Avatar") << "ATT detached item flagging as questionable for COF link checking "
//                        << (item ? item->getName() : "UNKNOWN") << " id " << inv_item_id << LL_ENDL;
//    mQuestionableCOFLinks.addTime(inv_item_id);
}

bool LLAttachmentsMgr::isAttachmentStateComplete() const
{
// [SL:KB] - Patch: Appearance-Misc | Checked: Catznip-4.3
	return  mPendingAttachments.empty()
		&& mAttachmentRequests.empty()
		&& mDetachRequests.empty()
		&& mRecentlyArrivedAttachments.empty()
		&& mPendingAttachLinks.empty();
// [/SL:KB]
//    return  mPendingAttachments.empty()
//        && mAttachmentRequests.empty()
//        && mDetachRequests.empty()
//        && mRecentlyArrivedAttachments.empty()
//        && mQuestionableCOFLinks.empty();
}

// Check for attachments that are (a) linked in COF and (b) not
// attached to the avatar.  This is a rotten function to have to
// include, because it runs the risk of either repeatedly spamming out
// COF link removals if they're failing for some reason, or getting
// into a tug of war with some other sequence of events that's in the
// process of adding the attachment in question. However, it's needed
// because we have no definitive source of authority for what things
// are actually supposed to be attached. Scripts, run on the server
// side, can remove an attachment without our expecting it. If this
// happens to an attachment that's just been added, then the COF link
// creation may still be in flight, and we will have to delete the
// link after it shows up.
//
// Note that we only flag items for possible link removal if they have
// been previously detached. This means that an attachment failure
// will leave the link in the COF, where it will hopefully resolve
// correctly on relog.
//
// See related: MAINT-5070, MAINT-4409
//
<<<<<<< HEAD
//void LLAttachmentsMgr::checkInvalidCOFLinks()
//{
//        LLInventoryModel::cat_array_t cat_array;
//        LLInventoryModel::item_array_t item_array;
//        gInventory.collectDescendents(LLAppearanceMgr::instance().getCOF(),
//                                      cat_array,item_array,LLInventoryModel::EXCLUDE_TRASH);
//        for (S32 i=0; i<item_array.size(); i++)
//        {
//            const LLViewerInventoryItem* inv_item = item_array.at(i).get();
//            const LLUUID& item_id = inv_item->getLinkedUUID();
//            if (inv_item->getType() == LLAssetType::AT_OBJECT)
//            {
//                LLTimer timer;
//                bool is_flagged_questionable = mQuestionableCOFLinks.getTime(item_id,timer);
//                bool is_wearing_attachment = isAgentAvatarValid() && gAgentAvatarp->isWearingAttachment(item_id);
//                if (is_wearing_attachment && is_flagged_questionable)
//                {
//                    LL_DEBUGS("Avatar") << "ATT was flagged questionable but is now " 
//                                        << (is_wearing_attachment ? "attached " : "") 
//                                        <<"removing flag after "
//                                        << timer.getElapsedTimeF32() << " item "
//                                        << inv_item->getName() << " id " << item_id << LL_ENDL;
//                    mQuestionableCOFLinks.removeTime(item_id);
//                }
//            }
//        }
//
//        for(LLItemRequestTimes::iterator it = mQuestionableCOFLinks.begin();
//            it != mQuestionableCOFLinks.end(); )
//        {
//            LLItemRequestTimes::iterator curr_it = it;
//            ++it;
//            const LLUUID& item_id = curr_it->first;
//            LLViewerInventoryItem *inv_item = gInventory.getItem(item_id);
//            if (curr_it->second.getElapsedTimeF32() > MAX_BAD_COF_TIME)
//            {
//                if (LLAppearanceMgr::instance().isLinkedInCOF(item_id))
//                {
//                    LL_DEBUGS("Avatar") << "ATT Linked in COF but not attached or requested, deleting link after "
//                                        << curr_it->second.getElapsedTimeF32() << " seconds for " 
//                                        << (inv_item ? inv_item->getName() : "UNKNOWN") << " id " << item_id << LL_ENDL;
//                    LLAppearanceMgr::instance().removeCOFItemLinks(item_id);
//                }
//				mQuestionableCOFLinks.erase(curr_it);
//                continue;
//            }
//        }
//}
=======
void LLAttachmentsMgr::checkInvalidCOFLinks()
{
	if (!gInventory.isInventoryUsable())
	{
		return;
	}
	LLInventoryModel::cat_array_t cat_array;
	LLInventoryModel::item_array_t item_array;
	gInventory.collectDescendents(LLAppearanceMgr::instance().getCOF(),
								  cat_array,item_array,LLInventoryModel::EXCLUDE_TRASH);
	for (S32 i=0; i<item_array.size(); i++)
	{
		const LLViewerInventoryItem* inv_item = item_array.at(i).get();
		const LLUUID& item_id = inv_item->getLinkedUUID();
		if (inv_item->getType() == LLAssetType::AT_OBJECT)
		{
			LLTimer timer;
			bool is_flagged_questionable = mQuestionableCOFLinks.getTime(item_id,timer);
			bool is_wearing_attachment = isAgentAvatarValid() && gAgentAvatarp->isWearingAttachment(item_id);
			if (is_wearing_attachment && is_flagged_questionable)
			{
				LL_DEBUGS("Avatar") << "ATT was flagged questionable but is now " 
									<< (is_wearing_attachment ? "attached " : "") 
									<<"removing flag after "
									<< timer.getElapsedTimeF32() << " item "
									<< inv_item->getName() << " id " << item_id << LL_ENDL;
				mQuestionableCOFLinks.removeTime(item_id);
			}
		}
	}

	for(LLItemRequestTimes::iterator it = mQuestionableCOFLinks.begin();
		it != mQuestionableCOFLinks.end(); )
	{
		LLItemRequestTimes::iterator curr_it = it;
		++it;
		const LLUUID& item_id = curr_it->first;
		LLViewerInventoryItem *inv_item = gInventory.getItem(item_id);
		if (curr_it->second.getElapsedTimeF32() > MAX_BAD_COF_TIME)
		{
			if (LLAppearanceMgr::instance().isLinkedInCOF(item_id))
			{
				LL_DEBUGS("Avatar") << "ATT Linked in COF but not attached or requested, deleting link after "
									<< curr_it->second.getElapsedTimeF32() << " seconds for " 
									<< (inv_item ? inv_item->getName() : "UNKNOWN") << " id " << item_id << LL_ENDL;
				LLAppearanceMgr::instance().removeCOFItemLinks(item_id);
			}
			mQuestionableCOFLinks.erase(curr_it);
			continue;
		}
	}
}
>>>>>>> 4bab66a4

void LLAttachmentsMgr::spamStatusInfo()
{
#if 0
    static LLTimer spam_timer;
    const F32 spam_frequency = 100.0F;

    if (spam_timer.getElapsedTimeF32() > spam_frequency)
    {
        spam_timer.reset();
        
        LLInventoryModel::cat_array_t cat_array;
        LLInventoryModel::item_array_t item_array;
        gInventory.collectDescendents(LLAppearanceMgr::instance().getCOF(),
                                      cat_array,item_array,LLInventoryModel::EXCLUDE_TRASH);
        for (S32 i=0; i<item_array.size(); i++)
        {
            const LLViewerInventoryItem* inv_item = item_array.at(i).get();
            if (inv_item->getType() == LLAssetType::AT_OBJECT)
            {
                LL_DEBUGS("Avatar") << "item_id: " << inv_item->getUUID()
                                    << " linked_item_id: " << inv_item->getLinkedUUID()
                                    << " name: " << inv_item->getName()
                                    << " parent: " << inv_item->getParentUUID()
                                    << LL_ENDL;
            }
        }
    }
#endif
}

// [SL:KB] - Patch: Appearance-PhantomAttach | Checked: Catznip-5.0
void LLAttachmentsMgr::refreshAttachments()
{
	if (!isAgentAvatarValid())
		return;

	for (const auto& kvpAttachPt : gAgentAvatarp->mAttachmentPoints)
	{
		for (const LLViewerObject* pAttachObj : kvpAttachPt.second->mAttachedObjects)
		{
			const LLUUID& idItem = pAttachObj->getAttachmentItemID();
			if ( (mAttachmentRequests.wasRequestedRecently(idItem)) || (pAttachObj->isTempAttachment()) )
				continue;

			AttachmentsInfo attachment;
			attachment.mItemID = idItem;
			attachment.mAttachmentPt = kvpAttachPt.first;
			attachment.mAdd = true;
			mPendingAttachments.push_back(attachment);
			mAttachmentRequests.addTime(idItem);
		}
	}
}
// [/SL:KB]<|MERGE_RESOLUTION|>--- conflicted
+++ resolved
@@ -167,15 +167,9 @@
 
 	expireOldDetachRequests();
 
-<<<<<<< HEAD
-//    checkInvalidCOFLinks();
-    
-    spamStatusInfo();
-=======
-	checkInvalidCOFLinks();
+	//checkInvalidCOFLinks();
 	
 	spamStatusInfo();
->>>>>>> 4bab66a4
 }
 
 void LLAttachmentsMgr::requestPendingAttachments()
@@ -585,109 +579,58 @@
 //
 // See related: MAINT-5070, MAINT-4409
 //
-<<<<<<< HEAD
 //void LLAttachmentsMgr::checkInvalidCOFLinks()
 //{
-//        LLInventoryModel::cat_array_t cat_array;
-//        LLInventoryModel::item_array_t item_array;
-//        gInventory.collectDescendents(LLAppearanceMgr::instance().getCOF(),
-//                                      cat_array,item_array,LLInventoryModel::EXCLUDE_TRASH);
-//        for (S32 i=0; i<item_array.size(); i++)
-//        {
-//            const LLViewerInventoryItem* inv_item = item_array.at(i).get();
-//            const LLUUID& item_id = inv_item->getLinkedUUID();
-//            if (inv_item->getType() == LLAssetType::AT_OBJECT)
-//            {
-//                LLTimer timer;
-//                bool is_flagged_questionable = mQuestionableCOFLinks.getTime(item_id,timer);
-//                bool is_wearing_attachment = isAgentAvatarValid() && gAgentAvatarp->isWearingAttachment(item_id);
-//                if (is_wearing_attachment && is_flagged_questionable)
-//                {
-//                    LL_DEBUGS("Avatar") << "ATT was flagged questionable but is now " 
-//                                        << (is_wearing_attachment ? "attached " : "") 
-//                                        <<"removing flag after "
-//                                        << timer.getElapsedTimeF32() << " item "
-//                                        << inv_item->getName() << " id " << item_id << LL_ENDL;
-//                    mQuestionableCOFLinks.removeTime(item_id);
-//                }
-//            }
-//        }
-//
-//        for(LLItemRequestTimes::iterator it = mQuestionableCOFLinks.begin();
-//            it != mQuestionableCOFLinks.end(); )
-//        {
-//            LLItemRequestTimes::iterator curr_it = it;
-//            ++it;
-//            const LLUUID& item_id = curr_it->first;
-//            LLViewerInventoryItem *inv_item = gInventory.getItem(item_id);
-//            if (curr_it->second.getElapsedTimeF32() > MAX_BAD_COF_TIME)
-//            {
-//                if (LLAppearanceMgr::instance().isLinkedInCOF(item_id))
-//                {
-//                    LL_DEBUGS("Avatar") << "ATT Linked in COF but not attached or requested, deleting link after "
-//                                        << curr_it->second.getElapsedTimeF32() << " seconds for " 
-//                                        << (inv_item ? inv_item->getName() : "UNKNOWN") << " id " << item_id << LL_ENDL;
-//                    LLAppearanceMgr::instance().removeCOFItemLinks(item_id);
-//                }
-//				mQuestionableCOFLinks.erase(curr_it);
-//                continue;
-//            }
-//        }
+//	if (!gInventory.isInventoryUsable())
+//	{
+//		return;
+//	}
+//	LLInventoryModel::cat_array_t cat_array;
+//	LLInventoryModel::item_array_t item_array;
+//	gInventory.collectDescendents(LLAppearanceMgr::instance().getCOF(),
+//								  cat_array,item_array,LLInventoryModel::EXCLUDE_TRASH);
+//	for (S32 i=0; i<item_array.size(); i++)
+//	{
+//		const LLViewerInventoryItem* inv_item = item_array.at(i).get();
+//		const LLUUID& item_id = inv_item->getLinkedUUID();
+//		if (inv_item->getType() == LLAssetType::AT_OBJECT)
+//		{
+//			LLTimer timer;
+//			bool is_flagged_questionable = mQuestionableCOFLinks.getTime(item_id,timer);
+//			bool is_wearing_attachment = isAgentAvatarValid() && gAgentAvatarp->isWearingAttachment(item_id);
+//			if (is_wearing_attachment && is_flagged_questionable)
+//			{
+//				LL_DEBUGS("Avatar") << "ATT was flagged questionable but is now " 
+//									<< (is_wearing_attachment ? "attached " : "") 
+//									<<"removing flag after "
+//									<< timer.getElapsedTimeF32() << " item "
+//									<< inv_item->getName() << " id " << item_id << LL_ENDL;
+//				mQuestionableCOFLinks.removeTime(item_id);
+//			}
+//		}
+//	}
+
+//	for(LLItemRequestTimes::iterator it = mQuestionableCOFLinks.begin();
+//		it != mQuestionableCOFLinks.end(); )
+//	{
+//		LLItemRequestTimes::iterator curr_it = it;
+//		++it;
+//		const LLUUID& item_id = curr_it->first;
+//		LLViewerInventoryItem *inv_item = gInventory.getItem(item_id);
+//		if (curr_it->second.getElapsedTimeF32() > MAX_BAD_COF_TIME)
+//		{
+//			if (LLAppearanceMgr::instance().isLinkedInCOF(item_id))
+//			{
+//				LL_DEBUGS("Avatar") << "ATT Linked in COF but not attached or requested, deleting link after "
+//									<< curr_it->second.getElapsedTimeF32() << " seconds for " 
+//									<< (inv_item ? inv_item->getName() : "UNKNOWN") << " id " << item_id << LL_ENDL;
+//				LLAppearanceMgr::instance().removeCOFItemLinks(item_id);
+//			}
+//			mQuestionableCOFLinks.erase(curr_it);
+//			continue;
+//		}
+//	}
 //}
-=======
-void LLAttachmentsMgr::checkInvalidCOFLinks()
-{
-	if (!gInventory.isInventoryUsable())
-	{
-		return;
-	}
-	LLInventoryModel::cat_array_t cat_array;
-	LLInventoryModel::item_array_t item_array;
-	gInventory.collectDescendents(LLAppearanceMgr::instance().getCOF(),
-								  cat_array,item_array,LLInventoryModel::EXCLUDE_TRASH);
-	for (S32 i=0; i<item_array.size(); i++)
-	{
-		const LLViewerInventoryItem* inv_item = item_array.at(i).get();
-		const LLUUID& item_id = inv_item->getLinkedUUID();
-		if (inv_item->getType() == LLAssetType::AT_OBJECT)
-		{
-			LLTimer timer;
-			bool is_flagged_questionable = mQuestionableCOFLinks.getTime(item_id,timer);
-			bool is_wearing_attachment = isAgentAvatarValid() && gAgentAvatarp->isWearingAttachment(item_id);
-			if (is_wearing_attachment && is_flagged_questionable)
-			{
-				LL_DEBUGS("Avatar") << "ATT was flagged questionable but is now " 
-									<< (is_wearing_attachment ? "attached " : "") 
-									<<"removing flag after "
-									<< timer.getElapsedTimeF32() << " item "
-									<< inv_item->getName() << " id " << item_id << LL_ENDL;
-				mQuestionableCOFLinks.removeTime(item_id);
-			}
-		}
-	}
-
-	for(LLItemRequestTimes::iterator it = mQuestionableCOFLinks.begin();
-		it != mQuestionableCOFLinks.end(); )
-	{
-		LLItemRequestTimes::iterator curr_it = it;
-		++it;
-		const LLUUID& item_id = curr_it->first;
-		LLViewerInventoryItem *inv_item = gInventory.getItem(item_id);
-		if (curr_it->second.getElapsedTimeF32() > MAX_BAD_COF_TIME)
-		{
-			if (LLAppearanceMgr::instance().isLinkedInCOF(item_id))
-			{
-				LL_DEBUGS("Avatar") << "ATT Linked in COF but not attached or requested, deleting link after "
-									<< curr_it->second.getElapsedTimeF32() << " seconds for " 
-									<< (inv_item ? inv_item->getName() : "UNKNOWN") << " id " << item_id << LL_ENDL;
-				LLAppearanceMgr::instance().removeCOFItemLinks(item_id);
-			}
-			mQuestionableCOFLinks.erase(curr_it);
-			continue;
-		}
-	}
-}
->>>>>>> 4bab66a4
 
 void LLAttachmentsMgr::spamStatusInfo()
 {
