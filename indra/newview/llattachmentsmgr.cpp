--- conflicted
+++ resolved
@@ -41,12 +41,6 @@
 const F32 MIN_RETRY_REQUEST_TIME = 5.0F;
 const F32 MAX_BAD_COF_TIME = 30.0F;
 
-<<<<<<< HEAD
-LLAttachmentsMgr::LLAttachmentsMgr():
-    mAttachmentRequests("attach",MIN_RETRY_REQUEST_TIME),
-    mDetachRequests("detach",MIN_RETRY_REQUEST_TIME),
-    mQuestionableCOFLinks("badcof",MAX_BAD_COF_TIME)
-=======
 // [SL:KB] - Patch: Appearance-SyncAttach | Checked: 2015-06-24 (Catznip-3.7)
 class LLRegisterAttachmentCallback : public LLRequestServerAppearanceUpdateOnDestroy
 {
@@ -71,7 +65,6 @@
     mAttachmentRequests("attach",MIN_RETRY_REQUEST_TIME),
     mDetachRequests("detach",MIN_RETRY_REQUEST_TIME)
 //  ,  mQuestionableCOFLinks("badcof",MAX_BAD_COF_TIME)
->>>>>>> c3541162
 {
 }
 
@@ -106,14 +99,11 @@
 
 void LLAttachmentsMgr::onAttachmentRequested(const LLUUID& item_id)
 {
-<<<<<<< HEAD
-=======
 // [SL:KB] - Patch: Appearance-SyncAttach | Checked: 2015-06-24 (Catznip-3.7)
 	if (item_id.isNull())
 		return;
 // [/SL:KB]
 
->>>>>>> c3541162
 	LLViewerInventoryItem *item = gInventory.getItem(item_id);
 	LL_DEBUGS("Avatar") << "ATT attachment was requested "
 						<< (item ? item->getName() : "UNKNOWN") << " id " << item_id << LL_ENDL;
@@ -147,11 +137,7 @@
 
     expireOldDetachRequests();
 
-<<<<<<< HEAD
-    checkInvalidCOFLinks();
-=======
 //    checkInvalidCOFLinks();
->>>>>>> c3541162
     
     spamStatusInfo();
 }
@@ -260,8 +246,6 @@
 {
     if (mRecentlyArrivedAttachments.size())
     {
-<<<<<<< HEAD
-=======
  // [SL:KB] - Patch: Appearance-SyncAttach | Checked: 2015-06-24 (Catznip-3.7)
 		if (!LLAppearanceMgr::instance().getAttachmentInvLinkEnable())
 		{
@@ -269,7 +253,6 @@
 		}
 // [/SL:KB]
 
->>>>>>> c3541162
         // One or more attachments have arrived but have not yet been
         // processed for COF links
         if (mAttachmentRequests.empty())
@@ -308,14 +291,6 @@
         }
         if (ids_to_link.size())
         {
-<<<<<<< HEAD
-            LLPointer<LLInventoryCallback> cb = new LLRequestServerAppearanceUpdateOnDestroy();
-            for (uuid_vec_t::const_iterator uuid_it = ids_to_link.begin();
-                 uuid_it != ids_to_link.end(); ++uuid_it)
-            {
-                LLAppearanceMgr::instance().addCOFItemLink(*uuid_it, cb);
-            }
-=======
 // [SL:KB] - Patch: Appearance-SyncAttach | Checked: 2015-06-24 (Catznip-3.7)
 			LLPointer<LLInventoryCallback> cb = new LLRegisterAttachmentCallback();
 			for (const LLUUID& idAttach : ids_to_link)
@@ -333,14 +308,11 @@
 //            {
 //                LLAppearanceMgr::instance().addCOFItemLink(*uuid_it, cb);
 //            }
->>>>>>> c3541162
         }
         mRecentlyArrivedAttachments.clear();
     }
 }
 
-<<<<<<< HEAD
-=======
 // [SL:KB] - Patch: Appearance-SyncAttach | Checked: 2010-09-18 (Catznip-2.2)
 bool LLAttachmentsMgr::getPendingAttachments(std::set<LLUUID>& ids) const
 {
@@ -376,7 +348,6 @@
 }
 // [/SL:KB]
 
->>>>>>> c3541162
 LLAttachmentsMgr::LLItemRequestTimes::LLItemRequestTimes(const std::string& op_name, F32 timeout):
     mOpName(op_name),
     mTimeout(timeout)
@@ -505,14 +476,11 @@
 
 void LLAttachmentsMgr::onDetachCompleted(const LLUUID& inv_item_id)
 {
-<<<<<<< HEAD
-=======
 // [SL:KB] - Patch: Appearance-SyncAttach | Checked: 2010-10-05 (Catznip-2.2)
 	// (mRecentlyArrivedAttachments doesn't need pruning since it'll check the attachment is actually worn before linking)
 	clearPendingAttachmentLink(inv_item_id);
 // [/SL:KB]
 
->>>>>>> c3541162
     LLTimer timer;
     LLInventoryItem *item = gInventory.getItem(inv_item_id);
     if (mDetachRequests.getTime(inv_item_id, timer))
@@ -531,15 +499,9 @@
                    << (item ? item->getName() : "UNKNOWN") << " id " << inv_item_id << LL_ENDL;
     }
 
-<<<<<<< HEAD
-    LL_DEBUGS("Avatar") << "ATT detached item flagging as questionable for COF link checking "
-                        << (item ? item->getName() : "UNKNOWN") << " id " << inv_item_id << LL_ENDL;
-    mQuestionableCOFLinks.addTime(inv_item_id);
-=======
 //    LL_DEBUGS("Avatar") << "ATT detached item flagging as questionable for COF link checking "
 //                        << (item ? item->getName() : "UNKNOWN") << " id " << inv_item_id << LL_ENDL;
 //    mQuestionableCOFLinks.addTime(inv_item_id);
->>>>>>> c3541162
 }
 
 // Check for attachments that are (a) linked in COF and (b) not
@@ -562,56 +524,6 @@
 //
 // See related: MAINT-5070, MAINT-4409
 //
-<<<<<<< HEAD
-void LLAttachmentsMgr::checkInvalidCOFLinks()
-{
-        LLInventoryModel::cat_array_t cat_array;
-        LLInventoryModel::item_array_t item_array;
-        gInventory.collectDescendents(LLAppearanceMgr::instance().getCOF(),
-                                      cat_array,item_array,LLInventoryModel::EXCLUDE_TRASH);
-        for (S32 i=0; i<item_array.size(); i++)
-        {
-            const LLViewerInventoryItem* inv_item = item_array.at(i).get();
-            const LLUUID& item_id = inv_item->getLinkedUUID();
-            if (inv_item->getType() == LLAssetType::AT_OBJECT)
-            {
-                LLTimer timer;
-                bool is_flagged_questionable = mQuestionableCOFLinks.getTime(item_id,timer);
-                bool is_wearing_attachment = isAgentAvatarValid() && gAgentAvatarp->isWearingAttachment(item_id);
-                if (is_wearing_attachment && is_flagged_questionable)
-                {
-                    LL_DEBUGS("Avatar") << "ATT was flagged questionable but is now " 
-                                        << (is_wearing_attachment ? "attached " : "") 
-                                        <<"removing flag after "
-                                        << timer.getElapsedTimeF32() << " item "
-                                        << inv_item->getName() << " id " << item_id << LL_ENDL;
-                    mQuestionableCOFLinks.removeTime(item_id);
-                }
-            }
-        }
-
-        for(LLItemRequestTimes::iterator it = mQuestionableCOFLinks.begin();
-            it != mQuestionableCOFLinks.end(); )
-        {
-            LLItemRequestTimes::iterator curr_it = it;
-            ++it;
-            const LLUUID& item_id = curr_it->first;
-            LLViewerInventoryItem *inv_item = gInventory.getItem(item_id);
-            if (curr_it->second.getElapsedTimeF32() > MAX_BAD_COF_TIME)
-            {
-                if (LLAppearanceMgr::instance().isLinkedInCOF(item_id))
-                {
-                    LL_DEBUGS("Avatar") << "ATT Linked in COF but not attached or requested, deleting link after "
-                                        << curr_it->second.getElapsedTimeF32() << " seconds for " 
-                                        << (inv_item ? inv_item->getName() : "UNKNOWN") << " id " << item_id << LL_ENDL;
-                    LLAppearanceMgr::instance().removeCOFItemLinks(item_id);
-                }
-				mQuestionableCOFLinks.erase(curr_it);
-                continue;
-            }
-        }
-}
-=======
 //void LLAttachmentsMgr::checkInvalidCOFLinks()
 //{
 //        LLInventoryModel::cat_array_t cat_array;
@@ -660,7 +572,6 @@
 //            }
 //        }
 //}
->>>>>>> c3541162
 
 void LLAttachmentsMgr::spamStatusInfo()
 {
