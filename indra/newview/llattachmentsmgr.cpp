--- conflicted
+++ resolved
@@ -102,35 +102,7 @@
     }
 // [/RLVa:KB]
 
-<<<<<<< HEAD
-	AttachmentsInfo attachment;
-	attachment.mItemID = item_id;
-	attachment.mAttachmentPt = attachment_pt;
-	attachment.mAdd = add;
-
-// [RLVa:KB] - Checked: 2010-09-23 (RLVa-1.2.1)
-	if ( (RlvActions::isRlvEnabled()) && (!fRlvForce) && (gRlvAttachmentLocks.hasLockedAttachmentPoint(RLV_LOCK_ANY)) && (gAgentWearables.areInitialAttachmentsRequested()) )
-	{
-		const LLInventoryItem* pItem = gInventory.getItem(item_id); 
-		if (!pItem)
-			return;
-
-		LLViewerJointAttachment* pAttachPt = NULL;
-		ERlvWearMask eWearMask = gRlvAttachmentLocks.canAttach(pItem, &pAttachPt);
-		if ( ((add) && ((RLV_WEAR_ADD & eWearMask) == 0)) || ((!add) && ((RLV_WEAR_REPLACE & eWearMask) == 0)) )
-			return;
-
-		if ( (0 == attachment_pt) && (NULL != pAttachPt) )
-			attachment.mAttachmentPt = RlvAttachPtLookup::getAttachPointIndex(pAttachPt);
-		RlvAttachmentLockWatchdog::instance().onWearAttachment(pItem, (add) ? RLV_WEAR_ADD : RLV_WEAR_REPLACE);
-		attachment.mAdd = true;
-	}
-// [/RLVa:KB]
-
-	mPendingAttachments.push_back(attachment);
-=======
     mPendingAttachments.push_back(attachment);
->>>>>>> 1a8a5404
 
     mAttachmentRequests.addTime(item_id);
 }
@@ -202,20 +174,6 @@
     //               when replacing already worn attachments
     //const S32 max_objects_per_request = 5;
     const S32 max_objects_per_request = 1;
-<<<<<<< HEAD
-	S32 obj_count = llmin((S32)attachment_requests.size(),max_objects_per_request);
-	if (obj_count == 0)
-	{
-		return;
-	}
-
-	// Limit number of packets to send
-	const S32 MAX_PACKETS_TO_SEND = 10;
-	const S32 OBJECTS_PER_PACKET = 4;
-	const S32 MAX_OBJECTS_TO_SEND = MAX_PACKETS_TO_SEND * OBJECTS_PER_PACKET;
-	if( obj_count > MAX_OBJECTS_TO_SEND )
-	{
-=======
     S32 obj_count = llmin((S32)attachment_requests.size(),max_objects_per_request);
     if (obj_count == 0)
     {
@@ -228,7 +186,6 @@
     const S32 MAX_OBJECTS_TO_SEND = MAX_PACKETS_TO_SEND * OBJECTS_PER_PACKET;
     if( obj_count > MAX_OBJECTS_TO_SEND )
     {
->>>>>>> 1a8a5404
         LL_WARNS() << "ATT Too many attachments requested: " << obj_count
                    << " exceeds limit of " << MAX_OBJECTS_TO_SEND << LL_ENDL;
 
@@ -624,27 +581,6 @@
 // [SL:KB] - Patch: Appearance-PhantomAttach | Checked: Catznip-5.0
 void LLAttachmentsMgr::refreshAttachments()
 {
-<<<<<<< HEAD
-	if (!isAgentAvatarValid())
-		return;
-
-	for (const auto& kvpAttachPt : gAgentAvatarp->mAttachmentPoints)
-	{
-		for (const LLViewerObject* pAttachObj : kvpAttachPt.second->mAttachedObjects)
-		{
-			const LLUUID& idItem = pAttachObj->getAttachmentItemID();
-			if ( (mAttachmentRequests.wasRequestedRecently(idItem)) || (pAttachObj->isTempAttachment()) )
-				continue;
-
-			AttachmentsInfo attachment;
-			attachment.mItemID = idItem;
-			attachment.mAttachmentPt = kvpAttachPt.first;
-			attachment.mAdd = true;
-			mPendingAttachments.push_back(attachment);
-			mAttachmentRequests.addTime(idItem);
-		}
-	}
-=======
     if (!isAgentAvatarValid())
         return;
 
@@ -664,6 +600,5 @@
             mAttachmentRequests.addTime(idItem);
         }
     }
->>>>>>> 1a8a5404
 }
 // [/SL:KB]