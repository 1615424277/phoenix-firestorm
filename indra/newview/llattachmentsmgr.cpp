/** 
 * @file llattachmentsmgr.cpp
 * @brief Manager for initiating attachments changes on the viewer
 *
 * $LicenseInfo:firstyear=2004&license=viewerlgpl$
 * Second Life Viewer Source Code
 * Copyright (C) 2010, Linden Research, Inc.
 * 
 * This library is free software; you can redistribute it and/or
 * modify it under the terms of the GNU Lesser General Public
 * License as published by the Free Software Foundation;
 * version 2.1 of the License only.
 * 
 * This library is distributed in the hope that it will be useful,
 * but WITHOUT ANY WARRANTY; without even the implied warranty of
 * MERCHANTABILITY or FITNESS FOR A PARTICULAR PURPOSE.  See the GNU
 * Lesser General Public License for more details.
 * 
 * You should have received a copy of the GNU Lesser General Public
 * License along with this library; if not, write to the Free Software
 * Foundation, Inc., 51 Franklin Street, Fifth Floor, Boston, MA  02110-1301  USA
 * 
 * Linden Research, Inc., 945 Battery Street, San Francisco, CA  94111  USA
 * $/LicenseInfo$
 */

#include "llviewerprecompiledheaders.h"
#include "llattachmentsmgr.h"

#include "llagent.h"
#include "llinventorymodel.h"
#include "lltooldraganddrop.h" // pack_permissions_slam
#include "llviewerinventory.h"
#include "llviewerregion.h"
#include "message.h"
// [RLVa:KB] - Checked: 2011-05-22 (RLVa-1.3.1a)
#include "rlvhandler.h"
#include "rlvlocks.h"
// [/RLVa:KB]

LLAttachmentsMgr::LLAttachmentsMgr()
{
}

LLAttachmentsMgr::~LLAttachmentsMgr()
{
}

void LLAttachmentsMgr::addAttachment(const LLUUID& item_id,
									 const U8 attachment_pt,
//									 const BOOL add)
// [RLVa:KB] - Checked: 2010-09-13 (RLVa-1.2.1c) | Added: RLVa-1.2.1c
									 const BOOL add, const BOOL fRlvForce /*=FALSE*/)
// [/RLVa:KB]
{
	AttachmentsInfo attachment;
	attachment.mItemID = item_id;
	attachment.mAttachmentPt = attachment_pt;
	attachment.mAdd = add;

// [RLVa:KB] - Checked: 2010-09-23 (RLVa-1.2.1d) | Modified: RLVa-1.2.1d
	if ( (rlv_handler_t::isEnabled()) && (!fRlvForce) && (gRlvAttachmentLocks.hasLockedAttachmentPoint(RLV_LOCK_ANY)) )
	{
		const LLInventoryItem* pItem = gInventory.getItem(item_id); 
		if (!pItem)
			return;

		LLViewerJointAttachment* pAttachPt = NULL;
		ERlvWearMask eWearMask = gRlvAttachmentLocks.canAttach(pItem, &pAttachPt);
		if ( ((add) && ((RLV_WEAR_ADD & eWearMask) == 0)) || ((!add) && ((RLV_WEAR_REPLACE & eWearMask) == 0)) )
			return;

		if ( (0 == attachment_pt) && (NULL != pAttachPt) )
			attachment.mAttachmentPt = RlvAttachPtLookup::getAttachPointIndex(pAttachPt);
		RlvAttachmentLockWatchdog::instance().onWearAttachment(pItem, (add) ? RLV_WEAR_ADD : RLV_WEAR_REPLACE);
		attachment.mAdd = true;
	}
// [/RLVa:KB]

	mPendingAttachments.push_back(attachment);
}

// static
void LLAttachmentsMgr::onIdle(void *)
{
	LLAttachmentsMgr::instance().onIdle();
}

void LLAttachmentsMgr::onIdle()
{
<<<<<<< HEAD
	// <FS:ND> Crashfix: Make sure we got a region before trying anything else
	if( !gAgent.getRegion() )
		return;
	// </FS:ND>
=======
	// Make sure we got a region before trying anything else
	if( !gAgent.getRegion() )
	{
		return;
	}
>>>>>>> 2206653f

	S32 obj_count = mPendingAttachments.size();
	if (obj_count == 0)
	{
		return;
	}
	
	// Limit number of packets to send
	const S32 MAX_PACKETS_TO_SEND = 10;
	const S32 OBJECTS_PER_PACKET = 4;
	const S32 MAX_OBJECTS_TO_SEND = MAX_PACKETS_TO_SEND * OBJECTS_PER_PACKET;
	if( obj_count > MAX_OBJECTS_TO_SEND )
	{
		obj_count = MAX_OBJECTS_TO_SEND;
	}

	LLUUID compound_msg_id;
	compound_msg_id.generate();
	LLMessageSystem* msg = gMessageSystem;

	
	S32 i = 0;
	for (attachments_vec_t::const_iterator iter = mPendingAttachments.begin();
		 iter != mPendingAttachments.end();
		 ++iter)
	{
		if( 0 == (i % OBJECTS_PER_PACKET) )
		{
			// Start a new message chunk
			msg->newMessageFast(_PREHASH_RezMultipleAttachmentsFromInv);
			msg->nextBlockFast(_PREHASH_AgentData);
			msg->addUUIDFast(_PREHASH_AgentID, gAgent.getID());
			msg->addUUIDFast(_PREHASH_SessionID, gAgent.getSessionID());
			msg->nextBlockFast(_PREHASH_HeaderData);
			msg->addUUIDFast(_PREHASH_CompoundMsgID, compound_msg_id );
			msg->addU8Fast(_PREHASH_TotalObjects, obj_count );
			msg->addBOOLFast(_PREHASH_FirstDetachAll, false );
		}

		const AttachmentsInfo &attachment = (*iter);
		LLViewerInventoryItem* item = gInventory.getItem(attachment.mItemID);
		if (!item)
		{
			llinfos << "Attempted to add non-existant item ID:" << attachment.mItemID << llendl;
			continue;
		}
		S32 attachment_pt = attachment.mAttachmentPt;
		if (attachment.mAdd) 
			attachment_pt |= ATTACHMENT_ADD;

		msg->nextBlockFast(_PREHASH_ObjectData );
		msg->addUUIDFast(_PREHASH_ItemID, item->getLinkedUUID());
		msg->addUUIDFast(_PREHASH_OwnerID, item->getPermissions().getOwner());
		msg->addU8Fast(_PREHASH_AttachmentPt, attachment_pt);
		pack_permissions_slam(msg, item->getFlags(), item->getPermissions());
		msg->addStringFast(_PREHASH_Name, item->getName());
		msg->addStringFast(_PREHASH_Description, item->getDescription());

		if( (i+1 == obj_count) || ((OBJECTS_PER_PACKET-1) == (i % OBJECTS_PER_PACKET)) )
		{
			// End of message chunk
			msg->sendReliable( gAgent.getRegion()->getHost() );
		}
		i++;
	}

	mPendingAttachments.clear();
}<|MERGE_RESOLUTION|>--- conflicted
+++ resolved
@@ -88,18 +88,11 @@
 
 void LLAttachmentsMgr::onIdle()
 {
-<<<<<<< HEAD
-	// <FS:ND> Crashfix: Make sure we got a region before trying anything else
-	if( !gAgent.getRegion() )
-		return;
-	// </FS:ND>
-=======
 	// Make sure we got a region before trying anything else
 	if( !gAgent.getRegion() )
 	{
 		return;
 	}
->>>>>>> 2206653f
 
 	S32 obj_count = mPendingAttachments.size();
 	if (obj_count == 0)
