--- conflicted
+++ resolved
@@ -313,11 +313,7 @@
         {
             if (isAgentAvatarValid() &&
                 gAgentAvatarp->isWearingAttachment(*it) &&
-<<<<<<< HEAD
-                !gAgentAvatarp->getWornAttachment(*it)->isTempAttachment() && // <FS:Ansariel> Don't link temp attachments in COF!
-=======
                 !gAgentAvatarp->getWornAttachment(*it)->isTempAttachment() && // Don't link temp attachments in COF!
->>>>>>> 7396a528
                 !LLAppearanceMgr::instance().isLinkedInCOF(*it))
             {
                 LLUUID item_id = *it;
