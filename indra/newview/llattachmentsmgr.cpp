--- conflicted
+++ resolved
@@ -50,20 +50,20 @@
 class LLRegisterAttachmentCallback : public LLRequestServerAppearanceUpdateOnDestroy
 {
 public:
-	LLRegisterAttachmentCallback()
-		: LLRequestServerAppearanceUpdateOnDestroy()
-	{
-	}
-
-	~LLRegisterAttachmentCallback() override
-	{
-	}
-
-	void fire(const LLUUID& idItem) override
-	{
-		LLAttachmentsMgr::instance().onRegisterAttachmentComplete(idItem);
-		LLRequestServerAppearanceUpdateOnDestroy::fire(idItem);
-	}
+    LLRegisterAttachmentCallback()
+        : LLRequestServerAppearanceUpdateOnDestroy()
+    {
+    }
+
+    ~LLRegisterAttachmentCallback() override
+    {
+    }
+
+    void fire(const LLUUID& idItem) override
+    {
+        LLAttachmentsMgr::instance().onRegisterAttachmentComplete(idItem);
+        LLRequestServerAppearanceUpdateOnDestroy::fire(idItem);
+    }
 };
 // [/SL:KB]
 
@@ -99,59 +99,45 @@
     LL_DEBUGS("Avatar") << "ATT adding attachment to mPendingAttachments "
                         << (item ? item->getName() : "UNKNOWN") << " id " << item_id << LL_ENDL;
 
-<<<<<<< HEAD
-	AttachmentsInfo attachment;
-	attachment.mItemID = item_id;
-	attachment.mAttachmentPt = attachment_pt;
-	attachment.mAdd = add;
-
-// [RLVa:KB] - Checked: 2010-09-23 (RLVa-1.2.1)
-	if ( (RlvActions::isRlvEnabled()) && (!fRlvForce) && (gRlvAttachmentLocks.hasLockedAttachmentPoint(RLV_LOCK_ANY)) && (gAgentWearables.areInitialAttachmentsRequested()) )
-	{
-		const LLInventoryItem* pItem = gInventory.getItem(item_id); 
-		if (!pItem)
-			return;
-
-		LLViewerJointAttachment* pAttachPt = NULL;
-		ERlvWearMask eWearMask = gRlvAttachmentLocks.canAttach(pItem, &pAttachPt);
-		if ( ((add) && ((RLV_WEAR_ADD & eWearMask) == 0)) || ((!add) && ((RLV_WEAR_REPLACE & eWearMask) == 0)) )
-			return;
-
-		if ( (0 == attachment_pt) && (NULL != pAttachPt) )
-			attachment.mAttachmentPt = RlvAttachPtLookup::getAttachPointIndex(pAttachPt);
-		RlvAttachmentLockWatchdog::instance().onWearAttachment(pItem, (add) ? RLV_WEAR_ADD : RLV_WEAR_REPLACE);
-		attachment.mAdd = true;
-	}
-// [/RLVa:KB]
-
-	mPendingAttachments.push_back(attachment);
-=======
     AttachmentsInfo attachment;
     attachment.mItemID = item_id;
     attachment.mAttachmentPt = attachment_pt;
     attachment.mAdd = add;
+
+// [RLVa:KB] - Checked: 2010-09-23 (RLVa-1.2.1)
+    if ( (RlvActions::isRlvEnabled()) && (!fRlvForce) && (gRlvAttachmentLocks.hasLockedAttachmentPoint(RLV_LOCK_ANY)) && (gAgentWearables.areInitialAttachmentsRequested()) )
+    {
+        const LLInventoryItem* pItem = gInventory.getItem(item_id);
+        if (!pItem)
+            return;
+
+        LLViewerJointAttachment* pAttachPt = NULL;
+        ERlvWearMask eWearMask = gRlvAttachmentLocks.canAttach(pItem, &pAttachPt);
+        if ( ((add) && ((RLV_WEAR_ADD & eWearMask) == 0)) || ((!add) && ((RLV_WEAR_REPLACE & eWearMask) == 0)) )
+            return;
+
+        if ( (0 == attachment_pt) && (NULL != pAttachPt) )
+            attachment.mAttachmentPt = RlvAttachPtLookup::getAttachPointIndex(pAttachPt);
+        RlvAttachmentLockWatchdog::instance().onWearAttachment(pItem, (add) ? RLV_WEAR_ADD : RLV_WEAR_REPLACE);
+        attachment.mAdd = true;
+    }
+// [/RLVa:KB]
+
     mPendingAttachments.push_back(attachment);
->>>>>>> 38c2a5bd
 
     mAttachmentRequests.addTime(item_id);
 }
 
 void LLAttachmentsMgr::onAttachmentRequested(const LLUUID& item_id)
 {
-<<<<<<< HEAD
 // [SL:KB] - Patch: Appearance-SyncAttach | Checked: Catznip-3.7
-	if (item_id.isNull())
-		return;
+    if (item_id.isNull())
+        return;
 // [/SL:KB]
 
-	LLViewerInventoryItem *item = gInventory.getItem(item_id);
-	LL_DEBUGS("Avatar") << "ATT attachment was requested "
-						<< (item ? item->getName() : "UNKNOWN") << " id " << item_id << LL_ENDL;
-=======
     LLViewerInventoryItem *item = gInventory.getItem(item_id);
     LL_DEBUGS("Avatar") << "ATT attachment was requested "
                         << (item ? item->getName() : "UNKNOWN") << " id " << item_id << LL_ENDL;
->>>>>>> 38c2a5bd
     mAttachmentRequests.addTime(item_id);
 }
 
@@ -182,15 +168,9 @@
 
     expireOldDetachRequests();
 
-<<<<<<< HEAD
-	//checkInvalidCOFLinks();
-	
-	spamStatusInfo();
-=======
-    checkInvalidCOFLinks();
+    //checkInvalidCOFLinks();
 
     spamStatusInfo();
->>>>>>> 38c2a5bd
 }
 
 void LLAttachmentsMgr::requestPendingAttachments()
@@ -216,25 +196,10 @@
     // For unknown reasons, requesting many attachments at once causes
     // frequent server-side failures. Here we're limiting the number
     // of attachments requested per idle loop.
-<<<<<<< HEAD
     // <FS:Ansariel> FIRE-6070: Batching attachment requests is most-likely causing issues
     //               when replacing already worn attachments
     //const S32 max_objects_per_request = 5;
     const S32 max_objects_per_request = 1;
-	S32 obj_count = llmin((S32)attachment_requests.size(),max_objects_per_request);
-	if (obj_count == 0)
-	{
-		return;
-	}
-
-	// Limit number of packets to send
-	const S32 MAX_PACKETS_TO_SEND = 10;
-	const S32 OBJECTS_PER_PACKET = 4;
-	const S32 MAX_OBJECTS_TO_SEND = MAX_PACKETS_TO_SEND * OBJECTS_PER_PACKET;
-	if( obj_count > MAX_OBJECTS_TO_SEND )
-	{
-=======
-    const S32 max_objects_per_request = 5;
     S32 obj_count = llmin((S32)attachment_requests.size(),max_objects_per_request);
     if (obj_count == 0)
     {
@@ -247,7 +212,6 @@
     const S32 MAX_OBJECTS_TO_SEND = MAX_PACKETS_TO_SEND * OBJECTS_PER_PACKET;
     if( obj_count > MAX_OBJECTS_TO_SEND )
     {
->>>>>>> 38c2a5bd
         LL_WARNS() << "ATT Too many attachments requested: " << obj_count
                    << " exceeds limit of " << MAX_OBJECTS_TO_SEND << LL_ENDL;
 
@@ -317,10 +281,10 @@
     if (mRecentlyArrivedAttachments.size())
     {
  // [SL:KB] - Patch: Appearance-SyncAttach | Checked: Catznip-3.7
-		if (!LLAppearanceMgr::instance().getAttachmentInvLinkEnable())
-		{
-			return;
-		}
+        if (!LLAppearanceMgr::instance().getAttachmentInvLinkEnable())
+        {
+            return;
+        }
 // [/SL:KB]
 
         // One or more attachments have arrived but have not yet been
@@ -370,20 +334,20 @@
         if (ids_to_link.size())
         {
 // [SL:KB] - Patch: Appearance-SyncAttach | Checked: Catznip-3.7
-			LLPointer<LLInventoryCallback> cb = NULL;
-			for (uuid_vec_t::const_iterator itAttach = ids_to_link.begin(); itAttach != ids_to_link.end(); ++itAttach)
-			{
-				const LLUUID& idAttach = *itAttach;
-				if (std::find(mPendingAttachLinks.begin(), mPendingAttachLinks.end(), idAttach) == mPendingAttachLinks.end())
-				{
-					if (cb.isNull())
-					{
-						cb = new LLRegisterAttachmentCallback();
-					}
-					LLAppearanceMgr::instance().addCOFItemLink(idAttach, cb);
-					mPendingAttachLinks.insert(idAttach);
-				}
-			}
+            LLPointer<LLInventoryCallback> cb = NULL;
+            for (uuid_vec_t::const_iterator itAttach = ids_to_link.begin(); itAttach != ids_to_link.end(); ++itAttach)
+            {
+                const LLUUID& idAttach = *itAttach;
+                if (std::find(mPendingAttachLinks.begin(), mPendingAttachLinks.end(), idAttach) == mPendingAttachLinks.end())
+                {
+                    if (cb.isNull())
+                    {
+                        cb = new LLRegisterAttachmentCallback();
+                    }
+                    LLAppearanceMgr::instance().addCOFItemLink(idAttach, cb);
+                    mPendingAttachLinks.insert(idAttach);
+                }
+            }
 // [/SL:KB]
 //            LLPointer<LLInventoryCallback> cb = new LLRequestServerAppearanceUpdateOnDestroy();
 //            for (uuid_vec_t::const_iterator uuid_it = ids_to_link.begin();
@@ -399,35 +363,35 @@
 // [SL:KB] - Patch: Appearance-SyncAttach | Checked: Catznip-2.2
 bool LLAttachmentsMgr::getPendingAttachments(std::set<LLUUID>& ids) const
 {
-	ids.clear();
-
-	// Returns the union of the LL maintained list of attachments that are waiting for link creation and our maintained list of attachments that are pending link creation
-	set_union(mRecentlyArrivedAttachments.begin(), mRecentlyArrivedAttachments.end(), mPendingAttachLinks.begin(), mPendingAttachLinks.end(), std::inserter(ids, ids.begin()));
-
-	return !ids.empty();
+    ids.clear();
+
+    // Returns the union of the LL maintained list of attachments that are waiting for link creation and our maintained list of attachments that are pending link creation
+    set_union(mRecentlyArrivedAttachments.begin(), mRecentlyArrivedAttachments.end(), mPendingAttachLinks.begin(), mPendingAttachLinks.end(), std::inserter(ids, ids.begin()));
+
+    return !ids.empty();
 }
 
 void LLAttachmentsMgr::clearPendingAttachmentLink(const LLUUID& idItem)
 {
-	mPendingAttachLinks.erase(idItem);
+    mPendingAttachLinks.erase(idItem);
 }
 
 void LLAttachmentsMgr::onRegisterAttachmentComplete(const LLUUID& idAttachLink)
 {
-	const LLViewerInventoryItem* pAttachLink = gInventory.getItem(idAttachLink);
-	if (!pAttachLink)
-		return;
-
-	const LLUUID& idAttachBase = pAttachLink->getLinkedUUID();
-
-	// Remove the attachment from the pending list
-	clearPendingAttachmentLink(idAttachBase);
-
-	// It may have been detached already in which case we should remove the COF link
-	if ( (isAgentAvatarValid()) && (!gAgentAvatarp->isWearingAttachment(idAttachBase)) )
-	{
-		LLAppearanceMgr::instance().removeCOFItemLinks(idAttachBase, NULL, true);
-	}
+    const LLViewerInventoryItem* pAttachLink = gInventory.getItem(idAttachLink);
+    if (!pAttachLink)
+        return;
+
+    const LLUUID& idAttachBase = pAttachLink->getLinkedUUID();
+
+    // Remove the attachment from the pending list
+    clearPendingAttachmentLink(idAttachBase);
+
+    // It may have been detached already in which case we should remove the COF link
+    if ( (isAgentAvatarValid()) && (!gAgentAvatarp->isWearingAttachment(idAttachBase)) )
+    {
+        LLAppearanceMgr::instance().removeCOFItemLinks(idAttachBase, NULL, true);
+    }
 }
 // [/SL:KB]
 
@@ -560,8 +524,8 @@
 void LLAttachmentsMgr::onDetachCompleted(const LLUUID& inv_item_id)
 {
 // [SL:KB] - Patch: Appearance-SyncAttach | Checked: Catznip-2.2
-	// (mRecentlyArrivedAttachments doesn't need pruning since it'll check the attachment is actually worn before linking)
-	clearPendingAttachmentLink(inv_item_id);
+    // (mRecentlyArrivedAttachments doesn't need pruning since it'll check the attachment is actually worn before linking)
+    clearPendingAttachmentLink(inv_item_id);
 // [/SL:KB]
 
     LLTimer timer;
@@ -594,11 +558,11 @@
 bool LLAttachmentsMgr::isAttachmentStateComplete() const
 {
 // [SL:KB] - Patch: Appearance-Misc | Checked: Catznip-4.3
-	return  mPendingAttachments.empty()
-		&& mAttachmentRequests.empty()
-		&& mDetachRequests.empty()
-		&& mRecentlyArrivedAttachments.empty()
-		&& mPendingAttachLinks.empty();
+    return  mPendingAttachments.empty()
+        && mAttachmentRequests.empty()
+        && mDetachRequests.empty()
+        && mRecentlyArrivedAttachments.empty()
+        && mPendingAttachLinks.empty();
 // [/SL:KB]
 //    return  mPendingAttachments.empty()
 //        && mAttachmentRequests.empty()
@@ -627,113 +591,58 @@
 //
 // See related: MAINT-5070, MAINT-4409
 //
-<<<<<<< HEAD
 //void LLAttachmentsMgr::checkInvalidCOFLinks()
 //{
-//	if (!gInventory.isInventoryUsable())
-//	{
-//		return;
-//	}
-//	LLInventoryModel::cat_array_t cat_array;
-//	LLInventoryModel::item_array_t item_array;
-//	gInventory.collectDescendents(LLAppearanceMgr::instance().getCOF(),
-//								  cat_array,item_array,LLInventoryModel::EXCLUDE_TRASH);
-//	for (S32 i=0; i<item_array.size(); i++)
-//	{
-//		const LLViewerInventoryItem* inv_item = item_array.at(i).get();
-//		const LLUUID& item_id = inv_item->getLinkedUUID();
-//		if (inv_item->getType() == LLAssetType::AT_OBJECT)
-//		{
-//			LLTimer timer;
-//			bool is_flagged_questionable = mQuestionableCOFLinks.getTime(item_id,timer);
-//			bool is_wearing_attachment = isAgentAvatarValid() && gAgentAvatarp->isWearingAttachment(item_id);
-//			if (is_wearing_attachment && is_flagged_questionable)
-//			{
-//				LL_DEBUGS("Avatar") << "ATT was flagged questionable but is now " 
-//									<< (is_wearing_attachment ? "attached " : "") 
-//									<<"removing flag after "
-//									<< timer.getElapsedTimeF32() << " item "
-//									<< inv_item->getName() << " id " << item_id << LL_ENDL;
-//				mQuestionableCOFLinks.removeTime(item_id);
-//			}
-//		}
-//	}
-
-//	for(LLItemRequestTimes::iterator it = mQuestionableCOFLinks.begin();
-//		it != mQuestionableCOFLinks.end(); )
-//	{
-//		LLItemRequestTimes::iterator curr_it = it;
-//		++it;
-//		const LLUUID& item_id = curr_it->first;
-//		LLViewerInventoryItem *inv_item = gInventory.getItem(item_id);
-//		if (curr_it->second.getElapsedTimeF32() > MAX_BAD_COF_TIME)
-//		{
-//			if (LLAppearanceMgr::instance().isLinkedInCOF(item_id))
-//			{
-//				LL_DEBUGS("Avatar") << "ATT Linked in COF but not attached or requested, deleting link after "
-//									<< curr_it->second.getElapsedTimeF32() << " seconds for " 
-//									<< (inv_item ? inv_item->getName() : "UNKNOWN") << " id " << item_id << LL_ENDL;
-//				LLAppearanceMgr::instance().removeCOFItemLinks(item_id);
-//			}
-//			mQuestionableCOFLinks.erase(curr_it);
-//			continue;
-//		}
-//	}
+//  if (!gInventory.isInventoryUsable())
+//  {
+//      return;
+//  }
+//  LLInventoryModel::cat_array_t cat_array;
+//  LLInventoryModel::item_array_t item_array;
+//  gInventory.collectDescendents(LLAppearanceMgr::instance().getCOF(),
+//                                cat_array,item_array,LLInventoryModel::EXCLUDE_TRASH);
+//  for (S32 i=0; i<item_array.size(); i++)
+//  {
+//      const LLViewerInventoryItem* inv_item = item_array.at(i).get();
+//      const LLUUID& item_id = inv_item->getLinkedUUID();
+//      if (inv_item->getType() == LLAssetType::AT_OBJECT)
+//      {
+//          LLTimer timer;
+//          bool is_flagged_questionable = mQuestionableCOFLinks.getTime(item_id,timer);
+//          bool is_wearing_attachment = isAgentAvatarValid() && gAgentAvatarp->isWearingAttachment(item_id);
+//          if (is_wearing_attachment && is_flagged_questionable)
+//          {
+//              LL_DEBUGS("Avatar") << "ATT was flagged questionable but is now "
+//                                  << (is_wearing_attachment ? "attached " : "")
+//                                  <<"removing flag after "
+//                                  << timer.getElapsedTimeF32() << " item "
+//                                  << inv_item->getName() << " id " << item_id << LL_ENDL;
+//              mQuestionableCOFLinks.removeTime(item_id);
+//          }
+//      }
+//  }
+
+//  for(LLItemRequestTimes::iterator it = mQuestionableCOFLinks.begin();
+//      it != mQuestionableCOFLinks.end(); )
+//  {
+//      LLItemRequestTimes::iterator curr_it = it;
+//      ++it;
+//      const LLUUID& item_id = curr_it->first;
+//      LLViewerInventoryItem *inv_item = gInventory.getItem(item_id);
+//      if (curr_it->second.getElapsedTimeF32() > MAX_BAD_COF_TIME)
+//      {
+//          if (LLAppearanceMgr::instance().isLinkedInCOF(item_id))
+//          {
+//              LL_DEBUGS("Avatar") << "ATT Linked in COF but not attached or requested, deleting link after "
+//                                  << curr_it->second.getElapsedTimeF32() << " seconds for "
+//                                  << (inv_item ? inv_item->getName() : "UNKNOWN") << " id " << item_id << LL_ENDL;
+//              LLAppearanceMgr::instance().removeCOFItemLinks(item_id);
+//          }
+//          mQuestionableCOFLinks.erase(curr_it);
+//          continue;
+//      }
+//  }
 //}
-=======
-void LLAttachmentsMgr::checkInvalidCOFLinks()
-{
-    if (!gInventory.isInventoryUsable())
-    {
-        return;
-    }
-    LLInventoryModel::cat_array_t cat_array;
-    LLInventoryModel::item_array_t item_array;
-    gInventory.collectDescendents(LLAppearanceMgr::instance().getCOF(),
-                                  cat_array,item_array,LLInventoryModel::EXCLUDE_TRASH);
-    for (S32 i=0; i<item_array.size(); i++)
-    {
-        const LLViewerInventoryItem* inv_item = item_array.at(i).get();
-        const LLUUID& item_id = inv_item->getLinkedUUID();
-        if (inv_item->getType() == LLAssetType::AT_OBJECT)
-        {
-            LLTimer timer;
-            bool is_flagged_questionable = mQuestionableCOFLinks.getTime(item_id,timer);
-            bool is_wearing_attachment = isAgentAvatarValid() && gAgentAvatarp->isWearingAttachment(item_id);
-            if (is_wearing_attachment && is_flagged_questionable)
-            {
-                LL_DEBUGS("Avatar") << "ATT was flagged questionable but is now "
-                                    << (is_wearing_attachment ? "attached " : "")
-                                    <<"removing flag after "
-                                    << timer.getElapsedTimeF32() << " item "
-                                    << inv_item->getName() << " id " << item_id << LL_ENDL;
-                mQuestionableCOFLinks.removeTime(item_id);
-            }
-        }
-    }
-
-    for(LLItemRequestTimes::iterator it = mQuestionableCOFLinks.begin();
-        it != mQuestionableCOFLinks.end(); )
-    {
-        LLItemRequestTimes::iterator curr_it = it;
-        ++it;
-        const LLUUID& item_id = curr_it->first;
-        LLViewerInventoryItem *inv_item = gInventory.getItem(item_id);
-        if (curr_it->second.getElapsedTimeF32() > MAX_BAD_COF_TIME)
-        {
-            if (LLAppearanceMgr::instance().isLinkedInCOF(item_id))
-            {
-                LL_DEBUGS("Avatar") << "ATT Linked in COF but not attached or requested, deleting link after "
-                                    << curr_it->second.getElapsedTimeF32() << " seconds for "
-                                    << (inv_item ? inv_item->getName() : "UNKNOWN") << " id " << item_id << LL_ENDL;
-                LLAppearanceMgr::instance().removeCOFItemLinks(item_id);
-            }
-            mQuestionableCOFLinks.erase(curr_it);
-            continue;
-        }
-    }
-}
->>>>>>> 38c2a5bd
 
 void LLAttachmentsMgr::spamStatusInfo()
 {
@@ -768,24 +677,24 @@
 // [SL:KB] - Patch: Appearance-PhantomAttach | Checked: Catznip-5.0
 void LLAttachmentsMgr::refreshAttachments()
 {
-	if (!isAgentAvatarValid())
-		return;
-
-	for (const auto& kvpAttachPt : gAgentAvatarp->mAttachmentPoints)
-	{
-		for (const LLViewerObject* pAttachObj : kvpAttachPt.second->mAttachedObjects)
-		{
-			const LLUUID& idItem = pAttachObj->getAttachmentItemID();
-			if ( (mAttachmentRequests.wasRequestedRecently(idItem)) || (pAttachObj->isTempAttachment()) )
-				continue;
-
-			AttachmentsInfo attachment;
-			attachment.mItemID = idItem;
-			attachment.mAttachmentPt = kvpAttachPt.first;
-			attachment.mAdd = true;
-			mPendingAttachments.push_back(attachment);
-			mAttachmentRequests.addTime(idItem);
-		}
-	}
+    if (!isAgentAvatarValid())
+        return;
+
+    for (const auto& kvpAttachPt : gAgentAvatarp->mAttachmentPoints)
+    {
+        for (const LLViewerObject* pAttachObj : kvpAttachPt.second->mAttachedObjects)
+        {
+            const LLUUID& idItem = pAttachObj->getAttachmentItemID();
+            if ( (mAttachmentRequests.wasRequestedRecently(idItem)) || (pAttachObj->isTempAttachment()) )
+                continue;
+
+            AttachmentsInfo attachment;
+            attachment.mItemID = idItem;
+            attachment.mAttachmentPt = kvpAttachPt.first;
+            attachment.mAdd = true;
+            mPendingAttachments.push_back(attachment);
+            mAttachmentRequests.addTime(idItem);
+        }
+    }
 }
 // [/SL:KB]