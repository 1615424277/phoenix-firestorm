--- conflicted
+++ resolved
@@ -52,21 +52,12 @@
 
     static LLFloaterIMNearbyChat* buildFloater(const LLSD& key);
 
-<<<<<<< HEAD
-	/*virtual*/ bool postBuild();
-	/*virtual*/ void onOpen(const LLSD& key);
-	/*virtual*/ void onClose(bool app_quitting);
-	/*virtual*/ void setVisible(bool visible);
-	/*virtual*/ void setVisibleAndFrontmost(bool take_focus=true, const LLSD& key = LLSD());
-	/*virtual*/ void closeHostedFloater();
-=======
     /*virtual*/ bool postBuild();
     /*virtual*/ void onOpen(const LLSD& key);
     /*virtual*/ void onClose(bool app_quitting);
     /*virtual*/ void setVisible(bool visible);
     /*virtual*/ void setVisibleAndFrontmost(bool take_focus=true, const LLSD& key = LLSD());
     /*virtual*/ void closeHostedFloater();
->>>>>>> 1a8a5404
 
     void loadHistory();
     void reloadMessages(bool clean_messages = false);
@@ -83,39 +74,23 @@
     std::string getCurrentChat();
     S32 getMessageArchiveLength() {return mMessageArchive.size();}
 
-<<<<<<< HEAD
-	virtual bool handleKeyHere( KEY key, MASK mask );
-=======
     virtual bool handleKeyHere( KEY key, MASK mask );
->>>>>>> 1a8a5404
 
     static void startChat(const char* line);
     static void stopChat();
 
-<<<<<<< HEAD
-	static void sendChatFromViewer(const std::string &utf8text, EChatType type, bool animate);
-	static void sendChatFromViewer(const LLWString &wtext, EChatType type, bool animate);
-=======
     static void sendChatFromViewer(const std::string &utf8text, EChatType type, bool animate);
     static void sendChatFromViewer(const LLWString &wtext, EChatType type, bool animate);
->>>>>>> 1a8a5404
 
     static bool isWordsName(const std::string& name);
 
     void showHistory();
 
 protected:
-<<<<<<< HEAD
-	static bool matchChatTypeTrigger(const std::string& in_str, std::string* out_str);
-	void onChatBoxKeystroke();
-	void onChatBoxFocusLost();
-	void onChatBoxFocusReceived();
-=======
     static bool matchChatTypeTrigger(const std::string& in_str, std::string* out_str);
     void onChatBoxKeystroke();
     void onChatBoxFocusLost();
     void onChatBoxFocusReceived();
->>>>>>> 1a8a5404
 
     void sendChat( EChatType type );
     void onChatBoxCommit();
