--- conflicted
+++ resolved
@@ -76,11 +76,7 @@
 
 	BOOL			isWearableCopyable(LLWearableType::EType type, U32 index /*= 0*/) const;
 	BOOL			areWearablesLoaded() const;
-<<<<<<< HEAD
-// [SL:KB] - Patch: Appearance-InitialWearablesLoadedCallback | Checked: 2010-08-14 (Catznip-3.0.0a) | Added: Catznip-2.1.1d
-=======
 // [SL:KB] - Patch: Appearance-InitialWearablesLoadedCallback | Checked: 2010-08-14 (Catznip-2.1)
->>>>>>> e1b95522
 	bool			areInitalWearablesLoaded() const { return mInitialWearablesLoaded; }
 // [/SL:KB]
 	bool			isCOFChangeInProgress() const { return mCOFChangeInProgress; }
@@ -210,15 +206,9 @@
 	typedef std::vector<LLViewerObject*> llvo_vec_t;
 
 //	static void 	userUpdateAttachments(LLInventoryModel::item_array_t& obj_item_array);
-<<<<<<< HEAD
-// [SL:KB] - Patch: Appearance-SyncAttach | Checked: 2010-09-22 (Catznip-3.0.0a) | Added: Catznip-2.2.0a
-	// Not the best way to go about this but other attempts changed far too much LL code to be a viable solution
-	static void 	userUpdateAttachments(LLInventoryModel::item_array_t& obj_item_array, bool fAttachOnly = false);
-=======
 // [SL:KB] - Patch: Appearance-SyncAttach | Checked: 2010-09-22 (Catznip-2.2)
 	// Not the best way to go about this but other attempts changed far too much LL code to be a viable solution
 	static void 	userUpdateAttachments(LLInventoryModel::item_array_t& obj_item_array, bool attach_only = false);
->>>>>>> e1b95522
 // [/SL:KB]
 	static void		userRemoveMultipleAttachments(llvo_vec_t& llvo_array);
 	static void		userAttachMultipleAttachments(LLInventoryModel::item_array_t& obj_item_array);
@@ -237,11 +227,7 @@
 	typedef boost::function<void()>			loaded_callback_t;
 	typedef boost::signals2::signal<void()>	loaded_signal_t;
 	boost::signals2::connection				addLoadedCallback(loaded_callback_t cb);
-<<<<<<< HEAD
-// [SL:KB] - Patch: Appearance-InitialWearablesLoadedCallback | Checked: 2010-08-14 (Catznip-3.0.0a) | Added: Catznip-2.1.1d
-=======
 // [SL:KB] - Patch: Appearance-InitialWearablesLoadedCallback | Checked: 2010-08-14 (Catznip-2.1)
->>>>>>> e1b95522
 	boost::signals2::connection				addInitialWearablesLoadedCallback(loaded_callback_t cb);
 // [/SL:KB]
 
@@ -252,11 +238,7 @@
 private:
 	loading_started_signal_t				mLoadingStartedSignal; // should be called before wearables are changed
 	loaded_signal_t							mLoadedSignal; // emitted when all agent wearables get loaded
-<<<<<<< HEAD
-// [SL:KB] - Patch: Appearance-InitialWearablesLoadedCallback | Checked: 2010-08-14 (Catznip-3.0.0a) | Added: Catznip-2.1.1d
-=======
 // [SL:KB] - Patch: Appearance-InitialWearablesLoadedCallback | Checked: 2010-08-14 (Catznip-2.1)
->>>>>>> e1b95522
 	loaded_signal_t							mInitialWearablesLoadedSignal; // emitted once when the initial wearables are loaded
 // [/SL:KB]
 
@@ -265,11 +247,7 @@
 	//--------------------------------------------------------------------
 private:
 	static BOOL		mInitialWearablesUpdateReceived;
-<<<<<<< HEAD
-// [SL:KB] - Patch: Appearance-InitialWearablesLoadedCallback | Checked: 2010-08-14 (Catznip-3.0.0a) | Added: Catznip-2.2.0a
-=======
 // [SL:KB] - Patch: Appearance-InitialWearablesLoadedCallback | Checked: 2010-08-14 (Catznip-2.2)
->>>>>>> e1b95522
 	static bool		mInitialWearablesLoaded;
 // [/SL:KB]
 	BOOL			mWearablesLoaded;
