--- conflicted
+++ resolved
@@ -181,18 +181,10 @@
 	
 	typedef std::vector<LLViewerObject*> llvo_vec_t;
 
-<<<<<<< HEAD
 	static void     findAttachmentsAddRemoveInfo(LLInventoryModel::item_array_t& obj_item_array,
 												 llvo_vec_t& objects_to_remove,
 												 llvo_vec_t& objects_to_retain,
 												 LLInventoryModel::item_array_t& items_to_add);
-=======
-//	static void 	userUpdateAttachments(LLInventoryModel::item_array_t& obj_item_array);
-// [SL:KB] - Patch: Appearance-SyncAttach | Checked: 2010-09-22 (Catznip-2.2)
-	// Not the best way to go about this but other attempts changed far too much LL code to be a viable solution
-	static void 	userUpdateAttachments(LLInventoryModel::item_array_t& obj_item_array, bool attach_only = false);
-// [/SL:KB]
->>>>>>> 4fd06eb3
 	static void		userRemoveMultipleAttachments(llvo_vec_t& llvo_array);
 	static void		userAttachMultipleAttachments(LLInventoryModel::item_array_t& obj_item_array);
 
