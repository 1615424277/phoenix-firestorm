/**
 * @file llagentwearables.h
 * @brief LLAgentWearables class header file
 *
 * $LicenseInfo:firstyear=2000&license=viewerlgpl$
 * Second Life Viewer Source Code
 * Copyright (C) 2010, Linden Research, Inc.
 *
 * This library is free software; you can redistribute it and/or
 * modify it under the terms of the GNU Lesser General Public
 * License as published by the Free Software Foundation;
 * version 2.1 of the License only.
 *
 * This library is distributed in the hope that it will be useful,
 * but WITHOUT ANY WARRANTY; without even the implied warranty of
 * MERCHANTABILITY or FITNESS FOR A PARTICULAR PURPOSE.  See the GNU
 * Lesser General Public License for more details.
 *
 * You should have received a copy of the GNU Lesser General Public
 * License along with this library; if not, write to the Free Software
 * Foundation, Inc., 51 Franklin Street, Fifth Floor, Boston, MA  02110-1301  USA
 *
 * Linden Research, Inc., 945 Battery Street, San Francisco, CA  94111  USA
 * $/LicenseInfo$
 */

#ifndef LL_LLAGENTWEARABLES_H
#define LL_LLAGENTWEARABLES_H

// libraries
#include "llmemory.h"
#include "llui.h"
#include "lluuid.h"
#include "llinventory.h"

// newview
#include "llinventorymodel.h"
#include "llviewerinventory.h"
#include "llavatarappearancedefines.h"
#include "llwearabledata.h"
#include "llinitdestroyclass.h"

class LLInventoryItem;
class LLVOAvatarSelf;
class LLViewerWearable;
class LLViewerObject;
// <FS:Ansariel> [Legacy Bake]
class LLInitialWearablesFetch;

class LLAgentWearables : public LLInitClass<LLAgentWearables>, public LLWearableData
{
    //--------------------------------------------------------------------
    // Constructors / destructors / Initializers
    //--------------------------------------------------------------------
public:
	// <FS:Ansariel> [Legacy Bake]
	friend class LLInitialWearablesFetch;

<<<<<<< HEAD
	LLAgentWearables();
	virtual ~LLAgentWearables();
	void 			setAvatarObject(LLVOAvatarSelf *avatar);
	void			createStandardWearables(); 
	void			cleanup();
	void			dump();

	// LLInitClass interface
	static void initClass();
// <FS:Ansariel> [Legacy Bake]
protected:
	void			createStandardWearablesDone(S32 type, U32 index/* = 0*/);
	void			createStandardWearablesAllDone();
// </FS:Ansariel> [Legacy Bake]
	
	//--------------------------------------------------------------------
	// Queries
	//--------------------------------------------------------------------
public:
	BOOL			isWearingItem(const LLUUID& item_id) const;
	BOOL			isWearableModifiable(LLWearableType::EType type, U32 index /*= 0*/) const;
	BOOL			isWearableModifiable(const LLUUID& item_id) const;

	BOOL			isWearableCopyable(LLWearableType::EType type, U32 index /*= 0*/) const;
	BOOL			areWearablesLoaded() const;
// [SL:KB] - Patch: Appearance-InitialWearablesLoadedCallback | Checked: 2010-08-14 (Catznip-2.1)
	bool			areInitalWearablesLoaded() const { return mInitialWearablesLoaded; }
// [/SL:KB]
// [RLVa:KB] - Checked: 2011-05-22 (RLVa-1.3.1)
	bool			areInitialAttachmentsRequested() const { return mInitialAttachmentsRequested;  }
// [/RLVa:KB]
	bool			isCOFChangeInProgress() const { return mCOFChangeInProgress; }
	F32				getCOFChangeTime() const { return mCOFChangeTimer.getElapsedTimeF32(); }
	void			updateWearablesLoaded();
	void			checkWearablesLoaded() const;
	bool			canMoveWearable(const LLUUID& item_id, bool closer_to_body) const;
	
	// Note: False for shape, skin, eyes, and hair, unless you have MORE than 1.
	bool			canWearableBeRemoved(const LLViewerWearable* wearable) const;

	// <FS:Ansariel> [Legacy Bake]
	//void			animateAllWearableParams(F32 delta);
	void			animateAllWearableParams(F32 delta, BOOL upload_bake);

	//--------------------------------------------------------------------
	// Accessors
	//--------------------------------------------------------------------
public:
// [RLVa:KB] - Checked: 2011-03-31 (RLVa-1.3.0)
	void				getWearableItemIDs(uuid_vec_t& idItems) const;
	void				getWearableItemIDs(LLWearableType::EType eType, uuid_vec_t& idItems) const;
// [/RLVa:KB]
	const LLUUID		getWearableItemID(LLWearableType::EType type, U32 index /*= 0*/) const;
	const LLUUID		getWearableAssetID(LLWearableType::EType type, U32 index /*= 0*/) const;
	const LLViewerWearable*	getWearableFromItemID(const LLUUID& item_id) const;
	LLViewerWearable*	getWearableFromItemID(const LLUUID& item_id);
	LLViewerWearable*	getWearableFromAssetID(const LLUUID& asset_id);
	LLViewerWearable*		getViewerWearable(const LLWearableType::EType type, U32 index /*= 0*/); 
	const LLViewerWearable*	getViewerWearable(const LLWearableType::EType type, U32 index /*= 0*/) const;
	LLInventoryItem*	getWearableInventoryItem(LLWearableType::EType type, U32 index /*= 0*/);
	static BOOL			selfHasWearable(LLWearableType::EType type);

	//--------------------------------------------------------------------
	// Setters
	//--------------------------------------------------------------------
=======
    LLAgentWearables();
    virtual ~LLAgentWearables();
    void            setAvatarObject(LLVOAvatarSelf *avatar);
    void            createStandardWearables();
    void            cleanup();
    void            dump();

    // LLInitClass interface
    static void initClass();

    //--------------------------------------------------------------------
    // Queries
    //--------------------------------------------------------------------
public:
    BOOL            isWearingItem(const LLUUID& item_id) const;
    BOOL            isWearableModifiable(LLWearableType::EType type, U32 index /*= 0*/) const;
    BOOL            isWearableModifiable(const LLUUID& item_id) const;

    BOOL            isWearableCopyable(LLWearableType::EType type, U32 index /*= 0*/) const;
    BOOL            areWearablesLoaded() const;
    bool            isCOFChangeInProgress() const { return mCOFChangeInProgress; }
    F32             getCOFChangeTime() const { return mCOFChangeTimer.getElapsedTimeF32(); }
    void            updateWearablesLoaded();
    void            checkWearablesLoaded() const;
    bool            canMoveWearable(const LLUUID& item_id, bool closer_to_body) const;

    // Note: False for shape, skin, eyes, and hair, unless you have MORE than 1.
    bool            canWearableBeRemoved(const LLViewerWearable* wearable) const;

    void            animateAllWearableParams(F32 delta);

    //--------------------------------------------------------------------
    // Accessors
    //--------------------------------------------------------------------
public:
    const LLUUID        getWearableItemID(LLWearableType::EType type, U32 index /*= 0*/) const;
    const LLUUID        getWearableAssetID(LLWearableType::EType type, U32 index /*= 0*/) const;
    const LLViewerWearable* getWearableFromItemID(const LLUUID& item_id) const;
    LLViewerWearable*   getWearableFromItemID(const LLUUID& item_id);
    LLViewerWearable*   getWearableFromAssetID(const LLUUID& asset_id);
    LLViewerWearable*       getViewerWearable(const LLWearableType::EType type, U32 index /*= 0*/);
    const LLViewerWearable* getViewerWearable(const LLWearableType::EType type, U32 index /*= 0*/) const;
    LLInventoryItem*    getWearableInventoryItem(LLWearableType::EType type, U32 index /*= 0*/);
    static BOOL         selfHasWearable(LLWearableType::EType type);

    //--------------------------------------------------------------------
    // Setters
    //--------------------------------------------------------------------
>>>>>>> 38c2a5bd
private:
    /*virtual*/void wearableUpdated(LLWearable *wearable, BOOL removed);
public:
<<<<<<< HEAD
//	void			setWearableItem(LLInventoryItem* new_item, LLViewerWearable* wearable, bool do_append = false);
	void			setWearableOutfit(const LLInventoryItem::item_array_t& items, const std::vector< LLViewerWearable* >& wearables);
	void			setWearableName(const LLUUID& item_id, const std::string& new_name);
	// *TODO: Move this into llappearance/LLWearableData ?
	void			addLocalTextureObject(const LLWearableType::EType wearable_type, const LLAvatarAppearanceDefines::ETextureIndex texture_type, U32 wearable_index);

protected:
//	void			setWearableFinal(LLInventoryItem* new_item, LLViewerWearable* new_wearable, bool do_append = false);
//	static bool		onSetWearableDialog(const LLSD& notification, const LLSD& response, LLViewerWearable* wearable);

	void			addWearableToAgentInventory(LLPointer<LLInventoryCallback> cb,
												LLViewerWearable* wearable, 
												const LLUUID& category_id = LLUUID::null,
												BOOL notify = TRUE);
	void 			addWearabletoAgentInventoryDone(const LLWearableType::EType type,
													const U32 index,
													const LLUUID& item_id,
													LLViewerWearable* wearable);
	void			recoverMissingWearable(const LLWearableType::EType type, U32 index /*= 0*/);
	void			recoverMissingWearableDone();

	//--------------------------------------------------------------------
	// Editing/moving wearables
	//--------------------------------------------------------------------
=======
    void            setWearableItem(LLInventoryItem* new_item, LLViewerWearable* wearable, bool do_append = false);
    void            setWearableOutfit(const LLInventoryItem::item_array_t& items, const std::vector< LLViewerWearable* >& wearables);
    void            setWearableName(const LLUUID& item_id, const std::string& new_name);
    // *TODO: Move this into llappearance/LLWearableData ?
    void            addLocalTextureObject(const LLWearableType::EType wearable_type, const LLAvatarAppearanceDefines::ETextureIndex texture_type, U32 wearable_index);

protected:
    void            setWearableFinal(LLInventoryItem* new_item, LLViewerWearable* new_wearable, bool do_append = false);
    static bool     onSetWearableDialog(const LLSD& notification, const LLSD& response, LLViewerWearable* wearable);

    void            addWearableToAgentInventory(LLPointer<LLInventoryCallback> cb,
                                                LLViewerWearable* wearable,
                                                const LLUUID& category_id = LLUUID::null,
                                                BOOL notify = TRUE);
    void            addWearabletoAgentInventoryDone(const LLWearableType::EType type,
                                                    const U32 index,
                                                    const LLUUID& item_id,
                                                    LLViewerWearable* wearable);
    void            recoverMissingWearable(const LLWearableType::EType type, U32 index /*= 0*/);
    void            recoverMissingWearableDone();

    //--------------------------------------------------------------------
    // Editing/moving wearables
    //--------------------------------------------------------------------
>>>>>>> 38c2a5bd

public:
    static void     createWearable(LLWearableType::EType type, bool wear = false, const LLUUID& parent_id = LLUUID::null, std::function<void(const LLUUID&)> created_cb = NULL);
    static void     editWearable(const LLUUID& item_id);
    bool            moveWearable(const LLViewerInventoryItem* item, bool closer_to_body);

    void            requestEditingWearable(const LLUUID& item_id);
    void            editWearableIfRequested(const LLUUID& item_id);

private:
    LLUUID          mItemToEdit;

    //--------------------------------------------------------------------
    // Removing wearables
    //--------------------------------------------------------------------
public:
<<<<<<< HEAD
//	void			removeWearable(const LLWearableType::EType type, bool do_remove_all /*= false*/, U32 index /*= 0*/);
private:
// [RLVa:KB] - Checked: 2010-05-11 (RLVa-1.2.0)
	void			removeWearable(const LLWearableType::EType type, bool do_remove_all /*= false*/, U32 index /*= 0*/);
// [/RLVa:KB]
	void			removeWearableFinal(const LLWearableType::EType type, bool do_remove_all /*= false*/, U32 index /*= 0*/);
=======
    void            removeWearable(const LLWearableType::EType type, bool do_remove_all /*= false*/, U32 index /*= 0*/);
private:
    void            removeWearableFinal(const LLWearableType::EType type, bool do_remove_all /*= false*/, U32 index /*= 0*/);
>>>>>>> 38c2a5bd
protected:
    static bool     onRemoveWearableDialog(const LLSD& notification, const LLSD& response);

<<<<<<< HEAD
// <FS:Ansariel> [Legacy Bake]
	//--------------------------------------------------------------------
	// Server Communication
	//--------------------------------------------------------------------
public:
	// Processes the initial wearables update message (if necessary, since the outfit folder makes it redundant)
	static void		processAgentInitialWearablesUpdate(LLMessageSystem* mesgsys, void** user_data);

protected:
	/*virtual*/ void	invalidateBakedTextureHash(LLMD5& hash) const;
	void			sendAgentWearablesUpdate();
	void			sendAgentWearablesRequest();
	void			queryWearableCache();
	void 			updateServer();
	static void		onInitialWearableAssetArrived(LLViewerWearable* wearable, void* userdata);
// </FS:Ansariel> [Legacy Bake]

	//--------------------------------------------------------------------
	// Outfits
	//--------------------------------------------------------------------
private:
	void			makeNewOutfitDone(S32 type, U32 index); 

	//--------------------------------------------------------------------
	// Save Wearables
	//--------------------------------------------------------------------
public:	
	void			saveWearableAs(const LLWearableType::EType type, const U32 index, const std::string& new_name, const std::string& description, BOOL save_in_lost_and_found);
	// </FS:Ansariel> [Legacy Bake]
	//void			saveWearable(const LLWearableType::EType type, const U32 index,
	void			saveWearable(const LLWearableType::EType type, const U32 index, BOOL send_update = TRUE,
	// <FS:Ansariel> [Legacy Bake]
								 const std::string new_name = "");
	void			saveAllWearables();
	void			revertWearable(const LLWearableType::EType type, const U32 index);

	// We no longer need this message in the current viewer, but send
	// it for now to maintain compatibility with release viewers. Can
	// remove this function once the SH-3455 changesets are universally deployed.
	void			sendDummyAgentWearablesUpdate();

	//--------------------------------------------------------------------
	// Static UI hooks
	//--------------------------------------------------------------------
public:
//	static void		userRemoveWearable(const LLWearableType::EType &type, const U32 &index);
//	static void		userRemoveWearablesOfType(const LLWearableType::EType &type);
	
	typedef std::vector<LLViewerObject*> llvo_vec_t;

	static void     findAttachmentsAddRemoveInfo(LLInventoryModel::item_array_t& obj_item_array,
												 llvo_vec_t& objects_to_remove,
												 llvo_vec_t& objects_to_retain,
												 LLInventoryModel::item_array_t& items_to_add);
	static void		userRemoveMultipleAttachments(llvo_vec_t& llvo_array);
	static void		userAttachMultipleAttachments(LLInventoryModel::item_array_t& obj_item_array);

	static llvo_vec_t getTempAttachments();

	// <FS:Ansariel> [Legacy Bake]
	BOOL			itemUpdatePending(const LLUUID& item_id) const;
	U32				itemUpdatePendingCount() const;
	// </FS:Ansariel> [Legacy Bake]

	//--------------------------------------------------------------------
	// Signals
	//--------------------------------------------------------------------
=======
    //--------------------------------------------------------------------
    // Outfits
    //--------------------------------------------------------------------
private:
    void            makeNewOutfitDone(S32 type, U32 index);

    //--------------------------------------------------------------------
    // Save Wearables
    //--------------------------------------------------------------------
public:
    void            saveWearableAs(const LLWearableType::EType type, const U32 index, const std::string& new_name, const std::string& description, BOOL save_in_lost_and_found);
    void            saveWearable(const LLWearableType::EType type, const U32 index,
                                 const std::string new_name = "");
    void            saveAllWearables();
    void            revertWearable(const LLWearableType::EType type, const U32 index);

    // We no longer need this message in the current viewer, but send
    // it for now to maintain compatibility with release viewers. Can
    // remove this function once the SH-3455 changesets are universally deployed.
    void            sendDummyAgentWearablesUpdate();

    //--------------------------------------------------------------------
    // Static UI hooks
    //--------------------------------------------------------------------
>>>>>>> 38c2a5bd
public:
    static void     userRemoveWearable(const LLWearableType::EType &type, const U32 &index);
    static void     userRemoveWearablesOfType(const LLWearableType::EType &type);

<<<<<<< HEAD
	typedef boost::function<void()>			loaded_callback_t;
	typedef boost::signals2::signal<void()>	loaded_signal_t;
	boost::signals2::connection				addLoadedCallback(loaded_callback_t cb);
// [SL:KB] - Patch: Appearance-InitialWearablesLoadedCallback | Checked: 2010-08-14 (Catznip-2.1)
	boost::signals2::connection				addInitialWearablesLoadedCallback(const loaded_callback_t& cb);
// [/SL:KB]
=======
    typedef std::vector<LLViewerObject*> llvo_vec_t;
>>>>>>> 38c2a5bd

    static void     findAttachmentsAddRemoveInfo(LLInventoryModel::item_array_t& obj_item_array,
                                                 llvo_vec_t& objects_to_remove,
                                                 llvo_vec_t& objects_to_retain,
                                                 LLInventoryModel::item_array_t& items_to_add);
    static void     userRemoveMultipleAttachments(llvo_vec_t& llvo_array);
    static void     userAttachMultipleAttachments(LLInventoryModel::item_array_t& obj_item_array);

    static llvo_vec_t getTempAttachments();

    //--------------------------------------------------------------------
    // Signals
    //--------------------------------------------------------------------
public:
    typedef boost::function<void()>         loading_started_callback_t;
    typedef boost::signals2::signal<void()> loading_started_signal_t;
    boost::signals2::connection             addLoadingStartedCallback(loading_started_callback_t cb);

    typedef boost::function<void()>         loaded_callback_t;
    typedef boost::signals2::signal<void()> loaded_signal_t;
    boost::signals2::connection             addLoadedCallback(loaded_callback_t cb);

    bool                                    changeInProgress() const;
    void                                    notifyLoadingStarted();
    void                                    notifyLoadingFinished();

private:
<<<<<<< HEAD
	loading_started_signal_t				mLoadingStartedSignal; // should be called before wearables are changed
	loaded_signal_t							mLoadedSignal; // emitted when all agent wearables get loaded
// [SL:KB] - Patch: Appearance-InitialWearablesLoadedCallback | Checked: 2010-08-14 (Catznip-2.1)
	loaded_signal_t							mInitialWearablesLoadedSignal; // emitted once when the initial wearables are loaded
// [/SL:KB]
=======
    loading_started_signal_t                mLoadingStartedSignal; // should be called before wearables are changed
    loaded_signal_t                         mLoadedSignal; // emitted when all agent wearables get loaded
>>>>>>> 38c2a5bd

    //--------------------------------------------------------------------
    // Member variables
    //--------------------------------------------------------------------
private:
<<<<<<< HEAD
	static BOOL		mInitialWearablesUpdateReceived;
// [SL:KB] - Patch: Appearance-InitialWearablesLoadedCallback | Checked: 2010-08-14 (Catznip-2.2)
	static bool		mInitialWearablesLoaded;
// [/SL:KB]
// [RLVa:KB] - Checked: 2011-05-22 (RLVa-1.3.1)
	static bool		mInitialAttachmentsRequested;
// [/RLVa:KB]
	BOOL			mWearablesLoaded;
	// <FS:Ansariel> [Legacy Bake]
	std::set<LLUUID>	mItemsAwaitingWearableUpdate;

	/**
	 * True if agent's outfit is being changed now.
	 */
	BOOL			mCOFChangeInProgress;
	LLTimer			mCOFChangeTimer;
	
	//--------------------------------------------------------------------------------
	// Support classes
	//--------------------------------------------------------------------------------
private:
	// <FS:Ansariel> [Legacy Bake]
	class createStandardWearablesAllDoneCallback : public LLRefCount
	{
	protected:
		~createStandardWearablesAllDoneCallback();
	};
	class sendAgentWearablesUpdateCallback : public LLRefCount
	{
	protected:
		~sendAgentWearablesUpdateCallback();
	};
	// </FS:Ansariel> [Legacy Bake]

	class AddWearableToAgentInventoryCallback : public LLInventoryCallback
	{
	public:
		enum ETodo
		{
			CALL_NONE = 0,
			CALL_UPDATE = 1,
			CALL_RECOVERDONE = 2,
			CALL_CREATESTANDARDDONE = 4,
			CALL_MAKENEWOUTFITDONE = 8,
			CALL_WEARITEM = 16
		};

		AddWearableToAgentInventoryCallback(LLPointer<LLRefCount> cb,
											LLWearableType::EType type,
											U32 index,
											LLViewerWearable* wearable,
											U32 todo = CALL_NONE,
											const std::string description = "");
		virtual void fire(const LLUUID& inv_item);
	private:
		LLWearableType::EType mType;
		U32 mIndex;
		LLViewerWearable* mWearable;
		U32 mTodo;
		LLPointer<LLRefCount> mCB;
		std::string mDescription;
	};
=======
    static BOOL     mInitialWearablesUpdateReceived;
    BOOL            mWearablesLoaded;

    /**
     * True if agent's outfit is being changed now.
     */
    BOOL            mCOFChangeInProgress;
    LLTimer         mCOFChangeTimer;

    //--------------------------------------------------------------------------------
    // Support classes
    //--------------------------------------------------------------------------------
private:
    class AddWearableToAgentInventoryCallback : public LLInventoryCallback
    {
    public:
        enum ETodo
        {
            CALL_NONE = 0,
            CALL_UPDATE = 1,
            CALL_RECOVERDONE = 2,
            CALL_CREATESTANDARDDONE = 4,
            CALL_MAKENEWOUTFITDONE = 8,
            CALL_WEARITEM = 16
        };

        AddWearableToAgentInventoryCallback(LLPointer<LLRefCount> cb,
                                            LLWearableType::EType type,
                                            U32 index,
                                            LLViewerWearable* wearable,
                                            U32 todo = CALL_NONE,
                                            const std::string description = "");
        virtual void fire(const LLUUID& inv_item);
    private:
        LLWearableType::EType mType;
        U32 mIndex;
        LLViewerWearable* mWearable;
        U32 mTodo;
        LLPointer<LLRefCount> mCB;
        std::string mDescription;
    };
>>>>>>> 38c2a5bd

}; // LLAgentWearables

extern LLAgentWearables gAgentWearables;

//--------------------------------------------------------------------
// Types
//--------------------------------------------------------------------

#endif // LL_AGENTWEARABLES_H<|MERGE_RESOLUTION|>--- conflicted
+++ resolved
@@ -53,76 +53,9 @@
     // Constructors / destructors / Initializers
     //--------------------------------------------------------------------
 public:
-	// <FS:Ansariel> [Legacy Bake]
-	friend class LLInitialWearablesFetch;
-
-<<<<<<< HEAD
-	LLAgentWearables();
-	virtual ~LLAgentWearables();
-	void 			setAvatarObject(LLVOAvatarSelf *avatar);
-	void			createStandardWearables(); 
-	void			cleanup();
-	void			dump();
-
-	// LLInitClass interface
-	static void initClass();
-// <FS:Ansariel> [Legacy Bake]
-protected:
-	void			createStandardWearablesDone(S32 type, U32 index/* = 0*/);
-	void			createStandardWearablesAllDone();
-// </FS:Ansariel> [Legacy Bake]
-	
-	//--------------------------------------------------------------------
-	// Queries
-	//--------------------------------------------------------------------
-public:
-	BOOL			isWearingItem(const LLUUID& item_id) const;
-	BOOL			isWearableModifiable(LLWearableType::EType type, U32 index /*= 0*/) const;
-	BOOL			isWearableModifiable(const LLUUID& item_id) const;
-
-	BOOL			isWearableCopyable(LLWearableType::EType type, U32 index /*= 0*/) const;
-	BOOL			areWearablesLoaded() const;
-// [SL:KB] - Patch: Appearance-InitialWearablesLoadedCallback | Checked: 2010-08-14 (Catznip-2.1)
-	bool			areInitalWearablesLoaded() const { return mInitialWearablesLoaded; }
-// [/SL:KB]
-// [RLVa:KB] - Checked: 2011-05-22 (RLVa-1.3.1)
-	bool			areInitialAttachmentsRequested() const { return mInitialAttachmentsRequested;  }
-// [/RLVa:KB]
-	bool			isCOFChangeInProgress() const { return mCOFChangeInProgress; }
-	F32				getCOFChangeTime() const { return mCOFChangeTimer.getElapsedTimeF32(); }
-	void			updateWearablesLoaded();
-	void			checkWearablesLoaded() const;
-	bool			canMoveWearable(const LLUUID& item_id, bool closer_to_body) const;
-	
-	// Note: False for shape, skin, eyes, and hair, unless you have MORE than 1.
-	bool			canWearableBeRemoved(const LLViewerWearable* wearable) const;
-
-	// <FS:Ansariel> [Legacy Bake]
-	//void			animateAllWearableParams(F32 delta);
-	void			animateAllWearableParams(F32 delta, BOOL upload_bake);
-
-	//--------------------------------------------------------------------
-	// Accessors
-	//--------------------------------------------------------------------
-public:
-// [RLVa:KB] - Checked: 2011-03-31 (RLVa-1.3.0)
-	void				getWearableItemIDs(uuid_vec_t& idItems) const;
-	void				getWearableItemIDs(LLWearableType::EType eType, uuid_vec_t& idItems) const;
-// [/RLVa:KB]
-	const LLUUID		getWearableItemID(LLWearableType::EType type, U32 index /*= 0*/) const;
-	const LLUUID		getWearableAssetID(LLWearableType::EType type, U32 index /*= 0*/) const;
-	const LLViewerWearable*	getWearableFromItemID(const LLUUID& item_id) const;
-	LLViewerWearable*	getWearableFromItemID(const LLUUID& item_id);
-	LLViewerWearable*	getWearableFromAssetID(const LLUUID& asset_id);
-	LLViewerWearable*		getViewerWearable(const LLWearableType::EType type, U32 index /*= 0*/); 
-	const LLViewerWearable*	getViewerWearable(const LLWearableType::EType type, U32 index /*= 0*/) const;
-	LLInventoryItem*	getWearableInventoryItem(LLWearableType::EType type, U32 index /*= 0*/);
-	static BOOL			selfHasWearable(LLWearableType::EType type);
-
-	//--------------------------------------------------------------------
-	// Setters
-	//--------------------------------------------------------------------
-=======
+    // <FS:Ansariel> [Legacy Bake]
+    friend class LLInitialWearablesFetch;
+
     LLAgentWearables();
     virtual ~LLAgentWearables();
     void            setAvatarObject(LLVOAvatarSelf *avatar);
@@ -132,6 +65,11 @@
 
     // LLInitClass interface
     static void initClass();
+// <FS:Ansariel> [Legacy Bake]
+protected:
+    void            createStandardWearablesDone(S32 type, U32 index/* = 0*/);
+    void            createStandardWearablesAllDone();
+// </FS:Ansariel> [Legacy Bake]
 
     //--------------------------------------------------------------------
     // Queries
@@ -143,6 +81,12 @@
 
     BOOL            isWearableCopyable(LLWearableType::EType type, U32 index /*= 0*/) const;
     BOOL            areWearablesLoaded() const;
+// [SL:KB] - Patch: Appearance-InitialWearablesLoadedCallback | Checked: 2010-08-14 (Catznip-2.1)
+    bool            areInitalWearablesLoaded() const { return mInitialWearablesLoaded; }
+// [/SL:KB]
+// [RLVa:KB] - Checked: 2011-05-22 (RLVa-1.3.1)
+    bool            areInitialAttachmentsRequested() const { return mInitialAttachmentsRequested;  }
+// [/RLVa:KB]
     bool            isCOFChangeInProgress() const { return mCOFChangeInProgress; }
     F32             getCOFChangeTime() const { return mCOFChangeTimer.getElapsedTimeF32(); }
     void            updateWearablesLoaded();
@@ -152,12 +96,18 @@
     // Note: False for shape, skin, eyes, and hair, unless you have MORE than 1.
     bool            canWearableBeRemoved(const LLViewerWearable* wearable) const;
 
-    void            animateAllWearableParams(F32 delta);
+    // <FS:Ansariel> [Legacy Bake]
+    //void          animateAllWearableParams(F32 delta);
+    void            animateAllWearableParams(F32 delta, BOOL upload_bake);
 
     //--------------------------------------------------------------------
     // Accessors
     //--------------------------------------------------------------------
 public:
+// [RLVa:KB] - Checked: 2011-03-31 (RLVa-1.3.0)
+    void                getWearableItemIDs(uuid_vec_t& idItems) const;
+    void                getWearableItemIDs(LLWearableType::EType eType, uuid_vec_t& idItems) const;
+// [/RLVa:KB]
     const LLUUID        getWearableItemID(LLWearableType::EType type, U32 index /*= 0*/) const;
     const LLUUID        getWearableAssetID(LLWearableType::EType type, U32 index /*= 0*/) const;
     const LLViewerWearable* getWearableFromItemID(const LLUUID& item_id) const;
@@ -171,45 +121,18 @@
     //--------------------------------------------------------------------
     // Setters
     //--------------------------------------------------------------------
->>>>>>> 38c2a5bd
 private:
     /*virtual*/void wearableUpdated(LLWearable *wearable, BOOL removed);
 public:
-<<<<<<< HEAD
-//	void			setWearableItem(LLInventoryItem* new_item, LLViewerWearable* wearable, bool do_append = false);
-	void			setWearableOutfit(const LLInventoryItem::item_array_t& items, const std::vector< LLViewerWearable* >& wearables);
-	void			setWearableName(const LLUUID& item_id, const std::string& new_name);
-	// *TODO: Move this into llappearance/LLWearableData ?
-	void			addLocalTextureObject(const LLWearableType::EType wearable_type, const LLAvatarAppearanceDefines::ETextureIndex texture_type, U32 wearable_index);
-
-protected:
-//	void			setWearableFinal(LLInventoryItem* new_item, LLViewerWearable* new_wearable, bool do_append = false);
-//	static bool		onSetWearableDialog(const LLSD& notification, const LLSD& response, LLViewerWearable* wearable);
-
-	void			addWearableToAgentInventory(LLPointer<LLInventoryCallback> cb,
-												LLViewerWearable* wearable, 
-												const LLUUID& category_id = LLUUID::null,
-												BOOL notify = TRUE);
-	void 			addWearabletoAgentInventoryDone(const LLWearableType::EType type,
-													const U32 index,
-													const LLUUID& item_id,
-													LLViewerWearable* wearable);
-	void			recoverMissingWearable(const LLWearableType::EType type, U32 index /*= 0*/);
-	void			recoverMissingWearableDone();
-
-	//--------------------------------------------------------------------
-	// Editing/moving wearables
-	//--------------------------------------------------------------------
-=======
-    void            setWearableItem(LLInventoryItem* new_item, LLViewerWearable* wearable, bool do_append = false);
+//  void            setWearableItem(LLInventoryItem* new_item, LLViewerWearable* wearable, bool do_append = false);
     void            setWearableOutfit(const LLInventoryItem::item_array_t& items, const std::vector< LLViewerWearable* >& wearables);
     void            setWearableName(const LLUUID& item_id, const std::string& new_name);
     // *TODO: Move this into llappearance/LLWearableData ?
     void            addLocalTextureObject(const LLWearableType::EType wearable_type, const LLAvatarAppearanceDefines::ETextureIndex texture_type, U32 wearable_index);
 
 protected:
-    void            setWearableFinal(LLInventoryItem* new_item, LLViewerWearable* new_wearable, bool do_append = false);
-    static bool     onSetWearableDialog(const LLSD& notification, const LLSD& response, LLViewerWearable* wearable);
+//  void            setWearableFinal(LLInventoryItem* new_item, LLViewerWearable* new_wearable, bool do_append = false);
+//  static bool     onSetWearableDialog(const LLSD& notification, const LLSD& response, LLViewerWearable* wearable);
 
     void            addWearableToAgentInventory(LLPointer<LLInventoryCallback> cb,
                                                 LLViewerWearable* wearable,
@@ -225,7 +148,6 @@
     //--------------------------------------------------------------------
     // Editing/moving wearables
     //--------------------------------------------------------------------
->>>>>>> 38c2a5bd
 
 public:
     static void     createWearable(LLWearableType::EType type, bool wear = false, const LLUUID& parent_id = LLUUID::null, std::function<void(const LLUUID&)> created_cb = NULL);
@@ -242,90 +164,32 @@
     // Removing wearables
     //--------------------------------------------------------------------
 public:
-<<<<<<< HEAD
-//	void			removeWearable(const LLWearableType::EType type, bool do_remove_all /*= false*/, U32 index /*= 0*/);
+//  void            removeWearable(const LLWearableType::EType type, bool do_remove_all /*= false*/, U32 index /*= 0*/);
 private:
 // [RLVa:KB] - Checked: 2010-05-11 (RLVa-1.2.0)
-	void			removeWearable(const LLWearableType::EType type, bool do_remove_all /*= false*/, U32 index /*= 0*/);
+    void            removeWearable(const LLWearableType::EType type, bool do_remove_all /*= false*/, U32 index /*= 0*/);
 // [/RLVa:KB]
-	void			removeWearableFinal(const LLWearableType::EType type, bool do_remove_all /*= false*/, U32 index /*= 0*/);
-=======
-    void            removeWearable(const LLWearableType::EType type, bool do_remove_all /*= false*/, U32 index /*= 0*/);
-private:
     void            removeWearableFinal(const LLWearableType::EType type, bool do_remove_all /*= false*/, U32 index /*= 0*/);
->>>>>>> 38c2a5bd
 protected:
     static bool     onRemoveWearableDialog(const LLSD& notification, const LLSD& response);
 
-<<<<<<< HEAD
 // <FS:Ansariel> [Legacy Bake]
-	//--------------------------------------------------------------------
-	// Server Communication
-	//--------------------------------------------------------------------
-public:
-	// Processes the initial wearables update message (if necessary, since the outfit folder makes it redundant)
-	static void		processAgentInitialWearablesUpdate(LLMessageSystem* mesgsys, void** user_data);
+    //--------------------------------------------------------------------
+    // Server Communication
+    //--------------------------------------------------------------------
+public:
+    // Processes the initial wearables update message (if necessary, since the outfit folder makes it redundant)
+    static void     processAgentInitialWearablesUpdate(LLMessageSystem* mesgsys, void** user_data);
 
 protected:
-	/*virtual*/ void	invalidateBakedTextureHash(LLMD5& hash) const;
-	void			sendAgentWearablesUpdate();
-	void			sendAgentWearablesRequest();
-	void			queryWearableCache();
-	void 			updateServer();
-	static void		onInitialWearableAssetArrived(LLViewerWearable* wearable, void* userdata);
+    /*virtual*/ void    invalidateBakedTextureHash(LLMD5& hash) const;
+    void            sendAgentWearablesUpdate();
+    void            sendAgentWearablesRequest();
+    void            queryWearableCache();
+    void            updateServer();
+    static void     onInitialWearableAssetArrived(LLViewerWearable* wearable, void* userdata);
 // </FS:Ansariel> [Legacy Bake]
 
-	//--------------------------------------------------------------------
-	// Outfits
-	//--------------------------------------------------------------------
-private:
-	void			makeNewOutfitDone(S32 type, U32 index); 
-
-	//--------------------------------------------------------------------
-	// Save Wearables
-	//--------------------------------------------------------------------
-public:	
-	void			saveWearableAs(const LLWearableType::EType type, const U32 index, const std::string& new_name, const std::string& description, BOOL save_in_lost_and_found);
-	// </FS:Ansariel> [Legacy Bake]
-	//void			saveWearable(const LLWearableType::EType type, const U32 index,
-	void			saveWearable(const LLWearableType::EType type, const U32 index, BOOL send_update = TRUE,
-	// <FS:Ansariel> [Legacy Bake]
-								 const std::string new_name = "");
-	void			saveAllWearables();
-	void			revertWearable(const LLWearableType::EType type, const U32 index);
-
-	// We no longer need this message in the current viewer, but send
-	// it for now to maintain compatibility with release viewers. Can
-	// remove this function once the SH-3455 changesets are universally deployed.
-	void			sendDummyAgentWearablesUpdate();
-
-	//--------------------------------------------------------------------
-	// Static UI hooks
-	//--------------------------------------------------------------------
-public:
-//	static void		userRemoveWearable(const LLWearableType::EType &type, const U32 &index);
-//	static void		userRemoveWearablesOfType(const LLWearableType::EType &type);
-	
-	typedef std::vector<LLViewerObject*> llvo_vec_t;
-
-	static void     findAttachmentsAddRemoveInfo(LLInventoryModel::item_array_t& obj_item_array,
-												 llvo_vec_t& objects_to_remove,
-												 llvo_vec_t& objects_to_retain,
-												 LLInventoryModel::item_array_t& items_to_add);
-	static void		userRemoveMultipleAttachments(llvo_vec_t& llvo_array);
-	static void		userAttachMultipleAttachments(LLInventoryModel::item_array_t& obj_item_array);
-
-	static llvo_vec_t getTempAttachments();
-
-	// <FS:Ansariel> [Legacy Bake]
-	BOOL			itemUpdatePending(const LLUUID& item_id) const;
-	U32				itemUpdatePendingCount() const;
-	// </FS:Ansariel> [Legacy Bake]
-
-	//--------------------------------------------------------------------
-	// Signals
-	//--------------------------------------------------------------------
-=======
     //--------------------------------------------------------------------
     // Outfits
     //--------------------------------------------------------------------
@@ -337,7 +201,10 @@
     //--------------------------------------------------------------------
 public:
     void            saveWearableAs(const LLWearableType::EType type, const U32 index, const std::string& new_name, const std::string& description, BOOL save_in_lost_and_found);
-    void            saveWearable(const LLWearableType::EType type, const U32 index,
+    // </FS:Ansariel> [Legacy Bake]
+    //void          saveWearable(const LLWearableType::EType type, const U32 index,
+    void            saveWearable(const LLWearableType::EType type, const U32 index, BOOL send_update = TRUE,
+    // <FS:Ansariel> [Legacy Bake]
                                  const std::string new_name = "");
     void            saveAllWearables();
     void            revertWearable(const LLWearableType::EType type, const U32 index);
@@ -350,21 +217,11 @@
     //--------------------------------------------------------------------
     // Static UI hooks
     //--------------------------------------------------------------------
->>>>>>> 38c2a5bd
-public:
-    static void     userRemoveWearable(const LLWearableType::EType &type, const U32 &index);
-    static void     userRemoveWearablesOfType(const LLWearableType::EType &type);
-
-<<<<<<< HEAD
-	typedef boost::function<void()>			loaded_callback_t;
-	typedef boost::signals2::signal<void()>	loaded_signal_t;
-	boost::signals2::connection				addLoadedCallback(loaded_callback_t cb);
-// [SL:KB] - Patch: Appearance-InitialWearablesLoadedCallback | Checked: 2010-08-14 (Catznip-2.1)
-	boost::signals2::connection				addInitialWearablesLoadedCallback(const loaded_callback_t& cb);
-// [/SL:KB]
-=======
+public:
+//  static void     userRemoveWearable(const LLWearableType::EType &type, const U32 &index);
+//  static void     userRemoveWearablesOfType(const LLWearableType::EType &type);
+
     typedef std::vector<LLViewerObject*> llvo_vec_t;
->>>>>>> 38c2a5bd
 
     static void     findAttachmentsAddRemoveInfo(LLInventoryModel::item_array_t& obj_item_array,
                                                  llvo_vec_t& objects_to_remove,
@@ -375,6 +232,11 @@
 
     static llvo_vec_t getTempAttachments();
 
+    // <FS:Ansariel> [Legacy Bake]
+    BOOL            itemUpdatePending(const LLUUID& item_id) const;
+    U32             itemUpdatePendingCount() const;
+    // </FS:Ansariel> [Legacy Bake]
+
     //--------------------------------------------------------------------
     // Signals
     //--------------------------------------------------------------------
@@ -386,93 +248,35 @@
     typedef boost::function<void()>         loaded_callback_t;
     typedef boost::signals2::signal<void()> loaded_signal_t;
     boost::signals2::connection             addLoadedCallback(loaded_callback_t cb);
+// [SL:KB] - Patch: Appearance-InitialWearablesLoadedCallback | Checked: 2010-08-14 (Catznip-2.1)
+    boost::signals2::connection             addInitialWearablesLoadedCallback(const loaded_callback_t& cb);
+// [/SL:KB]
 
     bool                                    changeInProgress() const;
     void                                    notifyLoadingStarted();
     void                                    notifyLoadingFinished();
 
 private:
-<<<<<<< HEAD
-	loading_started_signal_t				mLoadingStartedSignal; // should be called before wearables are changed
-	loaded_signal_t							mLoadedSignal; // emitted when all agent wearables get loaded
-// [SL:KB] - Patch: Appearance-InitialWearablesLoadedCallback | Checked: 2010-08-14 (Catznip-2.1)
-	loaded_signal_t							mInitialWearablesLoadedSignal; // emitted once when the initial wearables are loaded
-// [/SL:KB]
-=======
     loading_started_signal_t                mLoadingStartedSignal; // should be called before wearables are changed
     loaded_signal_t                         mLoadedSignal; // emitted when all agent wearables get loaded
->>>>>>> 38c2a5bd
+// [SL:KB] - Patch: Appearance-InitialWearablesLoadedCallback | Checked: 2010-08-14 (Catznip-2.1)
+    loaded_signal_t                         mInitialWearablesLoadedSignal; // emitted once when the initial wearables are loaded
+// [/SL:KB]
 
     //--------------------------------------------------------------------
     // Member variables
     //--------------------------------------------------------------------
 private:
-<<<<<<< HEAD
-	static BOOL		mInitialWearablesUpdateReceived;
+    static BOOL     mInitialWearablesUpdateReceived;
 // [SL:KB] - Patch: Appearance-InitialWearablesLoadedCallback | Checked: 2010-08-14 (Catznip-2.2)
-	static bool		mInitialWearablesLoaded;
+    static bool     mInitialWearablesLoaded;
 // [/SL:KB]
 // [RLVa:KB] - Checked: 2011-05-22 (RLVa-1.3.1)
-	static bool		mInitialAttachmentsRequested;
+    static bool     mInitialAttachmentsRequested;
 // [/RLVa:KB]
-	BOOL			mWearablesLoaded;
-	// <FS:Ansariel> [Legacy Bake]
-	std::set<LLUUID>	mItemsAwaitingWearableUpdate;
-
-	/**
-	 * True if agent's outfit is being changed now.
-	 */
-	BOOL			mCOFChangeInProgress;
-	LLTimer			mCOFChangeTimer;
-	
-	//--------------------------------------------------------------------------------
-	// Support classes
-	//--------------------------------------------------------------------------------
-private:
-	// <FS:Ansariel> [Legacy Bake]
-	class createStandardWearablesAllDoneCallback : public LLRefCount
-	{
-	protected:
-		~createStandardWearablesAllDoneCallback();
-	};
-	class sendAgentWearablesUpdateCallback : public LLRefCount
-	{
-	protected:
-		~sendAgentWearablesUpdateCallback();
-	};
-	// </FS:Ansariel> [Legacy Bake]
-
-	class AddWearableToAgentInventoryCallback : public LLInventoryCallback
-	{
-	public:
-		enum ETodo
-		{
-			CALL_NONE = 0,
-			CALL_UPDATE = 1,
-			CALL_RECOVERDONE = 2,
-			CALL_CREATESTANDARDDONE = 4,
-			CALL_MAKENEWOUTFITDONE = 8,
-			CALL_WEARITEM = 16
-		};
-
-		AddWearableToAgentInventoryCallback(LLPointer<LLRefCount> cb,
-											LLWearableType::EType type,
-											U32 index,
-											LLViewerWearable* wearable,
-											U32 todo = CALL_NONE,
-											const std::string description = "");
-		virtual void fire(const LLUUID& inv_item);
-	private:
-		LLWearableType::EType mType;
-		U32 mIndex;
-		LLViewerWearable* mWearable;
-		U32 mTodo;
-		LLPointer<LLRefCount> mCB;
-		std::string mDescription;
-	};
-=======
-    static BOOL     mInitialWearablesUpdateReceived;
     BOOL            mWearablesLoaded;
+    // <FS:Ansariel> [Legacy Bake]
+    std::set<LLUUID>    mItemsAwaitingWearableUpdate;
 
     /**
      * True if agent's outfit is being changed now.
@@ -484,6 +288,19 @@
     // Support classes
     //--------------------------------------------------------------------------------
 private:
+    // <FS:Ansariel> [Legacy Bake]
+    class createStandardWearablesAllDoneCallback : public LLRefCount
+    {
+    protected:
+        ~createStandardWearablesAllDoneCallback();
+    };
+    class sendAgentWearablesUpdateCallback : public LLRefCount
+    {
+    protected:
+        ~sendAgentWearablesUpdateCallback();
+    };
+    // </FS:Ansariel> [Legacy Bake]
+
     class AddWearableToAgentInventoryCallback : public LLInventoryCallback
     {
     public:
@@ -512,7 +329,6 @@
         LLPointer<LLRefCount> mCB;
         std::string mDescription;
     };
->>>>>>> 38c2a5bd
 
 }; // LLAgentWearables
 
