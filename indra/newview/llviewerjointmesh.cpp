--- conflicted
+++ resolved
@@ -253,10 +253,6 @@
 	//----------------------------------------------------------------
 	llassert( !(mTexture.notNull() && mLayerSet) );  // mutually exclusive
 
-<<<<<<< HEAD
-	// LLTexUnit::eTextureAddressMode old_mode = LLTexUnit::TAM_WRAP; // <FS> Rye Mutt's broken local texture rendering fix
-=======
->>>>>>> f554fe2c
 	LLViewerTexLayerSet *layerset = dynamic_cast<LLViewerTexLayerSet*>(mLayerSet);
 	if (mTestImageName)
 	{
@@ -285,18 +281,7 @@
 	}
 	else if ( !is_dummy && mTexture.notNull() )
 	{
-<<<<<<< HEAD
-		// <FS> Rye Mutt's broken local texture rendering fix
-		//if(mTexture->hasGLTexture())
-		//{
-		//	old_mode = mTexture->getAddressMode();
-		//}
-		// </FS>
 		gGL.getTexUnit(diffuse_channel)->bind(mTexture);
-		//gGL.getTexUnit(diffuse_channel)->setTextureAddressMode(LLTexUnit::TAM_CLAMP); // <FS> Rye Mutt's broken local texture rendering fix
-=======
-		gGL.getTexUnit(diffuse_channel)->bind(mTexture);
->>>>>>> f554fe2c
 	}
 	else
 	{
@@ -348,17 +333,6 @@
 		gGL.getTexUnit(diffuse_channel)->setTextureBlendType(LLTexUnit::TB_MULT);
 	}
 
-<<<<<<< HEAD
-	// <FS> Rye Mutt's broken local texture rendering fix
-	//if (mTexture.notNull() && !is_dummy)
-	//{
-	//	gGL.getTexUnit(diffuse_channel)->bind(mTexture);
-	//	gGL.getTexUnit(diffuse_channel)->setTextureAddressMode(old_mode);
-	//}
-	// </FS>
-
-=======
->>>>>>> f554fe2c
 	return triangle_count;
 }
 
