--- conflicted
+++ resolved
@@ -105,100 +105,10 @@
 //-----------------------------------------------------------------------------
 void LLViewerJointMesh::uploadJointMatrices()
 {
-<<<<<<< HEAD
-	S32 joint_num;
-	LLPolyMesh *reference_mesh = mMesh->getReferenceMesh();
-	LLDrawPool *poolp = mFace ? mFace->getPool() : NULL;
-	bool hardware_skinning = (poolp && poolp->getShaderLevel() > 0);
-
-	//calculate joint matrices
-	for (joint_num = 0; joint_num < reference_mesh->mJointRenderData.size(); joint_num++)
-	{
-		LLMatrix4 joint_mat = *reference_mesh->mJointRenderData[joint_num]->mWorldMatrix;
-
-		if (hardware_skinning)
-		{
-			joint_mat *= LLDrawPoolAvatar::getModelView();
-		}
-		gJointMatUnaligned[joint_num] = joint_mat;
-		gJointRotUnaligned[joint_num] = joint_mat.getMat3();
-	}
-
-	bool last_pivot_uploaded{ false };
-	S32 j = 0;
-
-	//upload joint pivots
-	for (joint_num = 0; joint_num < reference_mesh->mJointRenderData.size(); joint_num++)
-	{
-		LLSkinJoint *sj = reference_mesh->mJointRenderData[joint_num]->mSkinJoint;
-		if (sj)
-		{
-			if (!last_pivot_uploaded)
-			{
-				LLVector4 parent_pivot(sj->mRootToParentJointSkinOffset);
-				parent_pivot.mV[VW] = 0.f;
-				gJointPivot[j++] = parent_pivot;
-			}
-
-			LLVector4 child_pivot(sj->mRootToJointSkinOffset);
-			child_pivot.mV[VW] = 0.f;
-
-			gJointPivot[j++] = child_pivot;
-
-			last_pivot_uploaded = true;
-		}
-		else
-		{
-			last_pivot_uploaded = false;
-		}
-	}
-
-	//add pivot point into transform
-	for (S32 i = 0; i < j; i++)
-	{
-		LLVector3 pivot;
-		pivot = LLVector3(gJointPivot[i]);
-		pivot = pivot * gJointRotUnaligned[i];
-		gJointMatUnaligned[i].translate(pivot);
-	}
-
-	// upload matrices
-	if (hardware_skinning)
-	{
-		GLfloat mat[45*4];
-		memset(mat, 0, sizeof(GLfloat)*45*4);
-
-		for (joint_num = 0; joint_num < reference_mesh->mJointRenderData.size(); joint_num++)
-		{
-			gJointMatUnaligned[joint_num].transpose();
-
-			for (S32 axis = 0; axis < NUM_AXES; axis++)
-			{
-				F32* vector = gJointMatUnaligned[joint_num].mMatrix[axis];
-				U32 offset = LL_CHARACTER_MAX_JOINTS_PER_MESH*axis+joint_num;
-				memcpy(mat+offset*4, vector, sizeof(GLfloat)*4);
-			}
-		}
-		stop_glerror();
-		if (LLGLSLShader::sCurBoundShaderPtr)
-		{
-			LLGLSLShader::sCurBoundShaderPtr->uniform4fv(LLViewerShaderMgr::AVATAR_MATRIX, 45, mat);
-		}
-		stop_glerror();
-	}
-	else
-	{
-		//load gJointMatUnaligned into gJointMatAligned
-		for (joint_num = 0; joint_num < reference_mesh->mJointRenderData.size(); ++joint_num)
-		{
-			gJointMatAligned[joint_num].loadu(gJointMatUnaligned[joint_num]);
-		}
-	}
-=======
     S32 joint_num;
     LLPolyMesh *reference_mesh = mMesh->getReferenceMesh();
     LLDrawPool *poolp = mFace ? mFace->getPool() : NULL;
-    BOOL hardware_skinning = (poolp && poolp->getShaderLevel() > 0) ? TRUE : FALSE;
+    bool hardware_skinning = (poolp && poolp->getShaderLevel() > 0);
 
     //calculate joint matrices
     for (joint_num = 0; joint_num < reference_mesh->mJointRenderData.size(); joint_num++)
@@ -213,7 +123,7 @@
         gJointRotUnaligned[joint_num] = joint_mat.getMat3();
     }
 
-    BOOL last_pivot_uploaded = FALSE;
+    bool last_pivot_uploaded{ false };
     S32 j = 0;
 
     //upload joint pivots
@@ -234,11 +144,11 @@
 
             gJointPivot[j++] = child_pivot;
 
-            last_pivot_uploaded = TRUE;
+            last_pivot_uploaded = true;
         }
         else
         {
-            last_pivot_uploaded = FALSE;
+            last_pivot_uploaded = false;
         }
     }
 
@@ -283,7 +193,6 @@
             gJointMatAligned[joint_num].loadu(gJointMatUnaligned[joint_num]);
         }
     }
->>>>>>> c06fb4e0
 }
 
 //--------------------------------------------------------------------
@@ -450,18 +359,13 @@
     }
 
     LLDrawPool *poolp = mFace->getPool();
-    BOOL hardware_skinning = (poolp && poolp->getShaderLevel() > 0) ? TRUE : FALSE;
-
-<<<<<<< HEAD
-	LLDrawPool *poolp = mFace->getPool();
-	bool hardware_skinning = (poolp && poolp->getShaderLevel() > 0);
-=======
+    bool hardware_skinning = (poolp && poolp->getShaderLevel() > 0);
+
     if (!hardware_skinning && terse_update)
     { //no need to do terse updates if we're doing software vertex skinning
      // since mMesh is being copied into mVertexBuffer every frame
         return;
     }
->>>>>>> c06fb4e0
 
     LL_PROFILE_ZONE_SCOPED;
 
@@ -537,15 +441,9 @@
 //-----------------------------------------------------------------------------
 bool LLViewerJointMesh::updateLOD(F32 pixel_area, bool activate)
 {
-<<<<<<< HEAD
-	bool valid = mValid;
-	setValid(activate, true);
-	return (valid != activate);
-=======
-    BOOL valid = mValid;
-    setValid(activate, TRUE);
+    bool valid = mValid;
+    setValid(activate, true);
     return (valid != activate);
->>>>>>> c06fb4e0
 }
 
 // static
