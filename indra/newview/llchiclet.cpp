--- conflicted
+++ resolved
@@ -1,1296 +1,1229 @@
-/**
- * @file llchiclet.cpp
- * @brief LLChiclet class implementation
- *
- * $LicenseInfo:firstyear=2002&license=viewerlgpl$
- * Second Life Viewer Source Code
- * Copyright (C) 2010, Linden Research, Inc.
- *
- * This library is free software; you can redistribute it and/or
- * modify it under the terms of the GNU Lesser General Public
- * License as published by the Free Software Foundation;
- * version 2.1 of the License only.
- *
- * This library is distributed in the hope that it will be useful,
- * but WITHOUT ANY WARRANTY; without even the implied warranty of
- * MERCHANTABILITY or FITNESS FOR A PARTICULAR PURPOSE.  See the GNU
- * Lesser General Public License for more details.
- *
- * You should have received a copy of the GNU Lesser General Public
- * License along with this library; if not, write to the Free Software
- * Foundation, Inc., 51 Franklin Street, Fifth Floor, Boston, MA  02110-1301  USA
- *
- * Linden Research, Inc., 945 Battery Street, San Francisco, CA  94111  USA
- * $/LicenseInfo$
- */
-
-#include "llviewerprecompiledheaders.h" // must be first include
-#include "llchiclet.h"
-
-#include "llchicletbar.h"
-#include "llfloaterimsession.h"
-#include "llfloaterimcontainer.h"
-#include "llfloaterreg.h"
-#include "lllocalcliprect.h"
-#include "llscriptfloater.h"
-#include "llsingleton.h"
-#include "llsyswellwindow.h"
-#include "llfloaternotificationstabbed.h"
-#include "llviewermenu.h"
-
-static LLDefaultChildRegistry::Register<LLChicletPanel> t1("chiclet_panel");
-static LLDefaultChildRegistry::Register<LLNotificationChiclet> t2("chiclet_notification");
-static LLDefaultChildRegistry::Register<LLScriptChiclet> t6("chiclet_script");
-static LLDefaultChildRegistry::Register<LLInvOfferChiclet> t7("chiclet_offer");
-
-boost::signals2::signal<LLChiclet* (const LLUUID&),
-        LLIMChiclet::CollectChicletCombiner<std::list<LLChiclet*> > >
-        LLIMChiclet::sFindChicletsSignal;
-//////////////////////////////////////////////////////////////////////////
-//////////////////////////////////////////////////////////////////////////
-//////////////////////////////////////////////////////////////////////////
-
-LLSysWellChiclet::Params::Params()
-    : button("button")
-    , unread_notifications("unread_notifications")
-    , max_displayed_count("max_displayed_count", 99)
-{
-<<<<<<< HEAD
-	button.name = "button";
-	button.tab_stop = false;
-	button.label = LLStringUtil::null;
-=======
-    button.name = "button";
-    button.tab_stop = FALSE;
-    button.label = LLStringUtil::null;
->>>>>>> e1623bb2
-}
-
-LLSysWellChiclet::LLSysWellChiclet(const Params& p)
-    : LLChiclet(p)
-    , mButton(NULL)
-    , mCounter(0)
-    , mMaxDisplayedCount(p.max_displayed_count)
-    , mIsNewMessagesState(false)
-    , mFlashToLitTimer(NULL)
-{
-    LLButton::Params button_params = p.button;
-    mButton = LLUICtrlFactory::create<LLButton>(button_params);
-    addChild(mButton);
-
-    mFlashToLitTimer = new LLFlashTimer(boost::bind(&LLSysWellChiclet::changeLitState, this, _1));
-}
-
-LLSysWellChiclet::~LLSysWellChiclet()
-{
-    mFlashToLitTimer->unset();
-    LLContextMenu* menu = static_cast<LLContextMenu*>(mContextMenuHandle.get());
-    if (menu)
-    {
-        menu->die();
-        mContextMenuHandle.markDead();
-    }
-}
-
-void LLSysWellChiclet::setCounter(S32 counter)
-{
-    // do nothing if the same counter is coming. EXT-3678.
-    if (counter == mCounter) return;
-
-    // note same code in LLChicletNotificationCounterCtrl::setCounter(S32 counter)
-    std::string s_count;
-    if(counter != 0)
-    {
-        static std::string more_messages_exist("+");
-        std::string more_messages(counter > mMaxDisplayedCount ? more_messages_exist : "");
-        s_count = llformat("%d%s"
-            , llmin(counter, mMaxDisplayedCount)
-            , more_messages.c_str()
-            );
-    }
-
-    mButton->setLabel(s_count);
-
-    mCounter = counter;
-}
-
-boost::signals2::connection LLSysWellChiclet::setClickCallback(
-    const commit_callback_t& cb)
-{
-    return mButton->setClickedCallback(cb);
-}
-
-<<<<<<< HEAD
-void LLSysWellChiclet::setToggleState(bool toggled) {
-	mButton->setToggleState(toggled);
-=======
-void LLSysWellChiclet::setToggleState(BOOL toggled) {
-    mButton->setToggleState(toggled);
->>>>>>> e1623bb2
-}
-
-void LLSysWellChiclet::changeLitState(bool blink)
-{
-    setNewMessagesState(!mIsNewMessagesState);
-}
-
-void LLSysWellChiclet::setNewMessagesState(bool new_messages)
-{
-    /*
-    Emulate 4 states of button by background images, see detains in EXT-3147
-    xml attribute           Description
-    image_unselected        "Unlit" - there are no new messages
-    image_selected          "Unlit" + "Selected" - there are no new messages and the Well is open
-    image_pressed           "Lit" - there are new messages
-    image_pressed_selected  "Lit" + "Selected" - there are new messages and the Well is open
-    */
-    mButton->setForcePressedState(new_messages);
-
-    mIsNewMessagesState = new_messages;
-}
-
-void LLSysWellChiclet::updateWidget(bool is_window_empty)
-{
-    mButton->setEnabled(!is_window_empty);
-
-    if (LLChicletBar::instanceExists())
-    {
-        LLChicletBar::getInstance()->showWellButton(getName(), !is_window_empty);
-    }
-}
-// virtual
-bool LLSysWellChiclet::handleRightMouseDown(S32 x, S32 y, MASK mask)
-{
-<<<<<<< HEAD
-	LLContextMenu* menu_avatar = mContextMenuHandle.get();
-	if(!menu_avatar)
-	{
-		createMenu();
-		menu_avatar = mContextMenuHandle.get();
-	}
-	if (menu_avatar)
-	{
-		menu_avatar->show(x, y);
-		LLMenuGL::showPopup(this, menu_avatar, x, y);
-	}
-	return true;
-=======
-    LLContextMenu* menu_avatar = mContextMenuHandle.get();
-    if(!menu_avatar)
-    {
-        createMenu();
-        menu_avatar = mContextMenuHandle.get();
-    }
-    if (menu_avatar)
-    {
-        menu_avatar->show(x, y);
-        LLMenuGL::showPopup(this, menu_avatar, x, y);
-    }
-    return TRUE;
->>>>>>> e1623bb2
-}
-
-/************************************************************************/
-/*               LLNotificationChiclet implementation                   */
-/************************************************************************/
-LLNotificationChiclet::LLNotificationChiclet(const Params& p)
-:   LLSysWellChiclet(p),
-    mUreadSystemNotifications(0)
-{
-    mNotificationChannel.reset(new ChicletNotificationChannel(this));
-    // ensure that notification well window exists, to synchronously
-    // handle toast add/delete events.
-    LLFloaterNotificationsTabbed::getInstance()->setSysWellChiclet(this);
-}
-
-LLNotificationChiclet::~LLNotificationChiclet()
-{
-    mNotificationChannel.reset();
-}
-
-void LLNotificationChiclet::onMenuItemClicked(const LLSD& user_data)
-{
-    std::string action = user_data.asString();
-    if("close all" == action)
-    {
-        LLFloaterNotificationsTabbed::getInstance()->closeAll();
-        LLIMWellWindow::getInstance()->closeAll();
-    }
-}
-
-bool LLNotificationChiclet::enableMenuItem(const LLSD& user_data)
-{
-    std::string item = user_data.asString();
-    if (item == "can close all")
-    {
-        return mUreadSystemNotifications != 0;
-    }
-    return true;
-}
-
-void LLNotificationChiclet::createMenu()
-{
-    if(mContextMenuHandle.get())
-    {
-        LL_WARNS() << "Menu already exists" << LL_ENDL;
-        return;
-    }
-
-    LLUICtrl::CommitCallbackRegistry::ScopedRegistrar registrar;
-    registrar.add("NotificationWellChicletMenu.Action",
-        boost::bind(&LLNotificationChiclet::onMenuItemClicked, this, _2));
-
-    LLUICtrl::EnableCallbackRegistry::ScopedRegistrar enable_registrar;
-    enable_registrar.add("NotificationWellChicletMenu.EnableItem",
-        boost::bind(&LLNotificationChiclet::enableMenuItem, this, _2));
-
-    llassert(LLMenuGL::sMenuContainer != NULL);
-    LLContextMenu* menu = LLUICtrlFactory::getInstance()->createFromFile<LLContextMenu>
-        ("menu_notification_well_button.xml",
-         LLMenuGL::sMenuContainer,
-         LLViewerMenuHolderGL::child_registry_t::instance());
-    if (menu)
-    {
-        mContextMenuHandle = menu->getHandle();
-    }
-}
-
-/*virtual*/
-void LLNotificationChiclet::setCounter(S32 counter)
-{
-    LLSysWellChiclet::setCounter(counter);
-    updateWidget(getCounter() == 0);
-
-}
-
-bool LLNotificationChiclet::ChicletNotificationChannel::filterNotification( LLNotificationPtr notification )
-{
-    bool displayNotification;
-    if (   (notification->getName() == "ScriptDialog") // special case for scripts
-        // if there is no toast window for the notification, filter it
-        //|| (!LLNotificationWellWindow::getInstance()->findItemByID(notification->getID()))
-        || (!LLFloaterNotificationsTabbed::getInstance()->findItemByID(notification->getID(), notification->getName()))
-        )
-    {
-        displayNotification = false;
-    }
-    else if( !(notification->canLogToIM() && notification->hasFormElements())
-            && (!notification->getPayload().has("give_inventory_notification")
-                || notification->getPayload()["give_inventory_notification"]))
-    {
-        displayNotification = true;
-    }
-    else
-    {
-        displayNotification = false;
-    }
-    return displayNotification;
-}
-
-//////////////////////////////////////////////////////////////////////////
-//////////////////////////////////////////////////////////////////////////
-//////////////////////////////////////////////////////////////////////////
-
-LLChiclet::Params::Params()
- : show_counter("show_counter", true)
- , enable_counter("enable_counter", false)
-{
-}
-
-LLChiclet::LLChiclet(const Params& p)
-: LLUICtrl(p)
-, mSessionId(LLUUID::null)
-, mShowCounter(p.show_counter)
-{
-}
-
-boost::signals2::connection LLChiclet::setLeftButtonClickCallback(
-    const commit_callback_t& cb)
-{
-    return setCommitCallback(cb);
-}
-
-bool LLChiclet::handleMouseDown(S32 x, S32 y, MASK mask)
-{
-<<<<<<< HEAD
-	onCommit();
-	childrenHandleMouseDown(x,y,mask);
-	return true;
-=======
-    onCommit();
-    childrenHandleMouseDown(x,y,mask);
-    return TRUE;
->>>>>>> e1623bb2
-}
-
-boost::signals2::connection LLChiclet::setChicletSizeChangedCallback(
-    const chiclet_size_changed_callback_t& cb)
-{
-    return mChicletSizeChangedSignal.connect(cb);
-}
-
-void LLChiclet::onChicletSizeChanged()
-{
-    mChicletSizeChangedSignal(this, getValue());
-}
-
-LLSD LLChiclet::getValue() const
-{
-    return LLSD(getSessionId());
-}
-
-void LLChiclet::setValue(const LLSD& value)
-{
-    if(value.isUUID())
-    {
-        setSessionId(value.asUUID());
-    }
-}
-
-//////////////////////////////////////////////////////////////////////////
-//////////////////////////////////////////////////////////////////////////
-//////////////////////////////////////////////////////////////////////////
-
-LLIMChiclet::LLIMChiclet(const LLIMChiclet::Params& p)
-: LLChiclet(p)
-, mShowSpeaker(false)
-, mDefaultWidth(p.rect().getWidth())
-, mNewMessagesIcon(NULL)
-, mChicletButton(NULL)
-{
-}
-
-LLIMChiclet::~LLIMChiclet()
-{
-    auto menu = mPopupMenuHandle.get();
-    if (menu)
-    {
-        menu->die();
-        mPopupMenuHandle.markDead();
-    }
-}
-
-/* virtual*/
-bool LLIMChiclet::postBuild()
-{
-<<<<<<< HEAD
-	mChicletButton = getChild<LLButton>("chiclet_button");
-	mChicletButton->setCommitCallback(boost::bind(&LLIMChiclet::onMouseDown, this));
-	mChicletButton->setDoubleClickCallback(boost::bind(&LLIMChiclet::onMouseDown, this));
-	return true;
-=======
-    mChicletButton = getChild<LLButton>("chiclet_button");
-    mChicletButton->setCommitCallback(boost::bind(&LLIMChiclet::onMouseDown, this));
-    mChicletButton->setDoubleClickCallback(boost::bind(&LLIMChiclet::onMouseDown, this));
-    return TRUE;
->>>>>>> e1623bb2
-}
-
-void LLIMChiclet::enableCounterControl(bool enable)
-{
-    mCounterEnabled = enable;
-    if(!enable)
-    {
-        LLChiclet::setShowCounter(false);
-    }
-}
-
-void LLIMChiclet::setRequiredWidth()
-{
-    S32 required_width = mDefaultWidth;
-    reshape(required_width, getRect().getHeight());
-    onChicletSizeChanged();
-}
-
-void LLIMChiclet::setShowNewMessagesIcon(bool show)
-{
-    if(mNewMessagesIcon)
-    {
-        mNewMessagesIcon->setVisible(show);
-    }
-    setRequiredWidth();
-}
-
-bool LLIMChiclet::getShowNewMessagesIcon()
-{
-    return mNewMessagesIcon->getVisible();
-}
-
-void LLIMChiclet::onMouseDown()
-{
-    LLFloaterIMSession::toggle(getSessionId());
-}
-
-void LLIMChiclet::setToggleState(bool toggle)
-{
-    mChicletButton->setToggleState(toggle);
-}
-
-bool LLIMChiclet::handleRightMouseDown(S32 x, S32 y, MASK mask)
-{
-    auto menu = static_cast<LLMenuGL*>(mPopupMenuHandle.get());
-    if(!menu)
-    {
-        createPopupMenu();
-        menu = static_cast<LLMenuGL*>(mPopupMenuHandle.get());
-    }
-
-    if (menu)
-    {
-        updateMenuItems();
-        menu->arrangeAndClear();
-        LLMenuGL::showPopup(this, menu, x, y);
-    }
-
-<<<<<<< HEAD
-	return true;
-=======
-    return TRUE;
->>>>>>> e1623bb2
-}
-
-void LLIMChiclet::hidePopupMenu()
-{
-<<<<<<< HEAD
-	auto menu = mPopupMenuHandle.get();
-	if (menu)
-	{
-		menu->setVisible(false);
-	}
-=======
-    auto menu = mPopupMenuHandle.get();
-    if (menu)
-    {
-        menu->setVisible(FALSE);
-    }
->>>>>>> e1623bb2
-}
-
-bool LLIMChiclet::canCreateMenu()
-{
-    if(mPopupMenuHandle.get())
-    {
-        LL_WARNS() << "Menu already exists" << LL_ENDL;
-        return false;
-    }
-    if(getSessionId().isNull())
-    {
-        return false;
-    }
-    return true;
-}
-
-//////////////////////////////////////////////////////////////////////////
-//////////////////////////////////////////////////////////////////////////
-//////////////////////////////////////////////////////////////////////////
-
-LLChicletPanel::Params::Params()
-: chiclet_padding("chiclet_padding")
-, scrolling_offset("scrolling_offset")
-, scroll_button_hpad("scroll_button_hpad")
-, scroll_ratio("scroll_ratio")
-, min_width("min_width")
-{
-};
-
-LLChicletPanel::LLChicletPanel(const Params&p)
-: LLPanel(p)
-, mScrollArea(NULL)
-, mLeftScrollButton(NULL)
-, mRightScrollButton(NULL)
-, mChicletPadding(p.chiclet_padding)
-, mScrollingOffset(p.scrolling_offset)
-, mScrollButtonHPad(p.scroll_button_hpad)
-, mScrollRatio(p.scroll_ratio)
-, mMinWidth(p.min_width)
-, mShowControls(true)
-{
-    LLPanel::Params panel_params;
-    panel_params.follows.flags(FOLLOWS_LEFT | FOLLOWS_RIGHT);
-    mScrollArea = LLUICtrlFactory::create<LLPanel>(panel_params,this);
-
-    // important for Show/Hide Camera and Move controls menu in bottom tray to work properly
-    mScrollArea->setMouseOpaque(false);
-
-    addChild(mScrollArea);
-}
-
-LLChicletPanel::~LLChicletPanel()
-{
-    if(LLTransientFloaterMgr::instanceExists())
-    {
-        LLTransientFloaterMgr::getInstance()->removeControlView(mLeftScrollButton);
-        LLTransientFloaterMgr::getInstance()->removeControlView(mRightScrollButton);
-    }
-}
-
-void LLChicletPanel::onMessageCountChanged(const LLSD& data)
-{
-    // *TODO : we either suppress this method or return a value. Right now, it servers no purpose.
-    /*
-
-    //LLFloaterIMSession* im_floater = LLFloaterIMSession::findInstance(session_id);
-    //if (im_floater && im_floater->getVisible() && im_floater->hasFocus())
-    //{
-    //  unread = 0;
-    //}
-    */
-}
-
-void LLChicletPanel::objectChicletCallback(const LLSD& data)
-{
-    LLUUID notification_id = data["notification_id"];
-    bool new_message = data["new_message"];
-
-    std::list<LLChiclet*> chiclets = LLIMChiclet::sFindChicletsSignal(notification_id);
-    std::list<LLChiclet *>::iterator iter;
-    for (iter = chiclets.begin(); iter != chiclets.end(); iter++)
-    {
-        LLIMChiclet* chiclet = dynamic_cast<LLIMChiclet*>(*iter);
-        if (chiclet != NULL)
-        {
-            chiclet->setShowNewMessagesIcon(new_message);
-        }
-    }
-}
-
-bool LLChicletPanel::postBuild()
-{
-    LLPanel::postBuild();
-    LLIMModel::instance().addNewMsgCallback(boost::bind(&LLChicletPanel::onMessageCountChanged, this, _1));
-    LLIMModel::instance().addNoUnreadMsgsCallback(boost::bind(&LLChicletPanel::onMessageCountChanged, this, _1));
-    LLScriptFloaterManager::getInstance()->addNewObjectCallback(boost::bind(&LLChicletPanel::objectChicletCallback, this, _1));
-    LLScriptFloaterManager::getInstance()->addToggleObjectFloaterCallback(boost::bind(&LLChicletPanel::objectChicletCallback, this, _1));
-    LLIMChiclet::sFindChicletsSignal.connect(boost::bind(&LLChicletPanel::findChiclet<LLChiclet>, this, _1));
-    LLVoiceChannel::setCurrentVoiceChannelChangedCallback(boost::bind(&LLChicletPanel::onCurrentVoiceChannelChanged, this, _1));
-
-    mLeftScrollButton=getChild<LLButton>("chicklet_left_scroll_button");
-    LLTransientFloaterMgr::getInstance()->addControlView(mLeftScrollButton);
-    mLeftScrollButton->setMouseDownCallback(boost::bind(&LLChicletPanel::onLeftScrollClick,this));
-    mLeftScrollButton->setHeldDownCallback(boost::bind(&LLChicletPanel::onLeftScrollHeldDown,this));
-    mLeftScrollButton->setEnabled(false);
-
-    mRightScrollButton=getChild<LLButton>("chicklet_right_scroll_button");
-    LLTransientFloaterMgr::getInstance()->addControlView(mRightScrollButton);
-    mRightScrollButton->setMouseDownCallback(boost::bind(&LLChicletPanel::onRightScrollClick,this));
-    mRightScrollButton->setHeldDownCallback(boost::bind(&LLChicletPanel::onRightScrollHeldDown,this));
-    mRightScrollButton->setEnabled(false);
-
-<<<<<<< HEAD
-	return true;
-=======
-    return TRUE;
->>>>>>> e1623bb2
-}
-
-void LLChicletPanel::onCurrentVoiceChannelChanged(const LLUUID& session_id)
-{
-    static LLUUID s_previous_active_voice_session_id;
-
-    std::list<LLChiclet*> chiclets = LLIMChiclet::sFindChicletsSignal(session_id);
-
-    for(std::list<LLChiclet *>::iterator it = chiclets.begin(); it != chiclets.end(); ++it)
-    {
-        LLIMChiclet* chiclet = dynamic_cast<LLIMChiclet*>(*it);
-        if(chiclet)
-        {
-            if (gSavedSettings.getBOOL("OpenIMOnVoice"))
-            {
-                LLFloaterIMContainer::getInstance()->showConversation(session_id);
-            }
-        }
-    }
-
-    s_previous_active_voice_session_id = session_id;
-}
-
-bool LLChicletPanel::addChiclet(LLChiclet* chiclet, S32 index)
-{
-    if(mScrollArea->addChild(chiclet))
-    {
-        // chiclets should be aligned to right edge of scroll panel
-        S32 left_shift = 0;
-
-        if (!canScrollLeft())
-        {
-            // init left shift for the first chiclet in the list...
-            if (mChicletList.empty())
-            {
-                // ...start from the right border of the scroll area for the first added chiclet
-                left_shift = mScrollArea->getRect().getWidth();
-            }
-            else
-            {
-                // ... start from the left border of the first chiclet minus padding
-                left_shift = getChiclet(0)->getRect().mLeft - getChicletPadding();
-            }
-
-            // take into account width of the being added chiclet
-            left_shift -= chiclet->getRequiredRect().getWidth();
-
-            // if we overflow the scroll area we do not need to shift chiclets
-            if (left_shift < 0)
-            {
-                left_shift = 0;
-            }
-        }
-
-        mChicletList.insert(mChicletList.begin() + index, chiclet);
-
-        // shift first chiclet to place it in correct position.
-        // rest ones will be placed in arrange()
-        if (!canScrollLeft())
-        {
-            getChiclet(0)->translate(left_shift - getChiclet(0)->getRect().mLeft, 0);
-        }
-
-        chiclet->setLeftButtonClickCallback(boost::bind(&LLChicletPanel::onChicletClick, this, _1, _2));
-        chiclet->setChicletSizeChangedCallback(boost::bind(&LLChicletPanel::onChicletSizeChanged, this, _1, index));
-
-        arrange();
-        LLTransientFloaterMgr::getInstance()->addControlView(LLTransientFloaterMgr::IM, chiclet);
-
-        return true;
-    }
-
-    return false;
-}
-
-void LLChicletPanel::onChicletSizeChanged(LLChiclet* ctrl, const LLSD& param)
-{
-    arrange();
-}
-
-void LLChicletPanel::onChicletClick(LLUICtrl*ctrl,const LLSD&param)
-{
-    if (mCommitSignal)
-    {
-        (*mCommitSignal)(ctrl,param);
-    }
-}
-
-void LLChicletPanel::removeChiclet(chiclet_list_t::iterator it)
-{
-    LLChiclet* chiclet = *it;
-    mScrollArea->removeChild(chiclet);
-    mChicletList.erase(it);
-
-    arrange();
-    LLTransientFloaterMgr::getInstance()->removeControlView(LLTransientFloaterMgr::IM, chiclet);
-    chiclet->die();
-}
-
-void LLChicletPanel::removeChiclet(S32 index)
-{
-    if(index >= 0 && index < getChicletCount())
-    {
-        removeChiclet(mChicletList.begin() + index);
-    }
-}
-
-S32 LLChicletPanel::getChicletIndex(const LLChiclet* chiclet)
-{
-    if(mChicletList.empty())
-        return -1;
-
-    S32 size = getChicletCount();
-    for(int n = 0; n < size; ++n)
-    {
-        if(chiclet == mChicletList[n])
-            return n;
-    }
-
-    return -1;
-}
-
-void LLChicletPanel::removeChiclet(LLChiclet*chiclet)
-{
-    chiclet_list_t::iterator it = mChicletList.begin();
-    for( ; mChicletList.end() != it; ++it)
-    {
-        LLChiclet* temp = *it;
-        if(temp == chiclet)
-        {
-            removeChiclet(it);
-            return;
-        }
-    }
-}
-
-void LLChicletPanel::removeChiclet(const LLUUID& im_session_id)
-{
-    chiclet_list_t::iterator it = mChicletList.begin();
-    for( ; mChicletList.end() != it; ++it)
-    {
-        LLIMChiclet* chiclet = dynamic_cast<LLIMChiclet*>(*it);
-
-        if(chiclet->getSessionId() == im_session_id)
-        {
-            removeChiclet(it);
-            return;
-        }
-    }
-}
-
-void LLChicletPanel::removeAll()
-{
-    S32 size = getChicletCount();
-    for(S32 n = 0; n < size; ++n)
-    {
-        mScrollArea->removeChild(mChicletList[n]);
-    }
-
-    mChicletList.erase(mChicletList.begin(), mChicletList.end());
-
-    showScrollButtonsIfNeeded();
-}
-
-void LLChicletPanel::scrollToChiclet(const LLChiclet* chiclet)
-{
-    const LLRect& rect = chiclet->getRect();
-
-    if (rect.mLeft < 0)
-    {
-        scroll(llabs(rect.mLeft));
-        showScrollButtonsIfNeeded();
-    }
-    else
-    {
-        S32 scrollWidth = mScrollArea->getRect().getWidth();
-
-        if (rect.mRight > scrollWidth)
-        {
-            scroll(-llabs(rect.mRight - scrollWidth));
-            showScrollButtonsIfNeeded();
-        }
-    }
-}
-
-void LLChicletPanel::reshape(S32 width, S32 height, bool called_from_parent )
-{
-    LLPanel::reshape(width,height,called_from_parent);
-
-    //Needed once- to avoid error at first call of reshape() before postBuild()
-    if(!mLeftScrollButton||!mRightScrollButton)
-        return;
-
-    LLRect scroll_button_rect = mLeftScrollButton->getRect();
-    mLeftScrollButton->setRect(LLRect(0,scroll_button_rect.mTop,scroll_button_rect.getWidth(),
-        scroll_button_rect.mBottom));
-    scroll_button_rect = mRightScrollButton->getRect();
-    mRightScrollButton->setRect(LLRect(width - scroll_button_rect.getWidth(),scroll_button_rect.mTop,
-        width, scroll_button_rect.mBottom));
-
-
-    bool need_show_scroll = needShowScroll();
-    if(need_show_scroll)
-    {
-        mScrollArea->setRect(LLRect(scroll_button_rect.getWidth() + mScrollButtonHPad,
-            height, width - scroll_button_rect.getWidth() - mScrollButtonHPad, 0));
-    }
-    else
-    {
-        mScrollArea->setRect(LLRect(0,height, width, 0));
-    }
-
-    mShowControls = width >= mMinWidth;
-
-    mScrollArea->setVisible(mShowControls);
-
-    trimChiclets();
-    showScrollButtonsIfNeeded();
-
-}
-
-S32 LLChicletPanel::notifyParent(const LLSD& info)
-{
-    if(info.has("notification"))
-    {
-        std::string str_notification = info["notification"];
-        if(str_notification == "size_changes")
-        {
-            arrange();
-            return 1;
-        }
-    }
-    return LLPanel::notifyParent(info);
-}
-
-void LLChicletPanel::setChicletToggleState(const LLUUID& session_id, bool toggle)
-{
-    if(session_id.isNull())
-    {
-        LL_WARNS() << "Null Session ID" << LL_ENDL;
-    }
-
-    // toggle off all chiclets, except specified
-    S32 size = getChicletCount();
-    for(int n = 0; n < size; ++n)
-    {
-        LLIMChiclet* chiclet = getChiclet<LLIMChiclet>(n);
-        if(chiclet && chiclet->getSessionId() != session_id)
-        {
-            chiclet->setToggleState(false);
-        }
-    }
-
-    // toggle specified chiclet
-    LLIMChiclet* chiclet = findChiclet<LLIMChiclet>(session_id);
-    if(chiclet)
-    {
-        chiclet->setToggleState(toggle);
-    }
-}
-
-void LLChicletPanel::arrange()
-{
-    if(mChicletList.empty())
-        return;
-
-    //initial arrange of chicklets positions
-    S32 chiclet_left = getChiclet(0)->getRect().mLeft;
-    S32 size = getChicletCount();
-    for( int n = 0; n < size; ++n)
-    {
-        LLChiclet* chiclet = getChiclet(n);
-
-        S32 chiclet_width = chiclet->getRequiredRect().getWidth();
-        LLRect rect = chiclet->getRect();
-        rect.set(chiclet_left, rect.mTop, chiclet_left + chiclet_width, rect.mBottom);
-
-        chiclet->setRect(rect);
-
-        chiclet_left += chiclet_width + getChicletPadding();
-    }
-
-    //reset size and pos on mScrollArea
-    LLRect rect = getRect();
-    LLRect scroll_button_rect = mLeftScrollButton->getRect();
-
-    bool need_show_scroll = needShowScroll();
-    if(need_show_scroll)
-    {
-        mScrollArea->setRect(LLRect(scroll_button_rect.getWidth() + mScrollButtonHPad,
-            rect.getHeight(), rect.getWidth() - scroll_button_rect.getWidth() - mScrollButtonHPad, 0));
-    }
-    else
-    {
-        mScrollArea->setRect(LLRect(0,rect.getHeight(), rect.getWidth(), 0));
-    }
-
-    trimChiclets();
-    showScrollButtonsIfNeeded();
-}
-
-void LLChicletPanel::trimChiclets()
-{
-    // trim right
-    if(!mChicletList.empty())
-    {
-        S32 last_chiclet_right = (*mChicletList.rbegin())->getRect().mRight;
-        S32 first_chiclet_left = getChiclet(0)->getRect().mLeft;
-        S32 scroll_width = mScrollArea->getRect().getWidth();
-        if(last_chiclet_right < scroll_width || first_chiclet_left > 0)
-        {
-            shiftChiclets(scroll_width - last_chiclet_right);
-        }
-    }
-}
-
-bool LLChicletPanel::needShowScroll()
-{
-    if(mChicletList.empty())
-        return false;
-
-    S32 chicklet_width  = (*mChicletList.rbegin())->getRect().mRight - (*mChicletList.begin())->getRect().mLeft;
-
-    return chicklet_width>getRect().getWidth();
-}
-
-
-void LLChicletPanel::showScrollButtonsIfNeeded()
-{
-    bool can_scroll_left = canScrollLeft();
-    bool can_scroll_right = canScrollRight();
-
-    mLeftScrollButton->setEnabled(can_scroll_left);
-    mRightScrollButton->setEnabled(can_scroll_right);
-
-    bool show_scroll_buttons = (can_scroll_left || can_scroll_right) && mShowControls;
-
-    mLeftScrollButton->setVisible(show_scroll_buttons);
-    mRightScrollButton->setVisible(show_scroll_buttons);
-}
-
-void LLChicletPanel::draw()
-{
-    child_list_const_iter_t it = getChildList()->begin();
-    for( ; getChildList()->end() != it; ++it)
-    {
-        LLView* child = *it;
-        if(child == dynamic_cast<LLView*>(mScrollArea))
-        {
-            LLLocalClipRect clip(mScrollArea->getRect());
-            drawChild(mScrollArea);
-        }
-        else
-        {
-            drawChild(child);
-        }
-    }
-}
-
-bool LLChicletPanel::canScrollRight()
-{
-    if(mChicletList.empty())
-        return false;
-
-    S32 scroll_width = mScrollArea->getRect().getWidth();
-    S32 last_chiclet_right = (*mChicletList.rbegin())->getRect().mRight;
-
-    if(last_chiclet_right > scroll_width)
-        return true;
-
-    return false;
-}
-
-bool LLChicletPanel::canScrollLeft()
-{
-    if(mChicletList.empty())
-        return false;
-
-    return getChiclet(0)->getRect().mLeft < 0;
-}
-
-void LLChicletPanel::scroll(S32 offset)
-{
-    shiftChiclets(offset);
-}
-
-void LLChicletPanel::shiftChiclets(S32 offset, S32 start_index /* = 0 */)
-{
-    if(start_index < 0 || start_index >= getChicletCount())
-    {
-        return;
-    }
-
-    chiclet_list_t::const_iterator it = mChicletList.begin() + start_index;
-    for(;mChicletList.end() != it; ++it)
-    {
-        LLChiclet* chiclet = *it;
-        chiclet->translate(offset,0);
-    }
-}
-
-void LLChicletPanel::scrollLeft()
-{
-    if(canScrollLeft())
-    {
-        S32 offset = getScrollingOffset();
-        LLRect first_chiclet_rect = getChiclet(0)->getRect();
-
-        // shift chiclets in case first chiclet is partially visible
-        if(first_chiclet_rect.mLeft < 0 && first_chiclet_rect.mRight > 0)
-        {
-            offset = llabs(first_chiclet_rect.mLeft);
-        }
-
-        scroll(offset);
-
-        showScrollButtonsIfNeeded();
-    }
-}
-
-void LLChicletPanel::scrollRight()
-{
-    if(canScrollRight())
-    {
-        S32 offset = - getScrollingOffset();
-
-        S32 last_chiclet_right = (*mChicletList.rbegin())->getRect().mRight;
-        S32 scroll_rect_width = mScrollArea->getRect().getWidth();
-        // if after scrolling, the last chiclet will not be aligned to
-        // scroll area right side - align it.
-        if( last_chiclet_right + offset < scroll_rect_width )
-        {
-            offset = scroll_rect_width - last_chiclet_right;
-        }
-
-        scroll(offset);
-
-        showScrollButtonsIfNeeded();
-    }
-}
-
-void LLChicletPanel::onLeftScrollClick()
-{
-    scrollLeft();
-}
-
-void LLChicletPanel::onRightScrollClick()
-{
-    scrollRight();
-}
-
-void LLChicletPanel::onLeftScrollHeldDown()
-{
-    S32 offset = mScrollingOffset;
-    mScrollingOffset = mScrollingOffset / mScrollRatio;
-    scrollLeft();
-    mScrollingOffset = offset;
-}
-
-void LLChicletPanel::onRightScrollHeldDown()
-{
-    S32 offset = mScrollingOffset;
-    mScrollingOffset = mScrollingOffset / mScrollRatio;
-    scrollRight();
-    mScrollingOffset = offset;
-}
-
-boost::signals2::connection LLChicletPanel::setChicletClickedCallback(
-    const commit_callback_t& cb)
-{
-    return setCommitCallback(cb);
-}
-
-bool LLChicletPanel::handleScrollWheel(S32 x, S32 y, S32 clicks)
-{
-<<<<<<< HEAD
-	if(clicks > 0)
-	{
-		scrollRight();
-	}
-	else
-	{
-		scrollLeft();
-	}
-	return true;
-=======
-    if(clicks > 0)
-    {
-        scrollRight();
-    }
-    else
-    {
-        scrollLeft();
-    }
-    return TRUE;
->>>>>>> e1623bb2
-}
-
-bool LLChicletPanel::isAnyIMFloaterDoked()
-{
-    bool res = false;
-    for (chiclet_list_t::iterator it = mChicletList.begin(); it
-            != mChicletList.end(); it++)
-    {
-        LLFloaterIMSession* im_floater = LLFloaterReg::findTypedInstance<LLFloaterIMSession>(
-                "impanel", (*it)->getSessionId());
-        if (im_floater != NULL && im_floater->getVisible()
-                && !im_floater->isMinimized() && im_floater->isDocked())
-        {
-            res = true;
-            break;
-        }
-    }
-
-    return res;
-}
-
-//////////////////////////////////////////////////////////////////////////
-//////////////////////////////////////////////////////////////////////////
-//////////////////////////////////////////////////////////////////////////
-LLChicletNotificationCounterCtrl::Params::Params()
-    : max_displayed_count("max_displayed_count", 99)
-{
-}
-
-//////////////////////////////////////////////////////////////////////////
-//////////////////////////////////////////////////////////////////////////
-//////////////////////////////////////////////////////////////////////////
-LLChicletAvatarIconCtrl::LLChicletAvatarIconCtrl(const Params& p)
- : LLAvatarIconCtrl(p)
-{
-}
-
-//////////////////////////////////////////////////////////////////////////
-//////////////////////////////////////////////////////////////////////////
-//////////////////////////////////////////////////////////////////////////
-
-LLChicletInvOfferIconCtrl::LLChicletInvOfferIconCtrl(const Params& p)
-: LLChicletAvatarIconCtrl(p)
- , mDefaultIcon(p.default_icon)
-{
-}
-
-void LLChicletInvOfferIconCtrl::setValue(const LLSD& value )
-{
-    if(value.asUUID().isNull())
-    {
-        LLIconCtrl::setValue(mDefaultIcon);
-    }
-    else
-    {
-        LLChicletAvatarIconCtrl::setValue(value);
-    }
-}
-
-//////////////////////////////////////////////////////////////////////////
-//////////////////////////////////////////////////////////////////////////
-//////////////////////////////////////////////////////////////////////////
-
-LLScriptChiclet::Params::Params()
- : icon("icon")
- , chiclet_button("chiclet_button")
- , new_message_icon("new_message_icon")
-{
-}
-
-LLScriptChiclet::LLScriptChiclet(const Params&p)
- : LLIMChiclet(p)
- , mChicletIconCtrl(NULL)
-{
-    LLButton::Params button_params = p.chiclet_button;
-    mChicletButton = LLUICtrlFactory::create<LLButton>(button_params);
-    addChild(mChicletButton);
-
-    LLIconCtrl::Params new_msg_params = p.new_message_icon;
-    mNewMessagesIcon = LLUICtrlFactory::create<LLIconCtrl>(new_msg_params);
-    addChild(mNewMessagesIcon);
-
-    LLIconCtrl::Params icon_params = p.icon;
-    mChicletIconCtrl = LLUICtrlFactory::create<LLIconCtrl>(icon_params);
-    addChild(mChicletIconCtrl);
-
-    sendChildToFront(mNewMessagesIcon);
-}
-
-void LLScriptChiclet::setSessionId(const LLUUID& session_id)
-{
-    setShowNewMessagesIcon( getSessionId() != session_id );
-
-    LLIMChiclet::setSessionId(session_id);
-
-    setToolTip(LLScriptFloaterManager::getObjectName(session_id));
-}
-
-void LLScriptChiclet::onMouseDown()
-{
-    LLScriptFloaterManager::getInstance()->toggleScriptFloater(getSessionId());
-}
-
-void LLScriptChiclet::onMenuItemClicked(const LLSD& user_data)
-{
-    std::string action = user_data.asString();
-
-    if("end" == action)
-    {
-        LLScriptFloaterManager::instance().removeNotification(getSessionId());
-    }
-    else if ("close all" == action)
-    {
-        LLIMWellWindow::getInstance()->closeAll();
-    }
-}
-
-void LLScriptChiclet::createPopupMenu()
-{
-    if(!canCreateMenu())
-        return;
-
-    LLUICtrl::CommitCallbackRegistry::ScopedRegistrar registrar;
-    registrar.add("ScriptChiclet.Action", boost::bind(&LLScriptChiclet::onMenuItemClicked, this, _2));
-
-    LLMenuGL* menu = LLUICtrlFactory::getInstance()->createFromFile<LLMenuGL>
-        ("menu_script_chiclet.xml", gMenuHolder, LLViewerMenuHolderGL::child_registry_t::instance());
-    if (menu)
-    {
-        mPopupMenuHandle = menu->getHandle();
-    }
-
-}
-
-//////////////////////////////////////////////////////////////////////////
-//////////////////////////////////////////////////////////////////////////
-//////////////////////////////////////////////////////////////////////////
-
-static const std::string INVENTORY_USER_OFFER   ("UserGiveItem");
-
-LLInvOfferChiclet::Params::Params()
- : icon("icon")
- , chiclet_button("chiclet_button")
- , new_message_icon("new_message_icon")
-{
-}
-
-LLInvOfferChiclet::LLInvOfferChiclet(const Params&p)
- : LLIMChiclet(p)
- , mChicletIconCtrl(NULL)
-{
-    LLButton::Params button_params = p.chiclet_button;
-    mChicletButton = LLUICtrlFactory::create<LLButton>(button_params);
-    addChild(mChicletButton);
-
-    LLIconCtrl::Params new_msg_params = p.new_message_icon;
-    mNewMessagesIcon = LLUICtrlFactory::create<LLIconCtrl>(new_msg_params);
-    addChild(mNewMessagesIcon);
-
-    LLChicletInvOfferIconCtrl::Params icon_params = p.icon;
-    mChicletIconCtrl = LLUICtrlFactory::create<LLChicletInvOfferIconCtrl>(icon_params);
-    addChild(mChicletIconCtrl);
-
-    sendChildToFront(mNewMessagesIcon);
-}
-
-void LLInvOfferChiclet::setSessionId(const LLUUID& session_id)
-{
-    setShowNewMessagesIcon( getSessionId() != session_id );
-
-    setToolTip(LLScriptFloaterManager::getObjectName(session_id));
-
-    LLIMChiclet::setSessionId(session_id);
-    LLNotificationPtr notification = LLNotifications::getInstance()->find(session_id);
-
-    if ( notification && notification->getName() == INVENTORY_USER_OFFER )
-    {
-        mChicletIconCtrl->setValue(notification->getPayload()["from_id"]);
-    }
-    else
-    {
-        mChicletIconCtrl->setValue(LLUUID::null);
-    }
-}
-
-void LLInvOfferChiclet::onMouseDown()
-{
-    LLScriptFloaterManager::instance().toggleScriptFloater(getSessionId());
-}
-
-void LLInvOfferChiclet::onMenuItemClicked(const LLSD& user_data)
-{
-    std::string action = user_data.asString();
-
-    if("end" == action)
-    {
-        LLScriptFloaterManager::instance().removeNotification(getSessionId());
-    }
-}
-
-void LLInvOfferChiclet::createPopupMenu()
-{
-    if(!canCreateMenu())
-        return;
-
-    LLUICtrl::CommitCallbackRegistry::ScopedRegistrar registrar;
-    registrar.add("InvOfferChiclet.Action", boost::bind(&LLInvOfferChiclet::onMenuItemClicked, this, _2));
-
-    LLMenuGL* menu = LLUICtrlFactory::getInstance()->createFromFile<LLMenuGL>
-        ("menu_inv_offer_chiclet.xml", gMenuHolder, LLViewerMenuHolderGL::child_registry_t::instance());
-    if (menu)
-    {
-        mPopupMenuHandle = menu->getHandle();
-    }
-}
-
-// EOF+/**
+ * @file llchiclet.cpp
+ * @brief LLChiclet class implementation
+ *
+ * $LicenseInfo:firstyear=2002&license=viewerlgpl$
+ * Second Life Viewer Source Code
+ * Copyright (C) 2010, Linden Research, Inc.
+ *
+ * This library is free software; you can redistribute it and/or
+ * modify it under the terms of the GNU Lesser General Public
+ * License as published by the Free Software Foundation;
+ * version 2.1 of the License only.
+ *
+ * This library is distributed in the hope that it will be useful,
+ * but WITHOUT ANY WARRANTY; without even the implied warranty of
+ * MERCHANTABILITY or FITNESS FOR A PARTICULAR PURPOSE.  See the GNU
+ * Lesser General Public License for more details.
+ *
+ * You should have received a copy of the GNU Lesser General Public
+ * License along with this library; if not, write to the Free Software
+ * Foundation, Inc., 51 Franklin Street, Fifth Floor, Boston, MA  02110-1301  USA
+ *
+ * Linden Research, Inc., 945 Battery Street, San Francisco, CA  94111  USA
+ * $/LicenseInfo$
+ */
+
+#include "llviewerprecompiledheaders.h" // must be first include
+#include "llchiclet.h"
+
+#include "llchicletbar.h"
+#include "llfloaterimsession.h"
+#include "llfloaterimcontainer.h"
+#include "llfloaterreg.h"
+#include "lllocalcliprect.h"
+#include "llscriptfloater.h"
+#include "llsingleton.h"
+#include "llsyswellwindow.h"
+#include "llfloaternotificationstabbed.h"
+#include "llviewermenu.h"
+
+static LLDefaultChildRegistry::Register<LLChicletPanel> t1("chiclet_panel");
+static LLDefaultChildRegistry::Register<LLNotificationChiclet> t2("chiclet_notification");
+static LLDefaultChildRegistry::Register<LLScriptChiclet> t6("chiclet_script");
+static LLDefaultChildRegistry::Register<LLInvOfferChiclet> t7("chiclet_offer");
+
+boost::signals2::signal<LLChiclet* (const LLUUID&),
+        LLIMChiclet::CollectChicletCombiner<std::list<LLChiclet*> > >
+        LLIMChiclet::sFindChicletsSignal;
+//////////////////////////////////////////////////////////////////////////
+//////////////////////////////////////////////////////////////////////////
+//////////////////////////////////////////////////////////////////////////
+
+LLSysWellChiclet::Params::Params()
+    : button("button")
+    , unread_notifications("unread_notifications")
+    , max_displayed_count("max_displayed_count", 99)
+{
+    button.name = "button";
+    button.tab_stop = false;
+    button.label = LLStringUtil::null;
+}
+
+LLSysWellChiclet::LLSysWellChiclet(const Params& p)
+    : LLChiclet(p)
+    , mButton(NULL)
+    , mCounter(0)
+    , mMaxDisplayedCount(p.max_displayed_count)
+    , mIsNewMessagesState(false)
+    , mFlashToLitTimer(NULL)
+{
+    LLButton::Params button_params = p.button;
+    mButton = LLUICtrlFactory::create<LLButton>(button_params);
+    addChild(mButton);
+
+    mFlashToLitTimer = new LLFlashTimer(boost::bind(&LLSysWellChiclet::changeLitState, this, _1));
+}
+
+LLSysWellChiclet::~LLSysWellChiclet()
+{
+    mFlashToLitTimer->unset();
+    LLContextMenu* menu = static_cast<LLContextMenu*>(mContextMenuHandle.get());
+    if (menu)
+    {
+        menu->die();
+        mContextMenuHandle.markDead();
+    }
+}
+
+void LLSysWellChiclet::setCounter(S32 counter)
+{
+    // do nothing if the same counter is coming. EXT-3678.
+    if (counter == mCounter) return;
+
+    // note same code in LLChicletNotificationCounterCtrl::setCounter(S32 counter)
+    std::string s_count;
+    if(counter != 0)
+    {
+        static std::string more_messages_exist("+");
+        std::string more_messages(counter > mMaxDisplayedCount ? more_messages_exist : "");
+        s_count = llformat("%d%s"
+            , llmin(counter, mMaxDisplayedCount)
+            , more_messages.c_str()
+            );
+    }
+
+    mButton->setLabel(s_count);
+
+    mCounter = counter;
+}
+
+boost::signals2::connection LLSysWellChiclet::setClickCallback(
+    const commit_callback_t& cb)
+{
+    return mButton->setClickedCallback(cb);
+}
+
+void LLSysWellChiclet::setToggleState(bool toggled) {
+    mButton->setToggleState(toggled);
+}
+
+void LLSysWellChiclet::changeLitState(bool blink)
+{
+    setNewMessagesState(!mIsNewMessagesState);
+}
+
+void LLSysWellChiclet::setNewMessagesState(bool new_messages)
+{
+    /*
+    Emulate 4 states of button by background images, see detains in EXT-3147
+    xml attribute           Description
+    image_unselected        "Unlit" - there are no new messages
+    image_selected          "Unlit" + "Selected" - there are no new messages and the Well is open
+    image_pressed           "Lit" - there are new messages
+    image_pressed_selected  "Lit" + "Selected" - there are new messages and the Well is open
+    */
+    mButton->setForcePressedState(new_messages);
+
+    mIsNewMessagesState = new_messages;
+}
+
+void LLSysWellChiclet::updateWidget(bool is_window_empty)
+{
+    mButton->setEnabled(!is_window_empty);
+
+    if (LLChicletBar::instanceExists())
+    {
+        LLChicletBar::getInstance()->showWellButton(getName(), !is_window_empty);
+    }
+}
+// virtual
+bool LLSysWellChiclet::handleRightMouseDown(S32 x, S32 y, MASK mask)
+{
+    LLContextMenu* menu_avatar = mContextMenuHandle.get();
+    if(!menu_avatar)
+    {
+        createMenu();
+        menu_avatar = mContextMenuHandle.get();
+    }
+    if (menu_avatar)
+    {
+        menu_avatar->show(x, y);
+        LLMenuGL::showPopup(this, menu_avatar, x, y);
+    }
+    return true;
+}
+
+/************************************************************************/
+/*               LLNotificationChiclet implementation                   */
+/************************************************************************/
+LLNotificationChiclet::LLNotificationChiclet(const Params& p)
+:   LLSysWellChiclet(p),
+    mUreadSystemNotifications(0)
+{
+    mNotificationChannel.reset(new ChicletNotificationChannel(this));
+    // ensure that notification well window exists, to synchronously
+    // handle toast add/delete events.
+    LLFloaterNotificationsTabbed::getInstance()->setSysWellChiclet(this);
+}
+
+LLNotificationChiclet::~LLNotificationChiclet()
+{
+    mNotificationChannel.reset();
+}
+
+void LLNotificationChiclet::onMenuItemClicked(const LLSD& user_data)
+{
+    std::string action = user_data.asString();
+    if("close all" == action)
+    {
+        LLFloaterNotificationsTabbed::getInstance()->closeAll();
+        LLIMWellWindow::getInstance()->closeAll();
+    }
+}
+
+bool LLNotificationChiclet::enableMenuItem(const LLSD& user_data)
+{
+    std::string item = user_data.asString();
+    if (item == "can close all")
+    {
+        return mUreadSystemNotifications != 0;
+    }
+    return true;
+}
+
+void LLNotificationChiclet::createMenu()
+{
+    if(mContextMenuHandle.get())
+    {
+        LL_WARNS() << "Menu already exists" << LL_ENDL;
+        return;
+    }
+
+    LLUICtrl::CommitCallbackRegistry::ScopedRegistrar registrar;
+    registrar.add("NotificationWellChicletMenu.Action",
+        boost::bind(&LLNotificationChiclet::onMenuItemClicked, this, _2));
+
+    LLUICtrl::EnableCallbackRegistry::ScopedRegistrar enable_registrar;
+    enable_registrar.add("NotificationWellChicletMenu.EnableItem",
+        boost::bind(&LLNotificationChiclet::enableMenuItem, this, _2));
+
+    llassert(LLMenuGL::sMenuContainer != NULL);
+    LLContextMenu* menu = LLUICtrlFactory::getInstance()->createFromFile<LLContextMenu>
+        ("menu_notification_well_button.xml",
+         LLMenuGL::sMenuContainer,
+         LLViewerMenuHolderGL::child_registry_t::instance());
+    if (menu)
+    {
+        mContextMenuHandle = menu->getHandle();
+    }
+}
+
+/*virtual*/
+void LLNotificationChiclet::setCounter(S32 counter)
+{
+    LLSysWellChiclet::setCounter(counter);
+    updateWidget(getCounter() == 0);
+
+}
+
+bool LLNotificationChiclet::ChicletNotificationChannel::filterNotification( LLNotificationPtr notification )
+{
+    bool displayNotification;
+    if (   (notification->getName() == "ScriptDialog") // special case for scripts
+        // if there is no toast window for the notification, filter it
+        //|| (!LLNotificationWellWindow::getInstance()->findItemByID(notification->getID()))
+        || (!LLFloaterNotificationsTabbed::getInstance()->findItemByID(notification->getID(), notification->getName()))
+        )
+    {
+        displayNotification = false;
+    }
+    else if( !(notification->canLogToIM() && notification->hasFormElements())
+            && (!notification->getPayload().has("give_inventory_notification")
+                || notification->getPayload()["give_inventory_notification"]))
+    {
+        displayNotification = true;
+    }
+    else
+    {
+        displayNotification = false;
+    }
+    return displayNotification;
+}
+
+//////////////////////////////////////////////////////////////////////////
+//////////////////////////////////////////////////////////////////////////
+//////////////////////////////////////////////////////////////////////////
+
+LLChiclet::Params::Params()
+ : show_counter("show_counter", true)
+ , enable_counter("enable_counter", false)
+{
+}
+
+LLChiclet::LLChiclet(const Params& p)
+: LLUICtrl(p)
+, mSessionId(LLUUID::null)
+, mShowCounter(p.show_counter)
+{
+}
+
+boost::signals2::connection LLChiclet::setLeftButtonClickCallback(
+    const commit_callback_t& cb)
+{
+    return setCommitCallback(cb);
+}
+
+bool LLChiclet::handleMouseDown(S32 x, S32 y, MASK mask)
+{
+    onCommit();
+    childrenHandleMouseDown(x,y,mask);
+    return true;
+}
+
+boost::signals2::connection LLChiclet::setChicletSizeChangedCallback(
+    const chiclet_size_changed_callback_t& cb)
+{
+    return mChicletSizeChangedSignal.connect(cb);
+}
+
+void LLChiclet::onChicletSizeChanged()
+{
+    mChicletSizeChangedSignal(this, getValue());
+}
+
+LLSD LLChiclet::getValue() const
+{
+    return LLSD(getSessionId());
+}
+
+void LLChiclet::setValue(const LLSD& value)
+{
+    if(value.isUUID())
+    {
+        setSessionId(value.asUUID());
+    }
+}
+
+//////////////////////////////////////////////////////////////////////////
+//////////////////////////////////////////////////////////////////////////
+//////////////////////////////////////////////////////////////////////////
+
+LLIMChiclet::LLIMChiclet(const LLIMChiclet::Params& p)
+: LLChiclet(p)
+, mShowSpeaker(false)
+, mDefaultWidth(p.rect().getWidth())
+, mNewMessagesIcon(NULL)
+, mChicletButton(NULL)
+{
+}
+
+LLIMChiclet::~LLIMChiclet()
+{
+    auto menu = mPopupMenuHandle.get();
+    if (menu)
+    {
+        menu->die();
+        mPopupMenuHandle.markDead();
+    }
+}
+
+/* virtual*/
+bool LLIMChiclet::postBuild()
+{
+    mChicletButton = getChild<LLButton>("chiclet_button");
+    mChicletButton->setCommitCallback(boost::bind(&LLIMChiclet::onMouseDown, this));
+    mChicletButton->setDoubleClickCallback(boost::bind(&LLIMChiclet::onMouseDown, this));
+    return true;
+}
+
+void LLIMChiclet::enableCounterControl(bool enable)
+{
+    mCounterEnabled = enable;
+    if(!enable)
+    {
+        LLChiclet::setShowCounter(false);
+    }
+}
+
+void LLIMChiclet::setRequiredWidth()
+{
+    S32 required_width = mDefaultWidth;
+    reshape(required_width, getRect().getHeight());
+    onChicletSizeChanged();
+}
+
+void LLIMChiclet::setShowNewMessagesIcon(bool show)
+{
+    if(mNewMessagesIcon)
+    {
+        mNewMessagesIcon->setVisible(show);
+    }
+    setRequiredWidth();
+}
+
+bool LLIMChiclet::getShowNewMessagesIcon()
+{
+    return mNewMessagesIcon->getVisible();
+}
+
+void LLIMChiclet::onMouseDown()
+{
+    LLFloaterIMSession::toggle(getSessionId());
+}
+
+void LLIMChiclet::setToggleState(bool toggle)
+{
+    mChicletButton->setToggleState(toggle);
+}
+
+bool LLIMChiclet::handleRightMouseDown(S32 x, S32 y, MASK mask)
+{
+    auto menu = static_cast<LLMenuGL*>(mPopupMenuHandle.get());
+    if(!menu)
+    {
+        createPopupMenu();
+        menu = static_cast<LLMenuGL*>(mPopupMenuHandle.get());
+    }
+
+    if (menu)
+    {
+        updateMenuItems();
+        menu->arrangeAndClear();
+        LLMenuGL::showPopup(this, menu, x, y);
+    }
+
+    return true;
+}
+
+void LLIMChiclet::hidePopupMenu()
+{
+    auto menu = mPopupMenuHandle.get();
+    if (menu)
+    {
+        menu->setVisible(false);
+    }
+}
+
+bool LLIMChiclet::canCreateMenu()
+{
+    if(mPopupMenuHandle.get())
+    {
+        LL_WARNS() << "Menu already exists" << LL_ENDL;
+        return false;
+    }
+    if(getSessionId().isNull())
+    {
+        return false;
+    }
+    return true;
+}
+
+//////////////////////////////////////////////////////////////////////////
+//////////////////////////////////////////////////////////////////////////
+//////////////////////////////////////////////////////////////////////////
+
+LLChicletPanel::Params::Params()
+: chiclet_padding("chiclet_padding")
+, scrolling_offset("scrolling_offset")
+, scroll_button_hpad("scroll_button_hpad")
+, scroll_ratio("scroll_ratio")
+, min_width("min_width")
+{
+};
+
+LLChicletPanel::LLChicletPanel(const Params&p)
+: LLPanel(p)
+, mScrollArea(NULL)
+, mLeftScrollButton(NULL)
+, mRightScrollButton(NULL)
+, mChicletPadding(p.chiclet_padding)
+, mScrollingOffset(p.scrolling_offset)
+, mScrollButtonHPad(p.scroll_button_hpad)
+, mScrollRatio(p.scroll_ratio)
+, mMinWidth(p.min_width)
+, mShowControls(true)
+{
+    LLPanel::Params panel_params;
+    panel_params.follows.flags(FOLLOWS_LEFT | FOLLOWS_RIGHT);
+    mScrollArea = LLUICtrlFactory::create<LLPanel>(panel_params,this);
+
+    // important for Show/Hide Camera and Move controls menu in bottom tray to work properly
+    mScrollArea->setMouseOpaque(false);
+
+    addChild(mScrollArea);
+}
+
+LLChicletPanel::~LLChicletPanel()
+{
+    if(LLTransientFloaterMgr::instanceExists())
+    {
+        LLTransientFloaterMgr::getInstance()->removeControlView(mLeftScrollButton);
+        LLTransientFloaterMgr::getInstance()->removeControlView(mRightScrollButton);
+    }
+}
+
+void LLChicletPanel::onMessageCountChanged(const LLSD& data)
+{
+    // *TODO : we either suppress this method or return a value. Right now, it servers no purpose.
+    /*
+
+    //LLFloaterIMSession* im_floater = LLFloaterIMSession::findInstance(session_id);
+    //if (im_floater && im_floater->getVisible() && im_floater->hasFocus())
+    //{
+    //  unread = 0;
+    //}
+    */
+}
+
+void LLChicletPanel::objectChicletCallback(const LLSD& data)
+{
+    LLUUID notification_id = data["notification_id"];
+    bool new_message = data["new_message"];
+
+    std::list<LLChiclet*> chiclets = LLIMChiclet::sFindChicletsSignal(notification_id);
+    std::list<LLChiclet *>::iterator iter;
+    for (iter = chiclets.begin(); iter != chiclets.end(); iter++)
+    {
+        LLIMChiclet* chiclet = dynamic_cast<LLIMChiclet*>(*iter);
+        if (chiclet != NULL)
+        {
+            chiclet->setShowNewMessagesIcon(new_message);
+        }
+    }
+}
+
+bool LLChicletPanel::postBuild()
+{
+    LLPanel::postBuild();
+    LLIMModel::instance().addNewMsgCallback(boost::bind(&LLChicletPanel::onMessageCountChanged, this, _1));
+    LLIMModel::instance().addNoUnreadMsgsCallback(boost::bind(&LLChicletPanel::onMessageCountChanged, this, _1));
+    LLScriptFloaterManager::getInstance()->addNewObjectCallback(boost::bind(&LLChicletPanel::objectChicletCallback, this, _1));
+    LLScriptFloaterManager::getInstance()->addToggleObjectFloaterCallback(boost::bind(&LLChicletPanel::objectChicletCallback, this, _1));
+    LLIMChiclet::sFindChicletsSignal.connect(boost::bind(&LLChicletPanel::findChiclet<LLChiclet>, this, _1));
+    LLVoiceChannel::setCurrentVoiceChannelChangedCallback(boost::bind(&LLChicletPanel::onCurrentVoiceChannelChanged, this, _1));
+
+    mLeftScrollButton=getChild<LLButton>("chicklet_left_scroll_button");
+    LLTransientFloaterMgr::getInstance()->addControlView(mLeftScrollButton);
+    mLeftScrollButton->setMouseDownCallback(boost::bind(&LLChicletPanel::onLeftScrollClick,this));
+    mLeftScrollButton->setHeldDownCallback(boost::bind(&LLChicletPanel::onLeftScrollHeldDown,this));
+    mLeftScrollButton->setEnabled(false);
+
+    mRightScrollButton=getChild<LLButton>("chicklet_right_scroll_button");
+    LLTransientFloaterMgr::getInstance()->addControlView(mRightScrollButton);
+    mRightScrollButton->setMouseDownCallback(boost::bind(&LLChicletPanel::onRightScrollClick,this));
+    mRightScrollButton->setHeldDownCallback(boost::bind(&LLChicletPanel::onRightScrollHeldDown,this));
+    mRightScrollButton->setEnabled(false);
+
+    return true;
+}
+
+void LLChicletPanel::onCurrentVoiceChannelChanged(const LLUUID& session_id)
+{
+    static LLUUID s_previous_active_voice_session_id;
+
+    std::list<LLChiclet*> chiclets = LLIMChiclet::sFindChicletsSignal(session_id);
+
+    for(std::list<LLChiclet *>::iterator it = chiclets.begin(); it != chiclets.end(); ++it)
+    {
+        LLIMChiclet* chiclet = dynamic_cast<LLIMChiclet*>(*it);
+        if(chiclet)
+        {
+            if (gSavedSettings.getBOOL("OpenIMOnVoice"))
+            {
+                LLFloaterIMContainer::getInstance()->showConversation(session_id);
+            }
+        }
+    }
+
+    s_previous_active_voice_session_id = session_id;
+}
+
+bool LLChicletPanel::addChiclet(LLChiclet* chiclet, S32 index)
+{
+    if(mScrollArea->addChild(chiclet))
+    {
+        // chiclets should be aligned to right edge of scroll panel
+        S32 left_shift = 0;
+
+        if (!canScrollLeft())
+        {
+            // init left shift for the first chiclet in the list...
+            if (mChicletList.empty())
+            {
+                // ...start from the right border of the scroll area for the first added chiclet
+                left_shift = mScrollArea->getRect().getWidth();
+            }
+            else
+            {
+                // ... start from the left border of the first chiclet minus padding
+                left_shift = getChiclet(0)->getRect().mLeft - getChicletPadding();
+            }
+
+            // take into account width of the being added chiclet
+            left_shift -= chiclet->getRequiredRect().getWidth();
+
+            // if we overflow the scroll area we do not need to shift chiclets
+            if (left_shift < 0)
+            {
+                left_shift = 0;
+            }
+        }
+
+        mChicletList.insert(mChicletList.begin() + index, chiclet);
+
+        // shift first chiclet to place it in correct position.
+        // rest ones will be placed in arrange()
+        if (!canScrollLeft())
+        {
+            getChiclet(0)->translate(left_shift - getChiclet(0)->getRect().mLeft, 0);
+        }
+
+        chiclet->setLeftButtonClickCallback(boost::bind(&LLChicletPanel::onChicletClick, this, _1, _2));
+        chiclet->setChicletSizeChangedCallback(boost::bind(&LLChicletPanel::onChicletSizeChanged, this, _1, index));
+
+        arrange();
+        LLTransientFloaterMgr::getInstance()->addControlView(LLTransientFloaterMgr::IM, chiclet);
+
+        return true;
+    }
+
+    return false;
+}
+
+void LLChicletPanel::onChicletSizeChanged(LLChiclet* ctrl, const LLSD& param)
+{
+    arrange();
+}
+
+void LLChicletPanel::onChicletClick(LLUICtrl*ctrl,const LLSD&param)
+{
+    if (mCommitSignal)
+    {
+        (*mCommitSignal)(ctrl,param);
+    }
+}
+
+void LLChicletPanel::removeChiclet(chiclet_list_t::iterator it)
+{
+    LLChiclet* chiclet = *it;
+    mScrollArea->removeChild(chiclet);
+    mChicletList.erase(it);
+
+    arrange();
+    LLTransientFloaterMgr::getInstance()->removeControlView(LLTransientFloaterMgr::IM, chiclet);
+    chiclet->die();
+}
+
+void LLChicletPanel::removeChiclet(S32 index)
+{
+    if(index >= 0 && index < getChicletCount())
+    {
+        removeChiclet(mChicletList.begin() + index);
+    }
+}
+
+S32 LLChicletPanel::getChicletIndex(const LLChiclet* chiclet)
+{
+    if(mChicletList.empty())
+        return -1;
+
+    S32 size = getChicletCount();
+    for(int n = 0; n < size; ++n)
+    {
+        if(chiclet == mChicletList[n])
+            return n;
+    }
+
+    return -1;
+}
+
+void LLChicletPanel::removeChiclet(LLChiclet*chiclet)
+{
+    chiclet_list_t::iterator it = mChicletList.begin();
+    for( ; mChicletList.end() != it; ++it)
+    {
+        LLChiclet* temp = *it;
+        if(temp == chiclet)
+        {
+            removeChiclet(it);
+            return;
+        }
+    }
+}
+
+void LLChicletPanel::removeChiclet(const LLUUID& im_session_id)
+{
+    chiclet_list_t::iterator it = mChicletList.begin();
+    for( ; mChicletList.end() != it; ++it)
+    {
+        LLIMChiclet* chiclet = dynamic_cast<LLIMChiclet*>(*it);
+
+        if(chiclet->getSessionId() == im_session_id)
+        {
+            removeChiclet(it);
+            return;
+        }
+    }
+}
+
+void LLChicletPanel::removeAll()
+{
+    S32 size = getChicletCount();
+    for(S32 n = 0; n < size; ++n)
+    {
+        mScrollArea->removeChild(mChicletList[n]);
+    }
+
+    mChicletList.erase(mChicletList.begin(), mChicletList.end());
+
+    showScrollButtonsIfNeeded();
+}
+
+void LLChicletPanel::scrollToChiclet(const LLChiclet* chiclet)
+{
+    const LLRect& rect = chiclet->getRect();
+
+    if (rect.mLeft < 0)
+    {
+        scroll(llabs(rect.mLeft));
+        showScrollButtonsIfNeeded();
+    }
+    else
+    {
+        S32 scrollWidth = mScrollArea->getRect().getWidth();
+
+        if (rect.mRight > scrollWidth)
+        {
+            scroll(-llabs(rect.mRight - scrollWidth));
+            showScrollButtonsIfNeeded();
+        }
+    }
+}
+
+void LLChicletPanel::reshape(S32 width, S32 height, bool called_from_parent )
+{
+    LLPanel::reshape(width,height,called_from_parent);
+
+    //Needed once- to avoid error at first call of reshape() before postBuild()
+    if(!mLeftScrollButton||!mRightScrollButton)
+        return;
+
+    LLRect scroll_button_rect = mLeftScrollButton->getRect();
+    mLeftScrollButton->setRect(LLRect(0,scroll_button_rect.mTop,scroll_button_rect.getWidth(),
+        scroll_button_rect.mBottom));
+    scroll_button_rect = mRightScrollButton->getRect();
+    mRightScrollButton->setRect(LLRect(width - scroll_button_rect.getWidth(),scroll_button_rect.mTop,
+        width, scroll_button_rect.mBottom));
+
+
+    bool need_show_scroll = needShowScroll();
+    if(need_show_scroll)
+    {
+        mScrollArea->setRect(LLRect(scroll_button_rect.getWidth() + mScrollButtonHPad,
+            height, width - scroll_button_rect.getWidth() - mScrollButtonHPad, 0));
+    }
+    else
+    {
+        mScrollArea->setRect(LLRect(0,height, width, 0));
+    }
+
+    mShowControls = width >= mMinWidth;
+
+    mScrollArea->setVisible(mShowControls);
+
+    trimChiclets();
+    showScrollButtonsIfNeeded();
+
+}
+
+S32 LLChicletPanel::notifyParent(const LLSD& info)
+{
+    if(info.has("notification"))
+    {
+        std::string str_notification = info["notification"];
+        if(str_notification == "size_changes")
+        {
+            arrange();
+            return 1;
+        }
+    }
+    return LLPanel::notifyParent(info);
+}
+
+void LLChicletPanel::setChicletToggleState(const LLUUID& session_id, bool toggle)
+{
+    if(session_id.isNull())
+    {
+        LL_WARNS() << "Null Session ID" << LL_ENDL;
+    }
+
+    // toggle off all chiclets, except specified
+    S32 size = getChicletCount();
+    for(int n = 0; n < size; ++n)
+    {
+        LLIMChiclet* chiclet = getChiclet<LLIMChiclet>(n);
+        if(chiclet && chiclet->getSessionId() != session_id)
+        {
+            chiclet->setToggleState(false);
+        }
+    }
+
+    // toggle specified chiclet
+    LLIMChiclet* chiclet = findChiclet<LLIMChiclet>(session_id);
+    if(chiclet)
+    {
+        chiclet->setToggleState(toggle);
+    }
+}
+
+void LLChicletPanel::arrange()
+{
+    if(mChicletList.empty())
+        return;
+
+    //initial arrange of chicklets positions
+    S32 chiclet_left = getChiclet(0)->getRect().mLeft;
+    S32 size = getChicletCount();
+    for( int n = 0; n < size; ++n)
+    {
+        LLChiclet* chiclet = getChiclet(n);
+
+        S32 chiclet_width = chiclet->getRequiredRect().getWidth();
+        LLRect rect = chiclet->getRect();
+        rect.set(chiclet_left, rect.mTop, chiclet_left + chiclet_width, rect.mBottom);
+
+        chiclet->setRect(rect);
+
+        chiclet_left += chiclet_width + getChicletPadding();
+    }
+
+    //reset size and pos on mScrollArea
+    LLRect rect = getRect();
+    LLRect scroll_button_rect = mLeftScrollButton->getRect();
+
+    bool need_show_scroll = needShowScroll();
+    if(need_show_scroll)
+    {
+        mScrollArea->setRect(LLRect(scroll_button_rect.getWidth() + mScrollButtonHPad,
+            rect.getHeight(), rect.getWidth() - scroll_button_rect.getWidth() - mScrollButtonHPad, 0));
+    }
+    else
+    {
+        mScrollArea->setRect(LLRect(0,rect.getHeight(), rect.getWidth(), 0));
+    }
+
+    trimChiclets();
+    showScrollButtonsIfNeeded();
+}
+
+void LLChicletPanel::trimChiclets()
+{
+    // trim right
+    if(!mChicletList.empty())
+    {
+        S32 last_chiclet_right = (*mChicletList.rbegin())->getRect().mRight;
+        S32 first_chiclet_left = getChiclet(0)->getRect().mLeft;
+        S32 scroll_width = mScrollArea->getRect().getWidth();
+        if(last_chiclet_right < scroll_width || first_chiclet_left > 0)
+        {
+            shiftChiclets(scroll_width - last_chiclet_right);
+        }
+    }
+}
+
+bool LLChicletPanel::needShowScroll()
+{
+    if(mChicletList.empty())
+        return false;
+
+    S32 chicklet_width  = (*mChicletList.rbegin())->getRect().mRight - (*mChicletList.begin())->getRect().mLeft;
+
+    return chicklet_width>getRect().getWidth();
+}
+
+
+void LLChicletPanel::showScrollButtonsIfNeeded()
+{
+    bool can_scroll_left = canScrollLeft();
+    bool can_scroll_right = canScrollRight();
+
+    mLeftScrollButton->setEnabled(can_scroll_left);
+    mRightScrollButton->setEnabled(can_scroll_right);
+
+    bool show_scroll_buttons = (can_scroll_left || can_scroll_right) && mShowControls;
+
+    mLeftScrollButton->setVisible(show_scroll_buttons);
+    mRightScrollButton->setVisible(show_scroll_buttons);
+}
+
+void LLChicletPanel::draw()
+{
+    child_list_const_iter_t it = getChildList()->begin();
+    for( ; getChildList()->end() != it; ++it)
+    {
+        LLView* child = *it;
+        if(child == dynamic_cast<LLView*>(mScrollArea))
+        {
+            LLLocalClipRect clip(mScrollArea->getRect());
+            drawChild(mScrollArea);
+        }
+        else
+        {
+            drawChild(child);
+        }
+    }
+}
+
+bool LLChicletPanel::canScrollRight()
+{
+    if(mChicletList.empty())
+        return false;
+
+    S32 scroll_width = mScrollArea->getRect().getWidth();
+    S32 last_chiclet_right = (*mChicletList.rbegin())->getRect().mRight;
+
+    if(last_chiclet_right > scroll_width)
+        return true;
+
+    return false;
+}
+
+bool LLChicletPanel::canScrollLeft()
+{
+    if(mChicletList.empty())
+        return false;
+
+    return getChiclet(0)->getRect().mLeft < 0;
+}
+
+void LLChicletPanel::scroll(S32 offset)
+{
+    shiftChiclets(offset);
+}
+
+void LLChicletPanel::shiftChiclets(S32 offset, S32 start_index /* = 0 */)
+{
+    if(start_index < 0 || start_index >= getChicletCount())
+    {
+        return;
+    }
+
+    chiclet_list_t::const_iterator it = mChicletList.begin() + start_index;
+    for(;mChicletList.end() != it; ++it)
+    {
+        LLChiclet* chiclet = *it;
+        chiclet->translate(offset,0);
+    }
+}
+
+void LLChicletPanel::scrollLeft()
+{
+    if(canScrollLeft())
+    {
+        S32 offset = getScrollingOffset();
+        LLRect first_chiclet_rect = getChiclet(0)->getRect();
+
+        // shift chiclets in case first chiclet is partially visible
+        if(first_chiclet_rect.mLeft < 0 && first_chiclet_rect.mRight > 0)
+        {
+            offset = llabs(first_chiclet_rect.mLeft);
+        }
+
+        scroll(offset);
+
+        showScrollButtonsIfNeeded();
+    }
+}
+
+void LLChicletPanel::scrollRight()
+{
+    if(canScrollRight())
+    {
+        S32 offset = - getScrollingOffset();
+
+        S32 last_chiclet_right = (*mChicletList.rbegin())->getRect().mRight;
+        S32 scroll_rect_width = mScrollArea->getRect().getWidth();
+        // if after scrolling, the last chiclet will not be aligned to
+        // scroll area right side - align it.
+        if( last_chiclet_right + offset < scroll_rect_width )
+        {
+            offset = scroll_rect_width - last_chiclet_right;
+        }
+
+        scroll(offset);
+
+        showScrollButtonsIfNeeded();
+    }
+}
+
+void LLChicletPanel::onLeftScrollClick()
+{
+    scrollLeft();
+}
+
+void LLChicletPanel::onRightScrollClick()
+{
+    scrollRight();
+}
+
+void LLChicletPanel::onLeftScrollHeldDown()
+{
+    S32 offset = mScrollingOffset;
+    mScrollingOffset = mScrollingOffset / mScrollRatio;
+    scrollLeft();
+    mScrollingOffset = offset;
+}
+
+void LLChicletPanel::onRightScrollHeldDown()
+{
+    S32 offset = mScrollingOffset;
+    mScrollingOffset = mScrollingOffset / mScrollRatio;
+    scrollRight();
+    mScrollingOffset = offset;
+}
+
+boost::signals2::connection LLChicletPanel::setChicletClickedCallback(
+    const commit_callback_t& cb)
+{
+    return setCommitCallback(cb);
+}
+
+bool LLChicletPanel::handleScrollWheel(S32 x, S32 y, S32 clicks)
+{
+    if(clicks > 0)
+    {
+        scrollRight();
+    }
+    else
+    {
+        scrollLeft();
+    }
+    return true;
+}
+
+bool LLChicletPanel::isAnyIMFloaterDoked()
+{
+    bool res = false;
+    for (chiclet_list_t::iterator it = mChicletList.begin(); it
+            != mChicletList.end(); it++)
+    {
+        LLFloaterIMSession* im_floater = LLFloaterReg::findTypedInstance<LLFloaterIMSession>(
+                "impanel", (*it)->getSessionId());
+        if (im_floater != NULL && im_floater->getVisible()
+                && !im_floater->isMinimized() && im_floater->isDocked())
+        {
+            res = true;
+            break;
+        }
+    }
+
+    return res;
+}
+
+//////////////////////////////////////////////////////////////////////////
+//////////////////////////////////////////////////////////////////////////
+//////////////////////////////////////////////////////////////////////////
+LLChicletNotificationCounterCtrl::Params::Params()
+    : max_displayed_count("max_displayed_count", 99)
+{
+}
+
+//////////////////////////////////////////////////////////////////////////
+//////////////////////////////////////////////////////////////////////////
+//////////////////////////////////////////////////////////////////////////
+LLChicletAvatarIconCtrl::LLChicletAvatarIconCtrl(const Params& p)
+ : LLAvatarIconCtrl(p)
+{
+}
+
+//////////////////////////////////////////////////////////////////////////
+//////////////////////////////////////////////////////////////////////////
+//////////////////////////////////////////////////////////////////////////
+
+LLChicletInvOfferIconCtrl::LLChicletInvOfferIconCtrl(const Params& p)
+: LLChicletAvatarIconCtrl(p)
+ , mDefaultIcon(p.default_icon)
+{
+}
+
+void LLChicletInvOfferIconCtrl::setValue(const LLSD& value )
+{
+    if(value.asUUID().isNull())
+    {
+        LLIconCtrl::setValue(mDefaultIcon);
+    }
+    else
+    {
+        LLChicletAvatarIconCtrl::setValue(value);
+    }
+}
+
+//////////////////////////////////////////////////////////////////////////
+//////////////////////////////////////////////////////////////////////////
+//////////////////////////////////////////////////////////////////////////
+
+LLScriptChiclet::Params::Params()
+ : icon("icon")
+ , chiclet_button("chiclet_button")
+ , new_message_icon("new_message_icon")
+{
+}
+
+LLScriptChiclet::LLScriptChiclet(const Params&p)
+ : LLIMChiclet(p)
+ , mChicletIconCtrl(NULL)
+{
+    LLButton::Params button_params = p.chiclet_button;
+    mChicletButton = LLUICtrlFactory::create<LLButton>(button_params);
+    addChild(mChicletButton);
+
+    LLIconCtrl::Params new_msg_params = p.new_message_icon;
+    mNewMessagesIcon = LLUICtrlFactory::create<LLIconCtrl>(new_msg_params);
+    addChild(mNewMessagesIcon);
+
+    LLIconCtrl::Params icon_params = p.icon;
+    mChicletIconCtrl = LLUICtrlFactory::create<LLIconCtrl>(icon_params);
+    addChild(mChicletIconCtrl);
+
+    sendChildToFront(mNewMessagesIcon);
+}
+
+void LLScriptChiclet::setSessionId(const LLUUID& session_id)
+{
+    setShowNewMessagesIcon( getSessionId() != session_id );
+
+    LLIMChiclet::setSessionId(session_id);
+
+    setToolTip(LLScriptFloaterManager::getObjectName(session_id));
+}
+
+void LLScriptChiclet::onMouseDown()
+{
+    LLScriptFloaterManager::getInstance()->toggleScriptFloater(getSessionId());
+}
+
+void LLScriptChiclet::onMenuItemClicked(const LLSD& user_data)
+{
+    std::string action = user_data.asString();
+
+    if("end" == action)
+    {
+        LLScriptFloaterManager::instance().removeNotification(getSessionId());
+    }
+    else if ("close all" == action)
+    {
+        LLIMWellWindow::getInstance()->closeAll();
+    }
+}
+
+void LLScriptChiclet::createPopupMenu()
+{
+    if(!canCreateMenu())
+        return;
+
+    LLUICtrl::CommitCallbackRegistry::ScopedRegistrar registrar;
+    registrar.add("ScriptChiclet.Action", boost::bind(&LLScriptChiclet::onMenuItemClicked, this, _2));
+
+    LLMenuGL* menu = LLUICtrlFactory::getInstance()->createFromFile<LLMenuGL>
+        ("menu_script_chiclet.xml", gMenuHolder, LLViewerMenuHolderGL::child_registry_t::instance());
+    if (menu)
+    {
+        mPopupMenuHandle = menu->getHandle();
+    }
+
+}
+
+//////////////////////////////////////////////////////////////////////////
+//////////////////////////////////////////////////////////////////////////
+//////////////////////////////////////////////////////////////////////////
+
+static const std::string INVENTORY_USER_OFFER   ("UserGiveItem");
+
+LLInvOfferChiclet::Params::Params()
+ : icon("icon")
+ , chiclet_button("chiclet_button")
+ , new_message_icon("new_message_icon")
+{
+}
+
+LLInvOfferChiclet::LLInvOfferChiclet(const Params&p)
+ : LLIMChiclet(p)
+ , mChicletIconCtrl(NULL)
+{
+    LLButton::Params button_params = p.chiclet_button;
+    mChicletButton = LLUICtrlFactory::create<LLButton>(button_params);
+    addChild(mChicletButton);
+
+    LLIconCtrl::Params new_msg_params = p.new_message_icon;
+    mNewMessagesIcon = LLUICtrlFactory::create<LLIconCtrl>(new_msg_params);
+    addChild(mNewMessagesIcon);
+
+    LLChicletInvOfferIconCtrl::Params icon_params = p.icon;
+    mChicletIconCtrl = LLUICtrlFactory::create<LLChicletInvOfferIconCtrl>(icon_params);
+    addChild(mChicletIconCtrl);
+
+    sendChildToFront(mNewMessagesIcon);
+}
+
+void LLInvOfferChiclet::setSessionId(const LLUUID& session_id)
+{
+    setShowNewMessagesIcon( getSessionId() != session_id );
+
+    setToolTip(LLScriptFloaterManager::getObjectName(session_id));
+
+    LLIMChiclet::setSessionId(session_id);
+    LLNotificationPtr notification = LLNotifications::getInstance()->find(session_id);
+
+    if ( notification && notification->getName() == INVENTORY_USER_OFFER )
+    {
+        mChicletIconCtrl->setValue(notification->getPayload()["from_id"]);
+    }
+    else
+    {
+        mChicletIconCtrl->setValue(LLUUID::null);
+    }
+}
+
+void LLInvOfferChiclet::onMouseDown()
+{
+    LLScriptFloaterManager::instance().toggleScriptFloater(getSessionId());
+}
+
+void LLInvOfferChiclet::onMenuItemClicked(const LLSD& user_data)
+{
+    std::string action = user_data.asString();
+
+    if("end" == action)
+    {
+        LLScriptFloaterManager::instance().removeNotification(getSessionId());
+    }
+}
+
+void LLInvOfferChiclet::createPopupMenu()
+{
+    if(!canCreateMenu())
+        return;
+
+    LLUICtrl::CommitCallbackRegistry::ScopedRegistrar registrar;
+    registrar.add("InvOfferChiclet.Action", boost::bind(&LLInvOfferChiclet::onMenuItemClicked, this, _2));
+
+    LLMenuGL* menu = LLUICtrlFactory::getInstance()->createFromFile<LLMenuGL>
+        ("menu_inv_offer_chiclet.xml", gMenuHolder, LLViewerMenuHolderGL::child_registry_t::instance());
+    if (menu)
+    {
+        mPopupMenuHandle = menu->getHandle();
+    }
+}
+
+// EOF