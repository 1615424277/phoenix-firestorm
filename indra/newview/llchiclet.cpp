/**
 * @file llchiclet.cpp
 * @brief LLChiclet class implementation
 *
 * $LicenseInfo:firstyear=2002&license=viewerlgpl$
 * Second Life Viewer Source Code
 * Copyright (C) 2010, Linden Research, Inc.
 *
 * This library is free software; you can redistribute it and/or
 * modify it under the terms of the GNU Lesser General Public
 * License as published by the Free Software Foundation;
 * version 2.1 of the License only.
 *
 * This library is distributed in the hope that it will be useful,
 * but WITHOUT ANY WARRANTY; without even the implied warranty of
 * MERCHANTABILITY or FITNESS FOR A PARTICULAR PURPOSE.  See the GNU
 * Lesser General Public License for more details.
 *
 * You should have received a copy of the GNU Lesser General Public
 * License along with this library; if not, write to the Free Software
 * Foundation, Inc., 51 Franklin Street, Fifth Floor, Boston, MA  02110-1301  USA
 *
 * Linden Research, Inc., 945 Battery Street, San Francisco, CA  94111  USA
 * $/LicenseInfo$
 */

#include "llviewerprecompiledheaders.h" // must be first include
#include "llchiclet.h"

#include "llchicletbar.h"
// <FS:Ansariel> [FS communication UI]
//#include "llfloaterimsession.h"
//#include "llfloaterimcontainer.h"
// </FS:Ansariel> [FS communication UI]
#include "llfloaterreg.h"
#include "lllocalcliprect.h"
#include "llscriptfloater.h"
#include "llsingleton.h"
#include "llsyswellwindow.h"
#include "llfloaternotificationstabbed.h"
#include "llviewermenu.h"
// [SL:KB] - Patch: UI-Notifications | Checked: 2013-05-09 (Catznip-3.5)
#include "llchannelmanager.h"
// [/SL:KB]
// <FS:PP> Unread IMs counter in window title
#include "llviewerwindow.h"
// </FS:PP>

// Firestorm includes
#include "fsfloaterim.h"
#include "llagent.h"
#include "llavataractions.h"
#include "llgroupactions.h"
#include "llgroupmgr.h"
#include "llmenugl.h"
#include "lloutputmonitorctrl.h"
#include "llspeakers.h"
#include "lltransientfloatermgr.h"
#include "llvoiceclient.h"

// <FS:PP> Unread IMs counter in window title
extern std::string gWindowTitle;
// </FS:PP>

static LLDefaultChildRegistry::Register<LLChicletPanel> t1("chiclet_panel");
static LLDefaultChildRegistry::Register<LLNotificationChiclet> t2("chiclet_notification");
static LLDefaultChildRegistry::Register<LLScriptChiclet> t6("chiclet_script");
static LLDefaultChildRegistry::Register<LLInvOfferChiclet> t7("chiclet_offer");

// <FS:Ansariel> [FS communication UI]
static LLDefaultChildRegistry::Register<LLIMWellChiclet> t2_0("fs_chiclet_im_well");
static LLDefaultChildRegistry::Register<LLIMP2PChiclet> t3("fs_chiclet_im_p2p");
static LLDefaultChildRegistry::Register<LLIMGroupChiclet> t4("fs_chiclet_im_group");
static LLDefaultChildRegistry::Register<LLAdHocChiclet> t5("fs_chiclet_im_adhoc");
// </FS:Ansariel> [FS communication UI]

boost::signals2::signal<LLChiclet* (const LLUUID&),
        LLIMChiclet::CollectChicletCombiner<std::list<LLChiclet*> > >
        LLIMChiclet::sFindChicletsSignal;
//////////////////////////////////////////////////////////////////////////
//////////////////////////////////////////////////////////////////////////
//////////////////////////////////////////////////////////////////////////

LLSysWellChiclet::Params::Params()
    : button("button")
    , unread_notifications("unread_notifications")
    , max_displayed_count("max_displayed_count", 99)
{
    button.name = "button";
    button.tab_stop = FALSE;
    button.label = LLStringUtil::null;
}

LLSysWellChiclet::LLSysWellChiclet(const Params& p)
    : LLChiclet(p)
    , mButton(NULL)
    , mCounter(0)
    , mMaxDisplayedCount(p.max_displayed_count)
    , mIsNewMessagesState(false)
    , mFlashToLitTimer(NULL)
{
    LLButton::Params button_params = p.button;
    mButton = LLUICtrlFactory::create<LLButton>(button_params);
    addChild(mButton);

    mFlashToLitTimer = new LLFlashTimer(boost::bind(&LLSysWellChiclet::changeLitState, this, _1));
}

LLSysWellChiclet::~LLSysWellChiclet()
{
    mFlashToLitTimer->unset();
    LLContextMenu* menu = static_cast<LLContextMenu*>(mContextMenuHandle.get());
    if (menu)
    {
        menu->die();
        mContextMenuHandle.markDead();
    }
}

void LLSysWellChiclet::setCounter(S32 counter)
{
    // do nothing if the same counter is coming. EXT-3678.
    if (counter == mCounter) return;

    // note same code in LLChicletNotificationCounterCtrl::setCounter(S32 counter)
    std::string s_count;
    if(counter != 0)
    {
        static std::string more_messages_exist("+");
        std::string more_messages(counter > mMaxDisplayedCount ? more_messages_exist : "");
        s_count = llformat("%d%s"
            , llmin(counter, mMaxDisplayedCount)
            , more_messages.c_str()
            );
    }

    mButton->setLabel(s_count);

    mCounter = counter;
}

boost::signals2::connection LLSysWellChiclet::setClickCallback(
    const commit_callback_t& cb)
{
    return mButton->setClickedCallback(cb);
}

void LLSysWellChiclet::setToggleState(BOOL toggled) {
    mButton->setToggleState(toggled);
}

void LLSysWellChiclet::changeLitState(bool blink)
{
    setNewMessagesState(!mIsNewMessagesState);
}

void LLSysWellChiclet::setNewMessagesState(bool new_messages)
{
    /*
    Emulate 4 states of button by background images, see detains in EXT-3147
    xml attribute           Description
    image_unselected        "Unlit" - there are no new messages
    image_selected          "Unlit" + "Selected" - there are no new messages and the Well is open
    image_pressed           "Lit" - there are new messages
    image_pressed_selected  "Lit" + "Selected" - there are new messages and the Well is open
    */
    mButton->setForcePressedState(new_messages);

    mIsNewMessagesState = new_messages;
}

void LLSysWellChiclet::updateWidget(bool is_window_empty)
{
    mButton->setEnabled(!is_window_empty);

    if (LLChicletBar::instanceExists())
    {
        LLChicletBar::getInstance()->showWellButton(getName(), !is_window_empty);
    }
}
// virtual
BOOL LLSysWellChiclet::handleRightMouseDown(S32 x, S32 y, MASK mask)
{
    LLContextMenu* menu_avatar = mContextMenuHandle.get();
    if(!menu_avatar)
    {
        createMenu();
        menu_avatar = mContextMenuHandle.get();
    }
    if (menu_avatar)
    {
        menu_avatar->show(x, y);
        LLMenuGL::showPopup(this, menu_avatar, x, y);
    }
    return TRUE;
}

// <FS:Ansariel> [FS communication UI]
/************************************************************************/
/*               LLIMWellChiclet implementation                         */
/************************************************************************/
LLIMWellChiclet::LLIMWellChiclet(const Params& p)
: LLSysWellChiclet(p)
{
	LLIMModel::instance().addNewMsgCallback(boost::bind(&LLIMWellChiclet::messageCountChanged, this, _1));
	LLIMModel::instance().addNoUnreadMsgsCallback(boost::bind(&LLIMWellChiclet::messageCountChanged, this, _1));

	LLIMMgr::getInstance()->addSessionObserver(this);

	LLIMWellWindow::getInstance()->setSysWellChiclet(this);

	gSavedSettings.getControl("FSShowMessageCountInWindowTitle")->getSignal()->connect(boost::bind(&LLIMWellChiclet::updateApplicationWindowTitle, this));
}

LLIMWellChiclet::~LLIMWellChiclet()
{
	LLContextMenu* menu = static_cast<LLContextMenu*>(mContextMenuHandle.get());
	if (menu)
	{
		menu->die();
		mContextMenuHandle.markDead();
	}

	LLIMWellWindow* im_well_window = LLIMWellWindow::findInstance();
	if (im_well_window)
	{
		im_well_window->setSysWellChiclet(NULL);
	}

	LLIMMgr::getInstance()->removeSessionObserver(this);
}

void LLIMWellChiclet::onMenuItemClicked(const LLSD& user_data)
{
	std::string action = user_data.asString();
	if("close all" == action)
	{
		LLIMWellWindow::getInstance()->closeAll();
	}
}

bool LLIMWellChiclet::enableMenuItem(const LLSD& user_data)
{
	std::string item = user_data.asString();
	if (item == "can close all")
	{
		return !LLIMWellWindow::getInstance()->isWindowEmpty();
	}
	return true;
}

void LLIMWellChiclet::createMenu()
{
	if(mContextMenuHandle.get())
	{
		LL_WARNS() << "Menu already exists" << LL_ENDL;
		return;
	}

	LLUICtrl::CommitCallbackRegistry::ScopedRegistrar registrar;
	registrar.add("IMWellChicletMenu.Action",
		boost::bind(&LLIMWellChiclet::onMenuItemClicked, this, _2));

	LLUICtrl::EnableCallbackRegistry::ScopedRegistrar enable_registrar;
	enable_registrar.add("IMWellChicletMenu.EnableItem",
		boost::bind(&LLIMWellChiclet::enableMenuItem, this, _2));

	LLContextMenu* menu = LLUICtrlFactory::getInstance()->createFromFile<LLContextMenu>
		("menu_fs_im_well_button.xml",
		 LLMenuGL::sMenuContainer,
		 LLViewerMenuHolderGL::child_registry_t::instance());
	if (menu)
	{
		mContextMenuHandle = menu->getHandle();
	}
}

void LLIMWellChiclet::messageCountChanged(const LLSD& session_data)
{
	// The singleton class LLChicletBar instance might be already deleted
	// so don't create a new one.
	if (!LLChicletBar::instanceExists())
	{
		return;
	}

	const LLUUID& session_id = session_data["session_id"];
	const S32 counter = LLChicletBar::getInstance()->getTotalUnreadIMCount();
	const bool im_not_visible = !LLFloaterReg::instanceVisible("fs_im_container")
		&& !LLFloaterReg::instanceVisible("fs_impanel", session_id);

	setNewMessagesState(counter > mCounter	&& im_not_visible);

	// we have to flash to 'Lit' state each time new unread message is coming.
	if (counter > mCounter && im_not_visible)
	{
		mFlashToLitTimer->startFlashing();
	}
	else if (counter == 0)
	{
		// if notification is resolved while well is flashing it can leave in the 'Lit' state
		// when flashing finishes itself. Let break flashing here.
		mFlashToLitTimer->stopFlashing();
	}

	setCounter(counter);

	updateApplicationWindowTitle();
}

void LLIMWellChiclet::updateApplicationWindowTitle()
{
	std::string window_title = gWindowTitle;

	if (gSavedSettings.getBOOL("FSShowMessageCountInWindowTitle") && mCounter > 0)
	{
		window_title = "(" + mButton->getLabelUnselected() + ") " + gWindowTitle;
	}

	LLStringUtil::truncate(window_title, 255);
	gViewerWindow->getWindow()->setTitle(window_title);
}
// </FS:Ansariel> [FS communication UI]

/************************************************************************/
/*               LLNotificationChiclet implementation                   */
/************************************************************************/
LLNotificationChiclet::LLNotificationChiclet(const Params& p)
:   LLSysWellChiclet(p),
    mUreadSystemNotifications(0)
{
<<<<<<< HEAD
	mNotificationChannel.reset(new ChicletNotificationChannel(this));
	// ensure that notification well window exists, to synchronously
	// handle toast add/delete events.
	// <FS:Ansariel> Optional legacy notification well
	//LLFloaterNotificationsTabbed::getInstance()->setSysWellChiclet(this);
	if (!gSavedSettings.getBOOL("FSInternalLegacyNotificationWell"))
	{
		LLFloaterNotificationsTabbed::getInstance()->setSysWellChiclet(this);
	}
	else
	{
		LLNotificationWellWindow::getInstance()->setSysWellChiclet(this);
	}
=======
    mNotificationChannel.reset(new ChicletNotificationChannel(this));
    // ensure that notification well window exists, to synchronously
    // handle toast add/delete events.
    LLFloaterNotificationsTabbed::getInstance()->setSysWellChiclet(this);
>>>>>>> 38c2a5bd
}

LLNotificationChiclet::~LLNotificationChiclet()
{
    mNotificationChannel.reset();
}

void LLNotificationChiclet::onMenuItemClicked(const LLSD& user_data)
{
<<<<<<< HEAD
	std::string action = user_data.asString();
	if("close all" == action)
	{
		// <FS:Ansariel> Optional legacy notification well
		//LLFloaterNotificationsTabbed::getInstance()->closeAll();
		if (!gSavedSettings.getBOOL("FSInternalLegacyNotificationWell"))
		{
			LLFloaterNotificationsTabbed::getInstance()->closeAll();
		}
		else
		{
			LLNotificationWellWindow::getInstance()->closeAll();
		}
		// <FS:Ansariel> [FS communication UI] - We have our own IM well button again
		//LLIMWellWindow::getInstance()->closeAll();
	}
=======
    std::string action = user_data.asString();
    if("close all" == action)
    {
        LLFloaterNotificationsTabbed::getInstance()->closeAll();
        LLIMWellWindow::getInstance()->closeAll();
    }
>>>>>>> 38c2a5bd
}

bool LLNotificationChiclet::enableMenuItem(const LLSD& user_data)
{
    std::string item = user_data.asString();
    if (item == "can close all")
    {
        return mUreadSystemNotifications != 0;
    }
    return true;
}

void LLNotificationChiclet::createMenu()
{
    if(mContextMenuHandle.get())
    {
        LL_WARNS() << "Menu already exists" << LL_ENDL;
        return;
    }

    LLUICtrl::CommitCallbackRegistry::ScopedRegistrar registrar;
    registrar.add("NotificationWellChicletMenu.Action",
        boost::bind(&LLNotificationChiclet::onMenuItemClicked, this, _2));

    LLUICtrl::EnableCallbackRegistry::ScopedRegistrar enable_registrar;
    enable_registrar.add("NotificationWellChicletMenu.EnableItem",
        boost::bind(&LLNotificationChiclet::enableMenuItem, this, _2));

    llassert(LLMenuGL::sMenuContainer != NULL);
    LLContextMenu* menu = LLUICtrlFactory::getInstance()->createFromFile<LLContextMenu>
        ("menu_notification_well_button.xml",
         LLMenuGL::sMenuContainer,
         LLViewerMenuHolderGL::child_registry_t::instance());
    if (menu)
    {
        mContextMenuHandle = menu->getHandle();
    }
}

/*virtual*/
void LLNotificationChiclet::setCounter(S32 counter)
{
    LLSysWellChiclet::setCounter(counter);
    updateWidget(getCounter() == 0);

}

bool LLNotificationChiclet::ChicletNotificationChannel::filterNotification( LLNotificationPtr notification )
{
<<<<<<< HEAD
	bool displayNotification;
	if (   (notification->getName() == "ScriptDialog") // special case for scripts
		// if there is no toast window for the notification, filter it
		//|| (!LLNotificationWellWindow::getInstance()->findItemByID(notification->getID()))
		// <FS:Ansariel> Optional legacy notification well
        //|| (!LLFloaterNotificationsTabbed::getInstance()->findItemByID(notification->getID(), notification->getName()))
		|| ((!gSavedSettings.getBOOL("FSInternalLegacyNotificationWell") && !LLFloaterNotificationsTabbed::getInstance()->findItemByID(notification->getID(), notification->getName()))
		|| (gSavedSettings.getBOOL("FSInternalLegacyNotificationWell") && !LLNotificationWellWindow::getInstance()->findItemByID(notification->getID())))
		// </FS:Ansariel>
		)
	{
		displayNotification = false;
	}
	else if( !(notification->canLogToIM() && notification->hasFormElements())
			&& (!notification->getPayload().has("give_inventory_notification")
				|| notification->getPayload()["give_inventory_notification"]))
	{
		displayNotification = true;
	}
// [SL:KB] - Patch: UI-Notifications | Checked: 2013-05-09 (Catznip-3.5)
	else if ("offer" == notification->getType())
	{
		// Assume that any offer notification with "getCanBeStored() == true" is the result of RLVa routing it to the notifcation syswell
		/*const*/ LLNotificationsUI::LLScreenChannel* pChannel = LLNotificationsUI::LLChannelManager::instance().getNotificationScreenChannel();
		/*const*/ LLNotificationsUI::LLToast* pToast = (pChannel) ? pChannel->getToastByNotificationID(notification->getID()) : NULL;
		displayNotification = (pToast) && (pToast->getCanBeStored());
	}
// [/SL:KB]
	else
	{
		displayNotification = false;
	}
	return displayNotification;
=======
    bool displayNotification;
    if (   (notification->getName() == "ScriptDialog") // special case for scripts
        // if there is no toast window for the notification, filter it
        //|| (!LLNotificationWellWindow::getInstance()->findItemByID(notification->getID()))
        || (!LLFloaterNotificationsTabbed::getInstance()->findItemByID(notification->getID(), notification->getName()))
        )
    {
        displayNotification = false;
    }
    else if( !(notification->canLogToIM() && notification->hasFormElements())
            && (!notification->getPayload().has("give_inventory_notification")
                || notification->getPayload()["give_inventory_notification"]))
    {
        displayNotification = true;
    }
    else
    {
        displayNotification = false;
    }
    return displayNotification;
>>>>>>> 38c2a5bd
}

//////////////////////////////////////////////////////////////////////////
//////////////////////////////////////////////////////////////////////////
//////////////////////////////////////////////////////////////////////////

LLChiclet::Params::Params()
 : show_counter("show_counter", true)
 , enable_counter("enable_counter", false)
{
}

LLChiclet::LLChiclet(const Params& p)
: LLUICtrl(p)
, mSessionId(LLUUID::null)
, mShowCounter(p.show_counter)
{
}

boost::signals2::connection LLChiclet::setLeftButtonClickCallback(
    const commit_callback_t& cb)
{
    return setCommitCallback(cb);
}

BOOL LLChiclet::handleMouseDown(S32 x, S32 y, MASK mask)
{
    onCommit();
    childrenHandleMouseDown(x,y,mask);
    return TRUE;
}

boost::signals2::connection LLChiclet::setChicletSizeChangedCallback(
    const chiclet_size_changed_callback_t& cb)
{
    return mChicletSizeChangedSignal.connect(cb);
}

void LLChiclet::onChicletSizeChanged()
{
    mChicletSizeChangedSignal(this, getValue());
}

LLSD LLChiclet::getValue() const
{
    return LLSD(getSessionId());
}

void LLChiclet::setValue(const LLSD& value)
{
    if(value.isUUID())
    {
        setSessionId(value.asUUID());
    }
}

//////////////////////////////////////////////////////////////////////////
//////////////////////////////////////////////////////////////////////////
//////////////////////////////////////////////////////////////////////////

LLIMChiclet::LLIMChiclet(const LLIMChiclet::Params& p)
: LLChiclet(p)
, mShowSpeaker(false)
, mDefaultWidth(p.rect().getWidth())
, mNewMessagesIcon(NULL)
// <FS:Ansariel> [FS communication UI]
, mSpeakerCtrl(NULL)
, mCounterCtrl(NULL)
// </FS:Ansariel> [FS communication UI]
, mChicletButton(NULL)
{
	// <FS:Ansariel> [FS communication UI]
	enableCounterControl(p.enable_counter);
}

LLIMChiclet::~LLIMChiclet()
{
    auto menu = mPopupMenuHandle.get();
    if (menu)
    {
        menu->die();
        mPopupMenuHandle.markDead();
    }
}

/* virtual*/
BOOL LLIMChiclet::postBuild()
{
    mChicletButton = getChild<LLButton>("chiclet_button");
    mChicletButton->setCommitCallback(boost::bind(&LLIMChiclet::onMouseDown, this));
    mChicletButton->setDoubleClickCallback(boost::bind(&LLIMChiclet::onMouseDown, this));
    return TRUE;
}

void LLIMChiclet::enableCounterControl(bool enable)
{
    mCounterEnabled = enable;
    if(!enable)
    {
        LLChiclet::setShowCounter(false);
    }
}

void LLIMChiclet::setRequiredWidth()
{
<<<<<<< HEAD
	S32 required_width = mDefaultWidth;

	// <FS:Ansariel> [FS communication UI]
	if (getShowCounter())
	{
		required_width += mCounterCtrl->getRect().getWidth();
	}
	if (getShowSpeaker())
	{
		required_width += mSpeakerCtrl->getRect().getWidth();
	}
	// </FS:Ansariel> [FS communication UI]

	reshape(required_width, getRect().getHeight());
	onChicletSizeChanged();
=======
    S32 required_width = mDefaultWidth;
    reshape(required_width, getRect().getHeight());
    onChicletSizeChanged();
>>>>>>> 38c2a5bd
}

void LLIMChiclet::setShowNewMessagesIcon(bool show)
{
    if(mNewMessagesIcon)
    {
        mNewMessagesIcon->setVisible(show);
    }
    setRequiredWidth();
}

bool LLIMChiclet::getShowNewMessagesIcon()
{
    return mNewMessagesIcon->getVisible();
}

void LLIMChiclet::onMouseDown()
{
<<<<<<< HEAD
	// <FS:Ansariel> [FS communication UI]
	//LLFloaterIMSession::toggle(getSessionId());
	FSFloaterIM::toggle(getSessionId());
	setCounter(0);
	// </FS:Ansariel> [FS communication UI]
=======
    LLFloaterIMSession::toggle(getSessionId());
>>>>>>> 38c2a5bd
}

void LLIMChiclet::setToggleState(bool toggle)
{
    mChicletButton->setToggleState(toggle);
}

// <FS:Ansariel> [FS communication UI]
void LLIMChiclet::setShowSpeaker(bool show)
{
	bool needs_resize = getShowSpeaker() != show;
	if(needs_resize)
	{		
		mShowSpeaker = show;
	}

	toggleSpeakerControl();
}

void LLIMChiclet::setShowCounter(bool show)
{
	if(!mCounterEnabled)
	{
		return;
	}

	bool needs_resize = getShowCounter() != show;
	if(needs_resize)
	{		
		LLChiclet::setShowCounter(show);
		toggleCounterControl();
	}
}

void LLIMChiclet::initSpeakerControl()
{
	// virtual
}

void LLIMChiclet::draw()
{
	LLUICtrl::draw();
}

void LLIMChiclet::toggleSpeakerControl()
{
	if(getShowSpeaker())
	{
		// move speaker to the right of chiclet icon
		LLRect speaker_rc = mSpeakerCtrl->getRect();
		speaker_rc.setLeftTopAndSize(mDefaultWidth, speaker_rc.mTop, speaker_rc.getWidth(), speaker_rc.getHeight());
		mSpeakerCtrl->setRect(speaker_rc);

		if(getShowCounter())
		{
			// move speaker to the right of counter
			mSpeakerCtrl->translate(mCounterCtrl->getRect().getWidth(), 0);
		}

		initSpeakerControl();
	}
	else
	{
		mSpeakerCtrl->setSpeakerId(LLUUID::null);
	}

	setRequiredWidth();
	mSpeakerCtrl->setVisible(getShowSpeaker());
}

void LLIMChiclet::setCounter(S32 counter)
{
	if (mCounterCtrl->getCounter() == counter)
	{
		return;
	}

	mCounterCtrl->setCounter(counter);
	setShowCounter(counter);
	setShowNewMessagesIcon(counter);
}

void LLIMChiclet::toggleCounterControl()
{
	setRequiredWidth();
	mCounterCtrl->setVisible(getShowCounter());
}

// static
LLIMChiclet::EType LLIMChiclet::getIMSessionType(const LLUUID& session_id)
{
	EType				type	= TYPE_UNKNOWN;

	if(session_id.isNull())
		return type;

	EInstantMessage im_type = LLIMModel::getInstance()->getType(session_id);
	if (IM_COUNT == im_type)
	{
		llassert_always(0 && "IM session not found"); // should never happen
		return type;
	}

	switch(im_type)
	{
	case IM_NOTHING_SPECIAL:
	case IM_SESSION_P2P_INVITE:
		type = TYPE_IM;
		break;
	case IM_SESSION_GROUP_START:
	case IM_SESSION_INVITE:
		if (gAgent.isInGroup(session_id))
		{
			type = TYPE_GROUP;
		}
		else
		{
			type = TYPE_AD_HOC;
		}
		break;
	case IM_SESSION_CONFERENCE_START:
		type = TYPE_AD_HOC;
	default:
		break;
	}

	return type;
}
// </FS:Ansariel> [FS communication UI]

BOOL LLIMChiclet::handleRightMouseDown(S32 x, S32 y, MASK mask)
{
    auto menu = static_cast<LLMenuGL*>(mPopupMenuHandle.get());
    if(!menu)
    {
        createPopupMenu();
        menu = static_cast<LLMenuGL*>(mPopupMenuHandle.get());
    }

    if (menu)
    {
        updateMenuItems();
        menu->arrangeAndClear();
        LLMenuGL::showPopup(this, menu, x, y);
    }

    return TRUE;
}

void LLIMChiclet::hidePopupMenu()
{
    auto menu = mPopupMenuHandle.get();
    if (menu)
    {
        menu->setVisible(FALSE);
    }
}

bool LLIMChiclet::canCreateMenu()
{
    if(mPopupMenuHandle.get())
    {
        LL_WARNS() << "Menu already exists" << LL_ENDL;
        return false;
    }
    if(getSessionId().isNull())
    {
        return false;
    }
    return true;
}

// <FS:Ansariel> [FS communication UI]
//////////////////////////////////////////////////////////////////////////
//////////////////////////////////////////////////////////////////////////
//////////////////////////////////////////////////////////////////////////

LLIMP2PChiclet::Params::Params()
: avatar_icon("avatar_icon")
, chiclet_button("chiclet_button")
, unread_notifications("unread_notifications")
, speaker("speaker")
, new_message_icon("new_message_icon")
, show_speaker("show_speaker")
{
}

LLIMP2PChiclet::LLIMP2PChiclet(const Params& p)
: LLIMChiclet(p)
, mChicletIconCtrl(NULL)
{
	LLButton::Params button_params = p.chiclet_button;
	mChicletButton = LLUICtrlFactory::create<LLButton>(button_params);
	addChild(mChicletButton);

	LLIconCtrl::Params new_msg_params = p.new_message_icon;
	mNewMessagesIcon = LLUICtrlFactory::create<LLIconCtrl>(new_msg_params);
	addChild(mNewMessagesIcon);

	LLChicletAvatarIconCtrl::Params avatar_params = p.avatar_icon;
	mChicletIconCtrl = LLUICtrlFactory::create<LLChicletAvatarIconCtrl>(avatar_params);
	addChild(mChicletIconCtrl);

	LLChicletNotificationCounterCtrl::Params unread_params = p.unread_notifications;
	mCounterCtrl = LLUICtrlFactory::create<LLChicletNotificationCounterCtrl>(unread_params);
	addChild(mCounterCtrl);

	setCounter(getCounter());
	setShowCounter(getShowCounter());

	LLChicletSpeakerCtrl::Params speaker_params = p.speaker;
	mSpeakerCtrl = LLUICtrlFactory::create<LLChicletSpeakerCtrl>(speaker_params);
	addChild(mSpeakerCtrl);

	sendChildToFront(mNewMessagesIcon);
	setShowSpeaker(p.show_speaker);
}

void LLIMP2PChiclet::initSpeakerControl()
{
	mSpeakerCtrl->setSpeakerId(getOtherParticipantId());
}

void LLIMP2PChiclet::setOtherParticipantId(const LLUUID& other_participant_id)
{
	LLIMChiclet::setOtherParticipantId(other_participant_id);
	mChicletIconCtrl->setValue(getOtherParticipantId());
}

void LLIMP2PChiclet::updateMenuItems()
{
	if(!mPopupMenuHandle.get())
		return;
	if(getSessionId().isNull())
		return;

	FSFloaterIM* open_im_floater = FSFloaterIM::findInstance(getSessionId());
	bool open_window_exists = open_im_floater && open_im_floater->getVisible();
	mPopupMenuHandle.get()->getChild<LLUICtrl>("Send IM")->setEnabled(!open_window_exists);
	
	bool is_friend = LLAvatarActions::isFriend(getOtherParticipantId());
	mPopupMenuHandle.get()->getChild<LLUICtrl>("Add Friend")->setEnabled(!is_friend);
}

void LLIMP2PChiclet::createPopupMenu()
{
	if(!canCreateMenu())
		return;

	LLUICtrl::CommitCallbackRegistry::ScopedRegistrar registrar;
	registrar.add("IMChicletMenu.Action", boost::bind(&LLIMP2PChiclet::onMenuItemClicked, this, _2));

	LLMenuGL* menu = LLUICtrlFactory::getInstance()->createFromFile<LLMenuGL>
		("menu_fs_imchiclet_p2p.xml", gMenuHolder, LLViewerMenuHolderGL::child_registry_t::instance());
	if (menu)
	{
		mPopupMenuHandle = menu->getHandle();
	}
}

void LLIMP2PChiclet::onMenuItemClicked(const LLSD& user_data)
{
	std::string level = user_data.asString();
	LLUUID other_participant_id = getOtherParticipantId();

	if("profile" == level)
	{
		LLAvatarActions::showProfile(other_participant_id);
	}
	else if("im" == level)
	{
		LLAvatarActions::startIM(other_participant_id);
	}
	else if("add" == level)
	{
		LLAvatarActions::requestFriendshipDialog(other_participant_id);
	}
	else if("end" == level)
	{
		LLAvatarActions::endIM(other_participant_id);
	}
}

//////////////////////////////////////////////////////////////////////////
//////////////////////////////////////////////////////////////////////////
//////////////////////////////////////////////////////////////////////////

LLAdHocChiclet::Params::Params()
: avatar_icon("avatar_icon")
, chiclet_button("chiclet_button")
, unread_notifications("unread_notifications")
, speaker("speaker")
, new_message_icon("new_message_icon")
, show_speaker("show_speaker")
, avatar_icon_color("avatar_icon_color", LLColor4::green)
{
}

LLAdHocChiclet::LLAdHocChiclet(const Params& p)
: LLIMChiclet(p)
, mChicletIconCtrl(NULL)
{
	LLButton::Params button_params = p.chiclet_button;
	mChicletButton = LLUICtrlFactory::create<LLButton>(button_params);
	addChild(mChicletButton);

	LLIconCtrl::Params new_msg_params = p.new_message_icon;
	mNewMessagesIcon = LLUICtrlFactory::create<LLIconCtrl>(new_msg_params);
	addChild(mNewMessagesIcon);

	LLChicletAvatarIconCtrl::Params avatar_params = p.avatar_icon;
	mChicletIconCtrl = LLUICtrlFactory::create<LLChicletAvatarIconCtrl>(avatar_params);
	//Make the avatar modified
	mChicletIconCtrl->setColor(p.avatar_icon_color);
	addChild(mChicletIconCtrl);

	LLChicletNotificationCounterCtrl::Params unread_params = p.unread_notifications;
	mCounterCtrl = LLUICtrlFactory::create<LLChicletNotificationCounterCtrl>(unread_params);
	addChild(mCounterCtrl);

	setCounter(getCounter());
	setShowCounter(getShowCounter());

	LLChicletSpeakerCtrl::Params speaker_params = p.speaker;
	mSpeakerCtrl = LLUICtrlFactory::create<LLChicletSpeakerCtrl>(speaker_params);
	addChild(mSpeakerCtrl);

	sendChildToFront(mNewMessagesIcon);
	setShowSpeaker(p.show_speaker);
}

void LLAdHocChiclet::setSessionId(const LLUUID& session_id)
{
	LLChiclet::setSessionId(session_id);
	LLIMModel::LLIMSession* im_session = LLIMModel::getInstance()->findIMSession(session_id);
	mChicletIconCtrl->setValue(im_session->mOtherParticipantID);
}

void LLAdHocChiclet::draw()
{
	switchToCurrentSpeaker();
	LLIMChiclet::draw();
}

void LLAdHocChiclet::initSpeakerControl()
{
	switchToCurrentSpeaker();
}

void LLAdHocChiclet::switchToCurrentSpeaker()
{
	LLUUID speaker_id;
	LLSpeakerMgr::speaker_list_t speaker_list;

	LLIMModel::getInstance()->findIMSession(getSessionId())->mSpeakers->getSpeakerList(&speaker_list, FALSE);
	for (LLSpeakerMgr::speaker_list_t::iterator i = speaker_list.begin(); i != speaker_list.end(); ++i)
	{
		LLPointer<LLSpeaker> s = *i;
		if (s->mSpeechVolume > 0 || s->mStatus == LLSpeaker::STATUS_SPEAKING)
		{
			speaker_id = s->mID;
			break;
		}
	}

	mSpeakerCtrl->setSpeakerId(speaker_id);
}

void LLAdHocChiclet::createPopupMenu()
{
	if(!canCreateMenu())
		return;

	LLUICtrl::CommitCallbackRegistry::ScopedRegistrar registrar;
	registrar.add("IMChicletMenu.Action", boost::bind(&LLAdHocChiclet::onMenuItemClicked, this, _2));

	auto menu = LLUICtrlFactory::getInstance()->createFromFile<LLMenuGL>
		("menu_fs_imchiclet_adhoc.xml", gMenuHolder, LLViewerMenuHolderGL::child_registry_t::instance());
	if (menu)
	{
		mPopupMenuHandle = menu->getHandle();
	}
}

void LLAdHocChiclet::onMenuItemClicked(const LLSD& user_data)
{
	std::string level = user_data.asString();
	LLUUID group_id = getSessionId();

	if("end" == level)
	{
		LLGroupActions::endIM(group_id);
	}
}

//////////////////////////////////////////////////////////////////////////
//////////////////////////////////////////////////////////////////////////
//////////////////////////////////////////////////////////////////////////

LLIMGroupChiclet::Params::Params()
: group_icon("group_icon")
, chiclet_button("chiclet_button")
, unread_notifications("unread_notifications")
, speaker("speaker")
, new_message_icon("new_message_icon")
, show_speaker("show_speaker")
{
}

LLIMGroupChiclet::LLIMGroupChiclet(const Params& p)
: LLIMChiclet(p)
, LLGroupMgrObserver(LLUUID::null)
, mChicletIconCtrl(NULL)
{
	LLButton::Params button_params = p.chiclet_button;
	mChicletButton = LLUICtrlFactory::create<LLButton>(button_params);
	addChild(mChicletButton);

	LLIconCtrl::Params new_msg_params = p.new_message_icon;
	mNewMessagesIcon = LLUICtrlFactory::create<LLIconCtrl>(new_msg_params);
	addChild(mNewMessagesIcon);

	LLChicletGroupIconCtrl::Params avatar_params = p.group_icon;
	mChicletIconCtrl = LLUICtrlFactory::create<LLChicletGroupIconCtrl>(avatar_params);
	addChild(mChicletIconCtrl);

	LLChicletNotificationCounterCtrl::Params unread_params = p.unread_notifications;
	mCounterCtrl = LLUICtrlFactory::create<LLChicletNotificationCounterCtrl>(unread_params);
	addChild(mCounterCtrl);

	setCounter(getCounter());
	setShowCounter(getShowCounter());

	LLChicletSpeakerCtrl::Params speaker_params = p.speaker;
	mSpeakerCtrl = LLUICtrlFactory::create<LLChicletSpeakerCtrl>(speaker_params);
	addChild(mSpeakerCtrl);

	sendChildToFront(mNewMessagesIcon);
	setShowSpeaker(p.show_speaker);
}

LLIMGroupChiclet::~LLIMGroupChiclet()
{
	LLGroupMgr::getInstance()->removeObserver(this);
}

void LLIMGroupChiclet::draw()
{
	if(getShowSpeaker())
	{
		switchToCurrentSpeaker();
	}
	LLIMChiclet::draw();
}

void LLIMGroupChiclet::initSpeakerControl()
{
	switchToCurrentSpeaker();
}

void LLIMGroupChiclet::switchToCurrentSpeaker()
{
	LLUUID speaker_id;
	LLSpeakerMgr::speaker_list_t speaker_list;

	LLIMModel::getInstance()->findIMSession(getSessionId())->mSpeakers->getSpeakerList(&speaker_list, FALSE);
	for (LLSpeakerMgr::speaker_list_t::iterator i = speaker_list.begin(); i != speaker_list.end(); ++i)
	{
		LLPointer<LLSpeaker> s = *i;
		if (s->mSpeechVolume > 0 || s->mStatus == LLSpeaker::STATUS_SPEAKING)
		{
			speaker_id = s->mID;
			break;
		}
	}

	mSpeakerCtrl->setSpeakerId(speaker_id);
}

void LLIMGroupChiclet::setSessionId(const LLUUID& session_id)
{
	LLChiclet::setSessionId(session_id);

	LLGroupMgr* grp_mgr = LLGroupMgr::getInstance();
	LLGroupMgrGroupData* group_data = grp_mgr->getGroupData(session_id);
	if (group_data && group_data->mInsigniaID.notNull())
	{
		mChicletIconCtrl->setValue(group_data->mInsigniaID);
	}
	else
	{
		if(getSessionId() != mID)
		{
			grp_mgr->removeObserver(this);
			mID = getSessionId();
			grp_mgr->addObserver(this);
		}
		grp_mgr->sendGroupPropertiesRequest(session_id);
	}
}

void LLIMGroupChiclet::changed(LLGroupChange gc)
{
	if (GC_PROPERTIES == gc)
	{
		LLGroupMgrGroupData* group_data = LLGroupMgr::getInstance()->getGroupData(getSessionId());
		if (group_data)
		{
			mChicletIconCtrl->setValue(group_data->mInsigniaID);
		}
	}
}

void LLIMGroupChiclet::updateMenuItems()
{
	if(!mPopupMenuHandle.get())
		return;
	if(getSessionId().isNull())
		return;

	FSFloaterIM* open_im_floater = FSFloaterIM::findInstance(getSessionId());
	bool open_window_exists = open_im_floater && open_im_floater->getVisible();
	mPopupMenuHandle.get()->getChild<LLUICtrl>("Chat")->setEnabled(!open_window_exists);
}

void LLIMGroupChiclet::createPopupMenu()
{
	if(!canCreateMenu())
		return;

	LLUICtrl::CommitCallbackRegistry::ScopedRegistrar registrar;
	registrar.add("IMChicletMenu.Action", boost::bind(&LLIMGroupChiclet::onMenuItemClicked, this, _2));

	auto menu = LLUICtrlFactory::getInstance()->createFromFile<LLMenuGL>
		("menu_fs_imchiclet_group.xml", gMenuHolder, LLViewerMenuHolderGL::child_registry_t::instance());
	if (menu)
	{
		mPopupMenuHandle = menu->getHandle();
	}
}

void LLIMGroupChiclet::onMenuItemClicked(const LLSD& user_data)
{
	std::string level = user_data.asString();
	LLUUID group_id = getSessionId();

	if("group chat" == level)
	{
		LLGroupActions::startIM(group_id);
	}
	else if("info" == level)
	{
		LLGroupActions::show(group_id);
	}
// [SL:KB] - Patch: Chat-GroupSnooze | Checked: 2012-06-17 (Catznip-3.3)
	else if("snooze" == level)
	{
		LLGroupActions::snoozeIM(group_id);
	}
	else if("leave" == level)
	{
		LLGroupActions::leaveIM(group_id);
	}
// [/SL:KB]
	else if("end" == level)
	{
		LLGroupActions::endIM(group_id);
	}
}
// <FS:Ansariel> [FS communication UI]

//////////////////////////////////////////////////////////////////////////
//////////////////////////////////////////////////////////////////////////
//////////////////////////////////////////////////////////////////////////

LLChicletPanel::Params::Params()
: chiclet_padding("chiclet_padding")
, scrolling_offset("scrolling_offset")
, scroll_button_hpad("scroll_button_hpad")
, scroll_ratio("scroll_ratio")
, min_width("min_width")
{
};

LLChicletPanel::LLChicletPanel(const Params&p)
: LLPanel(p)
, mScrollArea(NULL)
, mLeftScrollButton(NULL)
, mRightScrollButton(NULL)
, mChicletPadding(p.chiclet_padding)
, mScrollingOffset(p.scrolling_offset)
, mScrollButtonHPad(p.scroll_button_hpad)
, mScrollRatio(p.scroll_ratio)
, mMinWidth(p.min_width)
, mShowControls(true)
{
    LLPanel::Params panel_params;
    panel_params.follows.flags(FOLLOWS_LEFT | FOLLOWS_RIGHT);
    mScrollArea = LLUICtrlFactory::create<LLPanel>(panel_params,this);

    // important for Show/Hide Camera and Move controls menu in bottom tray to work properly
    mScrollArea->setMouseOpaque(false);

    addChild(mScrollArea);
}

LLChicletPanel::~LLChicletPanel()
{
    if(LLTransientFloaterMgr::instanceExists())
    {
        LLTransientFloaterMgr::getInstance()->removeControlView(mLeftScrollButton);
        LLTransientFloaterMgr::getInstance()->removeControlView(mRightScrollButton);
    }
}

void LLChicletPanel::onMessageCountChanged(const LLSD& data)
{
    // *TODO : we either suppress this method or return a value. Right now, it servers no purpose.
    /*

    //LLFloaterIMSession* im_floater = LLFloaterIMSession::findInstance(session_id);
    //if (im_floater && im_floater->getVisible() && im_floater->hasFocus())
    //{
    //  unread = 0;
    //}
    */

	// <FS:Ansariel> [FS communication UI]
	LLUUID session_id = data["session_id"].asUUID();
	S32 unread = data["participant_unread"].asInteger();

	FSFloaterIM* im_floater = FSFloaterIM::findInstance(session_id);
	if (im_floater && im_floater->getVisible() && im_floater->hasFocus())
	{
		unread = 0;
	}

	std::list<LLChiclet*> chiclets = LLIMChiclet::sFindChicletsSignal(session_id);
	std::list<LLChiclet *>::iterator iter;
	for (iter = chiclets.begin(); iter != chiclets.end(); iter++)
	{
		LLChiclet* chiclet = *iter;
		if (chiclet != NULL)
		{
			chiclet->setCounter(unread);
		}
		else
		{
			LL_WARNS() << "Unable to set counter for chiclet " << session_id << LL_ENDL;
		}
	}
	// </FS:Ansariel> [FS communication UI]
}

void LLChicletPanel::objectChicletCallback(const LLSD& data)
{
    LLUUID notification_id = data["notification_id"];
    bool new_message = data["new_message"];

<<<<<<< HEAD
	std::list<LLChiclet*> chiclets = LLIMChiclet::sFindChicletsSignal(notification_id);
	std::list<LLChiclet *>::iterator iter;
	for (iter = chiclets.begin(); iter != chiclets.end(); iter++)
	{
		LLIMChiclet* chiclet = dynamic_cast<LLIMChiclet*>(*iter);
		if (chiclet != NULL)
		{
			// <FS:Ansariel> [FS communication UI]
			if(data.has("unread"))
			{
				chiclet->setCounter(data["unread"]);
			}
			// </FS:Ansariel> [FS communication UI]
			chiclet->setShowNewMessagesIcon(new_message);
		}
	}
=======
    std::list<LLChiclet*> chiclets = LLIMChiclet::sFindChicletsSignal(notification_id);
    std::list<LLChiclet *>::iterator iter;
    for (iter = chiclets.begin(); iter != chiclets.end(); iter++)
    {
        LLIMChiclet* chiclet = dynamic_cast<LLIMChiclet*>(*iter);
        if (chiclet != NULL)
        {
            chiclet->setShowNewMessagesIcon(new_message);
        }
    }
>>>>>>> 38c2a5bd
}

BOOL LLChicletPanel::postBuild()
{
    LLPanel::postBuild();
    LLIMModel::instance().addNewMsgCallback(boost::bind(&LLChicletPanel::onMessageCountChanged, this, _1));
    LLIMModel::instance().addNoUnreadMsgsCallback(boost::bind(&LLChicletPanel::onMessageCountChanged, this, _1));
    LLScriptFloaterManager::getInstance()->addNewObjectCallback(boost::bind(&LLChicletPanel::objectChicletCallback, this, _1));
    LLScriptFloaterManager::getInstance()->addToggleObjectFloaterCallback(boost::bind(&LLChicletPanel::objectChicletCallback, this, _1));
    LLIMChiclet::sFindChicletsSignal.connect(boost::bind(&LLChicletPanel::findChiclet<LLChiclet>, this, _1));
    LLVoiceChannel::setCurrentVoiceChannelChangedCallback(boost::bind(&LLChicletPanel::onCurrentVoiceChannelChanged, this, _1));

    mLeftScrollButton=getChild<LLButton>("chicklet_left_scroll_button");
    LLTransientFloaterMgr::getInstance()->addControlView(mLeftScrollButton);
    mLeftScrollButton->setMouseDownCallback(boost::bind(&LLChicletPanel::onLeftScrollClick,this));
    mLeftScrollButton->setHeldDownCallback(boost::bind(&LLChicletPanel::onLeftScrollHeldDown,this));
    mLeftScrollButton->setEnabled(false);

    mRightScrollButton=getChild<LLButton>("chicklet_right_scroll_button");
    LLTransientFloaterMgr::getInstance()->addControlView(mRightScrollButton);
    mRightScrollButton->setMouseDownCallback(boost::bind(&LLChicletPanel::onRightScrollClick,this));
    mRightScrollButton->setHeldDownCallback(boost::bind(&LLChicletPanel::onRightScrollHeldDown,this));
    mRightScrollButton->setEnabled(false);

    return TRUE;
}

void LLChicletPanel::onCurrentVoiceChannelChanged(const LLUUID& session_id)
{
    static LLUUID s_previous_active_voice_session_id;

    std::list<LLChiclet*> chiclets = LLIMChiclet::sFindChicletsSignal(session_id);

<<<<<<< HEAD
	for(std::list<LLChiclet *>::iterator it = chiclets.begin(); it != chiclets.end(); ++it)
	{
		LLIMChiclet* chiclet = dynamic_cast<LLIMChiclet*>(*it);
		if(chiclet)
		{
			// <FS:Ansariel> [FS communication UI]
			chiclet->setShowSpeaker(true);
			// </FS:Ansariel> [FS communication UI]
			if (gSavedSettings.getBOOL("OpenIMOnVoice"))
			{
				// <FS:Ansariel> [FS communication UI]
				//LLFloaterIMContainer::getInstance()->showConversation(session_id);
				FSFloaterIM::show(chiclet->getSessionId());
				// </FS:Ansariel> [FS communication UI]
			}
		}
	}

	// <FS:Ansariel> [FS communication UI]
	if(s_previous_active_voice_session_id.notNull() && s_previous_active_voice_session_id != session_id)
	{
		chiclets = LLIMChiclet::sFindChicletsSignal(s_previous_active_voice_session_id);

		for(std::list<LLChiclet *>::iterator it = chiclets.begin(); it != chiclets.end(); ++it)
		{
			LLIMChiclet* chiclet = dynamic_cast<LLIMChiclet*>(*it);
			if(chiclet)
			{
				chiclet->setShowSpeaker(false);
			}
		}		
	}
	// </FS:Ansariel> [FS communication UI]

	s_previous_active_voice_session_id = session_id;
=======
    for(std::list<LLChiclet *>::iterator it = chiclets.begin(); it != chiclets.end(); ++it)
    {
        LLIMChiclet* chiclet = dynamic_cast<LLIMChiclet*>(*it);
        if(chiclet)
        {
            if (gSavedSettings.getBOOL("OpenIMOnVoice"))
            {
                LLFloaterIMContainer::getInstance()->showConversation(session_id);
            }
        }
    }

    s_previous_active_voice_session_id = session_id;
>>>>>>> 38c2a5bd
}

bool LLChicletPanel::addChiclet(LLChiclet* chiclet, S32 index)
{
    if(mScrollArea->addChild(chiclet))
    {
        // chiclets should be aligned to right edge of scroll panel
        S32 left_shift = 0;

        if (!canScrollLeft())
        {
            // init left shift for the first chiclet in the list...
            if (mChicletList.empty())
            {
                // ...start from the right border of the scroll area for the first added chiclet
                left_shift = mScrollArea->getRect().getWidth();
            }
            else
            {
                // ... start from the left border of the first chiclet minus padding
                left_shift = getChiclet(0)->getRect().mLeft - getChicletPadding();
            }

            // take into account width of the being added chiclet
            left_shift -= chiclet->getRequiredRect().getWidth();

            // if we overflow the scroll area we do not need to shift chiclets
            if (left_shift < 0)
            {
                left_shift = 0;
            }
        }

        mChicletList.insert(mChicletList.begin() + index, chiclet);

        // shift first chiclet to place it in correct position.
        // rest ones will be placed in arrange()
        if (!canScrollLeft())
        {
            getChiclet(0)->translate(left_shift - getChiclet(0)->getRect().mLeft, 0);
        }

        chiclet->setLeftButtonClickCallback(boost::bind(&LLChicletPanel::onChicletClick, this, _1, _2));
        chiclet->setChicletSizeChangedCallback(boost::bind(&LLChicletPanel::onChicletSizeChanged, this, _1, index));

        arrange();
        LLTransientFloaterMgr::getInstance()->addControlView(LLTransientFloaterMgr::IM, chiclet);

        return true;
    }

    return false;
}

void LLChicletPanel::onChicletSizeChanged(LLChiclet* ctrl, const LLSD& param)
{
    arrange();
}

void LLChicletPanel::onChicletClick(LLUICtrl*ctrl,const LLSD&param)
{
    if (mCommitSignal)
    {
        (*mCommitSignal)(ctrl,param);
    }
}

void LLChicletPanel::removeChiclet(chiclet_list_t::iterator it)
{
    LLChiclet* chiclet = *it;
    mScrollArea->removeChild(chiclet);
    mChicletList.erase(it);

    arrange();
    LLTransientFloaterMgr::getInstance()->removeControlView(LLTransientFloaterMgr::IM, chiclet);
    chiclet->die();
}

void LLChicletPanel::removeChiclet(S32 index)
{
    if(index >= 0 && index < getChicletCount())
    {
        removeChiclet(mChicletList.begin() + index);
    }
}

S32 LLChicletPanel::getChicletIndex(const LLChiclet* chiclet)
{
    if(mChicletList.empty())
        return -1;

    S32 size = getChicletCount();
    for(int n = 0; n < size; ++n)
    {
        if(chiclet == mChicletList[n])
            return n;
    }

    return -1;
}

// [SL:KB] - Patch: UI-TabRearrange | Checked: 2012-05-05 (Catznip-3.3.0)
void LLChicletPanel::setChicletIndex(const LLChiclet* chiclet, S32 index)
{
	if ( (index >= mChicletList.size()) || (index < 0) )
		return;

	S32 cur_index = getChicletIndex(chiclet);
	if ( (-1 == cur_index) && (cur_index != index) )
		return;

	mChicletList.erase(mChicletList.begin() + cur_index);
	mChicletList.insert(mChicletList.begin() + index, const_cast<LLChiclet*>(chiclet));
	arrange();
}
// [/SL:KB]

void LLChicletPanel::removeChiclet(LLChiclet*chiclet)
{
    chiclet_list_t::iterator it = mChicletList.begin();
    for( ; mChicletList.end() != it; ++it)
    {
        LLChiclet* temp = *it;
        if(temp == chiclet)
        {
            removeChiclet(it);
            return;
        }
    }
}

void LLChicletPanel::removeChiclet(const LLUUID& im_session_id)
{
    chiclet_list_t::iterator it = mChicletList.begin();
    for( ; mChicletList.end() != it; ++it)
    {
        LLIMChiclet* chiclet = dynamic_cast<LLIMChiclet*>(*it);

        if(chiclet->getSessionId() == im_session_id)
        {
            removeChiclet(it);
            return;
        }
    }
}

void LLChicletPanel::removeAll()
{
    S32 size = getChicletCount();
    for(S32 n = 0; n < size; ++n)
    {
        mScrollArea->removeChild(mChicletList[n]);
    }

    mChicletList.erase(mChicletList.begin(), mChicletList.end());

    showScrollButtonsIfNeeded();
}

void LLChicletPanel::scrollToChiclet(const LLChiclet* chiclet)
{
    const LLRect& rect = chiclet->getRect();

    if (rect.mLeft < 0)
    {
        scroll(llabs(rect.mLeft));
        showScrollButtonsIfNeeded();
    }
    else
    {
        S32 scrollWidth = mScrollArea->getRect().getWidth();

        if (rect.mRight > scrollWidth)
        {
            scroll(-llabs(rect.mRight - scrollWidth));
            showScrollButtonsIfNeeded();
        }
    }
}

void LLChicletPanel::reshape(S32 width, S32 height, BOOL called_from_parent )
{
    LLPanel::reshape(width,height,called_from_parent);

    //Needed once- to avoid error at first call of reshape() before postBuild()
    if(!mLeftScrollButton||!mRightScrollButton)
        return;

    LLRect scroll_button_rect = mLeftScrollButton->getRect();
    mLeftScrollButton->setRect(LLRect(0,scroll_button_rect.mTop,scroll_button_rect.getWidth(),
        scroll_button_rect.mBottom));
    scroll_button_rect = mRightScrollButton->getRect();
    mRightScrollButton->setRect(LLRect(width - scroll_button_rect.getWidth(),scroll_button_rect.mTop,
        width, scroll_button_rect.mBottom));


    bool need_show_scroll = needShowScroll();
    if(need_show_scroll)
    {
        mScrollArea->setRect(LLRect(scroll_button_rect.getWidth() + mScrollButtonHPad,
            height, width - scroll_button_rect.getWidth() - mScrollButtonHPad, 0));
    }
    else
    {
        mScrollArea->setRect(LLRect(0,height, width, 0));
    }

    mShowControls = width >= mMinWidth;

    mScrollArea->setVisible(mShowControls);

    trimChiclets();
    showScrollButtonsIfNeeded();

}

S32 LLChicletPanel::notifyParent(const LLSD& info)
{
    if(info.has("notification"))
    {
        std::string str_notification = info["notification"];
        if(str_notification == "size_changes")
        {
            arrange();
            return 1;
        }
    }
    return LLPanel::notifyParent(info);
}

void LLChicletPanel::setChicletToggleState(const LLUUID& session_id, bool toggle)
{
    if(session_id.isNull())
    {
        LL_WARNS() << "Null Session ID" << LL_ENDL;
    }

    // toggle off all chiclets, except specified
    S32 size = getChicletCount();
    for(int n = 0; n < size; ++n)
    {
        LLIMChiclet* chiclet = getChiclet<LLIMChiclet>(n);
        if(chiclet && chiclet->getSessionId() != session_id)
        {
            chiclet->setToggleState(false);
        }
    }

    // toggle specified chiclet
    LLIMChiclet* chiclet = findChiclet<LLIMChiclet>(session_id);
    if(chiclet)
    {
        chiclet->setToggleState(toggle);
    }
}

void LLChicletPanel::arrange()
{
    if(mChicletList.empty())
        return;

    //initial arrange of chicklets positions
    S32 chiclet_left = getChiclet(0)->getRect().mLeft;
    S32 size = getChicletCount();
    for( int n = 0; n < size; ++n)
    {
        LLChiclet* chiclet = getChiclet(n);

        S32 chiclet_width = chiclet->getRequiredRect().getWidth();
        LLRect rect = chiclet->getRect();
        rect.set(chiclet_left, rect.mTop, chiclet_left + chiclet_width, rect.mBottom);

        chiclet->setRect(rect);

        chiclet_left += chiclet_width + getChicletPadding();
    }

    //reset size and pos on mScrollArea
    LLRect rect = getRect();
    LLRect scroll_button_rect = mLeftScrollButton->getRect();

    bool need_show_scroll = needShowScroll();
    if(need_show_scroll)
    {
        mScrollArea->setRect(LLRect(scroll_button_rect.getWidth() + mScrollButtonHPad,
            rect.getHeight(), rect.getWidth() - scroll_button_rect.getWidth() - mScrollButtonHPad, 0));
    }
    else
    {
        mScrollArea->setRect(LLRect(0,rect.getHeight(), rect.getWidth(), 0));
    }

    trimChiclets();
    showScrollButtonsIfNeeded();
}

void LLChicletPanel::trimChiclets()
{
    // trim right
    if(!mChicletList.empty())
    {
        S32 last_chiclet_right = (*mChicletList.rbegin())->getRect().mRight;
        S32 first_chiclet_left = getChiclet(0)->getRect().mLeft;
        S32 scroll_width = mScrollArea->getRect().getWidth();
        if(last_chiclet_right < scroll_width || first_chiclet_left > 0)
        {
            shiftChiclets(scroll_width - last_chiclet_right);
        }
    }
}

bool LLChicletPanel::needShowScroll()
{
    if(mChicletList.empty())
        return false;

    S32 chicklet_width  = (*mChicletList.rbegin())->getRect().mRight - (*mChicletList.begin())->getRect().mLeft;

    return chicklet_width>getRect().getWidth();
}


void LLChicletPanel::showScrollButtonsIfNeeded()
{
    bool can_scroll_left = canScrollLeft();
    bool can_scroll_right = canScrollRight();

    mLeftScrollButton->setEnabled(can_scroll_left);
    mRightScrollButton->setEnabled(can_scroll_right);

    bool show_scroll_buttons = (can_scroll_left || can_scroll_right) && mShowControls;

    mLeftScrollButton->setVisible(show_scroll_buttons);
    mRightScrollButton->setVisible(show_scroll_buttons);
}

void LLChicletPanel::draw()
{
    child_list_const_iter_t it = getChildList()->begin();
    for( ; getChildList()->end() != it; ++it)
    {
        LLView* child = *it;
        if(child == dynamic_cast<LLView*>(mScrollArea))
        {
            LLLocalClipRect clip(mScrollArea->getRect());
            drawChild(mScrollArea);
        }
        else
        {
            drawChild(child);
        }
    }
}

bool LLChicletPanel::canScrollRight()
{
    if(mChicletList.empty())
        return false;

    S32 scroll_width = mScrollArea->getRect().getWidth();
    S32 last_chiclet_right = (*mChicletList.rbegin())->getRect().mRight;

    if(last_chiclet_right > scroll_width)
        return true;

    return false;
}

bool LLChicletPanel::canScrollLeft()
{
    if(mChicletList.empty())
        return false;

    return getChiclet(0)->getRect().mLeft < 0;
}

void LLChicletPanel::scroll(S32 offset)
{
    shiftChiclets(offset);
}

void LLChicletPanel::shiftChiclets(S32 offset, S32 start_index /* = 0 */)
{
    if(start_index < 0 || start_index >= getChicletCount())
    {
        return;
    }

    chiclet_list_t::const_iterator it = mChicletList.begin() + start_index;
    for(;mChicletList.end() != it; ++it)
    {
        LLChiclet* chiclet = *it;
        chiclet->translate(offset,0);
    }
}

void LLChicletPanel::scrollLeft()
{
    if(canScrollLeft())
    {
        S32 offset = getScrollingOffset();
        LLRect first_chiclet_rect = getChiclet(0)->getRect();

        // shift chiclets in case first chiclet is partially visible
        if(first_chiclet_rect.mLeft < 0 && first_chiclet_rect.mRight > 0)
        {
            offset = llabs(first_chiclet_rect.mLeft);
        }

        scroll(offset);

        showScrollButtonsIfNeeded();
    }
}

void LLChicletPanel::scrollRight()
{
    if(canScrollRight())
    {
        S32 offset = - getScrollingOffset();

        S32 last_chiclet_right = (*mChicletList.rbegin())->getRect().mRight;
        S32 scroll_rect_width = mScrollArea->getRect().getWidth();
        // if after scrolling, the last chiclet will not be aligned to
        // scroll area right side - align it.
        if( last_chiclet_right + offset < scroll_rect_width )
        {
            offset = scroll_rect_width - last_chiclet_right;
        }

        scroll(offset);

        showScrollButtonsIfNeeded();
    }
}

void LLChicletPanel::onLeftScrollClick()
{
    scrollLeft();
}

void LLChicletPanel::onRightScrollClick()
{
    scrollRight();
}

void LLChicletPanel::onLeftScrollHeldDown()
{
    S32 offset = mScrollingOffset;
    mScrollingOffset = mScrollingOffset / mScrollRatio;
    scrollLeft();
    mScrollingOffset = offset;
}

void LLChicletPanel::onRightScrollHeldDown()
{
    S32 offset = mScrollingOffset;
    mScrollingOffset = mScrollingOffset / mScrollRatio;
    scrollRight();
    mScrollingOffset = offset;
}

boost::signals2::connection LLChicletPanel::setChicletClickedCallback(
    const commit_callback_t& cb)
{
    return setCommitCallback(cb);
}

BOOL LLChicletPanel::handleScrollWheel(S32 x, S32 y, S32 clicks)
{
    if(clicks > 0)
    {
        scrollRight();
    }
    else
    {
        scrollLeft();
    }
    return TRUE;
}

bool LLChicletPanel::isAnyIMFloaterDoked()
{
<<<<<<< HEAD
	bool res = false;
	for (chiclet_list_t::iterator it = mChicletList.begin(); it
			!= mChicletList.end(); it++)
	{
		// <FS:Ansariel> [FS communication UI]
		//LLFloaterIMSession* im_floater = LLFloaterReg::findTypedInstance<LLFloaterIMSession>(
		//		"impanel", (*it)->getSessionId());
		FSFloaterIM* im_floater = LLFloaterReg::findTypedInstance<FSFloaterIM>(
				"fs_impanel", (*it)->getSessionId());
		// </FS:Ansariel> [FS communication UI]
		if (im_floater != NULL && im_floater->getVisible()
				&& !im_floater->isMinimized() && im_floater->isDocked())
		{
			res = true;
			break;
		}
	}
=======
    bool res = false;
    for (chiclet_list_t::iterator it = mChicletList.begin(); it
            != mChicletList.end(); it++)
    {
        LLFloaterIMSession* im_floater = LLFloaterReg::findTypedInstance<LLFloaterIMSession>(
                "impanel", (*it)->getSessionId());
        if (im_floater != NULL && im_floater->getVisible()
                && !im_floater->isMinimized() && im_floater->isDocked())
        {
            res = true;
            break;
        }
    }
>>>>>>> 38c2a5bd

    return res;
}

// <FS:Ansariel> [FS communication UI]
S32 LLChicletPanel::getTotalUnreadIMCount()
{
	S32 count = 0;
	chiclet_list_t::const_iterator it = mChicletList.begin();
	for( ; mChicletList.end() != it; ++it)
	{
		LLIMChiclet* chiclet = dynamic_cast<LLIMChiclet*>(*it);
		if(chiclet)
		{
			count += chiclet->getCounter();
		}
	}
	return count;
}
// </FS:Ansariel> [FS communication UI]

//////////////////////////////////////////////////////////////////////////
//////////////////////////////////////////////////////////////////////////
//////////////////////////////////////////////////////////////////////////
LLChicletNotificationCounterCtrl::Params::Params()
    : max_displayed_count("max_displayed_count", 99)
{
}

// <FS:Ansariel> [FS communication UI]
LLChicletNotificationCounterCtrl::LLChicletNotificationCounterCtrl(const Params& p)
 : LLTextBox(p)
 , mCounter(0)
 , mInitialWidth(0)
 , mMaxDisplayedCount(p.max_displayed_count)
{
	mInitialWidth = getRect().getWidth();
}

void LLChicletNotificationCounterCtrl::setCounter(S32 counter)
{
	mCounter = counter;

	// note same code in LLSysWellChiclet::setCounter(S32 counter)
	std::string s_count;
	if(counter != 0)
	{
		static std::string more_messages_exist("+");
		std::string more_messages(counter > mMaxDisplayedCount ? more_messages_exist : "");
		s_count = llformat("%d%s"
			, llmin(counter, mMaxDisplayedCount)
			, more_messages.c_str()
			);
	}

	if(mCounter != 0)
	{
		setText(s_count);
	}
	else
	{
		setText(std::string(""));
	}
}

LLRect LLChicletNotificationCounterCtrl::getRequiredRect()
{
	LLRect rc;
	S32 text_width = getTextPixelWidth();

	rc.mRight = rc.mLeft + llmax(text_width, mInitialWidth);
	
	return rc;
}

void LLChicletNotificationCounterCtrl::setValue(const LLSD& value)
{
	if(value.isInteger())
		setCounter(value.asInteger());
}

LLSD LLChicletNotificationCounterCtrl::getValue() const
{
	return LLSD(getCounter());
}
// </FS:Ansariel> [FS communication UI]

//////////////////////////////////////////////////////////////////////////
//////////////////////////////////////////////////////////////////////////
//////////////////////////////////////////////////////////////////////////
LLChicletAvatarIconCtrl::LLChicletAvatarIconCtrl(const Params& p)
 : LLAvatarIconCtrl(p)
{
}

//////////////////////////////////////////////////////////////////////////
//////////////////////////////////////////////////////////////////////////
//////////////////////////////////////////////////////////////////////////

// <FS:Ansariel> [FS communication UI]
LLChicletGroupIconCtrl::LLChicletGroupIconCtrl(const Params& p)
: LLIconCtrl(p)
, mDefaultIcon(p.default_icon)
{
	setValue(LLUUID::null);
}

void LLChicletGroupIconCtrl::setValue(const LLSD& value )
{
	if(value.asUUID().isNull())
	{
		LLIconCtrl::setValue(mDefaultIcon);
	}
	else
	{
		LLIconCtrl::setValue(value);
	}
}
// </FS:Ansariel> [FS communication UI]

//////////////////////////////////////////////////////////////////////////
//////////////////////////////////////////////////////////////////////////
//////////////////////////////////////////////////////////////////////////

LLChicletInvOfferIconCtrl::LLChicletInvOfferIconCtrl(const Params& p)
: LLChicletAvatarIconCtrl(p)
 , mDefaultIcon(p.default_icon)
{
}

void LLChicletInvOfferIconCtrl::setValue(const LLSD& value )
{
    if(value.asUUID().isNull())
    {
        LLIconCtrl::setValue(mDefaultIcon);
    }
    else
    {
        LLChicletAvatarIconCtrl::setValue(value);
    }
}

//////////////////////////////////////////////////////////////////////////
//////////////////////////////////////////////////////////////////////////
//////////////////////////////////////////////////////////////////////////

// <FS:Ansariel> [FS communication UI]
LLChicletSpeakerCtrl::LLChicletSpeakerCtrl(const Params&p)
 : LLOutputMonitorCtrl(p)
{
}

//////////////////////////////////////////////////////////////////////////
//////////////////////////////////////////////////////////////////////////
//////////////////////////////////////////////////////////////////////////
// </FS:Ansariel> [FS communication UI]

LLScriptChiclet::Params::Params()
 : icon("icon")
 , chiclet_button("chiclet_button")
 , new_message_icon("new_message_icon")
{
}

LLScriptChiclet::LLScriptChiclet(const Params&p)
 : LLIMChiclet(p)
 , mChicletIconCtrl(NULL)
{
    LLButton::Params button_params = p.chiclet_button;
    mChicletButton = LLUICtrlFactory::create<LLButton>(button_params);
    addChild(mChicletButton);

    LLIconCtrl::Params new_msg_params = p.new_message_icon;
    mNewMessagesIcon = LLUICtrlFactory::create<LLIconCtrl>(new_msg_params);
    addChild(mNewMessagesIcon);

    LLIconCtrl::Params icon_params = p.icon;
    mChicletIconCtrl = LLUICtrlFactory::create<LLIconCtrl>(icon_params);
    addChild(mChicletIconCtrl);

    sendChildToFront(mNewMessagesIcon);
}

void LLScriptChiclet::setSessionId(const LLUUID& session_id)
{
    setShowNewMessagesIcon( getSessionId() != session_id );

    LLIMChiclet::setSessionId(session_id);

    setToolTip(LLScriptFloaterManager::getObjectName(session_id));
}

// <FS:Ansariel> [FS communication UI]
void LLScriptChiclet::setCounter(S32 counter)
{
	setShowNewMessagesIcon( counter > 0 );
}
// </FS:Ansariel> [FS communication UI]

void LLScriptChiclet::onMouseDown()
{
    LLScriptFloaterManager::getInstance()->toggleScriptFloater(getSessionId());
}

void LLScriptChiclet::onMenuItemClicked(const LLSD& user_data)
{
    std::string action = user_data.asString();

    if("end" == action)
    {
        LLScriptFloaterManager::instance().removeNotification(getSessionId());
    }
    else if ("close all" == action)
    {
        LLIMWellWindow::getInstance()->closeAll();
    }
}

void LLScriptChiclet::createPopupMenu()
{
    if(!canCreateMenu())
        return;

    LLUICtrl::CommitCallbackRegistry::ScopedRegistrar registrar;
    registrar.add("ScriptChiclet.Action", boost::bind(&LLScriptChiclet::onMenuItemClicked, this, _2));

    LLMenuGL* menu = LLUICtrlFactory::getInstance()->createFromFile<LLMenuGL>
        ("menu_script_chiclet.xml", gMenuHolder, LLViewerMenuHolderGL::child_registry_t::instance());
    if (menu)
    {
        mPopupMenuHandle = menu->getHandle();
    }

}

//////////////////////////////////////////////////////////////////////////
//////////////////////////////////////////////////////////////////////////
//////////////////////////////////////////////////////////////////////////

static const std::string INVENTORY_USER_OFFER   ("UserGiveItem");

LLInvOfferChiclet::Params::Params()
 : icon("icon")
 , chiclet_button("chiclet_button")
 , new_message_icon("new_message_icon")
{
}

LLInvOfferChiclet::LLInvOfferChiclet(const Params&p)
 : LLIMChiclet(p)
 , mChicletIconCtrl(NULL)
{
    LLButton::Params button_params = p.chiclet_button;
    mChicletButton = LLUICtrlFactory::create<LLButton>(button_params);
    addChild(mChicletButton);

    LLIconCtrl::Params new_msg_params = p.new_message_icon;
    mNewMessagesIcon = LLUICtrlFactory::create<LLIconCtrl>(new_msg_params);
    addChild(mNewMessagesIcon);

    LLChicletInvOfferIconCtrl::Params icon_params = p.icon;
    mChicletIconCtrl = LLUICtrlFactory::create<LLChicletInvOfferIconCtrl>(icon_params);
    addChild(mChicletIconCtrl);

    sendChildToFront(mNewMessagesIcon);
}

void LLInvOfferChiclet::setSessionId(const LLUUID& session_id)
{
    setShowNewMessagesIcon( getSessionId() != session_id );

    setToolTip(LLScriptFloaterManager::getObjectName(session_id));

    LLIMChiclet::setSessionId(session_id);
    LLNotificationPtr notification = LLNotifications::getInstance()->find(session_id);

    if ( notification && notification->getName() == INVENTORY_USER_OFFER )
    {
        mChicletIconCtrl->setValue(notification->getPayload()["from_id"]);
    }
    else
    {
        mChicletIconCtrl->setValue(LLUUID::null);
    }
}

// <FS:Ansariel> [FS communication UI]
void LLInvOfferChiclet::setCounter(S32 counter)
{
	setShowNewMessagesIcon( counter > 0 );
}
// </FS:Ansariel> [FS communication UI]

void LLInvOfferChiclet::onMouseDown()
{
    LLScriptFloaterManager::instance().toggleScriptFloater(getSessionId());
}

void LLInvOfferChiclet::onMenuItemClicked(const LLSD& user_data)
{
    std::string action = user_data.asString();

    if("end" == action)
    {
        LLScriptFloaterManager::instance().removeNotification(getSessionId());
    }
}

void LLInvOfferChiclet::createPopupMenu()
{
    if(!canCreateMenu())
        return;

    LLUICtrl::CommitCallbackRegistry::ScopedRegistrar registrar;
    registrar.add("InvOfferChiclet.Action", boost::bind(&LLInvOfferChiclet::onMenuItemClicked, this, _2));

    LLMenuGL* menu = LLUICtrlFactory::getInstance()->createFromFile<LLMenuGL>
        ("menu_inv_offer_chiclet.xml", gMenuHolder, LLViewerMenuHolderGL::child_registry_t::instance());
    if (menu)
    {
        mPopupMenuHandle = menu->getHandle();
    }
}

// EOF<|MERGE_RESOLUTION|>--- conflicted
+++ resolved
@@ -202,123 +202,123 @@
 LLIMWellChiclet::LLIMWellChiclet(const Params& p)
 : LLSysWellChiclet(p)
 {
-	LLIMModel::instance().addNewMsgCallback(boost::bind(&LLIMWellChiclet::messageCountChanged, this, _1));
-	LLIMModel::instance().addNoUnreadMsgsCallback(boost::bind(&LLIMWellChiclet::messageCountChanged, this, _1));
-
-	LLIMMgr::getInstance()->addSessionObserver(this);
-
-	LLIMWellWindow::getInstance()->setSysWellChiclet(this);
-
-	gSavedSettings.getControl("FSShowMessageCountInWindowTitle")->getSignal()->connect(boost::bind(&LLIMWellChiclet::updateApplicationWindowTitle, this));
+    LLIMModel::instance().addNewMsgCallback(boost::bind(&LLIMWellChiclet::messageCountChanged, this, _1));
+    LLIMModel::instance().addNoUnreadMsgsCallback(boost::bind(&LLIMWellChiclet::messageCountChanged, this, _1));
+
+    LLIMMgr::getInstance()->addSessionObserver(this);
+
+    LLIMWellWindow::getInstance()->setSysWellChiclet(this);
+
+    gSavedSettings.getControl("FSShowMessageCountInWindowTitle")->getSignal()->connect(boost::bind(&LLIMWellChiclet::updateApplicationWindowTitle, this));
 }
 
 LLIMWellChiclet::~LLIMWellChiclet()
 {
-	LLContextMenu* menu = static_cast<LLContextMenu*>(mContextMenuHandle.get());
-	if (menu)
-	{
-		menu->die();
-		mContextMenuHandle.markDead();
-	}
-
-	LLIMWellWindow* im_well_window = LLIMWellWindow::findInstance();
-	if (im_well_window)
-	{
-		im_well_window->setSysWellChiclet(NULL);
-	}
-
-	LLIMMgr::getInstance()->removeSessionObserver(this);
+    LLContextMenu* menu = static_cast<LLContextMenu*>(mContextMenuHandle.get());
+    if (menu)
+    {
+        menu->die();
+        mContextMenuHandle.markDead();
+    }
+
+    LLIMWellWindow* im_well_window = LLIMWellWindow::findInstance();
+    if (im_well_window)
+    {
+        im_well_window->setSysWellChiclet(NULL);
+    }
+
+    LLIMMgr::getInstance()->removeSessionObserver(this);
 }
 
 void LLIMWellChiclet::onMenuItemClicked(const LLSD& user_data)
 {
-	std::string action = user_data.asString();
-	if("close all" == action)
-	{
-		LLIMWellWindow::getInstance()->closeAll();
-	}
+    std::string action = user_data.asString();
+    if("close all" == action)
+    {
+        LLIMWellWindow::getInstance()->closeAll();
+    }
 }
 
 bool LLIMWellChiclet::enableMenuItem(const LLSD& user_data)
 {
-	std::string item = user_data.asString();
-	if (item == "can close all")
-	{
-		return !LLIMWellWindow::getInstance()->isWindowEmpty();
-	}
-	return true;
+    std::string item = user_data.asString();
+    if (item == "can close all")
+    {
+        return !LLIMWellWindow::getInstance()->isWindowEmpty();
+    }
+    return true;
 }
 
 void LLIMWellChiclet::createMenu()
 {
-	if(mContextMenuHandle.get())
-	{
-		LL_WARNS() << "Menu already exists" << LL_ENDL;
-		return;
-	}
-
-	LLUICtrl::CommitCallbackRegistry::ScopedRegistrar registrar;
-	registrar.add("IMWellChicletMenu.Action",
-		boost::bind(&LLIMWellChiclet::onMenuItemClicked, this, _2));
-
-	LLUICtrl::EnableCallbackRegistry::ScopedRegistrar enable_registrar;
-	enable_registrar.add("IMWellChicletMenu.EnableItem",
-		boost::bind(&LLIMWellChiclet::enableMenuItem, this, _2));
-
-	LLContextMenu* menu = LLUICtrlFactory::getInstance()->createFromFile<LLContextMenu>
-		("menu_fs_im_well_button.xml",
-		 LLMenuGL::sMenuContainer,
-		 LLViewerMenuHolderGL::child_registry_t::instance());
-	if (menu)
-	{
-		mContextMenuHandle = menu->getHandle();
-	}
+    if(mContextMenuHandle.get())
+    {
+        LL_WARNS() << "Menu already exists" << LL_ENDL;
+        return;
+    }
+
+    LLUICtrl::CommitCallbackRegistry::ScopedRegistrar registrar;
+    registrar.add("IMWellChicletMenu.Action",
+        boost::bind(&LLIMWellChiclet::onMenuItemClicked, this, _2));
+
+    LLUICtrl::EnableCallbackRegistry::ScopedRegistrar enable_registrar;
+    enable_registrar.add("IMWellChicletMenu.EnableItem",
+        boost::bind(&LLIMWellChiclet::enableMenuItem, this, _2));
+
+    LLContextMenu* menu = LLUICtrlFactory::getInstance()->createFromFile<LLContextMenu>
+        ("menu_fs_im_well_button.xml",
+         LLMenuGL::sMenuContainer,
+         LLViewerMenuHolderGL::child_registry_t::instance());
+    if (menu)
+    {
+        mContextMenuHandle = menu->getHandle();
+    }
 }
 
 void LLIMWellChiclet::messageCountChanged(const LLSD& session_data)
 {
-	// The singleton class LLChicletBar instance might be already deleted
-	// so don't create a new one.
-	if (!LLChicletBar::instanceExists())
-	{
-		return;
-	}
-
-	const LLUUID& session_id = session_data["session_id"];
-	const S32 counter = LLChicletBar::getInstance()->getTotalUnreadIMCount();
-	const bool im_not_visible = !LLFloaterReg::instanceVisible("fs_im_container")
-		&& !LLFloaterReg::instanceVisible("fs_impanel", session_id);
-
-	setNewMessagesState(counter > mCounter	&& im_not_visible);
-
-	// we have to flash to 'Lit' state each time new unread message is coming.
-	if (counter > mCounter && im_not_visible)
-	{
-		mFlashToLitTimer->startFlashing();
-	}
-	else if (counter == 0)
-	{
-		// if notification is resolved while well is flashing it can leave in the 'Lit' state
-		// when flashing finishes itself. Let break flashing here.
-		mFlashToLitTimer->stopFlashing();
-	}
-
-	setCounter(counter);
-
-	updateApplicationWindowTitle();
+    // The singleton class LLChicletBar instance might be already deleted
+    // so don't create a new one.
+    if (!LLChicletBar::instanceExists())
+    {
+        return;
+    }
+
+    const LLUUID& session_id = session_data["session_id"];
+    const S32 counter = LLChicletBar::getInstance()->getTotalUnreadIMCount();
+    const bool im_not_visible = !LLFloaterReg::instanceVisible("fs_im_container")
+        && !LLFloaterReg::instanceVisible("fs_impanel", session_id);
+
+    setNewMessagesState(counter > mCounter  && im_not_visible);
+
+    // we have to flash to 'Lit' state each time new unread message is coming.
+    if (counter > mCounter && im_not_visible)
+    {
+        mFlashToLitTimer->startFlashing();
+    }
+    else if (counter == 0)
+    {
+        // if notification is resolved while well is flashing it can leave in the 'Lit' state
+        // when flashing finishes itself. Let break flashing here.
+        mFlashToLitTimer->stopFlashing();
+    }
+
+    setCounter(counter);
+
+    updateApplicationWindowTitle();
 }
 
 void LLIMWellChiclet::updateApplicationWindowTitle()
 {
-	std::string window_title = gWindowTitle;
-
-	if (gSavedSettings.getBOOL("FSShowMessageCountInWindowTitle") && mCounter > 0)
-	{
-		window_title = "(" + mButton->getLabelUnselected() + ") " + gWindowTitle;
-	}
-
-	LLStringUtil::truncate(window_title, 255);
-	gViewerWindow->getWindow()->setTitle(window_title);
+    std::string window_title = gWindowTitle;
+
+    if (gSavedSettings.getBOOL("FSShowMessageCountInWindowTitle") && mCounter > 0)
+    {
+        window_title = "(" + mButton->getLabelUnselected() + ") " + gWindowTitle;
+    }
+
+    LLStringUtil::truncate(window_title, 255);
+    gViewerWindow->getWindow()->setTitle(window_title);
 }
 // </FS:Ansariel> [FS communication UI]
 
@@ -329,26 +329,19 @@
 :   LLSysWellChiclet(p),
     mUreadSystemNotifications(0)
 {
-<<<<<<< HEAD
-	mNotificationChannel.reset(new ChicletNotificationChannel(this));
-	// ensure that notification well window exists, to synchronously
-	// handle toast add/delete events.
-	// <FS:Ansariel> Optional legacy notification well
-	//LLFloaterNotificationsTabbed::getInstance()->setSysWellChiclet(this);
-	if (!gSavedSettings.getBOOL("FSInternalLegacyNotificationWell"))
-	{
-		LLFloaterNotificationsTabbed::getInstance()->setSysWellChiclet(this);
-	}
-	else
-	{
-		LLNotificationWellWindow::getInstance()->setSysWellChiclet(this);
-	}
-=======
     mNotificationChannel.reset(new ChicletNotificationChannel(this));
     // ensure that notification well window exists, to synchronously
     // handle toast add/delete events.
-    LLFloaterNotificationsTabbed::getInstance()->setSysWellChiclet(this);
->>>>>>> 38c2a5bd
+    // <FS:Ansariel> Optional legacy notification well
+    //LLFloaterNotificationsTabbed::getInstance()->setSysWellChiclet(this);
+    if (!gSavedSettings.getBOOL("FSInternalLegacyNotificationWell"))
+    {
+        LLFloaterNotificationsTabbed::getInstance()->setSysWellChiclet(this);
+    }
+    else
+    {
+        LLNotificationWellWindow::getInstance()->setSysWellChiclet(this);
+    }
 }
 
 LLNotificationChiclet::~LLNotificationChiclet()
@@ -358,31 +351,22 @@
 
 void LLNotificationChiclet::onMenuItemClicked(const LLSD& user_data)
 {
-<<<<<<< HEAD
-	std::string action = user_data.asString();
-	if("close all" == action)
-	{
-		// <FS:Ansariel> Optional legacy notification well
-		//LLFloaterNotificationsTabbed::getInstance()->closeAll();
-		if (!gSavedSettings.getBOOL("FSInternalLegacyNotificationWell"))
-		{
-			LLFloaterNotificationsTabbed::getInstance()->closeAll();
-		}
-		else
-		{
-			LLNotificationWellWindow::getInstance()->closeAll();
-		}
-		// <FS:Ansariel> [FS communication UI] - We have our own IM well button again
-		//LLIMWellWindow::getInstance()->closeAll();
-	}
-=======
     std::string action = user_data.asString();
     if("close all" == action)
     {
-        LLFloaterNotificationsTabbed::getInstance()->closeAll();
-        LLIMWellWindow::getInstance()->closeAll();
-    }
->>>>>>> 38c2a5bd
+        // <FS:Ansariel> Optional legacy notification well
+        //LLFloaterNotificationsTabbed::getInstance()->closeAll();
+        if (!gSavedSettings.getBOOL("FSInternalLegacyNotificationWell"))
+        {
+            LLFloaterNotificationsTabbed::getInstance()->closeAll();
+        }
+        else
+        {
+            LLNotificationWellWindow::getInstance()->closeAll();
+        }
+        // <FS:Ansariel> [FS communication UI] - We have our own IM well button again
+        //LLIMWellWindow::getInstance()->closeAll();
+    }
 }
 
 bool LLNotificationChiclet::enableMenuItem(const LLSD& user_data)
@@ -432,46 +416,15 @@
 
 bool LLNotificationChiclet::ChicletNotificationChannel::filterNotification( LLNotificationPtr notification )
 {
-<<<<<<< HEAD
-	bool displayNotification;
-	if (   (notification->getName() == "ScriptDialog") // special case for scripts
-		// if there is no toast window for the notification, filter it
-		//|| (!LLNotificationWellWindow::getInstance()->findItemByID(notification->getID()))
-		// <FS:Ansariel> Optional legacy notification well
-        //|| (!LLFloaterNotificationsTabbed::getInstance()->findItemByID(notification->getID(), notification->getName()))
-		|| ((!gSavedSettings.getBOOL("FSInternalLegacyNotificationWell") && !LLFloaterNotificationsTabbed::getInstance()->findItemByID(notification->getID(), notification->getName()))
-		|| (gSavedSettings.getBOOL("FSInternalLegacyNotificationWell") && !LLNotificationWellWindow::getInstance()->findItemByID(notification->getID())))
-		// </FS:Ansariel>
-		)
-	{
-		displayNotification = false;
-	}
-	else if( !(notification->canLogToIM() && notification->hasFormElements())
-			&& (!notification->getPayload().has("give_inventory_notification")
-				|| notification->getPayload()["give_inventory_notification"]))
-	{
-		displayNotification = true;
-	}
-// [SL:KB] - Patch: UI-Notifications | Checked: 2013-05-09 (Catznip-3.5)
-	else if ("offer" == notification->getType())
-	{
-		// Assume that any offer notification with "getCanBeStored() == true" is the result of RLVa routing it to the notifcation syswell
-		/*const*/ LLNotificationsUI::LLScreenChannel* pChannel = LLNotificationsUI::LLChannelManager::instance().getNotificationScreenChannel();
-		/*const*/ LLNotificationsUI::LLToast* pToast = (pChannel) ? pChannel->getToastByNotificationID(notification->getID()) : NULL;
-		displayNotification = (pToast) && (pToast->getCanBeStored());
-	}
-// [/SL:KB]
-	else
-	{
-		displayNotification = false;
-	}
-	return displayNotification;
-=======
     bool displayNotification;
     if (   (notification->getName() == "ScriptDialog") // special case for scripts
         // if there is no toast window for the notification, filter it
         //|| (!LLNotificationWellWindow::getInstance()->findItemByID(notification->getID()))
-        || (!LLFloaterNotificationsTabbed::getInstance()->findItemByID(notification->getID(), notification->getName()))
+        // <FS:Ansariel> Optional legacy notification well
+        //|| (!LLFloaterNotificationsTabbed::getInstance()->findItemByID(notification->getID(), notification->getName()))
+        || ((!gSavedSettings.getBOOL("FSInternalLegacyNotificationWell") && !LLFloaterNotificationsTabbed::getInstance()->findItemByID(notification->getID(), notification->getName()))
+        || (gSavedSettings.getBOOL("FSInternalLegacyNotificationWell") && !LLNotificationWellWindow::getInstance()->findItemByID(notification->getID())))
+        // </FS:Ansariel>
         )
     {
         displayNotification = false;
@@ -482,12 +435,20 @@
     {
         displayNotification = true;
     }
+// [SL:KB] - Patch: UI-Notifications | Checked: 2013-05-09 (Catznip-3.5)
+    else if ("offer" == notification->getType())
+    {
+        // Assume that any offer notification with "getCanBeStored() == true" is the result of RLVa routing it to the notifcation syswell
+        /*const*/ LLNotificationsUI::LLScreenChannel* pChannel = LLNotificationsUI::LLChannelManager::instance().getNotificationScreenChannel();
+        /*const*/ LLNotificationsUI::LLToast* pToast = (pChannel) ? pChannel->getToastByNotificationID(notification->getID()) : NULL;
+        displayNotification = (pToast) && (pToast->getCanBeStored());
+    }
+// [/SL:KB]
     else
     {
         displayNotification = false;
     }
     return displayNotification;
->>>>>>> 38c2a5bd
 }
 
 //////////////////////////////////////////////////////////////////////////
@@ -559,8 +520,8 @@
 // </FS:Ansariel> [FS communication UI]
 , mChicletButton(NULL)
 {
-	// <FS:Ansariel> [FS communication UI]
-	enableCounterControl(p.enable_counter);
+    // <FS:Ansariel> [FS communication UI]
+    enableCounterControl(p.enable_counter);
 }
 
 LLIMChiclet::~LLIMChiclet()
@@ -593,27 +554,21 @@
 
 void LLIMChiclet::setRequiredWidth()
 {
-<<<<<<< HEAD
-	S32 required_width = mDefaultWidth;
-
-	// <FS:Ansariel> [FS communication UI]
-	if (getShowCounter())
-	{
-		required_width += mCounterCtrl->getRect().getWidth();
-	}
-	if (getShowSpeaker())
-	{
-		required_width += mSpeakerCtrl->getRect().getWidth();
-	}
-	// </FS:Ansariel> [FS communication UI]
-
-	reshape(required_width, getRect().getHeight());
-	onChicletSizeChanged();
-=======
     S32 required_width = mDefaultWidth;
+
+    // <FS:Ansariel> [FS communication UI]
+    if (getShowCounter())
+    {
+        required_width += mCounterCtrl->getRect().getWidth();
+    }
+    if (getShowSpeaker())
+    {
+        required_width += mSpeakerCtrl->getRect().getWidth();
+    }
+    // </FS:Ansariel> [FS communication UI]
+
     reshape(required_width, getRect().getHeight());
     onChicletSizeChanged();
->>>>>>> 38c2a5bd
 }
 
 void LLIMChiclet::setShowNewMessagesIcon(bool show)
@@ -632,15 +587,11 @@
 
 void LLIMChiclet::onMouseDown()
 {
-<<<<<<< HEAD
-	// <FS:Ansariel> [FS communication UI]
-	//LLFloaterIMSession::toggle(getSessionId());
-	FSFloaterIM::toggle(getSessionId());
-	setCounter(0);
-	// </FS:Ansariel> [FS communication UI]
-=======
-    LLFloaterIMSession::toggle(getSessionId());
->>>>>>> 38c2a5bd
+    // <FS:Ansariel> [FS communication UI]
+    //LLFloaterIMSession::toggle(getSessionId());
+    FSFloaterIM::toggle(getSessionId());
+    setCounter(0);
+    // </FS:Ansariel> [FS communication UI]
 }
 
 void LLIMChiclet::setToggleState(bool toggle)
@@ -651,123 +602,123 @@
 // <FS:Ansariel> [FS communication UI]
 void LLIMChiclet::setShowSpeaker(bool show)
 {
-	bool needs_resize = getShowSpeaker() != show;
-	if(needs_resize)
-	{		
-		mShowSpeaker = show;
-	}
-
-	toggleSpeakerControl();
+    bool needs_resize = getShowSpeaker() != show;
+    if(needs_resize)
+    {
+        mShowSpeaker = show;
+    }
+
+    toggleSpeakerControl();
 }
 
 void LLIMChiclet::setShowCounter(bool show)
 {
-	if(!mCounterEnabled)
-	{
-		return;
-	}
-
-	bool needs_resize = getShowCounter() != show;
-	if(needs_resize)
-	{		
-		LLChiclet::setShowCounter(show);
-		toggleCounterControl();
-	}
+    if(!mCounterEnabled)
+    {
+        return;
+    }
+
+    bool needs_resize = getShowCounter() != show;
+    if(needs_resize)
+    {
+        LLChiclet::setShowCounter(show);
+        toggleCounterControl();
+    }
 }
 
 void LLIMChiclet::initSpeakerControl()
 {
-	// virtual
+    // virtual
 }
 
 void LLIMChiclet::draw()
 {
-	LLUICtrl::draw();
+    LLUICtrl::draw();
 }
 
 void LLIMChiclet::toggleSpeakerControl()
 {
-	if(getShowSpeaker())
-	{
-		// move speaker to the right of chiclet icon
-		LLRect speaker_rc = mSpeakerCtrl->getRect();
-		speaker_rc.setLeftTopAndSize(mDefaultWidth, speaker_rc.mTop, speaker_rc.getWidth(), speaker_rc.getHeight());
-		mSpeakerCtrl->setRect(speaker_rc);
-
-		if(getShowCounter())
-		{
-			// move speaker to the right of counter
-			mSpeakerCtrl->translate(mCounterCtrl->getRect().getWidth(), 0);
-		}
-
-		initSpeakerControl();
-	}
-	else
-	{
-		mSpeakerCtrl->setSpeakerId(LLUUID::null);
-	}
-
-	setRequiredWidth();
-	mSpeakerCtrl->setVisible(getShowSpeaker());
+    if(getShowSpeaker())
+    {
+        // move speaker to the right of chiclet icon
+        LLRect speaker_rc = mSpeakerCtrl->getRect();
+        speaker_rc.setLeftTopAndSize(mDefaultWidth, speaker_rc.mTop, speaker_rc.getWidth(), speaker_rc.getHeight());
+        mSpeakerCtrl->setRect(speaker_rc);
+
+        if(getShowCounter())
+        {
+            // move speaker to the right of counter
+            mSpeakerCtrl->translate(mCounterCtrl->getRect().getWidth(), 0);
+        }
+
+        initSpeakerControl();
+    }
+    else
+    {
+        mSpeakerCtrl->setSpeakerId(LLUUID::null);
+    }
+
+    setRequiredWidth();
+    mSpeakerCtrl->setVisible(getShowSpeaker());
 }
 
 void LLIMChiclet::setCounter(S32 counter)
 {
-	if (mCounterCtrl->getCounter() == counter)
-	{
-		return;
-	}
-
-	mCounterCtrl->setCounter(counter);
-	setShowCounter(counter);
-	setShowNewMessagesIcon(counter);
+    if (mCounterCtrl->getCounter() == counter)
+    {
+        return;
+    }
+
+    mCounterCtrl->setCounter(counter);
+    setShowCounter(counter);
+    setShowNewMessagesIcon(counter);
 }
 
 void LLIMChiclet::toggleCounterControl()
 {
-	setRequiredWidth();
-	mCounterCtrl->setVisible(getShowCounter());
+    setRequiredWidth();
+    mCounterCtrl->setVisible(getShowCounter());
 }
 
 // static
 LLIMChiclet::EType LLIMChiclet::getIMSessionType(const LLUUID& session_id)
 {
-	EType				type	= TYPE_UNKNOWN;
-
-	if(session_id.isNull())
-		return type;
-
-	EInstantMessage im_type = LLIMModel::getInstance()->getType(session_id);
-	if (IM_COUNT == im_type)
-	{
-		llassert_always(0 && "IM session not found"); // should never happen
-		return type;
-	}
-
-	switch(im_type)
-	{
-	case IM_NOTHING_SPECIAL:
-	case IM_SESSION_P2P_INVITE:
-		type = TYPE_IM;
-		break;
-	case IM_SESSION_GROUP_START:
-	case IM_SESSION_INVITE:
-		if (gAgent.isInGroup(session_id))
-		{
-			type = TYPE_GROUP;
-		}
-		else
-		{
-			type = TYPE_AD_HOC;
-		}
-		break;
-	case IM_SESSION_CONFERENCE_START:
-		type = TYPE_AD_HOC;
-	default:
-		break;
-	}
-
-	return type;
+    EType               type    = TYPE_UNKNOWN;
+
+    if(session_id.isNull())
+        return type;
+
+    EInstantMessage im_type = LLIMModel::getInstance()->getType(session_id);
+    if (IM_COUNT == im_type)
+    {
+        llassert_always(0 && "IM session not found"); // should never happen
+        return type;
+    }
+
+    switch(im_type)
+    {
+    case IM_NOTHING_SPECIAL:
+    case IM_SESSION_P2P_INVITE:
+        type = TYPE_IM;
+        break;
+    case IM_SESSION_GROUP_START:
+    case IM_SESSION_INVITE:
+        if (gAgent.isInGroup(session_id))
+        {
+            type = TYPE_GROUP;
+        }
+        else
+        {
+            type = TYPE_AD_HOC;
+        }
+        break;
+    case IM_SESSION_CONFERENCE_START:
+        type = TYPE_AD_HOC;
+    default:
+        break;
+    }
+
+    return type;
 }
 // </FS:Ansariel> [FS communication UI]
 
@@ -832,96 +783,96 @@
 : LLIMChiclet(p)
 , mChicletIconCtrl(NULL)
 {
-	LLButton::Params button_params = p.chiclet_button;
-	mChicletButton = LLUICtrlFactory::create<LLButton>(button_params);
-	addChild(mChicletButton);
-
-	LLIconCtrl::Params new_msg_params = p.new_message_icon;
-	mNewMessagesIcon = LLUICtrlFactory::create<LLIconCtrl>(new_msg_params);
-	addChild(mNewMessagesIcon);
-
-	LLChicletAvatarIconCtrl::Params avatar_params = p.avatar_icon;
-	mChicletIconCtrl = LLUICtrlFactory::create<LLChicletAvatarIconCtrl>(avatar_params);
-	addChild(mChicletIconCtrl);
-
-	LLChicletNotificationCounterCtrl::Params unread_params = p.unread_notifications;
-	mCounterCtrl = LLUICtrlFactory::create<LLChicletNotificationCounterCtrl>(unread_params);
-	addChild(mCounterCtrl);
-
-	setCounter(getCounter());
-	setShowCounter(getShowCounter());
-
-	LLChicletSpeakerCtrl::Params speaker_params = p.speaker;
-	mSpeakerCtrl = LLUICtrlFactory::create<LLChicletSpeakerCtrl>(speaker_params);
-	addChild(mSpeakerCtrl);
-
-	sendChildToFront(mNewMessagesIcon);
-	setShowSpeaker(p.show_speaker);
+    LLButton::Params button_params = p.chiclet_button;
+    mChicletButton = LLUICtrlFactory::create<LLButton>(button_params);
+    addChild(mChicletButton);
+
+    LLIconCtrl::Params new_msg_params = p.new_message_icon;
+    mNewMessagesIcon = LLUICtrlFactory::create<LLIconCtrl>(new_msg_params);
+    addChild(mNewMessagesIcon);
+
+    LLChicletAvatarIconCtrl::Params avatar_params = p.avatar_icon;
+    mChicletIconCtrl = LLUICtrlFactory::create<LLChicletAvatarIconCtrl>(avatar_params);
+    addChild(mChicletIconCtrl);
+
+    LLChicletNotificationCounterCtrl::Params unread_params = p.unread_notifications;
+    mCounterCtrl = LLUICtrlFactory::create<LLChicletNotificationCounterCtrl>(unread_params);
+    addChild(mCounterCtrl);
+
+    setCounter(getCounter());
+    setShowCounter(getShowCounter());
+
+    LLChicletSpeakerCtrl::Params speaker_params = p.speaker;
+    mSpeakerCtrl = LLUICtrlFactory::create<LLChicletSpeakerCtrl>(speaker_params);
+    addChild(mSpeakerCtrl);
+
+    sendChildToFront(mNewMessagesIcon);
+    setShowSpeaker(p.show_speaker);
 }
 
 void LLIMP2PChiclet::initSpeakerControl()
 {
-	mSpeakerCtrl->setSpeakerId(getOtherParticipantId());
+    mSpeakerCtrl->setSpeakerId(getOtherParticipantId());
 }
 
 void LLIMP2PChiclet::setOtherParticipantId(const LLUUID& other_participant_id)
 {
-	LLIMChiclet::setOtherParticipantId(other_participant_id);
-	mChicletIconCtrl->setValue(getOtherParticipantId());
+    LLIMChiclet::setOtherParticipantId(other_participant_id);
+    mChicletIconCtrl->setValue(getOtherParticipantId());
 }
 
 void LLIMP2PChiclet::updateMenuItems()
 {
-	if(!mPopupMenuHandle.get())
-		return;
-	if(getSessionId().isNull())
-		return;
-
-	FSFloaterIM* open_im_floater = FSFloaterIM::findInstance(getSessionId());
-	bool open_window_exists = open_im_floater && open_im_floater->getVisible();
-	mPopupMenuHandle.get()->getChild<LLUICtrl>("Send IM")->setEnabled(!open_window_exists);
-	
-	bool is_friend = LLAvatarActions::isFriend(getOtherParticipantId());
-	mPopupMenuHandle.get()->getChild<LLUICtrl>("Add Friend")->setEnabled(!is_friend);
+    if(!mPopupMenuHandle.get())
+        return;
+    if(getSessionId().isNull())
+        return;
+
+    FSFloaterIM* open_im_floater = FSFloaterIM::findInstance(getSessionId());
+    bool open_window_exists = open_im_floater && open_im_floater->getVisible();
+    mPopupMenuHandle.get()->getChild<LLUICtrl>("Send IM")->setEnabled(!open_window_exists);
+
+    bool is_friend = LLAvatarActions::isFriend(getOtherParticipantId());
+    mPopupMenuHandle.get()->getChild<LLUICtrl>("Add Friend")->setEnabled(!is_friend);
 }
 
 void LLIMP2PChiclet::createPopupMenu()
 {
-	if(!canCreateMenu())
-		return;
-
-	LLUICtrl::CommitCallbackRegistry::ScopedRegistrar registrar;
-	registrar.add("IMChicletMenu.Action", boost::bind(&LLIMP2PChiclet::onMenuItemClicked, this, _2));
-
-	LLMenuGL* menu = LLUICtrlFactory::getInstance()->createFromFile<LLMenuGL>
-		("menu_fs_imchiclet_p2p.xml", gMenuHolder, LLViewerMenuHolderGL::child_registry_t::instance());
-	if (menu)
-	{
-		mPopupMenuHandle = menu->getHandle();
-	}
+    if(!canCreateMenu())
+        return;
+
+    LLUICtrl::CommitCallbackRegistry::ScopedRegistrar registrar;
+    registrar.add("IMChicletMenu.Action", boost::bind(&LLIMP2PChiclet::onMenuItemClicked, this, _2));
+
+    LLMenuGL* menu = LLUICtrlFactory::getInstance()->createFromFile<LLMenuGL>
+        ("menu_fs_imchiclet_p2p.xml", gMenuHolder, LLViewerMenuHolderGL::child_registry_t::instance());
+    if (menu)
+    {
+        mPopupMenuHandle = menu->getHandle();
+    }
 }
 
 void LLIMP2PChiclet::onMenuItemClicked(const LLSD& user_data)
 {
-	std::string level = user_data.asString();
-	LLUUID other_participant_id = getOtherParticipantId();
-
-	if("profile" == level)
-	{
-		LLAvatarActions::showProfile(other_participant_id);
-	}
-	else if("im" == level)
-	{
-		LLAvatarActions::startIM(other_participant_id);
-	}
-	else if("add" == level)
-	{
-		LLAvatarActions::requestFriendshipDialog(other_participant_id);
-	}
-	else if("end" == level)
-	{
-		LLAvatarActions::endIM(other_participant_id);
-	}
+    std::string level = user_data.asString();
+    LLUUID other_participant_id = getOtherParticipantId();
+
+    if("profile" == level)
+    {
+        LLAvatarActions::showProfile(other_participant_id);
+    }
+    else if("im" == level)
+    {
+        LLAvatarActions::startIM(other_participant_id);
+    }
+    else if("add" == level)
+    {
+        LLAvatarActions::requestFriendshipDialog(other_participant_id);
+    }
+    else if("end" == level)
+    {
+        LLAvatarActions::endIM(other_participant_id);
+    }
 }
 
 //////////////////////////////////////////////////////////////////////////
@@ -943,97 +894,97 @@
 : LLIMChiclet(p)
 , mChicletIconCtrl(NULL)
 {
-	LLButton::Params button_params = p.chiclet_button;
-	mChicletButton = LLUICtrlFactory::create<LLButton>(button_params);
-	addChild(mChicletButton);
-
-	LLIconCtrl::Params new_msg_params = p.new_message_icon;
-	mNewMessagesIcon = LLUICtrlFactory::create<LLIconCtrl>(new_msg_params);
-	addChild(mNewMessagesIcon);
-
-	LLChicletAvatarIconCtrl::Params avatar_params = p.avatar_icon;
-	mChicletIconCtrl = LLUICtrlFactory::create<LLChicletAvatarIconCtrl>(avatar_params);
-	//Make the avatar modified
-	mChicletIconCtrl->setColor(p.avatar_icon_color);
-	addChild(mChicletIconCtrl);
-
-	LLChicletNotificationCounterCtrl::Params unread_params = p.unread_notifications;
-	mCounterCtrl = LLUICtrlFactory::create<LLChicletNotificationCounterCtrl>(unread_params);
-	addChild(mCounterCtrl);
-
-	setCounter(getCounter());
-	setShowCounter(getShowCounter());
-
-	LLChicletSpeakerCtrl::Params speaker_params = p.speaker;
-	mSpeakerCtrl = LLUICtrlFactory::create<LLChicletSpeakerCtrl>(speaker_params);
-	addChild(mSpeakerCtrl);
-
-	sendChildToFront(mNewMessagesIcon);
-	setShowSpeaker(p.show_speaker);
+    LLButton::Params button_params = p.chiclet_button;
+    mChicletButton = LLUICtrlFactory::create<LLButton>(button_params);
+    addChild(mChicletButton);
+
+    LLIconCtrl::Params new_msg_params = p.new_message_icon;
+    mNewMessagesIcon = LLUICtrlFactory::create<LLIconCtrl>(new_msg_params);
+    addChild(mNewMessagesIcon);
+
+    LLChicletAvatarIconCtrl::Params avatar_params = p.avatar_icon;
+    mChicletIconCtrl = LLUICtrlFactory::create<LLChicletAvatarIconCtrl>(avatar_params);
+    //Make the avatar modified
+    mChicletIconCtrl->setColor(p.avatar_icon_color);
+    addChild(mChicletIconCtrl);
+
+    LLChicletNotificationCounterCtrl::Params unread_params = p.unread_notifications;
+    mCounterCtrl = LLUICtrlFactory::create<LLChicletNotificationCounterCtrl>(unread_params);
+    addChild(mCounterCtrl);
+
+    setCounter(getCounter());
+    setShowCounter(getShowCounter());
+
+    LLChicletSpeakerCtrl::Params speaker_params = p.speaker;
+    mSpeakerCtrl = LLUICtrlFactory::create<LLChicletSpeakerCtrl>(speaker_params);
+    addChild(mSpeakerCtrl);
+
+    sendChildToFront(mNewMessagesIcon);
+    setShowSpeaker(p.show_speaker);
 }
 
 void LLAdHocChiclet::setSessionId(const LLUUID& session_id)
 {
-	LLChiclet::setSessionId(session_id);
-	LLIMModel::LLIMSession* im_session = LLIMModel::getInstance()->findIMSession(session_id);
-	mChicletIconCtrl->setValue(im_session->mOtherParticipantID);
+    LLChiclet::setSessionId(session_id);
+    LLIMModel::LLIMSession* im_session = LLIMModel::getInstance()->findIMSession(session_id);
+    mChicletIconCtrl->setValue(im_session->mOtherParticipantID);
 }
 
 void LLAdHocChiclet::draw()
 {
-	switchToCurrentSpeaker();
-	LLIMChiclet::draw();
+    switchToCurrentSpeaker();
+    LLIMChiclet::draw();
 }
 
 void LLAdHocChiclet::initSpeakerControl()
 {
-	switchToCurrentSpeaker();
+    switchToCurrentSpeaker();
 }
 
 void LLAdHocChiclet::switchToCurrentSpeaker()
 {
-	LLUUID speaker_id;
-	LLSpeakerMgr::speaker_list_t speaker_list;
-
-	LLIMModel::getInstance()->findIMSession(getSessionId())->mSpeakers->getSpeakerList(&speaker_list, FALSE);
-	for (LLSpeakerMgr::speaker_list_t::iterator i = speaker_list.begin(); i != speaker_list.end(); ++i)
-	{
-		LLPointer<LLSpeaker> s = *i;
-		if (s->mSpeechVolume > 0 || s->mStatus == LLSpeaker::STATUS_SPEAKING)
-		{
-			speaker_id = s->mID;
-			break;
-		}
-	}
-
-	mSpeakerCtrl->setSpeakerId(speaker_id);
+    LLUUID speaker_id;
+    LLSpeakerMgr::speaker_list_t speaker_list;
+
+    LLIMModel::getInstance()->findIMSession(getSessionId())->mSpeakers->getSpeakerList(&speaker_list, FALSE);
+    for (LLSpeakerMgr::speaker_list_t::iterator i = speaker_list.begin(); i != speaker_list.end(); ++i)
+    {
+        LLPointer<LLSpeaker> s = *i;
+        if (s->mSpeechVolume > 0 || s->mStatus == LLSpeaker::STATUS_SPEAKING)
+        {
+            speaker_id = s->mID;
+            break;
+        }
+    }
+
+    mSpeakerCtrl->setSpeakerId(speaker_id);
 }
 
 void LLAdHocChiclet::createPopupMenu()
 {
-	if(!canCreateMenu())
-		return;
-
-	LLUICtrl::CommitCallbackRegistry::ScopedRegistrar registrar;
-	registrar.add("IMChicletMenu.Action", boost::bind(&LLAdHocChiclet::onMenuItemClicked, this, _2));
-
-	auto menu = LLUICtrlFactory::getInstance()->createFromFile<LLMenuGL>
-		("menu_fs_imchiclet_adhoc.xml", gMenuHolder, LLViewerMenuHolderGL::child_registry_t::instance());
-	if (menu)
-	{
-		mPopupMenuHandle = menu->getHandle();
-	}
+    if(!canCreateMenu())
+        return;
+
+    LLUICtrl::CommitCallbackRegistry::ScopedRegistrar registrar;
+    registrar.add("IMChicletMenu.Action", boost::bind(&LLAdHocChiclet::onMenuItemClicked, this, _2));
+
+    auto menu = LLUICtrlFactory::getInstance()->createFromFile<LLMenuGL>
+        ("menu_fs_imchiclet_adhoc.xml", gMenuHolder, LLViewerMenuHolderGL::child_registry_t::instance());
+    if (menu)
+    {
+        mPopupMenuHandle = menu->getHandle();
+    }
 }
 
 void LLAdHocChiclet::onMenuItemClicked(const LLSD& user_data)
 {
-	std::string level = user_data.asString();
-	LLUUID group_id = getSessionId();
-
-	if("end" == level)
-	{
-		LLGroupActions::endIM(group_id);
-	}
+    std::string level = user_data.asString();
+    LLUUID group_id = getSessionId();
+
+    if("end" == level)
+    {
+        LLGroupActions::endIM(group_id);
+    }
 }
 
 //////////////////////////////////////////////////////////////////////////
@@ -1055,160 +1006,160 @@
 , LLGroupMgrObserver(LLUUID::null)
 , mChicletIconCtrl(NULL)
 {
-	LLButton::Params button_params = p.chiclet_button;
-	mChicletButton = LLUICtrlFactory::create<LLButton>(button_params);
-	addChild(mChicletButton);
-
-	LLIconCtrl::Params new_msg_params = p.new_message_icon;
-	mNewMessagesIcon = LLUICtrlFactory::create<LLIconCtrl>(new_msg_params);
-	addChild(mNewMessagesIcon);
-
-	LLChicletGroupIconCtrl::Params avatar_params = p.group_icon;
-	mChicletIconCtrl = LLUICtrlFactory::create<LLChicletGroupIconCtrl>(avatar_params);
-	addChild(mChicletIconCtrl);
-
-	LLChicletNotificationCounterCtrl::Params unread_params = p.unread_notifications;
-	mCounterCtrl = LLUICtrlFactory::create<LLChicletNotificationCounterCtrl>(unread_params);
-	addChild(mCounterCtrl);
-
-	setCounter(getCounter());
-	setShowCounter(getShowCounter());
-
-	LLChicletSpeakerCtrl::Params speaker_params = p.speaker;
-	mSpeakerCtrl = LLUICtrlFactory::create<LLChicletSpeakerCtrl>(speaker_params);
-	addChild(mSpeakerCtrl);
-
-	sendChildToFront(mNewMessagesIcon);
-	setShowSpeaker(p.show_speaker);
+    LLButton::Params button_params = p.chiclet_button;
+    mChicletButton = LLUICtrlFactory::create<LLButton>(button_params);
+    addChild(mChicletButton);
+
+    LLIconCtrl::Params new_msg_params = p.new_message_icon;
+    mNewMessagesIcon = LLUICtrlFactory::create<LLIconCtrl>(new_msg_params);
+    addChild(mNewMessagesIcon);
+
+    LLChicletGroupIconCtrl::Params avatar_params = p.group_icon;
+    mChicletIconCtrl = LLUICtrlFactory::create<LLChicletGroupIconCtrl>(avatar_params);
+    addChild(mChicletIconCtrl);
+
+    LLChicletNotificationCounterCtrl::Params unread_params = p.unread_notifications;
+    mCounterCtrl = LLUICtrlFactory::create<LLChicletNotificationCounterCtrl>(unread_params);
+    addChild(mCounterCtrl);
+
+    setCounter(getCounter());
+    setShowCounter(getShowCounter());
+
+    LLChicletSpeakerCtrl::Params speaker_params = p.speaker;
+    mSpeakerCtrl = LLUICtrlFactory::create<LLChicletSpeakerCtrl>(speaker_params);
+    addChild(mSpeakerCtrl);
+
+    sendChildToFront(mNewMessagesIcon);
+    setShowSpeaker(p.show_speaker);
 }
 
 LLIMGroupChiclet::~LLIMGroupChiclet()
 {
-	LLGroupMgr::getInstance()->removeObserver(this);
+    LLGroupMgr::getInstance()->removeObserver(this);
 }
 
 void LLIMGroupChiclet::draw()
 {
-	if(getShowSpeaker())
-	{
-		switchToCurrentSpeaker();
-	}
-	LLIMChiclet::draw();
+    if(getShowSpeaker())
+    {
+        switchToCurrentSpeaker();
+    }
+    LLIMChiclet::draw();
 }
 
 void LLIMGroupChiclet::initSpeakerControl()
 {
-	switchToCurrentSpeaker();
+    switchToCurrentSpeaker();
 }
 
 void LLIMGroupChiclet::switchToCurrentSpeaker()
 {
-	LLUUID speaker_id;
-	LLSpeakerMgr::speaker_list_t speaker_list;
-
-	LLIMModel::getInstance()->findIMSession(getSessionId())->mSpeakers->getSpeakerList(&speaker_list, FALSE);
-	for (LLSpeakerMgr::speaker_list_t::iterator i = speaker_list.begin(); i != speaker_list.end(); ++i)
-	{
-		LLPointer<LLSpeaker> s = *i;
-		if (s->mSpeechVolume > 0 || s->mStatus == LLSpeaker::STATUS_SPEAKING)
-		{
-			speaker_id = s->mID;
-			break;
-		}
-	}
-
-	mSpeakerCtrl->setSpeakerId(speaker_id);
+    LLUUID speaker_id;
+    LLSpeakerMgr::speaker_list_t speaker_list;
+
+    LLIMModel::getInstance()->findIMSession(getSessionId())->mSpeakers->getSpeakerList(&speaker_list, FALSE);
+    for (LLSpeakerMgr::speaker_list_t::iterator i = speaker_list.begin(); i != speaker_list.end(); ++i)
+    {
+        LLPointer<LLSpeaker> s = *i;
+        if (s->mSpeechVolume > 0 || s->mStatus == LLSpeaker::STATUS_SPEAKING)
+        {
+            speaker_id = s->mID;
+            break;
+        }
+    }
+
+    mSpeakerCtrl->setSpeakerId(speaker_id);
 }
 
 void LLIMGroupChiclet::setSessionId(const LLUUID& session_id)
 {
-	LLChiclet::setSessionId(session_id);
-
-	LLGroupMgr* grp_mgr = LLGroupMgr::getInstance();
-	LLGroupMgrGroupData* group_data = grp_mgr->getGroupData(session_id);
-	if (group_data && group_data->mInsigniaID.notNull())
-	{
-		mChicletIconCtrl->setValue(group_data->mInsigniaID);
-	}
-	else
-	{
-		if(getSessionId() != mID)
-		{
-			grp_mgr->removeObserver(this);
-			mID = getSessionId();
-			grp_mgr->addObserver(this);
-		}
-		grp_mgr->sendGroupPropertiesRequest(session_id);
-	}
+    LLChiclet::setSessionId(session_id);
+
+    LLGroupMgr* grp_mgr = LLGroupMgr::getInstance();
+    LLGroupMgrGroupData* group_data = grp_mgr->getGroupData(session_id);
+    if (group_data && group_data->mInsigniaID.notNull())
+    {
+        mChicletIconCtrl->setValue(group_data->mInsigniaID);
+    }
+    else
+    {
+        if(getSessionId() != mID)
+        {
+            grp_mgr->removeObserver(this);
+            mID = getSessionId();
+            grp_mgr->addObserver(this);
+        }
+        grp_mgr->sendGroupPropertiesRequest(session_id);
+    }
 }
 
 void LLIMGroupChiclet::changed(LLGroupChange gc)
 {
-	if (GC_PROPERTIES == gc)
-	{
-		LLGroupMgrGroupData* group_data = LLGroupMgr::getInstance()->getGroupData(getSessionId());
-		if (group_data)
-		{
-			mChicletIconCtrl->setValue(group_data->mInsigniaID);
-		}
-	}
+    if (GC_PROPERTIES == gc)
+    {
+        LLGroupMgrGroupData* group_data = LLGroupMgr::getInstance()->getGroupData(getSessionId());
+        if (group_data)
+        {
+            mChicletIconCtrl->setValue(group_data->mInsigniaID);
+        }
+    }
 }
 
 void LLIMGroupChiclet::updateMenuItems()
 {
-	if(!mPopupMenuHandle.get())
-		return;
-	if(getSessionId().isNull())
-		return;
-
-	FSFloaterIM* open_im_floater = FSFloaterIM::findInstance(getSessionId());
-	bool open_window_exists = open_im_floater && open_im_floater->getVisible();
-	mPopupMenuHandle.get()->getChild<LLUICtrl>("Chat")->setEnabled(!open_window_exists);
+    if(!mPopupMenuHandle.get())
+        return;
+    if(getSessionId().isNull())
+        return;
+
+    FSFloaterIM* open_im_floater = FSFloaterIM::findInstance(getSessionId());
+    bool open_window_exists = open_im_floater && open_im_floater->getVisible();
+    mPopupMenuHandle.get()->getChild<LLUICtrl>("Chat")->setEnabled(!open_window_exists);
 }
 
 void LLIMGroupChiclet::createPopupMenu()
 {
-	if(!canCreateMenu())
-		return;
-
-	LLUICtrl::CommitCallbackRegistry::ScopedRegistrar registrar;
-	registrar.add("IMChicletMenu.Action", boost::bind(&LLIMGroupChiclet::onMenuItemClicked, this, _2));
-
-	auto menu = LLUICtrlFactory::getInstance()->createFromFile<LLMenuGL>
-		("menu_fs_imchiclet_group.xml", gMenuHolder, LLViewerMenuHolderGL::child_registry_t::instance());
-	if (menu)
-	{
-		mPopupMenuHandle = menu->getHandle();
-	}
+    if(!canCreateMenu())
+        return;
+
+    LLUICtrl::CommitCallbackRegistry::ScopedRegistrar registrar;
+    registrar.add("IMChicletMenu.Action", boost::bind(&LLIMGroupChiclet::onMenuItemClicked, this, _2));
+
+    auto menu = LLUICtrlFactory::getInstance()->createFromFile<LLMenuGL>
+        ("menu_fs_imchiclet_group.xml", gMenuHolder, LLViewerMenuHolderGL::child_registry_t::instance());
+    if (menu)
+    {
+        mPopupMenuHandle = menu->getHandle();
+    }
 }
 
 void LLIMGroupChiclet::onMenuItemClicked(const LLSD& user_data)
 {
-	std::string level = user_data.asString();
-	LLUUID group_id = getSessionId();
-
-	if("group chat" == level)
-	{
-		LLGroupActions::startIM(group_id);
-	}
-	else if("info" == level)
-	{
-		LLGroupActions::show(group_id);
-	}
+    std::string level = user_data.asString();
+    LLUUID group_id = getSessionId();
+
+    if("group chat" == level)
+    {
+        LLGroupActions::startIM(group_id);
+    }
+    else if("info" == level)
+    {
+        LLGroupActions::show(group_id);
+    }
 // [SL:KB] - Patch: Chat-GroupSnooze | Checked: 2012-06-17 (Catznip-3.3)
-	else if("snooze" == level)
-	{
-		LLGroupActions::snoozeIM(group_id);
-	}
-	else if("leave" == level)
-	{
-		LLGroupActions::leaveIM(group_id);
-	}
+    else if("snooze" == level)
+    {
+        LLGroupActions::snoozeIM(group_id);
+    }
+    else if("leave" == level)
+    {
+        LLGroupActions::leaveIM(group_id);
+    }
 // [/SL:KB]
-	else if("end" == level)
-	{
-		LLGroupActions::endIM(group_id);
-	}
+    else if("end" == level)
+    {
+        LLGroupActions::endIM(group_id);
+    }
 }
 // <FS:Ansariel> [FS communication UI]
 
@@ -1268,31 +1219,31 @@
     //}
     */
 
-	// <FS:Ansariel> [FS communication UI]
-	LLUUID session_id = data["session_id"].asUUID();
-	S32 unread = data["participant_unread"].asInteger();
-
-	FSFloaterIM* im_floater = FSFloaterIM::findInstance(session_id);
-	if (im_floater && im_floater->getVisible() && im_floater->hasFocus())
-	{
-		unread = 0;
-	}
-
-	std::list<LLChiclet*> chiclets = LLIMChiclet::sFindChicletsSignal(session_id);
-	std::list<LLChiclet *>::iterator iter;
-	for (iter = chiclets.begin(); iter != chiclets.end(); iter++)
-	{
-		LLChiclet* chiclet = *iter;
-		if (chiclet != NULL)
-		{
-			chiclet->setCounter(unread);
-		}
-		else
-		{
-			LL_WARNS() << "Unable to set counter for chiclet " << session_id << LL_ENDL;
-		}
-	}
-	// </FS:Ansariel> [FS communication UI]
+    // <FS:Ansariel> [FS communication UI]
+    LLUUID session_id = data["session_id"].asUUID();
+    S32 unread = data["participant_unread"].asInteger();
+
+    FSFloaterIM* im_floater = FSFloaterIM::findInstance(session_id);
+    if (im_floater && im_floater->getVisible() && im_floater->hasFocus())
+    {
+        unread = 0;
+    }
+
+    std::list<LLChiclet*> chiclets = LLIMChiclet::sFindChicletsSignal(session_id);
+    std::list<LLChiclet *>::iterator iter;
+    for (iter = chiclets.begin(); iter != chiclets.end(); iter++)
+    {
+        LLChiclet* chiclet = *iter;
+        if (chiclet != NULL)
+        {
+            chiclet->setCounter(unread);
+        }
+        else
+        {
+            LL_WARNS() << "Unable to set counter for chiclet " << session_id << LL_ENDL;
+        }
+    }
+    // </FS:Ansariel> [FS communication UI]
 }
 
 void LLChicletPanel::objectChicletCallback(const LLSD& data)
@@ -1300,24 +1251,6 @@
     LLUUID notification_id = data["notification_id"];
     bool new_message = data["new_message"];
 
-<<<<<<< HEAD
-	std::list<LLChiclet*> chiclets = LLIMChiclet::sFindChicletsSignal(notification_id);
-	std::list<LLChiclet *>::iterator iter;
-	for (iter = chiclets.begin(); iter != chiclets.end(); iter++)
-	{
-		LLIMChiclet* chiclet = dynamic_cast<LLIMChiclet*>(*iter);
-		if (chiclet != NULL)
-		{
-			// <FS:Ansariel> [FS communication UI]
-			if(data.has("unread"))
-			{
-				chiclet->setCounter(data["unread"]);
-			}
-			// </FS:Ansariel> [FS communication UI]
-			chiclet->setShowNewMessagesIcon(new_message);
-		}
-	}
-=======
     std::list<LLChiclet*> chiclets = LLIMChiclet::sFindChicletsSignal(notification_id);
     std::list<LLChiclet *>::iterator iter;
     for (iter = chiclets.begin(); iter != chiclets.end(); iter++)
@@ -1325,10 +1258,15 @@
         LLIMChiclet* chiclet = dynamic_cast<LLIMChiclet*>(*iter);
         if (chiclet != NULL)
         {
+            // <FS:Ansariel> [FS communication UI]
+            if(data.has("unread"))
+            {
+                chiclet->setCounter(data["unread"]);
+            }
+            // </FS:Ansariel> [FS communication UI]
             chiclet->setShowNewMessagesIcon(new_message);
         }
     }
->>>>>>> 38c2a5bd
 }
 
 BOOL LLChicletPanel::postBuild()
@@ -1362,57 +1300,41 @@
 
     std::list<LLChiclet*> chiclets = LLIMChiclet::sFindChicletsSignal(session_id);
 
-<<<<<<< HEAD
-	for(std::list<LLChiclet *>::iterator it = chiclets.begin(); it != chiclets.end(); ++it)
-	{
-		LLIMChiclet* chiclet = dynamic_cast<LLIMChiclet*>(*it);
-		if(chiclet)
-		{
-			// <FS:Ansariel> [FS communication UI]
-			chiclet->setShowSpeaker(true);
-			// </FS:Ansariel> [FS communication UI]
-			if (gSavedSettings.getBOOL("OpenIMOnVoice"))
-			{
-				// <FS:Ansariel> [FS communication UI]
-				//LLFloaterIMContainer::getInstance()->showConversation(session_id);
-				FSFloaterIM::show(chiclet->getSessionId());
-				// </FS:Ansariel> [FS communication UI]
-			}
-		}
-	}
-
-	// <FS:Ansariel> [FS communication UI]
-	if(s_previous_active_voice_session_id.notNull() && s_previous_active_voice_session_id != session_id)
-	{
-		chiclets = LLIMChiclet::sFindChicletsSignal(s_previous_active_voice_session_id);
-
-		for(std::list<LLChiclet *>::iterator it = chiclets.begin(); it != chiclets.end(); ++it)
-		{
-			LLIMChiclet* chiclet = dynamic_cast<LLIMChiclet*>(*it);
-			if(chiclet)
-			{
-				chiclet->setShowSpeaker(false);
-			}
-		}		
-	}
-	// </FS:Ansariel> [FS communication UI]
-
-	s_previous_active_voice_session_id = session_id;
-=======
     for(std::list<LLChiclet *>::iterator it = chiclets.begin(); it != chiclets.end(); ++it)
     {
         LLIMChiclet* chiclet = dynamic_cast<LLIMChiclet*>(*it);
         if(chiclet)
         {
+            // <FS:Ansariel> [FS communication UI]
+            chiclet->setShowSpeaker(true);
+            // </FS:Ansariel> [FS communication UI]
             if (gSavedSettings.getBOOL("OpenIMOnVoice"))
             {
-                LLFloaterIMContainer::getInstance()->showConversation(session_id);
+                // <FS:Ansariel> [FS communication UI]
+                //LLFloaterIMContainer::getInstance()->showConversation(session_id);
+                FSFloaterIM::show(chiclet->getSessionId());
+                // </FS:Ansariel> [FS communication UI]
             }
         }
     }
 
+    // <FS:Ansariel> [FS communication UI]
+    if(s_previous_active_voice_session_id.notNull() && s_previous_active_voice_session_id != session_id)
+    {
+        chiclets = LLIMChiclet::sFindChicletsSignal(s_previous_active_voice_session_id);
+
+        for(std::list<LLChiclet *>::iterator it = chiclets.begin(); it != chiclets.end(); ++it)
+        {
+            LLIMChiclet* chiclet = dynamic_cast<LLIMChiclet*>(*it);
+            if(chiclet)
+            {
+                chiclet->setShowSpeaker(false);
+            }
+        }
+    }
+    // </FS:Ansariel> [FS communication UI]
+
     s_previous_active_voice_session_id = session_id;
->>>>>>> 38c2a5bd
 }
 
 bool LLChicletPanel::addChiclet(LLChiclet* chiclet, S32 index)
@@ -1517,16 +1439,16 @@
 // [SL:KB] - Patch: UI-TabRearrange | Checked: 2012-05-05 (Catznip-3.3.0)
 void LLChicletPanel::setChicletIndex(const LLChiclet* chiclet, S32 index)
 {
-	if ( (index >= mChicletList.size()) || (index < 0) )
-		return;
-
-	S32 cur_index = getChicletIndex(chiclet);
-	if ( (-1 == cur_index) && (cur_index != index) )
-		return;
-
-	mChicletList.erase(mChicletList.begin() + cur_index);
-	mChicletList.insert(mChicletList.begin() + index, const_cast<LLChiclet*>(chiclet));
-	arrange();
+    if ( (index >= mChicletList.size()) || (index < 0) )
+        return;
+
+    S32 cur_index = getChicletIndex(chiclet);
+    if ( (-1 == cur_index) && (cur_index != index) )
+        return;
+
+    mChicletList.erase(mChicletList.begin() + cur_index);
+    mChicletList.insert(mChicletList.begin() + index, const_cast<LLChiclet*>(chiclet));
+    arrange();
 }
 // [/SL:KB]
 
@@ -1896,31 +1818,16 @@
 
 bool LLChicletPanel::isAnyIMFloaterDoked()
 {
-<<<<<<< HEAD
-	bool res = false;
-	for (chiclet_list_t::iterator it = mChicletList.begin(); it
-			!= mChicletList.end(); it++)
-	{
-		// <FS:Ansariel> [FS communication UI]
-		//LLFloaterIMSession* im_floater = LLFloaterReg::findTypedInstance<LLFloaterIMSession>(
-		//		"impanel", (*it)->getSessionId());
-		FSFloaterIM* im_floater = LLFloaterReg::findTypedInstance<FSFloaterIM>(
-				"fs_impanel", (*it)->getSessionId());
-		// </FS:Ansariel> [FS communication UI]
-		if (im_floater != NULL && im_floater->getVisible()
-				&& !im_floater->isMinimized() && im_floater->isDocked())
-		{
-			res = true;
-			break;
-		}
-	}
-=======
     bool res = false;
     for (chiclet_list_t::iterator it = mChicletList.begin(); it
             != mChicletList.end(); it++)
     {
-        LLFloaterIMSession* im_floater = LLFloaterReg::findTypedInstance<LLFloaterIMSession>(
-                "impanel", (*it)->getSessionId());
+        // <FS:Ansariel> [FS communication UI]
+        //LLFloaterIMSession* im_floater = LLFloaterReg::findTypedInstance<LLFloaterIMSession>(
+        //      "impanel", (*it)->getSessionId());
+        FSFloaterIM* im_floater = LLFloaterReg::findTypedInstance<FSFloaterIM>(
+                "fs_impanel", (*it)->getSessionId());
+        // </FS:Ansariel> [FS communication UI]
         if (im_floater != NULL && im_floater->getVisible()
                 && !im_floater->isMinimized() && im_floater->isDocked())
         {
@@ -1928,7 +1835,6 @@
             break;
         }
     }
->>>>>>> 38c2a5bd
 
     return res;
 }
@@ -1936,17 +1842,17 @@
 // <FS:Ansariel> [FS communication UI]
 S32 LLChicletPanel::getTotalUnreadIMCount()
 {
-	S32 count = 0;
-	chiclet_list_t::const_iterator it = mChicletList.begin();
-	for( ; mChicletList.end() != it; ++it)
-	{
-		LLIMChiclet* chiclet = dynamic_cast<LLIMChiclet*>(*it);
-		if(chiclet)
-		{
-			count += chiclet->getCounter();
-		}
-	}
-	return count;
+    S32 count = 0;
+    chiclet_list_t::const_iterator it = mChicletList.begin();
+    for( ; mChicletList.end() != it; ++it)
+    {
+        LLIMChiclet* chiclet = dynamic_cast<LLIMChiclet*>(*it);
+        if(chiclet)
+        {
+            count += chiclet->getCounter();
+        }
+    }
+    return count;
 }
 // </FS:Ansariel> [FS communication UI]
 
@@ -1965,54 +1871,54 @@
  , mInitialWidth(0)
  , mMaxDisplayedCount(p.max_displayed_count)
 {
-	mInitialWidth = getRect().getWidth();
+    mInitialWidth = getRect().getWidth();
 }
 
 void LLChicletNotificationCounterCtrl::setCounter(S32 counter)
 {
-	mCounter = counter;
-
-	// note same code in LLSysWellChiclet::setCounter(S32 counter)
-	std::string s_count;
-	if(counter != 0)
-	{
-		static std::string more_messages_exist("+");
-		std::string more_messages(counter > mMaxDisplayedCount ? more_messages_exist : "");
-		s_count = llformat("%d%s"
-			, llmin(counter, mMaxDisplayedCount)
-			, more_messages.c_str()
-			);
-	}
-
-	if(mCounter != 0)
-	{
-		setText(s_count);
-	}
-	else
-	{
-		setText(std::string(""));
-	}
+    mCounter = counter;
+
+    // note same code in LLSysWellChiclet::setCounter(S32 counter)
+    std::string s_count;
+    if(counter != 0)
+    {
+        static std::string more_messages_exist("+");
+        std::string more_messages(counter > mMaxDisplayedCount ? more_messages_exist : "");
+        s_count = llformat("%d%s"
+            , llmin(counter, mMaxDisplayedCount)
+            , more_messages.c_str()
+            );
+    }
+
+    if(mCounter != 0)
+    {
+        setText(s_count);
+    }
+    else
+    {
+        setText(std::string(""));
+    }
 }
 
 LLRect LLChicletNotificationCounterCtrl::getRequiredRect()
 {
-	LLRect rc;
-	S32 text_width = getTextPixelWidth();
-
-	rc.mRight = rc.mLeft + llmax(text_width, mInitialWidth);
-	
-	return rc;
+    LLRect rc;
+    S32 text_width = getTextPixelWidth();
+
+    rc.mRight = rc.mLeft + llmax(text_width, mInitialWidth);
+
+    return rc;
 }
 
 void LLChicletNotificationCounterCtrl::setValue(const LLSD& value)
 {
-	if(value.isInteger())
-		setCounter(value.asInteger());
+    if(value.isInteger())
+        setCounter(value.asInteger());
 }
 
 LLSD LLChicletNotificationCounterCtrl::getValue() const
 {
-	return LLSD(getCounter());
+    return LLSD(getCounter());
 }
 // </FS:Ansariel> [FS communication UI]
 
@@ -2033,19 +1939,19 @@
 : LLIconCtrl(p)
 , mDefaultIcon(p.default_icon)
 {
-	setValue(LLUUID::null);
+    setValue(LLUUID::null);
 }
 
 void LLChicletGroupIconCtrl::setValue(const LLSD& value )
 {
-	if(value.asUUID().isNull())
-	{
-		LLIconCtrl::setValue(mDefaultIcon);
-	}
-	else
-	{
-		LLIconCtrl::setValue(value);
-	}
+    if(value.asUUID().isNull())
+    {
+        LLIconCtrl::setValue(mDefaultIcon);
+    }
+    else
+    {
+        LLIconCtrl::setValue(value);
+    }
 }
 // </FS:Ansariel> [FS communication UI]
 
@@ -2124,7 +2030,7 @@
 // <FS:Ansariel> [FS communication UI]
 void LLScriptChiclet::setCounter(S32 counter)
 {
-	setShowNewMessagesIcon( counter > 0 );
+    setShowNewMessagesIcon( counter > 0 );
 }
 // </FS:Ansariel> [FS communication UI]
 
@@ -2218,7 +2124,7 @@
 // <FS:Ansariel> [FS communication UI]
 void LLInvOfferChiclet::setCounter(S32 counter)
 {
-	setShowNewMessagesIcon( counter > 0 );
+    setShowNewMessagesIcon( counter > 0 );
 }
 // </FS:Ansariel> [FS communication UI]
 
