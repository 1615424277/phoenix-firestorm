/** 
 * @file llchiclet.cpp
 * @brief LLChiclet class implementation
 *
 * $LicenseInfo:firstyear=2002&license=viewerlgpl$
 * Second Life Viewer Source Code
 * Copyright (C) 2010, Linden Research, Inc.
 * 
 * This library is free software; you can redistribute it and/or
 * modify it under the terms of the GNU Lesser General Public
 * License as published by the Free Software Foundation;
 * version 2.1 of the License only.
 * 
 * This library is distributed in the hope that it will be useful,
 * but WITHOUT ANY WARRANTY; without even the implied warranty of
 * MERCHANTABILITY or FITNESS FOR A PARTICULAR PURPOSE.  See the GNU
 * Lesser General Public License for more details.
 * 
 * You should have received a copy of the GNU Lesser General Public
 * License along with this library; if not, write to the Free Software
 * Foundation, Inc., 51 Franklin Street, Fifth Floor, Boston, MA  02110-1301  USA
 * 
 * Linden Research, Inc., 945 Battery Street, San Francisco, CA  94111  USA
 * $/LicenseInfo$
 */

#include "llviewerprecompiledheaders.h" // must be first include
#include "llchiclet.h"

#include "llchicletbar.h"
// <FS:Ansariel> [FS communication UI]
//#include "llfloaterimsession.h"
//#include "llfloaterimcontainer.h"
// </FS:Ansariel> [FS communication UI]
#include "llfloaterreg.h"
#include "lllocalcliprect.h"
#include "llscriptfloater.h"
#include "llsingleton.h"
#include "llsyswellwindow.h"
#include "llfloaternotificationstabbed.h"
#include "llviewermenu.h"
// [SL:KB] - Patch: UI-Notifications | Checked: 2013-05-09 (Catznip-3.5)
#include "llchannelmanager.h"
// [/SL:KB]
// <FS:PP> Unread IMs counter in window title
#include "llviewerwindow.h"
// </FS:PP>

// Firestorm includes
#include "fsfloaterim.h"
#include "llagent.h"
#include "llavataractions.h"
#include "llgroupactions.h"
#include "llgroupmgr.h"
#include "llmenugl.h"
#include "lloutputmonitorctrl.h"
#include "llspeakers.h"
#include "lltransientfloatermgr.h"
#include "llvoiceclient.h"

// <FS:PP> Unread IMs counter in window title
extern std::string gWindowTitle;
// </FS:PP>

static LLDefaultChildRegistry::Register<LLChicletPanel> t1("chiclet_panel");
static LLDefaultChildRegistry::Register<LLNotificationChiclet> t2("chiclet_notification");
static LLDefaultChildRegistry::Register<LLScriptChiclet> t6("chiclet_script");
static LLDefaultChildRegistry::Register<LLInvOfferChiclet> t7("chiclet_offer");

// <FS:Ansariel> [FS communication UI]
static LLDefaultChildRegistry::Register<LLIMWellChiclet> t2_0("fs_chiclet_im_well");
static LLDefaultChildRegistry::Register<LLIMP2PChiclet> t3("fs_chiclet_im_p2p");
static LLDefaultChildRegistry::Register<LLIMGroupChiclet> t4("fs_chiclet_im_group");
static LLDefaultChildRegistry::Register<LLAdHocChiclet> t5("fs_chiclet_im_adhoc");
// </FS:Ansariel> [FS communication UI]

boost::signals2::signal<LLChiclet* (const LLUUID&),
		LLIMChiclet::CollectChicletCombiner<std::list<LLChiclet*> > >
		LLIMChiclet::sFindChicletsSignal;
//////////////////////////////////////////////////////////////////////////
//////////////////////////////////////////////////////////////////////////
//////////////////////////////////////////////////////////////////////////

LLSysWellChiclet::Params::Params()
	: button("button")
	, unread_notifications("unread_notifications")
	, max_displayed_count("max_displayed_count", 99)
{
	button.name = "button";
	button.tab_stop = FALSE;
	button.label = LLStringUtil::null;
}

LLSysWellChiclet::LLSysWellChiclet(const Params& p)
	: LLChiclet(p)
	, mButton(NULL)
	, mCounter(0)
	, mMaxDisplayedCount(p.max_displayed_count)
	, mIsNewMessagesState(false)
	, mFlashToLitTimer(NULL)
{
	LLButton::Params button_params = p.button;
	mButton = LLUICtrlFactory::create<LLButton>(button_params);
	addChild(mButton);

	mFlashToLitTimer = new LLFlashTimer(boost::bind(&LLSysWellChiclet::changeLitState, this, _1));
}

LLSysWellChiclet::~LLSysWellChiclet()
{
	mFlashToLitTimer->unset();
	LLContextMenu* menu = static_cast<LLContextMenu*>(mContextMenuHandle.get());
	if (menu)
	{
		menu->die();
		mContextMenuHandle.markDead();
	}
}

void LLSysWellChiclet::setCounter(S32 counter)
{
	// do nothing if the same counter is coming. EXT-3678.
	if (counter == mCounter) return;

	// note same code in LLChicletNotificationCounterCtrl::setCounter(S32 counter)
	std::string s_count;
	if(counter != 0)
	{
		static std::string more_messages_exist("+");
		std::string more_messages(counter > mMaxDisplayedCount ? more_messages_exist : "");
		s_count = llformat("%d%s"
			, llmin(counter, mMaxDisplayedCount)
			, more_messages.c_str()
			);
	}

	mButton->setLabel(s_count);

	mCounter = counter;
}

boost::signals2::connection LLSysWellChiclet::setClickCallback(
	const commit_callback_t& cb)
{
	return mButton->setClickedCallback(cb);
}

void LLSysWellChiclet::setToggleState(BOOL toggled) {
	mButton->setToggleState(toggled);
}

void LLSysWellChiclet::changeLitState(bool blink)
{
	setNewMessagesState(!mIsNewMessagesState);
}

void LLSysWellChiclet::setNewMessagesState(bool new_messages)
{
	/*
	Emulate 4 states of button by background images, see detains in EXT-3147
	xml attribute           Description
	image_unselected        "Unlit" - there are no new messages
	image_selected          "Unlit" + "Selected" - there are no new messages and the Well is open
	image_pressed           "Lit" - there are new messages
	image_pressed_selected  "Lit" + "Selected" - there are new messages and the Well is open
	*/
	mButton->setForcePressedState(new_messages);

	mIsNewMessagesState = new_messages;
}

void LLSysWellChiclet::updateWidget(bool is_window_empty)
{
	mButton->setEnabled(!is_window_empty);

	if (LLChicletBar::instanceExists())
	{
		LLChicletBar::getInstance()->showWellButton(getName(), !is_window_empty);
	}
}
// virtual
bool LLSysWellChiclet::handleRightMouseDown(S32 x, S32 y, MASK mask)
{
	LLContextMenu* menu_avatar = mContextMenuHandle.get();
	if(!menu_avatar)
	{
		createMenu();
		menu_avatar = mContextMenuHandle.get();
	}
	if (menu_avatar)
	{
		menu_avatar->show(x, y);
		LLMenuGL::showPopup(this, menu_avatar, x, y);
	}
	return true;
}

// <FS:Ansariel> [FS communication UI]
/************************************************************************/
/*               LLIMWellChiclet implementation                         */
/************************************************************************/
LLIMWellChiclet::LLIMWellChiclet(const Params& p)
: LLSysWellChiclet(p)
{
	LLIMModel::instance().addNewMsgCallback(boost::bind(&LLIMWellChiclet::messageCountChanged, this, _1));
	LLIMModel::instance().addNoUnreadMsgsCallback(boost::bind(&LLIMWellChiclet::messageCountChanged, this, _1));

	LLIMMgr::getInstance()->addSessionObserver(this);

	LLIMWellWindow::getInstance()->setSysWellChiclet(this);

	gSavedSettings.getControl("FSShowMessageCountInWindowTitle")->getSignal()->connect(boost::bind(&LLIMWellChiclet::updateApplicationWindowTitle, this));
}

LLIMWellChiclet::~LLIMWellChiclet()
{
	LLContextMenu* menu = static_cast<LLContextMenu*>(mContextMenuHandle.get());
	if (menu)
	{
		menu->die();
		mContextMenuHandle.markDead();
	}

	LLIMWellWindow* im_well_window = LLIMWellWindow::findInstance();
	if (im_well_window)
	{
		im_well_window->setSysWellChiclet(NULL);
	}

	LLIMMgr::getInstance()->removeSessionObserver(this);
}

void LLIMWellChiclet::onMenuItemClicked(const LLSD& user_data)
{
	std::string action = user_data.asString();
	if("close all" == action)
	{
		LLIMWellWindow::getInstance()->closeAll();
	}
}

bool LLIMWellChiclet::enableMenuItem(const LLSD& user_data)
{
	std::string item = user_data.asString();
	if (item == "can close all")
	{
		return !LLIMWellWindow::getInstance()->isWindowEmpty();
	}
	return true;
}

void LLIMWellChiclet::createMenu()
{
	if(mContextMenuHandle.get())
	{
		LL_WARNS() << "Menu already exists" << LL_ENDL;
		return;
	}

	LLUICtrl::CommitCallbackRegistry::ScopedRegistrar registrar;
	registrar.add("IMWellChicletMenu.Action",
		boost::bind(&LLIMWellChiclet::onMenuItemClicked, this, _2));

	LLUICtrl::EnableCallbackRegistry::ScopedRegistrar enable_registrar;
	enable_registrar.add("IMWellChicletMenu.EnableItem",
		boost::bind(&LLIMWellChiclet::enableMenuItem, this, _2));

	LLContextMenu* menu = LLUICtrlFactory::getInstance()->createFromFile<LLContextMenu>
		("menu_fs_im_well_button.xml",
		 LLMenuGL::sMenuContainer,
		 LLViewerMenuHolderGL::child_registry_t::instance());
	if (menu)
	{
		mContextMenuHandle = menu->getHandle();
	}
}

void LLIMWellChiclet::messageCountChanged(const LLSD& session_data)
{
	// The singleton class LLChicletBar instance might be already deleted
	// so don't create a new one.
	if (!LLChicletBar::instanceExists())
	{
		return;
	}

	const LLUUID& session_id = session_data["session_id"];
	const S32 counter = LLChicletBar::getInstance()->getTotalUnreadIMCount();
	const bool im_not_visible = !LLFloaterReg::instanceVisible("fs_im_container")
		&& !LLFloaterReg::instanceVisible("fs_impanel", session_id);

	setNewMessagesState(counter > mCounter	&& im_not_visible);

	// we have to flash to 'Lit' state each time new unread message is coming.
	if (counter > mCounter && im_not_visible)
	{
		mFlashToLitTimer->startFlashing();
	}
	else if (counter == 0)
	{
		// if notification is resolved while well is flashing it can leave in the 'Lit' state
		// when flashing finishes itself. Let break flashing here.
		mFlashToLitTimer->stopFlashing();
	}

	setCounter(counter);

	updateApplicationWindowTitle();
}

void LLIMWellChiclet::updateApplicationWindowTitle()
{
	std::string window_title = gWindowTitle;

	if (gSavedSettings.getBOOL("FSShowMessageCountInWindowTitle") && mCounter > 0)
	{
		window_title = "(" + mButton->getLabelUnselected() + ") " + gWindowTitle;
	}

	LLStringUtil::truncate(window_title, 255);
	gViewerWindow->getWindow()->setTitle(window_title);
}
// </FS:Ansariel> [FS communication UI]

/************************************************************************/
/*               LLNotificationChiclet implementation                   */
/************************************************************************/
LLNotificationChiclet::LLNotificationChiclet(const Params& p)
:	LLSysWellChiclet(p),
	mUreadSystemNotifications(0)
{
	mNotificationChannel.reset(new ChicletNotificationChannel(this));
	// ensure that notification well window exists, to synchronously
	// handle toast add/delete events.
	// <FS:Ansariel> Optional legacy notification well
	//LLFloaterNotificationsTabbed::getInstance()->setSysWellChiclet(this);
	if (!gSavedSettings.getBOOL("FSInternalLegacyNotificationWell"))
	{
		LLFloaterNotificationsTabbed::getInstance()->setSysWellChiclet(this);
	}
	else
	{
		LLNotificationWellWindow::getInstance()->setSysWellChiclet(this);
	}
}

void LLNotificationChiclet::onMenuItemClicked(const LLSD& user_data)
{
	std::string action = user_data.asString();
	if("close all" == action)
	{
		// <FS:Ansariel> Optional legacy notification well
		//LLFloaterNotificationsTabbed::getInstance()->closeAll();
		if (!gSavedSettings.getBOOL("FSInternalLegacyNotificationWell"))
		{
			LLFloaterNotificationsTabbed::getInstance()->closeAll();
		}
		else
		{
			LLNotificationWellWindow::getInstance()->closeAll();
		}
		// <FS:Ansariel> [FS communication UI] - We have our own IM well button again
		//LLIMWellWindow::getInstance()->closeAll();
	}
}

bool LLNotificationChiclet::enableMenuItem(const LLSD& user_data)
{
	std::string item = user_data.asString();
	if (item == "can close all")
	{
		return mUreadSystemNotifications != 0;
	}
	return true;
}

void LLNotificationChiclet::createMenu()
{
	if(mContextMenuHandle.get())
	{
		LL_WARNS() << "Menu already exists" << LL_ENDL;
		return;
	}

	LLUICtrl::CommitCallbackRegistry::ScopedRegistrar registrar;
	registrar.add("NotificationWellChicletMenu.Action",
		boost::bind(&LLNotificationChiclet::onMenuItemClicked, this, _2));

	LLUICtrl::EnableCallbackRegistry::ScopedRegistrar enable_registrar;
	enable_registrar.add("NotificationWellChicletMenu.EnableItem",
		boost::bind(&LLNotificationChiclet::enableMenuItem, this, _2));

	llassert(LLMenuGL::sMenuContainer != NULL);
	LLContextMenu* menu = LLUICtrlFactory::getInstance()->createFromFile<LLContextMenu>
		("menu_notification_well_button.xml",
		 LLMenuGL::sMenuContainer,
		 LLViewerMenuHolderGL::child_registry_t::instance());
	if (menu)
	{
		mContextMenuHandle = menu->getHandle();
	}
}

/*virtual*/
void LLNotificationChiclet::setCounter(S32 counter)
{
	LLSysWellChiclet::setCounter(counter);
	updateWidget(getCounter() == 0);
	
}

bool LLNotificationChiclet::ChicletNotificationChannel::filterNotification( LLNotificationPtr notification )
{
	bool displayNotification;
	if (   (notification->getName() == "ScriptDialog") // special case for scripts
		// if there is no toast window for the notification, filter it
		//|| (!LLNotificationWellWindow::getInstance()->findItemByID(notification->getID()))
		// <FS:Ansariel> Optional legacy notification well
        //|| (!LLFloaterNotificationsTabbed::getInstance()->findItemByID(notification->getID(), notification->getName()))
		|| ((!gSavedSettings.getBOOL("FSInternalLegacyNotificationWell") && !LLFloaterNotificationsTabbed::getInstance()->findItemByID(notification->getID(), notification->getName()))
		|| (gSavedSettings.getBOOL("FSInternalLegacyNotificationWell") && !LLNotificationWellWindow::getInstance()->findItemByID(notification->getID())))
		// </FS:Ansariel>
		)
	{
		displayNotification = false;
	}
	else if( !(notification->canLogToIM() && notification->hasFormElements())
			&& (!notification->getPayload().has("give_inventory_notification")
				|| notification->getPayload()["give_inventory_notification"]))
	{
		displayNotification = true;
	}
// [SL:KB] - Patch: UI-Notifications | Checked: 2013-05-09 (Catznip-3.5)
	else if ("offer" == notification->getType())
	{
		// Assume that any offer notification with "getCanBeStored() == true" is the result of RLVa routing it to the notifcation syswell
		/*const*/ LLNotificationsUI::LLScreenChannel* pChannel = LLNotificationsUI::LLChannelManager::instance().getNotificationScreenChannel();
		/*const*/ LLNotificationsUI::LLToast* pToast = (pChannel) ? pChannel->getToastByNotificationID(notification->getID()) : NULL;
		displayNotification = (pToast) && (pToast->getCanBeStored());
	}
// [/SL:KB]
	else
	{
		displayNotification = false;
	}
	return displayNotification;
}

//////////////////////////////////////////////////////////////////////////
//////////////////////////////////////////////////////////////////////////
//////////////////////////////////////////////////////////////////////////

LLChiclet::Params::Params()
 : show_counter("show_counter", true)
 , enable_counter("enable_counter", false)
{
}

LLChiclet::LLChiclet(const Params& p)
: LLUICtrl(p)
, mSessionId(LLUUID::null)
, mShowCounter(p.show_counter)
{
}

boost::signals2::connection LLChiclet::setLeftButtonClickCallback(
	const commit_callback_t& cb)
{
	return setCommitCallback(cb);
}

bool LLChiclet::handleMouseDown(S32 x, S32 y, MASK mask)
{
	onCommit();
	childrenHandleMouseDown(x,y,mask);
	return true;
}

boost::signals2::connection LLChiclet::setChicletSizeChangedCallback(
	const chiclet_size_changed_callback_t& cb)
{
	return mChicletSizeChangedSignal.connect(cb);
}

void LLChiclet::onChicletSizeChanged()
{
	mChicletSizeChangedSignal(this, getValue());
}

LLSD LLChiclet::getValue() const
{
	return LLSD(getSessionId());
}

void LLChiclet::setValue(const LLSD& value)
{
	if(value.isUUID())
	{
		setSessionId(value.asUUID());
	}
}

//////////////////////////////////////////////////////////////////////////
//////////////////////////////////////////////////////////////////////////
//////////////////////////////////////////////////////////////////////////

LLIMChiclet::LLIMChiclet(const LLIMChiclet::Params& p)
: LLChiclet(p)
, mShowSpeaker(false)
, mDefaultWidth(p.rect().getWidth())
, mNewMessagesIcon(NULL)
// <FS:Ansariel> [FS communication UI]
, mSpeakerCtrl(NULL)
, mCounterCtrl(NULL)
// </FS:Ansariel> [FS communication UI]
, mChicletButton(NULL)
{
	// <FS:Ansariel> [FS communication UI]
	enableCounterControl(p.enable_counter);
}

LLIMChiclet::~LLIMChiclet()
{
	auto menu = mPopupMenuHandle.get();
	if (menu)
	{
		menu->die();
		mPopupMenuHandle.markDead();
	}
}

/* virtual*/
BOOL LLIMChiclet::postBuild()
{
	mChicletButton = getChild<LLButton>("chiclet_button");
	mChicletButton->setCommitCallback(boost::bind(&LLIMChiclet::onMouseDown, this));
	mChicletButton->setDoubleClickCallback(boost::bind(&LLIMChiclet::onMouseDown, this));
	return TRUE;
}

void LLIMChiclet::enableCounterControl(bool enable) 
{
	mCounterEnabled = enable;
	if(!enable)
	{
		LLChiclet::setShowCounter(false);
	}
}

void LLIMChiclet::setRequiredWidth()
{
	S32 required_width = mDefaultWidth;

	// <FS:Ansariel> [FS communication UI]
	if (getShowCounter())
	{
		required_width += mCounterCtrl->getRect().getWidth();
	}
	if (getShowSpeaker())
	{
		required_width += mSpeakerCtrl->getRect().getWidth();
	}
	// </FS:Ansariel> [FS communication UI]

	reshape(required_width, getRect().getHeight());
	onChicletSizeChanged();
}

void LLIMChiclet::setShowNewMessagesIcon(bool show)
{
	if(mNewMessagesIcon)
	{
		mNewMessagesIcon->setVisible(show);
	}
	setRequiredWidth();
}

bool LLIMChiclet::getShowNewMessagesIcon()
{
	return mNewMessagesIcon->getVisible();
}

void LLIMChiclet::onMouseDown()
{
	// <FS:Ansariel> [FS communication UI]
	//LLFloaterIMSession::toggle(getSessionId());
	FSFloaterIM::toggle(getSessionId());
	setCounter(0);
	// </FS:Ansariel> [FS communication UI]
}

void LLIMChiclet::setToggleState(bool toggle)
{
	mChicletButton->setToggleState(toggle);
}

<<<<<<< HEAD
// <FS:Ansariel> [FS communication UI]
void LLIMChiclet::setShowSpeaker(bool show)
{
	bool needs_resize = getShowSpeaker() != show;
	if(needs_resize)
	{		
		mShowSpeaker = show;
	}

	toggleSpeakerControl();
}

void LLIMChiclet::setShowCounter(bool show)
{
	if(!mCounterEnabled)
	{
		return;
	}

	bool needs_resize = getShowCounter() != show;
	if(needs_resize)
	{		
		LLChiclet::setShowCounter(show);
		toggleCounterControl();
	}
}

void LLIMChiclet::initSpeakerControl()
{
	// virtual
}

void LLIMChiclet::draw()
{
	LLUICtrl::draw();
}

void LLIMChiclet::toggleSpeakerControl()
{
	if(getShowSpeaker())
	{
		// move speaker to the right of chiclet icon
		LLRect speaker_rc = mSpeakerCtrl->getRect();
		speaker_rc.setLeftTopAndSize(mDefaultWidth, speaker_rc.mTop, speaker_rc.getWidth(), speaker_rc.getHeight());
		mSpeakerCtrl->setRect(speaker_rc);

		if(getShowCounter())
		{
			// move speaker to the right of counter
			mSpeakerCtrl->translate(mCounterCtrl->getRect().getWidth(), 0);
		}

		initSpeakerControl();
	}
	else
	{
		mSpeakerCtrl->setSpeakerId(LLUUID::null);
	}

	setRequiredWidth();
	mSpeakerCtrl->setVisible(getShowSpeaker());
}

void LLIMChiclet::setCounter(S32 counter)
{
	if (mCounterCtrl->getCounter() == counter)
	{
		return;
	}

	mCounterCtrl->setCounter(counter);
	setShowCounter(counter);
	setShowNewMessagesIcon(counter);
}

void LLIMChiclet::toggleCounterControl()
{
	setRequiredWidth();
	mCounterCtrl->setVisible(getShowCounter());
}

// static
LLIMChiclet::EType LLIMChiclet::getIMSessionType(const LLUUID& session_id)
{
	EType				type	= TYPE_UNKNOWN;

	if(session_id.isNull())
		return type;

	EInstantMessage im_type = LLIMModel::getInstance()->getType(session_id);
	if (IM_COUNT == im_type)
	{
		llassert_always(0 && "IM session not found"); // should never happen
		return type;
	}

	switch(im_type)
	{
	case IM_NOTHING_SPECIAL:
	case IM_SESSION_P2P_INVITE:
		type = TYPE_IM;
		break;
	case IM_SESSION_GROUP_START:
	case IM_SESSION_INVITE:
		if (gAgent.isInGroup(session_id))
		{
			type = TYPE_GROUP;
		}
		else
		{
			type = TYPE_AD_HOC;
		}
		break;
	case IM_SESSION_CONFERENCE_START:
		type = TYPE_AD_HOC;
	default:
		break;
	}

	return type;
}
// </FS:Ansariel> [FS communication UI]

BOOL LLIMChiclet::handleRightMouseDown(S32 x, S32 y, MASK mask)
=======
bool LLIMChiclet::handleRightMouseDown(S32 x, S32 y, MASK mask)
>>>>>>> 2817d6c6
{
	auto menu = static_cast<LLMenuGL*>(mPopupMenuHandle.get());
	if(!menu)
	{
		createPopupMenu();
		menu = static_cast<LLMenuGL*>(mPopupMenuHandle.get());
	}

	if (menu)
	{
		updateMenuItems();
		menu->arrangeAndClear();
		LLMenuGL::showPopup(this, menu, x, y);
	}

	return true;
}

void LLIMChiclet::hidePopupMenu()
{
	auto menu = mPopupMenuHandle.get();
	if (menu)
	{
		menu->setVisible(FALSE);
	}
}

bool LLIMChiclet::canCreateMenu()
{
	if(mPopupMenuHandle.get())
	{
		LL_WARNS() << "Menu already exists" << LL_ENDL;
		return false;
	}
	if(getSessionId().isNull())
	{
		return false;
	}
	return true;
}

// <FS:Ansariel> [FS communication UI]
//////////////////////////////////////////////////////////////////////////
//////////////////////////////////////////////////////////////////////////
//////////////////////////////////////////////////////////////////////////

LLIMP2PChiclet::Params::Params()
: avatar_icon("avatar_icon")
, chiclet_button("chiclet_button")
, unread_notifications("unread_notifications")
, speaker("speaker")
, new_message_icon("new_message_icon")
, show_speaker("show_speaker")
{
}

LLIMP2PChiclet::LLIMP2PChiclet(const Params& p)
: LLIMChiclet(p)
, mChicletIconCtrl(NULL)
{
	LLButton::Params button_params = p.chiclet_button;
	mChicletButton = LLUICtrlFactory::create<LLButton>(button_params);
	addChild(mChicletButton);

	LLIconCtrl::Params new_msg_params = p.new_message_icon;
	mNewMessagesIcon = LLUICtrlFactory::create<LLIconCtrl>(new_msg_params);
	addChild(mNewMessagesIcon);

	LLChicletAvatarIconCtrl::Params avatar_params = p.avatar_icon;
	mChicletIconCtrl = LLUICtrlFactory::create<LLChicletAvatarIconCtrl>(avatar_params);
	addChild(mChicletIconCtrl);

	LLChicletNotificationCounterCtrl::Params unread_params = p.unread_notifications;
	mCounterCtrl = LLUICtrlFactory::create<LLChicletNotificationCounterCtrl>(unread_params);
	addChild(mCounterCtrl);

	setCounter(getCounter());
	setShowCounter(getShowCounter());

	LLChicletSpeakerCtrl::Params speaker_params = p.speaker;
	mSpeakerCtrl = LLUICtrlFactory::create<LLChicletSpeakerCtrl>(speaker_params);
	addChild(mSpeakerCtrl);

	sendChildToFront(mNewMessagesIcon);
	setShowSpeaker(p.show_speaker);
}

void LLIMP2PChiclet::initSpeakerControl()
{
	mSpeakerCtrl->setSpeakerId(getOtherParticipantId());
}

void LLIMP2PChiclet::setOtherParticipantId(const LLUUID& other_participant_id)
{
	LLIMChiclet::setOtherParticipantId(other_participant_id);
	mChicletIconCtrl->setValue(getOtherParticipantId());
}

void LLIMP2PChiclet::updateMenuItems()
{
	if(!mPopupMenuHandle.get())
		return;
	if(getSessionId().isNull())
		return;

	FSFloaterIM* open_im_floater = FSFloaterIM::findInstance(getSessionId());
	bool open_window_exists = open_im_floater && open_im_floater->getVisible();
	mPopupMenuHandle.get()->getChild<LLUICtrl>("Send IM")->setEnabled(!open_window_exists);
	
	bool is_friend = LLAvatarActions::isFriend(getOtherParticipantId());
	mPopupMenuHandle.get()->getChild<LLUICtrl>("Add Friend")->setEnabled(!is_friend);
}

void LLIMP2PChiclet::createPopupMenu()
{
	if(!canCreateMenu())
		return;

	LLUICtrl::CommitCallbackRegistry::ScopedRegistrar registrar;
	registrar.add("IMChicletMenu.Action", boost::bind(&LLIMP2PChiclet::onMenuItemClicked, this, _2));

	LLMenuGL* menu = LLUICtrlFactory::getInstance()->createFromFile<LLMenuGL>
		("menu_fs_imchiclet_p2p.xml", gMenuHolder, LLViewerMenuHolderGL::child_registry_t::instance());
	if (menu)
	{
		mPopupMenuHandle = menu->getHandle();
	}
}

void LLIMP2PChiclet::onMenuItemClicked(const LLSD& user_data)
{
	std::string level = user_data.asString();
	LLUUID other_participant_id = getOtherParticipantId();

	if("profile" == level)
	{
		LLAvatarActions::showProfile(other_participant_id);
	}
	else if("im" == level)
	{
		LLAvatarActions::startIM(other_participant_id);
	}
	else if("add" == level)
	{
		LLAvatarActions::requestFriendshipDialog(other_participant_id);
	}
	else if("end" == level)
	{
		LLAvatarActions::endIM(other_participant_id);
	}
}

//////////////////////////////////////////////////////////////////////////
//////////////////////////////////////////////////////////////////////////
//////////////////////////////////////////////////////////////////////////

LLAdHocChiclet::Params::Params()
: avatar_icon("avatar_icon")
, chiclet_button("chiclet_button")
, unread_notifications("unread_notifications")
, speaker("speaker")
, new_message_icon("new_message_icon")
, show_speaker("show_speaker")
, avatar_icon_color("avatar_icon_color", LLColor4::green)
{
}

LLAdHocChiclet::LLAdHocChiclet(const Params& p)
: LLIMChiclet(p)
, mChicletIconCtrl(NULL)
{
	LLButton::Params button_params = p.chiclet_button;
	mChicletButton = LLUICtrlFactory::create<LLButton>(button_params);
	addChild(mChicletButton);

	LLIconCtrl::Params new_msg_params = p.new_message_icon;
	mNewMessagesIcon = LLUICtrlFactory::create<LLIconCtrl>(new_msg_params);
	addChild(mNewMessagesIcon);

	LLChicletAvatarIconCtrl::Params avatar_params = p.avatar_icon;
	mChicletIconCtrl = LLUICtrlFactory::create<LLChicletAvatarIconCtrl>(avatar_params);
	//Make the avatar modified
	mChicletIconCtrl->setColor(p.avatar_icon_color);
	addChild(mChicletIconCtrl);

	LLChicletNotificationCounterCtrl::Params unread_params = p.unread_notifications;
	mCounterCtrl = LLUICtrlFactory::create<LLChicletNotificationCounterCtrl>(unread_params);
	addChild(mCounterCtrl);

	setCounter(getCounter());
	setShowCounter(getShowCounter());

	LLChicletSpeakerCtrl::Params speaker_params = p.speaker;
	mSpeakerCtrl = LLUICtrlFactory::create<LLChicletSpeakerCtrl>(speaker_params);
	addChild(mSpeakerCtrl);

	sendChildToFront(mNewMessagesIcon);
	setShowSpeaker(p.show_speaker);
}

void LLAdHocChiclet::setSessionId(const LLUUID& session_id)
{
	LLChiclet::setSessionId(session_id);
	LLIMModel::LLIMSession* im_session = LLIMModel::getInstance()->findIMSession(session_id);
	mChicletIconCtrl->setValue(im_session->mOtherParticipantID);
}

void LLAdHocChiclet::draw()
{
	switchToCurrentSpeaker();
	LLIMChiclet::draw();
}

void LLAdHocChiclet::initSpeakerControl()
{
	switchToCurrentSpeaker();
}

void LLAdHocChiclet::switchToCurrentSpeaker()
{
	LLUUID speaker_id;
	LLSpeakerMgr::speaker_list_t speaker_list;

	LLIMModel::getInstance()->findIMSession(getSessionId())->mSpeakers->getSpeakerList(&speaker_list, FALSE);
	for (LLSpeakerMgr::speaker_list_t::iterator i = speaker_list.begin(); i != speaker_list.end(); ++i)
	{
		LLPointer<LLSpeaker> s = *i;
		if (s->mSpeechVolume > 0 || s->mStatus == LLSpeaker::STATUS_SPEAKING)
		{
			speaker_id = s->mID;
			break;
		}
	}

	mSpeakerCtrl->setSpeakerId(speaker_id);
}

void LLAdHocChiclet::createPopupMenu()
{
	if(!canCreateMenu())
		return;

	LLUICtrl::CommitCallbackRegistry::ScopedRegistrar registrar;
	registrar.add("IMChicletMenu.Action", boost::bind(&LLAdHocChiclet::onMenuItemClicked, this, _2));

	auto menu = LLUICtrlFactory::getInstance()->createFromFile<LLMenuGL>
		("menu_fs_imchiclet_adhoc.xml", gMenuHolder, LLViewerMenuHolderGL::child_registry_t::instance());
	if (menu)
	{
		mPopupMenuHandle = menu->getHandle();
	}
}

void LLAdHocChiclet::onMenuItemClicked(const LLSD& user_data)
{
	std::string level = user_data.asString();
	LLUUID group_id = getSessionId();

	if("end" == level)
	{
		LLGroupActions::endIM(group_id);
	}
}

//////////////////////////////////////////////////////////////////////////
//////////////////////////////////////////////////////////////////////////
//////////////////////////////////////////////////////////////////////////

LLIMGroupChiclet::Params::Params()
: group_icon("group_icon")
, chiclet_button("chiclet_button")
, unread_notifications("unread_notifications")
, speaker("speaker")
, new_message_icon("new_message_icon")
, show_speaker("show_speaker")
{
}

LLIMGroupChiclet::LLIMGroupChiclet(const Params& p)
: LLIMChiclet(p)
, LLGroupMgrObserver(LLUUID::null)
, mChicletIconCtrl(NULL)
{
	LLButton::Params button_params = p.chiclet_button;
	mChicletButton = LLUICtrlFactory::create<LLButton>(button_params);
	addChild(mChicletButton);

	LLIconCtrl::Params new_msg_params = p.new_message_icon;
	mNewMessagesIcon = LLUICtrlFactory::create<LLIconCtrl>(new_msg_params);
	addChild(mNewMessagesIcon);

	LLChicletGroupIconCtrl::Params avatar_params = p.group_icon;
	mChicletIconCtrl = LLUICtrlFactory::create<LLChicletGroupIconCtrl>(avatar_params);
	addChild(mChicletIconCtrl);

	LLChicletNotificationCounterCtrl::Params unread_params = p.unread_notifications;
	mCounterCtrl = LLUICtrlFactory::create<LLChicletNotificationCounterCtrl>(unread_params);
	addChild(mCounterCtrl);

	setCounter(getCounter());
	setShowCounter(getShowCounter());

	LLChicletSpeakerCtrl::Params speaker_params = p.speaker;
	mSpeakerCtrl = LLUICtrlFactory::create<LLChicletSpeakerCtrl>(speaker_params);
	addChild(mSpeakerCtrl);

	sendChildToFront(mNewMessagesIcon);
	setShowSpeaker(p.show_speaker);
}

LLIMGroupChiclet::~LLIMGroupChiclet()
{
	LLGroupMgr::getInstance()->removeObserver(this);
}

void LLIMGroupChiclet::draw()
{
	if(getShowSpeaker())
	{
		switchToCurrentSpeaker();
	}
	LLIMChiclet::draw();
}

void LLIMGroupChiclet::initSpeakerControl()
{
	switchToCurrentSpeaker();
}

void LLIMGroupChiclet::switchToCurrentSpeaker()
{
	LLUUID speaker_id;
	LLSpeakerMgr::speaker_list_t speaker_list;

	LLIMModel::getInstance()->findIMSession(getSessionId())->mSpeakers->getSpeakerList(&speaker_list, FALSE);
	for (LLSpeakerMgr::speaker_list_t::iterator i = speaker_list.begin(); i != speaker_list.end(); ++i)
	{
		LLPointer<LLSpeaker> s = *i;
		if (s->mSpeechVolume > 0 || s->mStatus == LLSpeaker::STATUS_SPEAKING)
		{
			speaker_id = s->mID;
			break;
		}
	}

	mSpeakerCtrl->setSpeakerId(speaker_id);
}

void LLIMGroupChiclet::setSessionId(const LLUUID& session_id)
{
	LLChiclet::setSessionId(session_id);

	LLGroupMgr* grp_mgr = LLGroupMgr::getInstance();
	LLGroupMgrGroupData* group_data = grp_mgr->getGroupData(session_id);
	if (group_data && group_data->mInsigniaID.notNull())
	{
		mChicletIconCtrl->setValue(group_data->mInsigniaID);
	}
	else
	{
		if(getSessionId() != mID)
		{
			grp_mgr->removeObserver(this);
			mID = getSessionId();
			grp_mgr->addObserver(this);
		}
		grp_mgr->sendGroupPropertiesRequest(session_id);
	}
}

void LLIMGroupChiclet::changed(LLGroupChange gc)
{
	if (GC_PROPERTIES == gc)
	{
		LLGroupMgrGroupData* group_data = LLGroupMgr::getInstance()->getGroupData(getSessionId());
		if (group_data)
		{
			mChicletIconCtrl->setValue(group_data->mInsigniaID);
		}
	}
}

void LLIMGroupChiclet::updateMenuItems()
{
	if(!mPopupMenuHandle.get())
		return;
	if(getSessionId().isNull())
		return;

	FSFloaterIM* open_im_floater = FSFloaterIM::findInstance(getSessionId());
	bool open_window_exists = open_im_floater && open_im_floater->getVisible();
	mPopupMenuHandle.get()->getChild<LLUICtrl>("Chat")->setEnabled(!open_window_exists);
}

void LLIMGroupChiclet::createPopupMenu()
{
	if(!canCreateMenu())
		return;

	LLUICtrl::CommitCallbackRegistry::ScopedRegistrar registrar;
	registrar.add("IMChicletMenu.Action", boost::bind(&LLIMGroupChiclet::onMenuItemClicked, this, _2));

	auto menu = LLUICtrlFactory::getInstance()->createFromFile<LLMenuGL>
		("menu_fs_imchiclet_group.xml", gMenuHolder, LLViewerMenuHolderGL::child_registry_t::instance());
	if (menu)
	{
		mPopupMenuHandle = menu->getHandle();
	}
}

void LLIMGroupChiclet::onMenuItemClicked(const LLSD& user_data)
{
	std::string level = user_data.asString();
	LLUUID group_id = getSessionId();

	if("group chat" == level)
	{
		LLGroupActions::startIM(group_id);
	}
	else if("info" == level)
	{
		LLGroupActions::show(group_id);
	}
// [SL:KB] - Patch: Chat-GroupSnooze | Checked: 2012-06-17 (Catznip-3.3)
	else if("snooze" == level)
	{
		LLGroupActions::snoozeIM(group_id);
	}
	else if("leave" == level)
	{
		LLGroupActions::leaveIM(group_id);
	}
// [/SL:KB]
	else if("end" == level)
	{
		LLGroupActions::endIM(group_id);
	}
}
// <FS:Ansariel> [FS communication UI]

//////////////////////////////////////////////////////////////////////////
//////////////////////////////////////////////////////////////////////////
//////////////////////////////////////////////////////////////////////////

LLChicletPanel::Params::Params()
: chiclet_padding("chiclet_padding")
, scrolling_offset("scrolling_offset")
, scroll_button_hpad("scroll_button_hpad")
, scroll_ratio("scroll_ratio")
, min_width("min_width")
{
};

LLChicletPanel::LLChicletPanel(const Params&p)
: LLPanel(p)
, mScrollArea(NULL)
, mLeftScrollButton(NULL)
, mRightScrollButton(NULL)
, mChicletPadding(p.chiclet_padding)
, mScrollingOffset(p.scrolling_offset)
, mScrollButtonHPad(p.scroll_button_hpad)
, mScrollRatio(p.scroll_ratio)
, mMinWidth(p.min_width)
, mShowControls(true)
{
	LLPanel::Params panel_params;
	panel_params.follows.flags(FOLLOWS_LEFT | FOLLOWS_RIGHT);
	mScrollArea = LLUICtrlFactory::create<LLPanel>(panel_params,this);

	// important for Show/Hide Camera and Move controls menu in bottom tray to work properly
	mScrollArea->setMouseOpaque(false);

	addChild(mScrollArea);
}

LLChicletPanel::~LLChicletPanel()
{
	if(LLTransientFloaterMgr::instanceExists())
	{
		LLTransientFloaterMgr::getInstance()->removeControlView(mLeftScrollButton);
		LLTransientFloaterMgr::getInstance()->removeControlView(mRightScrollButton);
	}
}

void LLChicletPanel::onMessageCountChanged(const LLSD& data)
{
    // *TODO : we either suppress this method or return a value. Right now, it servers no purpose.
    /*

	//LLFloaterIMSession* im_floater = LLFloaterIMSession::findInstance(session_id);
	//if (im_floater && im_floater->getVisible() && im_floater->hasFocus())
	//{
	//	unread = 0;
	//}
    */

	// <FS:Ansariel> [FS communication UI]
	LLUUID session_id = data["session_id"].asUUID();
	S32 unread = data["participant_unread"].asInteger();

	FSFloaterIM* im_floater = FSFloaterIM::findInstance(session_id);
	if (im_floater && im_floater->getVisible() && im_floater->hasFocus())
	{
		unread = 0;
	}

	std::list<LLChiclet*> chiclets = LLIMChiclet::sFindChicletsSignal(session_id);
	std::list<LLChiclet *>::iterator iter;
	for (iter = chiclets.begin(); iter != chiclets.end(); iter++)
	{
		LLChiclet* chiclet = *iter;
		if (chiclet != NULL)
		{
			chiclet->setCounter(unread);
		}
		else
		{
			LL_WARNS() << "Unable to set counter for chiclet " << session_id << LL_ENDL;
		}
	}
	// </FS:Ansariel> [FS communication UI]
}

void LLChicletPanel::objectChicletCallback(const LLSD& data)
{
	LLUUID notification_id = data["notification_id"];
	bool new_message = data["new_message"];

	std::list<LLChiclet*> chiclets = LLIMChiclet::sFindChicletsSignal(notification_id);
	std::list<LLChiclet *>::iterator iter;
	for (iter = chiclets.begin(); iter != chiclets.end(); iter++)
	{
		LLIMChiclet* chiclet = dynamic_cast<LLIMChiclet*>(*iter);
		if (chiclet != NULL)
		{
			// <FS:Ansariel> [FS communication UI]
			if(data.has("unread"))
			{
				chiclet->setCounter(data["unread"]);
			}
			// </FS:Ansariel> [FS communication UI]
			chiclet->setShowNewMessagesIcon(new_message);
		}
	}
}

BOOL LLChicletPanel::postBuild()
{
	LLPanel::postBuild();
	LLIMModel::instance().addNewMsgCallback(boost::bind(&LLChicletPanel::onMessageCountChanged, this, _1));
	LLIMModel::instance().addNoUnreadMsgsCallback(boost::bind(&LLChicletPanel::onMessageCountChanged, this, _1));
	LLScriptFloaterManager::getInstance()->addNewObjectCallback(boost::bind(&LLChicletPanel::objectChicletCallback, this, _1));
	LLScriptFloaterManager::getInstance()->addToggleObjectFloaterCallback(boost::bind(&LLChicletPanel::objectChicletCallback, this, _1));
	LLIMChiclet::sFindChicletsSignal.connect(boost::bind(&LLChicletPanel::findChiclet<LLChiclet>, this, _1));
	LLVoiceChannel::setCurrentVoiceChannelChangedCallback(boost::bind(&LLChicletPanel::onCurrentVoiceChannelChanged, this, _1));

	mLeftScrollButton=getChild<LLButton>("chicklet_left_scroll_button");
	LLTransientFloaterMgr::getInstance()->addControlView(mLeftScrollButton);
	mLeftScrollButton->setMouseDownCallback(boost::bind(&LLChicletPanel::onLeftScrollClick,this));
	mLeftScrollButton->setHeldDownCallback(boost::bind(&LLChicletPanel::onLeftScrollHeldDown,this));
	mLeftScrollButton->setEnabled(false);

	mRightScrollButton=getChild<LLButton>("chicklet_right_scroll_button");
	LLTransientFloaterMgr::getInstance()->addControlView(mRightScrollButton);
	mRightScrollButton->setMouseDownCallback(boost::bind(&LLChicletPanel::onRightScrollClick,this));
	mRightScrollButton->setHeldDownCallback(boost::bind(&LLChicletPanel::onRightScrollHeldDown,this));
	mRightScrollButton->setEnabled(false);	

	return TRUE;
}

void LLChicletPanel::onCurrentVoiceChannelChanged(const LLUUID& session_id)
{
	static LLUUID s_previous_active_voice_session_id;

	std::list<LLChiclet*> chiclets = LLIMChiclet::sFindChicletsSignal(session_id);

	for(std::list<LLChiclet *>::iterator it = chiclets.begin(); it != chiclets.end(); ++it)
	{
		LLIMChiclet* chiclet = dynamic_cast<LLIMChiclet*>(*it);
		if(chiclet)
		{
			// <FS:Ansariel> [FS communication UI]
			chiclet->setShowSpeaker(true);
			// </FS:Ansariel> [FS communication UI]
			if (gSavedSettings.getBOOL("OpenIMOnVoice"))
			{
				// <FS:Ansariel> [FS communication UI]
				//LLFloaterIMContainer::getInstance()->showConversation(session_id);
				FSFloaterIM::show(chiclet->getSessionId());
				// </FS:Ansariel> [FS communication UI]
			}
		}
	}

	// <FS:Ansariel> [FS communication UI]
	if(s_previous_active_voice_session_id.notNull() && s_previous_active_voice_session_id != session_id)
	{
		chiclets = LLIMChiclet::sFindChicletsSignal(s_previous_active_voice_session_id);

		for(std::list<LLChiclet *>::iterator it = chiclets.begin(); it != chiclets.end(); ++it)
		{
			LLIMChiclet* chiclet = dynamic_cast<LLIMChiclet*>(*it);
			if(chiclet)
			{
				chiclet->setShowSpeaker(false);
			}
		}		
	}
	// </FS:Ansariel> [FS communication UI]

	s_previous_active_voice_session_id = session_id;
}

bool LLChicletPanel::addChiclet(LLChiclet* chiclet, S32 index)
{
	if(mScrollArea->addChild(chiclet))
	{
		// chiclets should be aligned to right edge of scroll panel
		S32 left_shift = 0;

		if (!canScrollLeft())
		{
			// init left shift for the first chiclet in the list...
			if (mChicletList.empty())
			{
				// ...start from the right border of the scroll area for the first added chiclet 
				left_shift = mScrollArea->getRect().getWidth();
			}
			else
			{
				// ... start from the left border of the first chiclet minus padding
				left_shift = getChiclet(0)->getRect().mLeft - getChicletPadding();
			}

			// take into account width of the being added chiclet
			left_shift -= chiclet->getRequiredRect().getWidth();

			// if we overflow the scroll area we do not need to shift chiclets
			if (left_shift < 0)
			{
				left_shift = 0;
			}
		}

		mChicletList.insert(mChicletList.begin() + index, chiclet);

		// shift first chiclet to place it in correct position. 
		// rest ones will be placed in arrange()
		if (!canScrollLeft())
		{
			getChiclet(0)->translate(left_shift - getChiclet(0)->getRect().mLeft, 0);
		}

		chiclet->setLeftButtonClickCallback(boost::bind(&LLChicletPanel::onChicletClick, this, _1, _2));
		chiclet->setChicletSizeChangedCallback(boost::bind(&LLChicletPanel::onChicletSizeChanged, this, _1, index));

		arrange();
		LLTransientFloaterMgr::getInstance()->addControlView(LLTransientFloaterMgr::IM, chiclet);

		return true;
	}

	return false;
}

void LLChicletPanel::onChicletSizeChanged(LLChiclet* ctrl, const LLSD& param)
{
	arrange();
}

void LLChicletPanel::onChicletClick(LLUICtrl*ctrl,const LLSD&param)
{
	if (mCommitSignal)
	{
		(*mCommitSignal)(ctrl,param);
	}
}

void LLChicletPanel::removeChiclet(chiclet_list_t::iterator it)
{
	LLChiclet* chiclet = *it;
	mScrollArea->removeChild(chiclet);
	mChicletList.erase(it);
	
	arrange();
	LLTransientFloaterMgr::getInstance()->removeControlView(LLTransientFloaterMgr::IM, chiclet);
	chiclet->die();
}

void LLChicletPanel::removeChiclet(S32 index)
{
	if(index >= 0 && index < getChicletCount())
	{
		removeChiclet(mChicletList.begin() + index);
	}
}

S32 LLChicletPanel::getChicletIndex(const LLChiclet* chiclet)
{
	if(mChicletList.empty())
		return -1;

	S32 size = getChicletCount();
	for(int n = 0; n < size; ++n)
	{
		if(chiclet == mChicletList[n])
			return n;
	}

	return -1;
}

// [SL:KB] - Patch: UI-TabRearrange | Checked: 2012-05-05 (Catznip-3.3.0)
void LLChicletPanel::setChicletIndex(const LLChiclet* chiclet, S32 index)
{
	if ( (index >= mChicletList.size()) || (index < 0) )
		return;

	S32 cur_index = getChicletIndex(chiclet);
	if ( (-1 == cur_index) && (cur_index != index) )
		return;

	mChicletList.erase(mChicletList.begin() + cur_index);
	mChicletList.insert(mChicletList.begin() + index, const_cast<LLChiclet*>(chiclet));
	arrange();
}
// [/SL:KB]

void LLChicletPanel::removeChiclet(LLChiclet*chiclet)
{
	chiclet_list_t::iterator it = mChicletList.begin();
	for( ; mChicletList.end() != it; ++it)
	{
		LLChiclet* temp = *it;
		if(temp == chiclet)
		{
			removeChiclet(it);
			return;
		}
	}
}

void LLChicletPanel::removeChiclet(const LLUUID& im_session_id)
{
	chiclet_list_t::iterator it = mChicletList.begin();
	for( ; mChicletList.end() != it; ++it)
	{
		LLIMChiclet* chiclet = dynamic_cast<LLIMChiclet*>(*it);

		if(chiclet->getSessionId() == im_session_id)
		{
			removeChiclet(it);
			return;
		}
	}
}

void LLChicletPanel::removeAll()
{
	S32 size = getChicletCount();
	for(S32 n = 0; n < size; ++n)
	{
		mScrollArea->removeChild(mChicletList[n]);
	}

	mChicletList.erase(mChicletList.begin(), mChicletList.end());

	showScrollButtonsIfNeeded();
}

void LLChicletPanel::scrollToChiclet(const LLChiclet* chiclet)
{
	const LLRect& rect = chiclet->getRect();

	if (rect.mLeft < 0)
	{
		scroll(llabs(rect.mLeft));
		showScrollButtonsIfNeeded();
	}
	else
	{
		S32 scrollWidth = mScrollArea->getRect().getWidth();

		if (rect.mRight > scrollWidth)
		{
			scroll(-llabs(rect.mRight - scrollWidth));
			showScrollButtonsIfNeeded();
		}
	}
}

void LLChicletPanel::reshape(S32 width, S32 height, BOOL called_from_parent )
{
	LLPanel::reshape(width,height,called_from_parent);

	//Needed once- to avoid error at first call of reshape() before postBuild()
	if(!mLeftScrollButton||!mRightScrollButton)
		return;
	
	LLRect scroll_button_rect = mLeftScrollButton->getRect();
	mLeftScrollButton->setRect(LLRect(0,scroll_button_rect.mTop,scroll_button_rect.getWidth(),
		scroll_button_rect.mBottom));
	scroll_button_rect = mRightScrollButton->getRect();
	mRightScrollButton->setRect(LLRect(width - scroll_button_rect.getWidth(),scroll_button_rect.mTop,
		width, scroll_button_rect.mBottom));
	

	bool need_show_scroll = needShowScroll();
	if(need_show_scroll)
	{
		mScrollArea->setRect(LLRect(scroll_button_rect.getWidth() + mScrollButtonHPad,
			height, width - scroll_button_rect.getWidth() - mScrollButtonHPad, 0));
	}
	else
	{
		mScrollArea->setRect(LLRect(0,height, width, 0));
	}
	
	mShowControls = width >= mMinWidth;
	
	mScrollArea->setVisible(mShowControls);

	trimChiclets();
	showScrollButtonsIfNeeded();

}

S32	LLChicletPanel::notifyParent(const LLSD& info)
{
	if(info.has("notification"))
	{
		std::string str_notification = info["notification"];
		if(str_notification == "size_changes")
		{
			arrange();
			return 1;
		}
	}
	return LLPanel::notifyParent(info);
}

void LLChicletPanel::setChicletToggleState(const LLUUID& session_id, bool toggle)
{
	if(session_id.isNull())
	{
		LL_WARNS() << "Null Session ID" << LL_ENDL;
	}

	// toggle off all chiclets, except specified
	S32 size = getChicletCount();
	for(int n = 0; n < size; ++n)
	{
		LLIMChiclet* chiclet = getChiclet<LLIMChiclet>(n);
		if(chiclet && chiclet->getSessionId() != session_id)
		{
			chiclet->setToggleState(false);
		}
	}

	// toggle specified chiclet
	LLIMChiclet* chiclet = findChiclet<LLIMChiclet>(session_id);
	if(chiclet)
	{
		chiclet->setToggleState(toggle);
	}
}

void LLChicletPanel::arrange()
{
	if(mChicletList.empty())
		return;

	//initial arrange of chicklets positions
	S32 chiclet_left = getChiclet(0)->getRect().mLeft;
	S32 size = getChicletCount();
	for( int n = 0; n < size; ++n)
	{
		LLChiclet* chiclet = getChiclet(n);

		S32 chiclet_width = chiclet->getRequiredRect().getWidth();
		LLRect rect = chiclet->getRect();
		rect.set(chiclet_left, rect.mTop, chiclet_left + chiclet_width, rect.mBottom);

		chiclet->setRect(rect);

		chiclet_left += chiclet_width + getChicletPadding();
	}

	//reset size and pos on mScrollArea
	LLRect rect = getRect();
	LLRect scroll_button_rect = mLeftScrollButton->getRect();
	
	bool need_show_scroll = needShowScroll();
	if(need_show_scroll)
	{
		mScrollArea->setRect(LLRect(scroll_button_rect.getWidth() + mScrollButtonHPad,
			rect.getHeight(), rect.getWidth() - scroll_button_rect.getWidth() - mScrollButtonHPad, 0));
	}
	else
	{
		mScrollArea->setRect(LLRect(0,rect.getHeight(), rect.getWidth(), 0));
	}
	
	trimChiclets();
	showScrollButtonsIfNeeded();
}

void LLChicletPanel::trimChiclets()
{
	// trim right
	if(!mChicletList.empty())
	{
		S32 last_chiclet_right = (*mChicletList.rbegin())->getRect().mRight;
		S32 first_chiclet_left = getChiclet(0)->getRect().mLeft;
		S32 scroll_width = mScrollArea->getRect().getWidth();
		if(last_chiclet_right < scroll_width || first_chiclet_left > 0)
		{
			shiftChiclets(scroll_width - last_chiclet_right);
		}
	}
}

bool LLChicletPanel::needShowScroll()
{
	if(mChicletList.empty())
		return false;
	
	S32 chicklet_width  = (*mChicletList.rbegin())->getRect().mRight - (*mChicletList.begin())->getRect().mLeft;

	return chicklet_width>getRect().getWidth();
}


void LLChicletPanel::showScrollButtonsIfNeeded()
{
	bool can_scroll_left = canScrollLeft();
	bool can_scroll_right = canScrollRight();

	mLeftScrollButton->setEnabled(can_scroll_left);
	mRightScrollButton->setEnabled(can_scroll_right);

	bool show_scroll_buttons = (can_scroll_left || can_scroll_right) && mShowControls;

	mLeftScrollButton->setVisible(show_scroll_buttons);
	mRightScrollButton->setVisible(show_scroll_buttons);
}

void LLChicletPanel::draw()
{
	child_list_const_iter_t it = getChildList()->begin();
	for( ; getChildList()->end() != it; ++it)
	{
		LLView* child = *it;
		if(child == dynamic_cast<LLView*>(mScrollArea))
		{
			LLLocalClipRect clip(mScrollArea->getRect());
			drawChild(mScrollArea);
		}
		else
		{
			drawChild(child);
		}
	}
}

bool LLChicletPanel::canScrollRight()
{
	if(mChicletList.empty())
		return false;

	S32 scroll_width = mScrollArea->getRect().getWidth();
	S32 last_chiclet_right = (*mChicletList.rbegin())->getRect().mRight;

	if(last_chiclet_right > scroll_width)
		return true;

	return false;
}

bool LLChicletPanel::canScrollLeft()
{
	if(mChicletList.empty())
		return false;

	return getChiclet(0)->getRect().mLeft < 0;
}

void LLChicletPanel::scroll(S32 offset)
{
	shiftChiclets(offset);
}

void LLChicletPanel::shiftChiclets(S32 offset, S32 start_index /* = 0 */)
{
	if(start_index < 0 || start_index >= getChicletCount())
	{
		return;
	}

	chiclet_list_t::const_iterator it = mChicletList.begin() + start_index;
	for(;mChicletList.end() != it; ++it)
	{
		LLChiclet* chiclet = *it;
		chiclet->translate(offset,0);
	}
}

void LLChicletPanel::scrollLeft()
{
	if(canScrollLeft())
	{
		S32 offset = getScrollingOffset();
		LLRect first_chiclet_rect = getChiclet(0)->getRect();

		// shift chiclets in case first chiclet is partially visible
		if(first_chiclet_rect.mLeft < 0 && first_chiclet_rect.mRight > 0)
		{
			offset = llabs(first_chiclet_rect.mLeft);
		}

		scroll(offset);
		
		showScrollButtonsIfNeeded();
	}
}

void LLChicletPanel::scrollRight()
{
	if(canScrollRight())
	{
		S32 offset = - getScrollingOffset();

		S32 last_chiclet_right = (*mChicletList.rbegin())->getRect().mRight;
		S32 scroll_rect_width = mScrollArea->getRect().getWidth();
		// if after scrolling, the last chiclet will not be aligned to 
		// scroll area right side - align it.
		if( last_chiclet_right + offset < scroll_rect_width )
		{
			offset = scroll_rect_width - last_chiclet_right;
		}

		scroll(offset);
		
		showScrollButtonsIfNeeded();
	}
}

void LLChicletPanel::onLeftScrollClick()
{
	scrollLeft();
}

void LLChicletPanel::onRightScrollClick()
{
	scrollRight();
}

void LLChicletPanel::onLeftScrollHeldDown()
{
	S32 offset = mScrollingOffset;
	mScrollingOffset = mScrollingOffset / mScrollRatio;
	scrollLeft();
	mScrollingOffset = offset;
}

void LLChicletPanel::onRightScrollHeldDown()
{
	S32 offset = mScrollingOffset;
	mScrollingOffset = mScrollingOffset / mScrollRatio;
	scrollRight();
	mScrollingOffset = offset;
}

boost::signals2::connection LLChicletPanel::setChicletClickedCallback(
	const commit_callback_t& cb)
{
	return setCommitCallback(cb);
}

bool LLChicletPanel::handleScrollWheel(S32 x, S32 y, S32 clicks)
{
	if(clicks > 0)
	{
		scrollRight();
	}
	else
	{
		scrollLeft();
	}
	return true;
}

bool LLChicletPanel::isAnyIMFloaterDoked()
{
	bool res = false;
	for (chiclet_list_t::iterator it = mChicletList.begin(); it
			!= mChicletList.end(); it++)
	{
		// <FS:Ansariel> [FS communication UI]
		//LLFloaterIMSession* im_floater = LLFloaterReg::findTypedInstance<LLFloaterIMSession>(
		//		"impanel", (*it)->getSessionId());
		FSFloaterIM* im_floater = LLFloaterReg::findTypedInstance<FSFloaterIM>(
				"fs_impanel", (*it)->getSessionId());
		// </FS:Ansariel> [FS communication UI]
		if (im_floater != NULL && im_floater->getVisible()
				&& !im_floater->isMinimized() && im_floater->isDocked())
		{
			res = true;
			break;
		}
	}

	return res;
}

// <FS:Ansariel> [FS communication UI]
S32 LLChicletPanel::getTotalUnreadIMCount()
{
	S32 count = 0;
	chiclet_list_t::const_iterator it = mChicletList.begin();
	for( ; mChicletList.end() != it; ++it)
	{
		LLIMChiclet* chiclet = dynamic_cast<LLIMChiclet*>(*it);
		if(chiclet)
		{
			count += chiclet->getCounter();
		}
	}
	return count;
}
// </FS:Ansariel> [FS communication UI]

//////////////////////////////////////////////////////////////////////////
//////////////////////////////////////////////////////////////////////////
//////////////////////////////////////////////////////////////////////////
LLChicletNotificationCounterCtrl::Params::Params()
	: max_displayed_count("max_displayed_count", 99)
{
}

// <FS:Ansariel> [FS communication UI]
LLChicletNotificationCounterCtrl::LLChicletNotificationCounterCtrl(const Params& p)
 : LLTextBox(p)
 , mCounter(0)
 , mInitialWidth(0)
 , mMaxDisplayedCount(p.max_displayed_count)
{
	mInitialWidth = getRect().getWidth();
}

void LLChicletNotificationCounterCtrl::setCounter(S32 counter)
{
	mCounter = counter;

	// note same code in LLSysWellChiclet::setCounter(S32 counter)
	std::string s_count;
	if(counter != 0)
	{
		static std::string more_messages_exist("+");
		std::string more_messages(counter > mMaxDisplayedCount ? more_messages_exist : "");
		s_count = llformat("%d%s"
			, llmin(counter, mMaxDisplayedCount)
			, more_messages.c_str()
			);
	}

	if(mCounter != 0)
	{
		setText(s_count);
	}
	else
	{
		setText(std::string(""));
	}
}

LLRect LLChicletNotificationCounterCtrl::getRequiredRect()
{
	LLRect rc;
	S32 text_width = getTextPixelWidth();

	rc.mRight = rc.mLeft + llmax(text_width, mInitialWidth);
	
	return rc;
}

void LLChicletNotificationCounterCtrl::setValue(const LLSD& value)
{
	if(value.isInteger())
		setCounter(value.asInteger());
}

LLSD LLChicletNotificationCounterCtrl::getValue() const
{
	return LLSD(getCounter());
}
// </FS:Ansariel> [FS communication UI]

//////////////////////////////////////////////////////////////////////////
//////////////////////////////////////////////////////////////////////////
//////////////////////////////////////////////////////////////////////////
LLChicletAvatarIconCtrl::LLChicletAvatarIconCtrl(const Params& p)
 : LLAvatarIconCtrl(p)
{
}

//////////////////////////////////////////////////////////////////////////
//////////////////////////////////////////////////////////////////////////
//////////////////////////////////////////////////////////////////////////

// <FS:Ansariel> [FS communication UI]
LLChicletGroupIconCtrl::LLChicletGroupIconCtrl(const Params& p)
: LLIconCtrl(p)
, mDefaultIcon(p.default_icon)
{
	setValue(LLUUID::null);
}

void LLChicletGroupIconCtrl::setValue(const LLSD& value )
{
	if(value.asUUID().isNull())
	{
		LLIconCtrl::setValue(mDefaultIcon);
	}
	else
	{
		LLIconCtrl::setValue(value);
	}
}
// </FS:Ansariel> [FS communication UI]

//////////////////////////////////////////////////////////////////////////
//////////////////////////////////////////////////////////////////////////
//////////////////////////////////////////////////////////////////////////

LLChicletInvOfferIconCtrl::LLChicletInvOfferIconCtrl(const Params& p)
: LLChicletAvatarIconCtrl(p)
 , mDefaultIcon(p.default_icon)
{
}

void LLChicletInvOfferIconCtrl::setValue(const LLSD& value )
{
	if(value.asUUID().isNull())
	{
		LLIconCtrl::setValue(mDefaultIcon);
	}
	else
	{
		LLChicletAvatarIconCtrl::setValue(value);
	}
}

//////////////////////////////////////////////////////////////////////////
//////////////////////////////////////////////////////////////////////////
//////////////////////////////////////////////////////////////////////////

// <FS:Ansariel> [FS communication UI]
LLChicletSpeakerCtrl::LLChicletSpeakerCtrl(const Params&p)
 : LLOutputMonitorCtrl(p)
{
}

//////////////////////////////////////////////////////////////////////////
//////////////////////////////////////////////////////////////////////////
//////////////////////////////////////////////////////////////////////////
// </FS:Ansariel> [FS communication UI]

LLScriptChiclet::Params::Params()
 : icon("icon")
 , chiclet_button("chiclet_button")
 , new_message_icon("new_message_icon")
{
}

LLScriptChiclet::LLScriptChiclet(const Params&p)
 : LLIMChiclet(p)
 , mChicletIconCtrl(NULL)
{
	LLButton::Params button_params = p.chiclet_button;
	mChicletButton = LLUICtrlFactory::create<LLButton>(button_params);
	addChild(mChicletButton);

	LLIconCtrl::Params new_msg_params = p.new_message_icon;
	mNewMessagesIcon = LLUICtrlFactory::create<LLIconCtrl>(new_msg_params);
	addChild(mNewMessagesIcon);

	LLIconCtrl::Params icon_params = p.icon;
	mChicletIconCtrl = LLUICtrlFactory::create<LLIconCtrl>(icon_params);
	addChild(mChicletIconCtrl);

	sendChildToFront(mNewMessagesIcon);
}

void LLScriptChiclet::setSessionId(const LLUUID& session_id)
{
	setShowNewMessagesIcon( getSessionId() != session_id );

	LLIMChiclet::setSessionId(session_id);

	setToolTip(LLScriptFloaterManager::getObjectName(session_id));
}

// <FS:Ansariel> [FS communication UI]
void LLScriptChiclet::setCounter(S32 counter)
{
	setShowNewMessagesIcon( counter > 0 );
}
// </FS:Ansariel> [FS communication UI]

void LLScriptChiclet::onMouseDown()
{
	LLScriptFloaterManager::getInstance()->toggleScriptFloater(getSessionId());
}

void LLScriptChiclet::onMenuItemClicked(const LLSD& user_data)
{
	std::string action = user_data.asString();

	if("end" == action)
	{
		LLScriptFloaterManager::instance().removeNotification(getSessionId());
	}
	else if ("close all" == action)
	{
		LLIMWellWindow::getInstance()->closeAll();
	}
}

void LLScriptChiclet::createPopupMenu()
{
	if(!canCreateMenu())
		return;

	LLUICtrl::CommitCallbackRegistry::ScopedRegistrar registrar;
	registrar.add("ScriptChiclet.Action", boost::bind(&LLScriptChiclet::onMenuItemClicked, this, _2));

	LLMenuGL* menu = LLUICtrlFactory::getInstance()->createFromFile<LLMenuGL>
		("menu_script_chiclet.xml", gMenuHolder, LLViewerMenuHolderGL::child_registry_t::instance());
	if (menu)
	{
		mPopupMenuHandle = menu->getHandle();
	}

}

//////////////////////////////////////////////////////////////////////////
//////////////////////////////////////////////////////////////////////////
//////////////////////////////////////////////////////////////////////////

static const std::string INVENTORY_USER_OFFER	("UserGiveItem");

LLInvOfferChiclet::Params::Params()
 : icon("icon")
 , chiclet_button("chiclet_button")
 , new_message_icon("new_message_icon")
{
}

LLInvOfferChiclet::LLInvOfferChiclet(const Params&p)
 : LLIMChiclet(p)
 , mChicletIconCtrl(NULL)
{
	LLButton::Params button_params = p.chiclet_button;
	mChicletButton = LLUICtrlFactory::create<LLButton>(button_params);
	addChild(mChicletButton);

	LLIconCtrl::Params new_msg_params = p.new_message_icon;
	mNewMessagesIcon = LLUICtrlFactory::create<LLIconCtrl>(new_msg_params);
	addChild(mNewMessagesIcon);

	LLChicletInvOfferIconCtrl::Params icon_params = p.icon;
	mChicletIconCtrl = LLUICtrlFactory::create<LLChicletInvOfferIconCtrl>(icon_params);
	addChild(mChicletIconCtrl);

	sendChildToFront(mNewMessagesIcon);
}

void LLInvOfferChiclet::setSessionId(const LLUUID& session_id)
{
	setShowNewMessagesIcon( getSessionId() != session_id );

	setToolTip(LLScriptFloaterManager::getObjectName(session_id));

	LLIMChiclet::setSessionId(session_id);
	LLNotificationPtr notification = LLNotifications::getInstance()->find(session_id);

	if ( notification && notification->getName() == INVENTORY_USER_OFFER )
	{
		mChicletIconCtrl->setValue(notification->getPayload()["from_id"]);
	}
	else
	{
		mChicletIconCtrl->setValue(LLUUID::null);
	}
}

// <FS:Ansariel> [FS communication UI]
void LLInvOfferChiclet::setCounter(S32 counter)
{
	setShowNewMessagesIcon( counter > 0 );
}
// </FS:Ansariel> [FS communication UI]

void LLInvOfferChiclet::onMouseDown()
{
	LLScriptFloaterManager::instance().toggleScriptFloater(getSessionId());
}

void LLInvOfferChiclet::onMenuItemClicked(const LLSD& user_data)
{
	std::string action = user_data.asString();

	if("end" == action)
	{
		LLScriptFloaterManager::instance().removeNotification(getSessionId());
	}
}

void LLInvOfferChiclet::createPopupMenu()
{
	if(!canCreateMenu())
		return;

	LLUICtrl::CommitCallbackRegistry::ScopedRegistrar registrar;
	registrar.add("InvOfferChiclet.Action", boost::bind(&LLInvOfferChiclet::onMenuItemClicked, this, _2));

	LLMenuGL* menu = LLUICtrlFactory::getInstance()->createFromFile<LLMenuGL>
		("menu_inv_offer_chiclet.xml", gMenuHolder, LLViewerMenuHolderGL::child_registry_t::instance());
	if (menu)
	{
		mPopupMenuHandle = menu->getHandle();
	}
}

// EOF<|MERGE_RESOLUTION|>--- conflicted
+++ resolved
@@ -594,7 +594,6 @@
 	mChicletButton->setToggleState(toggle);
 }
 
-<<<<<<< HEAD
 // <FS:Ansariel> [FS communication UI]
 void LLIMChiclet::setShowSpeaker(bool show)
 {
@@ -718,10 +717,7 @@
 }
 // </FS:Ansariel> [FS communication UI]
 
-BOOL LLIMChiclet::handleRightMouseDown(S32 x, S32 y, MASK mask)
-=======
 bool LLIMChiclet::handleRightMouseDown(S32 x, S32 y, MASK mask)
->>>>>>> 2817d6c6
 {
 	auto menu = static_cast<LLMenuGL*>(mPopupMenuHandle.get());
 	if(!menu)
