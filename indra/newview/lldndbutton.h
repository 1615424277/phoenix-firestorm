--- conflicted
+++ resolved
@@ -1,102 +1,80 @@
-/**
- * @file lldndbutton.h
- * @brief Declaration of the drag-n-drop button.
- *
- * $LicenseInfo:firstyear=2009&license=viewerlgpl$
- * Second Life Viewer Source Code
- * Copyright (C) 2010, Linden Research, Inc.
- *
- * This library is free software; you can redistribute it and/or
- * modify it under the terms of the GNU Lesser General Public
- * License as published by the Free Software Foundation;
- * version 2.1 of the License only.
- *
- * This library is distributed in the hope that it will be useful,
- * but WITHOUT ANY WARRANTY; without even the implied warranty of
- * MERCHANTABILITY or FITNESS FOR A PARTICULAR PURPOSE.  See the GNU
- * Lesser General Public License for more details.
- *
- * You should have received a copy of the GNU Lesser General Public
- * License along with this library; if not, write to the Free Software
- * Foundation, Inc., 51 Franklin Street, Fifth Floor, Boston, MA  02110-1301  USA
- *
- * Linden Research, Inc., 945 Battery Street, San Francisco, CA  94111  USA
- * $/LicenseInfo$
- */
-
-#ifndef LL_LLDNDBUTTON_H
-#define LL_LLDNDBUTTON_H
-
-#include "llbutton.h"
-
-/**
- * Class representing a button which can handle Drag-And-Drop event.
- *
- * LLDragAndDropButton does not contain any logic to handle Drag-And-Drop itself.
- * Instead it provides drag_drop_handler_t which can be set to the button.
- * Then each Drag-And-Drop will be delegated to this handler without any pre/post processing.
- *
- * All xml parameters are the same as LLButton has.
- *
- * @see LLLandmarksPanel for example of usage of this class.
- */
-class LLDragAndDropButton : public LLButton
-{
-public:
-    struct Params : public LLInitParam::Block<Params, LLButton::Params> {};
-
-    LLDragAndDropButton(const Params& params);
-
-<<<<<<< HEAD
-	typedef boost::function<bool (
-		S32 /*x*/, S32 /*y*/, MASK /*mask*/, bool /*drop*/,
-		EDragAndDropType /*cargo_type*/,
-		void* /*cargo_data*/,
-		EAcceptance* /*accept*/,
-		std::string& /*tooltip_msg*/)> drag_drop_handler_t;
-=======
-    typedef boost::function<bool (
-        S32 /*x*/, S32 /*y*/, MASK /*mask*/, BOOL /*drop*/,
-        EDragAndDropType /*cargo_type*/,
-        void* /*cargo_data*/,
-        EAcceptance* /*accept*/,
-        std::string& /*tooltip_msg*/)> drag_drop_handler_t;
->>>>>>> e1623bb2
-
-
-    /**
-     * Sets a handler which should process Drag-And-Drop.
-     */
-    void setDragAndDropHandler(drag_drop_handler_t handler) { mDragDropHandler = handler; }
-
-
-<<<<<<< HEAD
-	/**
-	 * Process Drag-And-Drop by delegating the event to drag_drop_handler_t.
-	 * 
-	 * @return bool - value returned by drag_drop_handler_t if it is set, false otherwise.
-	 */
-	/*virtual*/ bool handleDragAndDrop(S32 x, S32 y, MASK mask, bool drop,
-		EDragAndDropType cargo_type,
-		void* cargo_data,
-		EAcceptance* accept,
-		std::string& tooltip_msg);
-=======
-    /**
-     * Process Drag-And-Drop by delegating the event to drag_drop_handler_t.
-     *
-     * @return BOOL - value returned by drag_drop_handler_t if it is set, FALSE otherwise.
-     */
-    /*virtual*/ BOOL handleDragAndDrop(S32 x, S32 y, MASK mask, BOOL drop,
-        EDragAndDropType cargo_type,
-        void* cargo_data,
-        EAcceptance* accept,
-        std::string& tooltip_msg);
->>>>>>> e1623bb2
-
-private:
-    drag_drop_handler_t mDragDropHandler;
-};
-
-
-#endif // LL_LLDNDBUTTON_H+/**
+ * @file lldndbutton.h
+ * @brief Declaration of the drag-n-drop button.
+ *
+ * $LicenseInfo:firstyear=2009&license=viewerlgpl$
+ * Second Life Viewer Source Code
+ * Copyright (C) 2010, Linden Research, Inc.
+ *
+ * This library is free software; you can redistribute it and/or
+ * modify it under the terms of the GNU Lesser General Public
+ * License as published by the Free Software Foundation;
+ * version 2.1 of the License only.
+ *
+ * This library is distributed in the hope that it will be useful,
+ * but WITHOUT ANY WARRANTY; without even the implied warranty of
+ * MERCHANTABILITY or FITNESS FOR A PARTICULAR PURPOSE.  See the GNU
+ * Lesser General Public License for more details.
+ *
+ * You should have received a copy of the GNU Lesser General Public
+ * License along with this library; if not, write to the Free Software
+ * Foundation, Inc., 51 Franklin Street, Fifth Floor, Boston, MA  02110-1301  USA
+ *
+ * Linden Research, Inc., 945 Battery Street, San Francisco, CA  94111  USA
+ * $/LicenseInfo$
+ */
+
+#ifndef LL_LLDNDBUTTON_H
+#define LL_LLDNDBUTTON_H
+
+#include "llbutton.h"
+
+/**
+ * Class representing a button which can handle Drag-And-Drop event.
+ *
+ * LLDragAndDropButton does not contain any logic to handle Drag-And-Drop itself.
+ * Instead it provides drag_drop_handler_t which can be set to the button.
+ * Then each Drag-And-Drop will be delegated to this handler without any pre/post processing.
+ *
+ * All xml parameters are the same as LLButton has.
+ *
+ * @see LLLandmarksPanel for example of usage of this class.
+ */
+class LLDragAndDropButton : public LLButton
+{
+public:
+    struct Params : public LLInitParam::Block<Params, LLButton::Params> {};
+
+    LLDragAndDropButton(const Params& params);
+
+    typedef boost::function<bool (
+        S32 /*x*/, S32 /*y*/, MASK /*mask*/, bool /*drop*/,
+        EDragAndDropType /*cargo_type*/,
+        void* /*cargo_data*/,
+        EAcceptance* /*accept*/,
+        std::string& /*tooltip_msg*/)> drag_drop_handler_t;
+
+
+    /**
+     * Sets a handler which should process Drag-And-Drop.
+     */
+    void setDragAndDropHandler(drag_drop_handler_t handler) { mDragDropHandler = handler; }
+
+
+    /**
+     * Process Drag-And-Drop by delegating the event to drag_drop_handler_t.
+     *
+     * @return bool - value returned by drag_drop_handler_t if it is set, false otherwise.
+     */
+    /*virtual*/ bool handleDragAndDrop(S32 x, S32 y, MASK mask, bool drop,
+        EDragAndDropType cargo_type,
+        void* cargo_data,
+        EAcceptance* accept,
+        std::string& tooltip_msg);
+
+private:
+    drag_drop_handler_t mDragDropHandler;
+};
+
+
+#endif // LL_LLDNDBUTTON_H