--- conflicted
+++ resolved
@@ -125,14 +125,8 @@
     {
         LOD_FROM_FILE = 0,
         MESH_OPTIMIZER_AUTO, // automatically selects method based on model or face
-<<<<<<< HEAD
-        MESH_OPTIMIZER_COMBINE,
-        MESH_OPTIMIZER,
-        MESH_OPTIMIZER_SLOPPY,
-=======
         MESH_OPTIMIZER_COMBINE, // combines faces into a single model, simplifies, then splits back into faces
         MESH_OPTIMIZER_SLOPPY, // uses sloppy method, works per face
->>>>>>> 2800905a
         USE_LOD_ABOVE,
     } eLoDMode;
 
