/**
 * @file fsfloatervolumecontrols.cpp
 * @brief Class for the standalone volume controls floater in Firestorm
 *
 * $LicenseInfo:firstyear=2012&license=viewerlgpl$
 * Phoenix Firestorm Viewer Source Code
 * Copyright (c) 2013 Ansariel Hiller @ Second Life
 *
 * This library is free software; you can redistribute it and/or
 * modify it under the terms of the GNU Lesser General Public
 * License as published by the Free Software Foundation;
 * version 2.1 of the License only.
 *
 * This library is distributed in the hope that it will be useful,
 * but WITHOUT ANY WARRANTY; without even the implied warranty of
 * MERCHANTABILITY or FITNESS FOR A PARTICULAR PURPOSE.  See the GNU
 * Lesser General Public License for more details.
 *
 * You should have received a copy of the GNU Lesser General Public
 * License along with this library; if not, write to the Free Software
 * Foundation, Inc., 51 Franklin Street, Fifth Floor, Boston, MA  02110-1301  USA
 *
 * The Phoenix Firestorm Project, Inc., 1831 Oakwood Drive, Fairmont, Minnesota 56031-3225 USA
 * http://www.firestormviewer.org
 * $/LicenseInfo$
 */

#ifndef FS_FLOATERVOLUMECONTROLS_H
#define FS_FLOATERVOLUMECONTROLS_H

#include "llfloater.h"

class FSFloaterVolumeControls
:   public LLFloater
{
public:
<<<<<<< HEAD
	FSFloaterVolumeControls(const LLSD& key);
	bool postBuild() override;

private:
	~FSFloaterVolumeControls();
	
	void onVisibilityChange(bool new_visibility) override;
=======
    FSFloaterVolumeControls(const LLSD& key);
    BOOL postBuild();

private:
    ~FSFloaterVolumeControls();

    /*virtual*/ void onVisibilityChange(BOOL new_visibility);
>>>>>>> c06fb4e0
};

#endif // FS_FLOATERVOLUMECONTROLS_H<|MERGE_RESOLUTION|>--- conflicted
+++ resolved
@@ -34,23 +34,13 @@
 :   public LLFloater
 {
 public:
-<<<<<<< HEAD
-	FSFloaterVolumeControls(const LLSD& key);
-	bool postBuild() override;
-
-private:
-	~FSFloaterVolumeControls();
-	
-	void onVisibilityChange(bool new_visibility) override;
-=======
     FSFloaterVolumeControls(const LLSD& key);
-    BOOL postBuild();
+    bool postBuild() override;
 
 private:
     ~FSFloaterVolumeControls();
 
-    /*virtual*/ void onVisibilityChange(BOOL new_visibility);
->>>>>>> c06fb4e0
+    void onVisibilityChange(bool new_visibility) override;
 };
 
 #endif // FS_FLOATERVOLUMECONTROLS_H