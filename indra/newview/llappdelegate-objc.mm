--- conflicted
+++ resolved
@@ -200,15 +200,6 @@
 
 - (bool) romanScript
 {
-<<<<<<< HEAD
-	// How to add support for new languages with the input window:
-	// Simply append this array with the language code (ja for japanese, ko for korean, zh for chinese, etc.)
-	NSArray *nonRomanScript = [[NSArray alloc] initWithObjects:@"ja", @"ko", @"zh-Hant", @"zh-Hans", nil];
-	bool ret = true;
-	if ([nonRomanScript containsObject:currentInputLanguage])
-    {
-        ret = false;
-=======
     @autoreleasepool {
         // How to add support for new languages with the input window:
         // Simply append this array with the language code (ja for japanese, ko for korean, zh for chinese, etc.)
@@ -217,11 +208,9 @@
         {
             return false;
         }
->>>>>>> 55c27641
     }
-	[nonRomanScript release];
     
-    return ret;
+    return true;
 }
 
 #if defined(LL_BUGSPLAT)
