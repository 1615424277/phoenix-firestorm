--- conflicted
+++ resolved
@@ -35,7 +35,7 @@
 #include "llviewercontrol.h"
 #include "llstatusbar.h"
 
-#include "tea.h"	//<COLOSI opensim multi-currency support />
+#include "tea.h"    //<COLOSI opensim multi-currency support />
 
 // support for secondlife:///app/buycurrencyhtml/{ACTION}/{NEXT_ACTION}/{RETURN_CODE} SLapps
 class LLBuyCurrencyHTMLHandler :
@@ -130,43 +130,19 @@
 // static
 void LLBuyCurrencyHTML::showDialog( bool specific_sum_requested, const std::string& message, S32 sum )
 {
-<<<<<<< HEAD
-	LLFloaterBuyCurrencyHTML* buy_currency_floater = dynamic_cast< LLFloaterBuyCurrencyHTML* >( LLFloaterReg::getInstance( "buy_currency_html" ) );
-	if ( buy_currency_floater )
-	{
-		// pass on flag indicating if we want to buy specific amount and if so, how much
-		// <COLOSI opensim multi-currency support>
-		//buy_currency_floater->setParams( specific_sum_requested, message, sum );
-		// Unclear if html version is used or if message will ever include "L$"..  
-		// Message is stored as a std::string, not an LLUIString, in indra/newview/llfloaterbuycurrencyhtml.cpp
-		// As long as this is set every time it is displayed, we can just wrap it as below, but if not,
-		// then we should convert this to an LLUIString, unwrap it here so it stores with "L$" and
-		// update it on retrieval.
-		//<COLOSI opensim multi-currency support>
-		buy_currency_floater->setParams( specific_sum_requested, Tea::wrapCurrency(message), sum );
-
-		// force navigate to new URL
-		buy_currency_floater->navigateToFinalURL();
-
-		// make it visible and raise to front
-		BOOL visible = TRUE;
-		buy_currency_floater->setVisible( visible );
-		BOOL take_focus = TRUE;
-		buy_currency_floater->setFrontmost( take_focus );
-
-		// spec calls for floater to be centered on client window
-		buy_currency_floater->center();
-	}
-	else
-	{
-		LL_WARNS() << "Buy Currency (HTML) Floater not found" << LL_ENDL;
-	};
-=======
     LLFloaterBuyCurrencyHTML* buy_currency_floater = dynamic_cast< LLFloaterBuyCurrencyHTML* >( LLFloaterReg::getInstance( "buy_currency_html" ) );
     if ( buy_currency_floater )
     {
         // pass on flag indicating if we want to buy specific amount and if so, how much
-        buy_currency_floater->setParams( specific_sum_requested, message, sum );
+        // <COLOSI opensim multi-currency support>
+        //buy_currency_floater->setParams( specific_sum_requested, message, sum );
+        // Unclear if html version is used or if message will ever include "L$"..
+        // Message is stored as a std::string, not an LLUIString, in indra/newview/llfloaterbuycurrencyhtml.cpp
+        // As long as this is set every time it is displayed, we can just wrap it as below, but if not,
+        // then we should convert this to an LLUIString, unwrap it here so it stores with "L$" and
+        // update it on retrieval.
+        //<COLOSI opensim multi-currency support>
+        buy_currency_floater->setParams( specific_sum_requested, Tea::wrapCurrency(message), sum );
 
         // force navigate to new URL
         buy_currency_floater->navigateToFinalURL();
@@ -184,7 +160,6 @@
     {
         LL_WARNS() << "Buy Currency (HTML) Floater not found" << LL_ENDL;
     };
->>>>>>> 38c2a5bd
 }
 
 ////////////////////////////////////////////////////////////////////////////////
