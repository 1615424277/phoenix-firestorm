--- conflicted
+++ resolved
@@ -37,13 +37,8 @@
     FSFloaterStatistics(const LLSD& key);
     virtual ~FSFloaterStatistics();
 
-<<<<<<< HEAD
-	void onOpen(const LLSD& key) override;
-	bool postBuild() override;
-=======
-    /*virtual*/ void onOpen(const LLSD& key);
-    /*virtual*/ BOOL postBuild();
->>>>>>> c06fb4e0
+    void onOpen(const LLSD& key) override;
+    bool postBuild() override;
 };
 
 #endif // FS_FLOATERSTATISTICS_H