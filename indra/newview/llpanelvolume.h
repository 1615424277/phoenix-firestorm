--- conflicted
+++ resolved
@@ -54,19 +54,10 @@
 
     virtual bool    postBuild();
 
-<<<<<<< HEAD
-	virtual bool	postBuild();
-=======
     void            refresh();
->>>>>>> 1a8a5404
 
     void            sendIsLight();
 
-<<<<<<< HEAD
-	void			sendIsLight();
-
-=======
->>>>>>> 1a8a5404
     // when an object is becoming a refleciton probe, present a dialog asking for confirmation
     // otherwise, send the reflection probe update immediately
     void            sendIsReflectionProbe();
@@ -91,23 +82,14 @@
     void        onLightCancelColor(const LLSD& data);
     void        onLightSelectColor(const LLSD& data);
 
-<<<<<<< HEAD
-	void		onLightCancelTexture(const LLSD& data); 
-	void		onLightSelectTexture(const LLSD& data);
-=======
     void        onLightCancelTexture(const LLSD& data);
     void        onLightSelectTexture(const LLSD& data);
->>>>>>> 1a8a5404
 
     void            onCopyFeatures();
     void            onPasteFeatures();
     void            onCopyLight();
     void            onPasteLight();
-<<<<<<< HEAD
- 
-=======
 
->>>>>>> 1a8a5404
     // <FS> Extended copy & paste buttons
     //void        menuDoToSelected(const LLSD& userdata);
     //bool        menuEnableItem(const LLSD& userdata);
