--- conflicted
+++ resolved
@@ -57,12 +57,7 @@
 	void			refresh();
 
 	void			sendIsLight();
-<<<<<<< HEAD
-    
-    void            sendIsMirror();
-=======
 
->>>>>>> 1552ee3a
     // when an object is becoming a refleciton probe, present a dialog asking for confirmation
     // otherwise, send the reflection probe update immediately
     void            sendIsReflectionProbe();
@@ -76,7 +71,6 @@
 	
 	static void 	onCommitIsLight(		LLUICtrl* ctrl, void* userdata);
 	static void 	onCommitLight(			LLUICtrl* ctrl, void* userdata);
-    static void     onCommitIsMirror(       LLUICtrl* ctrl, void* userdata);
     static void 	onCommitIsReflectionProbe(LLUICtrl* ctrl, void* userdata);
     static void     onCommitProbe(LLUICtrl* ctrl, void* userdata);
 	void 			onCommitIsFlexible(		LLUICtrl* ctrl, void* userdata);
