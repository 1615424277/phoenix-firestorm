/** 
 * @file llpanelvolume.h
 * @brief Object editing (position, scale, etc.) in the tools floater
 *
 * $LicenseInfo:firstyear=2001&license=viewerlgpl$
 * Second Life Viewer Source Code
 * Copyright (C) 2010, Linden Research, Inc.
 * 
 * This library is free software; you can redistribute it and/or
 * modify it under the terms of the GNU Lesser General Public
 * License as published by the Free Software Foundation;
 * version 2.1 of the License only.
 * 
 * This library is distributed in the hope that it will be useful,
 * but WITHOUT ANY WARRANTY; without even the implied warranty of
 * MERCHANTABILITY or FITNESS FOR A PARTICULAR PURPOSE.  See the GNU
 * Lesser General Public License for more details.
 * 
 * You should have received a copy of the GNU Lesser General Public
 * License along with this library; if not, write to the Free Software
 * Foundation, Inc., 51 Franklin Street, Fifth Floor, Boston, MA  02110-1301  USA
 * 
 * Linden Research, Inc., 945 Battery Street, San Francisco, CA  94111  USA
 * $/LicenseInfo$
 */

#ifndef LL_LLPANELVOLUME_H
#define LL_LLPANELVOLUME_H

#include "v3math.h"
#include "llpanel.h"
#include "llpointer.h"
#include "llvolume.h"

class LLSpinCtrl;
class LLCheckBoxCtrl;
class LLTextBox;
class LLUICtrl;
class LLButton;
<<<<<<< HEAD
//class LLMenuButton; // <FS> Extended copy & paste buttons
=======
class LLMenuButton;
>>>>>>> 098c4c03
class LLViewerObject;
class LLComboBox;
class LLColorSwatchCtrl;
class LLVOVolume;

class LLPanelVolume : public LLPanel
{
public:
	LLPanelVolume();
	virtual ~LLPanelVolume();

	virtual void	draw();
	virtual void 	clearCtrls();

	virtual BOOL	postBuild();

	void			refresh();

	void			sendIsLight();
	void			sendIsFlexible();

	static bool		precommitValidate(const LLSD& data);
	
	static void 	onCommitIsLight(		LLUICtrl* ctrl, void* userdata);
	static void 	onCommitLight(			LLUICtrl* ctrl, void* userdata);
	void 			onCommitIsFlexible(		LLUICtrl* ctrl, void* userdata);
	static void 	onCommitFlexible(		LLUICtrl* ctrl, void* userdata);
    void            onCommitAnimatedMeshCheckbox(LLUICtrl* ctrl, void* userdata);
	static void     onCommitPhysicsParam(       LLUICtrl* ctrl, void* userdata);
	static void 	onCommitMaterial(		LLUICtrl* ctrl, void* userdata);

	void		onLightCancelColor(const LLSD& data);
	void		onLightSelectColor(const LLSD& data);

	void		onLightCancelTexture(const LLSD& data); 
	void		onLightSelectTexture(const LLSD& data);

    void            onCopyFeatures();
    void            onPasteFeatures();
    void            onCopyLight();
    void            onPasteLight();
 
    // <FS> Extended copy & paste buttons
    //void        menuDoToSelected(const LLSD& userdata);
    //bool        menuEnableItem(const LLSD& userdata);
    void            onFSCopyFeatures();
    void            onFSPasteFeatures();
    // </FS>

    static void    setLightTextureID(const LLUUID &asset_id, const LLUUID &item_id, LLVOVolume* volobjp);

    void            onCopyFeatures();
    void            onPasteFeatures();
    void            onCopyLight();
    void            onPasteLight();
 
    void        menuDoToSelected(const LLSD& userdata);
    bool        menuEnableItem(const LLSD& userdata);

protected:
	void			getState();
	void			refreshCost();

protected:
	void            sendPhysicsShapeType(LLUICtrl* ctrl, void* userdata);
	void            sendPhysicsGravity(LLUICtrl* ctrl, void* userdata);
	void            sendPhysicsFriction(LLUICtrl* ctrl, void* userdata);
	void            sendPhysicsRestitution(LLUICtrl* ctrl, void* userdata);
	void            sendPhysicsDensity(LLUICtrl* ctrl, void* userdata);

	void            handleResponseChangeToFlexible(const LLSD &pNotification, const LLSD &pResponse);

/*
	LLTextBox*		mLabelSelectSingleMessage;
	// Light
	LLCheckBoxCtrl*	mCheckLight;
	LLCheckBoxCtrl*	mCheckFlexible1D;
	LLTextBox*		mLabelColor;
	LLColorSwatchCtrl* mLightColorSwatch;
	LLSpinCtrl*		mLightIntensity;
	LLSpinCtrl*		mLightRadius;
	LLSpinCtrl*		mLightFalloff;
	LLSpinCtrl*		mLightCutoff;
	// Flexibile
	LLSpinCtrl*		mSpinSections;
	LLSpinCtrl*		mSpinGravity;
	LLSpinCtrl*		mSpinTension;
	LLSpinCtrl*		mSpinFriction;
	LLSpinCtrl*		mSpinWind;
	LLSpinCtrl*		mSpinForce[3];
*/

	S32			mComboMaterialItemCount;
	LLComboBox*		mComboMaterial;
	

	LLColor4		mLightSavedColor;
	LLPointer<LLViewerObject> mObject;
	LLPointer<LLViewerObject> mRootObject;

	LLComboBox*     mComboPhysicsShapeType;
	LLSpinCtrl*     mSpinPhysicsGravity;
	LLSpinCtrl*     mSpinPhysicsFriction;
	LLSpinCtrl*     mSpinPhysicsDensity;
	LLSpinCtrl*     mSpinPhysicsRestitution;

<<<<<<< HEAD
    // <FS> Extended copy & paste buttons
    //LLMenuButton*   mMenuClipboardFeatures;
    //LLMenuButton*   mMenuClipboardLight;
    LLButton*        mBtnCopyFeatures;
    LLButton*        mBtnPasteFeatures;
    // </FS>
=======
    LLMenuButton*   mMenuClipboardFeatures;
    LLMenuButton*   mMenuClipboardLight;
>>>>>>> 098c4c03

    LLSD            mClipboardParams;
};

#endif<|MERGE_RESOLUTION|>--- conflicted
+++ resolved
@@ -37,11 +37,7 @@
 class LLTextBox;
 class LLUICtrl;
 class LLButton;
-<<<<<<< HEAD
 //class LLMenuButton; // <FS> Extended copy & paste buttons
-=======
-class LLMenuButton;
->>>>>>> 098c4c03
 class LLViewerObject;
 class LLComboBox;
 class LLColorSwatchCtrl;
@@ -93,14 +89,6 @@
 
     static void    setLightTextureID(const LLUUID &asset_id, const LLUUID &item_id, LLVOVolume* volobjp);
 
-    void            onCopyFeatures();
-    void            onPasteFeatures();
-    void            onCopyLight();
-    void            onPasteLight();
- 
-    void        menuDoToSelected(const LLSD& userdata);
-    bool        menuEnableItem(const LLSD& userdata);
-
 protected:
 	void			getState();
 	void			refreshCost();
@@ -148,17 +136,12 @@
 	LLSpinCtrl*     mSpinPhysicsDensity;
 	LLSpinCtrl*     mSpinPhysicsRestitution;
 
-<<<<<<< HEAD
     // <FS> Extended copy & paste buttons
     //LLMenuButton*   mMenuClipboardFeatures;
     //LLMenuButton*   mMenuClipboardLight;
     LLButton*        mBtnCopyFeatures;
     LLButton*        mBtnPasteFeatures;
     // </FS>
-=======
-    LLMenuButton*   mMenuClipboardFeatures;
-    LLMenuButton*   mMenuClipboardLight;
->>>>>>> 098c4c03
 
     LLSD            mClipboardParams;
 };
