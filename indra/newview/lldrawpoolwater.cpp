--- conflicted
+++ resolved
@@ -1,4 +1,3 @@
-<<<<<<< HEAD
 /** 
  * @file lldrawpoolwater.cpp
  * @brief LLDrawPoolWater class implementation
@@ -722,7 +721,7 @@
             // using squash clip for deferred rendering makes the horizon lines match
             // between ALM and non-ALM rendering (SL-1655), but introduces an ugly seem between
             // near and far water(SL-9696)...we're going to live with the former and not cause the latter 
-            else if (gGLManager.mHasDepthClamp || deferred_render)
+            else if (gGLManager.mHasDepthClamp || deferred_render)
             {
 				face->renderIndexed();
 			}
@@ -760,768 +759,4 @@
 LLColor3 LLDrawPoolWater::getDebugColor() const
 {
 	return LLColor3(0.f, 1.f, 1.f);
-}
-=======
-/** 
- * @file lldrawpoolwater.cpp
- * @brief LLDrawPoolWater class implementation
- *
- * $LicenseInfo:firstyear=2002&license=viewerlgpl$
- * Second Life Viewer Source Code
- * Copyright (C) 2010, Linden Research, Inc.
- * 
- * This library is free software; you can redistribute it and/or
- * modify it under the terms of the GNU Lesser General Public
- * License as published by the Free Software Foundation;
- * version 2.1 of the License only.
- * 
- * This library is distributed in the hope that it will be useful,
- * but WITHOUT ANY WARRANTY; without even the implied warranty of
- * MERCHANTABILITY or FITNESS FOR A PARTICULAR PURPOSE.  See the GNU
- * Lesser General Public License for more details.
- * 
- * You should have received a copy of the GNU Lesser General Public
- * License along with this library; if not, write to the Free Software
- * Foundation, Inc., 51 Franklin Street, Fifth Floor, Boston, MA  02110-1301  USA
- * 
- * Linden Research, Inc., 945 Battery Street, San Francisco, CA  94111  USA
- * $/LicenseInfo$
- */
-
-#include "llviewerprecompiledheaders.h"
-#include "llfeaturemanager.h"
-#include "lldrawpoolwater.h"
-
-#include "llviewercontrol.h"
-#include "lldir.h"
-#include "llerror.h"
-#include "m3math.h"
-#include "llrender.h"
-
-#include "llagent.h"		// for gAgent for getRegion for getWaterHeight
-#include "llcubemap.h"
-#include "lldrawable.h"
-#include "llface.h"
-#include "llsky.h"
-#include "llviewertexturelist.h"
-#include "llviewerregion.h"
-#include "llvosky.h"
-#include "llvowater.h"
-#include "llworld.h"
-#include "pipeline.h"
-#include "llviewershadermgr.h"
-#include "llenvironment.h"
-#include "llsettingssky.h"
-#include "llsettingswater.h"
-
-static float sTime;
-
-BOOL deferred_render = FALSE;
-
-BOOL LLDrawPoolWater::sSkipScreenCopy = FALSE;
-BOOL LLDrawPoolWater::sNeedsReflectionUpdate = TRUE;
-BOOL LLDrawPoolWater::sNeedsDistortionUpdate = TRUE;
-F32 LLDrawPoolWater::sWaterFogEnd = 0.f;
-
-LLDrawPoolWater::LLDrawPoolWater() : LLFacePool(POOL_WATER)
-{
-}
-
-LLDrawPoolWater::~LLDrawPoolWater()
-{
-}
-
-void LLDrawPoolWater::setTransparentTextures(const LLUUID& transparentTextureId, const LLUUID& nextTransparentTextureId)
-{
-    LLSettingsWater::ptr_t pwater = LLEnvironment::instance().getCurrentWater();
-    mWaterImagep[0] = LLViewerTextureManager::getFetchedTexture(!transparentTextureId.isNull() ? transparentTextureId : pwater->GetDefaultTransparentTextureAssetId());
-    mWaterImagep[1] = LLViewerTextureManager::getFetchedTexture(!nextTransparentTextureId.isNull() ? nextTransparentTextureId : (!transparentTextureId.isNull() ? transparentTextureId : pwater->GetDefaultTransparentTextureAssetId()));
-    mWaterImagep[0]->addTextureStats(1024.f*1024.f);
-    mWaterImagep[1]->addTextureStats(1024.f*1024.f);
-}
-
-void LLDrawPoolWater::setOpaqueTexture(const LLUUID& opaqueTextureId)
-{
-    LLSettingsWater::ptr_t pwater = LLEnvironment::instance().getCurrentWater();
-    mOpaqueWaterImagep = LLViewerTextureManager::getFetchedTexture(opaqueTextureId);
-    mOpaqueWaterImagep->addTextureStats(1024.f*1024.f);
-}
-
-void LLDrawPoolWater::setNormalMaps(const LLUUID& normalMapId, const LLUUID& nextNormalMapId)
-{
-    LLSettingsWater::ptr_t pwater = LLEnvironment::instance().getCurrentWater();
-    mWaterNormp[0] = LLViewerTextureManager::getFetchedTexture(!normalMapId.isNull() ? normalMapId : pwater->GetDefaultWaterNormalAssetId());
-    mWaterNormp[1] = LLViewerTextureManager::getFetchedTexture(!nextNormalMapId.isNull() ? nextNormalMapId : (!normalMapId.isNull() ? normalMapId : pwater->GetDefaultWaterNormalAssetId()));
-    mWaterNormp[0]->addTextureStats(1024.f*1024.f);
-    mWaterNormp[1]->addTextureStats(1024.f*1024.f);
-}
-
-//static
-void LLDrawPoolWater::restoreGL()
-{
-	/*LLSettingsWater::ptr_t pwater = LLEnvironment::instance().getCurrentWater();
-    if (pwater)
-    {
-        setTransparentTextures(pwater->getTransparentTextureID(), pwater->getNextTransparentTextureID());
-        setOpaqueTexture(pwater->GetDefaultOpaqueTextureAssetId());
-        setNormalMaps(pwater->getNormalMapID(), pwater->getNextNormalMapID());
-    }*/
-}
-
-LLDrawPool *LLDrawPoolWater::instancePool()
-{
-	LL_ERRS() << "Should never be calling instancePool on a water pool!" << LL_ENDL;
-	return NULL;
-}
-
-
-void LLDrawPoolWater::prerender()
-{
-	mVertexShaderLevel = (gGLManager.mHasCubeMap && LLCubeMap::sUseCubeMaps) ? LLViewerShaderMgr::instance()->getVertexShaderLevel(LLViewerShaderMgr::SHADER_WATER) : 0;
-}
-
-S32 LLDrawPoolWater::getNumPasses()
-{
-	if (LLViewerCamera::getInstance()->getOrigin().mV[2] < 1024.f)
-	{
-		return 1;
-	}
-
-	return 0;
-}
-
-void LLDrawPoolWater::beginPostDeferredPass(S32 pass)
-{
-	beginRenderPass(pass);
-	deferred_render = TRUE;
-}
-
-void LLDrawPoolWater::endPostDeferredPass(S32 pass)
-{
-	endRenderPass(pass);
-	deferred_render = FALSE;
-}
-
-//===============================
-//DEFERRED IMPLEMENTATION
-//===============================
-void LLDrawPoolWater::renderDeferred(S32 pass)
-{
-	LL_RECORD_BLOCK_TIME(FTM_RENDER_WATER);
-	deferred_render = TRUE;
-	shade();
-	deferred_render = FALSE;
-}
-
-//=========================================
-
-void LLDrawPoolWater::render(S32 pass)
-{
-	LL_RECORD_BLOCK_TIME(FTM_RENDER_WATER);
-	if (mDrawFace.empty() || LLDrawable::getCurrentFrame() <= 1)
-	{
-		return;
-	}
-
-	//do a quick 'n dirty depth sort
-	for (std::vector<LLFace*>::iterator iter = mDrawFace.begin();
-			 iter != mDrawFace.end(); iter++)
-	{
-		LLFace* facep = *iter;
-		facep->mDistance = -facep->mCenterLocal.mV[2];
-	}
-
-	std::sort(mDrawFace.begin(), mDrawFace.end(), LLFace::CompareDistanceGreater());
-
-	// See if we are rendering water as opaque or not
-	if (!gSavedSettings.getBOOL("RenderTransparentWater"))
-	{
-		// render water for low end hardware
-		renderOpaqueLegacyWater();
-		return;
-	}
-
-	LLGLEnable blend(GL_BLEND);
-
-	if ((mVertexShaderLevel > 0) && !sSkipScreenCopy)
-	{
-		shade();
-		return;
-	}
-
-	LLVOSky *voskyp = gSky.mVOSkyp;
-
-	stop_glerror();
-
-	if (!gGLManager.mHasMultitexture)
-	{
-		// Ack!  No multitexture!  Bail!
-		return;
-	}
-
-	LLFace* refl_face = voskyp->getReflFace();
-
-	gPipeline.disableLights();
-	
-	LLGLDepthTest gls_depth(GL_TRUE, GL_FALSE);
-
-	LLGLDisable cullFace(GL_CULL_FACE);
-	
-	// Set up second pass first
-	gGL.getTexUnit(1)->activate();
-	gGL.getTexUnit(1)->enable(LLTexUnit::TT_TEXTURE);
-	gGL.getTexUnit(1)->bind(mWaterImagep[0]) ;
-
-    gGL.getTexUnit(2)->activate();
-	gGL.getTexUnit(2)->enable(LLTexUnit::TT_TEXTURE);
-	gGL.getTexUnit(2)->bind(mWaterImagep[1]) ;
-
-	LLVector3 camera_up = LLViewerCamera::getInstance()->getUpAxis();
-	F32 up_dot = camera_up * LLVector3::z_axis;
-
-	LLColor4 water_color;
-	if (LLViewerCamera::getInstance()->cameraUnderWater())
-	{
-		water_color.setVec(1.f, 1.f, 1.f, 0.4f);
-	}
-	else
-	{
-		water_color.setVec(1.f, 1.f, 1.f, 0.5f*(1.f + up_dot));
-	}
-
-	gGL.diffuseColor4fv(water_color.mV);
-
-	// Automatically generate texture coords for detail map
-	glEnable(GL_TEXTURE_GEN_S); //texture unit 1
-	glEnable(GL_TEXTURE_GEN_T); //texture unit 1
-	glTexGeni(GL_S, GL_TEXTURE_GEN_MODE, GL_OBJECT_LINEAR);
-	glTexGeni(GL_T, GL_TEXTURE_GEN_MODE, GL_OBJECT_LINEAR);
-
-	// Slowly move over time.
-	F32 offset = fmod(gFrameTimeSeconds*2.f, 100.f);
-	F32 tp0[4] = {16.f/256.f, 0.0f, 0.0f, offset*0.01f};
-	F32 tp1[4] = {0.0f, 16.f/256.f, 0.0f, offset*0.01f};
-	glTexGenfv(GL_S, GL_OBJECT_PLANE, tp0);
-	glTexGenfv(GL_T, GL_OBJECT_PLANE, tp1);
-
-	gGL.getTexUnit(1)->setTextureColorBlend(LLTexUnit::TBO_MULT, LLTexUnit::TBS_TEX_COLOR, LLTexUnit::TBS_PREV_COLOR);
-	gGL.getTexUnit(1)->setTextureAlphaBlend(LLTexUnit::TBO_REPLACE, LLTexUnit::TBS_PREV_ALPHA);
-
-	gGL.getTexUnit(0)->activate();
-	
-	glClearStencil(1);
-	glClear(GL_STENCIL_BUFFER_BIT);
-	LLGLEnable gls_stencil(GL_STENCIL_TEST);
-	glStencilOp(GL_KEEP, GL_REPLACE, GL_KEEP);
-	glStencilFunc(GL_ALWAYS, 0, 0xFFFFFFFF);
-
-	for (std::vector<LLFace*>::iterator iter = mDrawFace.begin();
-		 iter != mDrawFace.end(); iter++)
-	{
-		LLFace *face = *iter;
-		if (voskyp->isReflFace(face))
-		{
-			continue;
-		}
-		gGL.getTexUnit(0)->bind(face->getTexture());
-		face->renderIndexed();
-	}
-
-	// Now, disable texture coord generation on texture state 1
-	gGL.getTexUnit(1)->activate();
-	gGL.getTexUnit(1)->unbind(LLTexUnit::TT_TEXTURE);
-	gGL.getTexUnit(1)->disable();
-
-    glDisable(GL_TEXTURE_GEN_S); //texture unit 1
-	glDisable(GL_TEXTURE_GEN_T); //texture unit 1
-
-    gGL.getTexUnit(1)->activate();
-	gGL.getTexUnit(1)->unbind(LLTexUnit::TT_TEXTURE);
-	gGL.getTexUnit(1)->disable();
-
-	glDisable(GL_TEXTURE_GEN_S); //texture unit 1
-	glDisable(GL_TEXTURE_GEN_T); //texture unit 1
-
-	// Disable texture coordinate and color arrays
-	gGL.getTexUnit(0)->activate();
-	gGL.getTexUnit(0)->unbind(LLTexUnit::TT_TEXTURE);
-
-	stop_glerror();
-	
-	if (gSky.mVOSkyp->getCubeMap())
-	{
-		gSky.mVOSkyp->getCubeMap()->enable(0);
-		gSky.mVOSkyp->getCubeMap()->bind();
-
-		gGL.matrixMode(LLRender::MM_TEXTURE);
-		gGL.loadIdentity();
-		LLMatrix4 camera_mat = LLViewerCamera::getInstance()->getModelview();
-		LLMatrix4 camera_rot(camera_mat.getMat3());
-		camera_rot.invert();
-
-		gGL.loadMatrix((F32 *)camera_rot.mMatrix);
-
-		gGL.matrixMode(LLRender::MM_MODELVIEW);
-		LLOverrideFaceColor overrid(this, 1.f, 1.f, 1.f,  0.5f*up_dot);
-
-		gGL.getTexUnit(0)->setTextureBlendType(LLTexUnit::TB_MULT);
-
-		for (std::vector<LLFace*>::iterator iter = mDrawFace.begin();
-			 iter != mDrawFace.end(); iter++)
-		{
-			LLFace *face = *iter;
-			if (voskyp->isReflFace(face))
-			{
-				//refl_face = face;
-				continue;
-			}
-
-			if (face->getGeomCount() > 0)
-			{					
-				face->renderIndexed();
-			}
-		}
-
-		gGL.getTexUnit(0)->setTextureBlendType(LLTexUnit::TB_MULT);
-
-		gSky.mVOSkyp->getCubeMap()->disable();
-		
-		gGL.getTexUnit(0)->unbind(LLTexUnit::TT_TEXTURE);
-		gGL.getTexUnit(0)->enable(LLTexUnit::TT_TEXTURE);
-		gGL.matrixMode(LLRender::MM_TEXTURE);
-		gGL.loadIdentity();
-		gGL.matrixMode(LLRender::MM_MODELVIEW);
-		
-	}
-
-	glStencilOp(GL_KEEP, GL_KEEP, GL_KEEP);
-
-    if (refl_face)
-	{
-		glStencilFunc(GL_NOTEQUAL, 0, 0xFFFFFFFF);
-		renderReflection(refl_face);
-	}
-
-	gGL.getTexUnit(0)->setTextureBlendType(LLTexUnit::TB_MULT);
-}
-
-// for low end hardware
-void LLDrawPoolWater::renderOpaqueLegacyWater()
-{
-	LLVOSky *voskyp = gSky.mVOSkyp;
-
-	LLGLSLShader* shader = NULL;
-	if (LLGLSLShader::sNoFixedFunction)
-	{
-		if (LLPipeline::sUnderWaterRender)
-		{
-			shader = &gObjectSimpleNonIndexedTexGenWaterProgram;
-		}
-		else
-		{
-			shader = &gObjectSimpleNonIndexedTexGenProgram;
-		}
-
-		shader->bind();
-	}
-
-	stop_glerror();
-
-	// Depth sorting and write to depth buffer
-	// since this is opaque, we should see nothing
-	// behind the water.  No blending because
-	// of no transparency.  And no face culling so
-	// that the underside of the water is also opaque.
-	LLGLDepthTest gls_depth(GL_TRUE, GL_TRUE);
-	LLGLDisable no_cull(GL_CULL_FACE);
-	LLGLDisable no_blend(GL_BLEND);
-
-	gPipeline.disableLights();
-
-	// Activate the texture binding and bind one
-	// texture since all images will have the same texture
-	gGL.getTexUnit(0)->activate();
-	gGL.getTexUnit(0)->enable(LLTexUnit::TT_TEXTURE);
-	gGL.getTexUnit(0)->bind(mOpaqueWaterImagep);
-
-	// Automatically generate texture coords for water texture
-	if (!shader)
-	{
-		glEnable(GL_TEXTURE_GEN_S); //texture unit 0
-		glEnable(GL_TEXTURE_GEN_T); //texture unit 0
-		glTexGenf(GL_S, GL_TEXTURE_GEN_MODE, GL_OBJECT_LINEAR);
-		glTexGenf(GL_T, GL_TEXTURE_GEN_MODE, GL_OBJECT_LINEAR);
-	}
-
-	// Use the fact that we know all water faces are the same size
-	// to save some computation
-
-	// Slowly move texture coordinates over time so the watter appears
-	// to be moving.
-	F32 movement_period_secs = 50.f;
-
-	F32 offset = fmod(gFrameTimeSeconds, movement_period_secs);
-
-	if (movement_period_secs != 0)
-	{
-	 	offset /= movement_period_secs;
-	}
-	else
-	{
-		offset = 0;
-	}
-
-	F32 tp0[4] = { 16.f / 256.f, 0.0f, 0.0f, offset };
-	F32 tp1[4] = { 0.0f, 16.f / 256.f, 0.0f, offset };
-
-	if (!shader)
-	{
-		glTexGenfv(GL_S, GL_OBJECT_PLANE, tp0);
-		glTexGenfv(GL_T, GL_OBJECT_PLANE, tp1);
-	}
-	else
-	{
-		shader->uniform4fv(LLShaderMgr::OBJECT_PLANE_S, 1, tp0);
-		shader->uniform4fv(LLShaderMgr::OBJECT_PLANE_T, 1, tp1);
-	}
-
-	gGL.diffuseColor3f(1.f, 1.f, 1.f);
-
-	for (std::vector<LLFace*>::iterator iter = mDrawFace.begin();
-		 iter != mDrawFace.end(); iter++)
-	{
-		LLFace *face = *iter;
-		if (voskyp->isReflFace(face))
-		{
-			continue;
-		}
-
-		face->renderIndexed();
-	}
-
-	stop_glerror();
-
-	if (!shader)
-	{
-		// Reset the settings back to expected values
-		glDisable(GL_TEXTURE_GEN_S); //texture unit 0
-		glDisable(GL_TEXTURE_GEN_T); //texture unit 0
-	}
-
-	gGL.getTexUnit(0)->unbind(LLTexUnit::TT_TEXTURE);
-	gGL.getTexUnit(0)->setTextureBlendType(LLTexUnit::TB_MULT);
-}
-
-
-void LLDrawPoolWater::renderReflection(LLFace* face)
-{
-	LLVOSky *voskyp = gSky.mVOSkyp;
-
-	if (!voskyp)
-	{
-		return;
-	}
-
-	if (!face->getGeomCount())
-	{
-		return;
-	}
-	
-	S8 dr = voskyp->getDrawRefl();
-	if (dr < 0)
-	{
-		return;
-	}
-
-	LLGLSNoFog noFog;
-
-	gGL.getTexUnit(0)->bind((dr == 0) ? voskyp->getSunTex() : voskyp->getMoonTex());
-
-	LLOverrideFaceColor override(this, LLColor4(face->getFaceColor().mV));
-	face->renderIndexed();
-}
-
-void LLDrawPoolWater::shade()
-{
-	if (!deferred_render)
-	{
-		gGL.setColorMask(true, true);
-	}
-
-	LLVOSky *voskyp = gSky.mVOSkyp;
-
-	if(voskyp == NULL) 
-	{
-		return;
-	}
-
-	LLGLDisable blend(GL_BLEND);
-
-	LLColor3 light_diffuse(0,0,0);
-	F32 light_exp = 0.0f;
-	LLVector3 light_dir;
-	LLColor3 light_color;
-
-    LLEnvironment& environment = LLEnvironment::instance();
-    LLSettingsWater::ptr_t pwater = environment.getCurrentWater();
-    LLSettingsSky::ptr_t   psky   = environment.getCurrentSky();
-
-    light_dir = environment.getLightDirection();
-    light_dir.normalize();
-
-    bool sun_up  = environment.getIsSunUp();
-    bool moon_up = environment.getIsMoonUp();
-
-    if (sun_up)
-    {
-        light_color   =  light_color + psky->getSunAmbient();
-        light_diffuse += psky->getSunDiffuse();         
-    }
-
-    light_exp = light_dir * LLVector3(light_dir.mV[0], light_dir.mV[1], 0.f);
-
-    if (moon_up)
-    {
-        LLColor3 moon_diffuse_color = psky->getMoonDiffuse();
-        light_color   += moon_diffuse_color;
-        light_diffuse += moon_diffuse_color * 0.5f; 
-
-        if (!sun_up)
-        {
-            light_exp = light_dir * LLVector3(light_dir.mV[0], light_dir.mV[1], 0.f);
-        }
-    }
-
-    light_diffuse.normalize();
-    light_diffuse *= (light_exp + 0.25f);
-
-	light_exp *= light_exp;
-	light_exp *= light_exp;
-	light_exp *= light_exp;
-	light_exp *= light_exp;
-	light_exp *= 256.f;
-	light_exp = light_exp > 32.f ? light_exp : 32.f;
-
-    light_diffuse *= 6.f;
-
-	LLGLSLShader* shader;
-
-	F32 eyedepth = LLViewerCamera::getInstance()->getOrigin().mV[2] - LLEnvironment::instance().getWaterHeight();
-	
-	if (eyedepth < 0.f && LLPipeline::sWaterReflections)
-	{
-	    if (deferred_render)
-	    {
-            shader = &gDeferredUnderWaterProgram;
-	    }
-		else
-        {
-	        shader = &gUnderWaterProgram;
-        }
-	}
-	else if (deferred_render)
-	{
-		shader = &gDeferredWaterProgram;
-	}
-	else
-	{
-		shader = &gWaterProgram;
-	}
-
-    shader->bind();
-
-	if (deferred_render)
-	{
-        if (shader->getUniformLocation(LLShaderMgr::DEFERRED_NORM_MATRIX) >= 0)
-	    {
-		    glh::matrix4f norm_mat = get_current_modelview().inverse().transpose();
-		    shader->uniformMatrix4fv(LLShaderMgr::DEFERRED_NORM_MATRIX, 1, FALSE, norm_mat.m);
-	    }
-	}
-
-	sTime = (F32)LLFrameTimer::getElapsedSeconds() * 0.5f;
-	
-	S32 reftex = shader->enableTexture(LLShaderMgr::WATER_REFTEX);
-		
-	if (reftex > -1)
-	{
-		gGL.getTexUnit(reftex)->activate();
-		gGL.getTexUnit(reftex)->bind(&gPipeline.mWaterRef);
-		gGL.getTexUnit(0)->activate();
-	}	
-
-	//bind normal map
-	S32 bumpTex = shader->enableTexture(LLViewerShaderMgr::BUMP_MAP);
-
-    if (mWaterNormp[0])
-    {
-	    gGL.getTexUnit(bumpTex)->bind(mWaterNormp[0]) ;
-
-	    if (gSavedSettings.getBOOL("RenderWaterMipNormal"))
-	    {
-		    mWaterNormp[0]->setFilteringOption(LLTexUnit::TFO_ANISOTROPIC);
-	    }
-	    else 
-	    {
-		    mWaterNormp[0]->setFilteringOption(LLTexUnit::TFO_POINT);
-	    }
-	}
-
-    if (mWaterNormp[1])
-    {
-        bumpTex = shader->enableTexture(LLViewerShaderMgr::BUMP_MAP2);
-
-        gGL.getTexUnit(bumpTex)->bind(mWaterNormp[1]) ;
-
-	    if (gSavedSettings.getBOOL("RenderWaterMipNormal"))
-	    {
-            mWaterNormp[1]->setFilteringOption(LLTexUnit::TFO_ANISOTROPIC);
-	    }
-	    else 
-	    {
-            mWaterNormp[1]->setFilteringOption(LLTexUnit::TFO_POINT);
-	    }
-	}
-
-    shader->uniform3fv(LLShaderMgr::WATER_FOGCOLOR, 1, pwater->getWaterFogColor().mV);
-    shader->uniform1f(LLShaderMgr::WATER_FOGDENSITY, pwater->getWaterFogDensity());
-	
-    // bind reflection texture from RenderTarget
-	S32 screentex = shader->enableTexture(LLShaderMgr::WATER_SCREENTEX);
-	gGL.getTexUnit(screentex)->bind(&gPipeline.mWaterDis);	
-
-	if (mVertexShaderLevel == 1)
-	{
-        LLColor4 fog_color(pwater->getWaterFogColor(), 0.f);
-        fog_color[3] = pwater->getWaterFogDensity();
-        shader->uniform4fv(LLShaderMgr::WATER_FOGCOLOR, 1, fog_color.mV);
-	}
-
-	F32 screenRes[] = 
-	{
-		1.f/gGLViewport[2],
-		1.f/gGLViewport[3]
-	};
-	shader->uniform2fv(LLShaderMgr::DEFERRED_SCREEN_RES, 1, screenRes);
-	stop_glerror();
-	
-	S32 diffTex = shader->enableTexture(LLShaderMgr::DIFFUSE_MAP);
-	stop_glerror();
-	
-	//shader->uniformMatrix4fv("inverse_ref", 1, GL_FALSE, (GLfloat*) gGLObliqueProjectionInverse.mMatrix);
-	shader->uniform1f(LLShaderMgr::WATER_WATERHEIGHT, eyedepth);
-	shader->uniform1f(LLShaderMgr::WATER_TIME, sTime);
-	shader->uniform3fv(LLShaderMgr::WATER_EYEVEC, 1, LLViewerCamera::getInstance()->getOrigin().mV);
-	shader->uniform3fv(LLShaderMgr::WATER_SPECULAR, 1, light_diffuse.mV);
-	shader->uniform1f(LLShaderMgr::WATER_SPECULAR_EXP, light_exp);
-    if (LLEnvironment::instance().isCloudScrollPaused())
-    {
-        static const std::array<F32, 2> zerowave{ {0.0f, 0.0f} };
-        
-        shader->uniform2fv(LLShaderMgr::WATER_WAVE_DIR1, 1, zerowave.data());
-        shader->uniform2fv(LLShaderMgr::WATER_WAVE_DIR2, 1, zerowave.data());
-    }
-    else
-    {
-        shader->uniform2fv(LLShaderMgr::WATER_WAVE_DIR1, 1, pwater->getWave1Dir().mV);
-        shader->uniform2fv(LLShaderMgr::WATER_WAVE_DIR2, 1, pwater->getWave2Dir().mV);
-    }
-	shader->uniform3fv(LLShaderMgr::WATER_LIGHT_DIR, 1, light_dir.mV);
-
-	shader->uniform3fv(LLShaderMgr::WATER_NORM_SCALE, 1, pwater->getNormalScale().mV);
-	shader->uniform1f(LLShaderMgr::WATER_FRESNEL_SCALE, pwater->getFresnelScale());
-	shader->uniform1f(LLShaderMgr::WATER_FRESNEL_OFFSET, pwater->getFresnelOffset());
-    shader->uniform1f(LLShaderMgr::WATER_BLUR_MULTIPLIER, pwater->getBlurMultiplier());
-
-	F32 sunAngle = llmax(0.f, light_dir.mV[2]);
-	F32 scaledAngle = 1.f - sunAngle;
-
-	shader->uniform1f(LLShaderMgr::WATER_SUN_ANGLE, sunAngle);
-	shader->uniform1f(LLShaderMgr::WATER_SCALED_ANGLE, scaledAngle);
-	shader->uniform1f(LLShaderMgr::WATER_SUN_ANGLE2, 0.1f + 0.2f*sunAngle);
-
-	LLColor4 water_color;
-	LLVector3 camera_up = LLViewerCamera::getInstance()->getUpAxis();
-	F32 up_dot = camera_up * LLVector3::z_axis;
-	if (LLViewerCamera::getInstance()->cameraUnderWater())
-	{
-		water_color.setVec(1.f, 1.f, 1.f, 0.4f);
-		shader->uniform1f(LLShaderMgr::WATER_REFSCALE, pwater->getScaleBelow());
-	}
-	else
-	{
-		water_color.setVec(1.f, 1.f, 1.f, 0.5f*(1.f + up_dot));
-		shader->uniform1f(LLShaderMgr::WATER_REFSCALE, pwater->getScaleAbove());
-	}
-
-	if (water_color.mV[3] > 0.9f)
-	{
-		water_color.mV[3] = 0.9f;
-	}
-
-	{
-		LLGLEnable depth_clamp(gGLManager.mHasDepthClamp ? GL_DEPTH_CLAMP : 0);
-		LLGLDisable cullface(GL_CULL_FACE);
-		for (std::vector<LLFace*>::iterator iter = mDrawFace.begin();
-			iter != mDrawFace.end(); iter++)
-		{
-			LLFace *face = *iter;
-
-			if (voskyp->isReflFace(face))
-			{
-				continue;
-			}
-
-			LLVOWater* water = (LLVOWater*) face->getViewerObject();
-			gGL.getTexUnit(diffTex)->bind(face->getTexture());
-
-			sNeedsReflectionUpdate = TRUE;
-			
-			if (water->getUseTexture() || !water->getIsEdgePatch())
-			{
-				sNeedsDistortionUpdate = TRUE;
-				face->renderIndexed();
-			}
-            // using squash clip for deferred rendering makes the horizon lines match
-            // between ALM and non-ALM rendering (SL-1655), but introduces an ugly seem between
-            // near and far water(SL-9696)...we're going to live with the former and not cause the latter 
-            else if (gGLManager.mHasDepthClamp || deferred_render)
-            {
-				face->renderIndexed();
-			}
-			else
-			{
-				LLGLSquashToFarClip far_clip(get_current_projection());
-				face->renderIndexed();
-			}
-		}
-	}
-	
-	shader->disableTexture(LLShaderMgr::ENVIRONMENT_MAP, LLTexUnit::TT_CUBE_MAP);
-	shader->disableTexture(LLShaderMgr::WATER_SCREENTEX);	
-	shader->disableTexture(LLShaderMgr::BUMP_MAP);
-	shader->disableTexture(LLShaderMgr::DIFFUSE_MAP);
-	shader->disableTexture(LLShaderMgr::WATER_REFTEX);
-	shader->disableTexture(LLShaderMgr::WATER_SCREENDEPTH);
-
-	shader->unbind();
-
-	gGL.getTexUnit(0)->activate();
-	gGL.getTexUnit(0)->enable(LLTexUnit::TT_TEXTURE);
-	if (!deferred_render)
-	{
-		gGL.setColorMask(true, false);
-	}
-
-}
-
-LLViewerTexture *LLDrawPoolWater::getDebugTexture()
-{
-	return LLViewerFetchedTexture::sSmokeImagep;
-}
-
-LLColor3 LLDrawPoolWater::getDebugColor() const
-{
-	return LLColor3(0.f, 1.f, 1.f);
-}
->>>>>>> c1974bf1
+}