/** 
 * @file lldrawpoolwater.cpp
 * @brief LLDrawPoolWater class implementation
 *
 * $LicenseInfo:firstyear=2002&license=viewerlgpl$
 * Second Life Viewer Source Code
 * Copyright (C) 2010, Linden Research, Inc.
 * 
 * This library is free software; you can redistribute it and/or
 * modify it under the terms of the GNU Lesser General Public
 * License as published by the Free Software Foundation;
 * version 2.1 of the License only.
 * 
 * This library is distributed in the hope that it will be useful,
 * but WITHOUT ANY WARRANTY; without even the implied warranty of
 * MERCHANTABILITY or FITNESS FOR A PARTICULAR PURPOSE.  See the GNU
 * Lesser General Public License for more details.
 * 
 * You should have received a copy of the GNU Lesser General Public
 * License along with this library; if not, write to the Free Software
 * Foundation, Inc., 51 Franklin Street, Fifth Floor, Boston, MA  02110-1301  USA
 * 
 * Linden Research, Inc., 945 Battery Street, San Francisco, CA  94111  USA
 * $/LicenseInfo$
 */

#include "llviewerprecompiledheaders.h"
#include "llfeaturemanager.h"
#include "lldrawpoolwater.h"

#include "llviewercontrol.h"
#include "lldir.h"
#include "llerror.h"
#include "m3math.h"
#include "llrender.h"

#include "llagent.h"		// for gAgent for getRegion for getWaterHeight
#include "llcubemap.h"
#include "lldrawable.h"
#include "llface.h"
#include "llsky.h"
#include "llviewertexturelist.h"
#include "llviewerregion.h"
#include "llvosky.h"
#include "llvowater.h"
#include "llworld.h"
#include "pipeline.h"
#include "llviewershadermgr.h"
#include "llenvironment.h"
#include "llsettingssky.h"
#include "llsettingswater.h"

BOOL deferred_render = FALSE;

BOOL LLDrawPoolWater::sSkipScreenCopy = FALSE;
BOOL LLDrawPoolWater::sNeedsReflectionUpdate = TRUE;
BOOL LLDrawPoolWater::sNeedsDistortionUpdate = TRUE;
F32 LLDrawPoolWater::sWaterFogEnd = 0.f;

LLDrawPoolWater::LLDrawPoolWater() : LLFacePool(POOL_WATER)
{
	// <FS:Zi> Render speedup for water parameters
	gSavedSettings.getControl("RenderWaterMipNormal")->getCommitSignal()->connect(boost::bind(&LLDrawPoolWater::onRenderWaterMipNormalChanged, this));
	onRenderWaterMipNormalChanged();
	// </FS:Zi>
}

LLDrawPoolWater::~LLDrawPoolWater()
{
}

void LLDrawPoolWater::setTransparentTextures(const LLUUID& transparentTextureId, const LLUUID& nextTransparentTextureId)
{
    LLSettingsWater::ptr_t pwater = LLEnvironment::instance().getCurrentWater();
    mWaterImagep[0] = LLViewerTextureManager::getFetchedTexture(!transparentTextureId.isNull() ? transparentTextureId : pwater->GetDefaultTransparentTextureAssetId());
    mWaterImagep[1] = LLViewerTextureManager::getFetchedTexture(!nextTransparentTextureId.isNull() ? nextTransparentTextureId : (!transparentTextureId.isNull() ? transparentTextureId : pwater->GetDefaultTransparentTextureAssetId()));
    mWaterImagep[0]->addTextureStats(1024.f*1024.f);
    mWaterImagep[1]->addTextureStats(1024.f*1024.f);
}

void LLDrawPoolWater::setOpaqueTexture(const LLUUID& opaqueTextureId)
{
    LLSettingsWater::ptr_t pwater = LLEnvironment::instance().getCurrentWater();
    mOpaqueWaterImagep = LLViewerTextureManager::getFetchedTexture(opaqueTextureId);
    mOpaqueWaterImagep->addTextureStats(1024.f*1024.f);
}

void LLDrawPoolWater::setNormalMaps(const LLUUID& normalMapId, const LLUUID& nextNormalMapId)
{
    LLSettingsWater::ptr_t pwater = LLEnvironment::instance().getCurrentWater();
    mWaterNormp[0] = LLViewerTextureManager::getFetchedTexture(!normalMapId.isNull() ? normalMapId : pwater->GetDefaultWaterNormalAssetId());
    mWaterNormp[1] = LLViewerTextureManager::getFetchedTexture(!nextNormalMapId.isNull() ? nextNormalMapId : (!normalMapId.isNull() ? normalMapId : pwater->GetDefaultWaterNormalAssetId()));
    mWaterNormp[0]->addTextureStats(1024.f*1024.f);
    mWaterNormp[1]->addTextureStats(1024.f*1024.f);
}

//static
void LLDrawPoolWater::restoreGL()
{
	/*LLSettingsWater::ptr_t pwater = LLEnvironment::instance().getCurrentWater();
    if (pwater)
    {
        setTransparentTextures(pwater->getTransparentTextureID(), pwater->getNextTransparentTextureID());
        setOpaqueTexture(pwater->GetDefaultOpaqueTextureAssetId());
        setNormalMaps(pwater->getNormalMapID(), pwater->getNextNormalMapID());
    }*/
}

void LLDrawPoolWater::prerender()
{
	mShaderLevel = (gGLManager.mHasCubeMap && LLCubeMap::sUseCubeMaps) ? LLViewerShaderMgr::instance()->getShaderLevel(LLViewerShaderMgr::SHADER_WATER) : 0;
}

S32 LLDrawPoolWater::getNumPasses()
{
	if (LLViewerCamera::getInstance()->getOrigin().mV[2] < 1024.f)
	{
		return 1;
	}

	return 0;
}

void LLDrawPoolWater::beginPostDeferredPass(S32 pass)
{
	beginRenderPass(pass);
	deferred_render = TRUE;
}

void LLDrawPoolWater::endPostDeferredPass(S32 pass)
{
	endRenderPass(pass);
	deferred_render = FALSE;
}

//===============================
//DEFERRED IMPLEMENTATION
//===============================
void LLDrawPoolWater::renderDeferred(S32 pass)
{
	LL_RECORD_BLOCK_TIME(FTM_RENDER_WATER);

    if (!LLPipeline::sRenderTransparentWater)
    {
        // Will render opaque water without use of ALM
        render(pass);
        return;
    }

	deferred_render = TRUE;
	renderWater();
	deferred_render = FALSE;
}

//=========================================

void LLDrawPoolWater::render(S32 pass)
{
	LL_RECORD_BLOCK_TIME(FTM_RENDER_WATER);
	if (mDrawFace.empty() || LLDrawable::getCurrentFrame() <= 1)
	{
		return;
	}

	//do a quick 'n dirty depth sort
	for (std::vector<LLFace*>::iterator iter = mDrawFace.begin();
			 iter != mDrawFace.end(); iter++)
	{
		LLFace* facep = *iter;
		facep->mDistance = -facep->mCenterLocal.mV[2];
	}

	std::sort(mDrawFace.begin(), mDrawFace.end(), LLFace::CompareDistanceGreater());

	// See if we are rendering water as opaque or not
	if (!LLPipeline::sRenderTransparentWater)
	{
		// render water for low end hardware
		renderOpaqueLegacyWater();
		return;
	}

	LLGLEnable blend(GL_BLEND);

	if ((mShaderLevel > 0) && !sSkipScreenCopy)
	{
		renderWater();
		return;
	}

	LLVOSky *voskyp = gSky.mVOSkyp;

	stop_glerror();

	if (!gGLManager.mHasMultitexture)
	{
		// Ack!  No multitexture!  Bail!
		return;
	}

	LLFace* refl_face = voskyp->getReflFace();

	gPipeline.disableLights();
	
	LLGLDepthTest gls_depth(GL_TRUE, GL_FALSE);

	LLGLDisable cullFace(GL_CULL_FACE);
	
	// Set up second pass first
	gGL.getTexUnit(1)->activate();
	gGL.getTexUnit(1)->enable(LLTexUnit::TT_TEXTURE);
	gGL.getTexUnit(1)->bind(mWaterImagep[0]) ;

    gGL.getTexUnit(2)->activate();
	gGL.getTexUnit(2)->enable(LLTexUnit::TT_TEXTURE);
	gGL.getTexUnit(2)->bind(mWaterImagep[1]) ;

	// <FS:Ansariel> Factor out instance() calls
	LLViewerCamera& camera = LLViewerCamera::instance();

	LLVector3 camera_up = camera.getUpAxis(); // <FS:Ansariel> Factor out instance() calls
	F32 up_dot = camera_up * LLVector3::z_axis;

	LLColor4 water_color;
	if (camera.cameraUnderWater()) // <FS:Ansariel> Factor out instance() calls
	{
		water_color.setVec(1.f, 1.f, 1.f, 0.4f);
	}
	else
	{
		water_color.setVec(1.f, 1.f, 1.f, 0.5f*(1.f + up_dot));
	}

	gGL.diffuseColor4fv(water_color.mV);

	// Automatically generate texture coords for detail map
	glEnable(GL_TEXTURE_GEN_S); //texture unit 1
	glEnable(GL_TEXTURE_GEN_T); //texture unit 1
	glTexGeni(GL_S, GL_TEXTURE_GEN_MODE, GL_OBJECT_LINEAR);
	glTexGeni(GL_T, GL_TEXTURE_GEN_MODE, GL_OBJECT_LINEAR);

	// Slowly move over time.
	F32 offset = fmod(gFrameTimeSeconds*2.f, 100.f);
	F32 tp0[4] = {16.f/256.f, 0.0f, 0.0f, offset*0.01f};
	F32 tp1[4] = {0.0f, 16.f/256.f, 0.0f, offset*0.01f};
	glTexGenfv(GL_S, GL_OBJECT_PLANE, tp0);
	glTexGenfv(GL_T, GL_OBJECT_PLANE, tp1);

	gGL.getTexUnit(1)->setTextureColorBlend(LLTexUnit::TBO_MULT, LLTexUnit::TBS_TEX_COLOR, LLTexUnit::TBS_PREV_COLOR);
	gGL.getTexUnit(1)->setTextureAlphaBlend(LLTexUnit::TBO_REPLACE, LLTexUnit::TBS_PREV_ALPHA);

	gGL.getTexUnit(0)->activate();
	
	glClearStencil(1);
	glClear(GL_STENCIL_BUFFER_BIT);
	LLGLEnable gls_stencil(GL_STENCIL_TEST);
	glStencilOp(GL_KEEP, GL_REPLACE, GL_KEEP);
	glStencilFunc(GL_ALWAYS, 0, 0xFFFFFFFF);

	for (std::vector<LLFace*>::iterator iter = mDrawFace.begin();
		 iter != mDrawFace.end(); iter++)
	{
		LLFace *face = *iter;
		if (voskyp->isReflFace(face))
		{
			continue;
		}
		gGL.getTexUnit(0)->bind(face->getTexture());
		face->renderIndexed();
	}

	// Now, disable texture coord generation on texture state 1
	gGL.getTexUnit(1)->activate();
	gGL.getTexUnit(1)->unbind(LLTexUnit::TT_TEXTURE);
	gGL.getTexUnit(1)->disable();

    glDisable(GL_TEXTURE_GEN_S); //texture unit 1
	glDisable(GL_TEXTURE_GEN_T); //texture unit 1

    gGL.getTexUnit(2)->activate();
	gGL.getTexUnit(2)->unbind(LLTexUnit::TT_TEXTURE);
	gGL.getTexUnit(2)->disable();

	glDisable(GL_TEXTURE_GEN_S); //texture unit 1
	glDisable(GL_TEXTURE_GEN_T); //texture unit 1

	// Disable texture coordinate and color arrays
	gGL.getTexUnit(0)->activate();
	gGL.getTexUnit(0)->unbind(LLTexUnit::TT_TEXTURE);

	stop_glerror();
	
	if (gSky.mVOSkyp->getCubeMap())
	{
		gSky.mVOSkyp->getCubeMap()->enable(0);
		gSky.mVOSkyp->getCubeMap()->bind();

		gGL.matrixMode(LLRender::MM_TEXTURE);
		gGL.loadIdentity();
		LLMatrix4 camera_mat = camera.getModelview(); // <FS:Ansariel> Factor out instance() calls
		LLMatrix4 camera_rot(camera_mat.getMat3());
		camera_rot.invert();

		gGL.loadMatrix((F32 *)camera_rot.mMatrix);

		gGL.matrixMode(LLRender::MM_MODELVIEW);
		LLOverrideFaceColor overrid(this, 1.f, 1.f, 1.f,  0.5f*up_dot);

		gGL.getTexUnit(0)->setTextureBlendType(LLTexUnit::TB_MULT);

		for (std::vector<LLFace*>::iterator iter = mDrawFace.begin();
			 iter != mDrawFace.end(); iter++)
		{
			LLFace *face = *iter;
			if (voskyp->isReflFace(face))
			{
				//refl_face = face;
				continue;
			}

			if (face->getGeomCount() > 0)
			{					
				face->renderIndexed();
			}
		}

		gGL.getTexUnit(0)->setTextureBlendType(LLTexUnit::TB_MULT);

		gSky.mVOSkyp->getCubeMap()->disable();
		
		gGL.getTexUnit(0)->unbind(LLTexUnit::TT_TEXTURE);
		gGL.getTexUnit(0)->enable(LLTexUnit::TT_TEXTURE);
		gGL.matrixMode(LLRender::MM_TEXTURE);
		gGL.loadIdentity();
		gGL.matrixMode(LLRender::MM_MODELVIEW);
		
	}

	glStencilOp(GL_KEEP, GL_KEEP, GL_KEEP);

    if (refl_face)
	{
		glStencilFunc(GL_NOTEQUAL, 0, 0xFFFFFFFF);
		renderReflection(refl_face);
	}

	gGL.getTexUnit(0)->setTextureBlendType(LLTexUnit::TB_MULT);
}

// for low end hardware
void LLDrawPoolWater::renderOpaqueLegacyWater()
{
    LL_PROFILE_ZONE_SCOPED;
    LLVOSky *voskyp = gSky.mVOSkyp;

    if (voskyp == NULL)
    {
        return;
    }

	LLGLSLShader* shader = NULL;
	if (LLGLSLShader::sNoFixedFunction)
	{
		if (LLPipeline::sUnderWaterRender)
		{
			shader = &gObjectSimpleNonIndexedTexGenWaterProgram;
		}
		else
		{
			shader = &gObjectSimpleNonIndexedTexGenProgram;
		}

		shader->bind();
	}

	stop_glerror();

	// Depth sorting and write to depth buffer
	// since this is opaque, we should see nothing
	// behind the water.  No blending because
	// of no transparency.  And no face culling so
	// that the underside of the water is also opaque.
	LLGLDepthTest gls_depth(GL_TRUE, GL_TRUE);
	LLGLDisable no_cull(GL_CULL_FACE);
	LLGLDisable no_blend(GL_BLEND);

	gPipeline.disableLights();

	// Activate the texture binding and bind one
	// texture since all images will have the same texture
	gGL.getTexUnit(0)->activate();
	gGL.getTexUnit(0)->enable(LLTexUnit::TT_TEXTURE);
	gGL.getTexUnit(0)->bind(mOpaqueWaterImagep);

	// Automatically generate texture coords for water texture
	if (!shader)
	{
		glEnable(GL_TEXTURE_GEN_S); //texture unit 0
		glEnable(GL_TEXTURE_GEN_T); //texture unit 0
		glTexGenf(GL_S, GL_TEXTURE_GEN_MODE, GL_OBJECT_LINEAR);
		glTexGenf(GL_T, GL_TEXTURE_GEN_MODE, GL_OBJECT_LINEAR);
	}

	// Use the fact that we know all water faces are the same size
	// to save some computation

	// Slowly move texture coordinates over time so the watter appears
	// to be moving.
	F32 movement_period_secs = 50.f;

	F32 offset = fmod(gFrameTimeSeconds, movement_period_secs);

	if (movement_period_secs != 0)
	{
	 	offset /= movement_period_secs;
	}
	else
	{
		offset = 0;
	}

	F32 tp0[4] = { 16.f / 256.f, 0.0f, 0.0f, offset };
	F32 tp1[4] = { 0.0f, 16.f / 256.f, 0.0f, offset };

	if (!shader)
	{
		glTexGenfv(GL_S, GL_OBJECT_PLANE, tp0);
		glTexGenfv(GL_T, GL_OBJECT_PLANE, tp1);
	}
	else
	{
		shader->uniform4fv(LLShaderMgr::OBJECT_PLANE_S, 1, tp0);
		shader->uniform4fv(LLShaderMgr::OBJECT_PLANE_T, 1, tp1);
	}

	gGL.diffuseColor3f(1.f, 1.f, 1.f);

	for (std::vector<LLFace*>::iterator iter = mDrawFace.begin();
		 iter != mDrawFace.end(); iter++)
	{
		LLFace *face = *iter;
		if (voskyp->isReflFace(face))
		{
			continue;
		}

		face->renderIndexed();
	}

	stop_glerror();

	if (!shader)
	{
		// Reset the settings back to expected values
		glDisable(GL_TEXTURE_GEN_S); //texture unit 0
		glDisable(GL_TEXTURE_GEN_T); //texture unit 0
	}

	gGL.getTexUnit(0)->unbind(LLTexUnit::TT_TEXTURE);
	gGL.getTexUnit(0)->setTextureBlendType(LLTexUnit::TB_MULT);
}


void LLDrawPoolWater::renderReflection(LLFace* face)
{
    LL_PROFILE_ZONE_SCOPED;
	LLVOSky *voskyp = gSky.mVOSkyp;

	if (!voskyp)
	{
		return;
	}

	if (!face->getGeomCount())
	{
		return;
	}
	
	S8 dr = voskyp->getDrawRefl();
	if (dr < 0)
	{
		return;
	}

	LLGLSNoFog noFog;

	gGL.getTexUnit(0)->bind((dr == 0) ? voskyp->getSunTex() : voskyp->getMoonTex());

	LLOverrideFaceColor override(this, LLColor4(face->getFaceColor().mV));
	face->renderIndexed();
}

void LLDrawPoolWater::renderWater()
{
    LL_PROFILE_ZONE_SCOPED;
<<<<<<< HEAD
    // <FS:Ansariel> Factor out instance() calls
    LLEnvironment& environment = LLEnvironment::instance();
    LLViewerCamera& camera = LLViewerCamera::instance();

    F32  water_height  = environment.getWaterHeight(); // <FS:Ansariel> Factor out instance() calls
    F32  camera_height = LLViewerCamera::getInstance()->getOrigin().mV[2];
    F32  eyedepth      = camera_height - water_height;
    bool underwater    = eyedepth <= 0.0f;

    //LLEnvironment& environment = LLEnvironment::instance(); // <FS:Ansariel> Factor out instance() calls
    LLSettingsWater::ptr_t pwater = environment.getCurrentWater();
    LLSettingsSky::ptr_t   psky   = environment.getCurrentSky();

    shader->bind();

// bind textures for water rendering
	if (deferred_render)
	{
        if (shader->getUniformLocation(LLShaderMgr::DEFERRED_NORM_MATRIX) >= 0)
	    {
		    glh::matrix4f norm_mat = get_current_modelview().inverse().transpose();
		    shader->uniformMatrix4fv(LLShaderMgr::DEFERRED_NORM_MATRIX, 1, FALSE, norm_mat.m);
	    }
	}

    LLColor4 specular(psky->getIsSunUp() ? psky->getSunlightColor() : psky->getMoonlightColor());
    shader->uniform4fv(LLShaderMgr::SPECULAR_COLOR, 1, specular.mV);

	sTime = (F32)LLFrameTimer::getElapsedSeconds() * 0.5f;
	
	S32 reftex = shader->enableTexture(LLShaderMgr::WATER_REFTEX);
		
	if (reftex > -1)
	{
		gGL.getTexUnit(reftex)->activate();
		gGL.getTexUnit(reftex)->bind(&gPipeline.mWaterRef);
		gGL.getTexUnit(0)->activate();
	}	
=======
    if (!deferred_render)
    {
        gGL.setColorMask(true, true);
    }
>>>>>>> 8852cb9c

    LLGLDisable blend(GL_BLEND);

    LLColor3 light_diffuse(0, 0, 0);
    F32      light_exp = 0.0f;

<<<<<<< HEAD
    // <FS:Ansariel> Factor out instance() calls
    //F32 blend_factor = LLEnvironment::instance().getCurrentWater()->getBlendFactor();
    F32 blend_factor = pwater->getBlendFactor();
	
    gGL.getTexUnit(bumpTex)->unbind(LLTexUnit::TT_TEXTURE);
    gGL.getTexUnit(bumpTex2)->unbind(LLTexUnit::TT_TEXTURE);
=======
    LLEnvironment &        environment     = LLEnvironment::instance();
    LLSettingsWater::ptr_t pwater          = environment.getCurrentWater();
    LLSettingsSky::ptr_t   psky            = environment.getCurrentSky();
    LLVector3              light_dir       = environment.getLightDirection();
    bool                   sun_up          = environment.getIsSunUp();
    bool                   moon_up         = environment.getIsMoonUp();
    bool                   has_normal_mips = gSavedSettings.getBOOL("RenderWaterMipNormal");
    bool                   underwater      = LLViewerCamera::getInstance()->cameraUnderWater();
>>>>>>> 8852cb9c

    if (sun_up)
    {
        light_diffuse += psky->getSunlightColor();
    }
    // moonlight is several orders of magnitude less bright than sunlight,
    // so only use this color when the moon alone is showing
    else if (moon_up)
    {
        light_diffuse += psky->getMoonlightColor();
    }

<<<<<<< HEAD
    if (screentex > -1)
	{
		shader->uniform1f(LLShaderMgr::WATER_FOGDENSITY, fog_density);
		gGL.getTexUnit(screentex)->bind(&gPipeline.mWaterDis);
	}
    
    if (mShaderLevel == 1)
    {
        //F32 fog_density_slider_value = param_mgr->mDensitySliderValue;
		//sWaterFogColor.mV[3] = fog_density_slider_value;
        fog_color.mV[VW] = log(fog_density) / log(2);
	}

    shader->uniform4fv(LLShaderMgr::WATER_FOGCOLOR, 1, fog_color.mV);

	//shader->uniformMatrix4fv("inverse_ref", 1, GL_FALSE, (GLfloat*) gGLObliqueProjectionInverse.mMatrix);
	shader->uniform1f(LLShaderMgr::WATER_WATERHEIGHT, eyedepth);
	shader->uniform1f(LLShaderMgr::WATER_TIME, sTime);
	shader->uniform3fv(LLShaderMgr::WATER_EYEVEC, 1, camera.getOrigin().mV); // <FS:Ansariel> Factor out instance() calls
	shader->uniform3fv(LLShaderMgr::WATER_SPECULAR, 1, light_diffuse.mV);
	shader->uniform1f(LLShaderMgr::WATER_SPECULAR_EXP, light_exp);
    if (environment.isCloudScrollPaused()) // <FS:Ansariel> Factor out instance() calls
=======
    // Apply magic numbers translating light direction into intensities
    light_dir.normalize();
    F32 ground_proj_sq = light_dir.mV[0] * light_dir.mV[0] + light_dir.mV[1] * light_dir.mV[1];
    light_exp          = llmax(32.f, 256.f * powf(ground_proj_sq, 16.0f));
    if (0.f < light_diffuse.normalize())  // Normalizing a color? Puzzling...
>>>>>>> 8852cb9c
    {
        light_diffuse *= (1.5f + (6.f * ground_proj_sq));
    }

    // set up normal maps filtering
    for (auto norm_map : mWaterNormp)
    {
        if (norm_map) norm_map->setFilteringOption(has_normal_mips ? LLTexUnit::TFO_ANISOTROPIC : LLTexUnit::TFO_POINT);
    }

    LLColor4      specular(sun_up ? psky->getSunlightColor() : psky->getMoonlightColor());
    F32           phase_time = (F32) LLFrameTimer::getElapsedSeconds() * 0.5f;
    bool          edge       = false;
    LLGLSLShader *shader     = nullptr;
    do  // twice through, once with normal shader bound & once with edge shader bound
    {
        // select shader
        if (underwater && LLPipeline::sWaterReflections)
        {
            shader = deferred_render ? &gDeferredUnderWaterProgram : &gUnderWaterProgram;
        }
        else
        {
            if (edge && !deferred_render)
            {
                shader = &gWaterEdgeProgram;
            }
            else
            {
                shader = deferred_render ? &gDeferredWaterProgram : &gWaterProgram;
            }
        }
        shader->bind();

        // bind textures for water rendering
        S32 reftex = shader->enableTexture(LLShaderMgr::WATER_REFTEX);
        if (reftex > -1)
        {
            gGL.getTexUnit(reftex)->activate();
            gGL.getTexUnit(reftex)->bind(&gPipeline.mWaterRef);
            gGL.getTexUnit(0)->activate();
        }

        // bind normal map
        S32 bumpTex  = shader->enableTexture(LLViewerShaderMgr::BUMP_MAP);
        S32 bumpTex2 = shader->enableTexture(LLViewerShaderMgr::BUMP_MAP2);

<<<<<<< HEAD
    LLVector4 rotated_light_direction = environment.getRotatedLightNorm(); // <FS:Ansariel> Factor out instance() calls
    shader->uniform4fv(LLViewerShaderMgr::LIGHTNORM, 1, rotated_light_direction.mV);
    shader->uniform3fv(LLShaderMgr::WL_CAMPOSLOCAL, 1, camera.getOrigin().mV); // <FS:Ansariel> Factor out instance() calls

	if (camera.cameraUnderWater()) // <FS:Ansariel> Factor out instance() calls
	{
		shader->uniform1f(LLShaderMgr::WATER_REFSCALE, pwater->getScaleBelow());
	}
	else
	{
		shader->uniform1f(LLShaderMgr::WATER_REFSCALE, pwater->getScaleAbove());
	}
=======
        LLViewerTexture *tex_a = mWaterNormp[0];
        LLViewerTexture *tex_b = mWaterNormp[1];

        F32 blend_factor = pwater->getBlendFactor();
>>>>>>> 8852cb9c

        gGL.getTexUnit(bumpTex)->unbind(LLTexUnit::TT_TEXTURE);
        gGL.getTexUnit(bumpTex2)->unbind(LLTexUnit::TT_TEXTURE);

        if (tex_a && (!tex_b || (tex_a == tex_b)))
        {
            gGL.getTexUnit(bumpTex)->bind(tex_a);
            blend_factor = 0;  // only one tex provided, no blending
        }
        else if (tex_b && !tex_a)
        {
            gGL.getTexUnit(bumpTex)->bind(tex_b);
            blend_factor = 0;  // only one tex provided, no blending
        }
        else if (tex_b != tex_a)
        {
            gGL.getTexUnit(bumpTex)->bind(tex_a);
            gGL.getTexUnit(bumpTex2)->bind(tex_b);
        }

        // bind reflection texture from RenderTarget
        S32 screentex   = shader->enableTexture(LLShaderMgr::WATER_SCREENTEX);
        F32 screenRes[] = {1.f / gGLViewport[2], 1.f / gGLViewport[3]};

        S32 diffTex = shader->enableTexture(LLShaderMgr::DIFFUSE_MAP);

        // set uniforms for shader
        if (deferred_render)
        {
            if (shader->getUniformLocation(LLShaderMgr::DEFERRED_NORM_MATRIX) >= 0)
            {
                glh::matrix4f norm_mat = get_current_modelview().inverse().transpose();
                shader->uniformMatrix4fv(LLShaderMgr::DEFERRED_NORM_MATRIX, 1, FALSE, norm_mat.m);
            }
        }

        shader->uniform2fv(LLShaderMgr::DEFERRED_SCREEN_RES, 1, screenRes);
        shader->uniform1f(LLShaderMgr::BLEND_FACTOR, blend_factor);

        LLColor4 fog_color(pwater->getWaterFogColor(), 0.0f);
        F32      fog_density = pwater->getModifiedWaterFogDensity(underwater);

        if (screentex > -1)
        {
            shader->uniform1f(LLShaderMgr::WATER_FOGDENSITY, fog_density);
            gGL.getTexUnit(screentex)->bind(&gPipeline.mWaterDis);
        }

        if (mShaderLevel == 1)
        {
            fog_color.mV[VW] = log(fog_density) / log(2);
        }

        F32 water_height  = environment.getWaterHeight();
        F32 camera_height = LLViewerCamera::getInstance()->getOrigin().mV[2];
        shader->uniform1f(LLShaderMgr::WATER_WATERHEIGHT, camera_height - water_height);
        shader->uniform1f(LLShaderMgr::WATER_TIME, phase_time);
        shader->uniform3fv(LLShaderMgr::WATER_EYEVEC, 1, LLViewerCamera::getInstance()->getOrigin().mV);

        shader->uniform4fv(LLShaderMgr::SPECULAR_COLOR, 1, specular.mV);
        shader->uniform4fv(LLShaderMgr::WATER_FOGCOLOR, 1, fog_color.mV);

        shader->uniform3fv(LLShaderMgr::WATER_SPECULAR, 1, light_diffuse.mV);
        shader->uniform1f(LLShaderMgr::WATER_SPECULAR_EXP, light_exp);
        if (LLEnvironment::instance().isCloudScrollPaused())
        {
            static const std::array<F32, 2> zerowave {{0.0f, 0.0f}};

            shader->uniform2fv(LLShaderMgr::WATER_WAVE_DIR1, 1, zerowave.data());
            shader->uniform2fv(LLShaderMgr::WATER_WAVE_DIR2, 1, zerowave.data());
        }
        else
        {
            shader->uniform2fv(LLShaderMgr::WATER_WAVE_DIR1, 1, pwater->getWave1Dir().mV);
            shader->uniform2fv(LLShaderMgr::WATER_WAVE_DIR2, 1, pwater->getWave2Dir().mV);
        }
        shader->uniform3fv(LLShaderMgr::WATER_LIGHT_DIR, 1, light_dir.mV);

        shader->uniform3fv(LLShaderMgr::WATER_NORM_SCALE, 1, pwater->getNormalScale().mV);
        shader->uniform1f(LLShaderMgr::WATER_FRESNEL_SCALE, pwater->getFresnelScale());
        shader->uniform1f(LLShaderMgr::WATER_FRESNEL_OFFSET, pwater->getFresnelOffset());
        shader->uniform1f(LLShaderMgr::WATER_BLUR_MULTIPLIER, pwater->getBlurMultiplier());

        F32 sunAngle    = llmax(0.f, light_dir.mV[1]);
        F32 scaledAngle = 1.f - sunAngle;

        shader->uniform1i(LLShaderMgr::SUN_UP_FACTOR, sun_up ? 1 : 0);
        shader->uniform1f(LLShaderMgr::WATER_SUN_ANGLE, sunAngle);
        shader->uniform1f(LLShaderMgr::WATER_SCALED_ANGLE, scaledAngle);
        shader->uniform1f(LLShaderMgr::WATER_SUN_ANGLE2, 0.1f + 0.2f * sunAngle);
        shader->uniform1i(LLShaderMgr::WATER_EDGE_FACTOR, edge ? 1 : 0);

        LLVector4 rotated_light_direction = LLEnvironment::instance().getRotatedLightNorm();
        shader->uniform4fv(LLViewerShaderMgr::LIGHTNORM, 1, rotated_light_direction.mV);
        shader->uniform3fv(LLShaderMgr::WL_CAMPOSLOCAL, 1, LLViewerCamera::getInstance()->getOrigin().mV);

        if (LLViewerCamera::getInstance()->cameraUnderWater())
        {
            shader->uniform1f(LLShaderMgr::WATER_REFSCALE, pwater->getScaleBelow());
        }
        else
        {
            shader->uniform1f(LLShaderMgr::WATER_REFSCALE, pwater->getScaleAbove());
        }

        LLGLDisable cullface(GL_CULL_FACE);

<<<<<<< HEAD
	F32 eyedepth = LLViewerCamera::getInstance()->getOrigin().mV[2] - environment.getWaterHeight(); // <FS:Ansariel> Factor out instance() calls
	
	if (eyedepth < 0.f && LLPipeline::sWaterReflections)
	{
	    if (deferred_render)
	    {
            shader = &gDeferredUnderWaterProgram;
	    }
		else
=======
        LLVOWater *water = nullptr;
        for (LLFace *const &face : mDrawFace)
>>>>>>> 8852cb9c
        {
            if (!face) continue;
            water = static_cast<LLVOWater *>(face->getViewerObject());
            if (!water) continue;

<<<<<<< HEAD
    if (mWaterNormp[0])
    {
		// <FS:Zi> Render speedup for water parameters
	    //if (gSavedSettings.getBOOL("RenderWaterMipNormal"))
		if (mRenderWaterMipNormal)
		// <FS:Zi>
	    {
		    mWaterNormp[0]->setFilteringOption(LLTexUnit::TFO_ANISOTROPIC);
	    }
	    else 
	    {
		    mWaterNormp[0]->setFilteringOption(LLTexUnit::TFO_POINT);
	    }
	}

    if (mWaterNormp[1])
    {
		// <FS:Zi> Render speedup for water parameters
	    //if (gSavedSettings.getBOOL("RenderWaterMipNormal"))
		if (mRenderWaterMipNormal)
		// <FS:Zi>
	    {
            mWaterNormp[1]->setFilteringOption(LLTexUnit::TFO_ANISOTROPIC);
	    }
	    else 
	    {
            mWaterNormp[1]->setFilteringOption(LLTexUnit::TFO_POINT);
	    }
	}
=======
            gGL.getTexUnit(diffTex)->bind(face->getTexture());

            if (edge == (bool) water->getIsEdgePatch())
            {
                face->renderIndexed();
>>>>>>> 8852cb9c

                // If not occlusion culling, record non-void water being drawn
                // (If occlusion is enabled, these are set within LLOcclusionCullingGroup::checkOcclusion() )
                if (!edge && !LLPipeline::sUseOcclusion)
                {
                    sNeedsReflectionUpdate = TRUE;
                    sNeedsDistortionUpdate = TRUE;
                }
            }
        }

        shader->disableTexture(LLShaderMgr::ENVIRONMENT_MAP, LLTexUnit::TT_CUBE_MAP);
        shader->disableTexture(LLShaderMgr::WATER_SCREENTEX);
        shader->disableTexture(LLShaderMgr::BUMP_MAP);
        shader->disableTexture(LLShaderMgr::DIFFUSE_MAP);
        shader->disableTexture(LLShaderMgr::WATER_REFTEX);
        shader->disableTexture(LLShaderMgr::WATER_SCREENDEPTH);

        // clean up
        shader->unbind();
        gGL.getTexUnit(bumpTex)->unbind(LLTexUnit::TT_TEXTURE);
        gGL.getTexUnit(bumpTex2)->unbind(LLTexUnit::TT_TEXTURE);

        edge = !edge;
    } while (!edge);

    gGL.getTexUnit(0)->activate();
    gGL.getTexUnit(0)->enable(LLTexUnit::TT_TEXTURE);
    if (!deferred_render)
    {
        gGL.setColorMask(true, false);
    }
}

LLViewerTexture *LLDrawPoolWater::getDebugTexture()
{
	return LLViewerFetchedTexture::sSmokeImagep;
}

LLColor3 LLDrawPoolWater::getDebugColor() const
{
	return LLColor3(0.f, 1.f, 1.f);
}

// <FS:Zi> Render speedup for water parameters
void LLDrawPoolWater::onRenderWaterMipNormalChanged()
{
	mRenderWaterMipNormal = (bool)gSavedSettings.getBOOL("RenderWaterMipNormal");
}
// </FS:Zi><|MERGE_RESOLUTION|>--- conflicted
+++ resolved
@@ -493,74 +493,26 @@
 void LLDrawPoolWater::renderWater()
 {
     LL_PROFILE_ZONE_SCOPED;
-<<<<<<< HEAD
-    // <FS:Ansariel> Factor out instance() calls
-    LLEnvironment& environment = LLEnvironment::instance();
-    LLViewerCamera& camera = LLViewerCamera::instance();
-
-    F32  water_height  = environment.getWaterHeight(); // <FS:Ansariel> Factor out instance() calls
-    F32  camera_height = LLViewerCamera::getInstance()->getOrigin().mV[2];
-    F32  eyedepth      = camera_height - water_height;
-    bool underwater    = eyedepth <= 0.0f;
-
-    //LLEnvironment& environment = LLEnvironment::instance(); // <FS:Ansariel> Factor out instance() calls
-    LLSettingsWater::ptr_t pwater = environment.getCurrentWater();
-    LLSettingsSky::ptr_t   psky   = environment.getCurrentSky();
-
-    shader->bind();
-
-// bind textures for water rendering
-	if (deferred_render)
-	{
-        if (shader->getUniformLocation(LLShaderMgr::DEFERRED_NORM_MATRIX) >= 0)
-	    {
-		    glh::matrix4f norm_mat = get_current_modelview().inverse().transpose();
-		    shader->uniformMatrix4fv(LLShaderMgr::DEFERRED_NORM_MATRIX, 1, FALSE, norm_mat.m);
-	    }
-	}
-
-    LLColor4 specular(psky->getIsSunUp() ? psky->getSunlightColor() : psky->getMoonlightColor());
-    shader->uniform4fv(LLShaderMgr::SPECULAR_COLOR, 1, specular.mV);
-
-	sTime = (F32)LLFrameTimer::getElapsedSeconds() * 0.5f;
-	
-	S32 reftex = shader->enableTexture(LLShaderMgr::WATER_REFTEX);
-		
-	if (reftex > -1)
-	{
-		gGL.getTexUnit(reftex)->activate();
-		gGL.getTexUnit(reftex)->bind(&gPipeline.mWaterRef);
-		gGL.getTexUnit(0)->activate();
-	}	
-=======
     if (!deferred_render)
     {
         gGL.setColorMask(true, true);
     }
->>>>>>> 8852cb9c
 
     LLGLDisable blend(GL_BLEND);
 
     LLColor3 light_diffuse(0, 0, 0);
     F32      light_exp = 0.0f;
 
-<<<<<<< HEAD
-    // <FS:Ansariel> Factor out instance() calls
-    //F32 blend_factor = LLEnvironment::instance().getCurrentWater()->getBlendFactor();
-    F32 blend_factor = pwater->getBlendFactor();
-	
-    gGL.getTexUnit(bumpTex)->unbind(LLTexUnit::TT_TEXTURE);
-    gGL.getTexUnit(bumpTex2)->unbind(LLTexUnit::TT_TEXTURE);
-=======
     LLEnvironment &        environment     = LLEnvironment::instance();
     LLSettingsWater::ptr_t pwater          = environment.getCurrentWater();
     LLSettingsSky::ptr_t   psky            = environment.getCurrentSky();
     LLVector3              light_dir       = environment.getLightDirection();
     bool                   sun_up          = environment.getIsSunUp();
     bool                   moon_up         = environment.getIsMoonUp();
-    bool                   has_normal_mips = gSavedSettings.getBOOL("RenderWaterMipNormal");
+    // <FS:Zi> Render speedup for water parameters
+    //bool                   has_normal_mips = gSavedSettings.getBOOL("RenderWaterMipNormal");
+    bool                   has_normal_mips = mRenderWaterMipNormal;
     bool                   underwater      = LLViewerCamera::getInstance()->cameraUnderWater();
->>>>>>> 8852cb9c
 
     if (sun_up)
     {
@@ -573,36 +525,11 @@
         light_diffuse += psky->getMoonlightColor();
     }
 
-<<<<<<< HEAD
-    if (screentex > -1)
-	{
-		shader->uniform1f(LLShaderMgr::WATER_FOGDENSITY, fog_density);
-		gGL.getTexUnit(screentex)->bind(&gPipeline.mWaterDis);
-	}
-    
-    if (mShaderLevel == 1)
-    {
-        //F32 fog_density_slider_value = param_mgr->mDensitySliderValue;
-		//sWaterFogColor.mV[3] = fog_density_slider_value;
-        fog_color.mV[VW] = log(fog_density) / log(2);
-	}
-
-    shader->uniform4fv(LLShaderMgr::WATER_FOGCOLOR, 1, fog_color.mV);
-
-	//shader->uniformMatrix4fv("inverse_ref", 1, GL_FALSE, (GLfloat*) gGLObliqueProjectionInverse.mMatrix);
-	shader->uniform1f(LLShaderMgr::WATER_WATERHEIGHT, eyedepth);
-	shader->uniform1f(LLShaderMgr::WATER_TIME, sTime);
-	shader->uniform3fv(LLShaderMgr::WATER_EYEVEC, 1, camera.getOrigin().mV); // <FS:Ansariel> Factor out instance() calls
-	shader->uniform3fv(LLShaderMgr::WATER_SPECULAR, 1, light_diffuse.mV);
-	shader->uniform1f(LLShaderMgr::WATER_SPECULAR_EXP, light_exp);
-    if (environment.isCloudScrollPaused()) // <FS:Ansariel> Factor out instance() calls
-=======
     // Apply magic numbers translating light direction into intensities
     light_dir.normalize();
     F32 ground_proj_sq = light_dir.mV[0] * light_dir.mV[0] + light_dir.mV[1] * light_dir.mV[1];
     light_exp          = llmax(32.f, 256.f * powf(ground_proj_sq, 16.0f));
     if (0.f < light_diffuse.normalize())  // Normalizing a color? Puzzling...
->>>>>>> 8852cb9c
     {
         light_diffuse *= (1.5f + (6.f * ground_proj_sq));
     }
@@ -650,25 +577,10 @@
         S32 bumpTex  = shader->enableTexture(LLViewerShaderMgr::BUMP_MAP);
         S32 bumpTex2 = shader->enableTexture(LLViewerShaderMgr::BUMP_MAP2);
 
-<<<<<<< HEAD
-    LLVector4 rotated_light_direction = environment.getRotatedLightNorm(); // <FS:Ansariel> Factor out instance() calls
-    shader->uniform4fv(LLViewerShaderMgr::LIGHTNORM, 1, rotated_light_direction.mV);
-    shader->uniform3fv(LLShaderMgr::WL_CAMPOSLOCAL, 1, camera.getOrigin().mV); // <FS:Ansariel> Factor out instance() calls
-
-	if (camera.cameraUnderWater()) // <FS:Ansariel> Factor out instance() calls
-	{
-		shader->uniform1f(LLShaderMgr::WATER_REFSCALE, pwater->getScaleBelow());
-	}
-	else
-	{
-		shader->uniform1f(LLShaderMgr::WATER_REFSCALE, pwater->getScaleAbove());
-	}
-=======
         LLViewerTexture *tex_a = mWaterNormp[0];
         LLViewerTexture *tex_b = mWaterNormp[1];
 
         F32 blend_factor = pwater->getBlendFactor();
->>>>>>> 8852cb9c
 
         gGL.getTexUnit(bumpTex)->unbind(LLTexUnit::TT_TEXTURE);
         gGL.getTexUnit(bumpTex2)->unbind(LLTexUnit::TT_TEXTURE);
@@ -733,7 +645,7 @@
 
         shader->uniform3fv(LLShaderMgr::WATER_SPECULAR, 1, light_diffuse.mV);
         shader->uniform1f(LLShaderMgr::WATER_SPECULAR_EXP, light_exp);
-        if (LLEnvironment::instance().isCloudScrollPaused())
+        if (environment.isCloudScrollPaused())
         {
             static const std::array<F32, 2> zerowave {{0.0f, 0.0f}};
 
@@ -761,11 +673,11 @@
         shader->uniform1f(LLShaderMgr::WATER_SUN_ANGLE2, 0.1f + 0.2f * sunAngle);
         shader->uniform1i(LLShaderMgr::WATER_EDGE_FACTOR, edge ? 1 : 0);
 
-        LLVector4 rotated_light_direction = LLEnvironment::instance().getRotatedLightNorm();
+        LLVector4 rotated_light_direction = environment.getRotatedLightNorm();
         shader->uniform4fv(LLViewerShaderMgr::LIGHTNORM, 1, rotated_light_direction.mV);
         shader->uniform3fv(LLShaderMgr::WL_CAMPOSLOCAL, 1, LLViewerCamera::getInstance()->getOrigin().mV);
 
-        if (LLViewerCamera::getInstance()->cameraUnderWater())
+        if (underwater)
         {
             shader->uniform1f(LLShaderMgr::WATER_REFSCALE, pwater->getScaleBelow());
         }
@@ -776,62 +688,18 @@
 
         LLGLDisable cullface(GL_CULL_FACE);
 
-<<<<<<< HEAD
-	F32 eyedepth = LLViewerCamera::getInstance()->getOrigin().mV[2] - environment.getWaterHeight(); // <FS:Ansariel> Factor out instance() calls
-	
-	if (eyedepth < 0.f && LLPipeline::sWaterReflections)
-	{
-	    if (deferred_render)
-	    {
-            shader = &gDeferredUnderWaterProgram;
-	    }
-		else
-=======
         LLVOWater *water = nullptr;
         for (LLFace *const &face : mDrawFace)
->>>>>>> 8852cb9c
         {
             if (!face) continue;
             water = static_cast<LLVOWater *>(face->getViewerObject());
             if (!water) continue;
 
-<<<<<<< HEAD
-    if (mWaterNormp[0])
-    {
-		// <FS:Zi> Render speedup for water parameters
-	    //if (gSavedSettings.getBOOL("RenderWaterMipNormal"))
-		if (mRenderWaterMipNormal)
-		// <FS:Zi>
-	    {
-		    mWaterNormp[0]->setFilteringOption(LLTexUnit::TFO_ANISOTROPIC);
-	    }
-	    else 
-	    {
-		    mWaterNormp[0]->setFilteringOption(LLTexUnit::TFO_POINT);
-	    }
-	}
-
-    if (mWaterNormp[1])
-    {
-		// <FS:Zi> Render speedup for water parameters
-	    //if (gSavedSettings.getBOOL("RenderWaterMipNormal"))
-		if (mRenderWaterMipNormal)
-		// <FS:Zi>
-	    {
-            mWaterNormp[1]->setFilteringOption(LLTexUnit::TFO_ANISOTROPIC);
-	    }
-	    else 
-	    {
-            mWaterNormp[1]->setFilteringOption(LLTexUnit::TFO_POINT);
-	    }
-	}
-=======
             gGL.getTexUnit(diffTex)->bind(face->getTexture());
 
             if (edge == (bool) water->getIsEdgePatch())
             {
                 face->renderIndexed();
->>>>>>> 8852cb9c
 
                 // If not occlusion culling, record non-void water being drawn
                 // (If occlusion is enabled, these are set within LLOcclusionCullingGroup::checkOcclusion() )
