/**
 * @file llpanelavatar.cpp
 * @brief LLPanelAvatar and related class implementations
 *
 * $LicenseInfo:firstyear=2004&license=viewerlgpl$
 * Second Life Viewer Source Code
 * Copyright (C) 2010, Linden Research, Inc.
 *
 * This library is free software; you can redistribute it and/or
 * modify it under the terms of the GNU Lesser General Public
 * License as published by the Free Software Foundation;
 * version 2.1 of the License only.
 *
 * This library is distributed in the hope that it will be useful,
 * but WITHOUT ANY WARRANTY; without even the implied warranty of
 * MERCHANTABILITY or FITNESS FOR A PARTICULAR PURPOSE.  See the GNU
 * Lesser General Public License for more details.
 *
 * You should have received a copy of the GNU Lesser General Public
 * License along with this library; if not, write to the Free Software
 * Foundation, Inc., 51 Franklin Street, Fifth Floor, Boston, MA  02110-1301  USA
 *
 * Linden Research, Inc., 945 Battery Street, San Francisco, CA  94111  USA
 * $/LicenseInfo$
 */

#include "llviewerprecompiledheaders.h"
#include "llpanelavatar.h"

#include "llagent.h"
#include "llloadingindicator.h"
#include "lltooldraganddrop.h"

//////////////////////////////////////////////////////////////////////////
// LLProfileDropTarget

LLProfileDropTarget::LLProfileDropTarget(const LLProfileDropTarget::Params& p)
:   LLView(p),
    mAgentID(p.agent_id)
{}

void LLProfileDropTarget::doDrop(EDragAndDropType cargo_type, void* cargo_data)
{
    LL_INFOS() << "LLProfileDropTarget::doDrop()" << LL_ENDL;
}

BOOL LLProfileDropTarget::handleDragAndDrop(S32 x, S32 y, MASK mask, BOOL drop,
                                     EDragAndDropType cargo_type,
                                     void* cargo_data,
                                     EAcceptance* accept,
                                     std::string& tooltip_msg)
{
    if (getParent())
    {
        LLToolDragAndDrop::handleGiveDragAndDrop(mAgentID, LLUUID::null, drop,
                                                 cargo_type, cargo_data, accept);

        return TRUE;
    }

    return FALSE;
}

static LLDefaultChildRegistry::Register<LLProfileDropTarget> r("profile_drop_target");

//////////////////////////////////////////////////////////////////////////
// LLPanelProfileTab

LLPanelProfileTab::LLPanelProfileTab()
: LLPanel()
, mAvatarId(LLUUID::null)
<<<<<<< HEAD
, mLoading(false)
, mLoaded(false)
, mEmbedded(false)
=======
, mLoadingState(PROFILE_INIT)
>>>>>>> 8c96cd35
, mSelfProfile(false)
{
}

LLPanelProfileTab::~LLPanelProfileTab()
{
<<<<<<< HEAD
    if(getAvatarId().notNull())
    {
        LLAvatarPropertiesProcessor::getInstance()->removeObserver(getAvatarId(),this);
    }
=======
>>>>>>> 8c96cd35
}

void LLPanelProfileTab::setAvatarId(const LLUUID& avatar_id)
{
    if (avatar_id.notNull())
    {
<<<<<<< HEAD
        if (getAvatarId().notNull())
        {
            LLAvatarPropertiesProcessor::getInstance()->removeObserver(mAvatarId, this);
        }
        mAvatarId = avatar_id;
        LLAvatarPropertiesProcessor::getInstance()->addObserver(getAvatarId(), this);

=======
        mAvatarId = avatar_id;
>>>>>>> 8c96cd35
        mSelfProfile = (getAvatarId() == gAgentID);
    }
}

void LLPanelProfileTab::onOpen(const LLSD& key)
{
    // Update data even if we are viewing same avatar profile as some data might been changed.
    setAvatarId(key.asUUID());
<<<<<<< HEAD

    setApplyProgress(true);
}

void LLPanelProfileTab::updateButtons()
{
    setApplyProgress(false);

    mLoaded = true;
}

void LLPanelProfileTab::setApplyProgress(bool started)
{
    LLLoadingIndicator* indicator = findChild<LLLoadingIndicator>("progress_indicator");

    if (indicator)
    {
        indicator->setVisible(started);

        if (started)
        {
            indicator->start();
        }
        else
        {
            indicator->stop();
        }
=======

    setApplyProgress(true);
}

void LLPanelProfileTab::setLoaded()
{
    setApplyProgress(false);

    mLoadingState = PROFILE_LOADED;
}

void LLPanelProfileTab::setApplyProgress(bool started)
{
    LLLoadingIndicator* indicator = findChild<LLLoadingIndicator>("progress_indicator");

    if (indicator)
    {
        indicator->setVisible(started);

        if (started)
        {
            indicator->start();
        }
        else
        {
            indicator->stop();
        }
    }
}

LLPanelProfilePropertiesProcessorTab::LLPanelProfilePropertiesProcessorTab()
    : LLPanelProfileTab()
{
}

LLPanelProfilePropertiesProcessorTab::~LLPanelProfilePropertiesProcessorTab()
{
    if (getAvatarId().notNull())
    {
        LLAvatarPropertiesProcessor::getInstance()->removeObserver(getAvatarId(), this);
    }
}

void LLPanelProfilePropertiesProcessorTab::setAvatarId(const LLUUID & avatar_id)
{
    if (avatar_id.notNull())
    {
        if (getAvatarId().notNull())
        {
            LLAvatarPropertiesProcessor::getInstance()->removeObserver(getAvatarId(), this);
        }
        LLPanelProfileTab::setAvatarId(avatar_id);
        LLAvatarPropertiesProcessor::getInstance()->addObserver(getAvatarId(), this);
>>>>>>> 8c96cd35
    }
}<|MERGE_RESOLUTION|>--- conflicted
+++ resolved
@@ -69,43 +69,20 @@
 LLPanelProfileTab::LLPanelProfileTab()
 : LLPanel()
 , mAvatarId(LLUUID::null)
-<<<<<<< HEAD
-, mLoading(false)
-, mLoaded(false)
-, mEmbedded(false)
-=======
 , mLoadingState(PROFILE_INIT)
->>>>>>> 8c96cd35
 , mSelfProfile(false)
 {
 }
 
 LLPanelProfileTab::~LLPanelProfileTab()
 {
-<<<<<<< HEAD
-    if(getAvatarId().notNull())
-    {
-        LLAvatarPropertiesProcessor::getInstance()->removeObserver(getAvatarId(),this);
-    }
-=======
->>>>>>> 8c96cd35
 }
 
 void LLPanelProfileTab::setAvatarId(const LLUUID& avatar_id)
 {
     if (avatar_id.notNull())
     {
-<<<<<<< HEAD
-        if (getAvatarId().notNull())
-        {
-            LLAvatarPropertiesProcessor::getInstance()->removeObserver(mAvatarId, this);
-        }
         mAvatarId = avatar_id;
-        LLAvatarPropertiesProcessor::getInstance()->addObserver(getAvatarId(), this);
-
-=======
-        mAvatarId = avatar_id;
->>>>>>> 8c96cd35
         mSelfProfile = (getAvatarId() == gAgentID);
     }
 }
@@ -114,35 +91,6 @@
 {
     // Update data even if we are viewing same avatar profile as some data might been changed.
     setAvatarId(key.asUUID());
-<<<<<<< HEAD
-
-    setApplyProgress(true);
-}
-
-void LLPanelProfileTab::updateButtons()
-{
-    setApplyProgress(false);
-
-    mLoaded = true;
-}
-
-void LLPanelProfileTab::setApplyProgress(bool started)
-{
-    LLLoadingIndicator* indicator = findChild<LLLoadingIndicator>("progress_indicator");
-
-    if (indicator)
-    {
-        indicator->setVisible(started);
-
-        if (started)
-        {
-            indicator->start();
-        }
-        else
-        {
-            indicator->stop();
-        }
-=======
 
     setApplyProgress(true);
 }
@@ -196,6 +144,5 @@
         }
         LLPanelProfileTab::setAvatarId(avatar_id);
         LLAvatarPropertiesProcessor::getInstance()->addObserver(getAvatarId(), this);
->>>>>>> 8c96cd35
     }
 }