--- conflicted
+++ resolved
@@ -168,11 +168,7 @@
 	void removeParticipant(LLConversationItemParticipant* participant);
 	void removeParticipant(const LLUUID& participant_id);
 	void clearParticipants();
-<<<<<<< HEAD
-	void deleteParticipantModels(); // do not use while there are existing participant views
-=======
 	void clearAndDeparentModels(); // will delete unowned models and deparent owned ones
->>>>>>> 18323f01
 	LLConversationItemParticipant* findParticipant(const LLUUID& participant_id);
 
 	void setParticipantIsMuted(const LLUUID& participant_id, bool is_muted);
