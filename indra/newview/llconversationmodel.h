--- conflicted
+++ resolved
@@ -52,55 +52,6 @@
 class LLConversationItem : public LLFolderViewModelItemCommon
 {
 public:
-<<<<<<< HEAD
-	enum EConversationType
-	{
-		CONV_UNKNOWN         = 0,
-		CONV_PARTICIPANT     = 1,
-		CONV_SESSION_NEARBY  = 2,	// The order counts here as it is used to sort sessions by type
-		CONV_SESSION_1_ON_1  = 3,
-		CONV_SESSION_AD_HOC  = 4,
-		CONV_SESSION_GROUP   = 5,
-		CONV_SESSION_UNKNOWN = 6
-	};
-	
-	LLConversationItem(std::string display_name, const LLUUID& uuid, LLFolderViewModelInterface& root_view_model);
-	LLConversationItem(const LLUUID& uuid, LLFolderViewModelInterface& root_view_model);
-	LLConversationItem(LLFolderViewModelInterface& root_view_model);
-	virtual ~LLConversationItem();
-
-	// Stub those things we won't really be using in this conversation context
-	virtual const std::string& getName() const { return mName; }
-	virtual const std::string& getDisplayName() const { return mName; }
-	virtual const std::string& getSearchableName() const { return mName; }
-	virtual std::string getSearchableDescription() const { return LLStringUtil::null; }
-	virtual std::string getSearchableCreatorName() const { return LLStringUtil::null; }
-	virtual std::string getSearchableUUIDString() const {return LLStringUtil::null;}
-	virtual std::string getSearchableAll() const { return LLStringUtil::null; } // <FS:Ansariel> Zi's extended inventory search
-	virtual const LLUUID& getUUID() const { return mUUID; }
-	virtual time_t getCreationDate() const { return 0; }
-	virtual LLPointer<LLUIImage> getIcon() const { return nullptr; }
-	virtual LLPointer<LLUIImage> getOpenIcon() const { return getIcon(); }
-	virtual LLFontGL::StyleFlags getLabelStyle() const { return LLFontGL::NORMAL; }
-	virtual std::string getLabelSuffix() const { return LLStringUtil::null; }
-	virtual bool isItemRenameable() const { return true; }
-	virtual bool renameItem(const std::string& new_name) { mName = new_name; mNeedsRefresh = true; return true; }
-	virtual bool isItemMovable( void ) const { return false; }
-	virtual bool isItemRemovable( void ) const { return false; }
-	virtual bool isItemInTrash( void) const { return false; }
-	virtual bool removeItem() { return false; }
-	virtual void removeBatch(std::vector<LLFolderViewModelItem*>& batch) { }
-	virtual void move( LLFolderViewModelItem* parent_listener ) { }
-    virtual bool isItemCopyable(bool can_copy_as_link = true) const { return false; }
-	virtual bool copyToClipboard() const { return false; }
-	virtual bool cutToClipboard() { return false; }
-	virtual bool isClipboardPasteable() const { return false; }
-	virtual void pasteFromClipboard() { }
-	virtual void pasteLinkFromClipboard() { }
-	virtual void buildContextMenu(LLMenuGL& menu, U32 flags) { }
-	virtual bool isUpToDate() const { return true; }
-	virtual bool hasChildren() const { return false; }
-=======
     enum EConversationType
     {
         CONV_UNKNOWN         = 0,
@@ -131,24 +82,23 @@
     virtual LLPointer<LLUIImage> getOpenIcon() const { return getIcon(); }
     virtual LLFontGL::StyleFlags getLabelStyle() const { return LLFontGL::NORMAL; }
     virtual std::string getLabelSuffix() const { return LLStringUtil::null; }
-    virtual BOOL isItemRenameable() const { return TRUE; }
-    virtual BOOL renameItem(const std::string& new_name) { mName = new_name; mNeedsRefresh = true; return TRUE; }
-    virtual BOOL isItemMovable( void ) const { return FALSE; }
-    virtual BOOL isItemRemovable(bool check_worn = true) const { return FALSE; }
-    virtual BOOL isItemInTrash( void) const { return FALSE; }
-    virtual BOOL removeItem() { return FALSE; }
+    virtual bool isItemRenameable() const { return true; }
+    virtual bool renameItem(const std::string& new_name) { mName = new_name; mNeedsRefresh = true; return true; }
+    virtual bool isItemMovable( void ) const { return false; }
+    virtual bool isItemRemovable(bool check_worn = true) const { return false; }
+    virtual bool isItemInTrash( void) const { return false; }
+    virtual bool removeItem() { return false; }
     virtual void removeBatch(std::vector<LLFolderViewModelItem*>& batch) { }
     virtual void move( LLFolderViewModelItem* parent_listener ) { }
     virtual bool isItemCopyable(bool can_copy_as_link = true) const { return false; }
-    virtual BOOL copyToClipboard() const { return FALSE; }
-    virtual BOOL cutToClipboard() { return FALSE; }
-    virtual BOOL isClipboardPasteable() const { return FALSE; }
+    virtual bool copyToClipboard() const { return false; }
+    virtual bool cutToClipboard() { return false; }
+    virtual bool isClipboardPasteable() const { return false; }
     virtual void pasteFromClipboard() { }
     virtual void pasteLinkFromClipboard() { }
     virtual void buildContextMenu(LLMenuGL& menu, U32 flags) { }
-    virtual BOOL isUpToDate() const { return TRUE; }
-    virtual bool hasChildren() const { return FALSE; }
->>>>>>> c06fb4e0
+    virtual bool isUpToDate() const { return true; }
+    virtual bool hasChildren() const { return false; }
     virtual void addChild(LLFolderViewModelItem* child);
 
     virtual bool potentiallyVisible() { return true; }
@@ -166,43 +116,19 @@
     virtual void showProperties(void);
     virtual void navigateToFolder(bool new_window = false, bool change_mode = false) {}
 
-<<<<<<< HEAD
-	// Methods used in sorting (see LLConversationSort::operator())
-	EConversationType const getType() const { return mConvType; }
-	virtual const bool getTime(F64& time) const { time = mLastActiveTime; return (time > 0.1); }
-	virtual const bool getDistanceToAgent(F64& distance) const { return false; }
-	
-	// This method will be called to determine if a drop can be
-	// performed, and will set drop to true if a drop is
-	// requested. 
-	// Returns true if a drop is possible/happened, false otherwise.
-	virtual bool dragOrDrop(MASK mask, bool drop,
-							EDragAndDropType cargo_type,
-							void* cargo_data,
-							std::string& tooltip_msg) { return false; }
-	
-//	bool hasSameValues(std::string name, const LLUUID& uuid) { return ((name == mName) && (uuid == mUUID)); }
-	bool hasSameValue(const LLUUID& uuid) { return (uuid == mUUID); }
-	
-	void resetRefresh() { mNeedsRefresh = false; }
-	bool needsRefresh() { return mNeedsRefresh; }
-	
-	void postEvent(const std::string& event_type, LLConversationItemSession* session, LLConversationItemParticipant* participant);
-	
-=======
     // Methods used in sorting (see LLConversationSort::operator())
     EConversationType const getType() const { return mConvType; }
     virtual const bool getTime(F64& time) const { time = mLastActiveTime; return (time > 0.1); }
     virtual const bool getDistanceToAgent(F64& distance) const { return false; }
 
     // This method will be called to determine if a drop can be
-    // performed, and will set drop to TRUE if a drop is
+    // performed, and will set drop to true if a drop is
     // requested.
-    // Returns TRUE if a drop is possible/happened, FALSE otherwise.
-    virtual BOOL dragOrDrop(MASK mask, BOOL drop,
+    // Returns true if a drop is possible/happened, false otherwise.
+    virtual bool dragOrDrop(MASK mask, bool drop,
                             EDragAndDropType cargo_type,
                             void* cargo_data,
-                            std::string& tooltip_msg) { return FALSE; }
+                            std::string& tooltip_msg) { return false; }
 
 //  bool hasSameValues(std::string name, const LLUUID& uuid) { return ((name == mName) && (uuid == mUUID)); }
     bool hasSameValue(const LLUUID& uuid) { return (uuid == mUUID); }
@@ -212,7 +138,6 @@
 
     void postEvent(const std::string& event_type, LLConversationItemSession* session, LLConversationItemParticipant* participant);
 
->>>>>>> c06fb4e0
     void buildParticipantMenuOptions(menuentry_vec_t& items, U32 flags);
 
     void fetchAvatarName(bool isParticipant = true);        // fetch and update the avatar name
@@ -236,30 +161,9 @@
     LLConversationItemSession(std::string display_name, const LLUUID& uuid, LLFolderViewModelInterface& root_view_model);
     LLConversationItemSession(const LLUUID& uuid, LLFolderViewModelInterface& root_view_model);
     ~LLConversationItemSession();
-<<<<<<< HEAD
-	
-	/*virtual*/ bool hasChildren() const;
+
+    /*virtual*/ bool hasChildren() const;
     LLPointer<LLUIImage> getIcon() const { return nullptr; }
-	void setSessionID(const LLUUID& session_id) { mUUID = session_id; mNeedsRefresh = true; }
-	void addParticipant(LLConversationItemParticipant* participant);
-	void updateName(LLConversationItemParticipant* participant);
-	void removeParticipant(LLConversationItemParticipant* participant);
-	void removeParticipant(const LLUUID& participant_id);
-	void clearParticipants();
-	void clearAndDeparentModels(); // will delete unowned models and deparent owned ones
-	LLConversationItemParticipant* findParticipant(const LLUUID& participant_id);
-
-	void setParticipantIsMuted(const LLUUID& participant_id, bool is_muted);
-	void setParticipantIsModerator(const LLUUID& participant_id, bool is_moderator);
-	void setTimeNow(const LLUUID& participant_id);
-	void setDistance(const LLUUID& participant_id, F64 dist);
-	
-	bool isLoaded() { return mIsLoaded; }
-	
-=======
-
-    /*virtual*/ bool hasChildren() const;
-    LLPointer<LLUIImage> getIcon() const { return NULL; }
     void setSessionID(const LLUUID& session_id) { mUUID = session_id; mNeedsRefresh = true; }
     void addParticipant(LLConversationItemParticipant* participant);
     void updateName(LLConversationItemParticipant* participant);
@@ -276,7 +180,6 @@
 
     bool isLoaded() { return mIsLoaded; }
 
->>>>>>> c06fb4e0
     void buildContextMenu(LLMenuGL& menu, U32 flags);
     void addVoiceOptions(menuentry_vec_t& items);
     virtual const bool getTime(F64& time) const;
