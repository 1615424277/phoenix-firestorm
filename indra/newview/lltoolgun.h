/**
 * @file lltoolgun.h
 * @brief LLToolGun class header file
 *
 * $LicenseInfo:firstyear=2001&license=viewerlgpl$
 * Second Life Viewer Source Code
 * Copyright (C) 2010, Linden Research, Inc.
 *
 * This library is free software; you can redistribute it and/or
 * modify it under the terms of the GNU Lesser General Public
 * License as published by the Free Software Foundation;
 * version 2.1 of the License only.
 *
 * This library is distributed in the hope that it will be useful,
 * but WITHOUT ANY WARRANTY; without even the implied warranty of
 * MERCHANTABILITY or FITNESS FOR A PARTICULAR PURPOSE.  See the GNU
 * Lesser General Public License for more details.
 *
 * You should have received a copy of the GNU Lesser General Public
 * License along with this library; if not, write to the Free Software
 * Foundation, Inc., 51 Franklin Street, Fifth Floor, Boston, MA  02110-1301  USA
 *
 * Linden Research, Inc., 945 Battery Street, San Francisco, CA  94111  USA
 * $/LicenseInfo$
 */

#ifndef LL_TOOLGUN_H
#define LL_TOOLGUN_H

#include "lltool.h"
#include "llui.h"


class LLToolGun : public LLTool
{
public:
    LLToolGun( LLToolComposite* composite=NULL );

    virtual void    draw();

    virtual void    handleSelect();
    virtual void    handleDeselect();

    virtual BOOL    handleMouseDown(S32 x, S32 y, MASK mask);
    virtual BOOL    handleHover(S32 x, S32 y, MASK mask);

    virtual LLTool* getOverrideTool(MASK mask) { return NULL; }
    virtual BOOL    clipMouseWhenDown()     { return FALSE; }
private:
<<<<<<< HEAD
	BOOL mIsSelected;

	// <FS:Ansariel> Performance tweak
	LLUIImagePtr	mCrosshairp;
=======
    BOOL mIsSelected;
>>>>>>> 38c2a5bd
};

#endif<|MERGE_RESOLUTION|>--- conflicted
+++ resolved
@@ -47,14 +47,10 @@
     virtual LLTool* getOverrideTool(MASK mask) { return NULL; }
     virtual BOOL    clipMouseWhenDown()     { return FALSE; }
 private:
-<<<<<<< HEAD
-	BOOL mIsSelected;
+    BOOL mIsSelected;
 
-	// <FS:Ansariel> Performance tweak
-	LLUIImagePtr	mCrosshairp;
-=======
-    BOOL mIsSelected;
->>>>>>> 38c2a5bd
+    // <FS:Ansariel> Performance tweak
+    LLUIImagePtr    mCrosshairp;
 };
 
 #endif