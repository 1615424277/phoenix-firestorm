/**
 * @file llfloatersidepanelcontainer.h
 * @brief LLFloaterSidePanelContainer class
 *
 *
 * $LicenseInfo:firstyear=2011&license=viewerlgpl$
 * Second Life Viewer Source Code
 * Copyright (C) 2011, Linden Research, Inc.
 *
 * This library is free software; you can redistribute it and/or
 * modify it under the terms of the GNU Lesser General Public
 * License as published by the Free Software Foundation;
 * version 2.1 of the License only.
 *
 * This library is distributed in the hope that it will be useful,
 * but WITHOUT ANY WARRANTY; without even the implied warranty of
 * MERCHANTABILITY or FITNESS FOR A PARTICULAR PURPOSE.  See the GNU
 * Lesser General Public License for more details.
 *
 * You should have received a copy of the GNU Lesser General Public
 * License along with this library; if not, write to the Free Software
 * Foundation, Inc., 51 Franklin Street, Fifth Floor, Boston, MA  02110-1301  USA
 *
 * Linden Research, Inc., 945 Battery Street, San Francisco, CA  94111  USA
 * $/LicenseInfo$
 */

#ifndef LL_LLFLOATERSIDEPANELCONTAINER_H
#define LL_LLFLOATERSIDEPANELCONTAINER_H

#include "llfloater.h"

/**
 * Class LLFloaterSidePanelContainer
 *
 * Provides an interface for all former Side Tray panels.
 *
 * This class helps to make sure that clicking a floater containing the side panel
 * doesn't make transient floaters (e.g. IM windows) hide, so that it's possible to
 * drag an inventory item from My Inventory window to a docked IM window,
 * i.e. share the item (see VWR-22891).
 */
class LLFloaterSidePanelContainer : public LLFloater
{
private:
    static const std::string sMainPanelName;

public:
    LLFloaterSidePanelContainer(const LLSD& key, const Params& params = getDefaultParams());
    ~LLFloaterSidePanelContainer();

    void onOpen(const LLSD& key) override;

    void closeFloater(bool app_quitting = false) override;

    void onClickCloseBtn(bool app_qutting) override;

    void cleanup() { destroy(); }

    LLPanel* openChildPanel(std::string_view panel_name, const LLSD& params);

    static LLFloater* getTopmostInventoryFloater();

// [RLVa:KB] - Checked: 2012-02-07 (RLVa-1.4.5) | Added: RLVa-1.4.5
    static bool canShowPanel(std::string_view floater_name, const LLSD& key);
    static bool canShowPanel(std::string_view floater_name, std::string_view panel_name, const LLSD& key);
// [/RLVa:KB]

    static void showPanel(std::string_view floater_name, const LLSD& key);

    static void showPanel(std::string_view floater_name, std::string_view panel_name, const LLSD& key);

    static LLPanel* getPanel(std::string_view floater_name, std::string_view panel_name = sMainPanelName);

    static LLPanel* findPanel(std::string_view floater_name, std::string_view panel_name = sMainPanelName);

    /**
     * Gets the panel of given type T (doesn't show it or do anything else with it).
     *
     * @param floater_name a string specifying the floater to be searched for a child panel.
     * @param panel_name a string specifying the child panel to get.
     * @returns a pointer to the panel of given type T.
     */
    template <typename T>
    static T* getPanel(std::string_view floater_name, std::string_view panel_name = sMainPanelName)
    {
        T* panel = dynamic_cast<T*>(getPanel(floater_name, panel_name));
        if (!panel)
        {
            LL_WARNS() << "Child named \"" << panel_name << "\" of type " << typeid(T*).name() << " not found" << LL_ENDL;
        }
        return panel;
    }

<<<<<<< HEAD
    template <typename T>
    static T* findPanel(const std::string& floater_name, const std::string& panel_name = sMainPanelName)
    {
        LLPanel* panel = findPanel(floater_name, panel_name);
        if (!panel)
        {
            return NULL;
        }

        T* res = dynamic_cast<T*>(panel);
        if (!res)
        {
            LL_WARNS() << "Child named \"" << panel_name << "\" is not of type " << typeid(T*).name() << LL_ENDL;
        }
        return res;
    }
    // </FS:Ansariel>

// [RLVa:KB] - Checked: 2012-02-07 (RLVa-1.4.5) | Added: RLVa-1.4.5
    // Used to determine whether a sidepanel can be shown
public:
    typedef boost::signals2::signal<bool(std::string_view, std::string_view, const LLSD&), boost_boolean_combiner> validate_signal_t;
    static boost::signals2::connection setValidateCallback(const validate_signal_t::slot_type& cb) { return mValidateSignal.connect(cb); }
private:
    static validate_signal_t mValidateSignal;
// [/RLVa:KB]
=======
protected:
    void onCloseMsgCallback(const LLSD& notification, const LLSD& response);
>>>>>>> 951ce0ad
};

#endif // LL_LLFLOATERSIDEPANELCONTAINER_H<|MERGE_RESOLUTION|>--- conflicted
+++ resolved
@@ -92,7 +92,6 @@
         return panel;
     }
 
-<<<<<<< HEAD
     template <typename T>
     static T* findPanel(const std::string& floater_name, const std::string& panel_name = sMainPanelName)
     {
@@ -119,10 +118,9 @@
 private:
     static validate_signal_t mValidateSignal;
 // [/RLVa:KB]
-=======
+
 protected:
     void onCloseMsgCallback(const LLSD& notification, const LLSD& response);
->>>>>>> 951ce0ad
 };
 
 #endif // LL_LLFLOATERSIDEPANELCONTAINER_H