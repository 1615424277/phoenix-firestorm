/**
 * @file llpreviewnotecard.h
 * @brief LLPreviewNotecard class header file
 *
 * $LicenseInfo:firstyear=2002&license=viewerlgpl$
 * Second Life Viewer Source Code
 * Copyright (C) 2010, Linden Research, Inc.
 *
 * This library is free software; you can redistribute it and/or
 * modify it under the terms of the GNU Lesser General Public
 * License as published by the Free Software Foundation;
 * version 2.1 of the License only.
 *
 * This library is distributed in the hope that it will be useful,
 * but WITHOUT ANY WARRANTY; without even the implied warranty of
 * MERCHANTABILITY or FITNESS FOR A PARTICULAR PURPOSE.  See the GNU
 * Lesser General Public License for more details.
 *
 * You should have received a copy of the GNU Lesser General Public
 * License along with this library; if not, write to the Free Software
 * Foundation, Inc., 51 Franklin Street, Fifth Floor, Boston, MA  02110-1301  USA
 *
 * Linden Research, Inc., 945 Battery Street, San Francisco, CA  94111  USA
 * $/LicenseInfo$
 */

#ifndef LL_LLPREVIEWNOTECARD_H
#define LL_LLPREVIEWNOTECARD_H

#include "llpreview.h"
#include "llassetstorage.h"
#include "llpreviewscript.h"
#include "lliconctrl.h"
#include "llvoinventorylistener.h"

//~~~~~~~~~~~~~~~~~~~~~~~~~~~~~~~~~~~~~~~~~~~~~~~~~~~~~~~~~~~~~~~~~~~~~~~~~~~~~
// Class LLPreviewNotecard
//
// This class allows us to edit notecards
//~~~~~~~~~~~~~~~~~~~~~~~~~~~~~~~~~~~~~~~~~~~~~~~~~~~~~~~~~~~~~~~~~~~~~~~~~~~~~

class LLViewerTextEditor;
class LLButton;
// [SL:KB] - Patch: UI-FloaterSearchReplace | Checked: 2010-11-05 (Catznip-2.3.0a) | Added: Catznip-2.3.0a
class LLTextEditor;
// [/SL:KB]

class LLPreviewNotecard : public LLPreview, public LLVOInventoryListener
{
public:
    LLPreviewNotecard(const LLSD& key);
    virtual ~LLPreviewNotecard();

<<<<<<< HEAD
	// llview
	void draw() override;
// [SL:KB] - Patch: UI-FloaterSearchReplace | Checked: 2010-11-05 (Catznip-2.3.0a) | Added: Catznip-2.3.0a
	virtual bool hasAccelerators() const override;
// [/SL:KB]
	virtual bool handleKeyHere(KEY key, MASK mask) override;
	virtual void setEnabled(bool enabled) override;

	// llfloater
	bool canClose() override;

	// llpanel
	bool postBuild() override;
=======
    bool saveItem();
    void setObjectID(const LLUUID& object_id) override;

    // llview
    void draw() override;
// [SL:KB] - Patch: UI-FloaterSearchReplace | Checked: 2010-11-05 (Catznip-2.3.0a) | Added: Catznip-2.3.0a
    virtual bool hasAccelerators() const override;
// [/SL:KB]
    virtual bool handleKeyHere(KEY key, MASK mask) override;
    virtual void setEnabled(bool enabled) override;

    // llfloater
    bool canClose() override;
>>>>>>> 1a8a5404

    // llpanel
    bool postBuild() override;

<<<<<<< HEAD
// [SL:KB] - Patch: UI-FloaterSearchReplace | Checked: 2010-11-05 (Catznip-2.3.0a) | Added: Catznip-2.3.0a
	LLTextEditor* getEditor();
// [/SL:KB]
=======
    // reach into the text editor, and grab the drag item
    const LLInventoryItem* getDragItem();
>>>>>>> 1a8a5404

// [SL:KB] - Patch: UI-FloaterSearchReplace | Checked: 2010-11-05 (Catznip-2.3.0a) | Added: Catznip-2.3.0a
    LLTextEditor* getEditor();
// [/SL:KB]

    // return true if there is any embedded inventory.
    bool hasEmbeddedInventory();

    // After saving a notecard, the tcp based upload system will
    // change the asset, therefore, we need to re-fetch it from the
    // asset system. :(
    void refreshFromInventory(const LLUUID& item_id = LLUUID::null);

    void syncExternal();

    void inventoryChanged(LLViewerObject* object,
        LLInventoryObject::object_list_t* inventory,
        S32 serial_num,
        void* user_data) override;

<<<<<<< HEAD
	// <FS:Ansariel> FIRE-9039: Close notecard after choosing "Save" in close confirmation
	void checkCloseAfterSave();
=======
    // <FS:Ansariel> FIRE-9039: Close notecard after choosing "Save" in close confirmation
    void checkCloseAfterSave();
>>>>>>> 1a8a5404

protected:

    void updateTitleButtons() override;
    void loadAsset() override;
    bool saveIfNeeded(LLInventoryItem* copyitem = NULL, bool sync = true);

    void deleteNotecard();

    static void onLoadComplete(const LLUUID& asset_uuid,
                               LLAssetType::EType type,
                               void* user_data, S32 status, LLExtStat ext_status);

    static void onClickSave(void* data);

    static void onClickDelete(void* data);

    static void onClickEdit(void* data);

    static void onSaveComplete(const LLUUID& asset_uuid,
                               void* user_data,
                               S32 status, LLExtStat ext_status);

    bool handleSaveChangesDialog(const LLSD& notification, const LLSD& response);
    bool handleConfirmDeleteDialog(const LLSD& notification, const LLSD& response);

    static void finishInventoryUpload(LLUUID itemId, LLUUID newAssetId, LLUUID newItemId);
    static void finishTaskUpload(LLUUID itemId, LLUUID newAssetId, LLUUID taskId);
<<<<<<< HEAD
	// <FS:Ansariel> FIRE-13969: Search button
	void onSearchButtonClicked();
=======
    // <FS:Ansariel> FIRE-13969: Search button
    void onSearchButtonClicked();
>>>>>>> 1a8a5404

    void openInExternalEditor();
    bool onExternalChange(const std::string& filename);
    bool loadNotecardText(const std::string& filename);
    bool writeToFile(const std::string& filename);
    std::string getTmpFileName();

<<<<<<< HEAD
	// <FS:Ansariel> FIRE-29425: User-selectable font and size for notecards
	boost::signals2::connection mFontNameChangedCallbackConnection;
	boost::signals2::connection mFontSizeChangedCallbackConnection;
	void onFontChanged();
	// </FS:Ansariel>
=======
    // <FS:Ansariel> FIRE-29425: User-selectable font and size for notecards
    boost::signals2::connection mFontNameChangedCallbackConnection;
    boost::signals2::connection mFontSizeChangedCallbackConnection;
    void onFontChanged();
    // </FS:Ansariel>
>>>>>>> 1a8a5404

protected:
    LLViewerTextEditor* mEditor;
    LLButton* mSaveBtn;

    LLUUID mAssetID;

    LLUUID mObjectID;

    LLLiveLSLFile* mLiveFile;

<<<<<<< HEAD
	LLLiveLSLFile* mLiveFile;

	// <FS:Ansariel> FIRE-24306: Retain cursor position when saving notecards
	S32 mCursorPos;
	S32 mScrollPos;
=======
    // <FS:Ansariel> FIRE-24306: Retain cursor position when saving notecards
    S32 mCursorPos;
    S32 mScrollPos;
>>>>>>> 1a8a5404
};


#endif // LL_LLPREVIEWNOTECARD_H<|MERGE_RESOLUTION|>--- conflicted
+++ resolved
@@ -51,21 +51,6 @@
     LLPreviewNotecard(const LLSD& key);
     virtual ~LLPreviewNotecard();
 
-<<<<<<< HEAD
-	// llview
-	void draw() override;
-// [SL:KB] - Patch: UI-FloaterSearchReplace | Checked: 2010-11-05 (Catznip-2.3.0a) | Added: Catznip-2.3.0a
-	virtual bool hasAccelerators() const override;
-// [/SL:KB]
-	virtual bool handleKeyHere(KEY key, MASK mask) override;
-	virtual void setEnabled(bool enabled) override;
-
-	// llfloater
-	bool canClose() override;
-
-	// llpanel
-	bool postBuild() override;
-=======
     bool saveItem();
     void setObjectID(const LLUUID& object_id) override;
 
@@ -79,19 +64,12 @@
 
     // llfloater
     bool canClose() override;
->>>>>>> 1a8a5404
 
     // llpanel
     bool postBuild() override;
 
-<<<<<<< HEAD
-// [SL:KB] - Patch: UI-FloaterSearchReplace | Checked: 2010-11-05 (Catznip-2.3.0a) | Added: Catznip-2.3.0a
-	LLTextEditor* getEditor();
-// [/SL:KB]
-=======
     // reach into the text editor, and grab the drag item
     const LLInventoryItem* getDragItem();
->>>>>>> 1a8a5404
 
 // [SL:KB] - Patch: UI-FloaterSearchReplace | Checked: 2010-11-05 (Catznip-2.3.0a) | Added: Catznip-2.3.0a
     LLTextEditor* getEditor();
@@ -112,13 +90,8 @@
         S32 serial_num,
         void* user_data) override;
 
-<<<<<<< HEAD
-	// <FS:Ansariel> FIRE-9039: Close notecard after choosing "Save" in close confirmation
-	void checkCloseAfterSave();
-=======
     // <FS:Ansariel> FIRE-9039: Close notecard after choosing "Save" in close confirmation
     void checkCloseAfterSave();
->>>>>>> 1a8a5404
 
 protected:
 
@@ -147,13 +120,8 @@
 
     static void finishInventoryUpload(LLUUID itemId, LLUUID newAssetId, LLUUID newItemId);
     static void finishTaskUpload(LLUUID itemId, LLUUID newAssetId, LLUUID taskId);
-<<<<<<< HEAD
-	// <FS:Ansariel> FIRE-13969: Search button
-	void onSearchButtonClicked();
-=======
     // <FS:Ansariel> FIRE-13969: Search button
     void onSearchButtonClicked();
->>>>>>> 1a8a5404
 
     void openInExternalEditor();
     bool onExternalChange(const std::string& filename);
@@ -161,19 +129,11 @@
     bool writeToFile(const std::string& filename);
     std::string getTmpFileName();
 
-<<<<<<< HEAD
-	// <FS:Ansariel> FIRE-29425: User-selectable font and size for notecards
-	boost::signals2::connection mFontNameChangedCallbackConnection;
-	boost::signals2::connection mFontSizeChangedCallbackConnection;
-	void onFontChanged();
-	// </FS:Ansariel>
-=======
     // <FS:Ansariel> FIRE-29425: User-selectable font and size for notecards
     boost::signals2::connection mFontNameChangedCallbackConnection;
     boost::signals2::connection mFontSizeChangedCallbackConnection;
     void onFontChanged();
     // </FS:Ansariel>
->>>>>>> 1a8a5404
 
 protected:
     LLViewerTextEditor* mEditor;
@@ -185,17 +145,9 @@
 
     LLLiveLSLFile* mLiveFile;
 
-<<<<<<< HEAD
-	LLLiveLSLFile* mLiveFile;
-
-	// <FS:Ansariel> FIRE-24306: Retain cursor position when saving notecards
-	S32 mCursorPos;
-	S32 mScrollPos;
-=======
     // <FS:Ansariel> FIRE-24306: Retain cursor position when saving notecards
     S32 mCursorPos;
     S32 mScrollPos;
->>>>>>> 1a8a5404
 };
 
 
