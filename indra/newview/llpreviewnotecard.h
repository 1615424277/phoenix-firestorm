/** 
 * @file llpreviewnotecard.h
 * @brief LLPreviewNotecard class header file
 *
 * $LicenseInfo:firstyear=2002&license=viewerlgpl$
 * Second Life Viewer Source Code
 * Copyright (C) 2010, Linden Research, Inc.
 * 
 * This library is free software; you can redistribute it and/or
 * modify it under the terms of the GNU Lesser General Public
 * License as published by the Free Software Foundation;
 * version 2.1 of the License only.
 * 
 * This library is distributed in the hope that it will be useful,
 * but WITHOUT ANY WARRANTY; without even the implied warranty of
 * MERCHANTABILITY or FITNESS FOR A PARTICULAR PURPOSE.  See the GNU
 * Lesser General Public License for more details.
 * 
 * You should have received a copy of the GNU Lesser General Public
 * License along with this library; if not, write to the Free Software
 * Foundation, Inc., 51 Franklin Street, Fifth Floor, Boston, MA  02110-1301  USA
 * 
 * Linden Research, Inc., 945 Battery Street, San Francisco, CA  94111  USA
 * $/LicenseInfo$
 */

#ifndef LL_LLPREVIEWNOTECARD_H
#define LL_LLPREVIEWNOTECARD_H

#include "llpreview.h"
#include "llassetstorage.h"
#include "llpreviewscript.h"
#include "lliconctrl.h"

//~~~~~~~~~~~~~~~~~~~~~~~~~~~~~~~~~~~~~~~~~~~~~~~~~~~~~~~~~~~~~~~~~~~~~~~~~~~~~
// Class LLPreviewNotecard
//
// This class allows us to edit notecards
//~~~~~~~~~~~~~~~~~~~~~~~~~~~~~~~~~~~~~~~~~~~~~~~~~~~~~~~~~~~~~~~~~~~~~~~~~~~~~

class LLViewerTextEditor;
class LLButton;
// [SL:KB] - Patch: UI-FloaterSearchReplace | Checked: 2010-11-05 (Catznip-2.3.0a) | Added: Catznip-2.3.0a
class LLTextEditor;
// [/SL:KB]

class LLPreviewNotecard : public LLPreview
{
public:
	LLPreviewNotecard(const LLSD& key);
	virtual ~LLPreviewNotecard();
	
	bool saveItem();
	void setObjectID(const LLUUID& object_id) override;

	// llview
	void draw() override;
// [SL:KB] - Patch: UI-FloaterSearchReplace | Checked: 2010-11-05 (Catznip-2.3.0a) | Added: Catznip-2.3.0a
	virtual bool hasAccelerators() const;
// [/SL:KB]
	virtual BOOL handleKeyHere(KEY key, MASK mask) override;
	virtual void setEnabled( BOOL enabled ) override;

	// llfloater
	BOOL canClose() override;

	// llpanel
	BOOL postBuild() override;

	// reach into the text editor, and grab the drag item
	const LLInventoryItem* getDragItem();

// [SL:KB] - Patch: UI-FloaterSearchReplace | Checked: 2010-11-05 (Catznip-2.3.0a) | Added: Catznip-2.3.0a
	LLTextEditor* getEditor();
// [/SL:KB]

	// return true if there is any embedded inventory.
	bool hasEmbeddedInventory();

	// After saving a notecard, the tcp based upload system will
	// change the asset, therefore, we need to re-fetch it from the
	// asset system. :(
	void refreshFromInventory(const LLUUID& item_id = LLUUID::null);

<<<<<<< HEAD
	// <FS:Ansariel> FIRE-9039: Close notecard after choosing "Save" in close confirmation
	void checkCloseAfterSave();
=======
	void syncExternal();
>>>>>>> 714a95e1

protected:

	void updateTitleButtons() override;
	void loadAsset() override;
	bool saveIfNeeded(LLInventoryItem* copyitem = NULL, bool sync = true);

	void deleteNotecard();

	static void onLoadComplete(LLVFS *vfs,
							   const LLUUID& asset_uuid,
							   LLAssetType::EType type,
							   void* user_data, S32 status, LLExtStat ext_status);

	static void onClickSave(void* data);

	static void onClickDelete(void* data);

	static void onClickEdit(void* data);

	static void onSaveComplete(const LLUUID& asset_uuid,
							   void* user_data,
							   S32 status, LLExtStat ext_status);

	bool handleSaveChangesDialog(const LLSD& notification, const LLSD& response);
	bool handleConfirmDeleteDialog(const LLSD& notification, const LLSD& response);

    static void finishInventoryUpload(LLUUID itemId, LLUUID newAssetId, LLUUID newItemId);
    static void finishTaskUpload(LLUUID itemId, LLUUID newAssetId, LLUUID taskId);
	// <FS:Ansariel> FIRE-13969: Search button
	void onSearchButtonClicked();

    void openInExternalEditor();
    bool onExternalChange(const std::string& filename);
    bool loadNotecardText(const std::string& filename);
    bool writeToFile(const std::string& filename);
    std::string getTmpFileName();

protected:
	LLViewerTextEditor* mEditor;
	LLButton* mSaveBtn;

	LLUUID mAssetID;

	LLUUID mObjectID;

	LLLiveLSLFile* mLiveFile;
};


#endif // LL_LLPREVIEWNOTECARD_H<|MERGE_RESOLUTION|>--- conflicted
+++ resolved
@@ -82,12 +82,10 @@
 	// asset system. :(
 	void refreshFromInventory(const LLUUID& item_id = LLUUID::null);
 
-<<<<<<< HEAD
+	void syncExternal();
+
 	// <FS:Ansariel> FIRE-9039: Close notecard after choosing "Save" in close confirmation
 	void checkCloseAfterSave();
-=======
-	void syncExternal();
->>>>>>> 714a95e1
 
 protected:
 
