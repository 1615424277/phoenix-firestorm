/** 
 * @file llnetmap.h
 * @brief A little map of the world with network information
 *
 * $LicenseInfo:firstyear=2001&license=viewerlgpl$
 * Second Life Viewer Source Code
 * Copyright (C) 2010, Linden Research, Inc.
 * 
 * This library is free software; you can redistribute it and/or
 * modify it under the terms of the GNU Lesser General Public
 * License as published by the Free Software Foundation;
 * version 2.1 of the License only.
 * 
 * This library is distributed in the hope that it will be useful,
 * but WITHOUT ANY WARRANTY; without even the implied warranty of
 * MERCHANTABILITY or FITNESS FOR A PARTICULAR PURPOSE.  See the GNU
 * Lesser General Public License for more details.
 * 
 * You should have received a copy of the GNU Lesser General Public
 * License along with this library; if not, write to the Free Software
 * Foundation, Inc., 51 Franklin Street, Fifth Floor, Boston, MA  02110-1301  USA
 * 
 * Linden Research, Inc., 945 Battery Street, San Francisco, CA  94111  USA
 * $/LicenseInfo$
 */

#ifndef LL_LLNETMAP_H
#define LL_LLNETMAP_H

#include "llmath.h"
#include "lluictrl.h"
#include "v3math.h"
#include "v3dmath.h"
#include "v4color.h"
#include "llpointer.h"
#include "llcoord.h"

class LLColor4U;
class LLImageRaw;
class LLViewerTexture;
class LLFloaterMap;
class LLMenuGL;
// [SL:KB] - Patch: World-MinimapOverlay | Checked: 2012-06-20 (Catznip-3.3)
class LLViewerRegion;
class LLAvatarName;
// [/SL:KB]

class LLNetMap : public LLUICtrl
{
public:
	struct Params 
	:	public LLInitParam::Block<Params, LLUICtrl::Params>
	{
		Optional<LLUIColor>	bg_color;

		Params()
		:	bg_color("bg_color") 
		{}
	};

protected:
	LLNetMap (const Params & p);
	friend class LLUICtrlFactory;
	friend class LLFloaterMap;

public:
	virtual ~LLNetMap();

    static const F32 MAP_SCALE_MIN;
    static const F32 MAP_SCALE_FAR;
    static const F32 MAP_SCALE_MEDIUM;
    static const F32 MAP_SCALE_CLOSE;
    static const F32 MAP_SCALE_VERY_CLOSE;
    static const F32 MAP_SCALE_MAX;

	/*virtual*/ void	draw();
	/*virtual*/ BOOL	handleScrollWheel(S32 x, S32 y, S32 clicks);
	/*virtual*/ BOOL	handleMouseDown(S32 x, S32 y, MASK mask);
	/*virtual*/ BOOL	handleMouseUp(S32 x, S32 y, MASK mask);
	/*virtual*/ BOOL	handleHover( S32 x, S32 y, MASK mask );
	/*virtual*/ BOOL	handleToolTip( S32 x, S32 y, MASK mask);
	/*virtual*/ void	reshape(S32 width, S32 height, BOOL called_from_parent = TRUE);

	/*virtual*/ BOOL 	postBuild();
	/*virtual*/ BOOL	handleRightMouseDown( S32 x, S32 y, MASK mask );
	/*virtual*/ BOOL	handleClick(S32 x, S32 y, MASK mask);
	/*virtual*/ BOOL	handleDoubleClick( S32 x, S32 y, MASK mask );

<<<<<<< HEAD
// [SL:KB] - Patch: World-MinimapOverlay | Checked: 2012-06-20 (Catznip-3.3)
    void            refreshParcelOverlay() { mUpdateParcelImage = true; }
// [/SL:KB]
=======
>>>>>>> b5406352
    void            setScale(F32 scale);

    void            setToolTipMsg(const std::string& msg) { mToolTipMsg = msg; }
    void            setParcelNameMsg(const std::string& msg) { mParcelNameMsg = msg; }
    void            setParcelSalePriceMsg(const std::string& msg) { mParcelSalePriceMsg = msg; }
    void            setParcelSaleAreaMsg(const std::string& msg) { mParcelSaleAreaMsg = msg; }
    void            setParcelOwnerMsg(const std::string& msg) { mParcelOwnerMsg = msg; }
    void            setRegionNameMsg(const std::string& msg) { mRegionNameMsg = msg; }
    void            setToolTipHintMsg(const std::string& msg) { mToolTipHintMsg = msg; }
    void            setAltToolTipHintMsg(const std::string& msg) { mAltToolTipHintMsg = msg; }

	void			renderScaledPointGlobal( const LLVector3d& pos, const LLColor4U &color, F32 radius );
	LLVector3d		viewPosToGlobal(S32 x,S32 y);
	LLUUID			getClosestAgentToCursor() const { return mClosestAgentToCursor; }
	LLVector3d		getClosestAgentPosition() const { return mClosestAgentPosition; }

	// <FS:Ansariel> Synchronize double click handling throughout instances
	void			performDoubleClickAction(LLVector3d pos_global);

	// <FS:Ansariel> Mark avatar feature
	static bool		hasAvatarMarkColor(const LLUUID& avatar_id) { return sAvatarMarksMap.find(avatar_id) != sAvatarMarksMap.end(); }
	static bool		getAvatarMarkColor(const LLUUID& avatar_id, LLColor4& color);
	static void		setAvatarMarkColor(const LLUUID& avatar_id, const LLSD& color);
	static void		setAvatarMarkColors(const uuid_vec_t& avatar_ids, const LLSD& color);
	static void		clearAvatarMarkColor(const LLUUID& avatar_id);
	static void		clearAvatarMarkColors(const uuid_vec_t& avatar_ids);
	static void		clearAvatarMarkColors();
	static LLColor4	getAvatarColor(const LLUUID& avatar_id);
	// </FS:Ansariel>

private:
	const LLVector3d& getObjectImageCenterGlobal()	{ return mObjectImageCenterGlobal; }
	void 			renderPoint(const LLVector3 &pos, const LLColor4U &color, 
								S32 diameter, S32 relative_height = 0);

	LLVector3		globalPosToView(const LLVector3d& global_pos);

	void			drawTracking( const LLVector3d& pos_global, 
								  const LLColor4& color,
								  BOOL draw_arrow = TRUE);
<<<<<<< HEAD
	void			drawRing(const F32 radius, LLVector3 pos_map, const LLUIColor& color);
=======
    bool            isMouseOnPopupMenu();
    void            updateAboutLandPopupButton();
>>>>>>> b5406352
	BOOL			handleToolTipAgent(const LLUUID& avatar_id);
	static void		showAvatarInspector(const LLUUID& avatar_id);

// [SL:KB] - Patch: World-MinimapOverlay | Checked: 2012-06-20 (Catznip-3.3)
	bool			createImage(LLPointer<LLImageRaw>& rawimagep) const;
	void			createObjectImage();
	void			createParcelImage();

	void			renderPropertyLinesForRegion(const LLViewerRegion* pRegion, const LLColor4U& clrOverlay);
// [/SL:KB]
//	void			createObjectImage();

    F32             getScaleForName(std::string scale_name);
	static bool		outsideSlop(S32 x, S32 y, S32 start_x, S32 start_y, S32 slop);

//	bool			mUpdateNow;
// [SL:KB] - Patch: World-MinimapOverlay | Checked: 2012-06-20 (Catznip-3.3)
	bool			mUpdateObjectImage;
	bool			mUpdateParcelImage;
// [/SL:KB]

	LLUIColor		mBackgroundColor;

	F32				mScale;					// Size of a region in pixels
	static F32		sScale;					// <FS:Ansariel> Used to synchronize netmaps throughout instances

	F32				mPixelsPerMeter;		// world meters to map pixels
	F32				mObjectMapTPM;			// texels per meter on map
	F32				mObjectMapPixels;		// Width of object map in pixels
	F32				mDotRadius;				// Size of avatar markers

    bool            mPanning; // map is being dragged
    bool            mCentering; // map is being re-centered around the agent
    LLVector2       mCurPan;
    LLVector2       mStartPan; // pan offset at start of drag
    LLVector3d      mPopupWorldPos; // world position picked under mouse when context menu is opened
    LLCoordGL       mMouseDown; // pointer position at start of drag

	LLVector3d		mObjectImageCenterGlobal;
	LLPointer<LLImageRaw> mObjectRawImagep;
	LLPointer<LLViewerTexture>	mObjectImagep;
// [SL:KB] - Patch: World-MinimapOverlay | Checked: 2012-06-20 (Catznip-3.3)
	LLVector3d		mParcelImageCenterGlobal;
	LLPointer<LLImageRaw> mParcelRawImagep;
	LLPointer<LLViewerTexture>	mParcelImagep;

	boost::signals2::connection mParcelMgrConn;
	boost::signals2::connection mParcelOverlayConn;
// [/SL:KB]

	LLUUID			mClosestAgentToCursor;
// [SL:KB] - Patch: World-MiniMap | Checked: 2012-07-08 (Catznip-3.3)
	LLVector3d		mClosestAgentPosition;
// [/SL:KB]

    std::string     mToolTipMsg;
    std::string     mParcelNameMsg;
    std::string     mParcelSalePriceMsg;
    std::string     mParcelSaleAreaMsg;
    std::string     mParcelOwnerMsg;
    std::string     mRegionNameMsg;
    std::string     mToolTipHintMsg;
    std::string     mAltToolTipHintMsg;
<<<<<<< HEAD

	// <FS:Ansariel> Mark avatar feature
	typedef std::map<LLUUID, LLColor4> avatar_marks_map_t;
	static avatar_marks_map_t sAvatarMarksMap;
=======
>>>>>>> b5406352

public:
	void			setSelected(uuid_vec_t uuids) { gmSelected=uuids; };
// <FS:CR> Minimap improvements
	void			handleShowProfile(const LLSD& sdParam) const;
	uuid_vec_t		mClosestAgentsToCursor;
	LLVector3d		mPosGlobalRightClick;
	LLUUID			mClosestAgentRightClick;
	uuid_vec_t		mClosestAgentsRightClick;
// </FS:CR>

private:
<<<<<<< HEAD
	void handleZoom(const LLSD& userdata);
	void handleStopTracking (const LLSD& userdata);
	void handleStartTracking();
	void handleMark(const LLSD& userdata);
	void handleClearMark();
	void handleClearMarks();
	void handleCam();
// [SL:KB] - Patch: World-MiniMap | Checked: 2012-07-08 (Catznip-3.3)
	void handleOverlayToggle(const LLSD& sdParam);
	bool checkTextureType(const LLSD& sdParam) const;
	void handleTextureType(const LLSD& sdParam) const;
	void setAvatarProfileLabel(const LLUUID& av_id, const LLAvatarName& avName, const std::string& item_name);
	typedef std::map<LLUUID, boost::signals2::connection> avatar_name_cache_connection_map_t;
	avatar_name_cache_connection_map_t mAvatarNameCacheConnections;
// [/SL:KB]

	bool canAddFriend();
	bool canRemoveFriend();
	bool canCall();
	bool canMap();
	bool canShare();
	bool canOfferTeleport();
	bool canBlock();
	bool canFreezeEject();
	bool canKickTeleportHome();
	bool isBlocked();
	// <FS:Ansariel> Extra request teleport
	bool canRequestTeleport();

	void handleAddFriend();
	void handleAddToContactSet();
	void handleRemoveFriend();
	void handleIM();
	void handleCall();
	void handleMap();
	void handleShare();
	void handlePay();
	void handleOfferTeleport();
	void handleRequestTeleport();
	void handleTeleportToAvatar();
	void handleGroupInvite();
	void handleGetScriptInfo();
	void handleBlockUnblock();
	void handleReport();
	void handleFreeze();
	void handleEject();
	void handleKick();
	void handleTeleportHome();
	void handleEstateBan();
	void handleDerender(bool permanent);
=======
    bool isZoomChecked(const LLSD& userdata);
    void setZoom(const LLSD& userdata);
    void handleStopTracking(const LLSD& userdata);
    void activateCenterMap(const LLSD& userdata);
    bool isMapOrientationChecked(const LLSD& userdata);
    void setMapOrientation(const LLSD& userdata);
    void popupShowAboutLand(const LLSD& userdata);
>>>>>>> b5406352

	LLMenuGL*		mPopupMenu;
	uuid_vec_t		gmSelected;
};


#endif<|MERGE_RESOLUTION|>--- conflicted
+++ resolved
@@ -86,12 +86,9 @@
 	/*virtual*/ BOOL	handleClick(S32 x, S32 y, MASK mask);
 	/*virtual*/ BOOL	handleDoubleClick( S32 x, S32 y, MASK mask );
 
-<<<<<<< HEAD
 // [SL:KB] - Patch: World-MinimapOverlay | Checked: 2012-06-20 (Catznip-3.3)
     void            refreshParcelOverlay() { mUpdateParcelImage = true; }
 // [/SL:KB]
-=======
->>>>>>> b5406352
     void            setScale(F32 scale);
 
     void            setToolTipMsg(const std::string& msg) { mToolTipMsg = msg; }
@@ -132,12 +129,9 @@
 	void			drawTracking( const LLVector3d& pos_global, 
 								  const LLColor4& color,
 								  BOOL draw_arrow = TRUE);
-<<<<<<< HEAD
 	void			drawRing(const F32 radius, LLVector3 pos_map, const LLUIColor& color);
-=======
     bool            isMouseOnPopupMenu();
     void            updateAboutLandPopupButton();
->>>>>>> b5406352
 	BOOL			handleToolTipAgent(const LLUUID& avatar_id);
 	static void		showAvatarInspector(const LLUUID& avatar_id);
 
@@ -146,11 +140,11 @@
 	void			createObjectImage();
 	void			createParcelImage();
 
+    F32             getScaleForName(std::string scale_name);
 	void			renderPropertyLinesForRegion(const LLViewerRegion* pRegion, const LLColor4U& clrOverlay);
 // [/SL:KB]
 //	void			createObjectImage();
 
-    F32             getScaleForName(std::string scale_name);
 	static bool		outsideSlop(S32 x, S32 y, S32 start_x, S32 start_y, S32 slop);
 
 //	bool			mUpdateNow;
@@ -201,28 +195,28 @@
     std::string     mRegionNameMsg;
     std::string     mToolTipHintMsg;
     std::string     mAltToolTipHintMsg;
-<<<<<<< HEAD
 
 	// <FS:Ansariel> Mark avatar feature
 	typedef std::map<LLUUID, LLColor4> avatar_marks_map_t;
 	static avatar_marks_map_t sAvatarMarksMap;
-=======
->>>>>>> b5406352
 
 public:
 	void			setSelected(uuid_vec_t uuids) { gmSelected=uuids; };
 // <FS:CR> Minimap improvements
 	void			handleShowProfile(const LLSD& sdParam) const;
 	uuid_vec_t		mClosestAgentsToCursor;
-	LLVector3d		mPosGlobalRightClick;
 	LLUUID			mClosestAgentRightClick;
 	uuid_vec_t		mClosestAgentsRightClick;
 // </FS:CR>
 
 private:
-<<<<<<< HEAD
-	void handleZoom(const LLSD& userdata);
-	void handleStopTracking (const LLSD& userdata);
+    bool isZoomChecked(const LLSD& userdata);
+    void setZoom(const LLSD& userdata);
+    void handleStopTracking(const LLSD& userdata);
+    void activateCenterMap(const LLSD& userdata);
+    bool isMapOrientationChecked(const LLSD& userdata);
+    void setMapOrientation(const LLSD& userdata);
+    void popupShowAboutLand(const LLSD& userdata);
 	void handleStartTracking();
 	void handleMark(const LLSD& userdata);
 	void handleClearMark();
@@ -271,15 +265,6 @@
 	void handleTeleportHome();
 	void handleEstateBan();
 	void handleDerender(bool permanent);
-=======
-    bool isZoomChecked(const LLSD& userdata);
-    void setZoom(const LLSD& userdata);
-    void handleStopTracking(const LLSD& userdata);
-    void activateCenterMap(const LLSD& userdata);
-    bool isMapOrientationChecked(const LLSD& userdata);
-    void setMapOrientation(const LLSD& userdata);
-    void popupShowAboutLand(const LLSD& userdata);
->>>>>>> b5406352
 
 	LLMenuGL*		mPopupMenu;
 	uuid_vec_t		gmSelected;
