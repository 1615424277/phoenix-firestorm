/**
 * @file lldebugmessagebox.cpp
 * @brief Implementation of a simple, non-modal message box.
 *
 * $LicenseInfo:firstyear=2002&license=viewerlgpl$
 * Second Life Viewer Source Code
 * Copyright (C) 2010, Linden Research, Inc.
 *
 * This library is free software; you can redistribute it and/or
 * modify it under the terms of the GNU Lesser General Public
 * License as published by the Free Software Foundation;
 * version 2.1 of the License only.
 *
 * This library is distributed in the hope that it will be useful,
 * but WITHOUT ANY WARRANTY; without even the implied warranty of
 * MERCHANTABILITY or FITNESS FOR A PARTICULAR PURPOSE.  See the GNU
 * Lesser General Public License for more details.
 *
 * You should have received a copy of the GNU Lesser General Public
 * License along with this library; if not, write to the Free Software
 * Foundation, Inc., 51 Franklin Street, Fifth Floor, Boston, MA  02110-1301  USA
 *
 * Linden Research, Inc., 945 Battery Street, San Francisco, CA  94111  USA
 * $/LicenseInfo$
 */

#include "llviewerprecompiledheaders.h"

#include "lldebugmessagebox.h"

#include "llresmgr.h"
#include "llfontgl.h"
#include "llbutton.h"
#include "llsliderctrl.h"
#include "llcheckboxctrl.h"
#include "lltextbox.h"
#include "lllineeditor.h"
#include "llfocusmgr.h"

///----------------------------------------------------------------------------
/// Class LLDebugVarMessageBox
///----------------------------------------------------------------------------

std::map<std::string, LLDebugVarMessageBox*> LLDebugVarMessageBox::sInstances;

<<<<<<< HEAD
LLDebugVarMessageBox::LLDebugVarMessageBox(const std::string& title, EDebugVarType var_type, void *var) : 
	LLFloater(LLSD()),
	mVarType(var_type), mVarData(var), mAnimate(false)
=======
LLDebugVarMessageBox::LLDebugVarMessageBox(const std::string& title, EDebugVarType var_type, void *var) :
    LLFloater(LLSD()),
    mVarType(var_type), mVarData(var), mAnimate(FALSE)
>>>>>>> e1623bb2
{
    setRect(LLRect(10,160,400,10));

    LLSliderCtrl::Params slider_p;
    slider_p.label(title);
    slider_p.label_width(70);
    slider_p.text_width(40);
    slider_p.can_edit_text(true);
    slider_p.show_text(true);

    mSlider1 = NULL;
    mSlider2 = NULL;
    mSlider3 = NULL;

    switch(var_type)
    {
    case VAR_TYPE_F32:
        slider_p.name("slider 1");
        slider_p.rect(LLRect(20,130,190,110));
        slider_p.initial_value(*((F32*)var));
        slider_p.min_value(-100.f);
        slider_p.max_value(100.f);
        slider_p.increment(0.1f);
        slider_p.decimal_digits(3);
        mSlider1 = LLUICtrlFactory::create<LLSliderCtrl>(slider_p);
        addChild(mSlider1);
        break;
    case VAR_TYPE_S32:
        slider_p.name("slider 1");
        slider_p.rect(LLRect(20,100,190,80));
        slider_p.initial_value((F32)*((S32*)var));
        slider_p.min_value(-255.f);
        slider_p.max_value(255.f);
        slider_p.increment(1.f);
        slider_p.decimal_digits(0);
        mSlider1 = LLUICtrlFactory::create<LLSliderCtrl>(slider_p);
        addChild(mSlider1);
        break;
    case VAR_TYPE_VEC3:
        slider_p.name("slider 1");
        slider_p.label("x: ");
        slider_p.rect(LLRect(20,130,190,110));
        slider_p.initial_value(((LLVector3*)var)->mV[VX]);
        slider_p.min_value(-100.f);
        slider_p.max_value(100.f);
        slider_p.increment(0.1f);
        slider_p.decimal_digits(3);
        mSlider1 = LLUICtrlFactory::create<LLSliderCtrl>(slider_p);

        slider_p.name("slider 2");
        slider_p.label("y: ");
        slider_p.rect(LLRect(20,100,190,80));
        slider_p.initial_value(((LLVector3*)var)->mV[VY]);
        mSlider2 = LLUICtrlFactory::create<LLSliderCtrl>(slider_p);

        slider_p.name("slider 3");
        slider_p.label("z: ");
        slider_p.rect(LLRect(20,70,190,50));
        slider_p.initial_value(((LLVector3*)var)->mV[VZ]);
        mSlider2 = LLUICtrlFactory::create<LLSliderCtrl>(slider_p);

        addChild(mSlider1);
        addChild(mSlider2);
        addChild(mSlider3);
        break;
    default:
        LL_WARNS() << "Unhandled var type " << var_type << LL_ENDL;
        break;
    }

    LLButton::Params p;
    p.name(std::string("Animate"));
    p.label(std::string("Animate"));
    p.rect(LLRect(20, 45, 180, 25));
    p.click_callback.function(boost::bind(&LLDebugVarMessageBox::onAnimateClicked, this, _2));
    mAnimateButton = LLUICtrlFactory::create<LLButton>(p);
    addChild(mAnimateButton);

    LLTextBox::Params params;
    params.name("value");
    params.initial_value(params.name());
    params.rect(LLRect(20,20,190,0));
    mText = LLUICtrlFactory::create<LLTextBox> (params);
    addChild(mText);

    //disable hitting enter closes dialog
    setDefaultBtn();
}

LLDebugVarMessageBox::~LLDebugVarMessageBox()
{
    sInstances.erase(mTitle);
}

void LLDebugVarMessageBox::show(const std::string& title, F32 *var, F32 max_value, F32 increment)
{
#ifndef LL_RELEASE_FOR_DOWNLOAD
    LLDebugVarMessageBox* box = show(title, VAR_TYPE_F32, (void*)var);
    max_value = llabs(max_value);
    box->mSlider1->setMaxValue(max_value);
    box->mSlider1->setMinValue(-max_value);
    box->mSlider1->setIncrement(increment);
    if (!gFocusMgr.childHasKeyboardFocus(box))
    {
        box->mSlider1->setValue(*var);
    }
    box->mSlider1->setCommitCallback(boost::bind(&LLDebugVarMessageBox::sliderChanged, box, _2));
#endif
}

void LLDebugVarMessageBox::show(const std::string& title, S32 *var, S32 max_value, S32 increment)
{
#ifndef LL_RELEASE_FOR_DOWNLOAD
    LLDebugVarMessageBox* box = show(title, VAR_TYPE_S32, (void*)var);
    F32 max_val = llabs((F32)max_value);
    box->mSlider1->setMaxValue(max_val);
    box->mSlider1->setMinValue(-max_val);
    box->mSlider1->setIncrement((F32)increment);
    if (!gFocusMgr.childHasKeyboardFocus(box))
    {
        box->mSlider1->setValue((F32)*var);
    }
    box->mSlider1->setCommitCallback(boost::bind(&LLDebugVarMessageBox::sliderChanged, box, _2));
#endif
}

void LLDebugVarMessageBox::show(const std::string& title, LLVector3 *var, LLVector3 max_value, LLVector3 increment)
{
#ifndef LL_RELEASE_FOR_DOWNLOAD
    LLDebugVarMessageBox* box = show(title, VAR_TYPE_VEC3, (LLVector3*)var);
    max_value.abs();
    box->mSlider1->setMaxValue(max_value.mV[VX]);
    box->mSlider1->setMinValue(-max_value.mV[VX]);
    box->mSlider1->setIncrement(increment.mV[VX]);
    box->mSlider1->setCommitCallback(boost::bind(&LLDebugVarMessageBox::sliderChanged, box, _2));

    box->mSlider2->setMaxValue(max_value.mV[VX]);
    box->mSlider2->setMinValue(-max_value.mV[VX]);
    box->mSlider2->setIncrement(increment.mV[VX]);
    box->mSlider2->setCommitCallback(boost::bind(&LLDebugVarMessageBox::sliderChanged, box, _2));

    box->mSlider3->setMaxValue(max_value.mV[VX]);
    box->mSlider3->setMinValue(-max_value.mV[VX]);
    box->mSlider3->setIncrement(increment.mV[VX]);
    box->mSlider3->setCommitCallback(boost::bind(&LLDebugVarMessageBox::sliderChanged, box, _2));
#endif
}

LLDebugVarMessageBox* LLDebugVarMessageBox::show(const std::string& title, EDebugVarType var_type, void *var)
{
    std::string title_string(title);

    LLDebugVarMessageBox *box = sInstances[title_string];
    if (!box)
    {
        box = new LLDebugVarMessageBox(title, var_type, var);
        sInstances[title_string] = box;
        gFloaterView->addChild(box);
        box->reshape(200,150);
        box->openFloater();
        box->mTitle = title_string;
    }

    return box;
}

void LLDebugVarMessageBox::sliderChanged(const LLSD& data)
{
    if (!mVarData)
        return;

    switch(mVarType)
    {
    case VAR_TYPE_F32:
        *((F32*)mVarData) = (F32)mSlider1->getValue().asReal();
        break;
    case VAR_TYPE_S32:
        *((S32*)mVarData) = (S32)mSlider1->getValue().asInteger();
        break;
    case VAR_TYPE_VEC3:
    {
        LLVector3* vec_p = (LLVector3*)mVarData;
        vec_p->setVec((F32)mSlider1->getValue().asReal(),
            (F32)mSlider2->getValue().asReal(),
            (F32)mSlider3->getValue().asReal());
        break;
    }
    default:
        LL_WARNS() << "Unhandled var type " << mVarType << LL_ENDL;
        break;
    }
}

void LLDebugVarMessageBox::onAnimateClicked(const LLSD& data)
{
    mAnimate = !mAnimate;
    mAnimateButton->setToggleState(mAnimate);
}

void LLDebugVarMessageBox::draw()
{
    std::string text;
    switch(mVarType)
    {
      case VAR_TYPE_F32:
        text = llformat("%.3f", *((F32*)mVarData));
        break;
      case VAR_TYPE_S32:
        text = llformat("%d", *((S32*)mVarData));
        break;
      case VAR_TYPE_VEC3:
      {
          LLVector3* vec_p = (LLVector3*)mVarData;
          text= llformat("%.3f %.3f %.3f", vec_p->mV[VX], vec_p->mV[VY], vec_p->mV[VZ]);
          break;
      }
      default:
        LL_WARNS() << "Unhandled var type " << mVarType << LL_ENDL;
        break;
    }
    mText->setText(text);

    if(mAnimate)
    {
        if (mSlider1)
        {
            F32 animated_val = clamp_rescale(fmodf((F32)LLFrameTimer::getElapsedSeconds() / 5.f, 1.f), 0.f, 1.f, 0.f, mSlider1->getMaxValue());
            mSlider1->setValue(animated_val);
            sliderChanged(LLSD());
            if (mSlider2)
            {
                mSlider2->setValue(animated_val);
                sliderChanged(LLSD());
            }
            if (mSlider3)
            {
                mSlider3->setValue(animated_val);
                sliderChanged(LLSD());
            }
        }
    }
    LLFloater::draw();
}<|MERGE_RESOLUTION|>--- conflicted
+++ resolved
@@ -1,297 +1,291 @@
-/**
- * @file lldebugmessagebox.cpp
- * @brief Implementation of a simple, non-modal message box.
- *
- * $LicenseInfo:firstyear=2002&license=viewerlgpl$
- * Second Life Viewer Source Code
- * Copyright (C) 2010, Linden Research, Inc.
- *
- * This library is free software; you can redistribute it and/or
- * modify it under the terms of the GNU Lesser General Public
- * License as published by the Free Software Foundation;
- * version 2.1 of the License only.
- *
- * This library is distributed in the hope that it will be useful,
- * but WITHOUT ANY WARRANTY; without even the implied warranty of
- * MERCHANTABILITY or FITNESS FOR A PARTICULAR PURPOSE.  See the GNU
- * Lesser General Public License for more details.
- *
- * You should have received a copy of the GNU Lesser General Public
- * License along with this library; if not, write to the Free Software
- * Foundation, Inc., 51 Franklin Street, Fifth Floor, Boston, MA  02110-1301  USA
- *
- * Linden Research, Inc., 945 Battery Street, San Francisco, CA  94111  USA
- * $/LicenseInfo$
- */
-
-#include "llviewerprecompiledheaders.h"
-
-#include "lldebugmessagebox.h"
-
-#include "llresmgr.h"
-#include "llfontgl.h"
-#include "llbutton.h"
-#include "llsliderctrl.h"
-#include "llcheckboxctrl.h"
-#include "lltextbox.h"
-#include "lllineeditor.h"
-#include "llfocusmgr.h"
-
-///----------------------------------------------------------------------------
-/// Class LLDebugVarMessageBox
-///----------------------------------------------------------------------------
-
-std::map<std::string, LLDebugVarMessageBox*> LLDebugVarMessageBox::sInstances;
-
-<<<<<<< HEAD
-LLDebugVarMessageBox::LLDebugVarMessageBox(const std::string& title, EDebugVarType var_type, void *var) : 
-	LLFloater(LLSD()),
-	mVarType(var_type), mVarData(var), mAnimate(false)
-=======
-LLDebugVarMessageBox::LLDebugVarMessageBox(const std::string& title, EDebugVarType var_type, void *var) :
-    LLFloater(LLSD()),
-    mVarType(var_type), mVarData(var), mAnimate(FALSE)
->>>>>>> e1623bb2
-{
-    setRect(LLRect(10,160,400,10));
-
-    LLSliderCtrl::Params slider_p;
-    slider_p.label(title);
-    slider_p.label_width(70);
-    slider_p.text_width(40);
-    slider_p.can_edit_text(true);
-    slider_p.show_text(true);
-
-    mSlider1 = NULL;
-    mSlider2 = NULL;
-    mSlider3 = NULL;
-
-    switch(var_type)
-    {
-    case VAR_TYPE_F32:
-        slider_p.name("slider 1");
-        slider_p.rect(LLRect(20,130,190,110));
-        slider_p.initial_value(*((F32*)var));
-        slider_p.min_value(-100.f);
-        slider_p.max_value(100.f);
-        slider_p.increment(0.1f);
-        slider_p.decimal_digits(3);
-        mSlider1 = LLUICtrlFactory::create<LLSliderCtrl>(slider_p);
-        addChild(mSlider1);
-        break;
-    case VAR_TYPE_S32:
-        slider_p.name("slider 1");
-        slider_p.rect(LLRect(20,100,190,80));
-        slider_p.initial_value((F32)*((S32*)var));
-        slider_p.min_value(-255.f);
-        slider_p.max_value(255.f);
-        slider_p.increment(1.f);
-        slider_p.decimal_digits(0);
-        mSlider1 = LLUICtrlFactory::create<LLSliderCtrl>(slider_p);
-        addChild(mSlider1);
-        break;
-    case VAR_TYPE_VEC3:
-        slider_p.name("slider 1");
-        slider_p.label("x: ");
-        slider_p.rect(LLRect(20,130,190,110));
-        slider_p.initial_value(((LLVector3*)var)->mV[VX]);
-        slider_p.min_value(-100.f);
-        slider_p.max_value(100.f);
-        slider_p.increment(0.1f);
-        slider_p.decimal_digits(3);
-        mSlider1 = LLUICtrlFactory::create<LLSliderCtrl>(slider_p);
-
-        slider_p.name("slider 2");
-        slider_p.label("y: ");
-        slider_p.rect(LLRect(20,100,190,80));
-        slider_p.initial_value(((LLVector3*)var)->mV[VY]);
-        mSlider2 = LLUICtrlFactory::create<LLSliderCtrl>(slider_p);
-
-        slider_p.name("slider 3");
-        slider_p.label("z: ");
-        slider_p.rect(LLRect(20,70,190,50));
-        slider_p.initial_value(((LLVector3*)var)->mV[VZ]);
-        mSlider2 = LLUICtrlFactory::create<LLSliderCtrl>(slider_p);
-
-        addChild(mSlider1);
-        addChild(mSlider2);
-        addChild(mSlider3);
-        break;
-    default:
-        LL_WARNS() << "Unhandled var type " << var_type << LL_ENDL;
-        break;
-    }
-
-    LLButton::Params p;
-    p.name(std::string("Animate"));
-    p.label(std::string("Animate"));
-    p.rect(LLRect(20, 45, 180, 25));
-    p.click_callback.function(boost::bind(&LLDebugVarMessageBox::onAnimateClicked, this, _2));
-    mAnimateButton = LLUICtrlFactory::create<LLButton>(p);
-    addChild(mAnimateButton);
-
-    LLTextBox::Params params;
-    params.name("value");
-    params.initial_value(params.name());
-    params.rect(LLRect(20,20,190,0));
-    mText = LLUICtrlFactory::create<LLTextBox> (params);
-    addChild(mText);
-
-    //disable hitting enter closes dialog
-    setDefaultBtn();
-}
-
-LLDebugVarMessageBox::~LLDebugVarMessageBox()
-{
-    sInstances.erase(mTitle);
-}
-
-void LLDebugVarMessageBox::show(const std::string& title, F32 *var, F32 max_value, F32 increment)
-{
-#ifndef LL_RELEASE_FOR_DOWNLOAD
-    LLDebugVarMessageBox* box = show(title, VAR_TYPE_F32, (void*)var);
-    max_value = llabs(max_value);
-    box->mSlider1->setMaxValue(max_value);
-    box->mSlider1->setMinValue(-max_value);
-    box->mSlider1->setIncrement(increment);
-    if (!gFocusMgr.childHasKeyboardFocus(box))
-    {
-        box->mSlider1->setValue(*var);
-    }
-    box->mSlider1->setCommitCallback(boost::bind(&LLDebugVarMessageBox::sliderChanged, box, _2));
-#endif
-}
-
-void LLDebugVarMessageBox::show(const std::string& title, S32 *var, S32 max_value, S32 increment)
-{
-#ifndef LL_RELEASE_FOR_DOWNLOAD
-    LLDebugVarMessageBox* box = show(title, VAR_TYPE_S32, (void*)var);
-    F32 max_val = llabs((F32)max_value);
-    box->mSlider1->setMaxValue(max_val);
-    box->mSlider1->setMinValue(-max_val);
-    box->mSlider1->setIncrement((F32)increment);
-    if (!gFocusMgr.childHasKeyboardFocus(box))
-    {
-        box->mSlider1->setValue((F32)*var);
-    }
-    box->mSlider1->setCommitCallback(boost::bind(&LLDebugVarMessageBox::sliderChanged, box, _2));
-#endif
-}
-
-void LLDebugVarMessageBox::show(const std::string& title, LLVector3 *var, LLVector3 max_value, LLVector3 increment)
-{
-#ifndef LL_RELEASE_FOR_DOWNLOAD
-    LLDebugVarMessageBox* box = show(title, VAR_TYPE_VEC3, (LLVector3*)var);
-    max_value.abs();
-    box->mSlider1->setMaxValue(max_value.mV[VX]);
-    box->mSlider1->setMinValue(-max_value.mV[VX]);
-    box->mSlider1->setIncrement(increment.mV[VX]);
-    box->mSlider1->setCommitCallback(boost::bind(&LLDebugVarMessageBox::sliderChanged, box, _2));
-
-    box->mSlider2->setMaxValue(max_value.mV[VX]);
-    box->mSlider2->setMinValue(-max_value.mV[VX]);
-    box->mSlider2->setIncrement(increment.mV[VX]);
-    box->mSlider2->setCommitCallback(boost::bind(&LLDebugVarMessageBox::sliderChanged, box, _2));
-
-    box->mSlider3->setMaxValue(max_value.mV[VX]);
-    box->mSlider3->setMinValue(-max_value.mV[VX]);
-    box->mSlider3->setIncrement(increment.mV[VX]);
-    box->mSlider3->setCommitCallback(boost::bind(&LLDebugVarMessageBox::sliderChanged, box, _2));
-#endif
-}
-
-LLDebugVarMessageBox* LLDebugVarMessageBox::show(const std::string& title, EDebugVarType var_type, void *var)
-{
-    std::string title_string(title);
-
-    LLDebugVarMessageBox *box = sInstances[title_string];
-    if (!box)
-    {
-        box = new LLDebugVarMessageBox(title, var_type, var);
-        sInstances[title_string] = box;
-        gFloaterView->addChild(box);
-        box->reshape(200,150);
-        box->openFloater();
-        box->mTitle = title_string;
-    }
-
-    return box;
-}
-
-void LLDebugVarMessageBox::sliderChanged(const LLSD& data)
-{
-    if (!mVarData)
-        return;
-
-    switch(mVarType)
-    {
-    case VAR_TYPE_F32:
-        *((F32*)mVarData) = (F32)mSlider1->getValue().asReal();
-        break;
-    case VAR_TYPE_S32:
-        *((S32*)mVarData) = (S32)mSlider1->getValue().asInteger();
-        break;
-    case VAR_TYPE_VEC3:
-    {
-        LLVector3* vec_p = (LLVector3*)mVarData;
-        vec_p->setVec((F32)mSlider1->getValue().asReal(),
-            (F32)mSlider2->getValue().asReal(),
-            (F32)mSlider3->getValue().asReal());
-        break;
-    }
-    default:
-        LL_WARNS() << "Unhandled var type " << mVarType << LL_ENDL;
-        break;
-    }
-}
-
-void LLDebugVarMessageBox::onAnimateClicked(const LLSD& data)
-{
-    mAnimate = !mAnimate;
-    mAnimateButton->setToggleState(mAnimate);
-}
-
-void LLDebugVarMessageBox::draw()
-{
-    std::string text;
-    switch(mVarType)
-    {
-      case VAR_TYPE_F32:
-        text = llformat("%.3f", *((F32*)mVarData));
-        break;
-      case VAR_TYPE_S32:
-        text = llformat("%d", *((S32*)mVarData));
-        break;
-      case VAR_TYPE_VEC3:
-      {
-          LLVector3* vec_p = (LLVector3*)mVarData;
-          text= llformat("%.3f %.3f %.3f", vec_p->mV[VX], vec_p->mV[VY], vec_p->mV[VZ]);
-          break;
-      }
-      default:
-        LL_WARNS() << "Unhandled var type " << mVarType << LL_ENDL;
-        break;
-    }
-    mText->setText(text);
-
-    if(mAnimate)
-    {
-        if (mSlider1)
-        {
-            F32 animated_val = clamp_rescale(fmodf((F32)LLFrameTimer::getElapsedSeconds() / 5.f, 1.f), 0.f, 1.f, 0.f, mSlider1->getMaxValue());
-            mSlider1->setValue(animated_val);
-            sliderChanged(LLSD());
-            if (mSlider2)
-            {
-                mSlider2->setValue(animated_val);
-                sliderChanged(LLSD());
-            }
-            if (mSlider3)
-            {
-                mSlider3->setValue(animated_val);
-                sliderChanged(LLSD());
-            }
-        }
-    }
-    LLFloater::draw();
-}+/**
+ * @file lldebugmessagebox.cpp
+ * @brief Implementation of a simple, non-modal message box.
+ *
+ * $LicenseInfo:firstyear=2002&license=viewerlgpl$
+ * Second Life Viewer Source Code
+ * Copyright (C) 2010, Linden Research, Inc.
+ *
+ * This library is free software; you can redistribute it and/or
+ * modify it under the terms of the GNU Lesser General Public
+ * License as published by the Free Software Foundation;
+ * version 2.1 of the License only.
+ *
+ * This library is distributed in the hope that it will be useful,
+ * but WITHOUT ANY WARRANTY; without even the implied warranty of
+ * MERCHANTABILITY or FITNESS FOR A PARTICULAR PURPOSE.  See the GNU
+ * Lesser General Public License for more details.
+ *
+ * You should have received a copy of the GNU Lesser General Public
+ * License along with this library; if not, write to the Free Software
+ * Foundation, Inc., 51 Franklin Street, Fifth Floor, Boston, MA  02110-1301  USA
+ *
+ * Linden Research, Inc., 945 Battery Street, San Francisco, CA  94111  USA
+ * $/LicenseInfo$
+ */
+
+#include "llviewerprecompiledheaders.h"
+
+#include "lldebugmessagebox.h"
+
+#include "llresmgr.h"
+#include "llfontgl.h"
+#include "llbutton.h"
+#include "llsliderctrl.h"
+#include "llcheckboxctrl.h"
+#include "lltextbox.h"
+#include "lllineeditor.h"
+#include "llfocusmgr.h"
+
+///----------------------------------------------------------------------------
+/// Class LLDebugVarMessageBox
+///----------------------------------------------------------------------------
+
+std::map<std::string, LLDebugVarMessageBox*> LLDebugVarMessageBox::sInstances;
+
+LLDebugVarMessageBox::LLDebugVarMessageBox(const std::string& title, EDebugVarType var_type, void *var) :
+    LLFloater(LLSD()),
+    mVarType(var_type), mVarData(var), mAnimate(false)
+{
+    setRect(LLRect(10,160,400,10));
+
+    LLSliderCtrl::Params slider_p;
+    slider_p.label(title);
+    slider_p.label_width(70);
+    slider_p.text_width(40);
+    slider_p.can_edit_text(true);
+    slider_p.show_text(true);
+
+    mSlider1 = NULL;
+    mSlider2 = NULL;
+    mSlider3 = NULL;
+
+    switch(var_type)
+    {
+    case VAR_TYPE_F32:
+        slider_p.name("slider 1");
+        slider_p.rect(LLRect(20,130,190,110));
+        slider_p.initial_value(*((F32*)var));
+        slider_p.min_value(-100.f);
+        slider_p.max_value(100.f);
+        slider_p.increment(0.1f);
+        slider_p.decimal_digits(3);
+        mSlider1 = LLUICtrlFactory::create<LLSliderCtrl>(slider_p);
+        addChild(mSlider1);
+        break;
+    case VAR_TYPE_S32:
+        slider_p.name("slider 1");
+        slider_p.rect(LLRect(20,100,190,80));
+        slider_p.initial_value((F32)*((S32*)var));
+        slider_p.min_value(-255.f);
+        slider_p.max_value(255.f);
+        slider_p.increment(1.f);
+        slider_p.decimal_digits(0);
+        mSlider1 = LLUICtrlFactory::create<LLSliderCtrl>(slider_p);
+        addChild(mSlider1);
+        break;
+    case VAR_TYPE_VEC3:
+        slider_p.name("slider 1");
+        slider_p.label("x: ");
+        slider_p.rect(LLRect(20,130,190,110));
+        slider_p.initial_value(((LLVector3*)var)->mV[VX]);
+        slider_p.min_value(-100.f);
+        slider_p.max_value(100.f);
+        slider_p.increment(0.1f);
+        slider_p.decimal_digits(3);
+        mSlider1 = LLUICtrlFactory::create<LLSliderCtrl>(slider_p);
+
+        slider_p.name("slider 2");
+        slider_p.label("y: ");
+        slider_p.rect(LLRect(20,100,190,80));
+        slider_p.initial_value(((LLVector3*)var)->mV[VY]);
+        mSlider2 = LLUICtrlFactory::create<LLSliderCtrl>(slider_p);
+
+        slider_p.name("slider 3");
+        slider_p.label("z: ");
+        slider_p.rect(LLRect(20,70,190,50));
+        slider_p.initial_value(((LLVector3*)var)->mV[VZ]);
+        mSlider2 = LLUICtrlFactory::create<LLSliderCtrl>(slider_p);
+
+        addChild(mSlider1);
+        addChild(mSlider2);
+        addChild(mSlider3);
+        break;
+    default:
+        LL_WARNS() << "Unhandled var type " << var_type << LL_ENDL;
+        break;
+    }
+
+    LLButton::Params p;
+    p.name(std::string("Animate"));
+    p.label(std::string("Animate"));
+    p.rect(LLRect(20, 45, 180, 25));
+    p.click_callback.function(boost::bind(&LLDebugVarMessageBox::onAnimateClicked, this, _2));
+    mAnimateButton = LLUICtrlFactory::create<LLButton>(p);
+    addChild(mAnimateButton);
+
+    LLTextBox::Params params;
+    params.name("value");
+    params.initial_value(params.name());
+    params.rect(LLRect(20,20,190,0));
+    mText = LLUICtrlFactory::create<LLTextBox> (params);
+    addChild(mText);
+
+    //disable hitting enter closes dialog
+    setDefaultBtn();
+}
+
+LLDebugVarMessageBox::~LLDebugVarMessageBox()
+{
+    sInstances.erase(mTitle);
+}
+
+void LLDebugVarMessageBox::show(const std::string& title, F32 *var, F32 max_value, F32 increment)
+{
+#ifndef LL_RELEASE_FOR_DOWNLOAD
+    LLDebugVarMessageBox* box = show(title, VAR_TYPE_F32, (void*)var);
+    max_value = llabs(max_value);
+    box->mSlider1->setMaxValue(max_value);
+    box->mSlider1->setMinValue(-max_value);
+    box->mSlider1->setIncrement(increment);
+    if (!gFocusMgr.childHasKeyboardFocus(box))
+    {
+        box->mSlider1->setValue(*var);
+    }
+    box->mSlider1->setCommitCallback(boost::bind(&LLDebugVarMessageBox::sliderChanged, box, _2));
+#endif
+}
+
+void LLDebugVarMessageBox::show(const std::string& title, S32 *var, S32 max_value, S32 increment)
+{
+#ifndef LL_RELEASE_FOR_DOWNLOAD
+    LLDebugVarMessageBox* box = show(title, VAR_TYPE_S32, (void*)var);
+    F32 max_val = llabs((F32)max_value);
+    box->mSlider1->setMaxValue(max_val);
+    box->mSlider1->setMinValue(-max_val);
+    box->mSlider1->setIncrement((F32)increment);
+    if (!gFocusMgr.childHasKeyboardFocus(box))
+    {
+        box->mSlider1->setValue((F32)*var);
+    }
+    box->mSlider1->setCommitCallback(boost::bind(&LLDebugVarMessageBox::sliderChanged, box, _2));
+#endif
+}
+
+void LLDebugVarMessageBox::show(const std::string& title, LLVector3 *var, LLVector3 max_value, LLVector3 increment)
+{
+#ifndef LL_RELEASE_FOR_DOWNLOAD
+    LLDebugVarMessageBox* box = show(title, VAR_TYPE_VEC3, (LLVector3*)var);
+    max_value.abs();
+    box->mSlider1->setMaxValue(max_value.mV[VX]);
+    box->mSlider1->setMinValue(-max_value.mV[VX]);
+    box->mSlider1->setIncrement(increment.mV[VX]);
+    box->mSlider1->setCommitCallback(boost::bind(&LLDebugVarMessageBox::sliderChanged, box, _2));
+
+    box->mSlider2->setMaxValue(max_value.mV[VX]);
+    box->mSlider2->setMinValue(-max_value.mV[VX]);
+    box->mSlider2->setIncrement(increment.mV[VX]);
+    box->mSlider2->setCommitCallback(boost::bind(&LLDebugVarMessageBox::sliderChanged, box, _2));
+
+    box->mSlider3->setMaxValue(max_value.mV[VX]);
+    box->mSlider3->setMinValue(-max_value.mV[VX]);
+    box->mSlider3->setIncrement(increment.mV[VX]);
+    box->mSlider3->setCommitCallback(boost::bind(&LLDebugVarMessageBox::sliderChanged, box, _2));
+#endif
+}
+
+LLDebugVarMessageBox* LLDebugVarMessageBox::show(const std::string& title, EDebugVarType var_type, void *var)
+{
+    std::string title_string(title);
+
+    LLDebugVarMessageBox *box = sInstances[title_string];
+    if (!box)
+    {
+        box = new LLDebugVarMessageBox(title, var_type, var);
+        sInstances[title_string] = box;
+        gFloaterView->addChild(box);
+        box->reshape(200,150);
+        box->openFloater();
+        box->mTitle = title_string;
+    }
+
+    return box;
+}
+
+void LLDebugVarMessageBox::sliderChanged(const LLSD& data)
+{
+    if (!mVarData)
+        return;
+
+    switch(mVarType)
+    {
+    case VAR_TYPE_F32:
+        *((F32*)mVarData) = (F32)mSlider1->getValue().asReal();
+        break;
+    case VAR_TYPE_S32:
+        *((S32*)mVarData) = (S32)mSlider1->getValue().asInteger();
+        break;
+    case VAR_TYPE_VEC3:
+    {
+        LLVector3* vec_p = (LLVector3*)mVarData;
+        vec_p->setVec((F32)mSlider1->getValue().asReal(),
+            (F32)mSlider2->getValue().asReal(),
+            (F32)mSlider3->getValue().asReal());
+        break;
+    }
+    default:
+        LL_WARNS() << "Unhandled var type " << mVarType << LL_ENDL;
+        break;
+    }
+}
+
+void LLDebugVarMessageBox::onAnimateClicked(const LLSD& data)
+{
+    mAnimate = !mAnimate;
+    mAnimateButton->setToggleState(mAnimate);
+}
+
+void LLDebugVarMessageBox::draw()
+{
+    std::string text;
+    switch(mVarType)
+    {
+      case VAR_TYPE_F32:
+        text = llformat("%.3f", *((F32*)mVarData));
+        break;
+      case VAR_TYPE_S32:
+        text = llformat("%d", *((S32*)mVarData));
+        break;
+      case VAR_TYPE_VEC3:
+      {
+          LLVector3* vec_p = (LLVector3*)mVarData;
+          text= llformat("%.3f %.3f %.3f", vec_p->mV[VX], vec_p->mV[VY], vec_p->mV[VZ]);
+          break;
+      }
+      default:
+        LL_WARNS() << "Unhandled var type " << mVarType << LL_ENDL;
+        break;
+    }
+    mText->setText(text);
+
+    if(mAnimate)
+    {
+        if (mSlider1)
+        {
+            F32 animated_val = clamp_rescale(fmodf((F32)LLFrameTimer::getElapsedSeconds() / 5.f, 1.f), 0.f, 1.f, 0.f, mSlider1->getMaxValue());
+            mSlider1->setValue(animated_val);
+            sliderChanged(LLSD());
+            if (mSlider2)
+            {
+                mSlider2->setValue(animated_val);
+                sliderChanged(LLSD());
+            }
+            if (mSlider3)
+            {
+                mSlider3->setValue(animated_val);
+                sliderChanged(LLSD());
+            }
+        }
+    }
+    LLFloater::draw();
+}