/**
 * @file llfloaterscriptedprefs.cpp
 * @brief Color controls for the script editor
 * @author Cinder Roxley
 *
 * $LicenseInfo:firstyear=2006&license=viewerlgpl$
 * Second Life Viewer Source Code
 * Copyright (C) 2014, Linden Research, Inc.
 *
 * This library is free software; you can redistribute it and/or
 * modify it under the terms of the GNU Lesser General Public
 * License as published by the Free Software Foundation;
 * version 2.1 of the License only.
 *
 * This library is distributed in the hope that it will be useful,
 * but WITHOUT ANY WARRANTY; without even the implied warranty of
 * MERCHANTABILITY or FITNESS FOR A PARTICULAR PURPOSE.  See the GNU
 * Lesser General Public License for more details.
 *
 * You should have received a copy of the GNU Lesser General Public
 * License along with this library; if not, write to the Free Software
 * Foundation, Inc., 51 Franklin Street, Fifth Floor, Boston, MA  02110-1301  USA
 *
 * Linden Research, Inc., 945 Battery Street, San Francisco, CA  94111  USA
 * $/LicenseInfo$
 */

#include "llviewerprecompiledheaders.h"
#include "llfloaterscriptedprefs.h"

#include "llcolorswatch.h"
#include "llscripteditor.h"
#include "lldirpicker.h"
#include "llviewercontrol.h"

#include "llfloaterreg.h"
#include "llpreviewscript.h"

LLFloaterScriptEdPrefs::LLFloaterScriptEdPrefs(const LLSD& key)
:   LLFloater(key)
,   mEditor(NULL)
{
    mCommitCallbackRegistrar.add("ScriptPref.applyUIColor", boost::bind(&LLFloaterScriptEdPrefs::applyUIColor, this ,_1, _2));
    mCommitCallbackRegistrar.add("ScriptPref.getUIColor",   boost::bind(&LLFloaterScriptEdPrefs::getUIColor, this ,_1, _2));
    // <FS:Ansariel> Port old FS script prefs
    mCommitCallbackRegistrar.add("NACL.SetPreprocInclude",  boost::bind(&LLFloaterScriptEdPrefs::setPreprocInclude, this));
}

bool LLFloaterScriptEdPrefs::postBuild()
{
    mEditor = getChild<LLScriptEditor>("Script Preview");
    if (mEditor)
    {
        mEditor->initKeywords();
        mEditor->loadKeywords();
    }

    // <FS:Ansariel> Port old FS script prefs
    getChild<LLButton>("close_btn")->setClickedCallback(boost::bind(&LLFloaterScriptEdPrefs::closeFloater, this, false));

<<<<<<< HEAD
	return true;
=======
    return TRUE;
>>>>>>> c06fb4e0
}

void LLFloaterScriptEdPrefs::applyUIColor(LLUICtrl* ctrl, const LLSD& param)
{
    LLUIColorTable::instance().setColor(param.asString(), LLColor4(ctrl->getValue()));
    mEditor->initKeywords();
    mEditor->loadKeywords();

    // <FS:Ansariel> FIRE-16740: Color syntax highlighting changes don't immediately appear in script window
    // This will return both LLPreviewLSL as well as LLLiveLSLEditor instances because they are grouped into "preview_script"!
    LLFloaterReg::const_instance_list_t floaters = LLFloaterReg::getFloaterList("preview_script");
    for (LLFloaterReg::const_instance_list_t::const_iterator it = floaters.begin(); it != floaters.end(); ++it)
    {
        LLScriptEdContainer* cont = dynamic_cast<LLScriptEdContainer*>(*it);
        if (cont)
        {
            cont->updateStyle();
        }
    }
    // </FS:Ansariel>
}

void LLFloaterScriptEdPrefs::getUIColor(LLUICtrl* ctrl, const LLSD& param)
{
    LLColorSwatchCtrl* color_swatch = dynamic_cast<LLColorSwatchCtrl*>(ctrl);
    color_swatch->setOriginal(LLUIColorTable::instance().getColor(param.asString()));
}

// <FS:Ansariel> Port old FS script prefs
void LLFloaterScriptEdPrefs::setPreprocInclude()
{
    std::string cur_name(gSavedSettings.getString("_NACL_PreProcHDDIncludeLocation"));
    std::string proposed_name(cur_name);

    (new LLDirPickerThread(boost::bind(&LLFloaterScriptEdPrefs::changePreprocIncludePath, this, _1, _2), proposed_name))->getFile();
}

void LLFloaterScriptEdPrefs::changePreprocIncludePath(const std::vector<std::string>& filenames, std::string proposed_name)
{
    std::string dir_name = filenames[0];
    if (!dir_name.empty() && dir_name != proposed_name)
    {
        std::string new_top_folder(gDirUtilp->getBaseFileName(dir_name));
        gSavedSettings.setString("_NACL_PreProcHDDIncludeLocation", dir_name);
    }
}
// </FS:Ansariel><|MERGE_RESOLUTION|>--- conflicted
+++ resolved
@@ -58,11 +58,7 @@
     // <FS:Ansariel> Port old FS script prefs
     getChild<LLButton>("close_btn")->setClickedCallback(boost::bind(&LLFloaterScriptEdPrefs::closeFloater, this, false));
 
-<<<<<<< HEAD
-	return true;
-=======
-    return TRUE;
->>>>>>> c06fb4e0
+    return true;
 }
 
 void LLFloaterScriptEdPrefs::applyUIColor(LLUICtrl* ctrl, const LLSD& param)
