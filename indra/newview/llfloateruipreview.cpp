--- conflicted
+++ resolved
@@ -664,17 +664,6 @@
     found = true;
     // </FS:Ansariel> Floaters from Exodus
 
-    // <FS:Ansariel> Floaters from Exodus
-    while(found)                // for every firestorm custom file that matches the pattern
-    {
-        if((found = gDirUtilp->getNextFileInDir(getLocalizedDirectory(), "exo_*.xml", name)))   // get next file matching pattern
-        {
-            addFloaterEntry(name.c_str());  // and add it to the list (file name only; localization code takes care of rest of path)
-        }
-    }
-    found = TRUE;
-    // </FS:Ansariel> Floaters from Exodus
-
     LLDirIterator floater_iter(getLocalizedDirectory(), "floater_*.xml");
     while(found)                // for every floater file that matches the pattern
     {
@@ -684,11 +673,7 @@
         }
     }
     // ## Zi: Firestorm custom floaters
-<<<<<<< HEAD
-    found = TRUE;
-=======
     found = true;
->>>>>>> 050d2fef
     while(found)                // for every firestorm custom file that matches the pattern
     {
         if((found = gDirUtilp->getNextFileInDir(getLocalizedDirectory(), "fs_*.xml", name)))    // get next file matching pattern
@@ -697,11 +682,7 @@
         }
     }
     // ## Zi: Firestorm custom floaters
-<<<<<<< HEAD
-    found = TRUE;
-=======
     found = true;
->>>>>>> 050d2fef
 
     LLDirIterator inspect_iter(getLocalizedDirectory(), "inspect_*.xml");
     while(found)                // for every inspector file that matches the pattern
