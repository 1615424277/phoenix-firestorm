--- conflicted
+++ resolved
@@ -102,42 +102,6 @@
                 const LLSD& query_map,
                 const std::string& grid,
                 LLMediaCtrl* web)
-<<<<<<< HEAD
-	{		
-		if (params.size() < 2)
-		{
-			return false;
-		}
-
-		if (!LLUI::getInstance()->mSettingGroups["config"]->getBOOL("EnablePlaceProfile"))
-		{
-			LLNotificationsUtil::add("NoPlaceInfo", LLSD(), LLSD(), std::string("SwitchToStandardSkinAndQuit"));
-			return true;
-		}
-
-		LLUUID parcel_id;
-		if (!parcel_id.set(params[0], FALSE))
-		{
-			return false;
-		}
-		if (params[1].asString() == "about")
-		{
-			if (parcel_id.notNull())
-			{
-				LLSD key;
-				key["type"] = "remote_place";
-				key["id"] = parcel_id;
-				
-				// <FS:Ansariel> FIRE-817: Separate place details floater
-				//LLFloaterSidePanelContainer::showPanel("places", key);
-				FSFloaterPlaceDetails::showPlaceDetails(key);
-				// </FS:Ansariel>
-				return true;
-			}
-		}
-		return false;
-	}
-=======
     {
         if (params.size() < 2)
         {
@@ -162,13 +126,16 @@
                 LLSD key;
                 key["type"] = "remote_place";
                 key["id"] = parcel_id;
-                LLFloaterSidePanelContainer::showPanel("places", key);
+
+                // <FS:Ansariel> FIRE-817: Separate place details floater
+                //LLFloaterSidePanelContainer::showPanel("places", key);
+                FSFloaterPlaceDetails::showPlaceDetails(key);
+                // </FS:Ansariel>
                 return true;
             }
         }
         return false;
     }
->>>>>>> 38c2a5bd
 };
 LLParcelHandler gParcelHandler;
 
@@ -225,53 +192,6 @@
 class LLPlacesRemoteParcelInfoObserver : public LLRemoteParcelInfoObserver
 {
 public:
-<<<<<<< HEAD
-	LLPlacesRemoteParcelInfoObserver(LLPanelPlaces* places_panel) :
-		LLRemoteParcelInfoObserver(),
-		mPlaces(places_panel)
-	{}
-
-	~LLPlacesRemoteParcelInfoObserver()
-	{
-		// remove any in-flight observers
-		std::set<LLUUID>::iterator it;
-		for (it = mParcelIDs.begin(); it != mParcelIDs.end(); ++it)
-		{
-			const LLUUID &id = *it;
-			LLRemoteParcelInfoProcessor::getInstance()->removeObserver(id, this);
-		}
-		mParcelIDs.clear();
-	}
-
-	/*virtual*/ void processParcelInfo(const LLParcelData& parcel_data)
-	{
-		if (mPlaces)
-		{
-			mPlaces->changedGlobalPos(LLVector3d(parcel_data.global_x,
-												 parcel_data.global_y,
-												 parcel_data.global_z));
-		}
-
-		mParcelIDs.erase(parcel_data.parcel_id);
-		LLRemoteParcelInfoProcessor::getInstance()->removeObserver(parcel_data.parcel_id, this);
-	}
-	/*virtual*/ void setParcelID(const LLUUID& parcel_id)
-	{
-		if (!parcel_id.isNull())
-		{
-			mParcelIDs.insert(parcel_id);
-			LLRemoteParcelInfoProcessor::getInstance()->addObserver(parcel_id, this);
-			LLRemoteParcelInfoProcessor::getInstance()->sendParcelInfoRequest(parcel_id);
-		}
-	}
-	/*virtual*/ void setErrorStatus(S32 status, const std::string& reason)
-	{
-		// <FS:Ansariel> Don't error out because of a HTTP error!
-		//LL_ERRS() << "Can't complete remote parcel request. Http Status: "
-		LL_WARNS() << "Can't complete remote parcel request. Http Status: "
-			   << status << ". Reason : " << reason << LL_ENDL;
-	}
-=======
     LLPlacesRemoteParcelInfoObserver(LLPanelPlaces* places_panel) :
         LLRemoteParcelInfoObserver(),
         mPlaces(places_panel)
@@ -312,10 +232,11 @@
     }
     /*virtual*/ void setErrorStatus(S32 status, const std::string& reason)
     {
-        LL_ERRS() << "Can't complete remote parcel request. Http Status: "
+        // <FS:Ansariel> Don't error out because of a HTTP error!
+        //LL_ERRS() << "Can't complete remote parcel request. Http Status: "
+        LL_WARNS() << "Can't complete remote parcel request. Http Status: "
                << status << ". Reason : " << reason << LL_ENDL;
     }
->>>>>>> 38c2a5bd
 
 private:
     std::set<LLUUID>    mParcelIDs;
@@ -387,10 +308,10 @@
     mOverflowBtn = getChild<LLMenuButton>("overflow_btn");
     mOverflowBtn->setMouseDownCallback(boost::bind(&LLPanelPlaces::onOverflowButtonClicked, this));
 
-	// <FS:Ansariel> FIRE-31033: Keep Teleport/Map/Profile buttons on places floater
-	mPlaceInfoBtn = getChild<LLButton>("profile_btn");
-	mPlaceInfoBtn->setClickedCallback(boost::bind(&LLPanelPlaces::onProfileButtonClicked, this));
-	// </FS:Ansariel>
+    // <FS:Ansariel> FIRE-31033: Keep Teleport/Map/Profile buttons on places floater
+    mPlaceInfoBtn = getChild<LLButton>("profile_btn");
+    mPlaceInfoBtn->setClickedCallback(boost::bind(&LLPanelPlaces::onProfileButtonClicked, this));
+    // </FS:Ansariel>
 
     mGearMenuButton = getChild<LLMenuButton>("options_gear_btn");
     mGearMenuButton->setMouseDownCallback(boost::bind(&LLPanelPlaces::onGearMenuClick, this));
@@ -524,78 +445,29 @@
                 }
             }
         }
-<<<<<<< HEAD
-		// <FS:Ansariel> Toggle teleport history panel directly
-		else if (key_type == TELEPORT_HISTORY_TAB_INFO_TYPE)
-		{
-			togglePlaceInfoPanel(FALSE);
-			// This has been set intentially to not mess up other functions!
-			mPlaceInfoType = LANDMARK_TAB_INFO_TYPE;
-
-			// This has been basically borrowed from togglePlaceInfoPanel()
-			// further down.
-			mLandmarkInfo->setVisible(FALSE);
-			LLTeleportHistoryPanel* teleport_history_panel =
-					dynamic_cast<LLTeleportHistoryPanel*>(mTabContainer->getPanelByName("Teleport History"));
-			if (teleport_history_panel)
-			{
-				mTabContainer->selectTabPanel(teleport_history_panel);
-			}
-
-			// Update the active tab
-			onTabSelected();
-			// Update the buttons at the bottom of the panel
-			updateVerbs();
-		}
-		// </FS:Ansariel> Toggle teleport history panel directly
-		else // "create_landmark"
-		{
-			mFilterEditor->clear();
-			onFilterEdit("", false);
-
-			mPlaceInfoType = key_type;
-			mPosGlobal.setZero();
-			mItem = NULL;
-			mRegionId.setNull();
-			togglePlaceInfoPanel(TRUE);
-
-			if (mPlaceInfoType == AGENT_INFO_TYPE)
-			{
-				mPlaceProfile->setInfoType(LLPanelPlaceInfo::AGENT);
-				if (gAgent.getRegion())
-				{
-					mRegionId = gAgent.getRegion()->getRegionID();
-				}
-			}
-			else if (mPlaceInfoType == CREATE_LANDMARK_INFO_TYPE)
-			{
-				LLUUID dest_folder = key["dest_folder"];
-				mLandmarkInfo->setInfoAndCreateLandmark(dest_folder);
-
-				if (key.has("x") && key.has("y") && key.has("z"))
-				{
-					mPosGlobal = LLVector3d(key["x"].asReal(),
-											key["y"].asReal(),
-											key["z"].asReal());
-				}
-				else
-				{
-					mPosGlobal = gAgent.getPositionGlobal();
-				}
-
-				mLandmarkInfo->displayParcelInfo(LLUUID(), mPosGlobal);
-
-				mSaveBtn->setEnabled(FALSE);
-			}
-			else if (mPlaceInfoType == LANDMARK_INFO_TYPE)
-			{
-				mLandmarkInfo->setInfoType(LLPanelPlaceInfo::LANDMARK);
-
-				LLUUID id = key["id"].asUUID();
-				LLInventoryItem* item = gInventory.getItem(id);
-				if (!item)
-					return;
-=======
+        // <FS:Ansariel> Toggle teleport history panel directly
+        else if (key_type == TELEPORT_HISTORY_TAB_INFO_TYPE)
+        {
+            togglePlaceInfoPanel(FALSE);
+            // This has been set intentially to not mess up other functions!
+            mPlaceInfoType = LANDMARK_TAB_INFO_TYPE;
+
+            // This has been basically borrowed from togglePlaceInfoPanel()
+            // further down.
+            mLandmarkInfo->setVisible(FALSE);
+            LLTeleportHistoryPanel* teleport_history_panel =
+                    dynamic_cast<LLTeleportHistoryPanel*>(mTabContainer->getPanelByName("Teleport History"));
+            if (teleport_history_panel)
+            {
+                mTabContainer->selectTabPanel(teleport_history_panel);
+            }
+
+            // Update the active tab
+            onTabSelected();
+            // Update the buttons at the bottom of the panel
+            updateVerbs();
+        }
+        // </FS:Ansariel> Toggle teleport history panel directly
         else // "create_landmark"
         {
             mFilterEditor->clear();
@@ -643,92 +515,11 @@
                 LLInventoryItem* item = gInventory.getItem(id);
                 if (!item)
                     return;
->>>>>>> 38c2a5bd
 
                 BOOL is_editable = gInventory.isObjectDescendentOf(id, gInventory.getRootFolderID())
                                    && item->getPermissions().allowModifyBy(gAgent.getID());
                 mLandmarkInfo->setCanEdit(is_editable);
 
-<<<<<<< HEAD
-				setItem(item);
-			}
-			else if (mPlaceInfoType == REMOTE_PLACE_INFO_TYPE)
-			{
-				if (key.has("id"))
-				{
-					LLUUID parcel_id = key["id"].asUUID();
-					mPlaceProfile->setParcelID(parcel_id);
-
-					// query the server to get the global 3D position of this
-					// parcel - we need this for teleport/mapping functions.
-					mRemoteParcelObserver->setParcelID(parcel_id);
-				}
-				else
-				{
-					mPosGlobal = LLVector3d(key["x"].asReal(),
-											key["y"].asReal(),
-											key["z"].asReal());
-					// <FS:Beq> Var region support
-					if(key.has("ox"))
-					{
-						auto region_handle = to_region_handle(key["ox"].asInteger(), key["oy"].asInteger());
-						mPlaceProfile->displayParcelInfo(LLUUID(), region_handle, mPosGlobal);
-					}
-					else
-					// </FS:Beq>
-					mPlaceProfile->displayParcelInfo(LLUUID(), mPosGlobal);
-				}
-
-				mPlaceProfile->setInfoType(LLPanelPlaceInfo::PLACE);
-			}
-			else if (mPlaceInfoType == TELEPORT_HISTORY_INFO_TYPE)
-			{
-				S32 index = key["id"].asInteger();
-
-				const LLTeleportHistoryStorage::slurl_list_t& hist_items =
-							LLTeleportHistoryStorage::getInstance()->getItems();
-
-				mPosGlobal = hist_items[index].mGlobalPos;
-
-				mPlaceProfile->setInfoType(LLPanelPlaceInfo::TELEPORT_HISTORY);
-				mPlaceProfile->displayParcelInfo(LLUUID(), mPosGlobal);
-			}
-
-			updateVerbs();
-		}
-	}
-
-	LLViewerParcelMgr* parcel_mgr = LLViewerParcelMgr::getInstance();
-	if (!parcel_mgr)
-		return;
-
-	mParcelLocalId = parcel_mgr->getAgentParcel()->getLocalID();
-
-	// Start using LLViewerParcelMgr for land selection if
-	// information about nearby land is requested.
-	// Otherwise stop using land selection and deselect land.
-	if (mPlaceInfoType == AGENT_INFO_TYPE)
-	{
-		// We don't know if we are already added to LLViewerParcelMgr observers list
-		// so try to remove observer not to add an extra one.
-		parcel_mgr->removeObserver(mParcelObserver);
-
-		parcel_mgr->addObserver(mParcelObserver);
-		parcel_mgr->selectParcelAt(gAgent.getPositionGlobal());
-	}
-	else
-	{
-		parcel_mgr->removeObserver(mParcelObserver);
-
-		// Clear the reference to selection to allow its removal in deselectUnused().
-		mParcel.clear();
-
-		if (!parcel_mgr->selectionEmpty())
-		{
-			parcel_mgr->deselectUnused();
-		}
-	}
-=======
                 setItem(item);
             }
             else if (mPlaceInfoType == REMOTE_PLACE_INFO_TYPE)
@@ -747,6 +538,14 @@
                     mPosGlobal = LLVector3d(key["x"].asReal(),
                                             key["y"].asReal(),
                                             key["z"].asReal());
+                    // <FS:Beq> Var region support
+                    if(key.has("ox"))
+                    {
+                        auto region_handle = to_region_handle(key["ox"].asInteger(), key["oy"].asInteger());
+                        mPlaceProfile->displayParcelInfo(LLUUID(), region_handle, mPosGlobal);
+                    }
+                    else
+                    // </FS:Beq>
                     mPlaceProfile->displayParcelInfo(LLUUID(), mPosGlobal);
                 }
 
@@ -799,7 +598,6 @@
             parcel_mgr->deselectUnused();
         }
     }
->>>>>>> 38c2a5bd
 }
 
 void LLPanelPlaces::setItem(LLInventoryItem* item)
@@ -1118,64 +916,6 @@
 
 void LLPanelPlaces::onOverflowButtonClicked()
 {
-<<<<<<< HEAD
-	LLToggleableMenu* menu;
-
-	bool is_agent_place_info_visible = mPlaceInfoType == AGENT_INFO_TYPE;
-
-	if ((is_agent_place_info_visible ||
-		 mPlaceInfoType == REMOTE_PLACE_INFO_TYPE ||
-		 mPlaceInfoType == TELEPORT_HISTORY_INFO_TYPE) && mPlaceMenu != NULL)
-	{
-		menu = mPlaceMenu;
-
-		bool landmark_item_enabled = false;
-		LLViewerParcelMgr* parcel_mgr = LLViewerParcelMgr::getInstance();
-		if (is_agent_place_info_visible
-			&& gAgent.getRegion()
-			&& mRegionId == gAgent.getRegion()->getRegionID()
-			&& parcel_mgr
-			&& parcel_mgr->getAgentParcel()->getLocalID() == mParcelLocalId)
-		{
-			// Floater still shows location identical to agent's position
-			landmark_item_enabled = !LLLandmarkActions::landmarkAlreadyExists();
-		}
-
-		// Enable adding a landmark only for agent current parcel and if
-		// there is no landmark already pointing to that parcel in agent's inventory.
-		menu->getChild<LLMenuItemCallGL>("landmark")->setEnabled(landmark_item_enabled);
-		// STORM-411
-		// Creating landmarks for remote locations is impossible.
-		// So hide menu item "Make a Landmark" in "Teleport History Profile" panel.
-		// <FS:Ansariel> If it doesn't work for remote locations, disable
-		//               it properly for ALL displays of remote locations!
-		//menu->setItemVisible("landmark", mPlaceInfoType != TELEPORT_HISTORY_INFO_TYPE);
-		menu->setItemVisible("landmark", is_agent_place_info_visible);
-		// </FS:Ansariel>
-		menu->arrangeAndClear();
-	}
-	else if (mPlaceInfoType == LANDMARK_INFO_TYPE && mLandmarkMenu != NULL)
-	{
-		menu = mLandmarkMenu;
-
-		BOOL is_landmark_removable = FALSE;
-		if (mItem.notNull())
-		{
-			const LLUUID& item_id = mItem->getUUID();
-			const LLUUID trash_id = gInventory.findCategoryUUIDForType(LLFolderType::FT_TRASH);
-			is_landmark_removable = gInventory.isObjectDescendentOf(item_id, gInventory.getRootFolderID()) &&
-									!gInventory.isObjectDescendentOf(item_id, trash_id);
-		}
-
-		menu->getChild<LLMenuItemCallGL>("delete")->setEnabled(is_landmark_removable);
-	}
-	else
-	{
-		return;
-	}
-
-	mOverflowBtn->setMenu(menu, LLMenuButton::MP_TOP_RIGHT);
-=======
     LLToggleableMenu* menu;
 
     bool is_agent_place_info_visible = mPlaceInfoType == AGENT_INFO_TYPE;
@@ -1204,7 +944,11 @@
         // STORM-411
         // Creating landmarks for remote locations is impossible.
         // So hide menu item "Make a Landmark" in "Teleport History Profile" panel.
-        menu->setItemVisible("landmark", mPlaceInfoType != TELEPORT_HISTORY_INFO_TYPE);
+        // <FS:Ansariel> If it doesn't work for remote locations, disable
+        //               it properly for ALL displays of remote locations!
+        //menu->setItemVisible("landmark", mPlaceInfoType != TELEPORT_HISTORY_INFO_TYPE);
+        menu->setItemVisible("landmark", is_agent_place_info_visible);
+        // </FS:Ansariel>
         menu->arrangeAndClear();
     }
     else if (mPlaceInfoType == LANDMARK_INFO_TYPE && mLandmarkMenu != NULL)
@@ -1228,16 +972,15 @@
     }
 
     mOverflowBtn->setMenu(menu, LLMenuButton::MP_TOP_RIGHT);
->>>>>>> 38c2a5bd
 }
 
 // <FS:Ansariel> FIRE-31033: Keep Teleport/Map/Profile buttons on places floater
 void LLPanelPlaces::onProfileButtonClicked()
 {
-	if (!mActivePanel)
-		return;
-
-	mActivePanel->onShowProfile();
+    if (!mActivePanel)
+        return;
+
+    mActivePanel->onShowProfile();
 }
 // </FS:Ansariel>
 
@@ -1358,84 +1101,12 @@
 
 void LLPanelPlaces::togglePlaceInfoPanel(BOOL visible)
 {
-<<<<<<< HEAD
-	if (!mPlaceProfile || !mLandmarkInfo)
-		return;
-
-	mTabContainer->setVisible(!visible);
-	// <FS:Ansariel> FIRE-31033: Keep Teleport/Map/Profile buttons on places floater
-	//mButtonsContainer->setVisible(visible);
-	mFilterContainer->setVisible(!visible);
-
-	if (mPlaceInfoType == AGENT_INFO_TYPE ||
-		mPlaceInfoType == REMOTE_PLACE_INFO_TYPE ||
-		mPlaceInfoType == TELEPORT_HISTORY_INFO_TYPE)
-	{
-		mPlaceProfile->setVisible(visible);
-
-		if (visible)
-		{
-			mPlaceProfile->resetLocation();
-
-			// Do not reset location info until mResetInfoTimer has expired
-			// to avoid text blinking.
-			mResetInfoTimer.setTimerExpirySec(PLACE_INFO_UPDATE_INTERVAL);
-
-			mLandmarkInfo->setVisible(FALSE);
-		}
-		else if (mPlaceInfoType == AGENT_INFO_TYPE)
-		{
-			LLViewerParcelMgr::getInstance()->removeObserver(mParcelObserver);
-
-			// Clear reference to parcel selection when closing place profile panel.
-			// LLViewerParcelMgr removes the selection if it has 1 reference to it.
-			mParcel.clear();
-		}
-	}
-	else if (mPlaceInfoType == CREATE_LANDMARK_INFO_TYPE ||
-			 mPlaceInfoType == LANDMARK_INFO_TYPE ||
-			 mPlaceInfoType == LANDMARK_TAB_INFO_TYPE)
-	{
-		mLandmarkInfo->setVisible(visible);
-		mPlaceProfile->setVisible(FALSE);
-		if (visible)
-		{
-			mLandmarkInfo->resetLocation();
-		}
-		else
-		{
-			std::string tab_panel_name("Landmarks");
-			if (mItem.notNull())
-			{
-				if (gInventory.isObjectDescendentOf(mItem->getUUID(), gInventory.findCategoryUUIDForType(LLFolderType::FT_FAVORITE)))
-				{
-					tab_panel_name = "Favorites";
-				}
-			}
-			
-			LLLandmarksPanel* landmarks_panel = dynamic_cast<LLLandmarksPanel*>(mTabContainer->getPanelByName(tab_panel_name));
-			if (landmarks_panel)
-			{
-				// If a landmark info is being closed we open the landmarks tab
-				// and set this landmark selected.
-				mTabContainer->selectTabPanel(landmarks_panel);
-				if (mItem.notNull())
-				{
-					landmarks_panel->setItemSelected(mItem->getUUID(), TRUE);
-				}
-				else
-				{
-					landmarks_panel->resetSelection();
-				}
-			}
-		}
-	}
-=======
     if (!mPlaceProfile || !mLandmarkInfo)
         return;
 
     mTabContainer->setVisible(!visible);
-    mButtonsContainer->setVisible(visible);
+    // <FS:Ansariel> FIRE-31033: Keep Teleport/Map/Profile buttons on places floater
+    //mButtonsContainer->setVisible(visible);
     mFilterContainer->setVisible(!visible);
 
     if (mPlaceInfoType == AGENT_INFO_TYPE ||
@@ -1501,7 +1172,6 @@
             }
         }
     }
->>>>>>> 38c2a5bd
 }
 
 // virtual
@@ -1563,59 +1233,15 @@
 
 void LLPanelPlaces::createTabs()
 {
-<<<<<<< HEAD
-	if (!(gInventory.isInventoryUsable() && LLTeleportHistory::getInstance() && !mTabsCreated))
-		return;
-
-	LLFavoritesPanel* favorites_panel = new LLFavoritesPanel();
-	if (favorites_panel)
-	{
-		// <FS:Ansariel> FIRE-31033: Keep Teleport/Map/Profile buttons on places floater
-		favorites_panel->setPanelPlacesButtons(this);
-
-		mTabContainer->addTabPanel(
-			LLTabContainer::TabPanelParams().
-			panel(favorites_panel).
-			label(getString("favorites_tab_title")).
-			insert_at(LLTabContainer::END));
-	}
-
-	LLLandmarksPanel* landmarks_panel = new LLLandmarksPanel();
-	if (landmarks_panel)
-	{
-		// <FS:Ansariel> FIRE-31033: Keep Teleport/Map/Profile buttons on places floater
-		landmarks_panel->setPanelPlacesButtons(this);
-
-		mTabContainer->addTabPanel(
-			LLTabContainer::TabPanelParams().
-			panel(landmarks_panel).
-			label(getString("landmarks_tab_title")).
-			insert_at(LLTabContainer::END));
-	}
-
-	LLTeleportHistoryPanel* teleport_history_panel = new LLTeleportHistoryPanel();
-	if (teleport_history_panel)
-	{
-		// <FS:Ansariel> FIRE-31033: Keep Teleport/Map/Profile buttons on places floater
-		teleport_history_panel->setPanelPlacesButtons(this);
-
-		mTabContainer->addTabPanel(
-			LLTabContainer::TabPanelParams().
-			panel(teleport_history_panel).
-			label(getString("teleport_history_tab_title")).
-			insert_at(LLTabContainer::END));
-	}
-
-	mTabContainer->selectFirstTab();
-
-	mActivePanel = dynamic_cast<LLPanelPlacesTab*>(mTabContainer->getCurrentPanel());
-=======
     if (!(gInventory.isInventoryUsable() && LLTeleportHistory::getInstance() && !mTabsCreated))
         return;
 
     LLFavoritesPanel* favorites_panel = new LLFavoritesPanel();
     if (favorites_panel)
     {
+        // <FS:Ansariel> FIRE-31033: Keep Teleport/Map/Profile buttons on places floater
+        favorites_panel->setPanelPlacesButtons(this);
+
         mTabContainer->addTabPanel(
             LLTabContainer::TabPanelParams().
             panel(favorites_panel).
@@ -1626,6 +1252,9 @@
     LLLandmarksPanel* landmarks_panel = new LLLandmarksPanel();
     if (landmarks_panel)
     {
+        // <FS:Ansariel> FIRE-31033: Keep Teleport/Map/Profile buttons on places floater
+        landmarks_panel->setPanelPlacesButtons(this);
+
         mTabContainer->addTabPanel(
             LLTabContainer::TabPanelParams().
             panel(landmarks_panel).
@@ -1636,6 +1265,9 @@
     LLTeleportHistoryPanel* teleport_history_panel = new LLTeleportHistoryPanel();
     if (teleport_history_panel)
     {
+        // <FS:Ansariel> FIRE-31033: Keep Teleport/Map/Profile buttons on places floater
+        teleport_history_panel->setPanelPlacesButtons(this);
+
         mTabContainer->addTabPanel(
             LLTabContainer::TabPanelParams().
             panel(teleport_history_panel).
@@ -1646,7 +1278,6 @@
     mTabContainer->selectFirstTab();
 
     mActivePanel = dynamic_cast<LLPanelPlacesTab*>(mTabContainer->getCurrentPanel());
->>>>>>> 38c2a5bd
 
     if (mActivePanel)
     {
@@ -1715,73 +1346,6 @@
 
 void LLPanelPlaces::updateVerbs()
 {
-<<<<<<< HEAD
-	bool is_place_info_visible;
-
-	LLPanelPlaceInfo* panel = getCurrentInfoPanel();
-	if (panel)
-	{
-		is_place_info_visible = panel->getVisible();
-	}
-	else
-	{
-		is_place_info_visible = false;
-	}
-
-	bool is_agent_place_info_visible = mPlaceInfoType == AGENT_INFO_TYPE;
-	bool is_create_landmark_visible = mPlaceInfoType == CREATE_LANDMARK_INFO_TYPE;
-
-	bool have_3d_pos = ! mPosGlobal.isExactlyZero();
-
-	mTeleportBtn->setVisible(!is_create_landmark_visible && !isLandmarkEditModeOn);
-	mShowOnMapBtn->setVisible(!is_create_landmark_visible && !isLandmarkEditModeOn);
-	mSaveBtn->setVisible(isLandmarkEditModeOn);
-	mCancelBtn->setVisible(isLandmarkEditModeOn);
-	mCloseBtn->setVisible(is_create_landmark_visible && !isLandmarkEditModeOn);
-	// <FS:Ansariel> FIRE-31033: Keep Teleport/Map/Profile buttons on places floater
-	mPlaceInfoBtn->setVisible(!is_place_info_visible && !is_create_landmark_visible && !isLandmarkEditModeOn);
-	mShowOnMapBtn->setEnabled(!gRlvHandler.hasBehaviour(RLV_BHVR_SHOWWORLDMAP));
-
-	bool show_options_btn = is_place_info_visible && !is_create_landmark_visible && !isLandmarkEditModeOn;
-	mOverflowBtn->setVisible(show_options_btn);
-	getChild<LLLayoutPanel>("lp_options")->setVisible(show_options_btn);
-	getChild<LLLayoutPanel>("lp2")->setVisible(!show_options_btn);
-
-	// <FS:Ansariel> FIRE-31033: Keep Teleport/Map/Profile buttons on places floater
-	mPlaceInfoBtn->setEnabled(!is_create_landmark_visible && !isLandmarkEditModeOn && have_3d_pos);
-
-	if (is_place_info_visible)
-	{
-		mShowOnMapBtn->setEnabled(have_3d_pos);
-
-		if (is_agent_place_info_visible)
-		{
-			// We don't need to teleport to the current location
-			// so check if the location is not within the current parcel.
-			mTeleportBtn->setEnabled(have_3d_pos &&
-									 !LLViewerParcelMgr::getInstance()->inAgentParcel(mPosGlobal));
-		}
-		// <FS:Ansariel> FIRE-9536: Teleport button disabled if standalone TP history & sidepanel TP history detail
-		//else if (mPlaceInfoType == LANDMARK_INFO_TYPE || mPlaceInfoType == REMOTE_PLACE_INFO_TYPE)
-		//{
-		//	mTeleportBtn->setEnabled(have_3d_pos);
-		//}
-		else if (mPlaceInfoType == LANDMARK_INFO_TYPE)
-		{
-			mTeleportBtn->setEnabled(have_3d_pos && !gRlvHandler.hasBehaviour(RLV_BHVR_TPLM));
-		}
-		else if (mPlaceInfoType == REMOTE_PLACE_INFO_TYPE || mPlaceInfoType == TELEPORT_HISTORY_INFO_TYPE)
-		{
-			mTeleportBtn->setEnabled(have_3d_pos && RlvActions::canTeleportToLocation());
-		}
-		// </FS:Ansariel>
-	}
-	else
-	{
-		if (mActivePanel)
-			mActivePanel->updateVerbs();
-	}
-=======
     bool is_place_info_visible;
 
     LLPanelPlaceInfo* panel = getCurrentInfoPanel();
@@ -1804,12 +1368,18 @@
     mSaveBtn->setVisible(isLandmarkEditModeOn);
     mCancelBtn->setVisible(isLandmarkEditModeOn);
     mCloseBtn->setVisible(is_create_landmark_visible && !isLandmarkEditModeOn);
+    // <FS:Ansariel> FIRE-31033: Keep Teleport/Map/Profile buttons on places floater
+    mPlaceInfoBtn->setVisible(!is_place_info_visible && !is_create_landmark_visible && !isLandmarkEditModeOn);
+    mShowOnMapBtn->setEnabled(!gRlvHandler.hasBehaviour(RLV_BHVR_SHOWWORLDMAP));
 
     bool show_options_btn = is_place_info_visible && !is_create_landmark_visible && !isLandmarkEditModeOn;
     mOverflowBtn->setVisible(show_options_btn);
     getChild<LLLayoutPanel>("lp_options")->setVisible(show_options_btn);
     getChild<LLLayoutPanel>("lp2")->setVisible(!show_options_btn);
 
+    // <FS:Ansariel> FIRE-31033: Keep Teleport/Map/Profile buttons on places floater
+    mPlaceInfoBtn->setEnabled(!is_create_landmark_visible && !isLandmarkEditModeOn && have_3d_pos);
+
     if (is_place_info_visible)
     {
         mShowOnMapBtn->setEnabled(have_3d_pos);
@@ -1821,17 +1391,26 @@
             mTeleportBtn->setEnabled(have_3d_pos &&
                                      !LLViewerParcelMgr::getInstance()->inAgentParcel(mPosGlobal));
         }
-        else if (mPlaceInfoType == LANDMARK_INFO_TYPE || mPlaceInfoType == REMOTE_PLACE_INFO_TYPE)
-        {
-            mTeleportBtn->setEnabled(have_3d_pos);
-        }
+        // <FS:Ansariel> FIRE-9536: Teleport button disabled if standalone TP history & sidepanel TP history detail
+        //else if (mPlaceInfoType == LANDMARK_INFO_TYPE || mPlaceInfoType == REMOTE_PLACE_INFO_TYPE)
+        //{
+        //  mTeleportBtn->setEnabled(have_3d_pos);
+        //}
+        else if (mPlaceInfoType == LANDMARK_INFO_TYPE)
+        {
+            mTeleportBtn->setEnabled(have_3d_pos && !gRlvHandler.hasBehaviour(RLV_BHVR_TPLM));
+        }
+        else if (mPlaceInfoType == REMOTE_PLACE_INFO_TYPE || mPlaceInfoType == TELEPORT_HISTORY_INFO_TYPE)
+        {
+            mTeleportBtn->setEnabled(have_3d_pos && RlvActions::canTeleportToLocation());
+        }
+        // </FS:Ansariel>
     }
     else
     {
         if (mActivePanel)
             mActivePanel->updateVerbs();
     }
->>>>>>> 38c2a5bd
 }
 
 LLPanelPlaceInfo* LLPanelPlaces::getCurrentInfoPanel()
@@ -1855,21 +1434,21 @@
 // <FS:Ansariel> Reset (clear) filter
 void LLPanelPlaces::resetFilter()
 {
-	mFilterEditor->clear();
-	onFilterEdit("", true);
+    mFilterEditor->clear();
+    onFilterEdit("", true);
 }
 // </FS:Ansariel>
 
 // <FS:Ansariel> CTRL-F focusses local search editor
 BOOL LLPanelPlaces::handleKeyHere(KEY key, MASK mask)
 {
-	if (FSCommon::isFilterEditorKeyCombo(key, mask))
-	{
-		mFilterEditor->setFocus(TRUE);
-		return TRUE;
-	}
-
-	return LLPanel::handleKeyHere(key, mask);
+    if (FSCommon::isFilterEditorKeyCombo(key, mask))
+    {
+        mFilterEditor->setFocus(TRUE);
+        return TRUE;
+    }
+
+    return LLPanel::handleKeyHere(key, mask);
 }
 // </FS:Ansariel>
 
