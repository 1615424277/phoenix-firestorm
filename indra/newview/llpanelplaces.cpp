--- conflicted
+++ resolved
@@ -399,7 +399,6 @@
 			// Update the buttons at the bottom of the panel
 			updateVerbs();
 		}
-<<<<<<< HEAD
 		// <FS:Ansariel> Toggle teleport history panel directly
 		else if (key_type == TELEPORT_HISTORY_TAB_INFO_TYPE)
 		{
@@ -423,10 +422,7 @@
 			updateVerbs();
 		}
 		// </FS:Ansariel> Toggle teleport history panel directly
-		else
-=======
 		else // "create_landmark"
->>>>>>> d12514af
 		{
 			mFilterEditor->clear();
 			onFilterEdit("", false);
