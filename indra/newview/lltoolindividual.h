/** 
 * @file lltoolindividual.h
 * @brief LLToolIndividual class header file
 *
 * $LicenseInfo:firstyear=2002&license=viewerlgpl$
 * Second Life Viewer Source Code
 * Copyright (C) 2010, Linden Research, Inc.
 * 
 * This library is free software; you can redistribute it and/or
 * modify it under the terms of the GNU Lesser General Public
 * License as published by the Free Software Foundation;
 * version 2.1 of the License only.
 * 
 * This library is distributed in the hope that it will be useful,
 * but WITHOUT ANY WARRANTY; without even the implied warranty of
 * MERCHANTABILITY or FITNESS FOR A PARTICULAR PURPOSE.  See the GNU
 * Lesser General Public License for more details.
 * 
 * You should have received a copy of the GNU Lesser General Public
 * License along with this library; if not, write to the Free Software
 * Foundation, Inc., 51 Franklin Street, Fifth Floor, Boston, MA  02110-1301  USA
 * 
 * Linden Research, Inc., 945 Battery Street, San Francisco, CA  94111  USA
 * $/LicenseInfo$
 */

#ifndef LL_LLTOOLINDIVIDUAL_H
#define LL_LLTOOLINDIVIDUAL_H

#include "lltool.h"

class LLPickInfo;

//~~~~~~~~~~~~~~~~~~~~~~~~~~~~~~~~~~~~~~~~~~~~~~~~~~~~~~~~~~~~~~~~~~~~~~~~~~~~~
// Class lltoolindividual
//
// A tool to select individual objects rather than linked sets.
//~~~~~~~~~~~~~~~~~~~~~~~~~~~~~~~~~~~~~~~~~~~~~~~~~~~~~~~~~~~~~~~~~~~~~~~~~~~~~

class LLToolIndividual : public LLTool, public LLSingleton<LLToolIndividual>
{
	LLSINGLETON(LLToolIndividual);
	virtual ~LLToolIndividual();
public:

<<<<<<< HEAD
	virtual bool handleMouseDown(S32 x, S32 y, MASK mask);
	virtual bool handleDoubleClick(S32 x, S32 y, MASK mask);
	virtual void handleSelect();
	//virtual void handleDeselect();
	//virtual void render();
=======
	virtual BOOL handleMouseDown(S32 x, S32 y, MASK mask) override;
	virtual BOOL handleDoubleClick(S32 x, S32 y, MASK mask) override;
	virtual void handleSelect() override;
>>>>>>> afc943ac

	static void pickCallback(const LLPickInfo& pick_info);

protected:

};


#endif // LL_LLTOOLINDIVIDUAL_H<|MERGE_RESOLUTION|>--- conflicted
+++ resolved
@@ -43,17 +43,9 @@
 	virtual ~LLToolIndividual();
 public:
 
-<<<<<<< HEAD
-	virtual bool handleMouseDown(S32 x, S32 y, MASK mask);
-	virtual bool handleDoubleClick(S32 x, S32 y, MASK mask);
-	virtual void handleSelect();
-	//virtual void handleDeselect();
-	//virtual void render();
-=======
-	virtual BOOL handleMouseDown(S32 x, S32 y, MASK mask) override;
-	virtual BOOL handleDoubleClick(S32 x, S32 y, MASK mask) override;
+	virtual bool handleMouseDown(S32 x, S32 y, MASK mask) override;
+	virtual bool handleDoubleClick(S32 x, S32 y, MASK mask) override;
 	virtual void handleSelect() override;
->>>>>>> afc943ac
 
 	static void pickCallback(const LLPickInfo& pick_info);
 
