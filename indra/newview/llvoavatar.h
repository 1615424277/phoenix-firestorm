--- conflicted
+++ resolved
@@ -505,12 +505,9 @@
 	U32 		renderImpostor(LLColor4U color = LLColor4U(255,255,255,255), S32 diffuse_channel = 0);
 	bool		isVisuallyMuted();
 	bool 		isInMuteList() const;
-<<<<<<< HEAD
 // [RLVa:KB] - Checked: RLVa-2.2 (@setcam_avdist)
 	bool        isRlvSilhouette() const;
 // [/RLVa:KB]
-	void		forceUpdateVisualMuteSettings();
-=======
 
     // states for RenderAvatarComplexityMode
     enum ERenderComplexityMode
@@ -519,7 +516,6 @@
         AV_RENDER_ALWAYS_SHOW_FRIENDS = 1,
         AV_RENDER_ONLY_SHOW_FRIENDS   = 2
     };
->>>>>>> f8530b3d
 
 	// Visual Mute Setting is an input. Does not necessarily determine
 	// what the avatar looks like, because it interacts with other
