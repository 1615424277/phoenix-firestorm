/**
 * @file llvoavatar.h
 * @brief Declaration of LLVOAvatar class which is a derivation of
 * LLViewerObject
 *
 * $LicenseInfo:firstyear=2001&license=viewerlgpl$
 * Second Life Viewer Source Code
 * Copyright (C) 2010, Linden Research, Inc.
 * 
 * This library is free software; you can redistribute it and/or
 * modify it under the terms of the GNU Lesser General Public
 * License as published by the Free Software Foundation;
 * version 2.1 of the License only.
 * 
 * This library is distributed in the hope that it will be useful,
 * but WITHOUT ANY WARRANTY; without even the implied warranty of
 * MERCHANTABILITY or FITNESS FOR A PARTICULAR PURPOSE.  See the GNU
 * Lesser General Public License for more details.
 * 
 * You should have received a copy of the GNU Lesser General Public
 * License along with this library; if not, write to the Free Software
 * Foundation, Inc., 51 Franklin Street, Fifth Floor, Boston, MA  02110-1301  USA
 * 
 * Linden Research, Inc., 945 Battery Street, San Francisco, CA  94111  USA
 * $/LicenseInfo$
 */

#ifndef LL_VOAVATAR_H
#define LL_VOAVATAR_H

#include <map>
#include <deque>
#include <string>
#include <vector>

#include <boost/signals2/trackable.hpp>

#include "llavatarappearance.h"
#include "llchat.h"
#include "lldrawpoolalpha.h"
#include "llviewerobject.h"
#include "llcharacter.h"
#include "llcontrol.h"
#include "llviewerjointmesh.h"
#include "llviewerjointattachment.h"
#include "llrendertarget.h"
#include "llavatarappearancedefines.h"
#include "lltexglobalcolor.h"
#include "lldriverparam.h"
#include "llviewertexlayer.h"
#include "material_codes.h"		// LL_MCODE_END
#include "llviewerstats.h"

extern const LLUUID ANIM_AGENT_BODY_NOISE;
extern const LLUUID ANIM_AGENT_BREATHE_ROT;
extern const LLUUID ANIM_AGENT_PHYSICS_MOTION;
extern const LLUUID ANIM_AGENT_EDITING;
extern const LLUUID ANIM_AGENT_EYE;
extern const LLUUID ANIM_AGENT_FLY_ADJUST;
extern const LLUUID ANIM_AGENT_HAND_MOTION;
extern const LLUUID ANIM_AGENT_HEAD_ROT;
extern const LLUUID ANIM_AGENT_PELVIS_FIX;
extern const LLUUID ANIM_AGENT_TARGET;
extern const LLUUID ANIM_AGENT_WALK_ADJUST;

class LLViewerWearable;
class LLVoiceVisualizer;
class LLHUDNameTag;
class LLHUDEffectSpiral;
class LLTexGlobalColor;
struct LLVOAvatarBoneInfo;
struct LLVOAvatarChildJoint;
//class LLViewerJoint;
struct LLAppearanceMessageContents;
struct LLVOAvatarSkeletonInfo;
class LLViewerJointMesh;

//~~~~~~~~~~~~~~~~~~~~~~~~~~~~~~~~~~~~~~~~~~~~~~~~~~~~~~~~~~~~~~~~~~~~~~~~~~~~~~~~
// LLVOAvatar
// 
//~~~~~~~~~~~~~~~~~~~~~~~~~~~~~~~~~~~~~~~~~~~~~~~~~~~~~~~~~~~~~~~~~~~~~~~~~~~~~~~~
class LLVOAvatar :
	public LLAvatarAppearance,
	public LLViewerObject,
	public boost::signals2::trackable
{
	LOG_CLASS(LLVOAvatar);

public:
	friend class LLVOAvatarSelf;

/********************************************************************************
 **                                                                            **
 **                    INITIALIZATION
 **/

public:
	void* operator new(size_t size)
	{
		return LLTrace::MemTrackable<LLViewerObject>::aligned_new<16>(size);
	}

	void operator delete(void* ptr, size_t size)
	{
		LLTrace::MemTrackable<LLViewerObject>::aligned_delete<16>(ptr, size);
	}

	LLVOAvatar(const LLUUID &id, const LLPCode pcode, LLViewerRegion *regionp);
	virtual void		markDead();
	static void			initClass(); // Initialize data that's only init'd once per class.
	static void			cleanupClass();	// Cleanup data that's only init'd once per class.
	static void initCloud();
	virtual void 		initInstance(); // Called after construction to initialize the class.
protected:
	virtual				~LLVOAvatar();

/**                    Initialization
 **                                                                            **
 *******************************************************************************/

/********************************************************************************
 **                                                                            **
 **                    INHERITED
 **/

	//--------------------------------------------------------------------
	// LLViewerObject interface and related
	//--------------------------------------------------------------------
public:
	/*virtual*/ void			updateGL();
	/*virtual*/ LLVOAvatar*		asAvatar();
	virtual U32    	 	 	processUpdateMessage(LLMessageSystem *mesgsys,
													 void **user_data,
													 U32 block_num,
													 const EObjectUpdateType update_type,
													 LLDataPacker *dp);
	virtual void   	 	 	idleUpdate(LLAgent &agent, const F64 &time);
	/*virtual*/ BOOL   	 	 	updateLOD();
	BOOL  	 	 	 	 	updateJointLODs();
	void					updateLODRiggedAttachments( void );
	/*virtual*/ BOOL   	 	 	isActive() const; // Whether this object needs to do an idleUpdate.
	S32Bytes				totalTextureMemForUUIDS(std::set<LLUUID>& ids);
	bool 						allTexturesCompletelyDownloaded(std::set<LLUUID>& ids) const;
	bool 						allLocalTexturesCompletelyDownloaded() const;
	bool 						allBakedTexturesCompletelyDownloaded() const;
	void 						bakedTextureOriginCounts(S32 &sb_count, S32 &host_count,
														 S32 &both_count, S32 &neither_count);
	std::string 				bakedTextureOriginInfo();
	void 						collectLocalTextureUUIDs(std::set<LLUUID>& ids) const;
	void 						collectBakedTextureUUIDs(std::set<LLUUID>& ids) const;
	void 						collectTextureUUIDs(std::set<LLUUID>& ids);
	void						releaseOldTextures();
	/*virtual*/ void   	 	 	updateTextures();
	LLViewerFetchedTexture*		getBakedTextureImage(const U8 te, const LLUUID& uuid);
	/*virtual*/ S32    	 	 	setTETexture(const U8 te, const LLUUID& uuid); // If setting a baked texture, need to request it from a non-local sim.
	/*virtual*/ void   	 	 	onShift(const LLVector4a& shift_vector);
	/*virtual*/ U32    	 	 	getPartitionType() const;
	/*virtual*/ const  	 	 	LLVector3 getRenderPosition() const;
	/*virtual*/ void   	 	 	updateDrawable(BOOL force_damped);
	/*virtual*/ LLDrawable* 	createDrawable(LLPipeline *pipeline);
	/*virtual*/ BOOL   	 	 	updateGeometry(LLDrawable *drawable);
	/*virtual*/ void   	 	 	setPixelAreaAndAngle(LLAgent &agent);
	/*virtual*/ void   	 	 	updateRegion(LLViewerRegion *regionp);
	/*virtual*/ void   	 	 	updateSpatialExtents(LLVector4a& newMin, LLVector4a &newMax);
	/*virtual*/ void   	 	 	getSpatialExtents(LLVector4a& newMin, LLVector4a& newMax);
	/*virtual*/ BOOL   	 	 	lineSegmentIntersect(const LLVector4a& start, const LLVector4a& end,
												 S32 face = -1,                    // which face to check, -1 = ALL_SIDES
												 BOOL pick_transparent = FALSE,
// [SL:KB] - Patch: UI-PickRiggedAttachment | Checked: 2012-07-12 (Catznip-3.3)
												 BOOL pick_rigged = FALSE,
// [/SL:KB]
												 S32* face_hit = NULL,             // which face was hit
												 LLVector4a* intersection = NULL,   // return the intersection point
												 LLVector2* tex_coord = NULL,      // return the texture coordinates of the intersection point
												 LLVector4a* normal = NULL,         // return the surface normal at the intersection point
												 LLVector4a* tangent = NULL);     // return the surface tangent at the intersection point
	LLViewerObject*	lineSegmentIntersectRiggedAttachments(const LLVector4a& start, const LLVector4a& end,
												 S32 face = -1,                    // which face to check, -1 = ALL_SIDES
												 BOOL pick_transparent = FALSE,
// [SL:KB] - Patch: UI-PickRiggedAttachment | Checked: 2012-07-12 (Catznip-3.3)
												 BOOL pick_rigged = FALSE,
// [/SL:KB]
												 S32* face_hit = NULL,             // which face was hit
												 LLVector4a* intersection = NULL,   // return the intersection point
												 LLVector2* tex_coord = NULL,      // return the texture coordinates of the intersection point
												 LLVector4a* normal = NULL,         // return the surface normal at the intersection point
												 LLVector4a* tangent = NULL);     // return the surface tangent at the intersection point

	//--------------------------------------------------------------------
	// LLCharacter interface and related
	//--------------------------------------------------------------------
public:
	/*virtual*/ LLVector3    	getCharacterPosition();
	/*virtual*/ LLQuaternion 	getCharacterRotation();
	/*virtual*/ LLVector3    	getCharacterVelocity();
	/*virtual*/ LLVector3    	getCharacterAngularVelocity();

	/*virtual*/ LLUUID			remapMotionID(const LLUUID& id);
	/*virtual*/ BOOL			startMotion(const LLUUID& id, F32 time_offset = 0.f);
	/*virtual*/ BOOL			stopMotion(const LLUUID& id, BOOL stop_immediate = FALSE);
	virtual bool			hasMotionFromSource(const LLUUID& source_id);
	virtual void			stopMotionFromSource(const LLUUID& source_id);
	virtual void			requestStopMotion(LLMotion* motion);
	LLMotion*				findMotion(const LLUUID& id) const;
	void					startDefaultMotions();
	void					dumpAnimationState();

	virtual LLJoint*		getJoint(const std::string &name);
	
	void 					addAttachmentPosOverridesForObject(LLViewerObject *vo);
	void					resetJointPositionsOnDetach(const LLUUID& mesh_id);
	void					resetJointPositionsOnDetach(LLViewerObject *vo);
	void					clearAttachmentPosOverrides();
	
	/*virtual*/ const LLUUID&	getID() const;
	/*virtual*/ void			addDebugText(const std::string& text);
	/*virtual*/ F32				getTimeDilation();
	/*virtual*/ void			getGround(const LLVector3 &inPos, LLVector3 &outPos, LLVector3 &outNorm);
	/*virtual*/ F32				getPixelArea() const;
	/*virtual*/ LLVector3d		getPosGlobalFromAgent(const LLVector3 &position);
	/*virtual*/ LLVector3		getPosAgentFromGlobal(const LLVector3d &position);
	virtual void				updateVisualParams();

/**                    Inherited
 **                                                                            **
 *******************************************************************************/

/********************************************************************************
 **                                                                            **
 **                    STATE
 **/

public:
	virtual bool 	isSelf() const { return false; } // True if this avatar is for this viewer's agent

private: //aligned members
	LL_ALIGN_16(LLVector4a	mImpostorExtents[2]);

	// <FS:Ansariel> Show muted avatars as cloud
	bool			mMutedAsCloud;

	//--------------------------------------------------------------------
	// Updates
	//--------------------------------------------------------------------
public:
	void			updateDebugText();
	virtual BOOL 	updateCharacter(LLAgent &agent);
	void 			idleUpdateVoiceVisualizer(bool voice_enabled);
	void 			idleUpdateMisc(bool detailed_update);
	virtual void	idleUpdateAppearanceAnimation();
	void 			idleUpdateLipSync(bool voice_enabled);
	void 			idleUpdateLoadingEffect();
	void 			idleUpdateWindEffect();
	void 			idleUpdateNameTag(const LLVector3& root_pos_last);
	void			idleUpdateNameTagText(BOOL new_name);
	void			idleUpdateNameTagPosition(const LLVector3& root_pos_last);
	void			idleUpdateNameTagAlpha(BOOL new_name, F32 alpha);
	// <FS:CR> Colorize tags
	//LLColor4		getNameTagColor(bool is_friend);
	LLColor4		getNameTagColor();
	// </FS:CR>
	void			clearNameTag();
	static void		invalidateNameTag(const LLUUID& agent_id);
	// force all name tags to rebuild, useful when display names turned on/off
	static void		invalidateNameTags();
<<<<<<< HEAD
	// <FS:Ansariel> Fix nametag not properly updating when display name arrives
	//void			addNameTagLine(const std::string& line, const LLColor4& color, S32 style, const LLFontGL* font);
	void			addNameTagLine(const std::string& line, const LLColor4& color, S32 style, const LLFontGL* font, bool is_name = false);
	// </FS:Ansariel>
	void 			idleUpdateRenderCost();
	void			calculateUpdateRenderCost();
	void			updateVisualComplexity() { mVisualComplexityStale = TRUE; }
=======
	void			addNameTagLine(const std::string& line, const LLColor4& color, S32 style, const LLFontGL* font);
	void 			idleUpdateRenderComplexity();
	void			calculateUpdateRenderComplexity();
	static const U32 VISUAL_COMPLEXITY_UNKNOWN;
	void			updateVisualComplexity();
>>>>>>> 9367a378
	
	U32				getVisualComplexity()			{ return mVisualComplexity;				};		// Numbers calculated here by rendering AV
	S32				getAttachmentGeometryBytes()	{ return mAttachmentGeometryBytes;		};		// number of bytes in attached geometry
	F32				getAttachmentSurfaceArea()		{ return mAttachmentSurfaceArea;		};		// estimated surface area of attachments
    void            addAttachmentSizes(U32 delta_bytes, F32 delta_area);
    void            subtractAttachmentSizes(U32 delta_bytes, F32 delta_area);

	U32				getReportedVisualComplexity()					{ return mReportedVisualComplexity;				};	// Numbers as reported by the SL server
	void			setReportedVisualComplexity(U32 value)			{ mReportedVisualComplexity = value;			};
	
	S32				getUpdatePeriod()				{ return mUpdatePeriod;			};
	const LLColor4 &  getMutedAVColor()				{ return mMutedAVColor;			};
	static void     updateImpostorRendering(U32 newMaxNonImpostorsValue);

	void 			idleUpdateBelowWater();

	//--------------------------------------------------------------------
	// Static preferences (controlled by user settings/menus)
	//--------------------------------------------------------------------
public:
	static S32		sRenderName;
	static BOOL		sRenderGroupTitles;
	static const U32 IMPOSTORS_OFF; /* Must equal the maximum allowed the RenderAvatarMaxNonImpostors
									 * slider in panel_preferences_graphics1.xml */
	static U32		sMaxNonImpostors; //(affected by control "RenderAvatarMaxNonImpostors")
	static F32		sRenderDistance; //distance at which avatars will render.
	static BOOL		sShowAnimationDebug; // show animation debug info
	static bool		sUseImpostors; //use impostors for far away avatars
	static BOOL		sShowFootPlane;	// show foot collision plane reported by server
	static BOOL		sShowCollisionVolumes;	// show skeletal collision volumes
	static BOOL		sVisibleInFirstPerson;
	static S32		sNumLODChangesThisFrame;
	static S32		sNumVisibleChatBubbles;
	static BOOL		sDebugInvisible;
	static BOOL		sShowAttachmentPoints;
	static F32		sLODFactor; // user-settable LOD factor
	static F32		sPhysicsLODFactor; // user-settable physics LOD factor
	static BOOL		sJointDebug; // output total number of joints being touched for each avatar
	static BOOL		sDebugAvatarRotation;
	static LLPartSysData sCloud;
	static LLPartSysData sCloudMuted;

	//--------------------------------------------------------------------
	// Region state
	//--------------------------------------------------------------------
public:
	LLHost			getObjectHost() const;

	//--------------------------------------------------------------------
	// Loading state
	//--------------------------------------------------------------------
public:
	BOOL			isFullyLoaded() const;
	bool 			isTooComplex() const;
	bool 			visualParamWeightsAreDefault();
	virtual bool	getIsCloud() const;
	BOOL			isFullyTextured() const;
	BOOL			hasGray() const; 
	S32				getRezzedStatus() const; // 0 = cloud, 1 = gray, 2 = textured, 3 = textured and fully downloaded.
	void			updateRezzedStatusTimers();

	S32				mLastRezzedStatus;

	
	void 			startPhase(const std::string& phase_name);
	void 			stopPhase(const std::string& phase_name, bool err_check = true);
	void			clearPhases();
	void 			logPendingPhases();
	static void 	logPendingPhasesAllAvatars();
	void 			logMetricsTimerRecord(const std::string& phase_name, F32 elapsed, bool completed);

    void            calcMutedAVColor();

protected:
	LLViewerStats::PhaseMap& getPhases() { return mPhases; }
	BOOL			updateIsFullyLoaded();
	BOOL			processFullyLoadedChange(bool loading);
	void			updateRuthTimer(bool loading);
	F32 			calcMorphAmount();

private:
	BOOL			mFirstFullyVisible;
	BOOL			mFullyLoaded;
	BOOL			mPreviousFullyLoaded;
	BOOL			mFullyLoadedInitialized;
	S32				mFullyLoadedFrameCounter;
	LLColor4		mMutedAVColor;
	LLFrameTimer	mFullyLoadedTimer;
	LLFrameTimer	mRuthTimer;

private:
	LLViewerStats::PhaseMap mPhases;

protected:
	LLFrameTimer    mInvisibleTimer;
	
/**                    State
 **                                                                            **
 *******************************************************************************/
/********************************************************************************
 **                                                                            **
 **                    SKELETON
 **/

protected:
	/*virtual*/ LLAvatarJoint*	createAvatarJoint(); // Returns LLViewerJoint
	/*virtual*/ LLAvatarJoint*	createAvatarJoint(S32 joint_num); // Returns LLViewerJoint
	/*virtual*/ LLAvatarJointMesh*	createAvatarJointMesh(); // Returns LLViewerJointMesh
public:
	void				updateHeadOffset();
	void				postPelvisSetRecalc( void );

	/*virtual*/ BOOL	loadSkeletonNode();
	/*virtual*/ void	buildCharacter();

	LLVector3			mCurRootToHeadOffset;
	LLVector3			mTargetRootToHeadOffset;

	S32					mLastSkeletonSerialNum;


/**                    Skeleton
 **                                                                            **
 *******************************************************************************/

/********************************************************************************
 **                                                                            **
 **                    RENDERING
 **/

public:
	U32 		renderImpostor(LLColor4U color = LLColor4U(255,255,255,255), S32 diffuse_channel = 0);
	bool		isVisuallyMuted() const;
	void		forceUpdateVisualMuteSettings();

	enum VisualMuteSettings
	{
		AV_RENDER_NORMALLY = 0,
		AV_DO_NOT_RENDER   = 1,
		AV_ALWAYS_RENDER   = 2
	};
	void		setVisualMuteSettings(VisualMuteSettings set);
	VisualMuteSettings  getVisualMuteSettings()						{ return mVisuallyMuteSetting;	};

	U32 		renderRigid();
	U32 		renderSkinned();
	F32			getLastSkinTime() { return mLastSkinTime; }
	U32 		renderTransparent(BOOL first_pass);
	void 		renderCollisionVolumes();
	void		renderJoints();
	static void	deleteCachedImages(bool clearAll=true);
	static void	destroyGL();
	static void	restoreGL();
	S32			mSpecialRenderMode; // special lighting
        
  private:
	S32			mAttachmentGeometryBytes; //number of bytes in attached geometry
	F32			mAttachmentSurfaceArea; //estimated surface area of attachments
	bool		shouldAlphaMask();

	BOOL 		mNeedsSkin; // avatar has been animated and verts have not been updated
	F32			mLastSkinTime; //value of gFrameTimeSeconds at last skin update

	S32	 		mUpdatePeriod;
	S32  		mNumInitFaces; //number of faces generated when creating the avatar drawable, does not inculde splitted faces due to long vertex buffer.

	// the isTooComplex method uses these mutable values to avoid recalculating too frequently
	mutable U32  mVisualComplexity;
	mutable bool mVisualComplexityStale;
	U32          mReportedVisualComplexity; // from other viewers through the simulator


	VisualMuteSettings		mVisuallyMuteSetting;			// Always or never visually mute this AV

	//--------------------------------------------------------------------
	// Morph masks
	//--------------------------------------------------------------------
public:
	/*virtual*/ void	applyMorphMask(U8* tex_data, S32 width, S32 height, S32 num_components, LLAvatarAppearanceDefines::EBakedTextureIndex index = LLAvatarAppearanceDefines::BAKED_NUM_INDICES);
	BOOL 		morphMaskNeedsUpdate(LLAvatarAppearanceDefines::EBakedTextureIndex index = LLAvatarAppearanceDefines::BAKED_NUM_INDICES);

	
	//--------------------------------------------------------------------
	// Global colors
	//--------------------------------------------------------------------
public:
	// <FS:Ansariel> [Legacy Bake]
	///*virtual*/void onGlobalColorChanged(const LLTexGlobalColor* global_color);
	/*virtual*/void onGlobalColorChanged(const LLTexGlobalColor* global_color, BOOL upload_bake);

	//--------------------------------------------------------------------
	// Visibility
	//--------------------------------------------------------------------
protected:
	void 		updateVisibility();
private:
	U32	 		mVisibilityRank;
	BOOL 		mVisible;
	
	//--------------------------------------------------------------------
	// Shadowing
	//--------------------------------------------------------------------
public:
	void 		updateShadowFaces();
	LLDrawable*	mShadow;
private:
	LLFace* 	mShadow0Facep;
	LLFace* 	mShadow1Facep;
	LLPointer<LLViewerTexture> mShadowImagep;

	//--------------------------------------------------------------------
	// Impostors
	//--------------------------------------------------------------------
public:
	BOOL 		isImpostor();
	BOOL 		shouldImpostor(const U32 rank_factor = 1) const;
	BOOL 	    needsImpostorUpdate() const;
	const LLVector3& getImpostorOffset() const;
	const LLVector2& getImpostorDim() const;
	void 		getImpostorValues(LLVector4a* extents, LLVector3& angle, F32& distance) const;
	void 		cacheImpostorValues();
	void 		setImpostorDim(const LLVector2& dim);
	static void	resetImpostors();
	static void updateImpostors();
	LLRenderTarget mImpostor;
	BOOL		mNeedsImpostorUpdate;
private:
	LLVector3	mImpostorOffset;
	LLVector2	mImpostorDim;
	BOOL		mNeedsAnimUpdate;
	LLVector3	mImpostorAngle;
	F32			mImpostorDistance;
	F32			mImpostorPixelArea;
	LLVector3	mLastAnimExtents[2];  
	
	LLCachedControl<bool> mRenderUnloadedAvatar;

	//--------------------------------------------------------------------
	// Wind rippling in clothes
	//--------------------------------------------------------------------
public:
	LLVector4	mWindVec;
	F32			mRipplePhase;
	BOOL		mBelowWater;
private:
	F32			mWindFreq;
	LLFrameTimer mRippleTimer;
	F32			mRippleTimeLast;
	LLVector3	mRippleAccel;
	LLVector3	mLastVel;

	//--------------------------------------------------------------------
	// Culling
	//--------------------------------------------------------------------
public:
	static void	cullAvatarsByPixelArea();
	BOOL		isCulled() const { return mCulled; }
private:
	BOOL		mCulled;

	//--------------------------------------------------------------------
	// Freeze counter
	//--------------------------------------------------------------------
public:
	static void updateFreezeCounter(S32 counter = 0);
private:
	static S32  sFreezeCounter;

	//--------------------------------------------------------------------
	// Constants
	//--------------------------------------------------------------------
public:
	virtual LLViewerTexture::EBoostLevel 	getAvatarBoostLevel() const { return LLGLTexture::BOOST_AVATAR; }
	virtual LLViewerTexture::EBoostLevel 	getAvatarBakedBoostLevel() const { return LLGLTexture::BOOST_AVATAR_BAKED; }
	virtual S32 						getTexImageSize() const;
	/*virtual*/ S32						getTexImageArea() const { return getTexImageSize()*getTexImageSize(); }

/**                    Rendering
 **                                                                            **
 *******************************************************************************/

/********************************************************************************
 **                                                                            **
 **                    TEXTURES
 **/

	//--------------------------------------------------------------------
	// Loading status
	//--------------------------------------------------------------------
public:
	virtual BOOL    isTextureDefined(LLAvatarAppearanceDefines::ETextureIndex type, U32 index = 0) const;
	virtual BOOL	isTextureVisible(LLAvatarAppearanceDefines::ETextureIndex type, U32 index = 0) const;
	virtual BOOL	isTextureVisible(LLAvatarAppearanceDefines::ETextureIndex type, LLViewerWearable *wearable) const;

	BOOL			isFullyBaked();
	static BOOL		areAllNearbyInstancesBaked(S32& grey_avatars);
	static void		getNearbyRezzedStats(std::vector<S32>& counts);
	static std::string rezStatusToString(S32 status);

	//--------------------------------------------------------------------
	// Baked textures
	//--------------------------------------------------------------------
public:
	/*virtual*/ LLTexLayerSet*	createTexLayerSet(); // Return LLViewerTexLayerSet
	void			releaseComponentTextures(); // ! BACKWARDS COMPATIBILITY !
protected:
	static void		onBakedTextureMasksLoaded(BOOL success, LLViewerFetchedTexture *src_vi, LLImageRaw* src, LLImageRaw* aux_src, S32 discard_level, BOOL final, void* userdata);
	static void		onInitialBakedTextureLoaded(BOOL success, LLViewerFetchedTexture *src_vi, LLImageRaw* src, LLImageRaw* aux_src, S32 discard_level, BOOL final, void* userdata);
	static void		onBakedTextureLoaded(BOOL success, LLViewerFetchedTexture *src_vi, LLImageRaw* src, LLImageRaw* aux_src, S32 discard_level, BOOL final, void* userdata);
	virtual void	removeMissingBakedTextures();
	void			useBakedTexture(const LLUUID& id);
	LLViewerTexLayerSet*  getTexLayerSet(const U32 index) const { return dynamic_cast<LLViewerTexLayerSet*>(mBakedTextureDatas[index].mTexLayerSet);	}


	LLLoadedCallbackEntry::source_callback_list_t mCallbackTextureList ; 
	BOOL mLoadedCallbacksPaused;
	std::set<LLUUID>	mTextureIDs;
	//--------------------------------------------------------------------
	// Local Textures
	//--------------------------------------------------------------------
protected:
	virtual void	setLocalTexture(LLAvatarAppearanceDefines::ETextureIndex type, LLViewerTexture* tex, BOOL baked_version_exits, U32 index = 0);
	virtual void	addLocalTextureStats(LLAvatarAppearanceDefines::ETextureIndex type, LLViewerFetchedTexture* imagep, F32 texel_area_ratio, BOOL rendered, BOOL covered_by_baked);
	// MULTI-WEARABLE: make self-only?
	virtual void	setBakedReady(LLAvatarAppearanceDefines::ETextureIndex type, BOOL baked_version_exists, U32 index = 0);

	//--------------------------------------------------------------------
	// Texture accessors
	//--------------------------------------------------------------------
private:
	virtual	void				setImage(const U8 te, LLViewerTexture *imagep, const U32 index); 
	virtual LLViewerTexture*	getImage(const U8 te, const U32 index) const;
	const std::string 			getImageURL(const U8 te, const LLUUID &uuid);

	virtual const LLTextureEntry* getTexEntry(const U8 te_num) const;
	virtual void setTexEntry(const U8 index, const LLTextureEntry &te);

	void checkTextureLoading() ;
	//--------------------------------------------------------------------
	// Layers
	//--------------------------------------------------------------------
protected:
	void			deleteLayerSetCaches(bool clearAll = true);
	void			addBakedTextureStats(LLViewerFetchedTexture* imagep, F32 pixel_area, F32 texel_area_ratio, S32 boost_level);

	//--------------------------------------------------------------------
	// Composites
	//--------------------------------------------------------------------
public:
	// <FS:Ansariel> [Legacy Bake]
	//virtual void	invalidateComposite(LLTexLayerSet* layerset);
	virtual void	invalidateComposite(LLTexLayerSet* layerset, BOOL upload_result);
	virtual void	invalidateAll();
	virtual void	setCompositeUpdatesEnabled(bool b) {}
	virtual void 	setCompositeUpdatesEnabled(U32 index, bool b) {}
	virtual bool 	isCompositeUpdateEnabled(U32 index) { return false; }

	//--------------------------------------------------------------------
	// Static texture/mesh/baked dictionary
	//--------------------------------------------------------------------
public:
	static BOOL 	isIndexLocalTexture(LLAvatarAppearanceDefines::ETextureIndex i);
	static BOOL 	isIndexBakedTexture(LLAvatarAppearanceDefines::ETextureIndex i);
private:
	static const LLAvatarAppearanceDefines::LLAvatarAppearanceDictionary *getDictionary() { return sAvatarDictionary; }
	static LLAvatarAppearanceDefines::LLAvatarAppearanceDictionary* sAvatarDictionary;

	//--------------------------------------------------------------------
	// Messaging
	//--------------------------------------------------------------------
public:
	void 			onFirstTEMessageReceived();
private:
	BOOL			mFirstTEMessageReceived;
	BOOL			mFirstAppearanceMessageReceived;
	
/**                    Textures
 **                                                                            **
 *******************************************************************************/

/********************************************************************************
 **                                                                            **
 **                    MESHES
 **/

public:
	void			debugColorizeSubMeshes(U32 i, const LLColor4& color);
	virtual void 	updateMeshTextures();
	// <FS:Ansariel> [Legacy Bake]
	//void 			updateSexDependentLayerSets();
	void 			updateSexDependentLayerSets(BOOL upload_bake);
	virtual void	dirtyMesh(); // Dirty the avatar mesh
	void 			updateMeshData();
protected:
	void 			releaseMeshData();
	virtual void restoreMeshData();
private:
	virtual void	dirtyMesh(S32 priority); // Dirty the avatar mesh, with priority
	LLViewerJoint*	getViewerJoint(S32 idx);
	S32 			mDirtyMesh; // 0 -- not dirty, 1 -- morphed, 2 -- LOD
	BOOL			mMeshTexturesDirty;

	//--------------------------------------------------------------------
	// Destroy invisible mesh
	//--------------------------------------------------------------------
protected:
	BOOL			mMeshValid;
	LLFrameTimer	mMeshInvisibleTime;

/**                    Meshes
 **                                                                            **
 *******************************************************************************/

/********************************************************************************
 **                                                                            **
 **                    APPEARANCE
 **/

public:
	void 			parseAppearanceMessage(LLMessageSystem* mesgsys, LLAppearanceMessageContents& msg);
	void 			processAvatarAppearance(LLMessageSystem* mesgsys);
	void 			hideSkirt();
	void			startAppearanceAnimation();
	// <FS:Ansariel> [Legacy Bake]
	/*virtual*/ void bodySizeChanged();

	//--------------------------------------------------------------------
	// Appearance morphing
	//--------------------------------------------------------------------
public:
	BOOL			getIsAppearanceAnimating() const { return mAppearanceAnimating; }

	// True if we are computing our appearance via local compositing
	// instead of baked textures, as for example during wearable
	// editing or when waiting for a subsequent server rebake.
	/*virtual*/ BOOL	isUsingLocalAppearance() const { return mUseLocalAppearance; }

	// <FS:Ansariel> [Legacy Bake]
	// True if this avatar should fetch its baked textures via the new
	// appearance mechanism.
	BOOL				isUsingServerBakes() const;
	void 				setIsUsingServerBakes(BOOL newval);
	// </FS:Ansariel> [Legacy Bake]

	// True if we are currently in appearance editing mode. Often but
	// not always the same as isUsingLocalAppearance().
	/*virtual*/ BOOL	isEditingAppearance() const { return mIsEditingAppearance; }
	void setIsEditingAppearance(BOOL editing) { mIsEditingAppearance = editing; }	// <FS:CR> for Built-in Posestand
	
	// FIXME review isUsingLocalAppearance uses, some should be isEditing instead.

private:
	BOOL			mAppearanceAnimating;
	LLFrameTimer	mAppearanceMorphTimer;
	F32				mLastAppearanceBlendTime;
	BOOL			mIsEditingAppearance; // flag for if we're actively in appearance editing mode
	BOOL			mUseLocalAppearance; // flag for if we're using a local composite
	// <FS:Ansariel> [Legacy Bake]
	BOOL			mUseServerBakes; // flag for if baked textures should be fetched from baking service (false if they're temporary uploads)

	//--------------------------------------------------------------------
	// Visibility
	//--------------------------------------------------------------------
public:
	BOOL			isVisible() const;
	void			setVisibilityRank(U32 rank);
	static S32 		sNumVisibleAvatars; // Number of instances of this class
/**                    Appearance
 **                                                                            **
 *******************************************************************************/

/********************************************************************************
 **                                                                            **
 **                    WEARABLES
 **/

	//--------------------------------------------------------------------
	// Attachments
	//--------------------------------------------------------------------
public:
	void 				clampAttachmentPositions();
	virtual const LLViewerJointAttachment* attachObject(LLViewerObject *viewer_object);
	virtual BOOL 		detachObject(LLViewerObject *viewer_object);
	static bool		    getRiggedMeshID( LLViewerObject* pVO, LLUUID& mesh_id );
	void				cleanupAttachedMesh( LLViewerObject* pVO );
	static LLVOAvatar*  findAvatarFromAttachment(LLViewerObject* obj);
	/*virtual*/ BOOL	isWearingWearableType(LLWearableType::EType type ) const;
	LLViewerObject *	findAttachmentByID( const LLUUID & target_id ) const;

//-TT Patch: ReplaceWornItemsOnly
	LLViewerJointAttachment* getTargetAttachmentPoint(LLViewerObject* viewer_object);
//-TT
protected:
	//LLViewerJointAttachment* getTargetAttachmentPoint(LLViewerObject* viewer_object);
	void 				lazyAttach();
	void				rebuildRiggedAttachments( void );

	//--------------------------------------------------------------------
	// Map of attachment points, by ID
	//--------------------------------------------------------------------
public:
	S32 				getAttachmentCount(); // Warning: order(N) not order(1) // currently used only by -self
	typedef std::map<S32, LLViewerJointAttachment*> attachment_map_t;
	attachment_map_t 								mAttachmentPoints;
	std::vector<LLPointer<LLViewerObject> > 		mPendingAttachment;

	//--------------------------------------------------------------------
	// HUD functions
	//--------------------------------------------------------------------
public:
	BOOL 				hasHUDAttachment() const;
	LLBBox 				getHUDBBox() const;
	void 				resetHUDAttachments();
	BOOL				canAttachMoreObjects() const;
	BOOL				canAttachMoreObjects(U32 n) const;
protected:
	U32					getNumAttachments() const; // O(N), not O(1)

/**                    Wearables
 **                                                                            **
 *******************************************************************************/

/********************************************************************************
 **                                                                            **
 **                    ACTIONS
 **/

	//--------------------------------------------------------------------
	// Animations
	//--------------------------------------------------------------------
public:
	BOOL 			isAnyAnimationSignaled(const LLUUID *anim_array, const S32 num_anims) const;
	void 			processAnimationStateChanges();
protected:
	BOOL 			processSingleAnimationStateChange(const LLUUID &anim_id, BOOL start);
	void 			resetAnimations();
private:
	LLTimer			mAnimTimer;
	F32				mTimeLast;	

	//--------------------------------------------------------------------
	// Animation state data
	//--------------------------------------------------------------------
public:
	typedef std::map<LLUUID, S32>::iterator AnimIterator;
	std::map<LLUUID, S32> 					mSignaledAnimations; // requested state of Animation name/value
	std::map<LLUUID, S32> 					mPlayingAnimations; // current state of Animation name/value

	typedef std::multimap<LLUUID, LLUUID> 	AnimationSourceMap;
	typedef AnimationSourceMap::iterator 	AnimSourceIterator;
	AnimationSourceMap 						mAnimationSources; // object ids that triggered anim ids

	//--------------------------------------------------------------------
	// Chat
	//--------------------------------------------------------------------
public:
	void			addChat(const LLChat& chat);
	void	   		clearChat();
	void	   		startTyping() { mTyping = TRUE; mTypingTimer.reset(); }
	void			stopTyping() { mTyping = FALSE; }
	// <FS:Ansariel> Get typing status
	bool			isTyping() const { return mTyping; }
private:
	BOOL			mVisibleChat;
	BOOL			mVisibleTyping;

	//--------------------------------------------------------------------
	// Lip synch morphs
	//--------------------------------------------------------------------
private:
	bool 		   	mLipSyncActive; // we're morphing for lip sync
	LLVisualParam* 	mOohMorph; // cached pointers morphs for lip sync
	LLVisualParam* 	mAahMorph; // cached pointers morphs for lip sync

	//--------------------------------------------------------------------
	// Flight
	//--------------------------------------------------------------------
public:
	BOOL			mInAir;
	LLFrameTimer	mTimeInAir;

/**                    Actions
 **                                                                            **
 *******************************************************************************/

/********************************************************************************
 **                                                                            **
 **                    PHYSICS
 **/

private:
	F32 		mSpeedAccum; // measures speed (for diagnostics mostly).
	BOOL 		mTurning; // controls hysteresis on avatar rotation
	F32			mSpeed; // misc. animation repeated state

	//--------------------------------------------------------------------
	// Dimensions
	//--------------------------------------------------------------------
public:
	void 		resolveHeightGlobal(const LLVector3d &inPos, LLVector3d &outPos, LLVector3 &outNorm);
	bool		distanceToGround( const LLVector3d &startPoint, LLVector3d &collisionPoint, F32 distToIntersectionAlongRay );
	void 		resolveHeightAgent(const LLVector3 &inPos, LLVector3 &outPos, LLVector3 &outNorm);
	void 		resolveRayCollisionAgent(const LLVector3d start_pt, const LLVector3d end_pt, LLVector3d &out_pos, LLVector3 &out_norm);
	void 		slamPosition(); // Slam position to transmitted position (for teleport);
protected:

	//--------------------------------------------------------------------
	// Material being stepped on
	//--------------------------------------------------------------------
private:
	BOOL		mStepOnLand;
	U8			mStepMaterial;
	LLVector3	mStepObjectVelocity;

/**                    Physics
 **                                                                            **
 *******************************************************************************/

/********************************************************************************
 **                                                                            **
 **                    HIERARCHY
 **/

public:
	/*virtual*/ BOOL 	setParent(LLViewerObject* parent);
	/*virtual*/ void 	addChild(LLViewerObject *childp);
	/*virtual*/ void 	removeChild(LLViewerObject *childp);

	//--------------------------------------------------------------------
	// Sitting
	//--------------------------------------------------------------------
public:
	void			sitDown(BOOL bSitting);
	BOOL			isSitting(){return mIsSitting;}
	void 			sitOnObject(LLViewerObject *sit_object);
	void 			getOffObject();
	void 			revokePermissionsOnObject(LLViewerObject *sit_object);
private:
	// set this property only with LLVOAvatar::sitDown method
	BOOL 			mIsSitting;

/**                    Hierarchy
 **                                                                            **
 *******************************************************************************/

/********************************************************************************
 **                                                                            **
 **                    NAME
 **/

public:
	std::string		getFullname() const; // Returns "FirstName LastName"
	std::string		avString() const; // Frequently used string in log messages "Avatar '<full name'"
protected:
	static void		getAnimLabels(std::vector<std::string>* labels);
	static void		getAnimNames(std::vector<std::string>* names);	
private:
    bool            mNameIsSet;
	LLSD			mClientTagData;
	bool			mHasClientTagColor;
	std::string  	mTitle;
	// <FS:Ansariel> FIRE-13414: Avatar name isn't updated when the simulator sends a new name
	std::string		mNameFirstname;
	std::string		mNameLastname;
	// </FS:Ansariel>
	bool	  		mNameAway;
	bool	  		mNameDoNotDisturb;
	bool			mNameAutoResponse; // <FS:Ansariel> Show auto-response in nametag
	bool	  		mNameMute;
	bool      		mNameAppearance;
	bool			mNameFriend;
	bool			mNameCloud;
	F32				mNameAlpha;
	LLColor4		mNameColor;
	BOOL      		mRenderGroupTitles;
	std::string		mDistanceString;

	//--------------------------------------------------------------------
	// Display the name (then optionally fade it out)
	//--------------------------------------------------------------------
public:
	LLFrameTimer	mChatTimer;
	LLPointer<LLHUDNameTag> mNameText;
private:
	LLFrameTimer	mTimeVisible;
	std::deque<LLChat> mChats;
	BOOL			mTyping;
	LLFrameTimer	mTypingTimer;

/**                    Name
 **                                                                            **
 *******************************************************************************/

/********************************************************************************
 **                                                                            **
 **                    SOUNDS
 **/

	//--------------------------------------------------------------------
	// Voice visualizer
	//--------------------------------------------------------------------
public:
	// Responsible for detecting the user's voice signal (and when the
	// user speaks, it puts a voice symbol over the avatar's head) and gesticulations
	LLPointer<LLVoiceVisualizer>  mVoiceVisualizer;
	int					mCurrentGesticulationLevel;

	//--------------------------------------------------------------------
	// Step sound
	//--------------------------------------------------------------------
protected:
	const LLUUID& 		getStepSound() const;
private:
	// Global table of sound ids per material, and the ground
	const static LLUUID	sStepSounds[LL_MCODE_END];
	// const static LLUUID	sStepSoundOnLand; - <FS:PP> Commented out for FIRE-3169: Option to change the default footsteps sound

	//--------------------------------------------------------------------
	// Foot step state (for generating sounds)
	//--------------------------------------------------------------------
public:
	void 				setFootPlane(const LLVector4 &plane) { mFootPlane = plane; }
	LLVector4			mFootPlane;
private:
	BOOL				mWasOnGroundLeft;
	BOOL				mWasOnGroundRight;

/**                    Sounds
 **                                                                            **
 *******************************************************************************/

/********************************************************************************
 **                                                                            **
 **                    DIAGNOSTICS
 **/
	
	//--------------------------------------------------------------------
	// General
	//--------------------------------------------------------------------
public:
	void				dumpArchetypeXML(const std::string& prefix, bool group_by_wearables = false);
	void 				dumpAppearanceMsgParams( const std::string& dump_prefix,
												 const LLAppearanceMessageContents& contents);
	static void			dumpBakedStatus();
	const std::string 	getBakedStatusForPrintout() const;
	void				dumpAvatarTEs(const std::string& context) const;

	static F32 			sUnbakedTime; // Total seconds with >=1 unbaked avatars
	static F32 			sUnbakedUpdateTime; // Last time stats were updated (to prevent multiple updates per frame) 
	static F32 			sGreyTime; // Total seconds with >=1 grey avatars	
	static F32 			sGreyUpdateTime; // Last time stats were updated (to prevent multiple updates per frame) 
protected:
	S32					getUnbakedPixelAreaRank();
	BOOL				mHasGrey;
private:
	F32					mMinPixelArea;
	F32					mMaxPixelArea;
	F32					mAdjustedPixelArea;
	std::string  		mDebugText;
	std::string			mBakedTextureDebugText;


	//--------------------------------------------------------------------
	// Avatar Rez Metrics
	//--------------------------------------------------------------------
public:
	void 			debugAvatarRezTime(std::string notification_name, std::string comment = "");
	F32				debugGetExistenceTimeElapsedF32() const { return mDebugExistenceTimer.getElapsedTimeF32(); }

protected:
	LLFrameTimer	mRuthDebugTimer; // For tracking how long it takes for av to rez
	LLFrameTimer	mDebugExistenceTimer; // Debugging for how long the avatar has been in memory.
	LLFrameTimer	mLastAppearanceMessageTimer; // Time since last appearance message received.

	//--------------------------------------------------------------------
	// COF monitoring
	//--------------------------------------------------------------------

public:
	// COF version of last viewer-initiated appearance update request. For non-self avs, this will remain at default.
	S32 mLastUpdateRequestCOFVersion;

	// COF version of last appearance message received for this av.
	S32 mLastUpdateReceivedCOFVersion;

/**                    Diagnostics
 **                                                                            **
 *******************************************************************************/

/********************************************************************************
 **                                                                            **
 **                    SUPPORT CLASSES
 **/

protected: // Shared with LLVOAvatarSelf


/**                    Support classes
 **                                                                            **
 *******************************************************************************/

}; // LLVOAvatar
extern const F32 SELF_ADDITIONAL_PRI;
extern const S32 MAX_TEXTURE_VIRTUAL_SIZE_RESET_INTERVAL;

extern const F32 MAX_HOVER_Z;
extern const F32 MIN_HOVER_Z;

std::string get_sequential_numbered_file_name(const std::string& prefix,
											  const std::string& suffix);
void dump_sequential_xml(const std::string outprefix, const LLSD& content);

// <FS:ND> Remove LLVolatileAPRPool/apr_file_t and use FILE* instead
void dump_visual_param(apr_file_t* file, LLVisualParam* viewer_param, F32 value);
void dump_visual_param(LLAPRFile::tFiletype* file, LLVisualParam* viewer_param, F32 value);
//</FS:ND>

#endif // LL_VOAVATAR_H
<|MERGE_RESOLUTION|>--- conflicted
+++ resolved
@@ -263,21 +263,14 @@
 	static void		invalidateNameTag(const LLUUID& agent_id);
 	// force all name tags to rebuild, useful when display names turned on/off
 	static void		invalidateNameTags();
-<<<<<<< HEAD
 	// <FS:Ansariel> Fix nametag not properly updating when display name arrives
 	//void			addNameTagLine(const std::string& line, const LLColor4& color, S32 style, const LLFontGL* font);
 	void			addNameTagLine(const std::string& line, const LLColor4& color, S32 style, const LLFontGL* font, bool is_name = false);
 	// </FS:Ansariel>
-	void 			idleUpdateRenderCost();
-	void			calculateUpdateRenderCost();
-	void			updateVisualComplexity() { mVisualComplexityStale = TRUE; }
-=======
-	void			addNameTagLine(const std::string& line, const LLColor4& color, S32 style, const LLFontGL* font);
 	void 			idleUpdateRenderComplexity();
 	void			calculateUpdateRenderComplexity();
 	static const U32 VISUAL_COMPLEXITY_UNKNOWN;
 	void			updateVisualComplexity();
->>>>>>> 9367a378
 	
 	U32				getVisualComplexity()			{ return mVisualComplexity;				};		// Numbers calculated here by rendering AV
 	S32				getAttachmentGeometryBytes()	{ return mAttachmentGeometryBytes;		};		// number of bytes in attached geometry
@@ -410,7 +403,11 @@
 
 public:
 	U32 		renderImpostor(LLColor4U color = LLColor4U(255,255,255,255), S32 diffuse_channel = 0);
-	bool		isVisuallyMuted() const;
+	// <FS:Ansariel> Re-add mute list caching
+	//bool		isVisuallyMuted() const;
+	bool		isVisuallyMuted();
+	bool 		isInMuteList();
+	// </FS:Ansariel>
 	void		forceUpdateVisualMuteSettings();
 
 	enum VisualMuteSettings
@@ -449,6 +446,10 @@
 	mutable bool mVisualComplexityStale;
 	U32          mReportedVisualComplexity; // from other viewers through the simulator
 
+	// <FS:Ansariel> Re-add mute list caching
+	bool		mCachedInMuteList;
+	F64			mCachedMuteListUpdateTime;
+	// </FS:Ansariel>
 
 	VisualMuteSettings		mVisuallyMuteSetting;			// Always or never visually mute this AV
 
