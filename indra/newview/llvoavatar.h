/**
 * @file llvoavatar.h
 * @brief Declaration of LLVOAvatar class which is a derivation of
 * LLViewerObject
 *
 * $LicenseInfo:firstyear=2001&license=viewerlgpl$
 * Second Life Viewer Source Code
 * Copyright (C) 2010, Linden Research, Inc.
 * 
 * This library is free software; you can redistribute it and/or
 * modify it under the terms of the GNU Lesser General Public
 * License as published by the Free Software Foundation;
 * version 2.1 of the License only.
 * 
 * This library is distributed in the hope that it will be useful,
 * but WITHOUT ANY WARRANTY; without even the implied warranty of
 * MERCHANTABILITY or FITNESS FOR A PARTICULAR PURPOSE.  See the GNU
 * Lesser General Public License for more details.
 * 
 * You should have received a copy of the GNU Lesser General Public
 * License along with this library; if not, write to the Free Software
 * Foundation, Inc., 51 Franklin Street, Fifth Floor, Boston, MA  02110-1301  USA
 * 
 * Linden Research, Inc., 945 Battery Street, San Francisco, CA  94111  USA
 * $/LicenseInfo$
 */

#ifndef LL_VOAVATAR_H
#define LL_VOAVATAR_H

#include <map>
#include <deque>
#include <string>
#include <vector>

#include <boost/signals2/trackable.hpp>

#include "llavatarappearance.h"
#include "llchat.h"
#include "lldrawpoolalpha.h"
#include "llviewerobject.h"
#include "llcharacter.h"
#include "llcontrol.h"
#include "llviewerjointmesh.h"
#include "llviewerjointattachment.h"
#include "llrendertarget.h"
#include "llavatarappearancedefines.h"
#include "lltexglobalcolor.h"
#include "lldriverparam.h"
#include "llviewertexlayer.h"
#include "material_codes.h"		// LL_MCODE_END
#include "llrigginginfo.h"
#include "llviewerstats.h"
#include "llvovolume.h"
#include "llavatarrendernotifier.h"
#include "llmodel.h"

extern const LLUUID ANIM_AGENT_BODY_NOISE;
extern const LLUUID ANIM_AGENT_BREATHE_ROT;
extern const LLUUID ANIM_AGENT_PHYSICS_MOTION;
extern const LLUUID ANIM_AGENT_EDITING;
extern const LLUUID ANIM_AGENT_EYE;
extern const LLUUID ANIM_AGENT_FLY_ADJUST;
extern const LLUUID ANIM_AGENT_HAND_MOTION;
extern const LLUUID ANIM_AGENT_HEAD_ROT;
extern const LLUUID ANIM_AGENT_PELVIS_FIX;
extern const LLUUID ANIM_AGENT_TARGET;
extern const LLUUID ANIM_AGENT_WALK_ADJUST;

class LLViewerWearable;
class LLVoiceVisualizer;
class LLHUDNameTag;
class LLHUDEffectSpiral;
class LLTexGlobalColor;

struct LLAppearanceMessageContents;
class LLViewerJointMesh;

const F32 MAX_AVATAR_LOD_FACTOR = 1.0f;

extern U32 gFrameCount;

//~~~~~~~~~~~~~~~~~~~~~~~~~~~~~~~~~~~~~~~~~~~~~~~~~~~~~~~~~~~~~~~~~~~~~~~~~~~~~~~~
// LLVOAvatar
// 
//~~~~~~~~~~~~~~~~~~~~~~~~~~~~~~~~~~~~~~~~~~~~~~~~~~~~~~~~~~~~~~~~~~~~~~~~~~~~~~~~
class LLVOAvatar :
	public LLAvatarAppearance,
	public LLViewerObject,
	public boost::signals2::trackable
{
    LL_ALIGN_NEW;
	LOG_CLASS(LLVOAvatar);

public:
	friend class LLVOAvatarSelf;
	friend class LLAvatarCheckImpostorMode;

/********************************************************************************
 **                                                                            **
 **                    INITIALIZATION
 **/

public:
	LLVOAvatar(const LLUUID &id, const LLPCode pcode, LLViewerRegion *regionp);
	virtual void		markDead();
	static void			initClass(); // Initialize data that's only init'd once per class.
	static void			cleanupClass();	// Cleanup data that's only init'd once per class.
<<<<<<< HEAD
	static void initCloud();
	virtual void 		initInstance(); // Called after construction to initialize the class.
=======
	virtual void        initInstance(); // Called after construction to initialize the class.
>>>>>>> 410be3b2
protected:
	virtual				~LLVOAvatar();
	static bool 		handleVOAvatarPrefsChanged(const LLSD &newvalue);

/**                    Initialization
 **                                                                            **
 *******************************************************************************/

/********************************************************************************
 **                                                                            **
 **                    INHERITED
 **/

	//--------------------------------------------------------------------
	// LLViewerObject interface and related
	//--------------------------------------------------------------------
public:
	/*virtual*/ void			updateGL();
	/*virtual*/ LLVOAvatar*		asAvatar();

	virtual U32    	 	 	processUpdateMessage(LLMessageSystem *mesgsys,
													 void **user_data,
													 U32 block_num,
													 const EObjectUpdateType update_type,
													 LLDataPacker *dp);
	virtual void   	 	 	idleUpdate(LLAgent &agent, const F64 &time);
	/*virtual*/ BOOL   	 	 	updateLOD();
	BOOL  	 	 	 	 	updateJointLODs();
	void					updateLODRiggedAttachments( void );
	/*virtual*/ BOOL   	 	 	isActive() const; // Whether this object needs to do an idleUpdate.
	S32Bytes				totalTextureMemForUUIDS(std::set<LLUUID>& ids);
	bool 						allTexturesCompletelyDownloaded(std::set<LLUUID>& ids) const;
	bool 						allLocalTexturesCompletelyDownloaded() const;
	bool 						allBakedTexturesCompletelyDownloaded() const;
	void 						bakedTextureOriginCounts(S32 &sb_count, S32 &host_count,
														 S32 &both_count, S32 &neither_count);
	std::string 				bakedTextureOriginInfo();
	void 						collectLocalTextureUUIDs(std::set<LLUUID>& ids) const;
	void 						collectBakedTextureUUIDs(std::set<LLUUID>& ids) const;
	void 						collectTextureUUIDs(std::set<LLUUID>& ids);
	void						releaseOldTextures();
	/*virtual*/ void   	 	 	updateTextures();
	LLViewerFetchedTexture*		getBakedTextureImage(const U8 te, const LLUUID& uuid);
	/*virtual*/ S32    	 	 	setTETexture(const U8 te, const LLUUID& uuid); // If setting a baked texture, need to request it from a non-local sim.
	/*virtual*/ void   	 	 	onShift(const LLVector4a& shift_vector);
	/*virtual*/ U32    	 	 	getPartitionType() const;
	/*virtual*/ const  	 	 	LLVector3 getRenderPosition() const;
	/*virtual*/ void   	 	 	updateDrawable(BOOL force_damped);
	/*virtual*/ LLDrawable* 	createDrawable(LLPipeline *pipeline);
	/*virtual*/ BOOL   	 	 	updateGeometry(LLDrawable *drawable);
	/*virtual*/ void   	 	 	setPixelAreaAndAngle(LLAgent &agent);
	/*virtual*/ void   	 	 	updateRegion(LLViewerRegion *regionp);
	/*virtual*/ void   	 	 	updateSpatialExtents(LLVector4a& newMin, LLVector4a &newMax);
	void			   	 	 	calculateSpatialExtents(LLVector4a& newMin, LLVector4a& newMax);
	/*virtual*/ BOOL   	 	 	lineSegmentIntersect(const LLVector4a& start, const LLVector4a& end,
												 S32 face = -1,                    // which face to check, -1 = ALL_SIDES
												 BOOL pick_transparent = FALSE,
												 BOOL pick_rigged = FALSE,
                                                 BOOL pick_unselectable = TRUE,
												 S32* face_hit = NULL,             // which face was hit
												 LLVector4a* intersection = NULL,   // return the intersection point
												 LLVector2* tex_coord = NULL,      // return the texture coordinates of the intersection point
												 LLVector4a* normal = NULL,         // return the surface normal at the intersection point
												 LLVector4a* tangent = NULL);     // return the surface tangent at the intersection point
	virtual LLViewerObject*	lineSegmentIntersectRiggedAttachments(
                                                 const LLVector4a& start, const LLVector4a& end,
												 S32 face = -1,                    // which face to check, -1 = ALL_SIDES
												 BOOL pick_transparent = FALSE,
												 BOOL pick_rigged = FALSE,
                                                 BOOL pick_unselectable = TRUE,
												 S32* face_hit = NULL,             // which face was hit
												 LLVector4a* intersection = NULL,   // return the intersection point
												 LLVector2* tex_coord = NULL,      // return the texture coordinates of the intersection point
												 LLVector4a* normal = NULL,         // return the surface normal at the intersection point
												 LLVector4a* tangent = NULL);     // return the surface tangent at the intersection point

	//--------------------------------------------------------------------
	// LLCharacter interface and related
	//--------------------------------------------------------------------
public:
	/*virtual*/ LLVector3    	getCharacterPosition();
	/*virtual*/ LLQuaternion 	getCharacterRotation();
	/*virtual*/ LLVector3    	getCharacterVelocity();
	/*virtual*/ LLVector3    	getCharacterAngularVelocity();

	/*virtual*/ LLUUID			remapMotionID(const LLUUID& id);
	/*virtual*/ BOOL			startMotion(const LLUUID& id, F32 time_offset = 0.f);
	/*virtual*/ BOOL			stopMotion(const LLUUID& id, BOOL stop_immediate = FALSE);
	virtual bool			hasMotionFromSource(const LLUUID& source_id);
	virtual void			stopMotionFromSource(const LLUUID& source_id);
	virtual void			requestStopMotion(LLMotion* motion);
	LLMotion*				findMotion(const LLUUID& id) const;
	void					startDefaultMotions();
	void					dumpAnimationState();

//<FS:ND> Query by JointKey rather than just a string, the key can be a U32 index for faster lookup
	//virtual LLJoint*		getJoint( const std::string &name );
	virtual LLJoint*		getJoint( const JointKey &name );
	LLJoint* getJoint( const std::string &name ) { return getJoint( JointKey::construct( name ) ); }
// </FS:ND>
	LLJoint*		        getJoint(S32 num);

    //if you KNOW joint_num is a valid animated joint index, use getSkeletonJoint for efficiency
    inline LLJoint* getSkeletonJoint(S32 joint_num) { return mSkeleton[joint_num]; }
    inline size_t getSkeletonJointCount() const { return mSkeleton.size(); }

    void 					notifyAttachmentMeshLoaded();
	void 					addAttachmentOverridesForObject(LLViewerObject *vo, std::set<LLUUID>* meshes_seen = NULL, bool recursive = true);
	void					removeAttachmentOverridesForObject(const LLUUID& mesh_id);
	void					removeAttachmentOverridesForObject(LLViewerObject *vo);
    bool					jointIsRiggedTo(const LLJoint *joint) const;
	void					clearAttachmentOverrides();
	void					rebuildAttachmentOverrides();
    void					updateAttachmentOverrides();
    void                    showAttachmentOverrides(bool verbose = false) const;
    void                    getAttachmentOverrideNames(std::set<std::string>& pos_names, 
                                                       std::set<std::string>& scale_names) const;

    void 					getAssociatedVolumes(std::vector<LLVOVolume*>& volumes);

    // virtual
    void 					updateRiggingInfo();
	// This encodes mesh id and LOD, so we can see whether display is up-to-date.
	std::map<LLUUID,S32>	mLastRiggingInfoKey;
	
    std::set<LLUUID>		mActiveOverrideMeshes;
    virtual void			onActiveOverrideMeshesChanged();
    
	/*virtual*/ const LLUUID&	getID() const;
	/*virtual*/ void			addDebugText(const std::string& text);
	/*virtual*/ F32				getTimeDilation();
	/*virtual*/ void			getGround(const LLVector3 &inPos, LLVector3 &outPos, LLVector3 &outNorm);
	/*virtual*/ F32				getPixelArea() const;
	/*virtual*/ LLVector3d		getPosGlobalFromAgent(const LLVector3 &position);
	/*virtual*/ LLVector3		getPosAgentFromGlobal(const LLVector3d &position);
	virtual void				updateVisualParams();

/**                    Inherited
 **                                                                            **
 *******************************************************************************/

/********************************************************************************
 **                                                                            **
 **                    STATE
 **/

public:
	virtual bool 	isSelf() const { return false; } // True if this avatar is for this viewer's agent

	virtual bool 	isControlAvatar() const { return mIsControlAvatar; } // True if this avatar is a control av (no associated user)
	virtual bool 	isUIAvatar() const { return mIsUIAvatar; } // True if this avatar is a supplemental av used in some UI views (no associated user)

	// If this is an attachment, return the avatar it is attached to. Otherwise NULL.
	virtual const LLVOAvatar *getAttachedAvatar() const { return NULL; }
	virtual LLVOAvatar *getAttachedAvatar() { return NULL; }


private: //aligned members
	LL_ALIGN_16(LLVector4a	mImpostorExtents[2]);

	//--------------------------------------------------------------------
	// Updates
	//--------------------------------------------------------------------
public:
    void			updateAppearanceMessageDebugText();
	void 			updateAnimationDebugText();
	virtual void	updateDebugText();
	virtual bool 	computeNeedsUpdate();
	virtual bool 	updateCharacter(LLAgent &agent);
    void			updateFootstepSounds();
    void			computeUpdatePeriod();
    void			updateOrientation(LLAgent &agent, F32 speed, F32 delta_time);
    void			updateTimeStep();
    void			updateRootPositionAndRotation(LLAgent &agent, F32 speed, bool was_sit_ground_constrained);
    
	void 			idleUpdateVoiceVisualizer(bool voice_enabled);
	void 			idleUpdateMisc(bool detailed_update);
	virtual void	idleUpdateAppearanceAnimation();
	void 			idleUpdateLipSync(bool voice_enabled);
	void 			idleUpdateLoadingEffect();
	void 			idleUpdateWindEffect();
	void 			idleUpdateNameTag(const LLVector3& root_pos_last);
	void			idleUpdateNameTagText(bool new_name);
	void			idleUpdateNameTagPosition(const LLVector3& root_pos_last);
	void			idleUpdateNameTagAlpha(bool new_name, F32 alpha);
	// <FS:CR> Colorize tags
	//LLColor4		getNameTagColor(bool is_friend);
	LLColor4		getNameTagColor();
	// </FS:CR>
	void			clearNameTag();
	static void		invalidateNameTag(const LLUUID& agent_id);
	// force all name tags to rebuild, useful when display names turned on/off
	static void		invalidateNameTags();
	// <FS:Ansariel> Fix nametag not properly updating when display name arrives
	//void			addNameTagLine(const std::string& line, const LLColor4& color, S32 style, const LLFontGL* font, const bool use_ellipses = false);
	void			addNameTagLine(const std::string& line, const LLColor4& color, S32 style, const LLFontGL* font, const bool use_ellipses = false, bool is_name = false);
	// </FS:Ansariel>
	void 			idleUpdateRenderComplexity();
	void 			idleUpdateDebugInfo();
    void 			accountRenderComplexityForObject(LLViewerObject *attached_object,
                                                     const F32 max_attachment_complexity,
                                                     LLVOVolume::texture_cost_t& textures,
                                                     U32& cost,
                                                     hud_complexity_list_t& hud_complexity_list,
                                                     object_complexity_list_t& object_complexity_list,
                                                     // <FS:Ansariel> Show per-item complexity in COF
                                                     std::map<LLUUID, U32>& item_complexity,
                                                     std::map<LLUUID, U32>& temp_item_complexity);
                                                     // </FS:Ansariel>
	void			calculateUpdateRenderComplexity();
	static const U32 VISUAL_COMPLEXITY_UNKNOWN;
	void			updateVisualComplexity();
	
    void placeProfileQuery();
    void readProfileQuery(S32 retries);

    // get the GPU time in ms of rendering this avatar including all attachments
    // returns 0.f if this avatar has not been profiled using gPipeline.profileAvatar
    // or the avatar is visually muted
    F32             getGPURenderTime();

    // get the total GPU render time in ms of all avatars that have been benched
    static F32      getTotalGPURenderTime();

    // get the max GPU render time in ms of all avatars that have been benched
    static F32      getMaxGPURenderTime();

    // get the average GPU render time in ms of all avatars that have been benched
    static F32      getAverageGPURenderTime();

    // get the CPU time in ms of rendering this avatar including all attachments
    // return 0.f if this avatar has not been profiled using gPipeline.mProfileAvatar
    F32             getCPURenderTime() { return mCPURenderTime; }

    
    // avatar render cost
	U32				getVisualComplexity()			{ return mVisualComplexity;				};

    // surface area calculation
	F32				getAttachmentSurfaceArea()		{ return mAttachmentSurfaceArea;		};

	U32				getReportedVisualComplexity()					{ return mReportedVisualComplexity;				};	// Numbers as reported by the SL server
	void			setReportedVisualComplexity(U32 value)			{ mReportedVisualComplexity = value;			};
	
	S32				getUpdatePeriod()				{ return mUpdatePeriod;			};
	const LLColor4 &  getMutedAVColor()				{ return mMutedAVColor;			};
	static void     updateImpostorRendering(U32 newMaxNonImpostorsValue);

	void 			idleUpdateBelowWater();

	static void updateNearbyAvatarCount();

	//--------------------------------------------------------------------
	// Static preferences (controlled by user settings/menus)
	//--------------------------------------------------------------------
public:
	static S32		sRenderName;
	static BOOL		sRenderGroupTitles;
	static const U32 NON_IMPOSTORS_MAX_SLIDER; /* Must equal the maximum allowed the RenderAvatarMaxNonImpostors
												* slider in panel_preferences_graphics1.xml */
	static U32		sMaxNonImpostors; // affected by control "RenderAvatarMaxNonImpostors"
	static bool		sLimitNonImpostors; // use impostors for far away avatars
	static F32		sRenderDistance; // distance at which avatars will render.
	static BOOL		sShowAnimationDebug; // show animation debug info
	static BOOL		sShowCollisionVolumes;	// show skeletal collision volumes
	static BOOL		sVisibleInFirstPerson;
	static S32		sNumLODChangesThisFrame;
	static S32		sNumVisibleChatBubbles;
	static BOOL		sDebugInvisible;
	static BOOL		sShowAttachmentPoints;
	static F32		sLODFactor; // user-settable LOD factor
	static F32		sPhysicsLODFactor; // user-settable physics LOD factor
	static BOOL		sJointDebug; // output total number of joints being touched for each avatar
<<<<<<< HEAD
	static LLPartSysData sCloud;
=======
	static BOOL     sLipSyncEnabled;
>>>>>>> 410be3b2

    static LLPointer<LLViewerTexture>  sCloudTexture;

	static std::vector<LLUUID> sAVsIgnoringARTLimit;
    static S32 sAvatarsNearby;

	//--------------------------------------------------------------------
	// Region state
	//--------------------------------------------------------------------
public:
	LLHost			getObjectHost() const;

	//--------------------------------------------------------------------
	// Loading state
	//--------------------------------------------------------------------
public:
	BOOL			isFullyLoaded() const;

    // check and return current state relative to limits
    // default will test only the geometry (combined=false).
    // this allows us to disable shadows separately on complex avatars.

    inline bool 	isTooSlowWithoutShadows() const {return mTooSlowWithoutShadows;};
    bool 	isTooSlow() const;

    void 			updateTooSlow();

	virtual bool	isTooComplex() const; // <FS:Ansariel> FIRE-29012: Standalone animesh avatars get affected by complexity limit; changed to virtual
	bool 			visualParamWeightsAreDefault();
	virtual bool	getIsCloud() const;
	BOOL			isFullyTextured() const;
	BOOL			hasGray() const; 
	S32				getRezzedStatus() const; // 0 = cloud, 1 = gray, 2 = textured, 3 = textured and fully downloaded.
	void			updateRezzedStatusTimers(S32 status);
	S32 			getNumBakes() const;//<FS:Beq/> BOM bake limits
	// U8 				getNumTEs() const override;//<FS:Beq/> BOM bake limits

	S32				mLastRezzedStatus;

	
	void 			startPhase(const std::string& phase_name);
	void 			stopPhase(const std::string& phase_name, bool err_check = true);
	void			clearPhases();
	void 			logPendingPhases();
	static void 	logPendingPhasesAllAvatars();
	void 			logMetricsTimerRecord(const std::string& phase_name, F32 elapsed, bool completed);

    void            calcMutedAVColor();
    
protected:
	LLViewerStats::PhaseMap& getPhases() { return mPhases; }
	BOOL			updateIsFullyLoaded();
	BOOL			processFullyLoadedChange(bool loading);
	void			updateRuthTimer(bool loading);
	F32 			calcMorphAmount();

private:
	BOOL			mFirstFullyVisible;
	F32				mFirstUseDelaySeconds;
	LLFrameTimer	mFirstAppearanceMessageTimer;

	BOOL			mFullyLoaded;
	BOOL			mPreviousFullyLoaded;
	BOOL			mFullyLoadedInitialized;
	S32				mFullyLoadedFrameCounter;
	LLColor4		mMutedAVColor;
	LLFrameTimer	mFullyLoadedTimer;
	LLFrameTimer	mRuthTimer;

    // variables to hold "slowness" status
    bool			mTooSlow{false};
    bool			mTooSlowWithoutShadows{false};

    bool            mTuned{false};

private:
	LLViewerStats::PhaseMap mPhases;

protected:
	LLFrameTimer    mInvisibleTimer;
	
/**                    State
 **                                                                            **
 *******************************************************************************/
/********************************************************************************
 **                                                                            **
 **                    SKELETON
 **/

protected:
	/*virtual*/ LLAvatarJoint*	createAvatarJoint(); // Returns LLViewerJoint
	/*virtual*/ LLAvatarJoint*	createAvatarJoint(S32 joint_num); // Returns LLViewerJoint
	/*virtual*/ LLAvatarJointMesh*	createAvatarJointMesh(); // Returns LLViewerJointMesh
public:
	void				updateHeadOffset();
    void				debugBodySize() const;
	void				postPelvisSetRecalc( void );

	/*virtual*/ BOOL	loadSkeletonNode();
    void                initAttachmentPoints(bool ignore_hud_joints = false);
	/*virtual*/ void	buildCharacter();
    void                resetVisualParams();
	void				applyDefaultParams();
    void				resetSkeleton(bool reset_animations);

	LLVector3			mCurRootToHeadOffset;
	LLVector3			mTargetRootToHeadOffset;

	S32					mLastSkeletonSerialNum;


/**                    Skeleton
 **                                                                            **
 *******************************************************************************/

/********************************************************************************
 **                                                                            **
 **                    RENDERING
 **/

public:
	U32 		renderImpostor(LLColor4U color = LLColor4U(255,255,255,255), S32 diffuse_channel = 0);
	bool		isVisuallyMuted();
	bool 		isInMuteList() const;
// [RLVa:KB] - Checked: RLVa-2.2 (@setcam_avdist)
	bool        isRlvSilhouette() const;
// [/RLVa:KB]
	void		forceUpdateVisualMuteSettings();

	// Visual Mute Setting is an input. Does not necessarily determine
	// what the avatar looks like, because it interacts with other
	// settings like muting, complexity threshold. Should be private or protected.
	enum VisualMuteSettings
	{
		AV_RENDER_NORMALLY = 0,
		AV_DO_NOT_RENDER   = 1,
		AV_ALWAYS_RENDER   = 2
	};
	void		setVisualMuteSettings(VisualMuteSettings set);
protected:
	// If you think you need to access this outside LLVOAvatar, you probably want getOverallAppearance()
    VisualMuteSettings  getVisualMuteSettings()                        { return mVisuallyMuteSetting;    };

public:

	// Overall Appearance is an output. Depending on whether the
	// avatar is blocked/muted, whether it exceeds the complexity
	// threshold, etc, avatar will want to be displayed in one of
	// these ways. Rendering code that wants to know how to display an
	// avatar should be looking at this value, NOT the visual mute
	// settings
	enum AvatarOverallAppearance
	{
		AOA_NORMAL,
		AOA_JELLYDOLL,
		AOA_INVISIBLE
	};

	AvatarOverallAppearance getOverallAppearance() const;
	void setOverallAppearanceNormal();
	void setOverallAppearanceJellyDoll();
	void setOverallAppearanceInvisible();
		
	void updateOverallAppearance();
	void updateOverallAppearanceAnimations();

	std::set<LLUUID> mJellyAnims;

	U32 		renderRigid();
	U32 		renderSkinned();
	F32			getLastSkinTime() { return mLastSkinTime; }
	U32 		renderTransparent(BOOL first_pass);
	void 		renderCollisionVolumes();
	void		renderBones(const std::string &selected_joint = std::string());
	void		renderJoints();
	static void	deleteCachedImages(bool clearAll=true);
	static void	destroyGL();
	static void	restoreGL();
	S32			mSpecialRenderMode; // special lighting
        
private:
    friend class LLPipeline;
	AvatarOverallAppearance mOverallAppearance;
	F32			mAttachmentSurfaceArea; //estimated surface area of attachments
    U32			mAttachmentVisibleTriangleCount;
    F32			mAttachmentEstTriangleCount;
	bool		shouldAlphaMask();

	BOOL 		mNeedsSkin; // avatar has been animated and verts have not been updated
	F32			mLastSkinTime; //value of gFrameTimeSeconds at last skin update

	S32	 		mUpdatePeriod;
	S32  		mNumInitFaces; //number of faces generated when creating the avatar drawable, does not inculde splitted faces due to long vertex buffer.

    // profile handle
    U32 mGPUTimerQuery = 0;

    // profile results

    // GPU render time in ms
    F32 mGPURenderTime = 0.f;
    bool mGPUProfilePending = false;

    // CPU render time in ms
    F32 mCPURenderTime = 0.f;

	// the isTooComplex method uses these mutable values to avoid recalculating too frequently
    // DEPRECATED -- obsolete avatar render cost values
	mutable U32  mVisualComplexity;
	mutable bool mVisualComplexityStale;
	U32          mReportedVisualComplexity; // from other viewers through the simulator

	mutable bool		mCachedInMuteList;
	mutable F64			mCachedMuteListUpdateTime;
// [RLVa:KB] - Checked: RLVa-2.2 (@setcam_avdist)
	mutable bool        mCachedIsRlvSilhouette = false;
	mutable F64         mCachedRlvSilhouetteUpdateTime = 0.f;
// [/RLVa:KB]

	VisualMuteSettings		mVisuallyMuteSetting;			// Always or never visually mute this AV

	//--------------------------------------------------------------------
	// animated object status
	//--------------------------------------------------------------------
public:
    bool mIsControlAvatar;
    bool mIsUIAvatar;
    bool mEnableDefaultMotions;

	//--------------------------------------------------------------------
	// Morph masks
	//--------------------------------------------------------------------
public:
	/*virtual*/ void	applyMorphMask(U8* tex_data, S32 width, S32 height, S32 num_components, LLAvatarAppearanceDefines::EBakedTextureIndex index = LLAvatarAppearanceDefines::BAKED_NUM_INDICES);
	BOOL 		morphMaskNeedsUpdate(LLAvatarAppearanceDefines::EBakedTextureIndex index = LLAvatarAppearanceDefines::BAKED_NUM_INDICES);

	
	//--------------------------------------------------------------------
	// Global colors
	//--------------------------------------------------------------------
public:
	// <FS:Ansariel> [Legacy Bake]
	///*virtual*/void onGlobalColorChanged(const LLTexGlobalColor* global_color);
	/*virtual*/void onGlobalColorChanged(const LLTexGlobalColor* global_color, BOOL upload_bake);

	//--------------------------------------------------------------------
	// Visibility
	//--------------------------------------------------------------------
protected:
	void 		updateVisibility();
private:
	U32	 		mVisibilityRank;
	BOOL 		mVisible;
	
	//--------------------------------------------------------------------
	// Shadowing
	//--------------------------------------------------------------------
public:
	void 		updateShadowFaces();
	LLDrawable*	mShadow;
private:
	LLFace* 	mShadow0Facep;
	LLFace* 	mShadow1Facep;
	LLPointer<LLViewerTexture> mShadowImagep;

	//--------------------------------------------------------------------
	// Impostors
	//--------------------------------------------------------------------
public:
	virtual BOOL isImpostor();
	BOOL 		shouldImpostor(const F32 rank_factor = 1.0);
	BOOL 	    needsImpostorUpdate() const;
	const LLVector3& getImpostorOffset() const;
	const LLVector2& getImpostorDim() const;
	void 		getImpostorValues(LLVector4a* extents, LLVector3& angle, F32& distance) const;
	void 		cacheImpostorValues();
	void 		setImpostorDim(const LLVector2& dim);
	static void	resetImpostors();
	static void updateImpostors();
	LLRenderTarget mImpostor;
// [RLVa:KB] - Checked: RLVa-2.4 (@setcam_avdist)
	mutable BOOL mNeedsImpostorUpdate;
// [/RLVa:KB]
//	BOOL		mNeedsImpostorUpdate;
	S32			mLastImpostorUpdateReason;
	F32SecondsImplicit mLastImpostorUpdateFrameTime;
    const LLVector3*  getLastAnimExtents() const { return mLastAnimExtents; }
	void		setNeedsExtentUpdate(bool val) { mNeedsExtentUpdate = val; }

private:
	LLVector3	mImpostorOffset;
	LLVector2	mImpostorDim;
    // This becomes true in the constructor and false after the first
    // idleUpdateMisc(). Not clear it serves any purpose.
	BOOL		mNeedsAnimUpdate;
    bool		mNeedsExtentUpdate;
	LLVector3	mImpostorAngle;
	F32			mImpostorDistance;
	F32			mImpostorPixelArea;
	LLVector3	mLastAnimExtents[2];  
	LLVector3	mLastAnimBasePos;
	
	LLCachedControl<bool> mRenderUnloadedAvatar;

	//--------------------------------------------------------------------
	// Wind rippling in clothes
	//--------------------------------------------------------------------
public:
	LLVector4	mWindVec;
	F32			mRipplePhase;
	BOOL		mBelowWater;
private:
	F32			mWindFreq;
	LLFrameTimer mRippleTimer;
	F32			mRippleTimeLast;
	LLVector3	mRippleAccel;
	LLVector3	mLastVel;

	//--------------------------------------------------------------------
	// Culling
	//--------------------------------------------------------------------
public:
	static void	cullAvatarsByPixelArea();
	BOOL		isCulled() const { return mCulled; }
private:
	BOOL		mCulled;

	//--------------------------------------------------------------------
	// Constants
	//--------------------------------------------------------------------
public:
	virtual LLViewerTexture::EBoostLevel 	getAvatarBoostLevel() const { return LLGLTexture::BOOST_AVATAR; }
	virtual LLViewerTexture::EBoostLevel 	getAvatarBakedBoostLevel() const { return LLGLTexture::BOOST_AVATAR_BAKED; }
	virtual S32 						getTexImageSize() const;
	/*virtual*/ S32						getTexImageArea() const { return getTexImageSize()*getTexImageSize(); }

/**                    Rendering
 **                                                                            **
 *******************************************************************************/

/********************************************************************************
 **                                                                            **
 **                    TEXTURES
 **/

	//--------------------------------------------------------------------
	// Loading status
	//--------------------------------------------------------------------
public:
	virtual BOOL    isTextureDefined(LLAvatarAppearanceDefines::ETextureIndex type, U32 index = 0) const;
	virtual BOOL	isTextureVisible(LLAvatarAppearanceDefines::ETextureIndex type, U32 index = 0) const;
	virtual BOOL	isTextureVisible(LLAvatarAppearanceDefines::ETextureIndex type, LLViewerWearable *wearable) const;

	BOOL			isFullyBaked();
	static BOOL		areAllNearbyInstancesBaked(S32& grey_avatars);
	static void		getNearbyRezzedStats(std::vector<S32>& counts);
	static std::string rezStatusToString(S32 status);

	//--------------------------------------------------------------------
	// Baked textures
	//--------------------------------------------------------------------
public:
	/*virtual*/ LLTexLayerSet*	createTexLayerSet(); // Return LLViewerTexLayerSet
	void			releaseComponentTextures(); // ! BACKWARDS COMPATIBILITY !

protected:
	static void		onBakedTextureMasksLoaded(BOOL success, LLViewerFetchedTexture *src_vi, LLImageRaw* src, LLImageRaw* aux_src, S32 discard_level, BOOL final, void* userdata);
	static void		onInitialBakedTextureLoaded(BOOL success, LLViewerFetchedTexture *src_vi, LLImageRaw* src, LLImageRaw* aux_src, S32 discard_level, BOOL final, void* userdata);
	static void		onBakedTextureLoaded(BOOL success, LLViewerFetchedTexture *src_vi, LLImageRaw* src, LLImageRaw* aux_src, S32 discard_level, BOOL final, void* userdata);
	virtual void	removeMissingBakedTextures();
	void			useBakedTexture(const LLUUID& id);
	LLViewerTexLayerSet*  getTexLayerSet(const U32 index) const { return dynamic_cast<LLViewerTexLayerSet*>(mBakedTextureDatas[index].mTexLayerSet);	}


	LLLoadedCallbackEntry::source_callback_list_t mCallbackTextureList ; 
	BOOL mLoadedCallbacksPaused;
	S32 mLoadedCallbackTextures; // count of 'loaded' baked textures, filled from mCallbackTextureList
	LLFrameTimer mLastTexCallbackAddedTime;
	std::set<LLUUID>	mTextureIDs;
	//--------------------------------------------------------------------
	// Local Textures
	//--------------------------------------------------------------------
protected:
	virtual void	setLocalTexture(LLAvatarAppearanceDefines::ETextureIndex type, LLViewerTexture* tex, BOOL baked_version_exits, U32 index = 0);
	virtual void	addLocalTextureStats(LLAvatarAppearanceDefines::ETextureIndex type, LLViewerFetchedTexture* imagep, F32 texel_area_ratio, BOOL rendered, BOOL covered_by_baked);
	// MULTI-WEARABLE: make self-only?
	virtual void	setBakedReady(LLAvatarAppearanceDefines::ETextureIndex type, BOOL baked_version_exists, U32 index = 0);

	//--------------------------------------------------------------------
	// Texture accessors
	//--------------------------------------------------------------------
private:
	virtual	void				setImage(const U8 te, LLViewerTexture *imagep, const U32 index); 
	virtual LLViewerTexture*	getImage(const U8 te, const U32 index) const;
	const std::string 			getImageURL(const U8 te, const LLUUID &uuid);

	virtual const LLTextureEntry* getTexEntry(const U8 te_num) const;
	virtual void setTexEntry(const U8 index, const LLTextureEntry &te);

	void checkTextureLoading() ;
	//--------------------------------------------------------------------
	// Layers
	//--------------------------------------------------------------------
protected:
	void			deleteLayerSetCaches(bool clearAll = true);
	void			addBakedTextureStats(LLViewerFetchedTexture* imagep, F32 pixel_area, F32 texel_area_ratio, S32 boost_level);

	//--------------------------------------------------------------------
	// Composites
	//--------------------------------------------------------------------
public:
	// <FS:Ansariel> [Legacy Bake]
	//virtual void	invalidateComposite(LLTexLayerSet* layerset);
	virtual void	invalidateComposite(LLTexLayerSet* layerset, BOOL upload_result);
	virtual void	invalidateAll();
	virtual void	setCompositeUpdatesEnabled(bool b) {}
	virtual void 	setCompositeUpdatesEnabled(U32 index, bool b) {}
	virtual bool 	isCompositeUpdateEnabled(U32 index) { return false; }

	//--------------------------------------------------------------------
	// Static texture/mesh/baked dictionary
	//--------------------------------------------------------------------
public:
	static BOOL 	isIndexLocalTexture(LLAvatarAppearanceDefines::ETextureIndex i);
	static BOOL 	isIndexBakedTexture(LLAvatarAppearanceDefines::ETextureIndex i);

	//--------------------------------------------------------------------
	// Messaging
	//--------------------------------------------------------------------
public:
	void 			onFirstTEMessageReceived();
private:
	BOOL			mFirstTEMessageReceived;
	BOOL			mFirstAppearanceMessageReceived;
	
/**                    Textures
 **                                                                            **
 *******************************************************************************/

/********************************************************************************
 **                                                                            **
 **                    MESHES
 **/

public:
	void			debugColorizeSubMeshes(U32 i, const LLColor4& color);
	virtual void 	updateMeshTextures();
	// <FS:Ansariel> [Legacy Bake]
	//void 			updateSexDependentLayerSets();
	void 			updateSexDependentLayerSets(BOOL upload_bake);
	virtual void	dirtyMesh(); // Dirty the avatar mesh
	void 			updateMeshData();
	void			updateMeshVisibility();
	LLViewerTexture*		getBakedTexture(const U8 te);

    // Matrix palette cache entry
    class alignas(16) MatrixPaletteCache
    {
    public:
        // Last frame this entry was updated
        U32 mFrame;

        // List of Matrix4a's for this entry
        LLMeshSkinInfo::matrix_list_t mMatrixPalette;

        // Float array ready to be sent to GL
        std::vector<F32> mGLMp;

        MatrixPaletteCache() :
            mFrame(gFrameCount - 1)
        {
        }
    };

    // Accessor for Matrix Palette Cache
    // Will do a map lookup for the entry associated with the given MeshSkinInfo
    // Will update said entry if it hasn't been updated yet this frame
    const MatrixPaletteCache& updateSkinInfoMatrixPalette(const LLMeshSkinInfo* skinInfo);

    // Map of LLMeshSkinInfo::mHash to MatrixPaletteCache
    typedef std::unordered_map<U64, MatrixPaletteCache> matrix_palette_cache_t;
    matrix_palette_cache_t mMatrixPaletteCache;

protected:
	void 			releaseMeshData();
	virtual void restoreMeshData();
private:
	virtual void	dirtyMesh(S32 priority); // Dirty the avatar mesh, with priority
	LLViewerJoint*	getViewerJoint(S32 idx);
	S32 			mDirtyMesh; // 0 -- not dirty, 1 -- morphed, 2 -- LOD
	BOOL			mMeshTexturesDirty;

	//--------------------------------------------------------------------
	// Destroy invisible mesh
	//--------------------------------------------------------------------
protected:
	BOOL			mMeshValid;
	LLFrameTimer	mMeshInvisibleTime;

/**                    Meshes
 **                                                                            **
 *******************************************************************************/

/********************************************************************************
 **                                                                            **
 **                    APPEARANCE
 **/

    LLPointer<LLAppearanceMessageContents> 	mLastProcessedAppearance;
    
public:
	void 			parseAppearanceMessage(LLMessageSystem* mesgsys, LLAppearanceMessageContents& msg);
	void 			processAvatarAppearance(LLMessageSystem* mesgsys);
    void            applyParsedAppearanceMessage(LLAppearanceMessageContents& contents, bool slam_params);
    void 			hideHair();
	void 			hideSkirt();
	void			startAppearanceAnimation();
	// <FS:Ansariel> [Legacy Bake]
	/*virtual*/ void bodySizeChanged();

	//--------------------------------------------------------------------
	// Appearance morphing
	//--------------------------------------------------------------------
public:
	BOOL			getIsAppearanceAnimating() const { return mAppearanceAnimating; }

	// True if we are computing our appearance via local compositing
	// instead of baked textures, as for example during wearable
	// editing or when waiting for a subsequent server rebake.
	/*virtual*/ BOOL	isUsingLocalAppearance() const { return mUseLocalAppearance; }

	// <FS:Ansariel> [Legacy Bake]
	// True if this avatar should fetch its baked textures via the new
	// appearance mechanism.
	BOOL				isUsingServerBakes() const;
	void 				setIsUsingServerBakes(BOOL newval);
	// </FS:Ansariel> [Legacy Bake]

	// True if we are currently in appearance editing mode. Often but
	// not always the same as isUsingLocalAppearance().
	/*virtual*/ BOOL	isEditingAppearance() const { return mIsEditingAppearance; }
	void setIsEditingAppearance(BOOL editing) { mIsEditingAppearance = editing; }	// <FS:CR> for Built-in Posestand
	
	// FIXME review isUsingLocalAppearance uses, some should be isEditing instead.

private:
	BOOL			mAppearanceAnimating;
	LLFrameTimer	mAppearanceMorphTimer;
	F32				mLastAppearanceBlendTime;
	BOOL			mIsEditingAppearance; // flag for if we're actively in appearance editing mode
	BOOL			mUseLocalAppearance; // flag for if we're using a local composite
	// <FS:Ansariel> [Legacy Bake]
	BOOL			mUseServerBakes; // flag for if baked textures should be fetched from baking service (false if they're temporary uploads)

	//--------------------------------------------------------------------
	// Visibility
	//--------------------------------------------------------------------
public:
	BOOL			isVisible() const;
    virtual bool    shouldRenderRigged() const;
	void			setVisibilityRank(U32 rank);
    U32				getVisibilityRank() const { return mVisibilityRank; }
	static S32 		sNumVisibleAvatars; // Number of instances of this class
/**                    Appearance
 **                                                                            **
 *******************************************************************************/

/********************************************************************************
 **                                                                            **
 **                    WEARABLES
 **/

	//--------------------------------------------------------------------
	// Attachments
	//--------------------------------------------------------------------
public:
	void 				clampAttachmentPositions();
	virtual const LLViewerJointAttachment* attachObject(LLViewerObject *viewer_object);
	virtual BOOL 		detachObject(LLViewerObject *viewer_object);
	static bool		    getRiggedMeshID( LLViewerObject* pVO, LLUUID& mesh_id );
	void				cleanupAttachedMesh( LLViewerObject* pVO );
    // bool                hasPendingAttachedMeshes(); // <FS:Beq/> remove mesh rezzing delay
	static LLVOAvatar*  findAvatarFromAttachment(LLViewerObject* obj);
	/*virtual*/ BOOL	isWearingWearableType(LLWearableType::EType type ) const;
	LLViewerObject *	findAttachmentByID( const LLUUID & target_id ) const;
	LLViewerJointAttachment* getTargetAttachmentPoint(LLViewerObject* viewer_object);

//-TT Patch: ReplaceWornItemsOnly
//-TT
protected:
	void 				lazyAttach();
	void				rebuildRiggedAttachments( void );

	//--------------------------------------------------------------------
	// Map of attachment points, by ID
	//--------------------------------------------------------------------
public:
	S32 				getAttachmentCount(); // Warning: order(N) not order(1) // currently used only by -self
	typedef std::map<S32, LLViewerJointAttachment*> attachment_map_t;
	attachment_map_t 								mAttachmentPoints;
	std::vector<LLPointer<LLViewerObject> > 		mPendingAttachment;

	//--------------------------------------------------------------------
	// HUD functions
	//--------------------------------------------------------------------
public:
	BOOL 				hasHUDAttachment() const;
	LLBBox 				getHUDBBox() const;
	void 				resetHUDAttachments();
	S32					getMaxAttachments() const;
	BOOL				canAttachMoreObjects(U32 n=1) const;
    S32					getMaxAnimatedObjectAttachments() const;
    BOOL				canAttachMoreAnimatedObjects(U32 n=1) const;
protected:
	U32					getNumAttachments() const; // O(N), not O(1)
	U32					getNumAnimatedObjectAttachments() const; // O(N), not O(1)

/**                    Wearables
 **                                                                            **
 *******************************************************************************/

/********************************************************************************
 **                                                                            **
 **                    ACTIONS
 **/

	//--------------------------------------------------------------------
	// Animations
	//--------------------------------------------------------------------
public:
	BOOL 			isAnyAnimationSignaled(const LLUUID *anim_array, const S32 num_anims) const;
	void 			processAnimationStateChanges();
protected:
	BOOL 			processSingleAnimationStateChange(const LLUUID &anim_id, BOOL start);
	void 			resetAnimations();
private:
	LLTimer			mAnimTimer;
	F32				mTimeLast;	

	//--------------------------------------------------------------------
	// Animation state data
	//--------------------------------------------------------------------
public:
	typedef std::map<LLUUID, S32>::iterator AnimIterator;
	std::map<LLUUID, S32> 					mSignaledAnimations; // requested state of Animation name/value
	std::map<LLUUID, S32> 					mPlayingAnimations; // current state of Animation name/value

	typedef std::multimap<LLUUID, LLUUID> 	AnimationSourceMap;
	typedef AnimationSourceMap::iterator 	AnimSourceIterator;
	AnimationSourceMap 						mAnimationSources; // object ids that triggered anim ids

	//--------------------------------------------------------------------
	// Chat
	//--------------------------------------------------------------------
public:
	void			addChat(const LLChat& chat);
	void	   		clearChat();
	void	   		startTyping() { mTyping = TRUE; mTypingTimer.reset(); }
	void			stopTyping() { mTyping = FALSE; }
	// <FS:Ansariel> Get typing status
	bool			isTyping() const { return mTyping; }
private:
	bool			mVisibleChat;
	bool			mVisibleTyping;

	//--------------------------------------------------------------------
	// Lip synch morphs
	//--------------------------------------------------------------------
private:
	bool 		   	mLipSyncActive; // we're morphing for lip sync
	LLVisualParam* 	mOohMorph; // cached pointers morphs for lip sync
	LLVisualParam* 	mAahMorph; // cached pointers morphs for lip sync

	//--------------------------------------------------------------------
	// Flight
	//--------------------------------------------------------------------
public:
	BOOL			mInAir;
	LLFrameTimer	mTimeInAir;

/**                    Actions
 **                                                                            **
 *******************************************************************************/

/********************************************************************************
 **                                                                            **
 **                    PHYSICS
 **/

private:
	F32 		mSpeedAccum; // measures speed (for diagnostics mostly).
	BOOL 		mTurning; // controls hysteresis on avatar rotation
	F32			mSpeed; // misc. animation repeated state

	//--------------------------------------------------------------------
	// Dimensions
	//--------------------------------------------------------------------
public:
	void 		resolveHeightGlobal(const LLVector3d &inPos, LLVector3d &outPos, LLVector3 &outNorm);
	bool		distanceToGround( const LLVector3d &startPoint, LLVector3d &collisionPoint, F32 distToIntersectionAlongRay );
	void 		resolveHeightAgent(const LLVector3 &inPos, LLVector3 &outPos, LLVector3 &outNorm);
	void 		resolveRayCollisionAgent(const LLVector3d start_pt, const LLVector3d end_pt, LLVector3d &out_pos, LLVector3 &out_norm);
	void 		slamPosition(); // Slam position to transmitted position (for teleport);
protected:

	//--------------------------------------------------------------------
	// Material being stepped on
	//--------------------------------------------------------------------
private:
	BOOL		mStepOnLand;
	U8			mStepMaterial;
	LLVector3	mStepObjectVelocity;

/**                    Physics
 **                                                                            **
 *******************************************************************************/

/********************************************************************************
 **                                                                            **
 **                    HIERARCHY
 **/

public:
	/*virtual*/ BOOL 	setParent(LLViewerObject* parent);
	/*virtual*/ void 	addChild(LLViewerObject *childp);
	/*virtual*/ void 	removeChild(LLViewerObject *childp);

	//--------------------------------------------------------------------
	// Sitting
	//--------------------------------------------------------------------
public:
	void			sitDown(BOOL bSitting);
	BOOL			isSitting(){return mIsSitting;}
	void 			sitOnObject(LLViewerObject *sit_object);
	void 			getOffObject();
	void 			revokePermissionsOnObject(LLViewerObject *sit_object);
private:
	// set this property only with LLVOAvatar::sitDown method
	BOOL 			mIsSitting;
	// position backup in case of missing data
	LLVector3		mLastRootPos;

/**                    Hierarchy
 **                                                                            **
 *******************************************************************************/

/********************************************************************************
 **                                                                            **
 **                    NAME
 **/

public:
	virtual std::string	getFullname() const; // Returns "FirstName LastName"
	std::string		avString() const; // Frequently used string in log messages "Avatar '<full name'"
protected:
	static void		getAnimLabels(std::vector<std::string>* labels);
	static void		getAnimNames(std::vector<std::string>* names);	
private:
    bool            mNameIsSet;
	LLSD			mClientTagData;
	bool			mHasClientTagColor;
	std::string  	mTitle;
	// <FS:Ansariel> FIRE-13414: Avatar name isn't updated when the simulator sends a new name
	std::string		mNameFirstname;
	std::string		mNameLastname;
	// </FS:Ansariel>
	bool	  		mNameAway;
	bool	  		mNameDoNotDisturb;
	bool			mNameAutoResponse; // <FS:Ansariel> Show auto-response in nametag
	bool			mNameIsTyping; // <FS:Ansariel> FIRE-3475: Show typing in nametag
	bool	  		mNameMute;
	bool      		mNameAppearance;
	bool			mNameFriend;
	bool			mNameCloud;
	F32				mNameAlpha;
	LLColor4		mNameColor;
	BOOL      		mRenderGroupTitles;
	std::string		mDistanceString;
	// <FS:Ansariel> Show Arc in nametag (for Jelly Dolls)
	U32				mNameArc;
	LLColor4		mNameArcColor;
	// </FS:Ansariel>

	//--------------------------------------------------------------------
	// Display the name (then optionally fade it out)
	//--------------------------------------------------------------------
public:
	LLFrameTimer	mChatTimer;
	LLPointer<LLHUDNameTag> mNameText;
private:
	LLFrameTimer	mTimeVisible;
	std::deque<LLChat> mChats;
	BOOL			mTyping;
	LLFrameTimer	mTypingTimer;

/**                    Name
 **                                                                            **
 *******************************************************************************/

/********************************************************************************
 **                                                                            **
 **                    SOUNDS
 **/

	//--------------------------------------------------------------------
	// Voice visualizer
	//--------------------------------------------------------------------
public:
	// Responsible for detecting the user's voice signal (and when the
	// user speaks, it puts a voice symbol over the avatar's head) and gesticulations
	LLPointer<LLVoiceVisualizer>  mVoiceVisualizer;
	int					mCurrentGesticulationLevel;

	//--------------------------------------------------------------------
	// Step sound
	//--------------------------------------------------------------------
protected:
	const LLUUID& 		getStepSound() const;
private:
	// Global table of sound ids per material, and the ground
	const static LLUUID	sStepSounds[LL_MCODE_END];
	// const static LLUUID	sStepSoundOnLand; - <FS:PP> Commented out for FIRE-3169: Option to change the default footsteps sound

	//--------------------------------------------------------------------
	// Foot step state (for generating sounds)
	//--------------------------------------------------------------------
public:
	void 				setFootPlane(const LLVector4 &plane) { mFootPlane = plane; }
	LLVector4			mFootPlane;
private:
	BOOL				mWasOnGroundLeft;
	BOOL				mWasOnGroundRight;

/**                    Sounds
 **                                                                            **
 *******************************************************************************/

/********************************************************************************
 **                                                                            **
 **                    DIAGNOSTICS
 **/
	
	//--------------------------------------------------------------------
	// General
	//--------------------------------------------------------------------
public:
    void                getSortedJointNames(S32 joint_type, std::vector<std::string>& result) const;
	void				dumpArchetypeXML(const std::string& prefix, bool group_by_wearables = false);
	void				dumpArchetypeXMLCallback(const std::vector<std::string>& filenames, bool group_by_wearables); // <FS:Ansariel> Threaded filepickers
	void 				dumpAppearanceMsgParams( const std::string& dump_prefix,
												 const LLAppearanceMessageContents& contents);
	static void			dumpBakedStatus();
	const std::string 	getBakedStatusForPrintout() const;
	void				dumpAvatarTEs(const std::string& context) const;

	static F32 			sUnbakedTime; // Total seconds with >=1 unbaked avatars
	static F32 			sUnbakedUpdateTime; // Last time stats were updated (to prevent multiple updates per frame) 
	static F32 			sGreyTime; // Total seconds with >=1 grey avatars	
	static F32 			sGreyUpdateTime; // Last time stats were updated (to prevent multiple updates per frame) 
protected:
	S32					getUnbakedPixelAreaRank();
	BOOL				mHasGrey;
private:
	F32					mMinPixelArea;
	F32					mMaxPixelArea;
	F32					mAdjustedPixelArea;
	std::string  		mDebugText;
	std::string			mBakedTextureDebugText;


	//--------------------------------------------------------------------
	// Avatar Rez Metrics
	//--------------------------------------------------------------------
public:
	void 			debugAvatarRezTime(std::string notification_name, std::string comment = "");
	F32				debugGetExistenceTimeElapsedF32() const { return mDebugExistenceTimer.getElapsedTimeF32(); }

protected:
	LLFrameTimer	mRuthDebugTimer; // For tracking how long it takes for av to rez
	LLFrameTimer	mDebugExistenceTimer; // Debugging for how long the avatar has been in memory.
	LLFrameTimer	mLastAppearanceMessageTimer; // Time since last appearance message received.

	//--------------------------------------------------------------------
	// COF monitoring
	//--------------------------------------------------------------------

public:
	// COF version of last viewer-initiated appearance update request. For non-self avs, this will remain at default.
	S32 mLastUpdateRequestCOFVersion;

	// COF version of last appearance message received for this av.
	S32 mLastUpdateReceivedCOFVersion;

/**                    Diagnostics
 **                                                                            **
 *******************************************************************************/

/********************************************************************************
 **                                                                            **
 **                    SUPPORT CLASSES
 **/

protected: // Shared with LLVOAvatarSelf


/**                    Support classes
 **                                                                            **
 *******************************************************************************/

}; // LLVOAvatar
extern const F32 SELF_ADDITIONAL_PRI;
extern const S32 MAX_TEXTURE_VIRTUAL_SIZE_RESET_INTERVAL;

extern const F32 MAX_HOVER_Z;
extern const F32 MIN_HOVER_Z;

std::string get_sequential_numbered_file_name(const std::string& prefix,
											  const std::string& suffix);
void dump_sequential_xml(const std::string outprefix, const LLSD& content);

// <FS:ND> Remove LLVolatileAPRPool/apr_file_t and use FILE* instead
void dump_visual_param(apr_file_t* file, LLVisualParam* viewer_param, F32 value);
void dump_visual_param(LLAPRFile::tFiletype* file, LLVisualParam* viewer_param, F32 value);
//</FS:ND>

#endif // LL_VOAVATAR_H
<|MERGE_RESOLUTION|>--- conflicted
+++ resolved
@@ -106,12 +106,9 @@
 	virtual void		markDead();
 	static void			initClass(); // Initialize data that's only init'd once per class.
 	static void			cleanupClass();	// Cleanup data that's only init'd once per class.
-<<<<<<< HEAD
 	static void initCloud();
 	virtual void 		initInstance(); // Called after construction to initialize the class.
-=======
-	virtual void        initInstance(); // Called after construction to initialize the class.
->>>>>>> 410be3b2
+
 protected:
 	virtual				~LLVOAvatar();
 	static bool 		handleVOAvatarPrefsChanged(const LLSD &newvalue);
@@ -385,11 +382,9 @@
 	static F32		sLODFactor; // user-settable LOD factor
 	static F32		sPhysicsLODFactor; // user-settable physics LOD factor
 	static BOOL		sJointDebug; // output total number of joints being touched for each avatar
-<<<<<<< HEAD
+	static BOOL     sLipSyncEnabled;
+
 	static LLPartSysData sCloud;
-=======
-	static BOOL     sLipSyncEnabled;
->>>>>>> 410be3b2
 
     static LLPointer<LLViewerTexture>  sCloudTexture;
 
