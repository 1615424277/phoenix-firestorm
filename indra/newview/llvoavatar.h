--- conflicted
+++ resolved
@@ -54,10 +54,6 @@
 #include "llvovolume.h"
 #include "llavatarrendernotifier.h"
 #include "llmodel.h"
-<<<<<<< HEAD
-
-=======
->>>>>>> cda75cbd
 
 extern const LLUUID ANIM_AGENT_BODY_NOISE;
 extern const LLUUID ANIM_AGENT_BREATHE_ROT;
@@ -808,12 +804,6 @@
 	void			updateMeshVisibility();
 	LLViewerTexture*		getBakedTexture(const U8 te);
 
-<<<<<<< HEAD
-    class alignas(16) MatrixPaletteCache
-    {
-    public:
-        U32 mFrame;
-=======
     // Matrix palette cache entry
     class alignas(16) MatrixPaletteCache
     {
@@ -822,7 +812,6 @@
         U32 mFrame;
 
         // List of Matrix4a's for this entry
->>>>>>> cda75cbd
         LLMeshSkinInfo::matrix_list_t mMatrixPalette;
 
         // Float array ready to be sent to GL
@@ -834,17 +823,12 @@
         }
     };
 
-<<<<<<< HEAD
-    const MatrixPaletteCache& updateSkinInfoMatrixPalette(const LLMeshSkinInfo* skinInfo, LLVOVolume* requesting_obj = nullptr);
-
-=======
     // Accessor for Matrix Palette Cache
     // Will do a map lookup for the entry associated with the given MeshSkinInfo
     // Will update said entry if it hasn't been updated yet this frame
     const MatrixPaletteCache& updateSkinInfoMatrixPalette(const LLMeshSkinInfo* skinInfo);
 
     // Map of LLMeshSkinInfo::mHash to MatrixPaletteCache
->>>>>>> cda75cbd
     typedef std::unordered_map<U64, MatrixPaletteCache> matrix_palette_cache_t;
     matrix_palette_cache_t mMatrixPaletteCache;
 
