--- conflicted
+++ resolved
@@ -381,10 +381,7 @@
 	static F32		sLODFactor; // user-settable LOD factor
 	static F32		sPhysicsLODFactor; // user-settable physics LOD factor
 	static bool		sJointDebug; // output total number of joints being touched for each avatar
-<<<<<<< HEAD
 	static LLPartSysData sCloud;
-=======
->>>>>>> dfbbad81
 
     static LLPointer<LLViewerTexture>  sCloudTexture;
 
@@ -509,12 +506,9 @@
 	U32 		renderImpostor(LLColor4U color = LLColor4U(255,255,255,255), S32 diffuse_channel = 0);
 	bool		isVisuallyMuted();
 	bool 		isInMuteList() const;
-<<<<<<< HEAD
 // [RLVa:KB] - Checked: RLVa-2.2 (@setcam_avdist)
 	bool        isRlvSilhouette() const;
 // [/RLVa:KB]
-=======
->>>>>>> dfbbad81
 
     // states for RenderAvatarComplexityMode
     enum ERenderComplexityMode
@@ -675,14 +669,10 @@
 	static void	resetImpostors();
 	static void updateImpostors();
 	LLRenderTarget mImpostor;
-<<<<<<< HEAD
 // [RLVa:KB] - Checked: RLVa-2.4 (@setcam_avdist)
 	mutable bool mNeedsImpostorUpdate;
 // [/RLVa:KB]
 //	bool		mNeedsImpostorUpdate;
-=======
-	bool		mNeedsImpostorUpdate;
->>>>>>> dfbbad81
 	S32			mLastImpostorUpdateReason;
 	F32SecondsImplicit mLastImpostorUpdateFrameTime;
     const LLVector3*  getLastAnimExtents() const { return mLastAnimExtents; }
@@ -929,7 +919,6 @@
 	// instead of baked textures, as for example during wearable
 	// editing or when waiting for a subsequent server rebake.
 	/*virtual*/ bool	isUsingLocalAppearance() const { return mUseLocalAppearance; }
-<<<<<<< HEAD
 
 	// <FS:Ansariel> [Legacy Bake]
 	// True if this avatar should fetch its baked textures via the new
@@ -937,18 +926,12 @@
 	bool				isUsingServerBakes() const;
 	void 				setIsUsingServerBakes(bool newval);
 	// </FS:Ansariel> [Legacy Bake]
-=======
->>>>>>> dfbbad81
 
 	// True if we are currently in appearance editing mode. Often but
 	// not always the same as isUsingLocalAppearance().
 	/*virtual*/ bool	isEditingAppearance() const { return mIsEditingAppearance; }
-<<<<<<< HEAD
 	void setIsEditingAppearance(bool editing) { mIsEditingAppearance = editing; }	// <FS:CR> for Built-in Posestand
 	
-=======
-
->>>>>>> dfbbad81
 	// FIXME review isUsingLocalAppearance uses, some should be isEditing instead.
 
 private:
@@ -957,11 +940,8 @@
 	F32				mLastAppearanceBlendTime;
 	bool			mIsEditingAppearance; // flag for if we're actively in appearance editing mode
 	bool			mUseLocalAppearance; // flag for if we're using a local composite
-<<<<<<< HEAD
 	// <FS:Ansariel> [Legacy Bake]
 	bool			mUseServerBakes; // flag for if baked textures should be fetched from baking service (false if they're temporary uploads)
-=======
->>>>>>> dfbbad81
 
 	//--------------------------------------------------------------------
 	// Visibility
@@ -1074,11 +1054,8 @@
 	void	   		clearChat();
 	void	   		startTyping() { mTyping = true; mTypingTimer.reset(); }
 	void			stopTyping() { mTyping = false; }
-<<<<<<< HEAD
 	// <FS:Ansariel> Get typing status
 	bool			isTyping() const { return mTyping; }
-=======
->>>>>>> dfbbad81
 private:
 	bool			mVisibleChat;
 	bool			mVisibleTyping;
@@ -1193,7 +1170,6 @@
 	bool			mNameFriend;
 	bool			mNameCloud;
 	F32				mNameAlpha;
-<<<<<<< HEAD
 	LLColor4		mNameColor;
 	bool      		mRenderGroupTitles;
 	std::string		mDistanceString;
@@ -1201,9 +1177,6 @@
 	U32				mNameArc;
 	LLColor4		mNameArcColor;
 	// </FS:Ansariel>
-=======
-	bool      		mRenderGroupTitles;
->>>>>>> dfbbad81
 
 	//--------------------------------------------------------------------
 	// Display the name (then optionally fade it out)
