--- conflicted
+++ resolved
@@ -1053,12 +1053,9 @@
 
 std::string get_sequential_numbered_file_name(const std::string& prefix,
 											  const std::string& suffix);
-<<<<<<< HEAD
+void dump_sequential_xml(const std::string outprefix, const LLSD& content);
 
 // <FS:ND> Remove LLVolatileAPRPool/apr_file_t and use FILE* instead
-=======
-void dump_sequential_xml(const std::string outprefix, const LLSD& content);
->>>>>>> 97747617
 void dump_visual_param(apr_file_t* file, LLVisualParam* viewer_param, F32 value);
 void dump_visual_param(LLAPRFile::tFiletype* file, LLVisualParam* viewer_param, F32 value);
 //</FS:ND>
