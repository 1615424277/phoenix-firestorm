--- conflicted
+++ resolved
@@ -200,14 +200,10 @@
 
 	virtual LLJoint*		getJoint(const std::string &name);
 	
-<<<<<<< HEAD
-	void					resetJointPositionsOnDetach(const LLUUID& mesh_id);
-=======
 	void 					addAttachmentPosOverridesForObject(LLViewerObject *vo);
 	void					resetJointPositionsOnDetach(const LLUUID& mesh_id);
 	void					resetJointPositionsOnDetach(LLViewerObject *vo);
 	void					clearAttachmentPosOverrides();
->>>>>>> 4f076dae
 	
 	/*virtual*/ const LLUUID&	getID() const;
 	/*virtual*/ void			addDebugText(const std::string& text);
