--- conflicted
+++ resolved
@@ -124,85 +124,6 @@
     // LLViewerObject interface and related
     //--------------------------------------------------------------------
 public:
-<<<<<<< HEAD
-	/*virtual*/ void			updateGL();
-	/*virtual*/ LLVOAvatar*		asAvatar();
-
-	virtual U32    	 	 	processUpdateMessage(LLMessageSystem *mesgsys,
-													 void **user_data,
-													 U32 block_num,
-													 const EObjectUpdateType update_type,
-													 LLDataPacker *dp);
-	virtual void   	 	 	idleUpdate(LLAgent &agent, const F64 &time);
-	/*virtual*/ bool   	 	 	updateLOD();
-	bool  	 	 	 	 	updateJointLODs();
-	void					updateLODRiggedAttachments( void );
-	/*virtual*/ bool   	 	 	isActive() const; // Whether this object needs to do an idleUpdate.
-	S32Bytes				totalTextureMemForUUIDS(std::set<LLUUID>& ids);
-	bool 						allTexturesCompletelyDownloaded(std::set<LLUUID>& ids) const;
-	bool 						allLocalTexturesCompletelyDownloaded() const;
-	bool 						allBakedTexturesCompletelyDownloaded() const;
-	void 						bakedTextureOriginCounts(S32 &sb_count, S32 &host_count,
-														 S32 &both_count, S32 &neither_count);
-	std::string 				bakedTextureOriginInfo();
-	void 						collectLocalTextureUUIDs(std::set<LLUUID>& ids) const;
-	void 						collectBakedTextureUUIDs(std::set<LLUUID>& ids) const;
-	void 						collectTextureUUIDs(std::set<LLUUID>& ids);
-	void						releaseOldTextures();
-	/*virtual*/ void   	 	 	updateTextures();
-	LLViewerFetchedTexture*		getBakedTextureImage(const U8 te, const LLUUID& uuid);
-	/*virtual*/ S32    	 	 	setTETexture(const U8 te, const LLUUID& uuid); // If setting a baked texture, need to request it from a non-local sim.
-	/*virtual*/ void   	 	 	onShift(const LLVector4a& shift_vector);
-	/*virtual*/ U32    	 	 	getPartitionType() const;
-	/*virtual*/ const  	 	 	LLVector3 getRenderPosition() const;
-	/*virtual*/ void   	 	 	updateDrawable(bool force_damped);
-	/*virtual*/ LLDrawable* 	createDrawable(LLPipeline *pipeline);
-	/*virtual*/ bool   	 	 	updateGeometry(LLDrawable *drawable);
-	/*virtual*/ void   	 	 	setPixelAreaAndAngle(LLAgent &agent);
-	/*virtual*/ void   	 	 	updateRegion(LLViewerRegion *regionp);
-	/*virtual*/ void   	 	 	updateSpatialExtents(LLVector4a& newMin, LLVector4a &newMax);
-	void			   	 	 	calculateSpatialExtents(LLVector4a& newMin, LLVector4a& newMax);
-	/*virtual*/ bool   	 	 	lineSegmentIntersect(const LLVector4a& start, const LLVector4a& end,
-												 S32 face = -1,                    // which face to check, -1 = ALL_SIDES
-												 bool pick_transparent = false,
-												 bool pick_rigged = false,
-                                                 bool pick_unselectable = true,
-												 S32* face_hit = NULL,             // which face was hit
-												 LLVector4a* intersection = NULL,   // return the intersection point
-												 LLVector2* tex_coord = NULL,      // return the texture coordinates of the intersection point
-												 LLVector4a* normal = NULL,         // return the surface normal at the intersection point
-												 LLVector4a* tangent = NULL);     // return the surface tangent at the intersection point
-	virtual LLViewerObject*	lineSegmentIntersectRiggedAttachments(
-                                                 const LLVector4a& start, const LLVector4a& end,
-												 S32 face = -1,                    // which face to check, -1 = ALL_SIDES
-												 bool pick_transparent = false,
-												 bool pick_rigged = false,
-                                                 bool pick_unselectable = true,
-												 S32* face_hit = NULL,             // which face was hit
-												 LLVector4a* intersection = NULL,   // return the intersection point
-												 LLVector2* tex_coord = NULL,      // return the texture coordinates of the intersection point
-												 LLVector4a* normal = NULL,         // return the surface normal at the intersection point
-												 LLVector4a* tangent = NULL);     // return the surface tangent at the intersection point
-
-	//--------------------------------------------------------------------
-	// LLCharacter interface and related
-	//--------------------------------------------------------------------
-public:
-	/*virtual*/ LLVector3    	getCharacterPosition();
-	/*virtual*/ LLQuaternion 	getCharacterRotation();
-	/*virtual*/ LLVector3    	getCharacterVelocity();
-	/*virtual*/ LLVector3    	getCharacterAngularVelocity();
-
-	/*virtual*/ LLUUID			remapMotionID(const LLUUID& id);
-	/*virtual*/ bool			startMotion(const LLUUID& id, F32 time_offset = 0.f);
-	/*virtual*/ bool			stopMotion(const LLUUID& id, bool stop_immediate = false);
-	virtual bool			hasMotionFromSource(const LLUUID& source_id);
-	virtual void			stopMotionFromSource(const LLUUID& source_id);
-	virtual void			requestStopMotion(LLMotion* motion);
-	LLMotion*				findMotion(const LLUUID& id) const;
-	void					startDefaultMotions();
-	void					dumpAnimationState();
-=======
     /*virtual*/ void            updateGL();
     /*virtual*/ LLVOAvatar*     asAvatar();
 
@@ -212,10 +133,10 @@
                                                      const EObjectUpdateType update_type,
                                                      LLDataPacker *dp);
     virtual void            idleUpdate(LLAgent &agent, const F64 &time);
-    /*virtual*/ BOOL            updateLOD();
-    BOOL                    updateJointLODs();
+    /*virtual*/ bool            updateLOD();
+    bool                    updateJointLODs();
     void                    updateLODRiggedAttachments( void );
-    /*virtual*/ BOOL            isActive() const; // Whether this object needs to do an idleUpdate.
+    /*virtual*/ bool            isActive() const; // Whether this object needs to do an idleUpdate.
     S32Bytes                totalTextureMemForUUIDS(std::set<LLUUID>& ids);
     bool                        allTexturesCompletelyDownloaded(std::set<LLUUID>& ids) const;
     bool                        allLocalTexturesCompletelyDownloaded() const;
@@ -233,18 +154,18 @@
     /*virtual*/ void            onShift(const LLVector4a& shift_vector);
     /*virtual*/ U32             getPartitionType() const;
     /*virtual*/ const           LLVector3 getRenderPosition() const;
-    /*virtual*/ void            updateDrawable(BOOL force_damped);
+    /*virtual*/ void            updateDrawable(bool force_damped);
     /*virtual*/ LLDrawable*     createDrawable(LLPipeline *pipeline);
-    /*virtual*/ BOOL            updateGeometry(LLDrawable *drawable);
+    /*virtual*/ bool            updateGeometry(LLDrawable *drawable);
     /*virtual*/ void            setPixelAreaAndAngle(LLAgent &agent);
     /*virtual*/ void            updateRegion(LLViewerRegion *regionp);
     /*virtual*/ void            updateSpatialExtents(LLVector4a& newMin, LLVector4a &newMax);
     void                        calculateSpatialExtents(LLVector4a& newMin, LLVector4a& newMax);
-    /*virtual*/ BOOL            lineSegmentIntersect(const LLVector4a& start, const LLVector4a& end,
+    /*virtual*/ bool            lineSegmentIntersect(const LLVector4a& start, const LLVector4a& end,
                                                  S32 face = -1,                    // which face to check, -1 = ALL_SIDES
-                                                 BOOL pick_transparent = FALSE,
-                                                 BOOL pick_rigged = FALSE,
-                                                 BOOL pick_unselectable = TRUE,
+                                                 bool pick_transparent = false,
+                                                 bool pick_rigged = false,
+                                                 bool pick_unselectable = true,
                                                  S32* face_hit = NULL,             // which face was hit
                                                  LLVector4a* intersection = NULL,   // return the intersection point
                                                  LLVector2* tex_coord = NULL,      // return the texture coordinates of the intersection point
@@ -253,9 +174,9 @@
     virtual LLViewerObject* lineSegmentIntersectRiggedAttachments(
                                                  const LLVector4a& start, const LLVector4a& end,
                                                  S32 face = -1,                    // which face to check, -1 = ALL_SIDES
-                                                 BOOL pick_transparent = FALSE,
-                                                 BOOL pick_rigged = FALSE,
-                                                 BOOL pick_unselectable = TRUE,
+                                                 bool pick_transparent = false,
+                                                 bool pick_rigged = false,
+                                                 bool pick_unselectable = true,
                                                  S32* face_hit = NULL,             // which face was hit
                                                  LLVector4a* intersection = NULL,   // return the intersection point
                                                  LLVector2* tex_coord = NULL,      // return the texture coordinates of the intersection point
@@ -272,15 +193,14 @@
     /*virtual*/ LLVector3       getCharacterAngularVelocity();
 
     /*virtual*/ LLUUID          remapMotionID(const LLUUID& id);
-    /*virtual*/ BOOL            startMotion(const LLUUID& id, F32 time_offset = 0.f);
-    /*virtual*/ BOOL            stopMotion(const LLUUID& id, BOOL stop_immediate = FALSE);
+    /*virtual*/ bool            startMotion(const LLUUID& id, F32 time_offset = 0.f);
+    /*virtual*/ bool            stopMotion(const LLUUID& id, bool stop_immediate = false);
     virtual bool            hasMotionFromSource(const LLUUID& source_id);
     virtual void            stopMotionFromSource(const LLUUID& source_id);
     virtual void            requestStopMotion(LLMotion* motion);
     LLMotion*               findMotion(const LLUUID& id) const;
     void                    startDefaultMotions();
     void                    dumpAnimationState();
->>>>>>> c06fb4e0
 
 //<FS:ND> Query by JointKey rather than just a string, the key can be a U32 index for faster lookup
     //virtual LLJoint*      getJoint( const std::string &name );
@@ -444,45 +364,24 @@
     // Static preferences (controlled by user settings/menus)
     //--------------------------------------------------------------------
 public:
-<<<<<<< HEAD
-	static S32		sRenderName;
-	static bool		sRenderGroupTitles;
-	static const U32 NON_IMPOSTORS_MAX_SLIDER; /* Must equal the maximum allowed the RenderAvatarMaxNonImpostors
-												* slider in panel_preferences_graphics1.xml */
-	static U32		sMaxNonImpostors; // affected by control "RenderAvatarMaxNonImpostors"
-	static bool		sLimitNonImpostors; // use impostors for far away avatars
-	static F32		sRenderDistance; // distance at which avatars will render.
-	static bool		sShowAnimationDebug; // show animation debug info
-	static bool		sShowCollisionVolumes;	// show skeletal collision volumes
-	static bool		sVisibleInFirstPerson;
-	static S32		sNumLODChangesThisFrame;
-	static S32		sNumVisibleChatBubbles;
-	static bool		sDebugInvisible;
-	static bool		sShowAttachmentPoints;
-	static F32		sLODFactor; // user-settable LOD factor
-	static F32		sPhysicsLODFactor; // user-settable physics LOD factor
-	static bool		sJointDebug; // output total number of joints being touched for each avatar
-	static LLPartSysData sCloud;
-=======
     static S32      sRenderName;
-    static BOOL     sRenderGroupTitles;
+    static bool     sRenderGroupTitles;
     static const U32 NON_IMPOSTORS_MAX_SLIDER; /* Must equal the maximum allowed the RenderAvatarMaxNonImpostors
                                                 * slider in panel_preferences_graphics1.xml */
     static U32      sMaxNonImpostors; // affected by control "RenderAvatarMaxNonImpostors"
     static bool     sLimitNonImpostors; // use impostors for far away avatars
     static F32      sRenderDistance; // distance at which avatars will render.
-    static BOOL     sShowAnimationDebug; // show animation debug info
-    static BOOL     sShowCollisionVolumes;  // show skeletal collision volumes
-    static BOOL     sVisibleInFirstPerson;
+    static bool     sShowAnimationDebug; // show animation debug info
+    static bool     sShowCollisionVolumes;  // show skeletal collision volumes
+    static bool     sVisibleInFirstPerson;
     static S32      sNumLODChangesThisFrame;
     static S32      sNumVisibleChatBubbles;
-    static BOOL     sDebugInvisible;
-    static BOOL     sShowAttachmentPoints;
+    static bool     sDebugInvisible;
+    static bool     sShowAttachmentPoints;
     static F32      sLODFactor; // user-settable LOD factor
     static F32      sPhysicsLODFactor; // user-settable physics LOD factor
-    static BOOL     sJointDebug; // output total number of joints being touched for each avatar
+    static bool     sJointDebug; // output total number of joints being touched for each avatar
     static LLPartSysData sCloud;
->>>>>>> c06fb4e0
 
     static LLPointer<LLViewerTexture>  sCloudTexture;
 
@@ -499,12 +398,8 @@
     // Loading state
     //--------------------------------------------------------------------
 public:
-<<<<<<< HEAD
-    bool			isFullyLoaded() const;
-    F32				getFirstDecloudTime() const {return mFirstDecloudTime;}
-=======
-    BOOL            isFullyLoaded() const;
->>>>>>> c06fb4e0
+    bool            isFullyLoaded() const;
+    F32             getFirstDecloudTime() const {return mFirstDecloudTime;}
 
     // check and return current state relative to limits
     // default will test only the geometry (combined=false).
@@ -518,26 +413,14 @@
     virtual bool    isTooComplex() const; // <FS:Ansariel> FIRE-29012: Standalone animesh avatars get affected by complexity limit; changed to virtual
     bool            visualParamWeightsAreDefault();
     virtual bool    getIsCloud() const;
-    BOOL            isFullyTextured() const;
-    BOOL            hasGray() const;
+    bool            isFullyTextured() const;
+    bool            hasGray() const;
     S32             getRezzedStatus() const; // 0 = cloud, 1 = gray, 2 = textured, 3 = textured and fully downloaded.
     void            updateRezzedStatusTimers(S32 status);
     S32             getNumBakes() const;//<FS:Beq/> BOM bake limits
     // U8               getNumTEs() const override;//<FS:Beq/> BOM bake limits
 
-<<<<<<< HEAD
-	virtual bool	isTooComplex() const; // <FS:Ansariel> FIRE-29012: Standalone animesh avatars get affected by complexity limit; changed to virtual
-	bool 			visualParamWeightsAreDefault();
-	virtual bool	getIsCloud() const;
-	bool			isFullyTextured() const;
-	bool			hasGray() const; 
-	S32				getRezzedStatus() const; // 0 = cloud, 1 = gray, 2 = textured, 3 = textured and fully downloaded.
-	void			updateRezzedStatusTimers(S32 status);
-	S32 			getNumBakes() const;//<FS:Beq/> BOM bake limits
-	// U8 				getNumTEs() const override;//<FS:Beq/> BOM bake limits
-=======
     S32             mLastRezzedStatus;
->>>>>>> c06fb4e0
 
 
     void            startPhase(const std::string& phase_name);
@@ -550,46 +433,25 @@
     void            calcMutedAVColor();
 
 protected:
-<<<<<<< HEAD
-	LLViewerStats::PhaseMap& getPhases() { return mPhases; }
-	bool			updateIsFullyLoaded();
-	bool			processFullyLoadedChange(bool loading);
-	void			updateRuthTimer(bool loading);
-	F32 			calcMorphAmount();
-
-private:
-	bool			mFirstFullyVisible;
-    F32				mFirstDecloudTime;
-	F32				mFirstUseDelaySeconds;
-	LLFrameTimer	mFirstAppearanceMessageTimer;
-
-	bool			mFullyLoaded;
-	bool			mPreviousFullyLoaded;
-	bool			mFullyLoadedInitialized;
-	S32				mFullyLoadedFrameCounter;
-	LLColor4		mMutedAVColor;
-	LLFrameTimer	mFullyLoadedTimer;
-	LLFrameTimer	mRuthTimer;
-=======
     LLViewerStats::PhaseMap& getPhases() { return mPhases; }
-    BOOL            updateIsFullyLoaded();
-    BOOL            processFullyLoadedChange(bool loading);
+    bool            updateIsFullyLoaded();
+    bool            processFullyLoadedChange(bool loading);
     void            updateRuthTimer(bool loading);
     F32             calcMorphAmount();
 
 private:
-    BOOL            mFirstFullyVisible;
+    bool            mFirstFullyVisible;
+    F32             mFirstDecloudTime;
     F32             mFirstUseDelaySeconds;
     LLFrameTimer    mFirstAppearanceMessageTimer;
 
-    BOOL            mFullyLoaded;
-    BOOL            mPreviousFullyLoaded;
-    BOOL            mFullyLoadedInitialized;
+    bool            mFullyLoaded;
+    bool            mPreviousFullyLoaded;
+    bool            mFullyLoadedInitialized;
     S32             mFullyLoadedFrameCounter;
     LLColor4        mMutedAVColor;
     LLFrameTimer    mFullyLoadedTimer;
     LLFrameTimer    mRuthTimer;
->>>>>>> c06fb4e0
 
     // variables to hold "slowness" status
     bool            mTooSlow{false};
@@ -620,11 +482,7 @@
     void                debugBodySize() const;
     void                postPelvisSetRecalc( void );
 
-<<<<<<< HEAD
-	/*virtual*/ bool	loadSkeletonNode();
-=======
-    /*virtual*/ BOOL    loadSkeletonNode();
->>>>>>> c06fb4e0
+    /*virtual*/ bool    loadSkeletonNode();
     void                initAttachmentPoints(bool ignore_hud_joints = false);
     /*virtual*/ void    buildCharacter();
     void                resetVisualParams();
@@ -653,7 +511,6 @@
 // [RLVa:KB] - Checked: RLVa-2.2 (@setcam_avdist)
     bool        isRlvSilhouette() const;
 // [/RLVa:KB]
-<<<<<<< HEAD
 
     // states for RenderAvatarComplexityMode
     enum ERenderComplexityMode
@@ -662,19 +519,6 @@
         AV_RENDER_ALWAYS_SHOW_FRIENDS = 1,
         AV_RENDER_ONLY_SHOW_FRIENDS   = 2
     };
-
-	// Visual Mute Setting is an input. Does not necessarily determine
-	// what the avatar looks like, because it interacts with other
-	// settings like muting, complexity threshold. Should be private or protected.
-	enum VisualMuteSettings
-	{
-		AV_RENDER_NORMALLY = 0,
-		AV_DO_NOT_RENDER   = 1,
-		AV_ALWAYS_RENDER   = 2
-	};
-	void		setVisualMuteSettings(VisualMuteSettings set);
-=======
-    void        forceUpdateVisualMuteSettings();
 
     // Visual Mute Setting is an input. Does not necessarily determine
     // what the avatar looks like, because it interacts with other
@@ -686,50 +530,12 @@
         AV_ALWAYS_RENDER   = 2
     };
     void        setVisualMuteSettings(VisualMuteSettings set);
->>>>>>> c06fb4e0
 protected:
     // If you think you need to access this outside LLVOAvatar, you probably want getOverallAppearance()
     VisualMuteSettings  getVisualMuteSettings()                        { return mVisuallyMuteSetting;    };
 
 public:
 
-<<<<<<< HEAD
-	// Overall Appearance is an output. Depending on whether the
-	// avatar is blocked/muted, whether it exceeds the complexity
-	// threshold, etc, avatar will want to be displayed in one of
-	// these ways. Rendering code that wants to know how to display an
-	// avatar should be looking at this value, NOT the visual mute
-	// settings
-	enum AvatarOverallAppearance
-	{
-		AOA_NORMAL,
-		AOA_JELLYDOLL,
-		AOA_INVISIBLE
-	};
-
-	AvatarOverallAppearance getOverallAppearance() const;
-	void setOverallAppearanceNormal();
-	void setOverallAppearanceJellyDoll();
-	void setOverallAppearanceInvisible();
-		
-	void updateOverallAppearance();
-	void updateOverallAppearanceAnimations();
-
-	std::set<LLUUID> mJellyAnims;
-
-	U32 		renderRigid();
-	U32 		renderSkinned();
-	F32			getLastSkinTime() { return mLastSkinTime; }
-	U32 		renderTransparent(bool first_pass);
-	void 		renderCollisionVolumes();
-	void		renderBones(const std::string &selected_joint = std::string());
-	void		renderJoints();
-	static void	deleteCachedImages(bool clearAll=true);
-	static void	destroyGL();
-	static void	restoreGL();
-	S32			mSpecialRenderMode; // special lighting
-        
-=======
     // Overall Appearance is an output. Depending on whether the
     // avatar is blocked/muted, whether it exceeds the complexity
     // threshold, etc, avatar will want to be displayed in one of
@@ -756,7 +562,7 @@
     U32         renderRigid();
     U32         renderSkinned();
     F32         getLastSkinTime() { return mLastSkinTime; }
-    U32         renderTransparent(BOOL first_pass);
+    U32         renderTransparent(bool first_pass);
     void        renderCollisionVolumes();
     void        renderBones(const std::string &selected_joint = std::string());
     void        renderJoints();
@@ -765,7 +571,6 @@
     static void restoreGL();
     S32         mSpecialRenderMode; // special lighting
 
->>>>>>> c06fb4e0
 private:
     friend class LLPipeline;
     AvatarOverallAppearance mOverallAppearance;
@@ -774,13 +579,8 @@
     F32         mAttachmentEstTriangleCount;
     bool        shouldAlphaMask();
 
-<<<<<<< HEAD
-	bool 		mNeedsSkin; // avatar has been animated and verts have not been updated
-	F32			mLastSkinTime; //value of gFrameTimeSeconds at last skin update
-=======
-    BOOL        mNeedsSkin; // avatar has been animated and verts have not been updated
+    bool        mNeedsSkin; // avatar has been animated and verts have not been updated
     F32         mLastSkinTime; //value of gFrameTimeSeconds at last skin update
->>>>>>> c06fb4e0
 
     S32         mUpdatePeriod;
     S32         mNumInitFaces; //number of faces generated when creating the avatar drawable, does not inculde splitted faces due to long vertex buffer.
@@ -824,28 +624,17 @@
     // Morph masks
     //--------------------------------------------------------------------
 public:
-<<<<<<< HEAD
-	/*virtual*/ void	applyMorphMask(const U8* tex_data, S32 width, S32 height, S32 num_components, LLAvatarAppearanceDefines::EBakedTextureIndex index = LLAvatarAppearanceDefines::BAKED_NUM_INDICES);
-	bool 		morphMaskNeedsUpdate(LLAvatarAppearanceDefines::EBakedTextureIndex index = LLAvatarAppearanceDefines::BAKED_NUM_INDICES);
-=======
-    /*virtual*/ void    applyMorphMask(U8* tex_data, S32 width, S32 height, S32 num_components, LLAvatarAppearanceDefines::EBakedTextureIndex index = LLAvatarAppearanceDefines::BAKED_NUM_INDICES);
-    BOOL        morphMaskNeedsUpdate(LLAvatarAppearanceDefines::EBakedTextureIndex index = LLAvatarAppearanceDefines::BAKED_NUM_INDICES);
-
->>>>>>> c06fb4e0
+    /*virtual*/ void    applyMorphMask(const U8* tex_data, S32 width, S32 height, S32 num_components, LLAvatarAppearanceDefines::EBakedTextureIndex index = LLAvatarAppearanceDefines::BAKED_NUM_INDICES);
+    bool        morphMaskNeedsUpdate(LLAvatarAppearanceDefines::EBakedTextureIndex index = LLAvatarAppearanceDefines::BAKED_NUM_INDICES);
+
 
     //--------------------------------------------------------------------
     // Global colors
     //--------------------------------------------------------------------
 public:
-<<<<<<< HEAD
-	// <FS:Ansariel> [Legacy Bake]
-	///*virtual*/void onGlobalColorChanged(const LLTexGlobalColor* global_color);
-	/*virtual*/void onGlobalColorChanged(const LLTexGlobalColor* global_color, bool upload_bake);
-=======
     // <FS:Ansariel> [Legacy Bake]
     ///*virtual*/void onGlobalColorChanged(const LLTexGlobalColor* global_color);
-    /*virtual*/void onGlobalColorChanged(const LLTexGlobalColor* global_color, BOOL upload_bake);
->>>>>>> c06fb4e0
+    /*virtual*/void onGlobalColorChanged(const LLTexGlobalColor* global_color, bool upload_bake);
 
     //--------------------------------------------------------------------
     // Visibility
@@ -853,21 +642,12 @@
 protected:
     void        updateVisibility();
 private:
-<<<<<<< HEAD
-	U32	 		mVisibilityRank;
-	bool 		mVisible;
-	
-	//--------------------------------------------------------------------
-	// Shadowing
-	//--------------------------------------------------------------------
-=======
     U32         mVisibilityRank;
-    BOOL        mVisible;
+    bool        mVisible;
 
     //--------------------------------------------------------------------
     // Shadowing
     //--------------------------------------------------------------------
->>>>>>> c06fb4e0
 public:
     void        updateShadowFaces();
     LLDrawable* mShadow;
@@ -880,28 +660,9 @@
     // Impostors
     //--------------------------------------------------------------------
 public:
-<<<<<<< HEAD
-	virtual bool isImpostor();
-	bool 		shouldImpostor(const F32 rank_factor = 1.0);
-	bool 	    needsImpostorUpdate() const;
-	const LLVector3& getImpostorOffset() const;
-	const LLVector2& getImpostorDim() const;
-	void 		getImpostorValues(LLVector4a* extents, LLVector3& angle, F32& distance) const;
-	void 		cacheImpostorValues();
-	void 		setImpostorDim(const LLVector2& dim);
-	static void	resetImpostors();
-	static void updateImpostors();
-	LLRenderTarget mImpostor;
-// [RLVa:KB] - Checked: RLVa-2.4 (@setcam_avdist)
-	mutable bool mNeedsImpostorUpdate;
-// [/RLVa:KB]
-//	bool		mNeedsImpostorUpdate;
-	S32			mLastImpostorUpdateReason;
-	F32SecondsImplicit mLastImpostorUpdateFrameTime;
-=======
-    virtual BOOL isImpostor();
-    BOOL        shouldImpostor(const F32 rank_factor = 1.0);
-    BOOL        needsImpostorUpdate() const;
+    virtual bool isImpostor();
+    bool        shouldImpostor(const F32 rank_factor = 1.0);
+    bool        needsImpostorUpdate() const;
     const LLVector3& getImpostorOffset() const;
     const LLVector2& getImpostorDim() const;
     void        getImpostorValues(LLVector4a* extents, LLVector3& angle, F32& distance) const;
@@ -911,12 +672,11 @@
     static void updateImpostors();
     LLRenderTarget mImpostor;
 // [RLVa:KB] - Checked: RLVa-2.4 (@setcam_avdist)
-    mutable BOOL mNeedsImpostorUpdate;
+    mutable bool mNeedsImpostorUpdate;
 // [/RLVa:KB]
-//  BOOL        mNeedsImpostorUpdate;
+//  bool        mNeedsImpostorUpdate;
     S32         mLastImpostorUpdateReason;
     F32SecondsImplicit mLastImpostorUpdateFrameTime;
->>>>>>> c06fb4e0
     const LLVector3*  getLastAnimExtents() const { return mLastAnimExtents; }
     void        setNeedsExtentUpdate(bool val) { mNeedsExtentUpdate = val; }
 
@@ -925,26 +685,7 @@
     LLVector2   mImpostorDim;
     // This becomes true in the constructor and false after the first
     // idleUpdateMisc(). Not clear it serves any purpose.
-<<<<<<< HEAD
-	bool		mNeedsAnimUpdate;
-    bool		mNeedsExtentUpdate;
-	LLVector3	mImpostorAngle;
-	F32			mImpostorDistance;
-	F32			mImpostorPixelArea;
-	LLVector3	mLastAnimExtents[2];  
-	LLVector3	mLastAnimBasePos;
-	
-	LLCachedControl<bool> mRenderUnloadedAvatar;
-
-	//--------------------------------------------------------------------
-	// Wind rippling in clothes
-	//--------------------------------------------------------------------
-public:
-	LLVector4	mWindVec;
-	F32			mRipplePhase;
-	bool		mBelowWater;
-=======
-    BOOL        mNeedsAnimUpdate;
+    bool        mNeedsAnimUpdate;
     bool        mNeedsExtentUpdate;
     LLVector3   mImpostorAngle;
     F32         mImpostorDistance;
@@ -960,8 +701,7 @@
 public:
     LLVector4   mWindVec;
     F32         mRipplePhase;
-    BOOL        mBelowWater;
->>>>>>> c06fb4e0
+    bool        mBelowWater;
 private:
     F32         mWindFreq;
     LLFrameTimer mRippleTimer;
@@ -973,17 +713,10 @@
     // Culling
     //--------------------------------------------------------------------
 public:
-<<<<<<< HEAD
-	static void	cullAvatarsByPixelArea();
-	bool		isCulled() const { return mCulled; }
-private:
-	bool		mCulled;
-=======
     static void cullAvatarsByPixelArea();
-    BOOL        isCulled() const { return mCulled; }
-private:
-    BOOL        mCulled;
->>>>>>> c06fb4e0
+    bool        isCulled() const { return mCulled; }
+private:
+    bool        mCulled;
 
     //--------------------------------------------------------------------
     // Constants
@@ -1007,75 +740,33 @@
     // Loading status
     //--------------------------------------------------------------------
 public:
-<<<<<<< HEAD
-	virtual bool    isTextureDefined(LLAvatarAppearanceDefines::ETextureIndex type, U32 index = 0) const;
-	virtual bool	isTextureVisible(LLAvatarAppearanceDefines::ETextureIndex type, U32 index = 0) const;
-	virtual bool	isTextureVisible(LLAvatarAppearanceDefines::ETextureIndex type, LLViewerWearable *wearable) const;
-
-	bool			isFullyBaked();
-	static bool		areAllNearbyInstancesBaked(S32& grey_avatars);
-	static void		getNearbyRezzedStats(std::vector<S32>& counts, F32& avg_cloud_time, S32& cloud_avatars);
-	static std::string rezStatusToString(S32 status);
-
-	//--------------------------------------------------------------------
-	// Baked textures
-	//--------------------------------------------------------------------
-=======
-    virtual BOOL    isTextureDefined(LLAvatarAppearanceDefines::ETextureIndex type, U32 index = 0) const;
-    virtual BOOL    isTextureVisible(LLAvatarAppearanceDefines::ETextureIndex type, U32 index = 0) const;
-    virtual BOOL    isTextureVisible(LLAvatarAppearanceDefines::ETextureIndex type, LLViewerWearable *wearable) const;
-
-    BOOL            isFullyBaked();
-    static BOOL     areAllNearbyInstancesBaked(S32& grey_avatars);
-    static void     getNearbyRezzedStats(std::vector<S32>& counts);
+    virtual bool    isTextureDefined(LLAvatarAppearanceDefines::ETextureIndex type, U32 index = 0) const;
+    virtual bool    isTextureVisible(LLAvatarAppearanceDefines::ETextureIndex type, U32 index = 0) const;
+    virtual bool    isTextureVisible(LLAvatarAppearanceDefines::ETextureIndex type, LLViewerWearable *wearable) const;
+
+    bool            isFullyBaked();
+    static bool     areAllNearbyInstancesBaked(S32& grey_avatars);
+    static void     getNearbyRezzedStats(std::vector<S32>& counts, F32& avg_cloud_time, S32& cloud_avatars);
     static std::string rezStatusToString(S32 status);
 
     //--------------------------------------------------------------------
     // Baked textures
     //--------------------------------------------------------------------
->>>>>>> c06fb4e0
 public:
     /*virtual*/ LLTexLayerSet*  createTexLayerSet(); // Return LLViewerTexLayerSet
     void            releaseComponentTextures(); // ! BACKWARDS COMPATIBILITY !
 
 protected:
-<<<<<<< HEAD
-	static void		onBakedTextureMasksLoaded(bool success, LLViewerFetchedTexture *src_vi, LLImageRaw* src, LLImageRaw* aux_src, S32 discard_level, bool final, void* userdata);
-	static void		onInitialBakedTextureLoaded(bool success, LLViewerFetchedTexture *src_vi, LLImageRaw* src, LLImageRaw* aux_src, S32 discard_level, bool final, void* userdata);
-	static void		onBakedTextureLoaded(bool success, LLViewerFetchedTexture *src_vi, LLImageRaw* src, LLImageRaw* aux_src, S32 discard_level, bool final, void* userdata);
-	virtual void	removeMissingBakedTextures();
-	void			useBakedTexture(const LLUUID& id);
-	LLViewerTexLayerSet*  getTexLayerSet(const U32 index) const { return dynamic_cast<LLViewerTexLayerSet*>(mBakedTextureDatas[index].mTexLayerSet);	}
-
-
-	LLLoadedCallbackEntry::source_callback_list_t mCallbackTextureList ; 
-	bool mLoadedCallbacksPaused;
-	S32 mLoadedCallbackTextures; // count of 'loaded' baked textures, filled from mCallbackTextureList
-	LLFrameTimer mLastTexCallbackAddedTime;
-	std::set<LLUUID>	mTextureIDs;
-	//--------------------------------------------------------------------
-	// Local Textures
-	//--------------------------------------------------------------------
-protected:
-	virtual void	setLocalTexture(LLAvatarAppearanceDefines::ETextureIndex type, LLViewerTexture* tex, bool baked_version_exits, U32 index = 0);
-	virtual void	addLocalTextureStats(LLAvatarAppearanceDefines::ETextureIndex type, LLViewerFetchedTexture* imagep, F32 texel_area_ratio, bool rendered, bool covered_by_baked);
-	// MULTI-WEARABLE: make self-only?
-	virtual void	setBakedReady(LLAvatarAppearanceDefines::ETextureIndex type, bool baked_version_exists, U32 index = 0);
-
-	//--------------------------------------------------------------------
-	// Texture accessors
-	//--------------------------------------------------------------------
-=======
-    static void     onBakedTextureMasksLoaded(BOOL success, LLViewerFetchedTexture *src_vi, LLImageRaw* src, LLImageRaw* aux_src, S32 discard_level, BOOL final, void* userdata);
-    static void     onInitialBakedTextureLoaded(BOOL success, LLViewerFetchedTexture *src_vi, LLImageRaw* src, LLImageRaw* aux_src, S32 discard_level, BOOL final, void* userdata);
-    static void     onBakedTextureLoaded(BOOL success, LLViewerFetchedTexture *src_vi, LLImageRaw* src, LLImageRaw* aux_src, S32 discard_level, BOOL final, void* userdata);
+    static void     onBakedTextureMasksLoaded(bool success, LLViewerFetchedTexture *src_vi, LLImageRaw* src, LLImageRaw* aux_src, S32 discard_level, bool final, void* userdata);
+    static void     onInitialBakedTextureLoaded(bool success, LLViewerFetchedTexture *src_vi, LLImageRaw* src, LLImageRaw* aux_src, S32 discard_level, bool final, void* userdata);
+    static void     onBakedTextureLoaded(bool success, LLViewerFetchedTexture *src_vi, LLImageRaw* src, LLImageRaw* aux_src, S32 discard_level, bool final, void* userdata);
     virtual void    removeMissingBakedTextures();
     void            useBakedTexture(const LLUUID& id);
     LLViewerTexLayerSet*  getTexLayerSet(const U32 index) const { return dynamic_cast<LLViewerTexLayerSet*>(mBakedTextureDatas[index].mTexLayerSet);    }
 
 
     LLLoadedCallbackEntry::source_callback_list_t mCallbackTextureList ;
-    BOOL mLoadedCallbacksPaused;
+    bool mLoadedCallbacksPaused;
     S32 mLoadedCallbackTextures; // count of 'loaded' baked textures, filled from mCallbackTextureList
     LLFrameTimer mLastTexCallbackAddedTime;
     std::set<LLUUID>    mTextureIDs;
@@ -1083,15 +774,14 @@
     // Local Textures
     //--------------------------------------------------------------------
 protected:
-    virtual void    setLocalTexture(LLAvatarAppearanceDefines::ETextureIndex type, LLViewerTexture* tex, BOOL baked_version_exits, U32 index = 0);
-    virtual void    addLocalTextureStats(LLAvatarAppearanceDefines::ETextureIndex type, LLViewerFetchedTexture* imagep, F32 texel_area_ratio, BOOL rendered, BOOL covered_by_baked);
+    virtual void    setLocalTexture(LLAvatarAppearanceDefines::ETextureIndex type, LLViewerTexture* tex, bool baked_version_exits, U32 index = 0);
+    virtual void    addLocalTextureStats(LLAvatarAppearanceDefines::ETextureIndex type, LLViewerFetchedTexture* imagep, F32 texel_area_ratio, bool rendered, bool covered_by_baked);
     // MULTI-WEARABLE: make self-only?
-    virtual void    setBakedReady(LLAvatarAppearanceDefines::ETextureIndex type, BOOL baked_version_exists, U32 index = 0);
+    virtual void    setBakedReady(LLAvatarAppearanceDefines::ETextureIndex type, bool baked_version_exists, U32 index = 0);
 
     //--------------------------------------------------------------------
     // Texture accessors
     //--------------------------------------------------------------------
->>>>>>> c06fb4e0
 private:
     virtual void                setImage(const U8 te, LLViewerTexture *imagep, const U32 index);
     virtual LLViewerTexture*    getImage(const U8 te, const U32 index) const;
@@ -1112,25 +802,9 @@
     // Composites
     //--------------------------------------------------------------------
 public:
-<<<<<<< HEAD
-	// <FS:Ansariel> [Legacy Bake]
-	//virtual void	invalidateComposite(LLTexLayerSet* layerset);
-	virtual void	invalidateComposite(LLTexLayerSet* layerset, bool upload_result);
-	virtual void	invalidateAll();
-	virtual void	setCompositeUpdatesEnabled(bool b) {}
-	virtual void 	setCompositeUpdatesEnabled(U32 index, bool b) {}
-	virtual bool 	isCompositeUpdateEnabled(U32 index) { return false; }
-
-	//--------------------------------------------------------------------
-	// Static texture/mesh/baked dictionary
-	//--------------------------------------------------------------------
-public:
-	static bool 	isIndexLocalTexture(LLAvatarAppearanceDefines::ETextureIndex i);
-	static bool 	isIndexBakedTexture(LLAvatarAppearanceDefines::ETextureIndex i);
-=======
     // <FS:Ansariel> [Legacy Bake]
     //virtual void  invalidateComposite(LLTexLayerSet* layerset);
-    virtual void    invalidateComposite(LLTexLayerSet* layerset, BOOL upload_result);
+    virtual void    invalidateComposite(LLTexLayerSet* layerset, bool upload_result);
     virtual void    invalidateAll();
     virtual void    setCompositeUpdatesEnabled(bool b) {}
     virtual void    setCompositeUpdatesEnabled(U32 index, bool b) {}
@@ -1140,9 +814,8 @@
     // Static texture/mesh/baked dictionary
     //--------------------------------------------------------------------
 public:
-    static BOOL     isIndexLocalTexture(LLAvatarAppearanceDefines::ETextureIndex i);
-    static BOOL     isIndexBakedTexture(LLAvatarAppearanceDefines::ETextureIndex i);
->>>>>>> c06fb4e0
+    static bool     isIndexLocalTexture(LLAvatarAppearanceDefines::ETextureIndex i);
+    static bool     isIndexBakedTexture(LLAvatarAppearanceDefines::ETextureIndex i);
 
     //--------------------------------------------------------------------
     // Messaging
@@ -1150,15 +823,9 @@
 public:
     void            onFirstTEMessageReceived();
 private:
-<<<<<<< HEAD
-	bool			mFirstTEMessageReceived;
-	bool			mFirstAppearanceMessageReceived;
-	
-=======
-    BOOL            mFirstTEMessageReceived;
-    BOOL            mFirstAppearanceMessageReceived;
-
->>>>>>> c06fb4e0
+    bool            mFirstTEMessageReceived;
+    bool            mFirstAppearanceMessageReceived;
+
 /**                    Textures
  **                                                                            **
  *******************************************************************************/
@@ -1169,27 +836,15 @@
  **/
 
 public:
-<<<<<<< HEAD
-	void			debugColorizeSubMeshes(U32 i, const LLColor4& color);
-	virtual void 	updateMeshTextures();
-	// <FS:Ansariel> [Legacy Bake]
-	//void 			updateSexDependentLayerSets();
-	void 			updateSexDependentLayerSets(bool upload_bake);
-	virtual void	dirtyMesh(); // Dirty the avatar mesh
-	void 			updateMeshData();
-	void			updateMeshVisibility();
-	LLViewerTexture*		getBakedTexture(const U8 te);
-=======
     void            debugColorizeSubMeshes(U32 i, const LLColor4& color);
     virtual void    updateMeshTextures();
     // <FS:Ansariel> [Legacy Bake]
     //void          updateSexDependentLayerSets();
-    void            updateSexDependentLayerSets(BOOL upload_bake);
+    void            updateSexDependentLayerSets(bool upload_bake);
     virtual void    dirtyMesh(); // Dirty the avatar mesh
     void            updateMeshData();
     void            updateMeshVisibility();
     LLViewerTexture*        getBakedTexture(const U8 te);
->>>>>>> c06fb4e0
 
     // Matrix palette cache entry
     class alignas(16) MatrixPaletteCache
@@ -1223,31 +878,17 @@
     void            releaseMeshData();
     virtual void restoreMeshData();
 private:
-<<<<<<< HEAD
-	virtual void	dirtyMesh(S32 priority); // Dirty the avatar mesh, with priority
-	LLViewerJoint*	getViewerJoint(S32 idx);
-	S32 			mDirtyMesh; // 0 -- not dirty, 1 -- morphed, 2 -- LOD
-	bool			mMeshTexturesDirty;
-
-	//--------------------------------------------------------------------
-	// Destroy invisible mesh
-	//--------------------------------------------------------------------
-protected:
-	bool			mMeshValid;
-	LLFrameTimer	mMeshInvisibleTime;
-=======
     virtual void    dirtyMesh(S32 priority); // Dirty the avatar mesh, with priority
     LLViewerJoint*  getViewerJoint(S32 idx);
     S32             mDirtyMesh; // 0 -- not dirty, 1 -- morphed, 2 -- LOD
-    BOOL            mMeshTexturesDirty;
+    bool            mMeshTexturesDirty;
 
     //--------------------------------------------------------------------
     // Destroy invisible mesh
     //--------------------------------------------------------------------
 protected:
-    BOOL            mMeshValid;
+    bool            mMeshValid;
     LLFrameTimer    mMeshInvisibleTime;
->>>>>>> c06fb4e0
 
 /**                    Meshes
  **                                                                            **
@@ -1274,79 +915,41 @@
     // Appearance morphing
     //--------------------------------------------------------------------
 public:
-<<<<<<< HEAD
-	bool			getIsAppearanceAnimating() const { return mAppearanceAnimating; }
-
-	// True if we are computing our appearance via local compositing
-	// instead of baked textures, as for example during wearable
-	// editing or when waiting for a subsequent server rebake.
-	/*virtual*/ bool	isUsingLocalAppearance() const { return mUseLocalAppearance; }
-
-	// <FS:Ansariel> [Legacy Bake]
-	// True if this avatar should fetch its baked textures via the new
-	// appearance mechanism.
-	bool				isUsingServerBakes() const;
-	void 				setIsUsingServerBakes(bool newval);
-	// </FS:Ansariel> [Legacy Bake]
-
-	// True if we are currently in appearance editing mode. Often but
-	// not always the same as isUsingLocalAppearance().
-	/*virtual*/ bool	isEditingAppearance() const { return mIsEditingAppearance; }
-	void setIsEditingAppearance(bool editing) { mIsEditingAppearance = editing; }	// <FS:CR> for Built-in Posestand
-	
-	// FIXME review isUsingLocalAppearance uses, some should be isEditing instead.
-
-private:
-	bool			mAppearanceAnimating;
-	LLFrameTimer	mAppearanceMorphTimer;
-	F32				mLastAppearanceBlendTime;
-	bool			mIsEditingAppearance; // flag for if we're actively in appearance editing mode
-	bool			mUseLocalAppearance; // flag for if we're using a local composite
-	// <FS:Ansariel> [Legacy Bake]
-	bool			mUseServerBakes; // flag for if baked textures should be fetched from baking service (false if they're temporary uploads)
-
-	//--------------------------------------------------------------------
-	// Visibility
-	//--------------------------------------------------------------------
-public:
-	bool			isVisible() const;
-=======
-    BOOL            getIsAppearanceAnimating() const { return mAppearanceAnimating; }
+    bool            getIsAppearanceAnimating() const { return mAppearanceAnimating; }
 
     // True if we are computing our appearance via local compositing
     // instead of baked textures, as for example during wearable
     // editing or when waiting for a subsequent server rebake.
-    /*virtual*/ BOOL    isUsingLocalAppearance() const { return mUseLocalAppearance; }
+    /*virtual*/ bool    isUsingLocalAppearance() const { return mUseLocalAppearance; }
 
     // <FS:Ansariel> [Legacy Bake]
     // True if this avatar should fetch its baked textures via the new
     // appearance mechanism.
-    BOOL                isUsingServerBakes() const;
-    void                setIsUsingServerBakes(BOOL newval);
+    bool                isUsingServerBakes() const;
+    void                setIsUsingServerBakes(bool newval);
     // </FS:Ansariel> [Legacy Bake]
 
     // True if we are currently in appearance editing mode. Often but
     // not always the same as isUsingLocalAppearance().
-    /*virtual*/ BOOL    isEditingAppearance() const { return mIsEditingAppearance; }
-    void setIsEditingAppearance(BOOL editing) { mIsEditingAppearance = editing; }   // <FS:CR> for Built-in Posestand
+    /*virtual*/ bool    isEditingAppearance() const { return mIsEditingAppearance; }
+    void setIsEditingAppearance(bool editing) { mIsEditingAppearance = editing; }   // <FS:CR> for Built-in Posestand
 
     // FIXME review isUsingLocalAppearance uses, some should be isEditing instead.
 
 private:
-    BOOL            mAppearanceAnimating;
+    bool            mAppearanceAnimating;
     LLFrameTimer    mAppearanceMorphTimer;
     F32             mLastAppearanceBlendTime;
-    BOOL            mIsEditingAppearance; // flag for if we're actively in appearance editing mode
-    BOOL            mUseLocalAppearance; // flag for if we're using a local composite
+    bool            mIsEditingAppearance; // flag for if we're actively in appearance editing mode
+    bool            mUseLocalAppearance; // flag for if we're using a local composite
     // <FS:Ansariel> [Legacy Bake]
-    BOOL            mUseServerBakes; // flag for if baked textures should be fetched from baking service (false if they're temporary uploads)
+    bool            mUseServerBakes; // flag for if baked textures should be fetched from baking service (false if they're temporary uploads)
 
     //--------------------------------------------------------------------
     // Visibility
     //--------------------------------------------------------------------
 public:
-    BOOL            isVisible() const;
->>>>>>> c06fb4e0
+    bool            isVisible() const;
     virtual bool    shouldRenderRigged() const;
     void            setVisibilityRank(U32 rank);
     U32             getVisibilityRank() const { return mVisibilityRank; }
@@ -1364,29 +967,16 @@
     // Attachments
     //--------------------------------------------------------------------
 public:
-<<<<<<< HEAD
-	void 				clampAttachmentPositions();
-	virtual const LLViewerJointAttachment* attachObject(LLViewerObject *viewer_object);
-	virtual bool 		detachObject(LLViewerObject *viewer_object);
-	static bool		    getRiggedMeshID( LLViewerObject* pVO, LLUUID& mesh_id );
-	void				cleanupAttachedMesh( LLViewerObject* pVO );
-    // bool                hasPendingAttachedMeshes(); // <FS:Beq/> remove mesh rezzing delay
-	static LLVOAvatar*  findAvatarFromAttachment(LLViewerObject* obj);
-	/*virtual*/ bool	isWearingWearableType(LLWearableType::EType type ) const;
-	LLViewerObject *	findAttachmentByID( const LLUUID & target_id ) const;
-	LLViewerJointAttachment* getTargetAttachmentPoint(LLViewerObject* viewer_object);
-=======
     void                clampAttachmentPositions();
     virtual const LLViewerJointAttachment* attachObject(LLViewerObject *viewer_object);
-    virtual BOOL        detachObject(LLViewerObject *viewer_object);
+    virtual bool        detachObject(LLViewerObject *viewer_object);
     static bool         getRiggedMeshID( LLViewerObject* pVO, LLUUID& mesh_id );
     void                cleanupAttachedMesh( LLViewerObject* pVO );
     // bool                hasPendingAttachedMeshes(); // <FS:Beq/> remove mesh rezzing delay
     static LLVOAvatar*  findAvatarFromAttachment(LLViewerObject* obj);
-    /*virtual*/ BOOL    isWearingWearableType(LLWearableType::EType type ) const;
+    /*virtual*/ bool    isWearingWearableType(LLWearableType::EType type ) const;
     LLViewerObject *    findAttachmentByID( const LLUUID & target_id ) const;
     LLViewerJointAttachment* getTargetAttachmentPoint(LLViewerObject* viewer_object);
->>>>>>> c06fb4e0
 
 //-TT Patch: ReplaceWornItemsOnly
 //-TT
@@ -1398,11 +988,10 @@
     // Map of attachment points, by ID
     //--------------------------------------------------------------------
 public:
-<<<<<<< HEAD
-	S32 				getAttachmentCount() const; // Warning: order(N) not order(1)
-	typedef std::map<S32, LLViewerJointAttachment*> attachment_map_t;
-	attachment_map_t 								mAttachmentPoints;
-	std::vector<LLPointer<LLViewerObject> > 		mPendingAttachment;
+    S32                 getAttachmentCount() const; // Warning: order(N) not order(1)
+    typedef std::map<S32, LLViewerJointAttachment*> attachment_map_t;
+    attachment_map_t                                mAttachmentPoints;
+    std::vector<LLPointer<LLViewerObject> >         mPendingAttachment;
 
     // List of attachments' ids with attach points from simulator.
     // we need this info to know when all attachments are present.
@@ -1410,35 +999,17 @@
     S32                                             mLastCloudAttachmentCount;
     LLFrameTimer                                    mLastCloudAttachmentChangeTime;
 
-	//--------------------------------------------------------------------
-	// HUD functions
-	//--------------------------------------------------------------------
-public:
-	bool 				hasHUDAttachment() const;
-	LLBBox 				getHUDBBox() const;
-	void 				resetHUDAttachments();
-	S32					getMaxAttachments() const;
-	bool				canAttachMoreObjects(U32 n=1) const;
-    S32					getMaxAnimatedObjectAttachments() const;
-    bool				canAttachMoreAnimatedObjects(U32 n=1) const;
-=======
-    S32                 getAttachmentCount(); // Warning: order(N) not order(1) // currently used only by -self
-    typedef std::map<S32, LLViewerJointAttachment*> attachment_map_t;
-    attachment_map_t                                mAttachmentPoints;
-    std::vector<LLPointer<LLViewerObject> >         mPendingAttachment;
-
     //--------------------------------------------------------------------
     // HUD functions
     //--------------------------------------------------------------------
 public:
-    BOOL                hasHUDAttachment() const;
+    bool                hasHUDAttachment() const;
     LLBBox              getHUDBBox() const;
     void                resetHUDAttachments();
     S32                 getMaxAttachments() const;
-    BOOL                canAttachMoreObjects(U32 n=1) const;
+    bool                canAttachMoreObjects(U32 n=1) const;
     S32                 getMaxAnimatedObjectAttachments() const;
-    BOOL                canAttachMoreAnimatedObjects(U32 n=1) const;
->>>>>>> c06fb4e0
+    bool                canAttachMoreAnimatedObjects(U32 n=1) const;
 protected:
     U32                 getNumAttachments() const; // O(N), not O(1)
     U32                 getNumAnimatedObjectAttachments() const; // O(N), not O(1)
@@ -1456,19 +1027,11 @@
     // Animations
     //--------------------------------------------------------------------
 public:
-<<<<<<< HEAD
-	bool 			isAnyAnimationSignaled(const LLUUID *anim_array, const S32 num_anims) const;
-	void 			processAnimationStateChanges();
-protected:
-	bool 			processSingleAnimationStateChange(const LLUUID &anim_id, bool start);
-	void 			resetAnimations();
-=======
-    BOOL            isAnyAnimationSignaled(const LLUUID *anim_array, const S32 num_anims) const;
+    bool            isAnyAnimationSignaled(const LLUUID *anim_array, const S32 num_anims) const;
     void            processAnimationStateChanges();
 protected:
-    BOOL            processSingleAnimationStateChange(const LLUUID &anim_id, BOOL start);
+    bool            processSingleAnimationStateChange(const LLUUID &anim_id, bool start);
     void            resetAnimations();
->>>>>>> c06fb4e0
 private:
     LLTimer         mAnimTimer;
     F32             mTimeLast;
@@ -1489,21 +1052,12 @@
     // Chat
     //--------------------------------------------------------------------
 public:
-<<<<<<< HEAD
-	void			addChat(const LLChat& chat);
-	void	   		clearChat();
-	void	   		startTyping() { mTyping = true; mTypingTimer.reset(); }
-	void			stopTyping() { mTyping = false; }
-	// <FS:Ansariel> Get typing status
-	bool			isTyping() const { return mTyping; }
-=======
     void            addChat(const LLChat& chat);
     void            clearChat();
-    void            startTyping() { mTyping = TRUE; mTypingTimer.reset(); }
-    void            stopTyping() { mTyping = FALSE; }
+    void            startTyping() { mTyping = true; mTypingTimer.reset(); }
+    void            stopTyping() { mTyping = false; }
     // <FS:Ansariel> Get typing status
     bool            isTyping() const { return mTyping; }
->>>>>>> c06fb4e0
 private:
     bool            mVisibleChat;
     bool            mVisibleTyping;
@@ -1520,13 +1074,8 @@
     // Flight
     //--------------------------------------------------------------------
 public:
-<<<<<<< HEAD
-	bool			mInAir;
-	LLFrameTimer	mTimeInAir;
-=======
-    BOOL            mInAir;
+    bool            mInAir;
     LLFrameTimer    mTimeInAir;
->>>>>>> c06fb4e0
 
 /**                    Actions
  **                                                                            **
@@ -1538,15 +1087,9 @@
  **/
 
 private:
-<<<<<<< HEAD
-	F32 		mSpeedAccum; // measures speed (for diagnostics mostly).
-	bool 		mTurning; // controls hysteresis on avatar rotation
-	F32			mSpeed; // misc. animation repeated state
-=======
     F32         mSpeedAccum; // measures speed (for diagnostics mostly).
-    BOOL        mTurning; // controls hysteresis on avatar rotation
+    bool        mTurning; // controls hysteresis on avatar rotation
     F32         mSpeed; // misc. animation repeated state
->>>>>>> c06fb4e0
 
     //--------------------------------------------------------------------
     // Dimensions
@@ -1563,15 +1106,9 @@
     // Material being stepped on
     //--------------------------------------------------------------------
 private:
-<<<<<<< HEAD
-	bool		mStepOnLand;
-	U8			mStepMaterial;
-	LLVector3	mStepObjectVelocity;
-=======
-    BOOL        mStepOnLand;
+    bool        mStepOnLand;
     U8          mStepMaterial;
     LLVector3   mStepObjectVelocity;
->>>>>>> c06fb4e0
 
 /**                    Physics
  **                                                                            **
@@ -1583,43 +1120,24 @@
  **/
 
 public:
-<<<<<<< HEAD
-	/*virtual*/ bool 	setParent(LLViewerObject* parent);
-	/*virtual*/ void 	addChild(LLViewerObject *childp);
-	/*virtual*/ void 	removeChild(LLViewerObject *childp);
-=======
-    /*virtual*/ BOOL    setParent(LLViewerObject* parent);
+    /*virtual*/ bool    setParent(LLViewerObject* parent);
     /*virtual*/ void    addChild(LLViewerObject *childp);
     /*virtual*/ void    removeChild(LLViewerObject *childp);
->>>>>>> c06fb4e0
 
     //--------------------------------------------------------------------
     // Sitting
     //--------------------------------------------------------------------
 public:
-<<<<<<< HEAD
-	void			sitDown(bool bSitting);
-	bool			isSitting(){return mIsSitting;}
-	void 			sitOnObject(LLViewerObject *sit_object);
-	void 			getOffObject();
-	void 			revokePermissionsOnObject(LLViewerObject *sit_object);
-private:
-	// set this property only with LLVOAvatar::sitDown method
-	bool 			mIsSitting;
-	// position backup in case of missing data
-	LLVector3		mLastRootPos;
-=======
-    void            sitDown(BOOL bSitting);
-    BOOL            isSitting(){return mIsSitting;}
+    void            sitDown(bool bSitting);
+    bool            isSitting(){return mIsSitting;}
     void            sitOnObject(LLViewerObject *sit_object);
     void            getOffObject();
     void            revokePermissionsOnObject(LLViewerObject *sit_object);
 private:
     // set this property only with LLVOAvatar::sitDown method
-    BOOL            mIsSitting;
+    bool            mIsSitting;
     // position backup in case of missing data
     LLVector3       mLastRootPos;
->>>>>>> c06fb4e0
 
 /**                    Hierarchy
  **                                                                            **
@@ -1638,35 +1156,6 @@
     static void     getAnimNames(std::vector<std::string>* names);
 private:
     bool            mNameIsSet;
-<<<<<<< HEAD
-	LLSD			mClientTagData;
-	bool			mHasClientTagColor;
-	std::string  	mTitle;
-	// <FS:Ansariel> FIRE-13414: Avatar name isn't updated when the simulator sends a new name
-	std::string		mNameFirstname;
-	std::string		mNameLastname;
-	// </FS:Ansariel>
-	bool	  		mNameAway;
-	bool	  		mNameDoNotDisturb;
-	bool			mNameAutoResponse; // <FS:Ansariel> Show auto-response in nametag
-	bool			mNameIsTyping; // <FS:Ansariel> FIRE-3475: Show typing in nametag
-	bool	  		mNameMute;
-	bool      		mNameAppearance;
-	bool			mNameFriend;
-	bool			mNameCloud;
-	F32				mNameAlpha;
-	LLColor4		mNameColor;
-	bool      		mRenderGroupTitles;
-	std::string		mDistanceString;
-	// <FS:Ansariel> Show Arc in nametag (for Jelly Dolls)
-	U32				mNameArc;
-	LLColor4		mNameArcColor;
-	// </FS:Ansariel>
-
-	//--------------------------------------------------------------------
-	// Display the name (then optionally fade it out)
-	//--------------------------------------------------------------------
-=======
     LLSD            mClientTagData;
     bool            mHasClientTagColor;
     std::string     mTitle;
@@ -1684,7 +1173,7 @@
     bool            mNameCloud;
     F32             mNameAlpha;
     LLColor4        mNameColor;
-    BOOL            mRenderGroupTitles;
+    bool            mRenderGroupTitles;
     std::string     mDistanceString;
     // <FS:Ansariel> Show Arc in nametag (for Jelly Dolls)
     U32             mNameArc;
@@ -1694,22 +1183,14 @@
     //--------------------------------------------------------------------
     // Display the name (then optionally fade it out)
     //--------------------------------------------------------------------
->>>>>>> c06fb4e0
 public:
     LLFrameTimer    mChatTimer;
     LLPointer<LLHUDNameTag> mNameText;
 private:
-<<<<<<< HEAD
-	LLFrameTimer	mTimeVisible;
-	std::deque<LLChat> mChats;
-	bool			mTyping;
-	LLFrameTimer	mTypingTimer;
-=======
     LLFrameTimer    mTimeVisible;
     std::deque<LLChat> mChats;
-    BOOL            mTyping;
+    bool            mTyping;
     LLFrameTimer    mTypingTimer;
->>>>>>> c06fb4e0
 
 /**                    Name
  **                                                                            **
@@ -1746,13 +1227,8 @@
     void                setFootPlane(const LLVector4 &plane) { mFootPlane = plane; }
     LLVector4           mFootPlane;
 private:
-<<<<<<< HEAD
-	bool				mWasOnGroundLeft;
-	bool				mWasOnGroundRight;
-=======
-    BOOL                mWasOnGroundLeft;
-    BOOL                mWasOnGroundRight;
->>>>>>> c06fb4e0
+    bool                mWasOnGroundLeft;
+    bool                mWasOnGroundRight;
 
 /**                    Sounds
  **                                                                            **
@@ -1781,13 +1257,8 @@
     static F32          sGreyTime; // Total seconds with >=1 grey avatars
     static F32          sGreyUpdateTime; // Last time stats were updated (to prevent multiple updates per frame)
 protected:
-<<<<<<< HEAD
-	S32					getUnbakedPixelAreaRank();
-	bool				mHasGrey;
-=======
     S32                 getUnbakedPixelAreaRank();
-    BOOL                mHasGrey;
->>>>>>> c06fb4e0
+    bool                mHasGrey;
 private:
     F32                 mMinPixelArea;
     F32                 mMaxPixelArea;
