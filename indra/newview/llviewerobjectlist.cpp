--- conflicted
+++ resolved
@@ -1,2707 +1,2148 @@
-/**
- * @file llviewerobjectlist.cpp
- * @brief Implementation of LLViewerObjectList class.
- *
- * $LicenseInfo:firstyear=2001&license=viewerlgpl$
- * Second Life Viewer Source Code
- * Copyright (C) 2010, Linden Research, Inc.
- *
- * This library is free software; you can redistribute it and/or
- * modify it under the terms of the GNU Lesser General Public
- * License as published by the Free Software Foundation;
- * version 2.1 of the License only.
- *
- * This library is distributed in the hope that it will be useful,
- * but WITHOUT ANY WARRANTY; without even the implied warranty of
- * MERCHANTABILITY or FITNESS FOR A PARTICULAR PURPOSE.  See the GNU
- * Lesser General Public License for more details.
- *
- * You should have received a copy of the GNU Lesser General Public
- * License along with this library; if not, write to the Free Software
- * Foundation, Inc., 51 Franklin Street, Fifth Floor, Boston, MA  02110-1301  USA
- *
- * Linden Research, Inc., 945 Battery Street, San Francisco, CA  94111  USA
- * $/LicenseInfo$
- */
-
-#include "llviewerprecompiledheaders.h"
-
-#include "llviewerobjectlist.h"
-
-#include "message.h"
-#include "llfasttimer.h"
-#include "llrender.h"
-#include "llwindow.h"       // decBusyCount()
-
-#include "llviewercontrol.h"
-#include "llface.h"
-#include "llvoavatar.h"
-#include "llviewerobject.h"
-#include "llviewerwindow.h"
-#include "llnetmap.h"
-#include "llagent.h"
-#include "llagentcamera.h"
-#include "pipeline.h"
-#include "llspatialpartition.h"
-#include "lltooltip.h"
-#include "llworld.h"
-#include "llstring.h"
-#include "llhudicon.h"
-#include "llhudnametag.h"
-#include "lldrawable.h"
-#include "llflexibleobject.h"
-#include "llviewertextureanim.h"
-#include "xform.h"
-#include "llsky.h"
-#include "llviewercamera.h"
-#include "llselectmgr.h"
-#include "llresmgr.h"
-#include "llsdutil.h"
-#include "llviewerregion.h"
-#include "llviewerstats.h"
-#include "llviewerstatsrecorder.h"
-#include "llvovolume.h"
-#include "llvoavatarself.h"
-#include "lltoolmgr.h"
-#include "lltoolpie.h"
-#include "llkeyboard.h"
-#include "u64.h"
-#include "llviewertexturelist.h"
-#include "lldatapacker.h"
-#include "llcallstack.h"
-#ifdef LL_USESYSTEMLIBS
-#include <zlib.h>
-#else
-#include "zlib-ng/zlib.h"
-#endif
-#include "object_flags.h"
-
-#include "llappviewer.h"
-#include "llfloaterperms.h"
-#include "llvocache.h"
-#include "llcorehttputil.h"
-#include "llstartup.h"
-
-#include <algorithm>
-#include <iterator>
-
-extern F32 gMinObjectDistance;
-extern bool gAnimateTextures;
-
-#define MAX_CONCURRENT_PHYSICS_REQUESTS 256
-
-void dialog_refresh_all();
-
-// Global lists of objects - should go away soon.
-LLViewerObjectList gObjectList;
-
-extern LLPipeline   gPipeline;
-
-// Statics for object lookup tables.
-U32                     LLViewerObjectList::sSimulatorMachineIndex = 1; // Not zero deliberately, to speed up index check.
-std::map<U64, U32>      LLViewerObjectList::sIPAndPortToIndex;
-std::map<U64, LLUUID>   LLViewerObjectList::sIndexAndLocalIDToUUID;
-
-LLViewerObjectList::LLViewerObjectList()
-{
-<<<<<<< HEAD
-	mCurLazyUpdateIndex = 0;
-	mCurBin = 0;
-	mNumDeadObjects = 0;
-	mNumOrphans = 0;
-	mNumNewObjects = 0;
-	mWasPaused = false;
-	mNumDeadObjectUpdates = 0;
-	mNumUnknownUpdates = 0;
-=======
-    mCurLazyUpdateIndex = 0;
-    mCurBin = 0;
-    mNumDeadObjects = 0;
-    mNumOrphans = 0;
-    mNumNewObjects = 0;
-    mWasPaused = FALSE;
-    mNumDeadObjectUpdates = 0;
-    mNumUnknownUpdates = 0;
->>>>>>> e1623bb2
-}
-
-LLViewerObjectList::~LLViewerObjectList()
-{
-    destroy();
-}
-
-void LLViewerObjectList::destroy()
-{
-    killAllObjects();
-
-    resetObjectBeacons();
-    mActiveObjects.clear();
-    mDeadObjects.clear();
-    mMapObjects.clear();
-    mUUIDObjectMap.clear();
-}
-
-
-void LLViewerObjectList::getUUIDFromLocal(LLUUID &id,
-                                          const U32 local_id,
-                                          const U32 ip,
-                                          const U32 port)
-{
-    U64 ipport = (((U64)ip) << 32) | (U64)port;
-
-    U32 index = sIPAndPortToIndex[ipport];
-
-    if (!index)
-    {
-        index = sSimulatorMachineIndex++;
-        sIPAndPortToIndex[ipport] = index;
-    }
-
-    U64 indexid = (((U64)index) << 32) | (U64)local_id;
-
-    id = get_if_there(sIndexAndLocalIDToUUID, indexid, LLUUID::null);
-}
-
-U64 LLViewerObjectList::getIndex(const U32 local_id,
-                                 const U32 ip,
-                                 const U32 port)
-{
-    U64 ipport = (((U64)ip) << 32) | (U64)port;
-
-    U32 index = sIPAndPortToIndex[ipport];
-
-    if (!index)
-    {
-        return 0;
-    }
-
-    return (((U64)index) << 32) | (U64)local_id;
-}
-
-bool LLViewerObjectList::removeFromLocalIDTable(const LLViewerObject* objectp)
-{
-<<<<<<< HEAD
-	LL_PROFILE_ZONE_SCOPED_CATEGORY_NETWORK;
-
-	if(objectp && objectp->getRegion())
-	{
-		U32 local_id = objectp->mLocalID;		
-		U32 ip = objectp->getRegion()->getHost().getAddress();
-		U32 port = objectp->getRegion()->getHost().getPort();
-		U64 ipport = (((U64)ip) << 32) | (U64)port;
-		U32 index = sIPAndPortToIndex[ipport];
-		
-		// LL_INFOS() << "Removing object from table, local ID " << local_id << ", ip " << ip << ":" << port << LL_ENDL;
-		
-		U64	indexid = (((U64)index) << 32) | (U64)local_id;
-		
-		std::map<U64, LLUUID>::iterator iter = sIndexAndLocalIDToUUID.find(indexid);
-		if (iter == sIndexAndLocalIDToUUID.end())
-		{
-			return false;
-		}
-		
-		// Found existing entry
-		if (iter->second == objectp->getID())
-		{   // Full UUIDs match, so remove the entry
-			sIndexAndLocalIDToUUID.erase(iter);
-			return true;
-		}
-		// UUIDs did not match - this would zap a valid entry, so don't erase it
-		//LL_INFOS() << "Tried to erase entry where id in table (" 
-		//		<< iter->second	<< ") did not match object " << object.getID() << LL_ENDL;
-	}
-	
-	return false ;
-=======
-    LL_PROFILE_ZONE_SCOPED_CATEGORY_NETWORK;
-
-    if(objectp && objectp->getRegion())
-    {
-        U32 local_id = objectp->mLocalID;
-        U32 ip = objectp->getRegion()->getHost().getAddress();
-        U32 port = objectp->getRegion()->getHost().getPort();
-        U64 ipport = (((U64)ip) << 32) | (U64)port;
-        U32 index = sIPAndPortToIndex[ipport];
-
-        // LL_INFOS() << "Removing object from table, local ID " << local_id << ", ip " << ip << ":" << port << LL_ENDL;
-
-        U64 indexid = (((U64)index) << 32) | (U64)local_id;
-
-        std::map<U64, LLUUID>::iterator iter = sIndexAndLocalIDToUUID.find(indexid);
-        if (iter == sIndexAndLocalIDToUUID.end())
-        {
-            return FALSE;
-        }
-
-        // Found existing entry
-        if (iter->second == objectp->getID())
-        {   // Full UUIDs match, so remove the entry
-            sIndexAndLocalIDToUUID.erase(iter);
-            return TRUE;
-        }
-        // UUIDs did not match - this would zap a valid entry, so don't erase it
-        //LL_INFOS() << "Tried to erase entry where id in table ("
-        //      << iter->second << ") did not match object " << object.getID() << LL_ENDL;
-    }
-
-    return FALSE ;
->>>>>>> e1623bb2
-}
-
-void LLViewerObjectList::setUUIDAndLocal(const LLUUID &id,
-                                          const U32 local_id,
-                                          const U32 ip,
-                                          const U32 port)
-{
-    U64 ipport = (((U64)ip) << 32) | (U64)port;
-
-    U32 index = sIPAndPortToIndex[ipport];
-
-    if (!index)
-    {
-        index = sSimulatorMachineIndex++;
-        sIPAndPortToIndex[ipport] = index;
-    }
-
-    U64 indexid = (((U64)index) << 32) | (U64)local_id;
-
-    sIndexAndLocalIDToUUID[indexid] = id;
-
-    //LL_INFOS() << "Adding object to table, full ID " << id
-    //  << ", local ID " << local_id << ", ip " << ip << ":" << port << LL_ENDL;
-}
-
-S32 gFullObjectUpdates = 0;
-S32 gTerseObjectUpdates = 0;
-
-void LLViewerObjectList::processUpdateCore(LLViewerObject* objectp,
-                                           void** user_data,
-                                           U32 i,
-                                           const EObjectUpdateType update_type,
-                                           LLDataPacker* dpp,
-                                           bool just_created,
-                                           bool from_cache)
-{
-    LLMessageSystem* msg = NULL;
-
-    if(!from_cache)
-    {
-        msg = gMessageSystem;
-    }
-
-    // ignore returned flags
-    LL_DEBUGS("ObjectUpdate") << "uuid " << objectp->mID << " calling processUpdateMessage "
-                              << objectp << " just_created " << just_created << " from_cache " << from_cache << " msg " << msg << LL_ENDL;
-    dumpStack("ObjectUpdateStack");
-
-    objectp->processUpdateMessage(msg, user_data, i, update_type, dpp);
-
-    if (objectp->isDead())
-    {
-        // The update failed
-        return;
-    }
-
-    updateActive(objectp);
-
-    if (just_created)
-    {
-        gPipeline.addObject(objectp);
-    }
-
-    // Also sets the approx. pixel area
-    objectp->setPixelAreaAndAngle(gAgent);
-
-    // RN: this must be called after we have a drawable
-    // (from gPipeline.addObject)
-    // so that the drawable parent is set properly
-    if(msg != NULL)
-    {
-    findOrphans(objectp, msg->getSenderIP(), msg->getSenderPort());
-    }
-    else
-    {
-        LLViewerRegion* regionp = objectp->getRegion();
-        if(regionp != NULL)
-        {
-            findOrphans(objectp, regionp->getHost().getAddress(), regionp->getHost().getPort());
-        }
-    }
-
-    // If we're just wandering around, don't create new objects selected.
-    if (just_created
-        && update_type != OUT_TERSE_IMPROVED
-        && objectp->mCreateSelected)
-    {
-        if ( LLToolMgr::getInstance()->getCurrentTool() != LLToolPie::getInstance() )
-        {
-            // LL_INFOS() << "DEBUG selecting " << objectp->mID << " "
-            // << objectp->mLocalID << LL_ENDL;
-            LLSelectMgr::getInstance()->selectObjectAndFamily(objectp);
-            dialog_refresh_all();
-        }
-
-        objectp->mCreateSelected = false;
-        gViewerWindow->getWindow()->decBusyCount();
-        gViewerWindow->setCursor( UI_CURSOR_ARROW );
-    }
-}
-
-static LLTrace::BlockTimerStatHandle FTM_PROCESS_OBJECTS("Process Objects");
-
-LLViewerObject* LLViewerObjectList::processObjectUpdateFromCache(LLVOCacheEntry* entry, LLViewerRegion* regionp)
-{
-    LL_PROFILE_ZONE_SCOPED_CATEGORY_NETWORK;
-
-    LLDataPacker *cached_dpp = entry->getDP();
-
-    if (!cached_dpp || gNonInteractive)
-    {
-        return NULL; //nothing cached.
-    }
-
-    LLViewerObject *objectp;
-    U32             local_id;
-    LLPCode         pcode = 0;
-    LLUUID          fullid;
-    LLViewerStatsRecorder& recorder = LLViewerStatsRecorder::instance();
-
-    // Cache Hit.
-    record(LLStatViewer::OBJECT_CACHE_HIT_RATE, LLUnits::Ratio::fromValue(1));
-
-    cached_dpp->reset();
-    cached_dpp->unpackUUID(fullid, "ID");
-    cached_dpp->unpackU32(local_id, "LocalID");
-    cached_dpp->unpackU8(pcode, "PCode");
-
-    objectp = findObject(fullid);
-
-    if (objectp)
-    {
-        if(!objectp->isDead() && (objectp->mLocalID != entry->getLocalID() ||
-            objectp->getRegion() != regionp))
-        {
-            removeFromLocalIDTable(objectp);
-            setUUIDAndLocal(fullid, entry->getLocalID(),
-                            regionp->getHost().getAddress(),
-                            regionp->getHost().getPort());
-
-            if (objectp->mLocalID != entry->getLocalID())
-            {   // Update local ID in object with the one sent from the region
-                objectp->mLocalID = entry->getLocalID();
-            }
-
-            if (objectp->getRegion() != regionp)
-            {   // Object changed region, so update it
-                objectp->updateRegion(regionp); // for LLVOAvatar
-            }
-        }
-        else
-        {
-            //should fall through if already loaded because may need to update the object.
-            //return objectp; //already loaded.
-        }
-    }
-
-    bool justCreated = false;
-    if (!objectp)
-    {
-        objectp = createObjectFromCache(pcode, regionp, fullid, entry->getLocalID());
-
-        LL_DEBUGS("ObjectUpdate") << "uuid " << fullid << " created objectp " << objectp << LL_ENDL;
-        dumpStack("ObjectUpdateStack");
-<<<<<<< HEAD
-	 	
-		if (!objectp)
-		{
-			LL_INFOS() << "createObject failure for object: " << fullid << LL_ENDL;
-			recorder.objectUpdateFailure();
-			return NULL;
-		}
-		justCreated = true;
-		mNumNewObjects++;
-	}
-
-	if (objectp->isDead())
-	{
-		LL_WARNS() << "Dead object " << objectp->mID << " in UUID map 1!" << LL_ENDL;
-	}
-		
-	processUpdateCore(objectp, NULL, 0, OUT_FULL_CACHED, cached_dpp, justCreated, true);
-	objectp->loadFlags(entry->getUpdateFlags()); //just in case, reload update flags from cache.
-	
-	if(entry->getHitCount() > 0)
-	{
-		objectp->setLastUpdateType(OUT_FULL_CACHED);
-	}
-	else
-	{
-		objectp->setLastUpdateType(OUT_FULL_COMPRESSED); //newly cached
-		objectp->setLastUpdateCached(true);
-	}
-	LLVOAvatar::cullAvatarsByPixelArea();
-
-	return objectp;
-=======
-
-        if (!objectp)
-        {
-            LL_INFOS() << "createObject failure for object: " << fullid << LL_ENDL;
-            recorder.objectUpdateFailure();
-            return NULL;
-        }
-        justCreated = true;
-        mNumNewObjects++;
-    }
-
-    if (objectp->isDead())
-    {
-        LL_WARNS() << "Dead object " << objectp->mID << " in UUID map 1!" << LL_ENDL;
-    }
-
-    processUpdateCore(objectp, NULL, 0, OUT_FULL_CACHED, cached_dpp, justCreated, true);
-    objectp->loadFlags(entry->getUpdateFlags()); //just in case, reload update flags from cache.
-
-    if(entry->getHitCount() > 0)
-    {
-        objectp->setLastUpdateType(OUT_FULL_CACHED);
-    }
-    else
-    {
-        objectp->setLastUpdateType(OUT_FULL_COMPRESSED); //newly cached
-        objectp->setLastUpdateCached(TRUE);
-    }
-    LLVOAvatar::cullAvatarsByPixelArea();
-
-    return objectp;
->>>>>>> e1623bb2
-}
-
-void LLViewerObjectList::processObjectUpdate(LLMessageSystem *mesgsys,
-                                             void **user_data,
-                                             const EObjectUpdateType update_type,
-                                             bool compressed)
-{
-<<<<<<< HEAD
-	LL_RECORD_BLOCK_TIME(FTM_PROCESS_OBJECTS);	
-	
-	LLViewerObject *objectp;
-	S32			num_objects;
-	U32			local_id;
-	LLPCode		pcode = 0;
-	LLUUID		fullid;
-	S32			i;
-
-	// figure out which simulator these are from and get it's index
-	// Coordinates in simulators are region-local
-	// Until we get region-locality working on viewer we
-	// have to transform to absolute coordinates.
-	num_objects = mesgsys->getNumberOfBlocksFast(_PREHASH_ObjectData);
-
-	// I don't think this case is ever hit.  TODO* Test this.
-	if (!compressed && update_type != OUT_FULL)
-	{
-		//LL_INFOS() << "TEST: !cached && !compressed && update_type != OUT_FULL" << LL_ENDL;
-		gTerseObjectUpdates += num_objects;
-		/*
-		S32 size;
-		if (mesgsys->getReceiveCompressedSize())
-		{
-			size = mesgsys->getReceiveCompressedSize();
-		}
-		else
-		{
-			size = mesgsys->getReceiveSize();
-		}
-		LL_INFOS() << "Received terse " << num_objects << " in " << size << " byte (" << size/num_objects << ")" << LL_ENDL;
-		*/
-	}
-	else
-	{
-		/*
-		S32 size;
-		if (mesgsys->getReceiveCompressedSize())
-		{
-			size = mesgsys->getReceiveCompressedSize();
-		}
-		else
-		{
-			size = mesgsys->getReceiveSize();
-		}
-
-		LL_INFOS() << "Received " << num_objects << " in " << size << " byte (" << size/num_objects << ")" << LL_ENDL;
-		*/
-		gFullObjectUpdates += num_objects;
-	}
-
-	U64 region_handle;
-	mesgsys->getU64Fast(_PREHASH_RegionData, _PREHASH_RegionHandle, region_handle);
-	
-	LLViewerRegion *regionp = LLWorld::getInstance()->getRegionFromHandle(region_handle);
-
-	if (!regionp)
-	{
-		LL_WARNS() << "Object update from unknown region! " << region_handle << LL_ENDL;
-		return;
-	}
-
-	U8 compressed_dpbuffer[2048];
-	LLDataPackerBinaryBuffer compressed_dp(compressed_dpbuffer, 2048);
-	LLViewerStatsRecorder& recorder = LLViewerStatsRecorder::instance();
-
-	for (i = 0; i < num_objects; i++)
-	{
-		bool justCreated = false;
-		bool update_cache = false; //update object cache if it is a full-update or terse update
-
-		if (compressed)
-		{
-			compressed_dp.reset();
-
-			S32 uncompressed_length = mesgsys->getSizeFast(_PREHASH_ObjectData, i, _PREHASH_Data);
-			LL_DEBUGS("ObjectUpdate") << "got binary data from message to compressed_dpbuffer" << LL_ENDL;
-			mesgsys->getBinaryDataFast(_PREHASH_ObjectData, _PREHASH_Data, compressed_dpbuffer, 0, i, 2048);
-			compressed_dp.assignBuffer(compressed_dpbuffer, uncompressed_length);
-
-			if (update_type != OUT_TERSE_IMPROVED) // OUT_FULL_COMPRESSED only?
-			{
-				U32 flags = 0;
-				mesgsys->getU32Fast(_PREHASH_ObjectData, _PREHASH_UpdateFlags, flags, i);
-
-				compressed_dp.unpackUUID(fullid, "ID");
-				compressed_dp.unpackU32(local_id, "LocalID");
-				compressed_dp.unpackU8(pcode, "PCode");
-				
-				if (pcode == 0)
-				{
-					// object creation will fail, LLViewerObject::createObject()
-					LL_WARNS() << "Received object " << fullid
-						<< " with 0 PCode. Local id: " << local_id
-						<< " Flags: " << flags
-						<< " Region: " << regionp->getName()
-						<< " Region id: " << regionp->getRegionID() << LL_ENDL;
-					recorder.objectUpdateFailure();
-					continue;
-				}
-				else if ((flags & FLAGS_TEMPORARY_ON_REZ) == 0)
-				{
-					//send to object cache
-					regionp->cacheFullUpdate(compressed_dp, flags);
-					continue;
-				}
-			}
-			else //OUT_TERSE_IMPROVED
-			{
-				update_cache = true;
-				compressed_dp.unpackU32(local_id, "LocalID");
-				getUUIDFromLocal(fullid,
-								 local_id,
-								 gMessageSystem->getSenderIP(),
-								 gMessageSystem->getSenderPort());
-				if (fullid.isNull())
-				{
-					LL_DEBUGS() << "update for unknown localid " << local_id << " host " << gMessageSystem->getSender() << ":" << gMessageSystem->getSenderPort() << LL_ENDL;
-					mNumUnknownUpdates++;
-				}
-			}
-		}
-		else if (update_type != OUT_FULL) // !compressed, !OUT_FULL ==> OUT_FULL_CACHED only?
-		{
-			mesgsys->getU32Fast(_PREHASH_ObjectData, _PREHASH_ID, local_id, i);
-
-			getUUIDFromLocal(fullid,
-							local_id,
-							gMessageSystem->getSenderIP(),
-							gMessageSystem->getSenderPort());
-			if (fullid.isNull())
-			{
-				// LL_WARNS() << "update for unknown localid " << local_id << " host " << gMessageSystem->getSender() << LL_ENDL;
-				mNumUnknownUpdates++;
-			}
-=======
-    LL_RECORD_BLOCK_TIME(FTM_PROCESS_OBJECTS);
-
-    LLViewerObject *objectp;
-    S32         num_objects;
-    U32         local_id;
-    LLPCode     pcode = 0;
-    LLUUID      fullid;
-    S32         i;
-
-    // figure out which simulator these are from and get it's index
-    // Coordinates in simulators are region-local
-    // Until we get region-locality working on viewer we
-    // have to transform to absolute coordinates.
-    num_objects = mesgsys->getNumberOfBlocksFast(_PREHASH_ObjectData);
-
-    // I don't think this case is ever hit.  TODO* Test this.
-    if (!compressed && update_type != OUT_FULL)
-    {
-        //LL_INFOS() << "TEST: !cached && !compressed && update_type != OUT_FULL" << LL_ENDL;
-        gTerseObjectUpdates += num_objects;
-        /*
-        S32 size;
-        if (mesgsys->getReceiveCompressedSize())
-        {
-            size = mesgsys->getReceiveCompressedSize();
-        }
-        else
-        {
-            size = mesgsys->getReceiveSize();
-        }
-        LL_INFOS() << "Received terse " << num_objects << " in " << size << " byte (" << size/num_objects << ")" << LL_ENDL;
-        */
-    }
-    else
-    {
-        /*
-        S32 size;
-        if (mesgsys->getReceiveCompressedSize())
-        {
-            size = mesgsys->getReceiveCompressedSize();
-        }
-        else
-        {
-            size = mesgsys->getReceiveSize();
-        }
-
-        LL_INFOS() << "Received " << num_objects << " in " << size << " byte (" << size/num_objects << ")" << LL_ENDL;
-        */
-        gFullObjectUpdates += num_objects;
-    }
-
-    U64 region_handle;
-    mesgsys->getU64Fast(_PREHASH_RegionData, _PREHASH_RegionHandle, region_handle);
-
-    LLViewerRegion *regionp = LLWorld::getInstance()->getRegionFromHandle(region_handle);
-
-    if (!regionp)
-    {
-        LL_WARNS() << "Object update from unknown region! " << region_handle << LL_ENDL;
-        return;
-    }
-
-    U8 compressed_dpbuffer[2048];
-    LLDataPackerBinaryBuffer compressed_dp(compressed_dpbuffer, 2048);
-    LLViewerStatsRecorder& recorder = LLViewerStatsRecorder::instance();
-
-    for (i = 0; i < num_objects; i++)
-    {
-        BOOL justCreated = FALSE;
-        bool update_cache = false; //update object cache if it is a full-update or terse update
-
-        if (compressed)
-        {
-            compressed_dp.reset();
-
-            S32 uncompressed_length = mesgsys->getSizeFast(_PREHASH_ObjectData, i, _PREHASH_Data);
-            LL_DEBUGS("ObjectUpdate") << "got binary data from message to compressed_dpbuffer" << LL_ENDL;
-            mesgsys->getBinaryDataFast(_PREHASH_ObjectData, _PREHASH_Data, compressed_dpbuffer, 0, i, 2048);
-            compressed_dp.assignBuffer(compressed_dpbuffer, uncompressed_length);
-
-            if (update_type != OUT_TERSE_IMPROVED) // OUT_FULL_COMPRESSED only?
-            {
-                U32 flags = 0;
-                mesgsys->getU32Fast(_PREHASH_ObjectData, _PREHASH_UpdateFlags, flags, i);
-
-                compressed_dp.unpackUUID(fullid, "ID");
-                compressed_dp.unpackU32(local_id, "LocalID");
-                compressed_dp.unpackU8(pcode, "PCode");
-
-                if (pcode == 0)
-                {
-                    // object creation will fail, LLViewerObject::createObject()
-                    LL_WARNS() << "Received object " << fullid
-                        << " with 0 PCode. Local id: " << local_id
-                        << " Flags: " << flags
-                        << " Region: " << regionp->getName()
-                        << " Region id: " << regionp->getRegionID() << LL_ENDL;
-                    recorder.objectUpdateFailure();
-                    continue;
-                }
-                else if ((flags & FLAGS_TEMPORARY_ON_REZ) == 0)
-                {
-                    //send to object cache
-                    regionp->cacheFullUpdate(compressed_dp, flags);
-                    continue;
-                }
-            }
-            else //OUT_TERSE_IMPROVED
-            {
-                update_cache = true;
-                compressed_dp.unpackU32(local_id, "LocalID");
-                getUUIDFromLocal(fullid,
-                                 local_id,
-                                 gMessageSystem->getSenderIP(),
-                                 gMessageSystem->getSenderPort());
-                if (fullid.isNull())
-                {
-                    LL_DEBUGS() << "update for unknown localid " << local_id << " host " << gMessageSystem->getSender() << ":" << gMessageSystem->getSenderPort() << LL_ENDL;
-                    mNumUnknownUpdates++;
-                }
-            }
-        }
-        else if (update_type != OUT_FULL) // !compressed, !OUT_FULL ==> OUT_FULL_CACHED only?
-        {
-            mesgsys->getU32Fast(_PREHASH_ObjectData, _PREHASH_ID, local_id, i);
-
-            getUUIDFromLocal(fullid,
-                            local_id,
-                            gMessageSystem->getSenderIP(),
-                            gMessageSystem->getSenderPort());
-            if (fullid.isNull())
-            {
-                // LL_WARNS() << "update for unknown localid " << local_id << " host " << gMessageSystem->getSender() << LL_ENDL;
-                mNumUnknownUpdates++;
-            }
->>>>>>> e1623bb2
-            else
-            {
-                LL_DEBUGS("ObjectUpdate") << "Non-full, non-compressed update, obj " << local_id << ", global ID " << fullid << " from " << mesgsys->getSender() << LL_ENDL;
-            }
-        }
-        else // OUT_FULL only?
-        {
-            update_cache = true;
-            mesgsys->getUUIDFast(_PREHASH_ObjectData, _PREHASH_FullID, fullid, i);
-            mesgsys->getU32Fast(_PREHASH_ObjectData, _PREHASH_ID, local_id, i);
-            LL_DEBUGS("ObjectUpdate") << "Full Update, obj " << local_id << ", global ID " << fullid << " from " << mesgsys->getSender() << LL_ENDL;
-        }
-        objectp = findObject(fullid);
-
-        if (compressed)
-        {
-            LL_DEBUGS("ObjectUpdate") << "uuid " << fullid << " received compressed data from message (earlier in function)" << LL_ENDL;
-        }
-        LL_DEBUGS("ObjectUpdate") << "uuid " << fullid << " objectp " << objectp
-                                     << " update_cache " << (S32) update_cache << " compressed " << compressed
-                                     << " update_type "  << update_type << LL_ENDL;
-        dumpStack("ObjectUpdateStack");
-
-        if(update_cache)
-        {
-            //update object cache if the object receives a full-update or terse update
-            objectp = regionp->updateCacheEntry(local_id, objectp);
-        }
-
-        // This looks like it will break if the local_id of the object doesn't change
-        // upon boundary crossing, but we check for region id matching later...
-        // Reset object local id and region pointer if things have changed
-        if (objectp &&
-            ((objectp->mLocalID != local_id) ||
-             (objectp->getRegion() != regionp)))
-        {
-            //if (objectp->getRegion())
-            //{
-            //  LL_INFOS() << "Local ID change: Removing object from table, local ID " << objectp->mLocalID
-            //          << ", id from message " << local_id << ", from "
-            //          << LLHost(objectp->getRegion()->getHost().getAddress(), objectp->getRegion()->getHost().getPort())
-            //          << ", full id " << fullid
-            //          << ", objects id " << objectp->getID()
-            //          << ", regionp " << (U32) regionp << ", object region " << (U32) objectp->getRegion()
-            //          << LL_ENDL;
-            //}
-            removeFromLocalIDTable(objectp);
-            setUUIDAndLocal(fullid,
-                            local_id,
-                            gMessageSystem->getSenderIP(),
-                            gMessageSystem->getSenderPort());
-
-            if (objectp->mLocalID != local_id)
-            {   // Update local ID in object with the one sent from the region
-                objectp->mLocalID = local_id;
-            }
-
-            if (objectp->getRegion() != regionp)
-            {   // Object changed region, so update it
-                objectp->updateRegion(regionp); // for LLVOAvatar
-            }
-        }
-
-        if (!objectp)
-        {
-            if (compressed)
-            {
-                if (update_type == OUT_TERSE_IMPROVED)
-                {
-                    // LL_INFOS() << "terse update for an unknown object (compressed):" << fullid << LL_ENDL;
-                    recorder.objectUpdateFailure();
-                    continue;
-                }
-            }
-            else
-            {
-                if (update_type != OUT_FULL)
-                {
-                    //LL_INFOS() << "terse update for an unknown object:" << fullid << LL_ENDL;
-                    recorder.objectUpdateFailure();
-                    continue;
-                }
-
-                mesgsys->getU8Fast(_PREHASH_ObjectData, _PREHASH_PCode, pcode, i);
-
-            }
-#ifdef IGNORE_DEAD
-            if (mDeadObjects.find(fullid) != mDeadObjects.end())
-            {
-                mNumDeadObjectUpdates++;
-                //LL_INFOS() << "update for a dead object:" << fullid << LL_ENDL;
-                recorder.objectUpdateFailure();
-                continue;
-            }
-#endif
-
-            objectp = createObject(pcode, regionp, fullid, local_id, gMessageSystem->getSender());
-
-            LL_DEBUGS("ObjectUpdate") << "creating object " << fullid << " result " << objectp << LL_ENDL;
-            dumpStack("ObjectUpdateStack");
-
-<<<<<<< HEAD
-			if (!objectp)
-			{
-				LL_INFOS() << "createObject failure for object: " << fullid << LL_ENDL;
-				recorder.objectUpdateFailure();
-				continue;
-			}
-
-			justCreated = true;
-			mNumNewObjects++;
-		}
-
-		if (objectp->isDead())
-		{
-			LL_WARNS() << "Dead object " << objectp->mID << " in UUID map 1!" << LL_ENDL;
-		}
-
-		//bool bCached = false;
-		if (compressed)
-		{
-			if (update_type != OUT_TERSE_IMPROVED) // OUT_FULL_COMPRESSED only?
-			{
-				objectp->mLocalID = local_id;
-			}
-			processUpdateCore(objectp, user_data, i, update_type, &compressed_dp, justCreated);
-=======
-            if (!objectp)
-            {
-                LL_INFOS() << "createObject failure for object: " << fullid << LL_ENDL;
-                recorder.objectUpdateFailure();
-                continue;
-            }
-
-            justCreated = TRUE;
-            mNumNewObjects++;
-        }
-
-        if (objectp->isDead())
-        {
-            LL_WARNS() << "Dead object " << objectp->mID << " in UUID map 1!" << LL_ENDL;
-        }
-
-        //bool bCached = false;
-        if (compressed)
-        {
-            if (update_type != OUT_TERSE_IMPROVED) // OUT_FULL_COMPRESSED only?
-            {
-                objectp->mLocalID = local_id;
-            }
-            processUpdateCore(objectp, user_data, i, update_type, &compressed_dp, justCreated);
->>>>>>> e1623bb2
-
-#if 0
-            if (update_type != OUT_TERSE_IMPROVED) // OUT_FULL_COMPRESSED only?
-            {
-                U32 flags = 0;
-                mesgsys->getU32Fast(_PREHASH_ObjectData, _PREHASH_UpdateFlags, flags, i);
-
-                if(!(flags & FLAGS_TEMPORARY_ON_REZ))
-                {
-                    bCached = true;
-                    LLViewerRegion::eCacheUpdateResult result = objectp->mRegionp->cacheFullUpdate(objectp, compressed_dp, flags);
-                    recorder.cacheFullUpdate(result);
-                }
-            }
-#endif
-        }
-        else
-        {
-            if (update_type == OUT_FULL)
-            {
-                objectp->mLocalID = local_id;
-            }
-            processUpdateCore(objectp, user_data, i, update_type, NULL, justCreated);
-        }
-        recorder.objectUpdateEvent(update_type);
-        objectp->setLastUpdateType(update_type);
-    }
-
-    LLVOAvatar::cullAvatarsByPixelArea();
-}
-
-void LLViewerObjectList::processCompressedObjectUpdate(LLMessageSystem *mesgsys,
-                                             void **user_data,
-                                             const EObjectUpdateType update_type)
-{
-    processObjectUpdate(mesgsys, user_data, update_type, true);
-}
-
-void LLViewerObjectList::processCachedObjectUpdate(LLMessageSystem *mesgsys,
-                                             void **user_data,
-                                             const EObjectUpdateType update_type)
-{
-    //processObjectUpdate(mesgsys, user_data, update_type, true, false);
-
-    S32 num_objects = mesgsys->getNumberOfBlocksFast(_PREHASH_ObjectData);
-    gFullObjectUpdates += num_objects;
-
-    U64 region_handle;
-    mesgsys->getU64Fast(_PREHASH_RegionData, _PREHASH_RegionHandle, region_handle);
-    LLViewerRegion *regionp = LLWorld::getInstance()->getRegionFromHandle(region_handle);
-    if (!regionp)
-    {
-        LL_WARNS() << "Object update from unknown region! " << region_handle << LL_ENDL;
-        return;
-    }
-
-    LLViewerStatsRecorder& recorder = LLViewerStatsRecorder::instance();
-
-    for (S32 i = 0; i < num_objects; i++)
-    {
-        U32 id;
-        U32 crc;
-        U32 flags;
-        mesgsys->getU32Fast(_PREHASH_ObjectData, _PREHASH_ID, id, i);
-        mesgsys->getU32Fast(_PREHASH_ObjectData, _PREHASH_CRC, crc, i);
-        mesgsys->getU32Fast(_PREHASH_ObjectData, _PREHASH_UpdateFlags, flags, i);
-
-        LL_DEBUGS("ObjectUpdate") << "got probe for id " << id << " crc " << crc << LL_ENDL;
-        dumpStack("ObjectUpdateStack");
-
-        // Lookup data packer and add this id to cache miss lists if necessary.
-        U8 cache_miss_type = LLViewerRegion::CACHE_MISS_TYPE_NONE;
-        if (regionp->probeCache(id, crc, flags, cache_miss_type))
-        {   // Cache Hit
-            recorder.cacheHitEvent();
-        }
-        else
-        {   // Cache Miss
-            LL_DEBUGS("ObjectUpdate") << "cache miss for id " << id << " crc " << crc << " miss type " << (S32) cache_miss_type << LL_ENDL;
-            recorder.cacheMissEvent(cache_miss_type);
-        }
-    }
-
-    return;
-}
-
-void LLViewerObjectList::dirtyAllObjectInventory()
-{
-    for (vobj_list_t::iterator iter = mObjects.begin(); iter != mObjects.end(); ++iter)
-    {
-        (*iter)->dirtyInventory();
-    }
-}
-
-void LLViewerObjectList::updateApparentAngles(LLAgent &agent)
-{
-    S32 i;
-    LLViewerObject *objectp;
-
-    S32 num_updates, max_value;
-    if (NUM_BINS - 1 == mCurBin)
-    {
-        // Remainder (mObjects.size() could have changed)
-        num_updates = (S32) mObjects.size() - mCurLazyUpdateIndex;
-        max_value = (S32) mObjects.size();
-    }
-    else
-    {
-        num_updates = ((S32) mObjects.size() / NUM_BINS) + 1;
-        max_value = llmin((S32) mObjects.size(), mCurLazyUpdateIndex + num_updates);
-    }
-
-    // Iterate through some of the objects and lazy update their texture priorities
-    for (i = mCurLazyUpdateIndex; i < max_value; i++)
-    {
-        objectp = mObjects[i];
-        if (!objectp->isDead())
-        {
-            //  Update distance & gpw
-            objectp->setPixelAreaAndAngle(agent); // Also sets the approx. pixel area
-            objectp->updateTextures();  // Update the image levels of textures for this object.
-        }
-    }
-
-    mCurLazyUpdateIndex = max_value;
-    if (mCurLazyUpdateIndex == mObjects.size())
-    {
-        // restart
-        mCurLazyUpdateIndex = 0;
-        mCurBin = 0; // keep in sync with index (mObjects.size() could have changed)
-    }
-    else
-    {
-        mCurBin = (mCurBin + 1) % NUM_BINS;
-    }
-
-#if 0
-    // Slam priorities for textures that we care about (hovered, selected, and focused)
-    // Hovered
-    // Assumes only one level deep of parenting
-    LLSelectNode* nodep = LLSelectMgr::instance().getHoverNode();
-    if (nodep)
-    {
-        objectp = nodep->getObject();
-        if (objectp)
-        {
-            objectp->boostTexturePriority();
-        }
-    }
-
-    // Focused
-    objectp = gAgentCamera.getFocusObject();
-    if (objectp)
-    {
-        objectp->boostTexturePriority();
-    }
-#endif
-
-    // Selected
-    struct f : public LLSelectedObjectFunctor
-    {
-        virtual bool apply(LLViewerObject* objectp)
-        {
-            if (objectp)
-            {
-                objectp->boostTexturePriority();
-            }
-            return true;
-        }
-    } func;
-    LLSelectMgr::getInstance()->getSelection()->applyToRootObjects(&func);
-
-    LLVOAvatar::cullAvatarsByPixelArea();
-}
-
-void LLViewerObjectList::update(LLAgent &agent)
-{
-    LL_PROFILE_ZONE_SCOPED_CATEGORY_NETWORK;
-
-    // Update globals
-    LLViewerObject::setVelocityInterpolate( gSavedSettings.getBOOL("VelocityInterpolate") );
-    LLViewerObject::setPingInterpolate( gSavedSettings.getBOOL("PingInterpolate") );
-
-    F32 interp_time = gSavedSettings.getF32("InterpolationTime");
-    F32 phase_out_time = gSavedSettings.getF32("InterpolationPhaseOut");
-    F32 region_interp_time = llclamp(gSavedSettings.getF32("RegionCrossingInterpolationTime"), 0.5f, 5.f);
-    if (interp_time < 0.0 ||
-        phase_out_time < 0.0 ||
-        phase_out_time > interp_time)
-    {
-        LL_WARNS() << "Invalid values for InterpolationTime or InterpolationPhaseOut, resetting to defaults" << LL_ENDL;
-        interp_time = 3.0f;
-        phase_out_time = 1.0f;
-    }
-    LLViewerObject::setPhaseOutUpdateInterpolationTime( interp_time );
-    LLViewerObject::setMaxUpdateInterpolationTime( phase_out_time );
-    LLViewerObject::setMaxRegionCrossingInterpolationTime(region_interp_time);
-
-    gAnimateTextures = gSavedSettings.getBOOL("AnimateTextures");
-
-    // update global timer
-    F32 last_time = gFrameTimeSeconds;
-    U64Microseconds time = totalTime();              // this will become the new gFrameTime when the update is done
-    // Time _can_ go backwards, for example if the user changes the system clock.
-    // It doesn't cause any fatal problems (just some oddness with stats), so we shouldn't assert here.
-//  llassert(time > gFrameTime);
-    F64Seconds time_diff = time - gFrameTime;
-    gFrameTime  = time;
-    F64Seconds time_since_start = gFrameTime - gStartTime;
-    gFrameTimeSeconds = time_since_start;
-
-    gFrameIntervalSeconds = gFrameTimeSeconds - last_time;
-    if (gFrameIntervalSeconds < 0.f)
-    {
-        gFrameIntervalSeconds = 0.f;
-    }
-
-    //clear avatar LOD change counter
-    LLVOAvatar::sNumLODChangesThisFrame = 0;
-
-    const F64 frame_time = LLFrameTimer::getElapsedSeconds();
-
-    LLViewerObject *objectp = NULL;
-
-    // Make a copy of the list in case something in idleUpdate() messes with it
-    static std::vector<LLViewerObject*> idle_list;
-
-    U32 idle_count = 0;
-
-    {
-        for (std::vector<LLPointer<LLViewerObject> >::iterator active_iter = mActiveObjects.begin();
-            active_iter != mActiveObjects.end(); active_iter++)
-        {
-            objectp = *active_iter;
-            if (objectp)
-            {
-                if (idle_count >= idle_list.size())
-                {
-                    idle_list.push_back( objectp );
-                }
-            else
-                {
-                    idle_list[idle_count] = objectp;
-                }
-                ++idle_count;
-            }
-            else
-            {   // There shouldn't be any NULL pointers in the list, but they have caused
-                // crashes before.  This may be idleUpdate() messing with the list.
-                LL_WARNS() << "LLViewerObjectList::update has a NULL objectp" << LL_ENDL;
-            }
-        }
-    }
-
-    std::vector<LLViewerObject*>::iterator idle_end = idle_list.begin()+idle_count;
-
-    if (gSavedSettings.getBOOL("FreezeTime"))
-    {
-
-        for (std::vector<LLViewerObject*>::iterator iter = idle_list.begin();
-            iter != idle_end; iter++)
-        {
-            objectp = *iter;
-            if (objectp->isAvatar())
-            {
-                objectp->idleUpdate(agent, frame_time);
-            }
-        }
-    }
-    else
-    {
-        for (std::vector<LLViewerObject*>::iterator idle_iter = idle_list.begin();
-            idle_iter != idle_end; idle_iter++)
-        {
-            objectp = *idle_iter;
-            llassert(objectp->isActive());
-                objectp->idleUpdate(agent, frame_time);
-        }
-
-        //update flexible objects
-        LLVolumeImplFlexible::updateClass();
-
-        //update animated textures
-        if (gAnimateTextures)
-        {
-            LLViewerTextureAnim::updateClass();
-        }
-    }
-
-
-
-    fetchObjectCosts();
-    fetchPhysicsFlags();
-
-    // update max computed render cost
-    LLVOVolume::updateRenderComplexity();
-
-    // compute all sorts of time-based stats
-    // don't factor frames that were paused into the stats
-    if (! mWasPaused)
-    {
-        LLViewerStats::getInstance()->updateFrameStats(time_diff);
-    }
-
-    /*
-    // Debugging code for viewing orphans, and orphaned parents
-    LLUUID id;
-    for (i = 0; i < mOrphanParents.size(); i++)
-    {
-        id = sIndexAndLocalIDToUUID[mOrphanParents[i]];
-        LLViewerObject *objectp = findObject(id);
-        if (objectp)
-        {
-            std::string id_str;
-            objectp->mID.toString(id_str);
-            std::string tmpstr = std::string("Par:  ") + id_str;
-            addDebugBeacon(objectp->getPositionAgent(),
-                            tmpstr,
-                            LLColor4(1.f,0.f,0.f,1.f),
-                            LLColor4(1.f,1.f,1.f,1.f));
-        }
-    }
-
-    LLColor4 text_color;
-    for (i = 0; i < mOrphanChildren.size(); i++)
-    {
-        OrphanInfo oi = mOrphanChildren[i];
-        LLViewerObject *objectp = findObject(oi.mChildInfo);
-        if (objectp)
-        {
-            std::string id_str;
-            objectp->mID.toString(id_str);
-            std::string tmpstr;
-            if (objectp->getParent())
-            {
-                tmpstr = std::string("ChP:  ") + id_str;
-                text_color = LLColor4(0.f, 1.f, 0.f, 1.f);
-            }
-            else
-            {
-                tmpstr = std::string("ChNoP:    ") + id_str;
-                text_color = LLColor4(1.f, 0.f, 0.f, 1.f);
-            }
-            id = sIndexAndLocalIDToUUID[oi.mParentInfo];
-            addDebugBeacon(objectp->getPositionAgent() + LLVector3(0.f, 0.f, -0.25f),
-                            tmpstr,
-                            LLColor4(0.25f,0.25f,0.25f,1.f),
-                            text_color);
-        }
-        i++;
-    }
-    */
-
-    sample(LLStatViewer::NUM_OBJECTS, mObjects.size());
-    sample(LLStatViewer::NUM_ACTIVE_OBJECTS, idle_count);
-}
-
-void LLViewerObjectList::fetchObjectCosts()
-{
-    // issue http request for stale object physics costs
-    if (!mStaleObjectCost.empty())
-    {
-        LLViewerRegion* regionp = gAgent.getRegion();
-
-        if (regionp)
-        {
-            std::string url = regionp->getCapability("GetObjectCost");
-
-            if (!url.empty())
-            {
-                LLCoros::instance().launch("LLViewerObjectList::fetchObjectCostsCoro",
-                    boost::bind(&LLViewerObjectList::fetchObjectCostsCoro, this, url));
-            }
-            else
-            {
-                mStaleObjectCost.clear();
-                mPendingObjectCost.clear();
-            }
-        }
-    }
-}
-
-/*static*/
-void LLViewerObjectList::reportObjectCostFailure(LLSD &objectList)
-{
-    // TODO*: No more hard coding
-    for (LLSD::array_iterator it = objectList.beginArray(); it != objectList.endArray(); ++it)
-    {
-        gObjectList.onObjectCostFetchFailure(it->asUUID());
-    }
-}
-
-
-void LLViewerObjectList::fetchObjectCostsCoro(std::string url)
-{
-    LLCore::HttpRequest::policy_t httpPolicy(LLCore::HttpRequest::DEFAULT_POLICY_ID);
-    LLCoreHttpUtil::HttpCoroutineAdapter::ptr_t
-        httpAdapter(new LLCoreHttpUtil::HttpCoroutineAdapter("genericPostCoro", httpPolicy));
-    LLCore::HttpRequest::ptr_t httpRequest(new LLCore::HttpRequest);
-
-
-
-    uuid_set_t diff;
-
-    std::set_difference(mStaleObjectCost.begin(), mStaleObjectCost.end(),
-        mPendingObjectCost.begin(), mPendingObjectCost.end(),
-        std::inserter(diff, diff.begin()));
-
-    mStaleObjectCost.clear();
-
-    if (diff.empty())
-    {
-        LL_INFOS() << "No outstanding object IDs to request. Pending count: " << mPendingObjectCost.size() << LL_ENDL;
-        return;
-    }
-
-    LLSD idList(LLSD::emptyArray());
-
-    for (uuid_set_t::iterator it = diff.begin(); it != diff.end(); ++it)
-    {
-        idList.append(*it);
-    }
-
-    mPendingObjectCost.insert(diff.begin(), diff.end());
-
-    LLSD postData = LLSD::emptyMap();
-
-    postData["object_ids"] = idList;
-
-    LLSD result = httpAdapter->postAndSuspend(httpRequest, url, postData);
-
-    LLSD httpResults = result[LLCoreHttpUtil::HttpCoroutineAdapter::HTTP_RESULTS];
-    LLCore::HttpStatus status = LLCoreHttpUtil::HttpCoroutineAdapter::getStatusFromLLSD(httpResults);
-
-    if (!status || result.has("error"))
-    {
-        if (result.has("error"))
-        {
-            LL_WARNS() << "Application level error when fetching object "
-                << "cost.  Message: " << result["error"]["message"].asString()
-                << ", identifier: " << result["error"]["identifier"].asString()
-                << LL_ENDL;
-
-            // TODO*: Adaptively adjust request size if the
-            // service says we've requested too many and retry
-        }
-        reportObjectCostFailure(idList);
-
-        return;
-    }
-
-    // Success, grab the resource cost and linked set costs
-    // for an object if one was returned
-    for (LLSD::array_iterator it = idList.beginArray(); it != idList.endArray(); ++it)
-    {
-        LLUUID objectId = it->asUUID();
-
-        // Object could have been added to the mStaleObjectCost after request started
-        mStaleObjectCost.erase(objectId);
-        mPendingObjectCost.erase(objectId);
-
-        // Check to see if the request contains data for the object
-        if (result.has(it->asString()))
-        {
-            LLSD objectData = result[it->asString()];
-
-            F32 linkCost = objectData["linked_set_resource_cost"].asReal();
-            F32 objectCost = objectData["resource_cost"].asReal();
-            F32 physicsCost = objectData["physics_cost"].asReal();
-            F32 linkPhysicsCost = objectData["linked_set_physics_cost"].asReal();
-
-            gObjectList.updateObjectCost(objectId, objectCost, linkCost, physicsCost, linkPhysicsCost);
-        }
-        else
-        {
-            // TODO*: Give user feedback about the missing data?
-            gObjectList.onObjectCostFetchFailure(objectId);
-        }
-    }
-
-}
-
-void LLViewerObjectList::fetchPhysicsFlags()
-{
-    // issue http request for stale object physics flags
-    if (!mStalePhysicsFlags.empty())
-    {
-        LLViewerRegion* regionp = gAgent.getRegion();
-
-        if (regionp)
-        {
-            std::string url = regionp->getCapability("GetObjectPhysicsData");
-
-            if (!url.empty())
-            {
-                LLCoros::instance().launch("LLViewerObjectList::fetchPhisicsFlagsCoro",
-                    boost::bind(&LLViewerObjectList::fetchPhisicsFlagsCoro, this, url));
-            }
-            else
-            {
-                mStalePhysicsFlags.clear();
-                mPendingPhysicsFlags.clear();
-            }
-        }
-    }
-}
-
-/*static*/
-void LLViewerObjectList::reportPhysicsFlagFailure(LLSD &objectList)
-{
-    // TODO*: No more hard coding
-    for (LLSD::array_iterator it = objectList.beginArray(); it != objectList.endArray(); ++it)
-    {
-        gObjectList.onPhysicsFlagsFetchFailure(it->asUUID());
-    }
-}
-
-void LLViewerObjectList::fetchPhisicsFlagsCoro(std::string url)
-{
-    LLCore::HttpRequest::policy_t httpPolicy(LLCore::HttpRequest::DEFAULT_POLICY_ID);
-    LLCoreHttpUtil::HttpCoroutineAdapter::ptr_t
-        httpAdapter(new LLCoreHttpUtil::HttpCoroutineAdapter("genericPostCoro", httpPolicy));
-    LLCore::HttpRequest::ptr_t httpRequest(new LLCore::HttpRequest);
-
-    LLSD idList;
-    U32 objectIndex = 0;
-
-    for (uuid_set_t::iterator it = mStalePhysicsFlags.begin(); it != mStalePhysicsFlags.end();)
-    {
-        // Check to see if a request for this object
-        // has already been made.
-        if (mPendingPhysicsFlags.find(*it) == mPendingPhysicsFlags.end())
-        {
-            mPendingPhysicsFlags.insert(*it);
-            idList[objectIndex++] = *it;
-        }
-
-        mStalePhysicsFlags.erase(it++);
-
-        if (objectIndex >= MAX_CONCURRENT_PHYSICS_REQUESTS)
-        {
-            break;
-        }
-    }
-
-    if (idList.size() < 1)
-    {
-        LL_INFOS() << "No outstanding object physics flags to request." << LL_ENDL;
-        return;
-    }
-
-    LLSD postData = LLSD::emptyMap();
-
-    postData["object_ids"] = idList;
-
-    LLSD result = httpAdapter->postAndSuspend(httpRequest, url, postData);
-
-    LLSD httpResults = result[LLCoreHttpUtil::HttpCoroutineAdapter::HTTP_RESULTS];
-    LLCore::HttpStatus status = LLCoreHttpUtil::HttpCoroutineAdapter::getStatusFromLLSD(httpResults);
-
-    if (!status || result.has("error"))
-    {
-        if (result.has("error"))
-        {
-            LL_WARNS() << "Application level error when fetching object "
-                << "physics flags.  Message: " << result["error"]["message"].asString()
-                << ", identifier: " << result["error"]["identifier"].asString()
-                << LL_ENDL;
-
-            // TODO*: Adaptively adjust request size if the
-            // service says we've requested too many and retry
-        }
-        reportPhysicsFlagFailure(idList);
-
-        return;
-    }
-
-    // Success, grab the resource cost and linked set costs
-    // for an object if one was returned
-    for (LLSD::array_iterator it = idList.beginArray(); it != idList.endArray(); ++it)
-    {
-        LLUUID objectId = it->asUUID();
-
-        // Check to see if the request contains data for the object
-        if (result.has(it->asString()))
-        {
-            const LLSD& data = result[it->asString()];
-
-            S32 shapeType = data["PhysicsShapeType"].asInteger();
-
-            gObjectList.updatePhysicsShapeType(objectId, shapeType);
-
-            if (data.has("Density"))
-            {
-                F32 density = data["Density"].asReal();
-                F32 friction = data["Friction"].asReal();
-                F32 restitution = data["Restitution"].asReal();
-                F32 gravityMult = data["GravityMultiplier"].asReal();
-
-                gObjectList.updatePhysicsProperties(objectId, density,
-                    friction, restitution, gravityMult);
-            }
-        }
-        else
-        {
-            // TODO*: Give user feedback about the missing data?
-            gObjectList.onPhysicsFlagsFetchFailure(objectId);
-        }
-    }
-}
-
-void LLViewerObjectList::clearDebugText()
-{
-    for (vobj_list_t::iterator iter = mObjects.begin(); iter != mObjects.end(); ++iter)
-    {
-        (*iter)->restoreHudText();
-    }
-}
-
-
-void LLViewerObjectList::cleanupReferences(LLViewerObject *objectp)
-{
-    LL_PROFILE_ZONE_SCOPED_CATEGORY_NETWORK;
-
-    bool new_dead_object = true;
-    if (mDeadObjects.find(objectp->mID) != mDeadObjects.end())
-    {
-        LL_INFOS() << "Object " << objectp->mID << " already on dead list!" << LL_ENDL;
-        new_dead_object = false;
-    }
-    else
-    {
-        mDeadObjects.insert(objectp->mID);
-    }
-
-    // Cleanup any references we have to this object
-    // Remove from object map so noone can look it up.
-
-    LL_DEBUGS("ObjectUpdate") << " dereferencing id " << objectp->mID << LL_ENDL;
-    dumpStack("ObjectUpdateStack");
-<<<<<<< HEAD
-    
-	mUUIDObjectMap.erase(objectp->mID);
-	
-	//if (objectp->getRegion())
-	//{
-	//	LL_INFOS() << "cleanupReferences removing object from table, local ID " << objectp->mLocalID << ", ip " 
-	//				<< objectp->getRegion()->getHost().getAddress() << ":" 
-	//				<< objectp->getRegion()->getHost().getPort() << LL_ENDL;
-	//}	
-	
-	removeFromLocalIDTable(objectp);
-
-	if (objectp->onActiveList())
-	{
-		//LL_INFOS() << "Removing " << objectp->mID << " " << objectp->getPCodeString() << " from active list in cleanupReferences." << LL_ENDL;
-		objectp->setOnActiveList(false);
-		removeFromActiveList(objectp);
-	}
-
-	if (objectp->isOnMap())
-	{
-		removeFromMap(objectp);
-	}
-
-	// Don't clean up mObject references, these will be cleaned up more efficiently later!
-	
-	if(new_dead_object)
-	{
-		mNumDeadObjects++;
-	}
-=======
-
-    mUUIDObjectMap.erase(objectp->mID);
-
-    //if (objectp->getRegion())
-    //{
-    //  LL_INFOS() << "cleanupReferences removing object from table, local ID " << objectp->mLocalID << ", ip "
-    //              << objectp->getRegion()->getHost().getAddress() << ":"
-    //              << objectp->getRegion()->getHost().getPort() << LL_ENDL;
-    //}
-
-    removeFromLocalIDTable(objectp);
-
-    if (objectp->onActiveList())
-    {
-        //LL_INFOS() << "Removing " << objectp->mID << " " << objectp->getPCodeString() << " from active list in cleanupReferences." << LL_ENDL;
-        objectp->setOnActiveList(FALSE);
-        removeFromActiveList(objectp);
-    }
-
-    if (objectp->isOnMap())
-    {
-        removeFromMap(objectp);
-    }
-
-    // Don't clean up mObject references, these will be cleaned up more efficiently later!
-
-    if(new_dead_object)
-    {
-        mNumDeadObjects++;
-    }
->>>>>>> e1623bb2
-}
-
-bool LLViewerObjectList::killObject(LLViewerObject *objectp)
-{
-    LL_PROFILE_ZONE_SCOPED;
-<<<<<<< HEAD
-	// Don't ever kill gAgentAvatarp, just force it to the agent's region
-	// unless region is NULL which is assumed to mean you are logging out.
-	if ((objectp == gAgentAvatarp) && gAgent.getRegion())
-	{
-		objectp->setRegion(gAgent.getRegion());
-		return false;
-	}
-
-	// When we're killing objects, all we do is mark them as dead.
-	// We clean up the dead objects later.
-
-	if (objectp)
-	{
-		// We are going to cleanup a lot of smart pointers to this object, they might be last,
-		// and object being NULLed while inside it's own function won't be pretty
-		// so create a pointer to make sure object will stay alive untill markDead() finishes
-		LLPointer<LLViewerObject> sp(objectp);
-		sp->markDead(); // does the right thing if object already dead
-		return true;
-	}
-
-	return false;
-=======
-    // Don't ever kill gAgentAvatarp, just force it to the agent's region
-    // unless region is NULL which is assumed to mean you are logging out.
-    if ((objectp == gAgentAvatarp) && gAgent.getRegion())
-    {
-        objectp->setRegion(gAgent.getRegion());
-        return FALSE;
-    }
-
-    // When we're killing objects, all we do is mark them as dead.
-    // We clean up the dead objects later.
-
-    if (objectp)
-    {
-        // We are going to cleanup a lot of smart pointers to this object, they might be last,
-        // and object being NULLed while inside it's own function won't be pretty
-        // so create a pointer to make sure object will stay alive untill markDead() finishes
-        LLPointer<LLViewerObject> sp(objectp);
-        sp->markDead(); // does the right thing if object already dead
-        return TRUE;
-    }
-
-    return FALSE;
->>>>>>> e1623bb2
-}
-
-void LLViewerObjectList::killObjects(LLViewerRegion *regionp)
-{
-    LL_PROFILE_ZONE_SCOPED;
-<<<<<<< HEAD
-	LLViewerObject *objectp;
-
-	
-	for (vobj_list_t::iterator iter = mObjects.begin(); iter != mObjects.end(); ++iter)
-	{
-		objectp = *iter;
-		
-		if (objectp->mRegionp == regionp)
-		{
-			killObject(objectp);
-		}
-	}
-
-	// Have to clean right away because the region is becoming invalid.
-	cleanDeadObjects(false);
-=======
-    LLViewerObject *objectp;
-
-
-    for (vobj_list_t::iterator iter = mObjects.begin(); iter != mObjects.end(); ++iter)
-    {
-        objectp = *iter;
-
-        if (objectp->mRegionp == regionp)
-        {
-            killObject(objectp);
-        }
-    }
-
-    // Have to clean right away because the region is becoming invalid.
-    cleanDeadObjects(FALSE);
->>>>>>> e1623bb2
-}
-
-void LLViewerObjectList::killAllObjects()
-{
-<<<<<<< HEAD
-	// Used only on global destruction.
-	LLViewerObject *objectp;
-
-	for (vobj_list_t::iterator iter = mObjects.begin(); iter != mObjects.end(); ++iter)
-	{
-		objectp = *iter;
-		killObject(objectp);
-		// Object must be dead, or it's the LLVOAvatarSelf which never dies.
-		llassert((objectp == gAgentAvatarp) || objectp->isDead());
-	}
-
-	cleanDeadObjects(false);
-
-	if(!mObjects.empty())
-	{
-		LL_WARNS() << "LLViewerObjectList::killAllObjects still has entries in mObjects: " << mObjects.size() << LL_ENDL;
-		mObjects.clear();
-	}
-
-	if (!mActiveObjects.empty())
-	{
-		LL_WARNS() << "Some objects still on active object list!" << LL_ENDL;
-		mActiveObjects.clear();
-	}
-
-	if (!mMapObjects.empty())
-	{
-		LL_WARNS() << "Some objects still on map object list!" << LL_ENDL;
-		mMapObjects.clear();
-	}
-=======
-    // Used only on global destruction.
-    LLViewerObject *objectp;
-
-    for (vobj_list_t::iterator iter = mObjects.begin(); iter != mObjects.end(); ++iter)
-    {
-        objectp = *iter;
-        killObject(objectp);
-        // Object must be dead, or it's the LLVOAvatarSelf which never dies.
-        llassert((objectp == gAgentAvatarp) || objectp->isDead());
-    }
-
-    cleanDeadObjects(FALSE);
-
-    if(!mObjects.empty())
-    {
-        LL_WARNS() << "LLViewerObjectList::killAllObjects still has entries in mObjects: " << mObjects.size() << LL_ENDL;
-        mObjects.clear();
-    }
-
-    if (!mActiveObjects.empty())
-    {
-        LL_WARNS() << "Some objects still on active object list!" << LL_ENDL;
-        mActiveObjects.clear();
-    }
-
-    if (!mMapObjects.empty())
-    {
-        LL_WARNS() << "Some objects still on map object list!" << LL_ENDL;
-        mMapObjects.clear();
-    }
->>>>>>> e1623bb2
-}
-
-void LLViewerObjectList::cleanDeadObjects(bool use_timer)
-{
-    if (!mNumDeadObjects)
-    {
-        // No dead objects, don't need to scan object list.
-        return;
-    }
-
-    LL_PROFILE_ZONE_SCOPED;
-
-    S32 num_removed = 0;
-    LLViewerObject *objectp;
-
-    vobj_list_t::reverse_iterator target = mObjects.rbegin();
-
-    vobj_list_t::iterator iter = mObjects.begin();
-    for ( ; iter != mObjects.end(); )
-    {
-        // Scan for all of the dead objects and put them all on the end of the list with no ref count ops
-        objectp = *iter;
-        if (objectp == NULL)
-        { //we caught up to the dead tail
-            break;
-        }
-
-        if (objectp->isDead())
-        {
-            LLPointer<LLViewerObject>::swap(*iter, *target);
-            *target = NULL;
-            ++target;
-            num_removed++;
-
-            if (num_removed == mNumDeadObjects || iter->isNull())
-            {
-                // We've cleaned up all of the dead objects or caught up to the dead tail
-                break;
-            }
-        }
-        else
-        {
-            ++iter;
-        }
-    }
-
-    llassert(num_removed == mNumDeadObjects);
-
-    //erase as a block
-    mObjects.erase(mObjects.begin()+(mObjects.size()-mNumDeadObjects), mObjects.end());
-
-    // We've cleaned the global object list, now let's do some paranoia testing on objects
-    // before blowing away the dead list.
-    mDeadObjects.clear();
-    mNumDeadObjects = 0;
-}
-
-void LLViewerObjectList::removeFromActiveList(LLViewerObject* objectp)
-{
-    S32 idx = objectp->getListIndex();
-    if (idx != -1)
-    { //remove by moving last element to this object's position
-        llassert(mActiveObjects[idx] == objectp);
-
-        objectp->setListIndex(-1);
-
-        S32 last_index = mActiveObjects.size()-1;
-
-        if (idx != last_index)
-        {
-            mActiveObjects[idx] = mActiveObjects[last_index];
-            mActiveObjects[idx]->setListIndex(idx);
-        }
-
-        mActiveObjects.pop_back();
-    }
-}
-
-void LLViewerObjectList::updateActive(LLViewerObject *objectp)
-{
-<<<<<<< HEAD
-	LL_PROFILE_ZONE_SCOPED_CATEGORY_DRAWABLE;
-
-	if (objectp->isDead())
-	{
-		return; // We don't update dead objects!
-	}
-
-	bool active = objectp->isActive();
-	if (active != objectp->onActiveList())
-	{
-		if (active)
-		{
-			//LL_INFOS() << "Adding " << objectp->mID << " " << objectp->getPCodeString() << " to active list." << LL_ENDL;
-			S32 idx = objectp->getListIndex();
-			if (idx <= -1)
-			{
-				mActiveObjects.push_back(objectp);
-				objectp->setListIndex(mActiveObjects.size()-1);
-			objectp->setOnActiveList(true);
-		}
-		else
-		{
-				llassert(idx < mActiveObjects.size());
-				llassert(mActiveObjects[idx] == objectp);
-
-				if (idx >= mActiveObjects.size() ||
-					mActiveObjects[idx] != objectp)
-				{
-					LL_WARNS() << "Invalid object list index detected!" << LL_ENDL;
-				}
-			}
-		}
-		else
-		{
-			//LL_INFOS() << "Removing " << objectp->mID << " " << objectp->getPCodeString() << " from active list." << LL_ENDL;
-			removeFromActiveList(objectp);
-			objectp->setOnActiveList(false);
-		}
-	}
-
-	//post condition: if object is active, it must be on the active list
-	llassert(!active || std::find(mActiveObjects.begin(), mActiveObjects.end(), objectp) != mActiveObjects.end());
-
-	//post condition: if object is not active, it must not be on the active list
-	llassert(active || std::find(mActiveObjects.begin(), mActiveObjects.end(), objectp) == mActiveObjects.end());
-=======
-    LL_PROFILE_ZONE_SCOPED_CATEGORY_DRAWABLE;
-
-    if (objectp->isDead())
-    {
-        return; // We don't update dead objects!
-    }
-
-    BOOL active = objectp->isActive();
-    if (active != objectp->onActiveList())
-    {
-        if (active)
-        {
-            //LL_INFOS() << "Adding " << objectp->mID << " " << objectp->getPCodeString() << " to active list." << LL_ENDL;
-            S32 idx = objectp->getListIndex();
-            if (idx <= -1)
-            {
-                mActiveObjects.push_back(objectp);
-                objectp->setListIndex(mActiveObjects.size()-1);
-            objectp->setOnActiveList(TRUE);
-        }
-        else
-        {
-                llassert(idx < mActiveObjects.size());
-                llassert(mActiveObjects[idx] == objectp);
-
-                if (idx >= mActiveObjects.size() ||
-                    mActiveObjects[idx] != objectp)
-                {
-                    LL_WARNS() << "Invalid object list index detected!" << LL_ENDL;
-                }
-            }
-        }
-        else
-        {
-            //LL_INFOS() << "Removing " << objectp->mID << " " << objectp->getPCodeString() << " from active list." << LL_ENDL;
-            removeFromActiveList(objectp);
-            objectp->setOnActiveList(FALSE);
-        }
-    }
-
-    //post condition: if object is active, it must be on the active list
-    llassert(!active || std::find(mActiveObjects.begin(), mActiveObjects.end(), objectp) != mActiveObjects.end());
-
-    //post condition: if object is not active, it must not be on the active list
-    llassert(active || std::find(mActiveObjects.begin(), mActiveObjects.end(), objectp) == mActiveObjects.end());
->>>>>>> e1623bb2
-}
-
-void LLViewerObjectList::updateObjectCost(LLViewerObject* object)
-{
-    if (!object->isRoot())
-    { //always fetch cost for the parent when fetching cost for children
-        mStaleObjectCost.insert(((LLViewerObject*)object->getParent())->getID());
-    }
-    mStaleObjectCost.insert(object->getID());
-}
-
-void LLViewerObjectList::updateObjectCost(const LLUUID& object_id, F32 object_cost, F32 link_cost, F32 physics_cost, F32 link_physics_cost)
-{
-    LLViewerObject* object = findObject(object_id);
-    if (object)
-    {
-        object->setObjectCost(object_cost);
-        object->setLinksetCost(link_cost);
-        object->setPhysicsCost(physics_cost);
-        object->setLinksetPhysicsCost(link_physics_cost);
-    }
-}
-
-void LLViewerObjectList::onObjectCostFetchFailure(const LLUUID& object_id)
-{
-    //LL_WARNS() << "Failed to fetch object cost for object: " << object_id << LL_ENDL;
-    mPendingObjectCost.erase(object_id);
-}
-
-void LLViewerObjectList::updatePhysicsFlags(const LLViewerObject* object)
-{
-    mStalePhysicsFlags.insert(object->getID());
-}
-
-void LLViewerObjectList::updatePhysicsShapeType(const LLUUID& object_id, S32 type)
-{
-    mPendingPhysicsFlags.erase(object_id);
-    LLViewerObject* object = findObject(object_id);
-    if (object)
-    {
-        object->setPhysicsShapeType(type);
-    }
-}
-
-void LLViewerObjectList::updatePhysicsProperties(const LLUUID& object_id,
-                                                F32 density,
-                                                F32 friction,
-                                                F32 restitution,
-                                                F32 gravity_multiplier)
-{
-    mPendingPhysicsFlags.erase(object_id);
-
-    LLViewerObject* object = findObject(object_id);
-    if (object)
-    {
-        object->setPhysicsDensity(density);
-        object->setPhysicsFriction(friction);
-        object->setPhysicsGravity(gravity_multiplier);
-        object->setPhysicsRestitution(restitution);
-    }
-}
-
-void LLViewerObjectList::onPhysicsFlagsFetchFailure(const LLUUID& object_id)
-{
-    //LL_WARNS() << "Failed to fetch physics flags for object: " << object_id << LL_ENDL;
-    mPendingPhysicsFlags.erase(object_id);
-}
-
-void LLViewerObjectList::shiftObjects(const LLVector3 &offset)
-{
-    LL_PROFILE_ZONE_SCOPED_CATEGORY_NETWORK;
-    // This is called when we shift our origin when we cross region boundaries...
-    // We need to update many object caches, I'll document this more as I dig through the code
-    // cleaning things out...
-
-    if (0 == offset.magVecSquared())
-    {
-        return;
-    }
-
-
-    LLViewerObject *objectp;
-    for (vobj_list_t::iterator iter = mObjects.begin(); iter != mObjects.end(); ++iter)
-    {
-        objectp = *iter;
-        // There could be dead objects on the object list, so don't update stuff if the object is dead.
-        if (!objectp->isDead())
-        {
-            objectp->updatePositionCaches();
-
-            if (objectp->mDrawable.notNull() && !objectp->mDrawable->isDead())
-            {
-                gPipeline.markShift(objectp->mDrawable);
-            }
-        }
-    }
-
-    gPipeline.shiftObjects(offset);
-
-    LLWorld::getInstance()->shiftRegions(offset);
-}
-
-void LLViewerObjectList::repartitionObjects()
-{
-    for (vobj_list_t::iterator iter = mObjects.begin(); iter != mObjects.end(); ++iter)
-    {
-        LLViewerObject* objectp = *iter;
-        if (!objectp->isDead())
-        {
-            LLDrawable* drawable = objectp->mDrawable;
-            if (drawable && !drawable->isDead())
-            {
-                drawable->updateBinRadius();
-                drawable->updateSpatialExtents();
-                drawable->movePartition();
-            }
-        }
-    }
-}
-
-//debug code
-bool LLViewerObjectList::hasMapObjectInRegion(LLViewerRegion* regionp)
-{
-    for (vobj_list_t::iterator iter = mMapObjects.begin(); iter != mMapObjects.end(); ++iter)
-    {
-        LLViewerObject* objectp = *iter;
-
-        if(objectp->isDead() || objectp->getRegion() == regionp)
-        {
-            return true ;
-        }
-    }
-
-    return false ;
-}
-
-//make sure the region is cleaned up.
-void LLViewerObjectList::clearAllMapObjectsInRegion(LLViewerRegion* regionp)
-{
-    std::set<LLViewerObject*> dead_object_list ;
-    std::set<LLViewerObject*> region_object_list ;
-    for (vobj_list_t::iterator iter = mMapObjects.begin(); iter != mMapObjects.end(); ++iter)
-    {
-        LLViewerObject* objectp = *iter;
-
-        if(objectp->isDead())
-        {
-            dead_object_list.insert(objectp) ;
-        }
-        else if(objectp->getRegion() == regionp)
-        {
-            region_object_list.insert(objectp) ;
-        }
-    }
-
-    if(dead_object_list.size() > 0)
-    {
-        LL_WARNS() << "There are " << dead_object_list.size() << " dead objects on the map!" << LL_ENDL ;
-
-        for(std::set<LLViewerObject*>::iterator iter = dead_object_list.begin(); iter != dead_object_list.end(); ++iter)
-        {
-            cleanupReferences(*iter) ;
-        }
-    }
-    if(region_object_list.size() > 0)
-    {
-        LL_WARNS() << "There are " << region_object_list.size() << " objects not removed from the deleted region!" << LL_ENDL ;
-
-        for(std::set<LLViewerObject*>::iterator iter = region_object_list.begin(); iter != region_object_list.end(); ++iter)
-        {
-            (*iter)->markDead() ;
-        }
-    }
-}
-
-
-void LLViewerObjectList::renderObjectsForMap(LLNetMap &netmap)
-{
-    LLColor4 above_water_color = LLUIColorTable::instance().getColor( "NetMapOtherOwnAboveWater" );
-    LLColor4 below_water_color = LLUIColorTable::instance().getColor( "NetMapOtherOwnBelowWater" );
-    LLColor4 you_own_above_water_color =
-                        LLUIColorTable::instance().getColor( "NetMapYouOwnAboveWater" );
-    LLColor4 you_own_below_water_color =
-                        LLUIColorTable::instance().getColor( "NetMapYouOwnBelowWater" );
-    LLColor4 group_own_above_water_color =
-                        LLUIColorTable::instance().getColor( "NetMapGroupOwnAboveWater" );
-    LLColor4 group_own_below_water_color =
-                        LLUIColorTable::instance().getColor( "NetMapGroupOwnBelowWater" );
-
-    F32 max_radius = gSavedSettings.getF32("MiniMapPrimMaxRadius");
-
-    for (vobj_list_t::iterator iter = mMapObjects.begin(); iter != mMapObjects.end(); ++iter)
-    {
-        LLViewerObject* objectp = *iter;
-
-        if(objectp->isDead())//some dead objects somehow not cleaned.
-        {
-            continue ;
-        }
-
-        if (!objectp->getRegion() || objectp->isOrphaned() || objectp->isAttachment())
-        {
-            continue;
-        }
-        const LLVector3& scale = objectp->getScale();
-        const LLVector3d pos = objectp->getPositionGlobal();
-        const F64 water_height = F64( objectp->getRegion()->getWaterHeight() );
-        // LLWorld::getInstance()->getWaterHeight();
-
-        F32 approx_radius = (scale.mV[VX] + scale.mV[VY]) * 0.5f * 0.5f * 1.3f;  // 1.3 is a fudge
-
-        // Limit the size of megaprims so they don't blot out everything on the minimap.
-        // Attempting to draw very large megaprims also causes client lag.
-        // See DEV-17370 and DEV-29869/SNOW-79 for details.
-        approx_radius = llmin(approx_radius, max_radius);
-
-        LLColor4U color = above_water_color;
-        if( objectp->permYouOwner() )
-        {
-            const F32 MIN_RADIUS_FOR_OWNED_OBJECTS = 2.f;
-            if( approx_radius < MIN_RADIUS_FOR_OWNED_OBJECTS )
-            {
-                approx_radius = MIN_RADIUS_FOR_OWNED_OBJECTS;
-            }
-
-            if( pos.mdV[VZ] >= water_height )
-            {
-                if ( objectp->permGroupOwner() )
-                {
-                    color = group_own_above_water_color;
-                }
-                else
-                {
-                color = you_own_above_water_color;
-            }
-            }
-            else
-            {
-                if ( objectp->permGroupOwner() )
-                {
-                    color = group_own_below_water_color;
-                }
-            else
-            {
-                color = you_own_below_water_color;
-            }
-        }
-        }
-        else
-        if( pos.mdV[VZ] < water_height )
-        {
-            color = below_water_color;
-        }
-
-        netmap.renderScaledPointGlobal(
-            pos,
-            color,
-            approx_radius );
-    }
-}
-
-void LLViewerObjectList::renderObjectBounds(const LLVector3 &center)
-{
-}
-
-extern bool gCubeSnapshot;
-
-void LLViewerObjectList::addDebugBeacon(const LLVector3 &pos_agent,
-                                        const std::string &string,
-                                        const LLColor4 &color,
-                                        const LLColor4 &text_color,
-                                        S32 line_width)
-{
-    llassert(!gCubeSnapshot);
-    LLDebugBeacon beacon;
-    beacon.mPositionAgent = pos_agent;
-    beacon.mString = string;
-    beacon.mColor = color;
-    beacon.mTextColor = text_color;
-    beacon.mLineWidth = line_width;
-
-    mDebugBeacons.push_back(beacon);
-}
-
-void LLViewerObjectList::resetObjectBeacons()
-{
-    mDebugBeacons.clear();
-}
-
-LLViewerObject *LLViewerObjectList::createObjectViewer(const LLPCode pcode, LLViewerRegion *regionp, S32 flags)
-{
-    LLUUID fullid;
-    fullid.generate();
-
-    LLViewerObject *objectp = LLViewerObject::createObject(fullid, pcode, regionp, flags);
-    if (!objectp)
-    {
-//      LL_WARNS() << "Couldn't create object of type " << LLPrimitive::pCodeToString(pcode) << LL_ENDL;
-        return NULL;
-    }
-
-    mUUIDObjectMap[fullid] = objectp;
-
-    mObjects.push_back(objectp);
-
-    updateActive(objectp);
-
-    return objectp;
-}
-
-LLViewerObject *LLViewerObjectList::createObjectFromCache(const LLPCode pcode, LLViewerRegion *regionp, const LLUUID &uuid, const U32 local_id)
-{
-    llassert_always(uuid.notNull());
-
-    LL_DEBUGS("ObjectUpdate") << "creating " << uuid << " local_id " << local_id << LL_ENDL;
-    dumpStack("ObjectUpdateStack");
-
-    LLViewerObject *objectp = LLViewerObject::createObject(uuid, pcode, regionp);
-    if (!objectp)
-    {
-//      LL_WARNS() << "Couldn't create object of type " << LLPrimitive::pCodeToString(pcode) << " id:" << fullid << LL_ENDL;
-        return NULL;
-    }
-
-    objectp->mLocalID = local_id;
-    mUUIDObjectMap[uuid] = objectp;
-    setUUIDAndLocal(uuid,
-                    local_id,
-                    regionp->getHost().getAddress(),
-                    regionp->getHost().getPort());
-    mObjects.push_back(objectp);
-
-    updateActive(objectp);
-
-    return objectp;
-}
-
-LLViewerObject *LLViewerObjectList::createObject(const LLPCode pcode, LLViewerRegion *regionp,
-                                                 const LLUUID &uuid, const U32 local_id, const LLHost &sender)
-{
-    LLUUID fullid;
-    if (uuid == LLUUID::null)
-    {
-        fullid.generate();
-    }
-    else
-    {
-        fullid = uuid;
-    }
-
-    LL_DEBUGS("ObjectUpdate") << "createObject creating " << fullid << LL_ENDL;
-    dumpStack("ObjectUpdateStack");
-
-    LLViewerObject *objectp = LLViewerObject::createObject(fullid, pcode, regionp);
-    if (!objectp)
-    {
-//      LL_WARNS() << "Couldn't create object of type " << LLPrimitive::pCodeToString(pcode) << " id:" << fullid << LL_ENDL;
-        return NULL;
-    }
-    if(regionp)
-    {
-        regionp->addToCreatedList(local_id);
-    }
-
-    mUUIDObjectMap[fullid] = objectp;
-    setUUIDAndLocal(fullid,
-                    local_id,
-                    gMessageSystem->getSenderIP(),
-                    gMessageSystem->getSenderPort());
-
-    mObjects.push_back(objectp);
-
-    updateActive(objectp);
-
-    return objectp;
-}
-
-LLViewerObject *LLViewerObjectList::replaceObject(const LLUUID &id, const LLPCode pcode, LLViewerRegion *regionp)
-{
-    LLViewerObject *old_instance = findObject(id);
-    if (old_instance)
-    {
-        //cleanupReferences(old_instance);
-        old_instance->markDead();
-
-        return createObject(pcode, regionp, id, old_instance->getLocalID(), LLHost());
-    }
-    return NULL;
-}
-
-S32 LLViewerObjectList::findReferences(LLDrawable *drawablep) const
-{
-    LL_PROFILE_ZONE_SCOPED_CATEGORY_DRAWABLE;
-
-    LLViewerObject *objectp;
-    S32 num_refs = 0;
-
-    for (vobj_list_t::const_iterator iter = mObjects.begin(); iter != mObjects.end(); ++iter)
-    {
-        objectp = *iter;
-        if (objectp->mDrawable.notNull())
-        {
-            num_refs += objectp->mDrawable->findReferences(drawablep);
-        }
-    }
-    return num_refs;
-}
-
-
-void LLViewerObjectList::orphanize(LLViewerObject *childp, U32 parent_id, U32 ip, U32 port)
-{
-<<<<<<< HEAD
-	LL_DEBUGS("ORPHANS") << "Orphaning object " << childp->getID() << " with parent " << parent_id << LL_ENDL;
-
-	// We're an orphan, flag things appropriately.
-	childp->mOrphaned = true;
-	if (childp->mDrawable.notNull())
-	{
-		bool make_invisible = true;
-		LLViewerObject *parentp = (LLViewerObject *)childp->getParent();
-		if (parentp)
-		{
-			if (parentp->getRegion() != childp->getRegion())
-			{
-				// This is probably an object flying across a region boundary, the
-				// object probably ISN'T being reparented, but just got an object
-				// update out of order (child update before parent).
-				make_invisible = false;
-				//LL_INFOS() << "Don't make object handoffs invisible!" << LL_ENDL;
-			}
-		}
-
-		if (make_invisible)
-		{
-			// Make sure that this object becomes invisible if it's an orphan
-			childp->mDrawable->setState(LLDrawable::FORCE_INVISIBLE);
-		}
-	}
-
-	// Unknown parent, add to orpaned child list
-	U64 parent_info = getIndex(parent_id, ip, port);
-
-	if (std::find(mOrphanParents.begin(), mOrphanParents.end(), parent_info) == mOrphanParents.end())
-	{
-		mOrphanParents.push_back(parent_info);
-	}
-
-	LLViewerObjectList::OrphanInfo oi(parent_info, childp->mID);
-	if (std::find(mOrphanChildren.begin(), mOrphanChildren.end(), oi) == mOrphanChildren.end())
-	{
-		mOrphanChildren.push_back(oi);
-		mNumOrphans++;
-	}
-=======
-    LL_DEBUGS("ORPHANS") << "Orphaning object " << childp->getID() << " with parent " << parent_id << LL_ENDL;
-
-    // We're an orphan, flag things appropriately.
-    childp->mOrphaned = TRUE;
-    if (childp->mDrawable.notNull())
-    {
-        bool make_invisible = true;
-        LLViewerObject *parentp = (LLViewerObject *)childp->getParent();
-        if (parentp)
-        {
-            if (parentp->getRegion() != childp->getRegion())
-            {
-                // This is probably an object flying across a region boundary, the
-                // object probably ISN'T being reparented, but just got an object
-                // update out of order (child update before parent).
-                make_invisible = false;
-                //LL_INFOS() << "Don't make object handoffs invisible!" << LL_ENDL;
-            }
-        }
-
-        if (make_invisible)
-        {
-            // Make sure that this object becomes invisible if it's an orphan
-            childp->mDrawable->setState(LLDrawable::FORCE_INVISIBLE);
-        }
-    }
-
-    // Unknown parent, add to orpaned child list
-    U64 parent_info = getIndex(parent_id, ip, port);
-
-    if (std::find(mOrphanParents.begin(), mOrphanParents.end(), parent_info) == mOrphanParents.end())
-    {
-        mOrphanParents.push_back(parent_info);
-    }
-
-    LLViewerObjectList::OrphanInfo oi(parent_info, childp->mID);
-    if (std::find(mOrphanChildren.begin(), mOrphanChildren.end(), oi) == mOrphanChildren.end())
-    {
-        mOrphanChildren.push_back(oi);
-        mNumOrphans++;
-    }
->>>>>>> e1623bb2
-}
-
-
-void LLViewerObjectList::findOrphans(LLViewerObject* objectp, U32 ip, U32 port)
-{
-<<<<<<< HEAD
-	LL_PROFILE_ZONE_SCOPED_CATEGORY_NETWORK;
-
-	if (objectp->isDead())
-	{
-		LL_WARNS() << "Trying to find orphans for dead obj " << objectp->mID 
-			<< ":" << objectp->getPCodeString() << LL_ENDL;
-		return;
-	}
-
-	//search object cache to get orphans
-	if(objectp->getRegion())
-	{
-		objectp->getRegion()->findOrphans(objectp->getLocalID());
-	}
-
-	// See if we are a parent of an orphan.
-	// Note:  This code is fairly inefficient but it should happen very rarely.
-	// It can be sped up if this is somehow a performance issue...
-	if (mOrphanParents.empty())
-	{
-		// no known orphan parents
-		return;
-	}
-	if (std::find(mOrphanParents.begin(), mOrphanParents.end(), getIndex(objectp->mLocalID, ip, port)) == mOrphanParents.end())
-	{
-		// did not find objectp in OrphanParent list
-		return;
-	}
-
-	U64 parent_info = getIndex(objectp->mLocalID, ip, port);
-	bool orphans_found = false;
-	// Iterate through the orphan list, and set parents of matching children.
-
-	for (std::vector<OrphanInfo>::iterator iter = mOrphanChildren.begin(); iter != mOrphanChildren.end(); )
-	{	
-		if (iter->mParentInfo != parent_info)
-		{
-			++iter;
-			continue;
-		}
-		LLViewerObject *childp = findObject(iter->mChildInfo);
-		if (childp)
-		{
-			if (childp == objectp)
-			{
-				LL_WARNS() << objectp->mID << " has self as parent, skipping!" 
-					<< LL_ENDL;
-=======
-    LL_PROFILE_ZONE_SCOPED_CATEGORY_NETWORK;
-
-    if (objectp->isDead())
-    {
-        LL_WARNS() << "Trying to find orphans for dead obj " << objectp->mID
-            << ":" << objectp->getPCodeString() << LL_ENDL;
-        return;
-    }
-
-    //search object cache to get orphans
-    if(objectp->getRegion())
-    {
-        objectp->getRegion()->findOrphans(objectp->getLocalID());
-    }
-
-    // See if we are a parent of an orphan.
-    // Note:  This code is fairly inefficient but it should happen very rarely.
-    // It can be sped up if this is somehow a performance issue...
-    if (mOrphanParents.empty())
-    {
-        // no known orphan parents
-        return;
-    }
-    if (std::find(mOrphanParents.begin(), mOrphanParents.end(), getIndex(objectp->mLocalID, ip, port)) == mOrphanParents.end())
-    {
-        // did not find objectp in OrphanParent list
-        return;
-    }
-
-    U64 parent_info = getIndex(objectp->mLocalID, ip, port);
-    BOOL orphans_found = FALSE;
-    // Iterate through the orphan list, and set parents of matching children.
-
-    for (std::vector<OrphanInfo>::iterator iter = mOrphanChildren.begin(); iter != mOrphanChildren.end(); )
-    {
-        if (iter->mParentInfo != parent_info)
-        {
-            ++iter;
-            continue;
-        }
-        LLViewerObject *childp = findObject(iter->mChildInfo);
-        if (childp)
-        {
-            if (childp == objectp)
-            {
-                LL_WARNS() << objectp->mID << " has self as parent, skipping!"
-                    << LL_ENDL;
->>>>>>> e1623bb2
-                ++iter;
-                continue;
-            }
-
-            LL_DEBUGS("ORPHANS") << "Reunited parent " << objectp->mID
-                << " with child " << childp->mID << LL_ENDL;
-            LL_DEBUGS("ORPHANS") << "Glob: " << objectp->getPositionGlobal() << LL_ENDL;
-            LL_DEBUGS("ORPHANS") << "Agent: " << objectp->getPositionAgent() << LL_ENDL;
-#ifdef ORPHAN_SPAM
-            addDebugBeacon(objectp->getPositionAgent(),"");
-#endif
-<<<<<<< HEAD
-			gPipeline.markMoved(objectp->mDrawable);				
-			objectp->setChanged(LLXform::MOVED | LLXform::SILHOUETTE);
-
-			// Flag the object as no longer orphaned
-			childp->mOrphaned = false;
-			if (childp->mDrawable.notNull())
-			{
-				// Make the drawable visible again and set the drawable parent
-				childp->mDrawable->clearState(LLDrawable::FORCE_INVISIBLE);
-				childp->setDrawableParent(objectp->mDrawable); // LLViewerObjectList::findOrphans()
-				gPipeline.markRebuild( childp->mDrawable, LLDrawable::REBUILD_ALL);
-			}
-
-			// Make certain particles, icon and HUD aren't hidden
-			childp->hideExtraDisplayItems( false );
-
-			objectp->addChild(childp);
-			orphans_found = true;
-			++iter;
-		}
-		else
-		{
-			LL_INFOS() << "Missing orphan child, removing from list" << LL_ENDL;
-
-			iter = mOrphanChildren.erase(iter);
-		}
-	}
-
-	// Remove orphan parent and children from lists now that they've been found
-	{
-		std::vector<U64>::iterator iter = std::find(mOrphanParents.begin(), mOrphanParents.end(), parent_info);
-		if (iter != mOrphanParents.end())
-		{
-			mOrphanParents.erase(iter);
-		}
-	}
-	
-	for (std::vector<OrphanInfo>::iterator iter = mOrphanChildren.begin(); iter != mOrphanChildren.end(); )
-	{
-		if (iter->mParentInfo == parent_info)
-		{
-			iter = mOrphanChildren.erase(iter);
-			mNumOrphans--;
-		}
-		else
-		{
-			++iter;
-		}
-	}
-
-	if (orphans_found && objectp->isSelected())
-	{
-		LLSelectNode* nodep = LLSelectMgr::getInstance()->getSelection()->findNode(objectp);
-		if (nodep && !nodep->mIndividualSelection)
-		{
-			// rebuild selection with orphans
-			LLSelectMgr::getInstance()->deselectObjectAndFamily(objectp);
-			LLSelectMgr::getInstance()->selectObjectAndFamily(objectp);
-		}
-	}
-=======
-            gPipeline.markMoved(objectp->mDrawable);
-            objectp->setChanged(LLXform::MOVED | LLXform::SILHOUETTE);
-
-            // Flag the object as no longer orphaned
-            childp->mOrphaned = FALSE;
-            if (childp->mDrawable.notNull())
-            {
-                // Make the drawable visible again and set the drawable parent
-                childp->mDrawable->clearState(LLDrawable::FORCE_INVISIBLE);
-                childp->setDrawableParent(objectp->mDrawable); // LLViewerObjectList::findOrphans()
-                gPipeline.markRebuild( childp->mDrawable, LLDrawable::REBUILD_ALL);
-            }
-
-            // Make certain particles, icon and HUD aren't hidden
-            childp->hideExtraDisplayItems( FALSE );
-
-            objectp->addChild(childp);
-            orphans_found = TRUE;
-            ++iter;
-        }
-        else
-        {
-            LL_INFOS() << "Missing orphan child, removing from list" << LL_ENDL;
-
-            iter = mOrphanChildren.erase(iter);
-        }
-    }
-
-    // Remove orphan parent and children from lists now that they've been found
-    {
-        std::vector<U64>::iterator iter = std::find(mOrphanParents.begin(), mOrphanParents.end(), parent_info);
-        if (iter != mOrphanParents.end())
-        {
-            mOrphanParents.erase(iter);
-        }
-    }
-
-    for (std::vector<OrphanInfo>::iterator iter = mOrphanChildren.begin(); iter != mOrphanChildren.end(); )
-    {
-        if (iter->mParentInfo == parent_info)
-        {
-            iter = mOrphanChildren.erase(iter);
-            mNumOrphans--;
-        }
-        else
-        {
-            ++iter;
-        }
-    }
-
-    if (orphans_found && objectp->isSelected())
-    {
-        LLSelectNode* nodep = LLSelectMgr::getInstance()->getSelection()->findNode(objectp);
-        if (nodep && !nodep->mIndividualSelection)
-        {
-            // rebuild selection with orphans
-            LLSelectMgr::getInstance()->deselectObjectAndFamily(objectp);
-            LLSelectMgr::getInstance()->selectObjectAndFamily(objectp);
-        }
-    }
->>>>>>> e1623bb2
-}
-
-////////////////////////////////////////////////////////////////////////////
-
-LLViewerObjectList::OrphanInfo::OrphanInfo()
-    : mParentInfo(0)
-{
-}
-
-LLViewerObjectList::OrphanInfo::OrphanInfo(const U64 parent_info, const LLUUID child_info)
-    : mParentInfo(parent_info), mChildInfo(child_info)
-{
-}
-
-bool LLViewerObjectList::OrphanInfo::operator==(const OrphanInfo &rhs) const
-{
-    return (mParentInfo == rhs.mParentInfo) && (mChildInfo == rhs.mChildInfo);
-}
-
-bool LLViewerObjectList::OrphanInfo::operator!=(const OrphanInfo &rhs) const
-{
-    return !operator==(rhs);
-}
-
-
-LLDebugBeacon::~LLDebugBeacon()
-{
-    if (mHUDObject.notNull())
-    {
-        mHUDObject->markDead();
-    }
-}+/**
+ * @file llviewerobjectlist.cpp
+ * @brief Implementation of LLViewerObjectList class.
+ *
+ * $LicenseInfo:firstyear=2001&license=viewerlgpl$
+ * Second Life Viewer Source Code
+ * Copyright (C) 2010, Linden Research, Inc.
+ *
+ * This library is free software; you can redistribute it and/or
+ * modify it under the terms of the GNU Lesser General Public
+ * License as published by the Free Software Foundation;
+ * version 2.1 of the License only.
+ *
+ * This library is distributed in the hope that it will be useful,
+ * but WITHOUT ANY WARRANTY; without even the implied warranty of
+ * MERCHANTABILITY or FITNESS FOR A PARTICULAR PURPOSE.  See the GNU
+ * Lesser General Public License for more details.
+ *
+ * You should have received a copy of the GNU Lesser General Public
+ * License along with this library; if not, write to the Free Software
+ * Foundation, Inc., 51 Franklin Street, Fifth Floor, Boston, MA  02110-1301  USA
+ *
+ * Linden Research, Inc., 945 Battery Street, San Francisco, CA  94111  USA
+ * $/LicenseInfo$
+ */
+
+#include "llviewerprecompiledheaders.h"
+
+#include "llviewerobjectlist.h"
+
+#include "message.h"
+#include "llfasttimer.h"
+#include "llrender.h"
+#include "llwindow.h"       // decBusyCount()
+
+#include "llviewercontrol.h"
+#include "llface.h"
+#include "llvoavatar.h"
+#include "llviewerobject.h"
+#include "llviewerwindow.h"
+#include "llnetmap.h"
+#include "llagent.h"
+#include "llagentcamera.h"
+#include "pipeline.h"
+#include "llspatialpartition.h"
+#include "lltooltip.h"
+#include "llworld.h"
+#include "llstring.h"
+#include "llhudicon.h"
+#include "llhudnametag.h"
+#include "lldrawable.h"
+#include "llflexibleobject.h"
+#include "llviewertextureanim.h"
+#include "xform.h"
+#include "llsky.h"
+#include "llviewercamera.h"
+#include "llselectmgr.h"
+#include "llresmgr.h"
+#include "llsdutil.h"
+#include "llviewerregion.h"
+#include "llviewerstats.h"
+#include "llviewerstatsrecorder.h"
+#include "llvovolume.h"
+#include "llvoavatarself.h"
+#include "lltoolmgr.h"
+#include "lltoolpie.h"
+#include "llkeyboard.h"
+#include "u64.h"
+#include "llviewertexturelist.h"
+#include "lldatapacker.h"
+#include "llcallstack.h"
+#ifdef LL_USESYSTEMLIBS
+#include <zlib.h>
+#else
+#include "zlib-ng/zlib.h"
+#endif
+#include "object_flags.h"
+
+#include "llappviewer.h"
+#include "llfloaterperms.h"
+#include "llvocache.h"
+#include "llcorehttputil.h"
+#include "llstartup.h"
+
+#include <algorithm>
+#include <iterator>
+
+extern F32 gMinObjectDistance;
+extern bool gAnimateTextures;
+
+#define MAX_CONCURRENT_PHYSICS_REQUESTS 256
+
+void dialog_refresh_all();
+
+// Global lists of objects - should go away soon.
+LLViewerObjectList gObjectList;
+
+extern LLPipeline   gPipeline;
+
+// Statics for object lookup tables.
+U32                     LLViewerObjectList::sSimulatorMachineIndex = 1; // Not zero deliberately, to speed up index check.
+std::map<U64, U32>      LLViewerObjectList::sIPAndPortToIndex;
+std::map<U64, LLUUID>   LLViewerObjectList::sIndexAndLocalIDToUUID;
+
+LLViewerObjectList::LLViewerObjectList()
+{
+    mCurLazyUpdateIndex = 0;
+    mCurBin = 0;
+    mNumDeadObjects = 0;
+    mNumOrphans = 0;
+    mNumNewObjects = 0;
+    mWasPaused = false;
+    mNumDeadObjectUpdates = 0;
+    mNumUnknownUpdates = 0;
+}
+
+LLViewerObjectList::~LLViewerObjectList()
+{
+    destroy();
+}
+
+void LLViewerObjectList::destroy()
+{
+    killAllObjects();
+
+    resetObjectBeacons();
+    mActiveObjects.clear();
+    mDeadObjects.clear();
+    mMapObjects.clear();
+    mUUIDObjectMap.clear();
+}
+
+
+void LLViewerObjectList::getUUIDFromLocal(LLUUID &id,
+                                          const U32 local_id,
+                                          const U32 ip,
+                                          const U32 port)
+{
+    U64 ipport = (((U64)ip) << 32) | (U64)port;
+
+    U32 index = sIPAndPortToIndex[ipport];
+
+    if (!index)
+    {
+        index = sSimulatorMachineIndex++;
+        sIPAndPortToIndex[ipport] = index;
+    }
+
+    U64 indexid = (((U64)index) << 32) | (U64)local_id;
+
+    id = get_if_there(sIndexAndLocalIDToUUID, indexid, LLUUID::null);
+}
+
+U64 LLViewerObjectList::getIndex(const U32 local_id,
+                                 const U32 ip,
+                                 const U32 port)
+{
+    U64 ipport = (((U64)ip) << 32) | (U64)port;
+
+    U32 index = sIPAndPortToIndex[ipport];
+
+    if (!index)
+    {
+        return 0;
+    }
+
+    return (((U64)index) << 32) | (U64)local_id;
+}
+
+bool LLViewerObjectList::removeFromLocalIDTable(const LLViewerObject* objectp)
+{
+    LL_PROFILE_ZONE_SCOPED_CATEGORY_NETWORK;
+
+    if(objectp && objectp->getRegion())
+    {
+        U32 local_id = objectp->mLocalID;
+        U32 ip = objectp->getRegion()->getHost().getAddress();
+        U32 port = objectp->getRegion()->getHost().getPort();
+        U64 ipport = (((U64)ip) << 32) | (U64)port;
+        U32 index = sIPAndPortToIndex[ipport];
+
+        // LL_INFOS() << "Removing object from table, local ID " << local_id << ", ip " << ip << ":" << port << LL_ENDL;
+
+        U64 indexid = (((U64)index) << 32) | (U64)local_id;
+
+        std::map<U64, LLUUID>::iterator iter = sIndexAndLocalIDToUUID.find(indexid);
+        if (iter == sIndexAndLocalIDToUUID.end())
+        {
+            return false;
+        }
+
+        // Found existing entry
+        if (iter->second == objectp->getID())
+        {   // Full UUIDs match, so remove the entry
+            sIndexAndLocalIDToUUID.erase(iter);
+            return true;
+        }
+        // UUIDs did not match - this would zap a valid entry, so don't erase it
+        //LL_INFOS() << "Tried to erase entry where id in table ("
+        //      << iter->second << ") did not match object " << object.getID() << LL_ENDL;
+    }
+
+    return false ;
+}
+
+void LLViewerObjectList::setUUIDAndLocal(const LLUUID &id,
+                                          const U32 local_id,
+                                          const U32 ip,
+                                          const U32 port)
+{
+    U64 ipport = (((U64)ip) << 32) | (U64)port;
+
+    U32 index = sIPAndPortToIndex[ipport];
+
+    if (!index)
+    {
+        index = sSimulatorMachineIndex++;
+        sIPAndPortToIndex[ipport] = index;
+    }
+
+    U64 indexid = (((U64)index) << 32) | (U64)local_id;
+
+    sIndexAndLocalIDToUUID[indexid] = id;
+
+    //LL_INFOS() << "Adding object to table, full ID " << id
+    //  << ", local ID " << local_id << ", ip " << ip << ":" << port << LL_ENDL;
+}
+
+S32 gFullObjectUpdates = 0;
+S32 gTerseObjectUpdates = 0;
+
+void LLViewerObjectList::processUpdateCore(LLViewerObject* objectp,
+                                           void** user_data,
+                                           U32 i,
+                                           const EObjectUpdateType update_type,
+                                           LLDataPacker* dpp,
+                                           bool just_created,
+                                           bool from_cache)
+{
+    LLMessageSystem* msg = NULL;
+
+    if(!from_cache)
+    {
+        msg = gMessageSystem;
+    }
+
+    // ignore returned flags
+    LL_DEBUGS("ObjectUpdate") << "uuid " << objectp->mID << " calling processUpdateMessage "
+                              << objectp << " just_created " << just_created << " from_cache " << from_cache << " msg " << msg << LL_ENDL;
+    dumpStack("ObjectUpdateStack");
+
+    objectp->processUpdateMessage(msg, user_data, i, update_type, dpp);
+
+    if (objectp->isDead())
+    {
+        // The update failed
+        return;
+    }
+
+    updateActive(objectp);
+
+    if (just_created)
+    {
+        gPipeline.addObject(objectp);
+    }
+
+    // Also sets the approx. pixel area
+    objectp->setPixelAreaAndAngle(gAgent);
+
+    // RN: this must be called after we have a drawable
+    // (from gPipeline.addObject)
+    // so that the drawable parent is set properly
+    if(msg != NULL)
+    {
+    findOrphans(objectp, msg->getSenderIP(), msg->getSenderPort());
+    }
+    else
+    {
+        LLViewerRegion* regionp = objectp->getRegion();
+        if(regionp != NULL)
+        {
+            findOrphans(objectp, regionp->getHost().getAddress(), regionp->getHost().getPort());
+        }
+    }
+
+    // If we're just wandering around, don't create new objects selected.
+    if (just_created
+        && update_type != OUT_TERSE_IMPROVED
+        && objectp->mCreateSelected)
+    {
+        if ( LLToolMgr::getInstance()->getCurrentTool() != LLToolPie::getInstance() )
+        {
+            // LL_INFOS() << "DEBUG selecting " << objectp->mID << " "
+            // << objectp->mLocalID << LL_ENDL;
+            LLSelectMgr::getInstance()->selectObjectAndFamily(objectp);
+            dialog_refresh_all();
+        }
+
+        objectp->mCreateSelected = false;
+        gViewerWindow->getWindow()->decBusyCount();
+        gViewerWindow->setCursor( UI_CURSOR_ARROW );
+    }
+}
+
+static LLTrace::BlockTimerStatHandle FTM_PROCESS_OBJECTS("Process Objects");
+
+LLViewerObject* LLViewerObjectList::processObjectUpdateFromCache(LLVOCacheEntry* entry, LLViewerRegion* regionp)
+{
+    LL_PROFILE_ZONE_SCOPED_CATEGORY_NETWORK;
+
+    LLDataPacker *cached_dpp = entry->getDP();
+
+    if (!cached_dpp || gNonInteractive)
+    {
+        return NULL; //nothing cached.
+    }
+
+    LLViewerObject *objectp;
+    U32             local_id;
+    LLPCode         pcode = 0;
+    LLUUID          fullid;
+    LLViewerStatsRecorder& recorder = LLViewerStatsRecorder::instance();
+
+    // Cache Hit.
+    record(LLStatViewer::OBJECT_CACHE_HIT_RATE, LLUnits::Ratio::fromValue(1));
+
+    cached_dpp->reset();
+    cached_dpp->unpackUUID(fullid, "ID");
+    cached_dpp->unpackU32(local_id, "LocalID");
+    cached_dpp->unpackU8(pcode, "PCode");
+
+    objectp = findObject(fullid);
+
+    if (objectp)
+    {
+        if(!objectp->isDead() && (objectp->mLocalID != entry->getLocalID() ||
+            objectp->getRegion() != regionp))
+        {
+            removeFromLocalIDTable(objectp);
+            setUUIDAndLocal(fullid, entry->getLocalID(),
+                            regionp->getHost().getAddress(),
+                            regionp->getHost().getPort());
+
+            if (objectp->mLocalID != entry->getLocalID())
+            {   // Update local ID in object with the one sent from the region
+                objectp->mLocalID = entry->getLocalID();
+            }
+
+            if (objectp->getRegion() != regionp)
+            {   // Object changed region, so update it
+                objectp->updateRegion(regionp); // for LLVOAvatar
+            }
+        }
+        else
+        {
+            //should fall through if already loaded because may need to update the object.
+            //return objectp; //already loaded.
+        }
+    }
+
+    bool justCreated = false;
+    if (!objectp)
+    {
+        objectp = createObjectFromCache(pcode, regionp, fullid, entry->getLocalID());
+
+        LL_DEBUGS("ObjectUpdate") << "uuid " << fullid << " created objectp " << objectp << LL_ENDL;
+        dumpStack("ObjectUpdateStack");
+
+        if (!objectp)
+        {
+            LL_INFOS() << "createObject failure for object: " << fullid << LL_ENDL;
+            recorder.objectUpdateFailure();
+            return NULL;
+        }
+        justCreated = true;
+        mNumNewObjects++;
+    }
+
+    if (objectp->isDead())
+    {
+        LL_WARNS() << "Dead object " << objectp->mID << " in UUID map 1!" << LL_ENDL;
+    }
+
+    processUpdateCore(objectp, NULL, 0, OUT_FULL_CACHED, cached_dpp, justCreated, true);
+    objectp->loadFlags(entry->getUpdateFlags()); //just in case, reload update flags from cache.
+
+    if(entry->getHitCount() > 0)
+    {
+        objectp->setLastUpdateType(OUT_FULL_CACHED);
+    }
+    else
+    {
+        objectp->setLastUpdateType(OUT_FULL_COMPRESSED); //newly cached
+        objectp->setLastUpdateCached(true);
+    }
+    LLVOAvatar::cullAvatarsByPixelArea();
+
+    return objectp;
+}
+
+void LLViewerObjectList::processObjectUpdate(LLMessageSystem *mesgsys,
+                                             void **user_data,
+                                             const EObjectUpdateType update_type,
+                                             bool compressed)
+{
+    LL_RECORD_BLOCK_TIME(FTM_PROCESS_OBJECTS);
+
+    LLViewerObject *objectp;
+    S32         num_objects;
+    U32         local_id;
+    LLPCode     pcode = 0;
+    LLUUID      fullid;
+    S32         i;
+
+    // figure out which simulator these are from and get it's index
+    // Coordinates in simulators are region-local
+    // Until we get region-locality working on viewer we
+    // have to transform to absolute coordinates.
+    num_objects = mesgsys->getNumberOfBlocksFast(_PREHASH_ObjectData);
+
+    // I don't think this case is ever hit.  TODO* Test this.
+    if (!compressed && update_type != OUT_FULL)
+    {
+        //LL_INFOS() << "TEST: !cached && !compressed && update_type != OUT_FULL" << LL_ENDL;
+        gTerseObjectUpdates += num_objects;
+        /*
+        S32 size;
+        if (mesgsys->getReceiveCompressedSize())
+        {
+            size = mesgsys->getReceiveCompressedSize();
+        }
+        else
+        {
+            size = mesgsys->getReceiveSize();
+        }
+        LL_INFOS() << "Received terse " << num_objects << " in " << size << " byte (" << size/num_objects << ")" << LL_ENDL;
+        */
+    }
+    else
+    {
+        /*
+        S32 size;
+        if (mesgsys->getReceiveCompressedSize())
+        {
+            size = mesgsys->getReceiveCompressedSize();
+        }
+        else
+        {
+            size = mesgsys->getReceiveSize();
+        }
+
+        LL_INFOS() << "Received " << num_objects << " in " << size << " byte (" << size/num_objects << ")" << LL_ENDL;
+        */
+        gFullObjectUpdates += num_objects;
+    }
+
+    U64 region_handle;
+    mesgsys->getU64Fast(_PREHASH_RegionData, _PREHASH_RegionHandle, region_handle);
+
+    LLViewerRegion *regionp = LLWorld::getInstance()->getRegionFromHandle(region_handle);
+
+    if (!regionp)
+    {
+        LL_WARNS() << "Object update from unknown region! " << region_handle << LL_ENDL;
+        return;
+    }
+
+    U8 compressed_dpbuffer[2048];
+    LLDataPackerBinaryBuffer compressed_dp(compressed_dpbuffer, 2048);
+    LLViewerStatsRecorder& recorder = LLViewerStatsRecorder::instance();
+
+    for (i = 0; i < num_objects; i++)
+    {
+        bool justCreated = false;
+        bool update_cache = false; //update object cache if it is a full-update or terse update
+
+        if (compressed)
+        {
+            compressed_dp.reset();
+
+            S32 uncompressed_length = mesgsys->getSizeFast(_PREHASH_ObjectData, i, _PREHASH_Data);
+            LL_DEBUGS("ObjectUpdate") << "got binary data from message to compressed_dpbuffer" << LL_ENDL;
+            mesgsys->getBinaryDataFast(_PREHASH_ObjectData, _PREHASH_Data, compressed_dpbuffer, 0, i, 2048);
+            compressed_dp.assignBuffer(compressed_dpbuffer, uncompressed_length);
+
+            if (update_type != OUT_TERSE_IMPROVED) // OUT_FULL_COMPRESSED only?
+            {
+                U32 flags = 0;
+                mesgsys->getU32Fast(_PREHASH_ObjectData, _PREHASH_UpdateFlags, flags, i);
+
+                compressed_dp.unpackUUID(fullid, "ID");
+                compressed_dp.unpackU32(local_id, "LocalID");
+                compressed_dp.unpackU8(pcode, "PCode");
+
+                if (pcode == 0)
+                {
+                    // object creation will fail, LLViewerObject::createObject()
+                    LL_WARNS() << "Received object " << fullid
+                        << " with 0 PCode. Local id: " << local_id
+                        << " Flags: " << flags
+                        << " Region: " << regionp->getName()
+                        << " Region id: " << regionp->getRegionID() << LL_ENDL;
+                    recorder.objectUpdateFailure();
+                    continue;
+                }
+                else if ((flags & FLAGS_TEMPORARY_ON_REZ) == 0)
+                {
+                    //send to object cache
+                    regionp->cacheFullUpdate(compressed_dp, flags);
+                    continue;
+                }
+            }
+            else //OUT_TERSE_IMPROVED
+            {
+                update_cache = true;
+                compressed_dp.unpackU32(local_id, "LocalID");
+                getUUIDFromLocal(fullid,
+                                 local_id,
+                                 gMessageSystem->getSenderIP(),
+                                 gMessageSystem->getSenderPort());
+                if (fullid.isNull())
+                {
+                    LL_DEBUGS() << "update for unknown localid " << local_id << " host " << gMessageSystem->getSender() << ":" << gMessageSystem->getSenderPort() << LL_ENDL;
+                    mNumUnknownUpdates++;
+                }
+            }
+        }
+        else if (update_type != OUT_FULL) // !compressed, !OUT_FULL ==> OUT_FULL_CACHED only?
+        {
+            mesgsys->getU32Fast(_PREHASH_ObjectData, _PREHASH_ID, local_id, i);
+
+            getUUIDFromLocal(fullid,
+                            local_id,
+                            gMessageSystem->getSenderIP(),
+                            gMessageSystem->getSenderPort());
+            if (fullid.isNull())
+            {
+                // LL_WARNS() << "update for unknown localid " << local_id << " host " << gMessageSystem->getSender() << LL_ENDL;
+                mNumUnknownUpdates++;
+            }
+            else
+            {
+                LL_DEBUGS("ObjectUpdate") << "Non-full, non-compressed update, obj " << local_id << ", global ID " << fullid << " from " << mesgsys->getSender() << LL_ENDL;
+            }
+        }
+        else // OUT_FULL only?
+        {
+            update_cache = true;
+            mesgsys->getUUIDFast(_PREHASH_ObjectData, _PREHASH_FullID, fullid, i);
+            mesgsys->getU32Fast(_PREHASH_ObjectData, _PREHASH_ID, local_id, i);
+            LL_DEBUGS("ObjectUpdate") << "Full Update, obj " << local_id << ", global ID " << fullid << " from " << mesgsys->getSender() << LL_ENDL;
+        }
+        objectp = findObject(fullid);
+
+        if (compressed)
+        {
+            LL_DEBUGS("ObjectUpdate") << "uuid " << fullid << " received compressed data from message (earlier in function)" << LL_ENDL;
+        }
+        LL_DEBUGS("ObjectUpdate") << "uuid " << fullid << " objectp " << objectp
+                                     << " update_cache " << (S32) update_cache << " compressed " << compressed
+                                     << " update_type "  << update_type << LL_ENDL;
+        dumpStack("ObjectUpdateStack");
+
+        if(update_cache)
+        {
+            //update object cache if the object receives a full-update or terse update
+            objectp = regionp->updateCacheEntry(local_id, objectp);
+        }
+
+        // This looks like it will break if the local_id of the object doesn't change
+        // upon boundary crossing, but we check for region id matching later...
+        // Reset object local id and region pointer if things have changed
+        if (objectp &&
+            ((objectp->mLocalID != local_id) ||
+             (objectp->getRegion() != regionp)))
+        {
+            //if (objectp->getRegion())
+            //{
+            //  LL_INFOS() << "Local ID change: Removing object from table, local ID " << objectp->mLocalID
+            //          << ", id from message " << local_id << ", from "
+            //          << LLHost(objectp->getRegion()->getHost().getAddress(), objectp->getRegion()->getHost().getPort())
+            //          << ", full id " << fullid
+            //          << ", objects id " << objectp->getID()
+            //          << ", regionp " << (U32) regionp << ", object region " << (U32) objectp->getRegion()
+            //          << LL_ENDL;
+            //}
+            removeFromLocalIDTable(objectp);
+            setUUIDAndLocal(fullid,
+                            local_id,
+                            gMessageSystem->getSenderIP(),
+                            gMessageSystem->getSenderPort());
+
+            if (objectp->mLocalID != local_id)
+            {   // Update local ID in object with the one sent from the region
+                objectp->mLocalID = local_id;
+            }
+
+            if (objectp->getRegion() != regionp)
+            {   // Object changed region, so update it
+                objectp->updateRegion(regionp); // for LLVOAvatar
+            }
+        }
+
+        if (!objectp)
+        {
+            if (compressed)
+            {
+                if (update_type == OUT_TERSE_IMPROVED)
+                {
+                    // LL_INFOS() << "terse update for an unknown object (compressed):" << fullid << LL_ENDL;
+                    recorder.objectUpdateFailure();
+                    continue;
+                }
+            }
+            else
+            {
+                if (update_type != OUT_FULL)
+                {
+                    //LL_INFOS() << "terse update for an unknown object:" << fullid << LL_ENDL;
+                    recorder.objectUpdateFailure();
+                    continue;
+                }
+
+                mesgsys->getU8Fast(_PREHASH_ObjectData, _PREHASH_PCode, pcode, i);
+
+            }
+#ifdef IGNORE_DEAD
+            if (mDeadObjects.find(fullid) != mDeadObjects.end())
+            {
+                mNumDeadObjectUpdates++;
+                //LL_INFOS() << "update for a dead object:" << fullid << LL_ENDL;
+                recorder.objectUpdateFailure();
+                continue;
+            }
+#endif
+
+            objectp = createObject(pcode, regionp, fullid, local_id, gMessageSystem->getSender());
+
+            LL_DEBUGS("ObjectUpdate") << "creating object " << fullid << " result " << objectp << LL_ENDL;
+            dumpStack("ObjectUpdateStack");
+
+            if (!objectp)
+            {
+                LL_INFOS() << "createObject failure for object: " << fullid << LL_ENDL;
+                recorder.objectUpdateFailure();
+                continue;
+            }
+
+            justCreated = true;
+            mNumNewObjects++;
+        }
+
+        if (objectp->isDead())
+        {
+            LL_WARNS() << "Dead object " << objectp->mID << " in UUID map 1!" << LL_ENDL;
+        }
+
+        //bool bCached = false;
+        if (compressed)
+        {
+            if (update_type != OUT_TERSE_IMPROVED) // OUT_FULL_COMPRESSED only?
+            {
+                objectp->mLocalID = local_id;
+            }
+            processUpdateCore(objectp, user_data, i, update_type, &compressed_dp, justCreated);
+
+#if 0
+            if (update_type != OUT_TERSE_IMPROVED) // OUT_FULL_COMPRESSED only?
+            {
+                U32 flags = 0;
+                mesgsys->getU32Fast(_PREHASH_ObjectData, _PREHASH_UpdateFlags, flags, i);
+
+                if(!(flags & FLAGS_TEMPORARY_ON_REZ))
+                {
+                    bCached = true;
+                    LLViewerRegion::eCacheUpdateResult result = objectp->mRegionp->cacheFullUpdate(objectp, compressed_dp, flags);
+                    recorder.cacheFullUpdate(result);
+                }
+            }
+#endif
+        }
+        else
+        {
+            if (update_type == OUT_FULL)
+            {
+                objectp->mLocalID = local_id;
+            }
+            processUpdateCore(objectp, user_data, i, update_type, NULL, justCreated);
+        }
+        recorder.objectUpdateEvent(update_type);
+        objectp->setLastUpdateType(update_type);
+    }
+
+    LLVOAvatar::cullAvatarsByPixelArea();
+}
+
+void LLViewerObjectList::processCompressedObjectUpdate(LLMessageSystem *mesgsys,
+                                             void **user_data,
+                                             const EObjectUpdateType update_type)
+{
+    processObjectUpdate(mesgsys, user_data, update_type, true);
+}
+
+void LLViewerObjectList::processCachedObjectUpdate(LLMessageSystem *mesgsys,
+                                             void **user_data,
+                                             const EObjectUpdateType update_type)
+{
+    //processObjectUpdate(mesgsys, user_data, update_type, true, false);
+
+    S32 num_objects = mesgsys->getNumberOfBlocksFast(_PREHASH_ObjectData);
+    gFullObjectUpdates += num_objects;
+
+    U64 region_handle;
+    mesgsys->getU64Fast(_PREHASH_RegionData, _PREHASH_RegionHandle, region_handle);
+    LLViewerRegion *regionp = LLWorld::getInstance()->getRegionFromHandle(region_handle);
+    if (!regionp)
+    {
+        LL_WARNS() << "Object update from unknown region! " << region_handle << LL_ENDL;
+        return;
+    }
+
+    LLViewerStatsRecorder& recorder = LLViewerStatsRecorder::instance();
+
+    for (S32 i = 0; i < num_objects; i++)
+    {
+        U32 id;
+        U32 crc;
+        U32 flags;
+        mesgsys->getU32Fast(_PREHASH_ObjectData, _PREHASH_ID, id, i);
+        mesgsys->getU32Fast(_PREHASH_ObjectData, _PREHASH_CRC, crc, i);
+        mesgsys->getU32Fast(_PREHASH_ObjectData, _PREHASH_UpdateFlags, flags, i);
+
+        LL_DEBUGS("ObjectUpdate") << "got probe for id " << id << " crc " << crc << LL_ENDL;
+        dumpStack("ObjectUpdateStack");
+
+        // Lookup data packer and add this id to cache miss lists if necessary.
+        U8 cache_miss_type = LLViewerRegion::CACHE_MISS_TYPE_NONE;
+        if (regionp->probeCache(id, crc, flags, cache_miss_type))
+        {   // Cache Hit
+            recorder.cacheHitEvent();
+        }
+        else
+        {   // Cache Miss
+            LL_DEBUGS("ObjectUpdate") << "cache miss for id " << id << " crc " << crc << " miss type " << (S32) cache_miss_type << LL_ENDL;
+            recorder.cacheMissEvent(cache_miss_type);
+        }
+    }
+
+    return;
+}
+
+void LLViewerObjectList::dirtyAllObjectInventory()
+{
+    for (vobj_list_t::iterator iter = mObjects.begin(); iter != mObjects.end(); ++iter)
+    {
+        (*iter)->dirtyInventory();
+    }
+}
+
+void LLViewerObjectList::updateApparentAngles(LLAgent &agent)
+{
+    S32 i;
+    LLViewerObject *objectp;
+
+    S32 num_updates, max_value;
+    if (NUM_BINS - 1 == mCurBin)
+    {
+        // Remainder (mObjects.size() could have changed)
+        num_updates = (S32) mObjects.size() - mCurLazyUpdateIndex;
+        max_value = (S32) mObjects.size();
+    }
+    else
+    {
+        num_updates = ((S32) mObjects.size() / NUM_BINS) + 1;
+        max_value = llmin((S32) mObjects.size(), mCurLazyUpdateIndex + num_updates);
+    }
+
+    // Iterate through some of the objects and lazy update their texture priorities
+    for (i = mCurLazyUpdateIndex; i < max_value; i++)
+    {
+        objectp = mObjects[i];
+        if (!objectp->isDead())
+        {
+            //  Update distance & gpw
+            objectp->setPixelAreaAndAngle(agent); // Also sets the approx. pixel area
+            objectp->updateTextures();  // Update the image levels of textures for this object.
+        }
+    }
+
+    mCurLazyUpdateIndex = max_value;
+    if (mCurLazyUpdateIndex == mObjects.size())
+    {
+        // restart
+        mCurLazyUpdateIndex = 0;
+        mCurBin = 0; // keep in sync with index (mObjects.size() could have changed)
+    }
+    else
+    {
+        mCurBin = (mCurBin + 1) % NUM_BINS;
+    }
+
+#if 0
+    // Slam priorities for textures that we care about (hovered, selected, and focused)
+    // Hovered
+    // Assumes only one level deep of parenting
+    LLSelectNode* nodep = LLSelectMgr::instance().getHoverNode();
+    if (nodep)
+    {
+        objectp = nodep->getObject();
+        if (objectp)
+        {
+            objectp->boostTexturePriority();
+        }
+    }
+
+    // Focused
+    objectp = gAgentCamera.getFocusObject();
+    if (objectp)
+    {
+        objectp->boostTexturePriority();
+    }
+#endif
+
+    // Selected
+    struct f : public LLSelectedObjectFunctor
+    {
+        virtual bool apply(LLViewerObject* objectp)
+        {
+            if (objectp)
+            {
+                objectp->boostTexturePriority();
+            }
+            return true;
+        }
+    } func;
+    LLSelectMgr::getInstance()->getSelection()->applyToRootObjects(&func);
+
+    LLVOAvatar::cullAvatarsByPixelArea();
+}
+
+void LLViewerObjectList::update(LLAgent &agent)
+{
+    LL_PROFILE_ZONE_SCOPED_CATEGORY_NETWORK;
+
+    // Update globals
+    LLViewerObject::setVelocityInterpolate( gSavedSettings.getBOOL("VelocityInterpolate") );
+    LLViewerObject::setPingInterpolate( gSavedSettings.getBOOL("PingInterpolate") );
+
+    F32 interp_time = gSavedSettings.getF32("InterpolationTime");
+    F32 phase_out_time = gSavedSettings.getF32("InterpolationPhaseOut");
+    F32 region_interp_time = llclamp(gSavedSettings.getF32("RegionCrossingInterpolationTime"), 0.5f, 5.f);
+    if (interp_time < 0.0 ||
+        phase_out_time < 0.0 ||
+        phase_out_time > interp_time)
+    {
+        LL_WARNS() << "Invalid values for InterpolationTime or InterpolationPhaseOut, resetting to defaults" << LL_ENDL;
+        interp_time = 3.0f;
+        phase_out_time = 1.0f;
+    }
+    LLViewerObject::setPhaseOutUpdateInterpolationTime( interp_time );
+    LLViewerObject::setMaxUpdateInterpolationTime( phase_out_time );
+    LLViewerObject::setMaxRegionCrossingInterpolationTime(region_interp_time);
+
+    gAnimateTextures = gSavedSettings.getBOOL("AnimateTextures");
+
+    // update global timer
+    F32 last_time = gFrameTimeSeconds;
+    U64Microseconds time = totalTime();              // this will become the new gFrameTime when the update is done
+    // Time _can_ go backwards, for example if the user changes the system clock.
+    // It doesn't cause any fatal problems (just some oddness with stats), so we shouldn't assert here.
+//  llassert(time > gFrameTime);
+    F64Seconds time_diff = time - gFrameTime;
+    gFrameTime  = time;
+    F64Seconds time_since_start = gFrameTime - gStartTime;
+    gFrameTimeSeconds = time_since_start;
+
+    gFrameIntervalSeconds = gFrameTimeSeconds - last_time;
+    if (gFrameIntervalSeconds < 0.f)
+    {
+        gFrameIntervalSeconds = 0.f;
+    }
+
+    //clear avatar LOD change counter
+    LLVOAvatar::sNumLODChangesThisFrame = 0;
+
+    const F64 frame_time = LLFrameTimer::getElapsedSeconds();
+
+    LLViewerObject *objectp = NULL;
+
+    // Make a copy of the list in case something in idleUpdate() messes with it
+    static std::vector<LLViewerObject*> idle_list;
+
+    U32 idle_count = 0;
+
+    {
+        for (std::vector<LLPointer<LLViewerObject> >::iterator active_iter = mActiveObjects.begin();
+            active_iter != mActiveObjects.end(); active_iter++)
+        {
+            objectp = *active_iter;
+            if (objectp)
+            {
+                if (idle_count >= idle_list.size())
+                {
+                    idle_list.push_back( objectp );
+                }
+            else
+                {
+                    idle_list[idle_count] = objectp;
+                }
+                ++idle_count;
+            }
+            else
+            {   // There shouldn't be any NULL pointers in the list, but they have caused
+                // crashes before.  This may be idleUpdate() messing with the list.
+                LL_WARNS() << "LLViewerObjectList::update has a NULL objectp" << LL_ENDL;
+            }
+        }
+    }
+
+    std::vector<LLViewerObject*>::iterator idle_end = idle_list.begin()+idle_count;
+
+    if (gSavedSettings.getBOOL("FreezeTime"))
+    {
+
+        for (std::vector<LLViewerObject*>::iterator iter = idle_list.begin();
+            iter != idle_end; iter++)
+        {
+            objectp = *iter;
+            if (objectp->isAvatar())
+            {
+                objectp->idleUpdate(agent, frame_time);
+            }
+        }
+    }
+    else
+    {
+        for (std::vector<LLViewerObject*>::iterator idle_iter = idle_list.begin();
+            idle_iter != idle_end; idle_iter++)
+        {
+            objectp = *idle_iter;
+            llassert(objectp->isActive());
+                objectp->idleUpdate(agent, frame_time);
+        }
+
+        //update flexible objects
+        LLVolumeImplFlexible::updateClass();
+
+        //update animated textures
+        if (gAnimateTextures)
+        {
+            LLViewerTextureAnim::updateClass();
+        }
+    }
+
+
+
+    fetchObjectCosts();
+    fetchPhysicsFlags();
+
+    // update max computed render cost
+    LLVOVolume::updateRenderComplexity();
+
+    // compute all sorts of time-based stats
+    // don't factor frames that were paused into the stats
+    if (! mWasPaused)
+    {
+        LLViewerStats::getInstance()->updateFrameStats(time_diff);
+    }
+
+    /*
+    // Debugging code for viewing orphans, and orphaned parents
+    LLUUID id;
+    for (i = 0; i < mOrphanParents.size(); i++)
+    {
+        id = sIndexAndLocalIDToUUID[mOrphanParents[i]];
+        LLViewerObject *objectp = findObject(id);
+        if (objectp)
+        {
+            std::string id_str;
+            objectp->mID.toString(id_str);
+            std::string tmpstr = std::string("Par:  ") + id_str;
+            addDebugBeacon(objectp->getPositionAgent(),
+                            tmpstr,
+                            LLColor4(1.f,0.f,0.f,1.f),
+                            LLColor4(1.f,1.f,1.f,1.f));
+        }
+    }
+
+    LLColor4 text_color;
+    for (i = 0; i < mOrphanChildren.size(); i++)
+    {
+        OrphanInfo oi = mOrphanChildren[i];
+        LLViewerObject *objectp = findObject(oi.mChildInfo);
+        if (objectp)
+        {
+            std::string id_str;
+            objectp->mID.toString(id_str);
+            std::string tmpstr;
+            if (objectp->getParent())
+            {
+                tmpstr = std::string("ChP:  ") + id_str;
+                text_color = LLColor4(0.f, 1.f, 0.f, 1.f);
+            }
+            else
+            {
+                tmpstr = std::string("ChNoP:    ") + id_str;
+                text_color = LLColor4(1.f, 0.f, 0.f, 1.f);
+            }
+            id = sIndexAndLocalIDToUUID[oi.mParentInfo];
+            addDebugBeacon(objectp->getPositionAgent() + LLVector3(0.f, 0.f, -0.25f),
+                            tmpstr,
+                            LLColor4(0.25f,0.25f,0.25f,1.f),
+                            text_color);
+        }
+        i++;
+    }
+    */
+
+    sample(LLStatViewer::NUM_OBJECTS, mObjects.size());
+    sample(LLStatViewer::NUM_ACTIVE_OBJECTS, idle_count);
+}
+
+void LLViewerObjectList::fetchObjectCosts()
+{
+    // issue http request for stale object physics costs
+    if (!mStaleObjectCost.empty())
+    {
+        LLViewerRegion* regionp = gAgent.getRegion();
+
+        if (regionp)
+        {
+            std::string url = regionp->getCapability("GetObjectCost");
+
+            if (!url.empty())
+            {
+                LLCoros::instance().launch("LLViewerObjectList::fetchObjectCostsCoro",
+                    boost::bind(&LLViewerObjectList::fetchObjectCostsCoro, this, url));
+            }
+            else
+            {
+                mStaleObjectCost.clear();
+                mPendingObjectCost.clear();
+            }
+        }
+    }
+}
+
+/*static*/
+void LLViewerObjectList::reportObjectCostFailure(LLSD &objectList)
+{
+    // TODO*: No more hard coding
+    for (LLSD::array_iterator it = objectList.beginArray(); it != objectList.endArray(); ++it)
+    {
+        gObjectList.onObjectCostFetchFailure(it->asUUID());
+    }
+}
+
+
+void LLViewerObjectList::fetchObjectCostsCoro(std::string url)
+{
+    LLCore::HttpRequest::policy_t httpPolicy(LLCore::HttpRequest::DEFAULT_POLICY_ID);
+    LLCoreHttpUtil::HttpCoroutineAdapter::ptr_t
+        httpAdapter(new LLCoreHttpUtil::HttpCoroutineAdapter("genericPostCoro", httpPolicy));
+    LLCore::HttpRequest::ptr_t httpRequest(new LLCore::HttpRequest);
+
+
+
+    uuid_set_t diff;
+
+    std::set_difference(mStaleObjectCost.begin(), mStaleObjectCost.end(),
+        mPendingObjectCost.begin(), mPendingObjectCost.end(),
+        std::inserter(diff, diff.begin()));
+
+    mStaleObjectCost.clear();
+
+    if (diff.empty())
+    {
+        LL_INFOS() << "No outstanding object IDs to request. Pending count: " << mPendingObjectCost.size() << LL_ENDL;
+        return;
+    }
+
+    LLSD idList(LLSD::emptyArray());
+
+    for (uuid_set_t::iterator it = diff.begin(); it != diff.end(); ++it)
+    {
+        idList.append(*it);
+    }
+
+    mPendingObjectCost.insert(diff.begin(), diff.end());
+
+    LLSD postData = LLSD::emptyMap();
+
+    postData["object_ids"] = idList;
+
+    LLSD result = httpAdapter->postAndSuspend(httpRequest, url, postData);
+
+    LLSD httpResults = result[LLCoreHttpUtil::HttpCoroutineAdapter::HTTP_RESULTS];
+    LLCore::HttpStatus status = LLCoreHttpUtil::HttpCoroutineAdapter::getStatusFromLLSD(httpResults);
+
+    if (!status || result.has("error"))
+    {
+        if (result.has("error"))
+        {
+            LL_WARNS() << "Application level error when fetching object "
+                << "cost.  Message: " << result["error"]["message"].asString()
+                << ", identifier: " << result["error"]["identifier"].asString()
+                << LL_ENDL;
+
+            // TODO*: Adaptively adjust request size if the
+            // service says we've requested too many and retry
+        }
+        reportObjectCostFailure(idList);
+
+        return;
+    }
+
+    // Success, grab the resource cost and linked set costs
+    // for an object if one was returned
+    for (LLSD::array_iterator it = idList.beginArray(); it != idList.endArray(); ++it)
+    {
+        LLUUID objectId = it->asUUID();
+
+        // Object could have been added to the mStaleObjectCost after request started
+        mStaleObjectCost.erase(objectId);
+        mPendingObjectCost.erase(objectId);
+
+        // Check to see if the request contains data for the object
+        if (result.has(it->asString()))
+        {
+            LLSD objectData = result[it->asString()];
+
+            F32 linkCost = objectData["linked_set_resource_cost"].asReal();
+            F32 objectCost = objectData["resource_cost"].asReal();
+            F32 physicsCost = objectData["physics_cost"].asReal();
+            F32 linkPhysicsCost = objectData["linked_set_physics_cost"].asReal();
+
+            gObjectList.updateObjectCost(objectId, objectCost, linkCost, physicsCost, linkPhysicsCost);
+        }
+        else
+        {
+            // TODO*: Give user feedback about the missing data?
+            gObjectList.onObjectCostFetchFailure(objectId);
+        }
+    }
+
+}
+
+void LLViewerObjectList::fetchPhysicsFlags()
+{
+    // issue http request for stale object physics flags
+    if (!mStalePhysicsFlags.empty())
+    {
+        LLViewerRegion* regionp = gAgent.getRegion();
+
+        if (regionp)
+        {
+            std::string url = regionp->getCapability("GetObjectPhysicsData");
+
+            if (!url.empty())
+            {
+                LLCoros::instance().launch("LLViewerObjectList::fetchPhisicsFlagsCoro",
+                    boost::bind(&LLViewerObjectList::fetchPhisicsFlagsCoro, this, url));
+            }
+            else
+            {
+                mStalePhysicsFlags.clear();
+                mPendingPhysicsFlags.clear();
+            }
+        }
+    }
+}
+
+/*static*/
+void LLViewerObjectList::reportPhysicsFlagFailure(LLSD &objectList)
+{
+    // TODO*: No more hard coding
+    for (LLSD::array_iterator it = objectList.beginArray(); it != objectList.endArray(); ++it)
+    {
+        gObjectList.onPhysicsFlagsFetchFailure(it->asUUID());
+    }
+}
+
+void LLViewerObjectList::fetchPhisicsFlagsCoro(std::string url)
+{
+    LLCore::HttpRequest::policy_t httpPolicy(LLCore::HttpRequest::DEFAULT_POLICY_ID);
+    LLCoreHttpUtil::HttpCoroutineAdapter::ptr_t
+        httpAdapter(new LLCoreHttpUtil::HttpCoroutineAdapter("genericPostCoro", httpPolicy));
+    LLCore::HttpRequest::ptr_t httpRequest(new LLCore::HttpRequest);
+
+    LLSD idList;
+    U32 objectIndex = 0;
+
+    for (uuid_set_t::iterator it = mStalePhysicsFlags.begin(); it != mStalePhysicsFlags.end();)
+    {
+        // Check to see if a request for this object
+        // has already been made.
+        if (mPendingPhysicsFlags.find(*it) == mPendingPhysicsFlags.end())
+        {
+            mPendingPhysicsFlags.insert(*it);
+            idList[objectIndex++] = *it;
+        }
+
+        mStalePhysicsFlags.erase(it++);
+
+        if (objectIndex >= MAX_CONCURRENT_PHYSICS_REQUESTS)
+        {
+            break;
+        }
+    }
+
+    if (idList.size() < 1)
+    {
+        LL_INFOS() << "No outstanding object physics flags to request." << LL_ENDL;
+        return;
+    }
+
+    LLSD postData = LLSD::emptyMap();
+
+    postData["object_ids"] = idList;
+
+    LLSD result = httpAdapter->postAndSuspend(httpRequest, url, postData);
+
+    LLSD httpResults = result[LLCoreHttpUtil::HttpCoroutineAdapter::HTTP_RESULTS];
+    LLCore::HttpStatus status = LLCoreHttpUtil::HttpCoroutineAdapter::getStatusFromLLSD(httpResults);
+
+    if (!status || result.has("error"))
+    {
+        if (result.has("error"))
+        {
+            LL_WARNS() << "Application level error when fetching object "
+                << "physics flags.  Message: " << result["error"]["message"].asString()
+                << ", identifier: " << result["error"]["identifier"].asString()
+                << LL_ENDL;
+
+            // TODO*: Adaptively adjust request size if the
+            // service says we've requested too many and retry
+        }
+        reportPhysicsFlagFailure(idList);
+
+        return;
+    }
+
+    // Success, grab the resource cost and linked set costs
+    // for an object if one was returned
+    for (LLSD::array_iterator it = idList.beginArray(); it != idList.endArray(); ++it)
+    {
+        LLUUID objectId = it->asUUID();
+
+        // Check to see if the request contains data for the object
+        if (result.has(it->asString()))
+        {
+            const LLSD& data = result[it->asString()];
+
+            S32 shapeType = data["PhysicsShapeType"].asInteger();
+
+            gObjectList.updatePhysicsShapeType(objectId, shapeType);
+
+            if (data.has("Density"))
+            {
+                F32 density = data["Density"].asReal();
+                F32 friction = data["Friction"].asReal();
+                F32 restitution = data["Restitution"].asReal();
+                F32 gravityMult = data["GravityMultiplier"].asReal();
+
+                gObjectList.updatePhysicsProperties(objectId, density,
+                    friction, restitution, gravityMult);
+            }
+        }
+        else
+        {
+            // TODO*: Give user feedback about the missing data?
+            gObjectList.onPhysicsFlagsFetchFailure(objectId);
+        }
+    }
+}
+
+void LLViewerObjectList::clearDebugText()
+{
+    for (vobj_list_t::iterator iter = mObjects.begin(); iter != mObjects.end(); ++iter)
+    {
+        (*iter)->restoreHudText();
+    }
+}
+
+
+void LLViewerObjectList::cleanupReferences(LLViewerObject *objectp)
+{
+    LL_PROFILE_ZONE_SCOPED_CATEGORY_NETWORK;
+
+    bool new_dead_object = true;
+    if (mDeadObjects.find(objectp->mID) != mDeadObjects.end())
+    {
+        LL_INFOS() << "Object " << objectp->mID << " already on dead list!" << LL_ENDL;
+        new_dead_object = false;
+    }
+    else
+    {
+        mDeadObjects.insert(objectp->mID);
+    }
+
+    // Cleanup any references we have to this object
+    // Remove from object map so noone can look it up.
+
+    LL_DEBUGS("ObjectUpdate") << " dereferencing id " << objectp->mID << LL_ENDL;
+    dumpStack("ObjectUpdateStack");
+
+    mUUIDObjectMap.erase(objectp->mID);
+
+    //if (objectp->getRegion())
+    //{
+    //  LL_INFOS() << "cleanupReferences removing object from table, local ID " << objectp->mLocalID << ", ip "
+    //              << objectp->getRegion()->getHost().getAddress() << ":"
+    //              << objectp->getRegion()->getHost().getPort() << LL_ENDL;
+    //}
+
+    removeFromLocalIDTable(objectp);
+
+    if (objectp->onActiveList())
+    {
+        //LL_INFOS() << "Removing " << objectp->mID << " " << objectp->getPCodeString() << " from active list in cleanupReferences." << LL_ENDL;
+        objectp->setOnActiveList(false);
+        removeFromActiveList(objectp);
+    }
+
+    if (objectp->isOnMap())
+    {
+        removeFromMap(objectp);
+    }
+
+    // Don't clean up mObject references, these will be cleaned up more efficiently later!
+
+    if(new_dead_object)
+    {
+        mNumDeadObjects++;
+    }
+}
+
+bool LLViewerObjectList::killObject(LLViewerObject *objectp)
+{
+    LL_PROFILE_ZONE_SCOPED;
+    // Don't ever kill gAgentAvatarp, just force it to the agent's region
+    // unless region is NULL which is assumed to mean you are logging out.
+    if ((objectp == gAgentAvatarp) && gAgent.getRegion())
+    {
+        objectp->setRegion(gAgent.getRegion());
+        return false;
+    }
+
+    // When we're killing objects, all we do is mark them as dead.
+    // We clean up the dead objects later.
+
+    if (objectp)
+    {
+        // We are going to cleanup a lot of smart pointers to this object, they might be last,
+        // and object being NULLed while inside it's own function won't be pretty
+        // so create a pointer to make sure object will stay alive untill markDead() finishes
+        LLPointer<LLViewerObject> sp(objectp);
+        sp->markDead(); // does the right thing if object already dead
+        return true;
+    }
+
+    return false;
+}
+
+void LLViewerObjectList::killObjects(LLViewerRegion *regionp)
+{
+    LL_PROFILE_ZONE_SCOPED;
+    LLViewerObject *objectp;
+
+
+    for (vobj_list_t::iterator iter = mObjects.begin(); iter != mObjects.end(); ++iter)
+    {
+        objectp = *iter;
+
+        if (objectp->mRegionp == regionp)
+        {
+            killObject(objectp);
+        }
+    }
+
+    // Have to clean right away because the region is becoming invalid.
+    cleanDeadObjects(false);
+}
+
+void LLViewerObjectList::killAllObjects()
+{
+    // Used only on global destruction.
+    LLViewerObject *objectp;
+
+    for (vobj_list_t::iterator iter = mObjects.begin(); iter != mObjects.end(); ++iter)
+    {
+        objectp = *iter;
+        killObject(objectp);
+        // Object must be dead, or it's the LLVOAvatarSelf which never dies.
+        llassert((objectp == gAgentAvatarp) || objectp->isDead());
+    }
+
+    cleanDeadObjects(false);
+
+    if(!mObjects.empty())
+    {
+        LL_WARNS() << "LLViewerObjectList::killAllObjects still has entries in mObjects: " << mObjects.size() << LL_ENDL;
+        mObjects.clear();
+    }
+
+    if (!mActiveObjects.empty())
+    {
+        LL_WARNS() << "Some objects still on active object list!" << LL_ENDL;
+        mActiveObjects.clear();
+    }
+
+    if (!mMapObjects.empty())
+    {
+        LL_WARNS() << "Some objects still on map object list!" << LL_ENDL;
+        mMapObjects.clear();
+    }
+}
+
+void LLViewerObjectList::cleanDeadObjects(bool use_timer)
+{
+    if (!mNumDeadObjects)
+    {
+        // No dead objects, don't need to scan object list.
+        return;
+    }
+
+    LL_PROFILE_ZONE_SCOPED;
+
+    S32 num_removed = 0;
+    LLViewerObject *objectp;
+
+    vobj_list_t::reverse_iterator target = mObjects.rbegin();
+
+    vobj_list_t::iterator iter = mObjects.begin();
+    for ( ; iter != mObjects.end(); )
+    {
+        // Scan for all of the dead objects and put them all on the end of the list with no ref count ops
+        objectp = *iter;
+        if (objectp == NULL)
+        { //we caught up to the dead tail
+            break;
+        }
+
+        if (objectp->isDead())
+        {
+            LLPointer<LLViewerObject>::swap(*iter, *target);
+            *target = NULL;
+            ++target;
+            num_removed++;
+
+            if (num_removed == mNumDeadObjects || iter->isNull())
+            {
+                // We've cleaned up all of the dead objects or caught up to the dead tail
+                break;
+            }
+        }
+        else
+        {
+            ++iter;
+        }
+    }
+
+    llassert(num_removed == mNumDeadObjects);
+
+    //erase as a block
+    mObjects.erase(mObjects.begin()+(mObjects.size()-mNumDeadObjects), mObjects.end());
+
+    // We've cleaned the global object list, now let's do some paranoia testing on objects
+    // before blowing away the dead list.
+    mDeadObjects.clear();
+    mNumDeadObjects = 0;
+}
+
+void LLViewerObjectList::removeFromActiveList(LLViewerObject* objectp)
+{
+    S32 idx = objectp->getListIndex();
+    if (idx != -1)
+    { //remove by moving last element to this object's position
+        llassert(mActiveObjects[idx] == objectp);
+
+        objectp->setListIndex(-1);
+
+        S32 last_index = mActiveObjects.size()-1;
+
+        if (idx != last_index)
+        {
+            mActiveObjects[idx] = mActiveObjects[last_index];
+            mActiveObjects[idx]->setListIndex(idx);
+        }
+
+        mActiveObjects.pop_back();
+    }
+}
+
+void LLViewerObjectList::updateActive(LLViewerObject *objectp)
+{
+    LL_PROFILE_ZONE_SCOPED_CATEGORY_DRAWABLE;
+
+    if (objectp->isDead())
+    {
+        return; // We don't update dead objects!
+    }
+
+    bool active = objectp->isActive();
+    if (active != objectp->onActiveList())
+    {
+        if (active)
+        {
+            //LL_INFOS() << "Adding " << objectp->mID << " " << objectp->getPCodeString() << " to active list." << LL_ENDL;
+            S32 idx = objectp->getListIndex();
+            if (idx <= -1)
+            {
+                mActiveObjects.push_back(objectp);
+                objectp->setListIndex(mActiveObjects.size()-1);
+            objectp->setOnActiveList(true);
+        }
+        else
+        {
+                llassert(idx < mActiveObjects.size());
+                llassert(mActiveObjects[idx] == objectp);
+
+                if (idx >= mActiveObjects.size() ||
+                    mActiveObjects[idx] != objectp)
+                {
+                    LL_WARNS() << "Invalid object list index detected!" << LL_ENDL;
+                }
+            }
+        }
+        else
+        {
+            //LL_INFOS() << "Removing " << objectp->mID << " " << objectp->getPCodeString() << " from active list." << LL_ENDL;
+            removeFromActiveList(objectp);
+            objectp->setOnActiveList(false);
+        }
+    }
+
+    //post condition: if object is active, it must be on the active list
+    llassert(!active || std::find(mActiveObjects.begin(), mActiveObjects.end(), objectp) != mActiveObjects.end());
+
+    //post condition: if object is not active, it must not be on the active list
+    llassert(active || std::find(mActiveObjects.begin(), mActiveObjects.end(), objectp) == mActiveObjects.end());
+}
+
+void LLViewerObjectList::updateObjectCost(LLViewerObject* object)
+{
+    if (!object->isRoot())
+    { //always fetch cost for the parent when fetching cost for children
+        mStaleObjectCost.insert(((LLViewerObject*)object->getParent())->getID());
+    }
+    mStaleObjectCost.insert(object->getID());
+}
+
+void LLViewerObjectList::updateObjectCost(const LLUUID& object_id, F32 object_cost, F32 link_cost, F32 physics_cost, F32 link_physics_cost)
+{
+    LLViewerObject* object = findObject(object_id);
+    if (object)
+    {
+        object->setObjectCost(object_cost);
+        object->setLinksetCost(link_cost);
+        object->setPhysicsCost(physics_cost);
+        object->setLinksetPhysicsCost(link_physics_cost);
+    }
+}
+
+void LLViewerObjectList::onObjectCostFetchFailure(const LLUUID& object_id)
+{
+    //LL_WARNS() << "Failed to fetch object cost for object: " << object_id << LL_ENDL;
+    mPendingObjectCost.erase(object_id);
+}
+
+void LLViewerObjectList::updatePhysicsFlags(const LLViewerObject* object)
+{
+    mStalePhysicsFlags.insert(object->getID());
+}
+
+void LLViewerObjectList::updatePhysicsShapeType(const LLUUID& object_id, S32 type)
+{
+    mPendingPhysicsFlags.erase(object_id);
+    LLViewerObject* object = findObject(object_id);
+    if (object)
+    {
+        object->setPhysicsShapeType(type);
+    }
+}
+
+void LLViewerObjectList::updatePhysicsProperties(const LLUUID& object_id,
+                                                F32 density,
+                                                F32 friction,
+                                                F32 restitution,
+                                                F32 gravity_multiplier)
+{
+    mPendingPhysicsFlags.erase(object_id);
+
+    LLViewerObject* object = findObject(object_id);
+    if (object)
+    {
+        object->setPhysicsDensity(density);
+        object->setPhysicsFriction(friction);
+        object->setPhysicsGravity(gravity_multiplier);
+        object->setPhysicsRestitution(restitution);
+    }
+}
+
+void LLViewerObjectList::onPhysicsFlagsFetchFailure(const LLUUID& object_id)
+{
+    //LL_WARNS() << "Failed to fetch physics flags for object: " << object_id << LL_ENDL;
+    mPendingPhysicsFlags.erase(object_id);
+}
+
+void LLViewerObjectList::shiftObjects(const LLVector3 &offset)
+{
+    LL_PROFILE_ZONE_SCOPED_CATEGORY_NETWORK;
+    // This is called when we shift our origin when we cross region boundaries...
+    // We need to update many object caches, I'll document this more as I dig through the code
+    // cleaning things out...
+
+    if (0 == offset.magVecSquared())
+    {
+        return;
+    }
+
+
+    LLViewerObject *objectp;
+    for (vobj_list_t::iterator iter = mObjects.begin(); iter != mObjects.end(); ++iter)
+    {
+        objectp = *iter;
+        // There could be dead objects on the object list, so don't update stuff if the object is dead.
+        if (!objectp->isDead())
+        {
+            objectp->updatePositionCaches();
+
+            if (objectp->mDrawable.notNull() && !objectp->mDrawable->isDead())
+            {
+                gPipeline.markShift(objectp->mDrawable);
+            }
+        }
+    }
+
+    gPipeline.shiftObjects(offset);
+
+    LLWorld::getInstance()->shiftRegions(offset);
+}
+
+void LLViewerObjectList::repartitionObjects()
+{
+    for (vobj_list_t::iterator iter = mObjects.begin(); iter != mObjects.end(); ++iter)
+    {
+        LLViewerObject* objectp = *iter;
+        if (!objectp->isDead())
+        {
+            LLDrawable* drawable = objectp->mDrawable;
+            if (drawable && !drawable->isDead())
+            {
+                drawable->updateBinRadius();
+                drawable->updateSpatialExtents();
+                drawable->movePartition();
+            }
+        }
+    }
+}
+
+//debug code
+bool LLViewerObjectList::hasMapObjectInRegion(LLViewerRegion* regionp)
+{
+    for (vobj_list_t::iterator iter = mMapObjects.begin(); iter != mMapObjects.end(); ++iter)
+    {
+        LLViewerObject* objectp = *iter;
+
+        if(objectp->isDead() || objectp->getRegion() == regionp)
+        {
+            return true ;
+        }
+    }
+
+    return false ;
+}
+
+//make sure the region is cleaned up.
+void LLViewerObjectList::clearAllMapObjectsInRegion(LLViewerRegion* regionp)
+{
+    std::set<LLViewerObject*> dead_object_list ;
+    std::set<LLViewerObject*> region_object_list ;
+    for (vobj_list_t::iterator iter = mMapObjects.begin(); iter != mMapObjects.end(); ++iter)
+    {
+        LLViewerObject* objectp = *iter;
+
+        if(objectp->isDead())
+        {
+            dead_object_list.insert(objectp) ;
+        }
+        else if(objectp->getRegion() == regionp)
+        {
+            region_object_list.insert(objectp) ;
+        }
+    }
+
+    if(dead_object_list.size() > 0)
+    {
+        LL_WARNS() << "There are " << dead_object_list.size() << " dead objects on the map!" << LL_ENDL ;
+
+        for(std::set<LLViewerObject*>::iterator iter = dead_object_list.begin(); iter != dead_object_list.end(); ++iter)
+        {
+            cleanupReferences(*iter) ;
+        }
+    }
+    if(region_object_list.size() > 0)
+    {
+        LL_WARNS() << "There are " << region_object_list.size() << " objects not removed from the deleted region!" << LL_ENDL ;
+
+        for(std::set<LLViewerObject*>::iterator iter = region_object_list.begin(); iter != region_object_list.end(); ++iter)
+        {
+            (*iter)->markDead() ;
+        }
+    }
+}
+
+
+void LLViewerObjectList::renderObjectsForMap(LLNetMap &netmap)
+{
+    LLColor4 above_water_color = LLUIColorTable::instance().getColor( "NetMapOtherOwnAboveWater" );
+    LLColor4 below_water_color = LLUIColorTable::instance().getColor( "NetMapOtherOwnBelowWater" );
+    LLColor4 you_own_above_water_color =
+                        LLUIColorTable::instance().getColor( "NetMapYouOwnAboveWater" );
+    LLColor4 you_own_below_water_color =
+                        LLUIColorTable::instance().getColor( "NetMapYouOwnBelowWater" );
+    LLColor4 group_own_above_water_color =
+                        LLUIColorTable::instance().getColor( "NetMapGroupOwnAboveWater" );
+    LLColor4 group_own_below_water_color =
+                        LLUIColorTable::instance().getColor( "NetMapGroupOwnBelowWater" );
+
+    F32 max_radius = gSavedSettings.getF32("MiniMapPrimMaxRadius");
+
+    for (vobj_list_t::iterator iter = mMapObjects.begin(); iter != mMapObjects.end(); ++iter)
+    {
+        LLViewerObject* objectp = *iter;
+
+        if(objectp->isDead())//some dead objects somehow not cleaned.
+        {
+            continue ;
+        }
+
+        if (!objectp->getRegion() || objectp->isOrphaned() || objectp->isAttachment())
+        {
+            continue;
+        }
+        const LLVector3& scale = objectp->getScale();
+        const LLVector3d pos = objectp->getPositionGlobal();
+        const F64 water_height = F64( objectp->getRegion()->getWaterHeight() );
+        // LLWorld::getInstance()->getWaterHeight();
+
+        F32 approx_radius = (scale.mV[VX] + scale.mV[VY]) * 0.5f * 0.5f * 1.3f;  // 1.3 is a fudge
+
+        // Limit the size of megaprims so they don't blot out everything on the minimap.
+        // Attempting to draw very large megaprims also causes client lag.
+        // See DEV-17370 and DEV-29869/SNOW-79 for details.
+        approx_radius = llmin(approx_radius, max_radius);
+
+        LLColor4U color = above_water_color;
+        if( objectp->permYouOwner() )
+        {
+            const F32 MIN_RADIUS_FOR_OWNED_OBJECTS = 2.f;
+            if( approx_radius < MIN_RADIUS_FOR_OWNED_OBJECTS )
+            {
+                approx_radius = MIN_RADIUS_FOR_OWNED_OBJECTS;
+            }
+
+            if( pos.mdV[VZ] >= water_height )
+            {
+                if ( objectp->permGroupOwner() )
+                {
+                    color = group_own_above_water_color;
+                }
+                else
+                {
+                color = you_own_above_water_color;
+            }
+            }
+            else
+            {
+                if ( objectp->permGroupOwner() )
+                {
+                    color = group_own_below_water_color;
+                }
+            else
+            {
+                color = you_own_below_water_color;
+            }
+        }
+        }
+        else
+        if( pos.mdV[VZ] < water_height )
+        {
+            color = below_water_color;
+        }
+
+        netmap.renderScaledPointGlobal(
+            pos,
+            color,
+            approx_radius );
+    }
+}
+
+void LLViewerObjectList::renderObjectBounds(const LLVector3 &center)
+{
+}
+
+extern bool gCubeSnapshot;
+
+void LLViewerObjectList::addDebugBeacon(const LLVector3 &pos_agent,
+                                        const std::string &string,
+                                        const LLColor4 &color,
+                                        const LLColor4 &text_color,
+                                        S32 line_width)
+{
+    llassert(!gCubeSnapshot);
+    LLDebugBeacon beacon;
+    beacon.mPositionAgent = pos_agent;
+    beacon.mString = string;
+    beacon.mColor = color;
+    beacon.mTextColor = text_color;
+    beacon.mLineWidth = line_width;
+
+    mDebugBeacons.push_back(beacon);
+}
+
+void LLViewerObjectList::resetObjectBeacons()
+{
+    mDebugBeacons.clear();
+}
+
+LLViewerObject *LLViewerObjectList::createObjectViewer(const LLPCode pcode, LLViewerRegion *regionp, S32 flags)
+{
+    LLUUID fullid;
+    fullid.generate();
+
+    LLViewerObject *objectp = LLViewerObject::createObject(fullid, pcode, regionp, flags);
+    if (!objectp)
+    {
+//      LL_WARNS() << "Couldn't create object of type " << LLPrimitive::pCodeToString(pcode) << LL_ENDL;
+        return NULL;
+    }
+
+    mUUIDObjectMap[fullid] = objectp;
+
+    mObjects.push_back(objectp);
+
+    updateActive(objectp);
+
+    return objectp;
+}
+
+LLViewerObject *LLViewerObjectList::createObjectFromCache(const LLPCode pcode, LLViewerRegion *regionp, const LLUUID &uuid, const U32 local_id)
+{
+    llassert_always(uuid.notNull());
+
+    LL_DEBUGS("ObjectUpdate") << "creating " << uuid << " local_id " << local_id << LL_ENDL;
+    dumpStack("ObjectUpdateStack");
+
+    LLViewerObject *objectp = LLViewerObject::createObject(uuid, pcode, regionp);
+    if (!objectp)
+    {
+//      LL_WARNS() << "Couldn't create object of type " << LLPrimitive::pCodeToString(pcode) << " id:" << fullid << LL_ENDL;
+        return NULL;
+    }
+
+    objectp->mLocalID = local_id;
+    mUUIDObjectMap[uuid] = objectp;
+    setUUIDAndLocal(uuid,
+                    local_id,
+                    regionp->getHost().getAddress(),
+                    regionp->getHost().getPort());
+    mObjects.push_back(objectp);
+
+    updateActive(objectp);
+
+    return objectp;
+}
+
+LLViewerObject *LLViewerObjectList::createObject(const LLPCode pcode, LLViewerRegion *regionp,
+                                                 const LLUUID &uuid, const U32 local_id, const LLHost &sender)
+{
+    LLUUID fullid;
+    if (uuid == LLUUID::null)
+    {
+        fullid.generate();
+    }
+    else
+    {
+        fullid = uuid;
+    }
+
+    LL_DEBUGS("ObjectUpdate") << "createObject creating " << fullid << LL_ENDL;
+    dumpStack("ObjectUpdateStack");
+
+    LLViewerObject *objectp = LLViewerObject::createObject(fullid, pcode, regionp);
+    if (!objectp)
+    {
+//      LL_WARNS() << "Couldn't create object of type " << LLPrimitive::pCodeToString(pcode) << " id:" << fullid << LL_ENDL;
+        return NULL;
+    }
+    if(regionp)
+    {
+        regionp->addToCreatedList(local_id);
+    }
+
+    mUUIDObjectMap[fullid] = objectp;
+    setUUIDAndLocal(fullid,
+                    local_id,
+                    gMessageSystem->getSenderIP(),
+                    gMessageSystem->getSenderPort());
+
+    mObjects.push_back(objectp);
+
+    updateActive(objectp);
+
+    return objectp;
+}
+
+LLViewerObject *LLViewerObjectList::replaceObject(const LLUUID &id, const LLPCode pcode, LLViewerRegion *regionp)
+{
+    LLViewerObject *old_instance = findObject(id);
+    if (old_instance)
+    {
+        //cleanupReferences(old_instance);
+        old_instance->markDead();
+
+        return createObject(pcode, regionp, id, old_instance->getLocalID(), LLHost());
+    }
+    return NULL;
+}
+
+S32 LLViewerObjectList::findReferences(LLDrawable *drawablep) const
+{
+    LL_PROFILE_ZONE_SCOPED_CATEGORY_DRAWABLE;
+
+    LLViewerObject *objectp;
+    S32 num_refs = 0;
+
+    for (vobj_list_t::const_iterator iter = mObjects.begin(); iter != mObjects.end(); ++iter)
+    {
+        objectp = *iter;
+        if (objectp->mDrawable.notNull())
+        {
+            num_refs += objectp->mDrawable->findReferences(drawablep);
+        }
+    }
+    return num_refs;
+}
+
+
+void LLViewerObjectList::orphanize(LLViewerObject *childp, U32 parent_id, U32 ip, U32 port)
+{
+    LL_DEBUGS("ORPHANS") << "Orphaning object " << childp->getID() << " with parent " << parent_id << LL_ENDL;
+
+    // We're an orphan, flag things appropriately.
+    childp->mOrphaned = true;
+    if (childp->mDrawable.notNull())
+    {
+        bool make_invisible = true;
+        LLViewerObject *parentp = (LLViewerObject *)childp->getParent();
+        if (parentp)
+        {
+            if (parentp->getRegion() != childp->getRegion())
+            {
+                // This is probably an object flying across a region boundary, the
+                // object probably ISN'T being reparented, but just got an object
+                // update out of order (child update before parent).
+                make_invisible = false;
+                //LL_INFOS() << "Don't make object handoffs invisible!" << LL_ENDL;
+            }
+        }
+
+        if (make_invisible)
+        {
+            // Make sure that this object becomes invisible if it's an orphan
+            childp->mDrawable->setState(LLDrawable::FORCE_INVISIBLE);
+        }
+    }
+
+    // Unknown parent, add to orpaned child list
+    U64 parent_info = getIndex(parent_id, ip, port);
+
+    if (std::find(mOrphanParents.begin(), mOrphanParents.end(), parent_info) == mOrphanParents.end())
+    {
+        mOrphanParents.push_back(parent_info);
+    }
+
+    LLViewerObjectList::OrphanInfo oi(parent_info, childp->mID);
+    if (std::find(mOrphanChildren.begin(), mOrphanChildren.end(), oi) == mOrphanChildren.end())
+    {
+        mOrphanChildren.push_back(oi);
+        mNumOrphans++;
+    }
+}
+
+
+void LLViewerObjectList::findOrphans(LLViewerObject* objectp, U32 ip, U32 port)
+{
+    LL_PROFILE_ZONE_SCOPED_CATEGORY_NETWORK;
+
+    if (objectp->isDead())
+    {
+        LL_WARNS() << "Trying to find orphans for dead obj " << objectp->mID
+            << ":" << objectp->getPCodeString() << LL_ENDL;
+        return;
+    }
+
+    //search object cache to get orphans
+    if(objectp->getRegion())
+    {
+        objectp->getRegion()->findOrphans(objectp->getLocalID());
+    }
+
+    // See if we are a parent of an orphan.
+    // Note:  This code is fairly inefficient but it should happen very rarely.
+    // It can be sped up if this is somehow a performance issue...
+    if (mOrphanParents.empty())
+    {
+        // no known orphan parents
+        return;
+    }
+    if (std::find(mOrphanParents.begin(), mOrphanParents.end(), getIndex(objectp->mLocalID, ip, port)) == mOrphanParents.end())
+    {
+        // did not find objectp in OrphanParent list
+        return;
+    }
+
+    U64 parent_info = getIndex(objectp->mLocalID, ip, port);
+    bool orphans_found = false;
+    // Iterate through the orphan list, and set parents of matching children.
+
+    for (std::vector<OrphanInfo>::iterator iter = mOrphanChildren.begin(); iter != mOrphanChildren.end(); )
+    {
+        if (iter->mParentInfo != parent_info)
+        {
+            ++iter;
+            continue;
+        }
+        LLViewerObject *childp = findObject(iter->mChildInfo);
+        if (childp)
+        {
+            if (childp == objectp)
+            {
+                LL_WARNS() << objectp->mID << " has self as parent, skipping!"
+                    << LL_ENDL;
+                ++iter;
+                continue;
+            }
+
+            LL_DEBUGS("ORPHANS") << "Reunited parent " << objectp->mID
+                << " with child " << childp->mID << LL_ENDL;
+            LL_DEBUGS("ORPHANS") << "Glob: " << objectp->getPositionGlobal() << LL_ENDL;
+            LL_DEBUGS("ORPHANS") << "Agent: " << objectp->getPositionAgent() << LL_ENDL;
+#ifdef ORPHAN_SPAM
+            addDebugBeacon(objectp->getPositionAgent(),"");
+#endif
+            gPipeline.markMoved(objectp->mDrawable);
+            objectp->setChanged(LLXform::MOVED | LLXform::SILHOUETTE);
+
+            // Flag the object as no longer orphaned
+            childp->mOrphaned = false;
+            if (childp->mDrawable.notNull())
+            {
+                // Make the drawable visible again and set the drawable parent
+                childp->mDrawable->clearState(LLDrawable::FORCE_INVISIBLE);
+                childp->setDrawableParent(objectp->mDrawable); // LLViewerObjectList::findOrphans()
+                gPipeline.markRebuild( childp->mDrawable, LLDrawable::REBUILD_ALL);
+            }
+
+            // Make certain particles, icon and HUD aren't hidden
+            childp->hideExtraDisplayItems( false );
+
+            objectp->addChild(childp);
+            orphans_found = true;
+            ++iter;
+        }
+        else
+        {
+            LL_INFOS() << "Missing orphan child, removing from list" << LL_ENDL;
+
+            iter = mOrphanChildren.erase(iter);
+        }
+    }
+
+    // Remove orphan parent and children from lists now that they've been found
+    {
+        std::vector<U64>::iterator iter = std::find(mOrphanParents.begin(), mOrphanParents.end(), parent_info);
+        if (iter != mOrphanParents.end())
+        {
+            mOrphanParents.erase(iter);
+        }
+    }
+
+    for (std::vector<OrphanInfo>::iterator iter = mOrphanChildren.begin(); iter != mOrphanChildren.end(); )
+    {
+        if (iter->mParentInfo == parent_info)
+        {
+            iter = mOrphanChildren.erase(iter);
+            mNumOrphans--;
+        }
+        else
+        {
+            ++iter;
+        }
+    }
+
+    if (orphans_found && objectp->isSelected())
+    {
+        LLSelectNode* nodep = LLSelectMgr::getInstance()->getSelection()->findNode(objectp);
+        if (nodep && !nodep->mIndividualSelection)
+        {
+            // rebuild selection with orphans
+            LLSelectMgr::getInstance()->deselectObjectAndFamily(objectp);
+            LLSelectMgr::getInstance()->selectObjectAndFamily(objectp);
+        }
+    }
+}
+
+////////////////////////////////////////////////////////////////////////////
+
+LLViewerObjectList::OrphanInfo::OrphanInfo()
+    : mParentInfo(0)
+{
+}
+
+LLViewerObjectList::OrphanInfo::OrphanInfo(const U64 parent_info, const LLUUID child_info)
+    : mParentInfo(parent_info), mChildInfo(child_info)
+{
+}
+
+bool LLViewerObjectList::OrphanInfo::operator==(const OrphanInfo &rhs) const
+{
+    return (mParentInfo == rhs.mParentInfo) && (mChildInfo == rhs.mChildInfo);
+}
+
+bool LLViewerObjectList::OrphanInfo::operator!=(const OrphanInfo &rhs) const
+{
+    return !operator==(rhs);
+}
+
+
+LLDebugBeacon::~LLDebugBeacon()
+{
+    if (mHUDObject.notNull())
+    {
+        mHUDObject->markDead();
+    }
+}