--- conflicted
+++ resolved
@@ -76,16 +76,13 @@
 #include "object_flags.h"
 
 #include "llappviewer.h"
-<<<<<<< HEAD
+#include "llvocache.h"
 #include "fswsassetblacklist.h"
 #include "fsfloaterimport.h"
 #include "fscommon.h"
 #include "llfloaterreg.h"
 
 #include "fsareasearch.h" // <FS:Cron> Added to provide the ability to update the impact costs in area search. </FS:Cron>
-=======
-#include "llvocache.h"
->>>>>>> d0ef02c2
 
 extern F32 gMinObjectDistance;
 extern BOOL gAnimateTextures;
@@ -103,10 +100,6 @@
 U32						LLViewerObjectList::sSimulatorMachineIndex = 1; // Not zero deliberately, to speed up index check.
 std::map<U64, U32>		LLViewerObjectList::sIPAndPortToIndex;
 std::map<U64, LLUUID>	LLViewerObjectList::sIndexAndLocalIDToUUID;
-<<<<<<< HEAD
-LLStat					LLViewerObjectList::sCacheHitRate("object_cache_hits", 32);
-=======
->>>>>>> d0ef02c2
 
 LLViewerObjectList::LLViewerObjectList()
 {
@@ -280,9 +273,6 @@
 	if(msg != NULL)
 	{
 	findOrphans(objectp, msg->getSenderIP(), msg->getSenderPort());
-<<<<<<< HEAD
-
-=======
 	}
 	else
 	{
@@ -292,8 +282,7 @@
 			findOrphans(objectp, regionp->getHost().getAddress(), regionp->getHost().getPort());
 		}
 	}
-	
->>>>>>> d0ef02c2
+
 	// If we're just wandering around, don't create new objects selected.
 	if (just_created 
 		&& update_type != OUT_TERSE_IMPROVED 
@@ -304,15 +293,8 @@
 		bool own_full_perm = (objectp->permYouOwner() && objectp->permModify() && objectp->permTransfer() && objectp->permCopy());
 		if (own_full_perm)
 		{
-<<<<<<< HEAD
 			import_handled = mNewObjectSignal(objectp);
 			mNewObjectSignal.disconnect_all_slots();
-=======
-			// LL_INFOS() << "DEBUG selecting " << objectp->mID << " " 
-			// << objectp->mLocalID << LL_ENDL;
-			LLSelectMgr::getInstance()->selectObjectAndFamily(objectp);
-			dialog_refresh_all();
->>>>>>> d0ef02c2
 		}
 		if (!import_handled)
 		{
@@ -324,8 +306,8 @@
 
 			if ( LLToolMgr::getInstance()->getCurrentTool() != LLToolPie::getInstance() )
 			{
-				// llinfos << "DEBUG selecting " << objectp->mID << " " 
-				// << objectp->mLocalID << llendl;
+				// LL_INFOS() << "DEBUG selecting " << objectp->mID << " " 
+				// << objectp->mLocalID << LL_ENDL;
 				LLSelectMgr::getInstance()->selectObjectAndFamily(objectp);
 				dialog_refresh_all();
 			}
@@ -668,13 +650,9 @@
 			mNumNewObjects++;
 		}
 
-<<<<<<< HEAD
-
 		// Gah, why bother spamming the log with messages we can't do
 		//  anything about?! -- TS
 #if 0
-=======
->>>>>>> d0ef02c2
 		if (objectp->isDead())
 		{
 			LL_WARNS() << "Dead object " << objectp->mID << " in UUID map 1!" << LL_ENDL;
