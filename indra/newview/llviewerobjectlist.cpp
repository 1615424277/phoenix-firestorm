--- conflicted
+++ resolved
@@ -111,18 +111,6 @@
 std::map<U64, LLUUID>   LLViewerObjectList::sIndexAndLocalIDToUUID;
 
 LLViewerObjectList::LLViewerObjectList()
-<<<<<<< HEAD
-	: mNewObjectSignal() // <FS:Ansariel> FIRE-16647: Default object properties randomly aren't applied
-{
-	mCurLazyUpdateIndex = 0;
-	mCurBin = 0;
-	mNumDeadObjects = 0;
-	mNumOrphans = 0;
-	mNumNewObjects = 0;
-	mWasPaused = false;
-	mNumDeadObjectUpdates = 0;
-	mNumUnknownUpdates = 0;
-=======
     : mNewObjectSignal() // <FS:Ansariel> FIRE-16647: Default object properties randomly aren't applied
 {
     mCurLazyUpdateIndex = 0;
@@ -133,7 +121,6 @@
     mWasPaused = false;
     mNumDeadObjectUpdates = 0;
     mNumUnknownUpdates = 0;
->>>>>>> 1a8a5404
 }
 
 LLViewerObjectList::~LLViewerObjectList()
@@ -174,21 +161,6 @@
 }
 
 U64 LLViewerObjectList::getIndex(const U32 local_id,
-<<<<<<< HEAD
-								 const U32 ip,
-								 const U32 port)
-{
-	U64 ipport = (((U64)ip) << 32) | (U64)port;
-
-	U32 index = sIPAndPortToIndex[ipport];
-
-	if (!index)
-	{
-		return 0;
-	}
-
-	return (((U64)index) << 32) | (U64)local_id;
-=======
                                  const U32 ip,
                                  const U32 port)
 {
@@ -202,45 +174,10 @@
     }
 
     return (((U64)index) << 32) | (U64)local_id;
->>>>>>> 1a8a5404
 }
 
 bool LLViewerObjectList::removeFromLocalIDTable(const LLViewerObject* objectp)
 {
-<<<<<<< HEAD
-	LL_PROFILE_ZONE_SCOPED_CATEGORY_NETWORK;
-
-	if(objectp && objectp->getRegion())
-	{
-		U32 local_id = objectp->mLocalID;		
-		U32 ip = objectp->getRegion()->getHost().getAddress();
-		U32 port = objectp->getRegion()->getHost().getPort();
-		U64 ipport = (((U64)ip) << 32) | (U64)port;
-		U32 index = sIPAndPortToIndex[ipport];
-		
-		// LL_INFOS() << "Removing object from table, local ID " << local_id << ", ip " << ip << ":" << port << LL_ENDL;
-		
-		U64	indexid = (((U64)index) << 32) | (U64)local_id;
-		
-		std::map<U64, LLUUID>::iterator iter = sIndexAndLocalIDToUUID.find(indexid);
-		if (iter == sIndexAndLocalIDToUUID.end())
-		{
-			return false;
-		}
-		
-		// Found existing entry
-		if (iter->second == objectp->getID())
-		{   // Full UUIDs match, so remove the entry
-			sIndexAndLocalIDToUUID.erase(iter);
-			return true;
-		}
-		// UUIDs did not match - this would zap a valid entry, so don't erase it
-		//LL_INFOS() << "Tried to erase entry where id in table (" 
-		//		<< iter->second	<< ") did not match object " << object.getID() << LL_ENDL;
-	}
-	
-	return false ;
-=======
     LL_PROFILE_ZONE_SCOPED_CATEGORY_NETWORK;
 
     if(objectp && objectp->getRegion())
@@ -273,7 +210,6 @@
     }
 
     return false ;
->>>>>>> 1a8a5404
 }
 
 void LLViewerObjectList::setUUIDAndLocal(const LLUUID &id,
@@ -305,100 +241,6 @@
 // <FS:CR> Object Import
 boost::signals2::connection LLViewerObjectList::setNewObjectCallback(new_object_callback_t cb)
 {
-<<<<<<< HEAD
-	return mNewObjectSignal.connect(cb);
-}
-// </FS:CR>
-
-void LLViewerObjectList::processUpdateCore(LLViewerObject* objectp, 
-										   void** user_data, 
-										   U32 i, 
-										   const EObjectUpdateType update_type, 
-										   LLDataPacker* dpp, 
-										   bool just_created,
-										   bool from_cache)
-{
-	LLMessageSystem* msg = NULL;
-	
-	if(!from_cache)
-	{
-		msg = gMessageSystem;
-	}
-
-	// ignore returned flags
-    LL_DEBUGS("ObjectUpdate") << "uuid " << objectp->mID << " calling processUpdateMessage " 
-                              << objectp << " just_created " << just_created << " from_cache " << from_cache << " msg " << msg << LL_ENDL;
-    dumpStack("ObjectUpdateStack");
-	 	
-	objectp->processUpdateMessage(msg, user_data, i, update_type, dpp);
-		
-	if (objectp->isDead())
-	{
-		// The update failed
-		return;
-	}
-
-	updateActive(objectp);
-
-	if (just_created) 
-	{
-		gPipeline.addObject(objectp);
-	}
-
-	// Also sets the approx. pixel area
-	objectp->setPixelAreaAndAngle(gAgent);
-
-	// RN: this must be called after we have a drawable 
-	// (from gPipeline.addObject)
-	// so that the drawable parent is set properly
-	if(msg != NULL)
-	{
-	findOrphans(objectp, msg->getSenderIP(), msg->getSenderPort());
-	}
-	else
-	{
-		LLViewerRegion* regionp = objectp->getRegion();
-		if(regionp != NULL)
-		{
-			findOrphans(objectp, regionp->getHost().getAddress(), regionp->getHost().getPort());
-		}
-	}
-
-	// If we're just wandering around, don't create new objects selected.
-	if (just_created 
-		&& update_type != OUT_TERSE_IMPROVED 
-		&& objectp->mCreateSelected)
-	{
-		// <FS:Techwolf Lupindo> import support
-		bool import_handled = false;
-		bool own_full_perm = (objectp->permYouOwner() && objectp->permModify() && objectp->permTransfer() && objectp->permCopy());
-		if (own_full_perm && !mNewObjectSignal.empty())
-		{
-			import_handled = mNewObjectSignal(objectp).get();
-			mNewObjectSignal.disconnect_all_slots();
-		}
-		if (!import_handled)
-		{
-			if (own_full_perm && (FSCommon::sObjectAddMsg > 0))
-			{
-				FSCommon::sObjectAddMsg--;
-				FSCommon::applyDefaultBuildPreferences(objectp);
-			}
-
-			if ( LLToolMgr::getInstance()->getCurrentTool() != LLToolPie::getInstance() )
-			{
-				// LL_INFOS() << "DEBUG selecting " << objectp->mID << " " 
-				// << objectp->mLocalID << LL_ENDL;
-				LLSelectMgr::getInstance()->selectObjectAndFamily(objectp);
-				dialog_refresh_all();
-			}
-		}
-		// <FS:Techwolf Lupindo>
-		objectp->mCreateSelected = false;
-		gViewerWindow->getWindow()->decBusyCount();
-		gViewerWindow->setCursor( UI_CURSOR_ARROW );
-	}
-=======
     return mNewObjectSignal.connect(cb);
 }
 // </FS:CR>
@@ -491,262 +333,12 @@
         gViewerWindow->getWindow()->decBusyCount();
         gViewerWindow->setCursor( UI_CURSOR_ARROW );
     }
->>>>>>> 1a8a5404
 }
 
 static LLTrace::BlockTimerStatHandle FTM_PROCESS_OBJECTS("Process Objects");
 
 LLViewerObject* LLViewerObjectList::processObjectUpdateFromCache(LLVOCacheEntry* entry, LLViewerRegion* regionp)
 {
-<<<<<<< HEAD
-	LL_PROFILE_ZONE_SCOPED_CATEGORY_NETWORK;
-
-	LLDataPacker *cached_dpp = entry->getDP();
-
-	if (!cached_dpp || gNonInteractive)
-	{
-		return NULL; //nothing cached.
-	}
-	
-	LLViewerObject *objectp;
-	U32			    local_id;
-	LLPCode		    pcode = 0;
-	LLUUID		    fullid;
-	LLViewerStatsRecorder& recorder = LLViewerStatsRecorder::instance();
-
-	// Cache Hit.
-	record(LLStatViewer::OBJECT_CACHE_HIT_RATE, LLUnits::Ratio::fromValue(1));
-
-	cached_dpp->reset();
-	cached_dpp->unpackUUID(fullid, "ID");
-	cached_dpp->unpackU32(local_id, "LocalID");
-	cached_dpp->unpackU8(pcode, "PCode");
-
-	// <FS:Ansariel> Don't process derendered objects
-	if (mDerendered.end() != mDerendered.find(fullid))
-	{
-		return NULL;
-	}
-	// </FS:Ansariel>
-
-	// <FS:Ansariel> FIRE-20288: Option to render friends only
-	if (isNonFriendDerendered(fullid, pcode))
-	{
-		return NULL;
-	}
-	// </FS:Ansariel>
-
-	objectp = findObject(fullid);
-
-	if (objectp)
-	{
-		if(!objectp->isDead() && (objectp->mLocalID != entry->getLocalID() ||
-			objectp->getRegion() != regionp))
-		{
-			removeFromLocalIDTable(objectp);
-			setUUIDAndLocal(fullid, entry->getLocalID(),
-							regionp->getHost().getAddress(),
-							regionp->getHost().getPort());
-				
-			if (objectp->mLocalID != entry->getLocalID())
-			{	// Update local ID in object with the one sent from the region
-				objectp->mLocalID = entry->getLocalID();
-			}
-			
-			if (objectp->getRegion() != regionp)
-			{	// Object changed region, so update it
-				objectp->updateRegion(regionp); // for LLVOAvatar
-			}
-		}
-		else
-		{
-			//should fall through if already loaded because may need to update the object.
-			//return objectp; //already loaded.
-		}
-	}
-
-	bool justCreated = false;
-	if (!objectp)
-	{
-
-		objectp = createObjectFromCache(pcode, regionp, fullid, entry->getLocalID());
-
-        LL_DEBUGS("ObjectUpdate") << "uuid " << fullid << " created objectp " << objectp << LL_ENDL;
-        dumpStack("ObjectUpdateStack");
-	 	
-		if (!objectp)
-		{
-			LL_INFOS() << "createObject failure for object: " << fullid << LL_ENDL;
-			recorder.objectUpdateFailure();
-			return NULL;
-		}
-		justCreated = true;
-		mNumNewObjects++;
-	}
-
-	if (objectp->isDead())
-	{
-		LL_WARNS() << "Dead object " << objectp->mID << " in UUID map 1!" << LL_ENDL;
-	}
-		
-	processUpdateCore(objectp, NULL, 0, OUT_FULL_CACHED, cached_dpp, justCreated, true);
-	objectp->loadFlags(entry->getUpdateFlags()); //just in case, reload update flags from cache.
-	
-	if(entry->getHitCount() > 0)
-	{
-		objectp->setLastUpdateType(OUT_FULL_CACHED);
-	}
-	else
-	{
-		objectp->setLastUpdateType(OUT_FULL_COMPRESSED); //newly cached
-		objectp->setLastUpdateCached(true);
-	}
-	LLVOAvatar::cullAvatarsByPixelArea();
-
-	return objectp;
-}
-
-void LLViewerObjectList::processObjectUpdate(LLMessageSystem *mesgsys,
-											 void **user_data,
-											 const EObjectUpdateType update_type,
-											 bool compressed)
-{
-	LL_RECORD_BLOCK_TIME(FTM_PROCESS_OBJECTS);	
-	
-	LLViewerObject *objectp;
-	S32			num_objects;
-	U32			local_id;
-	LLPCode		pcode = 0;
-	LLUUID		fullid;
-	S32			i;
-
-	// figure out which simulator these are from and get it's index
-	// Coordinates in simulators are region-local
-	// Until we get region-locality working on viewer we
-	// have to transform to absolute coordinates.
-	num_objects = mesgsys->getNumberOfBlocksFast(_PREHASH_ObjectData);
-
-	// I don't think this case is ever hit.  TODO* Test this.
-	if (!compressed && update_type != OUT_FULL)
-	{
-		//LL_INFOS() << "TEST: !cached && !compressed && update_type != OUT_FULL" << LL_ENDL;
-		gTerseObjectUpdates += num_objects;
-		/*
-		S32 size;
-		if (mesgsys->getReceiveCompressedSize())
-		{
-			size = mesgsys->getReceiveCompressedSize();
-		}
-		else
-		{
-			size = mesgsys->getReceiveSize();
-		}
-		LL_INFOS() << "Received terse " << num_objects << " in " << size << " byte (" << size/num_objects << ")" << LL_ENDL;
-		*/
-	}
-	else
-	{
-		/*
-		S32 size;
-		if (mesgsys->getReceiveCompressedSize())
-		{
-			size = mesgsys->getReceiveCompressedSize();
-		}
-		else
-		{
-			size = mesgsys->getReceiveSize();
-		}
-
-		LL_INFOS() << "Received " << num_objects << " in " << size << " byte (" << size/num_objects << ")" << LL_ENDL;
-		*/
-		gFullObjectUpdates += num_objects;
-	}
-
-	U64 region_handle;
-	mesgsys->getU64Fast(_PREHASH_RegionData, _PREHASH_RegionHandle, region_handle);
-	
-	LLViewerRegion *regionp = LLWorld::getInstance()->getRegionFromHandle(region_handle);
-
-	if (!regionp)
-	{
-		LL_WARNS() << "Object update from unknown region! " << region_handle << LL_ENDL;
-		return;
-	}
-
-	U8 compressed_dpbuffer[2048];
-	LLDataPackerBinaryBuffer compressed_dp(compressed_dpbuffer, 2048);
-	LLViewerStatsRecorder& recorder = LLViewerStatsRecorder::instance();
-
-	for (i = 0; i < num_objects; i++)
-	{
-		bool justCreated = false;
-		bool update_cache = false; //update object cache if it is a full-update or terse update
-
-		if (compressed)
-		{
-			compressed_dp.reset();
-
-			S32 uncompressed_length = mesgsys->getSizeFast(_PREHASH_ObjectData, i, _PREHASH_Data);
-            LL_DEBUGS("ObjectUpdate") << "got binary data from message to compressed_dpbuffer" << LL_ENDL;
-			mesgsys->getBinaryDataFast(_PREHASH_ObjectData, _PREHASH_Data, compressed_dpbuffer, 0, i, 2048);
-			compressed_dp.assignBuffer(compressed_dpbuffer, uncompressed_length);
-
-			if (update_type != OUT_TERSE_IMPROVED) // OUT_FULL_COMPRESSED only?
-			{
-				U32 flags = 0;
-				mesgsys->getU32Fast(_PREHASH_ObjectData, _PREHASH_UpdateFlags, flags, i);
-
-				compressed_dp.unpackUUID(fullid, "ID");
-				compressed_dp.unpackU32(local_id, "LocalID");
-				compressed_dp.unpackU8(pcode, "PCode");
-				
-				if (pcode == 0)
-				{
-					// object creation will fail, LLViewerObject::createObject()
-					LL_WARNS() << "Received object " << fullid
-						<< " with 0 PCode. Local id: " << local_id
-						<< " Flags: " << flags
-						<< " Region: " << regionp->getName()
-						<< " Region id: " << regionp->getRegionID() << LL_ENDL;
-					recorder.objectUpdateFailure();
-					continue;
-				}
-				else if ((flags & FLAGS_TEMPORARY_ON_REZ) == 0)
-				{
-					//send to object cache
-					regionp->cacheFullUpdate(compressed_dp, flags);
-					continue;
-				}
-			}
-			else //OUT_TERSE_IMPROVED
-			{
-				update_cache = true;
-				compressed_dp.unpackU32(local_id, "LocalID");
-				getUUIDFromLocal(fullid,
-								 local_id,
-								 gMessageSystem->getSenderIP(),
-								 gMessageSystem->getSenderPort());
-				if (fullid.isNull())
-				{
-					LL_DEBUGS() << "update for unknown localid " << local_id << " host " << gMessageSystem->getSender() << ":" << gMessageSystem->getSenderPort() << LL_ENDL;
-					mNumUnknownUpdates++;
-				}
-			}
-		}
-		else if (update_type != OUT_FULL) // !compressed, !OUT_FULL ==> OUT_FULL_CACHED only?
-		{
-			mesgsys->getU32Fast(_PREHASH_ObjectData, _PREHASH_ID, local_id, i);
-
-			getUUIDFromLocal(fullid,
-							local_id,
-							gMessageSystem->getSenderIP(),
-							gMessageSystem->getSenderPort());
-			if (fullid.isNull())
-			{
-				// LL_WARNS() << "update for unknown localid " << local_id << " host " << gMessageSystem->getSender() << LL_ENDL;
-				mNumUnknownUpdates++;
-			}
-=======
     LL_PROFILE_ZONE_SCOPED_CATEGORY_NETWORK;
 
     LLDataPacker *cached_dpp = entry->getDP();
@@ -994,7 +586,6 @@
                 // LL_WARNS() << "update for unknown localid " << local_id << " host " << gMessageSystem->getSender() << LL_ENDL;
                 mNumUnknownUpdates++;
             }
->>>>>>> 1a8a5404
             else
             {
                 LL_DEBUGS("ObjectUpdate") << "Non-full, non-compressed update, obj " << local_id << ", global ID " << fullid << " from " << mesgsys->getSender() << LL_ENDL;
@@ -1091,23 +682,6 @@
             }
 #endif
 
-<<<<<<< HEAD
-			if (FSAssetBlacklist::getInstance()->isBlacklisted(fullid, (pcode == LL_PCODE_LEGACY_AVATAR ? LLAssetType::AT_PERSON : LLAssetType::AT_OBJECT)))
-			{
-				LL_INFOS() << "Blacklisted " << (pcode == LL_PCODE_LEGACY_AVATAR ? "avatar" : "object") << " blocked." << LL_ENDL;
-				continue;
-			}
-
-			// <FS:Ansariel> FIRE-20288: Option to render friends only
-			if (isNonFriendDerendered(fullid, pcode))
-			{
-				LL_INFOS() << "Not rendering avatar " << fullid.asString() << " because it is not on the friend list" << LL_ENDL;
-				continue;
-			}
-			// </FS:Ansariel>
-
-			objectp = createObject(pcode, regionp, fullid, local_id, gMessageSystem->getSender());
-=======
             if (FSAssetBlacklist::getInstance()->isBlacklisted(fullid, (pcode == LL_PCODE_LEGACY_AVATAR ? LLAssetType::AT_PERSON : LLAssetType::AT_OBJECT)))
             {
                 LL_INFOS() << "Blacklisted " << (pcode == LL_PCODE_LEGACY_AVATAR ? "avatar" : "object") << " blocked." << LL_ENDL;
@@ -1123,41 +697,10 @@
             // </FS:Ansariel>
 
             objectp = createObject(pcode, regionp, fullid, local_id, gMessageSystem->getSender());
->>>>>>> 1a8a5404
 
             LL_DEBUGS("ObjectUpdate") << "creating object " << fullid << " result " << objectp << LL_ENDL;
             dumpStack("ObjectUpdateStack");
 
-<<<<<<< HEAD
-			if (!objectp)
-			{
-				LL_INFOS() << "createObject failure for object: " << fullid << LL_ENDL;
-				recorder.objectUpdateFailure();
-				continue;
-			}
-
-			justCreated = true;
-			mNumNewObjects++;
-		}
-
-		// Gah, why bother spamming the log with messages we can't do
-		//  anything about?! -- TS
-#if 0
-		if (objectp->isDead())
-		{
-			LL_WARNS() << "Dead object " << objectp->mID << " in UUID map 1!" << LL_ENDL;
-		}
-#endif
-
-		//bool bCached = false;
-		if (compressed)
-		{
-			if (update_type != OUT_TERSE_IMPROVED) // OUT_FULL_COMPRESSED only?
-			{
-				objectp->mLocalID = local_id;
-			}
-			processUpdateCore(objectp, user_data, i, update_type, &compressed_dp, justCreated);
-=======
             if (!objectp)
             {
                 LL_INFOS() << "createObject failure for object: " << fullid << LL_ENDL;
@@ -1186,7 +729,6 @@
                 objectp->mLocalID = local_id;
             }
             processUpdateCore(objectp, user_data, i, update_type, &compressed_dp, justCreated);
->>>>>>> 1a8a5404
 
 #if 0
             if (update_type != OUT_TERSE_IMPROVED) // OUT_FULL_COMPRESSED only?
@@ -1304,29 +846,6 @@
 }
 // [/SL:KB]
 
-// [SL:KB] - Patch: Render-TextureToggle (Catznip-4.0)
-void LLViewerObjectList::setAllObjectDefaultTextures(U32 nChannel, bool fShowDefault)
-{
-	LLPipeline::sRenderTextures = !fShowDefault;
-
-	for (LLViewerObject* pObj : mObjects)
-	{
-		LLDrawable* pDrawable = pObj->mDrawable;
-		if ( (pDrawable) && (!pDrawable->isDead()) )
-		{
-			for (int idxFace = 0, cntFace = pDrawable->getNumFaces(); idxFace < cntFace; idxFace++)
-			{
-				if (LLFace* pFace = pDrawable->getFace(idxFace))
-					pFace->setDefaultTexture(nChannel, fShowDefault);
-			}
-
-			if (LLVOVolume* pVoVolume = pDrawable->getVOVolume())
-				pVoVolume->markForUpdate();
-		}
-	}
-}
-// [/SL:KB]
-
 void LLViewerObjectList::updateApparentAngles(LLAgent &agent)
 {
     S32 i;
@@ -1410,136 +929,6 @@
 
 void LLViewerObjectList::update(LLAgent &agent)
 {
-<<<<<<< HEAD
-	LL_PROFILE_ZONE_SCOPED_CATEGORY_NETWORK;
-	// <FS:Ansariel> Speed up debug settings
-	static LLCachedControl<bool> velocityInterpolate(gSavedSettings, "VelocityInterpolate");
-	static LLCachedControl<bool> pingInterpolate(gSavedSettings, "PingInterpolate");
-	static LLCachedControl<F32> interpolationTime(gSavedSettings, "InterpolationTime");
-	static LLCachedControl<F32> interpolationPhaseOut(gSavedSettings, "InterpolationPhaseOut");
-	static LLCachedControl<F32> regionCrossingInterpolationTime(gSavedSettings, "RegionCrossingInterpolationTime");
-	static LLCachedControl<bool> animateTextures(gSavedSettings, "AnimateTextures");
-	static LLCachedControl<bool> freezeTime(gSavedSettings, "FreezeTime");
-	// </FS:Ansariel> Speed up debug settings
-
-	// Update globals
-	// </FS:Ansariel> Speed up debug settings
-	//LLViewerObject::setVelocityInterpolate( gSavedSettings.getBOOL("VelocityInterpolate") );
-	//LLViewerObject::setPingInterpolate( gSavedSettings.getBOOL("PingInterpolate") );
-	//
-	//F32 interp_time = gSavedSettings.getF32("InterpolationTime");
-	//F32 phase_out_time = gSavedSettings.getF32("InterpolationPhaseOut");
-	//F32 region_interp_time = llclamp(gSavedSettings.getF32("RegionCrossingInterpolationTime"), 0.5f, 5.f);
-	LLViewerObject::setVelocityInterpolate(velocityInterpolate);
-	LLViewerObject::setPingInterpolate(pingInterpolate);
-	
-	F32 interp_time = (F32)interpolationTime;
-	F32 phase_out_time = (F32)interpolationPhaseOut;
-	F32 region_interp_time = llclamp(regionCrossingInterpolationTime(), 0.5f, 5.f);
-	// </FS:Ansariel> Speed up debug settings
-	if (interp_time < 0.0 || 
-		phase_out_time < 0.0 ||
-		phase_out_time > interp_time)
-	{
-		LL_WARNS() << "Invalid values for InterpolationTime or InterpolationPhaseOut, resetting to defaults" << LL_ENDL;
-		interp_time = 3.0f;
-		phase_out_time = 1.0f;
-	}
-	LLViewerObject::setPhaseOutUpdateInterpolationTime( interp_time );
-	LLViewerObject::setMaxUpdateInterpolationTime( phase_out_time );
-	LLViewerObject::setMaxRegionCrossingInterpolationTime(region_interp_time);
-
-	// <FS:Ansariel> Speed up debug settings
-	//gAnimateTextures = gSavedSettings.getBOOL("AnimateTextures");
-	gAnimateTextures = animateTextures;
-	// </FS:Ansariel> Speed up debug settings
-
-	// update global timer
-	F32 last_time = gFrameTimeSeconds;
-	U64Microseconds time = totalTime();				 // this will become the new gFrameTime when the update is done
-	// Time _can_ go backwards, for example if the user changes the system clock.
-	// It doesn't cause any fatal problems (just some oddness with stats), so we shouldn't assert here.
-//	llassert(time > gFrameTime);
-	F64Seconds time_diff = time - gFrameTime;
-	gFrameTime	= time;
-	F64Seconds time_since_start = gFrameTime - gStartTime;
-	gFrameTimeSeconds = time_since_start;
-
-	gFrameIntervalSeconds = gFrameTimeSeconds - last_time;
-	if (gFrameIntervalSeconds < 0.f)
-	{
-		gFrameIntervalSeconds = 0.f;
-	}
-
-	//clear avatar LOD change counter
-	LLVOAvatar::sNumLODChangesThisFrame = 0;
-
-	const F64 frame_time = LLFrameTimer::getElapsedSeconds();
-	
-	LLViewerObject *objectp = NULL;	
-
-	// Make a copy of the list in case something in idleUpdate() messes with it
-	static std::vector<LLViewerObject*> idle_list;
-
-	U32 idle_count = 0;
-	//<FS:Beq> need avatar count for dynamic BB load balancing
-	mNumAvatars = 0;
-	//</FS:Beq>
-	{
- 		for (std::vector<LLPointer<LLViewerObject> >::iterator active_iter = mActiveObjects.begin();
-			active_iter != mActiveObjects.end(); active_iter++)
-		{
-			objectp = *active_iter;
-			if (objectp)
-			{
-				if (idle_count >= idle_list.size())
-				{
-                    idle_list.push_back( objectp );
-                }
-				else
-				{
-					idle_list[idle_count] = objectp;
-				}
-				++idle_count;
-//<FS:Beq> need avatar count for dynamic BB load balancing
-				if (objectp->isAvatar())
-					mNumAvatars++;
-//</FS:Beq>
-			}
-			else
-			{	// There shouldn't be any NULL pointers in the list, but they have caused
-				// crashes before.  This may be idleUpdate() messing with the list.
-				LL_WARNS() << "LLViewerObjectList::update has a NULL objectp" << LL_ENDL;
-			}
-		}
-	}
-
-	std::vector<LLViewerObject*>::iterator idle_end = idle_list.begin()+idle_count;
-
-	// <FS:Ansariel> Speed up debug settings
-	//if (gSavedSettings.getBOOL("FreezeTime"))
-	if (freezeTime)
-	// </FS:Ansariel> Speed up debug settings
-	{
-		
-		for (std::vector<LLViewerObject*>::iterator iter = idle_list.begin();
-			iter != idle_end; iter++)
-		{
-			objectp = *iter;
-			if (objectp->isAvatar())
-			{
-				objectp->idleUpdate(agent, frame_time);
-			}
-		}
-	}
-	else
-	{
-		for (std::vector<LLViewerObject*>::iterator idle_iter = idle_list.begin();
-			idle_iter != idle_end; idle_iter++)
-		{
-			objectp = *idle_iter;
-			llassert(objectp->isActive());
-=======
     LL_PROFILE_ZONE_SCOPED_CATEGORY_NETWORK;
     // <FS:Ansariel> Speed up debug settings
     static LLCachedControl<bool> velocityInterpolate(gSavedSettings, "VelocityInterpolate");
@@ -1657,7 +1046,6 @@
             objectp = *iter;
             if (objectp->isAvatar())
             {
->>>>>>> 1a8a5404
                 objectp->idleUpdate(agent, frame_time);
             }
         }
@@ -1752,69 +1140,6 @@
 
 void LLViewerObjectList::fetchObjectCosts()
 {
-<<<<<<< HEAD
-	// issue http request for stale object physics costs
-	if (!mStaleObjectCost.empty())
-	{
-		// <FS:Ansariel> FIRE-5496: Missing LI for objects outside agent's region
-		//LLViewerRegion* regionp = gAgent.getRegion();
-
-		//if (regionp)
-		//{
-		//	std::string url = regionp->getCapability("GetObjectCost");
-
-		//	if (!url.empty())
-		//	{
-  //              LLCoros::instance().launch("LLViewerObjectList::fetchObjectCostsCoro",
-  //                  boost::bind(&LLViewerObjectList::fetchObjectCostsCoro, this, url));
-		//	}
-		//	else
-		//	{
-		//		mStaleObjectCost.clear();
-		//		mPendingObjectCost.clear();
-		//	}
-		//}
-
-		std::map<LLViewerRegion*, uuid_set_t> regionObjectMap{};
-
-		// Swap it for thread safety since we're going to iterate over it
-		uuid_set_t staleObjectCostIds{};
-		staleObjectCostIds.swap(mStaleObjectCost);
-
-		for (const auto& staleObjectId : staleObjectCostIds)
-		{
-			LLViewerObject* staleObject = findObject(staleObjectId);
-			if (staleObject && staleObject->getRegion())
-			{
-				if (regionObjectMap.find(staleObject->getRegion()) == regionObjectMap.end())
-				{
-					regionObjectMap.insert(std::make_pair(staleObject->getRegion(), uuid_set_t()));
-				}
-
-				regionObjectMap[staleObject->getRegion()].insert(staleObjectId);
-			}
-		}
-
-		for (auto region : regionObjectMap)
-		{
-			std::string url = region.first->getCapability("GetObjectCost");
-
-			if (!url.empty())
-			{
-				LLCoros::instance().launch("LLViewerObjectList::fetchObjectCostsCoro",
-					boost::bind(&LLViewerObjectList::fetchObjectCostsCoro, this, url, region.second));
-			}
-			else
-			{
-				for (const auto& objectId : region.second)
-				{
-					mPendingObjectCost.erase(objectId);
-				}
-			}
-		}
-		// </FS:Ansariel>
-	}
-=======
     // issue http request for stale object physics costs
     if (!mStaleObjectCost.empty())
     {
@@ -1876,7 +1201,6 @@
         }
         // </FS:Ansariel>
     }
->>>>>>> 1a8a5404
 }
 
 /*static*/
@@ -1905,11 +1229,7 @@
 
     // <FS:Ansariel> FIRE-5496: Missing LI for objects outside agent's region
     //std::set_difference(mStaleObjectCost.begin(), mStaleObjectCost.end(),
-<<<<<<< HEAD
-    //    mPendingObjectCost.begin(), mPendingObjectCost.end(), 
-=======
     //    mPendingObjectCost.begin(), mPendingObjectCost.end(),
->>>>>>> 1a8a5404
     //    std::inserter(diff, diff.begin()));
 
     //mStaleObjectCost.clear();
@@ -2139,29 +1459,6 @@
 
 void LLViewerObjectList::cleanupReferences(LLViewerObject *objectp)
 {
-<<<<<<< HEAD
-	LL_PROFILE_ZONE_SCOPED_CATEGORY_NETWORK;
-	// <FS:Beq> FIRE-30694 DeadObject Spam - handle new_dead_object properly and closer to source
-	// bool new_dead_object = true;
-	if (mDeadObjects.find(objectp->mID) != mDeadObjects.end())
-	{
-	// <FS:Beq> FIRE-30694 DeadObject Spam
-	// LL_INFOS() << "Object " << objectp->mID << " already on dead list!" << LL_ENDL;	
-	// 	new_dead_object = false;
-		LL_DEBUGS() << "Object " << objectp->mID << " already on dead list!" << LL_ENDL;	
-	// </FS:Beq>
-	}
-	// <FS:Beq> detect but still delete dupes
-	// else
-	{
-	// <FS:Beq> FIRE-30694 DeadObject Spam
-	// 	mDeadObjects.insert(objectp->mID);
-		mDeadObjects.insert( objectp->mID );
-		mNumDeadObjects++;
-		llassert( mNumDeadObjects == mDeadObjects.size() );
-	// </FS:Beq>
-	}
-=======
     LL_PROFILE_ZONE_SCOPED_CATEGORY_NETWORK;
     // <FS:Beq> FIRE-30694 DeadObject Spam - handle new_dead_object properly and closer to source
     // bool new_dead_object = true;
@@ -2183,46 +1480,12 @@
         llassert( mNumDeadObjects == mDeadObjects.size() );
     // </FS:Beq>
     }
->>>>>>> 1a8a5404
 
     // Cleanup any references we have to this object
     // Remove from object map so noone can look it up.
 
     LL_DEBUGS("ObjectUpdate") << " dereferencing id " << objectp->mID << LL_ENDL;
     dumpStack("ObjectUpdateStack");
-<<<<<<< HEAD
-    
-	mUUIDObjectMap.erase(objectp->mID);
-	
-	//if (objectp->getRegion())
-	//{
-	//	LL_INFOS() << "cleanupReferences removing object from table, local ID " << objectp->mLocalID << ", ip " 
-	//				<< objectp->getRegion()->getHost().getAddress() << ":" 
-	//				<< objectp->getRegion()->getHost().getPort() << LL_ENDL;
-	//}	
-	
-	removeFromLocalIDTable(objectp);
-
-	if (objectp->onActiveList())
-	{
-		//LL_INFOS() << "Removing " << objectp->mID << " " << objectp->getPCodeString() << " from active list in cleanupReferences." << LL_ENDL;
-		objectp->setOnActiveList(false);
-		removeFromActiveList(objectp);
-	}
-
-	if (objectp->isOnMap())
-	{
-		removeFromMap(objectp);
-	}
-
-	// Don't clean up mObject references, these will be cleaned up more efficiently later!
-	
-	// <FS:Beq> FIRE-30694 DeadObject Spam
-	// if(new_dead_object)
-	// {
-	// 	mNumDeadObjects++;
-	// }
-=======
 
     mUUIDObjectMap.erase(objectp->mID);
 
@@ -2254,36 +1517,11 @@
     // {
     //  mNumDeadObjects++;
     // }
->>>>>>> 1a8a5404
 }
 
 bool LLViewerObjectList::killObject(LLViewerObject *objectp)
 {
     LL_PROFILE_ZONE_SCOPED;
-<<<<<<< HEAD
-	// Don't ever kill gAgentAvatarp, just force it to the agent's region
-	// unless region is NULL which is assumed to mean you are logging out.
-	if ((objectp == gAgentAvatarp) && gAgent.getRegion())
-	{
-		objectp->setRegion(gAgent.getRegion());
-		return false;
-	}
-
-	// When we're killing objects, all we do is mark them as dead.
-	// We clean up the dead objects later.
-
-	if (objectp)
-	{
-		// We are going to cleanup a lot of smart pointers to this object, they might be last,
-		// and object being NULLed while inside it's own function won't be pretty
-		// so create a pointer to make sure object will stay alive untill markDead() finishes
-		LLPointer<LLViewerObject> sp(objectp);
-		sp->markDead(); // does the right thing if object already dead
-		return true;
-	}
-
-	return false;
-=======
     // Don't ever kill gAgentAvatarp, just force it to the agent's region
     // unless region is NULL which is assumed to mean you are logging out.
     if ((objectp == gAgentAvatarp) && gAgent.getRegion())
@@ -2328,30 +1566,6 @@
     }
 
     cleanDeadObjects(false);
->>>>>>> 1a8a5404
-}
-// </FS:Beq>
-
-// <FS:Beq> Animated Objects kill switch
-void LLViewerObjectList::killAnimatedObjects()
-{
-	LLViewerObject *objectp;
-
-	for (auto iter = mObjects.begin(); iter != mObjects.end(); ++iter)
-	{
-		objectp = *iter;
-
-		if (objectp->isAnimatedObject())
-		{
-			killObject(objectp);
-			if (LLViewerRegion::sVOCacheCullingEnabled && objectp->getRegion())
-			{
-				objectp->getRegion()->killCacheEntry(objectp->getLocalID());
-			}
-		}
-	}
-
-	cleanDeadObjects(false);
 }
 // </FS:Beq>
 
@@ -2371,13 +1585,8 @@
         }
     }
 
-<<<<<<< HEAD
-	// Have to clean right away because the region is becoming invalid.
-	cleanDeadObjects(false);
-=======
     // Have to clean right away because the region is becoming invalid.
     cleanDeadObjects(false);
->>>>>>> 1a8a5404
 }
 
 void LLViewerObjectList::killAllObjects()
@@ -2393,11 +1602,7 @@
         llassert((objectp == gAgentAvatarp) || objectp->isDead());
     }
 
-<<<<<<< HEAD
-	cleanDeadObjects(false);
-=======
     cleanDeadObjects(false);
->>>>>>> 1a8a5404
 
     if(!mObjects.empty())
     {
@@ -2420,45 +1625,6 @@
 
 void LLViewerObjectList::cleanDeadObjects(bool use_timer)
 {
-<<<<<<< HEAD
-	// <FS:Beq/> FIRE-30694 DeadObject Spam
-	llassert( mNumDeadObjects == mDeadObjects.size() );
-	
-	if (!mNumDeadObjects)
-	{
-		// No dead objects, don't need to scan object list.
-		return;
-	}
-
-    LL_PROFILE_ZONE_SCOPED;
-
-	// <FS:Beq/> FIRE-30694 DeadObject Spam
-	S32 num_divergent = 0;
-	S32 num_removed = 0;
-	LLViewerObject *objectp;
-
-	// <FS:Ansariel> Use timer for cleaning up dead objects
-	static const F64 max_time = 0.01; // Let's try 10ms per frame
-	LLTimer timer;
-	// </FS:Ansariel>
-	
-	vobj_list_t::reverse_iterator target = mObjects.rbegin();
-
-	vobj_list_t::iterator iter = mObjects.begin();
-	for ( ; iter != mObjects.end(); )
-	{
-		// Scan for all of the dead objects and put them all on the end of the list with no ref count ops
-		objectp = *iter;
-		if (objectp == NULL)
-		{ //we caught up to the dead tail
-			break;
-		}
-
-		if (objectp->isDead())
-		{
-			// <FS:Beq> FIRE-30694 DeadObject Spam
-			// mDeadObjects.erase(objectp->mID); // <FS:Ansariel> Use timer for cleaning up dead objects
-=======
     // <FS:Beq/> FIRE-30694 DeadObject Spam
     llassert( mNumDeadObjects == mDeadObjects.size() );
 
@@ -2496,7 +1662,6 @@
         {
             // <FS:Beq> FIRE-30694 DeadObject Spam
             // mDeadObjects.erase(objectp->mID); // <FS:Ansariel> Use timer for cleaning up dead objects
->>>>>>> 1a8a5404
             auto delete_me = mDeadObjects.find(objectp->mID);
             if( delete_me !=mDeadObjects.end() )
             {
@@ -2504,51 +1669,6 @@
             }
             else
             {
-<<<<<<< HEAD
-				LL_WARNS() << "Attempt to delete object " << objectp->mID << " but object not in dead list" << LL_ENDL;
-				num_divergent++; // this is the number we are adrift in the count
-            }
-
-			LLPointer<LLViewerObject>::swap(*iter, *target);
-			*target = NULL;
-			++target;
-			num_removed++;
-
-			// <FS:Ansariel> Use timer for cleaning up dead objects
-			//if (num_removed == mNumDeadObjects || iter->isNull())
-			if (num_removed == mNumDeadObjects || iter->isNull() || (use_timer && timer.getElapsedTimeF64() > max_time))
-			// </FS:Ansariel>
-			{
-				// We've cleaned up all of the dead objects or caught up to the dead tail
-				break;
-			}
-		}
-		else
-		{
-			++iter;
-		}
-	}
-
-	// <FS:Ansariel> Use timer for cleaning up dead objects
-	//llassert(num_removed == mNumDeadObjects);
-
-	////erase as a block
-	//mObjects.erase(mObjects.begin()+(mObjects.size()-mNumDeadObjects), mObjects.end());
-
-	//// We've cleaned the global object list, now let's do some paranoia testing on objects
-	//// before blowing away the dead list.
-	//mDeadObjects.clear();
-	//mNumDeadObjects = 0;
-	mObjects.erase(mObjects.begin()+(mObjects.size()-num_removed), mObjects.end());
-	mNumDeadObjects -= num_removed;
-
-	// TODO(Beq) If this still happens, we ought to realign at this point. Do a full sweep and reset.
-	if ( mNumDeadObjects != mDeadObjects.size() )
-	{
-		LL_WARNS_ONCE() << "Num dead objects (" << mNumDeadObjects << ") != dead object list size (" << mDeadObjects.size() << "),  deadlist discrepancy (" << num_divergent << ")" << LL_ENDL;
-	}
-	// </FS:Ansariel>
-=======
                 LL_WARNS() << "Attempt to delete object " << objectp->mID << " but object not in dead list" << LL_ENDL;
                 num_divergent++; // this is the number we are adrift in the count
             }
@@ -2592,7 +1712,6 @@
         LL_WARNS_ONCE() << "Num dead objects (" << mNumDeadObjects << ") != dead object list size (" << mDeadObjects.size() << "),  deadlist discrepancy (" << num_divergent << ")" << LL_ENDL;
     }
     // </FS:Ansariel>
->>>>>>> 1a8a5404
 }
 
 void LLViewerObjectList::removeFromActiveList(LLViewerObject* objectp)
@@ -2618,53 +1737,6 @@
 
 void LLViewerObjectList::updateActive(LLViewerObject *objectp)
 {
-<<<<<<< HEAD
-	LL_PROFILE_ZONE_SCOPED_CATEGORY_DRAWABLE;
-
-	if (objectp->isDead())
-	{
-		return; // We don't update dead objects!
-	}
-
-	bool active = objectp->isActive();
-	if (active != objectp->onActiveList())
-	{
-		if (active)
-		{
-			//LL_INFOS() << "Adding " << objectp->mID << " " << objectp->getPCodeString() << " to active list." << LL_ENDL;
-			S32 idx = objectp->getListIndex();
-			if (idx <= -1)
-			{
-				mActiveObjects.push_back(objectp);
-				objectp->setListIndex(mActiveObjects.size()-1);
-			objectp->setOnActiveList(true);
-			}
-			else
-			{
-				llassert(idx < mActiveObjects.size());
-				llassert(mActiveObjects[idx] == objectp);
-
-				if (idx >= mActiveObjects.size() ||
-					mActiveObjects[idx] != objectp)
-				{
-					LL_WARNS() << "Invalid object list index detected!" << LL_ENDL;
-				}
-			}
-		}
-		else
-		{
-			//LL_INFOS() << "Removing " << objectp->mID << " " << objectp->getPCodeString() << " from active list." << LL_ENDL;
-			removeFromActiveList(objectp);
-			objectp->setOnActiveList(false);
-		}
-	}
-
-	//post condition: if object is active, it must be on the active list
-	llassert(!active || std::find(mActiveObjects.begin(), mActiveObjects.end(), objectp) != mActiveObjects.end());
-
-	//post condition: if object is not active, it must not be on the active list
-	llassert(active || std::find(mActiveObjects.begin(), mActiveObjects.end(), objectp) == mActiveObjects.end());
-=======
     LL_PROFILE_ZONE_SCOPED_CATEGORY_DRAWABLE;
 
     if (objectp->isDead())
@@ -2710,7 +1782,6 @@
 
     //post condition: if object is not active, it must not be on the active list
     llassert(active || std::find(mActiveObjects.begin(), mActiveObjects.end(), objectp) == mActiveObjects.end());
->>>>>>> 1a8a5404
 }
 
 void LLViewerObjectList::updateObjectCost(LLViewerObject* object)
@@ -2815,23 +1886,6 @@
 
 void LLViewerObjectList::repartitionObjects()
 {
-<<<<<<< HEAD
-	for (vobj_list_t::iterator iter = mObjects.begin(); iter != mObjects.end(); ++iter)
-	{
-		LLViewerObject* objectp = *iter;
-
-		if (!objectp->isDead())
-		{
-			LLDrawable* drawable = objectp->mDrawable;
-			if (drawable && !drawable->isDead())
-			{
-				drawable->updateBinRadius();
-				drawable->updateSpatialExtents();
-				drawable->movePartition();
-			}
-		}
-	}
-=======
     for (vobj_list_t::iterator iter = mObjects.begin(); iter != mObjects.end(); ++iter)
     {
         LLViewerObject* objectp = *iter;
@@ -2847,7 +1901,6 @@
             }
         }
     }
->>>>>>> 1a8a5404
 }
 
 //debug code
@@ -2908,160 +1961,6 @@
 
 void LLViewerObjectList::renderObjectsForMap(LLNetMap &netmap)
 {
-<<<<<<< HEAD
-	// <FS:Ansariel> Factor out calls to getInstance
-	LLUIColorTable& colortable = LLUIColorTable::instance();
-
-	LLColor4 above_water_color = colortable.getColor( "NetMapOtherOwnAboveWater" );
-	LLColor4 below_water_color = colortable.getColor( "NetMapOtherOwnBelowWater" );
-	LLColor4 you_own_above_water_color = 
-						colortable.getColor( "NetMapYouOwnAboveWater" );
-	LLColor4 you_own_below_water_color = 
-						colortable.getColor( "NetMapYouOwnBelowWater" );
-	LLColor4 group_own_above_water_color = 
-						colortable.getColor( "NetMapGroupOwnAboveWater" );
-	LLColor4 group_own_below_water_color = 
-						colortable.getColor( "NetMapGroupOwnBelowWater" );
-
-// <FS:CR> FIRE-1846: Firestorm netmap enhancements
-	LLColor4 you_own_physical_color = colortable.getColor ( "NetMapYouPhysical", LLColor4::red );
-	LLColor4 group_own_physical_color = colortable.getColor ( "NetMapGroupPhysical", LLColor4::green );
-	LLColor4 other_own_physical_color = colortable.getColor ( "NetMapOtherPhysical", LLColor4::green );
-	LLColor4 scripted_object_color = colortable.getColor ( "NetMapScripted", LLColor4::orange );
-	LLColor4 temp_on_rez_object_color = colortable.getColor ( "NetMapTempOnRez", LLColor4::orange );
-	static LLCachedControl<bool> fs_netmap_physical(gSavedSettings, "FSNetMapPhysical", false);
-	static LLCachedControl<bool> fs_netmap_scripted(gSavedSettings, "FSNetMapScripted", false);
-	static LLCachedControl<bool> fs_netmap_temp_on_rez(gSavedSettings, "FSNetMapTempOnRez", false);
-	static LLCachedControl<U32> fs_netmap_phantom_opacity(gSavedSettings, "FSNetMapPhantomOpacity", 100);
-	const F32 MIN_RADIUS_FOR_ACCENTED_OBJECTS = 2.f;
-// </FS:CR>
-	static LLCachedControl<F32> max_radius(gSavedSettings, "MiniMapPrimMaxRadius");
-	static LLCachedControl<F32> max_zdistance_from_avatar(gSavedSettings, "MiniMapPrimMaxVertDistance");
-
-	for (vobj_list_t::iterator iter = mMapObjects.begin(); iter != mMapObjects.end(); ++iter)
-	{
-		LLViewerObject* objectp = *iter;
-
-		if(objectp->isDead())//some dead objects somehow not cleaned.
-		{
-			continue ;
-		}
-
-		if (!objectp->getRegion() || objectp->isOrphaned() || objectp->isAttachment())
-		{
-			continue;
-		}
-		const LLVector3& scale = objectp->getScale();
-		const LLVector3d pos = objectp->getPositionGlobal();
-		const F64 water_height = F64( objectp->getRegion()->getWaterHeight() );
-
-		// Skip all objects that are more than MiniMapPrimMaxVertDistance above or below the avatar
-		if (max_zdistance_from_avatar > 0.0)
-		{
-			F64 zdistance = pos.mdV[VZ] - gAgent.getPositionGlobal().mdV[VZ];
-			if (zdistance < (-max_zdistance_from_avatar) || zdistance > max_zdistance_from_avatar)
-			{
-				continue;
-			}
-		}
-
-		F32 approx_radius = (scale.mV[VX] + scale.mV[VY]) * 0.5f * 0.5f * 1.3f;  // 1.3 is a fudge
-
-		// Limit the size of megaprims so they don't blot out everything on the minimap.
-		// Attempting to draw very large megaprims also causes client lag.
-		// See DEV-17370 and DEV-29869/SNOW-79 for details.
-		approx_radius = llmin(approx_radius, (F32)max_radius);
-
-		LLColor4U color = above_water_color;
-		if( objectp->permYouOwner() )
-		{
-			const F32 MIN_RADIUS_FOR_OWNED_OBJECTS = 2.f;
-			if( approx_radius < MIN_RADIUS_FOR_OWNED_OBJECTS )
-			{
-				approx_radius = MIN_RADIUS_FOR_OWNED_OBJECTS;
-			}
-
-			if( pos.mdV[VZ] >= water_height )
-			{
-				if ( objectp->permGroupOwner() )
-				{
-					color = group_own_above_water_color;
-				}
-				else
-				{
-				color = you_own_above_water_color;
-			}
-			}
-			else
-			{
-				if ( objectp->permGroupOwner() )
-				{
-					color = group_own_below_water_color;
-				}
-			else
-			{
-				color = you_own_below_water_color;
-			}
-		}
-		}
-		else
-		if( pos.mdV[VZ] < water_height )
-		{
-			color = below_water_color;
-		}
-		
-// <FS:CR> FIRE-1846: Firestorm netmap enhancements
-		if (fs_netmap_scripted && objectp->flagScripted())
-		{
-			color = scripted_object_color;
-			if( approx_radius < MIN_RADIUS_FOR_ACCENTED_OBJECTS )
-			{
-				approx_radius = MIN_RADIUS_FOR_ACCENTED_OBJECTS;
-			}
-		}
-		
-		if (fs_netmap_physical && objectp->flagUsePhysics())
-		{
-			if (objectp->permYouOwner())
-			{
-				color = you_own_physical_color;
-			}
-			else if (objectp->permGroupOwner())
-			{
-				color = group_own_physical_color;
-			}
-			else
-			{
-				color = other_own_physical_color;
-			}
-			if( approx_radius < MIN_RADIUS_FOR_ACCENTED_OBJECTS )
-			{
-				approx_radius = MIN_RADIUS_FOR_ACCENTED_OBJECTS;
-			}
-		}
-		
-		if (fs_netmap_temp_on_rez && objectp->flagTemporaryOnRez())
-		{
-			color = temp_on_rez_object_color;
-			if( approx_radius < MIN_RADIUS_FOR_ACCENTED_OBJECTS )
-			{
-				approx_radius = MIN_RADIUS_FOR_ACCENTED_OBJECTS;
-			}
-		}
-		
-		if (objectp->flagPhantom())
-		{
-			color.setAlpha(llclampb((U32)fs_netmap_phantom_opacity));
-			
-		}
-// </FS:CR>
-		
-		netmap.renderScaledPointGlobal( 
-			pos, 
-			color,
-			approx_radius );
-	}
-=======
     // <FS:Ansariel> Factor out calls to getInstance
     LLUIColorTable& colortable = LLUIColorTable::instance();
 
@@ -3214,7 +2113,6 @@
             color,
             approx_radius );
     }
->>>>>>> 1a8a5404
 }
 
 void LLViewerObjectList::renderObjectBounds(const LLVector3 &center)
@@ -3294,33 +2192,6 @@
 }
 
 LLViewerObject *LLViewerObjectList::createObject(const LLPCode pcode, LLViewerRegion *regionp,
-<<<<<<< HEAD
-												 const LLUUID &uuid, const U32 local_id, const LLHost &sender)
-{
-	// <FS:Ansariel> Don't create derendered objects
-	if (mDerendered.end() != mDerendered.find(uuid))
-	{
-		return NULL;
-	}
-	// </FS:Ansariel>
-
-	// <FS:Ansariel> FIRE-20288: Option to render friends only
-	if (isNonFriendDerendered(uuid, pcode))
-	{
-		return NULL;
-	}
-	// </FS:Ansariel>
-
-	LLUUID fullid;
-	if (uuid == LLUUID::null)
-	{
-		fullid.generate();
-	}
-	else
-	{
-		fullid = uuid;
-	}
-=======
                                                  const LLUUID &uuid, const U32 local_id, const LLHost &sender)
 {
     // <FS:Ansariel> Don't create derendered objects
@@ -3346,7 +2217,6 @@
     {
         fullid = uuid;
     }
->>>>>>> 1a8a5404
 
     LL_DEBUGS("ObjectUpdate") << "createObject creating " << fullid << LL_ENDL;
     dumpStack("ObjectUpdateStack");
@@ -3408,23 +2278,6 @@
 
 std::vector<LLUUID> LLViewerObjectList::findMeshObjectsBySculptID(LLUUID target_sculpt_id)
 {
-<<<<<<< HEAD
-	std::vector<LLUUID> result;
-	// getting IDs rather than object/vovobject pointers here because
-	// of the extra safety if later calling them through findObject
-
-	for (auto current_object : mObjects)
-	{
-		if ((current_object->isMesh()) &&
-			(current_object->getVolume()) && 
-			(current_object->getVolume()->getParams().getSculptID() == target_sculpt_id))
-		{
-			result.push_back(current_object->getID());
-		}
-	}
-
-	return result;
-=======
     std::vector<LLUUID> result;
     // getting IDs rather than object/vovobject pointers here because
     // of the extra safety if later calling them through findObject
@@ -3440,54 +2293,10 @@
     }
 
     return result;
->>>>>>> 1a8a5404
 }
 
 void LLViewerObjectList::orphanize(LLViewerObject *childp, U32 parent_id, U32 ip, U32 port)
 {
-<<<<<<< HEAD
-	LL_DEBUGS("ORPHANS") << "Orphaning object " << childp->getID() << " with parent " << parent_id << LL_ENDL;
-
-	// We're an orphan, flag things appropriately.
-	childp->mOrphaned = true;
-	if (childp->mDrawable.notNull())
-	{
-		bool make_invisible = true;
-		LLViewerObject *parentp = (LLViewerObject *)childp->getParent();
-		if (parentp)
-		{
-			if (parentp->getRegion() != childp->getRegion())
-			{
-				// This is probably an object flying across a region boundary, the
-				// object probably ISN'T being reparented, but just got an object
-				// update out of order (child update before parent).
-				make_invisible = false;
-				//LL_INFOS() << "Don't make object handoffs invisible!" << LL_ENDL;
-			}
-		}
-
-		if (make_invisible)
-		{
-			// Make sure that this object becomes invisible if it's an orphan
-			childp->mDrawable->setState(LLDrawable::FORCE_INVISIBLE);
-		}
-	}
-
-	// Unknown parent, add to orpaned child list
-	U64 parent_info = getIndex(parent_id, ip, port);
-
-	if (std::find(mOrphanParents.begin(), mOrphanParents.end(), parent_info) == mOrphanParents.end())
-	{
-		mOrphanParents.push_back(parent_info);
-	}
-
-	LLViewerObjectList::OrphanInfo oi(parent_info, childp->mID);
-	if (std::find(mOrphanChildren.begin(), mOrphanChildren.end(), oi) == mOrphanChildren.end())
-	{
-		mOrphanChildren.push_back(oi);
-		mNumOrphans++;
-	}
-=======
     LL_DEBUGS("ORPHANS") << "Orphaning object " << childp->getID() << " with parent " << parent_id << LL_ENDL;
 
     // We're an orphan, flag things appropriately.
@@ -3529,61 +2338,11 @@
         mOrphanChildren.push_back(oi);
         mNumOrphans++;
     }
->>>>>>> 1a8a5404
 }
 
 
 void LLViewerObjectList::findOrphans(LLViewerObject* objectp, U32 ip, U32 port)
 {
-<<<<<<< HEAD
-	LL_PROFILE_ZONE_SCOPED_CATEGORY_NETWORK;
-
-	if (objectp->isDead())
-	{
-		LL_WARNS() << "Trying to find orphans for dead obj " << objectp->mID 
-			<< ":" << objectp->getPCodeString() << LL_ENDL;
-		return;
-	}
-
-	//search object cache to get orphans
-	if(objectp->getRegion())
-	{
-		objectp->getRegion()->findOrphans(objectp->getLocalID());
-	}
-
-	// See if we are a parent of an orphan.
-	// Note:  This code is fairly inefficient but it should happen very rarely.
-	// It can be sped up if this is somehow a performance issue...
-	if (mOrphanParents.empty())
-	{
-		// no known orphan parents
-		return;
-	}
-	if (std::find(mOrphanParents.begin(), mOrphanParents.end(), getIndex(objectp->mLocalID, ip, port)) == mOrphanParents.end())
-	{
-		// did not find objectp in OrphanParent list
-		return;
-	}
-
-	U64 parent_info = getIndex(objectp->mLocalID, ip, port);
-	bool orphans_found = false;
-	// Iterate through the orphan list, and set parents of matching children.
-
-	for (std::vector<OrphanInfo>::iterator iter = mOrphanChildren.begin(); iter != mOrphanChildren.end(); )
-	{	
-		if (iter->mParentInfo != parent_info)
-		{
-			++iter;
-			continue;
-		}
-		LLViewerObject *childp = findObject(iter->mChildInfo);
-		if (childp)
-		{
-			if (childp == objectp)
-			{
-				LL_WARNS() << objectp->mID << " has self as parent, skipping!" 
-					<< LL_ENDL;
-=======
     LL_PROFILE_ZONE_SCOPED_CATEGORY_NETWORK;
 
     if (objectp->isDead())
@@ -3631,7 +2390,6 @@
             {
                 LL_WARNS() << objectp->mID << " has self as parent, skipping!"
                     << LL_ENDL;
->>>>>>> 1a8a5404
                 ++iter;
                 continue;
             }
@@ -3643,70 +2401,6 @@
 #ifdef ORPHAN_SPAM
             addDebugBeacon(objectp->getPositionAgent(),"");
 #endif
-<<<<<<< HEAD
-			gPipeline.markMoved(objectp->mDrawable);				
-			objectp->setChanged(LLXform::MOVED | LLXform::SILHOUETTE);
-
-			// Flag the object as no longer orphaned
-			childp->mOrphaned = false;
-			if (childp->mDrawable.notNull())
-			{
-				// Make the drawable visible again and set the drawable parent
-				childp->mDrawable->clearState(LLDrawable::FORCE_INVISIBLE);
-				childp->setDrawableParent(objectp->mDrawable); // LLViewerObjectList::findOrphans()
-				gPipeline.markRebuild( childp->mDrawable, LLDrawable::REBUILD_ALL);
-			}
-
-			// Make certain particles, icon and HUD aren't hidden
-			childp->hideExtraDisplayItems( false );
-
-			objectp->addChild(childp);
-			orphans_found = true;
-			++iter;
-		}
-		else
-		{
-			// <FS:Beq> descope uninteresting spam we can do nothing about.
-			// LL_INFOS() << "Missing orphan child, removing from list" << LL_ENDL;
-			LL_DEBUGS() << "Missing orphan child, removing from list" << LL_ENDL;
-
-			iter = mOrphanChildren.erase(iter);
-		}
-	}
-
-	// Remove orphan parent and children from lists now that they've been found
-	{
-		std::vector<U64>::iterator iter = std::find(mOrphanParents.begin(), mOrphanParents.end(), parent_info);
-		if (iter != mOrphanParents.end())
-		{
-			mOrphanParents.erase(iter);
-		}
-	}
-	
-	for (std::vector<OrphanInfo>::iterator iter = mOrphanChildren.begin(); iter != mOrphanChildren.end(); )
-	{
-		if (iter->mParentInfo == parent_info)
-		{
-			iter = mOrphanChildren.erase(iter);
-			mNumOrphans--;
-		}
-		else
-		{
-			++iter;
-		}
-	}
-
-	if (orphans_found && objectp->isSelected())
-	{
-		LLSelectNode* nodep = LLSelectMgr::getInstance()->getSelection()->findNode(objectp);
-		if (nodep && !nodep->mIndividualSelection)
-		{
-			// rebuild selection with orphans
-			LLSelectMgr::getInstance()->deselectObjectAndFamily(objectp);
-			LLSelectMgr::getInstance()->selectObjectAndFamily(objectp);
-		}
-	}
-=======
             gPipeline.markMoved(objectp->mDrawable);
             objectp->setChanged(LLXform::MOVED | LLXform::SILHOUETTE);
 
@@ -3769,7 +2463,6 @@
             LLSelectMgr::getInstance()->selectObjectAndFamily(objectp);
         }
     }
->>>>>>> 1a8a5404
 }
 
 ////////////////////////////////////////////////////////////////////////////
@@ -3797,47 +2490,15 @@
 
 LLDebugBeacon::~LLDebugBeacon()
 {
-<<<<<<< HEAD
-	if (mHUDObject.notNull())
-	{
-		mHUDObject->markDead();
-	}
-=======
     if (mHUDObject.notNull())
     {
         mHUDObject->markDead();
     }
->>>>>>> 1a8a5404
 }
 
 // <FS:ND> Helper function to purge the internal list of derendered objects on teleport.
 void LLViewerObjectList::resetDerenderList(bool force /*= false*/)
 {
-<<<<<<< HEAD
-	static LLCachedControl<bool> fsTempDerenderUntilTeleport(gSavedSettings, "FSTempDerenderUntilTeleport");
-	if (!fsTempDerenderUntilTeleport && !force)
-	{
-		return;
-	}
-
-	std::map< LLUUID, bool > oDerendered;
-	uuid_vec_t removed_ids;
-
-	for (std::map< LLUUID, bool >::iterator itr = mDerendered.begin(); itr != mDerendered.end(); ++itr)
-	{
-		if (itr->second)
-		{
-			oDerendered[itr->first] = itr->second;
-		}
-		else
-		{
-			removed_ids.push_back(itr->first);
-		}
-	}
-
-	mDerendered.swap( oDerendered );
-	FSAssetBlacklist::instance().removeItemsFromBlacklist(removed_ids);
-=======
     static LLCachedControl<bool> fsTempDerenderUntilTeleport(gSavedSettings, "FSTempDerenderUntilTeleport");
     if (!fsTempDerenderUntilTeleport && !force)
     {
@@ -3861,37 +2522,23 @@
 
     mDerendered.swap( oDerendered );
     FSAssetBlacklist::instance().removeItemsFromBlacklist(removed_ids);
->>>>>>> 1a8a5404
 }
 
 // <FS:ND> Helper function to add items from global blacklist after teleport.
 void LLViewerObjectList::addDerenderedItem( LLUUID const &aId, bool aPermanent )
 {
-<<<<<<< HEAD
-	mDerendered[ aId ] = aPermanent;
+    mDerendered[ aId ] = aPermanent;
 }
 void LLViewerObjectList::removeDerenderedItem( LLUUID const &aId )
 {
-	mDerendered.erase( aId );
-=======
-    mDerendered[ aId ] = aPermanent;
-}
-void LLViewerObjectList::removeDerenderedItem( LLUUID const &aId )
-{
     mDerendered.erase( aId );
->>>>>>> 1a8a5404
 }
 // </FS:ND>
 
 // <FS:Ansariel> FIRE-20288: Option to render friends only
 bool LLViewerObjectList::isNonFriendDerendered(const LLUUID& id, LLPCode pcode)
 {
-<<<<<<< HEAD
-	static LLCachedControl<bool> fsRenderFriendsOnly(gSavedPerAccountSettings, "FSRenderFriendsOnly");
-	return (pcode == LL_PCODE_LEGACY_AVATAR && fsRenderFriendsOnly && id != gAgentID && !LLAvatarActions::isFriend(id));
-=======
     static LLCachedControl<bool> fsRenderFriendsOnly(gSavedPerAccountSettings, "FSRenderFriendsOnly");
     return (pcode == LL_PCODE_LEGACY_AVATAR && fsRenderFriendsOnly && id != gAgentID && !LLAvatarActions::isFriend(id));
->>>>>>> 1a8a5404
 }
 // </FS:Ansariel>