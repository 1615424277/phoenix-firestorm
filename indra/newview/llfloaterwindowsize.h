/**
 * @file llfloaterwindowsize.h
 *
 * $LicenseInfo:firstyear=2001&license=viewerlgpl$
 * Second Life Viewer Source Code
 * Copyright (C) 2010, Linden Research, Inc.
 *
 * This library is free software; you can redistribute it and/or
 * modify it under the terms of the GNU Lesser General Public
 * License as published by the Free Software Foundation;
 * version 2.1 of the License only.
 *
 * This library is distributed in the hope that it will be useful,
 * but WITHOUT ANY WARRANTY; without even the implied warranty of
 * MERCHANTABILITY or FITNESS FOR A PARTICULAR PURPOSE.  See the GNU
 * Lesser General Public License for more details.
 *
 * You should have received a copy of the GNU Lesser General Public
 * License along with this library; if not, write to the Free Software
 * Foundation, Inc., 51 Franklin Street, Fifth Floor, Boston, MA  02110-1301  USA
 *
 * Linden Research, Inc., 945 Battery Street, San Francisco, CA  94111  USA
 * $/LicenseInfo$
 */

#ifndef LLFLOATERWINDOWSIZE_H
#define LLFLOATERWINDOWSIZE_H

#include "llfloater.h"

///----------------------------------------------------------------------------
/// Class LLFloaterWindowSize
///----------------------------------------------------------------------------
class LLFloaterWindowSize
    :   public LLFloater
{
    friend class LLFloaterReg;
private:
    LLFloaterWindowSize(const LLSD& key);
    virtual ~LLFloaterWindowSize();

public:
<<<<<<< HEAD
	bool postBuild() override;
	void initWindowSizeControls();
	void onClickSet();
	void onClickCancel();
=======
    bool postBuild() override;
    void initWindowSizeControls();
    void onClickSet();
    void onClickCancel();
>>>>>>> 1a8a5404
};

#endif<|MERGE_RESOLUTION|>--- conflicted
+++ resolved
@@ -40,17 +40,10 @@
     virtual ~LLFloaterWindowSize();
 
 public:
-<<<<<<< HEAD
-	bool postBuild() override;
-	void initWindowSizeControls();
-	void onClickSet();
-	void onClickCancel();
-=======
     bool postBuild() override;
     void initWindowSizeControls();
     void onClickSet();
     void onClickCancel();
->>>>>>> 1a8a5404
 };
 
 #endif