/**
 * @file llfloaterconversationlog.h
 *
 * $LicenseInfo:firstyear=2012&license=viewerlgpl$
 * Second Life Viewer Source Code
 * Copyright (C) 2012, Linden Research, Inc.
 *
 * This library is free software; you can redistribute it and/or
 * modify it under the terms of the GNU Lesser General Public
 * License as published by the Free Software Foundation;
 * version 2.1 of the License only.
 *
 * This library is distributed in the hope that it will be useful,
 * but WITHOUT ANY WARRANTY; without even the implied warranty of
 * MERCHANTABILITY or FITNESS FOR A PARTICULAR PURPOSE.  See the GNU
 * Lesser General Public License for more details.
 *
 * You should have received a copy of the GNU Lesser General Public
 * License along with this library; if not, write to the Free Software
 * Foundation, Inc., 51 Franklin Street, Fifth Floor, Boston, MA  02110-1301  USA
 *
 * Linden Research, Inc., 945 Battery Street, San Francisco, CA  94111  USA
 * $/LicenseInfo$
 */

#ifndef LL_LLFLOATERCONVERSATIONLOG_H_
#define LL_LLFLOATERCONVERSATIONLOG_H_

#include "llfloater.h"

class LLConversationLogList;

class LLFloaterConversationLog : public LLFloater
{
public:

    LLFloaterConversationLog(const LLSD& key);
    virtual ~LLFloaterConversationLog(){};

<<<<<<< HEAD
	bool postBuild() override;

	void draw() override;
=======
    bool postBuild() override;

    void draw() override;
>>>>>>> 1a8a5404

    void onFilterEdit(const std::string& search_string);

    // <FS:Ansariel> CTRL-F focusses local search editor
    bool handleKeyHere(KEY key, MASK mask) override;
    bool hasAccelerators() const override { return true; }
    // </FS:Ansariel>

	// <FS:Ansariel> CTRL-F focusses local search editor
	bool handleKeyHere(KEY key, MASK mask) override;
	bool hasAccelerators() const override { return true; }
	// </FS:Ansariel>

private:

    void onCustomAction (const LLSD& userdata);
    bool isActionEnabled(const LLSD& userdata);
    bool isActionChecked(const LLSD& userdata);

    LLConversationLogList* mConversationLogList;
};


#endif /* LLFLOATERCONVERSATIONLOG_H_ */<|MERGE_RESOLUTION|>--- conflicted
+++ resolved
@@ -37,15 +37,9 @@
     LLFloaterConversationLog(const LLSD& key);
     virtual ~LLFloaterConversationLog(){};
 
-<<<<<<< HEAD
-	bool postBuild() override;
-
-	void draw() override;
-=======
     bool postBuild() override;
 
     void draw() override;
->>>>>>> 1a8a5404
 
     void onFilterEdit(const std::string& search_string);
 
@@ -53,11 +47,6 @@
     bool handleKeyHere(KEY key, MASK mask) override;
     bool hasAccelerators() const override { return true; }
     // </FS:Ansariel>
-
-	// <FS:Ansariel> CTRL-F focusses local search editor
-	bool handleKeyHere(KEY key, MASK mask) override;
-	bool hasAccelerators() const override { return true; }
-	// </FS:Ansariel>
 
 private:
 
