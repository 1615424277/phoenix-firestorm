--- conflicted
+++ resolved
@@ -64,25 +64,16 @@
 }
 
 LLNameListCtrl::LLNameListCtrl(const LLNameListCtrl::Params& p)
-<<<<<<< HEAD
 // <FS:Ansariel> Inherit from FSScrollListCtrl for additional features
-//:	LLScrollListCtrl(p),
-:	FSScrollListCtrl(p),
+//: LLScrollListCtrl(p),
+:   FSScrollListCtrl(p),
 // </FS:Ansariel>
-	mNameColumnIndex(p.name_column.column_index),
-	mNameColumn(p.name_column.column_name),
-	mAllowCallingCardDrop(p.allow_calling_card_drop),
-	mShortNames(p.short_names),
-	// <FS:Ansariel> Fix Baker's NameListCtrl un-fix
-	//mPendingLookupsRemaining(0),
-=======
-:   LLScrollListCtrl(p),
     mNameColumnIndex(p.name_column.column_index),
     mNameColumn(p.name_column.column_name),
     mAllowCallingCardDrop(p.allow_calling_card_drop),
     mShortNames(p.short_names),
-    mPendingLookupsRemaining(0),
->>>>>>> 38c2a5bd
+    // <FS:Ansariel> Fix Baker's NameListCtrl un-fix
+    //mPendingLookupsRemaining(0),
     mHoverIconName("Info_Small"),
     mNameListType(INDIVIDUAL)
 {}
@@ -157,20 +148,6 @@
         return;
     }
     if(is_experience)
-<<<<<<< HEAD
-	{
-		LLFloaterReg::showInstance("experience_profile", avatar_id, true);
-		return;
-	}
-
-	if (is_group)
-		LLFloaterReg::showInstance("inspect_group", LLSD().with("group_id", avatar_id));
-	else
-		// <FS:Ansariel> FIRE-9045: Remove avatar inspector
-		//LLFloaterReg::showInstance("inspect_avatar", LLSD().with("avatar_id", avatar_id));
-		LLUrlAction::executeSLURL(LLSLURL("agent", avatar_id, "inspect").getSLURLString());
-		// </FS:Ansariel>
-=======
     {
         LLFloaterReg::showInstance("experience_profile", avatar_id, true);
         return;
@@ -179,8 +156,10 @@
     if (is_group)
         LLFloaterReg::showInstance("inspect_group", LLSD().with("group_id", avatar_id));
     else
-        LLFloaterReg::showInstance("inspect_avatar", LLSD().with("avatar_id", avatar_id));
->>>>>>> 38c2a5bd
+        // <FS:Ansariel> FIRE-9045: Remove avatar inspector
+        //LLFloaterReg::showInstance("inspect_avatar", LLSD().with("avatar_id", avatar_id));
+        LLUrlAction::executeSLURL(LLSLURL("agent", avatar_id, "inspect").getSLURLString());
+        // </FS:Ansariel>
 }
 
 void    LLNameListCtrl::mouseOverHighlightNthItem( S32 target_index )
@@ -260,62 +239,6 @@
         && ((column_index == mNameColumnIndex) || isSpecialType()))
     {
         // ...this is the column with the avatar name
-<<<<<<< HEAD
-		LLUUID item_id = isSpecialType() ? hit_item->getSpecialID() : hit_item->getUUID();
-		if (item_id.notNull())
-		{
-			// ...valid avatar id
-
-			LLScrollListCell* hit_cell = hit_item->getColumn(column_index);
-			if (hit_cell)
-			{
-				S32 row_index = getItemIndex(hit_item);
-				LLRect cell_rect = getCellRect(row_index, isSpecialType() ? getNumColumns() - 1 : column_index);
-				// Convert rect local to screen coordinates
-				LLRect sticky_rect;
-				localRectToScreen(cell_rect, &sticky_rect);
-
-				// Spawn at right side of cell
-				LLPointer<LLUIImage> icon = LLUI::getUIImage(mHoverIconName);
-				S32 screenX = sticky_rect.mRight - info_icon_size;
-				S32 screenY = sticky_rect.mTop - (sticky_rect.getHeight() - icon->getHeight()) / 2;
-				LLCoordGL pos(screenX, screenY);
-
-				LLFloater* snapshot_floatr = gSnapshotFloaterView->getFrontmostClosableFloater();
-				if (!snapshot_floatr || !snapshot_floatr->getRect().pointInRect(screenX + icon->getWidth(), screenY))
-				{
-					// Should we show a group or an avatar inspector?
-					bool is_group = hit_item->isGroup();
-					bool is_experience = hit_item->isExperience();
-
-					LLToolTip::Params params;
-					params.background_visible(false);
-					params.click_callback(boost::bind(&LLNameListCtrl::showInspector, this, item_id, is_group, is_experience));
-					params.delay_time(0.0f);		// spawn instantly on hover
-					params.image(icon);
-					params.message("");
-					params.padding(0);
-					params.pos(pos);
-					params.sticky_rect(sticky_rect);
-
-					// <FS:Ansariel> FIRE-14013: Add styled_message param so the return condition in LLToolTipMgr::show will fail
-					LLToolTip::StyledText st;
-					st.text("");
-					params.styled_message.add(st);
-					// </FS:Ansariel>
-
-					LLToolTipMgr::getInstance()->show(params);
-					handled = TRUE;
-				}
-			}
-		}
-	}
-	if (!handled)
-	{
-		handled = LLScrollListCtrl::handleToolTip(x, y, mask);
-	}
-	return handled;
-=======
         LLUUID item_id = isSpecialType() ? hit_item->getSpecialID() : hit_item->getUUID();
         if (item_id.notNull())
         {
@@ -353,6 +276,12 @@
                     params.pos(pos);
                     params.sticky_rect(sticky_rect);
 
+                    // <FS:Ansariel> FIRE-14013: Add styled_message param so the return condition in LLToolTipMgr::show will fail
+                    LLToolTip::StyledText st;
+                    st.text("");
+                    params.styled_message.add(st);
+                    // </FS:Ansariel>
+
                     LLToolTipMgr::getInstance()->show(params);
                     handled = TRUE;
                 }
@@ -364,7 +293,6 @@
         handled = LLScrollListCtrl::handleToolTip(x, y, mask);
     }
     return handled;
->>>>>>> 38c2a5bd
 }
 
 // virtual
@@ -383,13 +311,9 @@
             return handled;
         }
     }
-<<<<<<< HEAD
     // <FS:Ansariel> Inherit from FSScrollListCtrl for additional features
-    //return LLScrollListCtrl::handleRightMouseDown(x, y, mask);    
+    //return LLScrollListCtrl::handleRightMouseDown(x, y, mask);
     return FSScrollListCtrl::handleRightMouseDown(x, y, mask);
-=======
-    return LLScrollListCtrl::handleRightMouseDown(x, y, mask);
->>>>>>> 38c2a5bd
 }
 
 // public
@@ -465,80 +389,6 @@
         item->setSpecialID(name_item.special_id());
         return item;
         }
-<<<<<<< HEAD
-	case INDIVIDUAL:
-		{
-			LLAvatarName av_name;
-			if (id.isNull())
-			{
-				fullname = LLTrans::getString("AvatarNameNobody");
-			}
-			else if (LLAvatarNameCache::get(id, &av_name))
-			{
-				if (mShortNames)
-					fullname = av_name.getDisplayName(true);
-				else
-					fullname = av_name.getCompleteName();
-			}
-			else
-			{
-				// ...schedule a callback
-				avatar_name_cache_connection_map_t::iterator it = mAvatarNameCacheConnections.find(id);
-				if (it != mAvatarNameCacheConnections.end())
-				{
-					if (it->second.connected())
-					{
-						it->second.disconnect();
-					}
-					mAvatarNameCacheConnections.erase(it);
-				}
-				mAvatarNameCacheConnections[id] = LLAvatarNameCache::get(id,boost::bind(&LLNameListCtrl::onAvatarNameCache,this, _1, _2, suffix, prefix, item->getHandle()));
-
-				// <FS:Ansariel> Fix Baker's NameListCtrl un-fix
-				//if(mPendingLookupsRemaining <= 0)
-				//{
-				//	// BAKER TODO:
-				//	// We might get into a state where mPendingLookupsRemaining might
-				//	//	go negative.  So just reset it right now and figure out if it's
-				//	//	possible later :)
-				//	mPendingLookupsRemaining = 0;
-				//	mNameListCompleteSignal(false);
-				//}
-				//mPendingLookupsRemaining++;
-				// </FS:Ansariel>
-			}
-			break;
-		}
-	case EXPERIENCE:
-		// just use supplied name
-	default:
-		break;
-	}
-	
-	// Append optional suffix.
-	if (!suffix.empty())
-	{
-		fullname.append(suffix);
-	}
-
-	LLScrollListCell* cell = item->getColumn(mNameColumnIndex);
-	if (cell)
-	{
-		cell->setValue(prefix + fullname);
-		cell->setAltValue(name_item.alt_value());
-	}
-
-	dirtyColumns();
-
-	// this column is resizable
-	LLScrollListColumn* columnp = getColumn(mNameColumnIndex);
-	if (columnp && columnp->mHeader)
-	{
-		columnp->mHeader->setHasResizableElement(TRUE);
-	}
-
-	return item;
-=======
     case INDIVIDUAL:
         {
             LLAvatarName av_name;
@@ -567,16 +417,18 @@
                 }
                 mAvatarNameCacheConnections[id] = LLAvatarNameCache::get(id,boost::bind(&LLNameListCtrl::onAvatarNameCache,this, _1, _2, suffix, prefix, item->getHandle()));
 
-                if(mPendingLookupsRemaining <= 0)
-                {
-                    // BAKER TODO:
-                    // We might get into a state where mPendingLookupsRemaining might
-                    //  go negative.  So just reset it right now and figure out if it's
-                    //  possible later :)
-                    mPendingLookupsRemaining = 0;
-                    mNameListCompleteSignal(false);
-                }
-                mPendingLookupsRemaining++;
+                // <FS:Ansariel> Fix Baker's NameListCtrl un-fix
+                //if(mPendingLookupsRemaining <= 0)
+                //{
+                //  // BAKER TODO:
+                //  // We might get into a state where mPendingLookupsRemaining might
+                //  //  go negative.  So just reset it right now and figure out if it's
+                //  //  possible later :)
+                //  mPendingLookupsRemaining = 0;
+                //  mNameListCompleteSignal(false);
+                //}
+                //mPendingLookupsRemaining++;
+                // </FS:Ansariel>
             }
             break;
         }
@@ -609,7 +461,6 @@
     }
 
     return item;
->>>>>>> 38c2a5bd
 }
 
 // public
@@ -622,23 +473,6 @@
         LLScrollListItem* item = *it;
         LLUUID cur_id = isSpecialType() ? dynamic_cast<LLNameListItem*>(item)->getSpecialID() : item->getUUID();
         if (cur_id == agent_id)
-<<<<<<< HEAD
-		{
-			idx = getItemIndex(item);
-			break;
-		}
-	}
-
-	// Remove it.
-	if (idx >= 0)
-	{
-		selectNthItem(idx); // not sure whether this is needed, taken from previous implementation
-		deleteSingleItem(idx);
-
-		// <FS:Ansariel> Fix Baker's NameListCtrl un-fix
-		//mPendingLookupsRemaining--;
-	}
-=======
         {
             idx = getItemIndex(item);
             break;
@@ -651,9 +485,9 @@
         selectNthItem(idx); // not sure whether this is needed, taken from previous implementation
         deleteSingleItem(idx);
 
-        mPendingLookupsRemaining--;
-    }
->>>>>>> 38c2a5bd
+        // <FS:Ansariel> Fix Baker's NameListCtrl un-fix
+        //mPendingLookupsRemaining--;
+    }
 }
 
 // public
@@ -704,66 +538,6 @@
                                        std::string prefix,
                                        LLHandle<LLNameListItem> item)
 {
-<<<<<<< HEAD
-	avatar_name_cache_connection_map_t::iterator it = mAvatarNameCacheConnections.find(agent_id);
-	if (it != mAvatarNameCacheConnections.end())
-	{
-		if (it->second.connected())
-		{
-			it->second.disconnect();
-		}
-		mAvatarNameCacheConnections.erase(it);
-	}
-
-	std::string name;
-	if (mShortNames)
-		name = av_name.getDisplayName();
-	else
-		name = av_name.getCompleteName();
-
-	// Append optional suffix.
-	if (!suffix.empty())
-	{
-		name.append(suffix);
-	}
-
-	if (!prefix.empty())
-	{
-	    name.insert(0, prefix);
-	}
-
-	LLNameListItem* list_item = item.get();
-	if (list_item && list_item->getUUID() == agent_id)
-	{
-		LLScrollListCell* cell = list_item->getColumn(mNameColumnIndex);
-		if (cell)
-		{
-			cell->setValue(name);
-			setNeedsSort();
-		}
-	}
-	
-	////////////////////////////////////////////////////////////////////////////
-	//// BAKER - FIX NameListCtrl
-// <FS:Ansariel> Fix Baker's NameListCtrl un-fix
- //	//if (mPendingLookupsRemaining <= 0)
- //	{
- //		// We might get into a state where mPendingLookupsRemaining might
- //		//	go negative.  So just reset it right now and figure out if it's
- //		//	possible later :)
- //		//mPendingLookupsRemaining = 0;
-	//	
- //		mNameListCompleteSignal(true);
- //	}
- //	//else
- //	{
- //	//	mPendingLookupsRemaining--;
- //	}
-// </FS:Ansariel>
-	////////////////////////////////////////////////////////////////////////////
-
-	dirtyColumns();
-=======
     avatar_name_cache_connection_map_t::iterator it = mAvatarNameCacheConnections.find(agent_id);
     if (it != mAvatarNameCacheConnections.end())
     {
@@ -802,25 +576,26 @@
         }
     }
 
-    //////////////////////////////////////////////////////////////////////////
-    // BAKER - FIX NameListCtrl
-    //if (mPendingLookupsRemaining <= 0)
-    {
-        // We might get into a state where mPendingLookupsRemaining might
-        //  go negative.  So just reset it right now and figure out if it's
-        //  possible later :)
-        //mPendingLookupsRemaining = 0;
-
-        mNameListCompleteSignal(true);
-    }
-    //else
-    {
-    //  mPendingLookupsRemaining--;
-    }
-    //////////////////////////////////////////////////////////////////////////
+    ////////////////////////////////////////////////////////////////////////////
+    //// BAKER - FIX NameListCtrl
+// <FS:Ansariel> Fix Baker's NameListCtrl un-fix
+ // //if (mPendingLookupsRemaining <= 0)
+ // {
+ //     // We might get into a state where mPendingLookupsRemaining might
+ //     //  go negative.  So just reset it right now and figure out if it's
+ //     //  possible later :)
+ //     //mPendingLookupsRemaining = 0;
+    //
+ //     mNameListCompleteSignal(true);
+ // }
+ // //else
+ // {
+ // //  mPendingLookupsRemaining--;
+ // }
+// </FS:Ansariel>
+    ////////////////////////////////////////////////////////////////////////////
 
     dirtyColumns();
->>>>>>> 38c2a5bd
 }
 
 void LLNameListCtrl::onGroupNameCache(const LLUUID& group_id, const std::string name, LLHandle<LLNameListItem> item)
