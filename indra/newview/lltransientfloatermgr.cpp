--- conflicted
+++ resolved
@@ -1,186 +1,169 @@
-/**
- * @file lltransientfloatermgr.cpp
- * @brief LLFocusMgr base class
- *
- * $LicenseInfo:firstyear=2002&license=viewerlgpl$
- * Second Life Viewer Source Code
- * Copyright (C) 2010, Linden Research, Inc.
- *
- * This library is free software; you can redistribute it and/or
- * modify it under the terms of the GNU Lesser General Public
- * License as published by the Free Software Foundation;
- * version 2.1 of the License only.
- *
- * This library is distributed in the hope that it will be useful,
- * but WITHOUT ANY WARRANTY; without even the implied warranty of
- * MERCHANTABILITY or FITNESS FOR A PARTICULAR PURPOSE.  See the GNU
- * Lesser General Public License for more details.
- *
- * You should have received a copy of the GNU Lesser General Public
- * License along with this library; if not, write to the Free Software
- * Foundation, Inc., 51 Franklin Street, Fifth Floor, Boston, MA  02110-1301  USA
- *
- * Linden Research, Inc., 945 Battery Street, San Francisco, CA  94111  USA
- * $/LicenseInfo$
- */
-
-#include "llviewerprecompiledheaders.h"
-
-#include "lltransientfloatermgr.h"
-#include "llfocusmgr.h"
-#include "llrootview.h"
-#include "llviewerwindow.h"
-#include "lldockablefloater.h"
-#include "llmenugl.h"
-
-
-LLTransientFloaterMgr::LLTransientFloaterMgr()
-{
-    if(gViewerWindow)
-    {
-        gViewerWindow->getRootView()->getChild<LLUICtrl>("popup_holder")->setMouseDownCallback(boost::bind(
-            &LLTransientFloaterMgr::leftMouseClickCallback, this, _2, _3, _4));
-    }
-
-    mGroupControls.insert(std::pair<ETransientGroup, controls_set_t >(GLOBAL, controls_set_t()));
-    mGroupControls.insert(std::pair<ETransientGroup, controls_set_t >(DOCKED, controls_set_t()));
-    mGroupControls.insert(std::pair<ETransientGroup, controls_set_t >(IM, controls_set_t()));
-}
-
-void LLTransientFloaterMgr::registerTransientFloater(LLTransientFloater* floater)
-{
-    mTransSet.insert(floater);
-}
-
-void LLTransientFloaterMgr::unregisterTransientFloater(LLTransientFloater* floater)
-{
-    mTransSet.erase(floater);
-}
-
-void LLTransientFloaterMgr::addControlView(ETransientGroup group, LLView* view)
-{
-    if (!view) return;
-
-    mGroupControls.find(group)->second.insert(view->getHandle());
-}
-
-void LLTransientFloaterMgr::removeControlView(ETransientGroup group, LLView* view)
-{
-    if (!view) return;
-
-    mGroupControls.find(group)->second.erase(view->getHandle());
-}
-
-void LLTransientFloaterMgr::addControlView(LLView* view)
-{
-    addControlView(GLOBAL, view);
-}
-
-void LLTransientFloaterMgr::removeControlView(LLView* view)
-{
-    // we will still get focus lost callbacks on this view, but that's ok
-    // since we run sanity checking logic every time
-    removeControlView(GLOBAL, view);
-}
-
-void LLTransientFloaterMgr::hideTransientFloaters(S32 x, S32 y)
-{
-<<<<<<< HEAD
-	for (std::set<LLTransientFloater*>::iterator it = mTransSet.begin(); it
-			!= mTransSet.end(); it++)
-	{
-		LLTransientFloater* floater = *it;
-		if (floater->isTransientDocked())
-		{
-			ETransientGroup group = floater->getGroup();
-
-			bool hide = isControlClicked(group, mGroupControls.find(group)->second, x, y);
-			if (hide)
-			{
-				floater->setTransientVisible(false);
-			}
-		}
-	}
-=======
-    for (std::set<LLTransientFloater*>::iterator it = mTransSet.begin(); it
-            != mTransSet.end(); it++)
-    {
-        LLTransientFloater* floater = *it;
-        if (floater->isTransientDocked())
-        {
-            ETransientGroup group = floater->getGroup();
-
-            bool hide = isControlClicked(group, mGroupControls.find(group)->second, x, y);
-            if (hide)
-            {
-                floater->setTransientVisible(FALSE);
-            }
-        }
-    }
->>>>>>> e1623bb2
-}
-
-bool LLTransientFloaterMgr::isControlClicked(ETransientGroup group, controls_set_t& set, S32 x, S32 y)
-{
-    std::list< LLHandle<LLView> > dead_handles;
-
-    bool res = true;
-    for (controls_set_t::iterator it = set.begin(); it
-            != set.end(); it++)
-    {
-        LLView* control_view = NULL;
-
-        LLHandle<LLView> handle = *it;
-        if (handle.isDead())
-        {
-            dead_handles.push_back(handle);
-            continue;
-        }
-
-        control_view = handle.get();
-
-        if (!control_view->getVisible())
-        {
-            continue;
-        }
-
-        LLRect rect = control_view->calcScreenRect();
-        // if click inside view rect
-        if (rect.pointInRect(x, y))
-        {
-            res = false;
-            break;
-        }
-    }
-
-    for (std::list< LLHandle<LLView> >::iterator it = dead_handles.begin(); it != dead_handles.end(); ++it)
-    {
-        LLHandle<LLView> handle = *it;
-        mGroupControls.find(group)->second.erase(handle);
-    }
-
-    return res;
-}
-
-void LLTransientFloaterMgr::leftMouseClickCallback(S32 x, S32 y,
-        MASK mask)
-{
-    // don't hide transient floater if any context menu opened
-    if (LLMenuGL::sMenuContainer->getVisibleMenu() != NULL)
-    {
-        return;
-    }
-
-    bool hide = isControlClicked(DOCKED, mGroupControls.find(DOCKED)->second, x, y)
-            && isControlClicked(GLOBAL, mGroupControls.find(GLOBAL)->second, x, y);
-    if (hide)
-    {
-        hideTransientFloaters(x, y);
-    }
-}
-
-void LLTransientFloater::init(LLFloater* thiz)
-{
-    // used since LLTransientFloater(this) can't be used in descendant constructor parameter initialization.
-    mFloater = thiz;
-}
+/**
+ * @file lltransientfloatermgr.cpp
+ * @brief LLFocusMgr base class
+ *
+ * $LicenseInfo:firstyear=2002&license=viewerlgpl$
+ * Second Life Viewer Source Code
+ * Copyright (C) 2010, Linden Research, Inc.
+ *
+ * This library is free software; you can redistribute it and/or
+ * modify it under the terms of the GNU Lesser General Public
+ * License as published by the Free Software Foundation;
+ * version 2.1 of the License only.
+ *
+ * This library is distributed in the hope that it will be useful,
+ * but WITHOUT ANY WARRANTY; without even the implied warranty of
+ * MERCHANTABILITY or FITNESS FOR A PARTICULAR PURPOSE.  See the GNU
+ * Lesser General Public License for more details.
+ *
+ * You should have received a copy of the GNU Lesser General Public
+ * License along with this library; if not, write to the Free Software
+ * Foundation, Inc., 51 Franklin Street, Fifth Floor, Boston, MA  02110-1301  USA
+ *
+ * Linden Research, Inc., 945 Battery Street, San Francisco, CA  94111  USA
+ * $/LicenseInfo$
+ */
+
+#include "llviewerprecompiledheaders.h"
+
+#include "lltransientfloatermgr.h"
+#include "llfocusmgr.h"
+#include "llrootview.h"
+#include "llviewerwindow.h"
+#include "lldockablefloater.h"
+#include "llmenugl.h"
+
+
+LLTransientFloaterMgr::LLTransientFloaterMgr()
+{
+    if(gViewerWindow)
+    {
+        gViewerWindow->getRootView()->getChild<LLUICtrl>("popup_holder")->setMouseDownCallback(boost::bind(
+            &LLTransientFloaterMgr::leftMouseClickCallback, this, _2, _3, _4));
+    }
+
+    mGroupControls.insert(std::pair<ETransientGroup, controls_set_t >(GLOBAL, controls_set_t()));
+    mGroupControls.insert(std::pair<ETransientGroup, controls_set_t >(DOCKED, controls_set_t()));
+    mGroupControls.insert(std::pair<ETransientGroup, controls_set_t >(IM, controls_set_t()));
+}
+
+void LLTransientFloaterMgr::registerTransientFloater(LLTransientFloater* floater)
+{
+    mTransSet.insert(floater);
+}
+
+void LLTransientFloaterMgr::unregisterTransientFloater(LLTransientFloater* floater)
+{
+    mTransSet.erase(floater);
+}
+
+void LLTransientFloaterMgr::addControlView(ETransientGroup group, LLView* view)
+{
+    if (!view) return;
+
+    mGroupControls.find(group)->second.insert(view->getHandle());
+}
+
+void LLTransientFloaterMgr::removeControlView(ETransientGroup group, LLView* view)
+{
+    if (!view) return;
+
+    mGroupControls.find(group)->second.erase(view->getHandle());
+}
+
+void LLTransientFloaterMgr::addControlView(LLView* view)
+{
+    addControlView(GLOBAL, view);
+}
+
+void LLTransientFloaterMgr::removeControlView(LLView* view)
+{
+    // we will still get focus lost callbacks on this view, but that's ok
+    // since we run sanity checking logic every time
+    removeControlView(GLOBAL, view);
+}
+
+void LLTransientFloaterMgr::hideTransientFloaters(S32 x, S32 y)
+{
+    for (std::set<LLTransientFloater*>::iterator it = mTransSet.begin(); it
+            != mTransSet.end(); it++)
+    {
+        LLTransientFloater* floater = *it;
+        if (floater->isTransientDocked())
+        {
+            ETransientGroup group = floater->getGroup();
+
+            bool hide = isControlClicked(group, mGroupControls.find(group)->second, x, y);
+            if (hide)
+            {
+                floater->setTransientVisible(false);
+            }
+        }
+    }
+}
+
+bool LLTransientFloaterMgr::isControlClicked(ETransientGroup group, controls_set_t& set, S32 x, S32 y)
+{
+    std::list< LLHandle<LLView> > dead_handles;
+
+    bool res = true;
+    for (controls_set_t::iterator it = set.begin(); it
+            != set.end(); it++)
+    {
+        LLView* control_view = NULL;
+
+        LLHandle<LLView> handle = *it;
+        if (handle.isDead())
+        {
+            dead_handles.push_back(handle);
+            continue;
+        }
+
+        control_view = handle.get();
+
+        if (!control_view->getVisible())
+        {
+            continue;
+        }
+
+        LLRect rect = control_view->calcScreenRect();
+        // if click inside view rect
+        if (rect.pointInRect(x, y))
+        {
+            res = false;
+            break;
+        }
+    }
+
+    for (std::list< LLHandle<LLView> >::iterator it = dead_handles.begin(); it != dead_handles.end(); ++it)
+    {
+        LLHandle<LLView> handle = *it;
+        mGroupControls.find(group)->second.erase(handle);
+    }
+
+    return res;
+}
+
+void LLTransientFloaterMgr::leftMouseClickCallback(S32 x, S32 y,
+        MASK mask)
+{
+    // don't hide transient floater if any context menu opened
+    if (LLMenuGL::sMenuContainer->getVisibleMenu() != NULL)
+    {
+        return;
+    }
+
+    bool hide = isControlClicked(DOCKED, mGroupControls.find(DOCKED)->second, x, y)
+            && isControlClicked(GLOBAL, mGroupControls.find(GLOBAL)->second, x, y);
+    if (hide)
+    {
+        hideTransientFloaters(x, y);
+    }
+}
+
+void LLTransientFloater::init(LLFloater* thiz)
+{
+    // used since LLTransientFloater(this) can't be used in descendant constructor parameter initialization.
+    mFloater = thiz;
+}
+