/**
 * @file llviewerparceloverlay.h
 * @brief LLViewerParcelOverlay class header file
 *
 * $LicenseInfo:firstyear=2002&license=viewerlgpl$
 * Second Life Viewer Source Code
 * Copyright (C) 2010, Linden Research, Inc.
 *
 * This library is free software; you can redistribute it and/or
 * modify it under the terms of the GNU Lesser General Public
 * License as published by the Free Software Foundation;
 * version 2.1 of the License only.
 *
 * This library is distributed in the hope that it will be useful,
 * but WITHOUT ANY WARRANTY; without even the implied warranty of
 * MERCHANTABILITY or FITNESS FOR A PARTICULAR PURPOSE.  See the GNU
 * Lesser General Public License for more details.
 *
 * You should have received a copy of the GNU Lesser General Public
 * License along with this library; if not, write to the Free Software
 * Foundation, Inc., 51 Franklin Street, Fifth Floor, Boston, MA  02110-1301  USA
 *
 * Linden Research, Inc., 945 Battery Street, San Francisco, CA  94111  USA
 * $/LicenseInfo$
 */

#ifndef LL_LLVIEWERPARCELOVERLAY_H
#define LL_LLVIEWERPARCELOVERLAY_H

// The ownership data for land parcels.
// One of these structures per region.

#include "llbbox.h"
#include "llframetimer.h"
#include "lluuid.h"
#include "llviewertexture.h"
#include "llgl.h"

class LLViewerRegion;
class LLVector3;
class LLColor4U;
class LLVector2;

class LLViewerParcelOverlay : public LLGLUpdate
{
public:
<<<<<<< HEAD
	LLViewerParcelOverlay(LLViewerRegion* region, F32 region_width_meters);
	~LLViewerParcelOverlay();

	// ACCESS
	LLViewerTexture*		getTexture() const		{ return mTexture; }

	bool			isOwned(const LLVector3& pos) const;
	bool			isOwnedSelf(const LLVector3& pos) const;
	bool			isOwnedGroup(const LLVector3& pos) const;
	bool			isOwnedOther(const LLVector3& pos) const;

	// "encroaches" means the prim hangs over the parcel, but its center
	// might be in another parcel. for now, we simply test axis aligned 
	// bounding boxes which isn't perfect, but is close
	bool encroachesOwned(const std::vector<LLBBox>& boxes) const;
	bool encroachesOnUnowned(const std::vector<LLBBox>& boxes) const;
	bool encroachesOnNearbyParcel(const std::vector<LLBBox>& boxes) const;
	
	bool			isSoundLocal(const LLVector3& pos) const;

	bool			isBuildCameraAllowed(const LLVector3& pos) const;
	F32				getOwnedRatio() const;
// [SL:KB] - Patch: World-MinimapOverlay | Checked: 2012-06-20 (Catznip-3.3)
	const U8*		getOwnership() const { return mOwnership; }
// [/SL:KB]

	// Returns the number of vertices drawn
	S32				renderPropertyLines();
    void			renderPropertyLinesOnMinimap(F32 scale_pixels_per_meter, const F32* parcel_outline_color);

	U8				ownership( const LLVector3& pos) const;
	U8				parcelLineFlags( const LLVector3& pos) const;
	U8				parcelLineFlags(S32 row, S32 col) const;

	// MANIPULATE
	void	uncompressLandOverlay(S32 chunk, U8 *compressed_overlay);

	// Indicate property lines and overlay texture need to be rebuilt.
	void	setDirty();

	void	idleUpdate(bool update_now = false);
	void	updateGL();
    
// [SL:KB] - Patch: World-MinimapOverlay | Checked: 2012-06-20 (Catznip-3.3)
	typedef boost::signals2::signal<void (const LLViewerRegion*)> update_signal_t;
	static boost::signals2::connection setUpdateCallback(const update_signal_t::slot_type & cb);
=======
    LLViewerParcelOverlay(LLViewerRegion* region, F32 region_width_meters);
    ~LLViewerParcelOverlay();

    // ACCESS
    LLViewerTexture*        getTexture() const      { return mTexture; }

    bool            isOwned(const LLVector3& pos) const;
    bool            isOwnedSelf(const LLVector3& pos) const;
    bool            isOwnedGroup(const LLVector3& pos) const;
    bool            isOwnedOther(const LLVector3& pos) const;

    // "encroaches" means the prim hangs over the parcel, but its center
    // might be in another parcel. for now, we simply test axis aligned
    // bounding boxes which isn't perfect, but is close
    bool encroachesOwned(const std::vector<LLBBox>& boxes) const;
    bool encroachesOnUnowned(const std::vector<LLBBox>& boxes) const;
    bool encroachesOnNearbyParcel(const std::vector<LLBBox>& boxes) const;

    bool            isSoundLocal(const LLVector3& pos) const;

    bool            isBuildCameraAllowed(const LLVector3& pos) const;
    F32             getOwnedRatio() const;
// [SL:KB] - Patch: World-MinimapOverlay | Checked: 2012-06-20 (Catznip-3.3)
    const U8*       getOwnership() const { return mOwnership; }
// [/SL:KB]

    // Returns the number of vertices drawn
    void            renderPropertyLines();
    void            renderPropertyLinesOnMinimap(F32 scale_pixels_per_meter, const F32* parcel_outline_color);

    U8              ownership( const LLVector3& pos) const;
    U8              parcelLineFlags( const LLVector3& pos) const;
    U8              parcelLineFlags(S32 row, S32 col) const;

    // MANIPULATE
    void    uncompressLandOverlay(S32 chunk, U8 *compressed_overlay);

    // Indicate property lines and overlay texture need to be rebuilt.
    void    setDirty();

    void    idleUpdate(bool update_now = false);
    void    updateGL();

// [SL:KB] - Patch: World-MinimapOverlay | Checked: 2012-06-20 (Catznip-3.3)
    typedef boost::signals2::signal<void (const LLViewerRegion*)> update_signal_t;
    static boost::signals2::connection setUpdateCallback(const update_signal_t::slot_type & cb);
>>>>>>> 1a8a5404
// [/SL:KB]

private:
    // This is in parcel rows and columns, not grid rows and columns
    // Stored in bottom three bits.
    U8      ownership(S32 row, S32 col) const
                { return parcelFlags(row, col, (U8)0x7); }

    U8      parcelFlags(S32 row, S32 col, U8 flags) const;

    void    addPropertyLine(F32 start_x, F32 start_y, F32 dx, F32 dy, F32 tick_dx, F32 tick_dy, const LLColor4U& color);

    void    updateOverlayTexture();
    void    updatePropertyLines();

private:
<<<<<<< HEAD
	// Back pointer to the region that owns this structure.
	LLViewerRegion*	mRegion;

	S32				mParcelGridsPerEdge;
// <FS:CR> Aurora Sim
	S32				mRegionSize;
// </FS:CR> Aurora Sim

	LLPointer<LLViewerTexture> mTexture;
	LLPointer<LLImageRaw> mImageRaw;
	
	// Size: mParcelGridsPerEdge * mParcelGridsPerEdge
	// Each value is 0-3, PARCEL_AVAIL to PARCEL_SELF in the two low bits
	// and other flags in the upper bits.
	U8				*mOwnership;

	// Update propery lines and overlay texture
	bool			mDirty;
	LLFrameTimer	mTimeSinceLastUpdate;
	S32				mOverlayTextureIdx;
	
	S32				mVertexCount;
	F32*			mVertexArray;
	U8*				mColorArray;

// [SL:KB] - Patch: World-MinimapOverlay | Checked: 2012-06-20 (Catznip-3.3)
	static update_signal_t* mUpdateSignal;
=======
    // Back pointer to the region that owns this structure.
    LLViewerRegion* mRegion;

    S32             mParcelGridsPerEdge;
// <FS:CR> Aurora Sim
    S32             mRegionSize;
// </FS:CR> Aurora Sim

    LLPointer<LLViewerTexture> mTexture;
    LLPointer<LLImageRaw> mImageRaw;

    // Size: mParcelGridsPerEdge * mParcelGridsPerEdge
    // Each value is 0-3, PARCEL_AVAIL to PARCEL_SELF in the two low bits
    // and other flags in the upper bits.
    U8              *mOwnership;

    // Update propery lines and overlay texture
    bool            mDirty;
    LLFrameTimer    mTimeSinceLastUpdate;
    S32             mOverlayTextureIdx;

    struct Edge
    {
        std::vector<LLVector3> vertices;
        LLColor4U color;
    };

    std::vector<Edge> mEdges;

// [SL:KB] - Patch: World-MinimapOverlay | Checked: 2012-06-20 (Catznip-3.3)
    static update_signal_t* mUpdateSignal;
>>>>>>> 1a8a5404
// [/SL:KB]
};

#endif<|MERGE_RESOLUTION|>--- conflicted
+++ resolved
@@ -44,54 +44,6 @@
 class LLViewerParcelOverlay : public LLGLUpdate
 {
 public:
-<<<<<<< HEAD
-	LLViewerParcelOverlay(LLViewerRegion* region, F32 region_width_meters);
-	~LLViewerParcelOverlay();
-
-	// ACCESS
-	LLViewerTexture*		getTexture() const		{ return mTexture; }
-
-	bool			isOwned(const LLVector3& pos) const;
-	bool			isOwnedSelf(const LLVector3& pos) const;
-	bool			isOwnedGroup(const LLVector3& pos) const;
-	bool			isOwnedOther(const LLVector3& pos) const;
-
-	// "encroaches" means the prim hangs over the parcel, but its center
-	// might be in another parcel. for now, we simply test axis aligned 
-	// bounding boxes which isn't perfect, but is close
-	bool encroachesOwned(const std::vector<LLBBox>& boxes) const;
-	bool encroachesOnUnowned(const std::vector<LLBBox>& boxes) const;
-	bool encroachesOnNearbyParcel(const std::vector<LLBBox>& boxes) const;
-	
-	bool			isSoundLocal(const LLVector3& pos) const;
-
-	bool			isBuildCameraAllowed(const LLVector3& pos) const;
-	F32				getOwnedRatio() const;
-// [SL:KB] - Patch: World-MinimapOverlay | Checked: 2012-06-20 (Catznip-3.3)
-	const U8*		getOwnership() const { return mOwnership; }
-// [/SL:KB]
-
-	// Returns the number of vertices drawn
-	S32				renderPropertyLines();
-    void			renderPropertyLinesOnMinimap(F32 scale_pixels_per_meter, const F32* parcel_outline_color);
-
-	U8				ownership( const LLVector3& pos) const;
-	U8				parcelLineFlags( const LLVector3& pos) const;
-	U8				parcelLineFlags(S32 row, S32 col) const;
-
-	// MANIPULATE
-	void	uncompressLandOverlay(S32 chunk, U8 *compressed_overlay);
-
-	// Indicate property lines and overlay texture need to be rebuilt.
-	void	setDirty();
-
-	void	idleUpdate(bool update_now = false);
-	void	updateGL();
-    
-// [SL:KB] - Patch: World-MinimapOverlay | Checked: 2012-06-20 (Catznip-3.3)
-	typedef boost::signals2::signal<void (const LLViewerRegion*)> update_signal_t;
-	static boost::signals2::connection setUpdateCallback(const update_signal_t::slot_type & cb);
-=======
     LLViewerParcelOverlay(LLViewerRegion* region, F32 region_width_meters);
     ~LLViewerParcelOverlay();
 
@@ -138,7 +90,6 @@
 // [SL:KB] - Patch: World-MinimapOverlay | Checked: 2012-06-20 (Catznip-3.3)
     typedef boost::signals2::signal<void (const LLViewerRegion*)> update_signal_t;
     static boost::signals2::connection setUpdateCallback(const update_signal_t::slot_type & cb);
->>>>>>> 1a8a5404
 // [/SL:KB]
 
 private:
@@ -155,35 +106,6 @@
     void    updatePropertyLines();
 
 private:
-<<<<<<< HEAD
-	// Back pointer to the region that owns this structure.
-	LLViewerRegion*	mRegion;
-
-	S32				mParcelGridsPerEdge;
-// <FS:CR> Aurora Sim
-	S32				mRegionSize;
-// </FS:CR> Aurora Sim
-
-	LLPointer<LLViewerTexture> mTexture;
-	LLPointer<LLImageRaw> mImageRaw;
-	
-	// Size: mParcelGridsPerEdge * mParcelGridsPerEdge
-	// Each value is 0-3, PARCEL_AVAIL to PARCEL_SELF in the two low bits
-	// and other flags in the upper bits.
-	U8				*mOwnership;
-
-	// Update propery lines and overlay texture
-	bool			mDirty;
-	LLFrameTimer	mTimeSinceLastUpdate;
-	S32				mOverlayTextureIdx;
-	
-	S32				mVertexCount;
-	F32*			mVertexArray;
-	U8*				mColorArray;
-
-// [SL:KB] - Patch: World-MinimapOverlay | Checked: 2012-06-20 (Catznip-3.3)
-	static update_signal_t* mUpdateSignal;
-=======
     // Back pointer to the region that owns this structure.
     LLViewerRegion* mRegion;
 
@@ -215,7 +137,6 @@
 
 // [SL:KB] - Patch: World-MinimapOverlay | Checked: 2012-06-20 (Catznip-3.3)
     static update_signal_t* mUpdateSignal;
->>>>>>> 1a8a5404
 // [/SL:KB]
 };
 
