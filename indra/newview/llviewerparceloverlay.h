/** 
 * @file llviewerparceloverlay.h
 * @brief LLViewerParcelOverlay class header file
 *
 * $LicenseInfo:firstyear=2002&license=viewerlgpl$
 * Second Life Viewer Source Code
 * Copyright (C) 2010, Linden Research, Inc.
 * 
 * This library is free software; you can redistribute it and/or
 * modify it under the terms of the GNU Lesser General Public
 * License as published by the Free Software Foundation;
 * version 2.1 of the License only.
 * 
 * This library is distributed in the hope that it will be useful,
 * but WITHOUT ANY WARRANTY; without even the implied warranty of
 * MERCHANTABILITY or FITNESS FOR A PARTICULAR PURPOSE.  See the GNU
 * Lesser General Public License for more details.
 * 
 * You should have received a copy of the GNU Lesser General Public
 * License along with this library; if not, write to the Free Software
 * Foundation, Inc., 51 Franklin Street, Fifth Floor, Boston, MA  02110-1301  USA
 * 
 * Linden Research, Inc., 945 Battery Street, San Francisco, CA  94111  USA
 * $/LicenseInfo$
 */

#ifndef LL_LLVIEWERPARCELOVERLAY_H
#define LL_LLVIEWERPARCELOVERLAY_H

// The ownership data for land parcels.
// One of these structures per region.

#include "llbbox.h"
#include "llframetimer.h"
#include "lluuid.h"
#include "llviewertexture.h"
#include "llgl.h"

class LLViewerRegion;
class LLVector3;
class LLColor4U;
class LLVector2;

class LLViewerParcelOverlay : public LLGLUpdate
{
public:
	LLViewerParcelOverlay(LLViewerRegion* region, F32 region_width_meters);
	~LLViewerParcelOverlay();

	// ACCESS
	LLViewerTexture*		getTexture() const		{ return mTexture; }

	BOOL			isOwned(const LLVector3& pos) const;
	BOOL			isOwnedSelf(const LLVector3& pos) const;
	BOOL			isOwnedGroup(const LLVector3& pos) const;
	BOOL			isOwnedOther(const LLVector3& pos) const;

	// "encroaches" means the prim hangs over the parcel, but its center
	// might be in another parcel. for now, we simply test axis aligned 
	// bounding boxes which isn't perfect, but is close
	bool encroachesOwned(const std::vector<LLBBox>& boxes) const;
	bool encroachesOnUnowned(const std::vector<LLBBox>& boxes) const;
	bool encroachesOnNearbyParcel(const std::vector<LLBBox>& boxes) const;
	
	BOOL			isSoundLocal(const LLVector3& pos) const;

	BOOL			isBuildCameraAllowed(const LLVector3& pos) const;
	F32				getOwnedRatio() const;
// [SL:KB] - Patch: World-MinimapOverlay | Checked: 2012-06-20 (Catznip-3.3)
	const U8*		getOwnership() const { return mOwnership; }
// [/SL:KB]

	// Returns the number of vertices drawn
	S32				renderPropertyLines();
    void			renderPropertyLinesOnMinimap(F32 scale_pixels_per_meter, const F32* parcel_outline_color);

	U8				ownership( const LLVector3& pos) const;
	U8				parcelLineFlags( const LLVector3& pos) const;
	U8				parcelLineFlags(S32 row, S32 col) const;

	// MANIPULATE
	void	uncompressLandOverlay(S32 chunk, U8 *compressed_overlay);

	// Indicate property lines and overlay texture need to be rebuilt.
	void	setDirty();

	void	idleUpdate(bool update_now = false);
	void	updateGL();
<<<<<<< HEAD

// [SL:KB] - Patch: World-MinimapOverlay | Checked: 2012-06-20 (Catznip-3.3)
	typedef boost::signals2::signal<void (const LLViewerRegion*)> update_signal_t;
	static boost::signals2::connection setUpdateCallback(const update_signal_t::slot_type & cb);
// [/SL:KB]

=======
    
>>>>>>> 322320a9
private:
	// This is in parcel rows and columns, not grid rows and columns
	// Stored in bottom three bits.
	U8		ownership(S32 row, S32 col) const	
				{ return 0x7 & mOwnership[row * mParcelGridsPerEdge + col]; }

	void	addPropertyLine(std::vector<LLVector3>& vertex_array,
				std::vector<LLColor4U>& color_array,
				std::vector<LLVector2>& coord_array,
				const F32 start_x, const F32 start_y, 
				const U32 edge, 
				const LLColor4U& color);

	void 	updateOverlayTexture();
	void	updatePropertyLines();
	
private:
	// Back pointer to the region that owns this structure.
	LLViewerRegion*	mRegion;

	S32				mParcelGridsPerEdge;
// <FS:CR> Aurora Sim
	S32				mRegionSize;
// </FS:CR> Aurora Sim

	LLPointer<LLViewerTexture> mTexture;
	LLPointer<LLImageRaw> mImageRaw;
	
	// Size: mParcelGridsPerEdge * mParcelGridsPerEdge
	// Each value is 0-3, PARCEL_AVAIL to PARCEL_SELF in the two low bits
	// and other flags in the upper bits.
	U8				*mOwnership;

	// Update propery lines and overlay texture
	BOOL			mDirty;
	LLFrameTimer	mTimeSinceLastUpdate;
	S32				mOverlayTextureIdx;
	
	S32				mVertexCount;
	F32*			mVertexArray;
	U8*				mColorArray;

// [SL:KB] - Patch: World-MinimapOverlay | Checked: 2012-06-20 (Catznip-3.3)
	static update_signal_t* mUpdateSignal;
// [/SL:KB]
};

#endif<|MERGE_RESOLUTION|>--- conflicted
+++ resolved
@@ -86,16 +86,12 @@
 
 	void	idleUpdate(bool update_now = false);
 	void	updateGL();
-<<<<<<< HEAD
-
+    
 // [SL:KB] - Patch: World-MinimapOverlay | Checked: 2012-06-20 (Catznip-3.3)
 	typedef boost::signals2::signal<void (const LLViewerRegion*)> update_signal_t;
 	static boost::signals2::connection setUpdateCallback(const update_signal_t::slot_type & cb);
 // [/SL:KB]
 
-=======
-    
->>>>>>> 322320a9
 private:
 	// This is in parcel rows and columns, not grid rows and columns
 	// Stored in bottom three bits.
