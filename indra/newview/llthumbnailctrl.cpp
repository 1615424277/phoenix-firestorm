--- conflicted
+++ resolved
@@ -94,11 +94,7 @@
     if (mBorderVisible)
     {
         mBorder->setKeyboardFocusHighlight(hasFocus());
-<<<<<<< HEAD
-        
-=======
-
->>>>>>> 1a8a5404
+
         gl_rect_2d( draw_rect, mBorderColor.get(), false );
         draw_rect.stretch( -1 );
     }
