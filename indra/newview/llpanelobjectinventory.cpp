/**
 * @file llsidepanelinventory.cpp
 * @brief LLPanelObjectInventory class implementation
 *
 * $LicenseInfo:firstyear=2002&license=viewerlgpl$
 * Second Life Viewer Source Code
 * Copyright (C) 2010, Linden Research, Inc.
 * 
 * This library is free software; you can redistribute it and/or
 * modify it under the terms of the GNU Lesser General Public
 * License as published by the Free Software Foundation;
 * version 2.1 of the License only.
 * 
 * This library is distributed in the hope that it will be useful,
 * but WITHOUT ANY WARRANTY; without even the implied warranty of
 * MERCHANTABILITY or FITNESS FOR A PARTICULAR PURPOSE.  See the GNU
 * Lesser General Public License for more details.
 * 
 * You should have received a copy of the GNU Lesser General Public
 * License along with this library; if not, write to the Free Software
 * Foundation, Inc., 51 Franklin Street, Fifth Floor, Boston, MA  02110-1301  USA
 * 
 * Linden Research, Inc., 945 Battery Street, San Francisco, CA  94111  USA
 * $/LicenseInfo$
 */

//*****************************************************************************
//
// Implementation of the panel inventory - used to view and control a
// task's inventory.
//
//*****************************************************************************

#include "llviewerprecompiledheaders.h"

#include "llpanelobjectinventory.h"

#include "llmenugl.h"
#include "llnotificationsutil.h"
#include "roles_constants.h"

#include "llagent.h"
#include "llavataractions.h"
#include "llcallbacklist.h"
#include "llbuycurrencyhtml.h"
#include "llfloaterreg.h"
#include "llfolderview.h"
#include "llinventorybridge.h"
#include "llinventorydefines.h"
#include "llinventoryicon.h"
#include "llinventoryfilter.h"
#include "llinventoryfunctions.h"
#include "llpreviewanim.h"
#include "llpreviewgesture.h"
#include "llpreviewnotecard.h"
#include "llpreviewscript.h"
#include "llpreviewsound.h"
#include "llpreviewtexture.h"
#include "llscrollcontainer.h"
#include "llselectmgr.h"
#include "llstatusbar.h"
#include "lltooldraganddrop.h"
#include "lltrans.h"
#include "llviewerassettype.h"
#include "llviewerinventory.h"
#include "llviewerregion.h"
#include "llviewerobjectlist.h"
#include "llviewermessage.h"
// [RLVa:KB] - Checked: 2011-05-22 (RLVa-1.3.1a)
#include "rlvactions.h"
#include "rlvhandler.h"
#include "rlvlocks.h"
// [/RLVa:KB]

const LLColor4U DEFAULT_WHITE(255, 255, 255);
#include "tea.h" // <FS:AW opensim currency support>

///----------------------------------------------------------------------------
/// Class LLTaskInvFVBridge
///----------------------------------------------------------------------------

class LLTaskInvFVBridge : public LLFolderViewModelItemInventory
{
protected:
	LLUUID mUUID;
	std::string mName;
	mutable std::string mDisplayName;
	mutable std::string mSearchableName;
	LLPanelObjectInventory* mPanel;
	U32 mFlags;
	LLAssetType::EType mAssetType;	
	LLInventoryType::EType mInventoryType;

	LLInventoryObject* findInvObject() const;
	LLInventoryItem* findItem() const;

public:
	LLTaskInvFVBridge(LLPanelObjectInventory* panel,
					  const LLUUID& uuid,
					  const std::string& name,
					  U32 flags=0);
	virtual ~LLTaskInvFVBridge() {}

	virtual LLFontGL::StyleFlags getLabelStyle() const { return LLFontGL::NORMAL; }
	virtual std::string getLabelSuffix() const { return LLStringUtil::null; }

	static LLTaskInvFVBridge* createObjectBridge(LLPanelObjectInventory* panel,
												 LLInventoryObject* object);
	void showProperties();
	S32 getPrice();

	// LLFolderViewModelItemInventory functionality
	virtual const std::string& getName() const;
	virtual const std::string& getDisplayName() const;
	virtual const std::string& getSearchableName() const;

	virtual std::string getSearchableDescription() const {return LLStringUtil::null;}
	virtual std::string getSearchableCreatorName() const {return LLStringUtil::null;}
	virtual std::string getSearchableUUIDString() const {return LLStringUtil::null;}
	virtual std::string getSearchableAll() const { return LLStringUtil::null; } // <FS:Ansariel> Zi's extended inventory search

	virtual PermissionMask getPermissionMask() const { return PERM_NONE; }
	/*virtual*/ LLFolderType::EType getPreferredType() const { return LLFolderType::FT_NONE; }
	virtual const LLUUID& getUUID() const { return mUUID; }
	virtual time_t getCreationDate() const;
	virtual void setCreationDate(time_t creation_date_utc);

	virtual LLUIImagePtr getIcon() const;
	virtual void openItem();
	virtual BOOL canOpenItem() const { return FALSE; }
	virtual void closeItem() {}
	virtual void selectItem() {}
	virtual BOOL isItemRenameable() const;
	virtual BOOL renameItem(const std::string& new_name);
	virtual BOOL isItemMovable() const;
	virtual BOOL isItemRemovable() const;
	virtual BOOL removeItem();
	virtual void removeBatch(std::vector<LLFolderViewModelItem*>& batch);
	virtual void move(LLFolderViewModelItem* parent_listener);	
	virtual BOOL isItemCopyable() const;
	virtual BOOL copyToClipboard() const;
	virtual BOOL cutToClipboard();
	virtual BOOL isClipboardPasteable() const;
	virtual void pasteFromClipboard();
	virtual void pasteLinkFromClipboard();
	virtual void buildContextMenu(LLMenuGL& menu, U32 flags);
	virtual void performAction(LLInventoryModel* model, std::string action);
	virtual BOOL isUpToDate() const { return TRUE; }
	virtual bool hasChildren() const { return FALSE; }
	virtual LLInventoryType::EType getInventoryType() const { return LLInventoryType::IT_NONE; }
	virtual LLWearableType::EType getWearableType() const { return LLWearableType::WT_NONE; }
	virtual EInventorySortGroup getSortGroup() const { return SG_ITEM; }
	virtual LLInventoryObject* getInventoryObject() const { return findInvObject(); }


	// LLDragAndDropBridge functionality
	virtual LLToolDragAndDrop::ESource getDragSource() const { return LLToolDragAndDrop::SOURCE_WORLD; }
	virtual BOOL startDrag(EDragAndDropType* type, LLUUID* id) const;
	virtual BOOL dragOrDrop(MASK mask, BOOL drop,
							EDragAndDropType cargo_type,
							void* cargo_data,
							std::string& tooltip_msg);
};

LLTaskInvFVBridge::LLTaskInvFVBridge(
	LLPanelObjectInventory* panel,
	const LLUUID& uuid,
	const std::string& name,
	U32 flags)
:	LLFolderViewModelItemInventory(panel->getRootViewModel()),
	mUUID(uuid),
	mName(name),
	mPanel(panel),
	mFlags(flags),
	mAssetType(LLAssetType::AT_NONE),
	mInventoryType(LLInventoryType::IT_NONE)
{
	const LLInventoryItem *item = findItem();
	if (item)
	{
		mAssetType = item->getType();
		mInventoryType = item->getInventoryType();
	}
}

LLInventoryObject* LLTaskInvFVBridge::findInvObject() const
{
	LLViewerObject* object = gObjectList.findObject(mPanel->getTaskUUID());
	if (object)
	{
		return object->getInventoryObject(mUUID);
	}
	return NULL;
}


LLInventoryItem* LLTaskInvFVBridge::findItem() const
{
	return dynamic_cast<LLInventoryItem*>(findInvObject());
}

void LLTaskInvFVBridge::showProperties()
{
	show_task_item_profile(mUUID, mPanel->getTaskUUID());
}


S32 LLTaskInvFVBridge::getPrice()
{
	LLInventoryItem* item = findItem();
	if(item)
	{
		return item->getSaleInfo().getSalePrice();
	}
	else
	{
		return -1;
	}
}

const std::string& LLTaskInvFVBridge::getName() const
{
	return mName;
}

const std::string& LLTaskInvFVBridge::getDisplayName() const
{
	LLInventoryItem* item = findItem();

	if(item)
	{
		mDisplayName.assign(item->getName());

		// Localize "New Script", "New Script 1", "New Script 2", etc.
		if (item->getType() == LLAssetType::AT_LSL_TEXT &&
			LLStringUtil::startsWith(item->getName(), "New Script"))
		{
			LLStringUtil::replaceString(mDisplayName, "New Script", LLTrans::getString("PanelContentsNewScript"));
		}

		const LLPermissions& perm(item->getPermissions());
		BOOL copy = gAgent.allowOperation(PERM_COPY, perm, GP_OBJECT_MANIPULATE);
		BOOL mod  = gAgent.allowOperation(PERM_MODIFY, perm, GP_OBJECT_MANIPULATE);
		BOOL xfer = gAgent.allowOperation(PERM_TRANSFER, perm, GP_OBJECT_MANIPULATE);

		if(!copy)
		{
			mDisplayName.append(LLTrans::getString("no_copy"));
		}
		if(!mod)
		{
			mDisplayName.append(LLTrans::getString("no_modify"));
		}
		if(!xfer)
		{
			mDisplayName.append(LLTrans::getString("no_transfer"));
		}
	}

	mSearchableName.assign(mDisplayName + getLabelSuffix());

	return mDisplayName;
}

const std::string& LLTaskInvFVBridge::getSearchableName() const
{
	return mSearchableName;
}


// BUG: No creation dates for task inventory
time_t LLTaskInvFVBridge::getCreationDate() const
{
	return 0;
}

void LLTaskInvFVBridge::setCreationDate(time_t creation_date_utc)
{}


LLUIImagePtr LLTaskInvFVBridge::getIcon() const
{
	const BOOL item_is_multi = (mFlags & LLInventoryItemFlags::II_FLAGS_OBJECT_HAS_MULTIPLE_ITEMS);

	return LLInventoryIcon::getIcon(mAssetType, mInventoryType, 0, item_is_multi );
}

void LLTaskInvFVBridge::openItem()
{
	// no-op.
	LL_DEBUGS() << "LLTaskInvFVBridge::openItem()" << LL_ENDL;
}

BOOL LLTaskInvFVBridge::isItemRenameable() const
{
// [RLVa:KB] - Checked: 2010-09-28 (RLVa-1.2.1f) | Modified: RLVa-1.0.5a
	LLViewerObject* object = gObjectList.findObject(mPanel->getTaskUUID());
	if ( (rlv_handler_t::isEnabled()) && (object) && (gRlvAttachmentLocks.isLockedAttachment(object->getRootEdit())) )
	{
		return FALSE;
	}
// [/RLVa:KB]

	if(gAgent.isGodlike()) return TRUE;
//	LLViewerObject* object = gObjectList.findObject(mPanel->getTaskUUID());
	if(object)
	{
		LLInventoryItem* item = (LLInventoryItem*)(object->getInventoryObject(mUUID));
		if(item && gAgent.allowOperation(PERM_MODIFY, item->getPermissions(),
										 GP_OBJECT_MANIPULATE, GOD_LIKE))
		{
			return TRUE;
		}
	}
	return FALSE;
}

BOOL LLTaskInvFVBridge::renameItem(const std::string& new_name)
{
// [RLVa:KB] - Checked: 2010-09-28 (RLVa-1.2.1f) | Modified: RLVa-1.0.5a
	LLViewerObject* object = gObjectList.findObject(mPanel->getTaskUUID());
	if ( (rlv_handler_t::isEnabled()) && (object) && (gRlvAttachmentLocks.isLockedAttachment(object->getRootEdit())) )
	{
		return FALSE;
	}
// [/RLVa:KB]

//	LLViewerObject* object = gObjectList.findObject(mPanel->getTaskUUID());
	if(object)
	{
		LLViewerInventoryItem* item = NULL;
		item = (LLViewerInventoryItem*)object->getInventoryObject(mUUID);
		if(item && (gAgent.allowOperation(PERM_MODIFY, item->getPermissions(),
										GP_OBJECT_MANIPULATE, GOD_LIKE)))
		{
			LLPointer<LLViewerInventoryItem> new_item = new LLViewerInventoryItem(item);
			new_item->rename(new_name);
			object->updateInventory(
				new_item,
				TASK_INVENTORY_ITEM_KEY,
				false);
		}
	}
	return TRUE;
}

BOOL LLTaskInvFVBridge::isItemMovable() const
{
	//LLViewerObject* object = gObjectList.findObject(mPanel->getTaskUUID());
	//if(object && (object->permModify() || gAgent.isGodlike()))
	//{
	//	return TRUE;
	//}
	//return FALSE;
// [RLVa:KB] - Checked: 2010-04-01 (RLVa-1.2.0c) | Modified: RLVa-1.0.5a
	if (rlv_handler_t::isEnabled())
	{
		const LLViewerObject* pObj = gObjectList.findObject(mPanel->getTaskUUID());
		if (pObj)
		{
			if (gRlvAttachmentLocks.isLockedAttachment(pObj->getRootEdit()))
			{
				return FALSE;
			}
			else if ( (gRlvHandler.hasBehaviour(RLV_BHVR_UNSIT)) || (gRlvHandler.hasBehaviour(RLV_BHVR_SITTP)) )
			{
				if ( (isAgentAvatarValid()) && (gAgentAvatarp->isSitting()) && (gAgentAvatarp->getRoot() == pObj->getRootEdit()) )
					return FALSE;
			}
		}
	}
// [/RLVa:KB]
	return TRUE;
}

BOOL LLTaskInvFVBridge::isItemRemovable() const
{
	const LLViewerObject* object = gObjectList.findObject(mPanel->getTaskUUID());
// [RLVa:KB] - Checked: 2010-04-01 (RLVa-1.2.0c) | Modified: RLVa-1.0.5a
	if ( (object) && (rlv_handler_t::isEnabled()) )
	{
		if (gRlvAttachmentLocks.isLockedAttachment(object->getRootEdit()))
		{
			return FALSE;
		}
		else if ( (gRlvHandler.hasBehaviour(RLV_BHVR_UNSIT)) || (gRlvHandler.hasBehaviour(RLV_BHVR_SITTP)) )
		{
			if ( (isAgentAvatarValid()) && (gAgentAvatarp->isSitting()) && (gAgentAvatarp->getRoot() == object->getRootEdit()) )
				return FALSE;
		}
	}
// [/RLVa:KB]

	if(object
	   && (object->permModify() || object->permYouOwner()))
	{
		return TRUE;
	}
	return FALSE;
}

bool remove_task_inventory_callback(const LLSD& notification, const LLSD& response, LLPanelObjectInventory* panel)
{
	S32 option = LLNotificationsUtil::getSelectedOption(notification, response);
	LLViewerObject* object = gObjectList.findObject(notification["payload"]["task_id"].asUUID());
	if(option == 0 && object)
	{
		// yes
		LLSD::array_const_iterator list_end = notification["payload"]["inventory_ids"].endArray();
		for (LLSD::array_const_iterator list_it = notification["payload"]["inventory_ids"].beginArray();
			list_it != list_end; 
			++list_it)
		{
			object->removeInventory(list_it->asUUID());
		}

		// refresh the UI.
		panel->refresh();
	}
	return false;
}

// helper for remove
// ! REFACTOR ! two_uuids_list_t is also defined in llinventorybridge.h, but differently.
typedef std::pair<LLUUID, std::list<LLUUID> > panel_two_uuids_list_t;
typedef std::pair<LLPanelObjectInventory*, panel_two_uuids_list_t> remove_data_t;
BOOL LLTaskInvFVBridge::removeItem()
{
	if(isItemRemovable() && mPanel)
	{
		LLViewerObject* object = gObjectList.findObject(mPanel->getTaskUUID());
		if(object)
		{
			if(object->permModify())
			{
				// just do it.
				object->removeInventory(mUUID);
				return TRUE;
			}
			else
			{
				LLSD payload;
				payload["task_id"] = mPanel->getTaskUUID();
				payload["inventory_ids"].append(mUUID);
				LLNotificationsUtil::add("RemoveItemWarn", LLSD(), payload, boost::bind(&remove_task_inventory_callback, _1, _2, mPanel));
				return FALSE;
			}
		}
	}
	return FALSE;
}

void   LLTaskInvFVBridge::removeBatch(std::vector<LLFolderViewModelItem*>& batch)
{
	if (!mPanel)
	{
		return;
	}

	LLViewerObject* object = gObjectList.findObject(mPanel->getTaskUUID());
	if (!object)
	{
		return;
	}

	if (!object->permModify())
	{
		LLSD payload;
		payload["task_id"] = mPanel->getTaskUUID();
		for (S32 i = 0; i < (S32)batch.size(); i++)
		{
			LLTaskInvFVBridge* itemp = (LLTaskInvFVBridge*)batch[i];
			payload["inventory_ids"].append(itemp->getUUID());
		}
		LLNotificationsUtil::add("RemoveItemWarn", LLSD(), payload, boost::bind(&remove_task_inventory_callback, _1, _2, mPanel));
		
	}
	else
	{
		for (S32 i = 0; i < (S32)batch.size(); i++)
		{
			LLTaskInvFVBridge* itemp = (LLTaskInvFVBridge*)batch[i];

			if(itemp->isItemRemovable())
			{
				// just do it.
				object->removeInventory(itemp->getUUID());
			}
		}
	}
}

void LLTaskInvFVBridge::move(LLFolderViewModelItem* parent_listener)
{
}

BOOL LLTaskInvFVBridge::isItemCopyable() const
{
	LLInventoryItem* item = findItem();
	if(!item) return FALSE;
	return gAgent.allowOperation(PERM_COPY, item->getPermissions(),
								GP_OBJECT_MANIPULATE);
}

BOOL LLTaskInvFVBridge::copyToClipboard() const
{
	return FALSE;
}

BOOL LLTaskInvFVBridge::cutToClipboard()
{
	return FALSE;
}

BOOL LLTaskInvFVBridge::isClipboardPasteable() const
{
	return FALSE;
}

void LLTaskInvFVBridge::pasteFromClipboard()
{
}

void LLTaskInvFVBridge::pasteLinkFromClipboard()
{
}

BOOL LLTaskInvFVBridge::startDrag(EDragAndDropType* type, LLUUID* id) const
{
	//LL_INFOS() << "LLTaskInvFVBridge::startDrag()" << LL_ENDL;
	if(mPanel)
	{
		LLViewerObject* object = gObjectList.findObject(mPanel->getTaskUUID());
		if(object)
		{
			LLInventoryItem* inv = NULL;
			if((inv = (LLInventoryItem*)object->getInventoryObject(mUUID)))
			{
				const LLPermissions& perm = inv->getPermissions();
				bool can_copy = gAgent.allowOperation(PERM_COPY, perm,
														GP_OBJECT_MANIPULATE);
// [RLVa:KB] - Checked: 2009-10-10 (RLVa-1.2.1f) | Modified: RLVa-1.0.5a
				// Kind of redundant due to the note below, but in case that ever gets fixed
				if ( (rlv_handler_t::isEnabled()) && (gRlvAttachmentLocks.isLockedAttachment(object->getRootEdit())) )
				{
					return FALSE;
				}
// [/RLVa:KB]
				if (object->isAttachment() && !can_copy)
				{
                    //RN: no copy contents of attachments cannot be dragged out
                    // due to a race condition and possible exploit where
                    // attached objects do not update their inventory items
                    // when their contents are manipulated
                    return FALSE;
				}
				if((can_copy && perm.allowTransferTo(gAgent.getID()))
				   || object->permYouOwner())
//				   || gAgent.isGodlike())

				{
					*type = LLViewerAssetType::lookupDragAndDropType(inv->getType());

					*id = inv->getUUID();
					return TRUE;
				}
			}
		}
	}
	return FALSE;
}

BOOL LLTaskInvFVBridge::dragOrDrop(MASK mask, BOOL drop,
								   EDragAndDropType cargo_type,
								   void* cargo_data,
								   std::string& tooltip_msg)
{
	//LL_INFOS() << "LLTaskInvFVBridge::dragOrDrop()" << LL_ENDL;
	return FALSE;
}

// virtual
void LLTaskInvFVBridge::performAction(LLInventoryModel* model, std::string action)
{
	if (action == "task_open")
	{
		openItem();
	}
	else if (action == "task_properties")
	{
		showProperties();
	}
}

void LLTaskInvFVBridge::buildContextMenu(LLMenuGL& menu, U32 flags)
{
	LLInventoryItem* item = findItem();
	std::vector<std::string> items;
	std::vector<std::string> disabled_items;
	
	if (!item)
	{
		hide_context_entries(menu, items, disabled_items);
		return;
	}

	if (canOpenItem())
	{
		items.push_back(std::string("Task Open"));
// [RLVa:KB] - Checked: 2010-03-01 (RLVa-1.2.0b) | Modified: RLVa-1.1.0a
		if (rlv_handler_t::isEnabled())
		{
			LLViewerObject* pAttachObj = gObjectList.findObject(mPanel->getTaskUUID());
			bool fLocked = (pAttachObj) ? gRlvAttachmentLocks.isLockedAttachment(pAttachObj->getRootEdit()) : false;
			if ( ((LLAssetType::AT_NOTECARD == item->getType()) && ((gRlvHandler.hasBehaviour(RLV_BHVR_VIEWNOTE)) || (fLocked))) || 
				 ((LLAssetType::AT_LSL_TEXT == item->getType()) && ((gRlvHandler.hasBehaviour(RLV_BHVR_VIEWSCRIPT)) || (fLocked))) ||
				 ((LLAssetType::AT_TEXTURE == item->getType()) && (!RlvActions::canPreviewTextures())))
			{
				disabled_items.push_back(std::string("Task Open"));
			}
		}
// [/RLVa:KB]
	}
	items.push_back(std::string("Task Properties"));
	// <FS:Ansariel> Legacy object properties
	//if ((flags & FIRST_SELECTED_ITEM) == 0)
	if (!gSavedSettings.getBOOL("FSUseLegacyObjectProperties") && (flags & FIRST_SELECTED_ITEM) == 0)
	// </FS:Ansariel>
	{
		disabled_items.push_back(std::string("Task Properties"));
	}
// [RLVa:KB] - Checked: 2010-09-28 (RLVa-1.2.1f) | Added: RLVa-1.2.1f
	items.push_back(std::string("Task Rename"));
	if ( (!isItemRenameable()) || ((flags & FIRST_SELECTED_ITEM) == 0) )
	{
		disabled_items.push_back(std::string("Task Rename"));
	}
	items.push_back(std::string("Task Remove"));
	if (!isItemRemovable())
	{
		disabled_items.push_back(std::string("Task Remove"));
	}
// [/RLVa:KB]
//	if(isItemRenameable())
//	{
//		items.push_back(std::string("Task Rename"));
//		if ((flags & FIRST_SELECTED_ITEM) == 0)
//		{
//			disabled_items.push_back(std::string("Task Rename"));
//		}
//	}
//	if(isItemRemovable())
//	{
//		items.push_back(std::string("Task Remove"));
//	}

	hide_context_entries(menu, items, disabled_items);
}


///----------------------------------------------------------------------------
/// Class LLTaskFolderBridge
///----------------------------------------------------------------------------

class LLTaskCategoryBridge : public LLTaskInvFVBridge
{
public:
	LLTaskCategoryBridge(
		LLPanelObjectInventory* panel,
		const LLUUID& uuid,
		const std::string& name);

	virtual LLUIImagePtr getIcon() const;
	virtual const std::string& getDisplayName() const;
	virtual BOOL isItemRenameable() const;
	// virtual BOOL isItemCopyable() const { return FALSE; }
	virtual BOOL renameItem(const std::string& new_name);
	virtual BOOL isItemRemovable() const;
	virtual void buildContextMenu(LLMenuGL& menu, U32 flags);
	virtual bool hasChildren() const;
	virtual BOOL startDrag(EDragAndDropType* type, LLUUID* id) const;
	virtual BOOL dragOrDrop(MASK mask, BOOL drop,
							EDragAndDropType cargo_type,
							void* cargo_data,
							std::string& tooltip_msg);
	virtual BOOL canOpenItem() const { return TRUE; }
	virtual void openItem();
	virtual EInventorySortGroup getSortGroup() const { return SG_NORMAL_FOLDER; }
};

LLTaskCategoryBridge::LLTaskCategoryBridge(
	LLPanelObjectInventory* panel,
	const LLUUID& uuid,
	const std::string& name) :
	LLTaskInvFVBridge(panel, uuid, name)
{
}

LLUIImagePtr LLTaskCategoryBridge::getIcon() const
{
	return LLUI::getUIImage("Inv_FolderClosed");
}

// virtual
const std::string& LLTaskCategoryBridge::getDisplayName() const
{
	LLInventoryObject* cat = findInvObject();

	if (cat)
	{
		// <FS:Ansariel> Make object root folder name localizable again
		//mDisplayName.assign(cat->getName());
		if (cat->getParentUUID().isNull() && cat->getName() == "Contents")
		{
			mDisplayName.assign(LLTrans::getString("Contents"));
		}
		else
		{
			mDisplayName.assign(cat->getName());
		}
		// </FS:Ansariel>
	}

	return mDisplayName;
}

BOOL LLTaskCategoryBridge::isItemRenameable() const
{
	return FALSE;
}

BOOL LLTaskCategoryBridge::renameItem(const std::string& new_name)
{
	return FALSE;
}

BOOL LLTaskCategoryBridge::isItemRemovable() const
{
	return FALSE;
}

void LLTaskCategoryBridge::buildContextMenu(LLMenuGL& menu, U32 flags)
{
	std::vector<std::string> items;
	std::vector<std::string> disabled_items;
	hide_context_entries(menu, items, disabled_items);
}

bool LLTaskCategoryBridge::hasChildren() const
{
	// return TRUE if we have or do know know if we have children.
	// *FIX: For now, return FALSE - we will know for sure soon enough.
	return FALSE;
}

void LLTaskCategoryBridge::openItem()
{
}

BOOL LLTaskCategoryBridge::startDrag(EDragAndDropType* type, LLUUID* id) const
{
	//LL_INFOS() << "LLTaskInvFVBridge::startDrag()" << LL_ENDL;
	if(mPanel && mUUID.notNull())
	{
		LLViewerObject* object = gObjectList.findObject(mPanel->getTaskUUID());
		if(object)
		{
			const LLInventoryObject* cat = object->getInventoryObject(mUUID);
			if ( (cat) && (move_inv_category_world_to_agent(mUUID, LLUUID::null, FALSE)) )
			{
				*type = LLViewerAssetType::lookupDragAndDropType(cat->getType());
				*id = mUUID;
				return TRUE;
			}
		}
	}
	return FALSE;
}

BOOL LLTaskCategoryBridge::dragOrDrop(MASK mask, BOOL drop,
									  EDragAndDropType cargo_type,
									  void* cargo_data,
									  std::string& tooltip_msg)
{
	//LL_INFOS() << "LLTaskCategoryBridge::dragOrDrop()" << LL_ENDL;
	BOOL accept = FALSE;
	LLViewerObject* object = gObjectList.findObject(mPanel->getTaskUUID());
	if(object)
	{
		switch(cargo_type)
		{
		case DAD_CATEGORY:
			accept = LLToolDragAndDrop::getInstance()->dadUpdateInventoryCategory(object,drop);
			break;
		case DAD_TEXTURE:
		case DAD_SOUND:
		case DAD_LANDMARK:
		case DAD_OBJECT:
		case DAD_NOTECARD:
		case DAD_CLOTHING:
		case DAD_BODYPART:
		case DAD_ANIMATION:
		case DAD_GESTURE:
		case DAD_CALLINGCARD:
		case DAD_MESH:
			accept = LLToolDragAndDrop::isInventoryDropAcceptable(object, (LLViewerInventoryItem*)cargo_data);
			if(accept && drop)
			{
				LLToolDragAndDrop::dropInventory(object,
												 (LLViewerInventoryItem*)cargo_data,
												 LLToolDragAndDrop::getInstance()->getSource(),
												 LLToolDragAndDrop::getInstance()->getSourceID());
			}
			break;
		case DAD_SCRIPT:
			// *HACK: In order to resolve SL-22177, we need to block
			// drags from notecards and objects onto other
			// objects. uncomment the simpler version when we have
			// that right.
			//accept = LLToolDragAndDrop::isInventoryDropAcceptable(object, (LLViewerInventoryItem*)cargo_data);
			if(LLToolDragAndDrop::isInventoryDropAcceptable(
				   object, (LLViewerInventoryItem*)cargo_data)
			   && (LLToolDragAndDrop::SOURCE_WORLD != LLToolDragAndDrop::getInstance()->getSource())
			   && (LLToolDragAndDrop::SOURCE_NOTECARD != LLToolDragAndDrop::getInstance()->getSource()))
			{
				accept = TRUE;
			}
			if(accept && drop)
			{
				LLViewerInventoryItem* item = (LLViewerInventoryItem*)cargo_data;
				// rez in the script active by default, rez in
				// inactive if the control key is being held down.
				BOOL active = ((mask & MASK_CONTROL) == 0);
				LLToolDragAndDrop::dropScript(object, item, active,
											  LLToolDragAndDrop::getInstance()->getSource(),
											  LLToolDragAndDrop::getInstance()->getSourceID());
			}
			break;
		default:
			break;
		}
	}
	return accept;
}

///----------------------------------------------------------------------------
/// Class LLTaskTextureBridge
///----------------------------------------------------------------------------

class LLTaskTextureBridge : public LLTaskInvFVBridge
{
public:
	LLTaskTextureBridge(LLPanelObjectInventory* panel,
						const LLUUID& uuid,
						const std::string& name) :
		LLTaskInvFVBridge(panel, uuid, name) {}

	virtual BOOL canOpenItem() const { return TRUE; }
	virtual void openItem();
};

void LLTaskTextureBridge::openItem()
{
	LL_INFOS() << "LLTaskTextureBridge::openItem()" << LL_ENDL;
	// <FS:Ansariel> FIRE-17096 / BUG-10486 / MAINT-5753: Viewer crashes when opening a texture from object contents
	LLViewerObject* object = gObjectList.findObject(mPanel->getTaskUUID());
	if(!object || object->isInventoryPending())
	{
		return;
	}
	// </FS:Ansariel>
	LLPreviewTexture* preview = LLFloaterReg::showTypedInstance<LLPreviewTexture>("preview_texture", LLSD(mUUID), TAKE_FOCUS_YES);
	if(preview)
	{
	    LLInventoryItem* item = findItem();
	    if(item)
	    {
	        preview->setAuxItem(item);
	    }
		preview->setObjectID(mPanel->getTaskUUID());
	}
}


///----------------------------------------------------------------------------
/// Class LLTaskSoundBridge
///----------------------------------------------------------------------------

class LLTaskSoundBridge : public LLTaskInvFVBridge
{
public:
	LLTaskSoundBridge(LLPanelObjectInventory* panel,
					  const LLUUID& uuid,
					  const std::string& name) :
		LLTaskInvFVBridge(panel, uuid, name) {}

	virtual BOOL canOpenItem() const { return TRUE; }
	virtual void openItem();
	virtual void performAction(LLInventoryModel* model, std::string action);
	virtual void buildContextMenu(LLMenuGL& menu, U32 flags);
	static void openSoundPreview(void* data);
};

void LLTaskSoundBridge::openItem()
{
	// <FS:Ansariel> FIRE-17096 / BUG-10486 / MAINT-5753: Viewer crashes when opening a texture from object contents
	LLViewerObject* object = gObjectList.findObject(mPanel->getTaskUUID());
	if(!object || object->isInventoryPending())
	{
		return;
	}
	// </FS:Ansariel>
	openSoundPreview((void*)this);
}

void LLTaskSoundBridge::openSoundPreview(void* data)
{
	LLTaskSoundBridge* self = (LLTaskSoundBridge*)data;
	if(!self)
		return;

	LLPreviewSound* preview = LLFloaterReg::showTypedInstance<LLPreviewSound>("preview_sound", LLSD(self->mUUID), TAKE_FOCUS_YES);
	if (preview)
	{
		preview->setObjectID(self->mPanel->getTaskUUID());
	}
}

// virtual
void LLTaskSoundBridge::performAction(LLInventoryModel* model, std::string action)
{
	if (action == "task_play")
	{
		LLInventoryItem* item = findItem();
		if(item)
		{
			send_sound_trigger(item->getAssetUUID(), 1.0);
		}
	}
	LLTaskInvFVBridge::performAction(model, action);
}

void LLTaskSoundBridge::buildContextMenu(LLMenuGL& menu, U32 flags)
{
	LLInventoryItem* item = findItem();
	std::vector<std::string> items;
	std::vector<std::string> disabled_items;
	if (!item)
	{
		hide_context_entries(menu, items, disabled_items);
		return;
	}

	if (canOpenItem())
	{
		if (!isItemCopyable())
		{
			disabled_items.push_back(std::string("Task Open"));
		}
	}
	items.push_back(std::string("Task Properties"));
	// <FS:Ansariel> Legacy object properties
	//if ((flags & FIRST_SELECTED_ITEM) == 0)
	if (!gSavedSettings.getBOOL("FSUseLegacyObjectProperties") && (flags & FIRST_SELECTED_ITEM) == 0)
	// </FS:Ansariel>
	{
		disabled_items.push_back(std::string("Task Properties"));
	}
	if(isItemRenameable())
	{
		items.push_back(std::string("Task Rename"));
	}
	if(isItemRemovable())
	{
		items.push_back(std::string("Task Remove"));
	}

	items.push_back(std::string("Task Play"));


	hide_context_entries(menu, items, disabled_items);
}

///----------------------------------------------------------------------------
/// Class LLTaskLandmarkBridge
///----------------------------------------------------------------------------

class LLTaskLandmarkBridge : public LLTaskInvFVBridge
{
public:
	LLTaskLandmarkBridge(LLPanelObjectInventory* panel,
						 const LLUUID& uuid,
						 const std::string& name) :
		LLTaskInvFVBridge(panel, uuid, name) {}
};

///----------------------------------------------------------------------------
/// Class LLTaskCallingCardBridge
///----------------------------------------------------------------------------

class LLTaskCallingCardBridge : public LLTaskInvFVBridge
{
public:
	LLTaskCallingCardBridge(LLPanelObjectInventory* panel,
							const LLUUID& uuid,
							const std::string& name) :
		LLTaskInvFVBridge(panel, uuid, name) {}

	virtual BOOL isItemRenameable() const;
	virtual BOOL renameItem(const std::string& new_name);
};

BOOL LLTaskCallingCardBridge::isItemRenameable() const
{
	return FALSE;
}

BOOL LLTaskCallingCardBridge::renameItem(const std::string& new_name)
{
	return FALSE;
}


///----------------------------------------------------------------------------
/// Class LLTaskScriptBridge
///----------------------------------------------------------------------------

class LLTaskScriptBridge : public LLTaskInvFVBridge
{
public:
	LLTaskScriptBridge(LLPanelObjectInventory* panel,
					   const LLUUID& uuid,
					   const std::string& name) :
		LLTaskInvFVBridge(panel, uuid, name) {}

	//static BOOL enableIfCopyable( void* userdata );
};

class LLTaskLSLBridge : public LLTaskScriptBridge
{
public:
	LLTaskLSLBridge(LLPanelObjectInventory* panel,
					const LLUUID& uuid,
					const std::string& name) :
		LLTaskScriptBridge(panel, uuid, name) {}

	virtual BOOL canOpenItem() const { return TRUE; }
	virtual void openItem();
	virtual BOOL removeItem();
	//virtual void buildContextMenu(LLMenuGL& menu);

	//static void copyToInventory(void* userdata);
};

void LLTaskLSLBridge::openItem()
{
	LL_INFOS() << "LLTaskLSLBridge::openItem() " << mUUID << LL_ENDL;
	LLViewerObject* object = gObjectList.findObject(mPanel->getTaskUUID());
	if(!object || object->isInventoryPending())
	{
		return;
	}
// [RLVa:KB] - Checked: 2010-03-27 (RLVa-1.2.0b) | Modified: RLVa-1.1.0a
	if ( (rlv_handler_t::isEnabled()) && (gRlvAttachmentLocks.isLockedAttachment(object->getRootEdit())) )
	{
		RlvUtil::notifyBlockedViewXXX(LLAssetType::AT_SCRIPT);
		return;
	}
// [/RLVa:KB]
	if (object->permModify() || gAgent.isGodlike())
	{
		LLSD floater_key;
		floater_key["taskid"] = mPanel->getTaskUUID();
		floater_key["itemid"] = mUUID;
		LLLiveLSLEditor* preview = LLFloaterReg::showTypedInstance<LLLiveLSLEditor>("preview_scriptedit", floater_key, TAKE_FOCUS_YES);
		if (preview)
		{
			preview->setObjectID(mPanel->getTaskUUID());
		}
	}
	else
	{	
		LLNotificationsUtil::add("CannotOpenScriptObjectNoMod");
	}
}

BOOL LLTaskLSLBridge::removeItem()
{
	LLFloaterReg::hideInstance("preview_scriptedit", LLSD(mUUID));
	return LLTaskInvFVBridge::removeItem();
}

///----------------------------------------------------------------------------
/// Class LLTaskObjectBridge
///----------------------------------------------------------------------------

class LLTaskObjectBridge : public LLTaskInvFVBridge
{
public:
	LLTaskObjectBridge(LLPanelObjectInventory* panel,
					   const LLUUID& uuid,
					   const std::string& name,
					   U32 flags = 0) :
		LLTaskInvFVBridge(panel, uuid, name, flags) {}
};

///----------------------------------------------------------------------------
/// Class LLTaskNotecardBridge
///----------------------------------------------------------------------------

class LLTaskNotecardBridge : public LLTaskInvFVBridge
{
public:
	LLTaskNotecardBridge(LLPanelObjectInventory* panel,
						 const LLUUID& uuid,
						 const std::string& name) :
		LLTaskInvFVBridge(panel, uuid, name) {}

	virtual BOOL canOpenItem() const { return TRUE; }
	virtual void openItem();
	virtual BOOL removeItem();
};

void LLTaskNotecardBridge::openItem()
{
	LLViewerObject* object = gObjectList.findObject(mPanel->getTaskUUID());
	if(!object || object->isInventoryPending())
	{
		return;
	}

// [RLVa:KB] - Checked: 2010-03-27 (RLVa-1.2.0b) | Modified: RLVa-1.2.0b
	if ( (rlv_handler_t::isEnabled()) && (gRlvAttachmentLocks.isLockedAttachment(object->getRootEdit())) )
	{
		RlvUtil::notifyBlockedViewXXX(LLAssetType::AT_NOTECARD);
		return;
	}
// [/RLVa:KB]

	// Note: even if we are not allowed to modify copyable notecard, we should be able to view it
	LLInventoryItem *item = dynamic_cast<LLInventoryItem*>(object->getInventoryObject(mUUID));
	BOOL item_copy = item && gAgent.allowOperation(PERM_COPY, item->getPermissions(), GP_OBJECT_MANIPULATE);
	if( item_copy
		|| object->permModify()
		|| gAgent.isGodlike())
	{
	    LLSD floater_key;
	    floater_key["taskid"] = mPanel->getTaskUUID();
	    floater_key["itemid"] = mUUID;
	    LLPreviewNotecard* preview = LLFloaterReg::showTypedInstance<LLPreviewNotecard>("preview_notecard", floater_key, TAKE_FOCUS_YES);
		if (preview)
		{
			preview->setObjectID(mPanel->getTaskUUID());
		}
	}
}

BOOL LLTaskNotecardBridge::removeItem()
{
	LLFloaterReg::hideInstance("preview_notecard", LLSD(mUUID));
	return LLTaskInvFVBridge::removeItem();
}

///----------------------------------------------------------------------------
/// Class LLTaskGestureBridge
///----------------------------------------------------------------------------

class LLTaskGestureBridge : public LLTaskInvFVBridge
{
public:
	LLTaskGestureBridge(LLPanelObjectInventory* panel,
						const LLUUID& uuid,
						const std::string& name) :
	LLTaskInvFVBridge(panel, uuid, name) {}

	virtual BOOL canOpenItem() const { return TRUE; }
	virtual void openItem();
	virtual BOOL removeItem();
};

void LLTaskGestureBridge::openItem()
{
	LLViewerObject* object = gObjectList.findObject(mPanel->getTaskUUID());
	if(!object || object->isInventoryPending())
	{
		return;
	}
	LLPreviewGesture::show(mUUID, mPanel->getTaskUUID());
}

BOOL LLTaskGestureBridge::removeItem()
{
	// Don't need to deactivate gesture because gestures inside objects can never be active.
	LLFloaterReg::hideInstance("preview_gesture", LLSD(mUUID));
	return LLTaskInvFVBridge::removeItem();
}

///----------------------------------------------------------------------------
/// Class LLTaskAnimationBridge
///----------------------------------------------------------------------------

class LLTaskAnimationBridge : public LLTaskInvFVBridge
{
public:
	LLTaskAnimationBridge(LLPanelObjectInventory* panel,
						  const LLUUID& uuid,
						  const std::string& name) :
		LLTaskInvFVBridge(panel, uuid, name) {}

	virtual BOOL canOpenItem() const { return TRUE; }
	virtual void openItem();
	virtual BOOL removeItem();
};

void LLTaskAnimationBridge::openItem()
{
	LLViewerObject* object = gObjectList.findObject(mPanel->getTaskUUID());
	if(!object || object->isInventoryPending())
	{
		return;
	}

	LLPreviewAnim* preview = LLFloaterReg::showTypedInstance<LLPreviewAnim>("preview_anim", LLSD(mUUID), TAKE_FOCUS_YES);
	if (preview && (object->permModify() || gAgent.isGodlike()))
	{
		preview->setObjectID(mPanel->getTaskUUID());
	}
}

BOOL LLTaskAnimationBridge::removeItem()
{
	LLFloaterReg::hideInstance("preview_anim", LLSD(mUUID));
	return LLTaskInvFVBridge::removeItem();
}

///----------------------------------------------------------------------------
/// Class LLTaskWearableBridge
///----------------------------------------------------------------------------

class LLTaskWearableBridge : public LLTaskInvFVBridge
{
public:
	LLTaskWearableBridge(LLPanelObjectInventory* panel,
						 const LLUUID& uuid,
						 const std::string& name,
						 U32 flags) :
		LLTaskInvFVBridge(panel, uuid, name, flags) {}

	virtual LLUIImagePtr getIcon() const;
};

LLUIImagePtr LLTaskWearableBridge::getIcon() const
{
	return LLInventoryIcon::getIcon(mAssetType, mInventoryType, mFlags, FALSE );
}

///----------------------------------------------------------------------------
<<<<<<< HEAD
/// Class LLTaskMeshBridge
///----------------------------------------------------------------------------

class LLTaskMeshBridge : public LLTaskInvFVBridge
{
public:
	LLTaskMeshBridge(
		LLPanelObjectInventory* panel,
		const LLUUID& uuid,
		const std::string& name);

	virtual LLUIImagePtr getIcon() const;
	virtual void openItem();
	virtual void performAction(LLInventoryModel* model, std::string action);
	virtual void buildContextMenu(LLMenuGL& menu, U32 flags);
};

LLTaskMeshBridge::LLTaskMeshBridge(
	LLPanelObjectInventory* panel,
	const LLUUID& uuid,
	const std::string& name) :
	LLTaskInvFVBridge(panel, uuid, name)
{
}

LLUIImagePtr LLTaskMeshBridge::getIcon() const
{
	return LLInventoryIcon::getIcon(LLAssetType::AT_MESH, LLInventoryType::IT_MESH, 0, FALSE);
}

void LLTaskMeshBridge::openItem()
{
	// open mesh
}


// virtual
void LLTaskMeshBridge::performAction(LLInventoryModel* model, std::string action)
{
	if (action == "mesh action")
	{
		LLInventoryItem* item = findItem();
		if(item)
		{
			// do action
		}
	}
	LLTaskInvFVBridge::performAction(model, action);
}

void LLTaskMeshBridge::buildContextMenu(LLMenuGL& menu, U32 flags)
{
	LLInventoryItem* item = findItem();
	std::vector<std::string> items;
	std::vector<std::string> disabled_items;
	if(!item)
	{
		hide_context_entries(menu, items, disabled_items);
		return;
	}

	items.push_back(std::string("Task Open")); 
	if (!isItemCopyable())
	{
		disabled_items.push_back(std::string("Task Open"));
	}

	items.push_back(std::string("Task Properties"));
	// <FS:Ansariel> Legacy object properties
	//if ((flags & FIRST_SELECTED_ITEM) == 0)
	if (!gSavedSettings.getBOOL("FSUseLegacyObjectProperties") && (flags & FIRST_SELECTED_ITEM) == 0)
	// </FS:Ansariel>
	{
		disabled_items.push_back(std::string("Task Properties"));
	}
	if(isItemRenameable())
	{
		items.push_back(std::string("Task Rename"));
	}
	if(isItemRemovable())
	{
		items.push_back(std::string("Task Remove"));
	}


	hide_context_entries(menu, items, disabled_items);
}

///----------------------------------------------------------------------------
=======
>>>>>>> 85b431d5
/// LLTaskInvFVBridge impl
//----------------------------------------------------------------------------

LLTaskInvFVBridge* LLTaskInvFVBridge::createObjectBridge(LLPanelObjectInventory* panel,
														 LLInventoryObject* object)
{
	LLTaskInvFVBridge* new_bridge = NULL;
	const LLInventoryItem* item = dynamic_cast<LLInventoryItem*>(object);
	const U32 itemflags = ( NULL == item ? 0 : item->getFlags() );
	LLAssetType::EType type = object ? object->getType() : LLAssetType::AT_CATEGORY;
	LLUUID object_id = object ? object->getUUID() : LLUUID::null;
	std::string object_name = object ? object->getName() : std::string();

	switch(type)
	{
	case LLAssetType::AT_TEXTURE:
		new_bridge = new LLTaskTextureBridge(panel,
						     object_id,
						     object_name);
		break;
	case LLAssetType::AT_SOUND:
		new_bridge = new LLTaskSoundBridge(panel,
						   object_id,
						   object_name);
		break;
	case LLAssetType::AT_LANDMARK:
		new_bridge = new LLTaskLandmarkBridge(panel,
						      object_id,
						      object_name);
		break;
	case LLAssetType::AT_CALLINGCARD:
		new_bridge = new LLTaskCallingCardBridge(panel,
							 object_id,
							 object_name);
		break;
	case LLAssetType::AT_SCRIPT:
		// OLD SCRIPTS DEPRECATED - JC
		LL_WARNS() << "Old script" << LL_ENDL;
		//new_bridge = new LLTaskOldScriptBridge(panel,
		//									   object_id,
		//									   object_name);
		break;
	case LLAssetType::AT_OBJECT:
		new_bridge = new LLTaskObjectBridge(panel,
						    object_id,
						    object_name,
						    itemflags);
		break;
	case LLAssetType::AT_NOTECARD:
		new_bridge = new LLTaskNotecardBridge(panel,
						      object_id,
						      object_name);
		break;
	case LLAssetType::AT_ANIMATION:
		new_bridge = new LLTaskAnimationBridge(panel,
						       object_id,
						       object_name);
		break;
	case LLAssetType::AT_GESTURE:
		new_bridge = new LLTaskGestureBridge(panel,
						     object_id,
						     object_name);
		break;
	case LLAssetType::AT_CLOTHING:
	case LLAssetType::AT_BODYPART:
		new_bridge = new LLTaskWearableBridge(panel,
						      object_id,
						      object_name,
						      itemflags);
		break;
	case LLAssetType::AT_CATEGORY:
		new_bridge = new LLTaskCategoryBridge(panel,
						      object_id,
						      object_name);
		break;
	case LLAssetType::AT_LSL_TEXT:
		new_bridge = new LLTaskLSLBridge(panel,
						 object_id,
						 object_name);
		break;
	default:
		LL_INFOS() << "Unhandled inventory type (llassetstorage.h): "
				<< (S32)type << LL_ENDL;
		break;
	}
	return new_bridge;
}


///----------------------------------------------------------------------------
/// Class LLPanelObjectInventory
///----------------------------------------------------------------------------

static LLDefaultChildRegistry::Register<LLPanelObjectInventory> r("panel_inventory_object");

void do_nothing()
{
}

// Default constructor
LLPanelObjectInventory::LLPanelObjectInventory(const LLPanelObjectInventory::Params& p) :
	LLPanel(p),
	mScroller(NULL),
	mFolders(NULL),
	mHaveInventory(FALSE),
	mIsInventoryEmpty(TRUE),
	mInventoryNeedsUpdate(FALSE),
	mInventoryViewModel(p.name)
{
	// Setup context menu callbacks
	mCommitCallbackRegistrar.add("Inventory.DoToSelected", boost::bind(&LLPanelObjectInventory::doToSelected, this, _2));
	mCommitCallbackRegistrar.add("Inventory.EmptyTrash", boost::bind(&LLInventoryModel::emptyFolderType, &gInventory, "ConfirmEmptyTrash", LLFolderType::FT_TRASH));
	mCommitCallbackRegistrar.add("Inventory.EmptyLostAndFound", boost::bind(&LLInventoryModel::emptyFolderType, &gInventory, "ConfirmEmptyLostAndFound", LLFolderType::FT_LOST_AND_FOUND));
	mCommitCallbackRegistrar.add("Inventory.DoCreate", boost::bind(&do_nothing));
	mCommitCallbackRegistrar.add("Inventory.AttachObject", boost::bind(&do_nothing));
	mCommitCallbackRegistrar.add("Inventory.BeginIMSession", boost::bind(&do_nothing));
	mCommitCallbackRegistrar.add("Inventory.Share",  boost::bind(&LLAvatarActions::shareWithAvatars, this));
	mCommitCallbackRegistrar.add("Inventory.FileUploadLocation", boost::bind(&do_nothing));
	mCommitCallbackRegistrar.add("Inventory.CustomAction", boost::bind(&do_nothing)); // <FS:Ansariel> Prevent warning "No callback found for: 'Inventory.CustomAction' in control: Find Links"
}

// Destroys the object
LLPanelObjectInventory::~LLPanelObjectInventory()
{
	if (!gIdleCallbacks.deleteFunction(idle, this))
	{
		LL_WARNS() << "LLPanelObjectInventory::~LLPanelObjectInventory() failed to delete callback" << LL_ENDL;
	}
}

BOOL LLPanelObjectInventory::postBuild()
{
	// clear contents and initialize menus, sets up mFolders
	reset();

	// Register an idle update callback
	gIdleCallbacks.addFunction(idle, this);

	return TRUE;
}

void LLPanelObjectInventory::doToSelected(const LLSD& userdata)
{
	LLInventoryAction::doToSelected(&gInventory, mFolders, userdata.asString());
}

void LLPanelObjectInventory::clearContents()
{
	mHaveInventory = FALSE;
	mIsInventoryEmpty = TRUE;
	if (LLToolDragAndDrop::getInstance() && LLToolDragAndDrop::getInstance()->getSource() == LLToolDragAndDrop::SOURCE_WORLD)
	{
		LLToolDragAndDrop::getInstance()->endDrag();
	}

	clearItemIDs();

	if( mScroller )
	{
		// removes mFolders
		removeChild( mScroller ); //*TODO: Really shouldn't do this during draw()/refresh()
		mScroller->die();
		mScroller = NULL;
		mFolders = NULL;
	}
}


void LLPanelObjectInventory::reset()
{
	clearContents();

	mCommitCallbackRegistrar.pushScope(); // push local callbacks
	
	// Reset the inventory model to show all folders by default
	mInventoryViewModel.getFilter().setShowFolderState(LLInventoryFilter::SHOW_ALL_FOLDERS);
	
	// Create a new folder view root
	LLRect dummy_rect(0, 1, 1, 0);
	LLFolderView::Params p;
	p.name = "task inventory";
	p.title = "task inventory";
	p.parent_panel = this;
	p.tool_tip= LLTrans::getString("PanelContentsTooltip");
	p.listener = LLTaskInvFVBridge::createObjectBridge(this, NULL);
	p.folder_indentation = -14; // subtract space normally reserved for folder expanders
	p.view_model = &mInventoryViewModel;
	p.root = NULL;
    p.options_menu = "menu_inventory.xml";

	// <FS:Ansariel> Inventory specials
	p.for_inventory = true;

	static LLCachedControl<S32> fsFolderViewItemHeight(*LLUI::sSettingGroups["config"], "FSFolderViewItemHeight");
	const LLFolderViewItem::Params& default_params = LLUICtrlFactory::getDefaultParams<LLFolderViewItem>();
	p.item_height = fsFolderViewItemHeight;
	p.item_top_pad = default_params.item_top_pad - (default_params.item_height - fsFolderViewItemHeight) / 2 - 1;
	// </FS:Ansariel>

	mFolders = LLUICtrlFactory::create<LLFolderView>(p);

	mFolders->setCallbackRegistrar(&mCommitCallbackRegistrar);

	if (hasFocus())
	{
		LLEditMenuHandler::gEditMenuHandler = mFolders;
	}

	LLRect scroller_rect(0, getRect().getHeight(), getRect().getWidth(), 0);
	LLScrollContainer::Params scroll_p;
	scroll_p.name("task inventory scroller");
	scroll_p.rect(scroller_rect);
	scroll_p.tab_stop(true);
	scroll_p.follows.flags(FOLLOWS_ALL);
	mScroller = LLUICtrlFactory::create<LLFolderViewScrollContainer>(scroll_p);
	addChild(mScroller);
	mScroller->addChild(mFolders);
	
	mFolders->setScrollContainer( mScroller );
	
	mCommitCallbackRegistrar.popScope();
}

void LLPanelObjectInventory::inventoryChanged(LLViewerObject* object,
										LLInventoryObject::object_list_t* inventory,
										S32 serial_num,
										void* data)
{
	if(!object) return;

	//LL_INFOS() << "invetnory arrived: \n"
	//		<< " panel UUID: " << panel->mTaskUUID << "\n"
	//		<< " task  UUID: " << object->mID << LL_ENDL;
	if(mTaskUUID == object->mID)
	{
		mInventoryNeedsUpdate = TRUE;
	}

	// refresh any properties floaters that are hanging around.
	if(inventory)
	{
		for (LLInventoryObject::object_list_t::const_iterator iter = inventory->begin();
			 iter != inventory->end(); )
		{
			LLInventoryObject* item = *iter++;
			LLFloaterProperties* floater = LLFloaterReg::findTypedInstance<LLFloaterProperties>("properties", item->getUUID());
			if(floater)
			{
				floater->refresh();
			}
		}
	}
}

void LLPanelObjectInventory::updateInventory()
{
	//LL_INFOS() << "inventory arrived: \n"
	//		<< " panel UUID: " << panel->mTaskUUID << "\n"
	//		<< " task  UUID: " << object->mID << LL_ENDL;
	// We're still interested in this task's inventory.
	std::vector<LLUUID> selected_item_ids;
	std::set<LLFolderViewItem*> selected_items;
	BOOL inventory_has_focus = FALSE;
	if (mHaveInventory && mFolders)
	{
		selected_items = mFolders->getSelectionList();
		inventory_has_focus = gFocusMgr.childHasKeyboardFocus(mFolders);
	}
	for (std::set<LLFolderViewItem*>::iterator it = selected_items.begin(), end_it = selected_items.end();
		it != end_it;
		++it)
	{
		selected_item_ids.push_back(static_cast<LLFolderViewModelItemInventory*>((*it)->getViewModelItem())->getUUID());
	}

	LLViewerObject* objectp = gObjectList.findObject(mTaskUUID);
	if (objectp)
	{
		LLInventoryObject* inventory_root = objectp->getInventoryRoot();
		LLInventoryObject::object_list_t contents;
		objectp->getInventoryContents(contents);

		if (inventory_root)
		{
			reset();
			mIsInventoryEmpty = FALSE;
			createFolderViews(inventory_root, contents);
			mFolders->setEnabled(TRUE);
		}
		else
		{
			// TODO: create an empty inventory
			mIsInventoryEmpty = TRUE;
		}

		mHaveInventory = !mIsInventoryEmpty || !objectp->isInventoryDirty();
		if (objectp->isInventoryDirty())
		{
			// Inventory is dirty, yet we received inventoryChanged() callback.
			// User changed something during ongoing request.
			// Rerequest. It will clear dirty flag and won't create dupplicate requests.
			objectp->requestInventory();
		}
	}
	else
	{
		// TODO: create an empty inventory
		mIsInventoryEmpty = TRUE;
		mHaveInventory = TRUE;
	}

	// restore previous selection
	std::vector<LLUUID>::iterator selection_it;
	bool first_item = true;
	for (selection_it = selected_item_ids.begin(); selection_it != selected_item_ids.end(); ++selection_it)
	{
		LLFolderViewItem* selected_item = getItemByID(*selection_it);
		
		if (selected_item)
		{
			//HACK: "set" first item then "change" each other one to get keyboard focus right
			if (first_item)
			{
				mFolders->setSelection(selected_item, TRUE, inventory_has_focus);
				first_item = FALSE;
			}
			else
			{
				mFolders->changeSelection(selected_item, TRUE);
			}
		}
	}

	if (mFolders)
	{
		mFolders->requestArrange();
	}
	mInventoryNeedsUpdate = FALSE;
	// Edit menu handler is set in onFocusReceived
}

// *FIX: This is currently a very expensive operation, because we have
// to iterate through the inventory one time for each category. This
// leads to an N^2 based on the category count. This could be greatly
// speeded with an efficient multimap implementation, but we don't
// have that in our current arsenal.
void LLPanelObjectInventory::createFolderViews(LLInventoryObject* inventory_root, LLInventoryObject::object_list_t& contents)
{
	if (!inventory_root)
	{
		return;
	}
	// Create a visible root category.
	LLTaskInvFVBridge* bridge = NULL;
	bridge = LLTaskInvFVBridge::createObjectBridge(this, inventory_root);
	if(bridge)
	{
		LLUIColor item_color = LLUIColorTable::instance().getColor("MenuItemEnabledColor", DEFAULT_WHITE);

		LLFolderViewFolder::Params p;
		p.name = inventory_root->getName();
		p.tool_tip = p.name;
		p.root = mFolders;
		p.listener = bridge;
		p.font_color = item_color;
		p.font_highlight_color = item_color;

		// <FS:Ansariel> Inventory specials
		p.for_inventory = true;

		static LLCachedControl<S32> fsFolderViewItemHeight(*LLUI::sSettingGroups["config"], "FSFolderViewItemHeight");
		const LLFolderViewItem::Params& default_params = LLUICtrlFactory::getDefaultParams<LLFolderViewItem>();
		p.item_height = fsFolderViewItemHeight;
		p.item_top_pad = default_params.item_top_pad - (default_params.item_height - fsFolderViewItemHeight) / 2 - 1;
		// </FS:Ansariel>

		LLFolderViewFolder* new_folder = LLUICtrlFactory::create<LLFolderViewFolder>(p);
		new_folder->addToFolder(mFolders);
		new_folder->toggleOpen();

		if (!contents.empty())
		{
			createViewsForCategory(&contents, inventory_root, new_folder);
		}
	}
}

typedef std::pair<LLInventoryObject*, LLFolderViewFolder*> obj_folder_pair;

void LLPanelObjectInventory::createViewsForCategory(LLInventoryObject::object_list_t* inventory, 
											  LLInventoryObject* parent,
											  LLFolderViewFolder* folder)
{
	LLUIColor item_color = LLUIColorTable::instance().getColor("MenuItemEnabledColor", DEFAULT_WHITE);

	// Find all in the first pass
	std::vector<obj_folder_pair*> child_categories;
	LLTaskInvFVBridge* bridge;
	LLFolderViewItem* view;

	LLInventoryObject::object_list_t::iterator it = inventory->begin();
	LLInventoryObject::object_list_t::iterator end = inventory->end();
	for( ; it != end; ++it)
	{
		LLInventoryObject* obj = *it;

		if(parent->getUUID() == obj->getParentUUID())
		{
			bridge = LLTaskInvFVBridge::createObjectBridge(this, obj);
			if(!bridge)
			{
				continue;
			}
			if(LLAssetType::AT_CATEGORY == obj->getType())
			{
				LLFolderViewFolder::Params p;
				p.name = obj->getName();
				p.root = mFolders;
				p.listener = bridge;
				p.tool_tip = p.name;
				p.font_color = item_color;
				p.font_highlight_color = item_color;

				// <FS:Ansariel> Inventory specials
				p.for_inventory = true;

				static LLCachedControl<S32> fsFolderViewItemHeight(*LLUI::sSettingGroups["config"], "FSFolderViewItemHeight");
				const LLFolderViewItem::Params& default_params = LLUICtrlFactory::getDefaultParams<LLFolderViewItem>();
				p.item_height = fsFolderViewItemHeight;
				p.item_top_pad = default_params.item_top_pad - (default_params.item_height - fsFolderViewItemHeight) / 2 - 1;
				// </FS:Ansariel>

				view = LLUICtrlFactory::create<LLFolderViewFolder>(p);
				child_categories.push_back(new obj_folder_pair(obj,
														 (LLFolderViewFolder*)view));
			}
			else
			{
				LLFolderViewItem::Params params;
				params.name(obj->getName());
				params.creation_date(bridge->getCreationDate());
				params.root(mFolders);
				params.listener(bridge);
				params.rect(LLRect());
				params.tool_tip = params.name;
				params.font_color = item_color;
				params.font_highlight_color = item_color;

				// <FS:Ansariel> Inventory specials
				params.for_inventory = true;

				static LLCachedControl<S32> fsFolderViewItemHeight(*LLUI::sSettingGroups["config"], "FSFolderViewItemHeight");
				const LLFolderViewItem::Params& default_params = LLUICtrlFactory::getDefaultParams<LLFolderViewItem>();
				params.item_height = fsFolderViewItemHeight;
				params.item_top_pad = default_params.item_top_pad - (default_params.item_height - fsFolderViewItemHeight) / 2 - 1;
				// </FS:Ansariel>

				view = LLUICtrlFactory::create<LLFolderViewItem> (params);
			}
			view->addToFolder(folder);
			addItemID(obj->getUUID(), view);
		}
	}

	// now, for each category, do the second pass
	for(S32 i = 0; i < child_categories.size(); i++)
	{
		createViewsForCategory(inventory, child_categories[i]->first,
							   child_categories[i]->second );
		delete child_categories[i];
	}
}

void LLPanelObjectInventory::refresh()
{
	//LL_INFOS() << "LLPanelObjectInventory::refresh()" << LL_ENDL;
	BOOL has_inventory = FALSE;
	const BOOL non_root_ok = TRUE;
	LLSelectNode* node = LLSelectMgr::getInstance()->getSelection()->getFirstRootNode(NULL, non_root_ok);
	if(node)
	{
		LLViewerObject* object = node->getObject();
		if(object && ((LLSelectMgr::getInstance()->getSelection()->getRootObjectCount() == 1)
					  || (LLSelectMgr::getInstance()->getSelection()->getObjectCount() == 1)))
		{
			// determine if we need to make a request. Start with a
			// default based on if we have inventory at all.
			BOOL make_request = !mHaveInventory;

			// If the task id is different than what we've stored,
			// then make the request.
			if(mTaskUUID != object->mID)
			{
				mTaskUUID = object->mID;
				mAttachmentUUID = object->getAttachmentItemID();
				make_request = TRUE;

				// This is a new object so pre-emptively clear the contents
				// Otherwise we show the old stuff until the update comes in
				clearContents();

				// Register for updates from this object,
				registerVOInventoryListener(object,NULL);
			}
			else if (mAttachmentUUID != object->getAttachmentItemID())
			{
				mAttachmentUUID = object->getAttachmentItemID();
				if (mAttachmentUUID.notNull())
				{
					// Server unsubsribes viewer (deselects object) from property
					// updates after "ObjectAttach" so we need to resubscribe
					LLSelectMgr::getInstance()->sendSelect();
				}
			}

			// Based on the node information, we may need to dirty the
			// object inventory and get it again.
			if(node->mValid)
			{
				if(node->mInventorySerial != object->getInventorySerial() || object->isInventoryDirty())
				{
					make_request = TRUE;
				}
			}

			// do the request if necessary.
			if(make_request)
			{
				requestVOInventory();
			}
			has_inventory = TRUE;
		}
	}
	if(!has_inventory)
	{
		clearInventoryTask();
	}
	mInventoryViewModel.setTaskID(mTaskUUID);
	//LL_INFOS() << "LLPanelObjectInventory::refresh() " << mTaskUUID << LL_ENDL;
}

void LLPanelObjectInventory::clearInventoryTask()
{
	mTaskUUID = LLUUID::null;
	mAttachmentUUID = LLUUID::null;
	removeVOInventoryListener();
	clearContents();
}

void LLPanelObjectInventory::removeSelectedItem()
{
	if(mFolders)
	{
		mFolders->removeSelectedItems();
	}
}

void LLPanelObjectInventory::startRenamingSelectedItem()
{
	if(mFolders)
	{
		mFolders->startRenamingSelectedItem();
	}
}

void LLPanelObjectInventory::draw()
{
	LLPanel::draw();

	if(mIsInventoryEmpty)
	{
		if((LLUUID::null != mTaskUUID) && (!mHaveInventory))
		{
			LLFontGL::getFontSansSerif()->renderUTF8(LLTrans::getString("LoadingContents"), 0,
													 (S32)(getRect().getWidth() * 0.5f),
													 10,
													 LLColor4( 1, 1, 1, 1 ),
													 LLFontGL::HCENTER,
													 LLFontGL::BOTTOM);
		}
		else if(mHaveInventory)
		{
			LLFontGL::getFontSansSerif()->renderUTF8(LLTrans::getString("NoContents"), 0,
													 (S32)(getRect().getWidth() * 0.5f),
													 10,
													 LLColor4( 1, 1, 1, 1 ),
													 LLFontGL::HCENTER,
													 LLFontGL::BOTTOM);
		}
	}
}

void LLPanelObjectInventory::deleteAllChildren()
{
	mScroller = NULL;
	mFolders = NULL;
	LLView::deleteAllChildren();
}

BOOL LLPanelObjectInventory::handleDragAndDrop(S32 x, S32 y, MASK mask, BOOL drop, EDragAndDropType cargo_type, void *cargo_data, EAcceptance *accept, std::string& tooltip_msg)
{
	if (mFolders)
	{
		LLFolderViewItem* folderp = mFolders->getNextFromChild(NULL);
		if (!folderp)
		{
			return FALSE;
		}
		// Try to pass on unmodified mouse coordinates
		S32 local_x = x - mFolders->getRect().mLeft;
		S32 local_y = y - mFolders->getRect().mBottom;

		if (mFolders->pointInView(local_x, local_y))
		{
			return mFolders->handleDragAndDrop(local_x, local_y, mask, drop, cargo_type, cargo_data, accept, tooltip_msg);
		}
		else
		{
			//force mouse coordinates to be inside folder rectangle
			return mFolders->handleDragAndDrop(5, 1, mask, drop, cargo_type, cargo_data, accept, tooltip_msg);
		}
	}
	else
	{
		return FALSE;
	}
}

//static
void LLPanelObjectInventory::idle(void* user_data)
{
	LLPanelObjectInventory* self = (LLPanelObjectInventory*)user_data;

	if (self->mFolders)
	{
		self->mFolders->update();
	}
	if (self->mInventoryNeedsUpdate)
	{
		self->updateInventory();
	}
}

void LLPanelObjectInventory::onFocusLost()
{
	// inventory no longer handles cut/copy/paste/delete
	if (LLEditMenuHandler::gEditMenuHandler == mFolders)
	{
		LLEditMenuHandler::gEditMenuHandler = NULL;
	}
	
	LLPanel::onFocusLost();
}

void LLPanelObjectInventory::onFocusReceived()
{
	// inventory now handles cut/copy/paste/delete
	LLEditMenuHandler::gEditMenuHandler = mFolders;
	
	LLPanel::onFocusReceived();
}


LLFolderViewItem* LLPanelObjectInventory::getItemByID( const LLUUID& id )
{
	std::map<LLUUID, LLFolderViewItem*>::iterator map_it;
	map_it = mItemMap.find(id);
	if (map_it != mItemMap.end())
	{
		return map_it->second;
	}

	return NULL;
}

void LLPanelObjectInventory::removeItemID( const LLUUID& id )
{
	mItemMap.erase(id);
}

void LLPanelObjectInventory::addItemID( const LLUUID& id, LLFolderViewItem* itemp )
{
	mItemMap[id] = itemp;
}

void LLPanelObjectInventory::clearItemIDs()
{
	mItemMap.clear();
}

BOOL LLPanelObjectInventory::handleKeyHere( KEY key, MASK mask )
{
	BOOL handled = FALSE;
	switch (key)
	{
// <FS:Ansariel> Fix broken return key in task inventory
	case KEY_RETURN:
		if (mask == MASK_NONE)
		{
			LLPanelObjectInventory::doToSelected(LLSD("task_open"));
			handled = TRUE;
		}
		break;
// </FS:Ansariel> Fix broken return key in task inventory
	case KEY_DELETE:
#if LL_DARWIN
	case KEY_BACKSPACE:
#endif
		// Delete selected items if delete or backspace key hit on the inventory panel
		// Note: on Mac laptop keyboards, backspace and delete are one and the same
		if (isSelectionRemovable() && mask == MASK_NONE)
		{
			LLInventoryAction::doToSelected(&gInventory, mFolders, "delete");
			handled = TRUE;
		}
		break;
	}
	return handled;
}

BOOL LLPanelObjectInventory::isSelectionRemovable()
{
	if (!mFolders || !mFolders->getRoot())
	{
		return FALSE;
	}
	std::set<LLFolderViewItem*> selection_set = mFolders->getRoot()->getSelectionList();
	if (selection_set.empty())
	{
		return FALSE;
	}
	for (std::set<LLFolderViewItem*>::iterator iter = selection_set.begin();
		iter != selection_set.end();
		++iter)
	{
		LLFolderViewItem *item = *iter;
		const LLFolderViewModelItemInventory *listener = dynamic_cast<const LLFolderViewModelItemInventory*>(item->getViewModelItem());
		if (!listener || !listener->isItemRemovable() || listener->isItemInTrash())
		{
			return FALSE;
		}
	}
	return TRUE;
}<|MERGE_RESOLUTION|>--- conflicted
+++ resolved
@@ -1255,98 +1255,6 @@
 }
 
 ///----------------------------------------------------------------------------
-<<<<<<< HEAD
-/// Class LLTaskMeshBridge
-///----------------------------------------------------------------------------
-
-class LLTaskMeshBridge : public LLTaskInvFVBridge
-{
-public:
-	LLTaskMeshBridge(
-		LLPanelObjectInventory* panel,
-		const LLUUID& uuid,
-		const std::string& name);
-
-	virtual LLUIImagePtr getIcon() const;
-	virtual void openItem();
-	virtual void performAction(LLInventoryModel* model, std::string action);
-	virtual void buildContextMenu(LLMenuGL& menu, U32 flags);
-};
-
-LLTaskMeshBridge::LLTaskMeshBridge(
-	LLPanelObjectInventory* panel,
-	const LLUUID& uuid,
-	const std::string& name) :
-	LLTaskInvFVBridge(panel, uuid, name)
-{
-}
-
-LLUIImagePtr LLTaskMeshBridge::getIcon() const
-{
-	return LLInventoryIcon::getIcon(LLAssetType::AT_MESH, LLInventoryType::IT_MESH, 0, FALSE);
-}
-
-void LLTaskMeshBridge::openItem()
-{
-	// open mesh
-}
-
-
-// virtual
-void LLTaskMeshBridge::performAction(LLInventoryModel* model, std::string action)
-{
-	if (action == "mesh action")
-	{
-		LLInventoryItem* item = findItem();
-		if(item)
-		{
-			// do action
-		}
-	}
-	LLTaskInvFVBridge::performAction(model, action);
-}
-
-void LLTaskMeshBridge::buildContextMenu(LLMenuGL& menu, U32 flags)
-{
-	LLInventoryItem* item = findItem();
-	std::vector<std::string> items;
-	std::vector<std::string> disabled_items;
-	if(!item)
-	{
-		hide_context_entries(menu, items, disabled_items);
-		return;
-	}
-
-	items.push_back(std::string("Task Open")); 
-	if (!isItemCopyable())
-	{
-		disabled_items.push_back(std::string("Task Open"));
-	}
-
-	items.push_back(std::string("Task Properties"));
-	// <FS:Ansariel> Legacy object properties
-	//if ((flags & FIRST_SELECTED_ITEM) == 0)
-	if (!gSavedSettings.getBOOL("FSUseLegacyObjectProperties") && (flags & FIRST_SELECTED_ITEM) == 0)
-	// </FS:Ansariel>
-	{
-		disabled_items.push_back(std::string("Task Properties"));
-	}
-	if(isItemRenameable())
-	{
-		items.push_back(std::string("Task Rename"));
-	}
-	if(isItemRemovable())
-	{
-		items.push_back(std::string("Task Remove"));
-	}
-
-
-	hide_context_entries(menu, items, disabled_items);
-}
-
-///----------------------------------------------------------------------------
-=======
->>>>>>> 85b431d5
 /// LLTaskInvFVBridge impl
 //----------------------------------------------------------------------------
 
