/**
 * @file llsidepanelinventory.cpp
 * @brief LLPanelObjectInventory class implementation
 *
 * $LicenseInfo:firstyear=2002&license=viewerlgpl$
 * Second Life Viewer Source Code
 * Copyright (C) 2010, Linden Research, Inc.
 *
 * This library is free software; you can redistribute it and/or
 * modify it under the terms of the GNU Lesser General Public
 * License as published by the Free Software Foundation;
 * version 2.1 of the License only.
 *
 * This library is distributed in the hope that it will be useful,
 * but WITHOUT ANY WARRANTY; without even the implied warranty of
 * MERCHANTABILITY or FITNESS FOR A PARTICULAR PURPOSE.  See the GNU
 * Lesser General Public License for more details.
 *
 * You should have received a copy of the GNU Lesser General Public
 * License along with this library; if not, write to the Free Software
 * Foundation, Inc., 51 Franklin Street, Fifth Floor, Boston, MA  02110-1301  USA
 *
 * Linden Research, Inc., 945 Battery Street, San Francisco, CA  94111  USA
 * $/LicenseInfo$
 */

//*****************************************************************************
//
// Implementation of the panel inventory - used to view and control a
// task's inventory.
//
//*****************************************************************************

#include "llviewerprecompiledheaders.h"

#include "llpanelobjectinventory.h"

#include "llmenugl.h"
#include "llnotificationsutil.h"
#include "roles_constants.h"

#include "llagent.h"
#include "llavataractions.h"
#include "llcallbacklist.h"
#include "llbuycurrencyhtml.h"
#include "llfloaterreg.h"
#include "llfolderview.h"
#include "llinventorybridge.h"
#include "llinventorydefines.h"
#include "llinventoryicon.h"
#include "llinventoryfilter.h"
#include "llinventoryfunctions.h"
#include "llmaterialeditor.h"
#include "llpreviewanim.h"
#include "llpreviewgesture.h"
#include "llpreviewnotecard.h"
#include "llpreviewscript.h"
#include "llpreviewsound.h"
#include "llpreviewtexture.h"
#include "llscrollcontainer.h"
#include "llselectmgr.h"
#include "llstatusbar.h"
#include "lltooldraganddrop.h"
#include "lltrans.h"
#include "llviewerassettype.h"
#include "llviewerinventory.h"
#include "llviewerregion.h"
#include "llviewerobjectlist.h"
#include "llviewermessage.h"
// [RLVa:KB] - Checked: 2011-05-22 (RLVa-1.3.1a)
#include "rlvactions.h"
#include "rlvhandler.h"
#include "rlvlocks.h"
// [/RLVa:KB]
#include "llfloaterproperties.h" // <FS:Ansariel> Keep legacy properties floater

const LLColor4U DEFAULT_WHITE(255, 255, 255);
#include "tea.h" // <FS:AW opensim currency support>

///----------------------------------------------------------------------------
/// Class LLTaskInvFVBridge
///----------------------------------------------------------------------------

class LLTaskInvFVBridge : public LLFolderViewModelItemInventory
{
protected:
    LLUUID mUUID;
    std::string mName;
    mutable std::string mDisplayName;
    mutable std::string mSearchableName;
    LLPanelObjectInventory* mPanel;
    U32 mFlags;
    LLAssetType::EType mAssetType;
    LLInventoryType::EType mInventoryType;

    LLInventoryObject* findInvObject() const;
    LLInventoryItem* findItem() const;

public:
    LLTaskInvFVBridge(LLPanelObjectInventory* panel,
                      const LLUUID& uuid,
                      const std::string& name,
                      U32 flags=0);
    virtual ~LLTaskInvFVBridge() {}

    virtual LLFontGL::StyleFlags getLabelStyle() const { return LLFontGL::NORMAL; }
    virtual std::string getLabelSuffix() const { return LLStringUtil::null; }

    static LLTaskInvFVBridge* createObjectBridge(LLPanelObjectInventory* panel,
                                                 LLInventoryObject* object);
    void showProperties();
    S32 getPrice();

    // LLFolderViewModelItemInventory functionality
    virtual const std::string& getName() const;
    virtual const std::string& getDisplayName() const;
    virtual const std::string& getSearchableName() const;

    virtual std::string getSearchableDescription() const {return LLStringUtil::null;}
    virtual std::string getSearchableCreatorName() const {return LLStringUtil::null;}
    virtual std::string getSearchableUUIDString() const {return LLStringUtil::null;}
    virtual std::string getSearchableAll() const { return LLStringUtil::null; } // <FS:Ansariel> Zi's extended inventory search

    virtual PermissionMask getPermissionMask() const { return PERM_NONE; }
    /*virtual*/ LLFolderType::EType getPreferredType() const { return LLFolderType::FT_NONE; }
    virtual const LLUUID& getUUID() const { return mUUID; }
    virtual const LLUUID& getThumbnailUUID() const { return LLUUID::null;}
    virtual time_t getCreationDate() const;
    virtual void setCreationDate(time_t creation_date_utc);

    virtual LLUIImagePtr getIcon() const;
    virtual void openItem();
    virtual bool canOpenItem() const { return false; }
    virtual void closeItem() {}
    virtual void selectItem() {}
    virtual void navigateToFolder(bool new_window = false, bool change_mode = false) {}
    virtual bool isItemRenameable() const;
    virtual bool renameItem(const std::string& new_name);
    virtual bool isItemMovable() const;
    virtual bool isItemRemovable(bool check_worn = true) const;
    virtual bool removeItem();
    virtual void removeBatch(std::vector<LLFolderViewModelItem*>& batch);
    virtual void move(LLFolderViewModelItem* parent_listener);
    virtual bool isItemCopyable(bool can_copy_as_link = true) const;
    virtual bool copyToClipboard() const;
    virtual bool cutToClipboard();
    virtual bool isClipboardPasteable() const;
    virtual void pasteFromClipboard();
    virtual void pasteLinkFromClipboard();
    virtual void buildContextMenu(LLMenuGL& menu, U32 flags);
    virtual void performAction(LLInventoryModel* model, std::string action);
    virtual bool isUpToDate() const { return true; }
    virtual bool hasChildren() const { return false; }
    virtual LLInventoryType::EType getInventoryType() const { return LLInventoryType::IT_NONE; }
    virtual LLWearableType::EType getWearableType() const { return LLWearableType::WT_NONE; }
    virtual LLSettingsType::type_e getSettingsType() const { return LLSettingsType::ST_NONE; }
    virtual EInventorySortGroup getSortGroup() const { return SG_ITEM; }
    virtual LLInventoryObject* getInventoryObject() const { return findInvObject(); }


    // LLDragAndDropBridge functionality
    virtual LLToolDragAndDrop::ESource getDragSource() const { return LLToolDragAndDrop::SOURCE_WORLD; }
    virtual bool startDrag(EDragAndDropType* type, LLUUID* id) const;
    virtual bool dragOrDrop(MASK mask, bool drop,
                            EDragAndDropType cargo_type,
                            void* cargo_data,
                            std::string& tooltip_msg);
};

LLTaskInvFVBridge::LLTaskInvFVBridge(
    LLPanelObjectInventory* panel,
    const LLUUID& uuid,
    const std::string& name,
    U32 flags)
:   LLFolderViewModelItemInventory(panel->getRootViewModel()),
    mUUID(uuid),
    mName(name),
    mPanel(panel),
    mFlags(flags),
    mAssetType(LLAssetType::AT_NONE),
    mInventoryType(LLInventoryType::IT_NONE)
{
    const LLInventoryItem *item = findItem();
    if (item)
    {
        mAssetType = item->getType();
        mInventoryType = item->getInventoryType();
    }
}

LLInventoryObject* LLTaskInvFVBridge::findInvObject() const
{
    LLViewerObject* object = gObjectList.findObject(mPanel->getTaskUUID());
    if (object)
    {
        return object->getInventoryObject(mUUID);
    }
    return NULL;
}


LLInventoryItem* LLTaskInvFVBridge::findItem() const
{
    return dynamic_cast<LLInventoryItem*>(findInvObject());
}

void LLTaskInvFVBridge::showProperties()
{
    show_task_item_profile(mUUID, mPanel->getTaskUUID());
}


S32 LLTaskInvFVBridge::getPrice()
{
    LLInventoryItem* item = findItem();
    if(item)
    {
        return item->getSaleInfo().getSalePrice();
    }
    else
    {
        return -1;
    }
}

const std::string& LLTaskInvFVBridge::getName() const
{
    return mName;
}

const std::string& LLTaskInvFVBridge::getDisplayName() const
{
    LLInventoryItem* item = findItem();

    if(item)
    {
        mDisplayName.assign(item->getName());

        // Localize "New Script", "New Script 1", "New Script 2", etc.
        if (item->getType() == LLAssetType::AT_LSL_TEXT &&
            LLStringUtil::startsWith(item->getName(), "New Script"))
        {
            LLStringUtil::replaceString(mDisplayName, "New Script", LLTrans::getString("PanelContentsNewScript"));
        }

        const LLPermissions& perm(item->getPermissions());
        bool copy = gAgent.allowOperation(PERM_COPY, perm, GP_OBJECT_MANIPULATE);
        bool mod  = gAgent.allowOperation(PERM_MODIFY, perm, GP_OBJECT_MANIPULATE);
        bool xfer = gAgent.allowOperation(PERM_TRANSFER, perm, GP_OBJECT_MANIPULATE);

        if(!copy)
        {
            mDisplayName.append(LLTrans::getString("no_copy"));
        }
        if(!mod)
        {
            mDisplayName.append(LLTrans::getString("no_modify"));
        }
        if(!xfer)
        {
            mDisplayName.append(LLTrans::getString("no_transfer"));
        }
    }

    mSearchableName.assign(mDisplayName + getLabelSuffix());

    return mDisplayName;
}

const std::string& LLTaskInvFVBridge::getSearchableName() const
{
    return mSearchableName;
}


// BUG: No creation dates for task inventory
time_t LLTaskInvFVBridge::getCreationDate() const
{
    return 0;
}

void LLTaskInvFVBridge::setCreationDate(time_t creation_date_utc)
{}


LLUIImagePtr LLTaskInvFVBridge::getIcon() const
{
    const bool item_is_multi = (mFlags & LLInventoryItemFlags::II_FLAGS_OBJECT_HAS_MULTIPLE_ITEMS);

    return LLInventoryIcon::getIcon(mAssetType, mInventoryType, 0, item_is_multi );
}

void LLTaskInvFVBridge::openItem()
{
    // no-op.
    LL_DEBUGS() << "LLTaskInvFVBridge::openItem()" << LL_ENDL;
}

bool LLTaskInvFVBridge::isItemRenameable() const
{
// [RLVa:KB] - Checked: 2010-09-28 (RLVa-1.2.1f) | Modified: RLVa-1.0.5a
    LLViewerObject* object = gObjectList.findObject(mPanel->getTaskUUID());
    if ( (rlv_handler_t::isEnabled()) && (object) && (gRlvAttachmentLocks.isLockedAttachment(object->getRootEdit())) )
    {
<<<<<<< HEAD
        return FALSE;
    }
// [/RLVa:KB]

    if(gAgent.isGodlike()) return TRUE;
=======
        return false;
    }
// [/RLVa:KB]

    if(gAgent.isGodlike()) return true;
>>>>>>> 050d2fef
//  LLViewerObject* object = gObjectList.findObject(mPanel->getTaskUUID());
    if(object)
    {
        LLInventoryItem* item = (LLInventoryItem*)(object->getInventoryObject(mUUID));
        if(item && gAgent.allowOperation(PERM_MODIFY, item->getPermissions(),
                                         GP_OBJECT_MANIPULATE, GOD_LIKE))
        {
            return true;
        }
    }
    return false;
}

bool LLTaskInvFVBridge::renameItem(const std::string& new_name)
{
// [RLVa:KB] - Checked: 2010-09-28 (RLVa-1.2.1f) | Modified: RLVa-1.0.5a
    LLViewerObject* object = gObjectList.findObject(mPanel->getTaskUUID());
    if ( (rlv_handler_t::isEnabled()) && (object) && (gRlvAttachmentLocks.isLockedAttachment(object->getRootEdit())) )
    {
<<<<<<< HEAD
        return FALSE;
=======
        return false;
>>>>>>> 050d2fef
    }
// [/RLVa:KB]

//  LLViewerObject* object = gObjectList.findObject(mPanel->getTaskUUID());
    if(object)
    {
        LLViewerInventoryItem* item = NULL;
        item = (LLViewerInventoryItem*)object->getInventoryObject(mUUID);
        if(item && (gAgent.allowOperation(PERM_MODIFY, item->getPermissions(),
                                        GP_OBJECT_MANIPULATE, GOD_LIKE)))
        {
            LLPointer<LLViewerInventoryItem> new_item = new LLViewerInventoryItem(item);
            new_item->rename(new_name);
            object->updateInventory(
                new_item,
                TASK_INVENTORY_ITEM_KEY,
                false);
        }
    }
    return true;
}

bool LLTaskInvFVBridge::isItemMovable() const
{
    //LLViewerObject* object = gObjectList.findObject(mPanel->getTaskUUID());
    //if(object && (object->permModify() || gAgent.isGodlike()))
    //{
    //  return true;
    //}
<<<<<<< HEAD
    //return FALSE;
=======
    //return false;
>>>>>>> 050d2fef
// [RLVa:KB] - Checked: 2010-04-01 (RLVa-1.2.0c) | Modified: RLVa-1.0.5a
    if (rlv_handler_t::isEnabled())
    {
        const LLViewerObject* pObj = gObjectList.findObject(mPanel->getTaskUUID());
        if (pObj)
        {
            if (gRlvAttachmentLocks.isLockedAttachment(pObj->getRootEdit()))
            {
<<<<<<< HEAD
                return FALSE;
=======
                return false;
>>>>>>> 050d2fef
            }
            else if ( (gRlvHandler.hasBehaviour(RLV_BHVR_UNSIT)) || (gRlvHandler.hasBehaviour(RLV_BHVR_SITTP)) )
            {
                if ( (isAgentAvatarValid()) && (gAgentAvatarp->isSitting()) && (gAgentAvatarp->getRoot() == pObj->getRootEdit()) )
<<<<<<< HEAD
                    return FALSE;
=======
                    return false;
>>>>>>> 050d2fef
            }
        }
    }
// [/RLVa:KB]
<<<<<<< HEAD
    return TRUE;
=======
    return true;
>>>>>>> 050d2fef
}

bool LLTaskInvFVBridge::isItemRemovable(bool check_worn) const
{
    const LLViewerObject* object = gObjectList.findObject(mPanel->getTaskUUID());
// [RLVa:KB] - Checked: 2010-04-01 (RLVa-1.2.0c) | Modified: RLVa-1.0.5a
    if ( (object) && (rlv_handler_t::isEnabled()) )
    {
        if (gRlvAttachmentLocks.isLockedAttachment(object->getRootEdit()))
        {
<<<<<<< HEAD
            return FALSE;
=======
            return false;
>>>>>>> 050d2fef
        }
        else if ( (gRlvHandler.hasBehaviour(RLV_BHVR_UNSIT)) || (gRlvHandler.hasBehaviour(RLV_BHVR_SITTP)) )
        {
            if ( (isAgentAvatarValid()) && (gAgentAvatarp->isSitting()) && (gAgentAvatarp->getRoot() == object->getRootEdit()) )
<<<<<<< HEAD
                return FALSE;
=======
                return false;
>>>>>>> 050d2fef
        }
    }
// [/RLVa:KB]

    if(object
       && (object->permModify() || object->permYouOwner()))
    {
        return true;
    }
    return false;
}

bool remove_task_inventory_callback(const LLSD& notification, const LLSD& response, LLPanelObjectInventory* panel)
{
    S32 option = LLNotificationsUtil::getSelectedOption(notification, response);
    LLViewerObject* object = gObjectList.findObject(notification["payload"]["task_id"].asUUID());
    if(option == 0 && object)
    {
        // yes
        LLSD::array_const_iterator list_end = notification["payload"]["inventory_ids"].endArray();
        for (LLSD::array_const_iterator list_it = notification["payload"]["inventory_ids"].beginArray();
            list_it != list_end;
            ++list_it)
        {
            object->removeInventory(list_it->asUUID());
        }

        // refresh the UI.
        panel->refresh();
    }
    return false;
}

// helper for remove
// ! REFACTOR ! two_uuids_list_t is also defined in llinventorybridge.h, but differently.
typedef std::pair<LLUUID, std::list<LLUUID> > panel_two_uuids_list_t;
typedef std::pair<LLPanelObjectInventory*, panel_two_uuids_list_t> remove_data_t;
bool LLTaskInvFVBridge::removeItem()
{
    if(isItemRemovable() && mPanel)
    {
        LLViewerObject* object = gObjectList.findObject(mPanel->getTaskUUID());
        if(object)
        {
            if(object->permModify())
            {
                // just do it.
                object->removeInventory(mUUID);
                return true;
            }
            else
            {
                LLSD payload;
                payload["task_id"] = mPanel->getTaskUUID();
                payload["inventory_ids"].append(mUUID);
                LLNotificationsUtil::add("RemoveItemWarn", LLSD(), payload, boost::bind(&remove_task_inventory_callback, _1, _2, mPanel));
                return false;
            }
        }
    }
    return false;
}

void   LLTaskInvFVBridge::removeBatch(std::vector<LLFolderViewModelItem*>& batch)
{
    if (!mPanel)
    {
        return;
    }

    LLViewerObject* object = gObjectList.findObject(mPanel->getTaskUUID());
    if (!object)
    {
        return;
    }

    if (!object->permModify())
    {
        LLSD payload;
        payload["task_id"] = mPanel->getTaskUUID();
        for (S32 i = 0; i < (S32)batch.size(); i++)
        {
            LLTaskInvFVBridge* itemp = (LLTaskInvFVBridge*)batch[i];
            payload["inventory_ids"].append(itemp->getUUID());
        }
        LLNotificationsUtil::add("RemoveItemWarn", LLSD(), payload, boost::bind(&remove_task_inventory_callback, _1, _2, mPanel));

    }
    else
    {
        for (S32 i = 0; i < (S32)batch.size(); i++)
        {
            LLTaskInvFVBridge* itemp = (LLTaskInvFVBridge*)batch[i];

            if(itemp->isItemRemovable())
            {
                // just do it.
                object->removeInventory(itemp->getUUID());
            }
        }
    }
}

void LLTaskInvFVBridge::move(LLFolderViewModelItem* parent_listener)
{
}

bool LLTaskInvFVBridge::isItemCopyable(bool can_link) const
{
    LLInventoryItem* item = findItem();
    if(!item) return false;
    return gAgent.allowOperation(PERM_COPY, item->getPermissions(),
                                GP_OBJECT_MANIPULATE);
}

bool LLTaskInvFVBridge::copyToClipboard() const
{
    return false;
}

bool LLTaskInvFVBridge::cutToClipboard()
{
    return false;
}

bool LLTaskInvFVBridge::isClipboardPasteable() const
{
    return false;
}

void LLTaskInvFVBridge::pasteFromClipboard()
{
}

void LLTaskInvFVBridge::pasteLinkFromClipboard()
{
}

bool LLTaskInvFVBridge::startDrag(EDragAndDropType* type, LLUUID* id) const
{
    //LL_INFOS() << "LLTaskInvFVBridge::startDrag()" << LL_ENDL;
    if(mPanel)
    {
        LLViewerObject* object = gObjectList.findObject(mPanel->getTaskUUID());
        if(object)
        {
            LLInventoryItem* inv = NULL;
            if((inv = (LLInventoryItem*)object->getInventoryObject(mUUID)))
            {
                const LLPermissions& perm = inv->getPermissions();
                bool can_copy = gAgent.allowOperation(PERM_COPY, perm,
                                                        GP_OBJECT_MANIPULATE);
// [RLVa:KB] - Checked: 2009-10-10 (RLVa-1.2.1f) | Modified: RLVa-1.0.5a
                // Kind of redundant due to the note below, but in case that ever gets fixed
                if ( (rlv_handler_t::isEnabled()) && (gRlvAttachmentLocks.isLockedAttachment(object->getRootEdit())) )
                {
<<<<<<< HEAD
                    return FALSE;
=======
                    return false;
>>>>>>> 050d2fef
                }
// [/RLVa:KB]
                if (object->isAttachment() && !can_copy)
                {
                    //RN: no copy contents of attachments cannot be dragged out
                    // due to a race condition and possible exploit where
                    // attached objects do not update their inventory items
                    // when their contents are manipulated
                    return false;
                }
                if((can_copy && perm.allowTransferTo(gAgent.getID()))
                   || object->permYouOwner())
//                 || gAgent.isGodlike())

                {
                    *type = LLViewerAssetType::lookupDragAndDropType(inv->getType());

                    *id = inv->getUUID();
                    return true;
                }
            }
        }
    }
    return false;
}

bool LLTaskInvFVBridge::dragOrDrop(MASK mask, bool drop,
                                   EDragAndDropType cargo_type,
                                   void* cargo_data,
                                   std::string& tooltip_msg)
{
    //LL_INFOS() << "LLTaskInvFVBridge::dragOrDrop()" << LL_ENDL;
    return false;
}

// virtual
void LLTaskInvFVBridge::performAction(LLInventoryModel* model, std::string action)
{
    if (action == "task_open")
    {
        openItem();
    }
    else if (action == "task_properties")
    {
        showProperties();
    }
}

void LLTaskInvFVBridge::buildContextMenu(LLMenuGL& menu, U32 flags)
{
    LLInventoryItem* item = findItem();
    std::vector<std::string> items;
    std::vector<std::string> disabled_items;

    if (!item)
    {
        hide_context_entries(menu, items, disabled_items);
        return;
    }

    if (canOpenItem())
    {
        items.push_back(std::string("Task Open"));
// [RLVa:KB] - Checked: 2010-03-01 (RLVa-1.2.0b) | Modified: RLVa-1.1.0a
        if (rlv_handler_t::isEnabled())
        {
            LLViewerObject* pAttachObj = gObjectList.findObject(mPanel->getTaskUUID());
            bool fLocked = (pAttachObj) ? gRlvAttachmentLocks.isLockedAttachment(pAttachObj->getRootEdit()) : false;
            if ( ((LLAssetType::AT_NOTECARD == item->getType()) && ((gRlvHandler.hasBehaviour(RLV_BHVR_VIEWNOTE)) || (fLocked))) ||
                 ((LLAssetType::AT_LSL_TEXT == item->getType()) && ((gRlvHandler.hasBehaviour(RLV_BHVR_VIEWSCRIPT)) || (fLocked))) ||
                 ((LLAssetType::AT_TEXTURE == item->getType()) && (!RlvActions::canPreviewTextures())))
            {
                disabled_items.push_back(std::string("Task Open"));
            }
        }
// [/RLVa:KB]
    }
    items.push_back(std::string("Task Properties"));
    // <FS:Ansariel> Improved object properties
    //if ((flags & FIRST_SELECTED_ITEM) == 0)
    //{
    //    disabled_items.push_back(std::string("Task Properties"));
    //}
    // </FS:Ansariel>
// [RLVa:KB] - Checked: 2010-09-28 (RLVa-1.2.1f) | Added: RLVa-1.2.1f
    items.push_back(std::string("Task Rename"));
    if ( (!isItemRenameable()) || ((flags & FIRST_SELECTED_ITEM) == 0) )
    {
        disabled_items.push_back(std::string("Task Rename"));
    }
    items.push_back(std::string("Task Remove"));
    if (!isItemRemovable())
    {
        disabled_items.push_back(std::string("Task Remove"));
    }
// [/RLVa:KB]
//  if(isItemRenameable())
//  {
//      items.push_back(std::string("Task Rename"));
//      if ((flags & FIRST_SELECTED_ITEM) == 0)
//      {
//          disabled_items.push_back(std::string("Task Rename"));
//      }
//  }
//  if(isItemRemovable())
//  {
//      items.push_back(std::string("Task Remove"));
//  }

    hide_context_entries(menu, items, disabled_items);
}


///----------------------------------------------------------------------------
/// Class LLTaskFolderBridge
///----------------------------------------------------------------------------

class LLTaskCategoryBridge : public LLTaskInvFVBridge
{
public:
    LLTaskCategoryBridge(
        LLPanelObjectInventory* panel,
        const LLUUID& uuid,
        const std::string& name);

    virtual LLUIImagePtr getIcon() const;
    virtual const std::string& getDisplayName() const;
    virtual bool isItemRenameable() const;
    // virtual bool isItemCopyable() const { return false; }
    virtual bool renameItem(const std::string& new_name);
    virtual bool isItemRemovable(bool check_worn = true) const;
    virtual void buildContextMenu(LLMenuGL& menu, U32 flags);
    virtual bool hasChildren() const;
    virtual bool startDrag(EDragAndDropType* type, LLUUID* id) const;
    virtual bool dragOrDrop(MASK mask, bool drop,
                            EDragAndDropType cargo_type,
                            void* cargo_data,
                            std::string& tooltip_msg);
    virtual bool canOpenItem() const { return true; }
    virtual void openItem();
    virtual EInventorySortGroup getSortGroup() const { return SG_NORMAL_FOLDER; }
};

LLTaskCategoryBridge::LLTaskCategoryBridge(
    LLPanelObjectInventory* panel,
    const LLUUID& uuid,
    const std::string& name) :
    LLTaskInvFVBridge(panel, uuid, name)
{
}

LLUIImagePtr LLTaskCategoryBridge::getIcon() const
{
    return LLUI::getUIImage("Inv_FolderClosed");
}

// virtual
const std::string& LLTaskCategoryBridge::getDisplayName() const
{
    LLInventoryObject* cat = findInvObject();

    if (cat)
    {
        // <FS:Zi> FIRE-24142 - Show number of elements in object inventory
        //std::string name = cat->getName();
        //if (mChildren.size() > 0)
        //{
        //    // Add item count
        //    // Normally we would be using getLabelSuffix for this
        //    // but object's inventory just uses displaynames
        //    LLStringUtil::format_map_t args;
        //    args["[ITEMS_COUNT]"] = llformat("%d", mChildren.size());

        //    name.append(" " + LLTrans::getString("InventoryItemsCount", args));
        //}
        //mDisplayName.assign(name);
        if (cat->getParentUUID().isNull() && cat->getName() == "Contents")
        {
            LLViewerObject* object = gObjectList.findObject(mPanel->getTaskUUID());
            if (object)
            {
                LLInventoryObject::object_list_t contents;

                object->getInventoryContents(contents);
<<<<<<< HEAD
                S32 numElements = contents.size();
=======
                S32 numElements = static_cast<S32>(contents.size());
>>>>>>> 050d2fef

                std::string elementsString = "FSObjectInventoryNoElements";
                if (numElements == 1)
                {
                    elementsString = "FSObjectInventoryOneElement";
                }
                else
                {
                    elementsString = "FSObjectInventoryElements";
                }

                LLSD args;
                args["NUM_ELEMENTS"] = numElements;
                mDisplayName.assign(llformat("%s (%s)",
                    LLTrans::getString("Contents").c_str(),
                    LLTrans::getString(elementsString, args).c_str()));
            }
            // fallback in case something goes wrong with finding the inventory object
            else
            {
                // <FS:Ansariel> Make object root folder name localizable again
                mDisplayName.assign(LLTrans::getString("Contents"));
            }
        }
        // </FS:Zi>
        else
        {
            mDisplayName.assign(cat->getName());
        }
        // </FS:Ansariel>
    }

    return mDisplayName;
}

bool LLTaskCategoryBridge::isItemRenameable() const
{
    return false;
}

bool LLTaskCategoryBridge::renameItem(const std::string& new_name)
{
    return false;
}

bool LLTaskCategoryBridge::isItemRemovable(bool check_worn) const
{
    return false;
}

void LLTaskCategoryBridge::buildContextMenu(LLMenuGL& menu, U32 flags)
{
    std::vector<std::string> items;
    std::vector<std::string> disabled_items;
    hide_context_entries(menu, items, disabled_items);
}

bool LLTaskCategoryBridge::hasChildren() const
{
    // return true if we have or do know know if we have children.
    // *FIX: For now, return false - we will know for sure soon enough.
    return false;
}

void LLTaskCategoryBridge::openItem()
{
}

bool LLTaskCategoryBridge::startDrag(EDragAndDropType* type, LLUUID* id) const
{
    //LL_INFOS() << "LLTaskInvFVBridge::startDrag()" << LL_ENDL;
    if(mPanel && mUUID.notNull())
    {
        LLViewerObject* object = gObjectList.findObject(mPanel->getTaskUUID());
        if(object)
        {
            const LLInventoryObject* cat = object->getInventoryObject(mUUID);
            if ( (cat) && (move_inv_category_world_to_agent(mUUID, LLUUID::null, false)) )
            {
                *type = LLViewerAssetType::lookupDragAndDropType(cat->getType());
                *id = mUUID;
                return true;
            }
        }
    }
    return false;
}

bool LLTaskCategoryBridge::dragOrDrop(MASK mask, bool drop,
                                      EDragAndDropType cargo_type,
                                      void* cargo_data,
                                      std::string& tooltip_msg)
{
    //LL_INFOS() << "LLTaskCategoryBridge::dragOrDrop()" << LL_ENDL;
    bool accept = false;
    LLViewerObject* object = gObjectList.findObject(mPanel->getTaskUUID());
    if(object)
    {
        switch(cargo_type)
        {
        case DAD_CATEGORY:
            accept = LLToolDragAndDrop::getInstance()->dadUpdateInventoryCategory(object,drop);
            break;
        case DAD_TEXTURE:
        case DAD_SOUND:
        case DAD_LANDMARK:
        case DAD_OBJECT:
        case DAD_NOTECARD:
        case DAD_CLOTHING:
        case DAD_BODYPART:
        case DAD_ANIMATION:
        case DAD_GESTURE:
        case DAD_CALLINGCARD:
        case DAD_MESH:
        case DAD_SETTINGS:
        case DAD_MATERIAL:
            accept = LLToolDragAndDrop::isInventoryDropAcceptable(object, (LLViewerInventoryItem*)cargo_data);
            if(accept && drop)
            {
                LLToolDragAndDrop::dropInventory(object,
                                                 (LLViewerInventoryItem*)cargo_data,
                                                 LLToolDragAndDrop::getInstance()->getSource(),
                                                 LLToolDragAndDrop::getInstance()->getSourceID());
            }
            break;
        case DAD_SCRIPT:
            // *HACK: In order to resolve SL-22177, we need to block
            // drags from notecards and objects onto other
            // objects. uncomment the simpler version when we have
            // that right.
            //accept = LLToolDragAndDrop::isInventoryDropAcceptable(object, (LLViewerInventoryItem*)cargo_data);
            if(LLToolDragAndDrop::isInventoryDropAcceptable(
                   object, (LLViewerInventoryItem*)cargo_data)
               && (LLToolDragAndDrop::SOURCE_WORLD != LLToolDragAndDrop::getInstance()->getSource())
               && (LLToolDragAndDrop::SOURCE_NOTECARD != LLToolDragAndDrop::getInstance()->getSource()))
            {
                accept = true;
            }
            if(accept && drop)
            {
                LLViewerInventoryItem* item = (LLViewerInventoryItem*)cargo_data;
                // rez in the script active by default, rez in
                // inactive if the control key is being held down.
                bool active = ((mask & MASK_CONTROL) == 0);
                LLToolDragAndDrop::dropScript(object, item, active,
                                              LLToolDragAndDrop::getInstance()->getSource(),
                                              LLToolDragAndDrop::getInstance()->getSourceID());
            }
            break;
        default:
            break;
        }
    }
    return accept;
}

///----------------------------------------------------------------------------
/// Class LLTaskTextureBridge
///----------------------------------------------------------------------------

class LLTaskTextureBridge : public LLTaskInvFVBridge
{
public:
    LLTaskTextureBridge(LLPanelObjectInventory* panel,
                        const LLUUID& uuid,
                        const std::string& name) :
        LLTaskInvFVBridge(panel, uuid, name) {}

    virtual bool canOpenItem() const { return true; }
    virtual void openItem();
};

void LLTaskTextureBridge::openItem()
{
    LL_INFOS() << "LLTaskTextureBridge::openItem()" << LL_ENDL;
    // <FS:Ansariel> FIRE-17096 / BUG-10486 / MAINT-5753: Viewer crashes when opening a texture from object contents
    LLViewerObject* object = gObjectList.findObject(mPanel->getTaskUUID());
    if(!object || object->isInventoryPending())
    {
        return;
    }
    // </FS:Ansariel>
    LLPreviewTexture* preview = LLFloaterReg::showTypedInstance<LLPreviewTexture>("preview_texture", LLSD(mUUID), TAKE_FOCUS_YES);
    if(preview)
    {
        LLInventoryItem* item = findItem();
        if(item)
        {
            preview->setAuxItem(item);
        }
        preview->setObjectID(mPanel->getTaskUUID());
    }
}


///----------------------------------------------------------------------------
/// Class LLTaskSoundBridge
///----------------------------------------------------------------------------

class LLTaskSoundBridge : public LLTaskInvFVBridge
{
public:
    LLTaskSoundBridge(LLPanelObjectInventory* panel,
                      const LLUUID& uuid,
                      const std::string& name) :
        LLTaskInvFVBridge(panel, uuid, name) {}

    virtual bool canOpenItem() const { return true; }
    virtual void openItem();
    virtual void performAction(LLInventoryModel* model, std::string action);
    virtual void buildContextMenu(LLMenuGL& menu, U32 flags);
    static void openSoundPreview(void* data);
};

void LLTaskSoundBridge::openItem()
{
    // <FS:Ansariel> FIRE-17096 / BUG-10486 / MAINT-5753: Viewer crashes when opening a texture from object contents
    LLViewerObject* object = gObjectList.findObject(mPanel->getTaskUUID());
    if(!object || object->isInventoryPending())
    {
        return;
    }
    // </FS:Ansariel>
    openSoundPreview((void*)this);
}

void LLTaskSoundBridge::openSoundPreview(void* data)
{
    LLTaskSoundBridge* self = (LLTaskSoundBridge*)data;
    if(!self)
        return;

    LLPreviewSound* preview = LLFloaterReg::showTypedInstance<LLPreviewSound>("preview_sound", LLSD(self->mUUID), TAKE_FOCUS_YES);
    if (preview)
    {
        preview->setObjectID(self->mPanel->getTaskUUID());
    }
}

// virtual
void LLTaskSoundBridge::performAction(LLInventoryModel* model, std::string action)
{
    if (action == "task_play")
    {
        LLInventoryItem* item = findItem();
        if(item)
        {
            send_sound_trigger(item->getAssetUUID(), 1.0);
        }
    }
    LLTaskInvFVBridge::performAction(model, action);
}

void LLTaskSoundBridge::buildContextMenu(LLMenuGL& menu, U32 flags)
{
    LLInventoryItem* item = findItem();
    std::vector<std::string> items;
    std::vector<std::string> disabled_items;
    if (!item)
    {
        hide_context_entries(menu, items, disabled_items);
        return;
    }

    if (canOpenItem())
    {
        if (!isItemCopyable())
        {
            disabled_items.push_back(std::string("Task Open"));
        }
    }
    items.push_back(std::string("Task Properties"));
    // <FS:Ansariel> Improved object properties
    //if ((flags & FIRST_SELECTED_ITEM) == 0)
    //{
    //    disabled_items.push_back(std::string("Task Properties"));
    //}
    // </FS:Ansariel>
    if(isItemRenameable())
    {
        items.push_back(std::string("Task Rename"));
    }
    if(isItemRemovable())
    {
        items.push_back(std::string("Task Remove"));
    }

    items.push_back(std::string("Task Play"));


    hide_context_entries(menu, items, disabled_items);
}

///----------------------------------------------------------------------------
/// Class LLTaskLandmarkBridge
///----------------------------------------------------------------------------

class LLTaskLandmarkBridge : public LLTaskInvFVBridge
{
public:
    LLTaskLandmarkBridge(LLPanelObjectInventory* panel,
                         const LLUUID& uuid,
                         const std::string& name) :
        LLTaskInvFVBridge(panel, uuid, name) {}
};

///----------------------------------------------------------------------------
/// Class LLTaskCallingCardBridge
///----------------------------------------------------------------------------

class LLTaskCallingCardBridge : public LLTaskInvFVBridge
{
public:
    LLTaskCallingCardBridge(LLPanelObjectInventory* panel,
                            const LLUUID& uuid,
                            const std::string& name) :
        LLTaskInvFVBridge(panel, uuid, name) {}

    virtual bool isItemRenameable() const;
    virtual bool renameItem(const std::string& new_name);
};

bool LLTaskCallingCardBridge::isItemRenameable() const
{
    return false;
}

bool LLTaskCallingCardBridge::renameItem(const std::string& new_name)
{
    return false;
}


///----------------------------------------------------------------------------
/// Class LLTaskScriptBridge
///----------------------------------------------------------------------------

class LLTaskScriptBridge : public LLTaskInvFVBridge
{
public:
    LLTaskScriptBridge(LLPanelObjectInventory* panel,
                       const LLUUID& uuid,
                       const std::string& name) :
        LLTaskInvFVBridge(panel, uuid, name) {}

    //static bool enableIfCopyable( void* userdata );
};

class LLTaskLSLBridge : public LLTaskScriptBridge
{
public:
    LLTaskLSLBridge(LLPanelObjectInventory* panel,
                    const LLUUID& uuid,
                    const std::string& name) :
        LLTaskScriptBridge(panel, uuid, name) {}

    virtual bool canOpenItem() const { return true; }
    virtual void openItem();
    virtual bool removeItem();
    //virtual void buildContextMenu(LLMenuGL& menu);

    //static void copyToInventory(void* userdata);
};

void LLTaskLSLBridge::openItem()
{
    LL_INFOS() << "LLTaskLSLBridge::openItem() " << mUUID << LL_ENDL;
    LLViewerObject* object = gObjectList.findObject(mPanel->getTaskUUID());
    if(!object || object->isInventoryPending())
    {
        return;
    }
// [RLVa:KB] - Checked: 2010-03-27 (RLVa-1.2.0b) | Modified: RLVa-1.1.0a
    if ( (rlv_handler_t::isEnabled()) && (gRlvAttachmentLocks.isLockedAttachment(object->getRootEdit())) )
    {
        RlvUtil::notifyBlockedViewXXX(LLAssetType::AT_SCRIPT);
        return;
    }
// [/RLVa:KB]
    if (object->permModify() || gAgent.isGodlike())
    {
        LLSD floater_key;
        floater_key["taskid"] = mPanel->getTaskUUID();
        floater_key["itemid"] = mUUID;

        LLLiveLSLEditor* preview = LLFloaterReg::showTypedInstance<LLLiveLSLEditor>("preview_scriptedit", floater_key, TAKE_FOCUS_YES);
        if (preview)
        {
            LLSelectNode *node = LLSelectMgr::getInstance()->getSelection()->getFirstRootNode(NULL, true);
            if (node && node->mValid)
            {
                preview->setObjectName(node->mName);
            }
            preview->setObjectID(mPanel->getTaskUUID());
        }
    }
    else
    {
        LLNotificationsUtil::add("CannotOpenScriptObjectNoMod");
    }
}

bool LLTaskLSLBridge::removeItem()
{
    LLFloaterReg::hideInstance("preview_scriptedit", LLSD(mUUID));
    return LLTaskInvFVBridge::removeItem();
}

///----------------------------------------------------------------------------
/// Class LLTaskObjectBridge
///----------------------------------------------------------------------------

class LLTaskObjectBridge : public LLTaskInvFVBridge
{
public:
    LLTaskObjectBridge(LLPanelObjectInventory* panel,
                       const LLUUID& uuid,
                       const std::string& name,
                       U32 flags = 0) :
        LLTaskInvFVBridge(panel, uuid, name, flags) {}
};

///----------------------------------------------------------------------------
/// Class LLTaskNotecardBridge
///----------------------------------------------------------------------------

class LLTaskNotecardBridge : public LLTaskInvFVBridge
{
public:
    LLTaskNotecardBridge(LLPanelObjectInventory* panel,
                         const LLUUID& uuid,
                         const std::string& name) :
        LLTaskInvFVBridge(panel, uuid, name) {}

    virtual bool canOpenItem() const { return true; }
    virtual void openItem();
    virtual bool removeItem();
};

void LLTaskNotecardBridge::openItem()
{
    LLViewerObject* object = gObjectList.findObject(mPanel->getTaskUUID());
    if(!object || object->isInventoryPending())
    {
        return;
    }

// [RLVa:KB] - Checked: 2010-03-27 (RLVa-1.2.0b) | Modified: RLVa-1.2.0b
    if ( (rlv_handler_t::isEnabled()) && (gRlvAttachmentLocks.isLockedAttachment(object->getRootEdit())) )
    {
        RlvUtil::notifyBlockedViewXXX(LLAssetType::AT_NOTECARD);
        return;
    }
// [/RLVa:KB]

    // Note: even if we are not allowed to modify copyable notecard, we should be able to view it
    LLInventoryItem *item = dynamic_cast<LLInventoryItem*>(object->getInventoryObject(mUUID));
    bool item_copy = item && gAgent.allowOperation(PERM_COPY, item->getPermissions(), GP_OBJECT_MANIPULATE);
    if( item_copy
        || object->permModify()
        || gAgent.isGodlike())
    {
        LLSD floater_key;
        floater_key["taskid"] = mPanel->getTaskUUID();
        floater_key["itemid"] = mUUID;
        LLPreviewNotecard* preview = LLFloaterReg::showTypedInstance<LLPreviewNotecard>("preview_notecard", floater_key, TAKE_FOCUS_YES);
        if (preview)
        {
            preview->setObjectID(mPanel->getTaskUUID());
        }
    }
}

bool LLTaskNotecardBridge::removeItem()
{
    LLFloaterReg::hideInstance("preview_notecard", LLSD(mUUID));
    return LLTaskInvFVBridge::removeItem();
}

///----------------------------------------------------------------------------
/// Class LLTaskGestureBridge
///----------------------------------------------------------------------------

class LLTaskGestureBridge : public LLTaskInvFVBridge
{
public:
    LLTaskGestureBridge(LLPanelObjectInventory* panel,
                        const LLUUID& uuid,
                        const std::string& name) :
    LLTaskInvFVBridge(panel, uuid, name) {}

    virtual bool canOpenItem() const { return true; }
    virtual void openItem();
    virtual bool removeItem();
};

void LLTaskGestureBridge::openItem()
{
    LLViewerObject* object = gObjectList.findObject(mPanel->getTaskUUID());
    if(!object || object->isInventoryPending())
    {
        return;
    }
    LLPreviewGesture::show(mUUID, mPanel->getTaskUUID());
}

bool LLTaskGestureBridge::removeItem()
{
    // Don't need to deactivate gesture because gestures inside objects can never be active.
    LLFloaterReg::hideInstance("preview_gesture", LLSD(mUUID));
    return LLTaskInvFVBridge::removeItem();
}

///----------------------------------------------------------------------------
/// Class LLTaskAnimationBridge
///----------------------------------------------------------------------------

class LLTaskAnimationBridge : public LLTaskInvFVBridge
{
public:
    LLTaskAnimationBridge(LLPanelObjectInventory* panel,
                          const LLUUID& uuid,
                          const std::string& name) :
        LLTaskInvFVBridge(panel, uuid, name) {}

    virtual bool canOpenItem() const { return true; }
    virtual void openItem();
    virtual bool removeItem();
};

void LLTaskAnimationBridge::openItem()
{
    LLViewerObject* object = gObjectList.findObject(mPanel->getTaskUUID());
    if(!object || object->isInventoryPending())
    {
        return;
    }

    LLPreviewAnim* preview = LLFloaterReg::showTypedInstance<LLPreviewAnim>("preview_anim", LLSD(mUUID), TAKE_FOCUS_YES);
    if (preview && (object->permModify() || gAgent.isGodlike()))
    {
        preview->setObjectID(mPanel->getTaskUUID());
    }
}

bool LLTaskAnimationBridge::removeItem()
{
    LLFloaterReg::hideInstance("preview_anim", LLSD(mUUID));
    return LLTaskInvFVBridge::removeItem();
}

///----------------------------------------------------------------------------
/// Class LLTaskWearableBridge
///----------------------------------------------------------------------------

class LLTaskWearableBridge : public LLTaskInvFVBridge
{
public:
    LLTaskWearableBridge(LLPanelObjectInventory* panel,
                         const LLUUID& uuid,
                         const std::string& name,
                         U32 flags) :
        LLTaskInvFVBridge(panel, uuid, name, flags) {}

    virtual LLUIImagePtr getIcon() const;
};

LLUIImagePtr LLTaskWearableBridge::getIcon() const
{
    return LLInventoryIcon::getIcon(mAssetType, mInventoryType, mFlags, false );
}

///----------------------------------------------------------------------------
/// Class LLTaskSettingsBridge
///----------------------------------------------------------------------------

class LLTaskSettingsBridge : public LLTaskInvFVBridge
{
public:
    LLTaskSettingsBridge(LLPanelObjectInventory* panel,
        const LLUUID& uuid,
        const std::string& name,
        U32 flags) :
        LLTaskInvFVBridge(panel, uuid, name, flags) {}

    virtual LLUIImagePtr getIcon() const;
    virtual LLSettingsType::type_e  getSettingsType() const;
};

LLUIImagePtr LLTaskSettingsBridge::getIcon() const
{
    return LLInventoryIcon::getIcon(mAssetType, mInventoryType, mFlags, false);
}

LLSettingsType::type_e LLTaskSettingsBridge::getSettingsType() const
{
    return LLSettingsType::ST_NONE;
}

///----------------------------------------------------------------------------
/// Class LLTaskMaterialBridge
///----------------------------------------------------------------------------

class LLTaskMaterialBridge : public LLTaskInvFVBridge
{
public:
    LLTaskMaterialBridge(LLPanelObjectInventory* panel,
                         const LLUUID& uuid,
                         const std::string& name) :
        LLTaskInvFVBridge(panel, uuid, name) {}

    bool canOpenItem() const override { return true; }
    void openItem() override;
    bool removeItem() override;
};

void LLTaskMaterialBridge::openItem()
{
    LLViewerObject* object = gObjectList.findObject(mPanel->getTaskUUID());
    if(!object || object->isInventoryPending())
    {
        return;
    }

    // Note: even if we are not allowed to modify copyable notecard, we should be able to view it
    LLInventoryItem *item = dynamic_cast<LLInventoryItem*>(object->getInventoryObject(mUUID));
    bool item_copy = item && gAgent.allowOperation(PERM_COPY, item->getPermissions(), GP_OBJECT_MANIPULATE);
    if( item_copy
        || object->permModify()
        || gAgent.isGodlike())
    {
        LLSD floater_key;
        floater_key["taskid"] = mPanel->getTaskUUID();
        floater_key["itemid"] = mUUID;
        LLMaterialEditor* mat = LLFloaterReg::getTypedInstance<LLMaterialEditor>("material_editor", floater_key);
        if (mat)
        {
            mat->setObjectID(mPanel->getTaskUUID());
            mat->openFloater(floater_key);
            mat->setFocus(true);
        }
    }
}

bool LLTaskMaterialBridge::removeItem()
{
    LLFloaterReg::hideInstance("material_editor", LLSD(mUUID));
    return LLTaskInvFVBridge::removeItem();
}


///----------------------------------------------------------------------------
/// LLTaskInvFVBridge impl
//----------------------------------------------------------------------------

LLTaskInvFVBridge* LLTaskInvFVBridge::createObjectBridge(LLPanelObjectInventory* panel,
                                                         LLInventoryObject* object)
{
    LLTaskInvFVBridge* new_bridge = NULL;
    const LLInventoryItem* item = dynamic_cast<LLInventoryItem*>(object);
    const U32 itemflags = ( NULL == item ? 0 : item->getFlags() );
    LLAssetType::EType type = object ? object->getType() : LLAssetType::AT_CATEGORY;
    LLUUID object_id = object ? object->getUUID() : LLUUID::null;
    std::string object_name = object ? object->getName() : std::string();

    switch(type)
    {
    case LLAssetType::AT_TEXTURE:
        new_bridge = new LLTaskTextureBridge(panel,
                             object_id,
                             object_name);
        break;
    case LLAssetType::AT_SOUND:
        new_bridge = new LLTaskSoundBridge(panel,
                           object_id,
                           object_name);
        break;
    case LLAssetType::AT_LANDMARK:
        new_bridge = new LLTaskLandmarkBridge(panel,
                              object_id,
                              object_name);
        break;
    case LLAssetType::AT_CALLINGCARD:
        new_bridge = new LLTaskCallingCardBridge(panel,
                             object_id,
                             object_name);
        break;
    case LLAssetType::AT_SCRIPT:
        // OLD SCRIPTS DEPRECATED - JC
        LL_WARNS() << "Old script" << LL_ENDL;
        //new_bridge = new LLTaskOldScriptBridge(panel,
        //                                     object_id,
        //                                     object_name);
        break;
    case LLAssetType::AT_OBJECT:
        new_bridge = new LLTaskObjectBridge(panel,
                            object_id,
                            object_name,
                            itemflags);
        break;
    case LLAssetType::AT_NOTECARD:
        new_bridge = new LLTaskNotecardBridge(panel,
                              object_id,
                              object_name);
        break;
    case LLAssetType::AT_ANIMATION:
        new_bridge = new LLTaskAnimationBridge(panel,
                               object_id,
                               object_name);
        break;
    case LLAssetType::AT_GESTURE:
        new_bridge = new LLTaskGestureBridge(panel,
                             object_id,
                             object_name);
        break;
    case LLAssetType::AT_CLOTHING:
    case LLAssetType::AT_BODYPART:
        new_bridge = new LLTaskWearableBridge(panel,
                              object_id,
                              object_name,
                              itemflags);
        break;
    case LLAssetType::AT_CATEGORY:
        new_bridge = new LLTaskCategoryBridge(panel,
                              object_id,
                              object_name);
        break;
    case LLAssetType::AT_LSL_TEXT:
        new_bridge = new LLTaskLSLBridge(panel,
                         object_id,
                         object_name);
        break;
    case LLAssetType::AT_SETTINGS:
        new_bridge = new LLTaskSettingsBridge(panel,
                                          object_id,
                                          object_name,
                                          itemflags);
        break;
    case LLAssetType::AT_MATERIAL:
        new_bridge = new LLTaskMaterialBridge(panel,
                              object_id,
                              object_name);
        break;
    default:
        LL_INFOS() << "Unhandled inventory type (llassetstorage.h): "
                << (S32)type << LL_ENDL;
        break;
    }
    return new_bridge;
}


///----------------------------------------------------------------------------
/// Class LLPanelObjectInventory
///----------------------------------------------------------------------------

static LLDefaultChildRegistry::Register<LLPanelObjectInventory> r("panel_inventory_object");

void do_nothing()
{
}

// Default constructor
LLPanelObjectInventory::LLPanelObjectInventory(const LLPanelObjectInventory::Params& p) :
    LLPanel(p),
    mScroller(NULL),
    mFolders(NULL),
    mHaveInventory(false),
    mIsInventoryEmpty(true),
    mInventoryNeedsUpdate(false),
    mInventoryViewModel(p.name),
    mShowRootFolder(p.show_root_folder)
{
    // Setup context menu callbacks
    mCommitCallbackRegistrar.add("Inventory.DoToSelected", boost::bind(&LLPanelObjectInventory::doToSelected, this, _2));
    mCommitCallbackRegistrar.add("Inventory.EmptyTrash", boost::bind(&LLInventoryModel::emptyFolderType, &gInventory, "ConfirmEmptyTrash", LLFolderType::FT_TRASH));
    mCommitCallbackRegistrar.add("Inventory.EmptyLostAndFound", boost::bind(&LLInventoryModel::emptyFolderType, &gInventory, "ConfirmEmptyLostAndFound", LLFolderType::FT_LOST_AND_FOUND));
    mCommitCallbackRegistrar.add("Inventory.DoCreate", boost::bind(&do_nothing));
    mCommitCallbackRegistrar.add("Inventory.AttachObject", boost::bind(&do_nothing));
    mCommitCallbackRegistrar.add("Inventory.BeginIMSession", boost::bind(&do_nothing));
    mCommitCallbackRegistrar.add("Inventory.Share",  boost::bind(&LLAvatarActions::shareWithAvatars, this));
    mCommitCallbackRegistrar.add("Inventory.FileUploadLocation", boost::bind(&do_nothing));
    mCommitCallbackRegistrar.add("Inventory.SetFavoritesFolder", boost::bind(&do_nothing)); // <FS:Ansariel> Prevent warning "No callback found for: 'Inventory.SetFavoritesFolder' in control: Set Favorites folder"
    mCommitCallbackRegistrar.add("Inventory.ResetFavoritesFolder", boost::bind(&do_nothing)); // <FS:Ansariel> Prevent warning "No callback found for: 'Inventory.ResetFavoritesFolder' in control: Reset Favorites folder"
    mCommitCallbackRegistrar.add("Inventory.CustomAction", boost::bind(&do_nothing)); // <FS:Ansariel> Prevent warning "No callback found for: 'Inventory.CustomAction' in control: Find Links"
}

// Destroys the object
LLPanelObjectInventory::~LLPanelObjectInventory()
{
    if (!gIdleCallbacks.deleteFunction(idle, this))
    {
        LL_WARNS() << "LLPanelObjectInventory::~LLPanelObjectInventory() failed to delete callback" << LL_ENDL;
    }
}

bool LLPanelObjectInventory::postBuild()
{
    // clear contents and initialize menus, sets up mFolders
    reset();

    // Register an idle update callback
    gIdleCallbacks.addFunction(idle, this);

    return true;
}

void LLPanelObjectInventory::doToSelected(const LLSD& userdata)
{
    LLInventoryAction::doToSelected(&gInventory, mFolders, userdata.asString());
}

void LLPanelObjectInventory::clearContents()
{
    mHaveInventory = false;
    mIsInventoryEmpty = true;
    if (LLToolDragAndDrop::getInstance() && LLToolDragAndDrop::getInstance()->getSource() == LLToolDragAndDrop::SOURCE_WORLD)
    {
        LLToolDragAndDrop::getInstance()->endDrag();
    }

    clearItemIDs();

    if( mScroller )
    {
        // removes mFolders
        removeChild( mScroller ); //*TODO: Really shouldn't do this during draw()/refresh()
        mScroller->die();
        mScroller = NULL;
        mFolders = NULL;
    }
}


void LLPanelObjectInventory::reset()
{
    clearContents();

    mCommitCallbackRegistrar.pushScope(); // push local callbacks

    // Reset the inventory model to show all folders by default
    mInventoryViewModel.getFilter().setShowFolderState(LLInventoryFilter::SHOW_ALL_FOLDERS);

    // Create a new folder view root
    LLRect dummy_rect(0, 1, 1, 0);
    LLFolderView::Params p;
    p.name = "task inventory";
    p.title = "task inventory";
    p.parent_panel = this;
    p.tool_tip= LLTrans::getString("PanelContentsTooltip");
    p.listener = LLTaskInvFVBridge::createObjectBridge(this, NULL);
    p.folder_indentation = -14; // subtract space normally reserved for folder expanders
    p.view_model = &mInventoryViewModel;
    p.root = NULL;
    p.options_menu = "menu_inventory.xml";

    // <FS:Ansariel> Inventory specials
    p.for_inventory = true;

    static LLCachedControl<S32> fsFolderViewItemHeight(*LLUI::getInstance()->mSettingGroups["config"], "FSFolderViewItemHeight");
    const LLFolderViewItem::Params& default_params = LLUICtrlFactory::getDefaultParams<LLFolderViewItem>();
    p.item_height = fsFolderViewItemHeight;
    p.item_top_pad = default_params.item_top_pad - (default_params.item_height - fsFolderViewItemHeight) / 2 - 1;
    // </FS:Ansariel>

    mFolders = LLUICtrlFactory::create<LLFolderView>(p);

    mFolders->setCallbackRegistrar(&mCommitCallbackRegistrar);
    mFolders->setEnableRegistrar(&mEnableCallbackRegistrar);

    if (hasFocus())
    {
        LLEditMenuHandler::gEditMenuHandler = mFolders;
    }

    int offset = hasBorder() ? getBorder()->getBorderWidth() << 1 : 0;
    LLRect scroller_rect(0, getRect().getHeight() - offset, getRect().getWidth() - offset, 0);
    LLScrollContainer::Params scroll_p;
    scroll_p.name("task inventory scroller");
    scroll_p.rect(scroller_rect);
    scroll_p.tab_stop(true);
    scroll_p.follows.flags(FOLLOWS_ALL);
    mScroller = LLUICtrlFactory::create<LLFolderViewScrollContainer>(scroll_p);
    addChild(mScroller);
    mScroller->addChild(mFolders);

    mFolders->setScrollContainer( mScroller );

    mCommitCallbackRegistrar.popScope();
}

void LLPanelObjectInventory::inventoryChanged(LLViewerObject* object,
                                        LLInventoryObject::object_list_t* inventory,
                                        S32 serial_num,
                                        void* data)
{
    if(!object) return;

    //LL_INFOS() << "invetnory arrived: \n"
    //      << " panel UUID: " << panel->mTaskUUID << "\n"
    //      << " task  UUID: " << object->mID << LL_ENDL;
    if(mTaskUUID == object->mID)
    {
        mInventoryNeedsUpdate = true;
    }

    // <FS:Ansariel> Keep legacy properties floater
    // refresh any properties floaters that are hanging around.
    if(inventory)
    {
        for (LLInventoryObject::object_list_t::const_iterator iter = inventory->begin();
             iter != inventory->end(); )
        {
            LLInventoryObject* item = *iter++;
            LLFloaterProperties* floater = LLFloaterReg::findTypedInstance<LLFloaterProperties>("properties", item->getUUID());
            if(floater)
            {
                floater->refresh();
            }
        }
    }
    // </FS:Ansariel>
}

void LLPanelObjectInventory::updateInventory()
{
    //LL_INFOS() << "inventory arrived: \n"
    //      << " panel UUID: " << panel->mTaskUUID << "\n"
    //      << " task  UUID: " << object->mID << LL_ENDL;
    // We're still interested in this task's inventory.
    std::vector<LLUUID> selected_item_ids;
    std::set<LLFolderViewItem*> selected_items;
    bool inventory_has_focus = false;
    if (mHaveInventory && mFolders)
    {
        selected_items = mFolders->getSelectionList();
        inventory_has_focus = gFocusMgr.childHasKeyboardFocus(mFolders);
    }
    for (std::set<LLFolderViewItem*>::iterator it = selected_items.begin(), end_it = selected_items.end();
        it != end_it;
        ++it)
    {
        selected_item_ids.push_back(static_cast<LLFolderViewModelItemInventory*>((*it)->getViewModelItem())->getUUID());
    }

    LLViewerObject* objectp = gObjectList.findObject(mTaskUUID);
    if (objectp)
    {
        LLInventoryObject* inventory_root = objectp->getInventoryRoot();
        LLInventoryObject::object_list_t contents;
        objectp->getInventoryContents(contents);

        if (inventory_root)
        {
            reset();
            mIsInventoryEmpty = false;
            createFolderViews(inventory_root, contents);
            mFolders->setEnabled(true);
        }
        else
        {
            // TODO: create an empty inventory
            mIsInventoryEmpty = true;
        }

        mHaveInventory = !mIsInventoryEmpty || !objectp->isInventoryDirty();
        if (objectp->isInventoryDirty())
        {
            // Inventory is dirty, yet we received inventoryChanged() callback.
            // User changed something during ongoing request.
            // Rerequest. It will clear dirty flag and won't create dupplicate requests.
            objectp->requestInventory();
        }
    }
    else
    {
        // TODO: create an empty inventory
        mIsInventoryEmpty = true;
        mHaveInventory = true;
    }

    // restore previous selection
    std::vector<LLUUID>::iterator selection_it;
    bool first_item = true;
    for (selection_it = selected_item_ids.begin(); selection_it != selected_item_ids.end(); ++selection_it)
    {
        LLFolderViewItem* selected_item = getItemByID(*selection_it);

        if (selected_item)
        {
            //HACK: "set" first item then "change" each other one to get keyboard focus right
            if (first_item)
            {
                mFolders->setSelection(selected_item, true, inventory_has_focus);
                first_item = false;
            }
            else
            {
                mFolders->changeSelection(selected_item, true);
            }
        }
    }

    if (mFolders)
    {
        mFolders->requestArrange();
    }
    mInventoryNeedsUpdate = false;
    // Edit menu handler is set in onFocusReceived
}

// *FIX: This is currently a very expensive operation, because we have
// to iterate through the inventory one time for each category. This
// leads to an N^2 based on the category count. This could be greatly
// speeded with an efficient multimap implementation, but we don't
// have that in our current arsenal.
void LLPanelObjectInventory::createFolderViews(LLInventoryObject* inventory_root, LLInventoryObject::object_list_t& contents)
{
    if (!inventory_root)
    {
        return;
    }
    // Create a visible root category.
    LLTaskInvFVBridge* bridge = NULL;
    bridge = LLTaskInvFVBridge::createObjectBridge(this, inventory_root);
    if(bridge)
    {
        LLUIColor item_color = LLUIColorTable::instance().getColor("MenuItemEnabledColor", DEFAULT_WHITE);

        LLFolderViewFolder::Params p;
        p.name = inventory_root->getName();
        p.tool_tip = p.name;
        p.root = mFolders;
        p.listener = bridge;
        p.font_color = item_color;
        p.font_highlight_color = item_color;

        // <FS:Ansariel> Inventory specials
        p.for_inventory = true;

        static LLCachedControl<S32> fsFolderViewItemHeight(*LLUI::getInstance()->mSettingGroups["config"], "FSFolderViewItemHeight");
        const LLFolderViewItem::Params& default_params = LLUICtrlFactory::getDefaultParams<LLFolderViewItem>();
        p.item_height = fsFolderViewItemHeight;
        p.item_top_pad = default_params.item_top_pad - (default_params.item_height - fsFolderViewItemHeight) / 2 - 1;
        // </FS:Ansariel>

        LLFolderViewFolder* new_folder = LLUICtrlFactory::create<LLFolderViewFolder>(p);

        if (mShowRootFolder)
        {
            new_folder->addToFolder(mFolders);
            new_folder->toggleOpen();
        }

        if (!contents.empty())
        {
            createViewsForCategory(&contents, inventory_root, mShowRootFolder ? new_folder : mFolders);
        }

        if (mShowRootFolder)
        {
            // Refresh for label to add item count
            new_folder->refresh();
        }
    }
}

typedef std::pair<LLInventoryObject*, LLFolderViewFolder*> obj_folder_pair;

void LLPanelObjectInventory::createViewsForCategory(LLInventoryObject::object_list_t* inventory,
                                              LLInventoryObject* parent,
                                              LLFolderViewFolder* folder)
{
    LLUIColor item_color = LLUIColorTable::instance().getColor("MenuItemEnabledColor", DEFAULT_WHITE);

    // Find all in the first pass
    std::vector<obj_folder_pair*> child_categories;
    LLTaskInvFVBridge* bridge;
    LLFolderViewItem* view;

    LLInventoryObject::object_list_t::iterator it = inventory->begin();
    LLInventoryObject::object_list_t::iterator end = inventory->end();
    for( ; it != end; ++it)
    {
        LLInventoryObject* obj = *it;

        if(parent->getUUID() == obj->getParentUUID())
        {
            bridge = LLTaskInvFVBridge::createObjectBridge(this, obj);
            if(!bridge)
            {
                continue;
            }
            if(LLAssetType::AT_CATEGORY == obj->getType())
            {
                LLFolderViewFolder::Params p;
                p.name = obj->getName();
                p.root = mFolders;
                p.listener = bridge;
                p.tool_tip = p.name;
                p.font_color = item_color;
                p.font_highlight_color = item_color;

                // <FS:Ansariel> Inventory specials
                p.for_inventory = true;

                static LLCachedControl<S32> fsFolderViewItemHeight(*LLUI::getInstance()->mSettingGroups["config"], "FSFolderViewItemHeight");
                const LLFolderViewItem::Params& default_params = LLUICtrlFactory::getDefaultParams<LLFolderViewItem>();
                p.item_height = fsFolderViewItemHeight;
                p.item_top_pad = default_params.item_top_pad - (default_params.item_height - fsFolderViewItemHeight) / 2 - 1;
                // </FS:Ansariel>

                view = LLUICtrlFactory::create<LLFolderViewFolder>(p);
                child_categories.push_back(new obj_folder_pair(obj,
                                                         (LLFolderViewFolder*)view));
            }
            else
            {
                LLFolderViewItem::Params params;
                params.name(obj->getName());
                params.creation_date(bridge->getCreationDate());
                params.root(mFolders);
                params.listener(bridge);
                params.rect(LLRect());
                params.tool_tip = params.name;
                params.font_color = item_color;
                params.font_highlight_color = item_color;

                // <FS:Ansariel> Inventory specials
                params.for_inventory = true;

                static LLCachedControl<S32> fsFolderViewItemHeight(*LLUI::getInstance()->mSettingGroups["config"], "FSFolderViewItemHeight");
                const LLFolderViewItem::Params& default_params = LLUICtrlFactory::getDefaultParams<LLFolderViewItem>();
                params.item_height = fsFolderViewItemHeight;
                params.item_top_pad = default_params.item_top_pad - (default_params.item_height - fsFolderViewItemHeight) / 2 - 1;
                // </FS:Ansariel>

                view = LLUICtrlFactory::create<LLFolderViewItem> (params);
            }
            view->addToFolder(folder);
            addItemID(obj->getUUID(), view);
        }
    }

    // now, for each category, do the second pass
    for(S32 i = 0; i < child_categories.size(); i++)
    {
        createViewsForCategory(inventory, child_categories[i]->first,
                               child_categories[i]->second );
        delete child_categories[i];
    }
    folder->setChildrenInited(true);
}

void LLPanelObjectInventory::refresh()
{
    //LL_INFOS() << "LLPanelObjectInventory::refresh()" << LL_ENDL;
    bool has_inventory = false;
    const bool non_root_ok = true;
    LLObjectSelectionHandle selection = LLSelectMgr::getInstance()->getSelection();
    LLSelectNode* node = selection->getFirstRootNode(NULL, non_root_ok);
    if(node && node->mValid)
    {
        LLViewerObject* object = node->getObject();
        if(object && ((selection->getRootObjectCount() == 1)
                      || (selection->getObjectCount() == 1)))
        {
            // determine if we need to make a request. Start with a
            // default based on if we have inventory at all.
            bool make_request = !mHaveInventory;

            // If the task id is different than what we've stored,
            // then make the request.
            if(mTaskUUID != object->mID)
            {
                mTaskUUID = object->mID;
                mAttachmentUUID = object->getAttachmentItemID();
                make_request = true;

                // This is a new object so pre-emptively clear the contents
                // Otherwise we show the old stuff until the update comes in
                clearContents();

                // Register for updates from this object,
                registerVOInventoryListener(object,NULL);
            }
            else if (mAttachmentUUID != object->getAttachmentItemID())
            {
                mAttachmentUUID = object->getAttachmentItemID();
                if (mAttachmentUUID.notNull())
                {
                    // Server unsubsribes viewer (deselects object) from property
                    // updates after "ObjectAttach" so we need to resubscribe
                    LLSelectMgr::getInstance()->sendSelect();
                }
            }

            // Based on the node information, we may need to dirty the
            // object inventory and get it again.
            if(node->mValid)
            {
                if(node->mInventorySerial != object->getInventorySerial() || object->isInventoryDirty())
                {
                    make_request = true;
                }
            }

            // do the request if necessary.
            if(make_request)
            {
                requestVOInventory();
            }
            has_inventory = true;
        }
    }
    if(!has_inventory)
    {
        clearInventoryTask();
    }
    mInventoryViewModel.setTaskID(mTaskUUID);
    //LL_INFOS() << "LLPanelObjectInventory::refresh() " << mTaskUUID << LL_ENDL;
}

void LLPanelObjectInventory::clearInventoryTask()
{
    mTaskUUID = LLUUID::null;
    mAttachmentUUID = LLUUID::null;
    removeVOInventoryListener();
    clearContents();
}

void LLPanelObjectInventory::removeSelectedItem()
{
    if(mFolders)
    {
        mFolders->removeSelectedItems();
    }
}

void LLPanelObjectInventory::startRenamingSelectedItem()
{
    if(mFolders)
    {
        mFolders->startRenamingSelectedItem();
    }
}

void LLPanelObjectInventory::draw()
{
    LLPanel::draw();

    if(mIsInventoryEmpty)
    {
        if((LLUUID::null != mTaskUUID) && (!mHaveInventory))
        {
            LLFontGL::getFontSansSerif()->renderUTF8(LLTrans::getString("LoadingContents"), 0,
                                                     (S32)(getRect().getWidth() * 0.5f),
                                                     10,
                                                     LLColor4( 1, 1, 1, 1 ),
                                                     LLFontGL::HCENTER,
                                                     LLFontGL::BOTTOM);
        }
        else if(mHaveInventory)
        {
            LLFontGL::getFontSansSerif()->renderUTF8(LLTrans::getString("NoContents"), 0,
                                                     (S32)(getRect().getWidth() * 0.5f),
                                                     10,
                                                     LLColor4( 1, 1, 1, 1 ),
                                                     LLFontGL::HCENTER,
                                                     LLFontGL::BOTTOM);
        }
    }
}

void LLPanelObjectInventory::deleteAllChildren()
{
    mScroller = NULL;
    mFolders = NULL;
    LLView::deleteAllChildren();
}

bool LLPanelObjectInventory::handleDragAndDrop(S32 x, S32 y, MASK mask, bool drop, EDragAndDropType cargo_type, void *cargo_data, EAcceptance *accept, std::string& tooltip_msg)
{
    if (mFolders)
    {
        LLFolderViewItem* folderp = mFolders->getNextFromChild(NULL);
        if (!folderp)
        {
            return false;
        }
        // Try to pass on unmodified mouse coordinates
        S32 local_x = x - mFolders->getRect().mLeft;
        S32 local_y = y - mFolders->getRect().mBottom;

        if (mFolders->pointInView(local_x, local_y))
        {
            return mFolders->handleDragAndDrop(local_x, local_y, mask, drop, cargo_type, cargo_data, accept, tooltip_msg);
        }
        else
        {
            //force mouse coordinates to be inside folder rectangle
            return mFolders->handleDragAndDrop(5, 1, mask, drop, cargo_type, cargo_data, accept, tooltip_msg);
        }
    }
    else
    {
        return false;
    }
}

//static
void LLPanelObjectInventory::idle(void* user_data)
{
    LLPanelObjectInventory* self = (LLPanelObjectInventory*)user_data;

    if (self->mFolders)
    {
        self->mFolders->update();
    }
    if (self->mInventoryNeedsUpdate)
    {
        self->updateInventory();
    }
}

void LLPanelObjectInventory::onFocusLost()
{
    // inventory no longer handles cut/copy/paste/delete
    if (LLEditMenuHandler::gEditMenuHandler == mFolders)
    {
        LLEditMenuHandler::gEditMenuHandler = NULL;
    }

    LLPanel::onFocusLost();
}

void LLPanelObjectInventory::onFocusReceived()
{
    // inventory now handles cut/copy/paste/delete
    LLEditMenuHandler::gEditMenuHandler = mFolders;

    LLPanel::onFocusReceived();
}


LLFolderViewItem* LLPanelObjectInventory::getItemByID( const LLUUID& id )
{
    std::map<LLUUID, LLFolderViewItem*>::iterator map_it;
    map_it = mItemMap.find(id);
    if (map_it != mItemMap.end())
    {
        return map_it->second;
    }

    return NULL;
}

void LLPanelObjectInventory::removeItemID( const LLUUID& id )
{
    mItemMap.erase(id);
}

void LLPanelObjectInventory::addItemID( const LLUUID& id, LLFolderViewItem* itemp )
{
    mItemMap[id] = itemp;
}

void LLPanelObjectInventory::clearItemIDs()
{
    mItemMap.clear();
}

bool LLPanelObjectInventory::handleKeyHere( KEY key, MASK mask )
{
    bool handled = false;
    switch (key)
    {
// <FS:Ansariel> Fix broken return key in task inventory
    case KEY_RETURN:
        if (mask == MASK_NONE)
        {
            LLPanelObjectInventory::doToSelected(LLSD("task_open"));
<<<<<<< HEAD
            handled = TRUE;
=======
            handled = true;
>>>>>>> 050d2fef
        }
        break;
// </FS:Ansariel> Fix broken return key in task inventory
    case KEY_DELETE:
#if LL_DARWIN
    case KEY_BACKSPACE:
#endif
        // Delete selected items if delete or backspace key hit on the inventory panel
        // Note: on Mac laptop keyboards, backspace and delete are one and the same
        if (isSelectionRemovable() && mask == MASK_NONE)
        {
            LLInventoryAction::doToSelected(&gInventory, mFolders, "delete");
            handled = true;
        }
        break;
    }
    return handled;
}

bool LLPanelObjectInventory::isSelectionRemovable()
{
    if (!mFolders || !mFolders->getRoot())
    {
        return false;
    }
    std::set<LLFolderViewItem*> selection_set = mFolders->getRoot()->getSelectionList();
    if (selection_set.empty())
    {
        return false;
    }
    for (std::set<LLFolderViewItem*>::iterator iter = selection_set.begin();
        iter != selection_set.end();
        ++iter)
    {
        LLFolderViewItem *item = *iter;
        const LLFolderViewModelItemInventory *listener = dynamic_cast<const LLFolderViewModelItemInventory*>(item->getViewModelItem());
        if (!listener || !listener->isItemRemovable() || listener->isItemInTrash())
        {
            return false;
        }
    }
    return true;
}<|MERGE_RESOLUTION|>--- conflicted
+++ resolved
@@ -302,19 +302,11 @@
     LLViewerObject* object = gObjectList.findObject(mPanel->getTaskUUID());
     if ( (rlv_handler_t::isEnabled()) && (object) && (gRlvAttachmentLocks.isLockedAttachment(object->getRootEdit())) )
     {
-<<<<<<< HEAD
-        return FALSE;
+        return false;
     }
 // [/RLVa:KB]
 
-    if(gAgent.isGodlike()) return TRUE;
-=======
-        return false;
-    }
-// [/RLVa:KB]
-
     if(gAgent.isGodlike()) return true;
->>>>>>> 050d2fef
 //  LLViewerObject* object = gObjectList.findObject(mPanel->getTaskUUID());
     if(object)
     {
@@ -334,11 +326,7 @@
     LLViewerObject* object = gObjectList.findObject(mPanel->getTaskUUID());
     if ( (rlv_handler_t::isEnabled()) && (object) && (gRlvAttachmentLocks.isLockedAttachment(object->getRootEdit())) )
     {
-<<<<<<< HEAD
-        return FALSE;
-=======
         return false;
->>>>>>> 050d2fef
     }
 // [/RLVa:KB]
 
@@ -368,11 +356,7 @@
     //{
     //  return true;
     //}
-<<<<<<< HEAD
-    //return FALSE;
-=======
     //return false;
->>>>>>> 050d2fef
 // [RLVa:KB] - Checked: 2010-04-01 (RLVa-1.2.0c) | Modified: RLVa-1.0.5a
     if (rlv_handler_t::isEnabled())
     {
@@ -381,29 +365,17 @@
         {
             if (gRlvAttachmentLocks.isLockedAttachment(pObj->getRootEdit()))
             {
-<<<<<<< HEAD
-                return FALSE;
-=======
                 return false;
->>>>>>> 050d2fef
             }
             else if ( (gRlvHandler.hasBehaviour(RLV_BHVR_UNSIT)) || (gRlvHandler.hasBehaviour(RLV_BHVR_SITTP)) )
             {
                 if ( (isAgentAvatarValid()) && (gAgentAvatarp->isSitting()) && (gAgentAvatarp->getRoot() == pObj->getRootEdit()) )
-<<<<<<< HEAD
-                    return FALSE;
-=======
                     return false;
->>>>>>> 050d2fef
             }
         }
     }
 // [/RLVa:KB]
-<<<<<<< HEAD
-    return TRUE;
-=======
     return true;
->>>>>>> 050d2fef
 }
 
 bool LLTaskInvFVBridge::isItemRemovable(bool check_worn) const
@@ -414,20 +386,12 @@
     {
         if (gRlvAttachmentLocks.isLockedAttachment(object->getRootEdit()))
         {
-<<<<<<< HEAD
-            return FALSE;
-=======
             return false;
->>>>>>> 050d2fef
         }
         else if ( (gRlvHandler.hasBehaviour(RLV_BHVR_UNSIT)) || (gRlvHandler.hasBehaviour(RLV_BHVR_SITTP)) )
         {
             if ( (isAgentAvatarValid()) && (gAgentAvatarp->isSitting()) && (gAgentAvatarp->getRoot() == object->getRootEdit()) )
-<<<<<<< HEAD
-                return FALSE;
-=======
                 return false;
->>>>>>> 050d2fef
         }
     }
 // [/RLVa:KB]
@@ -584,11 +548,7 @@
                 // Kind of redundant due to the note below, but in case that ever gets fixed
                 if ( (rlv_handler_t::isEnabled()) && (gRlvAttachmentLocks.isLockedAttachment(object->getRootEdit())) )
                 {
-<<<<<<< HEAD
-                    return FALSE;
-=======
                     return false;
->>>>>>> 050d2fef
                 }
 // [/RLVa:KB]
                 if (object->isAttachment() && !can_copy)
@@ -773,11 +733,7 @@
                 LLInventoryObject::object_list_t contents;
 
                 object->getInventoryContents(contents);
-<<<<<<< HEAD
-                S32 numElements = contents.size();
-=======
                 S32 numElements = static_cast<S32>(contents.size());
->>>>>>> 050d2fef
 
                 std::string elementsString = "FSObjectInventoryNoElements";
                 if (numElements == 1)
@@ -2160,11 +2116,7 @@
         if (mask == MASK_NONE)
         {
             LLPanelObjectInventory::doToSelected(LLSD("task_open"));
-<<<<<<< HEAD
-            handled = TRUE;
-=======
             handled = true;
->>>>>>> 050d2fef
         }
         break;
 // </FS:Ansariel> Fix broken return key in task inventory
