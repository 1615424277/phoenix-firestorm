--- conflicted
+++ resolved
@@ -357,7 +357,6 @@
 	//	return TRUE;
 	//}
 	//return FALSE;
-<<<<<<< HEAD
 // [RLVa:KB] - Checked: 2010-04-01 (RLVa-1.2.0c) | Modified: RLVa-1.0.5a
 	if (rlv_handler_t::isEnabled())
 	{
@@ -366,20 +365,17 @@
 		{
 			if (gRlvAttachmentLocks.isLockedAttachment(pObj->getRootEdit()))
 			{
-				return FALSE;
+				return false;
 			}
 			else if ( (gRlvHandler.hasBehaviour(RLV_BHVR_UNSIT)) || (gRlvHandler.hasBehaviour(RLV_BHVR_SITTP)) )
 			{
 				if ( (isAgentAvatarValid()) && (gAgentAvatarp->isSitting()) && (gAgentAvatarp->getRoot() == pObj->getRootEdit()) )
-					return FALSE;
+					return false;
 			}
 		}
 	}
 // [/RLVa:KB]
-	return TRUE;
-=======
 	return true;
->>>>>>> 2d8654db
 }
 
 BOOL LLTaskInvFVBridge::isItemRemovable() const
