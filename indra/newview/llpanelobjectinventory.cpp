--- conflicted
+++ resolved
@@ -709,9 +709,19 @@
 
 	if (cat)
 	{
-<<<<<<< HEAD
 		// <FS:Zi> FIRE-24142 - Show number of elements in object inventory
-		//mDisplayName.assign(cat->getName());
+        //std::string name = cat->getName();
+        //if (mChildren.size() > 0)
+        //{
+        //    // Add item count
+        //    // Normally we would be using getLabelSuffix for this
+        //    // but object's inventory just uses displaynames
+        //    LLStringUtil::format_map_t args;
+        //    args["[ITEMS_COUNT]"] = llformat("%d", mChildren.size());
+
+        //    name.append(" " + LLTrans::getString("InventoryItemsCount", args));
+        //}
+		//mDisplayName.assign(name);
 		if (cat->getParentUUID().isNull() && cat->getName() == "Contents")
 		{
 			LLViewerObject* object = gObjectList.findObject(mPanel->getTaskUUID());
@@ -751,20 +761,6 @@
 			mDisplayName.assign(cat->getName());
 		}
 		// </FS:Ansariel>
-=======
-        std::string name = cat->getName();
-        if (mChildren.size() > 0)
-        {
-            // Add item count
-            // Normally we would be using getLabelSuffix for this
-            // but object's inventory just uses displaynames
-            LLStringUtil::format_map_t args;
-            args["[ITEMS_COUNT]"] = llformat("%d", mChildren.size());
-
-            name.append(" " + LLTrans::getString("InventoryItemsCount", args));
-        }
-		mDisplayName.assign(name);
->>>>>>> 7cdc3e2f
 	}
 
 	return mDisplayName;
