--- conflicted
+++ resolved
@@ -1283,10 +1283,6 @@
     return LLSettingsType::ST_NONE; 
 }
 
-<<<<<<< HEAD
-
-=======
->>>>>>> 3609eabe
 ///----------------------------------------------------------------------------
 /// LLTaskInvFVBridge impl
 //----------------------------------------------------------------------------
@@ -1368,19 +1364,12 @@
 						 object_id,
 						 object_name);
 		break;
-<<<<<<< HEAD
-		break;
-=======
->>>>>>> 3609eabe
 	case LLAssetType::AT_SETTINGS:
 		new_bridge = new LLTaskSettingsBridge(panel,
 										  object_id,
 										  object_name,
                                           itemflags);
-<<<<<<< HEAD
-=======
 		break;
->>>>>>> 3609eabe
 	default:
 		LL_INFOS() << "Unhandled inventory type (llassetstorage.h): "
 				<< (S32)type << LL_ENDL;
