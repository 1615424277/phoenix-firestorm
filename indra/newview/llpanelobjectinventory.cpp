/**
 * @file llsidepanelinventory.cpp
 * @brief LLPanelObjectInventory class implementation
 *
 * $LicenseInfo:firstyear=2002&license=viewerlgpl$
 * Second Life Viewer Source Code
 * Copyright (C) 2010, Linden Research, Inc.
 *
 * This library is free software; you can redistribute it and/or
 * modify it under the terms of the GNU Lesser General Public
 * License as published by the Free Software Foundation;
 * version 2.1 of the License only.
 *
 * This library is distributed in the hope that it will be useful,
 * but WITHOUT ANY WARRANTY; without even the implied warranty of
 * MERCHANTABILITY or FITNESS FOR A PARTICULAR PURPOSE.  See the GNU
 * Lesser General Public License for more details.
 *
 * You should have received a copy of the GNU Lesser General Public
 * License along with this library; if not, write to the Free Software
 * Foundation, Inc., 51 Franklin Street, Fifth Floor, Boston, MA  02110-1301  USA
 *
 * Linden Research, Inc., 945 Battery Street, San Francisco, CA  94111  USA
 * $/LicenseInfo$
 */

//*****************************************************************************
//
// Implementation of the panel inventory - used to view and control a
// task's inventory.
//
//*****************************************************************************

#include "llviewerprecompiledheaders.h"

#include "llpanelobjectinventory.h"

#include "llmenugl.h"
#include "llnotificationsutil.h"
#include "roles_constants.h"

#include "llagent.h"
#include "llavataractions.h"
#include "llcallbacklist.h"
#include "llbuycurrencyhtml.h"
#include "llfloaterreg.h"
#include "llfolderview.h"
#include "llinventorybridge.h"
#include "llinventorydefines.h"
#include "llinventoryicon.h"
#include "llinventoryfilter.h"
#include "llinventoryfunctions.h"
#include "llmaterialeditor.h"
#include "llpreviewanim.h"
#include "llpreviewgesture.h"
#include "llpreviewnotecard.h"
#include "llpreviewscript.h"
#include "llpreviewsound.h"
#include "llpreviewtexture.h"
#include "llscrollcontainer.h"
#include "llselectmgr.h"
#include "llstatusbar.h"
#include "lltooldraganddrop.h"
#include "lltrans.h"
#include "llviewerassettype.h"
#include "llviewerinventory.h"
#include "llviewerregion.h"
#include "llviewerobjectlist.h"
#include "llviewermessage.h"

const LLColor4U DEFAULT_WHITE(255, 255, 255);

///----------------------------------------------------------------------------
/// Class LLTaskInvFVBridge
///----------------------------------------------------------------------------

class LLTaskInvFVBridge : public LLFolderViewModelItemInventory
{
protected:
    LLUUID mUUID;
    std::string mName;
    mutable std::string mDisplayName;
    mutable std::string mSearchableName;
    LLPanelObjectInventory* mPanel;
    U32 mFlags;
    LLAssetType::EType mAssetType;
    LLInventoryType::EType mInventoryType;

    LLInventoryObject* findInvObject() const;
    LLInventoryItem* findItem() const;

public:
    LLTaskInvFVBridge(LLPanelObjectInventory* panel,
                      const LLUUID& uuid,
                      const std::string& name,
                      U32 flags=0);
    virtual ~LLTaskInvFVBridge() {}

    virtual LLFontGL::StyleFlags getLabelStyle() const { return LLFontGL::NORMAL; }
    virtual std::string getLabelSuffix() const { return LLStringUtil::null; }

    static LLTaskInvFVBridge* createObjectBridge(LLPanelObjectInventory* panel,
                                                 LLInventoryObject* object);
    void showProperties();
    S32 getPrice();

    // LLFolderViewModelItemInventory functionality
    virtual const std::string& getName() const;
    virtual const std::string& getDisplayName() const;
    virtual const std::string& getSearchableName() const;

    virtual std::string getSearchableDescription() const {return LLStringUtil::null;}
    virtual std::string getSearchableCreatorName() const {return LLStringUtil::null;}
    virtual std::string getSearchableUUIDString() const {return LLStringUtil::null;}


    virtual PermissionMask getPermissionMask() const { return PERM_NONE; }
    /*virtual*/ LLFolderType::EType getPreferredType() const { return LLFolderType::FT_NONE; }
    virtual const LLUUID& getUUID() const { return mUUID; }
    virtual const LLUUID& getThumbnailUUID() const { return LLUUID::null;}
<<<<<<< HEAD
	virtual time_t getCreationDate() const;
	virtual void setCreationDate(time_t creation_date_utc);

	virtual LLUIImagePtr getIcon() const;
	virtual void openItem();
	virtual bool canOpenItem() const { return false; }
	virtual void closeItem() {}
	virtual void selectItem() {}
    virtual void navigateToFolder(bool new_window = false, bool change_mode = false) {}
	virtual bool isItemRenameable() const;
	virtual bool renameItem(const std::string& new_name);
	virtual bool isItemMovable() const;
	virtual bool isItemRemovable() const;
	virtual bool removeItem();
	virtual void removeBatch(std::vector<LLFolderViewModelItem*>& batch);
	virtual void move(LLFolderViewModelItem* parent_listener);	
    virtual bool isItemCopyable(bool can_copy_as_link = true) const;
	virtual bool copyToClipboard() const;
	virtual bool cutToClipboard();
	virtual bool isClipboardPasteable() const;
	virtual void pasteFromClipboard();
	virtual void pasteLinkFromClipboard();
	virtual void buildContextMenu(LLMenuGL& menu, U32 flags);
	virtual void performAction(LLInventoryModel* model, std::string action);
	virtual bool isUpToDate() const { return true; }
	virtual bool hasChildren() const { return false; }
	virtual LLInventoryType::EType getInventoryType() const { return LLInventoryType::IT_NONE; }
	virtual LLWearableType::EType getWearableType() const { return LLWearableType::WT_NONE; }
=======
    virtual time_t getCreationDate() const;
    virtual void setCreationDate(time_t creation_date_utc);

    virtual LLUIImagePtr getIcon() const;
    virtual void openItem();
    virtual BOOL canOpenItem() const { return FALSE; }
    virtual void closeItem() {}
    virtual void selectItem() {}
    virtual void navigateToFolder(bool new_window = false, bool change_mode = false) {}
    virtual BOOL isItemRenameable() const;
    virtual BOOL renameItem(const std::string& new_name);
    virtual BOOL isItemMovable() const;
    virtual BOOL isItemRemovable(bool check_worn = true) const;
    virtual BOOL removeItem();
    virtual void removeBatch(std::vector<LLFolderViewModelItem*>& batch);
    virtual void move(LLFolderViewModelItem* parent_listener);
    virtual bool isItemCopyable(bool can_copy_as_link = true) const;
    virtual BOOL copyToClipboard() const;
    virtual BOOL cutToClipboard();
    virtual BOOL isClipboardPasteable() const;
    virtual void pasteFromClipboard();
    virtual void pasteLinkFromClipboard();
    virtual void buildContextMenu(LLMenuGL& menu, U32 flags);
    virtual void performAction(LLInventoryModel* model, std::string action);
    virtual BOOL isUpToDate() const { return TRUE; }
    virtual bool hasChildren() const { return FALSE; }
    virtual LLInventoryType::EType getInventoryType() const { return LLInventoryType::IT_NONE; }
    virtual LLWearableType::EType getWearableType() const { return LLWearableType::WT_NONE; }
>>>>>>> e1623bb2
    virtual LLSettingsType::type_e getSettingsType() const { return LLSettingsType::ST_NONE; }
    virtual EInventorySortGroup getSortGroup() const { return SG_ITEM; }
    virtual LLInventoryObject* getInventoryObject() const { return findInvObject(); }


<<<<<<< HEAD
	// LLDragAndDropBridge functionality
	virtual LLToolDragAndDrop::ESource getDragSource() const { return LLToolDragAndDrop::SOURCE_WORLD; }
	virtual bool startDrag(EDragAndDropType* type, LLUUID* id) const;
	virtual bool dragOrDrop(MASK mask, bool drop,
							EDragAndDropType cargo_type,
							void* cargo_data,
							std::string& tooltip_msg);
=======
    // LLDragAndDropBridge functionality
    virtual LLToolDragAndDrop::ESource getDragSource() const { return LLToolDragAndDrop::SOURCE_WORLD; }
    virtual BOOL startDrag(EDragAndDropType* type, LLUUID* id) const;
    virtual BOOL dragOrDrop(MASK mask, BOOL drop,
                            EDragAndDropType cargo_type,
                            void* cargo_data,
                            std::string& tooltip_msg);
>>>>>>> e1623bb2
};

LLTaskInvFVBridge::LLTaskInvFVBridge(
    LLPanelObjectInventory* panel,
    const LLUUID& uuid,
    const std::string& name,
    U32 flags)
:   LLFolderViewModelItemInventory(panel->getRootViewModel()),
    mUUID(uuid),
    mName(name),
    mPanel(panel),
    mFlags(flags),
    mAssetType(LLAssetType::AT_NONE),
    mInventoryType(LLInventoryType::IT_NONE)
{
    const LLInventoryItem *item = findItem();
    if (item)
    {
        mAssetType = item->getType();
        mInventoryType = item->getInventoryType();
    }
}

LLInventoryObject* LLTaskInvFVBridge::findInvObject() const
{
    LLViewerObject* object = gObjectList.findObject(mPanel->getTaskUUID());
    if (object)
    {
        return object->getInventoryObject(mUUID);
    }
    return NULL;
}


LLInventoryItem* LLTaskInvFVBridge::findItem() const
{
    return dynamic_cast<LLInventoryItem*>(findInvObject());
}

void LLTaskInvFVBridge::showProperties()
{
    show_task_item_profile(mUUID, mPanel->getTaskUUID());
}

S32 LLTaskInvFVBridge::getPrice()
{
    LLInventoryItem* item = findItem();
    if(item)
    {
        return item->getSaleInfo().getSalePrice();
    }
    else
    {
        return -1;
    }
}

const std::string& LLTaskInvFVBridge::getName() const
{
    return mName;
}

const std::string& LLTaskInvFVBridge::getDisplayName() const
{
    LLInventoryItem* item = findItem();

    if(item)
    {
        mDisplayName.assign(item->getName());

        // Localize "New Script", "New Script 1", "New Script 2", etc.
        if (item->getType() == LLAssetType::AT_LSL_TEXT &&
            LLStringUtil::startsWith(item->getName(), "New Script"))
        {
            LLStringUtil::replaceString(mDisplayName, "New Script", LLTrans::getString("PanelContentsNewScript"));
        }

<<<<<<< HEAD
		const LLPermissions& perm(item->getPermissions());
		bool copy = gAgent.allowOperation(PERM_COPY, perm, GP_OBJECT_MANIPULATE);
		bool mod  = gAgent.allowOperation(PERM_MODIFY, perm, GP_OBJECT_MANIPULATE);
		bool xfer = gAgent.allowOperation(PERM_TRANSFER, perm, GP_OBJECT_MANIPULATE);
=======
        const LLPermissions& perm(item->getPermissions());
        BOOL copy = gAgent.allowOperation(PERM_COPY, perm, GP_OBJECT_MANIPULATE);
        BOOL mod  = gAgent.allowOperation(PERM_MODIFY, perm, GP_OBJECT_MANIPULATE);
        BOOL xfer = gAgent.allowOperation(PERM_TRANSFER, perm, GP_OBJECT_MANIPULATE);
>>>>>>> e1623bb2

        if(!copy)
        {
            mDisplayName.append(LLTrans::getString("no_copy"));
        }
        if(!mod)
        {
            mDisplayName.append(LLTrans::getString("no_modify"));
        }
        if(!xfer)
        {
            mDisplayName.append(LLTrans::getString("no_transfer"));
        }
    }

    mSearchableName.assign(mDisplayName + getLabelSuffix());

    return mDisplayName;
}

const std::string& LLTaskInvFVBridge::getSearchableName() const
{
    return mSearchableName;
}


// BUG: No creation dates for task inventory
time_t LLTaskInvFVBridge::getCreationDate() const
{
    return 0;
}

void LLTaskInvFVBridge::setCreationDate(time_t creation_date_utc)
{}


LLUIImagePtr LLTaskInvFVBridge::getIcon() const
{
<<<<<<< HEAD
	const bool item_is_multi = (mFlags & LLInventoryItemFlags::II_FLAGS_OBJECT_HAS_MULTIPLE_ITEMS);
=======
    const BOOL item_is_multi = (mFlags & LLInventoryItemFlags::II_FLAGS_OBJECT_HAS_MULTIPLE_ITEMS);
>>>>>>> e1623bb2

    return LLInventoryIcon::getIcon(mAssetType, mInventoryType, 0, item_is_multi );
}

void LLTaskInvFVBridge::openItem()
{
    // no-op.
    LL_DEBUGS() << "LLTaskInvFVBridge::openItem()" << LL_ENDL;
}

bool LLTaskInvFVBridge::isItemRenameable() const
{
<<<<<<< HEAD
	if(gAgent.isGodlike()) return true;
	LLViewerObject* object = gObjectList.findObject(mPanel->getTaskUUID());
	if(object)
	{
		LLInventoryItem* item = (LLInventoryItem*)(object->getInventoryObject(mUUID));
		if(item && gAgent.allowOperation(PERM_MODIFY, item->getPermissions(),
										 GP_OBJECT_MANIPULATE, GOD_LIKE))
		{
			return true;
		}
	}
	return false;
=======
    if(gAgent.isGodlike()) return TRUE;
    LLViewerObject* object = gObjectList.findObject(mPanel->getTaskUUID());
    if(object)
    {
        LLInventoryItem* item = (LLInventoryItem*)(object->getInventoryObject(mUUID));
        if(item && gAgent.allowOperation(PERM_MODIFY, item->getPermissions(),
                                         GP_OBJECT_MANIPULATE, GOD_LIKE))
        {
            return TRUE;
        }
    }
    return FALSE;
>>>>>>> e1623bb2
}

bool LLTaskInvFVBridge::renameItem(const std::string& new_name)
{
<<<<<<< HEAD
	LLViewerObject* object = gObjectList.findObject(mPanel->getTaskUUID());
	if(object)
	{
		LLViewerInventoryItem* item = NULL;
		item = (LLViewerInventoryItem*)object->getInventoryObject(mUUID);
		if(item && (gAgent.allowOperation(PERM_MODIFY, item->getPermissions(),
										GP_OBJECT_MANIPULATE, GOD_LIKE)))
		{
			LLPointer<LLViewerInventoryItem> new_item = new LLViewerInventoryItem(item);
			new_item->rename(new_name);
			object->updateInventory(
				new_item,
				TASK_INVENTORY_ITEM_KEY,
				false);
		}
	}
	return true;
=======
    LLViewerObject* object = gObjectList.findObject(mPanel->getTaskUUID());
    if(object)
    {
        LLViewerInventoryItem* item = NULL;
        item = (LLViewerInventoryItem*)object->getInventoryObject(mUUID);
        if(item && (gAgent.allowOperation(PERM_MODIFY, item->getPermissions(),
                                        GP_OBJECT_MANIPULATE, GOD_LIKE)))
        {
            LLPointer<LLViewerInventoryItem> new_item = new LLViewerInventoryItem(item);
            new_item->rename(new_name);
            object->updateInventory(
                new_item,
                TASK_INVENTORY_ITEM_KEY,
                false);
        }
    }
    return TRUE;
>>>>>>> e1623bb2
}

bool LLTaskInvFVBridge::isItemMovable() const
{
<<<<<<< HEAD
	//LLViewerObject* object = gObjectList.findObject(mPanel->getTaskUUID());
	//if(object && (object->permModify() || gAgent.isGodlike()))
	//{
	//	return true;
	//}
	//return false;
	return true;
}

bool LLTaskInvFVBridge::isItemRemovable() const
{
	const LLViewerObject* object = gObjectList.findObject(mPanel->getTaskUUID());
	if(object
	   && (object->permModify() || object->permYouOwner()))
	{
		return true;
	}
	return false;
=======
    //LLViewerObject* object = gObjectList.findObject(mPanel->getTaskUUID());
    //if(object && (object->permModify() || gAgent.isGodlike()))
    //{
    //  return TRUE;
    //}
    //return FALSE;
    return TRUE;
}

BOOL LLTaskInvFVBridge::isItemRemovable(bool check_worn) const
{
    const LLViewerObject* object = gObjectList.findObject(mPanel->getTaskUUID());
    if(object
       && (object->permModify() || object->permYouOwner()))
    {
        return TRUE;
    }
    return FALSE;
>>>>>>> e1623bb2
}

bool remove_task_inventory_callback(const LLSD& notification, const LLSD& response, LLPanelObjectInventory* panel)
{
    S32 option = LLNotificationsUtil::getSelectedOption(notification, response);
    LLViewerObject* object = gObjectList.findObject(notification["payload"]["task_id"].asUUID());
    if(option == 0 && object)
    {
        // yes
        LLSD::array_const_iterator list_end = notification["payload"]["inventory_ids"].endArray();
        for (LLSD::array_const_iterator list_it = notification["payload"]["inventory_ids"].beginArray();
            list_it != list_end;
            ++list_it)
        {
            object->removeInventory(list_it->asUUID());
        }

        // refresh the UI.
        panel->refresh();
    }
    return false;
}

// helper for remove
// ! REFACTOR ! two_uuids_list_t is also defined in llinventorybridge.h, but differently.
typedef std::pair<LLUUID, std::list<LLUUID> > panel_two_uuids_list_t;
typedef std::pair<LLPanelObjectInventory*, panel_two_uuids_list_t> remove_data_t;
bool LLTaskInvFVBridge::removeItem()
{
<<<<<<< HEAD
	if(isItemRemovable() && mPanel)
	{
		LLViewerObject* object = gObjectList.findObject(mPanel->getTaskUUID());
		if(object)
		{
			if(object->permModify())
			{
				// just do it.
				object->removeInventory(mUUID);
				return true;
			}
			else
			{
				LLSD payload;
				payload["task_id"] = mPanel->getTaskUUID();
				payload["inventory_ids"].append(mUUID);
				LLNotificationsUtil::add("RemoveItemWarn", LLSD(), payload, boost::bind(&remove_task_inventory_callback, _1, _2, mPanel));
				return false;
			}
		}
	}
	return false;
=======
    if(isItemRemovable() && mPanel)
    {
        LLViewerObject* object = gObjectList.findObject(mPanel->getTaskUUID());
        if(object)
        {
            if(object->permModify())
            {
                // just do it.
                object->removeInventory(mUUID);
                return TRUE;
            }
            else
            {
                LLSD payload;
                payload["task_id"] = mPanel->getTaskUUID();
                payload["inventory_ids"].append(mUUID);
                LLNotificationsUtil::add("RemoveItemWarn", LLSD(), payload, boost::bind(&remove_task_inventory_callback, _1, _2, mPanel));
                return FALSE;
            }
        }
    }
    return FALSE;
>>>>>>> e1623bb2
}

void   LLTaskInvFVBridge::removeBatch(std::vector<LLFolderViewModelItem*>& batch)
{
    if (!mPanel)
    {
        return;
    }

    LLViewerObject* object = gObjectList.findObject(mPanel->getTaskUUID());
    if (!object)
    {
        return;
    }

    if (!object->permModify())
    {
        LLSD payload;
        payload["task_id"] = mPanel->getTaskUUID();
        for (S32 i = 0; i < (S32)batch.size(); i++)
        {
            LLTaskInvFVBridge* itemp = (LLTaskInvFVBridge*)batch[i];
            payload["inventory_ids"].append(itemp->getUUID());
        }
        LLNotificationsUtil::add("RemoveItemWarn", LLSD(), payload, boost::bind(&remove_task_inventory_callback, _1, _2, mPanel));

    }
    else
    {
        for (S32 i = 0; i < (S32)batch.size(); i++)
        {
            LLTaskInvFVBridge* itemp = (LLTaskInvFVBridge*)batch[i];

            if(itemp->isItemRemovable())
            {
                // just do it.
                object->removeInventory(itemp->getUUID());
            }
        }
    }
}

void LLTaskInvFVBridge::move(LLFolderViewModelItem* parent_listener)
{
}

bool LLTaskInvFVBridge::isItemCopyable(bool can_link) const
{
    LLInventoryItem* item = findItem();
    if(!item) return false;
    return gAgent.allowOperation(PERM_COPY, item->getPermissions(),
                                GP_OBJECT_MANIPULATE);
}

bool LLTaskInvFVBridge::copyToClipboard() const
{
<<<<<<< HEAD
	return false;
=======
    return FALSE;
>>>>>>> e1623bb2
}

bool LLTaskInvFVBridge::cutToClipboard()
{
<<<<<<< HEAD
	return false;
=======
    return FALSE;
>>>>>>> e1623bb2
}

bool LLTaskInvFVBridge::isClipboardPasteable() const
{
<<<<<<< HEAD
	return false;
=======
    return FALSE;
>>>>>>> e1623bb2
}

void LLTaskInvFVBridge::pasteFromClipboard()
{
}

void LLTaskInvFVBridge::pasteLinkFromClipboard()
{
}

bool LLTaskInvFVBridge::startDrag(EDragAndDropType* type, LLUUID* id) const
{
    //LL_INFOS() << "LLTaskInvFVBridge::startDrag()" << LL_ENDL;
    if(mPanel)
    {
        LLViewerObject* object = gObjectList.findObject(mPanel->getTaskUUID());
        if(object)
        {
            LLInventoryItem* inv = NULL;
            if((inv = (LLInventoryItem*)object->getInventoryObject(mUUID)))
            {
                const LLPermissions& perm = inv->getPermissions();
                bool can_copy = gAgent.allowOperation(PERM_COPY, perm,
                                                        GP_OBJECT_MANIPULATE);
                if (object->isAttachment() && !can_copy)
                {
                    //RN: no copy contents of attachments cannot be dragged out
                    // due to a race condition and possible exploit where
                    // attached objects do not update their inventory items
                    // when their contents are manipulated
<<<<<<< HEAD
                    return false;
				}
				if((can_copy && perm.allowTransferTo(gAgent.getID()))
				   || object->permYouOwner())
//				   || gAgent.isGodlike())
=======
                    return FALSE;
                }
                if((can_copy && perm.allowTransferTo(gAgent.getID()))
                   || object->permYouOwner())
//                 || gAgent.isGodlike())
>>>>>>> e1623bb2

                {
                    *type = LLViewerAssetType::lookupDragAndDropType(inv->getType());

<<<<<<< HEAD
					*id = inv->getUUID();
					return true;
				}
			}
		}
	}
	return false;
}

bool LLTaskInvFVBridge::dragOrDrop(MASK mask, bool drop,
								   EDragAndDropType cargo_type,
								   void* cargo_data,
								   std::string& tooltip_msg)
{
	//LL_INFOS() << "LLTaskInvFVBridge::dragOrDrop()" << LL_ENDL;
	return false;
=======
                    *id = inv->getUUID();
                    return TRUE;
                }
            }
        }
    }
    return FALSE;
}

BOOL LLTaskInvFVBridge::dragOrDrop(MASK mask, BOOL drop,
                                   EDragAndDropType cargo_type,
                                   void* cargo_data,
                                   std::string& tooltip_msg)
{
    //LL_INFOS() << "LLTaskInvFVBridge::dragOrDrop()" << LL_ENDL;
    return FALSE;
>>>>>>> e1623bb2
}

// virtual
void LLTaskInvFVBridge::performAction(LLInventoryModel* model, std::string action)
{
    if (action == "task_open")
    {
        openItem();
    }
    else if (action == "task_properties")
    {
        showProperties();
    }
}

void LLTaskInvFVBridge::buildContextMenu(LLMenuGL& menu, U32 flags)
{
    LLInventoryItem* item = findItem();
    std::vector<std::string> items;
    std::vector<std::string> disabled_items;

    if (!item)
    {
        hide_context_entries(menu, items, disabled_items);
        return;
    }

    if (canOpenItem())
    {
        items.push_back(std::string("Task Open"));
    }
    items.push_back(std::string("Task Properties"));
    if ((flags & FIRST_SELECTED_ITEM) == 0)
    {
        disabled_items.push_back(std::string("Task Properties"));
    }
    if(isItemRenameable())
    {
        items.push_back(std::string("Task Rename"));
        if ((flags & FIRST_SELECTED_ITEM) == 0)
        {
            disabled_items.push_back(std::string("Task Rename"));
        }
    }
    if(isItemRemovable())
    {
        items.push_back(std::string("Task Remove"));
    }

    hide_context_entries(menu, items, disabled_items);
}


///----------------------------------------------------------------------------
/// Class LLTaskFolderBridge
///----------------------------------------------------------------------------

class LLTaskCategoryBridge : public LLTaskInvFVBridge
{
public:
<<<<<<< HEAD
	LLTaskCategoryBridge(
		LLPanelObjectInventory* panel,
		const LLUUID& uuid,
		const std::string& name);

	virtual LLUIImagePtr getIcon() const;
	virtual const std::string& getDisplayName() const;
	virtual bool isItemRenameable() const;
	// virtual bool isItemCopyable() const { return false; }
	virtual bool renameItem(const std::string& new_name);
	virtual bool isItemRemovable() const;
	virtual void buildContextMenu(LLMenuGL& menu, U32 flags);
	virtual bool hasChildren() const;
	virtual bool startDrag(EDragAndDropType* type, LLUUID* id) const;
	virtual bool dragOrDrop(MASK mask, bool drop,
							EDragAndDropType cargo_type,
							void* cargo_data,
							std::string& tooltip_msg);
	virtual bool canOpenItem() const { return true; }
	virtual void openItem();
	virtual EInventorySortGroup getSortGroup() const { return SG_NORMAL_FOLDER; }
=======
    LLTaskCategoryBridge(
        LLPanelObjectInventory* panel,
        const LLUUID& uuid,
        const std::string& name);

    virtual LLUIImagePtr getIcon() const;
    virtual const std::string& getDisplayName() const;
    virtual BOOL isItemRenameable() const;
    // virtual BOOL isItemCopyable() const { return FALSE; }
    virtual BOOL renameItem(const std::string& new_name);
    virtual BOOL isItemRemovable(bool check_worn = true) const;
    virtual void buildContextMenu(LLMenuGL& menu, U32 flags);
    virtual bool hasChildren() const;
    virtual BOOL startDrag(EDragAndDropType* type, LLUUID* id) const;
    virtual BOOL dragOrDrop(MASK mask, BOOL drop,
                            EDragAndDropType cargo_type,
                            void* cargo_data,
                            std::string& tooltip_msg);
    virtual BOOL canOpenItem() const { return TRUE; }
    virtual void openItem();
    virtual EInventorySortGroup getSortGroup() const { return SG_NORMAL_FOLDER; }
>>>>>>> e1623bb2
};

LLTaskCategoryBridge::LLTaskCategoryBridge(
    LLPanelObjectInventory* panel,
    const LLUUID& uuid,
    const std::string& name) :
    LLTaskInvFVBridge(panel, uuid, name)
{
}

LLUIImagePtr LLTaskCategoryBridge::getIcon() const
{
    return LLUI::getUIImage("Inv_FolderClosed");
}

// virtual
const std::string& LLTaskCategoryBridge::getDisplayName() const
{
    LLInventoryObject* cat = findInvObject();

    if (cat)
    {
        std::string name = cat->getName();
        if (mChildren.size() > 0)
        {
            // Add item count
            // Normally we would be using getLabelSuffix for this
            // but object's inventory just uses displaynames
            LLStringUtil::format_map_t args;
            args["[ITEMS_COUNT]"] = llformat("%d", mChildren.size());

            name.append(" " + LLTrans::getString("InventoryItemsCount", args));
        }
        mDisplayName.assign(name);
    }

    return mDisplayName;
}

bool LLTaskCategoryBridge::isItemRenameable() const
{
<<<<<<< HEAD
	return false;
=======
    return FALSE;
>>>>>>> e1623bb2
}

bool LLTaskCategoryBridge::renameItem(const std::string& new_name)
{
<<<<<<< HEAD
	return false;
}

bool LLTaskCategoryBridge::isItemRemovable() const
{
	return false;
=======
    return FALSE;
}

BOOL LLTaskCategoryBridge::isItemRemovable(bool check_worn) const
{
    return FALSE;
>>>>>>> e1623bb2
}

void LLTaskCategoryBridge::buildContextMenu(LLMenuGL& menu, U32 flags)
{
    std::vector<std::string> items;
    std::vector<std::string> disabled_items;
    hide_context_entries(menu, items, disabled_items);
}

bool LLTaskCategoryBridge::hasChildren() const
{
<<<<<<< HEAD
	// return true if we have or do know know if we have children.
	// *FIX: For now, return false - we will know for sure soon enough.
	return false;
=======
    // return TRUE if we have or do know know if we have children.
    // *FIX: For now, return FALSE - we will know for sure soon enough.
    return FALSE;
>>>>>>> e1623bb2
}

void LLTaskCategoryBridge::openItem()
{
}

bool LLTaskCategoryBridge::startDrag(EDragAndDropType* type, LLUUID* id) const
{
<<<<<<< HEAD
	//LL_INFOS() << "LLTaskInvFVBridge::startDrag()" << LL_ENDL;
	if(mPanel && mUUID.notNull())
	{
		LLViewerObject* object = gObjectList.findObject(mPanel->getTaskUUID());
		if(object)
		{
			const LLInventoryObject* cat = object->getInventoryObject(mUUID);
			if ( (cat) && (move_inv_category_world_to_agent(mUUID, LLUUID::null, false)) )
			{
				*type = LLViewerAssetType::lookupDragAndDropType(cat->getType());
				*id = mUUID;
				return true;
			}
		}
	}
	return false;
}

bool LLTaskCategoryBridge::dragOrDrop(MASK mask, bool drop,
									  EDragAndDropType cargo_type,
									  void* cargo_data,
									  std::string& tooltip_msg)
{
	//LL_INFOS() << "LLTaskCategoryBridge::dragOrDrop()" << LL_ENDL;
	bool accept = false;
	LLViewerObject* object = gObjectList.findObject(mPanel->getTaskUUID());
	if(object)
	{
		switch(cargo_type)
		{
		case DAD_CATEGORY:
			accept = LLToolDragAndDrop::getInstance()->dadUpdateInventoryCategory(object,drop);
			break;
		case DAD_TEXTURE:
		case DAD_SOUND:
		case DAD_LANDMARK:
		case DAD_OBJECT:
		case DAD_NOTECARD:
		case DAD_CLOTHING:
		case DAD_BODYPART:
		case DAD_ANIMATION:
		case DAD_GESTURE:
		case DAD_CALLINGCARD:
		case DAD_MESH:
        case DAD_SETTINGS:
        case DAD_MATERIAL:
			accept = LLToolDragAndDrop::isInventoryDropAcceptable(object, (LLViewerInventoryItem*)cargo_data);
			if(accept && drop)
			{
				LLToolDragAndDrop::dropInventory(object,
												 (LLViewerInventoryItem*)cargo_data,
												 LLToolDragAndDrop::getInstance()->getSource(),
												 LLToolDragAndDrop::getInstance()->getSourceID());
			}
			break;
		case DAD_SCRIPT:
			// *HACK: In order to resolve SL-22177, we need to block
			// drags from notecards and objects onto other
			// objects. uncomment the simpler version when we have
			// that right.
			//accept = LLToolDragAndDrop::isInventoryDropAcceptable(object, (LLViewerInventoryItem*)cargo_data);
			if(LLToolDragAndDrop::isInventoryDropAcceptable(
				   object, (LLViewerInventoryItem*)cargo_data)
			   && (LLToolDragAndDrop::SOURCE_WORLD != LLToolDragAndDrop::getInstance()->getSource())
			   && (LLToolDragAndDrop::SOURCE_NOTECARD != LLToolDragAndDrop::getInstance()->getSource()))
			{
				accept = true;
			}
			if(accept && drop)
			{
				LLViewerInventoryItem* item = (LLViewerInventoryItem*)cargo_data;
				// rez in the script active by default, rez in
				// inactive if the control key is being held down.
				bool active = ((mask & MASK_CONTROL) == 0);
				LLToolDragAndDrop::dropScript(object, item, active,
											  LLToolDragAndDrop::getInstance()->getSource(),
											  LLToolDragAndDrop::getInstance()->getSourceID());
			}
			break;
		default:
			break;
		}
	}
	return accept;
=======
    //LL_INFOS() << "LLTaskInvFVBridge::startDrag()" << LL_ENDL;
    if(mPanel && mUUID.notNull())
    {
        LLViewerObject* object = gObjectList.findObject(mPanel->getTaskUUID());
        if(object)
        {
            const LLInventoryObject* cat = object->getInventoryObject(mUUID);
            if ( (cat) && (move_inv_category_world_to_agent(mUUID, LLUUID::null, FALSE)) )
            {
                *type = LLViewerAssetType::lookupDragAndDropType(cat->getType());
                *id = mUUID;
                return TRUE;
            }
        }
    }
    return FALSE;
}

BOOL LLTaskCategoryBridge::dragOrDrop(MASK mask, BOOL drop,
                                      EDragAndDropType cargo_type,
                                      void* cargo_data,
                                      std::string& tooltip_msg)
{
    //LL_INFOS() << "LLTaskCategoryBridge::dragOrDrop()" << LL_ENDL;
    BOOL accept = FALSE;
    LLViewerObject* object = gObjectList.findObject(mPanel->getTaskUUID());
    if(object)
    {
        switch(cargo_type)
        {
        case DAD_CATEGORY:
            accept = LLToolDragAndDrop::getInstance()->dadUpdateInventoryCategory(object,drop);
            break;
        case DAD_TEXTURE:
        case DAD_SOUND:
        case DAD_LANDMARK:
        case DAD_OBJECT:
        case DAD_NOTECARD:
        case DAD_CLOTHING:
        case DAD_BODYPART:
        case DAD_ANIMATION:
        case DAD_GESTURE:
        case DAD_CALLINGCARD:
        case DAD_MESH:
        case DAD_SETTINGS:
        case DAD_MATERIAL:
            accept = LLToolDragAndDrop::isInventoryDropAcceptable(object, (LLViewerInventoryItem*)cargo_data);
            if(accept && drop)
            {
                LLToolDragAndDrop::dropInventory(object,
                                                 (LLViewerInventoryItem*)cargo_data,
                                                 LLToolDragAndDrop::getInstance()->getSource(),
                                                 LLToolDragAndDrop::getInstance()->getSourceID());
            }
            break;
        case DAD_SCRIPT:
            // *HACK: In order to resolve SL-22177, we need to block
            // drags from notecards and objects onto other
            // objects. uncomment the simpler version when we have
            // that right.
            //accept = LLToolDragAndDrop::isInventoryDropAcceptable(object, (LLViewerInventoryItem*)cargo_data);
            if(LLToolDragAndDrop::isInventoryDropAcceptable(
                   object, (LLViewerInventoryItem*)cargo_data)
               && (LLToolDragAndDrop::SOURCE_WORLD != LLToolDragAndDrop::getInstance()->getSource())
               && (LLToolDragAndDrop::SOURCE_NOTECARD != LLToolDragAndDrop::getInstance()->getSource()))
            {
                accept = TRUE;
            }
            if(accept && drop)
            {
                LLViewerInventoryItem* item = (LLViewerInventoryItem*)cargo_data;
                // rez in the script active by default, rez in
                // inactive if the control key is being held down.
                BOOL active = ((mask & MASK_CONTROL) == 0);
                LLToolDragAndDrop::dropScript(object, item, active,
                                              LLToolDragAndDrop::getInstance()->getSource(),
                                              LLToolDragAndDrop::getInstance()->getSourceID());
            }
            break;
        default:
            break;
        }
    }
    return accept;
>>>>>>> e1623bb2
}

///----------------------------------------------------------------------------
/// Class LLTaskTextureBridge
///----------------------------------------------------------------------------

class LLTaskTextureBridge : public LLTaskInvFVBridge
{
public:
    LLTaskTextureBridge(LLPanelObjectInventory* panel,
                        const LLUUID& uuid,
                        const std::string& name) :
        LLTaskInvFVBridge(panel, uuid, name) {}

<<<<<<< HEAD
	virtual bool canOpenItem() const { return true; }
	virtual void openItem();
=======
    virtual BOOL canOpenItem() const { return TRUE; }
    virtual void openItem();
>>>>>>> e1623bb2
};

void LLTaskTextureBridge::openItem()
{
    LL_INFOS() << "LLTaskTextureBridge::openItem()" << LL_ENDL;
    LLPreviewTexture* preview = LLFloaterReg::showTypedInstance<LLPreviewTexture>("preview_texture", LLSD(mUUID), TAKE_FOCUS_YES);
    if(preview)
    {
        LLInventoryItem* item = findItem();
        if(item)
        {
            preview->setAuxItem(item);
        }
        preview->setObjectID(mPanel->getTaskUUID());
    }
}


///----------------------------------------------------------------------------
/// Class LLTaskSoundBridge
///----------------------------------------------------------------------------

class LLTaskSoundBridge : public LLTaskInvFVBridge
{
public:
<<<<<<< HEAD
	LLTaskSoundBridge(LLPanelObjectInventory* panel,
					  const LLUUID& uuid,
					  const std::string& name) :
		LLTaskInvFVBridge(panel, uuid, name) {}

	virtual bool canOpenItem() const { return true; }
	virtual void openItem();
	virtual void performAction(LLInventoryModel* model, std::string action);
	virtual void buildContextMenu(LLMenuGL& menu, U32 flags);
	static void openSoundPreview(void* data);
=======
    LLTaskSoundBridge(LLPanelObjectInventory* panel,
                      const LLUUID& uuid,
                      const std::string& name) :
        LLTaskInvFVBridge(panel, uuid, name) {}

    virtual BOOL canOpenItem() const { return TRUE; }
    virtual void openItem();
    virtual void performAction(LLInventoryModel* model, std::string action);
    virtual void buildContextMenu(LLMenuGL& menu, U32 flags);
    static void openSoundPreview(void* data);
>>>>>>> e1623bb2
};

void LLTaskSoundBridge::openItem()
{
    openSoundPreview((void*)this);
}

void LLTaskSoundBridge::openSoundPreview(void* data)
{
    LLTaskSoundBridge* self = (LLTaskSoundBridge*)data;
    if(!self)
        return;

    LLPreviewSound* preview = LLFloaterReg::showTypedInstance<LLPreviewSound>("preview_sound", LLSD(self->mUUID), TAKE_FOCUS_YES);
    if (preview)
    {
        preview->setObjectID(self->mPanel->getTaskUUID());
    }
}

// virtual
void LLTaskSoundBridge::performAction(LLInventoryModel* model, std::string action)
{
    if (action == "task_play")
    {
        LLInventoryItem* item = findItem();
        if(item)
        {
            send_sound_trigger(item->getAssetUUID(), 1.0);
        }
    }
    LLTaskInvFVBridge::performAction(model, action);
}

void LLTaskSoundBridge::buildContextMenu(LLMenuGL& menu, U32 flags)
{
    LLInventoryItem* item = findItem();
    std::vector<std::string> items;
    std::vector<std::string> disabled_items;
    if (!item)
    {
        hide_context_entries(menu, items, disabled_items);
        return;
    }

    if (canOpenItem())
    {
        if (!isItemCopyable())
        {
            disabled_items.push_back(std::string("Task Open"));
        }
    }
    items.push_back(std::string("Task Properties"));
    if ((flags & FIRST_SELECTED_ITEM) == 0)
    {
        disabled_items.push_back(std::string("Task Properties"));
    }
    if(isItemRenameable())
    {
        items.push_back(std::string("Task Rename"));
    }
    if(isItemRemovable())
    {
        items.push_back(std::string("Task Remove"));
    }

    items.push_back(std::string("Task Play"));


    hide_context_entries(menu, items, disabled_items);
}

///----------------------------------------------------------------------------
/// Class LLTaskLandmarkBridge
///----------------------------------------------------------------------------

class LLTaskLandmarkBridge : public LLTaskInvFVBridge
{
public:
    LLTaskLandmarkBridge(LLPanelObjectInventory* panel,
                         const LLUUID& uuid,
                         const std::string& name) :
        LLTaskInvFVBridge(panel, uuid, name) {}
};

///----------------------------------------------------------------------------
/// Class LLTaskCallingCardBridge
///----------------------------------------------------------------------------

class LLTaskCallingCardBridge : public LLTaskInvFVBridge
{
public:
    LLTaskCallingCardBridge(LLPanelObjectInventory* panel,
                            const LLUUID& uuid,
                            const std::string& name) :
        LLTaskInvFVBridge(panel, uuid, name) {}

<<<<<<< HEAD
	virtual bool isItemRenameable() const;
	virtual bool renameItem(const std::string& new_name);
=======
    virtual BOOL isItemRenameable() const;
    virtual BOOL renameItem(const std::string& new_name);
>>>>>>> e1623bb2
};

bool LLTaskCallingCardBridge::isItemRenameable() const
{
<<<<<<< HEAD
	return false;
=======
    return FALSE;
>>>>>>> e1623bb2
}

bool LLTaskCallingCardBridge::renameItem(const std::string& new_name)
{
<<<<<<< HEAD
	return false;
=======
    return FALSE;
>>>>>>> e1623bb2
}


///----------------------------------------------------------------------------
/// Class LLTaskScriptBridge
///----------------------------------------------------------------------------

class LLTaskScriptBridge : public LLTaskInvFVBridge
{
public:
    LLTaskScriptBridge(LLPanelObjectInventory* panel,
                       const LLUUID& uuid,
                       const std::string& name) :
        LLTaskInvFVBridge(panel, uuid, name) {}

<<<<<<< HEAD
	//static bool enableIfCopyable( void* userdata );
=======
    //static BOOL enableIfCopyable( void* userdata );
>>>>>>> e1623bb2
};

class LLTaskLSLBridge : public LLTaskScriptBridge
{
public:
    LLTaskLSLBridge(LLPanelObjectInventory* panel,
                    const LLUUID& uuid,
                    const std::string& name) :
        LLTaskScriptBridge(panel, uuid, name) {}

<<<<<<< HEAD
	virtual bool canOpenItem() const { return true; }
	virtual void openItem();
	virtual bool removeItem();
	//virtual void buildContextMenu(LLMenuGL& menu);
=======
    virtual BOOL canOpenItem() const { return TRUE; }
    virtual void openItem();
    virtual BOOL removeItem();
    //virtual void buildContextMenu(LLMenuGL& menu);
>>>>>>> e1623bb2

    //static void copyToInventory(void* userdata);
};

void LLTaskLSLBridge::openItem()
{
<<<<<<< HEAD
	LL_INFOS() << "LLTaskLSLBridge::openItem() " << mUUID << LL_ENDL;
	LLViewerObject* object = gObjectList.findObject(mPanel->getTaskUUID());
	if(!object || object->isInventoryPending())
	{
		return;
	}
	if (object->permModify() || gAgent.isGodlike())
	{
		LLSD floater_key;
		floater_key["taskid"] = mPanel->getTaskUUID();
		floater_key["itemid"] = mUUID;

		LLLiveLSLEditor* preview = LLFloaterReg::showTypedInstance<LLLiveLSLEditor>("preview_scriptedit", floater_key, TAKE_FOCUS_YES);
		if (preview)
		{
            LLSelectNode *node = LLSelectMgr::getInstance()->getSelection()->getFirstRootNode(NULL, true);
=======
    LL_INFOS() << "LLTaskLSLBridge::openItem() " << mUUID << LL_ENDL;
    LLViewerObject* object = gObjectList.findObject(mPanel->getTaskUUID());
    if(!object || object->isInventoryPending())
    {
        return;
    }
    if (object->permModify() || gAgent.isGodlike())
    {
        LLSD floater_key;
        floater_key["taskid"] = mPanel->getTaskUUID();
        floater_key["itemid"] = mUUID;

        LLLiveLSLEditor* preview = LLFloaterReg::showTypedInstance<LLLiveLSLEditor>("preview_scriptedit", floater_key, TAKE_FOCUS_YES);
        if (preview)
        {
            LLSelectNode *node = LLSelectMgr::getInstance()->getSelection()->getFirstRootNode(NULL, TRUE);
>>>>>>> e1623bb2
            if (node && node->mValid)
            {
                preview->setObjectName(node->mName);
            }
            preview->setObjectID(mPanel->getTaskUUID());
        }
    }
    else
    {
        LLNotificationsUtil::add("CannotOpenScriptObjectNoMod");
    }
}

bool LLTaskLSLBridge::removeItem()
{
    LLFloaterReg::hideInstance("preview_scriptedit", LLSD(mUUID));
    return LLTaskInvFVBridge::removeItem();
}

///----------------------------------------------------------------------------
/// Class LLTaskObjectBridge
///----------------------------------------------------------------------------

class LLTaskObjectBridge : public LLTaskInvFVBridge
{
public:
    LLTaskObjectBridge(LLPanelObjectInventory* panel,
                       const LLUUID& uuid,
                       const std::string& name,
                       U32 flags = 0) :
        LLTaskInvFVBridge(panel, uuid, name, flags) {}
};

///----------------------------------------------------------------------------
/// Class LLTaskNotecardBridge
///----------------------------------------------------------------------------

class LLTaskNotecardBridge : public LLTaskInvFVBridge
{
public:
<<<<<<< HEAD
	LLTaskNotecardBridge(LLPanelObjectInventory* panel,
						 const LLUUID& uuid,
						 const std::string& name) :
		LLTaskInvFVBridge(panel, uuid, name) {}

	virtual bool canOpenItem() const { return true; }
	virtual void openItem();
	virtual bool removeItem();
=======
    LLTaskNotecardBridge(LLPanelObjectInventory* panel,
                         const LLUUID& uuid,
                         const std::string& name) :
        LLTaskInvFVBridge(panel, uuid, name) {}

    virtual BOOL canOpenItem() const { return TRUE; }
    virtual void openItem();
    virtual BOOL removeItem();
>>>>>>> e1623bb2
};

void LLTaskNotecardBridge::openItem()
{
<<<<<<< HEAD
	LLViewerObject* object = gObjectList.findObject(mPanel->getTaskUUID());
	if(!object || object->isInventoryPending())
	{
		return;
	}

	// Note: even if we are not allowed to modify copyable notecard, we should be able to view it
	LLInventoryItem *item = dynamic_cast<LLInventoryItem*>(object->getInventoryObject(mUUID));
	bool item_copy = item && gAgent.allowOperation(PERM_COPY, item->getPermissions(), GP_OBJECT_MANIPULATE);
	if( item_copy
		|| object->permModify()
		|| gAgent.isGodlike())
	{
	    LLSD floater_key;
	    floater_key["taskid"] = mPanel->getTaskUUID();
	    floater_key["itemid"] = mUUID;
	    LLPreviewNotecard* preview = LLFloaterReg::showTypedInstance<LLPreviewNotecard>("preview_notecard", floater_key, TAKE_FOCUS_YES);
		if (preview)
		{
			preview->setObjectID(mPanel->getTaskUUID());
		}
	}
=======
    LLViewerObject* object = gObjectList.findObject(mPanel->getTaskUUID());
    if(!object || object->isInventoryPending())
    {
        return;
    }

    // Note: even if we are not allowed to modify copyable notecard, we should be able to view it
    LLInventoryItem *item = dynamic_cast<LLInventoryItem*>(object->getInventoryObject(mUUID));
    BOOL item_copy = item && gAgent.allowOperation(PERM_COPY, item->getPermissions(), GP_OBJECT_MANIPULATE);
    if( item_copy
        || object->permModify()
        || gAgent.isGodlike())
    {
        LLSD floater_key;
        floater_key["taskid"] = mPanel->getTaskUUID();
        floater_key["itemid"] = mUUID;
        LLPreviewNotecard* preview = LLFloaterReg::showTypedInstance<LLPreviewNotecard>("preview_notecard", floater_key, TAKE_FOCUS_YES);
        if (preview)
        {
            preview->setObjectID(mPanel->getTaskUUID());
        }
    }
>>>>>>> e1623bb2
}

bool LLTaskNotecardBridge::removeItem()
{
    LLFloaterReg::hideInstance("preview_notecard", LLSD(mUUID));
    return LLTaskInvFVBridge::removeItem();
}

///----------------------------------------------------------------------------
/// Class LLTaskGestureBridge
///----------------------------------------------------------------------------

class LLTaskGestureBridge : public LLTaskInvFVBridge
{
public:
<<<<<<< HEAD
	LLTaskGestureBridge(LLPanelObjectInventory* panel,
						const LLUUID& uuid,
						const std::string& name) :
	LLTaskInvFVBridge(panel, uuid, name) {}

	virtual bool canOpenItem() const { return true; }
	virtual void openItem();
	virtual bool removeItem();
=======
    LLTaskGestureBridge(LLPanelObjectInventory* panel,
                        const LLUUID& uuid,
                        const std::string& name) :
    LLTaskInvFVBridge(panel, uuid, name) {}

    virtual BOOL canOpenItem() const { return TRUE; }
    virtual void openItem();
    virtual BOOL removeItem();
>>>>>>> e1623bb2
};

void LLTaskGestureBridge::openItem()
{
    LLViewerObject* object = gObjectList.findObject(mPanel->getTaskUUID());
    if(!object || object->isInventoryPending())
    {
        return;
    }
    LLPreviewGesture::show(mUUID, mPanel->getTaskUUID());
}

bool LLTaskGestureBridge::removeItem()
{
    // Don't need to deactivate gesture because gestures inside objects can never be active.
    LLFloaterReg::hideInstance("preview_gesture", LLSD(mUUID));
    return LLTaskInvFVBridge::removeItem();
}

///----------------------------------------------------------------------------
/// Class LLTaskAnimationBridge
///----------------------------------------------------------------------------

class LLTaskAnimationBridge : public LLTaskInvFVBridge
{
public:
<<<<<<< HEAD
	LLTaskAnimationBridge(LLPanelObjectInventory* panel,
						  const LLUUID& uuid,
						  const std::string& name) :
		LLTaskInvFVBridge(panel, uuid, name) {}

	virtual bool canOpenItem() const { return true; }
	virtual void openItem();
	virtual bool removeItem();
=======
    LLTaskAnimationBridge(LLPanelObjectInventory* panel,
                          const LLUUID& uuid,
                          const std::string& name) :
        LLTaskInvFVBridge(panel, uuid, name) {}

    virtual BOOL canOpenItem() const { return TRUE; }
    virtual void openItem();
    virtual BOOL removeItem();
>>>>>>> e1623bb2
};

void LLTaskAnimationBridge::openItem()
{
    LLViewerObject* object = gObjectList.findObject(mPanel->getTaskUUID());
    if(!object || object->isInventoryPending())
    {
        return;
    }

    LLPreviewAnim* preview = LLFloaterReg::showTypedInstance<LLPreviewAnim>("preview_anim", LLSD(mUUID), TAKE_FOCUS_YES);
    if (preview && (object->permModify() || gAgent.isGodlike()))
    {
        preview->setObjectID(mPanel->getTaskUUID());
    }
}

bool LLTaskAnimationBridge::removeItem()
{
    LLFloaterReg::hideInstance("preview_anim", LLSD(mUUID));
    return LLTaskInvFVBridge::removeItem();
}

///----------------------------------------------------------------------------
/// Class LLTaskWearableBridge
///----------------------------------------------------------------------------

class LLTaskWearableBridge : public LLTaskInvFVBridge
{
public:
    LLTaskWearableBridge(LLPanelObjectInventory* panel,
                         const LLUUID& uuid,
                         const std::string& name,
                         U32 flags) :
        LLTaskInvFVBridge(panel, uuid, name, flags) {}

    virtual LLUIImagePtr getIcon() const;
};

LLUIImagePtr LLTaskWearableBridge::getIcon() const
{
<<<<<<< HEAD
	return LLInventoryIcon::getIcon(mAssetType, mInventoryType, mFlags, false );
=======
    return LLInventoryIcon::getIcon(mAssetType, mInventoryType, mFlags, FALSE );
>>>>>>> e1623bb2
}

///----------------------------------------------------------------------------
/// Class LLTaskSettingsBridge
///----------------------------------------------------------------------------

class LLTaskSettingsBridge : public LLTaskInvFVBridge
{
public:
    LLTaskSettingsBridge(LLPanelObjectInventory* panel,
        const LLUUID& uuid,
        const std::string& name,
        U32 flags) :
        LLTaskInvFVBridge(panel, uuid, name, flags) {}

    virtual LLUIImagePtr getIcon() const;
    virtual LLSettingsType::type_e  getSettingsType() const;
};

LLUIImagePtr LLTaskSettingsBridge::getIcon() const
{
    return LLInventoryIcon::getIcon(mAssetType, mInventoryType, mFlags, false);
}

LLSettingsType::type_e LLTaskSettingsBridge::getSettingsType() const
{
    return LLSettingsType::ST_NONE;
}

///----------------------------------------------------------------------------
/// Class LLTaskMaterialBridge
///----------------------------------------------------------------------------

class LLTaskMaterialBridge : public LLTaskInvFVBridge
{
public:
    LLTaskMaterialBridge(LLPanelObjectInventory* panel,
                         const LLUUID& uuid,
                         const std::string& name) :
        LLTaskInvFVBridge(panel, uuid, name) {}

    bool canOpenItem() const override { return true; }
    void openItem() override;
	bool removeItem() override;
};

void LLTaskMaterialBridge::openItem()
{
    LLViewerObject* object = gObjectList.findObject(mPanel->getTaskUUID());
    if(!object || object->isInventoryPending())
    {
        return;
    }

    // Note: even if we are not allowed to modify copyable notecard, we should be able to view it
    LLInventoryItem *item = dynamic_cast<LLInventoryItem*>(object->getInventoryObject(mUUID));
    bool item_copy = item && gAgent.allowOperation(PERM_COPY, item->getPermissions(), GP_OBJECT_MANIPULATE);
    if( item_copy
        || object->permModify()
        || gAgent.isGodlike())
    {
        LLSD floater_key;
        floater_key["taskid"] = mPanel->getTaskUUID();
        floater_key["itemid"] = mUUID;
        LLMaterialEditor* mat = LLFloaterReg::getTypedInstance<LLMaterialEditor>("material_editor", floater_key);
        if (mat)
        {
            mat->setObjectID(mPanel->getTaskUUID());
            mat->openFloater(floater_key);
            mat->setFocus(true);
        }
    }
}

bool LLTaskMaterialBridge::removeItem()
{
    LLFloaterReg::hideInstance("material_editor", LLSD(mUUID));
    return LLTaskInvFVBridge::removeItem();
}


///----------------------------------------------------------------------------
/// LLTaskInvFVBridge impl
//----------------------------------------------------------------------------

LLTaskInvFVBridge* LLTaskInvFVBridge::createObjectBridge(LLPanelObjectInventory* panel,
                                                         LLInventoryObject* object)
{
    LLTaskInvFVBridge* new_bridge = NULL;
    const LLInventoryItem* item = dynamic_cast<LLInventoryItem*>(object);
    const U32 itemflags = ( NULL == item ? 0 : item->getFlags() );
    LLAssetType::EType type = object ? object->getType() : LLAssetType::AT_CATEGORY;
    LLUUID object_id = object ? object->getUUID() : LLUUID::null;
    std::string object_name = object ? object->getName() : std::string();

    switch(type)
    {
    case LLAssetType::AT_TEXTURE:
        new_bridge = new LLTaskTextureBridge(panel,
                             object_id,
                             object_name);
        break;
    case LLAssetType::AT_SOUND:
        new_bridge = new LLTaskSoundBridge(panel,
                           object_id,
                           object_name);
        break;
    case LLAssetType::AT_LANDMARK:
        new_bridge = new LLTaskLandmarkBridge(panel,
                              object_id,
                              object_name);
        break;
    case LLAssetType::AT_CALLINGCARD:
        new_bridge = new LLTaskCallingCardBridge(panel,
                             object_id,
                             object_name);
        break;
    case LLAssetType::AT_SCRIPT:
        // OLD SCRIPTS DEPRECATED - JC
        LL_WARNS() << "Old script" << LL_ENDL;
        //new_bridge = new LLTaskOldScriptBridge(panel,
        //                                     object_id,
        //                                     object_name);
        break;
    case LLAssetType::AT_OBJECT:
        new_bridge = new LLTaskObjectBridge(panel,
                            object_id,
                            object_name,
                            itemflags);
        break;
    case LLAssetType::AT_NOTECARD:
        new_bridge = new LLTaskNotecardBridge(panel,
                              object_id,
                              object_name);
        break;
    case LLAssetType::AT_ANIMATION:
        new_bridge = new LLTaskAnimationBridge(panel,
                               object_id,
                               object_name);
        break;
    case LLAssetType::AT_GESTURE:
        new_bridge = new LLTaskGestureBridge(panel,
                             object_id,
                             object_name);
        break;
    case LLAssetType::AT_CLOTHING:
    case LLAssetType::AT_BODYPART:
        new_bridge = new LLTaskWearableBridge(panel,
                              object_id,
                              object_name,
                              itemflags);
        break;
    case LLAssetType::AT_CATEGORY:
        new_bridge = new LLTaskCategoryBridge(panel,
                              object_id,
                              object_name);
        break;
    case LLAssetType::AT_LSL_TEXT:
        new_bridge = new LLTaskLSLBridge(panel,
                         object_id,
                         object_name);
        break;
    case LLAssetType::AT_SETTINGS:
        new_bridge = new LLTaskSettingsBridge(panel,
                                          object_id,
                                          object_name,
                                          itemflags);
        break;
    case LLAssetType::AT_MATERIAL:
        new_bridge = new LLTaskMaterialBridge(panel,
                              object_id,
                              object_name);
        break;
    default:
        LL_INFOS() << "Unhandled inventory type (llassetstorage.h): "
                << (S32)type << LL_ENDL;
        break;
    }
    return new_bridge;
}


///----------------------------------------------------------------------------
/// Class LLPanelObjectInventory
///----------------------------------------------------------------------------

static LLDefaultChildRegistry::Register<LLPanelObjectInventory> r("panel_inventory_object");

void do_nothing()
{
}

// Default constructor
LLPanelObjectInventory::LLPanelObjectInventory(const LLPanelObjectInventory::Params& p) :
<<<<<<< HEAD
	LLPanel(p),
	mScroller(NULL),
	mFolders(NULL),
	mHaveInventory(false),
	mIsInventoryEmpty(true),
	mInventoryNeedsUpdate(false),
	mInventoryViewModel(p.name),
=======
    LLPanel(p),
    mScroller(NULL),
    mFolders(NULL),
    mHaveInventory(FALSE),
    mIsInventoryEmpty(TRUE),
    mInventoryNeedsUpdate(FALSE),
    mInventoryViewModel(p.name),
>>>>>>> e1623bb2
    mShowRootFolder(p.show_root_folder)
{
    // Setup context menu callbacks
    mCommitCallbackRegistrar.add("Inventory.DoToSelected", boost::bind(&LLPanelObjectInventory::doToSelected, this, _2));
    mCommitCallbackRegistrar.add("Inventory.EmptyTrash", boost::bind(&LLInventoryModel::emptyFolderType, &gInventory, "ConfirmEmptyTrash", LLFolderType::FT_TRASH));
    mCommitCallbackRegistrar.add("Inventory.EmptyLostAndFound", boost::bind(&LLInventoryModel::emptyFolderType, &gInventory, "ConfirmEmptyLostAndFound", LLFolderType::FT_LOST_AND_FOUND));
    mCommitCallbackRegistrar.add("Inventory.DoCreate", boost::bind(&do_nothing));
    mCommitCallbackRegistrar.add("Inventory.AttachObject", boost::bind(&do_nothing));
    mCommitCallbackRegistrar.add("Inventory.BeginIMSession", boost::bind(&do_nothing));
    mCommitCallbackRegistrar.add("Inventory.Share",  boost::bind(&LLAvatarActions::shareWithAvatars, this));
    mCommitCallbackRegistrar.add("Inventory.FileUploadLocation", boost::bind(&do_nothing));
}

// Destroys the object
LLPanelObjectInventory::~LLPanelObjectInventory()
{
    if (!gIdleCallbacks.deleteFunction(idle, this))
    {
        LL_WARNS() << "LLPanelObjectInventory::~LLPanelObjectInventory() failed to delete callback" << LL_ENDL;
    }
}

bool LLPanelObjectInventory::postBuild()
{
    // clear contents and initialize menus, sets up mFolders
    reset();

    // Register an idle update callback
    gIdleCallbacks.addFunction(idle, this);

<<<<<<< HEAD
	return true;
=======
    return TRUE;
>>>>>>> e1623bb2
}

void LLPanelObjectInventory::doToSelected(const LLSD& userdata)
{
    LLInventoryAction::doToSelected(&gInventory, mFolders, userdata.asString());
}

void LLPanelObjectInventory::clearContents()
{
<<<<<<< HEAD
	mHaveInventory = false;
	mIsInventoryEmpty = true;
	if (LLToolDragAndDrop::getInstance() && LLToolDragAndDrop::getInstance()->getSource() == LLToolDragAndDrop::SOURCE_WORLD)
	{
		LLToolDragAndDrop::getInstance()->endDrag();
	}
=======
    mHaveInventory = FALSE;
    mIsInventoryEmpty = TRUE;
    if (LLToolDragAndDrop::getInstance() && LLToolDragAndDrop::getInstance()->getSource() == LLToolDragAndDrop::SOURCE_WORLD)
    {
        LLToolDragAndDrop::getInstance()->endDrag();
    }
>>>>>>> e1623bb2

    clearItemIDs();

    if( mScroller )
    {
        // removes mFolders
        removeChild( mScroller ); //*TODO: Really shouldn't do this during draw()/refresh()
        mScroller->die();
        mScroller = NULL;
        mFolders = NULL;
    }
}


void LLPanelObjectInventory::reset()
{
    clearContents();

    mCommitCallbackRegistrar.pushScope(); // push local callbacks

    // Reset the inventory model to show all folders by default
    mInventoryViewModel.getFilter().setShowFolderState(LLInventoryFilter::SHOW_ALL_FOLDERS);

    // Create a new folder view root
    LLRect dummy_rect(0, 1, 1, 0);
    LLFolderView::Params p;
    p.name = "task inventory";
    p.title = "task inventory";
    p.parent_panel = this;
    p.tool_tip= LLTrans::getString("PanelContentsTooltip");
    p.listener = LLTaskInvFVBridge::createObjectBridge(this, NULL);
    p.folder_indentation = -14; // subtract space normally reserved for folder expanders
    p.view_model = &mInventoryViewModel;
    p.root = NULL;
    p.options_menu = "menu_inventory.xml";

    mFolders = LLUICtrlFactory::create<LLFolderView>(p);

    mFolders->setCallbackRegistrar(&mCommitCallbackRegistrar);
    mFolders->setEnableRegistrar(&mEnableCallbackRegistrar);

    if (hasFocus())
    {
        LLEditMenuHandler::gEditMenuHandler = mFolders;
    }

    int offset = hasBorder() ? getBorder()->getBorderWidth() << 1 : 0;
    LLRect scroller_rect(0, getRect().getHeight() - offset, getRect().getWidth() - offset, 0);
    LLScrollContainer::Params scroll_p;
    scroll_p.name("task inventory scroller");
    scroll_p.rect(scroller_rect);
    scroll_p.tab_stop(true);
    scroll_p.follows.flags(FOLLOWS_ALL);
    mScroller = LLUICtrlFactory::create<LLFolderViewScrollContainer>(scroll_p);
    addChild(mScroller);
    mScroller->addChild(mFolders);

    mFolders->setScrollContainer( mScroller );

    mCommitCallbackRegistrar.popScope();
}

void LLPanelObjectInventory::inventoryChanged(LLViewerObject* object,
                                        LLInventoryObject::object_list_t* inventory,
                                        S32 serial_num,
                                        void* data)
{
    if(!object) return;

<<<<<<< HEAD
	//LL_INFOS() << "invetnory arrived: \n"
	//		<< " panel UUID: " << panel->mTaskUUID << "\n"
	//		<< " task  UUID: " << object->mID << LL_ENDL;
	if(mTaskUUID == object->mID)
	{
		mInventoryNeedsUpdate = true;
	}
=======
    //LL_INFOS() << "invetnory arrived: \n"
    //      << " panel UUID: " << panel->mTaskUUID << "\n"
    //      << " task  UUID: " << object->mID << LL_ENDL;
    if(mTaskUUID == object->mID)
    {
        mInventoryNeedsUpdate = TRUE;
    }
>>>>>>> e1623bb2
}

void LLPanelObjectInventory::updateInventory()
{
<<<<<<< HEAD
	//LL_INFOS() << "inventory arrived: \n"
	//		<< " panel UUID: " << panel->mTaskUUID << "\n"
	//		<< " task  UUID: " << object->mID << LL_ENDL;
	// We're still interested in this task's inventory.
	std::vector<LLUUID> selected_item_ids;
	std::set<LLFolderViewItem*> selected_items;
	bool inventory_has_focus = false;
	if (mHaveInventory && mFolders)
	{
		selected_items = mFolders->getSelectionList();
		inventory_has_focus = gFocusMgr.childHasKeyboardFocus(mFolders);
	}
	for (std::set<LLFolderViewItem*>::iterator it = selected_items.begin(), end_it = selected_items.end();
		it != end_it;
		++it)
	{
		selected_item_ids.push_back(static_cast<LLFolderViewModelItemInventory*>((*it)->getViewModelItem())->getUUID());
	}

	LLViewerObject* objectp = gObjectList.findObject(mTaskUUID);
	if (objectp)
	{
		LLInventoryObject* inventory_root = objectp->getInventoryRoot();
		LLInventoryObject::object_list_t contents;
		objectp->getInventoryContents(contents);

		if (inventory_root)
		{
			reset();
			mIsInventoryEmpty = false;
			createFolderViews(inventory_root, contents);
			mFolders->setEnabled(true);
		}
		else
		{
			// TODO: create an empty inventory
			mIsInventoryEmpty = true;
		}

		mHaveInventory = !mIsInventoryEmpty || !objectp->isInventoryDirty();
		if (objectp->isInventoryDirty())
		{
			// Inventory is dirty, yet we received inventoryChanged() callback.
			// User changed something during ongoing request.
			// Rerequest. It will clear dirty flag and won't create dupplicate requests.
			objectp->requestInventory();
		}
	}
	else
	{
		// TODO: create an empty inventory
		mIsInventoryEmpty = true;
		mHaveInventory = true;
	}

	// restore previous selection
	std::vector<LLUUID>::iterator selection_it;
	bool first_item = true;
	for (selection_it = selected_item_ids.begin(); selection_it != selected_item_ids.end(); ++selection_it)
	{
		LLFolderViewItem* selected_item = getItemByID(*selection_it);
		
		if (selected_item)
		{
			//HACK: "set" first item then "change" each other one to get keyboard focus right
			if (first_item)
			{
				mFolders->setSelection(selected_item, true, inventory_has_focus);
				first_item = false;
			}
			else
			{
				mFolders->changeSelection(selected_item, true);
			}
		}
	}

	if (mFolders)
	{
		mFolders->requestArrange();
	}
	mInventoryNeedsUpdate = false;
	// Edit menu handler is set in onFocusReceived
=======
    //LL_INFOS() << "inventory arrived: \n"
    //      << " panel UUID: " << panel->mTaskUUID << "\n"
    //      << " task  UUID: " << object->mID << LL_ENDL;
    // We're still interested in this task's inventory.
    std::vector<LLUUID> selected_item_ids;
    std::set<LLFolderViewItem*> selected_items;
    BOOL inventory_has_focus = FALSE;
    if (mHaveInventory && mFolders)
    {
        selected_items = mFolders->getSelectionList();
        inventory_has_focus = gFocusMgr.childHasKeyboardFocus(mFolders);
    }
    for (std::set<LLFolderViewItem*>::iterator it = selected_items.begin(), end_it = selected_items.end();
        it != end_it;
        ++it)
    {
        selected_item_ids.push_back(static_cast<LLFolderViewModelItemInventory*>((*it)->getViewModelItem())->getUUID());
    }

    LLViewerObject* objectp = gObjectList.findObject(mTaskUUID);
    if (objectp)
    {
        LLInventoryObject* inventory_root = objectp->getInventoryRoot();
        LLInventoryObject::object_list_t contents;
        objectp->getInventoryContents(contents);

        if (inventory_root)
        {
            reset();
            mIsInventoryEmpty = FALSE;
            createFolderViews(inventory_root, contents);
            mFolders->setEnabled(TRUE);
        }
        else
        {
            // TODO: create an empty inventory
            mIsInventoryEmpty = TRUE;
        }

        mHaveInventory = !mIsInventoryEmpty || !objectp->isInventoryDirty();
        if (objectp->isInventoryDirty())
        {
            // Inventory is dirty, yet we received inventoryChanged() callback.
            // User changed something during ongoing request.
            // Rerequest. It will clear dirty flag and won't create dupplicate requests.
            objectp->requestInventory();
        }
    }
    else
    {
        // TODO: create an empty inventory
        mIsInventoryEmpty = TRUE;
        mHaveInventory = TRUE;
    }

    // restore previous selection
    std::vector<LLUUID>::iterator selection_it;
    bool first_item = true;
    for (selection_it = selected_item_ids.begin(); selection_it != selected_item_ids.end(); ++selection_it)
    {
        LLFolderViewItem* selected_item = getItemByID(*selection_it);

        if (selected_item)
        {
            //HACK: "set" first item then "change" each other one to get keyboard focus right
            if (first_item)
            {
                mFolders->setSelection(selected_item, TRUE, inventory_has_focus);
                first_item = FALSE;
            }
            else
            {
                mFolders->changeSelection(selected_item, TRUE);
            }
        }
    }

    if (mFolders)
    {
        mFolders->requestArrange();
    }
    mInventoryNeedsUpdate = FALSE;
    // Edit menu handler is set in onFocusReceived
>>>>>>> e1623bb2
}

// *FIX: This is currently a very expensive operation, because we have
// to iterate through the inventory one time for each category. This
// leads to an N^2 based on the category count. This could be greatly
// speeded with an efficient multimap implementation, but we don't
// have that in our current arsenal.
void LLPanelObjectInventory::createFolderViews(LLInventoryObject* inventory_root, LLInventoryObject::object_list_t& contents)
{
    if (!inventory_root)
    {
        return;
    }
    // Create a visible root category.
    LLTaskInvFVBridge* bridge = NULL;
    bridge = LLTaskInvFVBridge::createObjectBridge(this, inventory_root);
    if(bridge)
    {
        LLUIColor item_color = LLUIColorTable::instance().getColor("MenuItemEnabledColor", DEFAULT_WHITE);

        LLFolderViewFolder::Params p;
        p.name = inventory_root->getName();
        p.tool_tip = p.name;
        p.root = mFolders;
        p.listener = bridge;
        p.font_color = item_color;
        p.font_highlight_color = item_color;

        LLFolderViewFolder* new_folder = LLUICtrlFactory::create<LLFolderViewFolder>(p);

        if (mShowRootFolder)
        {
            new_folder->addToFolder(mFolders);
            new_folder->toggleOpen();
        }

        if (!contents.empty())
        {
            createViewsForCategory(&contents, inventory_root, mShowRootFolder ? new_folder : mFolders);
        }

        if (mShowRootFolder)
        {
            // Refresh for label to add item count
            new_folder->refresh();
        }
    }
}

typedef std::pair<LLInventoryObject*, LLFolderViewFolder*> obj_folder_pair;

void LLPanelObjectInventory::createViewsForCategory(LLInventoryObject::object_list_t* inventory,
                                              LLInventoryObject* parent,
                                              LLFolderViewFolder* folder)
{
    LLUIColor item_color = LLUIColorTable::instance().getColor("MenuItemEnabledColor", DEFAULT_WHITE);

    // Find all in the first pass
    std::vector<obj_folder_pair*> child_categories;
    LLTaskInvFVBridge* bridge;
    LLFolderViewItem* view;

    LLInventoryObject::object_list_t::iterator it = inventory->begin();
    LLInventoryObject::object_list_t::iterator end = inventory->end();
    for( ; it != end; ++it)
    {
        LLInventoryObject* obj = *it;

        if(parent->getUUID() == obj->getParentUUID())
        {
            bridge = LLTaskInvFVBridge::createObjectBridge(this, obj);
            if(!bridge)
            {
                continue;
            }
            if(LLAssetType::AT_CATEGORY == obj->getType())
            {
                LLFolderViewFolder::Params p;
                p.name = obj->getName();
                p.root = mFolders;
                p.listener = bridge;
                p.tool_tip = p.name;
                p.font_color = item_color;
                p.font_highlight_color = item_color;
                view = LLUICtrlFactory::create<LLFolderViewFolder>(p);
                child_categories.push_back(new obj_folder_pair(obj,
                                                         (LLFolderViewFolder*)view));
            }
            else
            {
                LLFolderViewItem::Params params;
                params.name(obj->getName());
                params.creation_date(bridge->getCreationDate());
                params.root(mFolders);
                params.listener(bridge);
                params.rect(LLRect());
                params.tool_tip = params.name;
                params.font_color = item_color;
                params.font_highlight_color = item_color;
                view = LLUICtrlFactory::create<LLFolderViewItem> (params);
            }
            view->addToFolder(folder);
            addItemID(obj->getUUID(), view);
        }
    }

    // now, for each category, do the second pass
    for(S32 i = 0; i < child_categories.size(); i++)
    {
        createViewsForCategory(inventory, child_categories[i]->first,
                               child_categories[i]->second );
        delete child_categories[i];
    }
    folder->setChildrenInited(true);
}

void LLPanelObjectInventory::refresh()
{
<<<<<<< HEAD
	//LL_INFOS() << "LLPanelObjectInventory::refresh()" << LL_ENDL;
	bool has_inventory = false;
	const bool non_root_ok = true;
	LLObjectSelectionHandle selection = LLSelectMgr::getInstance()->getSelection();
	LLSelectNode* node = selection->getFirstRootNode(NULL, non_root_ok);
	if(node && node->mValid)
	{
		LLViewerObject* object = node->getObject();
		if(object && ((selection->getRootObjectCount() == 1)
					  || (selection->getObjectCount() == 1)))
		{
			// determine if we need to make a request. Start with a
			// default based on if we have inventory at all.
			bool make_request = !mHaveInventory;

			// If the task id is different than what we've stored,
			// then make the request.
			if(mTaskUUID != object->mID)
			{
				mTaskUUID = object->mID;
				mAttachmentUUID = object->getAttachmentItemID();
				make_request = true;

				// This is a new object so pre-emptively clear the contents
				// Otherwise we show the old stuff until the update comes in
				clearContents();

				// Register for updates from this object,
				registerVOInventoryListener(object,NULL);
			}
			else if (mAttachmentUUID != object->getAttachmentItemID())
			{
				mAttachmentUUID = object->getAttachmentItemID();
				if (mAttachmentUUID.notNull())
				{
					// Server unsubsribes viewer (deselects object) from property
					// updates after "ObjectAttach" so we need to resubscribe
					LLSelectMgr::getInstance()->sendSelect();
				}
			}

			// Based on the node information, we may need to dirty the
			// object inventory and get it again.
			if(node->mValid)
			{
				if(node->mInventorySerial != object->getInventorySerial() || object->isInventoryDirty())
				{
					make_request = true;
				}
			}

			// do the request if necessary.
			if(make_request)
			{
				requestVOInventory();
			}
			has_inventory = true;
		}
	}
	if(!has_inventory)
	{
		clearInventoryTask();
	}
	mInventoryViewModel.setTaskID(mTaskUUID);
	//LL_INFOS() << "LLPanelObjectInventory::refresh() " << mTaskUUID << LL_ENDL;
=======
    //LL_INFOS() << "LLPanelObjectInventory::refresh()" << LL_ENDL;
    BOOL has_inventory = FALSE;
    const BOOL non_root_ok = TRUE;
    LLObjectSelectionHandle selection = LLSelectMgr::getInstance()->getSelection();
    LLSelectNode* node = selection->getFirstRootNode(NULL, non_root_ok);
    if(node && node->mValid)
    {
        LLViewerObject* object = node->getObject();
        if(object && ((selection->getRootObjectCount() == 1)
                      || (selection->getObjectCount() == 1)))
        {
            // determine if we need to make a request. Start with a
            // default based on if we have inventory at all.
            BOOL make_request = !mHaveInventory;

            // If the task id is different than what we've stored,
            // then make the request.
            if(mTaskUUID != object->mID)
            {
                mTaskUUID = object->mID;
                mAttachmentUUID = object->getAttachmentItemID();
                make_request = TRUE;

                // This is a new object so pre-emptively clear the contents
                // Otherwise we show the old stuff until the update comes in
                clearContents();

                // Register for updates from this object,
                registerVOInventoryListener(object,NULL);
            }
            else if (mAttachmentUUID != object->getAttachmentItemID())
            {
                mAttachmentUUID = object->getAttachmentItemID();
                if (mAttachmentUUID.notNull())
                {
                    // Server unsubsribes viewer (deselects object) from property
                    // updates after "ObjectAttach" so we need to resubscribe
                    LLSelectMgr::getInstance()->sendSelect();
                }
            }

            // Based on the node information, we may need to dirty the
            // object inventory and get it again.
            if(node->mValid)
            {
                if(node->mInventorySerial != object->getInventorySerial() || object->isInventoryDirty())
                {
                    make_request = TRUE;
                }
            }

            // do the request if necessary.
            if(make_request)
            {
                requestVOInventory();
            }
            has_inventory = TRUE;
        }
    }
    if(!has_inventory)
    {
        clearInventoryTask();
    }
    mInventoryViewModel.setTaskID(mTaskUUID);
    //LL_INFOS() << "LLPanelObjectInventory::refresh() " << mTaskUUID << LL_ENDL;
>>>>>>> e1623bb2
}

void LLPanelObjectInventory::clearInventoryTask()
{
    mTaskUUID = LLUUID::null;
    mAttachmentUUID = LLUUID::null;
    removeVOInventoryListener();
    clearContents();
}

void LLPanelObjectInventory::removeSelectedItem()
{
    if(mFolders)
    {
        mFolders->removeSelectedItems();
    }
}

void LLPanelObjectInventory::startRenamingSelectedItem()
{
    if(mFolders)
    {
        mFolders->startRenamingSelectedItem();
    }
}

void LLPanelObjectInventory::draw()
{
    LLPanel::draw();

    if(mIsInventoryEmpty)
    {
        if((LLUUID::null != mTaskUUID) && (!mHaveInventory))
        {
            LLFontGL::getFontSansSerif()->renderUTF8(LLTrans::getString("LoadingContents"), 0,
                                                     (S32)(getRect().getWidth() * 0.5f),
                                                     10,
                                                     LLColor4( 1, 1, 1, 1 ),
                                                     LLFontGL::HCENTER,
                                                     LLFontGL::BOTTOM);
        }
        else if(mHaveInventory)
        {
            LLFontGL::getFontSansSerif()->renderUTF8(LLTrans::getString("NoContents"), 0,
                                                     (S32)(getRect().getWidth() * 0.5f),
                                                     10,
                                                     LLColor4( 1, 1, 1, 1 ),
                                                     LLFontGL::HCENTER,
                                                     LLFontGL::BOTTOM);
        }
    }
}

void LLPanelObjectInventory::deleteAllChildren()
{
    mScroller = NULL;
    mFolders = NULL;
    LLView::deleteAllChildren();
}

bool LLPanelObjectInventory::handleDragAndDrop(S32 x, S32 y, MASK mask, bool drop, EDragAndDropType cargo_type, void *cargo_data, EAcceptance *accept, std::string& tooltip_msg)
{
<<<<<<< HEAD
	if (mFolders)
	{
		LLFolderViewItem* folderp = mFolders->getNextFromChild(NULL);
		if (!folderp)
		{
			return false;
		}
		// Try to pass on unmodified mouse coordinates
		S32 local_x = x - mFolders->getRect().mLeft;
		S32 local_y = y - mFolders->getRect().mBottom;

		if (mFolders->pointInView(local_x, local_y))
		{
			return mFolders->handleDragAndDrop(local_x, local_y, mask, drop, cargo_type, cargo_data, accept, tooltip_msg);
		}
		else
		{
			//force mouse coordinates to be inside folder rectangle
			return mFolders->handleDragAndDrop(5, 1, mask, drop, cargo_type, cargo_data, accept, tooltip_msg);
		}
	}
	else
	{
		return false;
	}
=======
    if (mFolders)
    {
        LLFolderViewItem* folderp = mFolders->getNextFromChild(NULL);
        if (!folderp)
        {
            return FALSE;
        }
        // Try to pass on unmodified mouse coordinates
        S32 local_x = x - mFolders->getRect().mLeft;
        S32 local_y = y - mFolders->getRect().mBottom;

        if (mFolders->pointInView(local_x, local_y))
        {
            return mFolders->handleDragAndDrop(local_x, local_y, mask, drop, cargo_type, cargo_data, accept, tooltip_msg);
        }
        else
        {
            //force mouse coordinates to be inside folder rectangle
            return mFolders->handleDragAndDrop(5, 1, mask, drop, cargo_type, cargo_data, accept, tooltip_msg);
        }
    }
    else
    {
        return FALSE;
    }
>>>>>>> e1623bb2
}

//static
void LLPanelObjectInventory::idle(void* user_data)
{
    LLPanelObjectInventory* self = (LLPanelObjectInventory*)user_data;

    if (self->mFolders)
    {
        self->mFolders->update();
    }
    if (self->mInventoryNeedsUpdate)
    {
        self->updateInventory();
    }
}

void LLPanelObjectInventory::onFocusLost()
{
    // inventory no longer handles cut/copy/paste/delete
    if (LLEditMenuHandler::gEditMenuHandler == mFolders)
    {
        LLEditMenuHandler::gEditMenuHandler = NULL;
    }

    LLPanel::onFocusLost();
}

void LLPanelObjectInventory::onFocusReceived()
{
    // inventory now handles cut/copy/paste/delete
    LLEditMenuHandler::gEditMenuHandler = mFolders;

    LLPanel::onFocusReceived();
}


LLFolderViewItem* LLPanelObjectInventory::getItemByID( const LLUUID& id )
{
    std::map<LLUUID, LLFolderViewItem*>::iterator map_it;
    map_it = mItemMap.find(id);
    if (map_it != mItemMap.end())
    {
        return map_it->second;
    }

    return NULL;
}

void LLPanelObjectInventory::removeItemID( const LLUUID& id )
{
    mItemMap.erase(id);
}

void LLPanelObjectInventory::addItemID( const LLUUID& id, LLFolderViewItem* itemp )
{
    mItemMap[id] = itemp;
}

void LLPanelObjectInventory::clearItemIDs()
{
    mItemMap.clear();
}

bool LLPanelObjectInventory::handleKeyHere( KEY key, MASK mask )
{
<<<<<<< HEAD
	bool handled = false;
	switch (key)
	{
	case KEY_DELETE:
=======
    BOOL handled = FALSE;
    switch (key)
    {
    case KEY_DELETE:
>>>>>>> e1623bb2
#if LL_DARWIN
    case KEY_BACKSPACE:
#endif
<<<<<<< HEAD
		// Delete selected items if delete or backspace key hit on the inventory panel
		// Note: on Mac laptop keyboards, backspace and delete are one and the same
		if (isSelectionRemovable() && mask == MASK_NONE)
		{
			LLInventoryAction::doToSelected(&gInventory, mFolders, "delete");
			handled = true;
		}
		break;
	}
	return handled;
=======
        // Delete selected items if delete or backspace key hit on the inventory panel
        // Note: on Mac laptop keyboards, backspace and delete are one and the same
        if (isSelectionRemovable() && mask == MASK_NONE)
        {
            LLInventoryAction::doToSelected(&gInventory, mFolders, "delete");
            handled = TRUE;
        }
        break;
    }
    return handled;
>>>>>>> e1623bb2
}

bool LLPanelObjectInventory::isSelectionRemovable()
{
<<<<<<< HEAD
	if (!mFolders || !mFolders->getRoot())
	{
		return false;
	}
	std::set<LLFolderViewItem*> selection_set = mFolders->getRoot()->getSelectionList();
	if (selection_set.empty())
	{
		return false;
	}
	for (std::set<LLFolderViewItem*>::iterator iter = selection_set.begin();
		iter != selection_set.end();
		++iter)
	{
		LLFolderViewItem *item = *iter;
		const LLFolderViewModelItemInventory *listener = dynamic_cast<const LLFolderViewModelItemInventory*>(item->getViewModelItem());
		if (!listener || !listener->isItemRemovable() || listener->isItemInTrash())
		{
			return false;
		}
	}
	return true;
=======
    if (!mFolders || !mFolders->getRoot())
    {
        return FALSE;
    }
    std::set<LLFolderViewItem*> selection_set = mFolders->getRoot()->getSelectionList();
    if (selection_set.empty())
    {
        return FALSE;
    }
    for (std::set<LLFolderViewItem*>::iterator iter = selection_set.begin();
        iter != selection_set.end();
        ++iter)
    {
        LLFolderViewItem *item = *iter;
        const LLFolderViewModelItemInventory *listener = dynamic_cast<const LLFolderViewModelItemInventory*>(item->getViewModelItem());
        if (!listener || !listener->isItemRemovable() || listener->isItemInTrash())
        {
            return FALSE;
        }
    }
    return TRUE;
>>>>>>> e1623bb2
}<|MERGE_RESOLUTION|>--- conflicted
+++ resolved
@@ -1,2617 +1,1933 @@
-/**
- * @file llsidepanelinventory.cpp
- * @brief LLPanelObjectInventory class implementation
- *
- * $LicenseInfo:firstyear=2002&license=viewerlgpl$
- * Second Life Viewer Source Code
- * Copyright (C) 2010, Linden Research, Inc.
- *
- * This library is free software; you can redistribute it and/or
- * modify it under the terms of the GNU Lesser General Public
- * License as published by the Free Software Foundation;
- * version 2.1 of the License only.
- *
- * This library is distributed in the hope that it will be useful,
- * but WITHOUT ANY WARRANTY; without even the implied warranty of
- * MERCHANTABILITY or FITNESS FOR A PARTICULAR PURPOSE.  See the GNU
- * Lesser General Public License for more details.
- *
- * You should have received a copy of the GNU Lesser General Public
- * License along with this library; if not, write to the Free Software
- * Foundation, Inc., 51 Franklin Street, Fifth Floor, Boston, MA  02110-1301  USA
- *
- * Linden Research, Inc., 945 Battery Street, San Francisco, CA  94111  USA
- * $/LicenseInfo$
- */
-
-//*****************************************************************************
-//
-// Implementation of the panel inventory - used to view and control a
-// task's inventory.
-//
-//*****************************************************************************
-
-#include "llviewerprecompiledheaders.h"
-
-#include "llpanelobjectinventory.h"
-
-#include "llmenugl.h"
-#include "llnotificationsutil.h"
-#include "roles_constants.h"
-
-#include "llagent.h"
-#include "llavataractions.h"
-#include "llcallbacklist.h"
-#include "llbuycurrencyhtml.h"
-#include "llfloaterreg.h"
-#include "llfolderview.h"
-#include "llinventorybridge.h"
-#include "llinventorydefines.h"
-#include "llinventoryicon.h"
-#include "llinventoryfilter.h"
-#include "llinventoryfunctions.h"
-#include "llmaterialeditor.h"
-#include "llpreviewanim.h"
-#include "llpreviewgesture.h"
-#include "llpreviewnotecard.h"
-#include "llpreviewscript.h"
-#include "llpreviewsound.h"
-#include "llpreviewtexture.h"
-#include "llscrollcontainer.h"
-#include "llselectmgr.h"
-#include "llstatusbar.h"
-#include "lltooldraganddrop.h"
-#include "lltrans.h"
-#include "llviewerassettype.h"
-#include "llviewerinventory.h"
-#include "llviewerregion.h"
-#include "llviewerobjectlist.h"
-#include "llviewermessage.h"
-
-const LLColor4U DEFAULT_WHITE(255, 255, 255);
-
-///----------------------------------------------------------------------------
-/// Class LLTaskInvFVBridge
-///----------------------------------------------------------------------------
-
-class LLTaskInvFVBridge : public LLFolderViewModelItemInventory
-{
-protected:
-    LLUUID mUUID;
-    std::string mName;
-    mutable std::string mDisplayName;
-    mutable std::string mSearchableName;
-    LLPanelObjectInventory* mPanel;
-    U32 mFlags;
-    LLAssetType::EType mAssetType;
-    LLInventoryType::EType mInventoryType;
-
-    LLInventoryObject* findInvObject() const;
-    LLInventoryItem* findItem() const;
-
-public:
-    LLTaskInvFVBridge(LLPanelObjectInventory* panel,
-                      const LLUUID& uuid,
-                      const std::string& name,
-                      U32 flags=0);
-    virtual ~LLTaskInvFVBridge() {}
-
-    virtual LLFontGL::StyleFlags getLabelStyle() const { return LLFontGL::NORMAL; }
-    virtual std::string getLabelSuffix() const { return LLStringUtil::null; }
-
-    static LLTaskInvFVBridge* createObjectBridge(LLPanelObjectInventory* panel,
-                                                 LLInventoryObject* object);
-    void showProperties();
-    S32 getPrice();
-
-    // LLFolderViewModelItemInventory functionality
-    virtual const std::string& getName() const;
-    virtual const std::string& getDisplayName() const;
-    virtual const std::string& getSearchableName() const;
-
-    virtual std::string getSearchableDescription() const {return LLStringUtil::null;}
-    virtual std::string getSearchableCreatorName() const {return LLStringUtil::null;}
-    virtual std::string getSearchableUUIDString() const {return LLStringUtil::null;}
-
-
-    virtual PermissionMask getPermissionMask() const { return PERM_NONE; }
-    /*virtual*/ LLFolderType::EType getPreferredType() const { return LLFolderType::FT_NONE; }
-    virtual const LLUUID& getUUID() const { return mUUID; }
-    virtual const LLUUID& getThumbnailUUID() const { return LLUUID::null;}
-<<<<<<< HEAD
-	virtual time_t getCreationDate() const;
-	virtual void setCreationDate(time_t creation_date_utc);
-
-	virtual LLUIImagePtr getIcon() const;
-	virtual void openItem();
-	virtual bool canOpenItem() const { return false; }
-	virtual void closeItem() {}
-	virtual void selectItem() {}
-    virtual void navigateToFolder(bool new_window = false, bool change_mode = false) {}
-	virtual bool isItemRenameable() const;
-	virtual bool renameItem(const std::string& new_name);
-	virtual bool isItemMovable() const;
-	virtual bool isItemRemovable() const;
-	virtual bool removeItem();
-	virtual void removeBatch(std::vector<LLFolderViewModelItem*>& batch);
-	virtual void move(LLFolderViewModelItem* parent_listener);	
-    virtual bool isItemCopyable(bool can_copy_as_link = true) const;
-	virtual bool copyToClipboard() const;
-	virtual bool cutToClipboard();
-	virtual bool isClipboardPasteable() const;
-	virtual void pasteFromClipboard();
-	virtual void pasteLinkFromClipboard();
-	virtual void buildContextMenu(LLMenuGL& menu, U32 flags);
-	virtual void performAction(LLInventoryModel* model, std::string action);
-	virtual bool isUpToDate() const { return true; }
-	virtual bool hasChildren() const { return false; }
-	virtual LLInventoryType::EType getInventoryType() const { return LLInventoryType::IT_NONE; }
-	virtual LLWearableType::EType getWearableType() const { return LLWearableType::WT_NONE; }
-=======
-    virtual time_t getCreationDate() const;
-    virtual void setCreationDate(time_t creation_date_utc);
-
-    virtual LLUIImagePtr getIcon() const;
-    virtual void openItem();
-    virtual BOOL canOpenItem() const { return FALSE; }
-    virtual void closeItem() {}
-    virtual void selectItem() {}
-    virtual void navigateToFolder(bool new_window = false, bool change_mode = false) {}
-    virtual BOOL isItemRenameable() const;
-    virtual BOOL renameItem(const std::string& new_name);
-    virtual BOOL isItemMovable() const;
-    virtual BOOL isItemRemovable(bool check_worn = true) const;
-    virtual BOOL removeItem();
-    virtual void removeBatch(std::vector<LLFolderViewModelItem*>& batch);
-    virtual void move(LLFolderViewModelItem* parent_listener);
-    virtual bool isItemCopyable(bool can_copy_as_link = true) const;
-    virtual BOOL copyToClipboard() const;
-    virtual BOOL cutToClipboard();
-    virtual BOOL isClipboardPasteable() const;
-    virtual void pasteFromClipboard();
-    virtual void pasteLinkFromClipboard();
-    virtual void buildContextMenu(LLMenuGL& menu, U32 flags);
-    virtual void performAction(LLInventoryModel* model, std::string action);
-    virtual BOOL isUpToDate() const { return TRUE; }
-    virtual bool hasChildren() const { return FALSE; }
-    virtual LLInventoryType::EType getInventoryType() const { return LLInventoryType::IT_NONE; }
-    virtual LLWearableType::EType getWearableType() const { return LLWearableType::WT_NONE; }
->>>>>>> e1623bb2
-    virtual LLSettingsType::type_e getSettingsType() const { return LLSettingsType::ST_NONE; }
-    virtual EInventorySortGroup getSortGroup() const { return SG_ITEM; }
-    virtual LLInventoryObject* getInventoryObject() const { return findInvObject(); }
-
-
-<<<<<<< HEAD
-	// LLDragAndDropBridge functionality
-	virtual LLToolDragAndDrop::ESource getDragSource() const { return LLToolDragAndDrop::SOURCE_WORLD; }
-	virtual bool startDrag(EDragAndDropType* type, LLUUID* id) const;
-	virtual bool dragOrDrop(MASK mask, bool drop,
-							EDragAndDropType cargo_type,
-							void* cargo_data,
-							std::string& tooltip_msg);
-=======
-    // LLDragAndDropBridge functionality
-    virtual LLToolDragAndDrop::ESource getDragSource() const { return LLToolDragAndDrop::SOURCE_WORLD; }
-    virtual BOOL startDrag(EDragAndDropType* type, LLUUID* id) const;
-    virtual BOOL dragOrDrop(MASK mask, BOOL drop,
-                            EDragAndDropType cargo_type,
-                            void* cargo_data,
-                            std::string& tooltip_msg);
->>>>>>> e1623bb2
-};
-
-LLTaskInvFVBridge::LLTaskInvFVBridge(
-    LLPanelObjectInventory* panel,
-    const LLUUID& uuid,
-    const std::string& name,
-    U32 flags)
-:   LLFolderViewModelItemInventory(panel->getRootViewModel()),
-    mUUID(uuid),
-    mName(name),
-    mPanel(panel),
-    mFlags(flags),
-    mAssetType(LLAssetType::AT_NONE),
-    mInventoryType(LLInventoryType::IT_NONE)
-{
-    const LLInventoryItem *item = findItem();
-    if (item)
-    {
-        mAssetType = item->getType();
-        mInventoryType = item->getInventoryType();
-    }
-}
-
-LLInventoryObject* LLTaskInvFVBridge::findInvObject() const
-{
-    LLViewerObject* object = gObjectList.findObject(mPanel->getTaskUUID());
-    if (object)
-    {
-        return object->getInventoryObject(mUUID);
-    }
-    return NULL;
-}
-
-
-LLInventoryItem* LLTaskInvFVBridge::findItem() const
-{
-    return dynamic_cast<LLInventoryItem*>(findInvObject());
-}
-
-void LLTaskInvFVBridge::showProperties()
-{
-    show_task_item_profile(mUUID, mPanel->getTaskUUID());
-}
-
-S32 LLTaskInvFVBridge::getPrice()
-{
-    LLInventoryItem* item = findItem();
-    if(item)
-    {
-        return item->getSaleInfo().getSalePrice();
-    }
-    else
-    {
-        return -1;
-    }
-}
-
-const std::string& LLTaskInvFVBridge::getName() const
-{
-    return mName;
-}
-
-const std::string& LLTaskInvFVBridge::getDisplayName() const
-{
-    LLInventoryItem* item = findItem();
-
-    if(item)
-    {
-        mDisplayName.assign(item->getName());
-
-        // Localize "New Script", "New Script 1", "New Script 2", etc.
-        if (item->getType() == LLAssetType::AT_LSL_TEXT &&
-            LLStringUtil::startsWith(item->getName(), "New Script"))
-        {
-            LLStringUtil::replaceString(mDisplayName, "New Script", LLTrans::getString("PanelContentsNewScript"));
-        }
-
-<<<<<<< HEAD
-		const LLPermissions& perm(item->getPermissions());
-		bool copy = gAgent.allowOperation(PERM_COPY, perm, GP_OBJECT_MANIPULATE);
-		bool mod  = gAgent.allowOperation(PERM_MODIFY, perm, GP_OBJECT_MANIPULATE);
-		bool xfer = gAgent.allowOperation(PERM_TRANSFER, perm, GP_OBJECT_MANIPULATE);
-=======
-        const LLPermissions& perm(item->getPermissions());
-        BOOL copy = gAgent.allowOperation(PERM_COPY, perm, GP_OBJECT_MANIPULATE);
-        BOOL mod  = gAgent.allowOperation(PERM_MODIFY, perm, GP_OBJECT_MANIPULATE);
-        BOOL xfer = gAgent.allowOperation(PERM_TRANSFER, perm, GP_OBJECT_MANIPULATE);
->>>>>>> e1623bb2
-
-        if(!copy)
-        {
-            mDisplayName.append(LLTrans::getString("no_copy"));
-        }
-        if(!mod)
-        {
-            mDisplayName.append(LLTrans::getString("no_modify"));
-        }
-        if(!xfer)
-        {
-            mDisplayName.append(LLTrans::getString("no_transfer"));
-        }
-    }
-
-    mSearchableName.assign(mDisplayName + getLabelSuffix());
-
-    return mDisplayName;
-}
-
-const std::string& LLTaskInvFVBridge::getSearchableName() const
-{
-    return mSearchableName;
-}
-
-
-// BUG: No creation dates for task inventory
-time_t LLTaskInvFVBridge::getCreationDate() const
-{
-    return 0;
-}
-
-void LLTaskInvFVBridge::setCreationDate(time_t creation_date_utc)
-{}
-
-
-LLUIImagePtr LLTaskInvFVBridge::getIcon() const
-{
-<<<<<<< HEAD
-	const bool item_is_multi = (mFlags & LLInventoryItemFlags::II_FLAGS_OBJECT_HAS_MULTIPLE_ITEMS);
-=======
-    const BOOL item_is_multi = (mFlags & LLInventoryItemFlags::II_FLAGS_OBJECT_HAS_MULTIPLE_ITEMS);
->>>>>>> e1623bb2
-
-    return LLInventoryIcon::getIcon(mAssetType, mInventoryType, 0, item_is_multi );
-}
-
-void LLTaskInvFVBridge::openItem()
-{
-    // no-op.
-    LL_DEBUGS() << "LLTaskInvFVBridge::openItem()" << LL_ENDL;
-}
-
-bool LLTaskInvFVBridge::isItemRenameable() const
-{
-<<<<<<< HEAD
-	if(gAgent.isGodlike()) return true;
-	LLViewerObject* object = gObjectList.findObject(mPanel->getTaskUUID());
-	if(object)
-	{
-		LLInventoryItem* item = (LLInventoryItem*)(object->getInventoryObject(mUUID));
-		if(item && gAgent.allowOperation(PERM_MODIFY, item->getPermissions(),
-										 GP_OBJECT_MANIPULATE, GOD_LIKE))
-		{
-			return true;
-		}
-	}
-	return false;
-=======
-    if(gAgent.isGodlike()) return TRUE;
-    LLViewerObject* object = gObjectList.findObject(mPanel->getTaskUUID());
-    if(object)
-    {
-        LLInventoryItem* item = (LLInventoryItem*)(object->getInventoryObject(mUUID));
-        if(item && gAgent.allowOperation(PERM_MODIFY, item->getPermissions(),
-                                         GP_OBJECT_MANIPULATE, GOD_LIKE))
-        {
-            return TRUE;
-        }
-    }
-    return FALSE;
->>>>>>> e1623bb2
-}
-
-bool LLTaskInvFVBridge::renameItem(const std::string& new_name)
-{
-<<<<<<< HEAD
-	LLViewerObject* object = gObjectList.findObject(mPanel->getTaskUUID());
-	if(object)
-	{
-		LLViewerInventoryItem* item = NULL;
-		item = (LLViewerInventoryItem*)object->getInventoryObject(mUUID);
-		if(item && (gAgent.allowOperation(PERM_MODIFY, item->getPermissions(),
-										GP_OBJECT_MANIPULATE, GOD_LIKE)))
-		{
-			LLPointer<LLViewerInventoryItem> new_item = new LLViewerInventoryItem(item);
-			new_item->rename(new_name);
-			object->updateInventory(
-				new_item,
-				TASK_INVENTORY_ITEM_KEY,
-				false);
-		}
-	}
-	return true;
-=======
-    LLViewerObject* object = gObjectList.findObject(mPanel->getTaskUUID());
-    if(object)
-    {
-        LLViewerInventoryItem* item = NULL;
-        item = (LLViewerInventoryItem*)object->getInventoryObject(mUUID);
-        if(item && (gAgent.allowOperation(PERM_MODIFY, item->getPermissions(),
-                                        GP_OBJECT_MANIPULATE, GOD_LIKE)))
-        {
-            LLPointer<LLViewerInventoryItem> new_item = new LLViewerInventoryItem(item);
-            new_item->rename(new_name);
-            object->updateInventory(
-                new_item,
-                TASK_INVENTORY_ITEM_KEY,
-                false);
-        }
-    }
-    return TRUE;
->>>>>>> e1623bb2
-}
-
-bool LLTaskInvFVBridge::isItemMovable() const
-{
-<<<<<<< HEAD
-	//LLViewerObject* object = gObjectList.findObject(mPanel->getTaskUUID());
-	//if(object && (object->permModify() || gAgent.isGodlike()))
-	//{
-	//	return true;
-	//}
-	//return false;
-	return true;
-}
-
-bool LLTaskInvFVBridge::isItemRemovable() const
-{
-	const LLViewerObject* object = gObjectList.findObject(mPanel->getTaskUUID());
-	if(object
-	   && (object->permModify() || object->permYouOwner()))
-	{
-		return true;
-	}
-	return false;
-=======
-    //LLViewerObject* object = gObjectList.findObject(mPanel->getTaskUUID());
-    //if(object && (object->permModify() || gAgent.isGodlike()))
-    //{
-    //  return TRUE;
-    //}
-    //return FALSE;
-    return TRUE;
-}
-
-BOOL LLTaskInvFVBridge::isItemRemovable(bool check_worn) const
-{
-    const LLViewerObject* object = gObjectList.findObject(mPanel->getTaskUUID());
-    if(object
-       && (object->permModify() || object->permYouOwner()))
-    {
-        return TRUE;
-    }
-    return FALSE;
->>>>>>> e1623bb2
-}
-
-bool remove_task_inventory_callback(const LLSD& notification, const LLSD& response, LLPanelObjectInventory* panel)
-{
-    S32 option = LLNotificationsUtil::getSelectedOption(notification, response);
-    LLViewerObject* object = gObjectList.findObject(notification["payload"]["task_id"].asUUID());
-    if(option == 0 && object)
-    {
-        // yes
-        LLSD::array_const_iterator list_end = notification["payload"]["inventory_ids"].endArray();
-        for (LLSD::array_const_iterator list_it = notification["payload"]["inventory_ids"].beginArray();
-            list_it != list_end;
-            ++list_it)
-        {
-            object->removeInventory(list_it->asUUID());
-        }
-
-        // refresh the UI.
-        panel->refresh();
-    }
-    return false;
-}
-
-// helper for remove
-// ! REFACTOR ! two_uuids_list_t is also defined in llinventorybridge.h, but differently.
-typedef std::pair<LLUUID, std::list<LLUUID> > panel_two_uuids_list_t;
-typedef std::pair<LLPanelObjectInventory*, panel_two_uuids_list_t> remove_data_t;
-bool LLTaskInvFVBridge::removeItem()
-{
-<<<<<<< HEAD
-	if(isItemRemovable() && mPanel)
-	{
-		LLViewerObject* object = gObjectList.findObject(mPanel->getTaskUUID());
-		if(object)
-		{
-			if(object->permModify())
-			{
-				// just do it.
-				object->removeInventory(mUUID);
-				return true;
-			}
-			else
-			{
-				LLSD payload;
-				payload["task_id"] = mPanel->getTaskUUID();
-				payload["inventory_ids"].append(mUUID);
-				LLNotificationsUtil::add("RemoveItemWarn", LLSD(), payload, boost::bind(&remove_task_inventory_callback, _1, _2, mPanel));
-				return false;
-			}
-		}
-	}
-	return false;
-=======
-    if(isItemRemovable() && mPanel)
-    {
-        LLViewerObject* object = gObjectList.findObject(mPanel->getTaskUUID());
-        if(object)
-        {
-            if(object->permModify())
-            {
-                // just do it.
-                object->removeInventory(mUUID);
-                return TRUE;
-            }
-            else
-            {
-                LLSD payload;
-                payload["task_id"] = mPanel->getTaskUUID();
-                payload["inventory_ids"].append(mUUID);
-                LLNotificationsUtil::add("RemoveItemWarn", LLSD(), payload, boost::bind(&remove_task_inventory_callback, _1, _2, mPanel));
-                return FALSE;
-            }
-        }
-    }
-    return FALSE;
->>>>>>> e1623bb2
-}
-
-void   LLTaskInvFVBridge::removeBatch(std::vector<LLFolderViewModelItem*>& batch)
-{
-    if (!mPanel)
-    {
-        return;
-    }
-
-    LLViewerObject* object = gObjectList.findObject(mPanel->getTaskUUID());
-    if (!object)
-    {
-        return;
-    }
-
-    if (!object->permModify())
-    {
-        LLSD payload;
-        payload["task_id"] = mPanel->getTaskUUID();
-        for (S32 i = 0; i < (S32)batch.size(); i++)
-        {
-            LLTaskInvFVBridge* itemp = (LLTaskInvFVBridge*)batch[i];
-            payload["inventory_ids"].append(itemp->getUUID());
-        }
-        LLNotificationsUtil::add("RemoveItemWarn", LLSD(), payload, boost::bind(&remove_task_inventory_callback, _1, _2, mPanel));
-
-    }
-    else
-    {
-        for (S32 i = 0; i < (S32)batch.size(); i++)
-        {
-            LLTaskInvFVBridge* itemp = (LLTaskInvFVBridge*)batch[i];
-
-            if(itemp->isItemRemovable())
-            {
-                // just do it.
-                object->removeInventory(itemp->getUUID());
-            }
-        }
-    }
-}
-
-void LLTaskInvFVBridge::move(LLFolderViewModelItem* parent_listener)
-{
-}
-
-bool LLTaskInvFVBridge::isItemCopyable(bool can_link) const
-{
-    LLInventoryItem* item = findItem();
-    if(!item) return false;
-    return gAgent.allowOperation(PERM_COPY, item->getPermissions(),
-                                GP_OBJECT_MANIPULATE);
-}
-
-bool LLTaskInvFVBridge::copyToClipboard() const
-{
-<<<<<<< HEAD
-	return false;
-=======
-    return FALSE;
->>>>>>> e1623bb2
-}
-
-bool LLTaskInvFVBridge::cutToClipboard()
-{
-<<<<<<< HEAD
-	return false;
-=======
-    return FALSE;
->>>>>>> e1623bb2
-}
-
-bool LLTaskInvFVBridge::isClipboardPasteable() const
-{
-<<<<<<< HEAD
-	return false;
-=======
-    return FALSE;
->>>>>>> e1623bb2
-}
-
-void LLTaskInvFVBridge::pasteFromClipboard()
-{
-}
-
-void LLTaskInvFVBridge::pasteLinkFromClipboard()
-{
-}
-
-bool LLTaskInvFVBridge::startDrag(EDragAndDropType* type, LLUUID* id) const
-{
-    //LL_INFOS() << "LLTaskInvFVBridge::startDrag()" << LL_ENDL;
-    if(mPanel)
-    {
-        LLViewerObject* object = gObjectList.findObject(mPanel->getTaskUUID());
-        if(object)
-        {
-            LLInventoryItem* inv = NULL;
-            if((inv = (LLInventoryItem*)object->getInventoryObject(mUUID)))
-            {
-                const LLPermissions& perm = inv->getPermissions();
-                bool can_copy = gAgent.allowOperation(PERM_COPY, perm,
-                                                        GP_OBJECT_MANIPULATE);
-                if (object->isAttachment() && !can_copy)
-                {
-                    //RN: no copy contents of attachments cannot be dragged out
-                    // due to a race condition and possible exploit where
-                    // attached objects do not update their inventory items
-                    // when their contents are manipulated
-<<<<<<< HEAD
-                    return false;
-				}
-				if((can_copy && perm.allowTransferTo(gAgent.getID()))
-				   || object->permYouOwner())
-//				   || gAgent.isGodlike())
-=======
-                    return FALSE;
-                }
-                if((can_copy && perm.allowTransferTo(gAgent.getID()))
-                   || object->permYouOwner())
-//                 || gAgent.isGodlike())
->>>>>>> e1623bb2
-
-                {
-                    *type = LLViewerAssetType::lookupDragAndDropType(inv->getType());
-
-<<<<<<< HEAD
-					*id = inv->getUUID();
-					return true;
-				}
-			}
-		}
-	}
-	return false;
-}
-
-bool LLTaskInvFVBridge::dragOrDrop(MASK mask, bool drop,
-								   EDragAndDropType cargo_type,
-								   void* cargo_data,
-								   std::string& tooltip_msg)
-{
-	//LL_INFOS() << "LLTaskInvFVBridge::dragOrDrop()" << LL_ENDL;
-	return false;
-=======
-                    *id = inv->getUUID();
-                    return TRUE;
-                }
-            }
-        }
-    }
-    return FALSE;
-}
-
-BOOL LLTaskInvFVBridge::dragOrDrop(MASK mask, BOOL drop,
-                                   EDragAndDropType cargo_type,
-                                   void* cargo_data,
-                                   std::string& tooltip_msg)
-{
-    //LL_INFOS() << "LLTaskInvFVBridge::dragOrDrop()" << LL_ENDL;
-    return FALSE;
->>>>>>> e1623bb2
-}
-
-// virtual
-void LLTaskInvFVBridge::performAction(LLInventoryModel* model, std::string action)
-{
-    if (action == "task_open")
-    {
-        openItem();
-    }
-    else if (action == "task_properties")
-    {
-        showProperties();
-    }
-}
-
-void LLTaskInvFVBridge::buildContextMenu(LLMenuGL& menu, U32 flags)
-{
-    LLInventoryItem* item = findItem();
-    std::vector<std::string> items;
-    std::vector<std::string> disabled_items;
-
-    if (!item)
-    {
-        hide_context_entries(menu, items, disabled_items);
-        return;
-    }
-
-    if (canOpenItem())
-    {
-        items.push_back(std::string("Task Open"));
-    }
-    items.push_back(std::string("Task Properties"));
-    if ((flags & FIRST_SELECTED_ITEM) == 0)
-    {
-        disabled_items.push_back(std::string("Task Properties"));
-    }
-    if(isItemRenameable())
-    {
-        items.push_back(std::string("Task Rename"));
-        if ((flags & FIRST_SELECTED_ITEM) == 0)
-        {
-            disabled_items.push_back(std::string("Task Rename"));
-        }
-    }
-    if(isItemRemovable())
-    {
-        items.push_back(std::string("Task Remove"));
-    }
-
-    hide_context_entries(menu, items, disabled_items);
-}
-
-
-///----------------------------------------------------------------------------
-/// Class LLTaskFolderBridge
-///----------------------------------------------------------------------------
-
-class LLTaskCategoryBridge : public LLTaskInvFVBridge
-{
-public:
-<<<<<<< HEAD
-	LLTaskCategoryBridge(
-		LLPanelObjectInventory* panel,
-		const LLUUID& uuid,
-		const std::string& name);
-
-	virtual LLUIImagePtr getIcon() const;
-	virtual const std::string& getDisplayName() const;
-	virtual bool isItemRenameable() const;
-	// virtual bool isItemCopyable() const { return false; }
-	virtual bool renameItem(const std::string& new_name);
-	virtual bool isItemRemovable() const;
-	virtual void buildContextMenu(LLMenuGL& menu, U32 flags);
-	virtual bool hasChildren() const;
-	virtual bool startDrag(EDragAndDropType* type, LLUUID* id) const;
-	virtual bool dragOrDrop(MASK mask, bool drop,
-							EDragAndDropType cargo_type,
-							void* cargo_data,
-							std::string& tooltip_msg);
-	virtual bool canOpenItem() const { return true; }
-	virtual void openItem();
-	virtual EInventorySortGroup getSortGroup() const { return SG_NORMAL_FOLDER; }
-=======
-    LLTaskCategoryBridge(
-        LLPanelObjectInventory* panel,
-        const LLUUID& uuid,
-        const std::string& name);
-
-    virtual LLUIImagePtr getIcon() const;
-    virtual const std::string& getDisplayName() const;
-    virtual BOOL isItemRenameable() const;
-    // virtual BOOL isItemCopyable() const { return FALSE; }
-    virtual BOOL renameItem(const std::string& new_name);
-    virtual BOOL isItemRemovable(bool check_worn = true) const;
-    virtual void buildContextMenu(LLMenuGL& menu, U32 flags);
-    virtual bool hasChildren() const;
-    virtual BOOL startDrag(EDragAndDropType* type, LLUUID* id) const;
-    virtual BOOL dragOrDrop(MASK mask, BOOL drop,
-                            EDragAndDropType cargo_type,
-                            void* cargo_data,
-                            std::string& tooltip_msg);
-    virtual BOOL canOpenItem() const { return TRUE; }
-    virtual void openItem();
-    virtual EInventorySortGroup getSortGroup() const { return SG_NORMAL_FOLDER; }
->>>>>>> e1623bb2
-};
-
-LLTaskCategoryBridge::LLTaskCategoryBridge(
-    LLPanelObjectInventory* panel,
-    const LLUUID& uuid,
-    const std::string& name) :
-    LLTaskInvFVBridge(panel, uuid, name)
-{
-}
-
-LLUIImagePtr LLTaskCategoryBridge::getIcon() const
-{
-    return LLUI::getUIImage("Inv_FolderClosed");
-}
-
-// virtual
-const std::string& LLTaskCategoryBridge::getDisplayName() const
-{
-    LLInventoryObject* cat = findInvObject();
-
-    if (cat)
-    {
-        std::string name = cat->getName();
-        if (mChildren.size() > 0)
-        {
-            // Add item count
-            // Normally we would be using getLabelSuffix for this
-            // but object's inventory just uses displaynames
-            LLStringUtil::format_map_t args;
-            args["[ITEMS_COUNT]"] = llformat("%d", mChildren.size());
-
-            name.append(" " + LLTrans::getString("InventoryItemsCount", args));
-        }
-        mDisplayName.assign(name);
-    }
-
-    return mDisplayName;
-}
-
-bool LLTaskCategoryBridge::isItemRenameable() const
-{
-<<<<<<< HEAD
-	return false;
-=======
-    return FALSE;
->>>>>>> e1623bb2
-}
-
-bool LLTaskCategoryBridge::renameItem(const std::string& new_name)
-{
-<<<<<<< HEAD
-	return false;
-}
-
-bool LLTaskCategoryBridge::isItemRemovable() const
-{
-	return false;
-=======
-    return FALSE;
-}
-
-BOOL LLTaskCategoryBridge::isItemRemovable(bool check_worn) const
-{
-    return FALSE;
->>>>>>> e1623bb2
-}
-
-void LLTaskCategoryBridge::buildContextMenu(LLMenuGL& menu, U32 flags)
-{
-    std::vector<std::string> items;
-    std::vector<std::string> disabled_items;
-    hide_context_entries(menu, items, disabled_items);
-}
-
-bool LLTaskCategoryBridge::hasChildren() const
-{
-<<<<<<< HEAD
-	// return true if we have or do know know if we have children.
-	// *FIX: For now, return false - we will know for sure soon enough.
-	return false;
-=======
-    // return TRUE if we have or do know know if we have children.
-    // *FIX: For now, return FALSE - we will know for sure soon enough.
-    return FALSE;
->>>>>>> e1623bb2
-}
-
-void LLTaskCategoryBridge::openItem()
-{
-}
-
-bool LLTaskCategoryBridge::startDrag(EDragAndDropType* type, LLUUID* id) const
-{
-<<<<<<< HEAD
-	//LL_INFOS() << "LLTaskInvFVBridge::startDrag()" << LL_ENDL;
-	if(mPanel && mUUID.notNull())
-	{
-		LLViewerObject* object = gObjectList.findObject(mPanel->getTaskUUID());
-		if(object)
-		{
-			const LLInventoryObject* cat = object->getInventoryObject(mUUID);
-			if ( (cat) && (move_inv_category_world_to_agent(mUUID, LLUUID::null, false)) )
-			{
-				*type = LLViewerAssetType::lookupDragAndDropType(cat->getType());
-				*id = mUUID;
-				return true;
-			}
-		}
-	}
-	return false;
-}
-
-bool LLTaskCategoryBridge::dragOrDrop(MASK mask, bool drop,
-									  EDragAndDropType cargo_type,
-									  void* cargo_data,
-									  std::string& tooltip_msg)
-{
-	//LL_INFOS() << "LLTaskCategoryBridge::dragOrDrop()" << LL_ENDL;
-	bool accept = false;
-	LLViewerObject* object = gObjectList.findObject(mPanel->getTaskUUID());
-	if(object)
-	{
-		switch(cargo_type)
-		{
-		case DAD_CATEGORY:
-			accept = LLToolDragAndDrop::getInstance()->dadUpdateInventoryCategory(object,drop);
-			break;
-		case DAD_TEXTURE:
-		case DAD_SOUND:
-		case DAD_LANDMARK:
-		case DAD_OBJECT:
-		case DAD_NOTECARD:
-		case DAD_CLOTHING:
-		case DAD_BODYPART:
-		case DAD_ANIMATION:
-		case DAD_GESTURE:
-		case DAD_CALLINGCARD:
-		case DAD_MESH:
-        case DAD_SETTINGS:
-        case DAD_MATERIAL:
-			accept = LLToolDragAndDrop::isInventoryDropAcceptable(object, (LLViewerInventoryItem*)cargo_data);
-			if(accept && drop)
-			{
-				LLToolDragAndDrop::dropInventory(object,
-												 (LLViewerInventoryItem*)cargo_data,
-												 LLToolDragAndDrop::getInstance()->getSource(),
-												 LLToolDragAndDrop::getInstance()->getSourceID());
-			}
-			break;
-		case DAD_SCRIPT:
-			// *HACK: In order to resolve SL-22177, we need to block
-			// drags from notecards and objects onto other
-			// objects. uncomment the simpler version when we have
-			// that right.
-			//accept = LLToolDragAndDrop::isInventoryDropAcceptable(object, (LLViewerInventoryItem*)cargo_data);
-			if(LLToolDragAndDrop::isInventoryDropAcceptable(
-				   object, (LLViewerInventoryItem*)cargo_data)
-			   && (LLToolDragAndDrop::SOURCE_WORLD != LLToolDragAndDrop::getInstance()->getSource())
-			   && (LLToolDragAndDrop::SOURCE_NOTECARD != LLToolDragAndDrop::getInstance()->getSource()))
-			{
-				accept = true;
-			}
-			if(accept && drop)
-			{
-				LLViewerInventoryItem* item = (LLViewerInventoryItem*)cargo_data;
-				// rez in the script active by default, rez in
-				// inactive if the control key is being held down.
-				bool active = ((mask & MASK_CONTROL) == 0);
-				LLToolDragAndDrop::dropScript(object, item, active,
-											  LLToolDragAndDrop::getInstance()->getSource(),
-											  LLToolDragAndDrop::getInstance()->getSourceID());
-			}
-			break;
-		default:
-			break;
-		}
-	}
-	return accept;
-=======
-    //LL_INFOS() << "LLTaskInvFVBridge::startDrag()" << LL_ENDL;
-    if(mPanel && mUUID.notNull())
-    {
-        LLViewerObject* object = gObjectList.findObject(mPanel->getTaskUUID());
-        if(object)
-        {
-            const LLInventoryObject* cat = object->getInventoryObject(mUUID);
-            if ( (cat) && (move_inv_category_world_to_agent(mUUID, LLUUID::null, FALSE)) )
-            {
-                *type = LLViewerAssetType::lookupDragAndDropType(cat->getType());
-                *id = mUUID;
-                return TRUE;
-            }
-        }
-    }
-    return FALSE;
-}
-
-BOOL LLTaskCategoryBridge::dragOrDrop(MASK mask, BOOL drop,
-                                      EDragAndDropType cargo_type,
-                                      void* cargo_data,
-                                      std::string& tooltip_msg)
-{
-    //LL_INFOS() << "LLTaskCategoryBridge::dragOrDrop()" << LL_ENDL;
-    BOOL accept = FALSE;
-    LLViewerObject* object = gObjectList.findObject(mPanel->getTaskUUID());
-    if(object)
-    {
-        switch(cargo_type)
-        {
-        case DAD_CATEGORY:
-            accept = LLToolDragAndDrop::getInstance()->dadUpdateInventoryCategory(object,drop);
-            break;
-        case DAD_TEXTURE:
-        case DAD_SOUND:
-        case DAD_LANDMARK:
-        case DAD_OBJECT:
-        case DAD_NOTECARD:
-        case DAD_CLOTHING:
-        case DAD_BODYPART:
-        case DAD_ANIMATION:
-        case DAD_GESTURE:
-        case DAD_CALLINGCARD:
-        case DAD_MESH:
-        case DAD_SETTINGS:
-        case DAD_MATERIAL:
-            accept = LLToolDragAndDrop::isInventoryDropAcceptable(object, (LLViewerInventoryItem*)cargo_data);
-            if(accept && drop)
-            {
-                LLToolDragAndDrop::dropInventory(object,
-                                                 (LLViewerInventoryItem*)cargo_data,
-                                                 LLToolDragAndDrop::getInstance()->getSource(),
-                                                 LLToolDragAndDrop::getInstance()->getSourceID());
-            }
-            break;
-        case DAD_SCRIPT:
-            // *HACK: In order to resolve SL-22177, we need to block
-            // drags from notecards and objects onto other
-            // objects. uncomment the simpler version when we have
-            // that right.
-            //accept = LLToolDragAndDrop::isInventoryDropAcceptable(object, (LLViewerInventoryItem*)cargo_data);
-            if(LLToolDragAndDrop::isInventoryDropAcceptable(
-                   object, (LLViewerInventoryItem*)cargo_data)
-               && (LLToolDragAndDrop::SOURCE_WORLD != LLToolDragAndDrop::getInstance()->getSource())
-               && (LLToolDragAndDrop::SOURCE_NOTECARD != LLToolDragAndDrop::getInstance()->getSource()))
-            {
-                accept = TRUE;
-            }
-            if(accept && drop)
-            {
-                LLViewerInventoryItem* item = (LLViewerInventoryItem*)cargo_data;
-                // rez in the script active by default, rez in
-                // inactive if the control key is being held down.
-                BOOL active = ((mask & MASK_CONTROL) == 0);
-                LLToolDragAndDrop::dropScript(object, item, active,
-                                              LLToolDragAndDrop::getInstance()->getSource(),
-                                              LLToolDragAndDrop::getInstance()->getSourceID());
-            }
-            break;
-        default:
-            break;
-        }
-    }
-    return accept;
->>>>>>> e1623bb2
-}
-
-///----------------------------------------------------------------------------
-/// Class LLTaskTextureBridge
-///----------------------------------------------------------------------------
-
-class LLTaskTextureBridge : public LLTaskInvFVBridge
-{
-public:
-    LLTaskTextureBridge(LLPanelObjectInventory* panel,
-                        const LLUUID& uuid,
-                        const std::string& name) :
-        LLTaskInvFVBridge(panel, uuid, name) {}
-
-<<<<<<< HEAD
-	virtual bool canOpenItem() const { return true; }
-	virtual void openItem();
-=======
-    virtual BOOL canOpenItem() const { return TRUE; }
-    virtual void openItem();
->>>>>>> e1623bb2
-};
-
-void LLTaskTextureBridge::openItem()
-{
-    LL_INFOS() << "LLTaskTextureBridge::openItem()" << LL_ENDL;
-    LLPreviewTexture* preview = LLFloaterReg::showTypedInstance<LLPreviewTexture>("preview_texture", LLSD(mUUID), TAKE_FOCUS_YES);
-    if(preview)
-    {
-        LLInventoryItem* item = findItem();
-        if(item)
-        {
-            preview->setAuxItem(item);
-        }
-        preview->setObjectID(mPanel->getTaskUUID());
-    }
-}
-
-
-///----------------------------------------------------------------------------
-/// Class LLTaskSoundBridge
-///----------------------------------------------------------------------------
-
-class LLTaskSoundBridge : public LLTaskInvFVBridge
-{
-public:
-<<<<<<< HEAD
-	LLTaskSoundBridge(LLPanelObjectInventory* panel,
-					  const LLUUID& uuid,
-					  const std::string& name) :
-		LLTaskInvFVBridge(panel, uuid, name) {}
-
-	virtual bool canOpenItem() const { return true; }
-	virtual void openItem();
-	virtual void performAction(LLInventoryModel* model, std::string action);
-	virtual void buildContextMenu(LLMenuGL& menu, U32 flags);
-	static void openSoundPreview(void* data);
-=======
-    LLTaskSoundBridge(LLPanelObjectInventory* panel,
-                      const LLUUID& uuid,
-                      const std::string& name) :
-        LLTaskInvFVBridge(panel, uuid, name) {}
-
-    virtual BOOL canOpenItem() const { return TRUE; }
-    virtual void openItem();
-    virtual void performAction(LLInventoryModel* model, std::string action);
-    virtual void buildContextMenu(LLMenuGL& menu, U32 flags);
-    static void openSoundPreview(void* data);
->>>>>>> e1623bb2
-};
-
-void LLTaskSoundBridge::openItem()
-{
-    openSoundPreview((void*)this);
-}
-
-void LLTaskSoundBridge::openSoundPreview(void* data)
-{
-    LLTaskSoundBridge* self = (LLTaskSoundBridge*)data;
-    if(!self)
-        return;
-
-    LLPreviewSound* preview = LLFloaterReg::showTypedInstance<LLPreviewSound>("preview_sound", LLSD(self->mUUID), TAKE_FOCUS_YES);
-    if (preview)
-    {
-        preview->setObjectID(self->mPanel->getTaskUUID());
-    }
-}
-
-// virtual
-void LLTaskSoundBridge::performAction(LLInventoryModel* model, std::string action)
-{
-    if (action == "task_play")
-    {
-        LLInventoryItem* item = findItem();
-        if(item)
-        {
-            send_sound_trigger(item->getAssetUUID(), 1.0);
-        }
-    }
-    LLTaskInvFVBridge::performAction(model, action);
-}
-
-void LLTaskSoundBridge::buildContextMenu(LLMenuGL& menu, U32 flags)
-{
-    LLInventoryItem* item = findItem();
-    std::vector<std::string> items;
-    std::vector<std::string> disabled_items;
-    if (!item)
-    {
-        hide_context_entries(menu, items, disabled_items);
-        return;
-    }
-
-    if (canOpenItem())
-    {
-        if (!isItemCopyable())
-        {
-            disabled_items.push_back(std::string("Task Open"));
-        }
-    }
-    items.push_back(std::string("Task Properties"));
-    if ((flags & FIRST_SELECTED_ITEM) == 0)
-    {
-        disabled_items.push_back(std::string("Task Properties"));
-    }
-    if(isItemRenameable())
-    {
-        items.push_back(std::string("Task Rename"));
-    }
-    if(isItemRemovable())
-    {
-        items.push_back(std::string("Task Remove"));
-    }
-
-    items.push_back(std::string("Task Play"));
-
-
-    hide_context_entries(menu, items, disabled_items);
-}
-
-///----------------------------------------------------------------------------
-/// Class LLTaskLandmarkBridge
-///----------------------------------------------------------------------------
-
-class LLTaskLandmarkBridge : public LLTaskInvFVBridge
-{
-public:
-    LLTaskLandmarkBridge(LLPanelObjectInventory* panel,
-                         const LLUUID& uuid,
-                         const std::string& name) :
-        LLTaskInvFVBridge(panel, uuid, name) {}
-};
-
-///----------------------------------------------------------------------------
-/// Class LLTaskCallingCardBridge
-///----------------------------------------------------------------------------
-
-class LLTaskCallingCardBridge : public LLTaskInvFVBridge
-{
-public:
-    LLTaskCallingCardBridge(LLPanelObjectInventory* panel,
-                            const LLUUID& uuid,
-                            const std::string& name) :
-        LLTaskInvFVBridge(panel, uuid, name) {}
-
-<<<<<<< HEAD
-	virtual bool isItemRenameable() const;
-	virtual bool renameItem(const std::string& new_name);
-=======
-    virtual BOOL isItemRenameable() const;
-    virtual BOOL renameItem(const std::string& new_name);
->>>>>>> e1623bb2
-};
-
-bool LLTaskCallingCardBridge::isItemRenameable() const
-{
-<<<<<<< HEAD
-	return false;
-=======
-    return FALSE;
->>>>>>> e1623bb2
-}
-
-bool LLTaskCallingCardBridge::renameItem(const std::string& new_name)
-{
-<<<<<<< HEAD
-	return false;
-=======
-    return FALSE;
->>>>>>> e1623bb2
-}
-
-
-///----------------------------------------------------------------------------
-/// Class LLTaskScriptBridge
-///----------------------------------------------------------------------------
-
-class LLTaskScriptBridge : public LLTaskInvFVBridge
-{
-public:
-    LLTaskScriptBridge(LLPanelObjectInventory* panel,
-                       const LLUUID& uuid,
-                       const std::string& name) :
-        LLTaskInvFVBridge(panel, uuid, name) {}
-
-<<<<<<< HEAD
-	//static bool enableIfCopyable( void* userdata );
-=======
-    //static BOOL enableIfCopyable( void* userdata );
->>>>>>> e1623bb2
-};
-
-class LLTaskLSLBridge : public LLTaskScriptBridge
-{
-public:
-    LLTaskLSLBridge(LLPanelObjectInventory* panel,
-                    const LLUUID& uuid,
-                    const std::string& name) :
-        LLTaskScriptBridge(panel, uuid, name) {}
-
-<<<<<<< HEAD
-	virtual bool canOpenItem() const { return true; }
-	virtual void openItem();
-	virtual bool removeItem();
-	//virtual void buildContextMenu(LLMenuGL& menu);
-=======
-    virtual BOOL canOpenItem() const { return TRUE; }
-    virtual void openItem();
-    virtual BOOL removeItem();
-    //virtual void buildContextMenu(LLMenuGL& menu);
->>>>>>> e1623bb2
-
-    //static void copyToInventory(void* userdata);
-};
-
-void LLTaskLSLBridge::openItem()
-{
-<<<<<<< HEAD
-	LL_INFOS() << "LLTaskLSLBridge::openItem() " << mUUID << LL_ENDL;
-	LLViewerObject* object = gObjectList.findObject(mPanel->getTaskUUID());
-	if(!object || object->isInventoryPending())
-	{
-		return;
-	}
-	if (object->permModify() || gAgent.isGodlike())
-	{
-		LLSD floater_key;
-		floater_key["taskid"] = mPanel->getTaskUUID();
-		floater_key["itemid"] = mUUID;
-
-		LLLiveLSLEditor* preview = LLFloaterReg::showTypedInstance<LLLiveLSLEditor>("preview_scriptedit", floater_key, TAKE_FOCUS_YES);
-		if (preview)
-		{
-            LLSelectNode *node = LLSelectMgr::getInstance()->getSelection()->getFirstRootNode(NULL, true);
-=======
-    LL_INFOS() << "LLTaskLSLBridge::openItem() " << mUUID << LL_ENDL;
-    LLViewerObject* object = gObjectList.findObject(mPanel->getTaskUUID());
-    if(!object || object->isInventoryPending())
-    {
-        return;
-    }
-    if (object->permModify() || gAgent.isGodlike())
-    {
-        LLSD floater_key;
-        floater_key["taskid"] = mPanel->getTaskUUID();
-        floater_key["itemid"] = mUUID;
-
-        LLLiveLSLEditor* preview = LLFloaterReg::showTypedInstance<LLLiveLSLEditor>("preview_scriptedit", floater_key, TAKE_FOCUS_YES);
-        if (preview)
-        {
-            LLSelectNode *node = LLSelectMgr::getInstance()->getSelection()->getFirstRootNode(NULL, TRUE);
->>>>>>> e1623bb2
-            if (node && node->mValid)
-            {
-                preview->setObjectName(node->mName);
-            }
-            preview->setObjectID(mPanel->getTaskUUID());
-        }
-    }
-    else
-    {
-        LLNotificationsUtil::add("CannotOpenScriptObjectNoMod");
-    }
-}
-
-bool LLTaskLSLBridge::removeItem()
-{
-    LLFloaterReg::hideInstance("preview_scriptedit", LLSD(mUUID));
-    return LLTaskInvFVBridge::removeItem();
-}
-
-///----------------------------------------------------------------------------
-/// Class LLTaskObjectBridge
-///----------------------------------------------------------------------------
-
-class LLTaskObjectBridge : public LLTaskInvFVBridge
-{
-public:
-    LLTaskObjectBridge(LLPanelObjectInventory* panel,
-                       const LLUUID& uuid,
-                       const std::string& name,
-                       U32 flags = 0) :
-        LLTaskInvFVBridge(panel, uuid, name, flags) {}
-};
-
-///----------------------------------------------------------------------------
-/// Class LLTaskNotecardBridge
-///----------------------------------------------------------------------------
-
-class LLTaskNotecardBridge : public LLTaskInvFVBridge
-{
-public:
-<<<<<<< HEAD
-	LLTaskNotecardBridge(LLPanelObjectInventory* panel,
-						 const LLUUID& uuid,
-						 const std::string& name) :
-		LLTaskInvFVBridge(panel, uuid, name) {}
-
-	virtual bool canOpenItem() const { return true; }
-	virtual void openItem();
-	virtual bool removeItem();
-=======
-    LLTaskNotecardBridge(LLPanelObjectInventory* panel,
-                         const LLUUID& uuid,
-                         const std::string& name) :
-        LLTaskInvFVBridge(panel, uuid, name) {}
-
-    virtual BOOL canOpenItem() const { return TRUE; }
-    virtual void openItem();
-    virtual BOOL removeItem();
->>>>>>> e1623bb2
-};
-
-void LLTaskNotecardBridge::openItem()
-{
-<<<<<<< HEAD
-	LLViewerObject* object = gObjectList.findObject(mPanel->getTaskUUID());
-	if(!object || object->isInventoryPending())
-	{
-		return;
-	}
-
-	// Note: even if we are not allowed to modify copyable notecard, we should be able to view it
-	LLInventoryItem *item = dynamic_cast<LLInventoryItem*>(object->getInventoryObject(mUUID));
-	bool item_copy = item && gAgent.allowOperation(PERM_COPY, item->getPermissions(), GP_OBJECT_MANIPULATE);
-	if( item_copy
-		|| object->permModify()
-		|| gAgent.isGodlike())
-	{
-	    LLSD floater_key;
-	    floater_key["taskid"] = mPanel->getTaskUUID();
-	    floater_key["itemid"] = mUUID;
-	    LLPreviewNotecard* preview = LLFloaterReg::showTypedInstance<LLPreviewNotecard>("preview_notecard", floater_key, TAKE_FOCUS_YES);
-		if (preview)
-		{
-			preview->setObjectID(mPanel->getTaskUUID());
-		}
-	}
-=======
-    LLViewerObject* object = gObjectList.findObject(mPanel->getTaskUUID());
-    if(!object || object->isInventoryPending())
-    {
-        return;
-    }
-
-    // Note: even if we are not allowed to modify copyable notecard, we should be able to view it
-    LLInventoryItem *item = dynamic_cast<LLInventoryItem*>(object->getInventoryObject(mUUID));
-    BOOL item_copy = item && gAgent.allowOperation(PERM_COPY, item->getPermissions(), GP_OBJECT_MANIPULATE);
-    if( item_copy
-        || object->permModify()
-        || gAgent.isGodlike())
-    {
-        LLSD floater_key;
-        floater_key["taskid"] = mPanel->getTaskUUID();
-        floater_key["itemid"] = mUUID;
-        LLPreviewNotecard* preview = LLFloaterReg::showTypedInstance<LLPreviewNotecard>("preview_notecard", floater_key, TAKE_FOCUS_YES);
-        if (preview)
-        {
-            preview->setObjectID(mPanel->getTaskUUID());
-        }
-    }
->>>>>>> e1623bb2
-}
-
-bool LLTaskNotecardBridge::removeItem()
-{
-    LLFloaterReg::hideInstance("preview_notecard", LLSD(mUUID));
-    return LLTaskInvFVBridge::removeItem();
-}
-
-///----------------------------------------------------------------------------
-/// Class LLTaskGestureBridge
-///----------------------------------------------------------------------------
-
-class LLTaskGestureBridge : public LLTaskInvFVBridge
-{
-public:
-<<<<<<< HEAD
-	LLTaskGestureBridge(LLPanelObjectInventory* panel,
-						const LLUUID& uuid,
-						const std::string& name) :
-	LLTaskInvFVBridge(panel, uuid, name) {}
-
-	virtual bool canOpenItem() const { return true; }
-	virtual void openItem();
-	virtual bool removeItem();
-=======
-    LLTaskGestureBridge(LLPanelObjectInventory* panel,
-                        const LLUUID& uuid,
-                        const std::string& name) :
-    LLTaskInvFVBridge(panel, uuid, name) {}
-
-    virtual BOOL canOpenItem() const { return TRUE; }
-    virtual void openItem();
-    virtual BOOL removeItem();
->>>>>>> e1623bb2
-};
-
-void LLTaskGestureBridge::openItem()
-{
-    LLViewerObject* object = gObjectList.findObject(mPanel->getTaskUUID());
-    if(!object || object->isInventoryPending())
-    {
-        return;
-    }
-    LLPreviewGesture::show(mUUID, mPanel->getTaskUUID());
-}
-
-bool LLTaskGestureBridge::removeItem()
-{
-    // Don't need to deactivate gesture because gestures inside objects can never be active.
-    LLFloaterReg::hideInstance("preview_gesture", LLSD(mUUID));
-    return LLTaskInvFVBridge::removeItem();
-}
-
-///----------------------------------------------------------------------------
-/// Class LLTaskAnimationBridge
-///----------------------------------------------------------------------------
-
-class LLTaskAnimationBridge : public LLTaskInvFVBridge
-{
-public:
-<<<<<<< HEAD
-	LLTaskAnimationBridge(LLPanelObjectInventory* panel,
-						  const LLUUID& uuid,
-						  const std::string& name) :
-		LLTaskInvFVBridge(panel, uuid, name) {}
-
-	virtual bool canOpenItem() const { return true; }
-	virtual void openItem();
-	virtual bool removeItem();
-=======
-    LLTaskAnimationBridge(LLPanelObjectInventory* panel,
-                          const LLUUID& uuid,
-                          const std::string& name) :
-        LLTaskInvFVBridge(panel, uuid, name) {}
-
-    virtual BOOL canOpenItem() const { return TRUE; }
-    virtual void openItem();
-    virtual BOOL removeItem();
->>>>>>> e1623bb2
-};
-
-void LLTaskAnimationBridge::openItem()
-{
-    LLViewerObject* object = gObjectList.findObject(mPanel->getTaskUUID());
-    if(!object || object->isInventoryPending())
-    {
-        return;
-    }
-
-    LLPreviewAnim* preview = LLFloaterReg::showTypedInstance<LLPreviewAnim>("preview_anim", LLSD(mUUID), TAKE_FOCUS_YES);
-    if (preview && (object->permModify() || gAgent.isGodlike()))
-    {
-        preview->setObjectID(mPanel->getTaskUUID());
-    }
-}
-
-bool LLTaskAnimationBridge::removeItem()
-{
-    LLFloaterReg::hideInstance("preview_anim", LLSD(mUUID));
-    return LLTaskInvFVBridge::removeItem();
-}
-
-///----------------------------------------------------------------------------
-/// Class LLTaskWearableBridge
-///----------------------------------------------------------------------------
-
-class LLTaskWearableBridge : public LLTaskInvFVBridge
-{
-public:
-    LLTaskWearableBridge(LLPanelObjectInventory* panel,
-                         const LLUUID& uuid,
-                         const std::string& name,
-                         U32 flags) :
-        LLTaskInvFVBridge(panel, uuid, name, flags) {}
-
-    virtual LLUIImagePtr getIcon() const;
-};
-
-LLUIImagePtr LLTaskWearableBridge::getIcon() const
-{
-<<<<<<< HEAD
-	return LLInventoryIcon::getIcon(mAssetType, mInventoryType, mFlags, false );
-=======
-    return LLInventoryIcon::getIcon(mAssetType, mInventoryType, mFlags, FALSE );
->>>>>>> e1623bb2
-}
-
-///----------------------------------------------------------------------------
-/// Class LLTaskSettingsBridge
-///----------------------------------------------------------------------------
-
-class LLTaskSettingsBridge : public LLTaskInvFVBridge
-{
-public:
-    LLTaskSettingsBridge(LLPanelObjectInventory* panel,
-        const LLUUID& uuid,
-        const std::string& name,
-        U32 flags) :
-        LLTaskInvFVBridge(panel, uuid, name, flags) {}
-
-    virtual LLUIImagePtr getIcon() const;
-    virtual LLSettingsType::type_e  getSettingsType() const;
-};
-
-LLUIImagePtr LLTaskSettingsBridge::getIcon() const
-{
-    return LLInventoryIcon::getIcon(mAssetType, mInventoryType, mFlags, false);
-}
-
-LLSettingsType::type_e LLTaskSettingsBridge::getSettingsType() const
-{
-    return LLSettingsType::ST_NONE;
-}
-
-///----------------------------------------------------------------------------
-/// Class LLTaskMaterialBridge
-///----------------------------------------------------------------------------
-
-class LLTaskMaterialBridge : public LLTaskInvFVBridge
-{
-public:
-    LLTaskMaterialBridge(LLPanelObjectInventory* panel,
-                         const LLUUID& uuid,
-                         const std::string& name) :
-        LLTaskInvFVBridge(panel, uuid, name) {}
-
-    bool canOpenItem() const override { return true; }
-    void openItem() override;
-	bool removeItem() override;
-};
-
-void LLTaskMaterialBridge::openItem()
-{
-    LLViewerObject* object = gObjectList.findObject(mPanel->getTaskUUID());
-    if(!object || object->isInventoryPending())
-    {
-        return;
-    }
-
-    // Note: even if we are not allowed to modify copyable notecard, we should be able to view it
-    LLInventoryItem *item = dynamic_cast<LLInventoryItem*>(object->getInventoryObject(mUUID));
-    bool item_copy = item && gAgent.allowOperation(PERM_COPY, item->getPermissions(), GP_OBJECT_MANIPULATE);
-    if( item_copy
-        || object->permModify()
-        || gAgent.isGodlike())
-    {
-        LLSD floater_key;
-        floater_key["taskid"] = mPanel->getTaskUUID();
-        floater_key["itemid"] = mUUID;
-        LLMaterialEditor* mat = LLFloaterReg::getTypedInstance<LLMaterialEditor>("material_editor", floater_key);
-        if (mat)
-        {
-            mat->setObjectID(mPanel->getTaskUUID());
-            mat->openFloater(floater_key);
-            mat->setFocus(true);
-        }
-    }
-}
-
-bool LLTaskMaterialBridge::removeItem()
-{
-    LLFloaterReg::hideInstance("material_editor", LLSD(mUUID));
-    return LLTaskInvFVBridge::removeItem();
-}
-
-
-///----------------------------------------------------------------------------
-/// LLTaskInvFVBridge impl
-//----------------------------------------------------------------------------
-
-LLTaskInvFVBridge* LLTaskInvFVBridge::createObjectBridge(LLPanelObjectInventory* panel,
-                                                         LLInventoryObject* object)
-{
-    LLTaskInvFVBridge* new_bridge = NULL;
-    const LLInventoryItem* item = dynamic_cast<LLInventoryItem*>(object);
-    const U32 itemflags = ( NULL == item ? 0 : item->getFlags() );
-    LLAssetType::EType type = object ? object->getType() : LLAssetType::AT_CATEGORY;
-    LLUUID object_id = object ? object->getUUID() : LLUUID::null;
-    std::string object_name = object ? object->getName() : std::string();
-
-    switch(type)
-    {
-    case LLAssetType::AT_TEXTURE:
-        new_bridge = new LLTaskTextureBridge(panel,
-                             object_id,
-                             object_name);
-        break;
-    case LLAssetType::AT_SOUND:
-        new_bridge = new LLTaskSoundBridge(panel,
-                           object_id,
-                           object_name);
-        break;
-    case LLAssetType::AT_LANDMARK:
-        new_bridge = new LLTaskLandmarkBridge(panel,
-                              object_id,
-                              object_name);
-        break;
-    case LLAssetType::AT_CALLINGCARD:
-        new_bridge = new LLTaskCallingCardBridge(panel,
-                             object_id,
-                             object_name);
-        break;
-    case LLAssetType::AT_SCRIPT:
-        // OLD SCRIPTS DEPRECATED - JC
-        LL_WARNS() << "Old script" << LL_ENDL;
-        //new_bridge = new LLTaskOldScriptBridge(panel,
-        //                                     object_id,
-        //                                     object_name);
-        break;
-    case LLAssetType::AT_OBJECT:
-        new_bridge = new LLTaskObjectBridge(panel,
-                            object_id,
-                            object_name,
-                            itemflags);
-        break;
-    case LLAssetType::AT_NOTECARD:
-        new_bridge = new LLTaskNotecardBridge(panel,
-                              object_id,
-                              object_name);
-        break;
-    case LLAssetType::AT_ANIMATION:
-        new_bridge = new LLTaskAnimationBridge(panel,
-                               object_id,
-                               object_name);
-        break;
-    case LLAssetType::AT_GESTURE:
-        new_bridge = new LLTaskGestureBridge(panel,
-                             object_id,
-                             object_name);
-        break;
-    case LLAssetType::AT_CLOTHING:
-    case LLAssetType::AT_BODYPART:
-        new_bridge = new LLTaskWearableBridge(panel,
-                              object_id,
-                              object_name,
-                              itemflags);
-        break;
-    case LLAssetType::AT_CATEGORY:
-        new_bridge = new LLTaskCategoryBridge(panel,
-                              object_id,
-                              object_name);
-        break;
-    case LLAssetType::AT_LSL_TEXT:
-        new_bridge = new LLTaskLSLBridge(panel,
-                         object_id,
-                         object_name);
-        break;
-    case LLAssetType::AT_SETTINGS:
-        new_bridge = new LLTaskSettingsBridge(panel,
-                                          object_id,
-                                          object_name,
-                                          itemflags);
-        break;
-    case LLAssetType::AT_MATERIAL:
-        new_bridge = new LLTaskMaterialBridge(panel,
-                              object_id,
-                              object_name);
-        break;
-    default:
-        LL_INFOS() << "Unhandled inventory type (llassetstorage.h): "
-                << (S32)type << LL_ENDL;
-        break;
-    }
-    return new_bridge;
-}
-
-
-///----------------------------------------------------------------------------
-/// Class LLPanelObjectInventory
-///----------------------------------------------------------------------------
-
-static LLDefaultChildRegistry::Register<LLPanelObjectInventory> r("panel_inventory_object");
-
-void do_nothing()
-{
-}
-
-// Default constructor
-LLPanelObjectInventory::LLPanelObjectInventory(const LLPanelObjectInventory::Params& p) :
-<<<<<<< HEAD
-	LLPanel(p),
-	mScroller(NULL),
-	mFolders(NULL),
-	mHaveInventory(false),
-	mIsInventoryEmpty(true),
-	mInventoryNeedsUpdate(false),
-	mInventoryViewModel(p.name),
-=======
-    LLPanel(p),
-    mScroller(NULL),
-    mFolders(NULL),
-    mHaveInventory(FALSE),
-    mIsInventoryEmpty(TRUE),
-    mInventoryNeedsUpdate(FALSE),
-    mInventoryViewModel(p.name),
->>>>>>> e1623bb2
-    mShowRootFolder(p.show_root_folder)
-{
-    // Setup context menu callbacks
-    mCommitCallbackRegistrar.add("Inventory.DoToSelected", boost::bind(&LLPanelObjectInventory::doToSelected, this, _2));
-    mCommitCallbackRegistrar.add("Inventory.EmptyTrash", boost::bind(&LLInventoryModel::emptyFolderType, &gInventory, "ConfirmEmptyTrash", LLFolderType::FT_TRASH));
-    mCommitCallbackRegistrar.add("Inventory.EmptyLostAndFound", boost::bind(&LLInventoryModel::emptyFolderType, &gInventory, "ConfirmEmptyLostAndFound", LLFolderType::FT_LOST_AND_FOUND));
-    mCommitCallbackRegistrar.add("Inventory.DoCreate", boost::bind(&do_nothing));
-    mCommitCallbackRegistrar.add("Inventory.AttachObject", boost::bind(&do_nothing));
-    mCommitCallbackRegistrar.add("Inventory.BeginIMSession", boost::bind(&do_nothing));
-    mCommitCallbackRegistrar.add("Inventory.Share",  boost::bind(&LLAvatarActions::shareWithAvatars, this));
-    mCommitCallbackRegistrar.add("Inventory.FileUploadLocation", boost::bind(&do_nothing));
-}
-
-// Destroys the object
-LLPanelObjectInventory::~LLPanelObjectInventory()
-{
-    if (!gIdleCallbacks.deleteFunction(idle, this))
-    {
-        LL_WARNS() << "LLPanelObjectInventory::~LLPanelObjectInventory() failed to delete callback" << LL_ENDL;
-    }
-}
-
-bool LLPanelObjectInventory::postBuild()
-{
-    // clear contents and initialize menus, sets up mFolders
-    reset();
-
-    // Register an idle update callback
-    gIdleCallbacks.addFunction(idle, this);
-
-<<<<<<< HEAD
-	return true;
-=======
-    return TRUE;
->>>>>>> e1623bb2
-}
-
-void LLPanelObjectInventory::doToSelected(const LLSD& userdata)
-{
-    LLInventoryAction::doToSelected(&gInventory, mFolders, userdata.asString());
-}
-
-void LLPanelObjectInventory::clearContents()
-{
-<<<<<<< HEAD
-	mHaveInventory = false;
-	mIsInventoryEmpty = true;
-	if (LLToolDragAndDrop::getInstance() && LLToolDragAndDrop::getInstance()->getSource() == LLToolDragAndDrop::SOURCE_WORLD)
-	{
-		LLToolDragAndDrop::getInstance()->endDrag();
-	}
-=======
-    mHaveInventory = FALSE;
-    mIsInventoryEmpty = TRUE;
-    if (LLToolDragAndDrop::getInstance() && LLToolDragAndDrop::getInstance()->getSource() == LLToolDragAndDrop::SOURCE_WORLD)
-    {
-        LLToolDragAndDrop::getInstance()->endDrag();
-    }
->>>>>>> e1623bb2
-
-    clearItemIDs();
-
-    if( mScroller )
-    {
-        // removes mFolders
-        removeChild( mScroller ); //*TODO: Really shouldn't do this during draw()/refresh()
-        mScroller->die();
-        mScroller = NULL;
-        mFolders = NULL;
-    }
-}
-
-
-void LLPanelObjectInventory::reset()
-{
-    clearContents();
-
-    mCommitCallbackRegistrar.pushScope(); // push local callbacks
-
-    // Reset the inventory model to show all folders by default
-    mInventoryViewModel.getFilter().setShowFolderState(LLInventoryFilter::SHOW_ALL_FOLDERS);
-
-    // Create a new folder view root
-    LLRect dummy_rect(0, 1, 1, 0);
-    LLFolderView::Params p;
-    p.name = "task inventory";
-    p.title = "task inventory";
-    p.parent_panel = this;
-    p.tool_tip= LLTrans::getString("PanelContentsTooltip");
-    p.listener = LLTaskInvFVBridge::createObjectBridge(this, NULL);
-    p.folder_indentation = -14; // subtract space normally reserved for folder expanders
-    p.view_model = &mInventoryViewModel;
-    p.root = NULL;
-    p.options_menu = "menu_inventory.xml";
-
-    mFolders = LLUICtrlFactory::create<LLFolderView>(p);
-
-    mFolders->setCallbackRegistrar(&mCommitCallbackRegistrar);
-    mFolders->setEnableRegistrar(&mEnableCallbackRegistrar);
-
-    if (hasFocus())
-    {
-        LLEditMenuHandler::gEditMenuHandler = mFolders;
-    }
-
-    int offset = hasBorder() ? getBorder()->getBorderWidth() << 1 : 0;
-    LLRect scroller_rect(0, getRect().getHeight() - offset, getRect().getWidth() - offset, 0);
-    LLScrollContainer::Params scroll_p;
-    scroll_p.name("task inventory scroller");
-    scroll_p.rect(scroller_rect);
-    scroll_p.tab_stop(true);
-    scroll_p.follows.flags(FOLLOWS_ALL);
-    mScroller = LLUICtrlFactory::create<LLFolderViewScrollContainer>(scroll_p);
-    addChild(mScroller);
-    mScroller->addChild(mFolders);
-
-    mFolders->setScrollContainer( mScroller );
-
-    mCommitCallbackRegistrar.popScope();
-}
-
-void LLPanelObjectInventory::inventoryChanged(LLViewerObject* object,
-                                        LLInventoryObject::object_list_t* inventory,
-                                        S32 serial_num,
-                                        void* data)
-{
-    if(!object) return;
-
-<<<<<<< HEAD
-	//LL_INFOS() << "invetnory arrived: \n"
-	//		<< " panel UUID: " << panel->mTaskUUID << "\n"
-	//		<< " task  UUID: " << object->mID << LL_ENDL;
-	if(mTaskUUID == object->mID)
-	{
-		mInventoryNeedsUpdate = true;
-	}
-=======
-    //LL_INFOS() << "invetnory arrived: \n"
-    //      << " panel UUID: " << panel->mTaskUUID << "\n"
-    //      << " task  UUID: " << object->mID << LL_ENDL;
-    if(mTaskUUID == object->mID)
-    {
-        mInventoryNeedsUpdate = TRUE;
-    }
->>>>>>> e1623bb2
-}
-
-void LLPanelObjectInventory::updateInventory()
-{
-<<<<<<< HEAD
-	//LL_INFOS() << "inventory arrived: \n"
-	//		<< " panel UUID: " << panel->mTaskUUID << "\n"
-	//		<< " task  UUID: " << object->mID << LL_ENDL;
-	// We're still interested in this task's inventory.
-	std::vector<LLUUID> selected_item_ids;
-	std::set<LLFolderViewItem*> selected_items;
-	bool inventory_has_focus = false;
-	if (mHaveInventory && mFolders)
-	{
-		selected_items = mFolders->getSelectionList();
-		inventory_has_focus = gFocusMgr.childHasKeyboardFocus(mFolders);
-	}
-	for (std::set<LLFolderViewItem*>::iterator it = selected_items.begin(), end_it = selected_items.end();
-		it != end_it;
-		++it)
-	{
-		selected_item_ids.push_back(static_cast<LLFolderViewModelItemInventory*>((*it)->getViewModelItem())->getUUID());
-	}
-
-	LLViewerObject* objectp = gObjectList.findObject(mTaskUUID);
-	if (objectp)
-	{
-		LLInventoryObject* inventory_root = objectp->getInventoryRoot();
-		LLInventoryObject::object_list_t contents;
-		objectp->getInventoryContents(contents);
-
-		if (inventory_root)
-		{
-			reset();
-			mIsInventoryEmpty = false;
-			createFolderViews(inventory_root, contents);
-			mFolders->setEnabled(true);
-		}
-		else
-		{
-			// TODO: create an empty inventory
-			mIsInventoryEmpty = true;
-		}
-
-		mHaveInventory = !mIsInventoryEmpty || !objectp->isInventoryDirty();
-		if (objectp->isInventoryDirty())
-		{
-			// Inventory is dirty, yet we received inventoryChanged() callback.
-			// User changed something during ongoing request.
-			// Rerequest. It will clear dirty flag and won't create dupplicate requests.
-			objectp->requestInventory();
-		}
-	}
-	else
-	{
-		// TODO: create an empty inventory
-		mIsInventoryEmpty = true;
-		mHaveInventory = true;
-	}
-
-	// restore previous selection
-	std::vector<LLUUID>::iterator selection_it;
-	bool first_item = true;
-	for (selection_it = selected_item_ids.begin(); selection_it != selected_item_ids.end(); ++selection_it)
-	{
-		LLFolderViewItem* selected_item = getItemByID(*selection_it);
-		
-		if (selected_item)
-		{
-			//HACK: "set" first item then "change" each other one to get keyboard focus right
-			if (first_item)
-			{
-				mFolders->setSelection(selected_item, true, inventory_has_focus);
-				first_item = false;
-			}
-			else
-			{
-				mFolders->changeSelection(selected_item, true);
-			}
-		}
-	}
-
-	if (mFolders)
-	{
-		mFolders->requestArrange();
-	}
-	mInventoryNeedsUpdate = false;
-	// Edit menu handler is set in onFocusReceived
-=======
-    //LL_INFOS() << "inventory arrived: \n"
-    //      << " panel UUID: " << panel->mTaskUUID << "\n"
-    //      << " task  UUID: " << object->mID << LL_ENDL;
-    // We're still interested in this task's inventory.
-    std::vector<LLUUID> selected_item_ids;
-    std::set<LLFolderViewItem*> selected_items;
-    BOOL inventory_has_focus = FALSE;
-    if (mHaveInventory && mFolders)
-    {
-        selected_items = mFolders->getSelectionList();
-        inventory_has_focus = gFocusMgr.childHasKeyboardFocus(mFolders);
-    }
-    for (std::set<LLFolderViewItem*>::iterator it = selected_items.begin(), end_it = selected_items.end();
-        it != end_it;
-        ++it)
-    {
-        selected_item_ids.push_back(static_cast<LLFolderViewModelItemInventory*>((*it)->getViewModelItem())->getUUID());
-    }
-
-    LLViewerObject* objectp = gObjectList.findObject(mTaskUUID);
-    if (objectp)
-    {
-        LLInventoryObject* inventory_root = objectp->getInventoryRoot();
-        LLInventoryObject::object_list_t contents;
-        objectp->getInventoryContents(contents);
-
-        if (inventory_root)
-        {
-            reset();
-            mIsInventoryEmpty = FALSE;
-            createFolderViews(inventory_root, contents);
-            mFolders->setEnabled(TRUE);
-        }
-        else
-        {
-            // TODO: create an empty inventory
-            mIsInventoryEmpty = TRUE;
-        }
-
-        mHaveInventory = !mIsInventoryEmpty || !objectp->isInventoryDirty();
-        if (objectp->isInventoryDirty())
-        {
-            // Inventory is dirty, yet we received inventoryChanged() callback.
-            // User changed something during ongoing request.
-            // Rerequest. It will clear dirty flag and won't create dupplicate requests.
-            objectp->requestInventory();
-        }
-    }
-    else
-    {
-        // TODO: create an empty inventory
-        mIsInventoryEmpty = TRUE;
-        mHaveInventory = TRUE;
-    }
-
-    // restore previous selection
-    std::vector<LLUUID>::iterator selection_it;
-    bool first_item = true;
-    for (selection_it = selected_item_ids.begin(); selection_it != selected_item_ids.end(); ++selection_it)
-    {
-        LLFolderViewItem* selected_item = getItemByID(*selection_it);
-
-        if (selected_item)
-        {
-            //HACK: "set" first item then "change" each other one to get keyboard focus right
-            if (first_item)
-            {
-                mFolders->setSelection(selected_item, TRUE, inventory_has_focus);
-                first_item = FALSE;
-            }
-            else
-            {
-                mFolders->changeSelection(selected_item, TRUE);
-            }
-        }
-    }
-
-    if (mFolders)
-    {
-        mFolders->requestArrange();
-    }
-    mInventoryNeedsUpdate = FALSE;
-    // Edit menu handler is set in onFocusReceived
->>>>>>> e1623bb2
-}
-
-// *FIX: This is currently a very expensive operation, because we have
-// to iterate through the inventory one time for each category. This
-// leads to an N^2 based on the category count. This could be greatly
-// speeded with an efficient multimap implementation, but we don't
-// have that in our current arsenal.
-void LLPanelObjectInventory::createFolderViews(LLInventoryObject* inventory_root, LLInventoryObject::object_list_t& contents)
-{
-    if (!inventory_root)
-    {
-        return;
-    }
-    // Create a visible root category.
-    LLTaskInvFVBridge* bridge = NULL;
-    bridge = LLTaskInvFVBridge::createObjectBridge(this, inventory_root);
-    if(bridge)
-    {
-        LLUIColor item_color = LLUIColorTable::instance().getColor("MenuItemEnabledColor", DEFAULT_WHITE);
-
-        LLFolderViewFolder::Params p;
-        p.name = inventory_root->getName();
-        p.tool_tip = p.name;
-        p.root = mFolders;
-        p.listener = bridge;
-        p.font_color = item_color;
-        p.font_highlight_color = item_color;
-
-        LLFolderViewFolder* new_folder = LLUICtrlFactory::create<LLFolderViewFolder>(p);
-
-        if (mShowRootFolder)
-        {
-            new_folder->addToFolder(mFolders);
-            new_folder->toggleOpen();
-        }
-
-        if (!contents.empty())
-        {
-            createViewsForCategory(&contents, inventory_root, mShowRootFolder ? new_folder : mFolders);
-        }
-
-        if (mShowRootFolder)
-        {
-            // Refresh for label to add item count
-            new_folder->refresh();
-        }
-    }
-}
-
-typedef std::pair<LLInventoryObject*, LLFolderViewFolder*> obj_folder_pair;
-
-void LLPanelObjectInventory::createViewsForCategory(LLInventoryObject::object_list_t* inventory,
-                                              LLInventoryObject* parent,
-                                              LLFolderViewFolder* folder)
-{
-    LLUIColor item_color = LLUIColorTable::instance().getColor("MenuItemEnabledColor", DEFAULT_WHITE);
-
-    // Find all in the first pass
-    std::vector<obj_folder_pair*> child_categories;
-    LLTaskInvFVBridge* bridge;
-    LLFolderViewItem* view;
-
-    LLInventoryObject::object_list_t::iterator it = inventory->begin();
-    LLInventoryObject::object_list_t::iterator end = inventory->end();
-    for( ; it != end; ++it)
-    {
-        LLInventoryObject* obj = *it;
-
-        if(parent->getUUID() == obj->getParentUUID())
-        {
-            bridge = LLTaskInvFVBridge::createObjectBridge(this, obj);
-            if(!bridge)
-            {
-                continue;
-            }
-            if(LLAssetType::AT_CATEGORY == obj->getType())
-            {
-                LLFolderViewFolder::Params p;
-                p.name = obj->getName();
-                p.root = mFolders;
-                p.listener = bridge;
-                p.tool_tip = p.name;
-                p.font_color = item_color;
-                p.font_highlight_color = item_color;
-                view = LLUICtrlFactory::create<LLFolderViewFolder>(p);
-                child_categories.push_back(new obj_folder_pair(obj,
-                                                         (LLFolderViewFolder*)view));
-            }
-            else
-            {
-                LLFolderViewItem::Params params;
-                params.name(obj->getName());
-                params.creation_date(bridge->getCreationDate());
-                params.root(mFolders);
-                params.listener(bridge);
-                params.rect(LLRect());
-                params.tool_tip = params.name;
-                params.font_color = item_color;
-                params.font_highlight_color = item_color;
-                view = LLUICtrlFactory::create<LLFolderViewItem> (params);
-            }
-            view->addToFolder(folder);
-            addItemID(obj->getUUID(), view);
-        }
-    }
-
-    // now, for each category, do the second pass
-    for(S32 i = 0; i < child_categories.size(); i++)
-    {
-        createViewsForCategory(inventory, child_categories[i]->first,
-                               child_categories[i]->second );
-        delete child_categories[i];
-    }
-    folder->setChildrenInited(true);
-}
-
-void LLPanelObjectInventory::refresh()
-{
-<<<<<<< HEAD
-	//LL_INFOS() << "LLPanelObjectInventory::refresh()" << LL_ENDL;
-	bool has_inventory = false;
-	const bool non_root_ok = true;
-	LLObjectSelectionHandle selection = LLSelectMgr::getInstance()->getSelection();
-	LLSelectNode* node = selection->getFirstRootNode(NULL, non_root_ok);
-	if(node && node->mValid)
-	{
-		LLViewerObject* object = node->getObject();
-		if(object && ((selection->getRootObjectCount() == 1)
-					  || (selection->getObjectCount() == 1)))
-		{
-			// determine if we need to make a request. Start with a
-			// default based on if we have inventory at all.
-			bool make_request = !mHaveInventory;
-
-			// If the task id is different than what we've stored,
-			// then make the request.
-			if(mTaskUUID != object->mID)
-			{
-				mTaskUUID = object->mID;
-				mAttachmentUUID = object->getAttachmentItemID();
-				make_request = true;
-
-				// This is a new object so pre-emptively clear the contents
-				// Otherwise we show the old stuff until the update comes in
-				clearContents();
-
-				// Register for updates from this object,
-				registerVOInventoryListener(object,NULL);
-			}
-			else if (mAttachmentUUID != object->getAttachmentItemID())
-			{
-				mAttachmentUUID = object->getAttachmentItemID();
-				if (mAttachmentUUID.notNull())
-				{
-					// Server unsubsribes viewer (deselects object) from property
-					// updates after "ObjectAttach" so we need to resubscribe
-					LLSelectMgr::getInstance()->sendSelect();
-				}
-			}
-
-			// Based on the node information, we may need to dirty the
-			// object inventory and get it again.
-			if(node->mValid)
-			{
-				if(node->mInventorySerial != object->getInventorySerial() || object->isInventoryDirty())
-				{
-					make_request = true;
-				}
-			}
-
-			// do the request if necessary.
-			if(make_request)
-			{
-				requestVOInventory();
-			}
-			has_inventory = true;
-		}
-	}
-	if(!has_inventory)
-	{
-		clearInventoryTask();
-	}
-	mInventoryViewModel.setTaskID(mTaskUUID);
-	//LL_INFOS() << "LLPanelObjectInventory::refresh() " << mTaskUUID << LL_ENDL;
-=======
-    //LL_INFOS() << "LLPanelObjectInventory::refresh()" << LL_ENDL;
-    BOOL has_inventory = FALSE;
-    const BOOL non_root_ok = TRUE;
-    LLObjectSelectionHandle selection = LLSelectMgr::getInstance()->getSelection();
-    LLSelectNode* node = selection->getFirstRootNode(NULL, non_root_ok);
-    if(node && node->mValid)
-    {
-        LLViewerObject* object = node->getObject();
-        if(object && ((selection->getRootObjectCount() == 1)
-                      || (selection->getObjectCount() == 1)))
-        {
-            // determine if we need to make a request. Start with a
-            // default based on if we have inventory at all.
-            BOOL make_request = !mHaveInventory;
-
-            // If the task id is different than what we've stored,
-            // then make the request.
-            if(mTaskUUID != object->mID)
-            {
-                mTaskUUID = object->mID;
-                mAttachmentUUID = object->getAttachmentItemID();
-                make_request = TRUE;
-
-                // This is a new object so pre-emptively clear the contents
-                // Otherwise we show the old stuff until the update comes in
-                clearContents();
-
-                // Register for updates from this object,
-                registerVOInventoryListener(object,NULL);
-            }
-            else if (mAttachmentUUID != object->getAttachmentItemID())
-            {
-                mAttachmentUUID = object->getAttachmentItemID();
-                if (mAttachmentUUID.notNull())
-                {
-                    // Server unsubsribes viewer (deselects object) from property
-                    // updates after "ObjectAttach" so we need to resubscribe
-                    LLSelectMgr::getInstance()->sendSelect();
-                }
-            }
-
-            // Based on the node information, we may need to dirty the
-            // object inventory and get it again.
-            if(node->mValid)
-            {
-                if(node->mInventorySerial != object->getInventorySerial() || object->isInventoryDirty())
-                {
-                    make_request = TRUE;
-                }
-            }
-
-            // do the request if necessary.
-            if(make_request)
-            {
-                requestVOInventory();
-            }
-            has_inventory = TRUE;
-        }
-    }
-    if(!has_inventory)
-    {
-        clearInventoryTask();
-    }
-    mInventoryViewModel.setTaskID(mTaskUUID);
-    //LL_INFOS() << "LLPanelObjectInventory::refresh() " << mTaskUUID << LL_ENDL;
->>>>>>> e1623bb2
-}
-
-void LLPanelObjectInventory::clearInventoryTask()
-{
-    mTaskUUID = LLUUID::null;
-    mAttachmentUUID = LLUUID::null;
-    removeVOInventoryListener();
-    clearContents();
-}
-
-void LLPanelObjectInventory::removeSelectedItem()
-{
-    if(mFolders)
-    {
-        mFolders->removeSelectedItems();
-    }
-}
-
-void LLPanelObjectInventory::startRenamingSelectedItem()
-{
-    if(mFolders)
-    {
-        mFolders->startRenamingSelectedItem();
-    }
-}
-
-void LLPanelObjectInventory::draw()
-{
-    LLPanel::draw();
-
-    if(mIsInventoryEmpty)
-    {
-        if((LLUUID::null != mTaskUUID) && (!mHaveInventory))
-        {
-            LLFontGL::getFontSansSerif()->renderUTF8(LLTrans::getString("LoadingContents"), 0,
-                                                     (S32)(getRect().getWidth() * 0.5f),
-                                                     10,
-                                                     LLColor4( 1, 1, 1, 1 ),
-                                                     LLFontGL::HCENTER,
-                                                     LLFontGL::BOTTOM);
-        }
-        else if(mHaveInventory)
-        {
-            LLFontGL::getFontSansSerif()->renderUTF8(LLTrans::getString("NoContents"), 0,
-                                                     (S32)(getRect().getWidth() * 0.5f),
-                                                     10,
-                                                     LLColor4( 1, 1, 1, 1 ),
-                                                     LLFontGL::HCENTER,
-                                                     LLFontGL::BOTTOM);
-        }
-    }
-}
-
-void LLPanelObjectInventory::deleteAllChildren()
-{
-    mScroller = NULL;
-    mFolders = NULL;
-    LLView::deleteAllChildren();
-}
-
-bool LLPanelObjectInventory::handleDragAndDrop(S32 x, S32 y, MASK mask, bool drop, EDragAndDropType cargo_type, void *cargo_data, EAcceptance *accept, std::string& tooltip_msg)
-{
-<<<<<<< HEAD
-	if (mFolders)
-	{
-		LLFolderViewItem* folderp = mFolders->getNextFromChild(NULL);
-		if (!folderp)
-		{
-			return false;
-		}
-		// Try to pass on unmodified mouse coordinates
-		S32 local_x = x - mFolders->getRect().mLeft;
-		S32 local_y = y - mFolders->getRect().mBottom;
-
-		if (mFolders->pointInView(local_x, local_y))
-		{
-			return mFolders->handleDragAndDrop(local_x, local_y, mask, drop, cargo_type, cargo_data, accept, tooltip_msg);
-		}
-		else
-		{
-			//force mouse coordinates to be inside folder rectangle
-			return mFolders->handleDragAndDrop(5, 1, mask, drop, cargo_type, cargo_data, accept, tooltip_msg);
-		}
-	}
-	else
-	{
-		return false;
-	}
-=======
-    if (mFolders)
-    {
-        LLFolderViewItem* folderp = mFolders->getNextFromChild(NULL);
-        if (!folderp)
-        {
-            return FALSE;
-        }
-        // Try to pass on unmodified mouse coordinates
-        S32 local_x = x - mFolders->getRect().mLeft;
-        S32 local_y = y - mFolders->getRect().mBottom;
-
-        if (mFolders->pointInView(local_x, local_y))
-        {
-            return mFolders->handleDragAndDrop(local_x, local_y, mask, drop, cargo_type, cargo_data, accept, tooltip_msg);
-        }
-        else
-        {
-            //force mouse coordinates to be inside folder rectangle
-            return mFolders->handleDragAndDrop(5, 1, mask, drop, cargo_type, cargo_data, accept, tooltip_msg);
-        }
-    }
-    else
-    {
-        return FALSE;
-    }
->>>>>>> e1623bb2
-}
-
-//static
-void LLPanelObjectInventory::idle(void* user_data)
-{
-    LLPanelObjectInventory* self = (LLPanelObjectInventory*)user_data;
-
-    if (self->mFolders)
-    {
-        self->mFolders->update();
-    }
-    if (self->mInventoryNeedsUpdate)
-    {
-        self->updateInventory();
-    }
-}
-
-void LLPanelObjectInventory::onFocusLost()
-{
-    // inventory no longer handles cut/copy/paste/delete
-    if (LLEditMenuHandler::gEditMenuHandler == mFolders)
-    {
-        LLEditMenuHandler::gEditMenuHandler = NULL;
-    }
-
-    LLPanel::onFocusLost();
-}
-
-void LLPanelObjectInventory::onFocusReceived()
-{
-    // inventory now handles cut/copy/paste/delete
-    LLEditMenuHandler::gEditMenuHandler = mFolders;
-
-    LLPanel::onFocusReceived();
-}
-
-
-LLFolderViewItem* LLPanelObjectInventory::getItemByID( const LLUUID& id )
-{
-    std::map<LLUUID, LLFolderViewItem*>::iterator map_it;
-    map_it = mItemMap.find(id);
-    if (map_it != mItemMap.end())
-    {
-        return map_it->second;
-    }
-
-    return NULL;
-}
-
-void LLPanelObjectInventory::removeItemID( const LLUUID& id )
-{
-    mItemMap.erase(id);
-}
-
-void LLPanelObjectInventory::addItemID( const LLUUID& id, LLFolderViewItem* itemp )
-{
-    mItemMap[id] = itemp;
-}
-
-void LLPanelObjectInventory::clearItemIDs()
-{
-    mItemMap.clear();
-}
-
-bool LLPanelObjectInventory::handleKeyHere( KEY key, MASK mask )
-{
-<<<<<<< HEAD
-	bool handled = false;
-	switch (key)
-	{
-	case KEY_DELETE:
-=======
-    BOOL handled = FALSE;
-    switch (key)
-    {
-    case KEY_DELETE:
->>>>>>> e1623bb2
-#if LL_DARWIN
-    case KEY_BACKSPACE:
-#endif
-<<<<<<< HEAD
-		// Delete selected items if delete or backspace key hit on the inventory panel
-		// Note: on Mac laptop keyboards, backspace and delete are one and the same
-		if (isSelectionRemovable() && mask == MASK_NONE)
-		{
-			LLInventoryAction::doToSelected(&gInventory, mFolders, "delete");
-			handled = true;
-		}
-		break;
-	}
-	return handled;
-=======
-        // Delete selected items if delete or backspace key hit on the inventory panel
-        // Note: on Mac laptop keyboards, backspace and delete are one and the same
-        if (isSelectionRemovable() && mask == MASK_NONE)
-        {
-            LLInventoryAction::doToSelected(&gInventory, mFolders, "delete");
-            handled = TRUE;
-        }
-        break;
-    }
-    return handled;
->>>>>>> e1623bb2
-}
-
-bool LLPanelObjectInventory::isSelectionRemovable()
-{
-<<<<<<< HEAD
-	if (!mFolders || !mFolders->getRoot())
-	{
-		return false;
-	}
-	std::set<LLFolderViewItem*> selection_set = mFolders->getRoot()->getSelectionList();
-	if (selection_set.empty())
-	{
-		return false;
-	}
-	for (std::set<LLFolderViewItem*>::iterator iter = selection_set.begin();
-		iter != selection_set.end();
-		++iter)
-	{
-		LLFolderViewItem *item = *iter;
-		const LLFolderViewModelItemInventory *listener = dynamic_cast<const LLFolderViewModelItemInventory*>(item->getViewModelItem());
-		if (!listener || !listener->isItemRemovable() || listener->isItemInTrash())
-		{
-			return false;
-		}
-	}
-	return true;
-=======
-    if (!mFolders || !mFolders->getRoot())
-    {
-        return FALSE;
-    }
-    std::set<LLFolderViewItem*> selection_set = mFolders->getRoot()->getSelectionList();
-    if (selection_set.empty())
-    {
-        return FALSE;
-    }
-    for (std::set<LLFolderViewItem*>::iterator iter = selection_set.begin();
-        iter != selection_set.end();
-        ++iter)
-    {
-        LLFolderViewItem *item = *iter;
-        const LLFolderViewModelItemInventory *listener = dynamic_cast<const LLFolderViewModelItemInventory*>(item->getViewModelItem());
-        if (!listener || !listener->isItemRemovable() || listener->isItemInTrash())
-        {
-            return FALSE;
-        }
-    }
-    return TRUE;
->>>>>>> e1623bb2
-}+/**
+ * @file llsidepanelinventory.cpp
+ * @brief LLPanelObjectInventory class implementation
+ *
+ * $LicenseInfo:firstyear=2002&license=viewerlgpl$
+ * Second Life Viewer Source Code
+ * Copyright (C) 2010, Linden Research, Inc.
+ *
+ * This library is free software; you can redistribute it and/or
+ * modify it under the terms of the GNU Lesser General Public
+ * License as published by the Free Software Foundation;
+ * version 2.1 of the License only.
+ *
+ * This library is distributed in the hope that it will be useful,
+ * but WITHOUT ANY WARRANTY; without even the implied warranty of
+ * MERCHANTABILITY or FITNESS FOR A PARTICULAR PURPOSE.  See the GNU
+ * Lesser General Public License for more details.
+ *
+ * You should have received a copy of the GNU Lesser General Public
+ * License along with this library; if not, write to the Free Software
+ * Foundation, Inc., 51 Franklin Street, Fifth Floor, Boston, MA  02110-1301  USA
+ *
+ * Linden Research, Inc., 945 Battery Street, San Francisco, CA  94111  USA
+ * $/LicenseInfo$
+ */
+
+//*****************************************************************************
+//
+// Implementation of the panel inventory - used to view and control a
+// task's inventory.
+//
+//*****************************************************************************
+
+#include "llviewerprecompiledheaders.h"
+
+#include "llpanelobjectinventory.h"
+
+#include "llmenugl.h"
+#include "llnotificationsutil.h"
+#include "roles_constants.h"
+
+#include "llagent.h"
+#include "llavataractions.h"
+#include "llcallbacklist.h"
+#include "llbuycurrencyhtml.h"
+#include "llfloaterreg.h"
+#include "llfolderview.h"
+#include "llinventorybridge.h"
+#include "llinventorydefines.h"
+#include "llinventoryicon.h"
+#include "llinventoryfilter.h"
+#include "llinventoryfunctions.h"
+#include "llmaterialeditor.h"
+#include "llpreviewanim.h"
+#include "llpreviewgesture.h"
+#include "llpreviewnotecard.h"
+#include "llpreviewscript.h"
+#include "llpreviewsound.h"
+#include "llpreviewtexture.h"
+#include "llscrollcontainer.h"
+#include "llselectmgr.h"
+#include "llstatusbar.h"
+#include "lltooldraganddrop.h"
+#include "lltrans.h"
+#include "llviewerassettype.h"
+#include "llviewerinventory.h"
+#include "llviewerregion.h"
+#include "llviewerobjectlist.h"
+#include "llviewermessage.h"
+
+const LLColor4U DEFAULT_WHITE(255, 255, 255);
+
+///----------------------------------------------------------------------------
+/// Class LLTaskInvFVBridge
+///----------------------------------------------------------------------------
+
+class LLTaskInvFVBridge : public LLFolderViewModelItemInventory
+{
+protected:
+    LLUUID mUUID;
+    std::string mName;
+    mutable std::string mDisplayName;
+    mutable std::string mSearchableName;
+    LLPanelObjectInventory* mPanel;
+    U32 mFlags;
+    LLAssetType::EType mAssetType;
+    LLInventoryType::EType mInventoryType;
+
+    LLInventoryObject* findInvObject() const;
+    LLInventoryItem* findItem() const;
+
+public:
+    LLTaskInvFVBridge(LLPanelObjectInventory* panel,
+                      const LLUUID& uuid,
+                      const std::string& name,
+                      U32 flags=0);
+    virtual ~LLTaskInvFVBridge() {}
+
+    virtual LLFontGL::StyleFlags getLabelStyle() const { return LLFontGL::NORMAL; }
+    virtual std::string getLabelSuffix() const { return LLStringUtil::null; }
+
+    static LLTaskInvFVBridge* createObjectBridge(LLPanelObjectInventory* panel,
+                                                 LLInventoryObject* object);
+    void showProperties();
+    S32 getPrice();
+
+    // LLFolderViewModelItemInventory functionality
+    virtual const std::string& getName() const;
+    virtual const std::string& getDisplayName() const;
+    virtual const std::string& getSearchableName() const;
+
+    virtual std::string getSearchableDescription() const {return LLStringUtil::null;}
+    virtual std::string getSearchableCreatorName() const {return LLStringUtil::null;}
+    virtual std::string getSearchableUUIDString() const {return LLStringUtil::null;}
+
+
+    virtual PermissionMask getPermissionMask() const { return PERM_NONE; }
+    /*virtual*/ LLFolderType::EType getPreferredType() const { return LLFolderType::FT_NONE; }
+    virtual const LLUUID& getUUID() const { return mUUID; }
+    virtual const LLUUID& getThumbnailUUID() const { return LLUUID::null;}
+    virtual time_t getCreationDate() const;
+    virtual void setCreationDate(time_t creation_date_utc);
+
+    virtual LLUIImagePtr getIcon() const;
+    virtual void openItem();
+    virtual bool canOpenItem() const { return false; }
+    virtual void closeItem() {}
+    virtual void selectItem() {}
+    virtual void navigateToFolder(bool new_window = false, bool change_mode = false) {}
+    virtual bool isItemRenameable() const;
+    virtual bool renameItem(const std::string& new_name);
+    virtual bool isItemMovable() const;
+    virtual bool isItemRemovable(bool check_worn = true) const;
+    virtual bool removeItem();
+    virtual void removeBatch(std::vector<LLFolderViewModelItem*>& batch);
+    virtual void move(LLFolderViewModelItem* parent_listener);
+    virtual bool isItemCopyable(bool can_copy_as_link = true) const;
+    virtual bool copyToClipboard() const;
+    virtual bool cutToClipboard();
+    virtual bool isClipboardPasteable() const;
+    virtual void pasteFromClipboard();
+    virtual void pasteLinkFromClipboard();
+    virtual void buildContextMenu(LLMenuGL& menu, U32 flags);
+    virtual void performAction(LLInventoryModel* model, std::string action);
+    virtual bool isUpToDate() const { return true; }
+    virtual bool hasChildren() const { return false; }
+    virtual LLInventoryType::EType getInventoryType() const { return LLInventoryType::IT_NONE; }
+    virtual LLWearableType::EType getWearableType() const { return LLWearableType::WT_NONE; }
+    virtual LLSettingsType::type_e getSettingsType() const { return LLSettingsType::ST_NONE; }
+    virtual EInventorySortGroup getSortGroup() const { return SG_ITEM; }
+    virtual LLInventoryObject* getInventoryObject() const { return findInvObject(); }
+
+
+    // LLDragAndDropBridge functionality
+    virtual LLToolDragAndDrop::ESource getDragSource() const { return LLToolDragAndDrop::SOURCE_WORLD; }
+    virtual bool startDrag(EDragAndDropType* type, LLUUID* id) const;
+    virtual bool dragOrDrop(MASK mask, bool drop,
+                            EDragAndDropType cargo_type,
+                            void* cargo_data,
+                            std::string& tooltip_msg);
+};
+
+LLTaskInvFVBridge::LLTaskInvFVBridge(
+    LLPanelObjectInventory* panel,
+    const LLUUID& uuid,
+    const std::string& name,
+    U32 flags)
+:   LLFolderViewModelItemInventory(panel->getRootViewModel()),
+    mUUID(uuid),
+    mName(name),
+    mPanel(panel),
+    mFlags(flags),
+    mAssetType(LLAssetType::AT_NONE),
+    mInventoryType(LLInventoryType::IT_NONE)
+{
+    const LLInventoryItem *item = findItem();
+    if (item)
+    {
+        mAssetType = item->getType();
+        mInventoryType = item->getInventoryType();
+    }
+}
+
+LLInventoryObject* LLTaskInvFVBridge::findInvObject() const
+{
+    LLViewerObject* object = gObjectList.findObject(mPanel->getTaskUUID());
+    if (object)
+    {
+        return object->getInventoryObject(mUUID);
+    }
+    return NULL;
+}
+
+
+LLInventoryItem* LLTaskInvFVBridge::findItem() const
+{
+    return dynamic_cast<LLInventoryItem*>(findInvObject());
+}
+
+void LLTaskInvFVBridge::showProperties()
+{
+    show_task_item_profile(mUUID, mPanel->getTaskUUID());
+}
+
+S32 LLTaskInvFVBridge::getPrice()
+{
+    LLInventoryItem* item = findItem();
+    if(item)
+    {
+        return item->getSaleInfo().getSalePrice();
+    }
+    else
+    {
+        return -1;
+    }
+}
+
+const std::string& LLTaskInvFVBridge::getName() const
+{
+    return mName;
+}
+
+const std::string& LLTaskInvFVBridge::getDisplayName() const
+{
+    LLInventoryItem* item = findItem();
+
+    if(item)
+    {
+        mDisplayName.assign(item->getName());
+
+        // Localize "New Script", "New Script 1", "New Script 2", etc.
+        if (item->getType() == LLAssetType::AT_LSL_TEXT &&
+            LLStringUtil::startsWith(item->getName(), "New Script"))
+        {
+            LLStringUtil::replaceString(mDisplayName, "New Script", LLTrans::getString("PanelContentsNewScript"));
+        }
+
+        const LLPermissions& perm(item->getPermissions());
+        bool copy = gAgent.allowOperation(PERM_COPY, perm, GP_OBJECT_MANIPULATE);
+        bool mod  = gAgent.allowOperation(PERM_MODIFY, perm, GP_OBJECT_MANIPULATE);
+        bool xfer = gAgent.allowOperation(PERM_TRANSFER, perm, GP_OBJECT_MANIPULATE);
+
+        if(!copy)
+        {
+            mDisplayName.append(LLTrans::getString("no_copy"));
+        }
+        if(!mod)
+        {
+            mDisplayName.append(LLTrans::getString("no_modify"));
+        }
+        if(!xfer)
+        {
+            mDisplayName.append(LLTrans::getString("no_transfer"));
+        }
+    }
+
+    mSearchableName.assign(mDisplayName + getLabelSuffix());
+
+    return mDisplayName;
+}
+
+const std::string& LLTaskInvFVBridge::getSearchableName() const
+{
+    return mSearchableName;
+}
+
+
+// BUG: No creation dates for task inventory
+time_t LLTaskInvFVBridge::getCreationDate() const
+{
+    return 0;
+}
+
+void LLTaskInvFVBridge::setCreationDate(time_t creation_date_utc)
+{}
+
+
+LLUIImagePtr LLTaskInvFVBridge::getIcon() const
+{
+    const bool item_is_multi = (mFlags & LLInventoryItemFlags::II_FLAGS_OBJECT_HAS_MULTIPLE_ITEMS);
+
+    return LLInventoryIcon::getIcon(mAssetType, mInventoryType, 0, item_is_multi );
+}
+
+void LLTaskInvFVBridge::openItem()
+{
+    // no-op.
+    LL_DEBUGS() << "LLTaskInvFVBridge::openItem()" << LL_ENDL;
+}
+
+bool LLTaskInvFVBridge::isItemRenameable() const
+{
+    if(gAgent.isGodlike()) return true;
+    LLViewerObject* object = gObjectList.findObject(mPanel->getTaskUUID());
+    if(object)
+    {
+        LLInventoryItem* item = (LLInventoryItem*)(object->getInventoryObject(mUUID));
+        if(item && gAgent.allowOperation(PERM_MODIFY, item->getPermissions(),
+                                         GP_OBJECT_MANIPULATE, GOD_LIKE))
+        {
+            return true;
+        }
+    }
+    return false;
+}
+
+bool LLTaskInvFVBridge::renameItem(const std::string& new_name)
+{
+    LLViewerObject* object = gObjectList.findObject(mPanel->getTaskUUID());
+    if(object)
+    {
+        LLViewerInventoryItem* item = NULL;
+        item = (LLViewerInventoryItem*)object->getInventoryObject(mUUID);
+        if(item && (gAgent.allowOperation(PERM_MODIFY, item->getPermissions(),
+                                        GP_OBJECT_MANIPULATE, GOD_LIKE)))
+        {
+            LLPointer<LLViewerInventoryItem> new_item = new LLViewerInventoryItem(item);
+            new_item->rename(new_name);
+            object->updateInventory(
+                new_item,
+                TASK_INVENTORY_ITEM_KEY,
+                false);
+        }
+    }
+    return true;
+}
+
+bool LLTaskInvFVBridge::isItemMovable() const
+{
+    //LLViewerObject* object = gObjectList.findObject(mPanel->getTaskUUID());
+    //if(object && (object->permModify() || gAgent.isGodlike()))
+    //{
+    //  return true;
+    //}
+    //return false;
+    return true;
+}
+
+bool LLTaskInvFVBridge::isItemRemovable(bool check_worn) const
+{
+    const LLViewerObject* object = gObjectList.findObject(mPanel->getTaskUUID());
+    if(object
+       && (object->permModify() || object->permYouOwner()))
+    {
+        return true;
+    }
+    return false;
+}
+
+bool remove_task_inventory_callback(const LLSD& notification, const LLSD& response, LLPanelObjectInventory* panel)
+{
+    S32 option = LLNotificationsUtil::getSelectedOption(notification, response);
+    LLViewerObject* object = gObjectList.findObject(notification["payload"]["task_id"].asUUID());
+    if(option == 0 && object)
+    {
+        // yes
+        LLSD::array_const_iterator list_end = notification["payload"]["inventory_ids"].endArray();
+        for (LLSD::array_const_iterator list_it = notification["payload"]["inventory_ids"].beginArray();
+            list_it != list_end;
+            ++list_it)
+        {
+            object->removeInventory(list_it->asUUID());
+        }
+
+        // refresh the UI.
+        panel->refresh();
+    }
+    return false;
+}
+
+// helper for remove
+// ! REFACTOR ! two_uuids_list_t is also defined in llinventorybridge.h, but differently.
+typedef std::pair<LLUUID, std::list<LLUUID> > panel_two_uuids_list_t;
+typedef std::pair<LLPanelObjectInventory*, panel_two_uuids_list_t> remove_data_t;
+bool LLTaskInvFVBridge::removeItem()
+{
+    if(isItemRemovable() && mPanel)
+    {
+        LLViewerObject* object = gObjectList.findObject(mPanel->getTaskUUID());
+        if(object)
+        {
+            if(object->permModify())
+            {
+                // just do it.
+                object->removeInventory(mUUID);
+                return true;
+            }
+            else
+            {
+                LLSD payload;
+                payload["task_id"] = mPanel->getTaskUUID();
+                payload["inventory_ids"].append(mUUID);
+                LLNotificationsUtil::add("RemoveItemWarn", LLSD(), payload, boost::bind(&remove_task_inventory_callback, _1, _2, mPanel));
+                return false;
+            }
+        }
+    }
+    return false;
+}
+
+void   LLTaskInvFVBridge::removeBatch(std::vector<LLFolderViewModelItem*>& batch)
+{
+    if (!mPanel)
+    {
+        return;
+    }
+
+    LLViewerObject* object = gObjectList.findObject(mPanel->getTaskUUID());
+    if (!object)
+    {
+        return;
+    }
+
+    if (!object->permModify())
+    {
+        LLSD payload;
+        payload["task_id"] = mPanel->getTaskUUID();
+        for (S32 i = 0; i < (S32)batch.size(); i++)
+        {
+            LLTaskInvFVBridge* itemp = (LLTaskInvFVBridge*)batch[i];
+            payload["inventory_ids"].append(itemp->getUUID());
+        }
+        LLNotificationsUtil::add("RemoveItemWarn", LLSD(), payload, boost::bind(&remove_task_inventory_callback, _1, _2, mPanel));
+
+    }
+    else
+    {
+        for (S32 i = 0; i < (S32)batch.size(); i++)
+        {
+            LLTaskInvFVBridge* itemp = (LLTaskInvFVBridge*)batch[i];
+
+            if(itemp->isItemRemovable())
+            {
+                // just do it.
+                object->removeInventory(itemp->getUUID());
+            }
+        }
+    }
+}
+
+void LLTaskInvFVBridge::move(LLFolderViewModelItem* parent_listener)
+{
+}
+
+bool LLTaskInvFVBridge::isItemCopyable(bool can_link) const
+{
+    LLInventoryItem* item = findItem();
+    if(!item) return false;
+    return gAgent.allowOperation(PERM_COPY, item->getPermissions(),
+                                GP_OBJECT_MANIPULATE);
+}
+
+bool LLTaskInvFVBridge::copyToClipboard() const
+{
+    return false;
+}
+
+bool LLTaskInvFVBridge::cutToClipboard()
+{
+    return false;
+}
+
+bool LLTaskInvFVBridge::isClipboardPasteable() const
+{
+    return false;
+}
+
+void LLTaskInvFVBridge::pasteFromClipboard()
+{
+}
+
+void LLTaskInvFVBridge::pasteLinkFromClipboard()
+{
+}
+
+bool LLTaskInvFVBridge::startDrag(EDragAndDropType* type, LLUUID* id) const
+{
+    //LL_INFOS() << "LLTaskInvFVBridge::startDrag()" << LL_ENDL;
+    if(mPanel)
+    {
+        LLViewerObject* object = gObjectList.findObject(mPanel->getTaskUUID());
+        if(object)
+        {
+            LLInventoryItem* inv = NULL;
+            if((inv = (LLInventoryItem*)object->getInventoryObject(mUUID)))
+            {
+                const LLPermissions& perm = inv->getPermissions();
+                bool can_copy = gAgent.allowOperation(PERM_COPY, perm,
+                                                        GP_OBJECT_MANIPULATE);
+                if (object->isAttachment() && !can_copy)
+                {
+                    //RN: no copy contents of attachments cannot be dragged out
+                    // due to a race condition and possible exploit where
+                    // attached objects do not update their inventory items
+                    // when their contents are manipulated
+                    return false;
+                }
+                if((can_copy && perm.allowTransferTo(gAgent.getID()))
+                   || object->permYouOwner())
+//                 || gAgent.isGodlike())
+
+                {
+                    *type = LLViewerAssetType::lookupDragAndDropType(inv->getType());
+
+                    *id = inv->getUUID();
+                    return true;
+                }
+            }
+        }
+    }
+    return false;
+}
+
+bool LLTaskInvFVBridge::dragOrDrop(MASK mask, bool drop,
+                                   EDragAndDropType cargo_type,
+                                   void* cargo_data,
+                                   std::string& tooltip_msg)
+{
+    //LL_INFOS() << "LLTaskInvFVBridge::dragOrDrop()" << LL_ENDL;
+    return false;
+}
+
+// virtual
+void LLTaskInvFVBridge::performAction(LLInventoryModel* model, std::string action)
+{
+    if (action == "task_open")
+    {
+        openItem();
+    }
+    else if (action == "task_properties")
+    {
+        showProperties();
+    }
+}
+
+void LLTaskInvFVBridge::buildContextMenu(LLMenuGL& menu, U32 flags)
+{
+    LLInventoryItem* item = findItem();
+    std::vector<std::string> items;
+    std::vector<std::string> disabled_items;
+
+    if (!item)
+    {
+        hide_context_entries(menu, items, disabled_items);
+        return;
+    }
+
+    if (canOpenItem())
+    {
+        items.push_back(std::string("Task Open"));
+    }
+    items.push_back(std::string("Task Properties"));
+    if ((flags & FIRST_SELECTED_ITEM) == 0)
+    {
+        disabled_items.push_back(std::string("Task Properties"));
+    }
+    if(isItemRenameable())
+    {
+        items.push_back(std::string("Task Rename"));
+        if ((flags & FIRST_SELECTED_ITEM) == 0)
+        {
+            disabled_items.push_back(std::string("Task Rename"));
+        }
+    }
+    if(isItemRemovable())
+    {
+        items.push_back(std::string("Task Remove"));
+    }
+
+    hide_context_entries(menu, items, disabled_items);
+}
+
+
+///----------------------------------------------------------------------------
+/// Class LLTaskFolderBridge
+///----------------------------------------------------------------------------
+
+class LLTaskCategoryBridge : public LLTaskInvFVBridge
+{
+public:
+    LLTaskCategoryBridge(
+        LLPanelObjectInventory* panel,
+        const LLUUID& uuid,
+        const std::string& name);
+
+    virtual LLUIImagePtr getIcon() const;
+    virtual const std::string& getDisplayName() const;
+    virtual bool isItemRenameable() const;
+    // virtual bool isItemCopyable() const { return false; }
+    virtual bool renameItem(const std::string& new_name);
+    virtual bool isItemRemovable(bool check_worn = true) const;
+    virtual void buildContextMenu(LLMenuGL& menu, U32 flags);
+    virtual bool hasChildren() const;
+    virtual bool startDrag(EDragAndDropType* type, LLUUID* id) const;
+    virtual bool dragOrDrop(MASK mask, bool drop,
+                            EDragAndDropType cargo_type,
+                            void* cargo_data,
+                            std::string& tooltip_msg);
+    virtual bool canOpenItem() const { return true; }
+    virtual void openItem();
+    virtual EInventorySortGroup getSortGroup() const { return SG_NORMAL_FOLDER; }
+};
+
+LLTaskCategoryBridge::LLTaskCategoryBridge(
+    LLPanelObjectInventory* panel,
+    const LLUUID& uuid,
+    const std::string& name) :
+    LLTaskInvFVBridge(panel, uuid, name)
+{
+}
+
+LLUIImagePtr LLTaskCategoryBridge::getIcon() const
+{
+    return LLUI::getUIImage("Inv_FolderClosed");
+}
+
+// virtual
+const std::string& LLTaskCategoryBridge::getDisplayName() const
+{
+    LLInventoryObject* cat = findInvObject();
+
+    if (cat)
+    {
+        std::string name = cat->getName();
+        if (mChildren.size() > 0)
+        {
+            // Add item count
+            // Normally we would be using getLabelSuffix for this
+            // but object's inventory just uses displaynames
+            LLStringUtil::format_map_t args;
+            args["[ITEMS_COUNT]"] = llformat("%d", mChildren.size());
+
+            name.append(" " + LLTrans::getString("InventoryItemsCount", args));
+        }
+        mDisplayName.assign(name);
+    }
+
+    return mDisplayName;
+}
+
+bool LLTaskCategoryBridge::isItemRenameable() const
+{
+    return false;
+}
+
+bool LLTaskCategoryBridge::renameItem(const std::string& new_name)
+{
+    return false;
+}
+
+bool LLTaskCategoryBridge::isItemRemovable(bool check_worn) const
+{
+    return false;
+}
+
+void LLTaskCategoryBridge::buildContextMenu(LLMenuGL& menu, U32 flags)
+{
+    std::vector<std::string> items;
+    std::vector<std::string> disabled_items;
+    hide_context_entries(menu, items, disabled_items);
+}
+
+bool LLTaskCategoryBridge::hasChildren() const
+{
+    // return true if we have or do know know if we have children.
+    // *FIX: For now, return false - we will know for sure soon enough.
+    return false;
+}
+
+void LLTaskCategoryBridge::openItem()
+{
+}
+
+bool LLTaskCategoryBridge::startDrag(EDragAndDropType* type, LLUUID* id) const
+{
+    //LL_INFOS() << "LLTaskInvFVBridge::startDrag()" << LL_ENDL;
+    if(mPanel && mUUID.notNull())
+    {
+        LLViewerObject* object = gObjectList.findObject(mPanel->getTaskUUID());
+        if(object)
+        {
+            const LLInventoryObject* cat = object->getInventoryObject(mUUID);
+            if ( (cat) && (move_inv_category_world_to_agent(mUUID, LLUUID::null, false)) )
+            {
+                *type = LLViewerAssetType::lookupDragAndDropType(cat->getType());
+                *id = mUUID;
+                return true;
+            }
+        }
+    }
+    return false;
+}
+
+bool LLTaskCategoryBridge::dragOrDrop(MASK mask, bool drop,
+                                      EDragAndDropType cargo_type,
+                                      void* cargo_data,
+                                      std::string& tooltip_msg)
+{
+    //LL_INFOS() << "LLTaskCategoryBridge::dragOrDrop()" << LL_ENDL;
+    bool accept = false;
+    LLViewerObject* object = gObjectList.findObject(mPanel->getTaskUUID());
+    if(object)
+    {
+        switch(cargo_type)
+        {
+        case DAD_CATEGORY:
+            accept = LLToolDragAndDrop::getInstance()->dadUpdateInventoryCategory(object,drop);
+            break;
+        case DAD_TEXTURE:
+        case DAD_SOUND:
+        case DAD_LANDMARK:
+        case DAD_OBJECT:
+        case DAD_NOTECARD:
+        case DAD_CLOTHING:
+        case DAD_BODYPART:
+        case DAD_ANIMATION:
+        case DAD_GESTURE:
+        case DAD_CALLINGCARD:
+        case DAD_MESH:
+        case DAD_SETTINGS:
+        case DAD_MATERIAL:
+            accept = LLToolDragAndDrop::isInventoryDropAcceptable(object, (LLViewerInventoryItem*)cargo_data);
+            if(accept && drop)
+            {
+                LLToolDragAndDrop::dropInventory(object,
+                                                 (LLViewerInventoryItem*)cargo_data,
+                                                 LLToolDragAndDrop::getInstance()->getSource(),
+                                                 LLToolDragAndDrop::getInstance()->getSourceID());
+            }
+            break;
+        case DAD_SCRIPT:
+            // *HACK: In order to resolve SL-22177, we need to block
+            // drags from notecards and objects onto other
+            // objects. uncomment the simpler version when we have
+            // that right.
+            //accept = LLToolDragAndDrop::isInventoryDropAcceptable(object, (LLViewerInventoryItem*)cargo_data);
+            if(LLToolDragAndDrop::isInventoryDropAcceptable(
+                   object, (LLViewerInventoryItem*)cargo_data)
+               && (LLToolDragAndDrop::SOURCE_WORLD != LLToolDragAndDrop::getInstance()->getSource())
+               && (LLToolDragAndDrop::SOURCE_NOTECARD != LLToolDragAndDrop::getInstance()->getSource()))
+            {
+                accept = true;
+            }
+            if(accept && drop)
+            {
+                LLViewerInventoryItem* item = (LLViewerInventoryItem*)cargo_data;
+                // rez in the script active by default, rez in
+                // inactive if the control key is being held down.
+                bool active = ((mask & MASK_CONTROL) == 0);
+                LLToolDragAndDrop::dropScript(object, item, active,
+                                              LLToolDragAndDrop::getInstance()->getSource(),
+                                              LLToolDragAndDrop::getInstance()->getSourceID());
+            }
+            break;
+        default:
+            break;
+        }
+    }
+    return accept;
+}
+
+///----------------------------------------------------------------------------
+/// Class LLTaskTextureBridge
+///----------------------------------------------------------------------------
+
+class LLTaskTextureBridge : public LLTaskInvFVBridge
+{
+public:
+    LLTaskTextureBridge(LLPanelObjectInventory* panel,
+                        const LLUUID& uuid,
+                        const std::string& name) :
+        LLTaskInvFVBridge(panel, uuid, name) {}
+
+    virtual bool canOpenItem() const { return true; }
+    virtual void openItem();
+};
+
+void LLTaskTextureBridge::openItem()
+{
+    LL_INFOS() << "LLTaskTextureBridge::openItem()" << LL_ENDL;
+    LLPreviewTexture* preview = LLFloaterReg::showTypedInstance<LLPreviewTexture>("preview_texture", LLSD(mUUID), TAKE_FOCUS_YES);
+    if(preview)
+    {
+        LLInventoryItem* item = findItem();
+        if(item)
+        {
+            preview->setAuxItem(item);
+        }
+        preview->setObjectID(mPanel->getTaskUUID());
+    }
+}
+
+
+///----------------------------------------------------------------------------
+/// Class LLTaskSoundBridge
+///----------------------------------------------------------------------------
+
+class LLTaskSoundBridge : public LLTaskInvFVBridge
+{
+public:
+    LLTaskSoundBridge(LLPanelObjectInventory* panel,
+                      const LLUUID& uuid,
+                      const std::string& name) :
+        LLTaskInvFVBridge(panel, uuid, name) {}
+
+    virtual bool canOpenItem() const { return true; }
+    virtual void openItem();
+    virtual void performAction(LLInventoryModel* model, std::string action);
+    virtual void buildContextMenu(LLMenuGL& menu, U32 flags);
+    static void openSoundPreview(void* data);
+};
+
+void LLTaskSoundBridge::openItem()
+{
+    openSoundPreview((void*)this);
+}
+
+void LLTaskSoundBridge::openSoundPreview(void* data)
+{
+    LLTaskSoundBridge* self = (LLTaskSoundBridge*)data;
+    if(!self)
+        return;
+
+    LLPreviewSound* preview = LLFloaterReg::showTypedInstance<LLPreviewSound>("preview_sound", LLSD(self->mUUID), TAKE_FOCUS_YES);
+    if (preview)
+    {
+        preview->setObjectID(self->mPanel->getTaskUUID());
+    }
+}
+
+// virtual
+void LLTaskSoundBridge::performAction(LLInventoryModel* model, std::string action)
+{
+    if (action == "task_play")
+    {
+        LLInventoryItem* item = findItem();
+        if(item)
+        {
+            send_sound_trigger(item->getAssetUUID(), 1.0);
+        }
+    }
+    LLTaskInvFVBridge::performAction(model, action);
+}
+
+void LLTaskSoundBridge::buildContextMenu(LLMenuGL& menu, U32 flags)
+{
+    LLInventoryItem* item = findItem();
+    std::vector<std::string> items;
+    std::vector<std::string> disabled_items;
+    if (!item)
+    {
+        hide_context_entries(menu, items, disabled_items);
+        return;
+    }
+
+    if (canOpenItem())
+    {
+        if (!isItemCopyable())
+        {
+            disabled_items.push_back(std::string("Task Open"));
+        }
+    }
+    items.push_back(std::string("Task Properties"));
+    if ((flags & FIRST_SELECTED_ITEM) == 0)
+    {
+        disabled_items.push_back(std::string("Task Properties"));
+    }
+    if(isItemRenameable())
+    {
+        items.push_back(std::string("Task Rename"));
+    }
+    if(isItemRemovable())
+    {
+        items.push_back(std::string("Task Remove"));
+    }
+
+    items.push_back(std::string("Task Play"));
+
+
+    hide_context_entries(menu, items, disabled_items);
+}
+
+///----------------------------------------------------------------------------
+/// Class LLTaskLandmarkBridge
+///----------------------------------------------------------------------------
+
+class LLTaskLandmarkBridge : public LLTaskInvFVBridge
+{
+public:
+    LLTaskLandmarkBridge(LLPanelObjectInventory* panel,
+                         const LLUUID& uuid,
+                         const std::string& name) :
+        LLTaskInvFVBridge(panel, uuid, name) {}
+};
+
+///----------------------------------------------------------------------------
+/// Class LLTaskCallingCardBridge
+///----------------------------------------------------------------------------
+
+class LLTaskCallingCardBridge : public LLTaskInvFVBridge
+{
+public:
+    LLTaskCallingCardBridge(LLPanelObjectInventory* panel,
+                            const LLUUID& uuid,
+                            const std::string& name) :
+        LLTaskInvFVBridge(panel, uuid, name) {}
+
+    virtual bool isItemRenameable() const;
+    virtual bool renameItem(const std::string& new_name);
+};
+
+bool LLTaskCallingCardBridge::isItemRenameable() const
+{
+    return false;
+}
+
+bool LLTaskCallingCardBridge::renameItem(const std::string& new_name)
+{
+    return false;
+}
+
+
+///----------------------------------------------------------------------------
+/// Class LLTaskScriptBridge
+///----------------------------------------------------------------------------
+
+class LLTaskScriptBridge : public LLTaskInvFVBridge
+{
+public:
+    LLTaskScriptBridge(LLPanelObjectInventory* panel,
+                       const LLUUID& uuid,
+                       const std::string& name) :
+        LLTaskInvFVBridge(panel, uuid, name) {}
+
+    //static bool enableIfCopyable( void* userdata );
+};
+
+class LLTaskLSLBridge : public LLTaskScriptBridge
+{
+public:
+    LLTaskLSLBridge(LLPanelObjectInventory* panel,
+                    const LLUUID& uuid,
+                    const std::string& name) :
+        LLTaskScriptBridge(panel, uuid, name) {}
+
+    virtual bool canOpenItem() const { return true; }
+    virtual void openItem();
+    virtual bool removeItem();
+    //virtual void buildContextMenu(LLMenuGL& menu);
+
+    //static void copyToInventory(void* userdata);
+};
+
+void LLTaskLSLBridge::openItem()
+{
+    LL_INFOS() << "LLTaskLSLBridge::openItem() " << mUUID << LL_ENDL;
+    LLViewerObject* object = gObjectList.findObject(mPanel->getTaskUUID());
+    if(!object || object->isInventoryPending())
+    {
+        return;
+    }
+    if (object->permModify() || gAgent.isGodlike())
+    {
+        LLSD floater_key;
+        floater_key["taskid"] = mPanel->getTaskUUID();
+        floater_key["itemid"] = mUUID;
+
+        LLLiveLSLEditor* preview = LLFloaterReg::showTypedInstance<LLLiveLSLEditor>("preview_scriptedit", floater_key, TAKE_FOCUS_YES);
+        if (preview)
+        {
+            LLSelectNode *node = LLSelectMgr::getInstance()->getSelection()->getFirstRootNode(NULL, true);
+            if (node && node->mValid)
+            {
+                preview->setObjectName(node->mName);
+            }
+            preview->setObjectID(mPanel->getTaskUUID());
+        }
+    }
+    else
+    {
+        LLNotificationsUtil::add("CannotOpenScriptObjectNoMod");
+    }
+}
+
+bool LLTaskLSLBridge::removeItem()
+{
+    LLFloaterReg::hideInstance("preview_scriptedit", LLSD(mUUID));
+    return LLTaskInvFVBridge::removeItem();
+}
+
+///----------------------------------------------------------------------------
+/// Class LLTaskObjectBridge
+///----------------------------------------------------------------------------
+
+class LLTaskObjectBridge : public LLTaskInvFVBridge
+{
+public:
+    LLTaskObjectBridge(LLPanelObjectInventory* panel,
+                       const LLUUID& uuid,
+                       const std::string& name,
+                       U32 flags = 0) :
+        LLTaskInvFVBridge(panel, uuid, name, flags) {}
+};
+
+///----------------------------------------------------------------------------
+/// Class LLTaskNotecardBridge
+///----------------------------------------------------------------------------
+
+class LLTaskNotecardBridge : public LLTaskInvFVBridge
+{
+public:
+    LLTaskNotecardBridge(LLPanelObjectInventory* panel,
+                         const LLUUID& uuid,
+                         const std::string& name) :
+        LLTaskInvFVBridge(panel, uuid, name) {}
+
+    virtual bool canOpenItem() const { return true; }
+    virtual void openItem();
+    virtual bool removeItem();
+};
+
+void LLTaskNotecardBridge::openItem()
+{
+    LLViewerObject* object = gObjectList.findObject(mPanel->getTaskUUID());
+    if(!object || object->isInventoryPending())
+    {
+        return;
+    }
+
+    // Note: even if we are not allowed to modify copyable notecard, we should be able to view it
+    LLInventoryItem *item = dynamic_cast<LLInventoryItem*>(object->getInventoryObject(mUUID));
+    bool item_copy = item && gAgent.allowOperation(PERM_COPY, item->getPermissions(), GP_OBJECT_MANIPULATE);
+    if( item_copy
+        || object->permModify()
+        || gAgent.isGodlike())
+    {
+        LLSD floater_key;
+        floater_key["taskid"] = mPanel->getTaskUUID();
+        floater_key["itemid"] = mUUID;
+        LLPreviewNotecard* preview = LLFloaterReg::showTypedInstance<LLPreviewNotecard>("preview_notecard", floater_key, TAKE_FOCUS_YES);
+        if (preview)
+        {
+            preview->setObjectID(mPanel->getTaskUUID());
+        }
+    }
+}
+
+bool LLTaskNotecardBridge::removeItem()
+{
+    LLFloaterReg::hideInstance("preview_notecard", LLSD(mUUID));
+    return LLTaskInvFVBridge::removeItem();
+}
+
+///----------------------------------------------------------------------------
+/// Class LLTaskGestureBridge
+///----------------------------------------------------------------------------
+
+class LLTaskGestureBridge : public LLTaskInvFVBridge
+{
+public:
+    LLTaskGestureBridge(LLPanelObjectInventory* panel,
+                        const LLUUID& uuid,
+                        const std::string& name) :
+    LLTaskInvFVBridge(panel, uuid, name) {}
+
+    virtual bool canOpenItem() const { return true; }
+    virtual void openItem();
+    virtual bool removeItem();
+};
+
+void LLTaskGestureBridge::openItem()
+{
+    LLViewerObject* object = gObjectList.findObject(mPanel->getTaskUUID());
+    if(!object || object->isInventoryPending())
+    {
+        return;
+    }
+    LLPreviewGesture::show(mUUID, mPanel->getTaskUUID());
+}
+
+bool LLTaskGestureBridge::removeItem()
+{
+    // Don't need to deactivate gesture because gestures inside objects can never be active.
+    LLFloaterReg::hideInstance("preview_gesture", LLSD(mUUID));
+    return LLTaskInvFVBridge::removeItem();
+}
+
+///----------------------------------------------------------------------------
+/// Class LLTaskAnimationBridge
+///----------------------------------------------------------------------------
+
+class LLTaskAnimationBridge : public LLTaskInvFVBridge
+{
+public:
+    LLTaskAnimationBridge(LLPanelObjectInventory* panel,
+                          const LLUUID& uuid,
+                          const std::string& name) :
+        LLTaskInvFVBridge(panel, uuid, name) {}
+
+    virtual bool canOpenItem() const { return true; }
+    virtual void openItem();
+    virtual bool removeItem();
+};
+
+void LLTaskAnimationBridge::openItem()
+{
+    LLViewerObject* object = gObjectList.findObject(mPanel->getTaskUUID());
+    if(!object || object->isInventoryPending())
+    {
+        return;
+    }
+
+    LLPreviewAnim* preview = LLFloaterReg::showTypedInstance<LLPreviewAnim>("preview_anim", LLSD(mUUID), TAKE_FOCUS_YES);
+    if (preview && (object->permModify() || gAgent.isGodlike()))
+    {
+        preview->setObjectID(mPanel->getTaskUUID());
+    }
+}
+
+bool LLTaskAnimationBridge::removeItem()
+{
+    LLFloaterReg::hideInstance("preview_anim", LLSD(mUUID));
+    return LLTaskInvFVBridge::removeItem();
+}
+
+///----------------------------------------------------------------------------
+/// Class LLTaskWearableBridge
+///----------------------------------------------------------------------------
+
+class LLTaskWearableBridge : public LLTaskInvFVBridge
+{
+public:
+    LLTaskWearableBridge(LLPanelObjectInventory* panel,
+                         const LLUUID& uuid,
+                         const std::string& name,
+                         U32 flags) :
+        LLTaskInvFVBridge(panel, uuid, name, flags) {}
+
+    virtual LLUIImagePtr getIcon() const;
+};
+
+LLUIImagePtr LLTaskWearableBridge::getIcon() const
+{
+    return LLInventoryIcon::getIcon(mAssetType, mInventoryType, mFlags, false );
+}
+
+///----------------------------------------------------------------------------
+/// Class LLTaskSettingsBridge
+///----------------------------------------------------------------------------
+
+class LLTaskSettingsBridge : public LLTaskInvFVBridge
+{
+public:
+    LLTaskSettingsBridge(LLPanelObjectInventory* panel,
+        const LLUUID& uuid,
+        const std::string& name,
+        U32 flags) :
+        LLTaskInvFVBridge(panel, uuid, name, flags) {}
+
+    virtual LLUIImagePtr getIcon() const;
+    virtual LLSettingsType::type_e  getSettingsType() const;
+};
+
+LLUIImagePtr LLTaskSettingsBridge::getIcon() const
+{
+    return LLInventoryIcon::getIcon(mAssetType, mInventoryType, mFlags, false);
+}
+
+LLSettingsType::type_e LLTaskSettingsBridge::getSettingsType() const
+{
+    return LLSettingsType::ST_NONE;
+}
+
+///----------------------------------------------------------------------------
+/// Class LLTaskMaterialBridge
+///----------------------------------------------------------------------------
+
+class LLTaskMaterialBridge : public LLTaskInvFVBridge
+{
+public:
+    LLTaskMaterialBridge(LLPanelObjectInventory* panel,
+                         const LLUUID& uuid,
+                         const std::string& name) :
+        LLTaskInvFVBridge(panel, uuid, name) {}
+
+    bool canOpenItem() const override { return true; }
+    void openItem() override;
+    bool removeItem() override;
+};
+
+void LLTaskMaterialBridge::openItem()
+{
+    LLViewerObject* object = gObjectList.findObject(mPanel->getTaskUUID());
+    if(!object || object->isInventoryPending())
+    {
+        return;
+    }
+
+    // Note: even if we are not allowed to modify copyable notecard, we should be able to view it
+    LLInventoryItem *item = dynamic_cast<LLInventoryItem*>(object->getInventoryObject(mUUID));
+    bool item_copy = item && gAgent.allowOperation(PERM_COPY, item->getPermissions(), GP_OBJECT_MANIPULATE);
+    if( item_copy
+        || object->permModify()
+        || gAgent.isGodlike())
+    {
+        LLSD floater_key;
+        floater_key["taskid"] = mPanel->getTaskUUID();
+        floater_key["itemid"] = mUUID;
+        LLMaterialEditor* mat = LLFloaterReg::getTypedInstance<LLMaterialEditor>("material_editor", floater_key);
+        if (mat)
+        {
+            mat->setObjectID(mPanel->getTaskUUID());
+            mat->openFloater(floater_key);
+            mat->setFocus(true);
+        }
+    }
+}
+
+bool LLTaskMaterialBridge::removeItem()
+{
+    LLFloaterReg::hideInstance("material_editor", LLSD(mUUID));
+    return LLTaskInvFVBridge::removeItem();
+}
+
+
+///----------------------------------------------------------------------------
+/// LLTaskInvFVBridge impl
+//----------------------------------------------------------------------------
+
+LLTaskInvFVBridge* LLTaskInvFVBridge::createObjectBridge(LLPanelObjectInventory* panel,
+                                                         LLInventoryObject* object)
+{
+    LLTaskInvFVBridge* new_bridge = NULL;
+    const LLInventoryItem* item = dynamic_cast<LLInventoryItem*>(object);
+    const U32 itemflags = ( NULL == item ? 0 : item->getFlags() );
+    LLAssetType::EType type = object ? object->getType() : LLAssetType::AT_CATEGORY;
+    LLUUID object_id = object ? object->getUUID() : LLUUID::null;
+    std::string object_name = object ? object->getName() : std::string();
+
+    switch(type)
+    {
+    case LLAssetType::AT_TEXTURE:
+        new_bridge = new LLTaskTextureBridge(panel,
+                             object_id,
+                             object_name);
+        break;
+    case LLAssetType::AT_SOUND:
+        new_bridge = new LLTaskSoundBridge(panel,
+                           object_id,
+                           object_name);
+        break;
+    case LLAssetType::AT_LANDMARK:
+        new_bridge = new LLTaskLandmarkBridge(panel,
+                              object_id,
+                              object_name);
+        break;
+    case LLAssetType::AT_CALLINGCARD:
+        new_bridge = new LLTaskCallingCardBridge(panel,
+                             object_id,
+                             object_name);
+        break;
+    case LLAssetType::AT_SCRIPT:
+        // OLD SCRIPTS DEPRECATED - JC
+        LL_WARNS() << "Old script" << LL_ENDL;
+        //new_bridge = new LLTaskOldScriptBridge(panel,
+        //                                     object_id,
+        //                                     object_name);
+        break;
+    case LLAssetType::AT_OBJECT:
+        new_bridge = new LLTaskObjectBridge(panel,
+                            object_id,
+                            object_name,
+                            itemflags);
+        break;
+    case LLAssetType::AT_NOTECARD:
+        new_bridge = new LLTaskNotecardBridge(panel,
+                              object_id,
+                              object_name);
+        break;
+    case LLAssetType::AT_ANIMATION:
+        new_bridge = new LLTaskAnimationBridge(panel,
+                               object_id,
+                               object_name);
+        break;
+    case LLAssetType::AT_GESTURE:
+        new_bridge = new LLTaskGestureBridge(panel,
+                             object_id,
+                             object_name);
+        break;
+    case LLAssetType::AT_CLOTHING:
+    case LLAssetType::AT_BODYPART:
+        new_bridge = new LLTaskWearableBridge(panel,
+                              object_id,
+                              object_name,
+                              itemflags);
+        break;
+    case LLAssetType::AT_CATEGORY:
+        new_bridge = new LLTaskCategoryBridge(panel,
+                              object_id,
+                              object_name);
+        break;
+    case LLAssetType::AT_LSL_TEXT:
+        new_bridge = new LLTaskLSLBridge(panel,
+                         object_id,
+                         object_name);
+        break;
+    case LLAssetType::AT_SETTINGS:
+        new_bridge = new LLTaskSettingsBridge(panel,
+                                          object_id,
+                                          object_name,
+                                          itemflags);
+        break;
+    case LLAssetType::AT_MATERIAL:
+        new_bridge = new LLTaskMaterialBridge(panel,
+                              object_id,
+                              object_name);
+        break;
+    default:
+        LL_INFOS() << "Unhandled inventory type (llassetstorage.h): "
+                << (S32)type << LL_ENDL;
+        break;
+    }
+    return new_bridge;
+}
+
+
+///----------------------------------------------------------------------------
+/// Class LLPanelObjectInventory
+///----------------------------------------------------------------------------
+
+static LLDefaultChildRegistry::Register<LLPanelObjectInventory> r("panel_inventory_object");
+
+void do_nothing()
+{
+}
+
+// Default constructor
+LLPanelObjectInventory::LLPanelObjectInventory(const LLPanelObjectInventory::Params& p) :
+    LLPanel(p),
+    mScroller(NULL),
+    mFolders(NULL),
+    mHaveInventory(false),
+    mIsInventoryEmpty(true),
+    mInventoryNeedsUpdate(false),
+    mInventoryViewModel(p.name),
+    mShowRootFolder(p.show_root_folder)
+{
+    // Setup context menu callbacks
+    mCommitCallbackRegistrar.add("Inventory.DoToSelected", boost::bind(&LLPanelObjectInventory::doToSelected, this, _2));
+    mCommitCallbackRegistrar.add("Inventory.EmptyTrash", boost::bind(&LLInventoryModel::emptyFolderType, &gInventory, "ConfirmEmptyTrash", LLFolderType::FT_TRASH));
+    mCommitCallbackRegistrar.add("Inventory.EmptyLostAndFound", boost::bind(&LLInventoryModel::emptyFolderType, &gInventory, "ConfirmEmptyLostAndFound", LLFolderType::FT_LOST_AND_FOUND));
+    mCommitCallbackRegistrar.add("Inventory.DoCreate", boost::bind(&do_nothing));
+    mCommitCallbackRegistrar.add("Inventory.AttachObject", boost::bind(&do_nothing));
+    mCommitCallbackRegistrar.add("Inventory.BeginIMSession", boost::bind(&do_nothing));
+    mCommitCallbackRegistrar.add("Inventory.Share",  boost::bind(&LLAvatarActions::shareWithAvatars, this));
+    mCommitCallbackRegistrar.add("Inventory.FileUploadLocation", boost::bind(&do_nothing));
+}
+
+// Destroys the object
+LLPanelObjectInventory::~LLPanelObjectInventory()
+{
+    if (!gIdleCallbacks.deleteFunction(idle, this))
+    {
+        LL_WARNS() << "LLPanelObjectInventory::~LLPanelObjectInventory() failed to delete callback" << LL_ENDL;
+    }
+}
+
+bool LLPanelObjectInventory::postBuild()
+{
+    // clear contents and initialize menus, sets up mFolders
+    reset();
+
+    // Register an idle update callback
+    gIdleCallbacks.addFunction(idle, this);
+
+    return true;
+}
+
+void LLPanelObjectInventory::doToSelected(const LLSD& userdata)
+{
+    LLInventoryAction::doToSelected(&gInventory, mFolders, userdata.asString());
+}
+
+void LLPanelObjectInventory::clearContents()
+{
+    mHaveInventory = false;
+    mIsInventoryEmpty = true;
+    if (LLToolDragAndDrop::getInstance() && LLToolDragAndDrop::getInstance()->getSource() == LLToolDragAndDrop::SOURCE_WORLD)
+    {
+        LLToolDragAndDrop::getInstance()->endDrag();
+    }
+
+    clearItemIDs();
+
+    if( mScroller )
+    {
+        // removes mFolders
+        removeChild( mScroller ); //*TODO: Really shouldn't do this during draw()/refresh()
+        mScroller->die();
+        mScroller = NULL;
+        mFolders = NULL;
+    }
+}
+
+
+void LLPanelObjectInventory::reset()
+{
+    clearContents();
+
+    mCommitCallbackRegistrar.pushScope(); // push local callbacks
+
+    // Reset the inventory model to show all folders by default
+    mInventoryViewModel.getFilter().setShowFolderState(LLInventoryFilter::SHOW_ALL_FOLDERS);
+
+    // Create a new folder view root
+    LLRect dummy_rect(0, 1, 1, 0);
+    LLFolderView::Params p;
+    p.name = "task inventory";
+    p.title = "task inventory";
+    p.parent_panel = this;
+    p.tool_tip= LLTrans::getString("PanelContentsTooltip");
+    p.listener = LLTaskInvFVBridge::createObjectBridge(this, NULL);
+    p.folder_indentation = -14; // subtract space normally reserved for folder expanders
+    p.view_model = &mInventoryViewModel;
+    p.root = NULL;
+    p.options_menu = "menu_inventory.xml";
+
+    mFolders = LLUICtrlFactory::create<LLFolderView>(p);
+
+    mFolders->setCallbackRegistrar(&mCommitCallbackRegistrar);
+    mFolders->setEnableRegistrar(&mEnableCallbackRegistrar);
+
+    if (hasFocus())
+    {
+        LLEditMenuHandler::gEditMenuHandler = mFolders;
+    }
+
+    int offset = hasBorder() ? getBorder()->getBorderWidth() << 1 : 0;
+    LLRect scroller_rect(0, getRect().getHeight() - offset, getRect().getWidth() - offset, 0);
+    LLScrollContainer::Params scroll_p;
+    scroll_p.name("task inventory scroller");
+    scroll_p.rect(scroller_rect);
+    scroll_p.tab_stop(true);
+    scroll_p.follows.flags(FOLLOWS_ALL);
+    mScroller = LLUICtrlFactory::create<LLFolderViewScrollContainer>(scroll_p);
+    addChild(mScroller);
+    mScroller->addChild(mFolders);
+
+    mFolders->setScrollContainer( mScroller );
+
+    mCommitCallbackRegistrar.popScope();
+}
+
+void LLPanelObjectInventory::inventoryChanged(LLViewerObject* object,
+                                        LLInventoryObject::object_list_t* inventory,
+                                        S32 serial_num,
+                                        void* data)
+{
+    if(!object) return;
+
+    //LL_INFOS() << "invetnory arrived: \n"
+    //      << " panel UUID: " << panel->mTaskUUID << "\n"
+    //      << " task  UUID: " << object->mID << LL_ENDL;
+    if(mTaskUUID == object->mID)
+    {
+        mInventoryNeedsUpdate = true;
+    }
+}
+
+void LLPanelObjectInventory::updateInventory()
+{
+    //LL_INFOS() << "inventory arrived: \n"
+    //      << " panel UUID: " << panel->mTaskUUID << "\n"
+    //      << " task  UUID: " << object->mID << LL_ENDL;
+    // We're still interested in this task's inventory.
+    std::vector<LLUUID> selected_item_ids;
+    std::set<LLFolderViewItem*> selected_items;
+    bool inventory_has_focus = false;
+    if (mHaveInventory && mFolders)
+    {
+        selected_items = mFolders->getSelectionList();
+        inventory_has_focus = gFocusMgr.childHasKeyboardFocus(mFolders);
+    }
+    for (std::set<LLFolderViewItem*>::iterator it = selected_items.begin(), end_it = selected_items.end();
+        it != end_it;
+        ++it)
+    {
+        selected_item_ids.push_back(static_cast<LLFolderViewModelItemInventory*>((*it)->getViewModelItem())->getUUID());
+    }
+
+    LLViewerObject* objectp = gObjectList.findObject(mTaskUUID);
+    if (objectp)
+    {
+        LLInventoryObject* inventory_root = objectp->getInventoryRoot();
+        LLInventoryObject::object_list_t contents;
+        objectp->getInventoryContents(contents);
+
+        if (inventory_root)
+        {
+            reset();
+            mIsInventoryEmpty = false;
+            createFolderViews(inventory_root, contents);
+            mFolders->setEnabled(true);
+        }
+        else
+        {
+            // TODO: create an empty inventory
+            mIsInventoryEmpty = true;
+        }
+
+        mHaveInventory = !mIsInventoryEmpty || !objectp->isInventoryDirty();
+        if (objectp->isInventoryDirty())
+        {
+            // Inventory is dirty, yet we received inventoryChanged() callback.
+            // User changed something during ongoing request.
+            // Rerequest. It will clear dirty flag and won't create dupplicate requests.
+            objectp->requestInventory();
+        }
+    }
+    else
+    {
+        // TODO: create an empty inventory
+        mIsInventoryEmpty = true;
+        mHaveInventory = true;
+    }
+
+    // restore previous selection
+    std::vector<LLUUID>::iterator selection_it;
+    bool first_item = true;
+    for (selection_it = selected_item_ids.begin(); selection_it != selected_item_ids.end(); ++selection_it)
+    {
+        LLFolderViewItem* selected_item = getItemByID(*selection_it);
+
+        if (selected_item)
+        {
+            //HACK: "set" first item then "change" each other one to get keyboard focus right
+            if (first_item)
+            {
+                mFolders->setSelection(selected_item, true, inventory_has_focus);
+                first_item = false;
+            }
+            else
+            {
+                mFolders->changeSelection(selected_item, true);
+            }
+        }
+    }
+
+    if (mFolders)
+    {
+        mFolders->requestArrange();
+    }
+    mInventoryNeedsUpdate = false;
+    // Edit menu handler is set in onFocusReceived
+}
+
+// *FIX: This is currently a very expensive operation, because we have
+// to iterate through the inventory one time for each category. This
+// leads to an N^2 based on the category count. This could be greatly
+// speeded with an efficient multimap implementation, but we don't
+// have that in our current arsenal.
+void LLPanelObjectInventory::createFolderViews(LLInventoryObject* inventory_root, LLInventoryObject::object_list_t& contents)
+{
+    if (!inventory_root)
+    {
+        return;
+    }
+    // Create a visible root category.
+    LLTaskInvFVBridge* bridge = NULL;
+    bridge = LLTaskInvFVBridge::createObjectBridge(this, inventory_root);
+    if(bridge)
+    {
+        LLUIColor item_color = LLUIColorTable::instance().getColor("MenuItemEnabledColor", DEFAULT_WHITE);
+
+        LLFolderViewFolder::Params p;
+        p.name = inventory_root->getName();
+        p.tool_tip = p.name;
+        p.root = mFolders;
+        p.listener = bridge;
+        p.font_color = item_color;
+        p.font_highlight_color = item_color;
+
+        LLFolderViewFolder* new_folder = LLUICtrlFactory::create<LLFolderViewFolder>(p);
+
+        if (mShowRootFolder)
+        {
+            new_folder->addToFolder(mFolders);
+            new_folder->toggleOpen();
+        }
+
+        if (!contents.empty())
+        {
+            createViewsForCategory(&contents, inventory_root, mShowRootFolder ? new_folder : mFolders);
+        }
+
+        if (mShowRootFolder)
+        {
+            // Refresh for label to add item count
+            new_folder->refresh();
+        }
+    }
+}
+
+typedef std::pair<LLInventoryObject*, LLFolderViewFolder*> obj_folder_pair;
+
+void LLPanelObjectInventory::createViewsForCategory(LLInventoryObject::object_list_t* inventory,
+                                              LLInventoryObject* parent,
+                                              LLFolderViewFolder* folder)
+{
+    LLUIColor item_color = LLUIColorTable::instance().getColor("MenuItemEnabledColor", DEFAULT_WHITE);
+
+    // Find all in the first pass
+    std::vector<obj_folder_pair*> child_categories;
+    LLTaskInvFVBridge* bridge;
+    LLFolderViewItem* view;
+
+    LLInventoryObject::object_list_t::iterator it = inventory->begin();
+    LLInventoryObject::object_list_t::iterator end = inventory->end();
+    for( ; it != end; ++it)
+    {
+        LLInventoryObject* obj = *it;
+
+        if(parent->getUUID() == obj->getParentUUID())
+        {
+            bridge = LLTaskInvFVBridge::createObjectBridge(this, obj);
+            if(!bridge)
+            {
+                continue;
+            }
+            if(LLAssetType::AT_CATEGORY == obj->getType())
+            {
+                LLFolderViewFolder::Params p;
+                p.name = obj->getName();
+                p.root = mFolders;
+                p.listener = bridge;
+                p.tool_tip = p.name;
+                p.font_color = item_color;
+                p.font_highlight_color = item_color;
+                view = LLUICtrlFactory::create<LLFolderViewFolder>(p);
+                child_categories.push_back(new obj_folder_pair(obj,
+                                                         (LLFolderViewFolder*)view));
+            }
+            else
+            {
+                LLFolderViewItem::Params params;
+                params.name(obj->getName());
+                params.creation_date(bridge->getCreationDate());
+                params.root(mFolders);
+                params.listener(bridge);
+                params.rect(LLRect());
+                params.tool_tip = params.name;
+                params.font_color = item_color;
+                params.font_highlight_color = item_color;
+                view = LLUICtrlFactory::create<LLFolderViewItem> (params);
+            }
+            view->addToFolder(folder);
+            addItemID(obj->getUUID(), view);
+        }
+    }
+
+    // now, for each category, do the second pass
+    for(S32 i = 0; i < child_categories.size(); i++)
+    {
+        createViewsForCategory(inventory, child_categories[i]->first,
+                               child_categories[i]->second );
+        delete child_categories[i];
+    }
+    folder->setChildrenInited(true);
+}
+
+void LLPanelObjectInventory::refresh()
+{
+    //LL_INFOS() << "LLPanelObjectInventory::refresh()" << LL_ENDL;
+    bool has_inventory = false;
+    const bool non_root_ok = true;
+    LLObjectSelectionHandle selection = LLSelectMgr::getInstance()->getSelection();
+    LLSelectNode* node = selection->getFirstRootNode(NULL, non_root_ok);
+    if(node && node->mValid)
+    {
+        LLViewerObject* object = node->getObject();
+        if(object && ((selection->getRootObjectCount() == 1)
+                      || (selection->getObjectCount() == 1)))
+        {
+            // determine if we need to make a request. Start with a
+            // default based on if we have inventory at all.
+            bool make_request = !mHaveInventory;
+
+            // If the task id is different than what we've stored,
+            // then make the request.
+            if(mTaskUUID != object->mID)
+            {
+                mTaskUUID = object->mID;
+                mAttachmentUUID = object->getAttachmentItemID();
+                make_request = true;
+
+                // This is a new object so pre-emptively clear the contents
+                // Otherwise we show the old stuff until the update comes in
+                clearContents();
+
+                // Register for updates from this object,
+                registerVOInventoryListener(object,NULL);
+            }
+            else if (mAttachmentUUID != object->getAttachmentItemID())
+            {
+                mAttachmentUUID = object->getAttachmentItemID();
+                if (mAttachmentUUID.notNull())
+                {
+                    // Server unsubsribes viewer (deselects object) from property
+                    // updates after "ObjectAttach" so we need to resubscribe
+                    LLSelectMgr::getInstance()->sendSelect();
+                }
+            }
+
+            // Based on the node information, we may need to dirty the
+            // object inventory and get it again.
+            if(node->mValid)
+            {
+                if(node->mInventorySerial != object->getInventorySerial() || object->isInventoryDirty())
+                {
+                    make_request = true;
+                }
+            }
+
+            // do the request if necessary.
+            if(make_request)
+            {
+                requestVOInventory();
+            }
+            has_inventory = true;
+        }
+    }
+    if(!has_inventory)
+    {
+        clearInventoryTask();
+    }
+    mInventoryViewModel.setTaskID(mTaskUUID);
+    //LL_INFOS() << "LLPanelObjectInventory::refresh() " << mTaskUUID << LL_ENDL;
+}
+
+void LLPanelObjectInventory::clearInventoryTask()
+{
+    mTaskUUID = LLUUID::null;
+    mAttachmentUUID = LLUUID::null;
+    removeVOInventoryListener();
+    clearContents();
+}
+
+void LLPanelObjectInventory::removeSelectedItem()
+{
+    if(mFolders)
+    {
+        mFolders->removeSelectedItems();
+    }
+}
+
+void LLPanelObjectInventory::startRenamingSelectedItem()
+{
+    if(mFolders)
+    {
+        mFolders->startRenamingSelectedItem();
+    }
+}
+
+void LLPanelObjectInventory::draw()
+{
+    LLPanel::draw();
+
+    if(mIsInventoryEmpty)
+    {
+        if((LLUUID::null != mTaskUUID) && (!mHaveInventory))
+        {
+            LLFontGL::getFontSansSerif()->renderUTF8(LLTrans::getString("LoadingContents"), 0,
+                                                     (S32)(getRect().getWidth() * 0.5f),
+                                                     10,
+                                                     LLColor4( 1, 1, 1, 1 ),
+                                                     LLFontGL::HCENTER,
+                                                     LLFontGL::BOTTOM);
+        }
+        else if(mHaveInventory)
+        {
+            LLFontGL::getFontSansSerif()->renderUTF8(LLTrans::getString("NoContents"), 0,
+                                                     (S32)(getRect().getWidth() * 0.5f),
+                                                     10,
+                                                     LLColor4( 1, 1, 1, 1 ),
+                                                     LLFontGL::HCENTER,
+                                                     LLFontGL::BOTTOM);
+        }
+    }
+}
+
+void LLPanelObjectInventory::deleteAllChildren()
+{
+    mScroller = NULL;
+    mFolders = NULL;
+    LLView::deleteAllChildren();
+}
+
+bool LLPanelObjectInventory::handleDragAndDrop(S32 x, S32 y, MASK mask, bool drop, EDragAndDropType cargo_type, void *cargo_data, EAcceptance *accept, std::string& tooltip_msg)
+{
+    if (mFolders)
+    {
+        LLFolderViewItem* folderp = mFolders->getNextFromChild(NULL);
+        if (!folderp)
+        {
+            return false;
+        }
+        // Try to pass on unmodified mouse coordinates
+        S32 local_x = x - mFolders->getRect().mLeft;
+        S32 local_y = y - mFolders->getRect().mBottom;
+
+        if (mFolders->pointInView(local_x, local_y))
+        {
+            return mFolders->handleDragAndDrop(local_x, local_y, mask, drop, cargo_type, cargo_data, accept, tooltip_msg);
+        }
+        else
+        {
+            //force mouse coordinates to be inside folder rectangle
+            return mFolders->handleDragAndDrop(5, 1, mask, drop, cargo_type, cargo_data, accept, tooltip_msg);
+        }
+    }
+    else
+    {
+        return false;
+    }
+}
+
+//static
+void LLPanelObjectInventory::idle(void* user_data)
+{
+    LLPanelObjectInventory* self = (LLPanelObjectInventory*)user_data;
+
+    if (self->mFolders)
+    {
+        self->mFolders->update();
+    }
+    if (self->mInventoryNeedsUpdate)
+    {
+        self->updateInventory();
+    }
+}
+
+void LLPanelObjectInventory::onFocusLost()
+{
+    // inventory no longer handles cut/copy/paste/delete
+    if (LLEditMenuHandler::gEditMenuHandler == mFolders)
+    {
+        LLEditMenuHandler::gEditMenuHandler = NULL;
+    }
+
+    LLPanel::onFocusLost();
+}
+
+void LLPanelObjectInventory::onFocusReceived()
+{
+    // inventory now handles cut/copy/paste/delete
+    LLEditMenuHandler::gEditMenuHandler = mFolders;
+
+    LLPanel::onFocusReceived();
+}
+
+
+LLFolderViewItem* LLPanelObjectInventory::getItemByID( const LLUUID& id )
+{
+    std::map<LLUUID, LLFolderViewItem*>::iterator map_it;
+    map_it = mItemMap.find(id);
+    if (map_it != mItemMap.end())
+    {
+        return map_it->second;
+    }
+
+    return NULL;
+}
+
+void LLPanelObjectInventory::removeItemID( const LLUUID& id )
+{
+    mItemMap.erase(id);
+}
+
+void LLPanelObjectInventory::addItemID( const LLUUID& id, LLFolderViewItem* itemp )
+{
+    mItemMap[id] = itemp;
+}
+
+void LLPanelObjectInventory::clearItemIDs()
+{
+    mItemMap.clear();
+}
+
+bool LLPanelObjectInventory::handleKeyHere( KEY key, MASK mask )
+{
+    bool handled = false;
+    switch (key)
+    {
+    case KEY_DELETE:
+#if LL_DARWIN
+    case KEY_BACKSPACE:
+#endif
+        // Delete selected items if delete or backspace key hit on the inventory panel
+        // Note: on Mac laptop keyboards, backspace and delete are one and the same
+        if (isSelectionRemovable() && mask == MASK_NONE)
+        {
+            LLInventoryAction::doToSelected(&gInventory, mFolders, "delete");
+            handled = true;
+        }
+        break;
+    }
+    return handled;
+}
+
+bool LLPanelObjectInventory::isSelectionRemovable()
+{
+    if (!mFolders || !mFolders->getRoot())
+    {
+        return false;
+    }
+    std::set<LLFolderViewItem*> selection_set = mFolders->getRoot()->getSelectionList();
+    if (selection_set.empty())
+    {
+        return false;
+    }
+    for (std::set<LLFolderViewItem*>::iterator iter = selection_set.begin();
+        iter != selection_set.end();
+        ++iter)
+    {
+        LLFolderViewItem *item = *iter;
+        const LLFolderViewModelItemInventory *listener = dynamic_cast<const LLFolderViewModelItemInventory*>(item->getViewModelItem());
+        if (!listener || !listener->isItemRemovable() || listener->isItemInTrash())
+        {
+            return false;
+        }
+    }
+    return true;
+}