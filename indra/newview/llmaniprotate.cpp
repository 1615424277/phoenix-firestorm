--- conflicted
+++ resolved
@@ -540,50 +540,6 @@
 // Freeform rotation
 void LLManipRotate::drag( S32 x, S32 y )
 {
-<<<<<<< HEAD
-	if( !updateVisiblity() )
-	{
-		return;
-	}
-
-	if( mManipPart == LL_ROT_GENERAL )
-	{
-		mRotation = dragUnconstrained(x, y);
-	}
-	else
-	{
-		mRotation = dragConstrained(x, y);
-	}
-
-	BOOL damped = mSmoothRotate;
-	mSmoothRotate = FALSE;
-    bool gltf_mode = false;
-
-	for (LLObjectSelection::iterator iter = mObjectSelection->begin();
-		 iter != mObjectSelection->end(); iter++)
-	{
-		LLSelectNode* selectNode = *iter;
-		LLViewerObject* object = selectNode->getObject();
-		LLViewerObject* root_object = (object == NULL) ? NULL : object->getRootEdit();
-
-		// have permission to move and object is root of selection or individually selected
-		if (object->permMove() && !object->isPermanentEnforced() &&
-			((root_object == NULL) || !root_object->isPermanentEnforced()) &&
-			(object->isRootEdit() || selectNode->mIndividualSelection))
-		{
-
-            if (selectNode->mSelectedGLTFNode != -1)
-            {
-                LLQuaternion new_rot = selectNode->mSavedRotation * mRotation;
-
-                object->setGLTFNodeRotationAgent(selectNode->mSelectedGLTFNode, new_rot);
-
-                gltf_mode = true;
-            }
-            else if (!gltf_mode)
-            {
-                if (!object->isRootEdit())
-=======
     if( !updateVisiblity() )
     {
         return;
@@ -600,6 +556,7 @@
 
     BOOL damped = mSmoothRotate;
     mSmoothRotate = FALSE;
+    bool gltf_mode = false;
 
     for (LLObjectSelection::iterator iter = mObjectSelection->begin();
          iter != mObjectSelection->end(); iter++)
@@ -613,42 +570,18 @@
             ((root_object == NULL) || !root_object->isPermanentEnforced()) &&
             (object->isRootEdit() || selectNode->mIndividualSelection))
         {
-            if (!object->isRootEdit())
-            {
-                // child objects should not update if parent is selected
-                LLViewerObject* editable_root = (LLViewerObject*)object->getParent();
-                if (editable_root->isSelected())
-                {
-                    // we will be moved properly by our parent, so skip
-                    continue;
-                }
-            }
-
-            LLQuaternion new_rot = selectNode->mSavedRotation * mRotation;
-            std::vector<LLVector3>& child_positions = object->mUnselectedChildrenPositions ;
-            std::vector<LLQuaternion> child_rotations;
-            if (object->isRootEdit() && selectNode->mIndividualSelection)
-            {
-                object->saveUnselectedChildrenRotation(child_rotations) ;
-                object->saveUnselectedChildrenPosition(child_positions) ;
-            }
-
-            if (object->getParent() && object->mDrawable.notNull())
-            {
-                LLQuaternion invParentRotation = object->mDrawable->mXform.getParent()->getWorldRotation();
-                invParentRotation.transQuat();
-
-                object->setRotation(new_rot * invParentRotation, damped);
-                rebuild(object);
-            }
-            else
-            {
-                object->setRotation(new_rot, damped);
-                LLVOAvatar* avatar = object->asAvatar();
-                if (avatar && avatar->isSelf()
-                    && LLSelectMgr::getInstance()->mAllowSelectAvatar
-                    && !object->getParent())
->>>>>>> a3892f03
+
+            if (selectNode->mSelectedGLTFNode != -1)
+            {
+                LLQuaternion new_rot = selectNode->mSavedRotation * mRotation;
+
+                object->setGLTFNodeRotationAgent(selectNode->mSelectedGLTFNode, new_rot);
+
+                gltf_mode = true;
+            }
+            else if (!gltf_mode)
+            {
+                if (!object->isRootEdit())
                 {
                     // child objects should not update if parent is selected
                     LLViewerObject* editable_root = (LLViewerObject*)object->getParent();
@@ -667,7 +600,6 @@
                     object->saveUnselectedChildrenRotation(child_rotations);
                     object->saveUnselectedChildrenPosition(child_positions);
                 }
-<<<<<<< HEAD
 
                 if (object->getParent() && object->mDrawable.notNull())
                 {
@@ -711,10 +643,10 @@
                     object->resetChildrenRotationAndPosition(child_rotations, child_positions);
                 }
             }
-		}
-	}
-
-	// update positions
+        }
+    }
+
+    // update positions
     if (!gltf_mode)
     {
         for (LLObjectSelection::iterator iter = mObjectSelection->begin();
@@ -742,7 +674,7 @@
                 {
                     if (object->isAttachment() && object->mDrawable.notNull())
                     {
-                        // need to work in drawable space to handle selected items from multiple attachments 
+                        // need to work in drawable space to handle selected items from multiple attachments
                         // (which have no shared frame of reference other than their render positions)
                         LLXform* parent_xform = object->mDrawable->getXform()->getParent();
                         new_position = (selectNode->mSavedPositionLocal * parent_xform->getWorldRotation()) + parent_xform->getWorldPosition();
@@ -754,7 +686,7 @@
                         old_position = object->getPositionAgent();
                     }
 
-                    new_position = (new_position - center) * mRotation;		// new relative rotated position
+                    new_position = (new_position - center) * mRotation;     // new relative rotated position
                     new_position += center;
 
                     if (object->isRootEdit() && !object->isAttachment())
@@ -810,127 +742,6 @@
         }
     }
 
-	// store changes to override updates
-	for (LLObjectSelection::iterator iter = LLSelectMgr::getInstance()->getSelection()->begin();
-		 iter != LLSelectMgr::getInstance()->getSelection()->end(); iter++)
-	{
-		LLSelectNode* selectNode = *iter;
-		LLViewerObject*cur = selectNode->getObject();
-		LLViewerObject *root_object = (cur == NULL) ? NULL : cur->getRootEdit();
-
-        if( cur->permModify() && cur->permMove() && !cur->isPermanentEnforced() &&
-			((root_object == NULL) || !root_object->isPermanentEnforced()) &&
-			(!cur->isAvatar() || LLSelectMgr::getInstance()->mAllowSelectAvatar))
-		{
-           selectNode->mLastRotation = cur->getRotation();
-           selectNode->mLastPositionLocal = cur->getPosition();
-		}
-	}	
-
-	LLSelectMgr::getInstance()->updateSelectionCenter();
-
-	// RN: just clear focus so camera doesn't follow spurious object updates
-	gAgentCamera.clearFocusObject();
-	dialog_refresh_all();
-=======
-                rebuild(object);
-            }
-
-            // for individually selected roots, we need to counterrotate all the children
-            if (object->isRootEdit() && selectNode->mIndividualSelection)
-            {
-                //RN: must do non-damped updates on these objects so relative rotation appears constant
-                // instead of having two competing slerps making the child objects appear to "wobble"
-                object->resetChildrenRotationAndPosition(child_rotations, child_positions) ;
-            }
-        }
-    }
-
-    // update positions
-    for (LLObjectSelection::iterator iter = mObjectSelection->begin();
-         iter != mObjectSelection->end(); iter++)
-    {
-        LLSelectNode* selectNode = *iter;
-        LLViewerObject* object = selectNode->getObject();
-        LLViewerObject* root_object = (object == NULL) ? NULL : object->getRootEdit();
-
-        // to avoid cumulative position changes we calculate the objects new position using its saved position
-        if (object && object->permMove() && !object->isPermanentEnforced() &&
-            ((root_object == NULL) || !root_object->isPermanentEnforced()))
-        {
-            LLVector3 center   = gAgent.getPosAgentFromGlobal( mRotationCenter );
-
-            LLVector3 old_position;
-            LLVector3 new_position;
-
-            if (object->isAttachment() && object->mDrawable.notNull())
-            {
-                // need to work in drawable space to handle selected items from multiple attachments
-                // (which have no shared frame of reference other than their render positions)
-                LLXform* parent_xform = object->mDrawable->getXform()->getParent();
-                new_position = (selectNode->mSavedPositionLocal * parent_xform->getWorldRotation()) + parent_xform->getWorldPosition();
-                old_position = (object->getPosition() * parent_xform->getWorldRotation()) + parent_xform->getWorldPosition();//object->getRenderPosition();
-            }
-            else
-            {
-                new_position = gAgent.getPosAgentFromGlobal( selectNode->mSavedPositionGlobal );
-                old_position = object->getPositionAgent();
-            }
-
-            new_position = (new_position - center) * mRotation;     // new relative rotated position
-            new_position += center;
-
-            if (object->isRootEdit() && !object->isAttachment())
-            {
-                LLVector3d new_pos_global = gAgent.getPosGlobalFromAgent(new_position);
-                new_pos_global = LLWorld::getInstance()->clipToVisibleRegions(selectNode->mSavedPositionGlobal, new_pos_global);
-                new_position = gAgent.getPosAgentFromGlobal(new_pos_global);
-            }
-
-            // for individually selected child objects
-            if (!object->isRootEdit() && selectNode->mIndividualSelection)
-            {
-                LLViewerObject* parentp = (LLViewerObject*)object->getParent();
-                if (!parentp->isSelected())
-                {
-                    if (object->isAttachment() && object->mDrawable.notNull())
-                    {
-                        // find position relative to render position of parent
-                        object->setPosition((new_position - parentp->getRenderPosition()) * ~parentp->getRenderRotation());
-                        rebuild(object);
-                    }
-                    else
-                    {
-                        object->setPositionParent((new_position - parentp->getPositionAgent()) * ~parentp->getRotationRegion());
-                        rebuild(object);
-                    }
-                }
-            }
-            else if (object->isRootEdit())
-            {
-                if (object->isAttachment() && object->mDrawable.notNull())
-                {
-                    LLXform* parent_xform = object->mDrawable->getXform()->getParent();
-                    object->setPosition((new_position - parent_xform->getWorldPosition()) * ~parent_xform->getWorldRotation());
-                    rebuild(object);
-                }
-                else
-                {
-                    object->setPositionAgent(new_position);
-                    rebuild(object);
-                }
-            }
-
-            // for individually selected roots, we need to counter-translate all unselected children
-            if (object->isRootEdit() && selectNode->mIndividualSelection)
-            {
-                // only offset by parent's translation as we've already countered parent's rotation
-                rebuild(object);
-                object->resetChildrenPosition(old_position - new_position) ;
-            }
-        }
-    }
-
     // store changes to override updates
     for (LLObjectSelection::iterator iter = LLSelectMgr::getInstance()->getSelection()->begin();
          iter != LLSelectMgr::getInstance()->getSelection()->end(); iter++)
@@ -938,12 +749,13 @@
         LLSelectNode* selectNode = *iter;
         LLViewerObject*cur = selectNode->getObject();
         LLViewerObject *root_object = (cur == NULL) ? NULL : cur->getRootEdit();
+
         if( cur->permModify() && cur->permMove() && !cur->isPermanentEnforced() &&
             ((root_object == NULL) || !root_object->isPermanentEnforced()) &&
             (!cur->isAvatar() || LLSelectMgr::getInstance()->mAllowSelectAvatar))
         {
-            selectNode->mLastRotation = cur->getRotation();
-            selectNode->mLastPositionLocal = cur->getPosition();
+           selectNode->mLastRotation = cur->getRotation();
+           selectNode->mLastPositionLocal = cur->getPosition();
         }
     }
 
@@ -952,7 +764,6 @@
     // RN: just clear focus so camera doesn't follow spurious object updates
     gAgentCamera.clearFocusObject();
     dialog_refresh_all();
->>>>>>> a3892f03
 }
 
 void LLManipRotate::renderActiveRing( F32 radius, F32 width, const LLColor4& front_color, const LLColor4& back_color)
