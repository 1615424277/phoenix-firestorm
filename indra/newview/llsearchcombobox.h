/**
 * @file llsearchcombobox.h
 * @brief LLSearchComboBox class definition
 *
 * $LicenseInfo:firstyear=2009&license=viewerlgpl$
 * Second Life Viewer Source Code
 * Copyright (C) 2010, Linden Research, Inc.
 *
 * This library is free software; you can redistribute it and/or
 * modify it under the terms of the GNU Lesser General Public
 * License as published by the Free Software Foundation;
 * version 2.1 of the License only.
 *
 * This library is distributed in the hope that it will be useful,
 * but WITHOUT ANY WARRANTY; without even the implied warranty of
 * MERCHANTABILITY or FITNESS FOR A PARTICULAR PURPOSE.  See the GNU
 * Lesser General Public License for more details.
 *
 * You should have received a copy of the GNU Lesser General Public
 * License along with this library; if not, write to the Free Software
 * Foundation, Inc., 51 Franklin Street, Fifth Floor, Boston, MA  02110-1301  USA
 *
 * Linden Research, Inc., 945 Battery Street, San Francisco, CA  94111  USA
 * $/LicenseInfo$
 */

#ifndef LL_LLSEARCHCOMBOBOX_H
#define LL_LLSEARCHCOMBOBOX_H

#include "llcombobox.h"
#include "llsearchhistory.h"

/**
 * Search control with text box for search queries and a drop down list
 * with recent queries. Supports text auto-complete and filtering of drop down list
 * according to typed text.
 */
class LLSearchComboBox : public LLComboBox
{
public:

    struct Params : public LLInitParam::Block<Params, LLComboBox::Params>
    {
        Optional<LLButton::Params> search_button;
        Optional<bool> dropdown_button_visible;

        Params();
    };

    /**
     * Removes an entry from combo box, case insensitive
     */
    BOOL remove(const std::string& name);

    /**
     * Clears search history
     */
    void clearHistory();

    /*virtual*/ BOOL handleKeyHere(KEY key, MASK mask);

    ~LLSearchComboBox();

	// <FS:Ansariel> Made publicly accessible
	void focusTextEntry();

protected:

<<<<<<< HEAD
	LLSearchComboBox(const Params&p);
	friend class LLUICtrlFactory;

	/**
	 * Handles typing in text box
	 */
	void onTextEntry(LLLineEditor* line_editor);

	/**
	 * Hides drop down list and focuses text box
	 */
	void hideList();

	/**
	 * Rebuilds search history, case insensitive
	 * If filter is an empty string - whole history will be added to combo box
	 * if filter is valid string - only matching entries will be added
	 */
	virtual void rebuildSearchHistory(const std::string& filter);

	/**
	 * Callback for prearrange event
	 */
	void onSearchPrearrange(const LLSD& data);

	/**
	 * Callback for text box or combo box commit
	 */
	void onSelectionCommit();

	/**
	 * Sets focus to text box
	 */
	// <FS:Ansariel> Made publicly accessible
	//void focusTextEntry();

	LLButton* mSearchButton;
=======
    LLSearchComboBox(const Params&p);
    friend class LLUICtrlFactory;

    /**
     * Handles typing in text box
     */
    void onTextEntry(LLLineEditor* line_editor);

    /**
     * Hides drop down list and focuses text box
     */
    void hideList();

    /**
     * Rebuilds search history, case insensitive
     * If filter is an empty string - whole history will be added to combo box
     * if filter is valid string - only matching entries will be added
     */
    virtual void rebuildSearchHistory(const std::string& filter);

    /**
     * Callback for prearrange event
     */
    void onSearchPrearrange(const LLSD& data);

    /**
     * Callback for text box or combo box commit
     */
    void onSelectionCommit();

    /**
     * Sets focus to text box
     */
    void focusTextEntry();

    LLButton* mSearchButton;
>>>>>>> 38c2a5bd
};

#endif //LL_LLSEARCHCOMBOBOX_H<|MERGE_RESOLUTION|>--- conflicted
+++ resolved
@@ -61,50 +61,11 @@
 
     ~LLSearchComboBox();
 
-	// <FS:Ansariel> Made publicly accessible
-	void focusTextEntry();
+    // <FS:Ansariel> Made publicly accessible
+    void focusTextEntry();
 
 protected:
 
-<<<<<<< HEAD
-	LLSearchComboBox(const Params&p);
-	friend class LLUICtrlFactory;
-
-	/**
-	 * Handles typing in text box
-	 */
-	void onTextEntry(LLLineEditor* line_editor);
-
-	/**
-	 * Hides drop down list and focuses text box
-	 */
-	void hideList();
-
-	/**
-	 * Rebuilds search history, case insensitive
-	 * If filter is an empty string - whole history will be added to combo box
-	 * if filter is valid string - only matching entries will be added
-	 */
-	virtual void rebuildSearchHistory(const std::string& filter);
-
-	/**
-	 * Callback for prearrange event
-	 */
-	void onSearchPrearrange(const LLSD& data);
-
-	/**
-	 * Callback for text box or combo box commit
-	 */
-	void onSelectionCommit();
-
-	/**
-	 * Sets focus to text box
-	 */
-	// <FS:Ansariel> Made publicly accessible
-	//void focusTextEntry();
-
-	LLButton* mSearchButton;
-=======
     LLSearchComboBox(const Params&p);
     friend class LLUICtrlFactory;
 
@@ -138,10 +99,10 @@
     /**
      * Sets focus to text box
      */
-    void focusTextEntry();
+    // <FS:Ansariel> Made publicly accessible
+    //void focusTextEntry();
 
     LLButton* mSearchButton;
->>>>>>> 38c2a5bd
 };
 
 #endif //LL_LLSEARCHCOMBOBOX_H