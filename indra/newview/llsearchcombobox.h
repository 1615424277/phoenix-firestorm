/**
 * @file llsearchcombobox.h
 * @brief LLSearchComboBox class definition
 *
 * $LicenseInfo:firstyear=2009&license=viewerlgpl$
 * Second Life Viewer Source Code
 * Copyright (C) 2010, Linden Research, Inc.
 *
 * This library is free software; you can redistribute it and/or
 * modify it under the terms of the GNU Lesser General Public
 * License as published by the Free Software Foundation;
 * version 2.1 of the License only.
 *
 * This library is distributed in the hope that it will be useful,
 * but WITHOUT ANY WARRANTY; without even the implied warranty of
 * MERCHANTABILITY or FITNESS FOR A PARTICULAR PURPOSE.  See the GNU
 * Lesser General Public License for more details.
 *
 * You should have received a copy of the GNU Lesser General Public
 * License along with this library; if not, write to the Free Software
 * Foundation, Inc., 51 Franklin Street, Fifth Floor, Boston, MA  02110-1301  USA
 *
 * Linden Research, Inc., 945 Battery Street, San Francisco, CA  94111  USA
 * $/LicenseInfo$
 */

#ifndef LL_LLSEARCHCOMBOBOX_H
#define LL_LLSEARCHCOMBOBOX_H

#include "llcombobox.h"
#include "llsearchhistory.h"

/**
 * Search control with text box for search queries and a drop down list
 * with recent queries. Supports text auto-complete and filtering of drop down list
 * according to typed text.
 */
class LLSearchComboBox : public LLComboBox
{
public:

    struct Params : public LLInitParam::Block<Params, LLComboBox::Params>
    {
        Optional<LLButton::Params> search_button;
        Optional<bool> dropdown_button_visible;

        Params();
    };

<<<<<<< HEAD
	/**
	 * Removes an entry from combo box, case insensitive
	 */
	bool remove(const std::string& name);
=======
    /**
     * Removes an entry from combo box, case insensitive
     */
    BOOL remove(const std::string& name);
>>>>>>> c06fb4e0

    /**
     * Clears search history
     */
    void clearHistory();

<<<<<<< HEAD
	/*virtual*/ bool handleKeyHere(KEY key, MASK mask);
=======
    /*virtual*/ BOOL handleKeyHere(KEY key, MASK mask);
>>>>>>> c06fb4e0

    ~LLSearchComboBox();

    // <FS:Ansariel> Made publicly accessible
    void focusTextEntry();

protected:

    LLSearchComboBox(const Params&p);
    friend class LLUICtrlFactory;

    /**
     * Handles typing in text box
     */
    void onTextEntry(LLLineEditor* line_editor);

    /**
     * Hides drop down list and focuses text box
     */
    void hideList();

    /**
     * Rebuilds search history, case insensitive
     * If filter is an empty string - whole history will be added to combo box
     * if filter is valid string - only matching entries will be added
     */
    virtual void rebuildSearchHistory(const std::string& filter);

    /**
     * Callback for prearrange event
     */
    void onSearchPrearrange(const LLSD& data);

    /**
     * Callback for text box or combo box commit
     */
    void onSelectionCommit();

    /**
     * Sets focus to text box
     */
    // <FS:Ansariel> Made publicly accessible
    //void focusTextEntry();

    LLButton* mSearchButton;
};

#endif //LL_LLSEARCHCOMBOBOX_H<|MERGE_RESOLUTION|>--- conflicted
+++ resolved
@@ -47,28 +47,17 @@
         Params();
     };
 
-<<<<<<< HEAD
-	/**
-	 * Removes an entry from combo box, case insensitive
-	 */
-	bool remove(const std::string& name);
-=======
     /**
      * Removes an entry from combo box, case insensitive
      */
-    BOOL remove(const std::string& name);
->>>>>>> c06fb4e0
+    bool remove(const std::string& name);
 
     /**
      * Clears search history
      */
     void clearHistory();
 
-<<<<<<< HEAD
-	/*virtual*/ bool handleKeyHere(KEY key, MASK mask);
-=======
-    /*virtual*/ BOOL handleKeyHere(KEY key, MASK mask);
->>>>>>> c06fb4e0
+    /*virtual*/ bool handleKeyHere(KEY key, MASK mask);
 
     ~LLSearchComboBox();
 
