--- conflicted
+++ resolved
@@ -52,73 +52,20 @@
      */
     bool remove(const std::string& name);
 
-<<<<<<< HEAD
-	/**
-	 * Removes an entry from combo box, case insensitive
-	 */
-	bool remove(const std::string& name);
-=======
     /**
      * Clears search history
      */
     void clearHistory();
->>>>>>> 1a8a5404
 
     /*virtual*/ bool handleKeyHere(KEY key, MASK mask);
 
-<<<<<<< HEAD
-	/*virtual*/ bool handleKeyHere(KEY key, MASK mask);
-=======
     ~LLSearchComboBox();
->>>>>>> 1a8a5404
 
     // <FS:Ansariel> Made publicly accessible
     void focusTextEntry();
 
-	// <FS:Ansariel> Made publicly accessible
-	void focusTextEntry();
-
 protected:
 
-<<<<<<< HEAD
-	LLSearchComboBox(const Params&p);
-	friend class LLUICtrlFactory;
-
-	/**
-	 * Handles typing in text box
-	 */
-	void onTextEntry(LLLineEditor* line_editor);
-
-	/**
-	 * Hides drop down list and focuses text box
-	 */
-	void hideList();
-
-	/**
-	 * Rebuilds search history, case insensitive
-	 * If filter is an empty string - whole history will be added to combo box
-	 * if filter is valid string - only matching entries will be added
-	 */
-	virtual void rebuildSearchHistory(const std::string& filter);
-
-	/**
-	 * Callback for prearrange event
-	 */
-	void onSearchPrearrange(const LLSD& data);
-
-	/**
-	 * Callback for text box or combo box commit
-	 */
-	void onSelectionCommit();
-
-	/**
-	 * Sets focus to text box
-	 */
-	// <FS:Ansariel> Made publicly accessible
-	//void focusTextEntry();
-
-	LLButton* mSearchButton;
-=======
     LLSearchComboBox(const Params&p);
     friend class LLUICtrlFactory;
 
@@ -156,7 +103,6 @@
     //void focusTextEntry();
 
     LLButton* mSearchButton;
->>>>>>> 1a8a5404
 };
 
 #endif //LL_LLSEARCHCOMBOBOX_H