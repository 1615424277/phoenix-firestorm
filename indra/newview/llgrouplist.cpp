--- conflicted
+++ resolved
@@ -170,11 +170,7 @@
 // virtual
 bool LLGroupList::handleRightMouseDown(S32 x, S32 y, MASK mask)
 {
-<<<<<<< HEAD
-	bool handled = LLUICtrl::handleRightMouseDown(x, y, mask);
-=======
-    BOOL handled = LLUICtrl::handleRightMouseDown(x, y, mask);
->>>>>>> c06fb4e0
+    bool handled = LLUICtrl::handleRightMouseDown(x, y, mask);
 
     if (mForAgent)
     {
@@ -193,18 +189,7 @@
 // virtual
 bool LLGroupList::handleDoubleClick(S32 x, S32 y, MASK mask)
 {
-<<<<<<< HEAD
-	bool handled = LLView::handleDoubleClick(x, y, mask);
-	// Handle double click only for the selected item in the list, skip clicks on empty space.
-	if (handled)
-	{
-		if (mDoubleClickSignal && getItemsRect().pointInRect(x, y))
-		{
-			(*mDoubleClickSignal)(this, x, y, mask);
-		}
-	}
-=======
-    BOOL handled = LLView::handleDoubleClick(x, y, mask);
+    bool handled = LLView::handleDoubleClick(x, y, mask);
     // Handle double click only for the selected item in the list, skip clicks on empty space.
     if (handled)
     {
@@ -213,7 +198,6 @@
             (*mDoubleClickSignal)(this, x, y, mask);
         }
     }
->>>>>>> c06fb4e0
 
     return handled;
 }
@@ -494,11 +478,7 @@
     // have icons of different sizes so we need to figure it per file.
     mIconWidth = mGroupNameBox->getRect().mLeft - mGroupIcon->getRect().mLeft;
 
-<<<<<<< HEAD
-	return true;
-=======
-    return TRUE;
->>>>>>> c06fb4e0
+    return true;
 }
 
 //virtual
@@ -523,9 +503,9 @@
             {
                 if (mVisibilityHideBtn)
                 {
-                    mVisibilityHideBtn->setVisible(agent_gdatap.mListInProfile);
-                    mVisibilityShowBtn->setVisible(!agent_gdatap.mListInProfile);
-                }
+                mVisibilityHideBtn->setVisible(agent_gdatap.mListInProfile);
+                mVisibilityShowBtn->setVisible(!agent_gdatap.mListInProfile);
+            }
                 mNoticesBtn->setVisible(true);
             }
         }
@@ -584,15 +564,9 @@
 
 void LLGroupListItem::setGroupIconVisible(bool visible)
 {
-<<<<<<< HEAD
-	// Already done? Then do nothing.
-	if (mGroupIcon->getVisible() == (bool)visible)
-		return;
-=======
     // Already done? Then do nothing.
-    if (mGroupIcon->getVisible() == (BOOL)visible)
+    if (mGroupIcon->getVisible() == (bool)visible)
         return;
->>>>>>> c06fb4e0
 
     // Show/hide the group icon.
     mGroupIcon->setVisible(visible);
