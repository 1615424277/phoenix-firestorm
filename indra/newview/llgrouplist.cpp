--- conflicted
+++ resolved
@@ -123,7 +123,7 @@
         // shared groups first
         setComparator(&SHARED_GROUP_COMPARATOR);
     }
-    
+
     if (mForAgent)
     {
         enableForAgent(true);
@@ -170,11 +170,7 @@
 // virtual
 bool LLGroupList::handleRightMouseDown(S32 x, S32 y, MASK mask)
 {
-<<<<<<< HEAD
-	bool handled = LLUICtrl::handleRightMouseDown(x, y, mask);
-=======
     bool handled = LLUICtrl::handleRightMouseDown(x, y, mask);
->>>>>>> 1a8a5404
 
     if (mForAgent)
     {
@@ -193,17 +189,6 @@
 // virtual
 bool LLGroupList::handleDoubleClick(S32 x, S32 y, MASK mask)
 {
-<<<<<<< HEAD
-	bool handled = LLView::handleDoubleClick(x, y, mask);
-	// Handle double click only for the selected item in the list, skip clicks on empty space.
-	if (handled)
-	{
-		if (mDoubleClickSignal && getItemsRect().pointInRect(x, y))
-		{
-			(*mDoubleClickSignal)(this, x, y, mask);
-		}
-	}
-=======
     bool handled = LLView::handleDoubleClick(x, y, mask);
     // Handle double click only for the selected item in the list, skip clicks on empty space.
     if (handled)
@@ -213,7 +198,6 @@
             (*mDoubleClickSignal)(this, x, y, mask);
         }
     }
->>>>>>> 1a8a5404
 
     return handled;
 }
@@ -330,19 +314,11 @@
     {
         item->setVisibleInProfile(visible_in_profile);
     }
-<<<<<<< HEAD
-	// <FS:Ansariel> Mark groups hidden in profile
-	item->setVisibleInProfile(visible_in_profile);
-	// </FS:Ansariel> Mark groups hidden in profile
-
-	addItem(item, id, pos);
-=======
     // <FS:Ansariel> Mark groups hidden in profile
     item->setVisibleInProfile(visible_in_profile);
     // </FS:Ansariel> Mark groups hidden in profile
 
     addItem(item, id, pos);
->>>>>>> 1a8a5404
 
 //  setCommentVisible(false);
 }
@@ -385,39 +361,6 @@
 
 bool LLGroupList::onContextMenuItemClick(const LLSD& userdata)
 {
-<<<<<<< HEAD
-	std::string action = userdata.asString();
-	LLUUID selected_group = getSelectedUUID();
-
-	if (action == "view_info")
-	{
-		LLGroupActions::show(selected_group);
-	}
-	else if (action == "chat")
-	{
-		LLGroupActions::startIM(selected_group);
-	}
-	else if (action == "call")
-	{
-		LLGroupActions::startCall(selected_group);
-	}
-	else if (action == "activate")
-	{
-		LLGroupActions::activate(selected_group);
-	}
-	else if (action == "leave")
-	{
-		LLGroupActions::leave(selected_group);
-	}
-	// <FS:Ansariel> FIRE-20146: Add "Copy URI" to menu choices when right clicking a group name
-	else if (action == "copy_slurl")
-	{
-		LLUrlAction::copyURLToClipboard(LLSLURL("group", selected_group, "about").getSLURLString());
-	}
-	// </FS:Ansariel>
-
-	return true;
-=======
     std::string action = userdata.asString();
     LLUUID selected_group = getSelectedUUID();
 
@@ -449,7 +392,6 @@
     // </FS:Ansariel>
 
     return true;
->>>>>>> 1a8a5404
 }
 
 bool LLGroupList::onContextMenuItemEnable(const LLSD& userdata)
@@ -457,17 +399,6 @@
     LLUUID selected_group_id = getSelectedUUID();
     bool real_group_selected = selected_group_id.notNull(); // a "real" (not "none") group is selected
 
-<<<<<<< HEAD
-	// each group including "none" can be activated
-// [RLVa:KB] - Checked: RLVa-1.3.0
-	if (userdata.asString() == "activate")
-		return (gAgent.getGroupID() != selected_group_id) && (RlvActions::canChangeActiveGroup());
-	else if (userdata.asString() == "leave")
-		return (real_group_selected) && ((gAgent.getGroupID() != selected_group_id) || (RlvActions::canChangeActiveGroup()));
-// [/RLVa:KB]
-//	if (userdata.asString() == "activate")
-//		return gAgent.getGroupID() != selected_group_id;
-=======
     // each group including "none" can be activated
 // [RLVa:KB] - Checked: RLVa-1.3.0
     if (userdata.asString() == "activate")
@@ -477,7 +408,6 @@
 // [/RLVa:KB]
 //  if (userdata.asString() == "activate")
 //      return gAgent.getGroupID() != selected_group_id;
->>>>>>> 1a8a5404
 
     if (userdata.asString() == "call")
       return real_group_selected && LLVoiceClient::getInstance()->voiceEnabled() && LLVoiceClient::getInstance()->isVoiceWorking();
@@ -548,11 +478,7 @@
     // have icons of different sizes so we need to figure it per file.
     mIconWidth = mGroupNameBox->getRect().mLeft - mGroupIcon->getRect().mLeft;
 
-<<<<<<< HEAD
-	return true;
-=======
     return true;
->>>>>>> 1a8a5404
 }
 
 //virtual
@@ -638,15 +564,9 @@
 
 void LLGroupListItem::setGroupIconVisible(bool visible)
 {
-<<<<<<< HEAD
-	// Already done? Then do nothing.
-	if (mGroupIcon->getVisible() == (bool)visible)
-		return;
-=======
     // Already done? Then do nothing.
     if (mGroupIcon->getVisible() == (bool)visible)
         return;
->>>>>>> 1a8a5404
 
     // Show/hide the group icon.
     mGroupIcon->setVisible(visible);
