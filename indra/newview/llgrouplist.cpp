--- conflicted
+++ resolved
@@ -301,16 +301,10 @@
     item->setName(name, mNameFilter);
     item->setGroupIconID(icon_id);
 
-<<<<<<< HEAD
-	item->getChildView("info_btn")->setVisible( false);
-	item->getChildView("profile_btn")->setVisible( false);
-    item->getChildView("notices_btn")->setVisible(false);
-	item->setGroupIconVisible(mShowIcons);
-=======
     item->getChildView("info_btn")->setVisible( false);
     item->getChildView("profile_btn")->setVisible( false);
+    item->getChildView("notices_btn")->setVisible(false);
     item->setGroupIconVisible(mShowIcons);
->>>>>>> e7eced3c
     if (!mShowIcons)
     {
         item->setVisibleInProfile(visible_in_profile);
