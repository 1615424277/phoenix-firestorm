--- conflicted
+++ resolved
@@ -17,17 +17,10 @@
 : public LLFloater, public LLEventTimer
 {
 public:
-<<<<<<< HEAD
-	NACLFloaterExploreSounds(const LLSD& key);
-	bool postBuild() override;
+    NACLFloaterExploreSounds(const LLSD& key);
+    bool postBuild() override;
 
-	bool tick() override;
-=======
-    NACLFloaterExploreSounds(const LLSD& key);
-    BOOL postBuild();
-
-    BOOL tick();
->>>>>>> c06fb4e0
+    bool tick() override;
 
     LLSoundHistoryItem getItem(const LLUUID& itemID);
 
