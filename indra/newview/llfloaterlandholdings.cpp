--- conflicted
+++ resolved
@@ -57,66 +57,23 @@
 
 // protected
 LLFloaterLandHoldings::LLFloaterLandHoldings(const LLSD& key)
-<<<<<<< HEAD
-:	LLFloater(key),
-	mActualArea(0),
-	mBillableArea(0),
-	mFirstPacketReceived(false),
-	mSortColumn(""),
-	mSortAscending(true)
-=======
 :   LLFloater(key),
     mActualArea(0),
     mBillableArea(0),
-    mFirstPacketReceived(FALSE),
+    mFirstPacketReceived(false),
     mSortColumn(""),
-    mSortAscending(TRUE)
->>>>>>> c06fb4e0
+    mSortAscending(true)
 {
 }
 
 bool LLFloaterLandHoldings::postBuild()
 {
-<<<<<<< HEAD
-	childSetAction("Teleport", onClickTeleport, this);
-	childSetAction("Show on Map", onClickMap, this);
-
-	// Grant list
-	LLScrollListCtrl* grant_list = getChild<LLScrollListCtrl>("grant list");
-	grant_list->sortByColumnIndex(0, true);
-	grant_list->setDoubleClickCallback(onGrantList, this);
-
-	S32 count = gAgent.mGroups.size();
-	for(S32 i = 0; i < count; ++i)
-	{
-		LLUUID id(gAgent.mGroups.at(i).mID);
-		LLUIString areastr = getString("area_string");
-		areastr.setArg("[AREA]", llformat("%d", gAgent.mGroups.at(i).mContribution));
-
-		grant_list->addElement(
-			llsd::map(
-				"id", id,
-				"columns", llsd::array(
-					llsd::map(
-						"column", "group",
-						"value", gAgent.mGroups.at(i).mName,
-						"font", "SANSSERIF"),
-					llsd::map(
-						"column", "area",
-						"value", areastr,
-						"font", "SANSSERIF"))));
-	}
-
-	center();
-
-	return true;
-=======
     childSetAction("Teleport", onClickTeleport, this);
     childSetAction("Show on Map", onClickMap, this);
 
     // Grant list
     LLScrollListCtrl* grant_list = getChild<LLScrollListCtrl>("grant list");
-    grant_list->sortByColumnIndex(0, TRUE);
+    grant_list->sortByColumnIndex(0, true);
     grant_list->setDoubleClickCallback(onGrantList, this);
 
     S32 count = gAgent.mGroups.size();
@@ -142,8 +99,7 @@
 
     center();
 
-    return TRUE;
->>>>>>> c06fb4e0
+    return true;
 }
 
 
@@ -182,21 +138,12 @@
 // public
 void LLFloaterLandHoldings::refresh()
 {
-<<<<<<< HEAD
-	LLCtrlSelectionInterface *list = childGetSelectionInterface("parcel list");
-	bool enable_btns = false;
-	if (list && list->getFirstSelectedIndex()> -1)
-	{
-		enable_btns = true;
-	}
-=======
     LLCtrlSelectionInterface *list = childGetSelectionInterface("parcel list");
-    BOOL enable_btns = FALSE;
+    bool enable_btns = false;
     if (list && list->getFirstSelectedIndex()> -1)
     {
-        enable_btns = TRUE;
-    }
->>>>>>> c06fb4e0
+        enable_btns = true;
+    }
 
     getChildView("Teleport")->setEnabled(enable_btns);
     getChildView("Show on Map")->setEnabled(enable_btns);
@@ -208,129 +155,6 @@
 // static
 void LLFloaterLandHoldings::processPlacesReply(LLMessageSystem* msg, void**)
 {
-<<<<<<< HEAD
-	LLFloaterLandHoldings* self = LLFloaterReg::findTypedInstance<LLFloaterLandHoldings>("land_holdings");
-	S32 count = msg->getNumberOfBlocks("QueryData");
-	std::string land_sku;
-	sHasLindenHome = false;
-	if (!self)
-	{
-		for (S32 i = 0; i < count; i++)
-		{
-			if ( msg->getSizeFast(_PREHASH_QueryData, i, _PREHASH_ProductSKU) > 0 )
-			{
-				msg->getStringFast(	_PREHASH_QueryData, _PREHASH_ProductSKU, land_sku, i);
-
-				if (LINDEN_HOMES_SKU == land_sku)
-				{
-					sHasLindenHome = true;
-					return;
-				}
-			}
-		}
-		return;
-	}
-
-	LLCtrlListInterface *list = self->childGetListInterface("parcel list");
-	if (!list) return;
-
-	// If this is the first packet, clear out the "loading..." indicator
-	if (!self->mFirstPacketReceived)
-	{
-		self->mFirstPacketReceived = true;
-		list->operateOnAll(LLCtrlSelectionInterface::OP_DELETE);
-	}
-
-	LLUUID	owner_id;
-	std::string	name;
-	std::string	desc;
-	S32		actual_area;
-	S32		billable_area;
-	U8		flags;
-	F32		global_x;
-	F32		global_y;
-	std::string	sim_name;
-	std::string land_type;
-	
-	for (S32 i = 0; i < count; i++)
-	{
-		msg->getUUID("QueryData", "OwnerID", owner_id, i);
-		msg->getString("QueryData", "Name", name, i);
-		msg->getString("QueryData", "Desc", desc, i);
-		msg->getS32("QueryData", "ActualArea", actual_area, i);
-		msg->getS32("QueryData", "BillableArea", billable_area, i);
-		msg->getU8("QueryData", "Flags", flags, i);
-		msg->getF32("QueryData", "GlobalX", global_x, i);
-		msg->getF32("QueryData", "GlobalY", global_y, i);
-		msg->getString("QueryData", "SimName", sim_name, i);
-
-		if ( msg->getSizeFast(_PREHASH_QueryData, i, _PREHASH_ProductSKU) > 0 )
-		{
-			msg->getStringFast(	_PREHASH_QueryData, _PREHASH_ProductSKU, land_sku, i);
-			LL_INFOS() << "Land sku: " << land_sku << LL_ENDL;
-			land_type = LLProductInfoRequestManager::instance().getDescriptionForSku(land_sku);
-			if (LINDEN_HOMES_SKU == land_sku)
-			{
-				sHasLindenHome = true;
-			}
-		}
-		else
-		{
-			land_sku.clear();
-			land_type = LLTrans::getString("land_type_unknown");
-		}
-		
-		if(owner_id.notNull())
-		{
-			self->mActualArea += actual_area;
-			self->mBillableArea += billable_area;
-
-			S32 region_x = ll_round(global_x) % REGION_WIDTH_UNITS;
-			S32 region_y = ll_round(global_y) % REGION_WIDTH_UNITS;
-
-			std::string location;
-			location = llformat("%s (%d, %d)", sim_name.c_str(), region_x, region_y);
-
-			std::string area;
-			if(billable_area == actual_area)
-			{
-				area = llformat("%d", billable_area);
-			}
-			else
-			{
-				area = llformat("%d / %d", billable_area, actual_area);
-			}
-			
-			std::string hidden;
-			hidden = llformat("%f %f", global_x, global_y);
-
-			LLSD element;
-			element["columns"][0]["column"] = "name";
-			element["columns"][0]["value"] = name;
-			element["columns"][0]["font"] = "SANSSERIF";
-			
-			element["columns"][1]["column"] = "location";
-			element["columns"][1]["value"] = location;
-			element["columns"][1]["font"] = "SANSSERIF";
-			
-			element["columns"][2]["column"] = "area";
-			element["columns"][2]["value"] = area;
-			element["columns"][2]["font"] = "SANSSERIF";
-			
-			element["columns"][3]["column"] = "type";
-			element["columns"][3]["value"] = land_type;
-			element["columns"][3]["font"] = "SANSSERIF";
-			
-			// hidden is always last column
-			element["columns"][4]["column"] = "hidden";
-			element["columns"][4]["value"] = hidden;
-
-			list->addElement(element);
-		}
-	}
-	
-	self->refreshAggregates();
-=======
     LLFloaterLandHoldings* self = LLFloaterReg::findTypedInstance<LLFloaterLandHoldings>("land_holdings");
     S32 count = msg->getNumberOfBlocks("QueryData");
     std::string land_sku;
@@ -359,7 +183,7 @@
     // If this is the first packet, clear out the "loading..." indicator
     if (!self->mFirstPacketReceived)
     {
-        self->mFirstPacketReceived = TRUE;
+        self->mFirstPacketReceived = true;
         list->operateOnAll(LLCtrlSelectionInterface::OP_DELETE);
     }
 
@@ -452,7 +276,6 @@
     }
 
     self->refreshAggregates();
->>>>>>> c06fb4e0
 }
 
 void LLFloaterLandHoldings::buttonCore(S32 which)
