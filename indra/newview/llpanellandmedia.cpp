--- conflicted
+++ resolved
@@ -119,74 +119,6 @@
 // public
 void LLPanelLandMedia::refresh()
 {
-<<<<<<< HEAD
-	LLParcel *parcel = mParcel->getParcel();
-
-	if (!parcel)
-	{
-		clearCtrls();
-	}
-	else
-	{
-		// something selected, hooray!
-
-		// Display options
-		BOOL can_change_media = LLViewerParcelMgr::isParcelModifiableByAgent(parcel, GP_LAND_CHANGE_MEDIA);
-
-		mMediaURLEdit->setText(parcel->getMediaURL());
-		mMediaURLEdit->setEnabled( FALSE );
-
-		// <FS:Ansariel> Doesn't exists as of 2014-04-14
-		//getChild<LLUICtrl>("current_url")->setValue(parcel->getMediaCurrentURL());
-
-		mMediaDescEdit->setText(parcel->getMediaDesc());
-		mMediaDescEdit->setEnabled( can_change_media );
-
-		std::string mime_type = parcel->getMediaType();
-		if (mime_type.empty() || mime_type == LLMIMETypes::getDefaultMimeType())
-		{
-			mime_type = LLMIMETypes::getDefaultMimeTypeTranslation();
-		}
-		setMediaType(mime_type);
-		mMediaTypeCombo->setEnabled( can_change_media );
-		getChild<LLUICtrl>("mime_type")->setValue(mime_type);
-
-		mMediaAutoScaleCheck->set( parcel->getMediaAutoScale () );
-		mMediaAutoScaleCheck->setEnabled ( can_change_media );
-
-		// Special code to disable looping checkbox for HTML MIME type
-		// (DEV-10042 -- Parcel Media: "Loop Media" should be disabled for static media types)
-		bool allow_looping = LLMIMETypes::findAllowLooping( mime_type );
-		if ( allow_looping )
-			mMediaLoopCheck->set( parcel->getMediaLoop () );
-		else
-			mMediaLoopCheck->set( false );
-		mMediaLoopCheck->setEnabled ( can_change_media && allow_looping );
-		
-		// disallow media size change for mime types that don't allow it
-		bool allow_resize = LLMIMETypes::findAllowResize( mime_type );
-		if ( allow_resize )
-			mMediaWidthCtrl->setValue( parcel->getMediaWidth() );
-		else
-			mMediaWidthCtrl->setValue( 0 );
-		mMediaWidthCtrl->setEnabled ( can_change_media && allow_resize );
-
-		if ( allow_resize )
-			mMediaHeightCtrl->setValue( parcel->getMediaHeight() );
-		else
-			mMediaHeightCtrl->setValue( 0 );
-		mMediaHeightCtrl->setEnabled ( can_change_media && allow_resize );
-
-		// enable/disable for text label for completeness
-		mMediaSizeCtrlLabel->setEnabled( can_change_media && allow_resize );
-
-		mMediaTextureCtrl->setImageAssetID ( parcel->getMediaID() );
-		mMediaTextureCtrl->setEnabled( can_change_media );
-
-		mSetURLButton->setEnabled( can_change_media );
-
-	}
-=======
     LLParcel *parcel = mParcel->getParcel();
 
     if (!parcel)
@@ -203,7 +135,8 @@
         mMediaURLEdit->setText(parcel->getMediaURL());
         mMediaURLEdit->setEnabled( FALSE );
 
-        getChild<LLUICtrl>("current_url")->setValue(parcel->getMediaCurrentURL());
+        // <FS:Ansariel> Doesn't exists as of 2014-04-14
+        //getChild<LLUICtrl>("current_url")->setValue(parcel->getMediaCurrentURL());
 
         mMediaDescEdit->setText(parcel->getMediaDesc());
         mMediaDescEdit->setEnabled( can_change_media );
@@ -252,7 +185,6 @@
         mSetURLButton->setEnabled( can_change_media );
 
     }
->>>>>>> 38c2a5bd
 }
 
 void LLPanelLandMedia::populateMIMECombo()
@@ -306,16 +238,10 @@
     // LLViewerMedia::navigateHome();
 
 
-<<<<<<< HEAD
-	mMediaURLEdit->onCommit();
-	// LLViewerParcelMedia::sendMediaNavigateMessage(media_url);
-	// <FS:Ansariel> Doesn't exists as of 2014-04-14
-	//getChild<LLUICtrl>("current_url")->setValue(media_url);
-=======
     mMediaURLEdit->onCommit();
     // LLViewerParcelMedia::sendMediaNavigateMessage(media_url);
-    getChild<LLUICtrl>("current_url")->setValue(media_url);
->>>>>>> 38c2a5bd
+    // <FS:Ansariel> Doesn't exists as of 2014-04-14
+    //getChild<LLUICtrl>("current_url")->setValue(media_url);
 }
 std::string LLPanelLandMedia::getMediaURL()
 {
@@ -394,22 +320,13 @@
 // static
 void LLPanelLandMedia::onResetBtn(void *userdata)
 {
-<<<<<<< HEAD
-	LLPanelLandMedia *self = (LLPanelLandMedia *)userdata;
-	// <FS:Ansariel> Doesn't exists as of 2014-04-14
-	//LLParcel* parcel = self->mParcel->getParcel();
-	// LLViewerMedia::navigateHome();
-	self->refresh();
-	// <FS:Ansariel> Doesn't exists as of 2014-04-14
-	//self->getChild<LLUICtrl>("current_url")->setValue(parcel->getMediaURL());
-	// LLViewerParcelMedia::sendMediaNavigateMessage(parcel->getMediaURL());
-=======
     LLPanelLandMedia *self = (LLPanelLandMedia *)userdata;
-    LLParcel* parcel = self->mParcel->getParcel();
+    // <FS:Ansariel> Doesn't exists as of 2014-04-14
+    //LLParcel* parcel = self->mParcel->getParcel();
     // LLViewerMedia::navigateHome();
     self->refresh();
-    self->getChild<LLUICtrl>("current_url")->setValue(parcel->getMediaURL());
+    // <FS:Ansariel> Doesn't exists as of 2014-04-14
+    //self->getChild<LLUICtrl>("current_url")->setValue(parcel->getMediaURL());
     // LLViewerParcelMedia::sendMediaNavigateMessage(parcel->getMediaURL());
->>>>>>> 38c2a5bd
-
-}
+
+}
