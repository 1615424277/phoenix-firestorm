--- conflicted
+++ resolved
@@ -1,246 +1,237 @@
-/**
- * @file llpreviewanim.cpp
- * @brief LLPreviewAnim class implementation
- *
- * $LicenseInfo:firstyear=2004&license=viewerlgpl$
- * Second Life Viewer Source Code
- * Copyright (C) 2010, Linden Research, Inc.
- *
- * This library is free software; you can redistribute it and/or
- * modify it under the terms of the GNU Lesser General Public
- * License as published by the Free Software Foundation;
- * version 2.1 of the License only.
- *
- * This library is distributed in the hope that it will be useful,
- * but WITHOUT ANY WARRANTY; without even the implied warranty of
- * MERCHANTABILITY or FITNESS FOR A PARTICULAR PURPOSE.  See the GNU
- * Lesser General Public License for more details.
- *
- * You should have received a copy of the GNU Lesser General Public
- * License along with this library; if not, write to the Free Software
- * Foundation, Inc., 51 Franklin Street, Fifth Floor, Boston, MA  02110-1301  USA
- *
- * Linden Research, Inc., 945 Battery Street, San Francisco, CA  94111  USA
- * $/LicenseInfo$
- */
-
-#include "llviewerprecompiledheaders.h"
-
-#include "llpreviewanim.h"
-#include "llbutton.h"
-#include "llresmgr.h"
-#include "llinventory.h"
-#include "llvoavatarself.h"
-#include "llagent.h"          // gAgent
-#include "llkeyframemotion.h"
-#include "llfilepicker.h"
-#include "lllineeditor.h"
-#include "lltrans.h"
-#include "lluictrlfactory.h"
-#include "lluictrlfactory.h"
-#include "lldatapacker.h"
-
-extern LLAgent gAgent;
-const S32 ADVANCED_VPAD = 3;
-
-LLPreviewAnim::LLPreviewAnim(const LLSD& key)
-    : LLPreview( key )
-{
-    mCommitCallbackRegistrar.add("PreviewAnim.Play", boost::bind(&LLPreviewAnim::play, this, _2));
-}
-
-// virtual
-bool LLPreviewAnim::postBuild()
-{
-    childSetCommitCallback("desc", LLPreview::onText, this);
-    getChild<LLLineEditor>("desc")->setPrevalidate(&LLTextValidate::validateASCIIPrintableNoPipe);
-    getChild<LLTextBox>("adv_trigger")->setClickedCallback(boost::bind(&LLPreviewAnim::showAdvanced, this));
-    pAdvancedStatsTextBox = getChild<LLTextBox>("AdvancedStats");
-
-    // Assume that advanced stats start visible (for XUI preview tool's purposes)
-    pAdvancedStatsTextBox->setVisible(false);
-    LLRect rect = getRect();
-    reshape(rect.getWidth(), rect.getHeight() - pAdvancedStatsTextBox->getRect().getHeight() - ADVANCED_VPAD, false);
-
-    return LLPreview::postBuild();
-}
-
-// llinventorybridge also calls into here
-void LLPreviewAnim::play(const LLSD& param)
-{
-    const LLInventoryItem *item = getItem();
-
-    if(item)
-    {
-        LLUUID itemID=item->getAssetUUID();
-
-        std::string btn_name = param.asString();
-        LLButton* btn_inuse;
-        LLButton* btn_other;
-
-        if ("Inworld" == btn_name)
-        {
-            btn_inuse = getChild<LLButton>("Inworld");
-            btn_other = getChild<LLButton>("Locally");
-        }
-        else if ("Locally" == btn_name)
-        {
-            btn_inuse = getChild<LLButton>("Locally");
-            btn_other = getChild<LLButton>("Inworld");
-        }
-        else
-        {
-            return;
-        }
-
-        if (btn_inuse)
-        {
-            btn_inuse->toggleState();
-        }
-
-        if (btn_other)
-        {
-            btn_other->setEnabled(false);
-        }
-
-        if (getChild<LLUICtrl>(btn_name)->getValue().asBoolean() )
-        {
-            if("Inworld" == btn_name)
-            {
-                gAgent.sendAnimationRequest(itemID, ANIM_REQUEST_START);
-            }
-            else
-            {
-                gAgentAvatarp->startMotion(item->getAssetUUID());
-            }
-
-            LLMotion* motion = gAgentAvatarp->findMotion(itemID);
-            if (motion)
-            {
-                mItemID = itemID;
-                mDidStart = false;
-            }
-        }
-        else
-        {
-            gAgentAvatarp->stopMotion(itemID);
-            gAgent.sendAnimationRequest(itemID, ANIM_REQUEST_STOP);
-
-            if (btn_other)
-            {
-                btn_other->setEnabled(true);
-            }
-        }
-    }
-}
-
-// virtual
-void LLPreviewAnim::draw()
-{
-    LLPreview::draw();
-    if (!this->mItemID.isNull())
-    {
-        LLMotion* motion = gAgentAvatarp->findMotion(this->mItemID);
-        if (motion)
-        {
-            if (motion->isStopped() && this->mDidStart)
-            {
-                cleanup();
-            }
-            if(gAgentAvatarp->isMotionActive(this->mItemID) && !this->mDidStart)
-            {
-                const LLInventoryItem *item = getItem();
-                LLMotion* motion = gAgentAvatarp->findMotion(this->mItemID);
-                if (item && motion)
-                {
-                    motion->setName(item->getName());
-                }
-                this->mDidStart = true;
-            }
-        }
-    }
-}
-
-// virtual
-void LLPreviewAnim::refreshFromItem()
-{
-    const LLInventoryItem* item = getItem();
-    if (!item)
-    {
-        return;
-    }
-
-    // Preload motion
-    gAgentAvatarp->createMotion(item->getAssetUUID());
-
-    LLPreview::refreshFromItem();
-}
-
-void LLPreviewAnim::cleanup()
-{
-<<<<<<< HEAD
-	this->mItemID = LLUUID::null;
-	this->mDidStart = false;
-	getChild<LLUICtrl>("Inworld")->setValue(false);
-	getChild<LLUICtrl>("Locally")->setValue(false);
-	getChild<LLUICtrl>("Inworld")->setEnabled(true);
-	getChild<LLUICtrl>("Locally")->setEnabled(true);
-=======
-    this->mItemID = LLUUID::null;
-    this->mDidStart = false;
-    getChild<LLUICtrl>("Inworld")->setValue(FALSE);
-    getChild<LLUICtrl>("Locally")->setValue(FALSE);
-    getChild<LLUICtrl>("Inworld")->setEnabled(TRUE);
-    getChild<LLUICtrl>("Locally")->setEnabled(TRUE);
->>>>>>> e1623bb2
-}
-
-// virtual
-void LLPreviewAnim::onClose(bool app_quitting)
-{
-    const LLInventoryItem *item = getItem();
-
-    if(item)
-    {
-        gAgentAvatarp->stopMotion(item->getAssetUUID());
-        gAgent.sendAnimationRequest(item->getAssetUUID(), ANIM_REQUEST_STOP);
-    }
-}
-
-void LLPreviewAnim::showAdvanced()
-{
-    bool was_visible =  pAdvancedStatsTextBox->getVisible();
-
-    if (was_visible)
-    {
-        pAdvancedStatsTextBox->setVisible(false);
-        LLRect rect = getRect();
-        reshape(rect.getWidth(), rect.getHeight() - pAdvancedStatsTextBox->getRect().getHeight() - ADVANCED_VPAD, false);
-    }
-    else
-    {
-        pAdvancedStatsTextBox->setVisible(true);
-        LLRect rect = getRect();
-        reshape(rect.getWidth(), rect.getHeight() + pAdvancedStatsTextBox->getRect().getHeight() + ADVANCED_VPAD, false);
-
-        LLMotion *motion = NULL;
-        const LLInventoryItem* item = getItem();
-        if (item)
-        {
-            // if motion exists, will return existing one.
-            // Needed because viewer can purge motions
-            motion = gAgentAvatarp->createMotion(item->getAssetUUID());
-        }
-
-        // set text
-        if (motion)
-        {
-            pAdvancedStatsTextBox->setTextArg("[PRIORITY]", llformat("%d", motion->getPriority()));
-            pAdvancedStatsTextBox->setTextArg("[DURATION]", llformat("%.2f", motion->getDuration()));
-            pAdvancedStatsTextBox->setTextArg("[EASE_IN]", llformat("%.2f", motion->getEaseInDuration()));
-            pAdvancedStatsTextBox->setTextArg("[EASE_OUT]", llformat("%.2f", motion->getEaseOutDuration()));
-            pAdvancedStatsTextBox->setTextArg("[IS_LOOP]", (motion->getLoop() ? LLTrans::getString("PermYes") : LLTrans::getString("PermNo")));
-            pAdvancedStatsTextBox->setTextArg("[NUM_JOINTS]", llformat("%d", motion->getNumJointMotions()));
-        }
-    }
-}+/**
+ * @file llpreviewanim.cpp
+ * @brief LLPreviewAnim class implementation
+ *
+ * $LicenseInfo:firstyear=2004&license=viewerlgpl$
+ * Second Life Viewer Source Code
+ * Copyright (C) 2010, Linden Research, Inc.
+ *
+ * This library is free software; you can redistribute it and/or
+ * modify it under the terms of the GNU Lesser General Public
+ * License as published by the Free Software Foundation;
+ * version 2.1 of the License only.
+ *
+ * This library is distributed in the hope that it will be useful,
+ * but WITHOUT ANY WARRANTY; without even the implied warranty of
+ * MERCHANTABILITY or FITNESS FOR A PARTICULAR PURPOSE.  See the GNU
+ * Lesser General Public License for more details.
+ *
+ * You should have received a copy of the GNU Lesser General Public
+ * License along with this library; if not, write to the Free Software
+ * Foundation, Inc., 51 Franklin Street, Fifth Floor, Boston, MA  02110-1301  USA
+ *
+ * Linden Research, Inc., 945 Battery Street, San Francisco, CA  94111  USA
+ * $/LicenseInfo$
+ */
+
+#include "llviewerprecompiledheaders.h"
+
+#include "llpreviewanim.h"
+#include "llbutton.h"
+#include "llresmgr.h"
+#include "llinventory.h"
+#include "llvoavatarself.h"
+#include "llagent.h"          // gAgent
+#include "llkeyframemotion.h"
+#include "llfilepicker.h"
+#include "lllineeditor.h"
+#include "lltrans.h"
+#include "lluictrlfactory.h"
+#include "lluictrlfactory.h"
+#include "lldatapacker.h"
+
+extern LLAgent gAgent;
+const S32 ADVANCED_VPAD = 3;
+
+LLPreviewAnim::LLPreviewAnim(const LLSD& key)
+    : LLPreview( key )
+{
+    mCommitCallbackRegistrar.add("PreviewAnim.Play", boost::bind(&LLPreviewAnim::play, this, _2));
+}
+
+// virtual
+bool LLPreviewAnim::postBuild()
+{
+    childSetCommitCallback("desc", LLPreview::onText, this);
+    getChild<LLLineEditor>("desc")->setPrevalidate(&LLTextValidate::validateASCIIPrintableNoPipe);
+    getChild<LLTextBox>("adv_trigger")->setClickedCallback(boost::bind(&LLPreviewAnim::showAdvanced, this));
+    pAdvancedStatsTextBox = getChild<LLTextBox>("AdvancedStats");
+
+    // Assume that advanced stats start visible (for XUI preview tool's purposes)
+    pAdvancedStatsTextBox->setVisible(false);
+    LLRect rect = getRect();
+    reshape(rect.getWidth(), rect.getHeight() - pAdvancedStatsTextBox->getRect().getHeight() - ADVANCED_VPAD, false);
+
+    return LLPreview::postBuild();
+}
+
+// llinventorybridge also calls into here
+void LLPreviewAnim::play(const LLSD& param)
+{
+    const LLInventoryItem *item = getItem();
+
+    if(item)
+    {
+        LLUUID itemID=item->getAssetUUID();
+
+        std::string btn_name = param.asString();
+        LLButton* btn_inuse;
+        LLButton* btn_other;
+
+        if ("Inworld" == btn_name)
+        {
+            btn_inuse = getChild<LLButton>("Inworld");
+            btn_other = getChild<LLButton>("Locally");
+        }
+        else if ("Locally" == btn_name)
+        {
+            btn_inuse = getChild<LLButton>("Locally");
+            btn_other = getChild<LLButton>("Inworld");
+        }
+        else
+        {
+            return;
+        }
+
+        if (btn_inuse)
+        {
+            btn_inuse->toggleState();
+        }
+
+        if (btn_other)
+        {
+            btn_other->setEnabled(false);
+        }
+
+        if (getChild<LLUICtrl>(btn_name)->getValue().asBoolean() )
+        {
+            if("Inworld" == btn_name)
+            {
+                gAgent.sendAnimationRequest(itemID, ANIM_REQUEST_START);
+            }
+            else
+            {
+                gAgentAvatarp->startMotion(item->getAssetUUID());
+            }
+
+            LLMotion* motion = gAgentAvatarp->findMotion(itemID);
+            if (motion)
+            {
+                mItemID = itemID;
+                mDidStart = false;
+            }
+        }
+        else
+        {
+            gAgentAvatarp->stopMotion(itemID);
+            gAgent.sendAnimationRequest(itemID, ANIM_REQUEST_STOP);
+
+            if (btn_other)
+            {
+                btn_other->setEnabled(true);
+            }
+        }
+    }
+}
+
+// virtual
+void LLPreviewAnim::draw()
+{
+    LLPreview::draw();
+    if (!this->mItemID.isNull())
+    {
+        LLMotion* motion = gAgentAvatarp->findMotion(this->mItemID);
+        if (motion)
+        {
+            if (motion->isStopped() && this->mDidStart)
+            {
+                cleanup();
+            }
+            if(gAgentAvatarp->isMotionActive(this->mItemID) && !this->mDidStart)
+            {
+                const LLInventoryItem *item = getItem();
+                LLMotion* motion = gAgentAvatarp->findMotion(this->mItemID);
+                if (item && motion)
+                {
+                    motion->setName(item->getName());
+                }
+                this->mDidStart = true;
+            }
+        }
+    }
+}
+
+// virtual
+void LLPreviewAnim::refreshFromItem()
+{
+    const LLInventoryItem* item = getItem();
+    if (!item)
+    {
+        return;
+    }
+
+    // Preload motion
+    gAgentAvatarp->createMotion(item->getAssetUUID());
+
+    LLPreview::refreshFromItem();
+}
+
+void LLPreviewAnim::cleanup()
+{
+    this->mItemID = LLUUID::null;
+    this->mDidStart = false;
+    getChild<LLUICtrl>("Inworld")->setValue(false);
+    getChild<LLUICtrl>("Locally")->setValue(false);
+    getChild<LLUICtrl>("Inworld")->setEnabled(true);
+    getChild<LLUICtrl>("Locally")->setEnabled(true);
+}
+
+// virtual
+void LLPreviewAnim::onClose(bool app_quitting)
+{
+    const LLInventoryItem *item = getItem();
+
+    if(item)
+    {
+        gAgentAvatarp->stopMotion(item->getAssetUUID());
+        gAgent.sendAnimationRequest(item->getAssetUUID(), ANIM_REQUEST_STOP);
+    }
+}
+
+void LLPreviewAnim::showAdvanced()
+{
+    bool was_visible =  pAdvancedStatsTextBox->getVisible();
+
+    if (was_visible)
+    {
+        pAdvancedStatsTextBox->setVisible(false);
+        LLRect rect = getRect();
+        reshape(rect.getWidth(), rect.getHeight() - pAdvancedStatsTextBox->getRect().getHeight() - ADVANCED_VPAD, false);
+    }
+    else
+    {
+        pAdvancedStatsTextBox->setVisible(true);
+        LLRect rect = getRect();
+        reshape(rect.getWidth(), rect.getHeight() + pAdvancedStatsTextBox->getRect().getHeight() + ADVANCED_VPAD, false);
+
+        LLMotion *motion = NULL;
+        const LLInventoryItem* item = getItem();
+        if (item)
+        {
+            // if motion exists, will return existing one.
+            // Needed because viewer can purge motions
+            motion = gAgentAvatarp->createMotion(item->getAssetUUID());
+        }
+
+        // set text
+        if (motion)
+        {
+            pAdvancedStatsTextBox->setTextArg("[PRIORITY]", llformat("%d", motion->getPriority()));
+            pAdvancedStatsTextBox->setTextArg("[DURATION]", llformat("%.2f", motion->getDuration()));
+            pAdvancedStatsTextBox->setTextArg("[EASE_IN]", llformat("%.2f", motion->getEaseInDuration()));
+            pAdvancedStatsTextBox->setTextArg("[EASE_OUT]", llformat("%.2f", motion->getEaseOutDuration()));
+            pAdvancedStatsTextBox->setTextArg("[IS_LOOP]", (motion->getLoop() ? LLTrans::getString("PermYes") : LLTrans::getString("PermNo")));
+            pAdvancedStatsTextBox->setTextArg("[NUM_JOINTS]", llformat("%d", motion->getNumJointMotions()));
+        }
+    }
+}