/** 
 * @file llpreviewanim.cpp
 * @brief LLPreviewAnim class implementation
 *
 * $LicenseInfo:firstyear=2004&license=viewerlgpl$
 * Second Life Viewer Source Code
 * Copyright (C) 2010, Linden Research, Inc.
 * 
 * This library is free software; you can redistribute it and/or
 * modify it under the terms of the GNU Lesser General Public
 * License as published by the Free Software Foundation;
 * version 2.1 of the License only.
 * 
 * This library is distributed in the hope that it will be useful,
 * but WITHOUT ANY WARRANTY; without even the implied warranty of
 * MERCHANTABILITY or FITNESS FOR A PARTICULAR PURPOSE.  See the GNU
 * Lesser General Public License for more details.
 * 
 * You should have received a copy of the GNU Lesser General Public
 * License along with this library; if not, write to the Free Software
 * Foundation, Inc., 51 Franklin Street, Fifth Floor, Boston, MA  02110-1301  USA
 * 
 * Linden Research, Inc., 945 Battery Street, San Francisco, CA  94111  USA
 * $/LicenseInfo$
 */

#include "llviewerprecompiledheaders.h"

#include "llpreviewanim.h"
#include "llbutton.h"
#include "llresmgr.h"
#include "llinventory.h"
#include "llvoavatarself.h"
#include "llagent.h"          // gAgent
#include "llkeyframemotion.h"
#include "llfilepicker.h"
#include "lllineeditor.h"
#include "lltrans.h"
#include "lluictrlfactory.h"
#include "lluictrlfactory.h"
#include "lldatapacker.h"

extern LLAgent gAgent;
<<<<<<< HEAD
//const S32 ADVANCED_VPAD = 3; // <FS:Ansariel> Improved animation preview
=======
const S32 ADVANCED_VPAD = 3;
>>>>>>> 1639e1ce

LLPreviewAnim::LLPreviewAnim(const LLSD& key)
	: LLPreview( key ),
	pMotion(NULL)
{
	mCommitCallbackRegistrar.add("PreviewAnim.Play", boost::bind(&LLPreviewAnim::play, this, _2));
}

// virtual
BOOL LLPreviewAnim::postBuild()
{
<<<<<<< HEAD
	const LLInventoryItem* item = getItem();
	if(item)
	{
		pMotion = gAgentAvatarp->createMotion(item->getAssetUUID()); // preload the animation
		getChild<LLUICtrl>("desc")->setValue(item->getDescription());
	}

	childSetCommitCallback("desc", LLPreview::onText, this);
	getChild<LLLineEditor>("desc")->setPrevalidate(&LLTextValidate::validateASCIIPrintableNoPipe);
	// <FS:Ansariel> Improved animation preview
	//getChild<LLTextBox>("adv_trigger")->setClickedCallback(boost::bind(&LLPreviewAnim::showAdvanced, this));
	//pAdvancedStatsTextBox = getChild<LLTextBox>("AdvancedStats");

    //// Assume that advanced stats start visible (for XUI preview tool's purposes)
    //pAdvancedStatsTextBox->setVisible(FALSE);
    //LLRect rect = getRect();
    //reshape(rect.getWidth(), rect.getHeight() - pAdvancedStatsTextBox->getRect().getHeight() - ADVANCED_VPAD, FALSE);
	if (pMotion)
	{
		LLTextBox* stats_box_left = getChild<LLTextBox>("AdvancedStatsLeft");
		LLTextBox* stats_box_right = getChild<LLTextBox>("AdvancedStatsRight");
		stats_box_left->setTextArg("[PRIORITY]", llformat("%d", pMotion->getPriority()));
		stats_box_left->setTextArg("[DURATION]", llformat("%.2f", pMotion->getDuration()));
		stats_box_left->setTextArg("[IS_LOOP]", (pMotion->getLoop() ? LLTrans::getString("PermYes") : LLTrans::getString("PermNo")));
		stats_box_right->setTextArg("[EASE_IN]", llformat("%.2f", pMotion->getEaseInDuration()));
		stats_box_right->setTextArg("[EASE_OUT]", llformat("%.2f", pMotion->getEaseOutDuration()));
		stats_box_right->setTextArg("[NUM_JOINTS]", llformat("%d", pMotion->getNumJointMotions()));
	}
	// </FS:Ansariel>
=======
	childSetCommitCallback("desc", LLPreview::onText, this);
	getChild<LLLineEditor>("desc")->setPrevalidate(&LLTextValidate::validateASCIIPrintableNoPipe);
	getChild<LLTextBox>("adv_trigger")->setClickedCallback(boost::bind(&LLPreviewAnim::showAdvanced, this));
	pAdvancedStatsTextBox = getChild<LLTextBox>("AdvancedStats");

    // Assume that advanced stats start visible (for XUI preview tool's purposes)
    pAdvancedStatsTextBox->setVisible(FALSE);
    LLRect rect = getRect();
    reshape(rect.getWidth(), rect.getHeight() - pAdvancedStatsTextBox->getRect().getHeight() - ADVANCED_VPAD, FALSE);
>>>>>>> 1639e1ce

	return LLPreview::postBuild();
}

// llinventorybridge also calls into here
void LLPreviewAnim::play(const LLSD& param)
{
	const LLInventoryItem *item = getItem();

	if(item)
	{
		LLUUID itemID=item->getAssetUUID();

		std::string btn_name = param.asString();
		LLButton* btn_inuse;
		LLButton* btn_other;

		if ("Inworld" == btn_name)
		{
			btn_inuse = getChild<LLButton>("Inworld");
			btn_other = getChild<LLButton>("Locally");
		}
		else if ("Locally" == btn_name)
		{
			btn_inuse = getChild<LLButton>("Locally");
			btn_other = getChild<LLButton>("Inworld");
		}
		else
		{
			return;
		}

		if (btn_inuse)
		{
			btn_inuse->toggleState();
		}

		if (btn_other)
		{
			btn_other->setEnabled(false);
		}
		
		if (getChild<LLUICtrl>(btn_name)->getValue().asBoolean() ) 
		{
			if("Inworld" == btn_name)
			{
				gAgent.sendAnimationRequest(itemID, ANIM_REQUEST_START);
			}
			else
			{
				gAgentAvatarp->startMotion(item->getAssetUUID());
			}

			LLMotion* motion = gAgentAvatarp->findMotion(itemID);
			if (motion)
			{
				mItemID = itemID;
				mDidStart = false;
			}
		}
		else
		{
			gAgentAvatarp->stopMotion(itemID);
			gAgent.sendAnimationRequest(itemID, ANIM_REQUEST_STOP);

			if (btn_other)
			{
				btn_other->setEnabled(true);
			}
		}
	}
}

// virtual
void LLPreviewAnim::draw()
{
	LLPreview::draw();
	if (!this->mItemID.isNull())
	{
		LLMotion* motion = gAgentAvatarp->findMotion(this->mItemID);
		if (motion)
		{
			if (motion->isStopped() && this->mDidStart)
			{
				cleanup();
			}
			if(gAgentAvatarp->isMotionActive(this->mItemID) && !this->mDidStart)
			{
				const LLInventoryItem *item = getItem();
				LLMotion* motion = gAgentAvatarp->findMotion(this->mItemID);
				if (item && motion)
				{
					motion->setName(item->getName());
				}
				this->mDidStart = true;
			}
		}
	}
}

// virtual
void LLPreviewAnim::refreshFromItem()
{
    const LLInventoryItem* item = getItem();
    if (!item)
    {
        return;
    }

    // Preload motion
    pMotion = gAgentAvatarp->createMotion(item->getAssetUUID());

    LLPreview::refreshFromItem();
}

void LLPreviewAnim::cleanup()
{
	this->mItemID = LLUUID::null;
	this->mDidStart = false;
	getChild<LLUICtrl>("Inworld")->setValue(FALSE);
	getChild<LLUICtrl>("Locally")->setValue(FALSE);
	getChild<LLUICtrl>("Inworld")->setEnabled(TRUE);
	getChild<LLUICtrl>("Locally")->setEnabled(TRUE);
}

// virtual
void LLPreviewAnim::onClose(bool app_quitting)
{
	const LLInventoryItem *item = getItem();

	if(item)
	{
		gAgentAvatarp->stopMotion(item->getAssetUUID());
		gAgent.sendAnimationRequest(item->getAssetUUID(), ANIM_REQUEST_STOP);
	}
}

<<<<<<< HEAD
// <FS:Ansariel> Improved animation preview
//void LLPreviewAnim::showAdvanced()
//{
//    BOOL was_visible =  pAdvancedStatsTextBox->getVisible();
//
//    if (was_visible)
//    {
//        pAdvancedStatsTextBox->setVisible(FALSE);
//        LLRect rect = getRect();
//        reshape(rect.getWidth(), rect.getHeight() - pAdvancedStatsTextBox->getRect().getHeight() - ADVANCED_VPAD, FALSE);
//    }
//    else
//    {
//        pAdvancedStatsTextBox->setVisible(TRUE);
//        LLRect rect = getRect();
//        reshape(rect.getWidth(), rect.getHeight() + pAdvancedStatsTextBox->getRect().getHeight() + ADVANCED_VPAD, FALSE);
//
//        // set text
//        if (pMotion)
//        {
//            pAdvancedStatsTextBox->setTextArg("[PRIORITY]", llformat("%d", pMotion->getPriority()));
//            pAdvancedStatsTextBox->setTextArg("[DURATION]", llformat("%.2f", pMotion->getDuration()));
//            pAdvancedStatsTextBox->setTextArg("[EASE_IN]", llformat("%.2f", pMotion->getEaseInDuration()));
//            pAdvancedStatsTextBox->setTextArg("[EASE_OUT]", llformat("%.2f", pMotion->getEaseOutDuration()));
//            pAdvancedStatsTextBox->setTextArg("[IS_LOOP]", (pMotion->getLoop() ? LLTrans::getString("PermYes") : LLTrans::getString("PermNo")));
//            pAdvancedStatsTextBox->setTextArg("[NUM_JOINTS]", llformat("%d", pMotion->getNumJointMotions()));
//        }
//    }
//}

// virtual
void LLPreviewAnim::refreshFromItem()
{
	LLPreview::refreshFromItem();

	const LLInventoryItem* item = getItem();
	if (item)
	{
		pMotion = gAgentAvatarp->createMotion(item->getAssetUUID()); // preload the animation

		if (pMotion)
		{
			LLTextBox* stats_box_left = getChild<LLTextBox>("AdvancedStatsLeft");
			LLTextBox* stats_box_right = getChild<LLTextBox>("AdvancedStatsRight");
			stats_box_left->setTextArg("[PRIORITY]", llformat("%d", pMotion->getPriority()));
			stats_box_left->setTextArg("[DURATION]", llformat("%.2f", pMotion->getDuration()));
			stats_box_left->setTextArg("[IS_LOOP]", (pMotion->getLoop() ? LLTrans::getString("PermYes") : LLTrans::getString("PermNo")));
			stats_box_right->setTextArg("[EASE_IN]", llformat("%.2f", pMotion->getEaseInDuration()));
			stats_box_right->setTextArg("[EASE_OUT]", llformat("%.2f", pMotion->getEaseOutDuration()));
			stats_box_right->setTextArg("[NUM_JOINTS]", llformat("%d", pMotion->getNumJointMotions()));
		}
	}
}
// </FS:Ansariel>
=======
void LLPreviewAnim::showAdvanced()
{
    BOOL was_visible =  pAdvancedStatsTextBox->getVisible();

    if (was_visible)
    {
        pAdvancedStatsTextBox->setVisible(FALSE);
        LLRect rect = getRect();
        reshape(rect.getWidth(), rect.getHeight() - pAdvancedStatsTextBox->getRect().getHeight() - ADVANCED_VPAD, FALSE);
    }
    else
    {
        pAdvancedStatsTextBox->setVisible(TRUE);
        LLRect rect = getRect();
        reshape(rect.getWidth(), rect.getHeight() + pAdvancedStatsTextBox->getRect().getHeight() + ADVANCED_VPAD, FALSE);

        // set text
        if (pMotion)
        {
            pAdvancedStatsTextBox->setTextArg("[PRIORITY]", llformat("%d", pMotion->getPriority()));
            pAdvancedStatsTextBox->setTextArg("[DURATION]", llformat("%.2f", pMotion->getDuration()));
            pAdvancedStatsTextBox->setTextArg("[EASE_IN]", llformat("%.2f", pMotion->getEaseInDuration()));
            pAdvancedStatsTextBox->setTextArg("[EASE_OUT]", llformat("%.2f", pMotion->getEaseOutDuration()));
            pAdvancedStatsTextBox->setTextArg("[IS_LOOP]", (pMotion->getLoop() ? LLTrans::getString("PermYes") : LLTrans::getString("PermNo")));
            pAdvancedStatsTextBox->setTextArg("[NUM_JOINTS]", llformat("%d", pMotion->getNumJointMotions()));
        }
    }
}
>>>>>>> 1639e1ce
<|MERGE_RESOLUTION|>--- conflicted
+++ resolved
@@ -41,11 +41,7 @@
 #include "lldatapacker.h"
 
 extern LLAgent gAgent;
-<<<<<<< HEAD
 //const S32 ADVANCED_VPAD = 3; // <FS:Ansariel> Improved animation preview
-=======
-const S32 ADVANCED_VPAD = 3;
->>>>>>> 1639e1ce
 
 LLPreviewAnim::LLPreviewAnim(const LLSD& key)
 	: LLPreview( key ),
@@ -57,14 +53,6 @@
 // virtual
 BOOL LLPreviewAnim::postBuild()
 {
-<<<<<<< HEAD
-	const LLInventoryItem* item = getItem();
-	if(item)
-	{
-		pMotion = gAgentAvatarp->createMotion(item->getAssetUUID()); // preload the animation
-		getChild<LLUICtrl>("desc")->setValue(item->getDescription());
-	}
-
 	childSetCommitCallback("desc", LLPreview::onText, this);
 	getChild<LLLineEditor>("desc")->setPrevalidate(&LLTextValidate::validateASCIIPrintableNoPipe);
 	// <FS:Ansariel> Improved animation preview
@@ -75,29 +63,7 @@
     //pAdvancedStatsTextBox->setVisible(FALSE);
     //LLRect rect = getRect();
     //reshape(rect.getWidth(), rect.getHeight() - pAdvancedStatsTextBox->getRect().getHeight() - ADVANCED_VPAD, FALSE);
-	if (pMotion)
-	{
-		LLTextBox* stats_box_left = getChild<LLTextBox>("AdvancedStatsLeft");
-		LLTextBox* stats_box_right = getChild<LLTextBox>("AdvancedStatsRight");
-		stats_box_left->setTextArg("[PRIORITY]", llformat("%d", pMotion->getPriority()));
-		stats_box_left->setTextArg("[DURATION]", llformat("%.2f", pMotion->getDuration()));
-		stats_box_left->setTextArg("[IS_LOOP]", (pMotion->getLoop() ? LLTrans::getString("PermYes") : LLTrans::getString("PermNo")));
-		stats_box_right->setTextArg("[EASE_IN]", llformat("%.2f", pMotion->getEaseInDuration()));
-		stats_box_right->setTextArg("[EASE_OUT]", llformat("%.2f", pMotion->getEaseOutDuration()));
-		stats_box_right->setTextArg("[NUM_JOINTS]", llformat("%d", pMotion->getNumJointMotions()));
-	}
 	// </FS:Ansariel>
-=======
-	childSetCommitCallback("desc", LLPreview::onText, this);
-	getChild<LLLineEditor>("desc")->setPrevalidate(&LLTextValidate::validateASCIIPrintableNoPipe);
-	getChild<LLTextBox>("adv_trigger")->setClickedCallback(boost::bind(&LLPreviewAnim::showAdvanced, this));
-	pAdvancedStatsTextBox = getChild<LLTextBox>("AdvancedStats");
-
-    // Assume that advanced stats start visible (for XUI preview tool's purposes)
-    pAdvancedStatsTextBox->setVisible(FALSE);
-    LLRect rect = getRect();
-    reshape(rect.getWidth(), rect.getHeight() - pAdvancedStatsTextBox->getRect().getHeight() - ADVANCED_VPAD, FALSE);
->>>>>>> 1639e1ce
 
 	return LLPreview::postBuild();
 }
@@ -210,6 +176,20 @@
     // Preload motion
     pMotion = gAgentAvatarp->createMotion(item->getAssetUUID());
 
+    // <FS:Ansariel> Improved animation preview
+    if (pMotion)
+    {
+        LLTextBox* stats_box_left = getChild<LLTextBox>("AdvancedStatsLeft");
+        LLTextBox* stats_box_right = getChild<LLTextBox>("AdvancedStatsRight");
+        stats_box_left->setTextArg("[PRIORITY]", llformat("%d", pMotion->getPriority()));
+        stats_box_left->setTextArg("[DURATION]", llformat("%.2f", pMotion->getDuration()));
+        stats_box_left->setTextArg("[IS_LOOP]", (pMotion->getLoop() ? LLTrans::getString("PermYes") : LLTrans::getString("PermNo")));
+        stats_box_right->setTextArg("[EASE_IN]", llformat("%.2f", pMotion->getEaseInDuration()));
+        stats_box_right->setTextArg("[EASE_OUT]", llformat("%.2f", pMotion->getEaseOutDuration()));
+        stats_box_right->setTextArg("[NUM_JOINTS]", llformat("%d", pMotion->getNumJointMotions()));
+    }
+    // </FS:Ansariel>
+
     LLPreview::refreshFromItem();
 }
 
@@ -235,7 +215,6 @@
 	}
 }
 
-<<<<<<< HEAD
 // <FS:Ansariel> Improved animation preview
 //void LLPreviewAnim::showAdvanced()
 //{
@@ -265,58 +244,4 @@
 //        }
 //    }
 //}
-
-// virtual
-void LLPreviewAnim::refreshFromItem()
-{
-	LLPreview::refreshFromItem();
-
-	const LLInventoryItem* item = getItem();
-	if (item)
-	{
-		pMotion = gAgentAvatarp->createMotion(item->getAssetUUID()); // preload the animation
-
-		if (pMotion)
-		{
-			LLTextBox* stats_box_left = getChild<LLTextBox>("AdvancedStatsLeft");
-			LLTextBox* stats_box_right = getChild<LLTextBox>("AdvancedStatsRight");
-			stats_box_left->setTextArg("[PRIORITY]", llformat("%d", pMotion->getPriority()));
-			stats_box_left->setTextArg("[DURATION]", llformat("%.2f", pMotion->getDuration()));
-			stats_box_left->setTextArg("[IS_LOOP]", (pMotion->getLoop() ? LLTrans::getString("PermYes") : LLTrans::getString("PermNo")));
-			stats_box_right->setTextArg("[EASE_IN]", llformat("%.2f", pMotion->getEaseInDuration()));
-			stats_box_right->setTextArg("[EASE_OUT]", llformat("%.2f", pMotion->getEaseOutDuration()));
-			stats_box_right->setTextArg("[NUM_JOINTS]", llformat("%d", pMotion->getNumJointMotions()));
-		}
-	}
-}
-// </FS:Ansariel>
-=======
-void LLPreviewAnim::showAdvanced()
-{
-    BOOL was_visible =  pAdvancedStatsTextBox->getVisible();
-
-    if (was_visible)
-    {
-        pAdvancedStatsTextBox->setVisible(FALSE);
-        LLRect rect = getRect();
-        reshape(rect.getWidth(), rect.getHeight() - pAdvancedStatsTextBox->getRect().getHeight() - ADVANCED_VPAD, FALSE);
-    }
-    else
-    {
-        pAdvancedStatsTextBox->setVisible(TRUE);
-        LLRect rect = getRect();
-        reshape(rect.getWidth(), rect.getHeight() + pAdvancedStatsTextBox->getRect().getHeight() + ADVANCED_VPAD, FALSE);
-
-        // set text
-        if (pMotion)
-        {
-            pAdvancedStatsTextBox->setTextArg("[PRIORITY]", llformat("%d", pMotion->getPriority()));
-            pAdvancedStatsTextBox->setTextArg("[DURATION]", llformat("%.2f", pMotion->getDuration()));
-            pAdvancedStatsTextBox->setTextArg("[EASE_IN]", llformat("%.2f", pMotion->getEaseInDuration()));
-            pAdvancedStatsTextBox->setTextArg("[EASE_OUT]", llformat("%.2f", pMotion->getEaseOutDuration()));
-            pAdvancedStatsTextBox->setTextArg("[IS_LOOP]", (pMotion->getLoop() ? LLTrans::getString("PermYes") : LLTrans::getString("PermNo")));
-            pAdvancedStatsTextBox->setTextArg("[NUM_JOINTS]", llformat("%d", pMotion->getNumJointMotions()));
-        }
-    }
-}
->>>>>>> 1639e1ce
+// </FS:Ansariel>