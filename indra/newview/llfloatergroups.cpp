/**
 * @file llfloatergroups.cpp
 * @brief LLPanelGroups class implementation
 *
 * $LicenseInfo:firstyear=2002&license=viewerlgpl$
 * Second Life Viewer Source Code
 * Copyright (C) 2010, Linden Research, Inc.
 *
 * This library is free software; you can redistribute it and/or
 * modify it under the terms of the GNU Lesser General Public
 * License as published by the Free Software Foundation;
 * version 2.1 of the License only.
 *
 * This library is distributed in the hope that it will be useful,
 * but WITHOUT ANY WARRANTY; without even the implied warranty of
 * MERCHANTABILITY or FITNESS FOR A PARTICULAR PURPOSE.  See the GNU
 * Lesser General Public License for more details.
 *
 * You should have received a copy of the GNU Lesser General Public
 * License along with this library; if not, write to the Free Software
 * Foundation, Inc., 51 Franklin Street, Fifth Floor, Boston, MA  02110-1301  USA
 *
 * Linden Research, Inc., 945 Battery Street, San Francisco, CA  94111  USA
 * $/LicenseInfo$
 */

/*
 * Shown from Edit -> Groups...
 * Shows the agent's groups and allows the edit window to be invoked.
 * Also overloaded to allow picking of a single group for assigning
 * objects and land to groups.
 */

#include "llviewerprecompiledheaders.h"

#include "llfloatergroups.h"

#include "roles_constants.h"

#include "llagent.h"
#include "llagentbenefits.h"
#include "llbutton.h"
#include "llgroupactions.h"
#include "llscrolllistctrl.h"
#include "llstartup.h"
#include "lltextbox.h"
#include "lluictrlfactory.h"
#include "lltrans.h"

#include "fscommon.h"

using namespace LLOldEvents;

// helper functions
void init_group_list(LLScrollListCtrl* ctrl, const LLUUID& highlight_id, U64 powers_mask = GP_ALL_POWERS);

///----------------------------------------------------------------------------
/// Class LLFloaterGroupPicker
///----------------------------------------------------------------------------

LLFloaterGroupPicker::LLFloaterGroupPicker(const LLSD& seed)
:   LLFloater(seed),
    mPowersMask(GP_ALL_POWERS),
    mID(seed.asUUID())
{
//  LLUICtrlFactory::getInstance()->buildFloater(this, "floater_choose_group.xml");
}

LLFloaterGroupPicker::~LLFloaterGroupPicker()
{
}

void LLFloaterGroupPicker::setPowersMask(U64 powers_mask)
{
    mPowersMask = powers_mask;
    init_group_list(getChild<LLScrollListCtrl>("group list"), gAgent.getGroupID(), mPowersMask);
}


bool LLFloaterGroupPicker::postBuild()
{
    LLScrollListCtrl* list_ctrl = getChild<LLScrollListCtrl>("group list");
    if (list_ctrl)
    {
        init_group_list(list_ctrl, gAgent.getGroupID(), mPowersMask);
        list_ctrl->setDoubleClickCallback(onBtnOK, this);
        list_ctrl->setContextMenu(LLScrollListCtrl::MENU_GROUP);
    }

    childSetAction("OK", onBtnOK, this);

    childSetAction("Cancel", onBtnCancel, this);

    setDefaultBtn("OK");

<<<<<<< HEAD
	getChildView("OK")->setEnabled(true);

	return true;
=======
    getChildView("OK")->setEnabled(true);

    return true;
>>>>>>> 1a8a5404
}

void LLFloaterGroupPicker::removeNoneOption()
{
    // Remove group "none" from list. Group "none" is added in init_group_list().
    // Some UI elements use group "none", we need to manually delete it here.
    // Group "none" ID is LLUUID:null.
    LLCtrlListInterface* group_list = getChild<LLScrollListCtrl>("group list")->getListInterface();
    if(group_list)
    {
        group_list->selectByValue(LLUUID::null);
        group_list->operateOnSelection(LLCtrlListInterface::OP_DELETE);
    }
}


void LLFloaterGroupPicker::onBtnOK(void* userdata)
{
    LLFloaterGroupPicker* self = (LLFloaterGroupPicker*)userdata;
    if(self) self->ok();
}

void LLFloaterGroupPicker::onBtnCancel(void* userdata)
{
    LLFloaterGroupPicker* self = (LLFloaterGroupPicker*)userdata;
    if(self) self->closeFloater();
}


void LLFloaterGroupPicker::ok()
{
    LLCtrlListInterface *group_list = childGetListInterface("group list");
    LLUUID group_id;
    if (group_list)
    {
        group_id = group_list->getCurrentID();
    }
    mGroupSelectSignal(group_id);

    closeFloater();
}

///----------------------------------------------------------------------------
/// Class LLPanelGroups
///----------------------------------------------------------------------------

//LLEventListener
//virtual
bool LLPanelGroups::handleEvent(LLPointer<LLEvent> event, const LLSD& userdata)
{
    if (event->desc() == "new group")
    {
        reset();
        return true;
    }
    return false;
}

// Default constructor
LLPanelGroups::LLPanelGroups() :
    LLPanel()
{
    gAgent.addListener(this, "new group");
}

LLPanelGroups::~LLPanelGroups()
{
    gAgent.removeListener(this);
}

// clear the group list, and get a fresh set of info.
void LLPanelGroups::reset()
{
<<<<<<< HEAD
	LLCtrlListInterface *group_list = childGetListInterface("group list");
	if (group_list)
	{
		group_list->operateOnAll(LLCtrlListInterface::OP_DELETE);
	}
	// [CR] FIRE-12229
	//getChild<LLUICtrl>("groupcount")->setTextArg("[COUNT]", llformat("%d",gAgent.mGroups.size()));
	//getChild<LLUICtrl>("groupcount")->setTextArg("[MAX]", llformat("%d",LLAgentBenefitsMgr::current().getGroupMembershipLimit()));
	getChild<LLUICtrl>("groupcount")->setValue(FSCommon::populateGroupCount());
	// [/CR]

	init_group_list(getChild<LLScrollListCtrl>("group list"), gAgent.getGroupID());
	enableButtons();
=======
    LLCtrlListInterface *group_list = childGetListInterface("group list");
    if (group_list)
    {
        group_list->operateOnAll(LLCtrlListInterface::OP_DELETE);
    }
    // [CR] FIRE-12229
    //getChild<LLUICtrl>("groupcount")->setTextArg("[COUNT]", llformat("%d",gAgent.mGroups.size()));
    //getChild<LLUICtrl>("groupcount")->setTextArg("[MAX]", llformat("%d",LLAgentBenefitsMgr::current().getGroupMembershipLimit()));
    getChild<LLUICtrl>("groupcount")->setValue(FSCommon::populateGroupCount());
    // [/CR]

    init_group_list(getChild<LLScrollListCtrl>("group list"), gAgent.getGroupID());
    enableButtons();
>>>>>>> 1a8a5404
}

bool LLPanelGroups::postBuild()
{
    childSetCommitCallback("group list", onGroupList, this);

<<<<<<< HEAD
	// [CR] FIRE-12229
	//getChild<LLUICtrl>("groupcount")->setTextArg("[COUNT]", llformat("%d",gAgent.mGroups.size()));
	//getChild<LLUICtrl>("groupcount")->setTextArg("[MAX]", llformat("%d",LLAgentBenefitsMgr::current().getGroupMembershipLimit()));
	getChild<LLUICtrl>("groupcount")->setValue(FSCommon::populateGroupCount());
	// [/CR]
=======
    // [CR] FIRE-12229
    //getChild<LLUICtrl>("groupcount")->setTextArg("[COUNT]", llformat("%d",gAgent.mGroups.size()));
    //getChild<LLUICtrl>("groupcount")->setTextArg("[MAX]", llformat("%d",LLAgentBenefitsMgr::current().getGroupMembershipLimit()));
    getChild<LLUICtrl>("groupcount")->setValue(FSCommon::populateGroupCount());
    // [/CR]
>>>>>>> 1a8a5404

    LLScrollListCtrl *list = getChild<LLScrollListCtrl>("group list");
    if (list)
    {
        init_group_list(list, gAgent.getGroupID());
        list->setDoubleClickCallback(onBtnIM, this);
        list->setContextMenu(LLScrollListCtrl::MENU_GROUP);
    }

    childSetAction("Activate", onBtnActivate, this);

    childSetAction("Info", onBtnInfo, this);

    childSetAction("IM", onBtnIM, this);

    childSetAction("Leave", onBtnLeave, this);

    childSetAction("Create", onBtnCreate, this);

    childSetAction("Search...", onBtnSearch, this);

    setDefaultBtn("IM");

    reset();

<<<<<<< HEAD
	return true;
=======
    return true;
>>>>>>> 1a8a5404
}

void LLPanelGroups::enableButtons()
{
<<<<<<< HEAD
	LLCtrlListInterface *group_list = childGetListInterface("group list");
	LLUUID group_id;
	if (group_list)
	{
		group_id = group_list->getCurrentID();
	}

	if(group_id != gAgent.getGroupID())
	{
		getChildView("Activate")->setEnabled(true);
	}
	else
	{
		getChildView("Activate")->setEnabled(false);
	}
	if (group_id.notNull())
	{
		getChildView("Info")->setEnabled(true);
		getChildView("IM")->setEnabled(true);
		getChildView("Leave")->setEnabled(true);
	}
	else
	{
		getChildView("Info")->setEnabled(false);
		getChildView("IM")->setEnabled(false);
		getChildView("Leave")->setEnabled(false);
	}
	getChildView("Create")->setEnabled(gAgent.canJoinGroups());
=======
    LLCtrlListInterface *group_list = childGetListInterface("group list");
    LLUUID group_id;
    if (group_list)
    {
        group_id = group_list->getCurrentID();
    }

    if(group_id != gAgent.getGroupID())
    {
        getChildView("Activate")->setEnabled(true);
    }
    else
    {
        getChildView("Activate")->setEnabled(false);
    }
    if (group_id.notNull())
    {
        getChildView("Info")->setEnabled(true);
        getChildView("IM")->setEnabled(true);
        getChildView("Leave")->setEnabled(true);
    }
    else
    {
        getChildView("Info")->setEnabled(false);
        getChildView("IM")->setEnabled(false);
        getChildView("Leave")->setEnabled(false);
    }
    getChildView("Create")->setEnabled(gAgent.canJoinGroups());
>>>>>>> 1a8a5404
}


void LLPanelGroups::onBtnCreate(void* userdata)
{
    LLPanelGroups* self = (LLPanelGroups*)userdata;
    if(self) self->create();
}

void LLPanelGroups::onBtnActivate(void* userdata)
{
    LLPanelGroups* self = (LLPanelGroups*)userdata;
    if(self) self->activate();
}

void LLPanelGroups::onBtnInfo(void* userdata)
{
    LLPanelGroups* self = (LLPanelGroups*)userdata;
    if(self) self->info();
}

void LLPanelGroups::onBtnIM(void* userdata)
{
    LLPanelGroups* self = (LLPanelGroups*)userdata;
    if(self) self->startIM();
}

void LLPanelGroups::onBtnLeave(void* userdata)
{
    LLPanelGroups* self = (LLPanelGroups*)userdata;
    if(self) self->leave();
}

void LLPanelGroups::onBtnSearch(void* userdata)
{
    LLPanelGroups* self = (LLPanelGroups*)userdata;
    if(self) self->search();
}

void LLPanelGroups::create()
{
    LLGroupActions::createGroup();
}

void LLPanelGroups::activate()
{
    LLCtrlListInterface *group_list = childGetListInterface("group list");
    LLUUID group_id;
    if (group_list)
    {
        group_id = group_list->getCurrentID();
    }
    LLGroupActions::activate(group_id);
}

void LLPanelGroups::info()
{
    LLCtrlListInterface *group_list = childGetListInterface("group list");
    LLUUID group_id;
    if (group_list && (group_id = group_list->getCurrentID()).notNull())
    {
        LLGroupActions::show(group_id);
    }
}

void LLPanelGroups::startIM()
{
    LLCtrlListInterface *group_list = childGetListInterface("group list");
    LLUUID group_id;

    if (group_list && (group_id = group_list->getCurrentID()).notNull())
    {
        LLGroupActions::startIM(group_id);
    }
}

void LLPanelGroups::leave()
{
    LLCtrlListInterface *group_list = childGetListInterface("group list");
    LLUUID group_id;
    if (group_list && (group_id = group_list->getCurrentID()).notNull())
    {
        LLGroupActions::leave(group_id);
    }
}

void LLPanelGroups::search()
{
    LLGroupActions::search();
}

void LLPanelGroups::onGroupList(LLUICtrl* ctrl, void* userdata)
{
    LLPanelGroups* self = (LLPanelGroups*)userdata;
    if(self) self->enableButtons();
}

void init_group_list(LLScrollListCtrl* group_list, const LLUUID& highlight_id, U64 powers_mask)
{
<<<<<<< HEAD
	S32 count = gAgent.mGroups.size();
	LLUUID id;
	if (!group_list) return;

	group_list->operateOnAll(LLCtrlListInterface::OP_DELETE);

	for(S32 i = 0; i < count; ++i)
	{
		id = gAgent.mGroups.at(i).mID;
		LLGroupData* group_datap = &gAgent.mGroups.at(i);
		if ((powers_mask == GP_ALL_POWERS) || ((group_datap->mPowers & powers_mask) != 0))
		{
			std::string style = "NORMAL";
			if(highlight_id == id)
			{
				style = "BOLD";
			}

			LLSD element;
			element["id"] = id;
			element["columns"][0]["column"] = "name";
			element["columns"][0]["value"] = group_datap->mName;
			element["columns"][0]["font"]["name"] = "SANSSERIF";
			element["columns"][0]["font"]["style"] = style;

			group_list->addElement(element);
		}
	}

	group_list->sortOnce(0, true);

	// add "none" to list at top
	{
		std::string style = "NORMAL";
		if (highlight_id.isNull())
		{
			style = "BOLD";
		}
		LLSD element;
		element["id"] = LLUUID::null;
		element["columns"][0]["column"] = "name";
		element["columns"][0]["value"] = LLTrans::getString("GroupsNone");
		element["columns"][0]["font"]["name"] = "SANSSERIF";
		element["columns"][0]["font"]["style"] = style;

		group_list->addElement(element, ADD_TOP);
	}

	group_list->selectByValue(highlight_id);
=======
    S32 count = gAgent.mGroups.size();
    LLUUID id;
    if (!group_list) return;

    group_list->operateOnAll(LLCtrlListInterface::OP_DELETE);

    for(S32 i = 0; i < count; ++i)
    {
        id = gAgent.mGroups.at(i).mID;
        LLGroupData* group_datap = &gAgent.mGroups.at(i);
        if ((powers_mask == GP_ALL_POWERS) || ((group_datap->mPowers & powers_mask) != 0))
        {
            std::string style = "NORMAL";
            if(highlight_id == id)
            {
                style = "BOLD";
            }

            LLSD element;
            element["id"] = id;
            element["columns"][0]["column"] = "name";
            element["columns"][0]["value"] = group_datap->mName;
            element["columns"][0]["font"]["name"] = "SANSSERIF";
            element["columns"][0]["font"]["style"] = style;

            group_list->addElement(element);
        }
    }

    group_list->sortOnce(0, true);

    // add "none" to list at top
    {
        std::string style = "NORMAL";
        if (highlight_id.isNull())
        {
            style = "BOLD";
        }
        LLSD element;
        element["id"] = LLUUID::null;
        element["columns"][0]["column"] = "name";
        element["columns"][0]["value"] = LLTrans::getString("GroupsNone");
        element["columns"][0]["font"]["name"] = "SANSSERIF";
        element["columns"][0]["font"]["style"] = style;

        group_list->addElement(element, ADD_TOP);
    }

    group_list->selectByValue(highlight_id);
>>>>>>> 1a8a5404
}
<|MERGE_RESOLUTION|>--- conflicted
+++ resolved
@@ -93,15 +93,9 @@
 
     setDefaultBtn("OK");
 
-<<<<<<< HEAD
-	getChildView("OK")->setEnabled(true);
-
-	return true;
-=======
     getChildView("OK")->setEnabled(true);
 
     return true;
->>>>>>> 1a8a5404
 }
 
 void LLFloaterGroupPicker::removeNoneOption()
@@ -175,21 +169,6 @@
 // clear the group list, and get a fresh set of info.
 void LLPanelGroups::reset()
 {
-<<<<<<< HEAD
-	LLCtrlListInterface *group_list = childGetListInterface("group list");
-	if (group_list)
-	{
-		group_list->operateOnAll(LLCtrlListInterface::OP_DELETE);
-	}
-	// [CR] FIRE-12229
-	//getChild<LLUICtrl>("groupcount")->setTextArg("[COUNT]", llformat("%d",gAgent.mGroups.size()));
-	//getChild<LLUICtrl>("groupcount")->setTextArg("[MAX]", llformat("%d",LLAgentBenefitsMgr::current().getGroupMembershipLimit()));
-	getChild<LLUICtrl>("groupcount")->setValue(FSCommon::populateGroupCount());
-	// [/CR]
-
-	init_group_list(getChild<LLScrollListCtrl>("group list"), gAgent.getGroupID());
-	enableButtons();
-=======
     LLCtrlListInterface *group_list = childGetListInterface("group list");
     if (group_list)
     {
@@ -203,26 +182,17 @@
 
     init_group_list(getChild<LLScrollListCtrl>("group list"), gAgent.getGroupID());
     enableButtons();
->>>>>>> 1a8a5404
 }
 
 bool LLPanelGroups::postBuild()
 {
     childSetCommitCallback("group list", onGroupList, this);
 
-<<<<<<< HEAD
-	// [CR] FIRE-12229
-	//getChild<LLUICtrl>("groupcount")->setTextArg("[COUNT]", llformat("%d",gAgent.mGroups.size()));
-	//getChild<LLUICtrl>("groupcount")->setTextArg("[MAX]", llformat("%d",LLAgentBenefitsMgr::current().getGroupMembershipLimit()));
-	getChild<LLUICtrl>("groupcount")->setValue(FSCommon::populateGroupCount());
-	// [/CR]
-=======
     // [CR] FIRE-12229
     //getChild<LLUICtrl>("groupcount")->setTextArg("[COUNT]", llformat("%d",gAgent.mGroups.size()));
     //getChild<LLUICtrl>("groupcount")->setTextArg("[MAX]", llformat("%d",LLAgentBenefitsMgr::current().getGroupMembershipLimit()));
     getChild<LLUICtrl>("groupcount")->setValue(FSCommon::populateGroupCount());
     // [/CR]
->>>>>>> 1a8a5404
 
     LLScrollListCtrl *list = getChild<LLScrollListCtrl>("group list");
     if (list)
@@ -248,45 +218,11 @@
 
     reset();
 
-<<<<<<< HEAD
-	return true;
-=======
     return true;
->>>>>>> 1a8a5404
 }
 
 void LLPanelGroups::enableButtons()
 {
-<<<<<<< HEAD
-	LLCtrlListInterface *group_list = childGetListInterface("group list");
-	LLUUID group_id;
-	if (group_list)
-	{
-		group_id = group_list->getCurrentID();
-	}
-
-	if(group_id != gAgent.getGroupID())
-	{
-		getChildView("Activate")->setEnabled(true);
-	}
-	else
-	{
-		getChildView("Activate")->setEnabled(false);
-	}
-	if (group_id.notNull())
-	{
-		getChildView("Info")->setEnabled(true);
-		getChildView("IM")->setEnabled(true);
-		getChildView("Leave")->setEnabled(true);
-	}
-	else
-	{
-		getChildView("Info")->setEnabled(false);
-		getChildView("IM")->setEnabled(false);
-		getChildView("Leave")->setEnabled(false);
-	}
-	getChildView("Create")->setEnabled(gAgent.canJoinGroups());
-=======
     LLCtrlListInterface *group_list = childGetListInterface("group list");
     LLUUID group_id;
     if (group_list)
@@ -315,7 +251,6 @@
         getChildView("Leave")->setEnabled(false);
     }
     getChildView("Create")->setEnabled(gAgent.canJoinGroups());
->>>>>>> 1a8a5404
 }
 
 
@@ -415,57 +350,6 @@
 
 void init_group_list(LLScrollListCtrl* group_list, const LLUUID& highlight_id, U64 powers_mask)
 {
-<<<<<<< HEAD
-	S32 count = gAgent.mGroups.size();
-	LLUUID id;
-	if (!group_list) return;
-
-	group_list->operateOnAll(LLCtrlListInterface::OP_DELETE);
-
-	for(S32 i = 0; i < count; ++i)
-	{
-		id = gAgent.mGroups.at(i).mID;
-		LLGroupData* group_datap = &gAgent.mGroups.at(i);
-		if ((powers_mask == GP_ALL_POWERS) || ((group_datap->mPowers & powers_mask) != 0))
-		{
-			std::string style = "NORMAL";
-			if(highlight_id == id)
-			{
-				style = "BOLD";
-			}
-
-			LLSD element;
-			element["id"] = id;
-			element["columns"][0]["column"] = "name";
-			element["columns"][0]["value"] = group_datap->mName;
-			element["columns"][0]["font"]["name"] = "SANSSERIF";
-			element["columns"][0]["font"]["style"] = style;
-
-			group_list->addElement(element);
-		}
-	}
-
-	group_list->sortOnce(0, true);
-
-	// add "none" to list at top
-	{
-		std::string style = "NORMAL";
-		if (highlight_id.isNull())
-		{
-			style = "BOLD";
-		}
-		LLSD element;
-		element["id"] = LLUUID::null;
-		element["columns"][0]["column"] = "name";
-		element["columns"][0]["value"] = LLTrans::getString("GroupsNone");
-		element["columns"][0]["font"]["name"] = "SANSSERIF";
-		element["columns"][0]["font"]["style"] = style;
-
-		group_list->addElement(element, ADD_TOP);
-	}
-
-	group_list->selectByValue(highlight_id);
-=======
     S32 count = gAgent.mGroups.size();
     LLUUID id;
     if (!group_list) return;
@@ -515,5 +399,4 @@
     }
 
     group_list->selectByValue(highlight_id);
->>>>>>> 1a8a5404
-}
+}
