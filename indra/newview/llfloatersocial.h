/** 
* @file   llfloatersocial.h
* @brief  Header file for llfloatersocial
* @author Gilbert@lindenlab.com
*
* $LicenseInfo:firstyear=2013&license=viewerlgpl$
* Second Life Viewer Source Code
* Copyright (C) 2013, Linden Research, Inc.
*
* This library is free software; you can redistribute it and/or
* modify it under the terms of the GNU Lesser General Public
* License as published by the Free Software Foundation;
* version 2.1 of the License only.
*
* This library is distributed in the hope that it will be useful,
* but WITHOUT ANY WARRANTY; without even the implied warranty of
* MERCHANTABILITY or FITNESS FOR A PARTICULAR PURPOSE.  See the GNU
* Lesser General Public License for more details.
*
* You should have received a copy of the GNU Lesser General Public
* License along with this library; if not, write to the Free Software
* Foundation, Inc., 51 Franklin Street, Fifth Floor, Boston, MA  02110-1301  USA
*
* Linden Research, Inc., 945 Battery Street, San Francisco, CA  94111  USA
* $/LicenseInfo$
*/
#ifndef LL_LLFLOATERSOCIAL_H
#define LL_LLFLOATERSOCIAL_H

#include "llfloater.h"
#include "llviewertexture.h"

class LLSocialStatusPanel : public LLPanel
{
public:
    LLSocialStatusPanel();
    void onSend();
};

#include "llsnapshotlivepreview.h"

class LLSocialPhotoPanel : public LLPanel
{

public:
		LLSocialPhotoPanel();
		~LLSocialPhotoPanel();

		BOOL postBuild();
		void draw();
		void onSend();

		const LLRect& getThumbnailPlaceholderRect() { return mThumbnailPlaceholder->getRect(); }
		void onClickNewSnapshot();

		LLHandle<LLView> mPreviewHandle;

private:
		LLUICtrl *mRefreshBtn, *mRefreshLabel;
		LLUICtrl *mSucceessLblPanel, *mFailureLblPanel;
		LLUICtrl* mThumbnailPlaceholder;
};

class LLSocialCheckinPanel : public LLPanel
{
public:
    LLSocialCheckinPanel();
    void onSend();
};

class LLFloaterSocial : public LLFloater
{
public:
	LLFloaterSocial(const LLSD& key);
	BOOL postBuild();
	void onCancel();
<<<<<<< HEAD
	void onOpen(const LLSD& key);

private:

	LLSocialPhotoPanel * mSocialPhotoPanel;
=======
	/*virtual*/ void draw();
private:
    std::string mMapUrl;
    LLPointer<LLViewerFetchedTexture> mMapTexture;
	LLPointer<LLUIImage> mMapPlaceholder;
    bool mReloadingMapTexture;
>>>>>>> 656903d7
};

#endif // LL_LLFLOATERSOCIAL_H
<|MERGE_RESOLUTION|>--- conflicted
+++ resolved
@@ -30,6 +30,8 @@
 #include "llfloater.h"
 #include "llviewertexture.h"
 
+#include "llsnapshotlivepreview.h"
+
 class LLSocialStatusPanel : public LLPanel
 {
 public:
@@ -37,12 +39,10 @@
     void onSend();
 };
 
-#include "llsnapshotlivepreview.h"
-
 class LLSocialPhotoPanel : public LLPanel
 {
 
-public:
+	public:
 		LLSocialPhotoPanel();
 		~LLSocialPhotoPanel();
 
@@ -74,20 +74,14 @@
 	LLFloaterSocial(const LLSD& key);
 	BOOL postBuild();
 	void onCancel();
-<<<<<<< HEAD
 	void onOpen(const LLSD& key);
-
-private:
-
-	LLSocialPhotoPanel * mSocialPhotoPanel;
-=======
 	/*virtual*/ void draw();
 private:
+	LLSocialPhotoPanel * mSocialPhotoPanel;
     std::string mMapUrl;
     LLPointer<LLViewerFetchedTexture> mMapTexture;
 	LLPointer<LLUIImage> mMapPlaceholder;
     bool mReloadingMapTexture;
->>>>>>> 656903d7
 };
 
 #endif // LL_LLFLOATERSOCIAL_H
