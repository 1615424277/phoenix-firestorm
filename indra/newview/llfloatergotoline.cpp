/**
 * @file llfloatergotoline.h
 * @author MartinRJ
 * @brief LLFloaterGotoLine class implementation
 *
 * $LicenseInfo:firstyear=2012&license=viewerlgpl$
 * Second Life Viewer Source Code
 * Copyright (C) 2012, Linden Research, Inc.
 *
 * This library is free software; you can redistribute it and/or
 * modify it under the terms of the GNU Lesser General Public
 * License as published by the Free Software Foundation;
 * version 2.1 of the License only.
 *
 * This library is distributed in the hope that it will be useful,
 * but WITHOUT ANY WARRANTY; without even the implied warranty of
 * MERCHANTABILITY or FITNESS FOR A PARTICULAR PURPOSE.  See the GNU
 * Lesser General Public License for more details.
 *
 * You should have received a copy of the GNU Lesser General Public
 * License along with this library; if not, write to the Free Software
 * Foundation, Inc., 51 Franklin Street, Fifth Floor, Boston, MA  02110-1301  USA
 *
 * Linden Research, Inc., 945 Battery Street, San Francisco, CA  94111  USA
 * $/LicenseInfo$
 */

#include "llviewerprecompiledheaders.h"
#include "llfloatergotoline.h"
#include "llpreviewscript.h"
#include "llfloaterreg.h"
#include "lllineeditor.h"
#include "llscripteditor.h"
#include "llviewerwindow.h"

LLFloaterGotoLine* LLFloaterGotoLine::sInstance = NULL;

LLFloaterGotoLine::LLFloaterGotoLine(LLScriptEdCore* editor_core)
:       LLFloater(LLSD()),
        mGotoBox(NULL),
        mEditorCore(editor_core)
{
        buildFromFile("floater_goto_line.xml");

        sInstance = this;
        
        // find floater in which script panel is embedded
        LLView* viewp = (LLView*)editor_core;
        while(viewp)
        {
                LLFloater* floaterp = dynamic_cast<LLFloater*>(viewp);
                if (floaterp)
                {
                        floaterp->addDependentFloater(this);
                        break;
                }
                viewp = viewp->getParent();
        }
}

bool LLFloaterGotoLine::postBuild()
{
	mGotoBox = getChild<LLLineEditor>("goto_line");
	mGotoBox->setCommitCallback(boost::bind(&LLFloaterGotoLine::onGotoBoxCommit, this));
	mGotoBox->setCommitOnFocusLost(false);
        getChild<LLLineEditor>("goto_line")->setPrevalidate(LLTextValidate::validateNonNegativeS32);
        childSetAction("goto_btn", onBtnGoto,this);
        setDefaultBtn("goto_btn");

        return true;
}

//static 
void LLFloaterGotoLine::show(LLScriptEdCore* editor_core)
{
        if (sInstance && sInstance->mEditorCore && sInstance->mEditorCore != editor_core)
        {
                sInstance->closeFloater();
                delete sInstance;
        }

        if (!sInstance)
        {
                // sInstance will be assigned in the constructor.
                new LLFloaterGotoLine(editor_core);
        }

        sInstance->openFloater();
}

LLFloaterGotoLine::~LLFloaterGotoLine()
{
        sInstance = NULL;
}

// static 
void LLFloaterGotoLine::onBtnGoto(void *userdata)
{
        LLFloaterGotoLine* self = (LLFloaterGotoLine*)userdata;
        self->handleBtnGoto();
}

void LLFloaterGotoLine::handleBtnGoto()
{
        S32 row = 0;
        S32 column = 0;
        row = getChild<LLUICtrl>("goto_line")->getValue().asInteger();
        if (row >= 0)
        {
<<<<<<< HEAD
			// <FS:Ansariel> LSL Preprocessor
   //             if (mEditorCore && mEditorCore->mEditor)
   //             {
			//mEditorCore->mEditor->deselect();
			//mEditorCore->mEditor->setCursor(row, column);
			//mEditorCore->mEditor->setFocus(TRUE);
   //             }
			if (mEditorCore && mEditorCore->mCurrentEditor)
			{
				mEditorCore->mCurrentEditor->deselect();
				mEditorCore->mCurrentEditor->setCursor(row, column);
				mEditorCore->mCurrentEditor->setFocus(TRUE);
			}
			// </FS:Ansariel>
       }
=======
                if (mEditorCore && mEditorCore->mEditor)
                {
			mEditorCore->mEditor->deselect();
			mEditorCore->mEditor->setCursor(row, column);
			mEditorCore->mEditor->setFocus(true);
                }
        }
>>>>>>> 7704c263
}

bool LLFloaterGotoLine::hasAccelerators() const
{
        if (mEditorCore)
        {
                return mEditorCore->hasAccelerators();
        }
        return false;
}

bool LLFloaterGotoLine::handleKeyHere(KEY key, MASK mask)
{
        if (mEditorCore)
        {
                return mEditorCore->handleKeyHere(key, mask);
        }

        return false;
}

void LLFloaterGotoLine::onGotoBoxCommit()
{
        S32 row = 0;
        S32 column = 0;
        row = getChild<LLUICtrl>("goto_line")->getValue().asInteger();
        if (row >= 0)
        {
<<<<<<< HEAD
			// <FS:Ansariel> LSL Preprocessor
   //             if (mEditorCore && mEditorCore->mEditor)
   //             {
			//mEditorCore->mEditor->setCursor(row, column);

			//S32 rownew = 0;
			//S32 columnnew = 0;
			//mEditorCore->mEditor->getCurrentLineAndColumn( &rownew, &columnnew, FALSE );  // don't include wordwrap
			//if (rownew == row && columnnew == column)
			//{
			//        mEditorCore->mEditor->deselect();
			//        mEditorCore->mEditor->setFocus(TRUE);
			//        sInstance->closeFloater();
			//} //else do nothing (if the cursor-position didn't change)
   //             }
			if (mEditorCore && mEditorCore->mCurrentEditor)
			{
				mEditorCore->mCurrentEditor->setCursor(row, column);

				S32 rownew = 0;
				S32 columnnew = 0;
				mEditorCore->mCurrentEditor->getCurrentLineAndColumn( &rownew, &columnnew, FALSE );  // don't include wordwrap
				if (rownew == row && columnnew == column)
				{
					mEditorCore->mCurrentEditor->deselect();
					mEditorCore->mCurrentEditor->setFocus(TRUE);
					sInstance->closeFloater();
				} //else do nothing (if the cursor-position didn't change)
			}
			// </FS:Ansariel>
=======
                if (mEditorCore && mEditorCore->mEditor)
                {
			mEditorCore->mEditor->setCursor(row, column);

			S32 rownew = 0;
			S32 columnnew = 0;
			mEditorCore->mEditor->getCurrentLineAndColumn( &rownew, &columnnew, false );  // don't include wordwrap
			if (rownew == row && columnnew == column)
			{
			        mEditorCore->mEditor->deselect();
			        mEditorCore->mEditor->setFocus(true);
			        sInstance->closeFloater();
			} //else do nothing (if the cursor-position didn't change)
                }
>>>>>>> 7704c263
        }
}<|MERGE_RESOLUTION|>--- conflicted
+++ resolved
@@ -107,31 +107,21 @@
         row = getChild<LLUICtrl>("goto_line")->getValue().asInteger();
         if (row >= 0)
         {
-<<<<<<< HEAD
 			// <FS:Ansariel> LSL Preprocessor
    //             if (mEditorCore && mEditorCore->mEditor)
    //             {
 			//mEditorCore->mEditor->deselect();
 			//mEditorCore->mEditor->setCursor(row, column);
-			//mEditorCore->mEditor->setFocus(TRUE);
+			//mEditorCore->mEditor->setFocus(true);
    //             }
 			if (mEditorCore && mEditorCore->mCurrentEditor)
 			{
 				mEditorCore->mCurrentEditor->deselect();
 				mEditorCore->mCurrentEditor->setCursor(row, column);
-				mEditorCore->mCurrentEditor->setFocus(TRUE);
+				mEditorCore->mCurrentEditor->setFocus(true);
 			}
 			// </FS:Ansariel>
        }
-=======
-                if (mEditorCore && mEditorCore->mEditor)
-                {
-			mEditorCore->mEditor->deselect();
-			mEditorCore->mEditor->setCursor(row, column);
-			mEditorCore->mEditor->setFocus(true);
-                }
-        }
->>>>>>> 7704c263
 }
 
 bool LLFloaterGotoLine::hasAccelerators() const
@@ -160,7 +150,6 @@
         row = getChild<LLUICtrl>("goto_line")->getValue().asInteger();
         if (row >= 0)
         {
-<<<<<<< HEAD
 			// <FS:Ansariel> LSL Preprocessor
    //             if (mEditorCore && mEditorCore->mEditor)
    //             {
@@ -168,11 +157,11 @@
 
 			//S32 rownew = 0;
 			//S32 columnnew = 0;
-			//mEditorCore->mEditor->getCurrentLineAndColumn( &rownew, &columnnew, FALSE );  // don't include wordwrap
+			//mEditorCore->mEditor->getCurrentLineAndColumn( &rownew, &columnnew, false );  // don't include wordwrap
 			//if (rownew == row && columnnew == column)
 			//{
 			//        mEditorCore->mEditor->deselect();
-			//        mEditorCore->mEditor->setFocus(TRUE);
+			//        mEditorCore->mEditor->setFocus(true);
 			//        sInstance->closeFloater();
 			//} //else do nothing (if the cursor-position didn't change)
    //             }
@@ -182,30 +171,14 @@
 
 				S32 rownew = 0;
 				S32 columnnew = 0;
-				mEditorCore->mCurrentEditor->getCurrentLineAndColumn( &rownew, &columnnew, FALSE );  // don't include wordwrap
+				mEditorCore->mCurrentEditor->getCurrentLineAndColumn( &rownew, &columnnew, false );  // don't include wordwrap
 				if (rownew == row && columnnew == column)
 				{
 					mEditorCore->mCurrentEditor->deselect();
-					mEditorCore->mCurrentEditor->setFocus(TRUE);
+					mEditorCore->mCurrentEditor->setFocus(true);
 					sInstance->closeFloater();
 				} //else do nothing (if the cursor-position didn't change)
 			}
 			// </FS:Ansariel>
-=======
-                if (mEditorCore && mEditorCore->mEditor)
-                {
-			mEditorCore->mEditor->setCursor(row, column);
-
-			S32 rownew = 0;
-			S32 columnnew = 0;
-			mEditorCore->mEditor->getCurrentLineAndColumn( &rownew, &columnnew, false );  // don't include wordwrap
-			if (rownew == row && columnnew == column)
-			{
-			        mEditorCore->mEditor->deselect();
-			        mEditorCore->mEditor->setFocus(true);
-			        sInstance->closeFloater();
-			} //else do nothing (if the cursor-position didn't change)
-                }
->>>>>>> 7704c263
         }
 }