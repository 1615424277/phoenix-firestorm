/**
 * @file llfloatergotoline.h
 * @author MartinRJ
 * @brief LLFloaterGotoLine class implementation
 *
 * $LicenseInfo:firstyear=2012&license=viewerlgpl$
 * Second Life Viewer Source Code
 * Copyright (C) 2012, Linden Research, Inc.
 *
 * This library is free software; you can redistribute it and/or
 * modify it under the terms of the GNU Lesser General Public
 * License as published by the Free Software Foundation;
 * version 2.1 of the License only.
 *
 * This library is distributed in the hope that it will be useful,
 * but WITHOUT ANY WARRANTY; without even the implied warranty of
 * MERCHANTABILITY or FITNESS FOR A PARTICULAR PURPOSE.  See the GNU
 * Lesser General Public License for more details.
 *
 * You should have received a copy of the GNU Lesser General Public
 * License along with this library; if not, write to the Free Software
 * Foundation, Inc., 51 Franklin Street, Fifth Floor, Boston, MA  02110-1301  USA
 *
 * Linden Research, Inc., 945 Battery Street, San Francisco, CA  94111  USA
 * $/LicenseInfo$
 */

#include "llviewerprecompiledheaders.h"
#include "llfloatergotoline.h"
#include "llpreviewscript.h"
#include "llfloaterreg.h"
#include "lllineeditor.h"
#include "llscripteditor.h"
#include "llviewerwindow.h"

LLFloaterGotoLine* LLFloaterGotoLine::sInstance = NULL;

LLFloaterGotoLine::LLFloaterGotoLine(LLScriptEdCore* editor_core)
:       LLFloater(LLSD()),
        mGotoBox(NULL),
        mEditorCore(editor_core)
{
        buildFromFile("floater_goto_line.xml");

        sInstance = this;

        // find floater in which script panel is embedded
        LLView* viewp = (LLView*)editor_core;
        while(viewp)
        {
                LLFloater* floaterp = dynamic_cast<LLFloater*>(viewp);
                if (floaterp)
                {
                        floaterp->addDependentFloater(this);
                        break;
                }
                viewp = viewp->getParent();
        }
}

bool LLFloaterGotoLine::postBuild()
{
<<<<<<< HEAD
	mGotoBox = getChild<LLLineEditor>("goto_line");
	mGotoBox->setCommitCallback(boost::bind(&LLFloaterGotoLine::onGotoBoxCommit, this));
	mGotoBox->setCommitOnFocusLost(false);
=======
    mGotoBox = getChild<LLLineEditor>("goto_line");
    mGotoBox->setCommitCallback(boost::bind(&LLFloaterGotoLine::onGotoBoxCommit, this));
    mGotoBox->setCommitOnFocusLost(FALSE);
>>>>>>> c06fb4e0
        getChild<LLLineEditor>("goto_line")->setPrevalidate(LLTextValidate::validateNonNegativeS32);
        childSetAction("goto_btn", onBtnGoto,this);
        setDefaultBtn("goto_btn");

        return true;
}

//static
void LLFloaterGotoLine::show(LLScriptEdCore* editor_core)
{
        if (sInstance && sInstance->mEditorCore && sInstance->mEditorCore != editor_core)
        {
                sInstance->closeFloater();
                delete sInstance;
        }

        if (!sInstance)
        {
                // sInstance will be assigned in the constructor.
                new LLFloaterGotoLine(editor_core);
        }

        sInstance->openFloater();
}

LLFloaterGotoLine::~LLFloaterGotoLine()
{
        sInstance = NULL;
}

// static
void LLFloaterGotoLine::onBtnGoto(void *userdata)
{
        LLFloaterGotoLine* self = (LLFloaterGotoLine*)userdata;
        self->handleBtnGoto();
}

void LLFloaterGotoLine::handleBtnGoto()
{
        S32 row = 0;
        S32 column = 0;
        row = getChild<LLUICtrl>("goto_line")->getValue().asInteger();
        if (row >= 0)
        {
            // <FS:Ansariel> LSL Preprocessor
   //             if (mEditorCore && mEditorCore->mEditor)
   //             {
<<<<<<< HEAD
			//mEditorCore->mEditor->deselect();
			//mEditorCore->mEditor->setCursor(row, column);
			//mEditorCore->mEditor->setFocus(true);
   //             }
			if (mEditorCore && mEditorCore->mCurrentEditor)
			{
				mEditorCore->mCurrentEditor->deselect();
				mEditorCore->mCurrentEditor->setCursor(row, column);
				mEditorCore->mCurrentEditor->setFocus(true);
			}
			// </FS:Ansariel>
=======
            //mEditorCore->mEditor->deselect();
            //mEditorCore->mEditor->setCursor(row, column);
            //mEditorCore->mEditor->setFocus(TRUE);
   //             }
            if (mEditorCore && mEditorCore->mCurrentEditor)
            {
                mEditorCore->mCurrentEditor->deselect();
                mEditorCore->mCurrentEditor->setCursor(row, column);
                mEditorCore->mCurrentEditor->setFocus(TRUE);
            }
            // </FS:Ansariel>
>>>>>>> c06fb4e0
       }
}

bool LLFloaterGotoLine::hasAccelerators() const
{
        if (mEditorCore)
        {
                return mEditorCore->hasAccelerators();
        }
        return false;
}

bool LLFloaterGotoLine::handleKeyHere(KEY key, MASK mask)
{
        if (mEditorCore)
        {
                return mEditorCore->handleKeyHere(key, mask);
        }

        return false;
}

void LLFloaterGotoLine::onGotoBoxCommit()
{
        S32 row = 0;
        S32 column = 0;
        row = getChild<LLUICtrl>("goto_line")->getValue().asInteger();
        if (row >= 0)
        {
            // <FS:Ansariel> LSL Preprocessor
   //             if (mEditorCore && mEditorCore->mEditor)
   //             {
<<<<<<< HEAD
			//mEditorCore->mEditor->setCursor(row, column);

			//S32 rownew = 0;
			//S32 columnnew = 0;
			//mEditorCore->mEditor->getCurrentLineAndColumn( &rownew, &columnnew, false );  // don't include wordwrap
			//if (rownew == row && columnnew == column)
			//{
			//        mEditorCore->mEditor->deselect();
			//        mEditorCore->mEditor->setFocus(true);
			//        sInstance->closeFloater();
			//} //else do nothing (if the cursor-position didn't change)
   //             }
			if (mEditorCore && mEditorCore->mCurrentEditor)
			{
				mEditorCore->mCurrentEditor->setCursor(row, column);

				S32 rownew = 0;
				S32 columnnew = 0;
				mEditorCore->mCurrentEditor->getCurrentLineAndColumn( &rownew, &columnnew, false );  // don't include wordwrap
				if (rownew == row && columnnew == column)
				{
					mEditorCore->mCurrentEditor->deselect();
					mEditorCore->mCurrentEditor->setFocus(true);
					sInstance->closeFloater();
				} //else do nothing (if the cursor-position didn't change)
			}
			// </FS:Ansariel>
=======
            //mEditorCore->mEditor->setCursor(row, column);

            //S32 rownew = 0;
            //S32 columnnew = 0;
            //mEditorCore->mEditor->getCurrentLineAndColumn( &rownew, &columnnew, FALSE );  // don't include wordwrap
            //if (rownew == row && columnnew == column)
            //{
            //        mEditorCore->mEditor->deselect();
            //        mEditorCore->mEditor->setFocus(TRUE);
            //        sInstance->closeFloater();
            //} //else do nothing (if the cursor-position didn't change)
   //             }
            if (mEditorCore && mEditorCore->mCurrentEditor)
            {
                mEditorCore->mCurrentEditor->setCursor(row, column);

                S32 rownew = 0;
                S32 columnnew = 0;
                mEditorCore->mCurrentEditor->getCurrentLineAndColumn( &rownew, &columnnew, FALSE );  // don't include wordwrap
                if (rownew == row && columnnew == column)
                {
                    mEditorCore->mCurrentEditor->deselect();
                    mEditorCore->mCurrentEditor->setFocus(TRUE);
                    sInstance->closeFloater();
                } //else do nothing (if the cursor-position didn't change)
            }
            // </FS:Ansariel>
>>>>>>> c06fb4e0
        }
}<|MERGE_RESOLUTION|>--- conflicted
+++ resolved
@@ -60,15 +60,9 @@
 
 bool LLFloaterGotoLine::postBuild()
 {
-<<<<<<< HEAD
-	mGotoBox = getChild<LLLineEditor>("goto_line");
-	mGotoBox->setCommitCallback(boost::bind(&LLFloaterGotoLine::onGotoBoxCommit, this));
-	mGotoBox->setCommitOnFocusLost(false);
-=======
     mGotoBox = getChild<LLLineEditor>("goto_line");
     mGotoBox->setCommitCallback(boost::bind(&LLFloaterGotoLine::onGotoBoxCommit, this));
-    mGotoBox->setCommitOnFocusLost(FALSE);
->>>>>>> c06fb4e0
+    mGotoBox->setCommitOnFocusLost(false);
         getChild<LLLineEditor>("goto_line")->setPrevalidate(LLTextValidate::validateNonNegativeS32);
         childSetAction("goto_btn", onBtnGoto,this);
         setDefaultBtn("goto_btn");
@@ -116,31 +110,17 @@
             // <FS:Ansariel> LSL Preprocessor
    //             if (mEditorCore && mEditorCore->mEditor)
    //             {
-<<<<<<< HEAD
-			//mEditorCore->mEditor->deselect();
-			//mEditorCore->mEditor->setCursor(row, column);
-			//mEditorCore->mEditor->setFocus(true);
-   //             }
-			if (mEditorCore && mEditorCore->mCurrentEditor)
-			{
-				mEditorCore->mCurrentEditor->deselect();
-				mEditorCore->mCurrentEditor->setCursor(row, column);
-				mEditorCore->mCurrentEditor->setFocus(true);
-			}
-			// </FS:Ansariel>
-=======
             //mEditorCore->mEditor->deselect();
             //mEditorCore->mEditor->setCursor(row, column);
-            //mEditorCore->mEditor->setFocus(TRUE);
+            //mEditorCore->mEditor->setFocus(true);
    //             }
             if (mEditorCore && mEditorCore->mCurrentEditor)
             {
                 mEditorCore->mCurrentEditor->deselect();
                 mEditorCore->mCurrentEditor->setCursor(row, column);
-                mEditorCore->mCurrentEditor->setFocus(TRUE);
+                mEditorCore->mCurrentEditor->setFocus(true);
             }
             // </FS:Ansariel>
->>>>>>> c06fb4e0
        }
 }
 
@@ -173,44 +153,15 @@
             // <FS:Ansariel> LSL Preprocessor
    //             if (mEditorCore && mEditorCore->mEditor)
    //             {
-<<<<<<< HEAD
-			//mEditorCore->mEditor->setCursor(row, column);
-
-			//S32 rownew = 0;
-			//S32 columnnew = 0;
-			//mEditorCore->mEditor->getCurrentLineAndColumn( &rownew, &columnnew, false );  // don't include wordwrap
-			//if (rownew == row && columnnew == column)
-			//{
-			//        mEditorCore->mEditor->deselect();
-			//        mEditorCore->mEditor->setFocus(true);
-			//        sInstance->closeFloater();
-			//} //else do nothing (if the cursor-position didn't change)
-   //             }
-			if (mEditorCore && mEditorCore->mCurrentEditor)
-			{
-				mEditorCore->mCurrentEditor->setCursor(row, column);
-
-				S32 rownew = 0;
-				S32 columnnew = 0;
-				mEditorCore->mCurrentEditor->getCurrentLineAndColumn( &rownew, &columnnew, false );  // don't include wordwrap
-				if (rownew == row && columnnew == column)
-				{
-					mEditorCore->mCurrentEditor->deselect();
-					mEditorCore->mCurrentEditor->setFocus(true);
-					sInstance->closeFloater();
-				} //else do nothing (if the cursor-position didn't change)
-			}
-			// </FS:Ansariel>
-=======
             //mEditorCore->mEditor->setCursor(row, column);
 
             //S32 rownew = 0;
             //S32 columnnew = 0;
-            //mEditorCore->mEditor->getCurrentLineAndColumn( &rownew, &columnnew, FALSE );  // don't include wordwrap
+            //mEditorCore->mEditor->getCurrentLineAndColumn( &rownew, &columnnew, false );  // don't include wordwrap
             //if (rownew == row && columnnew == column)
             //{
             //        mEditorCore->mEditor->deselect();
-            //        mEditorCore->mEditor->setFocus(TRUE);
+            //        mEditorCore->mEditor->setFocus(true);
             //        sInstance->closeFloater();
             //} //else do nothing (if the cursor-position didn't change)
    //             }
@@ -220,15 +171,14 @@
 
                 S32 rownew = 0;
                 S32 columnnew = 0;
-                mEditorCore->mCurrentEditor->getCurrentLineAndColumn( &rownew, &columnnew, FALSE );  // don't include wordwrap
+                mEditorCore->mCurrentEditor->getCurrentLineAndColumn( &rownew, &columnnew, false );  // don't include wordwrap
                 if (rownew == row && columnnew == column)
                 {
                     mEditorCore->mCurrentEditor->deselect();
-                    mEditorCore->mCurrentEditor->setFocus(TRUE);
+                    mEditorCore->mCurrentEditor->setFocus(true);
                     sInstance->closeFloater();
                 } //else do nothing (if the cursor-position didn't change)
             }
             // </FS:Ansariel>
->>>>>>> c06fb4e0
         }
 }