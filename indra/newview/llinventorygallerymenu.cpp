--- conflicted
+++ resolved
@@ -822,14 +822,7 @@
             items.push_back(std::string("Copy Asset UUID"));
             items.push_back(std::string("Copy Separator"));
 
-<<<<<<< HEAD
-            // <FS:Zi> Fix typo that causes gcc12 to error out
-            // bool is_asset_knowable = is_asset_knowable = LLAssetType::lookupIsAssetIDKnowable(obj->getType());
             bool is_asset_knowable = LLAssetType::lookupIsAssetIDKnowable(obj->getType());
-            // </FS:Zi>
-=======
-            bool is_asset_knowable = LLAssetType::lookupIsAssetIDKnowable(obj->getType());
->>>>>>> 34cc2de0
             if ( !is_asset_knowable // disable menu item for Inventory items with unknown asset. EXT-5308
                  || (! ( is_full_perm_item || gAgent.isGodlike())))
             {
