/** 
 * @file lloutfitgallery.cpp
 * @author Pavlo Kryvych
 * @brief Visual gallery of agent's outfits for My Appearance side panel
 *
 * $LicenseInfo:firstyear=2015&license=viewerlgpl$
 * Second Life Viewer Source Code
 * Copyright (C) 2015, Linden Research, Inc.
 * 
 * This library is free software; you can redistribute it and/or
 * modify it under the terms of the GNU Lesser General Public
 * License as published by the Free Software Foundation;
 * version 2.1 of the License only.
 * 
 * This library is distributed in the hope that it will be useful,
 * but WITHOUT ANY WARRANTY; without even the implied warranty of
 * MERCHANTABILITY or FITNESS FOR A PARTICULAR PURPOSE.  See the GNU
 * Lesser General Public License for more details.
 * 
 * You should have received a copy of the GNU Lesser General Public
 * License along with this library; if not, write to the Free Software
 * Foundation, Inc., 51 Franklin Street, Fifth Floor, Boston, MA  02110-1301  USA
 * 
 * Linden Research, Inc., 945 Battery Street, San Francisco, CA  94111  USA
 * $/LicenseInfo$
 */

#include "llviewerprecompiledheaders.h" // must be first include
#include "lloutfitgallery.h"

#include <boost/foreach.hpp>

// llcommon
#include "llcommonutils.h"
#include "llvfile.h"

#include "llappearancemgr.h"
#include "lleconomy.h"
#include "llerror.h"
#include "llfilepicker.h"
#include "llfloaterperms.h"
#include "llfloaterreg.h"
#include "llfloateroutfitsnapshot.h"
#include "llimagedimensionsinfo.h"
#include "llinventoryfunctions.h"
#include "llinventorymodel.h"
#include "lllocalbitmaps.h"
#include "llnotificationsutil.h"
#include "lltexturectrl.h"
#include "lltrans.h"
#include "llviewercontrol.h"
#include "llviewermenufile.h"
#include "llviewertexturelist.h"
#include "llwearableitemslist.h"

static LLPanelInjector<LLOutfitGallery> t_outfit_gallery("outfit_gallery");

#define MAX_OUTFIT_PHOTO_WIDTH 256
#define MAX_OUTFIT_PHOTO_HEIGHT 256

LLOutfitGallery::LLOutfitGallery(const LLOutfitGallery::Params& p)
    : LLOutfitListBase(),
      mTexturesObserver(NULL),
      mOutfitsObserver(NULL),
      mScrollPanel(NULL),
      mGalleryPanel(NULL),
      mGalleryCreated(false),
      mRowCount(0),
      mItemsAddedCount(0),
      mOutfitLinkPending(NULL),
      mOutfitRenamePending(NULL),
      mRowPanelHeight(p.row_panel_height),
      mVerticalGap(p.vertical_gap),
      mHorizontalGap(p.horizontal_gap),
      mItemWidth(p.item_width),
      mItemHeight(p.item_height),
      mItemHorizontalGap(p.item_horizontal_gap),
      mItemsInRow(p.items_in_row),
      mRowPanWidthFactor(p.row_panel_width_factor),
      mGalleryWidthFactor(p.gallery_width_factor),
      mTextureSelected(NULL)
{
    updateGalleryWidth();
}

LLOutfitGallery::Params::Params()
    : row_panel_height("row_panel_height", 180),
      vertical_gap("vertical_gap", 10),
      horizontal_gap("horizontal_gap", 10),
      item_width("item_width", 150),
      item_height("item_height", 175),
      item_horizontal_gap("item_horizontal_gap", 16),
      items_in_row("items_in_row", 3),
      row_panel_width_factor("row_panel_width_factor", 166),
      gallery_width_factor("gallery_width_factor", 163)
{
    addSynonym(row_panel_height, "row_height");
}

const LLOutfitGallery::Params& LLOutfitGallery::getDefaultParams()
{
    return LLUICtrlFactory::getDefaultParams<LLOutfitGallery>();
}

BOOL LLOutfitGallery::postBuild()
{
    BOOL rv = LLOutfitListBase::postBuild();
    mScrollPanel = getChild<LLScrollContainer>("gallery_scroll_panel");
<<<<<<< HEAD
    // <FS:Ansariel> Don't parse XML to create a LLPanel manually
    //mGalleryPanel = getChild<LLPanel>("gallery_panel");
    LLPanel::Params params = LLPanel::getDefaultParams();
    mGalleryPanel = LLUICtrlFactory::create<LLPanel>(params);
    // </FS>
=======
    LLPanel::Params params = LLPanel::getDefaultParams(); // Don't parse XML when creating dummy LLPanel
    mGalleryPanel = LLUICtrlFactory::create<LLPanel>(params);
>>>>>>> 7dd8c1fc
    mMessageTextBox = getChild<LLTextBox>("no_outfits_txt");
    mOutfitGalleryMenu = new LLOutfitGalleryContextMenu(this);
    return rv;
}

void LLOutfitGallery::onOpen(const LLSD& info)
{
    LLOutfitListBase::onOpen(info);
    if (!mGalleryCreated)
    {
        loadPhotos();
        uuid_vec_t cats;
        getCurrentCategories(cats);
        int n = cats.size();
        buildGalleryPanel(n);
        mScrollPanel->addChild(mGalleryPanel);
        for (int i = 0; i < n; i++)
        {
            addToGallery(mOutfitMap[cats[i]]);
        }
        reArrangeRows();
        mGalleryCreated = true;
    }
}

void LLOutfitGallery::draw()
{
    LLPanel::draw();
    if (mGalleryCreated)
    {
        updateRowsIfNeeded();
    }
}

void LLOutfitGallery::updateRowsIfNeeded()
{
    if(((getRect().getWidth() - mRowPanelWidth) > mItemWidth) && mRowCount > 1)
    {
        reArrangeRows(1);
    }
    // <FS:Ansariel> Fix scroll bars if appearance floater at minimum width
    //else if((mRowPanelWidth > (getRect().getWidth() + mItemHorizontalGap)) && mItemsInRow > 2)
    else if((mRowPanelWidth > (getRect().getWidth() + mItemHorizontalGap)) && mItemsInRow > 2)
    // </FS:Ansariel>
    {
        reArrangeRows(-1);
    }
}

bool compareGalleryItem(LLOutfitGalleryItem* item1, LLOutfitGalleryItem* item2)
{
    if(gSavedSettings.getBOOL("OutfitGallerySortByName") ||
            ((item1->isDefaultImage() && item2->isDefaultImage()) || (!item1->isDefaultImage() && !item2->isDefaultImage())))
    {
        std::string name1 = item1->getItemName();
        std::string name2 = item2->getItemName();

        LLStringUtil::toUpper(name1);
        LLStringUtil::toUpper(name2);
        return name1 < name2;
    }
    else
    {
        return item2->isDefaultImage();
    }
}

void LLOutfitGallery::reArrangeRows(S32 row_diff)
{
 
    std::vector<LLOutfitGalleryItem*> buf_items = mItems;
    for (std::vector<LLOutfitGalleryItem*>::const_reverse_iterator it = buf_items.rbegin(); it != buf_items.rend(); ++it)
    {
        removeFromGalleryLast(*it);
    }
    for (std::vector<LLOutfitGalleryItem*>::const_reverse_iterator it = mHiddenItems.rbegin(); it != mHiddenItems.rend(); ++it)
    {
        buf_items.push_back(*it);
    }
    mHiddenItems.clear();
    
    mItemsInRow+= row_diff;
    updateGalleryWidth();
    std::sort(buf_items.begin(), buf_items.end(), compareGalleryItem);
    
    for (std::vector<LLOutfitGalleryItem*>::const_iterator it = buf_items.begin(); it != buf_items.end(); ++it)
    {
    	(*it)->setHidden(false);
    	applyFilter(*it,sFilterSubString);
    	addToGallery(*it);
    }
    updateMessageVisibility();
}

void LLOutfitGallery::updateGalleryWidth()
{
    mRowPanelWidth = mRowPanWidthFactor * mItemsInRow - mItemHorizontalGap;
    mGalleryWidth = mGalleryWidthFactor * mItemsInRow - mItemHorizontalGap;
}

LLPanel* LLOutfitGallery::addLastRow()
{
    mRowCount++;
    int row = 0;
    int vgap = mVerticalGap * row;
    LLPanel* result = buildRowPanel(0, row * mRowPanelHeight + vgap);
    mGalleryPanel->addChild(result);
    return result;
}

void LLOutfitGallery::moveRowUp(int row)
{
    moveRow(row, mRowCount - 1 - row + 1);
}

void LLOutfitGallery::moveRowDown(int row)
{
    moveRow(row, mRowCount - 1 - row - 1);
}

void LLOutfitGallery::moveRow(int row, int pos)
{
    int vgap = mVerticalGap * pos;
    moveRowPanel(mRowPanels[row], 0, pos * mRowPanelHeight + vgap);
}

void LLOutfitGallery::removeLastRow()
{
    mRowCount--;
    mGalleryPanel->removeChild(mLastRowPanel);
    mUnusedRowPanels.push_back(mLastRowPanel);
    mRowPanels.pop_back();
    mLastRowPanel = mRowPanels.back();
}

LLPanel* LLOutfitGallery::addToRow(LLPanel* row_stack, LLOutfitGalleryItem* item, int pos, int hgap)
{
    LLPanel* lpanel = buildItemPanel(pos * mItemWidth + hgap);
    lpanel->addChild(item);
    row_stack->addChild(lpanel);
    mItemPanels.push_back(lpanel);
    return lpanel;
}

void LLOutfitGallery::addToGallery(LLOutfitGalleryItem* item)
{
    if(item->isHidden())
    {
        mHiddenItems.push_back(item);
        return;
    }
    mItemsAddedCount++;
    mItemIndexMap[item] = mItemsAddedCount - 1;
    int n = mItemsAddedCount;
    int row_count = (n % mItemsInRow) == 0 ? n / mItemsInRow : n / mItemsInRow + 1;
    int n_prev = n - 1;
    int row_count_prev = (n_prev % mItemsInRow) == 0 ? n_prev / mItemsInRow : n_prev / mItemsInRow + 1;

    bool add_row = row_count != row_count_prev;
    int pos = 0;
    if (add_row)
    {
        for (int i = 0; i < row_count_prev; i++)
        {
            moveRowUp(i);
        }
        mLastRowPanel = addLastRow();
        mRowPanels.push_back(mLastRowPanel);
    }
    pos = (n - 1) % mItemsInRow;
    mItems.push_back(item);
    addToRow(mLastRowPanel, item, pos, mHorizontalGap * pos);
    reshapeGalleryPanel(row_count);
}


void LLOutfitGallery::removeFromGalleryLast(LLOutfitGalleryItem* item)
{
    if(item->isHidden())
    {
        mHiddenItems.pop_back();
        return;
    }
    int n_prev = mItemsAddedCount;
    int n = mItemsAddedCount - 1;
    int row_count = (n % mItemsInRow) == 0 ? n / mItemsInRow : n / mItemsInRow + 1;
    int row_count_prev = (n_prev % mItemsInRow) == 0 ? n_prev / mItemsInRow : n_prev / mItemsInRow + 1;
    mItemsAddedCount--;

    bool remove_row = row_count != row_count_prev;
    removeFromLastRow(mItems[mItemsAddedCount]);
    mItems.pop_back();
    if (remove_row)
    {
        for (int i = 0; i < row_count_prev - 1; i++)
        {
            moveRowDown(i);
        }
        removeLastRow();
    }
    reshapeGalleryPanel(row_count);
}


void LLOutfitGallery::removeFromGalleryMiddle(LLOutfitGalleryItem* item)
{
    if(item->isHidden())
    {
        mHiddenItems.erase(std::remove(mHiddenItems.begin(), mHiddenItems.end(), item), mHiddenItems.end());
        return;
    }
    int n = mItemIndexMap[item];
    mItemIndexMap.erase(item);
    std::vector<LLOutfitGalleryItem*> saved;
    for (int i = mItemsAddedCount - 1; i > n; i--)
    {
        saved.push_back(mItems[i]);
        removeFromGalleryLast(mItems[i]);
    }
    removeFromGalleryLast(mItems[n]);
    int saved_count = saved.size();
    for (int i = 0; i < saved_count; i++)
    {
        addToGallery(saved.back());
        saved.pop_back();
    }
}

void LLOutfitGallery::removeFromLastRow(LLOutfitGalleryItem* item)
{
    mItemPanels.back()->removeChild(item);
    mLastRowPanel->removeChild(mItemPanels.back());
    mUnusedItemPanels.push_back(mItemPanels.back());
    mItemPanels.pop_back();
}

LLOutfitGalleryItem* LLOutfitGallery::buildGalleryItem(std::string name)
{
    LLOutfitGalleryItem::Params giparams;
    LLOutfitGalleryItem* gitem = LLUICtrlFactory::create<LLOutfitGalleryItem>(giparams);
    gitem->reshape(mItemWidth, mItemHeight);
    gitem->setVisible(true);
    gitem->setFollowsLeft();
    gitem->setFollowsTop();
    gitem->setOutfitName(name);
    return gitem;
}

void LLOutfitGallery::buildGalleryPanel(int row_count)
{
    LLPanel::Params params;
    mGalleryPanel = LLUICtrlFactory::create<LLPanel>(params);
    reshapeGalleryPanel(row_count);
}

void LLOutfitGallery::reshapeGalleryPanel(int row_count)
{
    int bottom = 0;
    int left = 0;
    int height = row_count * (mRowPanelHeight + mVerticalGap);
    LLRect rect = LLRect(left, bottom + height, left + mGalleryWidth, bottom);
    mGalleryPanel->setRect(rect);
    mGalleryPanel->reshape(mGalleryWidth, height);
    mGalleryPanel->setVisible(true);
    mGalleryPanel->setFollowsLeft();
    mGalleryPanel->setFollowsTop();
}

LLPanel* LLOutfitGallery::buildItemPanel(int left)
{
    LLPanel::Params lpparams;
    int top = 0;
    LLPanel* lpanel = NULL;
    if(mUnusedItemPanels.empty())
    {
        lpanel = LLUICtrlFactory::create<LLPanel>(lpparams);
    }
    else
    {
        lpanel = mUnusedItemPanels.back();
        mUnusedItemPanels.pop_back();
    }
    LLRect rect = LLRect(left, top + mItemHeight, left + mItemWidth + mItemHorizontalGap, top);
    lpanel->setRect(rect);
    lpanel->reshape(mItemWidth + mItemHorizontalGap, mItemHeight);
    lpanel->setVisible(true);
    lpanel->setFollowsLeft();
    lpanel->setFollowsTop();
    return lpanel;
}

LLPanel* LLOutfitGallery::buildRowPanel(int left, int bottom)
{
    LLPanel::Params sparams;
    LLPanel* stack = NULL;
    if(mUnusedRowPanels.empty())
    {
        stack = LLUICtrlFactory::create<LLPanel>(sparams);
    }
    else
    {
        stack = mUnusedRowPanels.back();
        mUnusedRowPanels.pop_back();
    }
    moveRowPanel(stack, left, bottom);
    return stack;
}

void LLOutfitGallery::moveRowPanel(LLPanel* stack, int left, int bottom)
{
    LLRect rect = LLRect(left, bottom + mRowPanelHeight, left + mRowPanelWidth, bottom);
    stack->setRect(rect);
    stack->reshape(mRowPanelWidth, mRowPanelHeight);
    stack->setVisible(true);
    stack->setFollowsLeft();
    stack->setFollowsTop();
}

LLOutfitGallery::~LLOutfitGallery()
{
    delete mOutfitGalleryMenu;
    
    if (gInventory.containsObserver(mTexturesObserver))
    {
        gInventory.removeObserver(mTexturesObserver);
    }
    delete mTexturesObserver;

    if (gInventory.containsObserver(mOutfitsObserver))
    {
        gInventory.removeObserver(mOutfitsObserver);
    }
    delete mOutfitsObserver;

    while (!mUnusedRowPanels.empty())
    {
        LLPanel* panelp = mUnusedRowPanels.back();
        mUnusedRowPanels.pop_back();
        panelp->die();
    }
    while (!mUnusedItemPanels.empty())
    {
        LLPanel* panelp = mUnusedItemPanels.back();
        mUnusedItemPanels.pop_back();
        panelp->die();
    }
}

void LLOutfitGallery::setFilterSubString(const std::string& string)
{
    sFilterSubString = string;
    reArrangeRows();
}

void LLOutfitGallery::onHighlightBaseOutfit(LLUUID base_id, LLUUID prev_id)
{
    if (mOutfitMap[base_id])
    {
        mOutfitMap[base_id]->setOutfitWorn(true);
    }
    if (mOutfitMap[prev_id])
    {
        mOutfitMap[prev_id]->setOutfitWorn(false);
    }
}

void LLOutfitGallery::applyFilter(LLOutfitGalleryItem* item, const std::string& filter_substring)
{
    if (!item) return;

    std::string outfit_name = item->getItemName();
    LLStringUtil::toUpper(outfit_name);

    std::string cur_filter = filter_substring;
    LLStringUtil::toUpper(cur_filter);

    bool hidden = (std::string::npos == outfit_name.find(cur_filter));
    item->setHidden(hidden);
}

void LLOutfitGallery::onSetSelectedOutfitByUUID(const LLUUID& outfit_uuid)
{
}

void LLOutfitGallery::getCurrentCategories(uuid_vec_t& vcur)
{
    for (outfit_map_t::const_iterator iter = mOutfitMap.begin();
        iter != mOutfitMap.end();
        iter++)
    {
        if ((*iter).second != NULL)
        {
            vcur.push_back((*iter).first);
        }
    }
}

void LLOutfitGallery::updateAddedCategory(LLUUID cat_id)
{
    LLViewerInventoryCategory *cat = gInventory.getCategory(cat_id);
    if (!cat) return;

    std::string name = cat->getName();
    LLOutfitGalleryItem* item = buildGalleryItem(name);
    mOutfitMap.insert(LLOutfitGallery::outfit_map_value_t(cat_id, item));
    item->setRightMouseDownCallback(boost::bind(&LLOutfitListBase::outfitRightClickCallBack, this,
        _1, _2, _3, cat_id));
    LLWearableItemsList* list = NULL;
    item->setFocusReceivedCallback(boost::bind(&LLOutfitListBase::ChangeOutfitSelection, this, list, cat_id));
    if (mGalleryCreated)
    {
        addToGallery(item);
    }

    LLViewerInventoryCategory* outfit_category = gInventory.getCategory(cat_id);
    if (!outfit_category)
        return;

    if (mOutfitsObserver == NULL)
    {
        mOutfitsObserver = new LLInventoryCategoriesObserver();
        gInventory.addObserver(mOutfitsObserver);
    }

    // Start observing changes in "My Outfits" category.
    mOutfitsObserver->addCategory(cat_id,
        boost::bind(&LLOutfitGallery::refreshOutfit, this, cat_id), true);

    outfit_category->fetch();
    refreshOutfit(cat_id);
}

void LLOutfitGallery::updateRemovedCategory(LLUUID cat_id)
{
    outfit_map_t::iterator outfits_iter = mOutfitMap.find(cat_id);
    if (outfits_iter != mOutfitMap.end())
    {
        // 0. Remove category from observer.
        mOutfitsObserver->removeCategory(cat_id);

        //const LLUUID& outfit_id = outfits_iter->first;
        LLOutfitGalleryItem* item = outfits_iter->second;

        // An outfit is removed from the list. Do the following:
        // 2. Remove the outfit from selection.
        deselectOutfit(cat_id);

        // 3. Remove category UUID to accordion tab mapping.
        mOutfitMap.erase(outfits_iter);

        // 4. Remove outfit from gallery.
        removeFromGalleryMiddle(item);

        // kill removed item
        if (item != NULL)
        {
            item->die();
        }
    }

}

void LLOutfitGallery::updateChangedCategoryName(LLViewerInventoryCategory *cat, std::string name)
{
    outfit_map_t::iterator outfit_iter = mOutfitMap.find(cat->getUUID());
    if (outfit_iter != mOutfitMap.end())
    {
        // Update name of outfit in gallery
        LLOutfitGalleryItem* item = outfit_iter->second;
        if (item)
        {
            item->setOutfitName(name);
        }
    }
}

void LLOutfitGallery::onOutfitRightClick(LLUICtrl* ctrl, S32 x, S32 y, const LLUUID& cat_id)
{
    if (mOutfitMenu && cat_id.notNull())
    {
        uuid_vec_t selected_uuids;
        selected_uuids.push_back(cat_id);
        mOutfitGalleryMenu->show(ctrl, selected_uuids, x, y);
    }
}

void LLOutfitGallery::onChangeOutfitSelection(LLWearableItemsList* list, const LLUUID& category_id)
{
    if (mSelectedOutfitUUID == category_id)
        return;
    if (mOutfitMap[mSelectedOutfitUUID])
    {
        mOutfitMap[mSelectedOutfitUUID]->setSelected(FALSE);
    }
    if (mOutfitMap[category_id])
    {
        mOutfitMap[category_id]->setSelected(TRUE);
    }
}

void LLOutfitGallery::wearSelectedOutfit()
{
    LLAppearanceMgr::instance().replaceCurrentOutfit(getSelectedOutfitUUID());
}

bool LLOutfitGallery::hasItemSelected()
{
    return false;
}

bool LLOutfitGallery::canWearSelected()
{
    return false;
}

bool LLOutfitGallery::hasDefaultImage(const LLUUID& outfit_cat_id)
{
    if (mOutfitMap[outfit_cat_id])
    {
        return mOutfitMap[outfit_cat_id]->isDefaultImage();
    }
    return false;
}

void LLOutfitGallery::updateMessageVisibility()
{
    if(mItems.empty())
    {
        mMessageTextBox->setVisible(TRUE);
        mScrollPanel->setVisible(FALSE);
        std::string message = sFilterSubString.empty()? getString("no_outfits_msg") : getString("no_matched_outfits_msg");
        mMessageTextBox->setValue(message);
    }
    else
    {
        mScrollPanel->setVisible(TRUE);
        mMessageTextBox->setVisible(FALSE);
    }
}

LLOutfitListGearMenuBase* LLOutfitGallery::createGearMenu()
{
    return new LLOutfitGalleryGearMenu(this);
}

static LLDefaultChildRegistry::Register<LLOutfitGalleryItem> r("outfit_gallery_item");

LLOutfitGalleryItem::LLOutfitGalleryItem(const Params& p)
    : LLPanel(p),
    mTexturep(NULL),
    mSelected(false),
    mWorn(false),
    mDefaultImage(true),
    mOutfitName("")
{
    buildFromFile("panel_outfit_gallery_item.xml");
}

LLOutfitGalleryItem::~LLOutfitGalleryItem()
{

}

BOOL LLOutfitGalleryItem::postBuild()
{
    setDefaultImage();

    mOutfitNameText = getChild<LLTextBox>("outfit_name");
    mOutfitWornText = getChild<LLTextBox>("outfit_worn_text");
<<<<<<< HEAD
    //mFotoBgPanel = getChild<LLPanel>("foto_bg_panel"); // <FS:Ansariel> Does not exist
=======
>>>>>>> 7dd8c1fc
    mTextBgPanel = getChild<LLPanel>("text_bg_panel");
    setOutfitWorn(false);
    mHidden = false;
    return TRUE;
}

void LLOutfitGalleryItem::draw()
{
    LLPanel::draw();
    
    // Draw border
    LLUIColor border_color = LLUIColorTable::instance().getColor(mSelected ? "OutfitGalleryItemSelected" : "OutfitGalleryItemUnselected", LLColor4::white);
    LLRect border = getChildView("preview_outfit")->getRect();
    border.mRight = border.mRight + 1;
    gl_rect_2d(border, border_color.get(), FALSE);

    // If the floater is focused, don't apply its alpha to the texture (STORM-677).
    const F32 alpha = getTransparencyType() == TT_ACTIVE ? 1.0f : getCurrentTransparency();
    if (mTexturep)
    {
        LLRect interior = border;
        interior.stretch(-1);

        gl_draw_scaled_image(interior.mLeft - 1, interior.mBottom, interior.getWidth(), interior.getHeight(), mTexturep, UI_VERTEX_COLOR % alpha);

        // Pump the priority
        mTexturep->addTextureStats((F32)(interior.getWidth() * interior.getHeight()));
    }
    
}

void LLOutfitGalleryItem::setOutfitName(std::string name)
{
    mOutfitNameText->setText(name);
    mOutfitNameText->setToolTip(name);
    mOutfitName = name;
}

void LLOutfitGalleryItem::setOutfitWorn(bool value)
{
    mWorn = value;
    LLStringUtil::format_map_t worn_string_args;
    std::string worn_string = getString("worn_string", worn_string_args);
    LLUIColor text_color = LLUIColorTable::instance().getColor(mSelected ? "White" : (mWorn ? "OutfitGalleryItemWorn" : "White"), LLColor4::white);
    mOutfitWornText->setReadOnlyColor(text_color.get());
    mOutfitNameText->setReadOnlyColor(text_color.get());
    mOutfitWornText->setValue(value ? worn_string : "");
}

void LLOutfitGalleryItem::setSelected(bool value)
{
    mSelected = value;
    mTextBgPanel->setBackgroundVisible(value);
    setOutfitWorn(mWorn);
}

BOOL LLOutfitGalleryItem::handleMouseDown(S32 x, S32 y, MASK mask)
{
    setFocus(TRUE);
    return LLUICtrl::handleMouseDown(x, y, mask);
}

BOOL LLOutfitGalleryItem::handleRightMouseDown(S32 x, S32 y, MASK mask)
{
    setFocus(TRUE);
    return LLUICtrl::handleRightMouseDown(x, y, mask);
}

void LLOutfitGalleryItem::setImageAssetId(LLUUID image_asset_id)
{
    mImageAssetId = image_asset_id;
    mTexturep = LLViewerTextureManager::getFetchedTexture(image_asset_id, FTT_DEFAULT, MIPMAP_YES, LLGLTexture::BOOST_NONE, LLViewerTexture::LOD_TEXTURE);
    getChildView("preview_outfit")->setVisible(FALSE);
    mDefaultImage = false;
}

LLUUID LLOutfitGalleryItem::getImageAssetId()
{
    return mImageAssetId;
}

void LLOutfitGalleryItem::setDefaultImage()
{
    mTexturep = NULL;
    mImageAssetId.setNull();
    getChildView("preview_outfit")->setVisible(TRUE);
    mDefaultImage = true;
}

LLContextMenu* LLOutfitGalleryContextMenu::createMenu()
{
    LLUICtrl::CommitCallbackRegistry::ScopedRegistrar registrar;
    LLUICtrl::EnableCallbackRegistry::ScopedRegistrar enable_registrar;
    LLUUID selected_id = mUUIDs.front();
    
    registrar.add("Outfit.WearReplace",
                  boost::bind(&LLAppearanceMgr::replaceCurrentOutfit, &LLAppearanceMgr::instance(), selected_id));
    registrar.add("Outfit.WearAdd",
                  boost::bind(&LLAppearanceMgr::addCategoryToCurrentOutfit, &LLAppearanceMgr::instance(), selected_id));
    registrar.add("Outfit.TakeOff",
                  boost::bind(&LLAppearanceMgr::takeOffOutfit, &LLAppearanceMgr::instance(), selected_id));
    registrar.add("Outfit.Edit", boost::bind(editOutfit));
    registrar.add("Outfit.Rename", boost::bind(renameOutfit, selected_id));
    registrar.add("Outfit.Delete", boost::bind(&LLOutfitGalleryContextMenu::onRemoveOutfit, this, selected_id));
    registrar.add("Outfit.Create", boost::bind(&LLOutfitGalleryContextMenu::onCreate, this, _2));
    registrar.add("Outfit.UploadPhoto", boost::bind(&LLOutfitGalleryContextMenu::onUploadPhoto, this, selected_id));
    registrar.add("Outfit.SelectPhoto", boost::bind(&LLOutfitGalleryContextMenu::onSelectPhoto, this, selected_id));
    registrar.add("Outfit.TakeSnapshot", boost::bind(&LLOutfitGalleryContextMenu::onTakeSnapshot, this, selected_id));
    registrar.add("Outfit.RemovePhoto", boost::bind(&LLOutfitGalleryContextMenu::onRemovePhoto, this, selected_id));
    enable_registrar.add("Outfit.OnEnable", boost::bind(&LLOutfitGalleryContextMenu::onEnable, this, _2));
    enable_registrar.add("Outfit.OnVisible", boost::bind(&LLOutfitGalleryContextMenu::onVisible, this, _2));
    
    // </FS:Ansariel> Show correct upload fee in context menu
    //return createFromFile("menu_gallery_outfit_tab.xml");
    LLContextMenu* menu = createFromFile("menu_gallery_outfit_tab.xml");
    LLMenuItemCallGL* upload_item = menu->findChild<LLMenuItemCallGL>("upload_photo");
    if (upload_item)
    {
        upload_item->setLabelArg("[UPLOAD_COST]", llformat("%d", LLGlobalEconomy::Singleton::getInstance()->getPriceUpload()));
    }
    return menu;
    // </FS:Ansariel>
}

void LLOutfitGalleryContextMenu::onUploadPhoto(const LLUUID& outfit_cat_id)
{
    LLOutfitGallery* gallery = dynamic_cast<LLOutfitGallery*>(mOutfitList);
    if (gallery && outfit_cat_id.notNull())
    {
        gallery->uploadPhoto(outfit_cat_id);
    }
}

void LLOutfitGalleryContextMenu::onSelectPhoto(const LLUUID& outfit_cat_id)
{
    LLOutfitGallery* gallery = dynamic_cast<LLOutfitGallery*>(mOutfitList);
    if (gallery && outfit_cat_id.notNull())
    {
        gallery->onSelectPhoto(outfit_cat_id);
    }
}

void LLOutfitGalleryContextMenu::onRemovePhoto(const LLUUID& outfit_cat_id)
{
    LLOutfitGallery* gallery = dynamic_cast<LLOutfitGallery*>(mOutfitList);
    if (gallery && outfit_cat_id.notNull())
    {
        gallery->checkRemovePhoto(outfit_cat_id);
        gallery->refreshOutfit(outfit_cat_id);
    }
}

void LLOutfitGalleryContextMenu::onTakeSnapshot(const LLUUID& outfit_cat_id)
{
    LLOutfitGallery* gallery = dynamic_cast<LLOutfitGallery*>(mOutfitList);
    if (gallery && outfit_cat_id.notNull())
    {
        gallery->onTakeSnapshot(outfit_cat_id);
    }
}

void LLOutfitGalleryContextMenu::onRemoveOutfit(const LLUUID& outfit_cat_id)
{
    LLNotificationsUtil::add("DeleteOutfits", LLSD(), LLSD(), boost::bind(&LLOutfitGalleryContextMenu::onOutfitsRemovalConfirmation, this, _1, _2, outfit_cat_id));
}

void LLOutfitGalleryContextMenu::onOutfitsRemovalConfirmation(const LLSD& notification, const LLSD& response, const LLUUID& outfit_cat_id)
{
    S32 option = LLNotificationsUtil::getSelectedOption(notification, response);
    if (option != 0) return; // canceled
    
    if (outfit_cat_id.notNull())
    {
        gInventory.removeCategory(outfit_cat_id);
    }
}

void LLOutfitGalleryContextMenu::onCreate(const LLSD& data)
{
    LLWearableType::EType type = LLWearableType::typeNameToType(data.asString());
    if (type == LLWearableType::WT_NONE)
    {
        LL_WARNS() << "Invalid wearable type" << LL_ENDL;
        return;
    }
    
    LLAgentWearables::createWearable(type, true);
}

bool LLOutfitGalleryContextMenu::onEnable(LLSD::String param)
{
    return LLOutfitContextMenu::onEnable(param);
}

bool LLOutfitGalleryContextMenu::onVisible(LLSD::String param)
{
    if ("remove_photo" == param)
    {
        LLOutfitGallery* gallery = dynamic_cast<LLOutfitGallery*>(mOutfitList);
        LLUUID selected_id = mUUIDs.front();
        if (gallery && selected_id.notNull())
        {
            return !gallery->hasDefaultImage(selected_id);
        }
    }
    return LLOutfitContextMenu::onVisible(param);
}

LLOutfitGalleryGearMenu::LLOutfitGalleryGearMenu(LLOutfitListBase* olist)
    : LLOutfitListGearMenuBase(olist)
{
}

void LLOutfitGalleryGearMenu::onUpdateItemsVisibility()
{
    if (!mMenu) return;
    bool have_selection = getSelectedOutfitID().notNull();
    mMenu->setItemVisible("expand", FALSE);
    mMenu->setItemVisible("collapse", FALSE);
    mMenu->setItemVisible("upload_photo", have_selection);
    mMenu->setItemVisible("select_photo", have_selection);
    mMenu->setItemVisible("take_snapshot", have_selection);
    mMenu->setItemVisible("remove_photo", !hasDefaultImage());
    mMenu->setItemVisible("sepatator3", TRUE);
    mMenu->setItemVisible("sort_folders_by_name", TRUE);
    LLOutfitListGearMenuBase::onUpdateItemsVisibility();
}

void LLOutfitGalleryGearMenu::onUploadFoto()
{
    LLUUID selected_outfit_id = getSelectedOutfitID();
    LLOutfitGallery* gallery = dynamic_cast<LLOutfitGallery*>(mOutfitList);
    if (gallery && selected_outfit_id.notNull())
    {
        gallery->uploadPhoto(selected_outfit_id);
    }
}

void LLOutfitGalleryGearMenu::onSelectPhoto()
{
    LLOutfitGallery* gallery = dynamic_cast<LLOutfitGallery*>(mOutfitList);
    LLUUID selected_outfit_id = getSelectedOutfitID();
    if (gallery && !selected_outfit_id.isNull())
    {
        gallery->onSelectPhoto(selected_outfit_id);
    }
}

void LLOutfitGalleryGearMenu::onRemovePhoto()
{
    LLOutfitGallery* gallery = dynamic_cast<LLOutfitGallery*>(mOutfitList);
    LLUUID selected_outfit_id = getSelectedOutfitID();
    if (gallery && !selected_outfit_id.isNull())
    {
        gallery->checkRemovePhoto(selected_outfit_id);
        gallery->refreshOutfit(selected_outfit_id);
    }
}

void LLOutfitGalleryGearMenu::onTakeSnapshot()
{
    LLOutfitGallery* gallery = dynamic_cast<LLOutfitGallery*>(mOutfitList);
    LLUUID selected_outfit_id = getSelectedOutfitID();
    if (gallery && !selected_outfit_id.isNull())
    {
        gallery->onTakeSnapshot(selected_outfit_id);
    }
}

void LLOutfitGalleryGearMenu::onChangeSortOrder()
{
    bool sort_by_name = !gSavedSettings.getBOOL("OutfitGallerySortByName");
    gSavedSettings.setBOOL("OutfitGallerySortByName", sort_by_name);
    LLOutfitGallery* gallery = dynamic_cast<LLOutfitGallery*>(mOutfitList);
    if (gallery)
    {
        gallery->reArrangeRows();
    }
}

bool LLOutfitGalleryGearMenu::hasDefaultImage()
{
    LLOutfitGallery* gallery = dynamic_cast<LLOutfitGallery*>(mOutfitList);
    LLUUID selected_outfit_id = getSelectedOutfitID();
    if (gallery && selected_outfit_id.notNull())
    {
        return gallery->hasDefaultImage(selected_outfit_id);
    }
    return true;
}

void LLOutfitGallery::onTextureSelectionChanged(LLInventoryItem* itemp)
{
}

void LLOutfitGallery::loadPhotos()
{
    //Iterate over inventory
    LLUUID textures = gInventory.findCategoryUUIDForType(LLFolderType::FT_TEXTURE);
    LLViewerInventoryCategory* textures_category = gInventory.getCategory(textures);
    if (!textures_category)
        return;
    if (mTexturesObserver == NULL)
    {
        mTexturesObserver = new LLInventoryCategoriesObserver();
        gInventory.addObserver(mTexturesObserver);
    }

    // Start observing changes in "Textures" category.
    mTexturesObserver->addCategory(textures,
        boost::bind(&LLOutfitGallery::refreshTextures, this, textures));
    
    textures_category->fetch();
}

void LLOutfitGallery::refreshOutfit(const LLUUID& category_id)
{
    LLViewerInventoryCategory* category = gInventory.getCategory(category_id);
    {
        bool photo_loaded = false;
        LLInventoryModel::cat_array_t sub_cat_array;
        LLInventoryModel::item_array_t outfit_item_array;
        // Collect all sub-categories of a given category.
        gInventory.collectDescendents(
            category->getUUID(),
            sub_cat_array,
            outfit_item_array,
            LLInventoryModel::EXCLUDE_TRASH);
        BOOST_FOREACH(LLViewerInventoryItem* outfit_item, outfit_item_array)
        {
            LLViewerInventoryItem* linked_item = outfit_item->getLinkedItem();
            if (linked_item != NULL && linked_item->getActualType() == LLAssetType::AT_TEXTURE)
            {
                LLUUID asset_id = linked_item->getAssetUUID();
                mOutfitMap[category_id]->setImageAssetId(asset_id);
                photo_loaded = true;
                std::string linked_item_name = linked_item->getName();
                if (!mOutfitRenamePending.isNull() && mOutfitRenamePending.asString() == linked_item_name)
                {
                    LLViewerInventoryCategory *outfit_cat = gInventory.getCategory(mOutfitRenamePending);
                    LLStringUtil::format_map_t photo_string_args;
                    photo_string_args["OUTFIT_NAME"] = outfit_cat->getName();
                    std::string new_name = getString("outfit_photo_string", photo_string_args);
                    LLSD updates;
                    updates["name"] = new_name;
                    update_inventory_item(linked_item->getUUID(), updates, NULL);
                    mOutfitRenamePending.setNull();
                    LLFloater* inv_floater = LLFloaterReg::getInstance("inventory");
                    if (inv_floater)
                    {
                        inv_floater->closeFloater();
                    }
                    LLFloater* appearance_floater = LLFloaterReg::getInstance("appearance");
                    if (appearance_floater)
                    {
                        appearance_floater->setFocus(TRUE);
                    }
                }
                break;
            }
            if (!photo_loaded)
            {
                mOutfitMap[category_id]->setDefaultImage();
            }
        }
    }
    
    if (mGalleryCreated && !LLApp::isQuitting())
    {
        reArrangeRows();
    }
}

void LLOutfitGallery::refreshTextures(const LLUUID& category_id)
{
    LLInventoryModel::cat_array_t cat_array;
    LLInventoryModel::item_array_t item_array;

    // Collect all sub-categories of a given category.
    LLIsType is_texture(LLAssetType::AT_TEXTURE);
    gInventory.collectDescendentsIf(
        category_id,
        cat_array,
        item_array,
        LLInventoryModel::EXCLUDE_TRASH,
        is_texture);

    //Find texture which contain pending outfit ID string in name
    LLViewerInventoryItem* photo_upload_item = NULL;
    BOOST_FOREACH(LLViewerInventoryItem* item, item_array)
    {
        std::string name = item->getName();
        if (!mOutfitLinkPending.isNull() && name == mOutfitLinkPending.asString())
        {
            photo_upload_item = item;
            break;
        }
    }

    if (photo_upload_item != NULL)
    {
        LLUUID photo_item_id = photo_upload_item->getUUID();
        LLInventoryObject* upload_object = gInventory.getObject(photo_item_id);
        if (!upload_object)
        {
            LL_WARNS() << "LLOutfitGallery::refreshTextures added_object is null!" << LL_ENDL;
        }
        else
        {
            linkPhotoToOutfit(photo_item_id, mOutfitLinkPending);
            mOutfitRenamePending = mOutfitLinkPending;
            mOutfitLinkPending.setNull();
        }
    }
}

void LLOutfitGallery::uploadPhoto(LLUUID outfit_id)
{
    outfit_map_t::iterator outfit_it = mOutfitMap.find(outfit_id);
    if (outfit_it == mOutfitMap.end() || outfit_it->first.isNull())
    {
        return;
    }

    LLFilePicker& picker = LLFilePicker::instance();
    if (picker.getOpenFile(LLFilePicker::FFLOAD_IMAGE))
    {
        std::string filename = picker.getFirstFile();
        LLLocalBitmap* unit = new LLLocalBitmap(filename);
        if (unit->getValid())
        {
            std::string exten = gDirUtilp->getExtension(filename);
            U32 codec = LLImageBase::getCodecFromExtension(exten);

            LLImageDimensionsInfo image_info;
            std::string image_load_error;
            if (!image_info.load(filename, codec))
            {
                image_load_error = image_info.getLastError();
            }

            S32 max_width = MAX_OUTFIT_PHOTO_WIDTH;
            S32 max_height = MAX_OUTFIT_PHOTO_HEIGHT;

            if ((image_info.getWidth() > max_width) || (image_info.getHeight() > max_height))
            {
                LLStringUtil::format_map_t args;
                args["WIDTH"] = llformat("%d", max_width);
                args["HEIGHT"] = llformat("%d", max_height);

                image_load_error = LLTrans::getString("outfit_photo_load_dimensions_error", args);
            }

            if (!image_load_error.empty())
            {
                LLSD subst;
                subst["REASON"] = image_load_error;
                LLNotificationsUtil::add("OutfitPhotoLoadError", subst);
                return;
            }

            S32 expected_upload_cost = LLGlobalEconomy::getInstance()->getPriceUpload(); // kinda hack - assumes that unsubclassed LLFloaterNameDesc is only used for uploading chargeable assets, which it is right now (it's only used unsubclassed for the sound upload dialog, and THAT should be a subclass).
            void *nruserdata = NULL;
            nruserdata = (void *)&outfit_id;

            LLViewerInventoryCategory *outfit_cat = gInventory.getCategory(outfit_id);
            if (!outfit_cat) return;

            checkRemovePhoto(outfit_id);
            std::string upload_pending_name = outfit_id.asString();
            std::string upload_pending_desc = "";
            LLAssetStorage::LLStoreAssetCallback callback = NULL;
            LLUUID photo_id = upload_new_resource(filename, // file
                upload_pending_name,
                upload_pending_desc,
                0, LLFolderType::FT_NONE, LLInventoryType::IT_NONE,
                LLFloaterPerms::getNextOwnerPerms("Uploads"),
                LLFloaterPerms::getGroupPerms("Uploads"),
                LLFloaterPerms::getEveryonePerms("Uploads"),
                upload_pending_name, callback, expected_upload_cost, nruserdata);
            mOutfitLinkPending = outfit_id;
        }
    }
}

void LLOutfitGallery::linkPhotoToOutfit(LLUUID photo_id, LLUUID outfit_id)
{
    LLPointer<LLInventoryCallback> cb = new LLUpdateGalleryOnPhotoLinked();
    link_inventory_object(outfit_id, photo_id, cb);
}

bool LLOutfitGallery::checkRemovePhoto(LLUUID outfit_id)
{
    LLAppearanceMgr::instance().removeOutfitPhoto(outfit_id);
    return true;
}

void LLUpdateGalleryOnPhotoLinked::fire(const LLUUID& inv_item_id)
{
}

LLUUID LLOutfitGallery::getPhotoAssetId(const LLUUID& outfit_id)
{
    outfit_map_t::iterator outfit_it = mOutfitMap.find(outfit_id);
    if (outfit_it != mOutfitMap.end())
    {
        return outfit_it->second->getImageAssetId();
    }
    return LLUUID();
}

LLUUID LLOutfitGallery::getDefaultPhoto()
{
    return LLUUID();
}

void LLOutfitGallery::onTexturePickerCommit(LLTextureCtrl::ETexturePickOp op, LLUUID id)
{
    LLFloaterTexturePicker* floaterp = (LLFloaterTexturePicker*)mFloaterHandle.get();

    if (floaterp && op == LLTextureCtrl::TEXTURE_SELECT)
    {
        LLUUID image_item_id;
        if (id.notNull())
        {
            image_item_id = id;
        }
        else
        {
            image_item_id = floaterp->findItemID(floaterp->getAssetID(), FALSE);
            if (image_item_id.isNull())
            {
                LL_WARNS() << "id or image_item_id is NULL!" << LL_ENDL;
                return;
            }
        }

        std::string image_load_error;
        S32 max_width = MAX_OUTFIT_PHOTO_WIDTH;
        S32 max_height = MAX_OUTFIT_PHOTO_HEIGHT;
        if (mTextureSelected.isNull() ||
            mTextureSelected->getFullWidth() == 0 ||
            mTextureSelected->getFullHeight() == 0)
        {
            image_load_error = LLTrans::getString("outfit_photo_verify_dimensions_error");
            LL_WARNS() << "Cannot verify selected texture dimensions" << LL_ENDL;
            return;
        }
        S32 width = mTextureSelected->getFullWidth();
        S32 height = mTextureSelected->getFullHeight();
        if ((width > max_width) || (height > max_height))
        {
            LLStringUtil::format_map_t args;
            args["WIDTH"] = llformat("%d", max_width);
            args["HEIGHT"] = llformat("%d", max_height);

            image_load_error = LLTrans::getString("outfit_photo_select_dimensions_error", args);
        }

        if (!image_load_error.empty())
        {
            LLSD subst;
            subst["REASON"] = image_load_error;
            LLNotificationsUtil::add("OutfitPhotoLoadError", subst);
            return;
        }

        checkRemovePhoto(getSelectedOutfitUUID());
        linkPhotoToOutfit(image_item_id, getSelectedOutfitUUID());
    }
}

void LLOutfitGallery::onSelectPhoto(LLUUID selected_outfit_id)
{
    if (selected_outfit_id.notNull())
    {

        // show hourglass cursor when loading inventory window
        // because inventory construction is slooow
        getWindow()->setCursor(UI_CURSOR_WAIT);
        LLFloater* floaterp = mFloaterHandle.get();

        // Show the dialog
        if (floaterp)
        {
            floaterp->openFloater();
        }
        else
        {
            floaterp = new LLFloaterTexturePicker(
                this,
                getPhotoAssetId(selected_outfit_id),
                getPhotoAssetId(selected_outfit_id),
                getPhotoAssetId(selected_outfit_id),
                FALSE,
                TRUE,
                "SELECT PHOTO",
                PERM_NONE,
                PERM_NONE,
                PERM_NONE,
                FALSE,
                NULL);

            mFloaterHandle = floaterp->getHandle();
            mTextureSelected = NULL;

            LLFloaterTexturePicker* texture_floaterp = dynamic_cast<LLFloaterTexturePicker*>(floaterp);
            if (texture_floaterp)
            {
                texture_floaterp->setTextureSelectedCallback(boost::bind(&LLOutfitGallery::onTextureSelectionChanged, this, _1));
                texture_floaterp->setOnFloaterCommitCallback(boost::bind(&LLOutfitGallery::onTexturePickerCommit, this, _1, _2));
                texture_floaterp->setOnUpdateImageStatsCallback(boost::bind(&LLOutfitGallery::onTexturePickerUpdateImageStats, this, _1));
                texture_floaterp->setLocalTextureEnabled(FALSE);
            }

            floaterp->openFloater();
        }
        floaterp->setFocus(TRUE);
    }
}

void LLOutfitGallery::onTakeSnapshot(LLUUID selected_outfit_id)
{
    LLFloaterReg::toggleInstanceOrBringToFront("outfit_snapshot");
    LLFloaterOutfitSnapshot* snapshot_floater = LLFloaterOutfitSnapshot::getInstance();
    if (snapshot_floater)
    {
        snapshot_floater->setOutfitID(selected_outfit_id);
        snapshot_floater->getInstance()->setGallery(this);
    }
}

void LLOutfitGallery::onBeforeOutfitSnapshotSave()
{
    LLUUID selected_outfit_id = getSelectedOutfitUUID();
    if (!selected_outfit_id.isNull())
    {
        checkRemovePhoto(selected_outfit_id);
    }
}

void LLOutfitGallery::onAfterOutfitSnapshotSave()
{
    LLUUID selected_outfit_id = getSelectedOutfitUUID();
    if (!selected_outfit_id.isNull())
    {
        mOutfitLinkPending = selected_outfit_id;
    }
}

void LLOutfitGallery::onTexturePickerUpdateImageStats(LLPointer<LLViewerTexture> texture)
{
    mTextureSelected = texture;
}<|MERGE_RESOLUTION|>--- conflicted
+++ resolved
@@ -106,16 +106,8 @@
 {
     BOOL rv = LLOutfitListBase::postBuild();
     mScrollPanel = getChild<LLScrollContainer>("gallery_scroll_panel");
-<<<<<<< HEAD
-    // <FS:Ansariel> Don't parse XML to create a LLPanel manually
-    //mGalleryPanel = getChild<LLPanel>("gallery_panel");
-    LLPanel::Params params = LLPanel::getDefaultParams();
-    mGalleryPanel = LLUICtrlFactory::create<LLPanel>(params);
-    // </FS>
-=======
     LLPanel::Params params = LLPanel::getDefaultParams(); // Don't parse XML when creating dummy LLPanel
     mGalleryPanel = LLUICtrlFactory::create<LLPanel>(params);
->>>>>>> 7dd8c1fc
     mMessageTextBox = getChild<LLTextBox>("no_outfits_txt");
     mOutfitGalleryMenu = new LLOutfitGalleryContextMenu(this);
     return rv;
@@ -685,10 +677,6 @@
 
     mOutfitNameText = getChild<LLTextBox>("outfit_name");
     mOutfitWornText = getChild<LLTextBox>("outfit_worn_text");
-<<<<<<< HEAD
-    //mFotoBgPanel = getChild<LLPanel>("foto_bg_panel"); // <FS:Ansariel> Does not exist
-=======
->>>>>>> 7dd8c1fc
     mTextBgPanel = getChild<LLPanel>("text_bg_panel");
     setOutfitWorn(false);
     mHidden = false;
@@ -807,7 +795,7 @@
     LLMenuItemCallGL* upload_item = menu->findChild<LLMenuItemCallGL>("upload_photo");
     if (upload_item)
     {
-        upload_item->setLabelArg("[UPLOAD_COST]", llformat("%d", LLGlobalEconomy::Singleton::getInstance()->getPriceUpload()));
+        upload_item->setLabelArg("[UPLOAD_COST]", llformat("%d", LLGlobalEconomy::getInstance()->getPriceUpload()));
     }
     return menu;
     // </FS:Ansariel>
