/** 
 * @file lloutfitgallery.cpp
 * @author Pavlo Kryvych
 * @brief Visual gallery of agent's outfits for My Appearance side panel
 *
 * $LicenseInfo:firstyear=2015&license=viewerlgpl$
 * Second Life Viewer Source Code
 * Copyright (C) 2015, Linden Research, Inc.
 * 
 * This library is free software; you can redistribute it and/or
 * modify it under the terms of the GNU Lesser General Public
 * License as published by the Free Software Foundation;
 * version 2.1 of the License only.
 * 
 * This library is distributed in the hope that it will be useful,
 * but WITHOUT ANY WARRANTY; without even the implied warranty of
 * MERCHANTABILITY or FITNESS FOR A PARTICULAR PURPOSE.  See the GNU
 * Lesser General Public License for more details.
 * 
 * You should have received a copy of the GNU Lesser General Public
 * License along with this library; if not, write to the Free Software
 * Foundation, Inc., 51 Franklin Street, Fifth Floor, Boston, MA  02110-1301  USA
 * 
 * Linden Research, Inc., 945 Battery Street, San Francisco, CA  94111  USA
 * $/LicenseInfo$
 */

#include "llviewerprecompiledheaders.h" // must be first include
#include "lloutfitgallery.h"

#include <boost/foreach.hpp>

// llcommon
#include "llcommonutils.h"
#include "llvfile.h"

#include "llaccordionctrltab.h"
#include "llappearancemgr.h"
#include "lleconomy.h"
#include "llerror.h"
#include "llfilepicker.h"
#include "llfloaterperms.h"
#include "llfloaterreg.h"
#include "llfloateroutfitsnapshot.h"
#include "llimagedimensionsinfo.h"
#include "llinventoryfunctions.h"
#include "llinventorymodel.h"
#include "lllocalbitmaps.h"
#include "llnotificationsutil.h"
#include "llpaneloutfitsinventory.h"
#include "lltabcontainer.h"
#include "lltexturectrl.h"
#include "lltrans.h"
#include "llviewercontrol.h"
#include "llviewermenufile.h"
#include "llviewertexturelist.h"
#include "llwearableitemslist.h"

static LLPanelInjector<LLOutfitGallery> t_outfit_gallery("outfit_gallery");

#define MAX_OUTFIT_PHOTO_WIDTH 256
#define MAX_OUTFIT_PHOTO_HEIGHT 256

LLOutfitGallery::LLOutfitGallery(const LLOutfitGallery::Params& p)
    : LLOutfitListBase(),
      mTexturesObserver(NULL),
      mOutfitsObserver(NULL),
      mScrollPanel(NULL),
      mGalleryPanel(NULL),
      mGalleryCreated(false),
      mRowCount(0),
      mItemsAddedCount(0),
      mOutfitLinkPending(NULL),
      mOutfitRenamePending(NULL),
      mSnapshotFolderID(NULL),
      mRowPanelHeight(p.row_panel_height),
      mVerticalGap(p.vertical_gap),
      mHorizontalGap(p.horizontal_gap),
      mItemWidth(p.item_width),
      mItemHeight(p.item_height),
      mItemHorizontalGap(p.item_horizontal_gap),
      mItemsInRow(p.items_in_row),
      mRowPanWidthFactor(p.row_panel_width_factor),
      mGalleryWidthFactor(p.gallery_width_factor),
      mTextureSelected(NULL)
{
    updateGalleryWidth();
}

LLOutfitGallery::Params::Params()
    : row_panel_height("row_panel_height", 180),
      vertical_gap("vertical_gap", 10),
      horizontal_gap("horizontal_gap", 10),
      item_width("item_width", 150),
      item_height("item_height", 175),
      item_horizontal_gap("item_horizontal_gap", 16),
      items_in_row("items_in_row", 3),
      row_panel_width_factor("row_panel_width_factor", 166),
      gallery_width_factor("gallery_width_factor", 163)
{
    addSynonym(row_panel_height, "row_height");
}

const LLOutfitGallery::Params& LLOutfitGallery::getDefaultParams()
{
    return LLUICtrlFactory::getDefaultParams<LLOutfitGallery>();
}

BOOL LLOutfitGallery::postBuild()
{
    BOOL rv = LLOutfitListBase::postBuild();
    mScrollPanel = getChild<LLScrollContainer>("gallery_scroll_panel");
    LLPanel::Params params = LLPanel::getDefaultParams(); // Don't parse XML when creating dummy LLPanel
    mGalleryPanel = LLUICtrlFactory::create<LLPanel>(params);
    mMessageTextBox = getChild<LLTextBox>("no_outfits_txt");
    mOutfitGalleryMenu = new LLOutfitGalleryContextMenu(this);
    return rv;
}

void LLOutfitGallery::onOpen(const LLSD& info)
{
    LLOutfitListBase::onOpen(info);
    if (!mGalleryCreated)
    {
        loadPhotos();
        uuid_vec_t cats;
        getCurrentCategories(cats);
        int n = cats.size();
        buildGalleryPanel(n);
        mScrollPanel->addChild(mGalleryPanel);
        for (int i = 0; i < n; i++)
        {
            addToGallery(mOutfitMap[cats[i]]);
        }
        reArrangeRows();
        mGalleryCreated = true;
    }
}

void LLOutfitGallery::draw()
{
    LLPanel::draw();
    if (mGalleryCreated)
    {
        updateRowsIfNeeded();
    }
}

void LLOutfitGallery::updateRowsIfNeeded()
{
    if(((getRect().getWidth() - mRowPanelWidth) > mItemWidth) && mRowCount > 1)
    {
        reArrangeRows(1);
    }
    else if((mRowPanelWidth > (getRect().getWidth() + mItemHorizontalGap)) && mItemsInRow > 3)
    {
        reArrangeRows(-1);
    }
}

bool compareGalleryItem(LLOutfitGalleryItem* item1, LLOutfitGalleryItem* item2)
{
    if(gSavedSettings.getBOOL("OutfitGallerySortByName") ||
            ((item1->isDefaultImage() && item2->isDefaultImage()) || (!item1->isDefaultImage() && !item2->isDefaultImage())))
    {
        std::string name1 = item1->getItemName();
        std::string name2 = item2->getItemName();

        LLStringUtil::toUpper(name1);
        LLStringUtil::toUpper(name2);
        return name1 < name2;
    }
    else
    {
        return item2->isDefaultImage();
    }
}

void LLOutfitGallery::reArrangeRows(S32 row_diff)
{
 
    std::vector<LLOutfitGalleryItem*> buf_items = mItems;
    for (std::vector<LLOutfitGalleryItem*>::const_reverse_iterator it = buf_items.rbegin(); it != buf_items.rend(); ++it)
    {
        removeFromGalleryLast(*it);
    }
    for (std::vector<LLOutfitGalleryItem*>::const_reverse_iterator it = mHiddenItems.rbegin(); it != mHiddenItems.rend(); ++it)
    {
        buf_items.push_back(*it);
    }
    mHiddenItems.clear();
    
    mItemsInRow+= row_diff;
    updateGalleryWidth();
    std::sort(buf_items.begin(), buf_items.end(), compareGalleryItem);
    
    for (std::vector<LLOutfitGalleryItem*>::const_iterator it = buf_items.begin(); it != buf_items.end(); ++it)
    {
    	(*it)->setHidden(false);
    	applyFilter(*it,sFilterSubString);
    	addToGallery(*it);
    }
    updateMessageVisibility();
}

void LLOutfitGallery::updateGalleryWidth()
{
    mRowPanelWidth = mRowPanWidthFactor * mItemsInRow - mItemHorizontalGap;
    mGalleryWidth = mGalleryWidthFactor * mItemsInRow - mItemHorizontalGap;
}

LLPanel* LLOutfitGallery::addLastRow()
{
    mRowCount++;
    int row = 0;
    int vgap = mVerticalGap * row;
    LLPanel* result = buildRowPanel(0, row * mRowPanelHeight + vgap);
    mGalleryPanel->addChild(result);
    return result;
}

void LLOutfitGallery::moveRowUp(int row)
{
    moveRow(row, mRowCount - 1 - row + 1);
}

void LLOutfitGallery::moveRowDown(int row)
{
    moveRow(row, mRowCount - 1 - row - 1);
}

void LLOutfitGallery::moveRow(int row, int pos)
{
    int vgap = mVerticalGap * pos;
    moveRowPanel(mRowPanels[row], 0, pos * mRowPanelHeight + vgap);
}

void LLOutfitGallery::removeLastRow()
{
    mRowCount--;
    mGalleryPanel->removeChild(mLastRowPanel);
    mUnusedRowPanels.push_back(mLastRowPanel);
    mRowPanels.pop_back();
    mLastRowPanel = mRowPanels.back();
}

LLPanel* LLOutfitGallery::addToRow(LLPanel* row_stack, LLOutfitGalleryItem* item, int pos, int hgap)
{
    LLPanel* lpanel = buildItemPanel(pos * mItemWidth + hgap);
    lpanel->addChild(item);
    row_stack->addChild(lpanel);
    mItemPanels.push_back(lpanel);
    return lpanel;
}

void LLOutfitGallery::addToGallery(LLOutfitGalleryItem* item)
{
    if(item->isHidden())
    {
        mHiddenItems.push_back(item);
        return;
    }
    mItemsAddedCount++;
    mItemIndexMap[item] = mItemsAddedCount - 1;
    int n = mItemsAddedCount;
    int row_count = (n % mItemsInRow) == 0 ? n / mItemsInRow : n / mItemsInRow + 1;
    int n_prev = n - 1;
    int row_count_prev = (n_prev % mItemsInRow) == 0 ? n_prev / mItemsInRow : n_prev / mItemsInRow + 1;

    bool add_row = row_count != row_count_prev;
    int pos = 0;
    if (add_row)
    {
        for (int i = 0; i < row_count_prev; i++)
        {
            moveRowUp(i);
        }
        mLastRowPanel = addLastRow();
        mRowPanels.push_back(mLastRowPanel);
    }
    pos = (n - 1) % mItemsInRow;
    mItems.push_back(item);
    addToRow(mLastRowPanel, item, pos, mHorizontalGap * pos);
    reshapeGalleryPanel(row_count);
}


void LLOutfitGallery::removeFromGalleryLast(LLOutfitGalleryItem* item)
{
    if(item->isHidden())
    {
        mHiddenItems.pop_back();
        return;
    }
    int n_prev = mItemsAddedCount;
    int n = mItemsAddedCount - 1;
    int row_count = (n % mItemsInRow) == 0 ? n / mItemsInRow : n / mItemsInRow + 1;
    int row_count_prev = (n_prev % mItemsInRow) == 0 ? n_prev / mItemsInRow : n_prev / mItemsInRow + 1;
    mItemsAddedCount--;

    bool remove_row = row_count != row_count_prev;
    removeFromLastRow(mItems[mItemsAddedCount]);
    mItems.pop_back();
    if (remove_row)
    {
        for (int i = 0; i < row_count_prev - 1; i++)
        {
            moveRowDown(i);
        }
        removeLastRow();
    }
    reshapeGalleryPanel(row_count);
}


void LLOutfitGallery::removeFromGalleryMiddle(LLOutfitGalleryItem* item)
{
    if(item->isHidden())
    {
        mHiddenItems.erase(std::remove(mHiddenItems.begin(), mHiddenItems.end(), item), mHiddenItems.end());
        return;
    }
    int n = mItemIndexMap[item];
    mItemIndexMap.erase(item);
    std::vector<LLOutfitGalleryItem*> saved;
    for (int i = mItemsAddedCount - 1; i > n; i--)
    {
        saved.push_back(mItems[i]);
        removeFromGalleryLast(mItems[i]);
    }
    removeFromGalleryLast(mItems[n]);
    int saved_count = saved.size();
    for (int i = 0; i < saved_count; i++)
    {
        addToGallery(saved.back());
        saved.pop_back();
    }
}

void LLOutfitGallery::removeFromLastRow(LLOutfitGalleryItem* item)
{
    mItemPanels.back()->removeChild(item);
    mLastRowPanel->removeChild(mItemPanels.back());
    mUnusedItemPanels.push_back(mItemPanels.back());
    mItemPanels.pop_back();
}

LLOutfitGalleryItem* LLOutfitGallery::buildGalleryItem(std::string name, LLUUID outfit_id)
{
    LLOutfitGalleryItem::Params giparams;
    LLOutfitGalleryItem* gitem = LLUICtrlFactory::create<LLOutfitGalleryItem>(giparams);
    gitem->reshape(mItemWidth, mItemHeight);
    gitem->setVisible(true);
    gitem->setFollowsLeft();
    gitem->setFollowsTop();
    gitem->setOutfitName(name);
    gitem->setUUID(outfit_id);
    return gitem;
}

void LLOutfitGallery::buildGalleryPanel(int row_count)
{
    LLPanel::Params params;
    mGalleryPanel = LLUICtrlFactory::create<LLPanel>(params);
    reshapeGalleryPanel(row_count);
}

void LLOutfitGallery::reshapeGalleryPanel(int row_count)
{
    int bottom = 0;
    int left = 0;
    int height = row_count * (mRowPanelHeight + mVerticalGap);
    LLRect rect = LLRect(left, bottom + height, left + mGalleryWidth, bottom);
    mGalleryPanel->setRect(rect);
    mGalleryPanel->reshape(mGalleryWidth, height);
    mGalleryPanel->setVisible(true);
    mGalleryPanel->setFollowsLeft();
    mGalleryPanel->setFollowsTop();
}

LLPanel* LLOutfitGallery::buildItemPanel(int left)
{
    LLPanel::Params lpparams;
    int top = 0;
    LLPanel* lpanel = NULL;
    if(mUnusedItemPanels.empty())
    {
        lpanel = LLUICtrlFactory::create<LLPanel>(lpparams);
    }
    else
    {
        lpanel = mUnusedItemPanels.back();
        mUnusedItemPanels.pop_back();
    }
    LLRect rect = LLRect(left, top + mItemHeight, left + mItemWidth + mItemHorizontalGap, top);
    lpanel->setRect(rect);
    lpanel->reshape(mItemWidth + mItemHorizontalGap, mItemHeight);
    lpanel->setVisible(true);
    lpanel->setFollowsLeft();
    lpanel->setFollowsTop();
    return lpanel;
}

LLPanel* LLOutfitGallery::buildRowPanel(int left, int bottom)
{
    LLPanel::Params sparams;
    LLPanel* stack = NULL;
    if(mUnusedRowPanels.empty())
    {
        stack = LLUICtrlFactory::create<LLPanel>(sparams);
    }
    else
    {
        stack = mUnusedRowPanels.back();
        mUnusedRowPanels.pop_back();
    }
    moveRowPanel(stack, left, bottom);
    return stack;
}

void LLOutfitGallery::moveRowPanel(LLPanel* stack, int left, int bottom)
{
    LLRect rect = LLRect(left, bottom + mRowPanelHeight, left + mRowPanelWidth, bottom);
    stack->setRect(rect);
    stack->reshape(mRowPanelWidth, mRowPanelHeight);
    stack->setVisible(true);
    stack->setFollowsLeft();
    stack->setFollowsTop();
}

LLOutfitGallery::~LLOutfitGallery()
{
    delete mOutfitGalleryMenu;
    
    if (gInventory.containsObserver(mTexturesObserver))
    {
        gInventory.removeObserver(mTexturesObserver);
    }
    delete mTexturesObserver;

    if (gInventory.containsObserver(mOutfitsObserver))
    {
        gInventory.removeObserver(mOutfitsObserver);
    }
    delete mOutfitsObserver;

    while (!mUnusedRowPanels.empty())
    {
        LLPanel* panelp = mUnusedRowPanels.back();
        mUnusedRowPanels.pop_back();
        panelp->die();
    }
    while (!mUnusedItemPanels.empty())
    {
        LLPanel* panelp = mUnusedItemPanels.back();
        mUnusedItemPanels.pop_back();
        panelp->die();
    }
}

void LLOutfitGallery::setFilterSubString(const std::string& string)
{
    sFilterSubString = string;
    reArrangeRows();
}

void LLOutfitGallery::onHighlightBaseOutfit(LLUUID base_id, LLUUID prev_id)
{
    if (mOutfitMap[base_id])
    {
        mOutfitMap[base_id]->setOutfitWorn(true);
    }
    if (mOutfitMap[prev_id])
    {
        mOutfitMap[prev_id]->setOutfitWorn(false);
    }
}

void LLOutfitGallery::applyFilter(LLOutfitGalleryItem* item, const std::string& filter_substring)
{
    if (!item) return;

    std::string outfit_name = item->getItemName();
    LLStringUtil::toUpper(outfit_name);

    std::string cur_filter = filter_substring;
    LLStringUtil::toUpper(cur_filter);

    bool hidden = (std::string::npos == outfit_name.find(cur_filter));
    item->setHidden(hidden);
}

void LLOutfitGallery::onSetSelectedOutfitByUUID(const LLUUID& outfit_uuid)
{
}

void LLOutfitGallery::getCurrentCategories(uuid_vec_t& vcur)
{
    for (outfit_map_t::const_iterator iter = mOutfitMap.begin();
        iter != mOutfitMap.end();
        iter++)
    {
        if ((*iter).second != NULL)
        {
            vcur.push_back((*iter).first);
        }
    }
}

void LLOutfitGallery::updateAddedCategory(LLUUID cat_id)
{
    LLViewerInventoryCategory *cat = gInventory.getCategory(cat_id);
    if (!cat) return;

    std::string name = cat->getName();
    LLOutfitGalleryItem* item = buildGalleryItem(name, cat_id);
    mOutfitMap.insert(LLOutfitGallery::outfit_map_value_t(cat_id, item));
    item->setRightMouseDownCallback(boost::bind(&LLOutfitListBase::outfitRightClickCallBack, this,
        _1, _2, _3, cat_id));
    LLWearableItemsList* list = NULL;
    item->setFocusReceivedCallback(boost::bind(&LLOutfitListBase::ChangeOutfitSelection, this, list, cat_id));
    if (mGalleryCreated)
    {
        addToGallery(item);
    }

    LLViewerInventoryCategory* outfit_category = gInventory.getCategory(cat_id);
    if (!outfit_category)
        return;

    if (mOutfitsObserver == NULL)
    {
        mOutfitsObserver = new LLInventoryCategoriesObserver();
        gInventory.addObserver(mOutfitsObserver);
    }

    // Start observing changes in "My Outfits" category.
    mOutfitsObserver->addCategory(cat_id,
        boost::bind(&LLOutfitGallery::refreshOutfit, this, cat_id), true);

    outfit_category->fetch();
    refreshOutfit(cat_id);
}

void LLOutfitGallery::updateRemovedCategory(LLUUID cat_id)
{
    outfit_map_t::iterator outfits_iter = mOutfitMap.find(cat_id);
    if (outfits_iter != mOutfitMap.end())
    {
        // 0. Remove category from observer.
        mOutfitsObserver->removeCategory(cat_id);

        //const LLUUID& outfit_id = outfits_iter->first;
        LLOutfitGalleryItem* item = outfits_iter->second;

        // An outfit is removed from the list. Do the following:
        // 2. Remove the outfit from selection.
        deselectOutfit(cat_id);

        // 3. Remove category UUID to accordion tab mapping.
        mOutfitMap.erase(outfits_iter);

        // 4. Remove outfit from gallery.
        removeFromGalleryMiddle(item);

        // kill removed item
        if (item != NULL)
        {
            item->die();
        }
    }

}

void LLOutfitGallery::updateChangedCategoryName(LLViewerInventoryCategory *cat, std::string name)
{
    outfit_map_t::iterator outfit_iter = mOutfitMap.find(cat->getUUID());
    if (outfit_iter != mOutfitMap.end())
    {
        // Update name of outfit in gallery
        LLOutfitGalleryItem* item = outfit_iter->second;
        if (item)
        {
            item->setOutfitName(name);
        }
    }
}

void LLOutfitGallery::onOutfitRightClick(LLUICtrl* ctrl, S32 x, S32 y, const LLUUID& cat_id)
{
    if (mOutfitMenu && cat_id.notNull())
    {
        uuid_vec_t selected_uuids;
        selected_uuids.push_back(cat_id);
        mOutfitGalleryMenu->show(ctrl, selected_uuids, x, y);
    }
}

void LLOutfitGallery::onChangeOutfitSelection(LLWearableItemsList* list, const LLUUID& category_id)
{
    if (mSelectedOutfitUUID == category_id)
        return;
    if (mOutfitMap[mSelectedOutfitUUID])
    {
        mOutfitMap[mSelectedOutfitUUID]->setSelected(FALSE);
    }
    if (mOutfitMap[category_id])
    {
        mOutfitMap[category_id]->setSelected(TRUE);
    }
}

void LLOutfitGallery::wearSelectedOutfit()
{
    LLAppearanceMgr::instance().replaceCurrentOutfit(getSelectedOutfitUUID());
}

bool LLOutfitGallery::hasItemSelected()
{
    return false;
}

bool LLOutfitGallery::canWearSelected()
{
    return false;
}

bool LLOutfitGallery::hasDefaultImage(const LLUUID& outfit_cat_id)
{
    if (mOutfitMap[outfit_cat_id])
    {
        return mOutfitMap[outfit_cat_id]->isDefaultImage();
    }
    return false;
}

void LLOutfitGallery::updateMessageVisibility()
{
    if(mItems.empty())
    {
        mMessageTextBox->setVisible(TRUE);
        mScrollPanel->setVisible(FALSE);
        std::string message = sFilterSubString.empty()? getString("no_outfits_msg") : getString("no_matched_outfits_msg");
        mMessageTextBox->setValue(message);
    }
    else
    {
        mScrollPanel->setVisible(TRUE);
        mMessageTextBox->setVisible(FALSE);
    }
}

LLOutfitListGearMenuBase* LLOutfitGallery::createGearMenu()
{
    return new LLOutfitGalleryGearMenu(this);
}

static LLDefaultChildRegistry::Register<LLOutfitGalleryItem> r("outfit_gallery_item");

LLOutfitGalleryItem::LLOutfitGalleryItem(const Params& p)
    : LLPanel(p),
    mTexturep(NULL),
    mSelected(false),
    mWorn(false),
    mDefaultImage(true),
    mOutfitName(""),
    mUUID(LLUUID())
{
    buildFromFile("panel_outfit_gallery_item.xml");
}

LLOutfitGalleryItem::~LLOutfitGalleryItem()
{

}

BOOL LLOutfitGalleryItem::postBuild()
{
    setDefaultImage();

    mOutfitNameText = getChild<LLTextBox>("outfit_name");
    mOutfitWornText = getChild<LLTextBox>("outfit_worn_text");
    mTextBgPanel = getChild<LLPanel>("text_bg_panel");
    setOutfitWorn(false);
    mHidden = false;
    return TRUE;
}

void LLOutfitGalleryItem::draw()
{
    LLPanel::draw();
    
    // Draw border
    LLUIColor border_color = LLUIColorTable::instance().getColor(mSelected ? "OutfitGalleryItemSelected" : "OutfitGalleryItemUnselected", LLColor4::white);
    LLRect border = getChildView("preview_outfit")->getRect();
    border.mRight = border.mRight + 1;
    gl_rect_2d(border, border_color.get(), FALSE);

    // If the floater is focused, don't apply its alpha to the texture (STORM-677).
    const F32 alpha = getTransparencyType() == TT_ACTIVE ? 1.0f : getCurrentTransparency();
    if (mTexturep)
    {
        if (mImageUpdatePending && mTexturep->getDiscardLevel() >= 0)
        {
            mImageUpdatePending = false;
            if (mTexturep->getOriginalWidth() > MAX_OUTFIT_PHOTO_WIDTH || mTexturep->getOriginalHeight() > MAX_OUTFIT_PHOTO_HEIGHT)
            {
                setDefaultImage();
            }
        }
        else
        {
            LLRect interior = border;
            interior.stretch(-1);

            gl_draw_scaled_image(interior.mLeft - 1, interior.mBottom, interior.getWidth(), interior.getHeight(), mTexturep, UI_VERTEX_COLOR % alpha);

            // Pump the priority
            mTexturep->addTextureStats((F32)(interior.getWidth() * interior.getHeight()));
        }
    }
    
}

void LLOutfitGalleryItem::setOutfitName(std::string name)
{
    mOutfitNameText->setText(name);
    mOutfitNameText->setToolTip(name);
    mOutfitName = name;
}

void LLOutfitGalleryItem::setOutfitWorn(bool value)
{
    mWorn = value;
    LLStringUtil::format_map_t worn_string_args;
    std::string worn_string = getString("worn_string", worn_string_args);
    LLUIColor text_color = LLUIColorTable::instance().getColor(mSelected ? "White" : (mWorn ? "OutfitGalleryItemWorn" : "White"), LLColor4::white);
    mOutfitWornText->setReadOnlyColor(text_color.get());
    mOutfitNameText->setReadOnlyColor(text_color.get());
    mOutfitWornText->setValue(value ? worn_string : "");
}

void LLOutfitGalleryItem::setSelected(bool value)
{
    mSelected = value;
    mTextBgPanel->setBackgroundVisible(value);
    setOutfitWorn(mWorn);
}

BOOL LLOutfitGalleryItem::handleMouseDown(S32 x, S32 y, MASK mask)
{
    setFocus(TRUE);
    return LLUICtrl::handleMouseDown(x, y, mask);
}

BOOL LLOutfitGalleryItem::handleRightMouseDown(S32 x, S32 y, MASK mask)
{
    setFocus(TRUE);
    return LLUICtrl::handleRightMouseDown(x, y, mask);
}

BOOL LLOutfitGalleryItem::handleDoubleClick(S32 x, S32 y, MASK mask)
{
    LLTabContainer* appearence_tabs = LLPanelOutfitsInventory::findInstance()->getChild<LLTabContainer>("appearance_tabs");
    if (appearence_tabs && (mUUID != LLUUID()))
    {
        appearence_tabs->selectTabByName("outfitslist_tab");
        LLPanel* panel = appearence_tabs->getCurrentPanel();
        if (panel)
        {
            LLAccordionCtrl* accordion = panel->getChild<LLAccordionCtrl>("outfits_accordion");
            LLOutfitsList* outfit_list = dynamic_cast<LLOutfitsList*>(panel);
            if (accordion != NULL && outfit_list != NULL)
            {
                outfit_list->setSelectedOutfitByUUID(mUUID);
                LLAccordionCtrlTab* tab = accordion->getSelectedTab();
                tab->showAndFocusHeader();
                return TRUE;
            }
        }
    }

    return LLPanel::handleDoubleClick(x, y, mask);
}

bool LLOutfitGalleryItem::setImageAssetId(LLUUID image_asset_id)
{
    LLPointer<LLViewerFetchedTexture> texture = LLViewerTextureManager::getFetchedTexture(image_asset_id, FTT_DEFAULT, MIPMAP_YES, LLGLTexture::BOOST_NONE, LLViewerTexture::LOD_TEXTURE);
    if (texture && texture->getOriginalWidth() <= MAX_OUTFIT_PHOTO_WIDTH && texture->getOriginalHeight() <= MAX_OUTFIT_PHOTO_HEIGHT)
    {
        mImageAssetId = image_asset_id;
        mTexturep = texture;
        getChildView("preview_outfit")->setVisible(FALSE);
        mDefaultImage = false;
        mImageUpdatePending = (texture->getDiscardLevel() == -1);
        return true;
    }
    return false;
}

LLUUID LLOutfitGalleryItem::getImageAssetId()
{
    return mImageAssetId;
}

void LLOutfitGalleryItem::setDefaultImage()
{
    mTexturep = NULL;
    mImageAssetId.setNull();
    getChildView("preview_outfit")->setVisible(TRUE);
    mDefaultImage = true;
    mImageUpdatePending = false;
}

LLContextMenu* LLOutfitGalleryContextMenu::createMenu()
{
    LLUICtrl::CommitCallbackRegistry::ScopedRegistrar registrar;
    LLUICtrl::EnableCallbackRegistry::ScopedRegistrar enable_registrar;
    LLUUID selected_id = mUUIDs.front();
    
    registrar.add("Outfit.WearReplace",
                  boost::bind(&LLAppearanceMgr::replaceCurrentOutfit, &LLAppearanceMgr::instance(), selected_id));
    registrar.add("Outfit.WearAdd",
                  boost::bind(&LLAppearanceMgr::addCategoryToCurrentOutfit, &LLAppearanceMgr::instance(), selected_id));
    registrar.add("Outfit.TakeOff",
                  boost::bind(&LLAppearanceMgr::takeOffOutfit, &LLAppearanceMgr::instance(), selected_id));
    registrar.add("Outfit.Edit", boost::bind(editOutfit));
    registrar.add("Outfit.Rename", boost::bind(renameOutfit, selected_id));
    registrar.add("Outfit.Delete", boost::bind(&LLOutfitGalleryContextMenu::onRemoveOutfit, this, selected_id));
    registrar.add("Outfit.Create", boost::bind(&LLOutfitGalleryContextMenu::onCreate, this, _2));
    registrar.add("Outfit.UploadPhoto", boost::bind(&LLOutfitGalleryContextMenu::onUploadPhoto, this, selected_id));
    registrar.add("Outfit.SelectPhoto", boost::bind(&LLOutfitGalleryContextMenu::onSelectPhoto, this, selected_id));
    registrar.add("Outfit.TakeSnapshot", boost::bind(&LLOutfitGalleryContextMenu::onTakeSnapshot, this, selected_id));
    registrar.add("Outfit.RemovePhoto", boost::bind(&LLOutfitGalleryContextMenu::onRemovePhoto, this, selected_id));
    enable_registrar.add("Outfit.OnEnable", boost::bind(&LLOutfitGalleryContextMenu::onEnable, this, _2));
    enable_registrar.add("Outfit.OnVisible", boost::bind(&LLOutfitGalleryContextMenu::onVisible, this, _2));
    
    return createFromFile("menu_gallery_outfit_tab.xml");
}

void LLOutfitGalleryContextMenu::onUploadPhoto(const LLUUID& outfit_cat_id)
{
    LLOutfitGallery* gallery = dynamic_cast<LLOutfitGallery*>(mOutfitList);
    if (gallery && outfit_cat_id.notNull())
    {
        gallery->uploadPhoto(outfit_cat_id);
    }
}

void LLOutfitGalleryContextMenu::onSelectPhoto(const LLUUID& outfit_cat_id)
{
    LLOutfitGallery* gallery = dynamic_cast<LLOutfitGallery*>(mOutfitList);
    if (gallery && outfit_cat_id.notNull())
    {
        gallery->onSelectPhoto(outfit_cat_id);
    }
}

void LLOutfitGalleryContextMenu::onRemovePhoto(const LLUUID& outfit_cat_id)
{
    LLOutfitGallery* gallery = dynamic_cast<LLOutfitGallery*>(mOutfitList);
    if (gallery && outfit_cat_id.notNull())
    {
        gallery->checkRemovePhoto(outfit_cat_id);
        gallery->refreshOutfit(outfit_cat_id);
    }
}

void LLOutfitGalleryContextMenu::onTakeSnapshot(const LLUUID& outfit_cat_id)
{
    LLOutfitGallery* gallery = dynamic_cast<LLOutfitGallery*>(mOutfitList);
    if (gallery && outfit_cat_id.notNull())
    {
        gallery->onTakeSnapshot(outfit_cat_id);
    }
}

void LLOutfitGalleryContextMenu::onRemoveOutfit(const LLUUID& outfit_cat_id)
{
    LLNotificationsUtil::add("DeleteOutfits", LLSD(), LLSD(), boost::bind(&LLOutfitGalleryContextMenu::onOutfitsRemovalConfirmation, this, _1, _2, outfit_cat_id));
}

void LLOutfitGalleryContextMenu::onOutfitsRemovalConfirmation(const LLSD& notification, const LLSD& response, const LLUUID& outfit_cat_id)
{
    S32 option = LLNotificationsUtil::getSelectedOption(notification, response);
    if (option != 0) return; // canceled
    
    if (outfit_cat_id.notNull())
    {
        gInventory.removeCategory(outfit_cat_id);
    }
}

void LLOutfitGalleryContextMenu::onCreate(const LLSD& data)
{
    LLWearableType::EType type = LLWearableType::typeNameToType(data.asString());
    if (type == LLWearableType::WT_NONE)
    {
        LL_WARNS() << "Invalid wearable type" << LL_ENDL;
        return;
    }
    
    LLAgentWearables::createWearable(type, true);
}

bool LLOutfitGalleryContextMenu::onEnable(LLSD::String param)
{
    return LLOutfitContextMenu::onEnable(param);
}

bool LLOutfitGalleryContextMenu::onVisible(LLSD::String param)
{
    if ("remove_photo" == param)
    {
        LLOutfitGallery* gallery = dynamic_cast<LLOutfitGallery*>(mOutfitList);
        LLUUID selected_id = mUUIDs.front();
        if (gallery && selected_id.notNull())
        {
            return !gallery->hasDefaultImage(selected_id);
        }
    }
    return LLOutfitContextMenu::onVisible(param);
}

LLOutfitGalleryGearMenu::LLOutfitGalleryGearMenu(LLOutfitListBase* olist)
    : LLOutfitListGearMenuBase(olist)
{
}

void LLOutfitGalleryGearMenu::onUpdateItemsVisibility()
{
    if (!mMenu) return;
    bool have_selection = getSelectedOutfitID().notNull();
    mMenu->setItemVisible("expand", FALSE);
    mMenu->setItemVisible("collapse", FALSE);
    mMenu->setItemVisible("upload_photo", have_selection);
    mMenu->setItemVisible("select_photo", have_selection);
    mMenu->setItemVisible("take_snapshot", have_selection);
    mMenu->setItemVisible("remove_photo", !hasDefaultImage());
    mMenu->setItemVisible("sepatator3", TRUE);
    mMenu->setItemVisible("sort_folders_by_name", TRUE);
    LLOutfitListGearMenuBase::onUpdateItemsVisibility();
}

void LLOutfitGalleryGearMenu::onUploadFoto()
{
    LLUUID selected_outfit_id = getSelectedOutfitID();
    LLOutfitGallery* gallery = dynamic_cast<LLOutfitGallery*>(mOutfitList);
    if (gallery && selected_outfit_id.notNull())
    {
        gallery->uploadPhoto(selected_outfit_id);
    }
}

void LLOutfitGalleryGearMenu::onSelectPhoto()
{
    LLOutfitGallery* gallery = dynamic_cast<LLOutfitGallery*>(mOutfitList);
    LLUUID selected_outfit_id = getSelectedOutfitID();
    if (gallery && !selected_outfit_id.isNull())
    {
        gallery->onSelectPhoto(selected_outfit_id);
    }
}

void LLOutfitGalleryGearMenu::onRemovePhoto()
{
    LLOutfitGallery* gallery = dynamic_cast<LLOutfitGallery*>(mOutfitList);
    LLUUID selected_outfit_id = getSelectedOutfitID();
    if (gallery && !selected_outfit_id.isNull())
    {
        gallery->checkRemovePhoto(selected_outfit_id);
        gallery->refreshOutfit(selected_outfit_id);
    }
}

void LLOutfitGalleryGearMenu::onTakeSnapshot()
{
    LLOutfitGallery* gallery = dynamic_cast<LLOutfitGallery*>(mOutfitList);
    LLUUID selected_outfit_id = getSelectedOutfitID();
    if (gallery && !selected_outfit_id.isNull())
    {
        gallery->onTakeSnapshot(selected_outfit_id);
    }
}

void LLOutfitGalleryGearMenu::onChangeSortOrder()
{
    bool sort_by_name = !gSavedSettings.getBOOL("OutfitGallerySortByName");
    gSavedSettings.setBOOL("OutfitGallerySortByName", sort_by_name);
    LLOutfitGallery* gallery = dynamic_cast<LLOutfitGallery*>(mOutfitList);
    if (gallery)
    {
        gallery->reArrangeRows();
    }
}

bool LLOutfitGalleryGearMenu::hasDefaultImage()
{
    LLOutfitGallery* gallery = dynamic_cast<LLOutfitGallery*>(mOutfitList);
    LLUUID selected_outfit_id = getSelectedOutfitID();
    if (gallery && selected_outfit_id.notNull())
    {
        return gallery->hasDefaultImage(selected_outfit_id);
    }
    return true;
}

void LLOutfitGallery::onTextureSelectionChanged(LLInventoryItem* itemp)
{
}

void LLOutfitGallery::loadPhotos()
{
    //Iterate over inventory
    mSnapshotFolderID = gInventory.findUserDefinedCategoryUUIDForType(LLFolderType::FT_TEXTURE);
    LLViewerInventoryCategory* textures_category = gInventory.getCategory(mSnapshotFolderID);
    if (!textures_category)
        return;
    if (mTexturesObserver == NULL)
    {
        mTexturesObserver = new LLInventoryCategoriesObserver();
        gInventory.addObserver(mTexturesObserver);
    }

    // Start observing changes in "Textures" category.
    mTexturesObserver->addCategory(mSnapshotFolderID,
        boost::bind(&LLOutfitGallery::refreshTextures, this, mSnapshotFolderID));

    textures_category->fetch();
}

void LLOutfitGallery::updateSnapshotFolderObserver()
{
    if(mSnapshotFolderID != gInventory.findUserDefinedCategoryUUIDForType(LLFolderType::FT_TEXTURE))
    {
        if (gInventory.containsObserver(mTexturesObserver))
        {
            gInventory.removeObserver(mTexturesObserver);
        }
        delete mTexturesObserver;
        mTexturesObserver = NULL;
        loadPhotos();
    }
}

void LLOutfitGallery::refreshOutfit(const LLUUID& category_id)
{
    LLViewerInventoryCategory* category = gInventory.getCategory(category_id);
    {
        bool photo_loaded = false;
        LLInventoryModel::cat_array_t sub_cat_array;
        LLInventoryModel::item_array_t outfit_item_array;
        // Collect all sub-categories of a given category.
        gInventory.collectDescendents(
            category->getUUID(),
            sub_cat_array,
            outfit_item_array,
            LLInventoryModel::EXCLUDE_TRASH);
        BOOST_FOREACH(LLViewerInventoryItem* outfit_item, outfit_item_array)
        {
            LLViewerInventoryItem* linked_item = outfit_item->getLinkedItem();
            LLUUID asset_id, inv_id;
            std::string item_name;
            if (linked_item != NULL)
            {
                if (linked_item->getActualType() == LLAssetType::AT_TEXTURE)
                {
                    asset_id = linked_item->getAssetUUID();
                    inv_id = linked_item->getUUID();
                    item_name = linked_item->getName();
                }
            }
            else if (outfit_item->getActualType() == LLAssetType::AT_TEXTURE)
            {
                asset_id = outfit_item->getAssetUUID();
                inv_id = outfit_item->getUUID();
                item_name = outfit_item->getName();
            }
            if (asset_id.notNull())
            {
                photo_loaded |= mOutfitMap[category_id]->setImageAssetId(asset_id);
                // Rename links
                if (!mOutfitRenamePending.isNull() && mOutfitRenamePending.asString() == item_name)
                {
                    LLViewerInventoryCategory *outfit_cat = gInventory.getCategory(mOutfitRenamePending);
                    LLStringUtil::format_map_t photo_string_args;
                    photo_string_args["OUTFIT_NAME"] = outfit_cat->getName();
                    std::string new_name = getString("outfit_photo_string", photo_string_args);
                    LLSD updates;
                    updates["name"] = new_name;
                    update_inventory_item(inv_id, updates, NULL);
                    mOutfitRenamePending.setNull();
                    LLFloater* inv_floater = LLFloaterReg::getInstance("inventory");
                    if (inv_floater)
                    {
                        inv_floater->closeFloater();
                    }
                    LLFloater* appearance_floater = LLFloaterReg::getInstance("appearance");
                    if (appearance_floater)
                    {
                        appearance_floater->setFocus(TRUE);
                    }
                }
                if (item_name == LLAppearanceMgr::sExpectedTextureName)
                {
                    // Images with "appropriate" name take priority
                    break;
                }
            }
            if (!photo_loaded)
            {
                mOutfitMap[category_id]->setDefaultImage();
            }
        }
    }
    
    if (mGalleryCreated && !LLApp::isQuitting())
    {
        reArrangeRows();
    }
}

// Refresh linked textures from "textures" uploads folder
void LLOutfitGallery::refreshTextures(const LLUUID& category_id)
{
    LLInventoryModel::cat_array_t cat_array;
    LLInventoryModel::item_array_t item_array;

    // Collect all sub-categories of a given category.
    LLIsType is_texture(LLAssetType::AT_TEXTURE);
    gInventory.collectDescendentsIf(
        category_id,
        cat_array,
        item_array,
        LLInventoryModel::EXCLUDE_TRASH,
        is_texture);

    //Find texture which contain pending outfit ID string in name
    LLViewerInventoryItem* photo_upload_item = NULL;
    BOOST_FOREACH(LLViewerInventoryItem* item, item_array)
    {
        std::string name = item->getName();
        if (!mOutfitLinkPending.isNull() && name == mOutfitLinkPending.asString())
        {
            photo_upload_item = item;
            break;
        }
    }

    if (photo_upload_item != NULL)
    {
        LLUUID photo_item_id = photo_upload_item->getUUID();
        LLInventoryObject* upload_object = gInventory.getObject(photo_item_id);
        if (!upload_object)
        {
            LL_WARNS() << "LLOutfitGallery::refreshTextures added_object is null!" << LL_ENDL;
        }
        else
        {
            linkPhotoToOutfit(photo_item_id, mOutfitLinkPending);
            mOutfitRenamePending = mOutfitLinkPending;
            mOutfitLinkPending.setNull();
        }
    }
}

void LLOutfitGallery::uploadPhoto(LLUUID outfit_id)
{
	outfit_map_t::iterator outfit_it = mOutfitMap.find(outfit_id);
	if (outfit_it == mOutfitMap.end() || outfit_it->first.isNull())
	{
		return;
	}
    (new LLFilePickerReplyThread(boost::bind(&LLOutfitGallery::uploadOutfitImage, this, _1, outfit_id), LLFilePicker::FFLOAD_IMAGE, false))->getFile();
}

void LLOutfitGallery::uploadOutfitImage(const std::vector<std::string>& filenames, LLUUID outfit_id)
{
    std::string filename = filenames[0];
    LLLocalBitmap* unit = new LLLocalBitmap(filename);
    if (unit->getValid())
    {
        std::string exten = gDirUtilp->getExtension(filename);
        U32 codec = LLImageBase::getCodecFromExtension(exten);

        LLImageDimensionsInfo image_info;
        std::string image_load_error;
        if (!image_info.load(filename, codec))
        {
            image_load_error = image_info.getLastError();
        }

        S32 max_width = MAX_OUTFIT_PHOTO_WIDTH;
        S32 max_height = MAX_OUTFIT_PHOTO_HEIGHT;

        if ((image_info.getWidth() > max_width) || (image_info.getHeight() > max_height))
        {
            LLStringUtil::format_map_t args;
            args["WIDTH"] = llformat("%d", max_width);
            args["HEIGHT"] = llformat("%d", max_height);

            image_load_error = LLTrans::getString("outfit_photo_load_dimensions_error", args);
        }

        if (!image_load_error.empty())
        {
            LLSD subst;
            subst["REASON"] = image_load_error;
            LLNotificationsUtil::add("OutfitPhotoLoadError", subst);
            return;
        }

        S32 expected_upload_cost = LLGlobalEconomy::getInstance()->getPriceUpload(); // kinda hack - assumes that unsubclassed LLFloaterNameDesc is only used for uploading chargeable assets, which it is right now (it's only used unsubclassed for the sound upload dialog, and THAT should be a subclass).
        void *nruserdata = NULL;
        nruserdata = (void *)&outfit_id;

<<<<<<< HEAD
            S32 expected_upload_cost = LLGlobalEconomy::getInstance()->getPriceUpload(); // kinda hack - assumes that unsubclassed LLFloaterNameDesc is only used for uploading chargeable assets, which it is right now (it's only used unsubclassed for the sound upload dialog, and THAT should be a subclass).
            void *nruserdata = NULL;
            nruserdata = (void *)&outfit_id;

            LLViewerInventoryCategory *outfit_cat = gInventory.getCategory(outfit_id);
            if (!outfit_cat) return;
            updateSnapshotFolderObserver();
            checkRemovePhoto(outfit_id);
            std::string upload_pending_name = outfit_id.asString();
            std::string upload_pending_desc = "";
            LLAssetStorage::LLStoreAssetCallback callback;
            LLUUID photo_id = upload_new_resource(filename, // file
                upload_pending_name,
                upload_pending_desc,
                0, LLFolderType::FT_NONE, LLInventoryType::IT_NONE,
                LLFloaterPerms::getNextOwnerPerms("Uploads"),
                LLFloaterPerms::getGroupPerms("Uploads"),
                LLFloaterPerms::getEveryonePerms("Uploads"),
                upload_pending_name, callback, expected_upload_cost, nruserdata);
            mOutfitLinkPending = outfit_id;
        }
        delete unit;
    }
=======
        LLViewerInventoryCategory *outfit_cat = gInventory.getCategory(outfit_id);
        if (!outfit_cat) return;
        updateSnapshotFolderObserver();
        checkRemovePhoto(outfit_id);
        std::string upload_pending_name = outfit_id.asString();
        std::string upload_pending_desc = "";
        LLAssetStorage::LLStoreAssetCallback callback = NULL;
        LLUUID photo_id = upload_new_resource(filename, // file
            upload_pending_name,
            upload_pending_desc,
            0, LLFolderType::FT_NONE, LLInventoryType::IT_NONE,
            LLFloaterPerms::getNextOwnerPerms("Uploads"),
            LLFloaterPerms::getGroupPerms("Uploads"),
            LLFloaterPerms::getEveryonePerms("Uploads"),
            upload_pending_name, callback, expected_upload_cost, nruserdata);
        mOutfitLinkPending = outfit_id;
    }
    delete unit;
>>>>>>> 09f97172
}

void LLOutfitGallery::linkPhotoToOutfit(LLUUID photo_id, LLUUID outfit_id)
{
    LLPointer<LLInventoryCallback> cb = new LLUpdateGalleryOnPhotoLinked();
    link_inventory_object(outfit_id, photo_id, cb);
}

bool LLOutfitGallery::checkRemovePhoto(LLUUID outfit_id)
{
    LLAppearanceMgr::instance().removeOutfitPhoto(outfit_id);
    return true;
}

void LLUpdateGalleryOnPhotoLinked::fire(const LLUUID& inv_item_id)
{
}

LLUUID LLOutfitGallery::getPhotoAssetId(const LLUUID& outfit_id)
{
    outfit_map_t::iterator outfit_it = mOutfitMap.find(outfit_id);
    if (outfit_it != mOutfitMap.end())
    {
        return outfit_it->second->getImageAssetId();
    }
    return LLUUID();
}

LLUUID LLOutfitGallery::getDefaultPhoto()
{
    return LLUUID();
}

void LLOutfitGallery::onTexturePickerCommit(LLTextureCtrl::ETexturePickOp op, LLUUID id)
{
    LLUUID selected_outfit_id = getSelectedOutfitUUID();

    if (selected_outfit_id.isNull())
    {
        return;
    }

    LLFloaterTexturePicker* floaterp = (LLFloaterTexturePicker*)mFloaterHandle.get();

    if (floaterp && op == LLTextureCtrl::TEXTURE_SELECT)
    {
        LLUUID image_item_id;
        if (id.notNull())
        {
            image_item_id = id;
        }
        else
        {
            image_item_id = floaterp->findItemID(floaterp->getAssetID(), FALSE, TRUE);
            if (image_item_id.isNull())
            {
                LL_WARNS() << "id or image_item_id is NULL!" << LL_ENDL;
                return;
            }
        }

        std::string image_load_error;
        S32 max_width = MAX_OUTFIT_PHOTO_WIDTH;
        S32 max_height = MAX_OUTFIT_PHOTO_HEIGHT;
        if (mTextureSelected.isNull() ||
            mTextureSelected->getFullWidth() == 0 ||
            mTextureSelected->getFullHeight() == 0)
        {
            image_load_error = LLTrans::getString("outfit_photo_verify_dimensions_error");
            LL_WARNS() << "Cannot verify selected texture dimensions" << LL_ENDL;
            return;
        }
        S32 width = mTextureSelected->getFullWidth();
        S32 height = mTextureSelected->getFullHeight();
        if ((width > max_width) || (height > max_height))
        {
            LLStringUtil::format_map_t args;
            args["WIDTH"] = llformat("%d", max_width);
            args["HEIGHT"] = llformat("%d", max_height);

            image_load_error = LLTrans::getString("outfit_photo_select_dimensions_error", args);
        }

        if (!image_load_error.empty())
        {
            LLSD subst;
            subst["REASON"] = image_load_error;
            LLNotificationsUtil::add("OutfitPhotoLoadError", subst);
            return;
        }

        checkRemovePhoto(selected_outfit_id);
        linkPhotoToOutfit(image_item_id, selected_outfit_id);
    }
}

void LLOutfitGallery::onSelectPhoto(LLUUID selected_outfit_id)
{
    if (selected_outfit_id.notNull())
    {

        // show hourglass cursor when loading inventory window
        // because inventory construction is slooow
        getWindow()->setCursor(UI_CURSOR_WAIT);
        LLFloater* floaterp = mFloaterHandle.get();

        // Show the dialog
        if (floaterp)
        {
            floaterp->openFloater();
        }
        else
        {
            floaterp = new LLFloaterTexturePicker(
                this,
                getPhotoAssetId(selected_outfit_id),
                getPhotoAssetId(selected_outfit_id),
                getPhotoAssetId(selected_outfit_id),
                FALSE,
                TRUE,
                "SELECT PHOTO",
                PERM_NONE,
                PERM_NONE,
                PERM_NONE,
                FALSE,
                NULL);

            mFloaterHandle = floaterp->getHandle();
            mTextureSelected = NULL;

            LLFloaterTexturePicker* texture_floaterp = dynamic_cast<LLFloaterTexturePicker*>(floaterp);
            if (texture_floaterp)
            {
                texture_floaterp->setTextureSelectedCallback(boost::bind(&LLOutfitGallery::onTextureSelectionChanged, this, _1));
                texture_floaterp->setOnFloaterCommitCallback(boost::bind(&LLOutfitGallery::onTexturePickerCommit, this, _1, _2));
                texture_floaterp->setOnUpdateImageStatsCallback(boost::bind(&LLOutfitGallery::onTexturePickerUpdateImageStats, this, _1));
                texture_floaterp->setLocalTextureEnabled(FALSE);
            }

            floaterp->openFloater();
        }
        floaterp->setFocus(TRUE);
    }
}

void LLOutfitGallery::onTakeSnapshot(LLUUID selected_outfit_id)
{
    LLFloaterReg::toggleInstanceOrBringToFront("outfit_snapshot");
    LLFloaterOutfitSnapshot* snapshot_floater = LLFloaterOutfitSnapshot::getInstance();
    if (snapshot_floater)
    {
        snapshot_floater->setOutfitID(selected_outfit_id);
        snapshot_floater->getInstance()->setGallery(this);
    }
}

void LLOutfitGallery::onBeforeOutfitSnapshotSave()
{
    LLUUID selected_outfit_id = getSelectedOutfitUUID();
    if (!selected_outfit_id.isNull())
    {
        checkRemovePhoto(selected_outfit_id);
        updateSnapshotFolderObserver();
    }
}

void LLOutfitGallery::onAfterOutfitSnapshotSave()
{
    LLUUID selected_outfit_id = getSelectedOutfitUUID();
    if (!selected_outfit_id.isNull())
    {
        mOutfitLinkPending = selected_outfit_id;
    }
}

void LLOutfitGallery::onTexturePickerUpdateImageStats(LLPointer<LLViewerTexture> texture)
{
    mTextureSelected = texture;
}<|MERGE_RESOLUTION|>--- conflicted
+++ resolved
@@ -1214,31 +1214,6 @@
         void *nruserdata = NULL;
         nruserdata = (void *)&outfit_id;
 
-<<<<<<< HEAD
-            S32 expected_upload_cost = LLGlobalEconomy::getInstance()->getPriceUpload(); // kinda hack - assumes that unsubclassed LLFloaterNameDesc is only used for uploading chargeable assets, which it is right now (it's only used unsubclassed for the sound upload dialog, and THAT should be a subclass).
-            void *nruserdata = NULL;
-            nruserdata = (void *)&outfit_id;
-
-            LLViewerInventoryCategory *outfit_cat = gInventory.getCategory(outfit_id);
-            if (!outfit_cat) return;
-            updateSnapshotFolderObserver();
-            checkRemovePhoto(outfit_id);
-            std::string upload_pending_name = outfit_id.asString();
-            std::string upload_pending_desc = "";
-            LLAssetStorage::LLStoreAssetCallback callback;
-            LLUUID photo_id = upload_new_resource(filename, // file
-                upload_pending_name,
-                upload_pending_desc,
-                0, LLFolderType::FT_NONE, LLInventoryType::IT_NONE,
-                LLFloaterPerms::getNextOwnerPerms("Uploads"),
-                LLFloaterPerms::getGroupPerms("Uploads"),
-                LLFloaterPerms::getEveryonePerms("Uploads"),
-                upload_pending_name, callback, expected_upload_cost, nruserdata);
-            mOutfitLinkPending = outfit_id;
-        }
-        delete unit;
-    }
-=======
         LLViewerInventoryCategory *outfit_cat = gInventory.getCategory(outfit_id);
         if (!outfit_cat) return;
         updateSnapshotFolderObserver();
@@ -1257,7 +1232,6 @@
         mOutfitLinkPending = outfit_id;
     }
     delete unit;
->>>>>>> 09f97172
 }
 
 void LLOutfitGallery::linkPhotoToOutfit(LLUUID photo_id, LLUUID outfit_id)
