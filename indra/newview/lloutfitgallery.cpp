/**
 * @file lloutfitgallery.cpp
 * @author Pavlo Kryvych
 * @brief Visual gallery of agent's outfits for My Appearance side panel
 *
 * $LicenseInfo:firstyear=2015&license=viewerlgpl$
 * Second Life Viewer Source Code
 * Copyright (C) 2015, Linden Research, Inc.
 *
 * This library is free software; you can redistribute it and/or
 * modify it under the terms of the GNU Lesser General Public
 * License as published by the Free Software Foundation;
 * version 2.1 of the License only.
 *
 * This library is distributed in the hope that it will be useful,
 * but WITHOUT ANY WARRANTY; without even the implied warranty of
 * MERCHANTABILITY or FITNESS FOR A PARTICULAR PURPOSE.  See the GNU
 * Lesser General Public License for more details.
 *
 * You should have received a copy of the GNU Lesser General Public
 * License along with this library; if not, write to the Free Software
 * Foundation, Inc., 51 Franklin Street, Fifth Floor, Boston, MA  02110-1301  USA
 *
 * Linden Research, Inc., 945 Battery Street, San Francisco, CA  94111  USA
 * $/LicenseInfo$
 */

#include "llviewerprecompiledheaders.h" // must be first include
#include "lloutfitgallery.h"

// llcommon
#include "llcommonutils.h"
#include "llfilesystem.h"

#include "llaccordionctrltab.h"
#include "llappearancemgr.h"
#include "llerror.h"
#include "llfilepicker.h"
#include "llfloaterperms.h"
#include "llfloaterreg.h"
#include "llfloatersimplesnapshot.h"
#include "llimagedimensionsinfo.h"
#include "llinventoryfunctions.h"
#include "llinventorymodel.h"
#include "lllocalbitmaps.h"
#include "llnotificationsutil.h"
#include "llpaneloutfitsinventory.h"
#include "lltabcontainer.h"
#include "lltexturectrl.h"
#include "lltrans.h"
#include "llviewercontrol.h"
#include "llviewermenufile.h"
#include "llviewertexturelist.h"
#include "llwearableitemslist.h"

static LLPanelInjector<LLOutfitGallery> t_outfit_gallery("outfit_gallery");

#define MAX_OUTFIT_PHOTO_WIDTH 256
#define MAX_OUTFIT_PHOTO_HEIGHT 256

const S32 GALLERY_ITEMS_PER_ROW_MIN = 2;

LLOutfitGallery::LLOutfitGallery(const LLOutfitGallery::Params& p)
    : LLOutfitListBase(),
      mOutfitsObserver(NULL),
      mScrollPanel(NULL),
      mGalleryPanel(NULL),
      mLastRowPanel(NULL),
      mGalleryCreated(false),
      mRowCount(0),
      mItemsAddedCount(0),
      mOutfitLinkPending(NULL),
      mOutfitRenamePending(NULL),
      mSnapshotFolderID(NULL),
      mRowPanelHeight(p.row_panel_height),
      mVerticalGap(p.vertical_gap),
      mHorizontalGap(p.horizontal_gap),
      mItemWidth(p.item_width),
      mItemHeight(p.item_height),
      mItemHorizontalGap(p.item_horizontal_gap),
      mItemsInRow(p.items_in_row),
      mRowPanWidthFactor(p.row_panel_width_factor),
      mGalleryWidthFactor(p.gallery_width_factor),
      mTextureSelected(NULL)
{
    updateGalleryWidth();
}

LLOutfitGallery::Params::Params()
    : row_panel_height("row_panel_height", 180),
      vertical_gap("vertical_gap", 10),
      horizontal_gap("horizontal_gap", 10),
      item_width("item_width", 150),
      item_height("item_height", 175),
      item_horizontal_gap("item_horizontal_gap", 16),
      items_in_row("items_in_row", GALLERY_ITEMS_PER_ROW_MIN),
      row_panel_width_factor("row_panel_width_factor", 166),
      gallery_width_factor("gallery_width_factor", 163)
{
    addSynonym(row_panel_height, "row_height");
}

const LLOutfitGallery::Params& LLOutfitGallery::getDefaultParams()
{
    return LLUICtrlFactory::getDefaultParams<LLOutfitGallery>();
}

bool LLOutfitGallery::postBuild()
{
    bool rv = LLOutfitListBase::postBuild();
    mScrollPanel = getChild<LLScrollContainer>("gallery_scroll_panel");
    LLPanel::Params params = LLPanel::getDefaultParams(); // Don't parse XML when creating dummy LLPanel
    mGalleryPanel = LLUICtrlFactory::create<LLPanel>(params);
    mMessageTextBox = getChild<LLTextBox>("no_outfits_txt");
    mOutfitGalleryMenu = new LLOutfitGalleryContextMenu(this);
    return rv;
}

void LLOutfitGallery::onOpen(const LLSD& info)
{
    LLOutfitListBase::onOpen(info);
    if (!mGalleryCreated)
    {
        uuid_vec_t cats;
        getCurrentCategories(cats);
        int n = static_cast<int>(cats.size());
        buildGalleryPanel(n);
        mScrollPanel->addChild(mGalleryPanel);
        for (int i = 0; i < n; i++)
        {
            addToGallery(getItem(cats[i]));
        }
        reArrangeRows();
        mGalleryCreated = true;
    }
}

void LLOutfitGallery::draw()
{
    LLPanel::draw();
    if (mGalleryCreated)
    {
        updateRowsIfNeeded();
    }
}

bool LLOutfitGallery::handleKeyHere(KEY key, MASK mask)
{
    bool handled = false;
    switch (key)
    {
        case KEY_RETURN:
            // Open selected items if enter key hit on the inventory panel
            if (mask == MASK_NONE && mSelectedOutfitUUID.notNull())
            {
                // Or should it wearSelectedOutfit?
                getSelectedItem()->openOutfitsContent();
            }
            handled = true;
            break;
        case KEY_DELETE:
#if LL_DARWIN
        case KEY_BACKSPACE:
#endif
            // Delete selected items if delete or backspace key hit on the inventory panel
            // Note: on Mac laptop keyboards, backspace and delete are one and the same
            if (mSelectedOutfitUUID.notNull())
            {
                onRemoveOutfit(mSelectedOutfitUUID);
            }
            handled = true;
            break;

        case KEY_F2:
            LLAppearanceMgr::instance().renameOutfit(mSelectedOutfitUUID);
            handled = true;
            break;

        case KEY_PAGE_UP:
            if (mScrollPanel)
            {
                mScrollPanel->pageUp(30);
            }
            handled = true;
            break;

        case KEY_PAGE_DOWN:
            if (mScrollPanel)
            {
                mScrollPanel->pageDown(30);
            }
            handled = true;
            break;

        case KEY_HOME:
            if (mScrollPanel)
            {
                mScrollPanel->goToTop();
            }
            handled = true;
            break;

        case KEY_END:
            if (mScrollPanel)
            {
                mScrollPanel->goToBottom();
            }
            handled = true;
            break;

        case KEY_LEFT:
            moveLeft();
            handled = true;
            break;

        case KEY_RIGHT:
            moveRight();
            handled = true;
            break;

        case KEY_UP:
            moveUp();
            handled = true;
            break;

        case KEY_DOWN:
            moveDown();
            handled = true;
            break;

        default:
            break;
    }

    if (handled)
    {
        mOutfitGalleryMenu->hide();
    }

    return handled;
}

void LLOutfitGallery::moveUp()
{
    if (mSelectedOutfitUUID.notNull() && mItemsAddedCount > 1)
    {
        LLOutfitGalleryItem* item = getSelectedItem();
        if (item)
        {
            S32 n = mItemIndexMap[item];
            n -= mItemsInRow;
            if (n >= 0)
            {
                item = mIndexToItemMap[n];
                LLUUID item_id = item->getUUID();
                ChangeOutfitSelection(nullptr, item_id);
                item->setFocus(true);

                scrollToShowItem(mSelectedOutfitUUID);
            }
        }
    }
}

void LLOutfitGallery::moveDown()
{
    if (mSelectedOutfitUUID.notNull() && mItemsAddedCount > 1)
    {
        LLOutfitGalleryItem* item = getSelectedItem();
        if (item)
        {
            S32 n = mItemIndexMap[item];
            n += mItemsInRow;
            if (n < mItemsAddedCount)
            {
                item = mIndexToItemMap[n];
                LLUUID item_id = item->getUUID();
                ChangeOutfitSelection(nullptr, item_id);
                item->setFocus(true);

                scrollToShowItem(mSelectedOutfitUUID);
            }
        }
    }
}

void LLOutfitGallery::moveLeft()
{
    if (mSelectedOutfitUUID.notNull() && mItemsAddedCount > 1)
    {
        LLOutfitGalleryItem* item = getSelectedItem();
        if (item)
        {
            // Might be better to get item from panel
            S32 n = mItemIndexMap[item];
            n--;
            if (n < 0)
            {
                n = mItemsAddedCount - 1;
            }
            item = mIndexToItemMap[n];
            LLUUID item_id = item->getUUID();
            ChangeOutfitSelection(nullptr, item_id);
            item->setFocus(true);

            scrollToShowItem(mSelectedOutfitUUID);
        }
    }
}

void LLOutfitGallery::moveRight()
{
    if (mSelectedOutfitUUID.notNull() && mItemsAddedCount > 1)
    {
        LLOutfitGalleryItem* item = getSelectedItem();
        if (item)
        {
            S32 n = mItemIndexMap[item];
            n++;
            if (n == mItemsAddedCount)
            {
                n = 0;
            }
            item = mIndexToItemMap[n];
            LLUUID item_id = item->getUUID();
            ChangeOutfitSelection(nullptr, item_id);
            item->setFocus(true);

            scrollToShowItem(mSelectedOutfitUUID);
        }
    }
}

void LLOutfitGallery::onFocusLost()
{
    LLOutfitListBase::onFocusLost();

    if (mSelectedOutfitUUID.notNull())
    {
        LLOutfitGalleryItem* item = getSelectedItem();
        if (item)
        {
            item->setSelected(false);
        }
    }
}

void LLOutfitGallery::onFocusReceived()
{
    LLOutfitListBase::onFocusReceived();

    if (mSelectedOutfitUUID.notNull())
    {
        LLOutfitGalleryItem* item = getSelectedItem();
        if (item)
        {
            item->setSelected(true);
        }
    }
}

void LLOutfitGallery::onRemoveOutfit(const LLUUID& outfit_cat_id)
{
    LLNotificationsUtil::add("DeleteOutfits", LLSD(), LLSD(), boost::bind(onOutfitsRemovalConfirmation, _1, _2, outfit_cat_id));
}

void LLOutfitGallery::onOutfitsRemovalConfirmation(const LLSD& notification, const LLSD& response, const LLUUID& outfit_cat_id)
{
    S32 option = LLNotificationsUtil::getSelectedOption(notification, response);
    if (option != 0) return; // canceled

    if (outfit_cat_id.notNull())
    {
        gInventory.removeCategory(outfit_cat_id);
    }
}

void LLOutfitGallery::scrollToShowItem(const LLUUID& item_id)
{
    LLOutfitGalleryItem* item = getItem(item_id);
    if (item)
    {
        const LLRect visible_content_rect = mScrollPanel->getVisibleContentRect();

        LLRect item_rect;
        item->localRectToOtherView(item->getLocalRect(), &item_rect, mScrollPanel);
        LLRect overlap_rect(item_rect);
        overlap_rect.intersectWith(visible_content_rect);

        //Scroll when the selected item is outside the visible area
        if (overlap_rect.getHeight() + 5 < item->getRect().getHeight())
        {
            LLRect content_rect = mScrollPanel->getContentWindowRect();
            LLRect constraint_rect;
            constraint_rect.setOriginAndSize(0, 0, content_rect.getWidth(), content_rect.getHeight());

            LLRect item_doc_rect;
            item->localRectToOtherView(item->getLocalRect(), &item_doc_rect, mGalleryPanel);

            mScrollPanel->scrollToShowRect(item_doc_rect, constraint_rect);
        }
    }
}

void LLOutfitGallery::updateRowsIfNeeded()
{
    if(((getRect().getWidth() - mRowPanelWidth) > mItemWidth) && mRowCount > 1)
    {
        reArrangeRows(1);
    }
    else if((mRowPanelWidth > (getRect().getWidth() + mItemHorizontalGap)) && mItemsInRow > GALLERY_ITEMS_PER_ROW_MIN)
    {
        reArrangeRows(-1);
    }
}

bool compareGalleryItem(LLOutfitGalleryItem* item1, LLOutfitGalleryItem* item2)
{
    if(gSavedSettings.getBOOL("OutfitGallerySortByName") ||
            ((item1->isDefaultImage() && item2->isDefaultImage()) || (!item1->isDefaultImage() && !item2->isDefaultImage())))
    {
        std::string name1 = item1->getItemName();
        std::string name2 = item2->getItemName();

        return (LLStringUtil::compareDict(name1, name2) < 0);
    }
    else
    {
        return item2->isDefaultImage();
    }
}

void LLOutfitGallery::reArrangeRows(S32 row_diff)
{
    std::vector<LLOutfitGalleryItem*> buf_items = mItems;
    for (std::vector<LLOutfitGalleryItem*>::const_reverse_iterator it = buf_items.rbegin(); it != buf_items.rend(); ++it)
    {
        removeFromGalleryLast(*it);
    }
    for (std::vector<LLOutfitGalleryItem*>::const_reverse_iterator it = mHiddenItems.rbegin(); it != mHiddenItems.rend(); ++it)
    {
        buf_items.push_back(*it);
    }
    mHiddenItems.clear();

    mItemsInRow += row_diff;
    updateGalleryWidth();
    std::sort(buf_items.begin(), buf_items.end(), compareGalleryItem);

    std::string cur_filter = getFilterSubString();
    LLStringUtil::toUpper(cur_filter);

    for (std::vector<LLOutfitGalleryItem*>::const_iterator it = buf_items.begin(); it != buf_items.end(); ++it)
    {
        std::string outfit_name = (*it)->getItemName();
        LLStringUtil::toUpper(outfit_name);

        bool hidden = (std::string::npos == outfit_name.find(cur_filter));
        (*it)->setHidden(hidden);

        addToGallery(*it);
    }

    updateMessageVisibility();
}

void LLOutfitGallery::updateGalleryWidth()
{
    mRowPanelWidth = mRowPanWidthFactor * mItemsInRow - mItemHorizontalGap;
    mGalleryWidth = mGalleryWidthFactor * mItemsInRow - mItemHorizontalGap;
}

LLPanel* LLOutfitGallery::addLastRow()
{
    mRowCount++;
    int row = 0;
    int vgap = mVerticalGap * row;
    LLPanel* result = buildRowPanel(0, row * mRowPanelHeight + vgap);
    mGalleryPanel->addChild(result);
    return result;
}

void LLOutfitGallery::moveRowUp(int row)
{
    moveRow(row, mRowCount - 1 - row + 1);
}

void LLOutfitGallery::moveRowDown(int row)
{
    moveRow(row, mRowCount - 1 - row - 1);
}

void LLOutfitGallery::moveRow(int row, int pos)
{
    int vgap = mVerticalGap * pos;
    moveRowPanel(mRowPanels[row], 0, pos * mRowPanelHeight + vgap);
}

void LLOutfitGallery::removeLastRow()
{
    mRowCount--;
    mGalleryPanel->removeChild(mLastRowPanel);
    mUnusedRowPanels.push_back(mLastRowPanel);
    mRowPanels.pop_back();
    if (mRowPanels.size() > 0)
    {
        // Just removed last row
        mLastRowPanel = mRowPanels.back();
    }
    else
    {
        mLastRowPanel = NULL;
    }
}

LLPanel* LLOutfitGallery::addToRow(LLPanel* row_stack, LLOutfitGalleryItem* item, int pos, int hgap)
{
    LLPanel* lpanel = buildItemPanel(pos * mItemWidth + hgap);
    lpanel->addChild(item);
    row_stack->addChild(lpanel);
    mItemPanels.push_back(lpanel);
    return lpanel;
}

void LLOutfitGallery::addToGallery(LLOutfitGalleryItem* item)
{
    if (!item)
    {
        return;
    }
    if(item->isHidden())
    {
        mHiddenItems.push_back(item);
        return;
    }
    mItemIndexMap[item] = mItemsAddedCount;
    mIndexToItemMap[mItemsAddedCount] = item;
    mItemsAddedCount++;
    int n = mItemsAddedCount;
    int row_count = (n % mItemsInRow) == 0 ? n / mItemsInRow : n / mItemsInRow + 1;
    int n_prev = n - 1;
    int row_count_prev = (n_prev % mItemsInRow) == 0 ? n_prev / mItemsInRow : n_prev / mItemsInRow + 1;

    bool add_row = row_count != row_count_prev;
    int pos = 0;
    if (add_row)
    {
        for (int i = 0; i < row_count_prev; i++)
        {
            moveRowUp(i);
        }
        mLastRowPanel = addLastRow();
        mRowPanels.push_back(mLastRowPanel);
    }
    pos = (n - 1) % mItemsInRow;
    mItems.push_back(item);
    addToRow(mLastRowPanel, item, pos, mHorizontalGap * pos);
    reshapeGalleryPanel(row_count);
}


void LLOutfitGallery::removeFromGalleryLast(LLOutfitGalleryItem* item)
{
    if(item->isHidden())
    {
        mHiddenItems.pop_back();
        return;
    }
    int n_prev = mItemsAddedCount;
    int n = mItemsAddedCount - 1;
    int row_count = (n % mItemsInRow) == 0 ? n / mItemsInRow : n / mItemsInRow + 1;
    int row_count_prev = (n_prev % mItemsInRow) == 0 ? n_prev / mItemsInRow : n_prev / mItemsInRow + 1;
    mItemsAddedCount--;
    mIndexToItemMap.erase(mItemsAddedCount);

    bool remove_row = row_count != row_count_prev;
    removeFromLastRow(mItems[mItemsAddedCount]);
    mItems.pop_back();
    if (remove_row)
    {
        for (int i = 0; i < row_count_prev - 1; i++)
        {
            moveRowDown(i);
        }
        removeLastRow();
    }
    reshapeGalleryPanel(row_count);
}


void LLOutfitGallery::removeFromGalleryMiddle(LLOutfitGalleryItem* item)
{
    if(item->isHidden())
    {
        mHiddenItems.erase(std::remove(mHiddenItems.begin(), mHiddenItems.end(), item), mHiddenItems.end());
        return;
    }
    int n = mItemIndexMap[item];
    mItemIndexMap.erase(item);
    mIndexToItemMap.erase(n);
    std::vector<LLOutfitGalleryItem*> saved;
    for (int i = mItemsAddedCount - 1; i > n; i--)
    {
        saved.push_back(mItems[i]);
        removeFromGalleryLast(mItems[i]);
    }
    removeFromGalleryLast(mItems[n]);
    auto saved_count = saved.size();
    for (size_t i = 0; i < saved_count; i++)
    {
        addToGallery(saved.back());
        saved.pop_back();
    }
}

void LLOutfitGallery::removeFromLastRow(LLOutfitGalleryItem* item)
{
    mItemPanels.back()->removeChild(item);
    mLastRowPanel->removeChild(mItemPanels.back());
    mUnusedItemPanels.push_back(mItemPanels.back());
    mItemPanels.pop_back();
}

LLOutfitGalleryItem* LLOutfitGallery::buildGalleryItem(std::string name, LLUUID outfit_id)
{
    LLOutfitGalleryItem::Params giparams;
    LLOutfitGalleryItem* gitem = LLUICtrlFactory::create<LLOutfitGalleryItem>(giparams);
    gitem->reshape(mItemWidth, mItemHeight);
    gitem->setVisible(true);
    gitem->setFollowsLeft();
    gitem->setFollowsTop();
    gitem->setOutfitName(name);
    gitem->setUUID(outfit_id);
    gitem->setGallery(this);
    return gitem;
}

LLOutfitGalleryItem* LLOutfitGallery::getSelectedItem() const
{
    return getItem(mSelectedOutfitUUID);
}

LLOutfitGalleryItem* LLOutfitGallery::getItem(const LLUUID& id) const
{
    auto it = mOutfitMap.find(id);
    if (it != mOutfitMap.end())
    {
        return it->second;
    }
    return nullptr;
}

void LLOutfitGallery::buildGalleryPanel(int row_count)
{
    LLPanel::Params params;
    mGalleryPanel = LLUICtrlFactory::create<LLPanel>(params);
    reshapeGalleryPanel(row_count);
}

void LLOutfitGallery::reshapeGalleryPanel(int row_count)
{
    int bottom = 0;
    int left = 0;
    int height = row_count * (mRowPanelHeight + mVerticalGap);
    LLRect rect = LLRect(left, bottom + height, left + mGalleryWidth, bottom);
    mGalleryPanel->setRect(rect);
    mGalleryPanel->reshape(mGalleryWidth, height);
    mGalleryPanel->setVisible(true);
    mGalleryPanel->setFollowsLeft();
    mGalleryPanel->setFollowsTop();
}

LLPanel* LLOutfitGallery::buildItemPanel(int left)
{
    LLPanel::Params lpparams;
    int top = 0;
    LLPanel* lpanel = NULL;
    if(mUnusedItemPanels.empty())
    {
        lpanel = LLUICtrlFactory::create<LLPanel>(lpparams);
    }
    else
    {
        lpanel = mUnusedItemPanels.back();
        mUnusedItemPanels.pop_back();
    }
    LLRect rect = LLRect(left, top + mItemHeight, left + mItemWidth + mItemHorizontalGap, top);
    lpanel->setRect(rect);
    lpanel->reshape(mItemWidth + mItemHorizontalGap, mItemHeight);
    lpanel->setVisible(true);
    lpanel->setFollowsLeft();
    lpanel->setFollowsTop();
    return lpanel;
}

LLPanel* LLOutfitGallery::buildRowPanel(int left, int bottom)
{
    LLPanel::Params sparams;
    LLPanel* stack = NULL;
    if(mUnusedRowPanels.empty())
    {
        stack = LLUICtrlFactory::create<LLPanel>(sparams);
    }
    else
    {
        stack = mUnusedRowPanels.back();
        mUnusedRowPanels.pop_back();
    }
    moveRowPanel(stack, left, bottom);
    return stack;
}

void LLOutfitGallery::moveRowPanel(LLPanel* stack, int left, int bottom)
{
    LLRect rect = LLRect(left, bottom + mRowPanelHeight, left + mRowPanelWidth, bottom);
    stack->setRect(rect);
    stack->reshape(mRowPanelWidth, mRowPanelHeight);
    stack->setVisible(true);
    stack->setFollowsLeft();
    stack->setFollowsTop();
}

LLOutfitGallery::~LLOutfitGallery()
{
    delete mOutfitGalleryMenu;

    if (gInventory.containsObserver(mOutfitsObserver))
    {
        gInventory.removeObserver(mOutfitsObserver);
    }
    delete mOutfitsObserver;

    while (!mUnusedRowPanels.empty())
    {
        LLPanel* panelp = mUnusedRowPanels.back();
        mUnusedRowPanels.pop_back();
        panelp->die();
    }
    while (!mUnusedItemPanels.empty())
    {
        LLPanel* panelp = mUnusedItemPanels.back();
        mUnusedItemPanels.pop_back();
        panelp->die();
    }
}

// virtual
void LLOutfitGallery::onFilterSubStringChanged(const std::string& new_string, const std::string& old_string)
{
    reArrangeRows();
}

void LLOutfitGallery::onHighlightBaseOutfit(LLUUID base_id, LLUUID prev_id)
{
    if (mOutfitMap[base_id])
    {
        mOutfitMap[base_id]->setOutfitWorn(true);
    }
    if (mOutfitMap[prev_id])
    {
        mOutfitMap[prev_id]->setOutfitWorn(false);
    }
}

void LLOutfitGallery::onSetSelectedOutfitByUUID(const LLUUID& outfit_uuid)
{
}

void LLOutfitGallery::getCurrentCategories(uuid_vec_t& vcur)
{
    for (outfit_map_t::const_iterator iter = mOutfitMap.begin();
        iter != mOutfitMap.end();
        iter++)
    {
        if ((*iter).second != NULL)
        {
            vcur.push_back((*iter).first);
        }
    }
}

void LLOutfitGallery::updateAddedCategory(LLUUID cat_id)
{
    LLViewerInventoryCategory *cat = gInventory.getCategory(cat_id);
    if (!cat) return;

    std::string name = cat->getName();
    LLOutfitGalleryItem* item = buildGalleryItem(name, cat_id);
    mOutfitMap.insert(LLOutfitGallery::outfit_map_value_t(cat_id, item));
    item->setRightMouseDownCallback(boost::bind(&LLOutfitListBase::outfitRightClickCallBack, this,
        _1, _2, _3, cat_id));
    LLWearableItemsList* list = NULL;
    item->setFocusReceivedCallback(boost::bind(&LLOutfitListBase::ChangeOutfitSelection, this, list, cat_id));
    if (mGalleryCreated)
    {
        addToGallery(item);
    }

    LLViewerInventoryCategory* outfit_category = gInventory.getCategory(cat_id);
    if (!outfit_category)
        return;

    if (mOutfitsObserver == NULL)
    {
        mOutfitsObserver = new LLInventoryCategoriesObserver();
        gInventory.addObserver(mOutfitsObserver);
    }

    // Start observing changes in "My Outfits" category.
    mOutfitsObserver->addCategory(cat_id,
        boost::bind(&LLOutfitGallery::refreshOutfit, this, cat_id), true);

    outfit_category->fetch();
    refreshOutfit(cat_id);
}

void LLOutfitGallery::updateRemovedCategory(LLUUID cat_id)
{
    outfit_map_t::iterator outfits_iter = mOutfitMap.find(cat_id);
    if (outfits_iter != mOutfitMap.end())
    {
        // 0. Remove category from observer.
        mOutfitsObserver->removeCategory(cat_id);

        //const LLUUID& outfit_id = outfits_iter->first;
        LLOutfitGalleryItem* item = outfits_iter->second;

        // An outfit is removed from the list. Do the following:
        // 2. Remove the outfit from selection.
        deselectOutfit(cat_id);

        // 3. Remove category UUID to accordion tab mapping.
        mOutfitMap.erase(outfits_iter);

        // 4. Remove outfit from gallery.
        removeFromGalleryMiddle(item);

        // kill removed item
        if (item != NULL)
        {
            item->die();
        }
    }

}

void LLOutfitGallery::updateChangedCategoryName(LLViewerInventoryCategory *cat, std::string name)
{
    outfit_map_t::iterator outfit_iter = mOutfitMap.find(cat->getUUID());
    if (outfit_iter != mOutfitMap.end())
    {
        // Update name of outfit in gallery
        LLOutfitGalleryItem* item = outfit_iter->second;
        if (item)
        {
            item->setOutfitName(name);
        }
    }
}

void LLOutfitGallery::onOutfitRightClick(LLUICtrl* ctrl, S32 x, S32 y, const LLUUID& cat_id)
{
    if (mOutfitMenu && cat_id.notNull())
    {
        uuid_vec_t selected_uuids;
        selected_uuids.push_back(cat_id);
        mOutfitGalleryMenu->show(ctrl, selected_uuids, x, y);
    }
}

void LLOutfitGallery::onChangeOutfitSelection(LLWearableItemsList* list, const LLUUID& category_id)
{
    if (mSelectedOutfitUUID == category_id)
        return;
    if (mOutfitMap[mSelectedOutfitUUID])
    {
        mOutfitMap[mSelectedOutfitUUID]->setSelected(false);
    }
    if (mOutfitMap[category_id])
    {
        mOutfitMap[category_id]->setSelected(true);
    }
    // mSelectedOutfitUUID will be set in LLOutfitListBase::ChangeOutfitSelection
}

void LLOutfitGallery::wearSelectedOutfit()
{
    LLAppearanceMgr::instance().replaceCurrentOutfit(getSelectedOutfitUUID());
}

bool LLOutfitGallery::hasItemSelected()
{
    return false;
}

bool LLOutfitGallery::canWearSelected()
{
    return false;
}

bool LLOutfitGallery::hasDefaultImage(const LLUUID& outfit_cat_id)
{
    if (mOutfitMap[outfit_cat_id])
    {
        return mOutfitMap[outfit_cat_id]->isDefaultImage();
    }
    return false;
}

void LLOutfitGallery::updateMessageVisibility()
{
    if (mItems.empty())
    {
        mMessageTextBox->setVisible(true);
        mScrollPanel->setVisible(false);
        std::string message = getString(getFilterSubString().empty() ? "no_outfits_msg" : "no_matched_outfits_msg");
        mMessageTextBox->setValue(message);
    }
    else
    {
        mScrollPanel->setVisible(true);
        mMessageTextBox->setVisible(false);
    }
}

LLOutfitListGearMenuBase* LLOutfitGallery::createGearMenu()
{
    return new LLOutfitGalleryGearMenu(this);
}

static LLDefaultChildRegistry::Register<LLOutfitGalleryItem> r("outfit_gallery_item");

LLOutfitGalleryItem::LLOutfitGalleryItem(const Params& p)
    : LLPanel(p),
    mGallery(nullptr),
    mTexturep(nullptr),
    mSelected(false),
    mWorn(false),
    mDefaultImage(true),
    mOutfitName(""),
    mUUID(LLUUID())
{
    buildFromFile("panel_outfit_gallery_item.xml");
}

LLOutfitGalleryItem::~LLOutfitGalleryItem()
{

}

bool LLOutfitGalleryItem::postBuild()
{
    setDefaultImage();

    mOutfitNameText = getChild<LLTextBox>("outfit_name");
    mOutfitWornText = getChild<LLTextBox>("outfit_worn_text");
    mTextBgPanel = getChild<LLPanel>("text_bg_panel");
    setOutfitWorn(false);
    mHidden = false;
    return true;
}

void LLOutfitGalleryItem::draw()
{
    LLPanel::draw();

    // Draw border
    LLUIColor border_color = LLUIColorTable::instance().getColor(mSelected ? "OutfitGalleryItemSelected" : "OutfitGalleryItemUnselected", LLColor4::white);
    LLRect border = getChildView("preview_outfit")->getRect();
    border.mRight = border.mRight + 1;
    gl_rect_2d(border, border_color.get(), false);

    // If the floater is focused, don't apply its alpha to the texture (STORM-677).
    const F32 alpha = getTransparencyType() == TT_ACTIVE ? 1.0f : getCurrentTransparency();
    if (mTexturep)
    {
        if (mImageUpdatePending && mTexturep->getDiscardLevel() >= 0)
        {
            mImageUpdatePending = false;
            if (mTexturep->getOriginalWidth() > MAX_OUTFIT_PHOTO_WIDTH || mTexturep->getOriginalHeight() > MAX_OUTFIT_PHOTO_HEIGHT)
            {
                setDefaultImage();
            }
        }
        else
        {
            LLRect interior = border;
            interior.stretch(-1);

            gl_draw_scaled_image(interior.mLeft - 1, interior.mBottom, interior.getWidth(), interior.getHeight(), mTexturep, UI_VERTEX_COLOR % alpha);

            // Pump the priority
            mTexturep->addTextureStats((F32)(interior.getWidth() * interior.getHeight()));
        }
    }

}

void LLOutfitGalleryItem::setOutfitName(std::string name)
{
    mOutfitNameText->setText(name);
    mOutfitNameText->setToolTip(name);
    mOutfitName = name;
}

void LLOutfitGalleryItem::setOutfitWorn(bool value)
{
    mWorn = value;
    LLStringUtil::format_map_t worn_string_args;
    std::string worn_string = getString("worn_string", worn_string_args);
    LLUIColor text_color = LLUIColorTable::instance().getColor("White", LLColor4::white);
    mOutfitWornText->setReadOnlyColor(text_color.get());
    mOutfitNameText->setReadOnlyColor(text_color.get());
    mOutfitWornText->setFont(value ? LLFontGL::getFontSansSerifBold() : LLFontGL::getFontSansSerifSmall());
    mOutfitNameText->setFont(value ? LLFontGL::getFontSansSerifBold() : LLFontGL::getFontSansSerifSmall());
    mOutfitWornText->setValue(value ? worn_string : "");
    mOutfitNameText->setText(mOutfitName); // refresh LLTextViewModel to pick up font changes
}

void LLOutfitGalleryItem::setSelected(bool value)
{
    mSelected = value;
    mTextBgPanel->setBackgroundVisible(value);
    setOutfitWorn(mWorn);
}

bool LLOutfitGalleryItem::handleMouseDown(S32 x, S32 y, MASK mask)
{
    setFocus(true);
    return LLUICtrl::handleMouseDown(x, y, mask);
}

bool LLOutfitGalleryItem::handleRightMouseDown(S32 x, S32 y, MASK mask)
{
    setFocus(true);
    return LLUICtrl::handleRightMouseDown(x, y, mask);
}

bool LLOutfitGalleryItem::handleDoubleClick(S32 x, S32 y, MASK mask)
{
    return openOutfitsContent() || LLPanel::handleDoubleClick(x, y, mask);
}

bool LLOutfitGalleryItem::handleKeyHere(KEY key, MASK mask)
{
    if (!mGallery)
    {
        return false;
    }

    bool handled = false;
    switch (key)
    {
        case KEY_LEFT:
            mGallery->moveLeft();
            handled = true;
            break;

        case KEY_RIGHT:
            mGallery->moveRight();
            handled = true;
            break;

        case KEY_UP:
            mGallery->moveUp();
            handled = true;
            break;

        case KEY_DOWN:
            mGallery->moveDown();
            handled = true;
            break;

        default:
            break;
    }
    return handled;
}

void LLOutfitGalleryItem::onFocusLost()
{
    setSelected(false);

    LLPanel::onFocusLost();
}

void LLOutfitGalleryItem::onFocusReceived()
{
    setSelected(true);

    LLPanel::onFocusReceived();
}

bool LLOutfitGalleryItem::openOutfitsContent()
{
    LLTabContainer* appearence_tabs = LLPanelOutfitsInventory::findInstance()->getChild<LLTabContainer>("appearance_tabs");
    if (appearence_tabs && mUUID.notNull())
    {
        appearence_tabs->selectTabByName("outfitslist_tab");
        LLPanel* panel = appearence_tabs->getCurrentPanel();
        if (panel)
        {
            LLAccordionCtrl* accordion = panel->getChild<LLAccordionCtrl>("outfits_accordion");
            LLOutfitsList* outfit_list = dynamic_cast<LLOutfitsList*>(panel);
            if (accordion != NULL && outfit_list != NULL)
            {
                outfit_list->setSelectedOutfitByUUID(mUUID);
                LLAccordionCtrlTab* tab = accordion->getSelectedTab();
                if (tab)
                {
                    tab->showAndFocusHeader();
                    return true;
                }
            }
        }
    }
    return false;
}

bool LLOutfitGalleryItem::setImageAssetId(LLUUID image_asset_id)
{
    LLPointer<LLViewerFetchedTexture> texture = LLViewerTextureManager::getFetchedTexture(image_asset_id, FTT_DEFAULT, MIPMAP_YES, LLGLTexture::BOOST_NONE, LLViewerTexture::LOD_TEXTURE);
    if (texture && texture->getOriginalWidth() <= MAX_OUTFIT_PHOTO_WIDTH && texture->getOriginalHeight() <= MAX_OUTFIT_PHOTO_HEIGHT)
    {
        mImageAssetId = image_asset_id;
        mTexturep = texture;
        getChildView("preview_outfit")->setVisible(false);
        mDefaultImage = false;
        mImageUpdatePending = (texture->getDiscardLevel() == -1);
        return true;
    }
    return false;
}

LLUUID LLOutfitGalleryItem::getImageAssetId()
{
    return mImageAssetId;
}

void LLOutfitGalleryItem::setDefaultImage()
{
    mTexturep = NULL;
    mImageAssetId.setNull();
    getChildView("preview_outfit")->setVisible(true);
    mDefaultImage = true;
    mImageUpdatePending = false;
}

LLContextMenu* LLOutfitGalleryContextMenu::createMenu()
{
    LLUICtrl::CommitCallbackRegistry::ScopedRegistrar registrar;
    LLUICtrl::EnableCallbackRegistry::ScopedRegistrar enable_registrar;
    LLUUID selected_id = mUUIDs.front();

    registrar.add("Outfit.WearReplace",
                  boost::bind(&LLAppearanceMgr::replaceCurrentOutfit, &LLAppearanceMgr::instance(), selected_id));
    registrar.add("Outfit.WearAdd",
                  boost::bind(&LLAppearanceMgr::addCategoryToCurrentOutfit, &LLAppearanceMgr::instance(), selected_id));
    registrar.add("Outfit.TakeOff",
                  boost::bind(&LLAppearanceMgr::takeOffOutfit, &LLAppearanceMgr::instance(), selected_id));
    registrar.add("Outfit.Edit", boost::bind(editOutfit));
    registrar.add("Outfit.Rename", boost::bind(renameOutfit, selected_id));
    registrar.add("Outfit.Delete", boost::bind(LLOutfitGallery::onRemoveOutfit, selected_id));
    registrar.add("Outfit.Create", boost::bind(&LLOutfitGalleryContextMenu::onCreate, this, _2));
    registrar.add("Outfit.Thumbnail", boost::bind(&LLOutfitGalleryContextMenu::onThumbnail, this, selected_id));
    registrar.add("Outfit.Save", boost::bind(&LLOutfitGalleryContextMenu::onSave, this, selected_id));
    enable_registrar.add("Outfit.OnEnable", boost::bind(&LLOutfitGalleryContextMenu::onEnable, this, _2));
    enable_registrar.add("Outfit.OnVisible", boost::bind(&LLOutfitGalleryContextMenu::onVisible, this, _2));

    return createFromFile("menu_gallery_outfit_tab.xml");
}

void LLOutfitGalleryContextMenu::onCreate(const LLSD& data)
{
    LLWearableType::EType type = LLWearableType::getInstance()->typeNameToType(data.asString());
    if (type == LLWearableType::WT_NONE)
    {
        LL_WARNS() << "Invalid wearable type" << LL_ENDL;
        return;
    }

    LLAgentWearables::createWearable(type, true);
}

bool LLOutfitGalleryContextMenu::onEnable(LLSD::String param)
{
    return LLOutfitContextMenu::onEnable(param);
}

bool LLOutfitGalleryContextMenu::onVisible(LLSD::String param)
{
    return LLOutfitContextMenu::onVisible(param);
}

LLOutfitGalleryGearMenu::LLOutfitGalleryGearMenu(LLOutfitListBase* olist)
    : LLOutfitListGearMenuBase(olist)
{
}

void LLOutfitGalleryGearMenu::onUpdateItemsVisibility()
{
    if (!mMenu) return;
    bool have_selection = getSelectedOutfitID().notNull();
    mMenu->setItemVisible("expand", false);
    mMenu->setItemVisible("collapse", false);
    mMenu->setItemVisible("thumbnail", have_selection);
<<<<<<< HEAD
=======
    mMenu->setItemVisible("sepatator3", true);
>>>>>>> ac330f63
    mMenu->setItemVisible("sort_folders_by_name", true);
    LLOutfitListGearMenuBase::onUpdateItemsVisibility();
}

void LLOutfitGalleryGearMenu::onChangeSortOrder()
{
    bool sort_by_name = !gSavedSettings.getBOOL("OutfitGallerySortByName");
    gSavedSettings.setBOOL("OutfitGallerySortByName", sort_by_name);
    LLOutfitGallery* gallery = dynamic_cast<LLOutfitGallery*>(mOutfitList);
    if (gallery)
    {
        gallery->reArrangeRows();
    }
}

bool LLOutfitGalleryGearMenu::hasDefaultImage()
{
    LLOutfitGallery* gallery = dynamic_cast<LLOutfitGallery*>(mOutfitList);
    LLUUID selected_outfit_id = getSelectedOutfitID();
    if (gallery && selected_outfit_id.notNull())
    {
        return gallery->hasDefaultImage(selected_outfit_id);
    }
    return true;
}

void LLOutfitGallery::onTextureSelectionChanged(LLInventoryItem* itemp)
{
}

void LLOutfitGallery::refreshOutfit(const LLUUID& category_id)
{
    LLViewerInventoryCategory* category = gInventory.getCategory(category_id);
    if (category)
    {
        bool photo_loaded = false;
        LLUUID asset_id = category->getThumbnailUUID();
        if (asset_id.isNull())
        {
            LLInventoryModel::cat_array_t sub_cat_array;
            LLInventoryModel::item_array_t outfit_item_array;
            // Collect all sub-categories of a given category.
            gInventory.collectDescendents(
                category->getUUID(),
                sub_cat_array,
                outfit_item_array,
                LLInventoryModel::EXCLUDE_TRASH);
            for (LLViewerInventoryItem* outfit_item : outfit_item_array)
            {
                LLViewerInventoryItem* linked_item = outfit_item->getLinkedItem();
                LLUUID asset_id, inv_id;
                std::string item_name;
                if (linked_item != NULL)
                {
                    if (linked_item->getActualType() == LLAssetType::AT_TEXTURE)
                    {
                        asset_id = linked_item->getAssetUUID();
                        inv_id = linked_item->getUUID();
                        item_name = linked_item->getName();
                    }
                }
                else if (outfit_item->getActualType() == LLAssetType::AT_TEXTURE)
                {
                    asset_id = outfit_item->getAssetUUID();
                    inv_id = outfit_item->getUUID();
                    item_name = outfit_item->getName();
                }
                if (category->getThumbnailUUID().notNull())
                {
                    asset_id = category->getThumbnailUUID();
                }
                if (asset_id.notNull())
                {
                    LLOutfitGalleryItem* item = getItem(category_id);
                    if (item)
                    {
                        photo_loaded |= item->setImageAssetId(asset_id);
                    }
                    else
                    {
                        photo_loaded = true;
                    }
                    // Rename links
                    if (!mOutfitRenamePending.isNull() && mOutfitRenamePending.asString() == item_name)
                    {
                        LLViewerInventoryCategory *outfit_cat = gInventory.getCategory(mOutfitRenamePending);
                        LLStringUtil::format_map_t photo_string_args;
                        photo_string_args["OUTFIT_NAME"] = outfit_cat->getName();
                        std::string new_name = getString("outfit_photo_string", photo_string_args);
                        LLSD updates;
                        updates["name"] = new_name;
                        update_inventory_item(inv_id, updates, NULL);
                        mOutfitRenamePending.setNull();
                        LLFloater* appearance_floater = LLFloaterReg::getInstance("appearance");
                        if (appearance_floater)
                        {
                            appearance_floater->setFocus(true);
                        }
                    }
                    if (item_name == LLAppearanceMgr::sExpectedTextureName)
                    {
                        // Images with "appropriate" name take priority
                        break;
                    }
                }
                if (!photo_loaded)
                {
                    LLOutfitGalleryItem* item = getItem(category_id);
                    if (item)
                    {
                        item->setDefaultImage();
                    }
                }
            }
        }
        else
        {
            LLOutfitGalleryItem* item = getItem(category_id);
            if (item)
            {
                item->setImageAssetId(asset_id);
            }
        }
    }

    if (mGalleryCreated && !LLApp::isExiting())
    {
        reArrangeRows();
    }
}

LLUUID LLOutfitGallery::getPhotoAssetId(const LLUUID& outfit_id)
{
    outfit_map_t::iterator outfit_it = mOutfitMap.find(outfit_id);
    if (outfit_it != mOutfitMap.end())
    {
        return outfit_it->second->getImageAssetId();
    }
    return LLUUID();
}

LLUUID LLOutfitGallery::getDefaultPhoto()
{
    return LLUUID();
}
<|MERGE_RESOLUTION|>--- conflicted
+++ resolved
@@ -1204,10 +1204,6 @@
     mMenu->setItemVisible("expand", false);
     mMenu->setItemVisible("collapse", false);
     mMenu->setItemVisible("thumbnail", have_selection);
-<<<<<<< HEAD
-=======
-    mMenu->setItemVisible("sepatator3", true);
->>>>>>> ac330f63
     mMenu->setItemVisible("sort_folders_by_name", true);
     LLOutfitListGearMenuBase::onUpdateItemsVisibility();
 }
