--- conflicted
+++ resolved
@@ -238,18 +238,21 @@
 		}
 
 		const std::string floater_name = LLURI::unescape(params[0].asString());
-<<<<<<< HEAD
 		// <FS:Zi> Support passing arguments to opened floater like secondlife:///app/openfloater/{NAME}?tab=msg&subtab=xyz
-		// LLFloaterReg::showInstance(floater_name);
-		LLFloaterReg::showInstance(floater_name, query_map);
-=======
-        LLSD key;
+        //LLSD key;
+        //if (floater_name == FLOATER_PROFILE)
+        //{
+        //    key["id"] = gAgentID;
+        //}
+		//LLFloaterReg::showInstance(floater_name, key);
         if (floater_name == FLOATER_PROFILE)
         {
+            LLSD key;
             key["id"] = gAgentID;
+            LLFloaterReg::showInstance(floater_name, key);
+            return true;
         }
-		LLFloaterReg::showInstance(floater_name, key);
->>>>>>> eaf86980
+        LLFloaterReg::showInstance(floater_name, query_map);
 
 		return true;
 	}
