/**
 * @file LLFloaterIMNearbyChatHandler.cpp
 * @brief Nearby chat chat managment
 *
 * $LicenseInfo:firstyear=2009&license=viewerlgpl$
 * Second Life Viewer Source Code
 * Copyright (C) 2010, Linden Research, Inc.
 *
 * This library is free software; you can redistribute it and/or
 * modify it under the terms of the GNU Lesser General Public
 * License as published by the Free Software Foundation;
 * version 2.1 of the License only.
 *
 * This library is distributed in the hope that it will be useful,
 * but WITHOUT ANY WARRANTY; without even the implied warranty of
 * MERCHANTABILITY or FITNESS FOR A PARTICULAR PURPOSE.  See the GNU
 * Lesser General Public License for more details.
 *
 * You should have received a copy of the GNU Lesser General Public
 * License along with this library; if not, write to the Free Software
 * Foundation, Inc., 51 Franklin Street, Fifth Floor, Boston, MA  02110-1301  USA
 *
 * Linden Research, Inc., 945 Battery Street, San Francisco, CA  94111  USA
 * $/LicenseInfo$
 */

#include "llviewerprecompiledheaders.h"

#include "llagent.h"
#include "llagentdata.h" // for gAgentID
#include "llfloaterimnearbychathandler.h"

#include "llchatitemscontainerctrl.h"
#include "llfirstuse.h"
#include "llfloaterscriptdebug.h"
#include "llhints.h"
#include "llfloaterimnearbychat.h"
#include "llrecentpeople.h"

#include "llviewercontrol.h"

#include "llfloaterreg.h"//for LLFloaterReg::getTypedInstance
#include "llviewerwindow.h"//for screen channel position
#include "llfloaterimnearbychat.h"
#include "llfloaterimcontainer.h"
#include "llrootview.h"
#include "lllayoutstack.h"

// [RLVa:KB] - Checked: RLVa-2.0.0
#include "rlvactions.h"
#include "rlvcommon.h"
// [/RLVa:KB]

#include "fsconsoleutils.h"
#include "fsfloaternearbychat.h"
#include "llviewernetwork.h"

//add LLFloaterIMNearbyChatHandler to LLNotificationsUI namespace

using namespace LLNotificationsUI;

static LLFloaterIMNearbyChatToastPanel* createToastPanel()
{
    LLFloaterIMNearbyChatToastPanel* item = LLFloaterIMNearbyChatToastPanel::createInstance();
    return item;
}


//-----------------------------------------------------------------------------------------------
//LLFloaterIMNearbyChatScreenChannel
//-----------------------------------------------------------------------------------------------

class LLFloaterIMNearbyChatScreenChannel: public LLScreenChannelBase
{
    LOG_CLASS(LLFloaterIMNearbyChatScreenChannel);
public:
    typedef std::vector<LLHandle<LLToast> > toast_vec_t;
    typedef std::list<LLHandle<LLToast> > toast_list_t;

    LLFloaterIMNearbyChatScreenChannel(const Params& p)
        : LLScreenChannelBase(p)
    {
        // <FS:Ansariel> Zi Ree's customizable nearby chat toast width
        mWorldViewRectConnection = gViewerWindow->setOnWorldViewRectUpdated(boost::bind(&LLFloaterIMNearbyChatScreenChannel::updateSize, this, _1, _2));

        mStopProcessing = false;

        LLControlVariable* ctrl = gSavedSettings.getControl("NearbyToastLifeTime").get();
        if (ctrl)
        {
            ctrl->getSignal()->connect(boost::bind(&LLFloaterIMNearbyChatScreenChannel::updateToastsLifetime, this));
        }

        ctrl = gSavedSettings.getControl("NearbyToastFadingTime").get();
        if (ctrl)
        {
            ctrl->getSignal()->connect(boost::bind(&LLFloaterIMNearbyChatScreenChannel::updateToastFadingTime, this));
        }
    }

    void addChat    (LLSD& chat);
    void arrangeToasts      ();

    typedef boost::function<LLFloaterIMNearbyChatToastPanel* (void )> create_toast_panel_callback_t;
    void setCreatePanelCallback(create_toast_panel_callback_t value) { m_create_toast_panel_callback_t = value;}

    void onToastDestroyed   (LLToast* toast, bool app_quitting);
    void onToastFade        (LLToast* toast);

    void redrawToasts()
    {
        arrangeToasts();
    }

    // hide all toasts from screen, but not remove them from a channel
    // removes all toasts from a channel
    virtual void        removeToastsFromChannel()
    {
        for(toast_vec_t::iterator it = m_active_toasts.begin(); it != m_active_toasts.end(); ++it)
        {
            addToToastPool(it->get());
        }
        m_active_toasts.clear();
    };

    virtual void deleteAllChildren()
    {
        LL_DEBUGS("NearbyChat") << "Clearing toast pool" << LL_ENDL;
        m_toast_pool.clear();
        m_active_toasts.clear();
        LLScreenChannelBase::deleteAllChildren();
    }

protected:
    void    deactivateToast(LLToast* toast);
    void    addToToastPool(LLToast* toast)
    {
        if (!toast) return;
        LL_DEBUGS("NearbyChat") << "Pooling toast" << LL_ENDL;
        toast->setVisible(false);
        toast->stopTimer();
        toast->setIsHidden(true);

        // Nearby chat toasts that are hidden, not destroyed. They are collected to the toast pool, so that
        // they can be used next time, this is done for performance. But if the toast lifetime was changed
        // (from preferences floater (STORY-36)) while it was shown (at this moment toast isn't in the pool yet)
        // changes don't take affect.
        // So toast's lifetime should be updated each time it's added to the pool. Otherwise viewer would have
        // to be restarted so that changes take effect.
        toast->setLifetime(gSavedSettings.getS32("NearbyToastLifeTime"));
        toast->setFadingTime(gSavedSettings.getS32("NearbyToastFadingTime"));
        m_toast_pool.push_back(toast->getHandle());
    }

    void    createOverflowToast(S32 bottom, F32 timer);

    void    updateToastsLifetime();

    void    updateToastFadingTime();

    create_toast_panel_callback_t m_create_toast_panel_callback_t;

    bool    createPoolToast();

    toast_vec_t m_active_toasts;
    toast_list_t m_toast_pool;

    bool    mStopProcessing;
<<<<<<< HEAD
    bool    mChannelRect;

    // <FS:Ansariel> Zi Ree's customizable nearby chat toast width
    void            reshapePanel(LLFloaterIMNearbyChatToastPanel* panel);
    virtual void    updateSize(LLRect old_world_rect, LLRect new_world_rect);
    boost::signals2::connection mWorldViewRectConnection;
    // </FS:Ansariel> Zi Ree's customizable nearby chat toast width
=======
>>>>>>> 8f658804
};



//-----------------------------------------------------------------------------------------------
// LLFloaterIMNearbyChatToast
//-----------------------------------------------------------------------------------------------

// We're deriving from LLToast to be able to override onClose()
// in order to handle closing nearby chat toasts properly.
class LLFloaterIMNearbyChatToast : public LLToast
{
    LOG_CLASS(LLFloaterIMNearbyChatToast);
public:
    LLFloaterIMNearbyChatToast(const LLToast::Params& p, LLFloaterIMNearbyChatScreenChannel* nc_channelp)
    :   LLToast(p),
        mNearbyChatScreenChannelp(nc_channelp)
    {
    }

    /*virtual*/ void onClose(bool app_quitting);

private:
    LLFloaterIMNearbyChatScreenChannel* mNearbyChatScreenChannelp;
};

//-----------------------------------------------------------------------------------------------
// LLFloaterIMNearbyChatScreenChannel
//-----------------------------------------------------------------------------------------------

// <FS:Ansariel> Zi Ree's customizable nearby chat toast width
void LLFloaterIMNearbyChatScreenChannel::reshapePanel(LLFloaterIMNearbyChatToastPanel* panel)
{
    S32 percentage = gSavedSettings.getS32("NearbyToastWidth");
    panel->reshape(gViewerWindow->getWindowWidthScaled() * percentage / 100, panel->getRect().getHeight(), true);
}

void LLFloaterIMNearbyChatScreenChannel::updateSize(LLRect old_world_rect, LLRect new_world_rect)
{
    for(toast_vec_t::iterator it = m_active_toasts.begin(); it != m_active_toasts.end(); ++it)
    {
        LLToast* toast = it->get();

        if (toast)
        {
            LLFloaterIMNearbyChatToastPanel* panel = dynamic_cast<LLFloaterIMNearbyChatToastPanel*>(toast->getPanel());

            if(panel)
            {
                reshapePanel(panel);
                toast->reshapeToPanel();
            }
        }
    }
    arrangeToasts();
}
// </FS:Ansariel> Zi Ree's customizable nearby chat toast width

void LLFloaterIMNearbyChatScreenChannel::deactivateToast(LLToast* toast)
{
    toast_vec_t::iterator pos = std::find(m_active_toasts.begin(), m_active_toasts.end(), toast->getHandle());

    if (pos != m_active_toasts.end())
    {
        LL_DEBUGS("NearbyChat") << "Deactivating toast" << LL_ENDL;
        m_active_toasts.erase(pos);
    }
}

void    LLFloaterIMNearbyChatScreenChannel::createOverflowToast(S32 bottom, F32 timer)
{
    //we don't need overflow toast in nearby chat
}

void LLFloaterIMNearbyChatScreenChannel::onToastDestroyed(LLToast* toast, bool app_quitting)
{
    LL_DEBUGS("NearbyChat") << "Toast destroyed (app_quitting=" << app_quitting << ")" << LL_ENDL;

    if (app_quitting)
    {
        // Viewer is quitting.
        // Immediately stop processing chat messages (EXT-1419).
        mStopProcessing = true;
    }
    else
    {
        // The toast is being closed by user (STORM-192).
        // Remove it from the list of active toasts to prevent
        // further references to the invalid pointer.
        deactivateToast(toast);
    }
}

void LLFloaterIMNearbyChatScreenChannel::onToastFade(LLToast* toast)
{
    LL_DEBUGS("NearbyChat") << "Toast fading" << LL_ENDL;

    //fade mean we put toast to toast pool
    if(!toast)
        return;

    deactivateToast(toast);

    addToToastPool(toast);

    arrangeToasts();
}

void LLFloaterIMNearbyChatScreenChannel::updateToastsLifetime()
{
    S32 seconds = gSavedSettings.getS32("NearbyToastLifeTime");
    toast_list_t::iterator it;

    for(it = m_toast_pool.begin(); it != m_toast_pool.end(); ++it)
    {
        (*it).get()->setLifetime(seconds);
    }
}

void LLFloaterIMNearbyChatScreenChannel::updateToastFadingTime()
{
    S32 seconds = gSavedSettings.getS32("NearbyToastFadingTime");
    toast_list_t::iterator it;

    for(it = m_toast_pool.begin(); it != m_toast_pool.end(); ++it)
    {
        (*it).get()->setFadingTime(seconds);
    }
}

bool    LLFloaterIMNearbyChatScreenChannel::createPoolToast()
{
    LLFloaterIMNearbyChatToastPanel* panel= m_create_toast_panel_callback_t();
    if(!panel)
        return false;

    LLToast::Params p;
    p.panel = panel;
    p.lifetime_secs = (F32)gSavedSettings.getS32("NearbyToastLifeTime");
    p.fading_time_secs = (F32)gSavedSettings.getS32("NearbyToastFadingTime");

    LLToast* toast = new LLFloaterIMNearbyChatToast(p, this);

    // <FS:Ansariel> Zi Ree's customizable nearby chat toast width
    reshapePanel(panel);

    toast->setOnFadeCallback(boost::bind(&LLFloaterIMNearbyChatScreenChannel::onToastFade, this, _1));

    // If the toast gets somehow prematurely destroyed, deactivate it to prevent crash (STORM-1352).
    toast->setOnToastDestroyedCallback(boost::bind(&LLFloaterIMNearbyChatScreenChannel::onToastDestroyed, this, _1, false));

    LL_DEBUGS("NearbyChat") << "Creating and pooling toast" << LL_ENDL;
    m_toast_pool.push_back(toast->getHandle());
    return true;
}

void LLFloaterIMNearbyChatScreenChannel::addChat(LLSD& chat)
{
    //look in pool. if there is any message
    if (mStopProcessing)
        return;

    if (mFloaterSnapRegion == NULL)
    {
        mFloaterSnapRegion = gViewerWindow->getFloaterSnapRegion();
    }
    LLRect channel_rect;
    mFloaterSnapRegion->localRectToOtherView(mFloaterSnapRegion->getLocalRect(), &channel_rect, gFloaterView);
    chat["available_height"] = channel_rect.getHeight() - channel_rect.mBottom - gSavedSettings.getS32("ToastGap") - 110;;

    /*
    find last toast and check ID
    */

    if (m_active_toasts.size())
    {
        LLUUID fromID = chat["from_id"].asUUID();       // agent id or object id
        std::string from = chat["from"].asString();
        LLToast* toast = m_active_toasts[0].get();
        if (toast)
        {
            LLFloaterIMNearbyChatToastPanel* panel = dynamic_cast<LLFloaterIMNearbyChatToastPanel*>(toast->getPanel());

            if (panel && panel->messageID() == fromID && panel->getFromName() == from && panel->canAddText())
            {
                panel->addMessage(chat);
                // <FS:Ansariel> Zi Ree's customizable nearby chat toast width
                reshapePanel(panel);
                // </FS:Ansariel> Zi Ree's customizable nearby chat toast width
                toast->reshapeToPanel();
                toast->startTimer();

                arrangeToasts();
                return;
            }
        }
    }



    if (m_toast_pool.empty())
    {
        //"pool" is empty - create one more panel
        LL_DEBUGS("NearbyChat") << "Empty pool" << LL_ENDL;
        if(!createPoolToast())//created toast will go to pool. so next call will find it
            return;
        addChat(chat);
        return;
    }

    int chat_type = chat["chat_type"].asInteger();

    if (chat_type == CHAT_TYPE_DEBUG_MSG)
    {
        if (!gSavedSettings.getBOOL("ShowScriptErrors"))
            return;
        if (gSavedSettings.getS32("ShowScriptErrorsLocation") == 1)
            return;
    }

    //take 1st element from pool, (re)initialize it, put it in active toasts

    LL_DEBUGS("NearbyChat") << "Getting toast from pool" << LL_ENDL;
    LLToast* toast = m_toast_pool.back().get();

    m_toast_pool.pop_back();


    LLFloaterIMNearbyChatToastPanel* panel = dynamic_cast<LLFloaterIMNearbyChatToastPanel*>(toast->getPanel());
    if (!panel)
        return;
    panel->init(chat);

    // <FS:Ansariel> Zi Ree's customizable nearby chat toast width
    reshapePanel(panel);

    toast->reshapeToPanel();
    toast->startTimer();

    m_active_toasts.push_back(toast->getHandle());

    arrangeToasts();
}

static bool sort_toasts_predicate(LLHandle<LLToast> first, LLHandle<LLToast> second)
{
    if (!first.get() || !second.get()) return false; // STORM-1352

    F32 v1 = first.get()->getTimeLeftToLive();
    F32 v2 = second.get()->getTimeLeftToLive();
    return v1 > v2;
}

void LLFloaterIMNearbyChatScreenChannel::arrangeToasts()
{
    if(mStopProcessing || isHovering())
        return;

    if (mFloaterSnapRegion == NULL)
    {
        mFloaterSnapRegion = gViewerWindow->getFloaterSnapRegion();
    }

    if (!getParent())
    {
        // connect to floater snap region just to get resize events, we don't care about being a proper widget
        mFloaterSnapRegion->addChild(this);
        setFollows(FOLLOWS_ALL);
    }

    LLRect  toast_rect;
    updateRect();

    LLRect channel_rect;
    mFloaterSnapRegion->localRectToOtherView(mFloaterSnapRegion->getLocalRect(), &channel_rect, gFloaterView);
    channel_rect.mLeft += 10;
    channel_rect.mRight = channel_rect.mLeft + 300;

    S32 channel_bottom = channel_rect.mBottom;

    // <FS:Ansariel> Configurable nearby chat toasts offset
    //S32       bottom = channel_bottom + 80;
    S32     bottom = channel_bottom + gSavedSettings.getS32("FSNearbyChatToastsOffset");
    S32     margin = gSavedSettings.getS32("ToastGap");

    //sort active toasts
    std::sort(m_active_toasts.begin(),m_active_toasts.end(),sort_toasts_predicate);

    //calc max visible item and hide other toasts.

    for(toast_vec_t::iterator it = m_active_toasts.begin(); it != m_active_toasts.end(); ++it)
    {
        LLToast* toast = it->get();
        if (!toast)
        {
            LL_WARNS() << "NULL found in the active chat toasts list!" << LL_ENDL;
            continue;
        }

        S32 toast_top = bottom + toast->getRect().getHeight() + margin;

        if(toast_top > channel_rect.getHeight())
        {
            while(it!=m_active_toasts.end())
            {
                addToToastPool(it->get());
                it=m_active_toasts.erase(it);
            }
            break;
        }

        toast_rect = toast->getRect();
        toast_rect.setLeftTopAndSize(channel_rect.mLeft , bottom + toast_rect.getHeight(), toast_rect.getWidth() ,toast_rect.getHeight());

        toast->setRect(toast_rect);
        bottom += toast_rect.getHeight() - toast->getTopPad() + margin;
    }

    // use reverse order to provide correct z-order and avoid toast blinking

    for(toast_vec_t::reverse_iterator it = m_active_toasts.rbegin(); it != m_active_toasts.rend(); ++it)
    {
        LLToast* toast = it->get();
        if (toast)
        {
        toast->setIsHidden(false);
        toast->setVisible(true);
        }
    }

}



//-----------------------------------------------------------------------------------------------
//LLFloaterIMNearbyChatHandler
//-----------------------------------------------------------------------------------------------
std::unique_ptr<LLEventPump> LLFloaterIMNearbyChatHandler::sChatWatcher(new LLEventStream("LLChat"));

LLFloaterIMNearbyChatHandler::LLFloaterIMNearbyChatHandler()
{
    // Getting a Channel for our notifications
    LLFloaterIMNearbyChatScreenChannel::Params p;
    p.id = NEARBY_CHAT_CHANNEL_UUID;
    LLFloaterIMNearbyChatScreenChannel* channel = new LLFloaterIMNearbyChatScreenChannel(p);

    LLFloaterIMNearbyChatScreenChannel::create_toast_panel_callback_t callback = createToastPanel;

    channel->setCreatePanelCallback(callback);

    LLChannelManager::getInstance()->addChannel(channel);

    mChannel = channel->getHandle();
}

LLFloaterIMNearbyChatHandler::~LLFloaterIMNearbyChatHandler()
{
}


void LLFloaterIMNearbyChatHandler::initChannel()
{
    //LLRect snap_rect = gFloaterView->getSnapRect();
    //mChannel->init(snap_rect.mLeft, snap_rect.mLeft + 200);
}



void LLFloaterIMNearbyChatHandler::processChat(const LLChat& chat_msg,
                                      const LLSD &args)
{
    if (chat_msg.mMuted)
    // <FS:Ansariel> Optional muted chat history
        //return;
    {
        FSFloaterNearbyChat* nearby_chat = LLFloaterReg::getTypedInstance<FSFloaterNearbyChat>("fs_nearby_chat", LLSD());
        nearby_chat->addMessage(chat_msg, true, args);
        return;
    }
    // </FS:Ansariel> Optional muted chat history

    if (chat_msg.mText.empty())
        return; // don't process empty messages

    LLChat& tmp_chat = const_cast<LLChat&>(chat_msg);
// [RLVa:KB] - Checked: 2010-04-20 (RLVa-1.2.0f) | Modified: RLVa-1.2.0f
    if (RlvActions::isRlvEnabled())
    {
        // NOTE-RLVa: we can only filter the *message* here since most everything else will already be part of "args" as well
        LLChat& tmp_chat = const_cast<LLChat&>(chat_msg);
        if ( (!RlvActions::canShowLocation()) && (!tmp_chat.mRlvLocFiltered) && (CHAT_SOURCE_AGENT != tmp_chat.mSourceType) )
        {
            RlvUtil::filterLocation(tmp_chat.mText);
            tmp_chat.mRlvLocFiltered = true;
        }
        if ( (!RlvActions::canShowName(RlvActions::SNC_DEFAULT)) && (!tmp_chat.mRlvNamesFiltered) && (CHAT_SOURCE_AGENT != tmp_chat.mSourceType) && (!args.has("ONLINE_STATUS") || !args["ONLINE_STATUS"].asBoolean()) )
        {
            RlvUtil::filterNames(tmp_chat.mText);
            tmp_chat.mRlvNamesFiltered = true;
        }
    }
// [/RLVa:KB]

    // <FS:Ansariel> [FS communication UI]
    //LLFloaterReg::getInstance("im_container");
    //LLFloaterIMNearbyChat* nearby_chat = LLFloaterReg::getTypedInstance<LLFloaterIMNearbyChat>("nearby_chat");
    FSFloaterNearbyChat* nearby_chat = LLFloaterReg::getTypedInstance<FSFloaterNearbyChat>("fs_nearby_chat", LLSD());
    // </FS:Ansariel> [FS communication UI]

    // Build notification data
    LLSD chat;
    chat["message"] = chat_msg.mText;
    chat["from"] = chat_msg.mFromName;
    chat["from_id"] = chat_msg.mFromID;
    chat["time"] = chat_msg.mTime;
    chat["source"] = (S32)chat_msg.mSourceType;
    chat["chat_type"] = (S32)chat_msg.mChatType;
    chat["chat_style"] = (S32)chat_msg.mChatStyle;
    // Pass sender info so that it can be rendered properly (STORM-1021).
//  chat["sender_slurl"] = LLViewerChat::getSenderSLURL(chat_msg, args);
// [RLVa:KB] - Checked: 2011-12-13 (RLVa-1.4.6) | Added: RLVa-1.4.6
    if ((CHAT_SOURCE_AGENT != chat_msg.mSourceType) || (!chat_msg.mRlvNamesFiltered))
        chat["sender_slurl"] = LLViewerChat::getSenderSLURL(chat_msg, args);
// [/RLVa:KB]

    if (chat_msg.mChatType == CHAT_TYPE_DIRECT &&
        chat_msg.mText.length() > 0 &&
        chat_msg.mText[0] == '@')
    {
        // Send event on to LLEventStream and exit
        sChatWatcher->post(chat);
        return;
    }

    // <FS:Ansariel> Add notification callback for new chat
    mNewChatSignal(chat);

    // don't show toast and add message to chat history on receive debug message
    // with disabled setting showing script errors or enabled setting to show script
    // errors in separate window.
    // <FS:Kadah> [FSllOwnerSayToScriptDebugWindow]
    // if (chat_msg.mChatType == CHAT_TYPE_DEBUG_MSG)
    static LLCachedControl<bool> FSllOwnerSayToScriptDebugWindow(gSavedPerAccountSettings, "FSllOwnerSayToScriptDebugWindow");
    if (chat_msg.mChatType == CHAT_TYPE_DEBUG_MSG || (chat_msg.mChatType == CHAT_TYPE_OWNER && FSllOwnerSayToScriptDebugWindow))
    {
        if (LLFloater::isQuitRequested())
            return;

        // <FS:Kadah> [FSllOwnerSayToScriptDebugWindow] Show llOwnerSays in the script debug window instead of local chat
        // if (!gSavedSettings.getBOOL("ShowScriptErrors"))
        if (!gSavedSettings.getBOOL("ShowScriptErrors") && chat_msg.mChatType == CHAT_TYPE_DEBUG_MSG)
            return;

        // don't process debug messages from not owned objects, see EXT-7762
        // <FS:Ansariel> FIRE-15014: [OpenSim] osMessageObject(target, message) fails silently
        //if (gAgentID != chat_msg.mOwnerID)
#ifdef OPENSIM
        if (LLGridManager::getInstance()->isInSecondLife() && gAgentID != chat_msg.mOwnerID)
#else
        if (gAgentID != chat_msg.mOwnerID)
#endif
        // </FS:Ansariel>
        {
            return;
        }

        // <FS:Ansariel> Script debug icon
        //if (gSavedSettings.getS32("ShowScriptErrorsLocation") == 1)// show error in window //("ScriptErrorsAsChat"))
        {
            // <FS:Kadah> [FSllOwnerSayToScriptDebugWindow]
            //LLUIColor txt_color;
            //F32 alpha = 1.f;
            //LLViewerChat::getChatColor(chat_msg, txt_color, alpha);

            // LLFloaterScriptDebug::addScriptLine(chat_msg.mText,
                                                // chat_msg.mFromName,
                                                // txt_color % alpha,
                                                // chat_msg.mFromID);
            LLFloaterScriptDebug::addScriptLine(chat_msg);
            // <FS:Ansariel> Script debug icon
            //return;
            // <FS:Kadah> [FSllOwnerSayToScriptDebugWindow]
            // if (gSavedSettings.getS32("ShowScriptErrorsLocation") == 1)
            if (gSavedSettings.getS32("ShowScriptErrorsLocation") == 1 || chat_msg.mChatType == CHAT_TYPE_OWNER)
            {
                return;
            }
            // </FS:Ansariel> Script debug icon

        }
    }

    nearby_chat->addMessage(chat_msg, true, args);

    if (chat_msg.mSourceType == CHAT_SOURCE_AGENT
        && chat_msg.mFromID.notNull()
        && chat_msg.mFromID != gAgentID)
    {
        LLFirstUse::otherAvatarChatFirst();

        // Add sender to the recent people list.
// [RLVa:KB] - Checked: RLVa-2.0.0
        if ( (!RlvActions::isRlvEnabled()) || (RlvActions::canShowName(RlvActions::SNC_DEFAULT, chat_msg.mFromID)) )
            LLRecentPeople::instance().add(chat_msg.mFromID);
// [/RLVa:KB]
//      LLRecentPeople::instance().add(chat_msg.mFromID);
    }

    // Send event on to LLEventStream
    sChatWatcher->post(chat);

    // <FS:Ansariel> [FS communication UI]
    //LLFloaterIMContainer* im_box = LLFloaterReg::getTypedInstance<LLFloaterIMContainer>("im_container");
    // </FS:Ansariel> [FS communication UI]

    // <FS:Ansariel> Nearby chat in console
    if (FSConsoleUtils::ProcessChatMessage(chat_msg, args))
    {
        return;
    }
    // </FS:Ansariel>

    static LLCachedControl<bool> useChatBubbles(gSavedSettings, "UseChatBubbles");
    static LLCachedControl<bool> fsBubblesHideConsoleAndToasts(gSavedSettings, "FSBubblesHideConsoleAndToasts");
    // <FS:Ansariel> [FS communication UI]
    //if((  ( chat_msg.mSourceType == CHAT_SOURCE_AGENT
    //      && useChatBubbles )
    if(  ( chat_msg.mSourceType == CHAT_SOURCE_AGENT
            && useChatBubbles && fsBubblesHideConsoleAndToasts )
    // </FS:Ansariel> [FS communication UI]
        || mChannel.isDead()
        || !mChannel.get()->getShowToasts() )
    // <FS:Ansariel> [FS communication UI]
    //  && nearby_chat->isMessagePaneExpanded())
    // </FS:Ansariel> [FS communication UI]
        // to prevent toasts in Do Not Disturb mode
        return;//no need in toast if chat is visible or if bubble chat is enabled

    // arrange a channel on a screen
    if(!mChannel.get()->getVisible())
    {
        initChannel();
    }

    /*
    //comment all this due to EXT-4432
    ..may clean up after some time...

    //only messages from AGENTS
    if(CHAT_SOURCE_OBJECT == chat_msg.mSourceType)
    {
        if(chat_msg.mChatType == CHAT_TYPE_DEBUG_MSG)
            return;//ok for now we don't skip messeges from object, so skip only debug messages
    }
    */

    LLFloaterIMNearbyChatScreenChannel* channel = dynamic_cast<LLFloaterIMNearbyChatScreenChannel*>(mChannel.get());

    if(channel)
    {
        // Handle IRC styled messages.
        std::string toast_msg;
        if (tmp_chat.mChatStyle == CHAT_STYLE_IRC)
        {
            if (!tmp_chat.mFromName.empty())
            {
                toast_msg += tmp_chat.mFromName;
            }
            toast_msg += tmp_chat.mText.substr(3);
        }
        else
        {
            toast_msg = tmp_chat.mText;
        }

        // <FS:Ansariel> [FS communication UI]
        //bool chat_overlaps = false;
        //if(nearby_chat->getChatHistory())
        //{
        //  LLRect chat_rect = nearby_chat->getChatHistory()->calcScreenRect();
        //  for (std::list<LLView*>::const_iterator child_iter = gFloaterView->getChildList()->begin();
        //       child_iter != gFloaterView->getChildList()->end(); ++child_iter)
        //  {
        //      LLView *view = *child_iter;
        //      const LLRect& rect = view->getRect();
        //      if(view->isInVisibleChain() && (rect.overlaps(chat_rect)))
        //      {
        //          if(!nearby_chat->getChatHistory()->hasAncestor(view))
        //          {
        //              chat_overlaps = true;
        //          }
        //          break;
        //      }
        //  }
        //}
        ////Don't show nearby toast, if conversation is visible and selected
        //if ((nearby_chat->hasFocus()) ||
        //  (LLFloater::isVisible(nearby_chat) && nearby_chat->isTornOff() && !nearby_chat->isMinimized()) ||
        //    ((im_box->getSelectedSession().isNull() && !chat_overlaps &&
        //      ((LLFloater::isVisible(im_box) && !nearby_chat->isTornOff() && !im_box->isMinimized())
        //              || (LLFloater::isVisible(nearby_chat) && nearby_chat->isTornOff() && !nearby_chat->isMinimized())))))
        //{
        //  if(nearby_chat->isMessagePaneExpanded())
        //  {
        //      return;
        //  }
        //}
        if (nearby_chat->getVisible())
        {
            return;
        }
        // </FS:Ansariel> [FS communication UI]

        // <FS:Ansariel> [FS communication UI] [CHUI Merge] Maybe need this later...
        //std::string user_preferences;
        //if (chat_msg.mSourceType == CHAT_SOURCE_OBJECT)
        //{
        //    user_preferences = gSavedSettings.getString("NotificationObjectIMOptions");
        //}
        //else
        //{
        //    user_preferences = gSavedSettings.getString("NotificationNearbyChatOptions");
        //}

        ////Will show toast when chat preference is set
        //if((user_preferences == "toast") || !nearby_chat->isMessagePaneExpanded())
        if (gSavedSettings.getS32("NearbyToastLifeTime") > 0 || gSavedSettings.getS32("NearbyToastFadingTime")) // Ansa: only create toast if it should be visible at all
        // </FS:Ansariel> [FS communication UI]
        {
            // Add a nearby chat toast.
            LLUUID id;
            id.generate();
            chat["id"] = id;
// [RLVa:KB] - Checked: RLVa-1.2.0
            if (RlvActions::isRlvEnabled())
                chat["show_icon_tooltip"] = !chat_msg.mRlvNamesFiltered;
// [/RLVa:KB]
            std::string r_color_name = "White";
            F32 r_color_alpha = 1.0f;
            LLViewerChat::getChatColor( chat_msg, r_color_name, r_color_alpha);

            chat["text_color"] = r_color_name;
            chat["color_alpha"] = r_color_alpha;
            chat["font_size"] = (S32)LLViewerChat::getChatFontSize() ;
            chat["message"] = toast_msg;
            channel->addChat(chat);
        }

    }
}


//-----------------------------------------------------------------------------------------------
// LLFloaterIMNearbyChatToast
//-----------------------------------------------------------------------------------------------

// virtual
void LLFloaterIMNearbyChatToast::onClose(bool app_quitting)
{
    mNearbyChatScreenChannelp->onToastDestroyed(this, app_quitting);
}

// EOF<|MERGE_RESOLUTION|>--- conflicted
+++ resolved
@@ -166,16 +166,12 @@
     toast_list_t m_toast_pool;
 
     bool    mStopProcessing;
-<<<<<<< HEAD
-    bool    mChannelRect;
 
     // <FS:Ansariel> Zi Ree's customizable nearby chat toast width
     void            reshapePanel(LLFloaterIMNearbyChatToastPanel* panel);
     virtual void    updateSize(LLRect old_world_rect, LLRect new_world_rect);
     boost::signals2::connection mWorldViewRectConnection;
     // </FS:Ansariel> Zi Ree's customizable nearby chat toast width
-=======
->>>>>>> 8f658804
 };
 
 
