--- conflicted
+++ resolved
@@ -457,21 +457,12 @@
 
 LLFloaterIMNearbyChatHandler::LLFloaterIMNearbyChatHandler()
 {
-<<<<<<< HEAD
-	// Getting a Channel for our notifications
-	LLFloaterIMNearbyChatScreenChannel::Params p;
-	p.id = NEARBY_CHAT_CHANNEL_UUID;
-	LLFloaterIMNearbyChatScreenChannel* channel = new LLFloaterIMNearbyChatScreenChannel(p);
-	
-	LLFloaterIMNearbyChatScreenChannel::create_toast_panel_callback_t callback = createToastPanel;
-=======
     // Getting a Channel for our notifications
     LLFloaterIMNearbyChatScreenChannel::Params p;
-    p.id = LLUUID(gSavedSettings.getString("NearByChatChannelUUID"));
+    p.id = NEARBY_CHAT_CHANNEL_UUID;
     LLFloaterIMNearbyChatScreenChannel* channel = new LLFloaterIMNearbyChatScreenChannel(p);
 
     LLFloaterIMNearbyChatScreenChannel::create_toast_panel_callback_t callback = createToastPanel;
->>>>>>> e7eced3c
 
     channel->setCreatePanelCallback(callback);
 
