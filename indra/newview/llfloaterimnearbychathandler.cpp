--- conflicted
+++ resolved
@@ -207,11 +207,7 @@
 void LLFloaterIMNearbyChatScreenChannel::reshapePanel(LLFloaterIMNearbyChatToastPanel* panel)
 {
     S32 percentage = gSavedSettings.getS32("NearbyToastWidth");
-<<<<<<< HEAD
-    panel->reshape(gViewerWindow->getWindowWidthScaled() * percentage / 100, panel->getRect().getHeight(), TRUE);
-=======
     panel->reshape(gViewerWindow->getWindowWidthScaled() * percentage / 100, panel->getRect().getHeight(), true);
->>>>>>> 050d2fef
 }
 
 void LLFloaterIMNearbyChatScreenChannel::updateSize(LLRect old_world_rect, LLRect new_world_rect)
@@ -548,11 +544,7 @@
 void LLFloaterIMNearbyChatHandler::processChat(const LLChat& chat_msg,
                                       const LLSD &args)
 {
-<<<<<<< HEAD
-    if(chat_msg.mMuted == TRUE)
-=======
     if (chat_msg.mMuted)
->>>>>>> 050d2fef
     // <FS:Ansariel> Optional muted chat history
         //return;
     {
@@ -574,20 +566,12 @@
         if ( (!RlvActions::canShowLocation()) && (!tmp_chat.mRlvLocFiltered) && (CHAT_SOURCE_AGENT != tmp_chat.mSourceType) )
         {
             RlvUtil::filterLocation(tmp_chat.mText);
-<<<<<<< HEAD
-            tmp_chat.mRlvLocFiltered = TRUE;
-=======
             tmp_chat.mRlvLocFiltered = true;
->>>>>>> 050d2fef
         }
         if ( (!RlvActions::canShowName(RlvActions::SNC_DEFAULT)) && (!tmp_chat.mRlvNamesFiltered) && (CHAT_SOURCE_AGENT != tmp_chat.mSourceType) && (!args.has("ONLINE_STATUS") || !args["ONLINE_STATUS"].asBoolean()) )
         {
             RlvUtil::filterNames(tmp_chat.mText);
-<<<<<<< HEAD
-            tmp_chat.mRlvNamesFiltered = TRUE;
-=======
             tmp_chat.mRlvNamesFiltered = true;
->>>>>>> 050d2fef
         }
     }
 // [/RLVa:KB]
@@ -638,13 +622,8 @@
             return;
 
         // <FS:Kadah> [FSllOwnerSayToScriptDebugWindow] Show llOwnerSays in the script debug window instead of local chat
-<<<<<<< HEAD
-        // if(gSavedSettings.getBOOL("ShowScriptErrors") == FALSE)
-        if(gSavedSettings.getBOOL("ShowScriptErrors") == FALSE && chat_msg.mChatType == CHAT_TYPE_DEBUG_MSG)
-=======
         // if (!gSavedSettings.getBOOL("ShowScriptErrors"))
         if (!gSavedSettings.getBOOL("ShowScriptErrors") && chat_msg.mChatType == CHAT_TYPE_DEBUG_MSG)
->>>>>>> 050d2fef
             return;
 
         // don't process debug messages from not owned objects, see EXT-7762
@@ -661,11 +640,7 @@
         }
 
         // <FS:Ansariel> Script debug icon
-<<<<<<< HEAD
-        //if (gSavedSettings.getS32("ShowScriptErrorsLocation")== 1)// show error in window //("ScriptErrorsAsChat"))
-=======
         //if (gSavedSettings.getS32("ShowScriptErrorsLocation") == 1)// show error in window //("ScriptErrorsAsChat"))
->>>>>>> 050d2fef
         {
 
             // <FS:Kadah> [FSllOwnerSayToScriptDebugWindow]
