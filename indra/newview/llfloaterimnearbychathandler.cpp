--- conflicted
+++ resolved
@@ -642,16 +642,14 @@
         // <FS:Ansariel> Script debug icon
         //if (gSavedSettings.getS32("ShowScriptErrorsLocation") == 1)// show error in window //("ScriptErrorsAsChat"))
         {
-<<<<<<< HEAD
-
             // <FS:Kadah> [FSllOwnerSayToScriptDebugWindow]
-            // LLColor4 txt_color;
-
-            // LLViewerChat::getChatColor(chat_msg,txt_color);
+            //LLUIColor txt_color;
+            //F32 alpha = 1.f;
+            //LLViewerChat::getChatColor(chat_msg, txt_color, alpha);
 
             // LLFloaterScriptDebug::addScriptLine(chat_msg.mText,
                                                 // chat_msg.mFromName,
-                                                // txt_color,
+                                                // txt_color % alpha,
                                                 // chat_msg.mFromID);
             LLFloaterScriptDebug::addScriptLine(chat_msg);
             // <FS:Ansariel> Script debug icon
@@ -664,17 +662,6 @@
             }
             // </FS:Ansariel> Script debug icon
 
-=======
-            LLUIColor txt_color;
-            F32 alpha = 1.f;
-            LLViewerChat::getChatColor(chat_msg, txt_color, alpha);
-
-            LLFloaterScriptDebug::addScriptLine(chat_msg.mText,
-                                                chat_msg.mFromName,
-                                                txt_color % alpha,
-                                                chat_msg.mFromID);
-            return;
->>>>>>> db376f2a
         }
     }
 
