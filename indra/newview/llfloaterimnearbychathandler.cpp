/** 
 * @file LLFloaterIMNearbyChatHandler.cpp
 * @brief Nearby chat chat managment
 *
 * $LicenseInfo:firstyear=2009&license=viewerlgpl$
 * Second Life Viewer Source Code
 * Copyright (C) 2010, Linden Research, Inc.
 * 
 * This library is free software; you can redistribute it and/or
 * modify it under the terms of the GNU Lesser General Public
 * License as published by the Free Software Foundation;
 * version 2.1 of the License only.
 * 
 * This library is distributed in the hope that it will be useful,
 * but WITHOUT ANY WARRANTY; without even the implied warranty of
 * MERCHANTABILITY or FITNESS FOR A PARTICULAR PURPOSE.  See the GNU
 * Lesser General Public License for more details.
 * 
 * You should have received a copy of the GNU Lesser General Public
 * License along with this library; if not, write to the Free Software
 * Foundation, Inc., 51 Franklin Street, Fifth Floor, Boston, MA  02110-1301  USA
 * 
 * Linden Research, Inc., 945 Battery Street, San Francisco, CA  94111  USA
 * $/LicenseInfo$
 */

#include "llviewerprecompiledheaders.h"

#include "llagent.h"
#include "llagentdata.h" // for gAgentID
#include "llfloaterimnearbychathandler.h"

#include "llchatitemscontainerctrl.h"
#include "llfirstuse.h"
#include "llfloaterscriptdebug.h"
#include "llhints.h"
#include "llfloaterimnearbychat.h"
#include "llrecentpeople.h"

#include "llviewercontrol.h"

#include "llfloaterreg.h"//for LLFloaterReg::getTypedInstance
#include "llviewerwindow.h"//for screen channel position
#include "llfloaterimnearbychat.h"
#include "llfloaterimcontainer.h"
#include "llrootview.h"
#include "lllayoutstack.h"

// [RLVa:KB] - Checked: 2010-04-21 (RLVa-1.2.0f)
#include "rlvhandler.h"
// [/RLVa:KB]

#include "fsconsoleutils.h"
#include "fsfloaternearbychat.h"
#include "llviewernetwork.h"

//add LLFloaterIMNearbyChatHandler to LLNotificationsUI namespace

using namespace LLNotificationsUI;

static LLFloaterIMNearbyChatToastPanel* createToastPanel()
{
	LLFloaterIMNearbyChatToastPanel* item = LLFloaterIMNearbyChatToastPanel::createInstance();
	return item;
}


//-----------------------------------------------------------------------------------------------
//LLFloaterIMNearbyChatScreenChannel
//-----------------------------------------------------------------------------------------------	

class LLFloaterIMNearbyChatScreenChannel: public LLScreenChannelBase
{
	LOG_CLASS(LLFloaterIMNearbyChatScreenChannel);
public:
	typedef std::vector<LLHandle<LLToast> > toast_vec_t;
	typedef std::list<LLHandle<LLToast> > toast_list_t;

	LLFloaterIMNearbyChatScreenChannel(const Params& p)
		: LLScreenChannelBase(p)
	{
		// <FS:Ansariel> Zi Ree's customizable nearby chat toast width
		mWorldViewRectConnection = gViewerWindow->setOnWorldViewRectUpdated(boost::bind(&LLFloaterIMNearbyChatScreenChannel::updateSize, this, _1, _2));

		mStopProcessing = false;

		LLControlVariable* ctrl = gSavedSettings.getControl("NearbyToastLifeTime").get();
		if (ctrl)
		{
			ctrl->getSignal()->connect(boost::bind(&LLFloaterIMNearbyChatScreenChannel::updateToastsLifetime, this));
		}

		ctrl = gSavedSettings.getControl("NearbyToastFadingTime").get();
		if (ctrl)
		{
			ctrl->getSignal()->connect(boost::bind(&LLFloaterIMNearbyChatScreenChannel::updateToastFadingTime, this));
		}
	}

	void addChat	(LLSD& chat);
	void arrangeToasts		();
	
	typedef boost::function<LLFloaterIMNearbyChatToastPanel* (void )> create_toast_panel_callback_t;
	void setCreatePanelCallback(create_toast_panel_callback_t value) { m_create_toast_panel_callback_t = value;}

	void onToastDestroyed	(LLToast* toast, bool app_quitting);
	void onToastFade		(LLToast* toast);

	void redrawToasts()
	{
		arrangeToasts();
	}

	// hide all toasts from screen, but not remove them from a channel
	// removes all toasts from a channel
	virtual void		removeToastsFromChannel() 
	{
		for(toast_vec_t::iterator it = m_active_toasts.begin(); it != m_active_toasts.end(); ++it)
		{
			addToToastPool(it->get());
		}
		m_active_toasts.clear();
	};

	virtual void deleteAllChildren()
	{
		LL_DEBUGS("NearbyChat") << "Clearing toast pool" << LL_ENDL;
		m_toast_pool.clear();
		m_active_toasts.clear();
		LLScreenChannelBase::deleteAllChildren();
	}

protected:
	void	deactivateToast(LLToast* toast);
	void	addToToastPool(LLToast* toast)
	{
		if (!toast) return;
		LL_DEBUGS("NearbyChat") << "Pooling toast" << LL_ENDL;
		toast->setVisible(FALSE);
		toast->stopTimer();
		toast->setIsHidden(true);

		// Nearby chat toasts that are hidden, not destroyed. They are collected to the toast pool, so that
		// they can be used next time, this is done for performance. But if the toast lifetime was changed
		// (from preferences floater (STORY-36)) while it was shown (at this moment toast isn't in the pool yet)
		// changes don't take affect.
		// So toast's lifetime should be updated each time it's added to the pool. Otherwise viewer would have
		// to be restarted so that changes take effect.
		toast->setLifetime(gSavedSettings.getS32("NearbyToastLifeTime"));
		toast->setFadingTime(gSavedSettings.getS32("NearbyToastFadingTime"));
		m_toast_pool.push_back(toast->getHandle());
	}

	void	createOverflowToast(S32 bottom, F32 timer);

	void 	updateToastsLifetime();

	void	updateToastFadingTime();

	create_toast_panel_callback_t m_create_toast_panel_callback_t;

	bool	createPoolToast();
	
	toast_vec_t m_active_toasts;
	toast_list_t m_toast_pool;

	bool	mStopProcessing;
	bool	mChannelRect;

	// <FS:Ansariel> Zi Ree's customizable nearby chat toast width
	void			reshapePanel(LLFloaterIMNearbyChatToastPanel* panel);
	virtual void	updateSize(LLRect old_world_rect, LLRect new_world_rect);
	boost::signals2::connection mWorldViewRectConnection;
	// </FS:Ansariel> Zi Ree's customizable nearby chat toast width
};



//-----------------------------------------------------------------------------------------------
// LLFloaterIMNearbyChatToast
//-----------------------------------------------------------------------------------------------

// We're deriving from LLToast to be able to override onClose()
// in order to handle closing nearby chat toasts properly.
class LLFloaterIMNearbyChatToast : public LLToast
{
	LOG_CLASS(LLFloaterIMNearbyChatToast);
public:
	LLFloaterIMNearbyChatToast(const LLToast::Params& p, LLFloaterIMNearbyChatScreenChannel* nc_channelp)
	:	LLToast(p),
	 	mNearbyChatScreenChannelp(nc_channelp)
	{
	}

	/*virtual*/ void onClose(bool app_quitting);

private:
	LLFloaterIMNearbyChatScreenChannel*	mNearbyChatScreenChannelp;
};

//-----------------------------------------------------------------------------------------------
// LLFloaterIMNearbyChatScreenChannel
//-----------------------------------------------------------------------------------------------

// <FS:Ansariel> Zi Ree's customizable nearby chat toast width
void LLFloaterIMNearbyChatScreenChannel::reshapePanel(LLFloaterIMNearbyChatToastPanel* panel)
{
	S32 percentage = gSavedSettings.getS32("NearbyToastWidth");
	panel->reshape(gViewerWindow->getWindowWidthRaw() * percentage / 100, panel->getRect().getHeight(), TRUE);
}

void LLFloaterIMNearbyChatScreenChannel::updateSize(LLRect old_world_rect, LLRect new_world_rect)
{
	for(toast_vec_t::iterator it = m_active_toasts.begin(); it != m_active_toasts.end(); ++it)
	{
		LLToast* toast = it->get();

		if (toast)
		{
			LLFloaterIMNearbyChatToastPanel* panel = dynamic_cast<LLFloaterIMNearbyChatToastPanel*>(toast->getPanel());

			if(panel)
			{
				reshapePanel(panel);
				toast->reshapeToPanel();
			}
		}
	}
	arrangeToasts();
}
// </FS:Ansariel> Zi Ree's customizable nearby chat toast width

void LLFloaterIMNearbyChatScreenChannel::deactivateToast(LLToast* toast)
{
	toast_vec_t::iterator pos = std::find(m_active_toasts.begin(), m_active_toasts.end(), toast->getHandle());

	if (pos != m_active_toasts.end())
	{
		LL_DEBUGS("NearbyChat") << "Deactivating toast" << LL_ENDL;
		m_active_toasts.erase(pos);
	}
}

void	LLFloaterIMNearbyChatScreenChannel::createOverflowToast(S32 bottom, F32 timer)
{
	//we don't need overflow toast in nearby chat
}

void LLFloaterIMNearbyChatScreenChannel::onToastDestroyed(LLToast* toast, bool app_quitting)
{	
	LL_DEBUGS("NearbyChat") << "Toast destroyed (app_quitting=" << app_quitting << ")" << LL_ENDL;

	if (app_quitting)
	{
		// Viewer is quitting.
		// Immediately stop processing chat messages (EXT-1419).
		mStopProcessing = true;
	}
	else
	{
		// The toast is being closed by user (STORM-192).
		// Remove it from the list of active toasts to prevent
		// further references to the invalid pointer.
		deactivateToast(toast);
	}
}

void LLFloaterIMNearbyChatScreenChannel::onToastFade(LLToast* toast)
{	
	LL_DEBUGS("NearbyChat") << "Toast fading" << LL_ENDL;

	//fade mean we put toast to toast pool
	if(!toast)
		return;

	deactivateToast(toast);

	addToToastPool(toast);
	
	arrangeToasts();
}

void LLFloaterIMNearbyChatScreenChannel::updateToastsLifetime()
{
	S32 seconds = gSavedSettings.getS32("NearbyToastLifeTime");
	toast_list_t::iterator it;

	for(it = m_toast_pool.begin(); it != m_toast_pool.end(); ++it)
	{
		(*it).get()->setLifetime(seconds);
	}
}

void LLFloaterIMNearbyChatScreenChannel::updateToastFadingTime()
{
	S32 seconds = gSavedSettings.getS32("NearbyToastFadingTime");
	toast_list_t::iterator it;

	for(it = m_toast_pool.begin(); it != m_toast_pool.end(); ++it)
	{
		(*it).get()->setFadingTime(seconds);
	}
}

bool	LLFloaterIMNearbyChatScreenChannel::createPoolToast()
{
	LLFloaterIMNearbyChatToastPanel* panel= m_create_toast_panel_callback_t();
	if(!panel)
		return false;
	
	LLToast::Params p;
	p.panel = panel;
	p.lifetime_secs = gSavedSettings.getS32("NearbyToastLifeTime");
	p.fading_time_secs = gSavedSettings.getS32("NearbyToastFadingTime");

	LLToast* toast = new LLFloaterIMNearbyChatToast(p, this);

	// <FS:Ansariel> Zi Ree's customizable nearby chat toast width
	reshapePanel(panel);
	
	toast->setOnFadeCallback(boost::bind(&LLFloaterIMNearbyChatScreenChannel::onToastFade, this, _1));

	// If the toast gets somehow prematurely destroyed, deactivate it to prevent crash (STORM-1352).
	toast->setOnToastDestroyedCallback(boost::bind(&LLFloaterIMNearbyChatScreenChannel::onToastDestroyed, this, _1, false));

	LL_DEBUGS("NearbyChat") << "Creating and pooling toast" << LL_ENDL;	
	m_toast_pool.push_back(toast->getHandle());
	return true;
}

void LLFloaterIMNearbyChatScreenChannel::addChat(LLSD& chat)
{
	//look in pool. if there is any message
	if(mStopProcessing)
		return;

	/*
    find last toast and check ID
	*/

	if(m_active_toasts.size())
	{
		LLUUID fromID = chat["from_id"].asUUID();		// agent id or object id
		std::string from = chat["from"].asString();
		LLToast* toast = m_active_toasts[0].get();
		if (toast)
		{
			LLFloaterIMNearbyChatToastPanel* panel = dynamic_cast<LLFloaterIMNearbyChatToastPanel*>(toast->getPanel());
  
			if(panel && panel->messageID() == fromID && panel->getFromName() == from && panel->canAddText())
			{
				panel->addMessage(chat);
				// <FS:Ansariel> Zi Ree's customizable nearby chat toast width
				reshapePanel(panel);
				// </FS:Ansariel> Zi Ree's customizable nearby chat toast width
				toast->reshapeToPanel();
				toast->startTimer();
	  
				arrangeToasts();
				return;
			}
		}
	}
	

	
	if(m_toast_pool.empty())
	{
		//"pool" is empty - create one more panel
		LL_DEBUGS("NearbyChat") << "Empty pool" << LL_ENDL;
		if(!createPoolToast())//created toast will go to pool. so next call will find it
			return;
		addChat(chat);
		return;
	}

	int chat_type = chat["chat_type"].asInteger();
	
	if( ((EChatType)chat_type == CHAT_TYPE_DEBUG_MSG))
	{
		if(gSavedSettings.getBOOL("ShowScriptErrors") == FALSE) 
			return;
		if(gSavedSettings.getS32("ShowScriptErrorsLocation")== 1)
			return;
	}
		

	//take 1st element from pool, (re)initialize it, put it in active toasts

	LL_DEBUGS("NearbyChat") << "Getting toast from pool" << LL_ENDL;
	LLToast* toast = m_toast_pool.back().get();

	m_toast_pool.pop_back();


	LLFloaterIMNearbyChatToastPanel* panel = dynamic_cast<LLFloaterIMNearbyChatToastPanel*>(toast->getPanel());
	if(!panel)
		return;
	panel->init(chat);

	// <FS:Ansariel> Zi Ree's customizable nearby chat toast width
	reshapePanel(panel);

	toast->reshapeToPanel();
	toast->startTimer();
	
	m_active_toasts.push_back(toast->getHandle());

	arrangeToasts();
}

static bool sort_toasts_predicate(LLHandle<LLToast> first, LLHandle<LLToast> second)
{
	if (!first.get() || !second.get()) return false; // STORM-1352

	F32 v1 = first.get()->getTimeLeftToLive();
	F32 v2 = second.get()->getTimeLeftToLive();
	return v1 > v2;
}

void LLFloaterIMNearbyChatScreenChannel::arrangeToasts()
{
	if(mStopProcessing || isHovering())
		return;

	if (mFloaterSnapRegion == NULL)
	{
		mFloaterSnapRegion = gViewerWindow->getRootView()->getChildView("floater_snap_region");
	}
	
	if (!getParent())
	{
		// connect to floater snap region just to get resize events, we don't care about being a proper widget 
		mFloaterSnapRegion->addChild(this);
		setFollows(FOLLOWS_ALL);
	}

	LLRect	toast_rect;	
	updateRect();

	LLRect channel_rect;
	mFloaterSnapRegion->localRectToOtherView(mFloaterSnapRegion->getLocalRect(), &channel_rect, gFloaterView);
	channel_rect.mLeft += 10;
	channel_rect.mRight = channel_rect.mLeft + 300;

	S32 channel_bottom = channel_rect.mBottom;

	// <FS:Ansariel> Configurable nearby chat toasts offset
	//S32		bottom = channel_bottom + 80;
	S32		bottom = channel_bottom + gSavedSettings.getS32("FSNearbyChatToastsOffset");
	S32		margin = gSavedSettings.getS32("ToastGap");

	//sort active toasts
	std::sort(m_active_toasts.begin(),m_active_toasts.end(),sort_toasts_predicate);

	//calc max visible item and hide other toasts.

	for(toast_vec_t::iterator it = m_active_toasts.begin(); it != m_active_toasts.end(); ++it)
	{
		LLToast* toast = it->get();
		if (!toast)
		{
			LL_WARNS() << "NULL found in the active chat toasts list!" << LL_ENDL;
			continue;
		}

		S32 toast_top = bottom + toast->getRect().getHeight() + margin;

		if(toast_top > channel_rect.getHeight())
		{
			while(it!=m_active_toasts.end())
			{
				addToToastPool(it->get());
				it=m_active_toasts.erase(it);
			}
			break;
		}

		toast_rect = toast->getRect();
		toast_rect.setLeftTopAndSize(channel_rect.mLeft , bottom + toast_rect.getHeight(), toast_rect.getWidth() ,toast_rect.getHeight());

		toast->setRect(toast_rect);
		bottom += toast_rect.getHeight() - toast->getTopPad() + margin;
	}
	
	// use reverse order to provide correct z-order and avoid toast blinking
	
	for(toast_vec_t::reverse_iterator it = m_active_toasts.rbegin(); it != m_active_toasts.rend(); ++it)
	{
		LLToast* toast = it->get();
		if (toast)
		{
		toast->setIsHidden(false);
		toast->setVisible(TRUE);
		}
	}

}



//-----------------------------------------------------------------------------------------------
//LLFloaterIMNearbyChatHandler
//-----------------------------------------------------------------------------------------------
boost::scoped_ptr<LLEventPump> LLFloaterIMNearbyChatHandler::sChatWatcher(new LLEventStream("LLChat"));

LLFloaterIMNearbyChatHandler::LLFloaterIMNearbyChatHandler()
{
	// Getting a Channel for our notifications
	LLFloaterIMNearbyChatScreenChannel::Params p;
	p.id = LLUUID(gSavedSettings.getString("NearByChatChannelUUID"));
	LLFloaterIMNearbyChatScreenChannel* channel = new LLFloaterIMNearbyChatScreenChannel(p);
	
	LLFloaterIMNearbyChatScreenChannel::create_toast_panel_callback_t callback = createToastPanel;

	channel->setCreatePanelCallback(callback);

	LLChannelManager::getInstance()->addChannel(channel);

	mChannel = channel->getHandle();
}

LLFloaterIMNearbyChatHandler::~LLFloaterIMNearbyChatHandler()
{
}


void LLFloaterIMNearbyChatHandler::initChannel()
{
	//LLRect snap_rect = gFloaterView->getSnapRect();
	//mChannel->init(snap_rect.mLeft, snap_rect.mLeft + 200);
}



void LLFloaterIMNearbyChatHandler::processChat(const LLChat& chat_msg,
									  const LLSD &args)
{
	if(chat_msg.mMuted == TRUE)
	// <FS:Ansariel> Optional muted chat history
		//return;
	{
		FSFloaterNearbyChat* nearby_chat = LLFloaterReg::getTypedInstance<FSFloaterNearbyChat>("fs_nearby_chat", LLSD());
		nearby_chat->addMessage(chat_msg, true, args);
		return;
	}
	// </FS:Ansariel> Optional muted chat history

	if(chat_msg.mText.empty())
		return;//don't process empty messages

	LLChat& tmp_chat = const_cast<LLChat&>(chat_msg);
// [RLVa:KB] - Checked: 2010-04-20 (RLVa-1.2.0f) | Modified: RLVa-1.2.0f
	if (rlv_handler_t::isEnabled())
	{
		// NOTE-RLVa: we can only filter the *message* here since most everything else will already be part of "args" as well
		LLChat& tmp_chat = const_cast<LLChat&>(chat_msg);
		if ( (gRlvHandler.hasBehaviour(RLV_BHVR_SHOWLOC)) && (!tmp_chat.mRlvLocFiltered) && (CHAT_SOURCE_AGENT != tmp_chat.mSourceType) )
		{
			RlvUtil::filterLocation(tmp_chat.mText);
			tmp_chat.mRlvLocFiltered = TRUE;
		}
		if ( (gRlvHandler.hasBehaviour(RLV_BHVR_SHOWNAMES)) && (!tmp_chat.mRlvNamesFiltered) && (CHAT_SOURCE_AGENT != tmp_chat.mSourceType) )
		{
			RlvUtil::filterNames(tmp_chat.mText);
			tmp_chat.mRlvNamesFiltered = TRUE;
		}
	}
// [/RLVa:KB]

	// <FS:Ansariel> [FS communication UI]
    //LLFloaterReg::getInstance("im_container");
	//LLFloaterIMNearbyChat* nearby_chat = LLFloaterReg::getTypedInstance<LLFloaterIMNearbyChat>("nearby_chat");
	FSFloaterNearbyChat* nearby_chat = LLFloaterReg::getTypedInstance<FSFloaterNearbyChat>("fs_nearby_chat", LLSD());
	// </FS:Ansariel> [FS communication UI]

	// Build notification data 
	LLSD chat;
	chat["message"] = chat_msg.mText;
	chat["from"] = chat_msg.mFromName;
	chat["from_id"] = chat_msg.mFromID;
	chat["time"] = chat_msg.mTime;
	chat["source"] = (S32)chat_msg.mSourceType;
	chat["chat_type"] = (S32)chat_msg.mChatType;
	chat["chat_style"] = (S32)chat_msg.mChatStyle;
	// Pass sender info so that it can be rendered properly (STORM-1021).
//	chat["sender_slurl"] = LLViewerChat::getSenderSLURL(chat_msg, args);
// [RLVa:KB] - Checked: 2011-12-13 (RLVa-1.4.6) | Added: RLVa-1.4.6
	if ((CHAT_SOURCE_AGENT != chat_msg.mSourceType) || (!chat_msg.mRlvNamesFiltered))
		chat["sender_slurl"] = LLViewerChat::getSenderSLURL(chat_msg, args);
// [/RLVa:KB]

	if (chat_msg.mChatType == CHAT_TYPE_DIRECT &&
		chat_msg.mText.length() > 0 &&
		chat_msg.mText[0] == '@')
	{
		// Send event on to LLEventStream and exit
		sChatWatcher->post(chat);
		return;
	}

	// <FS:Ansariel> Add notification callback for new chat
	mNewChatSignal(chat);

	// don't show toast and add message to chat history on receive debug message
	// with disabled setting showing script errors or enabled setting to show script
	// errors in separate window.
	// <FS:Kadah> [FSllOwnerSayToScriptDebugWindow]
	// if (chat_msg.mChatType == CHAT_TYPE_DEBUG_MSG)
	static LLCachedControl<bool> FSllOwnerSayToScriptDebugWindow(gSavedPerAccountSettings, "FSllOwnerSayToScriptDebugWindow");
	if (chat_msg.mChatType == CHAT_TYPE_DEBUG_MSG || (chat_msg.mChatType == CHAT_TYPE_OWNER && FSllOwnerSayToScriptDebugWindow))
	{
		// <FS:Kadah> [FSllOwnerSayToScriptDebugWindow] Show llOwnerSays in the script debug window instead of local chat
		// if(gSavedSettings.getBOOL("ShowScriptErrors") == FALSE)
		if(gSavedSettings.getBOOL("ShowScriptErrors") == FALSE && chat_msg.mChatType == CHAT_TYPE_DEBUG_MSG)
			return;

		// don't process debug messages from not owned objects, see EXT-7762
		// <FS:Ansariel> FIRE-15014: [OpenSim] osMessageObject(target, message) fails silently
		//if (gAgentID != chat_msg.mOwnerID)
#ifdef OPENSIM
		if (LLGridManager::getInstance()->isInSecondLife() && gAgentID != chat_msg.mOwnerID)
#else
		if (gAgentID != chat_msg.mOwnerID)
#endif
		// </FS:Ansariel>
		{
			return;
		}

		// <FS:Ansariel> Script debug icon
		//if (gSavedSettings.getS32("ShowScriptErrorsLocation")== 1)// show error in window //("ScriptErrorsAsChat"))
		{

			// <FS:Kadah> [FSllOwnerSayToScriptDebugWindow]
			// LLColor4 txt_color;

			// LLViewerChat::getChatColor(chat_msg,txt_color);

			// LLFloaterScriptDebug::addScriptLine(chat_msg.mText,
												// chat_msg.mFromName,
												// txt_color,
												// chat_msg.mFromID);
			LLFloaterScriptDebug::addScriptLine(chat_msg);
			// <FS:Ansariel> Script debug icon
			//return;
			// <FS:Kadah> [FSllOwnerSayToScriptDebugWindow]
			// if (gSavedSettings.getS32("ShowScriptErrorsLocation") == 1)
			if (gSavedSettings.getS32("ShowScriptErrorsLocation") == 1 || chat_msg.mChatType == CHAT_TYPE_OWNER)
			{
				return;
			}
			// </FS:Ansariel> Script debug icon

		}
	}

	nearby_chat->addMessage(chat_msg, true, args);

	if(chat_msg.mSourceType == CHAT_SOURCE_AGENT 
		&& chat_msg.mFromID.notNull() 
		&& chat_msg.mFromID != gAgentID)
	{
 		LLFirstUse::otherAvatarChatFirst();

 		// Add sender to the recent people list.
// [RLVa:KB] - Checked: 2012-03-15 (RLVa-1.4.6) | Added: RLVa-1.4.6
		if (!gRlvHandler.hasBehaviour(RLV_BHVR_SHOWNAMES))
	 		LLRecentPeople::instance().add(chat_msg.mFromID);
// [/RLVa:KB]
// 		LLRecentPeople::instance().add(chat_msg.mFromID);
	}

	// Send event on to LLEventStream
	sChatWatcher->post(chat);

	// <FS:Ansariel> [FS communication UI]
    //LLFloaterIMContainer* im_box = LLFloaterReg::getTypedInstance<LLFloaterIMContainer>("im_container");
	// </FS:Ansariel> [FS communication UI]

	// <FS:Ansariel> Nearby chat in console
	if (FSConsoleUtils::ProcessChatMessage(chat_msg, args))
	{
		return;
	}
	// </FS:Ansariel>

	static LLCachedControl<bool> useChatBubbles(gSavedSettings, "UseChatBubbles");
	// <FS:Ansariel> [FS communication UI]
	//if((  ( chat_msg.mSourceType == CHAT_SOURCE_AGENT
	if(  ( chat_msg.mSourceType == CHAT_SOURCE_AGENT
	// </FS:Ansariel> [FS communication UI]
			&& useChatBubbles )
		|| mChannel.isDead()
		|| !mChannel.get()->getShowToasts() )
	// <FS:Ansariel> [FS communication UI]
	//	&& nearby_chat->isMessagePaneExpanded())
	// </FS:Ansariel> [FS communication UI]
		// to prevent toasts in Do Not Disturb mode
		return;//no need in toast if chat is visible or if bubble chat is enabled

	// arrange a channel on a screen
	if(!mChannel.get()->getVisible())
	{
		initChannel();
	}

	/*
	//comment all this due to EXT-4432
	..may clean up after some time...

	//only messages from AGENTS
	if(CHAT_SOURCE_OBJECT == chat_msg.mSourceType)
	{
		if(chat_msg.mChatType == CHAT_TYPE_DEBUG_MSG)
			return;//ok for now we don't skip messeges from object, so skip only debug messages
	}
	*/

	LLFloaterIMNearbyChatScreenChannel* channel = dynamic_cast<LLFloaterIMNearbyChatScreenChannel*>(mChannel.get());
		
	if(channel)
	{
		// Handle IRC styled messages.
		std::string toast_msg;
		if (tmp_chat.mChatStyle == CHAT_STYLE_IRC)
		{
			if (!tmp_chat.mFromName.empty())
			{
				toast_msg += tmp_chat.mFromName;
			}
			toast_msg += tmp_chat.mText.substr(3);
		}
		else
		{
			toast_msg = tmp_chat.mText;
		}

		bool chat_overlaps = false;
		if(nearby_chat->getChatHistory())
		{
			LLRect chat_rect = nearby_chat->getChatHistory()->calcScreenRect();
			for (std::list<LLView*>::const_iterator child_iter = gFloaterView->getChildList()->begin();
				 child_iter != gFloaterView->getChildList()->end(); ++child_iter)
			{
				LLView *view = *child_iter;
				const LLRect& rect = view->getRect();
				if(view->isInVisibleChain() && (rect.overlaps(chat_rect)))
				{
					if(!nearby_chat->getChatHistory()->hasAncestor(view))
					{
						chat_overlaps = true;
					}
					break;
				}
			}
		}
		//Don't show nearby toast, if conversation is visible and selected
<<<<<<< HEAD
		// <FS:Ansariel> [FS communication UI]
		//if ((nearby_chat->hasFocus()) ||
		//	(LLFloater::isVisible(nearby_chat) && nearby_chat->isTornOff() && !nearby_chat->isMinimized()) ||
		//    ((im_box->getSelectedSession().isNull() &&
		//		((LLFloater::isVisible(im_box) && !im_box->isMinimized() && im_box->isFrontmost())
		//				|| (LLFloater::isVisible(nearby_chat) && !nearby_chat->isMinimized() && nearby_chat->isFrontmost())))))
		//{
		//	if(nearby_chat->isMessagePaneExpanded())
		//	{
		//		return;
		//	}
		//}
		if (nearby_chat->getVisible())
=======
		if ((nearby_chat->hasFocus()) ||
			(LLFloater::isVisible(nearby_chat) && nearby_chat->isTornOff() && !nearby_chat->isMinimized()) ||
		    ((im_box->getSelectedSession().isNull() && !chat_overlaps &&
				((LLFloater::isVisible(im_box) && !nearby_chat->isTornOff() && !im_box->isMinimized())
						|| (LLFloater::isVisible(nearby_chat) && nearby_chat->isTornOff() && !nearby_chat->isMinimized())))))
>>>>>>> d3de134d
		{
			return;
		}
		// </FS:Ansariel> [FS communication UI]

        //Will show toast when chat preference is set        
		// <FS:Ansariel> [FS communication UI] [CHUI Merge] Maybe need this later...
        //if((gSavedSettings.getString("NotificationNearbyChatOptions") == "toast") || !nearby_chat->isMessagePaneExpanded())
		if (gSavedSettings.getS32("NearbyToastLifeTime") > 0 || gSavedSettings.getS32("NearbyToastFadingTime")) // Ansa: only create toast if it should be visible at all
		// </FS:Ansariel> [FS communication UI]
        {
            // Add a nearby chat toast.
            LLUUID id;
            id.generate();
            chat["id"] = id;
// [RLVa:KB] - Checked: 2010-04-20 (RLVa-1.2.0f) | Added: RLVa-1.2.0f
			if (rlv_handler_t::isEnabled())
				chat["show_icon_tooltip"] = !chat_msg.mRlvNamesFiltered;
// [/RLVa:KB]
            std::string r_color_name = "White";
            F32 r_color_alpha = 1.0f; 
            LLViewerChat::getChatColor( chat_msg, r_color_name, r_color_alpha);

            chat["text_color"] = r_color_name;
            chat["color_alpha"] = r_color_alpha;
            chat["font_size"] = (S32)LLViewerChat::getChatFontSize() ;
            chat["message"] = toast_msg;
            channel->addChat(chat);	
        }

	}
}


//-----------------------------------------------------------------------------------------------
// LLFloaterIMNearbyChatToast
//-----------------------------------------------------------------------------------------------

// virtual
void LLFloaterIMNearbyChatToast::onClose(bool app_quitting)
{
	mNearbyChatScreenChannelp->onToastDestroyed(this, app_quitting);
}

// EOF<|MERGE_RESOLUTION|>--- conflicted
+++ resolved
@@ -756,13 +756,12 @@
 			}
 		}
 		//Don't show nearby toast, if conversation is visible and selected
-<<<<<<< HEAD
 		// <FS:Ansariel> [FS communication UI]
 		//if ((nearby_chat->hasFocus()) ||
 		//	(LLFloater::isVisible(nearby_chat) && nearby_chat->isTornOff() && !nearby_chat->isMinimized()) ||
-		//    ((im_box->getSelectedSession().isNull() &&
-		//		((LLFloater::isVisible(im_box) && !im_box->isMinimized() && im_box->isFrontmost())
-		//				|| (LLFloater::isVisible(nearby_chat) && !nearby_chat->isMinimized() && nearby_chat->isFrontmost())))))
+		//    ((im_box->getSelectedSession().isNull() && !chat_overlaps &&
+		//		((LLFloater::isVisible(im_box) && !nearby_chat->isTornOff() && !im_box->isMinimized())
+		//				|| (LLFloater::isVisible(nearby_chat) && nearby_chat->isTornOff() && !nearby_chat->isMinimized())))))
 		//{
 		//	if(nearby_chat->isMessagePaneExpanded())
 		//	{
@@ -770,13 +769,6 @@
 		//	}
 		//}
 		if (nearby_chat->getVisible())
-=======
-		if ((nearby_chat->hasFocus()) ||
-			(LLFloater::isVisible(nearby_chat) && nearby_chat->isTornOff() && !nearby_chat->isMinimized()) ||
-		    ((im_box->getSelectedSession().isNull() && !chat_overlaps &&
-				((LLFloater::isVisible(im_box) && !nearby_chat->isTornOff() && !im_box->isMinimized())
-						|| (LLFloater::isVisible(nearby_chat) && nearby_chat->isTornOff() && !nearby_chat->isMinimized())))))
->>>>>>> d3de134d
 		{
 			return;
 		}
