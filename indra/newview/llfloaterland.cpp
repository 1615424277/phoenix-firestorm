/**
 * @file llfloaterland.cpp
 * @brief "About Land" floater, allowing display and editing of land parcel properties.
 *
 * $LicenseInfo:firstyear=2002&license=viewerlgpl$
 * Second Life Viewer Source Code
 * Copyright (C) 2010, Linden Research, Inc.
 *
 * This library is free software; you can redistribute it and/or
 * modify it under the terms of the GNU Lesser General Public
 * License as published by the Free Software Foundation;
 * version 2.1 of the License only.
 *
 * This library is distributed in the hope that it will be useful,
 * but WITHOUT ANY WARRANTY; without even the implied warranty of
 * MERCHANTABILITY or FITNESS FOR A PARTICULAR PURPOSE.  See the GNU
 * Lesser General Public License for more details.
 *
 * You should have received a copy of the GNU Lesser General Public
 * License along with this library; if not, write to the Free Software
 * Foundation, Inc., 51 Franklin Street, Fifth Floor, Boston, MA  02110-1301  USA
 *
 * Linden Research, Inc., 945 Battery Street, San Francisco, CA  94111  USA
 * $/LicenseInfo$
 */

#include "llviewerprecompiledheaders.h"

#include <sstream>
#include <time.h>

#include "llfloaterland.h"

#include "llavatarnamecache.h"
#include "llfocusmgr.h"
#include "llnotificationsutil.h"
#include "llparcel.h"
#include "message.h"

#include "llagent.h"
#include "llagentaccess.h"
#include "llappviewer.h"
#include "llbutton.h"
#include "llcheckboxctrl.h"
#include "llcombobox.h"
#include "llfloaterreg.h"
#include "llfloateravatarpicker.h"
#include "llfloaterauction.h"
#include "llfloaterbanduration.h"
#include "llfloatergroups.h"
#include "llfloaterscriptlimits.h"
#include "llavataractions.h"
#include "lllineeditor.h"
#include "llnamelistctrl.h"
#include "llpanellandaudio.h"
#include "llpanellandmedia.h"
#include "llradiogroup.h"
#include "llresmgr.h"                   // getMonetaryString
#include "llscrolllistctrl.h"
#include "llscrolllistitem.h"
#include "llscrolllistcell.h"
#include "llselectmgr.h"
#include "llslurl.h"
#include "llspinctrl.h"
#include "lltabcontainer.h"
#include "lltextbox.h"
#include "lltexturectrl.h"
#include "lluiconstants.h"
#include "lluictrlfactory.h"
#include "llviewertexturelist.h"        // LLUIImageList
#include "llviewermessage.h"
#include "llviewerparcelmgr.h"
#include "llviewerregion.h"
#include "llviewerstats.h"
#include "llviewertexteditor.h"
#include "llviewerwindow.h"
#include "llviewercontrol.h"
#include "roles_constants.h"
#include "lltrans.h"
#include "llpanelexperiencelisteditor.h"
#include "llpanelexperiencepicker.h"
#include "llpanelenvironment.h"
#include "llexperiencecache.h"

#include "llgroupactions.h"
#include "llenvironment.h"
#include "llsdutil_math.h"
#include "llregionhandle.h"

#include "llworld.h" // <FS:Ansariel> For FIRE-1292
#include "llsdutil.h"
#include "llviewernetwork.h"
#include "fsnamelistavatarmenu.h"
#include "llfloaterauction.h"

const F64 COVENANT_REFRESH_TIME_SEC = 60.0f;

static std::string OWNER_ONLINE     = "0";
static std::string OWNER_OFFLINE    = "1";
static std::string OWNER_GROUP      = "2";
static std::string MATURITY         = "[MATURITY]";

// constants used in callbacks below - syntactic sugar.
static const BOOL BUY_GROUP_LAND = TRUE;
static const BOOL BUY_PERSONAL_LAND = FALSE;
LLPointer<LLParcelSelection> LLPanelLandGeneral::sSelectionForBuyPass = NULL;

// Statics
LLParcelSelectionObserver* LLFloaterLand::sObserver = NULL;
S32 LLFloaterLand::sLastTab = 0;

// Local classes
class LLParcelSelectionObserver : public LLParcelObserver
{
public:
    virtual void changed() { LLFloaterLand::refreshAll(); }
};

// class needed to get full access to textbox inside checkbox, because LLCheckBoxCtrl::setLabel() has string as its argument.
// It was introduced while implementing EXT-4706
class LLCheckBoxWithTBAcess : public LLCheckBoxCtrl
{
public:
    LLTextBox* getTextBox()
    {
        return mLabel;
    }
};


class LLPanelLandExperiences
    :   public LLPanel
{
public:
    LLPanelLandExperiences(LLSafeHandle<LLParcelSelection>& parcelp);
    virtual BOOL postBuild();
    void refresh();

    void experienceAdded(const LLUUID& id, U32 xp_type, U32 access_type);
    void experienceRemoved(const LLUUID& id, U32 access_type);
protected:
    LLPanelExperienceListEditor* setupList( const char* control_name, U32 xp_type, U32 access_type );
    void refreshPanel(LLPanelExperienceListEditor* panel, U32 xp_type);

    LLSafeHandle<LLParcelSelection>&    mParcel;


    LLPanelExperienceListEditor* mAllowed;
    LLPanelExperienceListEditor* mBlocked;
};


class LLPanelLandEnvironment
    : public LLPanelEnvironmentInfo
{
public:
                        LLPanelLandEnvironment(LLSafeHandle<LLParcelSelection>& parcelp);

    virtual bool        isRegion() const override { return false; }
    virtual bool        isLargeEnough() override
    {
        LLParcel *parcelp = mParcel->getParcel();
        return ((parcelp) ? (parcelp->getArea() >= MINIMUM_PARCEL_SIZE) : false);
    }

    virtual BOOL        postBuild() override;
    virtual void        refresh() override;

    virtual LLParcel *  getParcel() override;

    virtual bool        canEdit() override;
    virtual S32         getParcelId() override;

protected:
    virtual void        refreshFromSource() override;

    bool                isSameRegion();

    LLSafeHandle<LLParcelSelection> &   mParcel;
    S32                 mLastParcelId;
};


// inserts maturity info(icon and text) into target textbox
// names_floater - pointer to floater which contains strings with maturity icons filenames
// str_to_parse is string in format "txt1[MATURITY]txt2" where maturity icon and text will be inserted instead of [MATURITY]
void insert_maturity_into_textbox(LLTextBox* target_textbox, LLFloater* names_floater, std::string str_to_parse);

//---------------------------------------------------------------------------
// LLFloaterLand
//---------------------------------------------------------------------------

void send_parcel_select_objects(S32 parcel_local_id, U32 return_type,
                                uuid_list_t* return_ids = NULL)
{
    LLMessageSystem *msg = gMessageSystem;

    LLViewerRegion* region = LLViewerParcelMgr::getInstance()->getSelectionRegion();
    if (!region) return;

    // Since new highlight will be coming in, drop any highlights
    // that exist right now.
    LLSelectMgr::getInstance()->unhighlightAll();

    msg->newMessageFast(_PREHASH_ParcelSelectObjects);
    msg->nextBlockFast(_PREHASH_AgentData);
    msg->addUUIDFast(_PREHASH_AgentID,  gAgent.getID());
    msg->addUUIDFast(_PREHASH_SessionID,gAgent.getSessionID());
    msg->nextBlockFast(_PREHASH_ParcelData);
    msg->addS32Fast(_PREHASH_LocalID, parcel_local_id);
    msg->addU32Fast(_PREHASH_ReturnType, return_type);

    // Throw all return ids into the packet.
    // TODO: Check for too many ids.
    if (return_ids)
    {
        uuid_list_t::iterator end = return_ids->end();
        for (uuid_list_t::iterator it = return_ids->begin();
             it != end;
             ++it)
        {
            msg->nextBlockFast(_PREHASH_ReturnIDs);
            msg->addUUIDFast(_PREHASH_ReturnID, (*it));
        }
    }
    else
    {
        // Put in a null key so that the message is complete.
        msg->nextBlockFast(_PREHASH_ReturnIDs);
        msg->addUUIDFast(_PREHASH_ReturnID, LLUUID::null);
    }

    msg->sendReliable(region->getHost());
}

LLParcel* LLFloaterLand::getCurrentSelectedParcel()
{
    return mParcel->getParcel();
};

//static
LLPanelLandObjects* LLFloaterLand::getCurrentPanelLandObjects()
{
    LLFloaterLand* land_instance = LLFloaterReg::getTypedInstance<LLFloaterLand>("about_land");
    if(land_instance)
    {
        return land_instance->mPanelObjects;
    }
    else
    {
        return NULL;
    }
}

//static
LLPanelLandCovenant* LLFloaterLand::getCurrentPanelLandCovenant()
{
    LLFloaterLand* land_instance = LLFloaterReg::getTypedInstance<LLFloaterLand>("about_land");
    if(land_instance)
    {
        return land_instance->mPanelCovenant;
    }
    else
    {
        return NULL;
    }
}

// static
void LLFloaterLand::refreshAll()
{
    LLFloaterLand* land_instance = LLFloaterReg::findTypedInstance<LLFloaterLand>("about_land");
    if(land_instance)
    {
        land_instance->refresh();
    }
}

void LLFloaterLand::onOpen(const LLSD& key)
{
    // moved from triggering show instance in llviwermenu.cpp

    if (LLViewerParcelMgr::getInstance()->selectionEmpty())
    {
        LLViewerParcelMgr::getInstance()->selectParcelAt(gAgent.getPositionGlobal());
    }

    // Done automatically when the selected parcel's properties arrive
    // (and hence we have the local id).
    // LLViewerParcelMgr::getInstance()->sendParcelAccessListRequest(AL_ACCESS | AL_BAN | AL_RENTER);

<<<<<<< HEAD
	mParcel = LLViewerParcelMgr::getInstance()->getFloatingParcelSelection();

	// <FS:Ansariel> FIRE-17280: Requesting Experience access allow & block list breaks OpenSim
	LLViewerRegion* selected_region = LLViewerParcelMgr::getInstance()->getSelectionRegion();
	if (!selected_region || !selected_region->isCapabilityAvailable("RegionExperiences"))
	{
		mTabLand->removeTabPanel(mTabLand->getPanelByName("land_experiences_panel"));
	}
	// </FS:Ansariel>
	
	// Refresh even if not over a region so we don't get an
	// uninitialized dialog. The dialog is 0-region aware.
	refresh();
=======
    mParcel = LLViewerParcelMgr::getInstance()->getFloatingParcelSelection();

    // Refresh even if not over a region so we don't get an
    // uninitialized dialog. The dialog is 0-region aware.
    refresh();
>>>>>>> 38c2a5bd
}

void LLFloaterLand::onVisibilityChanged(const LLSD& visible)
{
    if (!visible.asBoolean())
    {
        // Might have been showing owned objects
        LLSelectMgr::getInstance()->unhighlightAll();

        // Save which panel we had open
        sLastTab = mTabLand->getCurrentPanelIndex();
    }
}


LLFloaterLand::LLFloaterLand(const LLSD& seed)
:   LLFloater(seed)
{
    mFactoryMap["land_general_panel"] = LLCallbackMap(createPanelLandGeneral, this);
    mFactoryMap["land_covenant_panel"] = LLCallbackMap(createPanelLandCovenant, this);
    mFactoryMap["land_objects_panel"] = LLCallbackMap(createPanelLandObjects, this);
    mFactoryMap["land_options_panel"] = LLCallbackMap(createPanelLandOptions, this);
    mFactoryMap["land_audio_panel"] =   LLCallbackMap(createPanelLandAudio, this);
    mFactoryMap["land_media_panel"] =   LLCallbackMap(createPanelLandMedia, this);
    mFactoryMap["land_access_panel"] =  LLCallbackMap(createPanelLandAccess, this);
    mFactoryMap["land_experiences_panel"] = LLCallbackMap(createPanelLandExperiences, this);
    mFactoryMap["land_environment_panel"] = LLCallbackMap(createPanelLandEnvironment, this);

    sObserver = new LLParcelSelectionObserver();
    LLViewerParcelMgr::getInstance()->addObserver( sObserver );
}

BOOL LLFloaterLand::postBuild()
{
    setVisibleCallback(boost::bind(&LLFloaterLand::onVisibilityChanged, this, _2));

    LLTabContainer* tab = getChild<LLTabContainer>("landtab");

    mTabLand = (LLTabContainer*) tab;

    if (tab)
    {
        tab->selectTab(sLastTab);
    }

    return TRUE;
}


// virtual
LLFloaterLand::~LLFloaterLand()
{
    LLViewerParcelMgr::getInstance()->removeObserver( sObserver );
    delete sObserver;
    sObserver = NULL;
}

// public
void LLFloaterLand::refresh()
{
    mPanelGeneral->refresh();
    mPanelObjects->refresh();
    mPanelOptions->refresh();
    mPanelAudio->refresh();
    mPanelMedia->refresh();
    mPanelAccess->refresh();
    mPanelCovenant->refresh();
    mPanelExperiences->refresh();
    mPanelEnvironment->refresh();
}



void* LLFloaterLand::createPanelLandGeneral(void* data)
{
    LLFloaterLand* self = (LLFloaterLand*)data;
    self->mPanelGeneral = new LLPanelLandGeneral(self->mParcel);
    return self->mPanelGeneral;
}

// static
void* LLFloaterLand::createPanelLandCovenant(void* data)
{
    LLFloaterLand* self = (LLFloaterLand*)data;
    self->mPanelCovenant = new LLPanelLandCovenant(self->mParcel);
    return self->mPanelCovenant;
}


// static
void* LLFloaterLand::createPanelLandObjects(void* data)
{
    LLFloaterLand* self = (LLFloaterLand*)data;
    self->mPanelObjects = new LLPanelLandObjects(self->mParcel);
    return self->mPanelObjects;
}

// static
void* LLFloaterLand::createPanelLandOptions(void* data)
{
    LLFloaterLand* self = (LLFloaterLand*)data;
    self->mPanelOptions = new LLPanelLandOptions(self->mParcel);
    return self->mPanelOptions;
}

// static
void* LLFloaterLand::createPanelLandAudio(void* data)
{
    LLFloaterLand* self = (LLFloaterLand*)data;
    self->mPanelAudio = new LLPanelLandAudio(self->mParcel);
    return self->mPanelAudio;
}

// static
void* LLFloaterLand::createPanelLandMedia(void* data)
{
    LLFloaterLand* self = (LLFloaterLand*)data;
    self->mPanelMedia = new LLPanelLandMedia(self->mParcel);
    return self->mPanelMedia;
}

// static
void* LLFloaterLand::createPanelLandAccess(void* data)
{
    LLFloaterLand* self = (LLFloaterLand*)data;
    self->mPanelAccess = new LLPanelLandAccess(self->mParcel);
    return self->mPanelAccess;
}

// static
void* LLFloaterLand::createPanelLandExperiences(void* data)
{
    LLFloaterLand* self = (LLFloaterLand*)data;
    self->mPanelExperiences = new LLPanelLandExperiences(self->mParcel);
    return self->mPanelExperiences;
}

//static
void* LLFloaterLand::createPanelLandEnvironment(void* data)
{
    LLFloaterLand* self = (LLFloaterLand*)data;
    self->mPanelEnvironment = new LLPanelLandEnvironment(self->mParcel);
    return self->mPanelEnvironment;
}


//---------------------------------------------------------------------------
// LLPanelLandGeneral
//---------------------------------------------------------------------------


LLPanelLandGeneral::LLPanelLandGeneral(LLParcelSelectionHandle& parcel)
<<<<<<< HEAD
:	LLPanel(),
	mUncheckedSell(FALSE),
	mParcel(parcel),
	mLastParcelLocalID(0)
=======
:   LLPanel(),
    mUncheckedSell(FALSE),
    mParcel(parcel)
>>>>>>> 38c2a5bd
{
}

BOOL LLPanelLandGeneral::postBuild()
{
    mEditName = getChild<LLLineEditor>("Name");
    mEditName->setCommitCallback(onCommitAny, this);
    getChild<LLLineEditor>("Name")->setPrevalidate(LLTextValidate::validateASCIIPrintableNoPipe);

<<<<<<< HEAD
	mEditUUID = getChild<LLLineEditor>("UUID");
	mEditUUID->setEnabled(FALSE);

	mEditDesc = getChild<LLTextEditor>("Description");
	mEditDesc->setCommitOnFocusLost(TRUE);
	mEditDesc->setCommitCallback(onCommitAny, this);
    mEditDesc->setContentTrusted(false);
	// No prevalidate function - historically the prevalidate function was broken,
	// allowing residents to put in characters like U+2661 WHITE HEART SUIT, so
	// preserve that ability.
	
	mTextSalePending = getChild<LLTextBox>("SalePending");
	mTextOwnerLabel = getChild<LLTextBox>("Owner:");
	mTextOwner = getChild<LLTextBox>("OwnerText");
	mTextOwner->setIsFriendCallback(LLAvatarActions::isFriend);
	
	mContentRating = getChild<LLTextBox>("ContentRatingText");
	mLandType = getChild<LLTextBox>("LandTypeText");
	
	// <FS:Ansariel> Doesn't exists as of 2014-04-14
	//mBtnProfile = getChild<LLButton>("Profile...");
	//mBtnProfile->setClickedCallback(boost::bind(&LLPanelLandGeneral::onClickProfile, this));

	
	mTextGroupLabel = getChild<LLTextBox>("Group:");
	mTextGroup = getChild<LLTextBox>("GroupText");

	
	mBtnSetGroup = getChild<LLButton>("Set...");
	mBtnSetGroup->setCommitCallback(boost::bind(&LLPanelLandGeneral::onClickSetGroup, this));

	
	mCheckDeedToGroup = getChild<LLCheckBoxCtrl>( "check deed");
	childSetCommitCallback("check deed", onCommitAny, this);

	
	mBtnDeedToGroup = getChild<LLButton>("Deed...");
	mBtnDeedToGroup->setClickedCallback(onClickDeed, this);

	
	mCheckContributeWithDeed = getChild<LLCheckBoxCtrl>( "check contrib");
	childSetCommitCallback("check contrib", onCommitAny, this);

	
	
	mSaleInfoNotForSale = getChild<LLTextBox>("Not for sale.");
	
	mSaleInfoForSale1 = getChild<LLTextBox>("For Sale: Price L$[PRICE].");

	
	mBtnSellLand = getChild<LLButton>("Sell Land...");
	mBtnSellLand->setClickedCallback(onClickSellLand, this);
	
	mSaleInfoForSale2 = getChild<LLTextBox>("For sale to");
	
	mSaleInfoForSaleObjects = getChild<LLTextBox>("Sell with landowners objects in parcel.");
	
	mSaleInfoForSaleNoObjects = getChild<LLTextBox>("Selling with no objects in parcel.");

	
	mBtnStopSellLand = getChild<LLButton>("Cancel Land Sale");
	mBtnStopSellLand->setClickedCallback(onClickStopSellLand, this);

	
	mTextClaimDateLabel = getChild<LLTextBox>("Claimed:");
	mTextClaimDate = getChild<LLTextBox>("DateClaimText");

	
	mTextPriceLabel = getChild<LLTextBox>("PriceLabel");
	mTextPrice = getChild<LLTextBox>("PriceText");

	
	mTextDwell = getChild<LLTextBox>("DwellText");
	
	mBtnBuyLand = getChild<LLButton>("Buy Land...");
	mBtnBuyLand->setClickedCallback(onClickBuyLand, (void*)&BUY_PERSONAL_LAND);
	

	mBtnBuyGroupLand = getChild<LLButton>("Buy For Group...");
	mBtnBuyGroupLand->setClickedCallback(onClickBuyLand, (void*)&BUY_GROUP_LAND);


	mBtnBuyPass = getChild<LLButton>("Buy Pass...");
	mBtnBuyPass->setClickedCallback(onClickBuyPass, this);

	mBtnReleaseLand = getChild<LLButton>("Abandon Land...");
	mBtnReleaseLand->setClickedCallback(onClickRelease, NULL);

	mBtnReclaimLand = getChild<LLButton>("Reclaim Land...");
	mBtnReclaimLand->setClickedCallback(onClickReclaim, NULL);

	mBtnStartAuction = getChild<LLButton>("Linden Sale...");
	mBtnStartAuction->setClickedCallback(onClickStartAuction, this);
	mBtnStartAuction->setEnabled(LLGridManager::instance().isInSecondLife()); // <FS:Ansariel> Restore land auction floater for OpenSim

	mBtnScriptLimits = getChild<LLButton>("Scripts...");

	if(gDisconnected)
	{
		return TRUE;
	}

	// note: on region change this will not be re checked, should not matter on Agni as
	// 99% of the time all regions will return the same caps. In case of an erroneous setting
	// to enabled the floater will just throw an error when trying to get it's cap
	std::string url = gAgent.getRegionCapability("LandResources");
	if (!url.empty())
	{
		if(mBtnScriptLimits)
		{
			mBtnScriptLimits->setClickedCallback(onClickScriptLimits, this);
		}
	}
	else
	{
		if(mBtnScriptLimits)
		{
			mBtnScriptLimits->setVisible(false);
		}
	}

	return TRUE;
=======
    mEditDesc = getChild<LLTextEditor>("Description");
    mEditDesc->setCommitOnFocusLost(TRUE);
    mEditDesc->setCommitCallback(onCommitAny, this);
    mEditDesc->setContentTrusted(false);
    // No prevalidate function - historically the prevalidate function was broken,
    // allowing residents to put in characters like U+2661 WHITE HEART SUIT, so
    // preserve that ability.

    mTextSalePending = getChild<LLTextBox>("SalePending");
    mTextOwnerLabel = getChild<LLTextBox>("Owner:");
    mTextOwner = getChild<LLTextBox>("OwnerText");
    mTextOwner->setIsFriendCallback(LLAvatarActions::isFriend);

    mContentRating = getChild<LLTextBox>("ContentRatingText");
    mLandType = getChild<LLTextBox>("LandTypeText");

    mBtnProfile = getChild<LLButton>("Profile...");
    mBtnProfile->setClickedCallback(boost::bind(&LLPanelLandGeneral::onClickProfile, this));


    mTextGroupLabel = getChild<LLTextBox>("Group:");
    mTextGroup = getChild<LLTextBox>("GroupText");


    mBtnSetGroup = getChild<LLButton>("Set...");
    mBtnSetGroup->setCommitCallback(boost::bind(&LLPanelLandGeneral::onClickSetGroup, this));


    mCheckDeedToGroup = getChild<LLCheckBoxCtrl>( "check deed");
    childSetCommitCallback("check deed", onCommitAny, this);


    mBtnDeedToGroup = getChild<LLButton>("Deed...");
    mBtnDeedToGroup->setClickedCallback(onClickDeed, this);


    mCheckContributeWithDeed = getChild<LLCheckBoxCtrl>( "check contrib");
    childSetCommitCallback("check contrib", onCommitAny, this);



    mSaleInfoNotForSale = getChild<LLTextBox>("Not for sale.");

    mSaleInfoForSale1 = getChild<LLTextBox>("For Sale: Price L$[PRICE].");


    mBtnSellLand = getChild<LLButton>("Sell Land...");
    mBtnSellLand->setClickedCallback(onClickSellLand, this);

    mSaleInfoForSale2 = getChild<LLTextBox>("For sale to");

    mSaleInfoForSaleObjects = getChild<LLTextBox>("Sell with landowners objects in parcel.");

    mSaleInfoForSaleNoObjects = getChild<LLTextBox>("Selling with no objects in parcel.");


    mBtnStopSellLand = getChild<LLButton>("Cancel Land Sale");
    mBtnStopSellLand->setClickedCallback(onClickStopSellLand, this);


    mTextClaimDateLabel = getChild<LLTextBox>("Claimed:");
    mTextClaimDate = getChild<LLTextBox>("DateClaimText");


    mTextPriceLabel = getChild<LLTextBox>("PriceLabel");
    mTextPrice = getChild<LLTextBox>("PriceText");


    mTextDwell = getChild<LLTextBox>("DwellText");

    mBtnBuyLand = getChild<LLButton>("Buy Land...");
    mBtnBuyLand->setClickedCallback(onClickBuyLand, (void*)&BUY_PERSONAL_LAND);


    mBtnBuyGroupLand = getChild<LLButton>("Buy For Group...");
    mBtnBuyGroupLand->setClickedCallback(onClickBuyLand, (void*)&BUY_GROUP_LAND);


    mBtnBuyPass = getChild<LLButton>("Buy Pass...");
    mBtnBuyPass->setClickedCallback(onClickBuyPass, this);

    mBtnReleaseLand = getChild<LLButton>("Abandon Land...");
    mBtnReleaseLand->setClickedCallback(onClickRelease, NULL);

    mBtnReclaimLand = getChild<LLButton>("Reclaim Land...");
    mBtnReclaimLand->setClickedCallback(onClickReclaim, NULL);

    mBtnStartAuction = getChild<LLButton>("Linden Sale...");
    mBtnStartAuction->setClickedCallback(onClickStartAuction, this);

    mBtnScriptLimits = getChild<LLButton>("Scripts...");

    if(gDisconnected)
    {
        return TRUE;
    }

    // note: on region change this will not be re checked, should not matter on Agni as
    // 99% of the time all regions will return the same caps. In case of an erroneous setting
    // to enabled the floater will just throw an error when trying to get it's cap
    std::string url = gAgent.getRegionCapability("LandResources");
    if (!url.empty())
    {
        if(mBtnScriptLimits)
        {
            mBtnScriptLimits->setClickedCallback(onClickScriptLimits, this);
        }
    }
    else
    {
        if(mBtnScriptLimits)
        {
            mBtnScriptLimits->setVisible(false);
        }
    }

    return TRUE;
>>>>>>> 38c2a5bd
}


// virtual
LLPanelLandGeneral::~LLPanelLandGeneral()
{ }


// public
void LLPanelLandGeneral::refresh()
{
<<<<<<< HEAD
	mEditName->setEnabled(FALSE);
	mEditName->setText(LLStringUtil::null);

	mEditUUID->setText(LLStringUtil::null);

	mEditDesc->setEnabled(FALSE);
	mEditDesc->setText(getString("no_selection_text"));

	mTextSalePending->setText(LLStringUtil::null);
	mTextSalePending->setEnabled(FALSE);

	mBtnDeedToGroup->setEnabled(FALSE);
	mBtnSetGroup->setEnabled(FALSE);
	mBtnStartAuction->setEnabled(FALSE);

	mCheckDeedToGroup	->set(FALSE);
	mCheckDeedToGroup	->setEnabled(FALSE);
	mCheckContributeWithDeed->set(FALSE);
	mCheckContributeWithDeed->setEnabled(FALSE);

	mTextOwner->setText(LLStringUtil::null);
	mContentRating->setText(LLStringUtil::null);
	mLandType->setText(LLStringUtil::null);
	// <FS:Ansariel> Doesn't exists as of 2014-04-14
	//mBtnProfile->setLabel(getString("profile_text"));
	//mBtnProfile->setEnabled(FALSE);

	mTextClaimDate->setText(LLStringUtil::null);
	mTextGroup->setText(LLStringUtil::null);
	mTextPrice->setText(LLStringUtil::null);

	mSaleInfoForSale1->setVisible(FALSE);
	mSaleInfoForSale2->setVisible(FALSE);
	mSaleInfoForSaleObjects->setVisible(FALSE);
	mSaleInfoForSaleNoObjects->setVisible(FALSE);
	mSaleInfoNotForSale->setVisible(FALSE);
	mBtnSellLand->setVisible(FALSE);
	mBtnStopSellLand->setVisible(FALSE);

	mTextPriceLabel->setText(LLStringUtil::null);
	mTextDwell->setText(LLStringUtil::null);

	mBtnBuyLand->setEnabled(FALSE);
	mBtnScriptLimits->setEnabled(FALSE);
	mBtnBuyGroupLand->setEnabled(FALSE);
	mBtnReleaseLand->setEnabled(FALSE);
	mBtnReclaimLand->setEnabled(FALSE);
	mBtnBuyPass->setEnabled(FALSE);

	if(gDisconnected)
	{
		return;
	}

	mBtnStartAuction->setVisible(gAgent.isGodlike());
	bool region_owner = false;
	LLViewerRegion* regionp = LLViewerParcelMgr::getInstance()->getSelectionRegion();
	if(regionp && (regionp->getOwner() == gAgent.getID()))
	{
		region_owner = true;
		mBtnReleaseLand->setVisible(FALSE);
		mBtnReclaimLand->setVisible(TRUE);
	}
	else
	{
		mBtnReleaseLand->setVisible(TRUE);
		mBtnReclaimLand->setVisible(FALSE);
	}
	LLParcel *parcel = mParcel->getParcel();
	if (parcel)
	{
		// something selected, hooray!
		BOOL is_leased = (LLParcel::OS_LEASED == parcel->getOwnershipStatus());
		BOOL region_xfer = FALSE;
		if(regionp
		   && !(regionp->getRegionFlag(REGION_FLAGS_BLOCK_LAND_RESELL)))
		{
			region_xfer = TRUE;
		}
		
		if (regionp)
		{
			insert_maturity_into_textbox(mContentRating, gFloaterView->getParentFloater(this), MATURITY);
			mLandType->setText(regionp->getLocalizedSimProductName());
		}

		// estate owner/manager cannot edit other parts of the parcel
		BOOL estate_manager_sellable = !parcel->getAuctionID()
										&& gAgent.canManageEstate()
										// estate manager/owner can only sell parcels owned by estate owner
										&& regionp
										&& (parcel->getOwnerID() == regionp->getOwner());
		BOOL owner_sellable = region_xfer && !parcel->getAuctionID()
							&& LLViewerParcelMgr::isParcelModifiableByAgent(
										parcel, GP_LAND_SET_SALE_INFO);
		BOOL can_be_sold = owner_sellable || estate_manager_sellable;

		const LLUUID &owner_id = parcel->getOwnerID();
		BOOL is_public = parcel->isPublic();

		// Is it owned?
		if (is_public)
		{
			mTextSalePending->setText(LLStringUtil::null);
			mTextSalePending->setEnabled(FALSE);
			mTextOwner->setText(getString("public_text"));
			mTextOwner->setEnabled(FALSE);
			// <FS:Ansariel> Doesn't exists as of 2014-04-14
			//mBtnProfile->setEnabled(FALSE);
			mTextClaimDate->setText(LLStringUtil::null);
			mTextClaimDate->setEnabled(FALSE);
			mTextGroup->setText(getString("none_text"));
			mTextGroup->setEnabled(FALSE);
			mBtnStartAuction->setEnabled(FALSE);
		}
		else
		{
			if(!is_leased && (owner_id == gAgent.getID()))
			{
				mTextSalePending->setText(getString("need_tier_to_modify"));
				mTextSalePending->setEnabled(TRUE);
			}
			else if(parcel->getAuctionID())
			{
				mTextSalePending->setText(getString("auction_id_text"));
				mTextSalePending->setTextArg("[ID]", llformat("%u", parcel->getAuctionID()));
				mTextSalePending->setEnabled(TRUE);
			}
			else
			{
				// not the owner, or it is leased
				mTextSalePending->setText(LLStringUtil::null);
				mTextSalePending->setEnabled(FALSE);
			}
			//refreshNames();
			mTextOwner->setEnabled(TRUE);

			// We support both group and personal profiles
			// <FS:Ansariel> Doesn't exists as of 2014-04-14
			//mBtnProfile->setEnabled(TRUE);

			if (parcel->getGroupID().isNull())
			{
				// Not group owned, so "Profile"
				// <FS:Ansariel> Doesn't exists as of 2014-04-14
				//mBtnProfile->setLabel(getString("profile_text"));

				mTextGroup->setText(getString("none_text"));
				mTextGroup->setEnabled(FALSE);
			}
			else
			{
				// Group owned, so "Info"
				// <FS:Ansariel> Doesn't exists as of 2014-04-14
				//mBtnProfile->setLabel(getString("info_text"));

				//mTextGroup->setText("HIPPOS!");//parcel->getGroupName());
				mTextGroup->setEnabled(TRUE);
			}

			// Display claim date
			time_t claim_date = parcel->getClaimDate();
			std::string claim_date_str = getString("time_stamp_template");
			LLSD substitution;
			substitution["datetime"] = (S32) claim_date;
			LLStringUtil::format (claim_date_str, substitution);
			mTextClaimDate->setText(claim_date_str);
			mTextClaimDate->setEnabled(is_leased);

			BOOL enable_auction = (gAgent.getGodLevel() >= GOD_LIAISON)
								  && (owner_id == GOVERNOR_LINDEN_ID)
								  && (parcel->getAuctionID() == 0);
			mBtnStartAuction->setEnabled(enable_auction);
		}

		// Display options
		BOOL can_edit_identity = LLViewerParcelMgr::isParcelModifiableByAgent(parcel, GP_LAND_CHANGE_IDENTITY);
		mEditName->setEnabled(can_edit_identity);
		mEditDesc->setEnabled(can_edit_identity);
        mEditDesc->setParseURLs(!can_edit_identity);

		BOOL can_edit_agent_only = LLViewerParcelMgr::isParcelModifiableByAgent(parcel, GP_NO_POWERS);
		mBtnSetGroup->setEnabled(can_edit_agent_only && !parcel->getIsGroupOwned());

		const LLUUID& group_id = parcel->getGroupID();

		// Can only allow deeding if you own it and it's got a group.
		BOOL enable_deed = (owner_id == gAgent.getID()
							&& group_id.notNull()
							&& gAgent.isInGroup(group_id));
		// You don't need special powers to allow your object to
		// be deeded to the group.
		mCheckDeedToGroup->setEnabled(enable_deed);
		mCheckDeedToGroup->set( parcel->getAllowDeedToGroup() );
		mCheckContributeWithDeed->setEnabled(enable_deed && parcel->getAllowDeedToGroup());
		mCheckContributeWithDeed->set(parcel->getContributeWithDeed());

		// Actually doing the deeding requires you to have GP_LAND_DEED
		// powers in the group.
		BOOL can_deed = gAgent.hasPowerInGroup(group_id, GP_LAND_DEED);
		mBtnDeedToGroup->setEnabled(   parcel->getAllowDeedToGroup()
									&& group_id.notNull()
									&& can_deed
									&& !parcel->getIsGroupOwned()
									);

		mEditName->setText( parcel->getName() );
		mEditDesc->setText( parcel->getDesc() );
		mEditUUID->setText(LLStringUtil::null);

		BOOL for_sale = parcel->getForSale();
				
		mBtnSellLand->setVisible(FALSE);
		mBtnStopSellLand->setVisible(FALSE);
		
		// show pricing information
		S32 area;
		S32 claim_price;
		S32 rent_price;
		F32 dwell = DWELL_NAN;
		LLViewerParcelMgr::getInstance()->getDisplayInfo(&area,
								 &claim_price,
								 &rent_price,
								 &for_sale,
								 &dwell);
		// Area
		LLUIString price = getString("area_size_text");
		price.setArg("[AREA]", llformat("%d",area));    
		mTextPriceLabel->setText(getString("area_text"));
		mTextPrice->setText(price.getString());

		if (dwell == DWELL_NAN)
		{
			mTextDwell->setText(LLTrans::getString("LoadingData"));
		}
		else
		{
			mTextDwell->setText(llformat("%.0f", dwell));
		}

		if (for_sale)
		{
			mSaleInfoForSale1->setVisible(TRUE);
			mSaleInfoForSale2->setVisible(TRUE);
			if (parcel->getSellWithObjects())
			{
				mSaleInfoForSaleObjects->setVisible(TRUE);
				mSaleInfoForSaleNoObjects->setVisible(FALSE);
			}
			else
			{
				mSaleInfoForSaleObjects->setVisible(FALSE);
				mSaleInfoForSaleNoObjects->setVisible(TRUE);
			}
			mSaleInfoNotForSale->setVisible(FALSE);

			F32 cost_per_sqm = 0.0f;
			if (area > 0)
			{
				cost_per_sqm = (F32)parcel->getSalePrice() / (F32)area;
			}

			S32 price = parcel->getSalePrice();
			mSaleInfoForSale1->setTextArg("[PRICE]", LLResMgr::getInstance()->getMonetaryString(price));
			mSaleInfoForSale1->setTextArg("[PRICE_PER_SQM]", llformat("%.1f", cost_per_sqm));
			if (can_be_sold)
			{
				mBtnStopSellLand->setVisible(TRUE);
			}
		}
		else
		{
			mSaleInfoForSale1->setVisible(FALSE);
			mSaleInfoForSale2->setVisible(FALSE);
			mSaleInfoForSaleObjects->setVisible(FALSE);
			mSaleInfoForSaleNoObjects->setVisible(FALSE);
			mSaleInfoNotForSale->setVisible(TRUE);
			if (can_be_sold)
			{
				mBtnSellLand->setVisible(TRUE);
			}
		}
		
		refreshNames();

		mBtnBuyLand->setEnabled(
			LLViewerParcelMgr::getInstance()->canAgentBuyParcel(parcel, false));
		mBtnScriptLimits->setEnabled(true);
//			LLViewerParcelMgr::getInstance()->canAgentBuyParcel(parcel, false));
		mBtnBuyGroupLand->setEnabled(
			LLViewerParcelMgr::getInstance()->canAgentBuyParcel(parcel, true));

		if(region_owner)
		{
			mBtnReclaimLand->setEnabled(
				!is_public && (parcel->getOwnerID() != gAgent.getID()));
		}
		else
		{
			BOOL is_owner_release = LLViewerParcelMgr::isParcelOwnedByAgent(parcel, GP_LAND_RELEASE);
			BOOL is_manager_release = (gAgent.canManageEstate() && 
									regionp && 
									(parcel->getOwnerID() != regionp->getOwner()));
			BOOL can_release = is_owner_release || is_manager_release;
			mBtnReleaseLand->setEnabled( can_release );
		}

		BOOL use_pass = parcel->getOwnerID()!= gAgent.getID() && parcel->getParcelFlag(PF_USE_PASS_LIST) && !LLViewerParcelMgr::getInstance()->isCollisionBanned();;
		mBtnBuyPass->setEnabled(use_pass);

		// <Ansariel> Retrieve parcel UUID. We need to ask the itself for the
		//            parcel UUID, because LLParcel gets initialized with a
		//            null ID.
		//            Following part is basically copied from
		//            LLPanelScriptLimitsRegionMemory::StartRequestChain()
		if (regionp && gAgent.getRegion() && gAgent.getRegion()->getRegionID() == regionp->getRegionID() &&
			(mLastParcelLocalID == 0 || mLastParcelLocalID != parcel->getLocalID()) )
		{
			mLastParcelLocalID = parcel->getLocalID();
			std::string url = regionp->getCapability("RemoteParcelRequest");
			if (!url.empty())
			{
				LLUUID region_id = regionp->getRegionID();
				// <FS:Beq> FIRE-31213 - from Ubit Umarov - Correct position calcs to work with var regions
				// LLVector3d pos_global = regionp->getCenterGlobal();
				LLVector3d pos_global = regionp->getOriginGlobal(); 
				// </FS:Beq>
				LLRemoteParcelInfoProcessor::instance().requestRegionParcelInfo( url, region_id, parcel->getCenterpoint(), pos_global, getObserverHandle() );
			}
			else
			{
				LL_WARNS() << "RemoteParcelRequest not available. Cannot request parcel ID" << LL_ENDL;
				mEditUUID->setText(getString("error_resolving_uuid"));
			}
		}
		// </Ansariel>
	}
=======
    mEditName->setEnabled(FALSE);
    mEditName->setText(LLStringUtil::null);

    mEditDesc->setEnabled(FALSE);
    mEditDesc->setText(getString("no_selection_text"));

    mTextSalePending->setText(LLStringUtil::null);
    mTextSalePending->setEnabled(FALSE);

    mBtnDeedToGroup->setEnabled(FALSE);
    mBtnSetGroup->setEnabled(FALSE);
    mBtnStartAuction->setEnabled(FALSE);

    mCheckDeedToGroup   ->set(FALSE);
    mCheckDeedToGroup   ->setEnabled(FALSE);
    mCheckContributeWithDeed->set(FALSE);
    mCheckContributeWithDeed->setEnabled(FALSE);

    mTextOwner->setText(LLStringUtil::null);
    mContentRating->setText(LLStringUtil::null);
    mLandType->setText(LLStringUtil::null);
    mBtnProfile->setLabel(getString("profile_text"));
    mBtnProfile->setEnabled(FALSE);

    mTextClaimDate->setText(LLStringUtil::null);
    mTextGroup->setText(LLStringUtil::null);
    mTextPrice->setText(LLStringUtil::null);

    mSaleInfoForSale1->setVisible(FALSE);
    mSaleInfoForSale2->setVisible(FALSE);
    mSaleInfoForSaleObjects->setVisible(FALSE);
    mSaleInfoForSaleNoObjects->setVisible(FALSE);
    mSaleInfoNotForSale->setVisible(FALSE);
    mBtnSellLand->setVisible(FALSE);
    mBtnStopSellLand->setVisible(FALSE);

    mTextPriceLabel->setText(LLStringUtil::null);
    mTextDwell->setText(LLStringUtil::null);

    mBtnBuyLand->setEnabled(FALSE);
    mBtnScriptLimits->setEnabled(FALSE);
    mBtnBuyGroupLand->setEnabled(FALSE);
    mBtnReleaseLand->setEnabled(FALSE);
    mBtnReclaimLand->setEnabled(FALSE);
    mBtnBuyPass->setEnabled(FALSE);

    if(gDisconnected)
    {
        return;
    }

    mBtnStartAuction->setVisible(gAgent.isGodlike());
    bool region_owner = false;
    LLViewerRegion* regionp = LLViewerParcelMgr::getInstance()->getSelectionRegion();
    if(regionp && (regionp->getOwner() == gAgent.getID()))
    {
        region_owner = true;
        mBtnReleaseLand->setVisible(FALSE);
        mBtnReclaimLand->setVisible(TRUE);
    }
    else
    {
        mBtnReleaseLand->setVisible(TRUE);
        mBtnReclaimLand->setVisible(FALSE);
    }
    LLParcel *parcel = mParcel->getParcel();
    if (parcel)
    {
        // something selected, hooray!
        BOOL is_leased = (LLParcel::OS_LEASED == parcel->getOwnershipStatus());
        BOOL region_xfer = FALSE;
        if(regionp
           && !(regionp->getRegionFlag(REGION_FLAGS_BLOCK_LAND_RESELL)))
        {
            region_xfer = TRUE;
        }

        if (regionp)
        {
            insert_maturity_into_textbox(mContentRating, gFloaterView->getParentFloater(this), MATURITY);
            mLandType->setText(regionp->getLocalizedSimProductName());
        }

        // estate owner/manager cannot edit other parts of the parcel
        BOOL estate_manager_sellable = !parcel->getAuctionID()
                                        && gAgent.canManageEstate()
                                        // estate manager/owner can only sell parcels owned by estate owner
                                        && regionp
                                        && (parcel->getOwnerID() == regionp->getOwner());
        BOOL owner_sellable = region_xfer && !parcel->getAuctionID()
                            && LLViewerParcelMgr::isParcelModifiableByAgent(
                                        parcel, GP_LAND_SET_SALE_INFO);
        BOOL can_be_sold = owner_sellable || estate_manager_sellable;

        const LLUUID &owner_id = parcel->getOwnerID();
        BOOL is_public = parcel->isPublic();

        // Is it owned?
        if (is_public)
        {
            mTextSalePending->setText(LLStringUtil::null);
            mTextSalePending->setEnabled(FALSE);
            mTextOwner->setText(getString("public_text"));
            mTextOwner->setEnabled(FALSE);
            mBtnProfile->setEnabled(FALSE);
            mTextClaimDate->setText(LLStringUtil::null);
            mTextClaimDate->setEnabled(FALSE);
            mTextGroup->setText(getString("none_text"));
            mTextGroup->setEnabled(FALSE);
            mBtnStartAuction->setEnabled(FALSE);
        }
        else
        {
            if(!is_leased && (owner_id == gAgent.getID()))
            {
                mTextSalePending->setText(getString("need_tier_to_modify"));
                mTextSalePending->setEnabled(TRUE);
            }
            else if(parcel->getAuctionID())
            {
                mTextSalePending->setText(getString("auction_id_text"));
                mTextSalePending->setTextArg("[ID]", llformat("%u", parcel->getAuctionID()));
                mTextSalePending->setEnabled(TRUE);
            }
            else
            {
                // not the owner, or it is leased
                mTextSalePending->setText(LLStringUtil::null);
                mTextSalePending->setEnabled(FALSE);
            }
            //refreshNames();
            mTextOwner->setEnabled(TRUE);

            // We support both group and personal profiles
            mBtnProfile->setEnabled(TRUE);

            if (parcel->getGroupID().isNull())
            {
                // Not group owned, so "Profile"
                mBtnProfile->setLabel(getString("profile_text"));

                mTextGroup->setText(getString("none_text"));
                mTextGroup->setEnabled(FALSE);
            }
            else
            {
                // Group owned, so "Info"
                mBtnProfile->setLabel(getString("info_text"));

                //mTextGroup->setText("HIPPOS!");//parcel->getGroupName());
                mTextGroup->setEnabled(TRUE);
            }

            // Display claim date
            time_t claim_date = parcel->getClaimDate();
            std::string claim_date_str = getString("time_stamp_template");
            LLSD substitution;
            substitution["datetime"] = (S32) claim_date;
            LLStringUtil::format (claim_date_str, substitution);
            mTextClaimDate->setText(claim_date_str);
            mTextClaimDate->setEnabled(is_leased);

            BOOL enable_auction = (gAgent.getGodLevel() >= GOD_LIAISON)
                                  && (owner_id == GOVERNOR_LINDEN_ID)
                                  && (parcel->getAuctionID() == 0);
            mBtnStartAuction->setEnabled(enable_auction);
        }

        // Display options
        BOOL can_edit_identity = LLViewerParcelMgr::isParcelModifiableByAgent(parcel, GP_LAND_CHANGE_IDENTITY);
        mEditName->setEnabled(can_edit_identity);
        mEditDesc->setEnabled(can_edit_identity);
        mEditDesc->setParseURLs(!can_edit_identity);

        BOOL can_edit_agent_only = LLViewerParcelMgr::isParcelModifiableByAgent(parcel, GP_NO_POWERS);
        mBtnSetGroup->setEnabled(can_edit_agent_only && !parcel->getIsGroupOwned());

        const LLUUID& group_id = parcel->getGroupID();

        // Can only allow deeding if you own it and it's got a group.
        BOOL enable_deed = (owner_id == gAgent.getID()
                            && group_id.notNull()
                            && gAgent.isInGroup(group_id));
        // You don't need special powers to allow your object to
        // be deeded to the group.
        mCheckDeedToGroup->setEnabled(enable_deed);
        mCheckDeedToGroup->set( parcel->getAllowDeedToGroup() );
        mCheckContributeWithDeed->setEnabled(enable_deed && parcel->getAllowDeedToGroup());
        mCheckContributeWithDeed->set(parcel->getContributeWithDeed());

        // Actually doing the deeding requires you to have GP_LAND_DEED
        // powers in the group.
        BOOL can_deed = gAgent.hasPowerInGroup(group_id, GP_LAND_DEED);
        mBtnDeedToGroup->setEnabled(   parcel->getAllowDeedToGroup()
                                    && group_id.notNull()
                                    && can_deed
                                    && !parcel->getIsGroupOwned()
                                    );

        mEditName->setText( parcel->getName() );
        mEditDesc->setText( parcel->getDesc() );

        BOOL for_sale = parcel->getForSale();

        mBtnSellLand->setVisible(FALSE);
        mBtnStopSellLand->setVisible(FALSE);

        // show pricing information
        S32 area;
        S32 claim_price;
        S32 rent_price;
        F32 dwell = DWELL_NAN;
        LLViewerParcelMgr::getInstance()->getDisplayInfo(&area,
                                 &claim_price,
                                 &rent_price,
                                 &for_sale,
                                 &dwell);
        // Area
        LLUIString price = getString("area_size_text");
        price.setArg("[AREA]", llformat("%d",area));
        mTextPriceLabel->setText(getString("area_text"));
        mTextPrice->setText(price.getString());

        if (dwell == DWELL_NAN)
        {
            mTextDwell->setText(LLTrans::getString("LoadingData"));
        }
        else
        {
            mTextDwell->setText(llformat("%.0f", dwell));
        }

        if (for_sale)
        {
            mSaleInfoForSale1->setVisible(TRUE);
            mSaleInfoForSale2->setVisible(TRUE);
            if (parcel->getSellWithObjects())
            {
                mSaleInfoForSaleObjects->setVisible(TRUE);
                mSaleInfoForSaleNoObjects->setVisible(FALSE);
            }
            else
            {
                mSaleInfoForSaleObjects->setVisible(FALSE);
                mSaleInfoForSaleNoObjects->setVisible(TRUE);
            }
            mSaleInfoNotForSale->setVisible(FALSE);

            F32 cost_per_sqm = 0.0f;
            if (area > 0)
            {
                cost_per_sqm = (F32)parcel->getSalePrice() / (F32)area;
            }

            S32 price = parcel->getSalePrice();
            mSaleInfoForSale1->setTextArg("[PRICE]", LLResMgr::getInstance()->getMonetaryString(price));
            mSaleInfoForSale1->setTextArg("[PRICE_PER_SQM]", llformat("%.1f", cost_per_sqm));
            if (can_be_sold)
            {
                mBtnStopSellLand->setVisible(TRUE);
            }
        }
        else
        {
            mSaleInfoForSale1->setVisible(FALSE);
            mSaleInfoForSale2->setVisible(FALSE);
            mSaleInfoForSaleObjects->setVisible(FALSE);
            mSaleInfoForSaleNoObjects->setVisible(FALSE);
            mSaleInfoNotForSale->setVisible(TRUE);
            if (can_be_sold)
            {
                mBtnSellLand->setVisible(TRUE);
            }
        }

        refreshNames();

        mBtnBuyLand->setEnabled(
            LLViewerParcelMgr::getInstance()->canAgentBuyParcel(parcel, false));
        mBtnScriptLimits->setEnabled(true);
//          LLViewerParcelMgr::getInstance()->canAgentBuyParcel(parcel, false));
        mBtnBuyGroupLand->setEnabled(
            LLViewerParcelMgr::getInstance()->canAgentBuyParcel(parcel, true));

        if(region_owner)
        {
            mBtnReclaimLand->setEnabled(
                !is_public && (parcel->getOwnerID() != gAgent.getID()));
        }
        else
        {
            BOOL is_owner_release = LLViewerParcelMgr::isParcelOwnedByAgent(parcel, GP_LAND_RELEASE);
            BOOL is_manager_release = (gAgent.canManageEstate() &&
                                    regionp &&
                                    (parcel->getOwnerID() != regionp->getOwner()));
            BOOL can_release = is_owner_release || is_manager_release;
            mBtnReleaseLand->setEnabled( can_release );
        }

        BOOL use_pass = parcel->getOwnerID()!= gAgent.getID() && parcel->getParcelFlag(PF_USE_PASS_LIST) && !LLViewerParcelMgr::getInstance()->isCollisionBanned();;
        mBtnBuyPass->setEnabled(use_pass);

    }
>>>>>>> 38c2a5bd
}

// public
void LLPanelLandGeneral::refreshNames()
{
    LLParcel *parcel = mParcel->getParcel();
    if (!parcel)
    {
        mTextOwner->setText(LLStringUtil::null);
        mTextGroup->setText(LLStringUtil::null);
        return;
    }

    std::string owner;
    if (parcel->getIsGroupOwned())
    {
        owner = getString("group_owned_text");
    }
    else
    {
        // Figure out the owner's name
        owner = LLSLURL("agent", parcel->getOwnerID(), "inspect").getSLURLString();
    }

    if(LLParcel::OS_LEASE_PENDING == parcel->getOwnershipStatus())
    {
        owner += getString("sale_pending_text");
    }
    mTextOwner->setText(owner);

    std::string group;
    if (!parcel->getGroupID().isNull())
    {
        group = LLSLURL("group", parcel->getGroupID(), "inspect").getSLURLString();
    }
    mTextGroup->setText(group);

    if (parcel->getForSale())
    {
        const LLUUID& auth_buyer_id = parcel->getAuthorizedBuyerID();
        if(auth_buyer_id.notNull())
        {
          std::string name;
          name = LLSLURL("agent", auth_buyer_id, "inspect").getSLURLString();
          mSaleInfoForSale2->setTextArg("[BUYER]", name);
        }
        else
        {
            mSaleInfoForSale2->setTextArg("[BUYER]", getString("anyone"));
        }
    }
}


// virtual
void LLPanelLandGeneral::draw()
{
    LLPanel::draw();
}

void LLPanelLandGeneral::onClickSetGroup()
{
    LLFloater* parent_floater = gFloaterView->getParentFloater(this);

    LLFloaterGroupPicker* fg =  LLFloaterReg::showTypedInstance<LLFloaterGroupPicker>("group_picker", LLSD(gAgent.getID()));
    if (fg)
    {
        fg->setSelectGroupCallback( boost::bind(&LLPanelLandGeneral::setGroup, this, _1 ));
        if (parent_floater)
        {
            LLRect new_rect = gFloaterView->findNeighboringPosition(parent_floater, fg);
            fg->setOrigin(new_rect.mLeft, new_rect.mBottom);
            parent_floater->addDependentFloater(fg);
        }
    }
}

<<<<<<< HEAD
// <FS:Ansariel> Doesn't exists as of 2014-04-14
//void LLPanelLandGeneral::onClickProfile()
//{
//	LLParcel* parcel = mParcel->getParcel();
//	if (!parcel) return;
//
//	if (parcel->getIsGroupOwned())
//	{
//		const LLUUID& group_id = parcel->getGroupID();
//		LLGroupActions::show(group_id);
//	}
//	else
//	{
//		const LLUUID& avatar_id = parcel->getOwnerID();
//		LLAvatarActions::showProfile(avatar_id);
//	}
//}
// </FS:Ansariel>
=======
void LLPanelLandGeneral::onClickProfile()
{
    LLParcel* parcel = mParcel->getParcel();
    if (!parcel) return;

    if (parcel->getIsGroupOwned())
    {
        const LLUUID& group_id = parcel->getGroupID();
        LLGroupActions::show(group_id);
    }
    else
    {
        const LLUUID& avatar_id = parcel->getOwnerID();
        LLAvatarActions::showProfile(avatar_id);
    }
}
>>>>>>> 38c2a5bd

// public
void LLPanelLandGeneral::setGroup(const LLUUID& group_id)
{
    LLParcel* parcel = mParcel->getParcel();
    if (!parcel) return;

    // Set parcel properties and send message
    parcel->setGroupID(group_id);
    //parcel->setGroupName(group_name);
    //mTextGroup->setText(group_name);

    // Send update
    LLViewerParcelMgr::getInstance()->sendParcelPropertiesUpdate(parcel);

    // Update UI
    refresh();
}

// static
void LLPanelLandGeneral::onClickBuyLand(void* data)
{
    BOOL* for_group = (BOOL*)data;
    LLViewerParcelMgr::getInstance()->startBuyLand(*for_group);
}

// static
void LLPanelLandGeneral::onClickScriptLimits(void* data)
{
    LLPanelLandGeneral* panelp = (LLPanelLandGeneral*)data;
    LLParcel* parcel = panelp->mParcel->getParcel();
    if(parcel != NULL)
    {
        LLFloaterReg::showInstance("script_limits");
    }
}

// static
void LLPanelLandGeneral::onClickDeed(void*)
{
    //LLParcel* parcel = mParcel->getParcel();
    //if (parcel)
    //{
    LLViewerParcelMgr::getInstance()->startDeedLandToGroup();
    //}
}

// static
void LLPanelLandGeneral::onClickRelease(void*)
{
    LLViewerParcelMgr::getInstance()->startReleaseLand();
}

// static
void LLPanelLandGeneral::onClickReclaim(void*)
{
    LL_DEBUGS() << "LLPanelLandGeneral::onClickReclaim()" << LL_ENDL;
    LLViewerParcelMgr::getInstance()->reclaimParcel();
}

// static
BOOL LLPanelLandGeneral::enableBuyPass(void* data)
{
    LLPanelLandGeneral* panelp = (LLPanelLandGeneral*)data;
    LLParcel* parcel = panelp != NULL ? panelp->mParcel->getParcel() : LLViewerParcelMgr::getInstance()->getParcelSelection()->getParcel();
    return (parcel != NULL) && (parcel->getParcelFlag(PF_USE_PASS_LIST) && !LLViewerParcelMgr::getInstance()->isCollisionBanned());
}


// static
void LLPanelLandGeneral::onClickBuyPass(void* data)
{
    LLPanelLandGeneral* panelp = (LLPanelLandGeneral*)data;
    LLParcel* parcel = panelp != NULL ? panelp->mParcel->getParcel() : LLViewerParcelMgr::getInstance()->getParcelSelection()->getParcel();

    if (!parcel) return;

    S32 pass_price = parcel->getPassPrice();
    std::string parcel_name = parcel->getName();
    F32 pass_hours = parcel->getPassHours();

    std::string cost, time;
    cost = llformat("%d", pass_price);
    time = llformat("%.2f", pass_hours);

    LLSD args;
    args["COST"] = cost;
    args["PARCEL_NAME"] = parcel_name;
    args["TIME"] = time;

    // creating pointer on selection to avoid deselection of parcel until we are done with buying pass (EXT-6464)
    sSelectionForBuyPass = LLViewerParcelMgr::getInstance()->getParcelSelection();
    LLNotificationsUtil::add("LandBuyPass", args, LLSD(), cbBuyPass);
}

// static
void LLPanelLandGeneral::onClickStartAuction(void* data)
{
    LLPanelLandGeneral* panelp = (LLPanelLandGeneral*)data;
    LLParcel* parcelp = panelp->mParcel->getParcel();
    if(parcelp)
    {
        if(parcelp->getForSale())
        {
            LLNotificationsUtil::add("CannotStartAuctionAlreadyForSale");
        }
        else
        {
            //LLFloaterAuction::showInstance();
            LLFloaterReg::showInstance("auction");
        }
    }
}

// static
bool LLPanelLandGeneral::cbBuyPass(const LLSD& notification, const LLSD& response)
{
    S32 option = LLNotificationsUtil::getSelectedOption(notification, response);
    if (0 == option)
    {
        // User clicked OK
        LLViewerParcelMgr::getInstance()->buyPass();
    }
    // we are done with buying pass, additional selection is no longer needed
    sSelectionForBuyPass = NULL;
    return false;
}

// static
void LLPanelLandGeneral::onCommitAny(LLUICtrl *ctrl, void *userdata)
{
    LLPanelLandGeneral *panelp = (LLPanelLandGeneral *)userdata;

    LLParcel* parcel = panelp->mParcel->getParcel();
    if (!parcel)
    {
        return;
    }

    // Extract data from UI
    std::string name = panelp->mEditName->getText();
    std::string desc = panelp->mEditDesc->getText();

    // Valid data from UI

    // Stuff data into selected parcel
    parcel->setName(name);
    parcel->setDesc(desc);

    BOOL allow_deed_to_group= panelp->mCheckDeedToGroup->get();
    BOOL contribute_with_deed = panelp->mCheckContributeWithDeed->get();

    parcel->setParcelFlag(PF_ALLOW_DEED_TO_GROUP, allow_deed_to_group);
    parcel->setContributeWithDeed(contribute_with_deed);

    // Send update to server
    LLViewerParcelMgr::getInstance()->sendParcelPropertiesUpdate( parcel );

    // Might have changed properties, so let's redraw!
    panelp->refresh();
}

// static
void LLPanelLandGeneral::onClickSellLand(void* data)
{
    LLViewerParcelMgr::getInstance()->startSellLand();
    LLPanelLandGeneral *panelp = (LLPanelLandGeneral *)data;
    panelp->refresh();
}

// static
void LLPanelLandGeneral::onClickStopSellLand(void* data)
{
    LLPanelLandGeneral* panelp = (LLPanelLandGeneral*)data;
    LLParcel* parcel = panelp->mParcel->getParcel();

    parcel->setParcelFlag(PF_FOR_SALE, FALSE);
    parcel->setSalePrice(0);
    parcel->setAuthorizedBuyerID(LLUUID::null);

    LLViewerParcelMgr::getInstance()->sendParcelPropertiesUpdate(parcel);
}

// <Ansariel> For retrieving the parcel UUID:
//            Implementation of LLRemoteParcelInfoObserver interface
void LLPanelLandGeneral::processParcelInfo(const LLParcelData& parcel_data)
{
}

void LLPanelLandGeneral::setParcelID(const LLUUID& parcel_id)
{
	// No sanity check needed here. LLRemoteParcelRequestResponder
	// will do that for us!
	mEditUUID->setText(parcel_id.asString());
}

// virtual
void LLPanelLandGeneral::setErrorStatus(S32 status, const std::string& reason)
{
	mEditUUID->setText(getString("error_resolving_uuid"));
	mLastParcelLocalID = 0;
	LL_WARNS() << "Can't handle remote parcel request."<< " Http Status: "<< status << ". Reason : "<< reason<<LL_ENDL;
}
// </Ansariel>

//---------------------------------------------------------------------------
// LLPanelLandObjects
//---------------------------------------------------------------------------
LLPanelLandObjects::LLPanelLandObjects(LLParcelSelectionHandle& parcel)
    :   LLPanel(),

        mParcel(parcel),
        mParcelObjectBonus(NULL),
        mSWTotalObjects(NULL),
        mObjectContribution(NULL),
        mTotalObjects(NULL),
        mOwnerObjects(NULL),
        mBtnShowOwnerObjects(NULL),
        mBtnReturnOwnerObjects(NULL),
        mGroupObjects(NULL),
        mBtnShowGroupObjects(NULL),
        mBtnReturnGroupObjects(NULL),
        mOtherObjects(NULL),
        mBtnShowOtherObjects(NULL),
        mBtnReturnOtherObjects(NULL),
        mSelectedObjects(NULL),
        mCleanOtherObjectsTime(NULL),
        mOtherTime(0),
        mBtnRefresh(NULL),
        mBtnReturnOwnerList(NULL),
        mOwnerList(NULL),
        mFirstReply(TRUE),
        mSelectedCount(0),
        mSelectedIsGroup(FALSE)
{
}



BOOL LLPanelLandObjects::postBuild()
{
<<<<<<< HEAD
	
	mFirstReply = TRUE;
	mParcelObjectBonus = getChild<LLTextBox>("parcel_object_bonus");
	mSWTotalObjects = getChild<LLTextBox>("objects_available");
	mObjectContribution = getChild<LLTextBox>("object_contrib_text");
	mTotalObjects = getChild<LLTextBox>("total_objects_text");
	mOwnerObjects = getChild<LLTextBox>("owner_objects_text");
	
	mBtnShowOwnerObjects = getChild<LLButton>("ShowOwner");
	mBtnShowOwnerObjects->setClickedCallback(onClickShowOwnerObjects, this);
	
	mBtnReturnOwnerObjects = getChild<LLButton>("ReturnOwner...");
	mBtnReturnOwnerObjects->setClickedCallback(onClickReturnOwnerObjects, this);
	
	mGroupObjects = getChild<LLTextBox>("group_objects_text");
	mBtnShowGroupObjects = getChild<LLButton>("ShowGroup");
	mBtnShowGroupObjects->setClickedCallback(onClickShowGroupObjects, this);
	
	mBtnReturnGroupObjects = getChild<LLButton>("ReturnGroup...");
	mBtnReturnGroupObjects->setClickedCallback(onClickReturnGroupObjects, this);
	
	mOtherObjects = getChild<LLTextBox>("other_objects_text");
	mBtnShowOtherObjects = getChild<LLButton>("ShowOther");
	mBtnShowOtherObjects->setClickedCallback(onClickShowOtherObjects, this);
	
	mBtnReturnOtherObjects = getChild<LLButton>("ReturnOther...");
	mBtnReturnOtherObjects->setClickedCallback(onClickReturnOtherObjects, this);
	
	mSelectedObjects = getChild<LLTextBox>("selected_objects_text");
	mCleanOtherObjectsTime = getChild<LLLineEditor>("clean other time");

	mCleanOtherObjectsTime->setFocusLostCallback(boost::bind(onLostFocus, _1, this));
	mCleanOtherObjectsTime->setCommitCallback(onCommitClean, this);
	getChild<LLLineEditor>("clean other time")->setPrevalidate(LLTextValidate::validateNonNegativeS32);
	
	mBtnRefresh = getChild<LLButton>("Refresh List");
	mBtnRefresh->setClickedCallback(onClickRefresh, this);
	
	mBtnReturnOwnerList = getChild<LLButton>("Return objects...");
	mBtnReturnOwnerList->setClickedCallback(onClickReturnOwnerList, this);

	mIconAvatarOnline = LLUIImageList::getInstance()->getUIImage("icon_avatar_online.tga", 0);
	mIconAvatarOffline = LLUIImageList::getInstance()->getUIImage("icon_avatar_offline.tga", 0);
	mIconGroup = LLUIImageList::getInstance()->getUIImage("icon_group.tga", 0);

	mOwnerList = getChild<LLNameListCtrl>("owner list");
	mOwnerList->setIsFriendCallback(LLAvatarActions::isFriend);
	mOwnerList->sortByColumnIndex(3, FALSE);
	childSetCommitCallback("owner list", onCommitList, this);
	mOwnerList->setDoubleClickCallback(onDoubleClickOwner, this);
	// <FS:Ansariel> Special Firestorm menu also allowing multi-select action
	//mOwnerList->setContextMenu(LLScrollListCtrl::MENU_AVATAR);
	mOwnerList->setContextMenu(&gFSNameListAvatarMenu);
	// </FS:Ansariel>

	return TRUE;
=======

    mFirstReply = TRUE;
    mParcelObjectBonus = getChild<LLTextBox>("parcel_object_bonus");
    mSWTotalObjects = getChild<LLTextBox>("objects_available");
    mObjectContribution = getChild<LLTextBox>("object_contrib_text");
    mTotalObjects = getChild<LLTextBox>("total_objects_text");
    mOwnerObjects = getChild<LLTextBox>("owner_objects_text");

    mBtnShowOwnerObjects = getChild<LLButton>("ShowOwner");
    mBtnShowOwnerObjects->setClickedCallback(onClickShowOwnerObjects, this);

    mBtnReturnOwnerObjects = getChild<LLButton>("ReturnOwner...");
    mBtnReturnOwnerObjects->setClickedCallback(onClickReturnOwnerObjects, this);

    mGroupObjects = getChild<LLTextBox>("group_objects_text");
    mBtnShowGroupObjects = getChild<LLButton>("ShowGroup");
    mBtnShowGroupObjects->setClickedCallback(onClickShowGroupObjects, this);

    mBtnReturnGroupObjects = getChild<LLButton>("ReturnGroup...");
    mBtnReturnGroupObjects->setClickedCallback(onClickReturnGroupObjects, this);

    mOtherObjects = getChild<LLTextBox>("other_objects_text");
    mBtnShowOtherObjects = getChild<LLButton>("ShowOther");
    mBtnShowOtherObjects->setClickedCallback(onClickShowOtherObjects, this);

    mBtnReturnOtherObjects = getChild<LLButton>("ReturnOther...");
    mBtnReturnOtherObjects->setClickedCallback(onClickReturnOtherObjects, this);

    mSelectedObjects = getChild<LLTextBox>("selected_objects_text");
    mCleanOtherObjectsTime = getChild<LLLineEditor>("clean other time");

    mCleanOtherObjectsTime->setFocusLostCallback(boost::bind(onLostFocus, _1, this));
    mCleanOtherObjectsTime->setCommitCallback(onCommitClean, this);
    getChild<LLLineEditor>("clean other time")->setPrevalidate(LLTextValidate::validateNonNegativeS32);

    mBtnRefresh = getChild<LLButton>("Refresh List");
    mBtnRefresh->setClickedCallback(onClickRefresh, this);

    mBtnReturnOwnerList = getChild<LLButton>("Return objects...");
    mBtnReturnOwnerList->setClickedCallback(onClickReturnOwnerList, this);

    mIconAvatarOnline = LLUIImageList::getInstance()->getUIImage("icon_avatar_online.tga", 0);
    mIconAvatarOffline = LLUIImageList::getInstance()->getUIImage("icon_avatar_offline.tga", 0);
    mIconGroup = LLUIImageList::getInstance()->getUIImage("icon_group.tga", 0);

    mOwnerList = getChild<LLNameListCtrl>("owner list");
    mOwnerList->setIsFriendCallback(LLAvatarActions::isFriend);
    mOwnerList->sortByColumnIndex(3, FALSE);
    childSetCommitCallback("owner list", onCommitList, this);
    mOwnerList->setDoubleClickCallback(onDoubleClickOwner, this);
    mOwnerList->setContextMenu(LLScrollListCtrl::MENU_AVATAR);

    return TRUE;
>>>>>>> 38c2a5bd
}




// virtual
LLPanelLandObjects::~LLPanelLandObjects()
{ }

// static
void LLPanelLandObjects::onDoubleClickOwner(void *userdata)
{
    LLPanelLandObjects *self = (LLPanelLandObjects *)userdata;

    LLScrollListItem* item = self->mOwnerList->getFirstSelected();
    if (item)
    {
        LLUUID owner_id = item->getUUID();
        // Look up the selected name, for future dialog box use.
        const LLScrollListCell* cell;
        cell = item->getColumn(1);
        if (!cell)
        {
            return;
        }
        // Is this a group?
        BOOL is_group = cell->getValue().asString() == OWNER_GROUP;
        if (is_group)
        {
            LLGroupActions::show(owner_id);
        }
        else
        {
            LLAvatarActions::showProfile(owner_id);
        }
    }
}

// public
void LLPanelLandObjects::refresh()
{
    LLParcel *parcel = mParcel->getParcel();

    mBtnShowOwnerObjects->setEnabled(FALSE);
    mBtnShowGroupObjects->setEnabled(FALSE);
    mBtnShowOtherObjects->setEnabled(FALSE);
    mBtnReturnOwnerObjects->setEnabled(FALSE);
    mBtnReturnGroupObjects->setEnabled(FALSE);
    mBtnReturnOtherObjects->setEnabled(FALSE);
    mCleanOtherObjectsTime->setEnabled(FALSE);
    mBtnRefresh->           setEnabled(FALSE);
    mBtnReturnOwnerList->   setEnabled(FALSE);

    mSelectedOwners.clear();
    mOwnerList->deleteAllItems();
    mOwnerList->setEnabled(FALSE);

    if (!parcel || gDisconnected)
    {
        mSWTotalObjects->setTextArg("[COUNT]", llformat("%d", 0));
        mSWTotalObjects->setTextArg("[TOTAL]", llformat("%d", 0));
        mSWTotalObjects->setTextArg("[AVAILABLE]", llformat("%d", 0));
        mObjectContribution->setTextArg("[COUNT]", llformat("%d", 0));
        mTotalObjects->setTextArg("[COUNT]", llformat("%d", 0));
        mOwnerObjects->setTextArg("[COUNT]", llformat("%d", 0));
        mGroupObjects->setTextArg("[COUNT]", llformat("%d", 0));
        mOtherObjects->setTextArg("[COUNT]", llformat("%d", 0));
        mSelectedObjects->setTextArg("[COUNT]", llformat("%d", 0));
    }
    else
    {
        S32 sw_max = parcel->getSimWideMaxPrimCapacity();
        S32 sw_total = parcel->getSimWidePrimCount();
        S32 max = ll_round(parcel->getMaxPrimCapacity() * parcel->getParcelPrimBonus());
        S32 total = parcel->getPrimCount();
        S32 owned = parcel->getOwnerPrimCount();
        S32 group = parcel->getGroupPrimCount();
        S32 other = parcel->getOtherPrimCount();
        S32 selected = parcel->getSelectedPrimCount();
        F32 parcel_object_bonus = parcel->getParcelPrimBonus();
        mOtherTime = parcel->getCleanOtherTime();

        // Can't have more than region max tasks, regardless of parcel
        // object bonus factor.
        LLViewerRegion* region = LLViewerParcelMgr::getInstance()->getSelectionRegion();
        if (region)
        {
            S32 max_tasks_per_region = (S32)region->getMaxTasks();
            sw_max = llmin(sw_max, max_tasks_per_region);
            max = llmin(max, max_tasks_per_region);
        }

        if (parcel_object_bonus != 1.0f)
        {
            mParcelObjectBonus->setVisible(TRUE);
            mParcelObjectBonus->setTextArg("[BONUS]", llformat("%.2f", parcel_object_bonus));
        }
        else
        {
            mParcelObjectBonus->setVisible(FALSE);
        }

        if (sw_total > sw_max)
        {
            mSWTotalObjects->setText(getString("objects_deleted_text"));
            mSWTotalObjects->setTextArg("[DELETED]", llformat("%d", sw_total - sw_max));
        }
        else
        {
            mSWTotalObjects->setText(getString("objects_available_text"));
            mSWTotalObjects->setTextArg("[AVAILABLE]", llformat("%d", sw_max - sw_total));
        }
        mSWTotalObjects->setTextArg("[COUNT]", llformat("%d", sw_total));
        mSWTotalObjects->setTextArg("[MAX]", llformat("%d", sw_max));

        mObjectContribution->setTextArg("[COUNT]", llformat("%d", max));
        mTotalObjects->setTextArg("[COUNT]", llformat("%d", total));
        mOwnerObjects->setTextArg("[COUNT]", llformat("%d", owned));
        mGroupObjects->setTextArg("[COUNT]", llformat("%d", group));
        mOtherObjects->setTextArg("[COUNT]", llformat("%d", other));
        mSelectedObjects->setTextArg("[COUNT]", llformat("%d", selected));
        mCleanOtherObjectsTime->setText(llformat("%d", mOtherTime));

        BOOL can_return_owned = LLViewerParcelMgr::isParcelModifiableByAgent(parcel, GP_LAND_RETURN_GROUP_OWNED);
        BOOL can_return_group_set = LLViewerParcelMgr::isParcelModifiableByAgent(parcel, GP_LAND_RETURN_GROUP_SET);
        BOOL can_return_other = LLViewerParcelMgr::isParcelModifiableByAgent(parcel, GP_LAND_RETURN_NON_GROUP);

        if (can_return_owned || can_return_group_set || can_return_other)
        {
            if (owned && can_return_owned)
            {
                mBtnShowOwnerObjects->setEnabled(TRUE);
                mBtnReturnOwnerObjects->setEnabled(TRUE);
            }
            if (group && can_return_group_set)
            {
                mBtnShowGroupObjects->setEnabled(TRUE);
                mBtnReturnGroupObjects->setEnabled(TRUE);
            }
            if (other && can_return_other)
            {
                mBtnShowOtherObjects->setEnabled(TRUE);
                mBtnReturnOtherObjects->setEnabled(TRUE);
            }

            mCleanOtherObjectsTime->setEnabled(TRUE);
            mBtnRefresh->setEnabled(TRUE);
        }
    }
}

// virtual
void LLPanelLandObjects::draw()
{
    LLPanel::draw();
}

void send_other_clean_time_message(S32 parcel_local_id, S32 other_clean_time)
{
    LLMessageSystem *msg = gMessageSystem;

    LLViewerRegion* region = LLViewerParcelMgr::getInstance()->getSelectionRegion();
    if (!region) return;

    msg->newMessageFast(_PREHASH_ParcelSetOtherCleanTime);
    msg->nextBlockFast(_PREHASH_AgentData);
    msg->addUUIDFast(_PREHASH_AgentID,  gAgent.getID());
    msg->addUUIDFast(_PREHASH_SessionID,gAgent.getSessionID());
    msg->nextBlockFast(_PREHASH_ParcelData);
    msg->addS32Fast(_PREHASH_LocalID, parcel_local_id);
    msg->addS32Fast(_PREHASH_OtherCleanTime, other_clean_time);

    msg->sendReliable(region->getHost());
}

void send_return_objects_message(S32 parcel_local_id, S32 return_type,
                                 uuid_list_t* owner_ids = NULL)
{
    LLMessageSystem *msg = gMessageSystem;

    LLViewerRegion* region = LLViewerParcelMgr::getInstance()->getSelectionRegion();
    if (!region) return;

    msg->newMessageFast(_PREHASH_ParcelReturnObjects);
    msg->nextBlockFast(_PREHASH_AgentData);
    msg->addUUIDFast(_PREHASH_AgentID,  gAgent.getID());
    msg->addUUIDFast(_PREHASH_SessionID,gAgent.getSessionID());
    msg->nextBlockFast(_PREHASH_ParcelData);
    msg->addS32Fast(_PREHASH_LocalID, parcel_local_id);
    msg->addU32Fast(_PREHASH_ReturnType, (U32) return_type);

    // Dummy task id, not used
    msg->nextBlock("TaskIDs");
    msg->addUUID("TaskID", LLUUID::null);

    // Throw all return ids into the packet.
    // TODO: Check for too many ids.
    if (owner_ids)
    {
        uuid_list_t::iterator end = owner_ids->end();
        for (uuid_list_t::iterator it = owner_ids->begin();
             it != end;
             ++it)
        {
            msg->nextBlockFast(_PREHASH_OwnerIDs);
            msg->addUUIDFast(_PREHASH_OwnerID, (*it));
        }
    }
    else
    {
        msg->nextBlockFast(_PREHASH_OwnerIDs);
        msg->addUUIDFast(_PREHASH_OwnerID, LLUUID::null);
    }

    msg->sendReliable(region->getHost());
}

bool LLPanelLandObjects::callbackReturnOwnerObjects(const LLSD& notification, const LLSD& response)
{
    S32 option = LLNotificationsUtil::getSelectedOption(notification, response);
    LLParcel *parcel = mParcel->getParcel();
    if (0 == option)
    {
        if (parcel)
        {
            LLUUID owner_id = parcel->getOwnerID();
            LLSD args;
            if (owner_id == gAgentID)
            {
                LLNotificationsUtil::add("OwnedObjectsReturned");
            }
            else
            {
                args["NAME"] = LLSLURL("agent", owner_id, "completename").getSLURLString();
                LLNotificationsUtil::add("OtherObjectsReturned", args);
            }
            send_return_objects_message(parcel->getLocalID(), RT_OWNER);
        }
    }

    LLSelectMgr::getInstance()->unhighlightAll();
    LLViewerParcelMgr::getInstance()->sendParcelPropertiesUpdate( parcel );
    refresh();
    return false;
}

bool LLPanelLandObjects::callbackReturnGroupObjects(const LLSD& notification, const LLSD& response)
{
    S32 option = LLNotificationsUtil::getSelectedOption(notification, response);
    LLParcel *parcel = mParcel->getParcel();
    if (0 == option)
    {
        if (parcel)
        {
            std::string group_name;
            gCacheName->getGroupName(parcel->getGroupID(), group_name);
            LLSD args;
            args["GROUPNAME"] = group_name;
            LLNotificationsUtil::add("GroupObjectsReturned", args);
            send_return_objects_message(parcel->getLocalID(), RT_GROUP);
        }
    }
    LLSelectMgr::getInstance()->unhighlightAll();
    LLViewerParcelMgr::getInstance()->sendParcelPropertiesUpdate( parcel );
    refresh();
    return false;
}

bool LLPanelLandObjects::callbackReturnOtherObjects(const LLSD& notification, const LLSD& response)
{
    S32 option = LLNotificationsUtil::getSelectedOption(notification, response);
    LLParcel *parcel = mParcel->getParcel();
    if (0 == option)
    {
        if (parcel)
        {
            LLNotificationsUtil::add("UnOwnedObjectsReturned");
            send_return_objects_message(parcel->getLocalID(), RT_OTHER);
        }
    }
    LLSelectMgr::getInstance()->unhighlightAll();
    LLViewerParcelMgr::getInstance()->sendParcelPropertiesUpdate( parcel );
    refresh();
    return false;
}

bool LLPanelLandObjects::callbackReturnOwnerList(const LLSD& notification, const LLSD& response)
{
    S32 option = LLNotificationsUtil::getSelectedOption(notification, response);
    LLParcel *parcel = mParcel->getParcel();
    if (0 == option)
    {
        if (parcel)
        {
            // Make sure we have something selected.
            uuid_list_t::iterator selected = mSelectedOwners.begin();
            if (selected != mSelectedOwners.end())
            {
                LLSD args;
                if (mSelectedIsGroup)
                {
                    args["GROUPNAME"] = mSelectedName;
                    LLNotificationsUtil::add("GroupObjectsReturned", args);
                }
                else
                {
                    args["NAME"] = mSelectedName;
                    LLNotificationsUtil::add("OtherObjectsReturned2", args);
                }

                send_return_objects_message(parcel->getLocalID(), RT_LIST, &(mSelectedOwners));
            }
        }
    }
    LLSelectMgr::getInstance()->unhighlightAll();
    LLViewerParcelMgr::getInstance()->sendParcelPropertiesUpdate( parcel );
    refresh();
    return false;
}


// static
void LLPanelLandObjects::onClickReturnOwnerList(void* userdata)
{
    LLPanelLandObjects  *self = (LLPanelLandObjects *)userdata;

    LLParcel* parcelp = self->mParcel->getParcel();
    if (!parcelp) return;

    // Make sure we have something selected.
    if (self->mSelectedOwners.empty())
    {
        return;
    }
    //uuid_list_t::iterator selected_itr = self->mSelectedOwners.begin();
    //if (selected_itr == self->mSelectedOwners.end()) return;

    send_parcel_select_objects(parcelp->getLocalID(), RT_LIST, &(self->mSelectedOwners));

    LLSD args;
    args["NAME"] = self->mSelectedName;
    args["N"] = llformat("%d",self->mSelectedCount);
    if (self->mSelectedIsGroup)
    {
        LLNotificationsUtil::add("ReturnObjectsDeededToGroup", args, LLSD(), boost::bind(&LLPanelLandObjects::callbackReturnOwnerList, self, _1, _2));
    }
    else
    {
        LLNotificationsUtil::add("ReturnObjectsOwnedByUser", args, LLSD(), boost::bind(&LLPanelLandObjects::callbackReturnOwnerList, self, _1, _2));
    }
}


// static
void LLPanelLandObjects::onClickRefresh(void* userdata)
{
    LLPanelLandObjects *self = (LLPanelLandObjects*)userdata;

    LLMessageSystem *msg = gMessageSystem;

    LLParcel* parcel = self->mParcel->getParcel();
    if (!parcel) return;

    LLViewerRegion* region = LLViewerParcelMgr::getInstance()->getSelectionRegion();
    if (!region) return;

    self->mBtnRefresh->setEnabled(false);

    // ready the list for results
    self->mOwnerList->deleteAllItems();
    self->mOwnerList->setCommentText(LLTrans::getString("Searching"));
    self->mOwnerList->setEnabled(FALSE);
    self->mFirstReply = TRUE;

    // send the message
    msg->newMessageFast(_PREHASH_ParcelObjectOwnersRequest);
    msg->nextBlockFast(_PREHASH_AgentData);
    msg->addUUIDFast(_PREHASH_AgentID, gAgent.getID());
    msg->addUUIDFast(_PREHASH_SessionID, gAgent.getSessionID());
    msg->nextBlockFast(_PREHASH_ParcelData);
    msg->addS32Fast(_PREHASH_LocalID, parcel->getLocalID());

    msg->sendReliable(region->getHost());
}

// static
void LLPanelLandObjects::processParcelObjectOwnersReply(LLMessageSystem *msg, void **)
{
<<<<<<< HEAD
	LLPanelLandObjects* self = LLFloaterLand::getCurrentPanelLandObjects();

	if (!self)
	{
		LL_WARNS() << "Received message for nonexistent LLPanelLandObject"
				<< LL_ENDL;
		return;
	}
	
	const LLFontGL* FONT = LLFontGL::getFontSansSerif();

	// Extract all of the owners.
	S32 rows = msg->getNumberOfBlocksFast(_PREHASH_Data);
	//uuid_list_t return_ids;
	LLUUID	owner_id;
	BOOL	is_group_owned;
	S32		object_count;
	U32		most_recent_time = 0;
	BOOL	is_online;
	std::string object_count_str;
	//BOOL b_need_refresh = FALSE;

	// If we were waiting for the first reply, clear the "Searching..." text.
	if (self->mFirstReply)
	{
		self->mOwnerList->deleteAllItems();
		self->mFirstReply = FALSE;
	}

	// <FS:Ansariel> FIRE-1292: Highlight avatars in same region; Online status in
	//               ParcelObjectOwnersReply message was intentionally deprecated by LL!
	std::vector<LLVector3d> positions;
	std::vector<LLUUID> avatar_ids;
	LLUUID own_region_id;

	LLViewerRegion* own_region = gAgent.getRegion();
	if (own_region)
	{
		own_region_id = own_region->getRegionID();
	}

	LLWorld::getInstance()->getAvatars(&avatar_ids, &positions, gAgent.getPositionGlobal(), 8192.f);
	// </FS:Ansariel>

	for(S32 i = 0; i < rows; ++i)
	{
		msg->getUUIDFast(_PREHASH_Data, _PREHASH_OwnerID,		owner_id,		i);
		msg->getBOOLFast(_PREHASH_Data, _PREHASH_IsGroupOwned,	is_group_owned,	i);
		msg->getS32Fast (_PREHASH_Data, _PREHASH_Count,			object_count,	i);
		msg->getBOOLFast(_PREHASH_Data, _PREHASH_OnlineStatus,	is_online,		i);
		if(msg->has("DataExtended"))
		{
			msg->getU32("DataExtended", "TimeStamp", most_recent_time, i);
		}

		if (owner_id.isNull())
		{
			continue;
		}

		// <FS:Ansariel> FIRE-1292: Highlight avatars in same region; Online status in
		//               ParcelObjectOwnersReply message was intentionally deprecated by LL!
		if (gAgentID == owner_id)
		{
			is_online = TRUE;
		}
		else
		{
			is_online = FALSE;
			for (U32 i = 0; i < avatar_ids.size(); i++)
			{
				if (avatar_ids[i] == owner_id)
				{
					LLViewerRegion* avatar_region = LLWorld::getInstance()->getRegionFromPosGlobal(positions[i]);
					if (avatar_region && avatar_region->getRegionID() == own_region_id)
					{
						is_online = TRUE;
					}
					break;
				}
			}
		}
		// </FS:Ansariel>

		LLNameListCtrl::NameItem item_params;
		item_params.value = owner_id;
		item_params.target = is_group_owned ? LLNameListCtrl::GROUP : LLNameListCtrl::INDIVIDUAL;

		if (is_group_owned)
		{
			item_params.columns.add().type("icon").value(self->mIconGroup->getName()).column("type");
			item_params.columns.add().value(OWNER_GROUP).font(FONT).column("online_status");
		}
		else if (is_online)
		{
			item_params.columns.add().type("icon").value(self->mIconAvatarOnline->getName()).column("type");
			item_params.columns.add().value(OWNER_ONLINE).font(FONT).column("online_status");
		}
		else  // offline
		{
			item_params.columns.add().type("icon").value(self->mIconAvatarOffline->getName()).column("type");
			item_params.columns.add().value(OWNER_OFFLINE).font(FONT).column("online_status");
		}

		// Placeholder for name.
		LLAvatarName av_name;
		// <FS:Ansariel> The name list will do that for us - this implementation doesn't work anyway!
		//LLAvatarNameCache::get(owner_id, &av_name);
		//item_params.columns.add().value(av_name.getCompleteName()).font(FONT).column("name");
		item_params.columns.add().font(FONT).column("name");
		item_params.name = LLTrans::getString("AvatarNameWaiting");
		// </FS:Ansariel>

		object_count_str = llformat("%d", object_count);
		item_params.columns.add().value(object_count_str).font(FONT).column("count");
		item_params.columns.add().value(LLDate((time_t)most_recent_time)).font(FONT).column("mostrecent").type("date");

		self->mOwnerList->addNameItemRow(item_params);
		LL_DEBUGS() << "object owner " << owner_id << " (" << (is_group_owned ? "group" : "agent")
				<< ") owns " << object_count << " objects." << LL_ENDL;
	}

	// check for no results
	if (0 == self->mOwnerList->getItemCount())
	{
		self->mOwnerList->setCommentText(LLTrans::getString("NoneFound"));
	}
	else
	{
		self->mOwnerList->setEnabled(TRUE);
	}

	self->mBtnRefresh->setEnabled(true);
=======
    LLPanelLandObjects* self = LLFloaterLand::getCurrentPanelLandObjects();

    if (!self)
    {
        LL_WARNS() << "Received message for nonexistent LLPanelLandObject"
                << LL_ENDL;
        return;
    }

    const LLFontGL* FONT = LLFontGL::getFontSansSerif();

    // Extract all of the owners.
    S32 rows = msg->getNumberOfBlocksFast(_PREHASH_Data);
    //uuid_list_t return_ids;
    LLUUID  owner_id;
    BOOL    is_group_owned;
    S32     object_count;
    U32     most_recent_time = 0;
    BOOL    is_online;
    std::string object_count_str;
    //BOOL b_need_refresh = FALSE;

    // If we were waiting for the first reply, clear the "Searching..." text.
    if (self->mFirstReply)
    {
        self->mOwnerList->deleteAllItems();
        self->mFirstReply = FALSE;
    }

    for(S32 i = 0; i < rows; ++i)
    {
        msg->getUUIDFast(_PREHASH_Data, _PREHASH_OwnerID,       owner_id,       i);
        msg->getBOOLFast(_PREHASH_Data, _PREHASH_IsGroupOwned,  is_group_owned, i);
        msg->getS32Fast (_PREHASH_Data, _PREHASH_Count,         object_count,   i);
        msg->getBOOLFast(_PREHASH_Data, _PREHASH_OnlineStatus,  is_online,      i);
        if(msg->has("DataExtended"))
        {
            msg->getU32("DataExtended", "TimeStamp", most_recent_time, i);
        }

        if (owner_id.isNull())
        {
            continue;
        }

        LLNameListCtrl::NameItem item_params;
        item_params.value = owner_id;
        item_params.target = is_group_owned ? LLNameListCtrl::GROUP : LLNameListCtrl::INDIVIDUAL;

        if (is_group_owned)
        {
            item_params.columns.add().type("icon").value(self->mIconGroup->getName()).column("type");
            item_params.columns.add().value(OWNER_GROUP).font(FONT).column("online_status");
        }
        else if (is_online)
        {
            item_params.columns.add().type("icon").value(self->mIconAvatarOnline->getName()).column("type");
            item_params.columns.add().value(OWNER_ONLINE).font(FONT).column("online_status");
        }
        else  // offline
        {
            item_params.columns.add().type("icon").value(self->mIconAvatarOffline->getName()).column("type");
            item_params.columns.add().value(OWNER_OFFLINE).font(FONT).column("online_status");
        }

        // Placeholder for name.
        LLAvatarName av_name;
        LLAvatarNameCache::get(owner_id, &av_name);
        item_params.columns.add().value(av_name.getCompleteName()).font(FONT).column("name");

        object_count_str = llformat("%d", object_count);
        item_params.columns.add().value(object_count_str).font(FONT).column("count");
        item_params.columns.add().value(LLDate((time_t)most_recent_time)).font(FONT).column("mostrecent").type("date");

        self->mOwnerList->addNameItemRow(item_params);
        LL_DEBUGS() << "object owner " << owner_id << " (" << (is_group_owned ? "group" : "agent")
                << ") owns " << object_count << " objects." << LL_ENDL;
    }

    // check for no results
    if (0 == self->mOwnerList->getItemCount())
    {
        self->mOwnerList->setCommentText(LLTrans::getString("NoneFound"));
    }
    else
    {
        self->mOwnerList->setEnabled(TRUE);
    }

    self->mBtnRefresh->setEnabled(true);
>>>>>>> 38c2a5bd
}

// static
void LLPanelLandObjects::onCommitList(LLUICtrl* ctrl, void* data)
{
    LLPanelLandObjects* self = (LLPanelLandObjects*)data;

    if (FALSE == self->mOwnerList->getCanSelect())
    {
        return;
    }
    LLScrollListItem *item = self->mOwnerList->getFirstSelected();
    if (item)
    {
        // Look up the selected name, for future dialog box use.
        const LLScrollListCell* cell;
        cell = item->getColumn(1);
        if (!cell)
        {
            return;
        }
        // Is this a group?
        self->mSelectedIsGroup = cell->getValue().asString() == OWNER_GROUP;
        cell = item->getColumn(2);
        self->mSelectedName = cell->getValue().asString();
        cell = item->getColumn(3);
        self->mSelectedCount = atoi(cell->getValue().asString().c_str());

        // Set the selection, and enable the return button.
        self->mSelectedOwners.clear();
        self->mSelectedOwners.insert(item->getUUID());
        self->mBtnReturnOwnerList->setEnabled(TRUE);

        // Highlight this user's objects
        clickShowCore(self, RT_LIST, &(self->mSelectedOwners));
    }
}

// static
void LLPanelLandObjects::clickShowCore(LLPanelLandObjects* self, S32 return_type, uuid_list_t* list)
{
    LLParcel* parcel = self->mParcel->getParcel();
    if (!parcel) return;

    send_parcel_select_objects(parcel->getLocalID(), return_type, list);
}

// static
void LLPanelLandObjects::onClickShowOwnerObjects(void* userdata)
{
    clickShowCore((LLPanelLandObjects*)userdata, RT_OWNER);
}

// static
void LLPanelLandObjects::onClickShowGroupObjects(void* userdata)
{
    clickShowCore((LLPanelLandObjects*)userdata, (RT_GROUP));
}

// static
void LLPanelLandObjects::onClickShowOtherObjects(void* userdata)
{
    clickShowCore((LLPanelLandObjects*)userdata, RT_OTHER);
}

// static
void LLPanelLandObjects::onClickReturnOwnerObjects(void* userdata)
{
    S32 owned = 0;

    LLPanelLandObjects* panelp = (LLPanelLandObjects*)userdata;
    LLParcel* parcel = panelp->mParcel->getParcel();
    if (!parcel) return;

    owned = parcel->getOwnerPrimCount();

    send_parcel_select_objects(parcel->getLocalID(), RT_OWNER);

    LLUUID owner_id = parcel->getOwnerID();

    LLSD args;
    args["N"] = llformat("%d",owned);

    if (owner_id == gAgent.getID())
    {
        LLNotificationsUtil::add("ReturnObjectsOwnedBySelf", args, LLSD(), boost::bind(&LLPanelLandObjects::callbackReturnOwnerObjects, panelp, _1, _2));
    }
    else
    {
        args["NAME"] = LLSLURL("agent", owner_id, "completename").getSLURLString();
        LLNotificationsUtil::add("ReturnObjectsOwnedByUser", args, LLSD(), boost::bind(&LLPanelLandObjects::callbackReturnOwnerObjects, panelp, _1, _2));
    }
}

// static
void LLPanelLandObjects::onClickReturnGroupObjects(void* userdata)
{
    LLPanelLandObjects* panelp = (LLPanelLandObjects*)userdata;
    LLParcel* parcel = panelp->mParcel->getParcel();
    if (!parcel) return;

    send_parcel_select_objects(parcel->getLocalID(), RT_GROUP);

    std::string group_name;
    gCacheName->getGroupName(parcel->getGroupID(), group_name);

    LLSD args;
    args["NAME"] = group_name;
    args["N"] = llformat("%d", parcel->getGroupPrimCount());

    // create and show confirmation textbox
    LLNotificationsUtil::add("ReturnObjectsDeededToGroup", args, LLSD(), boost::bind(&LLPanelLandObjects::callbackReturnGroupObjects, panelp, _1, _2));
}

// static
void LLPanelLandObjects::onClickReturnOtherObjects(void* userdata)
{
    S32 other = 0;

    LLPanelLandObjects* panelp = (LLPanelLandObjects*)userdata;
    LLParcel* parcel = panelp->mParcel->getParcel();
    if (!parcel) return;

    other = parcel->getOtherPrimCount();

    send_parcel_select_objects(parcel->getLocalID(), RT_OTHER);

    LLSD args;
    args["N"] = llformat("%d", other);

    if (parcel->getIsGroupOwned())
    {
        std::string group_name;
        gCacheName->getGroupName(parcel->getGroupID(), group_name);
        args["NAME"] = group_name;

        LLNotificationsUtil::add("ReturnObjectsNotOwnedByGroup", args, LLSD(), boost::bind(&LLPanelLandObjects::callbackReturnOtherObjects, panelp, _1, _2));
    }
    else
    {
        LLUUID owner_id = parcel->getOwnerID();

        if (owner_id == gAgent.getID())
        {
            LLNotificationsUtil::add("ReturnObjectsNotOwnedBySelf", args, LLSD(), boost::bind(&LLPanelLandObjects::callbackReturnOtherObjects, panelp, _1, _2));
        }
        else
        {
            args["NAME"] = LLSLURL("agent", owner_id, "completename").getSLURLString();
            LLNotificationsUtil::add("ReturnObjectsNotOwnedByUser", args, LLSD(), boost::bind(&LLPanelLandObjects::callbackReturnOtherObjects, panelp, _1, _2));
        }
    }
}

// static
void LLPanelLandObjects::onLostFocus(LLFocusableElement* caller, void* user_data)
{
    onCommitClean((LLUICtrl*)caller, user_data);
}

// static
void LLPanelLandObjects::onCommitClean(LLUICtrl *caller, void* user_data)
{
    LLPanelLandObjects  *lop = (LLPanelLandObjects *)user_data;
    LLParcel* parcel = lop->mParcel->getParcel();
    if (parcel)
    {
        S32 return_time = atoi(lop->mCleanOtherObjectsTime->getText().c_str());
        // Only send return time if it has changed
        if (return_time != lop->mOtherTime)
        {
            lop->mOtherTime = return_time;

        parcel->setCleanOtherTime(lop->mOtherTime);
        send_other_clean_time_message(parcel->getLocalID(), lop->mOtherTime);
    }
}
}


//---------------------------------------------------------------------------
// LLPanelLandOptions
//---------------------------------------------------------------------------

LLPanelLandOptions::LLPanelLandOptions(LLParcelSelectionHandle& parcel)
<<<<<<< HEAD
:	LLPanel(),
	mCheckEditObjects(NULL),
	mCheckEditGroupObjects(NULL),
	mCheckAllObjectEntry(NULL),
	mCheckGroupObjectEntry(NULL),
	mCheckEditLand(NULL), // <FS:WF> FIRE-6604 : Reinstate the "Allow Other Residents to Edit Terrain" option in About Land
	mCheckSafe(NULL),
	mCheckFly(NULL),
	mCheckGroupScripts(NULL),
	mCheckOtherScripts(NULL),
	mCheckShowDirectory(NULL),
	mCategoryCombo(NULL),
	mLandingTypeCombo(NULL),
	mSnapshotCtrl(NULL),
	mLocationText(NULL),
	mSeeAvatarsText(NULL),
	mSetBtn(NULL),
	mClearBtn(NULL),
	mMatureCtrl(NULL),
	mPushRestrictionCtrl(NULL),
	mSeeAvatarsCtrl(NULL),
	mParcel(parcel)
=======
:   LLPanel(),
    mCheckEditObjects(NULL),
    mCheckEditGroupObjects(NULL),
    mCheckAllObjectEntry(NULL),
    mCheckGroupObjectEntry(NULL),
    mCheckSafe(NULL),
    mCheckFly(NULL),
    mCheckGroupScripts(NULL),
    mCheckOtherScripts(NULL),
    mCheckShowDirectory(NULL),
    mCategoryCombo(NULL),
    mLandingTypeCombo(NULL),
    mSnapshotCtrl(NULL),
    mLocationText(NULL),
    mSeeAvatarsText(NULL),
    mSetBtn(NULL),
    mClearBtn(NULL),
    mMatureCtrl(NULL),
    mPushRestrictionCtrl(NULL),
    mSeeAvatarsCtrl(NULL),
    mParcel(parcel)
>>>>>>> 38c2a5bd
{
}


BOOL LLPanelLandOptions::postBuild()
{
<<<<<<< HEAD
	mCheckEditObjects = getChild<LLCheckBoxCtrl>( "edit objects check");
	childSetCommitCallback("edit objects check", onCommitAny, this);
	
	mCheckEditGroupObjects = getChild<LLCheckBoxCtrl>( "edit group objects check");
	childSetCommitCallback("edit group objects check", onCommitAny, this);

	mCheckAllObjectEntry = getChild<LLCheckBoxCtrl>( "all object entry check");
	childSetCommitCallback("all object entry check", onCommitAny, this);

	mCheckGroupObjectEntry = getChild<LLCheckBoxCtrl>( "group object entry check");
	childSetCommitCallback("group object entry check", onCommitAny, this);
	
  // <FS:WF> FIRE-6604 : Reinstate the "Allow Other Residents to Edit Terrain" option in About Land
	mCheckEditLand = getChild<LLCheckBoxCtrl>( "edit land check");
	childSetCommitCallback("edit land check", onCommitAny, this);
  // <FS:WF>
	
	mCheckGroupScripts = getChild<LLCheckBoxCtrl>( "check group scripts");
	childSetCommitCallback("check group scripts", onCommitAny, this);

	
	mCheckFly = getChild<LLCheckBoxCtrl>( "check fly");
	childSetCommitCallback("check fly", onCommitAny, this);

	
	mCheckOtherScripts = getChild<LLCheckBoxCtrl>( "check other scripts");
	childSetCommitCallback("check other scripts", onCommitAny, this);

	
	mCheckSafe = getChild<LLCheckBoxCtrl>( "check safe");
	childSetCommitCallback("check safe", onCommitAny, this);

	
	mPushRestrictionCtrl = getChild<LLCheckBoxCtrl>( "PushRestrictCheck");
	childSetCommitCallback("PushRestrictCheck", onCommitAny, this);

	mSeeAvatarsCtrl = getChild<LLCheckBoxCtrl>( "SeeAvatarsCheck");
	childSetCommitCallback("SeeAvatarsCheck", onCommitAny, this);

	mSeeAvatarsText = getChild<LLTextBox>("allow_see_label");
	if (mSeeAvatarsText)
	{
		mSeeAvatarsText->setShowCursorHand(false);
		mSeeAvatarsText->setSoundFlags(LLView::MOUSE_UP);
		mSeeAvatarsText->setClickedCallback(boost::bind(&toggleSeeAvatars, this));
	}

	mCheckShowDirectory = getChild<LLCheckBoxCtrl>( "ShowDirectoryCheck");
	childSetCommitCallback("ShowDirectoryCheck", onCommitAny, this);

	
	mCategoryCombo = getChild<LLComboBox>( "land category");
	childSetCommitCallback("land category", onCommitAny, this);
	

	mMatureCtrl = getChild<LLCheckBoxCtrl>( "MatureCheck");
	childSetCommitCallback("MatureCheck", onCommitAny, this);
	
	if (gAgent.wantsPGOnly())
	{
		// Disable these buttons if they are PG (Teen) users
		mMatureCtrl->setVisible(FALSE);
		mMatureCtrl->setEnabled(FALSE);
	}
	
	
	mSnapshotCtrl = getChild<LLTextureCtrl>("snapshot_ctrl");
	if (mSnapshotCtrl)
	{
		mSnapshotCtrl->setCommitCallback( onCommitAny, this );
		mSnapshotCtrl->setAllowNoTexture ( TRUE );
		mSnapshotCtrl->setImmediateFilterPermMask(PERM_COPY | PERM_TRANSFER);
		mSnapshotCtrl->setDnDFilterPermMask(PERM_COPY | PERM_TRANSFER);
	}
	else
	{
		LL_WARNS() << "LLUICtrlFactory::getTexturePickerByName() returned NULL for 'snapshot_ctrl'" << LL_ENDL;
	}


	mLocationText = getChild<LLTextBox>("landing_point");

	mSetBtn = getChild<LLButton>("Set");
	mSetBtn->setClickedCallback(onClickSet, this);

	
	mClearBtn = getChild<LLButton>("Clear");
	mClearBtn->setClickedCallback(onClickClear, this);


	mLandingTypeCombo = getChild<LLComboBox>( "landing type");
	childSetCommitCallback("landing type", onCommitAny, this);

	// <FS:Ansariel> FIRE-10043: Teleport to LP button
	mTeleportToLandingPointBtn = getChild<LLButton>("teleport_to_landing_point");
	mTeleportToLandingPointBtn->setCommitCallback(boost::bind(&LLPanelLandOptions::onClickTeleport, this));
	// </FS:Ansariel>

	return TRUE;
=======
    mCheckEditObjects = getChild<LLCheckBoxCtrl>( "edit objects check");
    childSetCommitCallback("edit objects check", onCommitAny, this);

    mCheckEditGroupObjects = getChild<LLCheckBoxCtrl>( "edit group objects check");
    childSetCommitCallback("edit group objects check", onCommitAny, this);

    mCheckAllObjectEntry = getChild<LLCheckBoxCtrl>( "all object entry check");
    childSetCommitCallback("all object entry check", onCommitAny, this);

    mCheckGroupObjectEntry = getChild<LLCheckBoxCtrl>( "group object entry check");
    childSetCommitCallback("group object entry check", onCommitAny, this);

    mCheckGroupScripts = getChild<LLCheckBoxCtrl>( "check group scripts");
    childSetCommitCallback("check group scripts", onCommitAny, this);


    mCheckFly = getChild<LLCheckBoxCtrl>( "check fly");
    childSetCommitCallback("check fly", onCommitAny, this);


    mCheckOtherScripts = getChild<LLCheckBoxCtrl>( "check other scripts");
    childSetCommitCallback("check other scripts", onCommitAny, this);


    mCheckSafe = getChild<LLCheckBoxCtrl>( "check safe");
    childSetCommitCallback("check safe", onCommitAny, this);


    mPushRestrictionCtrl = getChild<LLCheckBoxCtrl>( "PushRestrictCheck");
    childSetCommitCallback("PushRestrictCheck", onCommitAny, this);

    mSeeAvatarsCtrl = getChild<LLCheckBoxCtrl>( "SeeAvatarsCheck");
    childSetCommitCallback("SeeAvatarsCheck", onCommitAny, this);

    mSeeAvatarsText = getChild<LLTextBox>("allow_see_label");
    if (mSeeAvatarsText)
    {
        mSeeAvatarsText->setShowCursorHand(false);
        mSeeAvatarsText->setSoundFlags(LLView::MOUSE_UP);
        mSeeAvatarsText->setClickedCallback(boost::bind(&toggleSeeAvatars, this));
    }

    mCheckShowDirectory = getChild<LLCheckBoxCtrl>( "ShowDirectoryCheck");
    childSetCommitCallback("ShowDirectoryCheck", onCommitAny, this);


    mCategoryCombo = getChild<LLComboBox>( "land category");
    childSetCommitCallback("land category", onCommitAny, this);


    mMatureCtrl = getChild<LLCheckBoxCtrl>( "MatureCheck");
    childSetCommitCallback("MatureCheck", onCommitAny, this);

    if (gAgent.wantsPGOnly())
    {
        // Disable these buttons if they are PG (Teen) users
        mMatureCtrl->setVisible(FALSE);
        mMatureCtrl->setEnabled(FALSE);
    }


    mSnapshotCtrl = getChild<LLTextureCtrl>("snapshot_ctrl");
    if (mSnapshotCtrl)
    {
        mSnapshotCtrl->setCommitCallback( onCommitAny, this );
        mSnapshotCtrl->setAllowNoTexture ( TRUE );
        mSnapshotCtrl->setImmediateFilterPermMask(PERM_COPY | PERM_TRANSFER);
        mSnapshotCtrl->setDnDFilterPermMask(PERM_COPY | PERM_TRANSFER);
    }
    else
    {
        LL_WARNS() << "LLUICtrlFactory::getTexturePickerByName() returned NULL for 'snapshot_ctrl'" << LL_ENDL;
    }


    mLocationText = getChild<LLTextBox>("landing_point");

    mSetBtn = getChild<LLButton>("Set");
    mSetBtn->setClickedCallback(onClickSet, this);


    mClearBtn = getChild<LLButton>("Clear");
    mClearBtn->setClickedCallback(onClickClear, this);


    mLandingTypeCombo = getChild<LLComboBox>( "landing type");
    childSetCommitCallback("landing type", onCommitAny, this);

    return TRUE;
>>>>>>> 38c2a5bd
}


// virtual
LLPanelLandOptions::~LLPanelLandOptions()
{ }


// virtual
void LLPanelLandOptions::refresh()
{
    refreshSearch();

    LLParcel *parcel = mParcel->getParcel();
    if (!parcel || gDisconnected)
    {
        mCheckEditObjects   ->set(FALSE);
        mCheckEditObjects   ->setEnabled(FALSE);

        mCheckEditGroupObjects  ->set(FALSE);
        mCheckEditGroupObjects  ->setEnabled(FALSE);

        mCheckAllObjectEntry    ->set(FALSE);
        mCheckAllObjectEntry    ->setEnabled(FALSE);

        mCheckGroupObjectEntry  ->set(FALSE);
        mCheckGroupObjectEntry  ->setEnabled(FALSE);

        mCheckSafe          ->set(FALSE);
        mCheckSafe          ->setEnabled(FALSE);

        mCheckFly           ->set(FALSE);
        mCheckFly           ->setEnabled(FALSE);

        mCheckGroupScripts  ->set(FALSE);
        mCheckGroupScripts  ->setEnabled(FALSE);

<<<<<<< HEAD
	LLParcel *parcel = mParcel->getParcel();
	if (!parcel || gDisconnected)
	{
		mCheckEditObjects	->set(FALSE);
		mCheckEditObjects	->setEnabled(FALSE);

		mCheckEditGroupObjects	->set(FALSE);
		mCheckEditGroupObjects	->setEnabled(FALSE);

		mCheckAllObjectEntry	->set(FALSE);
		mCheckAllObjectEntry	->setEnabled(FALSE);

		mCheckGroupObjectEntry	->set(FALSE);
		mCheckGroupObjectEntry	->setEnabled(FALSE);
	
     // <FS:WF> FIRE-6604 : Reinstate the "Allow Other Residents to Edit Terrain" option in About Land
       if ( mCheckEditLand )
       {	
		    mCheckEditLand		->set(FALSE);
		    mCheckEditLand		->setEnabled(FALSE);
       }
	 // <FS:WF>

		mCheckSafe			->set(FALSE);
		mCheckSafe			->setEnabled(FALSE);

		mCheckFly			->set(FALSE);
		mCheckFly			->setEnabled(FALSE);

		mCheckGroupScripts	->set(FALSE);
		mCheckGroupScripts	->setEnabled(FALSE);

		mCheckOtherScripts	->set(FALSE);
		mCheckOtherScripts	->setEnabled(FALSE);

		mPushRestrictionCtrl->set(FALSE);
		mPushRestrictionCtrl->setEnabled(FALSE);

		mSeeAvatarsCtrl->set(TRUE);
		mSeeAvatarsCtrl->setEnabled(FALSE);
		mSeeAvatarsText->setEnabled(FALSE);

		mLandingTypeCombo->setCurrentByIndex(0);
		mLandingTypeCombo->setEnabled(FALSE);

		mSnapshotCtrl->setImageAssetID(LLUUID::null);
		mSnapshotCtrl->setEnabled(FALSE);

		mLocationText->setTextArg("[LANDING]", getString("landing_point_none"));
		mSetBtn->setEnabled(FALSE);
		mClearBtn->setEnabled(FALSE);

		mMatureCtrl->setEnabled(FALSE);

		// <FS:Ansariel> FIRE-10043: Teleport to LP button
		mTeleportToLandingPointBtn->setEnabled(FALSE);
		// </FS:Ansariel>
	}
	else
	{
		// something selected, hooray!

		// Display options
		BOOL can_change_options = LLViewerParcelMgr::isParcelModifiableByAgent(parcel, GP_LAND_OPTIONS);
		mCheckEditObjects	->set( parcel->getAllowModify() );
		mCheckEditObjects	->setEnabled( can_change_options );
		
		mCheckEditGroupObjects	->set( parcel->getAllowGroupModify() ||  parcel->getAllowModify());
		mCheckEditGroupObjects	->setEnabled( can_change_options && !parcel->getAllowModify() );		// If others edit is enabled, then this is explicitly enabled.

		mCheckAllObjectEntry	->set( parcel->getAllowAllObjectEntry() );
		mCheckAllObjectEntry	->setEnabled( can_change_options );

		mCheckGroupObjectEntry	->set( parcel->getAllowGroupObjectEntry() ||  parcel->getAllowAllObjectEntry());
		mCheckGroupObjectEntry	->setEnabled( can_change_options && !parcel->getAllowAllObjectEntry() );
		
		
		// <FS:WF> FIRE-6604 : Reinstate the "Allow Other Residents to Edit Terrain" option in About Land
		BOOL can_change_terraform = LLViewerParcelMgr::isParcelModifiableByAgent(parcel, GP_LAND_EDIT);
		mCheckEditLand		->set( parcel->getAllowTerraform() );
		mCheckEditLand		->setEnabled( can_change_terraform );
		// <FS:WF>	
		
		mCheckSafe			->set( !parcel->getAllowDamage() );
		mCheckSafe			->setEnabled( can_change_options );

		mCheckFly			->set( parcel->getAllowFly() );
		mCheckFly			->setEnabled( can_change_options );

		mCheckGroupScripts	->set( parcel->getAllowGroupScripts() || parcel->getAllowOtherScripts());
		mCheckGroupScripts	->setEnabled( can_change_options && !parcel->getAllowOtherScripts());

		mCheckOtherScripts	->set( parcel->getAllowOtherScripts() );
		mCheckOtherScripts	->setEnabled( can_change_options );

		mPushRestrictionCtrl->set( parcel->getRestrictPushObject() );
		if(parcel->getRegionPushOverride())
		{
			mPushRestrictionCtrl->setLabel(getString("push_restrict_region_text"));
			mPushRestrictionCtrl->setEnabled(false);
			mPushRestrictionCtrl->set(TRUE);
		}
		else
		{
			mPushRestrictionCtrl->setLabel(getString("push_restrict_text"));
			mPushRestrictionCtrl->setEnabled(can_change_options);
		}

		mSeeAvatarsCtrl->set(parcel->getSeeAVs());
		mSeeAvatarsCtrl->setEnabled(can_change_options && parcel->getHaveNewParcelLimitData());
		mSeeAvatarsText->setEnabled(can_change_options && parcel->getHaveNewParcelLimitData());

		BOOL can_change_landing_point = LLViewerParcelMgr::isParcelModifiableByAgent(parcel, 
														GP_LAND_SET_LANDING_POINT);
		mLandingTypeCombo->setCurrentByIndex((S32)parcel->getLandingType());
		mLandingTypeCombo->setEnabled( can_change_landing_point );

		bool can_change_identity =
				LLViewerParcelMgr::isParcelModifiableByAgent(
					parcel, GP_LAND_CHANGE_IDENTITY);
		mSnapshotCtrl->setImageAssetID(parcel->getSnapshotID());
		mSnapshotCtrl->setEnabled( can_change_identity );

		// find out where we're looking and convert that to an angle in degrees on a regular compass (not the internal representation)
		LLVector3 user_look_at = parcel->getUserLookAt();
		U32 user_look_at_angle = ( (U32)( ( atan2(user_look_at[1], -user_look_at[0]) + F_PI * 2 ) * RAD_TO_DEG + 0.5) - 90) % 360;

		LLVector3 pos = parcel->getUserLocation();
		if (pos.isExactlyZero())
		{
			mLocationText->setTextArg("[LANDING]", getString("landing_point_none"));
			// <FS:Ansariel> FIRE-10043: Teleport to LP button
			mTeleportToLandingPointBtn->setEnabled(FALSE);
			// </FS:Ansariel>
		}
		else
		{
			mLocationText->setTextArg("[LANDING]",llformat("%d, %d, %d (%d\xC2\xB0)",
														   ll_round(pos.mV[VX]),
														   ll_round(pos.mV[VY]),
		   												   ll_round(pos.mV[VZ]),
														   user_look_at_angle));
			// <FS:Ansariel> FIRE-10043: Teleport to LP button
			mTeleportToLandingPointBtn->setEnabled(TRUE);
			// </FS:Ansariel>
		}

		mSetBtn->setEnabled( can_change_landing_point );
		mClearBtn->setEnabled( can_change_landing_point );

		if (gAgent.wantsPGOnly())
		{
			// Disable these buttons if they are PG (Teen) users
			mMatureCtrl->setVisible(FALSE);
			mMatureCtrl->setEnabled(FALSE);
		}
		else
		{
			// not teen so fill in the data for the maturity control
			mMatureCtrl->setVisible(TRUE);
			LLStyle::Params style;
			style.image(LLUI::getUIImage(gFloaterView->getParentFloater(this)->getString("maturity_icon_moderate")));
			LLCheckBoxWithTBAcess* fullaccess_mature_ctrl = (LLCheckBoxWithTBAcess*)mMatureCtrl;
			fullaccess_mature_ctrl->getTextBox()->setText(LLStringExplicit(""));
			fullaccess_mature_ctrl->getTextBox()->appendImageSegment(style);
			fullaccess_mature_ctrl->getTextBox()->appendText(getString("mature_check_mature"), false);
			fullaccess_mature_ctrl->setToolTip(getString("mature_check_mature_tooltip"));
			fullaccess_mature_ctrl->reshape(fullaccess_mature_ctrl->getRect().getWidth(), fullaccess_mature_ctrl->getRect().getHeight(), FALSE);
			
			// they can see the checkbox, but its disposition depends on the 
			// state of the region
			LLViewerRegion* regionp = LLViewerParcelMgr::getInstance()->getSelectionRegion();
			if (regionp)
			{
				if (regionp->getSimAccess() == SIM_ACCESS_PG)
				{
					mMatureCtrl->setEnabled(FALSE);
					mMatureCtrl->set(FALSE);
				}
				else if (regionp->getSimAccess() == SIM_ACCESS_MATURE)
				{
					mMatureCtrl->setEnabled(can_change_identity);
					mMatureCtrl->set(parcel->getMaturePublish());
				}
				else if (regionp->getSimAccess() == SIM_ACCESS_ADULT)
				{
					mMatureCtrl->setEnabled(FALSE);
					mMatureCtrl->set(TRUE);
					mMatureCtrl->setLabel(getString("mature_check_adult"));
					mMatureCtrl->setToolTip(getString("mature_check_adult_tooltip"));
				}
			}
		}
		S32 fee = getDirectoryFee();
		if (fee == 0)
		{
			mCheckShowDirectory->setLabel(getString("DirectoryFree"));
		}
		else
		{
			LLStringUtil::format_map_t map;
			map["DIRECTORY_FEE"] = llformat("%d", fee);
			mCheckShowDirectory->setLabel(getString("DirectoryFee", map));
		}
	}
=======
        mCheckOtherScripts  ->set(FALSE);
        mCheckOtherScripts  ->setEnabled(FALSE);

        mPushRestrictionCtrl->set(FALSE);
        mPushRestrictionCtrl->setEnabled(FALSE);

        mSeeAvatarsCtrl->set(TRUE);
        mSeeAvatarsCtrl->setEnabled(FALSE);
        mSeeAvatarsText->setEnabled(FALSE);

        mLandingTypeCombo->setCurrentByIndex(0);
        mLandingTypeCombo->setEnabled(FALSE);

        mSnapshotCtrl->setImageAssetID(LLUUID::null);
        mSnapshotCtrl->setEnabled(FALSE);

        mLocationText->setTextArg("[LANDING]", getString("landing_point_none"));
        mSetBtn->setEnabled(FALSE);
        mClearBtn->setEnabled(FALSE);

        mMatureCtrl->setEnabled(FALSE);
    }
    else
    {
        // something selected, hooray!

        // Display options
        BOOL can_change_options = LLViewerParcelMgr::isParcelModifiableByAgent(parcel, GP_LAND_OPTIONS);
        mCheckEditObjects   ->set( parcel->getAllowModify() );
        mCheckEditObjects   ->setEnabled( can_change_options );

        mCheckEditGroupObjects  ->set( parcel->getAllowGroupModify() ||  parcel->getAllowModify());
        mCheckEditGroupObjects  ->setEnabled( can_change_options && !parcel->getAllowModify() );        // If others edit is enabled, then this is explicitly enabled.

        mCheckAllObjectEntry    ->set( parcel->getAllowAllObjectEntry() );
        mCheckAllObjectEntry    ->setEnabled( can_change_options );

        mCheckGroupObjectEntry  ->set( parcel->getAllowGroupObjectEntry() ||  parcel->getAllowAllObjectEntry());
        mCheckGroupObjectEntry  ->setEnabled( can_change_options && !parcel->getAllowAllObjectEntry() );

        mCheckSafe          ->set( !parcel->getAllowDamage() );
        mCheckSafe          ->setEnabled( can_change_options );

        mCheckFly           ->set( parcel->getAllowFly() );
        mCheckFly           ->setEnabled( can_change_options );

        mCheckGroupScripts  ->set( parcel->getAllowGroupScripts() || parcel->getAllowOtherScripts());
        mCheckGroupScripts  ->setEnabled( can_change_options && !parcel->getAllowOtherScripts());

        mCheckOtherScripts  ->set( parcel->getAllowOtherScripts() );
        mCheckOtherScripts  ->setEnabled( can_change_options );

        mPushRestrictionCtrl->set( parcel->getRestrictPushObject() );
        if(parcel->getRegionPushOverride())
        {
            mPushRestrictionCtrl->setLabel(getString("push_restrict_region_text"));
            mPushRestrictionCtrl->setEnabled(false);
            mPushRestrictionCtrl->set(TRUE);
        }
        else
        {
            mPushRestrictionCtrl->setLabel(getString("push_restrict_text"));
            mPushRestrictionCtrl->setEnabled(can_change_options);
        }

        mSeeAvatarsCtrl->set(parcel->getSeeAVs());
        mSeeAvatarsCtrl->setEnabled(can_change_options && parcel->getHaveNewParcelLimitData());
        mSeeAvatarsText->setEnabled(can_change_options && parcel->getHaveNewParcelLimitData());

        BOOL can_change_landing_point = LLViewerParcelMgr::isParcelModifiableByAgent(parcel,
                                                        GP_LAND_SET_LANDING_POINT);
        mLandingTypeCombo->setCurrentByIndex((S32)parcel->getLandingType());
        mLandingTypeCombo->setEnabled( can_change_landing_point );

        bool can_change_identity =
                LLViewerParcelMgr::isParcelModifiableByAgent(
                    parcel, GP_LAND_CHANGE_IDENTITY);
        mSnapshotCtrl->setImageAssetID(parcel->getSnapshotID());
        mSnapshotCtrl->setEnabled( can_change_identity );

        // find out where we're looking and convert that to an angle in degrees on a regular compass (not the internal representation)
        LLVector3 user_look_at = parcel->getUserLookAt();
        U32 user_look_at_angle = ( (U32)( ( atan2(user_look_at[1], -user_look_at[0]) + F_PI * 2 ) * RAD_TO_DEG + 0.5) - 90) % 360;

        LLVector3 pos = parcel->getUserLocation();
        if (pos.isExactlyZero())
        {
            mLocationText->setTextArg("[LANDING]", getString("landing_point_none"));
        }
        else
        {
            mLocationText->setTextArg("[LANDING]",llformat("%d, %d, %d (%d\xC2\xB0)",
                                                           ll_round(pos.mV[VX]),
                                                           ll_round(pos.mV[VY]),
                                                           ll_round(pos.mV[VZ]),
                                                           user_look_at_angle));
        }

        mSetBtn->setEnabled( can_change_landing_point );
        mClearBtn->setEnabled( can_change_landing_point );

        if (gAgent.wantsPGOnly())
        {
            // Disable these buttons if they are PG (Teen) users
            mMatureCtrl->setVisible(FALSE);
            mMatureCtrl->setEnabled(FALSE);
        }
        else
        {
            // not teen so fill in the data for the maturity control
            mMatureCtrl->setVisible(TRUE);
            LLStyle::Params style;
            style.image(LLUI::getUIImage(gFloaterView->getParentFloater(this)->getString("maturity_icon_moderate")));
            LLCheckBoxWithTBAcess* fullaccess_mature_ctrl = (LLCheckBoxWithTBAcess*)mMatureCtrl;
            fullaccess_mature_ctrl->getTextBox()->setText(LLStringExplicit(""));
            fullaccess_mature_ctrl->getTextBox()->appendImageSegment(style);
            fullaccess_mature_ctrl->getTextBox()->appendText(getString("mature_check_mature"), false);
            fullaccess_mature_ctrl->setToolTip(getString("mature_check_mature_tooltip"));
            fullaccess_mature_ctrl->reshape(fullaccess_mature_ctrl->getRect().getWidth(), fullaccess_mature_ctrl->getRect().getHeight(), FALSE);

            // they can see the checkbox, but its disposition depends on the
            // state of the region
            LLViewerRegion* regionp = LLViewerParcelMgr::getInstance()->getSelectionRegion();
            if (regionp)
            {
                if (regionp->getSimAccess() == SIM_ACCESS_PG)
                {
                    mMatureCtrl->setEnabled(FALSE);
                    mMatureCtrl->set(FALSE);
                }
                else if (regionp->getSimAccess() == SIM_ACCESS_MATURE)
                {
                    mMatureCtrl->setEnabled(can_change_identity);
                    mMatureCtrl->set(parcel->getMaturePublish());
                }
                else if (regionp->getSimAccess() == SIM_ACCESS_ADULT)
                {
                    mMatureCtrl->setEnabled(FALSE);
                    mMatureCtrl->set(TRUE);
                    mMatureCtrl->setLabel(getString("mature_check_adult"));
                    mMatureCtrl->setToolTip(getString("mature_check_adult_tooltip"));
                }
            }
        }
    }
>>>>>>> 38c2a5bd
}

S32 LLPanelLandOptions::getDirectoryFee()
{
	S32 fee = PARCEL_DIRECTORY_FEE;
#ifdef OPENSIM
	if (LLGridManager::getInstance()->isInOpenSim())
	{
		fee = LLGridManager::getInstance()->getDirectoryFee();
	}
	if (LLGridManager::getInstance()->isInAuroraSim())
	{
		LLSD grid_info;
		LLGridManager::getInstance()->getGridData(grid_info);
		fee = grid_info[GRID_DIRECTORY_FEE].asInteger();
	}
#endif // OPENSIM
	return fee;
}

// virtual
void LLPanelLandOptions::draw()
{
    LLPanel::draw();
}


// private
void LLPanelLandOptions::refreshSearch()
{
    LLParcel *parcel = mParcel->getParcel();
    if (!parcel || gDisconnected)
    {
        mCheckShowDirectory->set(FALSE);
        mCheckShowDirectory->setEnabled(FALSE);

        const std::string& none_string = LLParcel::getCategoryString(LLParcel::C_NONE);
        mCategoryCombo->setValue(none_string);
        mCategoryCombo->setEnabled(FALSE);
        return;
    }

    LLViewerRegion* region =
            LLViewerParcelMgr::getInstance()->getSelectionRegion();

    bool can_change =
            LLViewerParcelMgr::isParcelModifiableByAgent(
                parcel, GP_LAND_FIND_PLACES)
            && region
            && !(region->getRegionFlag(REGION_FLAGS_BLOCK_PARCEL_SEARCH));

    BOOL show_directory = parcel->getParcelFlag(PF_SHOW_DIRECTORY);
    mCheckShowDirectory->set(show_directory);

    // Set by string in case the order in UI doesn't match the order by index.
    LLParcel::ECategory cat = parcel->getCategory();
    const std::string& category_string = LLParcel::getCategoryString(cat);
    mCategoryCombo->setValue(category_string);

    std::string tooltip;
    bool enable_show_directory = false;
    // Parcels <= 128 square meters cannot be listed in search, in an
    // effort to reduce search spam from small parcels.  See also
    // the search crawler "grid-crawl.py" in secondlife.com/doc/app/search/ JC
    const S32 MIN_PARCEL_AREA_FOR_SEARCH = 128;
    bool large_enough = parcel->getArea() >= MIN_PARCEL_AREA_FOR_SEARCH;
    if (large_enough)
    {
        if (can_change)
        {
            tooltip = getString("search_enabled_tooltip");
            enable_show_directory = true;
        }
        else
        {
            tooltip = getString("search_disabled_permissions_tooltip");
            enable_show_directory = false;
        }
    }
    else
    {
        // not large enough to include in search
        if (can_change)
        {
            if (show_directory)
            {
                // parcels that are too small, but are still in search for
                // legacy reasons, need to have the check box enabled so
                // the owner can delist the parcel. JC
                tooltip = getString("search_enabled_tooltip");
                enable_show_directory = true;
            }
            else
            {
                tooltip = getString("search_disabled_small_tooltip");
                enable_show_directory = false;
            }
        }
        else
        {
            // both too small and don't have permission, so just
            // show the permissions as the reason (which is probably
            // the more common case) JC
            tooltip = getString("search_disabled_permissions_tooltip");
            enable_show_directory = false;
        }
    }
    mCheckShowDirectory->setToolTip(tooltip);
    mCategoryCombo->setToolTip(tooltip);
    mCheckShowDirectory->setEnabled(enable_show_directory);
    mCategoryCombo->setEnabled(enable_show_directory);
}


// static
void LLPanelLandOptions::onCommitAny(LLUICtrl *ctrl, void *userdata)
{
<<<<<<< HEAD
	LLPanelLandOptions *self = (LLPanelLandOptions *)userdata;

	LLParcel* parcel = self->mParcel->getParcel();
	if (!parcel)
	{
		return;
	}

	// Extract data from UI
	BOOL create_objects		= self->mCheckEditObjects->get();
	BOOL create_group_objects	= self->mCheckEditGroupObjects->get() || self->mCheckEditObjects->get();
	BOOL all_object_entry		= self->mCheckAllObjectEntry->get();
	BOOL group_object_entry	= self->mCheckGroupObjectEntry->get() || self->mCheckAllObjectEntry->get();
	
 // <FS:WF> FIRE-6604 : Reinstate the "Allow Other Residents to Edit Terrain" option in About Land
    BOOL allow_terraform	= self->mCheckEditLand->get();
 //	BOOL allow_terraform	= false; // removed from UI so always off now - self->mCheckEditLand->get();
 // <FS:WF>
	BOOL allow_damage		= !self->mCheckSafe->get();
	BOOL allow_fly			= self->mCheckFly->get();
	BOOL allow_landmark		= TRUE; // cannot restrict landmark creation
	BOOL allow_other_scripts	= self->mCheckOtherScripts->get();
	BOOL allow_group_scripts	= self->mCheckGroupScripts->get() || allow_other_scripts;
	BOOL allow_publish		= FALSE;
	BOOL mature_publish		= self->mMatureCtrl->get();
	BOOL push_restriction	= self->mPushRestrictionCtrl->get();
	BOOL see_avs			= self->mSeeAvatarsCtrl->get();
	BOOL show_directory		= self->mCheckShowDirectory->get();
	// we have to get the index from a lookup, not from the position in the dropdown!
	S32  category_index		= LLParcel::getCategoryFromString(self->mCategoryCombo->getSelectedValue());
	S32  landing_type_index	= self->mLandingTypeCombo->getCurrentIndex();
	LLUUID snapshot_id		= self->mSnapshotCtrl->getImageAssetID();
	LLViewerRegion* region;
	region = LLViewerParcelMgr::getInstance()->getSelectionRegion();

	if (region && region->getAllowDamage())
	{	// Damage is allowed on the region - server will always allow scripts
		if ( (!allow_other_scripts && parcel->getParcelFlag(PF_ALLOW_OTHER_SCRIPTS)) ||
			 (!allow_group_scripts && parcel->getParcelFlag(PF_ALLOW_GROUP_SCRIPTS)) )
		{	// Don't allow turning off "Run Scripts" if damage is allowed in the region
			self->mCheckOtherScripts->set(parcel->getParcelFlag(PF_ALLOW_OTHER_SCRIPTS));	// Restore UI to actual settings
			self->mCheckGroupScripts->set(parcel->getParcelFlag(PF_ALLOW_GROUP_SCRIPTS));
			LLNotificationsUtil::add("UnableToDisableOutsideScripts");
			return;
		}
	}

	// Push data into current parcel
	parcel->setParcelFlag(PF_CREATE_OBJECTS, create_objects);
	parcel->setParcelFlag(PF_CREATE_GROUP_OBJECTS, create_group_objects);
	parcel->setParcelFlag(PF_ALLOW_ALL_OBJECT_ENTRY, all_object_entry);
	parcel->setParcelFlag(PF_ALLOW_GROUP_OBJECT_ENTRY, group_object_entry);
	parcel->setParcelFlag(PF_ALLOW_TERRAFORM, allow_terraform);
	parcel->setParcelFlag(PF_ALLOW_DAMAGE, allow_damage);
	parcel->setParcelFlag(PF_ALLOW_FLY, allow_fly);
	parcel->setParcelFlag(PF_ALLOW_LANDMARK, allow_landmark);
	parcel->setParcelFlag(PF_ALLOW_GROUP_SCRIPTS, allow_group_scripts);
	parcel->setParcelFlag(PF_ALLOW_OTHER_SCRIPTS, allow_other_scripts);
	parcel->setParcelFlag(PF_SHOW_DIRECTORY, show_directory);
	parcel->setParcelFlag(PF_ALLOW_PUBLISH, allow_publish);
	parcel->setParcelFlag(PF_MATURE_PUBLISH, mature_publish);
	parcel->setParcelFlag(PF_RESTRICT_PUSHOBJECT, push_restriction);
	parcel->setCategory((LLParcel::ECategory)category_index);
	parcel->setLandingType((LLParcel::ELandingType)landing_type_index);
	parcel->setSnapshotID(snapshot_id);
	parcel->setSeeAVs(see_avs);

	// Send current parcel data upstream to server
	LLViewerParcelMgr::getInstance()->sendParcelPropertiesUpdate( parcel );

	// Might have changed properties, so let's redraw!
	self->refresh();
=======
    LLPanelLandOptions *self = (LLPanelLandOptions *)userdata;

    LLParcel* parcel = self->mParcel->getParcel();
    if (!parcel)
    {
        return;
    }

    // Extract data from UI
    BOOL create_objects     = self->mCheckEditObjects->get();
    BOOL create_group_objects   = self->mCheckEditGroupObjects->get() || self->mCheckEditObjects->get();
    BOOL all_object_entry       = self->mCheckAllObjectEntry->get();
    BOOL group_object_entry = self->mCheckGroupObjectEntry->get() || self->mCheckAllObjectEntry->get();
    BOOL allow_terraform    = false; // removed from UI so always off now - self->mCheckEditLand->get();
    BOOL allow_damage       = !self->mCheckSafe->get();
    BOOL allow_fly          = self->mCheckFly->get();
    BOOL allow_landmark     = TRUE; // cannot restrict landmark creation
    BOOL allow_other_scripts    = self->mCheckOtherScripts->get();
    BOOL allow_group_scripts    = self->mCheckGroupScripts->get() || allow_other_scripts;
    BOOL allow_publish      = FALSE;
    BOOL mature_publish     = self->mMatureCtrl->get();
    BOOL push_restriction   = self->mPushRestrictionCtrl->get();
    BOOL see_avs            = self->mSeeAvatarsCtrl->get();
    BOOL show_directory     = self->mCheckShowDirectory->get();
    // we have to get the index from a lookup, not from the position in the dropdown!
    S32  category_index     = LLParcel::getCategoryFromString(self->mCategoryCombo->getSelectedValue());
    S32  landing_type_index = self->mLandingTypeCombo->getCurrentIndex();
    LLUUID snapshot_id      = self->mSnapshotCtrl->getImageAssetID();
    LLViewerRegion* region;
    region = LLViewerParcelMgr::getInstance()->getSelectionRegion();

    if (region && region->getAllowDamage())
    {   // Damage is allowed on the region - server will always allow scripts
        if ( (!allow_other_scripts && parcel->getParcelFlag(PF_ALLOW_OTHER_SCRIPTS)) ||
             (!allow_group_scripts && parcel->getParcelFlag(PF_ALLOW_GROUP_SCRIPTS)) )
        {   // Don't allow turning off "Run Scripts" if damage is allowed in the region
            self->mCheckOtherScripts->set(parcel->getParcelFlag(PF_ALLOW_OTHER_SCRIPTS));   // Restore UI to actual settings
            self->mCheckGroupScripts->set(parcel->getParcelFlag(PF_ALLOW_GROUP_SCRIPTS));
            LLNotificationsUtil::add("UnableToDisableOutsideScripts");
            return;
        }
    }

    // Push data into current parcel
    parcel->setParcelFlag(PF_CREATE_OBJECTS, create_objects);
    parcel->setParcelFlag(PF_CREATE_GROUP_OBJECTS, create_group_objects);
    parcel->setParcelFlag(PF_ALLOW_ALL_OBJECT_ENTRY, all_object_entry);
    parcel->setParcelFlag(PF_ALLOW_GROUP_OBJECT_ENTRY, group_object_entry);
    parcel->setParcelFlag(PF_ALLOW_TERRAFORM, allow_terraform);
    parcel->setParcelFlag(PF_ALLOW_DAMAGE, allow_damage);
    parcel->setParcelFlag(PF_ALLOW_FLY, allow_fly);
    parcel->setParcelFlag(PF_ALLOW_LANDMARK, allow_landmark);
    parcel->setParcelFlag(PF_ALLOW_GROUP_SCRIPTS, allow_group_scripts);
    parcel->setParcelFlag(PF_ALLOW_OTHER_SCRIPTS, allow_other_scripts);
    parcel->setParcelFlag(PF_SHOW_DIRECTORY, show_directory);
    parcel->setParcelFlag(PF_ALLOW_PUBLISH, allow_publish);
    parcel->setParcelFlag(PF_MATURE_PUBLISH, mature_publish);
    parcel->setParcelFlag(PF_RESTRICT_PUSHOBJECT, push_restriction);
    parcel->setCategory((LLParcel::ECategory)category_index);
    parcel->setLandingType((LLParcel::ELandingType)landing_type_index);
    parcel->setSnapshotID(snapshot_id);
    parcel->setSeeAVs(see_avs);

    // Send current parcel data upstream to server
    LLViewerParcelMgr::getInstance()->sendParcelPropertiesUpdate( parcel );

    // Might have changed properties, so let's redraw!
    self->refresh();
>>>>>>> 38c2a5bd
}


// static
void LLPanelLandOptions::onClickSet(void* userdata)
{
    LLPanelLandOptions* self = (LLPanelLandOptions*)userdata;

    LLParcel* selected_parcel = self->mParcel->getParcel();
    if (!selected_parcel) return;

    LLParcel* agent_parcel = LLViewerParcelMgr::getInstance()->getAgentParcel();
    if (!agent_parcel) return;

    if (agent_parcel->getLocalID() != selected_parcel->getLocalID())
    {
        LLNotificationsUtil::add("MustBeInParcel");
        return;
    }

    LLVector3 pos_region = gAgent.getPositionAgent();
    selected_parcel->setUserLocation(pos_region);
    selected_parcel->setUserLookAt(gAgent.getFrameAgent().getAtAxis());

    LLViewerParcelMgr::getInstance()->sendParcelPropertiesUpdate(selected_parcel);

    self->refresh();
}

void LLPanelLandOptions::onClickClear(void* userdata)
{
    LLPanelLandOptions* self = (LLPanelLandOptions*)userdata;

    LLParcel* selected_parcel = self->mParcel->getParcel();
    if (!selected_parcel) return;

    // yes, this magic number of 0,0,0 means that it is clear
    LLVector3 zero_vec(0.f, 0.f, 0.f);
    selected_parcel->setUserLocation(zero_vec);
    selected_parcel->setUserLookAt(zero_vec);

    LLViewerParcelMgr::getInstance()->sendParcelPropertiesUpdate(selected_parcel);

    self->refresh();
}

void LLPanelLandOptions::toggleSeeAvatars(void* userdata)
{
    LLPanelLandOptions* self = (LLPanelLandOptions*)userdata;
    if (self)
    {
        self->getChild<LLCheckBoxCtrl>("SeeAvatarsCheck")->toggle();
        self->getChild<LLCheckBoxCtrl>("SeeAvatarsCheck")->setBtnFocus();
        self->onCommitAny(NULL, userdata);
    }
}

// <FS:Ansariel> FIRE-10043: Teleport to LP button
void LLPanelLandOptions::onClickTeleport()
{
	LLParcel* selected_parcel = mParcel->getParcel();
	LLViewerRegion* region = LLViewerParcelMgr::getInstance()->getSelectionRegion();
	if (selected_parcel && !selected_parcel->getUserLocation().isExactlyZero() && region)
	{
		gAgent.teleportViaLocation(region->getPosGlobalFromRegion(selected_parcel->getUserLocation()));
	}
}
// </FS:Ansariel>

//---------------------------------------------------------------------------
// LLPanelLandAccess
//---------------------------------------------------------------------------

LLPanelLandAccess::LLPanelLandAccess(LLParcelSelectionHandle& parcel)
    : LLPanel(),
      mParcel(parcel)
{
}


BOOL LLPanelLandAccess::postBuild()
{
<<<<<<< HEAD
	childSetCommitCallback("public_access", onCommitPublicAccess, this);
	childSetCommitCallback("limit_payment", onCommitAny, this);
	childSetCommitCallback("limit_age_verified", onCommitAny, this);
	childSetCommitCallback("GroupCheck", onCommitGroupCheck, this);
	childSetCommitCallback("PassCheck", onCommitAny, this);
	childSetCommitCallback("pass_combo", onCommitAny, this);
	childSetCommitCallback("PriceSpin", onCommitAny, this);
	childSetCommitCallback("HoursSpin", onCommitAny, this);

	childSetAction("add_allowed", boost::bind(&LLPanelLandAccess::onClickAddAccess, this));
	childSetAction("remove_allowed", onClickRemoveAccess, this);
	childSetAction("add_banned", boost::bind(&LLPanelLandAccess::onClickAddBanned, this));
	childSetAction("remove_banned", onClickRemoveBanned, this);
	
	mListAccess = getChild<LLNameListCtrl>("AccessList");
	if (mListAccess)
	{
		mListAccess->sortByColumnIndex(0, TRUE); // ascending
		// <FS:Ansariel> Special Firestorm menu also allowing multi-select action
		//mListAccess->setContextMenu(LLScrollListCtrl::MENU_AVATAR);
		mListAccess->setContextMenu(&gFSNameListAvatarMenu);
		// </FS:Ansariel>
	}

	mListBanned = getChild<LLNameListCtrl>("BannedList");
	if (mListBanned)
	{
		mListBanned->sortByColumnIndex(0, TRUE); // ascending
		// <FS:Ansariel> Special Firestorm menu also allowing multi-select action
		//mListBanned->setContextMenu(LLScrollListCtrl::MENU_AVATAR);
		mListBanned->setContextMenu(&gFSNameListAvatarMenu);
		// </FS:Ansariel>
		mListBanned->setAlternateSort();
	}

	return TRUE;
=======
    childSetCommitCallback("public_access", onCommitPublicAccess, this);
    childSetCommitCallback("limit_payment", onCommitAny, this);
    childSetCommitCallback("limit_age_verified", onCommitAny, this);
    childSetCommitCallback("GroupCheck", onCommitGroupCheck, this);
    childSetCommitCallback("PassCheck", onCommitAny, this);
    childSetCommitCallback("pass_combo", onCommitAny, this);
    childSetCommitCallback("PriceSpin", onCommitAny, this);
    childSetCommitCallback("HoursSpin", onCommitAny, this);

    childSetAction("add_allowed", boost::bind(&LLPanelLandAccess::onClickAddAccess, this));
    childSetAction("remove_allowed", onClickRemoveAccess, this);
    childSetAction("add_banned", boost::bind(&LLPanelLandAccess::onClickAddBanned, this));
    childSetAction("remove_banned", onClickRemoveBanned, this);

    mListAccess = getChild<LLNameListCtrl>("AccessList");
    if (mListAccess)
    {
        mListAccess->sortByColumnIndex(0, TRUE); // ascending
        mListAccess->setContextMenu(LLScrollListCtrl::MENU_AVATAR);
    }

    mListBanned = getChild<LLNameListCtrl>("BannedList");
    if (mListBanned)
    {
        mListBanned->sortByColumnIndex(0, TRUE); // ascending
        mListBanned->setContextMenu(LLScrollListCtrl::MENU_AVATAR);
        mListBanned->setAlternateSort();
    }

    return TRUE;
>>>>>>> 38c2a5bd
}


LLPanelLandAccess::~LLPanelLandAccess()
{
}

void LLPanelLandAccess::refresh()
{
    LLFloater* parent_floater = gFloaterView->getParentFloater(this);
    LLParcel *parcel = mParcel->getParcel();

    // Display options
    if (parcel && !gDisconnected)
    {
        BOOL use_access_list = parcel->getParcelFlag(PF_USE_ACCESS_LIST);
        BOOL use_group = parcel->getParcelFlag(PF_USE_ACCESS_GROUP);
        BOOL public_access = !use_access_list;

        if (parcel->getRegionAllowAccessOverride())
        {
            getChild<LLUICtrl>("public_access")->setValue(public_access);
            getChild<LLUICtrl>("GroupCheck")->setValue(use_group);
        }
        else
        {
            getChild<LLUICtrl>("public_access")->setValue(TRUE);
            getChild<LLUICtrl>("GroupCheck")->setValue(FALSE);
        }
<<<<<<< HEAD
		std::string group_name;
		gCacheName->getGroupName(parcel->getGroupID(), group_name);
		getChild<LLUICtrl>("GroupCheck")->setLabelArg("[GROUP]", group_name );
		
		// Allow list
		if (mListAccess)
		{
			// Clear the sort order so we don't re-sort on every add.
			mListAccess->clearSortOrder();
			mListAccess->deleteAllItems();
			S32 count = parcel->mAccessList.size();
			getChild<LLUICtrl>("AllowedText")->setTextArg("[COUNT]", llformat("%d",count));
			getChild<LLUICtrl>("AllowedText")->setTextArg("[MAX]", llformat("%d",PARCEL_MAX_ACCESS_LIST));

			getChild<LLUICtrl>("AccessList")->setToolTipArg(LLStringExplicit("[LISTED]"), llformat("%d",count));
			getChild<LLUICtrl>("AccessList")->setToolTipArg(LLStringExplicit("[MAX]"), llformat("%d",PARCEL_MAX_ACCESS_LIST));

			for (LLAccessEntry::map::const_iterator cit = parcel->mAccessList.begin();
				 cit != parcel->mAccessList.end(); ++cit)
			{
				const LLAccessEntry& entry = (*cit).second;
				std::string prefix;
				if (entry.mTime != 0)
				{
					LLStringUtil::format_map_t args;
					S32 now = time(NULL);
					S32 seconds = entry.mTime - now;
					if (seconds < 0) seconds = 0;
					prefix.assign(" (");
					if (seconds >= 120)
					{
						args["[MINUTES]"] = llformat("%d", (seconds/60));
						std::string buf = parent_floater->getString ("Minutes", args);
						prefix.append(buf);
					}
					else if (seconds >= 60)
					{
						prefix.append("1 " + parent_floater->getString("Minute"));
					}
					else
					{
						args["[SECONDS]"] = llformat("%d", seconds);
						std::string buf = parent_floater->getString ("Seconds", args);
						prefix.append(buf);
					}
					prefix.append(" " + parent_floater->getString("Remaining") + ") ");
				}
				mListAccess->addNameItem(entry.mID, ADD_DEFAULT, TRUE, "", prefix);
			}
			mListAccess->sortByName(TRUE);
		}
		
		// Ban List
		if(mListBanned)
		{
			// Clear the sort order so we don't re-sort on every add.
			mListBanned->clearSortOrder();
			mListBanned->deleteAllItems();
			S32 count = parcel->mBanList.size();
			getChild<LLUICtrl>("BanCheck")->setTextArg("[COUNT]", llformat("%d",count));
			getChild<LLUICtrl>("BanCheck")->setTextArg("[MAX]", llformat("%d",PARCEL_MAX_ACCESS_LIST));

			getChild<LLUICtrl>("BannedList")->setToolTipArg(LLStringExplicit("[LISTED]"), llformat("%d",count));
			getChild<LLUICtrl>("BannedList")->setToolTipArg(LLStringExplicit("[MAX]"), llformat("%d",PARCEL_MAX_ACCESS_LIST));

			for (LLAccessEntry::map::const_iterator cit = parcel->mBanList.begin();
				 cit != parcel->mBanList.end(); ++cit)
			{
				const LLAccessEntry& entry = (*cit).second;
				std::string duration;
				S32 seconds = -1;
				if (entry.mTime != 0)
				{
					LLStringUtil::format_map_t args;
					S32 now = time(NULL);
					seconds = entry.mTime - now;					
					if (seconds < 0) seconds = 0;

					if (seconds >= 7200)
					{
						args["[HOURS]"] = llformat("%d", (seconds / 3600));
						duration = parent_floater->getString("Hours", args);
					}
					else if (seconds >= 3600)
					{
						duration = "1 " + parent_floater->getString("Hour");
					}
					else if (seconds >= 120)
					{
						args["[MINUTES]"] = llformat("%d", (seconds / 60));
						duration = parent_floater->getString("Minutes", args);
					}
					else if (seconds >= 60)
					{
						duration = "1 " + parent_floater->getString("Minute");
					}
					else
					{
						args["[SECONDS]"] = llformat("%d", seconds);
						duration = parent_floater->getString("Seconds", args);
					}
				}
				else
				{
					duration = parent_floater->getString("Always");
				}
				LLSD item;
				item["id"] = entry.mID;
				LLSD& columns = item["columns"];
				columns[0]["column"] = "name"; // to be populated later
				columns[1]["column"] = "duration";
				columns[1]["value"] = duration;
				columns[1]["alt_value"] = entry.mTime != 0 ? std::to_string(seconds) : "Always";
				mListBanned->addElement(item);
			}
			mListBanned->sortByName(TRUE);
		}

		if(parcel->getRegionDenyAnonymousOverride())
		{
			getChild<LLUICtrl>("limit_payment")->setValue(TRUE);
			getChild<LLUICtrl>("limit_payment")->setLabelArg("[ESTATE_PAYMENT_LIMIT]", getString("access_estate_defined") );
		}
		else
		{
			getChild<LLUICtrl>("limit_payment")->setValue((parcel->getParcelFlag(PF_DENY_ANONYMOUS)));
			getChild<LLUICtrl>("limit_payment")->setLabelArg("[ESTATE_PAYMENT_LIMIT]", std::string() );
		}
		if(parcel->getRegionDenyAgeUnverifiedOverride())
		{
			getChild<LLUICtrl>("limit_age_verified")->setValue(TRUE);
			getChild<LLUICtrl>("limit_age_verified")->setLabelArg("[ESTATE_AGE_LIMIT]", getString("access_estate_defined") );
		}
		else
		{
			getChild<LLUICtrl>("limit_age_verified")->setValue((parcel->getParcelFlag(PF_DENY_AGEUNVERIFIED)));
			getChild<LLUICtrl>("limit_age_verified")->setLabelArg("[ESTATE_AGE_LIMIT]", std::string() );
		}
		
		BOOL use_pass = parcel->getParcelFlag(PF_USE_PASS_LIST);
		getChild<LLUICtrl>("PassCheck")->setValue(use_pass);
		LLCtrlSelectionInterface* passcombo = childGetSelectionInterface("pass_combo");
		if (passcombo)
		{
			if (public_access || !use_pass)
			{
				passcombo->selectByValue("anyone");
			}
		}
		
		S32 pass_price = parcel->getPassPrice();
		getChild<LLUICtrl>("PriceSpin")->setValue((F32)pass_price );

		F32 pass_hours = parcel->getPassHours();
		getChild<LLUICtrl>("HoursSpin")->setValue(pass_hours );
	}
	else
	{
		getChild<LLUICtrl>("public_access")->setValue(FALSE);
		getChild<LLUICtrl>("limit_payment")->setValue(FALSE);
		getChild<LLUICtrl>("limit_age_verified")->setValue(FALSE);
		getChild<LLUICtrl>("GroupCheck")->setValue(FALSE);
		getChild<LLUICtrl>("GroupCheck")->setLabelArg("[GROUP]", LLStringUtil::null );
		getChild<LLUICtrl>("PassCheck")->setValue(FALSE);
		getChild<LLUICtrl>("PriceSpin")->setValue((F32)PARCEL_PASS_PRICE_DEFAULT);
		getChild<LLUICtrl>("HoursSpin")->setValue(PARCEL_PASS_HOURS_DEFAULT );
		getChild<LLUICtrl>("AccessList")->setToolTipArg(LLStringExplicit("[LISTED]"), llformat("%d",0));
		getChild<LLUICtrl>("AccessList")->setToolTipArg(LLStringExplicit("[MAX]"), llformat("%d",0));
		getChild<LLUICtrl>("BannedList")->setToolTipArg(LLStringExplicit("[LISTED]"), llformat("%d",0));
		getChild<LLUICtrl>("BannedList")->setToolTipArg(LLStringExplicit("[MAX]"), llformat("%d",0));
		// <FS:Ansariel> FIRE-9211: Add counter to parcel ban and access lists
		getChild<LLUICtrl>("AllowedText")->setTextArg(LLStringExplicit("[LISTED]"), llformat("%d",0));
		getChild<LLUICtrl>("AllowedText")->setTextArg(LLStringExplicit("[MAX]"), llformat("%d",0));
		getChild<LLUICtrl>("BanCheck")->setTextArg(LLStringExplicit("[LISTED]"), llformat("%d",0));
		getChild<LLUICtrl>("BanCheck")->setTextArg(LLStringExplicit("[MAX]"), llformat("%d",0));
		// </FS:Ansariel>
	}	
=======
        std::string group_name;
        gCacheName->getGroupName(parcel->getGroupID(), group_name);
        getChild<LLUICtrl>("GroupCheck")->setLabelArg("[GROUP]", group_name );

        // Allow list
        if (mListAccess)
        {
            // Clear the sort order so we don't re-sort on every add.
            mListAccess->clearSortOrder();
            mListAccess->deleteAllItems();
            S32 count = parcel->mAccessList.size();
            getChild<LLUICtrl>("AllowedText")->setTextArg("[COUNT]", llformat("%d",count));
            getChild<LLUICtrl>("AllowedText")->setTextArg("[MAX]", llformat("%d",PARCEL_MAX_ACCESS_LIST));

            getChild<LLUICtrl>("AccessList")->setToolTipArg(LLStringExplicit("[LISTED]"), llformat("%d",count));
            getChild<LLUICtrl>("AccessList")->setToolTipArg(LLStringExplicit("[MAX]"), llformat("%d",PARCEL_MAX_ACCESS_LIST));

            for (LLAccessEntry::map::const_iterator cit = parcel->mAccessList.begin();
                 cit != parcel->mAccessList.end(); ++cit)
            {
                const LLAccessEntry& entry = (*cit).second;
                std::string prefix;
                if (entry.mTime != 0)
                {
                    LLStringUtil::format_map_t args;
                    S32 now = time(NULL);
                    S32 seconds = entry.mTime - now;
                    if (seconds < 0) seconds = 0;
                    prefix.assign(" (");
                    if (seconds >= 120)
                    {
                        args["[MINUTES]"] = llformat("%d", (seconds/60));
                        std::string buf = parent_floater->getString ("Minutes", args);
                        prefix.append(buf);
                    }
                    else if (seconds >= 60)
                    {
                        prefix.append("1 " + parent_floater->getString("Minute"));
                    }
                    else
                    {
                        args["[SECONDS]"] = llformat("%d", seconds);
                        std::string buf = parent_floater->getString ("Seconds", args);
                        prefix.append(buf);
                    }
                    prefix.append(" " + parent_floater->getString("Remaining") + ") ");
                }
                mListAccess->addNameItem(entry.mID, ADD_DEFAULT, TRUE, "", prefix);
            }
            mListAccess->sortByName(TRUE);
        }

        // Ban List
        if(mListBanned)
        {
            // Clear the sort order so we don't re-sort on every add.
            mListBanned->clearSortOrder();
            mListBanned->deleteAllItems();
            S32 count = parcel->mBanList.size();
            getChild<LLUICtrl>("BanCheck")->setTextArg("[COUNT]", llformat("%d",count));
            getChild<LLUICtrl>("BanCheck")->setTextArg("[MAX]", llformat("%d",PARCEL_MAX_ACCESS_LIST));

            getChild<LLUICtrl>("BannedList")->setToolTipArg(LLStringExplicit("[LISTED]"), llformat("%d",count));
            getChild<LLUICtrl>("BannedList")->setToolTipArg(LLStringExplicit("[MAX]"), llformat("%d",PARCEL_MAX_ACCESS_LIST));

            for (LLAccessEntry::map::const_iterator cit = parcel->mBanList.begin();
                 cit != parcel->mBanList.end(); ++cit)
            {
                const LLAccessEntry& entry = (*cit).second;
                std::string duration;
                S32 seconds = -1;
                if (entry.mTime != 0)
                {
                    LLStringUtil::format_map_t args;
                    S32 now = time(NULL);
                    seconds = entry.mTime - now;
                    if (seconds < 0) seconds = 0;

                    if (seconds >= 7200)
                    {
                        args["[HOURS]"] = llformat("%d", (seconds / 3600));
                        duration = parent_floater->getString("Hours", args);
                    }
                    else if (seconds >= 3600)
                    {
                        duration = "1 " + parent_floater->getString("Hour");
                    }
                    else if (seconds >= 120)
                    {
                        args["[MINUTES]"] = llformat("%d", (seconds / 60));
                        duration = parent_floater->getString("Minutes", args);
                    }
                    else if (seconds >= 60)
                    {
                        duration = "1 " + parent_floater->getString("Minute");
                    }
                    else
                    {
                        args["[SECONDS]"] = llformat("%d", seconds);
                        duration = parent_floater->getString("Seconds", args);
                    }
                }
                else
                {
                    duration = parent_floater->getString("Always");
                }
                LLSD item;
                item["id"] = entry.mID;
                LLSD& columns = item["columns"];
                columns[0]["column"] = "name"; // to be populated later
                columns[1]["column"] = "duration";
                columns[1]["value"] = duration;
                columns[1]["alt_value"] = entry.mTime != 0 ? std::to_string(seconds) : "Always";
                mListBanned->addElement(item);
            }
            mListBanned->sortByName(TRUE);
        }

        if(parcel->getRegionDenyAnonymousOverride())
        {
            getChild<LLUICtrl>("limit_payment")->setValue(TRUE);
            getChild<LLUICtrl>("limit_payment")->setLabelArg("[ESTATE_PAYMENT_LIMIT]", getString("access_estate_defined") );
        }
        else
        {
            getChild<LLUICtrl>("limit_payment")->setValue((parcel->getParcelFlag(PF_DENY_ANONYMOUS)));
            getChild<LLUICtrl>("limit_payment")->setLabelArg("[ESTATE_PAYMENT_LIMIT]", std::string() );
        }
        if(parcel->getRegionDenyAgeUnverifiedOverride())
        {
            getChild<LLUICtrl>("limit_age_verified")->setValue(TRUE);
            getChild<LLUICtrl>("limit_age_verified")->setLabelArg("[ESTATE_AGE_LIMIT]", getString("access_estate_defined") );
        }
        else
        {
            getChild<LLUICtrl>("limit_age_verified")->setValue((parcel->getParcelFlag(PF_DENY_AGEUNVERIFIED)));
            getChild<LLUICtrl>("limit_age_verified")->setLabelArg("[ESTATE_AGE_LIMIT]", std::string() );
        }

        BOOL use_pass = parcel->getParcelFlag(PF_USE_PASS_LIST);
        getChild<LLUICtrl>("PassCheck")->setValue(use_pass);
        LLCtrlSelectionInterface* passcombo = childGetSelectionInterface("pass_combo");
        if (passcombo)
        {
            if (public_access || !use_pass)
            {
                passcombo->selectByValue("anyone");
            }
        }

        S32 pass_price = parcel->getPassPrice();
        getChild<LLUICtrl>("PriceSpin")->setValue((F32)pass_price );

        F32 pass_hours = parcel->getPassHours();
        getChild<LLUICtrl>("HoursSpin")->setValue(pass_hours );
    }
    else
    {
        getChild<LLUICtrl>("public_access")->setValue(FALSE);
        getChild<LLUICtrl>("limit_payment")->setValue(FALSE);
        getChild<LLUICtrl>("limit_age_verified")->setValue(FALSE);
        getChild<LLUICtrl>("GroupCheck")->setValue(FALSE);
        getChild<LLUICtrl>("GroupCheck")->setLabelArg("[GROUP]", LLStringUtil::null );
        getChild<LLUICtrl>("PassCheck")->setValue(FALSE);
        getChild<LLUICtrl>("PriceSpin")->setValue((F32)PARCEL_PASS_PRICE_DEFAULT);
        getChild<LLUICtrl>("HoursSpin")->setValue(PARCEL_PASS_HOURS_DEFAULT );
        getChild<LLUICtrl>("AccessList")->setToolTipArg(LLStringExplicit("[LISTED]"), llformat("%d",0));
        getChild<LLUICtrl>("AccessList")->setToolTipArg(LLStringExplicit("[MAX]"), llformat("%d",0));
        getChild<LLUICtrl>("BannedList")->setToolTipArg(LLStringExplicit("[LISTED]"), llformat("%d",0));
        getChild<LLUICtrl>("BannedList")->setToolTipArg(LLStringExplicit("[MAX]"), llformat("%d",0));
    }
>>>>>>> 38c2a5bd
}

void LLPanelLandAccess::refresh_ui()
{
    getChildView("public_access")->setEnabled(FALSE);
    getChildView("limit_payment")->setEnabled(FALSE);
    getChildView("limit_age_verified")->setEnabled(FALSE);
    getChildView("GroupCheck")->setEnabled(FALSE);
    getChildView("PassCheck")->setEnabled(FALSE);
    getChildView("pass_combo")->setEnabled(FALSE);
    getChildView("PriceSpin")->setEnabled(FALSE);
    getChildView("HoursSpin")->setEnabled(FALSE);
    getChildView("AccessList")->setEnabled(FALSE);
    getChildView("BannedList")->setEnabled(FALSE);
    getChildView("add_allowed")->setEnabled(FALSE);
    getChildView("remove_allowed")->setEnabled(FALSE);
    getChildView("add_banned")->setEnabled(FALSE);
    getChildView("remove_banned")->setEnabled(FALSE);

    LLParcel *parcel = mParcel->getParcel();
    if (parcel && !gDisconnected)
    {
        BOOL can_manage_allowed = false;
        BOOL can_manage_banned = LLViewerParcelMgr::isParcelModifiableByAgent(parcel, GP_LAND_MANAGE_BANNED);

        if (parcel->getRegionAllowAccessOverride())
        {   // Estate owner may have disabled allowing the parcel owner from managing access.
            can_manage_allowed = LLViewerParcelMgr::isParcelModifiableByAgent(parcel, GP_LAND_MANAGE_ALLOWED);
        }

<<<<<<< HEAD
		getChildView("public_access")->setEnabled(can_manage_allowed);
		BOOL public_access = getChild<LLUICtrl>("public_access")->getValue().asBoolean();
		if (public_access)
		{
			bool override = false;
			if(parcel->getRegionDenyAnonymousOverride())
			{
				override = true;
				getChildView("limit_payment")->setEnabled(FALSE);
			}
			else
			{
				getChildView("limit_payment")->setEnabled(can_manage_allowed);
			}
			if(parcel->getRegionDenyAgeUnverifiedOverride())
			{
				override = true;
				getChildView("limit_age_verified")->setEnabled(FALSE);
			}
			else
			{
				getChildView("limit_age_verified")->setEnabled(can_manage_allowed);
			}
			// <FS:Ansariel> Does not exist as of 16-06-2017
			//if (override)
			//{
			//	getChildView("Only Allow")->setToolTip(getString("estate_override"));
			//}
			//else
			//{
			//	getChildView("Only Allow")->setToolTip(std::string());
			//}
			// </FS:Ansariel>
			getChildView("PassCheck")->setEnabled(FALSE);
			getChildView("pass_combo")->setEnabled(FALSE);
			getChildView("AccessList")->setEnabled(FALSE);
		}
		else
		{
			getChildView("limit_payment")->setEnabled(FALSE);
			getChildView("limit_age_verified")->setEnabled(FALSE);


			BOOL sell_passes = getChild<LLUICtrl>("PassCheck")->getValue().asBoolean();
			getChildView("PassCheck")->setEnabled(can_manage_allowed);
			if (sell_passes)
			{
				getChildView("pass_combo")->setEnabled(can_manage_allowed);
				getChildView("PriceSpin")->setEnabled(can_manage_allowed);
				getChildView("HoursSpin")->setEnabled(can_manage_allowed);
			}
		}
		std::string group_name;
		if (gCacheName->getGroupName(parcel->getGroupID(), group_name))
		{
			bool can_allow_groups = !public_access || (public_access && (getChild<LLUICtrl>("limit_payment")->getValue().asBoolean() ^ getChild<LLUICtrl>("limit_age_verified")->getValue().asBoolean()));
			getChildView("GroupCheck")->setEnabled(can_manage_allowed && can_allow_groups);
		}
		getChildView("AccessList")->setEnabled(can_manage_allowed);
		S32 allowed_list_count = parcel->mAccessList.size();
		getChildView("add_allowed")->setEnabled(can_manage_allowed && allowed_list_count < PARCEL_MAX_ACCESS_LIST);
		BOOL has_selected = (mListAccess && mListAccess->getSelectionInterface()->getFirstSelectedIndex() >= 0);
		getChildView("remove_allowed")->setEnabled(can_manage_allowed && has_selected);
		
		getChildView("BannedList")->setEnabled(can_manage_banned);
		S32 banned_list_count = parcel->mBanList.size();
		getChildView("add_banned")->setEnabled(can_manage_banned && banned_list_count < PARCEL_MAX_ACCESS_LIST);
		has_selected = (mListBanned && mListBanned->getSelectionInterface()->getFirstSelectedIndex() >= 0);
		getChildView("remove_banned")->setEnabled(can_manage_banned && has_selected);
	}
}
		
=======
        getChildView("public_access")->setEnabled(can_manage_allowed);
        BOOL public_access = getChild<LLUICtrl>("public_access")->getValue().asBoolean();
        if (public_access)
        {
            bool override = false;
            if(parcel->getRegionDenyAnonymousOverride())
            {
                override = true;
                getChildView("limit_payment")->setEnabled(FALSE);
            }
            else
            {
                getChildView("limit_payment")->setEnabled(can_manage_allowed);
            }
            if(parcel->getRegionDenyAgeUnverifiedOverride())
            {
                override = true;
                getChildView("limit_age_verified")->setEnabled(FALSE);
            }
            else
            {
                getChildView("limit_age_verified")->setEnabled(can_manage_allowed);
            }
            if (override)
            {
                getChildView("Only Allow")->setToolTip(getString("estate_override"));
            }
            else
            {
                getChildView("Only Allow")->setToolTip(std::string());
            }
            getChildView("PassCheck")->setEnabled(FALSE);
            getChildView("pass_combo")->setEnabled(FALSE);
            getChildView("AccessList")->setEnabled(FALSE);
        }
        else
        {
            getChildView("limit_payment")->setEnabled(FALSE);
            getChildView("limit_age_verified")->setEnabled(FALSE);


            BOOL sell_passes = getChild<LLUICtrl>("PassCheck")->getValue().asBoolean();
            getChildView("PassCheck")->setEnabled(can_manage_allowed);
            if (sell_passes)
            {
                getChildView("pass_combo")->setEnabled(can_manage_allowed);
                getChildView("PriceSpin")->setEnabled(can_manage_allowed);
                getChildView("HoursSpin")->setEnabled(can_manage_allowed);
            }
        }
        std::string group_name;
        if (gCacheName->getGroupName(parcel->getGroupID(), group_name))
        {
            bool can_allow_groups = !public_access || (public_access && (getChild<LLUICtrl>("limit_payment")->getValue().asBoolean() ^ getChild<LLUICtrl>("limit_age_verified")->getValue().asBoolean()));
            getChildView("GroupCheck")->setEnabled(can_manage_allowed && can_allow_groups);
        }
        getChildView("AccessList")->setEnabled(can_manage_allowed);
        S32 allowed_list_count = parcel->mAccessList.size();
        getChildView("add_allowed")->setEnabled(can_manage_allowed && allowed_list_count < PARCEL_MAX_ACCESS_LIST);
        BOOL has_selected = (mListAccess && mListAccess->getSelectionInterface()->getFirstSelectedIndex() >= 0);
        getChildView("remove_allowed")->setEnabled(can_manage_allowed && has_selected);

        getChildView("BannedList")->setEnabled(can_manage_banned);
        S32 banned_list_count = parcel->mBanList.size();
        getChildView("add_banned")->setEnabled(can_manage_banned && banned_list_count < PARCEL_MAX_ACCESS_LIST);
        has_selected = (mListBanned && mListBanned->getSelectionInterface()->getFirstSelectedIndex() >= 0);
        getChildView("remove_banned")->setEnabled(can_manage_banned && has_selected);
    }
}

>>>>>>> 38c2a5bd

// public
void LLPanelLandAccess::refreshNames()
{
    LLParcel* parcel = mParcel->getParcel();
    std::string group_name;
    if(parcel)
    {
        gCacheName->getGroupName(parcel->getGroupID(), group_name);
    }
    getChild<LLUICtrl>("GroupCheck")->setLabelArg("[GROUP]", group_name);
}


// virtual
void LLPanelLandAccess::draw()
{
    refresh_ui();
    refreshNames();
    LLPanel::draw();
}

// static
void LLPanelLandAccess::onCommitPublicAccess(LLUICtrl *ctrl, void *userdata)
{
    LLPanelLandAccess *self = (LLPanelLandAccess *)userdata;
    LLParcel* parcel = self->mParcel->getParcel();
    if (!parcel)
    {
        return;
    }

<<<<<<< HEAD
	// <FS:Ansariel> FIRE-12551: Enable group access by default if public access is removed
	//                           or we might end up banning ourself from the land!
	bool public_access = self->getChild<LLUICtrl>("public_access")->getValue().asBoolean();
	if (!public_access)
	{
		std::string group_name;
		if (gCacheName->getGroupName(parcel->getGroupID(), group_name))
		{
			self->getChild<LLUICtrl>("GroupCheck")->setValue(public_access ? FALSE : TRUE);
		}
	}
	// </FS:Ansariel>

	onCommitAny(ctrl, userdata);
=======
    onCommitAny(ctrl, userdata);
>>>>>>> 38c2a5bd
}

void LLPanelLandAccess::onCommitGroupCheck(LLUICtrl *ctrl, void *userdata)
{
    LLPanelLandAccess *self = (LLPanelLandAccess *)userdata;
    LLParcel* parcel = self->mParcel->getParcel();
    if (!parcel)
    {
        return;
    }

    BOOL use_pass_list = !self->getChild<LLUICtrl>("public_access")->getValue().asBoolean();
    BOOL use_access_group = self->getChild<LLUICtrl>("GroupCheck")->getValue().asBoolean();
    LLCtrlSelectionInterface* passcombo = self->childGetSelectionInterface("pass_combo");
    if (passcombo)
    {
        if (use_access_group && use_pass_list)
        {
            if (passcombo->getSelectedValue().asString() == "group")
            {
                passcombo->selectByValue("anyone");
            }
        }
    }

    onCommitAny(ctrl, userdata);
}

// static
void LLPanelLandAccess::onCommitAny(LLUICtrl *ctrl, void *userdata)
{
    LLPanelLandAccess *self = (LLPanelLandAccess *)userdata;

    LLParcel* parcel = self->mParcel->getParcel();
    if (!parcel)
    {
        return;
    }

    // Extract data from UI
    BOOL public_access = self->getChild<LLUICtrl>("public_access")->getValue().asBoolean();
    BOOL use_access_group = self->getChild<LLUICtrl>("GroupCheck")->getValue().asBoolean();
    if (use_access_group)
    {
        std::string group_name;
        if (!gCacheName->getGroupName(parcel->getGroupID(), group_name))
        {
            use_access_group = FALSE;
        }
    }

    BOOL limit_payment = FALSE, limit_age_verified = FALSE;
    BOOL use_access_list = FALSE;
    BOOL use_pass_list = FALSE;

    if (public_access)
    {
        use_access_list = FALSE;
        limit_payment = self->getChild<LLUICtrl>("limit_payment")->getValue().asBoolean();
        limit_age_verified = self->getChild<LLUICtrl>("limit_age_verified")->getValue().asBoolean();
    }
    else
    {
        use_access_list = TRUE;
        use_pass_list = self->getChild<LLUICtrl>("PassCheck")->getValue().asBoolean();
        LLCtrlSelectionInterface* passcombo = self->childGetSelectionInterface("pass_combo");
        if (passcombo)
        {
            if (use_access_group && use_pass_list)
            {
                if (passcombo->getSelectedValue().asString() == "group")
                {
                    use_access_group = FALSE;
                }
            }
        }
    }

    S32 pass_price = llfloor((F32)self->getChild<LLUICtrl>("PriceSpin")->getValue().asReal());
    F32 pass_hours = (F32)self->getChild<LLUICtrl>("HoursSpin")->getValue().asReal();

    // Push data into current parcel
    parcel->setParcelFlag(PF_USE_ACCESS_GROUP,  use_access_group);
    parcel->setParcelFlag(PF_USE_ACCESS_LIST,   use_access_list);
    parcel->setParcelFlag(PF_USE_PASS_LIST,     use_pass_list);
    parcel->setParcelFlag(PF_USE_BAN_LIST,      TRUE);
    parcel->setParcelFlag(PF_DENY_ANONYMOUS,    limit_payment);
    parcel->setParcelFlag(PF_DENY_AGEUNVERIFIED, limit_age_verified);

    parcel->setPassPrice( pass_price );
    parcel->setPassHours( pass_hours );

    // Send current parcel data upstream to server
    LLViewerParcelMgr::getInstance()->sendParcelPropertiesUpdate( parcel );

    // Might have changed properties, so let's redraw!
    self->refresh();
}

void LLPanelLandAccess::onClickAddAccess()
{
    LLView * button = findChild<LLButton>("add_allowed");
    LLFloater * root_floater = gFloaterView->getParentFloater(this);
    LLFloaterAvatarPicker* picker = LLFloaterAvatarPicker::show(
        boost::bind(&LLPanelLandAccess::callbackAvatarCBAccess, this, _1), FALSE, FALSE, FALSE, root_floater->getName(), button);
    if (picker)
    {
        root_floater->addDependentFloater(picker);
    }
}

void LLPanelLandAccess::callbackAvatarCBAccess(const uuid_vec_t& ids)
{
    if (!ids.empty())
    {
        LLUUID id = ids[0];
        LLParcel* parcel = mParcel->getParcel();
        if (parcel && parcel->addToAccessList(id, 0))
        {
            U32 lists_to_update = AL_ACCESS;
            // agent was successfully added to access list
            // but we also need to check ban list to ensure that agent will not be in two lists simultaneously
            if(parcel->removeFromBanList(id))
            {
                lists_to_update |= AL_BAN;
            }
            LLViewerParcelMgr::getInstance()->sendParcelAccessListUpdate(lists_to_update);
            refresh();
        }
    }
}

// static
void LLPanelLandAccess::onClickRemoveAccess(void* data)
{
    LLPanelLandAccess* panelp = (LLPanelLandAccess*)data;
    if (panelp && panelp->mListAccess)
    {
        LLParcel* parcel = panelp->mParcel->getParcel();
        if (parcel)
        {
            std::vector<LLScrollListItem*> names = panelp->mListAccess->getAllSelected();
            for (std::vector<LLScrollListItem*>::iterator iter = names.begin();
                 iter != names.end(); )
            {
                LLScrollListItem* item = *iter++;
                const LLUUID& agent_id = item->getUUID();
                parcel->removeFromAccessList(agent_id);
            }
            LLViewerParcelMgr::getInstance()->sendParcelAccessListUpdate(AL_ACCESS);
            panelp->refresh();
        }
    }
}

// static
void LLPanelLandAccess::onClickAddBanned()
{
    LLView * button = findChild<LLButton>("add_banned");
    LLFloater * root_floater = gFloaterView->getParentFloater(this);
    LLFloaterAvatarPicker* picker = LLFloaterAvatarPicker::show(
        boost::bind(&LLPanelLandAccess::callbackAvatarCBBanned, this, _1), TRUE, FALSE, FALSE, root_floater->getName(), button);
    if (picker)
    {
        root_floater->addDependentFloater(picker);
    }
}

// static
void LLPanelLandAccess::callbackAvatarCBBanned(const uuid_vec_t& ids)
{
    LLFloater * root_floater = gFloaterView->getParentFloater(this);
    LLFloaterBanDuration* duration_floater = LLFloaterBanDuration::show(
        boost::bind(&LLPanelLandAccess::callbackAvatarCBBanned2, this, _1, _2), ids);
    if (duration_floater)
    {
        root_floater->addDependentFloater(duration_floater);
    }
}

void LLPanelLandAccess::callbackAvatarCBBanned2(const uuid_vec_t& ids, S32 duration)
{
    LLParcel* parcel = mParcel->getParcel();
    if (!parcel) return;

    U32 lists_to_update = 0;

    for (uuid_vec_t::const_iterator it = ids.begin(); it < ids.end(); it++)
    {
        LLUUID id = *it;
        if (parcel->addToBanList(id, duration))
        {
            lists_to_update |= AL_BAN;
            // agent was successfully added to ban list
            // but we also need to check access list to ensure that agent will not be in two lists simultaneously
            if (parcel->removeFromAccessList(id))
            {
                lists_to_update |= AL_ACCESS;
            }
        }
    }
    if (lists_to_update > 0)
    {
        LLViewerParcelMgr::getInstance()->sendParcelAccessListUpdate(lists_to_update);
        refresh();
    }
}

// static
void LLPanelLandAccess::onClickRemoveBanned(void* data)
{
    LLPanelLandAccess* panelp = (LLPanelLandAccess*)data;
    if (panelp && panelp->mListBanned)
    {
        LLParcel* parcel = panelp->mParcel->getParcel();
        if (parcel)
        {
            std::vector<LLScrollListItem*> names = panelp->mListBanned->getAllSelected();
            for (std::vector<LLScrollListItem*>::iterator iter = names.begin();
                 iter != names.end(); )
            {
                LLScrollListItem* item = *iter++;
                const LLUUID& agent_id = item->getUUID();
                parcel->removeFromBanList(agent_id);
            }
            LLViewerParcelMgr::getInstance()->sendParcelAccessListUpdate(AL_BAN);
            panelp->refresh();
        }
    }
}

//---------------------------------------------------------------------------
// LLPanelLandCovenant
//---------------------------------------------------------------------------
LLPanelLandCovenant::LLPanelLandCovenant(LLParcelSelectionHandle& parcel)
    : LLPanel(),
      mParcel(parcel),
      mNextUpdateTime(0)
{
}

LLPanelLandCovenant::~LLPanelLandCovenant()
{
}

BOOL LLPanelLandCovenant::postBuild()
{
    mLastRegionID = LLUUID::null;
    mNextUpdateTime = 0;
    mTextEstateOwner = getChild<LLTextBox>("estate_owner_text");
    mTextEstateOwner->setIsFriendCallback(LLAvatarActions::isFriend);
    return TRUE;
}

// virtual
void LLPanelLandCovenant::refresh()
{
    LLViewerRegion* region = LLViewerParcelMgr::getInstance()->getSelectionRegion();
    if(!region || gDisconnected) return;

    LLTextBox* region_name = getChild<LLTextBox>("region_name_text");
    if (region_name)
    {
        region_name->setText(region->getName());
    }

    LLTextBox* region_landtype = getChild<LLTextBox>("region_landtype_text");
    region_landtype->setText(region->getLocalizedSimProductName());

    LLTextBox* region_maturity = getChild<LLTextBox>("region_maturity_text");
    if (region_maturity)
    {
        insert_maturity_into_textbox(region_maturity, gFloaterView->getParentFloater(this), MATURITY);
    }

    LLTextBox* resellable_clause = getChild<LLTextBox>("resellable_clause");
    if (resellable_clause)
    {
        if (region->getRegionFlag(REGION_FLAGS_BLOCK_LAND_RESELL))
        {
            resellable_clause->setText(getString("can_not_resell"));
        }
        else
        {
            resellable_clause->setText(getString("can_resell"));
        }
    }

    LLTextBox* changeable_clause = getChild<LLTextBox>("changeable_clause");
    if (changeable_clause)
    {
        if (region->getRegionFlag(REGION_FLAGS_ALLOW_PARCEL_CHANGES))
        {
            changeable_clause->setText(getString("can_change"));
        }
        else
        {
            changeable_clause->setText(getString("can_not_change"));
        }
    }

    if (mLastRegionID != region->getRegionID()
        || mNextUpdateTime < LLTimer::getElapsedSeconds())
    {
        // Request Covenant Info
        // Note: LLPanelLandCovenant doesn't change Covenant's content and any
        // changes made by Estate floater should be requested by Estate floater
        LLMessageSystem *msg = gMessageSystem;
        msg->newMessage("EstateCovenantRequest");
        msg->nextBlockFast(_PREHASH_AgentData);
        msg->addUUIDFast(_PREHASH_AgentID,  gAgent.getID());
        msg->addUUIDFast(_PREHASH_SessionID,gAgent.getSessionID());
        msg->sendReliable(region->getHost());

        mLastRegionID = region->getRegionID();
        mNextUpdateTime = LLTimer::getElapsedSeconds() + COVENANT_REFRESH_TIME_SEC;
    }
}

// static
void LLPanelLandCovenant::updateCovenantText(const std::string &string)
{
    LLPanelLandCovenant* self = LLFloaterLand::getCurrentPanelLandCovenant();
    if (self)
    {
        LLViewerTextEditor* editor = self->getChild<LLViewerTextEditor>("covenant_editor");
        editor->setText(string);
    }
}

// static
void LLPanelLandCovenant::updateEstateName(const std::string& name)
{
    LLPanelLandCovenant* self = LLFloaterLand::getCurrentPanelLandCovenant();
    if (self)
    {
        LLTextBox* editor = self->getChild<LLTextBox>("estate_name_text");
        if (editor) editor->setText(name);
    }
}

// static
void LLPanelLandCovenant::updateLastModified(const std::string& text)
{
    LLPanelLandCovenant* self = LLFloaterLand::getCurrentPanelLandCovenant();
    if (self)
    {
        LLTextBox* editor = self->getChild<LLTextBox>("covenant_timestamp_text");
        if (editor) editor->setText(text);
    }
}

// static
void LLPanelLandCovenant::updateEstateOwnerName(const std::string& name)
{
    LLPanelLandCovenant* self = LLFloaterLand::getCurrentPanelLandCovenant();
    if (self)
    {
        self->mTextEstateOwner->setText(name);
    }
}

// inserts maturity info(icon and text) into target textbox
// names_floater - pointer to floater which contains strings with maturity icons filenames
// str_to_parse is string in format "txt1[MATURITY]txt2" where maturity icon and text will be inserted instead of [MATURITY]
void insert_maturity_into_textbox(LLTextBox* target_textbox, LLFloater* names_floater, std::string str_to_parse)
{
    LLViewerRegion* region = LLViewerParcelMgr::getInstance()->getSelectionRegion();
    if (!region)
        return;

    LLStyle::Params style;

    U8 sim_access = region->getSimAccess();

    switch(sim_access)
    {
    case SIM_ACCESS_PG:
        style.image(LLUI::getUIImage(names_floater->getString("maturity_icon_general")));
        break;

    case SIM_ACCESS_ADULT:
        style.image(LLUI::getUIImage(names_floater->getString("maturity_icon_adult")));
        break;

    case SIM_ACCESS_MATURE:
        style.image(LLUI::getUIImage(names_floater->getString("maturity_icon_moderate")));
        break;

    default:
        break;
    }

    size_t maturity_pos = str_to_parse.find(MATURITY);

    if (maturity_pos == std::string::npos)
    {
        return;
    }

    std::string text_before_rating = str_to_parse.substr(0, maturity_pos);
    std::string text_after_rating = str_to_parse.substr(maturity_pos + MATURITY.length());

    target_textbox->setText(text_before_rating);

    target_textbox->appendImageSegment(style);

    target_textbox->appendText(LLViewerParcelMgr::getInstance()->getSelectionRegion()->getSimAccessString(), false);
    target_textbox->appendText(text_after_rating, false);
}

LLPanelLandExperiences::LLPanelLandExperiences( LLSafeHandle<LLParcelSelection>& parcelp )
    : mParcel(parcelp)
{

}


BOOL LLPanelLandExperiences::postBuild()
{
    mAllowed = setupList("panel_allowed", EXPERIENCE_KEY_TYPE_ALLOWED, AL_ALLOW_EXPERIENCE);
    mBlocked = setupList("panel_blocked", EXPERIENCE_KEY_TYPE_BLOCKED, AL_BLOCK_EXPERIENCE);

    // only non-grid-wide experiences
    mAllowed->addFilter(boost::bind(LLPanelExperiencePicker::FilterWithProperty, _1, LLExperienceCache::PROPERTY_GRID));

    // no privileged ones
    mBlocked->addFilter(boost::bind(LLPanelExperiencePicker::FilterWithoutProperties, _1, LLExperienceCache::PROPERTY_PRIVILEGED|LLExperienceCache::PROPERTY_GRID));

    getChild<LLLayoutPanel>("trusted_layout_panel")->setVisible(FALSE);
    getChild<LLTextBox>("experiences_help_text")->setVisible(FALSE);
    getChild<LLTextBox>("allowed_text_help")->setText(getString("allowed_parcel_text"));
    getChild<LLTextBox>("blocked_text_help")->setText(getString("blocked_parcel_text"));

    return LLPanel::postBuild();
}

LLPanelExperienceListEditor* LLPanelLandExperiences::setupList( const char* control_name, U32 xp_type, U32 access_type )
{
    LLPanelExperienceListEditor* child = findChild<LLPanelExperienceListEditor>(control_name);
    if(child)
    {
        child->getChild<LLTextBox>("text_name")->setText(child->getString(control_name));
        child->setMaxExperienceIDs(PARCEL_MAX_EXPERIENCE_LIST);
        child->setAddedCallback(boost::bind(&LLPanelLandExperiences::experienceAdded, this, _1, xp_type, access_type));
        child->setRemovedCallback(boost::bind(&LLPanelLandExperiences::experienceRemoved, this, _1, access_type));
    }

    return child;
}

void LLPanelLandExperiences::experienceAdded( const LLUUID& id, U32 xp_type, U32 access_type )
{
    LLParcel* parcel = mParcel->getParcel();
    if (parcel)
    {
        parcel->setExperienceKeyType(id, xp_type);
        LLViewerParcelMgr::getInstance()->sendParcelAccessListUpdate(access_type);
        refresh();
    }
}

void LLPanelLandExperiences::experienceRemoved( const LLUUID& id, U32 access_type )
{
    LLParcel* parcel = mParcel->getParcel();
    if (parcel)
    {
        parcel->setExperienceKeyType(id, EXPERIENCE_KEY_TYPE_NONE);
        LLViewerParcelMgr::getInstance()->sendParcelAccessListUpdate(access_type);
        refresh();
    }
}

void LLPanelLandExperiences::refreshPanel(LLPanelExperienceListEditor* panel, U32 xp_type)
{
    LLParcel *parcel = mParcel->getParcel();

    // Display options
    if (panel == NULL)
    {
        return;
    }
    if (!parcel || gDisconnected)
    {
        // disable the panel
        panel->setEnabled(FALSE);
        panel->setExperienceIds(LLSD::emptyArray());
    }
    else
    {
        // enable the panel
        panel->setEnabled(TRUE);
        LLAccessEntry::map entries = parcel->getExperienceKeysByType(xp_type);
        LLAccessEntry::map::iterator it = entries.begin();
        LLSD ids = LLSD::emptyArray();
        for (/**/; it != entries.end(); ++it)
        {
            ids.append(it->second.mID);
        }
        panel->setExperienceIds(ids);
        panel->setReadonly(!LLViewerParcelMgr::isParcelModifiableByAgent(parcel, GP_LAND_OPTIONS));
        panel->refreshExperienceCounter();
    }
}

void LLPanelLandExperiences::refresh()
{
    refreshPanel(mAllowed, EXPERIENCE_KEY_TYPE_ALLOWED);
    refreshPanel(mBlocked, EXPERIENCE_KEY_TYPE_BLOCKED);
}

//=========================================================================

LLPanelLandEnvironment::LLPanelLandEnvironment(LLParcelSelectionHandle& parcel) :
    LLPanelEnvironmentInfo(),
    mParcel(parcel),
    mLastParcelId(INVALID_PARCEL_ID)
{
}

BOOL LLPanelLandEnvironment::postBuild()
{
    if (!LLPanelEnvironmentInfo::postBuild())
        return FALSE;

    getChild<LLUICtrl>(BTN_USEDEFAULT)->setLabelArg("[USEDEFAULT]", getString(STR_LABEL_USEREGION));
    getChild<LLUICtrl>(CHK_ALLOWOVERRIDE)->setVisible(FALSE);
    getChild<LLUICtrl>(PNL_REGION_MSG)->setVisible(FALSE);
    getChild<LLUICtrl>(PNL_ENVIRONMENT_ALTITUDES)->setVisible(TRUE);

    return TRUE;
}

void LLPanelLandEnvironment::refresh()
{
    if (gDisconnected)
        return;

    commitDayLenOffsetChanges(false); // commit unsaved changes if any

    if (!isSameRegion())
    {
        setCrossRegion(true);
        mCurrentEnvironment.reset();
        mLastParcelId = INVALID_PARCEL_ID;
        mCurEnvVersion = INVALID_PARCEL_ENVIRONMENT_VERSION;
        setControlsEnabled(false);
        return;
    }

    if (mLastParcelId != getParcelId())
    {
        mCurEnvVersion = INVALID_PARCEL_ENVIRONMENT_VERSION;
        mCurrentEnvironment.reset();
    }

    if (!mCurrentEnvironment && mCurEnvVersion <= INVALID_PARCEL_ENVIRONMENT_VERSION)
    {
        refreshFromSource();
        return;
    }

    LLPanelEnvironmentInfo::refresh();
}

void LLPanelLandEnvironment::refreshFromSource()
{
    LLParcel *parcel = getParcel();

    if (!LLEnvironment::instance().isExtendedEnvironmentEnabled())
    {
        setNoEnvironmentSupport(true);
        setControlsEnabled(false);
        mCurEnvVersion = INVALID_PARCEL_ENVIRONMENT_VERSION;
        return;
    }
    setNoEnvironmentSupport(false);

    if (!parcel)
    {
        setNoSelection(true);
        setControlsEnabled(false);
        mCurEnvVersion = INVALID_PARCEL_ENVIRONMENT_VERSION;
        return;
    }

    setNoSelection(false);
    if (isSameRegion())
    {
        LL_DEBUGS("ENVIRONMENT") << "Requesting environment for parcel " << parcel->getLocalID() << ", known version " << mCurEnvVersion << LL_ENDL;
        setCrossRegion(false);

        LLHandle<LLPanel> that_h = getHandle();

        if (mCurEnvVersion < UNSET_PARCEL_ENVIRONMENT_VERSION)
        {
            // to mark as requesting
            mCurEnvVersion = parcel->getParcelEnvironmentVersion();
        }
        mLastParcelId = parcel->getLocalID();

        LLEnvironment::instance().requestParcel(parcel->getLocalID(),
            [that_h](S32 parcel_id, LLEnvironment::EnvironmentInfo::ptr_t envifo)
            {
                LLPanelLandEnvironment *that = (LLPanelLandEnvironment*)that_h.get();
                if (!that) return;
                that->mLastParcelId = parcel_id;
                that->onEnvironmentReceived(parcel_id, envifo);
            });
    }
    else
    {
        setCrossRegion(true);
        mCurrentEnvironment.reset();
        mLastParcelId = INVALID_PARCEL_ID;
        mCurEnvVersion = INVALID_PARCEL_ENVIRONMENT_VERSION;
    }
    setControlsEnabled(false);
}


bool LLPanelLandEnvironment::isSameRegion()
{
    LLViewerRegion* regionp = LLViewerParcelMgr::instance().getSelectionRegion();

    return (!regionp || (regionp->getRegionID() == gAgent.getRegion()->getRegionID()));
}

LLParcel *LLPanelLandEnvironment::getParcel()
{
    return mParcel->getParcel();
}


bool LLPanelLandEnvironment::canEdit()
{
    LLParcel *parcel = getParcel();
    if (!parcel)
        return false;

    return LLEnvironment::instance().canAgentUpdateParcelEnvironment(parcel) && mAllowOverride;
}

S32 LLPanelLandEnvironment::getParcelId()
{
    LLParcel *parcel = getParcel();
    if (!parcel)
        return INVALID_PARCEL_ID;

    return parcel->getLocalID();
}<|MERGE_RESOLUTION|>--- conflicted
+++ resolved
@@ -289,27 +289,19 @@
     // (and hence we have the local id).
     // LLViewerParcelMgr::getInstance()->sendParcelAccessListRequest(AL_ACCESS | AL_BAN | AL_RENTER);
 
-<<<<<<< HEAD
-	mParcel = LLViewerParcelMgr::getInstance()->getFloatingParcelSelection();
-
-	// <FS:Ansariel> FIRE-17280: Requesting Experience access allow & block list breaks OpenSim
-	LLViewerRegion* selected_region = LLViewerParcelMgr::getInstance()->getSelectionRegion();
-	if (!selected_region || !selected_region->isCapabilityAvailable("RegionExperiences"))
-	{
-		mTabLand->removeTabPanel(mTabLand->getPanelByName("land_experiences_panel"));
-	}
-	// </FS:Ansariel>
-	
-	// Refresh even if not over a region so we don't get an
-	// uninitialized dialog. The dialog is 0-region aware.
-	refresh();
-=======
     mParcel = LLViewerParcelMgr::getInstance()->getFloatingParcelSelection();
+
+    // <FS:Ansariel> FIRE-17280: Requesting Experience access allow & block list breaks OpenSim
+    LLViewerRegion* selected_region = LLViewerParcelMgr::getInstance()->getSelectionRegion();
+    if (!selected_region || !selected_region->isCapabilityAvailable("RegionExperiences"))
+    {
+        mTabLand->removeTabPanel(mTabLand->getPanelByName("land_experiences_panel"));
+    }
+    // </FS:Ansariel>
 
     // Refresh even if not over a region so we don't get an
     // uninitialized dialog. The dialog is 0-region aware.
     refresh();
->>>>>>> 38c2a5bd
 }
 
 void LLFloaterLand::onVisibilityChanged(const LLSD& visible)
@@ -462,16 +454,10 @@
 
 
 LLPanelLandGeneral::LLPanelLandGeneral(LLParcelSelectionHandle& parcel)
-<<<<<<< HEAD
-:	LLPanel(),
-	mUncheckedSell(FALSE),
-	mParcel(parcel),
-	mLastParcelLocalID(0)
-=======
 :   LLPanel(),
     mUncheckedSell(FALSE),
-    mParcel(parcel)
->>>>>>> 38c2a5bd
+    mParcel(parcel),
+    mLastParcelLocalID(0)
 {
 }
 
@@ -481,130 +467,9 @@
     mEditName->setCommitCallback(onCommitAny, this);
     getChild<LLLineEditor>("Name")->setPrevalidate(LLTextValidate::validateASCIIPrintableNoPipe);
 
-<<<<<<< HEAD
-	mEditUUID = getChild<LLLineEditor>("UUID");
-	mEditUUID->setEnabled(FALSE);
-
-	mEditDesc = getChild<LLTextEditor>("Description");
-	mEditDesc->setCommitOnFocusLost(TRUE);
-	mEditDesc->setCommitCallback(onCommitAny, this);
-    mEditDesc->setContentTrusted(false);
-	// No prevalidate function - historically the prevalidate function was broken,
-	// allowing residents to put in characters like U+2661 WHITE HEART SUIT, so
-	// preserve that ability.
-	
-	mTextSalePending = getChild<LLTextBox>("SalePending");
-	mTextOwnerLabel = getChild<LLTextBox>("Owner:");
-	mTextOwner = getChild<LLTextBox>("OwnerText");
-	mTextOwner->setIsFriendCallback(LLAvatarActions::isFriend);
-	
-	mContentRating = getChild<LLTextBox>("ContentRatingText");
-	mLandType = getChild<LLTextBox>("LandTypeText");
-	
-	// <FS:Ansariel> Doesn't exists as of 2014-04-14
-	//mBtnProfile = getChild<LLButton>("Profile...");
-	//mBtnProfile->setClickedCallback(boost::bind(&LLPanelLandGeneral::onClickProfile, this));
-
-	
-	mTextGroupLabel = getChild<LLTextBox>("Group:");
-	mTextGroup = getChild<LLTextBox>("GroupText");
-
-	
-	mBtnSetGroup = getChild<LLButton>("Set...");
-	mBtnSetGroup->setCommitCallback(boost::bind(&LLPanelLandGeneral::onClickSetGroup, this));
-
-	
-	mCheckDeedToGroup = getChild<LLCheckBoxCtrl>( "check deed");
-	childSetCommitCallback("check deed", onCommitAny, this);
-
-	
-	mBtnDeedToGroup = getChild<LLButton>("Deed...");
-	mBtnDeedToGroup->setClickedCallback(onClickDeed, this);
-
-	
-	mCheckContributeWithDeed = getChild<LLCheckBoxCtrl>( "check contrib");
-	childSetCommitCallback("check contrib", onCommitAny, this);
-
-	
-	
-	mSaleInfoNotForSale = getChild<LLTextBox>("Not for sale.");
-	
-	mSaleInfoForSale1 = getChild<LLTextBox>("For Sale: Price L$[PRICE].");
-
-	
-	mBtnSellLand = getChild<LLButton>("Sell Land...");
-	mBtnSellLand->setClickedCallback(onClickSellLand, this);
-	
-	mSaleInfoForSale2 = getChild<LLTextBox>("For sale to");
-	
-	mSaleInfoForSaleObjects = getChild<LLTextBox>("Sell with landowners objects in parcel.");
-	
-	mSaleInfoForSaleNoObjects = getChild<LLTextBox>("Selling with no objects in parcel.");
-
-	
-	mBtnStopSellLand = getChild<LLButton>("Cancel Land Sale");
-	mBtnStopSellLand->setClickedCallback(onClickStopSellLand, this);
-
-	
-	mTextClaimDateLabel = getChild<LLTextBox>("Claimed:");
-	mTextClaimDate = getChild<LLTextBox>("DateClaimText");
-
-	
-	mTextPriceLabel = getChild<LLTextBox>("PriceLabel");
-	mTextPrice = getChild<LLTextBox>("PriceText");
-
-	
-	mTextDwell = getChild<LLTextBox>("DwellText");
-	
-	mBtnBuyLand = getChild<LLButton>("Buy Land...");
-	mBtnBuyLand->setClickedCallback(onClickBuyLand, (void*)&BUY_PERSONAL_LAND);
-	
-
-	mBtnBuyGroupLand = getChild<LLButton>("Buy For Group...");
-	mBtnBuyGroupLand->setClickedCallback(onClickBuyLand, (void*)&BUY_GROUP_LAND);
-
-
-	mBtnBuyPass = getChild<LLButton>("Buy Pass...");
-	mBtnBuyPass->setClickedCallback(onClickBuyPass, this);
-
-	mBtnReleaseLand = getChild<LLButton>("Abandon Land...");
-	mBtnReleaseLand->setClickedCallback(onClickRelease, NULL);
-
-	mBtnReclaimLand = getChild<LLButton>("Reclaim Land...");
-	mBtnReclaimLand->setClickedCallback(onClickReclaim, NULL);
-
-	mBtnStartAuction = getChild<LLButton>("Linden Sale...");
-	mBtnStartAuction->setClickedCallback(onClickStartAuction, this);
-	mBtnStartAuction->setEnabled(LLGridManager::instance().isInSecondLife()); // <FS:Ansariel> Restore land auction floater for OpenSim
-
-	mBtnScriptLimits = getChild<LLButton>("Scripts...");
-
-	if(gDisconnected)
-	{
-		return TRUE;
-	}
-
-	// note: on region change this will not be re checked, should not matter on Agni as
-	// 99% of the time all regions will return the same caps. In case of an erroneous setting
-	// to enabled the floater will just throw an error when trying to get it's cap
-	std::string url = gAgent.getRegionCapability("LandResources");
-	if (!url.empty())
-	{
-		if(mBtnScriptLimits)
-		{
-			mBtnScriptLimits->setClickedCallback(onClickScriptLimits, this);
-		}
-	}
-	else
-	{
-		if(mBtnScriptLimits)
-		{
-			mBtnScriptLimits->setVisible(false);
-		}
-	}
-
-	return TRUE;
-=======
+    mEditUUID = getChild<LLLineEditor>("UUID");
+    mEditUUID->setEnabled(FALSE);
+
     mEditDesc = getChild<LLTextEditor>("Description");
     mEditDesc->setCommitOnFocusLost(TRUE);
     mEditDesc->setCommitCallback(onCommitAny, this);
@@ -621,8 +486,9 @@
     mContentRating = getChild<LLTextBox>("ContentRatingText");
     mLandType = getChild<LLTextBox>("LandTypeText");
 
-    mBtnProfile = getChild<LLButton>("Profile...");
-    mBtnProfile->setClickedCallback(boost::bind(&LLPanelLandGeneral::onClickProfile, this));
+    // <FS:Ansariel> Doesn't exists as of 2014-04-14
+    //mBtnProfile = getChild<LLButton>("Profile...");
+    //mBtnProfile->setClickedCallback(boost::bind(&LLPanelLandGeneral::onClickProfile, this));
 
 
     mTextGroupLabel = getChild<LLTextBox>("Group:");
@@ -694,6 +560,7 @@
 
     mBtnStartAuction = getChild<LLButton>("Linden Sale...");
     mBtnStartAuction->setClickedCallback(onClickStartAuction, this);
+    mBtnStartAuction->setEnabled(LLGridManager::instance().isInSecondLife()); // <FS:Ansariel> Restore land auction floater for OpenSim
 
     mBtnScriptLimits = getChild<LLButton>("Scripts...");
 
@@ -722,7 +589,6 @@
     }
 
     return TRUE;
->>>>>>> 38c2a5bd
 }
 
 
@@ -734,347 +600,10 @@
 // public
 void LLPanelLandGeneral::refresh()
 {
-<<<<<<< HEAD
-	mEditName->setEnabled(FALSE);
-	mEditName->setText(LLStringUtil::null);
-
-	mEditUUID->setText(LLStringUtil::null);
-
-	mEditDesc->setEnabled(FALSE);
-	mEditDesc->setText(getString("no_selection_text"));
-
-	mTextSalePending->setText(LLStringUtil::null);
-	mTextSalePending->setEnabled(FALSE);
-
-	mBtnDeedToGroup->setEnabled(FALSE);
-	mBtnSetGroup->setEnabled(FALSE);
-	mBtnStartAuction->setEnabled(FALSE);
-
-	mCheckDeedToGroup	->set(FALSE);
-	mCheckDeedToGroup	->setEnabled(FALSE);
-	mCheckContributeWithDeed->set(FALSE);
-	mCheckContributeWithDeed->setEnabled(FALSE);
-
-	mTextOwner->setText(LLStringUtil::null);
-	mContentRating->setText(LLStringUtil::null);
-	mLandType->setText(LLStringUtil::null);
-	// <FS:Ansariel> Doesn't exists as of 2014-04-14
-	//mBtnProfile->setLabel(getString("profile_text"));
-	//mBtnProfile->setEnabled(FALSE);
-
-	mTextClaimDate->setText(LLStringUtil::null);
-	mTextGroup->setText(LLStringUtil::null);
-	mTextPrice->setText(LLStringUtil::null);
-
-	mSaleInfoForSale1->setVisible(FALSE);
-	mSaleInfoForSale2->setVisible(FALSE);
-	mSaleInfoForSaleObjects->setVisible(FALSE);
-	mSaleInfoForSaleNoObjects->setVisible(FALSE);
-	mSaleInfoNotForSale->setVisible(FALSE);
-	mBtnSellLand->setVisible(FALSE);
-	mBtnStopSellLand->setVisible(FALSE);
-
-	mTextPriceLabel->setText(LLStringUtil::null);
-	mTextDwell->setText(LLStringUtil::null);
-
-	mBtnBuyLand->setEnabled(FALSE);
-	mBtnScriptLimits->setEnabled(FALSE);
-	mBtnBuyGroupLand->setEnabled(FALSE);
-	mBtnReleaseLand->setEnabled(FALSE);
-	mBtnReclaimLand->setEnabled(FALSE);
-	mBtnBuyPass->setEnabled(FALSE);
-
-	if(gDisconnected)
-	{
-		return;
-	}
-
-	mBtnStartAuction->setVisible(gAgent.isGodlike());
-	bool region_owner = false;
-	LLViewerRegion* regionp = LLViewerParcelMgr::getInstance()->getSelectionRegion();
-	if(regionp && (regionp->getOwner() == gAgent.getID()))
-	{
-		region_owner = true;
-		mBtnReleaseLand->setVisible(FALSE);
-		mBtnReclaimLand->setVisible(TRUE);
-	}
-	else
-	{
-		mBtnReleaseLand->setVisible(TRUE);
-		mBtnReclaimLand->setVisible(FALSE);
-	}
-	LLParcel *parcel = mParcel->getParcel();
-	if (parcel)
-	{
-		// something selected, hooray!
-		BOOL is_leased = (LLParcel::OS_LEASED == parcel->getOwnershipStatus());
-		BOOL region_xfer = FALSE;
-		if(regionp
-		   && !(regionp->getRegionFlag(REGION_FLAGS_BLOCK_LAND_RESELL)))
-		{
-			region_xfer = TRUE;
-		}
-		
-		if (regionp)
-		{
-			insert_maturity_into_textbox(mContentRating, gFloaterView->getParentFloater(this), MATURITY);
-			mLandType->setText(regionp->getLocalizedSimProductName());
-		}
-
-		// estate owner/manager cannot edit other parts of the parcel
-		BOOL estate_manager_sellable = !parcel->getAuctionID()
-										&& gAgent.canManageEstate()
-										// estate manager/owner can only sell parcels owned by estate owner
-										&& regionp
-										&& (parcel->getOwnerID() == regionp->getOwner());
-		BOOL owner_sellable = region_xfer && !parcel->getAuctionID()
-							&& LLViewerParcelMgr::isParcelModifiableByAgent(
-										parcel, GP_LAND_SET_SALE_INFO);
-		BOOL can_be_sold = owner_sellable || estate_manager_sellable;
-
-		const LLUUID &owner_id = parcel->getOwnerID();
-		BOOL is_public = parcel->isPublic();
-
-		// Is it owned?
-		if (is_public)
-		{
-			mTextSalePending->setText(LLStringUtil::null);
-			mTextSalePending->setEnabled(FALSE);
-			mTextOwner->setText(getString("public_text"));
-			mTextOwner->setEnabled(FALSE);
-			// <FS:Ansariel> Doesn't exists as of 2014-04-14
-			//mBtnProfile->setEnabled(FALSE);
-			mTextClaimDate->setText(LLStringUtil::null);
-			mTextClaimDate->setEnabled(FALSE);
-			mTextGroup->setText(getString("none_text"));
-			mTextGroup->setEnabled(FALSE);
-			mBtnStartAuction->setEnabled(FALSE);
-		}
-		else
-		{
-			if(!is_leased && (owner_id == gAgent.getID()))
-			{
-				mTextSalePending->setText(getString("need_tier_to_modify"));
-				mTextSalePending->setEnabled(TRUE);
-			}
-			else if(parcel->getAuctionID())
-			{
-				mTextSalePending->setText(getString("auction_id_text"));
-				mTextSalePending->setTextArg("[ID]", llformat("%u", parcel->getAuctionID()));
-				mTextSalePending->setEnabled(TRUE);
-			}
-			else
-			{
-				// not the owner, or it is leased
-				mTextSalePending->setText(LLStringUtil::null);
-				mTextSalePending->setEnabled(FALSE);
-			}
-			//refreshNames();
-			mTextOwner->setEnabled(TRUE);
-
-			// We support both group and personal profiles
-			// <FS:Ansariel> Doesn't exists as of 2014-04-14
-			//mBtnProfile->setEnabled(TRUE);
-
-			if (parcel->getGroupID().isNull())
-			{
-				// Not group owned, so "Profile"
-				// <FS:Ansariel> Doesn't exists as of 2014-04-14
-				//mBtnProfile->setLabel(getString("profile_text"));
-
-				mTextGroup->setText(getString("none_text"));
-				mTextGroup->setEnabled(FALSE);
-			}
-			else
-			{
-				// Group owned, so "Info"
-				// <FS:Ansariel> Doesn't exists as of 2014-04-14
-				//mBtnProfile->setLabel(getString("info_text"));
-
-				//mTextGroup->setText("HIPPOS!");//parcel->getGroupName());
-				mTextGroup->setEnabled(TRUE);
-			}
-
-			// Display claim date
-			time_t claim_date = parcel->getClaimDate();
-			std::string claim_date_str = getString("time_stamp_template");
-			LLSD substitution;
-			substitution["datetime"] = (S32) claim_date;
-			LLStringUtil::format (claim_date_str, substitution);
-			mTextClaimDate->setText(claim_date_str);
-			mTextClaimDate->setEnabled(is_leased);
-
-			BOOL enable_auction = (gAgent.getGodLevel() >= GOD_LIAISON)
-								  && (owner_id == GOVERNOR_LINDEN_ID)
-								  && (parcel->getAuctionID() == 0);
-			mBtnStartAuction->setEnabled(enable_auction);
-		}
-
-		// Display options
-		BOOL can_edit_identity = LLViewerParcelMgr::isParcelModifiableByAgent(parcel, GP_LAND_CHANGE_IDENTITY);
-		mEditName->setEnabled(can_edit_identity);
-		mEditDesc->setEnabled(can_edit_identity);
-        mEditDesc->setParseURLs(!can_edit_identity);
-
-		BOOL can_edit_agent_only = LLViewerParcelMgr::isParcelModifiableByAgent(parcel, GP_NO_POWERS);
-		mBtnSetGroup->setEnabled(can_edit_agent_only && !parcel->getIsGroupOwned());
-
-		const LLUUID& group_id = parcel->getGroupID();
-
-		// Can only allow deeding if you own it and it's got a group.
-		BOOL enable_deed = (owner_id == gAgent.getID()
-							&& group_id.notNull()
-							&& gAgent.isInGroup(group_id));
-		// You don't need special powers to allow your object to
-		// be deeded to the group.
-		mCheckDeedToGroup->setEnabled(enable_deed);
-		mCheckDeedToGroup->set( parcel->getAllowDeedToGroup() );
-		mCheckContributeWithDeed->setEnabled(enable_deed && parcel->getAllowDeedToGroup());
-		mCheckContributeWithDeed->set(parcel->getContributeWithDeed());
-
-		// Actually doing the deeding requires you to have GP_LAND_DEED
-		// powers in the group.
-		BOOL can_deed = gAgent.hasPowerInGroup(group_id, GP_LAND_DEED);
-		mBtnDeedToGroup->setEnabled(   parcel->getAllowDeedToGroup()
-									&& group_id.notNull()
-									&& can_deed
-									&& !parcel->getIsGroupOwned()
-									);
-
-		mEditName->setText( parcel->getName() );
-		mEditDesc->setText( parcel->getDesc() );
-		mEditUUID->setText(LLStringUtil::null);
-
-		BOOL for_sale = parcel->getForSale();
-				
-		mBtnSellLand->setVisible(FALSE);
-		mBtnStopSellLand->setVisible(FALSE);
-		
-		// show pricing information
-		S32 area;
-		S32 claim_price;
-		S32 rent_price;
-		F32 dwell = DWELL_NAN;
-		LLViewerParcelMgr::getInstance()->getDisplayInfo(&area,
-								 &claim_price,
-								 &rent_price,
-								 &for_sale,
-								 &dwell);
-		// Area
-		LLUIString price = getString("area_size_text");
-		price.setArg("[AREA]", llformat("%d",area));    
-		mTextPriceLabel->setText(getString("area_text"));
-		mTextPrice->setText(price.getString());
-
-		if (dwell == DWELL_NAN)
-		{
-			mTextDwell->setText(LLTrans::getString("LoadingData"));
-		}
-		else
-		{
-			mTextDwell->setText(llformat("%.0f", dwell));
-		}
-
-		if (for_sale)
-		{
-			mSaleInfoForSale1->setVisible(TRUE);
-			mSaleInfoForSale2->setVisible(TRUE);
-			if (parcel->getSellWithObjects())
-			{
-				mSaleInfoForSaleObjects->setVisible(TRUE);
-				mSaleInfoForSaleNoObjects->setVisible(FALSE);
-			}
-			else
-			{
-				mSaleInfoForSaleObjects->setVisible(FALSE);
-				mSaleInfoForSaleNoObjects->setVisible(TRUE);
-			}
-			mSaleInfoNotForSale->setVisible(FALSE);
-
-			F32 cost_per_sqm = 0.0f;
-			if (area > 0)
-			{
-				cost_per_sqm = (F32)parcel->getSalePrice() / (F32)area;
-			}
-
-			S32 price = parcel->getSalePrice();
-			mSaleInfoForSale1->setTextArg("[PRICE]", LLResMgr::getInstance()->getMonetaryString(price));
-			mSaleInfoForSale1->setTextArg("[PRICE_PER_SQM]", llformat("%.1f", cost_per_sqm));
-			if (can_be_sold)
-			{
-				mBtnStopSellLand->setVisible(TRUE);
-			}
-		}
-		else
-		{
-			mSaleInfoForSale1->setVisible(FALSE);
-			mSaleInfoForSale2->setVisible(FALSE);
-			mSaleInfoForSaleObjects->setVisible(FALSE);
-			mSaleInfoForSaleNoObjects->setVisible(FALSE);
-			mSaleInfoNotForSale->setVisible(TRUE);
-			if (can_be_sold)
-			{
-				mBtnSellLand->setVisible(TRUE);
-			}
-		}
-		
-		refreshNames();
-
-		mBtnBuyLand->setEnabled(
-			LLViewerParcelMgr::getInstance()->canAgentBuyParcel(parcel, false));
-		mBtnScriptLimits->setEnabled(true);
-//			LLViewerParcelMgr::getInstance()->canAgentBuyParcel(parcel, false));
-		mBtnBuyGroupLand->setEnabled(
-			LLViewerParcelMgr::getInstance()->canAgentBuyParcel(parcel, true));
-
-		if(region_owner)
-		{
-			mBtnReclaimLand->setEnabled(
-				!is_public && (parcel->getOwnerID() != gAgent.getID()));
-		}
-		else
-		{
-			BOOL is_owner_release = LLViewerParcelMgr::isParcelOwnedByAgent(parcel, GP_LAND_RELEASE);
-			BOOL is_manager_release = (gAgent.canManageEstate() && 
-									regionp && 
-									(parcel->getOwnerID() != regionp->getOwner()));
-			BOOL can_release = is_owner_release || is_manager_release;
-			mBtnReleaseLand->setEnabled( can_release );
-		}
-
-		BOOL use_pass = parcel->getOwnerID()!= gAgent.getID() && parcel->getParcelFlag(PF_USE_PASS_LIST) && !LLViewerParcelMgr::getInstance()->isCollisionBanned();;
-		mBtnBuyPass->setEnabled(use_pass);
-
-		// <Ansariel> Retrieve parcel UUID. We need to ask the itself for the
-		//            parcel UUID, because LLParcel gets initialized with a
-		//            null ID.
-		//            Following part is basically copied from
-		//            LLPanelScriptLimitsRegionMemory::StartRequestChain()
-		if (regionp && gAgent.getRegion() && gAgent.getRegion()->getRegionID() == regionp->getRegionID() &&
-			(mLastParcelLocalID == 0 || mLastParcelLocalID != parcel->getLocalID()) )
-		{
-			mLastParcelLocalID = parcel->getLocalID();
-			std::string url = regionp->getCapability("RemoteParcelRequest");
-			if (!url.empty())
-			{
-				LLUUID region_id = regionp->getRegionID();
-				// <FS:Beq> FIRE-31213 - from Ubit Umarov - Correct position calcs to work with var regions
-				// LLVector3d pos_global = regionp->getCenterGlobal();
-				LLVector3d pos_global = regionp->getOriginGlobal(); 
-				// </FS:Beq>
-				LLRemoteParcelInfoProcessor::instance().requestRegionParcelInfo( url, region_id, parcel->getCenterpoint(), pos_global, getObserverHandle() );
-			}
-			else
-			{
-				LL_WARNS() << "RemoteParcelRequest not available. Cannot request parcel ID" << LL_ENDL;
-				mEditUUID->setText(getString("error_resolving_uuid"));
-			}
-		}
-		// </Ansariel>
-	}
-=======
     mEditName->setEnabled(FALSE);
     mEditName->setText(LLStringUtil::null);
+
+    mEditUUID->setText(LLStringUtil::null);
 
     mEditDesc->setEnabled(FALSE);
     mEditDesc->setText(getString("no_selection_text"));
@@ -1094,8 +623,9 @@
     mTextOwner->setText(LLStringUtil::null);
     mContentRating->setText(LLStringUtil::null);
     mLandType->setText(LLStringUtil::null);
-    mBtnProfile->setLabel(getString("profile_text"));
-    mBtnProfile->setEnabled(FALSE);
+    // <FS:Ansariel> Doesn't exists as of 2014-04-14
+    //mBtnProfile->setLabel(getString("profile_text"));
+    //mBtnProfile->setEnabled(FALSE);
 
     mTextClaimDate->setText(LLStringUtil::null);
     mTextGroup->setText(LLStringUtil::null);
@@ -1177,7 +707,8 @@
             mTextSalePending->setEnabled(FALSE);
             mTextOwner->setText(getString("public_text"));
             mTextOwner->setEnabled(FALSE);
-            mBtnProfile->setEnabled(FALSE);
+            // <FS:Ansariel> Doesn't exists as of 2014-04-14
+            //mBtnProfile->setEnabled(FALSE);
             mTextClaimDate->setText(LLStringUtil::null);
             mTextClaimDate->setEnabled(FALSE);
             mTextGroup->setText(getString("none_text"));
@@ -1207,12 +738,14 @@
             mTextOwner->setEnabled(TRUE);
 
             // We support both group and personal profiles
-            mBtnProfile->setEnabled(TRUE);
+            // <FS:Ansariel> Doesn't exists as of 2014-04-14
+            //mBtnProfile->setEnabled(TRUE);
 
             if (parcel->getGroupID().isNull())
             {
                 // Not group owned, so "Profile"
-                mBtnProfile->setLabel(getString("profile_text"));
+                // <FS:Ansariel> Doesn't exists as of 2014-04-14
+                //mBtnProfile->setLabel(getString("profile_text"));
 
                 mTextGroup->setText(getString("none_text"));
                 mTextGroup->setEnabled(FALSE);
@@ -1220,7 +753,8 @@
             else
             {
                 // Group owned, so "Info"
-                mBtnProfile->setLabel(getString("info_text"));
+                // <FS:Ansariel> Doesn't exists as of 2014-04-14
+                //mBtnProfile->setLabel(getString("info_text"));
 
                 //mTextGroup->setText("HIPPOS!");//parcel->getGroupName());
                 mTextGroup->setEnabled(TRUE);
@@ -1274,6 +808,7 @@
 
         mEditName->setText( parcel->getName() );
         mEditDesc->setText( parcel->getDesc() );
+        mEditUUID->setText(LLStringUtil::null);
 
         BOOL for_sale = parcel->getForSale();
 
@@ -1375,8 +910,33 @@
         BOOL use_pass = parcel->getOwnerID()!= gAgent.getID() && parcel->getParcelFlag(PF_USE_PASS_LIST) && !LLViewerParcelMgr::getInstance()->isCollisionBanned();;
         mBtnBuyPass->setEnabled(use_pass);
 
-    }
->>>>>>> 38c2a5bd
+        // <Ansariel> Retrieve parcel UUID. We need to ask the itself for the
+        //            parcel UUID, because LLParcel gets initialized with a
+        //            null ID.
+        //            Following part is basically copied from
+        //            LLPanelScriptLimitsRegionMemory::StartRequestChain()
+        if (regionp && gAgent.getRegion() && gAgent.getRegion()->getRegionID() == regionp->getRegionID() &&
+            (mLastParcelLocalID == 0 || mLastParcelLocalID != parcel->getLocalID()) )
+        {
+            mLastParcelLocalID = parcel->getLocalID();
+            std::string url = regionp->getCapability("RemoteParcelRequest");
+            if (!url.empty())
+            {
+                LLUUID region_id = regionp->getRegionID();
+                // <FS:Beq> FIRE-31213 - from Ubit Umarov - Correct position calcs to work with var regions
+                // LLVector3d pos_global = regionp->getCenterGlobal();
+                LLVector3d pos_global = regionp->getOriginGlobal();
+                // </FS:Beq>
+                LLRemoteParcelInfoProcessor::instance().requestRegionParcelInfo( url, region_id, parcel->getCenterpoint(), pos_global, getObserverHandle() );
+            }
+            else
+            {
+                LL_WARNS() << "RemoteParcelRequest not available. Cannot request parcel ID" << LL_ENDL;
+                mEditUUID->setText(getString("error_resolving_uuid"));
+            }
+        }
+        // </Ansariel>
+    }
 }
 
 // public
@@ -1454,43 +1014,24 @@
     }
 }
 
-<<<<<<< HEAD
 // <FS:Ansariel> Doesn't exists as of 2014-04-14
 //void LLPanelLandGeneral::onClickProfile()
 //{
-//	LLParcel* parcel = mParcel->getParcel();
-//	if (!parcel) return;
+//  LLParcel* parcel = mParcel->getParcel();
+//  if (!parcel) return;
 //
-//	if (parcel->getIsGroupOwned())
-//	{
-//		const LLUUID& group_id = parcel->getGroupID();
-//		LLGroupActions::show(group_id);
-//	}
-//	else
-//	{
-//		const LLUUID& avatar_id = parcel->getOwnerID();
-//		LLAvatarActions::showProfile(avatar_id);
-//	}
+//  if (parcel->getIsGroupOwned())
+//  {
+//      const LLUUID& group_id = parcel->getGroupID();
+//      LLGroupActions::show(group_id);
+//  }
+//  else
+//  {
+//      const LLUUID& avatar_id = parcel->getOwnerID();
+//      LLAvatarActions::showProfile(avatar_id);
+//  }
 //}
 // </FS:Ansariel>
-=======
-void LLPanelLandGeneral::onClickProfile()
-{
-    LLParcel* parcel = mParcel->getParcel();
-    if (!parcel) return;
-
-    if (parcel->getIsGroupOwned())
-    {
-        const LLUUID& group_id = parcel->getGroupID();
-        LLGroupActions::show(group_id);
-    }
-    else
-    {
-        const LLUUID& avatar_id = parcel->getOwnerID();
-        LLAvatarActions::showProfile(avatar_id);
-    }
-}
->>>>>>> 38c2a5bd
 
 // public
 void LLPanelLandGeneral::setGroup(const LLUUID& group_id)
@@ -1682,17 +1223,17 @@
 
 void LLPanelLandGeneral::setParcelID(const LLUUID& parcel_id)
 {
-	// No sanity check needed here. LLRemoteParcelRequestResponder
-	// will do that for us!
-	mEditUUID->setText(parcel_id.asString());
+    // No sanity check needed here. LLRemoteParcelRequestResponder
+    // will do that for us!
+    mEditUUID->setText(parcel_id.asString());
 }
 
 // virtual
 void LLPanelLandGeneral::setErrorStatus(S32 status, const std::string& reason)
 {
-	mEditUUID->setText(getString("error_resolving_uuid"));
-	mLastParcelLocalID = 0;
-	LL_WARNS() << "Can't handle remote parcel request."<< " Http Status: "<< status << ". Reason : "<< reason<<LL_ENDL;
+    mEditUUID->setText(getString("error_resolving_uuid"));
+    mLastParcelLocalID = 0;
+    LL_WARNS() << "Can't handle remote parcel request."<< " Http Status: "<< status << ". Reason : "<< reason<<LL_ENDL;
 }
 // </Ansariel>
 
@@ -1732,64 +1273,6 @@
 
 BOOL LLPanelLandObjects::postBuild()
 {
-<<<<<<< HEAD
-	
-	mFirstReply = TRUE;
-	mParcelObjectBonus = getChild<LLTextBox>("parcel_object_bonus");
-	mSWTotalObjects = getChild<LLTextBox>("objects_available");
-	mObjectContribution = getChild<LLTextBox>("object_contrib_text");
-	mTotalObjects = getChild<LLTextBox>("total_objects_text");
-	mOwnerObjects = getChild<LLTextBox>("owner_objects_text");
-	
-	mBtnShowOwnerObjects = getChild<LLButton>("ShowOwner");
-	mBtnShowOwnerObjects->setClickedCallback(onClickShowOwnerObjects, this);
-	
-	mBtnReturnOwnerObjects = getChild<LLButton>("ReturnOwner...");
-	mBtnReturnOwnerObjects->setClickedCallback(onClickReturnOwnerObjects, this);
-	
-	mGroupObjects = getChild<LLTextBox>("group_objects_text");
-	mBtnShowGroupObjects = getChild<LLButton>("ShowGroup");
-	mBtnShowGroupObjects->setClickedCallback(onClickShowGroupObjects, this);
-	
-	mBtnReturnGroupObjects = getChild<LLButton>("ReturnGroup...");
-	mBtnReturnGroupObjects->setClickedCallback(onClickReturnGroupObjects, this);
-	
-	mOtherObjects = getChild<LLTextBox>("other_objects_text");
-	mBtnShowOtherObjects = getChild<LLButton>("ShowOther");
-	mBtnShowOtherObjects->setClickedCallback(onClickShowOtherObjects, this);
-	
-	mBtnReturnOtherObjects = getChild<LLButton>("ReturnOther...");
-	mBtnReturnOtherObjects->setClickedCallback(onClickReturnOtherObjects, this);
-	
-	mSelectedObjects = getChild<LLTextBox>("selected_objects_text");
-	mCleanOtherObjectsTime = getChild<LLLineEditor>("clean other time");
-
-	mCleanOtherObjectsTime->setFocusLostCallback(boost::bind(onLostFocus, _1, this));
-	mCleanOtherObjectsTime->setCommitCallback(onCommitClean, this);
-	getChild<LLLineEditor>("clean other time")->setPrevalidate(LLTextValidate::validateNonNegativeS32);
-	
-	mBtnRefresh = getChild<LLButton>("Refresh List");
-	mBtnRefresh->setClickedCallback(onClickRefresh, this);
-	
-	mBtnReturnOwnerList = getChild<LLButton>("Return objects...");
-	mBtnReturnOwnerList->setClickedCallback(onClickReturnOwnerList, this);
-
-	mIconAvatarOnline = LLUIImageList::getInstance()->getUIImage("icon_avatar_online.tga", 0);
-	mIconAvatarOffline = LLUIImageList::getInstance()->getUIImage("icon_avatar_offline.tga", 0);
-	mIconGroup = LLUIImageList::getInstance()->getUIImage("icon_group.tga", 0);
-
-	mOwnerList = getChild<LLNameListCtrl>("owner list");
-	mOwnerList->setIsFriendCallback(LLAvatarActions::isFriend);
-	mOwnerList->sortByColumnIndex(3, FALSE);
-	childSetCommitCallback("owner list", onCommitList, this);
-	mOwnerList->setDoubleClickCallback(onDoubleClickOwner, this);
-	// <FS:Ansariel> Special Firestorm menu also allowing multi-select action
-	//mOwnerList->setContextMenu(LLScrollListCtrl::MENU_AVATAR);
-	mOwnerList->setContextMenu(&gFSNameListAvatarMenu);
-	// </FS:Ansariel>
-
-	return TRUE;
-=======
 
     mFirstReply = TRUE;
     mParcelObjectBonus = getChild<LLTextBox>("parcel_object_bonus");
@@ -1840,10 +1323,12 @@
     mOwnerList->sortByColumnIndex(3, FALSE);
     childSetCommitCallback("owner list", onCommitList, this);
     mOwnerList->setDoubleClickCallback(onDoubleClickOwner, this);
-    mOwnerList->setContextMenu(LLScrollListCtrl::MENU_AVATAR);
+    // <FS:Ansariel> Special Firestorm menu also allowing multi-select action
+    //mOwnerList->setContextMenu(LLScrollListCtrl::MENU_AVATAR);
+    mOwnerList->setContextMenu(&gFSNameListAvatarMenu);
+    // </FS:Ansariel>
 
     return TRUE;
->>>>>>> 38c2a5bd
 }
 
 
@@ -2232,141 +1717,6 @@
 // static
 void LLPanelLandObjects::processParcelObjectOwnersReply(LLMessageSystem *msg, void **)
 {
-<<<<<<< HEAD
-	LLPanelLandObjects* self = LLFloaterLand::getCurrentPanelLandObjects();
-
-	if (!self)
-	{
-		LL_WARNS() << "Received message for nonexistent LLPanelLandObject"
-				<< LL_ENDL;
-		return;
-	}
-	
-	const LLFontGL* FONT = LLFontGL::getFontSansSerif();
-
-	// Extract all of the owners.
-	S32 rows = msg->getNumberOfBlocksFast(_PREHASH_Data);
-	//uuid_list_t return_ids;
-	LLUUID	owner_id;
-	BOOL	is_group_owned;
-	S32		object_count;
-	U32		most_recent_time = 0;
-	BOOL	is_online;
-	std::string object_count_str;
-	//BOOL b_need_refresh = FALSE;
-
-	// If we were waiting for the first reply, clear the "Searching..." text.
-	if (self->mFirstReply)
-	{
-		self->mOwnerList->deleteAllItems();
-		self->mFirstReply = FALSE;
-	}
-
-	// <FS:Ansariel> FIRE-1292: Highlight avatars in same region; Online status in
-	//               ParcelObjectOwnersReply message was intentionally deprecated by LL!
-	std::vector<LLVector3d> positions;
-	std::vector<LLUUID> avatar_ids;
-	LLUUID own_region_id;
-
-	LLViewerRegion* own_region = gAgent.getRegion();
-	if (own_region)
-	{
-		own_region_id = own_region->getRegionID();
-	}
-
-	LLWorld::getInstance()->getAvatars(&avatar_ids, &positions, gAgent.getPositionGlobal(), 8192.f);
-	// </FS:Ansariel>
-
-	for(S32 i = 0; i < rows; ++i)
-	{
-		msg->getUUIDFast(_PREHASH_Data, _PREHASH_OwnerID,		owner_id,		i);
-		msg->getBOOLFast(_PREHASH_Data, _PREHASH_IsGroupOwned,	is_group_owned,	i);
-		msg->getS32Fast (_PREHASH_Data, _PREHASH_Count,			object_count,	i);
-		msg->getBOOLFast(_PREHASH_Data, _PREHASH_OnlineStatus,	is_online,		i);
-		if(msg->has("DataExtended"))
-		{
-			msg->getU32("DataExtended", "TimeStamp", most_recent_time, i);
-		}
-
-		if (owner_id.isNull())
-		{
-			continue;
-		}
-
-		// <FS:Ansariel> FIRE-1292: Highlight avatars in same region; Online status in
-		//               ParcelObjectOwnersReply message was intentionally deprecated by LL!
-		if (gAgentID == owner_id)
-		{
-			is_online = TRUE;
-		}
-		else
-		{
-			is_online = FALSE;
-			for (U32 i = 0; i < avatar_ids.size(); i++)
-			{
-				if (avatar_ids[i] == owner_id)
-				{
-					LLViewerRegion* avatar_region = LLWorld::getInstance()->getRegionFromPosGlobal(positions[i]);
-					if (avatar_region && avatar_region->getRegionID() == own_region_id)
-					{
-						is_online = TRUE;
-					}
-					break;
-				}
-			}
-		}
-		// </FS:Ansariel>
-
-		LLNameListCtrl::NameItem item_params;
-		item_params.value = owner_id;
-		item_params.target = is_group_owned ? LLNameListCtrl::GROUP : LLNameListCtrl::INDIVIDUAL;
-
-		if (is_group_owned)
-		{
-			item_params.columns.add().type("icon").value(self->mIconGroup->getName()).column("type");
-			item_params.columns.add().value(OWNER_GROUP).font(FONT).column("online_status");
-		}
-		else if (is_online)
-		{
-			item_params.columns.add().type("icon").value(self->mIconAvatarOnline->getName()).column("type");
-			item_params.columns.add().value(OWNER_ONLINE).font(FONT).column("online_status");
-		}
-		else  // offline
-		{
-			item_params.columns.add().type("icon").value(self->mIconAvatarOffline->getName()).column("type");
-			item_params.columns.add().value(OWNER_OFFLINE).font(FONT).column("online_status");
-		}
-
-		// Placeholder for name.
-		LLAvatarName av_name;
-		// <FS:Ansariel> The name list will do that for us - this implementation doesn't work anyway!
-		//LLAvatarNameCache::get(owner_id, &av_name);
-		//item_params.columns.add().value(av_name.getCompleteName()).font(FONT).column("name");
-		item_params.columns.add().font(FONT).column("name");
-		item_params.name = LLTrans::getString("AvatarNameWaiting");
-		// </FS:Ansariel>
-
-		object_count_str = llformat("%d", object_count);
-		item_params.columns.add().value(object_count_str).font(FONT).column("count");
-		item_params.columns.add().value(LLDate((time_t)most_recent_time)).font(FONT).column("mostrecent").type("date");
-
-		self->mOwnerList->addNameItemRow(item_params);
-		LL_DEBUGS() << "object owner " << owner_id << " (" << (is_group_owned ? "group" : "agent")
-				<< ") owns " << object_count << " objects." << LL_ENDL;
-	}
-
-	// check for no results
-	if (0 == self->mOwnerList->getItemCount())
-	{
-		self->mOwnerList->setCommentText(LLTrans::getString("NoneFound"));
-	}
-	else
-	{
-		self->mOwnerList->setEnabled(TRUE);
-	}
-
-	self->mBtnRefresh->setEnabled(true);
-=======
     LLPanelLandObjects* self = LLFloaterLand::getCurrentPanelLandObjects();
 
     if (!self)
@@ -2396,6 +1746,21 @@
         self->mFirstReply = FALSE;
     }
 
+    // <FS:Ansariel> FIRE-1292: Highlight avatars in same region; Online status in
+    //               ParcelObjectOwnersReply message was intentionally deprecated by LL!
+    std::vector<LLVector3d> positions;
+    std::vector<LLUUID> avatar_ids;
+    LLUUID own_region_id;
+
+    LLViewerRegion* own_region = gAgent.getRegion();
+    if (own_region)
+    {
+        own_region_id = own_region->getRegionID();
+    }
+
+    LLWorld::getInstance()->getAvatars(&avatar_ids, &positions, gAgent.getPositionGlobal(), 8192.f);
+    // </FS:Ansariel>
+
     for(S32 i = 0; i < rows; ++i)
     {
         msg->getUUIDFast(_PREHASH_Data, _PREHASH_OwnerID,       owner_id,       i);
@@ -2412,6 +1777,30 @@
             continue;
         }
 
+        // <FS:Ansariel> FIRE-1292: Highlight avatars in same region; Online status in
+        //               ParcelObjectOwnersReply message was intentionally deprecated by LL!
+        if (gAgentID == owner_id)
+        {
+            is_online = TRUE;
+        }
+        else
+        {
+            is_online = FALSE;
+            for (U32 i = 0; i < avatar_ids.size(); i++)
+            {
+                if (avatar_ids[i] == owner_id)
+                {
+                    LLViewerRegion* avatar_region = LLWorld::getInstance()->getRegionFromPosGlobal(positions[i]);
+                    if (avatar_region && avatar_region->getRegionID() == own_region_id)
+                    {
+                        is_online = TRUE;
+                    }
+                    break;
+                }
+            }
+        }
+        // </FS:Ansariel>
+
         LLNameListCtrl::NameItem item_params;
         item_params.value = owner_id;
         item_params.target = is_group_owned ? LLNameListCtrl::GROUP : LLNameListCtrl::INDIVIDUAL;
@@ -2434,8 +1823,12 @@
 
         // Placeholder for name.
         LLAvatarName av_name;
-        LLAvatarNameCache::get(owner_id, &av_name);
-        item_params.columns.add().value(av_name.getCompleteName()).font(FONT).column("name");
+        // <FS:Ansariel> The name list will do that for us - this implementation doesn't work anyway!
+        //LLAvatarNameCache::get(owner_id, &av_name);
+        //item_params.columns.add().value(av_name.getCompleteName()).font(FONT).column("name");
+        item_params.columns.add().font(FONT).column("name");
+        item_params.name = LLTrans::getString("AvatarNameWaiting");
+        // </FS:Ansariel>
 
         object_count_str = llformat("%d", object_count);
         item_params.columns.add().value(object_count_str).font(FONT).column("count");
@@ -2457,7 +1850,6 @@
     }
 
     self->mBtnRefresh->setEnabled(true);
->>>>>>> 38c2a5bd
 }
 
 // static
@@ -2643,35 +2035,12 @@
 //---------------------------------------------------------------------------
 
 LLPanelLandOptions::LLPanelLandOptions(LLParcelSelectionHandle& parcel)
-<<<<<<< HEAD
-:	LLPanel(),
-	mCheckEditObjects(NULL),
-	mCheckEditGroupObjects(NULL),
-	mCheckAllObjectEntry(NULL),
-	mCheckGroupObjectEntry(NULL),
-	mCheckEditLand(NULL), // <FS:WF> FIRE-6604 : Reinstate the "Allow Other Residents to Edit Terrain" option in About Land
-	mCheckSafe(NULL),
-	mCheckFly(NULL),
-	mCheckGroupScripts(NULL),
-	mCheckOtherScripts(NULL),
-	mCheckShowDirectory(NULL),
-	mCategoryCombo(NULL),
-	mLandingTypeCombo(NULL),
-	mSnapshotCtrl(NULL),
-	mLocationText(NULL),
-	mSeeAvatarsText(NULL),
-	mSetBtn(NULL),
-	mClearBtn(NULL),
-	mMatureCtrl(NULL),
-	mPushRestrictionCtrl(NULL),
-	mSeeAvatarsCtrl(NULL),
-	mParcel(parcel)
-=======
 :   LLPanel(),
     mCheckEditObjects(NULL),
     mCheckEditGroupObjects(NULL),
     mCheckAllObjectEntry(NULL),
     mCheckGroupObjectEntry(NULL),
+    mCheckEditLand(NULL), // <FS:WF> FIRE-6604 : Reinstate the "Allow Other Residents to Edit Terrain" option in About Land
     mCheckSafe(NULL),
     mCheckFly(NULL),
     mCheckGroupScripts(NULL),
@@ -2688,114 +2057,12 @@
     mPushRestrictionCtrl(NULL),
     mSeeAvatarsCtrl(NULL),
     mParcel(parcel)
->>>>>>> 38c2a5bd
 {
 }
 
 
 BOOL LLPanelLandOptions::postBuild()
 {
-<<<<<<< HEAD
-	mCheckEditObjects = getChild<LLCheckBoxCtrl>( "edit objects check");
-	childSetCommitCallback("edit objects check", onCommitAny, this);
-	
-	mCheckEditGroupObjects = getChild<LLCheckBoxCtrl>( "edit group objects check");
-	childSetCommitCallback("edit group objects check", onCommitAny, this);
-
-	mCheckAllObjectEntry = getChild<LLCheckBoxCtrl>( "all object entry check");
-	childSetCommitCallback("all object entry check", onCommitAny, this);
-
-	mCheckGroupObjectEntry = getChild<LLCheckBoxCtrl>( "group object entry check");
-	childSetCommitCallback("group object entry check", onCommitAny, this);
-	
-  // <FS:WF> FIRE-6604 : Reinstate the "Allow Other Residents to Edit Terrain" option in About Land
-	mCheckEditLand = getChild<LLCheckBoxCtrl>( "edit land check");
-	childSetCommitCallback("edit land check", onCommitAny, this);
-  // <FS:WF>
-	
-	mCheckGroupScripts = getChild<LLCheckBoxCtrl>( "check group scripts");
-	childSetCommitCallback("check group scripts", onCommitAny, this);
-
-	
-	mCheckFly = getChild<LLCheckBoxCtrl>( "check fly");
-	childSetCommitCallback("check fly", onCommitAny, this);
-
-	
-	mCheckOtherScripts = getChild<LLCheckBoxCtrl>( "check other scripts");
-	childSetCommitCallback("check other scripts", onCommitAny, this);
-
-	
-	mCheckSafe = getChild<LLCheckBoxCtrl>( "check safe");
-	childSetCommitCallback("check safe", onCommitAny, this);
-
-	
-	mPushRestrictionCtrl = getChild<LLCheckBoxCtrl>( "PushRestrictCheck");
-	childSetCommitCallback("PushRestrictCheck", onCommitAny, this);
-
-	mSeeAvatarsCtrl = getChild<LLCheckBoxCtrl>( "SeeAvatarsCheck");
-	childSetCommitCallback("SeeAvatarsCheck", onCommitAny, this);
-
-	mSeeAvatarsText = getChild<LLTextBox>("allow_see_label");
-	if (mSeeAvatarsText)
-	{
-		mSeeAvatarsText->setShowCursorHand(false);
-		mSeeAvatarsText->setSoundFlags(LLView::MOUSE_UP);
-		mSeeAvatarsText->setClickedCallback(boost::bind(&toggleSeeAvatars, this));
-	}
-
-	mCheckShowDirectory = getChild<LLCheckBoxCtrl>( "ShowDirectoryCheck");
-	childSetCommitCallback("ShowDirectoryCheck", onCommitAny, this);
-
-	
-	mCategoryCombo = getChild<LLComboBox>( "land category");
-	childSetCommitCallback("land category", onCommitAny, this);
-	
-
-	mMatureCtrl = getChild<LLCheckBoxCtrl>( "MatureCheck");
-	childSetCommitCallback("MatureCheck", onCommitAny, this);
-	
-	if (gAgent.wantsPGOnly())
-	{
-		// Disable these buttons if they are PG (Teen) users
-		mMatureCtrl->setVisible(FALSE);
-		mMatureCtrl->setEnabled(FALSE);
-	}
-	
-	
-	mSnapshotCtrl = getChild<LLTextureCtrl>("snapshot_ctrl");
-	if (mSnapshotCtrl)
-	{
-		mSnapshotCtrl->setCommitCallback( onCommitAny, this );
-		mSnapshotCtrl->setAllowNoTexture ( TRUE );
-		mSnapshotCtrl->setImmediateFilterPermMask(PERM_COPY | PERM_TRANSFER);
-		mSnapshotCtrl->setDnDFilterPermMask(PERM_COPY | PERM_TRANSFER);
-	}
-	else
-	{
-		LL_WARNS() << "LLUICtrlFactory::getTexturePickerByName() returned NULL for 'snapshot_ctrl'" << LL_ENDL;
-	}
-
-
-	mLocationText = getChild<LLTextBox>("landing_point");
-
-	mSetBtn = getChild<LLButton>("Set");
-	mSetBtn->setClickedCallback(onClickSet, this);
-
-	
-	mClearBtn = getChild<LLButton>("Clear");
-	mClearBtn->setClickedCallback(onClickClear, this);
-
-
-	mLandingTypeCombo = getChild<LLComboBox>( "landing type");
-	childSetCommitCallback("landing type", onCommitAny, this);
-
-	// <FS:Ansariel> FIRE-10043: Teleport to LP button
-	mTeleportToLandingPointBtn = getChild<LLButton>("teleport_to_landing_point");
-	mTeleportToLandingPointBtn->setCommitCallback(boost::bind(&LLPanelLandOptions::onClickTeleport, this));
-	// </FS:Ansariel>
-
-	return TRUE;
-=======
     mCheckEditObjects = getChild<LLCheckBoxCtrl>( "edit objects check");
     childSetCommitCallback("edit objects check", onCommitAny, this);
 
@@ -2807,6 +2074,11 @@
 
     mCheckGroupObjectEntry = getChild<LLCheckBoxCtrl>( "group object entry check");
     childSetCommitCallback("group object entry check", onCommitAny, this);
+
+  // <FS:WF> FIRE-6604 : Reinstate the "Allow Other Residents to Edit Terrain" option in About Land
+    mCheckEditLand = getChild<LLCheckBoxCtrl>( "edit land check");
+    childSetCommitCallback("edit land check", onCommitAny, this);
+  // <FS:WF>
 
     mCheckGroupScripts = getChild<LLCheckBoxCtrl>( "check group scripts");
     childSetCommitCallback("check group scripts", onCommitAny, this);
@@ -2884,8 +2156,12 @@
     mLandingTypeCombo = getChild<LLComboBox>( "landing type");
     childSetCommitCallback("landing type", onCommitAny, this);
 
+    // <FS:Ansariel> FIRE-10043: Teleport to LP button
+    mTeleportToLandingPointBtn = getChild<LLButton>("teleport_to_landing_point");
+    mTeleportToLandingPointBtn->setCommitCallback(boost::bind(&LLPanelLandOptions::onClickTeleport, this));
+    // </FS:Ansariel>
+
     return TRUE;
->>>>>>> 38c2a5bd
 }
 
 
@@ -2914,6 +2190,14 @@
         mCheckGroupObjectEntry  ->set(FALSE);
         mCheckGroupObjectEntry  ->setEnabled(FALSE);
 
+     // <FS:WF> FIRE-6604 : Reinstate the "Allow Other Residents to Edit Terrain" option in About Land
+       if ( mCheckEditLand )
+       {
+            mCheckEditLand      ->set(FALSE);
+            mCheckEditLand      ->setEnabled(FALSE);
+       }
+     // <FS:WF>
+
         mCheckSafe          ->set(FALSE);
         mCheckSafe          ->setEnabled(FALSE);
 
@@ -2923,213 +2207,6 @@
         mCheckGroupScripts  ->set(FALSE);
         mCheckGroupScripts  ->setEnabled(FALSE);
 
-<<<<<<< HEAD
-	LLParcel *parcel = mParcel->getParcel();
-	if (!parcel || gDisconnected)
-	{
-		mCheckEditObjects	->set(FALSE);
-		mCheckEditObjects	->setEnabled(FALSE);
-
-		mCheckEditGroupObjects	->set(FALSE);
-		mCheckEditGroupObjects	->setEnabled(FALSE);
-
-		mCheckAllObjectEntry	->set(FALSE);
-		mCheckAllObjectEntry	->setEnabled(FALSE);
-
-		mCheckGroupObjectEntry	->set(FALSE);
-		mCheckGroupObjectEntry	->setEnabled(FALSE);
-	
-     // <FS:WF> FIRE-6604 : Reinstate the "Allow Other Residents to Edit Terrain" option in About Land
-       if ( mCheckEditLand )
-       {	
-		    mCheckEditLand		->set(FALSE);
-		    mCheckEditLand		->setEnabled(FALSE);
-       }
-	 // <FS:WF>
-
-		mCheckSafe			->set(FALSE);
-		mCheckSafe			->setEnabled(FALSE);
-
-		mCheckFly			->set(FALSE);
-		mCheckFly			->setEnabled(FALSE);
-
-		mCheckGroupScripts	->set(FALSE);
-		mCheckGroupScripts	->setEnabled(FALSE);
-
-		mCheckOtherScripts	->set(FALSE);
-		mCheckOtherScripts	->setEnabled(FALSE);
-
-		mPushRestrictionCtrl->set(FALSE);
-		mPushRestrictionCtrl->setEnabled(FALSE);
-
-		mSeeAvatarsCtrl->set(TRUE);
-		mSeeAvatarsCtrl->setEnabled(FALSE);
-		mSeeAvatarsText->setEnabled(FALSE);
-
-		mLandingTypeCombo->setCurrentByIndex(0);
-		mLandingTypeCombo->setEnabled(FALSE);
-
-		mSnapshotCtrl->setImageAssetID(LLUUID::null);
-		mSnapshotCtrl->setEnabled(FALSE);
-
-		mLocationText->setTextArg("[LANDING]", getString("landing_point_none"));
-		mSetBtn->setEnabled(FALSE);
-		mClearBtn->setEnabled(FALSE);
-
-		mMatureCtrl->setEnabled(FALSE);
-
-		// <FS:Ansariel> FIRE-10043: Teleport to LP button
-		mTeleportToLandingPointBtn->setEnabled(FALSE);
-		// </FS:Ansariel>
-	}
-	else
-	{
-		// something selected, hooray!
-
-		// Display options
-		BOOL can_change_options = LLViewerParcelMgr::isParcelModifiableByAgent(parcel, GP_LAND_OPTIONS);
-		mCheckEditObjects	->set( parcel->getAllowModify() );
-		mCheckEditObjects	->setEnabled( can_change_options );
-		
-		mCheckEditGroupObjects	->set( parcel->getAllowGroupModify() ||  parcel->getAllowModify());
-		mCheckEditGroupObjects	->setEnabled( can_change_options && !parcel->getAllowModify() );		// If others edit is enabled, then this is explicitly enabled.
-
-		mCheckAllObjectEntry	->set( parcel->getAllowAllObjectEntry() );
-		mCheckAllObjectEntry	->setEnabled( can_change_options );
-
-		mCheckGroupObjectEntry	->set( parcel->getAllowGroupObjectEntry() ||  parcel->getAllowAllObjectEntry());
-		mCheckGroupObjectEntry	->setEnabled( can_change_options && !parcel->getAllowAllObjectEntry() );
-		
-		
-		// <FS:WF> FIRE-6604 : Reinstate the "Allow Other Residents to Edit Terrain" option in About Land
-		BOOL can_change_terraform = LLViewerParcelMgr::isParcelModifiableByAgent(parcel, GP_LAND_EDIT);
-		mCheckEditLand		->set( parcel->getAllowTerraform() );
-		mCheckEditLand		->setEnabled( can_change_terraform );
-		// <FS:WF>	
-		
-		mCheckSafe			->set( !parcel->getAllowDamage() );
-		mCheckSafe			->setEnabled( can_change_options );
-
-		mCheckFly			->set( parcel->getAllowFly() );
-		mCheckFly			->setEnabled( can_change_options );
-
-		mCheckGroupScripts	->set( parcel->getAllowGroupScripts() || parcel->getAllowOtherScripts());
-		mCheckGroupScripts	->setEnabled( can_change_options && !parcel->getAllowOtherScripts());
-
-		mCheckOtherScripts	->set( parcel->getAllowOtherScripts() );
-		mCheckOtherScripts	->setEnabled( can_change_options );
-
-		mPushRestrictionCtrl->set( parcel->getRestrictPushObject() );
-		if(parcel->getRegionPushOverride())
-		{
-			mPushRestrictionCtrl->setLabel(getString("push_restrict_region_text"));
-			mPushRestrictionCtrl->setEnabled(false);
-			mPushRestrictionCtrl->set(TRUE);
-		}
-		else
-		{
-			mPushRestrictionCtrl->setLabel(getString("push_restrict_text"));
-			mPushRestrictionCtrl->setEnabled(can_change_options);
-		}
-
-		mSeeAvatarsCtrl->set(parcel->getSeeAVs());
-		mSeeAvatarsCtrl->setEnabled(can_change_options && parcel->getHaveNewParcelLimitData());
-		mSeeAvatarsText->setEnabled(can_change_options && parcel->getHaveNewParcelLimitData());
-
-		BOOL can_change_landing_point = LLViewerParcelMgr::isParcelModifiableByAgent(parcel, 
-														GP_LAND_SET_LANDING_POINT);
-		mLandingTypeCombo->setCurrentByIndex((S32)parcel->getLandingType());
-		mLandingTypeCombo->setEnabled( can_change_landing_point );
-
-		bool can_change_identity =
-				LLViewerParcelMgr::isParcelModifiableByAgent(
-					parcel, GP_LAND_CHANGE_IDENTITY);
-		mSnapshotCtrl->setImageAssetID(parcel->getSnapshotID());
-		mSnapshotCtrl->setEnabled( can_change_identity );
-
-		// find out where we're looking and convert that to an angle in degrees on a regular compass (not the internal representation)
-		LLVector3 user_look_at = parcel->getUserLookAt();
-		U32 user_look_at_angle = ( (U32)( ( atan2(user_look_at[1], -user_look_at[0]) + F_PI * 2 ) * RAD_TO_DEG + 0.5) - 90) % 360;
-
-		LLVector3 pos = parcel->getUserLocation();
-		if (pos.isExactlyZero())
-		{
-			mLocationText->setTextArg("[LANDING]", getString("landing_point_none"));
-			// <FS:Ansariel> FIRE-10043: Teleport to LP button
-			mTeleportToLandingPointBtn->setEnabled(FALSE);
-			// </FS:Ansariel>
-		}
-		else
-		{
-			mLocationText->setTextArg("[LANDING]",llformat("%d, %d, %d (%d\xC2\xB0)",
-														   ll_round(pos.mV[VX]),
-														   ll_round(pos.mV[VY]),
-		   												   ll_round(pos.mV[VZ]),
-														   user_look_at_angle));
-			// <FS:Ansariel> FIRE-10043: Teleport to LP button
-			mTeleportToLandingPointBtn->setEnabled(TRUE);
-			// </FS:Ansariel>
-		}
-
-		mSetBtn->setEnabled( can_change_landing_point );
-		mClearBtn->setEnabled( can_change_landing_point );
-
-		if (gAgent.wantsPGOnly())
-		{
-			// Disable these buttons if they are PG (Teen) users
-			mMatureCtrl->setVisible(FALSE);
-			mMatureCtrl->setEnabled(FALSE);
-		}
-		else
-		{
-			// not teen so fill in the data for the maturity control
-			mMatureCtrl->setVisible(TRUE);
-			LLStyle::Params style;
-			style.image(LLUI::getUIImage(gFloaterView->getParentFloater(this)->getString("maturity_icon_moderate")));
-			LLCheckBoxWithTBAcess* fullaccess_mature_ctrl = (LLCheckBoxWithTBAcess*)mMatureCtrl;
-			fullaccess_mature_ctrl->getTextBox()->setText(LLStringExplicit(""));
-			fullaccess_mature_ctrl->getTextBox()->appendImageSegment(style);
-			fullaccess_mature_ctrl->getTextBox()->appendText(getString("mature_check_mature"), false);
-			fullaccess_mature_ctrl->setToolTip(getString("mature_check_mature_tooltip"));
-			fullaccess_mature_ctrl->reshape(fullaccess_mature_ctrl->getRect().getWidth(), fullaccess_mature_ctrl->getRect().getHeight(), FALSE);
-			
-			// they can see the checkbox, but its disposition depends on the 
-			// state of the region
-			LLViewerRegion* regionp = LLViewerParcelMgr::getInstance()->getSelectionRegion();
-			if (regionp)
-			{
-				if (regionp->getSimAccess() == SIM_ACCESS_PG)
-				{
-					mMatureCtrl->setEnabled(FALSE);
-					mMatureCtrl->set(FALSE);
-				}
-				else if (regionp->getSimAccess() == SIM_ACCESS_MATURE)
-				{
-					mMatureCtrl->setEnabled(can_change_identity);
-					mMatureCtrl->set(parcel->getMaturePublish());
-				}
-				else if (regionp->getSimAccess() == SIM_ACCESS_ADULT)
-				{
-					mMatureCtrl->setEnabled(FALSE);
-					mMatureCtrl->set(TRUE);
-					mMatureCtrl->setLabel(getString("mature_check_adult"));
-					mMatureCtrl->setToolTip(getString("mature_check_adult_tooltip"));
-				}
-			}
-		}
-		S32 fee = getDirectoryFee();
-		if (fee == 0)
-		{
-			mCheckShowDirectory->setLabel(getString("DirectoryFree"));
-		}
-		else
-		{
-			LLStringUtil::format_map_t map;
-			map["DIRECTORY_FEE"] = llformat("%d", fee);
-			mCheckShowDirectory->setLabel(getString("DirectoryFee", map));
-		}
-	}
-=======
         mCheckOtherScripts  ->set(FALSE);
         mCheckOtherScripts  ->setEnabled(FALSE);
 
@@ -3151,6 +2228,10 @@
         mClearBtn->setEnabled(FALSE);
 
         mMatureCtrl->setEnabled(FALSE);
+
+        // <FS:Ansariel> FIRE-10043: Teleport to LP button
+        mTeleportToLandingPointBtn->setEnabled(FALSE);
+        // </FS:Ansariel>
     }
     else
     {
@@ -3169,6 +2250,13 @@
 
         mCheckGroupObjectEntry  ->set( parcel->getAllowGroupObjectEntry() ||  parcel->getAllowAllObjectEntry());
         mCheckGroupObjectEntry  ->setEnabled( can_change_options && !parcel->getAllowAllObjectEntry() );
+
+
+        // <FS:WF> FIRE-6604 : Reinstate the "Allow Other Residents to Edit Terrain" option in About Land
+        BOOL can_change_terraform = LLViewerParcelMgr::isParcelModifiableByAgent(parcel, GP_LAND_EDIT);
+        mCheckEditLand      ->set( parcel->getAllowTerraform() );
+        mCheckEditLand      ->setEnabled( can_change_terraform );
+        // <FS:WF>
 
         mCheckSafe          ->set( !parcel->getAllowDamage() );
         mCheckSafe          ->setEnabled( can_change_options );
@@ -3218,6 +2306,9 @@
         if (pos.isExactlyZero())
         {
             mLocationText->setTextArg("[LANDING]", getString("landing_point_none"));
+            // <FS:Ansariel> FIRE-10043: Teleport to LP button
+            mTeleportToLandingPointBtn->setEnabled(FALSE);
+            // </FS:Ansariel>
         }
         else
         {
@@ -3226,6 +2317,9 @@
                                                            ll_round(pos.mV[VY]),
                                                            ll_round(pos.mV[VZ]),
                                                            user_look_at_angle));
+            // <FS:Ansariel> FIRE-10043: Teleport to LP button
+            mTeleportToLandingPointBtn->setEnabled(TRUE);
+            // </FS:Ansariel>
         }
 
         mSetBtn->setEnabled( can_change_landing_point );
@@ -3274,26 +2368,36 @@
                 }
             }
         }
-    }
->>>>>>> 38c2a5bd
+        S32 fee = getDirectoryFee();
+        if (fee == 0)
+        {
+            mCheckShowDirectory->setLabel(getString("DirectoryFree"));
+        }
+        else
+        {
+            LLStringUtil::format_map_t map;
+            map["DIRECTORY_FEE"] = llformat("%d", fee);
+            mCheckShowDirectory->setLabel(getString("DirectoryFee", map));
+        }
+    }
 }
 
 S32 LLPanelLandOptions::getDirectoryFee()
 {
-	S32 fee = PARCEL_DIRECTORY_FEE;
+    S32 fee = PARCEL_DIRECTORY_FEE;
 #ifdef OPENSIM
-	if (LLGridManager::getInstance()->isInOpenSim())
-	{
-		fee = LLGridManager::getInstance()->getDirectoryFee();
-	}
-	if (LLGridManager::getInstance()->isInAuroraSim())
-	{
-		LLSD grid_info;
-		LLGridManager::getInstance()->getGridData(grid_info);
-		fee = grid_info[GRID_DIRECTORY_FEE].asInteger();
-	}
+    if (LLGridManager::getInstance()->isInOpenSim())
+    {
+        fee = LLGridManager::getInstance()->getDirectoryFee();
+    }
+    if (LLGridManager::getInstance()->isInAuroraSim())
+    {
+        LLSD grid_info;
+        LLGridManager::getInstance()->getGridData(grid_info);
+        fee = grid_info[GRID_DIRECTORY_FEE].asInteger();
+    }
 #endif // OPENSIM
-	return fee;
+    return fee;
 }
 
 // virtual
@@ -3393,80 +2497,6 @@
 // static
 void LLPanelLandOptions::onCommitAny(LLUICtrl *ctrl, void *userdata)
 {
-<<<<<<< HEAD
-	LLPanelLandOptions *self = (LLPanelLandOptions *)userdata;
-
-	LLParcel* parcel = self->mParcel->getParcel();
-	if (!parcel)
-	{
-		return;
-	}
-
-	// Extract data from UI
-	BOOL create_objects		= self->mCheckEditObjects->get();
-	BOOL create_group_objects	= self->mCheckEditGroupObjects->get() || self->mCheckEditObjects->get();
-	BOOL all_object_entry		= self->mCheckAllObjectEntry->get();
-	BOOL group_object_entry	= self->mCheckGroupObjectEntry->get() || self->mCheckAllObjectEntry->get();
-	
- // <FS:WF> FIRE-6604 : Reinstate the "Allow Other Residents to Edit Terrain" option in About Land
-    BOOL allow_terraform	= self->mCheckEditLand->get();
- //	BOOL allow_terraform	= false; // removed from UI so always off now - self->mCheckEditLand->get();
- // <FS:WF>
-	BOOL allow_damage		= !self->mCheckSafe->get();
-	BOOL allow_fly			= self->mCheckFly->get();
-	BOOL allow_landmark		= TRUE; // cannot restrict landmark creation
-	BOOL allow_other_scripts	= self->mCheckOtherScripts->get();
-	BOOL allow_group_scripts	= self->mCheckGroupScripts->get() || allow_other_scripts;
-	BOOL allow_publish		= FALSE;
-	BOOL mature_publish		= self->mMatureCtrl->get();
-	BOOL push_restriction	= self->mPushRestrictionCtrl->get();
-	BOOL see_avs			= self->mSeeAvatarsCtrl->get();
-	BOOL show_directory		= self->mCheckShowDirectory->get();
-	// we have to get the index from a lookup, not from the position in the dropdown!
-	S32  category_index		= LLParcel::getCategoryFromString(self->mCategoryCombo->getSelectedValue());
-	S32  landing_type_index	= self->mLandingTypeCombo->getCurrentIndex();
-	LLUUID snapshot_id		= self->mSnapshotCtrl->getImageAssetID();
-	LLViewerRegion* region;
-	region = LLViewerParcelMgr::getInstance()->getSelectionRegion();
-
-	if (region && region->getAllowDamage())
-	{	// Damage is allowed on the region - server will always allow scripts
-		if ( (!allow_other_scripts && parcel->getParcelFlag(PF_ALLOW_OTHER_SCRIPTS)) ||
-			 (!allow_group_scripts && parcel->getParcelFlag(PF_ALLOW_GROUP_SCRIPTS)) )
-		{	// Don't allow turning off "Run Scripts" if damage is allowed in the region
-			self->mCheckOtherScripts->set(parcel->getParcelFlag(PF_ALLOW_OTHER_SCRIPTS));	// Restore UI to actual settings
-			self->mCheckGroupScripts->set(parcel->getParcelFlag(PF_ALLOW_GROUP_SCRIPTS));
-			LLNotificationsUtil::add("UnableToDisableOutsideScripts");
-			return;
-		}
-	}
-
-	// Push data into current parcel
-	parcel->setParcelFlag(PF_CREATE_OBJECTS, create_objects);
-	parcel->setParcelFlag(PF_CREATE_GROUP_OBJECTS, create_group_objects);
-	parcel->setParcelFlag(PF_ALLOW_ALL_OBJECT_ENTRY, all_object_entry);
-	parcel->setParcelFlag(PF_ALLOW_GROUP_OBJECT_ENTRY, group_object_entry);
-	parcel->setParcelFlag(PF_ALLOW_TERRAFORM, allow_terraform);
-	parcel->setParcelFlag(PF_ALLOW_DAMAGE, allow_damage);
-	parcel->setParcelFlag(PF_ALLOW_FLY, allow_fly);
-	parcel->setParcelFlag(PF_ALLOW_LANDMARK, allow_landmark);
-	parcel->setParcelFlag(PF_ALLOW_GROUP_SCRIPTS, allow_group_scripts);
-	parcel->setParcelFlag(PF_ALLOW_OTHER_SCRIPTS, allow_other_scripts);
-	parcel->setParcelFlag(PF_SHOW_DIRECTORY, show_directory);
-	parcel->setParcelFlag(PF_ALLOW_PUBLISH, allow_publish);
-	parcel->setParcelFlag(PF_MATURE_PUBLISH, mature_publish);
-	parcel->setParcelFlag(PF_RESTRICT_PUSHOBJECT, push_restriction);
-	parcel->setCategory((LLParcel::ECategory)category_index);
-	parcel->setLandingType((LLParcel::ELandingType)landing_type_index);
-	parcel->setSnapshotID(snapshot_id);
-	parcel->setSeeAVs(see_avs);
-
-	// Send current parcel data upstream to server
-	LLViewerParcelMgr::getInstance()->sendParcelPropertiesUpdate( parcel );
-
-	// Might have changed properties, so let's redraw!
-	self->refresh();
-=======
     LLPanelLandOptions *self = (LLPanelLandOptions *)userdata;
 
     LLParcel* parcel = self->mParcel->getParcel();
@@ -3480,7 +2510,11 @@
     BOOL create_group_objects   = self->mCheckEditGroupObjects->get() || self->mCheckEditObjects->get();
     BOOL all_object_entry       = self->mCheckAllObjectEntry->get();
     BOOL group_object_entry = self->mCheckGroupObjectEntry->get() || self->mCheckAllObjectEntry->get();
-    BOOL allow_terraform    = false; // removed from UI so always off now - self->mCheckEditLand->get();
+
+ // <FS:WF> FIRE-6604 : Reinstate the "Allow Other Residents to Edit Terrain" option in About Land
+    BOOL allow_terraform    = self->mCheckEditLand->get();
+ // BOOL allow_terraform    = false; // removed from UI so always off now - self->mCheckEditLand->get();
+ // <FS:WF>
     BOOL allow_damage       = !self->mCheckSafe->get();
     BOOL allow_fly          = self->mCheckFly->get();
     BOOL allow_landmark     = TRUE; // cannot restrict landmark creation
@@ -3535,7 +2569,6 @@
 
     // Might have changed properties, so let's redraw!
     self->refresh();
->>>>>>> 38c2a5bd
 }
 
 
@@ -3596,12 +2629,12 @@
 // <FS:Ansariel> FIRE-10043: Teleport to LP button
 void LLPanelLandOptions::onClickTeleport()
 {
-	LLParcel* selected_parcel = mParcel->getParcel();
-	LLViewerRegion* region = LLViewerParcelMgr::getInstance()->getSelectionRegion();
-	if (selected_parcel && !selected_parcel->getUserLocation().isExactlyZero() && region)
-	{
-		gAgent.teleportViaLocation(region->getPosGlobalFromRegion(selected_parcel->getUserLocation()));
-	}
+    LLParcel* selected_parcel = mParcel->getParcel();
+    LLViewerRegion* region = LLViewerParcelMgr::getInstance()->getSelectionRegion();
+    if (selected_parcel && !selected_parcel->getUserLocation().isExactlyZero() && region)
+    {
+        gAgent.teleportViaLocation(region->getPosGlobalFromRegion(selected_parcel->getUserLocation()));
+    }
 }
 // </FS:Ansariel>
 
@@ -3618,44 +2651,6 @@
 
 BOOL LLPanelLandAccess::postBuild()
 {
-<<<<<<< HEAD
-	childSetCommitCallback("public_access", onCommitPublicAccess, this);
-	childSetCommitCallback("limit_payment", onCommitAny, this);
-	childSetCommitCallback("limit_age_verified", onCommitAny, this);
-	childSetCommitCallback("GroupCheck", onCommitGroupCheck, this);
-	childSetCommitCallback("PassCheck", onCommitAny, this);
-	childSetCommitCallback("pass_combo", onCommitAny, this);
-	childSetCommitCallback("PriceSpin", onCommitAny, this);
-	childSetCommitCallback("HoursSpin", onCommitAny, this);
-
-	childSetAction("add_allowed", boost::bind(&LLPanelLandAccess::onClickAddAccess, this));
-	childSetAction("remove_allowed", onClickRemoveAccess, this);
-	childSetAction("add_banned", boost::bind(&LLPanelLandAccess::onClickAddBanned, this));
-	childSetAction("remove_banned", onClickRemoveBanned, this);
-	
-	mListAccess = getChild<LLNameListCtrl>("AccessList");
-	if (mListAccess)
-	{
-		mListAccess->sortByColumnIndex(0, TRUE); // ascending
-		// <FS:Ansariel> Special Firestorm menu also allowing multi-select action
-		//mListAccess->setContextMenu(LLScrollListCtrl::MENU_AVATAR);
-		mListAccess->setContextMenu(&gFSNameListAvatarMenu);
-		// </FS:Ansariel>
-	}
-
-	mListBanned = getChild<LLNameListCtrl>("BannedList");
-	if (mListBanned)
-	{
-		mListBanned->sortByColumnIndex(0, TRUE); // ascending
-		// <FS:Ansariel> Special Firestorm menu also allowing multi-select action
-		//mListBanned->setContextMenu(LLScrollListCtrl::MENU_AVATAR);
-		mListBanned->setContextMenu(&gFSNameListAvatarMenu);
-		// </FS:Ansariel>
-		mListBanned->setAlternateSort();
-	}
-
-	return TRUE;
-=======
     childSetCommitCallback("public_access", onCommitPublicAccess, this);
     childSetCommitCallback("limit_payment", onCommitAny, this);
     childSetCommitCallback("limit_age_verified", onCommitAny, this);
@@ -3674,19 +2669,24 @@
     if (mListAccess)
     {
         mListAccess->sortByColumnIndex(0, TRUE); // ascending
-        mListAccess->setContextMenu(LLScrollListCtrl::MENU_AVATAR);
+        // <FS:Ansariel> Special Firestorm menu also allowing multi-select action
+        //mListAccess->setContextMenu(LLScrollListCtrl::MENU_AVATAR);
+        mListAccess->setContextMenu(&gFSNameListAvatarMenu);
+        // </FS:Ansariel>
     }
 
     mListBanned = getChild<LLNameListCtrl>("BannedList");
     if (mListBanned)
     {
         mListBanned->sortByColumnIndex(0, TRUE); // ascending
-        mListBanned->setContextMenu(LLScrollListCtrl::MENU_AVATAR);
+        // <FS:Ansariel> Special Firestorm menu also allowing multi-select action
+        //mListBanned->setContextMenu(LLScrollListCtrl::MENU_AVATAR);
+        mListBanned->setContextMenu(&gFSNameListAvatarMenu);
+        // </FS:Ansariel>
         mListBanned->setAlternateSort();
     }
 
     return TRUE;
->>>>>>> 38c2a5bd
 }
 
 
@@ -3716,185 +2716,6 @@
             getChild<LLUICtrl>("public_access")->setValue(TRUE);
             getChild<LLUICtrl>("GroupCheck")->setValue(FALSE);
         }
-<<<<<<< HEAD
-		std::string group_name;
-		gCacheName->getGroupName(parcel->getGroupID(), group_name);
-		getChild<LLUICtrl>("GroupCheck")->setLabelArg("[GROUP]", group_name );
-		
-		// Allow list
-		if (mListAccess)
-		{
-			// Clear the sort order so we don't re-sort on every add.
-			mListAccess->clearSortOrder();
-			mListAccess->deleteAllItems();
-			S32 count = parcel->mAccessList.size();
-			getChild<LLUICtrl>("AllowedText")->setTextArg("[COUNT]", llformat("%d",count));
-			getChild<LLUICtrl>("AllowedText")->setTextArg("[MAX]", llformat("%d",PARCEL_MAX_ACCESS_LIST));
-
-			getChild<LLUICtrl>("AccessList")->setToolTipArg(LLStringExplicit("[LISTED]"), llformat("%d",count));
-			getChild<LLUICtrl>("AccessList")->setToolTipArg(LLStringExplicit("[MAX]"), llformat("%d",PARCEL_MAX_ACCESS_LIST));
-
-			for (LLAccessEntry::map::const_iterator cit = parcel->mAccessList.begin();
-				 cit != parcel->mAccessList.end(); ++cit)
-			{
-				const LLAccessEntry& entry = (*cit).second;
-				std::string prefix;
-				if (entry.mTime != 0)
-				{
-					LLStringUtil::format_map_t args;
-					S32 now = time(NULL);
-					S32 seconds = entry.mTime - now;
-					if (seconds < 0) seconds = 0;
-					prefix.assign(" (");
-					if (seconds >= 120)
-					{
-						args["[MINUTES]"] = llformat("%d", (seconds/60));
-						std::string buf = parent_floater->getString ("Minutes", args);
-						prefix.append(buf);
-					}
-					else if (seconds >= 60)
-					{
-						prefix.append("1 " + parent_floater->getString("Minute"));
-					}
-					else
-					{
-						args["[SECONDS]"] = llformat("%d", seconds);
-						std::string buf = parent_floater->getString ("Seconds", args);
-						prefix.append(buf);
-					}
-					prefix.append(" " + parent_floater->getString("Remaining") + ") ");
-				}
-				mListAccess->addNameItem(entry.mID, ADD_DEFAULT, TRUE, "", prefix);
-			}
-			mListAccess->sortByName(TRUE);
-		}
-		
-		// Ban List
-		if(mListBanned)
-		{
-			// Clear the sort order so we don't re-sort on every add.
-			mListBanned->clearSortOrder();
-			mListBanned->deleteAllItems();
-			S32 count = parcel->mBanList.size();
-			getChild<LLUICtrl>("BanCheck")->setTextArg("[COUNT]", llformat("%d",count));
-			getChild<LLUICtrl>("BanCheck")->setTextArg("[MAX]", llformat("%d",PARCEL_MAX_ACCESS_LIST));
-
-			getChild<LLUICtrl>("BannedList")->setToolTipArg(LLStringExplicit("[LISTED]"), llformat("%d",count));
-			getChild<LLUICtrl>("BannedList")->setToolTipArg(LLStringExplicit("[MAX]"), llformat("%d",PARCEL_MAX_ACCESS_LIST));
-
-			for (LLAccessEntry::map::const_iterator cit = parcel->mBanList.begin();
-				 cit != parcel->mBanList.end(); ++cit)
-			{
-				const LLAccessEntry& entry = (*cit).second;
-				std::string duration;
-				S32 seconds = -1;
-				if (entry.mTime != 0)
-				{
-					LLStringUtil::format_map_t args;
-					S32 now = time(NULL);
-					seconds = entry.mTime - now;					
-					if (seconds < 0) seconds = 0;
-
-					if (seconds >= 7200)
-					{
-						args["[HOURS]"] = llformat("%d", (seconds / 3600));
-						duration = parent_floater->getString("Hours", args);
-					}
-					else if (seconds >= 3600)
-					{
-						duration = "1 " + parent_floater->getString("Hour");
-					}
-					else if (seconds >= 120)
-					{
-						args["[MINUTES]"] = llformat("%d", (seconds / 60));
-						duration = parent_floater->getString("Minutes", args);
-					}
-					else if (seconds >= 60)
-					{
-						duration = "1 " + parent_floater->getString("Minute");
-					}
-					else
-					{
-						args["[SECONDS]"] = llformat("%d", seconds);
-						duration = parent_floater->getString("Seconds", args);
-					}
-				}
-				else
-				{
-					duration = parent_floater->getString("Always");
-				}
-				LLSD item;
-				item["id"] = entry.mID;
-				LLSD& columns = item["columns"];
-				columns[0]["column"] = "name"; // to be populated later
-				columns[1]["column"] = "duration";
-				columns[1]["value"] = duration;
-				columns[1]["alt_value"] = entry.mTime != 0 ? std::to_string(seconds) : "Always";
-				mListBanned->addElement(item);
-			}
-			mListBanned->sortByName(TRUE);
-		}
-
-		if(parcel->getRegionDenyAnonymousOverride())
-		{
-			getChild<LLUICtrl>("limit_payment")->setValue(TRUE);
-			getChild<LLUICtrl>("limit_payment")->setLabelArg("[ESTATE_PAYMENT_LIMIT]", getString("access_estate_defined") );
-		}
-		else
-		{
-			getChild<LLUICtrl>("limit_payment")->setValue((parcel->getParcelFlag(PF_DENY_ANONYMOUS)));
-			getChild<LLUICtrl>("limit_payment")->setLabelArg("[ESTATE_PAYMENT_LIMIT]", std::string() );
-		}
-		if(parcel->getRegionDenyAgeUnverifiedOverride())
-		{
-			getChild<LLUICtrl>("limit_age_verified")->setValue(TRUE);
-			getChild<LLUICtrl>("limit_age_verified")->setLabelArg("[ESTATE_AGE_LIMIT]", getString("access_estate_defined") );
-		}
-		else
-		{
-			getChild<LLUICtrl>("limit_age_verified")->setValue((parcel->getParcelFlag(PF_DENY_AGEUNVERIFIED)));
-			getChild<LLUICtrl>("limit_age_verified")->setLabelArg("[ESTATE_AGE_LIMIT]", std::string() );
-		}
-		
-		BOOL use_pass = parcel->getParcelFlag(PF_USE_PASS_LIST);
-		getChild<LLUICtrl>("PassCheck")->setValue(use_pass);
-		LLCtrlSelectionInterface* passcombo = childGetSelectionInterface("pass_combo");
-		if (passcombo)
-		{
-			if (public_access || !use_pass)
-			{
-				passcombo->selectByValue("anyone");
-			}
-		}
-		
-		S32 pass_price = parcel->getPassPrice();
-		getChild<LLUICtrl>("PriceSpin")->setValue((F32)pass_price );
-
-		F32 pass_hours = parcel->getPassHours();
-		getChild<LLUICtrl>("HoursSpin")->setValue(pass_hours );
-	}
-	else
-	{
-		getChild<LLUICtrl>("public_access")->setValue(FALSE);
-		getChild<LLUICtrl>("limit_payment")->setValue(FALSE);
-		getChild<LLUICtrl>("limit_age_verified")->setValue(FALSE);
-		getChild<LLUICtrl>("GroupCheck")->setValue(FALSE);
-		getChild<LLUICtrl>("GroupCheck")->setLabelArg("[GROUP]", LLStringUtil::null );
-		getChild<LLUICtrl>("PassCheck")->setValue(FALSE);
-		getChild<LLUICtrl>("PriceSpin")->setValue((F32)PARCEL_PASS_PRICE_DEFAULT);
-		getChild<LLUICtrl>("HoursSpin")->setValue(PARCEL_PASS_HOURS_DEFAULT );
-		getChild<LLUICtrl>("AccessList")->setToolTipArg(LLStringExplicit("[LISTED]"), llformat("%d",0));
-		getChild<LLUICtrl>("AccessList")->setToolTipArg(LLStringExplicit("[MAX]"), llformat("%d",0));
-		getChild<LLUICtrl>("BannedList")->setToolTipArg(LLStringExplicit("[LISTED]"), llformat("%d",0));
-		getChild<LLUICtrl>("BannedList")->setToolTipArg(LLStringExplicit("[MAX]"), llformat("%d",0));
-		// <FS:Ansariel> FIRE-9211: Add counter to parcel ban and access lists
-		getChild<LLUICtrl>("AllowedText")->setTextArg(LLStringExplicit("[LISTED]"), llformat("%d",0));
-		getChild<LLUICtrl>("AllowedText")->setTextArg(LLStringExplicit("[MAX]"), llformat("%d",0));
-		getChild<LLUICtrl>("BanCheck")->setTextArg(LLStringExplicit("[LISTED]"), llformat("%d",0));
-		getChild<LLUICtrl>("BanCheck")->setTextArg(LLStringExplicit("[MAX]"), llformat("%d",0));
-		// </FS:Ansariel>
-	}	
-=======
         std::string group_name;
         gCacheName->getGroupName(parcel->getGroupID(), group_name);
         getChild<LLUICtrl>("GroupCheck")->setLabelArg("[GROUP]", group_name );
@@ -4065,8 +2886,13 @@
         getChild<LLUICtrl>("AccessList")->setToolTipArg(LLStringExplicit("[MAX]"), llformat("%d",0));
         getChild<LLUICtrl>("BannedList")->setToolTipArg(LLStringExplicit("[LISTED]"), llformat("%d",0));
         getChild<LLUICtrl>("BannedList")->setToolTipArg(LLStringExplicit("[MAX]"), llformat("%d",0));
-    }
->>>>>>> 38c2a5bd
+        // <FS:Ansariel> FIRE-9211: Add counter to parcel ban and access lists
+        getChild<LLUICtrl>("AllowedText")->setTextArg(LLStringExplicit("[LISTED]"), llformat("%d",0));
+        getChild<LLUICtrl>("AllowedText")->setTextArg(LLStringExplicit("[MAX]"), llformat("%d",0));
+        getChild<LLUICtrl>("BanCheck")->setTextArg(LLStringExplicit("[LISTED]"), llformat("%d",0));
+        getChild<LLUICtrl>("BanCheck")->setTextArg(LLStringExplicit("[MAX]"), llformat("%d",0));
+        // </FS:Ansariel>
+    }
 }
 
 void LLPanelLandAccess::refresh_ui()
@@ -4097,80 +2923,6 @@
             can_manage_allowed = LLViewerParcelMgr::isParcelModifiableByAgent(parcel, GP_LAND_MANAGE_ALLOWED);
         }
 
-<<<<<<< HEAD
-		getChildView("public_access")->setEnabled(can_manage_allowed);
-		BOOL public_access = getChild<LLUICtrl>("public_access")->getValue().asBoolean();
-		if (public_access)
-		{
-			bool override = false;
-			if(parcel->getRegionDenyAnonymousOverride())
-			{
-				override = true;
-				getChildView("limit_payment")->setEnabled(FALSE);
-			}
-			else
-			{
-				getChildView("limit_payment")->setEnabled(can_manage_allowed);
-			}
-			if(parcel->getRegionDenyAgeUnverifiedOverride())
-			{
-				override = true;
-				getChildView("limit_age_verified")->setEnabled(FALSE);
-			}
-			else
-			{
-				getChildView("limit_age_verified")->setEnabled(can_manage_allowed);
-			}
-			// <FS:Ansariel> Does not exist as of 16-06-2017
-			//if (override)
-			//{
-			//	getChildView("Only Allow")->setToolTip(getString("estate_override"));
-			//}
-			//else
-			//{
-			//	getChildView("Only Allow")->setToolTip(std::string());
-			//}
-			// </FS:Ansariel>
-			getChildView("PassCheck")->setEnabled(FALSE);
-			getChildView("pass_combo")->setEnabled(FALSE);
-			getChildView("AccessList")->setEnabled(FALSE);
-		}
-		else
-		{
-			getChildView("limit_payment")->setEnabled(FALSE);
-			getChildView("limit_age_verified")->setEnabled(FALSE);
-
-
-			BOOL sell_passes = getChild<LLUICtrl>("PassCheck")->getValue().asBoolean();
-			getChildView("PassCheck")->setEnabled(can_manage_allowed);
-			if (sell_passes)
-			{
-				getChildView("pass_combo")->setEnabled(can_manage_allowed);
-				getChildView("PriceSpin")->setEnabled(can_manage_allowed);
-				getChildView("HoursSpin")->setEnabled(can_manage_allowed);
-			}
-		}
-		std::string group_name;
-		if (gCacheName->getGroupName(parcel->getGroupID(), group_name))
-		{
-			bool can_allow_groups = !public_access || (public_access && (getChild<LLUICtrl>("limit_payment")->getValue().asBoolean() ^ getChild<LLUICtrl>("limit_age_verified")->getValue().asBoolean()));
-			getChildView("GroupCheck")->setEnabled(can_manage_allowed && can_allow_groups);
-		}
-		getChildView("AccessList")->setEnabled(can_manage_allowed);
-		S32 allowed_list_count = parcel->mAccessList.size();
-		getChildView("add_allowed")->setEnabled(can_manage_allowed && allowed_list_count < PARCEL_MAX_ACCESS_LIST);
-		BOOL has_selected = (mListAccess && mListAccess->getSelectionInterface()->getFirstSelectedIndex() >= 0);
-		getChildView("remove_allowed")->setEnabled(can_manage_allowed && has_selected);
-		
-		getChildView("BannedList")->setEnabled(can_manage_banned);
-		S32 banned_list_count = parcel->mBanList.size();
-		getChildView("add_banned")->setEnabled(can_manage_banned && banned_list_count < PARCEL_MAX_ACCESS_LIST);
-		has_selected = (mListBanned && mListBanned->getSelectionInterface()->getFirstSelectedIndex() >= 0);
-		getChildView("remove_banned")->setEnabled(can_manage_banned && has_selected);
-	}
-}
-		
-=======
         getChildView("public_access")->setEnabled(can_manage_allowed);
         BOOL public_access = getChild<LLUICtrl>("public_access")->getValue().asBoolean();
         if (public_access)
@@ -4194,14 +2946,16 @@
             {
                 getChildView("limit_age_verified")->setEnabled(can_manage_allowed);
             }
-            if (override)
-            {
-                getChildView("Only Allow")->setToolTip(getString("estate_override"));
-            }
-            else
-            {
-                getChildView("Only Allow")->setToolTip(std::string());
-            }
+            // <FS:Ansariel> Does not exist as of 16-06-2017
+            //if (override)
+            //{
+            //  getChildView("Only Allow")->setToolTip(getString("estate_override"));
+            //}
+            //else
+            //{
+            //  getChildView("Only Allow")->setToolTip(std::string());
+            //}
+            // </FS:Ansariel>
             getChildView("PassCheck")->setEnabled(FALSE);
             getChildView("pass_combo")->setEnabled(FALSE);
             getChildView("AccessList")->setEnabled(FALSE);
@@ -4241,7 +2995,6 @@
     }
 }
 
->>>>>>> 38c2a5bd
 
 // public
 void LLPanelLandAccess::refreshNames()
@@ -4274,24 +3027,20 @@
         return;
     }
 
-<<<<<<< HEAD
-	// <FS:Ansariel> FIRE-12551: Enable group access by default if public access is removed
-	//                           or we might end up banning ourself from the land!
-	bool public_access = self->getChild<LLUICtrl>("public_access")->getValue().asBoolean();
-	if (!public_access)
-	{
-		std::string group_name;
-		if (gCacheName->getGroupName(parcel->getGroupID(), group_name))
-		{
-			self->getChild<LLUICtrl>("GroupCheck")->setValue(public_access ? FALSE : TRUE);
-		}
-	}
-	// </FS:Ansariel>
-
-	onCommitAny(ctrl, userdata);
-=======
+    // <FS:Ansariel> FIRE-12551: Enable group access by default if public access is removed
+    //                           or we might end up banning ourself from the land!
+    bool public_access = self->getChild<LLUICtrl>("public_access")->getValue().asBoolean();
+    if (!public_access)
+    {
+        std::string group_name;
+        if (gCacheName->getGroupName(parcel->getGroupID(), group_name))
+        {
+            self->getChild<LLUICtrl>("GroupCheck")->setValue(public_access ? FALSE : TRUE);
+        }
+    }
+    // </FS:Ansariel>
+
     onCommitAny(ctrl, userdata);
->>>>>>> 38c2a5bd
 }
 
 void LLPanelLandAccess::onCommitGroupCheck(LLUICtrl *ctrl, void *userdata)
