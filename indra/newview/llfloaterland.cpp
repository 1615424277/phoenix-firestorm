--- conflicted
+++ resolved
@@ -455,11 +455,7 @@
 
 LLPanelLandGeneral::LLPanelLandGeneral(LLParcelSelectionHandle& parcel)
 :   LLPanel(),
-<<<<<<< HEAD
-    mUncheckedSell(FALSE),
-=======
     mUncheckedSell(false),
->>>>>>> 050d2fef
     mParcel(parcel),
     mLastParcelLocalID(0)
 {
@@ -472,11 +468,7 @@
     getChild<LLLineEditor>("Name")->setPrevalidate(LLTextValidate::validateASCIIPrintableNoPipe);
 
     mEditUUID = getChild<LLLineEditor>("UUID");
-<<<<<<< HEAD
-    mEditUUID->setEnabled(FALSE);
-=======
     mEditUUID->setEnabled(false);
->>>>>>> 050d2fef
 
     mEditDesc = getChild<LLTextEditor>("Description");
     mEditDesc->setCommitOnFocusLost(true);
@@ -613,11 +605,7 @@
 
     mEditUUID->setText(LLStringUtil::null);
 
-<<<<<<< HEAD
-    mEditDesc->setEnabled(FALSE);
-=======
     mEditDesc->setEnabled(false);
->>>>>>> 050d2fef
     mEditDesc->setText(getString("no_selection_text"));
 
     mTextSalePending->setText(LLStringUtil::null);
@@ -637,11 +625,7 @@
     mLandType->setText(LLStringUtil::null);
     // <FS:Ansariel> Doesn't exists as of 2014-04-14
     //mBtnProfile->setLabel(getString("profile_text"));
-<<<<<<< HEAD
-    //mBtnProfile->setEnabled(FALSE);
-=======
     //mBtnProfile->setEnabled(false);
->>>>>>> 050d2fef
 
     mTextClaimDate->setText(LLStringUtil::null);
     mTextGroup->setText(LLStringUtil::null);
@@ -722,15 +706,9 @@
             mTextSalePending->setText(LLStringUtil::null);
             mTextSalePending->setEnabled(false);
             mTextOwner->setText(getString("public_text"));
-<<<<<<< HEAD
-            mTextOwner->setEnabled(FALSE);
-            // <FS:Ansariel> Doesn't exists as of 2014-04-14
-            //mBtnProfile->setEnabled(FALSE);
-=======
             mTextOwner->setEnabled(false);
             // <FS:Ansariel> Doesn't exists as of 2014-04-14
             //mBtnProfile->setEnabled(false);
->>>>>>> 050d2fef
             mTextClaimDate->setText(LLStringUtil::null);
             mTextClaimDate->setEnabled(false);
             mTextGroup->setText(getString("none_text"));
@@ -761,11 +739,7 @@
 
             // We support both group and personal profiles
             // <FS:Ansariel> Doesn't exists as of 2014-04-14
-<<<<<<< HEAD
-            //mBtnProfile->setEnabled(TRUE);
-=======
             //mBtnProfile->setEnabled(true);
->>>>>>> 050d2fef
 
             if (parcel->getGroupID().isNull())
             {
@@ -1784,21 +1758,6 @@
         own_region_id = own_region->getRegionID();
     }
 
-<<<<<<< HEAD
-    // <FS:Ansariel> FIRE-1292: Highlight avatars in same region; Online status in
-    //               ParcelObjectOwnersReply message was intentionally deprecated by LL!
-    std::vector<LLVector3d> positions;
-    std::vector<LLUUID> avatar_ids;
-    LLUUID own_region_id;
-
-    LLViewerRegion* own_region = gAgent.getRegion();
-    if (own_region)
-    {
-        own_region_id = own_region->getRegionID();
-    }
-
-=======
->>>>>>> 050d2fef
     LLWorld::getInstance()->getAvatars(&avatar_ids, &positions, gAgent.getPositionGlobal(), 8192.f);
     // </FS:Ansariel>
 
@@ -1822,19 +1781,11 @@
         //               ParcelObjectOwnersReply message was intentionally deprecated by LL!
         if (gAgentID == owner_id)
         {
-<<<<<<< HEAD
-            is_online = TRUE;
+            is_online = true;
         }
         else
         {
-            is_online = FALSE;
-=======
-            is_online = true;
-        }
-        else
-        {
             is_online = false;
->>>>>>> 050d2fef
             for (U32 i = 0; i < avatar_ids.size(); i++)
             {
                 if (avatar_ids[i] == owner_id)
@@ -1842,11 +1793,7 @@
                     LLViewerRegion* avatar_region = LLWorld::getInstance()->getRegionFromPosGlobal(positions[i]);
                     if (avatar_region && avatar_region->getRegionID() == own_region_id)
                     {
-<<<<<<< HEAD
-                        is_online = TRUE;
-=======
                         is_online = true;
->>>>>>> 050d2fef
                     }
                     break;
                 }
@@ -2214,11 +2161,7 @@
     mTeleportToLandingPointBtn->setCommitCallback(boost::bind(&LLPanelLandOptions::onClickTeleport, this));
     // </FS:Ansariel>
 
-<<<<<<< HEAD
-    return TRUE;
-=======
     return true;
->>>>>>> 050d2fef
 }
 
 
@@ -2255,21 +2198,8 @@
        }
      // <FS:WF>
 
-<<<<<<< HEAD
-     // <FS:WF> FIRE-6604 : Reinstate the "Allow Other Residents to Edit Terrain" option in About Land
-       if ( mCheckEditLand )
-       {
-            mCheckEditLand      ->set(FALSE);
-            mCheckEditLand      ->setEnabled(FALSE);
-       }
-     // <FS:WF>
-
-        mCheckSafe          ->set(FALSE);
-        mCheckSafe          ->setEnabled(FALSE);
-=======
         mCheckSafe          ->set(false);
         mCheckSafe          ->setEnabled(false);
->>>>>>> 050d2fef
 
         mCheckFly           ->set(false);
         mCheckFly           ->setEnabled(false);
@@ -2299,15 +2229,8 @@
 
         mMatureCtrl->setEnabled(false);
 
-<<<<<<< HEAD
-        mMatureCtrl->setEnabled(FALSE);
-
-        // <FS:Ansariel> FIRE-10043: Teleport to LP button
-        mTeleportToLandingPointBtn->setEnabled(FALSE);
-=======
         // <FS:Ansariel> FIRE-10043: Teleport to LP button
         mTeleportToLandingPointBtn->setEnabled(false);
->>>>>>> 050d2fef
         // </FS:Ansariel>
     }
     else
@@ -2330,11 +2253,7 @@
 
 
         // <FS:WF> FIRE-6604 : Reinstate the "Allow Other Residents to Edit Terrain" option in About Land
-<<<<<<< HEAD
-        BOOL can_change_terraform = LLViewerParcelMgr::isParcelModifiableByAgent(parcel, GP_LAND_EDIT);
-=======
         bool can_change_terraform = LLViewerParcelMgr::isParcelModifiableByAgent(parcel, GP_LAND_EDIT);
->>>>>>> 050d2fef
         mCheckEditLand      ->set( parcel->getAllowTerraform() );
         mCheckEditLand      ->setEnabled( can_change_terraform );
         // <FS:WF>
@@ -2388,11 +2307,7 @@
         {
             mLocationText->setTextArg("[LANDING]", getString("landing_point_none"));
             // <FS:Ansariel> FIRE-10043: Teleport to LP button
-<<<<<<< HEAD
-            mTeleportToLandingPointBtn->setEnabled(FALSE);
-=======
             mTeleportToLandingPointBtn->setEnabled(false);
->>>>>>> 050d2fef
             // </FS:Ansariel>
         }
         else
@@ -2403,11 +2318,7 @@
                                                            ll_round(pos.mV[VZ]),
                                                            user_look_at_angle));
             // <FS:Ansariel> FIRE-10043: Teleport to LP button
-<<<<<<< HEAD
-            mTeleportToLandingPointBtn->setEnabled(TRUE);
-=======
             mTeleportToLandingPointBtn->setEnabled(true);
->>>>>>> 050d2fef
             // </FS:Ansariel>
         }
 
@@ -2595,27 +2506,6 @@
     }
 
     // Extract data from UI
-<<<<<<< HEAD
-    BOOL create_objects     = self->mCheckEditObjects->get();
-    BOOL create_group_objects   = self->mCheckEditGroupObjects->get() || self->mCheckEditObjects->get();
-    BOOL all_object_entry       = self->mCheckAllObjectEntry->get();
-    BOOL group_object_entry = self->mCheckGroupObjectEntry->get() || self->mCheckAllObjectEntry->get();
-
- // <FS:WF> FIRE-6604 : Reinstate the "Allow Other Residents to Edit Terrain" option in About Land
-    BOOL allow_terraform    = self->mCheckEditLand->get();
- // BOOL allow_terraform    = false; // removed from UI so always off now - self->mCheckEditLand->get();
- // <FS:WF>
-    BOOL allow_damage       = !self->mCheckSafe->get();
-    BOOL allow_fly          = self->mCheckFly->get();
-    BOOL allow_landmark     = TRUE; // cannot restrict landmark creation
-    BOOL allow_other_scripts    = self->mCheckOtherScripts->get();
-    BOOL allow_group_scripts    = self->mCheckGroupScripts->get() || allow_other_scripts;
-    BOOL allow_publish      = FALSE;
-    BOOL mature_publish     = self->mMatureCtrl->get();
-    BOOL push_restriction   = self->mPushRestrictionCtrl->get();
-    BOOL see_avs            = self->mSeeAvatarsCtrl->get();
-    BOOL show_directory     = self->mCheckShowDirectory->get();
-=======
     bool create_objects     = self->mCheckEditObjects->get();
     bool create_group_objects   = self->mCheckEditGroupObjects->get() || self->mCheckEditObjects->get();
     bool all_object_entry       = self->mCheckAllObjectEntry->get();
@@ -2635,7 +2525,6 @@
     bool push_restriction   = self->mPushRestrictionCtrl->get();
     bool see_avs            = self->mSeeAvatarsCtrl->get();
     bool show_directory     = self->mCheckShowDirectory->get();
->>>>>>> 050d2fef
     // we have to get the index from a lookup, not from the position in the dropdown!
     S32  category_index     = LLParcel::getCategoryFromString(self->mCategoryCombo->getSelectedValue());
     S32  landing_type_index = self->mLandingTypeCombo->getCurrentIndex();
@@ -2779,11 +2668,7 @@
     mListAccess = getChild<LLNameListCtrl>("AccessList");
     if (mListAccess)
     {
-<<<<<<< HEAD
-        mListAccess->sortByColumnIndex(0, TRUE); // ascending
-=======
         mListAccess->sortByColumnIndex(0, true); // ascending
->>>>>>> 050d2fef
         // <FS:Ansariel> Special Firestorm menu also allowing multi-select action
         //mListAccess->setContextMenu(LLScrollListCtrl::MENU_AVATAR);
         mListAccess->setContextMenu(&gFSNameListAvatarMenu);
@@ -2793,11 +2678,7 @@
     mListBanned = getChild<LLNameListCtrl>("BannedList");
     if (mListBanned)
     {
-<<<<<<< HEAD
-        mListBanned->sortByColumnIndex(0, TRUE); // ascending
-=======
         mListBanned->sortByColumnIndex(0, true); // ascending
->>>>>>> 050d2fef
         // <FS:Ansariel> Special Firestorm menu also allowing multi-select action
         //mListBanned->setContextMenu(LLScrollListCtrl::MENU_AVATAR);
         mListBanned->setContextMenu(&gFSNameListAvatarMenu);
@@ -3075,15 +2956,9 @@
             //  getChildView("Only Allow")->setToolTip(std::string());
             //}
             // </FS:Ansariel>
-<<<<<<< HEAD
-            getChildView("PassCheck")->setEnabled(FALSE);
-            getChildView("pass_combo")->setEnabled(FALSE);
-            getChildView("AccessList")->setEnabled(FALSE);
-=======
             getChildView("PassCheck")->setEnabled(false);
             getChildView("pass_combo")->setEnabled(false);
             getChildView("AccessList")->setEnabled(false);
->>>>>>> 050d2fef
         }
         else
         {
@@ -3160,11 +3035,7 @@
         std::string group_name;
         if (gCacheName->getGroupName(parcel->getGroupID(), group_name))
         {
-<<<<<<< HEAD
-            self->getChild<LLUICtrl>("GroupCheck")->setValue(public_access ? FALSE : TRUE);
-=======
             self->getChild<LLUICtrl>("GroupCheck")->setValue(public_access ? false : true);
->>>>>>> 050d2fef
         }
     }
     // </FS:Ansariel>
