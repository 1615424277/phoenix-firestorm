/**
 * @file llfloaterland.cpp
 * @brief "About Land" floater, allowing display and editing of land parcel properties.
 *
 * $LicenseInfo:firstyear=2002&license=viewerlgpl$
 * Second Life Viewer Source Code
 * Copyright (C) 2010, Linden Research, Inc.
 *
 * This library is free software; you can redistribute it and/or
 * modify it under the terms of the GNU Lesser General Public
 * License as published by the Free Software Foundation;
 * version 2.1 of the License only.
 *
 * This library is distributed in the hope that it will be useful,
 * but WITHOUT ANY WARRANTY; without even the implied warranty of
 * MERCHANTABILITY or FITNESS FOR A PARTICULAR PURPOSE.  See the GNU
 * Lesser General Public License for more details.
 *
 * You should have received a copy of the GNU Lesser General Public
 * License along with this library; if not, write to the Free Software
 * Foundation, Inc., 51 Franklin Street, Fifth Floor, Boston, MA  02110-1301  USA
 *
 * Linden Research, Inc., 945 Battery Street, San Francisco, CA  94111  USA
 * $/LicenseInfo$
 */

#include "llviewerprecompiledheaders.h"

#include <sstream>
#include <time.h>

#include "llfloaterland.h"

#include "llavatarnamecache.h"
#include "llfocusmgr.h"
#include "llnotificationsutil.h"
#include "llparcel.h"
#include "message.h"

#include "llagent.h"
#include "llagentaccess.h"
#include "llappviewer.h"
#include "llbutton.h"
#include "llcheckboxctrl.h"
#include "llcombobox.h"
#include "llfloaterreg.h"
#include "llfloateravatarpicker.h"
#include "llfloaterauction.h"
#include "llfloaterbanduration.h"
#include "llfloatergroups.h"
#include "llfloaterscriptlimits.h"
#include "llavataractions.h"
#include "lllineeditor.h"
#include "llnamelistctrl.h"
#include "llpanellandaudio.h"
#include "llpanellandmedia.h"
#include "llradiogroup.h"
#include "llresmgr.h"                   // getMonetaryString
#include "llscrolllistctrl.h"
#include "llscrolllistitem.h"
#include "llscrolllistcell.h"
#include "llselectmgr.h"
#include "llslurl.h"
#include "llspinctrl.h"
#include "lltabcontainer.h"
#include "lltextbox.h"
#include "lltexturectrl.h"
#include "lluiconstants.h"
#include "lluictrlfactory.h"
#include "llviewertexturelist.h"        // LLUIImageList
#include "llviewermessage.h"
#include "llviewerparcelmgr.h"
#include "llviewerregion.h"
#include "llviewerstats.h"
#include "llviewertexteditor.h"
#include "llviewerwindow.h"
#include "llviewercontrol.h"
#include "roles_constants.h"
#include "lltrans.h"
#include "llpanelexperiencelisteditor.h"
#include "llpanelexperiencepicker.h"
#include "llpanelenvironment.h"
#include "llexperiencecache.h"

#include "llgroupactions.h"
#include "llenvironment.h"
#include "llsdutil_math.h"
#include "llregionhandle.h"

#include "llworld.h" // <FS:Ansariel> For FIRE-1292
#include "llsdutil.h"
#include "llviewernetwork.h"
#include "fsnamelistavatarmenu.h"
#include "llfloaterauction.h"

const F64 COVENANT_REFRESH_TIME_SEC = 60.0f;

static std::string OWNER_ONLINE     = "0";
static std::string OWNER_OFFLINE    = "1";
static std::string OWNER_GROUP      = "2";
static std::string MATURITY         = "[MATURITY]";

// constants used in callbacks below - syntactic sugar.
static const bool BUY_GROUP_LAND = true;
static const bool BUY_PERSONAL_LAND = false;
LLPointer<LLParcelSelection> LLPanelLandGeneral::sSelectionForBuyPass = NULL;

// Statics
LLParcelSelectionObserver* LLFloaterLand::sObserver = NULL;
S32 LLFloaterLand::sLastTab = 0;

// Local classes
class LLParcelSelectionObserver : public LLParcelObserver
{
public:
    virtual void changed() { LLFloaterLand::refreshAll(); }
};

// class needed to get full access to textbox inside checkbox, because LLCheckBoxCtrl::setLabel() has string as its argument.
// It was introduced while implementing EXT-4706
class LLCheckBoxWithTBAcess : public LLCheckBoxCtrl
{
public:
    LLTextBox* getTextBox()
    {
        return mLabel;
    }
};


class LLPanelLandExperiences
    :   public LLPanel
{
public:
    LLPanelLandExperiences(LLSafeHandle<LLParcelSelection>& parcelp);
    virtual bool postBuild();
    void refresh();

    void experienceAdded(const LLUUID& id, U32 xp_type, U32 access_type);
    void experienceRemoved(const LLUUID& id, U32 access_type);
protected:
    LLPanelExperienceListEditor* setupList( const char* control_name, U32 xp_type, U32 access_type );
    void refreshPanel(LLPanelExperienceListEditor* panel, U32 xp_type);

    LLSafeHandle<LLParcelSelection>&    mParcel;


    LLPanelExperienceListEditor* mAllowed;
    LLPanelExperienceListEditor* mBlocked;
};


class LLPanelLandEnvironment
    : public LLPanelEnvironmentInfo
{
public:
                        LLPanelLandEnvironment(LLSafeHandle<LLParcelSelection>& parcelp);

    virtual bool        isRegion() const override { return false; }
    virtual bool        isLargeEnough() override
    {
        LLParcel *parcelp = mParcel->getParcel();
        return ((parcelp) ? (parcelp->getArea() >= MINIMUM_PARCEL_SIZE) : false);
    }

    virtual bool        postBuild() override;
    virtual void        refresh() override;

    virtual LLParcel *  getParcel() override;

    virtual bool        canEdit() override;
    virtual S32         getParcelId() override;

protected:
    virtual void        refreshFromSource() override;

    bool                isSameRegion();

    LLSafeHandle<LLParcelSelection> &   mParcel;
    S32                 mLastParcelId;
};


// inserts maturity info(icon and text) into target textbox
// names_floater - pointer to floater which contains strings with maturity icons filenames
// str_to_parse is string in format "txt1[MATURITY]txt2" where maturity icon and text will be inserted instead of [MATURITY]
void insert_maturity_into_textbox(LLTextBox* target_textbox, LLFloater* names_floater, std::string str_to_parse);

//---------------------------------------------------------------------------
// LLFloaterLand
//---------------------------------------------------------------------------

void send_parcel_select_objects(S32 parcel_local_id, U32 return_type,
                                uuid_list_t* return_ids = NULL)
{
    LLMessageSystem *msg = gMessageSystem;

    LLViewerRegion* region = LLViewerParcelMgr::getInstance()->getSelectionRegion();
    if (!region) return;

    // Since new highlight will be coming in, drop any highlights
    // that exist right now.
    LLSelectMgr::getInstance()->unhighlightAll();

    msg->newMessageFast(_PREHASH_ParcelSelectObjects);
    msg->nextBlockFast(_PREHASH_AgentData);
    msg->addUUIDFast(_PREHASH_AgentID,  gAgent.getID());
    msg->addUUIDFast(_PREHASH_SessionID,gAgent.getSessionID());
    msg->nextBlockFast(_PREHASH_ParcelData);
    msg->addS32Fast(_PREHASH_LocalID, parcel_local_id);
    msg->addU32Fast(_PREHASH_ReturnType, return_type);

    // Throw all return ids into the packet.
    // TODO: Check for too many ids.
    if (return_ids)
    {
        uuid_list_t::iterator end = return_ids->end();
        for (uuid_list_t::iterator it = return_ids->begin();
             it != end;
             ++it)
        {
            msg->nextBlockFast(_PREHASH_ReturnIDs);
            msg->addUUIDFast(_PREHASH_ReturnID, (*it));
        }
    }
    else
    {
        // Put in a null key so that the message is complete.
        msg->nextBlockFast(_PREHASH_ReturnIDs);
        msg->addUUIDFast(_PREHASH_ReturnID, LLUUID::null);
    }

    msg->sendReliable(region->getHost());
}

LLParcel* LLFloaterLand::getCurrentSelectedParcel()
{
    return mParcel->getParcel();
};

//static
LLPanelLandObjects* LLFloaterLand::getCurrentPanelLandObjects()
{
    LLFloaterLand* land_instance = LLFloaterReg::getTypedInstance<LLFloaterLand>("about_land");
    if(land_instance)
    {
        return land_instance->mPanelObjects;
    }
    else
    {
        return NULL;
    }
}

//static
LLPanelLandCovenant* LLFloaterLand::getCurrentPanelLandCovenant()
{
    LLFloaterLand* land_instance = LLFloaterReg::getTypedInstance<LLFloaterLand>("about_land");
    if(land_instance)
    {
        return land_instance->mPanelCovenant;
    }
    else
    {
        return NULL;
    }
}

// static
void LLFloaterLand::refreshAll()
{
    LLFloaterLand* land_instance = LLFloaterReg::findTypedInstance<LLFloaterLand>("about_land");
    if(land_instance)
    {
        land_instance->refresh();
    }
}

void LLFloaterLand::onOpen(const LLSD& key)
{
    // moved from triggering show instance in llviwermenu.cpp

    if (LLViewerParcelMgr::getInstance()->selectionEmpty())
    {
        LLViewerParcelMgr::getInstance()->selectParcelAt(gAgent.getPositionGlobal());
    }

    // Done automatically when the selected parcel's properties arrive
    // (and hence we have the local id).
    // LLViewerParcelMgr::getInstance()->sendParcelAccessListRequest(AL_ACCESS | AL_BAN | AL_RENTER);

    mParcel = LLViewerParcelMgr::getInstance()->getFloatingParcelSelection();

    // <FS:Ansariel> FIRE-17280: Requesting Experience access allow & block list breaks OpenSim
    LLViewerRegion* selected_region = LLViewerParcelMgr::getInstance()->getSelectionRegion();
    if (!selected_region || !selected_region->isCapabilityAvailable("RegionExperiences"))
    {
        mTabLand->removeTabPanel(mTabLand->getPanelByName("land_experiences_panel"));
    }
    // </FS:Ansariel>

    // Refresh even if not over a region so we don't get an
    // uninitialized dialog. The dialog is 0-region aware.
    refresh();
}

void LLFloaterLand::onVisibilityChanged(const LLSD& visible)
{
    if (!visible.asBoolean())
    {
        // Might have been showing owned objects
        LLSelectMgr::getInstance()->unhighlightAll();

        // Save which panel we had open
        sLastTab = mTabLand->getCurrentPanelIndex();
    }
}


LLFloaterLand::LLFloaterLand(const LLSD& seed)
:   LLFloater(seed)
{
    mFactoryMap["land_general_panel"] = LLCallbackMap(createPanelLandGeneral, this);
    mFactoryMap["land_covenant_panel"] = LLCallbackMap(createPanelLandCovenant, this);
    mFactoryMap["land_objects_panel"] = LLCallbackMap(createPanelLandObjects, this);
    mFactoryMap["land_options_panel"] = LLCallbackMap(createPanelLandOptions, this);
    mFactoryMap["land_audio_panel"] =   LLCallbackMap(createPanelLandAudio, this);
    mFactoryMap["land_media_panel"] =   LLCallbackMap(createPanelLandMedia, this);
    mFactoryMap["land_access_panel"] =  LLCallbackMap(createPanelLandAccess, this);
    mFactoryMap["land_experiences_panel"] = LLCallbackMap(createPanelLandExperiences, this);
    mFactoryMap["land_environment_panel"] = LLCallbackMap(createPanelLandEnvironment, this);

    sObserver = new LLParcelSelectionObserver();
    LLViewerParcelMgr::getInstance()->addObserver( sObserver );
}

bool LLFloaterLand::postBuild()
{
    setVisibleCallback(boost::bind(&LLFloaterLand::onVisibilityChanged, this, _2));

    LLTabContainer* tab = getChild<LLTabContainer>("landtab");

    mTabLand = (LLTabContainer*) tab;

    if (tab)
    {
        tab->selectTab(sLastTab);
    }

    return true;
}


// virtual
LLFloaterLand::~LLFloaterLand()
{
    LLViewerParcelMgr::getInstance()->removeObserver( sObserver );
    delete sObserver;
    sObserver = NULL;
}

// public
void LLFloaterLand::refresh()
{
    mPanelGeneral->refresh();
    mPanelObjects->refresh();
    mPanelOptions->refresh();
    mPanelAudio->refresh();
    mPanelMedia->refresh();
    mPanelAccess->refresh();
    mPanelCovenant->refresh();
    mPanelExperiences->refresh();
    mPanelEnvironment->refresh();
}



void* LLFloaterLand::createPanelLandGeneral(void* data)
{
    LLFloaterLand* self = (LLFloaterLand*)data;
    self->mPanelGeneral = new LLPanelLandGeneral(self->mParcel);
    return self->mPanelGeneral;
}

// static
void* LLFloaterLand::createPanelLandCovenant(void* data)
{
    LLFloaterLand* self = (LLFloaterLand*)data;
    self->mPanelCovenant = new LLPanelLandCovenant(self->mParcel);
    return self->mPanelCovenant;
}


// static
void* LLFloaterLand::createPanelLandObjects(void* data)
{
    LLFloaterLand* self = (LLFloaterLand*)data;
    self->mPanelObjects = new LLPanelLandObjects(self->mParcel);
    return self->mPanelObjects;
}

// static
void* LLFloaterLand::createPanelLandOptions(void* data)
{
    LLFloaterLand* self = (LLFloaterLand*)data;
    self->mPanelOptions = new LLPanelLandOptions(self->mParcel);
    return self->mPanelOptions;
}

// static
void* LLFloaterLand::createPanelLandAudio(void* data)
{
    LLFloaterLand* self = (LLFloaterLand*)data;
    self->mPanelAudio = new LLPanelLandAudio(self->mParcel);
    return self->mPanelAudio;
}

// static
void* LLFloaterLand::createPanelLandMedia(void* data)
{
    LLFloaterLand* self = (LLFloaterLand*)data;
    self->mPanelMedia = new LLPanelLandMedia(self->mParcel);
    return self->mPanelMedia;
}

// static
void* LLFloaterLand::createPanelLandAccess(void* data)
{
    LLFloaterLand* self = (LLFloaterLand*)data;
    self->mPanelAccess = new LLPanelLandAccess(self->mParcel);
    return self->mPanelAccess;
}

// static
void* LLFloaterLand::createPanelLandExperiences(void* data)
{
    LLFloaterLand* self = (LLFloaterLand*)data;
    self->mPanelExperiences = new LLPanelLandExperiences(self->mParcel);
    return self->mPanelExperiences;
}

//static
void* LLFloaterLand::createPanelLandEnvironment(void* data)
{
    LLFloaterLand* self = (LLFloaterLand*)data;
    self->mPanelEnvironment = new LLPanelLandEnvironment(self->mParcel);
    return self->mPanelEnvironment;
}


//---------------------------------------------------------------------------
// LLPanelLandGeneral
//---------------------------------------------------------------------------


LLPanelLandGeneral::LLPanelLandGeneral(LLParcelSelectionHandle& parcel)
:   LLPanel(),
    mUncheckedSell(false),
    mParcel(parcel),
    mLastParcelLocalID(0)
{
}

bool LLPanelLandGeneral::postBuild()
{
    mEditName = getChild<LLLineEditor>("Name");
    mEditName->setCommitCallback(onCommitAny, this);
    getChild<LLLineEditor>("Name")->setPrevalidate(LLTextValidate::validateASCIIPrintableNoPipe);

    mEditUUID = getChild<LLLineEditor>("UUID");
    mEditUUID->setEnabled(false);

    mEditDesc = getChild<LLTextEditor>("Description");
    mEditDesc->setCommitOnFocusLost(true);
    mEditDesc->setCommitCallback(onCommitAny, this);
    mEditDesc->setContentTrusted(false);
    // No prevalidate function - historically the prevalidate function was broken,
    // allowing residents to put in characters like U+2661 WHITE HEART SUIT, so
    // preserve that ability.

    mTextSalePending = getChild<LLTextBox>("SalePending");
    mTextOwnerLabel = getChild<LLTextBox>("Owner:");
    mTextOwner = getChild<LLTextBox>("OwnerText");
    mTextOwner->setIsFriendCallback(LLAvatarActions::isFriend);

    mContentRating = getChild<LLTextBox>("ContentRatingText");
    mLandType = getChild<LLTextBox>("LandTypeText");

    // <FS:Ansariel> Doesn't exists as of 2014-04-14
    //mBtnProfile = getChild<LLButton>("Profile...");
    //mBtnProfile->setClickedCallback(boost::bind(&LLPanelLandGeneral::onClickProfile, this));


    mTextGroupLabel = getChild<LLTextBox>("Group:");
    mTextGroup = getChild<LLTextBox>("GroupText");


    mBtnSetGroup = getChild<LLButton>("Set...");
    mBtnSetGroup->setCommitCallback(boost::bind(&LLPanelLandGeneral::onClickSetGroup, this));


    mCheckDeedToGroup = getChild<LLCheckBoxCtrl>( "check deed");
    childSetCommitCallback("check deed", onCommitAny, this);


    mBtnDeedToGroup = getChild<LLButton>("Deed...");
    mBtnDeedToGroup->setClickedCallback(onClickDeed, this);


    mCheckContributeWithDeed = getChild<LLCheckBoxCtrl>( "check contrib");
    childSetCommitCallback("check contrib", onCommitAny, this);



    mSaleInfoNotForSale = getChild<LLTextBox>("Not for sale.");

    mSaleInfoForSale1 = getChild<LLTextBox>("For Sale: Price L$[PRICE].");


    mBtnSellLand = getChild<LLButton>("Sell Land...");
    mBtnSellLand->setClickedCallback(onClickSellLand, this);

    mSaleInfoForSale2 = getChild<LLTextBox>("For sale to");

    mSaleInfoForSaleObjects = getChild<LLTextBox>("Sell with landowners objects in parcel.");

    mSaleInfoForSaleNoObjects = getChild<LLTextBox>("Selling with no objects in parcel.");


    mBtnStopSellLand = getChild<LLButton>("Cancel Land Sale");
    mBtnStopSellLand->setClickedCallback(onClickStopSellLand, this);


    mTextClaimDateLabel = getChild<LLTextBox>("Claimed:");
    mTextClaimDate = getChild<LLTextBox>("DateClaimText");


    mTextPriceLabel = getChild<LLTextBox>("PriceLabel");
    mTextPrice = getChild<LLTextBox>("PriceText");


    mTextDwell = getChild<LLTextBox>("DwellText");

    mBtnBuyLand = getChild<LLButton>("Buy Land...");
    mBtnBuyLand->setClickedCallback(onClickBuyLand, (void*)&BUY_PERSONAL_LAND);


    mBtnBuyGroupLand = getChild<LLButton>("Buy For Group...");
    mBtnBuyGroupLand->setClickedCallback(onClickBuyLand, (void*)&BUY_GROUP_LAND);


    mBtnBuyPass = getChild<LLButton>("Buy Pass...");
    mBtnBuyPass->setClickedCallback(onClickBuyPass, this);

    mBtnReleaseLand = getChild<LLButton>("Abandon Land...");
    mBtnReleaseLand->setClickedCallback(onClickRelease, NULL);

    mBtnReclaimLand = getChild<LLButton>("Reclaim Land...");
    mBtnReclaimLand->setClickedCallback(onClickReclaim, NULL);

    mBtnStartAuction = getChild<LLButton>("Linden Sale...");
    mBtnStartAuction->setClickedCallback(onClickStartAuction, this);
    mBtnStartAuction->setEnabled(LLGridManager::instance().isInSecondLife()); // <FS:Ansariel> Restore land auction floater for OpenSim

    mBtnScriptLimits = getChild<LLButton>("Scripts...");

    if(gDisconnected)
    {
        return true;
    }

    // note: on region change this will not be re checked, should not matter on Agni as
    // 99% of the time all regions will return the same caps. In case of an erroneous setting
    // to enabled the floater will just throw an error when trying to get it's cap
    std::string url = gAgent.getRegionCapability("LandResources");
    if (!url.empty())
    {
        if(mBtnScriptLimits)
        {
            mBtnScriptLimits->setClickedCallback(onClickScriptLimits, this);
        }
    }
    else
    {
        if(mBtnScriptLimits)
        {
            mBtnScriptLimits->setVisible(false);
        }
    }

    return true;
}


// virtual
LLPanelLandGeneral::~LLPanelLandGeneral()
{ }


// public
void LLPanelLandGeneral::refresh()
{
    mEditName->setEnabled(false);
    mEditName->setText(LLStringUtil::null);

    mEditUUID->setText(LLStringUtil::null);

    mEditDesc->setEnabled(false);
    mEditDesc->setText(getString("no_selection_text"));

    mTextSalePending->setText(LLStringUtil::null);
    mTextSalePending->setEnabled(false);

    mBtnDeedToGroup->setEnabled(false);
    mBtnSetGroup->setEnabled(false);
    mBtnStartAuction->setEnabled(false);

    mCheckDeedToGroup   ->set(false);
    mCheckDeedToGroup   ->setEnabled(false);
    mCheckContributeWithDeed->set(false);
    mCheckContributeWithDeed->setEnabled(false);

    mTextOwner->setText(LLStringUtil::null);
    mContentRating->setText(LLStringUtil::null);
    mLandType->setText(LLStringUtil::null);
    // <FS:Ansariel> Doesn't exists as of 2014-04-14
    //mBtnProfile->setLabel(getString("profile_text"));
    //mBtnProfile->setEnabled(false);

    mTextClaimDate->setText(LLStringUtil::null);
    mTextGroup->setText(LLStringUtil::null);
    mTextPrice->setText(LLStringUtil::null);

    mSaleInfoForSale1->setVisible(false);
    mSaleInfoForSale2->setVisible(false);
    mSaleInfoForSaleObjects->setVisible(false);
    mSaleInfoForSaleNoObjects->setVisible(false);
    mSaleInfoNotForSale->setVisible(false);
    mBtnSellLand->setVisible(false);
    mBtnStopSellLand->setVisible(false);

    mTextPriceLabel->setText(LLStringUtil::null);
    mTextDwell->setText(LLStringUtil::null);

    mBtnBuyLand->setEnabled(false);
    mBtnScriptLimits->setEnabled(false);
    mBtnBuyGroupLand->setEnabled(false);
    mBtnReleaseLand->setEnabled(false);
    mBtnReclaimLand->setEnabled(false);
    mBtnBuyPass->setEnabled(false);

    if(gDisconnected)
    {
        return;
    }

    mBtnStartAuction->setVisible(gAgent.isGodlike());
    bool region_owner = false;
    LLViewerRegion* regionp = LLViewerParcelMgr::getInstance()->getSelectionRegion();
    if(regionp && (regionp->getOwner() == gAgent.getID()))
    {
        region_owner = true;
        mBtnReleaseLand->setVisible(false);
        mBtnReclaimLand->setVisible(true);
    }
    else
    {
        mBtnReleaseLand->setVisible(true);
        mBtnReclaimLand->setVisible(false);
    }
    LLParcel *parcel = mParcel->getParcel();
    if (parcel)
    {
        // something selected, hooray!
        bool is_leased = (LLParcel::OS_LEASED == parcel->getOwnershipStatus());
        bool region_xfer = false;
        if(regionp
           && !(regionp->getRegionFlag(REGION_FLAGS_BLOCK_LAND_RESELL)))
        {
            region_xfer = true;
        }

        if (regionp)
        {
            insert_maturity_into_textbox(mContentRating, gFloaterView->getParentFloater(this), MATURITY);
            mLandType->setText(regionp->getLocalizedSimProductName());
        }

        // estate owner/manager cannot edit other parts of the parcel
        bool estate_manager_sellable = !parcel->getAuctionID()
                                        && gAgent.canManageEstate()
                                        // estate manager/owner can only sell parcels owned by estate owner
                                        && regionp
                                        && (parcel->getOwnerID() == regionp->getOwner());
        bool owner_sellable = region_xfer && !parcel->getAuctionID()
                            && LLViewerParcelMgr::isParcelModifiableByAgent(
                                        parcel, GP_LAND_SET_SALE_INFO);
        bool can_be_sold = owner_sellable || estate_manager_sellable;

        const LLUUID &owner_id = parcel->getOwnerID();
        bool is_public = parcel->isPublic();

        // Is it owned?
        if (is_public)
        {
            mTextSalePending->setText(LLStringUtil::null);
            mTextSalePending->setEnabled(false);
            mTextOwner->setText(getString("public_text"));
            mTextOwner->setEnabled(false);
            // <FS:Ansariel> Doesn't exists as of 2014-04-14
            //mBtnProfile->setEnabled(false);
            mTextClaimDate->setText(LLStringUtil::null);
            mTextClaimDate->setEnabled(false);
            mTextGroup->setText(getString("none_text"));
            mTextGroup->setEnabled(false);
            mBtnStartAuction->setEnabled(false);
        }
        else
        {
            if(!is_leased && (owner_id == gAgent.getID()))
            {
                mTextSalePending->setText(getString("need_tier_to_modify"));
                mTextSalePending->setEnabled(true);
            }
            else if(parcel->getAuctionID())
            {
                mTextSalePending->setText(getString("auction_id_text"));
                mTextSalePending->setTextArg("[ID]", llformat("%u", parcel->getAuctionID()));
                mTextSalePending->setEnabled(true);
            }
            else
            {
                // not the owner, or it is leased
                mTextSalePending->setText(LLStringUtil::null);
                mTextSalePending->setEnabled(false);
            }
            //refreshNames();
            mTextOwner->setEnabled(true);

            // We support both group and personal profiles
            // <FS:Ansariel> Doesn't exists as of 2014-04-14
            //mBtnProfile->setEnabled(true);

            if (parcel->getGroupID().isNull())
            {
                // Not group owned, so "Profile"
                // <FS:Ansariel> Doesn't exists as of 2014-04-14
                //mBtnProfile->setLabel(getString("profile_text"));

                mTextGroup->setText(getString("none_text"));
                mTextGroup->setEnabled(false);
            }
            else
            {
                // Group owned, so "Info"
                // <FS:Ansariel> Doesn't exists as of 2014-04-14
                //mBtnProfile->setLabel(getString("info_text"));

                //mTextGroup->setText("HIPPOS!");//parcel->getGroupName());
                mTextGroup->setEnabled(true);
            }

            // Display claim date
            time_t claim_date = parcel->getClaimDate();
            std::string claim_date_str = getString("time_stamp_template");
            LLSD substitution;
            substitution["datetime"] = (S32) claim_date;
            LLStringUtil::format (claim_date_str, substitution);
            mTextClaimDate->setText(claim_date_str);
            mTextClaimDate->setEnabled(is_leased);

            bool enable_auction = (gAgent.getGodLevel() >= GOD_LIAISON)
                                  && (owner_id == GOVERNOR_LINDEN_ID)
                                  && (parcel->getAuctionID() == 0);
            mBtnStartAuction->setEnabled(enable_auction);
        }

        // Display options
        bool can_edit_identity = LLViewerParcelMgr::isParcelModifiableByAgent(parcel, GP_LAND_CHANGE_IDENTITY);
        mEditName->setEnabled(can_edit_identity);
        mEditDesc->setEnabled(can_edit_identity);
        mEditDesc->setParseURLs(!can_edit_identity);

        bool can_edit_agent_only = LLViewerParcelMgr::isParcelModifiableByAgent(parcel, GP_NO_POWERS);
        mBtnSetGroup->setEnabled(can_edit_agent_only && !parcel->getIsGroupOwned());

        const LLUUID& group_id = parcel->getGroupID();

        // Can only allow deeding if you own it and it's got a group.
        bool enable_deed = (owner_id == gAgent.getID()
                            && group_id.notNull()
                            && gAgent.isInGroup(group_id));
        // You don't need special powers to allow your object to
        // be deeded to the group.
        mCheckDeedToGroup->setEnabled(enable_deed);
        mCheckDeedToGroup->set( parcel->getAllowDeedToGroup() );
        mCheckContributeWithDeed->setEnabled(enable_deed && parcel->getAllowDeedToGroup());
        mCheckContributeWithDeed->set(parcel->getContributeWithDeed());

        // Actually doing the deeding requires you to have GP_LAND_DEED
        // powers in the group.
        bool can_deed = gAgent.hasPowerInGroup(group_id, GP_LAND_DEED);
        mBtnDeedToGroup->setEnabled(   parcel->getAllowDeedToGroup()
                                    && group_id.notNull()
                                    && can_deed
                                    && !parcel->getIsGroupOwned()
                                    );

        mEditName->setText( parcel->getName() );
        mEditDesc->setText( parcel->getDesc() );
        mEditUUID->setText(LLStringUtil::null);

        bool for_sale = parcel->getForSale();

        mBtnSellLand->setVisible(false);
        mBtnStopSellLand->setVisible(false);

        // show pricing information
        S32 area;
        S32 claim_price;
        S32 rent_price;
        F32 dwell = DWELL_NAN;
        LLViewerParcelMgr::getInstance()->getDisplayInfo(&area,
                                 &claim_price,
                                 &rent_price,
                                 &for_sale,
                                 &dwell);
        // Area
        LLUIString price = getString("area_size_text");
        price.setArg("[AREA]", llformat("%d",area));
        mTextPriceLabel->setText(getString("area_text"));
        mTextPrice->setText(price.getString());

        if (dwell == DWELL_NAN)
        {
            mTextDwell->setText(LLTrans::getString("LoadingData"));
        }
        else
        {
            mTextDwell->setText(llformat("%.0f", dwell));
        }

        if (for_sale)
        {
            mSaleInfoForSale1->setVisible(true);
            mSaleInfoForSale2->setVisible(true);
            if (parcel->getSellWithObjects())
            {
                mSaleInfoForSaleObjects->setVisible(true);
                mSaleInfoForSaleNoObjects->setVisible(false);
            }
            else
            {
                mSaleInfoForSaleObjects->setVisible(false);
                mSaleInfoForSaleNoObjects->setVisible(true);
            }
            mSaleInfoNotForSale->setVisible(false);

            F32 cost_per_sqm = 0.0f;
            if (area > 0)
            {
                cost_per_sqm = (F32)parcel->getSalePrice() / (F32)area;
            }

            S32 price = parcel->getSalePrice();
            mSaleInfoForSale1->setTextArg("[PRICE]", LLResMgr::getInstance()->getMonetaryString(price));
            mSaleInfoForSale1->setTextArg("[PRICE_PER_SQM]", llformat("%.1f", cost_per_sqm));
            if (can_be_sold)
            {
                mBtnStopSellLand->setVisible(true);
            }
        }
        else
        {
            mSaleInfoForSale1->setVisible(false);
            mSaleInfoForSale2->setVisible(false);
            mSaleInfoForSaleObjects->setVisible(false);
            mSaleInfoForSaleNoObjects->setVisible(false);
            mSaleInfoNotForSale->setVisible(true);
            if (can_be_sold)
            {
                mBtnSellLand->setVisible(true);
            }
        }

        refreshNames();

        mBtnBuyLand->setEnabled(
            LLViewerParcelMgr::getInstance()->canAgentBuyParcel(parcel, false));
        mBtnScriptLimits->setEnabled(true);
//          LLViewerParcelMgr::getInstance()->canAgentBuyParcel(parcel, false));
        mBtnBuyGroupLand->setEnabled(
            LLViewerParcelMgr::getInstance()->canAgentBuyParcel(parcel, true));

        if(region_owner)
        {
            mBtnReclaimLand->setEnabled(
                !is_public && (parcel->getOwnerID() != gAgent.getID()));
        }
        else
        {
            bool is_owner_release = LLViewerParcelMgr::isParcelOwnedByAgent(parcel, GP_LAND_RELEASE);
            bool is_manager_release = (gAgent.canManageEstate() &&
                                    regionp &&
                                    (parcel->getOwnerID() != regionp->getOwner()));
            bool can_release = is_owner_release || is_manager_release;
            mBtnReleaseLand->setEnabled( can_release );
        }

        bool use_pass = parcel->getOwnerID()!= gAgent.getID() && parcel->getParcelFlag(PF_USE_PASS_LIST) && !LLViewerParcelMgr::getInstance()->isCollisionBanned();;
        mBtnBuyPass->setEnabled(use_pass);

        // <Ansariel> Retrieve parcel UUID. We need to ask the itself for the
        //            parcel UUID, because LLParcel gets initialized with a
        //            null ID.
        //            Following part is basically copied from
        //            LLPanelScriptLimitsRegionMemory::StartRequestChain()
        if (regionp && gAgent.getRegion() && gAgent.getRegion()->getRegionID() == regionp->getRegionID() &&
            (mLastParcelLocalID == 0 || mLastParcelLocalID != parcel->getLocalID()) )
        {
            mLastParcelLocalID = parcel->getLocalID();
            std::string url = regionp->getCapability("RemoteParcelRequest");
            if (!url.empty())
            {
                LLUUID region_id = regionp->getRegionID();
                // <FS:Beq> FIRE-31213 - from Ubit Umarov - Correct position calcs to work with var regions
                // LLVector3d pos_global = regionp->getCenterGlobal();
                LLVector3d pos_global = regionp->getOriginGlobal();
                // </FS:Beq>
                LLRemoteParcelInfoProcessor::instance().requestRegionParcelInfo( url, region_id, parcel->getCenterpoint(), pos_global, getObserverHandle() );
            }
            else
            {
                LL_WARNS() << "RemoteParcelRequest not available. Cannot request parcel ID" << LL_ENDL;
                mEditUUID->setText(getString("error_resolving_uuid"));
            }
        }
        // </Ansariel>
    }
}

// public
void LLPanelLandGeneral::refreshNames()
{
    LLParcel *parcel = mParcel->getParcel();
    if (!parcel)
    {
        mTextOwner->setText(LLStringUtil::null);
        mTextGroup->setText(LLStringUtil::null);
        return;
    }

    std::string owner;
    if (parcel->getIsGroupOwned())
    {
        owner = getString("group_owned_text");
    }
    else
    {
        // Figure out the owner's name
        owner = LLSLURL("agent", parcel->getOwnerID(), "inspect").getSLURLString();
    }

    if(LLParcel::OS_LEASE_PENDING == parcel->getOwnershipStatus())
    {
        owner += getString("sale_pending_text");
    }
    mTextOwner->setText(owner);

    std::string group;
    if (!parcel->getGroupID().isNull())
    {
        group = LLSLURL("group", parcel->getGroupID(), "inspect").getSLURLString();
    }
    mTextGroup->setText(group);

    if (parcel->getForSale())
    {
        const LLUUID& auth_buyer_id = parcel->getAuthorizedBuyerID();
        if(auth_buyer_id.notNull())
        {
          std::string name;
          name = LLSLURL("agent", auth_buyer_id, "inspect").getSLURLString();
          mSaleInfoForSale2->setTextArg("[BUYER]", name);
        }
        else
        {
            mSaleInfoForSale2->setTextArg("[BUYER]", getString("anyone"));
        }
    }
}


// virtual
void LLPanelLandGeneral::draw()
{
    LLPanel::draw();
}

void LLPanelLandGeneral::onClickSetGroup()
{
    LLFloater* parent_floater = gFloaterView->getParentFloater(this);

    LLFloaterGroupPicker* fg =  LLFloaterReg::showTypedInstance<LLFloaterGroupPicker>("group_picker", LLSD(gAgent.getID()));
    if (fg)
    {
        fg->setSelectGroupCallback( boost::bind(&LLPanelLandGeneral::setGroup, this, _1 ));
        if (parent_floater)
        {
            LLRect new_rect = gFloaterView->findNeighboringPosition(parent_floater, fg);
            fg->setOrigin(new_rect.mLeft, new_rect.mBottom);
            parent_floater->addDependentFloater(fg);
        }
    }
}

// <FS:Ansariel> Doesn't exists as of 2014-04-14
//void LLPanelLandGeneral::onClickProfile()
//{
//  LLParcel* parcel = mParcel->getParcel();
//  if (!parcel) return;
//
//  if (parcel->getIsGroupOwned())
//  {
//      const LLUUID& group_id = parcel->getGroupID();
//      LLGroupActions::show(group_id);
//  }
//  else
//  {
//      const LLUUID& avatar_id = parcel->getOwnerID();
//      LLAvatarActions::showProfile(avatar_id);
//  }
//}
// </FS:Ansariel>

// public
void LLPanelLandGeneral::setGroup(const LLUUID& group_id)
{
    LLParcel* parcel = mParcel->getParcel();
    if (!parcel) return;

    // Set parcel properties and send message
    parcel->setGroupID(group_id);
    //parcel->setGroupName(group_name);
    //mTextGroup->setText(group_name);

    // Send update
    LLViewerParcelMgr::getInstance()->sendParcelPropertiesUpdate(parcel);

    // Update UI
    refresh();
}

// static
void LLPanelLandGeneral::onClickBuyLand(void* data)
{
    bool* for_group = (bool*)data;
    LLViewerParcelMgr::getInstance()->startBuyLand(*for_group);
}

// static
void LLPanelLandGeneral::onClickScriptLimits(void* data)
{
    LLPanelLandGeneral* panelp = (LLPanelLandGeneral*)data;
    LLParcel* parcel = panelp->mParcel->getParcel();
    if(parcel != NULL)
    {
        LLFloaterReg::showInstance("script_limits");
    }
}

// static
void LLPanelLandGeneral::onClickDeed(void*)
{
    //LLParcel* parcel = mParcel->getParcel();
    //if (parcel)
    //{
    LLViewerParcelMgr::getInstance()->startDeedLandToGroup();
    //}
}

// static
void LLPanelLandGeneral::onClickRelease(void*)
{
    LLViewerParcelMgr::getInstance()->startReleaseLand();
}

// static
void LLPanelLandGeneral::onClickReclaim(void*)
{
    LL_DEBUGS() << "LLPanelLandGeneral::onClickReclaim()" << LL_ENDL;
    LLViewerParcelMgr::getInstance()->reclaimParcel();
}

// static
bool LLPanelLandGeneral::enableBuyPass(void* data)
{
    LLPanelLandGeneral* panelp = (LLPanelLandGeneral*)data;
    LLParcel* parcel = panelp != NULL ? panelp->mParcel->getParcel() : LLViewerParcelMgr::getInstance()->getParcelSelection()->getParcel();
    return (parcel != NULL) && (parcel->getParcelFlag(PF_USE_PASS_LIST) && !LLViewerParcelMgr::getInstance()->isCollisionBanned());
}


// static
void LLPanelLandGeneral::onClickBuyPass(void* data)
{
    LLPanelLandGeneral* panelp = (LLPanelLandGeneral*)data;
    LLParcel* parcel = panelp != NULL ? panelp->mParcel->getParcel() : LLViewerParcelMgr::getInstance()->getParcelSelection()->getParcel();

    if (!parcel) return;

    S32 pass_price = parcel->getPassPrice();
    std::string parcel_name = parcel->getName();
    F32 pass_hours = parcel->getPassHours();

    std::string cost, time;
    cost = llformat("%d", pass_price);
    time = llformat("%.2f", pass_hours);

    LLSD args;
    args["COST"] = cost;
    args["PARCEL_NAME"] = parcel_name;
    args["TIME"] = time;

    // creating pointer on selection to avoid deselection of parcel until we are done with buying pass (EXT-6464)
    sSelectionForBuyPass = LLViewerParcelMgr::getInstance()->getParcelSelection();
    LLNotificationsUtil::add("LandBuyPass", args, LLSD(), cbBuyPass);
}

// static
void LLPanelLandGeneral::onClickStartAuction(void* data)
{
    LLPanelLandGeneral* panelp = (LLPanelLandGeneral*)data;
    LLParcel* parcelp = panelp->mParcel->getParcel();
    if(parcelp)
    {
        if(parcelp->getForSale())
        {
            LLNotificationsUtil::add("CannotStartAuctionAlreadyForSale");
        }
        else
        {
            //LLFloaterAuction::showInstance();
            LLFloaterReg::showInstance("auction");
        }
    }
}

// static
bool LLPanelLandGeneral::cbBuyPass(const LLSD& notification, const LLSD& response)
{
    S32 option = LLNotificationsUtil::getSelectedOption(notification, response);
    if (0 == option)
    {
        // User clicked OK
        LLViewerParcelMgr::getInstance()->buyPass();
    }
    // we are done with buying pass, additional selection is no longer needed
    sSelectionForBuyPass = NULL;
    return false;
}

// static
void LLPanelLandGeneral::onCommitAny(LLUICtrl *ctrl, void *userdata)
{
    LLPanelLandGeneral *panelp = (LLPanelLandGeneral *)userdata;

    LLParcel* parcel = panelp->mParcel->getParcel();
    if (!parcel)
    {
        return;
    }

    // Extract data from UI
    std::string name = panelp->mEditName->getText();
    std::string desc = panelp->mEditDesc->getText();

    // Valid data from UI

    // Stuff data into selected parcel
    parcel->setName(name);
    parcel->setDesc(desc);

    bool allow_deed_to_group= panelp->mCheckDeedToGroup->get();
    bool contribute_with_deed = panelp->mCheckContributeWithDeed->get();

    parcel->setParcelFlag(PF_ALLOW_DEED_TO_GROUP, allow_deed_to_group);
    parcel->setContributeWithDeed(contribute_with_deed);

    // Send update to server
    LLViewerParcelMgr::getInstance()->sendParcelPropertiesUpdate( parcel );

    // Might have changed properties, so let's redraw!
    panelp->refresh();
}

// static
void LLPanelLandGeneral::onClickSellLand(void* data)
{
    LLViewerParcelMgr::getInstance()->startSellLand();
    LLPanelLandGeneral *panelp = (LLPanelLandGeneral *)data;
    panelp->refresh();
}

// static
void LLPanelLandGeneral::onClickStopSellLand(void* data)
{
    LLPanelLandGeneral* panelp = (LLPanelLandGeneral*)data;
    LLParcel* parcel = panelp->mParcel->getParcel();

    parcel->setParcelFlag(PF_FOR_SALE, false);
    parcel->setSalePrice(0);
    parcel->setAuthorizedBuyerID(LLUUID::null);

    LLViewerParcelMgr::getInstance()->sendParcelPropertiesUpdate(parcel);
}

// <Ansariel> For retrieving the parcel UUID:
//            Implementation of LLRemoteParcelInfoObserver interface
void LLPanelLandGeneral::processParcelInfo(const LLParcelData& parcel_data)
{
}

void LLPanelLandGeneral::setParcelID(const LLUUID& parcel_id)
{
    // No sanity check needed here. LLRemoteParcelRequestResponder
    // will do that for us!
    mEditUUID->setText(parcel_id.asString());
}

// virtual
void LLPanelLandGeneral::setErrorStatus(S32 status, const std::string& reason)
{
    mEditUUID->setText(getString("error_resolving_uuid"));
    mLastParcelLocalID = 0;
    LL_WARNS() << "Can't handle remote parcel request."<< " Http Status: "<< status << ". Reason : "<< reason<<LL_ENDL;
}
// </Ansariel>

//---------------------------------------------------------------------------
// LLPanelLandObjects
//---------------------------------------------------------------------------
LLPanelLandObjects::LLPanelLandObjects(LLParcelSelectionHandle& parcel)
    :   LLPanel(),

        mParcel(parcel),
        mParcelObjectBonus(NULL),
        mSWTotalObjects(NULL),
        mObjectContribution(NULL),
        mTotalObjects(NULL),
        mOwnerObjects(NULL),
        mBtnShowOwnerObjects(NULL),
        mBtnReturnOwnerObjects(NULL),
        mGroupObjects(NULL),
        mBtnShowGroupObjects(NULL),
        mBtnReturnGroupObjects(NULL),
        mOtherObjects(NULL),
        mBtnShowOtherObjects(NULL),
        mBtnReturnOtherObjects(NULL),
        mSelectedObjects(NULL),
        mCleanOtherObjectsTime(NULL),
        mOtherTime(0),
        mBtnRefresh(NULL),
        mBtnReturnOwnerList(NULL),
        mOwnerList(NULL),
        mFirstReply(true),
        mSelectedCount(0),
        mSelectedIsGroup(false)
{
}



bool LLPanelLandObjects::postBuild()
{

    mFirstReply = true;
    mParcelObjectBonus = getChild<LLTextBox>("parcel_object_bonus");
    mSWTotalObjects = getChild<LLTextBox>("objects_available");
    mObjectContribution = getChild<LLTextBox>("object_contrib_text");
    mTotalObjects = getChild<LLTextBox>("total_objects_text");
    mOwnerObjects = getChild<LLTextBox>("owner_objects_text");

    mBtnShowOwnerObjects = getChild<LLButton>("ShowOwner");
    mBtnShowOwnerObjects->setClickedCallback(onClickShowOwnerObjects, this);

    mBtnReturnOwnerObjects = getChild<LLButton>("ReturnOwner...");
    mBtnReturnOwnerObjects->setClickedCallback(onClickReturnOwnerObjects, this);

    mGroupObjects = getChild<LLTextBox>("group_objects_text");
    mBtnShowGroupObjects = getChild<LLButton>("ShowGroup");
    mBtnShowGroupObjects->setClickedCallback(onClickShowGroupObjects, this);

    mBtnReturnGroupObjects = getChild<LLButton>("ReturnGroup...");
    mBtnReturnGroupObjects->setClickedCallback(onClickReturnGroupObjects, this);

    mOtherObjects = getChild<LLTextBox>("other_objects_text");
    mBtnShowOtherObjects = getChild<LLButton>("ShowOther");
    mBtnShowOtherObjects->setClickedCallback(onClickShowOtherObjects, this);

    mBtnReturnOtherObjects = getChild<LLButton>("ReturnOther...");
    mBtnReturnOtherObjects->setClickedCallback(onClickReturnOtherObjects, this);

    mSelectedObjects = getChild<LLTextBox>("selected_objects_text");
    mCleanOtherObjectsTime = getChild<LLLineEditor>("clean other time");

    mCleanOtherObjectsTime->setFocusLostCallback(boost::bind(onLostFocus, _1, this));
    mCleanOtherObjectsTime->setCommitCallback(onCommitClean, this);
    getChild<LLLineEditor>("clean other time")->setPrevalidate(LLTextValidate::validateNonNegativeS32);

    mBtnRefresh = getChild<LLButton>("Refresh List");
    mBtnRefresh->setClickedCallback(onClickRefresh, this);

    mBtnReturnOwnerList = getChild<LLButton>("Return objects...");
    mBtnReturnOwnerList->setClickedCallback(onClickReturnOwnerList, this);

    mIconAvatarOnline = LLUIImageList::getInstance()->getUIImage("icon_avatar_online.tga", 0);
    mIconAvatarOffline = LLUIImageList::getInstance()->getUIImage("icon_avatar_offline.tga", 0);
    mIconGroup = LLUIImageList::getInstance()->getUIImage("icon_group.tga", 0);

    mOwnerList = getChild<LLNameListCtrl>("owner list");
    mOwnerList->setIsFriendCallback(LLAvatarActions::isFriend);
    mOwnerList->sortByColumnIndex(3, false);
    childSetCommitCallback("owner list", onCommitList, this);
    mOwnerList->setDoubleClickCallback(onDoubleClickOwner, this);
    // <FS:Ansariel> Special Firestorm menu also allowing multi-select action
    //mOwnerList->setContextMenu(LLScrollListCtrl::MENU_AVATAR);
    mOwnerList->setContextMenu(&gFSNameListAvatarMenu);
    // </FS:Ansariel>

    return true;
}




// virtual
LLPanelLandObjects::~LLPanelLandObjects()
{ }

// static
void LLPanelLandObjects::onDoubleClickOwner(void *userdata)
{
    LLPanelLandObjects *self = (LLPanelLandObjects *)userdata;

    LLScrollListItem* item = self->mOwnerList->getFirstSelected();
    if (item)
    {
        LLUUID owner_id = item->getUUID();
        // Look up the selected name, for future dialog box use.
        const LLScrollListCell* cell;
        cell = item->getColumn(1);
        if (!cell)
        {
            return;
        }
        // Is this a group?
        bool is_group = cell->getValue().asString() == OWNER_GROUP;
        if (is_group)
        {
            LLGroupActions::show(owner_id);
        }
        else
        {
            LLAvatarActions::showProfile(owner_id);
        }
    }
}

// public
void LLPanelLandObjects::refresh()
{
    LLParcel *parcel = mParcel->getParcel();

    mBtnShowOwnerObjects->setEnabled(false);
    mBtnShowGroupObjects->setEnabled(false);
    mBtnShowOtherObjects->setEnabled(false);
    mBtnReturnOwnerObjects->setEnabled(false);
    mBtnReturnGroupObjects->setEnabled(false);
    mBtnReturnOtherObjects->setEnabled(false);
    mCleanOtherObjectsTime->setEnabled(false);
    mBtnRefresh->           setEnabled(false);
    mBtnReturnOwnerList->   setEnabled(false);

    mSelectedOwners.clear();
    mOwnerList->deleteAllItems();
    mOwnerList->setEnabled(false);

    if (!parcel || gDisconnected)
    {
        mSWTotalObjects->setTextArg("[COUNT]", llformat("%d", 0));
        mSWTotalObjects->setTextArg("[TOTAL]", llformat("%d", 0));
        mSWTotalObjects->setTextArg("[AVAILABLE]", llformat("%d", 0));
        mObjectContribution->setTextArg("[COUNT]", llformat("%d", 0));
        mTotalObjects->setTextArg("[COUNT]", llformat("%d", 0));
        mOwnerObjects->setTextArg("[COUNT]", llformat("%d", 0));
        mGroupObjects->setTextArg("[COUNT]", llformat("%d", 0));
        mOtherObjects->setTextArg("[COUNT]", llformat("%d", 0));
        mSelectedObjects->setTextArg("[COUNT]", llformat("%d", 0));
    }
    else
    {
        S32 sw_max = parcel->getSimWideMaxPrimCapacity();
        S32 sw_total = parcel->getSimWidePrimCount();
        S32 max = ll_round(parcel->getMaxPrimCapacity() * parcel->getParcelPrimBonus());
        S32 total = parcel->getPrimCount();
        S32 owned = parcel->getOwnerPrimCount();
        S32 group = parcel->getGroupPrimCount();
        S32 other = parcel->getOtherPrimCount();
        S32 selected = parcel->getSelectedPrimCount();
        F32 parcel_object_bonus = parcel->getParcelPrimBonus();
        mOtherTime = parcel->getCleanOtherTime();

        // Can't have more than region max tasks, regardless of parcel
        // object bonus factor.
        LLViewerRegion* region = LLViewerParcelMgr::getInstance()->getSelectionRegion();
        if (region)
        {
            S32 max_tasks_per_region = (S32)region->getMaxTasks();
            sw_max = llmin(sw_max, max_tasks_per_region);
            max = llmin(max, max_tasks_per_region);
        }

        if (parcel_object_bonus != 1.0f)
        {
            mParcelObjectBonus->setVisible(true);
            mParcelObjectBonus->setTextArg("[BONUS]", llformat("%.2f", parcel_object_bonus));
        }
        else
        {
            mParcelObjectBonus->setVisible(false);
        }

        if (sw_total > sw_max)
        {
            mSWTotalObjects->setText(getString("objects_deleted_text"));
            mSWTotalObjects->setTextArg("[DELETED]", llformat("%d", sw_total - sw_max));
        }
        else
        {
            mSWTotalObjects->setText(getString("objects_available_text"));
            mSWTotalObjects->setTextArg("[AVAILABLE]", llformat("%d", sw_max - sw_total));
        }
        mSWTotalObjects->setTextArg("[COUNT]", llformat("%d", sw_total));
        mSWTotalObjects->setTextArg("[MAX]", llformat("%d", sw_max));

        mObjectContribution->setTextArg("[COUNT]", llformat("%d", max));
        mTotalObjects->setTextArg("[COUNT]", llformat("%d", total));
        mOwnerObjects->setTextArg("[COUNT]", llformat("%d", owned));
        mGroupObjects->setTextArg("[COUNT]", llformat("%d", group));
        mOtherObjects->setTextArg("[COUNT]", llformat("%d", other));
        mSelectedObjects->setTextArg("[COUNT]", llformat("%d", selected));
        mCleanOtherObjectsTime->setText(llformat("%d", mOtherTime));

        bool can_return_owned = LLViewerParcelMgr::isParcelModifiableByAgent(parcel, GP_LAND_RETURN_GROUP_OWNED);
        bool can_return_group_set = LLViewerParcelMgr::isParcelModifiableByAgent(parcel, GP_LAND_RETURN_GROUP_SET);
        bool can_return_other = LLViewerParcelMgr::isParcelModifiableByAgent(parcel, GP_LAND_RETURN_NON_GROUP);

        if (can_return_owned || can_return_group_set || can_return_other)
        {
            if (owned && can_return_owned)
            {
                mBtnShowOwnerObjects->setEnabled(true);
                mBtnReturnOwnerObjects->setEnabled(true);
            }
            if (group && can_return_group_set)
            {
                mBtnShowGroupObjects->setEnabled(true);
                mBtnReturnGroupObjects->setEnabled(true);
            }
            if (other && can_return_other)
            {
                mBtnShowOtherObjects->setEnabled(true);
                mBtnReturnOtherObjects->setEnabled(true);
            }

            mCleanOtherObjectsTime->setEnabled(true);
            mBtnRefresh->setEnabled(true);
        }
    }
}

// virtual
void LLPanelLandObjects::draw()
{
    LLPanel::draw();
}

void send_other_clean_time_message(S32 parcel_local_id, S32 other_clean_time)
{
    LLMessageSystem *msg = gMessageSystem;

    LLViewerRegion* region = LLViewerParcelMgr::getInstance()->getSelectionRegion();
    if (!region) return;

    msg->newMessageFast(_PREHASH_ParcelSetOtherCleanTime);
    msg->nextBlockFast(_PREHASH_AgentData);
    msg->addUUIDFast(_PREHASH_AgentID,  gAgent.getID());
    msg->addUUIDFast(_PREHASH_SessionID,gAgent.getSessionID());
    msg->nextBlockFast(_PREHASH_ParcelData);
    msg->addS32Fast(_PREHASH_LocalID, parcel_local_id);
    msg->addS32Fast(_PREHASH_OtherCleanTime, other_clean_time);

    msg->sendReliable(region->getHost());
}

void send_return_objects_message(S32 parcel_local_id, S32 return_type,
                                 uuid_list_t* owner_ids = NULL)
{
    LLMessageSystem *msg = gMessageSystem;

    LLViewerRegion* region = LLViewerParcelMgr::getInstance()->getSelectionRegion();
    if (!region) return;

    msg->newMessageFast(_PREHASH_ParcelReturnObjects);
    msg->nextBlockFast(_PREHASH_AgentData);
    msg->addUUIDFast(_PREHASH_AgentID,  gAgent.getID());
    msg->addUUIDFast(_PREHASH_SessionID,gAgent.getSessionID());
    msg->nextBlockFast(_PREHASH_ParcelData);
    msg->addS32Fast(_PREHASH_LocalID, parcel_local_id);
    msg->addU32Fast(_PREHASH_ReturnType, (U32) return_type);

    // Dummy task id, not used
    msg->nextBlock("TaskIDs");
    msg->addUUID("TaskID", LLUUID::null);

    // Throw all return ids into the packet.
    // TODO: Check for too many ids.
    if (owner_ids)
    {
        uuid_list_t::iterator end = owner_ids->end();
        for (uuid_list_t::iterator it = owner_ids->begin();
             it != end;
             ++it)
        {
            msg->nextBlockFast(_PREHASH_OwnerIDs);
            msg->addUUIDFast(_PREHASH_OwnerID, (*it));
        }
    }
    else
    {
        msg->nextBlockFast(_PREHASH_OwnerIDs);
        msg->addUUIDFast(_PREHASH_OwnerID, LLUUID::null);
    }

    msg->sendReliable(region->getHost());
}

bool LLPanelLandObjects::callbackReturnOwnerObjects(const LLSD& notification, const LLSD& response)
{
    S32 option = LLNotificationsUtil::getSelectedOption(notification, response);
    LLParcel *parcel = mParcel->getParcel();
    if (0 == option)
    {
        if (parcel)
        {
            LLUUID owner_id = parcel->getOwnerID();
            LLSD args;
            if (owner_id == gAgentID)
            {
                LLNotificationsUtil::add("OwnedObjectsReturned");
            }
            else
            {
                args["NAME"] = LLSLURL("agent", owner_id, "completename").getSLURLString();
                LLNotificationsUtil::add("OtherObjectsReturned", args);
            }
            send_return_objects_message(parcel->getLocalID(), RT_OWNER);
        }
    }

    LLSelectMgr::getInstance()->unhighlightAll();
    LLViewerParcelMgr::getInstance()->sendParcelPropertiesUpdate( parcel );
    refresh();
    return false;
}

bool LLPanelLandObjects::callbackReturnGroupObjects(const LLSD& notification, const LLSD& response)
{
    S32 option = LLNotificationsUtil::getSelectedOption(notification, response);
    LLParcel *parcel = mParcel->getParcel();
    if (0 == option)
    {
        if (parcel)
        {
            std::string group_name;
            gCacheName->getGroupName(parcel->getGroupID(), group_name);
            LLSD args;
            args["GROUPNAME"] = group_name;
            LLNotificationsUtil::add("GroupObjectsReturned", args);
            send_return_objects_message(parcel->getLocalID(), RT_GROUP);
        }
    }
    LLSelectMgr::getInstance()->unhighlightAll();
    LLViewerParcelMgr::getInstance()->sendParcelPropertiesUpdate( parcel );
    refresh();
    return false;
}

bool LLPanelLandObjects::callbackReturnOtherObjects(const LLSD& notification, const LLSD& response)
{
    S32 option = LLNotificationsUtil::getSelectedOption(notification, response);
    LLParcel *parcel = mParcel->getParcel();
    if (0 == option)
    {
        if (parcel)
        {
            LLNotificationsUtil::add("UnOwnedObjectsReturned");
            send_return_objects_message(parcel->getLocalID(), RT_OTHER);
        }
    }
    LLSelectMgr::getInstance()->unhighlightAll();
    LLViewerParcelMgr::getInstance()->sendParcelPropertiesUpdate( parcel );
    refresh();
    return false;
}

bool LLPanelLandObjects::callbackReturnOwnerList(const LLSD& notification, const LLSD& response)
{
    S32 option = LLNotificationsUtil::getSelectedOption(notification, response);
    LLParcel *parcel = mParcel->getParcel();
    if (0 == option)
    {
        if (parcel)
        {
            // Make sure we have something selected.
            uuid_list_t::iterator selected = mSelectedOwners.begin();
            if (selected != mSelectedOwners.end())
            {
                LLSD args;
                if (mSelectedIsGroup)
                {
                    args["GROUPNAME"] = mSelectedName;
                    LLNotificationsUtil::add("GroupObjectsReturned", args);
                }
                else
                {
                    args["NAME"] = mSelectedName;
                    LLNotificationsUtil::add("OtherObjectsReturned2", args);
                }

                send_return_objects_message(parcel->getLocalID(), RT_LIST, &(mSelectedOwners));
            }
        }
    }
    LLSelectMgr::getInstance()->unhighlightAll();
    LLViewerParcelMgr::getInstance()->sendParcelPropertiesUpdate( parcel );
    refresh();
    return false;
}


// static
void LLPanelLandObjects::onClickReturnOwnerList(void* userdata)
{
    LLPanelLandObjects  *self = (LLPanelLandObjects *)userdata;

    LLParcel* parcelp = self->mParcel->getParcel();
    if (!parcelp) return;

    // Make sure we have something selected.
    if (self->mSelectedOwners.empty())
    {
        return;
    }
    //uuid_list_t::iterator selected_itr = self->mSelectedOwners.begin();
    //if (selected_itr == self->mSelectedOwners.end()) return;

    send_parcel_select_objects(parcelp->getLocalID(), RT_LIST, &(self->mSelectedOwners));

    LLSD args;
    args["NAME"] = self->mSelectedName;
    args["N"] = llformat("%d",self->mSelectedCount);
    if (self->mSelectedIsGroup)
    {
        LLNotificationsUtil::add("ReturnObjectsDeededToGroup", args, LLSD(), boost::bind(&LLPanelLandObjects::callbackReturnOwnerList, self, _1, _2));
    }
    else
    {
        LLNotificationsUtil::add("ReturnObjectsOwnedByUser", args, LLSD(), boost::bind(&LLPanelLandObjects::callbackReturnOwnerList, self, _1, _2));
    }
}


// static
void LLPanelLandObjects::onClickRefresh(void* userdata)
{
    LLPanelLandObjects *self = (LLPanelLandObjects*)userdata;

    LLMessageSystem *msg = gMessageSystem;

    LLParcel* parcel = self->mParcel->getParcel();
    if (!parcel) return;

    LLViewerRegion* region = LLViewerParcelMgr::getInstance()->getSelectionRegion();
    if (!region) return;

    self->mBtnRefresh->setEnabled(false);

    // ready the list for results
    self->mOwnerList->deleteAllItems();
    self->mOwnerList->setCommentText(LLTrans::getString("Searching"));
    self->mOwnerList->setEnabled(false);
    self->mFirstReply = true;

    // send the message
    msg->newMessageFast(_PREHASH_ParcelObjectOwnersRequest);
    msg->nextBlockFast(_PREHASH_AgentData);
    msg->addUUIDFast(_PREHASH_AgentID, gAgent.getID());
    msg->addUUIDFast(_PREHASH_SessionID, gAgent.getSessionID());
    msg->nextBlockFast(_PREHASH_ParcelData);
    msg->addS32Fast(_PREHASH_LocalID, parcel->getLocalID());

    msg->sendReliable(region->getHost());
}

// static
void LLPanelLandObjects::processParcelObjectOwnersReply(LLMessageSystem *msg, void **)
{
    LLPanelLandObjects* self = LLFloaterLand::getCurrentPanelLandObjects();

    if (!self)
    {
        LL_WARNS() << "Received message for nonexistent LLPanelLandObject"
                << LL_ENDL;
        return;
    }

    const LLFontGL* FONT = LLFontGL::getFontSansSerif();

    // Extract all of the owners.
    S32 rows = msg->getNumberOfBlocksFast(_PREHASH_Data);
    //uuid_list_t return_ids;
    LLUUID  owner_id;
    bool    is_group_owned;
    S32     object_count;
    U32     most_recent_time = 0;
    bool    is_online;
    std::string object_count_str;
    //bool b_need_refresh = false;

    // If we were waiting for the first reply, clear the "Searching..." text.
    if (self->mFirstReply)
    {
        self->mOwnerList->deleteAllItems();
        self->mFirstReply = false;
    }

    // <FS:Ansariel> FIRE-1292: Highlight avatars in same region; Online status in
    //               ParcelObjectOwnersReply message was intentionally deprecated by LL!
    std::vector<LLVector3d> positions;
    std::vector<LLUUID> avatar_ids;
    LLUUID own_region_id;

    LLViewerRegion* own_region = gAgent.getRegion();
    if (own_region)
    {
        own_region_id = own_region->getRegionID();
    }

    LLWorld::getInstance()->getAvatars(&avatar_ids, &positions, gAgent.getPositionGlobal(), 8192.f);
    // </FS:Ansariel>

    for(S32 i = 0; i < rows; ++i)
    {
        msg->getUUIDFast(_PREHASH_Data, _PREHASH_OwnerID,       owner_id,       i);
        msg->getBOOLFast(_PREHASH_Data, _PREHASH_IsGroupOwned,  is_group_owned, i);
        msg->getS32Fast (_PREHASH_Data, _PREHASH_Count,         object_count,   i);
        msg->getBOOLFast(_PREHASH_Data, _PREHASH_OnlineStatus,  is_online,      i);
        if(msg->has("DataExtended"))
        {
            msg->getU32("DataExtended", "TimeStamp", most_recent_time, i);
        }

        if (owner_id.isNull())
        {
            continue;
        }

        // <FS:Ansariel> FIRE-1292: Highlight avatars in same region; Online status in
        //               ParcelObjectOwnersReply message was intentionally deprecated by LL!
        if (gAgentID == owner_id)
        {
            is_online = true;
        }
        else
        {
            is_online = false;
            for (U32 i = 0; i < avatar_ids.size(); i++)
            {
                if (avatar_ids[i] == owner_id)
                {
                    LLViewerRegion* avatar_region = LLWorld::getInstance()->getRegionFromPosGlobal(positions[i]);
                    if (avatar_region && avatar_region->getRegionID() == own_region_id)
                    {
                        is_online = true;
                    }
                    break;
                }
            }
        }
        // </FS:Ansariel>

        LLNameListCtrl::NameItem item_params;
        item_params.value = owner_id;
        item_params.target = is_group_owned ? LLNameListCtrl::GROUP : LLNameListCtrl::INDIVIDUAL;

        if (is_group_owned)
        {
            item_params.columns.add().type("icon").value(self->mIconGroup->getName()).column("type");
            item_params.columns.add().value(OWNER_GROUP).font(FONT).column("online_status");
        }
        else if (is_online)
        {
            item_params.columns.add().type("icon").value(self->mIconAvatarOnline->getName()).column("type");
            item_params.columns.add().value(OWNER_ONLINE).font(FONT).column("online_status");
        }
        else  // offline
        {
            item_params.columns.add().type("icon").value(self->mIconAvatarOffline->getName()).column("type");
            item_params.columns.add().value(OWNER_OFFLINE).font(FONT).column("online_status");
        }

        // Placeholder for name.
        LLAvatarName av_name;
        // <FS:Ansariel> The name list will do that for us - this implementation doesn't work anyway!
        //LLAvatarNameCache::get(owner_id, &av_name);
        //item_params.columns.add().value(av_name.getCompleteName()).font(FONT).column("name");
        item_params.columns.add().font(FONT).column("name");
        item_params.name = LLTrans::getString("AvatarNameWaiting");
        // </FS:Ansariel>

        object_count_str = llformat("%d", object_count);
        item_params.columns.add().value(object_count_str).font(FONT).column("count");
        item_params.columns.add().value(LLDate((double)most_recent_time)).font(FONT).column("mostrecent").type("date");

        self->mOwnerList->addNameItemRow(item_params);
        LL_DEBUGS() << "object owner " << owner_id << " (" << (is_group_owned ? "group" : "agent")
                << ") owns " << object_count << " objects." << LL_ENDL;
    }

    // check for no results
    if (0 == self->mOwnerList->getItemCount())
    {
        self->mOwnerList->setCommentText(LLTrans::getString("NoneFound"));
    }
    else
    {
        self->mOwnerList->setEnabled(true);
    }

    self->mBtnRefresh->setEnabled(true);
}

// static
void LLPanelLandObjects::onCommitList(LLUICtrl* ctrl, void* data)
{
    LLPanelLandObjects* self = (LLPanelLandObjects*)data;

    if (false == self->mOwnerList->getCanSelect())
    {
        return;
    }
    LLScrollListItem *item = self->mOwnerList->getFirstSelected();
    if (item)
    {
        // Look up the selected name, for future dialog box use.
        const LLScrollListCell* cell;
        cell = item->getColumn(1);
        if (!cell)
        {
            return;
        }
        // Is this a group?
        self->mSelectedIsGroup = cell->getValue().asString() == OWNER_GROUP;
        cell = item->getColumn(2);
        self->mSelectedName = cell->getValue().asString();
        cell = item->getColumn(3);
        self->mSelectedCount = atoi(cell->getValue().asString().c_str());

        // Set the selection, and enable the return button.
        self->mSelectedOwners.clear();
        self->mSelectedOwners.insert(item->getUUID());
        self->mBtnReturnOwnerList->setEnabled(true);

        // Highlight this user's objects
        clickShowCore(self, RT_LIST, &(self->mSelectedOwners));
    }
}

// static
void LLPanelLandObjects::clickShowCore(LLPanelLandObjects* self, S32 return_type, uuid_list_t* list)
{
    LLParcel* parcel = self->mParcel->getParcel();
    if (!parcel) return;

    send_parcel_select_objects(parcel->getLocalID(), return_type, list);
}

// static
void LLPanelLandObjects::onClickShowOwnerObjects(void* userdata)
{
    clickShowCore((LLPanelLandObjects*)userdata, RT_OWNER);
}

// static
void LLPanelLandObjects::onClickShowGroupObjects(void* userdata)
{
    clickShowCore((LLPanelLandObjects*)userdata, (RT_GROUP));
}

// static
void LLPanelLandObjects::onClickShowOtherObjects(void* userdata)
{
    clickShowCore((LLPanelLandObjects*)userdata, RT_OTHER);
}

// static
void LLPanelLandObjects::onClickReturnOwnerObjects(void* userdata)
{
    S32 owned = 0;

    LLPanelLandObjects* panelp = (LLPanelLandObjects*)userdata;
    LLParcel* parcel = panelp->mParcel->getParcel();
    if (!parcel) return;

    owned = parcel->getOwnerPrimCount();

    send_parcel_select_objects(parcel->getLocalID(), RT_OWNER);

    LLUUID owner_id = parcel->getOwnerID();

    LLSD args;
    args["N"] = llformat("%d",owned);

    if (owner_id == gAgent.getID())
    {
        LLNotificationsUtil::add("ReturnObjectsOwnedBySelf", args, LLSD(), boost::bind(&LLPanelLandObjects::callbackReturnOwnerObjects, panelp, _1, _2));
    }
    else
    {
        args["NAME"] = LLSLURL("agent", owner_id, "completename").getSLURLString();
        LLNotificationsUtil::add("ReturnObjectsOwnedByUser", args, LLSD(), boost::bind(&LLPanelLandObjects::callbackReturnOwnerObjects, panelp, _1, _2));
    }
}

// static
void LLPanelLandObjects::onClickReturnGroupObjects(void* userdata)
{
    LLPanelLandObjects* panelp = (LLPanelLandObjects*)userdata;
    LLParcel* parcel = panelp->mParcel->getParcel();
    if (!parcel) return;

    send_parcel_select_objects(parcel->getLocalID(), RT_GROUP);

    std::string group_name;
    gCacheName->getGroupName(parcel->getGroupID(), group_name);

    LLSD args;
    args["NAME"] = group_name;
    args["N"] = llformat("%d", parcel->getGroupPrimCount());

    // create and show confirmation textbox
    LLNotificationsUtil::add("ReturnObjectsDeededToGroup", args, LLSD(), boost::bind(&LLPanelLandObjects::callbackReturnGroupObjects, panelp, _1, _2));
}

// static
void LLPanelLandObjects::onClickReturnOtherObjects(void* userdata)
{
    S32 other = 0;

    LLPanelLandObjects* panelp = (LLPanelLandObjects*)userdata;
    LLParcel* parcel = panelp->mParcel->getParcel();
    if (!parcel) return;

    other = parcel->getOtherPrimCount();

    send_parcel_select_objects(parcel->getLocalID(), RT_OTHER);

    LLSD args;
    args["N"] = llformat("%d", other);

    if (parcel->getIsGroupOwned())
    {
        std::string group_name;
        gCacheName->getGroupName(parcel->getGroupID(), group_name);
        args["NAME"] = group_name;

        LLNotificationsUtil::add("ReturnObjectsNotOwnedByGroup", args, LLSD(), boost::bind(&LLPanelLandObjects::callbackReturnOtherObjects, panelp, _1, _2));
    }
    else
    {
        LLUUID owner_id = parcel->getOwnerID();

        if (owner_id == gAgent.getID())
        {
            LLNotificationsUtil::add("ReturnObjectsNotOwnedBySelf", args, LLSD(), boost::bind(&LLPanelLandObjects::callbackReturnOtherObjects, panelp, _1, _2));
        }
        else
        {
            args["NAME"] = LLSLURL("agent", owner_id, "completename").getSLURLString();
            LLNotificationsUtil::add("ReturnObjectsNotOwnedByUser", args, LLSD(), boost::bind(&LLPanelLandObjects::callbackReturnOtherObjects, panelp, _1, _2));
        }
    }
}

// static
void LLPanelLandObjects::onLostFocus(LLFocusableElement* caller, void* user_data)
{
    onCommitClean((LLUICtrl*)caller, user_data);
}

// static
void LLPanelLandObjects::onCommitClean(LLUICtrl *caller, void* user_data)
{
    LLPanelLandObjects  *lop = (LLPanelLandObjects *)user_data;
    LLParcel* parcel = lop->mParcel->getParcel();
    if (parcel)
    {
        S32 return_time = atoi(lop->mCleanOtherObjectsTime->getText().c_str());
        // Only send return time if it has changed
        if (return_time != lop->mOtherTime)
        {
            lop->mOtherTime = return_time;

        parcel->setCleanOtherTime(lop->mOtherTime);
        send_other_clean_time_message(parcel->getLocalID(), lop->mOtherTime);
    }
}
}


//---------------------------------------------------------------------------
// LLPanelLandOptions
//---------------------------------------------------------------------------

LLPanelLandOptions::LLPanelLandOptions(LLParcelSelectionHandle& parcel)
:   LLPanel(),
    mCheckEditObjects(NULL),
    mCheckEditGroupObjects(NULL),
    mCheckAllObjectEntry(NULL),
    mCheckGroupObjectEntry(NULL),
    mCheckEditLand(NULL), // <FS:WF> FIRE-6604 : Reinstate the "Allow Other Residents to Edit Terrain" option in About Land
    mCheckSafe(NULL),
    mCheckFly(NULL),
    mCheckGroupScripts(NULL),
    mCheckOtherScripts(NULL),
    mCheckShowDirectory(NULL),
    mCategoryCombo(NULL),
    mLandingTypeCombo(NULL),
    mSnapshotCtrl(NULL),
    mLocationText(NULL),
    mSeeAvatarsText(NULL),
    mSetBtn(NULL),
    mClearBtn(NULL),
    mMatureCtrl(NULL),
    mPushRestrictionCtrl(NULL),
    mSeeAvatarsCtrl(NULL),
    mParcel(parcel)
{
}


bool LLPanelLandOptions::postBuild()
{
    mCheckEditObjects = getChild<LLCheckBoxCtrl>( "edit objects check");
    childSetCommitCallback("edit objects check", onCommitAny, this);

    mCheckEditGroupObjects = getChild<LLCheckBoxCtrl>( "edit group objects check");
    childSetCommitCallback("edit group objects check", onCommitAny, this);

    mCheckAllObjectEntry = getChild<LLCheckBoxCtrl>( "all object entry check");
    childSetCommitCallback("all object entry check", onCommitAny, this);

    mCheckGroupObjectEntry = getChild<LLCheckBoxCtrl>( "group object entry check");
    childSetCommitCallback("group object entry check", onCommitAny, this);

  // <FS:WF> FIRE-6604 : Reinstate the "Allow Other Residents to Edit Terrain" option in About Land
    mCheckEditLand = getChild<LLCheckBoxCtrl>( "edit land check");
    childSetCommitCallback("edit land check", onCommitAny, this);
  // <FS:WF>

    mCheckGroupScripts = getChild<LLCheckBoxCtrl>( "check group scripts");
    childSetCommitCallback("check group scripts", onCommitAny, this);


    mCheckFly = getChild<LLCheckBoxCtrl>( "check fly");
    childSetCommitCallback("check fly", onCommitAny, this);


    mCheckOtherScripts = getChild<LLCheckBoxCtrl>( "check other scripts");
    childSetCommitCallback("check other scripts", onCommitAny, this);


    mCheckSafe = getChild<LLCheckBoxCtrl>( "check safe");
    childSetCommitCallback("check safe", onCommitAny, this);


    mPushRestrictionCtrl = getChild<LLCheckBoxCtrl>( "PushRestrictCheck");
    childSetCommitCallback("PushRestrictCheck", onCommitAny, this);

    mSeeAvatarsCtrl = getChild<LLCheckBoxCtrl>( "SeeAvatarsCheck");
    childSetCommitCallback("SeeAvatarsCheck", onCommitAny, this);

    mSeeAvatarsText = getChild<LLTextBox>("allow_see_label");
    if (mSeeAvatarsText)
    {
        mSeeAvatarsText->setShowCursorHand(false);
        mSeeAvatarsText->setSoundFlags(LLView::MOUSE_UP);
        mSeeAvatarsText->setClickedCallback(boost::bind(&toggleSeeAvatars, this));
    }

    mCheckShowDirectory = getChild<LLCheckBoxCtrl>( "ShowDirectoryCheck");
    childSetCommitCallback("ShowDirectoryCheck", onCommitAny, this);


    mCategoryCombo = getChild<LLComboBox>( "land category");
    childSetCommitCallback("land category", onCommitAny, this);


    mMatureCtrl = getChild<LLCheckBoxCtrl>( "MatureCheck");
    childSetCommitCallback("MatureCheck", onCommitAny, this);

    if (gAgent.wantsPGOnly())
    {
        // Disable these buttons if they are PG (Teen) users
        mMatureCtrl->setVisible(false);
        mMatureCtrl->setEnabled(false);
    }


    mSnapshotCtrl = getChild<LLTextureCtrl>("snapshot_ctrl");
    if (mSnapshotCtrl)
    {
        mSnapshotCtrl->setCommitCallback( onCommitAny, this );
        mSnapshotCtrl->setAllowNoTexture ( true );
        mSnapshotCtrl->setImmediateFilterPermMask(PERM_COPY | PERM_TRANSFER);
        mSnapshotCtrl->setDnDFilterPermMask(PERM_COPY | PERM_TRANSFER);
    }
    else
    {
        LL_WARNS() << "LLUICtrlFactory::getTexturePickerByName() returned NULL for 'snapshot_ctrl'" << LL_ENDL;
    }


    mLocationText = getChild<LLTextBox>("landing_point");

    mSetBtn = getChild<LLButton>("Set");
    mSetBtn->setClickedCallback(onClickSet, this);


    mClearBtn = getChild<LLButton>("Clear");
    mClearBtn->setClickedCallback(onClickClear, this);


    mLandingTypeCombo = getChild<LLComboBox>( "landing type");
    childSetCommitCallback("landing type", onCommitAny, this);

    // <FS:Ansariel> FIRE-10043: Teleport to LP button
    mTeleportToLandingPointBtn = getChild<LLButton>("teleport_to_landing_point");
    mTeleportToLandingPointBtn->setCommitCallback(boost::bind(&LLPanelLandOptions::onClickTeleport, this));
    // </FS:Ansariel>

    return true;
}


// virtual
LLPanelLandOptions::~LLPanelLandOptions()
{ }


// virtual
void LLPanelLandOptions::refresh()
{
    refreshSearch();

    LLParcel *parcel = mParcel->getParcel();
    if (!parcel || gDisconnected)
    {
        mCheckEditObjects   ->set(false);
        mCheckEditObjects   ->setEnabled(false);

        mCheckEditGroupObjects  ->set(false);
        mCheckEditGroupObjects  ->setEnabled(false);

        mCheckAllObjectEntry    ->set(false);
        mCheckAllObjectEntry    ->setEnabled(false);

        mCheckGroupObjectEntry  ->set(false);
        mCheckGroupObjectEntry  ->setEnabled(false);

     // <FS:WF> FIRE-6604 : Reinstate the "Allow Other Residents to Edit Terrain" option in About Land
       if ( mCheckEditLand )
       {
            mCheckEditLand      ->set(false);
            mCheckEditLand      ->setEnabled(false);
       }
     // <FS:WF>

        mCheckSafe          ->set(false);
        mCheckSafe          ->setEnabled(false);

        mCheckFly           ->set(false);
        mCheckFly           ->setEnabled(false);

        mCheckGroupScripts  ->set(false);
        mCheckGroupScripts  ->setEnabled(false);

        mCheckOtherScripts  ->set(false);
        mCheckOtherScripts  ->setEnabled(false);

        mPushRestrictionCtrl->set(false);
        mPushRestrictionCtrl->setEnabled(false);

        mSeeAvatarsCtrl->set(true);
        mSeeAvatarsCtrl->setEnabled(false);
        mSeeAvatarsText->setEnabled(false);

        mLandingTypeCombo->setCurrentByIndex(0);
        mLandingTypeCombo->setEnabled(false);

        mSnapshotCtrl->setImageAssetID(LLUUID::null);
        mSnapshotCtrl->setEnabled(false);

        mLocationText->setTextArg("[LANDING]", getString("landing_point_none"));
        mSetBtn->setEnabled(false);
        mClearBtn->setEnabled(false);

        mMatureCtrl->setEnabled(false);

        // <FS:Ansariel> FIRE-10043: Teleport to LP button
        mTeleportToLandingPointBtn->setEnabled(false);
        // </FS:Ansariel>
    }
    else
    {
        // something selected, hooray!

        // Display options
        bool can_change_options = LLViewerParcelMgr::isParcelModifiableByAgent(parcel, GP_LAND_OPTIONS);
        mCheckEditObjects   ->set( parcel->getAllowModify() );
        mCheckEditObjects   ->setEnabled( can_change_options );

        mCheckEditGroupObjects  ->set( parcel->getAllowGroupModify() ||  parcel->getAllowModify());
        mCheckEditGroupObjects  ->setEnabled( can_change_options && !parcel->getAllowModify() );        // If others edit is enabled, then this is explicitly enabled.

        mCheckAllObjectEntry    ->set( parcel->getAllowAllObjectEntry() );
        mCheckAllObjectEntry    ->setEnabled( can_change_options );

        mCheckGroupObjectEntry  ->set( parcel->getAllowGroupObjectEntry() ||  parcel->getAllowAllObjectEntry());
        mCheckGroupObjectEntry  ->setEnabled( can_change_options && !parcel->getAllowAllObjectEntry() );


        // <FS:WF> FIRE-6604 : Reinstate the "Allow Other Residents to Edit Terrain" option in About Land
        bool can_change_terraform = LLViewerParcelMgr::isParcelModifiableByAgent(parcel, GP_LAND_EDIT);
        mCheckEditLand      ->set( parcel->getAllowTerraform() );
        mCheckEditLand      ->setEnabled( can_change_terraform );
        // <FS:WF>

        mCheckSafe          ->set( !parcel->getAllowDamage() );
        mCheckSafe          ->setEnabled( can_change_options );

        mCheckFly           ->set( parcel->getAllowFly() );
        mCheckFly           ->setEnabled( can_change_options );

        mCheckGroupScripts  ->set( parcel->getAllowGroupScripts() || parcel->getAllowOtherScripts());
        mCheckGroupScripts  ->setEnabled( can_change_options && !parcel->getAllowOtherScripts());

        mCheckOtherScripts  ->set( parcel->getAllowOtherScripts() );
        mCheckOtherScripts  ->setEnabled( can_change_options );

        mPushRestrictionCtrl->set( parcel->getRestrictPushObject() );
        if(parcel->getRegionPushOverride())
        {
            mPushRestrictionCtrl->setLabel(getString("push_restrict_region_text"));
            mPushRestrictionCtrl->setEnabled(false);
            mPushRestrictionCtrl->set(true);
        }
        else
        {
            mPushRestrictionCtrl->setLabel(getString("push_restrict_text"));
            mPushRestrictionCtrl->setEnabled(can_change_options);
        }

        mSeeAvatarsCtrl->set(parcel->getSeeAVs());
        mSeeAvatarsCtrl->setEnabled(can_change_options && parcel->getHaveNewParcelLimitData());
        mSeeAvatarsText->setEnabled(can_change_options && parcel->getHaveNewParcelLimitData());

        bool can_change_landing_point = LLViewerParcelMgr::isParcelModifiableByAgent(parcel,
                                                        GP_LAND_SET_LANDING_POINT);
        mLandingTypeCombo->setCurrentByIndex((S32)parcel->getLandingType());
        mLandingTypeCombo->setEnabled( can_change_landing_point );

        bool can_change_identity =
                LLViewerParcelMgr::isParcelModifiableByAgent(
                    parcel, GP_LAND_CHANGE_IDENTITY);
        mSnapshotCtrl->setImageAssetID(parcel->getSnapshotID());
        mSnapshotCtrl->setEnabled( can_change_identity );

        // find out where we're looking and convert that to an angle in degrees on a regular compass (not the internal representation)
        LLVector3 user_look_at = parcel->getUserLookAt();
        U32 user_look_at_angle = ( (U32)( ( atan2(user_look_at[1], -user_look_at[0]) + F_PI * 2 ) * RAD_TO_DEG + 0.5) - 90) % 360;

        LLVector3 pos = parcel->getUserLocation();
        if (pos.isExactlyZero())
        {
            mLocationText->setTextArg("[LANDING]", getString("landing_point_none"));
            // <FS:Ansariel> FIRE-10043: Teleport to LP button
            mTeleportToLandingPointBtn->setEnabled(false);
            // </FS:Ansariel>
        }
        else
        {
            mLocationText->setTextArg("[LANDING]",llformat("%d, %d, %d (%d\xC2\xB0)",
                                                           ll_round(pos.mV[VX]),
                                                           ll_round(pos.mV[VY]),
                                                           ll_round(pos.mV[VZ]),
                                                           user_look_at_angle));
            // <FS:Ansariel> FIRE-10043: Teleport to LP button
            mTeleportToLandingPointBtn->setEnabled(true);
            // </FS:Ansariel>
        }

        mSetBtn->setEnabled( can_change_landing_point );
        mClearBtn->setEnabled( can_change_landing_point );

        if (gAgent.wantsPGOnly())
        {
            // Disable these buttons if they are PG (Teen) users
            mMatureCtrl->setVisible(false);
            mMatureCtrl->setEnabled(false);
        }
        else
        {
            // not teen so fill in the data for the maturity control
            mMatureCtrl->setVisible(true);
            LLStyle::Params style;
            style.image(LLUI::getUIImage(gFloaterView->getParentFloater(this)->getString("maturity_icon_moderate")));
            LLCheckBoxWithTBAcess* fullaccess_mature_ctrl = (LLCheckBoxWithTBAcess*)mMatureCtrl;
            fullaccess_mature_ctrl->getTextBox()->setText(LLStringExplicit(""));
            fullaccess_mature_ctrl->getTextBox()->appendImageSegment(style);
            fullaccess_mature_ctrl->getTextBox()->appendText(getString("mature_check_mature"), false);
            fullaccess_mature_ctrl->setToolTip(getString("mature_check_mature_tooltip"));
            fullaccess_mature_ctrl->reshape(fullaccess_mature_ctrl->getRect().getWidth(), fullaccess_mature_ctrl->getRect().getHeight(), false);

            // they can see the checkbox, but its disposition depends on the
            // state of the region
            LLViewerRegion* regionp = LLViewerParcelMgr::getInstance()->getSelectionRegion();
            if (regionp)
            {
                if (regionp->getSimAccess() == SIM_ACCESS_PG)
                {
                    mMatureCtrl->setEnabled(false);
                    mMatureCtrl->set(false);
                }
                else if (regionp->getSimAccess() == SIM_ACCESS_MATURE)
                {
                    mMatureCtrl->setEnabled(can_change_identity);
                    mMatureCtrl->set(parcel->getMaturePublish());
                }
                else if (regionp->getSimAccess() == SIM_ACCESS_ADULT)
                {
                    mMatureCtrl->setEnabled(false);
                    mMatureCtrl->set(true);
                    mMatureCtrl->setLabel(getString("mature_check_adult"));
                    mMatureCtrl->setToolTip(getString("mature_check_adult_tooltip"));
                }
            }
        }
        S32 fee = getDirectoryFee();
        if (fee == 0)
        {
            mCheckShowDirectory->setLabel(getString("DirectoryFree"));
        }
        else
        {
            LLStringUtil::format_map_t map;
            map["DIRECTORY_FEE"] = llformat("%d", fee);
            mCheckShowDirectory->setLabel(getString("DirectoryFee", map));
        }
    }
}

S32 LLPanelLandOptions::getDirectoryFee()
{
    S32 fee = PARCEL_DIRECTORY_FEE;
#ifdef OPENSIM
    if (LLGridManager::getInstance()->isInOpenSim())
    {
        fee = LLGridManager::getInstance()->getDirectoryFee();
    }
    if (LLGridManager::getInstance()->isInAuroraSim())
    {
        LLSD grid_info;
        LLGridManager::getInstance()->getGridData(grid_info);
        fee = grid_info[GRID_DIRECTORY_FEE].asInteger();
    }
#endif // OPENSIM
    return fee;
}

// virtual
void LLPanelLandOptions::draw()
{
    LLPanel::draw();
}


// private
void LLPanelLandOptions::refreshSearch()
{
    LLParcel *parcel = mParcel->getParcel();
    if (!parcel || gDisconnected)
    {
        mCheckShowDirectory->set(false);
        mCheckShowDirectory->setEnabled(false);

        const std::string& none_string = LLParcel::getCategoryString(LLParcel::C_NONE);
        mCategoryCombo->setValue(none_string);
        mCategoryCombo->setEnabled(false);
        return;
    }

    LLViewerRegion* region =
            LLViewerParcelMgr::getInstance()->getSelectionRegion();

    bool can_change =
            LLViewerParcelMgr::isParcelModifiableByAgent(
                parcel, GP_LAND_FIND_PLACES)
            && region
            && !(region->getRegionFlag(REGION_FLAGS_BLOCK_PARCEL_SEARCH));

    bool show_directory = parcel->getParcelFlag(PF_SHOW_DIRECTORY);
    mCheckShowDirectory->set(show_directory);

    // Set by string in case the order in UI doesn't match the order by index.
    LLParcel::ECategory cat = parcel->getCategory();
    const std::string& category_string = LLParcel::getCategoryString(cat);
    mCategoryCombo->setValue(category_string);

    std::string tooltip;
    bool enable_show_directory = false;
    // Parcels <= 128 square meters cannot be listed in search, in an
    // effort to reduce search spam from small parcels.  See also
    // the search crawler "grid-crawl.py" in secondlife.com/doc/app/search/ JC
    const S32 MIN_PARCEL_AREA_FOR_SEARCH = 128;
    bool large_enough = parcel->getArea() >= MIN_PARCEL_AREA_FOR_SEARCH;
    if (large_enough)
    {
        if (can_change)
        {
            tooltip = getString("search_enabled_tooltip");
            enable_show_directory = true;
        }
        else
        {
            tooltip = getString("search_disabled_permissions_tooltip");
            enable_show_directory = false;
        }
    }
    else
    {
        // not large enough to include in search
        if (can_change)
        {
            if (show_directory)
            {
                // parcels that are too small, but are still in search for
                // legacy reasons, need to have the check box enabled so
                // the owner can delist the parcel. JC
                tooltip = getString("search_enabled_tooltip");
                enable_show_directory = true;
            }
            else
            {
                tooltip = getString("search_disabled_small_tooltip");
                enable_show_directory = false;
            }
        }
        else
        {
            // both too small and don't have permission, so just
            // show the permissions as the reason (which is probably
            // the more common case) JC
            tooltip = getString("search_disabled_permissions_tooltip");
            enable_show_directory = false;
        }
    }
    mCheckShowDirectory->setToolTip(tooltip);
    mCategoryCombo->setToolTip(tooltip);
    mCheckShowDirectory->setEnabled(enable_show_directory);
    mCategoryCombo->setEnabled(enable_show_directory);
}


// static
void LLPanelLandOptions::onCommitAny(LLUICtrl *ctrl, void *userdata)
{
    LLPanelLandOptions *self = (LLPanelLandOptions *)userdata;

    LLParcel* parcel = self->mParcel->getParcel();
    if (!parcel)
    {
        return;
    }

    // Extract data from UI
    bool create_objects     = self->mCheckEditObjects->get();
    bool create_group_objects   = self->mCheckEditGroupObjects->get() || self->mCheckEditObjects->get();
    bool all_object_entry       = self->mCheckAllObjectEntry->get();
    bool group_object_entry = self->mCheckGroupObjectEntry->get() || self->mCheckAllObjectEntry->get();

 // <FS:WF> FIRE-6604 : Reinstate the "Allow Other Residents to Edit Terrain" option in About Land
    bool allow_terraform    = self->mCheckEditLand->get();
 // bool allow_terraform    = false; // removed from UI so always off now - self->mCheckEditLand->get();
 // <FS:WF>
    bool allow_damage       = !self->mCheckSafe->get();
    bool allow_fly          = self->mCheckFly->get();
    bool allow_landmark     = true; // cannot restrict landmark creation
    bool allow_other_scripts    = self->mCheckOtherScripts->get();
    bool allow_group_scripts    = self->mCheckGroupScripts->get() || allow_other_scripts;
    bool allow_publish      = false;
    bool mature_publish     = self->mMatureCtrl->get();
    bool push_restriction   = self->mPushRestrictionCtrl->get();
    bool see_avs            = self->mSeeAvatarsCtrl->get();
    bool show_directory     = self->mCheckShowDirectory->get();
    // we have to get the index from a lookup, not from the position in the dropdown!
    S32  category_index     = LLParcel::getCategoryFromString(self->mCategoryCombo->getSelectedValue());
    S32  landing_type_index = self->mLandingTypeCombo->getCurrentIndex();
    LLUUID snapshot_id      = self->mSnapshotCtrl->getImageAssetID();
    LLViewerRegion* region;
    region = LLViewerParcelMgr::getInstance()->getSelectionRegion();

    if (region && region->getAllowDamage())
    {   // Damage is allowed on the region - server will always allow scripts
        if ( (!allow_other_scripts && parcel->getParcelFlag(PF_ALLOW_OTHER_SCRIPTS)) ||
             (!allow_group_scripts && parcel->getParcelFlag(PF_ALLOW_GROUP_SCRIPTS)) )
        {   // Don't allow turning off "Run Scripts" if damage is allowed in the region
            self->mCheckOtherScripts->set(parcel->getParcelFlag(PF_ALLOW_OTHER_SCRIPTS));   // Restore UI to actual settings
            self->mCheckGroupScripts->set(parcel->getParcelFlag(PF_ALLOW_GROUP_SCRIPTS));
            LLNotificationsUtil::add("UnableToDisableOutsideScripts");
            return;
        }
    }

    // Push data into current parcel
    parcel->setParcelFlag(PF_CREATE_OBJECTS, create_objects);
    parcel->setParcelFlag(PF_CREATE_GROUP_OBJECTS, create_group_objects);
    parcel->setParcelFlag(PF_ALLOW_ALL_OBJECT_ENTRY, all_object_entry);
    parcel->setParcelFlag(PF_ALLOW_GROUP_OBJECT_ENTRY, group_object_entry);
    parcel->setParcelFlag(PF_ALLOW_TERRAFORM, allow_terraform);
    parcel->setParcelFlag(PF_ALLOW_DAMAGE, allow_damage);
    parcel->setParcelFlag(PF_ALLOW_FLY, allow_fly);
    parcel->setParcelFlag(PF_ALLOW_LANDMARK, allow_landmark);
    parcel->setParcelFlag(PF_ALLOW_GROUP_SCRIPTS, allow_group_scripts);
    parcel->setParcelFlag(PF_ALLOW_OTHER_SCRIPTS, allow_other_scripts);
    parcel->setParcelFlag(PF_SHOW_DIRECTORY, show_directory);
    parcel->setParcelFlag(PF_ALLOW_PUBLISH, allow_publish);
    parcel->setParcelFlag(PF_MATURE_PUBLISH, mature_publish);
    parcel->setParcelFlag(PF_RESTRICT_PUSHOBJECT, push_restriction);
    parcel->setCategory((LLParcel::ECategory)category_index);
    parcel->setLandingType((LLParcel::ELandingType)landing_type_index);
    parcel->setSnapshotID(snapshot_id);
    parcel->setSeeAVs(see_avs);

    // Send current parcel data upstream to server
    LLViewerParcelMgr::getInstance()->sendParcelPropertiesUpdate( parcel );

    // Might have changed properties, so let's redraw!
    self->refresh();
}


// static
void LLPanelLandOptions::onClickSet(void* userdata)
{
    LLPanelLandOptions* self = (LLPanelLandOptions*)userdata;

    LLParcel* selected_parcel = self->mParcel->getParcel();
    if (!selected_parcel) return;

    LLParcel* agent_parcel = LLViewerParcelMgr::getInstance()->getAgentParcel();
    if (!agent_parcel) return;

    if (agent_parcel->getLocalID() != selected_parcel->getLocalID())
    {
        LLNotificationsUtil::add("MustBeInParcel");
        return;
    }

    LLVector3 pos_region = gAgent.getPositionAgent();
    selected_parcel->setUserLocation(pos_region);
    selected_parcel->setUserLookAt(gAgent.getFrameAgent().getAtAxis());

    LLViewerParcelMgr::getInstance()->sendParcelPropertiesUpdate(selected_parcel);

    self->refresh();
}

void LLPanelLandOptions::onClickClear(void* userdata)
{
    LLPanelLandOptions* self = (LLPanelLandOptions*)userdata;

    LLParcel* selected_parcel = self->mParcel->getParcel();
    if (!selected_parcel) return;

    // yes, this magic number of 0,0,0 means that it is clear
    LLVector3 zero_vec(0.f, 0.f, 0.f);
    selected_parcel->setUserLocation(zero_vec);
    selected_parcel->setUserLookAt(zero_vec);

    LLViewerParcelMgr::getInstance()->sendParcelPropertiesUpdate(selected_parcel);

    self->refresh();
}

void LLPanelLandOptions::toggleSeeAvatars(void* userdata)
{
    LLPanelLandOptions* self = (LLPanelLandOptions*)userdata;
    if (self)
    {
        self->getChild<LLCheckBoxCtrl>("SeeAvatarsCheck")->toggle();
        self->getChild<LLCheckBoxCtrl>("SeeAvatarsCheck")->setBtnFocus();
        self->onCommitAny(NULL, userdata);
    }
}

// <FS:Ansariel> FIRE-10043: Teleport to LP button
void LLPanelLandOptions::onClickTeleport()
{
    LLParcel* selected_parcel = mParcel->getParcel();
    LLViewerRegion* region = LLViewerParcelMgr::getInstance()->getSelectionRegion();
    if (selected_parcel && !selected_parcel->getUserLocation().isExactlyZero() && region)
    {
        gAgent.teleportViaLocation(region->getPosGlobalFromRegion(selected_parcel->getUserLocation()));
    }
}
// </FS:Ansariel>

//---------------------------------------------------------------------------
// LLPanelLandAccess
//---------------------------------------------------------------------------

LLPanelLandAccess::LLPanelLandAccess(LLParcelSelectionHandle& parcel)
    : LLPanel(),
      mParcel(parcel)
{
}


bool LLPanelLandAccess::postBuild()
{
    mPaymentInfoCheck = getChild<LLUICtrl>("limit_payment");
    mPaymentInfoCheck->setCommitCallback(onCommitAny, this);
    mAgeVerifiedCheck = getChild<LLUICtrl>("limit_age_verified");
    mAgeVerifiedCheck->setCommitCallback(onCommitAny, this);
    mTemporaryPassCheck = getChild<LLUICtrl>("PassCheck");
    mTemporaryPassCheck->setCommitCallback(onCommitAny, this);
    mPublicAccessCheck = getChild<LLUICtrl>("public_access");
    mPublicAccessCheck->setCommitCallback(onCommitPublicAccess, this);
    mGroupAccessCheck = getChild<LLUICtrl>("GroupCheck");
    mGroupAccessCheck->setCommitCallback(onCommitGroupCheck, this);
    mTemporaryPassCombo = getChild<LLComboBox>("pass_combo");
    mGroupAccessCheck->setCommitCallback(onCommitAny, this);
    mTemporaryPassPriceSpin = getChild<LLUICtrl>("PriceSpin");
    mGroupAccessCheck->setCommitCallback(onCommitAny, this);
    mTemporaryPassHourSpin = getChild<LLUICtrl>("HoursSpin");
    mGroupAccessCheck->setCommitCallback(onCommitAny, this);

    mAllowText = getChild<LLUICtrl>("AllowedText");
    mBanText = getChild<LLUICtrl>("BanCheck");

    mBtnAddAllowed = getChild<LLButton>("add_allowed");
    mBtnAddAllowed->setCommitCallback(boost::bind(&LLPanelLandAccess::onClickAddAccess, this));
    mBtnRemoveAllowed = getChild<LLButton>("remove_allowed");
    mBtnRemoveAllowed->setCommitCallback(boost::bind(&LLPanelLandAccess::onClickRemoveAccess, this));
    mBtnAddBanned = getChild<LLButton>("add_banned");
    mBtnAddBanned->setCommitCallback(boost::bind(&LLPanelLandAccess::onClickAddBanned, this));
    mBtnRemoveBanned = getChild<LLButton>("remove_banned");
    mBtnRemoveBanned->setCommitCallback(boost::bind(&LLPanelLandAccess::onClickRemoveBanned, this));

    mListAccess = getChild<LLNameListCtrl>("AccessList");
    if (mListAccess)
    {
        mListAccess->sortByColumnIndex(0, true); // ascending
        // <FS:Ansariel> Special Firestorm menu also allowing multi-select action
        //mListAccess->setContextMenu(LLScrollListCtrl::MENU_AVATAR);
        mListAccess->setContextMenu(&gFSNameListAvatarMenu);
        // </FS:Ansariel>
    }

    mListBanned = getChild<LLNameListCtrl>("BannedList");
    if (mListBanned)
    {
        mListBanned->sortByColumnIndex(0, true); // ascending
        // <FS:Ansariel> Special Firestorm menu also allowing multi-select action
        //mListBanned->setContextMenu(LLScrollListCtrl::MENU_AVATAR);
        mListBanned->setContextMenu(&gFSNameListAvatarMenu);
        // </FS:Ansariel>
        mListBanned->setAlternateSort();
    }

    return true;
}


LLPanelLandAccess::~LLPanelLandAccess()
{
}

void LLPanelLandAccess::refresh()
{
    LLFloater* parent_floater = gFloaterView->getParentFloater(this);
    LLParcel *parcel = mParcel->getParcel();

    // Display options
    if (parcel && !gDisconnected)
    {
        bool use_access_list = parcel->getParcelFlag(PF_USE_ACCESS_LIST);
        bool use_group = parcel->getParcelFlag(PF_USE_ACCESS_GROUP);
        bool public_access = !use_access_list;

        if (parcel->getRegionAllowAccessOverride())
        {
            mPublicAccessCheck->setValue(public_access);
            mGroupAccessCheck->setValue(use_group);
        }
        else
        {
            mPublicAccessCheck->setValue(true);
            mGroupAccessCheck->setValue(false);
        }
        std::string group_name;
        gCacheName->getGroupName(parcel->getGroupID(), group_name);
        mGroupAccessCheck->setLabelArg("[GROUP]", group_name );

        // Allow list
        if (mListAccess)
        {
            // Clear the sort order so we don't re-sort on every add.
            mListAccess->clearSortOrder();
            mListAccess->deleteAllItems();
            auto count = parcel->mAccessList.size();
            mAllowText->setTextArg("[COUNT]", llformat("%d", count));
            mAllowText->setTextArg("[MAX]", llformat("%d",PARCEL_MAX_ACCESS_LIST));

            mListAccess->setToolTipArg(LLStringExplicit("[LISTED]"), llformat("%d",count));
            mListAccess->setToolTipArg(LLStringExplicit("[MAX]"), llformat("%d",PARCEL_MAX_ACCESS_LIST));

            for (LLAccessEntry::map::const_iterator cit = parcel->mAccessList.begin();
                 cit != parcel->mAccessList.end(); ++cit)
            {
                const LLAccessEntry& entry = (*cit).second;
                std::string prefix;
                if (entry.mTime != 0)
                {
                    LLStringUtil::format_map_t args;
                    S32 now = (S32)time(NULL);
                    S32 seconds = entry.mTime - now;
                    if (seconds < 0) seconds = 0;
                    prefix.assign(" (");
                    if (seconds >= 120)
                    {
                        args["[MINUTES]"] = llformat("%d", (seconds/60));
                        std::string buf = parent_floater->getString ("Minutes", args);
                        prefix.append(buf);
                    }
                    else if (seconds >= 60)
                    {
                        prefix.append("1 " + parent_floater->getString("Minute"));
                    }
                    else
                    {
                        args["[SECONDS]"] = llformat("%d", seconds);
                        std::string buf = parent_floater->getString ("Seconds", args);
                        prefix.append(buf);
                    }
                    prefix.append(" " + parent_floater->getString("Remaining") + ") ");
                }
                mListAccess->addNameItem(entry.mID, ADD_DEFAULT, true, "", prefix);
            }
            mListAccess->sortByName(true);
        }

        // Ban List
        if(mListBanned)
        {
            // Clear the sort order so we don't re-sort on every add.
            mListBanned->clearSortOrder();
            mListBanned->deleteAllItems();
            auto count = parcel->mBanList.size();
            mBanText->setTextArg("[COUNT]", llformat("%d",count));
            mBanText->setTextArg("[MAX]", llformat("%d",PARCEL_MAX_ACCESS_LIST));

            mListBanned->setToolTipArg(LLStringExplicit("[LISTED]"), llformat("%d",count));
            mListBanned->setToolTipArg(LLStringExplicit("[MAX]"), llformat("%d",PARCEL_MAX_ACCESS_LIST));

            for (LLAccessEntry::map::const_iterator cit = parcel->mBanList.begin();
                 cit != parcel->mBanList.end(); ++cit)
            {
                const LLAccessEntry& entry = (*cit).second;
                std::string duration;
                S32 seconds = -1;
                if (entry.mTime != 0)
                {
                    LLStringUtil::format_map_t args;
                    S32 now = (S32)time(NULL);
                    seconds = entry.mTime - now;
                    if (seconds < 0) seconds = 0;

                    if (seconds >= 7200)
                    {
                        args["[HOURS]"] = llformat("%d", (seconds / 3600));
                        duration = parent_floater->getString("Hours", args);
                    }
                    else if (seconds >= 3600)
                    {
                        duration = "1 " + parent_floater->getString("Hour");
                    }
                    else if (seconds >= 120)
                    {
                        args["[MINUTES]"] = llformat("%d", (seconds / 60));
                        duration = parent_floater->getString("Minutes", args);
                    }
                    else if (seconds >= 60)
                    {
                        duration = "1 " + parent_floater->getString("Minute");
                    }
                    else
                    {
                        args["[SECONDS]"] = llformat("%d", seconds);
                        duration = parent_floater->getString("Seconds", args);
                    }
                }
                else
                {
                    duration = parent_floater->getString("Always");
                }
                LLSD item;
                item["id"] = entry.mID;
                LLSD& columns = item["columns"];
                columns[0]["column"] = "name"; // to be populated later
                columns[1]["column"] = "duration";
                columns[1]["value"] = duration;
                columns[1]["alt_value"] = entry.mTime != 0 ? std::to_string(seconds) : "Always";
                mListBanned->addElement(item);
            }
            mListBanned->sortByName(true);
        }

        if(parcel->getRegionDenyAnonymousOverride())
        {
            mPaymentInfoCheck->setValue(true);
            mPaymentInfoCheck->setLabelArg("[ESTATE_PAYMENT_LIMIT]", getString("access_estate_defined") );
        }
        else
        {
            mPaymentInfoCheck->setValue((parcel->getParcelFlag(PF_DENY_ANONYMOUS)));
            mPaymentInfoCheck->setLabelArg("[ESTATE_PAYMENT_LIMIT]", std::string() );
        }
        if(parcel->getRegionDenyAgeUnverifiedOverride())
        {
            mAgeVerifiedCheck->setValue(true);
            mAgeVerifiedCheck->setLabelArg("[ESTATE_AGE_LIMIT]", getString("access_estate_defined") );
        }
        else
        {
            mAgeVerifiedCheck->setValue((parcel->getParcelFlag(PF_DENY_AGEUNVERIFIED)));
            mAgeVerifiedCheck->setLabelArg("[ESTATE_AGE_LIMIT]", std::string() );
        }

        bool use_pass = parcel->getParcelFlag(PF_USE_PASS_LIST);
        mTemporaryPassCheck->setValue(use_pass);
        if (mTemporaryPassCombo)
        {
            if (public_access || !use_pass)
            {
                mTemporaryPassCombo->selectByValue("anyone");
            }
        }

        S32 pass_price = parcel->getPassPrice();
        mTemporaryPassPriceSpin->setValue((F32)pass_price);

        F32 pass_hours = parcel->getPassHours();
        mTemporaryPassHourSpin->setValue(pass_hours);
    }
    else
    {
<<<<<<< HEAD
        getChild<LLUICtrl>("public_access")->setValue(false);
        getChild<LLUICtrl>("limit_payment")->setValue(false);
        getChild<LLUICtrl>("limit_age_verified")->setValue(false);
        getChild<LLUICtrl>("GroupCheck")->setValue(false);
        getChild<LLUICtrl>("GroupCheck")->setLabelArg("[GROUP]", LLStringUtil::null );
        getChild<LLUICtrl>("PassCheck")->setValue(false);
        getChild<LLUICtrl>("PriceSpin")->setValue((F32)PARCEL_PASS_PRICE_DEFAULT);
        getChild<LLUICtrl>("HoursSpin")->setValue(PARCEL_PASS_HOURS_DEFAULT );
        getChild<LLUICtrl>("AccessList")->setToolTipArg(LLStringExplicit("[LISTED]"), llformat("%d",0));
        getChild<LLUICtrl>("AccessList")->setToolTipArg(LLStringExplicit("[MAX]"), llformat("%d",0));
        getChild<LLUICtrl>("BannedList")->setToolTipArg(LLStringExplicit("[LISTED]"), llformat("%d",0));
        getChild<LLUICtrl>("BannedList")->setToolTipArg(LLStringExplicit("[MAX]"), llformat("%d",0));
        // <FS:Ansariel> FIRE-9211: Add counter to parcel ban and access lists
        getChild<LLUICtrl>("AllowedText")->setTextArg(LLStringExplicit("[LISTED]"), llformat("%d",0));
        getChild<LLUICtrl>("AllowedText")->setTextArg(LLStringExplicit("[MAX]"), llformat("%d",0));
        getChild<LLUICtrl>("BanCheck")->setTextArg(LLStringExplicit("[LISTED]"), llformat("%d",0));
        getChild<LLUICtrl>("BanCheck")->setTextArg(LLStringExplicit("[MAX]"), llformat("%d",0));
        // </FS:Ansariel>
=======
        mPublicAccessCheck->setValue(false);
        mPaymentInfoCheck->setValue(false);
        mAgeVerifiedCheck->setValue(false);
        mGroupAccessCheck->setValue(false);
        mGroupAccessCheck->setLabelArg("[GROUP]", LLStringUtil::null );
        mTemporaryPassCheck->setValue(false);
        mTemporaryPassPriceSpin->setValue((F32)PARCEL_PASS_PRICE_DEFAULT);
        mTemporaryPassHourSpin->setValue(PARCEL_PASS_HOURS_DEFAULT );
        mListAccess->setToolTipArg(LLStringExplicit("[LISTED]"), llformat("%d",0));
        mListAccess->setToolTipArg(LLStringExplicit("[MAX]"), llformat("%d",0));
        mListBanned->setToolTipArg(LLStringExplicit("[LISTED]"), llformat("%d",0));
        mListBanned->setToolTipArg(LLStringExplicit("[MAX]"), llformat("%d",0));
>>>>>>> 4d7f622a
    }
}

void LLPanelLandAccess::refresh_ui()
{
    mPublicAccessCheck->setEnabled(false);
    mPaymentInfoCheck->setEnabled(false);
    mAgeVerifiedCheck->setEnabled(false);
    mGroupAccessCheck->setEnabled(false);
    mTemporaryPassCheck->setEnabled(false);
    mTemporaryPassCombo->setEnabled(false);
    mTemporaryPassPriceSpin->setEnabled(false);
    mTemporaryPassHourSpin->setEnabled(false);
    mListAccess->setEnabled(false);
    mListBanned->setEnabled(false);
    mBtnAddAllowed->setEnabled(false);
    mBtnRemoveAllowed->setEnabled(false);
    mBtnAddBanned->setEnabled(false);
    mBtnRemoveBanned->setEnabled(false);

    LLParcel *parcel = mParcel->getParcel();
    if (parcel && !gDisconnected)
    {
        bool can_manage_allowed = false;
        bool can_manage_banned = LLViewerParcelMgr::isParcelModifiableByAgent(parcel, GP_LAND_MANAGE_BANNED);

        if (parcel->getRegionAllowAccessOverride())
        {   // Estate owner may have disabled allowing the parcel owner from managing access.
            can_manage_allowed = LLViewerParcelMgr::isParcelModifiableByAgent(parcel, GP_LAND_MANAGE_ALLOWED);
        }

        mPublicAccessCheck->setEnabled(can_manage_allowed);
        bool public_access = mPublicAccessCheck->getValue().asBoolean();
        if (public_access)
        {
            // bool override = false; // <FS:Beq/> set but never used clang appeasement
            if(parcel->getRegionDenyAnonymousOverride())
            {
<<<<<<< HEAD
                // override = true; // <FS:Beq/> set but never used clang appeasement
                getChildView("limit_payment")->setEnabled(false);
=======
                override = true;
                mPaymentInfoCheck->setEnabled(false);
>>>>>>> 4d7f622a
            }
            else
            {
                mPaymentInfoCheck->setEnabled(can_manage_allowed);
            }
            if(parcel->getRegionDenyAgeUnverifiedOverride())
            {
<<<<<<< HEAD
                // override = true; // <FS:Beq/> set but never used clang appeasement
                getChildView("limit_age_verified")->setEnabled(false);
            }
            else
            {
                getChildView("limit_age_verified")->setEnabled(can_manage_allowed);
            }
            // <FS:Ansariel> Does not exist as of 16-06-2017
            //if (override)
            //{
            //  getChildView("Only Allow")->setToolTip(getString("estate_override"));
            //}
            //else
            //{
            //  getChildView("Only Allow")->setToolTip(std::string());
            //}
            // </FS:Ansariel>
            getChildView("PassCheck")->setEnabled(false);
            getChildView("pass_combo")->setEnabled(false);
            getChildView("AccessList")->setEnabled(false);
=======
                override = true;
                mAgeVerifiedCheck->setEnabled(false);
            }
            else
            {
                mAgeVerifiedCheck->setEnabled(can_manage_allowed);
            }
            mTemporaryPassCheck->setEnabled(false);
            mTemporaryPassCombo->setEnabled(false);
            mListAccess->setEnabled(false);
>>>>>>> 4d7f622a
        }
        else
        {
            mPaymentInfoCheck->setEnabled(false);
            mAgeVerifiedCheck->setEnabled(false);

            bool sell_passes = mTemporaryPassCheck->getValue().asBoolean();
            mTemporaryPassCheck->setEnabled(can_manage_allowed);
            if (sell_passes)
            {
                mTemporaryPassCombo->setEnabled(can_manage_allowed);
                mTemporaryPassPriceSpin->setEnabled(can_manage_allowed);
                mTemporaryPassHourSpin->setEnabled(can_manage_allowed);
            }
        }
        std::string group_name;
        if (gCacheName->getGroupName(parcel->getGroupID(), group_name))
        {
            bool can_allow_groups = !public_access || (public_access && (mPaymentInfoCheck->getValue().asBoolean() ^ mAgeVerifiedCheck->getValue().asBoolean()));
            mGroupAccessCheck->setEnabled(can_manage_allowed && can_allow_groups);
        }
        mListAccess->setEnabled(can_manage_allowed);
        auto allowed_list_count = parcel->mAccessList.size();
        mBtnAddAllowed->setEnabled(can_manage_allowed && allowed_list_count < PARCEL_MAX_ACCESS_LIST);
        bool has_selected = (mListAccess && mListAccess->getSelectionInterface()->getFirstSelectedIndex() >= 0);
        mBtnRemoveAllowed->setEnabled(can_manage_allowed && has_selected);

        mListBanned->setEnabled(can_manage_banned);
        auto banned_list_count = parcel->mBanList.size();
        mBtnAddBanned->setEnabled(can_manage_banned && banned_list_count < PARCEL_MAX_ACCESS_LIST);
        has_selected = (mListBanned && mListBanned->getSelectionInterface()->getFirstSelectedIndex() >= 0);
        mBtnRemoveBanned->setEnabled(can_manage_banned && has_selected);
    }
}


// public
void LLPanelLandAccess::refreshNames()
{
    LLParcel* parcel = mParcel->getParcel();
    std::string group_name;
    if(parcel)
    {
        gCacheName->getGroupName(parcel->getGroupID(), group_name);
    }
    mGroupAccessCheck->setLabelArg("[GROUP]", group_name);
}


// virtual
void LLPanelLandAccess::draw()
{
    refresh_ui();
    refreshNames();
    LLPanel::draw();
}

// static
void LLPanelLandAccess::onCommitPublicAccess(LLUICtrl *ctrl, void *userdata)
{
    LLPanelLandAccess *self = (LLPanelLandAccess *)userdata;
    LLParcel* parcel = self->mParcel->getParcel();
    if (!parcel)
    {
        return;
    }

    // <FS:Ansariel> FIRE-12551: Enable group access by default if public access is removed
    //                           or we might end up banning ourself from the land!
    bool public_access = self->getChild<LLUICtrl>("public_access")->getValue().asBoolean();
    if (!public_access)
    {
        std::string group_name;
        if (gCacheName->getGroupName(parcel->getGroupID(), group_name))
        {
            self->getChild<LLUICtrl>("GroupCheck")->setValue(public_access ? false : true);
        }
    }
    // </FS:Ansariel>

    onCommitAny(ctrl, userdata);
}

void LLPanelLandAccess::onCommitGroupCheck(LLUICtrl *ctrl, void *userdata)
{
    LLPanelLandAccess *self = (LLPanelLandAccess *)userdata;
    LLParcel* parcel = self->mParcel->getParcel();
    if (!parcel)
    {
        return;
    }

    bool use_pass_list = !self->mPublicAccessCheck->getValue().asBoolean();
    bool use_access_group = self->mGroupAccessCheck->getValue().asBoolean();
    LLCtrlSelectionInterface* passcombo = self->mTemporaryPassCombo;
    if (passcombo)
    {
        if (use_access_group && use_pass_list)
        {
            if (passcombo->getSelectedValue().asString() == "group")
            {
                passcombo->selectByValue("anyone");
            }
        }
    }

    onCommitAny(ctrl, userdata);
}

// static
void LLPanelLandAccess::onCommitAny(LLUICtrl *ctrl, void *userdata)
{
    LLPanelLandAccess *self = (LLPanelLandAccess *)userdata;

    LLParcel* parcel = self->mParcel->getParcel();
    if (!parcel)
    {
        return;
    }

    // Extract data from UI
    bool public_access = self->mPublicAccessCheck->getValue().asBoolean();
    bool use_access_group = self->mGroupAccessCheck->getValue().asBoolean();
    if (use_access_group)
    {
        std::string group_name;
        if (!gCacheName->getGroupName(parcel->getGroupID(), group_name))
        {
            use_access_group = false;
        }
    }

    bool limit_payment = false, limit_age_verified = false;
    bool use_access_list = false;
    bool use_pass_list = false;

    if (public_access)
    {
        use_access_list = false;
        limit_payment = self->mPaymentInfoCheck->getValue().asBoolean();
        limit_age_verified = self->mAgeVerifiedCheck->getValue().asBoolean();
    }
    else
    {
        use_access_list = true;
        use_pass_list = self->mTemporaryPassCheck->getValue().asBoolean();
        LLCtrlSelectionInterface* passcombo = self->mTemporaryPassCombo;
        if (passcombo)
        {
            if (use_access_group && use_pass_list)
            {
                if (passcombo->getSelectedValue().asString() == "group")
                {
                    use_access_group = false;
                }
            }
        }
    }

    S32 pass_price = llfloor((F32)self->mTemporaryPassPriceSpin->getValue().asReal());
    F32 pass_hours = (F32)self->mTemporaryPassHourSpin->getValue().asReal();

    // Push data into current parcel
    parcel->setParcelFlag(PF_USE_ACCESS_GROUP,  use_access_group);
    parcel->setParcelFlag(PF_USE_ACCESS_LIST,   use_access_list);
    parcel->setParcelFlag(PF_USE_PASS_LIST,     use_pass_list);
    parcel->setParcelFlag(PF_USE_BAN_LIST,      true);
    parcel->setParcelFlag(PF_DENY_ANONYMOUS,    limit_payment);
    parcel->setParcelFlag(PF_DENY_AGEUNVERIFIED, limit_age_verified);

    parcel->setPassPrice( pass_price );
    parcel->setPassHours( pass_hours );

    // Send current parcel data upstream to server
    LLViewerParcelMgr::getInstance()->sendParcelPropertiesUpdate( parcel );

    // Might have changed properties, so let's redraw!
    self->refresh();
}

void LLPanelLandAccess::onClickAddAccess()
{
    LLFloater * root_floater = gFloaterView->getParentFloater(this);
    LLFloaterAvatarPicker* picker = LLFloaterAvatarPicker::show(
        boost::bind(&LLPanelLandAccess::callbackAvatarCBAccess, this, _1), false, false, false, root_floater->getName(), mBtnAddAllowed);
    if (picker)
    {
        root_floater->addDependentFloater(picker);
    }
}

void LLPanelLandAccess::callbackAvatarCBAccess(const uuid_vec_t& ids)
{
    if (!ids.empty())
    {
        LLUUID id = ids[0];
        LLParcel* parcel = mParcel->getParcel();
        if (parcel && parcel->addToAccessList(id, 0))
        {
            U32 lists_to_update = AL_ACCESS;
            // agent was successfully added to access list
            // but we also need to check ban list to ensure that agent will not be in two lists simultaneously
            if(parcel->removeFromBanList(id))
            {
                lists_to_update |= AL_BAN;
            }
            LLViewerParcelMgr::getInstance()->sendParcelAccessListUpdate(lists_to_update);
            refresh();
        }
    }
}

void LLPanelLandAccess::onClickRemoveAccess()
{
    if (mListAccess)
    {
        LLParcel* parcel = mParcel->getParcel();
        if (parcel)
        {
            std::vector<LLScrollListItem*> names = mListAccess->getAllSelected();
            for (std::vector<LLScrollListItem*>::iterator iter = names.begin();
                 iter != names.end(); )
            {
                LLScrollListItem* item = *iter++;
                const LLUUID& agent_id = item->getUUID();
                parcel->removeFromAccessList(agent_id);
            }
            LLViewerParcelMgr::getInstance()->sendParcelAccessListUpdate(AL_ACCESS);
            refresh();
        }
    }
}

void LLPanelLandAccess::onClickAddBanned()
{
    LLFloater * root_floater = gFloaterView->getParentFloater(this);
    LLFloaterAvatarPicker* picker = LLFloaterAvatarPicker::show(
        boost::bind(&LLPanelLandAccess::callbackAvatarCBBanned, this, _1), true, false, false, root_floater->getName(), mBtnAddBanned);
    if (picker)
    {
        root_floater->addDependentFloater(picker);
    }
}

// static
void LLPanelLandAccess::callbackAvatarCBBanned(const uuid_vec_t& ids)
{
    LLFloater * root_floater = gFloaterView->getParentFloater(this);
    LLFloaterBanDuration* duration_floater = LLFloaterBanDuration::show(
        boost::bind(&LLPanelLandAccess::callbackAvatarCBBanned2, this, _1, _2), ids);
    if (duration_floater)
    {
        root_floater->addDependentFloater(duration_floater);
    }
}

void LLPanelLandAccess::callbackAvatarCBBanned2(const uuid_vec_t& ids, S32 duration)
{
    LLParcel* parcel = mParcel->getParcel();
    if (!parcel) return;

    U32 lists_to_update = 0;

    for (uuid_vec_t::const_iterator it = ids.begin(); it < ids.end(); it++)
    {
        LLUUID id = *it;
        if (parcel->addToBanList(id, duration))
        {
            lists_to_update |= AL_BAN;
            // agent was successfully added to ban list
            // but we also need to check access list to ensure that agent will not be in two lists simultaneously
            if (parcel->removeFromAccessList(id))
            {
                lists_to_update |= AL_ACCESS;
            }
        }
    }
    if (lists_to_update > 0)
    {
        LLViewerParcelMgr::getInstance()->sendParcelAccessListUpdate(lists_to_update);
        refresh();
    }
}

void LLPanelLandAccess::onClickRemoveBanned()
{
    if (mListBanned)
    {
        LLParcel* parcel = mParcel->getParcel();
        if (parcel)
        {
            std::vector<LLScrollListItem*> names = mListBanned->getAllSelected();
            for (std::vector<LLScrollListItem*>::iterator iter = names.begin();
                 iter != names.end(); )
            {
                LLScrollListItem* item = *iter++;
                const LLUUID& agent_id = item->getUUID();
                parcel->removeFromBanList(agent_id);
            }
            LLViewerParcelMgr::getInstance()->sendParcelAccessListUpdate(AL_BAN);
            refresh();
        }
    }
}

//---------------------------------------------------------------------------
// LLPanelLandCovenant
//---------------------------------------------------------------------------
LLPanelLandCovenant::LLPanelLandCovenant(LLParcelSelectionHandle& parcel)
    : LLPanel(),
      mParcel(parcel),
      mNextUpdateTime(0)
{
}

LLPanelLandCovenant::~LLPanelLandCovenant()
{
}

bool LLPanelLandCovenant::postBuild()
{
    mLastRegionID = LLUUID::null;
    mNextUpdateTime = 0;
    mTextEstateOwner = getChild<LLTextBox>("estate_owner_text");
    mTextEstateOwner->setIsFriendCallback(LLAvatarActions::isFriend);
    return true;
}

// virtual
void LLPanelLandCovenant::refresh()
{
    LLViewerRegion* region = LLViewerParcelMgr::getInstance()->getSelectionRegion();
    if(!region || gDisconnected) return;

    LLTextBox* region_name = getChild<LLTextBox>("region_name_text");
    if (region_name)
    {
        region_name->setText(region->getName());
    }

    LLTextBox* region_landtype = getChild<LLTextBox>("region_landtype_text");
    region_landtype->setText(region->getLocalizedSimProductName());

    LLTextBox* region_maturity = getChild<LLTextBox>("region_maturity_text");
    if (region_maturity)
    {
        insert_maturity_into_textbox(region_maturity, gFloaterView->getParentFloater(this), MATURITY);
    }

    LLTextBox* resellable_clause = getChild<LLTextBox>("resellable_clause");
    if (resellable_clause)
    {
        if (region->getRegionFlag(REGION_FLAGS_BLOCK_LAND_RESELL))
        {
            resellable_clause->setText(getString("can_not_resell"));
        }
        else
        {
            resellable_clause->setText(getString("can_resell"));
        }
    }

    LLTextBox* changeable_clause = getChild<LLTextBox>("changeable_clause");
    if (changeable_clause)
    {
        if (region->getRegionFlag(REGION_FLAGS_ALLOW_PARCEL_CHANGES))
        {
            changeable_clause->setText(getString("can_change"));
        }
        else
        {
            changeable_clause->setText(getString("can_not_change"));
        }
    }

    if (mLastRegionID != region->getRegionID()
        || mNextUpdateTime < LLTimer::getElapsedSeconds())
    {
        // Request Covenant Info
        // Note: LLPanelLandCovenant doesn't change Covenant's content and any
        // changes made by Estate floater should be requested by Estate floater
        LLMessageSystem *msg = gMessageSystem;
        msg->newMessage("EstateCovenantRequest");
        msg->nextBlockFast(_PREHASH_AgentData);
        msg->addUUIDFast(_PREHASH_AgentID,  gAgent.getID());
        msg->addUUIDFast(_PREHASH_SessionID,gAgent.getSessionID());
        msg->sendReliable(region->getHost());

        mLastRegionID = region->getRegionID();
        mNextUpdateTime = LLTimer::getElapsedSeconds() + COVENANT_REFRESH_TIME_SEC;
    }
}

// static
void LLPanelLandCovenant::updateCovenantText(const std::string &string)
{
    LLPanelLandCovenant* self = LLFloaterLand::getCurrentPanelLandCovenant();
    if (self)
    {
        LLViewerTextEditor* editor = self->getChild<LLViewerTextEditor>("covenant_editor");
        editor->setText(string);
    }
}

// static
void LLPanelLandCovenant::updateEstateName(const std::string& name)
{
    LLPanelLandCovenant* self = LLFloaterLand::getCurrentPanelLandCovenant();
    if (self)
    {
        LLTextBox* editor = self->getChild<LLTextBox>("estate_name_text");
        if (editor) editor->setText(name);
    }
}

// static
void LLPanelLandCovenant::updateLastModified(const std::string& text)
{
    LLPanelLandCovenant* self = LLFloaterLand::getCurrentPanelLandCovenant();
    if (self)
    {
        LLTextBox* editor = self->getChild<LLTextBox>("covenant_timestamp_text");
        if (editor) editor->setText(text);
    }
}

// static
void LLPanelLandCovenant::updateEstateOwnerName(const std::string& name)
{
    LLPanelLandCovenant* self = LLFloaterLand::getCurrentPanelLandCovenant();
    if (self)
    {
        self->mTextEstateOwner->setText(name);
    }
}

// inserts maturity info(icon and text) into target textbox
// names_floater - pointer to floater which contains strings with maturity icons filenames
// str_to_parse is string in format "txt1[MATURITY]txt2" where maturity icon and text will be inserted instead of [MATURITY]
void insert_maturity_into_textbox(LLTextBox* target_textbox, LLFloater* names_floater, std::string str_to_parse)
{
    LLViewerRegion* region = LLViewerParcelMgr::getInstance()->getSelectionRegion();
    if (!region)
        return;

    LLStyle::Params style;

    U8 sim_access = region->getSimAccess();

    switch(sim_access)
    {
    case SIM_ACCESS_PG:
        style.image(LLUI::getUIImage(names_floater->getString("maturity_icon_general")));
        break;

    case SIM_ACCESS_ADULT:
        style.image(LLUI::getUIImage(names_floater->getString("maturity_icon_adult")));
        break;

    case SIM_ACCESS_MATURE:
        style.image(LLUI::getUIImage(names_floater->getString("maturity_icon_moderate")));
        break;

    default:
        break;
    }

    size_t maturity_pos = str_to_parse.find(MATURITY);

    if (maturity_pos == std::string::npos)
    {
        return;
    }

    std::string text_before_rating = str_to_parse.substr(0, maturity_pos);
    std::string text_after_rating = str_to_parse.substr(maturity_pos + MATURITY.length());

    target_textbox->setText(text_before_rating);

    target_textbox->appendImageSegment(style);

    target_textbox->appendText(LLViewerParcelMgr::getInstance()->getSelectionRegion()->getSimAccessString(), false);
    target_textbox->appendText(text_after_rating, false);
}

LLPanelLandExperiences::LLPanelLandExperiences( LLSafeHandle<LLParcelSelection>& parcelp )
    : mParcel(parcelp)
{

}


bool LLPanelLandExperiences::postBuild()
{
    mAllowed = setupList("panel_allowed", EXPERIENCE_KEY_TYPE_ALLOWED, AL_ALLOW_EXPERIENCE);
    mBlocked = setupList("panel_blocked", EXPERIENCE_KEY_TYPE_BLOCKED, AL_BLOCK_EXPERIENCE);

    // only non-grid-wide experiences
    mAllowed->addFilter(boost::bind(LLPanelExperiencePicker::FilterWithProperty, _1, LLExperienceCache::PROPERTY_GRID));

    // no privileged ones
    mBlocked->addFilter(boost::bind(LLPanelExperiencePicker::FilterWithoutProperties, _1, LLExperienceCache::PROPERTY_PRIVILEGED|LLExperienceCache::PROPERTY_GRID));

    getChild<LLLayoutPanel>("trusted_layout_panel")->setVisible(false);
    getChild<LLTextBox>("experiences_help_text")->setVisible(false);
    getChild<LLTextBox>("allowed_text_help")->setText(getString("allowed_parcel_text"));
    getChild<LLTextBox>("blocked_text_help")->setText(getString("blocked_parcel_text"));

    return LLPanel::postBuild();
}

LLPanelExperienceListEditor* LLPanelLandExperiences::setupList( const char* control_name, U32 xp_type, U32 access_type )
{
    LLPanelExperienceListEditor* child = findChild<LLPanelExperienceListEditor>(control_name);
    if(child)
    {
        child->getChild<LLTextBox>("text_name")->setText(child->getString(control_name));
        child->setMaxExperienceIDs(PARCEL_MAX_EXPERIENCE_LIST);
        child->setAddedCallback(boost::bind(&LLPanelLandExperiences::experienceAdded, this, _1, xp_type, access_type));
        child->setRemovedCallback(boost::bind(&LLPanelLandExperiences::experienceRemoved, this, _1, access_type));
    }

    return child;
}

void LLPanelLandExperiences::experienceAdded( const LLUUID& id, U32 xp_type, U32 access_type )
{
    LLParcel* parcel = mParcel->getParcel();
    if (parcel)
    {
        parcel->setExperienceKeyType(id, xp_type);
        LLViewerParcelMgr::getInstance()->sendParcelAccessListUpdate(access_type);
        refresh();
    }
}

void LLPanelLandExperiences::experienceRemoved( const LLUUID& id, U32 access_type )
{
    LLParcel* parcel = mParcel->getParcel();
    if (parcel)
    {
        parcel->setExperienceKeyType(id, EXPERIENCE_KEY_TYPE_NONE);
        LLViewerParcelMgr::getInstance()->sendParcelAccessListUpdate(access_type);
        refresh();
    }
}

void LLPanelLandExperiences::refreshPanel(LLPanelExperienceListEditor* panel, U32 xp_type)
{
    LLParcel *parcel = mParcel->getParcel();

    // Display options
    if (panel == NULL)
    {
        return;
    }
    if (!parcel || gDisconnected)
    {
        // disable the panel
        panel->setEnabled(false);
        panel->setExperienceIds(LLSD::emptyArray());
    }
    else
    {
        // enable the panel
        panel->setEnabled(true);
        LLAccessEntry::map entries = parcel->getExperienceKeysByType(xp_type);
        LLAccessEntry::map::iterator it = entries.begin();
        LLSD ids = LLSD::emptyArray();
        for (/**/; it != entries.end(); ++it)
        {
            ids.append(it->second.mID);
        }
        panel->setExperienceIds(ids);
        panel->setReadonly(!LLViewerParcelMgr::isParcelModifiableByAgent(parcel, GP_LAND_OPTIONS));
        panel->refreshExperienceCounter();
    }
}

void LLPanelLandExperiences::refresh()
{
    refreshPanel(mAllowed, EXPERIENCE_KEY_TYPE_ALLOWED);
    refreshPanel(mBlocked, EXPERIENCE_KEY_TYPE_BLOCKED);
}

//=========================================================================

LLPanelLandEnvironment::LLPanelLandEnvironment(LLParcelSelectionHandle& parcel) :
    LLPanelEnvironmentInfo(),
    mParcel(parcel),
    mLastParcelId(INVALID_PARCEL_ID)
{
}

bool LLPanelLandEnvironment::postBuild()
{
    if (!LLPanelEnvironmentInfo::postBuild())
        return false;

    mBtnUseDefault->setLabelArg("[USEDEFAULT]", getString(STR_LABEL_USEREGION));
    mCheckAllowOverride->setVisible(false);
    mPanelEnvRegionMsg->setVisible(false);
    mPanelEnvAltitudes->setVisible(true);

    return true;
}

void LLPanelLandEnvironment::refresh()
{
    if (gDisconnected)
        return;

    commitDayLenOffsetChanges(false); // commit unsaved changes if any

    if (!isSameRegion())
    {
        setCrossRegion(true);
        mCurrentEnvironment.reset();
        mLastParcelId = INVALID_PARCEL_ID;
        mCurEnvVersion = INVALID_PARCEL_ENVIRONMENT_VERSION;
        setControlsEnabled(false);
        return;
    }

    if (mLastParcelId != getParcelId())
    {
        mCurEnvVersion = INVALID_PARCEL_ENVIRONMENT_VERSION;
        mCurrentEnvironment.reset();
    }

    if (!mCurrentEnvironment && mCurEnvVersion <= INVALID_PARCEL_ENVIRONMENT_VERSION)
    {
        refreshFromSource();
        return;
    }

    LLPanelEnvironmentInfo::refresh();
}

void LLPanelLandEnvironment::refreshFromSource()
{
    LLParcel *parcel = getParcel();

    if (!LLEnvironment::instance().isExtendedEnvironmentEnabled())
    {
        setNoEnvironmentSupport(true);
        setControlsEnabled(false);
        mCurEnvVersion = INVALID_PARCEL_ENVIRONMENT_VERSION;
        return;
    }
    setNoEnvironmentSupport(false);

    if (!parcel)
    {
        setNoSelection(true);
        setControlsEnabled(false);
        mCurEnvVersion = INVALID_PARCEL_ENVIRONMENT_VERSION;
        return;
    }

    setNoSelection(false);
    if (isSameRegion())
    {
        LL_DEBUGS("ENVIRONMENT") << "Requesting environment for parcel " << parcel->getLocalID() << ", known version " << mCurEnvVersion << LL_ENDL;
        setCrossRegion(false);

        LLHandle<LLPanel> that_h = getHandle();

        if (mCurEnvVersion < UNSET_PARCEL_ENVIRONMENT_VERSION)
        {
            // to mark as requesting
            mCurEnvVersion = parcel->getParcelEnvironmentVersion();
        }
        mLastParcelId = parcel->getLocalID();

        LLEnvironment::instance().requestParcel(parcel->getLocalID(),
            [that_h](S32 parcel_id, LLEnvironment::EnvironmentInfo::ptr_t envifo)
            {
                LLPanelLandEnvironment *that = (LLPanelLandEnvironment*)that_h.get();
                if (!that) return;
                that->mLastParcelId = parcel_id;
                that->onEnvironmentReceived(parcel_id, envifo);
            });
    }
    else
    {
        setCrossRegion(true);
        mCurrentEnvironment.reset();
        mLastParcelId = INVALID_PARCEL_ID;
        mCurEnvVersion = INVALID_PARCEL_ENVIRONMENT_VERSION;
    }
    setControlsEnabled(false);
}


bool LLPanelLandEnvironment::isSameRegion()
{
    LLViewerRegion* regionp = LLViewerParcelMgr::instance().getSelectionRegion();

    return (!regionp || (regionp->getRegionID() == gAgent.getRegion()->getRegionID()));
}

LLParcel *LLPanelLandEnvironment::getParcel()
{
    return mParcel->getParcel();
}


bool LLPanelLandEnvironment::canEdit()
{
    LLParcel *parcel = getParcel();
    if (!parcel)
        return false;

    return LLEnvironment::instance().canAgentUpdateParcelEnvironment(parcel) && mAllowOverride;
}

S32 LLPanelLandEnvironment::getParcelId()
{
    LLParcel *parcel = getParcel();
    if (!parcel)
        return INVALID_PARCEL_ID;

    return parcel->getLocalID();
}<|MERGE_RESOLUTION|>--- conflicted
+++ resolved
@@ -2888,26 +2888,6 @@
     }
     else
     {
-<<<<<<< HEAD
-        getChild<LLUICtrl>("public_access")->setValue(false);
-        getChild<LLUICtrl>("limit_payment")->setValue(false);
-        getChild<LLUICtrl>("limit_age_verified")->setValue(false);
-        getChild<LLUICtrl>("GroupCheck")->setValue(false);
-        getChild<LLUICtrl>("GroupCheck")->setLabelArg("[GROUP]", LLStringUtil::null );
-        getChild<LLUICtrl>("PassCheck")->setValue(false);
-        getChild<LLUICtrl>("PriceSpin")->setValue((F32)PARCEL_PASS_PRICE_DEFAULT);
-        getChild<LLUICtrl>("HoursSpin")->setValue(PARCEL_PASS_HOURS_DEFAULT );
-        getChild<LLUICtrl>("AccessList")->setToolTipArg(LLStringExplicit("[LISTED]"), llformat("%d",0));
-        getChild<LLUICtrl>("AccessList")->setToolTipArg(LLStringExplicit("[MAX]"), llformat("%d",0));
-        getChild<LLUICtrl>("BannedList")->setToolTipArg(LLStringExplicit("[LISTED]"), llformat("%d",0));
-        getChild<LLUICtrl>("BannedList")->setToolTipArg(LLStringExplicit("[MAX]"), llformat("%d",0));
-        // <FS:Ansariel> FIRE-9211: Add counter to parcel ban and access lists
-        getChild<LLUICtrl>("AllowedText")->setTextArg(LLStringExplicit("[LISTED]"), llformat("%d",0));
-        getChild<LLUICtrl>("AllowedText")->setTextArg(LLStringExplicit("[MAX]"), llformat("%d",0));
-        getChild<LLUICtrl>("BanCheck")->setTextArg(LLStringExplicit("[LISTED]"), llformat("%d",0));
-        getChild<LLUICtrl>("BanCheck")->setTextArg(LLStringExplicit("[MAX]"), llformat("%d",0));
-        // </FS:Ansariel>
-=======
         mPublicAccessCheck->setValue(false);
         mPaymentInfoCheck->setValue(false);
         mAgeVerifiedCheck->setValue(false);
@@ -2920,7 +2900,12 @@
         mListAccess->setToolTipArg(LLStringExplicit("[MAX]"), llformat("%d",0));
         mListBanned->setToolTipArg(LLStringExplicit("[LISTED]"), llformat("%d",0));
         mListBanned->setToolTipArg(LLStringExplicit("[MAX]"), llformat("%d",0));
->>>>>>> 4d7f622a
+        // <FS:Ansariel> FIRE-9211: Add counter to parcel ban and access lists
+        mAllowText->setTextArg(LLStringExplicit("[LISTED]"), llformat("%d",0));
+        mAllowText->setTextArg(LLStringExplicit("[MAX]"), llformat("%d",0));
+        mBanText->setTextArg(LLStringExplicit("[LISTED]"), llformat("%d",0));
+        mBanText->setTextArg(LLStringExplicit("[MAX]"), llformat("%d",0));
+        // </FS:Ansariel>
     }
 }
 
@@ -2959,13 +2944,8 @@
             // bool override = false; // <FS:Beq/> set but never used clang appeasement
             if(parcel->getRegionDenyAnonymousOverride())
             {
-<<<<<<< HEAD
                 // override = true; // <FS:Beq/> set but never used clang appeasement
-                getChildView("limit_payment")->setEnabled(false);
-=======
-                override = true;
                 mPaymentInfoCheck->setEnabled(false);
->>>>>>> 4d7f622a
             }
             else
             {
@@ -2973,29 +2953,7 @@
             }
             if(parcel->getRegionDenyAgeUnverifiedOverride())
             {
-<<<<<<< HEAD
                 // override = true; // <FS:Beq/> set but never used clang appeasement
-                getChildView("limit_age_verified")->setEnabled(false);
-            }
-            else
-            {
-                getChildView("limit_age_verified")->setEnabled(can_manage_allowed);
-            }
-            // <FS:Ansariel> Does not exist as of 16-06-2017
-            //if (override)
-            //{
-            //  getChildView("Only Allow")->setToolTip(getString("estate_override"));
-            //}
-            //else
-            //{
-            //  getChildView("Only Allow")->setToolTip(std::string());
-            //}
-            // </FS:Ansariel>
-            getChildView("PassCheck")->setEnabled(false);
-            getChildView("pass_combo")->setEnabled(false);
-            getChildView("AccessList")->setEnabled(false);
-=======
-                override = true;
                 mAgeVerifiedCheck->setEnabled(false);
             }
             else
@@ -3005,7 +2963,6 @@
             mTemporaryPassCheck->setEnabled(false);
             mTemporaryPassCombo->setEnabled(false);
             mListAccess->setEnabled(false);
->>>>>>> 4d7f622a
         }
         else
         {
