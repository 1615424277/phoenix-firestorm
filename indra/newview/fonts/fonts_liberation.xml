--- conflicted
+++ resolved
@@ -4,7 +4,6 @@
   <font name="default" comment="default font files (global fallbacks)">
     <file>LiberationSans-Regular.ttf</file>
     <os name="Windows">
-      <file>MSNeoGothic.ttf</file>
       <file>meiryo.TTC</file>
       <file>YuGothR.ttc</file>
       <file>MSGOTHIC.TTC</file>
@@ -16,12 +15,8 @@
       <file>nirmala.ttf</file>
       <file>tahoma.ttf</file>
       <file load_collection="true">Cambria.ttc</file>
-<<<<<<< HEAD
+      <file>malgun.ttf</file>
     </os>
-=======
-       <file>malgun.ttf</file>
-   </os>
->>>>>>> 0654b6ef
     <os name="Mac">
       <file>ヒラギノ角ゴシック W3.ttc</file>
       <file>ヒラギノ角ゴ Pro W3.otf</file>
