--- conflicted
+++ resolved
@@ -97,11 +97,7 @@
     {
         return;
     }
-<<<<<<< HEAD
-    
-=======
-
->>>>>>> d99fbffb
+
     LLFloaterSimpleSnapshot::uploadThumbnail(file_path, mInventoryId, mTaskId, mCallback);
 }
 
