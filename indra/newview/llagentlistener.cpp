/**
 * @file   llagentlistener.cpp
 * @author Brad Kittenbrink
 * @date   2009-07-10
 * @brief  Implementation for llagentlistener.
 * 
 * $LicenseInfo:firstyear=2009&license=viewerlgpl$
 * Second Life Viewer Source Code
 * Copyright (C) 2010, Linden Research, Inc.
 * 
 * This library is free software; you can redistribute it and/or
 * modify it under the terms of the GNU Lesser General Public
 * License as published by the Free Software Foundation;
 * version 2.1 of the License only.
 * 
 * This library is distributed in the hope that it will be useful,
 * but WITHOUT ANY WARRANTY; without even the implied warranty of
 * MERCHANTABILITY or FITNESS FOR A PARTICULAR PURPOSE.  See the GNU
 * Lesser General Public License for more details.
 * 
 * You should have received a copy of the GNU Lesser General Public
 * License along with this library; if not, write to the Free Software
 * Foundation, Inc., 51 Franklin Street, Fifth Floor, Boston, MA  02110-1301  USA
 * 
 * Linden Research, Inc., 945 Battery Street, San Francisco, CA  94111  USA
 * $/LicenseInfo$
 */

#include "llviewerprecompiledheaders.h"

#include "llagentlistener.h"

#include "llagent.h"
#include "llvoavatar.h"
#include "llcommandhandler.h"
#include "llslurl.h"
#include "llurldispatcher.h"
#include "llviewerobject.h"
#include "llviewerobjectlist.h"
#include "llviewerregion.h"
#include "llsdutil.h"
#include "llsdutil_math.h"
<<<<<<< HEAD
#include "lltoolgrab.h"
#include "llhudeffectlookat.h"
#include "llagentcamera.h"
=======
// [RLVa:KB] - Checked: 2011-05-22 (RLVa-1.3.1a)
#include "rlvhandler.h"
#include "llvoavatarself.h"
// [/RLVa:KB]
>>>>>>> d9392b23

LLAgentListener::LLAgentListener(LLAgent &agent)
  : LLEventAPI("LLAgent",
               "LLAgent listener to (e.g.) teleport, sit, stand, etc."),
    mAgent(agent)
{
    add("requestTeleport",
        "Teleport: [\"regionname\"], [\"x\"], [\"y\"], [\"z\"]\n"
        "If [\"skip_confirmation\"] is true, use LLURLDispatcher rather than LLCommandDispatcher.",
        &LLAgentListener::requestTeleport);
    add("requestSit",
		"[\"obj_uuid\"]: id of object to sit on, use this or [\"position\"] to indicate the sit target"
		"[\"position\"]: region position {x, y, z} where to find closest object to sit on",
        &LLAgentListener::requestSit);
    add("requestStand",
        "Ask to stand up",
        &LLAgentListener::requestStand);
    add("requestTouch",
		"[\"obj_uuid\"]: id of object to touch, use this or [\"position\"] to indicate the object to touch"
		"[\"position\"]: region position {x, y, z} where to find closest object to touch"
		"[\"face\"]: optional object face number to touch[Default: 0]",
        &LLAgentListener::requestTouch);
    add("resetAxes",
        "Set the agent to a fixed orientation (optionally specify [\"lookat\"] = array of [x, y, z])",
        &LLAgentListener::resetAxes);
    add("getAxes",
        "Obsolete - use getPosition instead\n"
        "Send information about the agent's orientation on [\"reply\"]:\n"
        "[\"euler\"]: map of {roll, pitch, yaw}\n"
        "[\"quat\"]:  array of [x, y, z, w] quaternion values",
        &LLAgentListener::getAxes,
        LLSDMap("reply", LLSD()));
    add("getPosition",
        "Send information about the agent's position and orientation on [\"reply\"]:\n"
        "[\"region\"]: array of region {x, y, z} position\n"
        "[\"global\"]: array of global {x, y, z} position\n"
        "[\"euler\"]: map of {roll, pitch, yaw}\n"
        "[\"quat\"]:  array of [x, y, z, w] quaternion values",
        &LLAgentListener::getPosition,
        LLSDMap("reply", LLSD()));
    add("startAutoPilot",
        "Start the autopilot system using the following parameters:\n"
        "[\"target_global\"]: array of target global {x, y, z} position\n"
        "[\"stop_distance\"]: target maxiumum distance from target [default: autopilot guess]\n"
        "[\"target_rotation\"]: array of [x, y, z, w] quaternion values [default: no target]\n"
        "[\"rotation_threshold\"]: target maximum angle from target facing rotation [default: 0.03 radians]\n"
        "[\"behavior_name\"]: name of the autopilot behavior [default: \"\"]"
        "[\"allow_flying\"]: allow flying during autopilot [default: True]",
        //"[\"callback_pump\"]: pump to send success/failure and callback data to [default: none]\n"
        //"[\"callback_data\"]: data to send back during a callback [default: none]",
        &LLAgentListener::startAutoPilot);
    add("getAutoPilot",
        "Send information about current state of the autopilot system to [\"reply\"]:\n"
        "[\"enabled\"]: boolean indicating whether or not autopilot is enabled\n"
        "[\"target_global\"]: array of target global {x, y, z} position\n"
        "[\"leader_id\"]: uuid of target autopilot is following\n"
        "[\"stop_distance\"]: target maximum distance from target\n"
        "[\"target_distance\"]: last known distance from target\n"
        "[\"use_rotation\"]: boolean indicating if autopilot has a target facing rotation\n"
        "[\"target_facing\"]: array of {x, y} target direction to face\n"
        "[\"rotation_threshold\"]: target maximum angle from target facing rotation\n"
        "[\"behavior_name\"]: name of the autopilot behavior",
        &LLAgentListener::getAutoPilot,
        LLSDMap("reply", LLSD()));
    add("startFollowPilot",
		"[\"leader_id\"]: uuid of target to follow using the autopilot system (optional with avatar_name)\n"
		"[\"avatar_name\"]: avatar name to follow using the autopilot system (optional with leader_id)\n"
        "[\"allow_flying\"]: allow flying during autopilot [default: True]\n"
        "[\"stop_distance\"]: target maxiumum distance from target [default: autopilot guess]",
        &LLAgentListener::startFollowPilot);
    add("setAutoPilotTarget",
        "Update target for currently running autopilot:\n"
        "[\"target_global\"]: array of target global {x, y, z} position",
        &LLAgentListener::setAutoPilotTarget);
    add("stopAutoPilot",
        "Stop the autopilot system:\n"
        "[\"user_cancel\"] indicates whether or not to act as though user canceled autopilot [default: false]",
        &LLAgentListener::stopAutoPilot);
    add("lookAt",
		"[\"type\"]: number to indicate the lookAt type, 0 to clear\n"
		"[\"obj_uuid\"]: id of object to look at, use this or [\"position\"] to indicate the target\n"
		"[\"position\"]: region position {x, y, z} where to find closest object or avatar to look at",
        &LLAgentListener::lookAt);
}

void LLAgentListener::requestTeleport(LLSD const & event_data) const
{
    if(event_data["skip_confirmation"].asBoolean())
    {
        LLSD params(LLSD::emptyArray());
        params.append(event_data["regionname"]);
        params.append(event_data["x"]);
        params.append(event_data["y"]);
        params.append(event_data["z"]);
        LLCommandDispatcher::dispatch("teleport", params, LLSD(), NULL, "clicked", true);
        // *TODO - lookup other LLCommandHandlers for "agent", "classified", "event", "group", "floater", "parcel", "login", login_refresh", "balance", "chat"
        // should we just compose LLCommandHandler and LLDispatchListener?
    }
    else
    {
        std::string url = LLSLURL(event_data["regionname"], 
                                  LLVector3(event_data["x"].asReal(), 
                                            event_data["y"].asReal(), 
                                            event_data["z"].asReal())).getSLURLString();
        LLURLDispatcher::dispatch(url, "clicked", NULL, false);
    }
}

void LLAgentListener::requestSit(LLSD const & event_data) const
{
    //mAgent.getAvatarObject()->sitOnObject();
    // shamelessly ripped from llviewermenu.cpp:handle_sit_or_stand()
    // *TODO - find a permanent place to share this code properly.

	LLViewerObject *object = NULL;
	if (event_data.has("obj_uuid"))
	{
		object = gObjectList.findObject(event_data["obj_uuid"]);
	}
	else if (event_data.has("position"))
	{
		LLVector3 target_position = ll_vector3_from_sd(event_data["position"]);
		object = findObjectClosestTo(target_position);
	}

    if (object && object->getPCode() == LL_PCODE_VOLUME)
    {
        gMessageSystem->newMessageFast(_PREHASH_AgentRequestSit);
        gMessageSystem->nextBlockFast(_PREHASH_AgentData);
        gMessageSystem->addUUIDFast(_PREHASH_AgentID, mAgent.getID());
        gMessageSystem->addUUIDFast(_PREHASH_SessionID, mAgent.getSessionID());
        gMessageSystem->nextBlockFast(_PREHASH_TargetObject);
        gMessageSystem->addUUIDFast(_PREHASH_TargetID, object->mID);
        gMessageSystem->addVector3Fast(_PREHASH_Offset, LLVector3(0,0,0));

        object->getRegion()->sendReliableMessage();
    }
	else
	{
		llwarns << "LLAgent requestSit could not find the sit target: " 
			<< event_data << llendl;
	}
}

void LLAgentListener::requestStand(LLSD const & event_data) const
{
    mAgent.setControlFlags(AGENT_CONTROL_STAND_UP);
}

<<<<<<< HEAD
=======
// [RLVa:KB] - Checked: 2010-03-06 (RLVa-1.2.0c) | Modified: RLVa-1.1.0j
	// TODO-RLVa: [RLVa-1.2.1] Figure out how to call this?
	if ( (rlv_handler_t::isEnabled()) && (!gRlvHandler.canSit(object)) )
	{
		return;
	}
// [/RLVa:KB]

	if (object && object->getPCode() == LL_PCODE_VOLUME)
	{
// [RLVa:KB] - Checked: 2010-08-29 (RLVa-1.2.1c) | Added: RLVa-1.2.1c
		if ( (gRlvHandler.hasBehaviour(RLV_BHVR_STANDTP)) && (isAgentAvatarValid()) )
		{
			if (gAgentAvatarp->isSitting())
			{
				gAgent.standUp();
				return;
			}
			gRlvHandler.setSitSource(gAgent.getPositionGlobal());
		}
// [/RLVa:KB]

		gMessageSystem->newMessageFast(_PREHASH_AgentRequestSit);
		gMessageSystem->nextBlockFast(_PREHASH_AgentData);
		gMessageSystem->addUUIDFast(_PREHASH_AgentID, mAgent.getID());
		gMessageSystem->addUUIDFast(_PREHASH_SessionID, mAgent.getSessionID());
		gMessageSystem->nextBlockFast(_PREHASH_TargetObject);
		gMessageSystem->addUUIDFast(_PREHASH_TargetID, object->mID);
		gMessageSystem->addVector3Fast(_PREHASH_Offset, LLVector3(0,0,0));
>>>>>>> d9392b23

LLViewerObject * LLAgentListener::findObjectClosestTo( const LLVector3 & position ) const
{
	LLViewerObject *object = NULL;

	// Find the object closest to that position
	F32 min_distance = 10000.0f;		// Start big
	S32 num_objects = gObjectList.getNumObjects();
	S32 cur_index = 0;
	while (cur_index < num_objects)
	{
		LLViewerObject * cur_object = gObjectList.getObject(cur_index++);
		if (cur_object)
		{	// Calculate distance from the target position
			LLVector3 target_diff = cur_object->getPositionRegion() - position;
			F32 distance_to_target = target_diff.length();
			if (distance_to_target < min_distance)
			{	// Found an object closer
				min_distance = distance_to_target;
				object = cur_object;
			}
		}
	}

	return object;
}


void LLAgentListener::requestTouch(LLSD const & event_data) const
{
<<<<<<< HEAD
	LLViewerObject *object = NULL;
	
	if (event_data.has("obj_uuid"))
	{
		object = gObjectList.findObject(event_data["obj_uuid"]);
	}
	else if (event_data.has("position"))
	{
		LLVector3 target_position = ll_vector3_from_sd(event_data["position"]);
		object = findObjectClosestTo(target_position);
	}

	S32 face = 0;
	if (event_data.has("face"))
	{
		face = event_data["face"].asInteger();
	}

    if (object && object->getPCode() == LL_PCODE_VOLUME)
    {
		// Fake enough pick info to get it to (hopefully) work
		LLPickInfo pick;
		pick.mObjectFace = face;

		/*
		These values are sent to the simulator, but face seems to be easiest to use

		pick.mUVCoords	 "UVCoord"
		pick.mSTCoords	"STCoord"	
		pick.mObjectFace	"FaceIndex"
		pick.mIntersection	"Position"
		pick.mNormal	"Normal"
		pick.mBinormal	"Binormal"
		*/

		// A touch is a sketchy message sequence ... send a grab, immediately
		// followed by un-grabbing, crossing fingers and hoping packets arrive in
		// the correct order
		send_ObjectGrab_message(object, pick, LLVector3::zero);
		send_ObjectDeGrab_message(object, pick);
    }
	else
	{
		llwarns << "LLAgent requestTouch could not find the touch target " 
			<< event_data["obj_uuid"].asUUID() << llendl;
	}
=======
// [RLVa:KB] - Checked: 2010-03-07 (RLVa-1.2.0c) | Added: RLVa-1.2.0a
	// TODO-RLVa: [RLVa-1.2.1] Figure out how to call this?
	if ( (rlv_handler_t::isEnabled()) && (!gRlvHandler.canStand()) )
	{
		return;
	}
// [/RLVa:KB]

	mAgent.setControlFlags(AGENT_CONTROL_STAND_UP);
>>>>>>> d9392b23
}


void LLAgentListener::resetAxes(const LLSD& event_data) const
{
    if (event_data.has("lookat"))
    {
        mAgent.resetAxes(ll_vector3_from_sd(event_data["lookat"]));
    }
    else
    {
        // no "lookat", default call
        mAgent.resetAxes();
    }
}

void LLAgentListener::getAxes(const LLSD& event_data) const
{
    LLQuaternion quat(mAgent.getQuat());
    F32 roll, pitch, yaw;
    quat.getEulerAngles(&roll, &pitch, &yaw);
    // The official query API for LLQuaternion's [x, y, z, w] values is its
    // public member mQ...
	LLSD reply = LLSD::emptyMap();
	reply["quat"] = llsd_copy_array(boost::begin(quat.mQ), boost::end(quat.mQ));
	reply["euler"] = LLSD::emptyMap();
	reply["euler"]["roll"] = roll;
	reply["euler"]["pitch"] = pitch;
	reply["euler"]["yaw"] = yaw;
    sendReply(reply, event_data);
}

void LLAgentListener::getPosition(const LLSD& event_data) const
{
    F32 roll, pitch, yaw;
    LLQuaternion quat(mAgent.getQuat());
    quat.getEulerAngles(&roll, &pitch, &yaw);

	LLSD reply = LLSD::emptyMap();
	reply["quat"] = llsd_copy_array(boost::begin(quat.mQ), boost::end(quat.mQ));
	reply["euler"] = LLSD::emptyMap();
	reply["euler"]["roll"] = roll;
	reply["euler"]["pitch"] = pitch;
	reply["euler"]["yaw"] = yaw;
    reply["region"] = ll_sd_from_vector3(mAgent.getPositionAgent());
    reply["global"] = ll_sd_from_vector3d(mAgent.getPositionGlobal());

	sendReply(reply, event_data);
}


void LLAgentListener::startAutoPilot(LLSD const & event_data)
{
    LLQuaternion target_rotation_value;
    LLQuaternion* target_rotation = NULL;
    if (event_data.has("target_rotation"))
    {
        target_rotation_value = ll_quaternion_from_sd(event_data["target_rotation"]);
        target_rotation = &target_rotation_value;
    }
    // *TODO: Use callback_pump and callback_data
    F32 rotation_threshold = 0.03f;
    if (event_data.has("rotation_threshold"))
    {
        rotation_threshold = event_data["rotation_threshold"].asReal();
    }
	
	BOOL allow_flying = TRUE;
	if (event_data.has("allow_flying"))
	{
		allow_flying = (BOOL) event_data["allow_flying"].asBoolean();
		mAgent.setFlying(allow_flying);
	}

	F32 stop_distance = 0.f;
	if (event_data.has("stop_distance"))
	{
		stop_distance = event_data["stop_distance"].asReal();
	}

	// Clear follow target, this is doing a path
	mFollowTarget.setNull();

    mAgent.startAutoPilotGlobal(ll_vector3d_from_sd(event_data["target_global"]),
                                event_data["behavior_name"],
                                target_rotation,
                                NULL, NULL,
                                stop_distance,
                                rotation_threshold,
								allow_flying);
}

void LLAgentListener::getAutoPilot(const LLSD& event_data) const
{
	LLSD reply = LLSD::emptyMap();
	
	LLSD::Boolean enabled = mAgent.getAutoPilot();
	reply["enabled"] = enabled;
	
	reply["target_global"] = ll_sd_from_vector3d(mAgent.getAutoPilotTargetGlobal());
	
	reply["leader_id"] = mAgent.getAutoPilotLeaderID();
	
	reply["stop_distance"] = mAgent.getAutoPilotStopDistance();

	reply["target_distance"] = mAgent.getAutoPilotTargetDist();
	if (!enabled &&
		mFollowTarget.notNull())
	{	// Get an actual distance from the target object we were following
		LLViewerObject * target = gObjectList.findObject(mFollowTarget);
		if (target)
		{	// Found the target AV, return the actual distance to them as well as their ID
			LLVector3 difference = target->getPositionRegion() - mAgent.getPositionAgent();
			reply["target_distance"] = difference.length();
			reply["leader_id"] = mFollowTarget;
		}
	}

	reply["use_rotation"] = (LLSD::Boolean) mAgent.getAutoPilotUseRotation();
	reply["target_facing"] = ll_sd_from_vector3(mAgent.getAutoPilotTargetFacing());
	reply["rotation_threshold"] = mAgent.getAutoPilotRotationThreshold();
	reply["behavior_name"] = mAgent.getAutoPilotBehaviorName();
	reply["fly"] = (LLSD::Boolean) mAgent.getFlying();

	sendReply(reply, event_data);
}

void LLAgentListener::startFollowPilot(LLSD const & event_data)
{
	LLUUID target_id;

	BOOL allow_flying = TRUE;
	if (event_data.has("allow_flying"))
	{
		allow_flying = (BOOL) event_data["allow_flying"].asBoolean();
	}

	if (event_data.has("leader_id"))
	{
		target_id = event_data["leader_id"];
	}
	else if (event_data.has("avatar_name"))
	{	// Find the avatar with matching name
		std::string target_name = event_data["avatar_name"].asString();

		if (target_name.length() > 0)
		{
			S32 num_objects = gObjectList.getNumObjects();
			S32 cur_index = 0;
			while (cur_index < num_objects)
			{
				LLViewerObject * cur_object = gObjectList.getObject(cur_index++);
				if (cur_object &&
					cur_object->asAvatar() &&
					cur_object->asAvatar()->getFullname() == target_name)
				{	// Found avatar with matching name, extract id and break out of loop
					target_id = cur_object->getID();
					break;
				}
			}
		}
	}

	F32 stop_distance = 0.f;
	if (event_data.has("stop_distance"))
	{
		stop_distance = event_data["stop_distance"].asReal();
	}

	if (target_id.notNull())
	{
		mAgent.setFlying(allow_flying);
		mFollowTarget = target_id;	// Save follow target so we can report distance later

	    mAgent.startFollowPilot(target_id, allow_flying, stop_distance);
	}
}

void LLAgentListener::setAutoPilotTarget(LLSD const & event_data) const
{
	if (event_data.has("target_global"))
	{
		LLVector3d target_global(ll_vector3d_from_sd(event_data["target_global"]));
		mAgent.setAutoPilotTargetGlobal(target_global);
	}
}

void LLAgentListener::stopAutoPilot(LLSD const & event_data) const
{
	BOOL user_cancel = FALSE;
	if (event_data.has("user_cancel"))
	{
		user_cancel = event_data["user_cancel"].asBoolean();
	}
    mAgent.stopAutoPilot(user_cancel);
}

void LLAgentListener::lookAt(LLSD const & event_data) const
{
	LLViewerObject *object = NULL;
	if (event_data.has("obj_uuid"))
	{
		object = gObjectList.findObject(event_data["obj_uuid"]);
	}
	else if (event_data.has("position"))
	{
		LLVector3 target_position = ll_vector3_from_sd(event_data["position"]);
		object = findObjectClosestTo(target_position);
	}

	S32 look_at_type = (S32) LOOKAT_TARGET_NONE;
	if (event_data.has("type"))
	{
		look_at_type = event_data["type"].asInteger();
	}
	if (look_at_type >= (S32) LOOKAT_TARGET_NONE &&
		look_at_type < (S32) LOOKAT_NUM_TARGETS)
	{
		gAgentCamera.setLookAt((ELookAtType) look_at_type, object);
	}
}

void LLAgentListener::getGroups(const LLSD& event) const
{
    LLSD reply(LLSD::emptyArray());
    for (LLDynamicArray<LLGroupData>::const_iterator
             gi(mAgent.mGroups.begin()), gend(mAgent.mGroups.end());
         gi != gend; ++gi)
    {
        reply.append(LLSDMap
                     ("id", gi->mID)
                     ("name", gi->mName)
                     ("insignia", gi->mInsigniaID)
                     ("notices", bool(gi->mAcceptNotices))
                     ("display", bool(gi->mListInProfile))
                     ("contrib", gi->mContribution));
    }
    sendReply(LLSDMap("groups", reply), event);
}<|MERGE_RESOLUTION|>--- conflicted
+++ resolved
@@ -40,16 +40,13 @@
 #include "llviewerregion.h"
 #include "llsdutil.h"
 #include "llsdutil_math.h"
-<<<<<<< HEAD
 #include "lltoolgrab.h"
 #include "llhudeffectlookat.h"
 #include "llagentcamera.h"
-=======
 // [RLVa:KB] - Checked: 2011-05-22 (RLVa-1.3.1a)
 #include "rlvhandler.h"
 #include "llvoavatarself.h"
 // [/RLVa:KB]
->>>>>>> d9392b23
 
 LLAgentListener::LLAgentListener(LLAgent &agent)
   : LLEventAPI("LLAgent",
@@ -175,32 +172,6 @@
 		object = findObjectClosestTo(target_position);
 	}
 
-    if (object && object->getPCode() == LL_PCODE_VOLUME)
-    {
-        gMessageSystem->newMessageFast(_PREHASH_AgentRequestSit);
-        gMessageSystem->nextBlockFast(_PREHASH_AgentData);
-        gMessageSystem->addUUIDFast(_PREHASH_AgentID, mAgent.getID());
-        gMessageSystem->addUUIDFast(_PREHASH_SessionID, mAgent.getSessionID());
-        gMessageSystem->nextBlockFast(_PREHASH_TargetObject);
-        gMessageSystem->addUUIDFast(_PREHASH_TargetID, object->mID);
-        gMessageSystem->addVector3Fast(_PREHASH_Offset, LLVector3(0,0,0));
-
-        object->getRegion()->sendReliableMessage();
-    }
-	else
-	{
-		llwarns << "LLAgent requestSit could not find the sit target: " 
-			<< event_data << llendl;
-	}
-}
-
-void LLAgentListener::requestStand(LLSD const & event_data) const
-{
-    mAgent.setControlFlags(AGENT_CONTROL_STAND_UP);
-}
-
-<<<<<<< HEAD
-=======
 // [RLVa:KB] - Checked: 2010-03-06 (RLVa-1.2.0c) | Modified: RLVa-1.1.0j
 	// TODO-RLVa: [RLVa-1.2.1] Figure out how to call this?
 	if ( (rlv_handler_t::isEnabled()) && (!gRlvHandler.canSit(object)) )
@@ -209,8 +180,8 @@
 	}
 // [/RLVa:KB]
 
-	if (object && object->getPCode() == LL_PCODE_VOLUME)
-	{
+    if (object && object->getPCode() == LL_PCODE_VOLUME)
+    {
 // [RLVa:KB] - Checked: 2010-08-29 (RLVa-1.2.1c) | Added: RLVa-1.2.1c
 		if ( (gRlvHandler.hasBehaviour(RLV_BHVR_STANDTP)) && (isAgentAvatarValid()) )
 		{
@@ -223,14 +194,36 @@
 		}
 // [/RLVa:KB]
 
-		gMessageSystem->newMessageFast(_PREHASH_AgentRequestSit);
-		gMessageSystem->nextBlockFast(_PREHASH_AgentData);
-		gMessageSystem->addUUIDFast(_PREHASH_AgentID, mAgent.getID());
-		gMessageSystem->addUUIDFast(_PREHASH_SessionID, mAgent.getSessionID());
-		gMessageSystem->nextBlockFast(_PREHASH_TargetObject);
-		gMessageSystem->addUUIDFast(_PREHASH_TargetID, object->mID);
-		gMessageSystem->addVector3Fast(_PREHASH_Offset, LLVector3(0,0,0));
->>>>>>> d9392b23
+        gMessageSystem->newMessageFast(_PREHASH_AgentRequestSit);
+        gMessageSystem->nextBlockFast(_PREHASH_AgentData);
+        gMessageSystem->addUUIDFast(_PREHASH_AgentID, mAgent.getID());
+        gMessageSystem->addUUIDFast(_PREHASH_SessionID, mAgent.getSessionID());
+        gMessageSystem->nextBlockFast(_PREHASH_TargetObject);
+        gMessageSystem->addUUIDFast(_PREHASH_TargetID, object->mID);
+        gMessageSystem->addVector3Fast(_PREHASH_Offset, LLVector3(0,0,0));
+
+        object->getRegion()->sendReliableMessage();
+    }
+	else
+	{
+		llwarns << "LLAgent requestSit could not find the sit target: " 
+			<< event_data << llendl;
+	}
+}
+
+void LLAgentListener::requestStand(LLSD const & event_data) const
+{
+// [RLVa:KB] - Checked: 2010-03-07 (RLVa-1.2.0c) | Added: RLVa-1.2.0a
+	// TODO-RLVa: [RLVa-1.2.1] Figure out how to call this?
+	if ( (rlv_handler_t::isEnabled()) && (!gRlvHandler.canStand()) )
+	{
+		return;
+	}
+// [/RLVa:KB]
+
+    mAgent.setControlFlags(AGENT_CONTROL_STAND_UP);
+}
+
 
 LLViewerObject * LLAgentListener::findObjectClosestTo( const LLVector3 & position ) const
 {
@@ -261,7 +254,6 @@
 
 void LLAgentListener::requestTouch(LLSD const & event_data) const
 {
-<<<<<<< HEAD
 	LLViewerObject *object = NULL;
 	
 	if (event_data.has("obj_uuid"))
@@ -308,17 +300,6 @@
 		llwarns << "LLAgent requestTouch could not find the touch target " 
 			<< event_data["obj_uuid"].asUUID() << llendl;
 	}
-=======
-// [RLVa:KB] - Checked: 2010-03-07 (RLVa-1.2.0c) | Added: RLVa-1.2.0a
-	// TODO-RLVa: [RLVa-1.2.1] Figure out how to call this?
-	if ( (rlv_handler_t::isEnabled()) && (!gRlvHandler.canStand()) )
-	{
-		return;
-	}
-// [/RLVa:KB]
-
-	mAgent.setControlFlags(AGENT_CONTROL_STAND_UP);
->>>>>>> d9392b23
 }
 
 
