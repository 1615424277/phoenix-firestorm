/**
 * @file   llagentlistener.cpp
 * @author Brad Kittenbrink
 * @date   2009-07-10
 * @brief  Implementation for llagentlistener.
 *
 * $LicenseInfo:firstyear=2009&license=viewerlgpl$
 * Second Life Viewer Source Code
 * Copyright (C) 2010, Linden Research, Inc.
 *
 * This library is free software; you can redistribute it and/or
 * modify it under the terms of the GNU Lesser General Public
 * License as published by the Free Software Foundation;
 * version 2.1 of the License only.
 *
 * This library is distributed in the hope that it will be useful,
 * but WITHOUT ANY WARRANTY; without even the implied warranty of
 * MERCHANTABILITY or FITNESS FOR A PARTICULAR PURPOSE.  See the GNU
 * Lesser General Public License for more details.
 *
 * You should have received a copy of the GNU Lesser General Public
 * License along with this library; if not, write to the Free Software
 * Foundation, Inc., 51 Franklin Street, Fifth Floor, Boston, MA  02110-1301  USA
 *
 * Linden Research, Inc., 945 Battery Street, San Francisco, CA  94111  USA
 * $/LicenseInfo$
 */

#include "llviewerprecompiledheaders.h"

#include "llagentlistener.h"

#include "llagent.h"
#include "llvoavatar.h"
#include "llcommandhandler.h"
#include "llslurl.h"
#include "llurldispatcher.h"
#include "llviewernetwork.h"
#include "llviewerobject.h"
#include "llviewerobjectlist.h"
#include "llviewerregion.h"
#include "llsdutil.h"
#include "llsdutil_math.h"
#include "lltoolgrab.h"
#include "llhudeffectlookat.h"
#include "llagentcamera.h"

LLAgentListener::LLAgentListener(LLAgent &agent)
  : LLEventAPI("LLAgent",
               "LLAgent listener to (e.g.) teleport, sit, stand, etc."),
    mAgent(agent)
{
    add("requestTeleport",
        "Teleport: [\"regionname\"], [\"x\"], [\"y\"], [\"z\"]\n"
        "If [\"skip_confirmation\"] is true, use LLURLDispatcher rather than LLCommandDispatcher.",
        &LLAgentListener::requestTeleport);
    add("requestSit",
        "[\"obj_uuid\"]: id of object to sit on, use this or [\"position\"] to indicate the sit target"
        "[\"position\"]: region position {x, y, z} where to find closest object to sit on",
        &LLAgentListener::requestSit);
    add("requestStand",
        "Ask to stand up",
        &LLAgentListener::requestStand);
    add("requestTouch",
        "[\"obj_uuid\"]: id of object to touch, use this or [\"position\"] to indicate the object to touch"
        "[\"position\"]: region position {x, y, z} where to find closest object to touch"
        "[\"face\"]: optional object face number to touch[Default: 0]",
        &LLAgentListener::requestTouch);
    add("resetAxes",
        "Set the agent to a fixed orientation (optionally specify [\"lookat\"] = array of [x, y, z])",
        &LLAgentListener::resetAxes);
    add("getAxes",
        "Obsolete - use getPosition instead\n"
        "Send information about the agent's orientation on [\"reply\"]:\n"
        "[\"euler\"]: map of {roll, pitch, yaw}\n"
        "[\"quat\"]:  array of [x, y, z, w] quaternion values",
        &LLAgentListener::getAxes,
        LLSDMap("reply", LLSD()));
    add("getPosition",
        "Send information about the agent's position and orientation on [\"reply\"]:\n"
        "[\"region\"]: array of region {x, y, z} position\n"
        "[\"global\"]: array of global {x, y, z} position\n"
        "[\"euler\"]: map of {roll, pitch, yaw}\n"
        "[\"quat\"]:  array of [x, y, z, w] quaternion values",
        &LLAgentListener::getPosition,
        LLSDMap("reply", LLSD()));
    add("startAutoPilot",
        "Start the autopilot system using the following parameters:\n"
        "[\"target_global\"]: array of target global {x, y, z} position\n"
        "[\"stop_distance\"]: target maxiumum distance from target [default: autopilot guess]\n"
        "[\"target_rotation\"]: array of [x, y, z, w] quaternion values [default: no target]\n"
        "[\"rotation_threshold\"]: target maximum angle from target facing rotation [default: 0.03 radians]\n"
        "[\"behavior_name\"]: name of the autopilot behavior [default: \"\"]"
        "[\"allow_flying\"]: allow flying during autopilot [default: True]",
        //"[\"callback_pump\"]: pump to send success/failure and callback data to [default: none]\n"
        //"[\"callback_data\"]: data to send back during a callback [default: none]",
        &LLAgentListener::startAutoPilot);
    add("getAutoPilot",
        "Send information about current state of the autopilot system to [\"reply\"]:\n"
        "[\"enabled\"]: boolean indicating whether or not autopilot is enabled\n"
        "[\"target_global\"]: array of target global {x, y, z} position\n"
        "[\"leader_id\"]: uuid of target autopilot is following\n"
        "[\"stop_distance\"]: target maximum distance from target\n"
        "[\"target_distance\"]: last known distance from target\n"
        "[\"use_rotation\"]: boolean indicating if autopilot has a target facing rotation\n"
        "[\"target_facing\"]: array of {x, y} target direction to face\n"
        "[\"rotation_threshold\"]: target maximum angle from target facing rotation\n"
        "[\"behavior_name\"]: name of the autopilot behavior",
        &LLAgentListener::getAutoPilot,
        LLSDMap("reply", LLSD()));
    add("startFollowPilot",
        "[\"leader_id\"]: uuid of target to follow using the autopilot system (optional with avatar_name)\n"
        "[\"avatar_name\"]: avatar name to follow using the autopilot system (optional with leader_id)\n"
        "[\"allow_flying\"]: allow flying during autopilot [default: True]\n"
        "[\"stop_distance\"]: target maxiumum distance from target [default: autopilot guess]",
        &LLAgentListener::startFollowPilot);
    add("setAutoPilotTarget",
        "Update target for currently running autopilot:\n"
        "[\"target_global\"]: array of target global {x, y, z} position",
        &LLAgentListener::setAutoPilotTarget);
    add("stopAutoPilot",
        "Stop the autopilot system:\n"
        "[\"user_cancel\"] indicates whether or not to act as though user canceled autopilot [default: false]",
        &LLAgentListener::stopAutoPilot);
    add("lookAt",
        "[\"type\"]: number to indicate the lookAt type, 0 to clear\n"
        "[\"obj_uuid\"]: id of object to look at, use this or [\"position\"] to indicate the target\n"
        "[\"position\"]: region position {x, y, z} where to find closest object or avatar to look at",
        &LLAgentListener::lookAt);
    add("getGroups",
        "Send information about the agent's groups on [\"reply\"]:\n"
        "[\"groups\"]: array of group information\n"
        "[\"id\"]: group id\n"
        "[\"name\"]: group name\n"
        "[\"insignia\"]: group insignia texture id\n"
        "[\"notices\"]: boolean indicating if this user accepts notices from this group\n"
        "[\"display\"]: boolean indicating if this group is listed in the user's profile\n"
        "[\"contrib\"]: user's land contribution to this group\n",
        &LLAgentListener::getGroups,
        LLSDMap("reply", LLSD()));
}

void LLAgentListener::requestTeleport(LLSD const & event_data) const
{
    if(event_data["skip_confirmation"].asBoolean())
    {
        LLSD params(LLSD::emptyArray());
        params.append(event_data["regionname"]);
        params.append(event_data["x"]);
        params.append(event_data["y"]);
        params.append(event_data["z"]);
        LLCommandDispatcher::dispatch("teleport", params, LLSD(), LLGridManager::getInstance()->getGrid(), NULL, LLCommandHandler::NAV_TYPE_CLICKED, true);
        // *TODO - lookup other LLCommandHandlers for "agent", "classified", "event", "group", "floater", "parcel", "login", login_refresh", "balance", "chat"
        // should we just compose LLCommandHandler and LLDispatchListener?
    }
    else
    {
        std::string url = LLSLURL(event_data["regionname"],
                                  LLVector3(event_data["x"].asReal(),
                                            event_data["y"].asReal(),
                                            event_data["z"].asReal())).getSLURLString();
        LLURLDispatcher::dispatch(url, LLCommandHandler::NAV_TYPE_CLICKED, NULL, false);
    }
}

void LLAgentListener::requestSit(LLSD const & event_data) const
{
    //mAgent.getAvatarObject()->sitOnObject();
    // shamelessly ripped from llviewermenu.cpp:handle_sit_or_stand()
    // *TODO - find a permanent place to share this code properly.

    LLViewerObject *object = NULL;
    if (event_data.has("obj_uuid"))
    {
        object = gObjectList.findObject(event_data["obj_uuid"]);
    }
    else if (event_data.has("position"))
    {
        LLVector3 target_position = ll_vector3_from_sd(event_data["position"]);
        object = findObjectClosestTo(target_position);
    }

    if (object && object->getPCode() == LL_PCODE_VOLUME)
    {
        gMessageSystem->newMessageFast(_PREHASH_AgentRequestSit);
        gMessageSystem->nextBlockFast(_PREHASH_AgentData);
        gMessageSystem->addUUIDFast(_PREHASH_AgentID, mAgent.getID());
        gMessageSystem->addUUIDFast(_PREHASH_SessionID, mAgent.getSessionID());
        gMessageSystem->nextBlockFast(_PREHASH_TargetObject);
        gMessageSystem->addUUIDFast(_PREHASH_TargetID, object->mID);
        gMessageSystem->addVector3Fast(_PREHASH_Offset, LLVector3(0,0,0));

        object->getRegion()->sendReliableMessage();
    }
    else
    {
        LL_WARNS() << "LLAgent requestSit could not find the sit target: "
            << event_data << LL_ENDL;
    }
}

void LLAgentListener::requestStand(LLSD const & event_data) const
{
    mAgent.setControlFlags(AGENT_CONTROL_STAND_UP);
}


LLViewerObject * LLAgentListener::findObjectClosestTo( const LLVector3 & position ) const
{
    LLViewerObject *object = NULL;

    // Find the object closest to that position
    F32 min_distance = 10000.0f;        // Start big
    S32 num_objects = gObjectList.getNumObjects();
    S32 cur_index = 0;
    while (cur_index < num_objects)
    {
        LLViewerObject * cur_object = gObjectList.getObject(cur_index++);
        if (cur_object)
        {   // Calculate distance from the target position
            LLVector3 target_diff = cur_object->getPositionRegion() - position;
            F32 distance_to_target = target_diff.length();
            if (distance_to_target < min_distance)
            {   // Found an object closer
                min_distance = distance_to_target;
                object = cur_object;
            }
        }
    }

    return object;
}


void LLAgentListener::requestTouch(LLSD const & event_data) const
{
    LLViewerObject *object = NULL;

    if (event_data.has("obj_uuid"))
    {
        object = gObjectList.findObject(event_data["obj_uuid"]);
    }
    else if (event_data.has("position"))
    {
        LLVector3 target_position = ll_vector3_from_sd(event_data["position"]);
        object = findObjectClosestTo(target_position);
    }

    S32 face = 0;
    if (event_data.has("face"))
    {
        face = event_data["face"].asInteger();
    }

    if (object && object->getPCode() == LL_PCODE_VOLUME)
    {
        // Fake enough pick info to get it to (hopefully) work
        LLPickInfo pick;
        pick.mObjectFace = face;

        /*
        These values are sent to the simulator, but face seems to be easiest to use

        pick.mUVCoords   "UVCoord"
        pick.mSTCoords  "STCoord"
        pick.mObjectFace    "FaceIndex"
        pick.mIntersection  "Position"
        pick.mNormal    "Normal"
        pick.mBinormal  "Binormal"
        */

        // A touch is a sketchy message sequence ... send a grab, immediately
        // followed by un-grabbing, crossing fingers and hoping packets arrive in
        // the correct order
        send_ObjectGrab_message(object, pick, LLVector3::zero);
        send_ObjectDeGrab_message(object, pick);
    }
    else
    {
        LL_WARNS() << "LLAgent requestTouch could not find the touch target "
            << event_data["obj_uuid"].asUUID() << LL_ENDL;
    }
}


void LLAgentListener::resetAxes(const LLSD& event_data) const
{
    if (event_data.has("lookat"))
    {
        mAgent.resetAxes(ll_vector3_from_sd(event_data["lookat"]));
    }
    else
    {
        // no "lookat", default call
        mAgent.resetAxes();
    }
}

void LLAgentListener::getAxes(const LLSD& event_data) const
{
    LLQuaternion quat(mAgent.getQuat());
    F32 roll, pitch, yaw;
    quat.getEulerAngles(&roll, &pitch, &yaw);
    // The official query API for LLQuaternion's [x, y, z, w] values is its
    // public member mQ...
    LLSD reply = LLSD::emptyMap();
    reply["quat"] = llsd_copy_array(boost::begin(quat.mQ), boost::end(quat.mQ));
    reply["euler"] = LLSD::emptyMap();
    reply["euler"]["roll"] = roll;
    reply["euler"]["pitch"] = pitch;
    reply["euler"]["yaw"] = yaw;
    sendReply(reply, event_data);
}

void LLAgentListener::getPosition(const LLSD& event_data) const
{
    F32 roll, pitch, yaw;
    LLQuaternion quat(mAgent.getQuat());
    quat.getEulerAngles(&roll, &pitch, &yaw);

    LLSD reply = LLSD::emptyMap();
    reply["quat"] = llsd_copy_array(boost::begin(quat.mQ), boost::end(quat.mQ));
    reply["euler"] = LLSD::emptyMap();
    reply["euler"]["roll"] = roll;
    reply["euler"]["pitch"] = pitch;
    reply["euler"]["yaw"] = yaw;
    reply["region"] = ll_sd_from_vector3(mAgent.getPositionAgent());
    reply["global"] = ll_sd_from_vector3d(mAgent.getPositionGlobal());

    sendReply(reply, event_data);
}


void LLAgentListener::startAutoPilot(LLSD const & event_data)
{
    LLQuaternion target_rotation_value;
    LLQuaternion* target_rotation = NULL;
    if (event_data.has("target_rotation"))
    {
        target_rotation_value = ll_quaternion_from_sd(event_data["target_rotation"]);
        target_rotation = &target_rotation_value;
    }
    // *TODO: Use callback_pump and callback_data
    F32 rotation_threshold = 0.03f;
    if (event_data.has("rotation_threshold"))
    {
        rotation_threshold = event_data["rotation_threshold"].asReal();
    }
<<<<<<< HEAD
	
	bool allow_flying = true;
	if (event_data.has("allow_flying"))
	{
		allow_flying = (bool) event_data["allow_flying"].asBoolean();
		mAgent.setFlying(allow_flying);
	}

	F32 stop_distance = 0.f;
	if (event_data.has("stop_distance"))
	{
		stop_distance = event_data["stop_distance"].asReal();
	}

	// Clear follow target, this is doing a path
	mFollowTarget.setNull();
=======

    BOOL allow_flying = TRUE;
    if (event_data.has("allow_flying"))
    {
        allow_flying = (BOOL) event_data["allow_flying"].asBoolean();
        mAgent.setFlying(allow_flying);
    }

    F32 stop_distance = 0.f;
    if (event_data.has("stop_distance"))
    {
        stop_distance = event_data["stop_distance"].asReal();
    }

    // Clear follow target, this is doing a path
    mFollowTarget.setNull();
>>>>>>> e1623bb2

    mAgent.startAutoPilotGlobal(ll_vector3d_from_sd(event_data["target_global"]),
                                event_data["behavior_name"],
                                target_rotation,
                                NULL, NULL,
                                stop_distance,
                                rotation_threshold,
                                allow_flying);
}

void LLAgentListener::getAutoPilot(const LLSD& event_data) const
{
    LLSD reply = LLSD::emptyMap();

    LLSD::Boolean enabled = mAgent.getAutoPilot();
    reply["enabled"] = enabled;

    reply["target_global"] = ll_sd_from_vector3d(mAgent.getAutoPilotTargetGlobal());

    reply["leader_id"] = mAgent.getAutoPilotLeaderID();

    reply["stop_distance"] = mAgent.getAutoPilotStopDistance();

    reply["target_distance"] = mAgent.getAutoPilotTargetDist();
    if (!enabled &&
        mFollowTarget.notNull())
    {   // Get an actual distance from the target object we were following
        LLViewerObject * target = gObjectList.findObject(mFollowTarget);
        if (target)
        {   // Found the target AV, return the actual distance to them as well as their ID
            LLVector3 difference = target->getPositionRegion() - mAgent.getPositionAgent();
            reply["target_distance"] = difference.length();
            reply["leader_id"] = mFollowTarget;
        }
    }

    reply["use_rotation"] = (LLSD::Boolean) mAgent.getAutoPilotUseRotation();
    reply["target_facing"] = ll_sd_from_vector3(mAgent.getAutoPilotTargetFacing());
    reply["rotation_threshold"] = mAgent.getAutoPilotRotationThreshold();
    reply["behavior_name"] = mAgent.getAutoPilotBehaviorName();
    reply["fly"] = (LLSD::Boolean) mAgent.getFlying();

    sendReply(reply, event_data);
}

void LLAgentListener::startFollowPilot(LLSD const & event_data)
{
<<<<<<< HEAD
	LLUUID target_id;

	bool allow_flying = true;
	if (event_data.has("allow_flying"))
	{
		allow_flying = (bool) event_data["allow_flying"].asBoolean();
	}

	if (event_data.has("leader_id"))
	{
		target_id = event_data["leader_id"];
	}
	else if (event_data.has("avatar_name"))
	{	// Find the avatar with matching name
		std::string target_name = event_data["avatar_name"].asString();

		if (target_name.length() > 0)
		{
			S32 num_objects = gObjectList.getNumObjects();
			S32 cur_index = 0;
			while (cur_index < num_objects)
			{
				LLViewerObject * cur_object = gObjectList.getObject(cur_index++);
				if (cur_object &&
					cur_object->asAvatar() &&
					cur_object->asAvatar()->getFullname() == target_name)
				{	// Found avatar with matching name, extract id and break out of loop
					target_id = cur_object->getID();
					break;
				}
			}
		}
	}

	F32 stop_distance = 0.f;
	if (event_data.has("stop_distance"))
	{
		stop_distance = event_data["stop_distance"].asReal();
	}

	if (target_id.notNull())
	{
		mAgent.setFlying(allow_flying);
		mFollowTarget = target_id;	// Save follow target so we can report distance later

	    mAgent.startFollowPilot(target_id, allow_flying, stop_distance);
	}
=======
    LLUUID target_id;

    BOOL allow_flying = TRUE;
    if (event_data.has("allow_flying"))
    {
        allow_flying = (BOOL) event_data["allow_flying"].asBoolean();
    }

    if (event_data.has("leader_id"))
    {
        target_id = event_data["leader_id"];
    }
    else if (event_data.has("avatar_name"))
    {   // Find the avatar with matching name
        std::string target_name = event_data["avatar_name"].asString();

        if (target_name.length() > 0)
        {
            S32 num_objects = gObjectList.getNumObjects();
            S32 cur_index = 0;
            while (cur_index < num_objects)
            {
                LLViewerObject * cur_object = gObjectList.getObject(cur_index++);
                if (cur_object &&
                    cur_object->asAvatar() &&
                    cur_object->asAvatar()->getFullname() == target_name)
                {   // Found avatar with matching name, extract id and break out of loop
                    target_id = cur_object->getID();
                    break;
                }
            }
        }
    }

    F32 stop_distance = 0.f;
    if (event_data.has("stop_distance"))
    {
        stop_distance = event_data["stop_distance"].asReal();
    }

    if (target_id.notNull())
    {
        mAgent.setFlying(allow_flying);
        mFollowTarget = target_id;  // Save follow target so we can report distance later

        mAgent.startFollowPilot(target_id, allow_flying, stop_distance);
    }
>>>>>>> e1623bb2
}

void LLAgentListener::setAutoPilotTarget(LLSD const & event_data) const
{
    if (event_data.has("target_global"))
    {
        LLVector3d target_global(ll_vector3d_from_sd(event_data["target_global"]));
        mAgent.setAutoPilotTargetGlobal(target_global);
    }
}

void LLAgentListener::stopAutoPilot(LLSD const & event_data) const
{
<<<<<<< HEAD
	bool user_cancel = false;
	if (event_data.has("user_cancel"))
	{
		user_cancel = event_data["user_cancel"].asBoolean();
	}
=======
    BOOL user_cancel = FALSE;
    if (event_data.has("user_cancel"))
    {
        user_cancel = event_data["user_cancel"].asBoolean();
    }
>>>>>>> e1623bb2
    mAgent.stopAutoPilot(user_cancel);
}

void LLAgentListener::lookAt(LLSD const & event_data) const
{
    LLViewerObject *object = NULL;
    if (event_data.has("obj_uuid"))
    {
        object = gObjectList.findObject(event_data["obj_uuid"]);
    }
    else if (event_data.has("position"))
    {
        LLVector3 target_position = ll_vector3_from_sd(event_data["position"]);
        object = findObjectClosestTo(target_position);
    }

    S32 look_at_type = (S32) LOOKAT_TARGET_NONE;
    if (event_data.has("type"))
    {
        look_at_type = event_data["type"].asInteger();
    }
    if (look_at_type >= (S32) LOOKAT_TARGET_NONE &&
        look_at_type < (S32) LOOKAT_NUM_TARGETS)
    {
        gAgentCamera.setLookAt((ELookAtType) look_at_type, object);
    }
}

void LLAgentListener::getGroups(const LLSD& event) const
{
    LLSD reply(LLSD::emptyArray());
    for (std::vector<LLGroupData>::const_iterator
             gi(mAgent.mGroups.begin()), gend(mAgent.mGroups.end());
         gi != gend; ++gi)
    {
        reply.append(LLSDMap
                     ("id", gi->mID)
                     ("name", gi->mName)
                     ("insignia", gi->mInsigniaID)
                     ("notices", bool(gi->mAcceptNotices))
                     ("display", bool(gi->mListInProfile))
                     ("contrib", gi->mContribution));
    }
    sendReply(LLSDMap("groups", reply), event);
}<|MERGE_RESOLUTION|>--- conflicted
+++ resolved
@@ -1,598 +1,521 @@
-/**
- * @file   llagentlistener.cpp
- * @author Brad Kittenbrink
- * @date   2009-07-10
- * @brief  Implementation for llagentlistener.
- *
- * $LicenseInfo:firstyear=2009&license=viewerlgpl$
- * Second Life Viewer Source Code
- * Copyright (C) 2010, Linden Research, Inc.
- *
- * This library is free software; you can redistribute it and/or
- * modify it under the terms of the GNU Lesser General Public
- * License as published by the Free Software Foundation;
- * version 2.1 of the License only.
- *
- * This library is distributed in the hope that it will be useful,
- * but WITHOUT ANY WARRANTY; without even the implied warranty of
- * MERCHANTABILITY or FITNESS FOR A PARTICULAR PURPOSE.  See the GNU
- * Lesser General Public License for more details.
- *
- * You should have received a copy of the GNU Lesser General Public
- * License along with this library; if not, write to the Free Software
- * Foundation, Inc., 51 Franklin Street, Fifth Floor, Boston, MA  02110-1301  USA
- *
- * Linden Research, Inc., 945 Battery Street, San Francisco, CA  94111  USA
- * $/LicenseInfo$
- */
-
-#include "llviewerprecompiledheaders.h"
-
-#include "llagentlistener.h"
-
-#include "llagent.h"
-#include "llvoavatar.h"
-#include "llcommandhandler.h"
-#include "llslurl.h"
-#include "llurldispatcher.h"
-#include "llviewernetwork.h"
-#include "llviewerobject.h"
-#include "llviewerobjectlist.h"
-#include "llviewerregion.h"
-#include "llsdutil.h"
-#include "llsdutil_math.h"
-#include "lltoolgrab.h"
-#include "llhudeffectlookat.h"
-#include "llagentcamera.h"
-
-LLAgentListener::LLAgentListener(LLAgent &agent)
-  : LLEventAPI("LLAgent",
-               "LLAgent listener to (e.g.) teleport, sit, stand, etc."),
-    mAgent(agent)
-{
-    add("requestTeleport",
-        "Teleport: [\"regionname\"], [\"x\"], [\"y\"], [\"z\"]\n"
-        "If [\"skip_confirmation\"] is true, use LLURLDispatcher rather than LLCommandDispatcher.",
-        &LLAgentListener::requestTeleport);
-    add("requestSit",
-        "[\"obj_uuid\"]: id of object to sit on, use this or [\"position\"] to indicate the sit target"
-        "[\"position\"]: region position {x, y, z} where to find closest object to sit on",
-        &LLAgentListener::requestSit);
-    add("requestStand",
-        "Ask to stand up",
-        &LLAgentListener::requestStand);
-    add("requestTouch",
-        "[\"obj_uuid\"]: id of object to touch, use this or [\"position\"] to indicate the object to touch"
-        "[\"position\"]: region position {x, y, z} where to find closest object to touch"
-        "[\"face\"]: optional object face number to touch[Default: 0]",
-        &LLAgentListener::requestTouch);
-    add("resetAxes",
-        "Set the agent to a fixed orientation (optionally specify [\"lookat\"] = array of [x, y, z])",
-        &LLAgentListener::resetAxes);
-    add("getAxes",
-        "Obsolete - use getPosition instead\n"
-        "Send information about the agent's orientation on [\"reply\"]:\n"
-        "[\"euler\"]: map of {roll, pitch, yaw}\n"
-        "[\"quat\"]:  array of [x, y, z, w] quaternion values",
-        &LLAgentListener::getAxes,
-        LLSDMap("reply", LLSD()));
-    add("getPosition",
-        "Send information about the agent's position and orientation on [\"reply\"]:\n"
-        "[\"region\"]: array of region {x, y, z} position\n"
-        "[\"global\"]: array of global {x, y, z} position\n"
-        "[\"euler\"]: map of {roll, pitch, yaw}\n"
-        "[\"quat\"]:  array of [x, y, z, w] quaternion values",
-        &LLAgentListener::getPosition,
-        LLSDMap("reply", LLSD()));
-    add("startAutoPilot",
-        "Start the autopilot system using the following parameters:\n"
-        "[\"target_global\"]: array of target global {x, y, z} position\n"
-        "[\"stop_distance\"]: target maxiumum distance from target [default: autopilot guess]\n"
-        "[\"target_rotation\"]: array of [x, y, z, w] quaternion values [default: no target]\n"
-        "[\"rotation_threshold\"]: target maximum angle from target facing rotation [default: 0.03 radians]\n"
-        "[\"behavior_name\"]: name of the autopilot behavior [default: \"\"]"
-        "[\"allow_flying\"]: allow flying during autopilot [default: True]",
-        //"[\"callback_pump\"]: pump to send success/failure and callback data to [default: none]\n"
-        //"[\"callback_data\"]: data to send back during a callback [default: none]",
-        &LLAgentListener::startAutoPilot);
-    add("getAutoPilot",
-        "Send information about current state of the autopilot system to [\"reply\"]:\n"
-        "[\"enabled\"]: boolean indicating whether or not autopilot is enabled\n"
-        "[\"target_global\"]: array of target global {x, y, z} position\n"
-        "[\"leader_id\"]: uuid of target autopilot is following\n"
-        "[\"stop_distance\"]: target maximum distance from target\n"
-        "[\"target_distance\"]: last known distance from target\n"
-        "[\"use_rotation\"]: boolean indicating if autopilot has a target facing rotation\n"
-        "[\"target_facing\"]: array of {x, y} target direction to face\n"
-        "[\"rotation_threshold\"]: target maximum angle from target facing rotation\n"
-        "[\"behavior_name\"]: name of the autopilot behavior",
-        &LLAgentListener::getAutoPilot,
-        LLSDMap("reply", LLSD()));
-    add("startFollowPilot",
-        "[\"leader_id\"]: uuid of target to follow using the autopilot system (optional with avatar_name)\n"
-        "[\"avatar_name\"]: avatar name to follow using the autopilot system (optional with leader_id)\n"
-        "[\"allow_flying\"]: allow flying during autopilot [default: True]\n"
-        "[\"stop_distance\"]: target maxiumum distance from target [default: autopilot guess]",
-        &LLAgentListener::startFollowPilot);
-    add("setAutoPilotTarget",
-        "Update target for currently running autopilot:\n"
-        "[\"target_global\"]: array of target global {x, y, z} position",
-        &LLAgentListener::setAutoPilotTarget);
-    add("stopAutoPilot",
-        "Stop the autopilot system:\n"
-        "[\"user_cancel\"] indicates whether or not to act as though user canceled autopilot [default: false]",
-        &LLAgentListener::stopAutoPilot);
-    add("lookAt",
-        "[\"type\"]: number to indicate the lookAt type, 0 to clear\n"
-        "[\"obj_uuid\"]: id of object to look at, use this or [\"position\"] to indicate the target\n"
-        "[\"position\"]: region position {x, y, z} where to find closest object or avatar to look at",
-        &LLAgentListener::lookAt);
-    add("getGroups",
-        "Send information about the agent's groups on [\"reply\"]:\n"
-        "[\"groups\"]: array of group information\n"
-        "[\"id\"]: group id\n"
-        "[\"name\"]: group name\n"
-        "[\"insignia\"]: group insignia texture id\n"
-        "[\"notices\"]: boolean indicating if this user accepts notices from this group\n"
-        "[\"display\"]: boolean indicating if this group is listed in the user's profile\n"
-        "[\"contrib\"]: user's land contribution to this group\n",
-        &LLAgentListener::getGroups,
-        LLSDMap("reply", LLSD()));
-}
-
-void LLAgentListener::requestTeleport(LLSD const & event_data) const
-{
-    if(event_data["skip_confirmation"].asBoolean())
-    {
-        LLSD params(LLSD::emptyArray());
-        params.append(event_data["regionname"]);
-        params.append(event_data["x"]);
-        params.append(event_data["y"]);
-        params.append(event_data["z"]);
-        LLCommandDispatcher::dispatch("teleport", params, LLSD(), LLGridManager::getInstance()->getGrid(), NULL, LLCommandHandler::NAV_TYPE_CLICKED, true);
-        // *TODO - lookup other LLCommandHandlers for "agent", "classified", "event", "group", "floater", "parcel", "login", login_refresh", "balance", "chat"
-        // should we just compose LLCommandHandler and LLDispatchListener?
-    }
-    else
-    {
-        std::string url = LLSLURL(event_data["regionname"],
-                                  LLVector3(event_data["x"].asReal(),
-                                            event_data["y"].asReal(),
-                                            event_data["z"].asReal())).getSLURLString();
-        LLURLDispatcher::dispatch(url, LLCommandHandler::NAV_TYPE_CLICKED, NULL, false);
-    }
-}
-
-void LLAgentListener::requestSit(LLSD const & event_data) const
-{
-    //mAgent.getAvatarObject()->sitOnObject();
-    // shamelessly ripped from llviewermenu.cpp:handle_sit_or_stand()
-    // *TODO - find a permanent place to share this code properly.
-
-    LLViewerObject *object = NULL;
-    if (event_data.has("obj_uuid"))
-    {
-        object = gObjectList.findObject(event_data["obj_uuid"]);
-    }
-    else if (event_data.has("position"))
-    {
-        LLVector3 target_position = ll_vector3_from_sd(event_data["position"]);
-        object = findObjectClosestTo(target_position);
-    }
-
-    if (object && object->getPCode() == LL_PCODE_VOLUME)
-    {
-        gMessageSystem->newMessageFast(_PREHASH_AgentRequestSit);
-        gMessageSystem->nextBlockFast(_PREHASH_AgentData);
-        gMessageSystem->addUUIDFast(_PREHASH_AgentID, mAgent.getID());
-        gMessageSystem->addUUIDFast(_PREHASH_SessionID, mAgent.getSessionID());
-        gMessageSystem->nextBlockFast(_PREHASH_TargetObject);
-        gMessageSystem->addUUIDFast(_PREHASH_TargetID, object->mID);
-        gMessageSystem->addVector3Fast(_PREHASH_Offset, LLVector3(0,0,0));
-
-        object->getRegion()->sendReliableMessage();
-    }
-    else
-    {
-        LL_WARNS() << "LLAgent requestSit could not find the sit target: "
-            << event_data << LL_ENDL;
-    }
-}
-
-void LLAgentListener::requestStand(LLSD const & event_data) const
-{
-    mAgent.setControlFlags(AGENT_CONTROL_STAND_UP);
-}
-
-
-LLViewerObject * LLAgentListener::findObjectClosestTo( const LLVector3 & position ) const
-{
-    LLViewerObject *object = NULL;
-
-    // Find the object closest to that position
-    F32 min_distance = 10000.0f;        // Start big
-    S32 num_objects = gObjectList.getNumObjects();
-    S32 cur_index = 0;
-    while (cur_index < num_objects)
-    {
-        LLViewerObject * cur_object = gObjectList.getObject(cur_index++);
-        if (cur_object)
-        {   // Calculate distance from the target position
-            LLVector3 target_diff = cur_object->getPositionRegion() - position;
-            F32 distance_to_target = target_diff.length();
-            if (distance_to_target < min_distance)
-            {   // Found an object closer
-                min_distance = distance_to_target;
-                object = cur_object;
-            }
-        }
-    }
-
-    return object;
-}
-
-
-void LLAgentListener::requestTouch(LLSD const & event_data) const
-{
-    LLViewerObject *object = NULL;
-
-    if (event_data.has("obj_uuid"))
-    {
-        object = gObjectList.findObject(event_data["obj_uuid"]);
-    }
-    else if (event_data.has("position"))
-    {
-        LLVector3 target_position = ll_vector3_from_sd(event_data["position"]);
-        object = findObjectClosestTo(target_position);
-    }
-
-    S32 face = 0;
-    if (event_data.has("face"))
-    {
-        face = event_data["face"].asInteger();
-    }
-
-    if (object && object->getPCode() == LL_PCODE_VOLUME)
-    {
-        // Fake enough pick info to get it to (hopefully) work
-        LLPickInfo pick;
-        pick.mObjectFace = face;
-
-        /*
-        These values are sent to the simulator, but face seems to be easiest to use
-
-        pick.mUVCoords   "UVCoord"
-        pick.mSTCoords  "STCoord"
-        pick.mObjectFace    "FaceIndex"
-        pick.mIntersection  "Position"
-        pick.mNormal    "Normal"
-        pick.mBinormal  "Binormal"
-        */
-
-        // A touch is a sketchy message sequence ... send a grab, immediately
-        // followed by un-grabbing, crossing fingers and hoping packets arrive in
-        // the correct order
-        send_ObjectGrab_message(object, pick, LLVector3::zero);
-        send_ObjectDeGrab_message(object, pick);
-    }
-    else
-    {
-        LL_WARNS() << "LLAgent requestTouch could not find the touch target "
-            << event_data["obj_uuid"].asUUID() << LL_ENDL;
-    }
-}
-
-
-void LLAgentListener::resetAxes(const LLSD& event_data) const
-{
-    if (event_data.has("lookat"))
-    {
-        mAgent.resetAxes(ll_vector3_from_sd(event_data["lookat"]));
-    }
-    else
-    {
-        // no "lookat", default call
-        mAgent.resetAxes();
-    }
-}
-
-void LLAgentListener::getAxes(const LLSD& event_data) const
-{
-    LLQuaternion quat(mAgent.getQuat());
-    F32 roll, pitch, yaw;
-    quat.getEulerAngles(&roll, &pitch, &yaw);
-    // The official query API for LLQuaternion's [x, y, z, w] values is its
-    // public member mQ...
-    LLSD reply = LLSD::emptyMap();
-    reply["quat"] = llsd_copy_array(boost::begin(quat.mQ), boost::end(quat.mQ));
-    reply["euler"] = LLSD::emptyMap();
-    reply["euler"]["roll"] = roll;
-    reply["euler"]["pitch"] = pitch;
-    reply["euler"]["yaw"] = yaw;
-    sendReply(reply, event_data);
-}
-
-void LLAgentListener::getPosition(const LLSD& event_data) const
-{
-    F32 roll, pitch, yaw;
-    LLQuaternion quat(mAgent.getQuat());
-    quat.getEulerAngles(&roll, &pitch, &yaw);
-
-    LLSD reply = LLSD::emptyMap();
-    reply["quat"] = llsd_copy_array(boost::begin(quat.mQ), boost::end(quat.mQ));
-    reply["euler"] = LLSD::emptyMap();
-    reply["euler"]["roll"] = roll;
-    reply["euler"]["pitch"] = pitch;
-    reply["euler"]["yaw"] = yaw;
-    reply["region"] = ll_sd_from_vector3(mAgent.getPositionAgent());
-    reply["global"] = ll_sd_from_vector3d(mAgent.getPositionGlobal());
-
-    sendReply(reply, event_data);
-}
-
-
-void LLAgentListener::startAutoPilot(LLSD const & event_data)
-{
-    LLQuaternion target_rotation_value;
-    LLQuaternion* target_rotation = NULL;
-    if (event_data.has("target_rotation"))
-    {
-        target_rotation_value = ll_quaternion_from_sd(event_data["target_rotation"]);
-        target_rotation = &target_rotation_value;
-    }
-    // *TODO: Use callback_pump and callback_data
-    F32 rotation_threshold = 0.03f;
-    if (event_data.has("rotation_threshold"))
-    {
-        rotation_threshold = event_data["rotation_threshold"].asReal();
-    }
-<<<<<<< HEAD
-	
-	bool allow_flying = true;
-	if (event_data.has("allow_flying"))
-	{
-		allow_flying = (bool) event_data["allow_flying"].asBoolean();
-		mAgent.setFlying(allow_flying);
-	}
-
-	F32 stop_distance = 0.f;
-	if (event_data.has("stop_distance"))
-	{
-		stop_distance = event_data["stop_distance"].asReal();
-	}
-
-	// Clear follow target, this is doing a path
-	mFollowTarget.setNull();
-=======
-
-    BOOL allow_flying = TRUE;
-    if (event_data.has("allow_flying"))
-    {
-        allow_flying = (BOOL) event_data["allow_flying"].asBoolean();
-        mAgent.setFlying(allow_flying);
-    }
-
-    F32 stop_distance = 0.f;
-    if (event_data.has("stop_distance"))
-    {
-        stop_distance = event_data["stop_distance"].asReal();
-    }
-
-    // Clear follow target, this is doing a path
-    mFollowTarget.setNull();
->>>>>>> e1623bb2
-
-    mAgent.startAutoPilotGlobal(ll_vector3d_from_sd(event_data["target_global"]),
-                                event_data["behavior_name"],
-                                target_rotation,
-                                NULL, NULL,
-                                stop_distance,
-                                rotation_threshold,
-                                allow_flying);
-}
-
-void LLAgentListener::getAutoPilot(const LLSD& event_data) const
-{
-    LLSD reply = LLSD::emptyMap();
-
-    LLSD::Boolean enabled = mAgent.getAutoPilot();
-    reply["enabled"] = enabled;
-
-    reply["target_global"] = ll_sd_from_vector3d(mAgent.getAutoPilotTargetGlobal());
-
-    reply["leader_id"] = mAgent.getAutoPilotLeaderID();
-
-    reply["stop_distance"] = mAgent.getAutoPilotStopDistance();
-
-    reply["target_distance"] = mAgent.getAutoPilotTargetDist();
-    if (!enabled &&
-        mFollowTarget.notNull())
-    {   // Get an actual distance from the target object we were following
-        LLViewerObject * target = gObjectList.findObject(mFollowTarget);
-        if (target)
-        {   // Found the target AV, return the actual distance to them as well as their ID
-            LLVector3 difference = target->getPositionRegion() - mAgent.getPositionAgent();
-            reply["target_distance"] = difference.length();
-            reply["leader_id"] = mFollowTarget;
-        }
-    }
-
-    reply["use_rotation"] = (LLSD::Boolean) mAgent.getAutoPilotUseRotation();
-    reply["target_facing"] = ll_sd_from_vector3(mAgent.getAutoPilotTargetFacing());
-    reply["rotation_threshold"] = mAgent.getAutoPilotRotationThreshold();
-    reply["behavior_name"] = mAgent.getAutoPilotBehaviorName();
-    reply["fly"] = (LLSD::Boolean) mAgent.getFlying();
-
-    sendReply(reply, event_data);
-}
-
-void LLAgentListener::startFollowPilot(LLSD const & event_data)
-{
-<<<<<<< HEAD
-	LLUUID target_id;
-
-	bool allow_flying = true;
-	if (event_data.has("allow_flying"))
-	{
-		allow_flying = (bool) event_data["allow_flying"].asBoolean();
-	}
-
-	if (event_data.has("leader_id"))
-	{
-		target_id = event_data["leader_id"];
-	}
-	else if (event_data.has("avatar_name"))
-	{	// Find the avatar with matching name
-		std::string target_name = event_data["avatar_name"].asString();
-
-		if (target_name.length() > 0)
-		{
-			S32 num_objects = gObjectList.getNumObjects();
-			S32 cur_index = 0;
-			while (cur_index < num_objects)
-			{
-				LLViewerObject * cur_object = gObjectList.getObject(cur_index++);
-				if (cur_object &&
-					cur_object->asAvatar() &&
-					cur_object->asAvatar()->getFullname() == target_name)
-				{	// Found avatar with matching name, extract id and break out of loop
-					target_id = cur_object->getID();
-					break;
-				}
-			}
-		}
-	}
-
-	F32 stop_distance = 0.f;
-	if (event_data.has("stop_distance"))
-	{
-		stop_distance = event_data["stop_distance"].asReal();
-	}
-
-	if (target_id.notNull())
-	{
-		mAgent.setFlying(allow_flying);
-		mFollowTarget = target_id;	// Save follow target so we can report distance later
-
-	    mAgent.startFollowPilot(target_id, allow_flying, stop_distance);
-	}
-=======
-    LLUUID target_id;
-
-    BOOL allow_flying = TRUE;
-    if (event_data.has("allow_flying"))
-    {
-        allow_flying = (BOOL) event_data["allow_flying"].asBoolean();
-    }
-
-    if (event_data.has("leader_id"))
-    {
-        target_id = event_data["leader_id"];
-    }
-    else if (event_data.has("avatar_name"))
-    {   // Find the avatar with matching name
-        std::string target_name = event_data["avatar_name"].asString();
-
-        if (target_name.length() > 0)
-        {
-            S32 num_objects = gObjectList.getNumObjects();
-            S32 cur_index = 0;
-            while (cur_index < num_objects)
-            {
-                LLViewerObject * cur_object = gObjectList.getObject(cur_index++);
-                if (cur_object &&
-                    cur_object->asAvatar() &&
-                    cur_object->asAvatar()->getFullname() == target_name)
-                {   // Found avatar with matching name, extract id and break out of loop
-                    target_id = cur_object->getID();
-                    break;
-                }
-            }
-        }
-    }
-
-    F32 stop_distance = 0.f;
-    if (event_data.has("stop_distance"))
-    {
-        stop_distance = event_data["stop_distance"].asReal();
-    }
-
-    if (target_id.notNull())
-    {
-        mAgent.setFlying(allow_flying);
-        mFollowTarget = target_id;  // Save follow target so we can report distance later
-
-        mAgent.startFollowPilot(target_id, allow_flying, stop_distance);
-    }
->>>>>>> e1623bb2
-}
-
-void LLAgentListener::setAutoPilotTarget(LLSD const & event_data) const
-{
-    if (event_data.has("target_global"))
-    {
-        LLVector3d target_global(ll_vector3d_from_sd(event_data["target_global"]));
-        mAgent.setAutoPilotTargetGlobal(target_global);
-    }
-}
-
-void LLAgentListener::stopAutoPilot(LLSD const & event_data) const
-{
-<<<<<<< HEAD
-	bool user_cancel = false;
-	if (event_data.has("user_cancel"))
-	{
-		user_cancel = event_data["user_cancel"].asBoolean();
-	}
-=======
-    BOOL user_cancel = FALSE;
-    if (event_data.has("user_cancel"))
-    {
-        user_cancel = event_data["user_cancel"].asBoolean();
-    }
->>>>>>> e1623bb2
-    mAgent.stopAutoPilot(user_cancel);
-}
-
-void LLAgentListener::lookAt(LLSD const & event_data) const
-{
-    LLViewerObject *object = NULL;
-    if (event_data.has("obj_uuid"))
-    {
-        object = gObjectList.findObject(event_data["obj_uuid"]);
-    }
-    else if (event_data.has("position"))
-    {
-        LLVector3 target_position = ll_vector3_from_sd(event_data["position"]);
-        object = findObjectClosestTo(target_position);
-    }
-
-    S32 look_at_type = (S32) LOOKAT_TARGET_NONE;
-    if (event_data.has("type"))
-    {
-        look_at_type = event_data["type"].asInteger();
-    }
-    if (look_at_type >= (S32) LOOKAT_TARGET_NONE &&
-        look_at_type < (S32) LOOKAT_NUM_TARGETS)
-    {
-        gAgentCamera.setLookAt((ELookAtType) look_at_type, object);
-    }
-}
-
-void LLAgentListener::getGroups(const LLSD& event) const
-{
-    LLSD reply(LLSD::emptyArray());
-    for (std::vector<LLGroupData>::const_iterator
-             gi(mAgent.mGroups.begin()), gend(mAgent.mGroups.end());
-         gi != gend; ++gi)
-    {
-        reply.append(LLSDMap
-                     ("id", gi->mID)
-                     ("name", gi->mName)
-                     ("insignia", gi->mInsigniaID)
-                     ("notices", bool(gi->mAcceptNotices))
-                     ("display", bool(gi->mListInProfile))
-                     ("contrib", gi->mContribution));
-    }
-    sendReply(LLSDMap("groups", reply), event);
-}+/**
+ * @file   llagentlistener.cpp
+ * @author Brad Kittenbrink
+ * @date   2009-07-10
+ * @brief  Implementation for llagentlistener.
+ *
+ * $LicenseInfo:firstyear=2009&license=viewerlgpl$
+ * Second Life Viewer Source Code
+ * Copyright (C) 2010, Linden Research, Inc.
+ *
+ * This library is free software; you can redistribute it and/or
+ * modify it under the terms of the GNU Lesser General Public
+ * License as published by the Free Software Foundation;
+ * version 2.1 of the License only.
+ *
+ * This library is distributed in the hope that it will be useful,
+ * but WITHOUT ANY WARRANTY; without even the implied warranty of
+ * MERCHANTABILITY or FITNESS FOR A PARTICULAR PURPOSE.  See the GNU
+ * Lesser General Public License for more details.
+ *
+ * You should have received a copy of the GNU Lesser General Public
+ * License along with this library; if not, write to the Free Software
+ * Foundation, Inc., 51 Franklin Street, Fifth Floor, Boston, MA  02110-1301  USA
+ *
+ * Linden Research, Inc., 945 Battery Street, San Francisco, CA  94111  USA
+ * $/LicenseInfo$
+ */
+
+#include "llviewerprecompiledheaders.h"
+
+#include "llagentlistener.h"
+
+#include "llagent.h"
+#include "llvoavatar.h"
+#include "llcommandhandler.h"
+#include "llslurl.h"
+#include "llurldispatcher.h"
+#include "llviewernetwork.h"
+#include "llviewerobject.h"
+#include "llviewerobjectlist.h"
+#include "llviewerregion.h"
+#include "llsdutil.h"
+#include "llsdutil_math.h"
+#include "lltoolgrab.h"
+#include "llhudeffectlookat.h"
+#include "llagentcamera.h"
+
+LLAgentListener::LLAgentListener(LLAgent &agent)
+  : LLEventAPI("LLAgent",
+               "LLAgent listener to (e.g.) teleport, sit, stand, etc."),
+    mAgent(agent)
+{
+    add("requestTeleport",
+        "Teleport: [\"regionname\"], [\"x\"], [\"y\"], [\"z\"]\n"
+        "If [\"skip_confirmation\"] is true, use LLURLDispatcher rather than LLCommandDispatcher.",
+        &LLAgentListener::requestTeleport);
+    add("requestSit",
+        "[\"obj_uuid\"]: id of object to sit on, use this or [\"position\"] to indicate the sit target"
+        "[\"position\"]: region position {x, y, z} where to find closest object to sit on",
+        &LLAgentListener::requestSit);
+    add("requestStand",
+        "Ask to stand up",
+        &LLAgentListener::requestStand);
+    add("requestTouch",
+        "[\"obj_uuid\"]: id of object to touch, use this or [\"position\"] to indicate the object to touch"
+        "[\"position\"]: region position {x, y, z} where to find closest object to touch"
+        "[\"face\"]: optional object face number to touch[Default: 0]",
+        &LLAgentListener::requestTouch);
+    add("resetAxes",
+        "Set the agent to a fixed orientation (optionally specify [\"lookat\"] = array of [x, y, z])",
+        &LLAgentListener::resetAxes);
+    add("getAxes",
+        "Obsolete - use getPosition instead\n"
+        "Send information about the agent's orientation on [\"reply\"]:\n"
+        "[\"euler\"]: map of {roll, pitch, yaw}\n"
+        "[\"quat\"]:  array of [x, y, z, w] quaternion values",
+        &LLAgentListener::getAxes,
+        LLSDMap("reply", LLSD()));
+    add("getPosition",
+        "Send information about the agent's position and orientation on [\"reply\"]:\n"
+        "[\"region\"]: array of region {x, y, z} position\n"
+        "[\"global\"]: array of global {x, y, z} position\n"
+        "[\"euler\"]: map of {roll, pitch, yaw}\n"
+        "[\"quat\"]:  array of [x, y, z, w] quaternion values",
+        &LLAgentListener::getPosition,
+        LLSDMap("reply", LLSD()));
+    add("startAutoPilot",
+        "Start the autopilot system using the following parameters:\n"
+        "[\"target_global\"]: array of target global {x, y, z} position\n"
+        "[\"stop_distance\"]: target maxiumum distance from target [default: autopilot guess]\n"
+        "[\"target_rotation\"]: array of [x, y, z, w] quaternion values [default: no target]\n"
+        "[\"rotation_threshold\"]: target maximum angle from target facing rotation [default: 0.03 radians]\n"
+        "[\"behavior_name\"]: name of the autopilot behavior [default: \"\"]"
+        "[\"allow_flying\"]: allow flying during autopilot [default: True]",
+        //"[\"callback_pump\"]: pump to send success/failure and callback data to [default: none]\n"
+        //"[\"callback_data\"]: data to send back during a callback [default: none]",
+        &LLAgentListener::startAutoPilot);
+    add("getAutoPilot",
+        "Send information about current state of the autopilot system to [\"reply\"]:\n"
+        "[\"enabled\"]: boolean indicating whether or not autopilot is enabled\n"
+        "[\"target_global\"]: array of target global {x, y, z} position\n"
+        "[\"leader_id\"]: uuid of target autopilot is following\n"
+        "[\"stop_distance\"]: target maximum distance from target\n"
+        "[\"target_distance\"]: last known distance from target\n"
+        "[\"use_rotation\"]: boolean indicating if autopilot has a target facing rotation\n"
+        "[\"target_facing\"]: array of {x, y} target direction to face\n"
+        "[\"rotation_threshold\"]: target maximum angle from target facing rotation\n"
+        "[\"behavior_name\"]: name of the autopilot behavior",
+        &LLAgentListener::getAutoPilot,
+        LLSDMap("reply", LLSD()));
+    add("startFollowPilot",
+        "[\"leader_id\"]: uuid of target to follow using the autopilot system (optional with avatar_name)\n"
+        "[\"avatar_name\"]: avatar name to follow using the autopilot system (optional with leader_id)\n"
+        "[\"allow_flying\"]: allow flying during autopilot [default: True]\n"
+        "[\"stop_distance\"]: target maxiumum distance from target [default: autopilot guess]",
+        &LLAgentListener::startFollowPilot);
+    add("setAutoPilotTarget",
+        "Update target for currently running autopilot:\n"
+        "[\"target_global\"]: array of target global {x, y, z} position",
+        &LLAgentListener::setAutoPilotTarget);
+    add("stopAutoPilot",
+        "Stop the autopilot system:\n"
+        "[\"user_cancel\"] indicates whether or not to act as though user canceled autopilot [default: false]",
+        &LLAgentListener::stopAutoPilot);
+    add("lookAt",
+        "[\"type\"]: number to indicate the lookAt type, 0 to clear\n"
+        "[\"obj_uuid\"]: id of object to look at, use this or [\"position\"] to indicate the target\n"
+        "[\"position\"]: region position {x, y, z} where to find closest object or avatar to look at",
+        &LLAgentListener::lookAt);
+    add("getGroups",
+        "Send information about the agent's groups on [\"reply\"]:\n"
+        "[\"groups\"]: array of group information\n"
+        "[\"id\"]: group id\n"
+        "[\"name\"]: group name\n"
+        "[\"insignia\"]: group insignia texture id\n"
+        "[\"notices\"]: boolean indicating if this user accepts notices from this group\n"
+        "[\"display\"]: boolean indicating if this group is listed in the user's profile\n"
+        "[\"contrib\"]: user's land contribution to this group\n",
+        &LLAgentListener::getGroups,
+        LLSDMap("reply", LLSD()));
+}
+
+void LLAgentListener::requestTeleport(LLSD const & event_data) const
+{
+    if(event_data["skip_confirmation"].asBoolean())
+    {
+        LLSD params(LLSD::emptyArray());
+        params.append(event_data["regionname"]);
+        params.append(event_data["x"]);
+        params.append(event_data["y"]);
+        params.append(event_data["z"]);
+        LLCommandDispatcher::dispatch("teleport", params, LLSD(), LLGridManager::getInstance()->getGrid(), NULL, LLCommandHandler::NAV_TYPE_CLICKED, true);
+        // *TODO - lookup other LLCommandHandlers for "agent", "classified", "event", "group", "floater", "parcel", "login", login_refresh", "balance", "chat"
+        // should we just compose LLCommandHandler and LLDispatchListener?
+    }
+    else
+    {
+        std::string url = LLSLURL(event_data["regionname"],
+                                  LLVector3(event_data["x"].asReal(),
+                                            event_data["y"].asReal(),
+                                            event_data["z"].asReal())).getSLURLString();
+        LLURLDispatcher::dispatch(url, LLCommandHandler::NAV_TYPE_CLICKED, NULL, false);
+    }
+}
+
+void LLAgentListener::requestSit(LLSD const & event_data) const
+{
+    //mAgent.getAvatarObject()->sitOnObject();
+    // shamelessly ripped from llviewermenu.cpp:handle_sit_or_stand()
+    // *TODO - find a permanent place to share this code properly.
+
+    LLViewerObject *object = NULL;
+    if (event_data.has("obj_uuid"))
+    {
+        object = gObjectList.findObject(event_data["obj_uuid"]);
+    }
+    else if (event_data.has("position"))
+    {
+        LLVector3 target_position = ll_vector3_from_sd(event_data["position"]);
+        object = findObjectClosestTo(target_position);
+    }
+
+    if (object && object->getPCode() == LL_PCODE_VOLUME)
+    {
+        gMessageSystem->newMessageFast(_PREHASH_AgentRequestSit);
+        gMessageSystem->nextBlockFast(_PREHASH_AgentData);
+        gMessageSystem->addUUIDFast(_PREHASH_AgentID, mAgent.getID());
+        gMessageSystem->addUUIDFast(_PREHASH_SessionID, mAgent.getSessionID());
+        gMessageSystem->nextBlockFast(_PREHASH_TargetObject);
+        gMessageSystem->addUUIDFast(_PREHASH_TargetID, object->mID);
+        gMessageSystem->addVector3Fast(_PREHASH_Offset, LLVector3(0,0,0));
+
+        object->getRegion()->sendReliableMessage();
+    }
+    else
+    {
+        LL_WARNS() << "LLAgent requestSit could not find the sit target: "
+            << event_data << LL_ENDL;
+    }
+}
+
+void LLAgentListener::requestStand(LLSD const & event_data) const
+{
+    mAgent.setControlFlags(AGENT_CONTROL_STAND_UP);
+}
+
+
+LLViewerObject * LLAgentListener::findObjectClosestTo( const LLVector3 & position ) const
+{
+    LLViewerObject *object = NULL;
+
+    // Find the object closest to that position
+    F32 min_distance = 10000.0f;        // Start big
+    S32 num_objects = gObjectList.getNumObjects();
+    S32 cur_index = 0;
+    while (cur_index < num_objects)
+    {
+        LLViewerObject * cur_object = gObjectList.getObject(cur_index++);
+        if (cur_object)
+        {   // Calculate distance from the target position
+            LLVector3 target_diff = cur_object->getPositionRegion() - position;
+            F32 distance_to_target = target_diff.length();
+            if (distance_to_target < min_distance)
+            {   // Found an object closer
+                min_distance = distance_to_target;
+                object = cur_object;
+            }
+        }
+    }
+
+    return object;
+}
+
+
+void LLAgentListener::requestTouch(LLSD const & event_data) const
+{
+    LLViewerObject *object = NULL;
+
+    if (event_data.has("obj_uuid"))
+    {
+        object = gObjectList.findObject(event_data["obj_uuid"]);
+    }
+    else if (event_data.has("position"))
+    {
+        LLVector3 target_position = ll_vector3_from_sd(event_data["position"]);
+        object = findObjectClosestTo(target_position);
+    }
+
+    S32 face = 0;
+    if (event_data.has("face"))
+    {
+        face = event_data["face"].asInteger();
+    }
+
+    if (object && object->getPCode() == LL_PCODE_VOLUME)
+    {
+        // Fake enough pick info to get it to (hopefully) work
+        LLPickInfo pick;
+        pick.mObjectFace = face;
+
+        /*
+        These values are sent to the simulator, but face seems to be easiest to use
+
+        pick.mUVCoords   "UVCoord"
+        pick.mSTCoords  "STCoord"
+        pick.mObjectFace    "FaceIndex"
+        pick.mIntersection  "Position"
+        pick.mNormal    "Normal"
+        pick.mBinormal  "Binormal"
+        */
+
+        // A touch is a sketchy message sequence ... send a grab, immediately
+        // followed by un-grabbing, crossing fingers and hoping packets arrive in
+        // the correct order
+        send_ObjectGrab_message(object, pick, LLVector3::zero);
+        send_ObjectDeGrab_message(object, pick);
+    }
+    else
+    {
+        LL_WARNS() << "LLAgent requestTouch could not find the touch target "
+            << event_data["obj_uuid"].asUUID() << LL_ENDL;
+    }
+}
+
+
+void LLAgentListener::resetAxes(const LLSD& event_data) const
+{
+    if (event_data.has("lookat"))
+    {
+        mAgent.resetAxes(ll_vector3_from_sd(event_data["lookat"]));
+    }
+    else
+    {
+        // no "lookat", default call
+        mAgent.resetAxes();
+    }
+}
+
+void LLAgentListener::getAxes(const LLSD& event_data) const
+{
+    LLQuaternion quat(mAgent.getQuat());
+    F32 roll, pitch, yaw;
+    quat.getEulerAngles(&roll, &pitch, &yaw);
+    // The official query API for LLQuaternion's [x, y, z, w] values is its
+    // public member mQ...
+    LLSD reply = LLSD::emptyMap();
+    reply["quat"] = llsd_copy_array(boost::begin(quat.mQ), boost::end(quat.mQ));
+    reply["euler"] = LLSD::emptyMap();
+    reply["euler"]["roll"] = roll;
+    reply["euler"]["pitch"] = pitch;
+    reply["euler"]["yaw"] = yaw;
+    sendReply(reply, event_data);
+}
+
+void LLAgentListener::getPosition(const LLSD& event_data) const
+{
+    F32 roll, pitch, yaw;
+    LLQuaternion quat(mAgent.getQuat());
+    quat.getEulerAngles(&roll, &pitch, &yaw);
+
+    LLSD reply = LLSD::emptyMap();
+    reply["quat"] = llsd_copy_array(boost::begin(quat.mQ), boost::end(quat.mQ));
+    reply["euler"] = LLSD::emptyMap();
+    reply["euler"]["roll"] = roll;
+    reply["euler"]["pitch"] = pitch;
+    reply["euler"]["yaw"] = yaw;
+    reply["region"] = ll_sd_from_vector3(mAgent.getPositionAgent());
+    reply["global"] = ll_sd_from_vector3d(mAgent.getPositionGlobal());
+
+    sendReply(reply, event_data);
+}
+
+
+void LLAgentListener::startAutoPilot(LLSD const & event_data)
+{
+    LLQuaternion target_rotation_value;
+    LLQuaternion* target_rotation = NULL;
+    if (event_data.has("target_rotation"))
+    {
+        target_rotation_value = ll_quaternion_from_sd(event_data["target_rotation"]);
+        target_rotation = &target_rotation_value;
+    }
+    // *TODO: Use callback_pump and callback_data
+    F32 rotation_threshold = 0.03f;
+    if (event_data.has("rotation_threshold"))
+    {
+        rotation_threshold = event_data["rotation_threshold"].asReal();
+    }
+
+    bool allow_flying = true;
+    if (event_data.has("allow_flying"))
+    {
+        allow_flying = (bool) event_data["allow_flying"].asBoolean();
+        mAgent.setFlying(allow_flying);
+    }
+
+    F32 stop_distance = 0.f;
+    if (event_data.has("stop_distance"))
+    {
+        stop_distance = event_data["stop_distance"].asReal();
+    }
+
+    // Clear follow target, this is doing a path
+    mFollowTarget.setNull();
+
+    mAgent.startAutoPilotGlobal(ll_vector3d_from_sd(event_data["target_global"]),
+                                event_data["behavior_name"],
+                                target_rotation,
+                                NULL, NULL,
+                                stop_distance,
+                                rotation_threshold,
+                                allow_flying);
+}
+
+void LLAgentListener::getAutoPilot(const LLSD& event_data) const
+{
+    LLSD reply = LLSD::emptyMap();
+
+    LLSD::Boolean enabled = mAgent.getAutoPilot();
+    reply["enabled"] = enabled;
+
+    reply["target_global"] = ll_sd_from_vector3d(mAgent.getAutoPilotTargetGlobal());
+
+    reply["leader_id"] = mAgent.getAutoPilotLeaderID();
+
+    reply["stop_distance"] = mAgent.getAutoPilotStopDistance();
+
+    reply["target_distance"] = mAgent.getAutoPilotTargetDist();
+    if (!enabled &&
+        mFollowTarget.notNull())
+    {   // Get an actual distance from the target object we were following
+        LLViewerObject * target = gObjectList.findObject(mFollowTarget);
+        if (target)
+        {   // Found the target AV, return the actual distance to them as well as their ID
+            LLVector3 difference = target->getPositionRegion() - mAgent.getPositionAgent();
+            reply["target_distance"] = difference.length();
+            reply["leader_id"] = mFollowTarget;
+        }
+    }
+
+    reply["use_rotation"] = (LLSD::Boolean) mAgent.getAutoPilotUseRotation();
+    reply["target_facing"] = ll_sd_from_vector3(mAgent.getAutoPilotTargetFacing());
+    reply["rotation_threshold"] = mAgent.getAutoPilotRotationThreshold();
+    reply["behavior_name"] = mAgent.getAutoPilotBehaviorName();
+    reply["fly"] = (LLSD::Boolean) mAgent.getFlying();
+
+    sendReply(reply, event_data);
+}
+
+void LLAgentListener::startFollowPilot(LLSD const & event_data)
+{
+    LLUUID target_id;
+
+    bool allow_flying = true;
+    if (event_data.has("allow_flying"))
+    {
+        allow_flying = (bool) event_data["allow_flying"].asBoolean();
+    }
+
+    if (event_data.has("leader_id"))
+    {
+        target_id = event_data["leader_id"];
+    }
+    else if (event_data.has("avatar_name"))
+    {   // Find the avatar with matching name
+        std::string target_name = event_data["avatar_name"].asString();
+
+        if (target_name.length() > 0)
+        {
+            S32 num_objects = gObjectList.getNumObjects();
+            S32 cur_index = 0;
+            while (cur_index < num_objects)
+            {
+                LLViewerObject * cur_object = gObjectList.getObject(cur_index++);
+                if (cur_object &&
+                    cur_object->asAvatar() &&
+                    cur_object->asAvatar()->getFullname() == target_name)
+                {   // Found avatar with matching name, extract id and break out of loop
+                    target_id = cur_object->getID();
+                    break;
+                }
+            }
+        }
+    }
+
+    F32 stop_distance = 0.f;
+    if (event_data.has("stop_distance"))
+    {
+        stop_distance = event_data["stop_distance"].asReal();
+    }
+
+    if (target_id.notNull())
+    {
+        mAgent.setFlying(allow_flying);
+        mFollowTarget = target_id;  // Save follow target so we can report distance later
+
+        mAgent.startFollowPilot(target_id, allow_flying, stop_distance);
+    }
+}
+
+void LLAgentListener::setAutoPilotTarget(LLSD const & event_data) const
+{
+    if (event_data.has("target_global"))
+    {
+        LLVector3d target_global(ll_vector3d_from_sd(event_data["target_global"]));
+        mAgent.setAutoPilotTargetGlobal(target_global);
+    }
+}
+
+void LLAgentListener::stopAutoPilot(LLSD const & event_data) const
+{
+    bool user_cancel = false;
+    if (event_data.has("user_cancel"))
+    {
+        user_cancel = event_data["user_cancel"].asBoolean();
+    }
+    mAgent.stopAutoPilot(user_cancel);
+}
+
+void LLAgentListener::lookAt(LLSD const & event_data) const
+{
+    LLViewerObject *object = NULL;
+    if (event_data.has("obj_uuid"))
+    {
+        object = gObjectList.findObject(event_data["obj_uuid"]);
+    }
+    else if (event_data.has("position"))
+    {
+        LLVector3 target_position = ll_vector3_from_sd(event_data["position"]);
+        object = findObjectClosestTo(target_position);
+    }
+
+    S32 look_at_type = (S32) LOOKAT_TARGET_NONE;
+    if (event_data.has("type"))
+    {
+        look_at_type = event_data["type"].asInteger();
+    }
+    if (look_at_type >= (S32) LOOKAT_TARGET_NONE &&
+        look_at_type < (S32) LOOKAT_NUM_TARGETS)
+    {
+        gAgentCamera.setLookAt((ELookAtType) look_at_type, object);
+    }
+}
+
+void LLAgentListener::getGroups(const LLSD& event) const
+{
+    LLSD reply(LLSD::emptyArray());
+    for (std::vector<LLGroupData>::const_iterator
+             gi(mAgent.mGroups.begin()), gend(mAgent.mGroups.end());
+         gi != gend; ++gi)
+    {
+        reply.append(LLSDMap
+                     ("id", gi->mID)
+                     ("name", gi->mName)
+                     ("insignia", gi->mInsigniaID)
+                     ("notices", bool(gi->mAcceptNotices))
+                     ("display", bool(gi->mListInProfile))
+                     ("contrib", gi->mContribution));
+    }
+    sendReply(LLSDMap("groups", reply), event);
+}