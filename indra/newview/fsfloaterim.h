--- conflicted
+++ resolved
@@ -103,7 +103,7 @@
 
     //AO: Callbacks for voice handling formerly in llPanelImControlPanel
     void onVoiceChannelStateChanged(const LLVoiceChannel::EState& old_state, const LLVoiceChannel::EState& new_state);
-    void onChange(EStatusType status, const std::string &channelURI, bool proximal);
+    void onChange(EStatusType status, const LLSD& channelInfo, bool proximal);
     void updateButtons(bool is_call_started);
     void updateCallButton();
     void changed(U32 mask);
@@ -114,23 +114,8 @@
     void processIMTyping(const LLUUID& from_id, BOOL typing);
     void processAgentListUpdates(const LLSD& body);
 
-<<<<<<< HEAD
-	// callback for LLIMModel on new messages
-	// route to specific floater if it is visible
-	static void newIMCallback(const LLSD& data);
-	
-	//AO: Callbacks for voice handling formerly in llPanelImControlPanel
-	void onVoiceChannelStateChanged(const LLVoiceChannel::EState& old_state, const LLVoiceChannel::EState& new_state);
-	void onChange(EStatusType status, const LLSD& channelInfo, bool proximal);
-	void updateButtons(bool is_call_started);
-	void updateCallButton();
-	void changed(U32 mask);
-	// ## Zi: overridden to fix the IM focus bug - FIRE-3989 etc.
-	BOOL focusFirstItem(BOOL prefer_text_fields = FALSE, BOOL focus_flash = TRUE );
-=======
     void updateChatHistoryStyle();
     static void processChatHistoryStyleUpdate(const LLSD& newvalue);
->>>>>>> c5abcecc
 
     static void clearAllOpenHistories();    // <FS:CR> FIRE-11734
 
