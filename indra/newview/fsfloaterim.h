--- conflicted
+++ resolved
@@ -66,40 +66,26 @@
     virtual ~FSFloaterIM();
 
     // LLView overrides
-    /*virtual*/ BOOL postBuild();
-    /*virtual*/ void setVisible(BOOL visible);
-    /*virtual*/ BOOL getVisible();
-    /*virtual*/ void setMinimized(BOOL b);
+    /*virtual*/ bool postBuild();
+    /*virtual*/ void setVisible(bool visible);
+    /*virtual*/ bool getVisible();
+    /*virtual*/ void setMinimized(bool b);
 
     // LLFloater overrides
     /*virtual*/ void onClose(bool app_quitting);
     /*virtual*/ void setDocked(bool docked, bool pop_on_undock = true);
     /*virtual*/ void onSnooze();
 
-    /*virtual*/ BOOL tick();
-
-<<<<<<< HEAD
-	virtual ~FSFloaterIM();
-	
-	// LLView overrides
-	/*virtual*/ bool postBuild();
-	/*virtual*/ void setVisible(bool visible);
-	/*virtual*/ bool getVisible();
-	/*virtual*/ void setMinimized(bool b);
-=======
+    /*virtual*/ bool tick();
+
     // Make IM conversion visible and update the message history
     static FSFloaterIM* show(const LLUUID& session_id);
->>>>>>> c06fb4e0
 
     // Toggle panel specified by session_id
     // Returns true iff panel became visible
     static bool toggle(const LLUUID& session_id);
 
-<<<<<<< HEAD
-	/*virtual*/ bool tick();
-=======
     static FSFloaterIM* findInstance(const LLUUID& session_id);
->>>>>>> c06fb4e0
 
     static FSFloaterIM* getInstance(const LLUUID& session_id);
 
@@ -122,59 +108,31 @@
     void updateCallButton();
     void changed(U32 mask);
     // ## Zi: overridden to fix the IM focus bug - FIRE-3989 etc.
-    BOOL focusFirstItem(BOOL prefer_text_fields = FALSE, BOOL focus_flash = TRUE );
-
-    void onVisibilityChange(BOOL new_visibility);
-    void processIMTyping(const LLUUID& from_id, BOOL typing);
+    bool focusFirstItem(bool prefer_text_fields = false, bool focus_flash = true );
+
+    void onVisibilityChange(bool new_visibility);
+    void processIMTyping(const LLUUID& from_id, bool typing);
     void processAgentListUpdates(const LLSD& body);
 
-<<<<<<< HEAD
-	// callback for LLIMModel on new messages
-	// route to specific floater if it is visible
-	static void newIMCallback(const LLSD& data);
-	
-	//AO: Callbacks for voice handling formerly in llPanelImControlPanel
-	void onVoiceChannelStateChanged(const LLVoiceChannel::EState& old_state, const LLVoiceChannel::EState& new_state);
-	void onChange(EStatusType status, const std::string &channelURI, bool proximal);
-	void updateButtons(bool is_call_started);
-	void updateCallButton();
-	void changed(U32 mask);
-	// ## Zi: overridden to fix the IM focus bug - FIRE-3989 etc.
-	bool focusFirstItem(bool prefer_text_fields = false, bool focus_flash = true );
-
-	void onVisibilityChange(bool new_visibility);
-	void processIMTyping(const LLUUID& from_id, bool typing);
-	void processAgentListUpdates(const LLSD& body);
-=======
     void updateChatHistoryStyle();
     static void processChatHistoryStyleUpdate(const LLSD& newvalue);
 
     static void clearAllOpenHistories();    // <FS:CR> FIRE-11734
->>>>>>> c06fb4e0
 
     void onChatSearchButtonClicked();
 
-    BOOL handleDragAndDrop(S32 x, S32 y, MASK mask,
-                               BOOL drop, EDragAndDropType cargo_type,
+    bool handleDragAndDrop(S32 x, S32 y, MASK mask,
+                               bool drop, EDragAndDropType cargo_type,
                                void *cargo_data, EAcceptance *accept,
                                std::string& tooltip_msg);
 
-<<<<<<< HEAD
-	bool handleDragAndDrop(S32 x, S32 y, MASK mask,
-							   bool drop, EDragAndDropType cargo_type,
-							   void *cargo_data, EAcceptance *accept,
-							   std::string& tooltip_msg);
-
-	virtual bool handleKeyHere( KEY key, MASK mask );
-=======
-    virtual BOOL handleKeyHere( KEY key, MASK mask );
+    virtual bool handleKeyHere( KEY key, MASK mask );
 
     /**
      * Returns true if chat is displayed in multi tabbed floater
      *         false if chat is displayed in multiple windows
      */
     static bool isChatMultiTab();
->>>>>>> c06fb4e0
 
     void initIMSession(const LLUUID& session_id);
     static void initIMFloater();
@@ -215,132 +173,7 @@
     LLButton* mSysinfoButton;
     // support sysinfo button -Zi
 
-<<<<<<< HEAD
-	bool enableViewerVersionCallback(const LLSD& notification,const LLSD& response);		// <FS:Zi> Viewer version popup
-	void reshapeChatLayoutPanel();
-private:
-	// process focus events to set a currently active session
-	/* virtual */ void onFocusLost();
-	/* virtual */ void onFocusReceived();
-
-	// Update the window title, input field help text, etc.
-	void updateSessionName(const std::string& ui_title, const std::string& ui_label);
-	
-	// For display name lookups for IM window titles
-	void onAvatarNameCache(const LLUUID& agent_id, const LLAvatarName& av_name);
-	void fetchAvatarName(LLUUID& agent_id);
-	
-	bool dropCallingCard(LLInventoryItem* item, bool drop);
-	bool dropCategory(LLInventoryCategory* category, bool drop);
-	bool dropPerson(LLUUID* person_id, bool drop);
-
-	bool isInviteAllowed() const;
-	bool inviteToSession(const uuid_vec_t& agent_ids);
-	
-	void onInputEditorFocusReceived();
-	void onInputEditorFocusLost();
-	void onInputEditorKeystroke();
-
-	void doToSelected(const LLSD& userdata);
-	bool checkEnabled(const LLSD& userdata);
-
-	// support sysinfo button -Zi
-	void onSysinfoButtonClicked();
-	bool onSendSysinfo(const LLSD& notification,const LLSD& response);
-	// support sysinfo button -Zi
-
-	// connection to voice channel state change signal
-	boost::signals2::connection mVoiceChannelStateChangeConnection;
-	
-	void			setTyping(bool typing);
-	void			onSlide();
-	static void*	createPanelIMControl(void* userdata);
-	static void*	createPanelGroupControl(void* userdata);
-	static void* 	createPanelAdHocControl(void* userdata);
-
-	// Add the "User is typing..." indicator.
-	void addTypingIndicator(const LLUUID& from_id);
-
-	// Remove the "User is typing..." indicator.
-	void removeTypingIndicator(const LLUUID& from_id = LLUUID::null);
-
-	static void closeHiddenIMToasts();
-
-	static void confirmLeaveCallCallback(const LLSD& notification, const LLSD& response);
-	
-	void sendParticipantsAddedNotification(const uuid_vec_t& uuids);
-
-	void confirmSnooze();
-	void snoozeDurationCallback(const LLSD& notification, const LLSD& response);
-	void snooze(S32 duration = -1);
-
-	void onAddButtonClicked();
-	bool canAddSelectedToChat(const uuid_vec_t& uuids);
-	void addSessionParticipants(const uuid_vec_t& uuids);
-	void addP2PSessionParticipants(const LLSD& notification, const LLSD& response, const uuid_vec_t& uuids);
-
-	void onChatOptionsContextMenuItemClicked(const LLSD& userdata);
-	bool onChatOptionsCheckContextMenuItem(const LLSD& userdata);
-	bool onChatOptionsVisibleContextMenuItem(const LLSD& userdata);
-	bool onChatOptionsEnableContextMenuItem(const LLSD& userdata);
-
-	void onEmojiRecentPanelToggleBtnClicked();
-	void initEmojiRecentPanel();
-	void onRecentEmojiPicked(const LLSD& value);
-
-	FSPanelChatControlPanel* mControlPanel;
-	LLUUID mSessionID;
-	S32 mLastMessageIndex;
-	S32 mPendingMessages;
-
-	EInstantMessage mDialog;
-	LLUUID mOtherParticipantUUID;
-	FSChatHistory* mChatHistory;
-	LLChatEntry* mInputEditor;
-	LLLayoutPanel* mChatLayoutPanel;
-	LLLayoutStack* mInputPanels;
-	LLLayoutPanel* mUnreadMessagesNotificationPanel;
-	LLTextBox* mUnreadMessagesNotificationTextBox;
-	LLButton* mEmojiRecentPanelToggleBtn;
-	LLButton* mEmojiPickerToggleBtn;
-	LLLayoutPanel* mEmojiRecentPanel;
-	LLTextBox* mEmojiRecentEmptyText;
-	LLPanelEmojiComplete* mEmojiRecentIconsCtrl;
-
-	std::string mSavedTitle;
-	LLUIString mTypingStart;
-	bool mMeTyping;
-	bool mOtherTyping;
-	bool mShouldSendTypingState;
-	LLFrameTimer mTypingTimer;
-	LLFrameTimer mTypingTimeoutTimer;
-	LLFrameTimer mMeTypingTimer;
-	LLFrameTimer mOtherTypingTimer;
-	LLFrameTimer mRefreshNameTimer;
-
-	bool mSessionInitialized;
-	LLSD mQueuedMsgsForInit;
-
-	bool mIsP2PChat;
-
-	LLVoiceChannel* mVoiceChannel;
-	
-	S32 mInputEditorPad;
-	S32 mChatLayoutPanelHeight;
-	S32 mFloaterHeight;
-
-	uuid_vec_t mInvitedParticipants;
-	uuid_vec_t mPendingParticipants;
-
-	boost::signals2::connection mAvatarNameCacheConnection;
-
-	bool mApplyRect;
-
-	FSFloaterIMTimer*	mIMFloaterTimer;
-
-	boost::signals2::connection mRecentEmojisUpdatedCallbackConnection{};
-=======
-    BOOL enableViewerVersionCallback(const LLSD& notification,const LLSD& response);        // <FS:Zi> Viewer version popup
+    bool enableViewerVersionCallback(const LLSD& notification,const LLSD& response);        // <FS:Zi> Viewer version popup
     void reshapeChatLayoutPanel();
 private:
     // process focus events to set a currently active session
@@ -358,8 +191,8 @@
     bool dropCategory(LLInventoryCategory* category, bool drop);
     bool dropPerson(LLUUID* person_id, bool drop);
 
-    BOOL isInviteAllowed() const;
-    BOOL inviteToSession(const uuid_vec_t& agent_ids);
+    bool isInviteAllowed() const;
+    bool inviteToSession(const uuid_vec_t& agent_ids);
 
     void onInputEditorFocusReceived();
     void onInputEditorFocusLost();
@@ -370,7 +203,7 @@
 
     // support sysinfo button -Zi
     void onSysinfoButtonClicked();
-    BOOL onSendSysinfo(const LLSD& notification,const LLSD& response);
+    bool onSendSysinfo(const LLSD& notification,const LLSD& response);
     // support sysinfo button -Zi
 
     // connection to voice channel state change signal
@@ -463,7 +296,6 @@
     FSFloaterIMTimer*   mIMFloaterTimer;
 
     boost::signals2::connection mRecentEmojisUpdatedCallbackConnection{};
->>>>>>> c06fb4e0
 };
 
 class FSFloaterIMTimer : public LLEventTimer
@@ -471,13 +303,8 @@
 public:
     typedef boost::function<void()> callback_t;
 
-<<<<<<< HEAD
-	FSFloaterIMTimer(callback_t callback);
-	/*virtual*/ bool tick();
-=======
     FSFloaterIMTimer(callback_t callback);
-    /*virtual*/ BOOL tick();
->>>>>>> c06fb4e0
+    /*virtual*/ bool tick();
 
 private:
     callback_t mCallback;
