--- conflicted
+++ resolved
@@ -1,166 +1,130 @@
-/**
- * @file llviewerassetstorage.h
- * @brief Class for loading asset data to/from an external source.
- *
- * $LicenseInfo:firstyear=2003&license=viewerlgpl$
- * Second Life Viewer Source Code
- * Copyright (C) 2010, Linden Research, Inc.
- *
- * This library is free software; you can redistribute it and/or
- * modify it under the terms of the GNU Lesser General Public
- * License as published by the Free Software Foundation;
- * version 2.1 of the License only.
- *
- * This library is distributed in the hope that it will be useful,
- * but WITHOUT ANY WARRANTY; without even the implied warranty of
- * MERCHANTABILITY or FITNESS FOR A PARTICULAR PURPOSE.  See the GNU
- * Lesser General Public License for more details.
- *
- * You should have received a copy of the GNU Lesser General Public
- * License along with this library; if not, write to the Free Software
- * Foundation, Inc., 51 Franklin Street, Fifth Floor, Boston, MA  02110-1301  USA
- *
- * Linden Research, Inc., 945 Battery Street, San Francisco, CA  94111  USA
- * $/LicenseInfo$
- */
-
-#ifndef LLVIEWERASSETSTORAGE_H
-#define LLVIEWERASSETSTORAGE_H
-
-#include "llassetstorage.h"
-#include "llcorehttputil.h"
-
-class LLFileSystem;
-
-class LLViewerAssetRequest;
-
-class LLViewerAssetStorage : public LLAssetStorage
-{
-public:
-<<<<<<< HEAD
-	LLViewerAssetStorage(LLMessageSystem *msg, LLXferManager *xfer, const LLHost &upstream_host);
-
-	LLViewerAssetStorage(LLMessageSystem *msg, LLXferManager *xfer);
-
-	~LLViewerAssetStorage();
-
-	void storeAssetData(
-		const LLTransactionID& tid,
-		LLAssetType::EType atype,
-		LLStoreAssetCallback callback,
-		void* user_data,
-		bool temp_file = false,
-		bool is_priority = false,
-		bool store_local = false,
-		bool user_waiting=false,
-		F64Seconds timeout=LL_ASSET_STORAGE_TIMEOUT) override;
-
-	void storeAssetData(
-		const std::string& filename,
-		const LLTransactionID& tid,
-		LLAssetType::EType type,
-		LLStoreAssetCallback callback,
-		void* user_data,
-		bool temp_file = false,
-		bool is_priority = false,
-		bool user_waiting=false,
-		F64Seconds timeout=LL_ASSET_STORAGE_TIMEOUT) override;
-=======
-    LLViewerAssetStorage(LLMessageSystem *msg, LLXferManager *xfer, const LLHost &upstream_host);
-
-    LLViewerAssetStorage(LLMessageSystem *msg, LLXferManager *xfer);
-
-    ~LLViewerAssetStorage();
-
-    void storeAssetData(
-        const LLTransactionID& tid,
-        LLAssetType::EType atype,
-        LLStoreAssetCallback callback,
-        void* user_data,
-        bool temp_file = false,
-        bool is_priority = false,
-        bool store_local = false,
-        bool user_waiting=FALSE,
-        F64Seconds timeout=LL_ASSET_STORAGE_TIMEOUT) override;
-
-    void storeAssetData(
-        const std::string& filename,
-        const LLTransactionID& tid,
-        LLAssetType::EType type,
-        LLStoreAssetCallback callback,
-        void* user_data,
-        bool temp_file = false,
-        bool is_priority = false,
-        bool user_waiting=FALSE,
-        F64Seconds timeout=LL_ASSET_STORAGE_TIMEOUT) override;
->>>>>>> e1623bb2
-
-protected:
-    void _queueDataRequest(const LLUUID& uuid,
-                           LLAssetType::EType type,
-                           LLGetAssetCallback callback,
-<<<<<<< HEAD
-						   void *user_data,
-						   bool duplicate,
-						   bool is_priority) override;
-=======
-                           void *user_data,
-                           BOOL duplicate,
-                           BOOL is_priority) override;
->>>>>>> e1623bb2
-
-    void queueRequestHttp(const LLUUID& uuid,
-                          LLAssetType::EType type,
-                          LLGetAssetCallback callback,
-                          void *user_data,
-                          bool duplicate,
-                          bool is_priority);
-
-    void capsRecvForRegion(const LLUUID& region_id, std::string pumpname);
-
-    void assetRequestCoro(LLViewerAssetRequest *req,
-                          const LLUUID uuid,
-                          LLAssetType::EType atype,
-                          LLGetAssetCallback callback,
-                          void *user_data);
-
-    std::string getAssetURL(const std::string& cap_url, const LLUUID& uuid, LLAssetType::EType atype);
-
-    void logAssetStorageInfo() override;
-
-    // Asset storage works through coroutines and coroutines have limited queue capacity
-    // This class is meant to temporary store requests when fiber's queue is full
-    class CoroWaitList
-    {
-    public:
-        CoroWaitList(LLViewerAssetRequest *req,
-            const LLUUID& uuid,
-            LLAssetType::EType atype,
-            LLGetAssetCallback &callback,
-            void *user_data)
-          : mRequest(req),
-            mId(uuid),
-            mType(atype),
-            mCallback(callback),
-            mUserData(user_data)
-        {
-        }
-
-        LLViewerAssetRequest* mRequest;
-        LLUUID mId;
-        LLAssetType::EType mType;
-        LLGetAssetCallback mCallback;
-        void *mUserData;
-    };
-
-    std::string mViewerAssetUrl;
-    S32 mCountRequests;
-    S32 mCountStarted;
-    S32 mCountCompleted;
-    S32 mCountSucceeded;
-    S64 mTotalBytesFetched;
-
-    static S32 sAssetCoroCount; // coroutine count, static since coroutines can outlive LLViewerAssetStorage
-};
-
-#endif+/**
+ * @file llviewerassetstorage.h
+ * @brief Class for loading asset data to/from an external source.
+ *
+ * $LicenseInfo:firstyear=2003&license=viewerlgpl$
+ * Second Life Viewer Source Code
+ * Copyright (C) 2010, Linden Research, Inc.
+ *
+ * This library is free software; you can redistribute it and/or
+ * modify it under the terms of the GNU Lesser General Public
+ * License as published by the Free Software Foundation;
+ * version 2.1 of the License only.
+ *
+ * This library is distributed in the hope that it will be useful,
+ * but WITHOUT ANY WARRANTY; without even the implied warranty of
+ * MERCHANTABILITY or FITNESS FOR A PARTICULAR PURPOSE.  See the GNU
+ * Lesser General Public License for more details.
+ *
+ * You should have received a copy of the GNU Lesser General Public
+ * License along with this library; if not, write to the Free Software
+ * Foundation, Inc., 51 Franklin Street, Fifth Floor, Boston, MA  02110-1301  USA
+ *
+ * Linden Research, Inc., 945 Battery Street, San Francisco, CA  94111  USA
+ * $/LicenseInfo$
+ */
+
+#ifndef LLVIEWERASSETSTORAGE_H
+#define LLVIEWERASSETSTORAGE_H
+
+#include "llassetstorage.h"
+#include "llcorehttputil.h"
+
+class LLFileSystem;
+
+class LLViewerAssetRequest;
+
+class LLViewerAssetStorage : public LLAssetStorage
+{
+public:
+    LLViewerAssetStorage(LLMessageSystem *msg, LLXferManager *xfer, const LLHost &upstream_host);
+
+    LLViewerAssetStorage(LLMessageSystem *msg, LLXferManager *xfer);
+
+    ~LLViewerAssetStorage();
+
+    void storeAssetData(
+        const LLTransactionID& tid,
+        LLAssetType::EType atype,
+        LLStoreAssetCallback callback,
+        void* user_data,
+        bool temp_file = false,
+        bool is_priority = false,
+        bool store_local = false,
+        bool user_waiting=false,
+        F64Seconds timeout=LL_ASSET_STORAGE_TIMEOUT) override;
+
+    void storeAssetData(
+        const std::string& filename,
+        const LLTransactionID& tid,
+        LLAssetType::EType type,
+        LLStoreAssetCallback callback,
+        void* user_data,
+        bool temp_file = false,
+        bool is_priority = false,
+        bool user_waiting=false,
+        F64Seconds timeout=LL_ASSET_STORAGE_TIMEOUT) override;
+
+protected:
+    void _queueDataRequest(const LLUUID& uuid,
+                           LLAssetType::EType type,
+                           LLGetAssetCallback callback,
+                           void *user_data,
+                           bool duplicate,
+                           bool is_priority) override;
+
+    void queueRequestHttp(const LLUUID& uuid,
+                          LLAssetType::EType type,
+                          LLGetAssetCallback callback,
+                          void *user_data,
+                          bool duplicate,
+                          bool is_priority);
+
+    void capsRecvForRegion(const LLUUID& region_id, std::string pumpname);
+
+    void assetRequestCoro(LLViewerAssetRequest *req,
+                          const LLUUID uuid,
+                          LLAssetType::EType atype,
+                          LLGetAssetCallback callback,
+                          void *user_data);
+
+    std::string getAssetURL(const std::string& cap_url, const LLUUID& uuid, LLAssetType::EType atype);
+
+    void logAssetStorageInfo() override;
+
+    // Asset storage works through coroutines and coroutines have limited queue capacity
+    // This class is meant to temporary store requests when fiber's queue is full
+    class CoroWaitList
+    {
+    public:
+        CoroWaitList(LLViewerAssetRequest *req,
+            const LLUUID& uuid,
+            LLAssetType::EType atype,
+            LLGetAssetCallback &callback,
+            void *user_data)
+          : mRequest(req),
+            mId(uuid),
+            mType(atype),
+            mCallback(callback),
+            mUserData(user_data)
+        {
+        }
+
+        LLViewerAssetRequest* mRequest;
+        LLUUID mId;
+        LLAssetType::EType mType;
+        LLGetAssetCallback mCallback;
+        void *mUserData;
+    };
+
+    std::string mViewerAssetUrl;
+    S32 mCountRequests;
+    S32 mCountStarted;
+    S32 mCountCompleted;
+    S32 mCountSucceeded;
+    S64 mTotalBytesFetched;
+
+    static S32 sAssetCoroCount; // coroutine count, static since coroutines can outlive LLViewerAssetStorage
+};
+
+#endif