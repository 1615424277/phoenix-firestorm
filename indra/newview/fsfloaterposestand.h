--- conflicted
+++ resolved
@@ -21,35 +21,19 @@
 {
     LOG_CLASS(FSFloaterPoseStand);
 public:
-<<<<<<< HEAD
-	FSFloaterPoseStand(const LLSD& key);
-	bool postBuild() override;
-	void setLock(bool enabled);
-	void onCommitCombo();
-private:
-	~FSFloaterPoseStand();
-	void onOpen(const LLSD& key) override;
-	void onClose(bool app_quitting) override;
-	void loadPoses();
-	
-	bool mAOPaused;
-	bool mPoseStandLock;
-	LLComboBox* mComboPose;
-=======
     FSFloaterPoseStand(const LLSD& key);
-    BOOL postBuild();
+    bool postBuild() override;
     void setLock(bool enabled);
     void onCommitCombo();
 private:
     ~FSFloaterPoseStand();
-    virtual void onOpen(const LLSD& key);
-    virtual void onClose(bool app_quitting);
+    void onOpen(const LLSD& key) override;
+    void onClose(bool app_quitting) override;
     void loadPoses();
 
     bool mAOPaused;
     bool mPoseStandLock;
     LLComboBox* mComboPose;
->>>>>>> c06fb4e0
 };
 
 #endif // FS_FLOATERPOSESTAND_H