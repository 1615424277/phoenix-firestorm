--- conflicted
+++ resolved
@@ -54,7 +54,6 @@
 extern LLUUID gAgentID;
 namespace LLPerfStats
 {
-<<<<<<< HEAD
 // <FS:Beq> Additional logging options. These can skew inworld numbers so onyl use for debugging and tracking issues
 #ifdef USAGE_TRACKING
     extern std::atomic<int64_t> inUse;
@@ -65,12 +64,10 @@
     extern std::atomic<int64_t> inUseAttachmentUnRigged;
 #endif
 // </FS:Beq>
-=======
 
     // called once per main loop iteration
     void updateClass();
 
->>>>>>> 06bdee66
 // Note if changing these, they should correspond with the log range of the correpsonding sliders
     static constexpr U64 ART_UNLIMITED_NANOS{50000000};
     static constexpr U64 ART_MINIMUM_NANOS{100000};
@@ -97,6 +94,7 @@
 
     enum class ObjType_t{
         OT_GENERAL=0, // Also Unknown. Used for n/a type stats such as scenery
+        OT_AVATAR, // <FS:Ansariel> Leave this in for now so I don't have to deal with the bugs in FSFloaterPerformance...
         OT_COUNT
     };
     enum class StatType_t{
@@ -322,48 +320,6 @@
         static void toggleBuffer();
         static void clearStatsBuffers();
 
-<<<<<<< HEAD
-        // thread entry
-        static void run()
-        {
-            StatsRecord upd[10];
-            auto & instance {StatsRecorder::getInstance()};
-            LL_PROFILER_SET_THREAD_NAME("PerfStats");
-
-            while( enabled() && !LLApp::isExiting() )
-            {
-			    // <FS:Beq> We don't want these queues
-			    // auto count = 0;
-                // while (count < 10)
-                // {
-                //    if (instance.q.tryPopFor(std::chrono::milliseconds(10), upd[count]))
-                //     {
-                //         count++;
-                //     }
-                //     else
-                //     {
-                //         break;
-                //     }
-                // }
-                // //LL_PROFILER_THREAD_BEGIN("PerfStats");
-
-                auto count = instance.q.wait_dequeue_bulk_timed(upd, 10, std::chrono::milliseconds(10));
-                LL_PROFILER_THREAD_BEGIN("PerfStats");
-				// </FS:Beq>
-                if(count)
-                {
-                    // LL_INFOS("perfstats") << "processing " << count << " updates." << LL_ENDL;
-                    for(auto i =0; i < count; i++)
-                    {
-                        instance.processUpdate(upd[i]);
-                    }
-                }
-                LL_PROFILER_THREAD_END("PerfStats"); // <FS:Beq/>
-            }
-        }
-
-=======
->>>>>>> 06bdee66
         Queue q;
 
         ~StatsRecorder() = default;
@@ -391,27 +347,27 @@
             // LL_PROFILE_ZONE_COLOR(tracy::Color::Orange);
             LL_PROFILE_ZONE_COLOR(tracy::Color::Orange);
         #ifdef USAGE_TRACKING
-            if(stat.objType == FSPerfStats::ObjType_t::OT_ATTACHMENT)
+            if(stat.objType == LLPerfStats::ObjType_t::OT_ATTACHMENT)
             {
                 LL_PROFILE_PLOT_CONFIG_SQUARE("InUse");
                 LL_PROFILE_PLOT_CONFIG_SQUARE("InUseAttachment");
                 LL_PROFILE_PLOT_CONFIG_SQUARE("InUseAttachmentRigged");
                 LL_PROFILE_PLOT_CONFIG_SQUARE("InUseAttachmentUnRigged");
 
-                if(!stat.isRigged && FSPerfStats::inUseAvatar){LL_PROFILE_ZONE_TEXT("OVERLAP AVATAR",14);}
-                FSPerfStats::inUse++;
-                LL_PROFILE_PLOT("InUse", (int64_t)FSPerfStats::inUse);
-                FSPerfStats::inUseAttachment++;
-                LL_PROFILE_PLOT("InUseAttachment", (int64_t)FSPerfStats::inUseAttachment);
+                if(!stat.isRigged && LLPerfStats::inUseAvatar){LL_PROFILE_ZONE_TEXT("OVERLAP AVATAR",14);}
+                LLPerfStats::inUse++;
+                LL_PROFILE_PLOT("InUse", (int64_t)LLPerfStats::inUse);
+                LLPerfStats::inUseAttachment++;
+                LL_PROFILE_PLOT("InUseAttachment", (int64_t)LLPerfStats::inUseAttachment);
                 if (stat.isRigged)
                 {
-                    FSPerfStats::inUseAttachmentRigged++;
-                    LL_PROFILE_PLOT("InUseAttachmentRigged", (int64_t)FSPerfStats::inUseAttachmentRigged);
+                    LLPerfStats::inUseAttachmentRigged++;
+                    LL_PROFILE_PLOT("InUseAttachmentRigged", (int64_t)LLPerfStats::inUseAttachmentRigged);
                 }
                 else
                 {
-                    FSPerfStats::inUseAttachmentUnRigged++;
-                    LL_PROFILE_PLOT("InUseAttachmentUnRigged", (int64_t)FSPerfStats::inUseAttachmentUnRigged);
+                    LLPerfStats::inUseAttachmentUnRigged++;
+                    LL_PROFILE_PLOT("InUseAttachmentUnRigged", (int64_t)LLPerfStats::inUseAttachmentUnRigged);
                 }
             }
         #endif
@@ -433,26 +389,6 @@
             // </FS:Beq>
         };
 
-<<<<<<< HEAD
-        template < ObjType_t OD = ObjTypeDiscriminator,
-                   std::enable_if_t<OD == ObjType_t::OT_AVATAR> * = nullptr>
-        RecordTime( const LLUUID & av, StatType_t type ):RecordTime<ObjTypeDiscriminator>(std::move(av), LLUUID::null, type)
-        {
-            // <FS:Beq> extra profiling coverage tracking
-            // LL_PROFILE_ZONE_COLOR(tracy::Color::Purple)
-            LL_PROFILE_ZONE_COLOR(tracy::Color::Purple);
-        #ifdef USAGE_TRACKING
-            if(LLPerfStats::inUseAvatar){LL_PROFILE_ZONE_TEXT("OVERLAP AVATAR",14);}
-            FSPerfStats::inUseAvatar++;
-            LL_PROFILE_PLOT("InUseAv", (int64_t)LLPerfStats::inUseAvatar);
-            LLPerfStats::inUse++;
-            LL_PROFILE_PLOT("InUse", (int64_t)LLPerfStats::inUse);
-        #endif
-            // </FS:Beq>
-        };
-
-=======
->>>>>>> 06bdee66
         ~RecordTime()
         { 
             if(!LLPerfStats::StatsRecorder::enabled())
@@ -464,32 +400,32 @@
 
         // <FS:Beq> extra profiling coverage tracking
         #ifdef USAGE_TRACKING
-            --FSPerfStats::inUse;
-            LL_PROFILE_PLOT("InUse", (int64_t)FSPerfStats::inUse);
-            if (stat.objType == FSPerfStats::ObjType_t::OT_ATTACHMENT)
-            {
-                --FSPerfStats::inUseAttachment;
-                LL_PROFILE_PLOT("InUseAttachment", (int64_t)FSPerfStats::inUseAttachment);
+            --LLPerfStats::inUse;
+            LL_PROFILE_PLOT("InUse", (int64_t)LLPerfStats::inUse);
+            if (stat.objType == LLPerfStats::ObjType_t::OT_ATTACHMENT)
+            {
+                --LLPerfStats::inUseAttachment;
+                LL_PROFILE_PLOT("InUseAttachment", (int64_t)LLPerfStats::inUseAttachment);
                 if (stat.isRigged)
                 {
-                    --FSPerfStats::inUseAttachmentRigged;
-                    LL_PROFILE_PLOT("InUseAttachmentRigged", (int64_t)FSPerfStats::inUseAttachmentRigged);
+                    --LLPerfStats::inUseAttachmentRigged;
+                    LL_PROFILE_PLOT("InUseAttachmentRigged", (int64_t)LLPerfStats::inUseAttachmentRigged);
                 }
                 else
                 {
-                    --FSPerfStats::inUseAttachmentUnRigged;
-                    LL_PROFILE_PLOT("InUseAttachmentUnRigged", (int64_t)FSPerfStats::inUseAttachmentUnRigged);
+                    --LLPerfStats::inUseAttachmentUnRigged;
+                    LL_PROFILE_PLOT("InUseAttachmentUnRigged", (int64_t)LLPerfStats::inUseAttachmentUnRigged);
                 }
             }
-            if (stat.objType == FSPerfStats::ObjType_t::OT_GENERAL)
-            {
-                --FSPerfStats::inUseScene;
-                LL_PROFILE_PLOT("InUseScene", (int64_t)FSPerfStats::inUseScene);
-            }
-            if( stat.objType == FSPerfStats::ObjType_t::OT_AVATAR )
-            {
-                --FSPerfStats::inUseAvatar;
-                LL_PROFILE_PLOT("InUseAv", (int64_t)FSPerfStats::inUseAvatar);
+            if (stat.objType == LLPerfStats::ObjType_t::OT_GENERAL)
+            {
+                --LLPerfStats::inUseScene;
+                LL_PROFILE_PLOT("InUseScene", (int64_t)LLPerfStats::inUseScene);
+            }
+            if( stat.objType == LLPerfStats::ObjType_t::OT_AVATAR )
+            {
+                --LLPerfStats::inUseAvatar;
+                LL_PROFILE_PLOT("InUseAv", (int64_t)LLPerfStats::inUseAvatar);
             }
         #endif
         // </FS:Beq>
@@ -507,12 +443,7 @@
             StatsRecorder::send(std::move(stat));
         };
     };
-<<<<<<< HEAD
-    
-=======
-
-
->>>>>>> 06bdee66
+
     inline double raw_to_ns(U64 raw)    { return (static_cast<double>(raw) * 1000000000.0) / LLPerfStats::cpu_hertz; };
     inline double raw_to_us(U64 raw)    { return (static_cast<double>(raw) *    1000000.0) / LLPerfStats::cpu_hertz; };
     inline double raw_to_ms(U64 raw)    { return (static_cast<double>(raw) *       1000.0) / LLPerfStats::cpu_hertz; };
