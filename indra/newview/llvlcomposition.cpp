/** 
 * @file llvlcomposition.cpp
 * @brief Viewer-side representation of a composition layer...
 *
 * $LicenseInfo:firstyear=2001&license=viewerlgpl$
 * Second Life Viewer Source Code
 * Copyright (C) 2010, Linden Research, Inc.
 * 
 * This library is free software; you can redistribute it and/or
 * modify it under the terms of the GNU Lesser General Public
 * License as published by the Free Software Foundation;
 * version 2.1 of the License only.
 * 
 * This library is distributed in the hope that it will be useful,
 * but WITHOUT ANY WARRANTY; without even the implied warranty of
 * MERCHANTABILITY or FITNESS FOR A PARTICULAR PURPOSE.  See the GNU
 * Lesser General Public License for more details.
 * 
 * You should have received a copy of the GNU Lesser General Public
 * License along with this library; if not, write to the Free Software
 * Foundation, Inc., 51 Franklin Street, Fifth Floor, Boston, MA  02110-1301  USA
 * 
 * Linden Research, Inc., 945 Battery Street, San Francisco, CA  94111  USA
 * $/LicenseInfo$
 */

#include "llviewerprecompiledheaders.h"

#include "llvlcomposition.h"

#include "llerror.h"
#include "v3math.h"
#include "llsurface.h"
#include "lltextureview.h"
#include "llviewertexture.h"
#include "llviewertexturelist.h"
#include "llfetchedgltfmaterial.h"
#include "llgltfmateriallist.h"
#include "llviewerregion.h"
#include "noise.h"
#include "llregionhandle.h" // for from_region_handle
#include "llviewercontrol.h"


extern LLColor4U MAX_WATER_COLOR;

static const U32 BASE_SIZE = 128;

F32 bilinear(const F32 v00, const F32 v01, const F32 v10, const F32 v11, const F32 x_frac, const F32 y_frac)
{
	// Not sure if this is the right math...
	// Take weighted average of all four points (bilinear interpolation)
	F32 result;

	const F32 inv_x_frac = 1.f - x_frac;
	const F32 inv_y_frac = 1.f - y_frac;
	result = inv_x_frac*inv_y_frac*v00
			+ x_frac*inv_y_frac*v10
			+ inv_x_frac*y_frac*v01
			+ x_frac*y_frac*v11;

	return result;
}

LLTerrainMaterials::LLTerrainMaterials()
{
    for (S32 i = 0; i < ASSET_COUNT; ++i)
    {
        mMaterialTexturesSet[i] = false;
    }
}

LLTerrainMaterials::~LLTerrainMaterials()
{
}

BOOL LLTerrainMaterials::generateMaterials()
{
    if (texturesReady(true, true))
    {
        return TRUE;
    }

    if (materialsReady(true, true))
    {
        return TRUE;
    }

    return FALSE;
}

LLUUID LLTerrainMaterials::getDetailAssetID(S32 asset)
{
    llassert(mDetailTextures[asset] && mDetailMaterials[asset]);
    // Assume both the the material and texture were fetched in the same way
    // using the same UUID. However, we may not know at this point which one
    // will load.
	return mDetailTextures[asset] ? mDetailTextures[asset]->getID() : LLUUID::null;
}

LLPointer<LLViewerFetchedTexture> fetch_terrain_texture(const LLUUID& id)
{
    if (id.isNull())
    {
        return nullptr;
    }

    LLPointer<LLViewerFetchedTexture> tex = LLViewerTextureManager::getFetchedTexture(id);
    tex->setNoDelete();
    return tex;
}

void LLTerrainMaterials::setDetailAssetID(S32 asset, const LLUUID& id)
{
	// This is terrain texture, but we are not setting it as BOOST_TERRAIN
	// since we will be manipulating it later as needed.
	mDetailTextures[asset] = fetch_terrain_texture(id);
    LLPointer<LLFetchedGLTFMaterial>& mat = mDetailMaterials[asset];
    mat = id.isNull() ? nullptr : gGLTFMaterialList.getMaterial(id);
    mMaterialTexturesSet[asset] = false;
}

LLTerrainMaterials::Type LLTerrainMaterials::getMaterialType()
{
	LL_PROFILE_ZONE_SCOPED;

    const BOOL use_textures = texturesReady(false, false) || !materialsReady(false, false);
    return use_textures ? Type::TEXTURE : Type::PBR;
}

bool LLTerrainMaterials::texturesReady(bool boost, bool strict)
{
    bool ready[ASSET_COUNT];
    // *NOTE: Calls to textureReady may boost textures. Do not early-return.
    for (S32 i = 0; i < ASSET_COUNT; i++)
    {
        ready[i] = mDetailTextures[i].notNull() && textureReady(mDetailTextures[i], boost);
    }

    bool one_ready = false;
    for (S32 i = 0; i < ASSET_COUNT; i++)
    {
        const bool current_ready = ready[i];
        one_ready = one_ready || current_ready;
        if (!current_ready && strict)
        {
            return false;
        }
    }
    return one_ready;
}

bool LLTerrainMaterials::materialsReady(bool boost, bool strict)
{
    bool ready[ASSET_COUNT];
    // *NOTE: Calls to materialReady may boost materials/textures. Do not early-return.
    for (S32 i = 0; i < ASSET_COUNT; i++)
    {
        ready[i] = materialReady(mDetailMaterials[i], mMaterialTexturesSet[i], boost, strict);
    }

#if 1
    static LLCachedControl<bool> sRenderTerrainPBREnabled(gSavedSettings, "RenderTerrainPBREnabled", false);
    static LLCachedControl<bool> sRenderTerrainPBRForce(gSavedSettings, "RenderTerrainPBRForce", false);
    if (sRenderTerrainPBREnabled && sRenderTerrainPBRForce)
    {
        bool defined = true;
        for (S32 i = 0; i < ASSET_COUNT; i++)
        {
            if (!mDetailMaterials[i])
            {
                defined = false;
                break;
            }
        }
        if (defined)
        {
            return true;
        }
    }
#endif

    bool one_ready = false;
    for (S32 i = 0; i < ASSET_COUNT; i++)
    {
        const bool current_ready = ready[i];
        one_ready = one_ready || current_ready;
        if (!current_ready && strict)
        {
            return false;
        }
    }
    return one_ready;
}

// Boost the texture loading priority
// Return true when ready to use (i.e. texture is sufficiently loaded)
// static
bool LLTerrainMaterials::textureReady(LLPointer<LLViewerFetchedTexture>& tex, bool boost)
{
    llassert(tex);
    if (!tex) { return false; }

    if (tex->getDiscardLevel() < 0)
    {
        if (boost)
        {
            tex->setBoostLevel(LLGLTexture::BOOST_TERRAIN); // in case we are at low detail
            tex->addTextureStats(BASE_SIZE*BASE_SIZE);
        }
        return false;
    }
    if ((tex->getDiscardLevel() != 0 &&
         (tex->getWidth() < BASE_SIZE ||
          tex->getHeight() < BASE_SIZE)))
    {
        if (boost)
        {
            S32 width = tex->getFullWidth();
            S32 height = tex->getFullHeight();
            S32 min_dim = llmin(width, height);
            S32 ddiscard = 0;
            while (min_dim > BASE_SIZE && ddiscard < MAX_DISCARD_LEVEL)
            {
                ddiscard++;
                min_dim /= 2;
            }
            tex->setBoostLevel(LLGLTexture::BOOST_TERRAIN); // in case we are at low detail
            tex->setMinDiscardLevel(ddiscard);
            tex->addTextureStats(BASE_SIZE*BASE_SIZE); // priority
        }
        return false;
    }
    if (tex->getComponents() == 0)
    {
        return false;
    }
    return true;
}

// Boost the loading priority of every known texture in the material
// Return true when ready to use
// static
bool LLTerrainMaterials::materialReady(LLPointer<LLFetchedGLTFMaterial> &mat, bool &textures_set, bool boost, bool strict)
{
    if (!mat || !mat->isLoaded())
    {
        return false;
    }

    // Material is loaded, but textures may not be
    if (!textures_set)
    {
        textures_set = true;
        // *NOTE: These can sometimes be set to to nullptr due to
        // updateTEMaterialTextures. For the sake of robustness, we emulate
        // that fetching behavior by setting textures of null IDs to nullptr.
        mat->mBaseColorTexture         = fetch_terrain_texture(mat->mTextureId[LLGLTFMaterial::GLTF_TEXTURE_INFO_BASE_COLOR]);
        mat->mNormalTexture            = fetch_terrain_texture(mat->mTextureId[LLGLTFMaterial::GLTF_TEXTURE_INFO_NORMAL]);
        mat->mMetallicRoughnessTexture = fetch_terrain_texture(mat->mTextureId[LLGLTFMaterial::GLTF_TEXTURE_INFO_METALLIC_ROUGHNESS]);
        mat->mEmissiveTexture          = fetch_terrain_texture(mat->mTextureId[LLGLTFMaterial::GLTF_TEXTURE_INFO_EMISSIVE]);
    }

    // *NOTE: Calls to textureReady may boost textures. Do not early-return.
    bool ready[LLGLTFMaterial::GLTF_TEXTURE_INFO_COUNT];
    ready[LLGLTFMaterial::GLTF_TEXTURE_INFO_BASE_COLOR] =
        mat->mTextureId[LLGLTFMaterial::GLTF_TEXTURE_INFO_BASE_COLOR].isNull() || textureReady(mat->mBaseColorTexture, boost);
    ready[LLGLTFMaterial::GLTF_TEXTURE_INFO_NORMAL] =
        mat->mTextureId[LLGLTFMaterial::GLTF_TEXTURE_INFO_NORMAL].isNull() || textureReady(mat->mNormalTexture, boost);
    ready[LLGLTFMaterial::GLTF_TEXTURE_INFO_METALLIC_ROUGHNESS] =
        mat->mTextureId[LLGLTFMaterial::GLTF_TEXTURE_INFO_METALLIC_ROUGHNESS].isNull() ||
        textureReady(mat->mMetallicRoughnessTexture, boost);
    ready[LLGLTFMaterial::GLTF_TEXTURE_INFO_EMISSIVE] =
        mat->mTextureId[LLGLTFMaterial::GLTF_TEXTURE_INFO_EMISSIVE].isNull() || textureReady(mat->mEmissiveTexture, boost);

    if (strict)
    {
        for (U32 i = 0; i < LLGLTFMaterial::GLTF_TEXTURE_INFO_COUNT; ++i)
        {
            if (!ready[i])
            {
                return false;
            }
        }
    }

    return true;
}

// static
const LLUUID (&LLVLComposition::getDefaultTextures())[ASSET_COUNT]
{
    const static LLUUID default_textures[LLVLComposition::ASSET_COUNT] =
    {
        TERRAIN_DIRT_DETAIL,
        TERRAIN_GRASS_DETAIL,
        TERRAIN_MOUNTAIN_DETAIL,
        TERRAIN_ROCK_DETAIL
    };
    return default_textures;
}

LLVLComposition::LLVLComposition(LLSurface *surfacep, const U32 width, const F32 scale) :
    LLTerrainMaterials(),
	LLViewerLayer(width, scale)
{
	// Load Terrain Textures - Original ones
    const LLUUID (&default_textures)[LLVLComposition::ASSET_COUNT] = LLVLComposition::getDefaultTextures();
    for (S32 i = 0; i < ASSET_COUNT; ++i)
    {
        setDetailAssetID(i, default_textures[i]);
    }

	mSurfacep = surfacep;

	// Initialize the texture matrix to defaults.
	for (S32 i = 0; i < CORNER_COUNT; ++i)
	{
		mStartHeight[i] = gSavedSettings.getF32("TerrainColorStartHeight");
		mHeightRange[i] = gSavedSettings.getF32("TerrainColorHeightRange");
	}
}


LLVLComposition::~LLVLComposition()
{
    LLTerrainMaterials::~LLTerrainMaterials();
}


void LLVLComposition::setSurface(LLSurface *surfacep)
{
	mSurfacep = surfacep;
}

BOOL LLVLComposition::generateHeights(const F32 x, const F32 y,
									  const F32 width, const F32 height)
{
	if (!mParamsReady)
	{
		// All the parameters haven't been set yet (we haven't gotten the message from the sim)
		return FALSE;
	}

	llassert(mSurfacep);

	if (!mSurfacep || !mSurfacep->getRegion()) 
	{
		// We don't always have the region yet here....
		return FALSE;
	}

	S32 x_begin, y_begin, x_end, y_end;

	x_begin = ll_round( x * mScaleInv );
	y_begin = ll_round( y * mScaleInv );
	x_end = ll_round( (x + width) * mScaleInv );
	y_end = ll_round( (y + width) * mScaleInv );

	if (x_end > mWidth)
	{
		x_end = mWidth;
	}
	if (y_end > mWidth)
	{
		y_end = mWidth;
	}

	LLVector3d origin_global = from_region_handle(mSurfacep->getRegion()->getHandle());

	// For perlin noise generation...
	const F32 slope_squared = 1.5f*1.5f;
	const F32 xyScale = 4.9215f; //0.93284f;
	const F32 zScale = 4; //0.92165f;
	const F32 z_offset = 0.f;
	const F32 noise_magnitude = 2.f;		//  Degree to which noise modulates composition layer (versus
											//  simple height)

	const F32 xyScaleInv = (1.f / xyScale);
	const F32 zScaleInv = (1.f / zScale);

// <FS:CR> Aurora Sim
	//const F32 inv_width = 1.f/mWidth;
	const F32 inv_width = 1.f/(F32)mWidth;
// </FS:CR> Aurora Sim

	// OK, for now, just have the composition value equal the height at the point.
	for (S32 j = y_begin; j < y_end; j++)
	{
		for (S32 i = x_begin; i < x_end; i++)
		{

			F32 vec[3];
			F32 vec1[3];
			F32 twiddle;

			// Bilinearly interpolate the start height and height range of the textures
			F32 start_height = bilinear(mStartHeight[SOUTHWEST],
										mStartHeight[SOUTHEAST],
										mStartHeight[NORTHWEST],
										mStartHeight[NORTHEAST],
										i*inv_width, j*inv_width); // These will be bilinearly interpolated
			F32 height_range = bilinear(mHeightRange[SOUTHWEST],
										mHeightRange[SOUTHEAST],
										mHeightRange[NORTHWEST],
										mHeightRange[NORTHEAST],
										i*inv_width, j*inv_width); // These will be bilinearly interpolated

			LLVector3 location(i*mScale, j*mScale, 0.f);

			F32 height = mSurfacep->resolveHeightRegion(location) + z_offset;

			// Step 0: Measure the exact height at this texel
			vec[0] = (F32)(origin_global.mdV[VX]+location.mV[VX])*xyScaleInv;	//  Adjust to non-integer lattice
			vec[1] = (F32)(origin_global.mdV[VY]+location.mV[VY])*xyScaleInv;
			vec[2] = height*zScaleInv;
			//
			//  Choose material value by adding to the exact height a random value 
			//
			vec1[0] = vec[0]*(0.2222222222f);
			vec1[1] = vec[1]*(0.2222222222f);
			vec1[2] = vec[2]*(0.2222222222f);
			twiddle = noise2(vec1)*6.5f;					//  Low freq component for large divisions

			twiddle += turbulence2(vec, 2)*slope_squared;	//  High frequency component
			twiddle *= noise_magnitude;

			F32 scaled_noisy_height = (height + twiddle - start_height) * F32(ASSET_COUNT) / height_range;

			scaled_noisy_height = llmax(0.f, scaled_noisy_height);
			scaled_noisy_height = llmin(3.f, scaled_noisy_height);
			*(mDatap + i + j*mWidth) = scaled_noisy_height;
		}
	}
	return TRUE;
}

LLTerrainMaterials gLocalTerrainMaterials;

BOOL LLVLComposition::generateComposition()
{
	if (!mParamsReady)
	{
		// All the parameters haven't been set yet (we haven't gotten the message from the sim)
		return FALSE;
	}

    return LLTerrainMaterials::generateMaterials();
}

BOOL LLVLComposition::generateMinimapTileLand(const F32 x, const F32 y,
									  const F32 width, const F32 height)
{
	LL_PROFILE_ZONE_SCOPED
	llassert(mSurfacep);
	llassert(x >= 0.f);
	llassert(y >= 0.f);

	///////////////////////////
	//
	// Generate raw data arrays for surface textures
	//
	//

	// These have already been validated by generateComposition.
	U8* st_data[ASSET_COUNT];
	S32 st_data_size[ASSET_COUNT]; // for debugging

    const bool use_textures = getMaterialType() != LLTerrainMaterials::Type::PBR;
    if (use_textures)
    {
        if (!texturesReady(true, true)) { return FALSE; }
    }
    else
    {
        if (!materialsReady(true, true)) { return FALSE; }
    }

	for (S32 i = 0; i < ASSET_COUNT; i++)
	{
		if (mRawImages[i].isNull())
		{
			// Read back a raw image for this discard level, if it exists
            LLViewerFetchedTexture* tex;
            LLViewerFetchedTexture* tex_emissive; // Can be null
            bool has_base_color_factor;
            bool has_emissive_factor;
            bool has_alpha;
            LLColor3 base_color_factor;
            LLColor3 emissive_factor;
            if (use_textures)
            {
                tex = mDetailTextures[i];
                tex_emissive = nullptr;
                has_base_color_factor = false;
                has_emissive_factor = false;
                has_alpha = false;
                llassert(tex);
            }
            else
            {
                tex = mDetailMaterials[i]->mBaseColorTexture;
                tex_emissive = mDetailMaterials[i]->mEmissiveTexture;
                base_color_factor = LLColor3(mDetailMaterials[i]->mBaseColor);
                // *HACK: Treat alpha as black
                base_color_factor *= (mDetailMaterials[i]->mBaseColor.mV[VW]);
                emissive_factor = mDetailMaterials[i]->mEmissiveColor;
                has_base_color_factor = (base_color_factor.mV[VX] != 1.f ||
                                         base_color_factor.mV[VY] != 1.f ||
                                         base_color_factor.mV[VZ] != 1.f);
                has_emissive_factor = (emissive_factor.mV[VX] != 1.f ||
                                       emissive_factor.mV[VY] != 1.f ||
                                       emissive_factor.mV[VZ] != 1.f);
                has_alpha = mDetailMaterials[i]->mAlphaMode != LLGLTFMaterial::ALPHA_MODE_OPAQUE;
            }

            if (!tex) { tex = LLViewerFetchedTexture::sWhiteImagep; }
            // tex_emissive can be null, and then will be ignored

			S32 min_dim = llmin(tex->getFullWidth(), tex->getFullHeight());
			S32 ddiscard = 0;
			while (min_dim > BASE_SIZE && ddiscard < MAX_DISCARD_LEVEL)
			{
				ddiscard++;
				min_dim /= 2;
			}

			BOOL delete_raw = (tex->reloadRawImage(ddiscard) != NULL) ;
			if(tex->getRawImageLevel() != ddiscard)
			{
                // Raw image is not ready, will enter here again later.
                if (tex->getFetchPriority() <= 0.0f && !tex->hasSavedRawImage())
                {
                    tex->setBoostLevel(LLGLTexture::BOOST_MAP);
                    tex->forceToRefetchTexture(ddiscard);
                }

				if(delete_raw)
				{
					tex->destroyRawImage() ;
				}
				return FALSE;
			}
            if (tex_emissive)
            {
                if(tex_emissive->getRawImageLevel() != ddiscard)
                {
                    // Raw image is not ready, will enter here again later.
                    if (tex_emissive->getFetchPriority() <= 0.0f && !tex_emissive->hasSavedRawImage())
                    {
                        tex_emissive->setBoostLevel(LLGLTexture::BOOST_MAP);
                        tex_emissive->forceToRefetchTexture(ddiscard);
                    }

                    if(delete_raw)
                    {
                        tex_emissive->destroyRawImage() ;
                    }
                    return FALSE;
                }
            }

			mRawImages[i] = tex->getRawImage() ;
			if(delete_raw)
			{
				tex->destroyRawImage() ;
			}

            // *TODO: This isn't quite right for PBR:
            // 1) It does not convert the color images from SRGB to linear
            // before mixing (which will always require copying the image).
            // 2) It mixes emissive and base color before mixing terrain
            // materials, but it should be the other way around
            // 3) The composite function used to put emissive into base color
            // is not an alpha blend.
            // Long-term, we should consider a method that is more
            // maintainable. Shaders, perhaps? Bake shaders to textures?
            LLPointer<LLImageRaw> raw_emissive;
            if (tex_emissive)
            {
                raw_emissive = tex_emissive->getRawImage();
                if (has_emissive_factor ||
                    tex_emissive->getWidth(ddiscard) != BASE_SIZE ||
                    tex_emissive->getHeight(ddiscard) != BASE_SIZE ||
                    tex_emissive->getComponents() != 4)
                {
                    LLPointer<LLImageRaw> newraw_emissive = new LLImageRaw(BASE_SIZE, BASE_SIZE, 4);
                    // Copy RGB, leave alpha alone (set to opaque by default)
                    newraw_emissive->copy(mRawImages[i]);
                    if (has_emissive_factor)
                    {
                        newraw_emissive->tint(emissive_factor);
                    }
                    raw_emissive = newraw_emissive; // deletes old
                }
            }
			if (has_base_color_factor ||
                raw_emissive ||
                has_alpha ||
                tex->getWidth(ddiscard) != BASE_SIZE ||
				tex->getHeight(ddiscard) != BASE_SIZE ||
				tex->getComponents() != 3)
			{
				LLPointer<LLImageRaw> newraw = new LLImageRaw(BASE_SIZE, BASE_SIZE, 3);
<<<<<<< HEAD
				//<FS:Beq> guard against bad alloc here that leads to crash in composite
				if(!newraw)
				{
					// Not much that is useful to do here, this ship is sinking it seems.
					LL_WARNS("Terrain") << "allocation of new raw image failed" << LL_ENDL;
					return(FALSE);
				}
				// </FS:Beq>
=======
                if (has_alpha)
                {
                    // Approximate the water underneath terrain alpha with solid water color
                    newraw->clear(
                        MAX_WATER_COLOR.mV[VX],
                        MAX_WATER_COLOR.mV[VY],
                        MAX_WATER_COLOR.mV[VZ],
                        255);
                }
>>>>>>> aa687c00
				newraw->composite(mRawImages[i]);
                if (has_base_color_factor)
                {
                    newraw->tint(base_color_factor);
                }
                // Apply emissive texture
                if (raw_emissive)
                {
                    newraw->composite(raw_emissive);
                }
				mRawImages[i] = newraw; // deletes old
			}
		}
		st_data[i] = mRawImages[i]->getData();
		st_data_size[i] = mRawImages[i]->getDataSize();
	}

	///////////////////////////////////////
	//
	// Generate and clamp x/y bounding box.
	//
	//

	S32 x_begin, y_begin, x_end, y_end;
	x_begin = (S32)(x * mScaleInv);
	y_begin = (S32)(y * mScaleInv);
	x_end = ll_round( (x + width) * mScaleInv );
	y_end = ll_round( (y + width) * mScaleInv );

	if (x_end > mWidth)
	{
        llassert(false);
		x_end = mWidth;
	}
	if (y_end > mWidth)
	{
        llassert(false);
		y_end = mWidth;
	}


	///////////////////////////////////////////
	//
	// Generate target texture information, stride ratios.
	//
	//

	LLViewerTexture *texturep;
	U32 tex_width, tex_height, tex_comps;
	U32 tex_stride;
	F32 tex_x_scalef, tex_y_scalef;
	S32 tex_x_begin, tex_y_begin, tex_x_end, tex_y_end;
	F32 tex_x_ratiof, tex_y_ratiof;

	texturep = mSurfacep->getSTexture();
	tex_width = texturep->getWidth();
	tex_height = texturep->getHeight();
	tex_comps = texturep->getComponents();
	tex_stride = tex_width * tex_comps;

	U32 st_comps = 3;
	U32 st_width = BASE_SIZE;
	U32 st_height = BASE_SIZE;
	
	if (tex_comps != st_comps)
	{
        llassert(false);
		return FALSE;
	}

	tex_x_scalef = (F32)tex_width / (F32)mWidth;
	tex_y_scalef = (F32)tex_height / (F32)mWidth;
	tex_x_begin = (S32)((F32)x_begin * tex_x_scalef);
	tex_y_begin = (S32)((F32)y_begin * tex_y_scalef);
	tex_x_end = (S32)((F32)x_end * tex_x_scalef);
	tex_y_end = (S32)((F32)y_end * tex_y_scalef);

	tex_x_ratiof = (F32)mWidth*mScale / (F32)tex_width;
	tex_y_ratiof = (F32)mWidth*mScale / (F32)tex_height;

	LLPointer<LLImageRaw> raw = new LLImageRaw(tex_width, tex_height, tex_comps);
	U8 *rawp = raw->getData();

	F32 st_x_stride, st_y_stride;
	st_x_stride = ((F32)st_width / (F32)mTexScaleX)*((F32)mWidth / (F32)tex_width);
	st_y_stride = ((F32)st_height / (F32)mTexScaleY)*((F32)mWidth / (F32)tex_height);

	llassert(st_x_stride > 0.f);
	llassert(st_y_stride > 0.f);
	////////////////////////////////
	//
	// Iterate through the target texture, striding through the
	// subtextures and interpolating appropriately.
	//
	//

	F32 sti, stj;
	S32 st_offset;
	sti = (tex_x_begin * st_x_stride) - st_width*(llfloor((tex_x_begin * st_x_stride)/st_width));
	stj = (tex_y_begin * st_y_stride) - st_height*(llfloor((tex_y_begin * st_y_stride)/st_height));

	st_offset = (llfloor(stj * st_width) + llfloor(sti)) * st_comps;
	for (S32 j = tex_y_begin; j < tex_y_end; j++)
	{
		U32 offset = j * tex_stride + tex_x_begin * tex_comps;
		sti = (tex_x_begin * st_x_stride) - st_width*((U32)(tex_x_begin * st_x_stride)/st_width);
		for (S32 i = tex_x_begin; i < tex_x_end; i++)
		{
			S32 tex0, tex1;
			F32 composition = getValueScaled(i*tex_x_ratiof, j*tex_y_ratiof);

			tex0 = llfloor( composition );
			tex0 = llclamp(tex0, 0, 3);
			composition -= tex0;
			tex1 = tex0 + 1;
			tex1 = llclamp(tex1, 0, 3);

			st_offset = (lltrunc(sti) + lltrunc(stj)*st_width) * st_comps;
			for (U32 k = 0; k < tex_comps; k++)
			{
				// Linearly interpolate based on composition.
				if (st_offset >= st_data_size[tex0] || st_offset >= st_data_size[tex1])
				{
					// SJB: This shouldn't be happening, but does... Rounding error?
					//LL_WARNS() << "offset 0 [" << tex0 << "] =" << st_offset << " >= size=" << st_data_size[tex0] << LL_ENDL;
					//LL_WARNS() << "offset 1 [" << tex1 << "] =" << st_offset << " >= size=" << st_data_size[tex1] << LL_ENDL;
				}
				else
				{
					F32 a = *(st_data[tex0] + st_offset);
					F32 b = *(st_data[tex1] + st_offset);
					rawp[ offset ] = (U8)lltrunc( a + composition * (b - a) );
				}
				offset++;
				st_offset++;
			}

			sti += st_x_stride;
			if (sti >= st_width)
			{
				sti -= st_width;
			}
		}

		stj += st_y_stride;
		if (stj >= st_height)
		{
			stj -= st_height;
		}
	}

	if (!texturep->hasGLTexture())
	{
		texturep->createGLTexture(0, raw);
	}
	texturep->setSubImage(raw, tex_x_begin, tex_y_begin, tex_x_end - tex_x_begin, tex_y_end - tex_y_begin);

	for (S32 i = 0; i < ASSET_COUNT; i++)
	{
		// Un-boost detatil textures (will get re-boosted if rendering in high detail)
		mDetailTextures[i]->setBoostLevel(LLGLTexture::BOOST_NONE);
		mDetailTextures[i]->setMinDiscardLevel(MAX_DISCARD_LEVEL + 1);
	}
	
	return TRUE;
}

F32 LLVLComposition::getStartHeight(S32 corner)
{
	return mStartHeight[corner];
}

void LLVLComposition::setDetailAssetID(S32 asset, const LLUUID& id)
{
	if (id.isNull())
	{
        return;
    }
    LLTerrainMaterials::setDetailAssetID(asset, id);
	mRawImages[asset] = NULL;
}

void LLVLComposition::setStartHeight(S32 corner, const F32 start_height)
{
	mStartHeight[corner] = start_height;
}

F32 LLVLComposition::getHeightRange(S32 corner)
{
	return mHeightRange[corner];
}

void LLVLComposition::setHeightRange(S32 corner, const F32 range)
{
	mHeightRange[corner] = range;
}<|MERGE_RESOLUTION|>--- conflicted
+++ resolved
@@ -602,7 +602,6 @@
 				tex->getComponents() != 3)
 			{
 				LLPointer<LLImageRaw> newraw = new LLImageRaw(BASE_SIZE, BASE_SIZE, 3);
-<<<<<<< HEAD
 				//<FS:Beq> guard against bad alloc here that leads to crash in composite
 				if(!newraw)
 				{
@@ -611,7 +610,6 @@
 					return(FALSE);
 				}
 				// </FS:Beq>
-=======
                 if (has_alpha)
                 {
                     // Approximate the water underneath terrain alpha with solid water color
@@ -621,7 +619,6 @@
                         MAX_WATER_COLOR.mV[VZ],
                         255);
                 }
->>>>>>> aa687c00
 				newraw->composite(mRawImages[i]);
                 if (has_base_color_factor)
                 {
