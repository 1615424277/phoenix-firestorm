--- conflicted
+++ resolved
@@ -769,21 +769,7 @@
             }
             if (delete_raw_post_emissive)
             {
-<<<<<<< HEAD
-                LLPointer<LLImageRaw> newraw = new LLImageRaw(BASE_SIZE, BASE_SIZE, 3);
-                //<FS:Beq> guard against bad alloc here that leads to crash in composite
-                if(!newraw)
-                {
-                    // Not much that is useful to do here, this ship is sinking it seems.
-                    LL_WARNS("Terrain") << "allocation of new raw image failed" << LL_ENDL;
-                    return(FALSE);
-                }
-                // </FS:Beq>
-                newraw->composite(mRawImages[i]);
-                mRawImages[i] = newraw; // deletes old
-=======
                 tex_emissive->destroyRawImage();
->>>>>>> 6fba1530
             }
 
             // Remove intermediary image references
