--- conflicted
+++ resolved
@@ -673,21 +673,10 @@
 
 void LLDrawPoolAlpha::renderAlpha(U32 mask, S32 pass)
 {
-<<<<<<< HEAD
-    // <FS:Ansariel> Tweak performance
-    //BOOL batch_fullbrights = gSavedSettings.getBOOL("RenderAlphaBatchFullbrights");
-    //BOOL batch_emissives   = gSavedSettings.getBOOL("RenderAlphaBatchEmissives");
     static LLCachedControl<bool> batch_fullbrights(gSavedSettings, "RenderAlphaBatchFullbrights");
     static LLCachedControl<bool> batch_emissives(gSavedSettings, "RenderAlphaBatchEmissives");
-	// </FS:Ansariel>
-	BOOL initialized_lighting = FALSE;
-	BOOL light_enabled = TRUE;
-=======
-    static LLCachedControl<bool> batch_fullbrights(gSavedSettings, "RenderAlphaBatchFullbrights");
-    static LLCachedControl<bool> batch_emissives(gSavedSettings, "RenderAlphaBatchEmissives");
-	bool initialized_lighting = FALSE;
-	bool light_enabled = TRUE;
->>>>>>> 8b3a19f1
+	bool initialized_lighting = false;
+	bool light_enabled = true;
 	
 	bool use_shaders = gPipeline.canUseVertexShaders();
 		
