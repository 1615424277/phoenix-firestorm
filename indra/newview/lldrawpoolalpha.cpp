--- conflicted
+++ resolved
@@ -49,10 +49,7 @@
 #include "llspatialpartition.h"
 #include "llglcommonfunc.h"
 #include "llvoavatar.h"
-<<<<<<< HEAD
 #include "fsperfstats.h" // <FS:Beq> performance stats support
-=======
->>>>>>> 97a10325
 
 BOOL LLDrawPoolAlpha::sShowDebugAlpha = FALSE;
 
@@ -85,7 +82,6 @@
 S32 LLDrawPoolAlpha::getNumPostDeferredPasses() 
 { 
     return 1;
-<<<<<<< HEAD
 }
 
 // set some common parameters on the given shader to prepare for alpha rendering
@@ -129,51 +125,6 @@
     }
 }
 
-=======
-}
-
-// set some common parameters on the given shader to prepare for alpha rendering
-static void prepare_alpha_shader(LLGLSLShader* shader, bool textureGamma, bool deferredEnvironment)
-{
-    static LLCachedControl<F32> displayGamma(gSavedSettings, "RenderDeferredDisplayGamma");
-    F32 gamma = displayGamma;
-
-    // Does this deferred shader need environment uniforms set such as sun_dir, etc. ?
-    // NOTE: We don't actually need a gbuffer since we are doing forward rendering (for transparency) post deferred rendering
-    // TODO: bindDeferredShader() probably should have the updating of the environment uniforms factored out into updateShaderEnvironmentUniforms()
-    // i.e. shaders\class1\deferred\alphaF.glsl
-    if (deferredEnvironment)
-    {
-        gPipeline.bindDeferredShader( *shader );
-    }
-    else
-    {
-        shader->bind();
-    }
-    shader->uniform1i(LLShaderMgr::NO_ATMO, (LLPipeline::sRenderingHUDs) ? 1 : 0);
-    shader->uniform1f(LLShaderMgr::DISPLAY_GAMMA, (gamma > 0.1f) ? 1.0f / gamma : (1.0f / 2.2f));
-
-    if (LLPipeline::sImpostorRender)
-    {
-        shader->setMinimumAlpha(0.5f);
-    }
-    else
-    {
-        shader->setMinimumAlpha(0.f);
-    }
-    if (textureGamma)
-    {
-        shader->uniform1f(LLShaderMgr::TEXTURE_GAMMA, 2.2f);
-    }
-
-    //also prepare rigged variant
-    if (shader->mRiggedVariant && shader->mRiggedVariant != shader)
-    { 
-        prepare_alpha_shader(shader->mRiggedVariant, textureGamma, deferredEnvironment);
-    }
-}
-
->>>>>>> 97a10325
 void LLDrawPoolAlpha::renderPostDeferred(S32 pass) 
 { 
     LL_PROFILE_ZONE_SCOPED_CATEGORY_DRAWPOOL;
@@ -244,7 +195,6 @@
 void LLDrawPoolAlpha::render(S32 pass)
 {
     LL_PROFILE_ZONE_SCOPED_CATEGORY_DRAWPOOL;
-<<<<<<< HEAD
 
     simple_shader = (LLPipeline::sImpostorRender) ? &gObjectSimpleImpostorProgram :
         (LLPipeline::sUnderWaterRender) ? &gObjectSimpleWaterProgram : &gObjectSimpleProgram;
@@ -255,18 +205,6 @@
     emissive_shader = (LLPipeline::sImpostorRender) ? &gObjectEmissiveProgram :
         (LLPipeline::sUnderWaterRender) ? &gObjectEmissiveWaterProgram : &gObjectEmissiveProgram;
 
-=======
-
-    simple_shader = (LLPipeline::sImpostorRender) ? &gObjectSimpleImpostorProgram :
-        (LLPipeline::sUnderWaterRender) ? &gObjectSimpleWaterProgram : &gObjectSimpleProgram;
-
-    fullbright_shader = (LLPipeline::sImpostorRender) ? &gObjectFullbrightProgram :
-        (LLPipeline::sUnderWaterRender) ? &gObjectFullbrightWaterProgram : &gObjectFullbrightProgram;
-
-    emissive_shader = (LLPipeline::sImpostorRender) ? &gObjectEmissiveProgram :
-        (LLPipeline::sUnderWaterRender) ? &gObjectEmissiveWaterProgram : &gObjectEmissiveProgram;
-
->>>>>>> 97a10325
     F32 minimum_alpha = 0.f;
     if (LLPipeline::sImpostorRender)
     {
@@ -310,7 +248,6 @@
     renderAlpha(getVertexDataMask() | LLVertexBuffer::MAP_TEXTURE_INDEX | LLVertexBuffer::MAP_TANGENT | LLVertexBuffer::MAP_TEXCOORD1 | LLVertexBuffer::MAP_TEXCOORD2, false, rigged);
 
     gGL.setColorMask(true, false);
-<<<<<<< HEAD
 
     if (!rigged)
     { //render "highlight alpha" on final non-rigged pass
@@ -321,18 +258,6 @@
     }
 }
 
-=======
-
-    if (!rigged)
-    { //render "highlight alpha" on final non-rigged pass
-        // NOTE -- hacky call here protected by !rigged instead of alongside "forwardRender"
-        // so renderDebugAlpha is executed while gls_pipeline_alpha and depth GL state
-        // variables above are still in scope
-        renderDebugAlpha();
-    }
-}
-
->>>>>>> 97a10325
 void LLDrawPoolAlpha::renderDebugAlpha()
 {
 	if (sShowDebugAlpha)
@@ -381,10 +306,7 @@
 
 void LLDrawPoolAlpha::renderAlphaHighlight(U32 mask)
 {
-<<<<<<< HEAD
 	LL_PROFILE_ZONE_SCOPED;
-=======
->>>>>>> 97a10325
     for (int pass = 0; pass < 2; ++pass)
     { //two passes, one rigged and one not
         LLVOAvatar* lastAvatar = nullptr;
@@ -401,7 +323,6 @@
             {
                 LLSpatialGroup::drawmap_elem_t& draw_info = group->mDrawMap[LLRenderPass::PASS_ALPHA+pass]; // <-- hacky + pass to use PASS_ALPHA_RIGGED on second pass 
 
-<<<<<<< HEAD
                 std::unique_ptr<FSPerfStats::RecordAttachmentTime> ratPtr{}; // <FS:Beq/> Render time Stats collection
                 for (LLSpatialGroup::drawmap_elem_t::iterator k = draw_info.begin(); k != draw_info.end(); ++k)
                 {
@@ -416,11 +337,6 @@
                         }
                     }
                     // </FS:Beq>
-=======
-                for (LLSpatialGroup::drawmap_elem_t::iterator k = draw_info.begin(); k != draw_info.end(); ++k)
-                {
-                    LLDrawInfo& params = **k;
->>>>>>> 97a10325
 
                     if (params.mParticle)
                     {
@@ -589,7 +505,6 @@
     U64 lastMeshId = 0;
 
     mask |= LLVertexBuffer::MAP_WEIGHT4;
-<<<<<<< HEAD
 
 	std::unique_ptr<FSPerfStats::RecordAttachmentTime> ratPtr{}; // <FS:Beq/> Render time Stats collection
     for (LLDrawInfo* draw : emissives)
@@ -603,11 +518,6 @@
 		}
 		// </FS:Beq>
 
-=======
-
-    for (LLDrawInfo* draw : emissives)
-    {
->>>>>>> 97a10325
         bool tex_setup = TexSetup(draw, false);
         if (lastAvatar != draw->mAvatar || lastMeshId != draw->mSkinInfo->mHash)
         {
@@ -628,7 +538,6 @@
     LL_PROFILE_ZONE_SCOPED_CATEGORY_DRAWPOOL;
     BOOL initialized_lighting = FALSE;
 	BOOL light_enabled = TRUE;
-<<<<<<< HEAD
 
     LLVOAvatar* lastAvatar = nullptr;
     U64 lastMeshId = 0;
@@ -637,16 +546,6 @@
     LLCullResult::sg_iterator begin;
     LLCullResult::sg_iterator end;
 
-=======
-
-    LLVOAvatar* lastAvatar = nullptr;
-    U64 lastMeshId = 0;
-    LLGLSLShader* lastAvatarShader = nullptr;
-
-    LLCullResult::sg_iterator begin;
-    LLCullResult::sg_iterator end;
-
->>>>>>> 97a10325
     if (rigged)
     {
         begin = gPipeline.beginRiggedAlphaGroups();
@@ -678,7 +577,6 @@
 
 			bool draw_glow_for_this_partition = mShaderLevel > 0; // no shaders = no glow.
 
-<<<<<<< HEAD
 			// <FS:LO> Dont suspend partical processing while particles are hidden, just skip over drawing them
 			if(!(gPipeline.sRenderParticles) && (
 												 group->getSpatialPartition()->mPartitionType == LLViewerRegion::PARTITION_PARTICLE ||
@@ -688,8 +586,6 @@
 			}
 			// </FS:LO>
 
-=======
->>>>>>> 97a10325
 			bool disable_cull = is_particle_or_hud_particle;
 			LLGLDisable cull(disable_cull ? GL_CULL_FACE : 0);
 
@@ -718,7 +614,6 @@
 					continue;
 				}
 
-<<<<<<< HEAD
 				// <FS:Beq> Capture render times
 				if(params.mFace)
 				{
@@ -733,10 +628,6 @@
 
 				if(depth_only)
 				{
-=======
-				if(depth_only)
-				{
->>>>>>> 97a10325
                     // when updating depth buffer, discard faces that are more than 90% transparent
 					LLFace*	face = params.mFace;
 					if(face)
@@ -869,7 +760,6 @@
 					gGL.blendFunc((LLRender::eBlendFactor) params.mBlendFuncSrc, (LLRender::eBlendFactor) params.mBlendFuncDst, mAlphaSFactor, mAlphaDFactor);
                     U32 drawMask = mask;
                     if (params.mFullbright)
-<<<<<<< HEAD
                     {
                         drawMask &= ~(LLVertexBuffer::MAP_TANGENT | LLVertexBuffer::MAP_TEXCOORD1 | LLVertexBuffer::MAP_TEXCOORD2);
                     }
@@ -877,15 +767,6 @@
                     {
                         drawMask |= LLVertexBuffer::MAP_WEIGHT4;
                     }
-=======
-                    {
-                        drawMask &= ~(LLVertexBuffer::MAP_TANGENT | LLVertexBuffer::MAP_TEXCOORD1 | LLVertexBuffer::MAP_TEXCOORD2);
-                    }
-                    if (params.mAvatar != nullptr)
-                    {
-                        drawMask |= LLVertexBuffer::MAP_WEIGHT4;
-                    }
->>>>>>> 97a10325
 
                     params.mVertexBuffer->setBufferFast(drawMask);
                     params.mVertexBuffer->drawRangeFast(params.mDrawMode, params.mStart, params.mEnd, params.mCount, params.mOffset);
@@ -893,15 +774,11 @@
 
 				// If this alpha mesh has glow, then draw it a second time to add the destination-alpha (=glow).  Interleaving these state-changing calls is expensive, but glow must be drawn Z-sorted with alpha.
 				if (draw_glow_for_this_partition &&
-<<<<<<< HEAD
 					// <FS:Ansariel> Re-add particle rendering optimization
 					//params.mVertexBuffer->hasDataType(LLVertexBuffer::TYPE_EMISSIVE))
 					params.mVertexBuffer->hasDataType(LLVertexBuffer::TYPE_EMISSIVE) &&
 					(!params.mParticle || params.mHasGlow))
 					// </FS:Ansariel>
-=======
-					params.mVertexBuffer->hasDataType(LLVertexBuffer::TYPE_EMISSIVE))
->>>>>>> 97a10325
 				{
                     if (params.mAvatar != nullptr)
                     {
@@ -973,11 +850,7 @@
 
 bool LLDrawPoolAlpha::uploadMatrixPalette(const LLDrawInfo& params)
 {
-<<<<<<< HEAD
-    const LLVOAvatar::MatrixPaletteCache& mpc = params.mAvatar->updateSkinInfoMatrixPalette(params.mSkinInfo);
-=======
     const LLVOAvatar::MatrixPaletteCache& mpc = params.mAvatar.get()->updateSkinInfoMatrixPalette(params.mSkinInfo);
->>>>>>> 97a10325
     U32 count = mpc.mMatrixPalette.size();
 
     if (count == 0)
