--- conflicted
+++ resolved
@@ -383,7 +383,9 @@
 		if (group->mSpatialPartition->mRenderByGroup &&
 		    !group->isDead())
 		{
-<<<<<<< HEAD
+			bool is_particle_or_hud_particle = group->mSpatialPartition->mPartitionType == LLViewerRegion::PARTITION_PARTICLE
+													  || group->mSpatialPartition->mPartitionType == LLViewerRegion::PARTITION_HUD_PARTICLE;
+
 
 			// <FS:LO> Dont suspend partical processing while particles are hidden, just skip over drawing them
 			if(!(gPipeline.sRenderParticles) && (
@@ -394,10 +396,6 @@
 			}
 			// </FS:LO>
 
-=======
-			bool is_particle_or_hud_particle = group->mSpatialPartition->mPartitionType == LLViewerRegion::PARTITION_PARTICLE
-													  || group->mSpatialPartition->mPartitionType == LLViewerRegion::PARTITION_HUD_PARTICLE;
->>>>>>> 4bc93932
 
 			bool draw_glow_for_this_partition = mVertexShaderLevel > 0 && // no shaders = no glow.
 				// All particle systems seem to come off the wire with texture entries which claim that they glow.  This is probably a bug in the data.  Suppress.
