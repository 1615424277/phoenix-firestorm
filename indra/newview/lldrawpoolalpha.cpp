--- conflicted
+++ resolved
@@ -668,9 +668,6 @@
 			bool is_particle_or_hud_particle = group->getSpatialPartition()->mPartitionType == LLViewerRegion::PARTITION_PARTICLE
 													  || group->getSpatialPartition()->mPartitionType == LLViewerRegion::PARTITION_HUD_PARTICLE;
 
-<<<<<<< HEAD
-			bool draw_glow_for_this_partition = mShaderLevel > 0; // no shaders = no glow.
-
 			// <FS:LO> Dont suspend partical processing while particles are hidden, just skip over drawing them
 			if(!(gPipeline.sRenderParticles) && (
 												 group->getSpatialPartition()->mPartitionType == LLViewerRegion::PARTITION_PARTICLE ||
@@ -680,8 +677,6 @@
 			}
 			// </FS:LO>
 
-=======
->>>>>>> db485adb
 			bool disable_cull = is_particle_or_hud_particle;
 			LLGLDisable cull(disable_cull ? GL_CULL_FACE : 0);
 
