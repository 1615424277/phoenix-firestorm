/** 
 * @file lldrawpoolalpha.cpp
 * @brief LLDrawPoolAlpha class implementation
 *
 * $LicenseInfo:firstyear=2002&license=viewerlgpl$
 * Second Life Viewer Source Code
 * Copyright (C) 2010, Linden Research, Inc.
 * 
 * This library is free software; you can redistribute it and/or
 * modify it under the terms of the GNU Lesser General Public
 * License as published by the Free Software Foundation;
 * version 2.1 of the License only.
 * 
 * This library is distributed in the hope that it will be useful,
 * but WITHOUT ANY WARRANTY; without even the implied warranty of
 * MERCHANTABILITY or FITNESS FOR A PARTICULAR PURPOSE.  See the GNU
 * Lesser General Public License for more details.
 * 
 * You should have received a copy of the GNU Lesser General Public
 * License along with this library; if not, write to the Free Software
 * Foundation, Inc., 51 Franklin Street, Fifth Floor, Boston, MA  02110-1301  USA
 * 
 * Linden Research, Inc., 945 Battery Street, San Francisco, CA  94111  USA
 * $/LicenseInfo$
 */

#include "llviewerprecompiledheaders.h"

#include "lldrawpoolalpha.h"

#include "llglheaders.h"
#include "llviewercontrol.h"
#include "llcriticaldamp.h"
#include "llfasttimer.h"
#include "llrender.h"

#include "llcubemap.h"
#include "llsky.h"
#include "lldrawable.h"
#include "llface.h"
#include "llviewercamera.h"
#include "llviewertexturelist.h"	// For debugging
#include "llviewerobjectlist.h" // For debugging
#include "llviewerwindow.h"
#include "pipeline.h"
#include "llviewershadermgr.h"
#include "llviewerregion.h"
#include "lldrawpoolwater.h"
#include "llspatialpartition.h"
#include "llglcommonfunc.h"
#include "llvoavatar.h"
<<<<<<< HEAD
#include "fsperfstats.h" // <FS:Beq> performance stats support
=======
#include "llperfstats.h"
>>>>>>> 7bb47833

BOOL LLDrawPoolAlpha::sShowDebugAlpha = FALSE;
BOOL LLDrawPoolAlpha::sShowDebugAlphaRigged = FALSE;

#define current_shader (LLGLSLShader::sCurBoundShaderPtr)

static BOOL deferred_render = FALSE;

// minimum alpha before discarding a fragment
static const F32 MINIMUM_ALPHA = 0.004f; // ~ 1/255

// minimum alpha before discarding a fragment when rendering impostors
static const F32 MINIMUM_IMPOSTOR_ALPHA = 0.1f;

LLDrawPoolAlpha::LLDrawPoolAlpha(U32 type) :
		LLRenderPass(type), target_shader(NULL),
		mColorSFactor(LLRender::BF_UNDEF), mColorDFactor(LLRender::BF_UNDEF),
		mAlphaSFactor(LLRender::BF_UNDEF), mAlphaDFactor(LLRender::BF_UNDEF)
{
 
}

LLDrawPoolAlpha::~LLDrawPoolAlpha()
{
}


void LLDrawPoolAlpha::prerender()
{
	mShaderLevel = LLViewerShaderMgr::instance()->getShaderLevel(LLViewerShaderMgr::SHADER_OBJECT);

    // TODO: is this even necessay?  These are probably set to never discard
    LLViewerFetchedTexture::sFlatNormalImagep->addTextureStats(1024.f*1024.f);
    LLViewerFetchedTexture::sWhiteImagep->addTextureStats(1024.f * 1024.f);
}

S32 LLDrawPoolAlpha::getNumPostDeferredPasses() 
{ 
    return 1;
}

// set some common parameters on the given shader to prepare for alpha rendering
static void prepare_alpha_shader(LLGLSLShader* shader, bool textureGamma, bool deferredEnvironment)
{
    static LLCachedControl<F32> displayGamma(gSavedSettings, "RenderDeferredDisplayGamma");
    F32 gamma = displayGamma;

    // Does this deferred shader need environment uniforms set such as sun_dir, etc. ?
    // NOTE: We don't actually need a gbuffer since we are doing forward rendering (for transparency) post deferred rendering
    // TODO: bindDeferredShader() probably should have the updating of the environment uniforms factored out into updateShaderEnvironmentUniforms()
    // i.e. shaders\class1\deferred\alphaF.glsl
    if (deferredEnvironment)
    {
        gPipeline.bindDeferredShader( *shader );
    }
    else
    {
        shader->bind();
    }
    shader->uniform1i(LLShaderMgr::NO_ATMO, (LLPipeline::sRenderingHUDs) ? 1 : 0);
    shader->uniform1f(LLShaderMgr::DISPLAY_GAMMA, (gamma > 0.1f) ? 1.0f / gamma : (1.0f / 2.2f));

    if (LLPipeline::sImpostorRender)
    {
        shader->setMinimumAlpha(MINIMUM_IMPOSTOR_ALPHA);
    }
    else
    {
        shader->setMinimumAlpha(MINIMUM_ALPHA);
    }
    if (textureGamma)
    {
        shader->uniform1f(LLShaderMgr::TEXTURE_GAMMA, 2.2f);
    }

    //also prepare rigged variant
    if (shader->mRiggedVariant && shader->mRiggedVariant != shader)
    { 
        prepare_alpha_shader(shader->mRiggedVariant, textureGamma, deferredEnvironment);
    }
}

void LLDrawPoolAlpha::renderPostDeferred(S32 pass) 
{ 
    LL_PROFILE_ZONE_SCOPED_CATEGORY_DRAWPOOL;
    deferred_render = TRUE;

    // prepare shaders
    emissive_shader = (LLPipeline::sRenderDeferred)   ? &gDeferredEmissiveProgram    :
                      (LLPipeline::sUnderWaterRender) ? &gObjectEmissiveWaterProgram : &gObjectEmissiveProgram;
    prepare_alpha_shader(emissive_shader, true, false);

    fullbright_shader   = (LLPipeline::sImpostorRender) ? &gDeferredFullbrightAlphaMaskProgram :
        (LLPipeline::sUnderWaterRender) ? &gDeferredFullbrightWaterProgram : &gDeferredFullbrightAlphaMaskProgram;
    prepare_alpha_shader(fullbright_shader, true, false);

    simple_shader   = (LLPipeline::sImpostorRender) ? &gDeferredAlphaImpostorProgram :
        (LLPipeline::sUnderWaterRender) ? &gDeferredAlphaWaterProgram : &gDeferredAlphaProgram;
    prepare_alpha_shader(simple_shader, false, true); //prime simple shader (loads shadow relevant uniforms)

    for (int i = 0; i < LLMaterial::SHADER_COUNT; ++i)
    {
        prepare_alpha_shader(LLPipeline::sUnderWaterRender ? &gDeferredMaterialWaterProgram[i] : &gDeferredMaterialProgram[i], false, false); // note: bindDeferredShader will get called during render loop for materials
    }

    // first pass, render rigged objects only and render to depth buffer
    forwardRender(true);

    // second pass, regular forward alpha rendering
    forwardRender();

    // final pass, render to depth for depth of field effects
    if (!LLPipeline::sImpostorRender && gSavedSettings.getBOOL("RenderDepthOfField"))
    { 
        //update depth buffer sampler
        gPipeline.mScreen.flush();
        gPipeline.mDeferredDepth.copyContents(gPipeline.mDeferredScreen, 0, 0, gPipeline.mDeferredScreen.getWidth(), gPipeline.mDeferredScreen.getHeight(),
            0, 0, gPipeline.mDeferredDepth.getWidth(), gPipeline.mDeferredDepth.getHeight(), GL_DEPTH_BUFFER_BIT, GL_NEAREST);
        gPipeline.mDeferredDepth.bindTarget();
        simple_shader = fullbright_shader = &gObjectFullbrightAlphaMaskProgram;

        simple_shader->bind();
        simple_shader->setMinimumAlpha(0.33f);

        // mask off color buffer writes as we're only writing to depth buffer
        gGL.setColorMask(false, false);

        // If the face is more than 90% transparent, then don't update the Depth buffer for Dof
        // We don't want the nearly invisible objects to cause of DoF effects
        renderAlpha(getVertexDataMask() | LLVertexBuffer::MAP_TEXTURE_INDEX | LLVertexBuffer::MAP_TANGENT | LLVertexBuffer::MAP_TEXCOORD1 | LLVertexBuffer::MAP_TEXCOORD2, 
            true); // <--- discard mostly transparent faces

        gPipeline.mDeferredDepth.flush();
        gPipeline.mScreen.bindTarget();
        gGL.setColorMask(true, false);
    }

    deferred_render = FALSE;
}

//set some generic parameters for forward (non-deferred) rendering
static void prepare_forward_shader(LLGLSLShader* shader, F32 minimum_alpha)
{
    shader->bind();
    shader->setMinimumAlpha(minimum_alpha);
    shader->uniform1i(LLShaderMgr::NO_ATMO, LLPipeline::sRenderingHUDs ? 1 : 0);

    //also prepare rigged variant
    if (shader->mRiggedVariant && shader->mRiggedVariant != shader)
    {
        prepare_forward_shader(shader->mRiggedVariant, minimum_alpha);
    }
}

void LLDrawPoolAlpha::render(S32 pass)
{
    LL_PROFILE_ZONE_SCOPED_CATEGORY_DRAWPOOL;

    simple_shader = (LLPipeline::sImpostorRender) ? &gObjectSimpleImpostorProgram :
        (LLPipeline::sUnderWaterRender) ? &gObjectSimpleWaterProgram : &gObjectSimpleAlphaMaskProgram;

    fullbright_shader = (LLPipeline::sImpostorRender) ? &gObjectFullbrightAlphaMaskProgram :
        (LLPipeline::sUnderWaterRender) ? &gObjectFullbrightWaterProgram : &gObjectFullbrightAlphaMaskProgram;

    emissive_shader = (LLPipeline::sImpostorRender) ? &gObjectEmissiveProgram :
        (LLPipeline::sUnderWaterRender) ? &gObjectEmissiveWaterProgram : &gObjectEmissiveProgram;

    F32 minimum_alpha = MINIMUM_ALPHA;
    if (LLPipeline::sImpostorRender)
    {
        minimum_alpha = MINIMUM_IMPOSTOR_ALPHA;
    }

    prepare_forward_shader(fullbright_shader, minimum_alpha);
    prepare_forward_shader(simple_shader, minimum_alpha);

    for (int i = 0; i < LLMaterial::SHADER_COUNT; ++i)
    {
        prepare_forward_shader(LLPipeline::sUnderWaterRender ? &gDeferredMaterialWaterProgram[i] : &gDeferredMaterialProgram[i], minimum_alpha);
    }

    //first pass -- rigged only and drawn to depth buffer
    forwardRender(true);

    //second pass -- non-rigged, no depth buffer writes
    forwardRender();
}

void LLDrawPoolAlpha::forwardRender(bool rigged)
{
    gPipeline.enableLightsDynamic();

    LLGLSPipelineAlpha gls_pipeline_alpha;

    //enable writing to alpha for emissive effects
    gGL.setColorMask(true, true);

    bool write_depth = rigged || 
        LLDrawPoolWater::sSkipScreenCopy
        // we want depth written so that rendered alpha will
        // contribute to the alpha mask used for impostors
        || LLPipeline::sImpostorRenderAlphaDepthPass;

    LLGLDepthTest depth(GL_TRUE, write_depth ? GL_TRUE : GL_FALSE);

    mColorSFactor = LLRender::BF_SOURCE_ALPHA;           // } regular alpha blend
    mColorDFactor = LLRender::BF_ONE_MINUS_SOURCE_ALPHA; // }
    mAlphaSFactor = LLRender::BF_ZERO;                         // } glow suppression
    mAlphaDFactor = LLRender::BF_ONE_MINUS_SOURCE_ALPHA;       // }
    gGL.blendFunc(mColorSFactor, mColorDFactor, mAlphaSFactor, mAlphaDFactor);

    // If the face is more than 90% transparent, then don't update the Depth buffer for Dof
    // We don't want the nearly invisible objects to cause of DoF effects
    renderAlpha(getVertexDataMask() | LLVertexBuffer::MAP_TEXTURE_INDEX | LLVertexBuffer::MAP_TANGENT | LLVertexBuffer::MAP_TEXCOORD1 | LLVertexBuffer::MAP_TEXCOORD2, false, rigged);

    gGL.setColorMask(true, false);

    if (!rigged)
    { //render "highlight alpha" on final non-rigged pass
        // NOTE -- hacky call here protected by !rigged instead of alongside "forwardRender"
        // so renderDebugAlpha is executed while gls_pipeline_alpha and depth GL state
        // variables above are still in scope
        renderDebugAlpha();
    }
}

void LLDrawPoolAlpha::renderDebugAlpha()
{
	if (sShowDebugAlpha)
	{
        gHighlightProgram.bind();
        gGL.diffuseColor4f(1, 0, 0, 1);
        LLViewerFetchedTexture::sSmokeImagep->addTextureStats(1024.f * 1024.f);
        gGL.getTexUnit(0)->bindFast(LLViewerFetchedTexture::sSmokeImagep);

        renderAlphaHighlight(LLVertexBuffer::MAP_VERTEX |
            LLVertexBuffer::MAP_TEXCOORD0);

		pushBatches(LLRenderPass::PASS_ALPHA_MASK, LLVertexBuffer::MAP_VERTEX | LLVertexBuffer::MAP_TEXCOORD0, FALSE);
		pushBatches(LLRenderPass::PASS_ALPHA_INVISIBLE, LLVertexBuffer::MAP_VERTEX | LLVertexBuffer::MAP_TEXCOORD0, FALSE);

		// Material alpha mask
		gGL.diffuseColor4f(0, 0, 1, 1);
		pushBatches(LLRenderPass::PASS_MATERIAL_ALPHA_MASK, LLVertexBuffer::MAP_VERTEX | LLVertexBuffer::MAP_TEXCOORD0, FALSE);
		pushBatches(LLRenderPass::PASS_NORMMAP_MASK, LLVertexBuffer::MAP_VERTEX | LLVertexBuffer::MAP_TEXCOORD0, FALSE);
		pushBatches(LLRenderPass::PASS_SPECMAP_MASK, LLVertexBuffer::MAP_VERTEX | LLVertexBuffer::MAP_TEXCOORD0, FALSE);
		pushBatches(LLRenderPass::PASS_NORMSPEC_MASK, LLVertexBuffer::MAP_VERTEX | LLVertexBuffer::MAP_TEXCOORD0, FALSE);
		pushBatches(LLRenderPass::PASS_FULLBRIGHT_ALPHA_MASK, LLVertexBuffer::MAP_VERTEX | LLVertexBuffer::MAP_TEXCOORD0, FALSE);

		gGL.diffuseColor4f(0, 1, 0, 1);
		pushBatches(LLRenderPass::PASS_INVISIBLE, LLVertexBuffer::MAP_VERTEX | LLVertexBuffer::MAP_TEXCOORD0, FALSE);
        // <FS:Beq> FIRE-32132 et al. Allow rigged mesh transparency highlights to be toggled
        if (sShowDebugAlphaRigged)
        {
        // </FS:Beq>
        gHighlightProgram.mRiggedVariant->bind();
        gGL.diffuseColor4f(0, 1, 0, 1);// <FS:Beq/> FIRE-32132 et al. (can plain PASS_ALPHA_MASK_RIGGED exist?) paint it green if so.
        pushRiggedBatches(LLRenderPass::PASS_ALPHA_MASK_RIGGED, LLVertexBuffer::MAP_VERTEX | LLVertexBuffer::MAP_TEXCOORD0, FALSE);
        pushRiggedBatches(LLRenderPass::PASS_ALPHA_INVISIBLE_RIGGED, LLVertexBuffer::MAP_VERTEX | LLVertexBuffer::MAP_TEXCOORD0, FALSE);

        // Material alpha mask
        gGL.diffuseColor4f(0, 1, 1, 1);// <FS:Beq/> FIRE-32132 et al. Allow rigged mesh transparency highlights to be toggled
        pushRiggedBatches(LLRenderPass::PASS_MATERIAL_ALPHA_MASK_RIGGED, LLVertexBuffer::MAP_VERTEX | LLVertexBuffer::MAP_TEXCOORD0, FALSE);
        pushRiggedBatches(LLRenderPass::PASS_NORMMAP_MASK_RIGGED, LLVertexBuffer::MAP_VERTEX | LLVertexBuffer::MAP_TEXCOORD0, FALSE);
        pushRiggedBatches(LLRenderPass::PASS_SPECMAP_MASK_RIGGED, LLVertexBuffer::MAP_VERTEX | LLVertexBuffer::MAP_TEXCOORD0, FALSE);
        pushRiggedBatches(LLRenderPass::PASS_NORMSPEC_MASK_RIGGED, LLVertexBuffer::MAP_VERTEX | LLVertexBuffer::MAP_TEXCOORD0, FALSE);
        pushRiggedBatches(LLRenderPass::PASS_FULLBRIGHT_ALPHA_MASK_RIGGED, LLVertexBuffer::MAP_VERTEX | LLVertexBuffer::MAP_TEXCOORD0, FALSE);

        gGL.diffuseColor4f(0, 1, 0, 1);
        pushRiggedBatches(LLRenderPass::PASS_INVISIBLE_RIGGED, LLVertexBuffer::MAP_VERTEX | LLVertexBuffer::MAP_TEXCOORD0, FALSE);
        // <FS:Beq> FIRE-32132 et al. Allow rigged mesh transparency highlights to be toggled
        }
        // </FS:Beq>
        LLGLSLShader::sCurBoundShaderPtr->unbind();
	}
}

void LLDrawPoolAlpha::renderAlphaHighlight(U32 mask)
{
	LL_PROFILE_ZONE_SCOPED;
    for (int pass = 0; pass < 2; ++pass)
    { //two passes, one rigged and one not
        LLVOAvatar* lastAvatar = nullptr;
        U64 lastMeshId = 0;

        LLCullResult::sg_iterator begin = pass == 0 ? gPipeline.beginAlphaGroups() : gPipeline.beginRiggedAlphaGroups();
        LLCullResult::sg_iterator end = pass == 0 ? gPipeline.endAlphaGroups() : gPipeline.endRiggedAlphaGroups();

        for (LLCullResult::sg_iterator i = begin; i != end; ++i)
        {
            LLSpatialGroup* group = *i;
            if (group->getSpatialPartition()->mRenderByGroup &&
                !group->isDead())
            {
                LLSpatialGroup::drawmap_elem_t& draw_info = group->mDrawMap[LLRenderPass::PASS_ALPHA+pass]; // <-- hacky + pass to use PASS_ALPHA_RIGGED on second pass 

<<<<<<< HEAD
                std::unique_ptr<FSPerfStats::RecordAttachmentTime> ratPtr{}; // <FS:Beq/> Render time Stats collection
=======
                std::unique_ptr<LLPerfStats::RecordAttachmentTime> ratPtr{}; // Render time Stats collection
>>>>>>> 7bb47833
                for (LLSpatialGroup::drawmap_elem_t::iterator k = draw_info.begin(); k != draw_info.end(); ++k)
                {
                    LLDrawInfo& params = **k;

                    if(params.mFace)
                    {
                        LLViewerObject* vobj = (LLViewerObject *)params.mFace->getViewerObject();
                        if(vobj->isAttachment())
                        {
                            trackAttachments( vobj, params.mFace->isState(LLFace::RIGGED), &ratPtr );
                        }
                    }

                    if (params.mParticle)
                    {
                        continue;
                    }

                    bool rigged = (params.mAvatar != nullptr);
                    // <FS:Beq> Capture render times
                    if(params.mFace)
                    {
                        LLViewerObject* vobj = (LLViewerObject *)params.mFace->getViewerObject();
                        if(vobj->isAttachment())
                        {
                            trackAttachments( vobj, rigged, &ratPtr );
                        }
                    }
                    // </FS:Beq>
                    gHighlightProgram.bind(rigged);
                    // <FS:Beq> FIRE-32132 et al. Allow rigged mesh transparency highlights to be toggled
                    if (rigged && !sShowDebugAlphaRigged)
                    {
                        // if we don't want to show rigged alpha highlights then skip
                        continue;
                    }
                    else if (rigged && sShowDebugAlphaRigged)
                    {
                        // if we do and this is rigged then use a different colour
                        gGL.diffuseColor4f(1, 0.5, 0, 1);
                    }
                    else // NB dangling else to drop through to "normal behaviour"
                    // </FS:Beq>
                    gGL.diffuseColor4f(1, 0, 0, 1);

                    if (rigged)
                    {
                        if (lastAvatar != params.mAvatar ||
                            lastMeshId != params.mSkinInfo->mHash)
                        {
                            if (!uploadMatrixPalette(params))
                            {
                                continue;
                            }
                            lastAvatar = params.mAvatar;
                            lastMeshId = params.mSkinInfo->mHash;
                        }
                    }

                    LLRenderPass::applyModelMatrix(params);
                    if (params.mGroup)
                    {
                        params.mGroup->rebuildMesh();
                    }
                    params.mVertexBuffer->setBufferFast(rigged ? mask | LLVertexBuffer::MAP_WEIGHT4 : mask);
                    params.mVertexBuffer->drawRangeFast(params.mDrawMode, params.mStart, params.mEnd, params.mCount, params.mOffset);
                }
            }
        }
    }

    // make sure static version of highlight shader is bound before returning
    gHighlightProgram.bind();
}

inline bool IsFullbright(LLDrawInfo& params)
{
    return params.mFullbright;
}

inline bool IsMaterial(LLDrawInfo& params)
{
    return params.mMaterial != nullptr;
}

inline bool IsEmissive(LLDrawInfo& params)
{
    return params.mVertexBuffer->hasDataType(LLVertexBuffer::TYPE_EMISSIVE);
}

inline void Draw(LLDrawInfo* draw, U32 mask)
{
    draw->mVertexBuffer->setBufferFast(mask);
    LLRenderPass::applyModelMatrix(*draw);
	draw->mVertexBuffer->drawRangeFast(draw->mDrawMode, draw->mStart, draw->mEnd, draw->mCount, draw->mOffset);                    
}

bool LLDrawPoolAlpha::TexSetup(LLDrawInfo* draw, bool use_material)
{
    bool tex_setup = false;

    if (deferred_render && use_material && current_shader)
    {
        if (draw->mNormalMap)
		{
			draw->mNormalMap->addTextureStats(draw->mVSize);
			current_shader->bindTexture(LLShaderMgr::BUMP_MAP, draw->mNormalMap);
		} 

		if (draw->mSpecularMap)
		{
			draw->mSpecularMap->addTextureStats(draw->mVSize);
			current_shader->bindTexture(LLShaderMgr::SPECULAR_MAP, draw->mSpecularMap);
		} 
    }
    else if (current_shader == simple_shader || current_shader == simple_shader->mRiggedVariant)
    {
        current_shader->bindTexture(LLShaderMgr::BUMP_MAP, LLViewerFetchedTexture::sFlatNormalImagep);
	    current_shader->bindTexture(LLShaderMgr::SPECULAR_MAP, LLViewerFetchedTexture::sWhiteImagep);
    }
	if (draw->mTextureList.size() > 1)
	{
		for (U32 i = 0; i < draw->mTextureList.size(); ++i)
		{
			if (draw->mTextureList[i].notNull())
			{
				gGL.getTexUnit(i)->bindFast(draw->mTextureList[i]);
			}
		}
	}
	else
	{ //not batching textures or batch has only 1 texture -- might need a texture matrix
		if (draw->mTexture.notNull())
		{
			if (use_material)
			{
				current_shader->bindTexture(LLShaderMgr::DIFFUSE_MAP, draw->mTexture);
			}
			else
			{
			    gGL.getTexUnit(0)->bindFast(draw->mTexture);
			}

			if (draw->mTextureMatrix)
			{
				tex_setup = true;
				gGL.getTexUnit(0)->activate();
				gGL.matrixMode(LLRender::MM_TEXTURE);
				gGL.loadMatrix((GLfloat*) draw->mTextureMatrix->mMatrix);
				gPipeline.mTextureMatrixOps++;
			}
		}
		else
		{
			gGL.getTexUnit(0)->unbindFast(LLTexUnit::TT_TEXTURE);
		}
	}
    
    return tex_setup;
}

void LLDrawPoolAlpha::RestoreTexSetup(bool tex_setup)
{
    if (tex_setup)
	{
		gGL.getTexUnit(0)->activate();
        gGL.matrixMode(LLRender::MM_TEXTURE);
		gGL.loadIdentity();
		gGL.matrixMode(LLRender::MM_MODELVIEW);
	}
}

void LLDrawPoolAlpha::drawEmissive(U32 mask, LLDrawInfo* draw)
{
    LLGLSLShader::sCurBoundShaderPtr->uniform1f(LLShaderMgr::EMISSIVE_BRIGHTNESS, 1.f);
    draw->mVertexBuffer->setBufferFast((mask & ~LLVertexBuffer::MAP_COLOR) | LLVertexBuffer::MAP_EMISSIVE);
	draw->mVertexBuffer->drawRangeFast(draw->mDrawMode, draw->mStart, draw->mEnd, draw->mCount, draw->mOffset);
}


void LLDrawPoolAlpha::renderEmissives(U32 mask, std::vector<LLDrawInfo*>& emissives)
{
    emissive_shader->bind();
    emissive_shader->uniform1f(LLShaderMgr::EMISSIVE_BRIGHTNESS, 1.f);

    for (LLDrawInfo* draw : emissives)
    {
        bool tex_setup = TexSetup(draw, false);
        drawEmissive(mask, draw);
        RestoreTexSetup(tex_setup);
    }
}

void LLDrawPoolAlpha::renderRiggedEmissives(U32 mask, std::vector<LLDrawInfo*>& emissives)
{
    LLGLDepthTest depth(GL_TRUE, GL_FALSE); //disable depth writes since "emissive" is additive so sorting doesn't matter
    LLGLSLShader* shader = emissive_shader->mRiggedVariant;
    shader->bind();
    shader->uniform1f(LLShaderMgr::EMISSIVE_BRIGHTNESS, 1.f);

    LLVOAvatar* lastAvatar = nullptr;
    U64 lastMeshId = 0;

    mask |= LLVertexBuffer::MAP_WEIGHT4;

<<<<<<< HEAD
	std::unique_ptr<FSPerfStats::RecordAttachmentTime> ratPtr{}; // <FS:Beq/> Render time Stats collection
    for (LLDrawInfo* draw : emissives)
    {
		// <FS:Beq> Capture render times
		LL_PROFILE_ZONE_NAMED_CATEGORY_DRAWPOOL("Emissives");
		auto vobj = draw->mFace?draw->mFace->getViewerObject():nullptr;
		if(vobj && vobj->isAttachment())
		{
			trackAttachments( vobj, draw->mFace->isState(LLFace::RIGGED), &ratPtr );
		}
		// </FS:Beq>
=======
    std::unique_ptr<LLPerfStats::RecordAttachmentTime> ratPtr{}; // Render time Stats collection
    for (LLDrawInfo* draw : emissives)
    {
        LL_PROFILE_ZONE_NAMED_CATEGORY_DRAWPOOL("Emissives");
        auto vobj = draw->mFace?draw->mFace->getViewerObject():nullptr;
        if(vobj && vobj->isAttachment())
        {
            trackAttachments( vobj, draw->mFace->isState(LLFace::RIGGED), &ratPtr );
        }
>>>>>>> 7bb47833

        bool tex_setup = TexSetup(draw, false);
        if (lastAvatar != draw->mAvatar || lastMeshId != draw->mSkinInfo->mHash)
        {
            if (!uploadMatrixPalette(*draw))
            { // failed to upload matrix palette, skip rendering
                continue;
            }
            lastAvatar = draw->mAvatar;
            lastMeshId = draw->mSkinInfo->mHash;
        }
        drawEmissive(mask, draw);
        RestoreTexSetup(tex_setup);
    }
}

void LLDrawPoolAlpha::renderAlpha(U32 mask, bool depth_only, bool rigged)
{
    LL_PROFILE_ZONE_SCOPED_CATEGORY_DRAWPOOL;
    BOOL initialized_lighting = FALSE;
	BOOL light_enabled = TRUE;

    LLVOAvatar* lastAvatar = nullptr;
    U64 lastMeshId = 0;
    LLGLSLShader* lastAvatarShader = nullptr;

    LLCullResult::sg_iterator begin;
    LLCullResult::sg_iterator end;

    if (rigged)
    {
        begin = gPipeline.beginRiggedAlphaGroups();
        end = gPipeline.endRiggedAlphaGroups();
    }
    else
    {
        begin = gPipeline.beginAlphaGroups();
        end = gPipeline.endAlphaGroups();
    }

    for (LLCullResult::sg_iterator i = begin; i != end; ++i)
	{
        LL_PROFILE_ZONE_NAMED_CATEGORY_DRAWPOOL("renderAlpha - group");
		LLSpatialGroup* group = *i;
		llassert(group);
		llassert(group->getSpatialPartition());

		if (group->getSpatialPartition()->mRenderByGroup &&
		    !group->isDead())
		{
            static std::vector<LLDrawInfo*> emissives;
            static std::vector<LLDrawInfo*> rigged_emissives;
            emissives.resize(0);
            rigged_emissives.resize(0);

			bool is_particle_or_hud_particle = group->getSpatialPartition()->mPartitionType == LLViewerRegion::PARTITION_PARTICLE
													  || group->getSpatialPartition()->mPartitionType == LLViewerRegion::PARTITION_HUD_PARTICLE;

			bool draw_glow_for_this_partition = mShaderLevel > 0; // no shaders = no glow.

			// <FS:LO> Dont suspend partical processing while particles are hidden, just skip over drawing them
			if(!(gPipeline.sRenderParticles) && (
												 group->getSpatialPartition()->mPartitionType == LLViewerRegion::PARTITION_PARTICLE ||
												 group->getSpatialPartition()->mPartitionType == LLViewerRegion::PARTITION_HUD_PARTICLE))
			{
				continue;
			}
			// </FS:LO>

			bool disable_cull = is_particle_or_hud_particle;
			LLGLDisable cull(disable_cull ? GL_CULL_FACE : 0);

			LLSpatialGroup::drawmap_elem_t& draw_info = rigged ? group->mDrawMap[LLRenderPass::PASS_ALPHA_RIGGED] : group->mDrawMap[LLRenderPass::PASS_ALPHA];

<<<<<<< HEAD
			std::unique_ptr<FSPerfStats::RecordAttachmentTime> ratPtr{}; // <FS:Beq/> Render time Stats collection
			for (LLSpatialGroup::drawmap_elem_t::iterator k = draw_info.begin(); k != draw_info.end(); ++k)	
=======
            std::unique_ptr<LLPerfStats::RecordAttachmentTime> ratPtr{}; // Render time Stats collection
            for (LLSpatialGroup::drawmap_elem_t::iterator k = draw_info.begin(); k != draw_info.end(); ++k)	
>>>>>>> 7bb47833
			{
				LLDrawInfo& params = **k;
                if ((bool)params.mAvatar != rigged)
                {
                    continue;
                }

                LL_PROFILE_ZONE_NAMED_CATEGORY_DRAWPOOL("ra - push batch")

                U32 have_mask = params.mVertexBuffer->getTypeMask() & mask;
				if (have_mask != mask)
				{ //FIXME!
					// <FS:Beq> Remove useless logging info from critical path (can be called many times per frame)
					// TODO(Beq) Determine whether this can be intercepted earlier
					// LL_WARNS_ONCE() << "Missing required components, expected mask: " << mask
					// 				<< " present: " << have_mask
					// 				<< ". Skipping render batch." << LL_ENDL;
					// </FS:Beq>
					continue;
				}

<<<<<<< HEAD
				// <FS:Beq> Capture render times
				if(params.mFace)
				{
					LLViewerObject* vobj = (LLViewerObject *)params.mFace->getViewerObject();
					
					if(vobj->isAttachment())
					{
						trackAttachments( vobj, params.mFace->isState(LLFace::RIGGED), &ratPtr );
					}
				}
				// </FS:Beq>
=======
                if(params.mFace)
                {
                    LLViewerObject* vobj = (LLViewerObject *)params.mFace->getViewerObject();

                    if(vobj->isAttachment())
                    {
                        trackAttachments( vobj, params.mFace->isState(LLFace::RIGGED), &ratPtr );
                    }
                }
>>>>>>> 7bb47833

				if(depth_only)
				{
                    // when updating depth buffer, discard faces that are more than 90% transparent
					LLFace*	face = params.mFace;
					if(face)
					{
						const LLTextureEntry* tep = face->getTextureEntry();
						if(tep)
						{ // don't render faces that are more than 90% transparent
							if(tep->getColor().mV[3] < MINIMUM_IMPOSTOR_ALPHA)
								continue;
						}
					}
				}

				LLRenderPass::applyModelMatrix(params);

				LLMaterial* mat = NULL;

				if (deferred_render)
				{
					mat = params.mMaterial;
				}
				
				if (params.mFullbright)
				{
					// Turn off lighting if it hasn't already been so.
					if (light_enabled || !initialized_lighting)
					{
						initialized_lighting = TRUE;
						target_shader = fullbright_shader;

						light_enabled = FALSE;
					}
				}
				// Turn on lighting if it isn't already.
				else if (!light_enabled || !initialized_lighting)
				{
					initialized_lighting = TRUE;
					target_shader = simple_shader;
					light_enabled = TRUE;
				}

				if (deferred_render && mat)
				{
					U32 mask = params.mShaderMask;

					llassert(mask < LLMaterial::SHADER_COUNT);
					target_shader = &(gDeferredMaterialProgram[mask]);

					if (LLPipeline::sUnderWaterRender)
					{
						target_shader = &(gDeferredMaterialWaterProgram[mask]);
					}

                    if (params.mAvatar != nullptr)
                    {
                        llassert(target_shader->mRiggedVariant != nullptr);
                        target_shader = target_shader->mRiggedVariant;
                    }

					if (current_shader != target_shader)
					{
						gPipeline.bindDeferredShader(*target_shader);
					}
				}
				else if (!params.mFullbright)
				{
					target_shader = simple_shader;
				}
				else
				{
					target_shader = fullbright_shader;
				}
				
                if (params.mAvatar != nullptr)
                {
                    target_shader = target_shader->mRiggedVariant;
                }

                if (current_shader != target_shader)
                {// If we need shaders, and we're not ALREADY using the proper shader, then bind it
                // (this way we won't rebind shaders unnecessarily).
                    target_shader->bind();
                }

                LLVector4 spec_color(1, 1, 1, 1);
                F32 env_intensity = 0.0f;
                F32 brightness = 1.0f;

                // We have a material.  Supply the appropriate data here.
				if (mat && deferred_render)
				{
					spec_color    = params.mSpecColor;
                    env_intensity = params.mEnvIntensity;
                    brightness    = params.mFullbright ? 1.f : 0.f;
                }

                if (current_shader)
                {
                    current_shader->uniform4f(LLShaderMgr::SPECULAR_COLOR, spec_color.mV[0], spec_color.mV[1], spec_color.mV[2], spec_color.mV[3]);
				    current_shader->uniform1f(LLShaderMgr::ENVIRONMENT_INTENSITY, env_intensity);
					current_shader->uniform1f(LLShaderMgr::EMISSIVE_BRIGHTNESS, brightness);
                }

				if (params.mGroup)
				{
					params.mGroup->rebuildMesh();
				}

                if (params.mAvatar != nullptr)
                {
                    if (lastAvatar != params.mAvatar ||
                        lastMeshId != params.mSkinInfo->mHash ||
                        lastAvatarShader != LLGLSLShader::sCurBoundShaderPtr)
                    {
                        if (!uploadMatrixPalette(params))
                        {
                            continue;
                        }
                        lastAvatar = params.mAvatar;
                        lastMeshId = params.mSkinInfo->mHash;
                        lastAvatarShader = LLGLSLShader::sCurBoundShaderPtr;
                    }
                }

                bool tex_setup = TexSetup(&params, (mat != nullptr));

				{
					LLGLEnableFunc stencil_test(GL_STENCIL_TEST, params.mSelected, &LLGLCommonFunc::selected_stencil_test);

					gGL.blendFunc((LLRender::eBlendFactor) params.mBlendFuncSrc, (LLRender::eBlendFactor) params.mBlendFuncDst, mAlphaSFactor, mAlphaDFactor);

                    bool reset_minimum_alpha = false;
                    if (!LLPipeline::sImpostorRender &&
                        params.mBlendFuncDst != LLRender::BF_SOURCE_ALPHA &&
                        params.mBlendFuncSrc != LLRender::BF_SOURCE_ALPHA)
                    { // this draw call has a custom blend function that may require rendering of "invisible" fragments
                        current_shader->setMinimumAlpha(0.f);
                        reset_minimum_alpha = true;
                    }
                    
                    U32 drawMask = mask;
                    if (params.mFullbright)
                    {
                        drawMask &= ~(LLVertexBuffer::MAP_TANGENT | LLVertexBuffer::MAP_TEXCOORD1 | LLVertexBuffer::MAP_TEXCOORD2);
                    }
                    if (params.mAvatar != nullptr)
                    {
                        drawMask |= LLVertexBuffer::MAP_WEIGHT4;
                    }

                    params.mVertexBuffer->setBufferFast(drawMask);
                    params.mVertexBuffer->drawRangeFast(params.mDrawMode, params.mStart, params.mEnd, params.mCount, params.mOffset);

                    if (reset_minimum_alpha)
                    {
                        current_shader->setMinimumAlpha(MINIMUM_ALPHA);
                    }
				}

				// If this alpha mesh has glow, then draw it a second time to add the destination-alpha (=glow).  Interleaving these state-changing calls is expensive, but glow must be drawn Z-sorted with alpha.
				if (draw_glow_for_this_partition &&
					// <FS:Ansariel> Re-add particle rendering optimization
					//params.mVertexBuffer->hasDataType(LLVertexBuffer::TYPE_EMISSIVE))
					params.mVertexBuffer->hasDataType(LLVertexBuffer::TYPE_EMISSIVE) &&
					(!params.mParticle || params.mHasGlow))
					// </FS:Ansariel>
				{
                    if (params.mAvatar != nullptr)
                    {
                        rigged_emissives.push_back(&params);
                    }
                    else
                    {
                        emissives.push_back(&params);
                    }
				}
			
				if (tex_setup)
				{
					gGL.getTexUnit(0)->activate();
                    gGL.matrixMode(LLRender::MM_TEXTURE);
					gGL.loadIdentity();
					gGL.matrixMode(LLRender::MM_MODELVIEW);
				}
			}
			// <FS:Beq> performance stats
			ratPtr.reset(); // force the final batch to terminate to avoid double counting on the subsidiary batches for FB and Emmissives
			// </FS:Beq>

            ratPtr.reset(); // force the final batch to terminate to avoid double counting on the subsidiary batches for FB and Emmissives

            // render emissive faces into alpha channel for bloom effects
            if (!depth_only)
            {
                gPipeline.enableLightsDynamic();

                // install glow-accumulating blend mode
                // don't touch color, add to alpha (glow)
                gGL.blendFunc(LLRender::BF_ZERO, LLRender::BF_ONE, LLRender::BF_ONE, LLRender::BF_ONE);

                bool rebind = false;
                LLGLSLShader* lastShader = current_shader;
                if (!emissives.empty())
                {
                    light_enabled = true;
                    renderEmissives(mask, emissives);
                    rebind = true;
                }

                if (!rigged_emissives.empty())
                {
                    light_enabled = true;
                    renderRiggedEmissives(mask, rigged_emissives);
                    rebind = true;
                }

                // restore our alpha blend mode
                gGL.blendFunc(mColorSFactor, mColorDFactor, mAlphaSFactor, mAlphaDFactor);

                if (lastShader && rebind)
                {
                    lastShader->bind();
                }
            }
		}
	}

	gGL.setSceneBlendType(LLRender::BT_ALPHA);

	LLVertexBuffer::unbind();

	if (!light_enabled)
	{
		gPipeline.enableLightsDynamic();
	}
}

bool LLDrawPoolAlpha::uploadMatrixPalette(const LLDrawInfo& params)
{
    if (params.mAvatar.isNull())
    {
        return false;
    }
    const LLVOAvatar::MatrixPaletteCache& mpc = params.mAvatar.get()->updateSkinInfoMatrixPalette(params.mSkinInfo);
    U32 count = mpc.mMatrixPalette.size();

    if (count == 0)
    {
        //skin info not loaded yet, don't render
        return false;
    }

    LLGLSLShader::sCurBoundShaderPtr->uniformMatrix3x4fv(LLViewerShaderMgr::AVATAR_MATRIX,
        count,
        FALSE,
        (GLfloat*)&(mpc.mGLMp[0]));

    return true;
}<|MERGE_RESOLUTION|>--- conflicted
+++ resolved
@@ -49,11 +49,7 @@
 #include "llspatialpartition.h"
 #include "llglcommonfunc.h"
 #include "llvoavatar.h"
-<<<<<<< HEAD
-#include "fsperfstats.h" // <FS:Beq> performance stats support
-=======
 #include "llperfstats.h"
->>>>>>> 7bb47833
 
 BOOL LLDrawPoolAlpha::sShowDebugAlpha = FALSE;
 BOOL LLDrawPoolAlpha::sShowDebugAlphaRigged = FALSE;
@@ -350,11 +346,7 @@
             {
                 LLSpatialGroup::drawmap_elem_t& draw_info = group->mDrawMap[LLRenderPass::PASS_ALPHA+pass]; // <-- hacky + pass to use PASS_ALPHA_RIGGED on second pass 
 
-<<<<<<< HEAD
-                std::unique_ptr<FSPerfStats::RecordAttachmentTime> ratPtr{}; // <FS:Beq/> Render time Stats collection
-=======
                 std::unique_ptr<LLPerfStats::RecordAttachmentTime> ratPtr{}; // Render time Stats collection
->>>>>>> 7bb47833
                 for (LLSpatialGroup::drawmap_elem_t::iterator k = draw_info.begin(); k != draw_info.end(); ++k)
                 {
                     LLDrawInfo& params = **k;
@@ -560,19 +552,6 @@
 
     mask |= LLVertexBuffer::MAP_WEIGHT4;
 
-<<<<<<< HEAD
-	std::unique_ptr<FSPerfStats::RecordAttachmentTime> ratPtr{}; // <FS:Beq/> Render time Stats collection
-    for (LLDrawInfo* draw : emissives)
-    {
-		// <FS:Beq> Capture render times
-		LL_PROFILE_ZONE_NAMED_CATEGORY_DRAWPOOL("Emissives");
-		auto vobj = draw->mFace?draw->mFace->getViewerObject():nullptr;
-		if(vobj && vobj->isAttachment())
-		{
-			trackAttachments( vobj, draw->mFace->isState(LLFace::RIGGED), &ratPtr );
-		}
-		// </FS:Beq>
-=======
     std::unique_ptr<LLPerfStats::RecordAttachmentTime> ratPtr{}; // Render time Stats collection
     for (LLDrawInfo* draw : emissives)
     {
@@ -582,7 +561,6 @@
         {
             trackAttachments( vobj, draw->mFace->isState(LLFace::RIGGED), &ratPtr );
         }
->>>>>>> 7bb47833
 
         bool tex_setup = TexSetup(draw, false);
         if (lastAvatar != draw->mAvatar || lastMeshId != draw->mSkinInfo->mHash)
@@ -657,13 +635,8 @@
 
 			LLSpatialGroup::drawmap_elem_t& draw_info = rigged ? group->mDrawMap[LLRenderPass::PASS_ALPHA_RIGGED] : group->mDrawMap[LLRenderPass::PASS_ALPHA];
 
-<<<<<<< HEAD
-			std::unique_ptr<FSPerfStats::RecordAttachmentTime> ratPtr{}; // <FS:Beq/> Render time Stats collection
-			for (LLSpatialGroup::drawmap_elem_t::iterator k = draw_info.begin(); k != draw_info.end(); ++k)	
-=======
             std::unique_ptr<LLPerfStats::RecordAttachmentTime> ratPtr{}; // Render time Stats collection
             for (LLSpatialGroup::drawmap_elem_t::iterator k = draw_info.begin(); k != draw_info.end(); ++k)	
->>>>>>> 7bb47833
 			{
 				LLDrawInfo& params = **k;
                 if ((bool)params.mAvatar != rigged)
@@ -685,19 +658,6 @@
 					continue;
 				}
 
-<<<<<<< HEAD
-				// <FS:Beq> Capture render times
-				if(params.mFace)
-				{
-					LLViewerObject* vobj = (LLViewerObject *)params.mFace->getViewerObject();
-					
-					if(vobj->isAttachment())
-					{
-						trackAttachments( vobj, params.mFace->isState(LLFace::RIGGED), &ratPtr );
-					}
-				}
-				// </FS:Beq>
-=======
                 if(params.mFace)
                 {
                     LLViewerObject* vobj = (LLViewerObject *)params.mFace->getViewerObject();
@@ -707,7 +667,6 @@
                         trackAttachments( vobj, params.mFace->isState(LLFace::RIGGED), &ratPtr );
                     }
                 }
->>>>>>> 7bb47833
 
 				if(depth_only)
 				{
