--- conflicted
+++ resolved
@@ -354,10 +354,6 @@
             {
                 LLSpatialGroup::drawmap_elem_t& draw_info = group->mDrawMap[LLRenderPass::PASS_ALPHA+pass]; // <-- hacky + pass to use PASS_ALPHA_RIGGED on second pass 
 
-<<<<<<< HEAD
-                //std::unique_ptr<LLPerfStats::RecordAttachmentTime> ratPtr{}; // Render time Stats collection
-=======
->>>>>>> 2994833e
                 for (LLSpatialGroup::drawmap_elem_t::iterator k = draw_info.begin(); k != draw_info.end(); ++k)
                 {
                     LLDrawInfo& params = **k;
@@ -558,10 +554,6 @@
     LLVOAvatar* lastAvatar = nullptr;
     U64 lastMeshId = 0;
 
-<<<<<<< HEAD
-    //std::unique_ptr<LLPerfStats::RecordAttachmentTime> ratPtr{}; // Render time Stats collection
-=======
->>>>>>> 2994833e
     for (LLDrawInfo* draw : emissives)
     {
         LL_PROFILE_ZONE_NAMED_CATEGORY_DRAWPOOL("Emissives");
@@ -702,10 +694,6 @@
 
 			LLSpatialGroup::drawmap_elem_t& draw_info = rigged ? group->mDrawMap[LLRenderPass::PASS_ALPHA_RIGGED] : group->mDrawMap[LLRenderPass::PASS_ALPHA];
 
-<<<<<<< HEAD
-            //std::unique_ptr<LLPerfStats::RecordAttachmentTime> ratPtr{}; // Render time Stats collection
-=======
->>>>>>> 2994833e
             for (LLSpatialGroup::drawmap_elem_t::iterator k = draw_info.begin(); k != draw_info.end(); ++k)	
 			{
 				LLDrawInfo& params = **k;
@@ -911,11 +899,6 @@
 				}
 			}
 
-<<<<<<< HEAD
-            //ratPtr.reset(); // force the final batch to terminate to avoid double counting on the subsidiary batches for FB and Emmissives
-
-=======
->>>>>>> 2994833e
             // render emissive faces into alpha channel for bloom effects
             if (!depth_only)
             {
