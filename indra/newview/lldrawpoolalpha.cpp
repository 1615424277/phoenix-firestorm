--- conflicted
+++ resolved
@@ -336,41 +336,18 @@
         pushBatches(LLRenderPass::PASS_GLTF_PBR_ALPHA_MASK, mask, FALSE);
 
 		gGL.diffuseColor4f(0, 1, 0, 1);
-<<<<<<< HEAD
-		pushBatches(LLRenderPass::PASS_INVISIBLE, LLVertexBuffer::MAP_VERTEX | LLVertexBuffer::MAP_TEXCOORD0, FALSE);
+		pushBatches(LLRenderPass::PASS_INVISIBLE, mask, FALSE);
         // <FS:Beq> FIRE-32132 et al. Allow rigged mesh transparency highlights to be toggled
         if (sShowDebugAlphaRigged)
         {
         // </FS:Beq>
         gHighlightProgram.mRiggedVariant->bind();
         gGL.diffuseColor4f(0, 1, 0, 1);// <FS:Beq/> FIRE-32132 et al. (can plain PASS_ALPHA_MASK_RIGGED exist?) paint it green if so.
-        pushRiggedBatches(LLRenderPass::PASS_ALPHA_MASK_RIGGED, LLVertexBuffer::MAP_VERTEX | LLVertexBuffer::MAP_TEXCOORD0, FALSE);
-        pushRiggedBatches(LLRenderPass::PASS_ALPHA_INVISIBLE_RIGGED, LLVertexBuffer::MAP_VERTEX | LLVertexBuffer::MAP_TEXCOORD0, FALSE);
+        pushRiggedBatches(LLRenderPass::PASS_ALPHA_MASK_RIGGED, mask, FALSE);
+        pushRiggedBatches(LLRenderPass::PASS_ALPHA_INVISIBLE_RIGGED, mask, FALSE);
 
         // Material alpha mask
         gGL.diffuseColor4f(0, 1, 1, 1);// <FS:Beq/> FIRE-32132 et al. Allow rigged mesh transparency highlights to be toggled
-        pushRiggedBatches(LLRenderPass::PASS_MATERIAL_ALPHA_MASK_RIGGED, LLVertexBuffer::MAP_VERTEX | LLVertexBuffer::MAP_TEXCOORD0, FALSE);
-        pushRiggedBatches(LLRenderPass::PASS_NORMMAP_MASK_RIGGED, LLVertexBuffer::MAP_VERTEX | LLVertexBuffer::MAP_TEXCOORD0, FALSE);
-        pushRiggedBatches(LLRenderPass::PASS_SPECMAP_MASK_RIGGED, LLVertexBuffer::MAP_VERTEX | LLVertexBuffer::MAP_TEXCOORD0, FALSE);
-        pushRiggedBatches(LLRenderPass::PASS_NORMSPEC_MASK_RIGGED, LLVertexBuffer::MAP_VERTEX | LLVertexBuffer::MAP_TEXCOORD0, FALSE);
-        pushRiggedBatches(LLRenderPass::PASS_FULLBRIGHT_ALPHA_MASK_RIGGED, LLVertexBuffer::MAP_VERTEX | LLVertexBuffer::MAP_TEXCOORD0, FALSE);
-
-        gGL.diffuseColor4f(0, 1, 0, 1);
-        pushRiggedBatches(LLRenderPass::PASS_INVISIBLE_RIGGED, LLVertexBuffer::MAP_VERTEX | LLVertexBuffer::MAP_TEXCOORD0, FALSE);
-        // <FS:Beq> FIRE-32132 et al. Allow rigged mesh transparency highlights to be toggled
-        }
-        // </FS:Beq>
-=======
-		pushBatches(LLRenderPass::PASS_INVISIBLE, mask, FALSE);
-
-        gHighlightProgram.mRiggedVariant->bind();
-        gGL.diffuseColor4f(1, 0, 0, 1);
-
-        pushRiggedBatches(LLRenderPass::PASS_ALPHA_MASK_RIGGED, mask, FALSE);
-        pushRiggedBatches(LLRenderPass::PASS_ALPHA_INVISIBLE_RIGGED, mask, FALSE);
-
-        // Material alpha mask
-        gGL.diffuseColor4f(0, 0, 1, 1);
         pushRiggedBatches(LLRenderPass::PASS_MATERIAL_ALPHA_MASK_RIGGED, mask, FALSE);
         pushRiggedBatches(LLRenderPass::PASS_NORMMAP_MASK_RIGGED, mask, FALSE);
         pushRiggedBatches(LLRenderPass::PASS_SPECMAP_MASK_RIGGED, mask, FALSE);
@@ -380,7 +357,9 @@
 
         gGL.diffuseColor4f(0, 1, 0, 1);
         pushRiggedBatches(LLRenderPass::PASS_INVISIBLE_RIGGED, mask, FALSE);
->>>>>>> 40799b97
+        // <FS:Beq> FIRE-32132 et al. Allow rigged mesh transparency highlights to be toggled
+        }
+        // </FS:Beq>
         LLGLSLShader::sCurBoundShaderPtr->unbind();
 	}
 }
