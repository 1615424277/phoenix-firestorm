/** 
 * @file lldrawpoolalpha.cpp
 * @brief LLDrawPoolAlpha class implementation
 *
 * $LicenseInfo:firstyear=2002&license=viewerlgpl$
 * Second Life Viewer Source Code
 * Copyright (C) 2010, Linden Research, Inc.
 * 
 * This library is free software; you can redistribute it and/or
 * modify it under the terms of the GNU Lesser General Public
 * License as published by the Free Software Foundation;
 * version 2.1 of the License only.
 * 
 * This library is distributed in the hope that it will be useful,
 * but WITHOUT ANY WARRANTY; without even the implied warranty of
 * MERCHANTABILITY or FITNESS FOR A PARTICULAR PURPOSE.  See the GNU
 * Lesser General Public License for more details.
 * 
 * You should have received a copy of the GNU Lesser General Public
 * License along with this library; if not, write to the Free Software
 * Foundation, Inc., 51 Franklin Street, Fifth Floor, Boston, MA  02110-1301  USA
 * 
 * Linden Research, Inc., 945 Battery Street, San Francisco, CA  94111  USA
 * $/LicenseInfo$
 */

#include "llviewerprecompiledheaders.h"

#include "lldrawpoolalpha.h"

#include "llglheaders.h"
#include "llviewercontrol.h"
#include "llcriticaldamp.h"
#include "llfasttimer.h"
#include "llrender.h"

#include "llcubemap.h"
#include "llsky.h"
#include "lldrawable.h"
#include "llface.h"
#include "llviewercamera.h"
#include "llviewertexturelist.h"	// For debugging
#include "llviewerobjectlist.h" // For debugging
#include "llviewerwindow.h"
#include "pipeline.h"
#include "llviewershadermgr.h"
#include "llviewerregion.h"
#include "lldrawpoolwater.h"
#include "llspatialpartition.h"
#include "llglcommonfunc.h"
#include "llvoavatar.h"
#include "llperfstats.h"

#include "llenvironment.h"

BOOL LLDrawPoolAlpha::sShowDebugAlpha = FALSE;

#define current_shader (LLGLSLShader::sCurBoundShaderPtr)

LLVector4 LLDrawPoolAlpha::sWaterPlane;

static BOOL deferred_render = FALSE;

// minimum alpha before discarding a fragment
static const F32 MINIMUM_ALPHA = 0.004f; // ~ 1/255

// minimum alpha before discarding a fragment when rendering impostors
static const F32 MINIMUM_IMPOSTOR_ALPHA = 0.1f;

LLDrawPoolAlpha::LLDrawPoolAlpha(U32 type) :
		LLRenderPass(type), target_shader(NULL),
		mColorSFactor(LLRender::BF_UNDEF), mColorDFactor(LLRender::BF_UNDEF),
		mAlphaSFactor(LLRender::BF_UNDEF), mAlphaDFactor(LLRender::BF_UNDEF)
{
 
}

LLDrawPoolAlpha::~LLDrawPoolAlpha()
{
}


void LLDrawPoolAlpha::prerender()
{
	mShaderLevel = LLViewerShaderMgr::instance()->getShaderLevel(LLViewerShaderMgr::SHADER_OBJECT);

    // TODO: is this even necessay?  These are probably set to never discard
    LLViewerFetchedTexture::sFlatNormalImagep->addTextureStats(1024.f*1024.f);
    LLViewerFetchedTexture::sWhiteImagep->addTextureStats(1024.f * 1024.f);
}

S32 LLDrawPoolAlpha::getNumPostDeferredPasses() 
{ 
    return 1;
}

// set some common parameters on the given shader to prepare for alpha rendering
static void prepare_alpha_shader(LLGLSLShader* shader, bool textureGamma, bool deferredEnvironment, F32 water_sign)
{
    static LLCachedControl<F32> displayGamma(gSavedSettings, "RenderDeferredDisplayGamma");
    F32 gamma = displayGamma;

    static LLStaticHashedString waterSign("waterSign");

    // Does this deferred shader need environment uniforms set such as sun_dir, etc. ?
    // NOTE: We don't actually need a gbuffer since we are doing forward rendering (for transparency) post deferred rendering
    // TODO: bindDeferredShader() probably should have the updating of the environment uniforms factored out into updateShaderEnvironmentUniforms()
    // i.e. shaders\class1\deferred\alphaF.glsl
    if (deferredEnvironment)
    {
        gPipeline.bindDeferredShader( *shader );
    }
    else
    {
        shader->bind();
    }
    shader->uniform1f(LLShaderMgr::DISPLAY_GAMMA, (gamma > 0.1f) ? 1.0f / gamma : (1.0f / 2.2f));

    if (LLPipeline::sRenderingHUDs)
    { // for HUD attachments, only the pre-water pass is executed and we never want to clip anything
        LLVector4 near_clip(0, 0, -1, 0);
        shader->uniform1f(waterSign, 1.f);
        shader->uniform4fv(LLShaderMgr::WATER_WATERPLANE, 1, near_clip.mV);
    }
    else
    {
        shader->uniform1f(waterSign, water_sign);
        shader->uniform4fv(LLShaderMgr::WATER_WATERPLANE, 1, LLDrawPoolAlpha::sWaterPlane.mV);
    }

    if (LLPipeline::sImpostorRender)
    {
        shader->setMinimumAlpha(MINIMUM_IMPOSTOR_ALPHA);
    }
    else
    {
        shader->setMinimumAlpha(MINIMUM_ALPHA);
    }
    if (textureGamma)
    {
        shader->uniform1f(LLShaderMgr::TEXTURE_GAMMA, 2.2f);
    }

    S32 channel = shader->enableTexture(LLShaderMgr::EXPOSURE_MAP);
    if (channel > -1)
    {
        gGL.getTexUnit(channel)->bind(&gPipeline.mExposureMap);
    }

    //also prepare rigged variant
    if (shader->mRiggedVariant && shader->mRiggedVariant != shader)
    { 
        prepare_alpha_shader(shader->mRiggedVariant, textureGamma, deferredEnvironment, water_sign);
    }
}

extern BOOL gCubeSnapshot;

void LLDrawPoolAlpha::renderPostDeferred(S32 pass) 
{ 
    LL_PROFILE_ZONE_SCOPED_CATEGORY_DRAWPOOL;

    if ((!LLPipeline::sRenderTransparentWater || gCubeSnapshot) && getType() == LLDrawPool::POOL_ALPHA_PRE_WATER)
    { // don't render alpha objects on the other side of the water plane if water is opaque
        return;
    }
    deferred_render = TRUE;

    F32 water_sign = 1.f;

    if (getType() == LLDrawPool::POOL_ALPHA_PRE_WATER)
    {
        water_sign = -1.f;
    }

    if (LLPipeline::sUnderWaterRender)
    {
        water_sign *= -1.f;
    }

    // prepare shaders
    llassert(LLPipeline::sRenderDeferred);

    emissive_shader = &gDeferredEmissiveProgram;
    prepare_alpha_shader(emissive_shader, true, false, water_sign);

    pbr_emissive_shader = &gPBRGlowProgram;
    prepare_alpha_shader(pbr_emissive_shader, true, false, water_sign);


    fullbright_shader   = 
        (LLPipeline::sImpostorRender) ? &gDeferredFullbrightAlphaMaskProgram :
        (LLPipeline::sUnderWaterRender) ? &gDeferredFullbrightWaterAlphaProgram : 
        (LLPipeline::sRenderingHUDs) ? &gHUDFullbrightAlphaMaskAlphaProgram :
        &gDeferredFullbrightAlphaMaskAlphaProgram;
    prepare_alpha_shader(fullbright_shader, true, true, water_sign);

    simple_shader   = 
        (LLPipeline::sImpostorRender) ? &gDeferredAlphaImpostorProgram :
        (LLPipeline::sUnderWaterRender) ? &gDeferredAlphaWaterProgram : 
        (LLPipeline::sRenderingHUDs) ? &gHUDAlphaProgram :
        &gDeferredAlphaProgram;

    prepare_alpha_shader(simple_shader, false, true, water_sign); //prime simple shader (loads shadow relevant uniforms)

    LLGLSLShader* materialShader = LLPipeline::sUnderWaterRender ? gDeferredMaterialWaterProgram : gDeferredMaterialProgram;
    for (int i = 0; i < LLMaterial::SHADER_COUNT*2; ++i)
    {
        prepare_alpha_shader(&materialShader[i], false, true, water_sign);
    }

    pbr_shader = LLPipeline::sRenderingHUDs ? &gHUDPBRAlphaProgram : &gDeferredPBRAlphaProgram;

    prepare_alpha_shader(pbr_shader, false, true, water_sign);

    if (!LLPipeline::sRenderingHUDs)
    {
        // first pass, render rigged objects only and render to depth buffer
        forwardRender(true);
    }

    // second pass, regular forward alpha rendering
    forwardRender();

    // final pass, render to depth for depth of field effects
    if (!LLPipeline::sImpostorRender && gSavedSettings.getBOOL("RenderDepthOfField") && !gCubeSnapshot && !LLPipeline::sRenderingHUDs)
    { 
        //update depth buffer sampler
        simple_shader = fullbright_shader = &gDeferredFullbrightAlphaMaskProgram;

        simple_shader->bind();
        simple_shader->setMinimumAlpha(0.33f);

        // mask off color buffer writes as we're only writing to depth buffer
        gGL.setColorMask(false, false);

        // If the face is more than 90% transparent, then don't update the Depth buffer for Dof
        // We don't want the nearly invisible objects to cause of DoF effects
        renderAlpha(getVertexDataMask() | LLVertexBuffer::MAP_TEXTURE_INDEX | LLVertexBuffer::MAP_TANGENT | LLVertexBuffer::MAP_TEXCOORD1 | LLVertexBuffer::MAP_TEXCOORD2, 
            true); // <--- discard mostly transparent faces

        gGL.setColorMask(true, false);
    }

    deferred_render = FALSE;
}

void LLDrawPoolAlpha::forwardRender(bool rigged)
{
    gPipeline.enableLightsDynamic();

    LLGLSPipelineAlpha gls_pipeline_alpha;

    //enable writing to alpha for emissive effects
    gGL.setColorMask(true, true);

    bool write_depth = rigged || 
        LLDrawPoolWater::sSkipScreenCopy
        // we want depth written so that rendered alpha will
        // contribute to the alpha mask used for impostors
        || LLPipeline::sImpostorRenderAlphaDepthPass;

    LLGLDepthTest depth(GL_TRUE, write_depth ? GL_TRUE : GL_FALSE);

    mColorSFactor = LLRender::BF_SOURCE_ALPHA;           // } regular alpha blend
    mColorDFactor = LLRender::BF_ONE_MINUS_SOURCE_ALPHA; // }
    mAlphaSFactor = LLRender::BF_ZERO;                         // } glow suppression
    mAlphaDFactor = LLRender::BF_ONE_MINUS_SOURCE_ALPHA;       // }
    gGL.blendFunc(mColorSFactor, mColorDFactor, mAlphaSFactor, mAlphaDFactor);

    // If the face is more than 90% transparent, then don't update the Depth buffer for Dof
    // We don't want the nearly invisible objects to cause of DoF effects
    renderAlpha(getVertexDataMask() | LLVertexBuffer::MAP_TEXTURE_INDEX | LLVertexBuffer::MAP_TANGENT | LLVertexBuffer::MAP_TEXCOORD1 | LLVertexBuffer::MAP_TEXCOORD2, false, rigged);

    gGL.setColorMask(true, false);

    if (!rigged)
    { //render "highlight alpha" on final non-rigged pass
        // NOTE -- hacky call here protected by !rigged instead of alongside "forwardRender"
        // so renderDebugAlpha is executed while gls_pipeline_alpha and depth GL state
        // variables above are still in scope
        renderDebugAlpha();
    }
}

void LLDrawPoolAlpha::renderDebugAlpha()
{
	if (sShowDebugAlpha)
	{
        gHighlightProgram.bind();
        gGL.diffuseColor4f(1, 0, 0, 1);
        gGL.getTexUnit(0)->bindFast(LLViewerFetchedTexture::getSmokeImage());

        U32 mask = LLVertexBuffer::MAP_VERTEX | LLVertexBuffer::MAP_TEXCOORD0;

        renderAlphaHighlight(mask);

		pushBatches(LLRenderPass::PASS_ALPHA_MASK, mask, FALSE);
		pushBatches(LLRenderPass::PASS_ALPHA_INVISIBLE, mask, FALSE);

		// Material alpha mask
		gGL.diffuseColor4f(0, 0, 1, 1);
		pushBatches(LLRenderPass::PASS_MATERIAL_ALPHA_MASK, mask, FALSE);
		pushBatches(LLRenderPass::PASS_NORMMAP_MASK, mask, FALSE);
		pushBatches(LLRenderPass::PASS_SPECMAP_MASK, mask, FALSE);
		pushBatches(LLRenderPass::PASS_NORMSPEC_MASK, mask, FALSE);
		pushBatches(LLRenderPass::PASS_FULLBRIGHT_ALPHA_MASK, mask, FALSE);
        pushBatches(LLRenderPass::PASS_GLTF_PBR_ALPHA_MASK, mask, FALSE);

		gGL.diffuseColor4f(0, 1, 0, 1);
		pushBatches(LLRenderPass::PASS_INVISIBLE, mask, FALSE);

        gHighlightProgram.mRiggedVariant->bind();
        gGL.diffuseColor4f(1, 0, 0, 1);

        pushRiggedBatches(LLRenderPass::PASS_ALPHA_MASK_RIGGED, mask, FALSE);
        pushRiggedBatches(LLRenderPass::PASS_ALPHA_INVISIBLE_RIGGED, mask, FALSE);

        // Material alpha mask
        gGL.diffuseColor4f(0, 0, 1, 1);
        pushRiggedBatches(LLRenderPass::PASS_MATERIAL_ALPHA_MASK_RIGGED, mask, FALSE);
        pushRiggedBatches(LLRenderPass::PASS_NORMMAP_MASK_RIGGED, mask, FALSE);
        pushRiggedBatches(LLRenderPass::PASS_SPECMAP_MASK_RIGGED, mask, FALSE);
        pushRiggedBatches(LLRenderPass::PASS_NORMSPEC_MASK_RIGGED, mask, FALSE);
        pushRiggedBatches(LLRenderPass::PASS_FULLBRIGHT_ALPHA_MASK_RIGGED, mask, FALSE);
        pushRiggedBatches(LLRenderPass::PASS_GLTF_PBR_ALPHA_MASK_RIGGED, mask, FALSE);

        gGL.diffuseColor4f(0, 1, 0, 1);
        pushRiggedBatches(LLRenderPass::PASS_INVISIBLE_RIGGED, mask, FALSE);
        LLGLSLShader::sCurBoundShaderPtr->unbind();
	}
}

void LLDrawPoolAlpha::renderAlphaHighlight(U32 mask)
{
    for (int pass = 0; pass < 2; ++pass)
    { //two passes, one rigged and one not
        LLVOAvatar* lastAvatar = nullptr;
        U64 lastMeshId = 0;

        LLCullResult::sg_iterator begin = pass == 0 ? gPipeline.beginAlphaGroups() : gPipeline.beginRiggedAlphaGroups();
        LLCullResult::sg_iterator end = pass == 0 ? gPipeline.endAlphaGroups() : gPipeline.endRiggedAlphaGroups();

        for (LLCullResult::sg_iterator i = begin; i != end; ++i)
        {
            LLSpatialGroup* group = *i;
            if (group->getSpatialPartition()->mRenderByGroup &&
                !group->isDead())
            {
                LLSpatialGroup::drawmap_elem_t& draw_info = group->mDrawMap[LLRenderPass::PASS_ALPHA+pass]; // <-- hacky + pass to use PASS_ALPHA_RIGGED on second pass 

                std::unique_ptr<LLPerfStats::RecordAttachmentTime> ratPtr{}; // Render time Stats collection
                for (LLSpatialGroup::drawmap_elem_t::iterator k = draw_info.begin(); k != draw_info.end(); ++k)
                {
                    LLDrawInfo& params = **k;

<<<<<<< HEAD
=======
                    if(params.mFace)
                    {
                        LLViewerObject* vobj = (LLViewerObject *)params.mFace->getViewerObject();
                        if(vobj->isAttachment())
                        {
                            trackAttachments( vobj, params.mFace->isState(LLFace::RIGGED), &ratPtr );
                        }
                    }

                    if (params.mParticle)
                    {
                        continue;
                    }

>>>>>>> 162a825d
                    bool rigged = (params.mAvatar != nullptr);
                    gHighlightProgram.bind(rigged);
                    gGL.diffuseColor4f(1, 0, 0, 1);

                    if (rigged)
                    {
                        if (lastAvatar != params.mAvatar ||
                            lastMeshId != params.mSkinInfo->mHash)
                        {
                            if (!uploadMatrixPalette(params))
                            {
                                continue;
                            }
                            lastAvatar = params.mAvatar;
                            lastMeshId = params.mSkinInfo->mHash;
                        }
                    }

                    LLRenderPass::applyModelMatrix(params);
                    params.mVertexBuffer->setBuffer();
                    params.mVertexBuffer->drawRange(LLRender::TRIANGLES, params.mStart, params.mEnd, params.mCount, params.mOffset);
                }
            }
        }
    }

    // make sure static version of highlight shader is bound before returning
    gHighlightProgram.bind();
}

inline bool IsFullbright(LLDrawInfo& params)
{
    return params.mFullbright;
}

inline bool IsMaterial(LLDrawInfo& params)
{
    return params.mMaterial != nullptr;
}

inline bool IsEmissive(LLDrawInfo& params)
{
    return params.mVertexBuffer->hasDataType(LLVertexBuffer::TYPE_EMISSIVE);
}

inline void Draw(LLDrawInfo* draw, U32 mask)
{
    draw->mVertexBuffer->setBuffer();
    LLRenderPass::applyModelMatrix(*draw);
	draw->mVertexBuffer->drawRange(LLRender::TRIANGLES, draw->mStart, draw->mEnd, draw->mCount, draw->mOffset);                    
}

bool LLDrawPoolAlpha::TexSetup(LLDrawInfo* draw, bool use_material)
{
    bool tex_setup = false;

    if (draw->mGLTFMaterial)
    {
        if (draw->mTextureMatrix)
        {
            tex_setup = true;
            gGL.getTexUnit(0)->activate();
            gGL.matrixMode(LLRender::MM_TEXTURE);
            gGL.loadMatrix((GLfloat*)draw->mTextureMatrix->mMatrix);
            gPipeline.mTextureMatrixOps++;
        }
    }
    else
    {
        if (deferred_render && use_material && current_shader)
        {
            if (draw->mNormalMap)
            {
                current_shader->bindTexture(LLShaderMgr::BUMP_MAP, draw->mNormalMap);
            }

            if (draw->mSpecularMap)
            {
                current_shader->bindTexture(LLShaderMgr::SPECULAR_MAP, draw->mSpecularMap);
            }
        }
        else if (current_shader == simple_shader || current_shader == simple_shader->mRiggedVariant)
        {
            current_shader->bindTexture(LLShaderMgr::BUMP_MAP, LLViewerFetchedTexture::sFlatNormalImagep);
            current_shader->bindTexture(LLShaderMgr::SPECULAR_MAP, LLViewerFetchedTexture::sWhiteImagep);
        }
        if (draw->mTextureList.size() > 1)
        {
            for (U32 i = 0; i < draw->mTextureList.size(); ++i)
            {
                if (draw->mTextureList[i].notNull())
                {
                    gGL.getTexUnit(i)->bindFast(draw->mTextureList[i]);
                }
            }
        }
        else
        { //not batching textures or batch has only 1 texture -- might need a texture matrix
            if (draw->mTexture.notNull())
            {
                if (use_material)
                {
                    current_shader->bindTexture(LLShaderMgr::DIFFUSE_MAP, draw->mTexture);
                }
                else
                {
                    gGL.getTexUnit(0)->bindFast(draw->mTexture);
                }

                if (draw->mTextureMatrix)
                {
                    tex_setup = true;
                    gGL.getTexUnit(0)->activate();
                    gGL.matrixMode(LLRender::MM_TEXTURE);
                    gGL.loadMatrix((GLfloat*)draw->mTextureMatrix->mMatrix);
                    gPipeline.mTextureMatrixOps++;
                }
            }
            else
            {
                gGL.getTexUnit(0)->unbindFast(LLTexUnit::TT_TEXTURE);
            }
        }
    }
    
    return tex_setup;
}

void LLDrawPoolAlpha::RestoreTexSetup(bool tex_setup)
{
    if (tex_setup)
	{
		gGL.getTexUnit(0)->activate();
        gGL.matrixMode(LLRender::MM_TEXTURE);
		gGL.loadIdentity();
		gGL.matrixMode(LLRender::MM_MODELVIEW);
	}
}

void LLDrawPoolAlpha::drawEmissive(LLDrawInfo* draw)
{
    LLGLSLShader::sCurBoundShaderPtr->uniform1f(LLShaderMgr::EMISSIVE_BRIGHTNESS, 1.f);
    draw->mVertexBuffer->setBuffer();
	draw->mVertexBuffer->drawRange(LLRender::TRIANGLES, draw->mStart, draw->mEnd, draw->mCount, draw->mOffset);
}


void LLDrawPoolAlpha::renderEmissives(std::vector<LLDrawInfo*>& emissives)
{
    emissive_shader->bind();
    emissive_shader->uniform1f(LLShaderMgr::EMISSIVE_BRIGHTNESS, 1.f);

    for (LLDrawInfo* draw : emissives)
    {
        bool tex_setup = TexSetup(draw, false);
        drawEmissive(draw);
        RestoreTexSetup(tex_setup);
    }
}

void LLDrawPoolAlpha::renderPbrEmissives(std::vector<LLDrawInfo*>& emissives)
{
    pbr_emissive_shader->bind();

    for (LLDrawInfo* draw : emissives)
    {
        llassert(draw->mGLTFMaterial);
        draw->mGLTFMaterial->bind(draw->mTexture);
        draw->mVertexBuffer->setBuffer();
        draw->mVertexBuffer->drawRange(LLRender::TRIANGLES, draw->mStart, draw->mEnd, draw->mCount, draw->mOffset);
    }
}

void LLDrawPoolAlpha::renderRiggedEmissives(std::vector<LLDrawInfo*>& emissives)
{
    LLGLDepthTest depth(GL_TRUE, GL_FALSE); //disable depth writes since "emissive" is additive so sorting doesn't matter
    LLGLSLShader* shader = emissive_shader->mRiggedVariant;
    shader->bind();
    shader->uniform1f(LLShaderMgr::EMISSIVE_BRIGHTNESS, 1.f);

    LLVOAvatar* lastAvatar = nullptr;
    U64 lastMeshId = 0;

<<<<<<< HEAD
=======
    mask |= LLVertexBuffer::MAP_WEIGHT4;

    std::unique_ptr<LLPerfStats::RecordAttachmentTime> ratPtr{}; // Render time Stats collection
>>>>>>> 162a825d
    for (LLDrawInfo* draw : emissives)
    {
        LL_PROFILE_ZONE_NAMED_CATEGORY_DRAWPOOL("Emissives");
        auto vobj = draw->mFace?draw->mFace->getViewerObject():nullptr;
        if(vobj && vobj->isAttachment())
        {
            trackAttachments( vobj, draw->mFace->isState(LLFace::RIGGED), &ratPtr );
        }

        bool tex_setup = TexSetup(draw, false);
        if (lastAvatar != draw->mAvatar || lastMeshId != draw->mSkinInfo->mHash)
        {
            if (!uploadMatrixPalette(*draw))
            { // failed to upload matrix palette, skip rendering
                continue;
            }
            lastAvatar = draw->mAvatar;
            lastMeshId = draw->mSkinInfo->mHash;
        }
        drawEmissive(draw);
        RestoreTexSetup(tex_setup);
    }
}

void LLDrawPoolAlpha::renderRiggedPbrEmissives(std::vector<LLDrawInfo*>& emissives)
{
    LLGLDepthTest depth(GL_TRUE, GL_FALSE); //disable depth writes since "emissive" is additive so sorting doesn't matter
    pbr_emissive_shader->bind(true);
    
    LLVOAvatar* lastAvatar = nullptr;
    U64 lastMeshId = 0;

    for (LLDrawInfo* draw : emissives)
    {
        if (lastAvatar != draw->mAvatar || lastMeshId != draw->mSkinInfo->mHash)
        {
            if (!uploadMatrixPalette(*draw))
            { // failed to upload matrix palette, skip rendering
                continue;
            }
            lastAvatar = draw->mAvatar;
            lastMeshId = draw->mSkinInfo->mHash;
        }

        draw->mGLTFMaterial->bind(draw->mTexture);
        draw->mVertexBuffer->setBuffer();
        draw->mVertexBuffer->drawRange(LLRender::TRIANGLES, draw->mStart, draw->mEnd, draw->mCount, draw->mOffset);
    }
}

void LLDrawPoolAlpha::renderAlpha(U32 mask, bool depth_only, bool rigged)
{
    LL_PROFILE_ZONE_SCOPED_CATEGORY_DRAWPOOL;
    BOOL initialized_lighting = FALSE;
	BOOL light_enabled = TRUE;

    LLVOAvatar* lastAvatar = nullptr;
    U64 lastMeshId = 0;
    LLGLSLShader* lastAvatarShader = nullptr;

    LLCullResult::sg_iterator begin;
    LLCullResult::sg_iterator end;

    if (rigged)
    {
        begin = gPipeline.beginRiggedAlphaGroups();
        end = gPipeline.endRiggedAlphaGroups();
    }
    else
    {
        begin = gPipeline.beginAlphaGroups();
        end = gPipeline.endAlphaGroups();
    }
    
    LLEnvironment& env = LLEnvironment::instance();
    F32 water_height = env.getWaterHeight();

    bool above_water = getType() == LLDrawPool::POOL_ALPHA_POST_WATER;
    if (LLPipeline::sUnderWaterRender)
    {
        above_water = !above_water;
    }


    for (LLCullResult::sg_iterator i = begin; i != end; ++i)
	{
        LL_PROFILE_ZONE_NAMED_CATEGORY_DRAWPOOL("renderAlpha - group");
		LLSpatialGroup* group = *i;
		llassert(group);
		llassert(group->getSpatialPartition());

		if (group->getSpatialPartition()->mRenderByGroup &&
		    !group->isDead())
		{

            LLSpatialBridge* bridge = group->getSpatialPartition()->asBridge();
            const LLVector4a* ext = bridge ? bridge->getSpatialExtents() : group->getExtents();

            if (!LLPipeline::sRenderingHUDs) // ignore above/below water for HUD render
            {
                if (above_water)
                { // reject any spatial groups that have no part above water
                    if (ext[1].getF32ptr()[2] < water_height)
                    {
                        continue;
                    }
                }
                else
                { // reject any spatial groups that he no part below water
                    if (ext[0].getF32ptr()[2] > water_height)
                    {
                        continue;
                    }
                }
            }

            static std::vector<LLDrawInfo*> emissives;
            static std::vector<LLDrawInfo*> rigged_emissives;
            static std::vector<LLDrawInfo*> pbr_emissives;
            static std::vector<LLDrawInfo*> pbr_rigged_emissives;

            emissives.resize(0);
            rigged_emissives.resize(0);
            pbr_emissives.resize(0);
            pbr_rigged_emissives.resize(0);

			bool is_particle_or_hud_particle = group->getSpatialPartition()->mPartitionType == LLViewerRegion::PARTITION_PARTICLE
													  || group->getSpatialPartition()->mPartitionType == LLViewerRegion::PARTITION_HUD_PARTICLE;

			bool draw_glow_for_this_partition = mShaderLevel > 0; // no shaders = no glow.

			bool disable_cull = is_particle_or_hud_particle;
			LLGLDisable cull(disable_cull ? GL_CULL_FACE : 0);

			LLSpatialGroup::drawmap_elem_t& draw_info = rigged ? group->mDrawMap[LLRenderPass::PASS_ALPHA_RIGGED] : group->mDrawMap[LLRenderPass::PASS_ALPHA];

            std::unique_ptr<LLPerfStats::RecordAttachmentTime> ratPtr{}; // Render time Stats collection
            for (LLSpatialGroup::drawmap_elem_t::iterator k = draw_info.begin(); k != draw_info.end(); ++k)	
			{
				LLDrawInfo& params = **k;
                if ((bool)params.mAvatar != rigged)
                {
                    continue;
                }

                LL_PROFILE_ZONE_NAMED_CATEGORY_DRAWPOOL("ra - push batch");

                LLRenderPass::applyModelMatrix(params);

<<<<<<< HEAD
                LLMaterial* mat = NULL;
                LLGLTFMaterial *gltf_mat = params.mGLTFMaterial; 
=======
                if(params.mFace)
                {
                    LLViewerObject* vobj = (LLViewerObject *)params.mFace->getViewerObject();

                    if(vobj->isAttachment())
                    {
                        trackAttachments( vobj, params.mFace->isState(LLFace::RIGGED), &ratPtr );
                    }
                }

				if(depth_only)
				{
                    // when updating depth buffer, discard faces that are more than 90% transparent
					LLFace*	face = params.mFace;
					if(face)
					{
						const LLTextureEntry* tep = face->getTextureEntry();
						if(tep)
						{ // don't render faces that are more than 90% transparent
							if(tep->getColor().mV[3] < MINIMUM_IMPOSTOR_ALPHA)
								continue;
						}
					}
				}
>>>>>>> 162a825d

                LLGLDisable cull_face(gltf_mat && gltf_mat->mDoubleSided ? GL_CULL_FACE : 0);

                if (gltf_mat && gltf_mat->mAlphaMode == LLGLTFMaterial::ALPHA_MODE_BLEND)
                {
                    target_shader = pbr_shader;
                    if (params.mAvatar != nullptr)
                    {
                        target_shader = target_shader->mRiggedVariant;
                    }

                    // shader must be bound before LLGLTFMaterial::bind
                    if (current_shader != target_shader)
                    {
                        gPipeline.bindDeferredShaderFast(*target_shader);
                    }

                    params.mGLTFMaterial->bind(params.mTexture);
                }
                else
                {
                    if (deferred_render)
                    {
                        mat = params.mMaterial;
                    }

                    if (params.mFullbright)
                    {
                        // Turn off lighting if it hasn't already been so.
                        if (light_enabled || !initialized_lighting)
                        {
                            initialized_lighting = TRUE;
                            target_shader = fullbright_shader;

                            light_enabled = FALSE;
                        }
                    }
                    // Turn on lighting if it isn't already.
                    else if (!light_enabled || !initialized_lighting)
                    {
                        initialized_lighting = TRUE;
                        target_shader = simple_shader;
                        light_enabled = TRUE;
                    }

                    if (LLPipeline::sRenderingHUDs)
                    {
                        target_shader = fullbright_shader;
                    }
                    else if (deferred_render && mat)
                    {
                        U32 mask = params.mShaderMask;

                        llassert(mask < LLMaterial::SHADER_COUNT);
                        target_shader = &(gDeferredMaterialProgram[mask]);

                        if (LLPipeline::sUnderWaterRender)
                        {
                            target_shader = &(gDeferredMaterialWaterProgram[mask]);
                        }

                        if (params.mAvatar != nullptr)
                        {
                            llassert(target_shader->mRiggedVariant != nullptr);
                            target_shader = target_shader->mRiggedVariant;
                        }
                    }
                    else if (!params.mFullbright)
                    {
                        target_shader = simple_shader;
                    }
                    else
                    {
                        target_shader = fullbright_shader;
                    }


                    if (params.mAvatar != nullptr)
                    {
                        target_shader = target_shader->mRiggedVariant;
                    }

                    if (current_shader != target_shader)
                    {// If we need shaders, and we're not ALREADY using the proper shader, then bind it
                    // (this way we won't rebind shaders unnecessarily).
                        gPipeline.bindDeferredShaderFast(*target_shader);
                    }

                    LLVector4 spec_color(1, 1, 1, 1);
                    F32 env_intensity = 0.0f;
                    F32 brightness = 1.0f;

                    // We have a material.  Supply the appropriate data here.
                    if (mat && deferred_render)
                    {
                        spec_color = params.mSpecColor;
                        env_intensity = params.mEnvIntensity;
                        brightness = params.mFullbright ? 1.f : 0.f;
                    }

                    if (current_shader)
                    {
                        current_shader->uniform4f(LLShaderMgr::SPECULAR_COLOR, spec_color.mV[0], spec_color.mV[1], spec_color.mV[2], spec_color.mV[3]);
                        current_shader->uniform1f(LLShaderMgr::ENVIRONMENT_INTENSITY, env_intensity);
                        current_shader->uniform1f(LLShaderMgr::EMISSIVE_BRIGHTNESS, brightness);
                    }
                }

				//if (params.mGroup) // TOO LATE
				//{
				//	params.mGroup->rebuildMesh();
				//}

                if (params.mAvatar != nullptr)
                {
                    if (lastAvatar != params.mAvatar ||
                        lastMeshId != params.mSkinInfo->mHash ||
                        lastAvatarShader != LLGLSLShader::sCurBoundShaderPtr)
                    {
                        if (!uploadMatrixPalette(params))
                        {
                            continue;
                        }
                        lastAvatar = params.mAvatar;
                        lastMeshId = params.mSkinInfo->mHash;
                        lastAvatarShader = LLGLSLShader::sCurBoundShaderPtr;
                    }
                }

                bool tex_setup = TexSetup(&params, (mat != nullptr));

				{
					//LLGLEnableFunc stencil_test(GL_STENCIL_TEST, params.mSelected, &LLGLCommonFunc::selected_stencil_test);

					gGL.blendFunc((LLRender::eBlendFactor) params.mBlendFuncSrc, (LLRender::eBlendFactor) params.mBlendFuncDst, mAlphaSFactor, mAlphaDFactor);

                    bool reset_minimum_alpha = false;
                    if (!LLPipeline::sImpostorRender &&
                        params.mBlendFuncDst != LLRender::BF_SOURCE_ALPHA &&
                        params.mBlendFuncSrc != LLRender::BF_SOURCE_ALPHA)
                    { // this draw call has a custom blend function that may require rendering of "invisible" fragments
                        current_shader->setMinimumAlpha(0.f);
                        reset_minimum_alpha = true;
                    }
                    
                    params.mVertexBuffer->setBuffer();
                    params.mVertexBuffer->drawRange(LLRender::TRIANGLES, params.mStart, params.mEnd, params.mCount, params.mOffset);

                    if (reset_minimum_alpha)
                    {
                        current_shader->setMinimumAlpha(MINIMUM_ALPHA);
                    }
				}

				// If this alpha mesh has glow, then draw it a second time to add the destination-alpha (=glow).  Interleaving these state-changing calls is expensive, but glow must be drawn Z-sorted with alpha.
				if (draw_glow_for_this_partition &&
					params.mVertexBuffer->hasDataType(LLVertexBuffer::TYPE_EMISSIVE))
				{
                    if (params.mAvatar != nullptr)
                    {
                        if (params.mGLTFMaterial.isNull())
                        {
                            rigged_emissives.push_back(&params);
                        }
                        else
                        {
                            pbr_rigged_emissives.push_back(&params);
                        }
                    }
                    else
                    {
                        if (params.mGLTFMaterial.isNull())
                        {
                            emissives.push_back(&params);
                        }
                        else
                        {
                            pbr_emissives.push_back(&params);
                        }
                    }
				}
			
				if (tex_setup)
				{
					gGL.getTexUnit(0)->activate();
                    gGL.matrixMode(LLRender::MM_TEXTURE);
					gGL.loadIdentity();
					gGL.matrixMode(LLRender::MM_MODELVIEW);
				}
			}

            ratPtr.reset(); // force the final batch to terminate to avoid double counting on the subsidiary batches for FB and Emmissives

            // render emissive faces into alpha channel for bloom effects
            if (!depth_only)
            {
                gPipeline.enableLightsDynamic();

                // install glow-accumulating blend mode
                // don't touch color, add to alpha (glow)
                gGL.blendFunc(LLRender::BF_ZERO, LLRender::BF_ONE, LLRender::BF_ONE, LLRender::BF_ONE);

                bool rebind = false;
                LLGLSLShader* lastShader = current_shader;
                if (!emissives.empty())
                {
                    light_enabled = true;
                    renderEmissives(emissives);
                    rebind = true;
                }

                if (!pbr_emissives.empty())
                {
                    light_enabled = true;
                    renderPbrEmissives(pbr_emissives);
                    rebind = true;
                }

                if (!rigged_emissives.empty())
                {
                    light_enabled = true;
                    renderRiggedEmissives(rigged_emissives);
                    rebind = true;
                }

                if (!pbr_rigged_emissives.empty())
                {
                    light_enabled = true;
                    renderRiggedPbrEmissives(pbr_rigged_emissives);
                    rebind = true;
                }

                // restore our alpha blend mode
                gGL.blendFunc(mColorSFactor, mColorDFactor, mAlphaSFactor, mAlphaDFactor);

                if (lastShader && rebind)
                {
                    lastShader->bind();
                }
            }
		}
	}

	gGL.setSceneBlendType(LLRender::BT_ALPHA);

	LLVertexBuffer::unbind();

	if (!light_enabled)
	{
		gPipeline.enableLightsDynamic();
	}
}

bool LLDrawPoolAlpha::uploadMatrixPalette(const LLDrawInfo& params)
{
    if (params.mAvatar.isNull())
    {
        return false;
    }
    const LLVOAvatar::MatrixPaletteCache& mpc = params.mAvatar.get()->updateSkinInfoMatrixPalette(params.mSkinInfo);
    U32 count = mpc.mMatrixPalette.size();

    if (count == 0)
    {
        //skin info not loaded yet, don't render
        return false;
    }

    LLGLSLShader::sCurBoundShaderPtr->uniformMatrix3x4fv(LLViewerShaderMgr::AVATAR_MATRIX,
        count,
        FALSE,
        (GLfloat*)&(mpc.mGLMp[0]));

    return true;
}<|MERGE_RESOLUTION|>--- conflicted
+++ resolved
@@ -354,8 +354,6 @@
                 {
                     LLDrawInfo& params = **k;
 
-<<<<<<< HEAD
-=======
                     if(params.mFace)
                     {
                         LLViewerObject* vobj = (LLViewerObject *)params.mFace->getViewerObject();
@@ -365,12 +363,6 @@
                         }
                     }
 
-                    if (params.mParticle)
-                    {
-                        continue;
-                    }
-
->>>>>>> 162a825d
                     bool rigged = (params.mAvatar != nullptr);
                     gHighlightProgram.bind(rigged);
                     gGL.diffuseColor4f(1, 0, 0, 1);
@@ -554,12 +546,7 @@
     LLVOAvatar* lastAvatar = nullptr;
     U64 lastMeshId = 0;
 
-<<<<<<< HEAD
-=======
-    mask |= LLVertexBuffer::MAP_WEIGHT4;
-
     std::unique_ptr<LLPerfStats::RecordAttachmentTime> ratPtr{}; // Render time Stats collection
->>>>>>> 162a825d
     for (LLDrawInfo* draw : emissives)
     {
         LL_PROFILE_ZONE_NAMED_CATEGORY_DRAWPOOL("Emissives");
@@ -709,35 +696,18 @@
 
                 LLRenderPass::applyModelMatrix(params);
 
-<<<<<<< HEAD
+                if(params.mFace)
+                {
+                    LLViewerObject* vobj = (LLViewerObject *)params.mFace->getViewerObject();
+
+                    if(vobj->isAttachment())
+                    {
+                        trackAttachments( vobj, params.mFace->isState(LLFace::RIGGED), &ratPtr );
+                    }
+                }
+
                 LLMaterial* mat = NULL;
                 LLGLTFMaterial *gltf_mat = params.mGLTFMaterial; 
-=======
-                if(params.mFace)
-                {
-                    LLViewerObject* vobj = (LLViewerObject *)params.mFace->getViewerObject();
-
-                    if(vobj->isAttachment())
-                    {
-                        trackAttachments( vobj, params.mFace->isState(LLFace::RIGGED), &ratPtr );
-                    }
-                }
-
-				if(depth_only)
-				{
-                    // when updating depth buffer, discard faces that are more than 90% transparent
-					LLFace*	face = params.mFace;
-					if(face)
-					{
-						const LLTextureEntry* tep = face->getTextureEntry();
-						if(tep)
-						{ // don't render faces that are more than 90% transparent
-							if(tep->getColor().mV[3] < MINIMUM_IMPOSTOR_ALPHA)
-								continue;
-						}
-					}
-				}
->>>>>>> 162a825d
 
                 LLGLDisable cull_face(gltf_mat && gltf_mat->mDoubleSided ? GL_CULL_FACE : 0);
 
