--- conflicted
+++ resolved
@@ -48,11 +48,8 @@
 #include "lldrawpoolwater.h"
 #include "llspatialpartition.h"
 #include "llglcommonfunc.h"
-<<<<<<< HEAD
+#include "llvoavatar.h"
 #include "fsperfstats.h" // <FS:Beq> performance stats support
-=======
-#include "llvoavatar.h"
->>>>>>> 28f9fb06
 
 BOOL LLDrawPoolAlpha::sShowDebugAlpha = FALSE;
 
@@ -481,37 +478,6 @@
 	}
 }
 
-<<<<<<< HEAD
-void LLDrawPoolAlpha::renderFullbrights(U32 mask, std::vector<LLDrawInfo*>& fullbrights)
-{
-    gPipeline.enableLightsFullbright();
-    fullbright_shader->bind();
-    fullbright_shader->uniform1f(LLShaderMgr::EMISSIVE_BRIGHTNESS, 1.0f);
-    
-	std::unique_ptr<FSPerfStats::RecordAttachmentTime> ratPtr{}; // <FS:Beq> Render time Stats collection
-    for (LLDrawInfo* draw : fullbrights)
-    {
-		// <FS:Beq> Capture render times
-		LL_PROFILE_ZONE_NAMED("Fullbrights");
-		auto vobj = draw->mFace?draw->mFace->getViewerObject():nullptr;
-		if(vobj && vobj->isAttachment())
-		{
-			trackAttachments( vobj, draw->mFace->isState(LLFace::RIGGED), &ratPtr );
-		}
-		// </FS:Beq>
-        bool tex_setup = TexSetup(draw, false, fullbright_shader);
-
-        LLGLEnableFunc stencil_test(GL_STENCIL_TEST, draw->mSelected, &LLGLCommonFunc::selected_stencil_test);
-		gGL.blendFunc((LLRender::eBlendFactor) draw->mBlendFuncSrc, (LLRender::eBlendFactor) draw->mBlendFuncDst, mAlphaSFactor, mAlphaDFactor);
-
-        Draw(draw, mask & ~(LLVertexBuffer::MAP_TANGENT | LLVertexBuffer::MAP_TEXCOORD1 | LLVertexBuffer::MAP_TEXCOORD2));
-        RestoreTexSetup(tex_setup);
-    }
-    fullbright_shader->unbind();
-}
-
-=======
->>>>>>> 28f9fb06
 void LLDrawPoolAlpha::drawEmissive(U32 mask, LLDrawInfo* draw)
 {
     LLGLSLShader::sCurBoundShaderPtr->uniform1f(LLShaderMgr::EMISSIVE_BRIGHTNESS, 1.f);
@@ -554,9 +520,11 @@
     mask |= LLVertexBuffer::MAP_WEIGHT4;
     // install glow-accumulating blend mode
     // don't touch color, add to alpha (glow)
-<<<<<<< HEAD
-	gGL.blendFunc(LLRender::BF_ZERO, LLRender::BF_ONE, LLRender::BF_ONE, LLRender::BF_ONE); 
- 
+    gGL.blendFunc(LLRender::BF_ZERO, LLRender::BF_ONE, LLRender::BF_ONE, LLRender::BF_ONE);
+
+    LLVOAvatar* lastAvatar = nullptr;
+    U64 lastMeshId = 0;
+
 	std::unique_ptr<FSPerfStats::RecordAttachmentTime> ratPtr{}; // <FS:Beq/> Render time Stats collection
     for (LLDrawInfo* draw : emissives)
     {
@@ -569,15 +537,6 @@
 		}
 		// </FS:Beq>
 
-        bool tex_setup = TexSetup(draw, false, emissive_shader);
-=======
-    gGL.blendFunc(LLRender::BF_ZERO, LLRender::BF_ONE, LLRender::BF_ONE, LLRender::BF_ONE);
-
-    LLVOAvatar* lastAvatar = nullptr;
-    U64 lastMeshId = 0;
-
-    for (LLDrawInfo* draw : emissives)
-    {
         bool tex_setup = TexSetup(draw, false);
         if (lastAvatar != draw->mAvatar || lastMeshId != draw->mSkinInfo->mHash)
         {
@@ -588,7 +547,6 @@
             lastAvatar = draw->mAvatar;
             lastMeshId = draw->mSkinInfo->mHash;
         }
->>>>>>> 28f9fb06
         drawEmissive(mask, draw);
         RestoreTexSetup(tex_setup);
     }
@@ -602,17 +560,7 @@
 void LLDrawPoolAlpha::renderAlpha(U32 mask, S32 pass)
 {
     LL_PROFILE_ZONE_SCOPED;
-<<<<<<< HEAD
-    // <FS:Ansariel> Tweak performance
-    //BOOL batch_fullbrights = gSavedSettings.getBOOL("RenderAlphaBatchFullbrights");
-    //BOOL batch_emissives   = gSavedSettings.getBOOL("RenderAlphaBatchEmissives");
-    static LLCachedControl<bool> batch_fullbrights(gSavedSettings, "RenderAlphaBatchFullbrights");
-    static LLCachedControl<bool> batch_emissives(gSavedSettings, "RenderAlphaBatchEmissives");
-	// </FS:Ansariel>
-	BOOL initialized_lighting = FALSE;
-=======
     BOOL initialized_lighting = FALSE;
->>>>>>> 28f9fb06
 	BOOL light_enabled = TRUE;
 
     LLVOAvatar* lastAvatar = nullptr;
@@ -831,18 +779,12 @@
 				}
 
 				// If this alpha mesh has glow, then draw it a second time to add the destination-alpha (=glow).  Interleaving these state-changing calls is expensive, but glow must be drawn Z-sorted with alpha.
-<<<<<<< HEAD
-				if (current_shader && 
-					draw_glow_for_this_partition &&
+				if (draw_glow_for_this_partition &&
 					// <FS:Ansariel> Re-add particle rendering optimization
 					//params.mVertexBuffer->hasDataType(LLVertexBuffer::TYPE_EMISSIVE))
 					params.mVertexBuffer->hasDataType(LLVertexBuffer::TYPE_EMISSIVE) &&
 					(!params.mParticle || params.mHasGlow))
 					// </FS:Ansariel>
-=======
-				if (draw_glow_for_this_partition &&
-					params.mVertexBuffer->hasDataType(LLVertexBuffer::TYPE_EMISSIVE))
->>>>>>> 28f9fb06
 				{
                     if (params.mAvatar != nullptr)
                     {
@@ -862,16 +804,10 @@
 					gGL.matrixMode(LLRender::MM_MODELVIEW);
 				}
 			}
-<<<<<<< HEAD
 			// <FS:Beq> performance stats
 			ratPtr.reset(); // force the final batch to terminate to avoid double counting on the subsidiary batches for FB and Emmissives
 			// </FS:Beq>
 
-            bool rebind = false;
-            if (batch_fullbrights)
-=======
-
->>>>>>> 28f9fb06
             {
                 bool rebind = false;
                 LLGLSLShader* lastShader = current_shader;
