--- conflicted
+++ resolved
@@ -468,53 +468,12 @@
 	}
 }
 
-<<<<<<< HEAD
-=======
-void LLDrawPoolAlpha::renderSimples(U32 mask, std::vector<LLDrawInfo*>& simples)
-{
-	LL_PROFILE_ZONE_SCOPED;
-    gPipeline.enableLightsDynamic();
-    simple_shader->bind();
-	simple_shader->bindTexture(LLShaderMgr::BUMP_MAP, LLViewerFetchedTexture::sFlatNormalImagep);
-	simple_shader->bindTexture(LLShaderMgr::SPECULAR_MAP, LLViewerFetchedTexture::sWhiteImagep);
-    simple_shader->uniform4f(LLShaderMgr::SPECULAR_COLOR, 1.0f, 1.0f, 1.0f, 1.0f);
-	simple_shader->uniform1f(LLShaderMgr::ENVIRONMENT_INTENSITY, 0.0f);
-    simple_shader->uniform1f(LLShaderMgr::EMISSIVE_BRIGHTNESS, 0.0f);
-    bool use_shaders = gPipeline.canUseVertexShaders();
-	std::unique_ptr<FSPerfStats::RecordAttachmentTime> ratPtr{};// <FS:Beq> Render time Stats collection
-    for (LLDrawInfo* draw : simples)
-    {
-		// <FS:Beq> Capture render times
-		LL_PROFILE_ZONE_NAMED("Simples");
-		auto vobj = draw->mFace?draw->mFace->getViewerObject():nullptr;
-		if(vobj && vobj->isAttachment())
-		{
-			trackAttachments( vobj, draw->mFace->isState(LLFace::RIGGED), &ratPtr );
-		}
-		// </FS:Beq>
-        bool tex_setup = TexSetup(draw, use_shaders, false, simple_shader);
-        LLGLEnableFunc stencil_test(GL_STENCIL_TEST, draw->mSelected, &LLGLCommonFunc::selected_stencil_test);
-		gGL.blendFunc((LLRender::eBlendFactor) draw->mBlendFuncSrc, (LLRender::eBlendFactor) draw->mBlendFuncDst, mAlphaSFactor, mAlphaDFactor);
-
-	    Draw(draw, mask);
-        RestoreTexSetup(tex_setup);
-    }
-    simple_shader->unbind();
-}
-
->>>>>>> b9989b3e
 void LLDrawPoolAlpha::renderFullbrights(U32 mask, std::vector<LLDrawInfo*>& fullbrights)
 {
     gPipeline.enableLightsFullbright();
     fullbright_shader->bind();
     fullbright_shader->uniform1f(LLShaderMgr::EMISSIVE_BRIGHTNESS, 1.0f);
-<<<<<<< HEAD
     
-    for (LLDrawInfo* draw : fullbrights)
-    {
-        bool tex_setup = TexSetup(draw, false, fullbright_shader);
-=======
-    bool use_shaders = gPipeline.canUseVertexShaders();
 	std::unique_ptr<FSPerfStats::RecordAttachmentTime> ratPtr{}; // <FS:Beq> Render time Stats collection
     for (LLDrawInfo* draw : fullbrights)
     {
@@ -526,8 +485,7 @@
 			trackAttachments( vobj, draw->mFace->isState(LLFace::RIGGED), &ratPtr );
 		}
 		// </FS:Beq>
-        bool tex_setup = TexSetup(draw, use_shaders, false, fullbright_shader);
->>>>>>> b9989b3e
+        bool tex_setup = TexSetup(draw, false, fullbright_shader);
 
         LLGLEnableFunc stencil_test(GL_STENCIL_TEST, draw->mSelected, &LLGLCommonFunc::selected_stencil_test);
 		gGL.blendFunc((LLRender::eBlendFactor) draw->mBlendFuncSrc, (LLRender::eBlendFactor) draw->mBlendFuncDst, mAlphaSFactor, mAlphaDFactor);
@@ -538,74 +496,6 @@
     fullbright_shader->unbind();
 }
 
-<<<<<<< HEAD
-=======
-void LLDrawPoolAlpha::renderMaterials(U32 mask, std::vector<LLDrawInfo*>& materials)
-{
-	LL_PROFILE_ZONE_SCOPED;// <FS:Beq> Tracy markup
-    LLGLSLShader::bindNoShader();
-    current_shader = NULL;
-
-    gPipeline.enableLightsDynamic();
-    bool use_shaders = gPipeline.canUseVertexShaders();
-	std::unique_ptr<FSPerfStats::RecordAttachmentTime> ratPtr{}; // <FS:Beq/> Render time Stats collection
-    for (LLDrawInfo* draw : materials)
-    {
-		// <FS:Beq> Capture render times
-		LL_PROFILE_ZONE_NAMED("Materials");
-		auto vobj = draw->mFace?draw->mFace->getViewerObject():nullptr;
-		if(vobj && vobj->isAttachment())
-		{
-			trackAttachments( vobj, draw->mFace->isState(LLFace::RIGGED), &ratPtr );
-		}
-		// </FS:Beq>
-
-        U32 mask = draw->mShaderMask;
-
-		llassert(mask < LLMaterial::SHADER_COUNT);
-		target_shader = (LLPipeline::sUnderWaterRender) ? &(gDeferredMaterialWaterProgram[mask]) : &(gDeferredMaterialProgram[mask]);
-
-		if (current_shader != target_shader)
-		{
-            LL_RECORD_BLOCK_TIME(FTM_RENDER_ALPHA_DEFERRED_SHADER_BINDS);
-            if (current_shader)
-            {
-                gPipeline.unbindDeferredShader(*current_shader);
-            }
-			gPipeline.bindDeferredShader(*target_shader);
-            current_shader = target_shader;
-		}
-        
-        bool tex_setup = TexSetup(draw, use_shaders, true, current_shader);
-
-        current_shader->uniform4f(LLShaderMgr::SPECULAR_COLOR, draw->mSpecColor.mV[0], draw->mSpecColor.mV[1], draw->mSpecColor.mV[2], draw->mSpecColor.mV[3]);						
-		current_shader->uniform1f(LLShaderMgr::ENVIRONMENT_INTENSITY, draw->mEnvIntensity);
-		current_shader->uniform1f(LLShaderMgr::EMISSIVE_BRIGHTNESS, draw->mFullbright ? 1.f : 0.f);
-
-        {
-            LL_RECORD_BLOCK_TIME(FTM_RENDER_ALPHA_DEFERRED_TEX_BINDS);
-			if (draw->mNormalMap)
-			{
-				draw->mNormalMap->addTextureStats(draw->mVSize);
-				current_shader->bindTexture(LLShaderMgr::BUMP_MAP, draw->mNormalMap);
-			} 
-						
-			if (draw->mSpecularMap)
-			{
-				draw->mSpecularMap->addTextureStats(draw->mVSize);
-				current_shader->bindTexture(LLShaderMgr::SPECULAR_MAP, draw->mSpecularMap);
-			}
-        }
-
-        LLGLEnableFunc stencil_test(GL_STENCIL_TEST, draw->mSelected, &LLGLCommonFunc::selected_stencil_test);
-		gGL.blendFunc((LLRender::eBlendFactor) draw->mBlendFuncSrc, (LLRender::eBlendFactor) draw->mBlendFuncDst, mAlphaSFactor, mAlphaDFactor);
-
-        Draw(draw, mask);
-        RestoreTexSetup(tex_setup);
-    }
-}
-
->>>>>>> b9989b3e
 void LLDrawPoolAlpha::drawEmissive(U32 mask, LLDrawInfo* draw)
 {
     draw->mVertexBuffer->setBufferFast((mask & ~LLVertexBuffer::MAP_COLOR) | LLVertexBuffer::MAP_EMISSIVE);
@@ -639,13 +529,7 @@
     // install glow-accumulating blend mode
     // don't touch color, add to alpha (glow)
 	gGL.blendFunc(LLRender::BF_ZERO, LLRender::BF_ONE, LLRender::BF_ONE, LLRender::BF_ONE); 
-<<<<<<< HEAD
  
-    for (LLDrawInfo* draw : emissives)
-    {
-        bool tex_setup = TexSetup(draw, false, emissive_shader);
-=======
-    bool use_shaders = gPipeline.canUseVertexShaders();
 	std::unique_ptr<FSPerfStats::RecordAttachmentTime> ratPtr{}; // <FS:Beq/> Render time Stats collection
     for (LLDrawInfo* draw : emissives)
     {
@@ -658,8 +542,7 @@
 		}
 		// </FS:Beq>
 
-        bool tex_setup = TexSetup(draw, use_shaders, false, emissive_shader);
->>>>>>> b9989b3e
+        bool tex_setup = TexSetup(draw, false, emissive_shader);
         drawEmissive(mask, draw);
         RestoreTexSetup(tex_setup);
     }
@@ -894,15 +777,11 @@
 					gGL.matrixMode(LLRender::MM_MODELVIEW);
 				}
 			}
-<<<<<<< HEAD
-
-
-            bool rebind = false;
-=======
 			// <FS:Beq> performance stats
 			ratPtr.reset(); // force the final batch to terminate to avoid double counting on the subsidiary batches for FB and Emmissives
 			// </FS:Beq>
->>>>>>> b9989b3e
+
+            bool rebind = false;
             if (batch_fullbrights)
             {
                 if (!fullbrights.empty())
