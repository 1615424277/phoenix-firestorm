/** 
 * @file lldrawpoolalpha.cpp
 * @brief LLDrawPoolAlpha class implementation
 *
 * $LicenseInfo:firstyear=2002&license=viewerlgpl$
 * Second Life Viewer Source Code
 * Copyright (C) 2010, Linden Research, Inc.
 * 
 * This library is free software; you can redistribute it and/or
 * modify it under the terms of the GNU Lesser General Public
 * License as published by the Free Software Foundation;
 * version 2.1 of the License only.
 * 
 * This library is distributed in the hope that it will be useful,
 * but WITHOUT ANY WARRANTY; without even the implied warranty of
 * MERCHANTABILITY or FITNESS FOR A PARTICULAR PURPOSE.  See the GNU
 * Lesser General Public License for more details.
 * 
 * You should have received a copy of the GNU Lesser General Public
 * License along with this library; if not, write to the Free Software
 * Foundation, Inc., 51 Franklin Street, Fifth Floor, Boston, MA  02110-1301  USA
 * 
 * Linden Research, Inc., 945 Battery Street, San Francisco, CA  94111  USA
 * $/LicenseInfo$
 */

#include "llviewerprecompiledheaders.h"

#include "lldrawpoolalpha.h"

#include "llglheaders.h"
#include "llviewercontrol.h"
#include "llcriticaldamp.h"
#include "llfasttimer.h"
#include "llrender.h"

#include "llcubemap.h"
#include "llsky.h"
#include "lldrawable.h"
#include "llface.h"
#include "llviewercamera.h"
#include "llviewertexturelist.h"	// For debugging
#include "llviewerobjectlist.h" // For debugging
#include "llviewerwindow.h"
#include "pipeline.h"
#include "llviewershadermgr.h"
#include "llviewerregion.h"
#include "lldrawpoolwater.h"
#include "llspatialpartition.h"

BOOL LLDrawPoolAlpha::sShowDebugAlpha = FALSE;

static BOOL deferred_render = FALSE;

LLDrawPoolAlpha::LLDrawPoolAlpha(U32 type) :
		LLRenderPass(type), current_shader(NULL), target_shader(NULL),
		simple_shader(NULL), fullbright_shader(NULL), emissive_shader(NULL),
		mColorSFactor(LLRender::BF_UNDEF), mColorDFactor(LLRender::BF_UNDEF),
		mAlphaSFactor(LLRender::BF_UNDEF), mAlphaDFactor(LLRender::BF_UNDEF)
{

}

LLDrawPoolAlpha::~LLDrawPoolAlpha()
{
}


void LLDrawPoolAlpha::prerender()
{
	mVertexShaderLevel = LLViewerShaderMgr::instance()->getVertexShaderLevel(LLViewerShaderMgr::SHADER_OBJECT);
}

S32 LLDrawPoolAlpha::getNumDeferredPasses()
{
	return 1;
}

void LLDrawPoolAlpha::beginDeferredPass(S32 pass)
{
	
}

void LLDrawPoolAlpha::endDeferredPass(S32 pass)
{
	
}

void LLDrawPoolAlpha::renderDeferred(S32 pass)
{
	LLFastTimer t(FTM_RENDER_GRASS);
	gDeferredDiffuseAlphaMaskProgram.bind();
	gDeferredDiffuseAlphaMaskProgram.setMinimumAlpha(0.33f);

	//render alpha masked objects
	LLRenderPass::pushBatches(LLRenderPass::PASS_ALPHA_MASK, getVertexDataMask() | LLVertexBuffer::MAP_TEXTURE_INDEX, TRUE, TRUE);
	gDeferredDiffuseAlphaMaskProgram.unbind();			
}


S32 LLDrawPoolAlpha::getNumPostDeferredPasses() 
{ 
	if (LLPipeline::sImpostorRender)
	{ //skip depth buffer filling pass when rendering impostors
		return 1;
	}
	else if (gSavedSettings.getBOOL("RenderDepthOfField"))
	{
		return 2; 
	}
	else
	{
		return 1;
	}
}

void LLDrawPoolAlpha::beginPostDeferredPass(S32 pass) 
{ 
	LLFastTimer t(FTM_RENDER_ALPHA);

	if (pass == 0)
	{
		simple_shader = &gDeferredAlphaProgram;
		fullbright_shader = &gObjectFullbrightAlphaMaskProgram;

		//prime simple shader (loads shadow relevant uniforms)
		gPipeline.bindDeferredShader(*simple_shader);
	}
	else
	{
		//update depth buffer sampler
		gPipeline.mScreen.flush();
		gPipeline.mDeferredDepth.copyContents(gPipeline.mDeferredScreen, 0, 0, gPipeline.mDeferredScreen.getWidth(), gPipeline.mDeferredScreen.getHeight(),
							0, 0, gPipeline.mDeferredDepth.getWidth(), gPipeline.mDeferredDepth.getHeight(), GL_DEPTH_BUFFER_BIT, GL_NEAREST);	
		gPipeline.mDeferredDepth.bindTarget();
		simple_shader = NULL;
		fullbright_shader = NULL;
		gObjectFullbrightAlphaMaskProgram.bind();
		gObjectFullbrightAlphaMaskProgram.setMinimumAlpha(0.33f);
	}

	deferred_render = TRUE;
	if (mVertexShaderLevel > 0)
	{
		// Start out with no shaders.
		current_shader = target_shader = NULL;
	}
	gPipeline.enableLightsDynamic();
}

void LLDrawPoolAlpha::endPostDeferredPass(S32 pass) 
{ 

	if (pass == 1)
	{
		gPipeline.mDeferredDepth.flush();
		gPipeline.mScreen.bindTarget();
		gObjectFullbrightAlphaMaskProgram.unbind();
	}

	deferred_render = FALSE;
	endRenderPass(pass);
}

void LLDrawPoolAlpha::renderPostDeferred(S32 pass) 
{ 
	render(pass); 
}

void LLDrawPoolAlpha::beginRenderPass(S32 pass)
{
	LLFastTimer t(FTM_RENDER_ALPHA);
	
	if (LLPipeline::sUnderWaterRender)
	{
		simple_shader = &gObjectSimpleWaterAlphaMaskProgram;
		fullbright_shader = &gObjectFullbrightWaterAlphaMaskProgram;
		emissive_shader = &gObjectEmissiveWaterProgram;
	}
	else
	{
		simple_shader = &gObjectSimpleAlphaMaskProgram;
		fullbright_shader = &gObjectFullbrightAlphaMaskProgram;
		emissive_shader = &gObjectEmissiveProgram;
	}

	if (mVertexShaderLevel > 0)
	{
		// Start out with no shaders.
		current_shader = target_shader = NULL;
		LLGLSLShader::bindNoShader();
	}
	gPipeline.enableLightsDynamic();
}

void LLDrawPoolAlpha::endRenderPass( S32 pass )
{
	LLFastTimer t(FTM_RENDER_ALPHA);
	LLRenderPass::endRenderPass(pass);

	if(gPipeline.canUseWindLightShaders()) 
	{
		LLGLSLShader::bindNoShader();
	}
}

void LLDrawPoolAlpha::render(S32 pass)
{
	LLFastTimer t(FTM_RENDER_ALPHA);

	LLGLSPipelineAlpha gls_pipeline_alpha;

	if (deferred_render && pass == 1)
	{ //depth only
		gGL.setColorMask(false, false);
	}
	else
	{
		gGL.setColorMask(true, true);
	}

	if (LLPipeline::sAutoMaskAlphaNonDeferred)
	{
		mColorSFactor = LLRender::BF_ONE;  // }
		mColorDFactor = LLRender::BF_ZERO; // } these are like disabling blend on the color channels, but we're still blending on the alpha channel so that we can suppress glow
		mAlphaSFactor = LLRender::BF_ZERO;
		mAlphaDFactor = LLRender::BF_ZERO; // block (zero-out) glow where the alpha test succeeds
		gGL.blendFunc(mColorSFactor, mColorDFactor, mAlphaSFactor, mAlphaDFactor);

		if (mVertexShaderLevel > 0)
		{
			if (!LLPipeline::sRenderDeferred || !deferred_render)
			{
				simple_shader->bind();
				simple_shader->setMinimumAlpha(0.33f);

				pushBatches(LLRenderPass::PASS_ALPHA_MASK, getVertexDataMask() | LLVertexBuffer::MAP_TEXTURE_INDEX, TRUE, TRUE);
			}
			if (fullbright_shader)
			{
				fullbright_shader->bind();
				fullbright_shader->setMinimumAlpha(0.33f);
			}
			pushBatches(LLRenderPass::PASS_FULLBRIGHT_ALPHA_MASK, getVertexDataMask() | LLVertexBuffer::MAP_TEXTURE_INDEX, TRUE, TRUE);
			//LLGLSLShader::bindNoShader();
		}
		else
		{
			gGL.setAlphaRejectSettings(LLRender::CF_GREATER, 0.33f); //OK
			gPipeline.enableLightsFullbright(LLColor4(1,1,1,1));
			pushBatches(LLRenderPass::PASS_FULLBRIGHT_ALPHA_MASK, getVertexDataMask());
			gPipeline.enableLightsDynamic();
			pushBatches(LLRenderPass::PASS_ALPHA_MASK, getVertexDataMask());
			gGL.setAlphaRejectSettings(LLRender::CF_DEFAULT); //OK
		}
	}

	LLGLDepthTest depth(GL_TRUE, LLDrawPoolWater::sSkipScreenCopy || 
				(deferred_render && pass == 1) ? GL_TRUE : GL_FALSE);

	if (deferred_render && pass == 1)
	{
		gGL.blendFunc(LLRender::BF_SOURCE_ALPHA, LLRender::BF_ONE_MINUS_SOURCE_ALPHA);
	}
	else
	{
		mColorSFactor = LLRender::BF_SOURCE_ALPHA;           // } regular alpha blend
		mColorDFactor = LLRender::BF_ONE_MINUS_SOURCE_ALPHA; // }
		mAlphaSFactor = LLRender::BF_ZERO;                         // } glow suppression
		mAlphaDFactor = LLRender::BF_ONE_MINUS_SOURCE_ALPHA;       // }
		gGL.blendFunc(mColorSFactor, mColorDFactor, mAlphaSFactor, mAlphaDFactor);

		if (mVertexShaderLevel > 0)
		{
			if (LLPipeline::sImpostorRender)
			{
				fullbright_shader->bind();
				fullbright_shader->setMinimumAlpha(0.5f);
				simple_shader->bind();
				simple_shader->setMinimumAlpha(0.5f);
			}				
			else
			{
				fullbright_shader->bind();
				fullbright_shader->setMinimumAlpha(0.f);
				simple_shader->bind();
				simple_shader->setMinimumAlpha(0.f);
			}
		}
		else
		{
			if (LLPipeline::sImpostorRender)
			{
				gGL.setAlphaRejectSettings(LLRender::CF_GREATER, 0.5f); //OK
			}
			else
			{
				gGL.setAlphaRejectSettings(LLRender::CF_DEFAULT); //OK
			}
		}
	}

	if (mVertexShaderLevel > 0)
	{
		renderAlpha(getVertexDataMask() | LLVertexBuffer::MAP_TEXTURE_INDEX);
	}
	else
	{
		renderAlpha(getVertexDataMask());
	}

	gGL.setColorMask(true, false);

	if (deferred_render && pass == 1)
	{
		gGL.setSceneBlendType(LLRender::BT_ALPHA);
	}

	if (sShowDebugAlpha)
	{
		BOOL shaders = gPipeline.canUseVertexShaders();
		if(shaders) 
		{
			gHighlightProgram.bind();
		}
		else
		{
			gPipeline.enableLightsFullbright(LLColor4(1,1,1,1));
		}

		gGL.diffuseColor4f(1,0,0,1);
				
		LLViewerFetchedTexture::sSmokeImagep->addTextureStats(1024.f*1024.f);
		gGL.getTexUnit(0)->bind(LLViewerFetchedTexture::sSmokeImagep, TRUE) ;
		renderAlphaHighlight(LLVertexBuffer::MAP_VERTEX |
							LLVertexBuffer::MAP_TEXCOORD0);

		pushBatches(LLRenderPass::PASS_ALPHA_MASK, LLVertexBuffer::MAP_VERTEX | LLVertexBuffer::MAP_TEXCOORD0, FALSE);
		pushBatches(LLRenderPass::PASS_FULLBRIGHT_ALPHA_MASK, LLVertexBuffer::MAP_VERTEX | LLVertexBuffer::MAP_TEXCOORD0, FALSE);
		pushBatches(LLRenderPass::PASS_ALPHA_INVISIBLE, LLVertexBuffer::MAP_VERTEX | LLVertexBuffer::MAP_TEXCOORD0, FALSE);

		if(shaders) 
		{
			gHighlightProgram.unbind();
		}
	}
}

void LLDrawPoolAlpha::renderAlphaHighlight(U32 mask)
{
	for (LLCullResult::sg_list_t::iterator i = gPipeline.beginAlphaGroups(); i != gPipeline.endAlphaGroups(); ++i)
	{
		LLSpatialGroup* group = *i;
		if (group->mSpatialPartition->mRenderByGroup &&
			!group->isDead())
		{
			LLSpatialGroup::drawmap_elem_t& draw_info = group->mDrawMap[LLRenderPass::PASS_ALPHA];	

			for (LLSpatialGroup::drawmap_elem_t::iterator k = draw_info.begin(); k != draw_info.end(); ++k)	
			{
				LLDrawInfo& params = **k;
				
				if (params.mParticle)
				{
					continue;
				}

				LLRenderPass::applyModelMatrix(params);
				if (params.mGroup)
				{
					params.mGroup->rebuildMesh();
				}
				params.mVertexBuffer->setBuffer(mask);
				params.mVertexBuffer->drawRange(params.mDrawMode, params.mStart, params.mEnd, params.mCount, params.mOffset);
				gPipeline.addTrianglesDrawn(params.mCount, params.mDrawMode);
			}
		}
	}
}

void LLDrawPoolAlpha::renderAlpha(U32 mask)
{
	BOOL initialized_lighting = FALSE;
	BOOL light_enabled = TRUE;
	
	BOOL use_shaders = gPipeline.canUseVertexShaders();
		
	for (LLCullResult::sg_list_t::iterator i = gPipeline.beginAlphaGroups(); i != gPipeline.endAlphaGroups(); ++i)
	{
		LLSpatialGroup* group = *i;
		llassert(group);
		llassert(group->mSpatialPartition);

		if (group->mSpatialPartition->mRenderByGroup &&
		    !group->isDead())
		{
			bool draw_glow_for_this_partition = mVertexShaderLevel > 0 && // no shaders = no glow.
				// All particle systems seem to come off the wire with texture entries which claim that they glow.  This is probably a bug in the data.  Suppress.
				group->mSpatialPartition->mPartitionType != LLViewerRegion::PARTITION_PARTICLE &&
				group->mSpatialPartition->mPartitionType != LLViewerRegion::PARTITION_HUD_PARTICLE;

			LLSpatialGroup::drawmap_elem_t& draw_info = group->mDrawMap[LLRenderPass::PASS_ALPHA];

			for (LLSpatialGroup::drawmap_elem_t::iterator k = draw_info.begin(); k != draw_info.end(); ++k)	
			{
				LLDrawInfo& params = **k;

				if ((params.mVertexBuffer->getTypeMask() & mask) != mask)
				{ //FIXME!
					llwarns << "Missing required components, skipping render batch." << llendl;
					continue;
				}

<<<<<<< HEAD
				if ((params.mVertexBuffer->getTypeMask() & mask) != mask)
				{ //FIXME!
					llwarns << "Missing required components, skipping render batch." << llendl;
					continue;
				}

				if ((params.mVertexBuffer->getTypeMask() & mask) != mask)
				{ //FIXME!
					llwarns << "Missing required components, skipping render batch." << llendl;
					continue;
				}

=======
>>>>>>> 46a8d67a
				LLRenderPass::applyModelMatrix(params);

				
				if (params.mFullbright)
				{
					// Turn off lighting if it hasn't already been so.
					if (light_enabled || !initialized_lighting)
					{
						initialized_lighting = TRUE;
						if (use_shaders) 
						{
							target_shader = fullbright_shader;
						}
						else
						{
							gPipeline.enableLightsFullbright(LLColor4(1,1,1,1));
						}
						light_enabled = FALSE;
					}
				}
				// Turn on lighting if it isn't already.
				else if (!light_enabled || !initialized_lighting)
				{
					initialized_lighting = TRUE;
					if (use_shaders) 
					{
						target_shader = simple_shader;
					}
					else
					{
						gPipeline.enableLightsDynamic();
					}
					light_enabled = TRUE;
				}

				// If we need shaders, and we're not ALREADY using the proper shader, then bind it
				// (this way we won't rebind shaders unnecessarily).
				if(use_shaders && (current_shader != target_shader))
				{
					llassert(target_shader != NULL);
					current_shader = target_shader;
					current_shader->bind();
				}
				else if (!use_shaders && current_shader != NULL)
				{
					LLGLSLShader::bindNoShader();
					current_shader = NULL;
				}

				if (params.mGroup)
				{
					params.mGroup->rebuildMesh();
				}

				bool tex_setup = false;

				if (use_shaders && params.mTextureList.size() > 1)
				{
					for (U32 i = 0; i < params.mTextureList.size(); ++i)
					{
						if (params.mTextureList[i].notNull())
						{
							gGL.getTexUnit(i)->bind(params.mTextureList[i], TRUE);
						}
					}
				}
				else
				{ //not batching textures or batch has only 1 texture -- might need a texture matrix
					if (params.mTexture.notNull())
					{
						params.mTexture->addTextureStats(params.mVSize);
						gGL.getTexUnit(0)->bind(params.mTexture, TRUE) ;
						if (params.mTextureMatrix)
						{
							tex_setup = true;
							gGL.getTexUnit(0)->activate();
							gGL.matrixMode(LLRender::MM_TEXTURE);
							gGL.loadMatrix((GLfloat*) params.mTextureMatrix->mMatrix);
							gPipeline.mTextureMatrixOps++;
						}
					}
					else
					{
						gGL.getTexUnit(0)->unbind(LLTexUnit::TT_TEXTURE);
					}
				}

				params.mVertexBuffer->setBuffer(mask);
				params.mVertexBuffer->drawRange(params.mDrawMode, params.mStart, params.mEnd, params.mCount, params.mOffset);
				gPipeline.addTrianglesDrawn(params.mCount, params.mDrawMode);
				
				// If this alpha mesh has glow, then draw it a second time to add the destination-alpha (=glow).  Interleaving these state-changing calls could be expensive, but glow must be drawn Z-sorted with alpha.
				if (current_shader && 
					draw_glow_for_this_partition &&
					params.mVertexBuffer->hasDataType(LLVertexBuffer::TYPE_EMISSIVE))
				{
					// install glow-accumulating blend mode
					gGL.blendFunc(LLRender::BF_ZERO, LLRender::BF_ONE, // don't touch color
						      LLRender::BF_ONE, LLRender::BF_ONE); // add to alpha (glow)

					emissive_shader->bind();
					
					// glow doesn't use vertex colors from the mesh data
					params.mVertexBuffer->setBuffer((mask & ~LLVertexBuffer::MAP_COLOR) | LLVertexBuffer::MAP_EMISSIVE);
					
					// do the actual drawing, again
					params.mVertexBuffer->drawRange(params.mDrawMode, params.mStart, params.mEnd, params.mCount, params.mOffset);
					gPipeline.addTrianglesDrawn(params.mCount, params.mDrawMode);

					// restore our alpha blend mode
					gGL.blendFunc(mColorSFactor, mColorDFactor, mAlphaSFactor, mAlphaDFactor);

					current_shader->bind();
				}
			
				if (tex_setup)
				{
					gGL.getTexUnit(0)->activate();
					gGL.loadIdentity();
					gGL.matrixMode(LLRender::MM_MODELVIEW);
				}
			}
		}
	}

	LLVertexBuffer::unbind();	
		
	if (!light_enabled)
	{
		gPipeline.enableLightsDynamic();
	}
}<|MERGE_RESOLUTION|>--- conflicted
+++ resolved
@@ -411,21 +411,6 @@
 					continue;
 				}
 
-<<<<<<< HEAD
-				if ((params.mVertexBuffer->getTypeMask() & mask) != mask)
-				{ //FIXME!
-					llwarns << "Missing required components, skipping render batch." << llendl;
-					continue;
-				}
-
-				if ((params.mVertexBuffer->getTypeMask() & mask) != mask)
-				{ //FIXME!
-					llwarns << "Missing required components, skipping render batch." << llendl;
-					continue;
-				}
-
-=======
->>>>>>> 46a8d67a
 				LLRenderPass::applyModelMatrix(params);
 
 				
