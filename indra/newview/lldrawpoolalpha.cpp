--- conflicted
+++ resolved
@@ -607,11 +607,7 @@
 {
     LL_PROFILE_ZONE_SCOPED_CATEGORY_DRAWPOOL;
     bool initialized_lighting = false;
-<<<<<<< HEAD
-	bool light_enabled = true;
-=======
     bool light_enabled = true;
->>>>>>> 1a8a5404
 
     LLVOAvatar* lastAvatar = nullptr;
     U64 lastMeshId = 0;
@@ -686,19 +682,6 @@
             bool is_particle_or_hud_particle = group->getSpatialPartition()->mPartitionType == LLViewerRegion::PARTITION_PARTICLE
                                                       || group->getSpatialPartition()->mPartitionType == LLViewerRegion::PARTITION_HUD_PARTICLE;
 
-<<<<<<< HEAD
-			// <FS:LO> Dont suspend partical processing while particles are hidden, just skip over drawing them
-			if(!(gPipeline.sRenderParticles) && (
-												 group->getSpatialPartition()->mPartitionType == LLViewerRegion::PARTITION_PARTICLE ||
-												 group->getSpatialPartition()->mPartitionType == LLViewerRegion::PARTITION_HUD_PARTICLE))
-			{
-				continue;
-			}
-			// </FS:LO>
-
-			bool disable_cull = is_particle_or_hud_particle;
-			LLGLDisable cull(disable_cull ? GL_CULL_FACE : 0);
-=======
             // <FS:LO> Dont suspend partical processing while particles are hidden, just skip over drawing them
             if(!(gPipeline.sRenderParticles) && (
                                                  group->getSpatialPartition()->mPartitionType == LLViewerRegion::PARTITION_PARTICLE ||
@@ -707,22 +690,15 @@
                 continue;
             }
             // </FS:LO>
->>>>>>> 1a8a5404
 
             bool disable_cull = is_particle_or_hud_particle;
             LLGLDisable cull(disable_cull ? GL_CULL_FACE : 0);
 
-<<<<<<< HEAD
-            for (LLSpatialGroup::drawmap_elem_t::iterator k = draw_info.begin(); k != draw_info.end(); ++k)
-			{
-				LLDrawInfo& params = **k;
-=======
             LLSpatialGroup::drawmap_elem_t& draw_info = rigged ? group->mDrawMap[LLRenderPass::PASS_ALPHA_RIGGED] : group->mDrawMap[LLRenderPass::PASS_ALPHA];
 
             for (LLSpatialGroup::drawmap_elem_t::iterator k = draw_info.begin(); k != draw_info.end(); ++k)
             {
                 LLDrawInfo& params = **k;
->>>>>>> 1a8a5404
                 if ((bool)params.mAvatar != rigged)
                 {
                     continue;
