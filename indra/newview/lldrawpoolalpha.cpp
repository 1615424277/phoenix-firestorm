/** 
 * @file lldrawpoolalpha.cpp
 * @brief LLDrawPoolAlpha class implementation
 *
 * $LicenseInfo:firstyear=2002&license=viewerlgpl$
 * Second Life Viewer Source Code
 * Copyright (C) 2010, Linden Research, Inc.
 * 
 * This library is free software; you can redistribute it and/or
 * modify it under the terms of the GNU Lesser General Public
 * License as published by the Free Software Foundation;
 * version 2.1 of the License only.
 * 
 * This library is distributed in the hope that it will be useful,
 * but WITHOUT ANY WARRANTY; without even the implied warranty of
 * MERCHANTABILITY or FITNESS FOR A PARTICULAR PURPOSE.  See the GNU
 * Lesser General Public License for more details.
 * 
 * You should have received a copy of the GNU Lesser General Public
 * License along with this library; if not, write to the Free Software
 * Foundation, Inc., 51 Franklin Street, Fifth Floor, Boston, MA  02110-1301  USA
 * 
 * Linden Research, Inc., 945 Battery Street, San Francisco, CA  94111  USA
 * $/LicenseInfo$
 */

#include "llviewerprecompiledheaders.h"

#include "lldrawpoolalpha.h"

#include "llglheaders.h"
#include "llviewercontrol.h"
#include "llcriticaldamp.h"
#include "llfasttimer.h"
#include "llrender.h"

#include "llcubemap.h"
#include "llsky.h"
#include "lldrawable.h"
#include "llface.h"
#include "llviewercamera.h"
#include "llviewertexturelist.h"	// For debugging
#include "llviewerobjectlist.h" // For debugging
#include "llviewerwindow.h"
#include "pipeline.h"
#include "llviewershadermgr.h"
#include "llviewerregion.h"
#include "lldrawpoolwater.h"
#include "llspatialpartition.h"
#include "llglcommonfunc.h"

BOOL LLDrawPoolAlpha::sShowDebugAlpha = FALSE;

static BOOL deferred_render = FALSE;

static LLTrace::BlockTimerStatHandle FTM_RENDER_ALPHA_SETUP("Alpha Setup");
static LLTrace::BlockTimerStatHandle FTM_RENDER_ALPHA_GROUP_LOOP("Alpha Group");
static LLTrace::BlockTimerStatHandle FTM_RENDER_ALPHA_PUSH("Alpha Push Verts");
static LLTrace::BlockTimerStatHandle FTM_RENDER_ALPHA_DEFERRED("Alpha Deferred");
static LLTrace::BlockTimerStatHandle FTM_RENDER_ALPHA_SETBUFFER("Alpha SetBuffer");
static LLTrace::BlockTimerStatHandle FTM_RENDER_ALPHA_DRAW("Alpha Draw");
static LLTrace::BlockTimerStatHandle FTM_RENDER_ALPHA_TEX_BINDS("Alpha Tex Binds");
static LLTrace::BlockTimerStatHandle FTM_RENDER_ALPHA_MATS("Alpha Mat Tex Binds");
static LLTrace::BlockTimerStatHandle FTM_RENDER_ALPHA_GLOW("Alpha Glow Binds");
static LLTrace::BlockTimerStatHandle FTM_RENDER_ALPHA_SHADER_BINDS("Alpha Shader Binds");
static LLTrace::BlockTimerStatHandle FTM_RENDER_ALPHA_DEFERRED_SHADER_BINDS("Alpha Def Binds");
static LLTrace::BlockTimerStatHandle FTM_RENDER_ALPHA_DEFERRED_TEX_BINDS("Alpha Def Tex Binds");
static LLTrace::BlockTimerStatHandle FTM_RENDER_ALPHA_MESH_REBUILD("Alpha Mesh Rebuild");
static LLTrace::BlockTimerStatHandle FTM_RENDER_ALPHA_EMISSIVE("Alpha Emissive");
static LLTrace::BlockTimerStatHandle FTM_RENDER_ALPHA_LIGHT_SETUP("Alpha Light Setup");

LLDrawPoolAlpha::LLDrawPoolAlpha(U32 type) :
		LLRenderPass(type), current_shader(NULL), target_shader(NULL),
		simple_shader(NULL), fullbright_shader(NULL), emissive_shader(NULL),
		mColorSFactor(LLRender::BF_UNDEF), mColorDFactor(LLRender::BF_UNDEF),
		mAlphaSFactor(LLRender::BF_UNDEF), mAlphaDFactor(LLRender::BF_UNDEF)
{

}

LLDrawPoolAlpha::~LLDrawPoolAlpha()
{
}


void LLDrawPoolAlpha::prerender()
{
	mShaderLevel = LLViewerShaderMgr::instance()->getShaderLevel(LLViewerShaderMgr::SHADER_OBJECT);
}

S32 LLDrawPoolAlpha::getNumPostDeferredPasses() 
{ 
	static LLCachedControl<bool> RenderDepthOfField(gSavedSettings, "RenderDepthOfField"); // <FS:PP> Attempt to speed up things a little
	if (LLPipeline::sImpostorRender)
	{ //skip depth buffer filling pass when rendering impostors
		return 1;
	}
	// <FS:PP> Attempt to speed up things a little
	// else if (gSavedSettings.getBOOL("RenderDepthOfField"))
	else if (RenderDepthOfField)
	// </FS:PP>
	{
		return 2; 
	}
	else
	{
		return 1;
	}
}

void LLDrawPoolAlpha::beginPostDeferredPass(S32 pass) 
{ 
    LL_RECORD_BLOCK_TIME(FTM_RENDER_ALPHA_DEFERRED);

    //F32 gamma = gSavedSettings.getF32("RenderDeferredDisplayGamma");
    static LLCachedControl<F32> gamma(gSavedSettings, "RenderDeferredDisplayGamma");

    emissive_shader = (LLPipeline::sRenderDeferred)   ? &gDeferredEmissiveProgram    :
                      (LLPipeline::sUnderWaterRender) ? &gObjectEmissiveWaterProgram : &gObjectEmissiveProgram;

    emissive_shader->bind();
    emissive_shader->uniform1i(LLShaderMgr::NO_ATMO, (LLPipeline::sRenderingHUDs) ? 1 : 0);
    emissive_shader->uniform1f(LLShaderMgr::TEXTURE_GAMMA, 2.2f); 
	emissive_shader->uniform1f(LLShaderMgr::DISPLAY_GAMMA, (gamma > 0.1f) ? 1.0f / gamma : (1.0f/2.2f));

	if (pass == 0)
	{
        fullbright_shader = (LLPipeline::sImpostorRender)   ? &gDeferredFullbrightProgram      :
                            (LLPipeline::sUnderWaterRender) ? &gDeferredFullbrightWaterProgram : &gDeferredFullbrightProgram;

		fullbright_shader->bind();
		fullbright_shader->uniform1f(LLShaderMgr::TEXTURE_GAMMA, 2.2f); 
		fullbright_shader->uniform1f(LLShaderMgr::DISPLAY_GAMMA, (gamma > 0.1f) ? 1.0f / gamma : (1.0f/2.2f));
        fullbright_shader->uniform1i(LLShaderMgr::NO_ATMO, LLPipeline::sRenderingHUDs ? 1 : 0);
		fullbright_shader->unbind();

        simple_shader = (LLPipeline::sImpostorRender)   ? &gDeferredAlphaImpostorProgram :
                        (LLPipeline::sUnderWaterRender) ? &gDeferredAlphaWaterProgram    : &gDeferredAlphaProgram;

		//prime simple shader (loads shadow relevant uniforms)
		gPipeline.bindDeferredShader(*simple_shader);

		simple_shader->uniform1f(LLShaderMgr::DISPLAY_GAMMA, (gamma > 0.1f) ? 1.0f / gamma : (1.0f/2.2f));
        simple_shader->uniform1i(LLShaderMgr::NO_ATMO, LLPipeline::sRenderingHUDs ? 1 : 0);
	}
	else if (!LLPipeline::sImpostorRender)
	{
		//update depth buffer sampler
		gPipeline.mScreen.flush();
		gPipeline.mDeferredDepth.copyContents(gPipeline.mDeferredScreen, 0, 0, gPipeline.mDeferredScreen.getWidth(), gPipeline.mDeferredScreen.getHeight(),
							0, 0, gPipeline.mDeferredDepth.getWidth(), gPipeline.mDeferredDepth.getHeight(), GL_DEPTH_BUFFER_BIT, GL_NEAREST);	
		gPipeline.mDeferredDepth.bindTarget();
		simple_shader = fullbright_shader = &gObjectFullbrightAlphaMaskProgram;
		gObjectFullbrightAlphaMaskProgram.bind();
		gObjectFullbrightAlphaMaskProgram.setMinimumAlpha(0.33f);
	}

	deferred_render = TRUE;
	if (mShaderLevel > 0)
	{
		// Start out with no shaders.
		current_shader = target_shader = NULL;
	}
	gPipeline.enableLightsDynamic();
}

void LLDrawPoolAlpha::endPostDeferredPass(S32 pass) 
{ 
    LL_RECORD_BLOCK_TIME(FTM_RENDER_ALPHA_DEFERRED);

	if (pass == 1 && !LLPipeline::sImpostorRender)
	{
		gPipeline.mDeferredDepth.flush();
		gPipeline.mScreen.bindTarget();
		gObjectFullbrightAlphaMaskProgram.unbind();
	}

	deferred_render = FALSE;
	endRenderPass(pass);
}

void LLDrawPoolAlpha::renderPostDeferred(S32 pass) 
{ 
    LL_RECORD_BLOCK_TIME(FTM_RENDER_ALPHA_DEFERRED);
	render(pass); 
}

void LLDrawPoolAlpha::beginRenderPass(S32 pass)
{
	LL_RECORD_BLOCK_TIME(FTM_RENDER_ALPHA_SETUP);
	
    simple_shader     = (LLPipeline::sImpostorRender)   ? &gObjectSimpleImpostorProgram  :
                        (LLPipeline::sUnderWaterRender) ? &gObjectSimpleWaterProgram     : &gObjectSimpleProgram;

    fullbright_shader = (LLPipeline::sImpostorRender)   ? &gObjectFullbrightProgram      :
                        (LLPipeline::sUnderWaterRender) ? &gObjectFullbrightWaterProgram : &gObjectFullbrightProgram;

    emissive_shader   = (LLPipeline::sImpostorRender)   ? &gObjectEmissiveProgram        :
                        (LLPipeline::sUnderWaterRender) ? &gObjectEmissiveWaterProgram   : &gObjectEmissiveProgram;

    if (LLPipeline::sImpostorRender)
	{
        if (mShaderLevel > 0)
		{
            fullbright_shader->bind();
			fullbright_shader->setMinimumAlpha(0.5f);
            fullbright_shader->uniform1i(LLShaderMgr::NO_ATMO, LLPipeline::sRenderingHUDs ? 1 : 0);
			simple_shader->bind();
			simple_shader->setMinimumAlpha(0.5f);
            simple_shader->uniform1i(LLShaderMgr::NO_ATMO, LLPipeline::sRenderingHUDs ? 1 : 0);
        }
        else
        {
            gGL.setAlphaRejectSettings(LLRender::CF_GREATER, 0.5f); //OK
        }
	}
    else
	{
        if (mShaderLevel > 0)
	    {
			fullbright_shader->bind();
			fullbright_shader->setMinimumAlpha(0.f);
            fullbright_shader->uniform1i(LLShaderMgr::NO_ATMO, LLPipeline::sRenderingHUDs ? 1 : 0);
			simple_shader->bind();
			simple_shader->setMinimumAlpha(0.f);
            simple_shader->uniform1i(LLShaderMgr::NO_ATMO, LLPipeline::sRenderingHUDs ? 1 : 0);
		}
        else
        {
            gGL.setAlphaRejectSettings(LLRender::CF_DEFAULT); //OK
        }
    }
	gPipeline.enableLightsDynamic();

    LLGLSLShader::bindNoShader();
	current_shader = NULL;
}

void LLDrawPoolAlpha::endRenderPass( S32 pass )
{
	LL_RECORD_BLOCK_TIME(FTM_RENDER_ALPHA_SETUP);
	LLRenderPass::endRenderPass(pass);

	if(gPipeline.canUseWindLightShaders()) 
	{
		LLGLSLShader::bindNoShader();
	}
}

void LLDrawPoolAlpha::render(S32 pass)
{
	LL_RECORD_BLOCK_TIME(FTM_RENDER_ALPHA);

	LLGLSPipelineAlpha gls_pipeline_alpha;

	if (deferred_render && pass == 1)
	{ //depth only
		gGL.setColorMask(false, false);
	}
	else
	{
		gGL.setColorMask(true, true);
	}
	
	bool write_depth = LLDrawPoolWater::sSkipScreenCopy
						 || (deferred_render && pass == 1)
						 // we want depth written so that rendered alpha will
						 // contribute to the alpha mask used for impostors
						 || LLPipeline::sImpostorRenderAlphaDepthPass;

	LLGLDepthTest depth(GL_TRUE, write_depth ? GL_TRUE : GL_FALSE);

	if (deferred_render && pass == 1)
	{
		gGL.blendFunc(LLRender::BF_SOURCE_ALPHA, LLRender::BF_ONE_MINUS_SOURCE_ALPHA);
	}
	else
	{
		mColorSFactor = LLRender::BF_SOURCE_ALPHA;           // } regular alpha blend
		mColorDFactor = LLRender::BF_ONE_MINUS_SOURCE_ALPHA; // }
		mAlphaSFactor = LLRender::BF_ZERO;                         // } glow suppression
		mAlphaDFactor = LLRender::BF_ONE_MINUS_SOURCE_ALPHA;       // }
		gGL.blendFunc(mColorSFactor, mColorDFactor, mAlphaSFactor, mAlphaDFactor);
	}

	if (mShaderLevel > 0)
	{
		renderAlpha(getVertexDataMask() | LLVertexBuffer::MAP_TEXTURE_INDEX | LLVertexBuffer::MAP_TANGENT | LLVertexBuffer::MAP_TEXCOORD1 | LLVertexBuffer::MAP_TEXCOORD2, pass);
	}
	else
	{
		renderAlpha(getVertexDataMask(), pass);
	}

	gGL.setColorMask(true, false);

	if (deferred_render && pass == 1)
	{
		gGL.setSceneBlendType(LLRender::BT_ALPHA);
	}

	if (sShowDebugAlpha)
	{
		BOOL shaders = gPipeline.canUseVertexShaders();
		if(shaders) 
		{
			gHighlightProgram.bind();
		}
		else
		{
			gPipeline.enableLightsFullbright();
		}

		gGL.diffuseColor4f(1,0,0,1);
				
		LLViewerFetchedTexture::sSmokeImagep->addTextureStats(1024.f*1024.f);
		gGL.getTexUnit(0)->bind(LLViewerFetchedTexture::sSmokeImagep, TRUE) ;
		renderAlphaHighlight(LLVertexBuffer::MAP_VERTEX |
							LLVertexBuffer::MAP_TEXCOORD0);

		pushBatches(LLRenderPass::PASS_ALPHA_MASK, LLVertexBuffer::MAP_VERTEX | LLVertexBuffer::MAP_TEXCOORD0, FALSE);
		pushBatches(LLRenderPass::PASS_FULLBRIGHT_ALPHA_MASK, LLVertexBuffer::MAP_VERTEX | LLVertexBuffer::MAP_TEXCOORD0, FALSE);
		pushBatches(LLRenderPass::PASS_ALPHA_INVISIBLE, LLVertexBuffer::MAP_VERTEX | LLVertexBuffer::MAP_TEXCOORD0, FALSE);

		gGL.diffuseColor4f(0, 0, 1, 1);
		pushBatches(LLRenderPass::PASS_MATERIAL_ALPHA_MASK, LLVertexBuffer::MAP_VERTEX | LLVertexBuffer::MAP_TEXCOORD0, FALSE);

		gGL.diffuseColor4f(0, 1, 0, 1);
		pushBatches(LLRenderPass::PASS_INVISIBLE, LLVertexBuffer::MAP_VERTEX | LLVertexBuffer::MAP_TEXCOORD0, FALSE);

		if(shaders) 
		{
			gHighlightProgram.unbind();
		}
	}
}

void LLDrawPoolAlpha::renderAlphaHighlight(U32 mask)
{
	for (LLCullResult::sg_iterator i = gPipeline.beginAlphaGroups(); i != gPipeline.endAlphaGroups(); ++i)
	{
		LLSpatialGroup* group = *i;
		if (group->getSpatialPartition()->mRenderByGroup &&
			!group->isDead())
		{
			LLSpatialGroup::drawmap_elem_t& draw_info = group->mDrawMap[LLRenderPass::PASS_ALPHA];	

			for (LLSpatialGroup::drawmap_elem_t::iterator k = draw_info.begin(); k != draw_info.end(); ++k)	
			{
				LLDrawInfo& params = **k;
				
				if (params.mParticle)
				{
					continue;
				}

				LLRenderPass::applyModelMatrix(params);
				if (params.mGroup)
				{
					params.mGroup->rebuildMesh();
				}
				params.mVertexBuffer->setBuffer(mask);
				params.mVertexBuffer->drawRange(params.mDrawMode, params.mStart, params.mEnd, params.mCount, params.mOffset);
				gPipeline.addTrianglesDrawn(params.mCount, params.mDrawMode);
			}
		}
	}
}

inline bool IsFullbright(LLDrawInfo& params)
{
    return params.mFullbright;
}

inline bool IsMaterial(LLDrawInfo& params)
{
    return params.mMaterial != nullptr;
}

inline bool IsEmissive(LLDrawInfo& params)
{
    return params.mVertexBuffer->hasDataType(LLVertexBuffer::TYPE_EMISSIVE);
}

inline void Draw(LLDrawInfo* draw, U32 mask)
{
    draw->mVertexBuffer->setBuffer(mask);
    LLRenderPass::applyModelMatrix(*draw);
	draw->mVertexBuffer->drawRange(draw->mDrawMode, draw->mStart, draw->mEnd, draw->mCount, draw->mOffset);                    
    gPipeline.addTrianglesDrawn(draw->mCount, draw->mDrawMode);
}

bool LLDrawPoolAlpha::TexSetup(LLDrawInfo* draw, bool use_shaders, bool use_material, LLGLSLShader* current_shader)
{
    LL_RECORD_BLOCK_TIME(FTM_RENDER_ALPHA_TEX_BINDS);    

    bool tex_setup = false;

    if (deferred_render && use_material && current_shader)
    {
        LL_RECORD_BLOCK_TIME(FTM_RENDER_ALPHA_DEFERRED_TEX_BINDS);
        if (draw->mNormalMap)
		{            
			draw->mNormalMap->addTextureStats(draw->mVSize);
			current_shader->bindTexture(LLShaderMgr::BUMP_MAP, draw->mNormalMap);
		} 
						
		if (draw->mSpecularMap)
		{
			draw->mSpecularMap->addTextureStats(draw->mVSize);
			current_shader->bindTexture(LLShaderMgr::SPECULAR_MAP, draw->mSpecularMap);
		} 
    }
    else if (current_shader == simple_shader)
    {
        LLViewerFetchedTexture::sFlatNormalImagep->addTextureStats(draw->mVSize);	    
	    LLViewerFetchedTexture::sWhiteImagep->addTextureStats(draw->mVSize);
        current_shader->bindTexture(LLShaderMgr::BUMP_MAP, LLViewerFetchedTexture::sFlatNormalImagep);						
	    current_shader->bindTexture(LLShaderMgr::SPECULAR_MAP, LLViewerFetchedTexture::sWhiteImagep);
    }
	if (use_shaders && draw->mTextureList.size() > 1)
	{
		for (U32 i = 0; i < draw->mTextureList.size(); ++i)
		{
			if (draw->mTextureList[i].notNull())
			{
				gGL.getTexUnit(i)->bind(draw->mTextureList[i], TRUE);
			}
		}
	}
	else
	{ //not batching textures or batch has only 1 texture -- might need a texture matrix
		if (draw->mTexture.notNull())
		{
			draw->mTexture->addTextureStats(draw->mVSize);
			if (use_shaders && use_material)
			{
				current_shader->bindTexture(LLShaderMgr::DIFFUSE_MAP, draw->mTexture);
			}
			else
			{
			    gGL.getTexUnit(0)->bind(draw->mTexture, TRUE) ;
			}
						
			if (draw->mTextureMatrix)
			{
				tex_setup = true;
				gGL.getTexUnit(0)->activate();
				gGL.matrixMode(LLRender::MM_TEXTURE);
				gGL.loadMatrix((GLfloat*) draw->mTextureMatrix->mMatrix);
				gPipeline.mTextureMatrixOps++;
			}
		}
		else
		{
			gGL.getTexUnit(0)->unbind(LLTexUnit::TT_TEXTURE);
		}
	}
    
    return tex_setup;
}

void LLDrawPoolAlpha::RestoreTexSetup(bool tex_setup)
{
    if (tex_setup)
	{
		gGL.getTexUnit(0)->activate();
        gGL.matrixMode(LLRender::MM_TEXTURE);
		gGL.loadIdentity();
		gGL.matrixMode(LLRender::MM_MODELVIEW);
	}
}

void LLDrawPoolAlpha::renderSimples(U32 mask, std::vector<LLDrawInfo*>& simples)
{
    gPipeline.enableLightsDynamic();
    simple_shader->bind();
	simple_shader->bindTexture(LLShaderMgr::BUMP_MAP, LLViewerFetchedTexture::sFlatNormalImagep);
	simple_shader->bindTexture(LLShaderMgr::SPECULAR_MAP, LLViewerFetchedTexture::sWhiteImagep);
    simple_shader->uniform4f(LLShaderMgr::SPECULAR_COLOR, 1.0f, 1.0f, 1.0f, 1.0f);
	simple_shader->uniform1f(LLShaderMgr::ENVIRONMENT_INTENSITY, 0.0f);
    simple_shader->uniform1f(LLShaderMgr::EMISSIVE_BRIGHTNESS, 0.0f);
    bool use_shaders = gPipeline.canUseVertexShaders();
    for (LLDrawInfo* draw : simples)
    {
        bool tex_setup = TexSetup(draw, use_shaders, false, simple_shader);
        LLGLEnableFunc stencil_test(GL_STENCIL_TEST, draw->mSelected, &LLGLCommonFunc::selected_stencil_test);
		gGL.blendFunc((LLRender::eBlendFactor) draw->mBlendFuncSrc, (LLRender::eBlendFactor) draw->mBlendFuncDst, mAlphaSFactor, mAlphaDFactor);

	    Draw(draw, mask);
        RestoreTexSetup(tex_setup);
    }
    simple_shader->unbind();
}

void LLDrawPoolAlpha::renderFullbrights(U32 mask, std::vector<LLDrawInfo*>& fullbrights)
{
    gPipeline.enableLightsFullbright();
    fullbright_shader->bind();
    fullbright_shader->uniform1f(LLShaderMgr::EMISSIVE_BRIGHTNESS, 1.0f);
    bool use_shaders = gPipeline.canUseVertexShaders();
    for (LLDrawInfo* draw : fullbrights)
    {
        bool tex_setup = TexSetup(draw, use_shaders, false, fullbright_shader);

        LLGLEnableFunc stencil_test(GL_STENCIL_TEST, draw->mSelected, &LLGLCommonFunc::selected_stencil_test);
		gGL.blendFunc((LLRender::eBlendFactor) draw->mBlendFuncSrc, (LLRender::eBlendFactor) draw->mBlendFuncDst, mAlphaSFactor, mAlphaDFactor);

        Draw(draw, mask & ~(LLVertexBuffer::MAP_TANGENT | LLVertexBuffer::MAP_TEXCOORD1 | LLVertexBuffer::MAP_TEXCOORD2));
        RestoreTexSetup(tex_setup);
    }
    fullbright_shader->unbind();
}

void LLDrawPoolAlpha::renderMaterials(U32 mask, std::vector<LLDrawInfo*>& materials)
{
    LLGLSLShader::bindNoShader();
    current_shader = NULL;

    gPipeline.enableLightsDynamic();
    bool use_shaders = gPipeline.canUseVertexShaders();
    for (LLDrawInfo* draw : materials)
    {
        U32 mask = draw->mShaderMask;

		llassert(mask < LLMaterial::SHADER_COUNT);
		target_shader = (LLPipeline::sUnderWaterRender) ? &(gDeferredMaterialWaterProgram[mask]) : &(gDeferredMaterialProgram[mask]);

		if (current_shader != target_shader)
		{
            LL_RECORD_BLOCK_TIME(FTM_RENDER_ALPHA_DEFERRED_SHADER_BINDS);
            if (current_shader)
            {
                gPipeline.unbindDeferredShader(*current_shader);
            }
			gPipeline.bindDeferredShader(*target_shader);
            current_shader = target_shader;
		}
        
        bool tex_setup = TexSetup(draw, use_shaders, true, current_shader);

        current_shader->uniform4f(LLShaderMgr::SPECULAR_COLOR, draw->mSpecColor.mV[0], draw->mSpecColor.mV[1], draw->mSpecColor.mV[2], draw->mSpecColor.mV[3]);						
		current_shader->uniform1f(LLShaderMgr::ENVIRONMENT_INTENSITY, draw->mEnvIntensity);
		current_shader->uniform1f(LLShaderMgr::EMISSIVE_BRIGHTNESS, draw->mFullbright ? 1.f : 0.f);

        {
            LL_RECORD_BLOCK_TIME(FTM_RENDER_ALPHA_DEFERRED_TEX_BINDS);
			if (draw->mNormalMap)
			{
				draw->mNormalMap->addTextureStats(draw->mVSize);
				current_shader->bindTexture(LLShaderMgr::BUMP_MAP, draw->mNormalMap);
			} 
						
			if (draw->mSpecularMap)
			{
				draw->mSpecularMap->addTextureStats(draw->mVSize);
				current_shader->bindTexture(LLShaderMgr::SPECULAR_MAP, draw->mSpecularMap);
			}
        }

        LLGLEnableFunc stencil_test(GL_STENCIL_TEST, draw->mSelected, &LLGLCommonFunc::selected_stencil_test);
		gGL.blendFunc((LLRender::eBlendFactor) draw->mBlendFuncSrc, (LLRender::eBlendFactor) draw->mBlendFuncDst, mAlphaSFactor, mAlphaDFactor);

        Draw(draw, mask);
        RestoreTexSetup(tex_setup);
    }
}

void LLDrawPoolAlpha::drawEmissive(U32 mask, LLDrawInfo* draw)
{
    draw->mVertexBuffer->setBuffer((mask & ~LLVertexBuffer::MAP_COLOR) | LLVertexBuffer::MAP_EMISSIVE);
	draw->mVertexBuffer->drawRange(draw->mDrawMode, draw->mStart, draw->mEnd, draw->mCount, draw->mOffset);
	gPipeline.addTrianglesDrawn(draw->mCount, draw->mDrawMode);
}

void LLDrawPoolAlpha::drawEmissiveInline(U32 mask, LLDrawInfo* draw)
{
    // install glow-accumulating blend mode
    gGL.blendFunc(
            LLRender::BF_ZERO, LLRender::BF_ONE, // don't touch color
			LLRender::BF_ONE, LLRender::BF_ONE); // add to alpha (glow)

	emissive_shader->bind();
					
	drawEmissive(mask, draw);

	// restore our alpha blend mode
	gGL.blendFunc(mColorSFactor, mColorDFactor, mAlphaSFactor, mAlphaDFactor);

    current_shader->bind();
}

void LLDrawPoolAlpha::renderEmissives(U32 mask, std::vector<LLDrawInfo*>& emissives)
{
    emissive_shader->bind();
    emissive_shader->uniform1f(LLShaderMgr::EMISSIVE_BRIGHTNESS, 1.f);

    gPipeline.enableLightsDynamic();

    // install glow-accumulating blend mode
    // don't touch color, add to alpha (glow)
	gGL.blendFunc(LLRender::BF_ZERO, LLRender::BF_ONE, LLRender::BF_ONE, LLRender::BF_ONE); 
    bool use_shaders = gPipeline.canUseVertexShaders();
    for (LLDrawInfo* draw : emissives)
    {
        bool tex_setup = TexSetup(draw, use_shaders, false, emissive_shader);
        drawEmissive(mask, draw);
        RestoreTexSetup(tex_setup);
    }

    // restore our alpha blend mode
	gGL.blendFunc(mColorSFactor, mColorDFactor, mAlphaSFactor, mAlphaDFactor);

    emissive_shader->unbind();
}

void LLDrawPoolAlpha::renderAlpha(U32 mask, S32 pass)
{
<<<<<<< HEAD
    BOOL batch_fullbrights = gSavedSettings.getBOOL("RenderAlphaBatchFullbrights");
    BOOL batch_emissives   = gSavedSettings.getBOOL("RenderAlphaBatchEmissives");
=======
    // <FS:Ansariel> Tweak performance
    //BOOL batch_fullbrights = gSavedSettings.getBOOL("RenderAlphaBatchFullbrights");
    //BOOL batch_emissives   = gSavedSettings.getBOOL("RenderAlphaBatchEmissives");
    static LLCachedControl<bool> batch_fullbrights(gSavedSettings, "RenderAlphaBatchFullbrights");
    static LLCachedControl<bool> batch_emissives(gSavedSettings, "RenderAlphaBatchEmissives");
	// </FS:Ansariel>
>>>>>>> d6147f3d
	BOOL initialized_lighting = FALSE;
	BOOL light_enabled = TRUE;
	
	BOOL use_shaders = gPipeline.canUseVertexShaders();
		
	for (LLCullResult::sg_iterator i = gPipeline.beginAlphaGroups(); i != gPipeline.endAlphaGroups(); ++i)
	{
		LLSpatialGroup* group = *i;
		llassert(group);
		llassert(group->getSpatialPartition());

		if (group->getSpatialPartition()->mRenderByGroup &&
		    !group->isDead())
		{
            std::vector<LLDrawInfo*> emissives;
            std::vector<LLDrawInfo*> fullbrights;

			bool is_particle_or_hud_particle = group->getSpatialPartition()->mPartitionType == LLViewerRegion::PARTITION_PARTICLE
													  || group->getSpatialPartition()->mPartitionType == LLViewerRegion::PARTITION_HUD_PARTICLE;

			bool draw_glow_for_this_partition = mShaderLevel > 0; // no shaders = no glow.

			// <FS:LO> Dont suspend partical processing while particles are hidden, just skip over drawing them
			if(!(gPipeline.sRenderParticles) && (
												 group->getSpatialPartition()->mPartitionType == LLViewerRegion::PARTITION_PARTICLE ||
												 group->getSpatialPartition()->mPartitionType == LLViewerRegion::PARTITION_HUD_PARTICLE))
			{
				continue;
			}
			// </FS:LO>
			
			LL_RECORD_BLOCK_TIME(FTM_RENDER_ALPHA_GROUP_LOOP);

			bool disable_cull = is_particle_or_hud_particle;
			LLGLDisable cull(disable_cull ? GL_CULL_FACE : 0);

			LLSpatialGroup::drawmap_elem_t& draw_info = group->mDrawMap[LLRenderPass::PASS_ALPHA];

			for (LLSpatialGroup::drawmap_elem_t::iterator k = draw_info.begin(); k != draw_info.end(); ++k)	
			{
				LLDrawInfo& params = **k;
                U32 have_mask = params.mVertexBuffer->getTypeMask() & mask;
				if (have_mask != mask)
				{ //FIXME!
					LL_WARNS_ONCE() << "Missing required components, expected mask: " << mask
									<< " present: " << have_mask
									<< ". Skipping render batch." << LL_ENDL;
					continue;
				}

				// Fix for bug - NORSPEC-271
				// If the face is more than 90% transparent, then don't update the Depth buffer for Dof
				// We don't want the nearly invisible objects to cause of DoF effects
				if(pass == 1 && !LLPipeline::sImpostorRender)
				{
					LLFace*	face = params.mFace;
					if(face)
					{
						const LLTextureEntry* tep = face->getTextureEntry();
						if(tep)
						{
							if(tep->getColor().mV[3] < 0.1f)
								continue;
						}
					}
				}

                if (params.mFullbright && batch_fullbrights)
				{
                    fullbrights.push_back(&params);
                    continue;
				}

				LLRenderPass::applyModelMatrix(params);

				LLMaterial* mat = NULL;

				if (deferred_render)
				{
					mat = params.mMaterial;
				}
				
				if (params.mFullbright)
				{
					// Turn off lighting if it hasn't already been so.
					if (light_enabled || !initialized_lighting)
					{
                        LL_RECORD_BLOCK_TIME(FTM_RENDER_ALPHA_LIGHT_SETUP);

						initialized_lighting = TRUE;
						if (use_shaders) 
						{
							target_shader = fullbright_shader;
						}
						else
						{
							gPipeline.enableLightsFullbright();
						}
						light_enabled = FALSE;
					}
				}
				// Turn on lighting if it isn't already.
				else if (!light_enabled || !initialized_lighting)
				{
                    LL_RECORD_BLOCK_TIME(FTM_RENDER_ALPHA_LIGHT_SETUP);

					initialized_lighting = TRUE;
					if (use_shaders) 
					{
						target_shader = simple_shader;
					}
					else
					{
						gPipeline.enableLightsDynamic();
					}
					light_enabled = TRUE;
				}

				if (deferred_render && mat)
				{
					U32 mask = params.mShaderMask;

					llassert(mask < LLMaterial::SHADER_COUNT);
					target_shader = &(gDeferredMaterialProgram[mask]);

					if (LLPipeline::sUnderWaterRender)
					{
						target_shader = &(gDeferredMaterialWaterProgram[mask]);
					}

					if (current_shader != target_shader)
					{
                        LL_RECORD_BLOCK_TIME(FTM_RENDER_ALPHA_DEFERRED_SHADER_BINDS);
						gPipeline.bindDeferredShader(*target_shader);
                        current_shader = target_shader;
					}
				}
				else if (!params.mFullbright)
				{
					target_shader = simple_shader;
				}
				else
				{
					target_shader = fullbright_shader;
				}
				
				if(use_shaders && (current_shader != target_shader))
				{// If we need shaders, and we're not ALREADY using the proper shader, then bind it
				// (this way we won't rebind shaders unnecessarily).
                    LL_RECORD_BLOCK_TIME(FTM_RENDER_ALPHA_SHADER_BINDS);
					current_shader = target_shader;
					current_shader->bind();
				}
				else if (!use_shaders && current_shader != NULL)
				{
					LLGLSLShader::bindNoShader();
					current_shader = NULL;
				}

                LLVector4 spec_color(1, 1, 1, 1);
                F32 env_intensity = 0.0f;
                F32 brightness = 1.0f;

                // We have a material.  Supply the appropriate data here.
				if (use_shaders && mat && deferred_render)
				{
					spec_color    = params.mSpecColor;
                    env_intensity = params.mEnvIntensity;
                    brightness    = params.mFullbright ? 1.f : 0.f;
                }

                if (current_shader)
                {
                    current_shader->uniform4f(LLShaderMgr::SPECULAR_COLOR, spec_color.mV[0], spec_color.mV[1], spec_color.mV[2], spec_color.mV[3]);						
				    current_shader->uniform1f(LLShaderMgr::ENVIRONMENT_INTENSITY, env_intensity);
					current_shader->uniform1f(LLShaderMgr::EMISSIVE_BRIGHTNESS, brightness);
                }

				if (params.mGroup)
				{
					params.mGroup->rebuildMesh();
				}

                bool tex_setup = TexSetup(&params, use_shaders, use_shaders && (mat != nullptr), current_shader);

				{
					LL_RECORD_BLOCK_TIME(FTM_RENDER_ALPHA_PUSH);

					LLGLEnableFunc stencil_test(GL_STENCIL_TEST, params.mSelected, &LLGLCommonFunc::selected_stencil_test);

					gGL.blendFunc((LLRender::eBlendFactor) params.mBlendFuncSrc, (LLRender::eBlendFactor) params.mBlendFuncDst, mAlphaSFactor, mAlphaDFactor);
					params.mVertexBuffer->setBuffer(mask & ~(params.mFullbright ? (LLVertexBuffer::MAP_TANGENT | LLVertexBuffer::MAP_TEXCOORD1 | LLVertexBuffer::MAP_TEXCOORD2) : 0));

                    {
                        LL_RECORD_BLOCK_TIME(FTM_RENDER_ALPHA_DRAW);
					    params.mVertexBuffer->drawRange(params.mDrawMode, params.mStart, params.mEnd, params.mCount, params.mOffset);
					    gPipeline.addTrianglesDrawn(params.mCount, params.mDrawMode);
                    }
				}

				// If this alpha mesh has glow, then draw it a second time to add the destination-alpha (=glow).  Interleaving these state-changing calls is expensive, but glow must be drawn Z-sorted with alpha.
				if (current_shader && 
					draw_glow_for_this_partition &&
					params.mVertexBuffer->hasDataType(LLVertexBuffer::TYPE_EMISSIVE))
				{
                    LL_RECORD_BLOCK_TIME(FTM_RENDER_ALPHA_EMISSIVE);

                    if (batch_emissives)
                    {
                        emissives.push_back(&params);
                    }
                    else
                    {
                        drawEmissiveInline(mask, &params);
                    } 
				}
			
				if (tex_setup)
				{
					gGL.getTexUnit(0)->activate();
                    gGL.matrixMode(LLRender::MM_TEXTURE);
					gGL.loadIdentity();
					gGL.matrixMode(LLRender::MM_MODELVIEW);
				}
			}

            if (batch_fullbrights)
            {
                light_enabled = false;
                renderFullbrights(mask, fullbrights);
            }

            if (batch_emissives)
            {
                light_enabled = true;
                renderEmissives(mask, emissives);
            }

            if (current_shader)
            {
                current_shader->bind();
            }
		}        
	}

	gGL.setSceneBlendType(LLRender::BT_ALPHA);

	LLVertexBuffer::unbind();	
		
	if (!light_enabled)
	{
		gPipeline.enableLightsDynamic();
	}
}<|MERGE_RESOLUTION|>--- conflicted
+++ resolved
@@ -616,17 +616,12 @@
 
 void LLDrawPoolAlpha::renderAlpha(U32 mask, S32 pass)
 {
-<<<<<<< HEAD
-    BOOL batch_fullbrights = gSavedSettings.getBOOL("RenderAlphaBatchFullbrights");
-    BOOL batch_emissives   = gSavedSettings.getBOOL("RenderAlphaBatchEmissives");
-=======
     // <FS:Ansariel> Tweak performance
     //BOOL batch_fullbrights = gSavedSettings.getBOOL("RenderAlphaBatchFullbrights");
     //BOOL batch_emissives   = gSavedSettings.getBOOL("RenderAlphaBatchEmissives");
     static LLCachedControl<bool> batch_fullbrights(gSavedSettings, "RenderAlphaBatchFullbrights");
     static LLCachedControl<bool> batch_emissives(gSavedSettings, "RenderAlphaBatchEmissives");
 	// </FS:Ansariel>
->>>>>>> d6147f3d
 	BOOL initialized_lighting = FALSE;
 	BOOL light_enabled = TRUE;
 	
@@ -830,7 +825,11 @@
 				// If this alpha mesh has glow, then draw it a second time to add the destination-alpha (=glow).  Interleaving these state-changing calls is expensive, but glow must be drawn Z-sorted with alpha.
 				if (current_shader && 
 					draw_glow_for_this_partition &&
-					params.mVertexBuffer->hasDataType(LLVertexBuffer::TYPE_EMISSIVE))
+					// <FS:Ansariel> Re-add particle rendering optimization
+					//params.mVertexBuffer->hasDataType(LLVertexBuffer::TYPE_EMISSIVE))
+					params.mVertexBuffer->hasDataType(LLVertexBuffer::TYPE_EMISSIVE) &&
+					(!params.mParticle || params.mHasGlow))
+					// </FS:Ansariel>
 				{
                     LL_RECORD_BLOCK_TIME(FTM_RENDER_ALPHA_EMISSIVE);
 
