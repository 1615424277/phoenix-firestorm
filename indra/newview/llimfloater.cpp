--- conflicted
+++ resolved
@@ -58,7 +58,6 @@
 #include "llspeakers.h"
 #include "llviewerchat.h"
 #include "llautoreplace.h"
-<<<<<<< HEAD
 // [RLVa:KB] - Checked: 2010-04-09 (RLVa-1.2.0e)
 #include "rlvhandler.h"
 // [/RLVa:KB]
@@ -67,15 +66,12 @@
 #include "llavataractions.h"
 #include "llgroupactions.h"
 #include "llvoicechannel.h"
-
 //TL: for support group chat prefix
 #include "fsdata.h"
 #include "llversioninfo.h"
 #include "llcheckboxctrl.h"
 
 #include "llnotificationtemplate.h"		// <FS:Zi> Viewer version popup
-=======
->>>>>>> dab915c1
 
 LLIMFloater::LLIMFloater(const LLUUID& session_id)
   : LLTransientDockableFloater(NULL, true, session_id),
