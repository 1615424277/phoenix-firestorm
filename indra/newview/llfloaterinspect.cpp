--- conflicted
+++ resolved
@@ -240,14 +240,18 @@
 		const LLUUID& idOwner = obj->mPermissions->getOwner();
 		const LLUUID& idCreator = obj->mPermissions->getCreator();
 		LLAvatarName av_name;
-<<<<<<< HEAD
 
 		// Only work with the names if we actually get a result
 		// from the name cache. If not, defer setting the
 		// actual name and set a placeholder.
 		if (LLAvatarNameCache::get(idOwner, &av_name))
 		{
-			owner_name = av_name.getCompleteName();
+//			owner_name = av_name.getCompleteName();
+// [RLVa:KB] - Checked: 2010-11-01 (RLVa-1.2.2a) | Modified: RLVa-1.2.2a
+			bool fRlvFilterOwner = (gRlvHandler.hasBehaviour(RLV_BHVR_SHOWNAMES)) && (idOwner != gAgent.getID()) && 
+				(!obj->mPermissions->isGroupOwned());
+			owner_name = (!fRlvFilterOwner) ? av_name.getCompleteName() : RlvStrings::getAnonym(av_name);
+// [/RLVa:KB]
 		}
 		else
 		{
@@ -257,34 +261,21 @@
 
 		if (LLAvatarNameCache::get(idCreator, &av_name))
 		{
-			creator_name = av_name.getCompleteName();
+//			creator_name = av_name.getCompleteName();
+// [RLVa:KB] - Checked: 2010-11-01 (RLVa-1.2.2a) | Modified: RLVa-1.2.2a
+			const LLUUID& idCreator = obj->mPermissions->getCreator();
+			LLAvatarNameCache::get(idCreator, &av_name);
+			bool fRlvFilterCreator = (gRlvHandler.hasBehaviour(RLV_BHVR_SHOWNAMES)) && (idCreator != gAgent.getID()) && 
+				( (obj->mPermissions->getOwner() == idCreator) || (RlvUtil::isNearbyAgent(idCreator)) );
+			creator_name = (!fRlvFilterCreator) ? av_name.getCompleteName() : RlvStrings::getAnonym(av_name);
+// [/RLVa:KB]
 		}
 		else
 		{
 			creator_name = LLTrans::getString("RetrievingData");
 			LLAvatarNameCache::get(idCreator, boost::bind(&LLFloaterInspect::onGetAvNameCallback, _1, _2, this));
 		}
-		
-=======
-//		LLAvatarNameCache::get(obj->mPermissions->getOwner(), &av_name);
-//		owner_name = av_name.getCompleteName();
-//		LLAvatarNameCache::get(obj->mPermissions->getCreator(), &av_name);
-//		creator_name = av_name.getCompleteName();
-// [RLVa:KB] - Checked: 2010-11-01 (RLVa-1.2.2a) | Modified: RLVa-1.2.2a
-		const LLUUID& idOwner = obj->mPermissions->getOwner();
-		LLAvatarNameCache::get(idOwner, &av_name);
-		bool fRlvFilterOwner = (gRlvHandler.hasBehaviour(RLV_BHVR_SHOWNAMES)) && (!av_name.mIsTemporaryName) && (idOwner != gAgent.getID()) && 
-			(!obj->mPermissions->isGroupOwned());
-		owner_name = (!fRlvFilterOwner) ? av_name.getCompleteName() : RlvStrings::getAnonym(av_name);
-
-		const LLUUID& idCreator = obj->mPermissions->getCreator();
-		LLAvatarNameCache::get(idCreator, &av_name);
-		bool fRlvFilterCreator = (gRlvHandler.hasBehaviour(RLV_BHVR_SHOWNAMES)) && (!av_name.mIsTemporaryName) && (idCreator != gAgent.getID()) && 
-			( (obj->mPermissions->getOwner() == idCreator) || (RlvUtil::isNearbyAgent(idCreator)) );
-		creator_name = (!fRlvFilterCreator) ? av_name.getCompleteName() : RlvStrings::getAnonym(av_name);
-// [/RLVa:KB]
-
->>>>>>> 9705fc24
+
 		row["id"] = obj->getObject()->getID();
 		row["columns"][0]["column"] = "object_name";
 		row["columns"][0]["type"] = "text";
