--- conflicted
+++ resolved
@@ -66,17 +66,7 @@
 
 LLFloaterInspect::LLFloaterInspect(const LLSD& key)
   : LLFloater(key),
-<<<<<<< HEAD
-	mDirty(false),
-	mOwnerNameCacheConnection(),
-	mCreatorNameCacheConnection(),
-	// <FS:Ansariel> FIRE-22292: Configurable columns
-	mOptionsButton(NULL),
-	mFSInspectColumnConfigConnection(),
-	mLastResizeDelta(0)
-	// </FS:Ansariel>
-=======
-    mDirty(FALSE),
+    mDirty(false),
     mOwnerNameCacheConnection(),
     mCreatorNameCacheConnection(),
     // <FS:Ansariel> FIRE-22292: Configurable columns
@@ -84,7 +74,6 @@
     mFSInspectColumnConfigConnection(),
     mLastResizeDelta(0)
     // </FS:Ansariel>
->>>>>>> c06fb4e0
 {
     mCommitCallbackRegistrar.add("Inspect.OwnerProfile",    boost::bind(&LLFloaterInspect::onClickOwnerProfile, this));
     mCommitCallbackRegistrar.add("Inspect.CreatorProfile",  boost::bind(&LLFloaterInspect::onClickCreatorProfile, this));
@@ -106,36 +95,6 @@
 
 bool LLFloaterInspect::postBuild()
 {
-<<<<<<< HEAD
-	mObjectList = getChild<LLScrollListCtrl>("object_list");
-//	childSetAction("button owner",onClickOwnerProfile, this);
-//	childSetAction("button creator",onClickCreatorProfile, this);
-//	childSetCommitCallback("object_list", onSelectObject, NULL);
-
-	// <FS:Ansariel> FIRE-22292: Configurable columns
-	LLUICtrl::CommitCallbackRegistry::ScopedRegistrar registrar;
-	LLUICtrl::EnableCallbackRegistry::ScopedRegistrar enable_registrar;
-
-	registrar.add("Inspect.ToggleColumn",			boost::bind(&LLFloaterInspect::onColumnVisibilityChecked, this, _2));
-	enable_registrar.add("Inspect.EnableColumn",	boost::bind(&LLFloaterInspect::onEnableColumnVisibilityChecked, this, _2));
-
-	mOptionsButton = getChild<LLMenuButton>("options_btn");
-
-	LLToggleableMenu* options_menu  = LLUICtrlFactory::getInstance()->createFromFile<LLToggleableMenu>("menu_fs_inspect_options.xml", gMenuHolder, LLViewerMenuHolderGL::child_registry_t::instance());
-	if (options_menu)
-	{
-		mOptionsMenuHandle = options_menu->getHandle();
-		mOptionsButton->setMenu(options_menu, LLMenuButton::MP_BOTTOM_LEFT);
-	}
-
-	mFSInspectColumnConfigConnection = gSavedSettings.getControl("FSInspectColumnConfig")->getSignal()->connect(boost::bind(&LLFloaterInspect::onColumnDisplayModeChanged, this));
-	onColumnDisplayModeChanged();
-	// </FS:Ansariel>
-	
-	refresh();
-	
-	return true;
-=======
     mObjectList = getChild<LLScrollListCtrl>("object_list");
 //  childSetAction("button owner",onClickOwnerProfile, this);
 //  childSetAction("button creator",onClickCreatorProfile, this);
@@ -163,44 +122,11 @@
 
     refresh();
 
-    return TRUE;
->>>>>>> c06fb4e0
+    return true;
 }
 
 LLFloaterInspect::~LLFloaterInspect(void)
 {
-<<<<<<< HEAD
-	if (mOwnerNameCacheConnection.connected())
-	{
-		mOwnerNameCacheConnection.disconnect();
-	}
-	if (mCreatorNameCacheConnection.connected())
-	{
-		mCreatorNameCacheConnection.disconnect();
-	}
-	if(!LLFloaterReg::instanceVisible("build"))
-	{
-		if(LLToolMgr::getInstance()->getBaseTool() == LLToolCompInspect::getInstance())
-		{
-			LLToolMgr::getInstance()->clearTransientTool();
-		}
-		// Switch back to basic toolset
-		LLToolMgr::getInstance()->setCurrentToolset(gBasicToolset);	
-	}
-	else
-	{
-		LLFloaterReg::showInstance("build", LLSD(), true);
-	}
-
-	// <FS:Ansariel> FIRE-22292: Configurable columns
-	if (mFSInspectColumnConfigConnection.connected())
-	{
-		mFSInspectColumnConfigConnection.disconnect();
-	}
-
-	if (mOptionsMenuHandle.get()) mOptionsMenuHandle.get()->die();
-	// </FS:Ansariel>
-=======
     if (mOwnerNameCacheConnection.connected())
     {
         mOwnerNameCacheConnection.disconnect();
@@ -220,7 +146,7 @@
     }
     else
     {
-        LLFloaterReg::showInstance("build", LLSD(), TRUE);
+        LLFloaterReg::showInstance("build", LLSD(), true);
     }
 
     // <FS:Ansariel> FIRE-22292: Configurable columns
@@ -231,24 +157,15 @@
 
     if (mOptionsMenuHandle.get()) mOptionsMenuHandle.get()->die();
     // </FS:Ansariel>
->>>>>>> c06fb4e0
 }
 
 void LLFloaterInspect::onOpen(const LLSD& key)
 {
-<<<<<<< HEAD
-	bool forcesel = LLSelectMgr::getInstance()->setForceSelection(true);
-	LLToolMgr::getInstance()->setTransientTool(LLToolCompInspect::getInstance());
-	LLSelectMgr::getInstance()->setForceSelection(forcesel);	// restore previouis value
-	mObjectSelection = LLSelectMgr::getInstance()->getSelection();
-	refresh();
-=======
-    BOOL forcesel = LLSelectMgr::getInstance()->setForceSelection(TRUE);
+    bool forcesel = LLSelectMgr::getInstance()->setForceSelection(true);
     LLToolMgr::getInstance()->setTransientTool(LLToolCompInspect::getInstance());
     LLSelectMgr::getInstance()->setForceSelection(forcesel);    // restore previouis value
     mObjectSelection = LLSelectMgr::getInstance()->getSelection();
     refresh();
->>>>>>> c06fb4e0
 }
 
 // [RLVa:KB] - Checked: RLVa-2.0.1
@@ -821,19 +738,11 @@
 
 void LLFloaterInspect::draw()
 {
-<<<<<<< HEAD
-	if (mDirty)
-	{
-		refresh();
-		mDirty = false;
-	}
-=======
     if (mDirty)
     {
         refresh();
-        mDirty = FALSE;
-    }
->>>>>>> c06fb4e0
+        mDirty = false;
+    }
 
     LLFloater::draw();
 }
@@ -841,75 +750,6 @@
 // <FS:Ansariel> FIRE-22292: Configurable columns
 void LLFloaterInspect::onColumnDisplayModeChanged()
 {
-<<<<<<< HEAD
-	U32 column_config = gSavedSettings.getU32("FSInspectColumnConfig");
-	std::vector<LLScrollListColumn::Params> column_params = mObjectList->getColumnInitParams();
-	S32 column_padding = mObjectList->getColumnPadding();
-
-	S32 default_width = 0;
-	S32 new_width = 0;
-	S32 min_width, min_height;
-	getResizeLimits(&min_width, &min_height);
-
-	std::string current_sort_col = mObjectList->getSortColumnName();
-	bool current_sort_asc = mObjectList->getSortAscending();
-	
-	mObjectList->clearRows();
-	mObjectList->clearColumns();
-	mObjectList->updateLayout();
-
-	std::vector<LLScrollListColumn::Params>::iterator param_it;
-	for (param_it = column_params.begin(); param_it != column_params.end(); ++param_it)
-	{
-		LLScrollListColumn::Params p = *param_it;
-		default_width += (p.width.pixel_width.getValue() + column_padding);
-		
-		LLScrollListColumn::Params params;
-		params.header = p.header;
-		params.name = p.name;
-		params.halign = p.halign;
-		params.sort_direction = p.sort_direction;
-		params.sort_column = p.sort_column;
-		params.tool_tip = p.tool_tip;
-
-		if (column_config & mColumnBits[p.name.getValue()])
-		{
-			params.width = p.width;
-			new_width += (params.width.pixel_width.getValue() + column_padding);
-		}
-		else
-		{
-			params.width.pixel_width.set(-1, true);
-		}
-
-		mObjectList->addColumn(params);
-	}
-
-	min_width -= (default_width - new_width - mLastResizeDelta);
-	mLastResizeDelta = default_width - new_width;
-	setResizeLimits(min_width, min_height);
-
-	if (getRect().getWidth() < min_width)
-	{
-		reshape(min_width, getRect().getHeight());
-	}
-
-	if (!current_sort_col.empty())
-	{
-		if ((current_sort_col == "creation_date_sort" && mObjectList->getColumn("creation_date")->getWidth() == -1) ||
-			mObjectList->getColumn(current_sort_col)->getWidth() == -1)
-		{
-			mObjectList->clearSortOrder();
-		}
-		else
-		{
-			mObjectList->sortByColumn(current_sort_col, current_sort_asc);
-		}
-	}
-	mObjectList->setFilterColumn(0);
-	mObjectList->dirtyColumns();
-	setDirty();
-=======
     U32 column_config = gSavedSettings.getU32("FSInspectColumnConfig");
     std::vector<LLScrollListColumn::Params> column_params = mObjectList->getColumnInitParams();
     S32 column_padding = mObjectList->getColumnPadding();
@@ -920,7 +760,7 @@
     getResizeLimits(&min_width, &min_height);
 
     std::string current_sort_col = mObjectList->getSortColumnName();
-    BOOL current_sort_asc = mObjectList->getSortAscending();
+    bool current_sort_asc = mObjectList->getSortAscending();
 
     mObjectList->clearRows();
     mObjectList->clearColumns();
@@ -977,7 +817,6 @@
     mObjectList->setFilterColumn(0);
     mObjectList->dirtyColumns();
     setDirty();
->>>>>>> c06fb4e0
 }
 
 void LLFloaterInspect::onColumnVisibilityChecked(const LLSD& userdata)
