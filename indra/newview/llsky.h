/**
 * @file llsky.h
 * @brief It's, uh, the sky!
 *
 * $LicenseInfo:firstyear=2001&license=viewerlgpl$
 * Second Life Viewer Source Code
 * Copyright (C) 2010, Linden Research, Inc.
 *
 * This library is free software; you can redistribute it and/or
 * modify it under the terms of the GNU Lesser General Public
 * License as published by the Free Software Foundation;
 * version 2.1 of the License only.
 *
 * This library is distributed in the hope that it will be useful,
 * but WITHOUT ANY WARRANTY; without even the implied warranty of
 * MERCHANTABILITY or FITNESS FOR A PARTICULAR PURPOSE.  See the GNU
 * Lesser General Public License for more details.
 *
 * You should have received a copy of the GNU Lesser General Public
 * License along with this library; if not, write to the Free Software
 * Foundation, Inc., 51 Franklin Street, Fifth Floor, Boston, MA  02110-1301  USA
 *
 * Linden Research, Inc., 945 Battery Street, San Francisco, CA  94111  USA
 * $/LicenseInfo$
 */

#ifndef LL_LLSKY_H
#define LL_LLSKY_H

#include "llmath.h"
//#include "vmath.h"
#include "v3math.h"
#include "v4math.h"
#include "v4color.h"
#include "v4coloru.h"
#include "llvosky.h"

class LLViewerCamera;

class LLVOWLSky;


class LLSky
{
public:
    LLSky();
    ~LLSky();

    void init();
    void cleanup();

    // These directions should be in CFR coord sys (+x at, +z up, +y right)
    void setSunAndMoonDirectionsCFR(const LLVector3 &sun_direction, const LLVector3 &moon_direction);
    void setSunDirectionCFR(const LLVector3 &sun_direction);
    void setMoonDirectionCFR(const LLVector3 &moon_direction);

    void setSunTextures(const LLUUID& sun_texture, const LLUUID& sun_texture_next);
    void setMoonTextures(const LLUUID& moon_texture, const LLUUID& moon_texture_next);
    void setCloudNoiseTextures(const LLUUID& cloud_noise_texture, const LLUUID& cloud_noise_texture_next);
    void setBloomTextures(const LLUUID& bloom_texture, const LLUUID& bloom_texture_next);

    void setSunScale(F32 sun_scale);
    void setMoonScale(F32 moon_scale);

    LLColor4 getSkyFogColor() const;

    void setCloudDensityAtAgent(F32 cloud_density);
    void setWind(const LLVector3& wind);

    void updateFog(const F32 distance);
    void updateCull();
    void updateSky();

<<<<<<< HEAD
	S32  mLightingGeneration;
	bool mUpdatedThisFrame;
=======
    S32  mLightingGeneration;
    bool mUpdatedThisFrame;
>>>>>>> 1a8a5404

    void setFogRatio(const F32 fog_ratio);      // Fog distance as fraction of cull distance.
    F32 getFogRatio() const;
    LLColor4U getFadeColor() const;

    void destroyGL();
    void restoreGL();
    void resetVertexBuffers();

    void addSunMoonBeacons();
    void renderSunMoonBeacons(const LLVector3& pos_agent, const LLVector3& direction, LLColor4 color);

public:
    LLPointer<LLVOSky>      mVOSkyp;    // Pointer to the LLVOSky object (only one, ever!)
    LLPointer<LLVOWLSky>    mVOWLSkyp;

protected:
    LLColor4 mFogColor;
};

extern LLSky gSky;
#endif<|MERGE_RESOLUTION|>--- conflicted
+++ resolved
@@ -71,13 +71,8 @@
     void updateCull();
     void updateSky();
 
-<<<<<<< HEAD
-	S32  mLightingGeneration;
-	bool mUpdatedThisFrame;
-=======
     S32  mLightingGeneration;
     bool mUpdatedThisFrame;
->>>>>>> 1a8a5404
 
     void setFogRatio(const F32 fog_ratio);      // Fog distance as fraction of cull distance.
     F32 getFogRatio() const;
