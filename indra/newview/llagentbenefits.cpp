--- conflicted
+++ resolved
@@ -26,16 +26,6 @@
 #include "llviewerprecompiledheaders.h"
 #include "llagentbenefits.h"
 #include "llviewertexture.h"
-
-// <FS:Ansariel> OpenSim legacy economy
-#include "llagent.h"
-#include "llagentpicksinfo.h"
-#include "lleconomy.h"
-#include "llstartup.h"
-#include "llviewercontrol.h"
-#include "llviewernetwork.h"
-#include "llviewerregion.h"
-// </FS:Ansariel>
 
 // <FS:Ansariel> OpenSim legacy economy
 #include "llagent.h"
@@ -153,17 +143,6 @@
     else
     {
         S32 max_attach = 0;
-<<<<<<< HEAD
-        if (gAgent.getRegion())
-        {
-            LLSD features;
-            gAgent.getRegion()->getSimulatorFeatures(features);
-            if (features.has("AnimatedObjects"))
-            {
-                max_attach = features["AnimatedObjects"]["MaxAgentAnimatedObjectAttachments"].asInteger();
-            }
-        }
-=======
             if (gAgent.getRegion())
             {
                 LLSD features;
@@ -173,7 +152,6 @@
                     max_attach = features["AnimatedObjects"]["MaxAgentAnimatedObjectAttachments"].asInteger();
                 }
             }
->>>>>>> 6fba1530
         return max_attach;
     }
     // </FS:Ansariel>
@@ -253,8 +231,6 @@
     //return m_texture_upload_cost;
     return LLGridManager::instance().isInSecondLife() ? m_texture_upload_cost : LLGlobalEconomy::instance().getPriceUpload();
     // </FS:Ansariel>
-<<<<<<< HEAD
-=======
 }
 
 S32 LLAgentBenefits::getTextureUploadCost(const LLViewerTexture* tex) const
@@ -298,7 +274,6 @@
         return m_texture_upload_cost;
     }
     return m_2k_texture_upload_cost[0];
->>>>>>> 6fba1530
 }
 
 bool LLAgentBenefits::findUploadCost(LLAssetType::EType& asset_type, S32& cost) const
