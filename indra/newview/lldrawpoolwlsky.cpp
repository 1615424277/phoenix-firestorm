/** 
 * @file lldrawpoolwlsky.cpp
 * @brief LLDrawPoolWLSky class implementation
 *
 * $LicenseInfo:firstyear=2007&license=viewerlgpl$
 * Second Life Viewer Source Code
 * Copyright (C) 2010, Linden Research, Inc.
 * 
 * This library is free software; you can redistribute it and/or
 * modify it under the terms of the GNU Lesser General Public
 * License as published by the Free Software Foundation;
 * version 2.1 of the License only.
 * 
 * This library is distributed in the hope that it will be useful,
 * but WITHOUT ANY WARRANTY; without even the implied warranty of
 * MERCHANTABILITY or FITNESS FOR A PARTICULAR PURPOSE.  See the GNU
 * Lesser General Public License for more details.
 * 
 * You should have received a copy of the GNU Lesser General Public
 * License along with this library; if not, write to the Free Software
 * Foundation, Inc., 51 Franklin Street, Fifth Floor, Boston, MA  02110-1301  USA
 * 
 * Linden Research, Inc., 945 Battery Street, San Francisco, CA  94111  USA
 * $/LicenseInfo$
 */

#include "llviewerprecompiledheaders.h"

#include "lldrawpoolwlsky.h"

#include "llerror.h"
#include "llgl.h"
#include "pipeline.h"
#include "llviewercamera.h"
#include "llimage.h"
#include "llviewershadermgr.h"
#include "llglslshader.h"
#include "llsky.h"
#include "llvowlsky.h"
#include "llviewerregion.h"
#include "llface.h"
#include "llrender.h"
#include "llviewercontrol.h"	// <FS:CR> Cloud noise selection

#include "llenvironment.h" 
#include "llatmosphere.h"

static LLStaticHashedString sCamPosLocal("camPosLocal");
static LLStaticHashedString sCustomAlpha("custom_alpha");

static LLGLSLShader* cloud_shader = NULL;
static LLGLSLShader* sky_shader   = NULL;
static LLGLSLShader* sun_shader   = NULL;
static LLGLSLShader* moon_shader  = NULL;

static float sStarTime;

LLDrawPoolWLSky::LLDrawPoolWLSky(void) :
	LLDrawPool(POOL_WL_SKY)
{
<<<<<<< HEAD
// <FS:CR> Cloud noise selection
	//const std::string cloudNoiseFilename(gDirUtilp->getExpandedFilename(LL_PATH_APP_SETTINGS, "windlight", "clouds2.tga"));
	static LLCachedControl<std::string> cloud_texture(gSavedSettings, "FSCloudTexture", "Default.tga");
	const std::string cloudNoiseFilename(gDirUtilp->getExpandedFilename(LL_PATH_APP_SETTINGS, "windlight" + gDirUtilp->getDirDelimiter() + "clouds", cloud_texture));
// </FS:CR>
	LL_INFOS() << "loading WindLight cloud noise from " << cloudNoiseFilename << LL_ENDL;

	LLPointer<LLImageFormatted> cloudNoiseFile(LLImageFormatted::createFromExtension(cloudNoiseFilename));

	if(cloudNoiseFile.isNull()) {
		LL_ERRS() << "Error: Failed to load cloud noise image " << cloudNoiseFilename << LL_ENDL;
	}

	if(cloudNoiseFile->load(cloudNoiseFilename))
	{
		sCloudNoiseRawImage = new LLImageRaw();

		if(cloudNoiseFile->decode(sCloudNoiseRawImage, 0.0f))
		{
			//debug use			
			LL_DEBUGS() << "cloud noise raw image width: " << sCloudNoiseRawImage->getWidth() << " : height: " << sCloudNoiseRawImage->getHeight() << " : components: " << 
				(S32)sCloudNoiseRawImage->getComponents() << " : data size: " << sCloudNoiseRawImage->getDataSize() << LL_ENDL ;
			llassert_always(sCloudNoiseRawImage->getData()) ;

			sCloudNoiseTexture = LLViewerTextureManager::getLocalTexture(sCloudNoiseRawImage.get(), TRUE);
		}
		else
		{
			sCloudNoiseRawImage = NULL ;
		}
	}

	LLWLParamManager::getInstance()->propagateParameters();
=======
>>>>>>> bc787063
}

LLDrawPoolWLSky::~LLDrawPoolWLSky()
{
}

LLViewerTexture *LLDrawPoolWLSky::getDebugTexture()
{
	return NULL;
}

void LLDrawPoolWLSky::beginRenderPass( S32 pass )
{
	sky_shader =
		LLPipeline::sUnderWaterRender ?
			&gObjectFullbrightNoColorWaterProgram :
			&gWLSkyProgram;

	cloud_shader =
			LLPipeline::sUnderWaterRender ?
				&gObjectFullbrightNoColorWaterProgram :
				&gWLCloudProgram;

    sun_shader =
			LLPipeline::sUnderWaterRender ?
				&gObjectFullbrightNoColorWaterProgram :
				&gWLSunProgram;

    moon_shader =
			LLPipeline::sUnderWaterRender ?
				&gObjectFullbrightNoColorWaterProgram :
				&gWLMoonProgram;
}

void LLDrawPoolWLSky::endRenderPass( S32 pass )
{
    sky_shader   = nullptr;
    cloud_shader = nullptr;
    sun_shader   = nullptr;
    moon_shader  = nullptr;
}

void LLDrawPoolWLSky::beginDeferredPass(S32 pass)
{
	sky_shader = &gDeferredWLSkyProgram;
	cloud_shader = &gDeferredWLCloudProgram;

    sun_shader =
			LLPipeline::sUnderWaterRender ?
				&gObjectFullbrightNoColorWaterProgram :
				&gDeferredWLSunProgram;

    moon_shader =
			LLPipeline::sUnderWaterRender ?
				&gObjectFullbrightNoColorWaterProgram :
				&gDeferredWLMoonProgram;
}

void LLDrawPoolWLSky::endDeferredPass(S32 pass)
{
    sky_shader   = nullptr;
    cloud_shader = nullptr;
    sun_shader   = nullptr;
    moon_shader  = nullptr;
}

void LLDrawPoolWLSky::renderFsSky(const LLVector3& camPosLocal, F32 camHeightLocal, LLGLSLShader * shader) const
{
    gSky.mVOWLSkyp->drawFsSky();
}

void LLDrawPoolWLSky::renderDome(const LLVector3& camPosLocal, F32 camHeightLocal, LLGLSLShader * shader) const
{
    llassert_always(NULL != shader);

	gGL.pushMatrix();

	//chop off translation
	if (LLPipeline::sReflectionRender && camPosLocal.mV[2] > 256.f)
	{
		gGL.translatef(camPosLocal.mV[0], camPosLocal.mV[1], 256.f-camPosLocal.mV[2]*0.5f);
	}
	else
	{
		gGL.translatef(camPosLocal.mV[0], camPosLocal.mV[1], camPosLocal.mV[2]);
	}
		

	// the windlight sky dome works most conveniently in a coordinate system
	// where Y is up, so permute our basis vectors accordingly.
	gGL.rotatef(120.f, 1.f / F_SQRT3, 1.f / F_SQRT3, 1.f / F_SQRT3);

	gGL.scalef(0.333f, 0.333f, 0.333f);

	gGL.translatef(0.f,-camHeightLocal, 0.f);
	
	// Draw WL Sky
	shader->uniform3f(sCamPosLocal, 0.f, camHeightLocal, 0.f);

    gSky.mVOWLSkyp->drawDome();

	gGL.popMatrix();
}

void LLDrawPoolWLSky::renderSkyHazeDeferred(const LLVector3& camPosLocal, F32 camHeightLocal) const
{
    if (gPipeline.useAdvancedAtmospherics() && gPipeline.canUseWindLightShaders() && gAtmosphere)
    {
		sky_shader->bind();

        // bind precomputed textures necessary for calculating sun and sky luminance
        sky_shader->bindTexture(LLShaderMgr::TRANSMITTANCE_TEX, gAtmosphere->getTransmittance());
        sky_shader->bindTexture(LLShaderMgr::SCATTER_TEX, gAtmosphere->getScattering());
        sky_shader->bindTexture(LLShaderMgr::SINGLE_MIE_SCATTER_TEX, gAtmosphere->getMieScattering());
        sky_shader->bindTexture(LLShaderMgr::ILLUMINANCE_TEX, gAtmosphere->getIlluminance());

        LLSettingsSky::ptr_t psky = LLEnvironment::instance().getCurrentSky();
        LLVector3 sun_dir  = LLEnvironment::instance().getSunDirection();
        LLVector3 moon_dir = LLEnvironment::instance().getMoonDirection();

        F32 sunSize = (float)cosf(psky->getSunArcRadians());
        sky_shader->uniform1f(LLShaderMgr::SUN_SIZE, sunSize);
        sky_shader->uniform3fv(LLShaderMgr::DEFERRED_SUN_DIR, 1, sun_dir.mV);
        sky_shader->uniform3fv(LLShaderMgr::DEFERRED_MOON_DIR, 1, moon_dir.mV);

        llassert(sky_shader->getUniformLocation(LLShaderMgr::INVERSE_PROJECTION_MATRIX));

        glh::matrix4f proj_mat = get_current_projection();
		glh::matrix4f inv_proj = proj_mat.inverse();

	    sky_shader->uniformMatrix4fv(LLShaderMgr::INVERSE_PROJECTION_MATRIX, 1, FALSE, inv_proj.m);

        sky_shader->uniform3f(sCamPosLocal, camPosLocal.mV[0], camPosLocal.mV[1], camPosLocal.mV[2]);

        renderFsSky(camPosLocal, camHeightLocal, sky_shader);
        
		sky_shader->unbind();
	}
}

void LLDrawPoolWLSky::renderSkyHaze(const LLVector3& camPosLocal, F32 camHeightLocal) const
{
    LLVector3 const & origin = LLViewerCamera::getInstance()->getOrigin();

	if (gPipeline.canUseWindLightShaders() && gPipeline.hasRenderType(LLPipeline::RENDER_TYPE_SKY))
	{
        LLGLDisable blend(GL_BLEND);
        sky_shader->bind();

        /// Render the skydome
        renderDome(origin, camHeightLocal, sky_shader);	

		sky_shader->unbind();
    }
}

void LLDrawPoolWLSky::renderStars(void) const
{
	LLGLSPipelineSkyBox gls_sky;
	LLGLEnable blend(GL_BLEND);
	gGL.setSceneBlendType(LLRender::BT_ALPHA);
	
	// *NOTE: have to have bound the cloud noise texture already since register
	// combiners blending below requires something to be bound
	// and we might as well only bind once.
	gGL.getTexUnit(0)->enable(LLTexUnit::TT_TEXTURE);
	
	gPipeline.disableLights();
	
	// *NOTE: we divide by two here and GL_ALPHA_SCALE by two below to avoid
	// clamping and allow the star_alpha param to brighten the stars.
	LLColor4 star_alpha(LLColor4::black);

    star_alpha.mV[3] = LLEnvironment::instance().getCurrentSky()->getStarBrightness() / 512.f;
    
	// If star brightness is not set, exit
	if( star_alpha.mV[3] < 0.001 )
	{
		LL_DEBUGS("SKY") << "star_brightness below threshold." << LL_ENDL;
		return;
	}

    LLViewerTexture* tex_a = gSky.mVOSkyp->getBloomTex();
    LLViewerTexture* tex_b = gSky.mVOSkyp->getBloomTexNext();
	
    if (tex_a && (!tex_b || (tex_a == tex_b)))
    {
        // Bind current and next sun textures
		gGL.getTexUnit(0)->bind(tex_a);
    }
    else if (tex_b && !tex_a)
    {
        gGL.getTexUnit(0)->bind(tex_b);
    }
    else if (tex_b != tex_a)
    {
        gGL.getTexUnit(0)->bind(tex_a);
    }

	gGL.pushMatrix();
	gGL.rotatef(gFrameTimeSeconds*0.01f, 0.f, 0.f, 1.f);
	if (LLGLSLShader::sNoFixedFunction)
	{
		gCustomAlphaProgram.bind();
		gCustomAlphaProgram.uniform1f(sCustomAlpha, star_alpha.mV[3]);
	}
	else
	{
		gGL.getTexUnit(0)->setTextureColorBlend(LLTexUnit::TBO_MULT, LLTexUnit::TBS_TEX_COLOR, LLTexUnit::TBS_VERT_COLOR);
		gGL.getTexUnit(0)->setTextureAlphaBlend(LLTexUnit::TBO_MULT_X2, LLTexUnit::TBS_CONST_ALPHA, LLTexUnit::TBS_TEX_ALPHA);
		glTexEnvfv(GL_TEXTURE_ENV, GL_TEXTURE_ENV_COLOR, star_alpha.mV);
	}

	gSky.mVOWLSkyp->drawStars();

    gGL.getTexUnit(0)->unbind(LLTexUnit::TT_TEXTURE);

	gGL.popMatrix();

	if (LLGLSLShader::sNoFixedFunction)
	{
		gCustomAlphaProgram.unbind();
	}
	else
	{
		// and disable the combiner states
		gGL.getTexUnit(0)->setTextureBlendType(LLTexUnit::TB_MULT);
	}
}

void LLDrawPoolWLSky::renderStarsDeferred(void) const
{
	LLGLSPipelineSkyBox gls_sky;
	LLGLEnable blend(GL_BLEND);
	gGL.setSceneBlendType(LLRender::BT_ADD_WITH_ALPHA);

    F32 star_alpha = LLEnvironment::instance().getCurrentSky()->getStarBrightness() / 500.0f;

	// If start_brightness is not set, exit
	if(star_alpha < 0.001f)
	{
		LL_DEBUGS("SKY") << "star_brightness below threshold." << LL_ENDL;
		return;
	}

	gDeferredStarProgram.bind();	

    LLViewerTexture* tex_a = gSky.mVOSkyp->getBloomTex();
    LLViewerTexture* tex_b = gSky.mVOSkyp->getBloomTexNext();

    F32 blend_factor = LLEnvironment::instance().getCurrentSky()->getBlendFactor();
	
    if (tex_a && (!tex_b || (tex_a == tex_b)))
    {
        // Bind current and next sun textures
		gGL.getTexUnit(0)->bind(tex_a);
        gGL.getTexUnit(1)->unbind(LLTexUnit::TT_TEXTURE);
        blend_factor = 0;
    }
    else if (tex_b && !tex_a)
    {
        gGL.getTexUnit(0)->bind(tex_b);
        gGL.getTexUnit(1)->unbind(LLTexUnit::TT_TEXTURE);
        blend_factor = 0;
    }
    else if (tex_b != tex_a)
    {
        gGL.getTexUnit(0)->bind(tex_a);
        gGL.getTexUnit(1)->bind(tex_b);
    }

    gDeferredStarProgram.uniform1f(LLShaderMgr::BLEND_FACTOR, blend_factor);

    if (LLPipeline::sRenderingWaterReflection)
    {
        star_alpha = 1.0f;
    }
	gDeferredStarProgram.uniform1f(sCustomAlpha, star_alpha);

    sStarTime = (F32)LLFrameTimer::getElapsedSeconds() * 0.5f;

    gDeferredStarProgram.uniform1f(LLShaderMgr::WATER_TIME, sStarTime);

	gSky.mVOWLSkyp->drawStars();

    gGL.getTexUnit(0)->unbind(LLTexUnit::TT_TEXTURE);
    gGL.getTexUnit(1)->unbind(LLTexUnit::TT_TEXTURE);

    gDeferredStarProgram.unbind();
}

void LLDrawPoolWLSky::renderSkyClouds(const LLVector3& camPosLocal, F32 camHeightLocal) const
{
	if (gPipeline.canUseWindLightShaders() && gPipeline.hasRenderType(LLPipeline::RENDER_TYPE_CLOUDS) && gSky.mVOSkyp->getCloudNoiseTex())
	{
		LLGLEnable blend(GL_BLEND);
		gGL.setSceneBlendType(LLRender::BT_ALPHA);
		
		cloud_shader->bind();

        cloud_shader->bindTexture(LLShaderMgr::CLOUD_NOISE_MAP, gSky.mVOSkyp->getCloudNoiseTex());
        cloud_shader->bindTexture(LLShaderMgr::CLOUD_NOISE_MAP_NEXT, gSky.mVOSkyp->getCloudNoiseTexNext());

        F32 blend_factor = LLEnvironment::instance().getCurrentSky()->getBlendFactor();
        cloud_shader->uniform1f(LLShaderMgr::BLEND_FACTOR, blend_factor);

		/// Render the skydome
        renderDome(camPosLocal, camHeightLocal, cloud_shader);

		cloud_shader->unbind();
	}
}

void LLDrawPoolWLSky::renderHeavenlyBodies()
{
	LLGLSPipelineSkyBox gls_skybox;
	LLGLEnable blend_on(GL_BLEND);
	gPipeline.disableLights();

    LLVector3 const & origin = LLViewerCamera::getInstance()->getOrigin();
	gGL.pushMatrix();
	gGL.translatef(origin.mV[0], origin.mV[1], origin.mV[2]);	        

	LLFace * face = gSky.mVOSkyp->mFace[LLVOSky::FACE_SUN];

    F32 blend_factor = LLEnvironment::instance().getCurrentSky()->getBlendFactor();
    bool can_use_vertex_shaders = gPipeline.canUseVertexShaders();
    bool can_use_windlight_shaders = gPipeline.canUseWindLightShaders();


	if (gSky.mVOSkyp->getSun().getDraw() && face && face->getGeomCount())
	{
		LLViewerTexture* tex_a = face->getTexture(LLRender::DIFFUSE_MAP);
        LLViewerTexture* tex_b = face->getTexture(LLRender::ALTERNATE_DIFFUSE_MAP);

        gGL.getTexUnit(0)->unbind(LLTexUnit::TT_TEXTURE);
        gGL.getTexUnit(1)->unbind(LLTexUnit::TT_TEXTURE);

        // if we even have sun disc textures to work with...
        if (tex_a || tex_b)
        {
            // if and only if we have a texture defined, render the sun disc
            if (can_use_vertex_shaders && can_use_windlight_shaders)
            {
                sun_shader->bind();

                if (tex_a && (!tex_b || (tex_a == tex_b)))
                {
                    // Bind current and next sun textures
                    sun_shader->bindTexture(LLShaderMgr::DIFFUSE_MAP, tex_a, LLTexUnit::TT_TEXTURE);
                    blend_factor = 0;
                }
                else if (tex_b && !tex_a)
                {
                    sun_shader->bindTexture(LLShaderMgr::DIFFUSE_MAP, tex_b, LLTexUnit::TT_TEXTURE);
                    blend_factor = 0;
                }
                else if (tex_b != tex_a)
                {
                    sun_shader->bindTexture(LLShaderMgr::DIFFUSE_MAP, tex_a, LLTexUnit::TT_TEXTURE);
                    sun_shader->bindTexture(LLShaderMgr::ALTERNATE_DIFFUSE_MAP, tex_b, LLTexUnit::TT_TEXTURE);
                }

                LLColor4 color(gSky.mVOSkyp->getSun().getInterpColor());

                sun_shader->uniform4fv(LLShaderMgr::DIFFUSE_COLOR, 1, color.mV);
                sun_shader->uniform1f(LLShaderMgr::BLEND_FACTOR, blend_factor);

                LLFacePool::LLOverrideFaceColor color_override(this, color);
                face->renderIndexed();

                gGL.getTexUnit(0)->unbind(LLTexUnit::TT_TEXTURE);
                gGL.getTexUnit(1)->unbind(LLTexUnit::TT_TEXTURE);

                sun_shader->unbind();
            }
        }
	}

	face = gSky.mVOSkyp->mFace[LLVOSky::FACE_MOON];

	if (gSky.mVOSkyp->getMoon().getDraw() && face && face->getTexture(LLRender::DIFFUSE_MAP) && face->getGeomCount() && moon_shader)
	{        
        LLViewerTexture* tex_a = face->getTexture(LLRender::DIFFUSE_MAP);
        LLViewerTexture* tex_b = face->getTexture(LLRender::ALTERNATE_DIFFUSE_MAP);

		LLColor4 color(gSky.mVOSkyp->getMoon().getInterpColor());
		
        if (can_use_vertex_shaders && can_use_windlight_shaders)
        {
            moon_shader->bind();

            if (tex_a && (!tex_b || (tex_a == tex_b)))
            {
                // Bind current and next sun textures
                moon_shader->bindTexture(LLShaderMgr::DIFFUSE_MAP, tex_a, LLTexUnit::TT_TEXTURE);
                blend_factor = 0;
            }
            else if (tex_b && !tex_a)
            {
                moon_shader->bindTexture(LLShaderMgr::DIFFUSE_MAP, tex_b, LLTexUnit::TT_TEXTURE);
                blend_factor = 0;
            }
            else if (tex_b != tex_a)
            {
                moon_shader->bindTexture(LLShaderMgr::DIFFUSE_MAP, tex_a, LLTexUnit::TT_TEXTURE);
                moon_shader->bindTexture(LLShaderMgr::ALTERNATE_DIFFUSE_MAP, tex_b, LLTexUnit::TT_TEXTURE);
            }

            moon_shader->uniform4fv(LLShaderMgr::DIFFUSE_COLOR, 1, color.mV);                
            moon_shader->uniform1f(LLShaderMgr::BLEND_FACTOR, blend_factor);

            LLFacePool::LLOverrideFaceColor color_override(this, color);
            face->renderIndexed();

            gGL.getTexUnit(0)->unbind(LLTexUnit::TT_TEXTURE);
            gGL.getTexUnit(1)->unbind(LLTexUnit::TT_TEXTURE);

            moon_shader->unbind();
        }
    }

    gGL.popMatrix();
}

void LLDrawPoolWLSky::renderDeferred(S32 pass)
{
	if (!gPipeline.hasRenderType(LLPipeline::RENDER_TYPE_SKY))
	{
		return;
	}
	LL_RECORD_BLOCK_TIME(FTM_RENDER_WL_SKY);

    const F32 camHeightLocal = LLEnvironment::instance().getCamHeight();

	LLGLSNoFog disableFog;	
	LLGLDisable clip(GL_CLIP_PLANE0);

	gGL.setColorMask(true, false);

	LLGLSquashToFarClip far_clip(get_current_projection());

    LLVector3 const & origin = LLViewerCamera::getInstance()->getOrigin();

    if (gPipeline.canUseWindLightShaders())
    {
        {
            LLGLDepthTest depth(GL_TRUE, GL_FALSE);

            if (gPipeline.useAdvancedAtmospherics())
            {
                //LLGLSquashToFarClip far_clip(get_current_projection());
	            renderSkyHazeDeferred(origin, camHeightLocal);
            }
            else
            {
                // Disable depth-test for sky, but re-enable depth writes for the cloud
                // rendering below so the cloud shader can write out depth for the stars to test against            
                renderSkyHaze(origin, camHeightLocal);   
		    
            }
            renderHeavenlyBodies();
        }
        renderSkyClouds(origin, camHeightLocal);
    }    
    gGL.setColorMask(true, true);
}

void LLDrawPoolWLSky::renderPostDeferred(S32 pass)
{
    LLVector3 const & origin = LLViewerCamera::getInstance()->getOrigin();

    LLGLSNoFog disableFog;	
	LLGLDisable clip(GL_CLIP_PLANE0);
    LLGLSquashToFarClip far_clip(get_current_projection());

	gGL.pushMatrix();
	gGL.translatef(origin.mV[0], origin.mV[1], origin.mV[2]);
    gGL.setColorMask(true, false);

    // would be nice to do this here, but would need said bodies
    // to render at a realistic distance for depth-testing against the clouds...
    //renderHeavenlyBodies();
    renderStarsDeferred();

    gGL.popMatrix();
    gGL.setColorMask(true, true);
}

void LLDrawPoolWLSky::render(S32 pass)
{
	if (!gPipeline.hasRenderType(LLPipeline::RENDER_TYPE_SKY))
	{
		return;
	}
	LL_RECORD_BLOCK_TIME(FTM_RENDER_WL_SKY);

    const F32 camHeightLocal = LLEnvironment::instance().getCamHeight();

	LLGLSNoFog disableFog;
	LLGLDepthTest depth(GL_TRUE, GL_FALSE);
	LLGLDisable clip(GL_CLIP_PLANE0);

	LLGLSquashToFarClip far_clip(get_current_projection());

    LLVector3 const & origin = LLViewerCamera::getInstance()->getOrigin();

	renderSkyHaze(origin, camHeightLocal);

    bool use_advanced = gPipeline.useAdvancedAtmospherics();
    
    if (!use_advanced)
    {
	    gGL.pushMatrix();

        // MAINT-9006 keep sun position consistent between ALM and non-ALM rendering
		//gGL.translatef(origin.mV[0], origin.mV[1], origin.mV[2]);

		// *NOTE: have to bind a texture here since register combiners blending in
		// renderStars() requires something to be bound and we might as well only
		// bind the moon's texture once.		
		gGL.getTexUnit(0)->bind(gSky.mVOSkyp->mFace[LLVOSky::FACE_MOON]->getTexture());
        gGL.getTexUnit(1)->bind(gSky.mVOSkyp->mFace[LLVOSky::FACE_MOON]->getTexture(LLRender::ALTERNATE_DIFFUSE_MAP));

		renderHeavenlyBodies();

		renderStars();

	    gGL.popMatrix();
    }

	renderSkyClouds(origin, camHeightLocal);

	gGL.getTexUnit(0)->unbind(LLTexUnit::TT_TEXTURE);
}

void LLDrawPoolWLSky::prerender()
{
	//LL_INFOS() << "wlsky prerendering pass." << LL_ENDL;
}

LLDrawPoolWLSky *LLDrawPoolWLSky::instancePool()
{
	return new LLDrawPoolWLSky();
}

LLViewerTexture* LLDrawPoolWLSky::getTexture()
{
	return NULL;
}

void LLDrawPoolWLSky::resetDrawOrders()
{
}

//static
void LLDrawPoolWLSky::cleanupGL()
{
}

//static
void LLDrawPoolWLSky::restoreGL()
{
}<|MERGE_RESOLUTION|>--- conflicted
+++ resolved
@@ -58,42 +58,6 @@
 LLDrawPoolWLSky::LLDrawPoolWLSky(void) :
 	LLDrawPool(POOL_WL_SKY)
 {
-<<<<<<< HEAD
-// <FS:CR> Cloud noise selection
-	//const std::string cloudNoiseFilename(gDirUtilp->getExpandedFilename(LL_PATH_APP_SETTINGS, "windlight", "clouds2.tga"));
-	static LLCachedControl<std::string> cloud_texture(gSavedSettings, "FSCloudTexture", "Default.tga");
-	const std::string cloudNoiseFilename(gDirUtilp->getExpandedFilename(LL_PATH_APP_SETTINGS, "windlight" + gDirUtilp->getDirDelimiter() + "clouds", cloud_texture));
-// </FS:CR>
-	LL_INFOS() << "loading WindLight cloud noise from " << cloudNoiseFilename << LL_ENDL;
-
-	LLPointer<LLImageFormatted> cloudNoiseFile(LLImageFormatted::createFromExtension(cloudNoiseFilename));
-
-	if(cloudNoiseFile.isNull()) {
-		LL_ERRS() << "Error: Failed to load cloud noise image " << cloudNoiseFilename << LL_ENDL;
-	}
-
-	if(cloudNoiseFile->load(cloudNoiseFilename))
-	{
-		sCloudNoiseRawImage = new LLImageRaw();
-
-		if(cloudNoiseFile->decode(sCloudNoiseRawImage, 0.0f))
-		{
-			//debug use			
-			LL_DEBUGS() << "cloud noise raw image width: " << sCloudNoiseRawImage->getWidth() << " : height: " << sCloudNoiseRawImage->getHeight() << " : components: " << 
-				(S32)sCloudNoiseRawImage->getComponents() << " : data size: " << sCloudNoiseRawImage->getDataSize() << LL_ENDL ;
-			llassert_always(sCloudNoiseRawImage->getData()) ;
-
-			sCloudNoiseTexture = LLViewerTextureManager::getLocalTexture(sCloudNoiseRawImage.get(), TRUE);
-		}
-		else
-		{
-			sCloudNoiseRawImage = NULL ;
-		}
-	}
-
-	LLWLParamManager::getInstance()->propagateParameters();
-=======
->>>>>>> bc787063
 }
 
 LLDrawPoolWLSky::~LLDrawPoolWLSky()
