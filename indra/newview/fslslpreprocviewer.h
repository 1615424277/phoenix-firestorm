--- conflicted
+++ resolved
@@ -33,26 +33,6 @@
 class FSLSLPreProcViewer : public LLScriptEditor
 {
 public:
-<<<<<<< HEAD
-	
-	struct Params : public LLInitParam::Block<Params, LLScriptEditor::Params>
-	{
-		Params()
-		{}
-	};
-	
-	virtual ~FSLSLPreProcViewer() {};
-
-	bool	handleKeyHere(KEY key, MASK mask ) override;
-	bool	handleUnicodeCharHere(llwchar uni_char) override;
-
-	bool	canCut() const override { return false; }
-	bool	canPaste() const override { return false; }
-	bool	canUndo() const override { return false; }
-	bool	canRedo() const override { return false; }
-	bool	canPastePrimary() const override { return false; }
-	bool	canDoDelete() const override { return false; }
-=======
 
     struct Params : public LLInitParam::Block<Params, LLScriptEditor::Params>
     {
@@ -62,16 +42,15 @@
 
     virtual ~FSLSLPreProcViewer() {};
 
-    virtual BOOL    handleKeyHere(KEY key, MASK mask );
-    virtual BOOL    handleUnicodeCharHere(llwchar uni_char);
+    bool    handleKeyHere(KEY key, MASK mask ) override;
+    bool    handleUnicodeCharHere(llwchar uni_char) override;
 
-    virtual BOOL    canCut() const { return false; }
-    virtual BOOL    canPaste() const { return false; }
-    virtual BOOL    canUndo() const { return false; }
-    virtual BOOL    canRedo() const { return false; }
-    virtual BOOL    canPastePrimary() const { return false; }
-    virtual BOOL    canDoDelete() const { return false; }
->>>>>>> c06fb4e0
+    bool    canCut() const override { return false; }
+    bool    canPaste() const override { return false; }
+    bool    canUndo() const override { return false; }
+    bool    canRedo() const override { return false; }
+    bool    canPastePrimary() const override { return false; }
+    bool    canDoDelete() const override { return false; }
 
 protected:
     friend class LLUICtrlFactory;
