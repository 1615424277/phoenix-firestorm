--- conflicted
+++ resolved
@@ -63,35 +63,19 @@
     getChild<LLUICtrl>("cancel_btn")->setCommitCallback( boost::bind(&LLFloaterBuyContents::onClickCancel, this));
     getChild<LLUICtrl>("buy_btn")->setCommitCallback( boost::bind(&LLFloaterBuyContents::onClickBuy, this));
 
-<<<<<<< HEAD
-	getChildView("item_list")->setEnabled(false);
-	getChildView("buy_btn")->setEnabled(false);
-	getChildView("wear_check")->setEnabled(false);
-=======
-    getChildView("item_list")->setEnabled(FALSE);
-    getChildView("buy_btn")->setEnabled(FALSE);
-    getChildView("wear_check")->setEnabled(FALSE);
->>>>>>> c06fb4e0
+    getChildView("item_list")->setEnabled(false);
+    getChildView("buy_btn")->setEnabled(false);
+    getChildView("wear_check")->setEnabled(false);
 
     setDefaultBtn("cancel_btn"); // to avoid accidental buy (SL-43130)
 
-<<<<<<< HEAD
-	// Always center the dialog.  User can change the size,
-	// but purchases are important and should be center screen.
-	// This also avoids problems where the user resizes the application window
-	// mid-session and the saved rect is off-center.
-	center();
-	
-	return true;
-=======
     // Always center the dialog.  User can change the size,
     // but purchases are important and should be center screen.
     // This also avoids problems where the user resizes the application window
     // mid-session and the saved rect is off-center.
     center();
 
-    return TRUE;
->>>>>>> c06fb4e0
+    return true;
 }
 
 LLFloaterBuyContents::~LLFloaterBuyContents()
@@ -122,44 +106,11 @@
 // [RLVa:KB] - Checked: RLVa-2.0.0
     floater->mObjectSelection = LLSelectMgr::getInstance()->getSelection();
 // [/RLVa:KB]
-<<<<<<< HEAD
-//	floater->mObjectSelection = LLSelectMgr::getInstance()->getEditSelection();
-
-	LLUUID owner_id;
-	std::string owner_name;
-	bool owners_identical = LLSelectMgr::getInstance()->selectGetOwner(owner_id, owner_name);
-	if (!owners_identical)
-	{
-		LLNotificationsUtil::add("BuyContentsOneOwner");
-		return;
-	}
-
-	floater->mSaleInfo = sale_info;
-
-	// Update the display
-	LLSelectNode* node = selection->getFirstRootNode();
-	if (!node) return;
-	if(node->mPermissions->isGroupOwned())
-	{
-		gCacheName->getGroupName(owner_id, owner_name);
-	}
-
-	floater->getChild<LLUICtrl>("contains_text")->setTextArg("[NAME]", node->mName);
-	floater->getChild<LLUICtrl>("buy_text")->setTextArg("[AMOUNT]", llformat("%d", sale_info.getSalePrice()));
-	floater->getChild<LLUICtrl>("buy_text")->setTextArg("[NAME]", owner_name);
-
-	// Must do this after the floater is created, because
-	// sometimes the inventory is already there and 
-	// the callback is called immediately.
-	LLViewerObject* obj = selection->getFirstRootObject();
-	floater->registerVOInventoryListener(obj,NULL);
-	floater->requestVOInventory();
-=======
 //  floater->mObjectSelection = LLSelectMgr::getInstance()->getEditSelection();
 
     LLUUID owner_id;
     std::string owner_name;
-    BOOL owners_identical = LLSelectMgr::getInstance()->selectGetOwner(owner_id, owner_name);
+    bool owners_identical = LLSelectMgr::getInstance()->selectGetOwner(owner_id, owner_name);
     if (!owners_identical)
     {
         LLNotificationsUtil::add("BuyContentsOneOwner");
@@ -186,7 +137,6 @@
     LLViewerObject* obj = selection->getFirstRootObject();
     floater->registerVOInventoryListener(obj,NULL);
     floater->requestVOInventory();
->>>>>>> c06fb4e0
 }
 
 
@@ -195,125 +145,6 @@
                                  S32 serial_num,
                                  void* data)
 {
-<<<<<<< HEAD
-	if (!obj)
-	{
-		LL_WARNS() << "No object in LLFloaterBuyContents::inventoryChanged" << LL_ENDL;
-		return;
-	}
-
-	LLScrollListCtrl* item_list = getChild<LLScrollListCtrl>("item_list");
-	if (!item_list)
-	{
-		removeVOInventoryListener();
-		return;
-	}
-
-	item_list->deleteAllItems();
-	
-	if (!inv)
-	{
-		LL_WARNS() << "No inventory in LLFloaterBuyContents::inventoryChanged"
-			<< LL_ENDL;
-
-		return;
-	}
-
-	// default to turning off the buy button.
-	LLView* buy_btn = getChildView("buy_btn");
-	buy_btn->setEnabled(false);
-
-	LLUUID owner_id;
-	bool is_group_owned;
-	LLAssetType::EType asset_type;
-	LLInventoryType::EType inv_type;
-	S32 wearable_count = 0;
-	
-	LLInventoryObject::object_list_t::const_iterator it = inv->begin();
-	LLInventoryObject::object_list_t::const_iterator end = inv->end();
-
-	for ( ; it != end; ++it )
-	{
-		asset_type = (*it)->getType();
-
-		// Skip folders, so we know we have inventory items only
-		if (asset_type == LLAssetType::AT_CATEGORY)
-			continue;
-
-		LLInventoryItem* inv_item = (LLInventoryItem*)((LLInventoryObject*)(*it));
-		inv_type = inv_item->getInventoryType();
-
-		// Count clothing items for later
-		if (LLInventoryType::IT_WEARABLE == inv_type)
-		{
-			wearable_count++;
-		}
-
-		// Skip items the object's owner can't copy (and hence can't sell)
-		if (!inv_item->getPermissions().getOwnership(owner_id, is_group_owned))
-			continue;
-
-		if (!inv_item->getPermissions().allowCopyBy(owner_id, owner_id))
-			continue;
-
-		// Skip items we can't transfer
-		if (!inv_item->getPermissions().allowTransferTo(gAgent.getID())) 
-			continue;
-
-		// There will be at least one item shown in the display, so go
-		// ahead and enable the buy button.
-		buy_btn->setEnabled(true);
-
-		// Create the line in the list
-		LLSD row;
-
-		bool item_is_multi = false;
-		if ((inv_item->getFlags() & LLInventoryItemFlags::II_FLAGS_LANDMARK_VISITED
-			|| inv_item->getFlags() & LLInventoryItemFlags::II_FLAGS_OBJECT_HAS_MULTIPLE_ITEMS)
-            && !(inv_item->getFlags() & LLInventoryItemFlags::II_FLAGS_SUBTYPE_MASK))
-		{
-			item_is_multi = true;
-		}
-
-		std::string icon_name = LLInventoryIcon::getIconName(inv_item->getType(), 
-								 inv_item->getInventoryType(),
-								 inv_item->getFlags(),
-								 item_is_multi);
-		row["columns"][0]["column"] = "icon";
-		row["columns"][0]["type"] = "icon";
-		row["columns"][0]["value"] = icon_name;
-		
-		// Append the permissions that you will acquire (not the current
-		// permissions).
-		U32 next_owner_mask = inv_item->getPermissions().getMaskNextOwner();
-		std::string text = (*it)->getName();
-
-		if (!(next_owner_mask & PERM_COPY))
-		{
-			text.append(getString("no_copy_text"));
-		}
-		if (!(next_owner_mask & PERM_MODIFY))
-		{
-			text.append(getString("no_modify_text"));
-		}
-		if (!(next_owner_mask & PERM_TRANSFER))
-		{
-			text.append(getString("no_transfer_text"));
-		}
-		
-		row["columns"][1]["column"] = "text";
-		row["columns"][1]["value"] = text;
-		row["columns"][1]["font"] = "SANSSERIF";
-
-		item_list->addElement(row);
-	}
-
-	if (wearable_count > 0)
-	{
-		getChildView("wear_check")->setEnabled(true);
-		getChild<LLUICtrl>("wear_check")->setValue(LLSD(false) );
-	}
-=======
     if (!obj)
     {
         LL_WARNS() << "No object in LLFloaterBuyContents::inventoryChanged" << LL_ENDL;
@@ -339,10 +170,10 @@
 
     // default to turning off the buy button.
     LLView* buy_btn = getChildView("buy_btn");
-    buy_btn->setEnabled(FALSE);
+    buy_btn->setEnabled(false);
 
     LLUUID owner_id;
-    BOOL is_group_owned;
+    bool is_group_owned;
     LLAssetType::EType asset_type;
     LLInventoryType::EType inv_type;
     S32 wearable_count = 0;
@@ -380,17 +211,17 @@
 
         // There will be at least one item shown in the display, so go
         // ahead and enable the buy button.
-        buy_btn->setEnabled(TRUE);
+        buy_btn->setEnabled(true);
 
         // Create the line in the list
         LLSD row;
 
-        BOOL item_is_multi = FALSE;
+        bool item_is_multi = false;
         if ((inv_item->getFlags() & LLInventoryItemFlags::II_FLAGS_LANDMARK_VISITED
             || inv_item->getFlags() & LLInventoryItemFlags::II_FLAGS_OBJECT_HAS_MULTIPLE_ITEMS)
             && !(inv_item->getFlags() & LLInventoryItemFlags::II_FLAGS_SUBTYPE_MASK))
         {
-            item_is_multi = TRUE;
+            item_is_multi = true;
         }
 
         std::string icon_name = LLInventoryIcon::getIconName(inv_item->getType(),
@@ -428,46 +259,14 @@
 
     if (wearable_count > 0)
     {
-        getChildView("wear_check")->setEnabled(TRUE);
+        getChildView("wear_check")->setEnabled(true);
         getChild<LLUICtrl>("wear_check")->setValue(LLSD(false) );
     }
->>>>>>> c06fb4e0
 }
 
 
 void LLFloaterBuyContents::onClickBuy()
 {
-<<<<<<< HEAD
-	// Make sure this wasn't selected through other mechanisms 
-	// (ie, being the default button and pressing enter.
-	if(!getChildView("buy_btn")->getEnabled())
-	{
-		// We shouldn't be enabled.  Just close.
-		closeFloater();
-		return;
-	}
-
-	// We may want to wear this item
-	if (getChild<LLUICtrl>("wear_check")->getValue())
-	{
-		LLInventoryState::sWearNewClothing = true;
-	}
-
-	// Put the items where we put new folders.
-	LLUUID category_id;
-	category_id = gInventory.findCategoryUUIDForType(LLFolderType::FT_ROOT_INVENTORY);
-
-	// *NOTE: doesn't work for multiple object buy, which UI does not
-	// currently support sale info is used for verification only, if
-	// it doesn't match region info then sale is canceled.
-	LLSelectMgr::getInstance()->sendBuy(gAgent.getID(), category_id, mSaleInfo);
-
-	// NOTE: do this here instead of on receipt of object, since contents are transfered
-	// via a generic BulkUpdateInventory message with no way of distinguishing it from
-	// other inventory operations
-	LLFirstUse::newInventory();
-	closeFloater();
-=======
     // Make sure this wasn't selected through other mechanisms
     // (ie, being the default button and pressing enter.
     if(!getChildView("buy_btn")->getEnabled())
@@ -480,7 +279,7 @@
     // We may want to wear this item
     if (getChild<LLUICtrl>("wear_check")->getValue())
     {
-        LLInventoryState::sWearNewClothing = TRUE;
+        LLInventoryState::sWearNewClothing = true;
     }
 
     // Put the items where we put new folders.
@@ -497,7 +296,6 @@
     // other inventory operations
     LLFirstUse::newInventory();
     closeFloater();
->>>>>>> c06fb4e0
 }
 
 void LLFloaterBuyContents::onClickCancel()
