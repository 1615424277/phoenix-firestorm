/** 
 * @file llfloaterbuycontents.cpp
 * @author James Cook
 * @brief LLFloaterBuyContents class implementation
 *
 * $LicenseInfo:firstyear=2004&license=viewerlgpl$
 * Second Life Viewer Source Code
 * Copyright (C) 2010, Linden Research, Inc.
 * 
 * This library is free software; you can redistribute it and/or
 * modify it under the terms of the GNU Lesser General Public
 * License as published by the Free Software Foundation;
 * version 2.1 of the License only.
 * 
 * This library is distributed in the hope that it will be useful,
 * but WITHOUT ANY WARRANTY; without even the implied warranty of
 * MERCHANTABILITY or FITNESS FOR A PARTICULAR PURPOSE.  See the GNU
 * Lesser General Public License for more details.
 * 
 * You should have received a copy of the GNU Lesser General Public
 * License along with this library; if not, write to the Free Software
 * Foundation, Inc., 51 Franklin Street, Fifth Floor, Boston, MA  02110-1301  USA
 * 
 * Linden Research, Inc., 945 Battery Street, San Francisco, CA  94111  USA
 * $/LicenseInfo$
 */

/**
 * Shows the contents of an object and their permissions when you
 * click "Buy..." on an object with "Sell Contents" checked.
 */

#include "llviewerprecompiledheaders.h"

#include "llfloaterbuycontents.h"

#include "llcachename.h"

#include "llagent.h"			// for agent id
#include "llcheckboxctrl.h"
#include "llinventorydefines.h"
#include "llinventoryfunctions.h"
#include "llinventorymodel.h"	// for gInventory
#include "llfirstuse.h"
#include "llfloaterreg.h"
#include "llfloaterinventory.h"	// for LLInventoryIcon::getIcon
#include "llnotificationsutil.h"
#include "llselectmgr.h"
#include "llscrolllistctrl.h"
#include "llviewerobject.h"
#include "llviewerregion.h"
#include "lluictrlfactory.h"
#include "llviewerwindow.h"

LLFloaterBuyContents::LLFloaterBuyContents(const LLSD& key)
:	LLFloater(key)
{
}

BOOL LLFloaterBuyContents::postBuild()
{

	getChild<LLUICtrl>("cancel_btn")->setCommitCallback( boost::bind(&LLFloaterBuyContents::onClickCancel, this));
	getChild<LLUICtrl>("buy_btn")->setCommitCallback( boost::bind(&LLFloaterBuyContents::onClickBuy, this));

	getChildView("item_list")->setEnabled(FALSE);
	getChildView("buy_btn")->setEnabled(FALSE);
	getChildView("wear_check")->setEnabled(FALSE);

	setDefaultBtn("cancel_btn"); // to avoid accidental buy (SL-43130)

	// Always center the dialog.  User can change the size,
	// but purchases are important and should be center screen.
	// This also avoids problems where the user resizes the application window
	// mid-session and the saved rect is off-center.
	center();
	
	return TRUE;
}

LLFloaterBuyContents::~LLFloaterBuyContents()
{
}


// static
void LLFloaterBuyContents::show(const LLSaleInfo& sale_info)
{
	LLObjectSelectionHandle selection = LLSelectMgr::getInstance()->getSelection();

	if (selection->getRootObjectCount() != 1)
	{
		LLNotificationsUtil::add("BuyContentsOneOnly");
		return;
	}
	
	LLFloaterBuyContents* floater = LLFloaterReg::showTypedInstance<LLFloaterBuyContents>("buy_object_contents");
	if (!floater)
		return;
	
	LLScrollListCtrl* list = floater->getChild<LLScrollListCtrl>("item_list");
	if (list)
		list->deleteAllItems();

	floater->mObjectSelection = LLSelectMgr::getInstance()->getEditSelection();

	LLUUID owner_id;
	std::string owner_name;
	BOOL owners_identical = LLSelectMgr::getInstance()->selectGetOwner(owner_id, owner_name);
	if (!owners_identical)
	{
		LLNotificationsUtil::add("BuyContentsOneOwner");
		return;
	}

	floater->mSaleInfo = sale_info;

	// Update the display
	LLSelectNode* node = selection->getFirstRootNode();
	if (!node) return;
	if(node->mPermissions->isGroupOwned())
	{
		gCacheName->getGroupName(owner_id, owner_name);
	}

	floater->getChild<LLUICtrl>("contains_text")->setTextArg("[NAME]", node->mName);
	floater->getChild<LLUICtrl>("buy_text")->setTextArg("[AMOUNT]", llformat("%d", sale_info.getSalePrice()));
	floater->getChild<LLUICtrl>("buy_text")->setTextArg("[NAME]", owner_name);

	// Must do this after the floater is created, because
	// sometimes the inventory is already there and 
	// the callback is called immediately.
	LLViewerObject* obj = selection->getFirstRootObject();
	floater->registerVOInventoryListener(obj,NULL);
	floater->requestVOInventory();
}


void LLFloaterBuyContents::inventoryChanged(LLViewerObject* obj,
											LLInventoryObject::object_list_t* inv,
								 S32 serial_num,
								 void* data)
{
	if (!obj)
	{
		llwarns << "No object in LLFloaterBuyContents::inventoryChanged" << llendl;
		return;
	}

	if (!inv)
	{
		llwarns << "No inventory in LLFloaterBuyContents::inventoryChanged"
			<< llendl;
		removeVOInventoryListener();
		return;
	}

	LLCtrlListInterface *item_list = childGetListInterface("item_list");
	if (!item_list)
	{
		removeVOInventoryListener();
		return;
	}

	// default to turning off the buy button.
	getChildView("buy_btn")->setEnabled(FALSE);

	LLUUID owner_id;
	BOOL is_group_owned;
	LLAssetType::EType asset_type;
	LLInventoryType::EType inv_type;
	S32 wearable_count = 0;
	
	LLInventoryObject::object_list_t::const_iterator it = inv->begin();
	LLInventoryObject::object_list_t::const_iterator end = inv->end();

	for ( ; it != end; ++it )
	{
		asset_type = (*it)->getType();

		// Skip folders, so we know we have inventory items only
		if (asset_type == LLAssetType::AT_CATEGORY)
			continue;

		LLInventoryItem* inv_item = (LLInventoryItem*)((LLInventoryObject*)(*it));
		inv_type = inv_item->getInventoryType();

		// Count clothing items for later
		if (LLInventoryType::IT_WEARABLE == inv_type)
		{
			wearable_count++;
		}

		// Skip items the object's owner can't copy (and hence can't sell)
		if (!inv_item->getPermissions().getOwnership(owner_id, is_group_owned))
			continue;

		if (!inv_item->getPermissions().allowCopyBy(owner_id, owner_id))
			continue;

		// Skip items we can't transfer
		if (!inv_item->getPermissions().allowTransferTo(gAgent.getID())) 
			continue;

		// There will be at least one item shown in the display, so go
		// ahead and enable the buy button.
		getChildView("buy_btn")->setEnabled(TRUE);

		// Create the line in the list
		LLSD row;

		BOOL item_is_multi = FALSE;
		if ((inv_item->getFlags() & LLInventoryItemFlags::II_FLAGS_LANDMARK_VISITED
<<<<<<< HEAD
			|| inv_item->getFlags() & LLInventoryItemFlags::II_FLAGS_OBJECT_HAS_MULTIPLE_ITEMS)
			&& !(inv_item->getFlags() & LLInventoryItemFlags::II_FLAGS_WEARABLES_MASK))
=======
		     || inv_item->getFlags() & LLInventoryItemFlags::II_FLAGS_OBJECT_HAS_MULTIPLE_ITEMS)
		     && !(inv_item->getFlags() & LLInventoryItemFlags::II_FLAGS_WEARABLES_MASK))
>>>>>>> d7671577
		{
			item_is_multi = TRUE;
		}

		std::string icon_name = LLInventoryIcon::getIconName(inv_item->getType(), 
								 inv_item->getInventoryType(),
								 inv_item->getFlags(),
								 item_is_multi);
		row["columns"][0]["column"] = "icon";
		row["columns"][0]["type"] = "icon";
		row["columns"][0]["value"] = icon_name;
		
		// Append the permissions that you will acquire (not the current
		// permissions).
		U32 next_owner_mask = inv_item->getPermissions().getMaskNextOwner();
		std::string text = (*it)->getName();

		if (!(next_owner_mask & PERM_COPY))
		{
			text.append(getString("no_copy_text"));
		}
		if (!(next_owner_mask & PERM_MODIFY))
		{
			text.append(getString("no_modify_text"));
		}
		if (!(next_owner_mask & PERM_TRANSFER))
		{
			text.append(getString("no_transfer_text"));
		}
		
		row["columns"][1]["column"] = "text";
		row["columns"][1]["value"] = text;
		row["columns"][1]["font"] = "SANSSERIF";

		item_list->addElement(row);
	}

	if (wearable_count > 0)
	{
		getChildView("wear_check")->setEnabled(TRUE);
		getChild<LLUICtrl>("wear_check")->setValue(LLSD(false) );
	}
	
	removeVOInventoryListener();
}


void LLFloaterBuyContents::onClickBuy()
{
	// Make sure this wasn't selected through other mechanisms 
	// (ie, being the default button and pressing enter.
	if(!getChildView("buy_btn")->getEnabled())
	{
		// We shouldn't be enabled.  Just close.
		closeFloater();
		return;
	}

	// We may want to wear this item
	if (getChild<LLUICtrl>("wear_check")->getValue())
	{
		LLInventoryState::sWearNewClothing = TRUE;
	}

	// Put the items where we put new folders.
	LLUUID category_id;
	category_id = gInventory.findCategoryUUIDForType(LLFolderType::FT_ROOT_INVENTORY);

	// *NOTE: doesn't work for multiple object buy, which UI does not
	// currently support sale info is used for verification only, if
	// it doesn't match region info then sale is canceled.
	LLSelectMgr::getInstance()->sendBuy(gAgent.getID(), category_id, mSaleInfo);

	// NOTE: do this here instead of on receipt of object, since contents are transfered
	// via a generic BulkUpdateInventory message with no way of distinguishing it from
	// other inventory operations
	LLFirstUse::newInventory();
	closeFloater();
}

void LLFloaterBuyContents::onClickCancel()
{
	closeFloater();
}<|MERGE_RESOLUTION|>--- conflicted
+++ resolved
@@ -211,13 +211,8 @@
 
 		BOOL item_is_multi = FALSE;
 		if ((inv_item->getFlags() & LLInventoryItemFlags::II_FLAGS_LANDMARK_VISITED
-<<<<<<< HEAD
-			|| inv_item->getFlags() & LLInventoryItemFlags::II_FLAGS_OBJECT_HAS_MULTIPLE_ITEMS)
-			&& !(inv_item->getFlags() & LLInventoryItemFlags::II_FLAGS_WEARABLES_MASK))
-=======
 		     || inv_item->getFlags() & LLInventoryItemFlags::II_FLAGS_OBJECT_HAS_MULTIPLE_ITEMS)
 		     && !(inv_item->getFlags() & LLInventoryItemFlags::II_FLAGS_WEARABLES_MASK))
->>>>>>> d7671577
 		{
 			item_is_multi = TRUE;
 		}
