--- conflicted
+++ resolved
@@ -130,8 +130,6 @@
 	file_picked_signal_t*		mFailureSignal;
 };
 
-<<<<<<< HEAD
-=======
 class LLMediaFilePicker : public LLFilePickerThread
 {
 public:
@@ -145,5 +143,4 @@
 };
 
 
->>>>>>> 2f254976
 #endif