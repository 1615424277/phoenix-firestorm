/**
 * @file llpanelvolumepulldown.cpp
 * @author Tofu Linden
 * @brief A floater showing the master volume pull-down
 *
 * $LicenseInfo:firstyear=2008&license=viewerlgpl$
 * Second Life Viewer Source Code
 * Copyright (C) 2010, Linden Research, Inc.
 *
 * This library is free software; you can redistribute it and/or
 * modify it under the terms of the GNU Lesser General Public
 * License as published by the Free Software Foundation;
 * version 2.1 of the License only.
 *
 * This library is distributed in the hope that it will be useful,
 * but WITHOUT ANY WARRANTY; without even the implied warranty of
 * MERCHANTABILITY or FITNESS FOR A PARTICULAR PURPOSE.  See the GNU
 * Lesser General Public License for more details.
 *
 * You should have received a copy of the GNU Lesser General Public
 * License along with this library; if not, write to the Free Software
 * Foundation, Inc., 51 Franklin Street, Fifth Floor, Boston, MA  02110-1301  USA
 *
 * Linden Research, Inc., 945 Battery Street, San Francisco, CA  94111  USA
 * $/LicenseInfo$
 */

#include "llviewerprecompiledheaders.h"

#include "llpanelvolumepulldown.h"

// Viewer libs
#include "llviewercontrol.h"
#include "llstatusbar.h"

// Linden libs
#include "llbutton.h"
#include "llcheckboxctrl.h"
#include "lltabcontainer.h"
#include "llfloaterreg.h"
#include "llfloaterpreference.h"
#include "llsliderctrl.h"

#include "llcheckboxctrl.h"
#include "llviewercontrol.h"

///----------------------------------------------------------------------------
/// Class LLPanelVolumePulldown
///----------------------------------------------------------------------------

// Default constructor
LLPanelVolumePulldown::LLPanelVolumePulldown()
{
    /*//<FS:KC> Handled centrally now
    mCommitCallbackRegistrar.add("Vol.setControlFalse", boost::bind(&LLPanelVolumePulldown::setControlFalse, this, _2));
    mCommitCallbackRegistrar.add("Vol.SetSounds", boost::bind(&LLPanelVolumePulldown::onClickSetSounds, this));
    mCommitCallbackRegistrar.add("Vol.updateCheckbox",  boost::bind(&LLPanelVolumePulldown::updateCheckbox, this, _1, _2));
    mCommitCallbackRegistrar.add("Vol.GoAudioPrefs", boost::bind(&LLPanelVolumePulldown::onAdvancedButtonClick, this, _2));
    */

    buildFromFile( "panel_volume_pulldown.xml");
}

bool LLPanelVolumePulldown::postBuild()
{
    // <FS:PP> FIRE-9856: Mute sound effects disable plays sound from collisions and plays sound from gestures checkbox not disable after restart/relog
    bool mute_sound_effects = gSavedSettings.getBOOL("MuteSounds");
    bool mute_all_sounds = gSavedSettings.getBOOL("MuteAudio");
    LLCheckBoxCtrl* gesture_audio_play_btn = getChild<LLCheckBoxCtrl>("gesture_audio_play_btn");
    gesture_audio_play_btn->setEnabled(!(mute_sound_effects || mute_all_sounds));
    LLCheckBoxCtrl* collisions_audio_play_btn = getChild<LLCheckBoxCtrl>("collisions_audio_play_btn");
    collisions_audio_play_btn->setEnabled(!(mute_sound_effects || mute_all_sounds));
    // </FS:PP>

    return LLPanelPulldown::postBuild();
}

//<FS:KC> Handled centrally now
/*
void LLPanelVolumePulldown::onAdvancedButtonClick(const LLSD& user_data)
{
<<<<<<< HEAD
	// close the global volume minicontrol, we're bringing up the big one
	setVisible(false);

	// bring up the prefs floater
	LLFloaterPreference* prefsfloater = dynamic_cast<LLFloaterPreference*>
		(LLFloaterReg::showInstance("preferences"));
	if (prefsfloater)
	{
		// grab the 'audio' panel from the preferences floater and
		// bring it the front!
		LLTabContainer* tabcontainer = prefsfloater->getChild<LLTabContainer>("pref core");
		LLPanel* audiopanel = prefsfloater->getChild<LLPanel>("audio");
		if (tabcontainer && audiopanel)
		{
			tabcontainer->selectTabPanel(audiopanel);
		}
	}
=======
    // close the global volume minicontrol, we're bringing up the big one
    setVisible(FALSE);

    // bring up the prefs floater
    LLFloaterPreference* prefsfloater = dynamic_cast<LLFloaterPreference*>
        (LLFloaterReg::showInstance("preferences"));
    if (prefsfloater)
    {
        // grab the 'audio' panel from the preferences floater and
        // bring it the front!
        LLTabContainer* tabcontainer = prefsfloater->getChild<LLTabContainer>("pref core");
        LLPanel* audiopanel = prefsfloater->getChild<LLPanel>("audio");
        if (tabcontainer && audiopanel)
        {
            tabcontainer->selectTabPanel(audiopanel);
        }
    }
>>>>>>> c06fb4e0
}

void LLPanelVolumePulldown::setControlFalse(const LLSD& user_data)
{
<<<<<<< HEAD
	std::string control_name = user_data.asString();
	LLControlVariable* control = findControl(control_name);
	
	if (control)
		control->set(LLSD(false));
=======
    std::string control_name = user_data.asString();
    LLControlVariable* control = findControl(control_name);

    if (control)
        control->set(LLSD(FALSE));
>>>>>>> c06fb4e0
}

void LLPanelVolumePulldown::updateCheckbox(LLUICtrl* ctrl, const LLSD& user_data)
{
    std::string control_name = user_data.asString();
    if (control_name == "MediaAutoPlay")
    {
        std::string name = ctrl->getName();

        // Disable "Allow Media to auto play" only when both
        // "Streaming Music" and "Media" are unchecked. STORM-513.
        if ((name == "enable_music") || (name == "enable_media"))
        {
            bool music_enabled = getChild<LLCheckBoxCtrl>("enable_music")->get();
            bool media_enabled = getChild<LLCheckBoxCtrl>("enable_media")->get();

            getChild<LLCheckBoxCtrl>("media_auto_play_combo")->setEnabled(music_enabled || media_enabled);
        }
    }
}

void LLPanelVolumePulldown::onClickSetSounds()
{
    // Disable Enable gesture sounds checkbox if the master sound is disabled
    // or if sound effects are disabled.
    getChild<LLCheckBoxCtrl>("gesture_audio_play_btn")->setEnabled(!gSavedSettings.getBOOL("MuteSounds"));
}
*/<|MERGE_RESOLUTION|>--- conflicted
+++ resolved
@@ -79,27 +79,8 @@
 /*
 void LLPanelVolumePulldown::onAdvancedButtonClick(const LLSD& user_data)
 {
-<<<<<<< HEAD
-	// close the global volume minicontrol, we're bringing up the big one
-	setVisible(false);
-
-	// bring up the prefs floater
-	LLFloaterPreference* prefsfloater = dynamic_cast<LLFloaterPreference*>
-		(LLFloaterReg::showInstance("preferences"));
-	if (prefsfloater)
-	{
-		// grab the 'audio' panel from the preferences floater and
-		// bring it the front!
-		LLTabContainer* tabcontainer = prefsfloater->getChild<LLTabContainer>("pref core");
-		LLPanel* audiopanel = prefsfloater->getChild<LLPanel>("audio");
-		if (tabcontainer && audiopanel)
-		{
-			tabcontainer->selectTabPanel(audiopanel);
-		}
-	}
-=======
     // close the global volume minicontrol, we're bringing up the big one
-    setVisible(FALSE);
+    setVisible(false);
 
     // bring up the prefs floater
     LLFloaterPreference* prefsfloater = dynamic_cast<LLFloaterPreference*>
@@ -115,24 +96,15 @@
             tabcontainer->selectTabPanel(audiopanel);
         }
     }
->>>>>>> c06fb4e0
 }
 
 void LLPanelVolumePulldown::setControlFalse(const LLSD& user_data)
 {
-<<<<<<< HEAD
-	std::string control_name = user_data.asString();
-	LLControlVariable* control = findControl(control_name);
-	
-	if (control)
-		control->set(LLSD(false));
-=======
     std::string control_name = user_data.asString();
     LLControlVariable* control = findControl(control_name);
 
     if (control)
-        control->set(LLSD(FALSE));
->>>>>>> c06fb4e0
+        control->set(LLSD(false));
 }
 
 void LLPanelVolumePulldown::updateCheckbox(LLUICtrl* ctrl, const LLSD& user_data)
