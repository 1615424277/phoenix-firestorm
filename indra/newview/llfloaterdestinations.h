/**
 * @file llfloaterdestinations.h
 * @author Leyla Farazha
 * @brief floater for the destinations guide
 *
 * $LicenseInfo:firstyear=2011&license=viewerlgpl$
 * Second Life Viewer Source Code
 * Copyright (C) 2011, Linden Research, Inc.
 *
 * This library is free software; you can redistribute it and/or
 * modify it under the terms of the GNU Lesser General Public
 * License as published by the Free Software Foundation;
 * version 2.1 of the License only.
 *
 * This library is distributed in the hope that it will be useful,
 * but WITHOUT ANY WARRANTY; without even the implied warranty of
 * MERCHANTABILITY or FITNESS FOR A PARTICULAR PURPOSE.  See the GNU
 * Lesser General Public License for more details.
 *
 * You should have received a copy of the GNU Lesser General Public
 * License along with this library; if not, write to the Free Software
 * Foundation, Inc., 51 Franklin Street, Fifth Floor, Boston, MA  02110-1301  USA
 *
 * Linden Research, Inc., 945 Battery Street, San Francisco, CA  94111  USA
 * $/LicenseInfo$
 */

#ifndef LL_FLOATER_DESTINATIONS_H
#define LL_FLOATER_DESTINATIONS_H

#include "llfloater.h"

class LLFloaterDestinations:
    public LLFloater
{
    friend class LLFloaterReg;
private:
<<<<<<< HEAD
	LLFloaterDestinations(const LLSD& key);
	/*virtual*/	~LLFloaterDestinations();
	/*virtual*/	BOOL postBuild();

	// <FS:Ansariel> FIRE-16833: Destination guide does not change between OpenSim grids
	/*virtual*/ void onOpen(const LLSD& key);
	void handleUrlChanged(const std::string& url);

	boost::signals2::connection mDestinationGuideUrlChangedSignal;
	// </FS:Ansariel>
=======
    LLFloaterDestinations(const LLSD& key);
    /*virtual*/ ~LLFloaterDestinations();
    /*virtual*/ BOOL postBuild();
>>>>>>> 38c2a5bd
};

#endif<|MERGE_RESOLUTION|>--- conflicted
+++ resolved
@@ -35,22 +35,16 @@
 {
     friend class LLFloaterReg;
 private:
-<<<<<<< HEAD
-	LLFloaterDestinations(const LLSD& key);
-	/*virtual*/	~LLFloaterDestinations();
-	/*virtual*/	BOOL postBuild();
-
-	// <FS:Ansariel> FIRE-16833: Destination guide does not change between OpenSim grids
-	/*virtual*/ void onOpen(const LLSD& key);
-	void handleUrlChanged(const std::string& url);
-
-	boost::signals2::connection mDestinationGuideUrlChangedSignal;
-	// </FS:Ansariel>
-=======
     LLFloaterDestinations(const LLSD& key);
     /*virtual*/ ~LLFloaterDestinations();
     /*virtual*/ BOOL postBuild();
->>>>>>> 38c2a5bd
+
+    // <FS:Ansariel> FIRE-16833: Destination guide does not change between OpenSim grids
+    /*virtual*/ void onOpen(const LLSD& key);
+    void handleUrlChanged(const std::string& url);
+
+    boost::signals2::connection mDestinationGuideUrlChangedSignal;
+    // </FS:Ansariel>
 };
 
 #endif