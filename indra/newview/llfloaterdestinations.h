--- conflicted
+++ resolved
@@ -35,23 +35,13 @@
 {
     friend class LLFloaterReg;
 private:
-<<<<<<< HEAD
-	LLFloaterDestinations(const LLSD& key);
-	~LLFloaterDestinations();
-	bool postBuild() override;
-
-	// <FS:Ansariel> FIRE-16833: Destination guide does not change between OpenSim grids
-	void onOpen(const LLSD& key) override;
-	void handleUrlChanged(const std::string& url);
-=======
     LLFloaterDestinations(const LLSD& key);
-    /*virtual*/ ~LLFloaterDestinations();
-    /*virtual*/ BOOL postBuild();
+    ~LLFloaterDestinations();
+    bool postBuild() override;
 
     // <FS:Ansariel> FIRE-16833: Destination guide does not change between OpenSim grids
-    /*virtual*/ void onOpen(const LLSD& key);
+    void onOpen(const LLSD& key) override;
     void handleUrlChanged(const std::string& url);
->>>>>>> c06fb4e0
 
     boost::signals2::connection mDestinationGuideUrlChangedSignal;
     // </FS:Ansariel>
