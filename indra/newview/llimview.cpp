/** 
 * @file LLIMMgr.cpp
 * @brief Container for Instant Messaging
 *
 * $LicenseInfo:firstyear=2001&license=viewerlgpl$
 * Second Life Viewer Source Code
 * Copyright (C) 2010, Linden Research, Inc.
 * 
 * This library is free software; you can redistribute it and/or
 * modify it under the terms of the GNU Lesser General Public
 * License as published by the Free Software Foundation;
 * version 2.1 of the License only.
 * 
 * This library is distributed in the hope that it will be useful,
 * but WITHOUT ANY WARRANTY; without even the implied warranty of
 * MERCHANTABILITY or FITNESS FOR A PARTICULAR PURPOSE.  See the GNU
 * Lesser General Public License for more details.
 * 
 * You should have received a copy of the GNU Lesser General Public
 * License along with this library; if not, write to the Free Software
 * Foundation, Inc., 51 Franklin Street, Fifth Floor, Boston, MA  02110-1301  USA
 * 
 * Linden Research, Inc., 945 Battery Street, San Francisco, CA  94111  USA
 * $/LicenseInfo$
 */

#include "llviewerprecompiledheaders.h"

#include "llimview.h"

#include "llavatarnamecache.h"	// IDEVO
#include "llavataractions.h"
#include "llfloaterconversationlog.h"
#include "llfloaterreg.h"
#include "llfontgl.h"
#include "llgl.h"
#include "llrect.h"
#include "llerror.h"
#include "llbutton.h"
#include "llhttpclient.h"
#include "llsdutil_math.h"
#include "llstring.h"
#include "lltextutil.h"
#include "lltrans.h"
#include "lluictrlfactory.h"
#include "llfloaterimsessiontab.h"
#include "llagent.h"
#include "llagentui.h"
#include "llappviewer.h"
#include "llavatariconctrl.h"
#include "llcallingcard.h"
#include "llchat.h"
#include "llfloaterimsession.h"
#include "llfloaterimcontainer.h"
#include "llgroupiconctrl.h"
#include "llmd5.h"
#include "llmutelist.h"
#include "llrecentpeople.h"
#include "llviewermessage.h"
#include "llviewerwindow.h"
#include "llnotifications.h"
#include "llnotificationsutil.h"
#include "llfloaterimnearbychat.h"
#include "llspeakers.h" //for LLIMSpeakerMgr
#include "lltextbox.h"
#include "lltoolbarview.h"
#include "llviewercontrol.h"
#include "llviewerparcelmgr.h"
#include "llconversationlog.h"
#include "message.h"


const static std::string ADHOC_NAME_SUFFIX(" Conference");

const static std::string NEARBY_P2P_BY_OTHER("nearby_P2P_by_other");
const static std::string NEARBY_P2P_BY_AGENT("nearby_P2P_by_agent");

/** Timeout of outgoing session initialization (in seconds) */
const static U32 SESSION_INITIALIZATION_TIMEOUT = 30;

std::string LLCallDialogManager::sPreviousSessionlName = "";
LLIMModel::LLIMSession::SType LLCallDialogManager::sPreviousSessionType = LLIMModel::LLIMSession::P2P_SESSION;
std::string LLCallDialogManager::sCurrentSessionlName = "";
LLIMModel::LLIMSession* LLCallDialogManager::sSession = NULL;
LLVoiceChannel::EState LLCallDialogManager::sOldState = LLVoiceChannel::STATE_READY;
const LLUUID LLOutgoingCallDialog::OCD_KEY = LLUUID("7CF78E11-0CFE-498D-ADB9-1417BF03DDB4");
//
// Globals
//
LLIMMgr* gIMMgr = NULL;


BOOL LLSessionTimeoutTimer::tick()
{
	if (mSessionId.isNull()) return TRUE;

	LLIMModel::LLIMSession* session = LLIMModel::getInstance()->findIMSession(mSessionId);
	if (session && !session->mSessionInitialized)
	{
		gIMMgr->showSessionStartError("session_initialization_timed_out_error", mSessionId);
	}
	return TRUE;
}



void process_dnd_im(const LLSD& notification)
{
    LLSD data = notification["substitutions"];
    LLUUID sessionID = data["SESSION_ID"].asUUID();
	LLUUID fromID = data["FROM_ID"].asUUID();

    //re-create the IM session if needed 
    //(when coming out of DND mode upon app restart)
    if(!gIMMgr->hasSession(sessionID))
    {
        //reconstruct session using data from the notification
        std::string name = data["FROM"];
        LLAvatarName av_name;
        if (LLAvatarNameCache::get(data["FROM_ID"], &av_name))
        {
            name = av_name.getDisplayName();
        }
		
        
        LLIMModel::getInstance()->newSession(sessionID, 
            name, 
            IM_NOTHING_SPECIAL, 
            fromID, 
            false, 
            false); //will need slight refactor to retrieve whether offline message or not (assume online for now)

		LLFloaterIMContainer* im_box = LLFloaterReg::getTypedInstance<LLFloaterIMContainer>("im_container");
		
		if (im_box)
		{
			im_box->flashConversationItemWidget(sessionID, true);
		}

    }
}




static void on_avatar_name_cache_toast(const LLUUID& agent_id,
									   const LLAvatarName& av_name,
									   LLSD msg)
{
	LLSD args;
	args["MESSAGE"] = msg["message"];
	args["TIME"] = msg["time"];
	// *TODO: Can this ever be an object name or group name?
	args["FROM"] = av_name.getCompleteName();
	args["FROM_ID"] = msg["from_id"];
	args["SESSION_ID"] = msg["session_id"];
	LLNotificationsUtil::add("IMToast", args, args, boost::bind(&LLFloaterIMContainer::showConversation, LLFloaterIMContainer::getInstance(), msg["session_id"].asUUID()));
}

void on_new_message(const LLSD& msg)
{
    std::string action;
    LLUUID participant_id = msg["from_id"].asUUID();
    LLUUID session_id = msg["session_id"].asUUID();
    LLIMModel::LLIMSession* session = LLIMModel::instance().findIMSession(session_id);

    //  determine action for this session

    if (session_id.isNull())
    {
        action = gSavedSettings.getString("NotificationNearbyChatOptions");
    }
    else if(session->isP2PSessionType())
    {
        if (LLAvatarTracker::instance().isBuddy(participant_id))
        {
            action = gSavedSettings.getString("NotificationFriendIMOptions");
        }
        else
        {
            action = gSavedSettings.getString("NotificationNonFriendIMOptions");
        }
    }
    else if(session->isAdHocSessionType())
    {
        action = gSavedSettings.getString("NotificationConferenceIMOptions");
    }
    else if(session->isGroupSessionType())
    {
        action = gSavedSettings.getString("NotificationGroupChatOptions");
    }

    // do not show notification which goes from agent
    if (gAgent.getID() == participant_id)
    {
        return;
    }

    // execution of the action

    LLFloaterIMContainer* im_box = LLFloaterReg::getTypedInstance<LLFloaterIMContainer>("im_container");

	if (im_box->isFrontmost() && im_box->getSelectedSession() == session_id)
	{
		return;
	}

	LLFloaterIMSessionTab* session_floater = LLFloaterIMSessionTab::getConversation(session_id);
	
    //session floater not focused (visible or not)
    bool session_floater_not_focused = session_floater && !session_floater->hasFocus();

    //conv. floater is closed
    bool conversation_floater_is_closed =
    		!(  im_box
    		    && im_box->isInVisibleChain()
                && !im_box->isMinimized());

    //conversation floater not focused (visible or not)
    bool conversation_floater_not_focused =
    		conversation_floater_is_closed || !im_box->hasFocus();
    // sess. floater is open
    bool session_floater_is_open =
            session_floater
            && session_floater->isInVisibleChain()
            && !session_floater->isMinimized()
            && !(session_floater->getHost() && session_floater->getHost()->isMinimized());

    if ("toast" == action && !session_floater_is_open)
    {
        //User is not focused on conversation containing the message
        if(session_floater_not_focused)
        {
        	if(!LLMuteList::getInstance()->isMuted(participant_id))
        	{
        		im_box->flashConversationItemWidget(session_id, true);
        	}
            //The conversation floater isn't focused/open
            if(conversation_floater_not_focused)
            {
            	if(!LLMuteList::getInstance()->isMuted(participant_id) 
                    && !gAgent.isDoNotDisturb())
            	{
            		gToolBarView->flashCommand(LLCommandId("chat"), true);
            	}

                //Show IM toasts (upper right toasts)
                // Skip toasting for system messages and for nearby chat
                if(session_id.notNull() && participant_id.notNull())
                {
                    LLAvatarNameCache::get(participant_id, boost::bind(&on_avatar_name_cache_toast, _1, _2, msg));
                }
            }
		}
    }

    else if ("flash" == action)
    {
    	if (!gAgent.isDoNotDisturb())
    	{
			im_box->flashConversationItemWidget(session_id, true);
			if(conversation_floater_not_focused)
			{
				//User is not focused on conversation containing the message
				gToolBarView->flashCommand(LLCommandId("chat"), true);
			}
		}
		else if(session_id.notNull() && participant_id.notNull())
		{
			//If a DND message, allow notification to be stored so upon DND exit 
			//useMostItrusiveIMNotification will be called to notify user a message exists
			LLAvatarNameCache::get(participant_id, boost::bind(&on_avatar_name_cache_toast, _1, _2, msg));
		}
    }

    else if("openconversations" == action)
    {
        //User is not focused on conversation containing the message
        if(session_floater_not_focused)
        {
            //Flash line item
            im_box->flashConversationItemWidget(session_id, true);

            if(!gAgent.isDoNotDisturb())
            {
				//Surface conversations floater
				LLFloaterReg::showInstance("im_container");
<<<<<<< HEAD
				im_box->collapseMessagesPane(false);
=======

				if (session_floater && session_floater->isMinimized())
				{
					LLFloater::onClickMinimize(session_floater);
				}
>>>>>>> b6d973d3
			}

            //If in DND mode, allow notification to be stored so upon DND exit 
            //useMostItrusiveIMNotification will be called to notify user a message exists
            if(session_id.notNull() 
                && participant_id.notNull()
                && gAgent.isDoNotDisturb()
				&& !session_floater_is_open)
            {
                LLAvatarNameCache::get(participant_id, boost::bind(&on_avatar_name_cache_toast, _1, _2, msg));
			}
		}
    }
}

LLIMModel::LLIMModel() 
{
	addNewMsgCallback(boost::bind(&LLFloaterIMSession::newIMCallback, _1));
	addNewMsgCallback(boost::bind(&on_new_message, _1));
}

LLIMModel::LLIMSession::LLIMSession(const LLUUID& session_id, const std::string& name, const EInstantMessage& type, const LLUUID& other_participant_id, const uuid_vec_t& ids, bool voice, bool has_offline_msg)
:	mSessionID(session_id),
	mName(name),
	mType(type),
	mHasOfflineMessage(has_offline_msg),
	mParticipantUnreadMessageCount(0),
	mNumUnread(0),
	mOtherParticipantID(other_participant_id),
	mInitialTargetIDs(ids),
	mVoiceChannel(NULL),
	mSpeakers(NULL),
	mSessionInitialized(false),
	mCallBackEnabled(true),
	mTextIMPossible(true),
	mOtherParticipantIsAvatar(true),
	mStartCallOnInitialize(false),
	mStartedAsIMCall(voice),
	mAvatarNameCacheConnection()
{
	// set P2P type by default
	mSessionType = P2P_SESSION;

	if (IM_NOTHING_SPECIAL == mType || IM_SESSION_P2P_INVITE == mType)
	{
		mVoiceChannel  = new LLVoiceChannelP2P(session_id, name, other_participant_id);
		mOtherParticipantIsAvatar = LLVoiceClient::getInstance()->isParticipantAvatar(mSessionID);

		// check if it was AVALINE call
		if (!mOtherParticipantIsAvatar)
		{
			mSessionType = AVALINE_SESSION;
		} 
	}
	else
	{
		mVoiceChannel = new LLVoiceChannelGroup(session_id, name);

		// determine whether it is group or conference session
		if (gAgent.isInGroup(mSessionID))
		{
			mSessionType = GROUP_SESSION;
		}
		else
		{
			mSessionType = ADHOC_SESSION;
		} 
	}

	if(mVoiceChannel)
	{
		mVoiceChannelStateChangeConnection = mVoiceChannel->setStateChangedCallback(boost::bind(&LLIMSession::onVoiceChannelStateChanged, this, _1, _2, _3));
	}
		
	mSpeakers = new LLIMSpeakerMgr(mVoiceChannel);

	// All participants will be added to the list of people we've recently interacted with.

	// we need to add only _active_ speakers...so comment this. 
	// may delete this later on cleanup
	//mSpeakers->addListener(&LLRecentPeople::instance(), "add");

	//we need to wait for session initialization for outgoing ad-hoc and group chat session
	//correct session id for initiated ad-hoc chat will be received from the server
	if (!LLIMModel::getInstance()->sendStartSession(mSessionID, mOtherParticipantID, 
		mInitialTargetIDs, mType))
	{
		//we don't need to wait for any responses
		//so we're already initialized
		mSessionInitialized = true;
	}
	else
	{
		//tick returns TRUE - timer will be deleted after the tick
		new LLSessionTimeoutTimer(mSessionID, SESSION_INITIALIZATION_TIMEOUT);
	}

	if (IM_NOTHING_SPECIAL == mType)
	{
		mCallBackEnabled = LLVoiceClient::getInstance()->isSessionCallBackPossible(mSessionID);
		mTextIMPossible = LLVoiceClient::getInstance()->isSessionTextIMPossible(mSessionID);
	}

	buildHistoryFileName();
	loadHistory();

	// Localizing name of ad-hoc session. STORM-153
	// Changing name should happen here- after the history file was created, so that
	// history files have consistent (English) names in different locales.
	if (isAdHocSessionType() && IM_SESSION_INVITE == mType)
	{
		mAvatarNameCacheConnection = LLAvatarNameCache::get(mOtherParticipantID,boost::bind(&LLIMModel::LLIMSession::onAdHocNameCache,this, _2));
	}
}

void LLIMModel::LLIMSession::onAdHocNameCache(const LLAvatarName& av_name)
{
	mAvatarNameCacheConnection.disconnect();

	if (!av_name.isValidName())
	{
		S32 separator_index = mName.rfind(" ");
		std::string name = mName.substr(0, separator_index);
		++separator_index;
		std::string conference_word = mName.substr(separator_index, mName.length());

		// additional check that session name is what we expected
		if ("Conference" == conference_word)
		{
			LLStringUtil::format_map_t args;
			args["[AGENT_NAME]"] = name;
			LLTrans::findString(mName, "conference-title-incoming", args);
		}
	}
	else
	{
		LLStringUtil::format_map_t args;
		args["[AGENT_NAME]"] = av_name.getCompleteName();
		LLTrans::findString(mName, "conference-title-incoming", args);
	}
}

void LLIMModel::LLIMSession::onVoiceChannelStateChanged(const LLVoiceChannel::EState& old_state, const LLVoiceChannel::EState& new_state, const LLVoiceChannel::EDirection& direction)
{
	std::string you_joined_call = LLTrans::getString("you_joined_call");
	std::string you_started_call = LLTrans::getString("you_started_call");
	std::string other_avatar_name = "";

	std::string message;

	switch(mSessionType)
	{
	case AVALINE_SESSION:
		// no text notifications
		break;
	case P2P_SESSION:
		gCacheName->getFullName(mOtherParticipantID, other_avatar_name); // voice

		if(direction == LLVoiceChannel::INCOMING_CALL)
		{
			switch(new_state)
			{
			case LLVoiceChannel::STATE_CALL_STARTED :
				{
					LLStringUtil::format_map_t string_args;
					string_args["[NAME]"] = other_avatar_name;
					message = LLTrans::getString("name_started_call", string_args);
					LLIMModel::getInstance()->addMessage(mSessionID, SYSTEM_FROM, LLUUID::null, message);				
					break;
				}
			case LLVoiceChannel::STATE_CONNECTED :
				LLIMModel::getInstance()->addMessage(mSessionID, SYSTEM_FROM, LLUUID::null, you_joined_call);
			default:
				break;
			}
		}
		else // outgoing call
		{
			switch(new_state)
			{
			case LLVoiceChannel::STATE_CALL_STARTED :
				LLIMModel::getInstance()->addMessage(mSessionID, SYSTEM_FROM, LLUUID::null, you_started_call);
				break;
			case LLVoiceChannel::STATE_CONNECTED :
				message = LLTrans::getString("answered_call");
				LLIMModel::getInstance()->addMessage(mSessionID, SYSTEM_FROM, LLUUID::null, message);
			default:
				break;
			}
		}
		break;

	case GROUP_SESSION:
	case ADHOC_SESSION:
		if(direction == LLVoiceChannel::INCOMING_CALL)
		{
			switch(new_state)
			{
			case LLVoiceChannel::STATE_CONNECTED :
				LLIMModel::getInstance()->addMessage(mSessionID, SYSTEM_FROM, LLUUID::null, you_joined_call);
			default:
				break;
			}
		}
		else // outgoing call
		{
			switch(new_state)
			{
			case LLVoiceChannel::STATE_CALL_STARTED :
				LLIMModel::getInstance()->addMessage(mSessionID, SYSTEM_FROM, LLUUID::null, you_started_call);
				break;
			default:
				break;
			}
		}
	default:
		break;
	}
	// Update speakers list when connected
	if (LLVoiceChannel::STATE_CONNECTED == new_state)
	{
		mSpeakers->update(true);
	}
}

LLIMModel::LLIMSession::~LLIMSession()
{
	if (mAvatarNameCacheConnection.connected())
	{
		mAvatarNameCacheConnection.disconnect();
	}

	delete mSpeakers;
	mSpeakers = NULL;

	// End the text IM session if necessary
	if(LLVoiceClient::getInstance() && mOtherParticipantID.notNull())
	{
		switch(mType)
		{
		case IM_NOTHING_SPECIAL:
		case IM_SESSION_P2P_INVITE:
			LLVoiceClient::getInstance()->endUserIMSession(mOtherParticipantID);
			break;

		default:
			// Appease the linux compiler
			break;
		}
	}

	mVoiceChannelStateChangeConnection.disconnect();

	// HAVE to do this here -- if it happens in the LLVoiceChannel destructor it will call the wrong version (since the object's partially deconstructed at that point).
	mVoiceChannel->deactivate();

	delete mVoiceChannel;
	mVoiceChannel = NULL;
}

void LLIMModel::LLIMSession::sessionInitReplyReceived(const LLUUID& new_session_id)
{
	mSessionInitialized = true;

	if (new_session_id != mSessionID)
	{
		mSessionID = new_session_id;
		mVoiceChannel->updateSessionID(new_session_id);
	}
}

void LLIMModel::LLIMSession::addMessage(const std::string& from, const LLUUID& from_id, const std::string& utf8_text, const std::string& time, const bool is_history)
{
	LLSD message;
	message["from"] = from;
	message["from_id"] = from_id;
	message["message"] = utf8_text;
	message["time"] = time; 
	message["index"] = (LLSD::Integer)mMsgs.size(); 
	message["is_history"] = is_history;

	mMsgs.push_front(message); 

	if (mSpeakers && from_id.notNull())
	{
		mSpeakers->speakerChatted(from_id);
		mSpeakers->setSpeakerTyping(from_id, FALSE);
	}
}

void LLIMModel::LLIMSession::addMessagesFromHistory(const std::list<LLSD>& history)
{
	std::list<LLSD>::const_iterator it = history.begin();
	while (it != history.end())
	{
		const LLSD& msg = *it;

		std::string from = msg[LL_IM_FROM];
		LLUUID from_id;
		if (msg[LL_IM_FROM_ID].isDefined())
		{
			from_id = msg[LL_IM_FROM_ID].asUUID();
		}
		else
		{
			// convert it to a legacy name if we have a complete name
			std::string legacy_name = gCacheName->buildLegacyName(from);
 			gCacheName->getUUID(legacy_name, from_id);
		}

		std::string timestamp = msg[LL_IM_TIME];
		std::string text = msg[LL_IM_TEXT];

		addMessage(from, from_id, text, timestamp, true);

		it++;
	}
}

void LLIMModel::LLIMSession::chatFromLogFile(LLLogChat::ELogLineType type, const LLSD& msg, void* userdata)
{
	if (!userdata) return;

	LLIMSession* self = (LLIMSession*) userdata;

	if (type == LLLogChat::LOG_LINE)
	{
		self->addMessage("", LLSD(), msg["message"].asString(), "", true);
	}
	else if (type == LLLogChat::LOG_LLSD)
	{
		self->addMessage(msg["from"].asString(), msg["from_id"].asUUID(), msg["message"].asString(), msg["time"].asString(), true);
	}
}

void LLIMModel::LLIMSession::loadHistory()
{
	mMsgs.clear();

	if ( gSavedPerAccountSettings.getBOOL("LogShowHistory") )
	{
		std::list<LLSD> chat_history;

		//involves parsing of a chat history
		LLLogChat::loadChatHistory(mHistoryFileName, chat_history);
		addMessagesFromHistory(chat_history);
	}
}

LLIMModel::LLIMSession* LLIMModel::findIMSession(const LLUUID& session_id) const
{
	return get_if_there(mId2SessionMap, session_id,
		(LLIMModel::LLIMSession*) NULL);
}

//*TODO consider switching to using std::set instead of std::list for holding LLUUIDs across the whole code
LLIMModel::LLIMSession* LLIMModel::findAdHocIMSession(const uuid_vec_t& ids)
{
	S32 num = ids.size();
	if (!num) return NULL;

	if (mId2SessionMap.empty()) return NULL;

	std::map<LLUUID, LLIMSession*>::const_iterator it = mId2SessionMap.begin();
	for (; it != mId2SessionMap.end(); ++it)
	{
		LLIMSession* session = (*it).second;
	
		if (!session->isAdHoc()) continue;
		if (session->mInitialTargetIDs.size() != num) continue;

		std::list<LLUUID> tmp_list(session->mInitialTargetIDs.begin(), session->mInitialTargetIDs.end());

		uuid_vec_t::const_iterator iter = ids.begin();
		while (iter != ids.end())
		{
			tmp_list.remove(*iter);
			++iter;
			
			if (tmp_list.empty()) 
			{
				break;
			}
		}

		if (tmp_list.empty() && iter == ids.end())
		{
			return session;
		}
	}

	return NULL;
}

bool LLIMModel::LLIMSession::isOutgoingAdHoc() const
{
	return IM_SESSION_CONFERENCE_START == mType;
}

bool LLIMModel::LLIMSession::isAdHoc()
{
	return IM_SESSION_CONFERENCE_START == mType || (IM_SESSION_INVITE == mType && !gAgent.isInGroup(mSessionID));
}

bool LLIMModel::LLIMSession::isP2P()
{
	return IM_NOTHING_SPECIAL == mType;
}

bool LLIMModel::LLIMSession::isOtherParticipantAvaline()
{
	return !mOtherParticipantIsAvatar;
}

LLUUID LLIMModel::LLIMSession::generateOutgouigAdHocHash() const
{
	LLUUID hash = LLUUID::null;

	if (mInitialTargetIDs.size())
	{
		std::set<LLUUID> sorted_uuids(mInitialTargetIDs.begin(), mInitialTargetIDs.end());
		hash = generateHash(sorted_uuids);
	}

	return hash;
}

void LLIMModel::LLIMSession::buildHistoryFileName()
{
	mHistoryFileName = mName;

	//ad-hoc requires sophisticated chat history saving schemes
	if (isAdHoc())
	{
		/* in case of outgoing ad-hoc sessions we need to make specilized names
		* if this naming system is ever changed then the filtering definitions in 
		* lllogchat.cpp need to be change acordingly so that the filtering for the
		* date stamp code introduced in STORM-102 will work properly and not add
		* a date stamp to the Ad-hoc conferences.
		*/
		if (mInitialTargetIDs.size())
		{
			std::set<LLUUID> sorted_uuids(mInitialTargetIDs.begin(), mInitialTargetIDs.end());
			mHistoryFileName = mName + " hash" + generateHash(sorted_uuids).asString();
		}
		else
		{
			//in case of incoming ad-hoc sessions
			mHistoryFileName = mName + " " + LLLogChat::timestamp(true) + " " + mSessionID.asString().substr(0, 4);
		}
	}
	else if (isP2P()) // look up username to use as the log name
	{
		LLAvatarName av_name;
		// For outgoing sessions we already have a cached name
		// so no need for a callback in LLAvatarNameCache::get()
		if (LLAvatarNameCache::get(mOtherParticipantID, &av_name))
		{
			mHistoryFileName = LLCacheName::buildUsername(av_name.getUserName());
		}
		else
		{
			// Incoming P2P sessions include a name that we can use to build a history file name
			mHistoryFileName = LLCacheName::buildUsername(mName);
		}
	}
}

//static
LLUUID LLIMModel::LLIMSession::generateHash(const std::set<LLUUID>& sorted_uuids)
{
	LLMD5 md5_uuid;
	
	std::set<LLUUID>::const_iterator it = sorted_uuids.begin();
	while (it != sorted_uuids.end())
	{
		md5_uuid.update((unsigned char*)(*it).mData, 16);
		it++;
	}
	md5_uuid.finalize();

	LLUUID participants_md5_hash;
	md5_uuid.raw_digest((unsigned char*) participants_md5_hash.mData);
	return participants_md5_hash;
}

void LLIMModel::processSessionInitializedReply(const LLUUID& old_session_id, const LLUUID& new_session_id)
{
	LLIMSession* session = findIMSession(old_session_id);
	if (session)
	{
		session->sessionInitReplyReceived(new_session_id);

		if (old_session_id != new_session_id)
		{
			mId2SessionMap.erase(old_session_id);
			mId2SessionMap[new_session_id] = session;
		}

		LLFloaterIMSession* im_floater = LLFloaterIMSession::findInstance(old_session_id);
		if (im_floater)
		{
			im_floater->sessionInitReplyReceived(new_session_id);
		}

		if (old_session_id != new_session_id)
		{
			gIMMgr->notifyObserverSessionIDUpdated(old_session_id, new_session_id);
		}

		// auto-start the call on session initialization?
		if (session->mStartCallOnInitialize)
		{
			gIMMgr->startCall(new_session_id);
		}
	}
}

void LLIMModel::testMessages()
{
	LLUUID bot1_id("d0426ec6-6535-4c11-a5d9-526bb0c654d9");
	LLUUID bot1_session_id;
	std::string from = "IM Tester";

	bot1_session_id = LLIMMgr::computeSessionID(IM_NOTHING_SPECIAL, bot1_id);
	newSession(bot1_session_id, from, IM_NOTHING_SPECIAL, bot1_id);
	addMessage(bot1_session_id, from, bot1_id, "Test Message: Hi from testerbot land!");

	LLUUID bot2_id;
	std::string firstname[] = {"Roflcopter", "Joe"};
	std::string lastname[] = {"Linden", "Tester", "Resident", "Schmoe"};

	S32 rand1 = ll_rand(sizeof firstname)/(sizeof firstname[0]);
	S32 rand2 = ll_rand(sizeof lastname)/(sizeof lastname[0]);
	
	from = firstname[rand1] + " " + lastname[rand2];
	bot2_id.generate(from);
	LLUUID bot2_session_id = LLIMMgr::computeSessionID(IM_NOTHING_SPECIAL, bot2_id);
	newSession(bot2_session_id, from, IM_NOTHING_SPECIAL, bot2_id);
	addMessage(bot2_session_id, from, bot2_id, "Test Message: Hello there, I have a question. Can I bother you for a second? ");
	addMessage(bot2_session_id, from, bot2_id, "Test Message: OMGWTFBBQ.");
}

//session name should not be empty
bool LLIMModel::newSession(const LLUUID& session_id, const std::string& name, const EInstantMessage& type, 
						   const LLUUID& other_participant_id, const uuid_vec_t& ids, bool voice, bool has_offline_msg)
{
	if (name.empty())
	{
		llwarns << "Attempt to create a new session with empty name; id = " << session_id << llendl;
		return false;
	}

	if (findIMSession(session_id))
	{
		llwarns << "IM Session " << session_id << " already exists" << llendl;
		return false;
	}

	LLIMSession* session = new LLIMSession(session_id, name, type, other_participant_id, ids, voice, has_offline_msg);
	mId2SessionMap[session_id] = session;

	// When notifying observer, name of session is used instead of "name", because they may not be the
	// same if it is an adhoc session (in this case name is localized in LLIMSession constructor).
	std::string session_name = LLIMModel::getInstance()->getName(session_id);
	LLIMMgr::getInstance()->notifyObserverSessionAdded(session_id, session_name, other_participant_id,has_offline_msg);

	return true;

}

bool LLIMModel::newSession(const LLUUID& session_id, const std::string& name, const EInstantMessage& type, const LLUUID& other_participant_id, bool voice, bool has_offline_msg)
{
	uuid_vec_t ids;
	ids.push_back(other_participant_id);
	return newSession(session_id, name, type, other_participant_id, ids, voice, has_offline_msg);
}

bool LLIMModel::clearSession(const LLUUID& session_id)
{
	if (mId2SessionMap.find(session_id) == mId2SessionMap.end()) return false;
	delete (mId2SessionMap[session_id]);
	mId2SessionMap.erase(session_id);
	return true;
}

void LLIMModel::getMessages(const LLUUID& session_id, std::list<LLSD>& messages, int start_index, const bool sendNoUnreadMsgs)
{
	getMessagesSilently(session_id, messages, start_index);

	if (sendNoUnreadMsgs)
	{
		sendNoUnreadMessages(session_id);
	}
}

void LLIMModel::getMessagesSilently(const LLUUID& session_id, std::list<LLSD>& messages, int start_index)
{
	LLIMSession* session = findIMSession(session_id);
	if (!session)
	{
		llwarns << "session " << session_id << "does not exist " << llendl;
		return;
	}

	int i = session->mMsgs.size() - start_index;

	for (std::list<LLSD>::iterator iter = session->mMsgs.begin();
		iter != session->mMsgs.end() && i > 0;
		iter++)
	{
		LLSD msg;
		msg = *iter;
		messages.push_back(*iter);
		i--;
	}
}

void LLIMModel::sendNoUnreadMessages(const LLUUID& session_id)
{
	LLIMSession* session = findIMSession(session_id);
	if (!session)
	{
		llwarns << "session " << session_id << "does not exist " << llendl;
		return;
	}

	session->mNumUnread = 0;
	session->mParticipantUnreadMessageCount = 0;
	
	LLSD arg;
	arg["session_id"] = session_id;
	arg["num_unread"] = 0;
	arg["participant_unread"] = session->mParticipantUnreadMessageCount;
	mNoUnreadMsgsSignal(arg);
}

bool LLIMModel::addToHistory(const LLUUID& session_id, const std::string& from, const LLUUID& from_id, const std::string& utf8_text) {
	
	LLIMSession* session = findIMSession(session_id);

	if (!session) 
	{
		llwarns << "session " << session_id << "does not exist " << llendl;
		return false;
	}

	session->addMessage(from, from_id, utf8_text, LLLogChat::timestamp(false)); //might want to add date separately

	return true;
}

bool LLIMModel::logToFile(const std::string& file_name, const std::string& from, const LLUUID& from_id, const std::string& utf8_text)
{
	if (gSavedPerAccountSettings.getS32("KeepConversationLogTranscripts") > 1)
	{	
		std::string from_name = from;

		LLAvatarName av_name;
		if (!from_id.isNull() && 
			LLAvatarNameCache::get(from_id, &av_name) &&
			!av_name.isDisplayNameDefault())
		{	
			from_name = av_name.getCompleteName();
		}

		LLLogChat::saveHistory(file_name, from_name, from_id, utf8_text);
		LLConversationLog::instance().cache(); // update the conversation log too
		return true;
	}
	else
	{
		return false;
	}
}

bool LLIMModel::proccessOnlineOfflineNotification(
	const LLUUID& session_id, 
	const std::string& utf8_text)
{
	// Add system message to history
	return addMessage(session_id, SYSTEM_FROM, LLUUID::null, utf8_text);
}

bool LLIMModel::addMessage(const LLUUID& session_id, const std::string& from, const LLUUID& from_id, 
						   const std::string& utf8_text, bool log2file /* = true */) { 

	LLIMSession* session = addMessageSilently(session_id, from, from_id, utf8_text, log2file);
	if (!session) return false;

	//good place to add some1 to recent list
	//other places may be called from message history.
	if( !from_id.isNull() &&
		( session->isP2PSessionType() || session->isAdHocSessionType() ) )
		LLRecentPeople::instance().add(from_id);

	// notify listeners
	LLSD arg;
	arg["session_id"] = session_id;
	arg["num_unread"] = session->mNumUnread;
	arg["participant_unread"] = session->mParticipantUnreadMessageCount;
	arg["message"] = utf8_text;
	arg["from"] = from;
	arg["from_id"] = from_id;
	arg["time"] = LLLogChat::timestamp(false);
	mNewMsgSignal(arg);

	return true;
}

LLIMModel::LLIMSession* LLIMModel::addMessageSilently(const LLUUID& session_id, const std::string& from, const LLUUID& from_id, 
													 const std::string& utf8_text, bool log2file /* = true */)
{
	LLIMSession* session = findIMSession(session_id);

	if (!session)
	{
		llwarns << "session " << session_id << "does not exist " << llendl;
		return NULL;
	}

	// replace interactive system message marker with correct from string value
	std::string from_name = from;
	if (INTERACTIVE_SYSTEM_FROM == from)
	{
		from_name = SYSTEM_FROM;
	}

	addToHistory(session_id, from_name, from_id, utf8_text);
	if (log2file)
	{
		logToFile(getHistoryFileName(session_id), from_name, from_id, utf8_text);
	}
	
	session->mNumUnread++;

	//update count of unread messages from real participant
	if (!(from_id.isNull() || from_id == gAgentID || SYSTEM_FROM == from)
			// we should increment counter for interactive system messages()
			|| INTERACTIVE_SYSTEM_FROM == from)
	{
		++(session->mParticipantUnreadMessageCount);
	}

	return session;
}


const std::string LLIMModel::getName(const LLUUID& session_id) const
{
	LLIMSession* session = findIMSession(session_id);

	if (!session)
	{
		llwarns << "session " << session_id << "does not exist " << llendl;
		return LLTrans::getString("no_session_message");
	}

	return session->mName;
}

const S32 LLIMModel::getNumUnread(const LLUUID& session_id) const
{
	LLIMSession* session = findIMSession(session_id);
	if (!session)
	{
		llwarns << "session " << session_id << "does not exist " << llendl;
		return -1;
	}

	return session->mNumUnread;
}

const LLUUID& LLIMModel::getOtherParticipantID(const LLUUID& session_id) const
{
	LLIMSession* session = findIMSession(session_id);
	if (!session)
	{
		llwarns << "session " << session_id << " does not exist " << llendl;
		return LLUUID::null;
	}

	return session->mOtherParticipantID;
}

EInstantMessage LLIMModel::getType(const LLUUID& session_id) const
{
	LLIMSession* session = findIMSession(session_id);
	if (!session)
	{
		llwarns << "session " << session_id << "does not exist " << llendl;
		return IM_COUNT;
	}

	return session->mType;
}

LLVoiceChannel* LLIMModel::getVoiceChannel( const LLUUID& session_id ) const
{
	LLIMSession* session = findIMSession(session_id);
	if (!session)
	{
		llwarns << "session " << session_id << "does not exist " << llendl;
		return NULL;
	}

	return session->mVoiceChannel;
}

LLIMSpeakerMgr* LLIMModel::getSpeakerManager( const LLUUID& session_id ) const
{
	LLIMSession* session = findIMSession(session_id);
	if (!session)
	{
		llwarns << "session " << session_id << " does not exist " << llendl;
		return NULL;
	}

	return session->mSpeakers;
}

const std::string& LLIMModel::getHistoryFileName(const LLUUID& session_id) const
{
	LLIMSession* session = findIMSession(session_id);
	if (!session)
	{
		llwarns << "session " << session_id << " does not exist " << llendl;
		return LLStringUtil::null;
	}

	return session->mHistoryFileName;
}


// TODO get rid of other participant ID
void LLIMModel::sendTypingState(LLUUID session_id, LLUUID other_participant_id, BOOL typing) 
{
	std::string name;
	LLAgentUI::buildFullname(name);

	pack_instant_message(
		gMessageSystem,
		gAgent.getID(),
		FALSE,
		gAgent.getSessionID(),
		other_participant_id,
		name,
		std::string("typing"),
		IM_ONLINE,
		(typing ? IM_TYPING_START : IM_TYPING_STOP),
		session_id);
	gAgent.sendReliableMessage();
}

void LLIMModel::sendLeaveSession(const LLUUID& session_id, const LLUUID& other_participant_id)
{
	if(session_id.notNull())
	{
		std::string name;
		LLAgentUI::buildFullname(name);
		pack_instant_message(
			gMessageSystem,
			gAgent.getID(),
			FALSE,
			gAgent.getSessionID(),
			other_participant_id,
			name, 
			LLStringUtil::null,
			IM_ONLINE,
			IM_SESSION_LEAVE,
			session_id);
		gAgent.sendReliableMessage();
	}
}

//*TODO this method is better be moved to the LLIMMgr
void LLIMModel::sendMessage(const std::string& utf8_text,
					 const LLUUID& im_session_id,
					 const LLUUID& other_participant_id,
					 EInstantMessage dialog)
{
	std::string name;
	bool sent = false;
	LLAgentUI::buildFullname(name);

	const LLRelationship* info = NULL;
	info = LLAvatarTracker::instance().getBuddyInfo(other_participant_id);
	
	U8 offline = (!info || info->isOnline()) ? IM_ONLINE : IM_OFFLINE;
	
	if((offline == IM_OFFLINE) && (LLVoiceClient::getInstance()->isOnlineSIP(other_participant_id)))
	{
		// User is online through the OOW connector, but not with a regular viewer.  Try to send the message via SLVoice.
		sent = LLVoiceClient::getInstance()->sendTextMessage(other_participant_id, utf8_text);
	}
	
	if(!sent)
	{
		// Send message normally.

		// default to IM_SESSION_SEND unless it's nothing special - in
		// which case it's probably an IM to everyone.
		U8 new_dialog = dialog;

		if ( dialog != IM_NOTHING_SPECIAL )
		{
			new_dialog = IM_SESSION_SEND;
		}
		pack_instant_message(
			gMessageSystem,
			gAgent.getID(),
			FALSE,
			gAgent.getSessionID(),
			other_participant_id,
			name.c_str(),
			utf8_text.c_str(),
			offline,
			(EInstantMessage)new_dialog,
			im_session_id);
		gAgent.sendReliableMessage();
	}

	// If there is a mute list and this is not a group chat...
	if ( LLMuteList::getInstance() )
	{
		// ... the target should not be in our mute list for some message types.
		// Auto-remove them if present.
		switch( dialog )
		{
		case IM_NOTHING_SPECIAL:
		case IM_GROUP_INVITATION:
		case IM_INVENTORY_OFFERED:
		case IM_SESSION_INVITE:
		case IM_SESSION_P2P_INVITE:
		case IM_SESSION_CONFERENCE_START:
		case IM_SESSION_SEND: // This one is marginal - erring on the side of hearing.
		case IM_LURE_USER:
		case IM_GODLIKE_LURE_USER:
		case IM_FRIENDSHIP_OFFERED:
			LLMuteList::getInstance()->autoRemove(other_participant_id, LLMuteList::AR_IM);
			break;
		default: ; // do nothing
		}
	}

	if((dialog == IM_NOTHING_SPECIAL) && 
	   (other_participant_id.notNull()))
	{
		// Do we have to replace the /me's here?
		std::string from;
		LLAgentUI::buildFullname(from);
		LLIMModel::getInstance()->addMessage(im_session_id, from, gAgentID, utf8_text);

		//local echo for the legacy communicate panel
		std::string history_echo;
		LLAgentUI::buildFullname(history_echo);

		history_echo += ": " + utf8_text;

		LLIMSpeakerMgr* speaker_mgr = LLIMModel::getInstance()->getSpeakerManager(im_session_id);
		if (speaker_mgr)
		{
			speaker_mgr->speakerChatted(gAgentID);
			speaker_mgr->setSpeakerTyping(gAgentID, FALSE);
		}
	}

	// Add the recipient to the recent people list.
	bool is_not_group_id = LLGroupMgr::getInstance()->getGroupData(other_participant_id) == NULL;

	if (is_not_group_id)
	{
		LLIMModel::LLIMSession* session = LLIMModel::getInstance()->findIMSession(im_session_id);
		if( session == 0)//??? shouldn't really happen
		{
			LLRecentPeople::instance().add(other_participant_id);
			return;
		}
		// IM_SESSION_INVITE means that this is an Ad-hoc incoming chat
		//		(it can be also Group chat but it is checked above)
		// In this case mInitialTargetIDs contains Ad-hoc session ID and it should not be added
		// to Recent People to prevent showing of an item with (???)(???). See EXT-8246.
		// Concrete participants will be added into this list once they sent message in chat.
		if (IM_SESSION_INVITE == dialog) return;
			
		if (IM_SESSION_CONFERENCE_START == dialog) // outgoing ad-hoc session
		{
			// Add only online members of conference to recent list (EXT-8658)
			addSpeakersToRecent(im_session_id);
		}
		else // outgoing P2P session
		{
			// Add the recepient of the session.
			if (!session->mInitialTargetIDs.empty())
			{
				LLRecentPeople::instance().add(*(session->mInitialTargetIDs.begin()));
			}
		}
	}
}

void LLIMModel::addSpeakersToRecent(const LLUUID& im_session_id)
{
	LLIMSpeakerMgr* speaker_mgr = LLIMModel::getInstance()->getSpeakerManager(im_session_id);
	LLSpeakerMgr::speaker_list_t speaker_list;
	if(speaker_mgr != NULL)
	{
		speaker_mgr->getSpeakerList(&speaker_list, true);
	}
	for(LLSpeakerMgr::speaker_list_t::iterator it = speaker_list.begin(); it != speaker_list.end(); it++)
	{
		const LLPointer<LLSpeaker>& speakerp = *it;
		LLRecentPeople::instance().add(speakerp->mID);
	}
}

void session_starter_helper(
	const LLUUID& temp_session_id,
	const LLUUID& other_participant_id,
	EInstantMessage im_type)
{
	LLMessageSystem *msg = gMessageSystem;

	msg->newMessageFast(_PREHASH_ImprovedInstantMessage);
	msg->nextBlockFast(_PREHASH_AgentData);
	msg->addUUIDFast(_PREHASH_AgentID, gAgent.getID());
	msg->addUUIDFast(_PREHASH_SessionID, gAgent.getSessionID());

	msg->nextBlockFast(_PREHASH_MessageBlock);
	msg->addBOOLFast(_PREHASH_FromGroup, FALSE);
	msg->addUUIDFast(_PREHASH_ToAgentID, other_participant_id);
	msg->addU8Fast(_PREHASH_Offline, IM_ONLINE);
	msg->addU8Fast(_PREHASH_Dialog, im_type);
	msg->addUUIDFast(_PREHASH_ID, temp_session_id);
	msg->addU32Fast(_PREHASH_Timestamp, NO_TIMESTAMP); // no timestamp necessary

	std::string name;
	LLAgentUI::buildFullname(name);

	msg->addStringFast(_PREHASH_FromAgentName, name);
	msg->addStringFast(_PREHASH_Message, LLStringUtil::null);
	msg->addU32Fast(_PREHASH_ParentEstateID, 0);
	msg->addUUIDFast(_PREHASH_RegionID, LLUUID::null);
	msg->addVector3Fast(_PREHASH_Position, gAgent.getPositionAgent());
}

void start_deprecated_conference_chat(
	const LLUUID& temp_session_id,
	const LLUUID& creator_id,
	const LLUUID& other_participant_id,
	const LLSD& agents_to_invite)
{
	U8* bucket;
	U8* pos;
	S32 count;
	S32 bucket_size;

	// *FIX: this could suffer from endian issues
	count = agents_to_invite.size();
	bucket_size = UUID_BYTES * count;
	bucket = new U8[bucket_size];
	pos = bucket;

	for(S32 i = 0; i < count; ++i)
	{
		LLUUID agent_id = agents_to_invite[i].asUUID();
		
		memcpy(pos, &agent_id, UUID_BYTES);
		pos += UUID_BYTES;
	}

	session_starter_helper(
		temp_session_id,
		other_participant_id,
		IM_SESSION_CONFERENCE_START);

	gMessageSystem->addBinaryDataFast(
		_PREHASH_BinaryBucket,
		bucket,
		bucket_size);

	gAgent.sendReliableMessage();
 
	delete[] bucket;
}

class LLStartConferenceChatResponder : public LLHTTPClient::Responder
{
public:
	LLStartConferenceChatResponder(
		const LLUUID& temp_session_id,
		const LLUUID& creator_id,
		const LLUUID& other_participant_id,
		const LLSD& agents_to_invite)
	{
		mTempSessionID = temp_session_id;
		mCreatorID = creator_id;
		mOtherParticipantID = other_participant_id;
		mAgents = agents_to_invite;
	}

	virtual void error(U32 statusNum, const std::string& reason)
	{
		//try an "old school" way.
		if ( statusNum == 400 )
		{
			start_deprecated_conference_chat(
				mTempSessionID,
				mCreatorID,
				mOtherParticipantID,
				mAgents);
		}

		//else throw an error back to the client?
		//in theory we should have just have these error strings
		//etc. set up in this file as opposed to the IMMgr,
		//but the error string were unneeded here previously
		//and it is not worth the effort switching over all
		//the possible different language translations
	}

private:
	LLUUID mTempSessionID;
	LLUUID mCreatorID;
	LLUUID mOtherParticipantID;

	LLSD mAgents;
};

// Returns true if any messages were sent, false otherwise.
// Is sort of equivalent to "does the server need to do anything?"
bool LLIMModel::sendStartSession(
	const LLUUID& temp_session_id,
	const LLUUID& other_participant_id,
	const uuid_vec_t& ids,
	EInstantMessage dialog)
{
	if ( dialog == IM_SESSION_GROUP_START )
	{
		session_starter_helper(
			temp_session_id,
			other_participant_id,
			dialog);
		gMessageSystem->addBinaryDataFast(
				_PREHASH_BinaryBucket,
				EMPTY_BINARY_BUCKET,
				EMPTY_BINARY_BUCKET_SIZE);
		gAgent.sendReliableMessage();

		return true;
	}
	else if ( dialog == IM_SESSION_CONFERENCE_START )
	{
		LLSD agents;
		for (int i = 0; i < (S32) ids.size(); i++)
		{
			agents.append(ids[i]);
		}

		//we have a new way of starting conference calls now
		LLViewerRegion* region = gAgent.getRegion();
		if (region)
		{
			std::string url = region->getCapability(
				"ChatSessionRequest");
			LLSD data;
			data["method"] = "start conference";
			data["session-id"] = temp_session_id;

			data["params"] = agents;

			LLHTTPClient::post(
				url,
				data,
				new LLStartConferenceChatResponder(
					temp_session_id,
					gAgent.getID(),
					other_participant_id,
					data["params"]));
		}
		else
		{
			start_deprecated_conference_chat(
				temp_session_id,
				gAgent.getID(),
				other_participant_id,
				agents);
		}

		//we also need to wait for reply from the server in case of ad-hoc chat (we'll get new session id)
		return true;
	}

	return false;
}

//
// Helper Functions
//

class LLViewerChatterBoxInvitationAcceptResponder :
	public LLHTTPClient::Responder
{
public:
	LLViewerChatterBoxInvitationAcceptResponder(
		const LLUUID& session_id,
		LLIMMgr::EInvitationType invitation_type)
	{
		mSessionID = session_id;
		mInvitiationType = invitation_type;
	}

	void result(const LLSD& content)
	{
		if ( gIMMgr)
		{
			LLIMSpeakerMgr* speaker_mgr = LLIMModel::getInstance()->getSpeakerManager(mSessionID);
			if (speaker_mgr)
			{
				//we've accepted our invitation
				//and received a list of agents that were
				//currently in the session when the reply was sent
				//to us.  Now, it is possible that there were some agents
				//to slip in/out between when that message was sent to us
				//and now.

				//the agent list updates we've received have been
				//accurate from the time we were added to the session
				//but unfortunately, our base that we are receiving here
				//may not be the most up to date.  It was accurate at
				//some point in time though.
				speaker_mgr->setSpeakers(content);

				//we now have our base of users in the session
				//that was accurate at some point, but maybe not now
				//so now we apply all of the udpates we've received
				//in case of race conditions
				speaker_mgr->updateSpeakers(gIMMgr->getPendingAgentListUpdates(mSessionID));
			}

			if (LLIMMgr::INVITATION_TYPE_VOICE == mInvitiationType)
			{
				gIMMgr->startCall(mSessionID, LLVoiceChannel::INCOMING_CALL);
			}

			if ((mInvitiationType == LLIMMgr::INVITATION_TYPE_VOICE 
				|| mInvitiationType == LLIMMgr::INVITATION_TYPE_IMMEDIATE)
				&& LLIMModel::getInstance()->findIMSession(mSessionID))
			{
				// TODO remove in 2010, for voice calls we do not open an IM window
				//LLFloaterIMSession::show(mSessionID);
			}

			gIMMgr->clearPendingAgentListUpdates(mSessionID);
			gIMMgr->clearPendingInvitation(mSessionID);
		}
	}

	void error(U32 statusNum, const std::string& reason)
	{		
		//throw something back to the viewer here?
		if ( gIMMgr )
		{
			gIMMgr->clearPendingAgentListUpdates(mSessionID);
			gIMMgr->clearPendingInvitation(mSessionID);
			if ( 404 == statusNum )
			{
				std::string error_string;
				error_string = "session_does_not_exist_error";
				gIMMgr->showSessionStartError(error_string, mSessionID);
			}
		}
	}

private:
	LLUUID mSessionID;
	LLIMMgr::EInvitationType mInvitiationType;
};


// the other_participant_id is either an agent_id, a group_id, or an inventory
// folder item_id (collection of calling cards)

// static
LLUUID LLIMMgr::computeSessionID(
	EInstantMessage dialog,
	const LLUUID& other_participant_id)
{
	LLUUID session_id;
	if (IM_SESSION_GROUP_START == dialog)
	{
		// slam group session_id to the group_id (other_participant_id)
		session_id = other_participant_id;
	}
	else if (IM_SESSION_CONFERENCE_START == dialog)
	{
		session_id.generate();
	}
	else if (IM_SESSION_INVITE == dialog)
	{
		// use provided session id for invites
		session_id = other_participant_id;
	}
	else
	{
		LLUUID agent_id = gAgent.getID();
		if (other_participant_id == agent_id)
		{
			// if we try to send an IM to ourselves then the XOR would be null
			// so we just make the session_id the same as the agent_id
			session_id = agent_id;
		}
		else
		{
			// peer-to-peer or peer-to-asset session_id is the XOR
			session_id = other_participant_id ^ agent_id;
		}
	}

	if (gAgent.isInGroup(session_id) && (session_id != other_participant_id))
	{
		llwarns << "Group session id different from group id: IM type = " << dialog << ", session id = " << session_id << ", group id = " << other_participant_id << llendl;
	}
	return session_id;
}

void
LLIMMgr::showSessionStartError(
	const std::string& error_string,
	const LLUUID session_id)
{
	if (!hasSession(session_id)) return;

	LLSD args;
	args["REASON"] = LLTrans::getString(error_string);
	args["RECIPIENT"] = LLIMModel::getInstance()->getName(session_id);

	LLSD payload;
	payload["session_id"] = session_id;

	LLNotificationsUtil::add(
		"ChatterBoxSessionStartError",
		args,
		payload,
		LLIMMgr::onConfirmForceCloseError);
}

void
LLIMMgr::showSessionEventError(
	const std::string& event_string,
	const std::string& error_string,
	const LLUUID session_id)
{
	LLSD args;
	LLStringUtil::format_map_t event_args;

	event_args["RECIPIENT"] = LLIMModel::getInstance()->getName(session_id);

	args["REASON"] =
		LLTrans::getString(error_string);
	args["EVENT"] =
		LLTrans::getString(event_string, event_args);

	LLNotificationsUtil::add(
		"ChatterBoxSessionEventError",
		args);
}

void
LLIMMgr::showSessionForceClose(
	const std::string& reason_string,
	const LLUUID session_id)
{
	if (!hasSession(session_id)) return;

	LLSD args;

	args["NAME"] = LLIMModel::getInstance()->getName(session_id);
	args["REASON"] = LLTrans::getString(reason_string);

	LLSD payload;
	payload["session_id"] = session_id;

	LLNotificationsUtil::add(
		"ForceCloseChatterBoxSession",
		args,
		payload,
		LLIMMgr::onConfirmForceCloseError);
}

//static
bool
LLIMMgr::onConfirmForceCloseError(
	const LLSD& notification,
	const LLSD& response)
{
	//only 1 option really
	LLUUID session_id = notification["payload"]["session_id"];

	LLFloater* floater = LLFloaterIMSession::findInstance(session_id);
	if ( floater )
	{
		floater->closeFloater(FALSE);
	}
	return false;
}


//~~~~~~~~~~~~~~~~~~~~~~~~~~~~~~~~~~~~~~~~~~~~~~~~~~~~~~~~~~~~~~~~~~~~~~~~~~~~~
// Class LLCallDialogManager
//~~~~~~~~~~~~~~~~~~~~~~~~~~~~~~~~~~~~~~~~~~~~~~~~~~~~~~~~~~~~~~~~~~~~~~~~~~~~~

LLCallDialogManager::LLCallDialogManager()
{
}

LLCallDialogManager::~LLCallDialogManager()
{
}

void LLCallDialogManager::initClass()
{
	LLVoiceChannel::setCurrentVoiceChannelChangedCallback(LLCallDialogManager::onVoiceChannelChanged);
}

void LLCallDialogManager::onVoiceChannelChanged(const LLUUID &session_id)
{
	LLIMModel::LLIMSession* session = LLIMModel::getInstance()->findIMSession(session_id);
	if(!session)
	{		
		sPreviousSessionlName = sCurrentSessionlName;
		sCurrentSessionlName = ""; // Empty string results in "Nearby Voice Chat" after substitution
		return;
	}
	
	if (sSession)
	{
		// store previous session type to process Avaline calls in dialogs
		sPreviousSessionType = sSession->mSessionType;
	}

	sSession = session;

	static boost::signals2::connection prev_channel_state_changed_connection;
	// disconnect previously connected callback to avoid have invalid sSession in onVoiceChannelStateChanged()
	prev_channel_state_changed_connection.disconnect();
	prev_channel_state_changed_connection =
		sSession->mVoiceChannel->setStateChangedCallback(boost::bind(LLCallDialogManager::onVoiceChannelStateChanged, _1, _2, _3, _4));

	if(sCurrentSessionlName != session->mName)
	{
		sPreviousSessionlName = sCurrentSessionlName;
		sCurrentSessionlName = session->mName;
	}

	if (LLVoiceChannel::getCurrentVoiceChannel()->getState() == LLVoiceChannel::STATE_CALL_STARTED &&
		LLVoiceChannel::getCurrentVoiceChannel()->getCallDirection() == LLVoiceChannel::OUTGOING_CALL)
	{
		
		//*TODO get rid of duplicated code
		LLSD mCallDialogPayload;
		mCallDialogPayload["session_id"] = sSession->mSessionID;
		mCallDialogPayload["session_name"] = sSession->mName;
		mCallDialogPayload["other_user_id"] = sSession->mOtherParticipantID;
		mCallDialogPayload["old_channel_name"] = sPreviousSessionlName;
		mCallDialogPayload["old_session_type"] = sPreviousSessionType;
		mCallDialogPayload["state"] = LLVoiceChannel::STATE_CALL_STARTED;
		mCallDialogPayload["disconnected_channel_name"] = sSession->mName;
		mCallDialogPayload["session_type"] = sSession->mSessionType;

		LLOutgoingCallDialog* ocd = LLFloaterReg::getTypedInstance<LLOutgoingCallDialog>("outgoing_call", LLOutgoingCallDialog::OCD_KEY);
		if(ocd)
		{
			ocd->show(mCallDialogPayload);
		}	
	}

}

void LLCallDialogManager::onVoiceChannelStateChanged(const LLVoiceChannel::EState& old_state, const LLVoiceChannel::EState& new_state, const LLVoiceChannel::EDirection& direction, bool ended_by_agent)
{
	LLSD mCallDialogPayload;
	LLOutgoingCallDialog* ocd = NULL;

	if(sOldState == new_state)
	{
		return;
	}

	sOldState = new_state;

	mCallDialogPayload["session_id"] = sSession->mSessionID;
	mCallDialogPayload["session_name"] = sSession->mName;
	mCallDialogPayload["other_user_id"] = sSession->mOtherParticipantID;
	mCallDialogPayload["old_channel_name"] = sPreviousSessionlName;
	mCallDialogPayload["old_session_type"] = sPreviousSessionType;
	mCallDialogPayload["state"] = new_state;
	mCallDialogPayload["disconnected_channel_name"] = sSession->mName;
	mCallDialogPayload["session_type"] = sSession->mSessionType;
	mCallDialogPayload["ended_by_agent"] = ended_by_agent;

	switch(new_state)
	{			
	case LLVoiceChannel::STATE_CALL_STARTED :
		// do not show "Calling to..." if it is incoming call
		if(direction == LLVoiceChannel::INCOMING_CALL)
		{
			return;
		}
		break;

	case LLVoiceChannel::STATE_HUNG_UP:
		// this state is coming before session is changed, so, put it into payload map
		mCallDialogPayload["old_session_type"] = sSession->mSessionType;
		break;

	case LLVoiceChannel::STATE_CONNECTED :
		ocd = LLFloaterReg::findTypedInstance<LLOutgoingCallDialog>("outgoing_call", LLOutgoingCallDialog::OCD_KEY);
		if (ocd)
		{
			ocd->closeFloater();
		}
		return;

	default:
		break;
	}

	ocd = LLFloaterReg::getTypedInstance<LLOutgoingCallDialog>("outgoing_call", LLOutgoingCallDialog::OCD_KEY);
	if(ocd)
	{
		ocd->show(mCallDialogPayload);
	}	
}

//~~~~~~~~~~~~~~~~~~~~~~~~~~~~~~~~~~~~~~~~~~~~~~~~~~~~~~~~~~~~~~~~~~~~~~~~~~~~~
// Class LLCallDialog
//~~~~~~~~~~~~~~~~~~~~~~~~~~~~~~~~~~~~~~~~~~~~~~~~~~~~~~~~~~~~~~~~~~~~~~~~~~~~~
LLCallDialog::LLCallDialog(const LLSD& payload)
	: LLDockableFloater(NULL, false, payload),

	  mPayload(payload),
	  mLifetime(DEFAULT_LIFETIME)
{
	setAutoFocus(FALSE);
	// force docked state since this floater doesn't save it between recreations
	setDocked(true);
}

LLCallDialog::~LLCallDialog()
{
	LLUI::removePopup(this);
}

BOOL LLCallDialog::postBuild()
{
	if (!LLDockableFloater::postBuild() || !gToolBarView)
		return FALSE;
	
	dockToToolbarButton("speak");
	
	return TRUE;
}

void LLCallDialog::dockToToolbarButton(const std::string& toolbarButtonName)
{
	LLDockControl::DocAt dock_pos = getDockControlPos(toolbarButtonName);
	LLView *anchor_panel = gToolBarView->findChildView(toolbarButtonName);

	setUseTongue(anchor_panel);

	setDockControl(new LLDockControl(anchor_panel, this, getDockTongue(dock_pos), dock_pos));
}

LLDockControl::DocAt LLCallDialog::getDockControlPos(const std::string& toolbarButtonName)
{
	LLCommandId command_id(toolbarButtonName);
	S32 toolbar_loc = gToolBarView->hasCommand(command_id);
	
	LLDockControl::DocAt doc_at = LLDockControl::TOP;
	
	switch (toolbar_loc)
	{
		case LLToolBarView::TOOLBAR_LEFT:
			doc_at = LLDockControl::RIGHT;
			break;
			
		case LLToolBarView::TOOLBAR_RIGHT:
			doc_at = LLDockControl::LEFT;
			break;
	}
	
	return doc_at;
}


//~~~~~~~~~~~~~~~~~~~~~~~~~~~~~~~~~~~~~~~~~~~~~~~~~~~~~~~~~~~~~~~~~~~~~~~~~~~~~
// Class LLOutgoingCallDialog
//~~~~~~~~~~~~~~~~~~~~~~~~~~~~~~~~~~~~~~~~~~~~~~~~~~~~~~~~~~~~~~~~~~~~~~~~~~~~~
LLOutgoingCallDialog::LLOutgoingCallDialog(const LLSD& payload) :
LLCallDialog(payload)
{
	LLOutgoingCallDialog* instance = LLFloaterReg::findTypedInstance<LLOutgoingCallDialog>("outgoing_call", LLOutgoingCallDialog::OCD_KEY);
	if(instance && instance->getVisible())
	{
		instance->onCancel(instance);
	}	
}

void LLCallDialog::draw()
{
	if (lifetimeHasExpired())
	{
		onLifetimeExpired();
	}

	if (getDockControl() != NULL)
	{
		LLDockableFloater::draw();
	}
}

// virtual
void LLCallDialog::onOpen(const LLSD& key)
{
	LLDockableFloater::onOpen(key);

	// it should be over the all floaters. EXT-5116
	LLUI::addPopup(this);
}

void LLCallDialog::setIcon(const LLSD& session_id, const LLSD& participant_id)
{
	// *NOTE: 12/28/2009: check avaline calls: LLVoiceClient::isParticipantAvatar returns false for them
	bool participant_is_avatar = LLVoiceClient::getInstance()->isParticipantAvatar(session_id);

	bool is_group = participant_is_avatar && gAgent.isInGroup(session_id);

	LLAvatarIconCtrl* avatar_icon = getChild<LLAvatarIconCtrl>("avatar_icon");
	LLGroupIconCtrl* group_icon = getChild<LLGroupIconCtrl>("group_icon");

	avatar_icon->setVisible(!is_group);
	group_icon->setVisible(is_group);

	if (is_group)
	{
		group_icon->setValue(session_id);
	}
	else if (participant_is_avatar)
	{
		avatar_icon->setValue(participant_id);
	}
	else
	{
		avatar_icon->setValue("Avaline_Icon");
		avatar_icon->setToolTip(std::string(""));
	}
}

bool LLCallDialog::lifetimeHasExpired()
{
	if (mLifetimeTimer.getStarted())
	{
		F32 elapsed_time = mLifetimeTimer.getElapsedTimeF32();
		if (elapsed_time > mLifetime) 
		{
			return true;
		}
	}
	return false;
}

void LLCallDialog::onLifetimeExpired()
{
	mLifetimeTimer.stop();
	closeFloater();
}

void LLOutgoingCallDialog::show(const LLSD& key)
{
	mPayload = key;

	//will be false only if voice in parcel is disabled and channel we leave is nearby(checked further)
	bool show_oldchannel = LLViewerParcelMgr::getInstance()->allowAgentVoice();

	// hide all text at first
	hideAllText();

	// init notification's lifetime
	std::istringstream ss( getString("lifetime") );
	if (!(ss >> mLifetime))
	{
		mLifetime = DEFAULT_LIFETIME;
	}

	// customize text strings
	// tell the user which voice channel they are leaving
	if (!mPayload["old_channel_name"].asString().empty())
	{
		bool was_avaline_call = LLIMModel::LLIMSession::AVALINE_SESSION == mPayload["old_session_type"].asInteger();

		std::string old_caller_name = mPayload["old_channel_name"].asString();
		if (was_avaline_call)
		{
			old_caller_name = LLTextUtil::formatPhoneNumber(old_caller_name);
		}

		getChild<LLUICtrl>("leaving")->setTextArg("[CURRENT_CHAT]", old_caller_name);
		show_oldchannel = true;
	}
	else
	{
		getChild<LLUICtrl>("leaving")->setTextArg("[CURRENT_CHAT]", getString("localchat"));		
	}

	if (!mPayload["disconnected_channel_name"].asString().empty())
	{
		std::string channel_name = mPayload["disconnected_channel_name"].asString();
		if (LLIMModel::LLIMSession::AVALINE_SESSION == mPayload["session_type"].asInteger())
		{
			channel_name = LLTextUtil::formatPhoneNumber(channel_name);
		}
		getChild<LLUICtrl>("nearby")->setTextArg("[VOICE_CHANNEL_NAME]", channel_name);

		// skipping "You will now be reconnected to nearby" in notification when call is ended by disabling voice,
		// so no reconnection to nearby chat happens (EXT-4397)
		bool voice_works = LLVoiceClient::getInstance()->voiceEnabled() && LLVoiceClient::getInstance()->isVoiceWorking();
		std::string reconnect_nearby = voice_works ? LLTrans::getString("reconnect_nearby") : std::string();
		getChild<LLUICtrl>("nearby")->setTextArg("[RECONNECT_NEARBY]", reconnect_nearby);

		const std::string& nearby_str = mPayload["ended_by_agent"] ? NEARBY_P2P_BY_AGENT : NEARBY_P2P_BY_OTHER;
		getChild<LLUICtrl>(nearby_str)->setTextArg("[RECONNECT_NEARBY]", reconnect_nearby);
	}

	std::string callee_name = mPayload["session_name"].asString();

	LLUUID session_id = mPayload["session_id"].asUUID();
	bool is_avatar = LLVoiceClient::getInstance()->isParticipantAvatar(session_id);

	if (callee_name == "anonymous")
	{
		callee_name = getString("anonymous");
	}
	else if (!is_avatar)
	{
		callee_name = LLTextUtil::formatPhoneNumber(callee_name);
	}
	
	LLSD callee_id = mPayload["other_user_id"];
	// Beautification:  Since you know who you called, just show display name
	std::string title = callee_name;
	std::string final_callee_name = callee_name;
	if (mPayload["session_type"].asInteger() == LLIMModel::LLIMSession::P2P_SESSION)
	{
		LLAvatarName av_name;
		if (LLAvatarNameCache::get(callee_id, &av_name))
		{
			final_callee_name = av_name.getDisplayName();
			title = av_name.getCompleteName();
		}
	}
	getChild<LLUICtrl>("calling")->setTextArg("[CALLEE_NAME]", final_callee_name);
	getChild<LLUICtrl>("connecting")->setTextArg("[CALLEE_NAME]", final_callee_name);

	setTitle(title);

	// for outgoing group calls callee_id == group id == session id
	setIcon(callee_id, callee_id);

	// stop timer by default
	mLifetimeTimer.stop();

	// show only necessary strings and controls
	switch(mPayload["state"].asInteger())
	{
	case LLVoiceChannel::STATE_CALL_STARTED :
		getChild<LLTextBox>("calling")->setVisible(true);
		getChild<LLButton>("Cancel")->setVisible(true);
		if(show_oldchannel)
		{
			getChild<LLTextBox>("leaving")->setVisible(true);
		}
		break;
	// STATE_READY is here to show appropriate text for ad-hoc and group calls when floater is shown(EXT-6893)
	case LLVoiceChannel::STATE_READY :
	case LLVoiceChannel::STATE_RINGING :
		if(show_oldchannel)
		{
			getChild<LLTextBox>("leaving")->setVisible(true);
		}
		getChild<LLTextBox>("connecting")->setVisible(true);
		break;
	case LLVoiceChannel::STATE_ERROR :
		getChild<LLTextBox>("noanswer")->setVisible(true);
		getChild<LLButton>("Cancel")->setVisible(false);
		setCanClose(true);
		mLifetimeTimer.start();
		break;
	case LLVoiceChannel::STATE_HUNG_UP :
		if (mPayload["session_type"].asInteger() == LLIMModel::LLIMSession::P2P_SESSION)
		{
			const std::string& nearby_str = mPayload["ended_by_agent"] ? NEARBY_P2P_BY_AGENT : NEARBY_P2P_BY_OTHER;
			getChild<LLTextBox>(nearby_str)->setVisible(true);
		} 
		else
		{
			getChild<LLTextBox>("nearby")->setVisible(true);
		}
		getChild<LLButton>("Cancel")->setVisible(false);
		setCanClose(true);
		mLifetimeTimer.start();
	}

	openFloater(LLOutgoingCallDialog::OCD_KEY);
}

void LLOutgoingCallDialog::hideAllText()
{
	getChild<LLTextBox>("calling")->setVisible(false);
	getChild<LLTextBox>("leaving")->setVisible(false);
	getChild<LLTextBox>("connecting")->setVisible(false);
	getChild<LLTextBox>("nearby_P2P_by_other")->setVisible(false);
	getChild<LLTextBox>("nearby_P2P_by_agent")->setVisible(false);
	getChild<LLTextBox>("nearby")->setVisible(false);
	getChild<LLTextBox>("noanswer")->setVisible(false);
}

//static
void LLOutgoingCallDialog::onCancel(void* user_data)
{
	LLOutgoingCallDialog* self = (LLOutgoingCallDialog*)user_data;

	if (!gIMMgr)
		return;

	LLUUID session_id = self->mPayload["session_id"].asUUID();
	gIMMgr->endCall(session_id);
	
	self->closeFloater();
}


BOOL LLOutgoingCallDialog::postBuild()
{
	BOOL success = LLCallDialog::postBuild();

	childSetAction("Cancel", onCancel, this);

	setCanDrag(FALSE);

	return success;
}


//~~~~~~~~~~~~~~~~~~~~~~~~~~~~~~~~~~~~~~~~~~~~~~~~~~~~~~~~~~~~~~~~~~~~~~~~~~~~~
// Class LLIncomingCallDialog
//~~~~~~~~~~~~~~~~~~~~~~~~~~~~~~~~~~~~~~~~~~~~~~~~~~~~~~~~~~~~~~~~~~~~~~~~~~~~~

LLIncomingCallDialog::LLIncomingCallDialog(const LLSD& payload) :
LLCallDialog(payload),
mAvatarNameCacheConnection()
{
}

void LLIncomingCallDialog::onLifetimeExpired()
{
	std::string session_handle = mPayload["session_handle"].asString();
	if (LLVoiceClient::getInstance()->isValidChannel(session_handle))
	{
		// restart notification's timer if call is still valid
		mLifetimeTimer.start();
	}
	else
	{
		// close invitation if call is already not valid
		mLifetimeTimer.stop();
		LLUUID session_id = mPayload["session_id"].asUUID();
		gIMMgr->clearPendingAgentListUpdates(session_id);
		gIMMgr->clearPendingInvitation(session_id);
		closeFloater();
	}
}

BOOL LLIncomingCallDialog::postBuild()
{
	LLCallDialog::postBuild();

	LLUUID session_id = mPayload["session_id"].asUUID();
	LLSD caller_id = mPayload["caller_id"];
	std::string caller_name = mPayload["caller_name"].asString();
	
	// init notification's lifetime
	std::istringstream ss( getString("lifetime") );
	if (!(ss >> mLifetime))
	{
		mLifetime = DEFAULT_LIFETIME;
	}

	std::string call_type;
	if (gAgent.isInGroup(session_id))
	{
		LLStringUtil::format_map_t args;
		LLGroupData data;
		if (gAgent.getGroupData(session_id, data))
		{
			args["[GROUP]"] = data.mName;
			call_type = getString(mPayload["notify_box_type"], args);
		}
	}
	else
	{
		call_type = getString(mPayload["notify_box_type"]);
	}
		
	
	// check to see if this is an Avaline call
	bool is_avatar = LLVoiceClient::getInstance()->isParticipantAvatar(session_id);
	if (caller_name == "anonymous")
	{
		caller_name = getString("anonymous");
		setCallerName(caller_name, caller_name, call_type);
	}
	else if (!is_avatar)
	{
		caller_name = LLTextUtil::formatPhoneNumber(caller_name);
		setCallerName(caller_name, caller_name, call_type);
	}
	else
	{
		// Get the full name information
		if (mAvatarNameCacheConnection.connected())
		{
			mAvatarNameCacheConnection.disconnect();
		}
		mAvatarNameCacheConnection = LLAvatarNameCache::get(caller_id, boost::bind(&LLIncomingCallDialog::onAvatarNameCache, this, _1, _2, call_type));
	}

	setIcon(session_id, caller_id);

	childSetAction("Accept", onAccept, this);
	childSetAction("Reject", onReject, this);
	childSetAction("Start IM", onStartIM, this);
	setDefaultBtn("Accept");

	std::string notify_box_type = mPayload["notify_box_type"].asString();
	if(notify_box_type != "VoiceInviteGroup" && notify_box_type != "VoiceInviteAdHoc")
	{
		// starting notification's timer for P2P and AVALINE invitations
		mLifetimeTimer.start();
	}
	else
	{
		mLifetimeTimer.stop();
	}

	//it's not possible to connect to existing Ad-Hoc/Group chat through incoming ad-hoc call
	//and no IM for avaline
	getChildView("Start IM")->setVisible( is_avatar && notify_box_type != "VoiceInviteAdHoc" && notify_box_type != "VoiceInviteGroup");

	setCanDrag(FALSE);
	return TRUE;
}

void LLIncomingCallDialog::setCallerName(const std::string& ui_title,
										 const std::string& ui_label,
										 const std::string& call_type)
{

	// call_type may be a string like " is calling."
	LLUICtrl* caller_name_widget = getChild<LLUICtrl>("caller name");
	caller_name_widget->setValue(ui_label + " " + call_type);
}

void LLIncomingCallDialog::onAvatarNameCache(const LLUUID& agent_id,
											 const LLAvatarName& av_name,
											 const std::string& call_type)
{
	mAvatarNameCacheConnection.disconnect();
	std::string title = av_name.getCompleteName();
	setCallerName(title, av_name.getCompleteName(), call_type);
}

void LLIncomingCallDialog::onOpen(const LLSD& key)
{
	LLCallDialog::onOpen(key);
	make_ui_sound("UISndStartIM");
	LLStringUtil::format_map_t args;
	LLGroupData data;
	// if it's a group call, retrieve group name to use it in question
	if (gAgent.getGroupData(key["session_id"].asUUID(), data))
	{
		args["[GROUP]"] = data.mName;
	}
}

//static
void LLIncomingCallDialog::onAccept(void* user_data)
{
	LLIncomingCallDialog* self = (LLIncomingCallDialog*)user_data;
	processCallResponse(0, self->mPayload);
	self->closeFloater();
}

//static
void LLIncomingCallDialog::onReject(void* user_data)
{
	LLIncomingCallDialog* self = (LLIncomingCallDialog*)user_data;
	processCallResponse(1, self->mPayload);
	self->closeFloater();
}

//static
void LLIncomingCallDialog::onStartIM(void* user_data)
{
	LLIncomingCallDialog* self = (LLIncomingCallDialog*)user_data;
	processCallResponse(2, self->mPayload);
	self->closeFloater();
}

// static
void LLIncomingCallDialog::processCallResponse(S32 response, const LLSD &payload)
{
	if (!gIMMgr || gDisconnected)
		return;

	LLUUID session_id = payload["session_id"].asUUID();
	LLUUID caller_id = payload["caller_id"].asUUID();
	std::string session_name = payload["session_name"].asString();
	EInstantMessage type = (EInstantMessage)payload["type"].asInteger();
	LLIMMgr::EInvitationType inv_type = (LLIMMgr::EInvitationType)payload["inv_type"].asInteger();
	bool voice = true;
	switch(response)
	{
	case 2: // start IM: just don't start the voice chat
	{
		voice = false;
		/* FALLTHROUGH */
	}
	case 0: // accept
	{
		if (type == IM_SESSION_P2P_INVITE)
		{
			// create a normal IM session
			session_id = gIMMgr->addP2PSession(
				session_name,
				caller_id,
				payload["session_handle"].asString(),
				payload["session_uri"].asString());

			if (voice)
			{
				gIMMgr->startCall(session_id, LLVoiceChannel::INCOMING_CALL);
			}
			else
			{
				LLAvatarActions::startIM(caller_id);
			}

			gIMMgr->clearPendingAgentListUpdates(session_id);
			gIMMgr->clearPendingInvitation(session_id);
		}
		else
		{
			//session name should not be empty, but it can contain spaces so we don't trim
			std::string correct_session_name = session_name;
			if (session_name.empty())
			{
				llwarns << "Received an empty session name from a server" << llendl;
				
				switch(type){
				case IM_SESSION_CONFERENCE_START:
				case IM_SESSION_GROUP_START:
				case IM_SESSION_INVITE:		
					if (gAgent.isInGroup(session_id))
					{
						LLGroupData data;
						if (!gAgent.getGroupData(session_id, data)) break;
						correct_session_name = data.mName;
					}
					else
					{
						// *NOTE: really should be using callbacks here
						LLAvatarName av_name;
						if (LLAvatarNameCache::get(caller_id, &av_name))
						{
							correct_session_name = av_name.getCompleteName();
							correct_session_name.append(ADHOC_NAME_SUFFIX); 
						}
					}
					llinfos << "Corrected session name is " << correct_session_name << llendl; 
					break;
				default: 
					llwarning("Received an empty session name from a server and failed to generate a new proper session name", 0);
					break;
				}
			}
			
			LLUUID new_session_id = gIMMgr->addSession(correct_session_name, type, session_id, true);

			std::string url = gAgent.getRegion()->getCapability(
				"ChatSessionRequest");

			if (voice)
			{
				LLSD data;
				data["method"] = "accept invitation";
				data["session-id"] = session_id;
				LLHTTPClient::post(
					url,
					data,
					new LLViewerChatterBoxInvitationAcceptResponder(
						session_id,
						inv_type));

				// send notification message to the corresponding chat 
				if (payload["notify_box_type"].asString() == "VoiceInviteGroup" || payload["notify_box_type"].asString() == "VoiceInviteAdHoc")
				{
					LLStringUtil::format_map_t string_args;
					string_args["[NAME]"] = payload["caller_name"].asString();
					std::string message = LLTrans::getString("name_started_call", string_args);
					LLIMModel::getInstance()->addMessageSilently(session_id, SYSTEM_FROM, LLUUID::null, message);
				}
			}
		}
		if (voice)
		{
			break;
		}
	}
	case 1: // decline
	{
		if (type == IM_SESSION_P2P_INVITE)
		{
			if(LLVoiceClient::getInstance())
			{
				std::string s = payload["session_handle"].asString();
				LLVoiceClient::getInstance()->declineInvite(s);
			}
		}
		else
		{
			std::string url = gAgent.getRegion()->getCapability(
				"ChatSessionRequest");

			LLSD data;
			data["method"] = "decline invitation";
			data["session-id"] = session_id;
			LLHTTPClient::post(
				url,
				data,
				NULL);
		}
	}

	gIMMgr->clearPendingAgentListUpdates(session_id);
	gIMMgr->clearPendingInvitation(session_id);
	}
}

bool inviteUserResponse(const LLSD& notification, const LLSD& response)
{
	if (!gIMMgr)
		return false;

	const LLSD& payload = notification["payload"];
	LLUUID session_id = payload["session_id"].asUUID();
	EInstantMessage type = (EInstantMessage)payload["type"].asInteger();
	LLIMMgr::EInvitationType inv_type = (LLIMMgr::EInvitationType)payload["inv_type"].asInteger();
	S32 option = LLNotificationsUtil::getSelectedOption(notification, response);
	switch(option) 
	{
	case 0: // accept
		{
			if (type == IM_SESSION_P2P_INVITE)
			{
				// create a normal IM session
				session_id = gIMMgr->addP2PSession(
					payload["session_name"].asString(),
					payload["caller_id"].asUUID(),
					payload["session_handle"].asString(),
					payload["session_uri"].asString());

				gIMMgr->startCall(session_id);

				gIMMgr->clearPendingAgentListUpdates(session_id);
				gIMMgr->clearPendingInvitation(session_id);
			}
			else
			{
				LLUUID new_session_id = gIMMgr->addSession(
					payload["session_name"].asString(),
					type,
					session_id, true);

				std::string url = gAgent.getRegion()->getCapability(
					"ChatSessionRequest");

				LLSD data;
				data["method"] = "accept invitation";
				data["session-id"] = session_id;
				LLHTTPClient::post(
					url,
					data,
					new LLViewerChatterBoxInvitationAcceptResponder(
						session_id,
						inv_type));
			}
		}
		break;
	case 2: // mute (also implies ignore, so this falls through to the "ignore" case below)
	{
		// mute the sender of this invite
		if (!LLMuteList::getInstance()->isMuted(payload["caller_id"].asUUID()))
		{
			LLMute mute(payload["caller_id"].asUUID(), payload["caller_name"].asString(), LLMute::AGENT);
			LLMuteList::getInstance()->add(mute);
		}
	}
	/* FALLTHROUGH */
	
	case 1: // decline
	{
		if (type == IM_SESSION_P2P_INVITE)
		{
		  std::string s = payload["session_handle"].asString();
		  LLVoiceClient::getInstance()->declineInvite(s);
		}
		else
		{
			std::string url = gAgent.getRegion()->getCapability(
				"ChatSessionRequest");

			LLSD data;
			data["method"] = "decline invitation";
			data["session-id"] = session_id;
			LLHTTPClient::post(
				url,
				data,
				NULL);				
		}
	}

	gIMMgr->clearPendingAgentListUpdates(session_id);
	gIMMgr->clearPendingInvitation(session_id);
	break;
	}
	
	return false;
}

//
// Member Functions
//

LLIMMgr::LLIMMgr()
{
	mPendingInvitations = LLSD::emptyMap();
	mPendingAgentListUpdates = LLSD::emptyMap();

	LLIMModel::getInstance()->addNewMsgCallback(boost::bind(&LLFloaterIMSession::sRemoveTypingIndicator, _1));
}

// Add a message to a session. 
void LLIMMgr::addMessage(
	const LLUUID& session_id,
	const LLUUID& target_id,
	const std::string& from,
	const std::string& msg,
	bool  is_offline_msg,
	const std::string& session_name,
	EInstantMessage dialog,
	U32 parent_estate_id,
	const LLUUID& region_id,
	const LLVector3& position,
	bool link_name) // If this is true, then we insert the name and link it to a profile
{
	LLUUID other_participant_id = target_id;

	LLUUID new_session_id = session_id;
	if (new_session_id.isNull())
	{
		//no session ID...compute new one
		new_session_id = computeSessionID(dialog, other_participant_id);
	}

	//*NOTE session_name is empty in case of incoming P2P sessions
	std::string fixed_session_name = from;
	bool name_is_setted = false;
	if(!session_name.empty() && session_name.size()>1)
	{
		fixed_session_name = session_name;
		name_is_setted = true;
	}

	bool new_session = !hasSession(new_session_id);
	if (new_session)
	{
		LLAvatarName av_name;
		if (LLAvatarNameCache::get(other_participant_id, &av_name) && !name_is_setted)
		{
			fixed_session_name = av_name.getDisplayName();
		}
		LLIMModel::getInstance()->newSession(new_session_id, fixed_session_name, dialog, other_participant_id, false, is_offline_msg);

		// When we get a new IM, and if you are a god, display a bit
		// of information about the source. This is to help liaisons
		// when answering questions.
		if(gAgent.isGodlike())
		{
			// *TODO:translate (low priority, god ability)
			std::ostringstream bonus_info;
			bonus_info << LLTrans::getString("***")+ " "+ LLTrans::getString("IMParentEstate") + ":" + " "
				<< parent_estate_id
				<< ((parent_estate_id == 1) ? "," + LLTrans::getString("IMMainland") : "")
				<< ((parent_estate_id == 5) ? "," + LLTrans::getString ("IMTeen") : "");

			// once we have web-services (or something) which returns
			// information about a region id, we can print this out
			// and even have it link to map-teleport or something.
			//<< "*** region_id: " << region_id << std::endl
			//<< "*** position: " << position << std::endl;

			LLIMModel::instance().addMessage(new_session_id, from, other_participant_id, bonus_info.str());
		}

		// Logically it would make more sense to reject the session sooner, in another area of the
		// code, but the session has to be established inside the server before it can be left.
		if (LLMuteList::getInstance()->isMuted(other_participant_id) && !LLMuteList::getInstance()->isLinden(from))
		{
			llwarns << "Leaving IM session from initiating muted resident " << from << llendl;
			if(!gIMMgr->leaveSession(new_session_id))
			{
				llinfos << "Session " << new_session_id << " does not exist." << llendl;
			}
			return;
		}

        //Play sound for new conversations
		if (!gAgent.isDoNotDisturb() && (gSavedSettings.getBOOL("PlaySoundNewConversation") == TRUE))
        {
            make_ui_sound("UISndNewIncomingIMSession");
        }
	}

	bool skip_message = false;
	if (gSavedSettings.getBOOL("VoiceCallsFriendsOnly"))
	{
		// Evaluate if we need to skip this message when that setting is true (default is false)
		LLIMModel::LLIMSession* session = LLIMModel::instance().findIMSession(session_id);
		skip_message = (LLAvatarTracker::instance().getBuddyInfo(other_participant_id) == NULL);	// Skip non friends...
		skip_message &= !session->isGroupSessionType();			// Do not skip group chats...
		skip_message &= !(other_participant_id == gAgentID);	// You are your best friend... Don't skip yourself
	}

	if (!LLMuteList::getInstance()->isMuted(other_participant_id, LLMute::flagTextChat) && !skip_message)
	{
		LLIMModel::instance().addMessage(new_session_id, from, other_participant_id, msg);
	}

	// Open conversation floater if offline messages are present
	if (is_offline_msg)
    {
        LLFloaterReg::showInstance("im_container");
	    LLFloaterReg::getTypedInstance<LLFloaterIMContainer>("im_container")->
	    		flashConversationItemWidget(session_id, true);
    }
}

void LLIMMgr::addSystemMessage(const LLUUID& session_id, const std::string& message_name, const LLSD& args)
{
	LLUIString message;
	
	// null session id means near me (chat history)
	if (session_id.isNull())
	{
		message = LLTrans::getString(message_name);
		message.setArgs(args);

		LLChat chat(message);
		chat.mSourceType = CHAT_SOURCE_SYSTEM;

		LLFloaterIMNearbyChat* nearby_chat = LLFloaterReg::findTypedInstance<LLFloaterIMNearbyChat>("nearby_chat");
		if (nearby_chat)
		{
			nearby_chat->addMessage(chat);
		}
	}
	else // going to IM session
	{
		message = LLTrans::getString(message_name + "-im");
		message.setArgs(args);
		if (hasSession(session_id))
		{
			gIMMgr->addMessage(session_id, LLUUID::null, SYSTEM_FROM, message.getString());
		}
		// log message to file

		else
		{
			std::string session_name;
			// since we select user to share item with - his name is already in cache
			gCacheName->getFullName(args["user_id"], session_name);
			session_name = LLCacheName::buildUsername(session_name);
			LLIMModel::instance().logToFile(session_name, SYSTEM_FROM, LLUUID::null, message.getString());
		}
	}
}

S32 LLIMMgr::getNumberOfUnreadIM()
{
	std::map<LLUUID, LLIMModel::LLIMSession*>::iterator it;
	
	S32 num = 0;
	for(it = LLIMModel::getInstance()->mId2SessionMap.begin(); it != LLIMModel::getInstance()->mId2SessionMap.end(); ++it)
	{
		num += (*it).second->mNumUnread;
	}

	return num;
}

S32 LLIMMgr::getNumberOfUnreadParticipantMessages()
{
	std::map<LLUUID, LLIMModel::LLIMSession*>::iterator it;

	S32 num = 0;
	for(it = LLIMModel::getInstance()->mId2SessionMap.begin(); it != LLIMModel::getInstance()->mId2SessionMap.end(); ++it)
	{
		num += (*it).second->mParticipantUnreadMessageCount;
	}

	return num;
}

void LLIMMgr::autoStartCallOnStartup(const LLUUID& session_id)
{
	LLIMModel::LLIMSession *session = LLIMModel::getInstance()->findIMSession(session_id);
	if (!session) return;
	
	if (session->mSessionInitialized)
	{
		startCall(session_id);
	}
	else
	{
		session->mStartCallOnInitialize = true;
	}	
}

LLUUID LLIMMgr::addP2PSession(const std::string& name,
							const LLUUID& other_participant_id,
							const std::string& voice_session_handle,
							const std::string& caller_uri)
{
	LLUUID session_id = addSession(name, IM_NOTHING_SPECIAL, other_participant_id, true);

	LLIMSpeakerMgr* speaker_mgr = LLIMModel::getInstance()->getSpeakerManager(session_id);
	if (speaker_mgr)
	{
		LLVoiceChannelP2P* voice_channel = dynamic_cast<LLVoiceChannelP2P*>(speaker_mgr->getVoiceChannel());
		if (voice_channel)
		{
			voice_channel->setSessionHandle(voice_session_handle, caller_uri);
		}
	}
	return session_id;
}

// This adds a session to the talk view. The name is the local name of
// the session, dialog specifies the type of session. If the session
// exists, it is brought forward.  Specifying id = NULL results in an
// im session to everyone. Returns the uuid of the session.
LLUUID LLIMMgr::addSession(
	const std::string& name,
	EInstantMessage dialog,
	const LLUUID& other_participant_id, bool voice)
{
	LLDynamicArray<LLUUID> ids;
	ids.put(other_participant_id);
	LLUUID session_id = addSession(name, dialog, other_participant_id, ids, voice);
	return session_id;
}

// Adds a session using the given session_id.  If the session already exists 
// the dialog type is assumed correct. Returns the uuid of the session.
LLUUID LLIMMgr::addSession(
	const std::string& name,
	EInstantMessage dialog,
	const LLUUID& other_participant_id,
	const LLDynamicArray<LLUUID>& ids, bool voice,
	const LLUUID& floater_id)
{
	if (0 == ids.getLength())
	{
		return LLUUID::null;
	}

	if (name.empty())
	{
		llwarning("Session name cannot be null!", 0);
		return LLUUID::null;
	}

	LLUUID session_id = computeSessionID(dialog,other_participant_id);

	if (floater_id.notNull())
	{
		LLFloaterIMSession* im_floater = LLFloaterIMSession::findInstance(floater_id);

		if (im_floater)
		{
			// The IM floater should be initialized with a new session_id
			// so that it is found by that id when creating a chiclet in LLFloaterIMSession::onIMChicletCreated,
			// and a new floater is not created.
			im_floater->initIMSession(session_id);
            im_floater->reloadMessages();
		}
	}

	bool new_session = !LLIMModel::getInstance()->findIMSession(session_id);

	//works only for outgoing ad-hoc sessions
	if (new_session && IM_SESSION_CONFERENCE_START == dialog && ids.size())
	{
		LLIMModel::LLIMSession* ad_hoc_found = LLIMModel::getInstance()->findAdHocIMSession(ids);
		if (ad_hoc_found)
		{
			new_session = false;
			session_id = ad_hoc_found->mSessionID;
		}
	}

    //Notify observers that a session was added
	if (new_session)
	{
		LLIMModel::getInstance()->newSession(session_id, name, dialog, other_participant_id, ids, voice);
	}
    //Notifies observers that the session was already added
    else
    {
        std::string session_name = LLIMModel::getInstance()->getName(session_id);
        LLIMMgr::getInstance()->notifyObserverSessionActivated(session_id, session_name, other_participant_id);
    }

	//we don't need to show notes about online/offline, mute/unmute users' statuses for existing sessions
	if (!new_session) return session_id;
	
	//Per Plan's suggestion commented "explicit offline status warning" out to make Dessie happier (see EXT-3609)
	//*TODO After February 2010 remove this commented out line if no one will be missing that warning
	//noteOfflineUsers(session_id, floater, ids);

	// Only warn for regular IMs - not group IMs
	if( dialog == IM_NOTHING_SPECIAL )
	{
		noteMutedUsers(session_id, ids);
	}

	notifyObserverSessionVoiceOrIMStarted(session_id);

	return session_id;
}

bool LLIMMgr::leaveSession(const LLUUID& session_id)
{
	LLIMModel::LLIMSession* im_session = LLIMModel::getInstance()->findIMSession(session_id);
	if (!im_session) return false;

	LLIMModel::getInstance()->sendLeaveSession(session_id, im_session->mOtherParticipantID);
	gIMMgr->removeSession(session_id);
	return true;
}

// Removes data associated with a particular session specified by session_id
void LLIMMgr::removeSession(const LLUUID& session_id)
{
	llassert_always(hasSession(session_id));
	
	clearPendingInvitation(session_id);
	clearPendingAgentListUpdates(session_id);

	LLIMModel::getInstance()->clearSession(session_id);

	notifyObserverSessionRemoved(session_id);
}

void LLIMMgr::inviteToSession(
	const LLUUID& session_id, 
	const std::string& session_name, 
	const LLUUID& caller_id, 
	const std::string& caller_name,
	EInstantMessage type,
	EInvitationType inv_type,
	const std::string& session_handle,
	const std::string& session_uri)
{
	std::string notify_box_type;
	// voice invite question is different from default only for group call (EXT-7118)
	std::string question_type = "VoiceInviteQuestionDefault";

	BOOL ad_hoc_invite = FALSE;
	BOOL voice_invite = FALSE;
	bool is_linden = LLMuteList::getInstance()->isLinden(caller_name);


	if(type == IM_SESSION_P2P_INVITE)
	{
		//P2P is different...they only have voice invitations
		notify_box_type = "VoiceInviteP2P";
		voice_invite = TRUE;
	}
	else if ( gAgent.isInGroup(session_id) )
	{
		//only really old school groups have voice invitations
		notify_box_type = "VoiceInviteGroup";
		question_type = "VoiceInviteQuestionGroup";
		voice_invite = TRUE;
	}
	else if ( inv_type == INVITATION_TYPE_VOICE )
	{
		//else it's an ad-hoc
		//and a voice ad-hoc
		notify_box_type = "VoiceInviteAdHoc";
		ad_hoc_invite = TRUE;
		voice_invite = TRUE;
	}
	else if ( inv_type == INVITATION_TYPE_IMMEDIATE )
	{
		notify_box_type = "InviteAdHoc";
		ad_hoc_invite = TRUE;
	}

	LLSD payload;
	payload["session_id"] = session_id;
	payload["session_name"] = session_name;
	payload["caller_id"] = caller_id;
	payload["caller_name"] = caller_name;
	payload["type"] = type;
	payload["inv_type"] = inv_type;
	payload["session_handle"] = session_handle;
	payload["session_uri"] = session_uri;
	payload["notify_box_type"] = notify_box_type;
	payload["question_type"] = question_type;

	//ignore invites from muted residents
	if (LLMuteList::getInstance()->isMuted(caller_id) && !is_linden)
	{
		if (voice_invite && "VoiceInviteQuestionDefault" == question_type)
		{
			llinfos << "Rejecting voice call from initiating muted resident " << caller_name << llendl;
			LLIncomingCallDialog::processCallResponse(1, payload);
		}
		return;
	}

	LLVoiceChannel* channelp = LLVoiceChannel::getChannelByID(session_id);
	if (channelp && channelp->callStarted())
	{
		// you have already started a call to the other user, so just accept the invite
		LLIncomingCallDialog::processCallResponse(0, payload);
		return;
	}

	if (voice_invite)
	{
		bool isRejectGroupCall = (gSavedSettings.getBOOL("VoiceCallsRejectGroup") && (notify_box_type == "VoiceInviteGroup"));
		bool isRejectNonFriendCall = (gSavedSettings.getBOOL("VoiceCallsFriendsOnly") && (LLAvatarTracker::instance().getBuddyInfo(caller_id) == NULL));
		bool isRejectDoNotDisturb = (gAgent.isDoNotDisturb() && !hasSession(session_id));
		if	(isRejectGroupCall || isRejectNonFriendCall || isRejectDoNotDisturb)
		{
			if (isRejectDoNotDisturb && !isRejectGroupCall && !isRejectNonFriendCall)
			{
				LLSD args;
				addSystemMessage(session_id, "you_auto_rejected_call", args);
				send_do_not_disturb_message(gMessageSystem, caller_id, session_id);
			}
			// silently decline the call
			LLIncomingCallDialog::processCallResponse(1, payload);
			return;
		}
	}

	if ( !mPendingInvitations.has(session_id.asString()) )
	{
		if (caller_name.empty())
		{
			gCacheName->get(caller_id, false,  // voice
				boost::bind(&LLIMMgr::onInviteNameLookup, payload, _1, _2, _3));
		}
		else
		{
			LLFloaterReg::showInstance("incoming_call", payload, FALSE);
		}
		
		// Add the caller to the Recent List here (at this point 
		// "incoming_call" floater is shown and the recipient can
		// reject the call), because even if a recipient will reject
		// the call, the caller should be added to the recent list
		// anyway. STORM-507.
		if(type == IM_SESSION_P2P_INVITE)
			LLRecentPeople::instance().add(caller_id);
		
		mPendingInvitations[session_id.asString()] = LLSD();
	}
}

void LLIMMgr::onInviteNameLookup(LLSD payload, const LLUUID& id, const std::string& name, bool is_group)
{
	payload["caller_name"] = name;
	payload["session_name"] = payload["caller_name"].asString();

	std::string notify_box_type = payload["notify_box_type"].asString();

	LLFloaterReg::showInstance("incoming_call", payload, FALSE);
}

//*TODO disconnects all sessions
void LLIMMgr::disconnectAllSessions()
{
	//*TODO disconnects all IM sessions
}

BOOL LLIMMgr::hasSession(const LLUUID& session_id)
{
	return LLIMModel::getInstance()->findIMSession(session_id) != NULL;
}

void LLIMMgr::clearPendingInvitation(const LLUUID& session_id)
{
	if ( mPendingInvitations.has(session_id.asString()) )
	{
		mPendingInvitations.erase(session_id.asString());
	}
}

void LLIMMgr::processAgentListUpdates(const LLUUID& session_id, const LLSD& body)
{
	LLFloaterIMSession* im_floater = LLFloaterIMSession::findInstance(session_id);
	if ( im_floater )
	{
		im_floater->processAgentListUpdates(body);
	}
	LLIMSpeakerMgr* speaker_mgr = LLIMModel::getInstance()->getSpeakerManager(session_id);
	if (speaker_mgr)
	{
		speaker_mgr->updateSpeakers(body);

		// also the same call is added into LLVoiceClient::participantUpdatedEvent because
		// sometimes it is called AFTER LLViewerChatterBoxSessionAgentListUpdates::post()
		// when moderation state changed too late. See EXT-3544.
		speaker_mgr->update(true);
	}
	else
	{
		//we don't have a speaker manager yet..something went wrong
		//we are probably receiving an update here before
		//a start or an acceptance of an invitation.  Race condition.
		gIMMgr->addPendingAgentListUpdates(
			session_id,
			body);
	}
}

LLSD LLIMMgr::getPendingAgentListUpdates(const LLUUID& session_id)
{
	if ( mPendingAgentListUpdates.has(session_id.asString()) )
	{
		return mPendingAgentListUpdates[session_id.asString()];
	}
	else
	{
		return LLSD();
	}
}

void LLIMMgr::addPendingAgentListUpdates(
	const LLUUID& session_id,
	const LLSD& updates)
{
	LLSD::map_const_iterator iter;

	if ( !mPendingAgentListUpdates.has(session_id.asString()) )
	{
		//this is a new agent list update for this session
		mPendingAgentListUpdates[session_id.asString()] = LLSD::emptyMap();
	}

	if (
		updates.has("agent_updates") &&
		updates["agent_updates"].isMap() &&
		updates.has("updates") &&
		updates["updates"].isMap() )
	{
		//new school update
		LLSD update_types = LLSD::emptyArray();
		LLSD::array_iterator array_iter;

		update_types.append("agent_updates");
		update_types.append("updates");

		for (
			array_iter = update_types.beginArray();
			array_iter != update_types.endArray();
			++array_iter)
		{
			//we only want to include the last update for a given agent
			for (
				iter = updates[array_iter->asString()].beginMap();
				iter != updates[array_iter->asString()].endMap();
				++iter)
			{
				mPendingAgentListUpdates[session_id.asString()][array_iter->asString()][iter->first] =
					iter->second;
			}
		}
	}
	else if (
		updates.has("updates") &&
		updates["updates"].isMap() )
	{
		//old school update where the SD contained just mappings
		//of agent_id -> "LEAVE"/"ENTER"

		//only want to keep last update for each agent
		for (
			iter = updates["updates"].beginMap();
			iter != updates["updates"].endMap();
			++iter)
		{
			mPendingAgentListUpdates[session_id.asString()]["updates"][iter->first] =
				iter->second;
		}
	}
}

void LLIMMgr::clearPendingAgentListUpdates(const LLUUID& session_id)
{
	if ( mPendingAgentListUpdates.has(session_id.asString()) )
	{
		mPendingAgentListUpdates.erase(session_id.asString());
	}
}

void LLIMMgr::notifyObserverSessionAdded(const LLUUID& session_id, const std::string& name, const LLUUID& other_participant_id, bool has_offline_msg)
{
	for (session_observers_list_t::iterator it = mSessionObservers.begin(); it != mSessionObservers.end(); it++)
	{
		(*it)->sessionAdded(session_id, name, other_participant_id, has_offline_msg);
	}
}

void LLIMMgr::notifyObserverSessionActivated(const LLUUID& session_id, const std::string& name, const LLUUID& other_participant_id)
{
    for (session_observers_list_t::iterator it = mSessionObservers.begin(); it != mSessionObservers.end(); it++)
    {
        (*it)->sessionActivated(session_id, name, other_participant_id);
    }
}

void LLIMMgr::notifyObserverSessionVoiceOrIMStarted(const LLUUID& session_id)
{
	for (session_observers_list_t::iterator it = mSessionObservers.begin(); it != mSessionObservers.end(); it++)
	{
		(*it)->sessionVoiceOrIMStarted(session_id);
	}
}

void LLIMMgr::notifyObserverSessionRemoved(const LLUUID& session_id)
{
	for (session_observers_list_t::iterator it = mSessionObservers.begin(); it != mSessionObservers.end(); it++)
	{
		(*it)->sessionRemoved(session_id);
	}
}

void LLIMMgr::notifyObserverSessionIDUpdated( const LLUUID& old_session_id, const LLUUID& new_session_id )
{
	for (session_observers_list_t::iterator it = mSessionObservers.begin(); it != mSessionObservers.end(); it++)
	{
		(*it)->sessionIDUpdated(old_session_id, new_session_id);
	}

}

void LLIMMgr::addSessionObserver(LLIMSessionObserver *observer)
{
	mSessionObservers.push_back(observer);
}

void LLIMMgr::removeSessionObserver(LLIMSessionObserver *observer)
{
	mSessionObservers.remove(observer);
}

bool LLIMMgr::startCall(const LLUUID& session_id, LLVoiceChannel::EDirection direction)
{
	LLVoiceChannel* voice_channel = LLIMModel::getInstance()->getVoiceChannel(session_id);
	if (!voice_channel) return false;
	
	voice_channel->setCallDirection(direction);
	voice_channel->activate();
	return true;
}

bool LLIMMgr::endCall(const LLUUID& session_id)
{
	LLVoiceChannel* voice_channel = LLIMModel::getInstance()->getVoiceChannel(session_id);
	if (!voice_channel) return false;

	voice_channel->deactivate();
	LLIMModel::LLIMSession* im_session = LLIMModel::getInstance()->findIMSession(session_id);
	if (im_session)
	{
		// need to update speakers' state
		im_session->mSpeakers->update(FALSE);
	}
	return true;
}

bool LLIMMgr::isVoiceCall(const LLUUID& session_id)
{
	LLIMModel::LLIMSession* im_session = LLIMModel::getInstance()->findIMSession(session_id);
	if (!im_session) return false;

	return im_session->mStartedAsIMCall;
}

void LLIMMgr::addNotifiedNonFriendSessionID(const LLUUID& session_id)
{
	mNotifiedNonFriendSessions.insert(session_id);
}

bool LLIMMgr::isNonFriendSessionNotified(const LLUUID& session_id)
{
	return mNotifiedNonFriendSessions.end() != mNotifiedNonFriendSessions.find(session_id);

}

void LLIMMgr::noteOfflineUsers(
	const LLUUID& session_id,
	const LLDynamicArray<LLUUID>& ids)
{
	S32 count = ids.count();
	if(count == 0)
	{
		const std::string& only_user = LLTrans::getString("only_user_message");
		LLIMModel::getInstance()->addMessage(session_id, SYSTEM_FROM, LLUUID::null, only_user);
	}
	else
	{
		const LLRelationship* info = NULL;
		LLAvatarTracker& at = LLAvatarTracker::instance();
		LLIMModel& im_model = LLIMModel::instance();
		for(S32 i = 0; i < count; ++i)
		{
			info = at.getBuddyInfo(ids.get(i));
			LLAvatarName av_name;
			if (info
				&& !info->isOnline()
				&& LLAvatarNameCache::get(ids.get(i), &av_name))
			{
				LLUIString offline = LLTrans::getString("offline_message");
				// Use display name only because this user is your friend
				offline.setArg("[NAME]", av_name.getDisplayName());
				im_model.proccessOnlineOfflineNotification(session_id, offline);
			}
		}
	}
}

void LLIMMgr::noteMutedUsers(const LLUUID& session_id,
								  const LLDynamicArray<LLUUID>& ids)
{
	// Don't do this if we don't have a mute list.
	LLMuteList *ml = LLMuteList::getInstance();
	if( !ml )
	{
		return;
	}

	S32 count = ids.count();
	if(count > 0)
	{
		LLIMModel* im_model = LLIMModel::getInstance();
		
		for(S32 i = 0; i < count; ++i)
		{
			if( ml->isMuted(ids.get(i)) )
			{
				LLUIString muted = LLTrans::getString("muted_message");

				im_model->addMessage(session_id, SYSTEM_FROM, LLUUID::null, muted);
				break;
			}
		}
	}
}

void LLIMMgr::processIMTypingStart(const LLIMInfo* im_info)
{
	processIMTypingCore(im_info, TRUE);
}

void LLIMMgr::processIMTypingStop(const LLIMInfo* im_info)
{
	processIMTypingCore(im_info, FALSE);
}

void LLIMMgr::processIMTypingCore(const LLIMInfo* im_info, BOOL typing)
{
	LLUUID session_id = computeSessionID(im_info->mIMType, im_info->mFromID);
	LLFloaterIMSession* im_floater = LLFloaterIMSession::findInstance(session_id);
	if ( im_floater )
	{
		im_floater->processIMTyping(im_info, typing);
	}
}

class LLViewerChatterBoxSessionStartReply : public LLHTTPNode
{
public:
	virtual void describe(Description& desc) const
	{
		desc.shortInfo("Used for receiving a reply to a request to initialize an ChatterBox session");
		desc.postAPI();
		desc.input(
			"{\"client_session_id\": UUID, \"session_id\": UUID, \"success\" boolean, \"reason\": string");
		desc.source(__FILE__, __LINE__);
	}

	virtual void post(ResponsePtr response,
					  const LLSD& context,
					  const LLSD& input) const
	{
		LLSD body;
		LLUUID temp_session_id;
		LLUUID session_id;
		bool success;

		body = input["body"];
		success = body["success"].asBoolean();
		temp_session_id = body["temp_session_id"].asUUID();

		if ( success )
		{
			session_id = body["session_id"].asUUID();

			LLIMModel::getInstance()->processSessionInitializedReply(temp_session_id, session_id);

			LLIMSpeakerMgr* speaker_mgr = LLIMModel::getInstance()->getSpeakerManager(session_id);
			if (speaker_mgr)
			{
				speaker_mgr->setSpeakers(body);
				speaker_mgr->updateSpeakers(gIMMgr->getPendingAgentListUpdates(session_id));
			}

			LLFloaterIMSession* im_floater = LLFloaterIMSession::findInstance(session_id);
			if ( im_floater )
			{
				if ( body.has("session_info") )
				{
					im_floater->processSessionUpdate(body["session_info"]);
				}
			}

			gIMMgr->clearPendingAgentListUpdates(session_id);
		}
		else
		{
			//throw an error dialog and close the temp session's floater
			gIMMgr->showSessionStartError(body["error"].asString(), temp_session_id);
		}

		gIMMgr->clearPendingAgentListUpdates(session_id);
	}
};

class LLViewerChatterBoxSessionEventReply : public LLHTTPNode
{
public:
	virtual void describe(Description& desc) const
	{
		desc.shortInfo("Used for receiving a reply to a ChatterBox session event");
		desc.postAPI();
		desc.input(
			"{\"event\": string, \"reason\": string, \"success\": boolean, \"session_id\": UUID");
		desc.source(__FILE__, __LINE__);
	}

	virtual void post(ResponsePtr response,
					  const LLSD& context,
					  const LLSD& input) const
	{
		LLUUID session_id;
		bool success;

		LLSD body = input["body"];
		success = body["success"].asBoolean();
		session_id = body["session_id"].asUUID();

		if ( !success )
		{
			//throw an error dialog
			gIMMgr->showSessionEventError(
				body["event"].asString(),
				body["error"].asString(),
				session_id);
		}
	}
};

class LLViewerForceCloseChatterBoxSession: public LLHTTPNode
{
public:
	virtual void post(ResponsePtr response,
					  const LLSD& context,
					  const LLSD& input) const
	{
		LLUUID session_id;
		std::string reason;

		session_id = input["body"]["session_id"].asUUID();
		reason = input["body"]["reason"].asString();

		gIMMgr->showSessionForceClose(reason, session_id);
	}
};

class LLViewerChatterBoxSessionAgentListUpdates : public LLHTTPNode
{
public:
	virtual void post(
		ResponsePtr responder,
		const LLSD& context,
		const LLSD& input) const
	{
		const LLUUID& session_id = input["body"]["session_id"].asUUID();
		gIMMgr->processAgentListUpdates(session_id, input["body"]);
	}
};

class LLViewerChatterBoxSessionUpdate : public LLHTTPNode
{
public:
	virtual void post(
		ResponsePtr responder,
		const LLSD& context,
		const LLSD& input) const
	{
		LLUUID session_id = input["body"]["session_id"].asUUID();
		LLFloaterIMSession* im_floater = LLFloaterIMSession::findInstance(session_id);
		if ( im_floater )
		{
			im_floater->processSessionUpdate(input["body"]["info"]);
		}
		LLIMSpeakerMgr* im_mgr = LLIMModel::getInstance()->getSpeakerManager(session_id);
		if (im_mgr)
		{
			im_mgr->processSessionUpdate(input["body"]["info"]);
		}
	}
};


class LLViewerChatterBoxInvitation : public LLHTTPNode
{
public:

	virtual void post(
		ResponsePtr response,
		const LLSD& context,
		const LLSD& input) const
	{
		//for backwards compatiblity reasons...we need to still
		//check for 'text' or 'voice' invitations...bleh
		if ( input["body"].has("instantmessage") )
		{
			LLSD message_params =
				input["body"]["instantmessage"]["message_params"];

			//do something here to have the IM invite behave
			//just like a normal IM
			//this is just replicated code from process_improved_im
			//and should really go in it's own function -jwolk

			std::string message = message_params["message"].asString();
			std::string name = message_params["from_name"].asString();
			LLUUID from_id = message_params["from_id"].asUUID();
			LLUUID session_id = message_params["id"].asUUID();
			std::vector<U8> bin_bucket = message_params["data"]["binary_bucket"].asBinary();
			U8 offline = (U8)message_params["offline"].asInteger();
			
			time_t timestamp =
				(time_t) message_params["timestamp"].asInteger();

			BOOL is_do_not_disturb = gAgent.isDoNotDisturb();

			//don't return if user is muted b/c proper way to ignore a muted user who
			//initiated an adhoc/group conference is to create then leave the session (see STORM-1731)
			if (is_do_not_disturb)
			{
				return;
			}

			// standard message, not from system
			std::string saved;
			if(offline == IM_OFFLINE)
			{
				LLStringUtil::format_map_t args;
				args["[LONG_TIMESTAMP]"] = formatted_time(timestamp);
				saved = LLTrans::getString("Saved_message", args);
			}
			std::string buffer = saved + message;

			BOOL is_this_agent = FALSE;
			if(from_id == gAgentID)
			{
				is_this_agent = TRUE;
			}
			gIMMgr->addMessage(
				session_id,
				from_id,
				name,
				buffer,
				IM_OFFLINE == offline,
				std::string((char*)&bin_bucket[0]),
				IM_SESSION_INVITE,
				message_params["parent_estate_id"].asInteger(),
				message_params["region_id"].asUUID(),
				ll_vector3_from_sd(message_params["position"]),
				true);

			if (LLMuteList::getInstance()->isMuted(from_id, name, LLMute::flagTextChat))
			{
				return;
			}

			//K now we want to accept the invitation
			std::string url = gAgent.getRegion()->getCapability(
				"ChatSessionRequest");

			if ( url != "" )
			{
				LLSD data;
				data["method"] = "accept invitation";
				data["session-id"] = session_id;
				LLHTTPClient::post(
					url,
					data,
					new LLViewerChatterBoxInvitationAcceptResponder(
						session_id,
						LLIMMgr::INVITATION_TYPE_INSTANT_MESSAGE));
			}
		} //end if invitation has instant message
		else if ( input["body"].has("voice") )
		{
			if(!LLVoiceClient::getInstance()->voiceEnabled() || !LLVoiceClient::getInstance()->isVoiceWorking())
			{
				// Don't display voice invites unless the user has voice enabled.
				return;
			}

			gIMMgr->inviteToSession(
				input["body"]["session_id"].asUUID(), 
				input["body"]["session_name"].asString(), 
				input["body"]["from_id"].asUUID(),
				input["body"]["from_name"].asString(),
				IM_SESSION_INVITE,
				LLIMMgr::INVITATION_TYPE_VOICE);
		}
		else if ( input["body"].has("immediate") )
		{
			gIMMgr->inviteToSession(
				input["body"]["session_id"].asUUID(), 
				input["body"]["session_name"].asString(), 
				input["body"]["from_id"].asUUID(),
				input["body"]["from_name"].asString(),
				IM_SESSION_INVITE,
				LLIMMgr::INVITATION_TYPE_IMMEDIATE);
		}
	}
};

LLHTTPRegistration<LLViewerChatterBoxSessionStartReply>
   gHTTPRegistrationMessageChatterboxsessionstartreply(
	   "/message/ChatterBoxSessionStartReply");

LLHTTPRegistration<LLViewerChatterBoxSessionEventReply>
   gHTTPRegistrationMessageChatterboxsessioneventreply(
	   "/message/ChatterBoxSessionEventReply");

LLHTTPRegistration<LLViewerForceCloseChatterBoxSession>
    gHTTPRegistrationMessageForceclosechatterboxsession(
		"/message/ForceCloseChatterBoxSession");

LLHTTPRegistration<LLViewerChatterBoxSessionAgentListUpdates>
    gHTTPRegistrationMessageChatterboxsessionagentlistupdates(
	    "/message/ChatterBoxSessionAgentListUpdates");

LLHTTPRegistration<LLViewerChatterBoxSessionUpdate>
    gHTTPRegistrationMessageChatterBoxSessionUpdate(
	    "/message/ChatterBoxSessionUpdate");

LLHTTPRegistration<LLViewerChatterBoxInvitation>
    gHTTPRegistrationMessageChatterBoxInvitation(
		"/message/ChatterBoxInvitation");
<|MERGE_RESOLUTION|>--- conflicted
+++ resolved
@@ -285,15 +285,11 @@
             {
 				//Surface conversations floater
 				LLFloaterReg::showInstance("im_container");
-<<<<<<< HEAD
 				im_box->collapseMessagesPane(false);
-=======
-
 				if (session_floater && session_floater->isMinimized())
 				{
 					LLFloater::onClickMinimize(session_floater);
 				}
->>>>>>> b6d973d3
 			}
 
             //If in DND mode, allow notification to be stored so upon DND exit 
