/** 
 * @file LLIMMgr.cpp
 * @brief Container for Instant Messaging
 *
 * $LicenseInfo:firstyear=2001&license=viewergpl$
 * 
 * Copyright (c) 2001-2009, Linden Research, Inc.
 * 
 * Second Life Viewer Source Code
 * The source code in this file ("Source Code") is provided by Linden Lab
 * to you under the terms of the GNU General Public License, version 2.0
 * ("GPL"), unless you have obtained a separate licensing agreement
 * ("Other License"), formally executed by you and Linden Lab.  Terms of
 * the GPL can be found in doc/GPL-license.txt in this distribution, or
 * online at http://secondlifegrid.net/programs/open_source/licensing/gplv2
 * 
 * There are special exceptions to the terms and conditions of the GPL as
 * it is applied to this Source Code. View the full text of the exception
 * in the file doc/FLOSS-exception.txt in this software distribution, or
 * online at
 * http://secondlifegrid.net/programs/open_source/licensing/flossexception
 * 
 * By copying, modifying or distributing this software, you acknowledge
 * that you have read and understood your obligations described above,
 * and agree to abide by those obligations.
 * 
 * ALL LINDEN LAB SOURCE CODE IS PROVIDED "AS IS." LINDEN LAB MAKES NO
 * WARRANTIES, EXPRESS, IMPLIED OR OTHERWISE, REGARDING ITS ACCURACY,
 * COMPLETENESS OR PERFORMANCE.
 * $/LicenseInfo$
 */

#include "llviewerprecompiledheaders.h"

#include "llimview.h"

#include "llfloaterreg.h"
#include "llfontgl.h"
#include "llgl.h"
#include "llrect.h"
#include "llerror.h"
#include "llbutton.h"
#include "llhttpclient.h"
#include "llsdutil_math.h"
#include "llstring.h"
#include "lltrans.h"
#include "lluictrlfactory.h"

#include "llagent.h"
#include "llagentui.h"
#include "llappviewer.h"
#include "llavatariconctrl.h"
#include "llbottomtray.h"
#include "llcallingcard.h"
#include "llchat.h"
#include "llimfloater.h"
#include "llgroupiconctrl.h"
#include "llmd5.h"
#include "llmutelist.h"
#include "llrecentpeople.h"
#include "llviewermessage.h"
#include "llviewerwindow.h"
#include "llnotifications.h"
#include "llnotificationsutil.h"
#include "llnearbychat.h"
#include "llspeakers.h" //for LLIMSpeakerMgr
#include "lltextbox.h"
#include "lltextutil.h"
#include "llviewercontrol.h"
#include "llviewerparcelmgr.h"


const static std::string IM_TIME("time");
const static std::string IM_TEXT("message");
const static std::string IM_FROM("from");
const static std::string IM_FROM_ID("from_id");

const static std::string NO_SESSION("(IM Session Doesn't Exist)");
const static std::string ADHOC_NAME_SUFFIX(" Conference");

const static std::string NEARBY_P2P_BY_OTHER("nearby_P2P_by_other");
const static std::string NEARBY_P2P_BY_AGENT("nearby_P2P_by_agent");

/** Timeout of outgoing session initialization (in seconds) */
const static U32 SESSION_INITIALIZATION_TIMEOUT = 30;

std::string LLCallDialogManager::sPreviousSessionlName = "";
LLIMModel::LLIMSession::SType LLCallDialogManager::sPreviousSessionType = LLIMModel::LLIMSession::P2P_SESSION;
std::string LLCallDialogManager::sCurrentSessionlName = "";
LLIMModel::LLIMSession* LLCallDialogManager::sSession = NULL;
LLVoiceChannel::EState LLCallDialogManager::sOldState = LLVoiceChannel::STATE_READY;
const LLUUID LLOutgoingCallDialog::OCD_KEY = LLUUID("7CF78E11-0CFE-498D-ADB9-1417BF03DDB4");
//
// Globals
//
LLIMMgr* gIMMgr = NULL;


BOOL LLSessionTimeoutTimer::tick()
{
	if (mSessionId.isNull()) return TRUE;

	LLIMModel::LLIMSession* session = LLIMModel::getInstance()->findIMSession(mSessionId);
	if (session && !session->mSessionInitialized)
	{
		gIMMgr->showSessionStartError("session_initialization_timed_out_error", mSessionId);
	}
	return TRUE;
}

void toast_callback(const LLSD& msg){
	// do not show toast in busy mode or it goes from agent
	if (gAgent.getBusy() || gAgent.getID() == msg["from_id"])
	{
		return;
	}

	// check whether incoming IM belongs to an active session or not
	if (LLIMModel::getInstance()->getActiveSessionID().notNull()
			&& LLIMModel::getInstance()->getActiveSessionID() == msg["session_id"])
	{
		return;
	}

	// Skip toasting for system messages
	if (msg["from_id"].asUUID() == LLUUID::null)
	{
		return;
	}

	// Skip toasting if we have open window of IM with this session id
	LLIMFloater* open_im_floater = LLIMFloater::findInstance(msg["session_id"]);
	if (open_im_floater && open_im_floater->getVisible())
	{
		return;
	}

	LLSD args;
	args["MESSAGE"] = msg["message"];
	args["TIME"] = msg["time"];
	args["FROM"] = msg["from"];
	args["FROM_ID"] = msg["from_id"];
	args["SESSION_ID"] = msg["session_id"];

	LLNotificationsUtil::add("IMToast", args, LLSD(), boost::bind(&LLIMFloater::show, msg["session_id"].asUUID()));
}

void LLIMModel::setActiveSessionID(const LLUUID& session_id)
{
	// check if such an ID really exists
	if (!findIMSession(session_id))
	{
		llwarns << "Trying to set as active a non-existent session!" << llendl;
		return;
	}

	mActiveSessionID = session_id;
}

LLIMModel::LLIMModel() 
{
	addNewMsgCallback(LLIMFloater::newIMCallback);
	addNewMsgCallback(toast_callback);
}

LLIMModel::LLIMSession::LLIMSession(const LLUUID& session_id, const std::string& name, const EInstantMessage& type, const LLUUID& other_participant_id, const uuid_vec_t& ids, bool voice)
:	mSessionID(session_id),
	mName(name),
	mType(type),
	mParticipantUnreadMessageCount(0),
	mNumUnread(0),
	mOtherParticipantID(other_participant_id),
	mInitialTargetIDs(ids),
	mVoiceChannel(NULL),
	mSpeakers(NULL),
	mSessionInitialized(false),
	mCallBackEnabled(true),
	mTextIMPossible(true),
	mOtherParticipantIsAvatar(true),
	mStartCallOnInitialize(false),
	mStartedAsIMCall(voice)
{
	// set P2P type by default
	mSessionType = P2P_SESSION;

	if (IM_NOTHING_SPECIAL == type || IM_SESSION_P2P_INVITE == type)
	{
		mVoiceChannel  = new LLVoiceChannelP2P(session_id, name, other_participant_id);
		mOtherParticipantIsAvatar = LLVoiceClient::getInstance()->isParticipantAvatar(mSessionID);

		// check if it was AVALINE call
		if (!mOtherParticipantIsAvatar)
		{
			mSessionType = AVALINE_SESSION;
		} 
	}
	else
	{
		mVoiceChannel = new LLVoiceChannelGroup(session_id, name);

		// determine whether it is group or conference session
		if (gAgent.isInGroup(mSessionID))
		{
			mSessionType = GROUP_SESSION;
		}
		else
		{
			mSessionType = ADHOC_SESSION;
		} 
	}

	if(mVoiceChannel)
	{
		mVoiceChannelStateChangeConnection = mVoiceChannel->setStateChangedCallback(boost::bind(&LLIMSession::onVoiceChannelStateChanged, this, _1, _2, _3));
	}
		
	mSpeakers = new LLIMSpeakerMgr(mVoiceChannel);

	// All participants will be added to the list of people we've recently interacted with.

	// we need to add only _active_ speakers...so comment this. 
	// may delete this later on cleanup
	//mSpeakers->addListener(&LLRecentPeople::instance(), "add");

	//we need to wait for session initialization for outgoing ad-hoc and group chat session
	//correct session id for initiated ad-hoc chat will be received from the server
	if (!LLIMModel::getInstance()->sendStartSession(mSessionID, mOtherParticipantID, 
		mInitialTargetIDs, mType))
	{
		//we don't need to wait for any responses
		//so we're already initialized
		mSessionInitialized = true;
	}
	else
	{
		//tick returns TRUE - timer will be deleted after the tick
		new LLSessionTimeoutTimer(mSessionID, SESSION_INITIALIZATION_TIMEOUT);
	}

	if (IM_NOTHING_SPECIAL == type)
	{
		mCallBackEnabled = LLVoiceClient::getInstance()->isSessionCallBackPossible(mSessionID);
		mTextIMPossible = LLVoiceClient::getInstance()->isSessionTextIMPossible(mSessionID);
	}

	buildHistoryFileName();

	if ( gSavedPerAccountSettings.getBOOL("LogShowHistory") )
	{
		std::list<LLSD> chat_history;

		//involves parsing of a chat history
		LLLogChat::loadAllHistory(mHistoryFileName, chat_history);
		addMessagesFromHistory(chat_history);
	}
}

void LLIMModel::LLIMSession::onVoiceChannelStateChanged(const LLVoiceChannel::EState& old_state, const LLVoiceChannel::EState& new_state, const LLVoiceChannel::EDirection& direction)
{
	std::string you = LLTrans::getString("You");
	std::string started_call = LLTrans::getString("started_call");
	std::string joined_call = LLTrans::getString("joined_call");
	std::string other_avatar_name = "";

	std::string message;

	switch(mSessionType)
	{
	case AVALINE_SESSION:
		// no text notifications
		break;
	case P2P_SESSION:
		gCacheName->getFullName(mOtherParticipantID, other_avatar_name);

		if(direction == LLVoiceChannel::INCOMING_CALL)
		{
			switch(new_state)
			{
			case LLVoiceChannel::STATE_CALL_STARTED :
				message = other_avatar_name + " " + started_call;
				LLIMModel::getInstance()->addMessage(mSessionID, SYSTEM_FROM, LLUUID::null, message);
				
				break;
			case LLVoiceChannel::STATE_CONNECTED :
				message = you + " " + joined_call;
				LLIMModel::getInstance()->addMessage(mSessionID, SYSTEM_FROM, LLUUID::null, message);
			default:
				break;
			}
		}
		else // outgoing call
		{
			switch(new_state)
			{
			case LLVoiceChannel::STATE_CALL_STARTED :
				message = you + " " + started_call;
				LLIMModel::getInstance()->addMessage(mSessionID, SYSTEM_FROM, LLUUID::null, message);
				break;
			case LLVoiceChannel::STATE_CONNECTED :
				message = LLTrans::getString("answered_call");
				LLIMModel::getInstance()->addMessage(mSessionID, SYSTEM_FROM, LLUUID::null, message);
			default:
				break;
			}
		}
		break;

	case GROUP_SESSION:
	case ADHOC_SESSION:
		if(direction == LLVoiceChannel::INCOMING_CALL)
		{
			switch(new_state)
			{
			case LLVoiceChannel::STATE_CONNECTED :
				message = you + " " + joined_call;
				LLIMModel::getInstance()->addMessage(mSessionID, SYSTEM_FROM, LLUUID::null, message);
			default:
				break;
			}
		}
		else // outgoing call
		{
			switch(new_state)
			{
			case LLVoiceChannel::STATE_CALL_STARTED :
				message = you + " " + started_call;
				LLIMModel::getInstance()->addMessage(mSessionID, SYSTEM_FROM, LLUUID::null, message);
				break;
			default:
				break;
			}
		}
	}
	// Update speakers list when connected
	if (LLVoiceChannel::STATE_CONNECTED == new_state)
	{
		mSpeakers->update(true);
	}
}

LLIMModel::LLIMSession::~LLIMSession()
{
	delete mSpeakers;
	mSpeakers = NULL;

	// End the text IM session if necessary
	if(LLVoiceClient::getInstance() && mOtherParticipantID.notNull())
	{
		switch(mType)
		{
		case IM_NOTHING_SPECIAL:
		case IM_SESSION_P2P_INVITE:
			LLVoiceClient::getInstance()->endUserIMSession(mOtherParticipantID);
			break;

		default:
			// Appease the linux compiler
			break;
		}
	}

	mVoiceChannelStateChangeConnection.disconnect();

	// HAVE to do this here -- if it happens in the LLVoiceChannel destructor it will call the wrong version (since the object's partially deconstructed at that point).
	mVoiceChannel->deactivate();

	delete mVoiceChannel;
	mVoiceChannel = NULL;
}

void LLIMModel::LLIMSession::sessionInitReplyReceived(const LLUUID& new_session_id)
{
	mSessionInitialized = true;

	if (new_session_id != mSessionID)
	{
		mSessionID = new_session_id;
		mVoiceChannel->updateSessionID(new_session_id);
	}
}

void LLIMModel::LLIMSession::addMessage(const std::string& from, const LLUUID& from_id, const std::string& utf8_text, const std::string& time, const bool is_history)
{
	LLSD message;
	message["from"] = from;
	message["from_id"] = from_id;
	message["message"] = utf8_text;
	message["time"] = time; 
	message["index"] = (LLSD::Integer)mMsgs.size(); 
	message["is_history"] = is_history;

	mMsgs.push_front(message); 

	if (mSpeakers && from_id.notNull())
	{
		mSpeakers->speakerChatted(from_id);
		mSpeakers->setSpeakerTyping(from_id, FALSE);
	}
}

void LLIMModel::LLIMSession::addMessagesFromHistory(const std::list<LLSD>& history)
{
	std::list<LLSD>::const_iterator it = history.begin();
	while (it != history.end())
	{
		const LLSD& msg = *it;

		std::string from = msg[IM_FROM];
		LLUUID from_id = LLUUID::null;
		if (msg[IM_FROM_ID].isUndefined())
		{
			gCacheName->getUUID(from, from_id);
		}


		std::string timestamp = msg[IM_TIME];
		std::string text = msg[IM_TEXT];

		addMessage(from, from_id, text, timestamp, true);

		it++;
	}
}

void LLIMModel::LLIMSession::chatFromLogFile(LLLogChat::ELogLineType type, const LLSD& msg, void* userdata)
{
	if (!userdata) return;

	LLIMSession* self = (LLIMSession*) userdata;

	if (type == LLLogChat::LOG_LINE)
	{
		self->addMessage("", LLSD(), msg["message"].asString(), "", true);
	}
	else if (type == LLLogChat::LOG_LLSD)
	{
		self->addMessage(msg["from"].asString(), msg["from_id"].asUUID(), msg["message"].asString(), msg["time"].asString(), true);
	}
}

LLIMModel::LLIMSession* LLIMModel::findIMSession(const LLUUID& session_id) const
{
	return get_if_there(mId2SessionMap, session_id,
		(LLIMModel::LLIMSession*) NULL);
}

//*TODO consider switching to using std::set instead of std::list for holding LLUUIDs across the whole code
LLIMModel::LLIMSession* LLIMModel::findAdHocIMSession(const uuid_vec_t& ids)
{
	S32 num = ids.size();
	if (!num) return NULL;

	if (mId2SessionMap.empty()) return NULL;

	std::map<LLUUID, LLIMSession*>::const_iterator it = mId2SessionMap.begin();
	for (; it != mId2SessionMap.end(); ++it)
	{
		LLIMSession* session = (*it).second;
	
		if (!session->isAdHoc()) continue;
		if (session->mInitialTargetIDs.size() != num) continue;

		std::list<LLUUID> tmp_list(session->mInitialTargetIDs.begin(), session->mInitialTargetIDs.end());

		uuid_vec_t::const_iterator iter = ids.begin();
		while (iter != ids.end())
		{
			tmp_list.remove(*iter);
			++iter;
			
			if (tmp_list.empty()) 
			{
				break;
			}
		}

		if (tmp_list.empty() && iter == ids.end())
		{
			return session;
		}
	}

	return NULL;
}

bool LLIMModel::LLIMSession::isAdHoc()
{
	return IM_SESSION_CONFERENCE_START == mType || (IM_SESSION_INVITE == mType && !gAgent.isInGroup(mSessionID));
}

bool LLIMModel::LLIMSession::isP2P()
{
	return IM_NOTHING_SPECIAL == mType;
}

bool LLIMModel::LLIMSession::isOtherParticipantAvaline()
{
	return !mOtherParticipantIsAvatar;
}

void LLIMModel::LLIMSession::buildHistoryFileName()
{
	mHistoryFileName = mName;
	
	//ad-hoc requires sophisticated chat history saving schemes
	if (isAdHoc())
	{
		//in case of outgoing ad-hoc sessions
		if (mInitialTargetIDs.size())
		{
			std::set<LLUUID> sorted_uuids(mInitialTargetIDs.begin(), mInitialTargetIDs.end());
			mHistoryFileName = mName + " hash" + generateHash(sorted_uuids);
			return;
		}
		
		//in case of incoming ad-hoc sessions
		mHistoryFileName = mName + " " + LLLogChat::timestamp(true) + " " + mSessionID.asString().substr(0, 4);
	}
}

//static
std::string LLIMModel::LLIMSession::generateHash(const std::set<LLUUID>& sorted_uuids)
{
	LLMD5 md5_uuid;
	
	std::set<LLUUID>::const_iterator it = sorted_uuids.begin();
	while (it != sorted_uuids.end())
	{
		md5_uuid.update((unsigned char*)(*it).mData, 16);
		it++;
	}
	md5_uuid.finalize();

	LLUUID participants_md5_hash;
	md5_uuid.raw_digest((unsigned char*) participants_md5_hash.mData);
	return participants_md5_hash.asString();
}


void LLIMModel::processSessionInitializedReply(const LLUUID& old_session_id, const LLUUID& new_session_id)
{
	LLIMSession* session = findIMSession(old_session_id);
	if (session)
	{
		session->sessionInitReplyReceived(new_session_id);

		if (old_session_id != new_session_id)
		{
			mId2SessionMap.erase(old_session_id);
			mId2SessionMap[new_session_id] = session;

			gIMMgr->notifyObserverSessionIDUpdated(old_session_id, new_session_id);
		}

		LLIMFloater* im_floater = LLIMFloater::findInstance(old_session_id);
		if (im_floater)
		{
			im_floater->sessionInitReplyReceived(new_session_id);
		}

		// auto-start the call on session initialization?
		if (session->mStartCallOnInitialize)
		{
			gIMMgr->startCall(new_session_id);
		}
	}
}

void LLIMModel::testMessages()
{
	LLUUID bot1_id("d0426ec6-6535-4c11-a5d9-526bb0c654d9");
	LLUUID bot1_session_id;
	std::string from = "IM Tester";

	bot1_session_id = LLIMMgr::computeSessionID(IM_NOTHING_SPECIAL, bot1_id);
	newSession(bot1_session_id, from, IM_NOTHING_SPECIAL, bot1_id);
	addMessage(bot1_session_id, from, bot1_id, "Test Message: Hi from testerbot land!");

	LLUUID bot2_id;
	std::string firstname[] = {"Roflcopter", "Joe"};
	std::string lastname[] = {"Linden", "Tester", "Resident", "Schmoe"};

	S32 rand1 = ll_rand(sizeof firstname)/(sizeof firstname[0]);
	S32 rand2 = ll_rand(sizeof lastname)/(sizeof lastname[0]);
	
	from = firstname[rand1] + " " + lastname[rand2];
	bot2_id.generate(from);
	LLUUID bot2_session_id = LLIMMgr::computeSessionID(IM_NOTHING_SPECIAL, bot2_id);
	newSession(bot2_session_id, from, IM_NOTHING_SPECIAL, bot2_id);
	addMessage(bot2_session_id, from, bot2_id, "Test Message: Hello there, I have a question. Can I bother you for a second? ");
	addMessage(bot2_session_id, from, bot2_id, "Test Message: OMGWTFBBQ.");
}

//session name should not be empty
bool LLIMModel::newSession(const LLUUID& session_id, const std::string& name, const EInstantMessage& type, 
						   const LLUUID& other_participant_id, const uuid_vec_t& ids, bool voice)
{
	if (name.empty())
	{
		llwarns << "Attempt to create a new session with empty name; id = " << session_id << llendl;
		return false;
	}

	if (findIMSession(session_id))
	{
		llwarns << "IM Session " << session_id << " already exists" << llendl;
		return false;
	}

	LLIMSession* session = new LLIMSession(session_id, name, type, other_participant_id, ids, voice);
	mId2SessionMap[session_id] = session;

	LLIMMgr::getInstance()->notifyObserverSessionAdded(session_id, name, other_participant_id);

	return true;

}

bool LLIMModel::newSession(const LLUUID& session_id, const std::string& name, const EInstantMessage& type, const LLUUID& other_participant_id, bool voice)
{
	uuid_vec_t no_ids;
	return newSession(session_id, name, type, other_participant_id, no_ids, voice);
}

bool LLIMModel::clearSession(const LLUUID& session_id)
{
	if (mId2SessionMap.find(session_id) == mId2SessionMap.end()) return false;
	delete (mId2SessionMap[session_id]);
	mId2SessionMap.erase(session_id);
	return true;
}

void LLIMModel::getMessagesSilently(const LLUUID& session_id, std::list<LLSD>& messages, int start_index)
{
	LLIMSession* session = findIMSession(session_id);
	if (!session)
	{
		llwarns << "session " << session_id << "does not exist " << llendl;
		return;
	}

	int i = session->mMsgs.size() - start_index;

	for (std::list<LLSD>::iterator iter = session->mMsgs.begin();
		iter != session->mMsgs.end() && i > 0;
		iter++)
	{
		LLSD msg;
		msg = *iter;
		messages.push_back(*iter);
		i--;
	}
}

void LLIMModel::sendNoUnreadMessages(const LLUUID& session_id)
{
	LLIMSession* session = findIMSession(session_id);
	if (!session)
	{
		llwarns << "session " << session_id << "does not exist " << llendl;
		return;
	}

	session->mNumUnread = 0;
	session->mParticipantUnreadMessageCount = 0;
	
	LLSD arg;
	arg["session_id"] = session_id;
	arg["num_unread"] = 0;
	arg["participant_unread"] = session->mParticipantUnreadMessageCount;
	mNoUnreadMsgsSignal(arg);
}

void LLIMModel::getMessages(const LLUUID& session_id, std::list<LLSD>& messages, int start_index)
{
	getMessagesSilently(session_id, messages, start_index);

	sendNoUnreadMessages(session_id);
}

bool LLIMModel::addToHistory(const LLUUID& session_id, const std::string& from, const LLUUID& from_id, const std::string& utf8_text) {
	
	LLIMSession* session = findIMSession(session_id);

	if (!session) 
	{
		llwarns << "session " << session_id << "does not exist " << llendl;
		return false;
	}

	session->addMessage(from, from_id, utf8_text, LLLogChat::timestamp(false)); //might want to add date separately

	return true;
}

bool LLIMModel::logToFile(const std::string& file_name, const std::string& from, const LLUUID& from_id, const std::string& utf8_text)
{
	if (gSavedPerAccountSettings.getBOOL("LogInstantMessages"))
	{
		LLLogChat::saveHistory(file_name, from, from_id, utf8_text);
		return true;
	}
	else
	{
		return false;
	}
}

bool LLIMModel::logToFile(const LLUUID& session_id, const std::string& from, const LLUUID& from_id, const std::string& utf8_text)
{
	return logToFile(LLIMModel::getInstance()->getHistoryFileName(session_id), from, from_id, utf8_text);
}

bool LLIMModel::proccessOnlineOfflineNotification(
	const LLUUID& session_id, 
	const std::string& utf8_text)
{
	// Add system message to history
	return addMessage(session_id, SYSTEM_FROM, LLUUID::null, utf8_text);
}

bool LLIMModel::addMessage(const LLUUID& session_id, const std::string& from, const LLUUID& from_id, 
						   const std::string& utf8_text, bool log2file /* = true */) { 

	LLIMSession* session = addMessageSilently(session_id, from, from_id, utf8_text, log2file);
	if (!session) return false;

	//good place to add some1 to recent list
	//other places may be called from message history.
	if( !from_id.isNull() &&
		( session->isP2PSessionType() || session->isAdHocSessionType() ) )
		LLRecentPeople::instance().add(from_id);

	// notify listeners
	LLSD arg;
	arg["session_id"] = session_id;
	arg["num_unread"] = session->mNumUnread;
	arg["participant_unread"] = session->mParticipantUnreadMessageCount;
	arg["message"] = utf8_text;
	arg["from"] = from;
	arg["from_id"] = from_id;
	arg["time"] = LLLogChat::timestamp(false);
	mNewMsgSignal(arg);

	return true;
}

LLIMModel::LLIMSession* LLIMModel::addMessageSilently(const LLUUID& session_id, const std::string& from, const LLUUID& from_id, 
													 const std::string& utf8_text, bool log2file /* = true */)
{
	LLIMSession* session = findIMSession(session_id);

	if (!session)
	{
		llwarns << "session " << session_id << "does not exist " << llendl;
		return NULL;
	}

	// replace interactive system message marker with correct from string value
	std::string from_name = from;
	if (INTERACTIVE_SYSTEM_FROM == from)
	{
		from_name = SYSTEM_FROM;
	}

	addToHistory(session_id, from_name, from_id, utf8_text);
	if (log2file) logToFile(session_id, from_name, from_id, utf8_text);

	session->mNumUnread++;

	//update count of unread messages from real participant
	if (!(from_id.isNull() || from_id == gAgentID || SYSTEM_FROM == from)
			// we should increment counter for interactive system messages()
			|| INTERACTIVE_SYSTEM_FROM == from)
	{
		++(session->mParticipantUnreadMessageCount);
	}

	return session;
}


const std::string& LLIMModel::getName(const LLUUID& session_id) const
{
	LLIMSession* session = findIMSession(session_id);

	if (!session) 
	{
		llwarns << "session " << session_id << "does not exist " << llendl;
		return NO_SESSION;
	}

	return session->mName;
}

const S32 LLIMModel::getNumUnread(const LLUUID& session_id) const
{
	LLIMSession* session = findIMSession(session_id);
	if (!session)
	{
		llwarns << "session " << session_id << "does not exist " << llendl;
		return -1;
	}

	return session->mNumUnread;
}

const LLUUID& LLIMModel::getOtherParticipantID(const LLUUID& session_id) const
{
	LLIMSession* session = findIMSession(session_id);
	if (!session)
	{
		llwarns << "session " << session_id << "does not exist " << llendl;
		return LLUUID::null;
	}

	return session->mOtherParticipantID;
}

EInstantMessage LLIMModel::getType(const LLUUID& session_id) const
{
	LLIMSession* session = findIMSession(session_id);
	if (!session)
	{
		llwarns << "session " << session_id << "does not exist " << llendl;
		return IM_COUNT;
	}

	return session->mType;
}

LLVoiceChannel* LLIMModel::getVoiceChannel( const LLUUID& session_id ) const
{
	LLIMSession* session = findIMSession(session_id);
	if (!session)
	{
		llwarns << "session " << session_id << "does not exist " << llendl;
		return NULL;
	}

	return session->mVoiceChannel;
}

LLIMSpeakerMgr* LLIMModel::getSpeakerManager( const LLUUID& session_id ) const
{
	LLIMSession* session = findIMSession(session_id);
	if (!session)
	{
		llwarns << "session " << session_id << " does not exist " << llendl;
		return NULL;
	}

	return session->mSpeakers;
}

const std::string& LLIMModel::getHistoryFileName(const LLUUID& session_id) const
{
	LLIMSession* session = findIMSession(session_id);
	if (!session)
	{
		llwarns << "session " << session_id << " does not exist " << llendl;
		return LLStringUtil::null;
	}

	return session->mHistoryFileName;
}


// TODO get rid of other participant ID
void LLIMModel::sendTypingState(LLUUID session_id, LLUUID other_participant_id, BOOL typing) 
{
	std::string name;
	LLAgentUI::buildFullname(name);

	pack_instant_message(
		gMessageSystem,
		gAgent.getID(),
		FALSE,
		gAgent.getSessionID(),
		other_participant_id,
		name,
		std::string("typing"),
		IM_ONLINE,
		(typing ? IM_TYPING_START : IM_TYPING_STOP),
		session_id);
	gAgent.sendReliableMessage();
}

void LLIMModel::sendLeaveSession(const LLUUID& session_id, const LLUUID& other_participant_id)
{
	if(session_id.notNull())
	{
		std::string name;
		LLAgentUI::buildFullname(name);
		pack_instant_message(
			gMessageSystem,
			gAgent.getID(),
			FALSE,
			gAgent.getSessionID(),
			other_participant_id,
			name, 
			LLStringUtil::null,
			IM_ONLINE,
			IM_SESSION_LEAVE,
			session_id);
		gAgent.sendReliableMessage();
	}
}

//*TODO this method is better be moved to the LLIMMgr
void LLIMModel::sendMessage(const std::string& utf8_text,
					 const LLUUID& im_session_id,
					 const LLUUID& other_participant_id,
					 EInstantMessage dialog)
{
	std::string name;
	bool sent = false;
	LLAgentUI::buildFullname(name);

	const LLRelationship* info = NULL;
	info = LLAvatarTracker::instance().getBuddyInfo(other_participant_id);
	
	U8 offline = (!info || info->isOnline()) ? IM_ONLINE : IM_OFFLINE;
	
	if((offline == IM_OFFLINE) && (LLVoiceClient::getInstance()->isOnlineSIP(other_participant_id)))
	{
		// User is online through the OOW connector, but not with a regular viewer.  Try to send the message via SLVoice.
		sent = LLVoiceClient::getInstance()->sendTextMessage(other_participant_id, utf8_text);
	}
	
	if(!sent)
	{
		// Send message normally.

		// default to IM_SESSION_SEND unless it's nothing special - in
		// which case it's probably an IM to everyone.
		U8 new_dialog = dialog;

		if ( dialog != IM_NOTHING_SPECIAL )
		{
			new_dialog = IM_SESSION_SEND;
		}
		pack_instant_message(
			gMessageSystem,
			gAgent.getID(),
			FALSE,
			gAgent.getSessionID(),
			other_participant_id,
			name.c_str(),
			utf8_text.c_str(),
			offline,
			(EInstantMessage)new_dialog,
			im_session_id);
		gAgent.sendReliableMessage();
	}

	// If there is a mute list and this is not a group chat...
	if ( LLMuteList::getInstance() )
	{
		// ... the target should not be in our mute list for some message types.
		// Auto-remove them if present.
		switch( dialog )
		{
		case IM_NOTHING_SPECIAL:
		case IM_GROUP_INVITATION:
		case IM_INVENTORY_OFFERED:
		case IM_SESSION_INVITE:
		case IM_SESSION_P2P_INVITE:
		case IM_SESSION_CONFERENCE_START:
		case IM_SESSION_SEND: // This one is marginal - erring on the side of hearing.
		case IM_LURE_USER:
		case IM_GODLIKE_LURE_USER:
		case IM_FRIENDSHIP_OFFERED:
			LLMuteList::getInstance()->autoRemove(other_participant_id, LLMuteList::AR_IM);
			break;
		default: ; // do nothing
		}
	}

	if((dialog == IM_NOTHING_SPECIAL) && 
	   (other_participant_id.notNull()))
	{
		// Do we have to replace the /me's here?
		std::string from;
		LLAgentUI::buildFullname(from);
		LLIMModel::getInstance()->addMessage(im_session_id, from, gAgentID, utf8_text);

		//local echo for the legacy communicate panel
		std::string history_echo;
		LLAgentUI::buildFullname(history_echo);

		history_echo += ": " + utf8_text;

		LLIMSpeakerMgr* speaker_mgr = LLIMModel::getInstance()->getSpeakerManager(im_session_id);
		if (speaker_mgr)
		{
			speaker_mgr->speakerChatted(gAgentID);
			speaker_mgr->setSpeakerTyping(gAgentID, FALSE);
		}
	}

	// Add the recipient to the recent people list.
	bool is_not_group_id = LLGroupMgr::getInstance()->getGroupData(other_participant_id) == NULL;

	if (is_not_group_id)
	{
			
#if 0
		//use this code to add only online members	
		LLIMSpeakerMgr* speaker_mgr = LLIMModel::getInstance()->getSpeakerManager(im_session_id);
		LLSpeakerMgr::speaker_list_t speaker_list;
		speaker_mgr->getSpeakerList(&speaker_list, true);
		for(LLSpeakerMgr::speaker_list_t::iterator it = speaker_list.begin(); it != speaker_list.end(); it++)
		{
			const LLPointer<LLSpeaker>& speakerp = *it;

			LLRecentPeople::instance().add(speakerp->mID);
		}
#else
		LLIMModel::LLIMSession* session = LLIMModel::getInstance()->findIMSession(im_session_id);
		if( session == 0)//??? shouldn't really happen
		{
			LLRecentPeople::instance().add(other_participant_id);
		}
		else
		{
			for(uuid_vec_t::iterator it = session->mInitialTargetIDs.begin();
				it!=session->mInitialTargetIDs.end();++it)
			{
				const LLUUID id = *it;

				LLRecentPeople::instance().add(id);
			}
		}
#endif
	}

	
}

void session_starter_helper(
	const LLUUID& temp_session_id,
	const LLUUID& other_participant_id,
	EInstantMessage im_type)
{
	LLMessageSystem *msg = gMessageSystem;

	msg->newMessageFast(_PREHASH_ImprovedInstantMessage);
	msg->nextBlockFast(_PREHASH_AgentData);
	msg->addUUIDFast(_PREHASH_AgentID, gAgent.getID());
	msg->addUUIDFast(_PREHASH_SessionID, gAgent.getSessionID());

	msg->nextBlockFast(_PREHASH_MessageBlock);
	msg->addBOOLFast(_PREHASH_FromGroup, FALSE);
	msg->addUUIDFast(_PREHASH_ToAgentID, other_participant_id);
	msg->addU8Fast(_PREHASH_Offline, IM_ONLINE);
	msg->addU8Fast(_PREHASH_Dialog, im_type);
	msg->addUUIDFast(_PREHASH_ID, temp_session_id);
	msg->addU32Fast(_PREHASH_Timestamp, NO_TIMESTAMP); // no timestamp necessary

	std::string name;
	LLAgentUI::buildFullname(name);

	msg->addStringFast(_PREHASH_FromAgentName, name);
	msg->addStringFast(_PREHASH_Message, LLStringUtil::null);
	msg->addU32Fast(_PREHASH_ParentEstateID, 0);
	msg->addUUIDFast(_PREHASH_RegionID, LLUUID::null);
	msg->addVector3Fast(_PREHASH_Position, gAgent.getPositionAgent());
}

void start_deprecated_conference_chat(
	const LLUUID& temp_session_id,
	const LLUUID& creator_id,
	const LLUUID& other_participant_id,
	const LLSD& agents_to_invite)
{
	U8* bucket;
	U8* pos;
	S32 count;
	S32 bucket_size;

	// *FIX: this could suffer from endian issues
	count = agents_to_invite.size();
	bucket_size = UUID_BYTES * count;
	bucket = new U8[bucket_size];
	pos = bucket;

	for(S32 i = 0; i < count; ++i)
	{
		LLUUID agent_id = agents_to_invite[i].asUUID();
		
		memcpy(pos, &agent_id, UUID_BYTES);
		pos += UUID_BYTES;
	}

	session_starter_helper(
		temp_session_id,
		other_participant_id,
		IM_SESSION_CONFERENCE_START);

	gMessageSystem->addBinaryDataFast(
		_PREHASH_BinaryBucket,
		bucket,
		bucket_size);

	gAgent.sendReliableMessage();
 
	delete[] bucket;
}

class LLStartConferenceChatResponder : public LLHTTPClient::Responder
{
public:
	LLStartConferenceChatResponder(
		const LLUUID& temp_session_id,
		const LLUUID& creator_id,
		const LLUUID& other_participant_id,
		const LLSD& agents_to_invite)
	{
		mTempSessionID = temp_session_id;
		mCreatorID = creator_id;
		mOtherParticipantID = other_participant_id;
		mAgents = agents_to_invite;
	}

	virtual void error(U32 statusNum, const std::string& reason)
	{
		//try an "old school" way.
		if ( statusNum == 400 )
		{
			start_deprecated_conference_chat(
				mTempSessionID,
				mCreatorID,
				mOtherParticipantID,
				mAgents);
		}

		//else throw an error back to the client?
		//in theory we should have just have these error strings
		//etc. set up in this file as opposed to the IMMgr,
		//but the error string were unneeded here previously
		//and it is not worth the effort switching over all
		//the possible different language translations
	}

private:
	LLUUID mTempSessionID;
	LLUUID mCreatorID;
	LLUUID mOtherParticipantID;

	LLSD mAgents;
};

// Returns true if any messages were sent, false otherwise.
// Is sort of equivalent to "does the server need to do anything?"
bool LLIMModel::sendStartSession(
	const LLUUID& temp_session_id,
	const LLUUID& other_participant_id,
	const uuid_vec_t& ids,
	EInstantMessage dialog)
{
	if ( dialog == IM_SESSION_GROUP_START )
	{
		session_starter_helper(
			temp_session_id,
			other_participant_id,
			dialog);
		gMessageSystem->addBinaryDataFast(
				_PREHASH_BinaryBucket,
				EMPTY_BINARY_BUCKET,
				EMPTY_BINARY_BUCKET_SIZE);
		gAgent.sendReliableMessage();

		return true;
	}
	else if ( dialog == IM_SESSION_CONFERENCE_START )
	{
		LLSD agents;
		for (int i = 0; i < (S32) ids.size(); i++)
		{
			agents.append(ids[i]);
		}

		//we have a new way of starting conference calls now
		LLViewerRegion* region = gAgent.getRegion();
		if (region)
		{
			std::string url = region->getCapability(
				"ChatSessionRequest");
			LLSD data;
			data["method"] = "start conference";
			data["session-id"] = temp_session_id;

			data["params"] = agents;

			LLHTTPClient::post(
				url,
				data,
				new LLStartConferenceChatResponder(
					temp_session_id,
					gAgent.getID(),
					other_participant_id,
					data["params"]));
		}
		else
		{
			start_deprecated_conference_chat(
				temp_session_id,
				gAgent.getID(),
				other_participant_id,
				agents);
		}

		//we also need to wait for reply from the server in case of ad-hoc chat (we'll get new session id)
		return true;
	}

	return false;
}

//
// Helper Functions
//

class LLViewerChatterBoxInvitationAcceptResponder :
	public LLHTTPClient::Responder
{
public:
	LLViewerChatterBoxInvitationAcceptResponder(
		const LLUUID& session_id,
		LLIMMgr::EInvitationType invitation_type)
	{
		mSessionID = session_id;
		mInvitiationType = invitation_type;
	}

	void result(const LLSD& content)
	{
		if ( gIMMgr)
		{
			LLIMSpeakerMgr* speaker_mgr = LLIMModel::getInstance()->getSpeakerManager(mSessionID);
			if (speaker_mgr)
			{
				//we've accepted our invitation
				//and received a list of agents that were
				//currently in the session when the reply was sent
				//to us.  Now, it is possible that there were some agents
				//to slip in/out between when that message was sent to us
				//and now.

				//the agent list updates we've received have been
				//accurate from the time we were added to the session
				//but unfortunately, our base that we are receiving here
				//may not be the most up to date.  It was accurate at
				//some point in time though.
				speaker_mgr->setSpeakers(content);

				//we now have our base of users in the session
				//that was accurate at some point, but maybe not now
				//so now we apply all of the udpates we've received
				//in case of race conditions
				speaker_mgr->updateSpeakers(gIMMgr->getPendingAgentListUpdates(mSessionID));
			}

			if (LLIMMgr::INVITATION_TYPE_VOICE == mInvitiationType)
			{
				gIMMgr->startCall(mSessionID, LLVoiceChannel::INCOMING_CALL);
			}

			if ((mInvitiationType == LLIMMgr::INVITATION_TYPE_VOICE 
				|| mInvitiationType == LLIMMgr::INVITATION_TYPE_IMMEDIATE)
				&& LLIMModel::getInstance()->findIMSession(mSessionID))
			{
				// TODO remove in 2010, for voice calls we do not open an IM window
				//LLIMFloater::show(mSessionID);
			}

			gIMMgr->clearPendingAgentListUpdates(mSessionID);
			gIMMgr->clearPendingInvitation(mSessionID);
		}
	}

	void error(U32 statusNum, const std::string& reason)
	{		
		//throw something back to the viewer here?
		if ( gIMMgr )
		{
			gIMMgr->clearPendingAgentListUpdates(mSessionID);
			gIMMgr->clearPendingInvitation(mSessionID);
			if ( 404 == statusNum )
			{
				std::string error_string;
				error_string = "session_does_not_exist_error";
				gIMMgr->showSessionStartError(error_string, mSessionID);
			}
		}
	}

private:
	LLUUID mSessionID;
	LLIMMgr::EInvitationType mInvitiationType;
};


// the other_participant_id is either an agent_id, a group_id, or an inventory
// folder item_id (collection of calling cards)

// static
LLUUID LLIMMgr::computeSessionID(
	EInstantMessage dialog,
	const LLUUID& other_participant_id)
{
	LLUUID session_id;
	if (IM_SESSION_GROUP_START == dialog)
	{
		// slam group session_id to the group_id (other_participant_id)
		session_id = other_participant_id;
	}
	else if (IM_SESSION_CONFERENCE_START == dialog)
	{
		session_id.generate();
	}
	else if (IM_SESSION_INVITE == dialog)
	{
		// use provided session id for invites
		session_id = other_participant_id;
	}
	else
	{
		LLUUID agent_id = gAgent.getID();
		if (other_participant_id == agent_id)
		{
			// if we try to send an IM to ourselves then the XOR would be null
			// so we just make the session_id the same as the agent_id
			session_id = agent_id;
		}
		else
		{
			// peer-to-peer or peer-to-asset session_id is the XOR
			session_id = other_participant_id ^ agent_id;
		}
	}
	return session_id;
}

void
LLIMMgr::showSessionStartError(
	const std::string& error_string,
	const LLUUID session_id)
{
	if (!hasSession(session_id)) return;

	LLSD args;
	args["REASON"] = LLTrans::getString(error_string);
	args["RECIPIENT"] = LLIMModel::getInstance()->getName(session_id);

	LLSD payload;
	payload["session_id"] = session_id;

	LLNotificationsUtil::add(
		"ChatterBoxSessionStartError",
		args,
		payload,
		LLIMMgr::onConfirmForceCloseError);
}

void
LLIMMgr::showSessionEventError(
	const std::string& event_string,
	const std::string& error_string,
	const LLUUID session_id)
{
	LLSD args;
	LLStringUtil::format_map_t event_args;

	event_args["RECIPIENT"] = LLIMModel::getInstance()->getName(session_id);

	args["REASON"] =
		LLTrans::getString(error_string);
	args["EVENT"] =
		LLTrans::getString(event_string, event_args);

	LLNotificationsUtil::add(
		"ChatterBoxSessionEventError",
		args);
}

void
LLIMMgr::showSessionForceClose(
	const std::string& reason_string,
	const LLUUID session_id)
{
	if (!hasSession(session_id)) return;

	LLSD args;

	args["NAME"] = LLIMModel::getInstance()->getName(session_id);
	args["REASON"] = LLTrans::getString(reason_string);

	LLSD payload;
	payload["session_id"] = session_id;

	LLNotificationsUtil::add(
		"ForceCloseChatterBoxSession",
		args,
		payload,
		LLIMMgr::onConfirmForceCloseError);
}

//static
bool
LLIMMgr::onConfirmForceCloseError(
	const LLSD& notification,
	const LLSD& response)
{
	//only 1 option really
	LLUUID session_id = notification["payload"]["session_id"];

	LLFloater* floater = LLIMFloater::findInstance(session_id);
	if ( floater )
	{
		floater->closeFloater(FALSE);
	}
	return false;
}


//~~~~~~~~~~~~~~~~~~~~~~~~~~~~~~~~~~~~~~~~~~~~~~~~~~~~~~~~~~~~~~~~~~~~~~~~~~~~~
// Class LLCallDialogManager
//~~~~~~~~~~~~~~~~~~~~~~~~~~~~~~~~~~~~~~~~~~~~~~~~~~~~~~~~~~~~~~~~~~~~~~~~~~~~~

LLCallDialogManager::LLCallDialogManager()
{
}

LLCallDialogManager::~LLCallDialogManager()
{
}

void LLCallDialogManager::initClass()
{
	LLVoiceChannel::setCurrentVoiceChannelChangedCallback(LLCallDialogManager::onVoiceChannelChanged);
}

void LLCallDialogManager::onVoiceChannelChanged(const LLUUID &session_id)
{
	LLIMModel::LLIMSession* session = LLIMModel::getInstance()->findIMSession(session_id);
	if(!session)
	{		
		sPreviousSessionlName = sCurrentSessionlName;
		sCurrentSessionlName = ""; // Empty string results in "Nearby Voice Chat" after substitution
		return;
	}
	
	if (sSession)
	{
		// store previous session type to process Avaline calls in dialogs
		sPreviousSessionType = sSession->mSessionType;
	}

	sSession = session;

	static boost::signals2::connection prev_channel_state_changed_connection;
	// disconnect previously connected callback to avoid have invalid sSession in onVoiceChannelStateChanged()
	prev_channel_state_changed_connection.disconnect();
	prev_channel_state_changed_connection =
		sSession->mVoiceChannel->setStateChangedCallback(boost::bind(LLCallDialogManager::onVoiceChannelStateChanged, _1, _2, _3, _4));

	if(sCurrentSessionlName != session->mName)
	{
		sPreviousSessionlName = sCurrentSessionlName;
		sCurrentSessionlName = session->mName;
	}

	if (LLVoiceChannel::getCurrentVoiceChannel()->getState() == LLVoiceChannel::STATE_CALL_STARTED &&
		LLVoiceChannel::getCurrentVoiceChannel()->getCallDirection() == LLVoiceChannel::OUTGOING_CALL)
	{
		
		//*TODO get rid of duplicated code
		LLSD mCallDialogPayload;
		mCallDialogPayload["session_id"] = sSession->mSessionID;
		mCallDialogPayload["session_name"] = sSession->mName;
		mCallDialogPayload["other_user_id"] = sSession->mOtherParticipantID;
		mCallDialogPayload["old_channel_name"] = sPreviousSessionlName;
		mCallDialogPayload["old_session_type"] = sPreviousSessionType;
		mCallDialogPayload["state"] = LLVoiceChannel::STATE_CALL_STARTED;
		mCallDialogPayload["disconnected_channel_name"] = sSession->mName;
		mCallDialogPayload["session_type"] = sSession->mSessionType;

		LLOutgoingCallDialog* ocd = LLFloaterReg::getTypedInstance<LLOutgoingCallDialog>("outgoing_call", LLOutgoingCallDialog::OCD_KEY);
		if(ocd)
		{
			ocd->show(mCallDialogPayload);
		}	
	}

}

void LLCallDialogManager::onVoiceChannelStateChanged(const LLVoiceChannel::EState& old_state, const LLVoiceChannel::EState& new_state, const LLVoiceChannel::EDirection& direction, bool ended_by_agent)
{
	LLSD mCallDialogPayload;
	LLOutgoingCallDialog* ocd = NULL;

	if(sOldState == new_state)
	{
		return;
	}

	sOldState = new_state;

	mCallDialogPayload["session_id"] = sSession->mSessionID;
	mCallDialogPayload["session_name"] = sSession->mName;
	mCallDialogPayload["other_user_id"] = sSession->mOtherParticipantID;
	mCallDialogPayload["old_channel_name"] = sPreviousSessionlName;
	mCallDialogPayload["old_session_type"] = sPreviousSessionType;
	mCallDialogPayload["state"] = new_state;
	mCallDialogPayload["disconnected_channel_name"] = sSession->mName;
	mCallDialogPayload["session_type"] = sSession->mSessionType;
	mCallDialogPayload["ended_by_agent"] = ended_by_agent;

	switch(new_state)
	{			
	case LLVoiceChannel::STATE_CALL_STARTED :
		// do not show "Calling to..." if it is incoming call
		if(direction == LLVoiceChannel::INCOMING_CALL)
		{
			return;
		}
		break;

	case LLVoiceChannel::STATE_HUNG_UP:
		// this state is coming before session is changed, so, put it into payload map
		mCallDialogPayload["old_session_type"] = sSession->mSessionType;
		break;

	case LLVoiceChannel::STATE_CONNECTED :
		ocd = LLFloaterReg::findTypedInstance<LLOutgoingCallDialog>("outgoing_call", LLOutgoingCallDialog::OCD_KEY);
		if (ocd)
		{
			ocd->closeFloater();
		}
		return;

	default:
		break;
	}

	ocd = LLFloaterReg::getTypedInstance<LLOutgoingCallDialog>("outgoing_call", LLOutgoingCallDialog::OCD_KEY);
	if(ocd)
	{
		ocd->show(mCallDialogPayload);
	}	
}

//~~~~~~~~~~~~~~~~~~~~~~~~~~~~~~~~~~~~~~~~~~~~~~~~~~~~~~~~~~~~~~~~~~~~~~~~~~~~~
// Class LLCallDialog
//~~~~~~~~~~~~~~~~~~~~~~~~~~~~~~~~~~~~~~~~~~~~~~~~~~~~~~~~~~~~~~~~~~~~~~~~~~~~~
LLCallDialog::LLCallDialog(const LLSD& payload)
	: LLDockableFloater(NULL, false, payload),

	  mPayload(payload),
	  mLifetime(DEFAULT_LIFETIME)
{
	setAutoFocus(FALSE);
	// force docked state since this floater doesn't save it between recreations
	setDocked(true);
}

LLCallDialog::~LLCallDialog()
{
	LLUI::removePopup(this);
}

void LLCallDialog::getAllowedRect(LLRect& rect)
{
	rect = gViewerWindow->getWorldViewRectScaled();
}

BOOL LLCallDialog::postBuild()
{
	if (!LLDockableFloater::postBuild())
		return FALSE;

	// dock the dialog to the Speak Button, where other sys messages appear
	LLView *anchor_panel = LLBottomTray::getInstance()->getChild<LLView>("speak_panel");

	setDockControl(new LLDockControl(
		anchor_panel, this,
		getDockTongue(), LLDockControl::TOP,
		boost::bind(&LLCallDialog::getAllowedRect, this, _1)));

	return TRUE;
}

//~~~~~~~~~~~~~~~~~~~~~~~~~~~~~~~~~~~~~~~~~~~~~~~~~~~~~~~~~~~~~~~~~~~~~~~~~~~~~
// Class LLOutgoingCallDialog
//~~~~~~~~~~~~~~~~~~~~~~~~~~~~~~~~~~~~~~~~~~~~~~~~~~~~~~~~~~~~~~~~~~~~~~~~~~~~~
LLOutgoingCallDialog::LLOutgoingCallDialog(const LLSD& payload) :
LLCallDialog(payload)
{
	LLOutgoingCallDialog* instance = LLFloaterReg::findTypedInstance<LLOutgoingCallDialog>("outgoing_call", LLOutgoingCallDialog::OCD_KEY);
	if(instance && instance->getVisible())
	{
		instance->onCancel(instance);
	}	
}

void LLCallDialog::draw()
{
	if (lifetimeHasExpired())
	{
		onLifetimeExpired();
	}

	if (getDockControl() != NULL)
	{
		LLDockableFloater::draw();
	}
}

// virtual
void LLCallDialog::onOpen(const LLSD& key)
{
	LLDockableFloater::onOpen(key);

	// it should be over the all floaters. EXT-5116
	LLUI::addPopup(this);
}

void LLCallDialog::setIcon(const LLSD& session_id, const LLSD& participant_id)
{
	// *NOTE: 12/28/2009: check avaline calls: LLVoiceClient::isParticipantAvatar returns false for them
	bool participant_is_avatar = LLVoiceClient::getInstance()->isParticipantAvatar(session_id);

	bool is_group = participant_is_avatar && gAgent.isInGroup(session_id);

	LLAvatarIconCtrl* avatar_icon = getChild<LLAvatarIconCtrl>("avatar_icon");
	LLGroupIconCtrl* group_icon = getChild<LLGroupIconCtrl>("group_icon");

	avatar_icon->setVisible(!is_group);
	group_icon->setVisible(is_group);

	if (is_group)
	{
		group_icon->setValue(session_id);
	}
	else if (participant_is_avatar)
	{
		avatar_icon->setValue(participant_id);
	}
	else
	{
		avatar_icon->setValue("Avaline_Icon");
		avatar_icon->setToolTip(std::string(""));
	}
}

bool LLCallDialog::lifetimeHasExpired()
{
	if (mLifetimeTimer.getStarted())
	{
		F32 elapsed_time = mLifetimeTimer.getElapsedTimeF32();
		if (elapsed_time > mLifetime) 
		{
			return true;
		}
	}
	return false;
}

void LLCallDialog::onLifetimeExpired()
{
	mLifetimeTimer.stop();
	closeFloater();
}

void LLOutgoingCallDialog::show(const LLSD& key)
{
	mPayload = key;

	//will be false only if voice in parcel is disabled and channel we leave is nearby(checked further)
	bool show_oldchannel = LLViewerParcelMgr::getInstance()->allowAgentVoice();

	// hide all text at first
	hideAllText();

	// init notification's lifetime
	std::istringstream ss( getString("lifetime") );
	if (!(ss >> mLifetime))
	{
		mLifetime = DEFAULT_LIFETIME;
	}

	// customize text strings
	// tell the user which voice channel they are leaving
	if (!mPayload["old_channel_name"].asString().empty())
	{
		bool was_avaline_call = LLIMModel::LLIMSession::AVALINE_SESSION == mPayload["old_session_type"].asInteger();

		std::string old_caller_name = mPayload["old_channel_name"].asString();
		if (was_avaline_call)
		{
			old_caller_name = LLTextUtil::formatPhoneNumber(old_caller_name);
		}

		childSetTextArg("leaving", "[CURRENT_CHAT]", old_caller_name);
		show_oldchannel = true;
	}
	else
	{
		childSetTextArg("leaving", "[CURRENT_CHAT]", getString("localchat"));		
	}

	if (!mPayload["disconnected_channel_name"].asString().empty())
	{
		std::string channel_name = mPayload["disconnected_channel_name"].asString();
		if (LLIMModel::LLIMSession::AVALINE_SESSION == mPayload["session_type"].asInteger())
		{
			channel_name = LLTextUtil::formatPhoneNumber(channel_name);
		}
		childSetTextArg("nearby", "[VOICE_CHANNEL_NAME]", channel_name);

		// skipping "You will now be reconnected to nearby" in notification when call is ended by disabling voice,
		// so no reconnection to nearby chat happens (EXT-4397)
		bool voice_works = LLVoiceClient::getInstance()->voiceEnabled() && LLVoiceClient::getInstance()->isVoiceWorking();
		std::string reconnect_nearby = voice_works ? LLTrans::getString("reconnect_nearby") : std::string();
		childSetTextArg("nearby", "[RECONNECT_NEARBY]", reconnect_nearby);

		const std::string& nearby_str = mPayload["ended_by_agent"] ? NEARBY_P2P_BY_AGENT : NEARBY_P2P_BY_OTHER;
		childSetTextArg(nearby_str, "[RECONNECT_NEARBY]", reconnect_nearby);
	}

	std::string callee_name = mPayload["session_name"].asString();

	LLUUID session_id = mPayload["session_id"].asUUID();
	bool is_avatar = LLVoiceClient::getInstance()->isParticipantAvatar(session_id);

	if (callee_name == "anonymous")
	{
		callee_name = getString("anonymous");
	}
	else if (!is_avatar)
	{
		callee_name = LLTextUtil::formatPhoneNumber(callee_name);
	}
	
	setTitle(callee_name);

	LLSD callee_id = mPayload["other_user_id"];
	childSetTextArg("calling", "[CALLEE_NAME]", callee_name);
	childSetTextArg("connecting", "[CALLEE_NAME]", callee_name);

	// for outgoing group calls callee_id == group id == session id
	setIcon(callee_id, callee_id);

	// stop timer by default
	mLifetimeTimer.stop();

	// show only necessary strings and controls
	switch(mPayload["state"].asInteger())
	{
	case LLVoiceChannel::STATE_CALL_STARTED :
		getChild<LLTextBox>("calling")->setVisible(true);
		getChild<LLButton>("Cancel")->setVisible(true);
		if(show_oldchannel)
		{
			getChild<LLTextBox>("leaving")->setVisible(true);
		}
		break;
	case LLVoiceChannel::STATE_RINGING :
		if(show_oldchannel)
		{
			getChild<LLTextBox>("leaving")->setVisible(true);
		}
		getChild<LLTextBox>("connecting")->setVisible(true);
		break;
	case LLVoiceChannel::STATE_ERROR :
		getChild<LLTextBox>("noanswer")->setVisible(true);
		getChild<LLButton>("Cancel")->setVisible(false);
		setCanClose(true);
		mLifetimeTimer.start();
		break;
	case LLVoiceChannel::STATE_HUNG_UP :
		if (mPayload["session_type"].asInteger() == LLIMModel::LLIMSession::P2P_SESSION)
		{
			const std::string& nearby_str = mPayload["ended_by_agent"] ? NEARBY_P2P_BY_AGENT : NEARBY_P2P_BY_OTHER;
			getChild<LLTextBox>(nearby_str)->setVisible(true);
		} 
		else
		{
			getChild<LLTextBox>("nearby")->setVisible(true);
		}
		getChild<LLButton>("Cancel")->setVisible(false);
		setCanClose(true);
		mLifetimeTimer.start();
	}

	openFloater(LLOutgoingCallDialog::OCD_KEY);
}

void LLOutgoingCallDialog::hideAllText()
{
	getChild<LLTextBox>("calling")->setVisible(false);
	getChild<LLTextBox>("leaving")->setVisible(false);
	getChild<LLTextBox>("connecting")->setVisible(false);
	getChild<LLTextBox>("nearby_P2P_by_other")->setVisible(false);
	getChild<LLTextBox>("nearby_P2P_by_agent")->setVisible(false);
	getChild<LLTextBox>("nearby")->setVisible(false);
	getChild<LLTextBox>("noanswer")->setVisible(false);
}

//static
void LLOutgoingCallDialog::onCancel(void* user_data)
{
	LLOutgoingCallDialog* self = (LLOutgoingCallDialog*)user_data;

	if (!gIMMgr)
		return;

	LLUUID session_id = self->mPayload["session_id"].asUUID();
	gIMMgr->endCall(session_id);
	
	self->closeFloater();
}


BOOL LLOutgoingCallDialog::postBuild()
{
	BOOL success = LLCallDialog::postBuild();

	childSetAction("Cancel", onCancel, this);

	setCanDrag(FALSE);

	return success;
}


//~~~~~~~~~~~~~~~~~~~~~~~~~~~~~~~~~~~~~~~~~~~~~~~~~~~~~~~~~~~~~~~~~~~~~~~~~~~~~
// Class LLIncomingCallDialog
//~~~~~~~~~~~~~~~~~~~~~~~~~~~~~~~~~~~~~~~~~~~~~~~~~~~~~~~~~~~~~~~~~~~~~~~~~~~~~

LLIncomingCallDialog::LLIncomingCallDialog(const LLSD& payload) :
LLCallDialog(payload)
{
}

void LLIncomingCallDialog::onLifetimeExpired()
{
	// check whether a call is valid or not
	LLVoiceChannel* channelp = LLVoiceChannel::getChannelByID(mPayload["session_id"].asUUID());
	if(channelp &&
	   (channelp->getState() != LLVoiceChannel::STATE_NO_CHANNEL_INFO) &&
	   (channelp->getState() != LLVoiceChannel::STATE_ERROR) &&
	   (channelp->getState() != LLVoiceChannel::STATE_HUNG_UP))
	{
		// restart notification's timer if call is still valid
		mLifetimeTimer.start();
	}
	else
	{
		// close invitation if call is already not valid
		mLifetimeTimer.stop();
		LLUUID session_id = mPayload["session_id"].asUUID();
		gIMMgr->clearPendingAgentListUpdates(session_id);
		gIMMgr->clearPendingInvitation(session_id);
		closeFloater();
	}
}

BOOL LLIncomingCallDialog::postBuild()
{
	LLCallDialog::postBuild();

	LLUUID session_id = mPayload["session_id"].asUUID();
	LLSD caller_id = mPayload["caller_id"];
	std::string caller_name = mPayload["caller_name"].asString();
	
	// init notification's lifetime
	std::istringstream ss( getString("lifetime") );
	if (!(ss >> mLifetime))
	{
		mLifetime = DEFAULT_LIFETIME;
	}

	std::string call_type;
	if (gAgent.isInGroup(session_id))
	{
		LLStringUtil::format_map_t args;
		LLGroupData data;
		if (gAgent.getGroupData(session_id, data))
		{
			args["[GROUP]"] = data.mName;
			call_type = getString(mPayload["notify_box_type"], args);
		}
	}
	else
	{
		call_type = getString(mPayload["notify_box_type"]);
	}
		
	
	// check to see if this is an Avaline call
	bool is_avatar = LLVoiceClient::getInstance()->isParticipantAvatar(session_id);
	childSetVisible("Start IM", is_avatar); // no IM for avaline

	if (caller_name == "anonymous")
	{
		caller_name = getString("anonymous");
	}
	else if (!is_avatar)
	{
		caller_name = LLTextUtil::formatPhoneNumber(caller_name);
	}

	setTitle(caller_name + " " + call_type);

	LLUICtrl* caller_name_widget = getChild<LLUICtrl>("caller name");
	caller_name_widget->setValue(caller_name + " " + call_type);
	setIcon(session_id, caller_id);

	childSetAction("Accept", onAccept, this);
	childSetAction("Reject", onReject, this);
	childSetAction("Start IM", onStartIM, this);
	setDefaultBtn("Accept");

	std::string notify_box_type = mPayload["notify_box_type"].asString();
	if(notify_box_type != "VoiceInviteGroup" && notify_box_type != "VoiceInviteAdHoc")
	{
		// starting notification's timer for P2P and AVALINE invitations
		mLifetimeTimer.start();
	}
	else
	{
		mLifetimeTimer.stop();
	}

	setCanDrag(FALSE);

	return TRUE;
}


void LLIncomingCallDialog::onOpen(const LLSD& key)
{
	LLCallDialog::onOpen(key);

	// tell the user which voice channel they would be leaving
	LLVoiceChannel *voice = LLVoiceChannel::getCurrentVoiceChannel();
	if (voice && !voice->getSessionName().empty())
	{
		childSetTextArg("question", "[CURRENT_CHAT]", voice->getSessionName());
	}
	else
	{
		childSetTextArg("question", "[CURRENT_CHAT]", getString("localchat"));
	}
}

//static
void LLIncomingCallDialog::onAccept(void* user_data)
{
	LLIncomingCallDialog* self = (LLIncomingCallDialog*)user_data;
	self->processCallResponse(0);
	self->closeFloater();
}

//static
void LLIncomingCallDialog::onReject(void* user_data)
{
	LLIncomingCallDialog* self = (LLIncomingCallDialog*)user_data;
	self->processCallResponse(1);
	self->closeFloater();
}

//static
void LLIncomingCallDialog::onStartIM(void* user_data)
{
	LLIncomingCallDialog* self = (LLIncomingCallDialog*)user_data;
	self->processCallResponse(2);
	self->closeFloater();
}

void LLIncomingCallDialog::processCallResponse(S32 response)
{
	if (!gIMMgr || gDisconnected)
		return;

	LLUUID session_id = mPayload["session_id"].asUUID();
	LLUUID caller_id = mPayload["caller_id"].asUUID();
	std::string session_name = mPayload["session_name"].asString();
	EInstantMessage type = (EInstantMessage)mPayload["type"].asInteger();
	LLIMMgr::EInvitationType inv_type = (LLIMMgr::EInvitationType)mPayload["inv_type"].asInteger();
	bool voice = true;
	switch(response)
	{
	case 2: // start IM: just don't start the voice chat
	{
		voice = false;
		/* FALLTHROUGH */
	}
	case 0: // accept
	{
		if (type == IM_SESSION_P2P_INVITE)
		{
			// create a normal IM session
			session_id = gIMMgr->addP2PSession(
				session_name,
				caller_id,
				mPayload["session_handle"].asString(),
				mPayload["session_uri"].asString());

			if (voice)
			{
				gIMMgr->startCall(session_id, LLVoiceChannel::INCOMING_CALL);
			}

			gIMMgr->clearPendingAgentListUpdates(session_id);
			gIMMgr->clearPendingInvitation(session_id);
		}
		else
		{
			//session name should not be empty, but it can contain spaces so we don't trim
			std::string correct_session_name = session_name;
			if (session_name.empty())
			{
				llwarns << "Received an empty session name from a server" << llendl;
				
				switch(type){
				case IM_SESSION_CONFERENCE_START:
				case IM_SESSION_GROUP_START:
				case IM_SESSION_INVITE:		
					if (gAgent.isInGroup(session_id))
					{
						LLGroupData data;
						if (!gAgent.getGroupData(session_id, data)) break;
						correct_session_name = data.mName;
					}
					else
					{
						if (gCacheName->getFullName(caller_id, correct_session_name))
						{
							correct_session_name.append(ADHOC_NAME_SUFFIX); 
						}
					}
					llinfos << "Corrected session name is " << correct_session_name << llendl; 
					break;
				default: 
					llwarning("Received an empty session name from a server and failed to generate a new proper session name", 0);
					break;
				}
			}
			
			LLUUID new_session_id = gIMMgr->addSession(correct_session_name, type, session_id, true);

			std::string url = gAgent.getRegion()->getCapability(
				"ChatSessionRequest");

			if (voice)
			{
				LLSD data;
				data["method"] = "accept invitation";
				data["session-id"] = session_id;
				LLHTTPClient::post(
					url,
					data,
					new LLViewerChatterBoxInvitationAcceptResponder(
						session_id,
						inv_type));

				// send notification message to the corresponding chat 
				if (mPayload["notify_box_type"].asString() == "VoiceInviteGroup" || mPayload["notify_box_type"].asString() == "VoiceInviteAdHoc")
				{
					std::string started_call = LLTrans::getString("started_call");
					std::string message = mPayload["caller_name"].asString() + " " + started_call;
					LLIMModel::getInstance()->addMessageSilently(session_id, SYSTEM_FROM, LLUUID::null, message);
				}
			}
		}
		if (voice)
		{
			break;
		}
	}
	case 1: // decline
	{
		if (type == IM_SESSION_P2P_INVITE)
		{
			if(LLVoiceClient::getInstance())
			{
				std::string s = mPayload["session_handle"].asString();
				LLVoiceClient::getInstance()->declineInvite(s);
			}
		}
		else
		{
			std::string url = gAgent.getRegion()->getCapability(
				"ChatSessionRequest");

			LLSD data;
			data["method"] = "decline invitation";
			data["session-id"] = session_id;
			LLHTTPClient::post(
				url,
				data,
				NULL);
		}
	}

	gIMMgr->clearPendingAgentListUpdates(session_id);
	gIMMgr->clearPendingInvitation(session_id);
	}
}

bool inviteUserResponse(const LLSD& notification, const LLSD& response)
{
	if (!gIMMgr)
		return false;

	const LLSD& payload = notification["payload"];
	LLUUID session_id = payload["session_id"].asUUID();
	EInstantMessage type = (EInstantMessage)payload["type"].asInteger();
	LLIMMgr::EInvitationType inv_type = (LLIMMgr::EInvitationType)payload["inv_type"].asInteger();
	S32 option = LLNotificationsUtil::getSelectedOption(notification, response);
	switch(option) 
	{
	case 0: // accept
		{
			if (type == IM_SESSION_P2P_INVITE)
			{
				// create a normal IM session
				session_id = gIMMgr->addP2PSession(
					payload["session_name"].asString(),
					payload["caller_id"].asUUID(),
					payload["session_handle"].asString(),
					payload["session_uri"].asString());

				gIMMgr->startCall(session_id);

				gIMMgr->clearPendingAgentListUpdates(session_id);
				gIMMgr->clearPendingInvitation(session_id);
			}
			else
			{
				LLUUID new_session_id = gIMMgr->addSession(
					payload["session_name"].asString(),
					type,
					session_id, true);

				std::string url = gAgent.getRegion()->getCapability(
					"ChatSessionRequest");

				LLSD data;
				data["method"] = "accept invitation";
				data["session-id"] = session_id;
				LLHTTPClient::post(
					url,
					data,
					new LLViewerChatterBoxInvitationAcceptResponder(
						session_id,
						inv_type));
			}
		}
		break;
	case 2: // mute (also implies ignore, so this falls through to the "ignore" case below)
	{
		// mute the sender of this invite
		if (!LLMuteList::getInstance()->isMuted(payload["caller_id"].asUUID()))
		{
			LLMute mute(payload["caller_id"].asUUID(), payload["caller_name"].asString(), LLMute::AGENT);
			LLMuteList::getInstance()->add(mute);
		}
	}
	/* FALLTHROUGH */
	
	case 1: // decline
	{
		if (type == IM_SESSION_P2P_INVITE)
		{
		  std::string s = payload["session_handle"].asString();
		  LLVoiceClient::getInstance()->declineInvite(s);
		}
		else
		{
			std::string url = gAgent.getRegion()->getCapability(
				"ChatSessionRequest");

			LLSD data;
			data["method"] = "decline invitation";
			data["session-id"] = session_id;
			LLHTTPClient::post(
				url,
				data,
				NULL);				
		}
	}

	gIMMgr->clearPendingAgentListUpdates(session_id);
	gIMMgr->clearPendingInvitation(session_id);
	break;
	}
	
	return false;
}

//
// Member Functions
//

LLIMMgr::LLIMMgr()
{
	mPendingInvitations = LLSD::emptyMap();
	mPendingAgentListUpdates = LLSD::emptyMap();

	LLIMModel::getInstance()->addNewMsgCallback(boost::bind(&LLIMFloater::sRemoveTypingIndicator, _1));
}

// Add a message to a session. 
void LLIMMgr::addMessage(
	const LLUUID& session_id,
	const LLUUID& target_id,
	const std::string& from,
	const std::string& msg,
	const std::string& session_name,
	EInstantMessage dialog,
	U32 parent_estate_id,
	const LLUUID& region_id,
	const LLVector3& position,
	bool link_name) // If this is true, then we insert the name and link it to a profile
{
	LLUUID other_participant_id = target_id;

	// don't process muted IMs
	if (LLMuteList::getInstance()->isMuted(
			other_participant_id,
			LLMute::flagTextChat) && !LLMuteList::getInstance()->isLinden(from))
	{
		return;
	}

	LLUUID new_session_id = session_id;
	if (new_session_id.isNull())
	{
		//no session ID...compute new one
		new_session_id = computeSessionID(dialog, other_participant_id);
	}

	//*NOTE session_name is empty in case of incoming P2P sessions
	std::string fixed_session_name = from;
	if(!session_name.empty() && session_name.size()>1)
	{
		fixed_session_name = session_name;
	}

	bool new_session = !hasSession(new_session_id);
	if (new_session)
	{
		LLIMModel::getInstance()->newSession(new_session_id, fixed_session_name, dialog, other_participant_id);

		// When we get a new IM, and if you are a god, display a bit
		// of information about the source. This is to help liaisons
		// when answering questions.
		if(gAgent.isGodlike())
		{
			// *TODO:translate (low priority, god ability)
			std::ostringstream bonus_info;
			bonus_info << LLTrans::getString("***")+ " "+ LLTrans::getString("IMParentEstate") + ":" + " "
				<< parent_estate_id
				<< ((parent_estate_id == 1) ? "," + LLTrans::getString("IMMainland") : "")
				<< ((parent_estate_id == 5) ? "," + LLTrans::getString ("IMTeen") : "");

			// once we have web-services (or something) which returns
			// information about a region id, we can print this out
			// and even have it link to map-teleport or something.
			//<< "*** region_id: " << region_id << std::endl
			//<< "*** position: " << position << std::endl;

			LLIMModel::instance().addMessage(new_session_id, from, other_participant_id, bonus_info.str());
		}

		make_ui_sound("UISndNewIncomingIMSession");
	}

	LLIMModel::instance().addMessage(new_session_id, from, other_participant_id, msg);
}

void LLIMMgr::addSystemMessage(const LLUUID& session_id, const std::string& message_name, const LLSD& args)
{
	LLUIString message;
	
	// null session id means near me (chat history)
	if (session_id.isNull())
	{
		message = LLTrans::getString(message_name);
		message.setArgs(args);

		LLChat chat(message);
		chat.mSourceType = CHAT_SOURCE_SYSTEM;

		LLNearbyChat* nearby_chat = LLFloaterReg::getTypedInstance<LLNearbyChat>("nearby_chat", LLSD());
		if(nearby_chat)
		{
			nearby_chat->addMessage(chat);
		}
	}
	else // going to IM session
	{
		if (hasSession(session_id))
		{
			message = LLTrans::getString(message_name + "-im");
			message.setArgs(args);
			gIMMgr->addMessage(session_id, LLUUID::null, SYSTEM_FROM, message.getString());
		}
	}
}

S32 LLIMMgr::getNumberOfUnreadIM()
{
	std::map<LLUUID, LLIMModel::LLIMSession*>::iterator it;
	
	S32 num = 0;
	for(it = LLIMModel::getInstance()->mId2SessionMap.begin(); it != LLIMModel::getInstance()->mId2SessionMap.end(); ++it)
	{
		num += (*it).second->mNumUnread;
	}

	return num;
}

S32 LLIMMgr::getNumberOfUnreadParticipantMessages()
{
	std::map<LLUUID, LLIMModel::LLIMSession*>::iterator it;

	S32 num = 0;
	for(it = LLIMModel::getInstance()->mId2SessionMap.begin(); it != LLIMModel::getInstance()->mId2SessionMap.end(); ++it)
	{
		num += (*it).second->mParticipantUnreadMessageCount;
	}

	return num;
}

void LLIMMgr::autoStartCallOnStartup(const LLUUID& session_id)
{
	LLIMModel::LLIMSession *session = LLIMModel::getInstance()->findIMSession(session_id);
	if (!session) return;
	
	if (session->mSessionInitialized)
	{
		startCall(session_id);
	}
	else
	{
		session->mStartCallOnInitialize = true;
	}	
}

LLUUID LLIMMgr::addP2PSession(const std::string& name,
							const LLUUID& other_participant_id,
							const std::string& voice_session_handle,
							const std::string& caller_uri)
{
	LLUUID session_id = addSession(name, IM_NOTHING_SPECIAL, other_participant_id, true);

	LLIMSpeakerMgr* speaker_mgr = LLIMModel::getInstance()->getSpeakerManager(session_id);
	if (speaker_mgr)
	{
		LLVoiceChannelP2P* voice_channel = dynamic_cast<LLVoiceChannelP2P*>(speaker_mgr->getVoiceChannel());
		if (voice_channel)
		{
			voice_channel->setSessionHandle(voice_session_handle, caller_uri);
		}
	}
	return session_id;
}

// This adds a session to the talk view. The name is the local name of
// the session, dialog specifies the type of session. If the session
// exists, it is brought forward.  Specifying id = NULL results in an
// im session to everyone. Returns the uuid of the session.
LLUUID LLIMMgr::addSession(
	const std::string& name,
	EInstantMessage dialog,
	const LLUUID& other_participant_id, bool voice)
{
	LLDynamicArray<LLUUID> ids;
	ids.put(other_participant_id);
	return addSession(name, dialog, other_participant_id, ids, voice);
}

// Adds a session using the given session_id.  If the session already exists 
// the dialog type is assumed correct. Returns the uuid of the session.
LLUUID LLIMMgr::addSession(
	const std::string& name,
	EInstantMessage dialog,
	const LLUUID& other_participant_id,
	const LLDynamicArray<LLUUID>& ids, bool voice)
{
	if (0 == ids.getLength())
	{
		return LLUUID::null;
	}

	if (name.empty())
	{
		llwarning("Session name cannot be null!", 0);
		return LLUUID::null;
	}

	LLUUID session_id = computeSessionID(dialog,other_participant_id);

	bool new_session = !LLIMModel::getInstance()->findIMSession(session_id);

	//works only for outgoing ad-hoc sessions
	if (new_session && IM_SESSION_CONFERENCE_START == dialog && ids.size())
	{
		LLIMModel::LLIMSession* ad_hoc_found = LLIMModel::getInstance()->findAdHocIMSession(ids);
		if (ad_hoc_found)
		{
			new_session = false;
			session_id = ad_hoc_found->mSessionID;
		}
	}

	if (new_session)
	{
		LLIMModel::getInstance()->newSession(session_id, name, dialog, other_participant_id, ids, voice);
	}

	//we don't need to show notes about online/offline, mute/unmute users' statuses for existing sessions
	if (!new_session) return session_id;
	
	//Per Plan's suggestion commented "explicit offline status warning" out to make Dessie happier (see EXT-3609)
	//*TODO After February 2010 remove this commented out line if no one will be missing that warning
	//noteOfflineUsers(session_id, floater, ids);

	// Only warn for regular IMs - not group IMs
	if( dialog == IM_NOTHING_SPECIAL )
	{
		noteMutedUsers(session_id, ids);
	}

	return session_id;
}

bool LLIMMgr::leaveSession(const LLUUID& session_id)
{
	LLIMModel::LLIMSession* im_session = LLIMModel::getInstance()->findIMSession(session_id);
	if (!im_session) return false;

	LLIMModel::getInstance()->sendLeaveSession(session_id, im_session->mOtherParticipantID);
	gIMMgr->removeSession(session_id);
	return true;
}

// Removes data associated with a particular session specified by session_id
void LLIMMgr::removeSession(const LLUUID& session_id)
{
	llassert_always(hasSession(session_id));
	
	clearPendingInvitation(session_id);
	clearPendingAgentListUpdates(session_id);

	LLIMModel::getInstance()->clearSession(session_id);

	notifyObserverSessionRemoved(session_id);
}

void LLIMMgr::inviteToSession(
	const LLUUID& session_id, 
	const std::string& session_name, 
	const LLUUID& caller_id, 
	const std::string& caller_name,
	EInstantMessage type,
	EInvitationType inv_type,
	const std::string& session_handle,
	const std::string& session_uri)
{
	//ignore invites from muted residents
	if (LLMuteList::getInstance()->isMuted(caller_id))
	{
		return;
	}

	std::string notify_box_type;

	BOOL ad_hoc_invite = FALSE;
	if(type == IM_SESSION_P2P_INVITE)
	{
		//P2P is different...they only have voice invitations
		notify_box_type = "VoiceInviteP2P";
	}
	else if ( gAgent.isInGroup(session_id) )
	{
		//only really old school groups have voice invitations
		notify_box_type = "VoiceInviteGroup";
	}
	else if ( inv_type == INVITATION_TYPE_VOICE )
	{
		//else it's an ad-hoc
		//and a voice ad-hoc
		notify_box_type = "VoiceInviteAdHoc";
		ad_hoc_invite = TRUE;
	}
	else if ( inv_type == INVITATION_TYPE_IMMEDIATE )
	{
		notify_box_type = "InviteAdHoc";
		ad_hoc_invite = TRUE;
	}

	LLSD payload;
	payload["session_id"] = session_id;
	payload["session_name"] = session_name;
	payload["caller_id"] = caller_id;
	payload["caller_name"] = caller_name;
	payload["type"] = type;
	payload["inv_type"] = inv_type;
	payload["session_handle"] = session_handle;
	payload["session_uri"] = session_uri;
	payload["notify_box_type"] = notify_box_type;
	
	LLVoiceChannel* channelp = LLVoiceChannel::getChannelByID(session_id);
	if (channelp && channelp->callStarted())
	{
		// you have already started a call to the other user, so just accept the invite
		LLNotifications::instance().forceResponse(LLNotification::Params("VoiceInviteP2P").payload(payload), 0);
		return;
	}

	if (type == IM_SESSION_P2P_INVITE || ad_hoc_invite)
	{
		// is the inviter a friend?
		if (LLAvatarTracker::instance().getBuddyInfo(caller_id) == NULL)
		{
			// if not, and we are ignoring voice invites from non-friends
			// then silently decline
			if (gSavedSettings.getBOOL("VoiceCallsFriendsOnly"))
			{
				// invite not from a friend, so decline
				LLNotifications::instance().forceResponse(LLNotification::Params("VoiceInviteP2P").payload(payload), 1);
				return;
			}
		}
	}

	if ( !mPendingInvitations.has(session_id.asString()) )
	{
		if (caller_name.empty())
		{
			gCacheName->get(caller_id, FALSE, boost::bind(&LLIMMgr::onInviteNameLookup, payload, _1, _2, _3, _4));
		}
		else
		{
			LLFloaterReg::showInstance("incoming_call", payload, FALSE);
		}
		mPendingInvitations[session_id.asString()] = LLSD();
	}
}

void LLIMMgr::onInviteNameLookup(LLSD payload, const LLUUID& id, const std::string& first, const std::string& last, BOOL is_group)
{
	payload["caller_name"] = first + " " + last;
	payload["session_name"] = payload["caller_name"].asString();

	std::string notify_box_type = payload["notify_box_type"].asString();

	LLFloaterReg::showInstance("incoming_call", payload, FALSE);
}

//*TODO disconnects all sessions
void LLIMMgr::disconnectAllSessions()
{
	//*TODO disconnects all IM sessions
}

BOOL LLIMMgr::hasSession(const LLUUID& session_id)
{
	return LLIMModel::getInstance()->findIMSession(session_id) != NULL;
}

void LLIMMgr::clearPendingInvitation(const LLUUID& session_id)
{
	if ( mPendingInvitations.has(session_id.asString()) )
	{
		mPendingInvitations.erase(session_id.asString());
	}
}

void LLIMMgr::processAgentListUpdates(const LLUUID& session_id, const LLSD& body)
{
	LLIMFloater* im_floater = LLIMFloater::findInstance(session_id);
	if ( im_floater )
	{
		im_floater->processAgentListUpdates(body);
	}
	LLIMSpeakerMgr* speaker_mgr = LLIMModel::getInstance()->getSpeakerManager(session_id);
	if (speaker_mgr)
	{
		speaker_mgr->updateSpeakers(body);

		// also the same call is added into LLVoiceClient::participantUpdatedEvent because
		// sometimes it is called AFTER LLViewerChatterBoxSessionAgentListUpdates::post()
		// when moderation state changed too late. See EXT-3544.
		speaker_mgr->update(true);
	}
	else
	{
		//we don't have a speaker manager yet..something went wrong
		//we are probably receiving an update here before
		//a start or an acceptance of an invitation.  Race condition.
		gIMMgr->addPendingAgentListUpdates(
			session_id,
			body);
	}
}

LLSD LLIMMgr::getPendingAgentListUpdates(const LLUUID& session_id)
{
	if ( mPendingAgentListUpdates.has(session_id.asString()) )
	{
		return mPendingAgentListUpdates[session_id.asString()];
	}
	else
	{
		return LLSD();
	}
}

void LLIMMgr::addPendingAgentListUpdates(
	const LLUUID& session_id,
	const LLSD& updates)
{
	LLSD::map_const_iterator iter;

	if ( !mPendingAgentListUpdates.has(session_id.asString()) )
	{
		//this is a new agent list update for this session
		mPendingAgentListUpdates[session_id.asString()] = LLSD::emptyMap();
	}

	if (
		updates.has("agent_updates") &&
		updates["agent_updates"].isMap() &&
		updates.has("updates") &&
		updates["updates"].isMap() )
	{
		//new school update
		LLSD update_types = LLSD::emptyArray();
		LLSD::array_iterator array_iter;

		update_types.append("agent_updates");
		update_types.append("updates");

		for (
			array_iter = update_types.beginArray();
			array_iter != update_types.endArray();
			++array_iter)
		{
			//we only want to include the last update for a given agent
			for (
				iter = updates[array_iter->asString()].beginMap();
				iter != updates[array_iter->asString()].endMap();
				++iter)
			{
				mPendingAgentListUpdates[session_id.asString()][array_iter->asString()][iter->first] =
					iter->second;
			}
		}
	}
	else if (
		updates.has("updates") &&
		updates["updates"].isMap() )
	{
		//old school update where the SD contained just mappings
		//of agent_id -> "LEAVE"/"ENTER"

		//only want to keep last update for each agent
		for (
			iter = updates["updates"].beginMap();
			iter != updates["updates"].endMap();
			++iter)
		{
			mPendingAgentListUpdates[session_id.asString()]["updates"][iter->first] =
				iter->second;
		}
	}
}

void LLIMMgr::clearPendingAgentListUpdates(const LLUUID& session_id)
{
	if ( mPendingAgentListUpdates.has(session_id.asString()) )
	{
		mPendingAgentListUpdates.erase(session_id.asString());
	}
}

void LLIMMgr::notifyObserverSessionAdded(const LLUUID& session_id, const std::string& name, const LLUUID& other_participant_id)
{
	for (session_observers_list_t::iterator it = mSessionObservers.begin(); it != mSessionObservers.end(); it++)
	{
		(*it)->sessionAdded(session_id, name, other_participant_id);
	}
}

void LLIMMgr::notifyObserverSessionRemoved(const LLUUID& session_id)
{
	for (session_observers_list_t::iterator it = mSessionObservers.begin(); it != mSessionObservers.end(); it++)
	{
		(*it)->sessionRemoved(session_id);
	}
}

void LLIMMgr::notifyObserverSessionIDUpdated( const LLUUID& old_session_id, const LLUUID& new_session_id )
{
	for (session_observers_list_t::iterator it = mSessionObservers.begin(); it != mSessionObservers.end(); it++)
	{
		(*it)->sessionIDUpdated(old_session_id, new_session_id);
	}

}

void LLIMMgr::addSessionObserver(LLIMSessionObserver *observer)
{
	mSessionObservers.push_back(observer);
}

void LLIMMgr::removeSessionObserver(LLIMSessionObserver *observer)
{
	mSessionObservers.remove(observer);
}

bool LLIMMgr::startCall(const LLUUID& session_id, LLVoiceChannel::EDirection direction)
{
	LLVoiceChannel* voice_channel = LLIMModel::getInstance()->getVoiceChannel(session_id);
	if (!voice_channel) return false;
	
	voice_channel->setCallDirection(direction);
	voice_channel->activate();
	return true;
}

bool LLIMMgr::endCall(const LLUUID& session_id)
{
	LLVoiceChannel* voice_channel = LLIMModel::getInstance()->getVoiceChannel(session_id);
	if (!voice_channel) return false;

	voice_channel->deactivate();
	return true;
}

bool LLIMMgr::isVoiceCall(const LLUUID& session_id)
{
	LLIMModel::LLIMSession* im_session = LLIMModel::getInstance()->findIMSession(session_id);
	if (!im_session) return false;

	return im_session->mStartedAsIMCall;
}

void LLIMMgr::noteOfflineUsers(
	const LLUUID& session_id,
	const LLDynamicArray<LLUUID>& ids)
{
	S32 count = ids.count();
	if(count == 0)
	{
		const std::string& only_user = LLTrans::getString("only_user_message");
		LLIMModel::getInstance()->addMessage(session_id, SYSTEM_FROM, LLUUID::null, only_user);
	}
	else
	{
		const LLRelationship* info = NULL;
		LLAvatarTracker& at = LLAvatarTracker::instance();
		LLIMModel& im_model = LLIMModel::instance();
		for(S32 i = 0; i < count; ++i)
		{
			info = at.getBuddyInfo(ids.get(i));
			std::string first, last;
			if(info && !info->isOnline()
			   && gCacheName->getName(ids.get(i), first, last))
			{
				LLUIString offline = LLTrans::getString("offline_message");
				offline.setArg("[FIRST]", first);
				offline.setArg("[LAST]", last);
				im_model.proccessOnlineOfflineNotification(session_id, offline);
			}
		}
	}
}

void LLIMMgr::noteMutedUsers(const LLUUID& session_id,
								  const LLDynamicArray<LLUUID>& ids)
{
	// Don't do this if we don't have a mute list.
	LLMuteList *ml = LLMuteList::getInstance();
	if( !ml )
	{
		return;
	}

	S32 count = ids.count();
	if(count > 0)
	{
		LLIMModel* im_model = LLIMModel::getInstance();
		
		for(S32 i = 0; i < count; ++i)
		{
			if( ml->isMuted(ids.get(i)) )
			{
				LLUIString muted = LLTrans::getString("muted_message");

				im_model->addMessage(session_id, SYSTEM_FROM, LLUUID::null, muted);
				break;
			}
		}
	}
}

void LLIMMgr::processIMTypingStart(const LLIMInfo* im_info)
{
	processIMTypingCore(im_info, TRUE);
}

void LLIMMgr::processIMTypingStop(const LLIMInfo* im_info)
{
	processIMTypingCore(im_info, FALSE);
}

void LLIMMgr::processIMTypingCore(const LLIMInfo* im_info, BOOL typing)
{
	LLUUID session_id = computeSessionID(im_info->mIMType, im_info->mFromID);
	LLIMFloater* im_floater = LLIMFloater::findInstance(session_id);
	if ( im_floater )
	{
		im_floater->processIMTyping(im_info, typing);
	}
}

class LLViewerChatterBoxSessionStartReply : public LLHTTPNode
{
public:
	virtual void describe(Description& desc) const
	{
		desc.shortInfo("Used for receiving a reply to a request to initialize an ChatterBox session");
		desc.postAPI();
		desc.input(
			"{\"client_session_id\": UUID, \"session_id\": UUID, \"success\" boolean, \"reason\": string");
		desc.source(__FILE__, __LINE__);
	}

	virtual void post(ResponsePtr response,
					  const LLSD& context,
					  const LLSD& input) const
	{
		LLSD body;
		LLUUID temp_session_id;
		LLUUID session_id;
		bool success;

		body = input["body"];
		success = body["success"].asBoolean();
		temp_session_id = body["temp_session_id"].asUUID();

		if ( success )
		{
			session_id = body["session_id"].asUUID();

			LLIMModel::getInstance()->processSessionInitializedReply(temp_session_id, session_id);

			LLIMSpeakerMgr* speaker_mgr = LLIMModel::getInstance()->getSpeakerManager(session_id);
			if (speaker_mgr)
			{
				speaker_mgr->setSpeakers(body);
				speaker_mgr->updateSpeakers(gIMMgr->getPendingAgentListUpdates(session_id));
			}

			LLIMFloater* im_floater = LLIMFloater::findInstance(session_id);
			if ( im_floater )
			{
				if ( body.has("session_info") )
				{
					im_floater->processSessionUpdate(body["session_info"]);
				}
			}

			gIMMgr->clearPendingAgentListUpdates(session_id);
		}
		else
		{
			//throw an error dialog and close the temp session's floater
			gIMMgr->showSessionStartError(body["error"].asString(), temp_session_id);
		}

		gIMMgr->clearPendingAgentListUpdates(session_id);
	}
};

class LLViewerChatterBoxSessionEventReply : public LLHTTPNode
{
public:
	virtual void describe(Description& desc) const
	{
		desc.shortInfo("Used for receiving a reply to a ChatterBox session event");
		desc.postAPI();
		desc.input(
			"{\"event\": string, \"reason\": string, \"success\": boolean, \"session_id\": UUID");
		desc.source(__FILE__, __LINE__);
	}

	virtual void post(ResponsePtr response,
					  const LLSD& context,
					  const LLSD& input) const
	{
		LLUUID session_id;
		bool success;

		LLSD body = input["body"];
		success = body["success"].asBoolean();
		session_id = body["session_id"].asUUID();

		if ( !success )
		{
			//throw an error dialog
			gIMMgr->showSessionEventError(
				body["event"].asString(),
				body["error"].asString(),
				session_id);
		}
	}
};

class LLViewerForceCloseChatterBoxSession: public LLHTTPNode
{
public:
	virtual void post(ResponsePtr response,
					  const LLSD& context,
					  const LLSD& input) const
	{
		LLUUID session_id;
		std::string reason;

		session_id = input["body"]["session_id"].asUUID();
		reason = input["body"]["reason"].asString();

		gIMMgr->showSessionForceClose(reason, session_id);
	}
};

class LLViewerChatterBoxSessionAgentListUpdates : public LLHTTPNode
{
public:
	virtual void post(
		ResponsePtr responder,
		const LLSD& context,
		const LLSD& input) const
	{
		const LLUUID& session_id = input["body"]["session_id"].asUUID();
		gIMMgr->processAgentListUpdates(session_id, input["body"]);
	}
};

class LLViewerChatterBoxSessionUpdate : public LLHTTPNode
{
public:
	virtual void post(
		ResponsePtr responder,
		const LLSD& context,
		const LLSD& input) const
	{
		LLUUID session_id = input["body"]["session_id"].asUUID();
		LLIMFloater* im_floater = LLIMFloater::findInstance(session_id);
		if ( im_floater )
		{
			im_floater->processSessionUpdate(input["body"]["info"]);
		}
		LLIMSpeakerMgr* im_mgr = LLIMModel::getInstance()->getSpeakerManager(session_id);
		if (im_mgr)
		{
			im_mgr->processSessionUpdate(input["body"]["info"]);
		}
	}
};


class LLViewerChatterBoxInvitation : public LLHTTPNode
{
public:

	virtual void post(
		ResponsePtr response,
		const LLSD& context,
		const LLSD& input) const
	{
		//for backwards compatiblity reasons...we need to still
		//check for 'text' or 'voice' invitations...bleh
		if ( input["body"].has("instantmessage") )
		{
			LLSD message_params =
				input["body"]["instantmessage"]["message_params"];

			//do something here to have the IM invite behave
			//just like a normal IM
			//this is just replicated code from process_improved_im
			//and should really go in it's own function -jwolk
			if (gNoRender)
			{
				return;
			}
			LLChat chat;

			std::string message = message_params["message"].asString();
			std::string name = message_params["from_name"].asString();
			LLUUID from_id = message_params["from_id"].asUUID();
			LLUUID session_id = message_params["id"].asUUID();
			std::vector<U8> bin_bucket = message_params["data"]["binary_bucket"].asBinary();
			U8 offline = (U8)message_params["offline"].asInteger();
			
			time_t timestamp =
				(time_t) message_params["timestamp"].asInteger();

			BOOL is_busy = gAgent.getBusy();
			BOOL is_muted = LLMuteList::getInstance()->isMuted(
				from_id,
				name,
				LLMute::flagTextChat);

			BOOL is_linden = LLMuteList::getInstance()->isLinden(name);
			std::string separator_string(": ");
			
			chat.mMuted = is_muted && !is_linden;
			chat.mFromID = from_id;
			chat.mFromName = name;

			if (!is_linden && (is_busy || is_muted))
			{
				return;
			}

			// standard message, not from system
			std::string saved;
			if(offline == IM_OFFLINE)
			{
				saved = llformat("(Saved %s) ", formatted_time(timestamp).c_str());
			}
			std::string buffer = saved + message;

			BOOL is_this_agent = FALSE;
			if(from_id == gAgentID)
			{
				is_this_agent = TRUE;
			}
			gIMMgr->addMessage(
				session_id,
				from_id,
				name,
				buffer,
				std::string((char*)&bin_bucket[0]),
				IM_SESSION_INVITE,
				message_params["parent_estate_id"].asInteger(),
				message_params["region_id"].asUUID(),
				ll_vector3_from_sd(message_params["position"]),
				true);

			//K now we want to accept the invitation
			std::string url = gAgent.getRegion()->getCapability(
				"ChatSessionRequest");

			if ( url != "" )
			{
				LLSD data;
				data["method"] = "accept invitation";
				data["session-id"] = session_id;
				LLHTTPClient::post(
					url,
					data,
					new LLViewerChatterBoxInvitationAcceptResponder(
						session_id,
						LLIMMgr::INVITATION_TYPE_INSTANT_MESSAGE));
			}
		} //end if invitation has instant message
		else if ( input["body"].has("voice") )
		{
			if (gNoRender)
			{
				return;
			}
			
<<<<<<< HEAD
			if(!LLVoiceClient::voiceEnabled() || !LLVoiceClient::getInstance()->voiceWorking())
=======
			if(!LLVoiceClient::getInstance()->voiceEnabled())
>>>>>>> b55bce5b
			{
				// Don't display voice invites unless the user has voice enabled.
				return;
			}

			gIMMgr->inviteToSession(
				input["body"]["session_id"].asUUID(), 
				input["body"]["session_name"].asString(), 
				input["body"]["from_id"].asUUID(),
				input["body"]["from_name"].asString(),
				IM_SESSION_INVITE,
				LLIMMgr::INVITATION_TYPE_VOICE);
		}
		else if ( input["body"].has("immediate") )
		{
			gIMMgr->inviteToSession(
				input["body"]["session_id"].asUUID(), 
				input["body"]["session_name"].asString(), 
				input["body"]["from_id"].asUUID(),
				input["body"]["from_name"].asString(),
				IM_SESSION_INVITE,
				LLIMMgr::INVITATION_TYPE_IMMEDIATE);
		}
	}
};

LLHTTPRegistration<LLViewerChatterBoxSessionStartReply>
   gHTTPRegistrationMessageChatterboxsessionstartreply(
	   "/message/ChatterBoxSessionStartReply");

LLHTTPRegistration<LLViewerChatterBoxSessionEventReply>
   gHTTPRegistrationMessageChatterboxsessioneventreply(
	   "/message/ChatterBoxSessionEventReply");

LLHTTPRegistration<LLViewerForceCloseChatterBoxSession>
    gHTTPRegistrationMessageForceclosechatterboxsession(
		"/message/ForceCloseChatterBoxSession");

LLHTTPRegistration<LLViewerChatterBoxSessionAgentListUpdates>
    gHTTPRegistrationMessageChatterboxsessionagentlistupdates(
	    "/message/ChatterBoxSessionAgentListUpdates");

LLHTTPRegistration<LLViewerChatterBoxSessionUpdate>
    gHTTPRegistrationMessageChatterBoxSessionUpdate(
	    "/message/ChatterBoxSessionUpdate");

LLHTTPRegistration<LLViewerChatterBoxInvitation>
    gHTTPRegistrationMessageChatterBoxInvitation(
		"/message/ChatterBoxInvitation");
<|MERGE_RESOLUTION|>--- conflicted
+++ resolved
@@ -3084,11 +3084,7 @@
 				return;
 			}
 			
-<<<<<<< HEAD
-			if(!LLVoiceClient::voiceEnabled() || !LLVoiceClient::getInstance()->voiceWorking())
-=======
-			if(!LLVoiceClient::getInstance()->voiceEnabled())
->>>>>>> b55bce5b
+			if(!LLVoiceClient::getInstance()->voiceEnabled() || !LLVoiceClient::getInstance()->isVoiceWorking())
 			{
 				// Don't display voice invites unless the user has voice enabled.
 				return;
