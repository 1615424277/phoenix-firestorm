/** 
 * @file LLIMMgr.cpp
 * @brief Container for Instant Messaging
 *
 * $LicenseInfo:firstyear=2001&license=viewerlgpl$
 * Second Life Viewer Source Code
 * Copyright (C) 2010, Linden Research, Inc.
 * 
 * This library is free software; you can redistribute it and/or
 * modify it under the terms of the GNU Lesser General Public
 * License as published by the Free Software Foundation;
 * version 2.1 of the License only.
 * 
 * This library is distributed in the hope that it will be useful,
 * but WITHOUT ANY WARRANTY; without even the implied warranty of
 * MERCHANTABILITY or FITNESS FOR A PARTICULAR PURPOSE.  See the GNU
 * Lesser General Public License for more details.
 * 
 * You should have received a copy of the GNU Lesser General Public
 * License along with this library; if not, write to the Free Software
 * Foundation, Inc., 51 Franklin Street, Fifth Floor, Boston, MA  02110-1301  USA
 * 
 * Linden Research, Inc., 945 Battery Street, San Francisco, CA  94111  USA
 * $/LicenseInfo$
 */

#include "llviewerprecompiledheaders.h"

#include "llimview.h"

#include "llavatarnamecache.h"	// IDEVO
#include "llavataractions.h"
#include "llfloaterconversationlog.h"
#include "llfloaterreg.h"
#include "llfontgl.h"
#include "llgl.h"
#include "llrect.h"
#include "llerror.h"
#include "llbutton.h"
#include "llsdutil_math.h"
#include "llstring.h"
#include "lltextutil.h"
#include "lltrans.h"
#include "lluictrlfactory.h"
#include "llfloaterimsessiontab.h"
#include "llagent.h"
#include "llagentui.h"
#include "llappviewer.h"
#include "llavatariconctrl.h"
#include "llcallingcard.h"
#include "llchat.h"
// <FS:Ansariel> [FS communication UI]
//#include "llfloaterimsession.h"
//#include "llfloaterimcontainer.h"
#include "fsfloaterim.h"
#include "fsfloaterimcontainer.h"
// </FS:Ansariel> [FS communication UI]
#include "llgroupiconctrl.h"
#include "llmd5.h"
#include "llmutelist.h"
#include "llrecentpeople.h"
#include "llviewermessage.h"
#include "llviewerwindow.h"
#include "llnotifications.h"
#include "llnotificationsutil.h"
// <FS:Ansariel> [FS communication UI]
//#include "llfloaterimnearbychat.h"
#include "fsfloaternearbychat.h"
// </FS:Ansariel> [FS communication UI]
#include "llspeakers.h" //for LLIMSpeakerMgr
#include "lltextbox.h"
#include "lltoolbarview.h"
#include "llviewercontrol.h"
#include "llviewerparcelmgr.h"
#include "llconversationlog.h"
#include "message.h"
#include "llviewerregion.h"
#include "llcorehttputil.h"
// [RLVa:KB] - Checked: 2013-05-10 (RLVa-1.4.9)
#include "rlvactions.h"
#include "rlvcommon.h"
// [/RLVa:KB]
#include "exogroupmutelist.h"
#include "fsconsoleutils.h"
#include "fscommon.h"
#include "fsfloaternearbychat.h"
#include "llslurl.h"
#ifdef OPENSIM
#include "llviewernetwork.h"
#endif // OPENSIM
#include "llgiveinventory.h"
#include "llinventoryfunctions.h"

const static std::string ADHOC_NAME_SUFFIX(" Conference");

const static std::string NEARBY_P2P_BY_OTHER("nearby_P2P_by_other");
const static std::string NEARBY_P2P_BY_AGENT("nearby_P2P_by_agent");

/** Timeout of outgoing session initialization (in seconds) */
const static U32 SESSION_INITIALIZATION_TIMEOUT = 30;

void startConfrenceCoro(std::string url, LLUUID tempSessionId, LLUUID creatorId, LLUUID otherParticipantId, LLSD agents);
void chatterBoxInvitationCoro(std::string url, LLUUID sessionId, LLIMMgr::EInvitationType invitationType);
void start_deprecated_conference_chat(const LLUUID& temp_session_id, const LLUUID& creator_id, const LLUUID& other_participant_id, const LLSD& agents_to_invite);

std::string LLCallDialogManager::sPreviousSessionlName = "";
LLIMModel::LLIMSession::SType LLCallDialogManager::sPreviousSessionType = LLIMModel::LLIMSession::P2P_SESSION;
std::string LLCallDialogManager::sCurrentSessionlName = "";
LLIMModel::LLIMSession* LLCallDialogManager::sSession = NULL;
LLVoiceChannel::EState LLCallDialogManager::sOldState = LLVoiceChannel::STATE_READY;
const LLUUID LLOutgoingCallDialog::OCD_KEY = LLUUID("7CF78E11-0CFE-498D-ADB9-1417BF03DDB4");
//
// Globals
//
LLIMMgr* gIMMgr = NULL;


BOOL LLSessionTimeoutTimer::tick()
{
	if (mSessionId.isNull()) return TRUE;

	LLIMModel::LLIMSession* session = LLIMModel::getInstance()->findIMSession(mSessionId);
	if (session && !session->mSessionInitialized)
	{
		gIMMgr->showSessionStartError("session_initialization_timed_out_error", mSessionId);
	}
	return TRUE;
}


void notify_of_message(const LLSD& msg, bool is_dnd_msg);

void process_dnd_im(const LLSD& notification)
{
	// <FS:Ansariel> [FS communication UI] CHUI will call this after returning
	//               from DnD mode to highlight missed IMs in their
	//               conversations floater; we don't need this as our IM tabs
	//               will already be highlighted.
	return;
	// </FS:Ansariel> [FS communication UI]
	// <FS:LO> Hide unreachable code to prevent it from breaking compiles
#if 0
    LLSD data = notification["substitutions"];
    LLUUID sessionID = data["SESSION_ID"].asUUID();
    LLUUID fromID = data["FROM_ID"].asUUID();

    //re-create the IM session if needed 
    //(when coming out of DND mode upon app restart)
    if(!gIMMgr->hasSession(sessionID))
    {
        //reconstruct session using data from the notification
        std::string name = data["FROM"];
        LLAvatarName av_name;
        if (LLAvatarNameCache::get(data["FROM_ID"], &av_name))
        {
            name = av_name.getDisplayName();
        }
		
        
        LLIMModel::getInstance()->newSession(sessionID, 
            name, 
            IM_NOTHING_SPECIAL, 
            fromID, 
            false, 
            false); //will need slight refactor to retrieve whether offline message or not (assume online for now)
    }

    notify_of_message(data, true);
#endif
// </FS:LO>
}


static void on_avatar_name_cache_toast(const LLUUID& agent_id,
									   const LLAvatarName& av_name,
									   LLSD msg)
{
	LLSD args;
	args["MESSAGE"] = msg["message"];
	args["TIME"] = msg["time"];
	// *TODO: Can this ever be an object name or group name?
	args["FROM"] = av_name.getCompleteName();
	args["FROM_ID"] = msg["from_id"];
	args["SESSION_ID"] = msg["session_id"];
	args["SESSION_TYPE"] = msg["session_type"];
	// <FS:Ansariel> [FS communication UI]
	//LLNotificationsUtil::add("IMToast", args, args, boost::bind(&LLFloaterIMContainer::showConversation, LLFloaterIMContainer::getInstance(), msg["session_id"].asUUID()));
	if (gSavedSettings.getS32("NotificationToastLifeTime") > 0 || gSavedSettings.getS32("ToastFadingTime") > 0) // Ansa: only create toast if it should be visible at all
	{
		LLNotificationsUtil::add("IMToast", args, LLSD(), boost::bind(&FSFloaterIM::show, msg["session_id"].asUUID()));
	}
	// </FS:Ansariel> [FS communication UI]
}

void notify_of_message(const LLSD& msg, bool is_dnd_msg)
{
	// [CHUI Merge] Commented out for now. Need to see if/how we can/want to wire it up
#if 0
    std::string user_preferences;
	LLUUID participant_id = msg[is_dnd_msg ? "FROM_ID" : "from_id"].asUUID();
	LLUUID session_id = msg[is_dnd_msg ? "SESSION_ID" : "session_id"].asUUID();
    LLIMModel::LLIMSession* session = LLIMModel::instance().findIMSession(session_id);

    // do not show notification which goes from agent
    if (gAgent.getID() == participant_id)
    {
        return;
    }

    // determine state of conversations floater
    enum {CLOSED, NOT_ON_TOP, ON_TOP, ON_TOP_AND_ITEM_IS_SELECTED} conversations_floater_status;


    LLFloaterIMContainer* im_box = LLFloaterReg::getTypedInstance<LLFloaterIMContainer>("im_container");
	LLFloaterIMSessionTab* session_floater = LLFloaterIMSessionTab::getConversation(session_id);
	bool store_dnd_message = false; // flag storage of a dnd message
	bool is_session_focused = session_floater->isTornOff() && session_floater->hasFocus();
	if (!LLFloater::isVisible(im_box) || im_box->isMinimized())
	{
		conversations_floater_status = CLOSED;
	}
	else if (!im_box->hasFocus() &&
			    !(session_floater && LLFloater::isVisible(session_floater)
	            && !session_floater->isMinimized() && session_floater->hasFocus()))
	{
		conversations_floater_status = NOT_ON_TOP;
	}
	else if (im_box->getSelectedSession() != session_id)
	{
		conversations_floater_status = ON_TOP;
    }
	else
	{
		conversations_floater_status = ON_TOP_AND_ITEM_IS_SELECTED;
	}

    //  determine user prefs for this session
    if (session_id.isNull())
    {
		if (msg["source_type"].asInteger() == CHAT_SOURCE_OBJECT)
		{
			user_preferences = gSavedSettings.getString("NotificationObjectIMOptions");
			if (!gAgent.isDoNotDisturb() && (gSavedSettings.getBOOL("PlaySoundObjectIM") == TRUE))
			{
				make_ui_sound("UISndNewIncomingIMSession");
			}
		}
		else
		{
    	user_preferences = gSavedSettings.getString("NotificationNearbyChatOptions");
			if (!gAgent.isDoNotDisturb() && (gSavedSettings.getBOOL("PlaySoundNearbyChatIM") == TRUE))
			{
				make_ui_sound("UISndNewIncomingIMSession");
    }
		}
	}
    else if(session->isP2PSessionType())
    {
        if (LLAvatarTracker::instance().isBuddy(participant_id))
        {
        	user_preferences = gSavedSettings.getString("NotificationFriendIMOptions");
			if (!gAgent.isDoNotDisturb() && (gSavedSettings.getBOOL("PlaySoundFriendIM") == TRUE))
			{
				make_ui_sound("UISndNewIncomingIMSession");
			}
        }
        else
        {
        	user_preferences = gSavedSettings.getString("NotificationNonFriendIMOptions");
			if (!gAgent.isDoNotDisturb() && (gSavedSettings.getBOOL("PlaySoundNonFriendIM") == TRUE))
			{
				make_ui_sound("UISndNewIncomingIMSession");
        }
    }
	}
    else if(session->isAdHocSessionType())
    {
    	user_preferences = gSavedSettings.getString("NotificationConferenceIMOptions");
		if (!gAgent.isDoNotDisturb() && (gSavedSettings.getBOOL("PlaySoundConferenceIM") == TRUE))
		{
			make_ui_sound("UISndNewIncomingIMSession");
    }
	}
    else if(session->isGroupSessionType())
    {
    	user_preferences = gSavedSettings.getString("NotificationGroupChatOptions");
		if (!gAgent.isDoNotDisturb() && (gSavedSettings.getBOOL("PlaySoundGroupChatIM") == TRUE))
		{
			make_ui_sound("UISndNewIncomingIMSession");
		}
    }

    // actions:

    // 0. nothing - exit
    if (("noaction" == user_preferences ||
    		ON_TOP_AND_ITEM_IS_SELECTED == conversations_floater_status)
    	    && session_floater->isMessagePaneExpanded())
    {
    	return;
    }

    // 1. open floater and [optional] surface it
    if ("openconversations" == user_preferences &&
    		(CLOSED == conversations_floater_status
    				|| NOT_ON_TOP == conversations_floater_status))
    {
    	if(!gAgent.isDoNotDisturb())
        {
			// Open conversations floater
			LLFloaterReg::showInstance("im_container");
			im_box->collapseMessagesPane(false);
			if (session_floater)
			{
				if (session_floater->getHost())
				{
					if (NULL != im_box && im_box->isMinimized())
					{
						LLFloater::onClickMinimize(im_box);
					}
				}
				else
				{
					if (session_floater->isMinimized())
					{
						LLFloater::onClickMinimize(session_floater);
					}
				}
			}
		}
        else
        {
			store_dnd_message = true;
	        }

    }

    // 2. Flash line item
    if ("openconversations" == user_preferences
    		|| ON_TOP == conversations_floater_status
    		|| ("toast" == user_preferences && ON_TOP != conversations_floater_status)
		|| ("flash" == user_preferences && (CLOSED == conversations_floater_status
				 	 	 	 	 	 	|| NOT_ON_TOP == conversations_floater_status))
		|| is_dnd_msg)
    {
    	if(!LLMuteList::getInstance()->isMuted(participant_id))
    	{
			if(gAgent.isDoNotDisturb())
			{
				store_dnd_message = true;
			}
			else
			{
				if (is_dnd_msg && (ON_TOP == conversations_floater_status || 
									NOT_ON_TOP == conversations_floater_status || 
									CLOSED == conversations_floater_status))
				{
					im_box->highlightConversationItemWidget(session_id, true);
				}
				else
				{
    		im_box->flashConversationItemWidget(session_id, true);
    	}
    }
		}
	}

    // 3. Flash FUI button
    if (("toast" == user_preferences || "flash" == user_preferences) &&
    		(CLOSED == conversations_floater_status
		|| NOT_ON_TOP == conversations_floater_status)
		&& !is_session_focused
		&& !is_dnd_msg) //prevent flashing FUI button because the conversation floater will have already opened
	{
		if(!LLMuteList::getInstance()->isMuted(participant_id))
    {
			if(!gAgent.isDoNotDisturb())
    	{
				gToolBarView->flashCommand(LLCommandId("chat"), true, im_box->isMinimized());
    	}
			else
			{
				store_dnd_message = true;
			}
    }
	}

    // 4. Toast
    if ((("toast" == user_preferences) &&
		(ON_TOP_AND_ITEM_IS_SELECTED != conversations_floater_status) &&
		(!session_floater->isTornOff() || !LLFloater::isVisible(session_floater)))
    		    || !session_floater->isMessagePaneExpanded())

    {
        //Show IM toasts (upper right toasts)
        // Skip toasting for system messages and for nearby chat
        if(session_id.notNull() && participant_id.notNull())
        {
			if(!is_dnd_msg)
			{
				if(gAgent.isDoNotDisturb())
				{
					store_dnd_message = true;
				}
				else
				{
            LLAvatarNameCache::get(participant_id, boost::bind(&on_avatar_name_cache_toast, _1, _2, msg));
        }
    }
}
	}
	if (store_dnd_message)
	{
		// If in DND mode, allow notification to be stored so upon DND exit 
		// the user will be notified with some limitations (see 'is_dnd_msg' flag checks)
		if(session_id.notNull()
			&& participant_id.notNull()
			&& !session_floater->isShown())
		{
			LLAvatarNameCache::get(participant_id, boost::bind(&on_avatar_name_cache_toast, _1, _2, msg));
		}
	}
#endif
	// [CHUI Merge]
	// <FS:Ansariel> [FS communication UI] Use old toast handling code for now
	LLUUID participant_id = msg["from_id"].asUUID();
	LLUUID session_id = msg["session_id"].asUUID();

	// do not show toast in busy mode or it goes from agent
	if (gAgent.isDoNotDisturb() || gAgent.getID() == participant_id)
	{
		return;
	}

	// Ansa: CHUI routes nearby chat through here with session id = null uuid!
	if (session_id.isNull())
	{
		FSFloaterIMContainer* im_container = FSFloaterIMContainer::getInstance();
		FSFloaterNearbyChat* nearby_chat_instance = FSFloaterNearbyChat::findInstance();
		if (!im_container->getVisible() && nearby_chat_instance && im_container->hasFloater(nearby_chat_instance)
			&& gSavedSettings.getBOOL("FSNotifyNearbyChatFlash"))
		{
			im_container->addFlashingSession(session_id);
			gToolBarView->flashCommand(LLCommandId("chat"), true, im_container->isMinimized());
		}
		return;
	}

	// <FS:Ansariel> Don't toast if the message is an announcement
	if (msg["is_announcement"].asBoolean())
	{
		return;
	}
	// </FS:Ansariel> Don't toast if the message is an announcement

	// Skip toasting for system messages
	if (participant_id.isNull())
	{
		return;
	}

	FSFloaterIMContainer* im_container = FSFloaterIMContainer::getInstance();
	FSFloaterIM* im_instance = FSFloaterIM::findInstance(session_id);
	if (!im_container->getVisible() && im_instance && im_container->hasFloater(im_instance)
		&& gSavedSettings.getBOOL("FSNotifyIMFlash"))
	{
		im_container->addFlashingSession(session_id);
		gToolBarView->flashCommand(LLCommandId("chat"), true, im_container->isMinimized());
	}

		// <FS:Ansariel> (Group-)IMs in chat console
	if (FSConsoleUtils::ProcessInstantMessage(session_id, participant_id, msg["message"].asString()))
	{
		return;
	}
	// </FS:Ansariel> (Group-)IMs in chat console

	// check whether incoming IM belongs to an active session or not
	if (LLIMModel::getInstance()->getActiveSessionID().notNull()
			&& LLIMModel::getInstance()->getActiveSessionID() == session_id)
	{
		return;
	}

	// *NOTE Skip toasting if the user disable it in preferences/debug settings ~Alexandrea
	LLIMModel::LLIMSession* session = LLIMModel::instance().findIMSession(session_id);
	if (!gSavedSettings.getBOOL("EnableGroupChatPopups") && session->isGroupSessionType())
	{
		return;
	}
	if (!gSavedSettings.getBOOL("EnableIMChatPopups") && !session->isGroupSessionType())
	{
		return;
	}

	// Skip toasting if we have open window of IM with this session id
	FSFloaterIM* open_im_floater = FSFloaterIM::findInstance(session_id);
	if (open_im_floater && open_im_floater->getVisible())
	{
		return;
	}

	LLAvatarNameCache::get(participant_id, boost::bind(&on_avatar_name_cache_toast, _1, _2, msg));
	// </FS:Ansariel> [FS communication UI]
}

// <FS:Ansariel> [FS communication UI] Re-added to not toast if our IM floater is active
void LLIMModel::setActiveSessionID(const LLUUID& session_id)
{
	// check if such an ID really exists
	if (!findIMSession(session_id))
	{
		LL_WARNS() << "Trying to set as active a non-existent session!" << LL_ENDL;
		return;
	}

	mActiveSessionID = session_id;
}
// </FS:Ansariel> [FS communication UI]

void on_new_message(const LLSD& msg)
{
	notify_of_message(msg, false);
}

void startConfrenceCoro(std::string url,
    LLUUID tempSessionId, LLUUID creatorId, LLUUID otherParticipantId, LLSD agents)
{
    LLCore::HttpRequest::policy_t httpPolicy(LLCore::HttpRequest::DEFAULT_POLICY_ID);
    LLCoreHttpUtil::HttpCoroutineAdapter::ptr_t
        httpAdapter(new LLCoreHttpUtil::HttpCoroutineAdapter("TwitterConnect", httpPolicy));
    LLCore::HttpRequest::ptr_t httpRequest(new LLCore::HttpRequest);

    LLSD postData;
    postData["method"] = "start conference";
    postData["session-id"] = tempSessionId;
    postData["params"] = agents;

    LLSD result = httpAdapter->postAndSuspend(httpRequest, url, postData);

    LLSD httpResults = result[LLCoreHttpUtil::HttpCoroutineAdapter::HTTP_RESULTS];
    LLCore::HttpStatus status = LLCoreHttpUtil::HttpCoroutineAdapter::getStatusFromLLSD(httpResults);

    if (!status)
    {
        LL_WARNS("LLIMModel") << "Failed to start conference" << LL_ENDL;
        //try an "old school" way.
        // *TODO: What about other error status codes?  4xx 5xx?
        if (status == LLCore::HttpStatus(HTTP_BAD_REQUEST))
        {
            start_deprecated_conference_chat(
                tempSessionId,
                creatorId,
                otherParticipantId,
                agents);
        }

        //else throw an error back to the client?
        //in theory we should have just have these error strings
        //etc. set up in this file as opposed to the IMMgr,
        //but the error string were unneeded here previously
        //and it is not worth the effort switching over all
        //the possible different language translations
    }
}

void chatterBoxInvitationCoro(std::string url, LLUUID sessionId, LLIMMgr::EInvitationType invitationType)
{
    LLCore::HttpRequest::policy_t httpPolicy(LLCore::HttpRequest::DEFAULT_POLICY_ID);
    LLCoreHttpUtil::HttpCoroutineAdapter::ptr_t
        httpAdapter(new LLCoreHttpUtil::HttpCoroutineAdapter("TwitterConnect", httpPolicy));
    LLCore::HttpRequest::ptr_t httpRequest(new LLCore::HttpRequest);

    LLSD postData;
    postData["method"] = "accept invitation";
    postData["session-id"] = sessionId;

    LLSD result = httpAdapter->postAndSuspend(httpRequest, url, postData);

    LLSD httpResults = result[LLCoreHttpUtil::HttpCoroutineAdapter::HTTP_RESULTS];
    LLCore::HttpStatus status = LLCoreHttpUtil::HttpCoroutineAdapter::getStatusFromLLSD(httpResults);

    if (!gIMMgr)
    {
        LL_WARNS("") << "Global IM Manager is NULL" << LL_ENDL;
        return;
    }

    if (!status)
    {
        LL_WARNS("LLIMModel") << "Bad HTTP response in chatterBoxInvitationCoro" << LL_ENDL;
        //throw something back to the viewer here?

        gIMMgr->clearPendingAgentListUpdates(sessionId);
        gIMMgr->clearPendingInvitation(sessionId);

        if (status == LLCore::HttpStatus(HTTP_NOT_FOUND))
        {
            static const std::string error_string("session_does_not_exist_error");
            gIMMgr->showSessionStartError(error_string, sessionId);
        }
        return;
    }

    result.erase(LLCoreHttpUtil::HttpCoroutineAdapter::HTTP_RESULTS);

    LLIMSpeakerMgr* speakerMgr = LLIMModel::getInstance()->getSpeakerManager(sessionId);
    if (speakerMgr)
    {
        //we've accepted our invitation
        //and received a list of agents that were
        //currently in the session when the reply was sent
        //to us.  Now, it is possible that there were some agents
        //to slip in/out between when that message was sent to us
        //and now.

        //the agent list updates we've received have been
        //accurate from the time we were added to the session
        //but unfortunately, our base that we are receiving here
        //may not be the most up to date.  It was accurate at
        //some point in time though.
        speakerMgr->setSpeakers(result);

        //we now have our base of users in the session
        //that was accurate at some point, but maybe not now
        //so now we apply all of the updates we've received
        //in case of race conditions
        speakerMgr->updateSpeakers(gIMMgr->getPendingAgentListUpdates(sessionId));
    }

    if (LLIMMgr::INVITATION_TYPE_VOICE == invitationType)
    {
        gIMMgr->startCall(sessionId, LLVoiceChannel::INCOMING_CALL);
    }

    if ((invitationType == LLIMMgr::INVITATION_TYPE_VOICE
        || invitationType == LLIMMgr::INVITATION_TYPE_IMMEDIATE)
        && LLIMModel::getInstance()->findIMSession(sessionId))
    {
        // TODO remove in 2010, for voice calls we do not open an IM window
        //LLFloaterIMSession::show(mSessionID);
    }

    gIMMgr->clearPendingAgentListUpdates(sessionId);
    gIMMgr->clearPendingInvitation(sessionId);

}


LLIMModel::LLIMModel() 
{
	// <FS:Ansariel> [FS communication UI]
	//addNewMsgCallback(boost::bind(&LLFloaterIMSession::newIMCallback, _1));
	addNewMsgCallback(boost::bind(&FSFloaterIM::newIMCallback, _1));
	// </FS:Ansariel> [FS communication UI]
	addNewMsgCallback(boost::bind(&on_new_message, _1));

}

LLIMModel::LLIMSession::LLIMSession(const LLUUID& session_id, const std::string& name, const EInstantMessage& type, const LLUUID& other_participant_id, const uuid_vec_t& ids, bool voice, bool has_offline_msg)
:	mSessionID(session_id),
	mName(name),
	mType(type),
	mHasOfflineMessage(has_offline_msg),
// [SL:KB] - Patch: Chat-GroupSnooze | Checked: 2012-08-01 (Catznip-3.3)
	mCloseAction(CLOSE_DEFAULT),
	mSnoozeTime(-1),
// [/SL:KB]
	mParticipantUnreadMessageCount(0),
	mNumUnread(0),
	mOtherParticipantID(other_participant_id),
	mInitialTargetIDs(ids),
	mVoiceChannel(NULL),
	mSpeakers(NULL),
	mSessionInitialized(false),
	mCallBackEnabled(true),
	mTextIMPossible(true),
	mOtherParticipantIsAvatar(true),
	mStartCallOnInitialize(false),
	mStartedAsIMCall(voice),
	mIsDNDsend(false),
	mAvatarNameCacheConnection()
{
	// set P2P type by default
	mSessionType = P2P_SESSION;

	if (IM_NOTHING_SPECIAL == mType || IM_SESSION_P2P_INVITE == mType)
	{
		mVoiceChannel  = new LLVoiceChannelP2P(session_id, name, other_participant_id);
		mOtherParticipantIsAvatar = LLVoiceClient::getInstance()->isParticipantAvatar(mSessionID);

		// check if it was AVALINE call
		if (!mOtherParticipantIsAvatar)
		{
			mSessionType = AVALINE_SESSION;
		} 
	}
	else
	{
		mVoiceChannel = new LLVoiceChannelGroup(session_id, name);

		// determine whether it is group or conference session
		if (gAgent.isInGroup(mSessionID))
		{
			mSessionType = GROUP_SESSION;
		}
		else
		{
			mSessionType = ADHOC_SESSION;
		} 
	}

	if(mVoiceChannel)
	{
		mVoiceChannelStateChangeConnection = mVoiceChannel->setStateChangedCallback(boost::bind(&LLIMSession::onVoiceChannelStateChanged, this, _1, _2, _3));
	}
		
	mSpeakers = new LLIMSpeakerMgr(mVoiceChannel);

	// All participants will be added to the list of people we've recently interacted with.

	// we need to add only _active_ speakers...so comment this. 
	// may delete this later on cleanup
	//mSpeakers->addListener(&LLRecentPeople::instance(), "add");

	//we need to wait for session initialization for outgoing ad-hoc and group chat session
	//correct session id for initiated ad-hoc chat will be received from the server
	if (!LLIMModel::getInstance()->sendStartSession(mSessionID, mOtherParticipantID, 
		mInitialTargetIDs, mType))
	{
		//we don't need to wait for any responses
		//so we're already initialized
		mSessionInitialized = true;
	}
	else
	{
		//tick returns TRUE - timer will be deleted after the tick
		new LLSessionTimeoutTimer(mSessionID, SESSION_INITIALIZATION_TIMEOUT);
	}

	if (IM_NOTHING_SPECIAL == mType)
	{
		mCallBackEnabled = LLVoiceClient::getInstance()->isSessionCallBackPossible(mSessionID);
		mTextIMPossible = LLVoiceClient::getInstance()->isSessionTextIMPossible(mSessionID);
	}

	buildHistoryFileName();
	loadHistory();

	// Localizing name of ad-hoc session. STORM-153
	// Changing name should happen here- after the history file was created, so that
	// history files have consistent (English) names in different locales.
	if (isAdHocSessionType() && IM_SESSION_INVITE == mType)
	{
		mAvatarNameCacheConnection = LLAvatarNameCache::get(mOtherParticipantID,boost::bind(&LLIMModel::LLIMSession::onAdHocNameCache,this, _2));
	}
}

void LLIMModel::LLIMSession::onAdHocNameCache(const LLAvatarName& av_name)
{
	mAvatarNameCacheConnection.disconnect();

	if (!av_name.isValidName())
	{
		S32 separator_index = mName.rfind(" ");
		std::string name = mName.substr(0, separator_index);
		++separator_index;
		std::string conference_word = mName.substr(separator_index, mName.length());

		// additional check that session name is what we expected
		if ("Conference" == conference_word)
		{
			LLStringUtil::format_map_t args;
			args["[AGENT_NAME]"] = name;
			LLTrans::findString(mName, "conference-title-incoming", args);
		}
	}
	else
	{
		LLStringUtil::format_map_t args;
		args["[AGENT_NAME]"] = av_name.getCompleteName();
		LLTrans::findString(mName, "conference-title-incoming", args);
	}
}

void LLIMModel::LLIMSession::onVoiceChannelStateChanged(const LLVoiceChannel::EState& old_state, const LLVoiceChannel::EState& new_state, const LLVoiceChannel::EDirection& direction)
{
	std::string you_joined_call = LLTrans::getString("you_joined_call");
	std::string you_started_call = LLTrans::getString("you_started_call");
	std::string other_avatar_name = "";
	LLAvatarName av_name;

	std::string message;

	switch(mSessionType)
	{
	case AVALINE_SESSION:
		// no text notifications
		break;
	case P2P_SESSION:
		LLAvatarNameCache::get(mOtherParticipantID, &av_name);
		other_avatar_name = av_name.getUserName();

		if(direction == LLVoiceChannel::INCOMING_CALL)
		{
			switch(new_state)
			{
			case LLVoiceChannel::STATE_CALL_STARTED :
				{
					LLStringUtil::format_map_t string_args;
					string_args["[NAME]"] = other_avatar_name;
					message = LLTrans::getString("name_started_call", string_args);
					LLIMModel::getInstance()->addMessage(mSessionID, SYSTEM_FROM, LLUUID::null, message);				
					break;
				}
			case LLVoiceChannel::STATE_CONNECTED :
				LLIMModel::getInstance()->addMessage(mSessionID, SYSTEM_FROM, LLUUID::null, you_joined_call);
			default:
				break;
			}
		}
		else // outgoing call
		{
			switch(new_state)
			{
			case LLVoiceChannel::STATE_CALL_STARTED :
				LLIMModel::getInstance()->addMessage(mSessionID, SYSTEM_FROM, LLUUID::null, you_started_call);
				break;
			case LLVoiceChannel::STATE_CONNECTED :
				message = LLTrans::getString("answered_call");
				LLIMModel::getInstance()->addMessage(mSessionID, SYSTEM_FROM, LLUUID::null, message);
			default:
				break;
			}
		}
		break;

	case GROUP_SESSION:
	case ADHOC_SESSION:
		if(direction == LLVoiceChannel::INCOMING_CALL)
		{
			switch(new_state)
			{
			case LLVoiceChannel::STATE_CONNECTED :
				LLIMModel::getInstance()->addMessage(mSessionID, SYSTEM_FROM, LLUUID::null, you_joined_call);
			default:
				break;
			}
		}
		else // outgoing call
		{
			switch(new_state)
			{
			case LLVoiceChannel::STATE_CALL_STARTED :
				LLIMModel::getInstance()->addMessage(mSessionID, SYSTEM_FROM, LLUUID::null, you_started_call);
				break;
			default:
				break;
			}
		}
	default:
		break;
	}
	// Update speakers list when connected
	if (LLVoiceChannel::STATE_CONNECTED == new_state)
	{
		mSpeakers->update(true);
	}
}

LLIMModel::LLIMSession::~LLIMSession()
{
	if (mAvatarNameCacheConnection.connected())
	{
		mAvatarNameCacheConnection.disconnect();
	}

	delete mSpeakers;
	mSpeakers = NULL;

	// End the text IM session if necessary
	if(LLVoiceClient::getInstance() && mOtherParticipantID.notNull())
	{
		switch(mType)
		{
		case IM_NOTHING_SPECIAL:
		case IM_SESSION_P2P_INVITE:
			LLVoiceClient::getInstance()->endUserIMSession(mOtherParticipantID);
			break;

		default:
			// Appease the linux compiler
			break;
		}
	}

	mVoiceChannelStateChangeConnection.disconnect();

	// HAVE to do this here -- if it happens in the LLVoiceChannel destructor it will call the wrong version (since the object's partially deconstructed at that point).
	mVoiceChannel->deactivate();

	delete mVoiceChannel;
	mVoiceChannel = NULL;
}

void LLIMModel::LLIMSession::sessionInitReplyReceived(const LLUUID& new_session_id)
{
	mSessionInitialized = true;

	if (new_session_id != mSessionID)
	{
		mSessionID = new_session_id;
		mVoiceChannel->updateSessionID(new_session_id);
	}
}

void LLIMModel::LLIMSession::addMessage(const std::string& from, const LLUUID& from_id, const std::string& utf8_text, const std::string& time, const bool is_history)
{
	LLSD message;
	message["from"] = from;
	message["from_id"] = from_id;
	message["message"] = utf8_text;
	message["time"] = time; 
	message["index"] = (LLSD::Integer)mMsgs.size(); 
	message["is_history"] = is_history;

	mMsgs.push_front(message); 

	if (mSpeakers && from_id.notNull())
	{
		mSpeakers->speakerChatted(from_id);
		mSpeakers->setSpeakerTyping(from_id, FALSE);
	}
}

void LLIMModel::LLIMSession::addMessagesFromHistory(const std::list<LLSD>& history)
{
	std::list<LLSD>::const_iterator it = history.begin();
	while (it != history.end())
	{
		const LLSD& msg = *it;

		std::string from = msg[LL_IM_FROM];
		LLUUID from_id;
		if (msg[LL_IM_FROM_ID].isDefined())
		{
			from_id = msg[LL_IM_FROM_ID].asUUID();
		}
		else
		{
			// convert it to a legacy name if we have a complete name
			std::string legacy_name = gCacheName->buildLegacyName(from);
			from_id = LLAvatarNameCache::findIdByName(legacy_name);
		}

		std::string timestamp = msg[LL_IM_TIME];
		std::string text = msg[LL_IM_TEXT];

		addMessage(from, from_id, text, timestamp, true);

		it++;
	}
}

void LLIMModel::LLIMSession::chatFromLogFile(LLLogChat::ELogLineType type, const LLSD& msg, void* userdata)
{
	if (!userdata) return;

	LLIMSession* self = (LLIMSession*) userdata;

	if (type == LLLogChat::LOG_LINE)
	{
		self->addMessage("", LLSD(), msg["message"].asString(), "", true);
	}
	else if (type == LLLogChat::LOG_LLSD)
	{
		self->addMessage(msg["from"].asString(), msg["from_id"].asUUID(), msg["message"].asString(), msg["time"].asString(), true);
	}
}

void LLIMModel::LLIMSession::loadHistory()
{
	mMsgs.clear();

	if ( gSavedPerAccountSettings.getBOOL("LogShowHistory") )
	{
		std::list<LLSD> chat_history;

		//involves parsing of a chat history
		LLLogChat::loadChatHistory(mHistoryFileName, chat_history);
		addMessagesFromHistory(chat_history);
	}
}

LLIMModel::LLIMSession* LLIMModel::findIMSession(const LLUUID& session_id) const
{
	return get_if_there(mId2SessionMap, session_id, (LLIMModel::LLIMSession*) NULL);
}

//*TODO consider switching to using std::set instead of std::list for holding LLUUIDs across the whole code
LLIMModel::LLIMSession* LLIMModel::findAdHocIMSession(const uuid_vec_t& ids)
{
	S32 num = ids.size();
	if (!num) return NULL;

	if (mId2SessionMap.empty()) return NULL;

	std::map<LLUUID, LLIMSession*>::const_iterator it = mId2SessionMap.begin();
	for (; it != mId2SessionMap.end(); ++it)
	{
		LLIMSession* session = (*it).second;
	
		if (!session->isAdHoc()) continue;
		if (session->mInitialTargetIDs.size() != num) continue;

		std::list<LLUUID> tmp_list(session->mInitialTargetIDs.begin(), session->mInitialTargetIDs.end());

		uuid_vec_t::const_iterator iter = ids.begin();
		while (iter != ids.end())
		{
			tmp_list.remove(*iter);
			++iter;
			
			if (tmp_list.empty()) 
			{
				break;
			}
		}

		if (tmp_list.empty() && iter == ids.end())
		{
			return session;
		}
	}

	return NULL;
}

bool LLIMModel::LLIMSession::isOutgoingAdHoc() const
{
	return IM_SESSION_CONFERENCE_START == mType;
}

bool LLIMModel::LLIMSession::isAdHoc()
{
	return IM_SESSION_CONFERENCE_START == mType || (IM_SESSION_INVITE == mType && !gAgent.isInGroup(mSessionID));
}

bool LLIMModel::LLIMSession::isP2P()
{
	return IM_NOTHING_SPECIAL == mType;
}

bool LLIMModel::LLIMSession::isOtherParticipantAvaline()
{
	return !mOtherParticipantIsAvatar;
}

LLUUID LLIMModel::LLIMSession::generateOutgoingAdHocHash() const
{
	LLUUID hash = LLUUID::null;

	if (mInitialTargetIDs.size())
	{
		std::set<LLUUID> sorted_uuids(mInitialTargetIDs.begin(), mInitialTargetIDs.end());
		hash = generateHash(sorted_uuids);
	}

	return hash;
}

void LLIMModel::LLIMSession::buildHistoryFileName()
{
	mHistoryFileName = mName;

	//ad-hoc requires sophisticated chat history saving schemes
	if (isAdHoc())
	{
		/* in case of outgoing ad-hoc sessions we need to make specilized names
		* if this naming system is ever changed then the filtering definitions in 
		* lllogchat.cpp need to be change acordingly so that the filtering for the
		* date stamp code introduced in STORM-102 will work properly and not add
		* a date stamp to the Ad-hoc conferences.
		*/
		if (mInitialTargetIDs.size())
		{
			std::set<LLUUID> sorted_uuids(mInitialTargetIDs.begin(), mInitialTargetIDs.end());
			mHistoryFileName = mName + " hash" + generateHash(sorted_uuids).asString();
		}
		else
		{
			//in case of incoming ad-hoc sessions
			mHistoryFileName = mName + " " + LLLogChat::timestamp(true) + " " + mSessionID.asString().substr(0, 4);
		}
	}
	else if (isP2P()) // look up username to use as the log name
	{
		LLAvatarName av_name;
		// For outgoing sessions we already have a cached name
		// so no need for a callback in LLAvatarNameCache::get()
		if (LLAvatarNameCache::get(mOtherParticipantID, &av_name))
		{
			// <FS:Ansariel> [Legacy IM logfile names]
			//mHistoryFileName = LLCacheName::buildUsername(av_name.getUserName());
			if (gSavedSettings.getBOOL("UseLegacyIMLogNames"))
			{
				std::string user_name = av_name.getUserName();
				mHistoryFileName = user_name.substr(0, user_name.find(" Resident"));;
			}
			else
			{
				mHistoryFileName = LLCacheName::buildUsername(av_name.getUserName());
			}
			// </FS:Ansariel> [Legacy IM logfile names]
		}
		else
		{
			// Incoming P2P sessions include a name that we can use to build a history file name
			// <FS:Ansariel> [Legacy IM logfile names]
			//mHistoryFileName = LLCacheName::buildUsername(mName);
			if (gSavedSettings.getBOOL("UseLegacyIMLogNames"))
			{
				mHistoryFileName = mName.substr(0, mName.find(" Resident"));;
			}
			else
			{
				mHistoryFileName = LLCacheName::buildUsername(mName);
			}
			// </FS:Ansariel> [Legacy IM logfile names]
		}
	}
}

//static
LLUUID LLIMModel::LLIMSession::generateHash(const std::set<LLUUID>& sorted_uuids)
{
	LLMD5 md5_uuid;
	
	std::set<LLUUID>::const_iterator it = sorted_uuids.begin();
	while (it != sorted_uuids.end())
	{
		md5_uuid.update((unsigned char*)(*it).mData, 16);
		it++;
	}
	md5_uuid.finalize();

	LLUUID participants_md5_hash;
	md5_uuid.raw_digest((unsigned char*) participants_md5_hash.mData);
	return participants_md5_hash;
}

void LLIMModel::processSessionInitializedReply(const LLUUID& old_session_id, const LLUUID& new_session_id)
{
	LLIMSession* session = findIMSession(old_session_id);
	if (session)
	{
		session->sessionInitReplyReceived(new_session_id);

		if (old_session_id != new_session_id)
		{
			mId2SessionMap.erase(old_session_id);
			mId2SessionMap[new_session_id] = session;
		}

		// <FS:Ansariel> [FS communication UI]
		//LLFloaterIMSession* im_floater = LLFloaterIMSession::findInstance(old_session_id);
		FSFloaterIM* im_floater = FSFloaterIM::findInstance(old_session_id);
		// </FS:Ansariel> [FS communication UI]
		if (im_floater)
		{
			im_floater->sessionInitReplyReceived(new_session_id);
		}

		if (old_session_id != new_session_id)
		{
			gIMMgr->notifyObserverSessionIDUpdated(old_session_id, new_session_id);
		}

		// auto-start the call on session initialization?
		if (session->mStartCallOnInitialize)
		{
			gIMMgr->startCall(new_session_id);
		}
	}
}

void LLIMModel::testMessages()
{
	LLUUID bot1_id("d0426ec6-6535-4c11-a5d9-526bb0c654d9");
	LLUUID bot1_session_id;
	std::string from = "IM Tester";

	bot1_session_id = LLIMMgr::computeSessionID(IM_NOTHING_SPECIAL, bot1_id);
	newSession(bot1_session_id, from, IM_NOTHING_SPECIAL, bot1_id);
	addMessage(bot1_session_id, from, bot1_id, "Test Message: Hi from testerbot land!");

	LLUUID bot2_id;
	std::string firstname[] = {"Roflcopter", "Joe"};
	std::string lastname[] = {"Linden", "Tester", "Resident", "Schmoe"};

	S32 rand1 = ll_rand(sizeof firstname)/(sizeof firstname[0]);
	S32 rand2 = ll_rand(sizeof lastname)/(sizeof lastname[0]);
	
	from = firstname[rand1] + " " + lastname[rand2];
	bot2_id.generate(from);
	LLUUID bot2_session_id = LLIMMgr::computeSessionID(IM_NOTHING_SPECIAL, bot2_id);
	newSession(bot2_session_id, from, IM_NOTHING_SPECIAL, bot2_id);
	addMessage(bot2_session_id, from, bot2_id, "Test Message: Hello there, I have a question. Can I bother you for a second? ");
	addMessage(bot2_session_id, from, bot2_id, "Test Message: OMGWTFBBQ.");
}

//session name should not be empty
bool LLIMModel::newSession(const LLUUID& session_id, const std::string& name, const EInstantMessage& type, 
						   const LLUUID& other_participant_id, const uuid_vec_t& ids, bool voice, bool has_offline_msg)
{
	if (name.empty())
	{
		LL_WARNS() << "Attempt to create a new session with empty name; id = " << session_id << LL_ENDL;
		return false;
	}

	if (findIMSession(session_id))
	{
		LL_WARNS() << "IM Session " << session_id << " already exists" << LL_ENDL;
		return false;
	}

	LLIMSession* session = new LLIMSession(session_id, name, type, other_participant_id, ids, voice, has_offline_msg);
	mId2SessionMap[session_id] = session;

	// When notifying observer, name of session is used instead of "name", because they may not be the
	// same if it is an adhoc session (in this case name is localized in LLIMSession constructor).
	std::string session_name = LLIMModel::getInstance()->getName(session_id);
	LLIMMgr::getInstance()->notifyObserverSessionAdded(session_id, session_name, other_participant_id,has_offline_msg);

	return true;

}

bool LLIMModel::newSession(const LLUUID& session_id, const std::string& name, const EInstantMessage& type, const LLUUID& other_participant_id, bool voice, bool has_offline_msg)
{
	uuid_vec_t ids;
	ids.push_back(other_participant_id);
	return newSession(session_id, name, type, other_participant_id, ids, voice, has_offline_msg);
}

bool LLIMModel::clearSession(const LLUUID& session_id)
{
	if (mId2SessionMap.find(session_id) == mId2SessionMap.end()) return false;
	delete (mId2SessionMap[session_id]);
	mId2SessionMap.erase(session_id);
	return true;
}

void LLIMModel::getMessages(const LLUUID& session_id, std::list<LLSD>& messages, int start_index, const bool sendNoUnreadMsgs)
{
	getMessagesSilently(session_id, messages, start_index);

	if (sendNoUnreadMsgs)
	{
		sendNoUnreadMessages(session_id);
	}
}

void LLIMModel::getMessagesSilently(const LLUUID& session_id, std::list<LLSD>& messages, int start_index)
{
	LLIMSession* session = findIMSession(session_id);
	if (!session)
	{
		LL_WARNS() << "session " << session_id << "does not exist " << LL_ENDL;
		return;
	}

	int i = session->mMsgs.size() - start_index;

	for (std::list<LLSD>::iterator iter = session->mMsgs.begin();
		iter != session->mMsgs.end() && i > 0;
		iter++)
	{
		LLSD msg;
		msg = *iter;
		messages.push_back(*iter);
		i--;
	}
}

void LLIMModel::sendNoUnreadMessages(const LLUUID& session_id)
{
	LLIMSession* session = findIMSession(session_id);
	if (!session)
	{
		LL_WARNS() << "session " << session_id << "does not exist " << LL_ENDL;
		return;
	}

	session->mNumUnread = 0;
	session->mParticipantUnreadMessageCount = 0;
	
	LLSD arg;
	arg["session_id"] = session_id;
	arg["num_unread"] = 0;
	arg["participant_unread"] = session->mParticipantUnreadMessageCount;
	mNoUnreadMsgsSignal(arg);
}

// <FS:Ansariel> Added is_announcement parameter
//bool LLIMModel::addToHistory(const LLUUID& session_id, const std::string& from, const LLUUID& from_id, const std::string& utf8_text) {
bool LLIMModel::addToHistory(const LLUUID& session_id, const std::string& from, const LLUUID& from_id, const std::string& utf8_text, bool is_announcement /* = false */) {
	
	LLIMSession* session = findIMSession(session_id);

	if (!session) 
	{
		LL_WARNS() << "session " << session_id << "does not exist " << LL_ENDL;
		return false;
	}
	
	// <FS:Ansariel>  Forward IM to nearby chat if wanted
	std::string timestr = LLLogChat::timestamp(false);
	session->addMessage(from, from_id, utf8_text, timestr); //might want to add date separately

	static LLCachedControl<bool> show_im_in_chat(gSavedSettings, "FSShowIMInChatHistory");
	if (show_im_in_chat && !is_announcement)
	{
		LLChat chat;
		chat.mChatStyle = CHAT_STYLE_NORMAL;
 		// FS:LO FIRE-5230 - Chat Console Improvement: Replacing the "IM" in front of group chat messages with the actual group name
		chat.mChatType = CHAT_TYPE_IM;
		chat.mFromID = from_id;
		//chat.mFromName = from;
		static LLCachedControl<S32> group_name_length(gSavedSettings, "FSShowGroupNameLength");
		if(group_name_length != 0 && session->isGroupSessionType())
		{
			chat.mChatType = CHAT_TYPE_IM_GROUP;
			chat.mFromNameGroup = "[" + session->mName.substr(0, group_name_length) + "] ";
			chat.mFromName = from;
		}
		else
		{
			chat.mChatType = CHAT_TYPE_IM;
			chat.mFromName = from;
		}
		// FS:LO FIRE-5230 - Chat Console Improvement: Replacing the "IM" in front of group chat messages with the actual group name
		chat.mSourceType = CHAT_SOURCE_AGENT;
		chat.mText = utf8_text;
		chat.mTimeStr = timestr;
		// <FS:Ansariel> [FS communication UI]
		//LLFloaterNearbyChat* nearby_chat = LLFloaterReg::getTypedInstance<LLFloaterNearbyChat>("nearby_chat", LLSD());
		FSFloaterNearbyChat* nearby_chat = LLFloaterReg::getTypedInstance<FSFloaterNearbyChat>("fs_nearby_chat", LLSD());
		// </FS:Ansariel> [FS communication UI]
		nearby_chat->addMessage(chat, true, LLSD());
	}
	// </FS:Ansariel>

	return true;
}

bool LLIMModel::logToFile(const std::string& file_name, const std::string& from, const LLUUID& from_id, const std::string& utf8_text)
{
	if (gSavedPerAccountSettings.getS32("KeepConversationLogTranscripts") > 1)
	{	
		std::string from_name = from;

		LLAvatarName av_name;
		if (!from_id.isNull() && 
			LLAvatarNameCache::get(from_id, &av_name) &&
			!av_name.isDisplayNameDefault())
		{	
			from_name = av_name.getCompleteName();
		}

		LLLogChat::saveHistory(file_name, from_name, from_id, utf8_text);
		LLConversationLog::instance().cache(); // update the conversation log too
		return true;
	}
	else
	{
		return false;
	}
}

bool LLIMModel::proccessOnlineOfflineNotification(
	const LLUUID& session_id, 
	const std::string& utf8_text)
{
	// Add system message to history
	return addMessage(session_id, SYSTEM_FROM, LLUUID::null, utf8_text);
}

// <FS:Ansariel> Added is_announcement parameter
//bool LLIMModel::addMessage(const LLUUID& session_id, const std::string& from, const LLUUID& from_id, 
//						   const std::string& utf8_text, bool log2file /* = true */) { 
bool LLIMModel::addMessage(const LLUUID& session_id, const std::string& from, const LLUUID& from_id, 
						   const std::string& utf8_text, bool log2file /* = true */, bool is_announcement /* = false */, bool keyword_alert_performed /* = false */) { 

	LLIMSession* session = addMessageSilently(session_id, from, from_id, utf8_text, log2file, is_announcement);
	if (!session) return false;

	//good place to add some1 to recent list
	//other places may be called from message history.
	if( !from_id.isNull() &&
		( session->isP2PSessionType() || session->isAdHocSessionType() ) )
		LLRecentPeople::instance().add(from_id);

	// notify listeners
	LLSD arg;
	arg["session_id"] = session_id;
	arg["num_unread"] = session->mNumUnread;
	arg["participant_unread"] = session->mParticipantUnreadMessageCount;
	arg["message"] = utf8_text;
	arg["from"] = from;
	arg["from_id"] = from_id;
	arg["time"] = LLLogChat::timestamp(false);
	arg["session_type"] = session->mSessionType;
	arg["is_announcement"] = is_announcement; // <FS:Ansariel> Indicator if it's an announcement
	arg["keyword_alert_performed"] = keyword_alert_performed; // <FS:Ansariel> Pass info if keyword alert has been performed
	mNewMsgSignal(arg);

	return true;
}

// <FS:Ansariel> Added is_announcement parameter
//LLIMModel::LLIMSession* LLIMModel::addMessageSilently(const LLUUID& session_id, const std::string& from, const LLUUID& from_id, 
//													 const std::string& utf8_text, bool log2file /* = true */)
LLIMModel::LLIMSession* LLIMModel::addMessageSilently(const LLUUID& session_id, const std::string& from, const LLUUID& from_id, 
													 const std::string& utf8_text, bool log2file /* = true */, bool is_announcement /* = false */)
{
	LLIMSession* session = findIMSession(session_id);

	if (!session)
	{
	        //<FS:TS> Don't spam the log with one of these every time
	        //        someone logs on or off
		//LL_WARNS() << "session " << session_id << "does not exist " << LL_ENDL;
		return NULL;
	}

	// replace interactive system message marker with correct from string value
	std::string from_name = from;
	if (INTERACTIVE_SYSTEM_FROM == from)
	{
		from_name = SYSTEM_FROM;
	}

	addToHistory(session_id, from_name, from_id, utf8_text, is_announcement);
	if (log2file && !is_announcement)
	{
		logToFile(getHistoryFileName(session_id), from_name, from_id, utf8_text);
	}
	
	session->mNumUnread++;

	//update count of unread messages from real participant
	if (!(from_id.isNull() || from_id == gAgentID || SYSTEM_FROM == from)
			// we should increment counter for interactive system messages()
			|| INTERACTIVE_SYSTEM_FROM == from)
	{
		++(session->mParticipantUnreadMessageCount);
	}

	return session;
}


const std::string LLIMModel::getName(const LLUUID& session_id) const
{
	LLIMSession* session = findIMSession(session_id);

	if (!session)
	{
		LL_WARNS() << "session " << session_id << "does not exist " << LL_ENDL;
		return LLTrans::getString("no_session_message");
	}

	return session->mName;
}

const S32 LLIMModel::getNumUnread(const LLUUID& session_id) const
{
	LLIMSession* session = findIMSession(session_id);
	if (!session)
	{
		LL_WARNS() << "session " << session_id << "does not exist " << LL_ENDL;
		return -1;
	}

	return session->mNumUnread;
}

const LLUUID& LLIMModel::getOtherParticipantID(const LLUUID& session_id) const
{
	LLIMSession* session = findIMSession(session_id);
	if (!session)
	{
		LL_WARNS() << "session " << session_id << " does not exist " << LL_ENDL;
		return LLUUID::null;
	}

	return session->mOtherParticipantID;
}

EInstantMessage LLIMModel::getType(const LLUUID& session_id) const
{
	LLIMSession* session = findIMSession(session_id);
	if (!session)
	{
		LL_WARNS() << "session " << session_id << "does not exist " << LL_ENDL;
		return IM_COUNT;
	}

	return session->mType;
}

LLVoiceChannel* LLIMModel::getVoiceChannel( const LLUUID& session_id ) const
{
	LLIMSession* session = findIMSession(session_id);
	if (!session)
	{
		LL_WARNS() << "session " << session_id << "does not exist " << LL_ENDL;
		return NULL;
	}

	return session->mVoiceChannel;
}

LLIMSpeakerMgr* LLIMModel::getSpeakerManager( const LLUUID& session_id ) const
{
	LLIMSession* session = findIMSession(session_id);
	if (!session)
	{
		LL_WARNS() << "session " << session_id << " does not exist " << LL_ENDL;
		return NULL;
	}

	return session->mSpeakers;
}

const std::string& LLIMModel::getHistoryFileName(const LLUUID& session_id) const
{
	LLIMSession* session = findIMSession(session_id);
	if (!session)
	{
		LL_WARNS() << "session " << session_id << " does not exist " << LL_ENDL;
		return LLStringUtil::null;
	}

	return session->mHistoryFileName;
}


// TODO get rid of other participant ID
void LLIMModel::sendTypingState(LLUUID session_id, LLUUID other_participant_id, BOOL typing) 
{
	static LLCachedControl<bool> fsSendTypingState(gSavedSettings, "FSSendTypingState");
	if (!fsSendTypingState)
	{
		return;
	}

	std::string name;
	LLAgentUI::buildFullname(name);

	pack_instant_message(
		gMessageSystem,
		gAgent.getID(),
		FALSE,
		gAgent.getSessionID(),
		other_participant_id,
		name,
		std::string("typing"),
		IM_ONLINE,
		(typing ? IM_TYPING_START : IM_TYPING_STOP),
		session_id);
	gAgent.sendReliableMessage();
}

void LLIMModel::sendLeaveSession(const LLUUID& session_id, const LLUUID& other_participant_id)
{
	if(session_id.notNull())
	{
		std::string name;
		LLAgentUI::buildFullname(name);
		pack_instant_message(
			gMessageSystem,
			gAgent.getID(),
			FALSE,
			gAgent.getSessionID(),
			other_participant_id,
			name, 
			LLStringUtil::null,
			IM_ONLINE,
			IM_SESSION_LEAVE,
			session_id);
		gAgent.sendReliableMessage();
	}
}

// *TODO this method is better be moved to the LLIMMgr
//<FS:TS> FIRE-787: break up too long chat lines into multiple messages
// This code is broken out for proper handling of multiple IMs after splitting.
void deliverMessage(const std::string& utf8_text,
					 const LLUUID& im_session_id,
					 const LLUUID& other_participant_id,
					 EInstantMessage dialog)
{
	std::string name;
	bool sent = false;
	LLAgentUI::buildFullname(name);

	const LLRelationship* info = NULL;
	info = LLAvatarTracker::instance().getBuddyInfo(other_participant_id);
	
	U8 offline = (!info || info->isOnline()) ? IM_ONLINE : IM_OFFLINE;
	// Old call to send messages to SLim client,  no longer supported.
	//if((offline == IM_OFFLINE) && (LLVoiceClient::getInstance()->isOnlineSIP(other_participant_id)))
	//{
	//	// User is online through the OOW connector, but not with a regular viewer.  Try to send the message via SLVoice.
	//	sent = LLVoiceClient::getInstance()->sendTextMessage(other_participant_id, utf8_text);
	//}
	
	if(!sent)
	{
		// Send message normally.

		// default to IM_SESSION_SEND unless it's nothing special - in
		// which case it's probably an IM to everyone.
		U8 new_dialog = dialog;

		if ( dialog != IM_NOTHING_SPECIAL )
		{
			new_dialog = IM_SESSION_SEND;
		}
		pack_instant_message(
			gMessageSystem,
			gAgent.getID(),
			FALSE,
			gAgent.getSessionID(),
			other_participant_id,
			name.c_str(),
			utf8_text.c_str(),
			offline,
			(EInstantMessage)new_dialog,
			im_session_id);
		gAgent.sendReliableMessage();
	}

	bool is_group_chat = false;
	LLIMModel::LLIMSession* session = LLIMModel::getInstance()->findIMSession(im_session_id);
	if(session)
	{
		is_group_chat = session->isGroupSessionType();
	}

	// If there is a mute list and this is not a group chat...
	if ( LLMuteList::getInstance() && !is_group_chat)
	{
		// ... the target should not be in our mute list for some message types.
		// Auto-remove them if present.
		switch( dialog )
		{
		case IM_NOTHING_SPECIAL:
		case IM_GROUP_INVITATION:
		case IM_INVENTORY_OFFERED:
		case IM_SESSION_INVITE:
		case IM_SESSION_P2P_INVITE:
		case IM_SESSION_CONFERENCE_START:
		case IM_SESSION_SEND: // This one is marginal - erring on the side of hearing.
		case IM_LURE_USER:
		case IM_GODLIKE_LURE_USER:
		case IM_FRIENDSHIP_OFFERED:
			LLMuteList::getInstance()->autoRemove(other_participant_id, LLMuteList::AR_IM);
			break;
		default: ; // do nothing
		}
	}
}
//</FS:TS> FIRE-787

void LLIMModel::sendMessage(const std::string& utf8_text,
					 const LLUUID& im_session_id,
					 const LLUUID& other_participant_id,
					 EInstantMessage dialog)
{
//<FS:TS> FIRE-787: break up too long chat lines into multiple messages
	U32 split = MAX_MSG_BUF_SIZE - 1;
	U32 pos = 0;
	U32 total = utf8_text.length();

	while(pos < total)
	{
		U32 next_split = split;

		if (pos + next_split > total)
		{
			// just send the rest of the message
			next_split = total - pos;
		}
		else
		{
			// first, try to split at a space
			while((U8(utf8_text[pos + next_split]) != ' ')
				&& (next_split > 0))
			{
				--next_split;
			}
			
			if (next_split == 0)
			{
				next_split = split;
				// no space found, split somewhere not in the middle of UTF-8
				while((U8(utf8_text[pos + next_split]) >= 0x80)
					&& (U8(utf8_text[pos + next_split]) < 0xC0)
					&& (next_split > 0))
				{
					--next_split;
				}
			}

			if(next_split == 0)
			{
				next_split = split;
				LL_WARNS("Splitting") <<
					"utf-8 couldn't be split correctly" << LL_ENDL;
			}
		}

		std::string send = utf8_text.substr(pos, next_split);
		pos += next_split;

		// *FIXME: Queue messages and wait for server
		deliverMessage(send, im_session_id, other_participant_id, dialog);
	}
//</FS:TS> FIRE-787

	if((dialog == IM_NOTHING_SPECIAL) && 
	   (other_participant_id.notNull()))
	{
		// Do we have to replace the /me's here?
		std::string from;
		LLAgentUI::buildFullname(from);
		LLIMModel::getInstance()->addMessage(im_session_id, from, gAgentID, utf8_text);

		//local echo for the legacy communicate panel
		std::string history_echo;
		LLAgentUI::buildFullname(history_echo);

		history_echo += ": " + utf8_text;

		LLIMSpeakerMgr* speaker_mgr = LLIMModel::getInstance()->getSpeakerManager(im_session_id);
		if (speaker_mgr)
		{
			speaker_mgr->speakerChatted(gAgentID);
			speaker_mgr->setSpeakerTyping(gAgentID, FALSE);
		}
	}

	// Add the recipient to the recent people list.
	bool is_not_group_id = LLGroupMgr::getInstance()->getGroupData(other_participant_id) == NULL;

	if (is_not_group_id)
	{
		LLIMModel::LLIMSession* session = LLIMModel::getInstance()->findIMSession(im_session_id); // <FS:Ansariel> Re-added; required because of FIRE-787
		if( session == 0)//??? shouldn't really happen
		{
			LLRecentPeople::instance().add(other_participant_id);
			return;
		}
		// IM_SESSION_INVITE means that this is an Ad-hoc incoming chat
		//		(it can be also Group chat but it is checked above)
		// In this case mInitialTargetIDs contains Ad-hoc session ID and it should not be added
		// to Recent People to prevent showing of an item with (?? ?)(?? ?), sans the spaces. See EXT-8246.
		// Concrete participants will be added into this list once they sent message in chat.
		if (IM_SESSION_INVITE == dialog) return;
			
		if (IM_SESSION_CONFERENCE_START == dialog) // outgoing ad-hoc session
		{
			// Add only online members of conference to recent list (EXT-8658)
			addSpeakersToRecent(im_session_id);
		}
		else // outgoing P2P session
		{
			// Add the recepient of the session.
			if (!session->mInitialTargetIDs.empty())
			{
				LLRecentPeople::instance().add(*(session->mInitialTargetIDs.begin()));
			}
		}
	}
}

void LLIMModel::addSpeakersToRecent(const LLUUID& im_session_id)
{
	LLIMSpeakerMgr* speaker_mgr = LLIMModel::getInstance()->getSpeakerManager(im_session_id);
	LLSpeakerMgr::speaker_list_t speaker_list;
	if(speaker_mgr != NULL)
	{
		speaker_mgr->getSpeakerList(&speaker_list, true);
	}
	for(LLSpeakerMgr::speaker_list_t::iterator it = speaker_list.begin(); it != speaker_list.end(); it++)
	{
		const LLPointer<LLSpeaker>& speakerp = *it;
		LLRecentPeople::instance().add(speakerp->mID);
	}
}

void session_starter_helper(
	const LLUUID& temp_session_id,
	const LLUUID& other_participant_id,
	EInstantMessage im_type)
{
	LLMessageSystem *msg = gMessageSystem;

	msg->newMessageFast(_PREHASH_ImprovedInstantMessage);
	msg->nextBlockFast(_PREHASH_AgentData);
	msg->addUUIDFast(_PREHASH_AgentID, gAgent.getID());
	msg->addUUIDFast(_PREHASH_SessionID, gAgent.getSessionID());

	msg->nextBlockFast(_PREHASH_MessageBlock);
	msg->addBOOLFast(_PREHASH_FromGroup, FALSE);
	msg->addUUIDFast(_PREHASH_ToAgentID, other_participant_id);
	msg->addU8Fast(_PREHASH_Offline, IM_ONLINE);
	msg->addU8Fast(_PREHASH_Dialog, im_type);
	msg->addUUIDFast(_PREHASH_ID, temp_session_id);
	msg->addU32Fast(_PREHASH_Timestamp, NO_TIMESTAMP); // no timestamp necessary

	std::string name;
	LLAgentUI::buildFullname(name);

	msg->addStringFast(_PREHASH_FromAgentName, name);
	msg->addStringFast(_PREHASH_Message, LLStringUtil::null);
	msg->addU32Fast(_PREHASH_ParentEstateID, 0);
	msg->addUUIDFast(_PREHASH_RegionID, LLUUID::null);
	msg->addVector3Fast(_PREHASH_Position, gAgent.getPositionAgent());
}

void start_deprecated_conference_chat(
	const LLUUID& temp_session_id,
	const LLUUID& creator_id,
	const LLUUID& other_participant_id,
	const LLSD& agents_to_invite)
{
	U8* bucket;
	U8* pos;
	S32 count;
	S32 bucket_size;

	// *FIX: this could suffer from endian issues
	count = agents_to_invite.size();
	bucket_size = UUID_BYTES * count;
	bucket = new U8[bucket_size];
	pos = bucket;

	for(S32 i = 0; i < count; ++i)
	{
		LLUUID agent_id = agents_to_invite[i].asUUID();
		
		memcpy(pos, &agent_id, UUID_BYTES);
		pos += UUID_BYTES;
	}

	session_starter_helper(
		temp_session_id,
		other_participant_id,
		IM_SESSION_CONFERENCE_START);

	gMessageSystem->addBinaryDataFast(
		_PREHASH_BinaryBucket,
		bucket,
		bucket_size);

	gAgent.sendReliableMessage();
 
	delete[] bucket;
}

// Returns true if any messages were sent, false otherwise.
// Is sort of equivalent to "does the server need to do anything?"
bool LLIMModel::sendStartSession(
	const LLUUID& temp_session_id,
	const LLUUID& other_participant_id,
	const uuid_vec_t& ids,
	EInstantMessage dialog)
{
	if ( dialog == IM_SESSION_GROUP_START )
	{
		session_starter_helper(
			temp_session_id,
			other_participant_id,
			dialog);
		gMessageSystem->addBinaryDataFast(
				_PREHASH_BinaryBucket,
				EMPTY_BINARY_BUCKET,
				EMPTY_BINARY_BUCKET_SIZE);
		gAgent.sendReliableMessage();

		return true;
	}
	else if ( dialog == IM_SESSION_CONFERENCE_START )
	{
		LLSD agents;
		for (int i = 0; i < (S32) ids.size(); i++)
		{
			agents.append(ids[i]);
		}

		//we have a new way of starting conference calls now
		LLViewerRegion* region = gAgent.getRegion();
		if (region)
		{
			std::string url = region->getCapability(
				"ChatSessionRequest");

            LLCoros::instance().launch("startConfrenceCoro",
                boost::bind(&startConfrenceCoro, url,
                temp_session_id, gAgent.getID(), other_participant_id, agents));
		}
		else
		{
			start_deprecated_conference_chat(
				temp_session_id,
				gAgent.getID(),
				other_participant_id,
				agents);
		}

		//we also need to wait for reply from the server in case of ad-hoc chat (we'll get new session id)
		return true;
	}

	return false;
}


// the other_participant_id is either an agent_id, a group_id, or an inventory
// folder item_id (collection of calling cards)

// static
LLUUID LLIMMgr::computeSessionID(
	EInstantMessage dialog,
	const LLUUID& other_participant_id)
{
	LLUUID session_id;
	if (IM_SESSION_GROUP_START == dialog)
	{
		// slam group session_id to the group_id (other_participant_id)
		session_id = other_participant_id;
	}
	else if (IM_SESSION_CONFERENCE_START == dialog)
	{
		session_id.generate();
	}
	else if (IM_SESSION_INVITE == dialog)
	{
		// use provided session id for invites
		session_id = other_participant_id;
	}
	else
	{
		LLUUID agent_id = gAgent.getID();
		if (other_participant_id == agent_id)
		{
			// if we try to send an IM to ourselves then the XOR would be null
			// so we just make the session_id the same as the agent_id
			session_id = agent_id;
		}
		else
		{
			// peer-to-peer or peer-to-asset session_id is the XOR
			session_id = other_participant_id ^ agent_id;
		}
	}

	if (gAgent.isInGroup(session_id) && (session_id != other_participant_id))
	{
		LL_WARNS() << "Group session id different from group id: IM type = " << dialog << ", session id = " << session_id << ", group id = " << other_participant_id << LL_ENDL;
	}
	return session_id;
}

void
LLIMMgr::showSessionStartError(
	const std::string& error_string,
	const LLUUID session_id)
{
	if (!hasSession(session_id)) return;

	LLSD args;
	args["REASON"] = LLTrans::getString(error_string);
	args["RECIPIENT"] = LLIMModel::getInstance()->getName(session_id);

	LLSD payload;
	payload["session_id"] = session_id;

	LLNotificationsUtil::add(
		"ChatterBoxSessionStartError",
		args,
		payload,
		LLIMMgr::onConfirmForceCloseError);
}

void
LLIMMgr::showSessionEventError(
	const std::string& event_string,
	const std::string& error_string,
	const LLUUID session_id)
{
	LLSD args;
	LLStringUtil::format_map_t event_args;

	event_args["RECIPIENT"] = LLIMModel::getInstance()->getName(session_id);

	args["REASON"] =
		LLTrans::getString(error_string);
	args["EVENT"] =
		LLTrans::getString(event_string, event_args);

	LLNotificationsUtil::add(
		"ChatterBoxSessionEventError",
		args);
}

void
LLIMMgr::showSessionForceClose(
	const std::string& reason_string,
	const LLUUID session_id)
{
	if (!hasSession(session_id)) return;

	LLSD args;

	args["NAME"] = LLIMModel::getInstance()->getName(session_id);
	args["REASON"] = LLTrans::getString(reason_string);

	LLSD payload;
	payload["session_id"] = session_id;

	LLNotificationsUtil::add(
		"ForceCloseChatterBoxSession",
		args,
		payload,
		LLIMMgr::onConfirmForceCloseError);
}

//static
bool
LLIMMgr::onConfirmForceCloseError(
	const LLSD& notification,
	const LLSD& response)
{
	//only 1 option really
	LLUUID session_id = notification["payload"]["session_id"];

	// <FS:Ansariel> [FS communication UI]
	//LLFloater* floater = LLFloaterIMSession::findInstance(session_id);
	LLFloater* floater = FSFloaterIM::findInstance(session_id);
	// </FS:Ansariel> [FS communication UI]
	if ( floater )
	{
		floater->closeFloater(FALSE);
	}
	return false;
}


//~~~~~~~~~~~~~~~~~~~~~~~~~~~~~~~~~~~~~~~~~~~~~~~~~~~~~~~~~~~~~~~~~~~~~~~~~~~~~
// Class LLCallDialogManager
//~~~~~~~~~~~~~~~~~~~~~~~~~~~~~~~~~~~~~~~~~~~~~~~~~~~~~~~~~~~~~~~~~~~~~~~~~~~~~

LLCallDialogManager::LLCallDialogManager()
{
}

LLCallDialogManager::~LLCallDialogManager()
{
}

void LLCallDialogManager::initClass()
{
	LLVoiceChannel::setCurrentVoiceChannelChangedCallback(LLCallDialogManager::onVoiceChannelChanged);
}

void LLCallDialogManager::onVoiceChannelChanged(const LLUUID &session_id)
{
	LLIMModel::LLIMSession* session = LLIMModel::getInstance()->findIMSession(session_id);
	if(!session)
	{		
		sPreviousSessionlName = sCurrentSessionlName;
		sCurrentSessionlName = ""; // Empty string results in "Nearby Voice Chat" after substitution
		return;
	}
	
	if (sSession)
	{
		// store previous session type to process Avaline calls in dialogs
		sPreviousSessionType = sSession->mSessionType;
	}

	sSession = session;

	static boost::signals2::connection prev_channel_state_changed_connection;
	// disconnect previously connected callback to avoid have invalid sSession in onVoiceChannelStateChanged()
	prev_channel_state_changed_connection.disconnect();
	prev_channel_state_changed_connection =
		sSession->mVoiceChannel->setStateChangedCallback(boost::bind(LLCallDialogManager::onVoiceChannelStateChanged, _1, _2, _3, _4));

	if(sCurrentSessionlName != session->mName)
	{
		sPreviousSessionlName = sCurrentSessionlName;
		sCurrentSessionlName = session->mName;
	}

	if (LLVoiceChannel::getCurrentVoiceChannel()->getState() == LLVoiceChannel::STATE_CALL_STARTED &&
		LLVoiceChannel::getCurrentVoiceChannel()->getCallDirection() == LLVoiceChannel::OUTGOING_CALL)
	{
		
		//*TODO get rid of duplicated code
		LLSD mCallDialogPayload;
		mCallDialogPayload["session_id"] = sSession->mSessionID;
		mCallDialogPayload["session_name"] = sSession->mName;
		mCallDialogPayload["other_user_id"] = sSession->mOtherParticipantID;
		mCallDialogPayload["old_channel_name"] = sPreviousSessionlName;
		mCallDialogPayload["old_session_type"] = sPreviousSessionType;
		mCallDialogPayload["state"] = LLVoiceChannel::STATE_CALL_STARTED;
		mCallDialogPayload["disconnected_channel_name"] = sSession->mName;
		mCallDialogPayload["session_type"] = sSession->mSessionType;

		LLOutgoingCallDialog* ocd = LLFloaterReg::getTypedInstance<LLOutgoingCallDialog>("outgoing_call", LLOutgoingCallDialog::OCD_KEY);
		if(ocd)
		{
			ocd->show(mCallDialogPayload);
		}	
	}

}

void LLCallDialogManager::onVoiceChannelStateChanged(const LLVoiceChannel::EState& old_state, const LLVoiceChannel::EState& new_state, const LLVoiceChannel::EDirection& direction, bool ended_by_agent)
{
	LLSD mCallDialogPayload;
	LLOutgoingCallDialog* ocd = NULL;

	if(sOldState == new_state)
	{
		return;
	}

	sOldState = new_state;

	mCallDialogPayload["session_id"] = sSession->mSessionID;
	mCallDialogPayload["session_name"] = sSession->mName;
	mCallDialogPayload["other_user_id"] = sSession->mOtherParticipantID;
	mCallDialogPayload["old_channel_name"] = sPreviousSessionlName;
	mCallDialogPayload["old_session_type"] = sPreviousSessionType;
	mCallDialogPayload["state"] = new_state;
	mCallDialogPayload["disconnected_channel_name"] = sSession->mName;
	mCallDialogPayload["session_type"] = sSession->mSessionType;
	mCallDialogPayload["ended_by_agent"] = ended_by_agent;

	switch(new_state)
	{			
	case LLVoiceChannel::STATE_CALL_STARTED :
		// do not show "Calling to..." if it is incoming call
		if(direction == LLVoiceChannel::INCOMING_CALL)
		{
			return;
		}
		break;

	case LLVoiceChannel::STATE_HUNG_UP:
		// this state is coming before session is changed, so, put it into payload map
		mCallDialogPayload["old_session_type"] = sSession->mSessionType;
		break;

	case LLVoiceChannel::STATE_CONNECTED :
		ocd = LLFloaterReg::findTypedInstance<LLOutgoingCallDialog>("outgoing_call", LLOutgoingCallDialog::OCD_KEY);
		if (ocd)
		{
			ocd->closeFloater();
		}
		return;

	default:
		break;
	}

	ocd = LLFloaterReg::getTypedInstance<LLOutgoingCallDialog>("outgoing_call", LLOutgoingCallDialog::OCD_KEY);
	if(ocd)
	{
		ocd->show(mCallDialogPayload);
	}	
}

//~~~~~~~~~~~~~~~~~~~~~~~~~~~~~~~~~~~~~~~~~~~~~~~~~~~~~~~~~~~~~~~~~~~~~~~~~~~~~
// Class LLCallDialog
//~~~~~~~~~~~~~~~~~~~~~~~~~~~~~~~~~~~~~~~~~~~~~~~~~~~~~~~~~~~~~~~~~~~~~~~~~~~~~
LLCallDialog::LLCallDialog(const LLSD& payload)
	: LLDockableFloater(NULL, false, payload),

	  mPayload(payload),
	  mLifetime(DEFAULT_LIFETIME)
{
	setAutoFocus(FALSE);
	// force docked state since this floater doesn't save it between recreations
	setDocked(true);
}

LLCallDialog::~LLCallDialog()
{
	LLUI::removePopup(this);
}

BOOL LLCallDialog::postBuild()
{
	if (!LLDockableFloater::postBuild() || !gToolBarView)
		return FALSE;
	
	dockToToolbarButton("speak");
	
	return TRUE;
}

void LLCallDialog::dockToToolbarButton(const std::string& toolbarButtonName)
{
	LLDockControl::DocAt dock_pos = getDockControlPos(toolbarButtonName);
	LLView *anchor_panel = gToolBarView->findChildView(toolbarButtonName);

	setUseTongue(anchor_panel);

	setDockControl(new LLDockControl(anchor_panel, this, getDockTongue(dock_pos), dock_pos));
}

LLDockControl::DocAt LLCallDialog::getDockControlPos(const std::string& toolbarButtonName)
{
	LLCommandId command_id(toolbarButtonName);
	S32 toolbar_loc = gToolBarView->hasCommand(command_id);
	
	LLDockControl::DocAt doc_at = LLDockControl::TOP;
	
	switch (toolbar_loc)
	{
		case LLToolBarEnums::TOOLBAR_LEFT:
			doc_at = LLDockControl::RIGHT;
			break;
			
		case LLToolBarEnums::TOOLBAR_RIGHT:
			doc_at = LLDockControl::LEFT;
			break;
	}
	
	return doc_at;
}


//~~~~~~~~~~~~~~~~~~~~~~~~~~~~~~~~~~~~~~~~~~~~~~~~~~~~~~~~~~~~~~~~~~~~~~~~~~~~~
// Class LLOutgoingCallDialog
//~~~~~~~~~~~~~~~~~~~~~~~~~~~~~~~~~~~~~~~~~~~~~~~~~~~~~~~~~~~~~~~~~~~~~~~~~~~~~
LLOutgoingCallDialog::LLOutgoingCallDialog(const LLSD& payload) :
LLCallDialog(payload)
{
	LLOutgoingCallDialog* instance = LLFloaterReg::findTypedInstance<LLOutgoingCallDialog>("outgoing_call", LLOutgoingCallDialog::OCD_KEY);
	if(instance && instance->getVisible())
	{
		instance->onCancel(instance);
	}	
}

void LLCallDialog::draw()
{
	if (lifetimeHasExpired())
	{
		onLifetimeExpired();
	}

	if (getDockControl() != NULL)
	{
		LLDockableFloater::draw();
	}
}

// virtual
void LLCallDialog::onOpen(const LLSD& key)
{
	LLDockableFloater::onOpen(key);

	// it should be over the all floaters. EXT-5116
	LLUI::addPopup(this);
}

void LLCallDialog::setIcon(const LLSD& session_id, const LLSD& participant_id)
{
	// *NOTE: 12/28/2009: check avaline calls: LLVoiceClient::isParticipantAvatar returns false for them
	bool participant_is_avatar = LLVoiceClient::getInstance()->isParticipantAvatar(session_id);

	bool is_group = participant_is_avatar && gAgent.isInGroup(session_id);

	LLAvatarIconCtrl* avatar_icon = getChild<LLAvatarIconCtrl>("avatar_icon");
	LLGroupIconCtrl* group_icon = getChild<LLGroupIconCtrl>("group_icon");

	avatar_icon->setVisible(!is_group);
	group_icon->setVisible(is_group);

	if (is_group)
	{
		group_icon->setValue(session_id);
	}
	else if (participant_is_avatar)
	{
		avatar_icon->setValue(participant_id);
	}
	else
	{
		avatar_icon->setValue("Avaline_Icon");
		avatar_icon->setToolTip(std::string(""));
	}
}

bool LLCallDialog::lifetimeHasExpired()
{
	if (mLifetimeTimer.getStarted())
	{
		F32 elapsed_time = mLifetimeTimer.getElapsedTimeF32();
		if (elapsed_time > mLifetime) 
		{
			return true;
		}
	}
	return false;
}

void LLCallDialog::onLifetimeExpired()
{
	mLifetimeTimer.stop();
	closeFloater();
}

void LLOutgoingCallDialog::show(const LLSD& key)
{
	mPayload = key;

	//will be false only if voice in parcel is disabled and channel we leave is nearby(checked further)
	bool show_oldchannel = LLViewerParcelMgr::getInstance()->allowAgentVoice();

	// hide all text at first
	hideAllText();

	// init notification's lifetime
	std::istringstream ss( getString("lifetime") );
	if (!(ss >> mLifetime))
	{
		mLifetime = DEFAULT_LIFETIME;
	}

	// customize text strings
	// tell the user which voice channel they are leaving
	if (!mPayload["old_channel_name"].asString().empty())
	{
		bool was_avaline_call = LLIMModel::LLIMSession::AVALINE_SESSION == mPayload["old_session_type"].asInteger();

		std::string old_caller_name = mPayload["old_channel_name"].asString();
		if (was_avaline_call)
		{
			old_caller_name = LLTextUtil::formatPhoneNumber(old_caller_name);
		}

		getChild<LLUICtrl>("leaving")->setTextArg("[CURRENT_CHAT]", old_caller_name);
		show_oldchannel = true;
	}
	else
	{
		getChild<LLUICtrl>("leaving")->setTextArg("[CURRENT_CHAT]", getString("localchat"));		
	}

	if (!mPayload["disconnected_channel_name"].asString().empty())
	{
		std::string channel_name = mPayload["disconnected_channel_name"].asString();
		if (LLIMModel::LLIMSession::AVALINE_SESSION == mPayload["session_type"].asInteger())
		{
			channel_name = LLTextUtil::formatPhoneNumber(channel_name);
		}
		getChild<LLUICtrl>("nearby")->setTextArg("[VOICE_CHANNEL_NAME]", channel_name);

		// skipping "You will now be reconnected to nearby" in notification when call is ended by disabling voice,
		// so no reconnection to nearby chat happens (EXT-4397)
		bool voice_works = LLVoiceClient::getInstance()->voiceEnabled() && LLVoiceClient::getInstance()->isVoiceWorking();
		std::string reconnect_nearby = voice_works ? LLTrans::getString("reconnect_nearby") : std::string();
		getChild<LLUICtrl>("nearby")->setTextArg("[RECONNECT_NEARBY]", reconnect_nearby);

		const std::string& nearby_str = mPayload["ended_by_agent"] ? NEARBY_P2P_BY_AGENT : NEARBY_P2P_BY_OTHER;
		getChild<LLUICtrl>(nearby_str)->setTextArg("[RECONNECT_NEARBY]", reconnect_nearby);
	}

	std::string callee_name = mPayload["session_name"].asString();

	LLUUID session_id = mPayload["session_id"].asUUID();
	bool is_avatar = LLVoiceClient::getInstance()->isParticipantAvatar(session_id);

	if (callee_name == "anonymous")
	{
		callee_name = getString("anonymous");
	}
	else if (!is_avatar)
	{
		callee_name = LLTextUtil::formatPhoneNumber(callee_name);
	}
	
	LLSD callee_id = mPayload["other_user_id"];
	// Beautification:  Since you know who you called, just show display name
	std::string title = callee_name;
	std::string final_callee_name = callee_name;
	if (mPayload["session_type"].asInteger() == LLIMModel::LLIMSession::P2P_SESSION)
	{
		LLAvatarName av_name;
		if (LLAvatarNameCache::get(callee_id, &av_name))
		{
			final_callee_name = av_name.getDisplayName();
			title = av_name.getCompleteName();
		}
	}
	getChild<LLUICtrl>("calling")->setTextArg("[CALLEE_NAME]", final_callee_name);
	getChild<LLUICtrl>("connecting")->setTextArg("[CALLEE_NAME]", final_callee_name);

	setTitle(title);

	// for outgoing group calls callee_id == group id == session id
	setIcon(callee_id, callee_id);

	// stop timer by default
	mLifetimeTimer.stop();

	// show only necessary strings and controls
	switch(mPayload["state"].asInteger())
	{
	case LLVoiceChannel::STATE_CALL_STARTED :
		getChild<LLTextBox>("calling")->setVisible(true);
		getChild<LLButton>("Cancel")->setVisible(true);
		if(show_oldchannel)
		{
			getChild<LLTextBox>("leaving")->setVisible(true);
		}
		break;
	// STATE_READY is here to show appropriate text for ad-hoc and group calls when floater is shown(EXT-6893)
	case LLVoiceChannel::STATE_READY :
	case LLVoiceChannel::STATE_RINGING :
		if(show_oldchannel)
		{
			getChild<LLTextBox>("leaving")->setVisible(true);
		}
		getChild<LLTextBox>("connecting")->setVisible(true);
		break;
	case LLVoiceChannel::STATE_ERROR :
		getChild<LLTextBox>("noanswer")->setVisible(true);
		getChild<LLButton>("Cancel")->setVisible(false);
		setCanClose(true);
		mLifetimeTimer.start();
		break;
	case LLVoiceChannel::STATE_HUNG_UP :
		if (mPayload["session_type"].asInteger() == LLIMModel::LLIMSession::P2P_SESSION)
		{
			const std::string& nearby_str = mPayload["ended_by_agent"] ? NEARBY_P2P_BY_AGENT : NEARBY_P2P_BY_OTHER;
			getChild<LLTextBox>(nearby_str)->setVisible(true);
		} 
		else
		{
			getChild<LLTextBox>("nearby")->setVisible(true);
		}
		getChild<LLButton>("Cancel")->setVisible(false);
		setCanClose(true);
		mLifetimeTimer.start();
	}

	openFloater(LLOutgoingCallDialog::OCD_KEY);
}

void LLOutgoingCallDialog::hideAllText()
{
	getChild<LLTextBox>("calling")->setVisible(false);
	getChild<LLTextBox>("leaving")->setVisible(false);
	getChild<LLTextBox>("connecting")->setVisible(false);
	getChild<LLTextBox>("nearby_P2P_by_other")->setVisible(false);
	getChild<LLTextBox>("nearby_P2P_by_agent")->setVisible(false);
	getChild<LLTextBox>("nearby")->setVisible(false);
	getChild<LLTextBox>("noanswer")->setVisible(false);
}

//static
void LLOutgoingCallDialog::onCancel(void* user_data)
{
	LLOutgoingCallDialog* self = (LLOutgoingCallDialog*)user_data;

	if (!gIMMgr)
		return;

	LLUUID session_id = self->mPayload["session_id"].asUUID();
	gIMMgr->endCall(session_id);
	
	self->closeFloater();
}


BOOL LLOutgoingCallDialog::postBuild()
{
	BOOL success = LLCallDialog::postBuild();

	childSetAction("Cancel", onCancel, this);

	setCanDrag(FALSE);

	return success;
}


//~~~~~~~~~~~~~~~~~~~~~~~~~~~~~~~~~~~~~~~~~~~~~~~~~~~~~~~~~~~~~~~~~~~~~~~~~~~~~
// Class LLIncomingCallDialog
//~~~~~~~~~~~~~~~~~~~~~~~~~~~~~~~~~~~~~~~~~~~~~~~~~~~~~~~~~~~~~~~~~~~~~~~~~~~~~

LLIncomingCallDialog::LLIncomingCallDialog(const LLSD& payload) :
LLCallDialog(payload),
mAvatarNameCacheConnection()
{
}

void LLIncomingCallDialog::onLifetimeExpired()
{
	std::string session_handle = mPayload["session_handle"].asString();
	if (LLVoiceClient::getInstance()->isValidChannel(session_handle))
	{
		// restart notification's timer if call is still valid
		mLifetimeTimer.start();
	}
	else
	{
		// close invitation if call is already not valid
		mLifetimeTimer.stop();
		LLUUID session_id = mPayload["session_id"].asUUID();
		gIMMgr->clearPendingAgentListUpdates(session_id);
		gIMMgr->clearPendingInvitation(session_id);
		closeFloater();
	}
}

BOOL LLIncomingCallDialog::postBuild()
{
	LLCallDialog::postBuild();

	LLUUID session_id = mPayload["session_id"].asUUID();
	LLSD caller_id = mPayload["caller_id"];
	std::string caller_name = mPayload["caller_name"].asString();
	
	// init notification's lifetime
	std::istringstream ss( getString("lifetime") );
	if (!(ss >> mLifetime))
	{
		mLifetime = DEFAULT_LIFETIME;
	}

	std::string call_type;
	if (gAgent.isInGroup(session_id))
	{
		LLStringUtil::format_map_t args;
		LLGroupData data;
		if (gAgent.getGroupData(session_id, data))
		{
			args["[GROUP]"] = data.mName;
			call_type = getString(mPayload["notify_box_type"], args);
		}
	}
	else
	{
		call_type = getString(mPayload["notify_box_type"]);
	}
		
	
	// check to see if this is an Avaline call
	bool is_avatar = LLVoiceClient::getInstance()->isParticipantAvatar(session_id);
	if (caller_name == "anonymous")
	{
		caller_name = getString("anonymous");
		setCallerName(caller_name, caller_name, call_type);
	}
	else if (!is_avatar)
	{
		caller_name = LLTextUtil::formatPhoneNumber(caller_name);
		setCallerName(caller_name, caller_name, call_type);
	}
	else
	{
		// Get the full name information
		if (mAvatarNameCacheConnection.connected())
		{
			mAvatarNameCacheConnection.disconnect();
		}
		mAvatarNameCacheConnection = LLAvatarNameCache::get(caller_id, boost::bind(&LLIncomingCallDialog::onAvatarNameCache, this, _1, _2, call_type));
	}

	setIcon(session_id, caller_id);

	childSetAction("Accept", onAccept, this);
	childSetAction("Reject", onReject, this);
	childSetAction("Start IM", onStartIM, this);
	setDefaultBtn("Accept");

	std::string notify_box_type = mPayload["notify_box_type"].asString();
	if(notify_box_type != "VoiceInviteGroup" && notify_box_type != "VoiceInviteAdHoc")
	{
		// starting notification's timer for P2P and AVALINE invitations
		mLifetimeTimer.start();
	}
	else
	{
		mLifetimeTimer.stop();
	}

	//it's not possible to connect to existing Ad-Hoc/Group chat through incoming ad-hoc call
	//and no IM for avaline
	getChildView("Start IM")->setVisible( is_avatar && notify_box_type != "VoiceInviteAdHoc" && notify_box_type != "VoiceInviteGroup");

	setCanDrag(FALSE);
	return TRUE;
}

void LLIncomingCallDialog::setCallerName(const std::string& ui_title,
										 const std::string& ui_label,
										 const std::string& call_type)
{

	// call_type may be a string like " is calling."
	LLUICtrl* caller_name_widget = getChild<LLUICtrl>("caller name");
	caller_name_widget->setValue(ui_label + " " + call_type);
}

void LLIncomingCallDialog::onAvatarNameCache(const LLUUID& agent_id,
											 const LLAvatarName& av_name,
											 const std::string& call_type)
{
	mAvatarNameCacheConnection.disconnect();
	std::string title = av_name.getCompleteName();
	setCallerName(title, av_name.getCompleteName(), call_type);
}

void LLIncomingCallDialog::onOpen(const LLSD& key)
{
	LLCallDialog::onOpen(key);

	// <FS:Ansariel> FIRE-7556: Configurable User Interface sounds; This is done in LLFloater::openFloater
	//if (gSavedSettings.getBOOL("PlaySoundIncomingVoiceCall"))
	//{
	//	// play a sound for incoming voice call if respective property is set
	//	make_ui_sound("UISndStartIM");
	//}
	// </FS:Ansariel>

	LLStringUtil::format_map_t args;
	LLGroupData data;
	// if it's a group call, retrieve group name to use it in question
	if (gAgent.getGroupData(key["session_id"].asUUID(), data))
	{
		args["[GROUP]"] = data.mName;
	}
}

//static
void LLIncomingCallDialog::onAccept(void* user_data)
{
	LLIncomingCallDialog* self = (LLIncomingCallDialog*)user_data;
	processCallResponse(0, self->mPayload);
	self->closeFloater();
}

//static
void LLIncomingCallDialog::onReject(void* user_data)
{
	LLIncomingCallDialog* self = (LLIncomingCallDialog*)user_data;
	processCallResponse(1, self->mPayload);
	self->closeFloater();
}

//static
void LLIncomingCallDialog::onStartIM(void* user_data)
{
	LLIncomingCallDialog* self = (LLIncomingCallDialog*)user_data;
	processCallResponse(2, self->mPayload);
	self->closeFloater();
}

// static
void LLIncomingCallDialog::processCallResponse(S32 response, const LLSD &payload)
{
	if (!gIMMgr || gDisconnected)
		return;

	LLUUID session_id = payload["session_id"].asUUID();
	LLUUID caller_id = payload["caller_id"].asUUID();
	std::string session_name = payload["session_name"].asString();
	EInstantMessage type = (EInstantMessage)payload["type"].asInteger();
	LLIMMgr::EInvitationType inv_type = (LLIMMgr::EInvitationType)payload["inv_type"].asInteger();
	bool voice = true;
	switch(response)
	{
	case 2: // start IM: just don't start the voice chat
	{
		voice = false;
		/* FALLTHROUGH */
	}
	case 0: // accept
	{
		if (type == IM_SESSION_P2P_INVITE)
		{
			// create a normal IM session
			session_id = gIMMgr->addP2PSession(
				session_name,
				caller_id,
				payload["session_handle"].asString(),
				payload["session_uri"].asString());

			if (voice)
			{
				gIMMgr->startCall(session_id, LLVoiceChannel::INCOMING_CALL);
			}
			else
			{
				LLAvatarActions::startIM(caller_id);
			}

			gIMMgr->clearPendingAgentListUpdates(session_id);
			gIMMgr->clearPendingInvitation(session_id);
		}
		else
		{
			//session name should not be empty, but it can contain spaces so we don't trim
			std::string correct_session_name = session_name;
			if (session_name.empty())
			{
				LL_WARNS() << "Received an empty session name from a server" << LL_ENDL;
				
				switch(type){
				case IM_SESSION_CONFERENCE_START:
				case IM_SESSION_GROUP_START:
				case IM_SESSION_INVITE:		
					if (gAgent.isInGroup(session_id))
					{
						LLGroupData data;
						if (!gAgent.getGroupData(session_id, data)) break;
						correct_session_name = data.mName;
					}
					else
					{
						// *NOTE: really should be using callbacks here
						LLAvatarName av_name;
						if (LLAvatarNameCache::get(caller_id, &av_name))
						{
							correct_session_name = av_name.getCompleteName();
							correct_session_name.append(ADHOC_NAME_SUFFIX); 
						}
					}
					LL_INFOS() << "Corrected session name is " << correct_session_name << LL_ENDL; 
					break;
				default: 
					LL_WARNS() << "Received an empty session name from a server and failed to generate a new proper session name" << LL_ENDL;
					break;
				}
			}
			
			LLUUID new_session_id = gIMMgr->addSession(correct_session_name, type, session_id, true);

			std::string url = gAgent.getRegion()->getCapability(
				"ChatSessionRequest");

			if (voice)
			{
                LLCoros::instance().launch("chatterBoxInvitationCoro",
                    boost::bind(&chatterBoxInvitationCoro, url,
                    session_id, inv_type));

				// send notification message to the corresponding chat 
				if (payload["notify_box_type"].asString() == "VoiceInviteGroup" || payload["notify_box_type"].asString() == "VoiceInviteAdHoc")
				{
					LLStringUtil::format_map_t string_args;
					string_args["[NAME]"] = payload["caller_name"].asString();
					std::string message = LLTrans::getString("name_started_call", string_args);
					LLIMModel::getInstance()->addMessageSilently(session_id, SYSTEM_FROM, LLUUID::null, message);
				}
			}
		}
		if (voice)
		{
			break;
		}
	}
	case 1: // decline
	{
		if (type == IM_SESSION_P2P_INVITE)
		{
			if(LLVoiceClient::getInstance())
			{
				std::string s = payload["session_handle"].asString();
				LLVoiceClient::getInstance()->declineInvite(s);
			}
		}
		else
		{
			std::string url = gAgent.getRegion()->getCapability(
				"ChatSessionRequest");

			LLSD data;
			data["method"] = "decline invitation";
			data["session-id"] = session_id;

            LLCoreHttpUtil::HttpCoroutineAdapter::messageHttpPost(url, data,
                "Invitation declined", 
                "Invitation decline failed.");
		}
	}

	gIMMgr->clearPendingAgentListUpdates(session_id);
	gIMMgr->clearPendingInvitation(session_id);
	}
}

bool inviteUserResponse(const LLSD& notification, const LLSD& response)
{
	if (!gIMMgr)
		return false;

	const LLSD& payload = notification["payload"];
	LLUUID session_id = payload["session_id"].asUUID();
	EInstantMessage type = (EInstantMessage)payload["type"].asInteger();
	LLIMMgr::EInvitationType inv_type = (LLIMMgr::EInvitationType)payload["inv_type"].asInteger();
	S32 option = LLNotificationsUtil::getSelectedOption(notification, response);
	switch(option) 
	{
	case 0: // accept
		{
			if (type == IM_SESSION_P2P_INVITE)
			{
				// create a normal IM session
				session_id = gIMMgr->addP2PSession(
					payload["session_name"].asString(),
					payload["caller_id"].asUUID(),
					payload["session_handle"].asString(),
					payload["session_uri"].asString());

				gIMMgr->startCall(session_id);

				gIMMgr->clearPendingAgentListUpdates(session_id);
				gIMMgr->clearPendingInvitation(session_id);
			}
			else
			{
				LLUUID new_session_id = gIMMgr->addSession(
					payload["session_name"].asString(),
					type,
					session_id, true);

				std::string url = gAgent.getRegion()->getCapability(
					"ChatSessionRequest");

                LLCoros::instance().launch("chatterBoxInvitationCoro",
                    boost::bind(&chatterBoxInvitationCoro, url,
                    session_id, inv_type));
			}
		}
		break;
	case 2: // mute (also implies ignore, so this falls through to the "ignore" case below)
	{
		// mute the sender of this invite
		if (!LLMuteList::getInstance()->isMuted(payload["caller_id"].asUUID()))
		{
			LLMute mute(payload["caller_id"].asUUID(), payload["caller_name"].asString(), LLMute::AGENT);
			LLMuteList::getInstance()->add(mute);
		}
	}
	/* FALLTHROUGH */
	
	case 1: // decline
	{
		if (type == IM_SESSION_P2P_INVITE)
		{
		  std::string s = payload["session_handle"].asString();
		  LLVoiceClient::getInstance()->declineInvite(s);
		}
		else
		{
			std::string url = gAgent.getRegion()->getCapability(
				"ChatSessionRequest");

			LLSD data;
			data["method"] = "decline invitation";
			data["session-id"] = session_id;
            LLCoreHttpUtil::HttpCoroutineAdapter::messageHttpPost(url, data, 
                "Invitation declined.", 
                "Invitation decline failed.");
		}
	}

	gIMMgr->clearPendingAgentListUpdates(session_id);
	gIMMgr->clearPendingInvitation(session_id);
	break;
	}
	
	return false;
}

//
// Member Functions
//

LLIMMgr::LLIMMgr()
{
	mPendingInvitations = LLSD::emptyMap();
	mPendingAgentListUpdates = LLSD::emptyMap();

	// <FS:Ansariel> [FS communication UI]
	//LLIMModel::getInstance()->addNewMsgCallback(boost::bind(&LLFloaterIMSession::sRemoveTypingIndicator, _1));
	LLIMModel::getInstance()->addNewMsgCallback(boost::bind(&FSFloaterIM::sRemoveTypingIndicator, _1));
	// </FS:Ansariel> [FS communication UI]
}

// Add a message to a session. 
void LLIMMgr::addMessage(
	const LLUUID& session_id,
	const LLUUID& target_id,
	const std::string& from,
	const std::string& msg,
	bool  is_offline_msg,
	const std::string& session_name,
	EInstantMessage dialog,
	U32 parent_estate_id,
	const LLUUID& region_id,
	const LLVector3& position,
	bool link_name, // If this is true, then we insert the name and link it to a profile
	bool is_announcement, // <FS:Ansariel> Special parameter indicating announcements
	bool keyword_alert_performed) // <FS:Ansariel> Pass info if keyword alert has been performed
{
	LLUUID other_participant_id = target_id;

	LLUUID new_session_id = session_id;
	if (new_session_id.isNull())
	{
		//no session ID...compute new one
		new_session_id = computeSessionID(dialog, other_participant_id);
	}

	//*NOTE session_name is empty in case of incoming P2P sessions
	std::string fixed_session_name = from;
	bool name_is_setted = false;
	if(!session_name.empty() && session_name.size()>1)
	{
		fixed_session_name = session_name;
		name_is_setted = true;
	}
	bool skip_message = false;
	bool from_linden = LLMuteList::getInstance()->isLinden(from);
	// <FS:Ansariel> FIRE-14564: VoiceCallFriendsOnly prevents receiving of
	//if (gSavedSettings.getBOOL("VoiceCallsFriendsOnly") && !from_linden)
	if (gSavedSettings.getBOOL("VoiceCallsFriendsOnly") && !from_linden &&
		(dialog == IM_NOTHING_SPECIAL || (dialog == IM_SESSION_INVITE && !gAgent.isInGroup(new_session_id))) )
	// </FS:Ansariel>
	{
		// Evaluate if we need to skip this message when that setting is true (default is false)
		skip_message = (LLAvatarTracker::instance().getBuddyInfo(other_participant_id) == NULL);	// Skip non friends...
		skip_message &= !(other_participant_id == gAgentID);	// You are your best friend... Don't skip yourself
	}

	bool new_session = !hasSession(new_session_id);

	// <FS:PP> Configurable IM sounds
	static LLCachedControl<U32> PlayModeUISndNewIncomingIMSession(gSavedSettings, "PlayModeUISndNewIncomingIMSession");
	static LLCachedControl<U32> PlayModeUISndNewIncomingGroupIMSession(gSavedSettings, "PlayModeUISndNewIncomingGroupIMSession");
	static LLCachedControl<U32> PlayModeUISndNewIncomingConfIMSession(gSavedSettings, "PlayModeUISndNewIncomingConfIMSession");
	BOOL do_not_disturb = gAgent.isDoNotDisturb();
	BOOL is_group_chat = FALSE;
	if (!new_session && dialog != IM_NOTHING_SPECIAL)
	{
		is_group_chat = gAgent.isInGroup(new_session_id);
	}
	// </FS:PP> Configurable IM sounds

	if (new_session)
	{
		LLAvatarName av_name;
		if (LLAvatarNameCache::get(other_participant_id, &av_name) && !name_is_setted)
		{
			fixed_session_name = av_name.getDisplayName();
		}

		// <FS:Ansariel> Clear muted group chat early to prevent contacts floater
		//               (re-)gaining focus; the server already knows the correct
		//               session id, so we can leave it!
		if (exoGroupMuteList::instance().isMuted(new_session_id))
		{
			LL_INFOS() << "Muting group chat from " << new_session_id.asString() << ": " << fixed_session_name << LL_ENDL;

			if (gSavedSettings.getBOOL("FSReportMutedGroupChat"))
			{
				LLStringUtil::format_map_t args;
				args["NAME"] = LLSLURL("group", new_session_id, "about").getSLURLString();
				report_to_nearby_chat(LLTrans::getString("GroupChatMuteNotice", args));
			}
			clearPendingInvitation(new_session_id);
			clearPendingAgentListUpdates(new_session_id);
			LLIMModel::getInstance()->sendLeaveSession(new_session_id, other_participant_id);
			return;
		}
		// </FS:Ansariel>

		// <FS:Ansariel> FIRE-13613: First group IM received that was initiated by a muted
		//                           resident leads to leaving the group chat session
		if (IM_NOTHING_SPECIAL != dialog && IM_SESSION_P2P_INVITE != dialog &&
			gAgent.isInGroup(new_session_id) && LLMuteList::getInstance()->isMuted(other_participant_id) && !from_linden)
		{
			LL_INFOS() << "Ignoring group chat initiated by muted resident." << LL_ENDL;
			return;
		}
		// </FS:Ansariel>

		LLIMModel::getInstance()->newSession(new_session_id, fixed_session_name, dialog, other_participant_id, false, is_offline_msg);

		LLIMModel::LLIMSession* session = LLIMModel::instance().findIMSession(new_session_id);
		skip_message &= !session->isGroupSessionType();			// Do not skip group chats...
		if(skip_message)
		{
			gIMMgr->leaveSession(new_session_id);
		}
		// When we get a new IM, and if you are a god, display a bit
		// of information about the source. This is to help liaisons
		// when answering questions.
		if(gAgent.isGodlike())
		{
			// *TODO:translate (low priority, god ability)
			std::ostringstream bonus_info;
			bonus_info << LLTrans::getString("***")+ " "+ LLTrans::getString("IMParentEstate") + ":" + " "
				<< parent_estate_id
				<< ((parent_estate_id == 1) ? "," + LLTrans::getString("IMMainland") : "")
				<< ((parent_estate_id == 5) ? "," + LLTrans::getString ("IMTeen") : "");

			// once we have web-services (or something) which returns
			// information about a region id, we can print this out
			// and even have it link to map-teleport or something.
			//<< "*** region_id: " << region_id << std::endl
			//<< "*** position: " << position << std::endl;

			LLIMModel::instance().addMessage(new_session_id, from, other_participant_id, bonus_info.str());
		}

		// Logically it would make more sense to reject the session sooner, in another area of the
		// code, but the session has to be established inside the server before it can be left.
		if (LLMuteList::getInstance()->isMuted(other_participant_id, LLMute::flagTextChat) && !from_linden)
		{
			LL_WARNS() << "Leaving IM session from initiating muted resident " << from << LL_ENDL;
			if(!gIMMgr->leaveSession(new_session_id))
			{
				LL_INFOS() << "Session " << new_session_id << " does not exist." << LL_ENDL;
			}
			return;
		}

	// <FS:PP> Configurable IM sounds
		// //Play sound for new conversations
		// if (!gAgent.isDoNotDisturb() && (gSavedSettings.getBOOL("PlaySoundNewConversation") == TRUE))

		if (dialog != IM_NOTHING_SPECIAL)
		{
			is_group_chat = gAgent.isInGroup(new_session_id);
		}

		// <FS:PP> Option to automatically ignore and leave all conference (ad-hoc) chats
		static LLCachedControl<bool> ignoreAdHocSessions(gSavedSettings, "FSIgnoreAdHocSessions");
		if (dialog != IM_NOTHING_SPECIAL && !is_group_chat && ignoreAdHocSessions && !from_linden)
		{
			static LLCachedControl<bool> dontIgnoreAdHocFromFriends(gSavedSettings, "FSDontIgnoreAdHocFromFriends");
			if (!dontIgnoreAdHocFromFriends || (dontIgnoreAdHocFromFriends && LLAvatarTracker::instance().getBuddyInfo(other_participant_id) == NULL))
			{
				static LLCachedControl<bool> reportIgnoredAdHocSession(gSavedSettings, "FSReportIgnoredAdHocSession");
				LL_INFOS() << "Ignoring conference (ad-hoc) chat from " << new_session_id.asString() << LL_ENDL;
				if (!gIMMgr->leaveSession(new_session_id))
				{
					LL_WARNS() << "Ad-hoc session " << new_session_id.asString() << " does not exist." << LL_ENDL;
				}
				else if (reportIgnoredAdHocSession)
				{
					report_to_nearby_chat(LLTrans::getString("IgnoredAdHocSession"));
				}
				return;
			}
		}
		// </FS:PP>

		if(!do_not_disturb && PlayModeUISndNewIncomingIMSession != 0 && dialog == IM_NOTHING_SPECIAL)
		{
			make_ui_sound("UISndNewIncomingIMSession");
		}
		else if(!do_not_disturb && PlayModeUISndNewIncomingGroupIMSession != 0 && dialog != IM_NOTHING_SPECIAL && is_group_chat)
		{
			make_ui_sound("UISndNewIncomingGroupIMSession");
		}
		else if(!do_not_disturb && PlayModeUISndNewIncomingConfIMSession != 0 && dialog != IM_NOTHING_SPECIAL && !is_group_chat)
		{
			make_ui_sound("UISndNewIncomingConfIMSession");
		}
	}
	else if(!do_not_disturb && PlayModeUISndNewIncomingIMSession == 2 && dialog == IM_NOTHING_SPECIAL)
	{
		make_ui_sound("UISndNewIncomingIMSession");
	}
	else if(!do_not_disturb && PlayModeUISndNewIncomingGroupIMSession == 2 && dialog != IM_NOTHING_SPECIAL && is_group_chat)
	{
		make_ui_sound("UISndNewIncomingGroupIMSession");
	}
	else if(!do_not_disturb && PlayModeUISndNewIncomingConfIMSession == 2 && dialog != IM_NOTHING_SPECIAL && !is_group_chat)
	{
		make_ui_sound("UISndNewIncomingConfIMSession");
	// </FS:PP>
	}
	// <FS:WoLf> IM Sounds only for sessions not in focus
	else if(!do_not_disturb && PlayModeUISndNewIncomingIMSession == 3 && dialog == IM_NOTHING_SPECIAL)
	{
		// <FS:Ansariel> [FS communication UI]
		//LLIMFloater* im_floater = LLIMFloater::findInstance(session_id);
		FSFloaterIM* im_floater = FSFloaterIM::findInstance(session_id);
		// </FS:Ansariel> [FS communication UI]
		if (im_floater && !im_floater->hasFocus())
		{
			make_ui_sound("UISndNewIncomingIMSession");
		}
	}
	else if(!do_not_disturb && PlayModeUISndNewIncomingGroupIMSession == 3 && dialog != IM_NOTHING_SPECIAL && is_group_chat)
	{
		// <FS:Ansariel> [FS communication UI]
		//LLIMFloater* im_floater = LLIMFloater::findInstance(session_id);
		FSFloaterIM* im_floater = FSFloaterIM::findInstance(session_id);
		// </FS:Ansariel> [FS communication UI]
		if (im_floater && !im_floater->hasFocus())
		{
			make_ui_sound("UISndNewIncomingGroupIMSession");
		}
	}
	else if(!do_not_disturb && PlayModeUISndNewIncomingConfIMSession == 3 && dialog != IM_NOTHING_SPECIAL && !is_group_chat)
	{
		// <FS:Ansariel> [FS communication UI]
		//LLIMFloater* im_floater = LLIMFloater::findInstance(session_id);
		FSFloaterIM* im_floater = FSFloaterIM::findInstance(session_id);
		// </FS:Ansariel> [FS communication UI]
		if (im_floater && !im_floater->hasFocus())
		{
			make_ui_sound("UISndNewIncomingConfIMSession");
		}
	}
	// </FS:WoLf>

	if (!LLMuteList::getInstance()->isMuted(other_participant_id, LLMute::flagTextChat) && !skip_message)
	{
		// <FS:Ansariel> Added is_announcement parameter
		//LLIMModel::instance().addMessage(new_session_id, from, other_participant_id, msg);
		LLIMModel::instance().addMessage(new_session_id, from, other_participant_id, msg, true, is_announcement, keyword_alert_performed);
	}

	// Open conversation floater if offline messages are present
	// <FS:CR> Only open it when the user opts to do so...
	//if (is_offline_msg && !skip_message)
	if (is_offline_msg && gSavedSettings.getBOOL("FSOpenIMContainerOnOfflineMessage"))
    {
    //    LLFloaterReg::showInstance("im_container");
	//    LLFloaterReg::getTypedInstance<LLFloaterIMContainer>("im_container")->
	//    		flashConversationItemWidget(new_session_id, true);
		LLFloaterReg::showInstance("fs_im_container");
	// </FS:CR>
    }
}

// <FS:Ansariel> FIRE-15138: Sharing inventory item sometimes doesn't obey UseLegacyIMLogNames setting
void add_system_message_name_cb(LLAvatarName avatar_name, const std::string& message)
{
	std::string session_name = avatar_name.getLegacyName();

	// <FS:Ansariel> [Legacy IM logfile names]
	if (gSavedSettings.getBOOL("UseLegacyIMLogNames"))
	{
		session_name = session_name.substr(0, session_name.find(" Resident"));;
	}
	else
	{
		session_name = LLCacheName::buildUsername(session_name);
	}
	// </FS:Ansariel> [Legacy IM logfile names]
	LLIMModel::instance().logToFile(session_name, SYSTEM_FROM, LLUUID::null, message);
}
// </FS:Ansariel>

void LLIMMgr::addSystemMessage(const LLUUID& session_id, const std::string& message_name, const LLSD& args)
{
	LLUIString message;
	
	// null session id means near me (chat history)
	if (session_id.isNull())
	{
		message = LLTrans::getString(message_name);
		message.setArgs(args);

		LLChat chat(message);
		chat.mSourceType = CHAT_SOURCE_SYSTEM;

		// <FS:Ansariel> [FS communication UI]
		//LLFloaterIMNearbyChat* nearby_chat = LLFloaterReg::findTypedInstance<LLFloaterIMNearbyChat>("nearby_chat");
		FSFloaterNearbyChat* nearby_chat = FSFloaterNearbyChat::getInstance();
		// </FS:Ansariel> [FS communication UI]
		if (nearby_chat)
		{
			nearby_chat->addMessage(chat);
		}
	}
	else // going to IM session
	{
		message = LLTrans::getString(message_name + "-im");
		message.setArgs(args);
		if (hasSession(session_id))
		{
			gIMMgr->addMessage(session_id, LLUUID::null, SYSTEM_FROM, message.getString());
		}
		// log message to file

		else
		{
<<<<<<< HEAD
			// <FS:Ansariel> FIRE-15138: Sharing inventory item sometimes doesn't obey UseLegacyIMLogNames setting
			//std::string session_name;
			//// since we select user to share item with - his name is already in cache
			//gCacheName->getFullName(args["user_id"], session_name);
			//session_name = LLCacheName::buildUsername(session_name);
			//LLIMModel::instance().logToFile(session_name, SYSTEM_FROM, LLUUID::null, message.getString());
			LLAvatarNameCache::get(args["user_id"].asUUID(), boost::bind(&add_system_message_name_cb, _2, message.getString()));
			// </FS:Ansariel>
=======
			LLAvatarName av_name;
			// since we select user to share item with - his name is already in cache
			LLAvatarNameCache::get(args["user_id"], &av_name);
			std::string session_name = LLCacheName::buildUsername(av_name.getUserName());
			LLIMModel::instance().logToFile(session_name, SYSTEM_FROM, LLUUID::null, message.getString());
>>>>>>> c627d0a2
		}
	}
}

S32 LLIMMgr::getNumberOfUnreadIM()
{
	std::map<LLUUID, LLIMModel::LLIMSession*>::iterator it;
	
	S32 num = 0;
	for(it = LLIMModel::getInstance()->mId2SessionMap.begin(); it != LLIMModel::getInstance()->mId2SessionMap.end(); ++it)
	{
		num += (*it).second->mNumUnread;
	}

	return num;
}

S32 LLIMMgr::getNumberOfUnreadParticipantMessages()
{
	std::map<LLUUID, LLIMModel::LLIMSession*>::iterator it;

	S32 num = 0;
	for(it = LLIMModel::getInstance()->mId2SessionMap.begin(); it != LLIMModel::getInstance()->mId2SessionMap.end(); ++it)
	{
		num += (*it).second->mParticipantUnreadMessageCount;
	}

	return num;
}

void LLIMMgr::autoStartCallOnStartup(const LLUUID& session_id)
{
	LLIMModel::LLIMSession *session = LLIMModel::getInstance()->findIMSession(session_id);
	if (!session) return;
	
	if (session->mSessionInitialized)
	{
		startCall(session_id);
	}
	else
	{
		session->mStartCallOnInitialize = true;
	}	
}

LLUUID LLIMMgr::addP2PSession(const std::string& name,
							const LLUUID& other_participant_id,
							const std::string& voice_session_handle,
							const std::string& caller_uri)
{
	LLUUID session_id = addSession(name, IM_NOTHING_SPECIAL, other_participant_id, true);

	LLIMSpeakerMgr* speaker_mgr = LLIMModel::getInstance()->getSpeakerManager(session_id);
	if (speaker_mgr)
	{
		LLVoiceChannelP2P* voice_channel = dynamic_cast<LLVoiceChannelP2P*>(speaker_mgr->getVoiceChannel());
		if (voice_channel)
		{
			voice_channel->setSessionHandle(voice_session_handle, caller_uri);
		}
	}
	return session_id;
}

// This adds a session to the talk view. The name is the local name of
// the session, dialog specifies the type of session. If the session
// exists, it is brought forward.  Specifying id = NULL results in an
// im session to everyone. Returns the uuid of the session.
LLUUID LLIMMgr::addSession(
	const std::string& name,
	EInstantMessage dialog,
	const LLUUID& other_participant_id, bool voice)
{
	std::vector<LLUUID> ids;
	ids.push_back(other_participant_id);
	LLUUID session_id = addSession(name, dialog, other_participant_id, ids, voice);
	return session_id;
}

// Adds a session using the given session_id.  If the session already exists 
// the dialog type is assumed correct. Returns the uuid of the session.
LLUUID LLIMMgr::addSession(
	const std::string& name,
	EInstantMessage dialog,
	const LLUUID& other_participant_id,
	const std::vector<LLUUID>& ids, bool voice,
	const LLUUID& floater_id)
{
	if (ids.empty())
	{
		return LLUUID::null;
	}

	if (name.empty())
	{
		LL_WARNS() << "Session name cannot be null!" << LL_ENDL;
		return LLUUID::null;
	}

	LLUUID session_id = computeSessionID(dialog,other_participant_id);

	if (floater_id.notNull())
	{
		// <FS:CR> [FS communications UI]
		//	LLFloaterIMSession* im_floater = LLFloaterIMSession::findInstance(floater_id);
		FSFloaterIM* im_floater = FSFloaterIM::findInstance(session_id);
		// </FS:CR>

		if (im_floater)
		{
			// The IM floater should be initialized with a new session_id
			// so that it is found by that id when creating a chiclet in LLFloaterIMSession::onIMChicletCreated,
			// and a new floater is not created.
			im_floater->initIMSession(session_id);
            im_floater->reloadMessages();
		}
	}

	bool new_session = (LLIMModel::getInstance()->findIMSession(session_id) == NULL);

	//works only for outgoing ad-hoc sessions
	if (new_session && IM_SESSION_CONFERENCE_START == dialog && ids.size())
	{
		LLIMModel::LLIMSession* ad_hoc_found = LLIMModel::getInstance()->findAdHocIMSession(ids);
		if (ad_hoc_found)
		{
			new_session = false;
			session_id = ad_hoc_found->mSessionID;
		}
	}

    //Notify observers that a session was added
	if (new_session)
	{
		LLIMModel::getInstance()->newSession(session_id, name, dialog, other_participant_id, ids, voice);
	}
    //Notifies observers that the session was already added
    else
    {
        std::string session_name = LLIMModel::getInstance()->getName(session_id);
        LLIMMgr::getInstance()->notifyObserverSessionActivated(session_id, session_name, other_participant_id);
    }

	//we don't need to show notes about online/offline, mute/unmute users' statuses for existing sessions
	if (!new_session) return session_id;
	
    LL_INFOS() << "LLIMMgr::addSession, new session added, name = " << name << ", session id = " << session_id << LL_ENDL;
    
	//Per Plan's suggestion commented "explicit offline status warning" out to make Dessie happier (see EXT-3609)
	//*TODO After February 2010 remove this commented out line if no one will be missing that warning
	//noteOfflineUsers(session_id, floater, ids);

	// Only warn for regular IMs - not group IMs
	if( dialog == IM_NOTHING_SPECIAL )
	{
		noteMutedUsers(session_id, ids);
	}

	notifyObserverSessionVoiceOrIMStarted(session_id);

	return session_id;
}

bool LLIMMgr::leaveSession(const LLUUID& session_id)
{
	LLIMModel::LLIMSession* im_session = LLIMModel::getInstance()->findIMSession(session_id);
	if (!im_session) return false;

// [SL:KB] - Patch: Chat-GroupSnooze | Checked: 2012-06-16 (Catznip-3.3)
	// Only group sessions can be snoozed
	if ( (im_session->isGroupSessionType()) && (LLIMModel::LLIMSession::CLOSE_SNOOZE == im_session->mCloseAction) )
	{
		static LLCachedControl<S32> s_nSnoozeTime(gSavedSettings, "GroupSnoozeTime", 900);
		snoozed_sessions_t::iterator itSession = mSnoozedSessions.find(session_id);
		F64 expirationTime = LLTimer::getTotalSeconds() + F64(s_nSnoozeTime);
		if (im_session->mSnoozeTime > -1)
		{
			expirationTime = LLTimer::getTotalSeconds() + F64(im_session->mSnoozeTime);
			im_session->mSnoozeTime = -1;
		}

		if (mSnoozedSessions.end() != itSession)
			itSession->second = expirationTime;
		else
			mSnoozedSessions.insert(std::pair<LLUUID, F64>(session_id, expirationTime));
	}
	else
	{
		LLIMModel::getInstance()->sendLeaveSession(session_id, im_session->mOtherParticipantID);
	}
// [/SL:KB]
//	LLIMModel::getInstance()->sendLeaveSession(session_id, im_session->mOtherParticipantID);
	gIMMgr->removeSession(session_id);
	return true;
}

// Removes data associated with a particular session specified by session_id
void LLIMMgr::removeSession(const LLUUID& session_id)
{
	llassert_always(hasSession(session_id));
	
	clearPendingInvitation(session_id);
	clearPendingAgentListUpdates(session_id);

	LLIMModel::getInstance()->clearSession(session_id);

    LL_INFOS() << "LLIMMgr::removeSession, session removed, session id = " << session_id << LL_ENDL;

	notifyObserverSessionRemoved(session_id);
}

void LLIMMgr::inviteToSession(
	const LLUUID& session_id, 
	const std::string& session_name, 
	const LLUUID& caller_id, 
	const std::string& caller_name,
	EInstantMessage type,
	EInvitationType inv_type,
	const std::string& session_handle,
	const std::string& session_uri)
{
	std::string notify_box_type;
	// voice invite question is different from default only for group call (EXT-7118)
	std::string question_type = "VoiceInviteQuestionDefault";

	BOOL voice_invite = FALSE;
	bool is_linden = LLMuteList::getInstance()->isLinden(caller_name);


	if(type == IM_SESSION_P2P_INVITE)
	{
		//P2P is different...they only have voice invitations
		notify_box_type = "VoiceInviteP2P";
		voice_invite = TRUE;
	}
	else if ( gAgent.isInGroup(session_id) )
	{
		//only really old school groups have voice invitations
		notify_box_type = "VoiceInviteGroup";
		question_type = "VoiceInviteQuestionGroup";
		voice_invite = TRUE;
	}
	else if ( inv_type == INVITATION_TYPE_VOICE )
	{
		//else it's an ad-hoc
		//and a voice ad-hoc
		notify_box_type = "VoiceInviteAdHoc";
		voice_invite = TRUE;
	}
	else if ( inv_type == INVITATION_TYPE_IMMEDIATE )
	{
		notify_box_type = "InviteAdHoc";
	}

	LLSD payload;
	payload["session_id"] = session_id;
	payload["session_name"] = session_name;
	payload["caller_id"] = caller_id;
	payload["caller_name"] = caller_name;
	payload["type"] = type;
	payload["inv_type"] = inv_type;
	payload["session_handle"] = session_handle;
	payload["session_uri"] = session_uri;
	payload["notify_box_type"] = notify_box_type;
	payload["question_type"] = question_type;

	//ignore invites from muted residents
	if (!is_linden)
	{
		if (LLMuteList::getInstance()->isMuted(caller_id, LLMute::flagVoiceChat)
			&& voice_invite && "VoiceInviteQuestionDefault" == question_type)
		{
			LL_INFOS() << "Rejecting voice call from initiating muted resident " << caller_name << LL_ENDL;
			LLIncomingCallDialog::processCallResponse(1, payload);
			return;
		}
		else if (LLMuteList::getInstance()->isMuted(caller_id, LLMute::flagAll & ~LLMute::flagVoiceChat))
		{
			LL_INFOS() << "Rejecting session invite from initiating muted resident " << caller_name << LL_ENDL;
			return;
		}
	}

	LLVoiceChannel* channelp = LLVoiceChannel::getChannelByID(session_id);
	if (channelp && channelp->callStarted())
	{
		// you have already started a call to the other user, so just accept the invite
		LLIncomingCallDialog::processCallResponse(0, payload);
		return;
	}

	if (voice_invite)
	{
		bool isRejectGroupCall = (gSavedSettings.getBOOL("VoiceCallsRejectGroup") && (notify_box_type == "VoiceInviteGroup"));
		bool isRejectNonFriendCall = (gSavedSettings.getBOOL("VoiceCallsFriendsOnly") && (LLAvatarTracker::instance().getBuddyInfo(caller_id) == NULL));
		// <FS:PP> FIRE-6522: Options to automatically decline all group and personal voice chat requests
		// if (isRejectGroupCall || isRejectNonFriendCall || gAgent.isDoNotDisturb())
		bool isRejectAdHocCall = (gSavedSettings.getBOOL("VoiceCallsRejectAdHoc") && (notify_box_type == "VoiceInviteAdHoc"));
		bool isRejectP2PCall = (gSavedSettings.getBOOL("VoiceCallsRejectP2P") && (notify_box_type == "VoiceInviteP2P"));
		if (isRejectGroupCall || isRejectNonFriendCall || gAgent.isDoNotDisturb() || isRejectAdHocCall || isRejectP2PCall)
		// </FS:PP>
		{
			// <FS:PP> FIRE-6522
			// if (gAgent.isDoNotDisturb() && !isRejectGroupCall && !isRejectNonFriendCall)
			if (gAgent.isDoNotDisturb() && !isRejectGroupCall && !isRejectNonFriendCall && !isRejectAdHocCall && !isRejectP2PCall)
			// </FS:PP>
			{
				if (!hasSession(session_id) && (type == IM_SESSION_P2P_INVITE))
				{
					std::string fixed_session_name = caller_name;
					if(!session_name.empty() && session_name.size()>1)
					{
						fixed_session_name = session_name;
					}
					else
					{
						LLAvatarName av_name;
						if (LLAvatarNameCache::get(caller_id, &av_name))
						{
							fixed_session_name = av_name.getDisplayName();
						}
					}
					LLIMModel::getInstance()->newSession(session_id, fixed_session_name, IM_NOTHING_SPECIAL, caller_id, false, false);
				}

				LLSD args;
				addSystemMessage(session_id, "you_auto_rejected_call", args);
				send_do_not_disturb_message(gMessageSystem, caller_id, session_id);
			}
			// silently decline the call
			LLIncomingCallDialog::processCallResponse(1, payload);
			return;
		}
	}

	if ( !mPendingInvitations.has(session_id.asString()) )
	{
		if (caller_name.empty())
		{
			LLAvatarNameCache::get(caller_id, 
				boost::bind(&LLIMMgr::onInviteNameLookup, payload, _1, _2));
		}
		else
		{
			LLFloaterReg::showInstance("incoming_call", payload, FALSE);
		}
		
		// Add the caller to the Recent List here (at this point 
		// "incoming_call" floater is shown and the recipient can
		// reject the call), because even if a recipient will reject
		// the call, the caller should be added to the recent list
		// anyway. STORM-507.
		if(type == IM_SESSION_P2P_INVITE)
			LLRecentPeople::instance().add(caller_id);
		
		mPendingInvitations[session_id.asString()] = LLSD();
	}
}

void LLIMMgr::onInviteNameLookup(LLSD payload, const LLUUID& id, const LLAvatarName& av_name)
{
	payload["caller_name"] = av_name.getUserName();
	payload["session_name"] = payload["caller_name"].asString();

	std::string notify_box_type = payload["notify_box_type"].asString();

	LLFloaterReg::showInstance("incoming_call", payload, FALSE);
}

//*TODO disconnects all sessions
void LLIMMgr::disconnectAllSessions()
{
	//*TODO disconnects all IM sessions
}

BOOL LLIMMgr::hasSession(const LLUUID& session_id)
{
	return LLIMModel::getInstance()->findIMSession(session_id) != NULL;
}

// [SL:KB] - Patch: Chat-GroupSnooze | Checked: 2012-06-16 (Catznip-3.3)
bool LLIMMgr::checkSnoozeExpiration(const LLUUID& session_id) const
{
	snoozed_sessions_t::const_iterator itSession = mSnoozedSessions.find(session_id);
	return (mSnoozedSessions.end() != itSession) && (itSession->second <= LLTimer::getTotalSeconds());
}

bool LLIMMgr::isSnoozedSession(const LLUUID& session_id) const
{
	return (mSnoozedSessions.end() != mSnoozedSessions.find(session_id));
}

bool LLIMMgr::restoreSnoozedSession(const LLUUID& session_id)
{
	snoozed_sessions_t::iterator itSession = mSnoozedSessions.find(session_id);
	if (mSnoozedSessions.end() != itSession)
	{
		mSnoozedSessions.erase(itSession);

		LLGroupData groupData;
		if (gAgent.getGroupData(session_id, groupData))
		{
			gIMMgr->addSession(groupData.mName, IM_SESSION_INVITE, session_id);

			uuid_vec_t ids;
			LLIMModel::sendStartSession(session_id, session_id, ids, IM_SESSION_GROUP_START);

			if (!gAgent.isDoNotDisturb() && gSavedSettings.getU32("PlayModeUISndNewIncomingGroupIMSession") != 0)
			{
				make_ui_sound("UISndNewIncomingGroupIMSession");
			}
			return true;
		}
	}
	return false;
}
// [/SL:KB]

void LLIMMgr::clearPendingInvitation(const LLUUID& session_id)
{
	if ( mPendingInvitations.has(session_id.asString()) )
	{
		mPendingInvitations.erase(session_id.asString());
	}
}

void LLIMMgr::processAgentListUpdates(const LLUUID& session_id, const LLSD& body)
{
	// <FS:Ansariel> [FS communication UI]
	//LLFloaterIMSession* im_floater = LLFloaterIMSession::findInstance(session_id);
	FSFloaterIM* im_floater = FSFloaterIM::findInstance(session_id);
	// </FS:Ansariel> [FS communication UI]
	if ( im_floater )
	{
		im_floater->processAgentListUpdates(body);
	}
	LLIMSpeakerMgr* speaker_mgr = LLIMModel::getInstance()->getSpeakerManager(session_id);
	if (speaker_mgr)
	{
		speaker_mgr->updateSpeakers(body);

		// also the same call is added into LLVoiceClient::participantUpdatedEvent because
		// sometimes it is called AFTER LLViewerChatterBoxSessionAgentListUpdates::post()
		// when moderation state changed too late. See EXT-3544.
		speaker_mgr->update(true);
	}
	else
	{
		//we don't have a speaker manager yet..something went wrong
		//we are probably receiving an update here before
		//a start or an acceptance of an invitation.  Race condition.
		gIMMgr->addPendingAgentListUpdates(
			session_id,
			body);
	}
}

LLSD LLIMMgr::getPendingAgentListUpdates(const LLUUID& session_id)
{
	if ( mPendingAgentListUpdates.has(session_id.asString()) )
	{
		return mPendingAgentListUpdates[session_id.asString()];
	}
	else
	{
		return LLSD();
	}
}

void LLIMMgr::addPendingAgentListUpdates(
	const LLUUID& session_id,
	const LLSD& updates)
{
	LLSD::map_const_iterator iter;

	if ( !mPendingAgentListUpdates.has(session_id.asString()) )
	{
		//this is a new agent list update for this session
		mPendingAgentListUpdates[session_id.asString()] = LLSD::emptyMap();
	}

	if (
		updates.has("agent_updates") &&
		updates["agent_updates"].isMap() &&
		updates.has("updates") &&
		updates["updates"].isMap() )
	{
		//new school update
		LLSD update_types = LLSD::emptyArray();
		LLSD::array_iterator array_iter;

		update_types.append("agent_updates");
		update_types.append("updates");

		for (
			array_iter = update_types.beginArray();
			array_iter != update_types.endArray();
			++array_iter)
		{
			//we only want to include the last update for a given agent
			for (
				iter = updates[array_iter->asString()].beginMap();
				iter != updates[array_iter->asString()].endMap();
				++iter)
			{
				mPendingAgentListUpdates[session_id.asString()][array_iter->asString()][iter->first] =
					iter->second;
			}
		}
	}
	else if (
		updates.has("updates") &&
		updates["updates"].isMap() )
	{
		//old school update where the SD contained just mappings
		//of agent_id -> "LEAVE"/"ENTER"

		//only want to keep last update for each agent
		for (
			iter = updates["updates"].beginMap();
			iter != updates["updates"].endMap();
			++iter)
		{
			mPendingAgentListUpdates[session_id.asString()]["updates"][iter->first] =
				iter->second;
		}
	}
}

void LLIMMgr::clearPendingAgentListUpdates(const LLUUID& session_id)
{
	if ( mPendingAgentListUpdates.has(session_id.asString()) )
	{
		mPendingAgentListUpdates.erase(session_id.asString());
	}
}

void LLIMMgr::notifyObserverSessionAdded(const LLUUID& session_id, const std::string& name, const LLUUID& other_participant_id, bool has_offline_msg)
{
	for (session_observers_list_t::iterator it = mSessionObservers.begin(); it != mSessionObservers.end(); it++)
	{
		(*it)->sessionAdded(session_id, name, other_participant_id, has_offline_msg);
	}
}

void LLIMMgr::notifyObserverSessionActivated(const LLUUID& session_id, const std::string& name, const LLUUID& other_participant_id)
{
    for (session_observers_list_t::iterator it = mSessionObservers.begin(); it != mSessionObservers.end(); it++)
    {
        (*it)->sessionActivated(session_id, name, other_participant_id);
    }
}

void LLIMMgr::notifyObserverSessionVoiceOrIMStarted(const LLUUID& session_id)
{
	for (session_observers_list_t::iterator it = mSessionObservers.begin(); it != mSessionObservers.end(); it++)
	{
		(*it)->sessionVoiceOrIMStarted(session_id);
	}
}

void LLIMMgr::notifyObserverSessionRemoved(const LLUUID& session_id)
{
	for (session_observers_list_t::iterator it = mSessionObservers.begin(); it != mSessionObservers.end(); it++)
	{
		(*it)->sessionRemoved(session_id);
	}
}

void LLIMMgr::notifyObserverSessionIDUpdated( const LLUUID& old_session_id, const LLUUID& new_session_id )
{
	for (session_observers_list_t::iterator it = mSessionObservers.begin(); it != mSessionObservers.end(); it++)
	{
		(*it)->sessionIDUpdated(old_session_id, new_session_id);
	}

}

void LLIMMgr::addSessionObserver(LLIMSessionObserver *observer)
{
	mSessionObservers.push_back(observer);
}

void LLIMMgr::removeSessionObserver(LLIMSessionObserver *observer)
{
	mSessionObservers.remove(observer);
}

bool LLIMMgr::startCall(const LLUUID& session_id, LLVoiceChannel::EDirection direction)
{
	LLVoiceChannel* voice_channel = LLIMModel::getInstance()->getVoiceChannel(session_id);
	if (!voice_channel) return false;
	
	voice_channel->setCallDirection(direction);
	voice_channel->activate();
	return true;
}

bool LLIMMgr::endCall(const LLUUID& session_id)
{
	LLVoiceChannel* voice_channel = LLIMModel::getInstance()->getVoiceChannel(session_id);
	if (!voice_channel) return false;

	voice_channel->deactivate();
	LLIMModel::LLIMSession* im_session = LLIMModel::getInstance()->findIMSession(session_id);
	if (im_session)
	{
		// need to update speakers' state
		im_session->mSpeakers->update(FALSE);
	}
	return true;
}

bool LLIMMgr::isVoiceCall(const LLUUID& session_id)
{
	LLIMModel::LLIMSession* im_session = LLIMModel::getInstance()->findIMSession(session_id);
	if (!im_session) return false;

	return im_session->mStartedAsIMCall;
}

void LLIMMgr::updateDNDMessageStatus()
{
	if (LLIMModel::getInstance()->mId2SessionMap.empty()) return;

	std::map<LLUUID, LLIMModel::LLIMSession*>::const_iterator it = LLIMModel::getInstance()->mId2SessionMap.begin();
	for (; it != LLIMModel::getInstance()->mId2SessionMap.end(); ++it)
	{
		LLIMModel::LLIMSession* session = (*it).second;

		if (session->isP2P())
		{
			setDNDMessageSent(session->mSessionID,false);
		}
	}
}

bool LLIMMgr::isDNDMessageSend(const LLUUID& session_id)
{
	LLIMModel::LLIMSession* im_session = LLIMModel::getInstance()->findIMSession(session_id);
	if (!im_session) return false;

	return im_session->mIsDNDsend;
}

void LLIMMgr::setDNDMessageSent(const LLUUID& session_id, bool is_send)
{
	LLIMModel::LLIMSession* im_session = LLIMModel::getInstance()->findIMSession(session_id);
	if (!im_session) return;

	im_session->mIsDNDsend = is_send;
}

void LLIMMgr::addNotifiedNonFriendSessionID(const LLUUID& session_id)
{
	mNotifiedNonFriendSessions.insert(session_id);
}

bool LLIMMgr::isNonFriendSessionNotified(const LLUUID& session_id)
{
	return mNotifiedNonFriendSessions.end() != mNotifiedNonFriendSessions.find(session_id);

}

void LLIMMgr::noteOfflineUsers(
	const LLUUID& session_id,
	const std::vector<LLUUID>& ids)
{
	S32 count = ids.size();
	if(count == 0)
	{
		const std::string& only_user = LLTrans::getString("only_user_message");
		LLIMModel::getInstance()->addMessage(session_id, SYSTEM_FROM, LLUUID::null, only_user);
	}
	else
	{
		const LLRelationship* info = NULL;
		LLAvatarTracker& at = LLAvatarTracker::instance();
		LLIMModel& im_model = LLIMModel::instance();
		for(S32 i = 0; i < count; ++i)
		{
			info = at.getBuddyInfo(ids.at(i));
			LLAvatarName av_name;
			if (info
				&& !info->isOnline()
				&& LLAvatarNameCache::get(ids.at(i), &av_name))
			{
				LLUIString offline = LLTrans::getString("offline_message");
				// Use display name only because this user is your friend
				// Ansariel: No please! Take preference settings into account!
				if ((gSavedSettings.getBOOL("NameTagShowUsernames")) && (gSavedSettings.getBOOL("UseDisplayNames")))
				{
					offline.setArg("[NAME]", av_name.getCompleteName());
				}
				else if (gSavedSettings.getBOOL("UseDisplayNames"))
				{
					offline.setArg("[NAME]", av_name.getDisplayName());
				}
				else
				{
					offline.setArg("[NAME]", av_name.getUserNameForDisplay());
				}
				im_model.proccessOnlineOfflineNotification(session_id, offline);
			}
		}
	}
}

void LLIMMgr::noteMutedUsers(const LLUUID& session_id,
								  const std::vector<LLUUID>& ids)
{
	// Don't do this if we don't have a mute list.
	LLMuteList *ml = LLMuteList::getInstance();
	if( !ml )
	{
		return;
	}

	S32 count = ids.size();
	if(count > 0)
	{
		LLIMModel* im_model = LLIMModel::getInstance();
		
		for(S32 i = 0; i < count; ++i)
		{
			if( ml->isMuted(ids.at(i)) )
			{
				LLUIString muted = LLTrans::getString("muted_message");

				im_model->addMessage(session_id, SYSTEM_FROM, LLUUID::null, muted);
				break;
			}
		}
	}
}

void LLIMMgr::processIMTypingStart(const LLIMInfo* im_info)
{
	processIMTypingCore(im_info, TRUE);
}

void LLIMMgr::processIMTypingStop(const LLIMInfo* im_info)
{
	processIMTypingCore(im_info, FALSE);
}

void LLIMMgr::processIMTypingCore(const LLIMInfo* im_info, BOOL typing)
{
	LLUUID session_id = computeSessionID(im_info->mIMType, im_info->mFromID);

	// <FS:Ansariel> Announce incoming IMs
	static LLCachedControl<bool> announceIncomingIM(gSavedSettings, "FSAnnounceIncomingIM");
	if (typing && !gIMMgr->hasSession(session_id) && announceIncomingIM)
	{
		LLStringUtil::format_map_t args;
		args["[NAME]"] = im_info->mName;
		
		BOOL is_muted = LLMuteList::getInstance()->isMuted(im_info->mFromID, im_info->mName, LLMute::flagTextChat);
		bool is_friend = (LLAvatarTracker::instance().getBuddyInfo(im_info->mFromID) == NULL) ? false : true;
		static LLCachedControl<bool> VoiceCallsFriendsOnly(gSavedSettings, "VoiceCallsFriendsOnly");

		if(!is_muted && ( (VoiceCallsFriendsOnly && is_friend) || !VoiceCallsFriendsOnly ))
		{
			gIMMgr->addMessage(
				session_id,
				im_info->mFromID,
				//<FS:TS> FIRE-8601: Use system name instead of NULL
				//         Growl notifier acts funny with NULL here.
				SYSTEM_FROM,
				LLTrans::getString("IM_announce_incoming", args),
				false,
				im_info->mName,
				IM_NOTHING_SPECIAL,
				im_info->mParentEstateID,
				im_info->mRegionID,
				im_info->mPosition,
				false,
				true
				);
		}

		// Send busy and auto-response messages now or they won't be send
		// later because a session has already been created by showing the
		// incoming IM announcement.
		// The logic was originally copied from process_improved_im() in llviewermessage.cpp
		BOOL is_busy = gAgent.isDoNotDisturb();
		BOOL is_autorespond = gAgent.getAutorespond();
		BOOL is_autorespond_nonfriends = gAgent.getAutorespondNonFriends();
		BOOL is_autorespond_muted = gSavedPerAccountSettings.getBOOL("FSSendMutedAvatarResponse");
		BOOL is_linden = LLMuteList::getInstance()->isLinden(im_info->mName);
		static LLCachedControl<bool> FSSendAwayAvatarResponse(gSavedPerAccountSettings, "FSSendAwayAvatarResponse");
		BOOL is_afk = gAgent.getAFK();

		if (RlvActions::canReceiveIM(im_info->mFromID) && !is_linden &&
			(!VoiceCallsFriendsOnly || is_friend) &&
			((is_busy && (!is_muted || (is_muted && !is_autorespond_muted))) ||
			(is_autorespond && !is_muted) || (is_autorespond_nonfriends && !is_friend && !is_muted) || (FSSendAwayAvatarResponse && is_afk && !is_muted)) )
		{
			std::string my_name;
			std::string response;
			LLAgentUI::buildFullname(my_name);
			if (is_busy)
			{
				response = gSavedPerAccountSettings.getString("DoNotDisturbModeResponse");
			}
			else if (is_autorespond_nonfriends && !is_friend)
			{
				response = gSavedPerAccountSettings.getString("FSAutorespondNonFriendsResponse");
			}
			else if (is_autorespond)
			{
				response = gSavedPerAccountSettings.getString("FSAutorespondModeResponse");
			}
			else if (is_afk && FSSendAwayAvatarResponse)
			{
				response = gSavedPerAccountSettings.getString("FSAwayAvatarResponse");
			}
			else
			{
				LL_WARNS() << "Unknown auto-response mode" << LL_ENDL;
			}
			pack_instant_message(
				gMessageSystem,
				gAgent.getID(),
				FALSE,
				gAgent.getSessionID(),
				im_info->mFromID,
				my_name,
				response,
				IM_ONLINE,
				IM_DO_NOT_DISTURB_AUTO_RESPONSE,
				session_id);
			gAgent.sendReliableMessage();

			LLStringUtil::format_map_t args;
			args["MESSAGE"] = response;

			gIMMgr->addMessage(
				session_id,
				gAgentID,
				LLStringUtil::null, // Pass null value so no name gets prepended
				LLTrans::getString("IM_autoresponse_sent", args),
				false,
				im_info->mName,
				IM_NOTHING_SPECIAL,
				im_info->mParentEstateID,
				im_info->mRegionID,
				im_info->mPosition,
				false,
				true
				);

				// <FS:Ansariel> Send inventory item on autoresponse
				LLUUID item_id(gSavedPerAccountSettings.getString("FSAutoresponseItemUUID"));
				if (item_id.notNull())
				{
					LLInventoryItem* item = dynamic_cast<LLInventoryItem*>(gInventory.getItem(item_id));
					if (item)
					{
						gIMMgr->addMessage(
								session_id,
								gAgentID,
								LLStringUtil::null, // Pass null value so no name gets prepended
								LLTrans::getString("IM_autoresponse_item_sent", LLSD().with("[ITEM_NAME]", item->getName())),
								false,
								im_info->mName,
								IM_NOTHING_SPECIAL,
								im_info->mParentEstateID,
								im_info->mRegionID,
								im_info->mPosition,
								false,
								true);
						LLGiveInventory::doGiveInventoryItem(im_info->mFromID, item, session_id);
					}
				}
				// </FS:Ansariel>
		}
	}
	// </FS:Ansariel>

	// <FS:Ansariel> [FS communication UI]
 	//LLFloaterIMSession* im_floater = LLFloaterIMSession::findInstance(session_id);
	FSFloaterIM* im_floater = FSFloaterIM::findInstance(session_id);
	// </FS:Ansariel> [FS communication UI]

	if ( im_floater )
	{
		im_floater->processIMTyping(im_info, typing);
	}
}

class LLViewerChatterBoxSessionStartReply : public LLHTTPNode
{
public:
	virtual void describe(Description& desc) const
	{
		desc.shortInfo("Used for receiving a reply to a request to initialize an ChatterBox session");
		desc.postAPI();
		desc.input(
			"{\"client_session_id\": UUID, \"session_id\": UUID, \"success\" boolean, \"reason\": string");
		desc.source(__FILE__, __LINE__);
	}

	virtual void post(ResponsePtr response,
					  const LLSD& context,
					  const LLSD& input) const
	{
		LLSD body;
		LLUUID temp_session_id;
		LLUUID session_id;
		bool success;

		body = input["body"];
		success = body["success"].asBoolean();
		temp_session_id = body["temp_session_id"].asUUID();

		if ( success )
		{
			session_id = body["session_id"].asUUID();

			LLIMModel::getInstance()->processSessionInitializedReply(temp_session_id, session_id);

			LLIMSpeakerMgr* speaker_mgr = LLIMModel::getInstance()->getSpeakerManager(session_id);
			if (speaker_mgr)
			{
				speaker_mgr->setSpeakers(body);
				speaker_mgr->updateSpeakers(gIMMgr->getPendingAgentListUpdates(session_id));
			}

			// <FS:Ansariel> [FS communication UI]
			//LLFloaterIMSession* im_floater = LLFloaterIMSession::findInstance(session_id);
			FSFloaterIM* im_floater = FSFloaterIM::findInstance(session_id);
			// </FS:Ansariel> [FS communication UI]
			if ( im_floater )
			{
				if ( body.has("session_info") )
				{
					im_floater->processSessionUpdate(body["session_info"]);
				}
			}

			gIMMgr->clearPendingAgentListUpdates(session_id);
		}
		else
		{
			//throw an error dialog and close the temp session's floater
			gIMMgr->showSessionStartError(body["error"].asString(), temp_session_id);
		}

		gIMMgr->clearPendingAgentListUpdates(session_id);
	}
};

class LLViewerChatterBoxSessionEventReply : public LLHTTPNode
{
public:
	virtual void describe(Description& desc) const
	{
		desc.shortInfo("Used for receiving a reply to a ChatterBox session event");
		desc.postAPI();
		desc.input(
			"{\"event\": string, \"reason\": string, \"success\": boolean, \"session_id\": UUID");
		desc.source(__FILE__, __LINE__);
	}

	virtual void post(ResponsePtr response,
					  const LLSD& context,
					  const LLSD& input) const
	{
		LLUUID session_id;
		bool success;

		LLSD body = input["body"];
		success = body["success"].asBoolean();
		session_id = body["session_id"].asUUID();

		if ( !success )
		{
			//throw an error dialog
			gIMMgr->showSessionEventError(
				body["event"].asString(),
				body["error"].asString(),
				session_id);
		}
	}
};

class LLViewerForceCloseChatterBoxSession: public LLHTTPNode
{
public:
	virtual void post(ResponsePtr response,
					  const LLSD& context,
					  const LLSD& input) const
	{
		LLUUID session_id;
		std::string reason;

		session_id = input["body"]["session_id"].asUUID();
		reason = input["body"]["reason"].asString();

		gIMMgr->showSessionForceClose(reason, session_id);
	}
};

class LLViewerChatterBoxSessionAgentListUpdates : public LLHTTPNode
{
public:
	virtual void post(
		ResponsePtr responder,
		const LLSD& context,
		const LLSD& input) const
	{
		const LLUUID& session_id = input["body"]["session_id"].asUUID();
		gIMMgr->processAgentListUpdates(session_id, input["body"]);
	}
};

class LLViewerChatterBoxSessionUpdate : public LLHTTPNode
{
public:
	virtual void post(
		ResponsePtr responder,
		const LLSD& context,
		const LLSD& input) const
	{
		LLUUID session_id = input["body"]["session_id"].asUUID();
		// <FS:Ansariel> [FS communication UI]
		//LLFloaterIMSession* im_floater = LLFloaterIMSession::findInstance(session_id);
		FSFloaterIM* im_floater = FSFloaterIM::findInstance(session_id);
		// </FS:Ansariel> [FS communication UI]
		if ( im_floater )
		{
			im_floater->processSessionUpdate(input["body"]["info"]);
		}
		LLIMSpeakerMgr* im_mgr = LLIMModel::getInstance()->getSpeakerManager(session_id);
		if (im_mgr)
		{
			im_mgr->processSessionUpdate(input["body"]["info"]);
		}
	}
};


class LLViewerChatterBoxInvitation : public LLHTTPNode
{
public:

	virtual void post(
		ResponsePtr response,
		const LLSD& context,
		const LLSD& input) const
	{
		//for backwards compatiblity reasons...we need to still
		//check for 'text' or 'voice' invitations...bleh
		if ( input["body"].has("instantmessage") )
		{
			LLSD message_params =
				input["body"]["instantmessage"]["message_params"];

			//do something here to have the IM invite behave
			//just like a normal IM
			//this is just replicated code from process_improved_im
			//and should really go in it's own function -jwolk

			std::string message = message_params["message"].asString();
			std::string name = message_params["from_name"].asString();
			LLUUID from_id = message_params["from_id"].asUUID();
			LLUUID session_id = message_params["id"].asUUID();
			std::vector<U8> bin_bucket = message_params["data"]["binary_bucket"].asBinary();
			U8 offline = (U8)message_params["offline"].asInteger();
			
			time_t timestamp =
				(time_t) message_params["timestamp"].asInteger();

			BOOL is_do_not_disturb = gAgent.isDoNotDisturb();

			//don't return if user is muted b/c proper way to ignore a muted user who
			//initiated an adhoc/group conference is to create then leave the session (see STORM-1731)
			if (is_do_not_disturb)
			{
				return;
			}
// [RLVa:KB] - Checked: 2010-11-30 (RLVa-1.3.0)
			if ( (RlvActions::hasBehaviour(RLV_BHVR_RECVIM)) || (RlvActions::hasBehaviour(RLV_BHVR_RECVIMFROM)) )
			{
				if (gAgent.isInGroup(session_id))						// Group chat: don't accept the invite if not an exception
				{
					if (!RlvActions::canReceiveIM(session_id))
						return;
				}
				else if (!RlvActions::canReceiveIM(from_id))			// Conference chat: don't block; censor if not an exception
				{
					message = RlvStrings::getString(RLV_STRING_BLOCKED_RECVIM);
				}
			}
// [/RLVa:KB]

			// <FS> Mute group chat port from Phoenix
			if (from_id != gAgentID) // FIRE-14222: OpenSim routes agent's chat through here - don't mute it!
			{
				BOOL FSMuteAllGroups = gSavedSettings.getBOOL("FSMuteAllGroups");
				BOOL FSMuteGroupWhenNoticesDisabled = gSavedSettings.getBOOL("FSMuteGroupWhenNoticesDisabled");
				LLGroupData group_data;
				if (gAgent.getGroupData(session_id, group_data))
				{
					if (FSMuteAllGroups || (FSMuteGroupWhenNoticesDisabled && !group_data.mAcceptNotices))
					{
						LL_INFOS() << "Muting group chat: " << group_data.mName << LL_ENDL;

						if (gSavedSettings.getBOOL("FSReportMutedGroupChat"))
						{
							LLStringUtil::format_map_t args;
							args["NAME"] = LLSLURL("group", session_id, "about").getSLURLString();
							report_to_nearby_chat(LLTrans::getString("GroupChatMuteNotice", args));
						}

						//KC: make sure we leave the group chat at the server end as well
						std::string aname;
						gAgent.buildFullname(aname);
						pack_instant_message(
							gMessageSystem,
							gAgentID,
							FALSE,
							gAgentSessionID,
							from_id,
							aname,
							LLStringUtil::null,
							IM_ONLINE,
							IM_SESSION_LEAVE,
							session_id);
						gAgent.sendReliableMessage();
						gIMMgr->leaveSession(session_id);

						return;
					}
				}
				// <FS:Ansariel> Groupdata debug
				else
				{
					LL_INFOS("Agent_GroupData") << "GROUPDEBUG: Group chat mute: No agent group data for group " << session_id.asString() << LL_ENDL;
				}
				// </FS:Ansariel>
			}
			// </FS> Mute group chat port from Phoenix

			// standard message, not from system
			std::string saved;
			if(offline == IM_OFFLINE)
			{
				LLStringUtil::format_map_t args;
				args["[LONG_TIMESTAMP]"] = formatted_time(timestamp);
				saved = LLTrans::getString("Saved_message", args);
			}
			std::string buffer = saved + message;

// <FS:CR> FIRE-9762 - Don't bail here on OpenSim, we'll need to echo local posts
#ifdef OPENSIM
			bool is_opensim = LLGridManager::getInstance()->isInOpenSim();
			if (!is_opensim && from_id == gAgentID)
#else // OPENSIM
			if(from_id == gAgentID)
#endif // OPENSIM
// </FS:CR>
			{
				return;
			}
			gIMMgr->addMessage(
				session_id,
				from_id,
				name,
				buffer,
				IM_OFFLINE == offline,
				std::string((char*)&bin_bucket[0]),
				IM_SESSION_INVITE,
				message_params["parent_estate_id"].asInteger(),
				message_params["region_id"].asUUID(),
				ll_vector3_from_sd(message_params["position"]),
				true);
// <FS:CR> FIRE-9762 - OK, return here if we must!
#ifdef OPENSIM
			if (is_opensim && from_id == gAgentID)
			{
				return;
			}
#endif // OPENSIM
// </FS:CR>
			if (LLMuteList::getInstance()->isMuted(from_id, name, LLMute::flagTextChat))
			{
				return;
			}

			//K now we want to accept the invitation
			std::string url = gAgent.getRegion()->getCapability(
				"ChatSessionRequest");

			if ( url != "" )
			{
                LLCoros::instance().launch("chatterBoxInvitationCoro",
                    boost::bind(&chatterBoxInvitationCoro, url,
                    session_id, LLIMMgr::INVITATION_TYPE_INSTANT_MESSAGE));
			}
		} //end if invitation has instant message
		else if ( input["body"].has("voice") )
		{
			if(!LLVoiceClient::getInstance()->voiceEnabled() || !LLVoiceClient::getInstance()->isVoiceWorking())
			{
				// Don't display voice invites unless the user has voice enabled.
				return;
			}

			gIMMgr->inviteToSession(
				input["body"]["session_id"].asUUID(), 
				input["body"]["session_name"].asString(), 
				input["body"]["from_id"].asUUID(),
				input["body"]["from_name"].asString(),
				IM_SESSION_INVITE,
				LLIMMgr::INVITATION_TYPE_VOICE);
		}
		else if ( input["body"].has("immediate") )
		{
			gIMMgr->inviteToSession(
				input["body"]["session_id"].asUUID(), 
				input["body"]["session_name"].asString(), 
				input["body"]["from_id"].asUUID(),
				input["body"]["from_name"].asString(),
				IM_SESSION_INVITE,
				LLIMMgr::INVITATION_TYPE_IMMEDIATE);
		}
	}
};

LLHTTPRegistration<LLViewerChatterBoxSessionStartReply>
   gHTTPRegistrationMessageChatterboxsessionstartreply(
	   "/message/ChatterBoxSessionStartReply");

LLHTTPRegistration<LLViewerChatterBoxSessionEventReply>
   gHTTPRegistrationMessageChatterboxsessioneventreply(
	   "/message/ChatterBoxSessionEventReply");

LLHTTPRegistration<LLViewerForceCloseChatterBoxSession>
    gHTTPRegistrationMessageForceclosechatterboxsession(
		"/message/ForceCloseChatterBoxSession");

LLHTTPRegistration<LLViewerChatterBoxSessionAgentListUpdates>
    gHTTPRegistrationMessageChatterboxsessionagentlistupdates(
	    "/message/ChatterBoxSessionAgentListUpdates");

LLHTTPRegistration<LLViewerChatterBoxSessionUpdate>
    gHTTPRegistrationMessageChatterBoxSessionUpdate(
	    "/message/ChatterBoxSessionUpdate");

LLHTTPRegistration<LLViewerChatterBoxInvitation>
    gHTTPRegistrationMessageChatterBoxInvitation(
		"/message/ChatterBoxInvitation");
<|MERGE_RESOLUTION|>--- conflicted
+++ resolved
@@ -3219,22 +3219,14 @@
 
 		else
 		{
-<<<<<<< HEAD
 			// <FS:Ansariel> FIRE-15138: Sharing inventory item sometimes doesn't obey UseLegacyIMLogNames setting
-			//std::string session_name;
+			//LLAvatarName av_name;
 			//// since we select user to share item with - his name is already in cache
-			//gCacheName->getFullName(args["user_id"], session_name);
-			//session_name = LLCacheName::buildUsername(session_name);
+			//LLAvatarNameCache::get(args["user_id"], &av_name);
+			//std::string session_name = LLCacheName::buildUsername(av_name.getUserName());
 			//LLIMModel::instance().logToFile(session_name, SYSTEM_FROM, LLUUID::null, message.getString());
 			LLAvatarNameCache::get(args["user_id"].asUUID(), boost::bind(&add_system_message_name_cb, _2, message.getString()));
 			// </FS:Ansariel>
-=======
-			LLAvatarName av_name;
-			// since we select user to share item with - his name is already in cache
-			LLAvatarNameCache::get(args["user_id"], &av_name);
-			std::string session_name = LLCacheName::buildUsername(av_name.getUserName());
-			LLIMModel::instance().logToFile(session_name, SYSTEM_FROM, LLUUID::null, message.getString());
->>>>>>> c627d0a2
 		}
 	}
 }
