--- conflicted
+++ resolved
@@ -1,5113 +1,2556 @@
-<<<<<<< HEAD
-/** 
- * @file LLIMMgr.cpp
- * @brief Container for Instant Messaging
- *
- * $LicenseInfo:firstyear=2001&license=viewergpl$
- * 
- * Copyright (c) 2001-2009, Linden Research, Inc.
- * 
- * Second Life Viewer Source Code
- * The source code in this file ("Source Code") is provided by Linden Lab
- * to you under the terms of the GNU General Public License, version 2.0
- * ("GPL"), unless you have obtained a separate licensing agreement
- * ("Other License"), formally executed by you and Linden Lab.  Terms of
- * the GPL can be found in doc/GPL-license.txt in this distribution, or
- * online at http://secondlifegrid.net/programs/open_source/licensing/gplv2
- * 
- * There are special exceptions to the terms and conditions of the GPL as
- * it is applied to this Source Code. View the full text of the exception
- * in the file doc/FLOSS-exception.txt in this software distribution, or
- * online at
- * http://secondlifegrid.net/programs/open_source/licensing/flossexception
- * 
- * By copying, modifying or distributing this software, you acknowledge
- * that you have read and understood your obligations described above,
- * and agree to abide by those obligations.
- * 
- * ALL LINDEN LAB SOURCE CODE IS PROVIDED "AS IS." LINDEN LAB MAKES NO
- * WARRANTIES, EXPRESS, IMPLIED OR OTHERWISE, REGARDING ITS ACCURACY,
- * COMPLETENESS OR PERFORMANCE.
- * $/LicenseInfo$
- */
-
-#include "llviewerprecompiledheaders.h"
-
-#include "llimview.h"
-
-#include "llfloaterreg.h"
-#include "llfontgl.h"
-#include "llrect.h"
-#include "llerror.h"
-#include "llbutton.h"
-#include "llhttpclient.h"
-#include "llsdutil_math.h"
-#include "llstring.h"
-#include "lluictrlfactory.h"
-
-#include "llagent.h"
-#include "llavatariconctrl.h"
-#include "llbottomtray.h"
-#include "llcallingcard.h"
-#include "llchat.h"
-#include "llchiclet.h"
-#include "llresmgr.h"
-#include "llfloaterchat.h"
-#include "llfloaterchatterbox.h"
-#include "llavataractions.h"
-#include "llhttpnode.h"
-#include "llimfloater.h"
-#include "llimpanel.h"
-#include "llresizebar.h"
-#include "lltabcontainer.h"
-#include "llviewercontrol.h"
-#include "llfloater.h"
-#include "llmutelist.h"
-#include "llresizehandle.h"
-#include "llkeyboard.h"
-#include "llui.h"
-#include "llviewermenu.h"
-#include "llcallingcard.h"
-#include "lltoolbar.h"
-#include "llviewermessage.h"
-#include "llviewerwindow.h"
-#include "llnotify.h"
-#include "llviewerregion.h"
-#include "llvoicechannel.h"
-#include "lltrans.h"
-#include "llrecentpeople.h"
-#include "llsyswellwindow.h"
-
-#include "llfirstuse.h"
-#include "llagentui.h"
-
-//
-// Globals
-//
-LLIMMgr* gIMMgr = NULL;
-
-//
-// Statics
-//
-// *FIXME: make these all either UIStrings or Strings
-
-const static std::string IM_SEPARATOR(": ");
-
-
-void toast_callback(const LLSD& msg){
-	// do not show toast in busy mode or it goes from agent
-	if (gAgent.getBusy() || gAgent.getID() == msg["from_id"])
-	{
-		return;
-	}
-
-	// check whether incoming IM belongs to an active session or not
-	if (LLIMModel::getInstance()->getActiveSessionID() == msg["session_id"])
-	{
-		return;
-	}
-
-	// Skip toasting for system messages
-	if (msg["from_id"].asUUID() == LLUUID::null)
-	{
-		return;
-	}
-
-	LLSD args;
-	args["MESSAGE"] = msg["message"];
-	args["TIME"] = msg["time"];
-	args["FROM"] = msg["from"];
-	args["FROM_ID"] = msg["from_id"];
-	args["SESSION_ID"] = msg["session_id"];
-
-	LLNotifications::instance().add("IMToast", args, LLSD(), boost::bind(&LLIMFloater::show, msg["session_id"].asUUID()));
-}
-
-void LLIMModel::setActiveSessionID(const LLUUID& session_id)
-{
-	// check if such an ID really exists
-	if (!findIMSession(session_id))
-	{
-		llwarns << "Trying to set as active a non-existent session!" << llendl;
-		return;
-	}
-
-	mActiveSessionID = session_id;
-}
-
-LLIMModel::LLIMModel() 
-{
-	addNewMsgCallback(LLIMFloater::newIMCallback);
-	addNewMsgCallback(toast_callback);
-}
-
-LLIMModel::LLIMSession::LLIMSession(const LLUUID& session_id, const std::string& name, const EInstantMessage& type, const LLUUID& other_participant_id, const std::vector<LLUUID>& ids)
-:	mSessionID(session_id),
-	mName(name),
-	mType(type),
-	mNumUnread(0),
-	mOtherParticipantID(other_participant_id),
-	mInitialTargetIDs(ids),
-	mVoiceChannel(NULL),
-	mSpeakers(NULL),
-	mSessionInitialized(false),
-	mCallBackEnabled(true),
-	mTextIMPossible(true),
-	mOtherParticipantIsAvatar(true)
-{
-	if (IM_NOTHING_SPECIAL == type || IM_SESSION_P2P_INVITE == type)
-	{
-		mVoiceChannel  = new LLVoiceChannelP2P(session_id, name, other_participant_id);
-	}
-	else
-	{
-		mVoiceChannel = new LLVoiceChannelGroup(session_id, name);
-	}
-	mSpeakers = new LLIMSpeakerMgr(mVoiceChannel);
-
-	// All participants will be added to the list of people we've recently interacted with.
-	mSpeakers->addListener(&LLRecentPeople::instance(), "add");
-
-	//we need to wait for session initialization for outgoing ad-hoc and group chat session
-	//correct session id for initiated ad-hoc chat will be received from the server
-	if (!LLIMModel::getInstance()->sendStartSession(mSessionID, mOtherParticipantID, 
-		mInitialTargetIDs, mType))
-	{
-		//we don't need to wait for any responses
-		//so we're already initialized
-		mSessionInitialized = true;
-	}
-
-	if (IM_NOTHING_SPECIAL == type)
-	{
-		mCallBackEnabled = LLVoiceClient::getInstance()->isSessionCallBackPossible(mSessionID);
-		mTextIMPossible = LLVoiceClient::getInstance()->isSessionTextIMPossible(mSessionID);
-		mOtherParticipantIsAvatar = LLVoiceClient::getInstance()->isParticipantAvatar(mSessionID);
-	}
-
-	if ( gSavedPerAccountSettings.getBOOL("LogShowHistory") )
-		LLLogChat::loadHistory(mName, &chatFromLogFile, (void *)this);
-}
-
-LLIMModel::LLIMSession::~LLIMSession()
-{
-	delete mSpeakers;
-	mSpeakers = NULL;
-
-	// End the text IM session if necessary
-	if(gVoiceClient && mOtherParticipantID.notNull())
-	{
-		switch(mType)
-		{
-		case IM_NOTHING_SPECIAL:
-		case IM_SESSION_P2P_INVITE:
-			gVoiceClient->endUserIMSession(mOtherParticipantID);
-			break;
-
-		default:
-			// Appease the linux compiler
-			break;
-		}
-	}
-
-	// HAVE to do this here -- if it happens in the LLVoiceChannel destructor it will call the wrong version (since the object's partially deconstructed at that point).
-	mVoiceChannel->deactivate();
-	
-	delete mVoiceChannel;
-	mVoiceChannel = NULL;
-}
-
-void LLIMModel::LLIMSession::sessionInitReplyReceived(const LLUUID& new_session_id)
-{
-	mSessionInitialized = true;
-
-	if (new_session_id != mSessionID)
-	{
-		mSessionID = new_session_id;
-		mVoiceChannel->updateSessionID(new_session_id);
-	}
-}
-
-void LLIMModel::LLIMSession::addMessage(const std::string& from, const LLUUID& from_id, const std::string& utf8_text, const std::string& time)
-{
-	LLSD message;
-	message["from"] = from;
-	message["from_id"] = from_id;
-	message["message"] = utf8_text;
-	message["time"] = time; 
-	message["index"] = (LLSD::Integer)mMsgs.size(); 
-
-	mMsgs.push_front(message); 
-
-	if (mSpeakers && from_id.notNull())
-	{
-		mSpeakers->speakerChatted(from_id);
-		mSpeakers->setSpeakerTyping(from_id, FALSE);
-	}
-}
-
-void LLIMModel::LLIMSession::chatFromLogFile(LLLogChat::ELogLineType type, const LLSD& msg, void* userdata)
-{
-	if (!userdata) return;
-
-	LLIMSession* self = (LLIMSession*) userdata;
-
-	if (type == LLLogChat::LOG_LINE)
-	{
-		self->addMessage("", LLSD(), msg["message"].asString(), "");
-	}
-	else if (type == LLLogChat::LOG_LLSD)
-	{
-		self->addMessage(msg["from"].asString(), msg["from_id"].asUUID(), msg["message"].asString(), msg["time"].asString());
-	}
-}
-
-LLIMModel::LLIMSession* LLIMModel::findIMSession(const LLUUID& session_id) const
-{
-	return get_if_there(mId2SessionMap, session_id,
-		(LLIMModel::LLIMSession*) NULL);
-}
-
-void LLIMModel::processSessionInitializedReply(const LLUUID& old_session_id, const LLUUID& new_session_id)
-{
-	LLIMSession* session = findIMSession(old_session_id);
-	if (session)
-	{
-		session->sessionInitReplyReceived(new_session_id);
-
-		if (old_session_id != new_session_id)
-		{
-			mId2SessionMap.erase(old_session_id);
-			mId2SessionMap[new_session_id] = session;
-
-			gIMMgr->notifyObserverSessionIDUpdated(old_session_id, new_session_id);
-		}
-
-		LLIMFloater* im_floater = LLIMFloater::findInstance(old_session_id);
-		if (im_floater)
-		{
-			im_floater->sessionInitReplyReceived(new_session_id);
-		}
-	}
-
-	//*TODO remove this "floater" stuff when Communicate Floater is gone
-	LLFloaterIMPanel* floater = gIMMgr->findFloaterBySession(old_session_id);
-	if (floater)
-	{
-		floater->sessionInitReplyReceived(new_session_id);
-	}
-}
-
-void LLIMModel::testMessages()
-{
-	LLUUID bot1_id("d0426ec6-6535-4c11-a5d9-526bb0c654d9");
-	LLUUID bot1_session_id;
-	std::string from = "IM Tester";
-
-	bot1_session_id = LLIMMgr::computeSessionID(IM_NOTHING_SPECIAL, bot1_id);
-	newSession(bot1_session_id, from, IM_NOTHING_SPECIAL, bot1_id);
-	addMessage(bot1_session_id, from, bot1_id, "Test Message: Hi from testerbot land!");
-
-	LLUUID bot2_id;
-	std::string firstname[] = {"Roflcopter", "Joe"};
-	std::string lastname[] = {"Linden", "Tester", "Resident", "Schmoe"};
-
-	S32 rand1 = ll_rand(sizeof firstname)/(sizeof firstname[0]);
-	S32 rand2 = ll_rand(sizeof lastname)/(sizeof lastname[0]);
-	
-	from = firstname[rand1] + " " + lastname[rand2];
-	bot2_id.generate(from);
-	LLUUID bot2_session_id = LLIMMgr::computeSessionID(IM_NOTHING_SPECIAL, bot2_id);
-	newSession(bot2_session_id, from, IM_NOTHING_SPECIAL, bot2_id);
-	addMessage(bot2_session_id, from, bot2_id, "Test Message: Hello there, I have a question. Can I bother you for a second? ");
-	addMessage(bot2_session_id, from, bot2_id, "Test Message: OMGWTFBBQ.");
-}
-
-
-bool LLIMModel::newSession(const LLUUID& session_id, const std::string& name, const EInstantMessage& type, 
-						   const LLUUID& other_participant_id, const std::vector<LLUUID>& ids)
-{
-	if (findIMSession(session_id))
-	{
-		llwarns << "IM Session " << session_id << " already exists" << llendl;
-		return false;
-	}
-
-	LLIMSession* session = new LLIMSession(session_id, name, type, other_participant_id, ids);
-	mId2SessionMap[session_id] = session;
-
-	LLIMMgr::getInstance()->notifyObserverSessionAdded(session_id, name, other_participant_id);
-
-	return true;
-
-}
-
-bool LLIMModel::clearSession(const LLUUID& session_id)
-{
-	if (mId2SessionMap.find(session_id) == mId2SessionMap.end()) return false;
-	delete (mId2SessionMap[session_id]);
-	mId2SessionMap.erase(session_id);
-	return true;
-}
-
-void LLIMModel::getMessages(const LLUUID& session_id, std::list<LLSD>& messages, int start_index)
-{
-	LLIMSession* session = findIMSession(session_id);
-	if (!session) 
-	{
-		llwarns << "session " << session_id << "does not exist " << llendl;
-		return;
-	}
-
-	int i = session->mMsgs.size() - start_index;
-
-	for (std::list<LLSD>::iterator iter = session->mMsgs.begin(); 
-		iter != session->mMsgs.end() && i > 0;
-		iter++)
-	{
-		LLSD msg;
-		msg = *iter;
-		messages.push_back(*iter);
-		i--;
-	}
-
-	session->mNumUnread = 0;
-	
-	LLSD arg;
-	arg["session_id"] = session_id;
-	arg["num_unread"] = 0;
-	mNoUnreadMsgsSignal(arg);
-}
-
-bool LLIMModel::addToHistory(const LLUUID& session_id, const std::string& from, const LLUUID& from_id, const std::string& utf8_text) {
-	
-	LLIMSession* session = findIMSession(session_id);
-
-	if (!session) 
-	{
-		llwarns << "session " << session_id << "does not exist " << llendl;
-		return false;
-	}
-
-	session->addMessage(from, from_id, utf8_text, LLLogChat::timestamp(false)); //might want to add date separately
-
-	return true;
-}
-
-bool LLIMModel::logToFile(const LLUUID& session_id, const std::string& from, const LLUUID& from_id, const std::string& utf8_text)
-{
-	S32 im_log_option =  gSavedPerAccountSettings.getS32("IMLogOptions");
-	if (im_log_option != LOG_CHAT)
-	{
-		if(im_log_option == LOG_BOTH_TOGETHER)
-		{
-			LLLogChat::saveHistory(std::string("chat"), from, from_id, utf8_text);
-			return true;
-		}
-		else
-		{
-			LLLogChat::saveHistory(LLIMModel::getInstance()->getName(session_id), from, from_id, utf8_text);
-			return true;
-		}
-	}
-	return false;
-}
-
-bool LLIMModel::proccessOnlineOfflineNotification(
-	const LLUUID& session_id, 
-	const std::string& utf8_text)
-{
-	// Add message to old one floater
-	LLFloaterIMPanel *floater = gIMMgr->findFloaterBySession(session_id);
-	if ( floater )
-	{
-		if ( !utf8_text.empty() )
-		{
-			floater->addHistoryLine(utf8_text, LLUIColorTable::instance().getColor("SystemChatColor"));
-		}
-	}
-	// Add system message to history
-	return addMessage(session_id, SYSTEM_FROM, LLUUID::null, utf8_text);
-}
-
-bool LLIMModel::addMessage(const LLUUID& session_id, const std::string& from, const LLUUID& from_id, 
-						   const std::string& utf8_text, bool log2file /* = true */) { 
-	LLIMSession* session = findIMSession(session_id);
-
-	if (!session) 
-	{
-		llwarns << "session " << session_id << "does not exist " << llendl;
-		return false;
-	}
-
-	addToHistory(session_id, from, from_id, utf8_text);
-	if (log2file) logToFile(session_id, from, from_id, utf8_text);
-
-	session->mNumUnread++;
-
-	// notify listeners
-	LLSD arg;
-	arg["session_id"] = session_id;
-	arg["num_unread"] = session->mNumUnread;
-	arg["message"] = utf8_text;
-	arg["from"] = from;
-	arg["from_id"] = from_id;
-	arg["time"] = LLLogChat::timestamp(false);
-	mNewMsgSignal(arg);
-
-	return true;
-}
-
-
-const std::string& LLIMModel::getName(const LLUUID& session_id) const
-{
-	LLIMSession* session = findIMSession(session_id);
-
-	if (!session) 
-	{
-		llwarns << "session " << session_id << "does not exist " << llendl;
-		return LLStringUtil::null;
-	}
-
-	return session->mName;
-}
-
-const S32 LLIMModel::getNumUnread(const LLUUID& session_id) const
-{
-	LLIMSession* session = findIMSession(session_id);
-	if (!session)
-	{
-		llwarns << "session " << session_id << "does not exist " << llendl;
-		return -1;
-	}
-
-	return session->mNumUnread;
-}
-
-const LLUUID& LLIMModel::getOtherParticipantID(const LLUUID& session_id) const
-{
-	LLIMSession* session = findIMSession(session_id);
-	if (!session)
-	{
-		llwarns << "session " << session_id << "does not exist " << llendl;
-		return LLUUID::null;
-	}
-
-	return session->mOtherParticipantID;
-}
-
-EInstantMessage LLIMModel::getType(const LLUUID& session_id) const
-{
-	LLIMSession* session = findIMSession(session_id);
-	if (!session)
-	{
-		llwarns << "session " << session_id << "does not exist " << llendl;
-		return IM_COUNT;
-	}
-
-	return session->mType;
-}
-
-LLVoiceChannel* LLIMModel::getVoiceChannel( const LLUUID& session_id ) const
-{
-	LLIMSession* session = findIMSession(session_id);
-	if (!session)
-	{
-		llwarns << "session " << session_id << "does not exist " << llendl;
-		return NULL;
-	}
-
-	return session->mVoiceChannel;
-}
-
-LLIMSpeakerMgr* LLIMModel::getSpeakerManager( const LLUUID& session_id ) const
-{
-	LLIMSession* session = findIMSession(session_id);
-	if (!session)
-	{
-		llwarns << "session " << session_id << "does not exist " << llendl;
-		return NULL;
-	}
-
-	return session->mSpeakers;
-}
-
-
-// TODO get rid of other participant ID
-void LLIMModel::sendTypingState(LLUUID session_id, LLUUID other_participant_id, BOOL typing) 
-{
-	std::string name;
-	LLAgentUI::buildFullname(name);
-
-	pack_instant_message(
-		gMessageSystem,
-		gAgent.getID(),
-		FALSE,
-		gAgent.getSessionID(),
-		other_participant_id,
-		name,
-		std::string("typing"),
-		IM_ONLINE,
-		(typing ? IM_TYPING_START : IM_TYPING_STOP),
-		session_id);
-	gAgent.sendReliableMessage();
-}
-
-void LLIMModel::sendLeaveSession(const LLUUID& session_id, const LLUUID& other_participant_id)
-{
-	if(session_id.notNull())
-	{
-		std::string name;
-		LLAgentUI::buildFullname(name);
-		pack_instant_message(
-			gMessageSystem,
-			gAgent.getID(),
-			FALSE,
-			gAgent.getSessionID(),
-			other_participant_id,
-			name, 
-			LLStringUtil::null,
-			IM_ONLINE,
-			IM_SESSION_LEAVE,
-			session_id);
-		gAgent.sendReliableMessage();
-	}
-}
-
-//*TODO this method is better be moved to the LLIMMgr
-void LLIMModel::sendMessage(const std::string& utf8_text,
-					 const LLUUID& im_session_id,
-					 const LLUUID& other_participant_id,
-					 EInstantMessage dialog)
-{
-	std::string name;
-	bool sent = false;
-	LLAgentUI::buildFullname(name);
-
-	const LLRelationship* info = NULL;
-	info = LLAvatarTracker::instance().getBuddyInfo(other_participant_id);
-	
-	U8 offline = (!info || info->isOnline()) ? IM_ONLINE : IM_OFFLINE;
-	
-	if((offline == IM_OFFLINE) && (LLVoiceClient::getInstance()->isOnlineSIP(other_participant_id)))
-	{
-		// User is online through the OOW connector, but not with a regular viewer.  Try to send the message via SLVoice.
-		sent = gVoiceClient->sendTextMessage(other_participant_id, utf8_text);
-	}
-	
-	if(!sent)
-	{
-		// Send message normally.
-
-		// default to IM_SESSION_SEND unless it's nothing special - in
-		// which case it's probably an IM to everyone.
-		U8 new_dialog = dialog;
-
-		if ( dialog != IM_NOTHING_SPECIAL )
-		{
-			new_dialog = IM_SESSION_SEND;
-		}
-		pack_instant_message(
-			gMessageSystem,
-			gAgent.getID(),
-			FALSE,
-			gAgent.getSessionID(),
-			other_participant_id,
-			name.c_str(),
-			utf8_text.c_str(),
-			offline,
-			(EInstantMessage)new_dialog,
-			im_session_id);
-		gAgent.sendReliableMessage();
-	}
-
-	// If there is a mute list and this is not a group chat...
-	if ( LLMuteList::getInstance() )
-	{
-		// ... the target should not be in our mute list for some message types.
-		// Auto-remove them if present.
-		switch( dialog )
-		{
-		case IM_NOTHING_SPECIAL:
-		case IM_GROUP_INVITATION:
-		case IM_INVENTORY_OFFERED:
-		case IM_SESSION_INVITE:
-		case IM_SESSION_P2P_INVITE:
-		case IM_SESSION_CONFERENCE_START:
-		case IM_SESSION_SEND: // This one is marginal - erring on the side of hearing.
-		case IM_LURE_USER:
-		case IM_GODLIKE_LURE_USER:
-		case IM_FRIENDSHIP_OFFERED:
-			LLMuteList::getInstance()->autoRemove(other_participant_id, LLMuteList::AR_IM);
-			break;
-		default: ; // do nothing
-		}
-	}
-
-	if((dialog == IM_NOTHING_SPECIAL) && 
-	   (other_participant_id.notNull()))
-	{
-		// Do we have to replace the /me's here?
-		std::string from;
-		LLAgentUI::buildFullname(from);
-		LLIMModel::getInstance()->addMessage(im_session_id, from, gAgentID, utf8_text);
-
-		//local echo for the legacy communicate panel
-		std::string history_echo;
-		LLAgentUI::buildFullname(history_echo);
-
-		history_echo += ": " + utf8_text;
-
-		LLFloaterIMPanel* floater = gIMMgr->findFloaterBySession(im_session_id);
-		if (floater) floater->addHistoryLine(history_echo, LLUIColorTable::instance().getColor("IMChatColor"), true, gAgent.getID());
-
-		LLIMSpeakerMgr* speaker_mgr = LLIMModel::getInstance()->getSpeakerManager(im_session_id);
-		if (speaker_mgr)
-		{
-			speaker_mgr->speakerChatted(gAgentID);
-			speaker_mgr->setSpeakerTyping(gAgentID, FALSE);
-		}
-	}
-
-	// Add the recipient to the recent people list.
-	LLRecentPeople::instance().add(other_participant_id);
-}
-
-void session_starter_helper(
-	const LLUUID& temp_session_id,
-	const LLUUID& other_participant_id,
-	EInstantMessage im_type)
-{
-	LLMessageSystem *msg = gMessageSystem;
-
-	msg->newMessageFast(_PREHASH_ImprovedInstantMessage);
-	msg->nextBlockFast(_PREHASH_AgentData);
-	msg->addUUIDFast(_PREHASH_AgentID, gAgent.getID());
-	msg->addUUIDFast(_PREHASH_SessionID, gAgent.getSessionID());
-
-	msg->nextBlockFast(_PREHASH_MessageBlock);
-	msg->addBOOLFast(_PREHASH_FromGroup, FALSE);
-	msg->addUUIDFast(_PREHASH_ToAgentID, other_participant_id);
-	msg->addU8Fast(_PREHASH_Offline, IM_ONLINE);
-	msg->addU8Fast(_PREHASH_Dialog, im_type);
-	msg->addUUIDFast(_PREHASH_ID, temp_session_id);
-	msg->addU32Fast(_PREHASH_Timestamp, NO_TIMESTAMP); // no timestamp necessary
-
-	std::string name;
-	LLAgentUI::buildFullname(name);
-
-	msg->addStringFast(_PREHASH_FromAgentName, name);
-	msg->addStringFast(_PREHASH_Message, LLStringUtil::null);
-	msg->addU32Fast(_PREHASH_ParentEstateID, 0);
-	msg->addUUIDFast(_PREHASH_RegionID, LLUUID::null);
-	msg->addVector3Fast(_PREHASH_Position, gAgent.getPositionAgent());
-}
-
-void start_deprecated_conference_chat(
-	const LLUUID& temp_session_id,
-	const LLUUID& creator_id,
-	const LLUUID& other_participant_id,
-	const LLSD& agents_to_invite)
-{
-	U8* bucket;
-	U8* pos;
-	S32 count;
-	S32 bucket_size;
-
-	// *FIX: this could suffer from endian issues
-	count = agents_to_invite.size();
-	bucket_size = UUID_BYTES * count;
-	bucket = new U8[bucket_size];
-	pos = bucket;
-
-	for(S32 i = 0; i < count; ++i)
-	{
-		LLUUID agent_id = agents_to_invite[i].asUUID();
-		
-		memcpy(pos, &agent_id, UUID_BYTES);
-		pos += UUID_BYTES;
-	}
-
-	session_starter_helper(
-		temp_session_id,
-		other_participant_id,
-		IM_SESSION_CONFERENCE_START);
-
-	gMessageSystem->addBinaryDataFast(
-		_PREHASH_BinaryBucket,
-		bucket,
-		bucket_size);
-
-	gAgent.sendReliableMessage();
- 
-	delete[] bucket;
-}
-
-class LLStartConferenceChatResponder : public LLHTTPClient::Responder
-{
-public:
-	LLStartConferenceChatResponder(
-		const LLUUID& temp_session_id,
-		const LLUUID& creator_id,
-		const LLUUID& other_participant_id,
-		const LLSD& agents_to_invite)
-	{
-		mTempSessionID = temp_session_id;
-		mCreatorID = creator_id;
-		mOtherParticipantID = other_participant_id;
-		mAgents = agents_to_invite;
-	}
-
-	virtual void error(U32 statusNum, const std::string& reason)
-	{
-		//try an "old school" way.
-		if ( statusNum == 400 )
-		{
-			start_deprecated_conference_chat(
-				mTempSessionID,
-				mCreatorID,
-				mOtherParticipantID,
-				mAgents);
-		}
-
-		//else throw an error back to the client?
-		//in theory we should have just have these error strings
-		//etc. set up in this file as opposed to the IMMgr,
-		//but the error string were unneeded here previously
-		//and it is not worth the effort switching over all
-		//the possible different language translations
-	}
-
-private:
-	LLUUID mTempSessionID;
-	LLUUID mCreatorID;
-	LLUUID mOtherParticipantID;
-
-	LLSD mAgents;
-};
-
-// Returns true if any messages were sent, false otherwise.
-// Is sort of equivalent to "does the server need to do anything?"
-bool LLIMModel::sendStartSession(
-	const LLUUID& temp_session_id,
-	const LLUUID& other_participant_id,
-	const std::vector<LLUUID>& ids,
-	EInstantMessage dialog)
-{
-	if ( dialog == IM_SESSION_GROUP_START )
-	{
-		session_starter_helper(
-			temp_session_id,
-			other_participant_id,
-			dialog);
-		gMessageSystem->addBinaryDataFast(
-				_PREHASH_BinaryBucket,
-				EMPTY_BINARY_BUCKET,
-				EMPTY_BINARY_BUCKET_SIZE);
-		gAgent.sendReliableMessage();
-
-		return true;
-	}
-	else if ( dialog == IM_SESSION_CONFERENCE_START )
-	{
-		LLSD agents;
-		for (int i = 0; i < (S32) ids.size(); i++)
-		{
-			agents.append(ids[i]);
-		}
-
-		//we have a new way of starting conference calls now
-		LLViewerRegion* region = gAgent.getRegion();
-		if (region)
-		{
-			std::string url = region->getCapability(
-				"ChatSessionRequest");
-			LLSD data;
-			data["method"] = "start conference";
-			data["session-id"] = temp_session_id;
-
-			data["params"] = agents;
-
-			LLHTTPClient::post(
-				url,
-				data,
-				new LLStartConferenceChatResponder(
-					temp_session_id,
-					gAgent.getID(),
-					other_participant_id,
-					data["params"]));
-		}
-		else
-		{
-			start_deprecated_conference_chat(
-				temp_session_id,
-				gAgent.getID(),
-				other_participant_id,
-				agents);
-		}
-
-		//we also need to wait for reply from the server in case of ad-hoc chat (we'll get new session id)
-		return true;
-	}
-
-	return false;
-}
-
-// static
-void LLIMModel::sendSessionInitialized(const LLUUID &session_id)
-{
-	LLIMSession* session = getInstance()->findIMSession(session_id);
-	if (session)
-	{
-		LLSD arg;
-		arg["session_id"] = session_id;
-		getInstance()->mSessionInitializedSignal(arg);
-	}
-}
-
-//
-// Helper Functions
-//
-
-class LLViewerChatterBoxInvitationAcceptResponder :
-	public LLHTTPClient::Responder
-{
-public:
-	LLViewerChatterBoxInvitationAcceptResponder(
-		const LLUUID& session_id,
-		LLIMMgr::EInvitationType invitation_type)
-	{
-		mSessionID = session_id;
-		mInvitiationType = invitation_type;
-	}
-
-	void result(const LLSD& content)
-	{
-		if ( gIMMgr)
-		{
-			LLIMSpeakerMgr* speaker_mgr = LLIMModel::getInstance()->getSpeakerManager(mSessionID);
-			if (speaker_mgr)
-			{
-				//we've accepted our invitation
-				//and received a list of agents that were
-				//currently in the session when the reply was sent
-				//to us.  Now, it is possible that there were some agents
-				//to slip in/out between when that message was sent to us
-				//and now.
-
-				//the agent list updates we've received have been
-				//accurate from the time we were added to the session
-				//but unfortunately, our base that we are receiving here
-				//may not be the most up to date.  It was accurate at
-				//some point in time though.
-				speaker_mgr->setSpeakers(content);
-
-				//we now have our base of users in the session
-				//that was accurate at some point, but maybe not now
-				//so now we apply all of the udpates we've received
-				//in case of race conditions
-				speaker_mgr->updateSpeakers(gIMMgr->getPendingAgentListUpdates(mSessionID));
-			}
-
-			if (LLIMMgr::INVITATION_TYPE_VOICE == mInvitiationType)
-			{
-				gIMMgr->startCall(mSessionID);
-			}
-
-			if ((mInvitiationType == LLIMMgr::INVITATION_TYPE_VOICE 
-				|| mInvitiationType == LLIMMgr::INVITATION_TYPE_IMMEDIATE)
-				&& LLIMModel::getInstance()->findIMSession(mSessionID))
-			{
-				// always open IM window when connecting to voice
-				LLIMFloater::show(mSessionID);
-			}
-
-			gIMMgr->clearPendingAgentListUpdates(mSessionID);
-			gIMMgr->clearPendingInvitation(mSessionID);
-		}
-	}
-
-	void error(U32 statusNum, const std::string& reason)
-	{		
-		//throw something back to the viewer here?
-		if ( gIMMgr )
-		{
-			gIMMgr->clearPendingAgentListUpdates(mSessionID);
-			gIMMgr->clearPendingInvitation(mSessionID);
-			if ( 404 == statusNum )
-			{
-				std::string error_string;
-				error_string = "does not exist";
-				gIMMgr->showSessionStartError(error_string, mSessionID);
-			}
-		}
-	}
-
-private:
-	LLUUID mSessionID;
-	LLIMMgr::EInvitationType mInvitiationType;
-};
-
-
-// the other_participant_id is either an agent_id, a group_id, or an inventory
-// folder item_id (collection of calling cards)
-
-// static
-LLUUID LLIMMgr::computeSessionID(
-	EInstantMessage dialog,
-	const LLUUID& other_participant_id)
-{
-	LLUUID session_id;
-	if (IM_SESSION_GROUP_START == dialog)
-	{
-		// slam group session_id to the group_id (other_participant_id)
-		session_id = other_participant_id;
-	}
-	else if (IM_SESSION_CONFERENCE_START == dialog)
-	{
-		session_id.generate();
-	}
-	else if (IM_SESSION_INVITE == dialog)
-	{
-		// use provided session id for invites
-		session_id = other_participant_id;
-	}
-	else
-	{
-		LLUUID agent_id = gAgent.getID();
-		if (other_participant_id == agent_id)
-		{
-			// if we try to send an IM to ourselves then the XOR would be null
-			// so we just make the session_id the same as the agent_id
-			session_id = agent_id;
-		}
-		else
-		{
-			// peer-to-peer or peer-to-asset session_id is the XOR
-			session_id = other_participant_id ^ agent_id;
-		}
-	}
-	return session_id;
-}
-
-inline LLFloater* getFloaterBySessionID(const LLUUID session_id)
-{
-	LLFloater* floater = NULL;
-	if ( gIMMgr )
-	{
-		floater = dynamic_cast < LLFloater* >
-			( gIMMgr->findFloaterBySession(session_id) );
-	}
-	if ( !floater )
-	{
-		floater = dynamic_cast < LLFloater* >
-			( LLIMFloater::findInstance(session_id) );
-	}
-	return floater;
-}
-
-void
-LLIMMgr::showSessionStartError(
-	const std::string& error_string,
-	const LLUUID session_id)
-{
-	const LLFloater* floater = getFloaterBySessionID (session_id);
-	if (!floater) return;
-
-	LLSD args;
-	args["REASON"] = LLTrans::getString(error_string);
-	args["RECIPIENT"] = floater->getTitle();
-
-	LLSD payload;
-	payload["session_id"] = session_id;
-
-	LLNotifications::instance().add(
-		"ChatterBoxSessionStartError",
-		args,
-		payload,
-		LLIMMgr::onConfirmForceCloseError);
-}
-
-void
-LLIMMgr::showSessionEventError(
-	const std::string& event_string,
-	const std::string& error_string,
-	const LLUUID session_id)
-{
-	const LLFloater* floater = getFloaterBySessionID (session_id);
-	if (!floater) return;
-
-	LLSD args;
-	args["REASON"] =
-		LLTrans::getString(error_string);
-	args["EVENT"] =
-		LLTrans::getString(event_string);
-	args["RECIPIENT"] = floater->getTitle();
-
-	LLNotifications::instance().add(
-		"ChatterBoxSessionEventError",
-		args);
-}
-
-void
-LLIMMgr::showSessionForceClose(
-	const std::string& reason_string,
-	const LLUUID session_id)
-{
-	const LLFloater* floater = getFloaterBySessionID (session_id);
-	if (!floater) return;
-
-	LLSD args;
-
-	args["NAME"] = floater->getTitle();
-	args["REASON"] = LLTrans::getString(reason_string);
-
-	LLSD payload;
-	payload["session_id"] = session_id;
-
-	LLNotifications::instance().add(
-		"ForceCloseChatterBoxSession",
-		args,
-		payload,
-		LLIMMgr::onConfirmForceCloseError);
-}
-
-//static
-bool
-LLIMMgr::onConfirmForceCloseError(
-	const LLSD& notification,
-	const LLSD& response)
-{
-	//only 1 option really
-	LLUUID session_id = notification["payload"]["session_id"];
-
-	LLFloater* floater = getFloaterBySessionID (session_id);
-	if ( floater )
-	{
-		floater->closeFloater(FALSE);
-	}
-	return false;
-}
-
-
-//~~~~~~~~~~~~~~~~~~~~~~~~~~~~~~~~~~~~~~~~~~~~~~~~~~~~~~~~~~~~~~~~~~~~~~~~~~~~~
-// Class LLOutgoingCallDialog
-//~~~~~~~~~~~~~~~~~~~~~~~~~~~~~~~~~~~~~~~~~~~~~~~~~~~~~~~~~~~~~~~~~~~~~~~~~~~~~
-LLOutgoingCallDialog::LLOutgoingCallDialog(const LLSD& payload) :
-	LLDockableFloater(NULL, false, payload),
-	mPayload(payload)
-{
-}
-
-void LLOutgoingCallDialog::getAllowedRect(LLRect& rect)
-{
-	rect = gViewerWindow->getWorldViewRectRaw();
-}
-
-void LLOutgoingCallDialog::onOpen(const LLSD& key)
-{
-	// tell the user which voice channel they are leaving
-	if (!mPayload["old_channel_name"].asString().empty())
-	{
-		childSetTextArg("leaving", "[CURRENT_CHAT]", mPayload["old_channel_name"].asString());
-	}
-	else
-	{
-		childSetTextArg("leaving", "[CURRENT_CHAT]", getString("localchat"));
-	}
-
-	std::string callee_name = mPayload["session_name"].asString();
-	if (callee_name == "anonymous")
-	{
-		callee_name = getString("anonymous");
-	}
-	
-	setTitle(callee_name);
-
-	LLSD callee_id = mPayload["other_user_id"];
-	childSetTextArg("calling", "[CALLEE_NAME]", callee_name);
-	childSetTextArg("connecting", "[CALLEE_NAME]", callee_name);
-	LLAvatarIconCtrl* icon = getChild<LLAvatarIconCtrl>("avatar_icon");
-	icon->setValue(callee_id);
-}
-
-
-//static
-void LLOutgoingCallDialog::onCancel(void* user_data)
-{
-	LLOutgoingCallDialog* self = (LLOutgoingCallDialog*)user_data;
-
-	if (!gIMMgr)
-		return;
-
-	LLUUID session_id = self->mPayload["session_id"].asUUID();
-	gIMMgr->endCall(session_id);
-	
-	self->closeFloater();
-}
-
-
-BOOL LLOutgoingCallDialog::postBuild()
-{
-	BOOL success = LLDockableFloater::postBuild();
-
-	childSetAction("Cancel", onCancel, this);
-
-	// dock the dialog to the sys well, where other sys messages appear
-	setDockControl(new LLDockControl(LLBottomTray::getInstance()->getSysWell(),
-					 this, getDockTongue(), LLDockControl::TOP,
-					 boost::bind(&LLOutgoingCallDialog::getAllowedRect, this, _1)));
-
-	return success;
-}
-
-
-
-//~~~~~~~~~~~~~~~~~~~~~~~~~~~~~~~~~~~~~~~~~~~~~~~~~~~~~~~~~~~~~~~~~~~~~~~~~~~~~
-// Class LLIncomingCallDialog
-//~~~~~~~~~~~~~~~~~~~~~~~~~~~~~~~~~~~~~~~~~~~~~~~~~~~~~~~~~~~~~~~~~~~~~~~~~~~~~
-LLIncomingCallDialog::LLIncomingCallDialog(const LLSD& payload) :
-	LLDockableFloater(NULL, false, payload),
-	mPayload(payload)
-{
-}
-
-BOOL LLIncomingCallDialog::postBuild()
-{
-	LLDockableFloater::postBuild();
-
-	LLSD caller_id = mPayload["caller_id"];
-	EInstantMessage type = (EInstantMessage)mPayload["type"].asInteger();
-
-	std::string call_type = getString("VoiceInviteP2P");
-	std::string caller_name = mPayload["caller_name"].asString();
-	if (caller_name == "anonymous")
-	{
-		caller_name = getString("anonymous");
-	}
-	
-	setTitle(caller_name + " " + call_type);
-	
-	// If it is not a P2P invite, then it's an AdHoc invite
-	if ( type != IM_SESSION_P2P_INVITE )
-	{
-		call_type = getString("VoiceInviteAdHoc");
-	}
-
-	// check to see if this is an Avaline call
-	LLUUID session_id = mPayload["session_id"].asUUID();
-	bool is_avatar = LLVoiceClient::getInstance()->isParticipantAvatar(session_id);
-	childSetVisible("Start IM", is_avatar); // no IM for avaline
-
-	LLUICtrl* caller_name_widget = getChild<LLUICtrl>("caller name");
-	caller_name_widget->setValue(caller_name + " " + call_type);
-	LLAvatarIconCtrl* icon = getChild<LLAvatarIconCtrl>("avatar_icon");
-	icon->setValue(caller_id);
-
-	childSetAction("Accept", onAccept, this);
-	childSetAction("Reject", onReject, this);
-	childSetAction("Start IM", onStartIM, this);
-	childSetFocus("Accept");
-
-	return TRUE;
-}
-
-void LLIncomingCallDialog::getAllowedRect(LLRect& rect)
-{
-	rect = gViewerWindow->getWorldViewRectRaw();
-}
-
-void LLIncomingCallDialog::onOpen(const LLSD& key)
-{
-	// tell the user which voice channel they would be leaving
-	LLVoiceChannel *voice = LLVoiceChannel::getCurrentVoiceChannel();
-	if (voice && !voice->getSessionName().empty())
-	{
-		childSetTextArg("question", "[CURRENT_CHAT]", voice->getSessionName());
-	}
-	else
-	{
-		childSetTextArg("question", "[CURRENT_CHAT]", getString("localchat"));
-	}
-
-	// dock the dialog to the sys well, where other sys messages appear
-	setDockControl(new LLDockControl(LLBottomTray::getInstance()->getSysWell(),
-									 this, getDockTongue(), LLDockControl::TOP,
-									 boost::bind(&LLIncomingCallDialog::getAllowedRect, this, _1)));
-}
-
-//static
-void LLIncomingCallDialog::onAccept(void* user_data)
-{
-	LLIncomingCallDialog* self = (LLIncomingCallDialog*)user_data;
-	self->processCallResponse(0);
-	self->closeFloater();
-}
-
-//static
-void LLIncomingCallDialog::onReject(void* user_data)
-{
-	LLIncomingCallDialog* self = (LLIncomingCallDialog*)user_data;
-	self->processCallResponse(1);
-	self->closeFloater();
-}
-
-//static
-void LLIncomingCallDialog::onStartIM(void* user_data)
-{
-	LLIncomingCallDialog* self = (LLIncomingCallDialog*)user_data;
-	self->processCallResponse(2);
-	self->closeFloater();
-}
-
-void LLIncomingCallDialog::processCallResponse(S32 response)
-{
-	if (!gIMMgr)
-		return;
-
-	LLUUID session_id = mPayload["session_id"].asUUID();
-	EInstantMessage type = (EInstantMessage)mPayload["type"].asInteger();
-	LLIMMgr::EInvitationType inv_type = (LLIMMgr::EInvitationType)mPayload["inv_type"].asInteger();
-	bool voice = true;
-	switch(response)
-	{
-	case 2: // start IM: just don't start the voice chat
-	{
-		voice = false;
-		/* FALLTHROUGH */
-	}
-	case 0: // accept
-	{
-		if (type == IM_SESSION_P2P_INVITE)
-		{
-			// create a normal IM session
-			session_id = gIMMgr->addP2PSession(
-				mPayload["session_name"].asString(),
-				mPayload["caller_id"].asUUID(),
-				mPayload["session_handle"].asString());
-
-			if (voice)
-			{
-				if (gIMMgr->startCall(session_id))
-				{
-					// always open IM window when connecting to voice
-					LLIMFloater::show(session_id);
-				}
-			}
-
-			gIMMgr->clearPendingAgentListUpdates(session_id);
-			gIMMgr->clearPendingInvitation(session_id);
-		}
-		else
-		{
-			LLUUID session_id = gIMMgr->addSession(
-				mPayload["session_name"].asString(),
-				type,
-				session_id);
-			if (session_id != LLUUID::null)
-			{
-				LLIMFloater::show(session_id);
-			}
-
-			std::string url = gAgent.getRegion()->getCapability(
-				"ChatSessionRequest");
-
-			if (voice)
-			{
-				LLSD data;
-				data["method"] = "accept invitation";
-				data["session-id"] = session_id;
-				LLHTTPClient::post(
-					url,
-					data,
-					new LLViewerChatterBoxInvitationAcceptResponder(
-						session_id,
-						inv_type));
-			}
-		}
-		if (voice)
-		{
-			break;
-		}
-	}
-	case 1: // decline
-	{
-		if (type == IM_SESSION_P2P_INVITE)
-		{
-			if(gVoiceClient)
-			{
-				std::string s = mPayload["session_handle"].asString();
-				gVoiceClient->declineInvite(s);
-			}
-		}
-		else
-		{
-			std::string url = gAgent.getRegion()->getCapability(
-				"ChatSessionRequest");
-
-			LLSD data;
-			data["method"] = "decline invitation";
-			data["session-id"] = session_id;
-			LLHTTPClient::post(
-				url,
-				data,
-				NULL);
-		}
-	}
-
-	gIMMgr->clearPendingAgentListUpdates(session_id);
-	gIMMgr->clearPendingInvitation(session_id);
-	}
-}
-
-bool inviteUserResponse(const LLSD& notification, const LLSD& response)
-{
-	if (!gIMMgr)
-		return false;
-
-	const LLSD& payload = notification["payload"];
-	LLUUID session_id = payload["session_id"].asUUID();
-	EInstantMessage type = (EInstantMessage)payload["type"].asInteger();
-	LLIMMgr::EInvitationType inv_type = (LLIMMgr::EInvitationType)payload["inv_type"].asInteger();
-	S32 option = LLNotification::getSelectedOption(notification, response);
-	switch(option) 
-	{
-	case 0: // accept
-		{
-			if (type == IM_SESSION_P2P_INVITE)
-			{
-				// create a normal IM session
-				session_id = gIMMgr->addP2PSession(
-					payload["session_name"].asString(),
-					payload["caller_id"].asUUID(),
-					payload["session_handle"].asString(),
-					payload["session_uri"].asString());
-
-				if (gIMMgr->startCall(session_id))
-				{
-					// always open IM window when connecting to voice
-					LLIMFloater::show(session_id);
-				}
-
-				gIMMgr->clearPendingAgentListUpdates(session_id);
-				gIMMgr->clearPendingInvitation(session_id);
-			}
-			else
-			{
-				LLUUID session_id = gIMMgr->addSession(
-					payload["session_name"].asString(),
-					type,
-					session_id);
-				if (session_id != LLUUID::null)
-				{
-					LLIMFloater::show(session_id);
-				}
-
-				std::string url = gAgent.getRegion()->getCapability(
-					"ChatSessionRequest");
-
-				LLSD data;
-				data["method"] = "accept invitation";
-				data["session-id"] = session_id;
-				LLHTTPClient::post(
-					url,
-					data,
-					new LLViewerChatterBoxInvitationAcceptResponder(
-						session_id,
-						inv_type));
-			}
-		}
-		break;
-	case 2: // mute (also implies ignore, so this falls through to the "ignore" case below)
-	{
-		// mute the sender of this invite
-		if (!LLMuteList::getInstance()->isMuted(payload["caller_id"].asUUID()))
-		{
-			LLMute mute(payload["caller_id"].asUUID(), payload["caller_name"].asString(), LLMute::AGENT);
-			LLMuteList::getInstance()->add(mute);
-		}
-	}
-	/* FALLTHROUGH */
-	
-	case 1: // decline
-	{
-		if (type == IM_SESSION_P2P_INVITE)
-		{
-			if(gVoiceClient)
-			{
-				std::string s = payload["session_handle"].asString();
-				gVoiceClient->declineInvite(s);
-			}
-		}
-		else
-		{
-			std::string url = gAgent.getRegion()->getCapability(
-				"ChatSessionRequest");
-
-			LLSD data;
-			data["method"] = "decline invitation";
-			data["session-id"] = session_id;
-			LLHTTPClient::post(
-				url,
-				data,
-				NULL);				
-		}
-	}
-
-	gIMMgr->clearPendingAgentListUpdates(session_id);
-	gIMMgr->clearPendingInvitation(session_id);
-	break;
-	}
-	
-	return false;
-}
-
-//
-// Member Functions
-//
-
-LLIMMgr::LLIMMgr() :
-	mIMReceived(FALSE)
-{
-	mPendingInvitations = LLSD::emptyMap();
-	mPendingAgentListUpdates = LLSD::emptyMap();
-}
-
-// Add a message to a session. 
-void LLIMMgr::addMessage(
-	const LLUUID& session_id,
-	const LLUUID& target_id,
-	const std::string& from,
-	const std::string& msg,
-	const std::string& session_name,
-	EInstantMessage dialog,
-	U32 parent_estate_id,
-	const LLUUID& region_id,
-	const LLVector3& position,
-	bool link_name) // If this is true, then we insert the name and link it to a profile
-{
-	LLUUID other_participant_id = target_id;
-
-	// don't process muted IMs
-	if (LLMuteList::getInstance()->isMuted(
-			other_participant_id,
-			LLMute::flagTextChat) && !LLMuteList::getInstance()->isLinden(from))
-	{
-		return;
-	}
-
-	LLFloaterIMPanel* floater;
-	LLUUID new_session_id = session_id;
-	if (new_session_id.isNull())
-	{
-		//no session ID...compute new one
-		new_session_id = computeSessionID(dialog, other_participant_id);
-	}
-
-	//*NOTE session_name is empty in case of incoming P2P sessions
-	std::string fixed_session_name = from;
-	if(!session_name.empty() && session_name.size()>1)
-	{
-		fixed_session_name = session_name;
-	}
-
-	bool new_session = !hasSession(new_session_id);
-	if (new_session)
-	{
-		LLIMModel::getInstance()->newSession(new_session_id, fixed_session_name, dialog, other_participant_id);
-	}
-
-	floater = findFloaterBySession(new_session_id);
-	if (!floater)
-	{
-		floater = findFloaterBySession(other_participant_id);
-		if (floater)
-		{
-			llinfos << "found the IM session " << session_id 
-				<< " by participant " << other_participant_id << llendl;
-		}
-	}
-
-	// create IM window as necessary
-	if(!floater)
-	{
-		floater = createFloater(
-			new_session_id,
-			other_participant_id,
-			fixed_session_name,
-			dialog,
-			FALSE);
-	}
-
-	if (new_session)
-	{
-		// When we get a new IM, and if you are a god, display a bit
-		// of information about the source. This is to help liaisons
-		// when answering questions.
-		if(gAgent.isGodlike())
-		{
-			// *TODO:translate (low priority, god ability)
-			std::ostringstream bonus_info;
-			bonus_info << LLTrans::getString("***")+ " "+ LLTrans::getString("IMParentEstate") + ":" + " "
-				<< parent_estate_id
-				<< ((parent_estate_id == 1) ? "," + LLTrans::getString("IMMainland") : "")
-				<< ((parent_estate_id == 5) ? "," + LLTrans::getString ("IMTeen") : "");
-
-			// once we have web-services (or something) which returns
-			// information about a region id, we can print this out
-			// and even have it link to map-teleport or something.
-			//<< "*** region_id: " << region_id << std::endl
-			//<< "*** position: " << position << std::endl;
-
-			floater->addHistoryLine(bonus_info.str(), LLUIColorTable::instance().getColor("SystemChatColor"));
-			LLIMModel::instance().addMessage(new_session_id, from, other_participant_id, bonus_info.str());
-		}
-
-		make_ui_sound("UISndNewIncomingIMSession");
-	}
-
-	// now add message to floater
-	bool is_from_system = target_id.isNull() || (from == SYSTEM_FROM);
-	const LLColor4& color = ( is_from_system ? 
-							  LLUIColorTable::instance().getColor("SystemChatColor") : 
-							  LLUIColorTable::instance().getColor("IMChatColor"));
-	if ( !link_name )
-	{
-		floater->addHistoryLine(msg,color); // No name to prepend, so just add the message normally
-	}
-	else
-	{
-		floater->addHistoryLine(msg, color, true, other_participant_id, from); // Insert linked name to front of message
-	}
-
-	LLIMModel::instance().addMessage(new_session_id, from, other_participant_id, msg);
-
-	if( !LLFloaterReg::instanceVisible("communicate") && !floater->getVisible())
-	{
-		LLFloaterChatterBox* chat_floater = LLFloaterChatterBox::getInstance();
-		
-		//if the IM window is not open and the floater is not visible (i.e. not torn off)
-		LLFloater* previouslyActiveFloater = chat_floater->getActiveFloater();
-
-		// select the newly added floater (or the floater with the new line added to it).
-		// it should be there.
-		chat_floater->selectFloater(floater);
-
-		//there was a previously unseen IM, make that old tab flashing
-		//it is assumed that the most recently unseen IM tab is the one current selected/active
-		if ( previouslyActiveFloater && getIMReceived() )
-		{
-			chat_floater->setFloaterFlashing(previouslyActiveFloater, TRUE);
-		}
-
-		//notify of a new IM
-		notifyNewIM();
-	}
-}
-
-void LLIMMgr::addSystemMessage(const LLUUID& session_id, const std::string& message_name, const LLSD& args)
-{
-	LLUIString message;
-	
-	// null session id means near me (chat history)
-	if (session_id.isNull())
-	{
-		message = LLTrans::getString(message_name);
-		message.setArgs(args);
-
-		LLChat chat(message);
-		chat.mSourceType = CHAT_SOURCE_SYSTEM;
-		LLFloaterChat::addChatHistory(chat);
-	}
-	else // going to IM session
-	{
-		if (hasSession(session_id))
-		{
-			message = LLTrans::getString(message_name + "-im");
-			message.setArgs(args);
-			gIMMgr->addMessage(session_id, LLUUID::null, SYSTEM_FROM, message.getString());
-		}
-	}
-}
-
-void LLIMMgr::notifyNewIM()
-{
-	if(!LLFloaterReg::instanceVisible("communicate"))
-	{
-		mIMReceived = TRUE;
-	}
-}
-
-S32 LLIMMgr::getNumberOfUnreadIM()
-{
-	std::map<LLUUID, LLIMModel::LLIMSession*>::iterator it;
-	
-	S32 num = 0;
-	for(it = LLIMModel::getInstance()->mId2SessionMap.begin(); it != LLIMModel::getInstance()->mId2SessionMap.end(); ++it)
-	{
-		num += (*it).second->mNumUnread;
-	}
-
-	return num;
-}
-
-void LLIMMgr::clearNewIMNotification()
-{
-	mIMReceived = FALSE;
-}
-
-BOOL LLIMMgr::getIMReceived() const
-{
-	return mIMReceived;
-}
-
-LLUUID LLIMMgr::addP2PSession(const std::string& name,
-							const LLUUID& other_participant_id,
-							const std::string& voice_session_handle,
-							const std::string& caller_uri)
-{
-	LLUUID session_id = addSession(name, IM_NOTHING_SPECIAL, other_participant_id);
-	if (session_id != LLUUID::null)
-	{
-		LLIMFloater::show(session_id);
-	}
-
-	LLIMSpeakerMgr* speaker_mgr = LLIMModel::getInstance()->getSpeakerManager(session_id);
-	if (speaker_mgr)
-	{
-		LLVoiceChannelP2P* voice_channel = dynamic_cast<LLVoiceChannelP2P*>(speaker_mgr->getVoiceChannel());
-		if (voice_channel)
-		{
-			voice_channel->setSessionHandle(voice_session_handle, caller_uri);
-		}
-	}
-	return session_id;
-}
-
-// This adds a session to the talk view. The name is the local name of
-// the session, dialog specifies the type of session. If the session
-// exists, it is brought forward.  Specifying id = NULL results in an
-// im session to everyone. Returns the uuid of the session.
-LLUUID LLIMMgr::addSession(
-	const std::string& name,
-	EInstantMessage dialog,
-	const LLUUID& other_participant_id)
-{
-	LLDynamicArray<LLUUID> ids;
-	ids.put(other_participant_id);
-	return addSession(name, dialog, other_participant_id, ids);
-}
-
-// Adds a session using the given session_id.  If the session already exists 
-// the dialog type is assumed correct. Returns the uuid of the session.
-LLUUID LLIMMgr::addSession(
-	const std::string& name,
-	EInstantMessage dialog,
-	const LLUUID& other_participant_id,
-	const LLDynamicArray<LLUUID>& ids)
-{
-	if (0 == ids.getLength())
-	{
-		return LLUUID::null;
-	}
-
-	LLUUID session_id = computeSessionID(dialog,other_participant_id);
-
-	bool new_session = !LLIMModel::getInstance()->findIMSession(session_id);
-
-	if (new_session)
-	{
-		LLIMModel::getInstance()->newSession(session_id, name, dialog, other_participant_id, ids);
-	}
-
-
-	//*TODO remove this "floater" thing when Communicate Floater's gone
-	LLFloaterIMPanel* floater = findFloaterBySession(session_id);
-	if(!floater)
-	{
-		// On creation, use the first element of ids as the
-		// "other_participant_id"
-		floater = createFloater(
-			session_id,
-			other_participant_id,
-			name,
-			dialog,
-			TRUE,
-			ids);
-	}
-
-	//we don't need to show notes about online/offline, mute/unmute users' statuses for existing sessions
-	if (!new_session) return session_id;
-	
-	noteOfflineUsers(session_id, floater, ids);
-
-	// Only warn for regular IMs - not group IMs
-	if( dialog == IM_NOTHING_SPECIAL )
-	{
-		noteMutedUsers(session_id, floater, ids);
-	}
-
-	return session_id;
-}
-
-bool LLIMMgr::leaveSession(const LLUUID& session_id)
-{
-	LLIMModel::LLIMSession* im_session = LLIMModel::getInstance()->findIMSession(session_id);
-	if (!im_session) return false;
-
-	LLIMModel::getInstance()->sendLeaveSession(session_id, im_session->mOtherParticipantID);
-	gIMMgr->removeSession(session_id);
-	return true;
-}
-
-// Removes data associated with a particular session specified by session_id
-void LLIMMgr::removeSession(const LLUUID& session_id)
-{
-	llassert_always(hasSession(session_id));
-	
-	//*TODO remove this floater thing when Communicate Floater is being deleted (IB)
-	LLFloaterIMPanel* floater = findFloaterBySession(session_id);
-	if(floater)
-	{
-		mFloaters.erase(floater->getHandle());
-		LLFloaterChatterBox::getInstance()->removeFloater(floater);
-	}
-
-	clearPendingInvitation(session_id);
-	clearPendingAgentListUpdates(session_id);
-
-	LLIMModel::getInstance()->clearSession(session_id);
-
-	notifyObserverSessionRemoved(session_id);
-}
-
-void LLIMMgr::inviteToSession(
-	const LLUUID& session_id, 
-	const std::string& session_name, 
-	const LLUUID& caller_id, 
-	const std::string& caller_name,
-	EInstantMessage type,
-	EInvitationType inv_type,
-	const std::string& session_handle,
-	const std::string& session_uri)
-{
-	//ignore invites from muted residents
-	if (LLMuteList::getInstance()->isMuted(caller_id))
-	{
-		return;
-	}
-
-	std::string notify_box_type;
-
-	BOOL ad_hoc_invite = FALSE;
-	if(type == IM_SESSION_P2P_INVITE)
-	{
-		//P2P is different...they only have voice invitations
-		notify_box_type = "VoiceInviteP2P";
-	}
-	else if ( gAgent.isInGroup(session_id) )
-	{
-		//only really old school groups have voice invitations
-		notify_box_type = "VoiceInviteGroup";
-	}
-	else if ( inv_type == INVITATION_TYPE_VOICE )
-	{
-		//else it's an ad-hoc
-		//and a voice ad-hoc
-		notify_box_type = "VoiceInviteAdHoc";
-		ad_hoc_invite = TRUE;
-	}
-	else if ( inv_type == INVITATION_TYPE_IMMEDIATE )
-	{
-		notify_box_type = "InviteAdHoc";
-		ad_hoc_invite = TRUE;
-	}
-
-	LLSD payload;
-	payload["session_id"] = session_id;
-	payload["session_name"] = session_name;
-	payload["caller_id"] = caller_id;
-	payload["caller_name"] = caller_name;
-	payload["type"] = type;
-	payload["inv_type"] = inv_type;
-	payload["session_handle"] = session_handle;
-	payload["session_uri"] = session_uri;
-	payload["notify_box_type"] = notify_box_type;
-	
-	LLVoiceChannel* channelp = LLVoiceChannel::getChannelByID(session_id);
-	if (channelp && channelp->callStarted())
-	{
-		// you have already started a call to the other user, so just accept the invite
-		LLNotifications::instance().forceResponse(LLNotification::Params("VoiceInviteP2P").payload(payload), 0);
-		return;
-	}
-
-	if (type == IM_SESSION_P2P_INVITE || ad_hoc_invite)
-	{
-		// is the inviter a friend?
-		if (LLAvatarTracker::instance().getBuddyInfo(caller_id) == NULL)
-		{
-			// if not, and we are ignoring voice invites from non-friends
-			// then silently decline
-			if (gSavedSettings.getBOOL("VoiceCallsFriendsOnly"))
-			{
-				// invite not from a friend, so decline
-				LLNotifications::instance().forceResponse(LLNotification::Params("VoiceInviteP2P").payload(payload), 1);
-				return;
-			}
-		}
-	}
-
-	if ( !mPendingInvitations.has(session_id.asString()) )
-	{
-		if (caller_name.empty())
-		{
-			gCacheName->get(caller_id, FALSE, boost::bind(&LLIMMgr::onInviteNameLookup, payload, _1, _2, _3, _4));
-		}
-		else
-		{
-			if (notify_box_type == "VoiceInviteP2P" || notify_box_type == "VoiceInviteAdHoc")
-			{
-				LLFloaterReg::showInstance("incoming_call", payload, TRUE);
-			}
-			else
-			{
-				LLSD args;
-				args["NAME"] = caller_name;
-				args["GROUP"] = session_name;
-
-				LLNotifications::instance().add(notify_box_type, args, payload, &inviteUserResponse);
-			}
-		}
-		mPendingInvitations[session_id.asString()] = LLSD();
-	}
-}
-
-void LLIMMgr::onInviteNameLookup(LLSD payload, const LLUUID& id, const std::string& first, const std::string& last, BOOL is_group)
-{
-	payload["caller_name"] = first + " " + last;
-	payload["session_name"] = payload["caller_name"].asString();
-
-	std::string notify_box_type = payload["notify_box_type"].asString();
-
-	if (notify_box_type == "VoiceInviteP2P" || notify_box_type == "VoiceInviteAdHoc")
-	{
-		LLFloaterReg::showInstance("incoming_call", payload, TRUE);
-	}
-	else
-	{
-		LLSD args;
-		args["NAME"] = payload["caller_name"].asString();
-	
-		LLNotifications::instance().add(
-			payload["notify_box_type"].asString(),
-			args, 
-			payload,
-			&inviteUserResponse);
-	}
-}
-
-void LLIMMgr::disconnectAllSessions()
-{
-	LLFloaterIMPanel* floater = NULL;
-	std::set<LLHandle<LLFloater> >::iterator handle_it;
-	for(handle_it = mFloaters.begin();
-		handle_it != mFloaters.end();
-		)
-	{
-		floater = (LLFloaterIMPanel*)handle_it->get();
-
-		// MUST do this BEFORE calling floater->onClose() because that may remove the item from the set, causing the subsequent increment to crash.
-		++handle_it;
-
-		if (floater)
-		{
-			floater->setEnabled(FALSE);
-			floater->closeFloater(TRUE);
-		}
-	}
-}
-
-
-// This method returns the im panel corresponding to the uuid
-// provided. The uuid can either be a session id or an agent
-// id. Returns NULL if there is no matching panel.
-LLFloaterIMPanel* LLIMMgr::findFloaterBySession(const LLUUID& session_id)
-{
-	LLFloaterIMPanel* rv = NULL;
-	std::set<LLHandle<LLFloater> >::iterator handle_it;
-	for(handle_it = mFloaters.begin();
-		handle_it != mFloaters.end();
-		++handle_it)
-	{
-		rv = (LLFloaterIMPanel*)handle_it->get();
-		if(rv && session_id == rv->getSessionID())
-		{
-			break;
-		}
-		rv = NULL;
-	}
-	return rv;
-}
-
-
-BOOL LLIMMgr::hasSession(const LLUUID& session_id)
-{
-	return LLIMModel::getInstance()->findIMSession(session_id) != NULL;
-}
-
-void LLIMMgr::clearPendingInvitation(const LLUUID& session_id)
-{
-	if ( mPendingInvitations.has(session_id.asString()) )
-	{
-		mPendingInvitations.erase(session_id.asString());
-	}
-}
-
-void LLIMMgr::processAgentListUpdates(const LLUUID& session_id, const LLSD& body)
-{
-	LLIMFloater* im_floater = LLIMFloater::findInstance(session_id);
-	if ( im_floater )
-	{
-		im_floater->processAgentListUpdates(body);
-	}
-	LLIMSpeakerMgr* speaker_mgr = LLIMModel::getInstance()->getSpeakerManager(session_id);
-	if (speaker_mgr)
-	{
-		speaker_mgr->updateSpeakers(body);
-	}
-	else
-	{
-		//we don't have a speaker manager yet..something went wrong
-		//we are probably receiving an update here before
-		//a start or an acceptance of an invitation.  Race condition.
-		gIMMgr->addPendingAgentListUpdates(
-			session_id,
-			body);
-	}
-}
-
-LLSD LLIMMgr::getPendingAgentListUpdates(const LLUUID& session_id)
-{
-	if ( mPendingAgentListUpdates.has(session_id.asString()) )
-	{
-		return mPendingAgentListUpdates[session_id.asString()];
-	}
-	else
-	{
-		return LLSD();
-	}
-}
-
-void LLIMMgr::addPendingAgentListUpdates(
-	const LLUUID& session_id,
-	const LLSD& updates)
-{
-	LLSD::map_const_iterator iter;
-
-	if ( !mPendingAgentListUpdates.has(session_id.asString()) )
-	{
-		//this is a new agent list update for this session
-		mPendingAgentListUpdates[session_id.asString()] = LLSD::emptyMap();
-	}
-
-	if (
-		updates.has("agent_updates") &&
-		updates["agent_updates"].isMap() &&
-		updates.has("updates") &&
-		updates["updates"].isMap() )
-	{
-		//new school update
-		LLSD update_types = LLSD::emptyArray();
-		LLSD::array_iterator array_iter;
-
-		update_types.append("agent_updates");
-		update_types.append("updates");
-
-		for (
-			array_iter = update_types.beginArray();
-			array_iter != update_types.endArray();
-			++array_iter)
-		{
-			//we only want to include the last update for a given agent
-			for (
-				iter = updates[array_iter->asString()].beginMap();
-				iter != updates[array_iter->asString()].endMap();
-				++iter)
-			{
-				mPendingAgentListUpdates[session_id.asString()][array_iter->asString()][iter->first] =
-					iter->second;
-			}
-		}
-	}
-	else if (
-		updates.has("updates") &&
-		updates["updates"].isMap() )
-	{
-		//old school update where the SD contained just mappings
-		//of agent_id -> "LEAVE"/"ENTER"
-
-		//only want to keep last update for each agent
-		for (
-			iter = updates["updates"].beginMap();
-			iter != updates["updates"].endMap();
-			++iter)
-		{
-			mPendingAgentListUpdates[session_id.asString()]["updates"][iter->first] =
-				iter->second;
-		}
-	}
-}
-
-void LLIMMgr::clearPendingAgentListUpdates(const LLUUID& session_id)
-{
-	if ( mPendingAgentListUpdates.has(session_id.asString()) )
-	{
-		mPendingAgentListUpdates.erase(session_id.asString());
-	}
-}
-
-void LLIMMgr::notifyObserverSessionAdded(const LLUUID& session_id, const std::string& name, const LLUUID& other_participant_id)
-{
-	for (session_observers_list_t::iterator it = mSessionObservers.begin(); it != mSessionObservers.end(); it++)
-	{
-		(*it)->sessionAdded(session_id, name, other_participant_id);
-	}
-}
-
-void LLIMMgr::notifyObserverSessionRemoved(const LLUUID& session_id)
-{
-	for (session_observers_list_t::iterator it = mSessionObservers.begin(); it != mSessionObservers.end(); it++)
-	{
-		(*it)->sessionRemoved(session_id);
-	}
-}
-
-void LLIMMgr::notifyObserverSessionIDUpdated( const LLUUID& old_session_id, const LLUUID& new_session_id )
-{
-	for (session_observers_list_t::iterator it = mSessionObservers.begin(); it != mSessionObservers.end(); it++)
-	{
-		(*it)->sessionIDUpdated(old_session_id, new_session_id);
-	}
-
-}
-
-void LLIMMgr::addSessionObserver(LLIMSessionObserver *observer)
-{
-	mSessionObservers.push_back(observer);
-}
-
-void LLIMMgr::removeSessionObserver(LLIMSessionObserver *observer)
-{
-	mSessionObservers.remove(observer);
-}
-
-bool LLIMMgr::startCall(const LLUUID& session_id)
-{
-	LLVoiceChannel* voice_channel = LLIMModel::getInstance()->getVoiceChannel(session_id);
-	if (!voice_channel) return false;
-	
-	voice_channel->activate();
-	return true;
-}
-
-bool LLIMMgr::endCall(const LLUUID& session_id)
-{
-	LLVoiceChannel* voice_channel = LLIMModel::getInstance()->getVoiceChannel(session_id);
-	if (!voice_channel) return false;
-
-	voice_channel->deactivate();
-	return true;
-}
-
-// create a floater and update internal representation for
-// consistency. Returns the pointer, caller (the class instance since
-// it is a private method) is not responsible for deleting the
-// pointer.  Add the floater to this but do not select it.
-LLFloaterIMPanel* LLIMMgr::createFloater(
-	const LLUUID& session_id,
-	const LLUUID& other_participant_id,
-	const std::string& session_label,
-	EInstantMessage dialog,
-	BOOL user_initiated,
-	const LLDynamicArray<LLUUID>& ids)
-{
-	if (session_id.isNull())
-	{
-		llwarns << "Creating LLFloaterIMPanel with null session ID" << llendl;
-	}
-
-	llinfos << "LLIMMgr::createFloater: from " << other_participant_id 
-			<< " in session " << session_id << llendl;
-	LLFloaterIMPanel* floater = new LLFloaterIMPanel(session_label,
-													 session_id,
-													 other_participant_id,
-													 ids,
-													 dialog);
-	LLTabContainer::eInsertionPoint i_pt = user_initiated ? LLTabContainer::RIGHT_OF_CURRENT : LLTabContainer::END;
-	LLFloaterChatterBox::getInstance()->addFloater(floater, FALSE, i_pt);
-	mFloaters.insert(floater->getHandle());
-	return floater;
-}
-
-void LLIMMgr::noteOfflineUsers(
-	const LLUUID& session_id,
-	LLFloaterIMPanel* floater,
-	const LLDynamicArray<LLUUID>& ids)
-{
-	S32 count = ids.count();
-	if(count == 0)
-	{
-		const std::string& only_user = LLTrans::getString("only_user_message");
-		if (floater)
-		{
-			floater->addHistoryLine(only_user, LLUIColorTable::instance().getColor("SystemChatColor"));
-		}
-		LLIMModel::getInstance()->addMessage(session_id, SYSTEM_FROM, LLUUID::null, only_user);
-	}
-	else
-	{
-		const LLRelationship* info = NULL;
-		LLAvatarTracker& at = LLAvatarTracker::instance();
-		LLIMModel& im_model = LLIMModel::instance();
-		for(S32 i = 0; i < count; ++i)
-		{
-			info = at.getBuddyInfo(ids.get(i));
-			std::string first, last;
-			if(info && !info->isOnline()
-			   && gCacheName->getName(ids.get(i), first, last))
-			{
-				LLUIString offline = LLTrans::getString("offline_message");
-				offline.setArg("[FIRST]", first);
-				offline.setArg("[LAST]", last);
-				im_model.proccessOnlineOfflineNotification(session_id, offline);
-			}
-		}
-	}
-}
-
-void LLIMMgr::noteMutedUsers(const LLUUID& session_id, LLFloaterIMPanel* floater,
-								  const LLDynamicArray<LLUUID>& ids)
-{
-	// Don't do this if we don't have a mute list.
-	LLMuteList *ml = LLMuteList::getInstance();
-	if( !ml )
-	{
-		return;
-	}
-
-	S32 count = ids.count();
-	if(count > 0)
-	{
-		LLIMModel* im_model = LLIMModel::getInstance();
-		
-		for(S32 i = 0; i < count; ++i)
-		{
-			if( ml->isMuted(ids.get(i)) )
-			{
-				LLUIString muted = LLTrans::getString("muted_message");
-
-				//*TODO remove this "floater" thing when Communicate Floater's gone
-				floater->addHistoryLine(muted);
-
-				im_model->addMessage(session_id, SYSTEM_FROM, LLUUID::null, muted);
-				break;
-			}
-		}
-	}
-}
-
-void LLIMMgr::processIMTypingStart(const LLIMInfo* im_info)
-{
-	processIMTypingCore(im_info, TRUE);
-}
-
-void LLIMMgr::processIMTypingStop(const LLIMInfo* im_info)
-{
-	processIMTypingCore(im_info, FALSE);
-}
-
-void LLIMMgr::processIMTypingCore(const LLIMInfo* im_info, BOOL typing)
-{
-	LLUUID session_id = computeSessionID(im_info->mIMType, im_info->mFromID);
-	LLFloaterIMPanel* floater = findFloaterBySession(session_id);
-	if (floater)
-	{
-		floater->processIMTyping(im_info, typing);
-	}
-
-	LLIMFloater* im_floater = LLIMFloater::findInstance(session_id);
-	if ( im_floater )
-	{
-		im_floater->processIMTyping(im_info, typing);
-	}
-}
-
-class LLViewerChatterBoxSessionStartReply : public LLHTTPNode
-{
-public:
-	virtual void describe(Description& desc) const
-	{
-		desc.shortInfo("Used for receiving a reply to a request to initialize an ChatterBox session");
-		desc.postAPI();
-		desc.input(
-			"{\"client_session_id\": UUID, \"session_id\": UUID, \"success\" boolean, \"reason\": string");
-		desc.source(__FILE__, __LINE__);
-	}
-
-	virtual void post(ResponsePtr response,
-					  const LLSD& context,
-					  const LLSD& input) const
-	{
-		LLSD body;
-		LLUUID temp_session_id;
-		LLUUID session_id;
-		bool success;
-
-		body = input["body"];
-		success = body["success"].asBoolean();
-		temp_session_id = body["temp_session_id"].asUUID();
-
-		if ( success )
-		{
-			session_id = body["session_id"].asUUID();
-
-			LLIMModel::getInstance()->processSessionInitializedReply(temp_session_id, session_id);
-
-			LLIMSpeakerMgr* speaker_mgr = LLIMModel::getInstance()->getSpeakerManager(session_id);
-			if (speaker_mgr)
-			{
-				speaker_mgr->setSpeakers(body);
-				speaker_mgr->updateSpeakers(gIMMgr->getPendingAgentListUpdates(session_id));
-			}
-
-			LLFloaterIMPanel* floaterp = gIMMgr->findFloaterBySession(session_id);
-			if (floaterp)
-			{
-				if ( body.has("session_info") )
-				{
-					floaterp->processSessionUpdate(body["session_info"]);
-				}
-			}
-
-			LLIMFloater* im_floater = LLIMFloater::findInstance(session_id);
-			if ( im_floater )
-			{
-				if ( body.has("session_info") )
-				{
-					im_floater->processSessionUpdate(body["session_info"]);
-				}
-			}
-
-			gIMMgr->clearPendingAgentListUpdates(session_id);
-		}
-		else
-		{
-			//throw an error dialog and close the temp session's floater
-			gIMMgr->showSessionStartError(body["error"].asString(), temp_session_id);
-		}
-
-		gIMMgr->clearPendingAgentListUpdates(session_id);
-	}
-};
-
-class LLViewerChatterBoxSessionEventReply : public LLHTTPNode
-{
-public:
-	virtual void describe(Description& desc) const
-	{
-		desc.shortInfo("Used for receiving a reply to a ChatterBox session event");
-		desc.postAPI();
-		desc.input(
-			"{\"event\": string, \"reason\": string, \"success\": boolean, \"session_id\": UUID");
-		desc.source(__FILE__, __LINE__);
-	}
-
-	virtual void post(ResponsePtr response,
-					  const LLSD& context,
-					  const LLSD& input) const
-	{
-		LLUUID session_id;
-		bool success;
-
-		LLSD body = input["body"];
-		success = body["success"].asBoolean();
-		session_id = body["session_id"].asUUID();
-
-		if ( !success )
-		{
-			//throw an error dialog
-			gIMMgr->showSessionEventError(
-				body["event"].asString(),
-				body["error"].asString(),
-				session_id);
-		}
-	}
-};
-
-class LLViewerForceCloseChatterBoxSession: public LLHTTPNode
-{
-public:
-	virtual void post(ResponsePtr response,
-					  const LLSD& context,
-					  const LLSD& input) const
-	{
-		LLUUID session_id;
-		std::string reason;
-
-		session_id = input["body"]["session_id"].asUUID();
-		reason = input["body"]["reason"].asString();
-
-		gIMMgr->showSessionForceClose(reason, session_id);
-	}
-};
-
-class LLViewerChatterBoxSessionAgentListUpdates : public LLHTTPNode
-{
-public:
-	virtual void post(
-		ResponsePtr responder,
-		const LLSD& context,
-		const LLSD& input) const
-	{
-		const LLUUID& session_id = input["body"]["session_id"].asUUID();
-		gIMMgr->processAgentListUpdates(session_id, input["body"]);
-	}
-};
-
-class LLViewerChatterBoxSessionUpdate : public LLHTTPNode
-{
-public:
-	virtual void post(
-		ResponsePtr responder,
-		const LLSD& context,
-		const LLSD& input) const
-	{
-		LLUUID session_id = input["body"]["session_id"].asUUID();
-		LLFloaterIMPanel* floaterp = gIMMgr->findFloaterBySession(session_id);
-		if (floaterp)
-		{
-			floaterp->processSessionUpdate(input["body"]["info"]);
-		}
-		LLIMFloater* im_floater = LLIMFloater::findInstance(session_id);
-		if ( im_floater )
-		{
-			im_floater->processSessionUpdate(input["body"]["info"]);
-		}
-	}
-};
-
-
-class LLViewerChatterBoxInvitation : public LLHTTPNode
-{
-public:
-
-	virtual void post(
-		ResponsePtr response,
-		const LLSD& context,
-		const LLSD& input) const
-	{
-		//for backwards compatiblity reasons...we need to still
-		//check for 'text' or 'voice' invitations...bleh
-		if ( input["body"].has("instantmessage") )
-		{
-			LLSD message_params =
-				input["body"]["instantmessage"]["message_params"];
-
-			//do something here to have the IM invite behave
-			//just like a normal IM
-			//this is just replicated code from process_improved_im
-			//and should really go in it's own function -jwolk
-			if (gNoRender)
-			{
-				return;
-			}
-			LLChat chat;
-
-			std::string message = message_params["message"].asString();
-			std::string name = message_params["from_name"].asString();
-			LLUUID from_id = message_params["from_id"].asUUID();
-			LLUUID session_id = message_params["id"].asUUID();
-			std::vector<U8> bin_bucket = message_params["data"]["binary_bucket"].asBinary();
-			U8 offline = (U8)message_params["offline"].asInteger();
-			
-			time_t timestamp =
-				(time_t) message_params["timestamp"].asInteger();
-
-			BOOL is_busy = gAgent.getBusy();
-			BOOL is_muted = LLMuteList::getInstance()->isMuted(
-				from_id,
-				name,
-				LLMute::flagTextChat);
-
-			BOOL is_linden = LLMuteList::getInstance()->isLinden(name);
-			std::string separator_string(": ");
-			
-			chat.mMuted = is_muted && !is_linden;
-			chat.mFromID = from_id;
-			chat.mFromName = name;
-
-			if (!is_linden && (is_busy || is_muted))
-			{
-				return;
-			}
-
-			// standard message, not from system
-			std::string saved;
-			if(offline == IM_OFFLINE)
-			{
-				saved = llformat("(Saved %s) ", formatted_time(timestamp).c_str());
-			}
-			std::string buffer = saved + message;
-
-			BOOL is_this_agent = FALSE;
-			if(from_id == gAgentID)
-			{
-				is_this_agent = TRUE;
-			}
-			gIMMgr->addMessage(
-				session_id,
-				from_id,
-				name,
-				buffer,
-				std::string((char*)&bin_bucket[0]),
-				IM_SESSION_INVITE,
-				message_params["parent_estate_id"].asInteger(),
-				message_params["region_id"].asUUID(),
-				ll_vector3_from_sd(message_params["position"]),
-				true);
-
-			chat.mText = std::string("IM: ") + name + separator_string + saved + message;
-			LLFloaterChat::addChat(chat, TRUE, is_this_agent);
-
-			//K now we want to accept the invitation
-			std::string url = gAgent.getRegion()->getCapability(
-				"ChatSessionRequest");
-
-			if ( url != "" )
-			{
-				LLSD data;
-				data["method"] = "accept invitation";
-				data["session-id"] = session_id;
-				LLHTTPClient::post(
-					url,
-					data,
-					new LLViewerChatterBoxInvitationAcceptResponder(
-						session_id,
-						LLIMMgr::INVITATION_TYPE_INSTANT_MESSAGE));
-			}
-		} //end if invitation has instant message
-		else if ( input["body"].has("voice") )
-		{
-			if (gNoRender)
-			{
-				return;
-			}
-			
-			if(!LLVoiceClient::voiceEnabled())
-			{
-				// Don't display voice invites unless the user has voice enabled.
-				return;
-			}
-
-			gIMMgr->inviteToSession(
-				input["body"]["session_id"].asUUID(), 
-				input["body"]["session_name"].asString(), 
-				input["body"]["from_id"].asUUID(),
-				input["body"]["from_name"].asString(),
-				IM_SESSION_INVITE,
-				LLIMMgr::INVITATION_TYPE_VOICE);
-		}
-		else if ( input["body"].has("immediate") )
-		{
-			gIMMgr->inviteToSession(
-				input["body"]["session_id"].asUUID(), 
-				input["body"]["session_name"].asString(), 
-				input["body"]["from_id"].asUUID(),
-				input["body"]["from_name"].asString(),
-				IM_SESSION_INVITE,
-				LLIMMgr::INVITATION_TYPE_IMMEDIATE);
-		}
-	}
-};
-
-LLHTTPRegistration<LLViewerChatterBoxSessionStartReply>
-   gHTTPRegistrationMessageChatterboxsessionstartreply(
-	   "/message/ChatterBoxSessionStartReply");
-
-LLHTTPRegistration<LLViewerChatterBoxSessionEventReply>
-   gHTTPRegistrationMessageChatterboxsessioneventreply(
-	   "/message/ChatterBoxSessionEventReply");
-
-LLHTTPRegistration<LLViewerForceCloseChatterBoxSession>
-    gHTTPRegistrationMessageForceclosechatterboxsession(
-		"/message/ForceCloseChatterBoxSession");
-
-LLHTTPRegistration<LLViewerChatterBoxSessionAgentListUpdates>
-    gHTTPRegistrationMessageChatterboxsessionagentlistupdates(
-	    "/message/ChatterBoxSessionAgentListUpdates");
-
-LLHTTPRegistration<LLViewerChatterBoxSessionUpdate>
-    gHTTPRegistrationMessageChatterBoxSessionUpdate(
-	    "/message/ChatterBoxSessionUpdate");
-
-LLHTTPRegistration<LLViewerChatterBoxInvitation>
-    gHTTPRegistrationMessageChatterBoxInvitation(
-		"/message/ChatterBoxInvitation");
-=======
-/** 
- * @file LLIMMgr.cpp
- * @brief Container for Instant Messaging
- *
- * $LicenseInfo:firstyear=2001&license=viewergpl$
- * 
- * Copyright (c) 2001-2009, Linden Research, Inc.
- * 
- * Second Life Viewer Source Code
- * The source code in this file ("Source Code") is provided by Linden Lab
- * to you under the terms of the GNU General Public License, version 2.0
- * ("GPL"), unless you have obtained a separate licensing agreement
- * ("Other License"), formally executed by you and Linden Lab.  Terms of
- * the GPL can be found in doc/GPL-license.txt in this distribution, or
- * online at http://secondlifegrid.net/programs/open_source/licensing/gplv2
- * 
- * There are special exceptions to the terms and conditions of the GPL as
- * it is applied to this Source Code. View the full text of the exception
- * in the file doc/FLOSS-exception.txt in this software distribution, or
- * online at
- * http://secondlifegrid.net/programs/open_source/licensing/flossexception
- * 
- * By copying, modifying or distributing this software, you acknowledge
- * that you have read and understood your obligations described above,
- * and agree to abide by those obligations.
- * 
- * ALL LINDEN LAB SOURCE CODE IS PROVIDED "AS IS." LINDEN LAB MAKES NO
- * WARRANTIES, EXPRESS, IMPLIED OR OTHERWISE, REGARDING ITS ACCURACY,
- * COMPLETENESS OR PERFORMANCE.
- * $/LicenseInfo$
- */
-
-#include "llviewerprecompiledheaders.h"
-
-#include "llimview.h"
-
-#include "llfloaterreg.h"
-#include "llfontgl.h"
-#include "llrect.h"
-#include "llerror.h"
-#include "llbutton.h"
-#include "llhttpclient.h"
-#include "llsdutil_math.h"
-#include "llstring.h"
-#include "lluictrlfactory.h"
-
-#include "llagent.h"
-#include "llavatariconctrl.h"
-#include "llbottomtray.h"
-#include "llcallingcard.h"
-#include "llchat.h"
-#include "llresmgr.h"
-#include "llfloaterchat.h"
-#include "llfloaterchatterbox.h"
-#include "llavataractions.h"
-#include "llhttpnode.h"
-#include "llimfloater.h"
-#include "llimpanel.h"
-#include "llresizebar.h"
-#include "lltabcontainer.h"
-#include "llviewercontrol.h"
-#include "llfloater.h"
-#include "llmutelist.h"
-#include "llresizehandle.h"
-#include "llkeyboard.h"
-#include "llui.h"
-#include "llviewermenu.h"
-#include "llcallingcard.h"
-#include "lltoolbar.h"
-#include "llviewermessage.h"
-#include "llviewerwindow.h"
-#include "llnotify.h"
-#include "llviewerregion.h"
-#include "llvoicechannel.h"
-#include "lltrans.h"
-#include "llrecentpeople.h"
-#include "llsyswellwindow.h"
-
-#include "llfirstuse.h"
-#include "llagentui.h"
-
-//
-// Globals
-//
-LLIMMgr* gIMMgr = NULL;
-
-//
-// Statics
-//
-// *FIXME: make these all either UIStrings or Strings
-
-const static std::string IM_SEPARATOR(": ");
-
-
-void toast_callback(const LLSD& msg){
-	// do not show toast in busy mode or it goes from agent
-	if (gAgent.getBusy() || gAgent.getID() == msg["from_id"])
-	{
-		return;
-	}
-
-	// check whether incoming IM belongs to an active session or not
-	if (LLIMModel::getInstance()->getActiveSessionID() == msg["session_id"])
-	{
-		return;
-	}
-
-	// Skip toasting for system messages
-	if (msg["from_id"].asUUID() == LLUUID::null)
-	{
-		return;
-	}
-
-	LLSD args;
-	args["MESSAGE"] = msg["message"];
-	args["TIME"] = msg["time"];
-	args["FROM"] = msg["from"];
-	args["FROM_ID"] = msg["from_id"];
-	args["SESSION_ID"] = msg["session_id"];
-
-	LLNotifications::instance().add("IMToast", args, LLSD(), boost::bind(&LLIMFloater::show, msg["session_id"].asUUID()));
-}
-
-void LLIMModel::setActiveSessionID(const LLUUID& session_id)
-{
-	// check if such an ID really exists
-	if (!findIMSession(session_id))
-	{
-		llwarns << "Trying to set as active a non-existent session!" << llendl;
-		return;
-	}
-
-	mActiveSessionID = session_id;
-}
-
-LLIMModel::LLIMModel() 
-{
-	addNewMsgCallback(LLIMFloater::newIMCallback);
-	addNewMsgCallback(toast_callback);
-}
-
-LLIMModel::LLIMSession::LLIMSession(const LLUUID& session_id, const std::string& name, const EInstantMessage& type, const LLUUID& other_participant_id, const std::vector<LLUUID>& ids)
-:	mSessionID(session_id),
-	mName(name),
-	mType(type),
-	mNumUnread(0),
-	mOtherParticipantID(other_participant_id),
-	mInitialTargetIDs(ids),
-	mVoiceChannel(NULL),
-	mSpeakers(NULL),
-	mSessionInitialized(false),
-	mCallBackEnabled(true),
-	mTextIMPossible(true),
-	mOtherParticipantIsAvatar(true)
-{
-	if (IM_NOTHING_SPECIAL == type || IM_SESSION_P2P_INVITE == type)
-	{
-		mVoiceChannel  = new LLVoiceChannelP2P(session_id, name, other_participant_id);
-	}
-	else
-	{
-		mVoiceChannel = new LLVoiceChannelGroup(session_id, name);
-	}
-	mSpeakers = new LLIMSpeakerMgr(mVoiceChannel);
-
-	// All participants will be added to the list of people we've recently interacted with.
-	mSpeakers->addListener(&LLRecentPeople::instance(), "add");
-
-	//we need to wait for session initialization for outgoing ad-hoc and group chat session
-	//correct session id for initiated ad-hoc chat will be received from the server
-	if (!LLIMModel::getInstance()->sendStartSession(mSessionID, mOtherParticipantID, 
-		mInitialTargetIDs, mType))
-	{
-		//we don't need to wait for any responses
-		//so we're already initialized
-		mSessionInitialized = true;
-	}
-
-	if (IM_NOTHING_SPECIAL == type)
-	{
-		mCallBackEnabled = LLVoiceClient::getInstance()->isSessionCallBackPossible(mSessionID);
-		mTextIMPossible = LLVoiceClient::getInstance()->isSessionTextIMPossible(mSessionID);
-		mOtherParticipantIsAvatar = LLVoiceClient::getInstance()->isParticipantAvatar(mSessionID);
-	}
-
-	if ( gSavedPerAccountSettings.getBOOL("LogShowHistory") )
-		LLLogChat::loadHistory(mName, &chatFromLogFile, (void *)this);
-}
-
-LLIMModel::LLIMSession::~LLIMSession()
-{
-	delete mSpeakers;
-	mSpeakers = NULL;
-
-	// End the text IM session if necessary
-	if(gVoiceClient && mOtherParticipantID.notNull())
-	{
-		switch(mType)
-		{
-		case IM_NOTHING_SPECIAL:
-		case IM_SESSION_P2P_INVITE:
-			gVoiceClient->endUserIMSession(mOtherParticipantID);
-			break;
-
-		default:
-			// Appease the linux compiler
-			break;
-		}
-	}
-
-	// HAVE to do this here -- if it happens in the LLVoiceChannel destructor it will call the wrong version (since the object's partially deconstructed at that point).
-	mVoiceChannel->deactivate();
-	
-	delete mVoiceChannel;
-	mVoiceChannel = NULL;
-}
-
-void LLIMModel::LLIMSession::sessionInitReplyReceived(const LLUUID& new_session_id)
-{
-	mSessionInitialized = true;
-
-	if (new_session_id != mSessionID)
-	{
-		mSessionID = new_session_id;
-		mVoiceChannel->updateSessionID(new_session_id);
-	}
-}
-
-void LLIMModel::LLIMSession::addMessage(const std::string& from, const LLUUID& from_id, const std::string& utf8_text, const std::string& time)
-{
-	LLSD message;
-	message["from"] = from;
-	message["from_id"] = from_id;
-	message["message"] = utf8_text;
-	message["time"] = time; 
-	message["index"] = (LLSD::Integer)mMsgs.size(); 
-
-	mMsgs.push_front(message); 
-
-	if (mSpeakers && from_id.notNull())
-	{
-		mSpeakers->speakerChatted(from_id);
-		mSpeakers->setSpeakerTyping(from_id, FALSE);
-	}
-}
-
-void LLIMModel::LLIMSession::chatFromLogFile(LLLogChat::ELogLineType type, const LLSD& msg, void* userdata)
-{
-	if (!userdata) return;
-
-	LLIMSession* self = (LLIMSession*) userdata;
-
-	if (type == LLLogChat::LOG_LINE)
-	{
-		self->addMessage("", LLSD(), msg["message"].asString(), "");
-	}
-	else if (type == LLLogChat::LOG_LLSD)
-	{
-		self->addMessage(msg["from"].asString(), msg["from_id"].asUUID(), msg["message"].asString(), msg["time"].asString());
-	}
-}
-
-LLIMModel::LLIMSession* LLIMModel::findIMSession(const LLUUID& session_id) const
-{
-	return get_if_there(mId2SessionMap, session_id,
-		(LLIMModel::LLIMSession*) NULL);
-}
-
-void LLIMModel::processSessionInitializedReply(const LLUUID& old_session_id, const LLUUID& new_session_id)
-{
-	LLIMSession* session = findIMSession(old_session_id);
-	if (session)
-	{
-		session->sessionInitReplyReceived(new_session_id);
-
-		if (old_session_id != new_session_id)
-		{
-			mId2SessionMap.erase(old_session_id);
-			mId2SessionMap[new_session_id] = session;
-
-			gIMMgr->notifyObserverSessionIDUpdated(old_session_id, new_session_id);
-		}
-
-		LLIMFloater* im_floater = LLIMFloater::findInstance(old_session_id);
-		if (im_floater)
-		{
-			im_floater->sessionInitReplyReceived(new_session_id);
-		}
-	}
-
-	//*TODO remove this "floater" stuff when Communicate Floater is gone
-	LLFloaterIMPanel* floater = gIMMgr->findFloaterBySession(old_session_id);
-	if (floater)
-	{
-		floater->sessionInitReplyReceived(new_session_id);
-	}
-}
-
-void LLIMModel::testMessages()
-{
-	LLUUID bot1_id("d0426ec6-6535-4c11-a5d9-526bb0c654d9");
-	LLUUID bot1_session_id;
-	std::string from = "IM Tester";
-
-	bot1_session_id = LLIMMgr::computeSessionID(IM_NOTHING_SPECIAL, bot1_id);
-	newSession(bot1_session_id, from, IM_NOTHING_SPECIAL, bot1_id);
-	addMessage(bot1_session_id, from, bot1_id, "Test Message: Hi from testerbot land!");
-
-	LLUUID bot2_id;
-	std::string firstname[] = {"Roflcopter", "Joe"};
-	std::string lastname[] = {"Linden", "Tester", "Resident", "Schmoe"};
-
-	S32 rand1 = ll_rand(sizeof firstname)/(sizeof firstname[0]);
-	S32 rand2 = ll_rand(sizeof lastname)/(sizeof lastname[0]);
-	
-	from = firstname[rand1] + " " + lastname[rand2];
-	bot2_id.generate(from);
-	LLUUID bot2_session_id = LLIMMgr::computeSessionID(IM_NOTHING_SPECIAL, bot2_id);
-	newSession(bot2_session_id, from, IM_NOTHING_SPECIAL, bot2_id);
-	addMessage(bot2_session_id, from, bot2_id, "Test Message: Hello there, I have a question. Can I bother you for a second? ");
-	addMessage(bot2_session_id, from, bot2_id, "Test Message: OMGWTFBBQ.");
-}
-
-
-bool LLIMModel::newSession(const LLUUID& session_id, const std::string& name, const EInstantMessage& type, 
-						   const LLUUID& other_participant_id, const std::vector<LLUUID>& ids)
-{
-	if (findIMSession(session_id))
-	{
-		llwarns << "IM Session " << session_id << " already exists" << llendl;
-		return false;
-	}
-
-	LLIMSession* session = new LLIMSession(session_id, name, type, other_participant_id, ids);
-	mId2SessionMap[session_id] = session;
-
-	LLIMMgr::getInstance()->notifyObserverSessionAdded(session_id, name, other_participant_id);
-
-	return true;
-
-}
-
-bool LLIMModel::clearSession(const LLUUID& session_id)
-{
-	if (mId2SessionMap.find(session_id) == mId2SessionMap.end()) return false;
-	delete (mId2SessionMap[session_id]);
-	mId2SessionMap.erase(session_id);
-	return true;
-}
-
-void LLIMModel::getMessages(const LLUUID& session_id, std::list<LLSD>& messages, int start_index)
-{
-	LLIMSession* session = findIMSession(session_id);
-	if (!session) 
-	{
-		llwarns << "session " << session_id << "does not exist " << llendl;
-		return;
-	}
-
-	int i = session->mMsgs.size() - start_index;
-
-	for (std::list<LLSD>::iterator iter = session->mMsgs.begin(); 
-		iter != session->mMsgs.end() && i > 0;
-		iter++)
-	{
-		LLSD msg;
-		msg = *iter;
-		messages.push_back(*iter);
-		i--;
-	}
-
-	session->mNumUnread = 0;
-	
-	LLSD arg;
-	arg["session_id"] = session_id;
-	arg["num_unread"] = 0;
-	mNoUnreadMsgsSignal(arg);
-}
-
-bool LLIMModel::addToHistory(const LLUUID& session_id, const std::string& from, const LLUUID& from_id, const std::string& utf8_text) {
-	
-	LLIMSession* session = findIMSession(session_id);
-
-	if (!session) 
-	{
-		llwarns << "session " << session_id << "does not exist " << llendl;
-		return false;
-	}
-
-	session->addMessage(from, from_id, utf8_text, LLLogChat::timestamp(false)); //might want to add date separately
-
-	return true;
-}
-
-bool LLIMModel::logToFile(const LLUUID& session_id, const std::string& from, const LLUUID& from_id, const std::string& utf8_text)
-{
-	S32 im_log_option =  gSavedPerAccountSettings.getS32("IMLogOptions");
-	if (im_log_option != LOG_CHAT)
-	{
-		if(im_log_option == LOG_BOTH_TOGETHER)
-		{
-			LLLogChat::saveHistory(std::string("chat"), from, from_id, utf8_text);
-			return true;
-		}
-		else
-		{
-			LLLogChat::saveHistory(LLIMModel::getInstance()->getName(session_id), from, from_id, utf8_text);
-			return true;
-		}
-	}
-	return false;
-}
-
-bool LLIMModel::proccessOnlineOfflineNotification(
-	const LLUUID& session_id, 
-	const std::string& utf8_text)
-{
-	// Add message to old one floater
-	LLFloaterIMPanel *floater = gIMMgr->findFloaterBySession(session_id);
-	if ( floater )
-	{
-		if ( !utf8_text.empty() )
-		{
-			floater->addHistoryLine(utf8_text, LLUIColorTable::instance().getColor("SystemChatColor"));
-		}
-	}
-	// Add system message to history
-	return addMessage(session_id, SYSTEM_FROM, LLUUID::null, utf8_text);
-}
-
-bool LLIMModel::addMessage(const LLUUID& session_id, const std::string& from, const LLUUID& from_id, 
-						   const std::string& utf8_text, bool log2file /* = true */) { 
-	LLIMSession* session = findIMSession(session_id);
-
-	if (!session) 
-	{
-		llwarns << "session " << session_id << "does not exist " << llendl;
-		return false;
-	}
-
-	addToHistory(session_id, from, from_id, utf8_text);
-	if (log2file) logToFile(session_id, from, from_id, utf8_text);
-
-	session->mNumUnread++;
-
-	// notify listeners
-	LLSD arg;
-	arg["session_id"] = session_id;
-	arg["num_unread"] = session->mNumUnread;
-	arg["message"] = utf8_text;
-	arg["from"] = from;
-	arg["from_id"] = from_id;
-	arg["time"] = LLLogChat::timestamp(false);
-	mNewMsgSignal(arg);
-
-	return true;
-}
-
-
-const std::string& LLIMModel::getName(const LLUUID& session_id) const
-{
-	LLIMSession* session = findIMSession(session_id);
-
-	if (!session) 
-	{
-		llwarns << "session " << session_id << "does not exist " << llendl;
-		return LLStringUtil::null;
-	}
-
-	return session->mName;
-}
-
-const S32 LLIMModel::getNumUnread(const LLUUID& session_id) const
-{
-	LLIMSession* session = findIMSession(session_id);
-	if (!session)
-	{
-		llwarns << "session " << session_id << "does not exist " << llendl;
-		return -1;
-	}
-
-	return session->mNumUnread;
-}
-
-const LLUUID& LLIMModel::getOtherParticipantID(const LLUUID& session_id) const
-{
-	LLIMSession* session = findIMSession(session_id);
-	if (!session)
-	{
-		llwarns << "session " << session_id << "does not exist " << llendl;
-		return LLUUID::null;
-	}
-
-	return session->mOtherParticipantID;
-}
-
-EInstantMessage LLIMModel::getType(const LLUUID& session_id) const
-{
-	LLIMSession* session = findIMSession(session_id);
-	if (!session)
-	{
-		llwarns << "session " << session_id << "does not exist " << llendl;
-		return IM_COUNT;
-	}
-
-	return session->mType;
-}
-
-LLVoiceChannel* LLIMModel::getVoiceChannel( const LLUUID& session_id ) const
-{
-	LLIMSession* session = findIMSession(session_id);
-	if (!session)
-	{
-		llwarns << "session " << session_id << "does not exist " << llendl;
-		return NULL;
-	}
-
-	return session->mVoiceChannel;
-}
-
-LLIMSpeakerMgr* LLIMModel::getSpeakerManager( const LLUUID& session_id ) const
-{
-	LLIMSession* session = findIMSession(session_id);
-	if (!session)
-	{
-		llwarns << "session " << session_id << "does not exist " << llendl;
-		return NULL;
-	}
-
-	return session->mSpeakers;
-}
-
-
-// TODO get rid of other participant ID
-void LLIMModel::sendTypingState(LLUUID session_id, LLUUID other_participant_id, BOOL typing) 
-{
-	std::string name;
-	LLAgentUI::buildFullname(name);
-
-	pack_instant_message(
-		gMessageSystem,
-		gAgent.getID(),
-		FALSE,
-		gAgent.getSessionID(),
-		other_participant_id,
-		name,
-		std::string("typing"),
-		IM_ONLINE,
-		(typing ? IM_TYPING_START : IM_TYPING_STOP),
-		session_id);
-	gAgent.sendReliableMessage();
-}
-
-void LLIMModel::sendLeaveSession(const LLUUID& session_id, const LLUUID& other_participant_id)
-{
-	if(session_id.notNull())
-	{
-		std::string name;
-		LLAgentUI::buildFullname(name);
-		pack_instant_message(
-			gMessageSystem,
-			gAgent.getID(),
-			FALSE,
-			gAgent.getSessionID(),
-			other_participant_id,
-			name, 
-			LLStringUtil::null,
-			IM_ONLINE,
-			IM_SESSION_LEAVE,
-			session_id);
-		gAgent.sendReliableMessage();
-	}
-}
-
-//*TODO this method is better be moved to the LLIMMgr
-void LLIMModel::sendMessage(const std::string& utf8_text,
-					 const LLUUID& im_session_id,
-					 const LLUUID& other_participant_id,
-					 EInstantMessage dialog)
-{
-	std::string name;
-	bool sent = false;
-	LLAgentUI::buildFullname(name);
-
-	const LLRelationship* info = NULL;
-	info = LLAvatarTracker::instance().getBuddyInfo(other_participant_id);
-	
-	U8 offline = (!info || info->isOnline()) ? IM_ONLINE : IM_OFFLINE;
-	
-	if((offline == IM_OFFLINE) && (LLVoiceClient::getInstance()->isOnlineSIP(other_participant_id)))
-	{
-		// User is online through the OOW connector, but not with a regular viewer.  Try to send the message via SLVoice.
-		sent = gVoiceClient->sendTextMessage(other_participant_id, utf8_text);
-	}
-	
-	if(!sent)
-	{
-		// Send message normally.
-
-		// default to IM_SESSION_SEND unless it's nothing special - in
-		// which case it's probably an IM to everyone.
-		U8 new_dialog = dialog;
-
-		if ( dialog != IM_NOTHING_SPECIAL )
-		{
-			new_dialog = IM_SESSION_SEND;
-		}
-		pack_instant_message(
-			gMessageSystem,
-			gAgent.getID(),
-			FALSE,
-			gAgent.getSessionID(),
-			other_participant_id,
-			name.c_str(),
-			utf8_text.c_str(),
-			offline,
-			(EInstantMessage)new_dialog,
-			im_session_id);
-		gAgent.sendReliableMessage();
-	}
-
-	// If there is a mute list and this is not a group chat...
-	if ( LLMuteList::getInstance() )
-	{
-		// ... the target should not be in our mute list for some message types.
-		// Auto-remove them if present.
-		switch( dialog )
-		{
-		case IM_NOTHING_SPECIAL:
-		case IM_GROUP_INVITATION:
-		case IM_INVENTORY_OFFERED:
-		case IM_SESSION_INVITE:
-		case IM_SESSION_P2P_INVITE:
-		case IM_SESSION_CONFERENCE_START:
-		case IM_SESSION_SEND: // This one is marginal - erring on the side of hearing.
-		case IM_LURE_USER:
-		case IM_GODLIKE_LURE_USER:
-		case IM_FRIENDSHIP_OFFERED:
-			LLMuteList::getInstance()->autoRemove(other_participant_id, LLMuteList::AR_IM);
-			break;
-		default: ; // do nothing
-		}
-	}
-
-	if((dialog == IM_NOTHING_SPECIAL) && 
-	   (other_participant_id.notNull()))
-	{
-		// Do we have to replace the /me's here?
-		std::string from;
-		LLAgentUI::buildFullname(from);
-		LLIMModel::getInstance()->addMessage(im_session_id, from, gAgentID, utf8_text);
-
-		//local echo for the legacy communicate panel
-		std::string history_echo;
-		LLAgentUI::buildFullname(history_echo);
-
-		history_echo += ": " + utf8_text;
-
-		LLFloaterIMPanel* floater = gIMMgr->findFloaterBySession(im_session_id);
-		if (floater) floater->addHistoryLine(history_echo, LLUIColorTable::instance().getColor("IMChatColor"), true, gAgent.getID());
-
-		LLIMSpeakerMgr* speaker_mgr = LLIMModel::getInstance()->getSpeakerManager(im_session_id);
-		if (speaker_mgr)
-		{
-			speaker_mgr->speakerChatted(gAgentID);
-			speaker_mgr->setSpeakerTyping(gAgentID, FALSE);
-		}
-	}
-
-	// Add the recipient to the recent people list.
-	LLRecentPeople::instance().add(other_participant_id);
-}
-
-void session_starter_helper(
-	const LLUUID& temp_session_id,
-	const LLUUID& other_participant_id,
-	EInstantMessage im_type)
-{
-	LLMessageSystem *msg = gMessageSystem;
-
-	msg->newMessageFast(_PREHASH_ImprovedInstantMessage);
-	msg->nextBlockFast(_PREHASH_AgentData);
-	msg->addUUIDFast(_PREHASH_AgentID, gAgent.getID());
-	msg->addUUIDFast(_PREHASH_SessionID, gAgent.getSessionID());
-
-	msg->nextBlockFast(_PREHASH_MessageBlock);
-	msg->addBOOLFast(_PREHASH_FromGroup, FALSE);
-	msg->addUUIDFast(_PREHASH_ToAgentID, other_participant_id);
-	msg->addU8Fast(_PREHASH_Offline, IM_ONLINE);
-	msg->addU8Fast(_PREHASH_Dialog, im_type);
-	msg->addUUIDFast(_PREHASH_ID, temp_session_id);
-	msg->addU32Fast(_PREHASH_Timestamp, NO_TIMESTAMP); // no timestamp necessary
-
-	std::string name;
-	LLAgentUI::buildFullname(name);
-
-	msg->addStringFast(_PREHASH_FromAgentName, name);
-	msg->addStringFast(_PREHASH_Message, LLStringUtil::null);
-	msg->addU32Fast(_PREHASH_ParentEstateID, 0);
-	msg->addUUIDFast(_PREHASH_RegionID, LLUUID::null);
-	msg->addVector3Fast(_PREHASH_Position, gAgent.getPositionAgent());
-}
-
-void start_deprecated_conference_chat(
-	const LLUUID& temp_session_id,
-	const LLUUID& creator_id,
-	const LLUUID& other_participant_id,
-	const LLSD& agents_to_invite)
-{
-	U8* bucket;
-	U8* pos;
-	S32 count;
-	S32 bucket_size;
-
-	// *FIX: this could suffer from endian issues
-	count = agents_to_invite.size();
-	bucket_size = UUID_BYTES * count;
-	bucket = new U8[bucket_size];
-	pos = bucket;
-
-	for(S32 i = 0; i < count; ++i)
-	{
-		LLUUID agent_id = agents_to_invite[i].asUUID();
-		
-		memcpy(pos, &agent_id, UUID_BYTES);
-		pos += UUID_BYTES;
-	}
-
-	session_starter_helper(
-		temp_session_id,
-		other_participant_id,
-		IM_SESSION_CONFERENCE_START);
-
-	gMessageSystem->addBinaryDataFast(
-		_PREHASH_BinaryBucket,
-		bucket,
-		bucket_size);
-
-	gAgent.sendReliableMessage();
- 
-	delete[] bucket;
-}
-
-class LLStartConferenceChatResponder : public LLHTTPClient::Responder
-{
-public:
-	LLStartConferenceChatResponder(
-		const LLUUID& temp_session_id,
-		const LLUUID& creator_id,
-		const LLUUID& other_participant_id,
-		const LLSD& agents_to_invite)
-	{
-		mTempSessionID = temp_session_id;
-		mCreatorID = creator_id;
-		mOtherParticipantID = other_participant_id;
-		mAgents = agents_to_invite;
-	}
-
-	virtual void error(U32 statusNum, const std::string& reason)
-	{
-		//try an "old school" way.
-		if ( statusNum == 400 )
-		{
-			start_deprecated_conference_chat(
-				mTempSessionID,
-				mCreatorID,
-				mOtherParticipantID,
-				mAgents);
-		}
-
-		//else throw an error back to the client?
-		//in theory we should have just have these error strings
-		//etc. set up in this file as opposed to the IMMgr,
-		//but the error string were unneeded here previously
-		//and it is not worth the effort switching over all
-		//the possible different language translations
-	}
-
-private:
-	LLUUID mTempSessionID;
-	LLUUID mCreatorID;
-	LLUUID mOtherParticipantID;
-
-	LLSD mAgents;
-};
-
-// Returns true if any messages were sent, false otherwise.
-// Is sort of equivalent to "does the server need to do anything?"
-bool LLIMModel::sendStartSession(
-	const LLUUID& temp_session_id,
-	const LLUUID& other_participant_id,
-	const std::vector<LLUUID>& ids,
-	EInstantMessage dialog)
-{
-	if ( dialog == IM_SESSION_GROUP_START )
-	{
-		session_starter_helper(
-			temp_session_id,
-			other_participant_id,
-			dialog);
-		gMessageSystem->addBinaryDataFast(
-				_PREHASH_BinaryBucket,
-				EMPTY_BINARY_BUCKET,
-				EMPTY_BINARY_BUCKET_SIZE);
-		gAgent.sendReliableMessage();
-
-		return true;
-	}
-	else if ( dialog == IM_SESSION_CONFERENCE_START )
-	{
-		LLSD agents;
-		for (int i = 0; i < (S32) ids.size(); i++)
-		{
-			agents.append(ids[i]);
-		}
-
-		//we have a new way of starting conference calls now
-		LLViewerRegion* region = gAgent.getRegion();
-		if (region)
-		{
-			std::string url = region->getCapability(
-				"ChatSessionRequest");
-			LLSD data;
-			data["method"] = "start conference";
-			data["session-id"] = temp_session_id;
-
-			data["params"] = agents;
-
-			LLHTTPClient::post(
-				url,
-				data,
-				new LLStartConferenceChatResponder(
-					temp_session_id,
-					gAgent.getID(),
-					other_participant_id,
-					data["params"]));
-		}
-		else
-		{
-			start_deprecated_conference_chat(
-				temp_session_id,
-				gAgent.getID(),
-				other_participant_id,
-				agents);
-		}
-
-		//we also need to wait for reply from the server in case of ad-hoc chat (we'll get new session id)
-		return true;
-	}
-
-	return false;
-}
-
-// static
-void LLIMModel::sendSessionInitialized(const LLUUID &session_id)
-{
-	LLIMSession* session = getInstance()->findIMSession(session_id);
-	if (session)
-	{
-		LLSD arg;
-		arg["session_id"] = session_id;
-		getInstance()->mSessionInitializedSignal(arg);
-	}
-}
-
-//
-// Helper Functions
-//
-
-class LLViewerChatterBoxInvitationAcceptResponder :
-	public LLHTTPClient::Responder
-{
-public:
-	LLViewerChatterBoxInvitationAcceptResponder(
-		const LLUUID& session_id,
-		LLIMMgr::EInvitationType invitation_type)
-	{
-		mSessionID = session_id;
-		mInvitiationType = invitation_type;
-	}
-
-	void result(const LLSD& content)
-	{
-		if ( gIMMgr)
-		{
-			LLIMSpeakerMgr* speaker_mgr = LLIMModel::getInstance()->getSpeakerManager(mSessionID);
-			if (speaker_mgr)
-			{
-				//we've accepted our invitation
-				//and received a list of agents that were
-				//currently in the session when the reply was sent
-				//to us.  Now, it is possible that there were some agents
-				//to slip in/out between when that message was sent to us
-				//and now.
-
-				//the agent list updates we've received have been
-				//accurate from the time we were added to the session
-				//but unfortunately, our base that we are receiving here
-				//may not be the most up to date.  It was accurate at
-				//some point in time though.
-				speaker_mgr->setSpeakers(content);
-
-				//we now have our base of users in the session
-				//that was accurate at some point, but maybe not now
-				//so now we apply all of the udpates we've received
-				//in case of race conditions
-				speaker_mgr->updateSpeakers(gIMMgr->getPendingAgentListUpdates(mSessionID));
-			}
-
-			if (LLIMMgr::INVITATION_TYPE_VOICE == mInvitiationType)
-			{
-				gIMMgr->startCall(mSessionID);
-			}
-
-			if ((mInvitiationType == LLIMMgr::INVITATION_TYPE_VOICE 
-				|| mInvitiationType == LLIMMgr::INVITATION_TYPE_IMMEDIATE)
-				&& LLIMModel::getInstance()->findIMSession(mSessionID))
-			{
-				// always open IM window when connecting to voice
-				LLIMFloater::show(mSessionID);
-			}
-
-			gIMMgr->clearPendingAgentListUpdates(mSessionID);
-			gIMMgr->clearPendingInvitation(mSessionID);
-		}
-	}
-
-	void error(U32 statusNum, const std::string& reason)
-	{		
-		//throw something back to the viewer here?
-		if ( gIMMgr )
-		{
-			gIMMgr->clearPendingAgentListUpdates(mSessionID);
-			gIMMgr->clearPendingInvitation(mSessionID);
-			if ( 404 == statusNum )
-			{
-				std::string error_string;
-				error_string = "does not exist";
-				gIMMgr->showSessionStartError(error_string, mSessionID);
-			}
-		}
-	}
-
-private:
-	LLUUID mSessionID;
-	LLIMMgr::EInvitationType mInvitiationType;
-};
-
-
-// the other_participant_id is either an agent_id, a group_id, or an inventory
-// folder item_id (collection of calling cards)
-
-// static
-LLUUID LLIMMgr::computeSessionID(
-	EInstantMessage dialog,
-	const LLUUID& other_participant_id)
-{
-	LLUUID session_id;
-	if (IM_SESSION_GROUP_START == dialog)
-	{
-		// slam group session_id to the group_id (other_participant_id)
-		session_id = other_participant_id;
-	}
-	else if (IM_SESSION_CONFERENCE_START == dialog)
-	{
-		session_id.generate();
-	}
-	else if (IM_SESSION_INVITE == dialog)
-	{
-		// use provided session id for invites
-		session_id = other_participant_id;
-	}
-	else
-	{
-		LLUUID agent_id = gAgent.getID();
-		if (other_participant_id == agent_id)
-		{
-			// if we try to send an IM to ourselves then the XOR would be null
-			// so we just make the session_id the same as the agent_id
-			session_id = agent_id;
-		}
-		else
-		{
-			// peer-to-peer or peer-to-asset session_id is the XOR
-			session_id = other_participant_id ^ agent_id;
-		}
-	}
-	return session_id;
-}
-
-inline LLFloater* getFloaterBySessionID(const LLUUID session_id)
-{
-	LLFloater* floater = NULL;
-	if ( gIMMgr )
-	{
-		floater = dynamic_cast < LLFloater* >
-			( gIMMgr->findFloaterBySession(session_id) );
-	}
-	if ( !floater )
-	{
-		floater = dynamic_cast < LLFloater* >
-			( LLIMFloater::findInstance(session_id) );
-	}
-	return floater;
-}
-
-void
-LLIMMgr::showSessionStartError(
-	const std::string& error_string,
-	const LLUUID session_id)
-{
-	const LLFloater* floater = getFloaterBySessionID (session_id);
-	if (!floater) return;
-
-	LLSD args;
-	args["REASON"] = LLTrans::getString(error_string);
-	args["RECIPIENT"] = floater->getTitle();
-
-	LLSD payload;
-	payload["session_id"] = session_id;
-
-	LLNotifications::instance().add(
-		"ChatterBoxSessionStartError",
-		args,
-		payload,
-		LLIMMgr::onConfirmForceCloseError);
-}
-
-void
-LLIMMgr::showSessionEventError(
-	const std::string& event_string,
-	const std::string& error_string,
-	const LLUUID session_id)
-{
-	const LLFloater* floater = getFloaterBySessionID (session_id);
-	if (!floater) return;
-
-	LLSD args;
-	args["REASON"] =
-		LLTrans::getString(error_string);
-	args["EVENT"] =
-		LLTrans::getString(event_string);
-	args["RECIPIENT"] = floater->getTitle();
-
-	LLNotifications::instance().add(
-		"ChatterBoxSessionEventError",
-		args);
-}
-
-void
-LLIMMgr::showSessionForceClose(
-	const std::string& reason_string,
-	const LLUUID session_id)
-{
-	const LLFloater* floater = getFloaterBySessionID (session_id);
-	if (!floater) return;
-
-	LLSD args;
-
-	args["NAME"] = floater->getTitle();
-	args["REASON"] = LLTrans::getString(reason_string);
-
-	LLSD payload;
-	payload["session_id"] = session_id;
-
-	LLNotifications::instance().add(
-		"ForceCloseChatterBoxSession",
-		args,
-		payload,
-		LLIMMgr::onConfirmForceCloseError);
-}
-
-//static
-bool
-LLIMMgr::onConfirmForceCloseError(
-	const LLSD& notification,
-	const LLSD& response)
-{
-	//only 1 option really
-	LLUUID session_id = notification["payload"]["session_id"];
-
-	LLFloater* floater = getFloaterBySessionID (session_id);
-	if ( floater )
-	{
-		floater->closeFloater(FALSE);
-	}
-	return false;
-}
-
-
-//~~~~~~~~~~~~~~~~~~~~~~~~~~~~~~~~~~~~~~~~~~~~~~~~~~~~~~~~~~~~~~~~~~~~~~~~~~~~~
-// Class LLOutgoingCallDialog
-//~~~~~~~~~~~~~~~~~~~~~~~~~~~~~~~~~~~~~~~~~~~~~~~~~~~~~~~~~~~~~~~~~~~~~~~~~~~~~
-LLOutgoingCallDialog::LLOutgoingCallDialog(const LLSD& payload) :
-	LLDockableFloater(NULL, false, payload),
-	mPayload(payload)
-{
-}
-
-void LLOutgoingCallDialog::getAllowedRect(LLRect& rect)
-{
-	rect = gViewerWindow->getWorldViewRectScaled();
-}
-
-void LLOutgoingCallDialog::onOpen(const LLSD& key)
-{
-	// tell the user which voice channel they are leaving
-	if (!mPayload["old_channel_name"].asString().empty())
-	{
-		childSetTextArg("leaving", "[CURRENT_CHAT]", mPayload["old_channel_name"].asString());
-	}
-	else
-	{
-		childSetTextArg("leaving", "[CURRENT_CHAT]", getString("localchat"));
-	}
-
-	std::string callee_name = mPayload["session_name"].asString();
-	if (callee_name == "anonymous")
-	{
-		callee_name = getString("anonymous");
-	}
-	
-	setTitle(callee_name);
-
-	LLSD callee_id = mPayload["other_user_id"];
-	childSetTextArg("calling", "[CALLEE_NAME]", callee_name);
-	childSetTextArg("connecting", "[CALLEE_NAME]", callee_name);
-	LLAvatarIconCtrl* icon = getChild<LLAvatarIconCtrl>("avatar_icon");
-	icon->setValue(callee_id);
-}
-
-
-//static
-void LLOutgoingCallDialog::onCancel(void* user_data)
-{
-	LLOutgoingCallDialog* self = (LLOutgoingCallDialog*)user_data;
-
-	if (!gIMMgr)
-		return;
-
-	LLUUID session_id = self->mPayload["session_id"].asUUID();
-	gIMMgr->endCall(session_id);
-	
-	self->closeFloater();
-}
-
-
-BOOL LLOutgoingCallDialog::postBuild()
-{
-	BOOL success = LLDockableFloater::postBuild();
-
-	childSetAction("Cancel", onCancel, this);
-
-	// dock the dialog to the sys well, where other sys messages appear
-	setDockControl(new LLDockControl(LLBottomTray::getInstance()->getSysWell(),
-					 this, getDockTongue(), LLDockControl::TOP,
-					 boost::bind(&LLOutgoingCallDialog::getAllowedRect, this, _1)));
-
-	return success;
-}
-
-
-
-//~~~~~~~~~~~~~~~~~~~~~~~~~~~~~~~~~~~~~~~~~~~~~~~~~~~~~~~~~~~~~~~~~~~~~~~~~~~~~
-// Class LLIncomingCallDialog
-//~~~~~~~~~~~~~~~~~~~~~~~~~~~~~~~~~~~~~~~~~~~~~~~~~~~~~~~~~~~~~~~~~~~~~~~~~~~~~
-LLIncomingCallDialog::LLIncomingCallDialog(const LLSD& payload) :
-	LLDockableFloater(NULL, false, payload),
-	mPayload(payload)
-{
-}
-
-BOOL LLIncomingCallDialog::postBuild()
-{
-	LLDockableFloater::postBuild();
-
-	LLSD caller_id = mPayload["caller_id"];
-	EInstantMessage type = (EInstantMessage)mPayload["type"].asInteger();
-
-	std::string call_type = getString("VoiceInviteP2P");
-	std::string caller_name = mPayload["caller_name"].asString();
-	if (caller_name == "anonymous")
-	{
-		caller_name = getString("anonymous");
-	}
-	
-	setTitle(caller_name + " " + call_type);
-	
-	// If it is not a P2P invite, then it's an AdHoc invite
-	if ( type != IM_SESSION_P2P_INVITE )
-	{
-		call_type = getString("VoiceInviteAdHoc");
-	}
-
-	// check to see if this is an Avaline call
-	LLUUID session_id = mPayload["session_id"].asUUID();
-	bool is_avatar = LLVoiceClient::getInstance()->isParticipantAvatar(session_id);
-	childSetVisible("Start IM", is_avatar); // no IM for avaline
-
-	LLUICtrl* caller_name_widget = getChild<LLUICtrl>("caller name");
-	caller_name_widget->setValue(caller_name + " " + call_type);
-	LLAvatarIconCtrl* icon = getChild<LLAvatarIconCtrl>("avatar_icon");
-	icon->setValue(caller_id);
-
-	childSetAction("Accept", onAccept, this);
-	childSetAction("Reject", onReject, this);
-	childSetAction("Start IM", onStartIM, this);
-	childSetFocus("Accept");
-
-	return TRUE;
-}
-
-void LLIncomingCallDialog::getAllowedRect(LLRect& rect)
-{
-	rect = gViewerWindow->getWorldViewRectScaled();
-}
-
-void LLIncomingCallDialog::onOpen(const LLSD& key)
-{
-	// tell the user which voice channel they would be leaving
-	LLVoiceChannel *voice = LLVoiceChannel::getCurrentVoiceChannel();
-	if (voice && !voice->getSessionName().empty())
-	{
-		childSetTextArg("question", "[CURRENT_CHAT]", voice->getSessionName());
-	}
-	else
-	{
-		childSetTextArg("question", "[CURRENT_CHAT]", getString("localchat"));
-	}
-
-	// dock the dialog to the sys well, where other sys messages appear
-	setDockControl(new LLDockControl(LLBottomTray::getInstance()->getSysWell(),
-									 this, getDockTongue(), LLDockControl::TOP,
-									 boost::bind(&LLIncomingCallDialog::getAllowedRect, this, _1)));
-}
-
-//static
-void LLIncomingCallDialog::onAccept(void* user_data)
-{
-	LLIncomingCallDialog* self = (LLIncomingCallDialog*)user_data;
-	self->processCallResponse(0);
-	self->closeFloater();
-}
-
-//static
-void LLIncomingCallDialog::onReject(void* user_data)
-{
-	LLIncomingCallDialog* self = (LLIncomingCallDialog*)user_data;
-	self->processCallResponse(1);
-	self->closeFloater();
-}
-
-//static
-void LLIncomingCallDialog::onStartIM(void* user_data)
-{
-	LLIncomingCallDialog* self = (LLIncomingCallDialog*)user_data;
-	self->processCallResponse(2);
-	self->closeFloater();
-}
-
-void LLIncomingCallDialog::processCallResponse(S32 response)
-{
-	if (!gIMMgr)
-		return;
-
-	LLUUID session_id = mPayload["session_id"].asUUID();
-	EInstantMessage type = (EInstantMessage)mPayload["type"].asInteger();
-	LLIMMgr::EInvitationType inv_type = (LLIMMgr::EInvitationType)mPayload["inv_type"].asInteger();
-	bool voice = true;
-	switch(response)
-	{
-	case 2: // start IM: just don't start the voice chat
-	{
-		voice = false;
-		/* FALLTHROUGH */
-	}
-	case 0: // accept
-	{
-		if (type == IM_SESSION_P2P_INVITE)
-		{
-			// create a normal IM session
-			session_id = gIMMgr->addP2PSession(
-				mPayload["session_name"].asString(),
-				mPayload["caller_id"].asUUID(),
-				mPayload["session_handle"].asString());
-
-			if (voice)
-			{
-				if (gIMMgr->startCall(session_id))
-				{
-					// always open IM window when connecting to voice
-					LLIMFloater::show(session_id);
-				}
-			}
-
-			gIMMgr->clearPendingAgentListUpdates(session_id);
-			gIMMgr->clearPendingInvitation(session_id);
-		}
-		else
-		{
-			LLUUID session_id = gIMMgr->addSession(
-				mPayload["session_name"].asString(),
-				type,
-				session_id);
-			if (session_id != LLUUID::null)
-			{
-				LLIMFloater::show(session_id);
-			}
-
-			std::string url = gAgent.getRegion()->getCapability(
-				"ChatSessionRequest");
-
-			if (voice)
-			{
-				LLSD data;
-				data["method"] = "accept invitation";
-				data["session-id"] = session_id;
-				LLHTTPClient::post(
-					url,
-					data,
-					new LLViewerChatterBoxInvitationAcceptResponder(
-						session_id,
-						inv_type));
-			}
-		}
-		if (voice)
-		{
-			break;
-		}
-	}
-	case 1: // decline
-	{
-		if (type == IM_SESSION_P2P_INVITE)
-		{
-			if(gVoiceClient)
-			{
-				std::string s = mPayload["session_handle"].asString();
-				gVoiceClient->declineInvite(s);
-			}
-		}
-		else
-		{
-			std::string url = gAgent.getRegion()->getCapability(
-				"ChatSessionRequest");
-
-			LLSD data;
-			data["method"] = "decline invitation";
-			data["session-id"] = session_id;
-			LLHTTPClient::post(
-				url,
-				data,
-				NULL);
-		}
-	}
-
-	gIMMgr->clearPendingAgentListUpdates(session_id);
-	gIMMgr->clearPendingInvitation(session_id);
-	}
-}
-
-bool inviteUserResponse(const LLSD& notification, const LLSD& response)
-{
-	if (!gIMMgr)
-		return false;
-
-	const LLSD& payload = notification["payload"];
-	LLUUID session_id = payload["session_id"].asUUID();
-	EInstantMessage type = (EInstantMessage)payload["type"].asInteger();
-	LLIMMgr::EInvitationType inv_type = (LLIMMgr::EInvitationType)payload["inv_type"].asInteger();
-	S32 option = LLNotification::getSelectedOption(notification, response);
-	switch(option) 
-	{
-	case 0: // accept
-		{
-			if (type == IM_SESSION_P2P_INVITE)
-			{
-				// create a normal IM session
-				session_id = gIMMgr->addP2PSession(
-					payload["session_name"].asString(),
-					payload["caller_id"].asUUID(),
-					payload["session_handle"].asString(),
-					payload["session_uri"].asString());
-
-				if (gIMMgr->startCall(session_id))
-				{
-					// always open IM window when connecting to voice
-					LLIMFloater::show(session_id);
-				}
-
-				gIMMgr->clearPendingAgentListUpdates(session_id);
-				gIMMgr->clearPendingInvitation(session_id);
-			}
-			else
-			{
-				LLUUID session_id = gIMMgr->addSession(
-					payload["session_name"].asString(),
-					type,
-					session_id);
-				if (session_id != LLUUID::null)
-				{
-					LLIMFloater::show(session_id);
-				}
-
-				std::string url = gAgent.getRegion()->getCapability(
-					"ChatSessionRequest");
-
-				LLSD data;
-				data["method"] = "accept invitation";
-				data["session-id"] = session_id;
-				LLHTTPClient::post(
-					url,
-					data,
-					new LLViewerChatterBoxInvitationAcceptResponder(
-						session_id,
-						inv_type));
-			}
-		}
-		break;
-	case 2: // mute (also implies ignore, so this falls through to the "ignore" case below)
-	{
-		// mute the sender of this invite
-		if (!LLMuteList::getInstance()->isMuted(payload["caller_id"].asUUID()))
-		{
-			LLMute mute(payload["caller_id"].asUUID(), payload["caller_name"].asString(), LLMute::AGENT);
-			LLMuteList::getInstance()->add(mute);
-		}
-	}
-	/* FALLTHROUGH */
-	
-	case 1: // decline
-	{
-		if (type == IM_SESSION_P2P_INVITE)
-		{
-			if(gVoiceClient)
-			{
-				std::string s = payload["session_handle"].asString();
-				gVoiceClient->declineInvite(s);
-			}
-		}
-		else
-		{
-			std::string url = gAgent.getRegion()->getCapability(
-				"ChatSessionRequest");
-
-			LLSD data;
-			data["method"] = "decline invitation";
-			data["session-id"] = session_id;
-			LLHTTPClient::post(
-				url,
-				data,
-				NULL);				
-		}
-	}
-
-	gIMMgr->clearPendingAgentListUpdates(session_id);
-	gIMMgr->clearPendingInvitation(session_id);
-	break;
-	}
-	
-	return false;
-}
-
-//
-// Member Functions
-//
-
-LLIMMgr::LLIMMgr() :
-	mIMReceived(FALSE)
-{
-	mPendingInvitations = LLSD::emptyMap();
-	mPendingAgentListUpdates = LLSD::emptyMap();
-}
-
-// Add a message to a session. 
-void LLIMMgr::addMessage(
-	const LLUUID& session_id,
-	const LLUUID& target_id,
-	const std::string& from,
-	const std::string& msg,
-	const std::string& session_name,
-	EInstantMessage dialog,
-	U32 parent_estate_id,
-	const LLUUID& region_id,
-	const LLVector3& position,
-	bool link_name) // If this is true, then we insert the name and link it to a profile
-{
-	LLUUID other_participant_id = target_id;
-
-	// don't process muted IMs
-	if (LLMuteList::getInstance()->isMuted(
-			other_participant_id,
-			LLMute::flagTextChat) && !LLMuteList::getInstance()->isLinden(from))
-	{
-		return;
-	}
-
-	LLFloaterIMPanel* floater;
-	LLUUID new_session_id = session_id;
-	if (new_session_id.isNull())
-	{
-		//no session ID...compute new one
-		new_session_id = computeSessionID(dialog, other_participant_id);
-	}
-
-	//*NOTE session_name is empty in case of incoming P2P sessions
-	std::string fixed_session_name = from;
-	if(!session_name.empty() && session_name.size()>1)
-	{
-		fixed_session_name = session_name;
-	}
-
-	bool new_session = !hasSession(new_session_id);
-	if (new_session)
-	{
-		LLIMModel::getInstance()->newSession(new_session_id, fixed_session_name, dialog, other_participant_id);
-	}
-
-	floater = findFloaterBySession(new_session_id);
-	if (!floater)
-	{
-		floater = findFloaterBySession(other_participant_id);
-		if (floater)
-		{
-			llinfos << "found the IM session " << session_id 
-				<< " by participant " << other_participant_id << llendl;
-		}
-	}
-
-	// create IM window as necessary
-	if(!floater)
-	{
-		floater = createFloater(
-			new_session_id,
-			other_participant_id,
-			fixed_session_name,
-			dialog,
-			FALSE);
-	}
-
-	if (new_session)
-	{
-		// When we get a new IM, and if you are a god, display a bit
-		// of information about the source. This is to help liaisons
-		// when answering questions.
-		if(gAgent.isGodlike())
-		{
-			// *TODO:translate (low priority, god ability)
-			std::ostringstream bonus_info;
-			bonus_info << LLTrans::getString("***")+ " "+ LLTrans::getString("IMParentEstate") + ":" + " "
-				<< parent_estate_id
-				<< ((parent_estate_id == 1) ? "," + LLTrans::getString("IMMainland") : "")
-				<< ((parent_estate_id == 5) ? "," + LLTrans::getString ("IMTeen") : "");
-
-			// once we have web-services (or something) which returns
-			// information about a region id, we can print this out
-			// and even have it link to map-teleport or something.
-			//<< "*** region_id: " << region_id << std::endl
-			//<< "*** position: " << position << std::endl;
-
-			floater->addHistoryLine(bonus_info.str(), LLUIColorTable::instance().getColor("SystemChatColor"));
-			LLIMModel::instance().addMessage(new_session_id, from, other_participant_id, bonus_info.str());
-		}
-
-		make_ui_sound("UISndNewIncomingIMSession");
-	}
-
-	// now add message to floater
-	bool is_from_system = target_id.isNull() || (from == SYSTEM_FROM);
-	const LLColor4& color = ( is_from_system ? 
-							  LLUIColorTable::instance().getColor("SystemChatColor") : 
-							  LLUIColorTable::instance().getColor("IMChatColor"));
-	if ( !link_name )
-	{
-		floater->addHistoryLine(msg,color); // No name to prepend, so just add the message normally
-	}
-	else
-	{
-		floater->addHistoryLine(msg, color, true, other_participant_id, from); // Insert linked name to front of message
-	}
-
-	LLIMModel::instance().addMessage(new_session_id, from, other_participant_id, msg);
-
-	if( !LLFloaterReg::instanceVisible("communicate") && !floater->getVisible())
-	{
-		LLFloaterChatterBox* chat_floater = LLFloaterChatterBox::getInstance();
-		
-		//if the IM window is not open and the floater is not visible (i.e. not torn off)
-		LLFloater* previouslyActiveFloater = chat_floater->getActiveFloater();
-
-		// select the newly added floater (or the floater with the new line added to it).
-		// it should be there.
-		chat_floater->selectFloater(floater);
-
-		//there was a previously unseen IM, make that old tab flashing
-		//it is assumed that the most recently unseen IM tab is the one current selected/active
-		if ( previouslyActiveFloater && getIMReceived() )
-		{
-			chat_floater->setFloaterFlashing(previouslyActiveFloater, TRUE);
-		}
-
-		//notify of a new IM
-		notifyNewIM();
-	}
-}
-
-void LLIMMgr::addSystemMessage(const LLUUID& session_id, const std::string& message_name, const LLSD& args)
-{
-	LLUIString message;
-	
-	// null session id means near me (chat history)
-	if (session_id.isNull())
-	{
-		message = LLTrans::getString(message_name);
-		message.setArgs(args);
-
-		LLChat chat(message);
-		chat.mSourceType = CHAT_SOURCE_SYSTEM;
-		LLFloaterChat::addChatHistory(chat);
-	}
-	else // going to IM session
-	{
-		if (hasSession(session_id))
-		{
-			message = LLTrans::getString(message_name + "-im");
-			message.setArgs(args);
-			gIMMgr->addMessage(session_id, LLUUID::null, SYSTEM_FROM, message.getString());
-		}
-	}
-}
-
-void LLIMMgr::notifyNewIM()
-{
-	if(!LLFloaterReg::instanceVisible("communicate"))
-	{
-		mIMReceived = TRUE;
-	}
-}
-
-S32 LLIMMgr::getNumberOfUnreadIM()
-{
-	std::map<LLUUID, LLIMModel::LLIMSession*>::iterator it;
-	
-	S32 num = 0;
-	for(it = LLIMModel::getInstance()->mId2SessionMap.begin(); it != LLIMModel::getInstance()->mId2SessionMap.end(); ++it)
-	{
-		num += (*it).second->mNumUnread;
-	}
-
-	return num;
-}
-
-void LLIMMgr::clearNewIMNotification()
-{
-	mIMReceived = FALSE;
-}
-
-BOOL LLIMMgr::getIMReceived() const
-{
-	return mIMReceived;
-}
-
-LLUUID LLIMMgr::addP2PSession(const std::string& name,
-							const LLUUID& other_participant_id,
-							const std::string& voice_session_handle,
-							const std::string& caller_uri)
-{
-	LLUUID session_id = addSession(name, IM_NOTHING_SPECIAL, other_participant_id);
-	if (session_id != LLUUID::null)
-	{
-		LLIMFloater::show(session_id);
-	}
-
-	LLIMSpeakerMgr* speaker_mgr = LLIMModel::getInstance()->getSpeakerManager(session_id);
-	if (speaker_mgr)
-	{
-		LLVoiceChannelP2P* voice_channel = dynamic_cast<LLVoiceChannelP2P*>(speaker_mgr->getVoiceChannel());
-		if (voice_channel)
-		{
-			voice_channel->setSessionHandle(voice_session_handle, caller_uri);
-		}
-	}
-	return session_id;
-}
-
-// This adds a session to the talk view. The name is the local name of
-// the session, dialog specifies the type of session. If the session
-// exists, it is brought forward.  Specifying id = NULL results in an
-// im session to everyone. Returns the uuid of the session.
-LLUUID LLIMMgr::addSession(
-	const std::string& name,
-	EInstantMessage dialog,
-	const LLUUID& other_participant_id)
-{
-	LLDynamicArray<LLUUID> ids;
-	ids.put(other_participant_id);
-	return addSession(name, dialog, other_participant_id, ids);
-}
-
-// Adds a session using the given session_id.  If the session already exists 
-// the dialog type is assumed correct. Returns the uuid of the session.
-LLUUID LLIMMgr::addSession(
-	const std::string& name,
-	EInstantMessage dialog,
-	const LLUUID& other_participant_id,
-	const LLDynamicArray<LLUUID>& ids)
-{
-	if (0 == ids.getLength())
-	{
-		return LLUUID::null;
-	}
-
-	LLUUID session_id = computeSessionID(dialog,other_participant_id);
-
-	bool new_session = !LLIMModel::getInstance()->findIMSession(session_id);
-
-	if (new_session)
-	{
-		LLIMModel::getInstance()->newSession(session_id, name, dialog, other_participant_id, ids);
-	}
-
-
-	//*TODO remove this "floater" thing when Communicate Floater's gone
-	LLFloaterIMPanel* floater = findFloaterBySession(session_id);
-	if(!floater)
-	{
-		// On creation, use the first element of ids as the
-		// "other_participant_id"
-		floater = createFloater(
-			session_id,
-			other_participant_id,
-			name,
-			dialog,
-			TRUE,
-			ids);
-	}
-
-	//we don't need to show notes about online/offline, mute/unmute users' statuses for existing sessions
-	if (!new_session) return session_id;
-	
-	noteOfflineUsers(session_id, floater, ids);
-
-	// Only warn for regular IMs - not group IMs
-	if( dialog == IM_NOTHING_SPECIAL )
-	{
-		noteMutedUsers(session_id, floater, ids);
-	}
-
-	return session_id;
-}
-
-bool LLIMMgr::leaveSession(const LLUUID& session_id)
-{
-	LLIMModel::LLIMSession* im_session = LLIMModel::getInstance()->findIMSession(session_id);
-	if (!im_session) return false;
-
-	LLIMModel::getInstance()->sendLeaveSession(session_id, im_session->mOtherParticipantID);
-	gIMMgr->removeSession(session_id);
-	return true;
-}
-
-// Removes data associated with a particular session specified by session_id
-void LLIMMgr::removeSession(const LLUUID& session_id)
-{
-	llassert_always(hasSession(session_id));
-	
-	//*TODO remove this floater thing when Communicate Floater is being deleted (IB)
-	LLFloaterIMPanel* floater = findFloaterBySession(session_id);
-	if(floater)
-	{
-		mFloaters.erase(floater->getHandle());
-		LLFloaterChatterBox::getInstance()->removeFloater(floater);
-	}
-
-	clearPendingInvitation(session_id);
-	clearPendingAgentListUpdates(session_id);
-
-	LLIMModel::getInstance()->clearSession(session_id);
-
-	notifyObserverSessionRemoved(session_id);
-}
-
-void LLIMMgr::inviteToSession(
-	const LLUUID& session_id, 
-	const std::string& session_name, 
-	const LLUUID& caller_id, 
-	const std::string& caller_name,
-	EInstantMessage type,
-	EInvitationType inv_type,
-	const std::string& session_handle,
-	const std::string& session_uri)
-{
-	//ignore invites from muted residents
-	if (LLMuteList::getInstance()->isMuted(caller_id))
-	{
-		return;
-	}
-
-	std::string notify_box_type;
-
-	BOOL ad_hoc_invite = FALSE;
-	if(type == IM_SESSION_P2P_INVITE)
-	{
-		//P2P is different...they only have voice invitations
-		notify_box_type = "VoiceInviteP2P";
-	}
-	else if ( gAgent.isInGroup(session_id) )
-	{
-		//only really old school groups have voice invitations
-		notify_box_type = "VoiceInviteGroup";
-	}
-	else if ( inv_type == INVITATION_TYPE_VOICE )
-	{
-		//else it's an ad-hoc
-		//and a voice ad-hoc
-		notify_box_type = "VoiceInviteAdHoc";
-		ad_hoc_invite = TRUE;
-	}
-	else if ( inv_type == INVITATION_TYPE_IMMEDIATE )
-	{
-		notify_box_type = "InviteAdHoc";
-		ad_hoc_invite = TRUE;
-	}
-
-	LLSD payload;
-	payload["session_id"] = session_id;
-	payload["session_name"] = session_name;
-	payload["caller_id"] = caller_id;
-	payload["caller_name"] = caller_name;
-	payload["type"] = type;
-	payload["inv_type"] = inv_type;
-	payload["session_handle"] = session_handle;
-	payload["session_uri"] = session_uri;
-	payload["notify_box_type"] = notify_box_type;
-	
-	LLVoiceChannel* channelp = LLVoiceChannel::getChannelByID(session_id);
-	if (channelp && channelp->callStarted())
-	{
-		// you have already started a call to the other user, so just accept the invite
-		LLNotifications::instance().forceResponse(LLNotification::Params("VoiceInviteP2P").payload(payload), 0);
-		return;
-	}
-
-	if (type == IM_SESSION_P2P_INVITE || ad_hoc_invite)
-	{
-		// is the inviter a friend?
-		if (LLAvatarTracker::instance().getBuddyInfo(caller_id) == NULL)
-		{
-			// if not, and we are ignoring voice invites from non-friends
-			// then silently decline
-			if (gSavedSettings.getBOOL("VoiceCallsFriendsOnly"))
-			{
-				// invite not from a friend, so decline
-				LLNotifications::instance().forceResponse(LLNotification::Params("VoiceInviteP2P").payload(payload), 1);
-				return;
-			}
-		}
-	}
-
-	if ( !mPendingInvitations.has(session_id.asString()) )
-	{
-		if (caller_name.empty())
-		{
-			gCacheName->get(caller_id, FALSE, boost::bind(&LLIMMgr::onInviteNameLookup, payload, _1, _2, _3, _4));
-		}
-		else
-		{
-			if (notify_box_type == "VoiceInviteP2P" || notify_box_type == "VoiceInviteAdHoc")
-			{
-				LLFloaterReg::showInstance("incoming_call", payload, TRUE);
-			}
-			else
-			{
-				LLSD args;
-				args["NAME"] = caller_name;
-				args["GROUP"] = session_name;
-
-				LLNotifications::instance().add(notify_box_type, args, payload, &inviteUserResponse);
-			}
-		}
-		mPendingInvitations[session_id.asString()] = LLSD();
-	}
-}
-
-void LLIMMgr::onInviteNameLookup(LLSD payload, const LLUUID& id, const std::string& first, const std::string& last, BOOL is_group)
-{
-	payload["caller_name"] = first + " " + last;
-	payload["session_name"] = payload["caller_name"].asString();
-
-	std::string notify_box_type = payload["notify_box_type"].asString();
-
-	if (notify_box_type == "VoiceInviteP2P" || notify_box_type == "VoiceInviteAdHoc")
-	{
-		LLFloaterReg::showInstance("incoming_call", payload, TRUE);
-	}
-	else
-	{
-		LLSD args;
-		args["NAME"] = payload["caller_name"].asString();
-	
-		LLNotifications::instance().add(
-			payload["notify_box_type"].asString(),
-			args, 
-			payload,
-			&inviteUserResponse);
-	}
-}
-
-void LLIMMgr::disconnectAllSessions()
-{
-	LLFloaterIMPanel* floater = NULL;
-	std::set<LLHandle<LLFloater> >::iterator handle_it;
-	for(handle_it = mFloaters.begin();
-		handle_it != mFloaters.end();
-		)
-	{
-		floater = (LLFloaterIMPanel*)handle_it->get();
-
-		// MUST do this BEFORE calling floater->onClose() because that may remove the item from the set, causing the subsequent increment to crash.
-		++handle_it;
-
-		if (floater)
-		{
-			floater->setEnabled(FALSE);
-			floater->closeFloater(TRUE);
-		}
-	}
-}
-
-
-// This method returns the im panel corresponding to the uuid
-// provided. The uuid can either be a session id or an agent
-// id. Returns NULL if there is no matching panel.
-LLFloaterIMPanel* LLIMMgr::findFloaterBySession(const LLUUID& session_id)
-{
-	LLFloaterIMPanel* rv = NULL;
-	std::set<LLHandle<LLFloater> >::iterator handle_it;
-	for(handle_it = mFloaters.begin();
-		handle_it != mFloaters.end();
-		++handle_it)
-	{
-		rv = (LLFloaterIMPanel*)handle_it->get();
-		if(rv && session_id == rv->getSessionID())
-		{
-			break;
-		}
-		rv = NULL;
-	}
-	return rv;
-}
-
-
-BOOL LLIMMgr::hasSession(const LLUUID& session_id)
-{
-	return LLIMModel::getInstance()->findIMSession(session_id) != NULL;
-}
-
-void LLIMMgr::clearPendingInvitation(const LLUUID& session_id)
-{
-	if ( mPendingInvitations.has(session_id.asString()) )
-	{
-		mPendingInvitations.erase(session_id.asString());
-	}
-}
-
-void LLIMMgr::processAgentListUpdates(const LLUUID& session_id, const LLSD& body)
-{
-	LLIMFloater* im_floater = LLIMFloater::findInstance(session_id);
-	if ( im_floater )
-	{
-		im_floater->processAgentListUpdates(body);
-	}
-	LLIMSpeakerMgr* speaker_mgr = LLIMModel::getInstance()->getSpeakerManager(session_id);
-	if (speaker_mgr)
-	{
-		speaker_mgr->updateSpeakers(body);
-	}
-	else
-	{
-		//we don't have a speaker manager yet..something went wrong
-		//we are probably receiving an update here before
-		//a start or an acceptance of an invitation.  Race condition.
-		gIMMgr->addPendingAgentListUpdates(
-			session_id,
-			body);
-	}
-}
-
-LLSD LLIMMgr::getPendingAgentListUpdates(const LLUUID& session_id)
-{
-	if ( mPendingAgentListUpdates.has(session_id.asString()) )
-	{
-		return mPendingAgentListUpdates[session_id.asString()];
-	}
-	else
-	{
-		return LLSD();
-	}
-}
-
-void LLIMMgr::addPendingAgentListUpdates(
-	const LLUUID& session_id,
-	const LLSD& updates)
-{
-	LLSD::map_const_iterator iter;
-
-	if ( !mPendingAgentListUpdates.has(session_id.asString()) )
-	{
-		//this is a new agent list update for this session
-		mPendingAgentListUpdates[session_id.asString()] = LLSD::emptyMap();
-	}
-
-	if (
-		updates.has("agent_updates") &&
-		updates["agent_updates"].isMap() &&
-		updates.has("updates") &&
-		updates["updates"].isMap() )
-	{
-		//new school update
-		LLSD update_types = LLSD::emptyArray();
-		LLSD::array_iterator array_iter;
-
-		update_types.append("agent_updates");
-		update_types.append("updates");
-
-		for (
-			array_iter = update_types.beginArray();
-			array_iter != update_types.endArray();
-			++array_iter)
-		{
-			//we only want to include the last update for a given agent
-			for (
-				iter = updates[array_iter->asString()].beginMap();
-				iter != updates[array_iter->asString()].endMap();
-				++iter)
-			{
-				mPendingAgentListUpdates[session_id.asString()][array_iter->asString()][iter->first] =
-					iter->second;
-			}
-		}
-	}
-	else if (
-		updates.has("updates") &&
-		updates["updates"].isMap() )
-	{
-		//old school update where the SD contained just mappings
-		//of agent_id -> "LEAVE"/"ENTER"
-
-		//only want to keep last update for each agent
-		for (
-			iter = updates["updates"].beginMap();
-			iter != updates["updates"].endMap();
-			++iter)
-		{
-			mPendingAgentListUpdates[session_id.asString()]["updates"][iter->first] =
-				iter->second;
-		}
-	}
-}
-
-void LLIMMgr::clearPendingAgentListUpdates(const LLUUID& session_id)
-{
-	if ( mPendingAgentListUpdates.has(session_id.asString()) )
-	{
-		mPendingAgentListUpdates.erase(session_id.asString());
-	}
-}
-
-void LLIMMgr::notifyObserverSessionAdded(const LLUUID& session_id, const std::string& name, const LLUUID& other_participant_id)
-{
-	for (session_observers_list_t::iterator it = mSessionObservers.begin(); it != mSessionObservers.end(); it++)
-	{
-		(*it)->sessionAdded(session_id, name, other_participant_id);
-	}
-}
-
-void LLIMMgr::notifyObserverSessionRemoved(const LLUUID& session_id)
-{
-	for (session_observers_list_t::iterator it = mSessionObservers.begin(); it != mSessionObservers.end(); it++)
-	{
-		(*it)->sessionRemoved(session_id);
-	}
-}
-
-void LLIMMgr::notifyObserverSessionIDUpdated( const LLUUID& old_session_id, const LLUUID& new_session_id )
-{
-	for (session_observers_list_t::iterator it = mSessionObservers.begin(); it != mSessionObservers.end(); it++)
-	{
-		(*it)->sessionIDUpdated(old_session_id, new_session_id);
-	}
-
-}
-
-void LLIMMgr::addSessionObserver(LLIMSessionObserver *observer)
-{
-	mSessionObservers.push_back(observer);
-}
-
-void LLIMMgr::removeSessionObserver(LLIMSessionObserver *observer)
-{
-	mSessionObservers.remove(observer);
-}
-
-bool LLIMMgr::startCall(const LLUUID& session_id)
-{
-	LLVoiceChannel* voice_channel = LLIMModel::getInstance()->getVoiceChannel(session_id);
-	if (!voice_channel) return false;
-	
-	voice_channel->activate();
-	return true;
-}
-
-bool LLIMMgr::endCall(const LLUUID& session_id)
-{
-	LLVoiceChannel* voice_channel = LLIMModel::getInstance()->getVoiceChannel(session_id);
-	if (!voice_channel) return false;
-
-	voice_channel->deactivate();
-	return true;
-}
-
-// create a floater and update internal representation for
-// consistency. Returns the pointer, caller (the class instance since
-// it is a private method) is not responsible for deleting the
-// pointer.  Add the floater to this but do not select it.
-LLFloaterIMPanel* LLIMMgr::createFloater(
-	const LLUUID& session_id,
-	const LLUUID& other_participant_id,
-	const std::string& session_label,
-	EInstantMessage dialog,
-	BOOL user_initiated,
-	const LLDynamicArray<LLUUID>& ids)
-{
-	if (session_id.isNull())
-	{
-		llwarns << "Creating LLFloaterIMPanel with null session ID" << llendl;
-	}
-
-	llinfos << "LLIMMgr::createFloater: from " << other_participant_id 
-			<< " in session " << session_id << llendl;
-	LLFloaterIMPanel* floater = new LLFloaterIMPanel(session_label,
-													 session_id,
-													 other_participant_id,
-													 ids,
-													 dialog);
-	LLTabContainer::eInsertionPoint i_pt = user_initiated ? LLTabContainer::RIGHT_OF_CURRENT : LLTabContainer::END;
-	LLFloaterChatterBox::getInstance()->addFloater(floater, FALSE, i_pt);
-	mFloaters.insert(floater->getHandle());
-	return floater;
-}
-
-void LLIMMgr::noteOfflineUsers(
-	const LLUUID& session_id,
-	LLFloaterIMPanel* floater,
-	const LLDynamicArray<LLUUID>& ids)
-{
-	S32 count = ids.count();
-	if(count == 0)
-	{
-		const std::string& only_user = LLTrans::getString("only_user_message");
-		if (floater)
-		{
-			floater->addHistoryLine(only_user, LLUIColorTable::instance().getColor("SystemChatColor"));
-		}
-		LLIMModel::getInstance()->addMessage(session_id, SYSTEM_FROM, LLUUID::null, only_user);
-	}
-	else
-	{
-		const LLRelationship* info = NULL;
-		LLAvatarTracker& at = LLAvatarTracker::instance();
-		LLIMModel& im_model = LLIMModel::instance();
-		for(S32 i = 0; i < count; ++i)
-		{
-			info = at.getBuddyInfo(ids.get(i));
-			std::string first, last;
-			if(info && !info->isOnline()
-			   && gCacheName->getName(ids.get(i), first, last))
-			{
-				LLUIString offline = LLTrans::getString("offline_message");
-				offline.setArg("[FIRST]", first);
-				offline.setArg("[LAST]", last);
-				im_model.proccessOnlineOfflineNotification(session_id, offline);
-			}
-		}
-	}
-}
-
-void LLIMMgr::noteMutedUsers(const LLUUID& session_id, LLFloaterIMPanel* floater,
-								  const LLDynamicArray<LLUUID>& ids)
-{
-	// Don't do this if we don't have a mute list.
-	LLMuteList *ml = LLMuteList::getInstance();
-	if( !ml )
-	{
-		return;
-	}
-
-	S32 count = ids.count();
-	if(count > 0)
-	{
-		LLIMModel* im_model = LLIMModel::getInstance();
-		
-		for(S32 i = 0; i < count; ++i)
-		{
-			if( ml->isMuted(ids.get(i)) )
-			{
-				LLUIString muted = LLTrans::getString("muted_message");
-
-				//*TODO remove this "floater" thing when Communicate Floater's gone
-				floater->addHistoryLine(muted);
-
-				im_model->addMessage(session_id, SYSTEM_FROM, LLUUID::null, muted);
-				break;
-			}
-		}
-	}
-}
-
-void LLIMMgr::processIMTypingStart(const LLIMInfo* im_info)
-{
-	processIMTypingCore(im_info, TRUE);
-}
-
-void LLIMMgr::processIMTypingStop(const LLIMInfo* im_info)
-{
-	processIMTypingCore(im_info, FALSE);
-}
-
-void LLIMMgr::processIMTypingCore(const LLIMInfo* im_info, BOOL typing)
-{
-	LLUUID session_id = computeSessionID(im_info->mIMType, im_info->mFromID);
-	LLFloaterIMPanel* floater = findFloaterBySession(session_id);
-	if (floater)
-	{
-		floater->processIMTyping(im_info, typing);
-	}
-
-	LLIMFloater* im_floater = LLIMFloater::findInstance(session_id);
-	if ( im_floater )
-	{
-		im_floater->processIMTyping(im_info, typing);
-	}
-}
-
-class LLViewerChatterBoxSessionStartReply : public LLHTTPNode
-{
-public:
-	virtual void describe(Description& desc) const
-	{
-		desc.shortInfo("Used for receiving a reply to a request to initialize an ChatterBox session");
-		desc.postAPI();
-		desc.input(
-			"{\"client_session_id\": UUID, \"session_id\": UUID, \"success\" boolean, \"reason\": string");
-		desc.source(__FILE__, __LINE__);
-	}
-
-	virtual void post(ResponsePtr response,
-					  const LLSD& context,
-					  const LLSD& input) const
-	{
-		LLSD body;
-		LLUUID temp_session_id;
-		LLUUID session_id;
-		bool success;
-
-		body = input["body"];
-		success = body["success"].asBoolean();
-		temp_session_id = body["temp_session_id"].asUUID();
-
-		if ( success )
-		{
-			session_id = body["session_id"].asUUID();
-
-			LLIMModel::getInstance()->processSessionInitializedReply(temp_session_id, session_id);
-
-			LLIMSpeakerMgr* speaker_mgr = LLIMModel::getInstance()->getSpeakerManager(session_id);
-			if (speaker_mgr)
-			{
-				speaker_mgr->setSpeakers(body);
-				speaker_mgr->updateSpeakers(gIMMgr->getPendingAgentListUpdates(session_id));
-			}
-
-			LLFloaterIMPanel* floaterp = gIMMgr->findFloaterBySession(session_id);
-			if (floaterp)
-			{
-				if ( body.has("session_info") )
-				{
-					floaterp->processSessionUpdate(body["session_info"]);
-				}
-			}
-
-			LLIMFloater* im_floater = LLIMFloater::findInstance(session_id);
-			if ( im_floater )
-			{
-				if ( body.has("session_info") )
-				{
-					im_floater->processSessionUpdate(body["session_info"]);
-				}
-			}
-
-			gIMMgr->clearPendingAgentListUpdates(session_id);
-		}
-		else
-		{
-			//throw an error dialog and close the temp session's floater
-			gIMMgr->showSessionStartError(body["error"].asString(), temp_session_id);
-		}
-
-		gIMMgr->clearPendingAgentListUpdates(session_id);
-	}
-};
-
-class LLViewerChatterBoxSessionEventReply : public LLHTTPNode
-{
-public:
-	virtual void describe(Description& desc) const
-	{
-		desc.shortInfo("Used for receiving a reply to a ChatterBox session event");
-		desc.postAPI();
-		desc.input(
-			"{\"event\": string, \"reason\": string, \"success\": boolean, \"session_id\": UUID");
-		desc.source(__FILE__, __LINE__);
-	}
-
-	virtual void post(ResponsePtr response,
-					  const LLSD& context,
-					  const LLSD& input) const
-	{
-		LLUUID session_id;
-		bool success;
-
-		LLSD body = input["body"];
-		success = body["success"].asBoolean();
-		session_id = body["session_id"].asUUID();
-
-		if ( !success )
-		{
-			//throw an error dialog
-			gIMMgr->showSessionEventError(
-				body["event"].asString(),
-				body["error"].asString(),
-				session_id);
-		}
-	}
-};
-
-class LLViewerForceCloseChatterBoxSession: public LLHTTPNode
-{
-public:
-	virtual void post(ResponsePtr response,
-					  const LLSD& context,
-					  const LLSD& input) const
-	{
-		LLUUID session_id;
-		std::string reason;
-
-		session_id = input["body"]["session_id"].asUUID();
-		reason = input["body"]["reason"].asString();
-
-		gIMMgr->showSessionForceClose(reason, session_id);
-	}
-};
-
-class LLViewerChatterBoxSessionAgentListUpdates : public LLHTTPNode
-{
-public:
-	virtual void post(
-		ResponsePtr responder,
-		const LLSD& context,
-		const LLSD& input) const
-	{
-		const LLUUID& session_id = input["body"]["session_id"].asUUID();
-		gIMMgr->processAgentListUpdates(session_id, input["body"]);
-	}
-};
-
-class LLViewerChatterBoxSessionUpdate : public LLHTTPNode
-{
-public:
-	virtual void post(
-		ResponsePtr responder,
-		const LLSD& context,
-		const LLSD& input) const
-	{
-		LLUUID session_id = input["body"]["session_id"].asUUID();
-		LLFloaterIMPanel* floaterp = gIMMgr->findFloaterBySession(session_id);
-		if (floaterp)
-		{
-			floaterp->processSessionUpdate(input["body"]["info"]);
-		}
-		LLIMFloater* im_floater = LLIMFloater::findInstance(session_id);
-		if ( im_floater )
-		{
-			im_floater->processSessionUpdate(input["body"]["info"]);
-		}
-	}
-};
-
-
-class LLViewerChatterBoxInvitation : public LLHTTPNode
-{
-public:
-
-	virtual void post(
-		ResponsePtr response,
-		const LLSD& context,
-		const LLSD& input) const
-	{
-		//for backwards compatiblity reasons...we need to still
-		//check for 'text' or 'voice' invitations...bleh
-		if ( input["body"].has("instantmessage") )
-		{
-			LLSD message_params =
-				input["body"]["instantmessage"]["message_params"];
-
-			//do something here to have the IM invite behave
-			//just like a normal IM
-			//this is just replicated code from process_improved_im
-			//and should really go in it's own function -jwolk
-			if (gNoRender)
-			{
-				return;
-			}
-			LLChat chat;
-
-			std::string message = message_params["message"].asString();
-			std::string name = message_params["from_name"].asString();
-			LLUUID from_id = message_params["from_id"].asUUID();
-			LLUUID session_id = message_params["id"].asUUID();
-			std::vector<U8> bin_bucket = message_params["data"]["binary_bucket"].asBinary();
-			U8 offline = (U8)message_params["offline"].asInteger();
-			
-			time_t timestamp =
-				(time_t) message_params["timestamp"].asInteger();
-
-			BOOL is_busy = gAgent.getBusy();
-			BOOL is_muted = LLMuteList::getInstance()->isMuted(
-				from_id,
-				name,
-				LLMute::flagTextChat);
-
-			BOOL is_linden = LLMuteList::getInstance()->isLinden(name);
-			std::string separator_string(": ");
-			
-			chat.mMuted = is_muted && !is_linden;
-			chat.mFromID = from_id;
-			chat.mFromName = name;
-
-			if (!is_linden && (is_busy || is_muted))
-			{
-				return;
-			}
-
-			// standard message, not from system
-			std::string saved;
-			if(offline == IM_OFFLINE)
-			{
-				saved = llformat("(Saved %s) ", formatted_time(timestamp).c_str());
-			}
-			std::string buffer = saved + message;
-
-			BOOL is_this_agent = FALSE;
-			if(from_id == gAgentID)
-			{
-				is_this_agent = TRUE;
-			}
-			gIMMgr->addMessage(
-				session_id,
-				from_id,
-				name,
-				buffer,
-				std::string((char*)&bin_bucket[0]),
-				IM_SESSION_INVITE,
-				message_params["parent_estate_id"].asInteger(),
-				message_params["region_id"].asUUID(),
-				ll_vector3_from_sd(message_params["position"]),
-				true);
-
-			chat.mText = std::string("IM: ") + name + separator_string + saved + message;
-			LLFloaterChat::addChat(chat, TRUE, is_this_agent);
-
-			//K now we want to accept the invitation
-			std::string url = gAgent.getRegion()->getCapability(
-				"ChatSessionRequest");
-
-			if ( url != "" )
-			{
-				LLSD data;
-				data["method"] = "accept invitation";
-				data["session-id"] = session_id;
-				LLHTTPClient::post(
-					url,
-					data,
-					new LLViewerChatterBoxInvitationAcceptResponder(
-						session_id,
-						LLIMMgr::INVITATION_TYPE_INSTANT_MESSAGE));
-			}
-		} //end if invitation has instant message
-		else if ( input["body"].has("voice") )
-		{
-			if (gNoRender)
-			{
-				return;
-			}
-			
-			if(!LLVoiceClient::voiceEnabled())
-			{
-				// Don't display voice invites unless the user has voice enabled.
-				return;
-			}
-
-			gIMMgr->inviteToSession(
-				input["body"]["session_id"].asUUID(), 
-				input["body"]["session_name"].asString(), 
-				input["body"]["from_id"].asUUID(),
-				input["body"]["from_name"].asString(),
-				IM_SESSION_INVITE,
-				LLIMMgr::INVITATION_TYPE_VOICE);
-		}
-		else if ( input["body"].has("immediate") )
-		{
-			gIMMgr->inviteToSession(
-				input["body"]["session_id"].asUUID(), 
-				input["body"]["session_name"].asString(), 
-				input["body"]["from_id"].asUUID(),
-				input["body"]["from_name"].asString(),
-				IM_SESSION_INVITE,
-				LLIMMgr::INVITATION_TYPE_IMMEDIATE);
-		}
-	}
-};
-
-LLHTTPRegistration<LLViewerChatterBoxSessionStartReply>
-   gHTTPRegistrationMessageChatterboxsessionstartreply(
-	   "/message/ChatterBoxSessionStartReply");
-
-LLHTTPRegistration<LLViewerChatterBoxSessionEventReply>
-   gHTTPRegistrationMessageChatterboxsessioneventreply(
-	   "/message/ChatterBoxSessionEventReply");
-
-LLHTTPRegistration<LLViewerForceCloseChatterBoxSession>
-    gHTTPRegistrationMessageForceclosechatterboxsession(
-		"/message/ForceCloseChatterBoxSession");
-
-LLHTTPRegistration<LLViewerChatterBoxSessionAgentListUpdates>
-    gHTTPRegistrationMessageChatterboxsessionagentlistupdates(
-	    "/message/ChatterBoxSessionAgentListUpdates");
-
-LLHTTPRegistration<LLViewerChatterBoxSessionUpdate>
-    gHTTPRegistrationMessageChatterBoxSessionUpdate(
-	    "/message/ChatterBoxSessionUpdate");
-
-LLHTTPRegistration<LLViewerChatterBoxInvitation>
-    gHTTPRegistrationMessageChatterBoxInvitation(
-		"/message/ChatterBoxInvitation");
-
->>>>>>> a05f63b9
+/** 
+ * @file LLIMMgr.cpp
+ * @brief Container for Instant Messaging
+ *
+ * $LicenseInfo:firstyear=2001&license=viewergpl$
+ * 
+ * Copyright (c) 2001-2009, Linden Research, Inc.
+ * 
+ * Second Life Viewer Source Code
+ * The source code in this file ("Source Code") is provided by Linden Lab
+ * to you under the terms of the GNU General Public License, version 2.0
+ * ("GPL"), unless you have obtained a separate licensing agreement
+ * ("Other License"), formally executed by you and Linden Lab.  Terms of
+ * the GPL can be found in doc/GPL-license.txt in this distribution, or
+ * online at http://secondlifegrid.net/programs/open_source/licensing/gplv2
+ * 
+ * There are special exceptions to the terms and conditions of the GPL as
+ * it is applied to this Source Code. View the full text of the exception
+ * in the file doc/FLOSS-exception.txt in this software distribution, or
+ * online at
+ * http://secondlifegrid.net/programs/open_source/licensing/flossexception
+ * 
+ * By copying, modifying or distributing this software, you acknowledge
+ * that you have read and understood your obligations described above,
+ * and agree to abide by those obligations.
+ * 
+ * ALL LINDEN LAB SOURCE CODE IS PROVIDED "AS IS." LINDEN LAB MAKES NO
+ * WARRANTIES, EXPRESS, IMPLIED OR OTHERWISE, REGARDING ITS ACCURACY,
+ * COMPLETENESS OR PERFORMANCE.
+ * $/LicenseInfo$
+ */
+
+#include "llviewerprecompiledheaders.h"
+
+#include "llimview.h"
+
+#include "llfloaterreg.h"
+#include "llfontgl.h"
+#include "llrect.h"
+#include "llerror.h"
+#include "llbutton.h"
+#include "llhttpclient.h"
+#include "llsdutil_math.h"
+#include "llstring.h"
+#include "lluictrlfactory.h"
+
+#include "llagent.h"
+#include "llavatariconctrl.h"
+#include "llbottomtray.h"
+#include "llcallingcard.h"
+#include "llchat.h"
+#include "llchiclet.h"
+#include "llresmgr.h"
+#include "llfloaterchat.h"
+#include "llfloaterchatterbox.h"
+#include "llavataractions.h"
+#include "llhttpnode.h"
+#include "llimfloater.h"
+#include "llimpanel.h"
+#include "llresizebar.h"
+#include "lltabcontainer.h"
+#include "llviewercontrol.h"
+#include "llfloater.h"
+#include "llmutelist.h"
+#include "llresizehandle.h"
+#include "llkeyboard.h"
+#include "llui.h"
+#include "llviewermenu.h"
+#include "llcallingcard.h"
+#include "lltoolbar.h"
+#include "llviewermessage.h"
+#include "llviewerwindow.h"
+#include "llnotify.h"
+#include "llviewerregion.h"
+#include "llvoicechannel.h"
+#include "lltrans.h"
+#include "llrecentpeople.h"
+#include "llsyswellwindow.h"
+
+#include "llfirstuse.h"
+#include "llagentui.h"
+
+//
+// Globals
+//
+LLIMMgr* gIMMgr = NULL;
+
+//
+// Statics
+//
+// *FIXME: make these all either UIStrings or Strings
+
+const static std::string IM_SEPARATOR(": ");
+
+
+void toast_callback(const LLSD& msg){
+	// do not show toast in busy mode or it goes from agent
+	if (gAgent.getBusy() || gAgent.getID() == msg["from_id"])
+	{
+		return;
+	}
+
+	// check whether incoming IM belongs to an active session or not
+	if (LLIMModel::getInstance()->getActiveSessionID() == msg["session_id"])
+	{
+		return;
+	}
+
+	// Skip toasting for system messages
+	if (msg["from_id"].asUUID() == LLUUID::null)
+	{
+		return;
+	}
+
+	LLSD args;
+	args["MESSAGE"] = msg["message"];
+	args["TIME"] = msg["time"];
+	args["FROM"] = msg["from"];
+	args["FROM_ID"] = msg["from_id"];
+	args["SESSION_ID"] = msg["session_id"];
+
+	LLNotifications::instance().add("IMToast", args, LLSD(), boost::bind(&LLIMFloater::show, msg["session_id"].asUUID()));
+}
+
+void LLIMModel::setActiveSessionID(const LLUUID& session_id)
+{
+	// check if such an ID really exists
+	if (!findIMSession(session_id))
+	{
+		llwarns << "Trying to set as active a non-existent session!" << llendl;
+		return;
+	}
+
+	mActiveSessionID = session_id;
+}
+
+LLIMModel::LLIMModel() 
+{
+	addNewMsgCallback(LLIMFloater::newIMCallback);
+	addNewMsgCallback(toast_callback);
+}
+
+LLIMModel::LLIMSession::LLIMSession(const LLUUID& session_id, const std::string& name, const EInstantMessage& type, const LLUUID& other_participant_id, const std::vector<LLUUID>& ids)
+:	mSessionID(session_id),
+	mName(name),
+	mType(type),
+	mNumUnread(0),
+	mOtherParticipantID(other_participant_id),
+	mInitialTargetIDs(ids),
+	mVoiceChannel(NULL),
+	mSpeakers(NULL),
+	mSessionInitialized(false),
+	mCallBackEnabled(true),
+	mTextIMPossible(true),
+	mOtherParticipantIsAvatar(true)
+{
+	if (IM_NOTHING_SPECIAL == type || IM_SESSION_P2P_INVITE == type)
+	{
+		mVoiceChannel  = new LLVoiceChannelP2P(session_id, name, other_participant_id);
+	}
+	else
+	{
+		mVoiceChannel = new LLVoiceChannelGroup(session_id, name);
+	}
+	mSpeakers = new LLIMSpeakerMgr(mVoiceChannel);
+
+	// All participants will be added to the list of people we've recently interacted with.
+	mSpeakers->addListener(&LLRecentPeople::instance(), "add");
+
+	//we need to wait for session initialization for outgoing ad-hoc and group chat session
+	//correct session id for initiated ad-hoc chat will be received from the server
+	if (!LLIMModel::getInstance()->sendStartSession(mSessionID, mOtherParticipantID, 
+		mInitialTargetIDs, mType))
+	{
+		//we don't need to wait for any responses
+		//so we're already initialized
+		mSessionInitialized = true;
+	}
+
+	if (IM_NOTHING_SPECIAL == type)
+	{
+		mCallBackEnabled = LLVoiceClient::getInstance()->isSessionCallBackPossible(mSessionID);
+		mTextIMPossible = LLVoiceClient::getInstance()->isSessionTextIMPossible(mSessionID);
+		mOtherParticipantIsAvatar = LLVoiceClient::getInstance()->isParticipantAvatar(mSessionID);
+	}
+
+	if ( gSavedPerAccountSettings.getBOOL("LogShowHistory") )
+		LLLogChat::loadHistory(mName, &chatFromLogFile, (void *)this);
+}
+
+LLIMModel::LLIMSession::~LLIMSession()
+{
+	delete mSpeakers;
+	mSpeakers = NULL;
+
+	// End the text IM session if necessary
+	if(gVoiceClient && mOtherParticipantID.notNull())
+	{
+		switch(mType)
+		{
+		case IM_NOTHING_SPECIAL:
+		case IM_SESSION_P2P_INVITE:
+			gVoiceClient->endUserIMSession(mOtherParticipantID);
+			break;
+
+		default:
+			// Appease the linux compiler
+			break;
+		}
+	}
+
+	// HAVE to do this here -- if it happens in the LLVoiceChannel destructor it will call the wrong version (since the object's partially deconstructed at that point).
+	mVoiceChannel->deactivate();
+	
+	delete mVoiceChannel;
+	mVoiceChannel = NULL;
+}
+
+void LLIMModel::LLIMSession::sessionInitReplyReceived(const LLUUID& new_session_id)
+{
+	mSessionInitialized = true;
+
+	if (new_session_id != mSessionID)
+	{
+		mSessionID = new_session_id;
+		mVoiceChannel->updateSessionID(new_session_id);
+	}
+}
+
+void LLIMModel::LLIMSession::addMessage(const std::string& from, const LLUUID& from_id, const std::string& utf8_text, const std::string& time)
+{
+	LLSD message;
+	message["from"] = from;
+	message["from_id"] = from_id;
+	message["message"] = utf8_text;
+	message["time"] = time; 
+	message["index"] = (LLSD::Integer)mMsgs.size(); 
+
+	mMsgs.push_front(message); 
+
+	if (mSpeakers && from_id.notNull())
+	{
+		mSpeakers->speakerChatted(from_id);
+		mSpeakers->setSpeakerTyping(from_id, FALSE);
+	}
+}
+
+void LLIMModel::LLIMSession::chatFromLogFile(LLLogChat::ELogLineType type, const LLSD& msg, void* userdata)
+{
+	if (!userdata) return;
+
+	LLIMSession* self = (LLIMSession*) userdata;
+
+	if (type == LLLogChat::LOG_LINE)
+	{
+		self->addMessage("", LLSD(), msg["message"].asString(), "");
+	}
+	else if (type == LLLogChat::LOG_LLSD)
+	{
+		self->addMessage(msg["from"].asString(), msg["from_id"].asUUID(), msg["message"].asString(), msg["time"].asString());
+	}
+}
+
+LLIMModel::LLIMSession* LLIMModel::findIMSession(const LLUUID& session_id) const
+{
+	return get_if_there(mId2SessionMap, session_id,
+		(LLIMModel::LLIMSession*) NULL);
+}
+
+void LLIMModel::processSessionInitializedReply(const LLUUID& old_session_id, const LLUUID& new_session_id)
+{
+	LLIMSession* session = findIMSession(old_session_id);
+	if (session)
+	{
+		session->sessionInitReplyReceived(new_session_id);
+
+		if (old_session_id != new_session_id)
+		{
+			mId2SessionMap.erase(old_session_id);
+			mId2SessionMap[new_session_id] = session;
+
+			gIMMgr->notifyObserverSessionIDUpdated(old_session_id, new_session_id);
+		}
+
+		LLIMFloater* im_floater = LLIMFloater::findInstance(old_session_id);
+		if (im_floater)
+		{
+			im_floater->sessionInitReplyReceived(new_session_id);
+		}
+	}
+
+	//*TODO remove this "floater" stuff when Communicate Floater is gone
+	LLFloaterIMPanel* floater = gIMMgr->findFloaterBySession(old_session_id);
+	if (floater)
+	{
+		floater->sessionInitReplyReceived(new_session_id);
+	}
+}
+
+void LLIMModel::testMessages()
+{
+	LLUUID bot1_id("d0426ec6-6535-4c11-a5d9-526bb0c654d9");
+	LLUUID bot1_session_id;
+	std::string from = "IM Tester";
+
+	bot1_session_id = LLIMMgr::computeSessionID(IM_NOTHING_SPECIAL, bot1_id);
+	newSession(bot1_session_id, from, IM_NOTHING_SPECIAL, bot1_id);
+	addMessage(bot1_session_id, from, bot1_id, "Test Message: Hi from testerbot land!");
+
+	LLUUID bot2_id;
+	std::string firstname[] = {"Roflcopter", "Joe"};
+	std::string lastname[] = {"Linden", "Tester", "Resident", "Schmoe"};
+
+	S32 rand1 = ll_rand(sizeof firstname)/(sizeof firstname[0]);
+	S32 rand2 = ll_rand(sizeof lastname)/(sizeof lastname[0]);
+	
+	from = firstname[rand1] + " " + lastname[rand2];
+	bot2_id.generate(from);
+	LLUUID bot2_session_id = LLIMMgr::computeSessionID(IM_NOTHING_SPECIAL, bot2_id);
+	newSession(bot2_session_id, from, IM_NOTHING_SPECIAL, bot2_id);
+	addMessage(bot2_session_id, from, bot2_id, "Test Message: Hello there, I have a question. Can I bother you for a second? ");
+	addMessage(bot2_session_id, from, bot2_id, "Test Message: OMGWTFBBQ.");
+}
+
+
+bool LLIMModel::newSession(const LLUUID& session_id, const std::string& name, const EInstantMessage& type, 
+						   const LLUUID& other_participant_id, const std::vector<LLUUID>& ids)
+{
+	if (findIMSession(session_id))
+	{
+		llwarns << "IM Session " << session_id << " already exists" << llendl;
+		return false;
+	}
+
+	LLIMSession* session = new LLIMSession(session_id, name, type, other_participant_id, ids);
+	mId2SessionMap[session_id] = session;
+
+	LLIMMgr::getInstance()->notifyObserverSessionAdded(session_id, name, other_participant_id);
+
+	return true;
+
+}
+
+bool LLIMModel::clearSession(const LLUUID& session_id)
+{
+	if (mId2SessionMap.find(session_id) == mId2SessionMap.end()) return false;
+	delete (mId2SessionMap[session_id]);
+	mId2SessionMap.erase(session_id);
+	return true;
+}
+
+void LLIMModel::getMessages(const LLUUID& session_id, std::list<LLSD>& messages, int start_index)
+{
+	LLIMSession* session = findIMSession(session_id);
+	if (!session) 
+	{
+		llwarns << "session " << session_id << "does not exist " << llendl;
+		return;
+	}
+
+	int i = session->mMsgs.size() - start_index;
+
+	for (std::list<LLSD>::iterator iter = session->mMsgs.begin(); 
+		iter != session->mMsgs.end() && i > 0;
+		iter++)
+	{
+		LLSD msg;
+		msg = *iter;
+		messages.push_back(*iter);
+		i--;
+	}
+
+	session->mNumUnread = 0;
+	
+	LLSD arg;
+	arg["session_id"] = session_id;
+	arg["num_unread"] = 0;
+	mNoUnreadMsgsSignal(arg);
+}
+
+bool LLIMModel::addToHistory(const LLUUID& session_id, const std::string& from, const LLUUID& from_id, const std::string& utf8_text) {
+	
+	LLIMSession* session = findIMSession(session_id);
+
+	if (!session) 
+	{
+		llwarns << "session " << session_id << "does not exist " << llendl;
+		return false;
+	}
+
+	session->addMessage(from, from_id, utf8_text, LLLogChat::timestamp(false)); //might want to add date separately
+
+	return true;
+}
+
+bool LLIMModel::logToFile(const LLUUID& session_id, const std::string& from, const LLUUID& from_id, const std::string& utf8_text)
+{
+	S32 im_log_option =  gSavedPerAccountSettings.getS32("IMLogOptions");
+	if (im_log_option != LOG_CHAT)
+	{
+		if(im_log_option == LOG_BOTH_TOGETHER)
+		{
+			LLLogChat::saveHistory(std::string("chat"), from, from_id, utf8_text);
+			return true;
+		}
+		else
+		{
+			LLLogChat::saveHistory(LLIMModel::getInstance()->getName(session_id), from, from_id, utf8_text);
+			return true;
+		}
+	}
+	return false;
+}
+
+bool LLIMModel::proccessOnlineOfflineNotification(
+	const LLUUID& session_id, 
+	const std::string& utf8_text)
+{
+	// Add message to old one floater
+	LLFloaterIMPanel *floater = gIMMgr->findFloaterBySession(session_id);
+	if ( floater )
+	{
+		if ( !utf8_text.empty() )
+		{
+			floater->addHistoryLine(utf8_text, LLUIColorTable::instance().getColor("SystemChatColor"));
+		}
+	}
+	// Add system message to history
+	return addMessage(session_id, SYSTEM_FROM, LLUUID::null, utf8_text);
+}
+
+bool LLIMModel::addMessage(const LLUUID& session_id, const std::string& from, const LLUUID& from_id, 
+						   const std::string& utf8_text, bool log2file /* = true */) { 
+	LLIMSession* session = findIMSession(session_id);
+
+	if (!session) 
+	{
+		llwarns << "session " << session_id << "does not exist " << llendl;
+		return false;
+	}
+
+	addToHistory(session_id, from, from_id, utf8_text);
+	if (log2file) logToFile(session_id, from, from_id, utf8_text);
+
+	session->mNumUnread++;
+
+	// notify listeners
+	LLSD arg;
+	arg["session_id"] = session_id;
+	arg["num_unread"] = session->mNumUnread;
+	arg["message"] = utf8_text;
+	arg["from"] = from;
+	arg["from_id"] = from_id;
+	arg["time"] = LLLogChat::timestamp(false);
+	mNewMsgSignal(arg);
+
+	return true;
+}
+
+
+const std::string& LLIMModel::getName(const LLUUID& session_id) const
+{
+	LLIMSession* session = findIMSession(session_id);
+
+	if (!session) 
+	{
+		llwarns << "session " << session_id << "does not exist " << llendl;
+		return LLStringUtil::null;
+	}
+
+	return session->mName;
+}
+
+const S32 LLIMModel::getNumUnread(const LLUUID& session_id) const
+{
+	LLIMSession* session = findIMSession(session_id);
+	if (!session)
+	{
+		llwarns << "session " << session_id << "does not exist " << llendl;
+		return -1;
+	}
+
+	return session->mNumUnread;
+}
+
+const LLUUID& LLIMModel::getOtherParticipantID(const LLUUID& session_id) const
+{
+	LLIMSession* session = findIMSession(session_id);
+	if (!session)
+	{
+		llwarns << "session " << session_id << "does not exist " << llendl;
+		return LLUUID::null;
+	}
+
+	return session->mOtherParticipantID;
+}
+
+EInstantMessage LLIMModel::getType(const LLUUID& session_id) const
+{
+	LLIMSession* session = findIMSession(session_id);
+	if (!session)
+	{
+		llwarns << "session " << session_id << "does not exist " << llendl;
+		return IM_COUNT;
+	}
+
+	return session->mType;
+}
+
+LLVoiceChannel* LLIMModel::getVoiceChannel( const LLUUID& session_id ) const
+{
+	LLIMSession* session = findIMSession(session_id);
+	if (!session)
+	{
+		llwarns << "session " << session_id << "does not exist " << llendl;
+		return NULL;
+	}
+
+	return session->mVoiceChannel;
+}
+
+LLIMSpeakerMgr* LLIMModel::getSpeakerManager( const LLUUID& session_id ) const
+{
+	LLIMSession* session = findIMSession(session_id);
+	if (!session)
+	{
+		llwarns << "session " << session_id << "does not exist " << llendl;
+		return NULL;
+	}
+
+	return session->mSpeakers;
+}
+
+
+// TODO get rid of other participant ID
+void LLIMModel::sendTypingState(LLUUID session_id, LLUUID other_participant_id, BOOL typing) 
+{
+	std::string name;
+	LLAgentUI::buildFullname(name);
+
+	pack_instant_message(
+		gMessageSystem,
+		gAgent.getID(),
+		FALSE,
+		gAgent.getSessionID(),
+		other_participant_id,
+		name,
+		std::string("typing"),
+		IM_ONLINE,
+		(typing ? IM_TYPING_START : IM_TYPING_STOP),
+		session_id);
+	gAgent.sendReliableMessage();
+}
+
+void LLIMModel::sendLeaveSession(const LLUUID& session_id, const LLUUID& other_participant_id)
+{
+	if(session_id.notNull())
+	{
+		std::string name;
+		LLAgentUI::buildFullname(name);
+		pack_instant_message(
+			gMessageSystem,
+			gAgent.getID(),
+			FALSE,
+			gAgent.getSessionID(),
+			other_participant_id,
+			name, 
+			LLStringUtil::null,
+			IM_ONLINE,
+			IM_SESSION_LEAVE,
+			session_id);
+		gAgent.sendReliableMessage();
+	}
+}
+
+//*TODO this method is better be moved to the LLIMMgr
+void LLIMModel::sendMessage(const std::string& utf8_text,
+					 const LLUUID& im_session_id,
+					 const LLUUID& other_participant_id,
+					 EInstantMessage dialog)
+{
+	std::string name;
+	bool sent = false;
+	LLAgentUI::buildFullname(name);
+
+	const LLRelationship* info = NULL;
+	info = LLAvatarTracker::instance().getBuddyInfo(other_participant_id);
+	
+	U8 offline = (!info || info->isOnline()) ? IM_ONLINE : IM_OFFLINE;
+	
+	if((offline == IM_OFFLINE) && (LLVoiceClient::getInstance()->isOnlineSIP(other_participant_id)))
+	{
+		// User is online through the OOW connector, but not with a regular viewer.  Try to send the message via SLVoice.
+		sent = gVoiceClient->sendTextMessage(other_participant_id, utf8_text);
+	}
+	
+	if(!sent)
+	{
+		// Send message normally.
+
+		// default to IM_SESSION_SEND unless it's nothing special - in
+		// which case it's probably an IM to everyone.
+		U8 new_dialog = dialog;
+
+		if ( dialog != IM_NOTHING_SPECIAL )
+		{
+			new_dialog = IM_SESSION_SEND;
+		}
+		pack_instant_message(
+			gMessageSystem,
+			gAgent.getID(),
+			FALSE,
+			gAgent.getSessionID(),
+			other_participant_id,
+			name.c_str(),
+			utf8_text.c_str(),
+			offline,
+			(EInstantMessage)new_dialog,
+			im_session_id);
+		gAgent.sendReliableMessage();
+	}
+
+	// If there is a mute list and this is not a group chat...
+	if ( LLMuteList::getInstance() )
+	{
+		// ... the target should not be in our mute list for some message types.
+		// Auto-remove them if present.
+		switch( dialog )
+		{
+		case IM_NOTHING_SPECIAL:
+		case IM_GROUP_INVITATION:
+		case IM_INVENTORY_OFFERED:
+		case IM_SESSION_INVITE:
+		case IM_SESSION_P2P_INVITE:
+		case IM_SESSION_CONFERENCE_START:
+		case IM_SESSION_SEND: // This one is marginal - erring on the side of hearing.
+		case IM_LURE_USER:
+		case IM_GODLIKE_LURE_USER:
+		case IM_FRIENDSHIP_OFFERED:
+			LLMuteList::getInstance()->autoRemove(other_participant_id, LLMuteList::AR_IM);
+			break;
+		default: ; // do nothing
+		}
+	}
+
+	if((dialog == IM_NOTHING_SPECIAL) && 
+	   (other_participant_id.notNull()))
+	{
+		// Do we have to replace the /me's here?
+		std::string from;
+		LLAgentUI::buildFullname(from);
+		LLIMModel::getInstance()->addMessage(im_session_id, from, gAgentID, utf8_text);
+
+		//local echo for the legacy communicate panel
+		std::string history_echo;
+		LLAgentUI::buildFullname(history_echo);
+
+		history_echo += ": " + utf8_text;
+
+		LLFloaterIMPanel* floater = gIMMgr->findFloaterBySession(im_session_id);
+		if (floater) floater->addHistoryLine(history_echo, LLUIColorTable::instance().getColor("IMChatColor"), true, gAgent.getID());
+
+		LLIMSpeakerMgr* speaker_mgr = LLIMModel::getInstance()->getSpeakerManager(im_session_id);
+		if (speaker_mgr)
+		{
+			speaker_mgr->speakerChatted(gAgentID);
+			speaker_mgr->setSpeakerTyping(gAgentID, FALSE);
+		}
+	}
+
+	// Add the recipient to the recent people list.
+	LLRecentPeople::instance().add(other_participant_id);
+}
+
+void session_starter_helper(
+	const LLUUID& temp_session_id,
+	const LLUUID& other_participant_id,
+	EInstantMessage im_type)
+{
+	LLMessageSystem *msg = gMessageSystem;
+
+	msg->newMessageFast(_PREHASH_ImprovedInstantMessage);
+	msg->nextBlockFast(_PREHASH_AgentData);
+	msg->addUUIDFast(_PREHASH_AgentID, gAgent.getID());
+	msg->addUUIDFast(_PREHASH_SessionID, gAgent.getSessionID());
+
+	msg->nextBlockFast(_PREHASH_MessageBlock);
+	msg->addBOOLFast(_PREHASH_FromGroup, FALSE);
+	msg->addUUIDFast(_PREHASH_ToAgentID, other_participant_id);
+	msg->addU8Fast(_PREHASH_Offline, IM_ONLINE);
+	msg->addU8Fast(_PREHASH_Dialog, im_type);
+	msg->addUUIDFast(_PREHASH_ID, temp_session_id);
+	msg->addU32Fast(_PREHASH_Timestamp, NO_TIMESTAMP); // no timestamp necessary
+
+	std::string name;
+	LLAgentUI::buildFullname(name);
+
+	msg->addStringFast(_PREHASH_FromAgentName, name);
+	msg->addStringFast(_PREHASH_Message, LLStringUtil::null);
+	msg->addU32Fast(_PREHASH_ParentEstateID, 0);
+	msg->addUUIDFast(_PREHASH_RegionID, LLUUID::null);
+	msg->addVector3Fast(_PREHASH_Position, gAgent.getPositionAgent());
+}
+
+void start_deprecated_conference_chat(
+	const LLUUID& temp_session_id,
+	const LLUUID& creator_id,
+	const LLUUID& other_participant_id,
+	const LLSD& agents_to_invite)
+{
+	U8* bucket;
+	U8* pos;
+	S32 count;
+	S32 bucket_size;
+
+	// *FIX: this could suffer from endian issues
+	count = agents_to_invite.size();
+	bucket_size = UUID_BYTES * count;
+	bucket = new U8[bucket_size];
+	pos = bucket;
+
+	for(S32 i = 0; i < count; ++i)
+	{
+		LLUUID agent_id = agents_to_invite[i].asUUID();
+		
+		memcpy(pos, &agent_id, UUID_BYTES);
+		pos += UUID_BYTES;
+	}
+
+	session_starter_helper(
+		temp_session_id,
+		other_participant_id,
+		IM_SESSION_CONFERENCE_START);
+
+	gMessageSystem->addBinaryDataFast(
+		_PREHASH_BinaryBucket,
+		bucket,
+		bucket_size);
+
+	gAgent.sendReliableMessage();
+ 
+	delete[] bucket;
+}
+
+class LLStartConferenceChatResponder : public LLHTTPClient::Responder
+{
+public:
+	LLStartConferenceChatResponder(
+		const LLUUID& temp_session_id,
+		const LLUUID& creator_id,
+		const LLUUID& other_participant_id,
+		const LLSD& agents_to_invite)
+	{
+		mTempSessionID = temp_session_id;
+		mCreatorID = creator_id;
+		mOtherParticipantID = other_participant_id;
+		mAgents = agents_to_invite;
+	}
+
+	virtual void error(U32 statusNum, const std::string& reason)
+	{
+		//try an "old school" way.
+		if ( statusNum == 400 )
+		{
+			start_deprecated_conference_chat(
+				mTempSessionID,
+				mCreatorID,
+				mOtherParticipantID,
+				mAgents);
+		}
+
+		//else throw an error back to the client?
+		//in theory we should have just have these error strings
+		//etc. set up in this file as opposed to the IMMgr,
+		//but the error string were unneeded here previously
+		//and it is not worth the effort switching over all
+		//the possible different language translations
+	}
+
+private:
+	LLUUID mTempSessionID;
+	LLUUID mCreatorID;
+	LLUUID mOtherParticipantID;
+
+	LLSD mAgents;
+};
+
+// Returns true if any messages were sent, false otherwise.
+// Is sort of equivalent to "does the server need to do anything?"
+bool LLIMModel::sendStartSession(
+	const LLUUID& temp_session_id,
+	const LLUUID& other_participant_id,
+	const std::vector<LLUUID>& ids,
+	EInstantMessage dialog)
+{
+	if ( dialog == IM_SESSION_GROUP_START )
+	{
+		session_starter_helper(
+			temp_session_id,
+			other_participant_id,
+			dialog);
+		gMessageSystem->addBinaryDataFast(
+				_PREHASH_BinaryBucket,
+				EMPTY_BINARY_BUCKET,
+				EMPTY_BINARY_BUCKET_SIZE);
+		gAgent.sendReliableMessage();
+
+		return true;
+	}
+	else if ( dialog == IM_SESSION_CONFERENCE_START )
+	{
+		LLSD agents;
+		for (int i = 0; i < (S32) ids.size(); i++)
+		{
+			agents.append(ids[i]);
+		}
+
+		//we have a new way of starting conference calls now
+		LLViewerRegion* region = gAgent.getRegion();
+		if (region)
+		{
+			std::string url = region->getCapability(
+				"ChatSessionRequest");
+			LLSD data;
+			data["method"] = "start conference";
+			data["session-id"] = temp_session_id;
+
+			data["params"] = agents;
+
+			LLHTTPClient::post(
+				url,
+				data,
+				new LLStartConferenceChatResponder(
+					temp_session_id,
+					gAgent.getID(),
+					other_participant_id,
+					data["params"]));
+		}
+		else
+		{
+			start_deprecated_conference_chat(
+				temp_session_id,
+				gAgent.getID(),
+				other_participant_id,
+				agents);
+		}
+
+		//we also need to wait for reply from the server in case of ad-hoc chat (we'll get new session id)
+		return true;
+	}
+
+	return false;
+}
+
+// static
+void LLIMModel::sendSessionInitialized(const LLUUID &session_id)
+{
+	LLIMSession* session = getInstance()->findIMSession(session_id);
+	if (session)
+	{
+		LLSD arg;
+		arg["session_id"] = session_id;
+		getInstance()->mSessionInitializedSignal(arg);
+	}
+}
+
+//
+// Helper Functions
+//
+
+class LLViewerChatterBoxInvitationAcceptResponder :
+	public LLHTTPClient::Responder
+{
+public:
+	LLViewerChatterBoxInvitationAcceptResponder(
+		const LLUUID& session_id,
+		LLIMMgr::EInvitationType invitation_type)
+	{
+		mSessionID = session_id;
+		mInvitiationType = invitation_type;
+	}
+
+	void result(const LLSD& content)
+	{
+		if ( gIMMgr)
+		{
+			LLIMSpeakerMgr* speaker_mgr = LLIMModel::getInstance()->getSpeakerManager(mSessionID);
+			if (speaker_mgr)
+			{
+				//we've accepted our invitation
+				//and received a list of agents that were
+				//currently in the session when the reply was sent
+				//to us.  Now, it is possible that there were some agents
+				//to slip in/out between when that message was sent to us
+				//and now.
+
+				//the agent list updates we've received have been
+				//accurate from the time we were added to the session
+				//but unfortunately, our base that we are receiving here
+				//may not be the most up to date.  It was accurate at
+				//some point in time though.
+				speaker_mgr->setSpeakers(content);
+
+				//we now have our base of users in the session
+				//that was accurate at some point, but maybe not now
+				//so now we apply all of the udpates we've received
+				//in case of race conditions
+				speaker_mgr->updateSpeakers(gIMMgr->getPendingAgentListUpdates(mSessionID));
+			}
+
+			if (LLIMMgr::INVITATION_TYPE_VOICE == mInvitiationType)
+			{
+				gIMMgr->startCall(mSessionID);
+			}
+
+			if ((mInvitiationType == LLIMMgr::INVITATION_TYPE_VOICE 
+				|| mInvitiationType == LLIMMgr::INVITATION_TYPE_IMMEDIATE)
+				&& LLIMModel::getInstance()->findIMSession(mSessionID))
+			{
+				// always open IM window when connecting to voice
+				LLIMFloater::show(mSessionID);
+			}
+
+			gIMMgr->clearPendingAgentListUpdates(mSessionID);
+			gIMMgr->clearPendingInvitation(mSessionID);
+		}
+	}
+
+	void error(U32 statusNum, const std::string& reason)
+	{		
+		//throw something back to the viewer here?
+		if ( gIMMgr )
+		{
+			gIMMgr->clearPendingAgentListUpdates(mSessionID);
+			gIMMgr->clearPendingInvitation(mSessionID);
+			if ( 404 == statusNum )
+			{
+				std::string error_string;
+				error_string = "does not exist";
+				gIMMgr->showSessionStartError(error_string, mSessionID);
+			}
+		}
+	}
+
+private:
+	LLUUID mSessionID;
+	LLIMMgr::EInvitationType mInvitiationType;
+};
+
+
+// the other_participant_id is either an agent_id, a group_id, or an inventory
+// folder item_id (collection of calling cards)
+
+// static
+LLUUID LLIMMgr::computeSessionID(
+	EInstantMessage dialog,
+	const LLUUID& other_participant_id)
+{
+	LLUUID session_id;
+	if (IM_SESSION_GROUP_START == dialog)
+	{
+		// slam group session_id to the group_id (other_participant_id)
+		session_id = other_participant_id;
+	}
+	else if (IM_SESSION_CONFERENCE_START == dialog)
+	{
+		session_id.generate();
+	}
+	else if (IM_SESSION_INVITE == dialog)
+	{
+		// use provided session id for invites
+		session_id = other_participant_id;
+	}
+	else
+	{
+		LLUUID agent_id = gAgent.getID();
+		if (other_participant_id == agent_id)
+		{
+			// if we try to send an IM to ourselves then the XOR would be null
+			// so we just make the session_id the same as the agent_id
+			session_id = agent_id;
+		}
+		else
+		{
+			// peer-to-peer or peer-to-asset session_id is the XOR
+			session_id = other_participant_id ^ agent_id;
+		}
+	}
+	return session_id;
+}
+
+inline LLFloater* getFloaterBySessionID(const LLUUID session_id)
+{
+	LLFloater* floater = NULL;
+	if ( gIMMgr )
+	{
+		floater = dynamic_cast < LLFloater* >
+			( gIMMgr->findFloaterBySession(session_id) );
+	}
+	if ( !floater )
+	{
+		floater = dynamic_cast < LLFloater* >
+			( LLIMFloater::findInstance(session_id) );
+	}
+	return floater;
+}
+
+void
+LLIMMgr::showSessionStartError(
+	const std::string& error_string,
+	const LLUUID session_id)
+{
+	const LLFloater* floater = getFloaterBySessionID (session_id);
+	if (!floater) return;
+
+	LLSD args;
+	args["REASON"] = LLTrans::getString(error_string);
+	args["RECIPIENT"] = floater->getTitle();
+
+	LLSD payload;
+	payload["session_id"] = session_id;
+
+	LLNotifications::instance().add(
+		"ChatterBoxSessionStartError",
+		args,
+		payload,
+		LLIMMgr::onConfirmForceCloseError);
+}
+
+void
+LLIMMgr::showSessionEventError(
+	const std::string& event_string,
+	const std::string& error_string,
+	const LLUUID session_id)
+{
+	const LLFloater* floater = getFloaterBySessionID (session_id);
+	if (!floater) return;
+
+	LLSD args;
+	args["REASON"] =
+		LLTrans::getString(error_string);
+	args["EVENT"] =
+		LLTrans::getString(event_string);
+	args["RECIPIENT"] = floater->getTitle();
+
+	LLNotifications::instance().add(
+		"ChatterBoxSessionEventError",
+		args);
+}
+
+void
+LLIMMgr::showSessionForceClose(
+	const std::string& reason_string,
+	const LLUUID session_id)
+{
+	const LLFloater* floater = getFloaterBySessionID (session_id);
+	if (!floater) return;
+
+	LLSD args;
+
+	args["NAME"] = floater->getTitle();
+	args["REASON"] = LLTrans::getString(reason_string);
+
+	LLSD payload;
+	payload["session_id"] = session_id;
+
+	LLNotifications::instance().add(
+		"ForceCloseChatterBoxSession",
+		args,
+		payload,
+		LLIMMgr::onConfirmForceCloseError);
+}
+
+//static
+bool
+LLIMMgr::onConfirmForceCloseError(
+	const LLSD& notification,
+	const LLSD& response)
+{
+	//only 1 option really
+	LLUUID session_id = notification["payload"]["session_id"];
+
+	LLFloater* floater = getFloaterBySessionID (session_id);
+	if ( floater )
+	{
+		floater->closeFloater(FALSE);
+	}
+	return false;
+}
+
+
+//~~~~~~~~~~~~~~~~~~~~~~~~~~~~~~~~~~~~~~~~~~~~~~~~~~~~~~~~~~~~~~~~~~~~~~~~~~~~~
+// Class LLOutgoingCallDialog
+//~~~~~~~~~~~~~~~~~~~~~~~~~~~~~~~~~~~~~~~~~~~~~~~~~~~~~~~~~~~~~~~~~~~~~~~~~~~~~
+LLOutgoingCallDialog::LLOutgoingCallDialog(const LLSD& payload) :
+	LLDockableFloater(NULL, false, payload),
+	mPayload(payload)
+{
+}
+
+void LLOutgoingCallDialog::getAllowedRect(LLRect& rect)
+{
+	rect = gViewerWindow->getWorldViewRectScaled();
+}
+
+void LLOutgoingCallDialog::onOpen(const LLSD& key)
+{
+	// tell the user which voice channel they are leaving
+	if (!mPayload["old_channel_name"].asString().empty())
+	{
+		childSetTextArg("leaving", "[CURRENT_CHAT]", mPayload["old_channel_name"].asString());
+	}
+	else
+	{
+		childSetTextArg("leaving", "[CURRENT_CHAT]", getString("localchat"));
+	}
+
+	std::string callee_name = mPayload["session_name"].asString();
+	if (callee_name == "anonymous")
+	{
+		callee_name = getString("anonymous");
+	}
+	
+	setTitle(callee_name);
+
+	LLSD callee_id = mPayload["other_user_id"];
+	childSetTextArg("calling", "[CALLEE_NAME]", callee_name);
+	childSetTextArg("connecting", "[CALLEE_NAME]", callee_name);
+	LLAvatarIconCtrl* icon = getChild<LLAvatarIconCtrl>("avatar_icon");
+	icon->setValue(callee_id);
+}
+
+
+//static
+void LLOutgoingCallDialog::onCancel(void* user_data)
+{
+	LLOutgoingCallDialog* self = (LLOutgoingCallDialog*)user_data;
+
+	if (!gIMMgr)
+		return;
+
+	LLUUID session_id = self->mPayload["session_id"].asUUID();
+	gIMMgr->endCall(session_id);
+	
+	self->closeFloater();
+}
+
+
+BOOL LLOutgoingCallDialog::postBuild()
+{
+	BOOL success = LLDockableFloater::postBuild();
+
+	childSetAction("Cancel", onCancel, this);
+
+	// dock the dialog to the sys well, where other sys messages appear
+	setDockControl(new LLDockControl(LLBottomTray::getInstance()->getSysWell(),
+					 this, getDockTongue(), LLDockControl::TOP,
+					 boost::bind(&LLOutgoingCallDialog::getAllowedRect, this, _1)));
+
+	return success;
+}
+
+
+
+//~~~~~~~~~~~~~~~~~~~~~~~~~~~~~~~~~~~~~~~~~~~~~~~~~~~~~~~~~~~~~~~~~~~~~~~~~~~~~
+// Class LLIncomingCallDialog
+//~~~~~~~~~~~~~~~~~~~~~~~~~~~~~~~~~~~~~~~~~~~~~~~~~~~~~~~~~~~~~~~~~~~~~~~~~~~~~
+LLIncomingCallDialog::LLIncomingCallDialog(const LLSD& payload) :
+	LLDockableFloater(NULL, false, payload),
+	mPayload(payload)
+{
+}
+
+BOOL LLIncomingCallDialog::postBuild()
+{
+	LLDockableFloater::postBuild();
+
+	LLSD caller_id = mPayload["caller_id"];
+	EInstantMessage type = (EInstantMessage)mPayload["type"].asInteger();
+
+	std::string call_type = getString("VoiceInviteP2P");
+	std::string caller_name = mPayload["caller_name"].asString();
+	if (caller_name == "anonymous")
+	{
+		caller_name = getString("anonymous");
+	}
+	
+	setTitle(caller_name + " " + call_type);
+	
+	// If it is not a P2P invite, then it's an AdHoc invite
+	if ( type != IM_SESSION_P2P_INVITE )
+	{
+		call_type = getString("VoiceInviteAdHoc");
+	}
+
+	// check to see if this is an Avaline call
+	LLUUID session_id = mPayload["session_id"].asUUID();
+	bool is_avatar = LLVoiceClient::getInstance()->isParticipantAvatar(session_id);
+	childSetVisible("Start IM", is_avatar); // no IM for avaline
+
+	LLUICtrl* caller_name_widget = getChild<LLUICtrl>("caller name");
+	caller_name_widget->setValue(caller_name + " " + call_type);
+	LLAvatarIconCtrl* icon = getChild<LLAvatarIconCtrl>("avatar_icon");
+	icon->setValue(caller_id);
+
+	childSetAction("Accept", onAccept, this);
+	childSetAction("Reject", onReject, this);
+	childSetAction("Start IM", onStartIM, this);
+	childSetFocus("Accept");
+
+	return TRUE;
+}
+
+void LLIncomingCallDialog::getAllowedRect(LLRect& rect)
+{
+	rect = gViewerWindow->getWorldViewRectScaled();
+}
+
+void LLIncomingCallDialog::onOpen(const LLSD& key)
+{
+	// tell the user which voice channel they would be leaving
+	LLVoiceChannel *voice = LLVoiceChannel::getCurrentVoiceChannel();
+	if (voice && !voice->getSessionName().empty())
+	{
+		childSetTextArg("question", "[CURRENT_CHAT]", voice->getSessionName());
+	}
+	else
+	{
+		childSetTextArg("question", "[CURRENT_CHAT]", getString("localchat"));
+	}
+
+	// dock the dialog to the sys well, where other sys messages appear
+	setDockControl(new LLDockControl(LLBottomTray::getInstance()->getSysWell(),
+									 this, getDockTongue(), LLDockControl::TOP,
+									 boost::bind(&LLIncomingCallDialog::getAllowedRect, this, _1)));
+}
+
+//static
+void LLIncomingCallDialog::onAccept(void* user_data)
+{
+	LLIncomingCallDialog* self = (LLIncomingCallDialog*)user_data;
+	self->processCallResponse(0);
+	self->closeFloater();
+}
+
+//static
+void LLIncomingCallDialog::onReject(void* user_data)
+{
+	LLIncomingCallDialog* self = (LLIncomingCallDialog*)user_data;
+	self->processCallResponse(1);
+	self->closeFloater();
+}
+
+//static
+void LLIncomingCallDialog::onStartIM(void* user_data)
+{
+	LLIncomingCallDialog* self = (LLIncomingCallDialog*)user_data;
+	self->processCallResponse(2);
+	self->closeFloater();
+}
+
+void LLIncomingCallDialog::processCallResponse(S32 response)
+{
+	if (!gIMMgr)
+		return;
+
+	LLUUID session_id = mPayload["session_id"].asUUID();
+	EInstantMessage type = (EInstantMessage)mPayload["type"].asInteger();
+	LLIMMgr::EInvitationType inv_type = (LLIMMgr::EInvitationType)mPayload["inv_type"].asInteger();
+	bool voice = true;
+	switch(response)
+	{
+	case 2: // start IM: just don't start the voice chat
+	{
+		voice = false;
+		/* FALLTHROUGH */
+	}
+	case 0: // accept
+	{
+		if (type == IM_SESSION_P2P_INVITE)
+		{
+			// create a normal IM session
+			session_id = gIMMgr->addP2PSession(
+				mPayload["session_name"].asString(),
+				mPayload["caller_id"].asUUID(),
+				mPayload["session_handle"].asString());
+
+			if (voice)
+			{
+				if (gIMMgr->startCall(session_id))
+				{
+					// always open IM window when connecting to voice
+					LLIMFloater::show(session_id);
+				}
+			}
+
+			gIMMgr->clearPendingAgentListUpdates(session_id);
+			gIMMgr->clearPendingInvitation(session_id);
+		}
+		else
+		{
+			LLUUID session_id = gIMMgr->addSession(
+				mPayload["session_name"].asString(),
+				type,
+				session_id);
+			if (session_id != LLUUID::null)
+			{
+				LLIMFloater::show(session_id);
+			}
+
+			std::string url = gAgent.getRegion()->getCapability(
+				"ChatSessionRequest");
+
+			if (voice)
+			{
+				LLSD data;
+				data["method"] = "accept invitation";
+				data["session-id"] = session_id;
+				LLHTTPClient::post(
+					url,
+					data,
+					new LLViewerChatterBoxInvitationAcceptResponder(
+						session_id,
+						inv_type));
+			}
+		}
+		if (voice)
+		{
+			break;
+		}
+	}
+	case 1: // decline
+	{
+		if (type == IM_SESSION_P2P_INVITE)
+		{
+			if(gVoiceClient)
+			{
+				std::string s = mPayload["session_handle"].asString();
+				gVoiceClient->declineInvite(s);
+			}
+		}
+		else
+		{
+			std::string url = gAgent.getRegion()->getCapability(
+				"ChatSessionRequest");
+
+			LLSD data;
+			data["method"] = "decline invitation";
+			data["session-id"] = session_id;
+			LLHTTPClient::post(
+				url,
+				data,
+				NULL);
+		}
+	}
+
+	gIMMgr->clearPendingAgentListUpdates(session_id);
+	gIMMgr->clearPendingInvitation(session_id);
+	}
+}
+
+bool inviteUserResponse(const LLSD& notification, const LLSD& response)
+{
+	if (!gIMMgr)
+		return false;
+
+	const LLSD& payload = notification["payload"];
+	LLUUID session_id = payload["session_id"].asUUID();
+	EInstantMessage type = (EInstantMessage)payload["type"].asInteger();
+	LLIMMgr::EInvitationType inv_type = (LLIMMgr::EInvitationType)payload["inv_type"].asInteger();
+	S32 option = LLNotification::getSelectedOption(notification, response);
+	switch(option) 
+	{
+	case 0: // accept
+		{
+			if (type == IM_SESSION_P2P_INVITE)
+			{
+				// create a normal IM session
+				session_id = gIMMgr->addP2PSession(
+					payload["session_name"].asString(),
+					payload["caller_id"].asUUID(),
+					payload["session_handle"].asString(),
+					payload["session_uri"].asString());
+
+				if (gIMMgr->startCall(session_id))
+				{
+					// always open IM window when connecting to voice
+					LLIMFloater::show(session_id);
+				}
+
+				gIMMgr->clearPendingAgentListUpdates(session_id);
+				gIMMgr->clearPendingInvitation(session_id);
+			}
+			else
+			{
+				LLUUID session_id = gIMMgr->addSession(
+					payload["session_name"].asString(),
+					type,
+					session_id);
+				if (session_id != LLUUID::null)
+				{
+					LLIMFloater::show(session_id);
+				}
+
+				std::string url = gAgent.getRegion()->getCapability(
+					"ChatSessionRequest");
+
+				LLSD data;
+				data["method"] = "accept invitation";
+				data["session-id"] = session_id;
+				LLHTTPClient::post(
+					url,
+					data,
+					new LLViewerChatterBoxInvitationAcceptResponder(
+						session_id,
+						inv_type));
+			}
+		}
+		break;
+	case 2: // mute (also implies ignore, so this falls through to the "ignore" case below)
+	{
+		// mute the sender of this invite
+		if (!LLMuteList::getInstance()->isMuted(payload["caller_id"].asUUID()))
+		{
+			LLMute mute(payload["caller_id"].asUUID(), payload["caller_name"].asString(), LLMute::AGENT);
+			LLMuteList::getInstance()->add(mute);
+		}
+	}
+	/* FALLTHROUGH */
+	
+	case 1: // decline
+	{
+		if (type == IM_SESSION_P2P_INVITE)
+		{
+			if(gVoiceClient)
+			{
+				std::string s = payload["session_handle"].asString();
+				gVoiceClient->declineInvite(s);
+			}
+		}
+		else
+		{
+			std::string url = gAgent.getRegion()->getCapability(
+				"ChatSessionRequest");
+
+			LLSD data;
+			data["method"] = "decline invitation";
+			data["session-id"] = session_id;
+			LLHTTPClient::post(
+				url,
+				data,
+				NULL);				
+		}
+	}
+
+	gIMMgr->clearPendingAgentListUpdates(session_id);
+	gIMMgr->clearPendingInvitation(session_id);
+	break;
+	}
+	
+	return false;
+}
+
+//
+// Member Functions
+//
+
+LLIMMgr::LLIMMgr() :
+	mIMReceived(FALSE)
+{
+	mPendingInvitations = LLSD::emptyMap();
+	mPendingAgentListUpdates = LLSD::emptyMap();
+}
+
+// Add a message to a session. 
+void LLIMMgr::addMessage(
+	const LLUUID& session_id,
+	const LLUUID& target_id,
+	const std::string& from,
+	const std::string& msg,
+	const std::string& session_name,
+	EInstantMessage dialog,
+	U32 parent_estate_id,
+	const LLUUID& region_id,
+	const LLVector3& position,
+	bool link_name) // If this is true, then we insert the name and link it to a profile
+{
+	LLUUID other_participant_id = target_id;
+
+	// don't process muted IMs
+	if (LLMuteList::getInstance()->isMuted(
+			other_participant_id,
+			LLMute::flagTextChat) && !LLMuteList::getInstance()->isLinden(from))
+	{
+		return;
+	}
+
+	LLFloaterIMPanel* floater;
+	LLUUID new_session_id = session_id;
+	if (new_session_id.isNull())
+	{
+		//no session ID...compute new one
+		new_session_id = computeSessionID(dialog, other_participant_id);
+	}
+
+	//*NOTE session_name is empty in case of incoming P2P sessions
+	std::string fixed_session_name = from;
+	if(!session_name.empty() && session_name.size()>1)
+	{
+		fixed_session_name = session_name;
+	}
+
+	bool new_session = !hasSession(new_session_id);
+	if (new_session)
+	{
+		LLIMModel::getInstance()->newSession(new_session_id, fixed_session_name, dialog, other_participant_id);
+	}
+
+	floater = findFloaterBySession(new_session_id);
+	if (!floater)
+	{
+		floater = findFloaterBySession(other_participant_id);
+		if (floater)
+		{
+			llinfos << "found the IM session " << session_id 
+				<< " by participant " << other_participant_id << llendl;
+		}
+	}
+
+	// create IM window as necessary
+	if(!floater)
+	{
+		floater = createFloater(
+			new_session_id,
+			other_participant_id,
+			fixed_session_name,
+			dialog,
+			FALSE);
+	}
+
+	if (new_session)
+	{
+		// When we get a new IM, and if you are a god, display a bit
+		// of information about the source. This is to help liaisons
+		// when answering questions.
+		if(gAgent.isGodlike())
+		{
+			// *TODO:translate (low priority, god ability)
+			std::ostringstream bonus_info;
+			bonus_info << LLTrans::getString("***")+ " "+ LLTrans::getString("IMParentEstate") + ":" + " "
+				<< parent_estate_id
+				<< ((parent_estate_id == 1) ? "," + LLTrans::getString("IMMainland") : "")
+				<< ((parent_estate_id == 5) ? "," + LLTrans::getString ("IMTeen") : "");
+
+			// once we have web-services (or something) which returns
+			// information about a region id, we can print this out
+			// and even have it link to map-teleport or something.
+			//<< "*** region_id: " << region_id << std::endl
+			//<< "*** position: " << position << std::endl;
+
+			floater->addHistoryLine(bonus_info.str(), LLUIColorTable::instance().getColor("SystemChatColor"));
+			LLIMModel::instance().addMessage(new_session_id, from, other_participant_id, bonus_info.str());
+		}
+
+		make_ui_sound("UISndNewIncomingIMSession");
+	}
+
+	// now add message to floater
+	bool is_from_system = target_id.isNull() || (from == SYSTEM_FROM);
+	const LLColor4& color = ( is_from_system ? 
+							  LLUIColorTable::instance().getColor("SystemChatColor") : 
+							  LLUIColorTable::instance().getColor("IMChatColor"));
+	if ( !link_name )
+	{
+		floater->addHistoryLine(msg,color); // No name to prepend, so just add the message normally
+	}
+	else
+	{
+		floater->addHistoryLine(msg, color, true, other_participant_id, from); // Insert linked name to front of message
+	}
+
+	LLIMModel::instance().addMessage(new_session_id, from, other_participant_id, msg);
+
+	if( !LLFloaterReg::instanceVisible("communicate") && !floater->getVisible())
+	{
+		LLFloaterChatterBox* chat_floater = LLFloaterChatterBox::getInstance();
+		
+		//if the IM window is not open and the floater is not visible (i.e. not torn off)
+		LLFloater* previouslyActiveFloater = chat_floater->getActiveFloater();
+
+		// select the newly added floater (or the floater with the new line added to it).
+		// it should be there.
+		chat_floater->selectFloater(floater);
+
+		//there was a previously unseen IM, make that old tab flashing
+		//it is assumed that the most recently unseen IM tab is the one current selected/active
+		if ( previouslyActiveFloater && getIMReceived() )
+		{
+			chat_floater->setFloaterFlashing(previouslyActiveFloater, TRUE);
+		}
+
+		//notify of a new IM
+		notifyNewIM();
+	}
+}
+
+void LLIMMgr::addSystemMessage(const LLUUID& session_id, const std::string& message_name, const LLSD& args)
+{
+	LLUIString message;
+	
+	// null session id means near me (chat history)
+	if (session_id.isNull())
+	{
+		message = LLTrans::getString(message_name);
+		message.setArgs(args);
+
+		LLChat chat(message);
+		chat.mSourceType = CHAT_SOURCE_SYSTEM;
+		LLFloaterChat::addChatHistory(chat);
+	}
+	else // going to IM session
+	{
+		if (hasSession(session_id))
+		{
+			message = LLTrans::getString(message_name + "-im");
+			message.setArgs(args);
+			gIMMgr->addMessage(session_id, LLUUID::null, SYSTEM_FROM, message.getString());
+		}
+	}
+}
+
+void LLIMMgr::notifyNewIM()
+{
+	if(!LLFloaterReg::instanceVisible("communicate"))
+	{
+		mIMReceived = TRUE;
+	}
+}
+
+S32 LLIMMgr::getNumberOfUnreadIM()
+{
+	std::map<LLUUID, LLIMModel::LLIMSession*>::iterator it;
+	
+	S32 num = 0;
+	for(it = LLIMModel::getInstance()->mId2SessionMap.begin(); it != LLIMModel::getInstance()->mId2SessionMap.end(); ++it)
+	{
+		num += (*it).second->mNumUnread;
+	}
+
+	return num;
+}
+
+void LLIMMgr::clearNewIMNotification()
+{
+	mIMReceived = FALSE;
+}
+
+BOOL LLIMMgr::getIMReceived() const
+{
+	return mIMReceived;
+}
+
+LLUUID LLIMMgr::addP2PSession(const std::string& name,
+							const LLUUID& other_participant_id,
+							const std::string& voice_session_handle,
+							const std::string& caller_uri)
+{
+	LLUUID session_id = addSession(name, IM_NOTHING_SPECIAL, other_participant_id);
+	if (session_id != LLUUID::null)
+	{
+		LLIMFloater::show(session_id);
+	}
+
+	LLIMSpeakerMgr* speaker_mgr = LLIMModel::getInstance()->getSpeakerManager(session_id);
+	if (speaker_mgr)
+	{
+		LLVoiceChannelP2P* voice_channel = dynamic_cast<LLVoiceChannelP2P*>(speaker_mgr->getVoiceChannel());
+		if (voice_channel)
+		{
+			voice_channel->setSessionHandle(voice_session_handle, caller_uri);
+		}
+	}
+	return session_id;
+}
+
+// This adds a session to the talk view. The name is the local name of
+// the session, dialog specifies the type of session. If the session
+// exists, it is brought forward.  Specifying id = NULL results in an
+// im session to everyone. Returns the uuid of the session.
+LLUUID LLIMMgr::addSession(
+	const std::string& name,
+	EInstantMessage dialog,
+	const LLUUID& other_participant_id)
+{
+	LLDynamicArray<LLUUID> ids;
+	ids.put(other_participant_id);
+	return addSession(name, dialog, other_participant_id, ids);
+}
+
+// Adds a session using the given session_id.  If the session already exists 
+// the dialog type is assumed correct. Returns the uuid of the session.
+LLUUID LLIMMgr::addSession(
+	const std::string& name,
+	EInstantMessage dialog,
+	const LLUUID& other_participant_id,
+	const LLDynamicArray<LLUUID>& ids)
+{
+	if (0 == ids.getLength())
+	{
+		return LLUUID::null;
+	}
+
+	LLUUID session_id = computeSessionID(dialog,other_participant_id);
+
+	bool new_session = !LLIMModel::getInstance()->findIMSession(session_id);
+
+	if (new_session)
+	{
+		LLIMModel::getInstance()->newSession(session_id, name, dialog, other_participant_id, ids);
+	}
+
+
+	//*TODO remove this "floater" thing when Communicate Floater's gone
+	LLFloaterIMPanel* floater = findFloaterBySession(session_id);
+	if(!floater)
+	{
+		// On creation, use the first element of ids as the
+		// "other_participant_id"
+		floater = createFloater(
+			session_id,
+			other_participant_id,
+			name,
+			dialog,
+			TRUE,
+			ids);
+	}
+
+	//we don't need to show notes about online/offline, mute/unmute users' statuses for existing sessions
+	if (!new_session) return session_id;
+	
+	noteOfflineUsers(session_id, floater, ids);
+
+	// Only warn for regular IMs - not group IMs
+	if( dialog == IM_NOTHING_SPECIAL )
+	{
+		noteMutedUsers(session_id, floater, ids);
+	}
+
+	return session_id;
+}
+
+bool LLIMMgr::leaveSession(const LLUUID& session_id)
+{
+	LLIMModel::LLIMSession* im_session = LLIMModel::getInstance()->findIMSession(session_id);
+	if (!im_session) return false;
+
+	LLIMModel::getInstance()->sendLeaveSession(session_id, im_session->mOtherParticipantID);
+	gIMMgr->removeSession(session_id);
+	return true;
+}
+
+// Removes data associated with a particular session specified by session_id
+void LLIMMgr::removeSession(const LLUUID& session_id)
+{
+	llassert_always(hasSession(session_id));
+	
+	//*TODO remove this floater thing when Communicate Floater is being deleted (IB)
+	LLFloaterIMPanel* floater = findFloaterBySession(session_id);
+	if(floater)
+	{
+		mFloaters.erase(floater->getHandle());
+		LLFloaterChatterBox::getInstance()->removeFloater(floater);
+	}
+
+	clearPendingInvitation(session_id);
+	clearPendingAgentListUpdates(session_id);
+
+	LLIMModel::getInstance()->clearSession(session_id);
+
+	notifyObserverSessionRemoved(session_id);
+}
+
+void LLIMMgr::inviteToSession(
+	const LLUUID& session_id, 
+	const std::string& session_name, 
+	const LLUUID& caller_id, 
+	const std::string& caller_name,
+	EInstantMessage type,
+	EInvitationType inv_type,
+	const std::string& session_handle,
+	const std::string& session_uri)
+{
+	//ignore invites from muted residents
+	if (LLMuteList::getInstance()->isMuted(caller_id))
+	{
+		return;
+	}
+
+	std::string notify_box_type;
+
+	BOOL ad_hoc_invite = FALSE;
+	if(type == IM_SESSION_P2P_INVITE)
+	{
+		//P2P is different...they only have voice invitations
+		notify_box_type = "VoiceInviteP2P";
+	}
+	else if ( gAgent.isInGroup(session_id) )
+	{
+		//only really old school groups have voice invitations
+		notify_box_type = "VoiceInviteGroup";
+	}
+	else if ( inv_type == INVITATION_TYPE_VOICE )
+	{
+		//else it's an ad-hoc
+		//and a voice ad-hoc
+		notify_box_type = "VoiceInviteAdHoc";
+		ad_hoc_invite = TRUE;
+	}
+	else if ( inv_type == INVITATION_TYPE_IMMEDIATE )
+	{
+		notify_box_type = "InviteAdHoc";
+		ad_hoc_invite = TRUE;
+	}
+
+	LLSD payload;
+	payload["session_id"] = session_id;
+	payload["session_name"] = session_name;
+	payload["caller_id"] = caller_id;
+	payload["caller_name"] = caller_name;
+	payload["type"] = type;
+	payload["inv_type"] = inv_type;
+	payload["session_handle"] = session_handle;
+	payload["session_uri"] = session_uri;
+	payload["notify_box_type"] = notify_box_type;
+	
+	LLVoiceChannel* channelp = LLVoiceChannel::getChannelByID(session_id);
+	if (channelp && channelp->callStarted())
+	{
+		// you have already started a call to the other user, so just accept the invite
+		LLNotifications::instance().forceResponse(LLNotification::Params("VoiceInviteP2P").payload(payload), 0);
+		return;
+	}
+
+	if (type == IM_SESSION_P2P_INVITE || ad_hoc_invite)
+	{
+		// is the inviter a friend?
+		if (LLAvatarTracker::instance().getBuddyInfo(caller_id) == NULL)
+		{
+			// if not, and we are ignoring voice invites from non-friends
+			// then silently decline
+			if (gSavedSettings.getBOOL("VoiceCallsFriendsOnly"))
+			{
+				// invite not from a friend, so decline
+				LLNotifications::instance().forceResponse(LLNotification::Params("VoiceInviteP2P").payload(payload), 1);
+				return;
+			}
+		}
+	}
+
+	if ( !mPendingInvitations.has(session_id.asString()) )
+	{
+		if (caller_name.empty())
+		{
+			gCacheName->get(caller_id, FALSE, boost::bind(&LLIMMgr::onInviteNameLookup, payload, _1, _2, _3, _4));
+		}
+		else
+		{
+			if (notify_box_type == "VoiceInviteP2P" || notify_box_type == "VoiceInviteAdHoc")
+			{
+				LLFloaterReg::showInstance("incoming_call", payload, TRUE);
+			}
+			else
+			{
+				LLSD args;
+				args["NAME"] = caller_name;
+				args["GROUP"] = session_name;
+
+				LLNotifications::instance().add(notify_box_type, args, payload, &inviteUserResponse);
+			}
+		}
+		mPendingInvitations[session_id.asString()] = LLSD();
+	}
+}
+
+void LLIMMgr::onInviteNameLookup(LLSD payload, const LLUUID& id, const std::string& first, const std::string& last, BOOL is_group)
+{
+	payload["caller_name"] = first + " " + last;
+	payload["session_name"] = payload["caller_name"].asString();
+
+	std::string notify_box_type = payload["notify_box_type"].asString();
+
+	if (notify_box_type == "VoiceInviteP2P" || notify_box_type == "VoiceInviteAdHoc")
+	{
+		LLFloaterReg::showInstance("incoming_call", payload, TRUE);
+	}
+	else
+	{
+		LLSD args;
+		args["NAME"] = payload["caller_name"].asString();
+	
+		LLNotifications::instance().add(
+			payload["notify_box_type"].asString(),
+			args, 
+			payload,
+			&inviteUserResponse);
+	}
+}
+
+void LLIMMgr::disconnectAllSessions()
+{
+	LLFloaterIMPanel* floater = NULL;
+	std::set<LLHandle<LLFloater> >::iterator handle_it;
+	for(handle_it = mFloaters.begin();
+		handle_it != mFloaters.end();
+		)
+	{
+		floater = (LLFloaterIMPanel*)handle_it->get();
+
+		// MUST do this BEFORE calling floater->onClose() because that may remove the item from the set, causing the subsequent increment to crash.
+		++handle_it;
+
+		if (floater)
+		{
+			floater->setEnabled(FALSE);
+			floater->closeFloater(TRUE);
+		}
+	}
+}
+
+
+// This method returns the im panel corresponding to the uuid
+// provided. The uuid can either be a session id or an agent
+// id. Returns NULL if there is no matching panel.
+LLFloaterIMPanel* LLIMMgr::findFloaterBySession(const LLUUID& session_id)
+{
+	LLFloaterIMPanel* rv = NULL;
+	std::set<LLHandle<LLFloater> >::iterator handle_it;
+	for(handle_it = mFloaters.begin();
+		handle_it != mFloaters.end();
+		++handle_it)
+	{
+		rv = (LLFloaterIMPanel*)handle_it->get();
+		if(rv && session_id == rv->getSessionID())
+		{
+			break;
+		}
+		rv = NULL;
+	}
+	return rv;
+}
+
+
+BOOL LLIMMgr::hasSession(const LLUUID& session_id)
+{
+	return LLIMModel::getInstance()->findIMSession(session_id) != NULL;
+}
+
+void LLIMMgr::clearPendingInvitation(const LLUUID& session_id)
+{
+	if ( mPendingInvitations.has(session_id.asString()) )
+	{
+		mPendingInvitations.erase(session_id.asString());
+	}
+}
+
+void LLIMMgr::processAgentListUpdates(const LLUUID& session_id, const LLSD& body)
+{
+	LLIMFloater* im_floater = LLIMFloater::findInstance(session_id);
+	if ( im_floater )
+	{
+		im_floater->processAgentListUpdates(body);
+	}
+	LLIMSpeakerMgr* speaker_mgr = LLIMModel::getInstance()->getSpeakerManager(session_id);
+	if (speaker_mgr)
+	{
+		speaker_mgr->updateSpeakers(body);
+	}
+	else
+	{
+		//we don't have a speaker manager yet..something went wrong
+		//we are probably receiving an update here before
+		//a start or an acceptance of an invitation.  Race condition.
+		gIMMgr->addPendingAgentListUpdates(
+			session_id,
+			body);
+	}
+}
+
+LLSD LLIMMgr::getPendingAgentListUpdates(const LLUUID& session_id)
+{
+	if ( mPendingAgentListUpdates.has(session_id.asString()) )
+	{
+		return mPendingAgentListUpdates[session_id.asString()];
+	}
+	else
+	{
+		return LLSD();
+	}
+}
+
+void LLIMMgr::addPendingAgentListUpdates(
+	const LLUUID& session_id,
+	const LLSD& updates)
+{
+	LLSD::map_const_iterator iter;
+
+	if ( !mPendingAgentListUpdates.has(session_id.asString()) )
+	{
+		//this is a new agent list update for this session
+		mPendingAgentListUpdates[session_id.asString()] = LLSD::emptyMap();
+	}
+
+	if (
+		updates.has("agent_updates") &&
+		updates["agent_updates"].isMap() &&
+		updates.has("updates") &&
+		updates["updates"].isMap() )
+	{
+		//new school update
+		LLSD update_types = LLSD::emptyArray();
+		LLSD::array_iterator array_iter;
+
+		update_types.append("agent_updates");
+		update_types.append("updates");
+
+		for (
+			array_iter = update_types.beginArray();
+			array_iter != update_types.endArray();
+			++array_iter)
+		{
+			//we only want to include the last update for a given agent
+			for (
+				iter = updates[array_iter->asString()].beginMap();
+				iter != updates[array_iter->asString()].endMap();
+				++iter)
+			{
+				mPendingAgentListUpdates[session_id.asString()][array_iter->asString()][iter->first] =
+					iter->second;
+			}
+		}
+	}
+	else if (
+		updates.has("updates") &&
+		updates["updates"].isMap() )
+	{
+		//old school update where the SD contained just mappings
+		//of agent_id -> "LEAVE"/"ENTER"
+
+		//only want to keep last update for each agent
+		for (
+			iter = updates["updates"].beginMap();
+			iter != updates["updates"].endMap();
+			++iter)
+		{
+			mPendingAgentListUpdates[session_id.asString()]["updates"][iter->first] =
+				iter->second;
+		}
+	}
+}
+
+void LLIMMgr::clearPendingAgentListUpdates(const LLUUID& session_id)
+{
+	if ( mPendingAgentListUpdates.has(session_id.asString()) )
+	{
+		mPendingAgentListUpdates.erase(session_id.asString());
+	}
+}
+
+void LLIMMgr::notifyObserverSessionAdded(const LLUUID& session_id, const std::string& name, const LLUUID& other_participant_id)
+{
+	for (session_observers_list_t::iterator it = mSessionObservers.begin(); it != mSessionObservers.end(); it++)
+	{
+		(*it)->sessionAdded(session_id, name, other_participant_id);
+	}
+}
+
+void LLIMMgr::notifyObserverSessionRemoved(const LLUUID& session_id)
+{
+	for (session_observers_list_t::iterator it = mSessionObservers.begin(); it != mSessionObservers.end(); it++)
+	{
+		(*it)->sessionRemoved(session_id);
+	}
+}
+
+void LLIMMgr::notifyObserverSessionIDUpdated( const LLUUID& old_session_id, const LLUUID& new_session_id )
+{
+	for (session_observers_list_t::iterator it = mSessionObservers.begin(); it != mSessionObservers.end(); it++)
+	{
+		(*it)->sessionIDUpdated(old_session_id, new_session_id);
+	}
+
+}
+
+void LLIMMgr::addSessionObserver(LLIMSessionObserver *observer)
+{
+	mSessionObservers.push_back(observer);
+}
+
+void LLIMMgr::removeSessionObserver(LLIMSessionObserver *observer)
+{
+	mSessionObservers.remove(observer);
+}
+
+bool LLIMMgr::startCall(const LLUUID& session_id)
+{
+	LLVoiceChannel* voice_channel = LLIMModel::getInstance()->getVoiceChannel(session_id);
+	if (!voice_channel) return false;
+	
+	voice_channel->activate();
+	return true;
+}
+
+bool LLIMMgr::endCall(const LLUUID& session_id)
+{
+	LLVoiceChannel* voice_channel = LLIMModel::getInstance()->getVoiceChannel(session_id);
+	if (!voice_channel) return false;
+
+	voice_channel->deactivate();
+	return true;
+}
+
+// create a floater and update internal representation for
+// consistency. Returns the pointer, caller (the class instance since
+// it is a private method) is not responsible for deleting the
+// pointer.  Add the floater to this but do not select it.
+LLFloaterIMPanel* LLIMMgr::createFloater(
+	const LLUUID& session_id,
+	const LLUUID& other_participant_id,
+	const std::string& session_label,
+	EInstantMessage dialog,
+	BOOL user_initiated,
+	const LLDynamicArray<LLUUID>& ids)
+{
+	if (session_id.isNull())
+	{
+		llwarns << "Creating LLFloaterIMPanel with null session ID" << llendl;
+	}
+
+	llinfos << "LLIMMgr::createFloater: from " << other_participant_id 
+			<< " in session " << session_id << llendl;
+	LLFloaterIMPanel* floater = new LLFloaterIMPanel(session_label,
+													 session_id,
+													 other_participant_id,
+													 ids,
+													 dialog);
+	LLTabContainer::eInsertionPoint i_pt = user_initiated ? LLTabContainer::RIGHT_OF_CURRENT : LLTabContainer::END;
+	LLFloaterChatterBox::getInstance()->addFloater(floater, FALSE, i_pt);
+	mFloaters.insert(floater->getHandle());
+	return floater;
+}
+
+void LLIMMgr::noteOfflineUsers(
+	const LLUUID& session_id,
+	LLFloaterIMPanel* floater,
+	const LLDynamicArray<LLUUID>& ids)
+{
+	S32 count = ids.count();
+	if(count == 0)
+	{
+		const std::string& only_user = LLTrans::getString("only_user_message");
+		if (floater)
+		{
+			floater->addHistoryLine(only_user, LLUIColorTable::instance().getColor("SystemChatColor"));
+		}
+		LLIMModel::getInstance()->addMessage(session_id, SYSTEM_FROM, LLUUID::null, only_user);
+	}
+	else
+	{
+		const LLRelationship* info = NULL;
+		LLAvatarTracker& at = LLAvatarTracker::instance();
+		LLIMModel& im_model = LLIMModel::instance();
+		for(S32 i = 0; i < count; ++i)
+		{
+			info = at.getBuddyInfo(ids.get(i));
+			std::string first, last;
+			if(info && !info->isOnline()
+			   && gCacheName->getName(ids.get(i), first, last))
+			{
+				LLUIString offline = LLTrans::getString("offline_message");
+				offline.setArg("[FIRST]", first);
+				offline.setArg("[LAST]", last);
+				im_model.proccessOnlineOfflineNotification(session_id, offline);
+			}
+		}
+	}
+}
+
+void LLIMMgr::noteMutedUsers(const LLUUID& session_id, LLFloaterIMPanel* floater,
+								  const LLDynamicArray<LLUUID>& ids)
+{
+	// Don't do this if we don't have a mute list.
+	LLMuteList *ml = LLMuteList::getInstance();
+	if( !ml )
+	{
+		return;
+	}
+
+	S32 count = ids.count();
+	if(count > 0)
+	{
+		LLIMModel* im_model = LLIMModel::getInstance();
+		
+		for(S32 i = 0; i < count; ++i)
+		{
+			if( ml->isMuted(ids.get(i)) )
+			{
+				LLUIString muted = LLTrans::getString("muted_message");
+
+				//*TODO remove this "floater" thing when Communicate Floater's gone
+				floater->addHistoryLine(muted);
+
+				im_model->addMessage(session_id, SYSTEM_FROM, LLUUID::null, muted);
+				break;
+			}
+		}
+	}
+}
+
+void LLIMMgr::processIMTypingStart(const LLIMInfo* im_info)
+{
+	processIMTypingCore(im_info, TRUE);
+}
+
+void LLIMMgr::processIMTypingStop(const LLIMInfo* im_info)
+{
+	processIMTypingCore(im_info, FALSE);
+}
+
+void LLIMMgr::processIMTypingCore(const LLIMInfo* im_info, BOOL typing)
+{
+	LLUUID session_id = computeSessionID(im_info->mIMType, im_info->mFromID);
+	LLFloaterIMPanel* floater = findFloaterBySession(session_id);
+	if (floater)
+	{
+		floater->processIMTyping(im_info, typing);
+	}
+
+	LLIMFloater* im_floater = LLIMFloater::findInstance(session_id);
+	if ( im_floater )
+	{
+		im_floater->processIMTyping(im_info, typing);
+	}
+}
+
+class LLViewerChatterBoxSessionStartReply : public LLHTTPNode
+{
+public:
+	virtual void describe(Description& desc) const
+	{
+		desc.shortInfo("Used for receiving a reply to a request to initialize an ChatterBox session");
+		desc.postAPI();
+		desc.input(
+			"{\"client_session_id\": UUID, \"session_id\": UUID, \"success\" boolean, \"reason\": string");
+		desc.source(__FILE__, __LINE__);
+	}
+
+	virtual void post(ResponsePtr response,
+					  const LLSD& context,
+					  const LLSD& input) const
+	{
+		LLSD body;
+		LLUUID temp_session_id;
+		LLUUID session_id;
+		bool success;
+
+		body = input["body"];
+		success = body["success"].asBoolean();
+		temp_session_id = body["temp_session_id"].asUUID();
+
+		if ( success )
+		{
+			session_id = body["session_id"].asUUID();
+
+			LLIMModel::getInstance()->processSessionInitializedReply(temp_session_id, session_id);
+
+			LLIMSpeakerMgr* speaker_mgr = LLIMModel::getInstance()->getSpeakerManager(session_id);
+			if (speaker_mgr)
+			{
+				speaker_mgr->setSpeakers(body);
+				speaker_mgr->updateSpeakers(gIMMgr->getPendingAgentListUpdates(session_id));
+			}
+
+			LLFloaterIMPanel* floaterp = gIMMgr->findFloaterBySession(session_id);
+			if (floaterp)
+			{
+				if ( body.has("session_info") )
+				{
+					floaterp->processSessionUpdate(body["session_info"]);
+				}
+			}
+
+			LLIMFloater* im_floater = LLIMFloater::findInstance(session_id);
+			if ( im_floater )
+			{
+				if ( body.has("session_info") )
+				{
+					im_floater->processSessionUpdate(body["session_info"]);
+				}
+			}
+
+			gIMMgr->clearPendingAgentListUpdates(session_id);
+		}
+		else
+		{
+			//throw an error dialog and close the temp session's floater
+			gIMMgr->showSessionStartError(body["error"].asString(), temp_session_id);
+		}
+
+		gIMMgr->clearPendingAgentListUpdates(session_id);
+	}
+};
+
+class LLViewerChatterBoxSessionEventReply : public LLHTTPNode
+{
+public:
+	virtual void describe(Description& desc) const
+	{
+		desc.shortInfo("Used for receiving a reply to a ChatterBox session event");
+		desc.postAPI();
+		desc.input(
+			"{\"event\": string, \"reason\": string, \"success\": boolean, \"session_id\": UUID");
+		desc.source(__FILE__, __LINE__);
+	}
+
+	virtual void post(ResponsePtr response,
+					  const LLSD& context,
+					  const LLSD& input) const
+	{
+		LLUUID session_id;
+		bool success;
+
+		LLSD body = input["body"];
+		success = body["success"].asBoolean();
+		session_id = body["session_id"].asUUID();
+
+		if ( !success )
+		{
+			//throw an error dialog
+			gIMMgr->showSessionEventError(
+				body["event"].asString(),
+				body["error"].asString(),
+				session_id);
+		}
+	}
+};
+
+class LLViewerForceCloseChatterBoxSession: public LLHTTPNode
+{
+public:
+	virtual void post(ResponsePtr response,
+					  const LLSD& context,
+					  const LLSD& input) const
+	{
+		LLUUID session_id;
+		std::string reason;
+
+		session_id = input["body"]["session_id"].asUUID();
+		reason = input["body"]["reason"].asString();
+
+		gIMMgr->showSessionForceClose(reason, session_id);
+	}
+};
+
+class LLViewerChatterBoxSessionAgentListUpdates : public LLHTTPNode
+{
+public:
+	virtual void post(
+		ResponsePtr responder,
+		const LLSD& context,
+		const LLSD& input) const
+	{
+		const LLUUID& session_id = input["body"]["session_id"].asUUID();
+		gIMMgr->processAgentListUpdates(session_id, input["body"]);
+	}
+};
+
+class LLViewerChatterBoxSessionUpdate : public LLHTTPNode
+{
+public:
+	virtual void post(
+		ResponsePtr responder,
+		const LLSD& context,
+		const LLSD& input) const
+	{
+		LLUUID session_id = input["body"]["session_id"].asUUID();
+		LLFloaterIMPanel* floaterp = gIMMgr->findFloaterBySession(session_id);
+		if (floaterp)
+		{
+			floaterp->processSessionUpdate(input["body"]["info"]);
+		}
+		LLIMFloater* im_floater = LLIMFloater::findInstance(session_id);
+		if ( im_floater )
+		{
+			im_floater->processSessionUpdate(input["body"]["info"]);
+		}
+	}
+};
+
+
+class LLViewerChatterBoxInvitation : public LLHTTPNode
+{
+public:
+
+	virtual void post(
+		ResponsePtr response,
+		const LLSD& context,
+		const LLSD& input) const
+	{
+		//for backwards compatiblity reasons...we need to still
+		//check for 'text' or 'voice' invitations...bleh
+		if ( input["body"].has("instantmessage") )
+		{
+			LLSD message_params =
+				input["body"]["instantmessage"]["message_params"];
+
+			//do something here to have the IM invite behave
+			//just like a normal IM
+			//this is just replicated code from process_improved_im
+			//and should really go in it's own function -jwolk
+			if (gNoRender)
+			{
+				return;
+			}
+			LLChat chat;
+
+			std::string message = message_params["message"].asString();
+			std::string name = message_params["from_name"].asString();
+			LLUUID from_id = message_params["from_id"].asUUID();
+			LLUUID session_id = message_params["id"].asUUID();
+			std::vector<U8> bin_bucket = message_params["data"]["binary_bucket"].asBinary();
+			U8 offline = (U8)message_params["offline"].asInteger();
+			
+			time_t timestamp =
+				(time_t) message_params["timestamp"].asInteger();
+
+			BOOL is_busy = gAgent.getBusy();
+			BOOL is_muted = LLMuteList::getInstance()->isMuted(
+				from_id,
+				name,
+				LLMute::flagTextChat);
+
+			BOOL is_linden = LLMuteList::getInstance()->isLinden(name);
+			std::string separator_string(": ");
+			
+			chat.mMuted = is_muted && !is_linden;
+			chat.mFromID = from_id;
+			chat.mFromName = name;
+
+			if (!is_linden && (is_busy || is_muted))
+			{
+				return;
+			}
+
+			// standard message, not from system
+			std::string saved;
+			if(offline == IM_OFFLINE)
+			{
+				saved = llformat("(Saved %s) ", formatted_time(timestamp).c_str());
+			}
+			std::string buffer = saved + message;
+
+			BOOL is_this_agent = FALSE;
+			if(from_id == gAgentID)
+			{
+				is_this_agent = TRUE;
+			}
+			gIMMgr->addMessage(
+				session_id,
+				from_id,
+				name,
+				buffer,
+				std::string((char*)&bin_bucket[0]),
+				IM_SESSION_INVITE,
+				message_params["parent_estate_id"].asInteger(),
+				message_params["region_id"].asUUID(),
+				ll_vector3_from_sd(message_params["position"]),
+				true);
+
+			chat.mText = std::string("IM: ") + name + separator_string + saved + message;
+			LLFloaterChat::addChat(chat, TRUE, is_this_agent);
+
+			//K now we want to accept the invitation
+			std::string url = gAgent.getRegion()->getCapability(
+				"ChatSessionRequest");
+
+			if ( url != "" )
+			{
+				LLSD data;
+				data["method"] = "accept invitation";
+				data["session-id"] = session_id;
+				LLHTTPClient::post(
+					url,
+					data,
+					new LLViewerChatterBoxInvitationAcceptResponder(
+						session_id,
+						LLIMMgr::INVITATION_TYPE_INSTANT_MESSAGE));
+			}
+		} //end if invitation has instant message
+		else if ( input["body"].has("voice") )
+		{
+			if (gNoRender)
+			{
+				return;
+			}
+			
+			if(!LLVoiceClient::voiceEnabled())
+			{
+				// Don't display voice invites unless the user has voice enabled.
+				return;
+			}
+
+			gIMMgr->inviteToSession(
+				input["body"]["session_id"].asUUID(), 
+				input["body"]["session_name"].asString(), 
+				input["body"]["from_id"].asUUID(),
+				input["body"]["from_name"].asString(),
+				IM_SESSION_INVITE,
+				LLIMMgr::INVITATION_TYPE_VOICE);
+		}
+		else if ( input["body"].has("immediate") )
+		{
+			gIMMgr->inviteToSession(
+				input["body"]["session_id"].asUUID(), 
+				input["body"]["session_name"].asString(), 
+				input["body"]["from_id"].asUUID(),
+				input["body"]["from_name"].asString(),
+				IM_SESSION_INVITE,
+				LLIMMgr::INVITATION_TYPE_IMMEDIATE);
+		}
+	}
+};
+
+LLHTTPRegistration<LLViewerChatterBoxSessionStartReply>
+   gHTTPRegistrationMessageChatterboxsessionstartreply(
+	   "/message/ChatterBoxSessionStartReply");
+
+LLHTTPRegistration<LLViewerChatterBoxSessionEventReply>
+   gHTTPRegistrationMessageChatterboxsessioneventreply(
+	   "/message/ChatterBoxSessionEventReply");
+
+LLHTTPRegistration<LLViewerForceCloseChatterBoxSession>
+    gHTTPRegistrationMessageForceclosechatterboxsession(
+		"/message/ForceCloseChatterBoxSession");
+
+LLHTTPRegistration<LLViewerChatterBoxSessionAgentListUpdates>
+    gHTTPRegistrationMessageChatterboxsessionagentlistupdates(
+	    "/message/ChatterBoxSessionAgentListUpdates");
+
+LLHTTPRegistration<LLViewerChatterBoxSessionUpdate>
+    gHTTPRegistrationMessageChatterBoxSessionUpdate(
+	    "/message/ChatterBoxSessionUpdate");
+
+LLHTTPRegistration<LLViewerChatterBoxInvitation>
+    gHTTPRegistrationMessageChatterBoxInvitation(
+		"/message/ChatterBoxInvitation");
+