--- conflicted
+++ resolved
@@ -75,7 +75,7 @@
 #include "llconversationlog.h"
 #include "message.h"
 #include "llviewerregion.h"
-<<<<<<< HEAD
+#include "llcorehttputil.h"
 // [RLVa:KB] - Checked: 2013-05-10 (RLVa-1.4.9)
 #include "rlvactions.h"
 #include "rlvcommon.h"
@@ -90,10 +90,6 @@
 #endif // OPENSIM
 #include "llgiveinventory.h"
 #include "llinventoryfunctions.h"
-=======
-#include "llcorehttputil.h"
-
->>>>>>> abf9ccb0
 
 const static std::string ADHOC_NAME_SUFFIX(" Conference");
 
@@ -167,18 +163,11 @@
             fromID, 
             false, 
             false); //will need slight refactor to retrieve whether offline message or not (assume online for now)
-<<<<<<< HEAD
-		}
-
-	notify_of_message(data, true);
+    }
+
+    notify_of_message(data, true);
 #endif
 // </FS:LO>
-}
-=======
-    }
->>>>>>> abf9ccb0
-
-    notify_of_message(data, true);
 }
 
 
