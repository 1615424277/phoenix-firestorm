--- conflicted
+++ resolved
@@ -3300,17 +3300,6 @@
 			{
 				return;
 			}
-<<<<<<< HEAD
-// [RLVa:KB] - Checked: 2010-03-23 (RLVa-1.2.0e) | Modified: RLVa-1.2.0a
-			if (gRlvHandler.hasBehaviour(RLV_BHVR_RECVIM))
-			{
-				if (gAgent.isInGroup(session_id))							// Group chat: don't accept the invite if not an exception
-				{
-					if (!gRlvHandler.isException(RLV_BHVR_RECVIM, session_id))
-						return;
-				}
-				else if (!gRlvHandler.isException(RLV_BHVR_RECVIM, from_id))// Conference chat: don't block; censor if not an exception
-=======
 // [RLVa:KB] - Checked: 2010-11-30 (RLVa-1.3.0c) | Modified: RLVa-1.3.0c
 			if ( (gRlvHandler.hasBehaviour(RLV_BHVR_RECVIM)) || (gRlvHandler.hasBehaviour(RLV_BHVR_RECVIMFROM)) )
 			{
@@ -3320,7 +3309,6 @@
 						return;
 				}
 				else if (!gRlvHandler.canReceiveIM(from_id))			// Conference chat: don't block; censor if not an exception
->>>>>>> 7b0455ba
 				{
 					message = RlvStrings::getString(RLV_STRING_BLOCKED_RECVIM);
 				}
