--- conflicted
+++ resolved
@@ -525,24 +525,7 @@
 
     LLAvatarNameCache::get(participant_id, boost::bind(&on_avatar_name_cache_toast, _1, _2, msg));
     // </FS:Ansariel> [FS communication UI]
-<<<<<<< HEAD
-=======
-}
-
-// <FS:Ansariel> [FS communication UI] Re-added to not toast if our IM floater is active
-void LLIMModel::setActiveSessionID(const LLUUID& session_id)
-{
-    // check if such an ID really exists
-    if (!findIMSession(session_id))
-    {
-        LL_WARNS() << "Trying to set as active a non-existent session!" << LL_ENDL;
-        return;
-    }
-
-    mActiveSessionID = session_id;
->>>>>>> 050d2fef
-}
-// </FS:Ansariel> [FS communication UI]
+}
 
 // <FS:Ansariel> [FS communication UI] Re-added to not toast if our IM floater is active
 void LLIMModel::setActiveSessionID(const LLUUID& session_id)
@@ -2250,16 +2233,6 @@
                      const LLUUID& other_participant_id,
                      EInstantMessage dialog)
 {
-<<<<<<< HEAD
-//<FS:TS> FIRE-787: break up too long chat lines into multiple messages
-    U32 split = MAX_MSG_BUF_SIZE - 1;
-    U32 pos = 0;
-    U32 total = utf8_text.length();
-
-    while(pos < total)
-    {
-        U32 next_split = split;
-=======
     //<FS:TS> FIRE-787: break up too long chat lines into multiple messages
     size_t split = MAX_MSG_BUF_SIZE - 1;
     size_t pos = 0;
@@ -2268,7 +2241,6 @@
     while (pos < total)
     {
         size_t next_split = split;
->>>>>>> 050d2fef
 
         if (pos + next_split > total)
         {
@@ -2278,12 +2250,7 @@
         else
         {
             // first, try to split at a space
-<<<<<<< HEAD
-            while((U8(utf8_text[pos + next_split]) != ' ')
-                && (next_split > 0))
-=======
             while ((U8(utf8_text[pos + next_split]) != ' ') && (next_split > 0))
->>>>>>> 050d2fef
             {
                 --next_split;
             }
@@ -2300,18 +2267,10 @@
                 }
             }
 
-<<<<<<< HEAD
-            if(next_split == 0)
-            {
-                next_split = split;
-                LL_WARNS("Splitting") <<
-                    "utf-8 couldn't be split correctly" << LL_ENDL;
-=======
             if (next_split == 0)
             {
                 next_split = split;
                 LL_WARNS("Splitting") << "UTF-8 couldn't be split correctly" << LL_ENDL;
->>>>>>> 050d2fef
             }
         }
 
@@ -2321,11 +2280,7 @@
         // *FIXME: Queue messages and wait for server
         deliverMessage(send, im_session_id, other_participant_id, dialog);
     }
-<<<<<<< HEAD
-//</FS:TS> FIRE-787
-=======
     //</FS:TS> FIRE-787
->>>>>>> 050d2fef
 
     if((dialog == IM_NOTHING_SPECIAL) &&
        (other_participant_id.notNull()))
@@ -3418,61 +3373,7 @@
             LLVoiceP2PIncomingCallInterfacePtr call = LLVoiceClient::getInstance()->getIncomingCallInterface(payload["voice_channel_info"]);
             if (call)
             {
-<<<<<<< HEAD
                 call->declineInvite();
-=======
-                std::string s = payload["session_handle"].asString();
-                LLVoiceClient::getInstance()->declineInvite(s);
-            }
-        }
-        else
-        {
-            std::string url = gAgent.getRegion()->getCapability(
-                "ChatSessionRequest");
-
-            LLSD data;
-            data["method"] = "decline invitation";
-            data["session-id"] = session_id;
-
-            LLCoreHttpUtil::HttpCoroutineAdapter::messageHttpPost(url, data,
-                "Invitation declined",
-                "Invitation decline failed.");
-        }
-    }
-
-    gIMMgr->clearPendingAgentListUpdates(session_id);
-    gIMMgr->clearPendingInvitation(session_id);
-    }
-}
-
-bool inviteUserResponse(const LLSD& notification, const LLSD& response)
-{
-    if (!gIMMgr || gDisconnected)
-        return false;
-
-    const LLSD& payload = notification["payload"];
-    LLUUID session_id = payload["session_id"].asUUID();
-    EInstantMessage type = (EInstantMessage)payload["type"].asInteger();
-    LLIMMgr::EInvitationType inv_type = (LLIMMgr::EInvitationType)payload["inv_type"].asInteger();
-    S32 option = LLNotificationsUtil::getSelectedOption(notification, response);
-    switch(option)
-    {
-    case 0: // accept
-        {
-            if (type == IM_SESSION_P2P_INVITE)
-            {
-                // create a normal IM session
-                session_id = gIMMgr->addP2PSession(
-                    payload["session_name"].asString(),
-                    payload["caller_id"].asUUID(),
-                    payload["session_handle"].asString(),
-                    payload["session_uri"].asString());
-
-                gIMMgr->startCall(session_id);
-
-                gIMMgr->clearPendingAgentListUpdates(session_id);
-                gIMMgr->clearPendingInvitation(session_id);
->>>>>>> 050d2fef
             }
             else
             {
@@ -3643,11 +3544,7 @@
         }
         // </FS:Ansariel>
 
-<<<<<<< HEAD
         LLIMModel::getInstance()->newSession(new_session_id, fixed_session_name, dialog, other_participant_id, LLSD(), is_offline_msg);
-=======
-        LLIMModel::getInstance()->newSession(new_session_id, fixed_session_name, dialog, other_participant_id, false, is_offline_msg);
->>>>>>> 050d2fef
 
         LLIMModel::LLIMSession* session = LLIMModel::instance().findIMSession(new_session_id);
         if (session)
@@ -3702,11 +3599,7 @@
 
             // <FS:PP> Configurable IM sounds
             // //Play sound for new conversations
-<<<<<<< HEAD
-            // if (!skip_message & !gAgent.isDoNotDisturb() && (gSavedSettings.getBOOL("PlaySoundNewConversation") == TRUE))
-=======
             // if (!skip_message & !gAgent.isDoNotDisturb() && (gSavedSettings.getBOOL("PlaySoundNewConversation")))
->>>>>>> 050d2fef
 
             // <FS:PP> Option to automatically ignore and leave all conference (ad-hoc) chats
             static LLCachedControl<bool> ignoreAdHocSessions(gSavedSettings, "FSIgnoreAdHocSessions");
@@ -4301,11 +4194,7 @@
             gIMMgr->addSession(groupData.mName, IM_SESSION_INVITE, session_id);
 
             uuid_vec_t ids;
-<<<<<<< HEAD
             LLIMModel::sendStartSession(session_id, session_id, ids, IM_SESSION_GROUP_START, true);
-=======
-            LLIMModel::sendStartSession(session_id, session_id, ids, IM_SESSION_GROUP_START);
->>>>>>> 050d2fef
 
             if (!gAgent.isDoNotDisturb() && gSavedSettings.getU32("PlayModeUISndNewIncomingGroupIMSession") != 0)
             {
@@ -4328,7 +4217,6 @@
 
 void LLIMMgr::processAgentListUpdates(const LLUUID& session_id, const LLSD& body)
 {
-<<<<<<< HEAD
     if (body.isMap() && body.has("agent_updates") && body["agent_updates"].isMap())
     {
         LLSD::map_const_iterator update_it;
@@ -4363,8 +4251,6 @@
         }
     }
 
-=======
->>>>>>> 050d2fef
     // <FS:Ansariel> [FS communication UI]
     //LLFloaterIMSession* im_floater = LLFloaterIMSession::findInstance(session_id);
     FSFloaterIM* im_floater = FSFloaterIM::findInstance(session_id);
@@ -4815,140 +4701,7 @@
 }
 // </FS:Ansariel>
 
-<<<<<<< HEAD
-// <FS:Ansariel> Announce incoming IMs
-void typingNameCallback(const LLUUID& av_id, const LLAvatarName& av_name, const LLUUID& session_id)
-{
-    LLStringUtil::format_map_t args;
-    args["[NAME]"] = av_name.getCompleteName();
-
-    BOOL is_muted = LLMuteList::getInstance()->isMuted(av_id, av_name.getCompleteName(), LLMute::flagTextChat);
-    bool is_friend = (LLAvatarTracker::instance().getBuddyInfo(av_id) == NULL) ? false : true;
-    static LLCachedControl<bool> VoiceCallsFriendsOnly(gSavedPerAccountSettings, "VoiceCallsFriendsOnly");
-
-    if (!is_muted && ( (VoiceCallsFriendsOnly && is_friend) || !VoiceCallsFriendsOnly ))
-    {
-        gIMMgr->addMessage(
-            session_id,
-            av_id,
-            SYSTEM_FROM, // Use system name instead of NULL Growl notifier acts funny with NULL here.
-            LLTrans::getString("IM_announce_incoming", args),
-            false,
-            LLStringUtil::null,
-            IM_NOTHING_SPECIAL,
-            0,
-            LLUUID::null,
-            LLVector3::zero,
-            false,
-            0,
-            true
-            );
-    }
-
-    // Send busy and auto-response messages now or they won't be send
-    // later because a session has already been created by showing the
-    // incoming IM announcement.
-    // The logic was originally copied from process_improved_im() in llviewermessage.cpp
-    bool is_busy = gAgent.isDoNotDisturb();
-    BOOL is_autorespond = gAgent.getAutorespond();
-    BOOL is_autorespond_nonfriends = gAgent.getAutorespondNonFriends();
-    BOOL is_autorespond_muted = gSavedPerAccountSettings.getBOOL("FSSendMutedAvatarResponse");
-    BOOL is_linden = LLMuteList::getInstance()->isLinden(av_name.getAccountName());
-    static LLCachedControl<bool> FSSendAwayAvatarResponse(gSavedPerAccountSettings, "FSSendAwayAvatarResponse");
-    BOOL is_afk = gAgent.getAFK();
-
-    if (RlvActions::canReceiveIM(av_id) && !is_linden &&
-        (!VoiceCallsFriendsOnly || is_friend) &&
-        ((is_busy && (!is_muted || (is_muted && !is_autorespond_muted))) ||
-        (is_autorespond && !is_muted) || (is_autorespond_nonfriends && !is_friend && !is_muted) || (FSSendAwayAvatarResponse && is_afk && !is_muted)) )
-    {
-        std::string my_name;
-        std::string response;
-        LLAgentUI::buildFullname(my_name);
-        if (is_busy)
-        {
-            response = gSavedPerAccountSettings.getString("DoNotDisturbModeResponse");
-        }
-        else if (is_autorespond_nonfriends && !is_friend)
-        {
-            response = gSavedPerAccountSettings.getString("FSAutorespondNonFriendsResponse");
-        }
-        else if (is_autorespond)
-        {
-            response = gSavedPerAccountSettings.getString("FSAutorespondModeResponse");
-        }
-        else if (is_afk && FSSendAwayAvatarResponse)
-        {
-            response = gSavedPerAccountSettings.getString("FSAwayAvatarResponse");
-        }
-        else
-        {
-            LL_WARNS() << "Unknown auto-response mode" << LL_ENDL;
-        }
-        pack_instant_message(
-            gMessageSystem,
-            gAgent.getID(),
-            FALSE,
-            gAgent.getSessionID(),
-            av_id,
-            my_name,
-            response,
-            IM_ONLINE,
-            IM_DO_NOT_DISTURB_AUTO_RESPONSE,
-            session_id);
-        gAgent.sendReliableMessage();
-
-        LLStringUtil::format_map_t args;
-        args["MESSAGE"] = response;
-
-        gIMMgr->addMessage(
-            session_id,
-            gAgentID,
-            LLStringUtil::null, // Pass null value so no name gets prepended
-            LLTrans::getString("IM_autoresponse_sent", args),
-            false,
-            LLStringUtil::null,
-            IM_NOTHING_SPECIAL,
-            0,
-            LLUUID::null,
-            LLVector3::zero,
-            false,
-            0,
-            true
-            );
-
-        // Send inventory item on autoresponse
-        LLUUID item_id(gSavedPerAccountSettings.getString("FSAutoresponseItemUUID"));
-        if (item_id.notNull())
-        {
-            LLInventoryItem* item = dynamic_cast<LLInventoryItem*>(gInventory.getItem(item_id));
-            if (item)
-            {
-                gIMMgr->addMessage(
-                        session_id,
-                        gAgentID,
-                        LLStringUtil::null, // Pass null value so no name gets prepended
-                        LLTrans::getString("IM_autoresponse_item_sent", LLSD().with("[ITEM_NAME]", item->getName())),
-                        false,
-                        LLStringUtil::null,
-                        IM_NOTHING_SPECIAL,
-                        0,
-                        LLUUID::null,
-                        LLVector3::zero,
-                        false,
-                        0,
-                        true);
-                LLGiveInventory::doGiveInventoryItem(av_id, item, session_id);
-            }
-        }
-    }
-}
-// </FS:Ansariel>
-
-void LLIMMgr::processIMTypingCore(const LLUUID& from_id, const EInstantMessage im_type, BOOL typing)
-=======
 void LLIMMgr::processIMTypingCore(const LLUUID& from_id, const EInstantMessage im_type, bool typing)
->>>>>>> 050d2fef
 {
     LLUUID session_id = computeSessionID(im_type, from_id);
 
@@ -5204,13 +4957,8 @@
             // <FS> Mute group chat port from Phoenix
             if (from_id != gAgentID) // FIRE-14222: OpenSim routes agent's chat through here - don't mute it!
             {
-<<<<<<< HEAD
-                BOOL FSMuteAllGroups = gSavedSettings.getBOOL("FSMuteAllGroups");
-                BOOL FSMuteGroupWhenNoticesDisabled = gSavedSettings.getBOOL("FSMuteGroupWhenNoticesDisabled");
-=======
                 bool FSMuteAllGroups = gSavedSettings.getBOOL("FSMuteAllGroups");
                 bool FSMuteGroupWhenNoticesDisabled = gSavedSettings.getBOOL("FSMuteGroupWhenNoticesDisabled");
->>>>>>> 050d2fef
                 LLGroupData group_data;
                 if (gAgent.getGroupData(session_id, group_data))
                 {
@@ -5231,11 +4979,7 @@
                         pack_instant_message(
                             gMessageSystem,
                             gAgentID,
-<<<<<<< HEAD
-                            FALSE,
-=======
                             false,
->>>>>>> 050d2fef
                             gAgentSessionID,
                             from_id,
                             aname,
