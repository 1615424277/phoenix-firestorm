/** 
 * @file LLIMMgr.cpp
 * @brief Container for Instant Messaging
 *
 * $LicenseInfo:firstyear=2001&license=viewerlgpl$
 * Second Life Viewer Source Code
 * Copyright (C) 2010, Linden Research, Inc.
 * 
 * This library is free software; you can redistribute it and/or
 * modify it under the terms of the GNU Lesser General Public
 * License as published by the Free Software Foundation;
 * version 2.1 of the License only.
 * 
 * This library is distributed in the hope that it will be useful,
 * but WITHOUT ANY WARRANTY; without even the implied warranty of
 * MERCHANTABILITY or FITNESS FOR A PARTICULAR PURPOSE.  See the GNU
 * Lesser General Public License for more details.
 * 
 * You should have received a copy of the GNU Lesser General Public
 * License along with this library; if not, write to the Free Software
 * Foundation, Inc., 51 Franklin Street, Fifth Floor, Boston, MA  02110-1301  USA
 * 
 * Linden Research, Inc., 945 Battery Street, San Francisco, CA  94111  USA
 * $/LicenseInfo$
 */

#include "llviewerprecompiledheaders.h"

#include "llimview.h"

#include "llavatarnamecache.h"	// IDEVO
#include "llavataractions.h"
#include "llfloaterconversationlog.h"
#include "llfloaterreg.h"
#include "llfontgl.h"
#include "llgl.h"
#include "llrect.h"
#include "llerror.h"
#include "llbutton.h"
#include "llsdutil_math.h"
#include "llstring.h"
#include "lltextutil.h"
#include "lltrans.h"
#include "lluictrlfactory.h"
#include "llfloaterimsessiontab.h"
#include "llagent.h"
#include "llagentui.h"
#include "llappviewer.h"
#include "llavatariconctrl.h"
#include "llcallingcard.h"
#include "llchat.h"
// <FS:Ansariel> [FS communication UI]
//#include "llfloaterimsession.h"
//#include "llfloaterimcontainer.h"
#include "fsfloaterim.h"
#include "fsfloaterimcontainer.h"
// </FS:Ansariel> [FS communication UI]
#include "llgroupiconctrl.h"
#include "llmd5.h"
#include "llmutelist.h"
#include "llrecentpeople.h"
#include "llviewermessage.h"
#include "llviewerwindow.h"
#include "llnotifications.h"
#include "llnotificationsutil.h"
// <FS:Ansariel> [FS communication UI]
//#include "llfloaterimnearbychat.h"
#include "fsfloaternearbychat.h"
// </FS:Ansariel> [FS communication UI]
#include "llspeakers.h" //for LLIMSpeakerMgr
#include "lltextbox.h"
#include "lltoolbarview.h"
#include "llviewercontrol.h"
#include "llviewerparcelmgr.h"
#include "llconversationlog.h"
#include "message.h"
#include "llviewerregion.h"
#include "llcorehttputil.h"
// [RLVa:KB] - Checked: 2013-05-10 (RLVa-1.4.9)
#include "rlvactions.h"
#include "rlvcommon.h"
// [/RLVa:KB]
#include "exogroupmutelist.h"
#include "fsconsoleutils.h"
#include "fscommon.h"
#include "fsfloaternearbychat.h"
#include "llslurl.h"
#ifdef OPENSIM
#include "llviewernetwork.h"
#endif // OPENSIM
#include "llgiveinventory.h"
#include "llinventoryfunctions.h"

const static std::string ADHOC_NAME_SUFFIX(" Conference");

const static std::string NEARBY_P2P_BY_OTHER("nearby_P2P_by_other");
const static std::string NEARBY_P2P_BY_AGENT("nearby_P2P_by_agent");

/** Timeout of outgoing session initialization (in seconds) */
const static U32 SESSION_INITIALIZATION_TIMEOUT = 30;

void startConfrenceCoro(std::string url, LLUUID tempSessionId, LLUUID creatorId, LLUUID otherParticipantId, LLSD agents);
void chatterBoxInvitationCoro(std::string url, LLUUID sessionId, LLIMMgr::EInvitationType invitationType);
void start_deprecated_conference_chat(const LLUUID& temp_session_id, const LLUUID& creator_id, const LLUUID& other_participant_id, const LLSD& agents_to_invite);

std::string LLCallDialogManager::sPreviousSessionlName = "";
LLIMModel::LLIMSession::SType LLCallDialogManager::sPreviousSessionType = LLIMModel::LLIMSession::P2P_SESSION;
std::string LLCallDialogManager::sCurrentSessionlName = "";
LLIMModel::LLIMSession* LLCallDialogManager::sSession = NULL;
LLVoiceChannel::EState LLCallDialogManager::sOldState = LLVoiceChannel::STATE_READY;
const LLUUID LLOutgoingCallDialog::OCD_KEY = LLUUID("7CF78E11-0CFE-498D-ADB9-1417BF03DDB4");
//
// Globals
//
LLIMMgr* gIMMgr = NULL;


BOOL LLSessionTimeoutTimer::tick()
{
	if (mSessionId.isNull()) return TRUE;

	LLIMModel::LLIMSession* session = LLIMModel::getInstance()->findIMSession(mSessionId);
	if (session && !session->mSessionInitialized)
	{
		gIMMgr->showSessionStartError("session_initialization_timed_out_error", mSessionId);
	}
	return TRUE;
}


void notify_of_message(const LLSD& msg, bool is_dnd_msg);

void process_dnd_im(const LLSD& notification)
{
	// <FS:Ansariel> [FS communication UI] CHUI will call this after returning
	//               from DnD mode to highlight missed IMs in their
	//               conversations floater; we don't need this as our IM tabs
	//               will already be highlighted.
	return;
	// </FS:Ansariel> [FS communication UI]
	// <FS:LO> Hide unreachable code to prevent it from breaking compiles
#if 0
    LLSD data = notification["substitutions"];
    LLUUID sessionID = data["SESSION_ID"].asUUID();
    LLUUID fromID = data["FROM_ID"].asUUID();

    //re-create the IM session if needed 
    //(when coming out of DND mode upon app restart)
    if(!gIMMgr->hasSession(sessionID))
    {
        //reconstruct session using data from the notification
        std::string name = data["FROM"];
        LLAvatarName av_name;
        if (LLAvatarNameCache::get(data["FROM_ID"], &av_name))
        {
            name = av_name.getDisplayName();
        }
		
        
        LLIMModel::getInstance()->newSession(sessionID, 
            name, 
            IM_NOTHING_SPECIAL, 
            fromID, 
            false, 
            false); //will need slight refactor to retrieve whether offline message or not (assume online for now)
    }

    notify_of_message(data, true);
#endif
// </FS:LO>
}


static void on_avatar_name_cache_toast(const LLUUID& agent_id,
									   const LLAvatarName& av_name,
									   LLSD msg)
{
	LLSD args;
	args["MESSAGE"] = msg["message"];
	args["TIME"] = msg["time"];
	// *TODO: Can this ever be an object name or group name?
	args["FROM"] = av_name.getCompleteName();
	args["FROM_ID"] = msg["from_id"];
	args["SESSION_ID"] = msg["session_id"];
	args["SESSION_TYPE"] = msg["session_type"];
	// <FS:Ansariel> [FS communication UI]
	//LLNotificationsUtil::add("IMToast", args, args, boost::bind(&LLFloaterIMContainer::showConversation, LLFloaterIMContainer::getInstance(), msg["session_id"].asUUID()));
	if (gSavedSettings.getS32("NotificationToastLifeTime") > 0 || gSavedSettings.getS32("ToastFadingTime") > 0) // Ansa: only create toast if it should be visible at all
	{
		LLNotificationsUtil::add("IMToast", args, LLSD(), boost::bind(&FSFloaterIM::show, msg["session_id"].asUUID()));
	}
	// </FS:Ansariel> [FS communication UI]
}

void notify_of_message(const LLSD& msg, bool is_dnd_msg)
{
	// [CHUI Merge] Commented out for now. Need to see if/how we can/want to wire it up
#if 0
    std::string user_preferences;
	LLUUID participant_id = msg[is_dnd_msg ? "FROM_ID" : "from_id"].asUUID();
	LLUUID session_id = msg[is_dnd_msg ? "SESSION_ID" : "session_id"].asUUID();
    LLIMModel::LLIMSession* session = LLIMModel::instance().findIMSession(session_id);

    // do not show notification which goes from agent
    if (gAgent.getID() == participant_id)
    {
        return;
    }

    // determine state of conversations floater
    enum {CLOSED, NOT_ON_TOP, ON_TOP, ON_TOP_AND_ITEM_IS_SELECTED} conversations_floater_status;


    LLFloaterIMContainer* im_box = LLFloaterReg::getTypedInstance<LLFloaterIMContainer>("im_container");
	LLFloaterIMSessionTab* session_floater = LLFloaterIMSessionTab::getConversation(session_id);
	bool store_dnd_message = false; // flag storage of a dnd message
	bool is_session_focused = session_floater->isTornOff() && session_floater->hasFocus();
	if (!LLFloater::isVisible(im_box) || im_box->isMinimized())
	{
		conversations_floater_status = CLOSED;
	}
	else if (!im_box->hasFocus() &&
			    !(session_floater && LLFloater::isVisible(session_floater)
	            && !session_floater->isMinimized() && session_floater->hasFocus()))
	{
		conversations_floater_status = NOT_ON_TOP;
	}
	else if (im_box->getSelectedSession() != session_id)
	{
		conversations_floater_status = ON_TOP;
    }
	else
	{
		conversations_floater_status = ON_TOP_AND_ITEM_IS_SELECTED;
	}

    //  determine user prefs for this session
    if (session_id.isNull())
    {
		if (msg["source_type"].asInteger() == CHAT_SOURCE_OBJECT)
		{
			user_preferences = gSavedSettings.getString("NotificationObjectIMOptions");
			if (!gAgent.isDoNotDisturb() && (gSavedSettings.getBOOL("PlaySoundObjectIM") == TRUE))
			{
				make_ui_sound("UISndNewIncomingIMSession");
			}
		}
		else
		{
    	user_preferences = gSavedSettings.getString("NotificationNearbyChatOptions");
			if (!gAgent.isDoNotDisturb() && (gSavedSettings.getBOOL("PlaySoundNearbyChatIM") == TRUE))
			{
				make_ui_sound("UISndNewIncomingIMSession");
    }
		}
	}
    else if(session->isP2PSessionType())
    {
        if (LLAvatarTracker::instance().isBuddy(participant_id))
        {
        	user_preferences = gSavedSettings.getString("NotificationFriendIMOptions");
			if (!gAgent.isDoNotDisturb() && (gSavedSettings.getBOOL("PlaySoundFriendIM") == TRUE))
			{
				make_ui_sound("UISndNewIncomingIMSession");
			}
        }
        else
        {
        	user_preferences = gSavedSettings.getString("NotificationNonFriendIMOptions");
			if (!gAgent.isDoNotDisturb() && (gSavedSettings.getBOOL("PlaySoundNonFriendIM") == TRUE))
			{
				make_ui_sound("UISndNewIncomingIMSession");
        }
    }
	}
    else if(session->isAdHocSessionType())
    {
    	user_preferences = gSavedSettings.getString("NotificationConferenceIMOptions");
		if (!gAgent.isDoNotDisturb() && (gSavedSettings.getBOOL("PlaySoundConferenceIM") == TRUE))
		{
			make_ui_sound("UISndNewIncomingIMSession");
    }
	}
    else if(session->isGroupSessionType())
    {
    	user_preferences = gSavedSettings.getString("NotificationGroupChatOptions");
		if (!gAgent.isDoNotDisturb() && (gSavedSettings.getBOOL("PlaySoundGroupChatIM") == TRUE))
		{
			make_ui_sound("UISndNewIncomingIMSession");
		}
    }

    // actions:

    // 0. nothing - exit
    if (("noaction" == user_preferences ||
    		ON_TOP_AND_ITEM_IS_SELECTED == conversations_floater_status)
    	    && session_floater->isMessagePaneExpanded())
    {
    	return;
    }

    // 1. open floater and [optional] surface it
    if ("openconversations" == user_preferences &&
    		(CLOSED == conversations_floater_status
    				|| NOT_ON_TOP == conversations_floater_status))
    {
    	if(!gAgent.isDoNotDisturb())
        {
			if(!LLAppViewer::instance()->quitRequested() && !LLFloater::isVisible(im_box))
			{
				// Open conversations floater
				LLFloaterReg::showInstance("im_container");
			}
			im_box->collapseMessagesPane(false);
			if (session_floater)
			{
				if (session_floater->getHost())
				{
					if (NULL != im_box && im_box->isMinimized())
					{
						LLFloater::onClickMinimize(im_box);
					}
				}
				else
				{
					if (session_floater->isMinimized())
					{
						LLFloater::onClickMinimize(session_floater);
					}
				}
			}
		}
        else
        {
			store_dnd_message = true;
	        }

    }

    // 2. Flash line item
    if ("openconversations" == user_preferences
    		|| ON_TOP == conversations_floater_status
    		|| ("toast" == user_preferences && ON_TOP != conversations_floater_status)
		|| ("flash" == user_preferences && (CLOSED == conversations_floater_status
				 	 	 	 	 	 	|| NOT_ON_TOP == conversations_floater_status))
		|| is_dnd_msg)
    {
    	if(!LLMuteList::getInstance()->isMuted(participant_id))
    	{
			if(gAgent.isDoNotDisturb())
			{
				store_dnd_message = true;
			}
			else
			{
				if (is_dnd_msg && (ON_TOP == conversations_floater_status || 
									NOT_ON_TOP == conversations_floater_status || 
									CLOSED == conversations_floater_status))
				{
					im_box->highlightConversationItemWidget(session_id, true);
				}
				else
				{
    		im_box->flashConversationItemWidget(session_id, true);
    	}
    }
		}
	}

    // 3. Flash FUI button
    if (("toast" == user_preferences || "flash" == user_preferences) &&
    		(CLOSED == conversations_floater_status
		|| NOT_ON_TOP == conversations_floater_status)
		&& !is_session_focused
		&& !is_dnd_msg) //prevent flashing FUI button because the conversation floater will have already opened
	{
		if(!LLMuteList::getInstance()->isMuted(participant_id))
    {
			if(!gAgent.isDoNotDisturb())
    	{
				gToolBarView->flashCommand(LLCommandId("chat"), true, im_box->isMinimized());
    	}
			else
			{
				store_dnd_message = true;
			}
    }
	}

    // 4. Toast
    if ((("toast" == user_preferences) &&
		(ON_TOP_AND_ITEM_IS_SELECTED != conversations_floater_status) &&
		(!session_floater->isTornOff() || !LLFloater::isVisible(session_floater)))
    		    || !session_floater->isMessagePaneExpanded())

    {
        //Show IM toasts (upper right toasts)
        // Skip toasting for system messages and for nearby chat
        if(session_id.notNull() && participant_id.notNull())
        {
			if(!is_dnd_msg)
			{
				if(gAgent.isDoNotDisturb())
				{
					store_dnd_message = true;
				}
				else
				{
            LLAvatarNameCache::get(participant_id, boost::bind(&on_avatar_name_cache_toast, _1, _2, msg));
        }
    }
}
	}
	if (store_dnd_message)
	{
		// If in DND mode, allow notification to be stored so upon DND exit 
		// the user will be notified with some limitations (see 'is_dnd_msg' flag checks)
		if(session_id.notNull()
			&& participant_id.notNull()
			&& !session_floater->isShown())
		{
			LLAvatarNameCache::get(participant_id, boost::bind(&on_avatar_name_cache_toast, _1, _2, msg));
		}
	}
#endif
	// [CHUI Merge]
	// <FS:Ansariel> [FS communication UI] Use old toast handling code for now
	LLUUID participant_id = msg["from_id"].asUUID();
	LLUUID session_id = msg["session_id"].asUUID();

	// do not show toast in busy mode or it goes from agent
	if (gAgent.isDoNotDisturb() || gAgent.getID() == participant_id)
	{
		return;
	}

	// Ansa: CHUI routes nearby chat through here with session id = null uuid!
	if (session_id.isNull())
	{
		FSFloaterIMContainer* im_container = FSFloaterIMContainer::getInstance();
		FSFloaterNearbyChat* nearby_chat_instance = FSFloaterNearbyChat::findInstance();
		if (!im_container->getVisible() && nearby_chat_instance && im_container->hasFloater(nearby_chat_instance)
			&& gSavedSettings.getBOOL("FSNotifyNearbyChatFlash"))
		{
			im_container->addFlashingSession(session_id);
			gToolBarView->flashCommand(LLCommandId("chat"), true, im_container->isMinimized());
		}
		return;
	}

	// <FS:Ansariel> Don't toast if the message is an announcement
	if (msg["is_announcement"].asBoolean())
	{
		return;
	}
	// </FS:Ansariel> Don't toast if the message is an announcement

	// Skip toasting for system messages
	if (participant_id.isNull())
	{
		return;
	}

	FSFloaterIMContainer* im_container = FSFloaterIMContainer::getInstance();
	FSFloaterIM* im_instance = FSFloaterIM::findInstance(session_id);
	if (!im_container->getVisible() && im_instance && im_container->hasFloater(im_instance)
		&& gSavedSettings.getBOOL("FSNotifyIMFlash"))
	{
		im_container->addFlashingSession(session_id);
		gToolBarView->flashCommand(LLCommandId("chat"), true, im_container->isMinimized());
	}

		// <FS:Ansariel> (Group-)IMs in chat console
	if (FSConsoleUtils::ProcessInstantMessage(session_id, participant_id, msg["message"].asString()))
	{
		return;
	}
	// </FS:Ansariel> (Group-)IMs in chat console

	// check whether incoming IM belongs to an active session or not
	if (LLIMModel::getInstance()->getActiveSessionID().notNull()
			&& LLIMModel::getInstance()->getActiveSessionID() == session_id)
	{
		return;
	}

	// *NOTE Skip toasting if the user disable it in preferences/debug settings ~Alexandrea
	LLIMModel::LLIMSession* session = LLIMModel::instance().findIMSession(session_id);
	if (!gSavedSettings.getBOOL("EnableGroupChatPopups") && session->isGroupSessionType())
	{
		return;
	}
	if (!gSavedSettings.getBOOL("EnableIMChatPopups") && !session->isGroupSessionType())
	{
		return;
	}

	// Skip toasting if we have open window of IM with this session id
	FSFloaterIM* open_im_floater = FSFloaterIM::findInstance(session_id);
	if (open_im_floater && open_im_floater->getVisible())
	{
		return;
	}

	LLAvatarNameCache::get(participant_id, boost::bind(&on_avatar_name_cache_toast, _1, _2, msg));
	// </FS:Ansariel> [FS communication UI]
}

// <FS:Ansariel> [FS communication UI] Re-added to not toast if our IM floater is active
void LLIMModel::setActiveSessionID(const LLUUID& session_id)
{
	// check if such an ID really exists
	if (!findIMSession(session_id))
	{
		LL_WARNS() << "Trying to set as active a non-existent session!" << LL_ENDL;
		return;
	}

	mActiveSessionID = session_id;
}
// </FS:Ansariel> [FS communication UI]

void on_new_message(const LLSD& msg)
{
	notify_of_message(msg, false);
}

void startConfrenceCoro(std::string url,
    LLUUID tempSessionId, LLUUID creatorId, LLUUID otherParticipantId, LLSD agents)
{
    LLCore::HttpRequest::policy_t httpPolicy(LLCore::HttpRequest::DEFAULT_POLICY_ID);
    LLCoreHttpUtil::HttpCoroutineAdapter::ptr_t
        httpAdapter(new LLCoreHttpUtil::HttpCoroutineAdapter("TwitterConnect", httpPolicy));
    LLCore::HttpRequest::ptr_t httpRequest(new LLCore::HttpRequest);

    LLSD postData;
    postData["method"] = "start conference";
    postData["session-id"] = tempSessionId;
    postData["params"] = agents;

    LLSD result = httpAdapter->postAndSuspend(httpRequest, url, postData);

    LLSD httpResults = result[LLCoreHttpUtil::HttpCoroutineAdapter::HTTP_RESULTS];
    LLCore::HttpStatus status = LLCoreHttpUtil::HttpCoroutineAdapter::getStatusFromLLSD(httpResults);

    if (!status)
    {
        LL_WARNS("LLIMModel") << "Failed to start conference" << LL_ENDL;
        //try an "old school" way.
        // *TODO: What about other error status codes?  4xx 5xx?
        if (status == LLCore::HttpStatus(HTTP_BAD_REQUEST))
        {
            start_deprecated_conference_chat(
                tempSessionId,
                creatorId,
                otherParticipantId,
                agents);
        }

        //else throw an error back to the client?
        //in theory we should have just have these error strings
        //etc. set up in this file as opposed to the IMMgr,
        //but the error string were unneeded here previously
        //and it is not worth the effort switching over all
        //the possible different language translations
    }
}

void chatterBoxInvitationCoro(std::string url, LLUUID sessionId, LLIMMgr::EInvitationType invitationType)
{
    LLCore::HttpRequest::policy_t httpPolicy(LLCore::HttpRequest::DEFAULT_POLICY_ID);
    LLCoreHttpUtil::HttpCoroutineAdapter::ptr_t
        httpAdapter(new LLCoreHttpUtil::HttpCoroutineAdapter("TwitterConnect", httpPolicy));
    LLCore::HttpRequest::ptr_t httpRequest(new LLCore::HttpRequest);

    LLSD postData;
    postData["method"] = "accept invitation";
    postData["session-id"] = sessionId;

    LLSD result = httpAdapter->postAndSuspend(httpRequest, url, postData);

    LLSD httpResults = result[LLCoreHttpUtil::HttpCoroutineAdapter::HTTP_RESULTS];
    LLCore::HttpStatus status = LLCoreHttpUtil::HttpCoroutineAdapter::getStatusFromLLSD(httpResults);

    if (!gIMMgr)
    {
        LL_WARNS("") << "Global IM Manager is NULL" << LL_ENDL;
        return;
    }

    if (!status)
    {
        LL_WARNS("LLIMModel") << "Bad HTTP response in chatterBoxInvitationCoro" << LL_ENDL;
        //throw something back to the viewer here?

        gIMMgr->clearPendingAgentListUpdates(sessionId);
        gIMMgr->clearPendingInvitation(sessionId);

        if (status == LLCore::HttpStatus(HTTP_NOT_FOUND))
        {
            static const std::string error_string("session_does_not_exist_error");
            gIMMgr->showSessionStartError(error_string, sessionId);
        }
        return;
    }

    result.erase(LLCoreHttpUtil::HttpCoroutineAdapter::HTTP_RESULTS);

    LLIMSpeakerMgr* speakerMgr = LLIMModel::getInstance()->getSpeakerManager(sessionId);
    if (speakerMgr)
    {
        //we've accepted our invitation
        //and received a list of agents that were
        //currently in the session when the reply was sent
        //to us.  Now, it is possible that there were some agents
        //to slip in/out between when that message was sent to us
        //and now.

        //the agent list updates we've received have been
        //accurate from the time we were added to the session
        //but unfortunately, our base that we are receiving here
        //may not be the most up to date.  It was accurate at
        //some point in time though.
        speakerMgr->setSpeakers(result);

        //we now have our base of users in the session
        //that was accurate at some point, but maybe not now
        //so now we apply all of the updates we've received
        //in case of race conditions
        speakerMgr->updateSpeakers(gIMMgr->getPendingAgentListUpdates(sessionId));
    }

    if (LLIMMgr::INVITATION_TYPE_VOICE == invitationType)
    {
        gIMMgr->startCall(sessionId, LLVoiceChannel::INCOMING_CALL);
    }

    if ((invitationType == LLIMMgr::INVITATION_TYPE_VOICE
        || invitationType == LLIMMgr::INVITATION_TYPE_IMMEDIATE)
        && LLIMModel::getInstance()->findIMSession(sessionId))
    {
        // TODO remove in 2010, for voice calls we do not open an IM window
        //LLFloaterIMSession::show(mSessionID);
    }

    gIMMgr->clearPendingAgentListUpdates(sessionId);
    gIMMgr->clearPendingInvitation(sessionId);

}


LLIMModel::LLIMModel() 
{
	// <FS:Ansariel> [FS communication UI]
	//addNewMsgCallback(boost::bind(&LLFloaterIMSession::newIMCallback, _1));
	addNewMsgCallback(boost::bind(&FSFloaterIM::newIMCallback, _1));
	// </FS:Ansariel> [FS communication UI]
	addNewMsgCallback(boost::bind(&on_new_message, _1));

}

LLIMModel::LLIMSession::LLIMSession(const LLUUID& session_id, const std::string& name, const EInstantMessage& type, const LLUUID& other_participant_id, const uuid_vec_t& ids, bool voice, bool has_offline_msg)
:	mSessionID(session_id),
	mName(name),
	mType(type),
	mHasOfflineMessage(has_offline_msg),
// [SL:KB] - Patch: Chat-GroupSnooze | Checked: 2012-08-01 (Catznip-3.3)
	mCloseAction(CLOSE_DEFAULT),
	mSnoozeTime(-1),
// [/SL:KB]
	mParticipantUnreadMessageCount(0),
	mNumUnread(0),
	mOtherParticipantID(other_participant_id),
	mInitialTargetIDs(ids),
	mVoiceChannel(NULL),
	mSpeakers(NULL),
	mSessionInitialized(false),
	mCallBackEnabled(true),
	mTextIMPossible(true),
	mOtherParticipantIsAvatar(true),
	mStartCallOnInitialize(false),
	mStartedAsIMCall(voice),
	mIsDNDsend(false),
	mAvatarNameCacheConnection()
{
	// set P2P type by default
	mSessionType = P2P_SESSION;

	if (IM_NOTHING_SPECIAL == mType || IM_SESSION_P2P_INVITE == mType)
	{
		mVoiceChannel  = new LLVoiceChannelP2P(session_id, name, other_participant_id);
		mOtherParticipantIsAvatar = LLVoiceClient::getInstance()->isParticipantAvatar(mSessionID);

		// check if it was AVALINE call
		if (!mOtherParticipantIsAvatar)
		{
			mSessionType = AVALINE_SESSION;
		} 
	}
	else
	{
		mVoiceChannel = new LLVoiceChannelGroup(session_id, name);

		// determine whether it is group or conference session
		if (gAgent.isInGroup(mSessionID))
		{
			mSessionType = GROUP_SESSION;
		}
		else
		{
			mSessionType = ADHOC_SESSION;
		} 
	}

	if(mVoiceChannel)
	{
		mVoiceChannelStateChangeConnection = mVoiceChannel->setStateChangedCallback(boost::bind(&LLIMSession::onVoiceChannelStateChanged, this, _1, _2, _3));
	}
		
	mSpeakers = new LLIMSpeakerMgr(mVoiceChannel);

	// All participants will be added to the list of people we've recently interacted with.

	// we need to add only _active_ speakers...so comment this. 
	// may delete this later on cleanup
	//mSpeakers->addListener(&LLRecentPeople::instance(), "add");

	//we need to wait for session initialization for outgoing ad-hoc and group chat session
	//correct session id for initiated ad-hoc chat will be received from the server
	if (!LLIMModel::getInstance()->sendStartSession(mSessionID, mOtherParticipantID, 
		mInitialTargetIDs, mType))
	{
		//we don't need to wait for any responses
		//so we're already initialized
		mSessionInitialized = true;
	}
	else
	{
		//tick returns TRUE - timer will be deleted after the tick
		new LLSessionTimeoutTimer(mSessionID, SESSION_INITIALIZATION_TIMEOUT);
	}

	if (IM_NOTHING_SPECIAL == mType)
	{
		mCallBackEnabled = LLVoiceClient::getInstance()->isSessionCallBackPossible(mSessionID);
		mTextIMPossible = LLVoiceClient::getInstance()->isSessionTextIMPossible(mSessionID);
	}

	buildHistoryFileName();
	loadHistory();

	// Localizing name of ad-hoc session. STORM-153
	// Changing name should happen here- after the history file was created, so that
	// history files have consistent (English) names in different locales.
	if (isAdHocSessionType() && IM_SESSION_INVITE == mType)
	{
		mAvatarNameCacheConnection = LLAvatarNameCache::get(mOtherParticipantID,boost::bind(&LLIMModel::LLIMSession::onAdHocNameCache,this, _2));
	}
}

void LLIMModel::LLIMSession::onAdHocNameCache(const LLAvatarName& av_name)
{
	mAvatarNameCacheConnection.disconnect();

	if (!av_name.isValidName())
	{
		S32 separator_index = mName.rfind(" ");
		std::string name = mName.substr(0, separator_index);
		++separator_index;
		std::string conference_word = mName.substr(separator_index, mName.length());

		// additional check that session name is what we expected
		if ("Conference" == conference_word)
		{
			LLStringUtil::format_map_t args;
			args["[AGENT_NAME]"] = name;
			LLTrans::findString(mName, "conference-title-incoming", args);
		}
	}
	else
	{
		LLStringUtil::format_map_t args;
		args["[AGENT_NAME]"] = av_name.getCompleteName();
		LLTrans::findString(mName, "conference-title-incoming", args);
	}
}

void LLIMModel::LLIMSession::onVoiceChannelStateChanged(const LLVoiceChannel::EState& old_state, const LLVoiceChannel::EState& new_state, const LLVoiceChannel::EDirection& direction)
{
	std::string you_joined_call = LLTrans::getString("you_joined_call");
	std::string you_started_call = LLTrans::getString("you_started_call");
	std::string other_avatar_name = "";
	LLAvatarName av_name;

	std::string message;

	switch(mSessionType)
	{
	case AVALINE_SESSION:
		// no text notifications
		break;
	case P2P_SESSION:
		LLAvatarNameCache::get(mOtherParticipantID, &av_name);
		other_avatar_name = av_name.getUserName();

		if(direction == LLVoiceChannel::INCOMING_CALL)
		{
			switch(new_state)
			{
			case LLVoiceChannel::STATE_CALL_STARTED :
				{
					LLStringUtil::format_map_t string_args;
					string_args["[NAME]"] = other_avatar_name;
					message = LLTrans::getString("name_started_call", string_args);
					LLIMModel::getInstance()->addMessage(mSessionID, SYSTEM_FROM, LLUUID::null, message);				
					break;
				}
			case LLVoiceChannel::STATE_CONNECTED :
				LLIMModel::getInstance()->addMessage(mSessionID, SYSTEM_FROM, LLUUID::null, you_joined_call);
			default:
				break;
			}
		}
		else // outgoing call
		{
			switch(new_state)
			{
			case LLVoiceChannel::STATE_CALL_STARTED :
				LLIMModel::getInstance()->addMessage(mSessionID, SYSTEM_FROM, LLUUID::null, you_started_call);
				break;
			case LLVoiceChannel::STATE_CONNECTED :
				message = LLTrans::getString("answered_call");
				LLIMModel::getInstance()->addMessage(mSessionID, SYSTEM_FROM, LLUUID::null, message);
			default:
				break;
			}
		}
		break;

	case GROUP_SESSION:
	case ADHOC_SESSION:
		if(direction == LLVoiceChannel::INCOMING_CALL)
		{
			switch(new_state)
			{
			case LLVoiceChannel::STATE_CONNECTED :
				LLIMModel::getInstance()->addMessage(mSessionID, SYSTEM_FROM, LLUUID::null, you_joined_call);
			default:
				break;
			}
		}
		else // outgoing call
		{
			switch(new_state)
			{
			case LLVoiceChannel::STATE_CALL_STARTED :
				LLIMModel::getInstance()->addMessage(mSessionID, SYSTEM_FROM, LLUUID::null, you_started_call);
				break;
			default:
				break;
			}
		}
	default:
		break;
	}
	// Update speakers list when connected
	if (LLVoiceChannel::STATE_CONNECTED == new_state)
	{
		mSpeakers->update(true);
	}
}

LLIMModel::LLIMSession::~LLIMSession()
{
	if (mAvatarNameCacheConnection.connected())
	{
		mAvatarNameCacheConnection.disconnect();
	}

	delete mSpeakers;
	mSpeakers = NULL;

	// End the text IM session if necessary
	if(LLVoiceClient::getInstance() && mOtherParticipantID.notNull())
	{
		switch(mType)
		{
		case IM_NOTHING_SPECIAL:
		case IM_SESSION_P2P_INVITE:
			LLVoiceClient::getInstance()->endUserIMSession(mOtherParticipantID);
			break;

		default:
			// Appease the linux compiler
			break;
		}
	}

	mVoiceChannelStateChangeConnection.disconnect();

	// HAVE to do this here -- if it happens in the LLVoiceChannel destructor it will call the wrong version (since the object's partially deconstructed at that point).
	mVoiceChannel->deactivate();

	delete mVoiceChannel;
	mVoiceChannel = NULL;
}

void LLIMModel::LLIMSession::sessionInitReplyReceived(const LLUUID& new_session_id)
{
	mSessionInitialized = true;

	if (new_session_id != mSessionID)
	{
		mSessionID = new_session_id;
		mVoiceChannel->updateSessionID(new_session_id);
	}
}

void LLIMModel::LLIMSession::addMessage(const std::string& from, const LLUUID& from_id, const std::string& utf8_text, const std::string& time, const bool is_history)
{
	LLSD message;
	message["from"] = from;
	message["from_id"] = from_id;
	message["message"] = utf8_text;
	message["time"] = time; 
	message["index"] = (LLSD::Integer)mMsgs.size(); 
	message["is_history"] = is_history;

	mMsgs.push_front(message); 

	if (mSpeakers && from_id.notNull())
	{
		mSpeakers->speakerChatted(from_id);
		mSpeakers->setSpeakerTyping(from_id, FALSE);
	}
}

void LLIMModel::LLIMSession::addMessagesFromHistory(const std::list<LLSD>& history)
{
	std::list<LLSD>::const_iterator it = history.begin();
	while (it != history.end())
	{
		const LLSD& msg = *it;

		std::string from = msg[LL_IM_FROM];
		LLUUID from_id;
		if (msg[LL_IM_FROM_ID].isDefined())
		{
			from_id = msg[LL_IM_FROM_ID].asUUID();
		}
		else
		{
			// convert it to a legacy name if we have a complete name
			std::string legacy_name = gCacheName->buildLegacyName(from);
			from_id = LLAvatarNameCache::findIdByName(legacy_name);
		}

		std::string timestamp = msg[LL_IM_TIME];
		std::string text = msg[LL_IM_TEXT];

		addMessage(from, from_id, text, timestamp, true);

		it++;
	}
}

void LLIMModel::LLIMSession::chatFromLogFile(LLLogChat::ELogLineType type, const LLSD& msg, void* userdata)
{
	if (!userdata) return;

	LLIMSession* self = (LLIMSession*) userdata;

	if (type == LLLogChat::LOG_LINE)
	{
		self->addMessage("", LLSD(), msg["message"].asString(), "", true);
	}
	else if (type == LLLogChat::LOG_LLSD)
	{
		self->addMessage(msg["from"].asString(), msg["from_id"].asUUID(), msg["message"].asString(), msg["time"].asString(), true);
	}
}

void LLIMModel::LLIMSession::loadHistory()
{
	mMsgs.clear();

	if ( gSavedPerAccountSettings.getBOOL("LogShowHistory") )
	{
		std::list<LLSD> chat_history;

		//involves parsing of a chat history
		LLLogChat::loadChatHistory(mHistoryFileName, chat_history);
		addMessagesFromHistory(chat_history);
	}
}

LLIMModel::LLIMSession* LLIMModel::findIMSession(const LLUUID& session_id) const
{
	return get_if_there(mId2SessionMap, session_id, (LLIMModel::LLIMSession*) NULL);
}

//*TODO consider switching to using std::set instead of std::list for holding LLUUIDs across the whole code
LLIMModel::LLIMSession* LLIMModel::findAdHocIMSession(const uuid_vec_t& ids)
{
	S32 num = ids.size();
	if (!num) return NULL;

	if (mId2SessionMap.empty()) return NULL;

	std::map<LLUUID, LLIMSession*>::const_iterator it = mId2SessionMap.begin();
	for (; it != mId2SessionMap.end(); ++it)
	{
		LLIMSession* session = (*it).second;
	
		if (!session->isAdHoc()) continue;
		if (session->mInitialTargetIDs.size() != num) continue;

		std::list<LLUUID> tmp_list(session->mInitialTargetIDs.begin(), session->mInitialTargetIDs.end());

		uuid_vec_t::const_iterator iter = ids.begin();
		while (iter != ids.end())
		{
			tmp_list.remove(*iter);
			++iter;
			
			if (tmp_list.empty()) 
			{
				break;
			}
		}

		if (tmp_list.empty() && iter == ids.end())
		{
			return session;
		}
	}

	return NULL;
}

bool LLIMModel::LLIMSession::isOutgoingAdHoc() const
{
	return IM_SESSION_CONFERENCE_START == mType;
}

bool LLIMModel::LLIMSession::isAdHoc()
{
	return IM_SESSION_CONFERENCE_START == mType || (IM_SESSION_INVITE == mType && !gAgent.isInGroup(mSessionID));
}

bool LLIMModel::LLIMSession::isP2P()
{
	return IM_NOTHING_SPECIAL == mType;
}

bool LLIMModel::LLIMSession::isOtherParticipantAvaline()
{
	return !mOtherParticipantIsAvatar;
}

LLUUID LLIMModel::LLIMSession::generateOutgoingAdHocHash() const
{
	LLUUID hash = LLUUID::null;

	if (mInitialTargetIDs.size())
	{
		std::set<LLUUID> sorted_uuids(mInitialTargetIDs.begin(), mInitialTargetIDs.end());
		hash = generateHash(sorted_uuids);
	}

	return hash;
}

void LLIMModel::LLIMSession::buildHistoryFileName()
{
	mHistoryFileName = mName;

	//ad-hoc requires sophisticated chat history saving schemes
	if (isAdHoc())
	{
		/* in case of outgoing ad-hoc sessions we need to make specilized names
		* if this naming system is ever changed then the filtering definitions in 
		* lllogchat.cpp need to be change acordingly so that the filtering for the
		* date stamp code introduced in STORM-102 will work properly and not add
		* a date stamp to the Ad-hoc conferences.
		*/
		if (mInitialTargetIDs.size())
		{
			std::set<LLUUID> sorted_uuids(mInitialTargetIDs.begin(), mInitialTargetIDs.end());
			mHistoryFileName = mName + " hash" + generateHash(sorted_uuids).asString();
		}
		else
		{
			//in case of incoming ad-hoc sessions
			mHistoryFileName = mName + " " + LLLogChat::timestamp(true) + " " + mSessionID.asString().substr(0, 4);
		}
	}
	else if (isP2P()) // look up username to use as the log name
	{
		LLAvatarName av_name;
		// For outgoing sessions we already have a cached name
		// so no need for a callback in LLAvatarNameCache::get()
		if (LLAvatarNameCache::get(mOtherParticipantID, &av_name))
		{
			// <FS:Ansariel> [Legacy IM logfile names]
			//mHistoryFileName = LLCacheName::buildUsername(av_name.getUserName());
			if (gSavedSettings.getBOOL("UseLegacyIMLogNames"))
			{
				std::string user_name = av_name.getUserName();
				mHistoryFileName = user_name.substr(0, user_name.find(" Resident"));;
			}
			else
			{
				mHistoryFileName = LLCacheName::buildUsername(av_name.getUserName());
			}
			// </FS:Ansariel> [Legacy IM logfile names]
		}
		else
		{
			// Incoming P2P sessions include a name that we can use to build a history file name
			// <FS:Ansariel> [Legacy IM logfile names]
			//mHistoryFileName = LLCacheName::buildUsername(mName);
			if (gSavedSettings.getBOOL("UseLegacyIMLogNames"))
			{
				mHistoryFileName = mName.substr(0, mName.find(" Resident"));;
			}
			else
			{
				mHistoryFileName = LLCacheName::buildUsername(mName);
			}
			// </FS:Ansariel> [Legacy IM logfile names]
		}
	}
}

//static
LLUUID LLIMModel::LLIMSession::generateHash(const std::set<LLUUID>& sorted_uuids)
{
	LLMD5 md5_uuid;
	
	std::set<LLUUID>::const_iterator it = sorted_uuids.begin();
	while (it != sorted_uuids.end())
	{
		md5_uuid.update((unsigned char*)(*it).mData, 16);
		it++;
	}
	md5_uuid.finalize();

	LLUUID participants_md5_hash;
	md5_uuid.raw_digest((unsigned char*) participants_md5_hash.mData);
	return participants_md5_hash;
}

void LLIMModel::processSessionInitializedReply(const LLUUID& old_session_id, const LLUUID& new_session_id)
{
	LLIMSession* session = findIMSession(old_session_id);
	if (session)
	{
		session->sessionInitReplyReceived(new_session_id);

		if (old_session_id != new_session_id)
		{
			mId2SessionMap.erase(old_session_id);
			mId2SessionMap[new_session_id] = session;
		}

		// <FS:Ansariel> [FS communication UI]
		//LLFloaterIMSession* im_floater = LLFloaterIMSession::findInstance(old_session_id);
		FSFloaterIM* im_floater = FSFloaterIM::findInstance(old_session_id);
		// </FS:Ansariel> [FS communication UI]
		if (im_floater)
		{
			im_floater->sessionInitReplyReceived(new_session_id);
		}

		if (old_session_id != new_session_id)
		{
			gIMMgr->notifyObserverSessionIDUpdated(old_session_id, new_session_id);
		}

		// auto-start the call on session initialization?
		if (session->mStartCallOnInitialize)
		{
			gIMMgr->startCall(new_session_id);
		}
	}
}

void LLIMModel::testMessages()
{
	LLUUID bot1_id("d0426ec6-6535-4c11-a5d9-526bb0c654d9");
	LLUUID bot1_session_id;
	std::string from = "IM Tester";

	bot1_session_id = LLIMMgr::computeSessionID(IM_NOTHING_SPECIAL, bot1_id);
	newSession(bot1_session_id, from, IM_NOTHING_SPECIAL, bot1_id);
	addMessage(bot1_session_id, from, bot1_id, "Test Message: Hi from testerbot land!");

	LLUUID bot2_id;
	std::string firstname[] = {"Roflcopter", "Joe"};
	std::string lastname[] = {"Linden", "Tester", "Resident", "Schmoe"};

	S32 rand1 = ll_rand(sizeof firstname)/(sizeof firstname[0]);
	S32 rand2 = ll_rand(sizeof lastname)/(sizeof lastname[0]);
	
	from = firstname[rand1] + " " + lastname[rand2];
	bot2_id.generate(from);
	LLUUID bot2_session_id = LLIMMgr::computeSessionID(IM_NOTHING_SPECIAL, bot2_id);
	newSession(bot2_session_id, from, IM_NOTHING_SPECIAL, bot2_id);
	addMessage(bot2_session_id, from, bot2_id, "Test Message: Hello there, I have a question. Can I bother you for a second? ");
	addMessage(bot2_session_id, from, bot2_id, "Test Message: OMGWTFBBQ.");
}

//session name should not be empty
bool LLIMModel::newSession(const LLUUID& session_id, const std::string& name, const EInstantMessage& type, 
						   const LLUUID& other_participant_id, const uuid_vec_t& ids, bool voice, bool has_offline_msg)
{
	if (name.empty())
	{
		LL_WARNS() << "Attempt to create a new session with empty name; id = " << session_id << LL_ENDL;
		return false;
	}

	if (findIMSession(session_id))
	{
		LL_WARNS() << "IM Session " << session_id << " already exists" << LL_ENDL;
		return false;
	}

	LLIMSession* session = new LLIMSession(session_id, name, type, other_participant_id, ids, voice, has_offline_msg);
	mId2SessionMap[session_id] = session;

	// When notifying observer, name of session is used instead of "name", because they may not be the
	// same if it is an adhoc session (in this case name is localized in LLIMSession constructor).
	std::string session_name = LLIMModel::getInstance()->getName(session_id);
	LLIMMgr::getInstance()->notifyObserverSessionAdded(session_id, session_name, other_participant_id,has_offline_msg);

	return true;

}

bool LLIMModel::newSession(const LLUUID& session_id, const std::string& name, const EInstantMessage& type, const LLUUID& other_participant_id, bool voice, bool has_offline_msg)
{
	uuid_vec_t ids;
	ids.push_back(other_participant_id);
	return newSession(session_id, name, type, other_participant_id, ids, voice, has_offline_msg);
}

bool LLIMModel::clearSession(const LLUUID& session_id)
{
	if (mId2SessionMap.find(session_id) == mId2SessionMap.end()) return false;
	delete (mId2SessionMap[session_id]);
	mId2SessionMap.erase(session_id);
	return true;
}

void LLIMModel::getMessages(const LLUUID& session_id, std::list<LLSD>& messages, int start_index, const bool sendNoUnreadMsgs)
{
	getMessagesSilently(session_id, messages, start_index);

	if (sendNoUnreadMsgs)
	{
		sendNoUnreadMessages(session_id);
	}
}

void LLIMModel::getMessagesSilently(const LLUUID& session_id, std::list<LLSD>& messages, int start_index)
{
	LLIMSession* session = findIMSession(session_id);
	if (!session)
	{
		LL_WARNS() << "session " << session_id << "does not exist " << LL_ENDL;
		return;
	}

	int i = session->mMsgs.size() - start_index;

	for (std::list<LLSD>::iterator iter = session->mMsgs.begin();
		iter != session->mMsgs.end() && i > 0;
		iter++)
	{
		LLSD msg;
		msg = *iter;
		messages.push_back(*iter);
		i--;
	}
}

void LLIMModel::sendNoUnreadMessages(const LLUUID& session_id)
{
	LLIMSession* session = findIMSession(session_id);
	if (!session)
	{
		LL_WARNS() << "session " << session_id << "does not exist " << LL_ENDL;
		return;
	}

	session->mNumUnread = 0;
	session->mParticipantUnreadMessageCount = 0;
	
	LLSD arg;
	arg["session_id"] = session_id;
	arg["num_unread"] = 0;
	arg["participant_unread"] = session->mParticipantUnreadMessageCount;
	mNoUnreadMsgsSignal(arg);
}

// <FS:Ansariel> Added is_announcement parameter
//bool LLIMModel::addToHistory(const LLUUID& session_id, const std::string& from, const LLUUID& from_id, const std::string& utf8_text) {
bool LLIMModel::addToHistory(const LLUUID& session_id, const std::string& from, const LLUUID& from_id, const std::string& utf8_text, bool is_announcement /* = false */) {
	
	LLIMSession* session = findIMSession(session_id);

	if (!session) 
	{
		LL_WARNS() << "session " << session_id << "does not exist " << LL_ENDL;
		return false;
	}
	
	// <FS:Ansariel>  Forward IM to nearby chat if wanted
	std::string timestr = LLLogChat::timestamp(false);
	session->addMessage(from, from_id, utf8_text, timestr); //might want to add date separately

	static LLCachedControl<bool> show_im_in_chat(gSavedSettings, "FSShowIMInChatHistory");
	if (show_im_in_chat && !is_announcement)
	{
		LLChat chat;
		chat.mChatStyle = CHAT_STYLE_NORMAL;
 		// FS:LO FIRE-5230 - Chat Console Improvement: Replacing the "IM" in front of group chat messages with the actual group name
		chat.mChatType = CHAT_TYPE_IM;
		chat.mFromID = from_id;
		//chat.mFromName = from;
		static LLCachedControl<S32> group_name_length(gSavedSettings, "FSShowGroupNameLength");
		if(group_name_length != 0 && session->isGroupSessionType())
		{
			chat.mChatType = CHAT_TYPE_IM_GROUP;
			chat.mFromNameGroup = "[" + session->mName.substr(0, group_name_length) + "] ";
			chat.mFromName = from;
		}
		else
		{
			chat.mChatType = CHAT_TYPE_IM;
			chat.mFromName = from;
		}
		// FS:LO FIRE-5230 - Chat Console Improvement: Replacing the "IM" in front of group chat messages with the actual group name
		chat.mSourceType = CHAT_SOURCE_AGENT;
		chat.mText = utf8_text;
		chat.mTimeStr = timestr;
		// <FS:Ansariel> [FS communication UI]
		//LLFloaterNearbyChat* nearby_chat = LLFloaterReg::getTypedInstance<LLFloaterNearbyChat>("nearby_chat", LLSD());
		FSFloaterNearbyChat* nearby_chat = LLFloaterReg::getTypedInstance<FSFloaterNearbyChat>("fs_nearby_chat", LLSD());
		// </FS:Ansariel> [FS communication UI]
		nearby_chat->addMessage(chat, true, LLSD());
	}
	// </FS:Ansariel>

	return true;
}

bool LLIMModel::logToFile(const std::string& file_name, const std::string& from, const LLUUID& from_id, const std::string& utf8_text)
{
	if (gSavedPerAccountSettings.getS32("KeepConversationLogTranscripts") > 1)
	{	
		std::string from_name = from;

		LLAvatarName av_name;
		if (!from_id.isNull() && 
			LLAvatarNameCache::get(from_id, &av_name) &&
			!av_name.isDisplayNameDefault())
		{	
			from_name = av_name.getCompleteName();
		}

		LLLogChat::saveHistory(file_name, from_name, from_id, utf8_text);
		LLConversationLog::instance().cache(); // update the conversation log too
		return true;
	}
	else
	{
		return false;
	}
}

bool LLIMModel::proccessOnlineOfflineNotification(
	const LLUUID& session_id, 
	const std::string& utf8_text)
{
	// Add system message to history
	return addMessage(session_id, SYSTEM_FROM, LLUUID::null, utf8_text);
}

// <FS:Ansariel> Added is_announcement parameter
//bool LLIMModel::addMessage(const LLUUID& session_id, const std::string& from, const LLUUID& from_id, 
//						   const std::string& utf8_text, bool log2file /* = true */) { 
bool LLIMModel::addMessage(const LLUUID& session_id, const std::string& from, const LLUUID& from_id, 
						   const std::string& utf8_text, bool log2file /* = true */, bool is_announcement /* = false */, bool keyword_alert_performed /* = false */) { 

	LLIMSession* session = addMessageSilently(session_id, from, from_id, utf8_text, log2file, is_announcement);
	if (!session) return false;

	//good place to add some1 to recent list
	//other places may be called from message history.
	if( !from_id.isNull() &&
		( session->isP2PSessionType() || session->isAdHocSessionType() ) )
		LLRecentPeople::instance().add(from_id);

	// notify listeners
	LLSD arg;
	arg["session_id"] = session_id;
	arg["num_unread"] = session->mNumUnread;
	arg["participant_unread"] = session->mParticipantUnreadMessageCount;
	arg["message"] = utf8_text;
	arg["from"] = from;
	arg["from_id"] = from_id;
	arg["time"] = LLLogChat::timestamp(false);
	arg["session_type"] = session->mSessionType;
	arg["is_announcement"] = is_announcement; // <FS:Ansariel> Indicator if it's an announcement
	arg["keyword_alert_performed"] = keyword_alert_performed; // <FS:Ansariel> Pass info if keyword alert has been performed
	mNewMsgSignal(arg);

	return true;
}

// <FS:Ansariel> Added is_announcement parameter
//LLIMModel::LLIMSession* LLIMModel::addMessageSilently(const LLUUID& session_id, const std::string& from, const LLUUID& from_id, 
//													 const std::string& utf8_text, bool log2file /* = true */)
LLIMModel::LLIMSession* LLIMModel::addMessageSilently(const LLUUID& session_id, const std::string& from, const LLUUID& from_id, 
													 const std::string& utf8_text, bool log2file /* = true */, bool is_announcement /* = false */)
{
	LLIMSession* session = findIMSession(session_id);

	if (!session)
	{
	        //<FS:TS> Don't spam the log with one of these every time
	        //        someone logs on or off
		//LL_WARNS() << "session " << session_id << "does not exist " << LL_ENDL;
		return NULL;
	}

	// replace interactive system message marker with correct from string value
	std::string from_name = from;
	if (INTERACTIVE_SYSTEM_FROM == from)
	{
		from_name = SYSTEM_FROM;
	}

	addToHistory(session_id, from_name, from_id, utf8_text, is_announcement);
	if (log2file && !is_announcement)
	{
		logToFile(getHistoryFileName(session_id), from_name, from_id, utf8_text);
	}
	
	session->mNumUnread++;

	//update count of unread messages from real participant
	if (!(from_id.isNull() || from_id == gAgentID || SYSTEM_FROM == from)
			// we should increment counter for interactive system messages()
			|| INTERACTIVE_SYSTEM_FROM == from)
	{
		++(session->mParticipantUnreadMessageCount);
	}

	return session;
}


const std::string LLIMModel::getName(const LLUUID& session_id) const
{
	LLIMSession* session = findIMSession(session_id);

	if (!session)
	{
		LL_WARNS() << "session " << session_id << "does not exist " << LL_ENDL;
		return LLTrans::getString("no_session_message");
	}

	return session->mName;
}

const S32 LLIMModel::getNumUnread(const LLUUID& session_id) const
{
	LLIMSession* session = findIMSession(session_id);
	if (!session)
	{
		LL_WARNS() << "session " << session_id << "does not exist " << LL_ENDL;
		return -1;
	}

	return session->mNumUnread;
}

const LLUUID& LLIMModel::getOtherParticipantID(const LLUUID& session_id) const
{
	LLIMSession* session = findIMSession(session_id);
	if (!session)
	{
		LL_WARNS() << "session " << session_id << " does not exist " << LL_ENDL;
		return LLUUID::null;
	}

	return session->mOtherParticipantID;
}

EInstantMessage LLIMModel::getType(const LLUUID& session_id) const
{
	LLIMSession* session = findIMSession(session_id);
	if (!session)
	{
		LL_WARNS() << "session " << session_id << "does not exist " << LL_ENDL;
		return IM_COUNT;
	}

	return session->mType;
}

LLVoiceChannel* LLIMModel::getVoiceChannel( const LLUUID& session_id ) const
{
	LLIMSession* session = findIMSession(session_id);
	if (!session)
	{
		LL_WARNS() << "session " << session_id << "does not exist " << LL_ENDL;
		return NULL;
	}

	return session->mVoiceChannel;
}

LLIMSpeakerMgr* LLIMModel::getSpeakerManager( const LLUUID& session_id ) const
{
	LLIMSession* session = findIMSession(session_id);
	if (!session)
	{
		LL_WARNS() << "session " << session_id << " does not exist " << LL_ENDL;
		return NULL;
	}

	return session->mSpeakers;
}

const std::string& LLIMModel::getHistoryFileName(const LLUUID& session_id) const
{
	LLIMSession* session = findIMSession(session_id);
	if (!session)
	{
		LL_WARNS() << "session " << session_id << " does not exist " << LL_ENDL;
		return LLStringUtil::null;
	}

	return session->mHistoryFileName;
}


// TODO get rid of other participant ID
void LLIMModel::sendTypingState(LLUUID session_id, LLUUID other_participant_id, BOOL typing) 
{
	static LLCachedControl<bool> fsSendTypingState(gSavedSettings, "FSSendTypingState");
	if (!fsSendTypingState)
	{
		return;
	}

	std::string name;
	LLAgentUI::buildFullname(name);

	pack_instant_message(
		gMessageSystem,
		gAgent.getID(),
		FALSE,
		gAgent.getSessionID(),
		other_participant_id,
		name,
		std::string("typing"),
		IM_ONLINE,
		(typing ? IM_TYPING_START : IM_TYPING_STOP),
		session_id);
	gAgent.sendReliableMessage();
}

void LLIMModel::sendLeaveSession(const LLUUID& session_id, const LLUUID& other_participant_id)
{
	if(session_id.notNull())
	{
		std::string name;
		LLAgentUI::buildFullname(name);
		pack_instant_message(
			gMessageSystem,
			gAgent.getID(),
			FALSE,
			gAgent.getSessionID(),
			other_participant_id,
			name, 
			LLStringUtil::null,
			IM_ONLINE,
			IM_SESSION_LEAVE,
			session_id);
		gAgent.sendReliableMessage();
	}
}

// *TODO this method is better be moved to the LLIMMgr
//<FS:TS> FIRE-787: break up too long chat lines into multiple messages
// This code is broken out for proper handling of multiple IMs after splitting.
void deliverMessage(const std::string& utf8_text,
					 const LLUUID& im_session_id,
					 const LLUUID& other_participant_id,
					 EInstantMessage dialog)
{
	std::string name;
	bool sent = false;
	LLAgentUI::buildFullname(name);

	const LLRelationship* info = NULL;
	info = LLAvatarTracker::instance().getBuddyInfo(other_participant_id);
	
	U8 offline = (!info || info->isOnline()) ? IM_ONLINE : IM_OFFLINE;
	// Old call to send messages to SLim client,  no longer supported.
	//if((offline == IM_OFFLINE) && (LLVoiceClient::getInstance()->isOnlineSIP(other_participant_id)))
	//{
	//	// User is online through the OOW connector, but not with a regular viewer.  Try to send the message via SLVoice.
	//	sent = LLVoiceClient::getInstance()->sendTextMessage(other_participant_id, utf8_text);
	//}
	
	if(!sent)
	{
		// Send message normally.

		// default to IM_SESSION_SEND unless it's nothing special - in
		// which case it's probably an IM to everyone.
		U8 new_dialog = dialog;

		if ( dialog != IM_NOTHING_SPECIAL )
		{
			new_dialog = IM_SESSION_SEND;
		}
		pack_instant_message(
			gMessageSystem,
			gAgent.getID(),
			FALSE,
			gAgent.getSessionID(),
			other_participant_id,
			name.c_str(),
			utf8_text.c_str(),
			offline,
			(EInstantMessage)new_dialog,
			im_session_id);
		gAgent.sendReliableMessage();
	}

	bool is_group_chat = false;
	LLIMModel::LLIMSession* session = LLIMModel::getInstance()->findIMSession(im_session_id);
	if(session)
	{
		is_group_chat = session->isGroupSessionType();
	}

	// If there is a mute list and this is not a group chat...
	if ( LLMuteList::getInstance() && !is_group_chat)
	{
		// ... the target should not be in our mute list for some message types.
		// Auto-remove them if present.
		switch( dialog )
		{
		case IM_NOTHING_SPECIAL:
		case IM_GROUP_INVITATION:
		case IM_INVENTORY_OFFERED:
		case IM_SESSION_INVITE:
		case IM_SESSION_P2P_INVITE:
		case IM_SESSION_CONFERENCE_START:
		case IM_SESSION_SEND: // This one is marginal - erring on the side of hearing.
		case IM_LURE_USER:
		case IM_GODLIKE_LURE_USER:
		case IM_FRIENDSHIP_OFFERED:
			LLMuteList::getInstance()->autoRemove(other_participant_id, LLMuteList::AR_IM);
			break;
		default: ; // do nothing
		}
	}
}
//</FS:TS> FIRE-787

void LLIMModel::sendMessage(const std::string& utf8_text,
					 const LLUUID& im_session_id,
					 const LLUUID& other_participant_id,
					 EInstantMessage dialog)
{
//<FS:TS> FIRE-787: break up too long chat lines into multiple messages
	U32 split = MAX_MSG_BUF_SIZE - 1;
	U32 pos = 0;
	U32 total = utf8_text.length();

	while(pos < total)
	{
		U32 next_split = split;

		if (pos + next_split > total)
		{
			// just send the rest of the message
			next_split = total - pos;
		}
		else
		{
			// first, try to split at a space
			while((U8(utf8_text[pos + next_split]) != ' ')
				&& (next_split > 0))
			{
				--next_split;
			}
			
			if (next_split == 0)
			{
				next_split = split;
				// no space found, split somewhere not in the middle of UTF-8
				while((U8(utf8_text[pos + next_split]) >= 0x80)
					&& (U8(utf8_text[pos + next_split]) < 0xC0)
					&& (next_split > 0))
				{
					--next_split;
				}
			}

			if(next_split == 0)
			{
				next_split = split;
				LL_WARNS("Splitting") <<
					"utf-8 couldn't be split correctly" << LL_ENDL;
			}
		}

		std::string send = utf8_text.substr(pos, next_split);
		pos += next_split;

		// *FIXME: Queue messages and wait for server
		deliverMessage(send, im_session_id, other_participant_id, dialog);
	}
//</FS:TS> FIRE-787

	if((dialog == IM_NOTHING_SPECIAL) && 
	   (other_participant_id.notNull()))
	{
		// Do we have to replace the /me's here?
		std::string from;
		LLAgentUI::buildFullname(from);
		LLIMModel::getInstance()->addMessage(im_session_id, from, gAgentID, utf8_text);

		//local echo for the legacy communicate panel
		std::string history_echo;
		LLAgentUI::buildFullname(history_echo);

		history_echo += ": " + utf8_text;

		LLIMSpeakerMgr* speaker_mgr = LLIMModel::getInstance()->getSpeakerManager(im_session_id);
		if (speaker_mgr)
		{
			speaker_mgr->speakerChatted(gAgentID);
			speaker_mgr->setSpeakerTyping(gAgentID, FALSE);
		}
	}

	// Add the recipient to the recent people list.
	bool is_not_group_id = LLGroupMgr::getInstance()->getGroupData(other_participant_id) == NULL;

	if (is_not_group_id)
	{
		LLIMModel::LLIMSession* session = LLIMModel::getInstance()->findIMSession(im_session_id); // <FS:Ansariel> Re-added; required because of FIRE-787
		if( session == 0)//??? shouldn't really happen
		{
			LLRecentPeople::instance().add(other_participant_id);
			return;
		}
		// IM_SESSION_INVITE means that this is an Ad-hoc incoming chat
		//		(it can be also Group chat but it is checked above)
		// In this case mInitialTargetIDs contains Ad-hoc session ID and it should not be added
		// to Recent People to prevent showing of an item with (?? ?)(?? ?), sans the spaces. See EXT-8246.
		// Concrete participants will be added into this list once they sent message in chat.
		if (IM_SESSION_INVITE == dialog) return;
			
		if (IM_SESSION_CONFERENCE_START == dialog) // outgoing ad-hoc session
		{
			// Add only online members of conference to recent list (EXT-8658)
			addSpeakersToRecent(im_session_id);
		}
		else // outgoing P2P session
		{
			// Add the recepient of the session.
			if (!session->mInitialTargetIDs.empty())
			{
				LLRecentPeople::instance().add(*(session->mInitialTargetIDs.begin()));
			}
		}
	}
}

void LLIMModel::addSpeakersToRecent(const LLUUID& im_session_id)
{
	LLIMSpeakerMgr* speaker_mgr = LLIMModel::getInstance()->getSpeakerManager(im_session_id);
	LLSpeakerMgr::speaker_list_t speaker_list;
	if(speaker_mgr != NULL)
	{
		speaker_mgr->getSpeakerList(&speaker_list, true);
	}
	for(LLSpeakerMgr::speaker_list_t::iterator it = speaker_list.begin(); it != speaker_list.end(); it++)
	{
		const LLPointer<LLSpeaker>& speakerp = *it;
		LLRecentPeople::instance().add(speakerp->mID);
	}
}

void session_starter_helper(
	const LLUUID& temp_session_id,
	const LLUUID& other_participant_id,
	EInstantMessage im_type)
{
	LLMessageSystem *msg = gMessageSystem;

	msg->newMessageFast(_PREHASH_ImprovedInstantMessage);
	msg->nextBlockFast(_PREHASH_AgentData);
	msg->addUUIDFast(_PREHASH_AgentID, gAgent.getID());
	msg->addUUIDFast(_PREHASH_SessionID, gAgent.getSessionID());

	msg->nextBlockFast(_PREHASH_MessageBlock);
	msg->addBOOLFast(_PREHASH_FromGroup, FALSE);
	msg->addUUIDFast(_PREHASH_ToAgentID, other_participant_id);
	msg->addU8Fast(_PREHASH_Offline, IM_ONLINE);
	msg->addU8Fast(_PREHASH_Dialog, im_type);
	msg->addUUIDFast(_PREHASH_ID, temp_session_id);
	msg->addU32Fast(_PREHASH_Timestamp, NO_TIMESTAMP); // no timestamp necessary

	std::string name;
	LLAgentUI::buildFullname(name);

	msg->addStringFast(_PREHASH_FromAgentName, name);
	msg->addStringFast(_PREHASH_Message, LLStringUtil::null);
	msg->addU32Fast(_PREHASH_ParentEstateID, 0);
	msg->addUUIDFast(_PREHASH_RegionID, LLUUID::null);
	msg->addVector3Fast(_PREHASH_Position, gAgent.getPositionAgent());
}

void start_deprecated_conference_chat(
	const LLUUID& temp_session_id,
	const LLUUID& creator_id,
	const LLUUID& other_participant_id,
	const LLSD& agents_to_invite)
{
	U8* bucket;
	U8* pos;
	S32 count;
	S32 bucket_size;

	// *FIX: this could suffer from endian issues
	count = agents_to_invite.size();
	bucket_size = UUID_BYTES * count;
	bucket = new U8[bucket_size];
	pos = bucket;

	for(S32 i = 0; i < count; ++i)
	{
		LLUUID agent_id = agents_to_invite[i].asUUID();
		
		memcpy(pos, &agent_id, UUID_BYTES);
		pos += UUID_BYTES;
	}

	session_starter_helper(
		temp_session_id,
		other_participant_id,
		IM_SESSION_CONFERENCE_START);

	gMessageSystem->addBinaryDataFast(
		_PREHASH_BinaryBucket,
		bucket,
		bucket_size);

	gAgent.sendReliableMessage();
 
	delete[] bucket;
}

// Returns true if any messages were sent, false otherwise.
// Is sort of equivalent to "does the server need to do anything?"
bool LLIMModel::sendStartSession(
	const LLUUID& temp_session_id,
	const LLUUID& other_participant_id,
	const uuid_vec_t& ids,
	EInstantMessage dialog)
{
	if ( dialog == IM_SESSION_GROUP_START )
	{
		session_starter_helper(
			temp_session_id,
			other_participant_id,
			dialog);
		gMessageSystem->addBinaryDataFast(
				_PREHASH_BinaryBucket,
				EMPTY_BINARY_BUCKET,
				EMPTY_BINARY_BUCKET_SIZE);
		gAgent.sendReliableMessage();

		return true;
	}
	else if ( dialog == IM_SESSION_CONFERENCE_START )
	{
		LLSD agents;
		for (int i = 0; i < (S32) ids.size(); i++)
		{
			agents.append(ids[i]);
		}

		//we have a new way of starting conference calls now
		LLViewerRegion* region = gAgent.getRegion();
		if (region)
		{
			std::string url = region->getCapability(
				"ChatSessionRequest");

            LLCoros::instance().launch("startConfrenceCoro",
                boost::bind(&startConfrenceCoro, url,
                temp_session_id, gAgent.getID(), other_participant_id, agents));
		}
		else
		{
			start_deprecated_conference_chat(
				temp_session_id,
				gAgent.getID(),
				other_participant_id,
				agents);
		}

		//we also need to wait for reply from the server in case of ad-hoc chat (we'll get new session id)
		return true;
	}

	return false;
}


// the other_participant_id is either an agent_id, a group_id, or an inventory
// folder item_id (collection of calling cards)

// static
LLUUID LLIMMgr::computeSessionID(
	EInstantMessage dialog,
	const LLUUID& other_participant_id)
{
	LLUUID session_id;
	if (IM_SESSION_GROUP_START == dialog)
	{
		// slam group session_id to the group_id (other_participant_id)
		session_id = other_participant_id;
	}
	else if (IM_SESSION_CONFERENCE_START == dialog)
	{
		session_id.generate();
	}
	else if (IM_SESSION_INVITE == dialog)
	{
		// use provided session id for invites
		session_id = other_participant_id;
	}
	else
	{
		LLUUID agent_id = gAgent.getID();
		if (other_participant_id == agent_id)
		{
			// if we try to send an IM to ourselves then the XOR would be null
			// so we just make the session_id the same as the agent_id
			session_id = agent_id;
		}
		else
		{
			// peer-to-peer or peer-to-asset session_id is the XOR
			session_id = other_participant_id ^ agent_id;
		}
	}

	if (gAgent.isInGroup(session_id) && (session_id != other_participant_id))
	{
		LL_WARNS() << "Group session id different from group id: IM type = " << dialog << ", session id = " << session_id << ", group id = " << other_participant_id << LL_ENDL;
	}
	return session_id;
}

void
LLIMMgr::showSessionStartError(
	const std::string& error_string,
	const LLUUID session_id)
{
	if (!hasSession(session_id)) return;

	LLSD args;
	args["REASON"] = LLTrans::getString(error_string);
	args["RECIPIENT"] = LLIMModel::getInstance()->getName(session_id);

	LLSD payload;
	payload["session_id"] = session_id;

	LLNotificationsUtil::add(
		"ChatterBoxSessionStartError",
		args,
		payload,
		LLIMMgr::onConfirmForceCloseError);
}

void
LLIMMgr::showSessionEventError(
	const std::string& event_string,
	const std::string& error_string,
	const LLUUID session_id)
{
	LLSD args;
	LLStringUtil::format_map_t event_args;

	event_args["RECIPIENT"] = LLIMModel::getInstance()->getName(session_id);

	args["REASON"] =
		LLTrans::getString(error_string);
	args["EVENT"] =
		LLTrans::getString(event_string, event_args);

	LLNotificationsUtil::add(
		"ChatterBoxSessionEventError",
		args);
}

void
LLIMMgr::showSessionForceClose(
	const std::string& reason_string,
	const LLUUID session_id)
{
	if (!hasSession(session_id)) return;

	LLSD args;

	args["NAME"] = LLIMModel::getInstance()->getName(session_id);
	args["REASON"] = LLTrans::getString(reason_string);

	LLSD payload;
	payload["session_id"] = session_id;

	LLNotificationsUtil::add(
		"ForceCloseChatterBoxSession",
		args,
		payload,
		LLIMMgr::onConfirmForceCloseError);
}

//static
bool
LLIMMgr::onConfirmForceCloseError(
	const LLSD& notification,
	const LLSD& response)
{
	//only 1 option really
	LLUUID session_id = notification["payload"]["session_id"];

	// <FS:Ansariel> [FS communication UI]
	//LLFloater* floater = LLFloaterIMSession::findInstance(session_id);
	LLFloater* floater = FSFloaterIM::findInstance(session_id);
	// </FS:Ansariel> [FS communication UI]
	if ( floater )
	{
		floater->closeFloater(FALSE);
	}
	return false;
}


//~~~~~~~~~~~~~~~~~~~~~~~~~~~~~~~~~~~~~~~~~~~~~~~~~~~~~~~~~~~~~~~~~~~~~~~~~~~~~
// Class LLCallDialogManager
//~~~~~~~~~~~~~~~~~~~~~~~~~~~~~~~~~~~~~~~~~~~~~~~~~~~~~~~~~~~~~~~~~~~~~~~~~~~~~

LLCallDialogManager::LLCallDialogManager()
{
}

LLCallDialogManager::~LLCallDialogManager()
{
}

void LLCallDialogManager::initClass()
{
	LLVoiceChannel::setCurrentVoiceChannelChangedCallback(LLCallDialogManager::onVoiceChannelChanged);
}

void LLCallDialogManager::onVoiceChannelChanged(const LLUUID &session_id)
{
	LLIMModel::LLIMSession* session = LLIMModel::getInstance()->findIMSession(session_id);
	if(!session)
	{		
		sPreviousSessionlName = sCurrentSessionlName;
		sCurrentSessionlName = ""; // Empty string results in "Nearby Voice Chat" after substitution
		return;
	}
	
	if (sSession)
	{
		// store previous session type to process Avaline calls in dialogs
		sPreviousSessionType = sSession->mSessionType;
	}

	sSession = session;

	static boost::signals2::connection prev_channel_state_changed_connection;
	// disconnect previously connected callback to avoid have invalid sSession in onVoiceChannelStateChanged()
	prev_channel_state_changed_connection.disconnect();
	prev_channel_state_changed_connection =
		sSession->mVoiceChannel->setStateChangedCallback(boost::bind(LLCallDialogManager::onVoiceChannelStateChanged, _1, _2, _3, _4));

	if(sCurrentSessionlName != session->mName)
	{
		sPreviousSessionlName = sCurrentSessionlName;
		sCurrentSessionlName = session->mName;
	}

	if (LLVoiceChannel::getCurrentVoiceChannel()->getState() == LLVoiceChannel::STATE_CALL_STARTED &&
		LLVoiceChannel::getCurrentVoiceChannel()->getCallDirection() == LLVoiceChannel::OUTGOING_CALL)
	{
		
		//*TODO get rid of duplicated code
		LLSD mCallDialogPayload;
		mCallDialogPayload["session_id"] = sSession->mSessionID;
		mCallDialogPayload["session_name"] = sSession->mName;
		mCallDialogPayload["other_user_id"] = sSession->mOtherParticipantID;
		mCallDialogPayload["old_channel_name"] = sPreviousSessionlName;
		mCallDialogPayload["old_session_type"] = sPreviousSessionType;
		mCallDialogPayload["state"] = LLVoiceChannel::STATE_CALL_STARTED;
		mCallDialogPayload["disconnected_channel_name"] = sSession->mName;
		mCallDialogPayload["session_type"] = sSession->mSessionType;

		LLOutgoingCallDialog* ocd = LLFloaterReg::getTypedInstance<LLOutgoingCallDialog>("outgoing_call", LLOutgoingCallDialog::OCD_KEY);
		if(ocd)
		{
			ocd->show(mCallDialogPayload);
		}	
	}

}

void LLCallDialogManager::onVoiceChannelStateChanged(const LLVoiceChannel::EState& old_state, const LLVoiceChannel::EState& new_state, const LLVoiceChannel::EDirection& direction, bool ended_by_agent)
{
	LLSD mCallDialogPayload;
	LLOutgoingCallDialog* ocd = NULL;

	if(sOldState == new_state)
	{
		return;
	}

	sOldState = new_state;

	mCallDialogPayload["session_id"] = sSession->mSessionID;
	mCallDialogPayload["session_name"] = sSession->mName;
	mCallDialogPayload["other_user_id"] = sSession->mOtherParticipantID;
	mCallDialogPayload["old_channel_name"] = sPreviousSessionlName;
	mCallDialogPayload["old_session_type"] = sPreviousSessionType;
	mCallDialogPayload["state"] = new_state;
	mCallDialogPayload["disconnected_channel_name"] = sSession->mName;
	mCallDialogPayload["session_type"] = sSession->mSessionType;
	mCallDialogPayload["ended_by_agent"] = ended_by_agent;

	switch(new_state)
	{			
	case LLVoiceChannel::STATE_CALL_STARTED :
		// do not show "Calling to..." if it is incoming call
		if(direction == LLVoiceChannel::INCOMING_CALL)
		{
			return;
		}
		break;

	case LLVoiceChannel::STATE_HUNG_UP:
		// this state is coming before session is changed, so, put it into payload map
		mCallDialogPayload["old_session_type"] = sSession->mSessionType;
		break;

	case LLVoiceChannel::STATE_CONNECTED :
		ocd = LLFloaterReg::findTypedInstance<LLOutgoingCallDialog>("outgoing_call", LLOutgoingCallDialog::OCD_KEY);
		if (ocd)
		{
			ocd->closeFloater();
		}
		return;

	default:
		break;
	}

	ocd = LLFloaterReg::getTypedInstance<LLOutgoingCallDialog>("outgoing_call", LLOutgoingCallDialog::OCD_KEY);
	if(ocd)
	{
		ocd->show(mCallDialogPayload);
	}	
}

//~~~~~~~~~~~~~~~~~~~~~~~~~~~~~~~~~~~~~~~~~~~~~~~~~~~~~~~~~~~~~~~~~~~~~~~~~~~~~
// Class LLCallDialog
//~~~~~~~~~~~~~~~~~~~~~~~~~~~~~~~~~~~~~~~~~~~~~~~~~~~~~~~~~~~~~~~~~~~~~~~~~~~~~
LLCallDialog::LLCallDialog(const LLSD& payload)
	: LLDockableFloater(NULL, false, payload),

	  mPayload(payload),
	  mLifetime(DEFAULT_LIFETIME)
{
	setAutoFocus(FALSE);
	// force docked state since this floater doesn't save it between recreations
	setDocked(true);
}

LLCallDialog::~LLCallDialog()
{
	LLUI::removePopup(this);
}

BOOL LLCallDialog::postBuild()
{
	if (!LLDockableFloater::postBuild() || !gToolBarView)
		return FALSE;
	
	dockToToolbarButton("speak");
	
	return TRUE;
}

void LLCallDialog::dockToToolbarButton(const std::string& toolbarButtonName)
{
	LLDockControl::DocAt dock_pos = getDockControlPos(toolbarButtonName);
	LLView *anchor_panel = gToolBarView->findChildView(toolbarButtonName);

	setUseTongue(anchor_panel);

	setDockControl(new LLDockControl(anchor_panel, this, getDockTongue(dock_pos), dock_pos));
}

LLDockControl::DocAt LLCallDialog::getDockControlPos(const std::string& toolbarButtonName)
{
	LLCommandId command_id(toolbarButtonName);
	S32 toolbar_loc = gToolBarView->hasCommand(command_id);
	
	LLDockControl::DocAt doc_at = LLDockControl::TOP;
	
	switch (toolbar_loc)
	{
		case LLToolBarEnums::TOOLBAR_LEFT:
			doc_at = LLDockControl::RIGHT;
			break;
			
		case LLToolBarEnums::TOOLBAR_RIGHT:
			doc_at = LLDockControl::LEFT;
			break;
	}
	
	return doc_at;
}


//~~~~~~~~~~~~~~~~~~~~~~~~~~~~~~~~~~~~~~~~~~~~~~~~~~~~~~~~~~~~~~~~~~~~~~~~~~~~~
// Class LLOutgoingCallDialog
//~~~~~~~~~~~~~~~~~~~~~~~~~~~~~~~~~~~~~~~~~~~~~~~~~~~~~~~~~~~~~~~~~~~~~~~~~~~~~
LLOutgoingCallDialog::LLOutgoingCallDialog(const LLSD& payload) :
LLCallDialog(payload)
{
	LLOutgoingCallDialog* instance = LLFloaterReg::findTypedInstance<LLOutgoingCallDialog>("outgoing_call", LLOutgoingCallDialog::OCD_KEY);
	if(instance && instance->getVisible())
	{
		instance->onCancel(instance);
	}	
}

void LLCallDialog::draw()
{
	if (lifetimeHasExpired())
	{
		onLifetimeExpired();
	}

	if (getDockControl() != NULL)
	{
		LLDockableFloater::draw();
	}
}

// virtual
void LLCallDialog::onOpen(const LLSD& key)
{
	LLDockableFloater::onOpen(key);

	// it should be over the all floaters. EXT-5116
	LLUI::addPopup(this);
}

void LLCallDialog::setIcon(const LLSD& session_id, const LLSD& participant_id)
{
	// *NOTE: 12/28/2009: check avaline calls: LLVoiceClient::isParticipantAvatar returns false for them
	bool participant_is_avatar = LLVoiceClient::getInstance()->isParticipantAvatar(session_id);

	bool is_group = participant_is_avatar && gAgent.isInGroup(session_id);

	LLAvatarIconCtrl* avatar_icon = getChild<LLAvatarIconCtrl>("avatar_icon");
	LLGroupIconCtrl* group_icon = getChild<LLGroupIconCtrl>("group_icon");

	avatar_icon->setVisible(!is_group);
	group_icon->setVisible(is_group);

	if (is_group)
	{
		group_icon->setValue(session_id);
	}
	else if (participant_is_avatar)
	{
		avatar_icon->setValue(participant_id);
	}
	else
	{
		avatar_icon->setValue("Avaline_Icon");
		avatar_icon->setToolTip(std::string(""));
	}
}

bool LLCallDialog::lifetimeHasExpired()
{
	if (mLifetimeTimer.getStarted())
	{
		F32 elapsed_time = mLifetimeTimer.getElapsedTimeF32();
		if (elapsed_time > mLifetime) 
		{
			return true;
		}
	}
	return false;
}

void LLCallDialog::onLifetimeExpired()
{
	mLifetimeTimer.stop();
	closeFloater();
}

void LLOutgoingCallDialog::show(const LLSD& key)
{
	mPayload = key;

	//will be false only if voice in parcel is disabled and channel we leave is nearby(checked further)
	bool show_oldchannel = LLViewerParcelMgr::getInstance()->allowAgentVoice();

	// hide all text at first
	hideAllText();

	// init notification's lifetime
	std::istringstream ss( getString("lifetime") );
	if (!(ss >> mLifetime))
	{
		mLifetime = DEFAULT_LIFETIME;
	}

	// customize text strings
	// tell the user which voice channel they are leaving
	if (!mPayload["old_channel_name"].asString().empty())
	{
		bool was_avaline_call = LLIMModel::LLIMSession::AVALINE_SESSION == mPayload["old_session_type"].asInteger();

		std::string old_caller_name = mPayload["old_channel_name"].asString();
		if (was_avaline_call)
		{
			old_caller_name = LLTextUtil::formatPhoneNumber(old_caller_name);
		}

		getChild<LLUICtrl>("leaving")->setTextArg("[CURRENT_CHAT]", old_caller_name);
		show_oldchannel = true;
	}
	else
	{
		getChild<LLUICtrl>("leaving")->setTextArg("[CURRENT_CHAT]", getString("localchat"));		
	}

	if (!mPayload["disconnected_channel_name"].asString().empty())
	{
		std::string channel_name = mPayload["disconnected_channel_name"].asString();
		if (LLIMModel::LLIMSession::AVALINE_SESSION == mPayload["session_type"].asInteger())
		{
			channel_name = LLTextUtil::formatPhoneNumber(channel_name);
		}
		getChild<LLUICtrl>("nearby")->setTextArg("[VOICE_CHANNEL_NAME]", channel_name);

		// skipping "You will now be reconnected to nearby" in notification when call is ended by disabling voice,
		// so no reconnection to nearby chat happens (EXT-4397)
		bool voice_works = LLVoiceClient::getInstance()->voiceEnabled() && LLVoiceClient::getInstance()->isVoiceWorking();
		std::string reconnect_nearby = voice_works ? LLTrans::getString("reconnect_nearby") : std::string();
		getChild<LLUICtrl>("nearby")->setTextArg("[RECONNECT_NEARBY]", reconnect_nearby);

		const std::string& nearby_str = mPayload["ended_by_agent"] ? NEARBY_P2P_BY_AGENT : NEARBY_P2P_BY_OTHER;
		getChild<LLUICtrl>(nearby_str)->setTextArg("[RECONNECT_NEARBY]", reconnect_nearby);
	}

	std::string callee_name = mPayload["session_name"].asString();

	LLUUID session_id = mPayload["session_id"].asUUID();
	bool is_avatar = LLVoiceClient::getInstance()->isParticipantAvatar(session_id);

	if (callee_name == "anonymous")
	{
		callee_name = getString("anonymous");
	}
	else if (!is_avatar)
	{
		callee_name = LLTextUtil::formatPhoneNumber(callee_name);
	}
	
	LLSD callee_id = mPayload["other_user_id"];
	// Beautification:  Since you know who you called, just show display name
	std::string title = callee_name;
	std::string final_callee_name = callee_name;
	if (mPayload["session_type"].asInteger() == LLIMModel::LLIMSession::P2P_SESSION)
	{
		LLAvatarName av_name;
		if (LLAvatarNameCache::get(callee_id, &av_name))
		{
			final_callee_name = av_name.getDisplayName();
			title = av_name.getCompleteName();
		}
	}
	getChild<LLUICtrl>("calling")->setTextArg("[CALLEE_NAME]", final_callee_name);
	getChild<LLUICtrl>("connecting")->setTextArg("[CALLEE_NAME]", final_callee_name);

	setTitle(title);

	// for outgoing group calls callee_id == group id == session id
	setIcon(callee_id, callee_id);

	// stop timer by default
	mLifetimeTimer.stop();

	// show only necessary strings and controls
	switch(mPayload["state"].asInteger())
	{
	case LLVoiceChannel::STATE_CALL_STARTED :
		getChild<LLTextBox>("calling")->setVisible(true);
		getChild<LLButton>("Cancel")->setVisible(true);
		if(show_oldchannel)
		{
			getChild<LLTextBox>("leaving")->setVisible(true);
		}
		break;
	// STATE_READY is here to show appropriate text for ad-hoc and group calls when floater is shown(EXT-6893)
	case LLVoiceChannel::STATE_READY :
	case LLVoiceChannel::STATE_RINGING :
		if(show_oldchannel)
		{
			getChild<LLTextBox>("leaving")->setVisible(true);
		}
		getChild<LLTextBox>("connecting")->setVisible(true);
		break;
	case LLVoiceChannel::STATE_ERROR :
		getChild<LLTextBox>("noanswer")->setVisible(true);
		getChild<LLButton>("Cancel")->setVisible(false);
		setCanClose(true);
		mLifetimeTimer.start();
		break;
	case LLVoiceChannel::STATE_HUNG_UP :
		if (mPayload["session_type"].asInteger() == LLIMModel::LLIMSession::P2P_SESSION)
		{
			const std::string& nearby_str = mPayload["ended_by_agent"] ? NEARBY_P2P_BY_AGENT : NEARBY_P2P_BY_OTHER;
			getChild<LLTextBox>(nearby_str)->setVisible(true);
		} 
		else
		{
			getChild<LLTextBox>("nearby")->setVisible(true);
		}
		getChild<LLButton>("Cancel")->setVisible(false);
		setCanClose(true);
		mLifetimeTimer.start();
	}

	openFloater(LLOutgoingCallDialog::OCD_KEY);
}

void LLOutgoingCallDialog::hideAllText()
{
	getChild<LLTextBox>("calling")->setVisible(false);
	getChild<LLTextBox>("leaving")->setVisible(false);
	getChild<LLTextBox>("connecting")->setVisible(false);
	getChild<LLTextBox>("nearby_P2P_by_other")->setVisible(false);
	getChild<LLTextBox>("nearby_P2P_by_agent")->setVisible(false);
	getChild<LLTextBox>("nearby")->setVisible(false);
	getChild<LLTextBox>("noanswer")->setVisible(false);
}

//static
void LLOutgoingCallDialog::onCancel(void* user_data)
{
	LLOutgoingCallDialog* self = (LLOutgoingCallDialog*)user_data;

	if (!gIMMgr)
		return;

	LLUUID session_id = self->mPayload["session_id"].asUUID();
	gIMMgr->endCall(session_id);
	
	self->closeFloater();
}


BOOL LLOutgoingCallDialog::postBuild()
{
	BOOL success = LLCallDialog::postBuild();

	childSetAction("Cancel", onCancel, this);

	setCanDrag(FALSE);

	return success;
}


//~~~~~~~~~~~~~~~~~~~~~~~~~~~~~~~~~~~~~~~~~~~~~~~~~~~~~~~~~~~~~~~~~~~~~~~~~~~~~
// Class LLIncomingCallDialog
//~~~~~~~~~~~~~~~~~~~~~~~~~~~~~~~~~~~~~~~~~~~~~~~~~~~~~~~~~~~~~~~~~~~~~~~~~~~~~

LLIncomingCallDialog::LLIncomingCallDialog(const LLSD& payload) :
LLCallDialog(payload),
mAvatarNameCacheConnection()
{
}

void LLIncomingCallDialog::onLifetimeExpired()
{
	std::string session_handle = mPayload["session_handle"].asString();
	if (LLVoiceClient::getInstance()->isValidChannel(session_handle))
	{
		// restart notification's timer if call is still valid
		mLifetimeTimer.start();
	}
	else
	{
		// close invitation if call is already not valid
		mLifetimeTimer.stop();
		LLUUID session_id = mPayload["session_id"].asUUID();
		gIMMgr->clearPendingAgentListUpdates(session_id);
		gIMMgr->clearPendingInvitation(session_id);
		closeFloater();
	}
}

BOOL LLIncomingCallDialog::postBuild()
{
	LLCallDialog::postBuild();

	LLUUID session_id = mPayload["session_id"].asUUID();
	LLSD caller_id = mPayload["caller_id"];
	std::string caller_name = mPayload["caller_name"].asString();
	
	// init notification's lifetime
	std::istringstream ss( getString("lifetime") );
	if (!(ss >> mLifetime))
	{
		mLifetime = DEFAULT_LIFETIME;
	}

	std::string call_type;
	if (gAgent.isInGroup(session_id))
	{
		LLStringUtil::format_map_t args;
		LLGroupData data;
		if (gAgent.getGroupData(session_id, data))
		{
			args["[GROUP]"] = data.mName;
			call_type = getString(mPayload["notify_box_type"], args);
		}
	}
	else
	{
		call_type = getString(mPayload["notify_box_type"]);
	}
		
	
	// check to see if this is an Avaline call
	bool is_avatar = LLVoiceClient::getInstance()->isParticipantAvatar(session_id);
	if (caller_name == "anonymous")
	{
		caller_name = getString("anonymous");
		setCallerName(caller_name, caller_name, call_type);
	}
	else if (!is_avatar)
	{
		caller_name = LLTextUtil::formatPhoneNumber(caller_name);
		setCallerName(caller_name, caller_name, call_type);
	}
	else
	{
		// Get the full name information
		if (mAvatarNameCacheConnection.connected())
		{
			mAvatarNameCacheConnection.disconnect();
		}
		mAvatarNameCacheConnection = LLAvatarNameCache::get(caller_id, boost::bind(&LLIncomingCallDialog::onAvatarNameCache, this, _1, _2, call_type));
	}

	setIcon(session_id, caller_id);

	childSetAction("Accept", onAccept, this);
	childSetAction("Reject", onReject, this);
	childSetAction("Start IM", onStartIM, this);
	setDefaultBtn("Accept");

	std::string notify_box_type = mPayload["notify_box_type"].asString();
	if(notify_box_type != "VoiceInviteGroup" && notify_box_type != "VoiceInviteAdHoc")
	{
		// starting notification's timer for P2P and AVALINE invitations
		mLifetimeTimer.start();
	}
	else
	{
		mLifetimeTimer.stop();
	}

	//it's not possible to connect to existing Ad-Hoc/Group chat through incoming ad-hoc call
	//and no IM for avaline
	getChildView("Start IM")->setVisible( is_avatar && notify_box_type != "VoiceInviteAdHoc" && notify_box_type != "VoiceInviteGroup");

	setCanDrag(FALSE);
	return TRUE;
}

void LLIncomingCallDialog::setCallerName(const std::string& ui_title,
										 const std::string& ui_label,
										 const std::string& call_type)
{

	// call_type may be a string like " is calling."
	LLUICtrl* caller_name_widget = getChild<LLUICtrl>("caller name");
	caller_name_widget->setValue(ui_label + " " + call_type);
}

void LLIncomingCallDialog::onAvatarNameCache(const LLUUID& agent_id,
											 const LLAvatarName& av_name,
											 const std::string& call_type)
{
	mAvatarNameCacheConnection.disconnect();
	std::string title = av_name.getCompleteName();
	setCallerName(title, av_name.getCompleteName(), call_type);
}

void LLIncomingCallDialog::onOpen(const LLSD& key)
{
	LLCallDialog::onOpen(key);

	// <FS:Ansariel> FIRE-7556: Configurable User Interface sounds; This is controlled in llui.cpp
	//if (gSavedSettings.getBOOL("PlaySoundIncomingVoiceCall"))
	//{
	//	// play a sound for incoming voice call if respective property is set
	//	make_ui_sound("UISndStartIM");
	//}
	make_ui_sound("UISndIncomingVoiceCall");
	// </FS:Ansariel>

	LLStringUtil::format_map_t args;
	LLGroupData data;
	// if it's a group call, retrieve group name to use it in question
	if (gAgent.getGroupData(key["session_id"].asUUID(), data))
	{
		args["[GROUP]"] = data.mName;
	}
}

//static
void LLIncomingCallDialog::onAccept(void* user_data)
{
	LLIncomingCallDialog* self = (LLIncomingCallDialog*)user_data;
	processCallResponse(0, self->mPayload);
	self->closeFloater();
}

//static
void LLIncomingCallDialog::onReject(void* user_data)
{
	LLIncomingCallDialog* self = (LLIncomingCallDialog*)user_data;
	processCallResponse(1, self->mPayload);
	self->closeFloater();
}

//static
void LLIncomingCallDialog::onStartIM(void* user_data)
{
	LLIncomingCallDialog* self = (LLIncomingCallDialog*)user_data;
	processCallResponse(2, self->mPayload);
	self->closeFloater();
}

// static
void LLIncomingCallDialog::processCallResponse(S32 response, const LLSD &payload)
{
	if (!gIMMgr || gDisconnected)
		return;

	LLUUID session_id = payload["session_id"].asUUID();
	LLUUID caller_id = payload["caller_id"].asUUID();
	std::string session_name = payload["session_name"].asString();
	EInstantMessage type = (EInstantMessage)payload["type"].asInteger();
	LLIMMgr::EInvitationType inv_type = (LLIMMgr::EInvitationType)payload["inv_type"].asInteger();
	bool voice = true;
	switch(response)
	{
	case 2: // start IM: just don't start the voice chat
	{
		voice = false;
		/* FALLTHROUGH */
	}
	case 0: // accept
	{
		if (type == IM_SESSION_P2P_INVITE)
		{
			// create a normal IM session
			session_id = gIMMgr->addP2PSession(
				session_name,
				caller_id,
				payload["session_handle"].asString(),
				payload["session_uri"].asString());

			if (voice)
			{
				gIMMgr->startCall(session_id, LLVoiceChannel::INCOMING_CALL);
			}
			else
			{
				LLAvatarActions::startIM(caller_id);
			}

			gIMMgr->clearPendingAgentListUpdates(session_id);
			gIMMgr->clearPendingInvitation(session_id);
		}
		else
		{
			//session name should not be empty, but it can contain spaces so we don't trim
			std::string correct_session_name = session_name;
			if (session_name.empty())
			{
				LL_WARNS() << "Received an empty session name from a server" << LL_ENDL;
				
				switch(type){
				case IM_SESSION_CONFERENCE_START:
				case IM_SESSION_GROUP_START:
				case IM_SESSION_INVITE:		
					if (gAgent.isInGroup(session_id))
					{
						LLGroupData data;
						if (!gAgent.getGroupData(session_id, data)) break;
						correct_session_name = data.mName;
					}
					else
					{
						// *NOTE: really should be using callbacks here
						LLAvatarName av_name;
						if (LLAvatarNameCache::get(caller_id, &av_name))
						{
							correct_session_name = av_name.getCompleteName();
							correct_session_name.append(ADHOC_NAME_SUFFIX); 
						}
					}
					LL_INFOS() << "Corrected session name is " << correct_session_name << LL_ENDL; 
					break;
				default: 
					LL_WARNS() << "Received an empty session name from a server and failed to generate a new proper session name" << LL_ENDL;
					break;
				}
			}
			
			LLUUID new_session_id = gIMMgr->addSession(correct_session_name, type, session_id, true);

			std::string url = gAgent.getRegion()->getCapability(
				"ChatSessionRequest");

			if (voice)
			{
                LLCoros::instance().launch("chatterBoxInvitationCoro",
                    boost::bind(&chatterBoxInvitationCoro, url,
                    session_id, inv_type));

				// send notification message to the corresponding chat 
				if (payload["notify_box_type"].asString() == "VoiceInviteGroup" || payload["notify_box_type"].asString() == "VoiceInviteAdHoc")
				{
					LLStringUtil::format_map_t string_args;
					string_args["[NAME]"] = payload["caller_name"].asString();
					std::string message = LLTrans::getString("name_started_call", string_args);
					LLIMModel::getInstance()->addMessageSilently(session_id, SYSTEM_FROM, LLUUID::null, message);
				}
			}
		}
		if (voice)
		{
			break;
		}
	}
	case 1: // decline
	{
		if (type == IM_SESSION_P2P_INVITE)
		{
			if(LLVoiceClient::getInstance())
			{
				std::string s = payload["session_handle"].asString();
				LLVoiceClient::getInstance()->declineInvite(s);
			}
		}
		else
		{
			std::string url = gAgent.getRegion()->getCapability(
				"ChatSessionRequest");

			LLSD data;
			data["method"] = "decline invitation";
			data["session-id"] = session_id;

            LLCoreHttpUtil::HttpCoroutineAdapter::messageHttpPost(url, data,
                "Invitation declined", 
                "Invitation decline failed.");
		}
	}

	gIMMgr->clearPendingAgentListUpdates(session_id);
	gIMMgr->clearPendingInvitation(session_id);
	}
}

bool inviteUserResponse(const LLSD& notification, const LLSD& response)
{
	if (!gIMMgr || gDisconnected)
		return false;

	const LLSD& payload = notification["payload"];
	LLUUID session_id = payload["session_id"].asUUID();
	EInstantMessage type = (EInstantMessage)payload["type"].asInteger();
	LLIMMgr::EInvitationType inv_type = (LLIMMgr::EInvitationType)payload["inv_type"].asInteger();
	S32 option = LLNotificationsUtil::getSelectedOption(notification, response);
	switch(option) 
	{
	case 0: // accept
		{
			if (type == IM_SESSION_P2P_INVITE)
			{
				// create a normal IM session
				session_id = gIMMgr->addP2PSession(
					payload["session_name"].asString(),
					payload["caller_id"].asUUID(),
					payload["session_handle"].asString(),
					payload["session_uri"].asString());

				gIMMgr->startCall(session_id);

				gIMMgr->clearPendingAgentListUpdates(session_id);
				gIMMgr->clearPendingInvitation(session_id);
			}
			else
			{
				LLUUID new_session_id = gIMMgr->addSession(
					payload["session_name"].asString(),
					type,
					session_id, true);

				std::string url = gAgent.getRegion()->getCapability(
					"ChatSessionRequest");

                LLCoros::instance().launch("chatterBoxInvitationCoro",
                    boost::bind(&chatterBoxInvitationCoro, url,
                    session_id, inv_type));
			}
		}
		break;
	case 2: // mute (also implies ignore, so this falls through to the "ignore" case below)
	{
		// mute the sender of this invite
		if (!LLMuteList::getInstance()->isMuted(payload["caller_id"].asUUID()))
		{
			LLMute mute(payload["caller_id"].asUUID(), payload["caller_name"].asString(), LLMute::AGENT);
			LLMuteList::getInstance()->add(mute);
		}
	}
	/* FALLTHROUGH */
	
	case 1: // decline
	{
		if (type == IM_SESSION_P2P_INVITE)
		{
		  std::string s = payload["session_handle"].asString();
		  LLVoiceClient::getInstance()->declineInvite(s);
		}
		else
		{
			std::string url = gAgent.getRegion()->getCapability(
				"ChatSessionRequest");

			LLSD data;
			data["method"] = "decline invitation";
			data["session-id"] = session_id;
            LLCoreHttpUtil::HttpCoroutineAdapter::messageHttpPost(url, data, 
                "Invitation declined.", 
                "Invitation decline failed.");
		}
	}

	gIMMgr->clearPendingAgentListUpdates(session_id);
	gIMMgr->clearPendingInvitation(session_id);
	break;
	}
	
	return false;
}

//
// Member Functions
//

LLIMMgr::LLIMMgr()
{
	mPendingInvitations = LLSD::emptyMap();
	mPendingAgentListUpdates = LLSD::emptyMap();

	// <FS:Ansariel> [FS communication UI]
	//LLIMModel::getInstance()->addNewMsgCallback(boost::bind(&LLFloaterIMSession::sRemoveTypingIndicator, _1));
	LLIMModel::getInstance()->addNewMsgCallback(boost::bind(&FSFloaterIM::sRemoveTypingIndicator, _1));
	// </FS:Ansariel> [FS communication UI]
}

// Add a message to a session. 
void LLIMMgr::addMessage(
	const LLUUID& session_id,
	const LLUUID& target_id,
	const std::string& from,
	const std::string& msg,
	bool  is_offline_msg,
	const std::string& session_name,
	EInstantMessage dialog,
	U32 parent_estate_id,
	const LLUUID& region_id,
	const LLVector3& position,
	bool link_name, // If this is true, then we insert the name and link it to a profile
	bool is_announcement, // <FS:Ansariel> Special parameter indicating announcements
	bool keyword_alert_performed) // <FS:Ansariel> Pass info if keyword alert has been performed
{
	LLUUID other_participant_id = target_id;

	LLUUID new_session_id = session_id;
	if (new_session_id.isNull())
	{
		//no session ID...compute new one
		new_session_id = computeSessionID(dialog, other_participant_id);
	}

	//*NOTE session_name is empty in case of incoming P2P sessions
	std::string fixed_session_name = from;
	bool name_is_setted = false;
	if(!session_name.empty() && session_name.size()>1)
	{
		fixed_session_name = session_name;
		name_is_setted = true;
	}
	bool skip_message = false;
	bool from_linden = LLMuteList::getInstance()->isLinden(from);
	// <FS:Ansariel> FIRE-14564: VoiceCallFriendsOnly prevents receiving of
	//if (gSavedSettings.getBOOL("VoiceCallsFriendsOnly") && !from_linden)
	if (gSavedSettings.getBOOL("VoiceCallsFriendsOnly") && !from_linden &&
		(dialog == IM_NOTHING_SPECIAL || (dialog == IM_SESSION_INVITE && !gAgent.isInGroup(new_session_id))) )
	// </FS:Ansariel>
	{
		// Evaluate if we need to skip this message when that setting is true (default is false)
		skip_message = (LLAvatarTracker::instance().getBuddyInfo(other_participant_id) == NULL);	// Skip non friends...
		skip_message &= !(other_participant_id == gAgentID);	// You are your best friend... Don't skip yourself
	}

	bool new_session = !hasSession(new_session_id);

	// <FS:PP> Configurable IM sounds
	static LLCachedControl<U32> PlayModeUISndNewIncomingIMSession(gSavedSettings, "PlayModeUISndNewIncomingIMSession");
	static LLCachedControl<U32> PlayModeUISndNewIncomingGroupIMSession(gSavedSettings, "PlayModeUISndNewIncomingGroupIMSession");
	static LLCachedControl<U32> PlayModeUISndNewIncomingConfIMSession(gSavedSettings, "PlayModeUISndNewIncomingConfIMSession");
	BOOL do_not_disturb = gAgent.isDoNotDisturb();
	BOOL is_group_chat = FALSE;
	if (!new_session && dialog != IM_NOTHING_SPECIAL)
	{
		is_group_chat = gAgent.isInGroup(new_session_id);
	}
	// </FS:PP> Configurable IM sounds

	if (new_session)
	{
		LLAvatarName av_name;
		if (LLAvatarNameCache::get(other_participant_id, &av_name) && !name_is_setted)
		{
			fixed_session_name = av_name.getDisplayName();
		}

		// <FS:Ansariel> Clear muted group chat early to prevent contacts floater
		//               (re-)gaining focus; the server already knows the correct
		//               session id, so we can leave it!
		if (exoGroupMuteList::instance().isMuted(new_session_id))
		{
			LL_INFOS() << "Muting group chat from " << new_session_id.asString() << ": " << fixed_session_name << LL_ENDL;

			if (gSavedSettings.getBOOL("FSReportMutedGroupChat"))
			{
				LLStringUtil::format_map_t args;
				args["NAME"] = LLSLURL("group", new_session_id, "about").getSLURLString();
				report_to_nearby_chat(LLTrans::getString("GroupChatMuteNotice", args));
			}
			clearPendingInvitation(new_session_id);
			clearPendingAgentListUpdates(new_session_id);
			LLIMModel::getInstance()->sendLeaveSession(new_session_id, other_participant_id);
			return;
		}
		// </FS:Ansariel>

		// <FS:Ansariel> FIRE-13613: First group IM received that was initiated by a muted
		//                           resident leads to leaving the group chat session
		if (IM_NOTHING_SPECIAL != dialog && IM_SESSION_P2P_INVITE != dialog &&
			gAgent.isInGroup(new_session_id) && LLMuteList::getInstance()->isMuted(other_participant_id) && !from_linden)
		{
			LL_INFOS() << "Ignoring group chat initiated by muted resident." << LL_ENDL;
			return;
		}
		// </FS:Ansariel>

		LLIMModel::getInstance()->newSession(new_session_id, fixed_session_name, dialog, other_participant_id, false, is_offline_msg);

		LLIMModel::LLIMSession* session = LLIMModel::instance().findIMSession(new_session_id);
		if (session)
		{
			skip_message &= !session->isGroupSessionType();			// Do not skip group chats...
			if (skip_message)
			{
				gIMMgr->leaveSession(new_session_id);
			}
			// When we get a new IM, and if you are a god, display a bit
			// of information about the source. This is to help liaisons
			// when answering questions.
			if (gAgent.isGodlike())
			{
				// *TODO:translate (low priority, god ability)
				std::ostringstream bonus_info;
				bonus_info << LLTrans::getString("***") + " " + LLTrans::getString("IMParentEstate") + ":" + " "
					<< parent_estate_id
					<< ((parent_estate_id == 1) ? "," + LLTrans::getString("IMMainland") : "")
					<< ((parent_estate_id == 5) ? "," + LLTrans::getString("IMTeen") : "");

				// once we have web-services (or something) which returns
				// information about a region id, we can print this out
				// and even have it link to map-teleport or something.
				//<< "*** region_id: " << region_id << std::endl
				//<< "*** position: " << position << std::endl;

				LLIMModel::instance().addMessage(new_session_id, from, other_participant_id, bonus_info.str());
			}

			// Logically it would make more sense to reject the session sooner, in another area of the
			// code, but the session has to be established inside the server before it can be left.
			if (LLMuteList::getInstance()->isMuted(other_participant_id, LLMute::flagTextChat) && !from_linden)
			{
				LL_WARNS() << "Leaving IM session from initiating muted resident " << from << LL_ENDL;
				if (!gIMMgr->leaveSession(new_session_id))
				{
					LL_INFOS() << "Session " << new_session_id << " does not exist." << LL_ENDL;
				}
				return;
			}

	// <FS:PP> Configurable IM sounds
			// //Play sound for new conversations
			// if (!gAgent.isDoNotDisturb() && (gSavedSettings.getBOOL("PlaySoundNewConversation") == TRUE))

			if (dialog != IM_NOTHING_SPECIAL)
			{
				is_group_chat = gAgent.isInGroup(new_session_id);
			}

			// <FS:PP> Option to automatically ignore and leave all conference (ad-hoc) chats
			static LLCachedControl<bool> ignoreAdHocSessions(gSavedSettings, "FSIgnoreAdHocSessions");
			if (dialog != IM_NOTHING_SPECIAL && !is_group_chat && ignoreAdHocSessions && !from_linden)
			{
				static LLCachedControl<bool> dontIgnoreAdHocFromFriends(gSavedSettings, "FSDontIgnoreAdHocFromFriends");
				if (!dontIgnoreAdHocFromFriends || (dontIgnoreAdHocFromFriends && LLAvatarTracker::instance().getBuddyInfo(other_participant_id) == NULL))
				{
					static LLCachedControl<bool> reportIgnoredAdHocSession(gSavedSettings, "FSReportIgnoredAdHocSession");
					//<FS:Beq> [FIRE-21385] Add inviter name/UUID to ad-hoc ignored messages
					LLSD args;
					args["AVATAR_NAME"] = LLSLURL("agent", other_participant_id, "about").getSLURLString();
//					LL_INFOS() << "Ignoring conference (ad-hoc) chat from " << new_session_id.asString() << LL_ENDL;
					LL_INFOS() << "Ignoring conference (ad-hoc) chat from " << args["AVATAR_NAME"] << LL_ENDL;
					if (!gIMMgr->leaveSession(new_session_id))
					{
						LL_WARNS() << "Ad-hoc session " << new_session_id.asString() << " does not exist." << LL_ENDL;
					}
					else if (reportIgnoredAdHocSession)
					{
//						report_to_nearby_chat(LLTrans::getString("IgnoredAdHocSession"));
						report_to_nearby_chat(LLTrans::getString("IgnoredAdHocSession", args));
					}
					//</FS:Beq>
					return;
				}
			}
			// </FS:PP>

			if(!do_not_disturb && PlayModeUISndNewIncomingIMSession != 0 && dialog == IM_NOTHING_SPECIAL)
			{
				make_ui_sound("UISndNewIncomingIMSession");
			}
			else if(!do_not_disturb && PlayModeUISndNewIncomingGroupIMSession != 0 && dialog != IM_NOTHING_SPECIAL && is_group_chat)
			{
				make_ui_sound("UISndNewIncomingGroupIMSession");
			}
			else if(!do_not_disturb && PlayModeUISndNewIncomingConfIMSession != 0 && dialog != IM_NOTHING_SPECIAL && !is_group_chat)
			{
				make_ui_sound("UISndNewIncomingConfIMSession");
			}
		}
		else
		{
			// Failed to create a session, most likely due to empty name (name cache failed?)
			LL_WARNS() << "Failed to create IM session " << fixed_session_name << LL_ENDL;
		}
	}
	else if(!do_not_disturb && PlayModeUISndNewIncomingIMSession == 2 && dialog == IM_NOTHING_SPECIAL)
	{
		make_ui_sound("UISndNewIncomingIMSession");
	}
	else if(!do_not_disturb && PlayModeUISndNewIncomingGroupIMSession == 2 && dialog != IM_NOTHING_SPECIAL && is_group_chat)
	{
		make_ui_sound("UISndNewIncomingGroupIMSession");
	}
	else if(!do_not_disturb && PlayModeUISndNewIncomingConfIMSession == 2 && dialog != IM_NOTHING_SPECIAL && !is_group_chat)
	{
		make_ui_sound("UISndNewIncomingConfIMSession");
	// </FS:PP>
	}
	// <FS:WoLf> IM Sounds only for sessions not in focus
	else if(!do_not_disturb && PlayModeUISndNewIncomingIMSession == 3 && dialog == IM_NOTHING_SPECIAL)
	{
		// <FS:Ansariel> [FS communication UI]
		//LLIMFloater* im_floater = LLIMFloater::findInstance(session_id);
		FSFloaterIM* im_floater = FSFloaterIM::findInstance(session_id);
		// </FS:Ansariel> [FS communication UI]
		if (im_floater && !im_floater->hasFocus())
		{
			make_ui_sound("UISndNewIncomingIMSession");
		}
	}
	else if(!do_not_disturb && PlayModeUISndNewIncomingGroupIMSession == 3 && dialog != IM_NOTHING_SPECIAL && is_group_chat)
	{
		// <FS:Ansariel> [FS communication UI]
		//LLIMFloater* im_floater = LLIMFloater::findInstance(session_id);
		FSFloaterIM* im_floater = FSFloaterIM::findInstance(session_id);
		// </FS:Ansariel> [FS communication UI]
		if (im_floater && !im_floater->hasFocus())
		{
			make_ui_sound("UISndNewIncomingGroupIMSession");
		}
	}
	else if(!do_not_disturb && PlayModeUISndNewIncomingConfIMSession == 3 && dialog != IM_NOTHING_SPECIAL && !is_group_chat)
	{
		// <FS:Ansariel> [FS communication UI]
		//LLIMFloater* im_floater = LLIMFloater::findInstance(session_id);
		FSFloaterIM* im_floater = FSFloaterIM::findInstance(session_id);
		// </FS:Ansariel> [FS communication UI]
		if (im_floater && !im_floater->hasFocus())
		{
			make_ui_sound("UISndNewIncomingConfIMSession");
		}
	}
	// </FS:WoLf>

	if (!LLMuteList::getInstance()->isMuted(other_participant_id, LLMute::flagTextChat) && !skip_message)
	{
		// <FS:Ansariel> Added is_announcement parameter
		//LLIMModel::instance().addMessage(new_session_id, from, other_participant_id, msg);
		LLIMModel::instance().addMessage(new_session_id, from, other_participant_id, msg, true, is_announcement, keyword_alert_performed);
	}

	// Open conversation floater if offline messages are present
	// <FS:CR> Only open it when the user opts to do so...
	//if (is_offline_msg && !skip_message)
	if (is_offline_msg && gSavedSettings.getBOOL("FSOpenIMContainerOnOfflineMessage"))
    {
    //    LLFloaterReg::showInstance("im_container");
	//    LLFloaterReg::getTypedInstance<LLFloaterIMContainer>("im_container")->
	//    		flashConversationItemWidget(new_session_id, true);
		LLFloaterReg::showInstance("fs_im_container");
	// </FS:CR>
    }
}

// <FS:Ansariel> FIRE-15138: Sharing inventory item sometimes doesn't obey UseLegacyIMLogNames setting
void add_system_message_name_cb(LLAvatarName avatar_name, const std::string& message)
{
	std::string session_name = avatar_name.getLegacyName();

	// <FS:Ansariel> [Legacy IM logfile names]
	if (gSavedSettings.getBOOL("UseLegacyIMLogNames"))
	{
		session_name = session_name.substr(0, session_name.find(" Resident"));;
	}
	else
	{
		session_name = LLCacheName::buildUsername(session_name);
	}
	// </FS:Ansariel> [Legacy IM logfile names]
	LLIMModel::instance().logToFile(session_name, SYSTEM_FROM, LLUUID::null, message);
}
// </FS:Ansariel>

void LLIMMgr::addSystemMessage(const LLUUID& session_id, const std::string& message_name, const LLSD& args)
{
	LLUIString message;
	
	// null session id means near me (chat history)
	if (session_id.isNull())
	{
		message = LLTrans::getString(message_name);
		message.setArgs(args);

		LLChat chat(message);
		chat.mSourceType = CHAT_SOURCE_SYSTEM;

		// <FS:Ansariel> [FS communication UI]
		//LLFloaterIMNearbyChat* nearby_chat = LLFloaterReg::findTypedInstance<LLFloaterIMNearbyChat>("nearby_chat");
		FSFloaterNearbyChat* nearby_chat = FSFloaterNearbyChat::getInstance();
		// </FS:Ansariel> [FS communication UI]
		if (nearby_chat)
		{
			nearby_chat->addMessage(chat);
		}
	}
	else // going to IM session
	{
		message = LLTrans::getString(message_name + "-im");
		message.setArgs(args);
		if (hasSession(session_id))
		{
			gIMMgr->addMessage(session_id, LLUUID::null, SYSTEM_FROM, message.getString());
		}
		// log message to file

		else
		{
			// <FS:Ansariel> FIRE-15138: Sharing inventory item sometimes doesn't obey UseLegacyIMLogNames setting
			//LLAvatarName av_name;
			//// since we select user to share item with - his name is already in cache
			//LLAvatarNameCache::get(args["user_id"], &av_name);
			//std::string session_name = LLCacheName::buildUsername(av_name.getUserName());
			//LLIMModel::instance().logToFile(session_name, SYSTEM_FROM, LLUUID::null, message.getString());
			LLAvatarNameCache::get(args["user_id"].asUUID(), boost::bind(&add_system_message_name_cb, _2, message.getString()));
			// </FS:Ansariel>
		}
	}
}

S32 LLIMMgr::getNumberOfUnreadIM()
{
	std::map<LLUUID, LLIMModel::LLIMSession*>::iterator it;
	
	S32 num = 0;
	for(it = LLIMModel::getInstance()->mId2SessionMap.begin(); it != LLIMModel::getInstance()->mId2SessionMap.end(); ++it)
	{
		num += (*it).second->mNumUnread;
	}

	return num;
}

S32 LLIMMgr::getNumberOfUnreadParticipantMessages()
{
	std::map<LLUUID, LLIMModel::LLIMSession*>::iterator it;

	S32 num = 0;
	for(it = LLIMModel::getInstance()->mId2SessionMap.begin(); it != LLIMModel::getInstance()->mId2SessionMap.end(); ++it)
	{
		num += (*it).second->mParticipantUnreadMessageCount;
	}

	return num;
}

void LLIMMgr::autoStartCallOnStartup(const LLUUID& session_id)
{
	LLIMModel::LLIMSession *session = LLIMModel::getInstance()->findIMSession(session_id);
	if (!session) return;
	
	if (session->mSessionInitialized)
	{
		startCall(session_id);
	}
	else
	{
		session->mStartCallOnInitialize = true;
	}	
}

LLUUID LLIMMgr::addP2PSession(const std::string& name,
							const LLUUID& other_participant_id,
							const std::string& voice_session_handle,
							const std::string& caller_uri)
{
	LLUUID session_id = addSession(name, IM_NOTHING_SPECIAL, other_participant_id, true);

	LLIMSpeakerMgr* speaker_mgr = LLIMModel::getInstance()->getSpeakerManager(session_id);
	if (speaker_mgr)
	{
		LLVoiceChannelP2P* voice_channel = dynamic_cast<LLVoiceChannelP2P*>(speaker_mgr->getVoiceChannel());
		if (voice_channel)
		{
			voice_channel->setSessionHandle(voice_session_handle, caller_uri);
		}
	}
	return session_id;
}

// This adds a session to the talk view. The name is the local name of
// the session, dialog specifies the type of session. If the session
// exists, it is brought forward.  Specifying id = NULL results in an
// im session to everyone. Returns the uuid of the session.
LLUUID LLIMMgr::addSession(
	const std::string& name,
	EInstantMessage dialog,
	const LLUUID& other_participant_id, bool voice)
{
	std::vector<LLUUID> ids;
	ids.push_back(other_participant_id);
	LLUUID session_id = addSession(name, dialog, other_participant_id, ids, voice);
	return session_id;
}

// Adds a session using the given session_id.  If the session already exists 
// the dialog type is assumed correct. Returns the uuid of the session.
LLUUID LLIMMgr::addSession(
	const std::string& name,
	EInstantMessage dialog,
	const LLUUID& other_participant_id,
	const std::vector<LLUUID>& ids, bool voice,
	const LLUUID& floater_id)
{
	if (ids.empty())
	{
		return LLUUID::null;
	}

	if (name.empty())
	{
		LL_WARNS() << "Session name cannot be null!" << LL_ENDL;
		return LLUUID::null;
	}

	LLUUID session_id = computeSessionID(dialog,other_participant_id);

	if (floater_id.notNull())
	{
		// <FS:CR> [FS communications UI]
		//	LLFloaterIMSession* im_floater = LLFloaterIMSession::findInstance(floater_id);
		FSFloaterIM* im_floater = FSFloaterIM::findInstance(session_id);
		// </FS:CR>

		if (im_floater)
		{
			// The IM floater should be initialized with a new session_id
			// so that it is found by that id when creating a chiclet in LLFloaterIMSession::onIMChicletCreated,
			// and a new floater is not created.
			im_floater->initIMSession(session_id);
            im_floater->reloadMessages();
		}
	}

	bool new_session = (LLIMModel::getInstance()->findIMSession(session_id) == NULL);

	//works only for outgoing ad-hoc sessions
	if (new_session && IM_SESSION_CONFERENCE_START == dialog && ids.size())
	{
		LLIMModel::LLIMSession* ad_hoc_found = LLIMModel::getInstance()->findAdHocIMSession(ids);
		if (ad_hoc_found)
		{
			new_session = false;
			session_id = ad_hoc_found->mSessionID;
		}
	}

    //Notify observers that a session was added
	if (new_session)
	{
		LLIMModel::getInstance()->newSession(session_id, name, dialog, other_participant_id, ids, voice);
	}
    //Notifies observers that the session was already added
    else
    {
        std::string session_name = LLIMModel::getInstance()->getName(session_id);
        LLIMMgr::getInstance()->notifyObserverSessionActivated(session_id, session_name, other_participant_id);
    }

	//we don't need to show notes about online/offline, mute/unmute users' statuses for existing sessions
	if (!new_session) return session_id;
	
    LL_INFOS() << "LLIMMgr::addSession, new session added, name = " << name << ", session id = " << session_id << LL_ENDL;
    
	//Per Plan's suggestion commented "explicit offline status warning" out to make Dessie happier (see EXT-3609)
	//*TODO After February 2010 remove this commented out line if no one will be missing that warning
	//noteOfflineUsers(session_id, floater, ids);

	// Only warn for regular IMs - not group IMs
	if( dialog == IM_NOTHING_SPECIAL )
	{
		noteMutedUsers(session_id, ids);
	}

	notifyObserverSessionVoiceOrIMStarted(session_id);

	return session_id;
}

bool LLIMMgr::leaveSession(const LLUUID& session_id)
{
	LLIMModel::LLIMSession* im_session = LLIMModel::getInstance()->findIMSession(session_id);
	if (!im_session) return false;

// [SL:KB] - Patch: Chat-GroupSnooze | Checked: 2012-06-16 (Catznip-3.3)
	// Only group sessions can be snoozed
	if ( (im_session->isGroupSessionType()) && (LLIMModel::LLIMSession::CLOSE_SNOOZE == im_session->mCloseAction) )
	{
		static LLCachedControl<S32> s_nSnoozeTime(gSavedSettings, "GroupSnoozeTime", 900);
		snoozed_sessions_t::iterator itSession = mSnoozedSessions.find(session_id);
		F64 expirationTime = LLTimer::getTotalSeconds() + F64(s_nSnoozeTime);
		if (im_session->mSnoozeTime > -1)
		{
			expirationTime = LLTimer::getTotalSeconds() + F64(im_session->mSnoozeTime);
			im_session->mSnoozeTime = -1;
		}

		if (mSnoozedSessions.end() != itSession)
			itSession->second = expirationTime;
		else
			mSnoozedSessions.insert(std::pair<LLUUID, F64>(session_id, expirationTime));
	}
	else
	{
		LLIMModel::getInstance()->sendLeaveSession(session_id, im_session->mOtherParticipantID);
	}
// [/SL:KB]
//	LLIMModel::getInstance()->sendLeaveSession(session_id, im_session->mOtherParticipantID);
	gIMMgr->removeSession(session_id);
	return true;
}

// Removes data associated with a particular session specified by session_id
void LLIMMgr::removeSession(const LLUUID& session_id)
{
	llassert_always(hasSession(session_id));
	
	clearPendingInvitation(session_id);
	clearPendingAgentListUpdates(session_id);

	LLIMModel::getInstance()->clearSession(session_id);

    LL_INFOS() << "LLIMMgr::removeSession, session removed, session id = " << session_id << LL_ENDL;

	notifyObserverSessionRemoved(session_id);
}

void LLIMMgr::inviteToSession(
	const LLUUID& session_id, 
	const std::string& session_name, 
	const LLUUID& caller_id, 
	const std::string& caller_name,
	EInstantMessage type,
	EInvitationType inv_type,
	const std::string& session_handle,
	const std::string& session_uri)
{
	std::string notify_box_type;
	// voice invite question is different from default only for group call (EXT-7118)
	std::string question_type = "VoiceInviteQuestionDefault";

	BOOL voice_invite = FALSE;
	bool is_linden = LLMuteList::getInstance()->isLinden(caller_name);


	if(type == IM_SESSION_P2P_INVITE)
	{
		//P2P is different...they only have voice invitations
		notify_box_type = "VoiceInviteP2P";
		voice_invite = TRUE;
	}
	else if ( gAgent.isInGroup(session_id) )
	{
		//only really old school groups have voice invitations
		notify_box_type = "VoiceInviteGroup";
		question_type = "VoiceInviteQuestionGroup";
		voice_invite = TRUE;
	}
	else if ( inv_type == INVITATION_TYPE_VOICE )
	{
		//else it's an ad-hoc
		//and a voice ad-hoc
		notify_box_type = "VoiceInviteAdHoc";
		voice_invite = TRUE;
	}
	else if ( inv_type == INVITATION_TYPE_IMMEDIATE )
	{
		notify_box_type = "InviteAdHoc";
	}

	LLSD payload;
	payload["session_id"] = session_id;
	payload["session_name"] = session_name;
	payload["caller_id"] = caller_id;
	payload["caller_name"] = caller_name;
	payload["type"] = type;
	payload["inv_type"] = inv_type;
	payload["session_handle"] = session_handle;
	payload["session_uri"] = session_uri;
	payload["notify_box_type"] = notify_box_type;
	payload["question_type"] = question_type;

	//ignore invites from muted residents
	if (!is_linden)
	{
		if (LLMuteList::getInstance()->isMuted(caller_id, LLMute::flagVoiceChat)
			&& voice_invite && "VoiceInviteQuestionDefault" == question_type)
		{
			LL_INFOS() << "Rejecting voice call from initiating muted resident " << caller_name << LL_ENDL;
			LLIncomingCallDialog::processCallResponse(1, payload);
			return;
		}
		else if (LLMuteList::getInstance()->isMuted(caller_id, LLMute::flagAll & ~LLMute::flagVoiceChat) && !voice_invite)
		{
			LL_INFOS() << "Rejecting session invite from initiating muted resident " << caller_name << LL_ENDL;
			return;
		}
	}

	LLVoiceChannel* channelp = LLVoiceChannel::getChannelByID(session_id);
	if (channelp && channelp->callStarted())
	{
		// you have already started a call to the other user, so just accept the invite
		LLIncomingCallDialog::processCallResponse(0, payload);
		return;
	}

	if (voice_invite)
	{
		bool isRejectGroupCall = (gSavedSettings.getBOOL("VoiceCallsRejectGroup") && (notify_box_type == "VoiceInviteGroup"));
		bool isRejectNonFriendCall = (gSavedSettings.getBOOL("VoiceCallsFriendsOnly") && (LLAvatarTracker::instance().getBuddyInfo(caller_id) == NULL));
		// <FS:PP> FIRE-6522: Options to automatically decline all group and personal voice chat requests
		// if (isRejectGroupCall || isRejectNonFriendCall || gAgent.isDoNotDisturb())
		bool isRejectAdHocCall = (gSavedSettings.getBOOL("VoiceCallsRejectAdHoc") && (notify_box_type == "VoiceInviteAdHoc"));
		bool isRejectP2PCall = (gSavedSettings.getBOOL("VoiceCallsRejectP2P") && (notify_box_type == "VoiceInviteP2P"));
		if (isRejectGroupCall || isRejectNonFriendCall || gAgent.isDoNotDisturb() || isRejectAdHocCall || isRejectP2PCall)
		// </FS:PP>
		{
			// <FS:PP> FIRE-6522
			// if (gAgent.isDoNotDisturb() && !isRejectGroupCall && !isRejectNonFriendCall)
			if (gAgent.isDoNotDisturb() && !isRejectGroupCall && !isRejectNonFriendCall && !isRejectAdHocCall && !isRejectP2PCall)
			// </FS:PP>
			{
				if (!hasSession(session_id) && (type == IM_SESSION_P2P_INVITE))
				{
					std::string fixed_session_name = caller_name;
					if(!session_name.empty() && session_name.size()>1)
					{
						fixed_session_name = session_name;
					}
					else
					{
						LLAvatarName av_name;
						if (LLAvatarNameCache::get(caller_id, &av_name))
						{
							fixed_session_name = av_name.getDisplayName();
						}
					}
					LLIMModel::getInstance()->newSession(session_id, fixed_session_name, IM_NOTHING_SPECIAL, caller_id, false, false);
				}

				LLSD args;
				addSystemMessage(session_id, "you_auto_rejected_call", args);
				send_do_not_disturb_message(gMessageSystem, caller_id, session_id);
			}
			// silently decline the call
			LLIncomingCallDialog::processCallResponse(1, payload);
			return;
		}
	}

	if ( !mPendingInvitations.has(session_id.asString()) )
	{
		if (caller_name.empty())
		{
			LLAvatarNameCache::get(caller_id, 
				boost::bind(&LLIMMgr::onInviteNameLookup, payload, _1, _2));
		}
		else
		{
			LLFloaterReg::showInstance("incoming_call", payload, FALSE);
		}
		
		// Add the caller to the Recent List here (at this point 
		// "incoming_call" floater is shown and the recipient can
		// reject the call), because even if a recipient will reject
		// the call, the caller should be added to the recent list
		// anyway. STORM-507.
		if(type == IM_SESSION_P2P_INVITE)
			LLRecentPeople::instance().add(caller_id);
		
		mPendingInvitations[session_id.asString()] = LLSD();
	}
}

void LLIMMgr::onInviteNameLookup(LLSD payload, const LLUUID& id, const LLAvatarName& av_name)
{
	payload["caller_name"] = av_name.getUserName();
	payload["session_name"] = payload["caller_name"].asString();

	std::string notify_box_type = payload["notify_box_type"].asString();

	LLFloaterReg::showInstance("incoming_call", payload, FALSE);
}

//*TODO disconnects all sessions
void LLIMMgr::disconnectAllSessions()
{
	//*TODO disconnects all IM sessions
}

BOOL LLIMMgr::hasSession(const LLUUID& session_id)
{
	return LLIMModel::getInstance()->findIMSession(session_id) != NULL;
}

// [SL:KB] - Patch: Chat-GroupSnooze | Checked: 2012-06-16 (Catznip-3.3)
bool LLIMMgr::checkSnoozeExpiration(const LLUUID& session_id) const
{
	snoozed_sessions_t::const_iterator itSession = mSnoozedSessions.find(session_id);
	return (mSnoozedSessions.end() != itSession) && (itSession->second <= LLTimer::getTotalSeconds());
}

bool LLIMMgr::isSnoozedSession(const LLUUID& session_id) const
{
	return (mSnoozedSessions.end() != mSnoozedSessions.find(session_id));
}

bool LLIMMgr::restoreSnoozedSession(const LLUUID& session_id)
{
	snoozed_sessions_t::iterator itSession = mSnoozedSessions.find(session_id);
	if (mSnoozedSessions.end() != itSession)
	{
		mSnoozedSessions.erase(itSession);

		LLGroupData groupData;
		if (gAgent.getGroupData(session_id, groupData))
		{
			gIMMgr->addSession(groupData.mName, IM_SESSION_INVITE, session_id);

			uuid_vec_t ids;
			LLIMModel::sendStartSession(session_id, session_id, ids, IM_SESSION_GROUP_START);

			if (!gAgent.isDoNotDisturb() && gSavedSettings.getU32("PlayModeUISndNewIncomingGroupIMSession") != 0)
			{
				make_ui_sound("UISndNewIncomingGroupIMSession");
			}
			return true;
		}
	}
	return false;
}
// [/SL:KB]

void LLIMMgr::clearPendingInvitation(const LLUUID& session_id)
{
	if ( mPendingInvitations.has(session_id.asString()) )
	{
		mPendingInvitations.erase(session_id.asString());
	}
}

void LLIMMgr::processAgentListUpdates(const LLUUID& session_id, const LLSD& body)
{
	// <FS:Ansariel> [FS communication UI]
	//LLFloaterIMSession* im_floater = LLFloaterIMSession::findInstance(session_id);
	FSFloaterIM* im_floater = FSFloaterIM::findInstance(session_id);
	// </FS:Ansariel> [FS communication UI]
	if ( im_floater )
	{
		im_floater->processAgentListUpdates(body);
	}
	LLIMSpeakerMgr* speaker_mgr = LLIMModel::getInstance()->getSpeakerManager(session_id);
	if (speaker_mgr)
	{
		speaker_mgr->updateSpeakers(body);

		// also the same call is added into LLVoiceClient::participantUpdatedEvent because
		// sometimes it is called AFTER LLViewerChatterBoxSessionAgentListUpdates::post()
		// when moderation state changed too late. See EXT-3544.
		speaker_mgr->update(true);
	}
	else
	{
		//we don't have a speaker manager yet..something went wrong
		//we are probably receiving an update here before
		//a start or an acceptance of an invitation.  Race condition.
		gIMMgr->addPendingAgentListUpdates(
			session_id,
			body);
	}
}

LLSD LLIMMgr::getPendingAgentListUpdates(const LLUUID& session_id)
{
	if ( mPendingAgentListUpdates.has(session_id.asString()) )
	{
		return mPendingAgentListUpdates[session_id.asString()];
	}
	else
	{
		return LLSD();
	}
}

void LLIMMgr::addPendingAgentListUpdates(
	const LLUUID& session_id,
	const LLSD& updates)
{
	LLSD::map_const_iterator iter;

	if ( !mPendingAgentListUpdates.has(session_id.asString()) )
	{
		//this is a new agent list update for this session
		mPendingAgentListUpdates[session_id.asString()] = LLSD::emptyMap();
	}

	if (
		updates.has("agent_updates") &&
		updates["agent_updates"].isMap() &&
		updates.has("updates") &&
		updates["updates"].isMap() )
	{
		//new school update
		LLSD update_types = LLSD::emptyArray();
		LLSD::array_iterator array_iter;

		update_types.append("agent_updates");
		update_types.append("updates");

		for (
			array_iter = update_types.beginArray();
			array_iter != update_types.endArray();
			++array_iter)
		{
			//we only want to include the last update for a given agent
			for (
				iter = updates[array_iter->asString()].beginMap();
				iter != updates[array_iter->asString()].endMap();
				++iter)
			{
				mPendingAgentListUpdates[session_id.asString()][array_iter->asString()][iter->first] =
					iter->second;
			}
		}
	}
	else if (
		updates.has("updates") &&
		updates["updates"].isMap() )
	{
		//old school update where the SD contained just mappings
		//of agent_id -> "LEAVE"/"ENTER"

		//only want to keep last update for each agent
		for (
			iter = updates["updates"].beginMap();
			iter != updates["updates"].endMap();
			++iter)
		{
			mPendingAgentListUpdates[session_id.asString()]["updates"][iter->first] =
				iter->second;
		}
	}
}

void LLIMMgr::clearPendingAgentListUpdates(const LLUUID& session_id)
{
	if ( mPendingAgentListUpdates.has(session_id.asString()) )
	{
		mPendingAgentListUpdates.erase(session_id.asString());
	}
}

void LLIMMgr::notifyObserverSessionAdded(const LLUUID& session_id, const std::string& name, const LLUUID& other_participant_id, bool has_offline_msg)
{
	for (session_observers_list_t::iterator it = mSessionObservers.begin(); it != mSessionObservers.end(); it++)
	{
		(*it)->sessionAdded(session_id, name, other_participant_id, has_offline_msg);
	}
}

void LLIMMgr::notifyObserverSessionActivated(const LLUUID& session_id, const std::string& name, const LLUUID& other_participant_id)
{
    for (session_observers_list_t::iterator it = mSessionObservers.begin(); it != mSessionObservers.end(); it++)
    {
        (*it)->sessionActivated(session_id, name, other_participant_id);
    }
}

void LLIMMgr::notifyObserverSessionVoiceOrIMStarted(const LLUUID& session_id)
{
	for (session_observers_list_t::iterator it = mSessionObservers.begin(); it != mSessionObservers.end(); it++)
	{
		(*it)->sessionVoiceOrIMStarted(session_id);
	}
}

void LLIMMgr::notifyObserverSessionRemoved(const LLUUID& session_id)
{
	for (session_observers_list_t::iterator it = mSessionObservers.begin(); it != mSessionObservers.end(); it++)
	{
		(*it)->sessionRemoved(session_id);
	}
}

void LLIMMgr::notifyObserverSessionIDUpdated( const LLUUID& old_session_id, const LLUUID& new_session_id )
{
	for (session_observers_list_t::iterator it = mSessionObservers.begin(); it != mSessionObservers.end(); it++)
	{
		(*it)->sessionIDUpdated(old_session_id, new_session_id);
	}

}

void LLIMMgr::addSessionObserver(LLIMSessionObserver *observer)
{
	mSessionObservers.push_back(observer);
}

void LLIMMgr::removeSessionObserver(LLIMSessionObserver *observer)
{
	mSessionObservers.remove(observer);
}

bool LLIMMgr::startCall(const LLUUID& session_id, LLVoiceChannel::EDirection direction)
{
	LLVoiceChannel* voice_channel = LLIMModel::getInstance()->getVoiceChannel(session_id);
	if (!voice_channel) return false;
	
	voice_channel->setCallDirection(direction);
	voice_channel->activate();
	return true;
}

bool LLIMMgr::endCall(const LLUUID& session_id)
{
	LLVoiceChannel* voice_channel = LLIMModel::getInstance()->getVoiceChannel(session_id);
	if (!voice_channel) return false;

	voice_channel->deactivate();
	LLIMModel::LLIMSession* im_session = LLIMModel::getInstance()->findIMSession(session_id);
	if (im_session)
	{
		// need to update speakers' state
		im_session->mSpeakers->update(FALSE);
	}
	return true;
}

bool LLIMMgr::isVoiceCall(const LLUUID& session_id)
{
	LLIMModel::LLIMSession* im_session = LLIMModel::getInstance()->findIMSession(session_id);
	if (!im_session) return false;

	return im_session->mStartedAsIMCall;
}

void LLIMMgr::updateDNDMessageStatus()
{
	if (LLIMModel::getInstance()->mId2SessionMap.empty()) return;

	std::map<LLUUID, LLIMModel::LLIMSession*>::const_iterator it = LLIMModel::getInstance()->mId2SessionMap.begin();
	for (; it != LLIMModel::getInstance()->mId2SessionMap.end(); ++it)
	{
		LLIMModel::LLIMSession* session = (*it).second;

		if (session->isP2P())
		{
			setDNDMessageSent(session->mSessionID,false);
		}
	}
}

bool LLIMMgr::isDNDMessageSend(const LLUUID& session_id)
{
	LLIMModel::LLIMSession* im_session = LLIMModel::getInstance()->findIMSession(session_id);
	if (!im_session) return false;

	return im_session->mIsDNDsend;
}

void LLIMMgr::setDNDMessageSent(const LLUUID& session_id, bool is_send)
{
	LLIMModel::LLIMSession* im_session = LLIMModel::getInstance()->findIMSession(session_id);
	if (!im_session) return;

	im_session->mIsDNDsend = is_send;
}

void LLIMMgr::addNotifiedNonFriendSessionID(const LLUUID& session_id)
{
	mNotifiedNonFriendSessions.insert(session_id);
}

bool LLIMMgr::isNonFriendSessionNotified(const LLUUID& session_id)
{
	return mNotifiedNonFriendSessions.end() != mNotifiedNonFriendSessions.find(session_id);

}

void LLIMMgr::noteOfflineUsers(
	const LLUUID& session_id,
	const std::vector<LLUUID>& ids)
{
	S32 count = ids.size();
	if(count == 0)
	{
		const std::string& only_user = LLTrans::getString("only_user_message");
		LLIMModel::getInstance()->addMessage(session_id, SYSTEM_FROM, LLUUID::null, only_user);
	}
	else
	{
		const LLRelationship* info = NULL;
		LLAvatarTracker& at = LLAvatarTracker::instance();
		LLIMModel& im_model = LLIMModel::instance();
		for(S32 i = 0; i < count; ++i)
		{
			info = at.getBuddyInfo(ids.at(i));
			LLAvatarName av_name;
			if (info
				&& !info->isOnline()
				&& LLAvatarNameCache::get(ids.at(i), &av_name))
			{
				LLUIString offline = LLTrans::getString("offline_message");
				// Use display name only because this user is your friend
				// Ansariel: No please! Take preference settings into account!
				if ((gSavedSettings.getBOOL("NameTagShowUsernames")) && (gSavedSettings.getBOOL("UseDisplayNames")))
				{
					offline.setArg("[NAME]", av_name.getCompleteName());
				}
				else if (gSavedSettings.getBOOL("UseDisplayNames"))
				{
					offline.setArg("[NAME]", av_name.getDisplayName());
				}
				else
				{
					offline.setArg("[NAME]", av_name.getUserNameForDisplay());
				}
				im_model.proccessOnlineOfflineNotification(session_id, offline);
			}
		}
	}
}

void LLIMMgr::noteMutedUsers(const LLUUID& session_id,
								  const std::vector<LLUUID>& ids)
{
	// Don't do this if we don't have a mute list.
	LLMuteList *ml = LLMuteList::getInstance();
	if( !ml )
	{
		return;
	}

	S32 count = ids.size();
	if(count > 0)
	{
		LLIMModel* im_model = LLIMModel::getInstance();
		
		for(S32 i = 0; i < count; ++i)
		{
			if( ml->isMuted(ids.at(i)) )
			{
				LLUIString muted = LLTrans::getString("muted_message");

				im_model->addMessage(session_id, SYSTEM_FROM, LLUUID::null, muted);
				break;
			}
		}
	}
}

void LLIMMgr::processIMTypingStart(const LLUUID& from_id, const EInstantMessage im_type)
{
	processIMTypingCore(from_id, im_type, TRUE);
}

void LLIMMgr::processIMTypingStop(const LLUUID& from_id, const EInstantMessage im_type)
{
	processIMTypingCore(from_id, im_type, FALSE);
}

void LLIMMgr::processIMTypingCore(const LLUUID& from_id, const EInstantMessage im_type, BOOL typing)
{
<<<<<<< HEAD
	LLUUID session_id = computeSessionID(im_info->mIMType, im_info->mFromID);

	// <FS:Ansariel> Announce incoming IMs
	static LLCachedControl<bool> announceIncomingIM(gSavedSettings, "FSAnnounceIncomingIM");
	if (typing && !gIMMgr->hasSession(session_id) && announceIncomingIM)
	{
		LLStringUtil::format_map_t args;
		args["[NAME]"] = im_info->mName;
		
		BOOL is_muted = LLMuteList::getInstance()->isMuted(im_info->mFromID, im_info->mName, LLMute::flagTextChat);
		bool is_friend = (LLAvatarTracker::instance().getBuddyInfo(im_info->mFromID) == NULL) ? false : true;
		static LLCachedControl<bool> VoiceCallsFriendsOnly(gSavedSettings, "VoiceCallsFriendsOnly");

		if(!is_muted && ( (VoiceCallsFriendsOnly && is_friend) || !VoiceCallsFriendsOnly ))
		{
			gIMMgr->addMessage(
				session_id,
				im_info->mFromID,
				//<FS:TS> FIRE-8601: Use system name instead of NULL
				//         Growl notifier acts funny with NULL here.
				SYSTEM_FROM,
				LLTrans::getString("IM_announce_incoming", args),
				false,
				im_info->mName,
				IM_NOTHING_SPECIAL,
				im_info->mParentEstateID,
				im_info->mRegionID,
				im_info->mPosition,
				false,
				true
				);
		}

		// Send busy and auto-response messages now or they won't be send
		// later because a session has already been created by showing the
		// incoming IM announcement.
		// The logic was originally copied from process_improved_im() in llviewermessage.cpp
		BOOL is_busy = gAgent.isDoNotDisturb();
		BOOL is_autorespond = gAgent.getAutorespond();
		BOOL is_autorespond_nonfriends = gAgent.getAutorespondNonFriends();
		BOOL is_autorespond_muted = gSavedPerAccountSettings.getBOOL("FSSendMutedAvatarResponse");
		BOOL is_linden = LLMuteList::getInstance()->isLinden(im_info->mName);
		static LLCachedControl<bool> FSSendAwayAvatarResponse(gSavedPerAccountSettings, "FSSendAwayAvatarResponse");
		BOOL is_afk = gAgent.getAFK();

		if (RlvActions::canReceiveIM(im_info->mFromID) && !is_linden &&
			(!VoiceCallsFriendsOnly || is_friend) &&
			((is_busy && (!is_muted || (is_muted && !is_autorespond_muted))) ||
			(is_autorespond && !is_muted) || (is_autorespond_nonfriends && !is_friend && !is_muted) || (FSSendAwayAvatarResponse && is_afk && !is_muted)) )
		{
			std::string my_name;
			std::string response;
			LLAgentUI::buildFullname(my_name);
			if (is_busy)
			{
				response = gSavedPerAccountSettings.getString("DoNotDisturbModeResponse");
			}
			else if (is_autorespond_nonfriends && !is_friend)
			{
				response = gSavedPerAccountSettings.getString("FSAutorespondNonFriendsResponse");
			}
			else if (is_autorespond)
			{
				response = gSavedPerAccountSettings.getString("FSAutorespondModeResponse");
			}
			else if (is_afk && FSSendAwayAvatarResponse)
			{
				response = gSavedPerAccountSettings.getString("FSAwayAvatarResponse");
			}
			else
			{
				LL_WARNS() << "Unknown auto-response mode" << LL_ENDL;
			}
			pack_instant_message(
				gMessageSystem,
				gAgent.getID(),
				FALSE,
				gAgent.getSessionID(),
				im_info->mFromID,
				my_name,
				response,
				IM_ONLINE,
				IM_DO_NOT_DISTURB_AUTO_RESPONSE,
				session_id);
			gAgent.sendReliableMessage();

			LLStringUtil::format_map_t args;
			args["MESSAGE"] = response;

			gIMMgr->addMessage(
				session_id,
				gAgentID,
				LLStringUtil::null, // Pass null value so no name gets prepended
				LLTrans::getString("IM_autoresponse_sent", args),
				false,
				im_info->mName,
				IM_NOTHING_SPECIAL,
				im_info->mParentEstateID,
				im_info->mRegionID,
				im_info->mPosition,
				false,
				true
				);

				// <FS:Ansariel> Send inventory item on autoresponse
				LLUUID item_id(gSavedPerAccountSettings.getString("FSAutoresponseItemUUID"));
				if (item_id.notNull())
				{
					LLInventoryItem* item = dynamic_cast<LLInventoryItem*>(gInventory.getItem(item_id));
					if (item)
					{
						gIMMgr->addMessage(
								session_id,
								gAgentID,
								LLStringUtil::null, // Pass null value so no name gets prepended
								LLTrans::getString("IM_autoresponse_item_sent", LLSD().with("[ITEM_NAME]", item->getName())),
								false,
								im_info->mName,
								IM_NOTHING_SPECIAL,
								im_info->mParentEstateID,
								im_info->mRegionID,
								im_info->mPosition,
								false,
								true);
						LLGiveInventory::doGiveInventoryItem(im_info->mFromID, item, session_id);
					}
				}
				// </FS:Ansariel>
		}
	}
	// </FS:Ansariel>

	// <FS:Ansariel> [FS communication UI]
 	//LLFloaterIMSession* im_floater = LLFloaterIMSession::findInstance(session_id);
	FSFloaterIM* im_floater = FSFloaterIM::findInstance(session_id);
	// </FS:Ansariel> [FS communication UI]

=======
	LLUUID session_id = computeSessionID(im_type, from_id);
	LLFloaterIMSession* im_floater = LLFloaterIMSession::findInstance(session_id);
>>>>>>> 46817fcb
	if ( im_floater )
	{
		im_floater->processIMTyping(from_id, typing);
	}
}

class LLViewerChatterBoxSessionStartReply : public LLHTTPNode
{
public:
	virtual void describe(Description& desc) const
	{
		desc.shortInfo("Used for receiving a reply to a request to initialize an ChatterBox session");
		desc.postAPI();
		desc.input(
			"{\"client_session_id\": UUID, \"session_id\": UUID, \"success\" boolean, \"reason\": string");
		desc.source(__FILE__, __LINE__);
	}

	virtual void post(ResponsePtr response,
					  const LLSD& context,
					  const LLSD& input) const
	{
		LLSD body;
		LLUUID temp_session_id;
		LLUUID session_id;
		bool success;

		body = input["body"];
		success = body["success"].asBoolean();
		temp_session_id = body["temp_session_id"].asUUID();

		if ( success )
		{
			session_id = body["session_id"].asUUID();

			LLIMModel::getInstance()->processSessionInitializedReply(temp_session_id, session_id);

			LLIMSpeakerMgr* speaker_mgr = LLIMModel::getInstance()->getSpeakerManager(session_id);
			if (speaker_mgr)
			{
				speaker_mgr->setSpeakers(body);
				speaker_mgr->updateSpeakers(gIMMgr->getPendingAgentListUpdates(session_id));
			}

			// <FS:Ansariel> [FS communication UI]
			//LLFloaterIMSession* im_floater = LLFloaterIMSession::findInstance(session_id);
			FSFloaterIM* im_floater = FSFloaterIM::findInstance(session_id);
			// </FS:Ansariel> [FS communication UI]
			if ( im_floater )
			{
				if ( body.has("session_info") )
				{
					im_floater->processSessionUpdate(body["session_info"]);
				}
			}

			gIMMgr->clearPendingAgentListUpdates(session_id);
		}
		else
		{
			//throw an error dialog and close the temp session's floater
			gIMMgr->showSessionStartError(body["error"].asString(), temp_session_id);
		}

		gIMMgr->clearPendingAgentListUpdates(session_id);
	}
};

class LLViewerChatterBoxSessionEventReply : public LLHTTPNode
{
public:
	virtual void describe(Description& desc) const
	{
		desc.shortInfo("Used for receiving a reply to a ChatterBox session event");
		desc.postAPI();
		desc.input(
			"{\"event\": string, \"reason\": string, \"success\": boolean, \"session_id\": UUID");
		desc.source(__FILE__, __LINE__);
	}

	virtual void post(ResponsePtr response,
					  const LLSD& context,
					  const LLSD& input) const
	{
		LLUUID session_id;
		bool success;

		LLSD body = input["body"];
		success = body["success"].asBoolean();
		session_id = body["session_id"].asUUID();

		if ( !success )
		{
			//throw an error dialog
			gIMMgr->showSessionEventError(
				body["event"].asString(),
				body["error"].asString(),
				session_id);
		}
	}
};

class LLViewerForceCloseChatterBoxSession: public LLHTTPNode
{
public:
	virtual void post(ResponsePtr response,
					  const LLSD& context,
					  const LLSD& input) const
	{
		LLUUID session_id;
		std::string reason;

		session_id = input["body"]["session_id"].asUUID();
		reason = input["body"]["reason"].asString();

		gIMMgr->showSessionForceClose(reason, session_id);
	}
};

class LLViewerChatterBoxSessionAgentListUpdates : public LLHTTPNode
{
public:
	virtual void post(
		ResponsePtr responder,
		const LLSD& context,
		const LLSD& input) const
	{
		const LLUUID& session_id = input["body"]["session_id"].asUUID();
		gIMMgr->processAgentListUpdates(session_id, input["body"]);
	}
};

class LLViewerChatterBoxSessionUpdate : public LLHTTPNode
{
public:
	virtual void post(
		ResponsePtr responder,
		const LLSD& context,
		const LLSD& input) const
	{
		LLUUID session_id = input["body"]["session_id"].asUUID();
		// <FS:Ansariel> [FS communication UI]
		//LLFloaterIMSession* im_floater = LLFloaterIMSession::findInstance(session_id);
		FSFloaterIM* im_floater = FSFloaterIM::findInstance(session_id);
		// </FS:Ansariel> [FS communication UI]
		if ( im_floater )
		{
			im_floater->processSessionUpdate(input["body"]["info"]);
		}
		LLIMSpeakerMgr* im_mgr = LLIMModel::getInstance()->getSpeakerManager(session_id);
		if (im_mgr)
		{
			im_mgr->processSessionUpdate(input["body"]["info"]);
		}
	}
};


class LLViewerChatterBoxInvitation : public LLHTTPNode
{
public:

	virtual void post(
		ResponsePtr response,
		const LLSD& context,
		const LLSD& input) const
	{
		//for backwards compatiblity reasons...we need to still
		//check for 'text' or 'voice' invitations...bleh
		if ( input["body"].has("instantmessage") )
		{
			LLSD message_params =
				input["body"]["instantmessage"]["message_params"];

			//do something here to have the IM invite behave
			//just like a normal IM
			//this is just replicated code from process_improved_im
			//and should really go in it's own function -jwolk

			std::string message = message_params["message"].asString();
			std::string name = message_params["from_name"].asString();
			LLUUID from_id = message_params["from_id"].asUUID();
			LLUUID session_id = message_params["id"].asUUID();
			std::vector<U8> bin_bucket = message_params["data"]["binary_bucket"].asBinary();
			U8 offline = (U8)message_params["offline"].asInteger();
			
			time_t timestamp =
				(time_t) message_params["timestamp"].asInteger();

			BOOL is_do_not_disturb = gAgent.isDoNotDisturb();

			//don't return if user is muted b/c proper way to ignore a muted user who
			//initiated an adhoc/group conference is to create then leave the session (see STORM-1731)
			if (is_do_not_disturb)
			{
				return;
			}
// [RLVa:KB] - Checked: 2010-11-30 (RLVa-1.3.0)
			if ( (RlvActions::hasBehaviour(RLV_BHVR_RECVIM)) || (RlvActions::hasBehaviour(RLV_BHVR_RECVIMFROM)) )
			{
				if (gAgent.isInGroup(session_id))						// Group chat: don't accept the invite if not an exception
				{
					if (!RlvActions::canReceiveIM(session_id))
						return;
				}
				else if (!RlvActions::canReceiveIM(from_id))			// Conference chat: don't block; censor if not an exception
				{
					message = RlvStrings::getString(RLV_STRING_BLOCKED_RECVIM);
				}
			}
// [/RLVa:KB]

			// <FS> Mute group chat port from Phoenix
			if (from_id != gAgentID) // FIRE-14222: OpenSim routes agent's chat through here - don't mute it!
			{
				BOOL FSMuteAllGroups = gSavedSettings.getBOOL("FSMuteAllGroups");
				BOOL FSMuteGroupWhenNoticesDisabled = gSavedSettings.getBOOL("FSMuteGroupWhenNoticesDisabled");
				LLGroupData group_data;
				if (gAgent.getGroupData(session_id, group_data))
				{
					if (FSMuteAllGroups || (FSMuteGroupWhenNoticesDisabled && !group_data.mAcceptNotices))
					{
						LL_INFOS() << "Muting group chat: " << group_data.mName << LL_ENDL;

						if (gSavedSettings.getBOOL("FSReportMutedGroupChat"))
						{
							LLStringUtil::format_map_t args;
							args["NAME"] = LLSLURL("group", session_id, "about").getSLURLString();
							report_to_nearby_chat(LLTrans::getString("GroupChatMuteNotice", args));
						}

						//KC: make sure we leave the group chat at the server end as well
						std::string aname;
						gAgent.buildFullname(aname);
						pack_instant_message(
							gMessageSystem,
							gAgentID,
							FALSE,
							gAgentSessionID,
							from_id,
							aname,
							LLStringUtil::null,
							IM_ONLINE,
							IM_SESSION_LEAVE,
							session_id);
						gAgent.sendReliableMessage();
						gIMMgr->leaveSession(session_id);

						return;
					}
				}
				// <FS:Ansariel> Groupdata debug
				else
				{
					LL_INFOS("Agent_GroupData") << "GROUPDEBUG: Group chat mute: No agent group data for group " << session_id.asString() << LL_ENDL;
				}
				// </FS:Ansariel>
			}
			// </FS> Mute group chat port from Phoenix

			// standard message, not from system
			std::string saved;
			if(offline == IM_OFFLINE)
			{
				LLStringUtil::format_map_t args;
				args["[LONG_TIMESTAMP]"] = formatted_time(timestamp);
				saved = LLTrans::getString("Saved_message", args);
			}
			std::string buffer = saved + message;

// <FS:CR> FIRE-9762 - Don't bail here on OpenSim, we'll need to echo local posts
#ifdef OPENSIM
			bool is_opensim = LLGridManager::getInstance()->isInOpenSim();
			if (!is_opensim && from_id == gAgentID)
#else // OPENSIM
			if(from_id == gAgentID)
#endif // OPENSIM
// </FS:CR>
			{
				return;
			}
			gIMMgr->addMessage(
				session_id,
				from_id,
				name,
				buffer,
				IM_OFFLINE == offline,
				std::string((char*)&bin_bucket[0]),
				IM_SESSION_INVITE,
				message_params["parent_estate_id"].asInteger(),
				message_params["region_id"].asUUID(),
				ll_vector3_from_sd(message_params["position"]),
				true);
// <FS:CR> FIRE-9762 - OK, return here if we must!
#ifdef OPENSIM
			if (is_opensim && from_id == gAgentID)
			{
				return;
			}
#endif // OPENSIM
// </FS:CR>
			if (LLMuteList::getInstance()->isMuted(from_id, name, LLMute::flagTextChat))
			{
				return;
			}

			//K now we want to accept the invitation
			std::string url = gAgent.getRegionCapability("ChatSessionRequest");

			if ( url != "" )
			{
                LLCoros::instance().launch("chatterBoxInvitationCoro",
                    boost::bind(&chatterBoxInvitationCoro, url,
                    session_id, LLIMMgr::INVITATION_TYPE_INSTANT_MESSAGE));
			}
		} //end if invitation has instant message
		else if ( input["body"].has("voice") )
		{
			if(!LLVoiceClient::getInstance()->voiceEnabled() || !LLVoiceClient::getInstance()->isVoiceWorking())
			{
				// Don't display voice invites unless the user has voice enabled.
				return;
			}

			gIMMgr->inviteToSession(
				input["body"]["session_id"].asUUID(), 
				input["body"]["session_name"].asString(), 
				input["body"]["from_id"].asUUID(),
				input["body"]["from_name"].asString(),
				IM_SESSION_INVITE,
				LLIMMgr::INVITATION_TYPE_VOICE);
		}
		else if ( input["body"].has("immediate") )
		{
			gIMMgr->inviteToSession(
				input["body"]["session_id"].asUUID(), 
				input["body"]["session_name"].asString(), 
				input["body"]["from_id"].asUUID(),
				input["body"]["from_name"].asString(),
				IM_SESSION_INVITE,
				LLIMMgr::INVITATION_TYPE_IMMEDIATE);
		}
	}
};

LLHTTPRegistration<LLViewerChatterBoxSessionStartReply>
   gHTTPRegistrationMessageChatterboxsessionstartreply(
	   "/message/ChatterBoxSessionStartReply");

LLHTTPRegistration<LLViewerChatterBoxSessionEventReply>
   gHTTPRegistrationMessageChatterboxsessioneventreply(
	   "/message/ChatterBoxSessionEventReply");

LLHTTPRegistration<LLViewerForceCloseChatterBoxSession>
    gHTTPRegistrationMessageForceclosechatterboxsession(
		"/message/ForceCloseChatterBoxSession");

LLHTTPRegistration<LLViewerChatterBoxSessionAgentListUpdates>
    gHTTPRegistrationMessageChatterboxsessionagentlistupdates(
	    "/message/ChatterBoxSessionAgentListUpdates");

LLHTTPRegistration<LLViewerChatterBoxSessionUpdate>
    gHTTPRegistrationMessageChatterBoxSessionUpdate(
	    "/message/ChatterBoxSessionUpdate");

LLHTTPRegistration<LLViewerChatterBoxInvitation>
    gHTTPRegistrationMessageChatterBoxInvitation(
		"/message/ChatterBoxInvitation");
<|MERGE_RESOLUTION|>--- conflicted
+++ resolved
@@ -3991,138 +3991,141 @@
 	processIMTypingCore(from_id, im_type, FALSE);
 }
 
+// <FS:Ansariel> Announce incoming IMs
+void typingNameCallback(const LLUUID& av_id, const LLAvatarName& av_name, const LLUUID& session_id)
+{
+	LLStringUtil::format_map_t args;
+	args["[NAME]"] = av_name.getCompleteName();
+
+	BOOL is_muted = LLMuteList::getInstance()->isMuted(av_id, av_name.getCompleteName(), LLMute::flagTextChat);
+	bool is_friend = (LLAvatarTracker::instance().getBuddyInfo(av_id) == NULL) ? false : true;
+	static LLCachedControl<bool> VoiceCallsFriendsOnly(gSavedSettings, "VoiceCallsFriendsOnly");
+
+	if (!is_muted && ( (VoiceCallsFriendsOnly && is_friend) || !VoiceCallsFriendsOnly ))
+	{
+		gIMMgr->addMessage(
+			session_id,
+			av_id,
+			SYSTEM_FROM, // Use system name instead of NULL Growl notifier acts funny with NULL here.
+			LLTrans::getString("IM_announce_incoming", args),
+			false,
+			LLStringUtil::null,
+			IM_NOTHING_SPECIAL,
+			0,
+			LLUUID::null,
+			LLVector3::zero,
+			false,
+			true
+			);
+	}
+
+	// Send busy and auto-response messages now or they won't be send
+	// later because a session has already been created by showing the
+	// incoming IM announcement.
+	// The logic was originally copied from process_improved_im() in llviewermessage.cpp
+	bool is_busy = gAgent.isDoNotDisturb();
+	BOOL is_autorespond = gAgent.getAutorespond();
+	BOOL is_autorespond_nonfriends = gAgent.getAutorespondNonFriends();
+	BOOL is_autorespond_muted = gSavedPerAccountSettings.getBOOL("FSSendMutedAvatarResponse");
+	BOOL is_linden = LLMuteList::getInstance()->isLinden(av_name.getAccountName());
+	static LLCachedControl<bool> FSSendAwayAvatarResponse(gSavedPerAccountSettings, "FSSendAwayAvatarResponse");
+	BOOL is_afk = gAgent.getAFK();
+
+	if (RlvActions::canReceiveIM(av_id) && !is_linden &&
+		(!VoiceCallsFriendsOnly || is_friend) &&
+		((is_busy && (!is_muted || (is_muted && !is_autorespond_muted))) ||
+		(is_autorespond && !is_muted) || (is_autorespond_nonfriends && !is_friend && !is_muted) || (FSSendAwayAvatarResponse && is_afk && !is_muted)) )
+	{
+		std::string my_name;
+		std::string response;
+		LLAgentUI::buildFullname(my_name);
+		if (is_busy)
+		{
+			response = gSavedPerAccountSettings.getString("DoNotDisturbModeResponse");
+		}
+		else if (is_autorespond_nonfriends && !is_friend)
+		{
+			response = gSavedPerAccountSettings.getString("FSAutorespondNonFriendsResponse");
+		}
+		else if (is_autorespond)
+		{
+			response = gSavedPerAccountSettings.getString("FSAutorespondModeResponse");
+		}
+		else if (is_afk && FSSendAwayAvatarResponse)
+		{
+			response = gSavedPerAccountSettings.getString("FSAwayAvatarResponse");
+		}
+		else
+		{
+			LL_WARNS() << "Unknown auto-response mode" << LL_ENDL;
+		}
+		pack_instant_message(
+			gMessageSystem,
+			gAgent.getID(),
+			FALSE,
+			gAgent.getSessionID(),
+			av_id,
+			my_name,
+			response,
+			IM_ONLINE,
+			IM_DO_NOT_DISTURB_AUTO_RESPONSE,
+			session_id);
+		gAgent.sendReliableMessage();
+
+		LLStringUtil::format_map_t args;
+		args["MESSAGE"] = response;
+
+		gIMMgr->addMessage(
+			session_id,
+			gAgentID,
+			LLStringUtil::null, // Pass null value so no name gets prepended
+			LLTrans::getString("IM_autoresponse_sent", args),
+			false,
+			LLStringUtil::null,
+			IM_NOTHING_SPECIAL,
+			0,
+			LLUUID::null,
+			LLVector3::zero,
+			false,
+			true
+			);
+
+		// Send inventory item on autoresponse
+		LLUUID item_id(gSavedPerAccountSettings.getString("FSAutoresponseItemUUID"));
+		if (item_id.notNull())
+		{
+			LLInventoryItem* item = dynamic_cast<LLInventoryItem*>(gInventory.getItem(item_id));
+			if (item)
+			{
+				gIMMgr->addMessage(
+						session_id,
+						gAgentID,
+						LLStringUtil::null, // Pass null value so no name gets prepended
+						LLTrans::getString("IM_autoresponse_item_sent", LLSD().with("[ITEM_NAME]", item->getName())),
+						false,
+						LLStringUtil::null,
+						IM_NOTHING_SPECIAL,
+						0,
+						LLUUID::null,
+						LLVector3::zero,
+						false,
+						true);
+				LLGiveInventory::doGiveInventoryItem(av_id, item, session_id);
+			}
+		}
+	}
+}
+// </FS:Ansariel>
+
 void LLIMMgr::processIMTypingCore(const LLUUID& from_id, const EInstantMessage im_type, BOOL typing)
 {
-<<<<<<< HEAD
-	LLUUID session_id = computeSessionID(im_info->mIMType, im_info->mFromID);
+	LLUUID session_id = computeSessionID(im_type, from_id);
 
 	// <FS:Ansariel> Announce incoming IMs
 	static LLCachedControl<bool> announceIncomingIM(gSavedSettings, "FSAnnounceIncomingIM");
 	if (typing && !gIMMgr->hasSession(session_id) && announceIncomingIM)
 	{
-		LLStringUtil::format_map_t args;
-		args["[NAME]"] = im_info->mName;
-		
-		BOOL is_muted = LLMuteList::getInstance()->isMuted(im_info->mFromID, im_info->mName, LLMute::flagTextChat);
-		bool is_friend = (LLAvatarTracker::instance().getBuddyInfo(im_info->mFromID) == NULL) ? false : true;
-		static LLCachedControl<bool> VoiceCallsFriendsOnly(gSavedSettings, "VoiceCallsFriendsOnly");
-
-		if(!is_muted && ( (VoiceCallsFriendsOnly && is_friend) || !VoiceCallsFriendsOnly ))
-		{
-			gIMMgr->addMessage(
-				session_id,
-				im_info->mFromID,
-				//<FS:TS> FIRE-8601: Use system name instead of NULL
-				//         Growl notifier acts funny with NULL here.
-				SYSTEM_FROM,
-				LLTrans::getString("IM_announce_incoming", args),
-				false,
-				im_info->mName,
-				IM_NOTHING_SPECIAL,
-				im_info->mParentEstateID,
-				im_info->mRegionID,
-				im_info->mPosition,
-				false,
-				true
-				);
-		}
-
-		// Send busy and auto-response messages now or they won't be send
-		// later because a session has already been created by showing the
-		// incoming IM announcement.
-		// The logic was originally copied from process_improved_im() in llviewermessage.cpp
-		BOOL is_busy = gAgent.isDoNotDisturb();
-		BOOL is_autorespond = gAgent.getAutorespond();
-		BOOL is_autorespond_nonfriends = gAgent.getAutorespondNonFriends();
-		BOOL is_autorespond_muted = gSavedPerAccountSettings.getBOOL("FSSendMutedAvatarResponse");
-		BOOL is_linden = LLMuteList::getInstance()->isLinden(im_info->mName);
-		static LLCachedControl<bool> FSSendAwayAvatarResponse(gSavedPerAccountSettings, "FSSendAwayAvatarResponse");
-		BOOL is_afk = gAgent.getAFK();
-
-		if (RlvActions::canReceiveIM(im_info->mFromID) && !is_linden &&
-			(!VoiceCallsFriendsOnly || is_friend) &&
-			((is_busy && (!is_muted || (is_muted && !is_autorespond_muted))) ||
-			(is_autorespond && !is_muted) || (is_autorespond_nonfriends && !is_friend && !is_muted) || (FSSendAwayAvatarResponse && is_afk && !is_muted)) )
-		{
-			std::string my_name;
-			std::string response;
-			LLAgentUI::buildFullname(my_name);
-			if (is_busy)
-			{
-				response = gSavedPerAccountSettings.getString("DoNotDisturbModeResponse");
-			}
-			else if (is_autorespond_nonfriends && !is_friend)
-			{
-				response = gSavedPerAccountSettings.getString("FSAutorespondNonFriendsResponse");
-			}
-			else if (is_autorespond)
-			{
-				response = gSavedPerAccountSettings.getString("FSAutorespondModeResponse");
-			}
-			else if (is_afk && FSSendAwayAvatarResponse)
-			{
-				response = gSavedPerAccountSettings.getString("FSAwayAvatarResponse");
-			}
-			else
-			{
-				LL_WARNS() << "Unknown auto-response mode" << LL_ENDL;
-			}
-			pack_instant_message(
-				gMessageSystem,
-				gAgent.getID(),
-				FALSE,
-				gAgent.getSessionID(),
-				im_info->mFromID,
-				my_name,
-				response,
-				IM_ONLINE,
-				IM_DO_NOT_DISTURB_AUTO_RESPONSE,
-				session_id);
-			gAgent.sendReliableMessage();
-
-			LLStringUtil::format_map_t args;
-			args["MESSAGE"] = response;
-
-			gIMMgr->addMessage(
-				session_id,
-				gAgentID,
-				LLStringUtil::null, // Pass null value so no name gets prepended
-				LLTrans::getString("IM_autoresponse_sent", args),
-				false,
-				im_info->mName,
-				IM_NOTHING_SPECIAL,
-				im_info->mParentEstateID,
-				im_info->mRegionID,
-				im_info->mPosition,
-				false,
-				true
-				);
-
-				// <FS:Ansariel> Send inventory item on autoresponse
-				LLUUID item_id(gSavedPerAccountSettings.getString("FSAutoresponseItemUUID"));
-				if (item_id.notNull())
-				{
-					LLInventoryItem* item = dynamic_cast<LLInventoryItem*>(gInventory.getItem(item_id));
-					if (item)
-					{
-						gIMMgr->addMessage(
-								session_id,
-								gAgentID,
-								LLStringUtil::null, // Pass null value so no name gets prepended
-								LLTrans::getString("IM_autoresponse_item_sent", LLSD().with("[ITEM_NAME]", item->getName())),
-								false,
-								im_info->mName,
-								IM_NOTHING_SPECIAL,
-								im_info->mParentEstateID,
-								im_info->mRegionID,
-								im_info->mPosition,
-								false,
-								true);
-						LLGiveInventory::doGiveInventoryItem(im_info->mFromID, item, session_id);
-					}
-				}
-				// </FS:Ansariel>
-		}
+		LLAvatarNameCache::get(from_id, boost::bind(&typingNameCallback, _1, _2, session_id));
 	}
 	// </FS:Ansariel>
 
@@ -4131,10 +4134,6 @@
 	FSFloaterIM* im_floater = FSFloaterIM::findInstance(session_id);
 	// </FS:Ansariel> [FS communication UI]
 
-=======
-	LLUUID session_id = computeSessionID(im_type, from_id);
-	LLFloaterIMSession* im_floater = LLFloaterIMSession::findInstance(session_id);
->>>>>>> 46817fcb
 	if ( im_floater )
 	{
 		im_floater->processIMTyping(from_id, typing);
