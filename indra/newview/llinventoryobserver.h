--- conflicted
+++ resolved
@@ -274,11 +274,7 @@
 	struct LLCategoryData
 	{
 		LLCategoryData(const LLUUID& cat_id, const LLUUID& thumbnail_id, callback_t cb, S32 version, S32 num_descendents);
-<<<<<<< HEAD
-		LLCategoryData(const LLUUID& cat_id, const LLUUID& thumbnail_id, callback_t cb, S32 version, S32 num_descendents, digest_t& name_hash);
-=======
 		LLCategoryData(const LLUUID& cat_id, const LLUUID& thumbnail_id, callback_t cb, S32 version, S32 num_descendents, const digest_t& name_hash);
->>>>>>> 3d73a10d
 		callback_t	mCallback;
 		S32			mVersion;
 		S32			mDescendentsCount;
