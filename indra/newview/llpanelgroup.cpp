--- conflicted
+++ resolved
@@ -92,11 +92,7 @@
 LLPanelGroup::LLPanelGroup()
 :   LLPanel(),
     LLGroupMgrObserver( LLUUID() ),
-<<<<<<< HEAD
-    mSkipRefresh(FALSE),
-=======
     mSkipRefresh(false),
->>>>>>> 050d2fef
     mButtonJoin(NULL),
     mIsUsingTabContainer(false) // <FS:Ansariel> TabContainer switch
 {
@@ -164,11 +160,7 @@
                 if (target_tab)
                 {
                     target_tab->changeOpenClose(false);
-<<<<<<< HEAD
-                    target_tab->setFocus(TRUE);
-=======
                     target_tab->setFocus(true);
->>>>>>> 050d2fef
                     target_tab->notifyParent(LLSD().with("action", "select_current"));
                 }
             }
@@ -277,11 +269,7 @@
     // <FS:Ansariel> TabContainer switch
     mIsUsingTabContainer = (findChild<LLTabContainer>("groups_accordion") != NULL);
 
-<<<<<<< HEAD
-    return TRUE;
-=======
     return true;
->>>>>>> 050d2fef
 }
 
 void LLPanelGroup::reposButton(const std::string& name)
@@ -876,11 +864,7 @@
 }
 
 // <FS:Ansariel> CTRL-F focusses local search editor
-<<<<<<< HEAD
-BOOL LLPanelGroup::handleKeyHere(KEY key, MASK mask)
-=======
 bool LLPanelGroup::handleKeyHere(KEY key, MASK mask)
->>>>>>> 050d2fef
 {
     if (FSCommon::isFilterEditorKeyCombo(key, mask))
     {
@@ -889,13 +873,8 @@
             LLPanelGroupRoles* panel = dynamic_cast<LLPanelGroupRoles*>(getChild<LLTabContainer>("groups_accordion")->getCurrentPanel());
             if (panel)
             {
-<<<<<<< HEAD
-                panel->getCurrentTab()->setSearchFilterFocus(TRUE);
-                return TRUE;
-=======
                 panel->getCurrentTab()->setSearchFilterFocus(true);
                 return true;
->>>>>>> 050d2fef
             }
         }
         else
@@ -903,13 +882,8 @@
             LLAccordionCtrlTab* tab = getChild<LLAccordionCtrl>("groups_accordion")->getSelectedTab();
             if (tab && tab->getName() == "group_roles_tab")
             {
-<<<<<<< HEAD
-                tab->findChild<LLPanelGroupRoles>("group_roles_tab_panel")->getCurrentTab()->setSearchFilterFocus(TRUE);
-                return TRUE;
-=======
                 tab->findChild<LLPanelGroupRoles>("group_roles_tab_panel")->getCurrentTab()->setSearchFilterFocus(true);
                 return true;
->>>>>>> 050d2fef
             }
         }
     }
