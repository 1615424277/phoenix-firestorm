/** 
 * @file llpanelgroup.cpp
 *
 * $LicenseInfo:firstyear=2006&license=viewerlgpl$
 * Second Life Viewer Source Code
 * Copyright (C) 2010, Linden Research, Inc.
 * 
 * This library is free software; you can redistribute it and/or
 * modify it under the terms of the GNU Lesser General Public
 * License as published by the Free Software Foundation;
 * version 2.1 of the License only.
 * 
 * This library is distributed in the hope that it will be useful,
 * but WITHOUT ANY WARRANTY; without even the implied warranty of
 * MERCHANTABILITY or FITNESS FOR A PARTICULAR PURPOSE.  See the GNU
 * Lesser General Public License for more details.
 * 
 * You should have received a copy of the GNU Lesser General Public
 * License along with this library; if not, write to the Free Software
 * Foundation, Inc., 51 Franklin Street, Fifth Floor, Boston, MA  02110-1301  USA
 * 
 * Linden Research, Inc., 945 Battery Street, San Francisco, CA  94111  USA
 * $/LicenseInfo$
 */

#include "llviewerprecompiledheaders.h"

#include "llpanelgroup.h"

// Library includes
#include "llbutton.h"
#include "llfloatersidepanelcontainer.h"
#include "lltabcontainer.h"
#include "lltextbox.h"
#include "lluictrlfactory.h"

// Viewer includes
#include "llviewermessage.h"
#include "llviewerwindow.h"
#include "llappviewer.h"
#include "llnotificationsutil.h"
#include "llfloaterreg.h"
#include "llfloater.h"
#include "llgroupactions.h"

#include "llagent.h" 

#include "llsidetraypanelcontainer.h"

#include "llpanelgroupnotices.h"
#include "llpanelgroupgeneral.h"
#include "llpanelgrouproles.h"

#include "llaccordionctrltab.h"
#include "llaccordionctrl.h"

#include "lltrans.h"

// <FS:Ansariel> Standalone group floaters
#include "fsfloatergroup.h"
#include "llviewercontrol.h"
// </FS:Ansariel>
#include "fscommon.h"

static LLPanelInjector<LLPanelGroup> t_panel_group("panel_group_info_sidetray");



LLPanelGroupTab::LLPanelGroupTab()
	: LLPanel(),
	  mAllowEdit(true),
	  mHasModal(false)
{
	mGroupID = LLUUID::null;
}

LLPanelGroupTab::~LLPanelGroupTab()
{
}

bool LLPanelGroupTab::isVisibleByAgent(LLAgent* agentp)
{
	//default to being visible
	return true;
}

bool LLPanelGroupTab::postBuild()
{
	return true;
}

LLPanelGroup::LLPanelGroup()
:	LLPanel(),
	LLGroupMgrObserver( LLUUID() ),
<<<<<<< HEAD
	mSkipRefresh(FALSE),
	mButtonJoin(NULL),
	mIsUsingTabContainer(false) // <FS:Ansariel> TabContainer switch
=======
	mSkipRefresh(false),
	mButtonJoin(NULL)
>>>>>>> 7704c263
{
	// Set up the factory callbacks.
	// Roles sub tabs
	LLGroupMgr::getInstance()->addObserver(this);
}


LLPanelGroup::~LLPanelGroup()
{
	LLGroupMgr::getInstance()->removeObserver(this);
	if(LLVoiceClient::instanceExists())
	{
		LLVoiceClient::getInstance()->removeObserver(this);
	}
}

void LLPanelGroup::onOpen(const LLSD& key)
{
	if(!key.has("group_id"))
		return;

	LLUUID group_id = key["group_id"];
	if(!key.has("action"))
	{
		setGroupID(group_id);
		// <FS:Ansariel> TabContainer switch
		//getChild<LLAccordionCtrl>("groups_accordion")->expandDefaultTab();
		if (mIsUsingTabContainer)
		{
			if (key.has("open_tab_name"))
			{
				getChild<LLTabContainer>("groups_accordion")->selectTabByName(key["open_tab_name"].asString());
			}
		}
		else
		{
			if (key.has("open_tab_name"))
			{
				LLAccordionCtrlTab* tab_general = getChild<LLAccordionCtrlTab>("group_general_tab");
				LLAccordionCtrlTab* tab_roles = getChild<LLAccordionCtrlTab>("group_roles_tab");
				LLAccordionCtrlTab* tab_notices = getChild<LLAccordionCtrlTab>("group_notices_tab");
				LLAccordionCtrlTab* tab_land = getChild<LLAccordionCtrlTab>("group_land_tab");
				LLAccordionCtrlTab* tab_experiences = getChild<LLAccordionCtrlTab>("group_experiences_tab");

				if(tab_general->getDisplayChildren())
					tab_general->changeOpenClose(tab_general->getDisplayChildren());
				if(tab_roles->getDisplayChildren())
					tab_roles->changeOpenClose(tab_roles->getDisplayChildren());
				if(tab_notices->getDisplayChildren())
					tab_notices->changeOpenClose(tab_notices->getDisplayChildren());
				if(tab_land->getDisplayChildren())
					tab_land->changeOpenClose(tab_land->getDisplayChildren());
				if(tab_experiences->getDisplayChildren())
					tab_experiences->changeOpenClose(tab_land->getDisplayChildren());

				tab_general->setSelected(false);
				tab_roles->setSelected(false);
				tab_notices->setSelected(false);
				tab_land->setSelected(false);
				tab_experiences->setSelected(false);

				LLAccordionCtrlTab* target_tab = getChild<LLPanel>(key["open_tab_name"].asString())->getParentByType<LLAccordionCtrlTab>();
				if (target_tab)
				{
					target_tab->changeOpenClose(false);
					target_tab->setFocus(TRUE);
					target_tab->notifyParent(LLSD().with("action", "select_current"));
				}
			}
			else
			{
				getChild<LLAccordionCtrl>("groups_accordion")->expandDefaultTab();
			}
		}
		// </FS:Ansariel>
		return;
	}

	std::string str_action = key["action"];

	if(str_action == "refresh")
	{
		if(mID == group_id || group_id == LLUUID::null)
			refreshData();
	}
	else if(str_action == "close")
	{
		onBackBtnClick();
	}
	else if(str_action == "refresh_notices")
	{
		LLPanelGroupNotices* panel_notices = findChild<LLPanelGroupNotices>("group_notices_tab_panel");
		if(panel_notices)
			panel_notices->refreshNotices();
	}

}

bool LLPanelGroup::postBuild()
{
	mDefaultNeedsApplyMesg = getString("default_needs_apply_text");
	mWantApplyMesg = getString("want_apply_text");

	LLButton* button;

	button = getChild<LLButton>("btn_apply");
	button->setClickedCallback(onBtnApply, this);
	button->setVisible(true);
	button->setEnabled(false);

	button = getChild<LLButton>("btn_call");
	button->setClickedCallback(onBtnGroupCallClicked, this);

	button = getChild<LLButton>("btn_chat");
	button->setClickedCallback(onBtnGroupChatClicked, this);

	button = getChild<LLButton>("btn_refresh");
	button->setClickedCallback(onBtnRefresh, this);

	childSetCommitCallback("back",boost::bind(&LLPanelGroup::onBackBtnClick,this),NULL);

	LLPanelGroupTab* panel_general = findChild<LLPanelGroupTab>("group_general_tab_panel");
	LLPanelGroupTab* panel_roles = findChild<LLPanelGroupTab>("group_roles_tab_panel");
	LLPanelGroupTab* panel_notices = findChild<LLPanelGroupTab>("group_notices_tab_panel");
	LLPanelGroupTab* panel_land = findChild<LLPanelGroupTab>("group_land_tab_panel");
	LLPanelGroupTab* panel_experiences = findChild<LLPanelGroupTab>("group_experiences_tab_panel");

	if(panel_general)	mTabs.push_back(panel_general);
	if(panel_roles)		mTabs.push_back(panel_roles);
	if(panel_notices)	mTabs.push_back(panel_notices);
	if(panel_land)		mTabs.push_back(panel_land);
	if(panel_experiences)		mTabs.push_back(panel_experiences);

	if(panel_general)
	{
		panel_general->setupCtrls(this);
		button = panel_general->getChild<LLButton>("btn_join");
		button->setVisible(false);
		button->setEnabled(true);
		
		mButtonJoin = button;
		mButtonJoin->setCommitCallback(boost::bind(&LLPanelGroup::onBtnJoin,this));

		mJoinText = panel_general->getChild<LLUICtrl>("join_cost_text");
	}

	LLVoiceClient::getInstance()->addObserver(this);
	
	// <FS:Ansariel> TabContainer switch
	mIsUsingTabContainer = (findChild<LLTabContainer>("groups_accordion") != NULL);

	return true;
}

void LLPanelGroup::reposButton(const std::string& name)
{
	LLButton* button = findChild<LLButton>(name);
	if(!button)
		return;
	LLRect btn_rect = button->getRect();
	btn_rect.setLeftTopAndSize( btn_rect.mLeft, btn_rect.getHeight() + 2, btn_rect.getWidth(), btn_rect.getHeight());
	button->setRect(btn_rect);
}

void LLPanelGroup::reposButtons()
{
	LLButton* button_refresh = findChild<LLButton>("btn_refresh");
	LLButton* button_cancel = findChild<LLButton>("btn_cancel");

	if(button_refresh && button_cancel && button_refresh->getVisible() && button_cancel->getVisible())
	{
		LLRect btn_refresh_rect = button_refresh->getRect();
		LLRect btn_cancel_rect = button_cancel->getRect();
		btn_refresh_rect.setLeftTopAndSize( btn_cancel_rect.mLeft + btn_cancel_rect.getWidth() + 2, 
			btn_refresh_rect.getHeight() + 2, btn_refresh_rect.getWidth(), btn_refresh_rect.getHeight());
		button_refresh->setRect(btn_refresh_rect);
	}

	reposButton("btn_apply");
	reposButton("btn_refresh");
	reposButton("btn_cancel");
	reposButton("btn_chat");
	reposButton("btn_call");
}

void LLPanelGroup::reshape(S32 width, S32 height, bool called_from_parent )
{
	LLPanel::reshape(width, height, called_from_parent );

	reposButtons();
}

void LLPanelGroup::onBackBtnClick()
{
	LLSideTrayPanelContainer* parent = dynamic_cast<LLSideTrayPanelContainer*>(getParent());
	if(parent)
	{
		parent->openPreviousPanel();
	}
}

void LLPanelGroup::onBtnRefresh(void* user_data)
{
	LLPanelGroup* self = static_cast<LLPanelGroup*>(user_data);
	self->refreshData();

	// <FS:Ansariel> FIRE-20149: Refresh insignia texture when clicking the refresh button
	LLPanelGroupGeneral* panel_general = self->findChild<LLPanelGroupGeneral>("group_general_tab_panel");
	if (panel_general)
	{
		panel_general->refreshInsigniaTexture();
	}
	// </FS:Ansariel>
}

void LLPanelGroup::onBtnApply(void* user_data)
{
	LLPanelGroup* self = static_cast<LLPanelGroup*>(user_data);
	self->apply();
	self->refreshData();
}

void LLPanelGroup::onBtnGroupCallClicked(void* user_data)
{
	LLPanelGroup* self = static_cast<LLPanelGroup*>(user_data);
	self->callGroup();
}

void LLPanelGroup::onBtnGroupChatClicked(void* user_data)
{
	LLPanelGroup* self = static_cast<LLPanelGroup*>(user_data);
	self->chatGroup();
}

void LLPanelGroup::onBtnJoin()
{
	LL_DEBUGS() << "joining group: " << mID << LL_ENDL;
	LLGroupActions::join(mID);
}

void LLPanelGroup::changed(LLGroupChange gc)
{
	for(std::vector<LLPanelGroupTab* >::iterator it = mTabs.begin();it!=mTabs.end();++it)
		(*it)->update(gc);
	update(gc);
}

// virtual
void LLPanelGroup::onChange(EStatusType status, const std::string &channelURI, bool proximal)
{
	if(status == STATUS_JOINING || status == STATUS_LEFT_CHANNEL)
	{
		return;
	}

	childSetEnabled("btn_call", LLVoiceClient::getInstance()->voiceEnabled() && LLVoiceClient::getInstance()->isVoiceWorking());
}

void LLPanelGroup::notifyObservers()
{
	changed(GC_ALL);
}

void LLPanelGroup::update(LLGroupChange gc)
{
	LLGroupMgrGroupData* gdatap = LLGroupMgr::getInstance()->getGroupData(mID);
	if(gdatap)
	{
		// <FS:Ansariel> Standalone group floaters
		//std::string group_name =  gdatap->mName.empty() ? LLTrans::getString("LoadingData") : gdatap->mName;
		//childSetValue("group_name", group_name);
		//childSetToolTip("group_name",group_name);
		if (gSavedSettings.getBOOL("FSUseStandaloneGroupFloater"))
		{
			FSFloaterGroup* parent = dynamic_cast<FSFloaterGroup*>(getParent());
			if (parent)
			{
				parent->setGroupName(gdatap->mName);
			}
		}
		else
		{
			std::string group_name =  gdatap->mName.empty() ? LLTrans::getString("LoadingData") : gdatap->mName;
			LLUICtrl* group_name_ctrl = getChild<LLUICtrl>("group_name");
			group_name_ctrl->setValue(group_name);
			group_name_ctrl->setToolTip(group_name);
		}
		// </FS:Ansariel>
		
		LLGroupData agent_gdatap;
		bool is_member = gAgent.getGroupData(mID,agent_gdatap) || gAgent.isGodlikeWithoutAdminMenuFakery();
		bool join_btn_visible = !is_member && gdatap->mOpenEnrollment;
		
		mButtonJoin->setVisible(join_btn_visible);
		mJoinText->setVisible(join_btn_visible);

		if(join_btn_visible)
		{
			LLStringUtil::format_map_t string_args;
			std::string fee_buff;
			if(gdatap->mMembershipFee)
			{
				string_args["[AMOUNT]"] = llformat("%d", gdatap->mMembershipFee);
				fee_buff = getString("group_join_btn", string_args);
				
			}
			else
			{
				fee_buff = getString("group_join_free", string_args);
			}
			mJoinText->setValue(fee_buff);
		}
	}
}

void LLPanelGroup::setGroupID(const LLUUID& group_id)
{
	std::string str_group_id;
	group_id.toString(str_group_id);

	bool is_same_id = group_id == mID;
	
	LLGroupMgr::getInstance()->removeObserver(this);
	mID = group_id;
	LLGroupMgr::getInstance()->addObserver(this);

	for(std::vector<LLPanelGroupTab* >::iterator it = mTabs.begin();it!=mTabs.end();++it)
		(*it)->setGroupID(group_id);

	LLGroupMgrGroupData* gdatap = LLGroupMgr::getInstance()->getGroupData(mID);
	if(gdatap)
	{
		std::string group_name =  gdatap->mName.empty() ? LLTrans::getString("LoadingData") : gdatap->mName;
		LLUICtrl* group_name_ctrl = getChild<LLUICtrl>("group_name");
		group_name_ctrl->setValue(group_name);
		group_name_ctrl->setToolTip(group_name);
	}

	LLButton* button_apply = findChild<LLButton>("btn_apply");
	LLButton* button_refresh = findChild<LLButton>("btn_refresh");
	
	LLButton* button_cancel = findChild<LLButton>("btn_cancel");
	LLButton* button_call = findChild<LLButton>("btn_call");
	LLButton* button_chat = findChild<LLButton>("btn_chat");


	bool is_null_group_id = group_id == LLUUID::null;
	if(button_apply)
		button_apply->setVisible(!is_null_group_id);
	if(button_refresh)
		button_refresh->setVisible(!is_null_group_id);

	if(button_cancel)
		button_cancel->setVisible(!is_null_group_id);

	if(button_call)
			button_call->setVisible(!is_null_group_id);
	if(button_chat)
			button_chat->setVisible(!is_null_group_id);

	getChild<LLUICtrl>("prepend_founded_by")->setVisible(!is_null_group_id);

	// <FS:Ansariel> TabContainer switch
	//LLAccordionCtrl* tab_ctrl = getChild<LLAccordionCtrl>("groups_accordion");
	//tab_ctrl->reset();

	//LLAccordionCtrlTab* tab_general = getChild<LLAccordionCtrlTab>("group_general_tab");
	//LLAccordionCtrlTab* tab_roles = getChild<LLAccordionCtrlTab>("group_roles_tab");
	//LLAccordionCtrlTab* tab_notices = getChild<LLAccordionCtrlTab>("group_notices_tab");
	//LLAccordionCtrlTab* tab_land = getChild<LLAccordionCtrlTab>("group_land_tab");
	//LLAccordionCtrlTab* tab_experiences = getChild<LLAccordionCtrlTab>("group_experiences_tab");
	LLAccordionCtrl* tab_ctrl = NULL;
	LLAccordionCtrlTab* tab_general = NULL;
	LLAccordionCtrlTab* tab_roles = NULL;
	LLAccordionCtrlTab* tab_notices = NULL;
	LLAccordionCtrlTab* tab_land = NULL;
	LLAccordionCtrlTab* tab_experiences = NULL;
	LLTabContainer* tabcont_ctrl = NULL;

	if (mIsUsingTabContainer)
	{
		tabcont_ctrl = getChild<LLTabContainer>("groups_accordion");
	}
	else
	{
		tab_ctrl = getChild<LLAccordionCtrl>("groups_accordion");
		tab_ctrl->reset();

		tab_general = getChild<LLAccordionCtrlTab>("group_general_tab");
		tab_roles = getChild<LLAccordionCtrlTab>("group_roles_tab");
		tab_notices = getChild<LLAccordionCtrlTab>("group_notices_tab");
		tab_land = getChild<LLAccordionCtrlTab>("group_land_tab");
		tab_experiences = getChild<LLAccordionCtrlTab>("group_experiences_tab");
	}
	// </FS:Ansariel>

	if(mButtonJoin)
		mButtonJoin->setVisible(false);


	if(is_null_group_id)//creating new group
	{
		// <FS:Ansariel> TabContainer switch
		if (mIsUsingTabContainer)
		{
			for (S32 i = 1; i <= 4; ++i)
			{
				tabcont_ctrl->setTabVisibility(tabcont_ctrl->getPanelByIndex(i), false);
			}
		}
		else
		{
		// </FS:Ansariel>
		if(!tab_general->getDisplayChildren())
			tab_general->changeOpenClose(tab_general->getDisplayChildren());

		if(tab_roles->getDisplayChildren())
			tab_roles->changeOpenClose(tab_roles->getDisplayChildren());
		if(tab_notices->getDisplayChildren())
			tab_notices->changeOpenClose(tab_notices->getDisplayChildren());
		if(tab_land->getDisplayChildren())
			tab_land->changeOpenClose(tab_land->getDisplayChildren());
		if(tab_experiences->getDisplayChildren())
			tab_experiences->changeOpenClose(tab_land->getDisplayChildren());

		tab_roles->setVisible(false);
		tab_notices->setVisible(false);
		tab_land->setVisible(false);
		tab_experiences->setVisible(false);
		// <FS:Ansariel> TabContainer switch
		}
		// </FS:Ansariel>

		getChild<LLUICtrl>("group_name")->setVisible(false);
		getChild<LLUICtrl>("group_name_editor")->setVisible(true);

		if(button_call)
			button_call->setVisible(false);
		if(button_chat)
			button_chat->setVisible(false);
	}
	else 
	{
		if(!is_same_id)
		{
			// <FS:Ansariel> TabContainer switch
			if (mIsUsingTabContainer)
			{
				tabcont_ctrl->selectFirstTab();
			}
			else
			{
			// </FS:Ansariel>
			if(!tab_general->getDisplayChildren())
				tab_general->changeOpenClose(tab_general->getDisplayChildren());
			if(tab_roles->getDisplayChildren())
				tab_roles->changeOpenClose(tab_roles->getDisplayChildren());
			if(tab_notices->getDisplayChildren())
				tab_notices->changeOpenClose(tab_notices->getDisplayChildren());
			if(tab_land->getDisplayChildren())
				tab_land->changeOpenClose(tab_land->getDisplayChildren());
			if(tab_experiences->getDisplayChildren())
				tab_experiences->changeOpenClose(tab_land->getDisplayChildren());
			// <FS:Ansariel> TabContainer switch
			}
			// </FS:Ansariel>
		}

		LLGroupData agent_gdatap;
		bool is_member = gAgent.getGroupData(mID,agent_gdatap) || gAgent.isGodlikeWithoutAdminMenuFakery();
		
		// <FS:Ansariel> TabContainer switch
		if (mIsUsingTabContainer)
		{
			for (S32 i = 1; i <= 4; ++i)
			{
				tabcont_ctrl->setTabVisibility(tabcont_ctrl->getPanelByIndex(i), is_member);
			}
		}
		else
		{
		// </FS:Ansariel>
		tab_roles->setVisible(is_member);
		tab_notices->setVisible(is_member);
		tab_land->setVisible(is_member);
		tab_experiences->setVisible(is_member);
		// <FS:Ansariel> TabContainer switch
		}
		// </FS:Ansariel>

		getChild<LLUICtrl>("group_name")->setVisible(true);
		getChild<LLUICtrl>("group_name_editor")->setVisible(false);

		if(button_apply)
			button_apply->setVisible(is_member);
		if(button_call)
			button_call->setVisible(is_member);
		if(button_chat)
			button_chat->setVisible(is_member);
	}

	// <FS:Ansariel> TabContainer switch
	//tab_ctrl->arrange();
	if (!mIsUsingTabContainer)
	{
		tab_ctrl->arrange();
	}
	// </FS:Ansariel>

	reposButtons();
	update(GC_ALL);//show/hide "join" button if data is already ready
}

bool LLPanelGroup::apply(LLPanelGroupTab* tab)
{
	if(!tab)
		return false;

	std::string mesg;
	if ( !tab->needsApply(mesg) )
		return true;
	
	std::string apply_mesg;
	if(tab->apply( apply_mesg ) )
	{
		//we skip refreshing group after ew manually apply changes since its very annoying
		//for those who are editing group

		LLPanelGroupRoles * roles_tab = dynamic_cast<LLPanelGroupRoles*>(tab);
		if (roles_tab)
		{
			LLGroupMgr* gmgrp = LLGroupMgr::getInstance();
			LLGroupMgrGroupData* gdatap = gmgrp->getGroupData(roles_tab->getGroupID());

			// allow refresh only for one specific case:
			// there is only one member in group and it is not owner
			// it's a wrong situation and need refresh panels from server
			if (gdatap && gdatap->isSingleMemberNotOwner())
			{
				return true;
			}
		}

		mSkipRefresh = true;
		return true;
	}
		
	if ( !apply_mesg.empty() )
	{
		LLSD args;
		args["MESSAGE"] = apply_mesg;
		LLNotificationsUtil::add("GenericAlert", args);
	}
	return false;
}

bool LLPanelGroup::apply()
{
	return apply(findChild<LLPanelGroupTab>("group_general_tab_panel")) 
		&& apply(findChild<LLPanelGroupTab>("group_roles_tab_panel"))
		&& apply(findChild<LLPanelGroupTab>("group_notices_tab_panel"))
		&& apply(findChild<LLPanelGroupTab>("group_land_tab_panel"))
		&& apply(findChild<LLPanelGroupTab>("group_experiences_tab_panel"))
		;
}


// virtual
void LLPanelGroup::draw()
{
	LLPanel::draw();

	// <FS:Beq> FIRE-30667 - group hang fixes
	LLPanelGroupNotices* panel_notices = findChild<LLPanelGroupNotices>("group_notices_tab_panel");
	if(panel_notices)
	{
		panel_notices->updateSelected();
	}
	// </FS:Beq>
	if (mRefreshTimer.hasExpired())
	{
		mRefreshTimer.stop();
		childEnable("btn_refresh");
		childEnable("groups_accordion");
	}

	LLButton* button_apply = findChild<LLButton>("btn_apply");
	
	if(button_apply && button_apply->getVisible())
	{
		bool enable = false;
		std::string mesg;
		for(std::vector<LLPanelGroupTab* >::iterator it = mTabs.begin();it!=mTabs.end();++it)
			enable = enable || (*it)->needsApply(mesg);

		// <FS:Ansariel> Don't parse the XML... again...
		//childSetEnabled("btn_apply", enable);
		button_apply->setEnabled(enable);
	}
}

void LLPanelGroup::refreshData()
{
	if(mSkipRefresh)
	{
		mSkipRefresh = false;
		return;
	}
	LLGroupMgr::getInstance()->clearGroupData(getID());

	setGroupID(getID());
	
	// 5 second timeout
	childDisable("btn_refresh");
	childDisable("groups_accordion");

	mRefreshTimer.start();
	mRefreshTimer.setTimerExpirySec(5);
}

void LLPanelGroup::callGroup()
{
	LLGroupActions::startCall(getID());
}

void LLPanelGroup::chatGroup()
{
	LLGroupActions::startIM(getID());
}

void LLPanelGroup::showNotice(const std::string& subject,
			      const std::string& message,
			      const bool& has_inventory,
			      const std::string& inventory_name,
			      LLOfferInfo* inventory_offer)
{
	LLPanelGroupNotices* panel_notices = findChild<LLPanelGroupNotices>("group_notices_tab_panel");
	if(!panel_notices)
	{
		// We need to clean up that inventory offer.
		if (inventory_offer)
		{
			inventory_offer->forceResponse(IOR_DECLINE);
		}
		return;
	}
	panel_notices->showNotice(subject,message,has_inventory,inventory_name,inventory_offer);
}

//static

void LLPanelGroup::showNotice(const std::string& subject,
					   const std::string& message,
					   const LLUUID& group_id,
					   const bool& has_inventory,
					   const std::string& inventory_name,
					   LLOfferInfo* inventory_offer)
{
	// <FS:Ansariel> Standalone group floaters
	//LLPanelGroup* panel = LLFloaterSidePanelContainer::getPanel<LLPanelGroup>("people", "panel_group_info_sidetray");
	LLPanelGroup* panel(NULL);

	if (gSavedSettings.getBOOL("FSUseStandaloneGroupFloater")) 
	{
		FSFloaterGroup* floater = FSFloaterGroup::findInstance(group_id);
		if (!floater)
		{
			return;
		}

		panel = floater->getGroupPanel();
	}
	else
	{
		panel = LLFloaterSidePanelContainer::getPanel<LLPanelGroup>("people", "panel_group_info_sidetray");
	}
	// </FS:Ansariel>

	if(!panel)
		return;

	if(panel->getID() != group_id)//???? only for current group_id or switch panels? FIXME
		return;
	panel->showNotice(subject,message,has_inventory,inventory_name,inventory_offer);

}

// <FS:Ansariel> CTRL-F focusses local search editor
bool LLPanelGroup::handleKeyHere(KEY key, MASK mask)
{
	if (FSCommon::isFilterEditorKeyCombo(key, mask))
	{
		if (mIsUsingTabContainer)
		{
			LLPanelGroupRoles* panel = dynamic_cast<LLPanelGroupRoles*>(getChild<LLTabContainer>("groups_accordion")->getCurrentPanel());
			if (panel)
			{
				panel->getCurrentTab()->setSearchFilterFocus(TRUE);
				return true;
			}
		}
		else
		{
			LLAccordionCtrlTab* tab = getChild<LLAccordionCtrl>("groups_accordion")->getSelectedTab();
			if (tab && tab->getName() == "group_roles_tab")
			{
				tab->findChild<LLPanelGroupRoles>("group_roles_tab_panel")->getCurrentTab()->setSearchFilterFocus(TRUE);
				return true;
			}
		}
	}

	return LLPanel::handleKeyHere(key, mask);
}
// </FS:Ansariel>
<|MERGE_RESOLUTION|>--- conflicted
+++ resolved
@@ -92,14 +92,9 @@
 LLPanelGroup::LLPanelGroup()
 :	LLPanel(),
 	LLGroupMgrObserver( LLUUID() ),
-<<<<<<< HEAD
-	mSkipRefresh(FALSE),
+	mSkipRefresh(false),
 	mButtonJoin(NULL),
 	mIsUsingTabContainer(false) // <FS:Ansariel> TabContainer switch
-=======
-	mSkipRefresh(false),
-	mButtonJoin(NULL)
->>>>>>> 7704c263
 {
 	// Set up the factory callbacks.
 	// Roles sub tabs
@@ -165,7 +160,7 @@
 				if (target_tab)
 				{
 					target_tab->changeOpenClose(false);
-					target_tab->setFocus(TRUE);
+					target_tab->setFocus(true);
 					target_tab->notifyParent(LLSD().with("action", "select_current"));
 				}
 			}
@@ -797,7 +792,7 @@
 			LLPanelGroupRoles* panel = dynamic_cast<LLPanelGroupRoles*>(getChild<LLTabContainer>("groups_accordion")->getCurrentPanel());
 			if (panel)
 			{
-				panel->getCurrentTab()->setSearchFilterFocus(TRUE);
+				panel->getCurrentTab()->setSearchFilterFocus(true);
 				return true;
 			}
 		}
@@ -806,7 +801,7 @@
 			LLAccordionCtrlTab* tab = getChild<LLAccordionCtrl>("groups_accordion")->getSelectedTab();
 			if (tab && tab->getName() == "group_roles_tab")
 			{
-				tab->findChild<LLPanelGroupRoles>("group_roles_tab_panel")->getCurrentTab()->setSearchFilterFocus(TRUE);
+				tab->findChild<LLPanelGroupRoles>("group_roles_tab_panel")->getCurrentTab()->setSearchFilterFocus(true);
 				return true;
 			}
 		}
