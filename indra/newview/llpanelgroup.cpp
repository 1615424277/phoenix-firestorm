--- conflicted
+++ resolved
@@ -215,19 +215,6 @@
 	button = getChild<LLButton>("btn_chat");
 	button->setClickedCallback(onBtnGroupChatClicked, this);
 
-<<<<<<< HEAD
-	// <FS:Ansariel> Might not exist
-	//button = getChild<LLButton>("btn_cancel");
-	//button->setVisible(false);	button->setEnabled(true);
-	button = findChild<LLButton>("btn_cancel");
-	if (button)
-	{
-		button->setVisible(false);	button->setEnabled(true);
-	}
-	// </FS:Ansariel>
-
-=======
->>>>>>> 9eabb279
 	button = getChild<LLButton>("btn_refresh");
 	button->setClickedCallback(onBtnRefresh, this);
 
