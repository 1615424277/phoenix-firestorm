/**
 * @file llpanelgroup.cpp
 *
 * $LicenseInfo:firstyear=2006&license=viewerlgpl$
 * Second Life Viewer Source Code
 * Copyright (C) 2010, Linden Research, Inc.
 *
 * This library is free software; you can redistribute it and/or
 * modify it under the terms of the GNU Lesser General Public
 * License as published by the Free Software Foundation;
 * version 2.1 of the License only.
 *
 * This library is distributed in the hope that it will be useful,
 * but WITHOUT ANY WARRANTY; without even the implied warranty of
 * MERCHANTABILITY or FITNESS FOR A PARTICULAR PURPOSE.  See the GNU
 * Lesser General Public License for more details.
 *
 * You should have received a copy of the GNU Lesser General Public
 * License along with this library; if not, write to the Free Software
 * Foundation, Inc., 51 Franklin Street, Fifth Floor, Boston, MA  02110-1301  USA
 *
 * Linden Research, Inc., 945 Battery Street, San Francisco, CA  94111  USA
 * $/LicenseInfo$
 */

#include "llviewerprecompiledheaders.h"

#include "llpanelgroup.h"

// Library includes
#include "llbutton.h"
#include "llfloatersidepanelcontainer.h"
#include "lltabcontainer.h"
#include "lltextbox.h"
#include "lluictrlfactory.h"

// Viewer includes
#include "llviewermessage.h"
#include "llviewerwindow.h"
#include "llappviewer.h"
#include "llnotificationsutil.h"
#include "llfloaterreg.h"
#include "llfloater.h"
#include "llgroupactions.h"

#include "llagent.h"

#include "llsidetraypanelcontainer.h"

#include "llpanelgroupnotices.h"
#include "llpanelgroupgeneral.h"
#include "llpanelgrouproles.h"

#include "llaccordionctrltab.h"
#include "llaccordionctrl.h"

#include "lltrans.h"

static LLPanelInjector<LLPanelGroup> t_panel_group("panel_group_info_sidetray");



LLPanelGroupTab::LLPanelGroupTab()
<<<<<<< HEAD
	: LLPanel(),
	  mAllowEdit(true),
	  mHasModal(false)
=======
    : LLPanel(),
      mAllowEdit(TRUE),
      mHasModal(FALSE)
>>>>>>> e1623bb2
{
    mGroupID = LLUUID::null;
}

LLPanelGroupTab::~LLPanelGroupTab()
{
}

bool LLPanelGroupTab::isVisibleByAgent(LLAgent* agentp)
{
<<<<<<< HEAD
	//default to being visible
	return true;
=======
    //default to being visible
    return TRUE;
>>>>>>> e1623bb2
}

bool LLPanelGroupTab::postBuild()
{
<<<<<<< HEAD
	return true;
}

LLPanelGroup::LLPanelGroup()
:	LLPanel(),
	LLGroupMgrObserver( LLUUID() ),
	mSkipRefresh(false),
	mButtonJoin(NULL)
=======
    return TRUE;
}

LLPanelGroup::LLPanelGroup()
:   LLPanel(),
    LLGroupMgrObserver( LLUUID() ),
    mSkipRefresh(FALSE),
    mButtonJoin(NULL)
>>>>>>> e1623bb2
{
    // Set up the factory callbacks.
    // Roles sub tabs
    LLGroupMgr::getInstance()->addObserver(this);
}


LLPanelGroup::~LLPanelGroup()
{
    LLGroupMgr::getInstance()->removeObserver(this);
    if(LLVoiceClient::instanceExists())
    {
        LLVoiceClient::getInstance()->removeObserver(this);
    }
}

void LLPanelGroup::onOpen(const LLSD& key)
{
    if(!key.has("group_id"))
        return;

    LLUUID group_id = key["group_id"];
    if(!key.has("action"))
    {
        setGroupID(group_id);
        getChild<LLAccordionCtrl>("groups_accordion")->expandDefaultTab();
        return;
    }

    std::string str_action = key["action"];

    if(str_action == "refresh")
    {
        if(mID == group_id || group_id == LLUUID::null)
            refreshData();
    }
    else if(str_action == "close")
    {
        onBackBtnClick();
    }
    else if(str_action == "refresh_notices")
    {
        LLPanelGroupNotices* panel_notices = findChild<LLPanelGroupNotices>("group_notices_tab_panel");
        if(panel_notices)
            panel_notices->refreshNotices();
    }
    if (str_action == "show_notices")
    {
        setGroupID(group_id);

        LLAccordionCtrl *tab_ctrl = getChild<LLAccordionCtrl>("groups_accordion");
        tab_ctrl->collapseAllTabs();
        getChild<LLAccordionCtrlTab>("group_notices_tab")->setDisplayChildren(true);
        tab_ctrl->arrange();
    }

}

bool LLPanelGroup::postBuild()
{
<<<<<<< HEAD
	mDefaultNeedsApplyMesg = getString("default_needs_apply_text");
	mWantApplyMesg = getString("want_apply_text");

	LLButton* button;

	button = getChild<LLButton>("btn_apply");
	button->setClickedCallback(onBtnApply, this);
	button->setVisible(true);
	button->setEnabled(false);

	button = getChild<LLButton>("btn_call");
	button->setClickedCallback(onBtnGroupCallClicked, this);

	button = getChild<LLButton>("btn_chat");
	button->setClickedCallback(onBtnGroupChatClicked, this);

	button = getChild<LLButton>("btn_refresh");
	button->setClickedCallback(onBtnRefresh, this);

	childSetCommitCallback("back",boost::bind(&LLPanelGroup::onBackBtnClick,this),NULL);

	LLPanelGroupTab* panel_general = findChild<LLPanelGroupTab>("group_general_tab_panel");
	LLPanelGroupTab* panel_roles = findChild<LLPanelGroupTab>("group_roles_tab_panel");
	LLPanelGroupTab* panel_notices = findChild<LLPanelGroupTab>("group_notices_tab_panel");
	LLPanelGroupTab* panel_land = findChild<LLPanelGroupTab>("group_land_tab_panel");
	LLPanelGroupTab* panel_experiences = findChild<LLPanelGroupTab>("group_experiences_tab_panel");

	if(panel_general)	mTabs.push_back(panel_general);
	if(panel_roles)		mTabs.push_back(panel_roles);
	if(panel_notices)	mTabs.push_back(panel_notices);
	if(panel_land)		mTabs.push_back(panel_land);
	if(panel_experiences)		mTabs.push_back(panel_experiences);

	if(panel_general)
	{
		panel_general->setupCtrls(this);
		button = panel_general->getChild<LLButton>("btn_join");
		button->setVisible(false);
		button->setEnabled(true);
		
		mButtonJoin = button;
		mButtonJoin->setCommitCallback(boost::bind(&LLPanelGroup::onBtnJoin,this));

		mJoinText = panel_general->getChild<LLUICtrl>("join_cost_text");
	}

	LLVoiceClient::getInstance()->addObserver(this);
	
	return true;
=======
    mDefaultNeedsApplyMesg = getString("default_needs_apply_text");
    mWantApplyMesg = getString("want_apply_text");

    LLButton* button;

    button = getChild<LLButton>("btn_apply");
    button->setClickedCallback(onBtnApply, this);
    button->setVisible(true);
    button->setEnabled(false);

    button = getChild<LLButton>("btn_call");
    button->setClickedCallback(onBtnGroupCallClicked, this);

    button = getChild<LLButton>("btn_chat");
    button->setClickedCallback(onBtnGroupChatClicked, this);

    button = getChild<LLButton>("btn_refresh");
    button->setClickedCallback(onBtnRefresh, this);

    childSetCommitCallback("back",boost::bind(&LLPanelGroup::onBackBtnClick,this),NULL);

    LLPanelGroupTab* panel_general = findChild<LLPanelGroupTab>("group_general_tab_panel");
    LLPanelGroupTab* panel_roles = findChild<LLPanelGroupTab>("group_roles_tab_panel");
    LLPanelGroupTab* panel_notices = findChild<LLPanelGroupTab>("group_notices_tab_panel");
    LLPanelGroupTab* panel_land = findChild<LLPanelGroupTab>("group_land_tab_panel");
    LLPanelGroupTab* panel_experiences = findChild<LLPanelGroupTab>("group_experiences_tab_panel");

    if(panel_general)   mTabs.push_back(panel_general);
    if(panel_roles)     mTabs.push_back(panel_roles);
    if(panel_notices)   mTabs.push_back(panel_notices);
    if(panel_land)      mTabs.push_back(panel_land);
    if(panel_experiences)       mTabs.push_back(panel_experiences);

    if(panel_general)
    {
        panel_general->setupCtrls(this);
        button = panel_general->getChild<LLButton>("btn_join");
        button->setVisible(false);
        button->setEnabled(true);

        mButtonJoin = button;
        mButtonJoin->setCommitCallback(boost::bind(&LLPanelGroup::onBtnJoin,this));

        mJoinText = panel_general->getChild<LLUICtrl>("join_cost_text");
    }

    LLVoiceClient::getInstance()->addObserver(this);

    return TRUE;
>>>>>>> e1623bb2
}

void LLPanelGroup::reposButton(const std::string& name)
{
    LLButton* button = findChild<LLButton>(name);
    if(!button)
        return;
    LLRect btn_rect = button->getRect();
    btn_rect.setLeftTopAndSize( btn_rect.mLeft, btn_rect.getHeight() + 2, btn_rect.getWidth(), btn_rect.getHeight());
    button->setRect(btn_rect);
}

void LLPanelGroup::reposButtons()
{
    LLButton* button_refresh = findChild<LLButton>("btn_refresh");
    LLButton* button_cancel = findChild<LLButton>("btn_cancel");

    if(button_refresh && button_cancel && button_refresh->getVisible() && button_cancel->getVisible())
    {
        LLRect btn_refresh_rect = button_refresh->getRect();
        LLRect btn_cancel_rect = button_cancel->getRect();
        btn_refresh_rect.setLeftTopAndSize( btn_cancel_rect.mLeft + btn_cancel_rect.getWidth() + 2,
            btn_refresh_rect.getHeight() + 2, btn_refresh_rect.getWidth(), btn_refresh_rect.getHeight());
        button_refresh->setRect(btn_refresh_rect);
    }

    reposButton("btn_apply");
    reposButton("btn_refresh");
    reposButton("btn_cancel");
    reposButton("btn_chat");
    reposButton("btn_call");
}

void LLPanelGroup::reshape(S32 width, S32 height, bool called_from_parent )
{
    LLPanel::reshape(width, height, called_from_parent );

    reposButtons();
}

void LLPanelGroup::onBackBtnClick()
{
    LLSideTrayPanelContainer* parent = dynamic_cast<LLSideTrayPanelContainer*>(getParent());
    if(parent)
    {
        parent->openPreviousPanel();
    }
}

void LLPanelGroup::onBtnRefresh(void* user_data)
{
    LLPanelGroup* self = static_cast<LLPanelGroup*>(user_data);
    self->refreshData();
}

void LLPanelGroup::onBtnApply(void* user_data)
{
    LLPanelGroup* self = static_cast<LLPanelGroup*>(user_data);
    self->apply();
    self->refreshData();
}

void LLPanelGroup::onBtnGroupCallClicked(void* user_data)
{
    LLPanelGroup* self = static_cast<LLPanelGroup*>(user_data);
    self->callGroup();
}

void LLPanelGroup::onBtnGroupChatClicked(void* user_data)
{
    LLPanelGroup* self = static_cast<LLPanelGroup*>(user_data);
    self->chatGroup();
}

void LLPanelGroup::onBtnJoin()
{
    if (LLGroupActions::isInGroup(mID))
    {
        LLGroupActions::leave(mID);
    }
    else
    {
        LL_DEBUGS() << "joining group: " << mID << LL_ENDL;
        LLGroupActions::join(mID);
    }
}

void LLPanelGroup::changed(LLGroupChange gc)
{
    for(std::vector<LLPanelGroupTab* >::iterator it = mTabs.begin();it!=mTabs.end();++it)
        (*it)->update(gc);
    update(gc);
}

// virtual
void LLPanelGroup::onChange(EStatusType status, const std::string &channelURI, bool proximal)
{
    if(status == STATUS_JOINING || status == STATUS_LEFT_CHANNEL)
    {
        return;
    }

    childSetEnabled("btn_call", LLVoiceClient::getInstance()->voiceEnabled() && LLVoiceClient::getInstance()->isVoiceWorking());
}

void LLPanelGroup::notifyObservers()
{
    changed(GC_ALL);
}

void LLPanelGroup::update(LLGroupChange gc)
{
    LLGroupMgrGroupData* gdatap = LLGroupMgr::getInstance()->getGroupData(mID);
    if(gdatap)
    {
        std::string group_name =  gdatap->mName.empty() ? LLTrans::getString("LoadingData") : gdatap->mName;
        LLUICtrl* group_name_ctrl = getChild<LLUICtrl>("group_name");
        group_name_ctrl->setValue(group_name);
        group_name_ctrl->setToolTip(group_name);

        LLGroupData agent_gdatap;
        bool is_member = gAgent.getGroupData(mID,agent_gdatap) || gAgent.isGodlikeWithoutAdminMenuFakery();
        bool join_btn_visible = is_member || gdatap->mOpenEnrollment;

        mButtonJoin->setVisible(join_btn_visible);
        mJoinText->setVisible(join_btn_visible);

        if (is_member)
        {
            mJoinText->setValue(getString("group_member"));
            mButtonJoin->setLabel(getString("leave_txt"));
        }
        else if(join_btn_visible)
        {
            LLStringUtil::format_map_t string_args;
            std::string fee_buff;
            if(gdatap->mMembershipFee)
            {
                string_args["[AMOUNT]"] = llformat("%d", gdatap->mMembershipFee);
                fee_buff = getString("group_join_btn", string_args);

            }
            else
            {
                fee_buff = getString("group_join_free", string_args);
            }
            mJoinText->setValue(fee_buff);
            mButtonJoin->setLabel(getString("join_txt"));
        }
    }
}

void LLPanelGroup::setGroupID(const LLUUID& group_id)
{
    std::string str_group_id;
    group_id.toString(str_group_id);

    bool is_same_id = group_id == mID;

    LLGroupMgr::getInstance()->removeObserver(this);
    mID = group_id;
    LLGroupMgr::getInstance()->addObserver(this);

    for(std::vector<LLPanelGroupTab* >::iterator it = mTabs.begin();it!=mTabs.end();++it)
        (*it)->setGroupID(group_id);

    LLGroupMgrGroupData* gdatap = LLGroupMgr::getInstance()->getGroupData(mID);
    if(gdatap)
    {
        std::string group_name =  gdatap->mName.empty() ? LLTrans::getString("LoadingData") : gdatap->mName;
        LLUICtrl* group_name_ctrl = getChild<LLUICtrl>("group_name");
        group_name_ctrl->setValue(group_name);
        group_name_ctrl->setToolTip(group_name);
    }

    LLButton* button_apply = findChild<LLButton>("btn_apply");
    LLButton* button_refresh = findChild<LLButton>("btn_refresh");

    LLButton* button_cancel = findChild<LLButton>("btn_cancel");
    LLButton* button_call = findChild<LLButton>("btn_call");
    LLButton* button_chat = findChild<LLButton>("btn_chat");


    bool is_null_group_id = group_id == LLUUID::null;
    if(button_apply)
        button_apply->setVisible(!is_null_group_id);
    if(button_refresh)
        button_refresh->setVisible(!is_null_group_id);

    if(button_cancel)
        button_cancel->setVisible(!is_null_group_id);

    if(button_call)
            button_call->setVisible(!is_null_group_id);
    if(button_chat)
            button_chat->setVisible(!is_null_group_id);

    getChild<LLUICtrl>("prepend_founded_by")->setVisible(!is_null_group_id);

    LLAccordionCtrl* tab_ctrl = getChild<LLAccordionCtrl>("groups_accordion");
    tab_ctrl->reset();

    LLAccordionCtrlTab* tab_general = getChild<LLAccordionCtrlTab>("group_general_tab");
    LLAccordionCtrlTab* tab_roles = getChild<LLAccordionCtrlTab>("group_roles_tab");
    LLAccordionCtrlTab* tab_notices = getChild<LLAccordionCtrlTab>("group_notices_tab");
    LLAccordionCtrlTab* tab_land = getChild<LLAccordionCtrlTab>("group_land_tab");
    LLAccordionCtrlTab* tab_experiences = getChild<LLAccordionCtrlTab>("group_experiences_tab");

    if(mButtonJoin)
        mButtonJoin->setVisible(false);


    if(is_null_group_id)//creating new group
    {
        if(!tab_general->getDisplayChildren())
            tab_general->changeOpenClose(tab_general->getDisplayChildren());

        if(tab_roles->getDisplayChildren())
            tab_roles->changeOpenClose(tab_roles->getDisplayChildren());
        if(tab_notices->getDisplayChildren())
            tab_notices->changeOpenClose(tab_notices->getDisplayChildren());
        if(tab_land->getDisplayChildren())
            tab_land->changeOpenClose(tab_land->getDisplayChildren());
        if(tab_experiences->getDisplayChildren())
            tab_experiences->changeOpenClose(tab_land->getDisplayChildren());

        tab_roles->setVisible(false);
        tab_notices->setVisible(false);
        tab_land->setVisible(false);
        tab_experiences->setVisible(false);

        getChild<LLUICtrl>("group_name")->setVisible(false);
        getChild<LLUICtrl>("group_name_editor")->setVisible(true);

        if(button_call)
            button_call->setVisible(false);
        if(button_chat)
            button_chat->setVisible(false);
    }
    else
    {
        if(!is_same_id)
        {
            if(!tab_general->getDisplayChildren())
                tab_general->changeOpenClose(tab_general->getDisplayChildren());
            if(tab_roles->getDisplayChildren())
                tab_roles->changeOpenClose(tab_roles->getDisplayChildren());
            if(tab_notices->getDisplayChildren())
                tab_notices->changeOpenClose(tab_notices->getDisplayChildren());
            if(tab_land->getDisplayChildren())
                tab_land->changeOpenClose(tab_land->getDisplayChildren());
            if(tab_experiences->getDisplayChildren())
                tab_experiences->changeOpenClose(tab_land->getDisplayChildren());
        }

        LLGroupData agent_gdatap;
        bool is_member = gAgent.getGroupData(mID,agent_gdatap) || gAgent.isGodlikeWithoutAdminMenuFakery();

        tab_roles->setVisible(is_member);
        tab_notices->setVisible(is_member);
        tab_land->setVisible(is_member);
        tab_experiences->setVisible(is_member);

        getChild<LLUICtrl>("group_name")->setVisible(true);
        getChild<LLUICtrl>("group_name_editor")->setVisible(false);

        if(button_apply)
            button_apply->setVisible(is_member);
        if(button_call)
            button_call->setVisible(is_member);
        if(button_chat)
            button_chat->setVisible(is_member);
    }

    tab_ctrl->arrange();

    reposButtons();
    update(GC_ALL);//show/hide "join" button if data is already ready
}

bool LLPanelGroup::apply(LLPanelGroupTab* tab)
{
<<<<<<< HEAD
	if(!tab)
		return false;

	std::string mesg;
	if ( !tab->needsApply(mesg) )
		return true;
	
	std::string apply_mesg;
	if(tab->apply( apply_mesg ) )
	{
		//we skip refreshing group after ew manually apply changes since its very annoying
		//for those who are editing group

		LLPanelGroupRoles * roles_tab = dynamic_cast<LLPanelGroupRoles*>(tab);
		if (roles_tab)
		{
			LLGroupMgr* gmgrp = LLGroupMgr::getInstance();
			LLGroupMgrGroupData* gdatap = gmgrp->getGroupData(roles_tab->getGroupID());

			// allow refresh only for one specific case:
			// there is only one member in group and it is not owner
			// it's a wrong situation and need refresh panels from server
			if (gdatap && gdatap->isSingleMemberNotOwner())
			{
				return true;
			}
		}

		mSkipRefresh = true;
		return true;
	}
		
	if ( !apply_mesg.empty() )
	{
		LLSD args;
		args["MESSAGE"] = apply_mesg;
		LLNotificationsUtil::add("GenericAlert", args);
	}
	return false;
=======
    if(!tab)
        return false;

    std::string mesg;
    if ( !tab->needsApply(mesg) )
        return true;

    std::string apply_mesg;
    if(tab->apply( apply_mesg ) )
    {
        //we skip refreshing group after ew manually apply changes since its very annoying
        //for those who are editing group

        LLPanelGroupRoles * roles_tab = dynamic_cast<LLPanelGroupRoles*>(tab);
        if (roles_tab)
        {
            LLGroupMgr* gmgrp = LLGroupMgr::getInstance();
            LLGroupMgrGroupData* gdatap = gmgrp->getGroupData(roles_tab->getGroupID());

            // allow refresh only for one specific case:
            // there is only one member in group and it is not owner
            // it's a wrong situation and need refresh panels from server
            if (gdatap && gdatap->isSingleMemberNotOwner())
            {
                return true;
            }
        }

        mSkipRefresh = TRUE;
        return true;
    }

    if ( !apply_mesg.empty() )
    {
        LLSD args;
        args["MESSAGE"] = apply_mesg;
        LLNotificationsUtil::add("GenericAlert", args);
    }
    return false;
>>>>>>> e1623bb2
}

bool LLPanelGroup::apply()
{
    return apply(findChild<LLPanelGroupTab>("group_general_tab_panel"))
        && apply(findChild<LLPanelGroupTab>("group_roles_tab_panel"))
        && apply(findChild<LLPanelGroupTab>("group_notices_tab_panel"))
        && apply(findChild<LLPanelGroupTab>("group_land_tab_panel"))
        && apply(findChild<LLPanelGroupTab>("group_experiences_tab_panel"))
        ;
}


// virtual
void LLPanelGroup::draw()
{
    LLPanel::draw();

    if (mRefreshTimer.hasExpired())
    {
        mRefreshTimer.stop();
        childEnable("btn_refresh");
        childEnable("groups_accordion");
    }

    LLButton* button_apply = findChild<LLButton>("btn_apply");

    if(button_apply && button_apply->getVisible())
    {
        bool enable = false;
        std::string mesg;
        for(std::vector<LLPanelGroupTab* >::iterator it = mTabs.begin();it!=mTabs.end();++it)
            enable = enable || (*it)->needsApply(mesg);

        childSetEnabled("btn_apply", enable);
    }
}

void LLPanelGroup::refreshData()
{
<<<<<<< HEAD
	if(mSkipRefresh)
	{
		mSkipRefresh = false;
		return;
	}
	LLGroupMgr::getInstance()->clearGroupData(getID());

	setGroupID(getID());
	
	// 5 second timeout
	childDisable("btn_refresh");
	childDisable("groups_accordion");

	mRefreshTimer.start();
	mRefreshTimer.setTimerExpirySec(5);
=======
    if(mSkipRefresh)
    {
        mSkipRefresh = FALSE;
        return;
    }
    LLGroupMgr::getInstance()->clearGroupData(getID());

    setGroupID(getID());

    // 5 second timeout
    childDisable("btn_refresh");
    childDisable("groups_accordion");

    mRefreshTimer.start();
    mRefreshTimer.setTimerExpirySec(5);
>>>>>>> e1623bb2
}

void LLPanelGroup::callGroup()
{
    LLGroupActions::startCall(getID());
}

void LLPanelGroup::chatGroup()
{
    LLGroupActions::startIM(getID());
}

void LLPanelGroup::showNotice(const std::string& subject,
                  const std::string& message,
                  const bool& has_inventory,
                  const std::string& inventory_name,
                  LLOfferInfo* inventory_offer)
{
    LLPanelGroupNotices* panel_notices = findChild<LLPanelGroupNotices>("group_notices_tab_panel");
    if(!panel_notices)
    {
        // We need to clean up that inventory offer.
        if (inventory_offer)
        {
            inventory_offer->forceResponse(IOR_DECLINE);
        }
        return;
    }
    panel_notices->showNotice(subject,message,has_inventory,inventory_name,inventory_offer);
}

//static

void LLPanelGroup::showNotice(const std::string& subject,
                       const std::string& message,
                       const LLUUID& group_id,
                       const bool& has_inventory,
                       const std::string& inventory_name,
                       LLOfferInfo* inventory_offer)
{
    LLPanelGroup* panel = LLFloaterSidePanelContainer::getPanel<LLPanelGroup>("people", "panel_group_info_sidetray");
    if(!panel)
        return;

    if(panel->getID() != group_id)//???? only for current group_id or switch panels? FIXME
        return;
    panel->showNotice(subject,message,has_inventory,inventory_name,inventory_offer);

}

<|MERGE_RESOLUTION|>--- conflicted
+++ resolved
@@ -1,759 +1,626 @@
-/**
- * @file llpanelgroup.cpp
- *
- * $LicenseInfo:firstyear=2006&license=viewerlgpl$
- * Second Life Viewer Source Code
- * Copyright (C) 2010, Linden Research, Inc.
- *
- * This library is free software; you can redistribute it and/or
- * modify it under the terms of the GNU Lesser General Public
- * License as published by the Free Software Foundation;
- * version 2.1 of the License only.
- *
- * This library is distributed in the hope that it will be useful,
- * but WITHOUT ANY WARRANTY; without even the implied warranty of
- * MERCHANTABILITY or FITNESS FOR A PARTICULAR PURPOSE.  See the GNU
- * Lesser General Public License for more details.
- *
- * You should have received a copy of the GNU Lesser General Public
- * License along with this library; if not, write to the Free Software
- * Foundation, Inc., 51 Franklin Street, Fifth Floor, Boston, MA  02110-1301  USA
- *
- * Linden Research, Inc., 945 Battery Street, San Francisco, CA  94111  USA
- * $/LicenseInfo$
- */
-
-#include "llviewerprecompiledheaders.h"
-
-#include "llpanelgroup.h"
-
-// Library includes
-#include "llbutton.h"
-#include "llfloatersidepanelcontainer.h"
-#include "lltabcontainer.h"
-#include "lltextbox.h"
-#include "lluictrlfactory.h"
-
-// Viewer includes
-#include "llviewermessage.h"
-#include "llviewerwindow.h"
-#include "llappviewer.h"
-#include "llnotificationsutil.h"
-#include "llfloaterreg.h"
-#include "llfloater.h"
-#include "llgroupactions.h"
-
-#include "llagent.h"
-
-#include "llsidetraypanelcontainer.h"
-
-#include "llpanelgroupnotices.h"
-#include "llpanelgroupgeneral.h"
-#include "llpanelgrouproles.h"
-
-#include "llaccordionctrltab.h"
-#include "llaccordionctrl.h"
-
-#include "lltrans.h"
-
-static LLPanelInjector<LLPanelGroup> t_panel_group("panel_group_info_sidetray");
-
-
-
-LLPanelGroupTab::LLPanelGroupTab()
-<<<<<<< HEAD
-	: LLPanel(),
-	  mAllowEdit(true),
-	  mHasModal(false)
-=======
-    : LLPanel(),
-      mAllowEdit(TRUE),
-      mHasModal(FALSE)
->>>>>>> e1623bb2
-{
-    mGroupID = LLUUID::null;
-}
-
-LLPanelGroupTab::~LLPanelGroupTab()
-{
-}
-
-bool LLPanelGroupTab::isVisibleByAgent(LLAgent* agentp)
-{
-<<<<<<< HEAD
-	//default to being visible
-	return true;
-=======
-    //default to being visible
-    return TRUE;
->>>>>>> e1623bb2
-}
-
-bool LLPanelGroupTab::postBuild()
-{
-<<<<<<< HEAD
-	return true;
-}
-
-LLPanelGroup::LLPanelGroup()
-:	LLPanel(),
-	LLGroupMgrObserver( LLUUID() ),
-	mSkipRefresh(false),
-	mButtonJoin(NULL)
-=======
-    return TRUE;
-}
-
-LLPanelGroup::LLPanelGroup()
-:   LLPanel(),
-    LLGroupMgrObserver( LLUUID() ),
-    mSkipRefresh(FALSE),
-    mButtonJoin(NULL)
->>>>>>> e1623bb2
-{
-    // Set up the factory callbacks.
-    // Roles sub tabs
-    LLGroupMgr::getInstance()->addObserver(this);
-}
-
-
-LLPanelGroup::~LLPanelGroup()
-{
-    LLGroupMgr::getInstance()->removeObserver(this);
-    if(LLVoiceClient::instanceExists())
-    {
-        LLVoiceClient::getInstance()->removeObserver(this);
-    }
-}
-
-void LLPanelGroup::onOpen(const LLSD& key)
-{
-    if(!key.has("group_id"))
-        return;
-
-    LLUUID group_id = key["group_id"];
-    if(!key.has("action"))
-    {
-        setGroupID(group_id);
-        getChild<LLAccordionCtrl>("groups_accordion")->expandDefaultTab();
-        return;
-    }
-
-    std::string str_action = key["action"];
-
-    if(str_action == "refresh")
-    {
-        if(mID == group_id || group_id == LLUUID::null)
-            refreshData();
-    }
-    else if(str_action == "close")
-    {
-        onBackBtnClick();
-    }
-    else if(str_action == "refresh_notices")
-    {
-        LLPanelGroupNotices* panel_notices = findChild<LLPanelGroupNotices>("group_notices_tab_panel");
-        if(panel_notices)
-            panel_notices->refreshNotices();
-    }
-    if (str_action == "show_notices")
-    {
-        setGroupID(group_id);
-
-        LLAccordionCtrl *tab_ctrl = getChild<LLAccordionCtrl>("groups_accordion");
-        tab_ctrl->collapseAllTabs();
-        getChild<LLAccordionCtrlTab>("group_notices_tab")->setDisplayChildren(true);
-        tab_ctrl->arrange();
-    }
-
-}
-
-bool LLPanelGroup::postBuild()
-{
-<<<<<<< HEAD
-	mDefaultNeedsApplyMesg = getString("default_needs_apply_text");
-	mWantApplyMesg = getString("want_apply_text");
-
-	LLButton* button;
-
-	button = getChild<LLButton>("btn_apply");
-	button->setClickedCallback(onBtnApply, this);
-	button->setVisible(true);
-	button->setEnabled(false);
-
-	button = getChild<LLButton>("btn_call");
-	button->setClickedCallback(onBtnGroupCallClicked, this);
-
-	button = getChild<LLButton>("btn_chat");
-	button->setClickedCallback(onBtnGroupChatClicked, this);
-
-	button = getChild<LLButton>("btn_refresh");
-	button->setClickedCallback(onBtnRefresh, this);
-
-	childSetCommitCallback("back",boost::bind(&LLPanelGroup::onBackBtnClick,this),NULL);
-
-	LLPanelGroupTab* panel_general = findChild<LLPanelGroupTab>("group_general_tab_panel");
-	LLPanelGroupTab* panel_roles = findChild<LLPanelGroupTab>("group_roles_tab_panel");
-	LLPanelGroupTab* panel_notices = findChild<LLPanelGroupTab>("group_notices_tab_panel");
-	LLPanelGroupTab* panel_land = findChild<LLPanelGroupTab>("group_land_tab_panel");
-	LLPanelGroupTab* panel_experiences = findChild<LLPanelGroupTab>("group_experiences_tab_panel");
-
-	if(panel_general)	mTabs.push_back(panel_general);
-	if(panel_roles)		mTabs.push_back(panel_roles);
-	if(panel_notices)	mTabs.push_back(panel_notices);
-	if(panel_land)		mTabs.push_back(panel_land);
-	if(panel_experiences)		mTabs.push_back(panel_experiences);
-
-	if(panel_general)
-	{
-		panel_general->setupCtrls(this);
-		button = panel_general->getChild<LLButton>("btn_join");
-		button->setVisible(false);
-		button->setEnabled(true);
-		
-		mButtonJoin = button;
-		mButtonJoin->setCommitCallback(boost::bind(&LLPanelGroup::onBtnJoin,this));
-
-		mJoinText = panel_general->getChild<LLUICtrl>("join_cost_text");
-	}
-
-	LLVoiceClient::getInstance()->addObserver(this);
-	
-	return true;
-=======
-    mDefaultNeedsApplyMesg = getString("default_needs_apply_text");
-    mWantApplyMesg = getString("want_apply_text");
-
-    LLButton* button;
-
-    button = getChild<LLButton>("btn_apply");
-    button->setClickedCallback(onBtnApply, this);
-    button->setVisible(true);
-    button->setEnabled(false);
-
-    button = getChild<LLButton>("btn_call");
-    button->setClickedCallback(onBtnGroupCallClicked, this);
-
-    button = getChild<LLButton>("btn_chat");
-    button->setClickedCallback(onBtnGroupChatClicked, this);
-
-    button = getChild<LLButton>("btn_refresh");
-    button->setClickedCallback(onBtnRefresh, this);
-
-    childSetCommitCallback("back",boost::bind(&LLPanelGroup::onBackBtnClick,this),NULL);
-
-    LLPanelGroupTab* panel_general = findChild<LLPanelGroupTab>("group_general_tab_panel");
-    LLPanelGroupTab* panel_roles = findChild<LLPanelGroupTab>("group_roles_tab_panel");
-    LLPanelGroupTab* panel_notices = findChild<LLPanelGroupTab>("group_notices_tab_panel");
-    LLPanelGroupTab* panel_land = findChild<LLPanelGroupTab>("group_land_tab_panel");
-    LLPanelGroupTab* panel_experiences = findChild<LLPanelGroupTab>("group_experiences_tab_panel");
-
-    if(panel_general)   mTabs.push_back(panel_general);
-    if(panel_roles)     mTabs.push_back(panel_roles);
-    if(panel_notices)   mTabs.push_back(panel_notices);
-    if(panel_land)      mTabs.push_back(panel_land);
-    if(panel_experiences)       mTabs.push_back(panel_experiences);
-
-    if(panel_general)
-    {
-        panel_general->setupCtrls(this);
-        button = panel_general->getChild<LLButton>("btn_join");
-        button->setVisible(false);
-        button->setEnabled(true);
-
-        mButtonJoin = button;
-        mButtonJoin->setCommitCallback(boost::bind(&LLPanelGroup::onBtnJoin,this));
-
-        mJoinText = panel_general->getChild<LLUICtrl>("join_cost_text");
-    }
-
-    LLVoiceClient::getInstance()->addObserver(this);
-
-    return TRUE;
->>>>>>> e1623bb2
-}
-
-void LLPanelGroup::reposButton(const std::string& name)
-{
-    LLButton* button = findChild<LLButton>(name);
-    if(!button)
-        return;
-    LLRect btn_rect = button->getRect();
-    btn_rect.setLeftTopAndSize( btn_rect.mLeft, btn_rect.getHeight() + 2, btn_rect.getWidth(), btn_rect.getHeight());
-    button->setRect(btn_rect);
-}
-
-void LLPanelGroup::reposButtons()
-{
-    LLButton* button_refresh = findChild<LLButton>("btn_refresh");
-    LLButton* button_cancel = findChild<LLButton>("btn_cancel");
-
-    if(button_refresh && button_cancel && button_refresh->getVisible() && button_cancel->getVisible())
-    {
-        LLRect btn_refresh_rect = button_refresh->getRect();
-        LLRect btn_cancel_rect = button_cancel->getRect();
-        btn_refresh_rect.setLeftTopAndSize( btn_cancel_rect.mLeft + btn_cancel_rect.getWidth() + 2,
-            btn_refresh_rect.getHeight() + 2, btn_refresh_rect.getWidth(), btn_refresh_rect.getHeight());
-        button_refresh->setRect(btn_refresh_rect);
-    }
-
-    reposButton("btn_apply");
-    reposButton("btn_refresh");
-    reposButton("btn_cancel");
-    reposButton("btn_chat");
-    reposButton("btn_call");
-}
-
-void LLPanelGroup::reshape(S32 width, S32 height, bool called_from_parent )
-{
-    LLPanel::reshape(width, height, called_from_parent );
-
-    reposButtons();
-}
-
-void LLPanelGroup::onBackBtnClick()
-{
-    LLSideTrayPanelContainer* parent = dynamic_cast<LLSideTrayPanelContainer*>(getParent());
-    if(parent)
-    {
-        parent->openPreviousPanel();
-    }
-}
-
-void LLPanelGroup::onBtnRefresh(void* user_data)
-{
-    LLPanelGroup* self = static_cast<LLPanelGroup*>(user_data);
-    self->refreshData();
-}
-
-void LLPanelGroup::onBtnApply(void* user_data)
-{
-    LLPanelGroup* self = static_cast<LLPanelGroup*>(user_data);
-    self->apply();
-    self->refreshData();
-}
-
-void LLPanelGroup::onBtnGroupCallClicked(void* user_data)
-{
-    LLPanelGroup* self = static_cast<LLPanelGroup*>(user_data);
-    self->callGroup();
-}
-
-void LLPanelGroup::onBtnGroupChatClicked(void* user_data)
-{
-    LLPanelGroup* self = static_cast<LLPanelGroup*>(user_data);
-    self->chatGroup();
-}
-
-void LLPanelGroup::onBtnJoin()
-{
-    if (LLGroupActions::isInGroup(mID))
-    {
-        LLGroupActions::leave(mID);
-    }
-    else
-    {
-        LL_DEBUGS() << "joining group: " << mID << LL_ENDL;
-        LLGroupActions::join(mID);
-    }
-}
-
-void LLPanelGroup::changed(LLGroupChange gc)
-{
-    for(std::vector<LLPanelGroupTab* >::iterator it = mTabs.begin();it!=mTabs.end();++it)
-        (*it)->update(gc);
-    update(gc);
-}
-
-// virtual
-void LLPanelGroup::onChange(EStatusType status, const std::string &channelURI, bool proximal)
-{
-    if(status == STATUS_JOINING || status == STATUS_LEFT_CHANNEL)
-    {
-        return;
-    }
-
-    childSetEnabled("btn_call", LLVoiceClient::getInstance()->voiceEnabled() && LLVoiceClient::getInstance()->isVoiceWorking());
-}
-
-void LLPanelGroup::notifyObservers()
-{
-    changed(GC_ALL);
-}
-
-void LLPanelGroup::update(LLGroupChange gc)
-{
-    LLGroupMgrGroupData* gdatap = LLGroupMgr::getInstance()->getGroupData(mID);
-    if(gdatap)
-    {
-        std::string group_name =  gdatap->mName.empty() ? LLTrans::getString("LoadingData") : gdatap->mName;
-        LLUICtrl* group_name_ctrl = getChild<LLUICtrl>("group_name");
-        group_name_ctrl->setValue(group_name);
-        group_name_ctrl->setToolTip(group_name);
-
-        LLGroupData agent_gdatap;
-        bool is_member = gAgent.getGroupData(mID,agent_gdatap) || gAgent.isGodlikeWithoutAdminMenuFakery();
-        bool join_btn_visible = is_member || gdatap->mOpenEnrollment;
-
-        mButtonJoin->setVisible(join_btn_visible);
-        mJoinText->setVisible(join_btn_visible);
-
-        if (is_member)
-        {
-            mJoinText->setValue(getString("group_member"));
-            mButtonJoin->setLabel(getString("leave_txt"));
-        }
-        else if(join_btn_visible)
-        {
-            LLStringUtil::format_map_t string_args;
-            std::string fee_buff;
-            if(gdatap->mMembershipFee)
-            {
-                string_args["[AMOUNT]"] = llformat("%d", gdatap->mMembershipFee);
-                fee_buff = getString("group_join_btn", string_args);
-
-            }
-            else
-            {
-                fee_buff = getString("group_join_free", string_args);
-            }
-            mJoinText->setValue(fee_buff);
-            mButtonJoin->setLabel(getString("join_txt"));
-        }
-    }
-}
-
-void LLPanelGroup::setGroupID(const LLUUID& group_id)
-{
-    std::string str_group_id;
-    group_id.toString(str_group_id);
-
-    bool is_same_id = group_id == mID;
-
-    LLGroupMgr::getInstance()->removeObserver(this);
-    mID = group_id;
-    LLGroupMgr::getInstance()->addObserver(this);
-
-    for(std::vector<LLPanelGroupTab* >::iterator it = mTabs.begin();it!=mTabs.end();++it)
-        (*it)->setGroupID(group_id);
-
-    LLGroupMgrGroupData* gdatap = LLGroupMgr::getInstance()->getGroupData(mID);
-    if(gdatap)
-    {
-        std::string group_name =  gdatap->mName.empty() ? LLTrans::getString("LoadingData") : gdatap->mName;
-        LLUICtrl* group_name_ctrl = getChild<LLUICtrl>("group_name");
-        group_name_ctrl->setValue(group_name);
-        group_name_ctrl->setToolTip(group_name);
-    }
-
-    LLButton* button_apply = findChild<LLButton>("btn_apply");
-    LLButton* button_refresh = findChild<LLButton>("btn_refresh");
-
-    LLButton* button_cancel = findChild<LLButton>("btn_cancel");
-    LLButton* button_call = findChild<LLButton>("btn_call");
-    LLButton* button_chat = findChild<LLButton>("btn_chat");
-
-
-    bool is_null_group_id = group_id == LLUUID::null;
-    if(button_apply)
-        button_apply->setVisible(!is_null_group_id);
-    if(button_refresh)
-        button_refresh->setVisible(!is_null_group_id);
-
-    if(button_cancel)
-        button_cancel->setVisible(!is_null_group_id);
-
-    if(button_call)
-            button_call->setVisible(!is_null_group_id);
-    if(button_chat)
-            button_chat->setVisible(!is_null_group_id);
-
-    getChild<LLUICtrl>("prepend_founded_by")->setVisible(!is_null_group_id);
-
-    LLAccordionCtrl* tab_ctrl = getChild<LLAccordionCtrl>("groups_accordion");
-    tab_ctrl->reset();
-
-    LLAccordionCtrlTab* tab_general = getChild<LLAccordionCtrlTab>("group_general_tab");
-    LLAccordionCtrlTab* tab_roles = getChild<LLAccordionCtrlTab>("group_roles_tab");
-    LLAccordionCtrlTab* tab_notices = getChild<LLAccordionCtrlTab>("group_notices_tab");
-    LLAccordionCtrlTab* tab_land = getChild<LLAccordionCtrlTab>("group_land_tab");
-    LLAccordionCtrlTab* tab_experiences = getChild<LLAccordionCtrlTab>("group_experiences_tab");
-
-    if(mButtonJoin)
-        mButtonJoin->setVisible(false);
-
-
-    if(is_null_group_id)//creating new group
-    {
-        if(!tab_general->getDisplayChildren())
-            tab_general->changeOpenClose(tab_general->getDisplayChildren());
-
-        if(tab_roles->getDisplayChildren())
-            tab_roles->changeOpenClose(tab_roles->getDisplayChildren());
-        if(tab_notices->getDisplayChildren())
-            tab_notices->changeOpenClose(tab_notices->getDisplayChildren());
-        if(tab_land->getDisplayChildren())
-            tab_land->changeOpenClose(tab_land->getDisplayChildren());
-        if(tab_experiences->getDisplayChildren())
-            tab_experiences->changeOpenClose(tab_land->getDisplayChildren());
-
-        tab_roles->setVisible(false);
-        tab_notices->setVisible(false);
-        tab_land->setVisible(false);
-        tab_experiences->setVisible(false);
-
-        getChild<LLUICtrl>("group_name")->setVisible(false);
-        getChild<LLUICtrl>("group_name_editor")->setVisible(true);
-
-        if(button_call)
-            button_call->setVisible(false);
-        if(button_chat)
-            button_chat->setVisible(false);
-    }
-    else
-    {
-        if(!is_same_id)
-        {
-            if(!tab_general->getDisplayChildren())
-                tab_general->changeOpenClose(tab_general->getDisplayChildren());
-            if(tab_roles->getDisplayChildren())
-                tab_roles->changeOpenClose(tab_roles->getDisplayChildren());
-            if(tab_notices->getDisplayChildren())
-                tab_notices->changeOpenClose(tab_notices->getDisplayChildren());
-            if(tab_land->getDisplayChildren())
-                tab_land->changeOpenClose(tab_land->getDisplayChildren());
-            if(tab_experiences->getDisplayChildren())
-                tab_experiences->changeOpenClose(tab_land->getDisplayChildren());
-        }
-
-        LLGroupData agent_gdatap;
-        bool is_member = gAgent.getGroupData(mID,agent_gdatap) || gAgent.isGodlikeWithoutAdminMenuFakery();
-
-        tab_roles->setVisible(is_member);
-        tab_notices->setVisible(is_member);
-        tab_land->setVisible(is_member);
-        tab_experiences->setVisible(is_member);
-
-        getChild<LLUICtrl>("group_name")->setVisible(true);
-        getChild<LLUICtrl>("group_name_editor")->setVisible(false);
-
-        if(button_apply)
-            button_apply->setVisible(is_member);
-        if(button_call)
-            button_call->setVisible(is_member);
-        if(button_chat)
-            button_chat->setVisible(is_member);
-    }
-
-    tab_ctrl->arrange();
-
-    reposButtons();
-    update(GC_ALL);//show/hide "join" button if data is already ready
-}
-
-bool LLPanelGroup::apply(LLPanelGroupTab* tab)
-{
-<<<<<<< HEAD
-	if(!tab)
-		return false;
-
-	std::string mesg;
-	if ( !tab->needsApply(mesg) )
-		return true;
-	
-	std::string apply_mesg;
-	if(tab->apply( apply_mesg ) )
-	{
-		//we skip refreshing group after ew manually apply changes since its very annoying
-		//for those who are editing group
-
-		LLPanelGroupRoles * roles_tab = dynamic_cast<LLPanelGroupRoles*>(tab);
-		if (roles_tab)
-		{
-			LLGroupMgr* gmgrp = LLGroupMgr::getInstance();
-			LLGroupMgrGroupData* gdatap = gmgrp->getGroupData(roles_tab->getGroupID());
-
-			// allow refresh only for one specific case:
-			// there is only one member in group and it is not owner
-			// it's a wrong situation and need refresh panels from server
-			if (gdatap && gdatap->isSingleMemberNotOwner())
-			{
-				return true;
-			}
-		}
-
-		mSkipRefresh = true;
-		return true;
-	}
-		
-	if ( !apply_mesg.empty() )
-	{
-		LLSD args;
-		args["MESSAGE"] = apply_mesg;
-		LLNotificationsUtil::add("GenericAlert", args);
-	}
-	return false;
-=======
-    if(!tab)
-        return false;
-
-    std::string mesg;
-    if ( !tab->needsApply(mesg) )
-        return true;
-
-    std::string apply_mesg;
-    if(tab->apply( apply_mesg ) )
-    {
-        //we skip refreshing group after ew manually apply changes since its very annoying
-        //for those who are editing group
-
-        LLPanelGroupRoles * roles_tab = dynamic_cast<LLPanelGroupRoles*>(tab);
-        if (roles_tab)
-        {
-            LLGroupMgr* gmgrp = LLGroupMgr::getInstance();
-            LLGroupMgrGroupData* gdatap = gmgrp->getGroupData(roles_tab->getGroupID());
-
-            // allow refresh only for one specific case:
-            // there is only one member in group and it is not owner
-            // it's a wrong situation and need refresh panels from server
-            if (gdatap && gdatap->isSingleMemberNotOwner())
-            {
-                return true;
-            }
-        }
-
-        mSkipRefresh = TRUE;
-        return true;
-    }
-
-    if ( !apply_mesg.empty() )
-    {
-        LLSD args;
-        args["MESSAGE"] = apply_mesg;
-        LLNotificationsUtil::add("GenericAlert", args);
-    }
-    return false;
->>>>>>> e1623bb2
-}
-
-bool LLPanelGroup::apply()
-{
-    return apply(findChild<LLPanelGroupTab>("group_general_tab_panel"))
-        && apply(findChild<LLPanelGroupTab>("group_roles_tab_panel"))
-        && apply(findChild<LLPanelGroupTab>("group_notices_tab_panel"))
-        && apply(findChild<LLPanelGroupTab>("group_land_tab_panel"))
-        && apply(findChild<LLPanelGroupTab>("group_experiences_tab_panel"))
-        ;
-}
-
-
-// virtual
-void LLPanelGroup::draw()
-{
-    LLPanel::draw();
-
-    if (mRefreshTimer.hasExpired())
-    {
-        mRefreshTimer.stop();
-        childEnable("btn_refresh");
-        childEnable("groups_accordion");
-    }
-
-    LLButton* button_apply = findChild<LLButton>("btn_apply");
-
-    if(button_apply && button_apply->getVisible())
-    {
-        bool enable = false;
-        std::string mesg;
-        for(std::vector<LLPanelGroupTab* >::iterator it = mTabs.begin();it!=mTabs.end();++it)
-            enable = enable || (*it)->needsApply(mesg);
-
-        childSetEnabled("btn_apply", enable);
-    }
-}
-
-void LLPanelGroup::refreshData()
-{
-<<<<<<< HEAD
-	if(mSkipRefresh)
-	{
-		mSkipRefresh = false;
-		return;
-	}
-	LLGroupMgr::getInstance()->clearGroupData(getID());
-
-	setGroupID(getID());
-	
-	// 5 second timeout
-	childDisable("btn_refresh");
-	childDisable("groups_accordion");
-
-	mRefreshTimer.start();
-	mRefreshTimer.setTimerExpirySec(5);
-=======
-    if(mSkipRefresh)
-    {
-        mSkipRefresh = FALSE;
-        return;
-    }
-    LLGroupMgr::getInstance()->clearGroupData(getID());
-
-    setGroupID(getID());
-
-    // 5 second timeout
-    childDisable("btn_refresh");
-    childDisable("groups_accordion");
-
-    mRefreshTimer.start();
-    mRefreshTimer.setTimerExpirySec(5);
->>>>>>> e1623bb2
-}
-
-void LLPanelGroup::callGroup()
-{
-    LLGroupActions::startCall(getID());
-}
-
-void LLPanelGroup::chatGroup()
-{
-    LLGroupActions::startIM(getID());
-}
-
-void LLPanelGroup::showNotice(const std::string& subject,
-                  const std::string& message,
-                  const bool& has_inventory,
-                  const std::string& inventory_name,
-                  LLOfferInfo* inventory_offer)
-{
-    LLPanelGroupNotices* panel_notices = findChild<LLPanelGroupNotices>("group_notices_tab_panel");
-    if(!panel_notices)
-    {
-        // We need to clean up that inventory offer.
-        if (inventory_offer)
-        {
-            inventory_offer->forceResponse(IOR_DECLINE);
-        }
-        return;
-    }
-    panel_notices->showNotice(subject,message,has_inventory,inventory_name,inventory_offer);
-}
-
-//static
-
-void LLPanelGroup::showNotice(const std::string& subject,
-                       const std::string& message,
-                       const LLUUID& group_id,
-                       const bool& has_inventory,
-                       const std::string& inventory_name,
-                       LLOfferInfo* inventory_offer)
-{
-    LLPanelGroup* panel = LLFloaterSidePanelContainer::getPanel<LLPanelGroup>("people", "panel_group_info_sidetray");
-    if(!panel)
-        return;
-
-    if(panel->getID() != group_id)//???? only for current group_id or switch panels? FIXME
-        return;
-    panel->showNotice(subject,message,has_inventory,inventory_name,inventory_offer);
-
-}
-
+/**
+ * @file llpanelgroup.cpp
+ *
+ * $LicenseInfo:firstyear=2006&license=viewerlgpl$
+ * Second Life Viewer Source Code
+ * Copyright (C) 2010, Linden Research, Inc.
+ *
+ * This library is free software; you can redistribute it and/or
+ * modify it under the terms of the GNU Lesser General Public
+ * License as published by the Free Software Foundation;
+ * version 2.1 of the License only.
+ *
+ * This library is distributed in the hope that it will be useful,
+ * but WITHOUT ANY WARRANTY; without even the implied warranty of
+ * MERCHANTABILITY or FITNESS FOR A PARTICULAR PURPOSE.  See the GNU
+ * Lesser General Public License for more details.
+ *
+ * You should have received a copy of the GNU Lesser General Public
+ * License along with this library; if not, write to the Free Software
+ * Foundation, Inc., 51 Franklin Street, Fifth Floor, Boston, MA  02110-1301  USA
+ *
+ * Linden Research, Inc., 945 Battery Street, San Francisco, CA  94111  USA
+ * $/LicenseInfo$
+ */
+
+#include "llviewerprecompiledheaders.h"
+
+#include "llpanelgroup.h"
+
+// Library includes
+#include "llbutton.h"
+#include "llfloatersidepanelcontainer.h"
+#include "lltabcontainer.h"
+#include "lltextbox.h"
+#include "lluictrlfactory.h"
+
+// Viewer includes
+#include "llviewermessage.h"
+#include "llviewerwindow.h"
+#include "llappviewer.h"
+#include "llnotificationsutil.h"
+#include "llfloaterreg.h"
+#include "llfloater.h"
+#include "llgroupactions.h"
+
+#include "llagent.h"
+
+#include "llsidetraypanelcontainer.h"
+
+#include "llpanelgroupnotices.h"
+#include "llpanelgroupgeneral.h"
+#include "llpanelgrouproles.h"
+
+#include "llaccordionctrltab.h"
+#include "llaccordionctrl.h"
+
+#include "lltrans.h"
+
+static LLPanelInjector<LLPanelGroup> t_panel_group("panel_group_info_sidetray");
+
+
+
+LLPanelGroupTab::LLPanelGroupTab()
+    : LLPanel(),
+      mAllowEdit(true),
+      mHasModal(false)
+{
+    mGroupID = LLUUID::null;
+}
+
+LLPanelGroupTab::~LLPanelGroupTab()
+{
+}
+
+bool LLPanelGroupTab::isVisibleByAgent(LLAgent* agentp)
+{
+    //default to being visible
+    return true;
+}
+
+bool LLPanelGroupTab::postBuild()
+{
+    return true;
+}
+
+LLPanelGroup::LLPanelGroup()
+:   LLPanel(),
+    LLGroupMgrObserver( LLUUID() ),
+    mSkipRefresh(false),
+    mButtonJoin(NULL)
+{
+    // Set up the factory callbacks.
+    // Roles sub tabs
+    LLGroupMgr::getInstance()->addObserver(this);
+}
+
+
+LLPanelGroup::~LLPanelGroup()
+{
+    LLGroupMgr::getInstance()->removeObserver(this);
+    if(LLVoiceClient::instanceExists())
+    {
+        LLVoiceClient::getInstance()->removeObserver(this);
+    }
+}
+
+void LLPanelGroup::onOpen(const LLSD& key)
+{
+    if(!key.has("group_id"))
+        return;
+
+    LLUUID group_id = key["group_id"];
+    if(!key.has("action"))
+    {
+        setGroupID(group_id);
+        getChild<LLAccordionCtrl>("groups_accordion")->expandDefaultTab();
+        return;
+    }
+
+    std::string str_action = key["action"];
+
+    if(str_action == "refresh")
+    {
+        if(mID == group_id || group_id == LLUUID::null)
+            refreshData();
+    }
+    else if(str_action == "close")
+    {
+        onBackBtnClick();
+    }
+    else if(str_action == "refresh_notices")
+    {
+        LLPanelGroupNotices* panel_notices = findChild<LLPanelGroupNotices>("group_notices_tab_panel");
+        if(panel_notices)
+            panel_notices->refreshNotices();
+    }
+    if (str_action == "show_notices")
+    {
+        setGroupID(group_id);
+
+        LLAccordionCtrl *tab_ctrl = getChild<LLAccordionCtrl>("groups_accordion");
+        tab_ctrl->collapseAllTabs();
+        getChild<LLAccordionCtrlTab>("group_notices_tab")->setDisplayChildren(true);
+        tab_ctrl->arrange();
+    }
+
+}
+
+bool LLPanelGroup::postBuild()
+{
+    mDefaultNeedsApplyMesg = getString("default_needs_apply_text");
+    mWantApplyMesg = getString("want_apply_text");
+
+    LLButton* button;
+
+    button = getChild<LLButton>("btn_apply");
+    button->setClickedCallback(onBtnApply, this);
+    button->setVisible(true);
+    button->setEnabled(false);
+
+    button = getChild<LLButton>("btn_call");
+    button->setClickedCallback(onBtnGroupCallClicked, this);
+
+    button = getChild<LLButton>("btn_chat");
+    button->setClickedCallback(onBtnGroupChatClicked, this);
+
+    button = getChild<LLButton>("btn_refresh");
+    button->setClickedCallback(onBtnRefresh, this);
+
+    childSetCommitCallback("back",boost::bind(&LLPanelGroup::onBackBtnClick,this),NULL);
+
+    LLPanelGroupTab* panel_general = findChild<LLPanelGroupTab>("group_general_tab_panel");
+    LLPanelGroupTab* panel_roles = findChild<LLPanelGroupTab>("group_roles_tab_panel");
+    LLPanelGroupTab* panel_notices = findChild<LLPanelGroupTab>("group_notices_tab_panel");
+    LLPanelGroupTab* panel_land = findChild<LLPanelGroupTab>("group_land_tab_panel");
+    LLPanelGroupTab* panel_experiences = findChild<LLPanelGroupTab>("group_experiences_tab_panel");
+
+    if(panel_general)   mTabs.push_back(panel_general);
+    if(panel_roles)     mTabs.push_back(panel_roles);
+    if(panel_notices)   mTabs.push_back(panel_notices);
+    if(panel_land)      mTabs.push_back(panel_land);
+    if(panel_experiences)       mTabs.push_back(panel_experiences);
+
+    if(panel_general)
+    {
+        panel_general->setupCtrls(this);
+        button = panel_general->getChild<LLButton>("btn_join");
+        button->setVisible(false);
+        button->setEnabled(true);
+
+        mButtonJoin = button;
+        mButtonJoin->setCommitCallback(boost::bind(&LLPanelGroup::onBtnJoin,this));
+
+        mJoinText = panel_general->getChild<LLUICtrl>("join_cost_text");
+    }
+
+    LLVoiceClient::getInstance()->addObserver(this);
+
+    return true;
+}
+
+void LLPanelGroup::reposButton(const std::string& name)
+{
+    LLButton* button = findChild<LLButton>(name);
+    if(!button)
+        return;
+    LLRect btn_rect = button->getRect();
+    btn_rect.setLeftTopAndSize( btn_rect.mLeft, btn_rect.getHeight() + 2, btn_rect.getWidth(), btn_rect.getHeight());
+    button->setRect(btn_rect);
+}
+
+void LLPanelGroup::reposButtons()
+{
+    LLButton* button_refresh = findChild<LLButton>("btn_refresh");
+    LLButton* button_cancel = findChild<LLButton>("btn_cancel");
+
+    if(button_refresh && button_cancel && button_refresh->getVisible() && button_cancel->getVisible())
+    {
+        LLRect btn_refresh_rect = button_refresh->getRect();
+        LLRect btn_cancel_rect = button_cancel->getRect();
+        btn_refresh_rect.setLeftTopAndSize( btn_cancel_rect.mLeft + btn_cancel_rect.getWidth() + 2,
+            btn_refresh_rect.getHeight() + 2, btn_refresh_rect.getWidth(), btn_refresh_rect.getHeight());
+        button_refresh->setRect(btn_refresh_rect);
+    }
+
+    reposButton("btn_apply");
+    reposButton("btn_refresh");
+    reposButton("btn_cancel");
+    reposButton("btn_chat");
+    reposButton("btn_call");
+}
+
+void LLPanelGroup::reshape(S32 width, S32 height, bool called_from_parent )
+{
+    LLPanel::reshape(width, height, called_from_parent );
+
+    reposButtons();
+}
+
+void LLPanelGroup::onBackBtnClick()
+{
+    LLSideTrayPanelContainer* parent = dynamic_cast<LLSideTrayPanelContainer*>(getParent());
+    if(parent)
+    {
+        parent->openPreviousPanel();
+    }
+}
+
+void LLPanelGroup::onBtnRefresh(void* user_data)
+{
+    LLPanelGroup* self = static_cast<LLPanelGroup*>(user_data);
+    self->refreshData();
+}
+
+void LLPanelGroup::onBtnApply(void* user_data)
+{
+    LLPanelGroup* self = static_cast<LLPanelGroup*>(user_data);
+    self->apply();
+    self->refreshData();
+}
+
+void LLPanelGroup::onBtnGroupCallClicked(void* user_data)
+{
+    LLPanelGroup* self = static_cast<LLPanelGroup*>(user_data);
+    self->callGroup();
+}
+
+void LLPanelGroup::onBtnGroupChatClicked(void* user_data)
+{
+    LLPanelGroup* self = static_cast<LLPanelGroup*>(user_data);
+    self->chatGroup();
+}
+
+void LLPanelGroup::onBtnJoin()
+{
+    if (LLGroupActions::isInGroup(mID))
+    {
+        LLGroupActions::leave(mID);
+    }
+    else
+    {
+    LL_DEBUGS() << "joining group: " << mID << LL_ENDL;
+    LLGroupActions::join(mID);
+}
+}
+
+void LLPanelGroup::changed(LLGroupChange gc)
+{
+    for(std::vector<LLPanelGroupTab* >::iterator it = mTabs.begin();it!=mTabs.end();++it)
+        (*it)->update(gc);
+    update(gc);
+}
+
+// virtual
+void LLPanelGroup::onChange(EStatusType status, const std::string &channelURI, bool proximal)
+{
+    if(status == STATUS_JOINING || status == STATUS_LEFT_CHANNEL)
+    {
+        return;
+    }
+
+    childSetEnabled("btn_call", LLVoiceClient::getInstance()->voiceEnabled() && LLVoiceClient::getInstance()->isVoiceWorking());
+}
+
+void LLPanelGroup::notifyObservers()
+{
+    changed(GC_ALL);
+}
+
+void LLPanelGroup::update(LLGroupChange gc)
+{
+    LLGroupMgrGroupData* gdatap = LLGroupMgr::getInstance()->getGroupData(mID);
+    if(gdatap)
+    {
+        std::string group_name =  gdatap->mName.empty() ? LLTrans::getString("LoadingData") : gdatap->mName;
+        LLUICtrl* group_name_ctrl = getChild<LLUICtrl>("group_name");
+        group_name_ctrl->setValue(group_name);
+        group_name_ctrl->setToolTip(group_name);
+
+        LLGroupData agent_gdatap;
+        bool is_member = gAgent.getGroupData(mID,agent_gdatap) || gAgent.isGodlikeWithoutAdminMenuFakery();
+        bool join_btn_visible = is_member || gdatap->mOpenEnrollment;
+
+        mButtonJoin->setVisible(join_btn_visible);
+        mJoinText->setVisible(join_btn_visible);
+
+        if (is_member)
+        {
+            mJoinText->setValue(getString("group_member"));
+            mButtonJoin->setLabel(getString("leave_txt"));
+        }
+        else if(join_btn_visible)
+        {
+            LLStringUtil::format_map_t string_args;
+            std::string fee_buff;
+            if(gdatap->mMembershipFee)
+            {
+                string_args["[AMOUNT]"] = llformat("%d", gdatap->mMembershipFee);
+                fee_buff = getString("group_join_btn", string_args);
+
+            }
+            else
+            {
+                fee_buff = getString("group_join_free", string_args);
+            }
+            mJoinText->setValue(fee_buff);
+            mButtonJoin->setLabel(getString("join_txt"));
+        }
+    }
+}
+
+void LLPanelGroup::setGroupID(const LLUUID& group_id)
+{
+    std::string str_group_id;
+    group_id.toString(str_group_id);
+
+    bool is_same_id = group_id == mID;
+
+    LLGroupMgr::getInstance()->removeObserver(this);
+    mID = group_id;
+    LLGroupMgr::getInstance()->addObserver(this);
+
+    for(std::vector<LLPanelGroupTab* >::iterator it = mTabs.begin();it!=mTabs.end();++it)
+        (*it)->setGroupID(group_id);
+
+    LLGroupMgrGroupData* gdatap = LLGroupMgr::getInstance()->getGroupData(mID);
+    if(gdatap)
+    {
+        std::string group_name =  gdatap->mName.empty() ? LLTrans::getString("LoadingData") : gdatap->mName;
+        LLUICtrl* group_name_ctrl = getChild<LLUICtrl>("group_name");
+        group_name_ctrl->setValue(group_name);
+        group_name_ctrl->setToolTip(group_name);
+    }
+
+    LLButton* button_apply = findChild<LLButton>("btn_apply");
+    LLButton* button_refresh = findChild<LLButton>("btn_refresh");
+
+    LLButton* button_cancel = findChild<LLButton>("btn_cancel");
+    LLButton* button_call = findChild<LLButton>("btn_call");
+    LLButton* button_chat = findChild<LLButton>("btn_chat");
+
+
+    bool is_null_group_id = group_id == LLUUID::null;
+    if(button_apply)
+        button_apply->setVisible(!is_null_group_id);
+    if(button_refresh)
+        button_refresh->setVisible(!is_null_group_id);
+
+    if(button_cancel)
+        button_cancel->setVisible(!is_null_group_id);
+
+    if(button_call)
+            button_call->setVisible(!is_null_group_id);
+    if(button_chat)
+            button_chat->setVisible(!is_null_group_id);
+
+    getChild<LLUICtrl>("prepend_founded_by")->setVisible(!is_null_group_id);
+
+    LLAccordionCtrl* tab_ctrl = getChild<LLAccordionCtrl>("groups_accordion");
+    tab_ctrl->reset();
+
+    LLAccordionCtrlTab* tab_general = getChild<LLAccordionCtrlTab>("group_general_tab");
+    LLAccordionCtrlTab* tab_roles = getChild<LLAccordionCtrlTab>("group_roles_tab");
+    LLAccordionCtrlTab* tab_notices = getChild<LLAccordionCtrlTab>("group_notices_tab");
+    LLAccordionCtrlTab* tab_land = getChild<LLAccordionCtrlTab>("group_land_tab");
+    LLAccordionCtrlTab* tab_experiences = getChild<LLAccordionCtrlTab>("group_experiences_tab");
+
+    if(mButtonJoin)
+        mButtonJoin->setVisible(false);
+
+
+    if(is_null_group_id)//creating new group
+    {
+        if(!tab_general->getDisplayChildren())
+            tab_general->changeOpenClose(tab_general->getDisplayChildren());
+
+        if(tab_roles->getDisplayChildren())
+            tab_roles->changeOpenClose(tab_roles->getDisplayChildren());
+        if(tab_notices->getDisplayChildren())
+            tab_notices->changeOpenClose(tab_notices->getDisplayChildren());
+        if(tab_land->getDisplayChildren())
+            tab_land->changeOpenClose(tab_land->getDisplayChildren());
+        if(tab_experiences->getDisplayChildren())
+            tab_experiences->changeOpenClose(tab_land->getDisplayChildren());
+
+        tab_roles->setVisible(false);
+        tab_notices->setVisible(false);
+        tab_land->setVisible(false);
+        tab_experiences->setVisible(false);
+
+        getChild<LLUICtrl>("group_name")->setVisible(false);
+        getChild<LLUICtrl>("group_name_editor")->setVisible(true);
+
+        if(button_call)
+            button_call->setVisible(false);
+        if(button_chat)
+            button_chat->setVisible(false);
+    }
+    else
+    {
+        if(!is_same_id)
+        {
+            if(!tab_general->getDisplayChildren())
+                tab_general->changeOpenClose(tab_general->getDisplayChildren());
+            if(tab_roles->getDisplayChildren())
+                tab_roles->changeOpenClose(tab_roles->getDisplayChildren());
+            if(tab_notices->getDisplayChildren())
+                tab_notices->changeOpenClose(tab_notices->getDisplayChildren());
+            if(tab_land->getDisplayChildren())
+                tab_land->changeOpenClose(tab_land->getDisplayChildren());
+            if(tab_experiences->getDisplayChildren())
+                tab_experiences->changeOpenClose(tab_land->getDisplayChildren());
+        }
+
+        LLGroupData agent_gdatap;
+        bool is_member = gAgent.getGroupData(mID,agent_gdatap) || gAgent.isGodlikeWithoutAdminMenuFakery();
+
+        tab_roles->setVisible(is_member);
+        tab_notices->setVisible(is_member);
+        tab_land->setVisible(is_member);
+        tab_experiences->setVisible(is_member);
+
+        getChild<LLUICtrl>("group_name")->setVisible(true);
+        getChild<LLUICtrl>("group_name_editor")->setVisible(false);
+
+        if(button_apply)
+            button_apply->setVisible(is_member);
+        if(button_call)
+            button_call->setVisible(is_member);
+        if(button_chat)
+            button_chat->setVisible(is_member);
+    }
+
+    tab_ctrl->arrange();
+
+    reposButtons();
+    update(GC_ALL);//show/hide "join" button if data is already ready
+}
+
+bool LLPanelGroup::apply(LLPanelGroupTab* tab)
+{
+    if(!tab)
+        return false;
+
+    std::string mesg;
+    if ( !tab->needsApply(mesg) )
+        return true;
+
+    std::string apply_mesg;
+    if(tab->apply( apply_mesg ) )
+    {
+        //we skip refreshing group after ew manually apply changes since its very annoying
+        //for those who are editing group
+
+        LLPanelGroupRoles * roles_tab = dynamic_cast<LLPanelGroupRoles*>(tab);
+        if (roles_tab)
+        {
+            LLGroupMgr* gmgrp = LLGroupMgr::getInstance();
+            LLGroupMgrGroupData* gdatap = gmgrp->getGroupData(roles_tab->getGroupID());
+
+            // allow refresh only for one specific case:
+            // there is only one member in group and it is not owner
+            // it's a wrong situation and need refresh panels from server
+            if (gdatap && gdatap->isSingleMemberNotOwner())
+            {
+                return true;
+            }
+        }
+
+        mSkipRefresh = true;
+        return true;
+    }
+
+    if ( !apply_mesg.empty() )
+    {
+        LLSD args;
+        args["MESSAGE"] = apply_mesg;
+        LLNotificationsUtil::add("GenericAlert", args);
+    }
+    return false;
+}
+
+bool LLPanelGroup::apply()
+{
+    return apply(findChild<LLPanelGroupTab>("group_general_tab_panel"))
+        && apply(findChild<LLPanelGroupTab>("group_roles_tab_panel"))
+        && apply(findChild<LLPanelGroupTab>("group_notices_tab_panel"))
+        && apply(findChild<LLPanelGroupTab>("group_land_tab_panel"))
+        && apply(findChild<LLPanelGroupTab>("group_experiences_tab_panel"))
+        ;
+}
+
+
+// virtual
+void LLPanelGroup::draw()
+{
+    LLPanel::draw();
+
+    if (mRefreshTimer.hasExpired())
+    {
+        mRefreshTimer.stop();
+        childEnable("btn_refresh");
+        childEnable("groups_accordion");
+    }
+
+    LLButton* button_apply = findChild<LLButton>("btn_apply");
+
+    if(button_apply && button_apply->getVisible())
+    {
+        bool enable = false;
+        std::string mesg;
+        for(std::vector<LLPanelGroupTab* >::iterator it = mTabs.begin();it!=mTabs.end();++it)
+            enable = enable || (*it)->needsApply(mesg);
+
+        childSetEnabled("btn_apply", enable);
+    }
+}
+
+void LLPanelGroup::refreshData()
+{
+    if(mSkipRefresh)
+    {
+        mSkipRefresh = false;
+        return;
+    }
+    LLGroupMgr::getInstance()->clearGroupData(getID());
+
+    setGroupID(getID());
+
+    // 5 second timeout
+    childDisable("btn_refresh");
+    childDisable("groups_accordion");
+
+    mRefreshTimer.start();
+    mRefreshTimer.setTimerExpirySec(5);
+}
+
+void LLPanelGroup::callGroup()
+{
+    LLGroupActions::startCall(getID());
+}
+
+void LLPanelGroup::chatGroup()
+{
+    LLGroupActions::startIM(getID());
+}
+
+void LLPanelGroup::showNotice(const std::string& subject,
+                  const std::string& message,
+                  const bool& has_inventory,
+                  const std::string& inventory_name,
+                  LLOfferInfo* inventory_offer)
+{
+    LLPanelGroupNotices* panel_notices = findChild<LLPanelGroupNotices>("group_notices_tab_panel");
+    if(!panel_notices)
+    {
+        // We need to clean up that inventory offer.
+        if (inventory_offer)
+        {
+            inventory_offer->forceResponse(IOR_DECLINE);
+        }
+        return;
+    }
+    panel_notices->showNotice(subject,message,has_inventory,inventory_name,inventory_offer);
+}
+
+//static
+
+void LLPanelGroup::showNotice(const std::string& subject,
+                       const std::string& message,
+                       const LLUUID& group_id,
+                       const bool& has_inventory,
+                       const std::string& inventory_name,
+                       LLOfferInfo* inventory_offer)
+{
+    LLPanelGroup* panel = LLFloaterSidePanelContainer::getPanel<LLPanelGroup>("people", "panel_group_info_sidetray");
+    if(!panel)
+        return;
+
+    if(panel->getID() != group_id)//???? only for current group_id or switch panels? FIXME
+        return;
+    panel->showNotice(subject,message,has_inventory,inventory_name,inventory_offer);
+
+}
+
+