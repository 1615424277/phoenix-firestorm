--- conflicted
+++ resolved
@@ -131,21 +131,13 @@
         // Dimensions of an AABB around the shape
         LLVector3   mScale;
 
-<<<<<<< HEAD
-		// Offset of shape from origin of primitive's reference frame
-		LLVector3	mCenter;
-	};
-	// <FS:Beq> FIRE-23053 - analysed mesh physics is not correctly displayed for thin meshes
-	//	static void determinePhysicsShape( const LLPhysicsVolumeParams& volume_params, const LLVector3& scale, PhysicsShapeSpecification& specOut );
-	static void determinePhysicsShape(const LLPhysicsVolumeParams& volume_params, const LLVector3& scale, bool hasDecomp, PhysicsShapeSpecification& specOut);
-	//</FS:Beq>
-=======
         // Offset of shape from origin of primitive's reference frame
         LLVector3   mCenter;
     };
-
-    static void determinePhysicsShape( const LLPhysicsVolumeParams& volume_params, const LLVector3& scale, PhysicsShapeSpecification& specOut );
->>>>>>> 38c2a5bd
+    // <FS:Beq> FIRE-23053 - analysed mesh physics is not correctly displayed for thin meshes
+    //  static void determinePhysicsShape( const LLPhysicsVolumeParams& volume_params, const LLVector3& scale, PhysicsShapeSpecification& specOut );
+    static void determinePhysicsShape(const LLPhysicsVolumeParams& volume_params, const LLVector3& scale, bool hasDecomp, PhysicsShapeSpecification& specOut);
+    //</FS:Beq>
 };
 
 #endif //LL_PHYSICS_SHAPE_BUILDER_H