--- conflicted
+++ resolved
@@ -191,16 +191,10 @@
     LLSelectNode(const LLSelectNode& nodep);
     ~LLSelectNode();
 
-<<<<<<< HEAD
     void selectAllTEs(bool b);
     void selectTE(S32 te_index, bool selected);
+    void selectGLTFNode(S32 node_index, S32 primitive_index, bool selected);
     bool isTESelected(S32 te_index) const;
-=======
-    void selectAllTEs(BOOL b);
-    void selectTE(S32 te_index, BOOL selected);
-    void selectGLTFNode(S32 node_index, S32 primitive_index, bool selected);
-    BOOL isTESelected(S32 te_index) const;
->>>>>>> 6fba1530
     bool hasSelectedTE() const { return TE_SELECT_MASK_ALL & mTESelectMask; }
     S32 getLastSelectedTE() const;
     S32 getLastOperatedTE() const { return mLastTESelected; }
@@ -265,13 +259,9 @@
     std::vector<LLVector3>  mTextureScaleRatios;
     std::vector<LLVector3>  mSilhouetteVertices;    // array of vertices to render silhouette of object
     std::vector<LLVector3>  mSilhouetteNormals; // array of normals to render silhouette of object
-<<<<<<< HEAD
     bool                    mSilhouetteExists;  // need to generate silhouette?
-=======
-    BOOL                    mSilhouetteExists;  // need to generate silhouette?
     S32             mSelectedGLTFNode = -1;
     S32             mSelectedGLTFPrimitive = -1;
->>>>>>> 6fba1530
 
 protected:
     LLPointer<LLViewerObject>   mObject;
@@ -920,11 +910,7 @@
     void remove(std::vector<LLViewerObject*>& objects);
     void remove(LLViewerObject* object, S32 te = SELECT_ALL_TES, bool undoable = true);
     void removeAll();
-<<<<<<< HEAD
-    void addAsIndividual(LLViewerObject* object, S32 te = SELECT_ALL_TES, bool undoable = true);
-=======
-    void addAsIndividual(LLViewerObject* object, S32 te = SELECT_ALL_TES, BOOL undoable = TRUE, S32 gltf_node = -1, S32 gltf_primitive = -1);
->>>>>>> 6fba1530
+    void addAsIndividual(LLViewerObject* object, S32 te = SELECT_ALL_TES, bool undoable = true, S32 gltf_node = -1, S32 gltf_primitive = -1);
     void promoteSelectionToRoot();
     void demoteSelectionToIndividuals();
 
