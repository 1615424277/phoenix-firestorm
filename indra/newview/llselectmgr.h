--- conflicted
+++ resolved
@@ -475,11 +475,7 @@
     LLObjectSelectionHandle					mSelectedObjects;
 };
 
-<<<<<<< HEAD
-class LLSelectMgr : public LLEditMenuHandler, public LLSingleton<LLSelectMgr>, public nd::selection::PropertiesServer
-=======
-class LLSelectMgr : public LLEditMenuHandler, public LLSimpleton<LLSelectMgr>
->>>>>>> 28cefb3a
+class LLSelectMgr : public LLEditMenuHandler, public LLSimpleton<LLSelectMgr>, public nd::selection::PropertiesServer
 {
 public:
 	static BOOL					sRectSelectInclusive;	// do we need to surround an object to pick it?
