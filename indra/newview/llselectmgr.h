/** 
 * @file llselectmgr.h
 * @brief A manager for selected objects and TEs.
 *
 * $LicenseInfo:firstyear=2001&license=viewerlgpl$
 * Second Life Viewer Source Code
 * Copyright (C) 2010, Linden Research, Inc.
 * 
 * This library is free software; you can redistribute it and/or
 * modify it under the terms of the GNU Lesser General Public
 * License as published by the Free Software Foundation;
 * version 2.1 of the License only.
 * 
 * This library is distributed in the hope that it will be useful,
 * but WITHOUT ANY WARRANTY; without even the implied warranty of
 * MERCHANTABILITY or FITNESS FOR A PARTICULAR PURPOSE.  See the GNU
 * Lesser General Public License for more details.
 * 
 * You should have received a copy of the GNU Lesser General Public
 * License along with this library; if not, write to the Free Software
 * Foundation, Inc., 51 Franklin Street, Fifth Floor, Boston, MA  02110-1301  USA
 * 
 * Linden Research, Inc., 945 Battery Street, San Francisco, CA  94111  USA
 * $/LicenseInfo$
 */

#ifndef LL_LLSELECTMGR_H
#define LL_LLSELECTMGR_H

#include "llcharacter.h"
#include "lleditmenuhandler.h"
#include "llundo.h"
#include "lluuid.h"
#include "llpointer.h"
#include "llsafehandle.h"
#include "llsaleinfo.h"
#include "llcategory.h"
#include "v3dmath.h"
#include "llquaternion.h"
#include "llcoord.h"
#include "llframetimer.h"
#include "llbbox.h"
#include "llpermissions.h"
#include "llcontrol.h"
#include "llviewerobject.h"	// LLObjectSelection::getSelectedTEValue template
#include "llmaterial.h"

#include <deque>
#include <boost/iterator/filter_iterator.hpp>
#include <boost/signals2.hpp>
#include <boost/make_shared.hpp>	// boost::make_shared

class LLMessageSystem;
class LLViewerTexture;
class LLColor4;
class LLVector3;
class LLSelectNode;

const U8 UPD_NONE      		= 0x00;
const U8 UPD_POSITION  		= 0x01;
const U8 UPD_ROTATION  		= 0x02;
const U8 UPD_SCALE     		= 0x04;
const U8 UPD_LINKED_SETS 	= 0x08;
const U8 UPD_UNIFORM 		= 0x10;	// used with UPD_SCALE

// <FS:Ansariel> Moved here to make them publically accessible
// For linked sets
const S32 MAX_CHILDREN_PER_TASK = 255;
const S32 MAX_CHILDREN_PER_PHYSICAL_TASK = 32;
// </FS:Ansariel>

// <FS:KC> show/hide build highlight
enum EFSShowHideHighlight
{
	FS_SHOW_HIDE_HIGHLIGHT_NORMAL = 0,
	FS_SHOW_HIDE_HIGHLIGHT_SHOW = 1,
	FS_SHOW_HIDE_HIGHLIGHT_HIDE = 2
};
// </FS:KC>

// This is used by the DeRezObject message to determine where to put
// derezed tasks.
enum EDeRezDestination
{
	DRD_SAVE_INTO_AGENT_INVENTORY = 0,
	DRD_ACQUIRE_TO_AGENT_INVENTORY = 1,		// try to leave copy in world
	DRD_SAVE_INTO_TASK_INVENTORY = 2,
	DRD_ATTACHMENT = 3,
	DRD_TAKE_INTO_AGENT_INVENTORY = 4,		// delete from world
	DRD_FORCE_TO_GOD_INVENTORY = 5,			// force take copy
	DRD_TRASH = 6,
	DRD_ATTACHMENT_TO_INV = 7,
	DRD_ATTACHMENT_EXISTS = 8,
	DRD_RETURN_TO_OWNER = 9,				// back to owner's inventory
	DRD_RETURN_TO_LAST_OWNER = 10,			// deeded object back to last owner's inventory

	DRD_COUNT = 11
};


const S32 SELECT_ALL_TES = -1;
const S32 SELECT_MAX_TES = 32;

// Do something to all objects in the selection manager.
// The bool return value can be used to indicate if all
// objects are identical (gathering information) or if
// the operation was successful.
struct LLSelectedObjectFunctor
{
	virtual ~LLSelectedObjectFunctor() {};
	virtual bool apply(LLViewerObject* object) = 0;
};

// Do something to all select nodes in the selection manager.
// The bool return value can be used to indicate if all
// objects are identical (gathering information) or if
// the operation was successful.
struct LLSelectedNodeFunctor
{
	virtual ~LLSelectedNodeFunctor() {};
	virtual bool apply(LLSelectNode* node) = 0;
};

struct LLSelectedTEFunctor
{
	virtual ~LLSelectedTEFunctor() {};
	virtual bool apply(LLViewerObject* object, S32 face) = 0;
};

struct LLSelectedTEMaterialFunctor
{
	virtual ~LLSelectedTEMaterialFunctor() {};
	virtual LLMaterialPtr apply(LLViewerObject* object, S32 face, LLTextureEntry* tep, LLMaterialPtr& current_material) = 0;
};

template <typename T> struct LLSelectedTEGetFunctor
{
	virtual ~LLSelectedTEGetFunctor() {};
	virtual T get(LLViewerObject* object, S32 te) = 0;
};

template <typename T> struct LLCheckIdenticalFunctor
{
	static bool same(const T& a, const T& b, const T& tolerance);
};

typedef enum e_send_type
{
	SEND_ONLY_ROOTS,
	SEND_INDIVIDUALS,
	SEND_ROOTS_FIRST, // useful for serial undos on linked sets
	SEND_CHILDREN_FIRST // useful for serial transforms of linked sets
} ESendType;

typedef enum e_grid_mode
{
	GRID_MODE_WORLD,
	GRID_MODE_LOCAL,
	GRID_MODE_REF_OBJECT
} EGridMode;

typedef enum e_action_type
{
	SELECT_ACTION_TYPE_BEGIN,
	SELECT_ACTION_TYPE_PICK,
	SELECT_ACTION_TYPE_MOVE,
	SELECT_ACTION_TYPE_ROTATE,
	SELECT_ACTION_TYPE_SCALE,
	NUM_ACTION_TYPES
}EActionType;

typedef enum e_selection_type
{
	SELECT_TYPE_WORLD,
	SELECT_TYPE_ATTACHMENT,
	SELECT_TYPE_HUD
}ESelectType;

typedef std::vector<LLPointer<LLGLTFMaterial> > gltf_materials_vec_t;

const S32 TE_SELECT_MASK_ALL = 0xFFFFFFFF;

//<FS:Beq> Physics view in edit mode changes
void pushWireframe(LLDrawable* drawable);
//</FS:Beq>
// Contains information about a selected object, particularly which TEs are selected.
class LLSelectNode
{
public:
	LLSelectNode(LLViewerObject* object, bool do_glow);
	LLSelectNode(const LLSelectNode& nodep);
	~LLSelectNode();

	void selectAllTEs(bool b);
	void selectTE(S32 te_index, bool selected);
    void selectGLTFNode(S32 node_index, S32 primitive_index, bool selected);
	bool isTESelected(S32 te_index) const;
	bool hasSelectedTE() const { return TE_SELECT_MASK_ALL & mTESelectMask; }
	S32 getLastSelectedTE() const;
	S32 getLastOperatedTE() const { return mLastTESelected; }
	S32 getTESelectMask() { return mTESelectMask; }
	void renderOneSilhouette(const LLColor4 &color);
	void setTransient(bool transient) { mTransient = transient; }
	bool isTransient() const { return mTransient; }
	LLViewerObject* getObject();
	void setObject(LLViewerObject* object);
	// *NOTE: invalidate stored textures and colors when # faces change
    // Used by tools floater's color/texture pickers to restore changes
	void saveColors();
	void saveShinyColors();
	void saveTextures(const uuid_vec_t& textures);
	void saveTextureScaleRatios(LLRender::eTexIndex index_to_query);

    // GLTF materials are applied to objects by ids,
    // overrides get applied on top of materials resulting in
    // final gltf material that users see.
    // Ids get applied and restored by tools floater,
    // overrides get applied in live material editor
    void saveGLTFMaterials(const uuid_vec_t& materials, const gltf_materials_vec_t& override_materials);

	bool allowOperationOnNode(PermissionBit op, U64 group_proxy_power) const;

public:
	bool			mIndividualSelection;		// For root objects and objects individually selected

	bool			mTransient;
	bool			mValid;				// is extra information valid?
	LLPermissions*	mPermissions;
	LLSaleInfo		mSaleInfo;
	LLAggregatePermissions mAggregatePerm;
	LLAggregatePermissions mAggregateTexturePerm;
	LLAggregatePermissions mAggregateTexturePermOwner;
	std::string		mName;
	std::string		mDescription;
	LLCategory		mCategory;
	S16				mInventorySerial;
	LLVector3		mSavedPositionLocal;	// for interactively modifying object position
	LLVector3		mLastPositionLocal;
    LLVector3		mLastMoveLocal;
	LLVector3d		mSavedPositionGlobal;	// for interactively modifying object position
	LLVector3		mSavedScale;			// for interactively modifying object scale
	LLVector3		mLastScale;
	LLQuaternion	mSavedRotation;			// for interactively modifying object rotation
	LLQuaternion	mLastRotation;
	bool			mDuplicated;
	LLVector3d		mDuplicatePos;
	LLQuaternion	mDuplicateRot;
	LLUUID			mItemID;
	LLUUID			mFolderID;
	LLUUID			mFromTaskID;
	std::string		mTouchName;
	std::string		mSitName;
	U64				mCreationDate;
	std::vector<LLColor4>	mSavedColors;
	std::vector<LLColor4>	mSavedShinyColors;
	uuid_vec_t		mSavedTextures;
    uuid_vec_t		mSavedGLTFMaterialIds;
    gltf_materials_vec_t mSavedGLTFOverrideMaterials;
	std::vector<LLVector3>  mTextureScaleRatios;
	std::vector<LLVector3>	mSilhouetteVertices;	// array of vertices to render silhouette of object
	std::vector<LLVector3>	mSilhouetteNormals;	// array of normals to render silhouette of object
<<<<<<< HEAD
	bool					mSilhouetteExists;	// need to generate silhouette?
=======
    bool					mSilhouetteExists;	// need to generate silhouette?
>>>>>>> 155ddf23
    S32             mSelectedGLTFNode = -1;
    S32             mSelectedGLTFPrimitive = -1;

protected:
	LLPointer<LLViewerObject>	mObject;
	S32				mTESelectMask;
	S32				mLastTESelected;
<<<<<<< HEAD

// <FS:ND> For const access. Need to check for isDead yourself.
public:
	LLViewerObject const* getObject() const { return mObject; } 
// </FS:ND>
=======
    
>>>>>>> 155ddf23
};

class LLObjectSelection : public LLRefCount
{
	friend class LLSelectMgr;
	friend class LLSafeHandle<LLObjectSelection>;
	friend class LLSelectionCallbackData;

protected:
	~LLObjectSelection();

public:
	typedef std::list<LLSelectNode*> list_t;

	// Iterators
	struct is_non_null
	{
		bool operator()(LLSelectNode* node)
		{
			return (node->getObject() != NULL);
		}
	};
	typedef boost::filter_iterator<is_non_null, list_t::iterator > iterator;
	iterator begin() { return iterator(mList.begin(), mList.end()); }
	iterator end() { return iterator(mList.end(), mList.end()); }

	struct is_valid
	{
		bool operator()(LLSelectNode* node)
		{
			return (node->getObject() != NULL) && node->mValid;
		}
	};
	typedef boost::filter_iterator<is_valid, list_t::iterator > valid_iterator;
	valid_iterator valid_begin() { return valid_iterator(mList.begin(), mList.end()); }
	valid_iterator valid_end() { return valid_iterator(mList.end(), mList.end()); }

	struct is_root
	{
		bool operator()(LLSelectNode* node);
	};
	typedef boost::filter_iterator<is_root, list_t::iterator > root_iterator;
	root_iterator root_begin() { return root_iterator(mList.begin(), mList.end()); }
	root_iterator root_end() { return root_iterator(mList.end(), mList.end()); }
	
	struct is_valid_root
	{
		bool operator()(LLSelectNode* node);
	};
	typedef boost::filter_iterator<is_valid_root, list_t::iterator > valid_root_iterator;
	valid_root_iterator valid_root_begin() { return valid_root_iterator(mList.begin(), mList.end()); }
	valid_root_iterator valid_root_end() { return valid_root_iterator(mList.end(), mList.end()); }
	
	struct is_root_object
	{
		bool operator()(LLSelectNode* node);
	};
	typedef boost::filter_iterator<is_root_object, list_t::iterator > root_object_iterator;
	root_object_iterator root_object_begin() { return root_object_iterator(mList.begin(), mList.end()); }
	root_object_iterator root_object_end() { return root_object_iterator(mList.end(), mList.end()); }
	
public:
	LLObjectSelection();

	void updateEffects();

	bool isEmpty() const;

	LLSelectNode*	getFirstNode(LLSelectedNodeFunctor* func = NULL);
	LLSelectNode*	getFirstRootNode(LLSelectedNodeFunctor* func = NULL, bool non_root_ok = false);
	LLViewerObject* getFirstSelectedObject(LLSelectedNodeFunctor* func, bool get_parent = false);
	LLViewerObject*	getFirstObject();
	LLViewerObject*	getFirstRootObject(bool non_root_ok = false);
	
	LLSelectNode*	getFirstMoveableNode(bool get_root_first = false);

	LLViewerObject*	getFirstEditableObject(bool get_parent = false);
	LLViewerObject*	getFirstCopyableObject(bool get_parent = false);
	LLViewerObject* getFirstDeleteableObject();
	LLViewerObject*	getFirstMoveableObject(bool get_parent = false);
	LLViewerObject*	getFirstUndoEnabledObject(bool get_parent = false);

	/// Return the object that lead to this selection, possible a child
	LLViewerObject* getPrimaryObject() { return mPrimaryObject; }

	// iterate through texture entries
	template <typename T> bool getSelectedTEValue(LLSelectedTEGetFunctor<T>* func, T& res, bool has_tolerance = false, T tolerance = T());
	template <typename T> bool isMultipleTEValue(LLSelectedTEGetFunctor<T>* func, const T& ignore_value);
	
	S32 getNumNodes();
	LLSelectNode* findNode(LLViewerObject* objectp);

	// count members
	S32 getObjectCount();
	F32 getSelectedObjectCost();
	F32 getSelectedLinksetCost();
	F32 getSelectedPhysicsCost();
	F32 getSelectedLinksetPhysicsCost();
	S32 getSelectedObjectRenderCost();
	
	F32 getSelectedObjectStreamingCost(S32* total_bytes = NULL, S32* visible_bytes = NULL);
	U32 getSelectedObjectTriangleCount(S32* vcount = NULL);

	S32 getTECount();
	S32 getRootObjectCount();

	bool isMultipleTESelected();
	bool contains(LLViewerObject* object);
	bool contains(LLViewerObject* object, S32 te);

	// returns true is any node is currenly worn as an attachment
	bool isAttachment();

    bool checkAnimatedObjectEstTris();
    bool checkAnimatedObjectLinkable();
    
	// Apply functors to various subsets of the selected objects
	// If firstonly is false, returns the AND of all apply() calls.
	// Else returns true immediately if any apply() call succeeds (i.e. OR with early exit)
	bool applyToRootObjects(LLSelectedObjectFunctor* func, bool firstonly = false);
	bool applyToObjects(LLSelectedObjectFunctor* func);
	bool applyToTEs(LLSelectedTEFunctor* func, bool firstonly = false);
	bool applyToRootNodes(LLSelectedNodeFunctor* func, bool firstonly = false);
	bool applyToNodes(LLSelectedNodeFunctor* func, bool firstonly = false);

	/*
	 * Used to apply (no-copy) textures to the selected object or
	 * selected face/faces of the object.
	 * This method moves (no-copy) texture to the object's inventory
	 * and doesn't make copy of the texture for each face.
	 * Then this only texture is used for all selected faces.
	 */
	void applyNoCopyTextureToTEs(LLViewerInventoryItem* item);
    /*
     * Multi-purpose function for applying PBR materials to the
     * selected object or faces, any combination of copy/mod/transfer
     * permission restrictions. This method moves the restricted
     * material to the object's inventory and doesn't make a copy of the
     * material for each face. Then this only material is used for
     * all selected faces.
     * Returns false if applying the material failed on one or more selected
     * faces.
     */
    bool applyRestrictedPbrMaterialToTEs(LLViewerInventoryItem* item);

	ESelectType getSelectType() const { return mSelectType; }

private:
	void addNode(LLSelectNode *nodep);
	void addNodeAtEnd(LLSelectNode *nodep);
	void moveNodeToFront(LLSelectNode *nodep);
	void removeNode(LLSelectNode *nodep);
	void deleteAllNodes();
	void cleanupNodes();


private:
	list_t mList;
	const LLObjectSelection &operator=(const LLObjectSelection &);

	LLPointer<LLViewerObject> mPrimaryObject;
	std::map<LLPointer<LLViewerObject>, LLSelectNode*> mSelectNodeMap;
	ESelectType mSelectType;

	// <FS:Zi> Fix for crash while selecting objects with derendered child prims
	list_t mFailedNodesList;
	bool checkNode(LLSelectNode* nodep);
	// </FS:Zi>
};

typedef LLSafeHandle<LLObjectSelection> LLObjectSelectionHandle;

// Build time optimization, generate this once in .cpp file
#ifndef LLSELECTMGR_CPP
extern template class LLSelectMgr* LLSingleton<class LLSelectMgr>::getInstance();
#endif

// For use with getFirstTest()
struct LLSelectGetFirstTest;

// <FS:ND> To listened into received prop. messages
namespace nd
{
	namespace selection
	{
		class PropertiesListener
		{
		public:
			virtual void onProperties( LLSelectNode const * ) = 0;
		};

		class PropertiesServer
		{
		public:
			PropertiesServer()
				: mBatchMode( false )
			{ }

			void registerPropertyListener( nd::selection::PropertiesListener *aP) { mListener.insert( aP ); }
			void removePropertyListener( nd::selection::PropertiesListener *aP) { mListener.erase( aP ); }

			void enableBatchMode( ) { mBatchMode = true; }
			void disableBatchMode( ) { mBatchMode = false; }
			bool isBatchMode() const { return mBatchMode; }

		protected:
			void firePropertyReceived( LLSelectNode const *aNode  )
			{
				for( std::set< nd::selection::PropertiesListener * >::iterator itr = mListener.begin(); itr != mListener.end(); ++itr )
					(*itr)->onProperties( aNode );
			}

		private:
			std::set< nd::selection::PropertiesListener * > mListener;
			bool mBatchMode;
		};
	}
}
// </FS:ND>

// temporary storage, Ex: to attach objects after autopilot
class LLSelectionCallbackData
{
public:
    LLSelectionCallbackData();
    LLObjectSelectionHandle	getSelection() { return mSelectedObjects; }
private:
    LLObjectSelectionHandle					mSelectedObjects;
};

class LLSelectMgr : public LLEditMenuHandler, public LLSimpleton<LLSelectMgr>, public nd::selection::PropertiesServer
{
public:
	static bool					sRectSelectInclusive;	// do we need to surround an object to pick it?
	static bool					sRenderHiddenSelections;	// do we show selection silhouettes that are occluded?
	static bool					sRenderLightRadius;	// do we show the radius of selected lights?

	static F32					sHighlightThickness;
	static F32					sHighlightUScale;
	static F32					sHighlightVScale;
	static F32					sHighlightAlpha;
	static F32					sHighlightAlphaTest;
	static F32					sHighlightUAnim;
	static F32					sHighlightVAnim;
	static LLColor4				sSilhouetteParentColor;
	static LLColor4				sSilhouetteChildColor;
	static LLColor4				sHighlightParentColor;
	static LLColor4				sHighlightChildColor;
	static LLColor4				sHighlightInspectColor;
	static LLColor4				sContextSilhouetteColor;

	LLCachedControl<bool>					mHideSelectedObjects;
	LLCachedControl<bool>					mRenderHighlightSelections;
	LLCachedControl<bool>					mAllowSelectAvatar;
	LLCachedControl<bool>					mDebugSelectMgr;

public:
    LLSelectMgr();
    ~LLSelectMgr();

	static void cleanupGlobals();

	// LLEditMenuHandler interface
	virtual bool canUndo() const;
	virtual void undo();

	virtual bool canRedo() const;
	virtual void redo();

	virtual bool canDoDelete() const;
	virtual void doDelete();

	virtual void deselect();
	virtual bool canDeselect() const;

	virtual void duplicate();
	virtual bool canDuplicate() const;

	void clearSelections();
	void update();
	void updateEffects(); // Update HUD effects

	// When we edit object's position/rotation/scale we set local
	// overrides and ignore any updates (override received valeus).
	// When we send data to server, we send local values and reset
	// overrides
	void resetObjectOverrides();
	void resetObjectOverrides(LLObjectSelectionHandle selected_handle);
	void overrideObjectUpdates();

    void resetAvatarOverrides();
    void overrideAvatarUpdates();

    struct AvatarPositionOverride
    {
        AvatarPositionOverride();
        AvatarPositionOverride(LLVector3 &vec, LLQuaternion &quat, LLViewerObject *obj) :
            mLastPositionLocal(vec),
            mLastRotation(quat),
            mObject(obj)
        {
        }
        LLVector3 mLastPositionLocal;
        LLQuaternion mLastRotation;
        LLPointer<LLViewerObject> mObject;
    };

    // Avatar overrides should persist even after selection
    // was removed as long as edit floater is up
    typedef std::map<LLUUID, AvatarPositionOverride> uuid_av_override_map_t;
    uuid_av_override_map_t mAvatarOverridesMap;
public:


	// Returns the previous value of mForceSelection
	bool setForceSelection(bool force);

	////////////////////////////////////////////////////////////////
	// Selection methods
	////////////////////////////////////////////////////////////////

	////////////////////////////////////////////////////////////////
	// Add
	////////////////////////////////////////////////////////////////

	// This method is meant to select an object, and then select all
	// of the ancestors and descendants. This should be the normal behavior.
	//
	// *NOTE: You must hold on to the object selection handle, otherwise
	// the objects will be automatically deselected in 1 frame.
	LLObjectSelectionHandle selectObjectAndFamily(LLViewerObject* object, bool add_to_end = false, bool ignore_select_owned = false);

	// For when you want just a child object.
    LLObjectSelectionHandle selectObjectOnly(LLViewerObject* object, S32 face = SELECT_ALL_TES, S32 gltf_node = -1, S32 gltf_primitive = -1);

	// Same as above, but takes a list of objects.  Used by rectangle select.
	LLObjectSelectionHandle selectObjectAndFamily(const std::vector<LLViewerObject*>& object_list, bool send_to_sim = true);

	// converts all objects currently highlighted to a selection, and returns it
	LLObjectSelectionHandle selectHighlightedObjects();

	LLObjectSelectionHandle setHoverObject(LLViewerObject *objectp, S32 face = -1);
	LLSelectNode *getHoverNode();
	LLSelectNode *getPrimaryHoverNode();

	void highlightObjectOnly(LLViewerObject *objectp);
	void highlightObjectAndFamily(LLViewerObject *objectp);
	void highlightObjectAndFamily(const std::vector<LLViewerObject*>& list);

	////////////////////////////////////////////////////////////////
	// Remove
	////////////////////////////////////////////////////////////////

	void deselectObjectOnly(LLViewerObject* object, bool send_to_sim = true);
	void deselectObjectAndFamily(LLViewerObject* object, bool send_to_sim = true, bool include_entire_object = false);

	// Send deselect messages to simulator, then clear the list
	void deselectAll();
	void deselectAllForStandingUp();

	// deselect only if nothing else currently referencing the selection
	void deselectUnused();

	// Deselect if the selection center is too far away from the agent.
	void deselectAllIfTooFar();

	// Removes all highlighted objects from current selection
	void deselectHighlightedObjects();

	void unhighlightObjectOnly(LLViewerObject *objectp);
	void unhighlightObjectAndFamily(LLViewerObject *objectp);
	void unhighlightAll();

	bool removeObjectFromSelections(const LLUUID &id);

	////////////////////////////////////////////////////////////////
	// Selection editing
	////////////////////////////////////////////////////////////////
	bool linkObjects();

	bool unlinkObjects();

	void confirmUnlinkObjects(const LLSD& notification, const LLSD& response);

	bool enableLinkObjects();

	bool enableUnlinkObjects();

	////////////////////////////////////////////////////////////////
	// Selection accessors
	////////////////////////////////////////////////////////////////
	LLObjectSelectionHandle	getHoverObjects() { return mHoverObjects; }
	LLObjectSelectionHandle	getSelection() { return mSelectedObjects; }
	// right now this just renders the selection with root/child colors instead of a single color
	LLObjectSelectionHandle	getEditSelection() { convertTransient(); return mSelectedObjects; }
	LLObjectSelectionHandle	getHighlightedObjects() { return mHighlightedObjects; }

	////////////////////////////////////////////////////////////////
	// Grid manipulation
	////////////////////////////////////////////////////////////////
	void			addGridObject(LLViewerObject* objectp);
	void			clearGridObjects();
	void			setGridMode(EGridMode mode);
	EGridMode		getGridMode() { return mGridMode; }
	void			getGrid(LLVector3& origin, LLQuaternion& rotation, LLVector3 &scale, bool for_snap_guides = false);

	bool getTEMode() const { return mTEMode; }
	void setTEMode(bool b) { mTEMode = b; }

	bool shouldShowSelection() const { return mShowSelection; }

	LLBBox getBBoxOfSelection() const;
	LLBBox getSavedBBoxOfSelection() const { return mSavedSelectionBBox; }

	void dump();
	void cleanup();

	void updateSilhouettes();
	void renderSilhouettes(bool for_hud);
	void enableSilhouette(bool enable) { mRenderSilhouettes = enable; }
	
	// <FS:KC> show/hide build highlight
	void setFSShowHideHighlight(EFSShowHideHighlight state) { mFSShowHideHighlight = state; }
	// </FS:KC>
	
	////////////////////////////////////////////////////////////////
	// Utility functions that operate on the current selection
	////////////////////////////////////////////////////////////////
	void saveSelectedObjectTransform(EActionType action_type);
	void saveSelectedObjectColors();
	void saveSelectedShinyColors();
	void saveSelectedObjectTextures();

	void selectionUpdatePhysics(bool use_physics);
	void selectionUpdateTemporary(bool is_temporary);
	void selectionUpdatePhantom(bool is_ghost);
	void selectionDump();

	bool selectionAllPCode(LLPCode code);		// all objects have this PCode
	bool selectionGetClickAction(U8 *out_action);
	bool selectionGetIncludeInSearch(bool* include_in_search_out); // true if all selected objects have same
	bool selectionGetGlow(F32 *glow);

	void selectionSetPhysicsType(U8 type);
	void selectionSetGravity(F32 gravity);
	void selectionSetFriction(F32 friction);
	void selectionSetDensity(F32 density);
	void selectionSetRestitution(F32 restitution);
	void selectionSetMaterial(U8 material);
	bool selectionSetImage(const LLUUID& imageid, bool isPBR=true); // <FS:Beq/> inject PBR awareness.
    bool selectionSetGLTFMaterial(const LLUUID& mat_id); // material id only
	void selectionSetColor(const LLColor4 &color);
	void selectionSetColorOnly(const LLColor4 &color); // Set only the RGB channels
	void selectionSetAlphaOnly(const F32 alpha); // Set only the alpha channel
	void selectionRevertColors();
	void selectionRevertShinyColors();
	bool selectionRevertTextures();
    void selectionRevertGLTFMaterials();
	void selectionSetBumpmap( U8 bumpmap, const LLUUID &image_id );
	void selectionSetTexGen( U8 texgen );
	void selectionSetShiny( U8 shiny, const LLUUID &image_id );
	void selectionSetFullbright( U8 fullbright );
	void selectionSetMedia( U8 media_type, const LLSD &media_data );
	void selectionSetClickAction(U8 action);
	void selectionSetIncludeInSearch(bool include_in_search);
	void selectionSetGlow(const F32 glow);
	void selectionSetMaterialParams(LLSelectedTEMaterialFunctor* material_func, int specific_te = -1);
	void selectionRemoveMaterial();

	void selectionSetObjectPermissions(U8 perm_field, bool set, U32 perm_mask, bool override = false);
	void selectionSetObjectName(const std::string& name);
	void selectionSetObjectDescription(const std::string& desc);
	void selectionSetObjectCategory(const LLCategory& category);
	void selectionSetObjectSaleInfo(const LLSaleInfo& sale_info);

	void selectionTexScaleAutofit(F32 repeats_per_meter);
	void adjustTexturesByScale(bool send_to_sim, bool stretch);

	bool selectionMove(const LLVector3& displ, F32 rx, F32 ry, F32 rz,
					   U32 update_type);
	void sendSelectionMove();

	void sendGodlikeRequest(const std::string& request, const std::string& parameter);


	// will make sure all selected object meet current criteria, or deselect them otherwise
	void validateSelection();

	// returns true if it is possible to select this object
	bool canSelectObject(LLViewerObject* object, bool ignore_select_owned = false);

	// Returns true if the viewer has information on all selected objects
	bool selectGetAllRootsValid();
	bool selectGetAllValid();
	bool selectGetAllValidAndObjectsFound();

	// returns true if you can modify all selected objects. 
	bool selectGetRootsModify();
	bool selectGetModify();

	// returns true if all objects are in same region
	bool selectGetSameRegion();

	// returns true if is all objects are non-permanent-enforced
	bool selectGetRootsNonPermanentEnforced();
	bool selectGetNonPermanentEnforced();

	// returns true if is all objects are permanent
	bool selectGetRootsPermanent();
	bool selectGetPermanent();

	// returns true if is all objects are character
	bool selectGetRootsCharacter();
	bool selectGetCharacter();

	// returns true if is all objects are not permanent
	bool selectGetRootsNonPathfinding();
	bool selectGetNonPathfinding();

	// returns true if is all objects are not permanent
	bool selectGetRootsNonPermanent();
	bool selectGetNonPermanent();

	// returns true if is all objects are not character
	bool selectGetRootsNonCharacter();
	bool selectGetNonCharacter();

	bool selectGetEditableLinksets();
	bool selectGetViewableCharacters();

	// returns true if selected objects can be transferred.
	bool selectGetRootsTransfer();

	// returns true if selected objects can be copied.
	bool selectGetRootsCopy();
	
	bool selectGetCreator(LLUUID& id, std::string& name);					// true if all have same creator, returns id
	bool selectGetOwner(LLUUID& id, std::string& name);					// true if all objects have same owner, returns id
	bool selectGetLastOwner(LLUUID& id, std::string& name);				// true if all objects have same owner, returns id

	// returns true if all are the same. id is stuffed with
	// the value found if available.
	bool selectGetGroup(LLUUID& id); 
	bool selectGetPerm(	U8 which_perm, U32* mask_on, U32* mask_off);	// true if all have data, returns two masks, each indicating which bits are all on and all off

	bool selectIsGroupOwned();											// true if all root objects have valid data and are group owned.

	// returns true if all the nodes are valid. Accumulates
	// permissions in the parameter.
	bool selectGetPermissions(LLPermissions& perm);

	// returns true if all the nodes are valid. Depends onto "edit linked" state
	// Children in linksets are a bit special - they require not only move permission
	// but also modify if "edit linked" is set, since you move them relative to parent
	bool selectGetEditMoveLinksetPermissions(bool &move, bool &modify);
	
	// Get a bunch of useful sale information for the object(s) selected.
	// "_mixed" is true if not all objects have the same setting.
	void selectGetAggregateSaleInfo(U32 &num_for_sale,
									bool &is_for_sale_mixed, 
									bool &is_sale_price_mixed,
									S32 &total_sale_price,
									S32 &individual_sale_price);

	// returns true if all nodes are valid. 
	bool selectGetCategory(LLCategory& category);
	
	// returns true if all nodes are valid. method also stores an
	// accumulated sale info.
	bool selectGetSaleInfo(LLSaleInfo& sale_info);

	// returns true if all nodes are valid. fills passed in object
	// with the aggregate permissions of the selection.
	bool selectGetAggregatePermissions(LLAggregatePermissions& ag_perm);

	// returns true if all nodes are valid. fills passed in object
	// with the aggregate permissions for texture inventory items of the selection.
	bool selectGetAggregateTexturePermissions(LLAggregatePermissions& ag_perm);

	LLPermissions* findObjectPermissions(const LLViewerObject* object);

	bool isMovableAvatarSelected();

	void selectDelete();							// Delete on simulator
	void selectForceDelete();			// just delete, no into trash
	void selectDuplicate(const LLVector3& offset, bool select_copy);	// Duplicate on simulator
	void repeatDuplicate();
	void selectDuplicateOnRay(const LLVector3 &ray_start_region,
								const LLVector3 &ray_end_region,
								bool bypass_raycast,
								bool ray_end_is_intersection,
								const LLUUID &ray_target_id,
								bool copy_centers,
								bool copy_rotates,
								bool select_copy);

	void sendMultipleUpdate(U32 type);	// Position, rotation, scale all in one
	void sendOwner(const LLUUID& owner_id, const LLUUID& group_id, bool override = false);
	void sendGroup(const LLUUID& group_id);

	// Category ID is the UUID of the folder you want to contain the purchase.
	// *NOTE: sale_info check doesn't work for multiple object buy,
	// which UI does not currently support sale info is used for
	// verification only, if it doesn't match region info then sale is
	// canceled
	void sendBuy(const LLUUID& buyer_id, const LLUUID& category_id, const LLSaleInfo sale_info);
	void sendAttach(U8 attachment_point, bool replace);
	void sendAttach(LLObjectSelectionHandle selection_handle, U8 attachment_point, bool replace);
	void sendDetach();
	void sendDropAttachment();
	void sendLink();
	void sendDelink();
	//void sendHinge(U8 type);
	//void sendDehinge();
	void sendSelect();

	void requestObjectPropertiesFamily(LLViewerObject* object);	// asks sim for creator, permissions, resources, etc.
	static void processObjectProperties(LLMessageSystem *mesgsys, void **user_data);
	static void processObjectPropertiesFamily(LLMessageSystem *mesgsys, void **user_data);
	static void processForceObjectSelect(LLMessageSystem* msg, void**);

	void requestGodInfo();

	LLVector3d		getSelectionCenterGlobal() const	{ return mSelectionCenterGlobal; }
	void			updateSelectionCenter();

    void pauseAssociatedAvatars();

	void resetAgentHUDZoom();
	void setAgentHUDZoom(F32 target_zoom, F32 current_zoom);
	void getAgentHUDZoom(F32 &target_zoom, F32 &current_zoom) const;

	void updatePointAt();

	// Internal list maintenance functions. TODO: Make these private!
	void remove(std::vector<LLViewerObject*>& objects);
	void remove(LLViewerObject* object, S32 te = SELECT_ALL_TES, bool undoable = true);
	void removeAll();
<<<<<<< HEAD
	void addAsIndividual(LLViewerObject* object, S32 te = SELECT_ALL_TES, bool undoable = true, S32 gltf_node = -1, S32 gltf_primitive = -1);
=======
	void addAsIndividual(LLViewerObject* object, S32 te = SELECT_ALL_TES, bool undoable = TRUE, S32 gltf_node = -1, S32 gltf_primitive = -1);
>>>>>>> 155ddf23
	void promoteSelectionToRoot();
	void demoteSelectionToIndividuals();

private:
	void convertTransient(); // converts temporarily selected objects to full-fledged selections
	ESelectType getSelectTypeForObject(LLViewerObject* object);
	void addAsFamily(std::vector<LLViewerObject*>& objects, bool add_to_end = false);
	void generateSilhouette(LLSelectNode *nodep, const LLVector3& view_point);
	void updateSelectionSilhouette(LLObjectSelectionHandle object_handle, S32& num_sils_genned, std::vector<LLViewerObject*>& changed_objects);
	// Send one message to each region containing an object on selection list.
	void sendListToRegions(	const std::string& message_name,
							void (*pack_header)(void *user_data), 
							void (*pack_body)(LLSelectNode* node, void *user_data), 
							void (*log_func)(LLSelectNode* node, void *user_data), 
							void *user_data,
							ESendType send_type);
	void sendListToRegions(	LLObjectSelectionHandle selected_handle,
							const std::string& message_name,
							void (*pack_header)(void *user_data),
							void (*pack_body)(LLSelectNode* node, void *user_data),
							void (*log_func)(LLSelectNode* node, void *user_data),
							void *user_data,
							ESendType send_type);


	static void packAgentID(	void *);
	static void packAgentAndSessionID(void* user_data);
	static void packAgentAndGroupID(void* user_data);
	static void packAgentAndSessionAndGroupID(void* user_data);
	static void packAgentIDAndSessionAndAttachment(void*);
	static void packAgentGroupAndCatID(void*);
	static void packDeleteHeader(void* userdata);
	static void packDeRezHeader(void* user_data);
	static void packObjectID(	LLSelectNode* node, void *);
	static void packObjectIDAsParam(LLSelectNode* node, void *);
	static void packObjectIDAndRotation(LLSelectNode* node, void *);
	static void packObjectLocalID(LLSelectNode* node, void *);
	static void packObjectClickAction(LLSelectNode* node, void* data);
	static void packObjectIncludeInSearch(LLSelectNode* node, void* data);
	static void packObjectName(LLSelectNode* node, void* user_data);
	static void packObjectDescription(LLSelectNode* node, void* user_data);
	static void packObjectCategory(LLSelectNode* node, void* user_data);
	static void packObjectSaleInfo(LLSelectNode* node, void* user_data);
	static void packBuyObjectIDs(LLSelectNode* node, void* user_data);
	static void packDuplicate(	LLSelectNode* node, void *duplicate_data);
	static void packDuplicateHeader(void*);
	static void packDuplicateOnRayHead(void *user_data);
	static void packPermissions(LLSelectNode* node, void *user_data);
	static void packDeselect(	LLSelectNode* node, void *user_data);
	static void packMultipleUpdate(LLSelectNode* node, void *user_data);
	static void packPhysics(LLSelectNode* node, void *user_data);
	static void packShape(LLSelectNode* node, void *user_data);
	static void packOwnerHead(void *user_data);
	static void packHingeHead(void *user_data);
	static void packPermissionsHead(void* user_data);
	static void packGodlikeHead(void* user_data);
    static void logNoOp(LLSelectNode* node, void *user_data);
    static void logAttachmentRequest(LLSelectNode* node, void *user_data);
    static void logDetachRequest(LLSelectNode* node, void *user_data);
	static bool confirmDelete(const LLSD& notification, const LLSD& response, LLObjectSelectionHandle handle);

	// Get the first ID that matches test and whether or not all ids are identical in selected objects.
	void getFirst(LLSelectGetFirstTest* test);

public:
	// Observer/callback support for when object selection changes or
	// properties are received/updated
	typedef boost::signals2::signal< void ()> update_signal_t;
	update_signal_t mUpdateSignal;

private:
	LLPointer<LLViewerTexture>				mSilhouetteImagep;
	LLObjectSelectionHandle					mSelectedObjects;
	LLObjectSelectionHandle					mHoverObjects;
	LLObjectSelectionHandle					mHighlightedObjects;
	std::set<LLPointer<LLViewerObject> >	mRectSelectedObjects;

	LLObjectSelection		mGridObjects;
	LLQuaternion			mGridRotation;
	LLVector3				mGridOrigin;
	LLVector3				mGridScale;
	EGridMode				mGridMode;

	bool					mTEMode;			// render te
	LLRender::eTexIndex	mTextureChannel; // diff, norm, or spec, depending on UI editing mode
	LLVector3d				mSelectionCenterGlobal;
	LLBBox					mSelectionBBox;

	LLVector3d				mLastSentSelectionCenterGlobal;
	bool					mShowSelection; // do we send the selection center name value and do we animate this selection?
	LLVector3d				mLastCameraPos;		// camera position from last generation of selection silhouette
	bool					mRenderSilhouettes;	// do we render the silhouette
	LLBBox					mSavedSelectionBBox;

	LLFrameTimer			mEffectsTimer;
	bool					mForceSelection;

    std::vector<LLAnimPauseRequest>	mPauseRequests;

// <FS:KC> show/hide build highlight
	EFSShowHideHighlight	mFSShowHideHighlight;
// </FS:KC>

// <FS:Zi> Warning when trying to duplicate while in edit linked parts/select face mode
public:
	// returns true if current selection does not contain individual selections
	// (edit linked parts, select face)
	bool selectGetNoIndividual();
// </FS:Zi>
};

// *DEPRECATED: For callbacks or observers, use
// LLSelectMgr::getInstance()->mUpdateSignal.connect( callback )
// Update subscribers to the selection list
void dialog_refresh_all();		

// Templates
//-----------------------------------------------------------------------------
// getSelectedTEValue
//-----------------------------------------------------------------------------
template <typename T> bool LLObjectSelection::getSelectedTEValue(LLSelectedTEGetFunctor<T>* func, T& res, bool has_tolerance, T tolerance)
{
	bool have_first = false;
	bool have_selected = false;
	T selected_value = T();

	// Now iterate through all TEs to test for sameness
	bool identical = true;
	for (iterator iter = begin(); iter != end(); iter++)
	{
		LLSelectNode* node = *iter;
		LLViewerObject* object = node->getObject();
		S32 selected_te = -1;
		if (object == getPrimaryObject())
		{
			selected_te = node->getLastSelectedTE();
		}
		for (S32 te = 0; te < object->getNumTEs(); ++te)
		{
			if (!node->isTESelected(te))
			{
				continue;
			}
			T value = func->get(object, te);
			if (!have_first)
			{
				have_first = true;
				if (!have_selected)
				{
					selected_value = value;
				}
			}
			else
			{
				if ( value != selected_value )
				{
                    if (!has_tolerance)
                    {
					    identical = false;
                    }
                    else if (!LLCheckIdenticalFunctor<T>::same(value, selected_value, tolerance))
                    {
                        identical = false;
                    }
				}
				if (te == selected_te)
				{
					selected_value = value;
					have_selected = true;
				}
			}
		}
		if (!identical && have_selected)
		{
			break;
		}
	}
	if (have_first || have_selected)
	{
		res = selected_value;
	}
	return identical;
}

// Templates
//-----------------------------------------------------------------------------
// isMultipleTEValue iterate through all TEs and test for uniqueness 
// with certain return value ignored when performing the test. 
// e.g. when testing if the selection has a unique non-empty homeurl :
// you can set ignore_value = "" and it will only compare among the non-empty  
// homeUrls and ignore the empty ones.
//-----------------------------------------------------------------------------
template <typename T> bool LLObjectSelection::isMultipleTEValue(LLSelectedTEGetFunctor<T>* func, const T& ignore_value)
{
	bool have_first = false;
	T selected_value = T();
	
	// Now iterate through all TEs to test for sameness
	bool unique = true;
	for (iterator iter = begin(); iter != end(); iter++)
	{
		LLSelectNode* node = *iter;
		LLViewerObject* object = node->getObject();
		for (S32 te = 0; te < object->getNumTEs(); ++te)
		{
			if (!node->isTESelected(te))
			{
				continue;
			}
			T value = func->get(object, te);
			if(value == ignore_value)
			{
				continue;
			}
			if (!have_first)
			{
				have_first = true;
			}
			else
			{
				if (value !=selected_value  )
				{
					unique = false;
					return !unique;
				}
			}
		}
	}
	return !unique;
}


#endif<|MERGE_RESOLUTION|>--- conflicted
+++ resolved
@@ -259,11 +259,7 @@
 	std::vector<LLVector3>  mTextureScaleRatios;
 	std::vector<LLVector3>	mSilhouetteVertices;	// array of vertices to render silhouette of object
 	std::vector<LLVector3>	mSilhouetteNormals;	// array of normals to render silhouette of object
-<<<<<<< HEAD
-	bool					mSilhouetteExists;	// need to generate silhouette?
-=======
     bool					mSilhouetteExists;	// need to generate silhouette?
->>>>>>> 155ddf23
     S32             mSelectedGLTFNode = -1;
     S32             mSelectedGLTFPrimitive = -1;
 
@@ -271,15 +267,11 @@
 	LLPointer<LLViewerObject>	mObject;
 	S32				mTESelectMask;
 	S32				mLastTESelected;
-<<<<<<< HEAD
 
 // <FS:ND> For const access. Need to check for isDead yourself.
 public:
 	LLViewerObject const* getObject() const { return mObject; } 
 // </FS:ND>
-=======
-    
->>>>>>> 155ddf23
 };
 
 class LLObjectSelection : public LLRefCount
@@ -918,11 +910,7 @@
 	void remove(std::vector<LLViewerObject*>& objects);
 	void remove(LLViewerObject* object, S32 te = SELECT_ALL_TES, bool undoable = true);
 	void removeAll();
-<<<<<<< HEAD
 	void addAsIndividual(LLViewerObject* object, S32 te = SELECT_ALL_TES, bool undoable = true, S32 gltf_node = -1, S32 gltf_primitive = -1);
-=======
-	void addAsIndividual(LLViewerObject* object, S32 te = SELECT_ALL_TES, bool undoable = TRUE, S32 gltf_node = -1, S32 gltf_primitive = -1);
->>>>>>> 155ddf23
 	void promoteSelectionToRoot();
 	void demoteSelectionToIndividuals();
 
