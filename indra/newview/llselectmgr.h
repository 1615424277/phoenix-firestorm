--- conflicted
+++ resolved
@@ -267,15 +267,11 @@
 	LLPointer<LLViewerObject>	mObject;
 	S32				mTESelectMask;
 	S32				mLastTESelected;
-<<<<<<< HEAD
 
 // <FS:ND> For const access. Need to check for isDead yourself.
 public:
 	LLViewerObject const* getObject() const { return mObject; } 
 // </FS:ND>
-=======
-    
->>>>>>> 86c0c1d5
 };
 
 class LLObjectSelection : public LLRefCount
