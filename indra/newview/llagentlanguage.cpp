/**
 * @file llagentlanguage.cpp
 * @brief Transmit language information to server
 *
 * $LicenseInfo:firstyear=2006&license=viewerlgpl$
 * Second Life Viewer Source Code
 * Copyright (C) 2010, Linden Research, Inc.
 *
 * This library is free software; you can redistribute it and/or
 * modify it under the terms of the GNU Lesser General Public
 * License as published by the Free Software Foundation;
 * version 2.1 of the License only.
 *
 * This library is distributed in the hope that it will be useful,
 * but WITHOUT ANY WARRANTY; without even the implied warranty of
 * MERCHANTABILITY or FITNESS FOR A PARTICULAR PURPOSE.  See the GNU
 * Lesser General Public License for more details.
 *
 * You should have received a copy of the GNU Lesser General Public
 * License along with this library; if not, write to the Free Software
 * Foundation, Inc., 51 Franklin Street, Fifth Floor, Boston, MA  02110-1301  USA
 *
 * Linden Research, Inc., 945 Battery Street, San Francisco, CA  94111  USA
 * $/LicenseInfo$
 */

#include "llviewerprecompiledheaders.h"
#include "llagentlanguage.h"
// viewer includes
#include "llagent.h"
#include "llviewercontrol.h"
#include "llviewerregion.h"
// library includes
#include "llui.h"                   // getLanguage()
#include "httpcommon.h"

// static
void LLAgentLanguage::init()
{
<<<<<<< HEAD
	gSavedSettings.getControl("Language")->getSignal()->connect(boost::bind(&onChange));
	gSavedSettings.getControl("InstallLanguage")->getSignal()->connect(boost::bind(&onChange));
	gSavedSettings.getControl("SystemLanguage")->getSignal()->connect(boost::bind(&onChange));
	gSavedSettings.getControl("LanguageIsPublic")->getSignal()->connect(boost::bind(&onChange));
	gSavedSettings.getControl("LanguageIsPublic")->getSignal()->connect(boost::bind(&update)); // <FS:Ansariel> Make change instant
=======
    gSavedSettings.getControl("Language")->getSignal()->connect(boost::bind(&onChange));
    gSavedSettings.getControl("InstallLanguage")->getSignal()->connect(boost::bind(&onChange));
    gSavedSettings.getControl("SystemLanguage")->getSignal()->connect(boost::bind(&onChange));
    gSavedSettings.getControl("LanguageIsPublic")->getSignal()->connect(boost::bind(&onChange));
    gSavedSettings.getControl("LanguageIsPublic")->getSignal()->connect(boost::bind(&update)); // <FS:Ansariel> Make change instant
>>>>>>> 1a8a5404
}

// static
void LLAgentLanguage::onChange()
{
<<<<<<< HEAD
	// Clear inventory cache so that default names of inventory items
	// appear retranslated (EXT-8308).
	// <FS:AO> Purging the cache every language change is less desirable than having to manually cache clear once to retranslate inventory.
	//gSavedSettings.setBOOL("PurgeCacheOnNextStartup", true);
=======
    // Clear inventory cache so that default names of inventory items
    // appear retranslated (EXT-8308).
    // <FS:AO> Purging the cache every language change is less desirable than having to manually cache clear once to retranslate inventory.
    //gSavedSettings.setBOOL("PurgeCacheOnNextStartup", true);
>>>>>>> 1a8a5404
}

// send language settings to the sim
// static
bool LLAgentLanguage::update()
{
    LLSD body;

<<<<<<< HEAD
	// <FS:Ansariel> FIRE-16709: Bypass FSEnabledLanguages for llGetAgentLanguage
	//std::string language = LLUI::getLanguage();
	std::string language = LLUI::getInstance()->getUILanguage(true);
	// </FS:Ansariel>
		
	body["language"] = language;
	body["language_is_public"] = gSavedSettings.getBOOL("LanguageIsPublic");
		
=======
    // <FS:Ansariel> FIRE-16709: Bypass FSEnabledLanguages for llGetAgentLanguage
    //std::string language = LLUI::getLanguage();
    std::string language = LLUI::getInstance()->getUILanguage(true);
    // </FS:Ansariel>

    body["language"] = language;
    body["language_is_public"] = gSavedSettings.getBOOL("LanguageIsPublic");

>>>>>>> 1a8a5404
    if (!gAgent.requestPostCapability("UpdateAgentLanguage", body))
    {
        LL_WARNS("Language") << "Language capability unavailable." << LL_ENDL;
    }

    return true;
}<|MERGE_RESOLUTION|>--- conflicted
+++ resolved
@@ -37,35 +37,20 @@
 // static
 void LLAgentLanguage::init()
 {
-<<<<<<< HEAD
-	gSavedSettings.getControl("Language")->getSignal()->connect(boost::bind(&onChange));
-	gSavedSettings.getControl("InstallLanguage")->getSignal()->connect(boost::bind(&onChange));
-	gSavedSettings.getControl("SystemLanguage")->getSignal()->connect(boost::bind(&onChange));
-	gSavedSettings.getControl("LanguageIsPublic")->getSignal()->connect(boost::bind(&onChange));
-	gSavedSettings.getControl("LanguageIsPublic")->getSignal()->connect(boost::bind(&update)); // <FS:Ansariel> Make change instant
-=======
     gSavedSettings.getControl("Language")->getSignal()->connect(boost::bind(&onChange));
     gSavedSettings.getControl("InstallLanguage")->getSignal()->connect(boost::bind(&onChange));
     gSavedSettings.getControl("SystemLanguage")->getSignal()->connect(boost::bind(&onChange));
     gSavedSettings.getControl("LanguageIsPublic")->getSignal()->connect(boost::bind(&onChange));
     gSavedSettings.getControl("LanguageIsPublic")->getSignal()->connect(boost::bind(&update)); // <FS:Ansariel> Make change instant
->>>>>>> 1a8a5404
 }
 
 // static
 void LLAgentLanguage::onChange()
 {
-<<<<<<< HEAD
-	// Clear inventory cache so that default names of inventory items
-	// appear retranslated (EXT-8308).
-	// <FS:AO> Purging the cache every language change is less desirable than having to manually cache clear once to retranslate inventory.
-	//gSavedSettings.setBOOL("PurgeCacheOnNextStartup", true);
-=======
     // Clear inventory cache so that default names of inventory items
     // appear retranslated (EXT-8308).
     // <FS:AO> Purging the cache every language change is less desirable than having to manually cache clear once to retranslate inventory.
     //gSavedSettings.setBOOL("PurgeCacheOnNextStartup", true);
->>>>>>> 1a8a5404
 }
 
 // send language settings to the sim
@@ -74,16 +59,6 @@
 {
     LLSD body;
 
-<<<<<<< HEAD
-	// <FS:Ansariel> FIRE-16709: Bypass FSEnabledLanguages for llGetAgentLanguage
-	//std::string language = LLUI::getLanguage();
-	std::string language = LLUI::getInstance()->getUILanguage(true);
-	// </FS:Ansariel>
-		
-	body["language"] = language;
-	body["language_is_public"] = gSavedSettings.getBOOL("LanguageIsPublic");
-		
-=======
     // <FS:Ansariel> FIRE-16709: Bypass FSEnabledLanguages for llGetAgentLanguage
     //std::string language = LLUI::getLanguage();
     std::string language = LLUI::getInstance()->getUILanguage(true);
@@ -92,7 +67,6 @@
     body["language"] = language;
     body["language_is_public"] = gSavedSettings.getBOOL("LanguageIsPublic");
 
->>>>>>> 1a8a5404
     if (!gAgent.requestPostCapability("UpdateAgentLanguage", body))
     {
         LL_WARNS("Language") << "Language capability unavailable." << LL_ENDL;
