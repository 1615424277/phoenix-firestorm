/**
 * @file llagentlanguage.cpp
 * @brief Transmit language information to server
 *
 * $LicenseInfo:firstyear=2006&license=viewerlgpl$
 * Second Life Viewer Source Code
 * Copyright (C) 2010, Linden Research, Inc.
 *
 * This library is free software; you can redistribute it and/or
 * modify it under the terms of the GNU Lesser General Public
 * License as published by the Free Software Foundation;
 * version 2.1 of the License only.
 *
 * This library is distributed in the hope that it will be useful,
 * but WITHOUT ANY WARRANTY; without even the implied warranty of
 * MERCHANTABILITY or FITNESS FOR A PARTICULAR PURPOSE.  See the GNU
 * Lesser General Public License for more details.
 *
 * You should have received a copy of the GNU Lesser General Public
 * License along with this library; if not, write to the Free Software
 * Foundation, Inc., 51 Franklin Street, Fifth Floor, Boston, MA  02110-1301  USA
 *
 * Linden Research, Inc., 945 Battery Street, San Francisco, CA  94111  USA
 * $/LicenseInfo$
 */

#include "llviewerprecompiledheaders.h"
#include "llagentlanguage.h"
// viewer includes
#include "llagent.h"
#include "llviewercontrol.h"
#include "llviewerregion.h"
// library includes
#include "llui.h"                   // getLanguage()
#include "httpcommon.h"

// static
void LLAgentLanguage::init()
{
<<<<<<< HEAD
	gSavedSettings.getControl("Language")->getSignal()->connect(boost::bind(&onChange));
	gSavedSettings.getControl("InstallLanguage")->getSignal()->connect(boost::bind(&onChange));
	gSavedSettings.getControl("SystemLanguage")->getSignal()->connect(boost::bind(&onChange));
	gSavedSettings.getControl("LanguageIsPublic")->getSignal()->connect(boost::bind(&onChange));
	gSavedSettings.getControl("LanguageIsPublic")->getSignal()->connect(boost::bind(&update)); // <FS:Ansariel> Make change instant
=======
    gSavedSettings.getControl("Language")->getSignal()->connect(boost::bind(&onChange));
    gSavedSettings.getControl("InstallLanguage")->getSignal()->connect(boost::bind(&onChange));
    gSavedSettings.getControl("SystemLanguage")->getSignal()->connect(boost::bind(&onChange));
    gSavedSettings.getControl("LanguageIsPublic")->getSignal()->connect(boost::bind(&onChange));
>>>>>>> 38c2a5bd
}

// static
void LLAgentLanguage::onChange()
{
<<<<<<< HEAD
	// Clear inventory cache so that default names of inventory items
	// appear retranslated (EXT-8308).
	// <FS:AO> Purging the cache every language change is less desirable than having to manually cache clear once to retranslate inventory.
	//gSavedSettings.setBOOL("PurgeCacheOnNextStartup", TRUE);
=======
    // Clear inventory cache so that default names of inventory items
    // appear retranslated (EXT-8308).
    gSavedSettings.setBOOL("PurgeCacheOnNextStartup", TRUE);
>>>>>>> 38c2a5bd
}

// send language settings to the sim
// static
bool LLAgentLanguage::update()
{
    LLSD body;

<<<<<<< HEAD
	// <FS:Ansariel> FIRE-16709: Bypass FSEnabledLanguages for llGetAgentLanguage
	//std::string language = LLUI::getLanguage();
	std::string language = LLUI::getInstance()->getUILanguage(true);
	// </FS:Ansariel>
		
	body["language"] = language;
	body["language_is_public"] = gSavedSettings.getBOOL("LanguageIsPublic");
		
=======
    std::string language = LLUI::getLanguage();

    body["language"] = language;
    body["language_is_public"] = gSavedSettings.getBOOL("LanguageIsPublic");

>>>>>>> 38c2a5bd
    if (!gAgent.requestPostCapability("UpdateAgentLanguage", body))
    {
        LL_WARNS("Language") << "Language capability unavailable." << LL_ENDL;
    }

    return true;
}<|MERGE_RESOLUTION|>--- conflicted
+++ resolved
@@ -37,33 +37,20 @@
 // static
 void LLAgentLanguage::init()
 {
-<<<<<<< HEAD
-	gSavedSettings.getControl("Language")->getSignal()->connect(boost::bind(&onChange));
-	gSavedSettings.getControl("InstallLanguage")->getSignal()->connect(boost::bind(&onChange));
-	gSavedSettings.getControl("SystemLanguage")->getSignal()->connect(boost::bind(&onChange));
-	gSavedSettings.getControl("LanguageIsPublic")->getSignal()->connect(boost::bind(&onChange));
-	gSavedSettings.getControl("LanguageIsPublic")->getSignal()->connect(boost::bind(&update)); // <FS:Ansariel> Make change instant
-=======
     gSavedSettings.getControl("Language")->getSignal()->connect(boost::bind(&onChange));
     gSavedSettings.getControl("InstallLanguage")->getSignal()->connect(boost::bind(&onChange));
     gSavedSettings.getControl("SystemLanguage")->getSignal()->connect(boost::bind(&onChange));
     gSavedSettings.getControl("LanguageIsPublic")->getSignal()->connect(boost::bind(&onChange));
->>>>>>> 38c2a5bd
+    gSavedSettings.getControl("LanguageIsPublic")->getSignal()->connect(boost::bind(&update)); // <FS:Ansariel> Make change instant
 }
 
 // static
 void LLAgentLanguage::onChange()
 {
-<<<<<<< HEAD
-	// Clear inventory cache so that default names of inventory items
-	// appear retranslated (EXT-8308).
-	// <FS:AO> Purging the cache every language change is less desirable than having to manually cache clear once to retranslate inventory.
-	//gSavedSettings.setBOOL("PurgeCacheOnNextStartup", TRUE);
-=======
     // Clear inventory cache so that default names of inventory items
     // appear retranslated (EXT-8308).
-    gSavedSettings.setBOOL("PurgeCacheOnNextStartup", TRUE);
->>>>>>> 38c2a5bd
+    // <FS:AO> Purging the cache every language change is less desirable than having to manually cache clear once to retranslate inventory.
+    //gSavedSettings.setBOOL("PurgeCacheOnNextStartup", TRUE);
 }
 
 // send language settings to the sim
@@ -72,22 +59,14 @@
 {
     LLSD body;
 
-<<<<<<< HEAD
-	// <FS:Ansariel> FIRE-16709: Bypass FSEnabledLanguages for llGetAgentLanguage
-	//std::string language = LLUI::getLanguage();
-	std::string language = LLUI::getInstance()->getUILanguage(true);
-	// </FS:Ansariel>
-		
-	body["language"] = language;
-	body["language_is_public"] = gSavedSettings.getBOOL("LanguageIsPublic");
-		
-=======
-    std::string language = LLUI::getLanguage();
+    // <FS:Ansariel> FIRE-16709: Bypass FSEnabledLanguages for llGetAgentLanguage
+    //std::string language = LLUI::getLanguage();
+    std::string language = LLUI::getInstance()->getUILanguage(true);
+    // </FS:Ansariel>
 
     body["language"] = language;
     body["language_is_public"] = gSavedSettings.getBOOL("LanguageIsPublic");
 
->>>>>>> 38c2a5bd
     if (!gAgent.requestPostCapability("UpdateAgentLanguage", body))
     {
         LL_WARNS("Language") << "Language capability unavailable." << LL_ENDL;
