/**
 * @file llagentlanguage.cpp
 * @brief Transmit language information to server
 *
 * $LicenseInfo:firstyear=2006&license=viewerlgpl$
 * Second Life Viewer Source Code
 * Copyright (C) 2010, Linden Research, Inc.
 * 
 * This library is free software; you can redistribute it and/or
 * modify it under the terms of the GNU Lesser General Public
 * License as published by the Free Software Foundation;
 * version 2.1 of the License only.
 * 
 * This library is distributed in the hope that it will be useful,
 * but WITHOUT ANY WARRANTY; without even the implied warranty of
 * MERCHANTABILITY or FITNESS FOR A PARTICULAR PURPOSE.  See the GNU
 * Lesser General Public License for more details.
 * 
 * You should have received a copy of the GNU Lesser General Public
 * License along with this library; if not, write to the Free Software
 * Foundation, Inc., 51 Franklin Street, Fifth Floor, Boston, MA  02110-1301  USA
 * 
 * Linden Research, Inc., 945 Battery Street, San Francisco, CA  94111  USA
 * $/LicenseInfo$
 */

#include "llviewerprecompiledheaders.h"
#include "llagentlanguage.h"
// viewer includes
#include "llagent.h"
#include "llviewercontrol.h"
#include "llviewerregion.h"
// library includes
#include "llui.h"					// getLanguage()
#include "httpcommon.h"

// static
void LLAgentLanguage::init()
{
	gSavedSettings.getControl("Language")->getSignal()->connect(boost::bind(&onChange));
	gSavedSettings.getControl("InstallLanguage")->getSignal()->connect(boost::bind(&onChange));
	gSavedSettings.getControl("SystemLanguage")->getSignal()->connect(boost::bind(&onChange));
	gSavedSettings.getControl("LanguageIsPublic")->getSignal()->connect(boost::bind(&onChange));
	gSavedSettings.getControl("LanguageIsPublic")->getSignal()->connect(boost::bind(&update)); // <FS:Ansariel> Make change instant
}

// static
void LLAgentLanguage::onChange()
{
	// Clear inventory cache so that default names of inventory items
	// appear retranslated (EXT-8308).
	// <FS:AO> Purging the cache every language change is less desirable than having to manually cache clear once to retranslate inventory.
	//gSavedSettings.setBOOL("PurgeCacheOnNextStartup", TRUE);
}

// send language settings to the sim
// static
bool LLAgentLanguage::update()
{
    LLSD body;

<<<<<<< HEAD
	if (gAgent.getRegion())
	{
		url = gAgent.getRegion()->getCapability("UpdateAgentLanguage");
	}

	if (!url.empty())
	{
		// <FS:Ansariel> FIRE-16709: Bypass FSEnabledLanguages for llGetAgentLanguage
		//std::string language = LLUI::getLanguage();
		std::string language = LLUI::getLanguage(true);
		// </FS:Ansariel>
=======
	std::string language = LLUI::getLanguage();
>>>>>>> abf9ccb0
		
	body["language"] = language;
	body["language_is_public"] = gSavedSettings.getBOOL("LanguageIsPublic");
		
    if (!gAgent.requestPostCapability("UpdateAgentLanguage", body))
    {
        LL_WARNS("Language") << "Language capability unavailable." << LL_ENDL;
    }

    return true;
}<|MERGE_RESOLUTION|>--- conflicted
+++ resolved
@@ -59,21 +59,10 @@
 {
     LLSD body;
 
-<<<<<<< HEAD
-	if (gAgent.getRegion())
-	{
-		url = gAgent.getRegion()->getCapability("UpdateAgentLanguage");
-	}
-
-	if (!url.empty())
-	{
-		// <FS:Ansariel> FIRE-16709: Bypass FSEnabledLanguages for llGetAgentLanguage
-		//std::string language = LLUI::getLanguage();
-		std::string language = LLUI::getLanguage(true);
-		// </FS:Ansariel>
-=======
-	std::string language = LLUI::getLanguage();
->>>>>>> abf9ccb0
+	// <FS:Ansariel> FIRE-16709: Bypass FSEnabledLanguages for llGetAgentLanguage
+	//std::string language = LLUI::getLanguage();
+	std::string language = LLUI::getLanguage(true);
+	// </FS:Ansariel>
 		
 	body["language"] = language;
 	body["language_is_public"] = gSavedSettings.getBOOL("LanguageIsPublic");
