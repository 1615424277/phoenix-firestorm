/** 
 * @file llfloateravatarpicker.cpp
 *
 * $LicenseInfo:firstyear=2003&license=viewerlgpl$
 * Second Life Viewer Source Code
 * Copyright (C) 2010, Linden Research, Inc.
 * 
 * This library is free software; you can redistribute it and/or
 * modify it under the terms of the GNU Lesser General Public
 * License as published by the Free Software Foundation;
 * version 2.1 of the License only.
 * 
 * This library is distributed in the hope that it will be useful,
 * but WITHOUT ANY WARRANTY; without even the implied warranty of
 * MERCHANTABILITY or FITNESS FOR A PARTICULAR PURPOSE.  See the GNU
 * Lesser General Public License for more details.
 * 
 * You should have received a copy of the GNU Lesser General Public
 * License along with this library; if not, write to the Free Software
 * Foundation, Inc., 51 Franklin Street, Fifth Floor, Boston, MA  02110-1301  USA
 * 
 * Linden Research, Inc., 945 Battery Street, San Francisco, CA  94111  USA
 * $/LicenseInfo$
 */

#include "llviewerprecompiledheaders.h"

#include "llfloateravatarpicker.h"

// Viewer includes
#include "llagent.h"
#include "llcallingcard.h"
#include "llfocusmgr.h"
#include "llfloaterreg.h"
#include "llimview.h"			// for gIMMgr
#include "lltooldraganddrop.h"	// for LLToolDragAndDrop
#include "llviewercontrol.h"
#include "llviewerregion.h"		// getCapability()
#include "llworld.h"
// [RLVa:KB] - Checked: 2010-06-04 (RLVa-1.2.2a)
#include "rlvactions.h"
#include "rlvhandler.h"
// [/RLVa:KB]

// Linden libraries
#include "llavatarnamecache.h"	// IDEVO
#include "llbutton.h"
#include "llcachename.h"
#include "lllineeditor.h"
#include "llscrolllistctrl.h"
#include "llscrolllistitem.h"
#include "llscrolllistcell.h"
#include "lltabcontainer.h"
#include "lluictrlfactory.h"
#include "llfocusmgr.h"
#include "lldraghandle.h"
#include "message.h"
#include "llcorehttputil.h"

//#include "llsdserialize.h"

#include "fsavatarsearchmenu.h"
#include "fsscrolllistctrl.h"
#include "lltransientfloatermgr.h"

static const U32 AVATAR_PICKER_SEARCH_TIMEOUT = 180U;

//put it back as a member once the legacy path is out?
static std::map<LLUUID, LLAvatarName> sAvatarNameMap;

// <FS:Ansariel> FIRE-15194: Avatar picker doesn't work anymore when using legacy simulator messages
LLFloaterAvatarPicker::query_id_name_map_t LLFloaterAvatarPicker::sQueryNameMap;

LLFloaterAvatarPicker* LLFloaterAvatarPicker::show(select_callback_t callback,
												   BOOL allow_multiple,
												   BOOL closeOnSelect,
												   BOOL skip_agent,
                                                   const std::string& name,
                                                   LLView * frustumOrigin)
{
	// *TODO: Use a key to allow this not to be an effective singleton
	LLFloaterAvatarPicker* floater = 
		LLFloaterReg::showTypedInstance<LLFloaterAvatarPicker>("avatar_picker", LLSD(name));
	if (!floater)
	{
		LL_WARNS() << "Cannot instantiate avatar picker" << LL_ENDL;
		return NULL;
	}
	
	floater->mSelectionCallback = callback;
	floater->setAllowMultiple(allow_multiple);
	floater->mNearMeListComplete = FALSE;
	floater->mCloseOnSelect = closeOnSelect;
	floater->mExcludeAgentFromSearchResults = skip_agent;
	
	if (!closeOnSelect)
	{
		// Use Select/Close
		std::string select_string = floater->getString("Select");
		std::string close_string = floater->getString("Close");
		floater->getChild<LLButton>("ok_btn")->setLabel(select_string);
		floater->getChild<LLButton>("cancel_btn")->setLabel(close_string);
	}

    if(frustumOrigin)
    {
        floater->mFrustumOrigin = frustumOrigin->getHandle();
    }

	return floater;
}

// Default constructor
LLFloaterAvatarPicker::LLFloaterAvatarPicker(const LLSD& key)
  : LLFloater(key),
	mNumResultsReturned(0),
	mNearMeListComplete(FALSE),
	mCloseOnSelect(FALSE),
<<<<<<< HEAD
	mFindUUIDAvatarNameCacheConnection() // <FS:Ansariel> Search by UUID
=======
    mContextConeOpacity	(0.f),
    mContextConeInAlpha(0.f),
    mContextConeOutAlpha(0.f),
    mContextConeFadeTime(0.f)
>>>>>>> f680e591
{
	mCommitCallbackRegistrar.add("Refresh.FriendList", boost::bind(&LLFloaterAvatarPicker::populateFriend, this));

    mContextConeInAlpha = gSavedSettings.getF32("ContextConeInAlpha");
    mContextConeOutAlpha = gSavedSettings.getF32("ContextConeOutAlpha");
    mContextConeFadeTime = gSavedSettings.getF32("ContextConeFadeTime");
}

BOOL LLFloaterAvatarPicker::postBuild()
{
	getChild<LLLineEditor>("Edit")->setKeystrokeCallback( boost::bind(&LLFloaterAvatarPicker::editKeystroke, this, _1, _2),NULL);

	childSetAction("Find", boost::bind(&LLFloaterAvatarPicker::onBtnFind, this));
	getChildView("Find")->setEnabled(FALSE);
	childSetAction("Refresh", boost::bind(&LLFloaterAvatarPicker::onBtnRefresh, this));
	getChild<LLUICtrl>("near_me_range")->setCommitCallback(boost::bind(&LLFloaterAvatarPicker::onRangeAdjust, this));
	
	// <FS:Ansariel> FIRE-5096: Add context menu for result lists
	//LLScrollListCtrl* searchresults = getChild<LLScrollListCtrl>("SearchResults");
	FSScrollListCtrl* searchresults = getChild<FSScrollListCtrl>("SearchResults");
	searchresults->setContextMenu(&gFSAvatarSearchMenu);
	// </FS:Ansariel>
	searchresults->setDoubleClickCallback( boost::bind(&LLFloaterAvatarPicker::onBtnSelect, this));
	searchresults->setCommitCallback(boost::bind(&LLFloaterAvatarPicker::onList, this));
	getChildView("SearchResults")->setEnabled(FALSE);
	
	// <FS:Ansariel> FIRE-5096: Add context menu for result lists
	//LLScrollListCtrl* nearme = getChild<LLScrollListCtrl>("NearMe");
	FSScrollListCtrl* nearme = getChild<FSScrollListCtrl>("NearMe");
	nearme->setContextMenu(&gFSAvatarSearchMenu);
	// </FS:Ansariel>
	nearme->setDoubleClickCallback(boost::bind(&LLFloaterAvatarPicker::onBtnSelect, this));
	nearme->setCommitCallback(boost::bind(&LLFloaterAvatarPicker::onList, this));

	// <FS:Ansariel> FIRE-5096: Add context menu for result lists
	//LLScrollListCtrl* friends = getChild<LLScrollListCtrl>("Friends");
	FSScrollListCtrl* friends = getChild<FSScrollListCtrl>("Friends");
	friends->setContextMenu(&gFSAvatarSearchMenu);
	// </FS:Ansariel>
	friends->setDoubleClickCallback(boost::bind(&LLFloaterAvatarPicker::onBtnSelect, this));
	getChild<LLUICtrl>("Friends")->setCommitCallback(boost::bind(&LLFloaterAvatarPicker::onList, this));

	childSetAction("ok_btn", boost::bind(&LLFloaterAvatarPicker::onBtnSelect, this));
	getChildView("ok_btn")->setEnabled(FALSE);
	childSetAction("cancel_btn", boost::bind(&LLFloaterAvatarPicker::onBtnClose, this));

	getChild<LLUICtrl>("Edit")->setFocus(TRUE);

	LLPanel* search_panel = getChild<LLPanel>("SearchPanel");
	if (search_panel)
	{
		// Start searching when Return is pressed in the line editor.
		search_panel->setDefaultBtn("Find");
	}

	getChild<LLScrollListCtrl>("SearchResults")->setCommentText(getString("no_results"));

	getChild<LLTabContainer>("ResidentChooserTabs")->setCommitCallback(
		boost::bind(&LLFloaterAvatarPicker::onTabChanged, this));
	
	// <FS:Ansariel> Search by UUID
	getChild<LLLineEditor>("EditUUID")->setKeystrokeCallback(boost::bind(&LLFloaterAvatarPicker::editKeystrokeUUID, this, _1, _2), NULL);
	childSetAction("FindUUID", boost::bind(&LLFloaterAvatarPicker::onBtnFindUUID, this));
	getChildView("FindUUID")->setEnabled(FALSE);

	FSScrollListCtrl* searchresultsuuid = getChild<FSScrollListCtrl>("SearchResultsUUID");
	searchresultsuuid->setContextMenu(&gFSAvatarSearchMenu);
	searchresultsuuid->setDoubleClickCallback( boost::bind(&LLFloaterAvatarPicker::onBtnSelect, this));
	searchresultsuuid->setCommitCallback(boost::bind(&LLFloaterAvatarPicker::onList, this));
	searchresultsuuid->setEnabled(FALSE);
	searchresultsuuid->setCommentText(getString("no_results"));

	getChild<LLPanel>("SearchPanelUUID")->setDefaultBtn("FindUUID");
	// </FS:Ansariel>

	setAllowMultiple(FALSE);
	
	center();
	
	populateFriend();

	return TRUE;
}

void LLFloaterAvatarPicker::setOkBtnEnableCb(validate_callback_t cb)
{
	mOkButtonValidateSignal.connect(cb);
}

void LLFloaterAvatarPicker::onTabChanged()
{
	getChildView("ok_btn")->setEnabled(isSelectBtnEnabled());
}

// Destroys the object
LLFloaterAvatarPicker::~LLFloaterAvatarPicker()
{
	// <FS:Ansariel> Search by UUID
	if (mFindUUIDAvatarNameCacheConnection.connected())
	{
		mFindUUIDAvatarNameCacheConnection.disconnect();
	}
	// </FS:Ansariel>

	// <FS:Ansariel> FIRE-15194: Avatar picker doesn't work anymore when using legacy simulator messages
	query_id_name_map_t::iterator found = sQueryNameMap.find(mQueryID);
	if (found != sQueryNameMap.end())
	{
		sQueryNameMap.erase(found);
	}
	// </FS:Ansariel>

	gFocusMgr.releaseFocusIfNeeded( this );

	LLTransientFloaterMgr::getInstance()->removeControlView(LLTransientFloaterMgr::IM, this);
}

// <FS:Ansariel> Search by UUID
void LLFloaterAvatarPicker::onBtnFindUUID()
{
	LLScrollListCtrl* search_results = getChild<LLScrollListCtrl>("SearchResultsUUID");
	search_results->deleteAllItems();
	search_results->setCommentText("searching");

	if (mFindUUIDAvatarNameCacheConnection.connected())
	{
		mFindUUIDAvatarNameCacheConnection.disconnect();
	}
	LLAvatarNameCache::get(LLUUID(getChild<LLLineEditor>("EditUUID")->getText()), boost::bind(&LLFloaterAvatarPicker::onFindUUIDAvatarNameCache, this, _1, _2));
}

void LLFloaterAvatarPicker::onFindUUIDAvatarNameCache(const LLUUID& av_id, const LLAvatarName& av_name)
{
	mFindUUIDAvatarNameCacheConnection.disconnect();
	LLScrollListCtrl* search_results = getChild<LLScrollListCtrl>("SearchResultsUUID");
	search_results->deleteAllItems();

	if (av_name.getAccountName() != "(?\?\?).(?\?\?)")
	{
		LLSD data;
		data["id"] = av_id;

		data["columns"][0]["name"] = "nameUUID";
		data["columns"][0]["value"] = av_name.getDisplayName();

		data["columns"][1]["name"] = "usernameUUID";
		data["columns"][1]["value"] = av_name.getUserName();

		search_results->addElement(data);
		search_results->setEnabled(TRUE);
		search_results->sortByColumnIndex(1, TRUE);
		search_results->selectFirstItem();
		onList();
		search_results->setFocus(TRUE);

		getChildView("ok_btn")->setEnabled(TRUE);
	}
	else
	{
		LLStringUtil::format_map_t map;
		map["[TEXT]"] = getChild<LLUICtrl>("EditUUID")->getValue().asString();
		LLSD data;
		data["id"] = LLUUID::null;
		data["columns"][0]["column"] = "nameUUID";
		data["columns"][0]["value"] = getString("not_found", map);
		search_results->addElement(data);
		search_results->setEnabled(FALSE);
		getChildView("ok_btn")->setEnabled(FALSE);
	}
}
// </FS:Ansariel>

void LLFloaterAvatarPicker::onBtnFind()
{
	find();
}

static void getSelectedAvatarData(const LLScrollListCtrl* from, uuid_vec_t& avatar_ids, std::vector<LLAvatarName>& avatar_names)
{
	std::vector<LLScrollListItem*> items = from->getAllSelected();
	for (std::vector<LLScrollListItem*>::iterator iter = items.begin(); iter != items.end(); ++iter)
	{
		LLScrollListItem* item = *iter;
		if (item->getUUID().notNull())
		{
			avatar_ids.push_back(item->getUUID());

			std::map<LLUUID, LLAvatarName>::iterator iter = sAvatarNameMap.find(item->getUUID());
			if (iter != sAvatarNameMap.end())
			{
				avatar_names.push_back(iter->second);
			}
			else
			{
				// the only case where it isn't in the name map is friends
				// but it should be in the name cache
				LLAvatarName av_name;
				LLAvatarNameCache::get(item->getUUID(), &av_name);
				avatar_names.push_back(av_name);
			}
		}
	}
}

void LLFloaterAvatarPicker::onBtnSelect()
{

	// If select btn not enabled then do not callback
	if (!isSelectBtnEnabled())
		return;

	if(mSelectionCallback)
	{
		std::string acvtive_panel_name;
		LLScrollListCtrl* list =  NULL;
		LLPanel* active_panel = getChild<LLTabContainer>("ResidentChooserTabs")->getCurrentPanel();
		if(active_panel)
		{
			acvtive_panel_name = active_panel->getName();
		}
		if(acvtive_panel_name == "SearchPanel")
		{
			list = getChild<LLScrollListCtrl>("SearchResults");
		}
		else if(acvtive_panel_name == "NearMePanel")
		{
			list = getChild<LLScrollListCtrl>("NearMe");
		}
		else if (acvtive_panel_name == "FriendsPanel")
		{
			list = getChild<LLScrollListCtrl>("Friends");
		}
		// <FS:Ansariel> Search by UUID
		else if (acvtive_panel_name == "SearchPanelUUID")
		{
			list = getChild<LLScrollListCtrl>("SearchResultsUUID");
		}
		// </FS:Ansariel>

		if(list)
		{
			uuid_vec_t			avatar_ids;
			std::vector<LLAvatarName>	avatar_names;
			getSelectedAvatarData(list, avatar_ids, avatar_names);
			mSelectionCallback(avatar_ids, avatar_names);
		}
	}
	getChild<LLScrollListCtrl>("SearchResults")->deselectAllItems(TRUE);
	getChild<LLScrollListCtrl>("NearMe")->deselectAllItems(TRUE);
	getChild<LLScrollListCtrl>("Friends")->deselectAllItems(TRUE);
	// <FS:Ansariel> Search by UUID
	getChild<LLScrollListCtrl>("SearchResultsUUID")->deselectAllItems(TRUE);
	// </FS:Ansariel>
	if(mCloseOnSelect)
	{
		mCloseOnSelect = FALSE;
		closeFloater();		
	}
}

void LLFloaterAvatarPicker::onBtnRefresh()
{
	getChild<LLScrollListCtrl>("NearMe")->deleteAllItems();
	getChild<LLScrollListCtrl>("NearMe")->setCommentText(getString("searching"));
	mNearMeListComplete = FALSE;
}

void LLFloaterAvatarPicker::onBtnClose()
{
	closeFloater();
}

void LLFloaterAvatarPicker::onRangeAdjust()
{
	onBtnRefresh();
}

void LLFloaterAvatarPicker::onList()
{
	getChildView("ok_btn")->setEnabled(isSelectBtnEnabled());

// [RLVa:KB] - Checked: 2010-06-05 (RLVa-1.2.2a) | Modified: RLVa-1.2.0d
	if (rlv_handler_t::isEnabled())
	{
		LLTabContainer* pTabs = getChild<LLTabContainer>("ResidentChooserTabs");
		LLPanel* pNearMePanel = getChild<LLPanel>("NearMePanel");
		RLV_ASSERT( (pTabs) && (pNearMePanel) );
		if ( (pTabs) && (pNearMePanel) )
		{
			// TODO-RLVa: check this for RlvActions::canShowName()
			bool fRlvEnable = !gRlvHandler.hasBehaviour(RLV_BHVR_SHOWNAMES);
			pTabs->enableTabButton(pTabs->getIndexForPanel(pNearMePanel), fRlvEnable);
			if ( (!fRlvEnable) && (pTabs->getCurrentPanel() == pNearMePanel) )
				pTabs->selectTabByName("SearchPanel");
		}
	}
// [/RLVa:KB]
}

void LLFloaterAvatarPicker::populateNearMe()
{
	BOOL all_loaded = TRUE;
	BOOL empty = TRUE;
	LLScrollListCtrl* near_me_scroller = getChild<LLScrollListCtrl>("NearMe");
	near_me_scroller->deleteAllItems();

	uuid_vec_t avatar_ids;
	LLWorld::getInstance()->getAvatars(&avatar_ids, NULL, gAgent.getPositionGlobal(), gSavedSettings.getF32("NearMeRange"));
	for(U32 i=0; i<avatar_ids.size(); i++)
	{
		LLUUID& av = avatar_ids[i];
		if(av == gAgent.getID()) continue;
		LLSD element;
		element["id"] = av; // value
		LLAvatarName av_name;

		if (!LLAvatarNameCache::get(av, &av_name))
		{
			element["columns"][0]["column"] = "name";
			element["columns"][0]["value"] = LLCacheName::getDefaultName();
			all_loaded = FALSE;
		}			
		else
		{
			element["columns"][0]["column"] = "name";
			element["columns"][0]["value"] = av_name.getDisplayName();
			element["columns"][1]["column"] = "username";
			element["columns"][1]["value"] = av_name.getUserName();

			sAvatarNameMap[av] = av_name;
		}
		near_me_scroller->addElement(element);
		empty = FALSE;
	}

	if (empty)
	{
		getChildView("NearMe")->setEnabled(FALSE);
		getChildView("ok_btn")->setEnabled(FALSE);
		near_me_scroller->setCommentText(getString("no_one_near"));
	}
	else 
	{
		getChildView("NearMe")->setEnabled(TRUE);
		getChildView("ok_btn")->setEnabled(TRUE);
		near_me_scroller->selectFirstItem();
		onList();
		near_me_scroller->setFocus(TRUE);
	}

	if (all_loaded)
	{
		mNearMeListComplete = TRUE;
	}
}

void LLFloaterAvatarPicker::populateFriend()
{
	LLScrollListCtrl* friends_scroller = getChild<LLScrollListCtrl>("Friends");
	friends_scroller->deleteAllItems();
	// <FS:Ansariel> FIRE-16846: Make friend list sortable
	//LLCollectAllBuddies collector;
	//LLAvatarTracker::instance().applyFunctor(collector);
	//LLCollectAllBuddies::buddy_map_t::iterator it;
	//
	//for(it = collector.mOnline.begin(); it!=collector.mOnline.end(); it++)
	//{
	//	friends_scroller->addStringUUIDItem(it->second, it->first);
	//}
	//for(it = collector.mOffline.begin(); it!=collector.mOffline.end(); it++)
	//{
	//	friends_scroller->addStringUUIDItem(it->second, it->first);
	//}
	//friends_scroller->sortByColumnIndex(0, TRUE);

	LLAvatarTracker::buddy_map_t friend_list;
	LLAvatarTracker::instance().copyBuddyList(friend_list);
	for (LLAvatarTracker::buddy_map_t::iterator it = friend_list.begin(); it != friend_list.end(); ++it)
	{
		const LLUUID& av_id = it->first;

		LLSD element;
		element["id"] = av_id;

		LLAvatarName av_name;
		LLAvatarNameCache::get(av_id, &av_name); // Should have the name in the cache already
		element["columns"][0]["column"] = "name";
		element["columns"][0]["value"] = av_name.getDisplayName();
		element["columns"][1]["column"] = "username";
		element["columns"][1]["value"] = av_name.getUserName();

		friends_scroller->addElement(element);
	}
	friends_scroller->sortByColumnIndex(0, TRUE);
	// </FS:Ansariel>
}

void LLFloaterAvatarPicker::drawFrustum()
{
    static LLCachedControl<F32> max_opacity(gSavedSettings, "PickerContextOpacity", 0.4f);
    drawConeToOwner(mContextConeOpacity, max_opacity, mFrustumOrigin.get(), mContextConeFadeTime, mContextConeInAlpha, mContextConeOutAlpha);
}

void LLFloaterAvatarPicker::draw()
{
    drawFrustum();

	// sometimes it is hard to determine when Select/Ok button should be disabled (see LLAvatarActions::shareWithAvatars).
	// lets check this via mOkButtonValidateSignal callback periodically.
	static LLFrameTimer timer;
	if (timer.hasExpired())
	{
		timer.setTimerExpirySec(0.33f); // three times per second should be enough.

		// simulate list changes.
		onList();
		timer.start();
	}

	LLFloater::draw();
	if (!mNearMeListComplete && getChild<LLTabContainer>("ResidentChooserTabs")->getCurrentPanel() == getChild<LLPanel>("NearMePanel"))
	{
		populateNearMe();
	}
}

BOOL LLFloaterAvatarPicker::visibleItemsSelected() const
{
	LLPanel* active_panel = getChild<LLTabContainer>("ResidentChooserTabs")->getCurrentPanel();

	if(active_panel == getChild<LLPanel>("SearchPanel"))
	{
		return getChild<LLScrollListCtrl>("SearchResults")->getFirstSelectedIndex() >= 0;
	}
	else if(active_panel == getChild<LLPanel>("NearMePanel"))
	{
		return getChild<LLScrollListCtrl>("NearMe")->getFirstSelectedIndex() >= 0;
	}
	else if(active_panel == getChild<LLPanel>("FriendsPanel"))
	{
		return getChild<LLScrollListCtrl>("Friends")->getFirstSelectedIndex() >= 0;
	}
	// <FS:Ansariel> Search by UUID
	else if (active_panel == getChild<LLPanel>("SearchPanelUUID"))
	{
		return getChild<LLScrollListCtrl>("SearchResultsUUID")->getFirstSelectedIndex() >= 0;
	}
	// </FS:Ansariel>
	return FALSE;
}

/*static*/
void LLFloaterAvatarPicker::findCoro(std::string url, LLUUID queryID, std::string name)
{
    LLCore::HttpRequest::policy_t httpPolicy(LLCore::HttpRequest::DEFAULT_POLICY_ID);
    LLCoreHttpUtil::HttpCoroutineAdapter::ptr_t
        httpAdapter(new LLCoreHttpUtil::HttpCoroutineAdapter("genericPostCoro", httpPolicy));
    LLCore::HttpRequest::ptr_t httpRequest(new LLCore::HttpRequest);
    LLCore::HttpOptions::ptr_t httpOpts(new LLCore::HttpOptions);

    LL_INFOS("HttpCoroutineAdapter", "genericPostCoro") << "Generic POST for " << url << LL_ENDL;

    httpOpts->setTimeout(AVATAR_PICKER_SEARCH_TIMEOUT);

    LLSD result = httpAdapter->getAndSuspend(httpRequest, url, httpOpts);

    LLSD httpResults = result[LLCoreHttpUtil::HttpCoroutineAdapter::HTTP_RESULTS];
    LLCore::HttpStatus status = LLCoreHttpUtil::HttpCoroutineAdapter::getStatusFromLLSD(httpResults);

    if (status || (status == LLCore::HttpStatus(HTTP_BAD_REQUEST)))
    {
        LLFloaterAvatarPicker* floater =
            LLFloaterReg::findTypedInstance<LLFloaterAvatarPicker>("avatar_picker", name);
        if (floater)
        {
            result.erase(LLCoreHttpUtil::HttpCoroutineAdapter::HTTP_RESULTS);
            floater->processResponse(queryID, result);
        }
    }
}


void LLFloaterAvatarPicker::find()
{
	//clear our stored LLAvatarNames
	sAvatarNameMap.clear();

	std::string text = getChild<LLUICtrl>("Edit")->getValue().asString();

	size_t separator_index = text.find_first_of(" ._");
	if (separator_index != text.npos)
	{
		std::string first = text.substr(0, separator_index);
		std::string last = text.substr(separator_index+1, text.npos);
		LLStringUtil::trim(last);
		if("Resident" == last)
		{
			text = first;
		}
	}

	mQueryID.generate();

	std::string url;
	url.reserve(128); // avoid a memory allocation or two

	LLViewerRegion* region = gAgent.getRegion();
	if(region)
	{
		url = region->getCapability("AvatarPickerSearch");
		// Prefer use of capabilities to search on both SLID and display name
		if (!url.empty())
		{
			// capability urls don't end in '/', but we need one to parse
			// query parameters correctly
			if (url.size() > 0 && url[url.size()-1] != '/')
			{
				url += "/";
			}
			url += "?page_size=100&names=";
			std::replace(text.begin(), text.end(), '.', ' ');
			url += LLURI::escape(text);
			LL_INFOS() << "avatar picker " << url << LL_ENDL;

            LLCoros::instance().launch("LLFloaterAvatarPicker::findCoro",
                boost::bind(&LLFloaterAvatarPicker::findCoro, url, mQueryID, getKey().asString()));
		}
		else
		{
			// <FS:Ansariel> FIRE-15194: Avatar picker doesn't work anymore when using legacy simulator messages
			sQueryNameMap[mQueryID] = getKey().asString();

			LLMessageSystem* msg = gMessageSystem;
			msg->newMessage("AvatarPickerRequest");
			msg->nextBlock("AgentData");
			msg->addUUID("AgentID", gAgent.getID());
			msg->addUUID("SessionID", gAgent.getSessionID());
			msg->addUUID("QueryID", mQueryID);	// not used right now
			msg->nextBlock("Data");
			msg->addString("Name", text);
			gAgent.sendReliableMessage();
		}
	}
	getChild<LLScrollListCtrl>("SearchResults")->deleteAllItems();
	getChild<LLScrollListCtrl>("SearchResults")->setCommentText(getString("searching"));
	
	getChildView("ok_btn")->setEnabled(FALSE);
	mNumResultsReturned = 0;
}

void LLFloaterAvatarPicker::setAllowMultiple(BOOL allow_multiple)
{
	getChild<LLScrollListCtrl>("SearchResults")->setAllowMultipleSelection(allow_multiple);
	getChild<LLScrollListCtrl>("NearMe")->setAllowMultipleSelection(allow_multiple);
	getChild<LLScrollListCtrl>("Friends")->setAllowMultipleSelection(allow_multiple);
	// <FS:Ansariel> Search by UUID
	getChild<LLScrollListCtrl>("SearchResultsUUID")->setAllowMultipleSelection(allow_multiple);
}

LLScrollListCtrl* LLFloaterAvatarPicker::getActiveList()
{
	std::string acvtive_panel_name;
	LLScrollListCtrl* list = NULL;
	LLPanel* active_panel = getChild<LLTabContainer>("ResidentChooserTabs")->getCurrentPanel();
	if(active_panel)
	{
		acvtive_panel_name = active_panel->getName();
	}
	if(acvtive_panel_name == "SearchPanel")
	{
		list = getChild<LLScrollListCtrl>("SearchResults");
	}
	else if(acvtive_panel_name == "NearMePanel")
	{
		list = getChild<LLScrollListCtrl>("NearMe");
	}
	else if (acvtive_panel_name == "FriendsPanel")
	{
		list = getChild<LLScrollListCtrl>("Friends");
	}
	// <FS:Ansariel> Search by UUID
	else if (acvtive_panel_name == "SearchPanelUUID")
	{
		list = getChild<LLScrollListCtrl>("SearchResultsUUID");
	}
	// </FS:Ansariel>
	return list;
}

BOOL LLFloaterAvatarPicker::handleDragAndDrop(S32 x, S32 y, MASK mask,
											  BOOL drop, EDragAndDropType cargo_type,
											  void *cargo_data, EAcceptance *accept,
											  std::string& tooltip_msg)
{
	LLScrollListCtrl* list = getActiveList();
	if(list)
	{
		LLRect rc_list;
		LLRect rc_point(x,y,x,y);
		if (localRectToOtherView(rc_point, &rc_list, list))
		{
			// Keep selected only one item
			list->deselectAllItems(TRUE);
			list->selectItemAt(rc_list.mLeft, rc_list.mBottom, mask);
			LLScrollListItem* selection = list->getFirstSelected();
			if (selection)
			{
				LLUUID session_id = LLUUID::null;
				LLUUID dest_agent_id = selection->getUUID();
				std::string avatar_name = selection->getColumn(0)->getValue().asString();
				if (dest_agent_id.notNull() && dest_agent_id != gAgentID)
				{
//					if (drop)
// [RLVa:KB] - Checked: 2011-04-11 (RLVa-1.3.0)
					if ( (drop) && (RlvActions::canStartIM(dest_agent_id)) )
// [/RLVa:KB]
					{
						// Start up IM before give the item
						session_id = gIMMgr->addSession(avatar_name, IM_NOTHING_SPECIAL, dest_agent_id);
					}
					return LLToolDragAndDrop::handleGiveDragAndDrop(dest_agent_id, session_id, drop,
																	cargo_type, cargo_data, accept, getName());
				}
			}
		}
	}
	*accept = ACCEPT_NO;
	return TRUE;
}


void LLFloaterAvatarPicker::openFriendsTab()
{
	LLTabContainer* tab_container = getChild<LLTabContainer>("ResidentChooserTabs");
	if (tab_container == NULL)
	{
		llassert(tab_container != NULL);
		return;
	}

	tab_container->selectTabByName("FriendsPanel");
}

// static 
void LLFloaterAvatarPicker::processAvatarPickerReply(LLMessageSystem* msg, void**)
{
	LLUUID	agent_id;
	LLUUID	query_id;
	LLUUID	avatar_id;
	std::string first_name;
	std::string last_name;

	msg->getUUID("AgentData", "AgentID", agent_id);
	msg->getUUID("AgentData", "QueryID", query_id);

	// Not for us
	if (agent_id != gAgent.getID()) return;
	
	// <FS:Ansariel> FIRE-15194: Avatar picker doesn't work anymore when using legacy simulator messages
	//LLFloaterAvatarPicker* floater = LLFloaterReg::findTypedInstance<LLFloaterAvatarPicker>("avatar_picker");
	query_id_name_map_t::iterator found = sQueryNameMap.find(query_id);
	if (found == sQueryNameMap.end())
	{
		return;
	}
	const LLSD floater_key(found->second);
	sQueryNameMap.erase(found);
	LLFloaterAvatarPicker* floater = LLFloaterReg::findTypedInstance<LLFloaterAvatarPicker>("avatar_picker", floater_key);
	// </FS:Ansariel>

	// floater is closed or these are not results from our last request
	if (NULL == floater || query_id != floater->mQueryID)
	{
		return;
	}

	LLScrollListCtrl* search_results = floater->getChild<LLScrollListCtrl>("SearchResults");

	// clear "Searching" label on first results
	if (floater->mNumResultsReturned++ == 0)
	{
		search_results->deleteAllItems();
	}

	BOOL found_one = FALSE;
	S32 num_new_rows = msg->getNumberOfBlocks("Data");
	for (S32 i = 0; i < num_new_rows; i++)
	{			
		msg->getUUIDFast(  _PREHASH_Data,_PREHASH_AvatarID,	avatar_id, i);
		msg->getStringFast(_PREHASH_Data,_PREHASH_FirstName, first_name, i);
		msg->getStringFast(_PREHASH_Data,_PREHASH_LastName,	last_name, i);

		if (avatar_id != agent_id || !floater->isExcludeAgentFromSearchResults()) // exclude agent from search results?
		{
			std::string avatar_name;
			if (avatar_id.isNull())
			{
				LLStringUtil::format_map_t map;
				map["[TEXT]"] = floater->getChild<LLUICtrl>("Edit")->getValue().asString();
				avatar_name = floater->getString("not_found", map);
				search_results->setEnabled(FALSE);
				floater->getChildView("ok_btn")->setEnabled(FALSE);
			}
			else
			{
				avatar_name = LLCacheName::buildFullName(first_name, last_name);
				search_results->setEnabled(TRUE);
				found_one = TRUE;

				LLAvatarName av_name;
				av_name.fromString(avatar_name);
				const LLUUID& agent_id = avatar_id;
				sAvatarNameMap[agent_id] = av_name;

			}
			LLSD element;
			element["id"] = avatar_id; // value
			element["columns"][0]["column"] = "name";
			element["columns"][0]["value"] = avatar_name;
			search_results->addElement(element);
		}
	}

	if (found_one)
	{
		floater->getChildView("ok_btn")->setEnabled(TRUE);
		search_results->selectFirstItem();
		floater->onList();
		search_results->setFocus(TRUE);
	}
}

void LLFloaterAvatarPicker::processResponse(const LLUUID& query_id, const LLSD& content)
{
	// Check for out-of-date query
	if (query_id == mQueryID)
	{
		LLScrollListCtrl* search_results = getChild<LLScrollListCtrl>("SearchResults");

		LLSD agents = content["agents"];

		// clear "Searching" label on first results
		search_results->deleteAllItems();

		LLSD item;
		LLSD::array_const_iterator it = agents.beginArray();
		for ( ; it != agents.endArray(); ++it)
		{
			const LLSD& row = *it;
			if (row["id"].asUUID() != gAgent.getID() || !mExcludeAgentFromSearchResults)
			{
				item["id"] = row["id"];
				LLSD& columns = item["columns"];
				columns[0]["column"] = "name";
				columns[0]["value"] = row["display_name"];
				columns[1]["column"] = "username";
				columns[1]["value"] = row["username"];
				search_results->addElement(item);

				// add the avatar name to our list
				LLAvatarName avatar_name;
				avatar_name.fromLLSD(row);
				sAvatarNameMap[row["id"].asUUID()] = avatar_name;
			}
		}

		if (search_results->isEmpty())
		{
			std::string name = "'" + getChild<LLUICtrl>("Edit")->getValue().asString() + "'";
			LLSD item;
			item["id"] = LLUUID::null;
			item["columns"][0]["column"] = "name";
			item["columns"][0]["value"] = name;
			item["columns"][1]["column"] = "username";
			item["columns"][1]["value"] = getString("not_found_text");
			search_results->addElement(item);
			search_results->setEnabled(false);
			getChildView("ok_btn")->setEnabled(false);
		}
		else
		{
			getChildView("ok_btn")->setEnabled(true);
			search_results->setEnabled(true);
			search_results->sortByColumnIndex(1, TRUE);
			std::string text = getChild<LLUICtrl>("Edit")->getValue().asString();
			if (!search_results->selectItemByLabel(text, TRUE, 1))
			{
				search_results->selectFirstItem();
			}			
			onList();
			search_results->setFocus(TRUE);
		}
	}
}

//static
void LLFloaterAvatarPicker::editKeystroke(LLLineEditor* caller, void* user_data)
{
	getChildView("Find")->setEnabled(caller->getText().size() > 0);
}

// <FS:Ansariel> Search by UUID
void LLFloaterAvatarPicker::editKeystrokeUUID(LLLineEditor* caller, void* user_data)
{
	if (caller)
	{
		LLUUID id(caller->getText());
		getChildView("FindUUID")->setEnabled(!id.isNull());
	}
}
// </FS:Ansariel>

// virtual
BOOL LLFloaterAvatarPicker::handleKeyHere(KEY key, MASK mask)
{
	if (key == KEY_RETURN && mask == MASK_NONE)
	{
		if (getChild<LLUICtrl>("Edit")->hasFocus())
		{
			onBtnFind();
		}
		// <FS:Ansariel> Search by UUID
		else if (getChild<LLUICtrl>("EditUUID")->hasFocus())
		{
			onBtnFindUUID();
		}
		// </FS:Ansariel>
		else
		{
			onBtnSelect();
		}
		return TRUE;
	}
	else if (key == KEY_ESCAPE && mask == MASK_NONE)
	{
		closeFloater();
		return TRUE;
	}

	return LLFloater::handleKeyHere(key, mask);
}

bool LLFloaterAvatarPicker::isSelectBtnEnabled()
{
	bool ret_val = visibleItemsSelected();

	if ( ret_val && !isMinimized())
	{
		std::string acvtive_panel_name;
		LLScrollListCtrl* list =  NULL;
		LLPanel* active_panel = getChild<LLTabContainer>("ResidentChooserTabs")->getCurrentPanel();

		if(active_panel)
		{
			acvtive_panel_name = active_panel->getName();
		}

		if(acvtive_panel_name == "SearchPanel")
		{
			list = getChild<LLScrollListCtrl>("SearchResults");
		}
		else if(acvtive_panel_name == "NearMePanel")
		{
			list = getChild<LLScrollListCtrl>("NearMe");
		}
		else if (acvtive_panel_name == "FriendsPanel")
		{
			list = getChild<LLScrollListCtrl>("Friends");
		}
		// <FS:Ansariel> Search by UUID
		else if (acvtive_panel_name == "SearchPanelUUID")
		{
			list = getChild<LLScrollListCtrl>("SearchResultsUUID");
		}
		// </FS:Ansariel>

		if(list)
		{
			uuid_vec_t avatar_ids;
			std::vector<LLAvatarName> avatar_names;
			getSelectedAvatarData(list, avatar_ids, avatar_names);
			if (avatar_ids.size() >= 1) 
			{
				ret_val = mOkButtonValidateSignal.num_slots()?mOkButtonValidateSignal(avatar_ids):true;
			}
			else
			{
				ret_val = false;
			}
		}
	}

	return ret_val;
}<|MERGE_RESOLUTION|>--- conflicted
+++ resolved
@@ -116,14 +116,11 @@
 	mNumResultsReturned(0),
 	mNearMeListComplete(FALSE),
 	mCloseOnSelect(FALSE),
-<<<<<<< HEAD
-	mFindUUIDAvatarNameCacheConnection() // <FS:Ansariel> Search by UUID
-=======
     mContextConeOpacity	(0.f),
     mContextConeInAlpha(0.f),
     mContextConeOutAlpha(0.f),
-    mContextConeFadeTime(0.f)
->>>>>>> f680e591
+    mContextConeFadeTime(0.f),
+	mFindUUIDAvatarNameCacheConnection() // <FS:Ansariel> Search by UUID
 {
 	mCommitCallbackRegistrar.add("Refresh.FriendList", boost::bind(&LLFloaterAvatarPicker::populateFriend, this));
 
