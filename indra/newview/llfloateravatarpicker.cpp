/**
 * @file llfloateravatarpicker.cpp
 *
 * $LicenseInfo:firstyear=2003&license=viewerlgpl$
 * Second Life Viewer Source Code
 * Copyright (C) 2010, Linden Research, Inc.
 *
 * This library is free software; you can redistribute it and/or
 * modify it under the terms of the GNU Lesser General Public
 * License as published by the Free Software Foundation;
 * version 2.1 of the License only.
 *
 * This library is distributed in the hope that it will be useful,
 * but WITHOUT ANY WARRANTY; without even the implied warranty of
 * MERCHANTABILITY or FITNESS FOR A PARTICULAR PURPOSE.  See the GNU
 * Lesser General Public License for more details.
 *
 * You should have received a copy of the GNU Lesser General Public
 * License along with this library; if not, write to the Free Software
 * Foundation, Inc., 51 Franklin Street, Fifth Floor, Boston, MA  02110-1301  USA
 *
 * Linden Research, Inc., 945 Battery Street, San Francisco, CA  94111  USA
 * $/LicenseInfo$
 */

#include "llviewerprecompiledheaders.h"

#include "llfloateravatarpicker.h"

// Viewer includes
#include "llagent.h"
#include "llcallingcard.h"
#include "llfocusmgr.h"
#include "llfloaterreg.h"
#include "llimview.h"           // for gIMMgr
#include "lltooldraganddrop.h"  // for LLToolDragAndDrop
#include "llviewercontrol.h"
#include "llviewerregion.h"     // getCapability()
#include "llworld.h"
// [RLVa:KB] - Checked: 2010-06-04 (RLVa-1.2.2a)
#include "rlvactions.h"
#include "rlvhandler.h"
// [/RLVa:KB]

// Linden libraries
#include "llavatarnamecache.h"  // IDEVO
#include "llbutton.h"
#include "llcachename.h"
#include "lllineeditor.h"
#include "llscrolllistctrl.h"
#include "llscrolllistitem.h"
#include "llscrolllistcell.h"
#include "lltabcontainer.h"
#include "lluictrlfactory.h"
#include "llfocusmgr.h"
#include "lldraghandle.h"
#include "message.h"
#include "llcorehttputil.h"

//#include "llsdserialize.h"

#include "fsavatarsearchmenu.h"
#include "fsscrolllistctrl.h"
#include "lltransientfloatermgr.h"

static const U32 AVATAR_PICKER_SEARCH_TIMEOUT = 180U;

//put it back as a member once the legacy path is out?
static std::map<LLUUID, LLAvatarName> sAvatarNameMap;

// <FS:Ansariel> FIRE-15194: Avatar picker doesn't work anymore when using legacy simulator messages
LLFloaterAvatarPicker::query_id_name_map_t LLFloaterAvatarPicker::sQueryNameMap;

LLFloaterAvatarPicker* LLFloaterAvatarPicker::show(select_callback_t callback,
                                                   bool allow_multiple,
                                                   bool closeOnSelect,
                                                   bool skip_agent,
                                                   const std::string& name,
                                                   LLView * frustumOrigin)
{
    // *TODO: Use a key to allow this not to be an effective singleton
    LLFloaterAvatarPicker* floater =
        LLFloaterReg::showTypedInstance<LLFloaterAvatarPicker>("avatar_picker", LLSD(name));
    if (!floater)
    {
        LL_WARNS() << "Cannot instantiate avatar picker" << LL_ENDL;
        return NULL;
    }

    floater->mSelectionCallback = callback;
    floater->setAllowMultiple(allow_multiple);
    floater->mNearMeListComplete = false;
    floater->mCloseOnSelect = closeOnSelect;
    floater->mExcludeAgentFromSearchResults = skip_agent;

    if (!closeOnSelect)
    {
        // Use Select/Close
        std::string select_string = floater->getString("Select");
        std::string close_string = floater->getString("Close");
        floater->getChild<LLButton>("ok_btn")->setLabel(select_string);
        floater->getChild<LLButton>("cancel_btn")->setLabel(close_string);
    }

    if(frustumOrigin)
    {
        floater->mFrustumOrigin = frustumOrigin->getHandle();
    }

    return floater;
}

// Default constructor
LLFloaterAvatarPicker::LLFloaterAvatarPicker(const LLSD& key)
  : LLFloater(key),
    mNumResultsReturned(0),
    mNearMeListComplete(false),
    mCloseOnSelect(false),
    mExcludeAgentFromSearchResults(false),
    mContextConeOpacity (0.f),
    mContextConeInAlpha(CONTEXT_CONE_IN_ALPHA),
    mContextConeOutAlpha(CONTEXT_CONE_OUT_ALPHA),
    mContextConeFadeTime(CONTEXT_CONE_FADE_TIME),
    mFindUUIDAvatarNameCacheConnection() // <FS:Ansariel> Search by UUID
{
    mCommitCallbackRegistrar.add("Refresh.FriendList", boost::bind(&LLFloaterAvatarPicker::populateFriend, this));
}

bool LLFloaterAvatarPicker::postBuild()
{
    getChild<LLLineEditor>("Edit")->setKeystrokeCallback( boost::bind(&LLFloaterAvatarPicker::editKeystroke, this, _1, _2),NULL);

    childSetAction("Find", boost::bind(&LLFloaterAvatarPicker::onBtnFind, this));
    getChildView("Find")->setEnabled(false);
    childSetAction("Refresh", boost::bind(&LLFloaterAvatarPicker::onBtnRefresh, this));
    getChild<LLUICtrl>("near_me_range")->setCommitCallback(boost::bind(&LLFloaterAvatarPicker::onRangeAdjust, this));

    // <FS:Ansariel> FIRE-5096: Add context menu for result lists
    //LLScrollListCtrl* searchresults = getChild<LLScrollListCtrl>("SearchResults");
    FSScrollListCtrl* searchresults = getChild<FSScrollListCtrl>("SearchResults");
    searchresults->setContextMenu(&gFSAvatarSearchMenu);
    // </FS:Ansariel>
    searchresults->setDoubleClickCallback( boost::bind(&LLFloaterAvatarPicker::onBtnSelect, this));
    searchresults->setCommitCallback(boost::bind(&LLFloaterAvatarPicker::onList, this));
    getChildView("SearchResults")->setEnabled(false);

    // <FS:Ansariel> FIRE-5096: Add context menu for result lists
    //LLScrollListCtrl* nearme = getChild<LLScrollListCtrl>("NearMe");
    FSScrollListCtrl* nearme = getChild<FSScrollListCtrl>("NearMe");
    nearme->setContextMenu(&gFSAvatarSearchMenu);
    // </FS:Ansariel>
    nearme->setDoubleClickCallback(boost::bind(&LLFloaterAvatarPicker::onBtnSelect, this));
    nearme->setCommitCallback(boost::bind(&LLFloaterAvatarPicker::onList, this));

    // <FS:Ansariel> FIRE-5096: Add context menu for result lists
    //LLScrollListCtrl* friends = getChild<LLScrollListCtrl>("Friends");
    FSScrollListCtrl* friends = getChild<FSScrollListCtrl>("Friends");
    friends->setContextMenu(&gFSAvatarSearchMenu);
    // </FS:Ansariel>
    friends->setDoubleClickCallback(boost::bind(&LLFloaterAvatarPicker::onBtnSelect, this));
    getChild<LLUICtrl>("Friends")->setCommitCallback(boost::bind(&LLFloaterAvatarPicker::onList, this));

    childSetAction("ok_btn", boost::bind(&LLFloaterAvatarPicker::onBtnSelect, this));
    getChildView("ok_btn")->setEnabled(false);
    childSetAction("cancel_btn", boost::bind(&LLFloaterAvatarPicker::onBtnClose, this));

    getChild<LLUICtrl>("Edit")->setFocus(true);

    LLPanel* search_panel = getChild<LLPanel>("SearchPanel");
    if (search_panel)
    {
        // Start searching when Return is pressed in the line editor.
        search_panel->setDefaultBtn("Find");
    }

    getChild<LLScrollListCtrl>("SearchResults")->setCommentText(getString("no_results"));

    getChild<LLTabContainer>("ResidentChooserTabs")->setCommitCallback(
        boost::bind(&LLFloaterAvatarPicker::onTabChanged, this));

<<<<<<< HEAD
    // <FS:Ansariel> Search by UUID
    getChild<LLLineEditor>("EditUUID")->setKeystrokeCallback(boost::bind(&LLFloaterAvatarPicker::editKeystrokeUUID, this, _1, _2), NULL);
    childSetAction("FindUUID", boost::bind(&LLFloaterAvatarPicker::onBtnFindUUID, this));
    getChildView("FindUUID")->setEnabled(false);

    FSScrollListCtrl* searchresultsuuid = getChild<FSScrollListCtrl>("SearchResultsUUID");
    searchresultsuuid->setContextMenu(&gFSAvatarSearchMenu);
    searchresultsuuid->setDoubleClickCallback( boost::bind(&LLFloaterAvatarPicker::onBtnSelect, this));
    searchresultsuuid->setCommitCallback(boost::bind(&LLFloaterAvatarPicker::onList, this));
    searchresultsuuid->setEnabled(false);
    searchresultsuuid->setCommentText(getString("no_results"));

    getChild<LLPanel>("SearchPanelUUID")->setDefaultBtn("FindUUID");
    // </FS:Ansariel>

=======
>>>>>>> ac330f63
    setAllowMultiple(false);

    center();

    populateFriend();

    return true;
}

void LLFloaterAvatarPicker::setOkBtnEnableCb(validate_callback_t cb)
{
    mOkButtonValidateSignal.connect(cb);
}

void LLFloaterAvatarPicker::onTabChanged()
{
    getChildView("ok_btn")->setEnabled(isSelectBtnEnabled());
}

// Destroys the object
LLFloaterAvatarPicker::~LLFloaterAvatarPicker()
{
    // <FS:Ansariel> Search by UUID
    if (mFindUUIDAvatarNameCacheConnection.connected())
    {
        mFindUUIDAvatarNameCacheConnection.disconnect();
    }
    // </FS:Ansariel>

    // <FS:Ansariel> FIRE-15194: Avatar picker doesn't work anymore when using legacy simulator messages
    query_id_name_map_t::iterator found = sQueryNameMap.find(mQueryID);
    if (found != sQueryNameMap.end())
    {
        sQueryNameMap.erase(found);
    }
    // </FS:Ansariel>

    gFocusMgr.releaseFocusIfNeeded( this );

    LLTransientFloaterMgr::getInstance()->removeControlView(LLTransientFloaterMgr::IM, this);
}

// <FS:Ansariel> Search by UUID
void LLFloaterAvatarPicker::onBtnFindUUID()
{
    LLScrollListCtrl* search_results = getChild<LLScrollListCtrl>("SearchResultsUUID");
    search_results->deleteAllItems();
    search_results->setCommentText(getString("searching"));

    if (mFindUUIDAvatarNameCacheConnection.connected())
    {
        mFindUUIDAvatarNameCacheConnection.disconnect();
    }
    LLAvatarNameCache::get(LLUUID(getChild<LLLineEditor>("EditUUID")->getText()), boost::bind(&LLFloaterAvatarPicker::onFindUUIDAvatarNameCache, this, _1, _2));
}

void LLFloaterAvatarPicker::onFindUUIDAvatarNameCache(const LLUUID& av_id, const LLAvatarName& av_name)
{
    mFindUUIDAvatarNameCacheConnection.disconnect();
    LLScrollListCtrl* search_results = getChild<LLScrollListCtrl>("SearchResultsUUID");
    search_results->deleteAllItems();

    if (av_name.getAccountName() != "(?\?\?).(?\?\?)")
    {
        LLSD data;
        data["id"] = av_id;

        data["columns"][0]["name"] = "nameUUID";
        data["columns"][0]["value"] = av_name.getDisplayName();

        data["columns"][1]["name"] = "usernameUUID";
        data["columns"][1]["value"] = av_name.getUserName();

        search_results->addElement(data);
        search_results->setEnabled(true);
        search_results->sortByColumnIndex(1, true);
        search_results->selectFirstItem();
        onList();
        search_results->setFocus(true);

        getChildView("ok_btn")->setEnabled(true);
    }
    else
    {
        LLStringUtil::format_map_t map;
        map["[TEXT]"] = getChild<LLUICtrl>("EditUUID")->getValue().asString();
        LLSD data;
        data["id"] = LLUUID::null;
        data["columns"][0]["column"] = "nameUUID";
        data["columns"][0]["value"] = getString("not_found", map);
        search_results->addElement(data);
        search_results->setEnabled(false);
        getChildView("ok_btn")->setEnabled(false);
    }
}
// </FS:Ansariel>

void LLFloaterAvatarPicker::onBtnFind()
{
    find();
}

static void getSelectedAvatarData(const LLScrollListCtrl* from, uuid_vec_t& avatar_ids, std::vector<LLAvatarName>& avatar_names)
{
    std::vector<LLScrollListItem*> items = from->getAllSelected();
    for (std::vector<LLScrollListItem*>::iterator iter = items.begin(); iter != items.end(); ++iter)
    {
        LLScrollListItem* item = *iter;
        if (item->getUUID().notNull())
        {
            avatar_ids.push_back(item->getUUID());

            std::map<LLUUID, LLAvatarName>::iterator iter = sAvatarNameMap.find(item->getUUID());
            if (iter != sAvatarNameMap.end())
            {
                avatar_names.push_back(iter->second);
            }
            else
            {
                // the only case where it isn't in the name map is friends
                // but it should be in the name cache
                LLAvatarName av_name;
                LLAvatarNameCache::get(item->getUUID(), &av_name);
                avatar_names.push_back(av_name);
            }
        }
    }
}

void LLFloaterAvatarPicker::onBtnSelect()
{

    // If select btn not enabled then do not callback
    if (!isSelectBtnEnabled())
        return;

    if(mSelectionCallback)
    {
        std::string acvtive_panel_name;
        LLScrollListCtrl* list =  NULL;
        LLPanel* active_panel = getChild<LLTabContainer>("ResidentChooserTabs")->getCurrentPanel();
        if(active_panel)
        {
            acvtive_panel_name = active_panel->getName();
        }
        if(acvtive_panel_name == "SearchPanel")
        {
            list = getChild<LLScrollListCtrl>("SearchResults");
        }
        else if(acvtive_panel_name == "NearMePanel")
        {
            list = getChild<LLScrollListCtrl>("NearMe");
        }
        else if (acvtive_panel_name == "FriendsPanel")
        {
            list = getChild<LLScrollListCtrl>("Friends");
        }
        // <FS:Ansariel> Search by UUID
        else if (acvtive_panel_name == "SearchPanelUUID")
        {
            list = getChild<LLScrollListCtrl>("SearchResultsUUID");
        }
        // </FS:Ansariel>

        if(list)
        {
            uuid_vec_t          avatar_ids;
            std::vector<LLAvatarName>   avatar_names;
            getSelectedAvatarData(list, avatar_ids, avatar_names);
            mSelectionCallback(avatar_ids, avatar_names);
        }
    }
    getChild<LLScrollListCtrl>("SearchResults")->deselectAllItems(true);
    getChild<LLScrollListCtrl>("NearMe")->deselectAllItems(true);
    getChild<LLScrollListCtrl>("Friends")->deselectAllItems(true);
<<<<<<< HEAD
    // <FS:Ansariel> Search by UUID
    getChild<LLScrollListCtrl>("SearchResultsUUID")->deselectAllItems(true);
    // </FS:Ansariel>
=======
>>>>>>> ac330f63
    if(mCloseOnSelect)
    {
        mCloseOnSelect = false;
        closeFloater();
    }
}

void LLFloaterAvatarPicker::onBtnRefresh()
{
    getChild<LLScrollListCtrl>("NearMe")->deleteAllItems();
    getChild<LLScrollListCtrl>("NearMe")->setCommentText(getString("searching"));
    mNearMeListComplete = false;
}

void LLFloaterAvatarPicker::onBtnClose()
{
    closeFloater();
}

void LLFloaterAvatarPicker::onRangeAdjust()
{
    onBtnRefresh();
}

void LLFloaterAvatarPicker::onList()
{
    getChildView("ok_btn")->setEnabled(isSelectBtnEnabled());

// [RLVa:KB] - Checked: 2010-06-05 (RLVa-1.2.2a) | Modified: RLVa-1.2.0d
    if (rlv_handler_t::isEnabled())
    {
        LLTabContainer* pTabs = getChild<LLTabContainer>("ResidentChooserTabs");
        LLPanel* pNearMePanel = getChild<LLPanel>("NearMePanel");
        RLV_ASSERT( (pTabs) && (pNearMePanel) );
        if ( (pTabs) && (pNearMePanel) )
        {
            // TODO-RLVa: check this for RlvActions::canShowName()
            bool fRlvEnable = !gRlvHandler.hasBehaviour(RLV_BHVR_SHOWNAMES);
            pTabs->enableTabButton(pTabs->getIndexForPanel(pNearMePanel), fRlvEnable);
            if ( (!fRlvEnable) && (pTabs->getCurrentPanel() == pNearMePanel) )
                pTabs->selectTabByName("SearchPanel");
        }
    }
// [/RLVa:KB]
}

void LLFloaterAvatarPicker::populateNearMe()
{
    bool all_loaded = true;
    bool empty = true;
    LLScrollListCtrl* near_me_scroller = getChild<LLScrollListCtrl>("NearMe");
    near_me_scroller->deleteAllItems();

    uuid_vec_t avatar_ids;
    LLWorld::getInstance()->getAvatars(&avatar_ids, NULL, gAgent.getPositionGlobal(), gSavedSettings.getF32("NearMeRange"));
    for(U32 i=0; i<avatar_ids.size(); i++)
    {
        LLUUID& av = avatar_ids[i];
        if(mExcludeAgentFromSearchResults && (av == gAgent.getID())) continue;
        LLSD element;
        element["id"] = av; // value
        LLAvatarName av_name;

        if (!LLAvatarNameCache::get(av, &av_name))
        {
            element["columns"][0]["column"] = "name";
<<<<<<< HEAD
            element["columns"][0]["value"] = LLCacheName::getDefaultName();
=======
            element["columns"][0]["value"] = gCacheName->getDefaultName();
>>>>>>> ac330f63
            all_loaded = false;
        }
        else
        {
            element["columns"][0]["column"] = "name";
            element["columns"][0]["value"] = av_name.getDisplayName();
            element["columns"][1]["column"] = "username";
            element["columns"][1]["value"] = av_name.getUserName();

            sAvatarNameMap[av] = av_name;
        }
        near_me_scroller->addElement(element);
        empty = false;
    }

    if (empty)
    {
        getChildView("NearMe")->setEnabled(false);
        getChildView("ok_btn")->setEnabled(false);
        near_me_scroller->setCommentText(getString("no_one_near"));
    }
    else
    {
        getChildView("NearMe")->setEnabled(true);
        getChildView("ok_btn")->setEnabled(true);
        near_me_scroller->selectFirstItem();
        onList();
        near_me_scroller->setFocus(true);
    }

    if (all_loaded)
    {
        mNearMeListComplete = true;
    }
}

void LLFloaterAvatarPicker::populateFriend()
{
    LLScrollListCtrl* friends_scroller = getChild<LLScrollListCtrl>("Friends");
    friends_scroller->deleteAllItems();
    // <FS:Ansariel> FIRE-16846: Make friend list sortable
    //LLCollectAllBuddies collector;
    //LLAvatarTracker::instance().applyFunctor(collector);
    //LLCollectAllBuddies::buddy_map_t::iterator it;
    //
    //for(it = collector.mOnline.begin(); it!=collector.mOnline.end(); it++)
    //{
    //  friends_scroller->addStringUUIDItem(it->second, it->first);
    //}
    //for(it = collector.mOffline.begin(); it!=collector.mOffline.end(); it++)
    //{
    //  friends_scroller->addStringUUIDItem(it->second, it->first);
    //}
    //friends_scroller->sortByColumnIndex(0, true);

    LLAvatarTracker::buddy_map_t friend_list;
    LLAvatarTracker::instance().copyBuddyList(friend_list);
    for (LLAvatarTracker::buddy_map_t::iterator it = friend_list.begin(); it != friend_list.end(); ++it)
    {
        const LLUUID& av_id = it->first;

        LLSD element;
        element["id"] = av_id;

        LLAvatarName av_name;
        LLAvatarNameCache::get(av_id, &av_name); // Should have the name in the cache already
        element["columns"][0]["column"] = "name";
        element["columns"][0]["value"] = av_name.getDisplayName();
        element["columns"][1]["column"] = "username";
        element["columns"][1]["value"] = av_name.getUserName();

        friends_scroller->addElement(element);
    }
    friends_scroller->sortByColumnIndex(0, true);
<<<<<<< HEAD
    // </FS:Ansariel>
=======
>>>>>>> ac330f63
}

void LLFloaterAvatarPicker::drawFrustum()
{
    static LLCachedControl<F32> max_opacity(gSavedSettings, "PickerContextOpacity", 0.4f);
    drawConeToOwner(mContextConeOpacity, max_opacity, mFrustumOrigin.get(), mContextConeFadeTime, mContextConeInAlpha, mContextConeOutAlpha);
}

void LLFloaterAvatarPicker::draw()
{
    drawFrustum();

    // sometimes it is hard to determine when Select/Ok button should be disabled (see LLAvatarActions::shareWithAvatars).
    // lets check this via mOkButtonValidateSignal callback periodically.
    static LLFrameTimer timer;
    if (timer.hasExpired())
    {
        timer.setTimerExpirySec(0.33f); // three times per second should be enough.

        // simulate list changes.
        onList();
        timer.start();
    }

    LLFloater::draw();
    if (!mNearMeListComplete && getChild<LLTabContainer>("ResidentChooserTabs")->getCurrentPanel() == getChild<LLPanel>("NearMePanel"))
    {
        populateNearMe();
    }
}

bool LLFloaterAvatarPicker::visibleItemsSelected() const
{
    LLPanel* active_panel = getChild<LLTabContainer>("ResidentChooserTabs")->getCurrentPanel();

    if(active_panel == getChild<LLPanel>("SearchPanel"))
    {
        return getChild<LLScrollListCtrl>("SearchResults")->getFirstSelectedIndex() >= 0;
    }
    else if(active_panel == getChild<LLPanel>("NearMePanel"))
    {
        return getChild<LLScrollListCtrl>("NearMe")->getFirstSelectedIndex() >= 0;
    }
    else if(active_panel == getChild<LLPanel>("FriendsPanel"))
    {
        return getChild<LLScrollListCtrl>("Friends")->getFirstSelectedIndex() >= 0;
    }
<<<<<<< HEAD
    // <FS:Ansariel> Search by UUID
    else if (active_panel == getChild<LLPanel>("SearchPanelUUID"))
    {
        return getChild<LLScrollListCtrl>("SearchResultsUUID")->getFirstSelectedIndex() >= 0;
    }
    // </FS:Ansariel>
=======
>>>>>>> ac330f63
    return false;
}

/*static*/
void LLFloaterAvatarPicker::findCoro(std::string url, LLUUID queryID, std::string name)
{
    LLCore::HttpRequest::policy_t httpPolicy(LLCore::HttpRequest::DEFAULT_POLICY_ID);
    LLCoreHttpUtil::HttpCoroutineAdapter::ptr_t
        httpAdapter(new LLCoreHttpUtil::HttpCoroutineAdapter("genericPostCoro", httpPolicy));
    LLCore::HttpRequest::ptr_t httpRequest(new LLCore::HttpRequest);
    LLCore::HttpOptions::ptr_t httpOpts(new LLCore::HttpOptions);

    LL_INFOS("HttpCoroutineAdapter", "genericPostCoro") << "Generic POST for " << url << LL_ENDL;

    httpOpts->setTimeout(AVATAR_PICKER_SEARCH_TIMEOUT);

    LLSD result = httpAdapter->getAndSuspend(httpRequest, url, httpOpts);

    LLSD httpResults = result[LLCoreHttpUtil::HttpCoroutineAdapter::HTTP_RESULTS];
    LLCore::HttpStatus status = LLCoreHttpUtil::HttpCoroutineAdapter::getStatusFromLLSD(httpResults);

    if (status || (status == LLCore::HttpStatus(HTTP_BAD_REQUEST)))
    {
        result.erase(LLCoreHttpUtil::HttpCoroutineAdapter::HTTP_RESULTS);
    }
    else
    {
        result["failure_reason"] = status.toString();
    }

    LLFloaterAvatarPicker* floater =
        LLFloaterReg::findTypedInstance<LLFloaterAvatarPicker>("avatar_picker", name);
    if (floater)
    {
        floater->processResponse(queryID, result);
    }
}


void LLFloaterAvatarPicker::find()
{
    //clear our stored LLAvatarNames
    sAvatarNameMap.clear();

    std::string text = getChild<LLUICtrl>("Edit")->getValue().asString();

    size_t separator_index = text.find_first_of(" ._");
    if (separator_index != text.npos)
    {
        std::string first = text.substr(0, separator_index);
        std::string last = text.substr(separator_index+1, text.npos);
        LLStringUtil::trim(last);
        if("Resident" == last)
        {
            text = first;
        }
    }

    mQueryID.generate();

    std::string url;
    url.reserve(128); // avoid a memory allocation or two

    LLViewerRegion* region = gAgent.getRegion();
    if(region)
    {
        url = region->getCapability("AvatarPickerSearch");
        // Prefer use of capabilities to search on both SLID and display name
        if (!url.empty())
        {
            // capability urls don't end in '/', but we need one to parse
            // query parameters correctly
            if (url.size() > 0 && url[url.size()-1] != '/')
            {
                url += "/";
            }
            url += "?page_size=100&names=";
            std::replace(text.begin(), text.end(), '.', ' ');
            url += LLURI::escape(text);
            LL_INFOS() << "avatar picker " << url << LL_ENDL;

            LLCoros::instance().launch("LLFloaterAvatarPicker::findCoro",
                boost::bind(&LLFloaterAvatarPicker::findCoro, url, mQueryID, getKey().asString()));
        }
        else
        {
            // <FS:Ansariel> FIRE-15194: Avatar picker doesn't work anymore when using legacy simulator messages
            sQueryNameMap[mQueryID] = getKey().asString();

            LLMessageSystem* msg = gMessageSystem;
            msg->newMessage("AvatarPickerRequest");
            msg->nextBlock("AgentData");
            msg->addUUID("AgentID", gAgent.getID());
            msg->addUUID("SessionID", gAgent.getSessionID());
            msg->addUUID("QueryID", mQueryID);  // not used right now
            msg->nextBlock("Data");
            msg->addString("Name", text);
            gAgent.sendReliableMessage();
        }
    }
    getChild<LLScrollListCtrl>("SearchResults")->deleteAllItems();
    getChild<LLScrollListCtrl>("SearchResults")->setCommentText(getString("searching"));

    getChildView("ok_btn")->setEnabled(false);
    mNumResultsReturned = 0;
}

void LLFloaterAvatarPicker::setAllowMultiple(bool allow_multiple)
{
    getChild<LLScrollListCtrl>("SearchResults")->setAllowMultipleSelection(allow_multiple);
    getChild<LLScrollListCtrl>("NearMe")->setAllowMultipleSelection(allow_multiple);
    getChild<LLScrollListCtrl>("Friends")->setAllowMultipleSelection(allow_multiple);
    // <FS:Ansariel> Search by UUID
    getChild<LLScrollListCtrl>("SearchResultsUUID")->setAllowMultipleSelection(allow_multiple);
}

LLScrollListCtrl* LLFloaterAvatarPicker::getActiveList()
{
    std::string acvtive_panel_name;
    LLScrollListCtrl* list = NULL;
    LLPanel* active_panel = getChild<LLTabContainer>("ResidentChooserTabs")->getCurrentPanel();
    if(active_panel)
    {
        acvtive_panel_name = active_panel->getName();
    }
    if(acvtive_panel_name == "SearchPanel")
    {
        list = getChild<LLScrollListCtrl>("SearchResults");
    }
    else if(acvtive_panel_name == "NearMePanel")
    {
        list = getChild<LLScrollListCtrl>("NearMe");
    }
    else if (acvtive_panel_name == "FriendsPanel")
    {
        list = getChild<LLScrollListCtrl>("Friends");
    }
    // <FS:Ansariel> Search by UUID
    else if (acvtive_panel_name == "SearchPanelUUID")
    {
        list = getChild<LLScrollListCtrl>("SearchResultsUUID");
    }
    // </FS:Ansariel>
    return list;
}

bool LLFloaterAvatarPicker::handleDragAndDrop(S32 x, S32 y, MASK mask,
                                              bool drop, EDragAndDropType cargo_type,
                                              void *cargo_data, EAcceptance *accept,
                                              std::string& tooltip_msg)
{
    LLScrollListCtrl* list = getActiveList();
    if(list)
    {
        LLRect rc_list;
        LLRect rc_point(x,y,x,y);
        if (localRectToOtherView(rc_point, &rc_list, list))
        {
            // Keep selected only one item
            list->deselectAllItems(true);
            list->selectItemAt(rc_list.mLeft, rc_list.mBottom, mask);
            LLScrollListItem* selection = list->getFirstSelected();
            if (selection)
            {
                LLUUID session_id = LLUUID::null;
                LLUUID dest_agent_id = selection->getUUID();
                std::string avatar_name = selection->getColumn(0)->getValue().asString();
                if (dest_agent_id.notNull() && dest_agent_id != gAgentID)
                {
//                  if (drop)
// [RLVa:KB] - Checked: 2011-04-11 (RLVa-1.3.0)
                    if ( (drop) && (RlvActions::canStartIM(dest_agent_id)) )
// [/RLVa:KB]
                    {
                        // Start up IM before give the item
                        session_id = gIMMgr->addSession(avatar_name, IM_NOTHING_SPECIAL, dest_agent_id);
                    }
                    return LLToolDragAndDrop::handleGiveDragAndDrop(dest_agent_id, session_id, drop,
                                                                    cargo_type, cargo_data, accept, getName());
                }
            }
        }
    }
    *accept = ACCEPT_NO;
    return true;
}


void LLFloaterAvatarPicker::openFriendsTab()
{
    LLTabContainer* tab_container = getChild<LLTabContainer>("ResidentChooserTabs");
    if (tab_container == NULL)
    {
        llassert(tab_container != NULL);
        return;
    }

    tab_container->selectTabByName("FriendsPanel");
}

// static
void LLFloaterAvatarPicker::processAvatarPickerReply(LLMessageSystem* msg, void**)
{
    LLUUID  agent_id;
    LLUUID  query_id;
    LLUUID  avatar_id;
    std::string first_name;
    std::string last_name;

    msg->getUUID("AgentData", "AgentID", agent_id);
    msg->getUUID("AgentData", "QueryID", query_id);

    // Not for us
    if (agent_id != gAgent.getID()) return;

    // <FS:Ansariel> FIRE-15194: Avatar picker doesn't work anymore when using legacy simulator messages
    //LLFloaterAvatarPicker* floater = LLFloaterReg::findTypedInstance<LLFloaterAvatarPicker>("avatar_picker");
    query_id_name_map_t::iterator found = sQueryNameMap.find(query_id);
    if (found == sQueryNameMap.end())
    {
        return;
    }
    const LLSD floater_key(found->second);
    sQueryNameMap.erase(found);
    LLFloaterAvatarPicker* floater = LLFloaterReg::findTypedInstance<LLFloaterAvatarPicker>("avatar_picker", floater_key);
    // </FS:Ansariel>

    // floater is closed or these are not results from our last request
    if (NULL == floater || query_id != floater->mQueryID)
    {
        return;
    }

    LLScrollListCtrl* search_results = floater->getChild<LLScrollListCtrl>("SearchResults");

    // clear "Searching" label on first results
    if (floater->mNumResultsReturned++ == 0)
    {
        search_results->deleteAllItems();
    }

    bool found_one = false;
    S32 num_new_rows = msg->getNumberOfBlocks("Data");
    for (S32 i = 0; i < num_new_rows; i++)
    {
        msg->getUUIDFast(  _PREHASH_Data,_PREHASH_AvatarID, avatar_id, i);
        msg->getStringFast(_PREHASH_Data,_PREHASH_FirstName, first_name, i);
        msg->getStringFast(_PREHASH_Data,_PREHASH_LastName, last_name, i);

        if (avatar_id != agent_id || !floater->isExcludeAgentFromSearchResults()) // exclude agent from search results?
        {
            std::string avatar_name;
            if (avatar_id.isNull())
            {
                LLStringUtil::format_map_t map;
                map["[TEXT]"] = floater->getChild<LLUICtrl>("Edit")->getValue().asString();
                avatar_name = floater->getString("not_found", map);
                search_results->setEnabled(false);
                floater->getChildView("ok_btn")->setEnabled(false);
            }
            else
            {
                avatar_name = LLCacheName::buildFullName(first_name, last_name);
                search_results->setEnabled(true);
                found_one = true;

                LLAvatarName av_name;
                av_name.fromString(avatar_name);
                const LLUUID& agent_id = avatar_id;
                sAvatarNameMap[agent_id] = av_name;

            }
            LLSD element;
            element["id"] = avatar_id; // value
            element["columns"][0]["column"] = "name";
            element["columns"][0]["value"] = avatar_name;
            search_results->addElement(element);
        }
    }

    if (found_one)
    {
        floater->getChildView("ok_btn")->setEnabled(true);
        search_results->selectFirstItem();
        floater->onList();
        search_results->setFocus(true);
    }
}

void LLFloaterAvatarPicker::processResponse(const LLUUID& query_id, const LLSD& content)
{
    // Check for out-of-date query
    if (query_id == mQueryID)
    {
        LLScrollListCtrl* search_results = getChild<LLScrollListCtrl>("SearchResults");

        // clear "Searching" label on first results
        search_results->deleteAllItems();

        if (content.has("failure_reason"))
        {
            getChild<LLScrollListCtrl>("SearchResults")->setCommentText(content["failure_reason"].asString());
            getChildView("ok_btn")->setEnabled(false);
        }
        else
        {
            LLSD agents = content["agents"];

            LLSD item;
            LLSD::array_const_iterator it = agents.beginArray();
            for (; it != agents.endArray(); ++it)
            {
                const LLSD& row = *it;
                if (row["id"].asUUID() != gAgent.getID() || !mExcludeAgentFromSearchResults)
                {
                    item["id"] = row["id"];
                    LLSD& columns = item["columns"];
                    columns[0]["column"] = "name";
                    columns[0]["value"] = row["display_name"];
                    columns[1]["column"] = "username";
                    columns[1]["value"] = row["username"];
                    search_results->addElement(item);

                    // add the avatar name to our list
                    LLAvatarName avatar_name;
                    avatar_name.fromLLSD(row);
                    sAvatarNameMap[row["id"].asUUID()] = avatar_name;
                }
            }

            if (search_results->isEmpty())
            {
                std::string name = "'" + getChild<LLUICtrl>("Edit")->getValue().asString() + "'";
                LLSD item;
                item["id"] = LLUUID::null;
                item["columns"][0]["column"] = "name";
                item["columns"][0]["value"] = name;
                item["columns"][1]["column"] = "username";
                item["columns"][1]["value"] = getString("not_found_text");
                search_results->addElement(item);
                search_results->setEnabled(false);
                getChildView("ok_btn")->setEnabled(false);
            }
            else
            {
                getChildView("ok_btn")->setEnabled(true);
                search_results->setEnabled(true);
                search_results->sortByColumnIndex(1, true);
                std::string text = getChild<LLUICtrl>("Edit")->getValue().asString();
                if (!search_results->selectItemByLabel(text, true, 1))
                {
                    search_results->selectFirstItem();
                }
                onList();
                search_results->setFocus(true);
            }
        }
    }
}

void LLFloaterAvatarPicker::editKeystroke(LLLineEditor* caller, void* user_data)
{
    getChildView("Find")->setEnabled(caller->getText().size() > 0);
}

// <FS:Ansariel> Search by UUID
void LLFloaterAvatarPicker::editKeystrokeUUID(LLLineEditor* caller, void* user_data)
{
    if (caller)
    {
        LLUUID id(caller->getText());
        getChildView("FindUUID")->setEnabled(!id.isNull());
    }
}
// </FS:Ansariel>

// virtual
bool LLFloaterAvatarPicker::handleKeyHere(KEY key, MASK mask)
{
    if (key == KEY_RETURN && mask == MASK_NONE)
    {
        if (getChild<LLUICtrl>("Edit")->hasFocus())
        {
            onBtnFind();
        }
        // <FS:Ansariel> Search by UUID
        else if (getChild<LLUICtrl>("EditUUID")->hasFocus())
        {
            onBtnFindUUID();
        }
        // </FS:Ansariel>
        else
        {
            onBtnSelect();
        }
        return true;
    }
    else if (key == KEY_ESCAPE && mask == MASK_NONE)
    {
        closeFloater();
        return true;
    }

    return LLFloater::handleKeyHere(key, mask);
}

bool LLFloaterAvatarPicker::isSelectBtnEnabled()
{
    bool ret_val = visibleItemsSelected();

    if ( ret_val && !isMinimized())
    {
        std::string acvtive_panel_name;
        LLScrollListCtrl* list =  NULL;
        LLPanel* active_panel = getChild<LLTabContainer>("ResidentChooserTabs")->getCurrentPanel();

        if(active_panel)
        {
            acvtive_panel_name = active_panel->getName();
        }

        if(acvtive_panel_name == "SearchPanel")
        {
            list = getChild<LLScrollListCtrl>("SearchResults");
        }
        else if(acvtive_panel_name == "NearMePanel")
        {
            list = getChild<LLScrollListCtrl>("NearMe");
        }
        else if (acvtive_panel_name == "FriendsPanel")
        {
            list = getChild<LLScrollListCtrl>("Friends");
        }
        // <FS:Ansariel> Search by UUID
        else if (acvtive_panel_name == "SearchPanelUUID")
        {
            list = getChild<LLScrollListCtrl>("SearchResultsUUID");
        }
        // </FS:Ansariel>

        if(list)
        {
            uuid_vec_t avatar_ids;
            std::vector<LLAvatarName> avatar_names;
            getSelectedAvatarData(list, avatar_ids, avatar_names);
            if (avatar_ids.size() >= 1)
            {
                ret_val = mOkButtonValidateSignal.num_slots()?mOkButtonValidateSignal(avatar_ids):true;
            }
            else
            {
                ret_val = false;
            }
        }
    }

    return ret_val;
}<|MERGE_RESOLUTION|>--- conflicted
+++ resolved
@@ -178,7 +178,6 @@
     getChild<LLTabContainer>("ResidentChooserTabs")->setCommitCallback(
         boost::bind(&LLFloaterAvatarPicker::onTabChanged, this));
 
-<<<<<<< HEAD
     // <FS:Ansariel> Search by UUID
     getChild<LLLineEditor>("EditUUID")->setKeystrokeCallback(boost::bind(&LLFloaterAvatarPicker::editKeystrokeUUID, this, _1, _2), NULL);
     childSetAction("FindUUID", boost::bind(&LLFloaterAvatarPicker::onBtnFindUUID, this));
@@ -194,8 +193,6 @@
     getChild<LLPanel>("SearchPanelUUID")->setDefaultBtn("FindUUID");
     // </FS:Ansariel>
 
-=======
->>>>>>> ac330f63
     setAllowMultiple(false);
 
     center();
@@ -371,12 +368,9 @@
     getChild<LLScrollListCtrl>("SearchResults")->deselectAllItems(true);
     getChild<LLScrollListCtrl>("NearMe")->deselectAllItems(true);
     getChild<LLScrollListCtrl>("Friends")->deselectAllItems(true);
-<<<<<<< HEAD
     // <FS:Ansariel> Search by UUID
     getChild<LLScrollListCtrl>("SearchResultsUUID")->deselectAllItems(true);
     // </FS:Ansariel>
-=======
->>>>>>> ac330f63
     if(mCloseOnSelect)
     {
         mCloseOnSelect = false;
@@ -443,11 +437,7 @@
         if (!LLAvatarNameCache::get(av, &av_name))
         {
             element["columns"][0]["column"] = "name";
-<<<<<<< HEAD
-            element["columns"][0]["value"] = LLCacheName::getDefaultName();
-=======
             element["columns"][0]["value"] = gCacheName->getDefaultName();
->>>>>>> ac330f63
             all_loaded = false;
         }
         else
@@ -522,10 +512,7 @@
         friends_scroller->addElement(element);
     }
     friends_scroller->sortByColumnIndex(0, true);
-<<<<<<< HEAD
     // </FS:Ansariel>
-=======
->>>>>>> ac330f63
 }
 
 void LLFloaterAvatarPicker::drawFrustum()
@@ -573,15 +560,12 @@
     {
         return getChild<LLScrollListCtrl>("Friends")->getFirstSelectedIndex() >= 0;
     }
-<<<<<<< HEAD
     // <FS:Ansariel> Search by UUID
     else if (active_panel == getChild<LLPanel>("SearchPanelUUID"))
     {
         return getChild<LLScrollListCtrl>("SearchResultsUUID")->getFirstSelectedIndex() >= 0;
     }
     // </FS:Ansariel>
-=======
->>>>>>> ac330f63
     return false;
 }
 
