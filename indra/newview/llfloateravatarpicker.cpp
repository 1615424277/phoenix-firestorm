--- conflicted
+++ resolved
@@ -106,25 +106,12 @@
     mNearMeListComplete(FALSE),
     mCloseOnSelect(FALSE),
     mExcludeAgentFromSearchResults(FALSE),
-<<<<<<< HEAD
-    mContextConeOpacity	(0.f),
+    mContextConeOpacity (0.f),
     mContextConeInAlpha(CONTEXT_CONE_IN_ALPHA),
     mContextConeOutAlpha(CONTEXT_CONE_OUT_ALPHA),
     mContextConeFadeTime(CONTEXT_CONE_FADE_TIME)
 {
-	mCommitCallbackRegistrar.add("Refresh.FriendList", boost::bind(&LLFloaterAvatarPicker::populateFriend, this));
-=======
-    mContextConeOpacity (0.f),
-    mContextConeInAlpha(0.f),
-    mContextConeOutAlpha(0.f),
-    mContextConeFadeTime(0.f)
-{
     mCommitCallbackRegistrar.add("Refresh.FriendList", boost::bind(&LLFloaterAvatarPicker::populateFriend, this));
-
-    mContextConeInAlpha = gSavedSettings.getF32("ContextConeInAlpha");
-    mContextConeOutAlpha = gSavedSettings.getF32("ContextConeOutAlpha");
-    mContextConeFadeTime = gSavedSettings.getF32("ContextConeFadeTime");
->>>>>>> e7eced3c
 }
 
 BOOL LLFloaterAvatarPicker::postBuild()
