--- conflicted
+++ resolved
@@ -58,34 +58,6 @@
 		// *TODO: LLSD notation is not actually JSON.
 		LLPointer<LLSDParser> parser = new LLSDNotationParser();
 
-<<<<<<< HEAD
-		if (parser->parse(istr, mContent, LLSDSerialize::SIZE_UNLIMITED) == LLSDParser::PARSE_FAILURE)
-		{
-			if (HTTP_CONTENT_JSON == getResponseHeader(HTTP_HEADER_CONTENT_TYPE))
-			{
-				mStatus = HTTP_INTERNAL_ERROR;
-				mReason = "Failed to deserialize LLSD from JSON response.";
-				char body[1025]; 
-				body[1024] = '\0';
-				istr.seekg(0, std::ios::beg);
-				istr.get(body,1024);
-				if (strlen(body) > 0)
-				{
-					mContent["body"] = body;
-				}
-			}
-		}
-
-		httpCompleted();
-	}
-};
-
-class LLWebSharingConfigResponder : public LLWebSharingJSONResponder
-{
-	LOG_CLASS(LLWebSharingConfigResponder);
-private:
-
-=======
 		std::string debug_body("(empty)");
 		bool parsed=true;
 		if (EOF == istr.peek())
@@ -133,7 +105,6 @@
 	LOG_CLASS(LLWebSharingConfigResponder);
 private:
 
->>>>>>> beeefb45
 	virtual void httpFailure()
 	{
 		LL_WARNS("WebSharing") << dumpResponse() << LL_ENDL;
@@ -183,18 +154,10 @@
 
 	virtual void httpSuccess()
 	{
-<<<<<<< HEAD
-		const bool check_lower=true;
-		if (hasResponseHeader(HTTP_HEADER_SET_COOKIE, check_lower))
-		{
-			// OpenID request succeeded and returned a session cookie.
-			LLWebSharing::instance().receiveSessionCookie(getResponseHeader(HTTP_HEADER_SET_COOKIE, check_lower));
-=======
 		if (hasResponseHeader(HTTP_IN_HEADER_SET_COOKIE))
 		{
 			// OpenID request succeeded and returned a session cookie.
 			LLWebSharing::instance().receiveSessionCookie(getResponseHeader(HTTP_IN_HEADER_SET_COOKIE));
->>>>>>> beeefb45
 		}
 	}
 };
@@ -357,11 +320,7 @@
 	LL_DEBUGS("WebSharing") << "Requesting Snapshot Sharing config data from: " << config_url << LL_ENDL;
 
 	LLSD headers = LLSD::emptyMap();
-<<<<<<< HEAD
-	headers[HTTP_HEADER_ACCEPT] = HTTP_CONTENT_JSON;
-=======
 	headers[HTTP_OUT_HEADER_ACCEPT] = HTTP_CONTENT_JSON;
->>>>>>> beeefb45
 
 	LLHTTPClient::get(config_url, new LLWebSharingConfigResponder(), headers);
 }
@@ -372,13 +331,8 @@
 	LL_DEBUGS("WebSharing") << "Starting OpenID Auth: " << auth_url << LL_ENDL;
 
 	LLSD headers = LLSD::emptyMap();
-<<<<<<< HEAD
-	headers[HTTP_HEADER_COOKIE] = mOpenIDCookie;
-	headers[HTTP_HEADER_ACCEPT] = "*/*";
-=======
 	headers[HTTP_OUT_HEADER_COOKIE] = mOpenIDCookie;
 	headers[HTTP_OUT_HEADER_ACCEPT] = "*/*";
->>>>>>> beeefb45
 
 	// Send request, successful login will trigger fetching a security token.
 	LLHTTPClient::get(auth_url, new LLWebSharingOpenIDAuthResponder(), headers);
@@ -404,17 +358,10 @@
 	LL_DEBUGS("WebSharing") << "Fetching security token from: " << token_url << LL_ENDL;
 
 	LLSD headers = LLSD::emptyMap();
-<<<<<<< HEAD
-	headers[HTTP_HEADER_COOKIE] = mSessionCookie;
-
-	headers[HTTP_HEADER_ACCEPT] = HTTP_CONTENT_JSON;
-	headers[HTTP_HEADER_CONTENT_TYPE] = HTTP_CONTENT_JSON;
-=======
 	headers[HTTP_OUT_HEADER_COOKIE] = mSessionCookie;
 
 	headers[HTTP_OUT_HEADER_ACCEPT] = HTTP_CONTENT_JSON;
 	headers[HTTP_OUT_HEADER_CONTENT_TYPE] = HTTP_CONTENT_JSON;
->>>>>>> beeefb45
 
 	std::ostringstream body;
 	body << "{ \"gadgets\": [{ \"url\":\""
@@ -440,17 +387,10 @@
 	static const std::string BOUNDARY("------------abcdef012345xyZ");
 
 	LLSD headers = LLSD::emptyMap();
-<<<<<<< HEAD
-	headers[HTTP_HEADER_COOKIE] = mSessionCookie;
-
-	headers[HTTP_HEADER_ACCEPT] = HTTP_CONTENT_JSON;
-	headers[HTTP_HEADER_CONTENT_TYPE] = "multipart/form-data; boundary=" + BOUNDARY;
-=======
 	headers[HTTP_OUT_HEADER_COOKIE] = mSessionCookie;
 
 	headers[HTTP_OUT_HEADER_ACCEPT] = HTTP_CONTENT_JSON;
 	headers[HTTP_OUT_HEADER_CONTENT_TYPE] = "multipart/form-data; boundary=" + BOUNDARY;
->>>>>>> beeefb45
 
 	std::ostringstream body;
 	body << "--" << BOUNDARY << "\r\n"
