--- conflicted
+++ resolved
@@ -40,18 +40,6 @@
 {
 	LOG_CLASS(LLSnapshotLivePreview);
 public:
-<<<<<<< HEAD
-	enum ESnapshotType
-	{
-		SNAPSHOT_POSTCARD,
-		SNAPSHOT_TEXTURE,
-		SNAPSHOT_LOCAL,
-		SNAPSHOT_WEB,
-		SNAPSHOT_FLICKR
-	};
-
-=======
->>>>>>> cc7dda96
 
 	struct Params : public LLInitParam::Block<Params, LLView::Params>
 	{
@@ -114,17 +102,12 @@
     void setFilter(std::string filter_name) { mFilterName = filter_name; }
     std::string  getFilter() const { return mFilterName; }
 	void updateSnapshot(BOOL new_snapshot, BOOL new_thumbnail = FALSE, F32 delay = 0.f);
-<<<<<<< HEAD
-	void saveTexture();
+    void saveTexture(BOOL outfit_snapshot = FALSE, std::string name = "");
 	// <FS:Ansariel> Threaded filepickers
 	//BOOL saveLocal();
 	void saveLocal(boost::function<void(bool)> callback);
 	void saveLocalCallback(bool success, boost::function<void(bool)> callback);
 	// </FS:Ansariel>
-=======
-    void saveTexture(BOOL outfit_snapshot = FALSE, std::string name = "");
-	BOOL saveLocal();
->>>>>>> cc7dda96
 
 	LLPointer<LLImageFormatted>	getFormattedImage();
 	LLPointer<LLImageRaw>		getEncodedImage();
