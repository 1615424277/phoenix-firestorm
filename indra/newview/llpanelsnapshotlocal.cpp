/** 
 * @file llpanelsnapshotlocal.cpp
 * @brief The panel provides UI for saving snapshot to a local folder.
 *
 * $LicenseInfo:firstyear=2011&license=viewerlgpl$
 * Second Life Viewer Source Code
 * Copyright (C) 2011, Linden Research, Inc.
 * 
 * This library is free software; you can redistribute it and/or
 * modify it under the terms of the GNU Lesser General Public
 * License as published by the Free Software Foundation;
 * version 2.1 of the License only.
 * 
 * This library is distributed in the hope that it will be useful,
 * but WITHOUT ANY WARRANTY; without even the implied warranty of
 * MERCHANTABILITY or FITNESS FOR A PARTICULAR PURPOSE.  See the GNU
 * Lesser General Public License for more details.
 * 
 * You should have received a copy of the GNU Lesser General Public
 * License along with this library; if not, write to the Free Software
 * Foundation, Inc., 51 Franklin Street, Fifth Floor, Boston, MA  02110-1301  USA
 * 
 * Linden Research, Inc., 945 Battery Street, San Francisco, CA  94111  USA
 * $/LicenseInfo$
 */

#include "llviewerprecompiledheaders.h"

#include "llcombobox.h"
#include "llsidetraypanelcontainer.h"
#include "llsliderctrl.h"
#include "llspinctrl.h"

#include "llfloatersnapshot.h" // FIXME: replace with a snapshot storage model
#include "llpanelsnapshot.h"
#include "llsnapshotlivepreview.h"
#include "llviewercontrol.h" // gSavedSettings
#include "llviewerwindow.h"

#include "llnotificationsutil.h"

/**
 * The panel provides UI for saving snapshot to a local folder.
 */
class LLPanelSnapshotLocal
:	public LLPanelSnapshot
{
	LOG_CLASS(LLPanelSnapshotLocal);

public:
	LLPanelSnapshotLocal();
<<<<<<< HEAD
	/*virtual*/ ~LLPanelSnapshotLocal(); // <FS:Ansariel> Store settings at logout
	/*virtual*/ BOOL postBuild();
=======
	/*virtual*/ bool postBuild();
>>>>>>> 0fb52bd3
	/*virtual*/ void onOpen(const LLSD& key);

private:
	/*virtual*/ std::string getWidthSpinnerName() const		{ return "local_snapshot_width"; }
	/*virtual*/ std::string getHeightSpinnerName() const	{ return "local_snapshot_height"; }
	/*virtual*/ std::string getAspectRatioCBName() const	{ return "local_keep_aspect_check"; }
	/*virtual*/ std::string getImageSizeComboName() const	{ return "local_size_combo"; }
	/*virtual*/ std::string getImageSizePanelName() const	{ return "local_image_size_lp"; }
	/*virtual*/ LLSnapshotModel::ESnapshotFormat getImageFormat() const;
	/*virtual*/ LLSnapshotModel::ESnapshotType getSnapshotType();
	/*virtual*/ void updateControls(const LLSD& info);

	S32 mLocalFormat;

	void onFormatComboCommit(LLUICtrl* ctrl);
	void onQualitySliderCommit(LLUICtrl* ctrl);
	void onSaveFlyoutCommit(LLUICtrl* ctrl);

	void onLocalSaved();
	void onLocalCanceled();
};

static LLPanelInjector<LLPanelSnapshotLocal> panel_class("llpanelsnapshotlocal");

LLPanelSnapshotLocal::LLPanelSnapshotLocal()
{
	mLocalFormat = gSavedSettings.getS32("SnapshotFormat");
	mCommitCallbackRegistrar.add("Local.Cancel",	boost::bind(&LLPanelSnapshotLocal::cancel,		this));
}

// virtual
bool LLPanelSnapshotLocal::postBuild()
{
	getChild<LLUICtrl>("image_quality_slider")->setCommitCallback(boost::bind(&LLPanelSnapshotLocal::onQualitySliderCommit, this, _1));
	getChild<LLUICtrl>("local_format_combo")->setCommitCallback(boost::bind(&LLPanelSnapshotLocal::onFormatComboCommit, this, _1));
	getChild<LLUICtrl>("save_btn")->setCommitCallback(boost::bind(&LLPanelSnapshotLocal::onSaveFlyoutCommit, this, _1));

	// <FS:Ansariel> Store settings at logout
	getImageSizeComboBox()->setCurrentByIndex(gSavedSettings.getS32("LastSnapshotToDiskResolution"));
	getWidthSpinner()->setValue(gSavedSettings.getS32("LastSnapshotToDiskWidth"));
	getHeightSpinner()->setValue(gSavedSettings.getS32("LastSnapshotToDiskHeight"));
	// </FS:Ansariel>

	return LLPanelSnapshot::postBuild();
}

// virtual
void LLPanelSnapshotLocal::onOpen(const LLSD& key)
{
	// <FS:Ansariel> FIRE-7090: Snapshot format for disk changes when selecting snapshot to inventory or email
	//if(gSavedSettings.getS32("SnapshotFormat") != mLocalFormat)
	//{
	//	getChild<LLComboBox>("local_format_combo")->selectNthItem(mLocalFormat);
	//}
	S32 index = gSavedSettings.getS32("FSSnapshotLocalFormat");
	gSavedSettings.setS32("SnapshotFormat", index);
	getChild<LLComboBox>("local_format_combo")->setCurrentByIndex(index);
	// </FS:Ansariel>

	LLPanelSnapshot::onOpen(key);
}

// virtual
LLSnapshotModel::ESnapshotFormat LLPanelSnapshotLocal::getImageFormat() const
{
	LLSnapshotModel::ESnapshotFormat fmt = LLSnapshotModel::SNAPSHOT_FORMAT_PNG;

	LLComboBox* local_format_combo = getChild<LLComboBox>("local_format_combo");
	const std::string id  = local_format_combo->getValue().asString();
	if (id == "PNG")
	{
		fmt = LLSnapshotModel::SNAPSHOT_FORMAT_PNG;
	}
	else if (id == "JPEG")
	{
		fmt = LLSnapshotModel::SNAPSHOT_FORMAT_JPEG;
	}
	else if (id == "BMP")
	{
		fmt = LLSnapshotModel::SNAPSHOT_FORMAT_BMP;
	}

	return fmt;
}

// virtual
void LLPanelSnapshotLocal::updateControls(const LLSD& info)
{
	LLSnapshotModel::ESnapshotFormat fmt =
		(LLSnapshotModel::ESnapshotFormat) gSavedSettings.getS32("SnapshotFormat");
	getChild<LLComboBox>("local_format_combo")->selectNthItem((S32) fmt);

	const bool show_quality_ctrls = (fmt == LLSnapshotModel::SNAPSHOT_FORMAT_JPEG);
	getChild<LLUICtrl>("image_quality_slider")->setVisible(show_quality_ctrls);
	// <FS:Ansariel> Fix XUI parser warning
	//getChild<LLUICtrl>("image_quality_level")->setVisible(show_quality_ctrls);
	LLUICtrl* image_quality_level = findChild<LLUICtrl>("image_quality_level");
	if (image_quality_level)
	{
		image_quality_level->setVisible(show_quality_ctrls);
	}
	// </FS:Ansariel>

	getChild<LLUICtrl>("image_quality_slider")->setValue(gSavedSettings.getS32("SnapshotQuality"));
	updateImageQualityLevel();

	const bool have_snapshot = info.has("have-snapshot") ? info["have-snapshot"].asBoolean() : true;
	getChild<LLUICtrl>("save_btn")->setEnabled(have_snapshot);
}

void LLPanelSnapshotLocal::onFormatComboCommit(LLUICtrl* ctrl)
{
	mLocalFormat = getImageFormat();
	// <FS:Ansariel> FIRE-7090: Snapshot format for disk changes when selecting snapshot to inventory or email
	gSavedSettings.setS32("FSSnapshotLocalFormat", getChild<LLComboBox>("local_format_combo")->getCurrentIndex());

	// will call updateControls()
	LLFloaterSnapshot::getInstance()->notify(LLSD().with("image-format-change", true));
}

void LLPanelSnapshotLocal::onQualitySliderCommit(LLUICtrl* ctrl)
{
	updateImageQualityLevel();

	LLSliderCtrl* slider = (LLSliderCtrl*)ctrl;
	S32 quality_val = llfloor((F32)slider->getValue().asReal());
	LLSD info;
	info["image-quality-change"] = quality_val;
	LLFloaterSnapshot::getInstance()->notify(info);
}

void LLPanelSnapshotLocal::onSaveFlyoutCommit(LLUICtrl* ctrl)
{
	if (ctrl->getValue().asString() == "save as")
	{
		gViewerWindow->resetSnapshotLoc();
	}

	LLFloaterSnapshot* floater = LLFloaterSnapshot::getInstance();

	floater->notify(LLSD().with("set-working", true));
	floater->saveLocal((boost::bind(&LLPanelSnapshotLocal::onLocalSaved, this)), (boost::bind(&LLPanelSnapshotLocal::onLocalCanceled, this)));
}

void LLPanelSnapshotLocal::onLocalSaved()
{
	mSnapshotFloater->postSave();
	LLFloaterSnapshot::getInstance()->notify(LLSD().with("set-finished", LLSD().with("ok", true).with("msg", "local")));
}

void LLPanelSnapshotLocal::onLocalCanceled()
{
	//cancel(); // <FS:Ansariel> Don't go back to selection
	LLFloaterSnapshot::getInstance()->notify(LLSD().with("set-finished", LLSD().with("ok", false).with("msg", "local")));
}


// <FS:Ansariel> Store settings at logout
LLPanelSnapshotLocal::~LLPanelSnapshotLocal()
{
	gSavedSettings.setS32("LastSnapshotToDiskResolution", getImageSizeComboBox()->getCurrentIndex());
	gSavedSettings.setS32("LastSnapshotToDiskWidth", getTypedPreviewWidth());
	gSavedSettings.setS32("LastSnapshotToDiskHeight", getTypedPreviewHeight());
}

LLSnapshotModel::ESnapshotType LLPanelSnapshotLocal::getSnapshotType()
{
	return LLSnapshotModel::SNAPSHOT_LOCAL;
}
// </FS:Ansariel><|MERGE_RESOLUTION|>--- conflicted
+++ resolved
@@ -49,12 +49,8 @@
 
 public:
 	LLPanelSnapshotLocal();
-<<<<<<< HEAD
 	/*virtual*/ ~LLPanelSnapshotLocal(); // <FS:Ansariel> Store settings at logout
-	/*virtual*/ BOOL postBuild();
-=======
 	/*virtual*/ bool postBuild();
->>>>>>> 0fb52bd3
 	/*virtual*/ void onOpen(const LLSD& key);
 
 private:
