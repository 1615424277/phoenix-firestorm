--- conflicted
+++ resolved
@@ -68,12 +68,8 @@
     void renderAlphaHighlight();
     bool uploadMatrixPalette(const LLDrawInfo& params);
 
-<<<<<<< HEAD
-	static BOOL sShowDebugAlpha;
-	static BOOL sShowDebugAlphaRigged;
-=======
     static BOOL sShowDebugAlpha;
->>>>>>> 38c2a5bd
+    static BOOL sShowDebugAlphaRigged;
 
 private:
     LLGLSLShader* target_shader;
