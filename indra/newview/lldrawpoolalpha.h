--- conflicted
+++ resolved
@@ -63,23 +63,13 @@
 
     void renderDebugAlpha();
 
-<<<<<<< HEAD
-	void renderGroupAlpha(LLSpatialGroup* group, U32 type, U32 mask, bool texture = true);
-	void renderAlpha(U32 mask, bool depth_only = false, bool rigged = false);
-	void renderAlphaHighlight();
-    bool uploadMatrixPalette(const LLDrawInfo& params);
-
-	static bool sShowDebugAlpha;
-	static bool sShowDebugAlphaRigged;
-=======
-    void renderGroupAlpha(LLSpatialGroup* group, U32 type, U32 mask, BOOL texture = TRUE);
+    void renderGroupAlpha(LLSpatialGroup* group, U32 type, U32 mask, bool texture = true);
     void renderAlpha(U32 mask, bool depth_only = false, bool rigged = false);
     void renderAlphaHighlight();
     bool uploadMatrixPalette(const LLDrawInfo& params);
 
-    static BOOL sShowDebugAlpha;
-    static BOOL sShowDebugAlphaRigged;
->>>>>>> c06fb4e0
+    static bool sShowDebugAlpha;
+    static bool sShowDebugAlphaRigged;
 
 private:
     LLGLSLShader* target_shader;
