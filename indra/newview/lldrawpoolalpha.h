--- conflicted
+++ resolved
@@ -63,15 +63,6 @@
 
     void renderDebugAlpha();
 
-<<<<<<< HEAD
-	void renderGroupAlpha(LLSpatialGroup* group, U32 type, U32 mask, bool texture = true);
-	void renderAlpha(U32 mask, bool depth_only = false, bool rigged = false);
-	void renderAlphaHighlight();
-    bool uploadMatrixPalette(const LLDrawInfo& params);
-
-	static bool sShowDebugAlpha;
-	static bool sShowDebugAlphaRigged;
-=======
     void renderGroupAlpha(LLSpatialGroup* group, U32 type, U32 mask, bool texture = true);
     void renderAlpha(U32 mask, bool depth_only = false, bool rigged = false);
     void renderAlphaHighlight();
@@ -79,7 +70,6 @@
 
     static bool sShowDebugAlpha;
     static bool sShowDebugAlphaRigged;
->>>>>>> 1a8a5404
 
 private:
     LLGLSLShader* target_shader;
