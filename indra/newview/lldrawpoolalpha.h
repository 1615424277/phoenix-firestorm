--- conflicted
+++ resolved
@@ -68,12 +68,8 @@
 	void renderAlphaHighlight();
     bool uploadMatrixPalette(const LLDrawInfo& params);
 
-<<<<<<< HEAD
-	static BOOL sShowDebugAlpha;
-	static BOOL sShowDebugAlphaRigged;
-=======
 	static bool sShowDebugAlpha;
->>>>>>> 7704c263
+	static bool sShowDebugAlphaRigged;
 
 private:
 	LLGLSLShader* target_shader;
