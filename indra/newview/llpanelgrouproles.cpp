--- conflicted
+++ resolved
@@ -792,11 +792,7 @@
 }
 
 // <FS:Ansariel> CTRL-F focusses local search editor
-<<<<<<< HEAD
-void LLPanelGroupSubTab::setSearchFilterFocus(BOOL focus)
-=======
 void LLPanelGroupSubTab::setSearchFilterFocus(bool focus)
->>>>>>> 050d2fef
 {
     mSearchEditor->setFocus(focus);
 }
@@ -851,19 +847,11 @@
     // <FS:Ansariel> Undo changes from MAINT-2929
     //mActionDescription = parent->getChild<LLTextEditor>("member_action_description", recurse);
 
-<<<<<<< HEAD
-    //if (!mMembersList || !mAssignedRolesList || !mAllowedActionsList || !mActionDescription) return FALSE;
-
-    //mAllowedActionsList->setCommitOnSelectionChange(TRUE);
-    //mAllowedActionsList->setCommitCallback(boost::bind(&LLPanelGroupMembersSubTab::updateActionDescription, this));
-    if (!mMembersList || !mAssignedRolesList || !mAllowedActionsList) return FALSE;
-=======
     //if (!mMembersList || !mAssignedRolesList || !mAllowedActionsList || !mActionDescription) return false;
 
     //mAllowedActionsList->setCommitOnSelectionChange(true);
     //mAllowedActionsList->setCommitCallback(boost::bind(&LLPanelGroupMembersSubTab::updateActionDescription, this));
     if (!mMembersList || !mAssignedRolesList || !mAllowedActionsList) return false;
->>>>>>> 050d2fef
     // </FS:Ansariel>
 
     // We want to be notified whenever a member is selected.
@@ -2156,11 +2144,7 @@
 
     mMemberVisibleCheck->setCommitCallback(onMemberVisibilityChange, this);
 
-<<<<<<< HEAD
-    mAllowedActionsList->setCommitOnSelectionChange(TRUE);
-=======
     mAllowedActionsList->setCommitOnSelectionChange(true);
->>>>>>> 050d2fef
     //mAllowedActionsList->setCommitCallback(boost::bind(&LLPanelGroupRolesSubTab::updateActionDescription, this)); // <FS:Ansariel> Undo changes from MAINT-2929
 
     mRoleName->setCommitOnFocusLost(true);
@@ -3394,11 +3378,7 @@
 //{
 //  if(isComplete)
 //  {
-<<<<<<< HEAD
-//      mRefreshBanListButton->setEnabled(TRUE);
-=======
 //      mRefreshBanListButton->setEnabled(true);
->>>>>>> 050d2fef
 //      populateBanList();
 //  }
 //}
