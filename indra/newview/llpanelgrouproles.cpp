--- conflicted
+++ resolved
@@ -418,35 +418,24 @@
     if(group_actions_tab) group_actions_tab->setGroupID(id);
     if(group_ban_tab) group_ban_tab->setGroupID(id);
 
-<<<<<<< HEAD
-	LLButton* button = getChild<LLButton>("member_invite");
-	if ( button )
-		button->setEnabled(gAgent.hasPowerInGroup(mGroupID, GP_MEMBER_INVITE));
-	// [FS:CR] FIRE-12276
-	button = getChild<LLButton>("export_list");
-	if (button)
-		button->setEnabled(gAgent.hasPowerInGroup(mGroupID, GP_MEMBER_VISIBLE_IN_DIR));
-	// [/FS:CR]
-	if(mSubTabContainer)
-		mSubTabContainer->selectTab(1);
-	group_roles_tab->mFirstOpen = TRUE;
-	activate();
-=======
     LLButton* button = getChild<LLButton>("member_invite");
     if ( button )
         button->setEnabled(gAgent.hasPowerInGroup(mGroupID, GP_MEMBER_INVITE));
-
+    // [FS:CR] FIRE-12276
+    button = getChild<LLButton>("export_list");
+    if (button)
+        button->setEnabled(gAgent.hasPowerInGroup(mGroupID, GP_MEMBER_VISIBLE_IN_DIR));
+    // [/FS:CR]
     if(mSubTabContainer)
         mSubTabContainer->selectTab(1);
     group_roles_tab->mFirstOpen = TRUE;
     activate();
->>>>>>> 38c2a5bd
 }
 
 // <FS:Ansariel> CTRL-F focusses local search editor
 LLPanelGroupSubTab* LLPanelGroupRoles::getCurrentTab() const
 {
-	return dynamic_cast<LLPanelGroupSubTab*>(mSubTabContainer->getCurrentPanel());
+    return dynamic_cast<LLPanelGroupSubTab*>(mSubTabContainer->getCurrentPanel());
 }
 // </FS:Ansariel>
 
@@ -803,7 +792,7 @@
 // <FS:Ansariel> CTRL-F focusses local search editor
 void LLPanelGroupSubTab::setSearchFilterFocus(BOOL focus)
 {
-	mSearchEditor->setFocus(focus);
+    mSearchEditor->setFocus(focus);
 }
 // </FS:Ansariel>
 
@@ -840,83 +829,6 @@
 
 BOOL LLPanelGroupMembersSubTab::postBuildSubTab(LLView* root)
 {
-<<<<<<< HEAD
-	LLPanelGroupSubTab::postBuildSubTab(root);
-	
-	// Upcast parent so we can ask it for sibling controls.
-	LLPanelGroupRoles* parent = (LLPanelGroupRoles*) root;
-
-	// Look recursively from the parent to find all our widgets.
-	bool recurse = true;
-	mHeader = parent->findChild<LLPanel>("members_header", recurse);
-	mFooter = parent->findChild<LLPanel>("members_footer", recurse);
-
-	mMembersList 		= parent->getChild<LLNameListCtrl>("member_list", recurse);
-	mAssignedRolesList	= parent->getChild<LLScrollListCtrl>("member_assigned_roles", recurse);
-	mAllowedActionsList	= parent->getChild<LLScrollListCtrl>("member_allowed_actions", recurse);
-	// <FS:Ansariel> Undo changes from MAINT-2929
-	//mActionDescription = parent->getChild<LLTextEditor>("member_action_description", recurse);
-
-	//if (!mMembersList || !mAssignedRolesList || !mAllowedActionsList || !mActionDescription) return FALSE;
-
-	//mAllowedActionsList->setCommitOnSelectionChange(TRUE);
-	//mAllowedActionsList->setCommitCallback(boost::bind(&LLPanelGroupMembersSubTab::updateActionDescription, this));
-	if (!mMembersList || !mAssignedRolesList || !mAllowedActionsList) return FALSE;
-	// </FS:Ansariel>
-
-	// We want to be notified whenever a member is selected.
-	mMembersList->setCommitOnSelectionChange(TRUE);
-	mMembersList->setCommitCallback(onMemberSelect, this);
-	// Show the member's profile on double click.
-	mMembersList->setDoubleClickCallback(onMemberDoubleClick, this);
-	// <FS:Ansariel> Special Firestorm menu also allowing multi-select action
-	//mMembersList->setContextMenu(LLScrollListCtrl::MENU_AVATAR);
-	mMembersList->setContextMenu(&gFSNameListAvatarMenu);
-	// </FS:Ansariel>
-	mMembersList->setIsFriendCallback(LLAvatarActions::isFriend);
-	
-	LLSD row;
-	row["columns"][0]["column"] = "name";
-	row["columns"][1]["column"] = "donated";
-	row["columns"][2]["column"] = "online";
-	mMembersList->addElement(row);
-	std::string order_by = gSavedSettings.getString("GroupMembersSortOrder");
-	if(!order_by.empty())
-	{
-		mMembersList->sortByColumn(order_by, TRUE);
-	}	
-
-	LLButton* button = parent->getChild<LLButton>("member_invite", recurse);
-	if ( button )
-	{
-		button->setClickedCallback(onInviteMember, this);
-		button->setEnabled(gAgent.hasPowerInGroup(mGroupID, GP_MEMBER_INVITE));
-	}
-	// [FS:CR] FIRE-12276
-	button = parent->getChild<LLButton>("export_list", recurse);
-	if (button)
-	{
-		button->setClickedCallback(boost::bind(&LLPanelGroupMembersSubTab::onExportMembersToXML, this));
-		button->setEnabled(gAgent.hasPowerInGroup(mGroupID, GP_MEMBER_VISIBLE_IN_DIR));
-	}
-	// [/FS:CR]
-
-	mEjectBtn = parent->getChild<LLButton>("member_eject", recurse);
-	if ( mEjectBtn )
-	{
-		mEjectBtn->setClickedCallback(onEjectMembers, this);
-		mEjectBtn->setEnabled(FALSE);
-	}
-
-	mBanBtn = parent->getChild<LLButton>("member_ban", recurse);
-	if(mBanBtn)
-	{
-		mBanBtn->setClickedCallback(onBanMember, this);
-		mBanBtn->setEnabled(FALSE);
-	}
-
-	return TRUE;
-=======
     LLPanelGroupSubTab::postBuildSubTab(root);
 
     // Upcast parent so we can ask it for sibling controls.
@@ -930,19 +842,25 @@
     mMembersList        = parent->getChild<LLNameListCtrl>("member_list", recurse);
     mAssignedRolesList  = parent->getChild<LLScrollListCtrl>("member_assigned_roles", recurse);
     mAllowedActionsList = parent->getChild<LLScrollListCtrl>("member_allowed_actions", recurse);
-    mActionDescription = parent->getChild<LLTextEditor>("member_action_description", recurse);
-
-    if (!mMembersList || !mAssignedRolesList || !mAllowedActionsList || !mActionDescription) return FALSE;
-
-    mAllowedActionsList->setCommitOnSelectionChange(TRUE);
-    mAllowedActionsList->setCommitCallback(boost::bind(&LLPanelGroupMembersSubTab::updateActionDescription, this));
+    // <FS:Ansariel> Undo changes from MAINT-2929
+    //mActionDescription = parent->getChild<LLTextEditor>("member_action_description", recurse);
+
+    //if (!mMembersList || !mAssignedRolesList || !mAllowedActionsList || !mActionDescription) return FALSE;
+
+    //mAllowedActionsList->setCommitOnSelectionChange(TRUE);
+    //mAllowedActionsList->setCommitCallback(boost::bind(&LLPanelGroupMembersSubTab::updateActionDescription, this));
+    if (!mMembersList || !mAssignedRolesList || !mAllowedActionsList) return FALSE;
+    // </FS:Ansariel>
 
     // We want to be notified whenever a member is selected.
     mMembersList->setCommitOnSelectionChange(TRUE);
     mMembersList->setCommitCallback(onMemberSelect, this);
     // Show the member's profile on double click.
     mMembersList->setDoubleClickCallback(onMemberDoubleClick, this);
-    mMembersList->setContextMenu(LLScrollListCtrl::MENU_AVATAR);
+    // <FS:Ansariel> Special Firestorm menu also allowing multi-select action
+    //mMembersList->setContextMenu(LLScrollListCtrl::MENU_AVATAR);
+    mMembersList->setContextMenu(&gFSNameListAvatarMenu);
+    // </FS:Ansariel>
     mMembersList->setIsFriendCallback(LLAvatarActions::isFriend);
 
     LLSD row;
@@ -962,6 +880,14 @@
         button->setClickedCallback(onInviteMember, this);
         button->setEnabled(gAgent.hasPowerInGroup(mGroupID, GP_MEMBER_INVITE));
     }
+    // [FS:CR] FIRE-12276
+    button = parent->getChild<LLButton>("export_list", recurse);
+    if (button)
+    {
+        button->setClickedCallback(boost::bind(&LLPanelGroupMembersSubTab::onExportMembersToXML, this));
+        button->setEnabled(gAgent.hasPowerInGroup(mGroupID, GP_MEMBER_VISIBLE_IN_DIR));
+    }
+    // [/FS:CR]
 
     mEjectBtn = parent->getChild<LLButton>("member_eject", recurse);
     if ( mEjectBtn )
@@ -978,7 +904,6 @@
     }
 
     return TRUE;
->>>>>>> 38c2a5bd
 }
 
 void LLPanelGroupMembersSubTab::setGroupID(const LLUUID& id)
@@ -1000,254 +925,11 @@
 
 void LLPanelGroupMembersSubTab::handleMemberSelect()
 {
-<<<<<<< HEAD
-	LL_DEBUGS() << "LLPanelGroupMembersSubTab::handleMemberSelect" << LL_ENDL;
-
-	mAssignedRolesList->deleteAllItems();
-	mAllowedActionsList->deleteAllItems();
-	//mActionDescription->clear(); // <FS:Ansariel> Undo changes from MAINT-2929
-	
-	LLGroupMgrGroupData* gdatap = LLGroupMgr::getInstance()->getGroupData(mGroupID);
-	if (!gdatap) 
-	{
-		LL_WARNS() << "LLPanelGroupMembersSubTab::handleMemberSelect() "
-				<< "-- No group data!" << LL_ENDL;
-		return;
-	}
-
-	// Check if there is anything selected.
-	std::vector<LLScrollListItem*> selection = mMembersList->getAllSelected();
-	if (selection.empty()) return;
-
-	// Build a vector of all selected members, and gather allowed actions.
-	uuid_vec_t selected_members;
-	U64 allowed_by_all = GP_ALL_POWERS; //0xFFFFffffFFFFffffLL;
-	U64 allowed_by_some = 0;
-
-	std::vector<LLScrollListItem*>::iterator itor;
-	for (itor = selection.begin();
-		 itor != selection.end(); ++itor)
-	{
-		LLUUID member_id = (*itor)->getUUID();
-
-		selected_members.push_back( member_id );
-		// Get this member's power mask including any unsaved changes
-
-		U64 powers = getAgentPowersBasedOnRoleChanges( member_id );
-
-		allowed_by_all &= powers;
-		allowed_by_some |= powers;
-	}
-	std::sort(selected_members.begin(), selected_members.end());
-
-	//////////////////////////////////
-	// Build the allowed actions list.
-	//////////////////////////////////
-	buildActionsList(mAllowedActionsList,
-					 allowed_by_some,
-					 allowed_by_all,
-					 NULL,
-					 FALSE,
-					 FALSE,
-					 FALSE);
-
-	//////////////////////////////////
-	// Build the assigned roles list.
-	//////////////////////////////////
-	// Add each role to the assigned roles list.
-	LLGroupMgrGroupData::role_list_t::iterator iter = gdatap->mRoles.begin();
-	LLGroupMgrGroupData::role_list_t::iterator end  = gdatap->mRoles.end();
-
-	BOOL can_ban_members = gAgent.hasPowerInGroup(mGroupID,	GP_GROUP_BAN_ACCESS);
-	BOOL can_eject_members = gAgent.hasPowerInGroup(mGroupID, GP_MEMBER_EJECT);
-	BOOL member_is_owner = FALSE;
-	
-	for( ; iter != end; ++iter)
-	{
-		// Count how many selected users are in this role.
-		const LLUUID& role_id = iter->first;
-		LLGroupRoleData* group_role_data = iter->second;
-
-		if (group_role_data)
-		{
-			const BOOL needs_sort = FALSE;
-			S32 count = group_role_data->getMembersInRole(
-											selected_members, needs_sort);
-			//check if the user has permissions to assign/remove
-			//members to/from the role (but the ability to add/remove
-			//should only be based on the "saved" changes to the role
-			//not in the temp/meta data. -jwolk
-			BOOL cb_enable = ( (count > 0) ?
-							   agentCanRemoveFromRole(mGroupID, role_id) :
-							   agentCanAddToRole(mGroupID, role_id) );
-
-
-			// Owner role has special enabling permissions for removal.
-			if (cb_enable && (count > 0) && role_id == gdatap->mOwnerRole)
-			{
-				// Check if any owners besides this agent are selected.
-				uuid_vec_t::const_iterator member_iter;
-				uuid_vec_t::const_iterator member_end =
-												selected_members.end();
-				for (member_iter = selected_members.begin();
-					 member_iter != member_end;	
-					 ++member_iter)
-				{
-					// Don't count the agent.
-					if ((*member_iter) == gAgent.getID()) continue;
-					
-					// Look up the member data.
-					LLGroupMgrGroupData::member_list_t::iterator mi = 
-									gdatap->mMembers.find((*member_iter));
-					if (mi == gdatap->mMembers.end()) continue;
-					LLGroupMemberData* member_data = (*mi).second;
-					// Is the member an owner?
-					if ( member_data && member_data->isInRole(gdatap->mOwnerRole) )
-					{
-						// Can't remove other owners.
-						cb_enable = FALSE;
-						can_ban_members = FALSE;
-						break;
-					}
-				}
-			}
-
-			//now see if there are any role changes for the selected
-			//members and remember to include them
-			uuid_vec_t::iterator sel_mem_iter = selected_members.begin();
-			for (; sel_mem_iter != selected_members.end(); sel_mem_iter++)
-			{
-				LLRoleMemberChangeType type;
-				if ( getRoleChangeType(*sel_mem_iter, role_id, type) )
-				{
-					if ( type == RMC_ADD ) count++;
-					else if ( type == RMC_REMOVE ) count--;
-				}
-			}
-			
-			// If anyone selected is in any role besides 'Everyone' then they can't be ejected.
- 			if (role_id.notNull() && (count > 0))
- 			{
-				can_eject_members = FALSE;
- 				if (role_id == gdatap->mOwnerRole)
- 				{
- 					member_is_owner = TRUE;
- 				}
- 			}
-
-			LLRoleData rd;
-			if (gdatap->getRoleData(role_id,rd))
-			{
-				std::ostringstream label;
-				label << rd.mRoleName;
-				// Don't bother showing a count, if there is only 0 or 1.
-				if (count > 1)
-				{
-					label << ": " << count ;
-				}
-	
-				LLSD row;
-				row["id"] = role_id;
-
-				row["columns"][0]["column"] = "checkbox";
-				row["columns"][0]["type"] = "checkbox";
-
-				row["columns"][1]["column"] = "role";
-				row["columns"][1]["value"] = label.str();
-
-				if (row["id"].asUUID().isNull())
-				{
-					// This is the everyone role, you can't take people out of the everyone role!
-					row["enabled"] = false;
-				}
-
-				LLScrollListItem* item = mAssignedRolesList->addElement(row);
-
-				// Extract the checkbox that was created.
-				LLScrollListCheck* check_cell = (LLScrollListCheck*) item->getColumn(0);
-				LLCheckBoxCtrl* check = check_cell->getCheckBox();
-				check->setCommitCallback(onRoleCheck, this);
-				check->set( count > 0 );
-				check->setTentative(
-					(0 != count)
-					&& (selected_members.size() !=
-						(uuid_vec_t::size_type)count));
-
-				//NOTE: as of right now a user can break the group
-				//by removing himself from a role if he is the
-				//last owner.  We should check for this special case
-				// -jwolk
-				check->setEnabled(cb_enable);
-				item->setEnabled(cb_enable);
-			}
-		}
-		else
-		{
-			// This could happen if changes are not synced right on sub-panel change.
-			LL_WARNS() << "No group role data for " << iter->second << LL_ENDL;
-		}
-	}
-	mAssignedRolesList->setEnabled(TRUE);
-
-	if (gAgent.isGodlike())
-	{
-		can_eject_members = TRUE;
-	//	can_ban_members = TRUE;
-	}
-
-	if (!can_eject_members && !member_is_owner)
-	{
-		// Maybe we can eject them because we are an owner...
-		LLGroupMgrGroupData::member_list_t::iterator mi = gdatap->mMembers.find(gAgent.getID());
-		if (mi != gdatap->mMembers.end())
-		{
-			LLGroupMemberData* member_data = (*mi).second;
-
-			if ( member_data && member_data->isInRole(gdatap->mOwnerRole) )
-			{
-				can_eject_members = TRUE;
-				//can_ban_members = TRUE;
-			}
-		}
-
-	}
-
-	// ... or we can eject them because we have all the requisite powers...
-	if(	gAgent.hasPowerInGroup(mGroupID, GP_ROLE_REMOVE_MEMBER) &&
-		!member_is_owner)
-	{
-		if( gAgent.hasPowerInGroup(mGroupID, GP_MEMBER_EJECT))
-		{
-			can_eject_members = TRUE;
-		}
-		
-		if( gAgent.hasPowerInGroup(mGroupID, GP_GROUP_BAN_ACCESS))
-		{
-			can_ban_members = TRUE;
-		}
-	}
-
-
-	uuid_vec_t::const_iterator member_iter = selected_members.begin();
-	uuid_vec_t::const_iterator member_end = selected_members.end();
-	for ( ; member_iter != member_end; ++member_iter)
-	{
-		// Don't count the agent.
-		if ((*member_iter) == gAgent.getID())
-		{
-			can_eject_members = FALSE;
-			can_ban_members = FALSE;
-		}
-	}
-
-	mBanBtn->setEnabled(can_ban_members);
-	mEjectBtn->setEnabled(can_eject_members);
-=======
     LL_DEBUGS() << "LLPanelGroupMembersSubTab::handleMemberSelect" << LL_ENDL;
 
     mAssignedRolesList->deleteAllItems();
     mAllowedActionsList->deleteAllItems();
-    mActionDescription->clear();
+    //mActionDescription->clear(); // <FS:Ansariel> Undo changes from MAINT-2929
 
     LLGroupMgrGroupData* gdatap = LLGroupMgr::getInstance()->getGroupData(mGroupID);
     if (!gdatap)
@@ -1484,7 +1166,6 @@
 
     mBanBtn->setEnabled(can_ban_members);
     mEjectBtn->setEnabled(can_eject_members);
->>>>>>> 38c2a5bd
 }
 
 // static
@@ -1522,37 +1203,6 @@
 
 void LLPanelGroupMembersSubTab::confirmEjectMembers()
 {
-<<<<<<< HEAD
-	std::vector<LLScrollListItem*> selection = mMembersList->getAllSelected();
-	if (selection.empty()) return;
-
-	S32 selection_count = selection.size();
-	if (selection_count == 1)
-	{
-		LLSD args;
-		// <FS:Ansariel> FIRE-19529: Group eject dialog doesn't show avatar name
-		//LLAvatarName av_name;
-		//LLAvatarNameCache::get(mMembersList->getValue(), &av_name);
-		//args["AVATAR_NAME"] = av_name.getUserName();
-		args["AVATAR_NAME"] = LLSLURL("agent", mMembersList->getValue().asUUID(), "completename").getSLURLString();
-		// <FS:Ansariel>
-		LLSD payload;
-		LLNotificationsUtil::add("EjectGroupMemberWarning",
-				 	 	 	 	 args,
-								 payload,
-								 boost::bind(&LLPanelGroupMembersSubTab::handleEjectCallback, this, _1, _2));
-	}
-	else
-	{
-		LLSD args;
-		args["COUNT"] = llformat("%d", selection_count);
-		LLSD payload;
-		LLNotificationsUtil::add("EjectGroupMembersWarning",
-				 	 	 	 	 args,
-								 payload,
-								 boost::bind(&LLPanelGroupMembersSubTab::handleEjectCallback, this, _1, _2));
-	}
-=======
     std::vector<LLScrollListItem*> selection = mMembersList->getAllSelected();
     if (selection.empty()) return;
 
@@ -1560,9 +1210,12 @@
     if (selection_count == 1)
     {
         LLSD args;
-        LLAvatarName av_name;
-        LLAvatarNameCache::get(mMembersList->getValue(), &av_name);
-        args["AVATAR_NAME"] = av_name.getUserName();
+        // <FS:Ansariel> FIRE-19529: Group eject dialog doesn't show avatar name
+        //LLAvatarName av_name;
+        //LLAvatarNameCache::get(mMembersList->getValue(), &av_name);
+        //args["AVATAR_NAME"] = av_name.getUserName();
+        args["AVATAR_NAME"] = LLSLURL("agent", mMembersList->getValue().asUUID(), "completename").getSLURLString();
+        // <FS:Ansariel>
         LLSD payload;
         LLNotificationsUtil::add("EjectGroupMemberWarning",
                                  args,
@@ -1579,7 +1232,6 @@
                                  payload,
                                  boost::bind(&LLPanelGroupMembersSubTab::handleEjectCallback, this, _1, _2));
     }
->>>>>>> 38c2a5bd
 }
 
 void LLPanelGroupMembersSubTab::handleEjectMembers()
@@ -1752,35 +1404,6 @@
 
 void LLPanelGroupMembersSubTab::activate()
 {
-<<<<<<< HEAD
-	LLGroupMgrGroupData* gdatap = LLGroupMgr::getInstance()->getGroupData(mGroupID);
-
-	LLPanelGroupSubTab::activate();
-	if(!mActivated)
-	{
-		if (!gdatap || !gdatap->isMemberDataComplete())
-		{
-			LLGroupMgr::getInstance()->sendCapGroupMembersRequest(mGroupID);
-		}
-
-		if (!gdatap || !gdatap->isRoleMemberDataComplete())
-		{
-			LLGroupMgr::getInstance()->sendGroupRoleMembersRequest(mGroupID);
-		}
-
-		update(GC_ALL);
-		mActivated = true;
-	}
-	else
-	{
-		// Members can be removed outside of this tab, checking changes
-		if (!gdatap || (gdatap->isMemberDataComplete() && gdatap->mMembers.size() != mMembersList->getItemCount()))
-		{
-			update(GC_MEMBER_DATA);
-		}
-	}
-	//mActionDescription->clear(); // <FS:Ansariel> Undo changes from MAINT-2929
-=======
     LLGroupMgrGroupData* gdatap = LLGroupMgr::getInstance()->getGroupData(mGroupID);
 
     LLPanelGroupSubTab::activate();
@@ -1807,8 +1430,7 @@
             update(GC_MEMBER_DATA);
         }
     }
-    mActionDescription->clear();
->>>>>>> 38c2a5bd
+    //mActionDescription->clear(); // <FS:Ansariel> Undo changes from MAINT-2929
 }
 
 void LLPanelGroupMembersSubTab::deactivate()
@@ -2157,39 +1779,6 @@
 
 void LLPanelGroupMembersSubTab::onNameCache(const LLUUID& update_id, LLGroupMemberData* member, const LLAvatarName& av_name, const LLUUID& av_id)
 {
-<<<<<<< HEAD
-	avatar_name_cache_connection_map_t::iterator it = mAvatarNameCacheConnections.find(av_id);
-	if (it != mAvatarNameCacheConnections.end())
-	{
-		if (it->second.connected())
-		{
-			it->second.disconnect();
-		}
-		mAvatarNameCacheConnections.erase(it);
-	}
-
-	LLGroupMgrGroupData* gdatap = LLGroupMgr::getInstance()->getGroupData(mGroupID);
-	if (!gdatap
-		|| gdatap->getMemberVersion() != update_id
-		|| !member)
-	{
-		return;
-	}
-	
-	// trying to avoid unnecessary hash lookups
-	// <FS:CR> FIRE-11350
-	//if (matchesSearchFilter(av_name.getAccountName()))
-	if (matchesSearchFilter(av_name.getCompleteName()))
-	// </FS:CR>
-	{
-		addMemberToList(member);
-		if(!mMembersList->getEnabled())
-		{
-			mMembersList->setEnabled(TRUE);
-		}
-	}
-	
-=======
     avatar_name_cache_connection_map_t::iterator it = mAvatarNameCacheConnections.find(av_id);
     if (it != mAvatarNameCacheConnections.end())
     {
@@ -2209,7 +1798,10 @@
     }
 
     // trying to avoid unnecessary hash lookups
-    if (matchesSearchFilter(av_name.getAccountName()))
+    // <FS:CR> FIRE-11350
+    //if (matchesSearchFilter(av_name.getAccountName()))
+    if (matchesSearchFilter(av_name.getCompleteName()))
+    // </FS:CR>
     {
         addMemberToList(member);
         if(!mMembersList->getEnabled())
@@ -2218,107 +1810,10 @@
         }
     }
 
->>>>>>> 38c2a5bd
 }
 
 void LLPanelGroupMembersSubTab::updateMembers()
 {
-<<<<<<< HEAD
-	mPendingMemberUpdate = FALSE;
-
-	// Rebuild the members list.
-
-	LLGroupMgrGroupData* gdatap = LLGroupMgr::getInstance()->getGroupData(mGroupID);
-	if (!gdatap) 
-	{
-		LL_WARNS() << "LLPanelGroupMembersSubTab::updateMembers() -- No group data!" << LL_ENDL;
-		return;
-	}
-
-	// Make sure all data is still complete.  Incomplete data
-	// may occur if we refresh.
-	if (   !gdatap->isMemberDataComplete() 
-		|| !gdatap->isRoleDataComplete()
-		|| !gdatap->isRoleMemberDataComplete())
-	{
-		return;
-	}
-
-	//cleanup list only for first iteration
-	if(mMemberProgress == gdatap->mMembers.begin())
-	{
-		mMembersList->deleteAllItems();
-	}
-
-	// <FS:Ansariel> Clear old callbacks so we don't end up adding people twice
-	for (avatar_name_cache_connection_map_t::iterator it = mAvatarNameCacheConnections.begin(); it != mAvatarNameCacheConnections.end(); ++it)
-	{
-		if (it->second.connected())
-		{
-			it->second.disconnect();
-		}
-	}
-	mAvatarNameCacheConnections.clear();
-	// </FS:Ansariel>
-
-	LLGroupMgrGroupData::member_list_t::iterator end = gdatap->mMembers.end();
-
-	LLTimer update_time;
-	update_time.setTimerExpirySec(UPDATE_MEMBERS_SECONDS_PER_FRAME);
-
-	for( ; mMemberProgress != end && !update_time.hasExpired(); ++mMemberProgress)
-	{
-		if (!mMemberProgress->second)
-			continue;
-
-		// Do filtering on name if it is already in the cache.
-		LLAvatarName av_name;
-		if (LLAvatarNameCache::get(mMemberProgress->first, &av_name))
-		{
-			// <FS:CR> FIRE-11350
-			//if (matchesSearchFilter(av_name.getAccountName()))
-			if (matchesSearchFilter(av_name.getCompleteName()))
-			// </FS:CR>
-			{
-				addMemberToList(mMemberProgress->second);
-			}
-		}
-		else
-		{
-			// If name is not cached, onNameCache() should be called when it is cached and add this member to list.
-			avatar_name_cache_connection_map_t::iterator it = mAvatarNameCacheConnections.find(mMemberProgress->first);
-			if (it != mAvatarNameCacheConnections.end())
-			{
-				if (it->second.connected())
-				{
-					it->second.disconnect();
-				}
-				mAvatarNameCacheConnections.erase(it);
-			}
-			mAvatarNameCacheConnections[mMemberProgress->first] = LLAvatarNameCache::get(mMemberProgress->first, boost::bind(&LLPanelGroupMembersSubTab::onNameCache, this, gdatap->getMemberVersion(), mMemberProgress->second, _2, _1));
-		}
-	}
-
-	if (mMemberProgress == end)
-	{
-		if (mHasMatch)
-		{
-			mMembersList->setEnabled(TRUE);
-		}
-		else if (gdatap->mMembers.size()) 
-		{
-			mMembersList->setEnabled(FALSE);
-			mMembersList->setCommentText(std::string("No match."));
-		}
-	}
-	else
-	{
-		mPendingMemberUpdate = TRUE;
-	}
-
-	// This should clear the other two lists, since nothing is selected.
-	handleMemberSelect();
-=======
     mPendingMemberUpdate = FALSE;
 
     // Rebuild the members list.
@@ -2345,6 +1840,17 @@
         mMembersList->deleteAllItems();
     }
 
+    // <FS:Ansariel> Clear old callbacks so we don't end up adding people twice
+    for (avatar_name_cache_connection_map_t::iterator it = mAvatarNameCacheConnections.begin(); it != mAvatarNameCacheConnections.end(); ++it)
+    {
+        if (it->second.connected())
+        {
+            it->second.disconnect();
+        }
+    }
+    mAvatarNameCacheConnections.clear();
+    // </FS:Ansariel>
+
     LLGroupMgrGroupData::member_list_t::iterator end = gdatap->mMembers.end();
 
     LLTimer update_time;
@@ -2359,7 +1865,10 @@
         LLAvatarName av_name;
         if (LLAvatarNameCache::get(mMemberProgress->first, &av_name))
         {
-            if (matchesSearchFilter(av_name.getAccountName()))
+            // <FS:CR> FIRE-11350
+            //if (matchesSearchFilter(av_name.getAccountName()))
+            if (matchesSearchFilter(av_name.getCompleteName()))
+            // </FS:CR>
             {
                 addMemberToList(mMemberProgress->second);
             }
@@ -2399,7 +1908,6 @@
 
     // This should clear the other two lists, since nothing is selected.
     handleMemberSelect();
->>>>>>> 38c2a5bd
 }
 
 void LLPanelGroupMembersSubTab::onBanMember(void* user_data)
@@ -2468,48 +1976,48 @@
 // [FS:CR] FIRE-12276
 void LLPanelGroupMembersSubTab::onExportMembersToXML()
 {
-	if (mPendingMemberUpdate)
-	{
-		return;
-	}
-	
-	LLGroupMgrGroupData* gdatap = LLGroupMgr::getInstance()->getGroupData(mGroupID);
-	LLFilePickerReplyThread::startPicker(boost::bind(&LLPanelGroupMembersSubTab::onExportMembersToXMLCallback, this, _1),
-		LLFilePicker::FFSAVE_CSV, LLDir::getScrubbedFileName(gdatap->mName + "_members.csv"));
+    if (mPendingMemberUpdate)
+    {
+        return;
+    }
+
+    LLGroupMgrGroupData* gdatap = LLGroupMgr::getInstance()->getGroupData(mGroupID);
+    LLFilePickerReplyThread::startPicker(boost::bind(&LLPanelGroupMembersSubTab::onExportMembersToXMLCallback, this, _1),
+        LLFilePicker::FFSAVE_CSV, LLDir::getScrubbedFileName(gdatap->mName + "_members.csv"));
 }
 
 void LLPanelGroupMembersSubTab::onExportMembersToXMLCallback(const std::vector<std::string>& filenames)
 {
-	std::string fullpath = filenames[0];
-	
-	LLAPRFile outfile;
-	outfile.open(fullpath, LL_APR_WB);
-	LLAPRFile::tFiletype* file = outfile.getFileHandle();
-	if (!file)
-	{
-		return;
-	}
-	
-	LLGroupMgrGroupData* gdatap = LLGroupMgr::getInstance()->getGroupData(mGroupID);
-	apr_file_printf(file, "Group membership record for %s (avatar key, avatar name, last online, land contribution)", gdatap->mName.c_str());
-	
-	LLSD memberlist;
-	for (LLGroupMgrGroupData::member_list_t::const_iterator member_itr = gdatap->mMembers.begin();
-		 member_itr != gdatap->mMembers.end();
-		 ++member_itr)
-	{
-		/// *FIXME: Making an assumption that we already have the names in cache and getting names from
-		/// LLAvatarNameCache directly because I am lazy and don't want bugger with avatarname cache this morning.
-		/// When the group membership is fully loaded, this works fine as is.
-		LLAvatarName av_name;
-		LLAvatarNameCache::get(member_itr->first, &av_name);
-		apr_file_printf(file, "\n%s,%s,%s,%s",
-						member_itr->first.asString().c_str(),
-						av_name.getCompleteName().c_str(),
-						member_itr->second->getOnlineStatus().c_str(),
-						llformat("%d", member_itr->second->getContribution()).c_str());
-	}
-	apr_file_printf(file, "\n");
+    std::string fullpath = filenames[0];
+
+    LLAPRFile outfile;
+    outfile.open(fullpath, LL_APR_WB);
+    LLAPRFile::tFiletype* file = outfile.getFileHandle();
+    if (!file)
+    {
+        return;
+    }
+
+    LLGroupMgrGroupData* gdatap = LLGroupMgr::getInstance()->getGroupData(mGroupID);
+    apr_file_printf(file, "Group membership record for %s (avatar key, avatar name, last online, land contribution)", gdatap->mName.c_str());
+
+    LLSD memberlist;
+    for (LLGroupMgrGroupData::member_list_t::const_iterator member_itr = gdatap->mMembers.begin();
+         member_itr != gdatap->mMembers.end();
+         ++member_itr)
+    {
+        /// *FIXME: Making an assumption that we already have the names in cache and getting names from
+        /// LLAvatarNameCache directly because I am lazy and don't want bugger with avatarname cache this morning.
+        /// When the group membership is fully loaded, this works fine as is.
+        LLAvatarName av_name;
+        LLAvatarNameCache::get(member_itr->first, &av_name);
+        apr_file_printf(file, "\n%s,%s,%s,%s",
+                        member_itr->first.asString().c_str(),
+                        av_name.getCompleteName().c_str(),
+                        member_itr->second->getOnlineStatus().c_str(),
+                        llformat("%d", member_itr->second->getContribution()).c_str());
+    }
+    apr_file_printf(file, "\n");
 }
 // [/FS:CR] FIRE-12276
 
@@ -2581,17 +2089,10 @@
     mFooter = parent->findChild<LLPanel>("roles_footer", recurse);
 
 
-<<<<<<< HEAD
-	mRolesList 		= parent->getChild<LLScrollListCtrl>("role_list", recurse);
-	mAssignedMembersList	= parent->getChild<LLNameListCtrl>("role_assigned_members", recurse);
-	mAllowedActionsList	= parent->getChild<LLScrollListCtrl>("role_allowed_actions", recurse);
-	//mActionDescription	= parent->getChild<LLTextEditor>("role_action_description", recurse); // <FS:Ansariel> Undo changes from MAINT-2929
-=======
     mRolesList      = parent->getChild<LLScrollListCtrl>("role_list", recurse);
     mAssignedMembersList    = parent->getChild<LLNameListCtrl>("role_assigned_members", recurse);
     mAllowedActionsList = parent->getChild<LLScrollListCtrl>("role_allowed_actions", recurse);
-    mActionDescription  = parent->getChild<LLTextEditor>("role_action_description", recurse);
->>>>>>> 38c2a5bd
+    //mActionDescription    = parent->getChild<LLTextEditor>("role_action_description", recurse); // <FS:Ansariel> Undo changes from MAINT-2929
 
     mRoleName = parent->getChild<LLLineEditor>("role_name", recurse);
     mRoleTitle = parent->getChild<LLLineEditor>("role_title", recurse);
@@ -2599,21 +2100,12 @@
 
     mMemberVisibleCheck = parent->getChild<LLCheckBoxCtrl>("role_visible_in_list", recurse);
 
-<<<<<<< HEAD
-	if (!mRolesList || !mAssignedMembersList || !mAllowedActionsList //|| !mActionDescription // <FS:Ansariel> Undo changes from MAINT-2929
-		|| !mRoleName || !mRoleTitle || !mRoleDescription || !mMemberVisibleCheck)
-	{
-		LL_WARNS() << "ARG! element not found." << LL_ENDL;
-		return FALSE;
-	}
-=======
-    if (!mRolesList || !mAssignedMembersList || !mAllowedActionsList || !mActionDescription
+    if (!mRolesList || !mAssignedMembersList || !mAllowedActionsList //|| !mActionDescription // <FS:Ansariel> Undo changes from MAINT-2929
         || !mRoleName || !mRoleTitle || !mRoleDescription || !mMemberVisibleCheck)
     {
         LL_WARNS() << "ARG! element not found." << LL_ENDL;
         return FALSE;
     }
->>>>>>> 38c2a5bd
 
     mRemoveEveryoneTxt = getString("cant_delete_role");
 
@@ -2641,26 +2133,17 @@
         mDeleteRoleButton->setEnabled(FALSE);
     }
 
-<<<<<<< HEAD
-	// <FS:Ansariel> Special Firestorm menu also allowing multi-select action
-	//mAssignedMembersList->setContextMenu(LLScrollListCtrl::MENU_AVATAR);
-	mAssignedMembersList->setContextMenu(&gFSNameListAvatarMenu);
-=======
     mRolesList->setCommitOnSelectionChange(TRUE);
     mRolesList->setCommitCallback(onRoleSelect, this);
->>>>>>> 38c2a5bd
-
-    mAssignedMembersList->setContextMenu(LLScrollListCtrl::MENU_AVATAR);
-
-<<<<<<< HEAD
-	mAllowedActionsList->setCommitOnSelectionChange(TRUE);
-	//mAllowedActionsList->setCommitCallback(boost::bind(&LLPanelGroupRolesSubTab::updateActionDescription, this)); // <FS:Ansariel> Undo changes from MAINT-2929
-=======
+
+    // <FS:Ansariel> Special Firestorm menu also allowing multi-select action
+    //mAssignedMembersList->setContextMenu(LLScrollListCtrl::MENU_AVATAR);
+    mAssignedMembersList->setContextMenu(&gFSNameListAvatarMenu);
+
     mMemberVisibleCheck->setCommitCallback(onMemberVisibilityChange, this);
->>>>>>> 38c2a5bd
 
     mAllowedActionsList->setCommitOnSelectionChange(TRUE);
-    mAllowedActionsList->setCommitCallback(boost::bind(&LLPanelGroupRolesSubTab::updateActionDescription, this));
+    //mAllowedActionsList->setCommitCallback(boost::bind(&LLPanelGroupRolesSubTab::updateActionDescription, this)); // <FS:Ansariel> Undo changes from MAINT-2929
 
     mRoleName->setCommitOnFocusLost(TRUE);
     mRoleName->setKeystrokeCallback(onPropertiesKey, this);
@@ -2680,23 +2163,13 @@
 {
     LLPanelGroupSubTab::activate();
 
-<<<<<<< HEAD
-	//mActionDescription->clear(); // <FS:Ansariel> Undo changes from MAINT-2929
-	mRolesList->deselectAllItems();
-	mAssignedMembersList->deleteAllItems();
-	mAllowedActionsList->deleteAllItems();
-	mRoleName->clear();
-	mRoleDescription->clear();
-	mRoleTitle->clear();
-=======
-    mActionDescription->clear();
+    //mActionDescription->clear(); // <FS:Ansariel> Undo changes from MAINT-2929
     mRolesList->deselectAllItems();
     mAssignedMembersList->deleteAllItems();
     mAllowedActionsList->deleteAllItems();
     mRoleName->clear();
     mRoleDescription->clear();
     mRoleTitle->clear();
->>>>>>> 38c2a5bd
 
     setFooterEnabled(FALSE);
 
@@ -3495,17 +2968,11 @@
 
     if (!mActionList || !mActionDescription || !mActionRoles || !mActionMembers) return FALSE;
 
-<<<<<<< HEAD
-	mActionList->setCommitOnSelectionChange(TRUE);
-	mActionList->setCommitCallback(boost::bind(&LLPanelGroupActionsSubTab::handleActionSelect, this));
-	// <FS:Ansariel> Special Firestorm menu also allowing multi-select action
-	//mActionList->setContextMenu(LLScrollListCtrl::MENU_AVATAR);
-	mActionMembers->setContextMenu(&gFSNameListAvatarMenu);
-=======
     mActionList->setCommitOnSelectionChange(TRUE);
     mActionList->setCommitCallback(boost::bind(&LLPanelGroupActionsSubTab::handleActionSelect, this));
-    mActionList->setContextMenu(LLScrollListCtrl::MENU_AVATAR);
->>>>>>> 38c2a5bd
+    // <FS:Ansariel> Special Firestorm menu also allowing multi-select action
+    //mActionList->setContextMenu(LLScrollListCtrl::MENU_AVATAR);
+    mActionMembers->setContextMenu(&gFSNameListAvatarMenu);
 
     update(GC_ALL);
 
@@ -3713,14 +3180,9 @@
     if(!mBanList || !mCreateBanButton || !mDeleteBanButton || !mRefreshBanListButton || !mBanCountText)
         return FALSE;
 
-<<<<<<< HEAD
-	mBanList->setCommitOnSelectionChange(TRUE);
-	mBanList->setCommitCallback(onBanEntrySelect, this);
-	mBanList->setFilterColumn(0);							// <FS:Zi> FIRE-31653: add banlist filter editor
-=======
     mBanList->setCommitOnSelectionChange(TRUE);
     mBanList->setCommitCallback(onBanEntrySelect, this);
->>>>>>> 38c2a5bd
+    mBanList->setFilterColumn(0);                           // <FS:Zi> FIRE-31653: add banlist filter editor
 
     mCreateBanButton->setClickedCallback(onCreateBanEntry, this);
     mCreateBanButton->setEnabled(FALSE);
@@ -3731,19 +3193,13 @@
     mRefreshBanListButton->setClickedCallback(onRefreshBanList, this);
     mRefreshBanListButton->setEnabled(FALSE);
 
-<<<<<<< HEAD
-	// <FS:Ansariel> Fix Baker's NameListCtrl un-fix
-	//mBanList->setOnNameListCompleteCallback(boost::bind(&LLPanelGroupBanListSubTab::onBanListCompleted, this, _1));
-	
-	// <FS:Ansariel> Don't do this - it will cause populateBanList() being called twice because activate() is being called when switching to a tab, also calling populateBanList()
-	//populateBanList();
-=======
     setBanCount(0);
->>>>>>> 38c2a5bd
-
-    mBanList->setOnNameListCompleteCallback(boost::bind(&LLPanelGroupBanListSubTab::onBanListCompleted, this, _1));
-
-    populateBanList();
+
+    // <FS:Ansariel> Fix Baker's NameListCtrl un-fix
+    //mBanList->setOnNameListCompleteCallback(boost::bind(&LLPanelGroupBanListSubTab::onBanListCompleted, this, _1));
+
+    // <FS:Ansariel> Don't do this - it will cause populateBanList() being called twice because activate() is being called when switching to a tab, also calling populateBanList()
+    //populateBanList();
 
     setFooterEnabled(FALSE);
     return TRUE;
@@ -3805,24 +3261,17 @@
 
 void LLPanelGroupBanListSubTab::handleBanEntrySelect()
 {
-<<<<<<< HEAD
-	// <FS:Zi> FIRE-31653: disable remove ban button when no entry is selected
-	if (!mBanList->getNumSelected())
-	{
-		mDeleteBanButton->setEnabled(false);
-		return;
-	}
-	// </FS:Zi>
-	if (gAgent.hasPowerInGroup(mGroupID, GP_GROUP_BAN_ACCESS))
-	{
-		mDeleteBanButton->setEnabled(TRUE);
-	}
-=======
+    // <FS:Zi> FIRE-31653: disable remove ban button when no entry is selected
+    if (!mBanList->getNumSelected())
+    {
+        mDeleteBanButton->setEnabled(false);
+        return;
+    }
+    // </FS:Zi>
     if (gAgent.hasPowerInGroup(mGroupID, GP_GROUP_BAN_ACCESS))
     {
         mDeleteBanButton->setEnabled(TRUE);
     }
->>>>>>> 38c2a5bd
 }
 
 void LLPanelGroupBanListSubTab::onCreateBanEntry(void* user_data)
@@ -3922,27 +3371,16 @@
     LLGroupMgr::getInstance()->sendGroupBanRequest(LLGroupMgr::REQUEST_GET, mGroupID);
 }
 
-<<<<<<< HEAD
 // <FS:Ansariel> Fix Baker's NameListCtrl un-fix
 //void LLPanelGroupBanListSubTab::onBanListCompleted(bool isComplete)
 //{
-//	if(isComplete)
-//	{
-//		mRefreshBanListButton->setEnabled(TRUE);
-//		populateBanList();
-//	}
+//  if(isComplete)
+//  {
+//      mRefreshBanListButton->setEnabled(TRUE);
+//      populateBanList();
+//  }
 //}
 // </FS:Ansariel>
-=======
-void LLPanelGroupBanListSubTab::onBanListCompleted(bool isComplete)
-{
-    if(isComplete)
-    {
-        mRefreshBanListButton->setEnabled(TRUE);
-        populateBanList();
-    }
-}
->>>>>>> 38c2a5bd
 
 void LLPanelGroupBanListSubTab::setBanCount(U32 ban_count)
 {
@@ -4001,22 +3439,16 @@
     if(mBanList)
         mBanList->deleteAllItems();
 
-<<<<<<< HEAD
-	setFooterEnabled(FALSE);
-	LLPanelGroupSubTab::setGroupID(id); 
+    setFooterEnabled(FALSE);
+    LLPanelGroupSubTab::setGroupID(id);
 }
 
 // <FS:Zi> FIRE-31653: add banlist filter editor
 void LLPanelGroupBanListSubTab::onFilterChanged()
 {
-	mBanList->setFilterString(mSearchFilter);
-
-	// disable remove ban button as a change of filter will deselect all entries
-	mDeleteBanButton->setEnabled(false);
-}
-// </FS:Zi> add banlist filter editor
-=======
-    setFooterEnabled(FALSE);
-    LLPanelGroupSubTab::setGroupID(id);
-}
->>>>>>> 38c2a5bd
+    mBanList->setFilterString(mSearchFilter);
+
+    // disable remove ban button as a change of filter will deselect all entries
+    mDeleteBanButton->setEnabled(false);
+}
+// </FS:Zi> add banlist filter editor