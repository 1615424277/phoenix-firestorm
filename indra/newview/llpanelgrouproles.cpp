--- conflicted
+++ resolved
@@ -1100,63 +1100,7 @@
 	}
 }
 
-void LLPanelGroupMembersSubTab::handleEjectMembers()
-<<<<<<< HEAD
-{
-	//send down an eject message
-	//uuid_vec_t selected_members;	// <FS:CR> Nope
-
-	std::vector<LLScrollListItem*> selection = mMembersList->getAllSelected();
-	if (selection.empty()) return;
-
-	// <FS:CR> Moved down to after confirmation.
-	//std::vector<LLScrollListItem*>::iterator itor;
-	//for (itor = selection.begin() ;
-	//	 itor != selection.end(); ++itor)
-	//{
-	//	LLUUID member_id = (*itor)->getUUID();
-	//	selected_members.push_back( member_id );
-	//}
-	// <FS:CR> FIRE-8499 - Eject from group confirmation
-	//mMembersList->deleteSelectedItems();
-
-	//sendEjectNotifications(mGroupID, selected_members);
-
-	//LLGroupMgr::getInstance()->sendGroupMemberEjects(mGroupID,
-	//								 selected_members);
-	S32 selection_count = selection.size();
-	if (selection_count == 1)
-	{
-		LLSD args;
-		LLUUID selected_avatar = mMembersList->getValue().asUUID();
-		std::string fullname = LLSLURL("agent", selected_avatar, "inspect").getSLURLString();
-		args["AVATAR_NAME"] = fullname;
-		LLSD payload;
-		LLNotificationsUtil::add("EjectGroupMemberWarning",
-								 args,
-								 payload,
-								 boost::bind(&LLPanelGroupMembersSubTab::callbackEject, this, _1, _2));
-	}
-	else
-	{
-		LLSD args;
-		args["COUNT"] = llformat("%d", selection_count);
-		LLSD payload;
-		LLNotificationsUtil::add("EjectGroupMembersWarning",
-								 args,
-								 payload,
-								 boost::bind(&LLPanelGroupMembersSubTab::callbackEject, this, _1, _2));
-	}
-}
-
-bool LLPanelGroupMembersSubTab::callbackEject(const LLSD& notification, const LLSD& response)
-{
-	S32 option = LLNotificationsUtil::getSelectedOption(notification, response);
-	if (2 == option) // Cancel button
-	{
-		return false;
-	}
-=======
+void LLPanelGroupMembersSubTab::handleEjectMembers() // <FS:TM> 3.6.4 check this, check below, changed a lot by LL
 {	
 	std::vector<LLScrollListItem*> selection = mMembersList->getAllSelected();
 	if (selection.empty()) return;
@@ -1189,19 +1133,13 @@
 bool LLPanelGroupMembersSubTab::handleEjectCallback(const LLSD& notification, const LLSD& response)
 {
 	S32 option = LLNotificationsUtil::getSelectedOption(notification, response);
->>>>>>> 6e113858
 	if (0 == option) // Eject button
 	{
 		//send down an eject message
 		uuid_vec_t selected_members;
 		
 		std::vector<LLScrollListItem*> selection = mMembersList->getAllSelected();
-<<<<<<< HEAD
-		if (selection.empty())
-			return false;
-=======
 		if (selection.empty()) return false;
->>>>>>> 6e113858
 		
 		std::vector<LLScrollListItem*>::iterator itor;
 		for (itor = selection.begin() ;
@@ -1218,12 +1156,8 @@
 		LLGroupMgr::getInstance()->sendGroupMemberEjects(mGroupID, selected_members);
 	}
 	return false;
-<<<<<<< HEAD
-	// </FS:CR>
-=======
->>>>>>> 6e113858
-}
-
+}
+//<FS:TM> 3.6.4 check this, end check segment
 void LLPanelGroupMembersSubTab::sendEjectNotifications(const LLUUID& group_id, const uuid_vec_t& selected_members)
 {
 	LLGroupMgrGroupData* group_data = LLGroupMgr::getInstance()->getGroupData(group_id);
