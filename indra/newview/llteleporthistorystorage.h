/**
 * @file llteleporthistorystorage.h
 * @brief Saving/restoring of teleport history.
 *
 * $LicenseInfo:firstyear=2009&license=viewerlgpl$
 * Second Life Viewer Source Code
 * Copyright (C) 2010, Linden Research, Inc.
 *
 * This library is free software; you can redistribute it and/or
 * modify it under the terms of the GNU Lesser General Public
 * License as published by the Free Software Foundation;
 * version 2.1 of the License only.
 *
 * This library is distributed in the hope that it will be useful,
 * but WITHOUT ANY WARRANTY; without even the implied warranty of
 * MERCHANTABILITY or FITNESS FOR A PARTICULAR PURPOSE.  See the GNU
 * Lesser General Public License for more details.
 *
 * You should have received a copy of the GNU Lesser General Public
 * License along with this library; if not, write to the Free Software
 * Foundation, Inc., 51 Franklin Street, Fifth Floor, Boston, MA  02110-1301  USA
 *
 * Linden Research, Inc., 945 Battery Street, San Francisco, CA  94111  USA
 * $/LicenseInfo$
 */

#ifndef LL_LLTELEPORTHISTORYSTORAGE_H
#define LL_LLTELEPORTHISTORYSTORAGE_H

#include <vector>

#include "llsingleton.h"
#include "lldate.h"
#include "v3dmath.h"

class LLSD;

/**
 * An item of the teleport history, stored in file
 *
 * Contains the location's global coordinates, title and date.
 */
class LLTeleportHistoryPersistentItem
{
public:
    LLTeleportHistoryPersistentItem()
    {}

    LLTeleportHistoryPersistentItem(const std::string title, const LLVector3d& global_pos)
        : mTitle(title), mGlobalPos(global_pos), mDate(LLDate::now())
    {}

    LLTeleportHistoryPersistentItem(const std::string title, const LLVector3d& global_pos, const LLDate& date)
        : mTitle(title), mGlobalPos(global_pos), mDate(date)
    {}

    LLTeleportHistoryPersistentItem(const LLSD& val);
    LLSD toLLSD() const;

    std::string mTitle;
    LLVector3d  mGlobalPos;
    LLDate      mDate;
};

/**
 * Persistent teleport history.
 *
 */
class LLTeleportHistoryStorage: public LLSingleton<LLTeleportHistoryStorage>
{
    LLSINGLETON(LLTeleportHistoryStorage);
    ~LLTeleportHistoryStorage();
    LOG_CLASS(LLTeleportHistoryStorage);

public:

    typedef std::vector<LLTeleportHistoryPersistentItem> slurl_list_t;

    // removed_index is index of removed item, which replaced by more recent
    typedef boost::function<void(S32 removed_index)>        history_callback_t;
    typedef boost::signals2::signal<void(S32 removed_index)>    history_signal_t;

    /**
     * @return history items.
     */
    const slurl_list_t& getItems() const { return mItems; }
    void            purgeItems();

    void addItem(const std::string title, const LLVector3d& global_pos);
    void addItem(const std::string title, const LLVector3d& global_pos, const LLDate& date);

    void removeItem(S32 idx);

    void save();

    /**
     * Set a callback to be called upon history changes.
     *
     * Multiple callbacks can be set.
     */
    boost::signals2::connection setHistoryChangedCallback(history_callback_t cb);

    /**
     * Go to specific item in the history.
     *
     * The item is specified by its index (starting from 0).
     */
    void                    goToItem(S32 idx);

    /**
     * Show specific item on map.
     *
     * The item is specified by its index (starting from 0).
     */
    void                    showItemOnMap(S32 idx);

//private:
// [RLVa:KB] - Checked: 2010-09-03 (RLVa-1.2.1b) | Added: RLVa-1.2.1b
protected:
<<<<<<< HEAD
	friend class RlvUIEnabler;
=======
    friend class RlvUIEnabler;
>>>>>>> 1a8a5404
// [/RLVa:KB]

    void load();
    void dump() const;

    void onTeleportHistoryChange();
    bool compareByTitleAndGlobalPos(const LLTeleportHistoryPersistentItem& a, const LLTeleportHistoryPersistentItem& b);

    slurl_list_t    mItems;
    std::string mFilename;

    /**
     * Signal emitted when the history gets changed.
     *
     * Invokes callbacks set with setHistoryChangedCallback().
     */
    history_signal_t        mHistoryChangedSignal;
};

#endif //LL_LLTELEPORTHISTORYSTORAGE_H<|MERGE_RESOLUTION|>--- conflicted
+++ resolved
@@ -117,11 +117,7 @@
 //private:
 // [RLVa:KB] - Checked: 2010-09-03 (RLVa-1.2.1b) | Added: RLVa-1.2.1b
 protected:
-<<<<<<< HEAD
-	friend class RlvUIEnabler;
-=======
     friend class RlvUIEnabler;
->>>>>>> 1a8a5404
 // [/RLVa:KB]
 
     void load();
