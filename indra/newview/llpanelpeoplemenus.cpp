--- conflicted
+++ resolved
@@ -290,18 +290,13 @@
     {
         return LLLogChat::isTranscriptExist(mUUIDs.front());
     }
-<<<<<<< HEAD
 // [RLVa:KB] - @pay
     else if (item == std::string("can_pay"))
     {
         return RlvActions::canPayAvatar(mUUIDs.front());
     }
 // [/RLVa:KB]
-    else if (item == std::string("can_im") || item == std::string("can_invite") ||
-             item == std::string("can_share") || item == std::string("can_pay"))
-=======
     else if (item == std::string("can_im") || item == std::string("can_invite"))
->>>>>>> b6306548
     {
         return true;
     }
