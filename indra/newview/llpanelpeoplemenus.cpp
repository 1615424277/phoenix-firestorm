--- conflicted
+++ resolved
@@ -29,7 +29,7 @@
 // libs
 #include "llmenugl.h"
 #include "lluictrlfactory.h"
-#include "llfolderview.h"	// <FS:CR> CHUI merge
+#include "llfolderview.h"   // <FS:CR> CHUI merge
 
 #include "llpanelpeoplemenus.h"
 
@@ -47,7 +47,7 @@
 #include "llviewerregion.h"
 #include "llvoavatarself.h"
 #include "roles_constants.h"
-#include "llinventorybridge.h"	// <FS:CR> CHUI merge
+#include "llinventorybridge.h"  // <FS:CR> CHUI merge
 // [RLVa:KB] - Checked: RLVa-2.0.1
 #include "rlvactions.h"
 // [/RLVa:KB]
@@ -62,76 +62,6 @@
 
 LLContextMenu* PeopleContextMenu::createMenu()
 {
-<<<<<<< HEAD
-	// set up the callbacks for all of the avatar menu items
-	LLUICtrl::CommitCallbackRegistry::ScopedRegistrar registrar;
-	LLUICtrl::EnableCallbackRegistry::ScopedRegistrar enable_registrar;
-	LLContextMenu* menu;
-
-	if ( mUUIDs.size() == 1 )
-	{
-		// Set up for one person selected menu
-
-		const LLUUID& id = mUUIDs.front();
-		registrar.add("Avatar.Profile",			boost::bind(&LLAvatarActions::showProfile,				id));
-		registrar.add("Avatar.AddFriend",		boost::bind(&LLAvatarActions::requestFriendshipDialog,	id));
-		registrar.add("Avatar.RemoveFriend",	boost::bind(&LLAvatarActions::removeFriendDialog, 		id));
-		registrar.add("Avatar.IM",				boost::bind(&LLAvatarActions::startIM,					id));
-		registrar.add("Avatar.Call",			boost::bind(&LLAvatarActions::startCall,				id));
-		registrar.add("Avatar.OfferTeleport",	boost::bind(&PeopleContextMenu::offerTeleport,			this));
-		// <FS:CR> CHUI merge - Make GCC happy
-		//registrar.add("Avatar.ZoomIn",			boost::bind(&handle_zoom_to_object,						id));
-		registrar.add("Avatar.ZoomIn",			boost::bind(&LLAvatarActions::zoomIn,						id));
-		// </FS:CR>
-		registrar.add("Avatar.ShowOnMap",		boost::bind(&LLAvatarActions::showOnMap,				id));
-		registrar.add("Avatar.Share",			boost::bind(&LLAvatarActions::share,					id));
-		registrar.add("Avatar.Pay",				boost::bind(&LLAvatarActions::pay,						id));
-		registrar.add("Avatar.BlockUnblock",	boost::bind(&LLAvatarActions::toggleBlock,				id));
-		registrar.add("Avatar.InviteToGroup",	boost::bind(&LLAvatarActions::inviteToGroup,			id));
-		registrar.add("Avatar.TeleportRequest",	boost::bind(&PeopleContextMenu::requestTeleport,		this));
-		registrar.add("Avatar.Calllog",			boost::bind(&LLAvatarActions::viewChatHistory,			id));
-		// <FS:Ansariel> Circumvent LL screw up
-		//registrar.add("Avatar.Freeze",			boost::bind(&LLAvatarActions::freezeAvatar,					id));
-		//registrar.add("Avatar.Eject",			boost::bind(&PeopleContextMenu::eject,					this));
-		registrar.add("Avatar.Freeze",			boost::bind(&LLAvatarActions::landFreeze,					id));
-		registrar.add("Avatar.Eject",			boost::bind(&LLAvatarActions::landEject,					id));
-		// </FS:Ansariel>
-
-		// <FS:Ansariel> Firestorm additions
-		registrar.add("Avatar.GroupInvite",		boost::bind(&LLAvatarActions::inviteToGroup,			id));
-		registrar.add("Avatar.AddToContactSet",	boost::bind(&PeopleContextMenu::addToContactSet,		this));	// [FS:CR]
-
-		enable_registrar.add("Avatar.EnableItem", boost::bind(&PeopleContextMenu::enableContextMenuItem, this, _2));
-		enable_registrar.add("Avatar.CheckItem",  boost::bind(&PeopleContextMenu::checkContextMenuItem,	this, _2));
-		// <FS:Ansariel> Circumvent LL screw up
-		//enable_registrar.add("Avatar.EnableFreezeEject", boost::bind(&PeopleContextMenu::enableFreezeEject, this, _2));
-		enable_registrar.add("Avatar.EnableFreezeEject", boost::bind(&LLAvatarActions::canLandFreezeOrEject, id));
-		// </FS:Ansariel>
-
-		// create the context menu from the XUI
-		menu = createFromFile("menu_people_nearby.xml");
-		buildContextMenu(*menu, 0x0);
-	}
-	else
-	{
-		// Set up for multi-selected People
-
-		// registrar.add("Avatar.AddFriend",	boost::bind(&LLAvatarActions::requestFriendshipDialog,	mUUIDs)); // *TODO: unimplemented
-		registrar.add("Avatar.IM",				boost::bind(&PeopleContextMenu::startConference,		this));
-		registrar.add("Avatar.Call",			boost::bind(&LLAvatarActions::startAdhocCall,			mUUIDs, LLUUID::null));
-		registrar.add("Avatar.OfferTeleport",	boost::bind(&PeopleContextMenu::offerTeleport,			this));
-		registrar.add("Avatar.RemoveFriend",	boost::bind(&LLAvatarActions::removeFriendsDialog,		mUUIDs));
-		// registrar.add("Avatar.Share",		boost::bind(&LLAvatarActions::startIM,					mUUIDs)); // *TODO: unimplemented
-		// registrar.add("Avatar.Pay",			boost::bind(&LLAvatarActions::pay,						mUUIDs)); // *TODO: unimplemented
-		registrar.add("Avatar.AddToContactSet",	boost::bind(&PeopleContextMenu::addToContactSet,		this));   // <FS:Ansariel>
-
-		enable_registrar.add("Avatar.EnableItem",	boost::bind(&PeopleContextMenu::enableContextMenuItem, this, _2));
-
-		// create the context menu from the XUI
-		menu = createFromFile("menu_people_nearby_multiselect.xml");
-		buildContextMenu(*menu, ITEM_IN_MULTI_SELECTION);
-	}
-=======
     // set up the callbacks for all of the avatar menu items
     LLUICtrl::CommitCallbackRegistry::ScopedRegistrar registrar;
     LLUICtrl::EnableCallbackRegistry::ScopedRegistrar enable_registrar;
@@ -148,7 +78,10 @@
         registrar.add("Avatar.IM",              boost::bind(&LLAvatarActions::startIM,                  id));
         registrar.add("Avatar.Call",            boost::bind(&LLAvatarActions::startCall,                id));
         registrar.add("Avatar.OfferTeleport",   boost::bind(&PeopleContextMenu::offerTeleport,          this));
-        registrar.add("Avatar.ZoomIn",          boost::bind(&handle_zoom_to_object,                     id));
+        // <FS:CR> CHUI merge - Make GCC happy
+        //registrar.add("Avatar.ZoomIn",            boost::bind(&handle_zoom_to_object,                     id));
+        registrar.add("Avatar.ZoomIn",          boost::bind(&LLAvatarActions::zoomIn,                       id));
+        // </FS:CR>
         registrar.add("Avatar.ShowOnMap",       boost::bind(&LLAvatarActions::showOnMap,                id));
         registrar.add("Avatar.Share",           boost::bind(&LLAvatarActions::share,                    id));
         registrar.add("Avatar.Pay",             boost::bind(&LLAvatarActions::pay,                      id));
@@ -156,13 +89,23 @@
         registrar.add("Avatar.InviteToGroup",   boost::bind(&LLAvatarActions::inviteToGroup,            id));
         registrar.add("Avatar.TeleportRequest", boost::bind(&PeopleContextMenu::requestTeleport,        this));
         registrar.add("Avatar.Calllog",         boost::bind(&LLAvatarActions::viewChatHistory,          id));
-        registrar.add("Avatar.Freeze",          boost::bind(&LLAvatarActions::freezeAvatar,                 id));
-        registrar.add("Avatar.Eject",           boost::bind(&PeopleContextMenu::eject,                  this));
-
+        // <FS:Ansariel> Circumvent LL screw up
+        //registrar.add("Avatar.Freeze",            boost::bind(&LLAvatarActions::freezeAvatar,                 id));
+        //registrar.add("Avatar.Eject",         boost::bind(&PeopleContextMenu::eject,                  this));
+        registrar.add("Avatar.Freeze",          boost::bind(&LLAvatarActions::landFreeze,                   id));
+        registrar.add("Avatar.Eject",           boost::bind(&LLAvatarActions::landEject,                    id));
+        // </FS:Ansariel>
+
+        // <FS:Ansariel> Firestorm additions
+        registrar.add("Avatar.GroupInvite",     boost::bind(&LLAvatarActions::inviteToGroup,            id));
+        registrar.add("Avatar.AddToContactSet", boost::bind(&PeopleContextMenu::addToContactSet,        this)); // [FS:CR]
 
         enable_registrar.add("Avatar.EnableItem", boost::bind(&PeopleContextMenu::enableContextMenuItem, this, _2));
         enable_registrar.add("Avatar.CheckItem",  boost::bind(&PeopleContextMenu::checkContextMenuItem, this, _2));
-        enable_registrar.add("Avatar.EnableFreezeEject", boost::bind(&PeopleContextMenu::enableFreezeEject, this, _2));
+        // <FS:Ansariel> Circumvent LL screw up
+        //enable_registrar.add("Avatar.EnableFreezeEject", boost::bind(&PeopleContextMenu::enableFreezeEject, this, _2));
+        enable_registrar.add("Avatar.EnableFreezeEject", boost::bind(&LLAvatarActions::canLandFreezeOrEject, id));
+        // </FS:Ansariel>
 
         // create the context menu from the XUI
         menu = createFromFile("menu_people_nearby.xml");
@@ -179,6 +122,7 @@
         registrar.add("Avatar.RemoveFriend",    boost::bind(&LLAvatarActions::removeFriendsDialog,      mUUIDs));
         // registrar.add("Avatar.Share",        boost::bind(&LLAvatarActions::startIM,                  mUUIDs)); // *TODO: unimplemented
         // registrar.add("Avatar.Pay",          boost::bind(&LLAvatarActions::pay,                      mUUIDs)); // *TODO: unimplemented
+        registrar.add("Avatar.AddToContactSet", boost::bind(&PeopleContextMenu::addToContactSet,        this));   // <FS:Ansariel>
 
         enable_registrar.add("Avatar.EnableItem",   boost::bind(&PeopleContextMenu::enableContextMenuItem, this, _2));
 
@@ -186,7 +130,6 @@
         menu = createFromFile("menu_people_nearby_multiselect.xml");
         buildContextMenu(*menu, ITEM_IN_MULTI_SELECTION);
     }
->>>>>>> 38c2a5bd
 
     return menu;
 }
@@ -195,41 +138,6 @@
 {
     menuentry_vec_t items;
     menuentry_vec_t disabled_items;
-<<<<<<< HEAD
-	
-	if (flags & ITEM_IN_MULTI_SELECTION)
-	{
-		items.push_back(std::string("add_friends"));
-		items.push_back(std::string("remove_friends"));
-		items.push_back(std::string("im"));
-		items.push_back(std::string("call"));
-		items.push_back(std::string("share"));
-		items.push_back(std::string("pay"));
-		items.push_back(std::string("offer_teleport"));
-
-		items.push_back(std::string("Add to Set")); // <FS:Ansariel> Contact sets
-	}
-	else 
-	{
-		items.push_back(std::string("view_profile"));
-		items.push_back(std::string("im"));
-		items.push_back(std::string("offer_teleport"));
-		items.push_back(std::string("request_teleport"));
-		items.push_back(std::string("voice_call"));
-		items.push_back(std::string("chat_history"));
-		items.push_back(std::string("separator_chat_history"));
-		items.push_back(std::string("add_friend"));
-		items.push_back(std::string("remove_friend"));
-		items.push_back(std::string("invite_to_group"));
-		items.push_back(std::string("separator_invite_to_group"));
-		items.push_back(std::string("map"));
-		items.push_back(std::string("share"));
-		items.push_back(std::string("pay"));
-		items.push_back(std::string("block_unblock"));
-		
-		items.push_back(std::string("Add to Set"));	// [FS:CR] Contact sets
-	}
-=======
 
     if (flags & ITEM_IN_MULTI_SELECTION)
     {
@@ -240,6 +148,8 @@
         items.push_back(std::string("share"));
         items.push_back(std::string("pay"));
         items.push_back(std::string("offer_teleport"));
+
+        items.push_back(std::string("Add to Set")); // <FS:Ansariel> Contact sets
     }
     else
     {
@@ -258,141 +168,15 @@
         items.push_back(std::string("share"));
         items.push_back(std::string("pay"));
         items.push_back(std::string("block_unblock"));
-    }
->>>>>>> 38c2a5bd
+
+        items.push_back(std::string("Add to Set")); // [FS:CR] Contact sets
+    }
 
     hide_context_entries(menu, items, disabled_items);
 }
 
 bool PeopleContextMenu::enableContextMenuItem(const LLSD& userdata)
 {
-<<<<<<< HEAD
-	if(gAgent.getID() == mUUIDs.front())
-	{
-		return false;
-	}
-	std::string item = userdata.asString();
-
-	// Note: can_block and can_delete is used only for one person selected menu
-	// so we don't need to go over all uuids.
-
-	if (item == std::string("can_block"))
-	{
-		const LLUUID& id = mUUIDs.front();
-		return LLAvatarActions::canBlock(id);
-	}
-	else if (item == std::string("can_add"))
-	{
-		// We can add friends if:
-		// - there are selected people
-		// - and there are no friends among selection yet.
-
-		//EXT-7389 - disable for more than 1
-		if(mUUIDs.size() > 1)
-		{
-			return false;
-		}
-
-		bool result = (mUUIDs.size() > 0);
-
-		uuid_vec_t::const_iterator
-			id = mUUIDs.begin(),
-			uuids_end = mUUIDs.end();
-
-		for (;id != uuids_end; ++id)
-		{
-//			if ( LLAvatarActions::isFriend(*id) )
-// [RLVa:KB] - Checked: 2014-03-31 (RLVa-2.0.1)
-			if ( (LLAvatarActions::isFriend(*id)) || (!RlvActions::canShowName(RlvActions::SNC_DEFAULT, *id)) )
-// [/RLVa:KB]
-			{
-				result = false;
-				break;
-			}
-		}
-
-		return result;
-	}
-	else if (item == std::string("can_delete"))
-	{
-		// We can remove friends if:
-		// - there are selected people
-		// - and there are only friends among selection.
-
-		bool result = (mUUIDs.size() > 0);
-
-		uuid_vec_t::const_iterator
-			id = mUUIDs.begin(),
-			uuids_end = mUUIDs.end();
-
-		for (;id != uuids_end; ++id)
-		{
-//			if ( !LLAvatarActions::isFriend(*id) )
-// [RLVa:KB] - Checked: 2014-03-31 (RLVa-2.0.1)
-			if ( (!LLAvatarActions::isFriend(*id)) || (!RlvActions::canShowName(RlvActions::SNC_DEFAULT, *id)) )
-// [/RLVa:KB]
-			{
-				result = false;
-				break;
-			}
-		}
-
-		return result;
-	}
-	else if (item == std::string("can_call"))
-	{
-		return LLAvatarActions::canCall();
-	}
-	else if (item == std::string("can_zoom_in"))
-	{
-		const LLUUID& id = mUUIDs.front();
-
-		return gObjectList.findObject(id);
-	}
-	else if (item == std::string("can_show_on_map"))
-	{
-		const LLUUID& id = mUUIDs.front();
-
-		return (LLAvatarTracker::instance().isBuddyOnline(id) && is_agent_mappable(id))
-					|| gAgent.isGodlike();
-	}
-	else if(item == std::string("can_offer_teleport"))
-	{
-		return LLAvatarActions::canOfferTeleport(mUUIDs);
-	}
-	// <FS:Ansariel> Extra request teleport
-	else if(item == std::string("can_request_teleport"))
-	{
-		if (mUUIDs.size() == 1)
-		{
-			return LLAvatarActions::canRequestTeleport(mUUIDs.front());
-		}
-		return false;
-	}
-	// </FS:Ansariel>
-	// <FS:Ansariel> FIRE-8804: Prevent opening inventory from using share in radar context menu
-	else if (item == std::string("can_open_inventory"))
-	{
-		return (!RlvActions::hasBehaviour(RLV_BHVR_SHOWINV));
-	}
-	// </FS:Ansariel>
-	else if (item == std::string("can_callog"))
-	{
-		return LLLogChat::isTranscriptExist(mUUIDs.front());
-	}
-// [RLVa:KB] - @pay
-	else if (item == std::string("can_pay"))
-	{
-		return RlvActions::canPayAvatar(mUUIDs.front());
-	}
-// [/RLVa:KB]
-	else if (item == std::string("can_im") || item == std::string("can_invite") ||
-	         item == std::string("can_share") || item == std::string("can_pay"))
-	{
-		return true;
-	}
-	return false;
-=======
     if(gAgent.getID() == mUUIDs.front())
     {
         return false;
@@ -427,7 +211,10 @@
 
         for (;id != uuids_end; ++id)
         {
-            if ( LLAvatarActions::isFriend(*id) )
+//          if ( LLAvatarActions::isFriend(*id) )
+// [RLVa:KB] - Checked: 2014-03-31 (RLVa-2.0.1)
+            if ( (LLAvatarActions::isFriend(*id)) || (!RlvActions::canShowName(RlvActions::SNC_DEFAULT, *id)) )
+// [/RLVa:KB]
             {
                 result = false;
                 break;
@@ -450,7 +237,10 @@
 
         for (;id != uuids_end; ++id)
         {
-            if ( !LLAvatarActions::isFriend(*id) )
+//          if ( !LLAvatarActions::isFriend(*id) )
+// [RLVa:KB] - Checked: 2014-03-31 (RLVa-2.0.1)
+            if ( (!LLAvatarActions::isFriend(*id)) || (!RlvActions::canShowName(RlvActions::SNC_DEFAULT, *id)) )
+// [/RLVa:KB]
             {
                 result = false;
                 break;
@@ -480,17 +270,38 @@
     {
         return LLAvatarActions::canOfferTeleport(mUUIDs);
     }
+    // <FS:Ansariel> Extra request teleport
+    else if(item == std::string("can_request_teleport"))
+    {
+        if (mUUIDs.size() == 1)
+        {
+            return LLAvatarActions::canRequestTeleport(mUUIDs.front());
+        }
+        return false;
+    }
+    // </FS:Ansariel>
+    // <FS:Ansariel> FIRE-8804: Prevent opening inventory from using share in radar context menu
+    else if (item == std::string("can_open_inventory"))
+    {
+        return (!RlvActions::hasBehaviour(RLV_BHVR_SHOWINV));
+    }
+    // </FS:Ansariel>
     else if (item == std::string("can_callog"))
     {
         return LLLogChat::isTranscriptExist(mUUIDs.front());
     }
+// [RLVa:KB] - @pay
+    else if (item == std::string("can_pay"))
+    {
+        return RlvActions::canPayAvatar(mUUIDs.front());
+    }
+// [/RLVa:KB]
     else if (item == std::string("can_im") || item == std::string("can_invite") ||
              item == std::string("can_share") || item == std::string("can_pay"))
     {
         return true;
     }
     return false;
->>>>>>> 38c2a5bd
 }
 
 bool PeopleContextMenu::checkContextMenuItem(const LLSD& userdata)
@@ -552,43 +363,31 @@
 
 void PeopleContextMenu::requestTeleport()
 {
-<<<<<<< HEAD
-	// boost::bind cannot recognize overloaded method LLAvatarActions::teleportRequest(),
-	// so we have to use a wrapper.
-// [RLVa:KB] - Checked: RLVa-2.0.1
-	bool fRlvCanShowName = (!m_fRlvCheck) || (RlvActions::canShowName(RlvActions::SNC_DEFAULT, mUUIDs.front()));
-	RlvActions::setShowName(RlvActions::SNC_TELEPORTREQUEST, fRlvCanShowName);
-	LLAvatarActions::teleportRequest(mUUIDs.front());
-	RlvActions::setShowName(RlvActions::SNC_TELEPORTREQUEST, true);
-// [/RLVa:KB]
-//	LLAvatarActions::teleportRequest(mUUIDs.front());
-=======
     // boost::bind cannot recognize overloaded method LLAvatarActions::teleportRequest(),
     // so we have to use a wrapper.
+// [RLVa:KB] - Checked: RLVa-2.0.1
+    bool fRlvCanShowName = (!m_fRlvCheck) || (RlvActions::canShowName(RlvActions::SNC_DEFAULT, mUUIDs.front()));
+    RlvActions::setShowName(RlvActions::SNC_TELEPORTREQUEST, fRlvCanShowName);
     LLAvatarActions::teleportRequest(mUUIDs.front());
->>>>>>> 38c2a5bd
+    RlvActions::setShowName(RlvActions::SNC_TELEPORTREQUEST, true);
+// [/RLVa:KB]
+//  LLAvatarActions::teleportRequest(mUUIDs.front());
 }
 
 void PeopleContextMenu::offerTeleport()
 {
-<<<<<<< HEAD
-	// boost::bind cannot recognize overloaded method LLAvatarActions::offerTeleport(),
-	// so we have to use a wrapper.
-// [RLVa:KB] - Checked: RLVa-2.0.1
-	bool fRlvCanShowName = true;
-	if ( (m_fRlvCheck) && (RlvActions::isRlvEnabled()) )
-		std::for_each(mUUIDs.begin(), mUUIDs.end(), [&fRlvCanShowName](const LLUUID& idAgent) { fRlvCanShowName &= RlvActions::canShowName(RlvActions::SNC_DEFAULT, idAgent); });
-
-	RlvActions::setShowName(RlvActions::SNC_TELEPORTOFFER, fRlvCanShowName);
-	LLAvatarActions::offerTeleport(mUUIDs);
-	RlvActions::setShowName(RlvActions::SNC_TELEPORTOFFER, true);
-// [/RLVa:KB]
-//	LLAvatarActions::offerTeleport(mUUIDs);
-=======
     // boost::bind cannot recognize overloaded method LLAvatarActions::offerTeleport(),
     // so we have to use a wrapper.
+// [RLVa:KB] - Checked: RLVa-2.0.1
+    bool fRlvCanShowName = true;
+    if ( (m_fRlvCheck) && (RlvActions::isRlvEnabled()) )
+        std::for_each(mUUIDs.begin(), mUUIDs.end(), [&fRlvCanShowName](const LLUUID& idAgent) { fRlvCanShowName &= RlvActions::canShowName(RlvActions::SNC_DEFAULT, idAgent); });
+
+    RlvActions::setShowName(RlvActions::SNC_TELEPORTOFFER, fRlvCanShowName);
     LLAvatarActions::offerTeleport(mUUIDs);
->>>>>>> 38c2a5bd
+    RlvActions::setShowName(RlvActions::SNC_TELEPORTOFFER, true);
+// [/RLVa:KB]
+//  LLAvatarActions::offerTeleport(mUUIDs);
 }
 
 void PeopleContextMenu::eject()
@@ -640,7 +439,7 @@
 // <FS:Ansariel> Add to contact set
 void PeopleContextMenu::addToContactSet()
 {
-	LLAvatarActions::addToContactSet(mUUIDs);
+    LLAvatarActions::addToContactSet(mUUIDs);
 }
 // </FS:Ansariel>
 
@@ -650,64 +449,30 @@
 {
     menuentry_vec_t items;
     menuentry_vec_t disabled_items;
-<<<<<<< HEAD
-	
+
 // [RLVa:KB] - Checked: RLVa-1.5.0
-	bool fRlvCanShowName = true;
-	if ( (m_fRlvCheck) && (RlvActions::isRlvEnabled()) )
-		std::for_each(mUUIDs.begin(), mUUIDs.end(), [&fRlvCanShowName](const LLUUID& idAgent) { fRlvCanShowName &= RlvActions::canShowName(RlvActions::SNC_DEFAULT, idAgent); });
-
-	if (!fRlvCanShowName)
-	{
-		if (flags & ITEM_IN_MULTI_SELECTION)
-		{
-			items.push_back(std::string("offer_teleport"));
-		}
-		else
-		{
-			items.push_back(std::string("offer_teleport"));
-			items.push_back(std::string("request_teleport"));
-			items.push_back(std::string("separator_invite_to_group"));
-			items.push_back(std::string("zoom_in"));
-			items.push_back(std::string("block_unblock"));
-		}
-	}
-	else if (flags & ITEM_IN_MULTI_SELECTION)
-// [/RLVa:KB]
-//	if (flags & ITEM_IN_MULTI_SELECTION)
-	{
-		items.push_back(std::string("add_friends"));
-		items.push_back(std::string("remove_friends"));
-		items.push_back(std::string("im"));
-		items.push_back(std::string("call"));
-		items.push_back(std::string("share"));
-		items.push_back(std::string("pay"));
-		items.push_back(std::string("offer_teleport"));
-	}
-	else 
-	{
-		items.push_back(std::string("view_profile"));
-		items.push_back(std::string("im"));
-		items.push_back(std::string("offer_teleport"));
-		items.push_back(std::string("request_teleport"));
-		items.push_back(std::string("voice_call"));
-		items.push_back(std::string("chat_history"));
-		items.push_back(std::string("separator_chat_history"));
-		items.push_back(std::string("add_friend"));
-		items.push_back(std::string("remove_friend"));
-		items.push_back(std::string("invite_to_group"));
-		items.push_back(std::string("separator_invite_to_group"));
-		items.push_back(std::string("zoom_in"));
-		items.push_back(std::string("map"));
-		items.push_back(std::string("share"));
-		items.push_back(std::string("pay"));
-		items.push_back(std::string("block_unblock"));
-		items.push_back(std::string("freeze"));
-		items.push_back(std::string("eject"));
-	}
-=======
-
-    if (flags & ITEM_IN_MULTI_SELECTION)
+    bool fRlvCanShowName = true;
+    if ( (m_fRlvCheck) && (RlvActions::isRlvEnabled()) )
+        std::for_each(mUUIDs.begin(), mUUIDs.end(), [&fRlvCanShowName](const LLUUID& idAgent) { fRlvCanShowName &= RlvActions::canShowName(RlvActions::SNC_DEFAULT, idAgent); });
+
+    if (!fRlvCanShowName)
+    {
+        if (flags & ITEM_IN_MULTI_SELECTION)
+        {
+            items.push_back(std::string("offer_teleport"));
+        }
+        else
+        {
+            items.push_back(std::string("offer_teleport"));
+            items.push_back(std::string("request_teleport"));
+            items.push_back(std::string("separator_invite_to_group"));
+            items.push_back(std::string("zoom_in"));
+            items.push_back(std::string("block_unblock"));
+        }
+    }
+    else if (flags & ITEM_IN_MULTI_SELECTION)
+// [/RLVa:KB]
+//  if (flags & ITEM_IN_MULTI_SELECTION)
     {
         items.push_back(std::string("add_friends"));
         items.push_back(std::string("remove_friends"));
@@ -738,7 +503,6 @@
         items.push_back(std::string("freeze"));
         items.push_back(std::string("eject"));
     }
->>>>>>> 38c2a5bd
 
     hide_context_entries(menu, items, disabled_items);
 }
