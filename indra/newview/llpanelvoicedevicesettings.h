--- conflicted
+++ resolved
@@ -62,12 +62,8 @@
 	std::string mOutputDevice;
 	class LLComboBox		*mCtrlInputDevices;
 	class LLComboBox		*mCtrlOutputDevices;
-<<<<<<< HEAD
+    class LLButton          *mUnmuteBtn;
 	bool mDevicesUpdated;
-=======
-    class LLButton          *mUnmuteBtn;
-	BOOL mDevicesUpdated;
->>>>>>> f871c770
 	bool mUseTuningMode;
 	std::map<std::string, std::string> mLocalizedDeviceNames;
 };
