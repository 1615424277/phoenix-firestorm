/** 
 * @file lllogchat.cpp
 * @brief LLLogChat class implementation
 *
 * $LicenseInfo:firstyear=2002&license=viewergpl$
 * 
 * Copyright (c) 2002-2009, Linden Research, Inc.
 * 
 * Second Life Viewer Source Code
 * The source code in this file ("Source Code") is provided by Linden Lab
 * to you under the terms of the GNU General Public License, version 2.0
 * ("GPL"), unless you have obtained a separate licensing agreement
 * ("Other License"), formally executed by you and Linden Lab.  Terms of
 * the GPL can be found in doc/GPL-license.txt in this distribution, or
 * online at http://secondlifegrid.net/programs/open_source/licensing/gplv2
 * 
 * There are special exceptions to the terms and conditions of the GPL as
 * it is applied to this Source Code. View the full text of the exception
 * in the file doc/FLOSS-exception.txt in this software distribution, or
 * online at
 * http://secondlifegrid.net/programs/open_source/licensing/flossexception
 * 
 * By copying, modifying or distributing this software, you acknowledge
 * that you have read and understood your obligations described above,
 * and agree to abide by those obligations.
 * 
 * ALL LINDEN LAB SOURCE CODE IS PROVIDED "AS IS." LINDEN LAB MAKES NO
 * WARRANTIES, EXPRESS, IMPLIED OR OTHERWISE, REGARDING ITS ACCURACY,
 * COMPLETENESS OR PERFORMANCE.
 * $/LicenseInfo$
 */

#include "llviewerprecompiledheaders.h"

#include "lllogchat.h"
#include "llappviewer.h"
#include "llfloaterchat.h"
#include "lltrans.h"

const S32 LOG_RECALL_SIZE = 2048;

//static
std::string LLLogChat::makeLogFileName(std::string filename)
{
	filename = cleanFileName(filename);
	filename = gDirUtilp->getExpandedFilename(LL_PATH_PER_ACCOUNT_CHAT_LOGS,filename);
	filename += ".txt";
	return filename;
}

std::string LLLogChat::cleanFileName(std::string filename)
{
	std::string invalidChars = "\"\'\\/?*:<>|";
	std::string::size_type position = filename.find_first_of(invalidChars);
	while (position != filename.npos)
	{
		filename[position] = '_';
		position = filename.find_first_of(invalidChars, position);
	}
	return filename;
}

std::string LLLogChat::timestamp(bool withdate)
{
	time_t utc_time;
	utc_time = time_corrected();

	std::string timeStr;
	LLSD substitution;
	substitution["datetime"] = (S32) utc_time;

	if (withdate)
	{
<<<<<<< HEAD
		timeStr = LLTrans::getString ("LogChatDateTime");
	}
	else
	{
		timeStr = LLTrans::getString ("LogChatTime");
=======
		timeStr = "["+LLTrans::getString ("TimeYear")+"]/["
		          +LLTrans::getString ("TimeMonth")+"]/["
				  +LLTrans::getString ("TimeDay")+"] ["
				  +LLTrans::getString ("TimeHour")+"]:["
				  +LLTrans::getString ("TimeMin")+"] ";
	}
	else
	{
		timeStr = "[" + LLTrans::getString("TimeHour") + "]:["
			      + LLTrans::getString ("TimeMin")+"] "; 
>>>>>>> fcaa1ad4
	}

	LLStringUtil::format (timeStr, substitution);
	return timeStr;
}


//static
void LLLogChat::saveHistory(std::string filename, std::string line)
{
	if(!filename.size())
	{
		llinfos << "Filename is Empty!" << llendl;
		return;
	}

	LLFILE* fp = LLFile::fopen(LLLogChat::makeLogFileName(filename), "a"); 		/*Flawfinder: ignore*/
	if (!fp)
	{
		llinfos << "Couldn't open chat history log!" << llendl;
	}
	else
	{
		fprintf(fp, "%s\n", line.c_str());
		
		fclose (fp);
	}
}

void LLLogChat::loadHistory(std::string filename , void (*callback)(ELogLineType,std::string,void*), void* userdata)
{
	if(!filename.size())
	{
		llwarns << "Filename is Empty!" << llendl;
		return ;
	}

	LLFILE* fptr = LLFile::fopen(makeLogFileName(filename), "r");		/*Flawfinder: ignore*/
	if (!fptr)
	{
		//LLUIString message = LLTrans::getString("IM_logging_string");
		//callback(LOG_EMPTY,"IM_logging_string",userdata);
		callback(LOG_EMPTY,LLStringUtil::null,userdata);
		return;			//No previous conversation with this name.
	}
	else
	{
		char buffer[LOG_RECALL_SIZE];		/*Flawfinder: ignore*/
		char *bptr;
		S32 len;
		bool firstline=TRUE;

		if ( fseek(fptr, (LOG_RECALL_SIZE - 1) * -1  , SEEK_END) )		
		{	//File is smaller than recall size.  Get it all.
			firstline = FALSE;
			if ( fseek(fptr, 0, SEEK_SET) )
			{
				fclose(fptr);
				return;
			}
		}

		while ( fgets(buffer, LOG_RECALL_SIZE, fptr)  && !feof(fptr) ) 
		{
			len = strlen(buffer) - 1;		/*Flawfinder: ignore*/
			for ( bptr = (buffer + len); (*bptr == '\n' || *bptr == '\r') && bptr>buffer; bptr--)	*bptr='\0';
			
			if (!firstline)
			{
				callback(LOG_LINE,std::string(buffer),userdata);
			}
			else
			{
				firstline = FALSE;
			}
		}
		callback(LOG_END,LLStringUtil::null,userdata);
		
		fclose(fptr);
	}
}<|MERGE_RESOLUTION|>--- conflicted
+++ resolved
@@ -71,13 +71,6 @@
 
 	if (withdate)
 	{
-<<<<<<< HEAD
-		timeStr = LLTrans::getString ("LogChatDateTime");
-	}
-	else
-	{
-		timeStr = LLTrans::getString ("LogChatTime");
-=======
 		timeStr = "["+LLTrans::getString ("TimeYear")+"]/["
 		          +LLTrans::getString ("TimeMonth")+"]/["
 				  +LLTrans::getString ("TimeDay")+"] ["
@@ -88,7 +81,6 @@
 	{
 		timeStr = "[" + LLTrans::getString("TimeHour") + "]:["
 			      + LLTrans::getString ("TimeMin")+"] "; 
->>>>>>> fcaa1ad4
 	}
 
 	LLStringUtil::format (timeStr, substitution);
