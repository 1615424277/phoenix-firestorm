--- conflicted
+++ resolved
@@ -1014,7 +1014,6 @@
 	return true;  //parsed name and message text, maybe have a timestamp too
 }
 
-<<<<<<< HEAD
 LLDeleteHistoryThread::LLDeleteHistoryThread(std::list<LLSD>* messages, LLLoadHistoryThread* loadThread)
 	: LLActionThread("delete chat history"),
 	mMessages(messages),
@@ -1094,7 +1093,7 @@
 	{
 		loadHistory(mFileName, mMessages, mLoadParams);
 		int count = mMessages->size();
-		llinfos << "mMessages->size(): " << count << llendl;
+		LL_INFOS() << "mMessages->size(): " << count << LL_ENDL;
 		setFinished();
 	}
 }
@@ -1108,45 +1107,8 @@
 	}
 
 	bool load_all_history = load_params.has("load_all_history") ? load_params["load_all_history"].asBoolean() : false;
+
 	LLFILE* fptr = LLFile::fopen(LLLogChat::makeLogFileName(file_name), "r");/*Flawfinder: ignore*/
-
-=======
-LLLoadHistoryThread::LLLoadHistoryThread() : LLThread("load chat history")
-{
-	mNewLoad = false;
-}
-
-void LLLoadHistoryThread::run()
-{
-	while (!LLApp::isQuitting())
-	{
-		if(mNewLoad)
-		{
-			loadHistory(mFileName,mMessages,mLoadParams);
-			break;
-		}
-	}
-}
-
-void LLLoadHistoryThread::setHistoryParams(const std::string& file_name, const LLSD& load_params)
-{
-	mFileName   = file_name;
-	mLoadParams = load_params;
-	mNewLoad    = true;
-}
-
-void LLLoadHistoryThread::loadHistory(const std::string& file_name, std::list<LLSD>& messages, const LLSD& load_params)
-{
-	if (file_name.empty())
-	{
-		LL_WARNS("LLLogChat::loadHistory") << "Session name is Empty!" << LL_ENDL;
-		return ;
-	}
-
-	bool load_all_history = load_params.has("load_all_history") ? load_params["load_all_history"].asBoolean() : false;
-
-	LLFILE* fptr = LLFile::fopen(LLLogChat::makeLogFileName(file_name), "r");/*Flawfinder: ignore*/
->>>>>>> d0ef02c2
 	if (!fptr)
 	{
 		fptr = LLFile::fopen(LLLogChat::oldLogFileName(file_name), "r");/*Flawfinder: ignore*/
@@ -1157,13 +1119,8 @@
 			return;						//No previous conversation with this name.
 		}
 	}
-<<<<<<< HEAD
+
 	char buffer[LOG_RECALL_SIZE];		/*Flawfinder: ignore*/
-
-=======
-
-	char buffer[LOG_RECALL_SIZE];		/*Flawfinder: ignore*/
->>>>>>> d0ef02c2
 	char *bptr;
 	S32 len;
 	bool firstline = TRUE;
@@ -1180,57 +1137,17 @@
 		}
 	}
 
-<<<<<<< HEAD
-
-	while (fgets(buffer, LOG_RECALL_SIZE, fptr)  && !feof(fptr))
+	while (fgets(buffer, LOG_RECALL_SIZE, fptr) && !feof(fptr))
 	{
 		len = strlen(buffer) - 1;		/*Flawfinder: ignore*/
-
 		for (bptr = (buffer + len); (*bptr == '\n' || *bptr == '\r') && bptr>buffer; bptr--)	*bptr='\0';
-
 
 		if (firstline)
 		{
 			firstline = FALSE;
 			continue;
 		}
-		std::string line(buffer);
-
-		//updated 1.23 plaint text log format requires a space added before subsequent lines in a multilined message
-		if (' ' == line[0])
-		{
-			line.erase(0, MULTI_LINE_PREFIX.length());
-			append_to_last_message(*messages, '\n' + line);
-		}
-		else if (0 == len && ('\n' == line[0] || '\r' == line[0]))
-		{
-			//to support old format's multilined messages with new lines used to divide paragraphs
-			append_to_last_message(*messages, line);
-		}
-		else
-		{
-			LLSD item;
-			if (!LLChatLogParser::parse(line, item, load_params))
-			{
-				item[LL_IM_TEXT] = line;
-			}
-			messages->push_back(item);
-=======
-	while (fgets(buffer, LOG_RECALL_SIZE, fptr) && !feof(fptr))
-	{
-		len = strlen(buffer) - 1;		/*Flawfinder: ignore*/
-		for (bptr = (buffer + len); (*bptr == '\n' || *bptr == '\r') && bptr>buffer; bptr--)	*bptr='\0';
-
-		if (firstline)
-		{
-			firstline = FALSE;
-			continue;
->>>>>>> d0ef02c2
-		}
-	}
-
-<<<<<<< HEAD
-=======
+
 		std::string line(buffer);
 
 		//updated 1.23 plaint text log format requires a space added before subsequent lines in a multilined message
@@ -1254,17 +1171,12 @@
 			messages.push_back(item);
 		}
 	}
->>>>>>> d0ef02c2
 	fclose(fptr);
 	mNewLoad = false;
 	(*mLoadEndSignal)(messages, file_name);
 }
-<<<<<<< HEAD
-	
-=======
 
 //static
->>>>>>> d0ef02c2
 boost::signals2::connection LLLoadHistoryThread::setLoadEndSignal(const load_end_signal_t::slot_type& cb)
 {
 	if (NULL == mLoadEndSignal)
@@ -1273,7 +1185,6 @@
 	}
 
 	return mLoadEndSignal->connect(cb);
-<<<<<<< HEAD
 }
 
 void LLLoadHistoryThread::removeLoadEndSignal(const load_end_signal_t::slot_type& cb)
@@ -1284,6 +1195,4 @@
 		delete mLoadEndSignal;
 	}
 	mLoadEndSignal = NULL;
-=======
->>>>>>> d0ef02c2
 }