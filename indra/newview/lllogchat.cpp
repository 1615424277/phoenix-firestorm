--- conflicted
+++ resolved
@@ -507,7 +507,13 @@
         if (is_group)
         {
             std::string old_name(file_name);
-            old_name.erase(old_name.size() - GROUP_CHAT_SUFFIX.size());     // trim off " (group)"
+			// <FS:Ansariel> FIRE-30582: Fix out of range crash
+            //old_name.erase(old_name.size() - GROUP_CHAT_SUFFIX.size());     // trim off " (group)"
+			if (LLStringUtil::endsWith(old_name, GROUP_CHAT_SUFFIX))
+			{
+				old_name.erase(old_name.size() - GROUP_CHAT_SUFFIX.size());
+			}
+			// </FS:Ansariel>
             log_file_name = LLLogChat::makeLogFileName(old_name);
             LL_DEBUGS("ChatHistory") << "Attempting to stat adjusted chat history file " << log_file_name << LL_ENDL;
             no_stat = LLFile::stat(log_file_name, &stat_data);
@@ -535,39 +541,9 @@
     // Open the file to read
     LLFILE* fptr = LLFile::fopen(log_file_name, "r");       /*Flawfinder: ignore*/
 	if (!fptr)
-<<<<<<< HEAD
-	{
-		if (is_group)
-		{
-			std::string old_name(file_name);
-			// <FS:Ansariel> FIRE-30582: Fix out of range crash
-			//old_name.erase(old_name.size() - GROUP_CHAT_SUFFIX.size());
-			if (LLStringUtil::endsWith(old_name, GROUP_CHAT_SUFFIX))
-			{
-				old_name.erase(old_name.size() - GROUP_CHAT_SUFFIX.size());
-			}
-			// </FS:Ansariel>
-			fptr = LLFile::fopen(LLLogChat::makeLogFileName(old_name), "r");
-			if (fptr)
-			{
-				fclose(fptr);
-				LLFile::copy(LLLogChat::makeLogFileName(old_name), LLLogChat::makeLogFileName(file_name));
-			}
-			fptr = LLFile::fopen(LLLogChat::makeLogFileName(file_name), "r");
-		}
-		if (!fptr)
-		{
-			fptr = LLFile::fopen(LLLogChat::oldLogFileName(file_name), "r");/*Flawfinder: ignore*/
-			if (!fptr)
-			{
-				return;						//No previous conversation with this name.
-			}
-		}
-=======
 	{   // Ok, this is strange but not really tragic in the big picture of things
         LL_WARNS("ChatHistory") << "Unable to read file " << log_file_name << " after stat was successful" << LL_ENDL;
         return;
->>>>>>> f257ee7d
 	}
 
     S32 save_num_messages = messages.size();
@@ -1008,15 +984,11 @@
 		{
 			//matching a timestamp
 			boost::match_results<std::string::const_iterator> matches;
-<<<<<<< HEAD
+            std::string line(remove_utf8_bom(buffer));
 			// <FS:Ansariel> Seconds in timestamp
-			//if (ll_regex_match(remove_utf8_bom(buffer), matches, TIMESTAMP))
-			if (ll_regex_match(remove_utf8_bom(buffer), matches, TIMESTAMP) || ll_regex_match(remove_utf8_bom(buffer), matches, TIMESTAMP_AND_SEC))
+			//if (ll_regex_match(line, matches, TIMESTAMP))
+			if (ll_regex_match(line, matches, TIMESTAMP) || ll_regex_match(line, matches, TIMESTAMP_AND_SEC))
 			// </FS:Ansariel>
-=======
-            std::string line(remove_utf8_bom(buffer));
-			if (ll_regex_match(line, matches, TIMESTAMP))
->>>>>>> f257ee7d
 			{
 				result = true;
 			}
