/** 
 * @file lllogchat.cpp
 * @brief LLLogChat class implementation
 *
 * $LicenseInfo:firstyear=2002&license=viewerlgpl$
 * Second Life Viewer Source Code
 * Copyright (C) 2010, Linden Research, Inc.
 * 
 * This library is free software; you can redistribute it and/or
 * modify it under the terms of the GNU Lesser General Public
 * License as published by the Free Software Foundation;
 * version 2.1 of the License only.
 * 
 * This library is distributed in the hope that it will be useful,
 * but WITHOUT ANY WARRANTY; without even the implied warranty of
 * MERCHANTABILITY or FITNESS FOR A PARTICULAR PURPOSE.  See the GNU
 * Lesser General Public License for more details.
 * 
 * You should have received a copy of the GNU Lesser General Public
 * License along with this library; if not, write to the Free Software
 * Foundation, Inc., 51 Franklin Street, Fifth Floor, Boston, MA  02110-1301  USA
 * 
 * Linden Research, Inc., 945 Battery Street, San Francisco, CA  94111  USA
 * $/LicenseInfo$
 */

#include "llviewerprecompiledheaders.h"
#include "llfloaterconversationpreview.h"
#include "llagent.h"
#include "llagentui.h"
#include "llavatarnamecache.h"
#include "lllogchat.h"
#include "lltrans.h"
#include "llviewercontrol.h"

#include "lldiriterator.h"
#include "llfloaterimsessiontab.h"
#include "llinstantmessage.h"
#include "llsingleton.h" // for LLSingleton

#include <boost/algorithm/string/trim.hpp>
#include <boost/algorithm/string/replace.hpp>
#include <boost/regex.hpp>
#include <boost/regex/v4/match_results.hpp>
#include <boost/foreach.hpp>

#if LL_MSVC
#pragma warning(push)  
// disable warning about boost::lexical_cast unreachable code
// when it fails to parse the string
#pragma warning (disable:4702)
#endif

#include <boost/date_time/gregorian/gregorian.hpp>
#if LL_MSVC
#pragma warning(pop)   // Restore all warnings to the previous state
#endif

#include <boost/date_time/posix_time/posix_time.hpp>
#include <boost/date_time/local_time_adjustor.hpp>

const S32 LOG_RECALL_SIZE = 2048;

const std::string LL_IM_TIME("time");
const std::string LL_IM_TEXT("message");
const std::string LL_IM_FROM("from");
const std::string LL_IM_FROM_ID("from_id");
const std::string LL_TRANSCRIPT_FILE_EXTENSION("txt");

const static std::string IM_SEPARATOR(": ");
const static std::string NEW_LINE("\n");
const static std::string NEW_LINE_SPACE_PREFIX("\n ");
const static std::string TWO_SPACES("  ");
const static std::string MULTI_LINE_PREFIX(" ");

/**
 *  Chat log lines - timestamp and name are optional but message text is mandatory.
 *
 *  Typical plain text chat log lines:
 *
 *  SuperCar: You aren't the owner
 *  [2:59]  SuperCar: You aren't the owner
 *  [2009/11/20 3:00]  SuperCar: You aren't the owner
 *  Katar Ivercourt is Offline
 *  [3:00]  Katar Ivercourt is Offline
 *  [2009/11/20 3:01]  Corba ProductEngine is Offline
 *
 * Note: "You" was used as an avatar names in viewers of previous versions
 */
const static boost::regex TIMESTAMP_AND_STUFF("^(\\[\\d{4}/\\d{1,2}/\\d{1,2}\\s+\\d{1,2}:\\d{2}\\]\\s+|\\[\\d{1,2}:\\d{2}\\]\\s+)?(.*)$");
const static boost::regex TIMESTAMP("^(\\[\\d{4}/\\d{1,2}/\\d{1,2}\\s+\\d{1,2}:\\d{2}\\]|\\[\\d{1,2}:\\d{2}\\]).*");

/**
 *  Regular expression suitable to match names like
 *  "You", "Second Life", "Igor ProductEngine", "Object", "Mega House"
 */
const static boost::regex NAME_AND_TEXT("([^:]+[:]{1})?(\\s*)(.*)");

/**
 * These are recognizers for matching the names of ad-hoc conferences when generating the log file name
 * On invited side, an ad-hoc is named like "<first name> <last name> Conference 2010/11/19 03:43 f0f4"
 * On initiating side, an ad-hoc is named like Ad-hoc Conference hash<hash>"
 * If the naming system for ad-hoc conferences are change in LLIMModel::LLIMSession::buildHistoryFileName()
 * then these definition need to be adjusted as well.
 */
const static boost::regex INBOUND_CONFERENCE("^[a-zA-Z]{1,31} [a-zA-Z]{1,31} Conference [0-9]{4}/[0-9]{2}/[0-9]{2} [0-9]{2}:[0-9]{2} [0-9a-f]{4}");
const static boost::regex OUTBOUND_CONFERENCE("^Ad-hoc Conference hash[a-f0-9]{8}-[a-f0-9]{4}-[a-f0-9]{4}-[a-f0-9]{4}-[a-f0-9]{12}");

//is used to parse complex object names like "Xstreet SL Terminal v2.2.5 st"
const static std::string NAME_TEXT_DIVIDER(": ");

// is used for timestamps adjusting
const static char* DATE_FORMAT("%Y/%m/%d %H:%M");
const static char* TIME_FORMAT("%H:%M");

const static int IDX_TIMESTAMP = 1;
const static int IDX_STUFF = 2;
const static int IDX_NAME = 1;
const static int IDX_TEXT = 3;

using namespace boost::posix_time;
using namespace boost::gregorian;

void append_to_last_message(std::list<LLSD>& messages, const std::string& line)
{
	if (!messages.size()) return;

	std::string im_text = messages.back()[LL_IM_TEXT].asString();
	im_text.append(line);
	messages.back()[LL_IM_TEXT] = im_text;
}

class LLLogChatTimeScanner: public LLSingleton<LLLogChatTimeScanner>
{
public:
	LLLogChatTimeScanner()
	{
		// Note, date/time facets will be destroyed by string streams
		mDateStream.imbue(std::locale(mDateStream.getloc(), new date_input_facet(DATE_FORMAT)));
		mTimeStream.imbue(std::locale(mTimeStream.getloc(), new time_facet(TIME_FORMAT)));
		mTimeStream.imbue(std::locale(mTimeStream.getloc(), new time_input_facet(DATE_FORMAT)));
	}

	date getTodayPacificDate()
	{
		typedef	boost::date_time::local_adjustor<ptime, -8, no_dst> pst;
		typedef boost::date_time::local_adjustor<ptime, -7, no_dst> pdt;
		time_t t_time = time(NULL);
		ptime p_time = LLStringOps::getPacificDaylightTime()
			? pdt::utc_to_local(from_time_t(t_time))
			: pst::utc_to_local(from_time_t(t_time));
		struct tm s_tm = to_tm(p_time);
		return date_from_tm(s_tm);
	}

	void checkAndCutOffDate(std::string& time_str)
	{
		// Cuts off the "%Y/%m/%d" from string for todays timestamps.
		// Assume that passed string has at least "%H:%M" time format.
		date log_date(not_a_date_time);
		date today(getTodayPacificDate());

		// Parse the passed date
		mDateStream.str(LLStringUtil::null);
		mDateStream << time_str;
		mDateStream >> log_date;
		mDateStream.clear();

		days zero_days(0);
		days days_alive = today - log_date;

		if ( days_alive == zero_days )
		{
			// Yep, today's so strip "%Y/%m/%d" info
			ptime stripped_time(not_a_date_time);

			mTimeStream.str(LLStringUtil::null);
			mTimeStream << time_str;
			mTimeStream >> stripped_time;
			mTimeStream.clear();

			time_str.clear();

			mTimeStream.str(LLStringUtil::null);
			mTimeStream << stripped_time;
			mTimeStream >> time_str;
			mTimeStream.clear();
		}

		LL_DEBUGS("LLChatLogParser")
			<< " log_date: "
			<< log_date
			<< " today: "
			<< today
			<< " days alive: "
			<< days_alive
			<< " new time: "
			<< time_str
			<< LL_ENDL;
	}


private:
	std::stringstream mDateStream;
	std::stringstream mTimeStream;
};

LLLogChat::save_history_signal_t * LLLogChat::sSaveHistorySignal = NULL;

std::map<LLUUID,LLLoadHistoryThread *> LLLogChat::sLoadHistoryThreads;
std::map<LLUUID,LLDeleteHistoryThread *> LLLogChat::sDeleteHistoryThreads;
LLMutex* LLLogChat::sHistoryThreadsMutex = NULL;


//static
std::string LLLogChat::makeLogFileName(std::string filename)
{
	/**
	 * Testing for in bound and out bound ad-hoc file names
	 * if it is then skip date stamping.
	 **/

	boost::match_results<std::string::const_iterator> matches;
	bool inboundConf = boost::regex_match(filename, matches, INBOUND_CONFERENCE);
	bool outboundConf = boost::regex_match(filename, matches, OUTBOUND_CONFERENCE);
	if (!(inboundConf || outboundConf))
	{
		if( gSavedPerAccountSettings.getBOOL("LogFileNamewithDate") )
		{
			time_t now;
			time(&now);
			char dbuffer[20];		/* Flawfinder: ignore */
			if (filename == "chat")
			{
				strftime(dbuffer, 20, "-%Y-%m-%d", localtime(&now));
			}
			else
			{
				strftime(dbuffer, 20, "-%Y-%m", localtime(&now));
			}
			filename += dbuffer;
		}
	}

	filename = cleanFileName(filename);
	filename = gDirUtilp->getExpandedFilename(LL_PATH_PER_ACCOUNT_CHAT_LOGS, filename);
	filename += '.' + LL_TRANSCRIPT_FILE_EXTENSION;

	return filename;
}

std::string LLLogChat::cleanFileName(std::string filename)
{
	std::string invalidChars = "\"\'\\/?*:.<>|[]{}~"; // Cannot match glob or illegal filename chars
	std::string::size_type position = filename.find_first_of(invalidChars);
	while (position != filename.npos)
	{
		filename[position] = '_';
		position = filename.find_first_of(invalidChars, position);
	}
	return filename;
}

std::string LLLogChat::timestamp(bool withdate)
{
	std::string timeStr;
	if (withdate)
	{
		timeStr = "[" + LLTrans::getString ("TimeYear") + "]/["
				  + LLTrans::getString ("TimeMonth") + "]/["
				  + LLTrans::getString ("TimeDay") + "] ["
				  + LLTrans::getString ("TimeHour") + "]:["
				  + LLTrans::getString ("TimeMin") + "]";
	}
	else
	{
		timeStr = "[" + LLTrans::getString("TimeHour") + "]:["
				  + LLTrans::getString ("TimeMin")+"]";
	}

	LLSD substitution;
	substitution["datetime"] = (S32)time_corrected();

	LLStringUtil::format (timeStr, substitution);
	return timeStr;
}


//static
void LLLogChat::saveHistory(const std::string& filename,
							const std::string& from,
							const LLUUID& from_id,
							const std::string& line)
{
	std::string tmp_filename = filename;
	LLStringUtil::trim(tmp_filename);
	if (tmp_filename.empty())
	{
		std::string warn = "Chat history filename [" + filename + "] is empty!";
		LL_WARNS() << warn << LL_ENDL;
		llassert(tmp_filename.size());
		return;
	}
	
	llofstream file (LLLogChat::makeLogFileName(filename), std::ios_base::app);
	if (!file.is_open())
	{
		LL_WARNS() << "Couldn't open chat history log! - " + filename << LL_ENDL;
		return;
	}

	LLSD item;

	if (gSavedPerAccountSettings.getBOOL("LogTimestamp"))
		 item["time"] = LLLogChat::timestamp(gSavedPerAccountSettings.getBOOL("LogTimestampDate"));

	item["from_id"]	= from_id;
	item["message"]	= line;

	//adding "Second Life:" for all system messages to make chat log history parsing more reliable
	if (from.empty() && from_id.isNull())
	{
		item["from"] = SYSTEM_FROM; 
	}
	else
	{
		item["from"] = from;
	}

	file << LLChatLogFormatter(item) << std::endl;

	file.close();

	if (NULL != sSaveHistorySignal)
	{
		(*sSaveHistorySignal)();
	}
}

// static
void LLLogChat::loadChatHistory(const std::string& file_name, std::list<LLSD>& messages, const LLSD& load_params)
{
	if (file_name.empty())
	{
		LL_WARNS("LLLogChat::loadChatHistory") << "Session name is Empty!" << LL_ENDL;
		return ;
	}

	bool load_all_history = load_params.has("load_all_history") ? load_params["load_all_history"].asBoolean() : false;

	LLFILE* fptr = LLFile::fopen(LLLogChat::makeLogFileName(file_name), "r");/*Flawfinder: ignore*/
	if (!fptr)
	{
		fptr = LLFile::fopen(LLLogChat::oldLogFileName(file_name), "r");/*Flawfinder: ignore*/
		if (!fptr)
		{
			return;						//No previous conversation with this name.
		}
	}

	char buffer[LOG_RECALL_SIZE];		/*Flawfinder: ignore*/
	char *bptr;
	S32 len;
	bool firstline = TRUE;

	if (load_all_history || fseek(fptr, (LOG_RECALL_SIZE - 1) * -1  , SEEK_END))
	{	//We need to load the whole historyFile or it's smaller than recall size, so get it all.
		firstline = FALSE;
		if (fseek(fptr, 0, SEEK_SET))
		{
			fclose(fptr);
			return;
		}
	}
	while (fgets(buffer, LOG_RECALL_SIZE, fptr)  && !feof(fptr))
	{
		len = strlen(buffer) - 1;		/*Flawfinder: ignore*/
		for (bptr = (buffer + len); (*bptr == '\n' || *bptr == '\r') && bptr>buffer; bptr--)	*bptr='\0';

		if (firstline)
		{
			firstline = FALSE;
			continue;
		}

		std::string line(buffer);

		//updated 1.23 plain text log format requires a space added before subsequent lines in a multilined message
		if (' ' == line[0])
		{
			line.erase(0, MULTI_LINE_PREFIX.length());
			append_to_last_message(messages, '\n' + line);
		}
		else if (0 == len && ('\n' == line[0] || '\r' == line[0]))
		{
			//to support old format's multilined messages with new lines used to divide paragraphs
			append_to_last_message(messages, line);
		}
		else
		{
			LLSD item;
			if (!LLChatLogParser::parse(line, item, load_params))
			{
				item[LL_IM_TEXT] = line;
			}
			messages.push_back(item);
		}
	}
	fclose(fptr);
}

// static
bool LLLogChat::historyThreadsFinished(LLUUID session_id)
{
	LLMutexLock lock(historyThreadsMutex());
	bool finished = true;
	std::map<LLUUID,LLLoadHistoryThread *>::iterator it = sLoadHistoryThreads.find(session_id);
	if (it != sLoadHistoryThreads.end())
	{
		finished = it->second->isFinished();
	}
	if (!finished)
	{
		return false;
	}
	std::map<LLUUID,LLDeleteHistoryThread *>::iterator dit = sDeleteHistoryThreads.find(session_id);
	if (dit != sDeleteHistoryThreads.end())
	{
		finished = finished && dit->second->isFinished();
	}
	return finished;
}

// static
LLLoadHistoryThread* LLLogChat::getLoadHistoryThread(LLUUID session_id)
{
	LLMutexLock lock(historyThreadsMutex());
	std::map<LLUUID,LLLoadHistoryThread *>::iterator it = sLoadHistoryThreads.find(session_id);
	if (it != sLoadHistoryThreads.end())
	{
		return it->second;
	}
	return NULL;
}

// static
LLDeleteHistoryThread* LLLogChat::getDeleteHistoryThread(LLUUID session_id)
{
	LLMutexLock lock(historyThreadsMutex());
	std::map<LLUUID,LLDeleteHistoryThread *>::iterator it = sDeleteHistoryThreads.find(session_id);
	if (it != sDeleteHistoryThreads.end())
	{
		return it->second;
	}
	return NULL;
}

// static
bool LLLogChat::addLoadHistoryThread(LLUUID& session_id, LLLoadHistoryThread* lthread)
{
	LLMutexLock lock(historyThreadsMutex());
	std::map<LLUUID,LLLoadHistoryThread *>::const_iterator it = sLoadHistoryThreads.find(session_id);
	if (it != sLoadHistoryThreads.end())
	{
		return false;
	}
	sLoadHistoryThreads[session_id] = lthread;
	return true;
}

// static
bool LLLogChat::addDeleteHistoryThread(LLUUID& session_id, LLDeleteHistoryThread* dthread)
{
	LLMutexLock lock(historyThreadsMutex());
	std::map<LLUUID,LLDeleteHistoryThread *>::const_iterator it = sDeleteHistoryThreads.find(session_id);
	if (it != sDeleteHistoryThreads.end())
	{
		return false;
	}
	sDeleteHistoryThreads[session_id] = dthread;
	return true;
}

// static
void LLLogChat::cleanupHistoryThreads()
{
	LLMutexLock lock(historyThreadsMutex());
	std::vector<LLUUID> uuids;
	std::map<LLUUID,LLLoadHistoryThread *>::iterator lit = sLoadHistoryThreads.begin();
	for (; lit != sLoadHistoryThreads.end(); lit++)
	{
		if (lit->second->isFinished() && sDeleteHistoryThreads[lit->first]->isFinished())
		{
			delete lit->second;
			delete sDeleteHistoryThreads[lit->first];
			uuids.push_back(lit->first);
		}
	}
	std::vector<LLUUID>::iterator uuid_it = uuids.begin();
	for ( ;uuid_it != uuids.end(); uuid_it++)
	{
		sLoadHistoryThreads.erase(*uuid_it);
		sDeleteHistoryThreads.erase(*uuid_it);
	}
}

//static
LLMutex* LLLogChat::historyThreadsMutex()
{
	if (sHistoryThreadsMutex == NULL)
	{
		sHistoryThreadsMutex = new LLMutex(NULL);
	}
	return sHistoryThreadsMutex;
}

// static
std::string LLLogChat::oldLogFileName(std::string filename)
{
	// get Users log directory
	std::string directory = gDirUtilp->getPerAccountChatLogsDir();

	// add final OS dependent delimiter
	directory += gDirUtilp->getDirDelimiter();

	// lest make sure the file name has no invalid characters before making the pattern
	filename = cleanFileName(filename);

	// create search pattern
	std::string pattern = filename + ( filename == "chat" ? "-???\?-?\?-??.txt" : "-???\?-??.txt");

	std::vector<std::string> allfiles;
	LLDirIterator iter(directory, pattern);
	std::string scanResult;

	while (iter.next(scanResult))
	{
		allfiles.push_back(scanResult);
	}

	if (allfiles.size() == 0)  // if no result from date search, return generic filename
	{
		scanResult = directory + filename + '.' + LL_TRANSCRIPT_FILE_EXTENSION;
	}
	else 
	{
		sort(allfiles.begin(), allfiles.end());
		scanResult = directory + allfiles.back();
		// this file is now the most recent version of the file.
	}

	return scanResult;
}

// static
void LLLogChat::findTranscriptFiles(std::string pattern, std::vector<std::string>& list_of_transcriptions)
{
	// get Users log directory
	std::string dirname = gDirUtilp->getPerAccountChatLogsDir();

	// add final OS dependent delimiter
	dirname += gDirUtilp->getDirDelimiter();

	LLDirIterator iter(dirname, pattern);
	std::string filename;
	while (iter.next(filename))
	{
		std::string fullname = gDirUtilp->add(dirname, filename);

		LLFILE * filep = LLFile::fopen(fullname, "rb");
		if (NULL != filep)
		{
			if(makeLogFileName("chat")== fullname)
			{
				//Add Nearby chat history to the list of transcriptions
				list_of_transcriptions.push_back(gDirUtilp->add(dirname, filename));
				LLFile::close(filep);
				continue;
			}
			char buffer[LOG_RECALL_SIZE];

			fseek(filep, 0, SEEK_END);			// seek to end of file
			S32 bytes_to_read = ftell(filep);	// get current file pointer
			fseek(filep, 0, SEEK_SET);			// seek back to beginning of file

			// limit the number characters to read from file
			if (bytes_to_read >= LOG_RECALL_SIZE)
			{
				bytes_to_read = LOG_RECALL_SIZE - 1;
			}

			if (bytes_to_read > 0 && NULL != fgets(buffer, bytes_to_read, filep))
			{
				//matching a timestamp
				boost::match_results<std::string::const_iterator> matches;
				if (boost::regex_match(std::string(buffer), matches, TIMESTAMP))
				{
					list_of_transcriptions.push_back(gDirUtilp->add(dirname, filename));
				}
			}
			LLFile::close(filep);
		}
	}
}

// static
void LLLogChat::getListOfTranscriptFiles(std::vector<std::string>& list_of_transcriptions)
{
	// create search pattern
	std::string pattern = "*." + LL_TRANSCRIPT_FILE_EXTENSION;
	findTranscriptFiles(pattern, list_of_transcriptions);
}

// static
void LLLogChat::getListOfTranscriptBackupFiles(std::vector<std::string>& list_of_transcriptions)
{
	// create search pattern
	std::string pattern = "*." + LL_TRANSCRIPT_FILE_EXTENSION + ".backup*";
	findTranscriptFiles(pattern, list_of_transcriptions);
}

//static
boost::signals2::connection LLLogChat::setSaveHistorySignal(const save_history_signal_t::slot_type& cb)
{
	if (NULL == sSaveHistorySignal)
	{
		sSaveHistorySignal = new save_history_signal_t();
	}

	return sSaveHistorySignal->connect(cb);
}

//static
bool LLLogChat::moveTranscripts(const std::string originDirectory, 
								const std::string targetDirectory, 
								std::vector<std::string>& listOfFilesToMove,
								std::vector<std::string>& listOfFilesMoved)
{
	std::string newFullPath;
	bool movedAllTranscripts = true;
	std::string backupFileName;
	unsigned backupFileCount;

	BOOST_FOREACH(const std::string& fullpath, listOfFilesToMove)
	{
		backupFileCount = 0;
		newFullPath = targetDirectory + fullpath.substr(originDirectory.length(), std::string::npos);

		//The target directory contains that file already, so lets store it
		if(LLFile::isfile(newFullPath))
		{
			backupFileName = newFullPath + ".backup";

			//If needed store backup file as .backup1 etc.
			while(LLFile::isfile(backupFileName))
			{
				++backupFileCount;
				backupFileName = newFullPath + ".backup" + boost::lexical_cast<std::string>(backupFileCount);
			}

			//Rename the file to its backup name so it is not overwritten
			LLFile::rename(newFullPath, backupFileName);
		}

		S32 retry_count = 0;
		while (retry_count < 5)
		{
			//success is zero
			if (LLFile::rename(fullpath, newFullPath) != 0)
			{
				retry_count++;
				S32 result = errno;
				LL_WARNS("LLLogChat::moveTranscripts") << "Problem renaming " << fullpath << " - errorcode: "
					<< result << " attempt " << retry_count << LL_ENDL;

				ms_sleep(100);
			}
			else
			{
				listOfFilesMoved.push_back(newFullPath);

				if (retry_count)
				{
					LL_WARNS("LLLogChat::moveTranscripts") << "Successfully renamed " << fullpath << LL_ENDL;
				}
				break;
			}			
		}
	}

	if(listOfFilesMoved.size() != listOfFilesToMove.size())
	{
		movedAllTranscripts = false;
	}		

	return movedAllTranscripts;
}

//static
bool LLLogChat::moveTranscripts(const std::string currentDirectory, 
	const std::string newDirectory, 
	std::vector<std::string>& listOfFilesToMove)
{
	std::vector<std::string> listOfFilesMoved;
	return moveTranscripts(currentDirectory, newDirectory, listOfFilesToMove, listOfFilesMoved);
}

//static
void LLLogChat::deleteTranscripts()
{
	std::vector<std::string> list_of_transcriptions;
	getListOfTranscriptFiles(list_of_transcriptions);
	getListOfTranscriptBackupFiles(list_of_transcriptions);

	BOOST_FOREACH(const std::string& fullpath, list_of_transcriptions)
	{
		S32 retry_count = 0;
		while (retry_count < 5)
		{
			if (0 != LLFile::remove(fullpath))
			{
				retry_count++;
				S32 result = errno;
				LL_WARNS("LLLogChat::deleteTranscripts") << "Problem removing " << fullpath << " - errorcode: "
					<< result << " attempt " << retry_count << LL_ENDL;

				if(retry_count >= 5)
				{
					LL_WARNS("LLLogChat::deleteTranscripts") << "Failed to remove " << fullpath << LL_ENDL;
					return;
				}

				ms_sleep(100);
			}
			else
			{
				if (retry_count)
				{
					LL_WARNS("LLLogChat::deleteTranscripts") << "Successfully removed " << fullpath << LL_ENDL;
				}
				break;
			}			
		}
	}

	LLFloaterIMSessionTab::processChatHistoryStyleUpdate(true);
}

// static
bool LLLogChat::isTranscriptExist(const LLUUID& avatar_id, bool is_group)
{
	std::vector<std::string> list_of_transcriptions;
	LLLogChat::getListOfTranscriptFiles(list_of_transcriptions);

	if (list_of_transcriptions.size() > 0)
	{
		LLAvatarName avatar_name;
		LLAvatarNameCache::get(avatar_id, &avatar_name);
		std::string avatar_user_name = avatar_name.getAccountName();
		if(!is_group)
		{
			std::replace(avatar_user_name.begin(), avatar_user_name.end(), '.', '_');
			BOOST_FOREACH(std::string& transcript_file_name, list_of_transcriptions)
			{
				if (std::string::npos != transcript_file_name.find(avatar_user_name))
				{
					return true;
				}
			}
		}
		else
		{
			std::string file_name;
			gCacheName->getGroupName(avatar_id, file_name);
			file_name = makeLogFileName(file_name);
			BOOST_FOREACH(std::string& transcript_file_name, list_of_transcriptions)
			{
				if (transcript_file_name == file_name)
				{
					return true;
				}
			}
		}

	}

	return false;
}

bool LLLogChat::isNearbyTranscriptExist()
{
	std::vector<std::string> list_of_transcriptions;
	LLLogChat::getListOfTranscriptFiles(list_of_transcriptions);

	std::string file_name;
	file_name = makeLogFileName("chat");
	BOOST_FOREACH(std::string& transcript_file_name, list_of_transcriptions)
	{
	   	if (transcript_file_name == file_name)
	   	{
			return true;
		 }
	}
	return false;
}

//*TODO mark object's names in a special way so that they will be distinguishable form avatar name 
//which are more strict by its nature (only firstname and secondname)
//Example, an object's name can be written like "Object <actual_object's_name>"
void LLChatLogFormatter::format(const LLSD& im, std::ostream& ostr) const
{
	if (!im.isMap())
	{
		LL_WARNS() << "invalid LLSD type of an instant message" << LL_ENDL;
		return;
	}

	if (im[LL_IM_TIME].isDefined())
{
		std::string timestamp = im[LL_IM_TIME].asString();
		boost::trim(timestamp);
		ostr << '[' << timestamp << ']' << TWO_SPACES;
	}
	
	//*TODO mark object's names in a special way so that they will be distinguishable form avatar name 
	//which are more strict by its nature (only firstname and secondname)
	//Example, an object's name can be written like "Object <actual_object's_name>"
	if (im[LL_IM_FROM].isDefined())
	{
		std::string from = im[LL_IM_FROM].asString();
		boost::trim(from);
		if (from.size())
		{
			ostr << from << IM_SEPARATOR;
		}
	}

	if (im[LL_IM_TEXT].isDefined())
	{
		std::string im_text = im[LL_IM_TEXT].asString();

		//multilined text will be saved with prepended spaces
		boost::replace_all(im_text, NEW_LINE, NEW_LINE_SPACE_PREFIX);
		ostr << im_text;
	}
	}

bool LLChatLogParser::parse(std::string& raw, LLSD& im, const LLSD& parse_params)
{
	if (!raw.length()) return false;
	
	bool cut_off_todays_date = parse_params.has("cut_off_todays_date")  ? parse_params["cut_off_todays_date"].asBoolean()  : true;
	im = LLSD::emptyMap();

	//matching a timestamp
	boost::match_results<std::string::const_iterator> matches;
	if (!boost::regex_match(raw, matches, TIMESTAMP_AND_STUFF)) return false;
	
	bool has_timestamp = matches[IDX_TIMESTAMP].matched;
	if (has_timestamp)
	{
		//timestamp was successfully parsed
		std::string timestamp = matches[IDX_TIMESTAMP];
		boost::trim(timestamp);
		timestamp.erase(0, 1);
		timestamp.erase(timestamp.length()-1, 1);

		if (cut_off_todays_date)
		{
			LLLogChatTimeScanner::instance().checkAndCutOffDate(timestamp);
		}

		im[LL_IM_TIME] = timestamp;
	}
	else
	{
		//timestamp is optional
		im[LL_IM_TIME] = "";
	}

	bool has_stuff = matches[IDX_STUFF].matched;
	if (!has_stuff)
	{
		return false;  //*TODO should return false or not?
	}

	//matching a name and a text
	std::string stuff = matches[IDX_STUFF];
	boost::match_results<std::string::const_iterator> name_and_text;
	if (!boost::regex_match(stuff, name_and_text, NAME_AND_TEXT)) return false;
	
	bool has_name = name_and_text[IDX_NAME].matched;
	std::string name = name_and_text[IDX_NAME];

	//we don't need a name/text separator
	if (has_name && name.length() && name[name.length()-1] == ':')
	{
		name.erase(name.length()-1, 1);
	}

	if (!has_name || name == SYSTEM_FROM)
	{
		//name is optional too
		im[LL_IM_FROM] = SYSTEM_FROM;
		im[LL_IM_FROM_ID] = LLUUID::null;
	}

	//possibly a case of complex object names consisting of 3+ words
	if (!has_name)
	{
		U32 divider_pos = stuff.find(NAME_TEXT_DIVIDER);
		if (divider_pos != std::string::npos && divider_pos < (stuff.length() - NAME_TEXT_DIVIDER.length()))
		{
			im[LL_IM_FROM] = stuff.substr(0, divider_pos);
			im[LL_IM_TEXT] = stuff.substr(divider_pos + NAME_TEXT_DIVIDER.length());
			return true;
		}
	}

	if (!has_name)
	{
		//text is mandatory
		im[LL_IM_TEXT] = stuff;
		return true; //parse as a message from Second Life
	}
	
	bool has_text = name_and_text[IDX_TEXT].matched;
	if (!has_text) return false;

	//for parsing logs created in very old versions of a viewer
	if (name == "You")
	{
		std::string agent_name;
		LLAgentUI::buildFullname(agent_name);
		im[LL_IM_FROM] = agent_name;
		im[LL_IM_FROM_ID] = gAgentID;
	}
	else
	{
		im[LL_IM_FROM] = name;
	}
	

	im[LL_IM_TEXT] = name_and_text[IDX_TEXT];
	return true;  //parsed name and message text, maybe have a timestamp too
}

<<<<<<< HEAD
LLDeleteHistoryThread::LLDeleteHistoryThread(std::list<LLSD>* messages, LLLoadHistoryThread* loadThread)
	: LLActionThread("delete chat history"),
	mMessages(messages),
	mLoadThread(loadThread)
{
}

LLDeleteHistoryThread::~LLDeleteHistoryThread()
{
}

void LLDeleteHistoryThread::run()
{
	if (mLoadThread != NULL)
	{
		mLoadThread->waitFinished();
	}
	if (NULL != mMessages)
	{
		delete mMessages;
	}
	mMessages = NULL;
	setFinished();
}

LLActionThread::LLActionThread(const std::string& name)
	: LLThread(name),
	mMutex(NULL),
	mRunCondition(NULL),
	mFinished(false)
{
}

LLActionThread::~LLActionThread()
{
}

void LLActionThread::waitFinished()
{
	mMutex.lock();
	if (!mFinished)
	{
		mMutex.unlock();
		mRunCondition.wait();
	}
	else
	{
		mMutex.unlock();	
	}
}

void LLActionThread::setFinished()
{
	mMutex.lock();
	mFinished = true;
	mMutex.unlock();
	mRunCondition.signal();
}

LLLoadHistoryThread::LLLoadHistoryThread(const std::string& file_name, std::list<LLSD>* messages, const LLSD& load_params)
	: LLActionThread("load chat history"),
	mMessages(messages),
	mFileName(file_name),
	mLoadParams(load_params),
	mNewLoad(true),
	mLoadEndSignal(NULL)
{
}

LLLoadHistoryThread::~LLLoadHistoryThread()
{
}

void LLLoadHistoryThread::run()
{
	if(mNewLoad)
	{
		loadHistory(mFileName, mMessages, mLoadParams);
		int count = mMessages->size();
		llinfos << "mMessages->size(): " << count << llendl;
		setFinished();
	}
}

void LLLoadHistoryThread::loadHistory(const std::string& file_name, std::list<LLSD>* messages, const LLSD& load_params)
{
	if (file_name.empty())
	{
		LL_WARNS("LLLogChat::loadHistory") << "Session name is Empty!" << LL_ENDL;
		return ;
	}

	bool load_all_history = load_params.has("load_all_history") ? load_params["load_all_history"].asBoolean() : false;
	LLFILE* fptr = LLFile::fopen(LLLogChat::makeLogFileName(file_name), "r");/*Flawfinder: ignore*/

	if (!fptr)
	{
		fptr = LLFile::fopen(LLLogChat::oldLogFileName(file_name), "r");/*Flawfinder: ignore*/
		if (!fptr)
		{
			mNewLoad = false;
			(*mLoadEndSignal)(messages, file_name);
			return;						//No previous conversation with this name.
		}
	}

	char buffer[LOG_RECALL_SIZE];		/*Flawfinder: ignore*/

	char *bptr;
	S32 len;
	bool firstline = TRUE;

=======
LLLoadHistoryThread::LLLoadHistoryThread() : LLThread("load chat history")
{
	mNewLoad = false;
}

void LLLoadHistoryThread::run()
{
	while (!LLApp::isQuitting())
	{
		if(mNewLoad)
		{
			loadHistory(mFileName,mMessages,mLoadParams);
			break;
		}
	}
}

void LLLoadHistoryThread::setHistoryParams(const std::string& file_name, const LLSD& load_params)
{
	mFileName   = file_name;
	mLoadParams = load_params;
	mNewLoad    = true;
}

void LLLoadHistoryThread::loadHistory(const std::string& file_name, std::list<LLSD>& messages, const LLSD& load_params)
{
	if (file_name.empty())
	{
		LL_WARNS("LLLogChat::loadHistory") << "Session name is Empty!" << LL_ENDL;
		return ;
	}

	bool load_all_history = load_params.has("load_all_history") ? load_params["load_all_history"].asBoolean() : false;

	LLFILE* fptr = LLFile::fopen(LLLogChat::makeLogFileName(file_name), "r");/*Flawfinder: ignore*/
	if (!fptr)
	{
		fptr = LLFile::fopen(LLLogChat::oldLogFileName(file_name), "r");/*Flawfinder: ignore*/
		if (!fptr)
		{
			mNewLoad = false;
			(*mLoadEndSignal)(messages, file_name);
			return;						//No previous conversation with this name.
		}
	}

	char buffer[LOG_RECALL_SIZE];		/*Flawfinder: ignore*/
	char *bptr;
	S32 len;
	bool firstline = TRUE;

>>>>>>> d0ef02c2
	if (load_all_history || fseek(fptr, (LOG_RECALL_SIZE - 1) * -1  , SEEK_END))
	{	//We need to load the whole historyFile or it's smaller than recall size, so get it all.
		firstline = FALSE;
		if (fseek(fptr, 0, SEEK_SET))
		{
			fclose(fptr);
			mNewLoad = false;
			(*mLoadEndSignal)(messages, file_name);
			return;
		}
	}

<<<<<<< HEAD

	while (fgets(buffer, LOG_RECALL_SIZE, fptr)  && !feof(fptr))
	{
		len = strlen(buffer) - 1;		/*Flawfinder: ignore*/

		for (bptr = (buffer + len); (*bptr == '\n' || *bptr == '\r') && bptr>buffer; bptr--)	*bptr='\0';


=======
	while (fgets(buffer, LOG_RECALL_SIZE, fptr) && !feof(fptr))
	{
		len = strlen(buffer) - 1;		/*Flawfinder: ignore*/
		for (bptr = (buffer + len); (*bptr == '\n' || *bptr == '\r') && bptr>buffer; bptr--)	*bptr='\0';

>>>>>>> d0ef02c2
		if (firstline)
		{
			firstline = FALSE;
			continue;
		}
		std::string line(buffer);

<<<<<<< HEAD
=======
		std::string line(buffer);

>>>>>>> d0ef02c2
		//updated 1.23 plaint text log format requires a space added before subsequent lines in a multilined message
		if (' ' == line[0])
		{
			line.erase(0, MULTI_LINE_PREFIX.length());
<<<<<<< HEAD
			append_to_last_message(*messages, '\n' + line);
=======
			append_to_last_message(messages, '\n' + line);
>>>>>>> d0ef02c2
		}
		else if (0 == len && ('\n' == line[0] || '\r' == line[0]))
		{
			//to support old format's multilined messages with new lines used to divide paragraphs
<<<<<<< HEAD
			append_to_last_message(*messages, line);
=======
			append_to_last_message(messages, line);
>>>>>>> d0ef02c2
		}
		else
		{
			LLSD item;
			if (!LLChatLogParser::parse(line, item, load_params))
			{
				item[LL_IM_TEXT] = line;
			}
<<<<<<< HEAD
			messages->push_back(item);
		}
	}

=======
			messages.push_back(item);
		}
	}
>>>>>>> d0ef02c2
	fclose(fptr);
	mNewLoad = false;
	(*mLoadEndSignal)(messages, file_name);
}
<<<<<<< HEAD
	
=======

//static
>>>>>>> d0ef02c2
boost::signals2::connection LLLoadHistoryThread::setLoadEndSignal(const load_end_signal_t::slot_type& cb)
{
	if (NULL == mLoadEndSignal)
	{
		mLoadEndSignal = new load_end_signal_t();
	}

	return mLoadEndSignal->connect(cb);
<<<<<<< HEAD
}

void LLLoadHistoryThread::removeLoadEndSignal(const load_end_signal_t::slot_type& cb)
{
	if (NULL != mLoadEndSignal)
	{
		mLoadEndSignal->disconnect_all_slots();
		delete mLoadEndSignal;
	}
	mLoadEndSignal = NULL;
=======
>>>>>>> d0ef02c2
}<|MERGE_RESOLUTION|>--- conflicted
+++ resolved
@@ -945,18 +945,15 @@
 	return true;  //parsed name and message text, maybe have a timestamp too
 }
 
-<<<<<<< HEAD
 LLDeleteHistoryThread::LLDeleteHistoryThread(std::list<LLSD>* messages, LLLoadHistoryThread* loadThread)
 	: LLActionThread("delete chat history"),
 	mMessages(messages),
 	mLoadThread(loadThread)
 {
 }
-
 LLDeleteHistoryThread::~LLDeleteHistoryThread()
 {
 }
-
 void LLDeleteHistoryThread::run()
 {
 	if (mLoadThread != NULL)
@@ -1058,59 +1055,6 @@
 	S32 len;
 	bool firstline = TRUE;
 
-=======
-LLLoadHistoryThread::LLLoadHistoryThread() : LLThread("load chat history")
-{
-	mNewLoad = false;
-}
-
-void LLLoadHistoryThread::run()
-{
-	while (!LLApp::isQuitting())
-	{
-		if(mNewLoad)
-		{
-			loadHistory(mFileName,mMessages,mLoadParams);
-			break;
-		}
-	}
-}
-
-void LLLoadHistoryThread::setHistoryParams(const std::string& file_name, const LLSD& load_params)
-{
-	mFileName   = file_name;
-	mLoadParams = load_params;
-	mNewLoad    = true;
-}
-
-void LLLoadHistoryThread::loadHistory(const std::string& file_name, std::list<LLSD>& messages, const LLSD& load_params)
-{
-	if (file_name.empty())
-	{
-		LL_WARNS("LLLogChat::loadHistory") << "Session name is Empty!" << LL_ENDL;
-		return ;
-	}
-
-	bool load_all_history = load_params.has("load_all_history") ? load_params["load_all_history"].asBoolean() : false;
-
-	LLFILE* fptr = LLFile::fopen(LLLogChat::makeLogFileName(file_name), "r");/*Flawfinder: ignore*/
-	if (!fptr)
-	{
-		fptr = LLFile::fopen(LLLogChat::oldLogFileName(file_name), "r");/*Flawfinder: ignore*/
-		if (!fptr)
-		{
-			mNewLoad = false;
-			(*mLoadEndSignal)(messages, file_name);
-			return;						//No previous conversation with this name.
-		}
-	}
-
-	char buffer[LOG_RECALL_SIZE];		/*Flawfinder: ignore*/
-	char *bptr;
-	S32 len;
-	bool firstline = TRUE;
-
->>>>>>> d0ef02c2
 	if (load_all_history || fseek(fptr, (LOG_RECALL_SIZE - 1) * -1  , SEEK_END))
 	{	//We need to load the whole historyFile or it's smaller than recall size, so get it all.
 		firstline = FALSE;
@@ -1123,7 +1067,6 @@
 		}
 	}
 
-<<<<<<< HEAD
 
 	while (fgets(buffer, LOG_RECALL_SIZE, fptr)  && !feof(fptr))
 	{
@@ -1132,13 +1075,6 @@
 		for (bptr = (buffer + len); (*bptr == '\n' || *bptr == '\r') && bptr>buffer; bptr--)	*bptr='\0';
 
 
-=======
-	while (fgets(buffer, LOG_RECALL_SIZE, fptr) && !feof(fptr))
-	{
-		len = strlen(buffer) - 1;		/*Flawfinder: ignore*/
-		for (bptr = (buffer + len); (*bptr == '\n' || *bptr == '\r') && bptr>buffer; bptr--)	*bptr='\0';
-
->>>>>>> d0ef02c2
 		if (firstline)
 		{
 			firstline = FALSE;
@@ -1146,29 +1082,16 @@
 		}
 		std::string line(buffer);
 
-<<<<<<< HEAD
-=======
-		std::string line(buffer);
-
->>>>>>> d0ef02c2
 		//updated 1.23 plaint text log format requires a space added before subsequent lines in a multilined message
 		if (' ' == line[0])
 		{
 			line.erase(0, MULTI_LINE_PREFIX.length());
-<<<<<<< HEAD
 			append_to_last_message(*messages, '\n' + line);
-=======
-			append_to_last_message(messages, '\n' + line);
->>>>>>> d0ef02c2
 		}
 		else if (0 == len && ('\n' == line[0] || '\r' == line[0]))
 		{
 			//to support old format's multilined messages with new lines used to divide paragraphs
-<<<<<<< HEAD
 			append_to_last_message(*messages, line);
-=======
-			append_to_last_message(messages, line);
->>>>>>> d0ef02c2
 		}
 		else
 		{
@@ -1177,26 +1100,15 @@
 			{
 				item[LL_IM_TEXT] = line;
 			}
-<<<<<<< HEAD
 			messages->push_back(item);
 		}
 	}
 
-=======
-			messages.push_back(item);
-		}
-	}
->>>>>>> d0ef02c2
 	fclose(fptr);
 	mNewLoad = false;
 	(*mLoadEndSignal)(messages, file_name);
 }
-<<<<<<< HEAD
 	
-=======
-
-//static
->>>>>>> d0ef02c2
 boost::signals2::connection LLLoadHistoryThread::setLoadEndSignal(const load_end_signal_t::slot_type& cb)
 {
 	if (NULL == mLoadEndSignal)
@@ -1205,7 +1117,6 @@
 	}
 
 	return mLoadEndSignal->connect(cb);
-<<<<<<< HEAD
 }
 
 void LLLoadHistoryThread::removeLoadEndSignal(const load_end_signal_t::slot_type& cb)
@@ -1216,6 +1127,4 @@
 		delete mLoadEndSignal;
 	}
 	mLoadEndSignal = NULL;
-=======
->>>>>>> d0ef02c2
 }