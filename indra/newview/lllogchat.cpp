/** 
 * @file lllogchat.cpp
 * @brief LLLogChat class implementation
 *
 * $LicenseInfo:firstyear=2002&license=viewerlgpl$
 * Second Life Viewer Source Code
 * Copyright (C) 2010, Linden Research, Inc.
 * 
 * This library is free software; you can redistribute it and/or
 * modify it under the terms of the GNU Lesser General Public
 * License as published by the Free Software Foundation;
 * version 2.1 of the License only.
 * 
 * This library is distributed in the hope that it will be useful,
 * but WITHOUT ANY WARRANTY; without even the implied warranty of
 * MERCHANTABILITY or FITNESS FOR A PARTICULAR PURPOSE.  See the GNU
 * Lesser General Public License for more details.
 * 
 * You should have received a copy of the GNU Lesser General Public
 * License along with this library; if not, write to the Free Software
 * Foundation, Inc., 51 Franklin Street, Fifth Floor, Boston, MA  02110-1301  USA
 * 
 * Linden Research, Inc., 945 Battery Street, San Francisco, CA  94111  USA
 * $/LicenseInfo$
 */

#include "llviewerprecompiledheaders.h"
#include "llfloaterconversationpreview.h"
#include "llagent.h"
#include "llagentui.h"
#include "llavatarnamecache.h"
#include "lllogchat.h"
#include "lltrans.h"
#include "llviewercontrol.h"

#include "lldiriterator.h"
// <FS:CR> Firectorm communications UI
//#include "llfloaterimsessiontab.h"
#include "fsfloaterim.h"
// </FS:CR>
#include "llinstantmessage.h"
#include "llsingleton.h" // for LLSingleton

#include <boost/algorithm/string/trim.hpp>
#include <boost/algorithm/string/replace.hpp>
#include <boost/regex.hpp>
#include <boost/regex/v4/match_results.hpp>
#include <boost/foreach.hpp>

#if LL_MSVC
#pragma warning(push)  
// disable warning about boost::lexical_cast unreachable code
// when it fails to parse the string
#pragma warning (disable:4702)
#endif

#include <boost/date_time/gregorian/gregorian.hpp>
#if LL_MSVC
#pragma warning(pop)   // Restore all warnings to the previous state
#endif

#include <boost/date_time/posix_time/posix_time.hpp>
#include <boost/date_time/local_time_adjustor.hpp>
#include "llstartup.h"

const S32 LOG_RECALL_SIZE = 2048;

const std::string LL_IM_TIME("time");
const std::string LL_IM_TEXT("message");
const std::string LL_IM_FROM("from");
const std::string LL_IM_FROM_ID("from_id");
const std::string LL_TRANSCRIPT_FILE_EXTENSION("txt");

const static char IM_SYMBOL_SEPARATOR(':');
const static std::string IM_SEPARATOR(std::string() + IM_SYMBOL_SEPARATOR + " ");
const static std::string NEW_LINE("\n");
const static std::string NEW_LINE_SPACE_PREFIX("\n ");
const static std::string TWO_SPACES("  ");
const static std::string MULTI_LINE_PREFIX(" ");

/**
 *  Chat log lines - timestamp and name are optional but message text is mandatory.
 *
 *  Typical plain text chat log lines:
 *
 *  SuperCar: You aren't the owner
 *  [2:59]  SuperCar: You aren't the owner
 *  [2009/11/20 3:00]  SuperCar: You aren't the owner
 *  Katar Ivercourt is Offline
 *  [3:00]  Katar Ivercourt is Offline
 *  [2009/11/20 3:01]  Corba ProductEngine is Offline
 *
 * Note: "You" was used as an avatar names in viewers of previous versions
 */
const static boost::regex TIMESTAMP_AND_STUFF("^(\\[\\d{4}/\\d{1,2}/\\d{1,2}\\s+\\d{1,2}:\\d{2}\\]\\s+|\\[\\d{1,2}:\\d{2}\\]\\s+)?(.*)$");
const static boost::regex TIMESTAMP("^(\\[\\d{4}/\\d{1,2}/\\d{1,2}\\s+\\d{1,2}:\\d{2}\\]|\\[\\d{1,2}:\\d{2}\\]).*");
// <FS:Ansariel> Timestamps in chat
// Note: In contrast to the TIMESTAMP_AND_STUFF regex, for the TIMESTAMP_AND_STUFF_SEC regex the match
// on the timestamp is NOT optional. We need this to decide during parsing if we have timestamps or not.
const static boost::regex TIMESTAMP_AND_STUFF_SEC("^(\\[\\d{4}/\\d{1,2}/\\d{1,2}\\s+\\d{1,2}:\\d{2}:\\d{2}\\]\\s+|\\[\\d{1,2}:\\d{2}:\\d{2}\\]\\s+)(.*)$");
const static boost::regex TIMESTAMP_AND_SEC("^(\\[\\d{4}/\\d{1,2}/\\d{1,2}\\s+\\d{1,2}:\\d{2}:\\d{2}\\]|\\[\\d{1,2}:\\d{2}:\\d{2}\\]).*");
// </FS:Ansariel>

/**
 *  Regular expression suitable to match names like
 *  "You", "Second Life", "Igor ProductEngine", "Object", "Mega House"
 */
const static boost::regex NAME_AND_TEXT("([^:]+[:]{1})?(\\s*)(.*)");

/**
 * These are recognizers for matching the names of ad-hoc conferences when generating the log file name
 * On invited side, an ad-hoc is named like "<first name> <last name> Conference 2010/11/19 03:43 f0f4"
 * On initiating side, an ad-hoc is named like Ad-hoc Conference hash<hash>"
 * If the naming system for ad-hoc conferences are change in LLIMModel::LLIMSession::buildHistoryFileName()
 * then these definition need to be adjusted as well.
 */
const static boost::regex INBOUND_CONFERENCE("^[a-zA-Z]{1,31} [a-zA-Z]{1,31} Conference [0-9]{4}/[0-9]{2}/[0-9]{2} [0-9]{2}:[0-9]{2} [0-9a-f]{4}");
const static boost::regex OUTBOUND_CONFERENCE("^Ad-hoc Conference hash[a-f0-9]{8}-[a-f0-9]{4}-[a-f0-9]{4}-[a-f0-9]{4}-[a-f0-9]{12}");

//is used to parse complex object names like "Xstreet SL Terminal v2.2.5 st"
const static std::string NAME_TEXT_DIVIDER(": ");

// is used for timestamps adjusting
const static char* DATE_FORMAT("%Y/%m/%d %H:%M");
const static char* TIME_FORMAT("%H:%M");
// <FS:Ansariel> Seconds in timestamps
const static char* DATE_FORMAT_SEC("%Y/%m/%d %H:%M:%S");
const static char* TIME_FORMAT_SEC("%H:%M:%S");
// </FS:Ansariel>

const static int IDX_TIMESTAMP = 1;
const static int IDX_STUFF = 2;
const static int IDX_NAME = 1;
const static int IDX_TEXT = 3;

using namespace boost::posix_time;
using namespace boost::gregorian;

void append_to_last_message(std::list<LLSD>& messages, const std::string& line)
{
	if (!messages.size()) return;

	std::string im_text = messages.back()[LL_IM_TEXT].asString();
	im_text.append(line);
	messages.back()[LL_IM_TEXT] = im_text;
}

class LLLogChatTimeScanner: public LLSingleton<LLLogChatTimeScanner>
{
	LLSINGLETON(LLLogChatTimeScanner);

public:
	date getTodayPacificDate()
	{
		typedef	boost::date_time::local_adjustor<ptime, -8, no_dst> pst;
		typedef boost::date_time::local_adjustor<ptime, -7, no_dst> pdt;
		time_t t_time = time(NULL);
		ptime p_time = LLStringOps::getPacificDaylightTime()
			? pdt::utc_to_local(from_time_t(t_time))
			: pst::utc_to_local(from_time_t(t_time));
		struct tm s_tm = to_tm(p_time);
		return date_from_tm(s_tm);
	}

	void checkAndCutOffDate(std::string& time_str)
	{
		// Cuts off the "%Y/%m/%d" from string for todays timestamps.
		// Assume that passed string has at least "%H:%M" time format.
		date log_date(not_a_date_time);
		date today(getTodayPacificDate());

		// Parse the passed date
		mDateStream.str(LLStringUtil::null);
		mDateStream << time_str;
		mDateStream >> log_date;
		mDateStream.clear();

		days zero_days(0);
		days days_alive = today - log_date;

		if ( days_alive == zero_days )
		{
			// Yep, today's so strip "%Y/%m/%d" info
			ptime stripped_time(not_a_date_time);

			mTimeStream.str(LLStringUtil::null);
			mTimeStream << time_str;
			mTimeStream >> stripped_time;
			mTimeStream.clear();

			time_str.clear();

			mTimeStream.str(LLStringUtil::null);
			mTimeStream << stripped_time;
			mTimeStream >> time_str;
			mTimeStream.clear();
		}

		LL_DEBUGS("LLChatLogParser")
			<< " log_date: "
			<< log_date
			<< " today: "
			<< today
			<< " days alive: "
			<< days_alive
			<< " new time: "
			<< time_str
			<< LL_ENDL;
	}

	// <FS:Ansariel> Seconds in timestamps
	void checkAndCutOffDateWithSec(std::string& time_str)
	{
		// Cuts off the "%Y/%m/%d" from string for todays timestamps.
		// Assume that passed string has at least "%H:%M:%S" time format.
		date log_date(not_a_date_time);
		date today(getTodayPacificDate());

		// Parse the passed date
		mDateSecStream.str(LLStringUtil::null);
		mDateSecStream << time_str;
		mDateSecStream >> log_date;
		mDateSecStream.clear();

		days zero_days(0);
		days days_alive = today - log_date;

		if ( days_alive == zero_days )
		{
			// Yep, today's so strip "%Y/%m/%d" info
			ptime stripped_time(not_a_date_time);

			mTimeSecStream.str(LLStringUtil::null);
			mTimeSecStream << time_str;
			mTimeSecStream >> stripped_time;
			mTimeSecStream.clear();

			time_str.clear();

			mTimeSecStream.str(LLStringUtil::null);
			mTimeSecStream << stripped_time;
			mTimeSecStream >> time_str;
			mTimeSecStream.clear();
		}

		LL_DEBUGS("LLChatLogParser")
			<< " log_date: "
			<< log_date
			<< " today: "
			<< today
			<< " days alive: "
			<< days_alive
			<< " new time: "
			<< time_str
			<< LL_ENDL;
	}
	// </FS:Ansariel>

private:
	std::stringstream mDateStream;
	std::stringstream mTimeStream;
	// <FS:Ansariel> Seconds in timestamps
	std::stringstream mDateSecStream;
	std::stringstream mTimeSecStream;
	// </FS:Ansariel>
};

inline
LLLogChatTimeScanner::LLLogChatTimeScanner()
{
	// Note, date/time facets will be destroyed by string streams
	mDateStream.imbue(std::locale(mDateStream.getloc(), new date_input_facet(DATE_FORMAT)));
	mTimeStream.imbue(std::locale(mTimeStream.getloc(), new time_facet(TIME_FORMAT)));
	mTimeStream.imbue(std::locale(mTimeStream.getloc(), new time_input_facet(DATE_FORMAT)));

	// <FS:Ansariel> Seconds in timestamps
	mDateSecStream.imbue(std::locale(mDateSecStream.getloc(), new date_input_facet(DATE_FORMAT_SEC)));
	mTimeSecStream.imbue(std::locale(mTimeSecStream.getloc(), new time_facet(TIME_FORMAT_SEC)));
	mTimeSecStream.imbue(std::locale(mTimeSecStream.getloc(), new time_input_facet(DATE_FORMAT_SEC)));
	// </FS:Ansariel>
}

LLLogChat::save_history_signal_t * LLLogChat::sSaveHistorySignal = NULL;

std::map<LLUUID,LLLoadHistoryThread *> LLLogChat::sLoadHistoryThreads;
std::map<LLUUID,LLDeleteHistoryThread *> LLLogChat::sDeleteHistoryThreads;
LLMutex* LLLogChat::sHistoryThreadsMutex = NULL;


//static
std::string LLLogChat::makeLogFileName(std::string filename)
{
	/**
	 * Testing for in bound and out bound ad-hoc file names
	 * if it is then skip date stamping.
	 **/

	boost::match_results<std::string::const_iterator> matches;
	bool inboundConf = boost::regex_match(filename, matches, INBOUND_CONFERENCE);
	bool outboundConf = boost::regex_match(filename, matches, OUTBOUND_CONFERENCE);
	if (!(inboundConf || outboundConf))
	{
		if( gSavedPerAccountSettings.getBOOL("LogFileNamewithDate") )
		{
			time_t now;
			time(&now);
			char dbuffer[20];		/* Flawfinder: ignore */
			if (filename == "chat")
			{
				strftime(dbuffer, 20, "-%Y-%m-%d", localtime(&now));
			}
			else
			{
				strftime(dbuffer, 20, "-%Y-%m", localtime(&now));
			}
			filename += dbuffer;
		}
	}

	filename = cleanFileName(filename);
	filename = gDirUtilp->getExpandedFilename(LL_PATH_PER_ACCOUNT_CHAT_LOGS, filename);
	if (!filename.empty())
	{
		filename += '.' + LL_TRANSCRIPT_FILE_EXTENSION;
	}

	return filename;
}

std::string LLLogChat::cleanFileName(std::string filename)
{
	std::string invalidChars = "\"\'\\/?*:.<>|[]{}~"; // Cannot match glob or illegal filename chars
	std::string::size_type position = filename.find_first_of(invalidChars);
	while (position != filename.npos)
	{
		filename[position] = '_';
		position = filename.find_first_of(invalidChars, position);
	}
	return filename;
}

std::string LLLogChat::timestamp(bool withdate)
{
	std::string timeStr;
	if (withdate)
	{
		timeStr = "[" + LLTrans::getString ("TimeYear") + "]/["
				  + LLTrans::getString ("TimeMonth") + "]/["
				  + LLTrans::getString ("TimeDay") + "] ["
				  + LLTrans::getString ("TimeHour") + "]:["
				  + LLTrans::getString ("TimeMin") + "]";
		// <FS> Seconds in timestamps
		if (gSavedSettings.getBOOL("FSSecondsinChatTimestamps"))
		{
			timeStr += ":[" + LLTrans::getString ("TimeSec") + "]";
		}
		// </FS>
	}
	else
	{
		timeStr = "[" + LLTrans::getString("TimeHour") + "]:["
				  + LLTrans::getString ("TimeMin")+"]";
		// <FS> Seconds in timestamps
		if (gSavedSettings.getBOOL("FSSecondsinChatTimestamps"))
		{
			timeStr += ":[" + LLTrans::getString ("TimeSec") + "]";
		}
		// </FS>
	}

	LLSD substitution;
	substitution["datetime"] = (S32)time_corrected();

	LLStringUtil::format (timeStr, substitution);
	return timeStr;
}


//static
void LLLogChat::saveHistory(const std::string& filename,
							const std::string& from,
							const LLUUID& from_id,
							const std::string& line)
{
	if(LLStartUp::getStartupState() <= STATE_LOGIN_CLEANUP)
	{
		return;
	}
	std::string tmp_filename = filename;
	LLStringUtil::trim(tmp_filename);
	if (tmp_filename.empty())
	{
		std::string warn = "Chat history filename [" + filename + "] is empty!";
		LL_WARNS() << warn << LL_ENDL;
		llassert(tmp_filename.size());
		return;
	}
	
	llofstream file(LLLogChat::makeLogFileName(filename).c_str(), std::ios_base::app);
	if (!file.is_open())
	{
		LL_WARNS() << "Couldn't open chat history log! - " + filename << LL_ENDL;
		return;
	}

	LLSD item;

	if (gSavedPerAccountSettings.getBOOL("LogTimestamp"))
		 item["time"] = LLLogChat::timestamp(gSavedPerAccountSettings.getBOOL("LogTimestampDate"));

	item["from_id"]	= from_id;
	item["message"]	= line;

	//adding "Second Life:" for all system messages to make chat log history parsing more reliable
	if (from.empty() && from_id.isNull())
	{
		item["from"] = SYSTEM_FROM; 
	}
	else
	{
		item["from"] = from;
	}

	file << LLChatLogFormatter(item) << std::endl;

	file.close();

	if (NULL != sSaveHistorySignal)
	{
		(*sSaveHistorySignal)();
	}
}

// static
void LLLogChat::loadChatHistory(const std::string& file_name, std::list<LLSD>& messages, const LLSD& load_params)
{
	if (file_name.empty())
	{
		LL_WARNS("LLLogChat::loadChatHistory") << "Session name is Empty!" << LL_ENDL;
		return ;
	}

	bool load_all_history = load_params.has("load_all_history") ? load_params["load_all_history"].asBoolean() : false;

	LLFILE* fptr = LLFile::fopen(LLLogChat::makeLogFileName(file_name), "r");/*Flawfinder: ignore*/
	if (!fptr)
	{
		fptr = LLFile::fopen(LLLogChat::oldLogFileName(file_name), "r");/*Flawfinder: ignore*/
		if (!fptr)
		{
			return;						//No previous conversation with this name.
		}
	}

	char buffer[LOG_RECALL_SIZE];		/*Flawfinder: ignore*/
	char *bptr;
	S32 len;
	bool firstline = TRUE;

	if (load_all_history || fseek(fptr, (LOG_RECALL_SIZE - 1) * -1  , SEEK_END))
	{	//We need to load the whole historyFile or it's smaller than recall size, so get it all.
		firstline = FALSE;
		if (fseek(fptr, 0, SEEK_SET))
		{
			fclose(fptr);
			return;
		}
	}
	while (fgets(buffer, LOG_RECALL_SIZE, fptr)  && !feof(fptr))
	{
		len = strlen(buffer) - 1;		/*Flawfinder: ignore*/
		for (bptr = (buffer + len); (*bptr == '\n' || *bptr == '\r') && bptr>buffer; bptr--)	*bptr='\0';

		if (firstline)
		{
			firstline = FALSE;
			continue;
		}

		std::string line(buffer);

		//updated 1.23 plain text log format requires a space added before subsequent lines in a multilined message
		if (' ' == line[0])
		{
			line.erase(0, MULTI_LINE_PREFIX.length());
			append_to_last_message(messages, '\n' + line);
		}
		else if (0 == len && ('\n' == line[0] || '\r' == line[0]))
		{
			//to support old format's multilined messages with new lines used to divide paragraphs
			append_to_last_message(messages, line);
		}
		else
		{
			LLSD item;
			if (!LLChatLogParser::parse(line, item, load_params))
			{
				item[LL_IM_TEXT] = line;
			}
			messages.push_back(item);
		}
	}
	fclose(fptr);
}

// static
bool LLLogChat::historyThreadsFinished(LLUUID session_id)
{
	LLMutexLock lock(historyThreadsMutex());
	bool finished = true;
	std::map<LLUUID,LLLoadHistoryThread *>::iterator it = sLoadHistoryThreads.find(session_id);
	if (it != sLoadHistoryThreads.end())
	{
		finished = it->second->isFinished();
	}
	if (!finished)
	{
		return false;
	}
	std::map<LLUUID,LLDeleteHistoryThread *>::iterator dit = sDeleteHistoryThreads.find(session_id);
	if (dit != sDeleteHistoryThreads.end())
	{
		finished = finished && dit->second->isFinished();
	}
	return finished;
}

// static
LLLoadHistoryThread* LLLogChat::getLoadHistoryThread(LLUUID session_id)
{
	LLMutexLock lock(historyThreadsMutex());
	std::map<LLUUID,LLLoadHistoryThread *>::iterator it = sLoadHistoryThreads.find(session_id);
	if (it != sLoadHistoryThreads.end())
	{
		return it->second;
	}
	return NULL;
}

// static
LLDeleteHistoryThread* LLLogChat::getDeleteHistoryThread(LLUUID session_id)
{
	LLMutexLock lock(historyThreadsMutex());
	std::map<LLUUID,LLDeleteHistoryThread *>::iterator it = sDeleteHistoryThreads.find(session_id);
	if (it != sDeleteHistoryThreads.end())
	{
		return it->second;
	}
	return NULL;
}

// static
bool LLLogChat::addLoadHistoryThread(LLUUID& session_id, LLLoadHistoryThread* lthread)
{
	LLMutexLock lock(historyThreadsMutex());
	std::map<LLUUID,LLLoadHistoryThread *>::const_iterator it = sLoadHistoryThreads.find(session_id);
	if (it != sLoadHistoryThreads.end())
	{
		return false;
	}
	sLoadHistoryThreads[session_id] = lthread;
	return true;
}

// static
bool LLLogChat::addDeleteHistoryThread(LLUUID& session_id, LLDeleteHistoryThread* dthread)
{
	LLMutexLock lock(historyThreadsMutex());
	std::map<LLUUID,LLDeleteHistoryThread *>::const_iterator it = sDeleteHistoryThreads.find(session_id);
	if (it != sDeleteHistoryThreads.end())
	{
		return false;
	}
	sDeleteHistoryThreads[session_id] = dthread;
	return true;
}

// static
void LLLogChat::cleanupHistoryThreads()
{
	LLMutexLock lock(historyThreadsMutex());
	std::vector<LLUUID> uuids;
	std::map<LLUUID,LLLoadHistoryThread *>::iterator lit = sLoadHistoryThreads.begin();
	for (; lit != sLoadHistoryThreads.end(); lit++)
	{
		if (lit->second->isFinished() && sDeleteHistoryThreads[lit->first]->isFinished())
		{
			delete lit->second;
			delete sDeleteHistoryThreads[lit->first];
			uuids.push_back(lit->first);
		}
	}
	std::vector<LLUUID>::iterator uuid_it = uuids.begin();
	for ( ;uuid_it != uuids.end(); uuid_it++)
	{
		sLoadHistoryThreads.erase(*uuid_it);
		sDeleteHistoryThreads.erase(*uuid_it);
	}
}

//static
LLMutex* LLLogChat::historyThreadsMutex()
{
	if (sHistoryThreadsMutex == NULL)
	{
		sHistoryThreadsMutex = new LLMutex();
	}
	return sHistoryThreadsMutex;
}

// static
std::string LLLogChat::oldLogFileName(std::string filename)
{
	// get Users log directory
	std::string directory = gDirUtilp->getPerAccountChatLogsDir();

	// add final OS dependent delimiter
	directory += gDirUtilp->getDirDelimiter();

	// lest make sure the file name has no invalid characters before making the pattern
	filename = cleanFileName(filename);

	// create search pattern
	std::string pattern = filename + ( filename == "chat" ? "-???\?-?\?-??.txt" : "-???\?-??.txt");

	std::vector<std::string> allfiles;
	LLDirIterator iter(directory, pattern);
	std::string scanResult;

	while (iter.next(scanResult))
	{
		allfiles.push_back(scanResult);
	}

	if (allfiles.size() == 0)  // if no result from date search, return generic filename
	{
		scanResult = directory + filename + '.' + LL_TRANSCRIPT_FILE_EXTENSION;
	}
	else 
	{
		sort(allfiles.begin(), allfiles.end());
		scanResult = directory + allfiles.back();
		// this file is now the most recent version of the file.
	}

	return scanResult;
}

// static
void LLLogChat::findTranscriptFiles(std::string pattern, std::vector<std::string>& list_of_transcriptions)
{
	// get Users log directory
	std::string dirname = gDirUtilp->getPerAccountChatLogsDir();

	// add final OS dependent delimiter
	dirname += gDirUtilp->getDirDelimiter();

	LLDirIterator iter(dirname, pattern);
	std::string filename;
	while (iter.next(filename))
	{
		std::string fullname = gDirUtilp->add(dirname, filename);
		if (isTranscriptFileFound(fullname))
		{
<<<<<<< HEAD
			if(makeLogFileName("chat")== fullname)
			{
				//Add Nearby chat history to the list of transcriptions
				list_of_transcriptions.push_back(gDirUtilp->add(dirname, filename));
				LLFile::close(filep);
				continue;
			}
			char buffer[LOG_RECALL_SIZE];

			fseek(filep, 0, SEEK_END);			// seek to end of file
			S32 bytes_to_read = ftell(filep);	// get current file pointer
			fseek(filep, 0, SEEK_SET);			// seek back to beginning of file

			// limit the number characters to read from file
			if (bytes_to_read >= LOG_RECALL_SIZE)
			{
				bytes_to_read = LOG_RECALL_SIZE - 1;
			}

			if (bytes_to_read > 0 && NULL != fgets(buffer, bytes_to_read, filep))
			{
				//matching a timestamp
				boost::match_results<std::string::const_iterator> matches;
				// <FS:Ansariel> Seconds in timestamp
				//if (boost::regex_match(std::string(buffer), matches, TIMESTAMP))
				if (boost::regex_match(std::string(buffer), matches, TIMESTAMP) || boost::regex_match(std::string(buffer), matches, TIMESTAMP_AND_SEC))
				// </FS:Ansariel>
				{
					list_of_transcriptions.push_back(gDirUtilp->add(dirname, filename));
				}
			}
			LLFile::close(filep);
		}
=======
			list_of_transcriptions.push_back(fullname);
		}		
>>>>>>> ffc64187
	}
}

// static
void LLLogChat::getListOfTranscriptFiles(std::vector<std::string>& list_of_transcriptions)
{
	// create search pattern
	std::string pattern = "*." + LL_TRANSCRIPT_FILE_EXTENSION;
	findTranscriptFiles(pattern, list_of_transcriptions);
}

// static
void LLLogChat::getListOfTranscriptBackupFiles(std::vector<std::string>& list_of_transcriptions)
{
	// create search pattern
	std::string pattern = "*." + LL_TRANSCRIPT_FILE_EXTENSION + ".backup*";
	findTranscriptFiles(pattern, list_of_transcriptions);
}

//static
boost::signals2::connection LLLogChat::setSaveHistorySignal(const save_history_signal_t::slot_type& cb)
{
	if (NULL == sSaveHistorySignal)
	{
		sSaveHistorySignal = new save_history_signal_t();
	}

	return sSaveHistorySignal->connect(cb);
}

//static
bool LLLogChat::moveTranscripts(const std::string originDirectory, 
								const std::string targetDirectory, 
								std::vector<std::string>& listOfFilesToMove,
								std::vector<std::string>& listOfFilesMoved)
{
	std::string newFullPath;
	bool movedAllTranscripts = true;
	std::string backupFileName;
	unsigned backupFileCount;

	BOOST_FOREACH(const std::string& fullpath, listOfFilesToMove)
	{
		backupFileCount = 0;
		newFullPath = targetDirectory + fullpath.substr(originDirectory.length(), std::string::npos);

		//The target directory contains that file already, so lets store it
		if(LLFile::isfile(newFullPath))
		{
			backupFileName = newFullPath + ".backup";

			//If needed store backup file as .backup1 etc.
			while(LLFile::isfile(backupFileName))
			{
				++backupFileCount;
				backupFileName = newFullPath + ".backup" + boost::lexical_cast<std::string>(backupFileCount);
			}

			//Rename the file to its backup name so it is not overwritten
			LLFile::rename(newFullPath, backupFileName);
		}

		S32 retry_count = 0;
		while (retry_count < 5)
		{
			//success is zero
			if (LLFile::rename(fullpath, newFullPath) != 0)
			{
				retry_count++;
				S32 result = errno;
				LL_WARNS("LLLogChat::moveTranscripts") << "Problem renaming " << fullpath << " - errorcode: "
					<< result << " attempt " << retry_count << LL_ENDL;

				ms_sleep(100);
			}
			else
			{
				listOfFilesMoved.push_back(newFullPath);

				if (retry_count)
				{
					LL_WARNS("LLLogChat::moveTranscripts") << "Successfully renamed " << fullpath << LL_ENDL;
				}
				break;
			}			
		}
	}

	if(listOfFilesMoved.size() != listOfFilesToMove.size())
	{
		movedAllTranscripts = false;
	}		

	return movedAllTranscripts;
}

//static
bool LLLogChat::moveTranscripts(const std::string currentDirectory, 
	const std::string newDirectory, 
	std::vector<std::string>& listOfFilesToMove)
{
	std::vector<std::string> listOfFilesMoved;
	return moveTranscripts(currentDirectory, newDirectory, listOfFilesToMove, listOfFilesMoved);
}

//static
void LLLogChat::deleteTranscripts()
{
	std::vector<std::string> list_of_transcriptions;
	getListOfTranscriptFiles(list_of_transcriptions);
	getListOfTranscriptBackupFiles(list_of_transcriptions);

	BOOST_FOREACH(const std::string& fullpath, list_of_transcriptions)
	{
		S32 retry_count = 0;
		while (retry_count < 5)
		{
			if (0 != LLFile::remove(fullpath))
			{
				retry_count++;
				S32 result = errno;
				LL_WARNS("LLLogChat::deleteTranscripts") << "Problem removing " << fullpath << " - errorcode: "
					<< result << " attempt " << retry_count << LL_ENDL;

				if(retry_count >= 5)
				{
					LL_WARNS("LLLogChat::deleteTranscripts") << "Failed to remove " << fullpath << LL_ENDL;
					return;
				}

				ms_sleep(100);
			}
			else
			{
				if (retry_count)
				{
					LL_WARNS("LLLogChat::deleteTranscripts") << "Successfully removed " << fullpath << LL_ENDL;
				}
				break;
			}			
		}
	}
	
	// <FS:CR> FIRE-11734 - Flush out the current histories from any open chat window
	//LLFloaterIMSessionTab::processChatHistoryStyleUpdate(true);
	FSFloaterIM::clearAllOpenHistories();
	// </FS:CR>
}

// static
bool LLLogChat::isTranscriptExist(const LLUUID& avatar_id, bool is_group)
{
<<<<<<< HEAD
	// <FS:Ansariel> FIRE-13725 / CHUIBUG-222: Viewer freezes when opening preferences or right-clicking on friends' names
	//std::vector<std::string> list_of_transcriptions;
	//LLLogChat::getListOfTranscriptFiles(list_of_transcriptions);

	//if (list_of_transcriptions.size() > 0)
	//{
	//	LLAvatarName avatar_name;
	//	LLAvatarNameCache::get(avatar_id, &avatar_name);
	//	// <FS:Ansariel> [Legacy IM logfile names]
	//	//std::string avatar_user_name = avatar_name.getAccountName();
	//	std::string avatar_user_name;
	//	if (gSavedSettings.getBOOL("UseLegacyIMLogNames"))
	//	{
	//		avatar_user_name = avatar_name.getUserName();
	//		avatar_user_name = avatar_user_name.substr(0, avatar_user_name.find(" Resident"));;
	//	}
	//	else
	//	{
	//		avatar_user_name = avatar_name.getAccountName();
	//		std::replace(avatar_user_name.begin(), avatar_user_name.end(), '.', '_');
	//	}
	//	// <//FS:Ansariel> [Legacy IM logfile names]
	//	if(!is_group)
	//	{
	//		//std::replace(avatar_user_name.begin(), avatar_user_name.end(), '.', '_');
	//		BOOST_FOREACH(std::string& transcript_file_name, list_of_transcriptions)
	//		{
	//			if (std::string::npos != transcript_file_name.find(avatar_user_name))
	//			{
	//				return true;
	//			}
	//		}
	//	}
	//	else
	//	{
	//		std::string file_name;
	//		gCacheName->getGroupName(avatar_id, file_name);
	//		file_name = makeLogFileName(file_name);
	//		BOOST_FOREACH(std::string& transcript_file_name, list_of_transcriptions)
	//		{
	//			if (transcript_file_name == file_name)
	//			{
	//				return true;
	//			}
	//		}
	//	}

	//}
	std::string file_name;
	if (!is_group)
	{
		LLAvatarName avatar_name;
		LLAvatarNameCache::get(avatar_id, &avatar_name);
		std::string avatar_user_name;
		if (gSavedSettings.getBOOL("UseLegacyIMLogNames"))
		{
			avatar_user_name = avatar_name.getUserName();
			avatar_user_name = avatar_user_name.substr(0, avatar_user_name.find(" Resident"));;
		}
		else
		{
			avatar_user_name = avatar_name.getAccountName();
			std::replace(avatar_user_name.begin(), avatar_user_name.end(), '.', '_');
		}
		file_name = makeLogFileName(avatar_user_name);
	}
	else
	{
		gCacheName->getGroupName(avatar_id, file_name);
		file_name = makeLogFileName(file_name);
	}
	if ( (!file_name.empty()) && (LLFile::isfile(file_name)) )
	{
		return true;
	}
	// </FS:Ansariel>

=======
	LLAvatarName avatar_name;
	LLAvatarNameCache::get(avatar_id, &avatar_name);
	std::string avatar_user_name = avatar_name.getAccountName();
	if(!is_group)
	{
		std::replace(avatar_user_name.begin(), avatar_user_name.end(), '.', '_');
		return isTranscriptFileFound(makeLogFileName(avatar_user_name));
	}
	else
	{
		std::string file_name;
		gCacheName->getGroupName(avatar_id, file_name);
		file_name = makeLogFileName(file_name);
		return isTranscriptFileFound(makeLogFileName(file_name));
	}
>>>>>>> ffc64187
	return false;
}

bool LLLogChat::isNearbyTranscriptExist()
{
<<<<<<< HEAD
	// <FS:Ansariel> FIRE-13725 / CHUIBUG-222: Viewer freezes when opening preferences or right-clicking on friends' names
	//std::vector<std::string> list_of_transcriptions;
	//LLLogChat::getListOfTranscriptFiles(list_of_transcriptions);

	//std::string file_name;
	//file_name = makeLogFileName("chat");
	//BOOST_FOREACH(std::string& transcript_file_name, list_of_transcriptions)
	//{
	//   	if (transcript_file_name == file_name)
	//   	{
	//		return true;
	//	 }
	//}
	std::string strFilePath = makeLogFileName("chat");
	if ( (!strFilePath.empty()) && (LLFile::isfile(strFilePath)) )
	{
		return true;
	}
	// </FS:Ansariel>
	return false;
=======
	return isTranscriptFileFound(makeLogFileName("chat"));;
>>>>>>> ffc64187
}

bool LLLogChat::isAdHocTranscriptExist(std::string file_name)
{
	return isTranscriptFileFound(makeLogFileName(file_name));;
}

// static
bool LLLogChat::isTranscriptFileFound(std::string fullname)
{
	bool result = false;
	LLFILE * filep = LLFile::fopen(fullname, "rb");
	if (NULL != filep)
	{
		if (makeLogFileName("chat") == fullname)
		{
			LLFile::close(filep);
			return true;
		}
		char buffer[LOG_RECALL_SIZE];

		fseek(filep, 0, SEEK_END);			// seek to end of file
		S32 bytes_to_read = ftell(filep);	// get current file pointer
		fseek(filep, 0, SEEK_SET);			// seek back to beginning of file

		// limit the number characters to read from file
		if (bytes_to_read >= LOG_RECALL_SIZE)
		{
			bytes_to_read = LOG_RECALL_SIZE - 1;
		}

		if (bytes_to_read > 0 && NULL != fgets(buffer, bytes_to_read, filep))
		{
			//matching a timestamp
			boost::match_results<std::string::const_iterator> matches;
			if (boost::regex_match(std::string(buffer), matches, TIMESTAMP))
			{
				result = true;
			}
		}
		LLFile::close(filep);
	}
	return result;
}

//*TODO mark object's names in a special way so that they will be distinguishable form avatar name 
//which are more strict by its nature (only firstname and secondname)
//Example, an object's name can be written like "Object <actual_object's_name>"
void LLChatLogFormatter::format(const LLSD& im, std::ostream& ostr) const
{
	if (!im.isMap())
	{
		LL_WARNS() << "invalid LLSD type of an instant message" << LL_ENDL;
		return;
	}

	if (im[LL_IM_TIME].isDefined())
	{
		std::string timestamp = im[LL_IM_TIME].asString();
		boost::trim(timestamp);
		ostr << '[' << timestamp << ']' << TWO_SPACES;
	}
	
	//*TODO mark object's names in a special way so that they will be distinguishable form avatar name 
	//which are more strict by its nature (only firstname and secondname)
	//Example, an object's name can be written like "Object <actual_object's_name>"
	if (im[LL_IM_FROM].isDefined())
	{
		std::string from = im[LL_IM_FROM].asString();
		boost::trim(from);

		std::size_t found = from.find(IM_SYMBOL_SEPARATOR);
		std::size_t len = from.size();
		std::size_t start = 0;
		while (found != std::string::npos)
		{
			std::size_t sub_len = found - start;
			if (sub_len > 0)
			{
				ostr << from.substr(start, sub_len);
			}
			LLURI::encodeCharacter(ostr, IM_SYMBOL_SEPARATOR);
			start = found + 1;
			found = from.find(IM_SYMBOL_SEPARATOR, start);
		}
		if (start < len)
		{
			std::string str_end = from.substr(start, len - start);
			ostr << str_end;
		}
		if (len > 0)
		{
			ostr << IM_SEPARATOR;
		}
	}

	if (im[LL_IM_TEXT].isDefined())
	{
		std::string im_text = im[LL_IM_TEXT].asString();

		//multilined text will be saved with prepended spaces
		boost::replace_all(im_text, NEW_LINE, NEW_LINE_SPACE_PREFIX);
		ostr << im_text;
	}
}

bool LLChatLogParser::parse(std::string& raw, LLSD& im, const LLSD& parse_params)
{
	if (!raw.length()) return false;
	
	bool cut_off_todays_date = parse_params.has("cut_off_todays_date")  ? parse_params["cut_off_todays_date"].asBoolean()  : true;
	im = LLSD::emptyMap();

	//matching a timestamp
	boost::match_results<std::string::const_iterator> matches;
	// <FS:Ansariel> Seconds in timestamps
	// Logic here: First try to get a full match for timestamps with seconds. If we fail,
	// this means we either have a timestamp without seconds or no timestamp at all.
	// So we use the original regex for timestamps without seconds to find out what
	// case it is. For this to work, the timestamp part in the TIMESTAMP_AND_STUFF_SEC
	// regex is NOT optional!
	//if (!boost::regex_match(raw, matches, TIMESTAMP_AND_STUFF)) return false;
	bool has_sec = false;
	if (boost::regex_match(raw, matches, TIMESTAMP_AND_STUFF_SEC))
	{
		has_sec = true;
	}
	else
	{
		if (!boost::regex_match(raw, matches, TIMESTAMP_AND_STUFF))
		{
			return false;
		}
	}
	// </FS:Ansariel>
	
	bool has_timestamp = matches[IDX_TIMESTAMP].matched;
	if (has_timestamp)
	{
		//timestamp was successfully parsed
		std::string timestamp = matches[IDX_TIMESTAMP];
		boost::trim(timestamp);
		timestamp.erase(0, 1);
		timestamp.erase(timestamp.length()-1, 1);

		if (cut_off_todays_date)
		{
			// <FS:Ansariel> Seconds in timestamps
			//LLLogChatTimeScanner::instance().checkAndCutOffDate(timestamp);
			if (has_sec)
			{
				LLLogChatTimeScanner::instance().checkAndCutOffDateWithSec(timestamp);
			}
			else
			{
				LLLogChatTimeScanner::instance().checkAndCutOffDate(timestamp);
			}
			// </FS:Ansariel>
		}

		im[LL_IM_TIME] = timestamp;
	}
	else
	{
		//timestamp is optional
		im[LL_IM_TIME] = "";
	}

	bool has_stuff = matches[IDX_STUFF].matched;
	if (!has_stuff)
	{
		return false;  //*TODO should return false or not?
	}

	//matching a name and a text
	std::string stuff = matches[IDX_STUFF];
	boost::match_results<std::string::const_iterator> name_and_text;
	if (!boost::regex_match(stuff, name_and_text, NAME_AND_TEXT)) return false;

	bool has_name = name_and_text[IDX_NAME].matched;
	std::string name = LLURI::unescape(name_and_text[IDX_NAME]);

	// <FS:Ansariel> Handle the case an IM was stored in nearby chat history
	if (name == "IM:")
	{
		size_t divider_pos = stuff.find(NAME_TEXT_DIVIDER, 3);
		if (divider_pos != std::string::npos && divider_pos < (stuff.length() - NAME_TEXT_DIVIDER.length()))
		{
			im[LL_IM_FROM] = stuff.substr(0, divider_pos);
			im[LL_IM_TEXT] = stuff.substr(divider_pos + NAME_TEXT_DIVIDER.length());
			return true;
		}
	}
	// </FS:Ansariel>

	//we don't need a name/text separator
	if (has_name && name.length() && name[name.length()-1] == ':')
	{
		name.erase(name.length()-1, 1);
	}

	if (!has_name || name == SYSTEM_FROM)
	{
		//name is optional too
		im[LL_IM_FROM] = SYSTEM_FROM;
		im[LL_IM_FROM_ID] = LLUUID::null;
	}

	//possibly a case of complex object names consisting of 3+ words
	if (!has_name)
	{
		std::string::size_type divider_pos = stuff.find(NAME_TEXT_DIVIDER);
		if (divider_pos != std::string::npos && divider_pos < (stuff.length() - NAME_TEXT_DIVIDER.length()))
		{
			im[LL_IM_FROM] = LLURI::unescape(stuff.substr(0, divider_pos));
			im[LL_IM_TEXT] = stuff.substr(divider_pos + NAME_TEXT_DIVIDER.length());
			return true;
		}
	}

	if (!has_name)
	{
		//text is mandatory
		im[LL_IM_TEXT] = stuff;
		return true; //parse as a message from Second Life
	}
	
	bool has_text = name_and_text[IDX_TEXT].matched;
	if (!has_text) return false;

	//for parsing logs created in very old versions of a viewer
	if (name == "You")
	{
		std::string agent_name;
		LLAgentUI::buildFullname(agent_name);
		im[LL_IM_FROM] = agent_name;
		im[LL_IM_FROM_ID] = gAgentID;
	}
	else
	{
		im[LL_IM_FROM] = name;
	}
	
	im[LL_IM_TEXT] = name_and_text[IDX_TEXT];
	return true;  //parsed name and message text, maybe have a timestamp too
}

LLDeleteHistoryThread::LLDeleteHistoryThread(std::list<LLSD>* messages, LLLoadHistoryThread* loadThread)
	: LLActionThread("delete chat history"),
	mMessages(messages),
	mLoadThread(loadThread)
{
}
LLDeleteHistoryThread::~LLDeleteHistoryThread()
{
}
void LLDeleteHistoryThread::run()
{
	if (mLoadThread != NULL)
	{
		mLoadThread->waitFinished();
	}
	if (NULL != mMessages)
	{
		delete mMessages;
	}
	mMessages = NULL;
	setFinished();
}

LLActionThread::LLActionThread(const std::string& name)
	: LLThread(name),
	mMutex(),
	mRunCondition(),
	mFinished(false)
{
}

LLActionThread::~LLActionThread()
{
}

void LLActionThread::waitFinished()
{
	mMutex.lock();
	if (!mFinished)
	{
		mMutex.unlock();
		mRunCondition.wait();
	}
	else
	{
		mMutex.unlock();	
	}
}

void LLActionThread::setFinished()
{
	mMutex.lock();
	mFinished = true;
	mMutex.unlock();
	mRunCondition.signal();
}

LLLoadHistoryThread::LLLoadHistoryThread(const std::string& file_name, std::list<LLSD>* messages, const LLSD& load_params)
	: LLActionThread("load chat history"),
	mMessages(messages),
	mFileName(file_name),
	mLoadParams(load_params),
	mNewLoad(true),
	mLoadEndSignal(NULL)
{
}

LLLoadHistoryThread::~LLLoadHistoryThread()
{
}

void LLLoadHistoryThread::run()
{
	if(mNewLoad)
	{
		loadHistory(mFileName, mMessages, mLoadParams);
		int count = mMessages->size();
		LL_INFOS() << "mMessages->size(): " << count << LL_ENDL;
		setFinished();
	}
}

void LLLoadHistoryThread::loadHistory(const std::string& file_name, std::list<LLSD>* messages, const LLSD& load_params)
{
	if (file_name.empty())
	{
		LL_WARNS("LLLogChat::loadHistory") << "Session name is Empty!" << LL_ENDL;
		return ;
	}

	bool load_all_history = load_params.has("load_all_history") ? load_params["load_all_history"].asBoolean() : false;
	LLFILE* fptr = LLFile::fopen(LLLogChat::makeLogFileName(file_name), "r");/*Flawfinder: ignore*/

	if (!fptr)
	{
		fptr = LLFile::fopen(LLLogChat::oldLogFileName(file_name), "r");/*Flawfinder: ignore*/
		if (!fptr)
		{
			mNewLoad = false;
			(*mLoadEndSignal)(messages, file_name);
			return;						//No previous conversation with this name.
		}
	}

	char buffer[LOG_RECALL_SIZE];		/*Flawfinder: ignore*/

	char *bptr;
	S32 len;
	bool firstline = TRUE;

	if (load_all_history || fseek(fptr, (LOG_RECALL_SIZE - 1) * -1  , SEEK_END))
	{	//We need to load the whole historyFile or it's smaller than recall size, so get it all.
		firstline = FALSE;
		if (fseek(fptr, 0, SEEK_SET))
		{
			fclose(fptr);
			mNewLoad = false;
			(*mLoadEndSignal)(messages, file_name);
			return;
		}
	}


	while (fgets(buffer, LOG_RECALL_SIZE, fptr)  && !feof(fptr))
	{
		len = strlen(buffer) - 1;		/*Flawfinder: ignore*/

		for (bptr = (buffer + len); (*bptr == '\n' || *bptr == '\r') && bptr>buffer; bptr--)	*bptr='\0';


		if (firstline)
		{
			firstline = FALSE;
			continue;
		}
		std::string line(buffer);

		//updated 1.23 plaint text log format requires a space added before subsequent lines in a multilined message
		if (' ' == line[0])
		{
			line.erase(0, MULTI_LINE_PREFIX.length());
			append_to_last_message(*messages, '\n' + line);
		}
		else if (0 == len && ('\n' == line[0] || '\r' == line[0]))
		{
			//to support old format's multilined messages with new lines used to divide paragraphs
			append_to_last_message(*messages, line);
		}
		else
		{
			LLSD item;
			if (!LLChatLogParser::parse(line, item, load_params))
			{
				item[LL_IM_TEXT] = line;
			}
			messages->push_back(item);
		}
	}

	fclose(fptr);
	mNewLoad = false;
	(*mLoadEndSignal)(messages, file_name);
}
	
boost::signals2::connection LLLoadHistoryThread::setLoadEndSignal(const load_end_signal_t::slot_type& cb)
{
	if (NULL == mLoadEndSignal)
	{
		mLoadEndSignal = new load_end_signal_t();
	}

	return mLoadEndSignal->connect(cb);
}

void LLLoadHistoryThread::removeLoadEndSignal(const load_end_signal_t::slot_type& cb)
{
	if (NULL != mLoadEndSignal)
	{
		mLoadEndSignal->disconnect_all_slots();
		delete mLoadEndSignal;
	}
	mLoadEndSignal = NULL;
}<|MERGE_RESOLUTION|>--- conflicted
+++ resolved
@@ -662,44 +662,8 @@
 		std::string fullname = gDirUtilp->add(dirname, filename);
 		if (isTranscriptFileFound(fullname))
 		{
-<<<<<<< HEAD
-			if(makeLogFileName("chat")== fullname)
-			{
-				//Add Nearby chat history to the list of transcriptions
-				list_of_transcriptions.push_back(gDirUtilp->add(dirname, filename));
-				LLFile::close(filep);
-				continue;
-			}
-			char buffer[LOG_RECALL_SIZE];
-
-			fseek(filep, 0, SEEK_END);			// seek to end of file
-			S32 bytes_to_read = ftell(filep);	// get current file pointer
-			fseek(filep, 0, SEEK_SET);			// seek back to beginning of file
-
-			// limit the number characters to read from file
-			if (bytes_to_read >= LOG_RECALL_SIZE)
-			{
-				bytes_to_read = LOG_RECALL_SIZE - 1;
-			}
-
-			if (bytes_to_read > 0 && NULL != fgets(buffer, bytes_to_read, filep))
-			{
-				//matching a timestamp
-				boost::match_results<std::string::const_iterator> matches;
-				// <FS:Ansariel> Seconds in timestamp
-				//if (boost::regex_match(std::string(buffer), matches, TIMESTAMP))
-				if (boost::regex_match(std::string(buffer), matches, TIMESTAMP) || boost::regex_match(std::string(buffer), matches, TIMESTAMP_AND_SEC))
-				// </FS:Ansariel>
-				{
-					list_of_transcriptions.push_back(gDirUtilp->add(dirname, filename));
-				}
-			}
-			LLFile::close(filep);
-		}
-=======
 			list_of_transcriptions.push_back(fullname);
 		}		
->>>>>>> ffc64187
 	}
 }
 
@@ -852,58 +816,13 @@
 // static
 bool LLLogChat::isTranscriptExist(const LLUUID& avatar_id, bool is_group)
 {
-<<<<<<< HEAD
-	// <FS:Ansariel> FIRE-13725 / CHUIBUG-222: Viewer freezes when opening preferences or right-clicking on friends' names
-	//std::vector<std::string> list_of_transcriptions;
-	//LLLogChat::getListOfTranscriptFiles(list_of_transcriptions);
-
-	//if (list_of_transcriptions.size() > 0)
-	//{
-	//	LLAvatarName avatar_name;
-	//	LLAvatarNameCache::get(avatar_id, &avatar_name);
-	//	// <FS:Ansariel> [Legacy IM logfile names]
-	//	//std::string avatar_user_name = avatar_name.getAccountName();
-	//	std::string avatar_user_name;
-	//	if (gSavedSettings.getBOOL("UseLegacyIMLogNames"))
-	//	{
-	//		avatar_user_name = avatar_name.getUserName();
-	//		avatar_user_name = avatar_user_name.substr(0, avatar_user_name.find(" Resident"));;
-	//	}
-	//	else
-	//	{
-	//		avatar_user_name = avatar_name.getAccountName();
-	//		std::replace(avatar_user_name.begin(), avatar_user_name.end(), '.', '_');
-	//	}
-	//	// <//FS:Ansariel> [Legacy IM logfile names]
-	//	if(!is_group)
-	//	{
-	//		//std::replace(avatar_user_name.begin(), avatar_user_name.end(), '.', '_');
-	//		BOOST_FOREACH(std::string& transcript_file_name, list_of_transcriptions)
-	//		{
-	//			if (std::string::npos != transcript_file_name.find(avatar_user_name))
-	//			{
-	//				return true;
-	//			}
-	//		}
-	//	}
-	//	else
-	//	{
-	//		std::string file_name;
-	//		gCacheName->getGroupName(avatar_id, file_name);
-	//		file_name = makeLogFileName(file_name);
-	//		BOOST_FOREACH(std::string& transcript_file_name, list_of_transcriptions)
-	//		{
-	//			if (transcript_file_name == file_name)
-	//			{
-	//				return true;
-	//			}
-	//		}
-	//	}
-
-	//}
-	std::string file_name;
-	if (!is_group)
-	{
+	//LLAvatarName avatar_name;
+	//LLAvatarNameCache::get(avatar_id, &avatar_name);
+	//std::string avatar_user_name = avatar_name.getAccountName();
+	if(!is_group)
+	{
+		// <FS:Ansariel> [Legacy IM logfile names]
+		//std::replace(avatar_user_name.begin(), avatar_user_name.end(), '.', '_');
 		LLAvatarName avatar_name;
 		LLAvatarNameCache::get(avatar_id, &avatar_name);
 		std::string avatar_user_name;
@@ -917,26 +836,7 @@
 			avatar_user_name = avatar_name.getAccountName();
 			std::replace(avatar_user_name.begin(), avatar_user_name.end(), '.', '_');
 		}
-		file_name = makeLogFileName(avatar_user_name);
-	}
-	else
-	{
-		gCacheName->getGroupName(avatar_id, file_name);
-		file_name = makeLogFileName(file_name);
-	}
-	if ( (!file_name.empty()) && (LLFile::isfile(file_name)) )
-	{
-		return true;
-	}
-	// </FS:Ansariel>
-
-=======
-	LLAvatarName avatar_name;
-	LLAvatarNameCache::get(avatar_id, &avatar_name);
-	std::string avatar_user_name = avatar_name.getAccountName();
-	if(!is_group)
-	{
-		std::replace(avatar_user_name.begin(), avatar_user_name.end(), '.', '_');
+		// </FS:Ansariel> [Legacy IM logfile names]
 		return isTranscriptFileFound(makeLogFileName(avatar_user_name));
 	}
 	else
@@ -946,36 +846,12 @@
 		file_name = makeLogFileName(file_name);
 		return isTranscriptFileFound(makeLogFileName(file_name));
 	}
->>>>>>> ffc64187
 	return false;
 }
 
 bool LLLogChat::isNearbyTranscriptExist()
 {
-<<<<<<< HEAD
-	// <FS:Ansariel> FIRE-13725 / CHUIBUG-222: Viewer freezes when opening preferences or right-clicking on friends' names
-	//std::vector<std::string> list_of_transcriptions;
-	//LLLogChat::getListOfTranscriptFiles(list_of_transcriptions);
-
-	//std::string file_name;
-	//file_name = makeLogFileName("chat");
-	//BOOST_FOREACH(std::string& transcript_file_name, list_of_transcriptions)
-	//{
-	//   	if (transcript_file_name == file_name)
-	//   	{
-	//		return true;
-	//	 }
-	//}
-	std::string strFilePath = makeLogFileName("chat");
-	if ( (!strFilePath.empty()) && (LLFile::isfile(strFilePath)) )
-	{
-		return true;
-	}
-	// </FS:Ansariel>
-	return false;
-=======
 	return isTranscriptFileFound(makeLogFileName("chat"));;
->>>>>>> ffc64187
 }
 
 bool LLLogChat::isAdHocTranscriptExist(std::string file_name)
@@ -1011,7 +887,10 @@
 		{
 			//matching a timestamp
 			boost::match_results<std::string::const_iterator> matches;
-			if (boost::regex_match(std::string(buffer), matches, TIMESTAMP))
+			// <FS:Ansariel> Seconds in timestamp
+			//if (boost::regex_match(std::string(buffer), matches, TIMESTAMP))
+			if (boost::regex_match(std::string(buffer), matches, TIMESTAMP) || boost::regex_match(std::string(buffer), matches, TIMESTAMP_AND_SEC))
+			// </FS:Ansariel>
 			{
 				result = true;
 			}
