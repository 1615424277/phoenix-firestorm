/** 
 * @file lllogchat.cpp
 * @brief LLLogChat class implementation
 *
 * $LicenseInfo:firstyear=2002&license=viewerlgpl$
 * Second Life Viewer Source Code
 * Copyright (C) 2010, Linden Research, Inc.
 * 
 * This library is free software; you can redistribute it and/or
 * modify it under the terms of the GNU Lesser General Public
 * License as published by the Free Software Foundation;
 * version 2.1 of the License only.
 * 
 * This library is distributed in the hope that it will be useful,
 * but WITHOUT ANY WARRANTY; without even the implied warranty of
 * MERCHANTABILITY or FITNESS FOR A PARTICULAR PURPOSE.  See the GNU
 * Lesser General Public License for more details.
 * 
 * You should have received a copy of the GNU Lesser General Public
 * License along with this library; if not, write to the Free Software
 * Foundation, Inc., 51 Franklin Street, Fifth Floor, Boston, MA  02110-1301  USA
 * 
 * Linden Research, Inc., 945 Battery Street, San Francisco, CA  94111  USA
 * $/LicenseInfo$
 */

#include "llviewerprecompiledheaders.h"
#include "llfloaterconversationpreview.h"
#include "llagent.h"
#include "llagentui.h"
#include "llavatarnamecache.h"
#include "lllogchat.h"
#include "lltrans.h"
#include "llviewercontrol.h"

#include "lldiriterator.h"
// <FS:CR> Firectorm communications UI
//#include "llfloaterimsessiontab.h"
#include "fsfloaterim.h"
// </FS:CR>
#include "llinstantmessage.h"
#include "llsingleton.h" // for LLSingleton

#include <boost/algorithm/string/trim.hpp>
#include <boost/algorithm/string/replace.hpp>
#include <boost/regex.hpp>
#include <boost/regex/v4/match_results.hpp>
#include <boost/foreach.hpp>

#if LL_MSVC
#pragma warning(push)  
// disable warning about boost::lexical_cast unreachable code
// when it fails to parse the string
#pragma warning (disable:4702)
#endif

#include <boost/date_time/gregorian/gregorian.hpp>
#if LL_MSVC
#pragma warning(pop)   // Restore all warnings to the previous state
#endif

#include <boost/date_time/posix_time/posix_time.hpp>
#include <boost/date_time/local_time_adjustor.hpp>
#include "llstartup.h"

const S32 LOG_RECALL_SIZE = 2048;

const std::string LL_IM_TIME("time");
const std::string LL_IM_TEXT("message");
const std::string LL_IM_FROM("from");
const std::string LL_IM_FROM_ID("from_id");
const std::string LL_TRANSCRIPT_FILE_EXTENSION("txt");

const std::string GROUP_CHAT_SUFFIX(" (group)");

const static char IM_SYMBOL_SEPARATOR(':');
const static std::string IM_SEPARATOR(std::string() + IM_SYMBOL_SEPARATOR + " ");
const static std::string NEW_LINE("\n");
const static std::string NEW_LINE_SPACE_PREFIX("\n ");
const static std::string TWO_SPACES("  ");
const static std::string MULTI_LINE_PREFIX(" ");

/**
 *  Chat log lines - timestamp and name are optional but message text is mandatory.
 *
 *  Typical plain text chat log lines:
 *
 *  SuperCar: You aren't the owner
 *  [2:59]  SuperCar: You aren't the owner
 *  [2009/11/20 3:00]  SuperCar: You aren't the owner
 *  Katar Ivercourt is Offline
 *  [3:00]  Katar Ivercourt is Offline
 *  [2009/11/20 3:01]  Corba ProductEngine is Offline
 *
 * Note: "You" was used as an avatar names in viewers of previous versions
 */
const static boost::regex TIMESTAMP_AND_STUFF("^(\\[\\d{4}/\\d{1,2}/\\d{1,2}\\s+\\d{1,2}:\\d{2}\\]\\s+|\\[\\d{1,2}:\\d{2}\\]\\s+)?(.*)$");
const static boost::regex TIMESTAMP("^(\\[\\d{4}/\\d{1,2}/\\d{1,2}\\s+\\d{1,2}:\\d{2}\\]|\\[\\d{1,2}:\\d{2}\\]).*");
// <FS:Ansariel> Timestamps in chat
// Note: In contrast to the TIMESTAMP_AND_STUFF regex, for the TIMESTAMP_AND_STUFF_SEC regex the match
// on the timestamp is NOT optional. We need this to decide during parsing if we have timestamps or not.
const static boost::regex TIMESTAMP_AND_STUFF_SEC("^(\\[\\d{4}/\\d{1,2}/\\d{1,2}\\s+\\d{1,2}:\\d{2}:\\d{2}\\]\\s+|\\[\\d{1,2}:\\d{2}:\\d{2}\\]\\s+)(.*)$");
const static boost::regex TIMESTAMP_AND_SEC("^(\\[\\d{4}/\\d{1,2}/\\d{1,2}\\s+\\d{1,2}:\\d{2}:\\d{2}\\]|\\[\\d{1,2}:\\d{2}:\\d{2}\\]).*");
// </FS:Ansariel>

/**
 *  Regular expression suitable to match names like
 *  "You", "Second Life", "Igor ProductEngine", "Object", "Mega House"
 */
const static boost::regex NAME_AND_TEXT("([^:]+[:]{1})?(\\s*)(.*)");

/**
 * These are recognizers for matching the names of ad-hoc conferences when generating the log file name
 * On invited side, an ad-hoc is named like "<first name> <last name> Conference 2010/11/19 03:43 f0f4"
 * On initiating side, an ad-hoc is named like Ad-hoc Conference hash<hash>"
 * If the naming system for ad-hoc conferences are change in LLIMModel::LLIMSession::buildHistoryFileName()
 * then these definition need to be adjusted as well.
 */
const static boost::regex INBOUND_CONFERENCE("^[a-zA-Z]{1,31} [a-zA-Z]{1,31} Conference [0-9]{4}/[0-9]{2}/[0-9]{2} [0-9]{2}:[0-9]{2} [0-9a-f]{4}");
const static boost::regex OUTBOUND_CONFERENCE("^Ad-hoc Conference hash[a-f0-9]{8}-[a-f0-9]{4}-[a-f0-9]{4}-[a-f0-9]{4}-[a-f0-9]{12}");

//is used to parse complex object names like "Xstreet SL Terminal v2.2.5 st"
const static std::string NAME_TEXT_DIVIDER(": ");

// is used for timestamps adjusting
const static char* DATE_FORMAT("%Y/%m/%d %H:%M");
const static char* TIME_FORMAT("%H:%M");
// <FS:Ansariel> Seconds in timestamps
const static char* DATE_FORMAT_SEC("%Y/%m/%d %H:%M:%S");
const static char* TIME_FORMAT_SEC("%H:%M:%S");
// </FS:Ansariel>

const static int IDX_TIMESTAMP = 1;
const static int IDX_STUFF = 2;
const static int IDX_NAME = 1;
const static int IDX_TEXT = 3;

using namespace boost::posix_time;
using namespace boost::gregorian;

void append_to_last_message(std::list<LLSD>& messages, const std::string& line)
{
	if (!messages.size()) return;

	std::string im_text = messages.back()[LL_IM_TEXT].asString();
	im_text.append(line);
	messages.back()[LL_IM_TEXT] = im_text;
}

std::string remove_utf8_bom(const char* buf)
{
	std::string res(buf);
	if (res[0] == (char)0xEF && res[1] == (char)0xBB && res[2] == (char)0xBF)
	{
		res.erase(0, 3);
	}
	return res;
}

class LLLogChatTimeScanner: public LLSingleton<LLLogChatTimeScanner>
{
	LLSINGLETON(LLLogChatTimeScanner);

public:
	date getTodayPacificDate()
	{
		typedef	boost::date_time::local_adjustor<ptime, -8, no_dst> pst;
		typedef boost::date_time::local_adjustor<ptime, -7, no_dst> pdt;
		time_t t_time = time(NULL);
		ptime p_time = LLStringOps::getPacificDaylightTime()
			? pdt::utc_to_local(from_time_t(t_time))
			: pst::utc_to_local(from_time_t(t_time));
		struct tm s_tm = to_tm(p_time);
		return date_from_tm(s_tm);
	}

	void checkAndCutOffDate(std::string& time_str)
	{
		// Cuts off the "%Y/%m/%d" from string for todays timestamps.
		// Assume that passed string has at least "%H:%M" time format.
		date log_date(not_a_date_time);
		date today(getTodayPacificDate());

		// Parse the passed date
		mDateStream.str(LLStringUtil::null);
		mDateStream << time_str;
		mDateStream >> log_date;
		mDateStream.clear();

		days zero_days(0);
		days days_alive = today - log_date;

		if ( days_alive == zero_days )
		{
			// Yep, today's so strip "%Y/%m/%d" info
			ptime stripped_time(not_a_date_time);

			mTimeStream.str(LLStringUtil::null);
			mTimeStream << time_str;
			mTimeStream >> stripped_time;
			mTimeStream.clear();

			time_str.clear();

			mTimeStream.str(LLStringUtil::null);
			mTimeStream << stripped_time;
			mTimeStream >> time_str;
			mTimeStream.clear();
		}

		LL_DEBUGS("LLChatLogParser")
			<< " log_date: "
			<< log_date
			<< " today: "
			<< today
			<< " days alive: "
			<< days_alive
			<< " new time: "
			<< time_str
			<< LL_ENDL;
	}

	// <FS:Ansariel> Seconds in timestamps
	void checkAndCutOffDateWithSec(std::string& time_str)
	{
		// Cuts off the "%Y/%m/%d" from string for todays timestamps.
		// Assume that passed string has at least "%H:%M:%S" time format.
		date log_date(not_a_date_time);
		date today(getTodayPacificDate());

		// Parse the passed date
		mDateSecStream.str(LLStringUtil::null);
		mDateSecStream << time_str;
		mDateSecStream >> log_date;
		mDateSecStream.clear();

		days zero_days(0);
		days days_alive = today - log_date;

		if ( days_alive == zero_days )
		{
			// Yep, today's so strip "%Y/%m/%d" info
			ptime stripped_time(not_a_date_time);

			mTimeSecStream.str(LLStringUtil::null);
			mTimeSecStream << time_str;
			mTimeSecStream >> stripped_time;
			mTimeSecStream.clear();

			time_str.clear();

			mTimeSecStream.str(LLStringUtil::null);
			mTimeSecStream << stripped_time;
			mTimeSecStream >> time_str;
			mTimeSecStream.clear();
		}

		LL_DEBUGS("LLChatLogParser")
			<< " log_date: "
			<< log_date
			<< " today: "
			<< today
			<< " days alive: "
			<< days_alive
			<< " new time: "
			<< time_str
			<< LL_ENDL;
	}
	// </FS:Ansariel>

private:
	std::stringstream mDateStream;
	std::stringstream mTimeStream;
	// <FS:Ansariel> Seconds in timestamps
	std::stringstream mDateSecStream;
	std::stringstream mTimeSecStream;
	// </FS:Ansariel>
};

inline
LLLogChatTimeScanner::LLLogChatTimeScanner()
{
	// Note, date/time facets will be destroyed by string streams
	mDateStream.imbue(std::locale(mDateStream.getloc(), new date_input_facet(DATE_FORMAT)));
	mTimeStream.imbue(std::locale(mTimeStream.getloc(), new time_facet(TIME_FORMAT)));
	mTimeStream.imbue(std::locale(mTimeStream.getloc(), new time_input_facet(DATE_FORMAT)));

	// <FS:Ansariel> Seconds in timestamps
	mDateSecStream.imbue(std::locale(mDateSecStream.getloc(), new date_input_facet(DATE_FORMAT_SEC)));
	mTimeSecStream.imbue(std::locale(mTimeSecStream.getloc(), new time_facet(TIME_FORMAT_SEC)));
	mTimeSecStream.imbue(std::locale(mTimeSecStream.getloc(), new time_input_facet(DATE_FORMAT_SEC)));
	// </FS:Ansariel>
}

LLLogChat::LLLogChat()
: mSaveHistorySignal(NULL) // only needed in preferences
{
    mHistoryThreadsMutex = new LLMutex();
}

LLLogChat::~LLLogChat()
{
    delete mHistoryThreadsMutex;
    mHistoryThreadsMutex = NULL;

    if (mSaveHistorySignal)
    {
        mSaveHistorySignal->disconnect_all_slots();
        delete mSaveHistorySignal;
        mSaveHistorySignal = NULL;
    }
}


//static
std::string LLLogChat::makeLogFileName(std::string filename)
{
	/**
	 * Testing for in bound and out bound ad-hoc file names
	 * if it is then skip date stamping.
	 **/

	boost::match_results<std::string::const_iterator> matches;
	bool inboundConf = boost::regex_match(filename, matches, INBOUND_CONFERENCE);
	bool outboundConf = boost::regex_match(filename, matches, OUTBOUND_CONFERENCE);
	if (!(inboundConf || outboundConf))
	{
		if( gSavedPerAccountSettings.getBOOL("LogFileNamewithDate") )
		{
			time_t now;
			time(&now);
			char dbuffer[20];		/* Flawfinder: ignore */
			if (filename == "chat")
			{
				strftime(dbuffer, 20, "-%Y-%m-%d", localtime(&now));
			}
			else
			{
				strftime(dbuffer, 20, "-%Y-%m", localtime(&now));
			}
			filename += dbuffer;
		}
	}

	filename = cleanFileName(filename);
	filename = gDirUtilp->getExpandedFilename(LL_PATH_PER_ACCOUNT_CHAT_LOGS, filename);
	if (!filename.empty())
	{
		filename += '.' + LL_TRANSCRIPT_FILE_EXTENSION;
	}

	return filename;
}

std::string LLLogChat::cleanFileName(std::string filename)
{
	std::string invalidChars = "\"\'\\/?*:.<>|[]{}~"; // Cannot match glob or illegal filename chars
	std::string::size_type position = filename.find_first_of(invalidChars);
	while (position != filename.npos)
	{
		filename[position] = '_';
		position = filename.find_first_of(invalidChars, position);
	}
	return filename;
}

std::string LLLogChat::timestamp(bool withdate)
{
	std::string timeStr;
	if (withdate)
	{
		timeStr = "[" + LLTrans::getString ("TimeYear") + "]/["
				  + LLTrans::getString ("TimeMonth") + "]/["
				  + LLTrans::getString ("TimeDay") + "] ["
				  + LLTrans::getString ("TimeHour") + "]:["
				  + LLTrans::getString ("TimeMin") + "]";
		// <FS> Seconds in timestamps
		if (gSavedSettings.getBOOL("FSSecondsinChatTimestamps"))
		{
			timeStr += ":[" + LLTrans::getString ("TimeSec") + "]";
		}
		// </FS>
	}
	else
	{
		timeStr = "[" + LLTrans::getString("TimeHour") + "]:["
				  + LLTrans::getString ("TimeMin")+"]";
		// <FS> Seconds in timestamps
		if (gSavedSettings.getBOOL("FSSecondsinChatTimestamps"))
		{
			timeStr += ":[" + LLTrans::getString ("TimeSec") + "]";
		}
		// </FS>
	}

	LLSD substitution;
	substitution["datetime"] = (S32)time_corrected();

	LLStringUtil::format (timeStr, substitution);
	return timeStr;
}


//static
void LLLogChat::saveHistory(const std::string& filename,
							const std::string& from,
							const LLUUID& from_id,
							const std::string& line)
{
	if(LLStartUp::getStartupState() <= STATE_LOGIN_CLEANUP)
	{
		return;
	}
	std::string tmp_filename = filename;
	LLStringUtil::trim(tmp_filename);
	if (tmp_filename.empty())
	{
		std::string warn = "Chat history filename [" + filename + "] is empty!";
		LL_WARNS() << warn << LL_ENDL;
		llassert(tmp_filename.size());
		return;
	}
	
	llofstream file(LLLogChat::makeLogFileName(filename).c_str(), std::ios_base::app);
	if (!file.is_open())
	{
		LL_WARNS() << "Couldn't open chat history log! - " + filename << LL_ENDL;
		return;
	}

	LLSD item;

	if (gSavedPerAccountSettings.getBOOL("LogTimestamp"))
		 item["time"] = LLLogChat::timestamp(gSavedPerAccountSettings.getBOOL("LogTimestampDate"));

	item["from_id"]	= from_id;
	item["message"]	= line;

	//adding "Second Life:" for all system messages to make chat log history parsing more reliable
	if (from.empty() && from_id.isNull())
	{
		item["from"] = SYSTEM_FROM; 
	}
	else
	{
		item["from"] = from;
	}

	file << LLChatLogFormatter(item) << std::endl;

	file.close();

	LLLogChat::getInstance()->triggerHistorySignal();
}

// static
void LLLogChat::loadChatHistory(const std::string& file_name, std::list<LLSD>& messages, const LLSD& load_params, bool is_group)
{
	if (file_name.empty())
	{
		LL_WARNS("LLLogChat::loadChatHistory") << "Session name is Empty!" << LL_ENDL;
		return ;
	}

	bool load_all_history = load_params.has("load_all_history") ? load_params["load_all_history"].asBoolean() : false;

	LLFILE* fptr = LLFile::fopen(LLLogChat::makeLogFileName(file_name), "r");/*Flawfinder: ignore*/
	if (!fptr)
	{
		if (is_group)
		{
			std::string old_name(file_name);
			old_name.erase(old_name.size() - GROUP_CHAT_SUFFIX.size());
			fptr = LLFile::fopen(LLLogChat::makeLogFileName(old_name), "r");
			if (fptr)
			{
				fclose(fptr);
				LLFile::copy(LLLogChat::makeLogFileName(old_name), LLLogChat::makeLogFileName(file_name));
			}
			fptr = LLFile::fopen(LLLogChat::makeLogFileName(file_name), "r");
		}
		if (!fptr)
		{
			fptr = LLFile::fopen(LLLogChat::oldLogFileName(file_name), "r");/*Flawfinder: ignore*/
			if (!fptr)
			{
				return;						//No previous conversation with this name.
			}
		}
	}

	char buffer[LOG_RECALL_SIZE];		/*Flawfinder: ignore*/
	char *bptr;
	S32 len;
	bool firstline = TRUE;

	if (load_all_history || fseek(fptr, (LOG_RECALL_SIZE - 1) * -1  , SEEK_END))
	{	//We need to load the whole historyFile or it's smaller than recall size, so get it all.
		firstline = FALSE;
		if (fseek(fptr, 0, SEEK_SET))
		{
			fclose(fptr);
			return;
		}
	}
	while (fgets(buffer, LOG_RECALL_SIZE, fptr)  && !feof(fptr))
	{
		len = strlen(buffer) - 1;		/*Flawfinder: ignore*/
		for (bptr = (buffer + len); (*bptr == '\n' || *bptr == '\r') && bptr>buffer; bptr--)	*bptr='\0';

		if (firstline)
		{
			firstline = FALSE;
			continue;
		}

		std::string line(remove_utf8_bom(buffer));

		// <FS:Ansariel> FIRE-28990: Unable to open chat transcript if file is UTF-8-BOM encoded
		//               Technically it doesn't make sense to do it each iteration and ideally we
		//               would do it once before the loop starts, but seeking backwards to the start of
		//               the file causes the viewer's process being locked up for several seconds
		//               during login, we just do it here to skip seeking backwards.
		if (line.length() > 3 && line[0] == char(239) && line[1] == char(187) && line[2] == char(191))
		{
			line = line.substr(3);
		}
		// </FS:Ansariel>

		//updated 1.23 plain text log format requires a space added before subsequent lines in a multilined message
		if (' ' == line[0])
		{
			line.erase(0, MULTI_LINE_PREFIX.length());
			append_to_last_message(messages, '\n' + line);
		}
		else if (0 == len && ('\n' == line[0] || '\r' == line[0]))
		{
			//to support old format's multilined messages with new lines used to divide paragraphs
			append_to_last_message(messages, line);
		}
		else
		{
			LLSD item;
			if (!LLChatLogParser::parse(line, item, load_params))
			{
				item[LL_IM_TEXT] = line;
			}
			messages.push_back(item);
		}
	}
	fclose(fptr);
}

bool LLLogChat::historyThreadsFinished(LLUUID session_id)
{
	LLMutexLock lock(historyThreadsMutex());
	bool finished = true;
	std::map<LLUUID,LLLoadHistoryThread *>::iterator it = mLoadHistoryThreads.find(session_id);
	if (it != mLoadHistoryThreads.end())
	{
		finished = it->second->isFinished();
	}
	if (!finished)
	{
		return false;
	}
	std::map<LLUUID,LLDeleteHistoryThread *>::iterator dit = mDeleteHistoryThreads.find(session_id);
	if (dit != mDeleteHistoryThreads.end())
	{
		finished = finished && dit->second->isFinished();
	}
	return finished;
}

LLLoadHistoryThread* LLLogChat::getLoadHistoryThread(LLUUID session_id)
{
	LLMutexLock lock(historyThreadsMutex());
	std::map<LLUUID,LLLoadHistoryThread *>::iterator it = mLoadHistoryThreads.find(session_id);
	if (it != mLoadHistoryThreads.end())
	{
		return it->second;
	}
	return NULL;
}

LLDeleteHistoryThread* LLLogChat::getDeleteHistoryThread(LLUUID session_id)
{
	LLMutexLock lock(historyThreadsMutex());
	std::map<LLUUID,LLDeleteHistoryThread *>::iterator it = mDeleteHistoryThreads.find(session_id);
	if (it != mDeleteHistoryThreads.end())
	{
		return it->second;
	}
	return NULL;
}

bool LLLogChat::addLoadHistoryThread(LLUUID& session_id, LLLoadHistoryThread* lthread)
{
	LLMutexLock lock(historyThreadsMutex());
	std::map<LLUUID,LLLoadHistoryThread *>::const_iterator it = mLoadHistoryThreads.find(session_id);
	if (it != mLoadHistoryThreads.end())
	{
		return false;
	}
	mLoadHistoryThreads[session_id] = lthread;
	return true;
}

bool LLLogChat::addDeleteHistoryThread(LLUUID& session_id, LLDeleteHistoryThread* dthread)
{
	LLMutexLock lock(historyThreadsMutex());
	std::map<LLUUID,LLDeleteHistoryThread *>::const_iterator it = mDeleteHistoryThreads.find(session_id);
	if (it != mDeleteHistoryThreads.end())
	{
		return false;
	}
	mDeleteHistoryThreads[session_id] = dthread;
	return true;
}

void LLLogChat::cleanupHistoryThreads()
{
	LLMutexLock lock(historyThreadsMutex());
	std::vector<LLUUID> uuids;
	std::map<LLUUID,LLLoadHistoryThread *>::iterator lit = mLoadHistoryThreads.begin();
	for (; lit != mLoadHistoryThreads.end(); lit++)
	{
		if (lit->second->isFinished() && mDeleteHistoryThreads[lit->first]->isFinished())
		{
			delete lit->second;
			delete mDeleteHistoryThreads[lit->first];
			uuids.push_back(lit->first);
		}
	}
	std::vector<LLUUID>::iterator uuid_it = uuids.begin();
	for ( ;uuid_it != uuids.end(); uuid_it++)
	{
		mLoadHistoryThreads.erase(*uuid_it);
		mDeleteHistoryThreads.erase(*uuid_it);
	}
}

LLMutex* LLLogChat::historyThreadsMutex()
{
	return mHistoryThreadsMutex;
}

void LLLogChat::triggerHistorySignal()
{
    if (NULL != mSaveHistorySignal)
    {
        (*mSaveHistorySignal)();
    }
}

// static
std::string LLLogChat::oldLogFileName(std::string filename)
{
	// get Users log directory
	std::string directory = gDirUtilp->getPerAccountChatLogsDir();

	// add final OS dependent delimiter
	directory += gDirUtilp->getDirDelimiter();

	// lest make sure the file name has no invalid characters before making the pattern
	filename = cleanFileName(filename);

	// create search pattern
	std::string pattern = filename + ( filename == "chat" ? "-???\?-?\?-??.txt" : "-???\?-??.txt");

	std::vector<std::string> allfiles;
	LLDirIterator iter(directory, pattern);
	std::string scanResult;

	while (iter.next(scanResult))
	{
		allfiles.push_back(scanResult);
	}

	if (allfiles.size() == 0)  // if no result from date search, return generic filename
	{
		scanResult = directory + filename + '.' + LL_TRANSCRIPT_FILE_EXTENSION;
	}
	else 
	{
		sort(allfiles.begin(), allfiles.end());
		scanResult = directory + allfiles.back();
		// this file is now the most recent version of the file.
	}

	return scanResult;
}

// static
void LLLogChat::findTranscriptFiles(std::string pattern, std::vector<std::string>& list_of_transcriptions)
{
	// get Users log directory
	std::string dirname = gDirUtilp->getPerAccountChatLogsDir();

	// add final OS dependent delimiter
	dirname += gDirUtilp->getDirDelimiter();

	LLDirIterator iter(dirname, pattern);
	std::string filename;
	while (iter.next(filename))
	{
		std::string fullname = gDirUtilp->add(dirname, filename);
		if (isTranscriptFileFound(fullname))
		{
			list_of_transcriptions.push_back(fullname);
		}		
	}
}

// static
void LLLogChat::getListOfTranscriptFiles(std::vector<std::string>& list_of_transcriptions)
{
	// create search pattern
	std::string pattern = "*." + LL_TRANSCRIPT_FILE_EXTENSION;
	findTranscriptFiles(pattern, list_of_transcriptions);
}

// static
void LLLogChat::getListOfTranscriptBackupFiles(std::vector<std::string>& list_of_transcriptions)
{
	// create search pattern
	std::string pattern = "*." + LL_TRANSCRIPT_FILE_EXTENSION + ".backup*";
	findTranscriptFiles(pattern, list_of_transcriptions);
}

boost::signals2::connection LLLogChat::setSaveHistorySignal(const save_history_signal_t::slot_type& cb)
{
	if (NULL == mSaveHistorySignal)
	{
		mSaveHistorySignal = new save_history_signal_t();
	}

	return mSaveHistorySignal->connect(cb);
}

//static
bool LLLogChat::moveTranscripts(const std::string originDirectory, 
								const std::string targetDirectory, 
								std::vector<std::string>& listOfFilesToMove,
								std::vector<std::string>& listOfFilesMoved)
{
	std::string newFullPath;
	bool movedAllTranscripts = true;
	std::string backupFileName;
	unsigned backupFileCount;

	BOOST_FOREACH(const std::string& fullpath, listOfFilesToMove)
	{
		backupFileCount = 0;
		newFullPath = targetDirectory + fullpath.substr(originDirectory.length(), std::string::npos);

		//The target directory contains that file already, so lets store it
		if(LLFile::isfile(newFullPath))
		{
			backupFileName = newFullPath + ".backup";

			//If needed store backup file as .backup1 etc.
			while(LLFile::isfile(backupFileName))
			{
				++backupFileCount;
				backupFileName = newFullPath + ".backup" + boost::lexical_cast<std::string>(backupFileCount);
			}

			//Rename the file to its backup name so it is not overwritten
			LLFile::rename(newFullPath, backupFileName);
		}

		S32 retry_count = 0;
		while (retry_count < 5)
		{
			//success is zero
			if (LLFile::rename(fullpath, newFullPath) != 0)
			{
				retry_count++;
				S32 result = errno;
				LL_WARNS("LLLogChat::moveTranscripts") << "Problem renaming " << fullpath << " - errorcode: "
					<< result << " attempt " << retry_count << LL_ENDL;

				ms_sleep(100);
			}
			else
			{
				listOfFilesMoved.push_back(newFullPath);

				if (retry_count)
				{
					LL_WARNS("LLLogChat::moveTranscripts") << "Successfully renamed " << fullpath << LL_ENDL;
				}
				break;
			}			
		}
	}

	if(listOfFilesMoved.size() != listOfFilesToMove.size())
	{
		movedAllTranscripts = false;
	}		

	return movedAllTranscripts;
}

//static
bool LLLogChat::moveTranscripts(const std::string currentDirectory, 
	const std::string newDirectory, 
	std::vector<std::string>& listOfFilesToMove)
{
	std::vector<std::string> listOfFilesMoved;
	return moveTranscripts(currentDirectory, newDirectory, listOfFilesToMove, listOfFilesMoved);
}

//static
void LLLogChat::deleteTranscripts()
{
	std::vector<std::string> list_of_transcriptions;
	getListOfTranscriptFiles(list_of_transcriptions);
	getListOfTranscriptBackupFiles(list_of_transcriptions);

	BOOST_FOREACH(const std::string& fullpath, list_of_transcriptions)
	{
		S32 retry_count = 0;
		while (retry_count < 5)
		{
			if (0 != LLFile::remove(fullpath))
			{
				retry_count++;
				S32 result = errno;
				LL_WARNS("LLLogChat::deleteTranscripts") << "Problem removing " << fullpath << " - errorcode: "
					<< result << " attempt " << retry_count << LL_ENDL;

				if(retry_count >= 5)
				{
					LL_WARNS("LLLogChat::deleteTranscripts") << "Failed to remove " << fullpath << LL_ENDL;
					return;
				}

				ms_sleep(100);
			}
			else
			{
				if (retry_count)
				{
					LL_WARNS("LLLogChat::deleteTranscripts") << "Successfully removed " << fullpath << LL_ENDL;
				}
				break;
			}			
		}
	}
	
	// <FS:CR> FIRE-11734 - Flush out the current histories from any open chat window
	//LLFloaterIMSessionTab::processChatHistoryStyleUpdate(true);
	FSFloaterIM::clearAllOpenHistories();
	// </FS:CR>
}

// static
bool LLLogChat::isTranscriptExist(const LLUUID& avatar_id, bool is_group)
{
	//LLAvatarName avatar_name;
	//LLAvatarNameCache::get(avatar_id, &avatar_name);
	//std::string avatar_user_name = avatar_name.getAccountName();
	if(!is_group)
	{
		// <FS:Ansariel> [Legacy IM logfile names]
		//std::replace(avatar_user_name.begin(), avatar_user_name.end(), '.', '_');
		LLAvatarName avatar_name;
		LLAvatarNameCache::get(avatar_id, &avatar_name);
		std::string avatar_user_name;
		if (gSavedSettings.getBOOL("UseLegacyIMLogNames"))
		{
			avatar_user_name = avatar_name.getUserName();
			avatar_user_name = avatar_user_name.substr(0, avatar_user_name.find(" Resident"));;
		}
		else
		{
			avatar_user_name = avatar_name.getAccountName();
			std::replace(avatar_user_name.begin(), avatar_user_name.end(), '.', '_');
		}
		// </FS:Ansariel> [Legacy IM logfile names]
		return isTranscriptFileFound(makeLogFileName(avatar_user_name));
	}
	else
	{
		std::string file_name;
		gCacheName->getGroupName(avatar_id, file_name);
		file_name = makeLogFileName(file_name);
		return isTranscriptFileFound(makeLogFileName(file_name));
	}
	//return false; // <FS:Beq> Unreachable code 
}

bool LLLogChat::isNearbyTranscriptExist()
{
	return isTranscriptFileFound(makeLogFileName("chat"));;
}

bool LLLogChat::isAdHocTranscriptExist(std::string file_name)
{
	return isTranscriptFileFound(makeLogFileName(file_name));;
}

// static
bool LLLogChat::isTranscriptFileFound(std::string fullname)
{
	bool result = false;
	LLFILE * filep = LLFile::fopen(fullname, "rb");
	if (NULL != filep)
	{
		if (makeLogFileName("chat") == fullname)
		{
			LLFile::close(filep);
			return true;
		}
		char buffer[LOG_RECALL_SIZE];

		fseek(filep, 0, SEEK_END);			// seek to end of file
		S32 bytes_to_read = ftell(filep);	// get current file pointer
		fseek(filep, 0, SEEK_SET);			// seek back to beginning of file

		// limit the number characters to read from file
		if (bytes_to_read >= LOG_RECALL_SIZE)
		{
			bytes_to_read = LOG_RECALL_SIZE - 1;
		}

		if (bytes_to_read > 0 && NULL != fgets(buffer, bytes_to_read, filep))
		{
			// <FS:Ansariel> FIRE-28990: Unable to open chat transcript if file is UTF-8-BOM encoded
			std::string bufferstr(buffer);
			if (bufferstr.length() > 3 && bufferstr[0] == char(239) && bufferstr[1] == char(187) && bufferstr[2] == char(191))
			{
				bufferstr = bufferstr.substr(3);
			}
			// </FS:Ansariel>

			//matching a timestamp
			boost::match_results<std::string::const_iterator> matches;
<<<<<<< HEAD
			// <FS:Ansariel> Seconds in timestamp
			//if (boost::regex_match(std::string(buffer), matches, TIMESTAMP))
			if (boost::regex_match(bufferstr, matches, TIMESTAMP) || boost::regex_match(bufferstr, matches, TIMESTAMP_AND_SEC))
			// </FS:Ansariel>
=======
			if (boost::regex_match(remove_utf8_bom(buffer), matches, TIMESTAMP))
>>>>>>> 8576eaa3
			{
				result = true;
			}
		}
		LLFile::close(filep);
	}
	return result;
}

//*TODO mark object's names in a special way so that they will be distinguishable form avatar name 
//which are more strict by its nature (only firstname and secondname)
//Example, an object's name can be written like "Object <actual_object's_name>"
void LLChatLogFormatter::format(const LLSD& im, std::ostream& ostr) const
{
	if (!im.isMap())
	{
		LL_WARNS() << "invalid LLSD type of an instant message" << LL_ENDL;
		return;
	}

	if (im[LL_IM_TIME].isDefined())
	{
		std::string timestamp = im[LL_IM_TIME].asString();
		boost::trim(timestamp);
		ostr << '[' << timestamp << ']' << TWO_SPACES;
	}
	
	//*TODO mark object's names in a special way so that they will be distinguishable form avatar name 
	//which are more strict by its nature (only firstname and secondname)
	//Example, an object's name can be written like "Object <actual_object's_name>"
	if (im[LL_IM_FROM].isDefined())
	{
		std::string from = im[LL_IM_FROM].asString();
		boost::trim(from);

		std::size_t found = from.find(IM_SYMBOL_SEPARATOR);
		std::size_t len = from.size();
		std::size_t start = 0;
		while (found != std::string::npos)
		{
			std::size_t sub_len = found - start;
			if (sub_len > 0)
			{
				ostr << from.substr(start, sub_len);
			}
			LLURI::encodeCharacter(ostr, IM_SYMBOL_SEPARATOR);
			start = found + 1;
			found = from.find(IM_SYMBOL_SEPARATOR, start);
		}
		if (start < len)
		{
			std::string str_end = from.substr(start, len - start);
			ostr << str_end;
		}
		if (len > 0)
		{
			ostr << IM_SEPARATOR;
		}
	}

	if (im[LL_IM_TEXT].isDefined())
	{
		std::string im_text = im[LL_IM_TEXT].asString();

		//multilined text will be saved with prepended spaces
		boost::replace_all(im_text, NEW_LINE, NEW_LINE_SPACE_PREFIX);
		ostr << im_text;
	}
}

bool LLChatLogParser::parse(std::string& raw, LLSD& im, const LLSD& parse_params)
{
	if (!raw.length()) return false;
	
	bool cut_off_todays_date = parse_params.has("cut_off_todays_date")  ? parse_params["cut_off_todays_date"].asBoolean()  : true;
	im = LLSD::emptyMap();

	//matching a timestamp
	boost::match_results<std::string::const_iterator> matches;
	// <FS:Ansariel> Seconds in timestamps
	// Logic here: First try to get a full match for timestamps with seconds. If we fail,
	// this means we either have a timestamp without seconds or no timestamp at all.
	// So we use the original regex for timestamps without seconds to find out what
	// case it is. For this to work, the timestamp part in the TIMESTAMP_AND_STUFF_SEC
	// regex is NOT optional!
	//if (!boost::regex_match(raw, matches, TIMESTAMP_AND_STUFF)) return false;
	bool has_sec = false;
	if (boost::regex_match(raw, matches, TIMESTAMP_AND_STUFF_SEC))
	{
		has_sec = true;
	}
	else
	{
		if (!boost::regex_match(raw, matches, TIMESTAMP_AND_STUFF))
		{
			return false;
		}
	}
	// </FS:Ansariel>
	
	bool has_timestamp = matches[IDX_TIMESTAMP].matched;
	if (has_timestamp)
	{
		//timestamp was successfully parsed
		std::string timestamp = matches[IDX_TIMESTAMP];
		boost::trim(timestamp);
		timestamp.erase(0, 1);
		timestamp.erase(timestamp.length()-1, 1);

		if (cut_off_todays_date)
		{
			// <FS:Ansariel> Seconds in timestamps
			//LLLogChatTimeScanner::instance().checkAndCutOffDate(timestamp);
			if (has_sec)
			{
				LLLogChatTimeScanner::instance().checkAndCutOffDateWithSec(timestamp);
			}
			else
			{
				LLLogChatTimeScanner::instance().checkAndCutOffDate(timestamp);
			}
			// </FS:Ansariel>
		}

		im[LL_IM_TIME] = timestamp;
	}
	else
	{
		//timestamp is optional
		im[LL_IM_TIME] = "";
	}

	bool has_stuff = matches[IDX_STUFF].matched;
	if (!has_stuff)
	{
		return false;  //*TODO should return false or not?
	}

	//matching a name and a text
	std::string stuff = matches[IDX_STUFF];
	boost::match_results<std::string::const_iterator> name_and_text;
	if (!boost::regex_match(stuff, name_and_text, NAME_AND_TEXT)) return false;

	bool has_name = name_and_text[IDX_NAME].matched;
	std::string name = LLURI::unescape(name_and_text[IDX_NAME]);

	// <FS:Ansariel> Handle the case an IM was stored in nearby chat history
	if (name == "IM:")
	{
		size_t divider_pos = stuff.find(NAME_TEXT_DIVIDER, 3);
		if (divider_pos != std::string::npos && divider_pos < (stuff.length() - NAME_TEXT_DIVIDER.length()))
		{
			im[LL_IM_FROM] = stuff.substr(0, divider_pos);
			im[LL_IM_TEXT] = stuff.substr(divider_pos + NAME_TEXT_DIVIDER.length());
			return true;
		}
	}
	// </FS:Ansariel>

	//we don't need a name/text separator
	if (has_name && name.length() && name[name.length()-1] == ':')
	{
		name.erase(name.length()-1, 1);
	}

	if (!has_name || name == SYSTEM_FROM)
	{
		//name is optional too
		im[LL_IM_FROM] = SYSTEM_FROM;
		im[LL_IM_FROM_ID] = LLUUID::null;
	}

	//possibly a case of complex object names consisting of 3+ words
	if (!has_name)
	{
		std::string::size_type divider_pos = stuff.find(NAME_TEXT_DIVIDER);
		if (divider_pos != std::string::npos && divider_pos < (stuff.length() - NAME_TEXT_DIVIDER.length()))
		{
			im[LL_IM_FROM] = LLURI::unescape(stuff.substr(0, divider_pos));
			im[LL_IM_TEXT] = stuff.substr(divider_pos + NAME_TEXT_DIVIDER.length());
			return true;
		}
	}

	if (!has_name)
	{
		//text is mandatory
		im[LL_IM_TEXT] = stuff;
		return true; //parse as a message from Second Life
	}
	
	bool has_text = name_and_text[IDX_TEXT].matched;
	if (!has_text) return false;

	//for parsing logs created in very old versions of a viewer
	if (name == "You")
	{
		std::string agent_name;
		LLAgentUI::buildFullname(agent_name);
		im[LL_IM_FROM] = agent_name;
		im[LL_IM_FROM_ID] = gAgentID;
	}
	else
	{
		im[LL_IM_FROM] = name;
	}
	
	im[LL_IM_TEXT] = name_and_text[IDX_TEXT];
	return true;  //parsed name and message text, maybe have a timestamp too
}

LLDeleteHistoryThread::LLDeleteHistoryThread(std::list<LLSD>* messages, LLLoadHistoryThread* loadThread)
	: LLActionThread("delete chat history"),
	mMessages(messages),
	mLoadThread(loadThread)
{
}
LLDeleteHistoryThread::~LLDeleteHistoryThread()
{
}
void LLDeleteHistoryThread::run()
{
	if (mLoadThread != NULL)
	{
		mLoadThread->waitFinished();
	}
	if (NULL != mMessages)
	{
		delete mMessages;
	}
	mMessages = NULL;
	setFinished();
}

LLActionThread::LLActionThread(const std::string& name)
	: LLThread(name),
	mMutex(),
	mRunCondition(),
	mFinished(false)
{
}

LLActionThread::~LLActionThread()
{
}

void LLActionThread::waitFinished()
{
	mMutex.lock();
	if (!mFinished)
	{
		mMutex.unlock();
		mRunCondition.wait();
	}
	else
	{
		mMutex.unlock();	
	}
}

void LLActionThread::setFinished()
{
	mMutex.lock();
	mFinished = true;
	mMutex.unlock();
	mRunCondition.signal();
}

LLLoadHistoryThread::LLLoadHistoryThread(const std::string& file_name, std::list<LLSD>* messages, const LLSD& load_params)
	: LLActionThread("load chat history"),
	mMessages(messages),
	mFileName(file_name),
	mLoadParams(load_params),
	mNewLoad(true),
	mLoadEndSignal(NULL)
{
}

LLLoadHistoryThread::~LLLoadHistoryThread()
{
}

void LLLoadHistoryThread::run()
{
	if(mNewLoad)
	{
		loadHistory(mFileName, mMessages, mLoadParams);
		int count = mMessages->size();
		LL_INFOS() << "mMessages->size(): " << count << LL_ENDL;
		setFinished();
	}
}

void LLLoadHistoryThread::loadHistory(const std::string& file_name, std::list<LLSD>* messages, const LLSD& load_params)
{
	if (file_name.empty())
	{
		LL_WARNS("LLLogChat::loadHistory") << "Session name is Empty!" << LL_ENDL;
		return ;
	}

	bool load_all_history = load_params.has("load_all_history") ? load_params["load_all_history"].asBoolean() : false;
	LLFILE* fptr = LLFile::fopen(LLLogChat::makeLogFileName(file_name), "r");/*Flawfinder: ignore*/

	if (!fptr)
	{
		bool is_group = load_params.has("is_group") ? load_params["is_group"].asBoolean() : false;
		if (is_group)
		{
			std::string old_name(file_name);
			old_name.erase(old_name.size() - GROUP_CHAT_SUFFIX.size());
			fptr = LLFile::fopen(LLLogChat::makeLogFileName(old_name), "r");
			if (fptr)
			{
				fclose(fptr);
				LLFile::copy(LLLogChat::makeLogFileName(old_name), LLLogChat::makeLogFileName(file_name));
			}
			fptr = LLFile::fopen(LLLogChat::makeLogFileName(file_name), "r");
		}
		if (!fptr)
		{
			fptr = LLFile::fopen(LLLogChat::oldLogFileName(file_name), "r");/*Flawfinder: ignore*/
			if (!fptr)
			{
				mNewLoad = false;
				(*mLoadEndSignal)(messages, file_name);
				return;						//No previous conversation with this name.
			}
		}
	}

	char buffer[LOG_RECALL_SIZE];		/*Flawfinder: ignore*/

	char *bptr;
	S32 len;
	bool firstline = TRUE;

	if (load_all_history || fseek(fptr, (LOG_RECALL_SIZE - 1) * -1  , SEEK_END))
	{	//We need to load the whole historyFile or it's smaller than recall size, so get it all.
		firstline = FALSE;
		if (fseek(fptr, 0, SEEK_SET))
		{
			fclose(fptr);
			mNewLoad = false;
			(*mLoadEndSignal)(messages, file_name);
			return;
		}
	}


	while (fgets(buffer, LOG_RECALL_SIZE, fptr)  && !feof(fptr))
	{
		len = strlen(buffer) - 1;		/*Flawfinder: ignore*/

		for (bptr = (buffer + len); (*bptr == '\n' || *bptr == '\r') && bptr>buffer; bptr--)	*bptr='\0';


		if (firstline)
		{
			firstline = FALSE;
			continue;
		}
		std::string line(remove_utf8_bom(buffer));

		// <FS:Ansariel> FIRE-28990: Unable to open chat transcript if file is UTF-8-BOM encoded
		//               Technically it doesn't make sense to do it each iteration and ideally we
		//               would do it once before the loop starts, but since this code was duplicated
		//               from further above and in the other case seeking backwards to the start of
		//               the file causes the viewer's process being locked up for several seconds
		//               during login, we just do it here the same way we do above.
		if (line.length() > 3 && line[0] == char(239) && line[1] == char(187) && line[2] == char(191))
		{
			line = line.substr(3);
		}
		// </FS:Ansariel>

		//updated 1.23 plaint text log format requires a space added before subsequent lines in a multilined message
		if (' ' == line[0])
		{
			line.erase(0, MULTI_LINE_PREFIX.length());
			append_to_last_message(*messages, '\n' + line);
		}
		else if (0 == len && ('\n' == line[0] || '\r' == line[0]))
		{
			//to support old format's multilined messages with new lines used to divide paragraphs
			append_to_last_message(*messages, line);
		}
		else
		{
			LLSD item;
			if (!LLChatLogParser::parse(line, item, load_params))
			{
				item[LL_IM_TEXT] = line;
			}
			messages->push_back(item);
		}
	}

	fclose(fptr);
	mNewLoad = false;
	(*mLoadEndSignal)(messages, file_name);
}
	
boost::signals2::connection LLLoadHistoryThread::setLoadEndSignal(const load_end_signal_t::slot_type& cb)
{
	if (NULL == mLoadEndSignal)
	{
		mLoadEndSignal = new load_end_signal_t();
	}

	return mLoadEndSignal->connect(cb);
}

void LLLoadHistoryThread::removeLoadEndSignal(const load_end_signal_t::slot_type& cb)
{
	if (NULL != mLoadEndSignal)
	{
		mLoadEndSignal->disconnect_all_slots();
		delete mLoadEndSignal;
	}
	mLoadEndSignal = NULL;
}<|MERGE_RESOLUTION|>--- conflicted
+++ resolved
@@ -516,17 +516,6 @@
 
 		std::string line(remove_utf8_bom(buffer));
 
-		// <FS:Ansariel> FIRE-28990: Unable to open chat transcript if file is UTF-8-BOM encoded
-		//               Technically it doesn't make sense to do it each iteration and ideally we
-		//               would do it once before the loop starts, but seeking backwards to the start of
-		//               the file causes the viewer's process being locked up for several seconds
-		//               during login, we just do it here to skip seeking backwards.
-		if (line.length() > 3 && line[0] == char(239) && line[1] == char(187) && line[2] == char(191))
-		{
-			line = line.substr(3);
-		}
-		// </FS:Ansariel>
-
 		//updated 1.23 plain text log format requires a space added before subsequent lines in a multilined message
 		if (' ' == line[0])
 		{
@@ -929,24 +918,12 @@
 
 		if (bytes_to_read > 0 && NULL != fgets(buffer, bytes_to_read, filep))
 		{
-			// <FS:Ansariel> FIRE-28990: Unable to open chat transcript if file is UTF-8-BOM encoded
-			std::string bufferstr(buffer);
-			if (bufferstr.length() > 3 && bufferstr[0] == char(239) && bufferstr[1] == char(187) && bufferstr[2] == char(191))
-			{
-				bufferstr = bufferstr.substr(3);
-			}
-			// </FS:Ansariel>
-
 			//matching a timestamp
 			boost::match_results<std::string::const_iterator> matches;
-<<<<<<< HEAD
 			// <FS:Ansariel> Seconds in timestamp
-			//if (boost::regex_match(std::string(buffer), matches, TIMESTAMP))
-			if (boost::regex_match(bufferstr, matches, TIMESTAMP) || boost::regex_match(bufferstr, matches, TIMESTAMP_AND_SEC))
+			//if (boost::regex_match(remove_utf8_bom(buffer), matches, TIMESTAMP))
+			if (boost::regex_match(remove_utf8_bom(buffer), matches, TIMESTAMP) || boost::regex_match(remove_utf8_bom(buffer), matches, TIMESTAMP_AND_SEC))
 			// </FS:Ansariel>
-=======
-			if (boost::regex_match(remove_utf8_bom(buffer), matches, TIMESTAMP))
->>>>>>> 8576eaa3
 			{
 				result = true;
 			}
@@ -1311,18 +1288,6 @@
 		}
 		std::string line(remove_utf8_bom(buffer));
 
-		// <FS:Ansariel> FIRE-28990: Unable to open chat transcript if file is UTF-8-BOM encoded
-		//               Technically it doesn't make sense to do it each iteration and ideally we
-		//               would do it once before the loop starts, but since this code was duplicated
-		//               from further above and in the other case seeking backwards to the start of
-		//               the file causes the viewer's process being locked up for several seconds
-		//               during login, we just do it here the same way we do above.
-		if (line.length() > 3 && line[0] == char(239) && line[1] == char(187) && line[2] == char(191))
-		{
-			line = line.substr(3);
-		}
-		// </FS:Ansariel>
-
 		//updated 1.23 plaint text log format requires a space added before subsequent lines in a multilined message
 		if (' ' == line[0])
 		{
