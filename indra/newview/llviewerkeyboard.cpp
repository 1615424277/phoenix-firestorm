--- conflicted
+++ resolved
@@ -775,12 +775,8 @@
 	if(mKeysSkippedByUI.find(translated_key) != mKeysSkippedByUI.end()) 
 	{
 		mKeyHandledByUI[translated_key] = FALSE;
-<<<<<<< HEAD
-		//LL_INFOS("Keyboard Handling") << "Key wasn't handled by UI!" << LL_ENDL;
-		LL_INFOS_ONCE("Keyboard Handling") << "Key wasn't handled by UI!" << LL_ENDL; //<FS:LO> Change log message to not print out every time
-=======
-		LL_INFOS("KeyboardHandling") << "Key wasn't handled by UI!" << LL_ENDL;
->>>>>>> 94eeef72
+		//LL_INFOS("KeyboardHandling") << "Key wasn't handled by UI!" << LL_ENDL;
+		LL_INFOS_ONCE("KeyboardHandling") << "Key wasn't handled by UI!" << LL_ENDL; //<FS:LO> Change log message to not print out every time
 	}
 	else
 	{
