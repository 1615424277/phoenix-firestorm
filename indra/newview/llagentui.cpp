/**
 * @file llagentui.cpp
 * @brief Utility methods to process agent's data as slurl's etc. before displaying
 *
 * $LicenseInfo:firstyear=2009&license=viewerlgpl$
 * Second Life Viewer Source Code
 * Copyright (C) 2010, Linden Research, Inc.
 *
 * This library is free software; you can redistribute it and/or
 * modify it under the terms of the GNU Lesser General Public
 * License as published by the Free Software Foundation;
 * version 2.1 of the License only.
 *
 * This library is distributed in the hope that it will be useful,
 * but WITHOUT ANY WARRANTY; without even the implied warranty of
 * MERCHANTABILITY or FITNESS FOR A PARTICULAR PURPOSE.  See the GNU
 * Lesser General Public License for more details.
 *
 * You should have received a copy of the GNU Lesser General Public
 * License along with this library; if not, write to the Free Software
 * Foundation, Inc., 51 Franklin Street, Fifth Floor, Boston, MA  02110-1301  USA
 *
 * Linden Research, Inc., 945 Battery Street, San Francisco, CA  94111  USA
 * $/LicenseInfo$
 */

#include "llviewerprecompiledheaders.h"

#include "llagentui.h"

// Library includes
#include "llparcel.h"

// Viewer includes
#include "llagent.h"
#include "llviewercontrol.h"
#include "llviewerregion.h"
#include "llviewerparcelmgr.h"
#include "llvoavatarself.h"
#include "llslurl.h"

//static
void LLAgentUI::buildFullname(std::string& name)
{
    if (isAgentAvatarValid())
        name = gAgentAvatarp->getFullname();
}

//static
void LLAgentUI::buildSLURL(LLSLURL& slurl, const bool escaped /*= true*/)
{
      LLSLURL return_slurl;
      LLViewerRegion *regionp = gAgent.getRegion();
      if (regionp)
      {
          // Make sure coordinates are within current region
          LLVector3d global_pos = gAgent.getPositionGlobal();
          LLVector3d region_origin = regionp->getOriginGlobal();
          // -1 otherwise slurl will fmod 256 to 0.
          // And valid slurl range is supposed to be 0..255
          F64 max_val = REGION_WIDTH_METERS - 1;
          global_pos.mdV[VX] = llclamp(global_pos[VX], region_origin[VX], region_origin[VX] + max_val);
          global_pos.mdV[VY] = llclamp(global_pos[VY], region_origin[VY], region_origin[VY] + max_val);

          return_slurl = LLSLURL(regionp->getName(), global_pos);
      }
    slurl = return_slurl;
}

//static
bool LLAgentUI::checkAgentDistance(const LLVector3& pole, F32 radius)
{
    F32 delta_x = gAgent.getPositionAgent().mV[VX] - pole.mV[VX];
    F32 delta_y = gAgent.getPositionAgent().mV[VY] - pole.mV[VY];

    return  sqrt( delta_x* delta_x + delta_y* delta_y ) < radius;
}
bool LLAgentUI::buildLocationString(std::string& str, ELocationFormat fmt,const LLVector3& agent_pos_region)
{
    LLViewerRegion* region = gAgent.getRegion();
    LLParcel* parcel = LLViewerParcelMgr::getInstance()->getAgentParcel();

<<<<<<< HEAD
	if (!region || !parcel) return false;
=======
    if (!region || !parcel) return FALSE;
>>>>>>> e1623bb2

    S32 pos_x = S32(agent_pos_region.mV[VX] + 0.5f);
    S32 pos_y = S32(agent_pos_region.mV[VY] + 0.5f);
    S32 pos_z = S32(agent_pos_region.mV[VZ] + 0.5f);

    // Round the numbers based on the velocity
    F32 velocity_mag_sq = gAgent.getVelocity().magVecSquared();

    const F32 FLY_CUTOFF = 6.f;     // meters/sec
    const F32 FLY_CUTOFF_SQ = FLY_CUTOFF * FLY_CUTOFF;
    const F32 WALK_CUTOFF = 1.5f;   // meters/sec
    const F32 WALK_CUTOFF_SQ = WALK_CUTOFF * WALK_CUTOFF;

    if (velocity_mag_sq > FLY_CUTOFF_SQ)
    {
        pos_x -= pos_x % 4;
        pos_y -= pos_y % 4;
    }
    else if (velocity_mag_sq > WALK_CUTOFF_SQ)
    {
        pos_x -= pos_x % 2;
        pos_y -= pos_y % 2;
    }

<<<<<<< HEAD
	// create a default name and description for the landmark
	std::string parcel_name = LLViewerParcelMgr::getInstance()->getAgentParcelName();
	std::string region_name = region->getName();
	std::string sim_access_string = region->getSimAccessString();
	std::string buffer;
	if( parcel_name.empty() )
	{
		// the parcel doesn't have a name
		switch (fmt)
		{
		case LOCATION_FORMAT_LANDMARK:
			buffer = llformat("%.100s", region_name.c_str());
			break;
		case LOCATION_FORMAT_NORMAL:
			buffer = llformat("%s", region_name.c_str());
			break;
		case LOCATION_FORMAT_NORMAL_COORDS:
			buffer = llformat("%s (%d, %d, %d)",
				region_name.c_str(),
				pos_x, pos_y, pos_z);
			break;
		case LOCATION_FORMAT_NO_COORDS:
			buffer = llformat("%s%s%s",
				region_name.c_str(),
				sim_access_string.empty() ? "" : " - ",
				sim_access_string.c_str());
			break;
		case LOCATION_FORMAT_NO_MATURITY:
			buffer = llformat("%s (%d, %d, %d)",
				region_name.c_str(),
				pos_x, pos_y, pos_z);
			break;
		case LOCATION_FORMAT_FULL:
			buffer = llformat("%s (%d, %d, %d)%s%s",
				region_name.c_str(),
				pos_x, pos_y, pos_z,
				sim_access_string.empty() ? "" : " - ",
				sim_access_string.c_str());
			break;
		}
	}
	else
	{
		// the parcel has a name, so include it in the landmark name
		switch (fmt)
		{
		case LOCATION_FORMAT_LANDMARK:
			buffer = llformat("%.100s", parcel_name.c_str());
			break;
		case LOCATION_FORMAT_NORMAL:
			buffer = llformat("%s, %s", parcel_name.c_str(), region_name.c_str());
			break;
		case LOCATION_FORMAT_NORMAL_COORDS:
			buffer = llformat("%s (%d, %d, %d)",
				parcel_name.c_str(),
				pos_x, pos_y, pos_z);
			break;
		case LOCATION_FORMAT_NO_MATURITY:
			buffer = llformat("%s, %s (%d, %d, %d)",
				parcel_name.c_str(),
				region_name.c_str(),
				pos_x, pos_y, pos_z);
			break;
		case LOCATION_FORMAT_NO_COORDS:
			buffer = llformat("%s, %s%s%s",
							  parcel_name.c_str(),
							  region_name.c_str(),
							  sim_access_string.empty() ? "" : " - ",
							  sim_access_string.c_str());
				break;
		case LOCATION_FORMAT_FULL:
			buffer = llformat("%s, %s (%d, %d, %d)%s%s",
				parcel_name.c_str(),
				region_name.c_str(),
				pos_x, pos_y, pos_z,
				sim_access_string.empty() ? "" : " - ",
				sim_access_string.c_str());
			break;
		}
	}
	str = buffer;
	return true;
=======
    // create a default name and description for the landmark
    std::string parcel_name = LLViewerParcelMgr::getInstance()->getAgentParcelName();
    std::string region_name = region->getName();
    std::string sim_access_string = region->getSimAccessString();
    std::string buffer;
    if( parcel_name.empty() )
    {
        // the parcel doesn't have a name
        switch (fmt)
        {
        case LOCATION_FORMAT_LANDMARK:
            buffer = llformat("%.100s", region_name.c_str());
            break;
        case LOCATION_FORMAT_NORMAL:
            buffer = llformat("%s", region_name.c_str());
            break;
        case LOCATION_FORMAT_NORMAL_COORDS:
            buffer = llformat("%s (%d, %d, %d)",
                region_name.c_str(),
                pos_x, pos_y, pos_z);
            break;
        case LOCATION_FORMAT_NO_COORDS:
            buffer = llformat("%s%s%s",
                region_name.c_str(),
                sim_access_string.empty() ? "" : " - ",
                sim_access_string.c_str());
            break;
        case LOCATION_FORMAT_NO_MATURITY:
            buffer = llformat("%s (%d, %d, %d)",
                region_name.c_str(),
                pos_x, pos_y, pos_z);
            break;
        case LOCATION_FORMAT_FULL:
            buffer = llformat("%s (%d, %d, %d)%s%s",
                region_name.c_str(),
                pos_x, pos_y, pos_z,
                sim_access_string.empty() ? "" : " - ",
                sim_access_string.c_str());
            break;
        }
    }
    else
    {
        // the parcel has a name, so include it in the landmark name
        switch (fmt)
        {
        case LOCATION_FORMAT_LANDMARK:
            buffer = llformat("%.100s", parcel_name.c_str());
            break;
        case LOCATION_FORMAT_NORMAL:
            buffer = llformat("%s, %s", parcel_name.c_str(), region_name.c_str());
            break;
        case LOCATION_FORMAT_NORMAL_COORDS:
            buffer = llformat("%s (%d, %d, %d)",
                parcel_name.c_str(),
                pos_x, pos_y, pos_z);
            break;
        case LOCATION_FORMAT_NO_MATURITY:
            buffer = llformat("%s, %s (%d, %d, %d)",
                parcel_name.c_str(),
                region_name.c_str(),
                pos_x, pos_y, pos_z);
            break;
        case LOCATION_FORMAT_NO_COORDS:
            buffer = llformat("%s, %s%s%s",
                              parcel_name.c_str(),
                              region_name.c_str(),
                              sim_access_string.empty() ? "" : " - ",
                              sim_access_string.c_str());
                break;
        case LOCATION_FORMAT_FULL:
            buffer = llformat("%s, %s (%d, %d, %d)%s%s",
                parcel_name.c_str(),
                region_name.c_str(),
                pos_x, pos_y, pos_z,
                sim_access_string.empty() ? "" : " - ",
                sim_access_string.c_str());
            break;
        }
    }
    str = buffer;
    return TRUE;
>>>>>>> e1623bb2
}
bool LLAgentUI::buildLocationString(std::string& str, ELocationFormat fmt)
{
    return buildLocationString(str,fmt, gAgent.getPositionAgent());
}<|MERGE_RESOLUTION|>--- conflicted
+++ resolved
@@ -1,283 +1,194 @@
-/**
- * @file llagentui.cpp
- * @brief Utility methods to process agent's data as slurl's etc. before displaying
- *
- * $LicenseInfo:firstyear=2009&license=viewerlgpl$
- * Second Life Viewer Source Code
- * Copyright (C) 2010, Linden Research, Inc.
- *
- * This library is free software; you can redistribute it and/or
- * modify it under the terms of the GNU Lesser General Public
- * License as published by the Free Software Foundation;
- * version 2.1 of the License only.
- *
- * This library is distributed in the hope that it will be useful,
- * but WITHOUT ANY WARRANTY; without even the implied warranty of
- * MERCHANTABILITY or FITNESS FOR A PARTICULAR PURPOSE.  See the GNU
- * Lesser General Public License for more details.
- *
- * You should have received a copy of the GNU Lesser General Public
- * License along with this library; if not, write to the Free Software
- * Foundation, Inc., 51 Franklin Street, Fifth Floor, Boston, MA  02110-1301  USA
- *
- * Linden Research, Inc., 945 Battery Street, San Francisco, CA  94111  USA
- * $/LicenseInfo$
- */
-
-#include "llviewerprecompiledheaders.h"
-
-#include "llagentui.h"
-
-// Library includes
-#include "llparcel.h"
-
-// Viewer includes
-#include "llagent.h"
-#include "llviewercontrol.h"
-#include "llviewerregion.h"
-#include "llviewerparcelmgr.h"
-#include "llvoavatarself.h"
-#include "llslurl.h"
-
-//static
-void LLAgentUI::buildFullname(std::string& name)
-{
-    if (isAgentAvatarValid())
-        name = gAgentAvatarp->getFullname();
-}
-
-//static
-void LLAgentUI::buildSLURL(LLSLURL& slurl, const bool escaped /*= true*/)
-{
-      LLSLURL return_slurl;
-      LLViewerRegion *regionp = gAgent.getRegion();
-      if (regionp)
-      {
-          // Make sure coordinates are within current region
-          LLVector3d global_pos = gAgent.getPositionGlobal();
-          LLVector3d region_origin = regionp->getOriginGlobal();
-          // -1 otherwise slurl will fmod 256 to 0.
-          // And valid slurl range is supposed to be 0..255
-          F64 max_val = REGION_WIDTH_METERS - 1;
-          global_pos.mdV[VX] = llclamp(global_pos[VX], region_origin[VX], region_origin[VX] + max_val);
-          global_pos.mdV[VY] = llclamp(global_pos[VY], region_origin[VY], region_origin[VY] + max_val);
-
-          return_slurl = LLSLURL(regionp->getName(), global_pos);
-      }
-    slurl = return_slurl;
-}
-
-//static
-bool LLAgentUI::checkAgentDistance(const LLVector3& pole, F32 radius)
-{
-    F32 delta_x = gAgent.getPositionAgent().mV[VX] - pole.mV[VX];
-    F32 delta_y = gAgent.getPositionAgent().mV[VY] - pole.mV[VY];
-
-    return  sqrt( delta_x* delta_x + delta_y* delta_y ) < radius;
-}
-bool LLAgentUI::buildLocationString(std::string& str, ELocationFormat fmt,const LLVector3& agent_pos_region)
-{
-    LLViewerRegion* region = gAgent.getRegion();
-    LLParcel* parcel = LLViewerParcelMgr::getInstance()->getAgentParcel();
-
-<<<<<<< HEAD
-	if (!region || !parcel) return false;
-=======
-    if (!region || !parcel) return FALSE;
->>>>>>> e1623bb2
-
-    S32 pos_x = S32(agent_pos_region.mV[VX] + 0.5f);
-    S32 pos_y = S32(agent_pos_region.mV[VY] + 0.5f);
-    S32 pos_z = S32(agent_pos_region.mV[VZ] + 0.5f);
-
-    // Round the numbers based on the velocity
-    F32 velocity_mag_sq = gAgent.getVelocity().magVecSquared();
-
-    const F32 FLY_CUTOFF = 6.f;     // meters/sec
-    const F32 FLY_CUTOFF_SQ = FLY_CUTOFF * FLY_CUTOFF;
-    const F32 WALK_CUTOFF = 1.5f;   // meters/sec
-    const F32 WALK_CUTOFF_SQ = WALK_CUTOFF * WALK_CUTOFF;
-
-    if (velocity_mag_sq > FLY_CUTOFF_SQ)
-    {
-        pos_x -= pos_x % 4;
-        pos_y -= pos_y % 4;
-    }
-    else if (velocity_mag_sq > WALK_CUTOFF_SQ)
-    {
-        pos_x -= pos_x % 2;
-        pos_y -= pos_y % 2;
-    }
-
-<<<<<<< HEAD
-	// create a default name and description for the landmark
-	std::string parcel_name = LLViewerParcelMgr::getInstance()->getAgentParcelName();
-	std::string region_name = region->getName();
-	std::string sim_access_string = region->getSimAccessString();
-	std::string buffer;
-	if( parcel_name.empty() )
-	{
-		// the parcel doesn't have a name
-		switch (fmt)
-		{
-		case LOCATION_FORMAT_LANDMARK:
-			buffer = llformat("%.100s", region_name.c_str());
-			break;
-		case LOCATION_FORMAT_NORMAL:
-			buffer = llformat("%s", region_name.c_str());
-			break;
-		case LOCATION_FORMAT_NORMAL_COORDS:
-			buffer = llformat("%s (%d, %d, %d)",
-				region_name.c_str(),
-				pos_x, pos_y, pos_z);
-			break;
-		case LOCATION_FORMAT_NO_COORDS:
-			buffer = llformat("%s%s%s",
-				region_name.c_str(),
-				sim_access_string.empty() ? "" : " - ",
-				sim_access_string.c_str());
-			break;
-		case LOCATION_FORMAT_NO_MATURITY:
-			buffer = llformat("%s (%d, %d, %d)",
-				region_name.c_str(),
-				pos_x, pos_y, pos_z);
-			break;
-		case LOCATION_FORMAT_FULL:
-			buffer = llformat("%s (%d, %d, %d)%s%s",
-				region_name.c_str(),
-				pos_x, pos_y, pos_z,
-				sim_access_string.empty() ? "" : " - ",
-				sim_access_string.c_str());
-			break;
-		}
-	}
-	else
-	{
-		// the parcel has a name, so include it in the landmark name
-		switch (fmt)
-		{
-		case LOCATION_FORMAT_LANDMARK:
-			buffer = llformat("%.100s", parcel_name.c_str());
-			break;
-		case LOCATION_FORMAT_NORMAL:
-			buffer = llformat("%s, %s", parcel_name.c_str(), region_name.c_str());
-			break;
-		case LOCATION_FORMAT_NORMAL_COORDS:
-			buffer = llformat("%s (%d, %d, %d)",
-				parcel_name.c_str(),
-				pos_x, pos_y, pos_z);
-			break;
-		case LOCATION_FORMAT_NO_MATURITY:
-			buffer = llformat("%s, %s (%d, %d, %d)",
-				parcel_name.c_str(),
-				region_name.c_str(),
-				pos_x, pos_y, pos_z);
-			break;
-		case LOCATION_FORMAT_NO_COORDS:
-			buffer = llformat("%s, %s%s%s",
-							  parcel_name.c_str(),
-							  region_name.c_str(),
-							  sim_access_string.empty() ? "" : " - ",
-							  sim_access_string.c_str());
-				break;
-		case LOCATION_FORMAT_FULL:
-			buffer = llformat("%s, %s (%d, %d, %d)%s%s",
-				parcel_name.c_str(),
-				region_name.c_str(),
-				pos_x, pos_y, pos_z,
-				sim_access_string.empty() ? "" : " - ",
-				sim_access_string.c_str());
-			break;
-		}
-	}
-	str = buffer;
-	return true;
-=======
-    // create a default name and description for the landmark
-    std::string parcel_name = LLViewerParcelMgr::getInstance()->getAgentParcelName();
-    std::string region_name = region->getName();
-    std::string sim_access_string = region->getSimAccessString();
-    std::string buffer;
-    if( parcel_name.empty() )
-    {
-        // the parcel doesn't have a name
-        switch (fmt)
-        {
-        case LOCATION_FORMAT_LANDMARK:
-            buffer = llformat("%.100s", region_name.c_str());
-            break;
-        case LOCATION_FORMAT_NORMAL:
-            buffer = llformat("%s", region_name.c_str());
-            break;
-        case LOCATION_FORMAT_NORMAL_COORDS:
-            buffer = llformat("%s (%d, %d, %d)",
-                region_name.c_str(),
-                pos_x, pos_y, pos_z);
-            break;
-        case LOCATION_FORMAT_NO_COORDS:
-            buffer = llformat("%s%s%s",
-                region_name.c_str(),
-                sim_access_string.empty() ? "" : " - ",
-                sim_access_string.c_str());
-            break;
-        case LOCATION_FORMAT_NO_MATURITY:
-            buffer = llformat("%s (%d, %d, %d)",
-                region_name.c_str(),
-                pos_x, pos_y, pos_z);
-            break;
-        case LOCATION_FORMAT_FULL:
-            buffer = llformat("%s (%d, %d, %d)%s%s",
-                region_name.c_str(),
-                pos_x, pos_y, pos_z,
-                sim_access_string.empty() ? "" : " - ",
-                sim_access_string.c_str());
-            break;
-        }
-    }
-    else
-    {
-        // the parcel has a name, so include it in the landmark name
-        switch (fmt)
-        {
-        case LOCATION_FORMAT_LANDMARK:
-            buffer = llformat("%.100s", parcel_name.c_str());
-            break;
-        case LOCATION_FORMAT_NORMAL:
-            buffer = llformat("%s, %s", parcel_name.c_str(), region_name.c_str());
-            break;
-        case LOCATION_FORMAT_NORMAL_COORDS:
-            buffer = llformat("%s (%d, %d, %d)",
-                parcel_name.c_str(),
-                pos_x, pos_y, pos_z);
-            break;
-        case LOCATION_FORMAT_NO_MATURITY:
-            buffer = llformat("%s, %s (%d, %d, %d)",
-                parcel_name.c_str(),
-                region_name.c_str(),
-                pos_x, pos_y, pos_z);
-            break;
-        case LOCATION_FORMAT_NO_COORDS:
-            buffer = llformat("%s, %s%s%s",
-                              parcel_name.c_str(),
-                              region_name.c_str(),
-                              sim_access_string.empty() ? "" : " - ",
-                              sim_access_string.c_str());
-                break;
-        case LOCATION_FORMAT_FULL:
-            buffer = llformat("%s, %s (%d, %d, %d)%s%s",
-                parcel_name.c_str(),
-                region_name.c_str(),
-                pos_x, pos_y, pos_z,
-                sim_access_string.empty() ? "" : " - ",
-                sim_access_string.c_str());
-            break;
-        }
-    }
-    str = buffer;
-    return TRUE;
->>>>>>> e1623bb2
-}
-bool LLAgentUI::buildLocationString(std::string& str, ELocationFormat fmt)
-{
-    return buildLocationString(str,fmt, gAgent.getPositionAgent());
-}+/**
+ * @file llagentui.cpp
+ * @brief Utility methods to process agent's data as slurl's etc. before displaying
+ *
+ * $LicenseInfo:firstyear=2009&license=viewerlgpl$
+ * Second Life Viewer Source Code
+ * Copyright (C) 2010, Linden Research, Inc.
+ *
+ * This library is free software; you can redistribute it and/or
+ * modify it under the terms of the GNU Lesser General Public
+ * License as published by the Free Software Foundation;
+ * version 2.1 of the License only.
+ *
+ * This library is distributed in the hope that it will be useful,
+ * but WITHOUT ANY WARRANTY; without even the implied warranty of
+ * MERCHANTABILITY or FITNESS FOR A PARTICULAR PURPOSE.  See the GNU
+ * Lesser General Public License for more details.
+ *
+ * You should have received a copy of the GNU Lesser General Public
+ * License along with this library; if not, write to the Free Software
+ * Foundation, Inc., 51 Franklin Street, Fifth Floor, Boston, MA  02110-1301  USA
+ *
+ * Linden Research, Inc., 945 Battery Street, San Francisco, CA  94111  USA
+ * $/LicenseInfo$
+ */
+
+#include "llviewerprecompiledheaders.h"
+
+#include "llagentui.h"
+
+// Library includes
+#include "llparcel.h"
+
+// Viewer includes
+#include "llagent.h"
+#include "llviewercontrol.h"
+#include "llviewerregion.h"
+#include "llviewerparcelmgr.h"
+#include "llvoavatarself.h"
+#include "llslurl.h"
+
+//static
+void LLAgentUI::buildFullname(std::string& name)
+{
+    if (isAgentAvatarValid())
+        name = gAgentAvatarp->getFullname();
+}
+
+//static
+void LLAgentUI::buildSLURL(LLSLURL& slurl, const bool escaped /*= true*/)
+{
+      LLSLURL return_slurl;
+      LLViewerRegion *regionp = gAgent.getRegion();
+      if (regionp)
+      {
+          // Make sure coordinates are within current region
+          LLVector3d global_pos = gAgent.getPositionGlobal();
+          LLVector3d region_origin = regionp->getOriginGlobal();
+          // -1 otherwise slurl will fmod 256 to 0.
+          // And valid slurl range is supposed to be 0..255
+          F64 max_val = REGION_WIDTH_METERS - 1;
+          global_pos.mdV[VX] = llclamp(global_pos[VX], region_origin[VX], region_origin[VX] + max_val);
+          global_pos.mdV[VY] = llclamp(global_pos[VY], region_origin[VY], region_origin[VY] + max_val);
+
+          return_slurl = LLSLURL(regionp->getName(), global_pos);
+      }
+    slurl = return_slurl;
+}
+
+//static
+bool LLAgentUI::checkAgentDistance(const LLVector3& pole, F32 radius)
+{
+    F32 delta_x = gAgent.getPositionAgent().mV[VX] - pole.mV[VX];
+    F32 delta_y = gAgent.getPositionAgent().mV[VY] - pole.mV[VY];
+
+    return  sqrt( delta_x* delta_x + delta_y* delta_y ) < radius;
+}
+bool LLAgentUI::buildLocationString(std::string& str, ELocationFormat fmt,const LLVector3& agent_pos_region)
+{
+    LLViewerRegion* region = gAgent.getRegion();
+    LLParcel* parcel = LLViewerParcelMgr::getInstance()->getAgentParcel();
+
+    if (!region || !parcel) return false;
+
+    S32 pos_x = S32(agent_pos_region.mV[VX] + 0.5f);
+    S32 pos_y = S32(agent_pos_region.mV[VY] + 0.5f);
+    S32 pos_z = S32(agent_pos_region.mV[VZ] + 0.5f);
+
+    // Round the numbers based on the velocity
+    F32 velocity_mag_sq = gAgent.getVelocity().magVecSquared();
+
+    const F32 FLY_CUTOFF = 6.f;     // meters/sec
+    const F32 FLY_CUTOFF_SQ = FLY_CUTOFF * FLY_CUTOFF;
+    const F32 WALK_CUTOFF = 1.5f;   // meters/sec
+    const F32 WALK_CUTOFF_SQ = WALK_CUTOFF * WALK_CUTOFF;
+
+    if (velocity_mag_sq > FLY_CUTOFF_SQ)
+    {
+        pos_x -= pos_x % 4;
+        pos_y -= pos_y % 4;
+    }
+    else if (velocity_mag_sq > WALK_CUTOFF_SQ)
+    {
+        pos_x -= pos_x % 2;
+        pos_y -= pos_y % 2;
+    }
+
+    // create a default name and description for the landmark
+    std::string parcel_name = LLViewerParcelMgr::getInstance()->getAgentParcelName();
+    std::string region_name = region->getName();
+    std::string sim_access_string = region->getSimAccessString();
+    std::string buffer;
+    if( parcel_name.empty() )
+    {
+        // the parcel doesn't have a name
+        switch (fmt)
+        {
+        case LOCATION_FORMAT_LANDMARK:
+            buffer = llformat("%.100s", region_name.c_str());
+            break;
+        case LOCATION_FORMAT_NORMAL:
+            buffer = llformat("%s", region_name.c_str());
+            break;
+        case LOCATION_FORMAT_NORMAL_COORDS:
+            buffer = llformat("%s (%d, %d, %d)",
+                region_name.c_str(),
+                pos_x, pos_y, pos_z);
+            break;
+        case LOCATION_FORMAT_NO_COORDS:
+            buffer = llformat("%s%s%s",
+                region_name.c_str(),
+                sim_access_string.empty() ? "" : " - ",
+                sim_access_string.c_str());
+            break;
+        case LOCATION_FORMAT_NO_MATURITY:
+            buffer = llformat("%s (%d, %d, %d)",
+                region_name.c_str(),
+                pos_x, pos_y, pos_z);
+            break;
+        case LOCATION_FORMAT_FULL:
+            buffer = llformat("%s (%d, %d, %d)%s%s",
+                region_name.c_str(),
+                pos_x, pos_y, pos_z,
+                sim_access_string.empty() ? "" : " - ",
+                sim_access_string.c_str());
+            break;
+        }
+    }
+    else
+    {
+        // the parcel has a name, so include it in the landmark name
+        switch (fmt)
+        {
+        case LOCATION_FORMAT_LANDMARK:
+            buffer = llformat("%.100s", parcel_name.c_str());
+            break;
+        case LOCATION_FORMAT_NORMAL:
+            buffer = llformat("%s, %s", parcel_name.c_str(), region_name.c_str());
+            break;
+        case LOCATION_FORMAT_NORMAL_COORDS:
+            buffer = llformat("%s (%d, %d, %d)",
+                parcel_name.c_str(),
+                pos_x, pos_y, pos_z);
+            break;
+        case LOCATION_FORMAT_NO_MATURITY:
+            buffer = llformat("%s, %s (%d, %d, %d)",
+                parcel_name.c_str(),
+                region_name.c_str(),
+                pos_x, pos_y, pos_z);
+            break;
+        case LOCATION_FORMAT_NO_COORDS:
+            buffer = llformat("%s, %s%s%s",
+                              parcel_name.c_str(),
+                              region_name.c_str(),
+                              sim_access_string.empty() ? "" : " - ",
+                              sim_access_string.c_str());
+                break;
+        case LOCATION_FORMAT_FULL:
+            buffer = llformat("%s, %s (%d, %d, %d)%s%s",
+                parcel_name.c_str(),
+                region_name.c_str(),
+                pos_x, pos_y, pos_z,
+                sim_access_string.empty() ? "" : " - ",
+                sim_access_string.c_str());
+            break;
+        }
+    }
+    str = buffer;
+    return true;
+}
+bool LLAgentUI::buildLocationString(std::string& str, ELocationFormat fmt)
+{
+    return buildLocationString(str,fmt, gAgent.getPositionAgent());
+}