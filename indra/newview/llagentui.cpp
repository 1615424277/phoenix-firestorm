--- conflicted
+++ resolved
@@ -59,22 +59,6 @@
 //static
 void LLAgentUI::buildSLURL(LLSLURL& slurl, const bool escaped /*= true*/)
 {
-<<<<<<< HEAD
-	LLSLURL return_slurl;
-	LLViewerRegion *regionp = gAgent.getRegion();
-	if (regionp)
-	{
-// <FS:CR> Aurora-sim var region teleports
-#ifdef OPENSIM
-		if (LLGridManager::instance().isInOpenSim())
-		{
-			return_slurl = LLSLURL(LFSimFeatureHandler::getInstance()->hyperGridURL(), regionp->getName(), gAgent.getPositionAgent());
-		}
-		else
-#endif
-// </FS:CR>
-		// <FS:Oren> FIRE-30768: SLURL's don't work in VarRegions
-=======
     LLSLURL return_slurl;
     LLViewerRegion *regionp = gAgent.getRegion();
     if (regionp)
@@ -89,7 +73,6 @@
 #endif
 // </FS:CR>
         // <FS:Oren> FIRE-30768: SLURL's don't work in VarRegions
->>>>>>> 1a8a5404
           //// Make sure coordinates are within current region
           //LLVector3d global_pos = gAgent.getPositionGlobal();
           //LLVector3d region_origin = regionp->getOriginGlobal();
@@ -100,17 +83,10 @@
           //global_pos.mdV[VY] = llclamp(global_pos[VY], region_origin[VY], region_origin[VY] + max_val);
 
           //return_slurl = LLSLURL(regionp->getName(), global_pos);
-<<<<<<< HEAD
-		return_slurl = LLSLURL(regionp->getName(), regionp->getOriginGlobal(), gAgent.getPositionGlobal());
-		// </FS:Oren>	
-	}
-	slurl = return_slurl;
-=======
         return_slurl = LLSLURL(regionp->getName(), regionp->getOriginGlobal(), gAgent.getPositionGlobal());
         // </FS:Oren>
     }
     slurl = return_slurl;
->>>>>>> 1a8a5404
 }
 
 //static
@@ -123,234 +99,6 @@
 }
 bool LLAgentUI::buildLocationString(std::string& str, ELocationFormat fmt,const LLVector3& agent_pos_region)
 {
-<<<<<<< HEAD
-	LLViewerRegion* region = gAgent.getRegion();
-	LLParcel* parcel = LLViewerParcelMgr::getInstance()->getAgentParcel();
-
-	if (!region || !parcel) return false;
-
-	S32 pos_x = S32(agent_pos_region.mV[VX] + 0.5f);
-	S32 pos_y = S32(agent_pos_region.mV[VY] + 0.5f);
-	S32 pos_z = S32(agent_pos_region.mV[VZ] + 0.5f);
-
-	// Round the numbers based on the velocity
-	F32 velocity_mag_sq = gAgent.getVelocity().magVecSquared();
-
-	const F32 FLY_CUTOFF = 6.f;		// meters/sec
-	const F32 FLY_CUTOFF_SQ = FLY_CUTOFF * FLY_CUTOFF;
-	const F32 WALK_CUTOFF = 1.5f;	// meters/sec
-	const F32 WALK_CUTOFF_SQ = WALK_CUTOFF * WALK_CUTOFF;
-
-	if (velocity_mag_sq > FLY_CUTOFF_SQ)
-	{
-		pos_x -= pos_x % 4;
-		pos_y -= pos_y % 4;
-	}
-	else if (velocity_mag_sq > WALK_CUTOFF_SQ)
-	{
-		pos_x -= pos_x % 2;
-		pos_y -= pos_y % 2;
-	}
-
-	// <FS:Ansariel> FIRE-1874: Show server version in statusbar
-	static LLCachedControl<bool> fsStatusbarShowSimulatorVersion(gSavedSettings, "FSStatusbarShowSimulatorVersion");
-	std::string simulator_version;
-
-	if (fsStatusbarShowSimulatorVersion)
-	{
-		std::istringstream simulator_name(gLastVersionChannel);
-		std::string version_part;
-
-		// Format is "Second Life Server 2020-03-20T18:40:52.538914"
-		if ((simulator_name >> version_part) &&
-			(simulator_name >> version_part) &&
-			(simulator_name >> version_part) &&
-			(simulator_name >> version_part))
-		{
-			size_t version_start = version_part.rfind('.');
-			if (version_start != std::string::npos && version_start != version_part.length() - 1)
-			{
-				simulator_version = version_part.substr(version_start + 1);
-			}
-		}
-	}
-	// </FS:Ansariel> FIRE-1874: Show server version in statusbar
-
-	// create a default name and description for the landmark
-	std::string parcel_name = LLViewerParcelMgr::getInstance()->getAgentParcelName();
-	std::string region_name = region->getName();
-// [RLVa:KB] - Checked: 2010-04-04 (RLVa-1.2.0d) | Modified: RLVa-1.2.0d
-	// RELEASE-RLVa: [SL-2.0.0] Check ELocationFormat to make sure our switch still makes sense
-	if (gRlvHandler.hasBehaviour(RLV_BHVR_SHOWLOC))
-	{
-		parcel_name = RlvStrings::getString(RlvStringKeys::Hidden::Parcel);
-		region_name = RlvStrings::getString(RlvStringKeys::Hidden::Region);
-		if (LOCATION_FORMAT_NO_MATURITY == fmt)
-			fmt = LOCATION_FORMAT_LANDMARK;
-		else if (LOCATION_FORMAT_FULL == fmt || LOCATION_FORMAT_V1 == fmt || LOCATION_FORMAT_V1_NO_COORDS == fmt)
-			fmt = LOCATION_FORMAT_NO_COORDS;
-	}
-// [/RLVa:KB]
-	std::string sim_access_string = region->getSimAccessString();
-	std::string buffer;
-	if( parcel_name.empty() )
-	{
-		// the parcel doesn't have a name
-		switch (fmt)
-		{
-		case LOCATION_FORMAT_LANDMARK:
-			buffer = llformat("%.100s", region_name.c_str());
-			break;
-		case LOCATION_FORMAT_NORMAL:
-			buffer = llformat("%s", region_name.c_str());
-			break;
-		case LOCATION_FORMAT_NORMAL_COORDS:
-			buffer = llformat("%s (%d, %d, %d)",
-				region_name.c_str(),
-				pos_x, pos_y, pos_z);
-			break;
-		case LOCATION_FORMAT_NO_COORDS:
-			buffer = llformat("%s%s%s",
-				region_name.c_str(),
-				sim_access_string.empty() ? "" : " - ",
-				sim_access_string.c_str());
-			break;
-		case LOCATION_FORMAT_NO_MATURITY:
-			buffer = llformat("%s (%d, %d, %d)",
-				region_name.c_str(),
-				pos_x, pos_y, pos_z);
-			break;
-		case LOCATION_FORMAT_FULL:
-			buffer = llformat("%s (%d, %d, %d)%s%s",
-				region_name.c_str(),
-				pos_x, pos_y, pos_z,
-				sim_access_string.empty() ? "" : " - ",
-				sim_access_string.c_str());
-			break;
-		// <FS:Ansariel> V1 format statusbar
-		case LOCATION_FORMAT_V1:
-			if (fsStatusbarShowSimulatorVersion && !simulator_version.empty())
-			{
-				buffer = llformat("%s - %s - (%d, %d, %d)%s%s",
-					region_name.c_str(),
-					simulator_version.c_str(),
-					pos_x, pos_y, pos_z,
-					sim_access_string.empty() ? "" : " - ",
-					sim_access_string.c_str());
-			}
-			else
-			{
-				buffer = llformat("%s (%d, %d, %d)%s%s",
-					region_name.c_str(),
-					pos_x, pos_y, pos_z,
-					sim_access_string.empty() ? "" : " - ",
-					sim_access_string.c_str());
-			}
-			break;
-		case LOCATION_FORMAT_V1_NO_COORDS:
-			if (fsStatusbarShowSimulatorVersion && !simulator_version.empty())
-			{
-				buffer = llformat("%s - %s%s%s",
-					region_name.c_str(),
-					simulator_version.c_str(),
-					sim_access_string.empty() ? "" : " - ",
-					sim_access_string.c_str());
-			}
-			else
-			{
-				buffer = llformat("%s%s%s",
-					region_name.c_str(),
-					sim_access_string.empty() ? "" : " - ",
-					sim_access_string.c_str());
-			}
-			break;
-		// </FS:Ansariel> V1 format statusbar
-		}
-	}
-	else
-	{
-		// the parcel has a name, so include it in the landmark name
-		switch (fmt)
-		{
-		case LOCATION_FORMAT_LANDMARK:
-			buffer = llformat("%.100s", parcel_name.c_str());
-			break;
-		case LOCATION_FORMAT_NORMAL:
-			buffer = llformat("%s, %s", parcel_name.c_str(), region_name.c_str());
-			break;
-		case LOCATION_FORMAT_NORMAL_COORDS:
-			buffer = llformat("%s (%d, %d, %d)",
-				parcel_name.c_str(),
-				pos_x, pos_y, pos_z);
-			break;
-		case LOCATION_FORMAT_NO_MATURITY:
-			buffer = llformat("%s, %s (%d, %d, %d)",
-				parcel_name.c_str(),
-				region_name.c_str(),
-				pos_x, pos_y, pos_z);
-			break;
-		case LOCATION_FORMAT_NO_COORDS:
-			buffer = llformat("%s, %s%s%s",
-							  parcel_name.c_str(),
-							  region_name.c_str(),
-							  sim_access_string.empty() ? "" : " - ",
-							  sim_access_string.c_str());
-				break;
-		case LOCATION_FORMAT_FULL:
-			buffer = llformat("%s, %s (%d, %d, %d)%s%s",
-				parcel_name.c_str(),
-				region_name.c_str(),
-				pos_x, pos_y, pos_z,
-				sim_access_string.empty() ? "" : " - ",
-				sim_access_string.c_str());
-			break;
-		// <FS:Ansariel> V1 format statusbar
-		case LOCATION_FORMAT_V1:
-			if (fsStatusbarShowSimulatorVersion && !simulator_version.empty())
-			{
-				buffer = llformat("%s - %s - (%d, %d, %d)%s%s - %s",
-					region_name.c_str(),
-					simulator_version.c_str(),
-					pos_x, pos_y, pos_z,
-					sim_access_string.empty() ? "" : " - ",
-					sim_access_string.c_str(),
-					parcel_name.c_str());
-			}
-			else
-			{
-				buffer = llformat("%s (%d, %d, %d)%s%s - %s",
-					region_name.c_str(),
-					pos_x, pos_y, pos_z,
-					sim_access_string.empty() ? "" : " - ",
-					sim_access_string.c_str(),
-					parcel_name.c_str());
-			}
-			break;
-		case LOCATION_FORMAT_V1_NO_COORDS:
-			if (fsStatusbarShowSimulatorVersion && !simulator_version.empty())
-			{
-				buffer = llformat("%s - %s%s%s - %s",
-					region_name.c_str(),
-					simulator_version.c_str(),
-					sim_access_string.empty() ? "" : " - ",
-					sim_access_string.c_str(),
-					parcel_name.c_str());
-			}
-			else
-			{
-				buffer = llformat("%s%s%s - %s",
-					region_name.c_str(),
-					sim_access_string.empty() ? "" : " - ",
-					sim_access_string.c_str(),
-					parcel_name.c_str());
-			}
-			break;
-		// </FS:Ansariel> V1 format statusbar
-		}
-	}
-	str = buffer;
-	return true;
-=======
     LLViewerRegion* region = gAgent.getRegion();
     LLParcel* parcel = LLViewerParcelMgr::getInstance()->getAgentParcel();
 
@@ -577,7 +325,6 @@
     }
     str = buffer;
     return true;
->>>>>>> 1a8a5404
 }
 bool LLAgentUI::buildLocationString(std::string& str, ELocationFormat fmt)
 {
