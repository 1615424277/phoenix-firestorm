/**
 * @file llviewerobjectlistitem.cpp
 * @brief viewer object list item implementation
 *
 * Class LLPanelInventoryListItemBase displays inventory item as an element
 * of LLInventoryItemsList.
 *
 * $LicenseInfo:firstyear=2012&license=viewerlgpl$
 * Second Life Viewer Source Code
 * Copyright (C) 2012, Linden Research, Inc.
 *
 * This library is free software; you can redistribute it and/or
 * modify it under the terms of the GNU Lesser General Public
 * License as published by the Free Software Foundation;
 * version 2.1 of the License only.
 *
 * This library is distributed in the hope that it will be useful,
 * but WITHOUT ANY WARRANTY; without even the implied warranty of
 * MERCHANTABILITY or FITNESS FOR A PARTICULAR PURPOSE.  See the GNU
 * Lesser General Public License for more details.
 *
 * You should have received a copy of the GNU Lesser General Public
 * License along with this library; if not, write to the Free Software
 * Foundation, Inc., 51 Franklin Street, Fifth Floor, Boston, MA  02110-1301  USA
 *
 * Linden Research, Inc., 945 Battery Street, San Francisco, CA  94111  USA
 * $/LicenseInfo$
 */

#include "llviewerprecompiledheaders.h"

#include "llblockedlistitem.h"

// llui
#include "lliconctrl.h"
#include "lltextbox.h"
#include "lltextutil.h"

// newview
#include "llavatariconctrl.h"
#include "llgroupiconctrl.h"
#include "llinventoryicon.h"
#include "llviewerobject.h"

LLBlockedListItem::LLBlockedListItem(const LLMute* item)
:   LLPanel(),
    mItemID(item->mID),
    mItemName(item->mName),
    mMuteType(item->mType)
{
    buildFromFile("panel_blocked_list_item.xml");
}

bool LLBlockedListItem::postBuild()
{
    mTitleCtrl = getChild<LLTextBox>("item_name");
    mTitleCtrl->setValue(mItemName);

<<<<<<< HEAD
	switch (mMuteType)
	{
	case LLMute::AGENT:
	case LLMute::EXTERNAL:
		{
			LLAvatarIconCtrl* avatar_icon = getChild<LLAvatarIconCtrl>("avatar_icon");
			avatar_icon->setVisible(true);
			avatar_icon->setValue(mItemID);
		}
		break;
	case LLMute::GROUP:
		{
			LLGroupIconCtrl* group_icon = getChild<LLGroupIconCtrl>("group_icon");
			group_icon->setVisible(true);
			group_icon->setValue(mItemID);
		}
		break;
	case LLMute::OBJECT:
	case LLMute::BY_NAME:
		getChild<LLUICtrl>("object_icon")->setVisible(true);
		break;
=======
    switch (mMuteType)
    {
    case LLMute::AGENT:
    case LLMute::EXTERNAL:
        {
            LLAvatarIconCtrl* avatar_icon = getChild<LLAvatarIconCtrl>("avatar_icon");
            avatar_icon->setVisible(true);
            avatar_icon->setValue(mItemID);
        }
        break;
    case LLMute::GROUP:
        {
            LLGroupIconCtrl* group_icon = getChild<LLGroupIconCtrl>("group_icon");
            group_icon->setVisible(true);
            group_icon->setValue(mItemID);
        }
        break;
    case LLMute::OBJECT:
    case LLMute::BY_NAME:
        getChild<LLUICtrl>("object_icon")->setVisible(true);
        break;
>>>>>>> 1a8a5404

    default:
        break;
    }

<<<<<<< HEAD
	return true;
=======
    return true;
>>>>>>> 1a8a5404
}

void LLBlockedListItem::onMouseEnter(S32 x, S32 y, MASK mask)
{
    getChildView("hovered_icon")->setVisible(true);
    LLPanel::onMouseEnter(x, y, mask);
}

void LLBlockedListItem::onMouseLeave(S32 x, S32 y, MASK mask)
{
    getChildView("hovered_icon")->setVisible(false);
    LLPanel::onMouseLeave(x, y, mask);
}

void LLBlockedListItem::setValue(const LLSD& value)
{
    if (!value.isMap() || !value.has("selected"))
    {
        return;
    }

    getChildView("selected_icon")->setVisible(value["selected"]);
}

void LLBlockedListItem::highlightName(const std::string& highlited_text)
{
    LLStyle::Params params;
    LLTextUtil::textboxSetHighlightedVal(mTitleCtrl, params, mItemName, highlited_text);
}<|MERGE_RESOLUTION|>--- conflicted
+++ resolved
@@ -56,29 +56,6 @@
     mTitleCtrl = getChild<LLTextBox>("item_name");
     mTitleCtrl->setValue(mItemName);
 
-<<<<<<< HEAD
-	switch (mMuteType)
-	{
-	case LLMute::AGENT:
-	case LLMute::EXTERNAL:
-		{
-			LLAvatarIconCtrl* avatar_icon = getChild<LLAvatarIconCtrl>("avatar_icon");
-			avatar_icon->setVisible(true);
-			avatar_icon->setValue(mItemID);
-		}
-		break;
-	case LLMute::GROUP:
-		{
-			LLGroupIconCtrl* group_icon = getChild<LLGroupIconCtrl>("group_icon");
-			group_icon->setVisible(true);
-			group_icon->setValue(mItemID);
-		}
-		break;
-	case LLMute::OBJECT:
-	case LLMute::BY_NAME:
-		getChild<LLUICtrl>("object_icon")->setVisible(true);
-		break;
-=======
     switch (mMuteType)
     {
     case LLMute::AGENT:
@@ -100,17 +77,12 @@
     case LLMute::BY_NAME:
         getChild<LLUICtrl>("object_icon")->setVisible(true);
         break;
->>>>>>> 1a8a5404
 
     default:
         break;
     }
 
-<<<<<<< HEAD
-	return true;
-=======
     return true;
->>>>>>> 1a8a5404
 }
 
 void LLBlockedListItem::onMouseEnter(S32 x, S32 y, MASK mask)
