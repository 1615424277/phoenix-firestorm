/** 
 * @file llassetupload.cpp
 * @brief Serializes asset upload request
 *
 * $LicenseInfo:firstyear=2007&license=viewerlgpl$
 * Second Life Viewer Source Code
 * Copyright (C) 2010, Linden Research, Inc.
 * 
 * This library is free software; you can redistribute it and/or
 * modify it under the terms of the GNU Lesser General Public
 * License as published by the Free Software Foundation;
 * version 2.1 of the License only.
 * 
 * This library is distributed in the hope that it will be useful,
 * but WITHOUT ANY WARRANTY; without even the implied warranty of
 * MERCHANTABILITY or FITNESS FOR A PARTICULAR PURPOSE.  See the GNU
 * Lesser General Public License for more details.
 * 
 * You should have received a copy of the GNU Lesser General Public
 * License along with this library; if not, write to the Free Software
 * Foundation, Inc., 51 Franklin Street, Fifth Floor, Boston, MA  02110-1301  USA
 * 
 * Linden Research, Inc., 945 Battery Street, San Francisco, CA  94111  USA
 * $/LicenseInfo$
 */

#include "llviewerprecompiledheaders.h"

#include "llassetuploadqueue.h"
#include "llviewerregion.h"
#include "llviewerobjectlist.h"

#include "llassetuploadresponders.h"
#include "llsd.h"
#include <iostream>

#include "lltrans.h" // <FS:Ansariel> For localized log message

class LLAssetUploadChainResponder : public LLUpdateTaskInventoryResponder
{
public:
	
	LLAssetUploadChainResponder(const LLSD& post_data,
								const std::string& file_name,
								const LLUUID& queue_id,
								U8* data, 
								U32 data_size,
								std::string script_name,
								LLAssetUploadQueueSupplier *supplier) :
		LLUpdateTaskInventoryResponder(post_data, file_name, queue_id, LLAssetType::AT_LSL_TEXT),
		mSupplier(supplier),
		mData(data),
		mDataSize(data_size),
		mScriptName(script_name)
	{
 	}

	virtual ~LLAssetUploadChainResponder() 
   	{
   		if(mSupplier)
   		{
   			LLAssetUploadQueue *queue = mSupplier->get();
   			if (queue)
   			{
   				// Give ownership of supplier back to queue.
   				queue->mSupplier = mSupplier;
   				mSupplier = NULL;
   			}
   		}
   		delete mSupplier;
		delete mData;
   	}
	
	virtual void errorWithContent(U32 statusNum, const std::string& reason, const LLSD& content)
   	{
		LL_WARNS() << "LLAssetUploadChainResponder Error [status:" 
				<< statusNum << "]: " << content << LL_ENDL;
		LLUpdateTaskInventoryResponder::errorWithContent(statusNum, reason, content);
   		LLAssetUploadQueue *queue = mSupplier->get();
   		if (queue)
		{
   			queue->request(&mSupplier);
   		}
   	}

	virtual void result(const LLSD& content)
   	{
		LLUpdateTaskInventoryResponder::result(content);
   		LLAssetUploadQueue *queue = mSupplier->get();
   		if (queue)
   		{
   			// Responder is reused across 2 phase upload,
   			// so only start next upload after 2nd phase complete.
   			std::string state = content["state"];
   			if(state == "complete")
   			{
   				queue->request(&mSupplier);
   			}
   		}	
   	}
	
	virtual void uploadUpload(const LLSD& content)
	{
		std::string uploader = content["uploader"];

<<<<<<< HEAD
		// <FS:Ansariel> Localized log messages
		//mSupplier->log(std::string("Compiling " + mScriptName).c_str());
		LLStringUtil::format_map_t args;
		args["[NAME]"] = mScriptName;
		mSupplier->log(LLTrans::getString("Compiling", args).c_str());
		// </FS:Ansariel> Localized log messages
		llinfos << "Compiling " << llendl;
=======
		mSupplier->log(std::string("Compiling " + mScriptName).c_str());
		LL_INFOS() << "Compiling " << LL_ENDL;
>>>>>>> d0ef02c2

		// postRaw takes ownership of mData and will delete it.
		LLHTTPClient::postRaw(uploader, mData, mDataSize, this);
		mData = NULL;
		mDataSize = 0;
	}

	virtual void uploadComplete(const LLSD& content)
	{
		// Bytecode save completed
		if (content["compiled"])
		{
<<<<<<< HEAD
			// <FS:Ansariel> Localized log messages
			//mSupplier->log("Compilation succeeded");
			mSupplier->log(LLTrans::getString("CompileSuccessful").c_str());
			// </FS:Ansariel> Localized log messages
			llinfos << "Compiled!" << llendl;
=======
			mSupplier->log("Compilation succeeded");
			LL_INFOS() << "Compiled!" << LL_ENDL;
>>>>>>> d0ef02c2
		}
		else
		{
			LLSD compile_errors = content["errors"];
			for(LLSD::array_const_iterator line	= compile_errors.beginArray();
				line < compile_errors.endArray(); line++)
			{
				std::string str = line->asString();
				str.erase(std::remove(str.begin(), str.end(), '\n'), str.end());
				mSupplier->log(str);
				LL_INFOS() << content["errors"] << LL_ENDL;
			}
		}
		LLUpdateTaskInventoryResponder::uploadComplete(content);
	}

	LLAssetUploadQueueSupplier *mSupplier;
	U8* mData;
	U32 mDataSize;
	std::string mScriptName;
};


LLAssetUploadQueue::LLAssetUploadQueue(LLAssetUploadQueueSupplier *supplier) :
	mSupplier(supplier)
{
}

//virtual 
LLAssetUploadQueue::~LLAssetUploadQueue()
{
	delete mSupplier;
}

// Takes ownership of supplier.
void LLAssetUploadQueue::request(LLAssetUploadQueueSupplier** supplier)
{
	if (mQueue.empty())
		return;

	UploadData data = mQueue.front();
	mQueue.pop_front();
	
	LLSD body;
	body["task_id"] = data.mTaskId;
	body["item_id"] = data.mItemId;
	body["is_script_running"] = data.mIsRunning;
	body["target"] = data.mIsTargetMono? "mono" : "lsl2";

	std::string url = "";
	LLViewerObject* object = gObjectList.findObject(data.mTaskId);
	if (object)
	{
		url = object->getRegion()->getCapability("UpdateScriptTask");
		LLHTTPClient::post(url, body,
							new LLAssetUploadChainResponder(
								body, data.mFilename, data.mQueueId, 
								data.mData, data.mDataSize, data.mScriptName, *supplier));
	}

	*supplier = NULL;
}

void LLAssetUploadQueue::queue(const std::string& filename,
							   const LLUUID& task_id,
							   const LLUUID& item_id,
							   BOOL is_running, 
							   BOOL is_target_mono, 
							   const LLUUID& queue_id,
							   U8* script_data,
							   U32 data_size,
							   std::string script_name)
{
	UploadData data;
	data.mTaskId = task_id;
	data.mItemId = item_id;
	data.mIsRunning = is_running;
	data.mIsTargetMono = is_target_mono;
	data.mQueueId = queue_id;
	data.mFilename = filename;
	data.mData = script_data;
	data.mDataSize = data_size;
	data.mScriptName = script_name;
			
	mQueue.push_back(data);

	if(mSupplier)
	{
		request(&mSupplier);
	}	
}

LLAssetUploadQueueSupplier::~LLAssetUploadQueueSupplier()
{
}<|MERGE_RESOLUTION|>--- conflicted
+++ resolved
@@ -103,18 +103,13 @@
 	{
 		std::string uploader = content["uploader"];
 
-<<<<<<< HEAD
 		// <FS:Ansariel> Localized log messages
 		//mSupplier->log(std::string("Compiling " + mScriptName).c_str());
 		LLStringUtil::format_map_t args;
 		args["[NAME]"] = mScriptName;
 		mSupplier->log(LLTrans::getString("Compiling", args).c_str());
 		// </FS:Ansariel> Localized log messages
-		llinfos << "Compiling " << llendl;
-=======
-		mSupplier->log(std::string("Compiling " + mScriptName).c_str());
 		LL_INFOS() << "Compiling " << LL_ENDL;
->>>>>>> d0ef02c2
 
 		// postRaw takes ownership of mData and will delete it.
 		LLHTTPClient::postRaw(uploader, mData, mDataSize, this);
@@ -127,16 +122,11 @@
 		// Bytecode save completed
 		if (content["compiled"])
 		{
-<<<<<<< HEAD
 			// <FS:Ansariel> Localized log messages
 			//mSupplier->log("Compilation succeeded");
 			mSupplier->log(LLTrans::getString("CompileSuccessful").c_str());
 			// </FS:Ansariel> Localized log messages
-			llinfos << "Compiled!" << llendl;
-=======
-			mSupplier->log("Compilation succeeded");
 			LL_INFOS() << "Compiled!" << LL_ENDL;
->>>>>>> d0ef02c2
 		}
 		else
 		{
