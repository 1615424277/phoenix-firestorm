--- conflicted
+++ resolved
@@ -261,93 +261,7 @@
 	
 	void addToMessage(LLSD &body);
 
-<<<<<<< HEAD
-	struct  StatsAccumulator
-	{
-		S32 mCount;
-		F32 mSum;
-		F32 mSumOfSquares;
-		F32 mMinValue;
-		F32 mMaxValue;
-		U32 mCountOfNextUpdatesToIgnore;
-
-		inline StatsAccumulator()
-		{
-			reset();
-		}
-
-		inline void push( F32 val )
-		{
-			if ( mCountOfNextUpdatesToIgnore > 0 )
-			{
-				mCountOfNextUpdatesToIgnore--;
-				return;
-			}
-			
-			mCount++;
-			mSum += val;
-			mSumOfSquares += val * val;
-			if (mCount == 1 || val > mMaxValue)
-			{
-				mMaxValue = val;
-			}
-			if (mCount == 1 || val < mMinValue)
-			{
-				mMinValue = val;
-			}
-		}
-		
-		inline F32 getMean() const
-		{
-			return (mCount == 0) ? 0.f : ((F32)mSum)/mCount;
-		}
-
-		inline F32 getMinValue() const
-		{
-			return mMinValue;
-		}
-
-		inline F32 getMaxValue() const
-		{
-			return mMaxValue;
-		}
-
-		inline F32 getStdDev() const
-		{
-			const F32 mean = getMean();
-			// <FS:CR> Fix implicit conversion double to float
-			//return (mCount < 2) ? 0.f : sqrt(llmax(0.f,mSumOfSquares/mCount - (mean * mean)));
-			return (mCount < 2) ? 0.f : sqrtf(llmax(0.f,mSumOfSquares/mCount - (mean * mean)));
-		}
-		
-		inline U32 getCount() const
-		{
-			return mCount;
-		}
-
-		inline void reset()
-		{
-			mCount = 0;
-			mSum = mSumOfSquares = 0.f;
-			mMinValue = 0.0f;
-			mMaxValue = 0.0f;
-			mCountOfNextUpdatesToIgnore = 0;
-		}
-		
-		inline LLSD asLLSD() const
-		{
-			LLSD data;
-			data["mean"] = getMean();
-			data["std_dev"] = getStdDev();
-			data["count"] = (S32)mCount;
-			data["min"] = getMinValue();
-			data["max"] = getMaxValue();
-			return data;
-		}
-	};
-=======
     typedef LLStatsAccumulator StatsAccumulator;
->>>>>>> 2368c44a
 
     // Phase tracking (originally put in for avatar rezzing), tracking
 	// progress of active/completed phases for activities like outfit changing.
