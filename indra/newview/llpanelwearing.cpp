/**
 * @file llpanelwearing.cpp
 * @brief List of agent's worn items.
 *
 * $LicenseInfo:firstyear=2010&license=viewerlgpl$
 * Second Life Viewer Source Code
 * Copyright (C) 2010, Linden Research, Inc.
 *
 * This library is free software; you can redistribute it and/or
 * modify it under the terms of the GNU Lesser General Public
 * License as published by the Free Software Foundation;
 * version 2.1 of the License only.
 *
 * This library is distributed in the hope that it will be useful,
 * but WITHOUT ANY WARRANTY; without even the implied warranty of
 * MERCHANTABILITY or FITNESS FOR A PARTICULAR PURPOSE.  See the GNU
 * Lesser General Public License for more details.
 *
 * You should have received a copy of the GNU Lesser General Public
 * License along with this library; if not, write to the Free Software
 * Foundation, Inc., 51 Franklin Street, Fifth Floor, Boston, MA  02110-1301  USA
 *
 * Linden Research, Inc., 945 Battery Street, San Francisco, CA  94111  USA
 * $/LicenseInfo$
 */

#include "llviewerprecompiledheaders.h"

#include "llpanelwearing.h"

#include "lltoggleablemenu.h"

#include "llagent.h"
#include "llaccordionctrl.h"
#include "llaccordionctrltab.h"
#include "llappearancemgr.h"
#include "llfloatersidepanelcontainer.h"
#include "llinventoryfunctions.h"
#include "llinventoryicon.h"
#include "llinventorymodel.h"
#include "llinventoryobserver.h"
#include "llmenubutton.h"
#include "lloutfitobserver.h"
#include "llscrolllistctrl.h"
#include "llviewermenu.h"
#include "llviewerregion.h"
#include "llwearableitemslist.h"
#include "llsdserialize.h"
#include "llclipboard.h"
// [RLVa:KB] - Checked: 2012-07-28 (RLVa-1.4.7)
#include "rlvactions.h"
#include "rlvcommon.h"
#include "rlvhandler.h"
#include "rlvlocks.h"
// [/RLVa:KB]
#include "lltextbox.h"
#include "llresmgr.h"

// Context menu and Gear menu helper.
static void edit_outfit()
{
    LLFloaterSidePanelContainer::showPanel("appearance", LLSD().with("type", "edit_outfit"));
}

//////////////////////////////////////////////////////////////////////////

class LLWearingGearMenu
{
public:
    LLWearingGearMenu(LLPanelWearing* panel_wearing)
    :   mMenu(NULL), mPanelWearing(panel_wearing)
    {
        LLUICtrl::CommitCallbackRegistry::ScopedRegistrar registrar;
        LLUICtrl::EnableCallbackRegistry::ScopedRegistrar enable_registrar;

        registrar.add("Gear.TouchAttach", boost::bind(&LLWearingGearMenu::handleMultiple, this, handle_attachment_touch));
        registrar.add("Gear.EditItem", boost::bind(&LLWearingGearMenu::handleMultiple, this, handle_item_edit));
        registrar.add("Gear.EditOutfit", boost::bind(&edit_outfit));
        registrar.add("Gear.TakeOff", boost::bind(&LLPanelWearing::onRemoveItem, mPanelWearing));
        registrar.add("Gear.Copy", boost::bind(&LLPanelWearing::copyToClipboard, mPanelWearing));

        enable_registrar.add("Gear.OnEnable", boost::bind(&LLPanelWearing::isActionEnabled, mPanelWearing, _2));

        mMenu = LLUICtrlFactory::getInstance()->createFromFile<LLToggleableMenu>(
            "menu_wearing_gear.xml", gMenuHolder, LLViewerMenuHolderGL::child_registry_t::instance());
        llassert(mMenu);
    }

    LLToggleableMenu* getMenu() { return mMenu; }

private:
    void handleMultiple(std::function<void(const LLUUID& id)> functor)
    {
        uuid_vec_t selected_item_ids;
        mPanelWearing->getSelectedItemsUUIDs(selected_item_ids);

        for (const LLUUID& item_id : selected_item_ids)
        {
            functor(item_id);
        }
    }

    LLToggleableMenu*       mMenu;
    LLPanelWearing*         mPanelWearing;
};

//////////////////////////////////////////////////////////////////////////

class LLWearingContextMenu : public LLListContextMenu
{
protected:
    /* virtual */ LLContextMenu* createMenu()
    {
        LLUICtrl::CommitCallbackRegistry::ScopedRegistrar registrar;

        registrar.add("Wearing.TouchAttach", boost::bind(handleMultiple, handle_attachment_touch, mUUIDs));
        registrar.add("Wearing.EditItem", boost::bind(handleMultiple, handle_item_edit, mUUIDs));
        registrar.add("Wearing.EditOutfit", boost::bind(&edit_outfit));
        registrar.add("Wearing.ShowOriginal", boost::bind(show_item_original, mUUIDs.front()));
        registrar.add("Wearing.TakeOff",
                      //boost::bind(&LLAppearanceMgr::removeItemsFromAvatar, LLAppearanceMgr::getInstance(), mUUIDs, no_op));  // <FS:Ansariel> [SL:KB] - Patch: Appearance-Misc
                      boost::bind(&LLAppearanceMgr::removeItemsFromAvatar, LLAppearanceMgr::getInstance(), mUUIDs));
        registrar.add("Wearing.Detach",
                      //boost::bind(&LLAppearanceMgr::removeItemsFromAvatar, LLAppearanceMgr::getInstance(), mUUIDs, no_op));  // <FS:Ansariel> [SL:KB] - Patch: Appearance-Misc
                      boost::bind(&LLAppearanceMgr::removeItemsFromAvatar, LLAppearanceMgr::getInstance(), mUUIDs));
// [SL:KB] - Patch: Inventory-AttachmentEdit - Checked: 2010-09-04 (Catznip-2.2.0a) | Added: Catznip-2.1.2a
        registrar.add("Wearing.TakeOffDetach",
                      boost::bind(&LLAppearanceMgr::removeItemsFromAvatar, LLAppearanceMgr::getInstance(), mUUIDs));
// [/SL:KB]
        LLContextMenu* menu = createFromFile("menu_wearing_tab.xml");

        updateMenuItemsVisibility(menu);

        return menu;
    }

    void updateMenuItemsVisibility(LLContextMenu* menu)
    {
        bool bp_selected            = false;    // true if body parts selected
        bool clothes_selected       = false;
        bool attachments_selected   = false;
// [RLVa:KB] - Checked: 2012-07-28 (RLVa-1.4.7)
        S32 rlv_locked_count = 0;
// [/RLVa:KB]

        // See what types of wearables are selected.
        for (uuid_vec_t::const_iterator it = mUUIDs.begin(); it != mUUIDs.end(); ++it)
        {
            LLViewerInventoryItem* item = gInventory.getItem(*it);

            if (!item)
            {
                LL_WARNS() << "Invalid item" << LL_ENDL;
                continue;
            }

            LLAssetType::EType type = item->getType();
            if (type == LLAssetType::AT_CLOTHING)
            {
                clothes_selected = true;
            }
            else if (type == LLAssetType::AT_BODYPART)
            {
                bp_selected = true;
            }
            else if (type == LLAssetType::AT_OBJECT || type == LLAssetType::AT_GESTURE)
            {
                attachments_selected = true;
            }
// [RLVa:KB] - Checked: 2012-07-28 (RLVa-1.4.7)
            if ( (rlv_handler_t::isEnabled()) && (!rlvPredCanRemoveItem(*it)) )
            {
                rlv_locked_count++;
            }
// [/RLVa:KB]
        }

        // Enable/disable some menu items depending on the selection.
        bool show_touch = !bp_selected && !clothes_selected && attachments_selected;
        bool show_edit = bp_selected || clothes_selected || attachments_selected;
// [RLVa:KB] - Checked: 2012-07-28 (RLVa-1.4.7)
        bool rlv_blocked = (mUUIDs.size() == rlv_locked_count);
// [/RLVa:KB]
        bool allow_detach = !bp_selected && !clothes_selected && attachments_selected;
        bool allow_take_off = !bp_selected && clothes_selected && !attachments_selected;

        menu->setItemVisible("touch_attach",       show_touch);
        menu->setItemEnabled("touch_attach",       1 == mUUIDs.size() && enable_attachment_touch(mUUIDs.front()));
        menu->setItemVisible("edit_item",          show_edit);
        menu->setItemEnabled("edit_item",          1 == mUUIDs.size() && get_is_item_editable(mUUIDs.front()));
        menu->setItemVisible("take_off",    allow_take_off);
        menu->setItemVisible("detach",      allow_detach);
        menu->setItemVisible("edit_outfit_separator", show_touch || show_edit || allow_take_off || allow_detach);
        menu->setItemVisible("show_original", mUUIDs.size() == 1);
// [SL:KB] - Patch: Inventory-AttachmentEdit - Checked: 2010-09-04 (Catznip-2.2.0a) | Added: Catznip-2.1.2a
        menu->setItemVisible("take_off_or_detach", (!allow_detach) && (!allow_take_off) && (clothes_selected) && (attachments_selected));
// [/SL:KB]
// [RLVa:KB] - Checked: 2012-07-28 (RLVa-1.4.7)
        menu->setItemEnabled("take_off",    !rlv_blocked);
        menu->setItemEnabled("detach",      !rlv_blocked);
// [/RLVa:KB]
    }
};

//////////////////////////////////////////////////////////////////////////

class LLTempAttachmentsContextMenu : public LLListContextMenu
{
public:
    LLTempAttachmentsContextMenu(LLPanelWearing* panel_wearing)
        :   mPanelWearing(panel_wearing)
    {}
protected:
<<<<<<< HEAD
	/* virtual */ LLContextMenu* createMenu()
	{
		LLUICtrl::CommitCallbackRegistry::ScopedRegistrar registrar;

		registrar.add("Wearing.EditItem", boost::bind(&LLPanelWearing::onEditAttachment, mPanelWearing));
		registrar.add("Wearing.Detach", boost::bind(&LLPanelWearing::onRemoveAttachment, mPanelWearing));
		LLContextMenu* menu = createFromFile("menu_wearing_tab.xml");

		updateMenuItemsVisibility(menu);

		return menu;
	}

	void updateMenuItemsVisibility(LLContextMenu* menu)
	{
		menu->setItemVisible("touch_attach", true);
		menu->setItemEnabled("touch_attach", 1 == mUUIDs.size());
		menu->setItemVisible("edit_item", true);
		menu->setItemEnabled("edit_item", 1 == mUUIDs.size());
		menu->setItemVisible("take_off", false);
		menu->setItemVisible("detach", true);
// [SL:KB] - Patch: Inventory-AttachmentEdit - Checked: 2010-09-04 (Catznip-2.2.0a) | Added: Catznip-2.1.2a
		menu->setItemVisible("take_off_or_detach", false);
// [/SL:KB]
		menu->setItemVisible("edit_outfit_separator", false);
		menu->setItemVisible("show_original", false);
		menu->setItemVisible("edit_outfit", false);
	}
=======
    /* virtual */ LLContextMenu* createMenu()
    {
        LLUICtrl::CommitCallbackRegistry::ScopedRegistrar registrar;

        registrar.add("Wearing.EditItem", boost::bind(&LLPanelWearing::onEditAttachment, mPanelWearing));
        registrar.add("Wearing.Detach", boost::bind(&LLPanelWearing::onRemoveAttachment, mPanelWearing));
        LLContextMenu* menu = createFromFile("menu_wearing_tab.xml");

        updateMenuItemsVisibility(menu);

        return menu;
    }

    void updateMenuItemsVisibility(LLContextMenu* menu)
    {
        menu->setItemVisible("touch_attach", TRUE);
        menu->setItemEnabled("touch_attach", 1 == mUUIDs.size());
        menu->setItemVisible("edit_item", TRUE);
        menu->setItemEnabled("edit_item", 1 == mUUIDs.size());
        menu->setItemVisible("take_off", FALSE);
        menu->setItemVisible("detach", TRUE);
// [SL:KB] - Patch: Inventory-AttachmentEdit - Checked: 2010-09-04 (Catznip-2.2.0a) | Added: Catznip-2.1.2a
        menu->setItemVisible("take_off_or_detach", FALSE);
// [/SL:KB]
        menu->setItemVisible("edit_outfit_separator", FALSE);
        menu->setItemVisible("show_original", FALSE);
        menu->setItemVisible("edit_outfit", FALSE);
    }
>>>>>>> c06fb4e0

    LLPanelWearing*         mPanelWearing;
};

//////////////////////////////////////////////////////////////////////////

static LLPanelInjector<LLPanelWearing> t_panel_wearing("panel_wearing");

LLPanelWearing::LLPanelWearing()
    :   LLPanelAppearanceTab()
    ,   mCOFItemsList(NULL)
    ,   mAvatarComplexityLabel(NULL) // <FS:Ansariel> Show avatar complexity in appearance floater
    ,   mIsInitialized(false)
    ,   mAttachmentsChangedConnection()
{
    mGearMenu = new LLWearingGearMenu(this);
    mContextMenu = new LLWearingContextMenu();
    mAttachmentsMenu = new LLTempAttachmentsContextMenu(this);
}

LLPanelWearing::~LLPanelWearing()
{
    delete mGearMenu;
    delete mContextMenu;
    delete mAttachmentsMenu;

    if (mAttachmentsChangedConnection.connected())
    {
        mAttachmentsChangedConnection.disconnect();
    }
}

bool LLPanelWearing::postBuild()
{
    mAccordionCtrl = getChild<LLAccordionCtrl>("wearables_accordion");
    mWearablesTab = getChild<LLAccordionCtrlTab>("tab_wearables");
    mWearablesTab->setIgnoreResizeNotification(true);
    mAttachmentsTab = getChild<LLAccordionCtrlTab>("tab_temp_attachments");
    mAttachmentsTab->setDropDownStateChangedCallback(boost::bind(&LLPanelWearing::onAccordionTabStateChanged, this));

    mCOFItemsList = getChild<LLWearableItemsList>("cof_items_list");
    mCOFItemsList->setRightMouseDownCallback(boost::bind(&LLPanelWearing::onWearableItemsListRightClick, this, _1, _2, _3));
    mCOFItemsList->setDoubleClickCallback(boost::bind(&LLPanelWearing::onDoubleClick, this)); // <FS:Ansariel> FIRE-22484: Double-click wear in outfits list

    mTempItemsList = getChild<LLScrollListCtrl>("temp_attachments_list");
    mTempItemsList->setFgUnselectedColor(LLColor4::white);
    mTempItemsList->setRightMouseDownCallback(boost::bind(&LLPanelWearing::onTempAttachmentsListRightClick, this, _1, _2, _3));
    mTempItemsList->setDoubleClickCallback(boost::bind(&LLPanelWearing::onRemoveAttachment, this)); // <FS:Ansariel> FIRE-22484: Double-click wear in outfits list

    // <FS:Ansariel> Show avatar complexity in appearance floater
    mAvatarComplexityLabel = getChild<LLTextBox>("avatar_complexity_label");

    LLMenuButton* menu_gear_btn = getChild<LLMenuButton>("options_gear_btn");

    menu_gear_btn->setMenu(mGearMenu->getMenu());

<<<<<<< HEAD
	return true;
=======
    return TRUE;
>>>>>>> c06fb4e0
}

//virtual
void LLPanelWearing::onOpen(const LLSD& /*info*/)
{
    if (!mIsInitialized)
    {
        // *TODO: I'm not sure is this check necessary but it never match while developing.
        if (!gInventory.isInventoryUsable())
            return;

        const LLUUID cof = gInventory.findCategoryUUIDForType(LLFolderType::FT_CURRENT_OUTFIT);

        // *TODO: I'm not sure is this check necessary but it never match while developing.
        LLViewerInventoryCategory* category = gInventory.getCategory(cof);
        if (!category)
            return;

        // Start observing changes in Current Outfit category.
        LLOutfitObserver::instance().addCOFChangedCallback(boost::bind(&LLWearableItemsList::updateList, mCOFItemsList, cof));

        // Fetch Current Outfit contents and refresh the list to display
        // initially fetched items. If not all items are fetched now
        // the observer will refresh the list as soon as the new items
        // arrive.
        category->fetch();

        mCOFItemsList->updateList(cof);

        mIsInitialized = true;
    }
}

void LLPanelWearing::draw()
{
    if (mUpdateTimer.getStarted() && (mUpdateTimer.getElapsedTimeF32() > 0.1f))
    {
        mUpdateTimer.stop();
        updateAttachmentsList();
    }
    LLPanel::draw();
}

void LLPanelWearing::onAccordionTabStateChanged()
{
    if(mAttachmentsTab->isExpanded())
    {
        startUpdateTimer();
        mAttachmentsChangedConnection = LLAppearanceMgr::instance().setAttachmentsChangedCallback(boost::bind(&LLPanelWearing::startUpdateTimer, this));
    }
    else
    {
        if (mAttachmentsChangedConnection.connected())
        {
            mAttachmentsChangedConnection.disconnect();
        }
    }
}

void LLPanelWearing::startUpdateTimer()
{
    if (!mUpdateTimer.getStarted())
    {
        mUpdateTimer.start();
    }
    else
    {
        mUpdateTimer.reset();
    }
}

// virtual
void LLPanelWearing::onFilterSubStringChanged(const std::string& new_string, const std::string& old_string)
{
    mCOFItemsList->setFilterSubString(new_string, true);

    mAccordionCtrl->arrange();
}

// virtual
bool LLPanelWearing::isActionEnabled(const LLSD& userdata)
{
    const std::string command_name = userdata.asString();

    if (command_name == "save_outfit")
    {
        bool outfit_locked = LLAppearanceMgr::getInstance()->isOutfitLocked();
        bool outfit_dirty = LLAppearanceMgr::getInstance()->isOutfitDirty();
        // allow save only if outfit isn't locked and is dirty
        return !outfit_locked && outfit_dirty;
    }

    if (command_name == "take_off")
    {
        if (mWearablesTab->isExpanded())
        {
            return hasItemSelected() && canTakeOffSelected();
        }
        else
        {
            LLScrollListItem* item = mTempItemsList->getFirstSelected();
            if (item && item->getUUID().notNull())
            {
                return true;
            }
        }
    }

    uuid_vec_t selected_uuids;
    getSelectedItemsUUIDs(selected_uuids);

    if (command_name == "touch_attach")
    {
        return (1 == selected_uuids.size()) && (enable_attachment_touch(selected_uuids.front()));
    }
    else if (command_name == "edit_item")
    {
        return (1 == selected_uuids.size()) && (get_is_item_editable(selected_uuids.front()));
    }

    return false;
}

void LLPanelWearing::updateAttachmentsList()
{
    std::vector<LLViewerObject*> attachs = LLAgentWearables::getTempAttachments();
    mTempItemsList->deleteAllItems();
    mAttachmentsMap.clear();
    if(!attachs.empty())
    {
        if(!populateAttachmentsList())
        {
            requestAttachmentDetails();
        }
    }
    else
    {
        std::string no_attachments = getString("no_attachments");
        LLSD row;
        row["columns"][0]["column"] = "text";
        row["columns"][0]["value"] = no_attachments;
        row["columns"][0]["font"] = "SansSerifBold";
        mTempItemsList->addElement(row);
    }
}

bool LLPanelWearing::populateAttachmentsList(bool update)
{
    bool populated = true;
    if(mTempItemsList)
    {
        mTempItemsList->deleteAllItems();
        mAttachmentsMap.clear();
        std::vector<LLViewerObject*> attachs = LLAgentWearables::getTempAttachments();

        std::string icon_name = LLInventoryIcon::getIconName(LLAssetType::AT_OBJECT, LLInventoryType::IT_OBJECT);
        for (std::vector<LLViewerObject*>::iterator iter = attachs.begin();
                iter != attachs.end(); ++iter)
        {
            LLViewerObject *attachment = *iter;
            LLSD row;
            row["id"] = attachment->getID();
            row["columns"][0]["column"] = "icon";
            row["columns"][0]["type"] = "icon";
            row["columns"][0]["value"] = icon_name;
            row["columns"][1]["column"] = "text";
            if(mObjectNames.count(attachment->getID()) && !mObjectNames[attachment->getID()].empty())
            {
                row["columns"][1]["value"] = mObjectNames[attachment->getID()];
            }
            else if(update)
            {
                row["columns"][1]["value"] = attachment->getID();
                populated = false;
            }
            else
            {
                // <FS:Ansariel> Translation fix
                //row["columns"][1]["value"] = "Loading...";
                row["columns"][1]["value"] = LLTrans::getString("LoadingData");
                // </FS:Ansariel>
                populated = false;
            }
            // <FS:Ansariel> Show avatar complexity in appearance floater
            std::string complexity_string;
            LLLocale locale("");
            LLResMgr::getInstance()->getIntegerString(complexity_string, mTempItemComplexityMap[attachment->getID()]);
            row["columns"][2]["column"] = "weight";
            row["columns"][2]["value"] = complexity_string;
            row["columns"][2]["halign"] = "right";
            // </FS:Ansariel>
            mTempItemsList->addElement(row);
            mAttachmentsMap[attachment->getID()] = attachment;
        }
    }
    return populated;
}

void LLPanelWearing::requestAttachmentDetails()
{
    LLSD body;
    std::string url = gAgent.getRegionCapability("AttachmentResources");
    if (!url.empty())
    {
        LLCoros::instance().launch("LLPanelWearing::getAttachmentLimitsCoro",
        boost::bind(&LLPanelWearing::getAttachmentLimitsCoro, this, url));
    }
}

void LLPanelWearing::getAttachmentLimitsCoro(std::string url)
{
    LLCore::HttpRequest::policy_t httpPolicy(LLCore::HttpRequest::DEFAULT_POLICY_ID);
    LLCoreHttpUtil::HttpCoroutineAdapter::ptr_t
    httpAdapter(new LLCoreHttpUtil::HttpCoroutineAdapter("getAttachmentLimitsCoro", httpPolicy));
    LLCore::HttpRequest::ptr_t httpRequest(new LLCore::HttpRequest);

    LLSD result = httpAdapter->getAndSuspend(httpRequest, url);

    LLSD httpResults = result[LLCoreHttpUtil::HttpCoroutineAdapter::HTTP_RESULTS];
    LLCore::HttpStatus status = LLCoreHttpUtil::HttpCoroutineAdapter::getStatusFromLLSD(httpResults);

    if (!status)
    {
        LL_WARNS() << "Unable to retrieve attachment limits." << LL_ENDL;
        return;
    }

    result.erase(LLCoreHttpUtil::HttpCoroutineAdapter::HTTP_RESULTS);
    setAttachmentDetails(result);
}


void LLPanelWearing::setAttachmentDetails(LLSD content)
{
    mObjectNames.clear();
    S32 number_attachments = content["attachments"].size();
    for(int i = 0; i < number_attachments; i++)
    {
        S32 number_objects = content["attachments"][i]["objects"].size();
        for(int j = 0; j < number_objects; j++)
        {
            LLUUID task_id = content["attachments"][i]["objects"][j]["id"].asUUID();
            std::string name = content["attachments"][i]["objects"][j]["name"].asString();
            mObjectNames[task_id] = name;
        }
    }
    if(!mObjectNames.empty())
    {
        populateAttachmentsList(true);
    }
}

boost::signals2::connection LLPanelWearing::setSelectionChangeCallback(commit_callback_t cb)
{
    if (!mCOFItemsList) return boost::signals2::connection();

    return mCOFItemsList->setCommitCallback(cb);
}

void LLPanelWearing::onWearableItemsListRightClick(LLUICtrl* ctrl, S32 x, S32 y)
{
    LLWearableItemsList* list = dynamic_cast<LLWearableItemsList*>(ctrl);
    if (!list) return;

    uuid_vec_t selected_uuids;

    list->getSelectedUUIDs(selected_uuids);

    mContextMenu->show(ctrl, selected_uuids, x, y);
}

void LLPanelWearing::onTempAttachmentsListRightClick(LLUICtrl* ctrl, S32 x, S32 y)
{
    LLScrollListCtrl* list = dynamic_cast<LLScrollListCtrl*>(ctrl);
    if (!list) return;
    list->selectItemAt(x, y, MASK_NONE);
    uuid_vec_t selected_uuids;

    if(list->getCurrentID().notNull())
    {
        selected_uuids.push_back(list->getCurrentID());
        mAttachmentsMenu->show(ctrl, selected_uuids, x, y);
    }
}

bool LLPanelWearing::hasItemSelected()
{
    return mCOFItemsList->getSelectedItem() != NULL;
}

void LLPanelWearing::getSelectedItemsUUIDs(uuid_vec_t& selected_uuids) const
{
    mCOFItemsList->getSelectedUUIDs(selected_uuids);
}

void LLPanelWearing::onEditAttachment()
{
    LLScrollListItem* item = mTempItemsList->getFirstSelected();
    if (item)
    {
        LLSelectMgr::getInstance()->deselectAll();
        LLSelectMgr::getInstance()->selectObjectAndFamily(mAttachmentsMap[item->getUUID()]);
        handle_object_edit();
    }
}

void LLPanelWearing::onRemoveAttachment()
{
    LLScrollListItem* item = mTempItemsList->getFirstSelected();
    if (item && item->getUUID().notNull())
    {
        LLSelectMgr::getInstance()->deselectAll();
        LLSelectMgr::getInstance()->selectObjectAndFamily(mAttachmentsMap[item->getUUID()]);
        LLSelectMgr::getInstance()->sendDetach();
    }
}

void LLPanelWearing::onRemoveItem()
{
    if (mWearablesTab->isExpanded())
    {
        uuid_vec_t selected_uuids;
        getSelectedItemsUUIDs(selected_uuids);
        LLAppearanceMgr::instance().removeItemsFromAvatar(selected_uuids);
    }
    else
    {
        onRemoveAttachment();
    }
}


void LLPanelWearing::copyToClipboard()
{
    std::string text;
    std::vector<LLSD> data;
    mCOFItemsList->getValues(data);

    for(std::vector<LLSD>::const_iterator iter = data.begin(); iter != data.end();)
    {
        LLSD uuid = (*iter);
        LLViewerInventoryItem* item = gInventory.getItem(uuid);

        iter++;
        if (item != NULL)
        {
            // Append a newline to all but the last line
            text += iter != data.end() ? item->getName() + "\n" : item->getName();
        }
    }

    LLClipboard::instance().copyToClipboard(utf8str_to_wstring(text),0,text.size());
}

// <FS:Ansariel> Show avatar complexity in appearance floater
void LLPanelWearing::updateAvatarComplexity(U32 complexity, const std::map<LLUUID, U32>& item_complexity, const std::map<LLUUID, U32>& temp_item_complexity, U32 body_parts_complexity)
{
    std::string complexity_string;
    LLLocale locale("");
    LLResMgr::getInstance()->getIntegerString(complexity_string, complexity);

    mAvatarComplexityLabel->setTextArg("[WEIGHT]", complexity_string);

    mCOFItemsList->updateItemComplexity(item_complexity, body_parts_complexity);

    mTempItemComplexityMap = temp_item_complexity;
    updateAttachmentsList();
}
// </FS:Ansariel>

// <FS:Ansariel> FIRE-22484: Double-click wear in outfits list
void LLPanelWearing::onDoubleClick()
{
    LLUUID selected_item_id = mCOFItemsList->getSelectedUUID();
    if (selected_item_id.notNull())
    {
        uuid_vec_t ids;
        ids.push_back(selected_item_id);
        LLViewerInventoryItem* item = gInventory.getItem(selected_item_id);

        if (!item)
            return;

        if ((item->getType() == LLAssetType::AT_CLOTHING && (!RlvActions::isRlvEnabled() || gRlvWearableLocks.canRemove(item))) ||
            ((item->getType() == LLAssetType::AT_OBJECT) && (!RlvActions::isRlvEnabled() || gRlvAttachmentLocks.canDetach(item))))
        {
            LLAppearanceMgr::instance().removeItemsFromAvatar(ids);
        }
    }
}
// </FS:Ansariel>

// EOF<|MERGE_RESOLUTION|>--- conflicted
+++ resolved
@@ -211,36 +211,6 @@
         :   mPanelWearing(panel_wearing)
     {}
 protected:
-<<<<<<< HEAD
-	/* virtual */ LLContextMenu* createMenu()
-	{
-		LLUICtrl::CommitCallbackRegistry::ScopedRegistrar registrar;
-
-		registrar.add("Wearing.EditItem", boost::bind(&LLPanelWearing::onEditAttachment, mPanelWearing));
-		registrar.add("Wearing.Detach", boost::bind(&LLPanelWearing::onRemoveAttachment, mPanelWearing));
-		LLContextMenu* menu = createFromFile("menu_wearing_tab.xml");
-
-		updateMenuItemsVisibility(menu);
-
-		return menu;
-	}
-
-	void updateMenuItemsVisibility(LLContextMenu* menu)
-	{
-		menu->setItemVisible("touch_attach", true);
-		menu->setItemEnabled("touch_attach", 1 == mUUIDs.size());
-		menu->setItemVisible("edit_item", true);
-		menu->setItemEnabled("edit_item", 1 == mUUIDs.size());
-		menu->setItemVisible("take_off", false);
-		menu->setItemVisible("detach", true);
-// [SL:KB] - Patch: Inventory-AttachmentEdit - Checked: 2010-09-04 (Catznip-2.2.0a) | Added: Catznip-2.1.2a
-		menu->setItemVisible("take_off_or_detach", false);
-// [/SL:KB]
-		menu->setItemVisible("edit_outfit_separator", false);
-		menu->setItemVisible("show_original", false);
-		menu->setItemVisible("edit_outfit", false);
-	}
-=======
     /* virtual */ LLContextMenu* createMenu()
     {
         LLUICtrl::CommitCallbackRegistry::ScopedRegistrar registrar;
@@ -256,20 +226,19 @@
 
     void updateMenuItemsVisibility(LLContextMenu* menu)
     {
-        menu->setItemVisible("touch_attach", TRUE);
+        menu->setItemVisible("touch_attach", true);
         menu->setItemEnabled("touch_attach", 1 == mUUIDs.size());
-        menu->setItemVisible("edit_item", TRUE);
+        menu->setItemVisible("edit_item", true);
         menu->setItemEnabled("edit_item", 1 == mUUIDs.size());
-        menu->setItemVisible("take_off", FALSE);
-        menu->setItemVisible("detach", TRUE);
+        menu->setItemVisible("take_off", false);
+        menu->setItemVisible("detach", true);
 // [SL:KB] - Patch: Inventory-AttachmentEdit - Checked: 2010-09-04 (Catznip-2.2.0a) | Added: Catznip-2.1.2a
-        menu->setItemVisible("take_off_or_detach", FALSE);
+        menu->setItemVisible("take_off_or_detach", false);
 // [/SL:KB]
-        menu->setItemVisible("edit_outfit_separator", FALSE);
-        menu->setItemVisible("show_original", FALSE);
-        menu->setItemVisible("edit_outfit", FALSE);
-    }
->>>>>>> c06fb4e0
+        menu->setItemVisible("edit_outfit_separator", false);
+        menu->setItemVisible("show_original", false);
+        menu->setItemVisible("edit_outfit", false);
+    }
 
     LLPanelWearing*         mPanelWearing;
 };
@@ -326,11 +295,7 @@
 
     menu_gear_btn->setMenu(mGearMenu->getMenu());
 
-<<<<<<< HEAD
-	return true;
-=======
-    return TRUE;
->>>>>>> c06fb4e0
+    return true;
 }
 
 //virtual
