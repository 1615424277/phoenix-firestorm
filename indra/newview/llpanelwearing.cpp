/**
 * @file llpanelwearing.cpp
 * @brief List of agent's worn items.
 *
 * $LicenseInfo:firstyear=2010&license=viewerlgpl$
 * Second Life Viewer Source Code
 * Copyright (C) 2010, Linden Research, Inc.
 *
 * This library is free software; you can redistribute it and/or
 * modify it under the terms of the GNU Lesser General Public
 * License as published by the Free Software Foundation;
 * version 2.1 of the License only.
 *
 * This library is distributed in the hope that it will be useful,
 * but WITHOUT ANY WARRANTY; without even the implied warranty of
 * MERCHANTABILITY or FITNESS FOR A PARTICULAR PURPOSE.  See the GNU
 * Lesser General Public License for more details.
 *
 * You should have received a copy of the GNU Lesser General Public
 * License along with this library; if not, write to the Free Software
 * Foundation, Inc., 51 Franklin Street, Fifth Floor, Boston, MA  02110-1301  USA
 *
 * Linden Research, Inc., 945 Battery Street, San Francisco, CA  94111  USA
 * $/LicenseInfo$
 */

#include "llviewerprecompiledheaders.h"

#include "llpanelwearing.h"

#include "lltoggleablemenu.h"

#include "llagent.h"
#include "llaccordionctrl.h"
#include "llaccordionctrltab.h"
#include "llappearancemgr.h"
#include "llfloatersidepanelcontainer.h"
#include "llinventoryfunctions.h"
#include "llinventoryicon.h"
#include "llinventorymodel.h"
#include "llinventoryobserver.h"
#include "llmenubutton.h"
#include "lloutfitobserver.h"
#include "llscrolllistctrl.h"
#include "llviewermenu.h"
#include "llviewerregion.h"
#include "llwearableitemslist.h"
#include "llsdserialize.h"
#include "llclipboard.h"
// [RLVa:KB] - Checked: 2012-07-28 (RLVa-1.4.7)
#include "rlvactions.h"
#include "rlvcommon.h"
#include "rlvhandler.h"
#include "rlvlocks.h"
// [/RLVa:KB]
#include "lltextbox.h"
#include "llresmgr.h"

// Context menu and Gear menu helper.
static void edit_outfit()
{
    LLFloaterSidePanelContainer::showPanel("appearance", LLSD().with("type", "edit_outfit"));
}

//////////////////////////////////////////////////////////////////////////

class LLWearingGearMenu
{
public:
    LLWearingGearMenu(LLPanelWearing* panel_wearing)
    :   mMenu(NULL), mPanelWearing(panel_wearing)
    {
        LLUICtrl::CommitCallbackRegistry::ScopedRegistrar registrar;
        LLUICtrl::EnableCallbackRegistry::ScopedRegistrar enable_registrar;

        registrar.add("Gear.TouchAttach", boost::bind(&LLWearingGearMenu::handleMultiple, this, handle_attachment_touch));
        registrar.add("Gear.EditItem", boost::bind(&LLWearingGearMenu::handleMultiple, this, handle_item_edit));
        registrar.add("Gear.EditOutfit", boost::bind(&edit_outfit));
        registrar.add("Gear.TakeOff", boost::bind(&LLPanelWearing::onRemoveItem, mPanelWearing));
        registrar.add("Gear.Copy", boost::bind(&LLPanelWearing::copyToClipboard, mPanelWearing));

        enable_registrar.add("Gear.OnEnable", boost::bind(&LLPanelWearing::isActionEnabled, mPanelWearing, _2));

        mMenu = LLUICtrlFactory::getInstance()->createFromFile<LLToggleableMenu>(
            "menu_wearing_gear.xml", gMenuHolder, LLViewerMenuHolderGL::child_registry_t::instance());
        llassert(mMenu);
    }

    LLToggleableMenu* getMenu() { return mMenu; }

private:
    void handleMultiple(std::function<void(const LLUUID& id)> functor)
    {
        uuid_vec_t selected_item_ids;
        mPanelWearing->getSelectedItemsUUIDs(selected_item_ids);

        for (const LLUUID& item_id : selected_item_ids)
        {
            functor(item_id);
        }
    }

    LLToggleableMenu*       mMenu;
    LLPanelWearing*         mPanelWearing;
};

//////////////////////////////////////////////////////////////////////////

class LLWearingContextMenu : public LLListContextMenu
{
protected:
<<<<<<< HEAD
	/* virtual */ LLContextMenu* createMenu()
	{
		LLUICtrl::CommitCallbackRegistry::ScopedRegistrar registrar;

		registrar.add("Wearing.TouchAttach", boost::bind(handleMultiple, handle_attachment_touch, mUUIDs));
		registrar.add("Wearing.EditItem", boost::bind(handleMultiple, handle_item_edit, mUUIDs));
		registrar.add("Wearing.EditOutfit", boost::bind(&edit_outfit));
		registrar.add("Wearing.ShowOriginal", boost::bind(show_item_original, mUUIDs.front()));
		registrar.add("Wearing.TakeOff",
					  boost::bind(&LLAppearanceMgr::removeItemsFromAvatar, LLAppearanceMgr::getInstance(), mUUIDs));
		registrar.add("Wearing.Detach", 
					  boost::bind(&LLAppearanceMgr::removeItemsFromAvatar, LLAppearanceMgr::getInstance(), mUUIDs));
// [SL:KB] - Patch: Inventory-AttachmentEdit - Checked: 2010-09-04 (Catznip-2.2.0a) | Added: Catznip-2.1.2a
		registrar.add("Wearing.TakeOffDetach", 
					  boost::bind(&LLAppearanceMgr::removeItemsFromAvatar, LLAppearanceMgr::getInstance(), mUUIDs));
// [/SL:KB]
		LLContextMenu* menu = createFromFile("menu_wearing_tab.xml");

		updateMenuItemsVisibility(menu);

		return menu;
	}

	void updateMenuItemsVisibility(LLContextMenu* menu)
	{
		bool bp_selected			= false;	// true if body parts selected
		bool clothes_selected		= false;
		bool attachments_selected	= false;
// [RLVa:KB] - Checked: 2012-07-28 (RLVa-1.4.7)
		S32 rlv_locked_count = 0;
// [/RLVa:KB]

		// See what types of wearables are selected.
		for (uuid_vec_t::const_iterator it = mUUIDs.begin(); it != mUUIDs.end(); ++it)
		{
			LLViewerInventoryItem* item = gInventory.getItem(*it);

			if (!item)
			{
				LL_WARNS() << "Invalid item" << LL_ENDL;
				continue;
			}

			LLAssetType::EType type = item->getType();
			if (type == LLAssetType::AT_CLOTHING)
			{
				clothes_selected = true;
			}
			else if (type == LLAssetType::AT_BODYPART)
			{
				bp_selected = true;
			}
			else if (type == LLAssetType::AT_OBJECT || type == LLAssetType::AT_GESTURE)
			{
				attachments_selected = true;
			}
// [RLVa:KB] - Checked: 2012-07-28 (RLVa-1.4.7)
			if ( (rlv_handler_t::isEnabled()) && (!rlvPredCanRemoveItem(*it)) )
			{
				rlv_locked_count++;
			}
// [/RLVa:KB]
		}

		// Enable/disable some menu items depending on the selection.
		bool show_touch = !bp_selected && !clothes_selected && attachments_selected;
		bool show_edit = bp_selected || clothes_selected || attachments_selected;
// [RLVa:KB] - Checked: 2012-07-28 (RLVa-1.4.7)
		bool rlv_blocked = (mUUIDs.size() == rlv_locked_count);
// [/RLVa:KB]
		bool allow_detach = !bp_selected && !clothes_selected && attachments_selected;
		bool allow_take_off = !bp_selected && clothes_selected && !attachments_selected;

		menu->setItemVisible("touch_attach",       show_touch);
		menu->setItemEnabled("touch_attach",       1 == mUUIDs.size() && enable_attachment_touch(mUUIDs.front()));
		menu->setItemVisible("edit_item",          show_edit);
		menu->setItemEnabled("edit_item",          1 == mUUIDs.size() && get_is_item_editable(mUUIDs.front()));
		menu->setItemVisible("take_off",	allow_take_off);
		menu->setItemVisible("detach",		allow_detach);
		menu->setItemVisible("edit_outfit_separator", show_touch || show_edit || allow_take_off || allow_detach);
		menu->setItemVisible("show_original", mUUIDs.size() == 1);
// [SL:KB] - Patch: Inventory-AttachmentEdit - Checked: 2010-09-04 (Catznip-2.2.0a) | Added: Catznip-2.1.2a
		menu->setItemVisible("take_off_or_detach", (!allow_detach) && (!allow_take_off) && (clothes_selected) && (attachments_selected));
// [/SL:KB]
// [RLVa:KB] - Checked: 2012-07-28 (RLVa-1.4.7)
		menu->setItemEnabled("take_off",	!rlv_blocked);
		menu->setItemEnabled("detach",		!rlv_blocked);
// [/RLVa:KB]
	}
=======
    /* virtual */ LLContextMenu* createMenu()
    {
        LLUICtrl::CommitCallbackRegistry::ScopedRegistrar registrar;

        registrar.add("Wearing.TouchAttach", boost::bind(handleMultiple, handle_attachment_touch, mUUIDs));
        registrar.add("Wearing.EditItem", boost::bind(handleMultiple, handle_item_edit, mUUIDs));
        registrar.add("Wearing.EditOutfit", boost::bind(&edit_outfit));
        registrar.add("Wearing.ShowOriginal", boost::bind(show_item_original, mUUIDs.front()));
        registrar.add("Wearing.TakeOff",
                      //boost::bind(&LLAppearanceMgr::removeItemsFromAvatar, LLAppearanceMgr::getInstance(), mUUIDs, no_op));  // <FS:Ansariel> [SL:KB] - Patch: Appearance-Misc
                      boost::bind(&LLAppearanceMgr::removeItemsFromAvatar, LLAppearanceMgr::getInstance(), mUUIDs));
        registrar.add("Wearing.Detach",
                      //boost::bind(&LLAppearanceMgr::removeItemsFromAvatar, LLAppearanceMgr::getInstance(), mUUIDs, no_op));  // <FS:Ansariel> [SL:KB] - Patch: Appearance-Misc
                      boost::bind(&LLAppearanceMgr::removeItemsFromAvatar, LLAppearanceMgr::getInstance(), mUUIDs));
// [SL:KB] - Patch: Inventory-AttachmentEdit - Checked: 2010-09-04 (Catznip-2.2.0a) | Added: Catznip-2.1.2a
        registrar.add("Wearing.TakeOffDetach",
                      boost::bind(&LLAppearanceMgr::removeItemsFromAvatar, LLAppearanceMgr::getInstance(), mUUIDs));
// [/SL:KB]
        LLContextMenu* menu = createFromFile("menu_wearing_tab.xml");

        updateMenuItemsVisibility(menu);

        return menu;
    }

    void updateMenuItemsVisibility(LLContextMenu* menu)
    {
        bool bp_selected            = false;    // true if body parts selected
        bool clothes_selected       = false;
        bool attachments_selected   = false;
// [RLVa:KB] - Checked: 2012-07-28 (RLVa-1.4.7)
        S32 rlv_locked_count = 0;
// [/RLVa:KB]

        // See what types of wearables are selected.
        for (uuid_vec_t::const_iterator it = mUUIDs.begin(); it != mUUIDs.end(); ++it)
        {
            LLViewerInventoryItem* item = gInventory.getItem(*it);

            if (!item)
            {
                LL_WARNS() << "Invalid item" << LL_ENDL;
                continue;
            }

            LLAssetType::EType type = item->getType();
            if (type == LLAssetType::AT_CLOTHING)
            {
                clothes_selected = true;
            }
            else if (type == LLAssetType::AT_BODYPART)
            {
                bp_selected = true;
            }
            else if (type == LLAssetType::AT_OBJECT || type == LLAssetType::AT_GESTURE)
            {
                attachments_selected = true;
            }
// [RLVa:KB] - Checked: 2012-07-28 (RLVa-1.4.7)
            if ( (rlv_handler_t::isEnabled()) && (!rlvPredCanRemoveItem(*it)) )
            {
                rlv_locked_count++;
            }
// [/RLVa:KB]
        }

        // Enable/disable some menu items depending on the selection.
        bool show_touch = !bp_selected && !clothes_selected && attachments_selected;
        bool show_edit = bp_selected || clothes_selected || attachments_selected;
// [RLVa:KB] - Checked: 2012-07-28 (RLVa-1.4.7)
        bool rlv_blocked = (mUUIDs.size() == rlv_locked_count);
// [/RLVa:KB]
        bool allow_detach = !bp_selected && !clothes_selected && attachments_selected;
        bool allow_take_off = !bp_selected && clothes_selected && !attachments_selected;

        menu->setItemVisible("touch_attach",       show_touch);
        menu->setItemEnabled("touch_attach",       1 == mUUIDs.size() && enable_attachment_touch(mUUIDs.front()));
        menu->setItemVisible("edit_item",          show_edit);
        menu->setItemEnabled("edit_item",          1 == mUUIDs.size() && get_is_item_editable(mUUIDs.front()));
        menu->setItemVisible("take_off",    allow_take_off);
        menu->setItemVisible("detach",      allow_detach);
        menu->setItemVisible("edit_outfit_separator", show_touch || show_edit || allow_take_off || allow_detach);
        menu->setItemVisible("show_original", mUUIDs.size() == 1);
// [SL:KB] - Patch: Inventory-AttachmentEdit - Checked: 2010-09-04 (Catznip-2.2.0a) | Added: Catznip-2.1.2a
        menu->setItemVisible("take_off_or_detach", (!allow_detach) && (!allow_take_off) && (clothes_selected) && (attachments_selected));
// [/SL:KB]
// [RLVa:KB] - Checked: 2012-07-28 (RLVa-1.4.7)
        menu->setItemEnabled("take_off",    !rlv_blocked);
        menu->setItemEnabled("detach",      !rlv_blocked);
// [/RLVa:KB]
    }
>>>>>>> 1a8a5404
};

//////////////////////////////////////////////////////////////////////////

class LLTempAttachmentsContextMenu : public LLListContextMenu
{
public:
    LLTempAttachmentsContextMenu(LLPanelWearing* panel_wearing)
        :   mPanelWearing(panel_wearing)
    {}
protected:
<<<<<<< HEAD
	/* virtual */ LLContextMenu* createMenu()
	{
		LLUICtrl::CommitCallbackRegistry::ScopedRegistrar registrar;

		registrar.add("Wearing.EditItem", boost::bind(&LLPanelWearing::onEditAttachment, mPanelWearing));
		registrar.add("Wearing.Detach", boost::bind(&LLPanelWearing::onRemoveAttachment, mPanelWearing));
		LLContextMenu* menu = createFromFile("menu_wearing_tab.xml");

		updateMenuItemsVisibility(menu);

		return menu;
	}

	void updateMenuItemsVisibility(LLContextMenu* menu)
	{
		menu->setItemVisible("touch_attach", true);
		menu->setItemEnabled("touch_attach", 1 == mUUIDs.size());
		menu->setItemVisible("edit_item", true);
		menu->setItemEnabled("edit_item", 1 == mUUIDs.size());
		menu->setItemVisible("take_off", false);
		menu->setItemVisible("detach", true);
// [SL:KB] - Patch: Inventory-AttachmentEdit - Checked: 2010-09-04 (Catznip-2.2.0a) | Added: Catznip-2.1.2a
		menu->setItemVisible("take_off_or_detach", false);
// [/SL:KB]
		menu->setItemVisible("edit_outfit_separator", false);
		menu->setItemVisible("show_original", false);
		menu->setItemVisible("edit_outfit", false);
	}

	LLPanelWearing* 		mPanelWearing;
=======
    /* virtual */ LLContextMenu* createMenu()
    {
        LLUICtrl::CommitCallbackRegistry::ScopedRegistrar registrar;

        registrar.add("Wearing.EditItem", boost::bind(&LLPanelWearing::onEditAttachment, mPanelWearing));
        registrar.add("Wearing.Detach", boost::bind(&LLPanelWearing::onRemoveAttachment, mPanelWearing));
        LLContextMenu* menu = createFromFile("menu_wearing_tab.xml");

        updateMenuItemsVisibility(menu);

        return menu;
    }

    void updateMenuItemsVisibility(LLContextMenu* menu)
    {
        menu->setItemVisible("touch_attach", true);
        menu->setItemEnabled("touch_attach", 1 == mUUIDs.size());
        menu->setItemVisible("edit_item", true);
        menu->setItemEnabled("edit_item", 1 == mUUIDs.size());
        menu->setItemVisible("take_off", false);
        menu->setItemVisible("detach", true);
// [SL:KB] - Patch: Inventory-AttachmentEdit - Checked: 2010-09-04 (Catznip-2.2.0a) | Added: Catznip-2.1.2a
        menu->setItemVisible("take_off_or_detach", false);
// [/SL:KB]
        menu->setItemVisible("edit_outfit_separator", false);
        menu->setItemVisible("show_original", false);
        menu->setItemVisible("edit_outfit", false);
    }

    LLPanelWearing*         mPanelWearing;
>>>>>>> 1a8a5404
};

//////////////////////////////////////////////////////////////////////////

static LLPanelInjector<LLPanelWearing> t_panel_wearing("panel_wearing");

LLPanelWearing::LLPanelWearing()
<<<<<<< HEAD
	:	LLPanelAppearanceTab()
	,	mCOFItemsList(NULL)
	,	mAvatarComplexityLabel(NULL) // <FS:Ansariel> Show avatar complexity in appearance floater
	,	mIsInitialized(false)
	,	mAttachmentsChangedConnection()
=======
    :   LLPanelAppearanceTab()
    ,   mCOFItemsList(NULL)
    ,   mAvatarComplexityLabel(NULL) // <FS:Ansariel> Show avatar complexity in appearance floater
    ,   mIsInitialized(false)
    ,   mAttachmentsChangedConnection()
>>>>>>> 1a8a5404
{
    mGearMenu = new LLWearingGearMenu(this);
    mContextMenu = new LLWearingContextMenu();
    mAttachmentsMenu = new LLTempAttachmentsContextMenu(this);
}

LLPanelWearing::~LLPanelWearing()
{
    delete mGearMenu;
    delete mContextMenu;
    delete mAttachmentsMenu;

    if (mAttachmentsChangedConnection.connected())
    {
        mAttachmentsChangedConnection.disconnect();
    }
}

bool LLPanelWearing::postBuild()
{
    mAccordionCtrl = getChild<LLAccordionCtrl>("wearables_accordion");
    mWearablesTab = getChild<LLAccordionCtrlTab>("tab_wearables");
    mWearablesTab->setIgnoreResizeNotification(true);
    mAttachmentsTab = getChild<LLAccordionCtrlTab>("tab_temp_attachments");
    mAttachmentsTab->setDropDownStateChangedCallback(boost::bind(&LLPanelWearing::onAccordionTabStateChanged, this));

<<<<<<< HEAD
	mCOFItemsList = getChild<LLWearableItemsList>("cof_items_list");
	mCOFItemsList->setRightMouseDownCallback(boost::bind(&LLPanelWearing::onWearableItemsListRightClick, this, _1, _2, _3));
	mCOFItemsList->setDoubleClickCallback(boost::bind(&LLPanelWearing::onDoubleClick, this)); // <FS:Ansariel> FIRE-22484: Double-click wear in outfits list

	mTempItemsList = getChild<LLScrollListCtrl>("temp_attachments_list");
	mTempItemsList->setFgUnselectedColor(LLColor4::white);
	mTempItemsList->setRightMouseDownCallback(boost::bind(&LLPanelWearing::onTempAttachmentsListRightClick, this, _1, _2, _3));
	mTempItemsList->setDoubleClickCallback(boost::bind(&LLPanelWearing::onRemoveAttachment, this)); // <FS:Ansariel> FIRE-22484: Double-click wear in outfits list

	// <FS:Ansariel> Show avatar complexity in appearance floater
	mAvatarComplexityLabel = getChild<LLTextBox>("avatar_complexity_label");
=======
    mCOFItemsList = getChild<LLWearableItemsList>("cof_items_list");
    mCOFItemsList->setRightMouseDownCallback(boost::bind(&LLPanelWearing::onWearableItemsListRightClick, this, _1, _2, _3));
    mCOFItemsList->setDoubleClickCallback(boost::bind(&LLPanelWearing::onDoubleClick, this)); // <FS:Ansariel> FIRE-22484: Double-click wear in outfits list

    mTempItemsList = getChild<LLScrollListCtrl>("temp_attachments_list");
    mTempItemsList->setFgUnselectedColor(LLColor4::white);
    mTempItemsList->setRightMouseDownCallback(boost::bind(&LLPanelWearing::onTempAttachmentsListRightClick, this, _1, _2, _3));
    mTempItemsList->setDoubleClickCallback(boost::bind(&LLPanelWearing::onRemoveAttachment, this)); // <FS:Ansariel> FIRE-22484: Double-click wear in outfits list
>>>>>>> 1a8a5404

    // <FS:Ansariel> Show avatar complexity in appearance floater
    mAvatarComplexityLabel = getChild<LLTextBox>("avatar_complexity_label");

    LLMenuButton* menu_gear_btn = getChild<LLMenuButton>("options_gear_btn");

<<<<<<< HEAD
	return true;
=======
    menu_gear_btn->setMenu(mGearMenu->getMenu());

    return true;
>>>>>>> 1a8a5404
}

//virtual
void LLPanelWearing::onOpen(const LLSD& /*info*/)
{
    if (!mIsInitialized)
    {
        // *TODO: I'm not sure is this check necessary but it never match while developing.
        if (!gInventory.isInventoryUsable())
            return;

        const LLUUID cof = gInventory.findCategoryUUIDForType(LLFolderType::FT_CURRENT_OUTFIT);

        // *TODO: I'm not sure is this check necessary but it never match while developing.
        LLViewerInventoryCategory* category = gInventory.getCategory(cof);
        if (!category)
            return;

        // Start observing changes in Current Outfit category.
        LLOutfitObserver::instance().addCOFChangedCallback(boost::bind(&LLWearableItemsList::updateList, mCOFItemsList, cof));

        // Fetch Current Outfit contents and refresh the list to display
        // initially fetched items. If not all items are fetched now
        // the observer will refresh the list as soon as the new items
        // arrive.
        category->fetch();

        mCOFItemsList->updateList(cof);

        mIsInitialized = true;
    }
}

void LLPanelWearing::draw()
{
<<<<<<< HEAD
	if (mUpdateTimer.getStarted() && (mUpdateTimer.getElapsedTimeF32() > 0.1f))
	{
		mUpdateTimer.stop();
		updateAttachmentsList();
	}
	LLPanel::draw();
=======
    if (mUpdateTimer.getStarted() && (mUpdateTimer.getElapsedTimeF32() > 0.1f))
    {
        mUpdateTimer.stop();
        updateAttachmentsList();
    }
    LLPanel::draw();
>>>>>>> 1a8a5404
}

void LLPanelWearing::onAccordionTabStateChanged()
{
    if(mAttachmentsTab->isExpanded())
    {
        startUpdateTimer();
        mAttachmentsChangedConnection = LLAppearanceMgr::instance().setAttachmentsChangedCallback(boost::bind(&LLPanelWearing::startUpdateTimer, this));
    }
    else
    {
        if (mAttachmentsChangedConnection.connected())
        {
            mAttachmentsChangedConnection.disconnect();
        }
    }
}

void LLPanelWearing::startUpdateTimer()
{
    if (!mUpdateTimer.getStarted())
    {
        mUpdateTimer.start();
    }
    else
    {
        mUpdateTimer.reset();
    }
}

// virtual
void LLPanelWearing::onFilterSubStringChanged(const std::string& new_string, const std::string& old_string)
{
    mCOFItemsList->setFilterSubString(new_string, true);

    mAccordionCtrl->arrange();
}

// virtual
bool LLPanelWearing::isActionEnabled(const LLSD& userdata)
{
    const std::string command_name = userdata.asString();

    if (command_name == "save_outfit")
    {
        bool outfit_locked = LLAppearanceMgr::getInstance()->isOutfitLocked();
        bool outfit_dirty = LLAppearanceMgr::getInstance()->isOutfitDirty();
        // allow save only if outfit isn't locked and is dirty
        return !outfit_locked && outfit_dirty;
    }

    if (command_name == "take_off")
    {
        if (mWearablesTab->isExpanded())
        {
            return hasItemSelected() && canTakeOffSelected();
        }
        else
        {
            LLScrollListItem* item = mTempItemsList->getFirstSelected();
            if (item && item->getUUID().notNull())
            {
                return true;
            }
        }
    }

    uuid_vec_t selected_uuids;
    getSelectedItemsUUIDs(selected_uuids);

    if (command_name == "touch_attach")
    {
        return (1 == selected_uuids.size()) && (enable_attachment_touch(selected_uuids.front()));
    }
    else if (command_name == "edit_item")
    {
        return (1 == selected_uuids.size()) && (get_is_item_editable(selected_uuids.front()));
    }

    return false;
}

void LLPanelWearing::updateAttachmentsList()
{
    std::vector<LLViewerObject*> attachs = LLAgentWearables::getTempAttachments();
    mTempItemsList->deleteAllItems();
    mAttachmentsMap.clear();
    if(!attachs.empty())
    {
        if(!populateAttachmentsList())
        {
            requestAttachmentDetails();
        }
    }
    else
    {
        std::string no_attachments = getString("no_attachments");
        LLSD row;
        row["columns"][0]["column"] = "text";
        row["columns"][0]["value"] = no_attachments;
        row["columns"][0]["font"] = "SansSerifBold";
        mTempItemsList->addElement(row);
    }
}

bool LLPanelWearing::populateAttachmentsList(bool update)
{
<<<<<<< HEAD
	bool populated = true;
	if(mTempItemsList)
	{
		mTempItemsList->deleteAllItems();
		mAttachmentsMap.clear();
		std::vector<LLViewerObject*> attachs = LLAgentWearables::getTempAttachments();

		std::string icon_name = LLInventoryIcon::getIconName(LLAssetType::AT_OBJECT, LLInventoryType::IT_OBJECT);
		for (std::vector<LLViewerObject*>::iterator iter = attachs.begin();
				iter != attachs.end(); ++iter)
		{
			LLViewerObject *attachment = *iter;
			LLSD row;
			row["id"] = attachment->getID();
			row["columns"][0]["column"] = "icon";
			row["columns"][0]["type"] = "icon";
			row["columns"][0]["value"] = icon_name;
			row["columns"][1]["column"] = "text";
			if(mObjectNames.count(attachment->getID()) && !mObjectNames[attachment->getID()].empty())
			{
				row["columns"][1]["value"] = mObjectNames[attachment->getID()];
			}
			else if(update)
			{
				row["columns"][1]["value"] = attachment->getID();
				populated = false;
			}
			else
			{
				// <FS:Ansariel> Translation fix
				//row["columns"][1]["value"] = "Loading...";
				row["columns"][1]["value"] = LLTrans::getString("LoadingData");
				// </FS:Ansariel>
				populated = false;
			}
			// <FS:Ansariel> Show avatar complexity in appearance floater
			std::string complexity_string;
			LLLocale locale("");
			LLResMgr::getInstance()->getIntegerString(complexity_string, mTempItemComplexityMap[attachment->getID()]);
			row["columns"][2]["column"] = "weight";
			row["columns"][2]["value"] = complexity_string;
			row["columns"][2]["halign"] = "right";
			// </FS:Ansariel>
			mTempItemsList->addElement(row);
			mAttachmentsMap[attachment->getID()] = attachment;
		}
	}
	return populated;
=======
    bool populated = true;
    if(mTempItemsList)
    {
        mTempItemsList->deleteAllItems();
        mAttachmentsMap.clear();
        std::vector<LLViewerObject*> attachs = LLAgentWearables::getTempAttachments();

        std::string icon_name = LLInventoryIcon::getIconName(LLAssetType::AT_OBJECT, LLInventoryType::IT_OBJECT);
        for (std::vector<LLViewerObject*>::iterator iter = attachs.begin();
                iter != attachs.end(); ++iter)
        {
            LLViewerObject *attachment = *iter;
            LLSD row;
            row["id"] = attachment->getID();
            row["columns"][0]["column"] = "icon";
            row["columns"][0]["type"] = "icon";
            row["columns"][0]["value"] = icon_name;
            row["columns"][1]["column"] = "text";
            if(mObjectNames.count(attachment->getID()) && !mObjectNames[attachment->getID()].empty())
            {
                row["columns"][1]["value"] = mObjectNames[attachment->getID()];
            }
            else if(update)
            {
                row["columns"][1]["value"] = attachment->getID();
                populated = false;
            }
            else
            {
                // <FS:Ansariel> Translation fix
                //row["columns"][1]["value"] = "Loading...";
                row["columns"][1]["value"] = LLTrans::getString("LoadingData");
                // </FS:Ansariel>
                populated = false;
            }
            // <FS:Ansariel> Show avatar complexity in appearance floater
            std::string complexity_string;
            LLLocale locale("");
            LLResMgr::getInstance()->getIntegerString(complexity_string, mTempItemComplexityMap[attachment->getID()]);
            row["columns"][2]["column"] = "weight";
            row["columns"][2]["value"] = complexity_string;
            row["columns"][2]["halign"] = "right";
            // </FS:Ansariel>
            mTempItemsList->addElement(row);
            mAttachmentsMap[attachment->getID()] = attachment;
        }
    }
    return populated;
>>>>>>> 1a8a5404
}

void LLPanelWearing::requestAttachmentDetails()
{
    LLSD body;
    std::string url = gAgent.getRegionCapability("AttachmentResources");
    if (!url.empty())
    {
        LLCoros::instance().launch("LLPanelWearing::getAttachmentLimitsCoro",
        boost::bind(&LLPanelWearing::getAttachmentLimitsCoro, this, url));
    }
}

void LLPanelWearing::getAttachmentLimitsCoro(std::string url)
{
    LLCore::HttpRequest::policy_t httpPolicy(LLCore::HttpRequest::DEFAULT_POLICY_ID);
    LLCoreHttpUtil::HttpCoroutineAdapter::ptr_t
    httpAdapter(new LLCoreHttpUtil::HttpCoroutineAdapter("getAttachmentLimitsCoro", httpPolicy));
    LLCore::HttpRequest::ptr_t httpRequest(new LLCore::HttpRequest);

    LLSD result = httpAdapter->getAndSuspend(httpRequest, url);

    LLSD httpResults = result[LLCoreHttpUtil::HttpCoroutineAdapter::HTTP_RESULTS];
    LLCore::HttpStatus status = LLCoreHttpUtil::HttpCoroutineAdapter::getStatusFromLLSD(httpResults);

    if (!status)
    {
        LL_WARNS() << "Unable to retrieve attachment limits." << LL_ENDL;
        return;
    }

    result.erase(LLCoreHttpUtil::HttpCoroutineAdapter::HTTP_RESULTS);
    setAttachmentDetails(result);
}


void LLPanelWearing::setAttachmentDetails(LLSD content)
{
    mObjectNames.clear();
    S32 number_attachments = content["attachments"].size();
    for(int i = 0; i < number_attachments; i++)
    {
        S32 number_objects = content["attachments"][i]["objects"].size();
        for(int j = 0; j < number_objects; j++)
        {
            LLUUID task_id = content["attachments"][i]["objects"][j]["id"].asUUID();
            std::string name = content["attachments"][i]["objects"][j]["name"].asString();
            mObjectNames[task_id] = name;
        }
    }
    if(!mObjectNames.empty())
    {
        populateAttachmentsList(true);
    }
}

boost::signals2::connection LLPanelWearing::setSelectionChangeCallback(commit_callback_t cb)
{
    if (!mCOFItemsList) return boost::signals2::connection();

    return mCOFItemsList->setCommitCallback(cb);
}

void LLPanelWearing::onWearableItemsListRightClick(LLUICtrl* ctrl, S32 x, S32 y)
{
    LLWearableItemsList* list = dynamic_cast<LLWearableItemsList*>(ctrl);
    if (!list) return;

    uuid_vec_t selected_uuids;

    list->getSelectedUUIDs(selected_uuids);

    mContextMenu->show(ctrl, selected_uuids, x, y);
}

void LLPanelWearing::onTempAttachmentsListRightClick(LLUICtrl* ctrl, S32 x, S32 y)
{
    LLScrollListCtrl* list = dynamic_cast<LLScrollListCtrl*>(ctrl);
    if (!list) return;
    list->selectItemAt(x, y, MASK_NONE);
    uuid_vec_t selected_uuids;

    if(list->getCurrentID().notNull())
    {
        selected_uuids.push_back(list->getCurrentID());
        mAttachmentsMenu->show(ctrl, selected_uuids, x, y);
    }
}

bool LLPanelWearing::hasItemSelected()
{
    return mCOFItemsList->getSelectedItem() != NULL;
}

void LLPanelWearing::getSelectedItemsUUIDs(uuid_vec_t& selected_uuids) const
{
    mCOFItemsList->getSelectedUUIDs(selected_uuids);
}

void LLPanelWearing::onEditAttachment()
{
    LLScrollListItem* item = mTempItemsList->getFirstSelected();
    if (item)
    {
        LLSelectMgr::getInstance()->deselectAll();
        LLSelectMgr::getInstance()->selectObjectAndFamily(mAttachmentsMap[item->getUUID()]);
        handle_object_edit();
    }
}

void LLPanelWearing::onRemoveAttachment()
{
    LLScrollListItem* item = mTempItemsList->getFirstSelected();
    if (item && item->getUUID().notNull())
    {
        LLSelectMgr::getInstance()->deselectAll();
        LLSelectMgr::getInstance()->selectObjectAndFamily(mAttachmentsMap[item->getUUID()]);
        LLSelectMgr::getInstance()->sendDetach();
    }
}

void LLPanelWearing::onRemoveItem()
{
    if (mWearablesTab->isExpanded())
    {
        uuid_vec_t selected_uuids;
        getSelectedItemsUUIDs(selected_uuids);
        LLAppearanceMgr::instance().removeItemsFromAvatar(selected_uuids);
    }
    else
    {
        onRemoveAttachment();
    }
}


void LLPanelWearing::copyToClipboard()
{
    std::string text;
    std::vector<LLSD> data;
    mCOFItemsList->getValues(data);

    for(std::vector<LLSD>::const_iterator iter = data.begin(); iter != data.end();)
    {
        LLSD uuid = (*iter);
        LLViewerInventoryItem* item = gInventory.getItem(uuid);

        iter++;
        if (item != NULL)
        {
            // Append a newline to all but the last line
            text += iter != data.end() ? item->getName() + "\n" : item->getName();
        }
    }

    LLClipboard::instance().copyToClipboard(utf8str_to_wstring(text),0,text.size());
}

// <FS:Ansariel> Show avatar complexity in appearance floater
void LLPanelWearing::updateAvatarComplexity(U32 complexity, const std::map<LLUUID, U32>& item_complexity, const std::map<LLUUID, U32>& temp_item_complexity, U32 body_parts_complexity)
{
<<<<<<< HEAD
	std::string complexity_string;
	LLLocale locale("");
	LLResMgr::getInstance()->getIntegerString(complexity_string, complexity);

	mAvatarComplexityLabel->setTextArg("[WEIGHT]", complexity_string);
	
	mCOFItemsList->updateItemComplexity(item_complexity, body_parts_complexity);

	mTempItemComplexityMap = temp_item_complexity;
	updateAttachmentsList();
=======
    std::string complexity_string;
    LLLocale locale("");
    LLResMgr::getInstance()->getIntegerString(complexity_string, complexity);

    mAvatarComplexityLabel->setTextArg("[WEIGHT]", complexity_string);

    mCOFItemsList->updateItemComplexity(item_complexity, body_parts_complexity);

    mTempItemComplexityMap = temp_item_complexity;
    updateAttachmentsList();
>>>>>>> 1a8a5404
}
// </FS:Ansariel>

// <FS:Ansariel> FIRE-22484: Double-click wear in outfits list
void LLPanelWearing::onDoubleClick()
{
<<<<<<< HEAD
	LLUUID selected_item_id = mCOFItemsList->getSelectedUUID();
	if (selected_item_id.notNull())
	{
		uuid_vec_t ids;
		ids.push_back(selected_item_id);
		LLViewerInventoryItem* item = gInventory.getItem(selected_item_id);

		if (!item)
			return;

		if ((item->getType() == LLAssetType::AT_CLOTHING && (!RlvActions::isRlvEnabled() || gRlvWearableLocks.canRemove(item))) ||
			((item->getType() == LLAssetType::AT_OBJECT) && (!RlvActions::isRlvEnabled() || gRlvAttachmentLocks.canDetach(item))))
		{
			LLAppearanceMgr::instance().removeItemsFromAvatar(ids);
		}
	}
=======
    LLUUID selected_item_id = mCOFItemsList->getSelectedUUID();
    if (selected_item_id.notNull())
    {
        uuid_vec_t ids;
        ids.push_back(selected_item_id);
        LLViewerInventoryItem* item = gInventory.getItem(selected_item_id);

        if (!item)
            return;

        if ((item->getType() == LLAssetType::AT_CLOTHING && (!RlvActions::isRlvEnabled() || gRlvWearableLocks.canRemove(item))) ||
            ((item->getType() == LLAssetType::AT_OBJECT) && (!RlvActions::isRlvEnabled() || gRlvAttachmentLocks.canDetach(item))))
        {
            LLAppearanceMgr::instance().removeItemsFromAvatar(ids);
        }
    }
>>>>>>> 1a8a5404
}
// </FS:Ansariel>

// EOF<|MERGE_RESOLUTION|>--- conflicted
+++ resolved
@@ -109,97 +109,6 @@
 class LLWearingContextMenu : public LLListContextMenu
 {
 protected:
-<<<<<<< HEAD
-	/* virtual */ LLContextMenu* createMenu()
-	{
-		LLUICtrl::CommitCallbackRegistry::ScopedRegistrar registrar;
-
-		registrar.add("Wearing.TouchAttach", boost::bind(handleMultiple, handle_attachment_touch, mUUIDs));
-		registrar.add("Wearing.EditItem", boost::bind(handleMultiple, handle_item_edit, mUUIDs));
-		registrar.add("Wearing.EditOutfit", boost::bind(&edit_outfit));
-		registrar.add("Wearing.ShowOriginal", boost::bind(show_item_original, mUUIDs.front()));
-		registrar.add("Wearing.TakeOff",
-					  boost::bind(&LLAppearanceMgr::removeItemsFromAvatar, LLAppearanceMgr::getInstance(), mUUIDs));
-		registrar.add("Wearing.Detach", 
-					  boost::bind(&LLAppearanceMgr::removeItemsFromAvatar, LLAppearanceMgr::getInstance(), mUUIDs));
-// [SL:KB] - Patch: Inventory-AttachmentEdit - Checked: 2010-09-04 (Catznip-2.2.0a) | Added: Catznip-2.1.2a
-		registrar.add("Wearing.TakeOffDetach", 
-					  boost::bind(&LLAppearanceMgr::removeItemsFromAvatar, LLAppearanceMgr::getInstance(), mUUIDs));
-// [/SL:KB]
-		LLContextMenu* menu = createFromFile("menu_wearing_tab.xml");
-
-		updateMenuItemsVisibility(menu);
-
-		return menu;
-	}
-
-	void updateMenuItemsVisibility(LLContextMenu* menu)
-	{
-		bool bp_selected			= false;	// true if body parts selected
-		bool clothes_selected		= false;
-		bool attachments_selected	= false;
-// [RLVa:KB] - Checked: 2012-07-28 (RLVa-1.4.7)
-		S32 rlv_locked_count = 0;
-// [/RLVa:KB]
-
-		// See what types of wearables are selected.
-		for (uuid_vec_t::const_iterator it = mUUIDs.begin(); it != mUUIDs.end(); ++it)
-		{
-			LLViewerInventoryItem* item = gInventory.getItem(*it);
-
-			if (!item)
-			{
-				LL_WARNS() << "Invalid item" << LL_ENDL;
-				continue;
-			}
-
-			LLAssetType::EType type = item->getType();
-			if (type == LLAssetType::AT_CLOTHING)
-			{
-				clothes_selected = true;
-			}
-			else if (type == LLAssetType::AT_BODYPART)
-			{
-				bp_selected = true;
-			}
-			else if (type == LLAssetType::AT_OBJECT || type == LLAssetType::AT_GESTURE)
-			{
-				attachments_selected = true;
-			}
-// [RLVa:KB] - Checked: 2012-07-28 (RLVa-1.4.7)
-			if ( (rlv_handler_t::isEnabled()) && (!rlvPredCanRemoveItem(*it)) )
-			{
-				rlv_locked_count++;
-			}
-// [/RLVa:KB]
-		}
-
-		// Enable/disable some menu items depending on the selection.
-		bool show_touch = !bp_selected && !clothes_selected && attachments_selected;
-		bool show_edit = bp_selected || clothes_selected || attachments_selected;
-// [RLVa:KB] - Checked: 2012-07-28 (RLVa-1.4.7)
-		bool rlv_blocked = (mUUIDs.size() == rlv_locked_count);
-// [/RLVa:KB]
-		bool allow_detach = !bp_selected && !clothes_selected && attachments_selected;
-		bool allow_take_off = !bp_selected && clothes_selected && !attachments_selected;
-
-		menu->setItemVisible("touch_attach",       show_touch);
-		menu->setItemEnabled("touch_attach",       1 == mUUIDs.size() && enable_attachment_touch(mUUIDs.front()));
-		menu->setItemVisible("edit_item",          show_edit);
-		menu->setItemEnabled("edit_item",          1 == mUUIDs.size() && get_is_item_editable(mUUIDs.front()));
-		menu->setItemVisible("take_off",	allow_take_off);
-		menu->setItemVisible("detach",		allow_detach);
-		menu->setItemVisible("edit_outfit_separator", show_touch || show_edit || allow_take_off || allow_detach);
-		menu->setItemVisible("show_original", mUUIDs.size() == 1);
-// [SL:KB] - Patch: Inventory-AttachmentEdit - Checked: 2010-09-04 (Catznip-2.2.0a) | Added: Catznip-2.1.2a
-		menu->setItemVisible("take_off_or_detach", (!allow_detach) && (!allow_take_off) && (clothes_selected) && (attachments_selected));
-// [/SL:KB]
-// [RLVa:KB] - Checked: 2012-07-28 (RLVa-1.4.7)
-		menu->setItemEnabled("take_off",	!rlv_blocked);
-		menu->setItemEnabled("detach",		!rlv_blocked);
-// [/RLVa:KB]
-	}
-=======
     /* virtual */ LLContextMenu* createMenu()
     {
         LLUICtrl::CommitCallbackRegistry::ScopedRegistrar registrar;
@@ -291,7 +200,6 @@
         menu->setItemEnabled("detach",      !rlv_blocked);
 // [/RLVa:KB]
     }
->>>>>>> 1a8a5404
 };
 
 //////////////////////////////////////////////////////////////////////////
@@ -303,38 +211,6 @@
         :   mPanelWearing(panel_wearing)
     {}
 protected:
-<<<<<<< HEAD
-	/* virtual */ LLContextMenu* createMenu()
-	{
-		LLUICtrl::CommitCallbackRegistry::ScopedRegistrar registrar;
-
-		registrar.add("Wearing.EditItem", boost::bind(&LLPanelWearing::onEditAttachment, mPanelWearing));
-		registrar.add("Wearing.Detach", boost::bind(&LLPanelWearing::onRemoveAttachment, mPanelWearing));
-		LLContextMenu* menu = createFromFile("menu_wearing_tab.xml");
-
-		updateMenuItemsVisibility(menu);
-
-		return menu;
-	}
-
-	void updateMenuItemsVisibility(LLContextMenu* menu)
-	{
-		menu->setItemVisible("touch_attach", true);
-		menu->setItemEnabled("touch_attach", 1 == mUUIDs.size());
-		menu->setItemVisible("edit_item", true);
-		menu->setItemEnabled("edit_item", 1 == mUUIDs.size());
-		menu->setItemVisible("take_off", false);
-		menu->setItemVisible("detach", true);
-// [SL:KB] - Patch: Inventory-AttachmentEdit - Checked: 2010-09-04 (Catznip-2.2.0a) | Added: Catznip-2.1.2a
-		menu->setItemVisible("take_off_or_detach", false);
-// [/SL:KB]
-		menu->setItemVisible("edit_outfit_separator", false);
-		menu->setItemVisible("show_original", false);
-		menu->setItemVisible("edit_outfit", false);
-	}
-
-	LLPanelWearing* 		mPanelWearing;
-=======
     /* virtual */ LLContextMenu* createMenu()
     {
         LLUICtrl::CommitCallbackRegistry::ScopedRegistrar registrar;
@@ -365,7 +241,6 @@
     }
 
     LLPanelWearing*         mPanelWearing;
->>>>>>> 1a8a5404
 };
 
 //////////////////////////////////////////////////////////////////////////
@@ -373,19 +248,11 @@
 static LLPanelInjector<LLPanelWearing> t_panel_wearing("panel_wearing");
 
 LLPanelWearing::LLPanelWearing()
-<<<<<<< HEAD
-	:	LLPanelAppearanceTab()
-	,	mCOFItemsList(NULL)
-	,	mAvatarComplexityLabel(NULL) // <FS:Ansariel> Show avatar complexity in appearance floater
-	,	mIsInitialized(false)
-	,	mAttachmentsChangedConnection()
-=======
     :   LLPanelAppearanceTab()
     ,   mCOFItemsList(NULL)
     ,   mAvatarComplexityLabel(NULL) // <FS:Ansariel> Show avatar complexity in appearance floater
     ,   mIsInitialized(false)
     ,   mAttachmentsChangedConnection()
->>>>>>> 1a8a5404
 {
     mGearMenu = new LLWearingGearMenu(this);
     mContextMenu = new LLWearingContextMenu();
@@ -412,19 +279,6 @@
     mAttachmentsTab = getChild<LLAccordionCtrlTab>("tab_temp_attachments");
     mAttachmentsTab->setDropDownStateChangedCallback(boost::bind(&LLPanelWearing::onAccordionTabStateChanged, this));
 
-<<<<<<< HEAD
-	mCOFItemsList = getChild<LLWearableItemsList>("cof_items_list");
-	mCOFItemsList->setRightMouseDownCallback(boost::bind(&LLPanelWearing::onWearableItemsListRightClick, this, _1, _2, _3));
-	mCOFItemsList->setDoubleClickCallback(boost::bind(&LLPanelWearing::onDoubleClick, this)); // <FS:Ansariel> FIRE-22484: Double-click wear in outfits list
-
-	mTempItemsList = getChild<LLScrollListCtrl>("temp_attachments_list");
-	mTempItemsList->setFgUnselectedColor(LLColor4::white);
-	mTempItemsList->setRightMouseDownCallback(boost::bind(&LLPanelWearing::onTempAttachmentsListRightClick, this, _1, _2, _3));
-	mTempItemsList->setDoubleClickCallback(boost::bind(&LLPanelWearing::onRemoveAttachment, this)); // <FS:Ansariel> FIRE-22484: Double-click wear in outfits list
-
-	// <FS:Ansariel> Show avatar complexity in appearance floater
-	mAvatarComplexityLabel = getChild<LLTextBox>("avatar_complexity_label");
-=======
     mCOFItemsList = getChild<LLWearableItemsList>("cof_items_list");
     mCOFItemsList->setRightMouseDownCallback(boost::bind(&LLPanelWearing::onWearableItemsListRightClick, this, _1, _2, _3));
     mCOFItemsList->setDoubleClickCallback(boost::bind(&LLPanelWearing::onDoubleClick, this)); // <FS:Ansariel> FIRE-22484: Double-click wear in outfits list
@@ -433,20 +287,15 @@
     mTempItemsList->setFgUnselectedColor(LLColor4::white);
     mTempItemsList->setRightMouseDownCallback(boost::bind(&LLPanelWearing::onTempAttachmentsListRightClick, this, _1, _2, _3));
     mTempItemsList->setDoubleClickCallback(boost::bind(&LLPanelWearing::onRemoveAttachment, this)); // <FS:Ansariel> FIRE-22484: Double-click wear in outfits list
->>>>>>> 1a8a5404
 
     // <FS:Ansariel> Show avatar complexity in appearance floater
     mAvatarComplexityLabel = getChild<LLTextBox>("avatar_complexity_label");
 
     LLMenuButton* menu_gear_btn = getChild<LLMenuButton>("options_gear_btn");
 
-<<<<<<< HEAD
-	return true;
-=======
     menu_gear_btn->setMenu(mGearMenu->getMenu());
 
     return true;
->>>>>>> 1a8a5404
 }
 
 //virtual
@@ -482,21 +331,12 @@
 
 void LLPanelWearing::draw()
 {
-<<<<<<< HEAD
-	if (mUpdateTimer.getStarted() && (mUpdateTimer.getElapsedTimeF32() > 0.1f))
-	{
-		mUpdateTimer.stop();
-		updateAttachmentsList();
-	}
-	LLPanel::draw();
-=======
     if (mUpdateTimer.getStarted() && (mUpdateTimer.getElapsedTimeF32() > 0.1f))
     {
         mUpdateTimer.stop();
         updateAttachmentsList();
     }
     LLPanel::draw();
->>>>>>> 1a8a5404
 }
 
 void LLPanelWearing::onAccordionTabStateChanged()
@@ -604,56 +444,6 @@
 
 bool LLPanelWearing::populateAttachmentsList(bool update)
 {
-<<<<<<< HEAD
-	bool populated = true;
-	if(mTempItemsList)
-	{
-		mTempItemsList->deleteAllItems();
-		mAttachmentsMap.clear();
-		std::vector<LLViewerObject*> attachs = LLAgentWearables::getTempAttachments();
-
-		std::string icon_name = LLInventoryIcon::getIconName(LLAssetType::AT_OBJECT, LLInventoryType::IT_OBJECT);
-		for (std::vector<LLViewerObject*>::iterator iter = attachs.begin();
-				iter != attachs.end(); ++iter)
-		{
-			LLViewerObject *attachment = *iter;
-			LLSD row;
-			row["id"] = attachment->getID();
-			row["columns"][0]["column"] = "icon";
-			row["columns"][0]["type"] = "icon";
-			row["columns"][0]["value"] = icon_name;
-			row["columns"][1]["column"] = "text";
-			if(mObjectNames.count(attachment->getID()) && !mObjectNames[attachment->getID()].empty())
-			{
-				row["columns"][1]["value"] = mObjectNames[attachment->getID()];
-			}
-			else if(update)
-			{
-				row["columns"][1]["value"] = attachment->getID();
-				populated = false;
-			}
-			else
-			{
-				// <FS:Ansariel> Translation fix
-				//row["columns"][1]["value"] = "Loading...";
-				row["columns"][1]["value"] = LLTrans::getString("LoadingData");
-				// </FS:Ansariel>
-				populated = false;
-			}
-			// <FS:Ansariel> Show avatar complexity in appearance floater
-			std::string complexity_string;
-			LLLocale locale("");
-			LLResMgr::getInstance()->getIntegerString(complexity_string, mTempItemComplexityMap[attachment->getID()]);
-			row["columns"][2]["column"] = "weight";
-			row["columns"][2]["value"] = complexity_string;
-			row["columns"][2]["halign"] = "right";
-			// </FS:Ansariel>
-			mTempItemsList->addElement(row);
-			mAttachmentsMap[attachment->getID()] = attachment;
-		}
-	}
-	return populated;
-=======
     bool populated = true;
     if(mTempItemsList)
     {
@@ -702,7 +492,6 @@
         }
     }
     return populated;
->>>>>>> 1a8a5404
 }
 
 void LLPanelWearing::requestAttachmentDetails()
@@ -864,18 +653,6 @@
 // <FS:Ansariel> Show avatar complexity in appearance floater
 void LLPanelWearing::updateAvatarComplexity(U32 complexity, const std::map<LLUUID, U32>& item_complexity, const std::map<LLUUID, U32>& temp_item_complexity, U32 body_parts_complexity)
 {
-<<<<<<< HEAD
-	std::string complexity_string;
-	LLLocale locale("");
-	LLResMgr::getInstance()->getIntegerString(complexity_string, complexity);
-
-	mAvatarComplexityLabel->setTextArg("[WEIGHT]", complexity_string);
-	
-	mCOFItemsList->updateItemComplexity(item_complexity, body_parts_complexity);
-
-	mTempItemComplexityMap = temp_item_complexity;
-	updateAttachmentsList();
-=======
     std::string complexity_string;
     LLLocale locale("");
     LLResMgr::getInstance()->getIntegerString(complexity_string, complexity);
@@ -886,31 +663,12 @@
 
     mTempItemComplexityMap = temp_item_complexity;
     updateAttachmentsList();
->>>>>>> 1a8a5404
 }
 // </FS:Ansariel>
 
 // <FS:Ansariel> FIRE-22484: Double-click wear in outfits list
 void LLPanelWearing::onDoubleClick()
 {
-<<<<<<< HEAD
-	LLUUID selected_item_id = mCOFItemsList->getSelectedUUID();
-	if (selected_item_id.notNull())
-	{
-		uuid_vec_t ids;
-		ids.push_back(selected_item_id);
-		LLViewerInventoryItem* item = gInventory.getItem(selected_item_id);
-
-		if (!item)
-			return;
-
-		if ((item->getType() == LLAssetType::AT_CLOTHING && (!RlvActions::isRlvEnabled() || gRlvWearableLocks.canRemove(item))) ||
-			((item->getType() == LLAssetType::AT_OBJECT) && (!RlvActions::isRlvEnabled() || gRlvAttachmentLocks.canDetach(item))))
-		{
-			LLAppearanceMgr::instance().removeItemsFromAvatar(ids);
-		}
-	}
-=======
     LLUUID selected_item_id = mCOFItemsList->getSelectedUUID();
     if (selected_item_id.notNull())
     {
@@ -927,7 +685,6 @@
             LLAppearanceMgr::instance().removeItemsFromAvatar(ids);
         }
     }
->>>>>>> 1a8a5404
 }
 // </FS:Ansariel>
 
