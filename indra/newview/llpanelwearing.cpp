/**
 * @file llpanelwearing.cpp
 * @brief List of agent's worn items.
 *
 * $LicenseInfo:firstyear=2010&license=viewerlgpl$
 * Second Life Viewer Source Code
 * Copyright (C) 2010, Linden Research, Inc.
 * 
 * This library is free software; you can redistribute it and/or
 * modify it under the terms of the GNU Lesser General Public
 * License as published by the Free Software Foundation;
 * version 2.1 of the License only.
 * 
 * This library is distributed in the hope that it will be useful,
 * but WITHOUT ANY WARRANTY; without even the implied warranty of
 * MERCHANTABILITY or FITNESS FOR A PARTICULAR PURPOSE.  See the GNU
 * Lesser General Public License for more details.
 * 
 * You should have received a copy of the GNU Lesser General Public
 * License along with this library; if not, write to the Free Software
 * Foundation, Inc., 51 Franklin Street, Fifth Floor, Boston, MA  02110-1301  USA
 * 
 * Linden Research, Inc., 945 Battery Street, San Francisco, CA  94111  USA
 * $/LicenseInfo$
 */

#include "llviewerprecompiledheaders.h"

#include "llpanelwearing.h"

#include "lltoggleablemenu.h"

#include "llagent.h"
#include "llaccordionctrl.h"
#include "llaccordionctrltab.h"
#include "llappearancemgr.h"
#include "llfloatersidepanelcontainer.h"
#include "llinventoryfunctions.h"
#include "llinventoryicon.h"
#include "llinventorymodel.h"
#include "llinventoryobserver.h"
#include "llmenubutton.h"
#include "llscrolllistctrl.h"
#include "llviewermenu.h"
#include "llviewerregion.h"
#include "llwearableitemslist.h"
#include "llsdserialize.h"
#include "llclipboard.h"
// [RLVa:KB] - Checked: 2012-07-28 (RLVa-1.4.7)
#include "rlvcommon.h"
#include "rlvhandler.h"
// [/RLVa:KB]

// Context menu and Gear menu helper.
static void edit_outfit()
{
	LLFloaterSidePanelContainer::showPanel("appearance", LLSD().with("type", "edit_outfit"));
}

//////////////////////////////////////////////////////////////////////////

class LLWearingGearMenu
{
public:
	LLWearingGearMenu(LLPanelWearing* panel_wearing)
	:	mMenu(NULL), mPanelWearing(panel_wearing)
	{
		LLUICtrl::CommitCallbackRegistry::ScopedRegistrar registrar;
		LLUICtrl::EnableCallbackRegistry::ScopedRegistrar enable_registrar;

		registrar.add("Gear.TouchAttach", boost::bind(&LLWearingGearMenu::handleMultiple, this, handle_attachment_touch));
		registrar.add("Gear.EditItem", boost::bind(&LLWearingGearMenu::handleMultiple, this, handle_item_edit));
		registrar.add("Gear.EditOutfit", boost::bind(&edit_outfit));
		registrar.add("Gear.TakeOff", boost::bind(&LLPanelWearing::onRemoveItem, mPanelWearing));
		registrar.add("Gear.Copy", boost::bind(&LLPanelWearing::copyToClipboard, mPanelWearing));

		enable_registrar.add("Gear.OnEnable", boost::bind(&LLPanelWearing::isActionEnabled, mPanelWearing, _2));

		mMenu = LLUICtrlFactory::getInstance()->createFromFile<LLToggleableMenu>(
			"menu_wearing_gear.xml", gMenuHolder, LLViewerMenuHolderGL::child_registry_t::instance());
		llassert(mMenu);
	}

	LLToggleableMenu* getMenu() { return mMenu; }

private:
	void handleMultiple(std::function<void(const LLUUID& id)> functor)
	{
		uuid_vec_t selected_item_ids;
		mPanelWearing->getSelectedItemsUUIDs(selected_item_ids);

		for (const LLUUID& item_id : selected_item_ids)
		{
			functor(item_id);
		}
	}

	LLToggleableMenu*		mMenu;
	LLPanelWearing* 		mPanelWearing;
};

//////////////////////////////////////////////////////////////////////////

class LLWearingContextMenu : public LLListContextMenu
{
protected:
	/* virtual */ LLContextMenu* createMenu()
	{
		LLUICtrl::CommitCallbackRegistry::ScopedRegistrar registrar;

		registrar.add("Wearing.TouchAttach", boost::bind(handleMultiple, handle_attachment_touch, mUUIDs));
		registrar.add("Wearing.EditItem", boost::bind(handleMultiple, handle_item_edit, mUUIDs));
		registrar.add("Wearing.EditOutfit", boost::bind(&edit_outfit));
		registrar.add("Wearing.ShowOriginal", boost::bind(show_item_original, mUUIDs.front()));
		registrar.add("Wearing.TakeOff",
					  boost::bind(&LLAppearanceMgr::removeItemsFromAvatar, LLAppearanceMgr::getInstance(), mUUIDs));
		registrar.add("Wearing.Detach", 
					  boost::bind(&LLAppearanceMgr::removeItemsFromAvatar, LLAppearanceMgr::getInstance(), mUUIDs));
		LLContextMenu* menu = createFromFile("menu_wearing_tab.xml");

		updateMenuItemsVisibility(menu);

		return menu;
	}

	void updateMenuItemsVisibility(LLContextMenu* menu)
	{
		bool bp_selected			= false;	// true if body parts selected
		bool clothes_selected		= false;
		bool attachments_selected	= false;
// [RLVa:KB] - Checked: 2012-07-28 (RLVa-1.4.7)
		S32 rlv_locked_count = 0;
// [/RLVa:KB]

		// See what types of wearables are selected.
		for (uuid_vec_t::const_iterator it = mUUIDs.begin(); it != mUUIDs.end(); ++it)
		{
			LLViewerInventoryItem* item = gInventory.getItem(*it);

			if (!item)
			{
				LL_WARNS() << "Invalid item" << LL_ENDL;
				continue;
			}

			LLAssetType::EType type = item->getType();
			if (type == LLAssetType::AT_CLOTHING)
			{
				clothes_selected = true;
			}
			else if (type == LLAssetType::AT_BODYPART)
			{
				bp_selected = true;
			}
			else if (type == LLAssetType::AT_OBJECT || type == LLAssetType::AT_GESTURE)
			{
				attachments_selected = true;
			}
// [RLVa:KB] - Checked: 2012-07-28 (RLVa-1.4.7)
			if ( (rlv_handler_t::isEnabled()) && (!rlvPredCanRemoveItem(*it)) )
			{
				rlv_locked_count++;
			}
// [/RLVa:KB]
		}

		// Enable/disable some menu items depending on the selection.
<<<<<<< HEAD
// [RLVa:KB] - Checked: 2012-07-28 (RLVa-1.4.7)
		bool rlv_blocked = (mUUIDs.size() == rlv_locked_count);
// [/RLVa:KB]
=======
		bool show_touch = !bp_selected && !clothes_selected && attachments_selected;
		bool show_edit = bp_selected || clothes_selected || attachments_selected;
>>>>>>> 3ffdd2ce
		bool allow_detach = !bp_selected && !clothes_selected && attachments_selected;
		bool allow_take_off = !bp_selected && clothes_selected && !attachments_selected;

		menu->setItemVisible("touch_attach",       show_touch);
		menu->setItemEnabled("touch_attach",       1 == mUUIDs.size() && enable_attachment_touch(mUUIDs.front()));
		menu->setItemVisible("edit_item",          show_edit);
		menu->setItemEnabled("edit_item",          1 == mUUIDs.size() && get_is_item_editable(mUUIDs.front()));
		menu->setItemVisible("take_off",	allow_take_off);
		menu->setItemVisible("detach",		allow_detach);
<<<<<<< HEAD
// [RLVa:KB] - Checked: 2012-07-28 (RLVa-1.4.7)
		menu->setItemEnabled("take_off",	!rlv_blocked);
		menu->setItemEnabled("detach",		!rlv_blocked);
// [/RLVa:KB]
		menu->setItemVisible("edit_outfit_separator", allow_take_off || allow_detach);
=======
		menu->setItemVisible("edit_outfit_separator", show_touch | show_edit | allow_take_off || allow_detach);
>>>>>>> 3ffdd2ce
		menu->setItemVisible("show_original", mUUIDs.size() == 1);
	}
};

//////////////////////////////////////////////////////////////////////////

class LLTempAttachmentsContextMenu : public LLListContextMenu
{
public:
	LLTempAttachmentsContextMenu(LLPanelWearing* panel_wearing)
		:	mPanelWearing(panel_wearing)
	{}
protected:
	/* virtual */ LLContextMenu* createMenu()
	{
		LLUICtrl::CommitCallbackRegistry::ScopedRegistrar registrar;

		registrar.add("Wearing.EditItem", boost::bind(&LLPanelWearing::onEditAttachment, mPanelWearing));
		registrar.add("Wearing.Detach", boost::bind(&LLPanelWearing::onRemoveAttachment, mPanelWearing));
		LLContextMenu* menu = createFromFile("menu_wearing_tab.xml");

		updateMenuItemsVisibility(menu);

		return menu;
	}

	void updateMenuItemsVisibility(LLContextMenu* menu)
	{
		menu->setItemVisible("touch_attach", TRUE);
		menu->setItemEnabled("touch_attach", 1 == mUUIDs.size());
		menu->setItemVisible("edit_item", TRUE);
		menu->setItemEnabled("edit_item", 1 == mUUIDs.size());
		menu->setItemVisible("take_off", FALSE);
		menu->setItemVisible("detach", TRUE);
		menu->setItemVisible("edit_outfit_separator", FALSE);
		menu->setItemVisible("show_original", FALSE);
		menu->setItemVisible("edit_outfit", FALSE);
	}

	LLPanelWearing* 		mPanelWearing;
};

//////////////////////////////////////////////////////////////////////////

std::string LLPanelAppearanceTab::sFilterSubString = LLStringUtil::null;

static LLPanelInjector<LLPanelWearing> t_panel_wearing("panel_wearing");

LLPanelWearing::LLPanelWearing()
	:	LLPanelAppearanceTab()
	,	mCOFItemsList(NULL)
	,	mIsInitialized(false)
	,	mAttachmentsChangedConnection()
{
	mCategoriesObserver = new LLInventoryCategoriesObserver();

	mGearMenu = new LLWearingGearMenu(this);
	mContextMenu = new LLWearingContextMenu();
	mAttachmentsMenu = new LLTempAttachmentsContextMenu(this);
}

LLPanelWearing::~LLPanelWearing()
{
	delete mGearMenu;
	delete mContextMenu;
	delete mAttachmentsMenu;

	if (gInventory.containsObserver(mCategoriesObserver))
	{
		gInventory.removeObserver(mCategoriesObserver);
	}
	delete mCategoriesObserver;

	if (mAttachmentsChangedConnection.connected())
	{
		mAttachmentsChangedConnection.disconnect();
	}
}

BOOL LLPanelWearing::postBuild()
{
	mAccordionCtrl = getChild<LLAccordionCtrl>("wearables_accordion");
	mWearablesTab = getChild<LLAccordionCtrlTab>("tab_wearables");
	mWearablesTab->setIgnoreResizeNotification(true);
	mAttachmentsTab = getChild<LLAccordionCtrlTab>("tab_temp_attachments");
	mAttachmentsTab->setDropDownStateChangedCallback(boost::bind(&LLPanelWearing::onAccordionTabStateChanged, this));

	mCOFItemsList = getChild<LLWearableItemsList>("cof_items_list");
	mCOFItemsList->setRightMouseDownCallback(boost::bind(&LLPanelWearing::onWearableItemsListRightClick, this, _1, _2, _3));

	mTempItemsList = getChild<LLScrollListCtrl>("temp_attachments_list");
	mTempItemsList->setFgUnselectedColor(LLColor4::white);
	mTempItemsList->setRightMouseDownCallback(boost::bind(&LLPanelWearing::onTempAttachmentsListRightClick, this, _1, _2, _3));

	LLMenuButton* menu_gear_btn = getChild<LLMenuButton>("options_gear_btn");

	menu_gear_btn->setMenu(mGearMenu->getMenu());

	return TRUE;
}

//virtual
void LLPanelWearing::onOpen(const LLSD& /*info*/)
{
	if (!mIsInitialized)
	{
		// *TODO: I'm not sure is this check necessary but it never match while developing.
		if (!gInventory.isInventoryUsable())
			return;

		const LLUUID cof = gInventory.findCategoryUUIDForType(LLFolderType::FT_CURRENT_OUTFIT);

		// *TODO: I'm not sure is this check necessary but it never match while developing.
		LLViewerInventoryCategory* category = gInventory.getCategory(cof);
		if (!category)
			return;

		gInventory.addObserver(mCategoriesObserver);

		// Start observing changes in Current Outfit category.
		mCategoriesObserver->addCategory(cof, boost::bind(&LLWearableItemsList::updateList, mCOFItemsList, cof));

		// Fetch Current Outfit contents and refresh the list to display
		// initially fetched items. If not all items are fetched now
		// the observer will refresh the list as soon as the new items
		// arrive.
		category->fetch();

		mCOFItemsList->updateList(cof);

		mIsInitialized = true;
	}
}

void LLPanelWearing::draw()
{
	if (mUpdateTimer.getStarted() && (mUpdateTimer.getElapsedTimeF32() > 0.1))
	{
		mUpdateTimer.stop();
		updateAttachmentsList();
	}
	LLPanel::draw();
}

void LLPanelWearing::onAccordionTabStateChanged()
{
	if(mAttachmentsTab->isExpanded())
	{
		startUpdateTimer();
		mAttachmentsChangedConnection = LLAppearanceMgr::instance().setAttachmentsChangedCallback(boost::bind(&LLPanelWearing::startUpdateTimer, this));
	}
	else
	{
		if (mAttachmentsChangedConnection.connected())
		{
			mAttachmentsChangedConnection.disconnect();
		}
	}
}

void LLPanelWearing::startUpdateTimer()
{
	if (!mUpdateTimer.getStarted())
	{
		mUpdateTimer.start();
	}
	else
	{
		mUpdateTimer.reset();
	}
}

// virtual
void LLPanelWearing::setFilterSubString(const std::string& string)
{
	sFilterSubString = string;
	mCOFItemsList->setFilterSubString(sFilterSubString);
}

// virtual
bool LLPanelWearing::isActionEnabled(const LLSD& userdata)
{
	const std::string command_name = userdata.asString();

	if (command_name == "save_outfit")
	{
		bool outfit_locked = LLAppearanceMgr::getInstance()->isOutfitLocked();
		bool outfit_dirty = LLAppearanceMgr::getInstance()->isOutfitDirty();
		// allow save only if outfit isn't locked and is dirty
		return !outfit_locked && outfit_dirty;
	}

	if (command_name == "take_off")
	{
		if (mWearablesTab->isExpanded())
		{
			return hasItemSelected() && canTakeOffSelected();
		}
		else
		{
			LLScrollListItem* item = mTempItemsList->getFirstSelected();
			if (item && item->getUUID().notNull())
			{
				return true;
			}
		}
	}

	uuid_vec_t selected_uuids;
	getSelectedItemsUUIDs(selected_uuids);

	if (command_name == "touch_attach")
	{
		return (1 == selected_uuids.size()) && (enable_attachment_touch(selected_uuids.front()));
	}
	else if (command_name == "edit_item")
	{
		return (1 == selected_uuids.size()) && (get_is_item_editable(selected_uuids.front()));
	}

	return false;
}

void LLPanelWearing::updateAttachmentsList()
{
	std::vector<LLViewerObject*> attachs = LLAgentWearables::getTempAttachments();
	mTempItemsList->deleteAllItems();
	mAttachmentsMap.clear();
	if(!attachs.empty())
	{
		if(!populateAttachmentsList())
		{
			requestAttachmentDetails();
		}
	}
	else
	{
		std::string no_attachments = getString("no_attachments");
		LLSD row;
		row["columns"][0]["column"] = "text";
		row["columns"][0]["value"] = no_attachments;
		row["columns"][0]["font"] = "SansSerifBold";
		mTempItemsList->addElement(row);
	}
}

bool LLPanelWearing::populateAttachmentsList(bool update)
{
	bool populated = true;
	if(mTempItemsList)
	{
		mTempItemsList->deleteAllItems();
		mAttachmentsMap.clear();
		std::vector<LLViewerObject*> attachs = LLAgentWearables::getTempAttachments();

		std::string icon_name = LLInventoryIcon::getIconName(LLAssetType::AT_OBJECT, LLInventoryType::IT_OBJECT);
		for (std::vector<LLViewerObject*>::iterator iter = attachs.begin();
				iter != attachs.end(); ++iter)
		{
			LLViewerObject *attachment = *iter;
			LLSD row;
			row["id"] = attachment->getID();
			row["columns"][0]["column"] = "icon";
			row["columns"][0]["type"] = "icon";
			row["columns"][0]["value"] = icon_name;
			row["columns"][1]["column"] = "text";
			if(mObjectNames.count(attachment->getID()) && !mObjectNames[attachment->getID()].empty())
			{
				row["columns"][1]["value"] = mObjectNames[attachment->getID()];
			}
			else if(update)
			{
				row["columns"][1]["value"] = attachment->getID();
				populated = false;
			}
			else
			{
				row["columns"][1]["value"] = "Loading...";
				populated = false;
			}
			mTempItemsList->addElement(row);
			mAttachmentsMap[attachment->getID()] = attachment;
		}
	}
	return populated;
}

void LLPanelWearing::requestAttachmentDetails()
{
	LLSD body;
	std::string url = gAgent.getRegionCapability("AttachmentResources");
	if (!url.empty())
	{
		LLCoros::instance().launch("LLPanelWearing::getAttachmentLimitsCoro",
		boost::bind(&LLPanelWearing::getAttachmentLimitsCoro, this, url));
	}
}

void LLPanelWearing::getAttachmentLimitsCoro(std::string url)
{
	LLCore::HttpRequest::policy_t httpPolicy(LLCore::HttpRequest::DEFAULT_POLICY_ID);
	LLCoreHttpUtil::HttpCoroutineAdapter::ptr_t
	httpAdapter(new LLCoreHttpUtil::HttpCoroutineAdapter("getAttachmentLimitsCoro", httpPolicy));
	LLCore::HttpRequest::ptr_t httpRequest(new LLCore::HttpRequest);

	LLSD result = httpAdapter->getAndSuspend(httpRequest, url);

	LLSD httpResults = result[LLCoreHttpUtil::HttpCoroutineAdapter::HTTP_RESULTS];
	LLCore::HttpStatus status = LLCoreHttpUtil::HttpCoroutineAdapter::getStatusFromLLSD(httpResults);

	if (!status)
	{
		LL_WARNS() << "Unable to retrieve attachment limits." << LL_ENDL;
		return;
	}

	result.erase(LLCoreHttpUtil::HttpCoroutineAdapter::HTTP_RESULTS);
	setAttachmentDetails(result);
}


void LLPanelWearing::setAttachmentDetails(LLSD content)
{
	mObjectNames.clear();
	S32 number_attachments = content["attachments"].size();
	for(int i = 0; i < number_attachments; i++)
	{
		S32 number_objects = content["attachments"][i]["objects"].size();
		for(int j = 0; j < number_objects; j++)
		{
			LLUUID task_id = content["attachments"][i]["objects"][j]["id"].asUUID();
			std::string name = content["attachments"][i]["objects"][j]["name"].asString();
			mObjectNames[task_id] = name;
		}
	}
	if(!mObjectNames.empty())
	{
		populateAttachmentsList(true);
	}
}

boost::signals2::connection LLPanelWearing::setSelectionChangeCallback(commit_callback_t cb)
{
	if (!mCOFItemsList) return boost::signals2::connection();

	return mCOFItemsList->setCommitCallback(cb);
}

void LLPanelWearing::onWearableItemsListRightClick(LLUICtrl* ctrl, S32 x, S32 y)
{
	LLWearableItemsList* list = dynamic_cast<LLWearableItemsList*>(ctrl);
	if (!list) return;

	uuid_vec_t selected_uuids;

	list->getSelectedUUIDs(selected_uuids);

	mContextMenu->show(ctrl, selected_uuids, x, y);
}

void LLPanelWearing::onTempAttachmentsListRightClick(LLUICtrl* ctrl, S32 x, S32 y)
{
	LLScrollListCtrl* list = dynamic_cast<LLScrollListCtrl*>(ctrl);
	if (!list) return;
	list->selectItemAt(x, y, MASK_NONE);
	uuid_vec_t selected_uuids;

	if(list->getCurrentID().notNull())
	{
		selected_uuids.push_back(list->getCurrentID());
		mAttachmentsMenu->show(ctrl, selected_uuids, x, y);
	}
}

bool LLPanelWearing::hasItemSelected()
{
	return mCOFItemsList->getSelectedItem() != NULL;
}

void LLPanelWearing::getSelectedItemsUUIDs(uuid_vec_t& selected_uuids) const
{
	mCOFItemsList->getSelectedUUIDs(selected_uuids);
}

void LLPanelWearing::onEditAttachment()
{
	LLScrollListItem* item = mTempItemsList->getFirstSelected();
	if (item)
	{
		LLSelectMgr::getInstance()->deselectAll();
		LLSelectMgr::getInstance()->selectObjectAndFamily(mAttachmentsMap[item->getUUID()]);
		handle_object_edit();
	}
}

void LLPanelWearing::onRemoveAttachment()
{
	LLScrollListItem* item = mTempItemsList->getFirstSelected();
	if (item && item->getUUID().notNull())
	{
		LLSelectMgr::getInstance()->deselectAll();
		LLSelectMgr::getInstance()->selectObjectAndFamily(mAttachmentsMap[item->getUUID()]);
		LLSelectMgr::getInstance()->sendDropAttachment();
	}
}

void LLPanelWearing::onRemoveItem()
{
	if (mWearablesTab->isExpanded())
	{
		uuid_vec_t selected_uuids;
		getSelectedItemsUUIDs(selected_uuids);
		LLAppearanceMgr::instance().removeItemsFromAvatar(selected_uuids);
	}
	else
	{
		onRemoveAttachment();
	}
}


void LLPanelWearing::copyToClipboard()
{
	std::string text;
	std::vector<LLSD> data;
	mCOFItemsList->getValues(data);

	for(std::vector<LLSD>::const_iterator iter = data.begin(); iter != data.end();)
	{
		LLSD uuid = (*iter);
		LLViewerInventoryItem* item = gInventory.getItem(uuid);

		iter++;
		if (item != NULL)
		{
			// Append a newline to all but the last line
			text += iter != data.end() ? item->getName() + "\n" : item->getName();
		}
	}

	LLClipboard::instance().copyToClipboard(utf8str_to_wstring(text),0,text.size());
}
// EOF<|MERGE_RESOLUTION|>--- conflicted
+++ resolved
@@ -165,14 +165,11 @@
 		}
 
 		// Enable/disable some menu items depending on the selection.
-<<<<<<< HEAD
+		bool show_touch = !bp_selected && !clothes_selected && attachments_selected;
+		bool show_edit = bp_selected || clothes_selected || attachments_selected;
 // [RLVa:KB] - Checked: 2012-07-28 (RLVa-1.4.7)
 		bool rlv_blocked = (mUUIDs.size() == rlv_locked_count);
 // [/RLVa:KB]
-=======
-		bool show_touch = !bp_selected && !clothes_selected && attachments_selected;
-		bool show_edit = bp_selected || clothes_selected || attachments_selected;
->>>>>>> 3ffdd2ce
 		bool allow_detach = !bp_selected && !clothes_selected && attachments_selected;
 		bool allow_take_off = !bp_selected && clothes_selected && !attachments_selected;
 
@@ -182,15 +179,11 @@
 		menu->setItemEnabled("edit_item",          1 == mUUIDs.size() && get_is_item_editable(mUUIDs.front()));
 		menu->setItemVisible("take_off",	allow_take_off);
 		menu->setItemVisible("detach",		allow_detach);
-<<<<<<< HEAD
+		menu->setItemVisible("edit_outfit_separator", show_touch || show_edit || allow_take_off || allow_detach);
 // [RLVa:KB] - Checked: 2012-07-28 (RLVa-1.4.7)
 		menu->setItemEnabled("take_off",	!rlv_blocked);
 		menu->setItemEnabled("detach",		!rlv_blocked);
 // [/RLVa:KB]
-		menu->setItemVisible("edit_outfit_separator", allow_take_off || allow_detach);
-=======
-		menu->setItemVisible("edit_outfit_separator", show_touch | show_edit | allow_take_off || allow_detach);
->>>>>>> 3ffdd2ce
 		menu->setItemVisible("show_original", mUUIDs.size() == 1);
 	}
 };
