/** 
* @file llinventoryfilter.h
* @brief Support for filtering your inventory to only display a subset of the
* available items.
*
* $LicenseInfo:firstyear=2005&license=viewerlgpl$
* Second Life Viewer Source Code
* Copyright (C) 2010, Linden Research, Inc.
* 
* This library is free software; you can redistribute it and/or
* modify it under the terms of the GNU Lesser General Public
* License as published by the Free Software Foundation;
* version 2.1 of the License only.
* 
* This library is distributed in the hope that it will be useful,
* but WITHOUT ANY WARRANTY; without even the implied warranty of
* MERCHANTABILITY or FITNESS FOR A PARTICULAR PURPOSE.  See the GNU
* Lesser General Public License for more details.
* 
* You should have received a copy of the GNU Lesser General Public
* License along with this library; if not, write to the Free Software
* Foundation, Inc., 51 Franklin Street, Fifth Floor, Boston, MA  02110-1301  USA
* 
* Linden Research, Inc., 945 Battery Street, San Francisco, CA  94111  USA
* $/LicenseInfo$
*/
#ifndef LLINVENTORYFILTER_H
#define LLINVENTORYFILTER_H

#include "llinventorytype.h"
#include "llpermissionsflags.h"
#include "llfolderviewmodel.h"

class LLFolderViewItem;
class LLFolderViewFolder;
class LLInventoryItem;

class LLInventoryFilter : public LLFolderViewFilter
{
public:
	enum EFolderShow
	{
		SHOW_ALL_FOLDERS,
		SHOW_NON_EMPTY_FOLDERS,
		SHOW_NO_FOLDERS
	};

	enum EFilterType	{
		FILTERTYPE_NONE = 0,
		FILTERTYPE_OBJECT = 0x1 << 0,	// normal default search-by-object-type
		FILTERTYPE_CATEGORY = 0x1 << 1,	// search by folder type
		FILTERTYPE_UUID	= 0x1 << 2,		// find the object with UUID and any links to it
		FILTERTYPE_DATE = 0x1 << 3,		// search by date range
		FILTERTYPE_WEARABLE = 0x1 << 4,	// search by wearable type
		FILTERTYPE_EMPTYFOLDERS = 0x1 << 5,		// pass if folder is not a system folder to be hidden if empty
        FILTERTYPE_MARKETPLACE_ACTIVE = 0x1 << 6,		// pass if folder is a marketplace active folder
        FILTERTYPE_MARKETPLACE_INACTIVE = 0x1 << 7,		// pass if folder is a marketplace inactive folder
        FILTERTYPE_MARKETPLACE_UNASSOCIATED = 0x1 << 8,	// pass if folder is a marketplace non associated (no market ID) folder
        FILTERTYPE_MARKETPLACE_LISTING_FOLDER = 0x1 << 9,	// pass iff folder is a listing folder
        FILTERTYPE_NO_MARKETPLACE_ITEMS = 0x1 << 10,         // pass iff folder is not under the marketplace
        FILTERTYPE_WORN = 0x1 << 11,     // pass if item is worn
        FILTERTYPE_SETTINGS = 0x1 << 12    // pass if the item is a settings object
	};

	enum EFilterDateDirection
	{
		FILTERDATEDIRECTION_NEWER,
		FILTERDATEDIRECTION_OLDER
	};

	enum EFilterLink
	{
		FILTERLINK_INCLUDE_LINKS,	// show links too
		FILTERLINK_EXCLUDE_LINKS,	// don't show links
		FILTERLINK_ONLY_LINKS		// only show links
	};

    enum EFilterThumbnail
    {
        FILTER_INCLUDE_THUMBNAILS,
        FILTER_EXCLUDE_THUMBNAILS,
        FILTER_ONLY_THUMBNAILS
    };

	enum ESortOrderType
	{
		SO_NAME = 0,						// Sort inventory by name
		SO_DATE = 0x1,						// Sort inventory by date
		SO_FOLDERS_BY_NAME = 0x1 << 1,		// Force folder sort by name
		SO_SYSTEM_FOLDERS_TO_TOP = 0x1 << 2,// Force system folders to be on top
		SO_FOLDERS_BY_WEIGHT = 0x1 << 3,    // Force folder sort by weight, usually, amount of some elements in their descendants
	};

	enum ESearchType
	{
		SEARCHTYPE_NAME,
		SEARCHTYPE_DESCRIPTION,
		SEARCHTYPE_CREATOR,
		SEARCHTYPE_UUID,
		SEARCHTYPE_ALL // <FS:Ansariel> Zi's extended inventory search
	};

	enum EFilterCreatorType
	{
		FILTERCREATOR_ALL,
		FILTERCREATOR_SELF,
		FILTERCREATOR_OTHERS
	};

	enum ESearchVisibility
	{
		VISIBILITY_NONE = 0,
		VISIBILITY_TRASH = 0x1 << 0,
		VISIBILITY_LIBRARY = 0x1 << 1,
		VISIBILITY_LINKS	= 0x1 << 2,
        VISIBILITY_OUTFITS    = 0x1 << 3
	};

	struct FilterOps
	{
		struct DateRange : public LLInitParam::Block<DateRange>
		{
			Optional<time_t>	min_date,
								max_date;

			DateRange()
			:	min_date("min_date", time_min()),
				max_date("max_date", time_max())
			{}

			bool validateBlock(bool emit_errors = true) const;
		};

		struct Params : public LLInitParam::Block<Params>
		{
			Optional<U32>				types,
										search_visibility;
			Optional<U64>				object_types,
										wearable_types,
                                        settings_types,
										category_types;
										
			Optional<EFilterLink>		links;
			Optional<LLUUID>			uuid;
			Optional<DateRange>			date_range;
			Optional<U32>				hours_ago;
			Optional<U32>				date_search_direction;
			Optional<EFolderShow>		show_folder_state;
			Optional<PermissionMask>	permissions;
			Optional<EFilterCreatorType> creator_type;
<<<<<<< HEAD
			Optional<bool>				coalesced_objects_only;		// <FS:Zi> FIRE-31369: Add inventory filter for coalesced objects
=======
            Optional<EFilterThumbnail> thumbnails;
>>>>>>> 6d0c0784

			Params()
			:	types("filter_types", FILTERTYPE_OBJECT),
				object_types("object_types", 0xffffFFFFffffFFFFULL),
				wearable_types("wearable_types", 0xffffFFFFffffFFFFULL),
                settings_types("settings_types", 0xffffFFFFffffFFFFULL),
                thumbnails("thumbnails", FILTER_INCLUDE_THUMBNAILS),
				category_types("category_types", 0xffffFFFFffffFFFFULL),
				links("links", FILTERLINK_INCLUDE_LINKS),
				search_visibility("search_visibility", 0xFFFFFFFF),
				uuid("uuid"),
				date_range("date_range"),
				hours_ago("hours_ago", 0),
				date_search_direction("date_search_direction", FILTERDATEDIRECTION_NEWER),
				show_folder_state("show_folder_state", SHOW_NON_EMPTY_FOLDERS),
				creator_type("creator_type", FILTERCREATOR_ALL),
				coalesced_objects_only("coalesced_objects_only", false),	// <FS:Zi> FIRE-31369: Add inventory filter for coalesced objects
				permissions("permissions", PERM_NONE)
			{}
		};

		FilterOps(const Params& = Params());

		U32 			mFilterTypes,
						mSearchVisibility;
		U64				mFilterObjectTypes,   // For _OBJECT
						mFilterWearableTypes,
                        mFilterSettingsTypes, // for _SETTINGS
                        mFilterThumbnails,
						mFilterLinks,
						mFilterCategoryTypes; // For _CATEGORY
		LLUUID      	mFilterUUID; 		  // for UUID

		time_t			mMinDate,
						mMaxDate;
		U32				mHoursAgo;
		U32				mDateSearchDirection;

		EFolderShow			mShowFolderState;
		PermissionMask		mPermissions;
		EFilterCreatorType	mFilterCreatorType;

		bool			mCoalescedObjectsOnly;	// <FS:Zi> FIRE-31369: Add inventory filter for coalesced objects
	};
							
	struct Params : public LLInitParam::Block<Params>
	{
		Optional<std::string>		name;
		Optional<FilterOps::Params>	filter_ops;
		Optional<std::string>		substring;
		Optional<bool>				since_logoff;

		Params()
		:	name("name"),
			filter_ops(""),
			substring("substring"),
			since_logoff("since_logoff")
		{}
	};
									
	LLInventoryFilter(const Params& p = Params());
	LLInventoryFilter(const LLInventoryFilter& other) { *this = other; }
	virtual ~LLInventoryFilter() {}

	// +-------------------------------------------------------------------+
	// + Parameters
	// +-------------------------------------------------------------------+
	U64 				getFilterTypes() const;
	U64 				getFilterObjectTypes() const;
	U64					getFilterCategoryTypes() const;
	U64					getFilterWearableTypes() const;
	U64					getFilterSettingsTypes() const;
	U64					getSearchVisibilityTypes() const;
    U64                 getFilterThumbnails() const;

	bool 				isFilterObjectTypesWith(LLInventoryType::EType t) const;
	void 				setFilterObjectTypes(U64 types);
	void 				setFilterCategoryTypes(U64 types);
	void 				setFilterUUID(const LLUUID &object_id);
	void				setFilterWearableTypes(U64 types);
    void                setFilterSettingsTypes(U64 types);
	void				setFilterEmptySystemFolders();
	void				setFilterWorn();
	void				removeFilterEmptySystemFolders(); // <FS:Ansariel> Optional hiding of empty system folders
	void				setFilterMarketplaceActiveFolders();
	void				setFilterMarketplaceInactiveFolders();
	void				setFilterMarketplaceUnassociatedFolders();
    void                setFilterMarketplaceListingFolders(bool select_only_listing_folders);
    void                setFilterNoMarketplaceFolder();
    void                setFilterThumbnails(U64 filter_thumbnails);
	void				updateFilterTypes(U64 types, U64& current_types);
	void 				setSearchType(ESearchType type);
	ESearchType			getSearchType() { return mSearchType; }
	void 				setFilterCreator(EFilterCreatorType type);

	void				toggleSearchVisibilityLinks();
	void				toggleSearchVisibilityTrash();
    void                toggleSearchVisibilityOutfits();
	void				toggleSearchVisibilityLibrary();
	void 				setSearchVisibilityTypes(U32 types);
	void 				setSearchVisibilityTypes(const Params& params);

	void 				setFilterSubString(const std::string& string);
	const std::string& 	getFilterSubString(BOOL trim = FALSE) const;
	const std::string& 	getFilterSubStringOrig() const { return mFilterSubStringOrig; } 
	bool 				hasFilterString() const;
	
	// <FS:Zi> Multi-substring inventory search
	//	For use by LLFolderViewItem for highlighting
	U32					getFilterSubStringCount() const;
	std::string::size_type getFilterSubStringPos(U32 index) const;
	std::string::size_type getFilterSubStringLen(U32 index) const;
	// </FS:Zi> Multi-substring inventory search

    void                setSingleFolderMode(bool is_single_folder) { mSingleFolderMode = is_single_folder; }

	void 				setFilterPermissions(PermissionMask perms);
	PermissionMask 		getFilterPermissions() const;

	void 				setDateRange(time_t min_date, time_t max_date);
	void 				setDateRangeLastLogoff(BOOL sl);
	time_t 				getMinDate() const;
	time_t 				getMaxDate() const;

	void 				setHoursAgo(U32 hours);
	U32 				getHoursAgo() const;
	void				setDateSearchDirection(U32 direction);
	U32					getDateSearchDirection() const;

	void 				setFilterLinks(U64 filter_link);
	U64					getFilterLinks() const;

	// sets params for Link-only search and backs up search settings for future restoration
	void				setFindAllLinksMode(const std::string &search_name, const LLUUID& search_id);

	// <FS>
	BOOL 				getFilterWorn() const { return mFilterOps.mFilterTypes & FILTERTYPE_WORN; }

	// <FS:Zi> FIRE-31369: Add inventory filter for coalesced objects
	void				setFilterCoalescedObjects(bool coalesced);
	bool				getFilterCoalescedObjects() const { return mFilterOps.mCoalescedObjectsOnly; }
	// </FS:Zi>

	// +-------------------------------------------------------------------+
	// + Execution And Results
	// +-------------------------------------------------------------------+
	bool				check(const LLFolderViewModelItem* listener);
	bool				check(const LLInventoryItem* item);
	bool				checkFolder(const LLFolderViewModelItem* listener) const;
	bool				checkFolder(const LLUUID& folder_id) const;

	bool				showAllResults() const;

	std::string::size_type getStringMatchOffset(LLFolderViewModelItem* item) const;
	std::string::size_type getFilterStringSize() const;

	// +-------------------------------------------------------------------+
	// + Presentation
	// +-------------------------------------------------------------------+
	void 					setShowFolderState( EFolderShow state);
	EFolderShow 			getShowFolderState() const;
	EFilterCreatorType		getFilterCreatorType() const;

	void 				setEmptyLookupMessage(const std::string& message);
	void				setDefaultEmptyLookupMessage(const std::string& message);
	std::string			getEmptyLookupMessage(bool is_empty_folder = false) const;

	// +-------------------------------------------------------------------+
	// + Status
	// +-------------------------------------------------------------------+
	bool 				isActive() const;
	bool 				isModified() const;
	bool 				isSinceLogoff() const;
	void 				clearModified();
	const std::string& 	getName() const { return mName; }
	const std::string& 	getFilterText();
	//RN: this is public to allow system to externally force a global refilter
	void 				setModified(EFilterModified behavior = FILTER_RESTART);

	// +-------------------------------------------------------------------+
	// + Time
	// +-------------------------------------------------------------------+
	void 				resetTime(S32 timeout);
    bool                isTimedOut();
    
	// +-------------------------------------------------------------------+
	// + Default
	// +-------------------------------------------------------------------+
	bool 				isDefault() const;
	bool 				isNotDefault() const;
	void 				markDefault();
	void 				resetDefault();

	// +-------------------------------------------------------------------+
	// + Generation
	// +-------------------------------------------------------------------+
	S32 				getCurrentGeneration() const;
	S32 				getFirstSuccessGeneration() const;
	S32 				getFirstRequiredGeneration() const;


	// +-------------------------------------------------------------------+
	// + Conversion
	// +-------------------------------------------------------------------+
	void 				toParams(Params& params) const;
	void 				fromParams(const Params& p);

	LLInventoryFilter& operator =(const LLInventoryFilter& other);

    bool checkAgainstFilterThumbnails(const LLUUID& object_id) const;

private:
	bool				areDateLimitsSet();
	bool 				checkAgainstFilterType(const class LLFolderViewModelItemInventory* listener) const;
	bool 				checkAgainstFilterType(const LLInventoryItem* item) const;
	bool 				checkAgainstPermissions(const class LLFolderViewModelItemInventory* listener) const;
	bool 				checkAgainstPermissions(const LLInventoryItem* item) const;
	bool 				checkAgainstFilterLinks(const class LLFolderViewModelItemInventory* listener) const;
	bool 				checkAgainstCreator(const class LLFolderViewModelItemInventory* listener) const;
	bool				checkAgainstSearchVisibility(const class LLFolderViewModelItemInventory* listener) const;
	bool				checkAgainstClipboard(const LLUUID& object_id) const;

	FilterOps				mFilterOps;
	FilterOps				mDefaultFilterOps;
	FilterOps				mBackupFilterOps; // for backup purposes when leaving 'search link' mode

	std::string				mFilterSubString;

	std::string				mFilterSubStringOrig;
	std::string				mUsername;
	const std::string		mName;

	S32						mCurrentGeneration;
    // The following makes checking for pass/no pass possible even if the item is not checked against the current generation
    // Any item that *did not pass* the "required generation" will *not pass* the current one
    // Any item that *passes* the "success generation" will *pass* the current one
	S32						mFirstRequiredGeneration;
	S32						mFirstSuccessGeneration;

	EFilterModified 		mFilterModified;
	LLTimer                 mFilterTime;
    
	std::string 			mFilterText;
	std::string 			mEmptyLookupMessage;
	std::string				mDefaultEmptyLookupMessage;

	ESearchType 			mSearchType;

	std::vector<std::string> mFilterTokens;
	std::string				 mExactToken;

    bool mSingleFolderMode;
};

#endif<|MERGE_RESOLUTION|>--- conflicted
+++ resolved
@@ -148,11 +148,8 @@
 			Optional<EFolderShow>		show_folder_state;
 			Optional<PermissionMask>	permissions;
 			Optional<EFilterCreatorType> creator_type;
-<<<<<<< HEAD
+            Optional<EFilterThumbnail> thumbnails;
 			Optional<bool>				coalesced_objects_only;		// <FS:Zi> FIRE-31369: Add inventory filter for coalesced objects
-=======
-            Optional<EFilterThumbnail> thumbnails;
->>>>>>> 6d0c0784
 
 			Params()
 			:	types("filter_types", FILTERTYPE_OBJECT),
