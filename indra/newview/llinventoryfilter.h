--- conflicted
+++ resolved
@@ -58,13 +58,9 @@
         FILTERTYPE_MARKETPLACE_UNASSOCIATED = 0x1 << 8,	// pass if folder is a marketplace non associated (no market ID) folder
         FILTERTYPE_MARKETPLACE_LISTING_FOLDER = 0x1 << 9,	// pass iff folder is a listing folder
         FILTERTYPE_NO_MARKETPLACE_ITEMS = 0x1 << 10,         // pass iff folder is not under the marketplace
-<<<<<<< HEAD
-        FILTERTYPE_WORN = 0x1 << 11,     // pass if item is worn
-		FILTERTYPE_TRANSFERABLE = 0x1 << 12 // <FS:Ansariel> FIRE-19340: search inventory by transferable permission
-=======
         FILTERTYPE_WORN = 0x1 << 11,        // pass if item is worn
         FILTERTYPE_SETTINGS = 0x1 << 12,    // pass if the item is a settings object
->>>>>>> bc787063
+		FILTERTYPE_TRANSFERABLE = 0x1 << 13 // <FS:Ansariel> FIRE-19340: search inventory by transferable permission
 	};
 
 	enum EFilterDateDirection
