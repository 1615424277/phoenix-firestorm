--- conflicted
+++ resolved
@@ -1900,82 +1900,6 @@
 #pragma GCC diagnostic pop
 #endif
 // </FS:Zi>
-<<<<<<< HEAD
-						//VECTORIZE THIS
-						if (mDrawablep->isActive())
-						{
-							LLVector3 t;
-							t.set(binormal.getF32ptr());
-							t *= bump_quat;
-							binormal.load3(t.mV);
-						}
-
-						binormal.normalize3fast();
-
-						LLVector2 tc = bump_tc[i];
-						tc += LLVector2( bump_s_primary_light_ray.dot3(tangent).getF32(), bump_t_primary_light_ray.dot3(binormal).getF32() );
-					
-						*tex_coords1++ = tc;
-					}
-				}
-			}
-		}
-
-		if (rebuild_pos)
-		{
-			LLVector4a* src = vf.mPositions;
-			
-			//_mm_prefetch((char*)src, _MM_HINT_T0);
-
-			LLVector4a* end = src+num_vertices;
-			//LLVector4a* end_64 = end-4;
-
-			llassert(num_vertices > 0);
-		
-			mVertexBuffer->getVertexStrider(vert, mGeomIndex, mGeomCount);
-			
-			
-			F32* dst = (F32*) vert.get();
-			F32* end_f32 = dst+mGeomCount*4;
-
-			//_mm_prefetch((char*)dst, _MM_HINT_NTA);
-			//_mm_prefetch((char*)src, _MM_HINT_NTA);
-				
-			//_mm_prefetch((char*)dst, _MM_HINT_NTA);
-
-
-			LLVector4a res0; //,res1,res2,res3;
-
-			LLVector4a texIdx;
-
-			S32 index = mTextureIndex < FACE_DO_NOT_BATCH_TEXTURES ? mTextureIndex : 0;
-
-			F32 val = 0.f;
-			S32* vp = (S32*) &val;
-			*vp = index;
-			
-			llassert(index < LLGLSLShader::sIndexedTextureChannels);
-
-			LLVector4Logical mask;
-			mask.clear();
-			mask.setElement<3>();
-		
-			texIdx.set(0,0,0,val);
-
-			LLVector4a tmp;
-
-			
-			while (src < end)
-			{	
-				mat_vert.affineTransform(*src++, res0);
-				tmp.setSelectWithMask(mask, texIdx, res0);
-				tmp.store4a((F32*) dst);
-				dst += 4;
-			}
-			
-			while (dst < end_f32)
-			{
-=======
                         //VECTORIZE THIS
                         if (mDrawablep->isActive())
                         {
@@ -2029,7 +1953,7 @@
             S32* vp = (S32*) &val;
             *vp = index;
 
-            llassert(index <= LLGLSLShader::sIndexedTextureChannels-1);
+            llassert(index < LLGLSLShader::sIndexedTextureChannels);
 
             LLVector4Logical mask;
             mask.clear();
@@ -2050,7 +1974,6 @@
 
             while (dst < end_f32)
             {
->>>>>>> a3892f03
 // <FS:Zi> GCC12 warning: maybe-uninitialized - probably bogus
 #if defined(__GNUC__) && (__GNUC__ >= 12)
 #pragma GCC diagnostic push
@@ -2071,16 +1994,6 @@
         {
             LL_PROFILE_ZONE_NAMED_CATEGORY_FACE("getGeometryVolume - normal");
 
-<<<<<<< HEAD
-			mVertexBuffer->getNormalStrider(norm, mGeomIndex, mGeomCount);
-			F32* normals = (F32*) norm.get();
-			LLVector4a* src = vf.mNormals;
-			LLVector4a* end = src+num_vertices;
-
-			while (src < end)
-			{	
-				LLVector4a normal;
-=======
             mVertexBuffer->getNormalStrider(norm, mGeomIndex, mGeomCount);
             F32* normals = (F32*) norm.get();
             LLVector4a* src = vf.mNormals;
@@ -2089,7 +2002,6 @@
             while (src < end)
             {
                 LLVector4a normal;
->>>>>>> a3892f03
 // <FS:Zi> GCC12 warning: maybe-uninitialized - probably bogus
 #if defined(__GNUC__) && (__GNUC__ >= 12)
 #pragma GCC diagnostic push
