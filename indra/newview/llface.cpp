--- conflicted
+++ resolved
@@ -163,23 +163,10 @@
 	mGeomCount		= 0;
 	mGeomIndex		= 0;
 	mIndicesCount	= 0;
-<<<<<<< HEAD
 
 	//special value to indicate uninitialized position
 	mIndicesIndex	= 0xFFFFFFFF;
-	
-=======
-	if (drawablep->getRenderType() == LLPipeline::RENDER_TYPE_PARTICLES ||
-		drawablep->getRenderType() == LLPipeline::RENDER_TYPE_HUD_PARTICLES)
-	{ //indicate to LLParticlePartition that this particle is uninitialized
-		mIndicesIndex = 0xFFFFFFFF;
-	}
-	else
-	{
-		mIndicesIndex	= 0;
-	}
->>>>>>> 9298b1ab
-	mIndexInTex = 0;
+
 	mTexture		= NULL;
 	mTEOffset		= -1;
 	mTextureIndex = 255;
@@ -214,20 +201,10 @@
 		mTexture->removeFace(this) ;
 	}
 	
-<<<<<<< HEAD
 	if (isState(LLFace::PARTICLE))
 	{
 		LLVOPartGroup::freeVBSlot(getGeomIndex()/4);
 		clearState(LLFace::PARTICLE);
-=======
-	if (mDrawablep.notNull() &&
-		(mDrawablep->getRenderType() == LLPipeline::RENDER_TYPE_PARTICLES ||
-		mDrawablep->getRenderType() == LLPipeline::RENDER_TYPE_HUD_PARTICLES) &&
-		mIndicesIndex != 0xFFFFFFFF)
-	{
-		LLVOPartGroup::freeVBSlot(getGeomIndex()/4);
-		mIndicesIndex = 0xFFFFFFFF;
->>>>>>> 9298b1ab
 	}
 
 	if (mDrawPoolp)
@@ -1208,7 +1185,6 @@
 	{
 		if (num_indices + (S32) mIndicesIndex > mVertexBuffer->getNumIndices())
 		{
-<<<<<<< HEAD
 			if (gDebugGL)
 			{
 				llwarns	<< "Index buffer overflow!" << llendl;
@@ -1219,15 +1195,6 @@
 				llwarns	<< " Face Index: " << f
 						<< " Pool Type: " << mPoolType << llendl;
 			}
-=======
-			llwarns	<< "Index buffer overflow!" << llendl;
-			llwarns << "Indices Count: " << mIndicesCount
-					<< " VF Num Indices: " << num_indices
-					<< " Indices Index: " << mIndicesIndex
-					<< " VB Num Indices: " << mVertexBuffer->getNumIndices() << llendl;
-			llwarns	<< " Face Index: " << f
-					<< " Pool Type: " << mPoolType << llendl;
->>>>>>> 9298b1ab
 			return FALSE;
 		}
 
@@ -1643,7 +1610,6 @@
 
 					do_xform = false;
 				}
-<<<<<<< HEAD
 
 				if (getVirtualSize() >= MIN_TEX_ANIM_SIZE)
 				{ //don't override texture transform during tc bake
@@ -1657,21 +1623,6 @@
 			bool do_bump = bump_code && mVertexBuffer->hasDataType(LLVertexBuffer::TYPE_TEXCOORD1);
 			bool do_tex_mat = tex_mode && mTextureMatrix;
 
-=======
-
-				if (getVirtualSize() >= MIN_TEX_ANIM_SIZE)
-				{ //don't override texture transform during tc bake
-					tex_mode = 0;
-				}
-			}
-
-			LLVector4a scalea;
-			scalea.load3(scale.mV);
-
-			bool do_bump = bump_code && mVertexBuffer->hasDataType(LLVertexBuffer::TYPE_TEXCOORD1);
-			bool do_tex_mat = tex_mode && mTextureMatrix;
-
->>>>>>> 9298b1ab
 			if (!in_atlas && !do_bump)
 			{ //not in atlas or not bump mapped, might be able to do a cheap update
 				mVertexBuffer->getTexCoord0Strider(tex_coords, mGeomIndex, mGeomCount);
@@ -1684,12 +1635,8 @@
 						if (!do_xform)
 						{
 							LLFastTimer t(FTM_FACE_TEX_QUICK_NO_XFORM);
-<<<<<<< HEAD
-							LLVector4a::memcpyNonAliased16((F32*) tex_coords.get(), (F32*) vf.mTexCoords, num_vertices*2*sizeof(F32));
-=======
 							S32 tc_size = (num_vertices*2*sizeof(F32)+0xF) & ~0xF;
 							LLVector4a::memcpyNonAliased16((F32*) tex_coords.get(), (F32*) vf.mTexCoords, tc_size);
->>>>>>> 9298b1ab
 						}
 						else
 						{
