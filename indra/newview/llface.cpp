--- conflicted
+++ resolved
@@ -336,18 +336,6 @@
 
     LLDrawable* drawablep = getDrawable();
 
-<<<<<<< HEAD
-	if (mVObjp.notNull() && mVObjp->getVolume())
-	{
-		for (U32 ch = 0; ch < LLRender::NUM_TEXTURE_CHANNELS; ++ch)
-		{
-			if (mTexture[ch].notNull() && mTexture[ch]->getComponents() == 4)
-			{ //dirty texture on an alpha object should be treated as an LoD update
-				LLVOVolume* vobj = drawablep->getVOVolume();
-				if (vobj)
-				{
-					vobj->mLODChanged = true;
-=======
     if (mVObjp.notNull() && mVObjp->getVolume())
     {
         for (U32 ch = 0; ch < LLRender::NUM_TEXTURE_CHANNELS; ++ch)
@@ -357,8 +345,7 @@
                 LLVOVolume* vobj = drawablep->getVOVolume();
                 if (vobj)
                 {
-                    vobj->mLODChanged = TRUE;
->>>>>>> c06fb4e0
+                    vobj->mLODChanged = true;
 
                     vobj->updateVisualComplexity();
                 }
@@ -915,11 +902,7 @@
         updateCenterAgent();
     }
 
-<<<<<<< HEAD
-	return true;
-=======
-    return TRUE;
->>>>>>> c06fb4e0
+    return true;
 }
 
 
@@ -1235,113 +1218,6 @@
     bool rigged = isState(RIGGED);
 
     const LLVolumeFace &vf = volume.getVolumeFace(face_index);
-<<<<<<< HEAD
-	S32 num_vertices = (S32)vf.mNumVertices;
-	S32 num_indices = (S32) vf.mNumIndices;
-	
-	if (gPipeline.hasRenderDebugMask(LLPipeline::RENDER_DEBUG_OCTREE))
-	{
-		updateRebuildFlags();
-	}
-
-
-	// <FS:ND> The volume face vf can have more indices/vertices than this face. All striders below are aquired with a size of this face, but then written with num_verices/num_indices values,
-	// thus overflowing the buffer when vf holds more data.
-	// We can either clamp num_* down like here, or aquire all striders not using the face size, but the size if vf (that is swapping out mGeomCount with num_vertices and mIndicesCout with num_indices
-	// in all calls to nVertbuffer->get*Strider(...). Final solution is to just return false and be done with it.
-	// 
-	// The correct poison of choice is debatable, either copying not all data of vf (clamping) or writing more data than this face claims to have (aquiring bigger striders). Returning will not display this face at all.
-	//
-	// clamping it is for now.
-
-	num_vertices = llclamp( num_vertices, (S32)0, (S32)mGeomCount );
-	num_indices = llclamp( num_indices, (S32)0, (S32)mIndicesCount );
-	// </FS:ND>
-
-	if (mVertexBuffer.notNull())
-	{
-		if (num_indices + (S32) mIndicesIndex > mVertexBuffer->getNumIndices())
-		{
-			if (gDebugGL)
-			{
-				LL_WARNS() << "Index buffer overflow!" << LL_ENDL;
-				LL_WARNS() << "Indices Count: " << mIndicesCount
-						<< " VF Num Indices: " << num_indices
-						<< " Indices Index: " << mIndicesIndex
-						<< " VB Num Indices: " << mVertexBuffer->getNumIndices() << LL_ENDL;
-				LL_WARNS()	<< " Face Index: " << face_index
-						<< " Pool Type: " << mPoolType << LL_ENDL;
-				llassert(no_debug_assert);
-			}
-			return false;
-		}
-
-		if (num_vertices + mGeomIndex > mVertexBuffer->getNumVerts())
-		{
-			if (gDebugGL)
-			{
-				LL_WARNS() << "Vertex buffer overflow!" << LL_ENDL;
-				llassert(no_debug_assert);
-			}
-			return false;
-		}
-	}
-
-	LLStrider<LLVector3> vert;
-	LLStrider<LLVector2> tex_coords0;
-	LLStrider<LLVector2> tex_coords1;
-	LLStrider<LLVector2> tex_coords2;
-	LLStrider<LLVector3> norm;
-	LLStrider<LLColor4U> colors;
-	LLStrider<LLVector3> tangent;
-	LLStrider<U16> indicesp;
-	// <FS:Ansariel> Vectorized Weight4Strider and ClothWeightStrider by Drake Arconis
-	//LLStrider<LLVector4> wght;
-	LLStrider<LLVector4a> wght;
-
-	bool full_rebuild = force_rebuild || mDrawablep->isState(LLDrawable::REBUILD_VOLUME);
-	
-	bool global_volume = mDrawablep->getVOVolume()->isVolumeGlobal();
-	LLVector3 scale;
-	if (global_volume)
-	{
-		scale.setVec(1,1,1);
-	}
-	else
-	{
-		scale = mVObjp->getScale();
-	}
-	
-	bool rebuild_pos = full_rebuild || mDrawablep->isState(LLDrawable::REBUILD_POSITION);
-	bool rebuild_color = full_rebuild || mDrawablep->isState(LLDrawable::REBUILD_COLOR);
-	bool rebuild_emissive = rebuild_color && mVertexBuffer->hasDataType(LLVertexBuffer::TYPE_EMISSIVE);
-	bool rebuild_tcoord = full_rebuild || mDrawablep->isState(LLDrawable::REBUILD_TCOORD);
-	bool rebuild_normal = rebuild_pos && mVertexBuffer->hasDataType(LLVertexBuffer::TYPE_NORMAL);
-	bool rebuild_tangent = rebuild_pos && mVertexBuffer->hasDataType(LLVertexBuffer::TYPE_TANGENT);
-	bool rebuild_weights = rebuild_pos && mVertexBuffer->hasDataType(LLVertexBuffer::TYPE_WEIGHT4);
-
-	const LLTextureEntry *tep = mVObjp->getTE(face_index);
-	const U8 bump_code = tep ? tep->getBumpmap() : 0;
-
-	bool is_static = mDrawablep->isStatic();
-	bool is_global = is_static;
-
-	LLVector3 center_sum(0.f, 0.f, 0.f);
-	
-	if (is_global)
-	{
-		setState(GLOBAL);
-	}
-	else
-	{
-		clearState(GLOBAL);
-	}
-
-	// <FS:ND> Protection against faces w/o te set.
-	// LLColor4U color = tep->getColor();
-	LLColor4U color = (tep ? tep->getColor() : LLColor4());
-	// </FS:ND>
-=======
     S32 num_vertices = (S32)vf.mNumVertices;
     S32 num_indices = (S32) vf.mNumIndices;
 
@@ -1354,7 +1230,7 @@
     // <FS:ND> The volume face vf can have more indices/vertices than this face. All striders below are aquired with a size of this face, but then written with num_verices/num_indices values,
     // thus overflowing the buffer when vf holds more data.
     // We can either clamp num_* down like here, or aquire all striders not using the face size, but the size if vf (that is swapping out mGeomCount with num_vertices and mIndicesCout with num_indices
-    // in all calls to nVertbuffer->get*Strider(...). Final solution is to just return FALSE and be done with it.
+    // in all calls to nVertbuffer->get*Strider(...). Final solution is to just return false and be done with it.
     //
     // The correct poison of choice is debatable, either copying not all data of vf (clamping) or writing more data than this face claims to have (aquiring bigger striders). Returning will not display this face at all.
     //
@@ -1379,7 +1255,7 @@
                         << " Pool Type: " << mPoolType << LL_ENDL;
                 llassert(no_debug_assert);
             }
-            return FALSE;
+            return false;
         }
 
         if (num_vertices + mGeomIndex > mVertexBuffer->getNumVerts())
@@ -1389,7 +1265,7 @@
                 LL_WARNS() << "Vertex buffer overflow!" << LL_ENDL;
                 llassert(no_debug_assert);
             }
-            return FALSE;
+            return false;
         }
     }
 
@@ -1405,9 +1281,9 @@
     //LLStrider<LLVector4> wght;
     LLStrider<LLVector4a> wght;
 
-    BOOL full_rebuild = force_rebuild || mDrawablep->isState(LLDrawable::REBUILD_VOLUME);
-
-    BOOL global_volume = mDrawablep->getVOVolume()->isVolumeGlobal();
+    bool full_rebuild = force_rebuild || mDrawablep->isState(LLDrawable::REBUILD_VOLUME);
+
+    bool global_volume = mDrawablep->getVOVolume()->isVolumeGlobal();
     LLVector3 scale;
     if (global_volume)
     {
@@ -1429,8 +1305,8 @@
     const LLTextureEntry *tep = mVObjp->getTE(face_index);
     const U8 bump_code = tep ? tep->getBumpmap() : 0;
 
-    BOOL is_static = mDrawablep->isStatic();
-    BOOL is_global = is_static;
+    bool is_static = mDrawablep->isStatic();
+    bool is_global = is_static;
 
     LLVector3 center_sum(0.f, 0.f, 0.f);
 
@@ -1447,7 +1323,6 @@
     // LLColor4U color = tep->getColor();
     LLColor4U color = (tep ? tep->getColor() : LLColor4());
     // </FS:ND>
->>>>>>> c06fb4e0
 
     if (tep && tep->getGLTFRenderMaterial())
     {
@@ -2225,57 +2100,6 @@
         if (rebuild_emissive)
         {
             LL_PROFILE_ZONE_NAMED_CATEGORY_FACE("getGeometryVolume - emissive");
-<<<<<<< HEAD
-			LLStrider<LLColor4U> emissive;
-			mVertexBuffer->getEmissiveStrider(emissive, mGeomIndex, mGeomCount);
-
-			U8 glow = (U8) llclamp((S32) (getTextureEntry()->getGlow()*255), 0, 255);
-
-			LLVector4a src;
-
-		
-			LLColor4U glow4u = LLColor4U(0,0,0,glow);
-
-			U32 glow32 = glow4u.asRGBA();
-
-			U32 vec[4];
-			vec[0] = vec[1] = vec[2] = vec[3] = glow32;
-		
-			src.loadua((F32*) vec);
-
-			F32* dst = (F32*) emissive.get();
-			S32 num_vecs = num_vertices/4;
-			if (num_vertices%4 > 0)
-			{
-				++num_vecs;
-			}
-
-			for (S32 i = 0; i < num_vecs; i++)
-			{	
-				src.store4a(dst);
-				dst += 4;
-			}
-		}
-	}
-
-	if (rebuild_tcoord)
-	{
-		mTexExtents[0].setVec(0,0);
-		mTexExtents[1].setVec(1,1);
-		xform(mTexExtents[0], cos_ang, sin_ang, os, ot, ms, mt);
-		xform(mTexExtents[1], cos_ang, sin_ang, os, ot, ms, mt);
-		
-		F32 es = vf.mTexCoordExtents[1].mV[0] - vf.mTexCoordExtents[0].mV[0] ;
-		F32 et = vf.mTexCoordExtents[1].mV[1] - vf.mTexCoordExtents[0].mV[1] ;
-		mTexExtents[0][0] *= es ;
-		mTexExtents[1][0] *= es ;
-		mTexExtents[0][1] *= et ;
-		mTexExtents[1][1] *= et ;
-	}
-
-
-	return true;
-=======
             LLStrider<LLColor4U> emissive;
             mVertexBuffer->getEmissiveStrider(emissive, mGeomIndex, mGeomCount);
 
@@ -2324,8 +2148,7 @@
     }
 
 
-    return TRUE;
->>>>>>> c06fb4e0
+    return true;
 }
 
 void LLFace::renderIndexed()
@@ -2338,33 +2161,18 @@
 }
 
 //check if the face has a media
-<<<<<<< HEAD
-bool LLFace::hasMedia() const 
-{
-	if(mHasMedia)
-	{
-		return true ;
-	}
-	if(mTexture[LLRender::DIFFUSE_MAP].notNull()) 
-	{
-		return mTexture[LLRender::DIFFUSE_MAP]->hasParcelMedia() ;  //if has a parcel media
-	}
-
-	return false ; //no media.
-=======
-BOOL LLFace::hasMedia() const
+bool LLFace::hasMedia() const
 {
     if(mHasMedia)
     {
-        return TRUE ;
+        return true ;
     }
     if(mTexture[LLRender::DIFFUSE_MAP].notNull())
     {
         return mTexture[LLRender::DIFFUSE_MAP]->hasParcelMedia() ;  //if has a parcel media
     }
 
-    return FALSE ; //no media.
->>>>>>> c06fb4e0
+    return false ; //no media.
 }
 
 const F32 LEAST_IMPORTANCE = 0.05f ;
@@ -2379,55 +2187,9 @@
 F32 LLFace::getTextureVirtualSize()
 {
     LL_PROFILE_ZONE_SCOPED_CATEGORY_TEXTURE;
-<<<<<<< HEAD
-	F32 radius;
-	F32 cos_angle_to_view_dir;	
-	bool in_frustum = calcPixelArea(cos_angle_to_view_dir, radius);
-
-	if (mPixelArea < F_ALMOST_ZERO || !in_frustum)
-	{
-		setVirtualSize(0.f) ;
-		return 0.f;
-	}
-
-	//get area of circle in texture space
-	LLVector2 tdim = mTexExtents[1] - mTexExtents[0];
-	F32 texel_area = (tdim * 0.5f).lengthSquared()*3.14159f;
-	if (texel_area <= 0)
-	{
-		// Probably animated, use default
-		texel_area = 1.f;
-	}
-
-	F32 face_area;
-	if (mVObjp->isSculpted() && texel_area > 1.f)
-	{
-		//sculpts can break assumptions about texel area
-		face_area = mPixelArea;
-	}
-	else
-	{
-		//apply texel area to face area to get accurate ratio
-		//face_area /= llclamp(texel_area, 1.f/64.f, 16.f);
-		face_area =  mPixelArea / llclamp(texel_area, 0.015625f, 128.f);
-	}
-
-	face_area = LLFace::adjustPixelArea(mImportanceToCamera, face_area) ;
-	if(face_area > LLViewerTexture::sMinLargeImageSize) //if is large image, shrink face_area by considering the partial overlapping.
-	{
-		if(mImportanceToCamera > LEAST_IMPORTANCE_FOR_LARGE_IMAGE && mTexture[LLRender::DIFFUSE_MAP].notNull() && mTexture[LLRender::DIFFUSE_MAP]->isLargeImage())
-		{		
-			face_area *= adjustPartialOverlapPixelArea(cos_angle_to_view_dir, radius );
-		}	
-	}
-
-	setVirtualSize(face_area) ;
-
-	return face_area;
-=======
     F32 radius;
     F32 cos_angle_to_view_dir;
-    BOOL in_frustum = calcPixelArea(cos_angle_to_view_dir, radius);
+    bool in_frustum = calcPixelArea(cos_angle_to_view_dir, radius);
 
     if (mPixelArea < F_ALMOST_ZERO || !in_frustum)
     {
@@ -2469,7 +2231,6 @@
     setVirtualSize(face_area) ;
 
     return face_area;
->>>>>>> c06fb4e0
 }
 
 bool LLFace::calcPixelArea(F32& cos_angle_to_view_dir, F32& radius)
@@ -2660,74 +2421,17 @@
 
 bool LLFace::verify(const U32* indices_array) const
 {
-<<<<<<< HEAD
-	bool ok = true;
-
-	if( mVertexBuffer.isNull() )
-	{ //no vertex buffer, face is implicitly valid
-		return true;
-	}
-	
-	// First, check whether the face data fits within the pool's range.
-	if ((mGeomIndex + mGeomCount) > mVertexBuffer->getNumVerts())
-	{
-		ok = false;
-		LL_INFOS() << "Face references invalid vertices!" << LL_ENDL;
-	}
-
-	S32 indices_count = (S32)getIndicesCount();
-	
-	if (!indices_count)
-	{
-		return true;
-	}
-	
-	if (indices_count > LL_MAX_INDICES_COUNT)
-	{
-		ok = false;
-		LL_INFOS() << "Face has bogus indices count" << LL_ENDL;
-	}
-	
-	if (mIndicesIndex + mIndicesCount > mVertexBuffer->getNumIndices())
-	{
-		ok = false;
-		LL_INFOS() << "Face references invalid indices!" << LL_ENDL;
-	}
-
-#if 0
-	S32 geom_start = getGeomStart();
-	S32 geom_count = mGeomCount;
-
-	const U32 *indicesp = indices_array ? indices_array + mIndicesIndex : getRawIndices();
-
-	for (S32 i = 0; i < indices_count; i++)
-	{
-		S32 delta = indicesp[i] - geom_start;
-		if (0 > delta)
-		{
-			LL_WARNS() << "Face index too low!" << LL_ENDL;
-			LL_INFOS() << "i:" << i << " Index:" << indicesp[i] << " GStart: " << geom_start << LL_ENDL;
-			ok = false;
-		}
-		else if (delta >= geom_count)
-		{
-			LL_WARNS() << "Face index too high!" << LL_ENDL;
-			LL_INFOS() << "i:" << i << " Index:" << indicesp[i] << " GEnd: " << geom_start + geom_count << LL_ENDL;
-			ok = false;
-		}
-	}
-=======
-    BOOL ok = TRUE;
+    bool ok = true;
 
     if( mVertexBuffer.isNull() )
     { //no vertex buffer, face is implicitly valid
-        return TRUE;
+        return true;
     }
 
     // First, check whether the face data fits within the pool's range.
     if ((mGeomIndex + mGeomCount) > mVertexBuffer->getNumVerts())
     {
-        ok = FALSE;
+        ok = false;
         LL_INFOS() << "Face references invalid vertices!" << LL_ENDL;
     }
 
@@ -2735,18 +2439,18 @@
 
     if (!indices_count)
     {
-        return TRUE;
+        return true;
     }
 
     if (indices_count > LL_MAX_INDICES_COUNT)
     {
-        ok = FALSE;
+        ok = false;
         LL_INFOS() << "Face has bogus indices count" << LL_ENDL;
     }
 
     if (mIndicesIndex + mIndicesCount > mVertexBuffer->getNumIndices())
     {
-        ok = FALSE;
+        ok = false;
         LL_INFOS() << "Face references invalid indices!" << LL_ENDL;
     }
 
@@ -2763,16 +2467,15 @@
         {
             LL_WARNS() << "Face index too low!" << LL_ENDL;
             LL_INFOS() << "i:" << i << " Index:" << indicesp[i] << " GStart: " << geom_start << LL_ENDL;
-            ok = FALSE;
+            ok = false;
         }
         else if (delta >= geom_count)
         {
             LL_WARNS() << "Face index too high!" << LL_ENDL;
             LL_INFOS() << "i:" << i << " Index:" << indicesp[i] << " GEnd: " << geom_start + geom_count << LL_ENDL;
-            ok = FALSE;
-        }
-    }
->>>>>>> c06fb4e0
+            ok = false;
+        }
+    }
 #endif
 
     if (!ok)
