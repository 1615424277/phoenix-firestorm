/** 
 * @file llface.cpp
 * @brief LLFace class implementation
 *
 * $LicenseInfo:firstyear=2001&license=viewergpl$
 * 
 * Copyright (c) 2001-2009, Linden Research, Inc.
 * 
 * Second Life Viewer Source Code
 * The source code in this file ("Source Code") is provided by Linden Lab
 * to you under the terms of the GNU General Public License, version 2.0
 * ("GPL"), unless you have obtained a separate licensing agreement
 * ("Other License"), formally executed by you and Linden Lab.  Terms of
 * the GPL can be found in doc/GPL-license.txt in this distribution, or
 * online at http://secondlifegrid.net/programs/open_source/licensing/gplv2
 * 
 * There are special exceptions to the terms and conditions of the GPL as
 * it is applied to this Source Code. View the full text of the exception
 * in the file doc/FLOSS-exception.txt in this software distribution, or
 * online at
 * http://secondlifegrid.net/programs/open_source/licensing/flossexception
 * 
 * By copying, modifying or distributing this software, you acknowledge
 * that you have read and understood your obligations described above,
 * and agree to abide by those obligations.
 * 
 * ALL LINDEN LAB SOURCE CODE IS PROVIDED "AS IS." LINDEN LAB MAKES NO
 * WARRANTIES, EXPRESS, IMPLIED OR OTHERWISE, REGARDING ITS ACCURACY,
 * COMPLETENESS OR PERFORMANCE.
 * $/LicenseInfo$
 */

#include "llviewerprecompiledheaders.h"

#include "lldrawable.h" // lldrawable needs to be included before llface
#include "llface.h"
#include "llviewertextureanim.h"

#include "llviewercontrol.h"
#include "llvolume.h"
#include "m3math.h"
#include "llmatrix4a.h"
#include "v3color.h"

#include "lldrawpoolavatar.h"
#include "lldrawpoolbump.h"
#include "llgl.h"
#include "llrender.h"
#include "lllightconstants.h"
#include "llsky.h"
#include "llviewercamera.h"
#include "llviewertexturelist.h"
#include "llvosky.h"
#include "llvovolume.h"
#include "pipeline.h"
#include "llviewerregion.h"
#include "llviewerwindow.h"

#define LL_MAX_INDICES_COUNT 1000000

BOOL LLFace::sSafeRenderSelect = TRUE; // FALSE

#define DOTVEC(a,b) (a.mV[0]*b.mV[0] + a.mV[1]*b.mV[1] + a.mV[2]*b.mV[2])


/*
For each vertex, given:
	B - binormal
	T - tangent
	N - normal
	P - position

The resulting texture coordinate <u,v> is:

	u = 2(B dot P)
	v = 2(T dot P)
*/
void planarProjection(LLVector2 &tc, const LLVector4a& normal,
					  const LLVector4a &center, const LLVector4a& vec)
{	
	LLVector4a binormal;
	F32 d = normal[0];

	if (d >= 0.5f || d <= -0.5f)
	{
		if (d < 0)
		{
			binormal.set(0,-1,0);
		}
		else
		{
			binormal.set(0, 1, 0);
		}
	}
	else
	{
        if (normal[1] > 0)
		{
			binormal.set(-1,0,0);
		}
		else
		{
			binormal.set(1,0,0);
		}
	}
	LLVector4a tangent;
	tangent.setCross3(binormal,normal);

	tc.mV[1] = -((tangent.dot3(vec).getF32())*2 - 0.5f);
	tc.mV[0] = 1.0f+((binormal.dot3(vec).getF32())*2 - 0.5f);
}

void sphericalProjection(LLVector2 &tc, const LLVector4a& normal,
						 const LLVector4a &mCenter, const LLVector4a& vec)
{	//BROKEN
	/*tc.mV[0] = acosf(vd.mNormal * LLVector3(1,0,0))/3.14159f;
	
	tc.mV[1] = acosf(vd.mNormal * LLVector3(0,0,1))/6.284f;
	if (vd.mNormal.mV[1] > 0)
	{
		tc.mV[1] = 1.0f-tc.mV[1];
	}*/
}

void cylindricalProjection(LLVector2 &tc, const LLVector4a& normal, const LLVector4a &mCenter, const LLVector4a& vec)
{	//BROKEN
	/*LLVector3 binormal;
	float d = vd.mNormal * LLVector3(1,0,0);
	if (d >= 0.5f || d <= -0.5f)
	{
		binormal = LLVector3(0,1,0);
	}
	else{
		binormal = LLVector3(1,0,0);
	}
	LLVector3 tangent = binormal % vd.mNormal;

	tc.mV[1] = -((tangent*vec)*2 - 0.5f);

	tc.mV[0] = acosf(vd.mNormal * LLVector3(1,0,0))/6.284f;

	if (vd.mNormal.mV[1] < 0)
	{
		tc.mV[0] = 1.0f-tc.mV[0];
	}*/
}

////////////////////
//
// LLFace implementation
//

void LLFace::init(LLDrawable* drawablep, LLViewerObject* objp)
{
	mExtents = (LLVector4a*) ll_aligned_malloc_16(sizeof(LLVector4a)*2);

	mLastUpdateTime = gFrameTimeSeconds;
	mLastMoveTime = 0.f;
	mLastSkinTime = gFrameTimeSeconds;
	mVSize = 0.f;
	mPixelArea = 16.f;
	mState      = GLOBAL;
	mDrawPoolp  = NULL;
	mPoolType = 0;
	mCenterLocal = objp->getPosition();
	mCenterAgent = drawablep->getPositionAgent();
	mDistance	= 0.f;

	mGeomCount		= 0;
	mGeomIndex		= 0;
	mIndicesCount	= 0;
	mIndicesIndex	= 0;
	mIndexInTex = 0;
	mTexture		= NULL;
	mTEOffset		= -1;

	setDrawable(drawablep);
	mVObjp = objp;

	mReferenceIndex = -1;

	mTextureMatrix = NULL;
	mDrawInfo = NULL;

	mFaceColor = LLColor4(1,0,0,1);

	mLastVertexBuffer = mVertexBuffer;
	mLastGeomCount = mGeomCount;
	mLastGeomIndex = mGeomIndex;
	mLastIndicesCount = mIndicesCount;
	mLastIndicesIndex = mIndicesIndex;

	mImportanceToCamera = 0.f ;
	mBoundingSphereRadius = 0.0f ;

	mAtlasInfop = NULL ;
	mUsingAtlas  = FALSE ;
	mHasMedia = FALSE ;
}

static LLFastTimer::DeclareTimer FTM_DESTROY_FACE("Destroy Face");
static LLFastTimer::DeclareTimer FTM_DESTROY_TEXTURE("Texture");
static LLFastTimer::DeclareTimer FTM_DESTROY_DRAWPOOL("Drawpool");
static LLFastTimer::DeclareTimer FTM_DESTROY_TEXTURE_MATRIX("Texture Matrix");
static LLFastTimer::DeclareTimer FTM_DESTROY_DRAW_INFO("Draw Info");
static LLFastTimer::DeclareTimer FTM_DESTROY_ATLAS("Atlas");
static LLFastTimer::DeclareTimer FTM_FACE_DEREF("Deref");

void LLFace::destroy()
{
	LLFastTimer t(FTM_DESTROY_FACE);

	if (gDebugGL)
	{
		gPipeline.checkReferences(this);
	}

	if(mTexture.notNull())
	{
		LLFastTimer t(FTM_DESTROY_TEXTURE);
		mTexture->removeFace(this) ;
	}
	
	if (mDrawPoolp)
	{
		LLFastTimer t(FTM_DESTROY_DRAWPOOL);

#if LL_MESH_ENABLED
		if (this->isState(LLFace::RIGGED) && mDrawPoolp->getType() == LLDrawPool::POOL_AVATAR)
		{
			((LLDrawPoolAvatar*) mDrawPoolp)->removeRiggedFace(this);
		}
		else
#endif
		{
			mDrawPoolp->removeFace(this);
		}
	
		mDrawPoolp = NULL;
	}

	if (mTextureMatrix)
	{
		LLFastTimer t(FTM_DESTROY_TEXTURE_MATRIX);
		delete mTextureMatrix;
		mTextureMatrix = NULL;

		if (mDrawablep.notNull())
		{
			LLSpatialGroup* group = mDrawablep->getSpatialGroup();
			if (group)
			{
				group->dirtyGeom();
				gPipeline.markRebuild(group, TRUE);
			}
		}
	}
	
	{
		LLFastTimer t(FTM_DESTROY_DRAW_INFO);
		setDrawInfo(NULL);
	}
	
	{
		LLFastTimer t(FTM_DESTROY_ATLAS);
		removeAtlas();
	}
	
	{
		LLFastTimer t(FTM_FACE_DEREF);
		mDrawablep = NULL;
		mVObjp = NULL;
	}

	ll_aligned_free_16(mExtents);
	mExtents = NULL;
}


// static
void LLFace::initClass()
{
}

void LLFace::setWorldMatrix(const LLMatrix4 &mat)
{
	llerrs << "Faces on this drawable are not independently modifiable\n" << llendl;
}

void LLFace::setPool(LLFacePool* new_pool, LLViewerTexture *texturep)
{
	LLMemType mt1(LLMemType::MTYPE_DRAWABLE);
	
	if (!new_pool)
	{
		llerrs << "Setting pool to null!" << llendl;
	}

	if (new_pool != mDrawPoolp)
	{
		// Remove from old pool
		if (mDrawPoolp)
		{
			mDrawPoolp->removeFace(this);

			if (mDrawablep)
			{
				gPipeline.markRebuild(mDrawablep, LLDrawable::REBUILD_ALL, TRUE);
			}
		}
		mGeomIndex = 0;

		// Add to new pool
		if (new_pool)
		{
			new_pool->addFace(this);
		}
		mDrawPoolp = new_pool;
	}
	
	setTexture(texturep) ;
}

void LLFace::setTexture(LLViewerTexture* tex) 
{
	if(mTexture == tex)
	{
		return ;
	}

	if(mTexture.notNull())
	{
		mTexture->removeFace(this) ;
		removeAtlas() ;
	}	
	
	if(tex)
	{
		tex->addFace(this) ;
	}

	mTexture = tex ;
}

void LLFace::dirtyTexture()
{
	gPipeline.markTextured(getDrawable());
}

void LLFace::switchTexture(LLViewerTexture* new_texture)
{
	if(mTexture == new_texture)
	{
		return ;
	}

	if(!new_texture)
	{
		llerrs << "Can not switch to a null texture." << llendl;
		return;
	}
	new_texture->addTextureStats(mTexture->getMaxVirtualSize()) ;

	getViewerObject()->changeTEImage(mTEOffset, new_texture) ;
	setTexture(new_texture) ;	
	dirtyTexture();
}

void LLFace::setTEOffset(const S32 te_offset)
{
	mTEOffset = te_offset;
}


void LLFace::setFaceColor(const LLColor4& color)
{
	mFaceColor = color;
	setState(USE_FACE_COLOR);
}

void LLFace::unsetFaceColor()
{
	clearState(USE_FACE_COLOR);
}

void LLFace::setDrawable(LLDrawable *drawable)
{
	mDrawablep  = drawable;
	mXform      = &drawable->mXform;
}

void LLFace::setSize(S32 num_vertices, S32 num_indices, bool align)
{
	if (align)
	{
		//allocate vertices in blocks of 4 for alignment
		num_vertices = (num_vertices + 0x3) & ~0x3;
	}
	else
	{
		if (mDrawablep->getVOVolume())
		{
			llerrs << "WTF?" << llendl;
		}
	}

	if (mGeomCount != num_vertices ||
		mIndicesCount != num_indices)
	{
		mGeomCount    = num_vertices;
		mIndicesCount = num_indices;
		mVertexBuffer = NULL;
		mLastVertexBuffer = NULL;
	}
}

//============================================================================

U16 LLFace::getGeometryAvatar(
						LLStrider<LLVector3> &vertices,
						LLStrider<LLVector3> &normals,
						LLStrider<LLVector2> &tex_coords,
						LLStrider<F32>		 &vertex_weights,
						LLStrider<LLVector4> &clothing_weights)
{
	LLMemType mt1(LLMemType::MTYPE_DRAWABLE);

	if (mVertexBuffer.notNull())
	{
		mVertexBuffer->getVertexStrider      (vertices, mGeomIndex);
		mVertexBuffer->getNormalStrider      (normals, mGeomIndex);
		mVertexBuffer->getTexCoord0Strider    (tex_coords, mGeomIndex);
		mVertexBuffer->getWeightStrider(vertex_weights, mGeomIndex);
		mVertexBuffer->getClothWeightStrider(clothing_weights, mGeomIndex);
	}

	return mGeomIndex;
}

U16 LLFace::getGeometry(LLStrider<LLVector3> &vertices, LLStrider<LLVector3> &normals,
					    LLStrider<LLVector2> &tex_coords, LLStrider<U16> &indicesp)
{
	LLMemType mt1(LLMemType::MTYPE_DRAWABLE);
	
	if (mVertexBuffer.notNull())
	{
		mVertexBuffer->getVertexStrider(vertices,   mGeomIndex);
		if (mVertexBuffer->hasDataType(LLVertexBuffer::TYPE_NORMAL))
		{
			mVertexBuffer->getNormalStrider(normals,    mGeomIndex);
		}
		if (mVertexBuffer->hasDataType(LLVertexBuffer::TYPE_TEXCOORD0))
		{
			mVertexBuffer->getTexCoord0Strider(tex_coords, mGeomIndex);
		}

		mVertexBuffer->getIndexStrider(indicesp, mIndicesIndex);
	}
	
	return mGeomIndex;
}

void LLFace::updateCenterAgent()
{
	if (mDrawablep->isActive())
	{
		mCenterAgent = mCenterLocal * getRenderMatrix();
	}
	else
	{
		mCenterAgent = mCenterLocal;
	}
}

void LLFace::renderForSelect(U32 data_mask)
{
	if(mDrawablep.isNull() || mVertexBuffer.isNull())
	{
		return;
	}

	LLSpatialGroup* group = mDrawablep->getSpatialGroup();
	if (!group || group->isState(LLSpatialGroup::GEOM_DIRTY))
	{
		return;
	}

	if (mVObjp->mGLName)
	{
		S32 name = mVObjp->mGLName;

		LLColor4U color((U8)(name >> 16), (U8)(name >> 8), (U8)name);
#if 0 // *FIX: Postponing this fix until we have texcoord pick info...
		if (mTEOffset != -1)
		{
			color.mV[VALPHA] = (U8)(getTextureEntry()->getColor().mV[VALPHA] * 255.f);
		}
#endif
		glColor4ubv(color.mV);

		if (!getPool())
		{
			switch (getPoolType())
			{
			case LLDrawPool::POOL_ALPHA:
				gGL.getTexUnit(0)->bind(getTexture());
				break;
			default:
				gGL.getTexUnit(0)->unbind(LLTexUnit::TT_TEXTURE);
				break;
			}
		}

		mVertexBuffer->setBuffer(data_mask);
#if !LL_RELEASE_FOR_DOWNLOAD
		LLGLState::checkClientArrays("", data_mask);
#endif
		if (mTEOffset != -1)
		{
			// mask off high 4 bits (16 total possible faces)
			color.mV[0] &= 0x0f;
			color.mV[0] |= (mTEOffset & 0x0f) << 4;
			glColor4ubv(color.mV);
		}

		if (mIndicesCount)
		{
			if (isState(GLOBAL))
			{
				if (mDrawablep->getVOVolume())
				{
					glPushMatrix();
					glMultMatrixf((float*) mDrawablep->getRegion()->mRenderMatrix.mMatrix);
					mVertexBuffer->draw(LLRender::TRIANGLES, mIndicesCount, mIndicesIndex);
					glPopMatrix();
				}
				else
				{
					mVertexBuffer->draw(LLRender::TRIANGLES, mIndicesCount, mIndicesIndex);
				}
			}
			else
			{
				glPushMatrix();
				glMultMatrixf((float*)getRenderMatrix().mMatrix);
				mVertexBuffer->draw(LLRender::TRIANGLES, mIndicesCount, mIndicesIndex);
				glPopMatrix();
			}
		}
	}
}

void LLFace::renderSelected(LLViewerTexture *imagep, const LLColor4& color)
{
	if (mDrawablep->getSpatialGroup() == NULL)
	{
		return;
	}

	mDrawablep->getSpatialGroup()->rebuildGeom();
	mDrawablep->getSpatialGroup()->rebuildMesh();
		
	if(mDrawablep.isNull() || mVertexBuffer.isNull())
	{
		return;
	}

	if (mGeomCount > 0 && mIndicesCount > 0)
	{
		gGL.getTexUnit(0)->bind(imagep);
	
		gGL.pushMatrix();
		if (mDrawablep->isActive())
		{
			glMultMatrixf((GLfloat*)mDrawablep->getRenderMatrix().mMatrix);
		}
		else
		{
			glMultMatrixf((GLfloat*)mDrawablep->getRegion()->mRenderMatrix.mMatrix);
		}

		glColor4fv(color.mV);
		mVertexBuffer->setBuffer(LLVertexBuffer::MAP_VERTEX | LLVertexBuffer::MAP_TEXCOORD0);
		mVertexBuffer->draw(LLRender::TRIANGLES, mIndicesCount, mIndicesIndex);

		gGL.popMatrix();
	}
}


/* removed in lieu of raycast uv detection
void LLFace::renderSelectedUV()
{
	LLViewerTexture* red_blue_imagep = LLViewerTextureManager::getFetchedTextureFromFile("uv_test1.j2c", TRUE, LLViewerTexture::BOOST_UI);
	LLViewerTexture* green_imagep = LLViewerTextureManager::getFetchedTextureFromFile("uv_test2.tga", TRUE, LLViewerTexture::BOOST_UI);

	LLGLSUVSelect object_select;

	// use red/blue gradient to get coarse UV coordinates
	renderSelected(red_blue_imagep, LLColor4::white);
	
	static F32 bias = 0.f;
	static F32 factor = -10.f;
	glPolygonOffset(factor, bias);

	// add green dither pattern on top of red/blue gradient
	gGL.blendFunc(LLRender::BF_ONE, LLRender::BF_ONE);
	glMatrixMode(GL_TEXTURE);
	glPushMatrix();
	// make green pattern repeat once per texel in red/blue texture
	glScalef(256.f, 256.f, 1.f);
	glMatrixMode(GL_MODELVIEW);

	renderSelected(green_imagep, LLColor4::white);

	glMatrixMode(GL_TEXTURE);
	glPopMatrix();
	glMatrixMode(GL_MODELVIEW);
	gGL.blendFunc(LLRender::BF_SOURCE_ALPHA, LLRender::BF_ONE_MINUS_SOURCE_ALPHA);
}
*/

void LLFace::setDrawInfo(LLDrawInfo* draw_info)
{
	if (draw_info)
	{
		if (draw_info->mFace)
		{
			draw_info->mFace->setDrawInfo(NULL);
		}
		draw_info->mFace = this;
	}
	
	if (mDrawInfo)
	{
		mDrawInfo->mFace = NULL;
	}

	mDrawInfo = draw_info;
}

void LLFace::printDebugInfo() const
{
	LLFacePool *poolp = getPool();
	llinfos << "Object: " << getViewerObject()->mID << llendl;
	if (getDrawable())
	{
		llinfos << "Type: " << LLPrimitive::pCodeToString(getDrawable()->getVObj()->getPCode()) << llendl;
	}
	if (getTexture())
	{
		llinfos << "Texture: " << getTexture() << " Comps: " << (U32)getTexture()->getComponents() << llendl;
	}
	else
	{
		llinfos << "No texture: " << llendl;
	}

	llinfos << "Face: " << this << llendl;
	llinfos << "State: " << getState() << llendl;
	llinfos << "Geom Index Data:" << llendl;
	llinfos << "--------------------" << llendl;
	llinfos << "GI: " << mGeomIndex << " Count:" << mGeomCount << llendl;
	llinfos << "Face Index Data:" << llendl;
	llinfos << "--------------------" << llendl;
	llinfos << "II: " << mIndicesIndex << " Count:" << mIndicesCount << llendl;
	llinfos << llendl;

	poolp->printDebugInfo();

	S32 pool_references = 0;
	for (std::vector<LLFace*>::iterator iter = poolp->mReferences.begin();
		 iter != poolp->mReferences.end(); iter++)
	{
		LLFace *facep = *iter;
		if (facep == this)
		{
			llinfos << "Pool reference: " << pool_references << llendl;
			pool_references++;
		}
	}

	if (pool_references != 1)
	{
		llinfos << "Incorrect number of pool references!" << llendl;
	}

#if 0
	llinfos << "Indices:" << llendl;
	llinfos << "--------------------" << llendl;

	const U32 *indicesp = getRawIndices();
	S32 indices_count = getIndicesCount();
	S32 geom_start = getGeomStart();

	for (S32 i = 0; i < indices_count; i++)
	{
		llinfos << i << ":" << indicesp[i] << ":" << (S32)(indicesp[i] - geom_start) << llendl;
	}
	llinfos << llendl;

	llinfos << "Vertices:" << llendl;
	llinfos << "--------------------" << llendl;
	for (S32 i = 0; i < mGeomCount; i++)
	{
		llinfos << mGeomIndex + i << ":" << poolp->getVertex(mGeomIndex + i) << llendl;
	}
	llinfos << llendl;
#endif
}

// Transform the texture coordinates for this face.
static void xform(LLVector2 &tex_coord, F32 cosAng, F32 sinAng, F32 offS, F32 offT, F32 magS, F32 magT)
{
	// New, good way
	F32 s = tex_coord.mV[0];
	F32 t = tex_coord.mV[1];

	// Texture transforms are done about the center of the face.
	s -= 0.5; 
	t -= 0.5;

	// Handle rotation
	F32 temp = s;
	s  = s     * cosAng + t * sinAng;
	t  = -temp * sinAng + t * cosAng;

	// Then scale
	s *= magS;
	t *= magT;

	// Then offset
	s += offS + 0.5f; 
	t += offT + 0.5f;

	tex_coord.mV[0] = s;
	tex_coord.mV[1] = t;
}


BOOL LLFace::genVolumeBBoxes(const LLVolume &volume, S32 f,
								const LLMatrix4& mat_vert_in, const LLMatrix3& mat_normal_in, BOOL global_volume)
{
	LLMemType mt1(LLMemType::MTYPE_DRAWABLE);

	//get bounding box
	if (mDrawablep->isState(LLDrawable::REBUILD_VOLUME | LLDrawable::REBUILD_POSITION))
	{
		//VECTORIZE THIS
		LLMatrix4a mat_vert;
		mat_vert.loadu(mat_vert_in);

		LLMatrix4a mat_normal;
		mat_normal.loadu(mat_normal_in);

		//if (mDrawablep->isState(LLDrawable::REBUILD_VOLUME))
		//{ //vertex buffer no longer valid
		//	mVertexBuffer = NULL;
		//	mLastVertexBuffer = NULL;
		//}

		//VECTORIZE THIS
		LLVector4a min,max;
	
		if (f >= volume.getNumVolumeFaces())
		{
			llwarns << "Generating bounding box for invalid face index!" << llendl;
			f = 0;
		}

		const LLVolumeFace &face = volume.getVolumeFace(f);
		min = face.mExtents[0];
		max = face.mExtents[1];
		

		//min, max are in volume space, convert to drawable render space
		LLVector4a center;
		LLVector4a t;
		t.setAdd(min, max);
		t.mul(0.5f);
		mat_vert.affineTransform(t, center);
		LLVector4a size;
		size.setSub(max, min);
		size.mul(0.5f);

		if (!global_volume)
		{
			//VECTORIZE THIS
			LLVector4a scale;
			scale.load3(mDrawablep->getVObj()->getScale().mV);
			size.mul(scale);
		}

		mat_normal.mMatrix[0].normalize3fast();
		mat_normal.mMatrix[1].normalize3fast();
		mat_normal.mMatrix[2].normalize3fast();
		
		LLVector4a v[4];

		//get 4 corners of bounding box
		mat_normal.rotate(size,v[0]);

		//VECTORIZE THIS
		LLVector4a scale;
		
		scale.set(-1.f, -1.f, 1.f);
		scale.mul(size);
		mat_normal.rotate(scale, v[1]);
		
		scale.set(1.f, -1.f, -1.f);
		scale.mul(size);
		mat_normal.rotate(scale, v[2]);
		
		scale.set(-1.f, 1.f, -1.f);
		scale.mul(size);
		mat_normal.rotate(scale, v[3]);

		LLVector4a& newMin = mExtents[0];
		LLVector4a& newMax = mExtents[1];
		
		newMin = newMax = center;
		
		for (U32 i = 0; i < 4; i++)
		{
			LLVector4a delta;
			delta.setAbs(v[i]);
			LLVector4a min;
			min.setSub(center, delta);
			LLVector4a max;
			max.setAdd(center, delta);

			newMin.setMin(newMin,min);
			newMax.setMax(newMax,max);
		}

		if (!mDrawablep->isActive())
		{
			LLVector4a offset;
			offset.load3(mDrawablep->getRegion()->getOriginAgent().mV);
			newMin.add(offset);
			newMax.add(offset);
		}

		t.setAdd(newMin, newMax);
		t.mul(0.5f);

		//VECTORIZE THIS
		mCenterLocal.set(t.getF32ptr());
		
		t.setSub(newMax,newMin);
		t.mul(0.5f);
		mBoundingSphereRadius = t.getLength3().getF32();

		updateCenterAgent();
	}

	return TRUE;
}



// convert surface coordinates to texture coordinates, based on
// the values in the texture entry.  probably should be
// integrated with getGeometryVolume() for its texture coordinate
// generation - but i'll leave that to someone more familiar
// with the implications.
LLVector2 LLFace::surfaceToTexture(LLVector2 surface_coord, LLVector3 position, LLVector3 normal)
{
	LLVector2 tc = surface_coord;
	
	const LLTextureEntry *tep = getTextureEntry();

	if (tep == NULL)
	{
		// can't do much without the texture entry
		return surface_coord;
	}

	//VECTORIZE THIS
	// see if we have a non-default mapping
    U8 texgen = getTextureEntry()->getTexGen();
	if (texgen != LLTextureEntry::TEX_GEN_DEFAULT)
	{
		LLVector4a& center = *(mDrawablep->getVOVolume()->getVolume()->getVolumeFace(mTEOffset).mCenter);
		
		LLVector4a volume_position;
		volume_position.load3(mDrawablep->getVOVolume()->agentPositionToVolume(position).mV);
		
		if (!mDrawablep->getVOVolume()->isVolumeGlobal())
		{
			LLVector4a scale;
			scale.load3(mVObjp->getScale().mV);
			volume_position.mul(scale);
		}
		
		LLVector4a volume_normal;
		volume_normal.load3(mDrawablep->getVOVolume()->agentDirectionToVolume(normal).mV);
		volume_normal.normalize3fast();
		
		switch (texgen)
		{
		case LLTextureEntry::TEX_GEN_PLANAR:
			planarProjection(tc, volume_normal, center, volume_position);
			break;
		case LLTextureEntry::TEX_GEN_SPHERICAL:
			sphericalProjection(tc, volume_normal, center, volume_position);
			break;
		case LLTextureEntry::TEX_GEN_CYLINDRICAL:
			cylindricalProjection(tc, volume_normal, center, volume_position);
			break;
		default:
			break;
		}		
	}

	if (mTextureMatrix)	// if we have a texture matrix, use it
	{
		LLVector3 tc3(tc);
		tc3 = tc3 * *mTextureMatrix;
		tc = LLVector2(tc3);
	}
	
	else // otherwise use the texture entry parameters
	{
		xform(tc, cos(tep->getRotation()), sin(tep->getRotation()),
			  tep->mOffsetS, tep->mOffsetT, tep->mScaleS, tep->mScaleT);
	}

	
	return tc;
}

// Returns scale compared to default texgen, and face orientation as calculated
// by planarProjection(). This is needed to match planar texgen parameters.
void LLFace::getPlanarProjectedParams(LLQuaternion* face_rot, LLVector3* face_pos, F32* scale) const
{
	const LLMatrix4& vol_mat = getWorldMatrix();
	const LLVolumeFace& vf = getViewerObject()->getVolume()->getVolumeFace(mTEOffset);
	LLVector3 normal = vf.mVertices[0].mNormal;
	LLVector3 binormal = vf.mVertices[0].mBinormal;
	LLVector2 projected_binormal;
	planarProjection(projected_binormal, normal, vf.mCenter, binormal);
	projected_binormal -= LLVector2(0.5f, 0.5f); // this normally happens in xform()
	*scale = projected_binormal.length();
	// rotate binormal to match what planarProjection() thinks it is,
	// then find rotation from that:
	projected_binormal.normalize();
	F32 ang = acos(projected_binormal.mV[VY]);
	ang = (projected_binormal.mV[VX] < 0.f) ? -ang : ang;
	binormal.rotVec(ang, normal);
	LLQuaternion local_rot( binormal % normal, binormal, normal );
	*face_rot = local_rot * vol_mat.quaternion();
	*face_pos = vol_mat.getTranslation();
}

// Returns the necessary texture transform to align this face's TE to align_to's TE
bool LLFace::calcAlignedPlanarTE(const LLFace* align_to,  LLVector2* res_st_offset, 
								 LLVector2* res_st_scale, F32* res_st_rot) const
{
	if (!align_to)
	{
		return false;
	}
	const LLTextureEntry *orig_tep = align_to->getTextureEntry();
	if ((orig_tep->getTexGen() != LLTextureEntry::TEX_GEN_PLANAR) ||
		(getTextureEntry()->getTexGen() != LLTextureEntry::TEX_GEN_PLANAR))
	{
		return false;
	}

	LLVector3 orig_pos, this_pos;
	LLQuaternion orig_face_rot, this_face_rot;
	F32 orig_proj_scale, this_proj_scale;
	align_to->getPlanarProjectedParams(&orig_face_rot, &orig_pos, &orig_proj_scale);
	getPlanarProjectedParams(&this_face_rot, &this_pos, &this_proj_scale);

	// The rotation of "this face's" texture:
	LLQuaternion orig_st_rot = LLQuaternion(orig_tep->getRotation(), LLVector3::z_axis) * orig_face_rot;
	LLQuaternion this_st_rot = orig_st_rot * ~this_face_rot;
	F32 x_ang, y_ang, z_ang;
	this_st_rot.getEulerAngles(&x_ang, &y_ang, &z_ang);
	*res_st_rot = z_ang;

	// Offset and scale of "this face's" texture:
	LLVector3 centers_dist = (this_pos - orig_pos) * ~orig_st_rot;
	LLVector3 st_scale(orig_tep->mScaleS, orig_tep->mScaleT, 1.f);
	st_scale *= orig_proj_scale;
	centers_dist.scaleVec(st_scale);
	LLVector2 orig_st_offset(orig_tep->mOffsetS, orig_tep->mOffsetT);

	*res_st_offset = orig_st_offset + (LLVector2)centers_dist;
	res_st_offset->mV[VX] -= (S32)res_st_offset->mV[VX];
	res_st_offset->mV[VY] -= (S32)res_st_offset->mV[VY];

	st_scale /= this_proj_scale;
	*res_st_scale = (LLVector2)st_scale;
	return true;
}

void LLFace::updateRebuildFlags()
{
	if (!mDrawablep->isState(LLDrawable::REBUILD_VOLUME))
	{
		BOOL moved = TRUE;
		if (mLastVertexBuffer == mVertexBuffer && 
			!mVertexBuffer->isEmpty())
		{	//this face really doesn't need to be regenerated, try real hard not to do so
			if (mLastGeomCount == mGeomCount &&
				mLastGeomIndex == mGeomIndex &&
				mLastIndicesCount == mIndicesCount &&
				mLastIndicesIndex == mIndicesIndex)
			{ //data is in same location in vertex buffer
				moved = FALSE;
			}
		}
		mLastMoveTime = gFrameTimeSeconds;
		
		if (moved)
		{
			mDrawablep->setState(LLDrawable::REBUILD_VOLUME);
		}
	}
	else
	{
		mLastUpdateTime = gFrameTimeSeconds;
	}
}


bool LLFace::canRenderAsMask()
{
<<<<<<< HEAD
=======
	if (LLPipeline::sNoAlpha)
	{
		return true;
	}

>>>>>>> 77119586
	const LLTextureEntry* te = getTextureEntry();
	return (
		(
		 (LLPipeline::sRenderDeferred && LLPipeline::sAutoMaskAlphaDeferred) ||
		 
		 (!LLPipeline::sRenderDeferred && LLPipeline::sAutoMaskAlphaNonDeferred)		 
		 ) // do we want masks at all?
		&&
		(te->getColor().mV[3] == 1.0f) && // can't treat as mask if we have face alpha
		!(LLPipeline::sRenderDeferred && te->getFullbright()) && // hack: alpha masking renders fullbright faces invisible in deferred rendering mode, need to figure out why - for now, avoid
		(te->getGlow() == 0.f) && // glowing masks are hard to implement - don't mask

		getTexture()->getIsAlphaMask() // texture actually qualifies for masking (lazily recalculated but expensive)
		);
}


static LLFastTimer::DeclareTimer FTM_FACE_GET_GEOM("Face Geom");

BOOL LLFace::getGeometryVolume(const LLVolume& volume,
							   const S32 &f,
								const LLMatrix4& mat_vert_in, const LLMatrix3& mat_norm_in,
								const U16 &index_offset,
								bool force_rebuild)
{
	LLFastTimer t(FTM_FACE_GET_GEOM);
	const LLVolumeFace &vf = volume.getVolumeFace(f);
	S32 num_vertices = (S32)vf.mNumVertices;
	S32 num_indices = (S32) vf.mNumIndices;
	
	if (mVertexBuffer.notNull())
	{
		if (num_indices + (S32) mIndicesIndex > mVertexBuffer->getNumIndices())
		{
			llwarns	<< "Index buffer overflow!" << llendl;
			llwarns << "Indices Count: " << mIndicesCount
					<< " VF Num Indices: " << num_indices
					<< " Indices Index: " << mIndicesIndex
					<< " VB Num Indices: " << mVertexBuffer->getNumIndices() << llendl;
			llwarns	<< "Last Indices Count: " << mLastIndicesCount
					<< " Last Indices Index: " << mLastIndicesIndex
					<< " Face Index: " << f
					<< " Pool Type: " << mPoolType << llendl;
			return FALSE;
		}

		if (num_vertices + mGeomIndex > mVertexBuffer->getNumVerts())
		{
			llwarns << "Vertex buffer overflow!" << llendl;
			return FALSE;
		}
	}

	LLStrider<LLVector3> vert;
	LLVector4a* vertices = NULL;
	LLStrider<LLVector2> tex_coords;
	LLStrider<LLVector2> tex_coords2;
	LLVector4a* normals = NULL;
	LLStrider<LLVector3> norm;
	LLStrider<LLColor4U> colors;
	LLVector4a* binormals = NULL;
	LLStrider<LLVector3> binorm;
	LLStrider<U16> indicesp;
	LLVector4a* weights = NULL;
	LLStrider<LLVector4> wght;

	BOOL full_rebuild = force_rebuild || mDrawablep->isState(LLDrawable::REBUILD_VOLUME);
	
	BOOL global_volume = mDrawablep->getVOVolume()->isVolumeGlobal();
	LLVector3 scale;
	if (global_volume)
	{
		scale.setVec(1,1,1);
	}
	else
	{
		scale = mVObjp->getScale();
	}
	
	bool rebuild_pos = full_rebuild || mDrawablep->isState(LLDrawable::REBUILD_POSITION);
	bool rebuild_color = full_rebuild || mDrawablep->isState(LLDrawable::REBUILD_COLOR);
	bool rebuild_tcoord = full_rebuild || mDrawablep->isState(LLDrawable::REBUILD_TCOORD);
	bool rebuild_normal = rebuild_pos && mVertexBuffer->hasDataType(LLVertexBuffer::TYPE_NORMAL);
	bool rebuild_binormal = rebuild_pos && mVertexBuffer->hasDataType(LLVertexBuffer::TYPE_BINORMAL);
	bool rebuild_weights = rebuild_pos && mVertexBuffer->hasDataType(LLVertexBuffer::TYPE_WEIGHT4);

	const LLTextureEntry *tep = mVObjp->getTE(f);
	const U8 bump_code = tep ? tep->getBumpmap() : 0;

	if (rebuild_pos)
	{
		mVertexBuffer->getVertexStrider(vert, mGeomIndex);
		vertices = (LLVector4a*) vert.get();
	}
	if (rebuild_normal)
	{
		mVertexBuffer->getNormalStrider(norm, mGeomIndex);
		normals = (LLVector4a*) norm.get();
	}
	if (rebuild_binormal)
	{
		mVertexBuffer->getBinormalStrider(binorm, mGeomIndex);
		binormals = (LLVector4a*) binorm.get();
	}
	if (rebuild_weights)
	{
		mVertexBuffer->getWeight4Strider(wght, mGeomIndex);
		weights = (LLVector4a*) wght.get();
	}
	
	F32 tcoord_xoffset = 0.f ;
	F32 tcoord_yoffset = 0.f ;
	F32 tcoord_xscale = 1.f ;
	F32 tcoord_yscale = 1.f ;
	BOOL in_atlas = FALSE ;

	if (rebuild_tcoord)
	{
		mVertexBuffer->getTexCoord0Strider(tex_coords, mGeomIndex);
		if (bump_code && mVertexBuffer->hasDataType(LLVertexBuffer::TYPE_TEXCOORD1))
		{
			mVertexBuffer->getTexCoord1Strider(tex_coords2, mGeomIndex);
		}

		in_atlas = isAtlasInUse() ;
		if(in_atlas)
		{
			const LLVector2* tmp = getTexCoordOffset() ;
			tcoord_xoffset = tmp->mV[0] ; 
			tcoord_yoffset = tmp->mV[1] ;

			tmp = getTexCoordScale() ;
			tcoord_xscale = tmp->mV[0] ; 
			tcoord_yscale = tmp->mV[1] ;	
		}
	}
	if (rebuild_color)
	{	
		mVertexBuffer->getColorStrider(colors, mGeomIndex);
	}

	BOOL is_static = mDrawablep->isStatic();
	BOOL is_global = is_static;

	LLVector3 center_sum(0.f, 0.f, 0.f);
	
	if (is_global)
	{
		setState(GLOBAL);
	}
	else
	{
		clearState(GLOBAL);
	}

	LLColor4U color = tep->getColor();

	if (rebuild_color)
	{
		if (tep)
		{
			GLfloat alpha[4] =
			{
				0.00f,
				0.25f,
				0.5f,
				0.75f
			};
			
			if (getPoolType() != LLDrawPool::POOL_ALPHA && (LLPipeline::sRenderDeferred || (LLPipeline::sRenderBump && tep->getShiny())))
			{
				color.mV[3] = U8 (alpha[tep->getShiny()] * 255);
			}
		}
	}

	// INDICES
	if (full_rebuild)
	{
		mVertexBuffer->getIndexStrider(indicesp, mIndicesIndex);
		__m128i* dst = (__m128i*) indicesp.get();
		__m128i* src = (__m128i*) vf.mIndices;
		__m128i offset = _mm_set1_epi16(index_offset);

		S32 end = num_indices/8;
		
		for (S32 i = 0; i < end; i++)
		{
			__m128i res = _mm_add_epi16(src[i], offset);
			_mm_storeu_si128(dst+i, res);
		}

		for (S32 i = end*8; i < num_indices; ++i)
		{
			indicesp[i] = vf.mIndices[i]+index_offset;
		}
	}
	
	LLMatrix4a mat_normal;
	mat_normal.loadu(mat_norm_in);
	
	//if it's not fullbright and has no normals, bake sunlight based on face normal
	//bool bake_sunlight = !getTextureEntry()->getFullbright() &&
	//  !mVertexBuffer->hasDataType(LLVertexBuffer::TYPE_NORMAL);

	F32 r = 0, os = 0, ot = 0, ms = 0, mt = 0, cos_ang = 0, sin_ang = 0;

	if (rebuild_tcoord)
	{
		bool do_xform;
			
		if (tep)
		{
			r  = tep->getRotation();
			os = tep->mOffsetS;
			ot = tep->mOffsetT;
			ms = tep->mScaleS;
			mt = tep->mScaleT;
			cos_ang = cos(r);
			sin_ang = sin(r);

			if (cos_ang != 1.f || 
				sin_ang != 0.f ||
				os != 0.f ||
				ot != 0.f ||
				ms != 1.f ||
				mt != 1.f)
			{
				do_xform = true;
			}
			else
			{
				do_xform = false;
			}	
		}
		else
		{
			do_xform = false;
		}
						
		//bump setup
		LLVector4a binormal_dir( -sin_ang, cos_ang, 0.f );
		LLVector4a bump_s_primary_light_ray(0.f, 0.f, 0.f);
		LLVector4a bump_t_primary_light_ray(0.f, 0.f, 0.f);

		LLQuaternion bump_quat;
		if (mDrawablep->isActive())
		{
			bump_quat = LLQuaternion(mDrawablep->getRenderMatrix());
		}
		
		if (bump_code)
		{
			mVObjp->getVolume()->genBinormals(f);
			F32 offset_multiple; 
			switch( bump_code )
			{
				case BE_NO_BUMP:
				offset_multiple = 0.f;
				break;
				case BE_BRIGHTNESS:
				case BE_DARKNESS:
				if( mTexture.notNull() && mTexture->hasGLTexture())
				{
					// Offset by approximately one texel
					S32 cur_discard = mTexture->getDiscardLevel();
					S32 max_size = llmax( mTexture->getWidth(), mTexture->getHeight() );
					max_size <<= cur_discard;
					const F32 ARTIFICIAL_OFFSET = 2.f;
					offset_multiple = ARTIFICIAL_OFFSET / (F32)max_size;
				}
				else
				{
					offset_multiple = 1.f/256;
				}
				break;

				default:  // Standard bumpmap textures.  Assumed to be 256x256
				offset_multiple = 1.f / 256;
				break;
			}

			F32 s_scale = 1.f;
			F32 t_scale = 1.f;
			if( tep )
			{
				tep->getScale( &s_scale, &t_scale );
			}
			// Use the nudged south when coming from above sun angle, such
			// that emboss mapping always shows up on the upward faces of cubes when 
			// it's noon (since a lot of builders build with the sun forced to noon).
			LLVector3   sun_ray  = gSky.mVOSkyp->mBumpSunDir;
			LLVector3   moon_ray = gSky.getMoonDirection();
			LLVector3& primary_light_ray = (sun_ray.mV[VZ] > 0) ? sun_ray : moon_ray;

			bump_s_primary_light_ray.load3((offset_multiple * s_scale * primary_light_ray).mV);
			bump_t_primary_light_ray.load3((offset_multiple * t_scale * primary_light_ray).mV);
		}

		U8 texgen = getTextureEntry()->getTexGen();
		if (rebuild_tcoord && texgen != LLTextureEntry::TEX_GEN_DEFAULT)
		{ //planar texgen needs binormals
			mVObjp->getVolume()->genBinormals(f);
		}

		U8 tex_mode = 0;
	
		if (isState(TEXTURE_ANIM))
		{
			LLVOVolume* vobj = (LLVOVolume*) (LLViewerObject*) mVObjp;	
			tex_mode = vobj->mTexAnimMode;

			if (!tex_mode)
			{
				clearState(TEXTURE_ANIM);
			}
			else
			{
				os = ot = 0.f;
				r = 0.f;
				cos_ang = 1.f;
				sin_ang = 0.f;
				ms = mt = 1.f;

				do_xform = false;
			}

			if (getVirtualSize() >= MIN_TEX_ANIM_SIZE)
			{ //don't override texture transform during tc bake
				tex_mode = 0;
			}
		}

		LLVector4a scalea;
		scalea.load3(scale.mV);

		bool do_bump = bump_code && mVertexBuffer->hasDataType(LLVertexBuffer::TYPE_TEXCOORD1);
		bool do_tex_mat = tex_mode && mTextureMatrix;

		if (!in_atlas && !do_bump)
		{ //not in atlas or not bump mapped, might be able to do a cheap update
			if (texgen != LLTextureEntry::TEX_GEN_PLANAR)
			{
				if (!do_tex_mat)
				{
					if (!do_xform)
					{
						LLVector4a::memcpyNonAliased16((F32*) tex_coords.get(), (F32*) vf.mTexCoords, num_vertices*2*sizeof(F32));
					}
					else
					{
						for (S32 i = 0; i < num_vertices; i++)
						{	
							LLVector2 tc(vf.mTexCoords[i]);
							xform(tc, cos_ang, sin_ang, os, ot, ms, mt);
							*tex_coords++ = tc;	
						}
					}
				}
				else
				{ //do tex mat, no texgen, no atlas, no bump
					for (S32 i = 0; i < num_vertices; i++)
					{	
						LLVector2 tc(vf.mTexCoords[i]);
						//LLVector4a& norm = vf.mNormals[i];
						//LLVector4a& center = *(vf.mCenter);

						LLVector3 tmp(tc.mV[0], tc.mV[1], 0.f);
						tmp = tmp * *mTextureMatrix;
						tc.mV[0] = tmp.mV[0];
						tc.mV[1] = tmp.mV[1];
						*tex_coords++ = tc;	
					}
				}
			}
			else
			{ //no bump, no atlas, tex gen planar
				if (do_tex_mat)
				{
					for (S32 i = 0; i < num_vertices; i++)
					{	
						LLVector2 tc(vf.mTexCoords[i]);
						LLVector4a& norm = vf.mNormals[i];
						LLVector4a& center = *(vf.mCenter);
						LLVector4a vec = vf.mPositions[i];	
						vec.mul(scalea);
						planarProjection(tc, norm, center, vec);
						
						LLVector3 tmp(tc.mV[0], tc.mV[1], 0.f);
						tmp = tmp * *mTextureMatrix;
						tc.mV[0] = tmp.mV[0];
						tc.mV[1] = tmp.mV[1];
				
						*tex_coords++ = tc;	
					}
				}
				else
				{
					for (S32 i = 0; i < num_vertices; i++)
					{	
						LLVector2 tc(vf.mTexCoords[i]);
						LLVector4a& norm = vf.mNormals[i];
						LLVector4a& center = *(vf.mCenter);
						LLVector4a vec = vf.mPositions[i];	
						vec.mul(scalea);
						planarProjection(tc, norm, center, vec);
						
						xform(tc, cos_ang, sin_ang, os, ot, ms, mt);

						*tex_coords++ = tc;	
					}
				}
			}
		}
		else
		{ //either bump mapped or in atlas, just do the whole expensive loop
			for (S32 i = 0; i < num_vertices; i++)
			{	
				LLVector2 tc(vf.mTexCoords[i]);
			
				LLVector4a& norm = vf.mNormals[i];
				
				LLVector4a& center = *(vf.mCenter);

				if (texgen != LLTextureEntry::TEX_GEN_DEFAULT)
				{
					LLVector4a vec = vf.mPositions[i];
				
					vec.mul(scalea);

					switch (texgen)
					{
						case LLTextureEntry::TEX_GEN_PLANAR:
							planarProjection(tc, norm, center, vec);
							break;
						case LLTextureEntry::TEX_GEN_SPHERICAL:
							sphericalProjection(tc, norm, center, vec);
							break;
						case LLTextureEntry::TEX_GEN_CYLINDRICAL:
							cylindricalProjection(tc, norm, center, vec);
							break;
						default:
							break;
					}		
				}

				if (tex_mode && mTextureMatrix)
				{
					LLVector3 tmp(tc.mV[0], tc.mV[1], 0.f);
					tmp = tmp * *mTextureMatrix;
					tc.mV[0] = tmp.mV[0];
					tc.mV[1] = tmp.mV[1];
				}
				else
				{
					xform(tc, cos_ang, sin_ang, os, ot, ms, mt);
				}

				if(in_atlas)
				{
					//
					//manually calculate tex-coord per vertex for varying address modes.
					//should be removed if shader can handle this.
					//

					S32 int_part = 0 ;
					switch(mTexture->getAddressMode())
					{
					case LLTexUnit::TAM_CLAMP:
						if(tc.mV[0] < 0.f)
						{
							tc.mV[0] = 0.f ;
						}
						else if(tc.mV[0] > 1.f)
						{
							tc.mV[0] = 1.f;
						}

						if(tc.mV[1] < 0.f)
						{
							tc.mV[1] = 0.f ;
						}
						else if(tc.mV[1] > 1.f)
						{
							tc.mV[1] = 1.f;
						}
						break;
					case LLTexUnit::TAM_MIRROR:
						if(tc.mV[0] < 0.f)
						{
							tc.mV[0] = -tc.mV[0] ;
						}
						int_part = (S32)tc.mV[0] ;
						if(int_part & 1) //odd number
						{
							tc.mV[0] = int_part + 1 - tc.mV[0] ;
						}
						else //even number
						{
							tc.mV[0] -= int_part ;
						}

						if(tc.mV[1] < 0.f)
						{
							tc.mV[1] = -tc.mV[1] ;
						}
						int_part = (S32)tc.mV[1] ;
						if(int_part & 1) //odd number
						{
							tc.mV[1] = int_part + 1 - tc.mV[1] ;
						}
						else //even number
						{
							tc.mV[1] -= int_part ;
						}
						break;
					case LLTexUnit::TAM_WRAP:
						if(tc.mV[0] > 1.f)
							tc.mV[0] -= (S32)(tc.mV[0] - 0.00001f) ;
						else if(tc.mV[0] < -1.f)
							tc.mV[0] -= (S32)(tc.mV[0] + 0.00001f) ;

						if(tc.mV[1] > 1.f)
							tc.mV[1] -= (S32)(tc.mV[1] - 0.00001f) ;
						else if(tc.mV[1] < -1.f)
							tc.mV[1] -= (S32)(tc.mV[1] + 0.00001f) ;

						if(tc.mV[0] < 0.f)
						{
							tc.mV[0] = 1.0f + tc.mV[0] ;
						}
						if(tc.mV[1] < 0.f)
						{
							tc.mV[1] = 1.0f + tc.mV[1] ;
						}
						break;
					default:
						break;
					}
				
					tc.mV[0] = tcoord_xoffset + tcoord_xscale * tc.mV[0] ;
					tc.mV[1] = tcoord_yoffset + tcoord_yscale * tc.mV[1] ;
				}
				

				*tex_coords++ = tc;
				
				if (bump_code && mVertexBuffer->hasDataType(LLVertexBuffer::TYPE_TEXCOORD1))
				{
					LLVector4a tangent;
					tangent.setCross3(vf.mBinormals[i], vf.mNormals[i]);

					LLMatrix4a tangent_to_object;
					tangent_to_object.setRows(tangent, vf.mBinormals[i], vf.mNormals[i]);
					LLVector4a t;
					tangent_to_object.rotate(binormal_dir, t);
					LLVector4a binormal;
					mat_normal.rotate(t, binormal);
						
					//VECTORIZE THIS
					if (mDrawablep->isActive())
					{
						LLVector3 t;
						t.set(binormal.getF32ptr());
						t *= bump_quat;
						binormal.load3(t.mV);
					}

					binormal.normalize3fast();
					tc += LLVector2( bump_s_primary_light_ray.dot3(tangent).getF32(), bump_t_primary_light_ray.dot3(binormal).getF32() );
					
					*tex_coords2++ = tc;
				}	
			}
		}
	}

	if (rebuild_pos)
	{
		LLMatrix4a mat_vert;
		mat_vert.loadu(mat_vert_in);

		LLVector4a* src = vf.mPositions;
		LLVector4a* dst = vertices;

		LLVector4a* end = dst+num_vertices;
		do
		{	
			mat_vert.affineTransform(*src++, *dst++);
		}
		while(dst < end);
	}
		
	if (rebuild_normal)
	{
		for (S32 i = 0; i < num_vertices; i++)
		{	
			LLVector4a normal;
			mat_normal.rotate(vf.mNormals[i], normal);
			normal.normalize3fast();
			normals[i] = normal;
		}
	}
		
	if (rebuild_binormal)
	{
		for (S32 i = 0; i < num_vertices; i++)
		{	
			LLVector4a binormal;
			mat_normal.rotate(vf.mBinormals[i], binormal);
			binormal.normalize3fast();
			binormals[i] = binormal;
		}
	}
	
	if (rebuild_weights && vf.mWeights)
	{
		LLVector4a::memcpyNonAliased16((F32*) weights, (F32*) vf.mWeights, num_vertices*4*sizeof(F32));
	}

	if (rebuild_color)
	{
		LLVector4a src;

		src.splat(reinterpret_cast<F32&>(color.mAll));

		F32* dst = (F32*) colors.get();
		for (S32 i = 0; i < num_vertices; i+=4)
		{	
			LLVector4a::copy4a(dst+i, (F32*) &src);
		}
	}

	if (rebuild_tcoord)
	{
		mTexExtents[0].setVec(0,0);
		mTexExtents[1].setVec(1,1);
		xform(mTexExtents[0], cos_ang, sin_ang, os, ot, ms, mt);
		xform(mTexExtents[1], cos_ang, sin_ang, os, ot, ms, mt);		
	}

	mLastVertexBuffer = mVertexBuffer;
	mLastGeomCount = mGeomCount;
	mLastGeomIndex = mGeomIndex;
	mLastIndicesCount = mIndicesCount;
	mLastIndicesIndex = mIndicesIndex;

	return TRUE;
}

//check if the face has a media
BOOL LLFace::hasMedia() const 
{
	if(mHasMedia)
	{
		return TRUE ;
	}
	if(mTexture.notNull()) 
	{
		return mTexture->hasParcelMedia() ;  //if has a parcel media
	}

	return FALSE ; //no media.
}

const F32 LEAST_IMPORTANCE = 0.05f ;
const F32 LEAST_IMPORTANCE_FOR_LARGE_IMAGE = 0.3f ;

F32 LLFace::getTextureVirtualSize()
{
	F32 radius;
	F32 cos_angle_to_view_dir;	
	BOOL in_frustum = calcPixelArea(cos_angle_to_view_dir, radius);

	if (mPixelArea < F_ALMOST_ZERO || !in_frustum)
	{
		setVirtualSize(0.f) ;
		return 0.f;
	}

	//get area of circle in texture space
	LLVector2 tdim = mTexExtents[1] - mTexExtents[0];
	F32 texel_area = (tdim * 0.5f).lengthSquared()*3.14159f;
	if (texel_area <= 0)
	{
		// Probably animated, use default
		texel_area = 1.f;
	}

	F32 face_area;
	if (mVObjp->isSculpted() && texel_area > 1.f)
	{
		//sculpts can break assumptions about texel area
		face_area = mPixelArea;
	}
	else
	{
		//apply texel area to face area to get accurate ratio
		//face_area /= llclamp(texel_area, 1.f/64.f, 16.f);
		face_area =  mPixelArea / llclamp(texel_area, 0.015625f, 128.f);
	}

	face_area = LLFace::adjustPixelArea(mImportanceToCamera, face_area) ;
	if(face_area > LLViewerTexture::sMinLargeImageSize) //if is large image, shrink face_area by considering the partial overlapping.
	{
		if(mImportanceToCamera > LEAST_IMPORTANCE_FOR_LARGE_IMAGE && mTexture.notNull() && mTexture->isLargeImage())
		{		
			face_area *= adjustPartialOverlapPixelArea(cos_angle_to_view_dir, radius );
		}	
	}

	setVirtualSize(face_area) ;

	return face_area;
}

BOOL LLFace::calcPixelArea(F32& cos_angle_to_view_dir, F32& radius)
{
	//VECTORIZE THIS
	//get area of circle around face
	LLVector4a center;
	center.load3(getPositionAgent().mV);
	LLVector4a size;
	size.setSub(mExtents[1], mExtents[0]);
	size.mul(0.5f);

	LLViewerCamera* camera = LLViewerCamera::getInstance();

	F32 size_squared = size.dot3(size).getF32();
	LLVector4a lookAt;
	LLVector4a t;
	t.load3(camera->getOrigin().mV);
	lookAt.setSub(center, t);
	F32 dist = lookAt.getLength3().getF32();
	lookAt.normalize3fast() ;	

	//get area of circle around node
	F32 app_angle = atanf((F32) sqrt(size_squared) / dist);
	radius = app_angle*LLDrawable::sCurPixelAngle;
	mPixelArea = radius*radius * 3.14159f;
	LLVector4a x_axis;
	x_axis.load3(camera->getXAxis().mV);
	cos_angle_to_view_dir = lookAt.dot3(x_axis).getF32();

	//if has media, check if the face is out of the view frustum.	
	if(hasMedia())
	{
		if(!camera->AABBInFrustum(center, size)) 
		{
			mImportanceToCamera = 0.f ;
			return false ;
		}
		if(cos_angle_to_view_dir > camera->getCosHalfFov()) //the center is within the view frustum
		{
			cos_angle_to_view_dir = 1.0f ;
		}
		else
		{		
			LLVector4a d;
			d.setSub(lookAt, x_axis);

			if(dist * dist * d.dot3(d) < size_squared)
			{
				cos_angle_to_view_dir = 1.0f ;
			}
		}
	}

	if(dist < mBoundingSphereRadius) //camera is very close
	{
		cos_angle_to_view_dir = 1.0f ;
		mImportanceToCamera = 1.0f ;
	}
	else
	{		
		mImportanceToCamera = LLFace::calcImportanceToCamera(cos_angle_to_view_dir, dist) ;
	}

	return true ;
}

//the projection of the face partially overlaps with the screen
F32 LLFace::adjustPartialOverlapPixelArea(F32 cos_angle_to_view_dir, F32 radius )
{
	F32 screen_radius = (F32)llmax(gViewerWindow->getWindowWidthRaw(), gViewerWindow->getWindowHeightRaw()) ;
	F32 center_angle = acosf(cos_angle_to_view_dir) ;
	F32 d = center_angle * LLDrawable::sCurPixelAngle ;

	if(d + radius > screen_radius + 5.f)
	{
		//----------------------------------------------
		//calculate the intersection area of two circles
		//F32 radius_square = radius * radius ;
		//F32 d_square = d * d ;
		//F32 screen_radius_square = screen_radius * screen_radius ;
		//face_area = 
		//	radius_square * acosf((d_square + radius_square - screen_radius_square)/(2 * d * radius)) +
		//	screen_radius_square * acosf((d_square + screen_radius_square - radius_square)/(2 * d * screen_radius)) -
		//	0.5f * sqrtf((-d + radius + screen_radius) * (d + radius - screen_radius) * (d - radius + screen_radius) * (d + radius + screen_radius)) ;			
		//----------------------------------------------

		//the above calculation is too expensive
		//the below is a good estimation: bounding box of the bounding sphere:
		F32 alpha = 0.5f * (radius + screen_radius - d) / radius ;
		alpha = llclamp(alpha, 0.f, 1.f) ;
		return alpha * alpha ;
	}
	return 1.0f ;
}

const S8 FACE_IMPORTANCE_LEVEL = 4 ;
const F32 FACE_IMPORTANCE_TO_CAMERA_OVER_DISTANCE[FACE_IMPORTANCE_LEVEL][2] = //{distance, importance_weight}
	{{16.1f, 1.0f}, {32.1f, 0.5f}, {48.1f, 0.2f}, {96.1f, 0.05f} } ;
const F32 FACE_IMPORTANCE_TO_CAMERA_OVER_ANGLE[FACE_IMPORTANCE_LEVEL][2] =    //{cos(angle), importance_weight}
	{{0.985f /*cos(10 degrees)*/, 1.0f}, {0.94f /*cos(20 degrees)*/, 0.8f}, {0.866f /*cos(30 degrees)*/, 0.64f}, {0.0f, 0.36f}} ;

//static 
F32 LLFace::calcImportanceToCamera(F32 cos_angle_to_view_dir, F32 dist)
{
	F32 importance = 0.f ;
	
	if(cos_angle_to_view_dir > LLViewerCamera::getInstance()->getCosHalfFov() && 
		dist < FACE_IMPORTANCE_TO_CAMERA_OVER_DISTANCE[FACE_IMPORTANCE_LEVEL - 1][0]) 
	{
		LLViewerCamera* camera = LLViewerCamera::getInstance();
		F32 camera_moving_speed = camera->getAverageSpeed() ;
		F32 camera_angular_speed = camera->getAverageAngularSpeed();

		if(camera_moving_speed > 10.0f || camera_angular_speed > 1.0f)
		{
			//if camera moves or rotates too fast, ignore the importance factor
			return 0.f ;
		}
		
		//F32 camera_relative_speed = camera_moving_speed * (lookAt * LLViewerCamera::getInstance()->getVelocityDir()) ;
		
		S32 i = 0 ;
		for(i = 0; i < FACE_IMPORTANCE_LEVEL && dist > FACE_IMPORTANCE_TO_CAMERA_OVER_DISTANCE[i][0]; ++i);
		i = llmin(i, FACE_IMPORTANCE_LEVEL - 1) ;
		F32 dist_factor = FACE_IMPORTANCE_TO_CAMERA_OVER_DISTANCE[i][1] ;
		
		for(i = 0; i < FACE_IMPORTANCE_LEVEL && cos_angle_to_view_dir < FACE_IMPORTANCE_TO_CAMERA_OVER_ANGLE[i][0] ; ++i) ;
		i = llmin(i, FACE_IMPORTANCE_LEVEL - 1) ;
		importance = dist_factor * FACE_IMPORTANCE_TO_CAMERA_OVER_ANGLE[i][1] ;
	}

	return importance ;
}

//static 
F32 LLFace::adjustPixelArea(F32 importance, F32 pixel_area)
{
	if(pixel_area > LLViewerTexture::sMaxSmallImageSize)
	{
		if(importance < LEAST_IMPORTANCE) //if the face is not important, do not load hi-res.
		{
			static const F32 MAX_LEAST_IMPORTANCE_IMAGE_SIZE = 128.0f * 128.0f ;
			pixel_area = llmin(pixel_area * 0.5f, MAX_LEAST_IMPORTANCE_IMAGE_SIZE) ;
		}
		else if(pixel_area > LLViewerTexture::sMinLargeImageSize) //if is large image, shrink face_area by considering the partial overlapping.
		{
			if(importance < LEAST_IMPORTANCE_FOR_LARGE_IMAGE)//if the face is not important, do not load hi-res.
			{
				pixel_area = LLViewerTexture::sMinLargeImageSize ;
			}				
		}
	}

	return pixel_area ;
}

BOOL LLFace::verify(const U32* indices_array) const
{
	BOOL ok = TRUE;

	if( mVertexBuffer.isNull() )
	{
		if( mGeomCount )
		{
			// This happens before teleports as faces are torn down.
			// Stop the crash in DEV-31893 with a null pointer check,
			// but present this info.
			// To clean up the log, the geometry could be cleared, or the
			// face could otherwise be marked for no ::verify.
			llinfos << "Face with no vertex buffer and " << mGeomCount << " mGeomCount" << llendl;
		}
		return TRUE;
	}
	
	// First, check whether the face data fits within the pool's range.
	if ((mGeomIndex + mGeomCount) > mVertexBuffer->getNumVerts())
	{
		ok = FALSE;
		llinfos << "Face not within pool range!" << llendl;
	}

	S32 indices_count = (S32)getIndicesCount();
	
	if (!indices_count)
	{
		return TRUE;
	}
	
	if (indices_count > LL_MAX_INDICES_COUNT)
	{
		ok = FALSE;
		llinfos << "Face has bogus indices count" << llendl;
	}
	
#if 0
	S32 geom_start = getGeomStart();
	S32 geom_count = mGeomCount;

	const U32 *indicesp = indices_array ? indices_array + mIndicesIndex : getRawIndices();

	for (S32 i = 0; i < indices_count; i++)
	{
		S32 delta = indicesp[i] - geom_start;
		if (0 > delta)
		{
			llwarns << "Face index too low!" << llendl;
			llinfos << "i:" << i << " Index:" << indicesp[i] << " GStart: " << geom_start << llendl;
			ok = FALSE;
		}
		else if (delta >= geom_count)
		{
			llwarns << "Face index too high!" << llendl;
			llinfos << "i:" << i << " Index:" << indicesp[i] << " GEnd: " << geom_start + geom_count << llendl;
			ok = FALSE;
		}
	}
#endif

	if (!ok)
	{
		printDebugInfo();
	}
	return ok;
}


void LLFace::setViewerObject(LLViewerObject* objp)
{
	mVObjp = objp;
}

const LLColor4& LLFace::getRenderColor() const
{
	if (isState(USE_FACE_COLOR))
	{
		  return mFaceColor; // Face Color
	}
	else
	{
		const LLTextureEntry* tep = getTextureEntry();
		return (tep ? tep->getColor() : LLColor4::white);
	}
}
	
void LLFace::renderSetColor() const
{
	if (!LLFacePool::LLOverrideFaceColor::sOverrideFaceColor)
	{
		const LLColor4* color = &(getRenderColor());
		
		glColor4fv(color->mV);
	}
}

S32 LLFace::pushVertices(const U16* index_array) const
{
	if (mIndicesCount)
	{
		U32 render_type = LLRender::TRIANGLES;
		if (mDrawInfo)
		{
			render_type = mDrawInfo->mDrawMode;
		}
		mVertexBuffer->drawRange(render_type, mGeomIndex, mGeomIndex+mGeomCount-1, mIndicesCount, mIndicesIndex);
		gPipeline.addTrianglesDrawn(mIndicesCount, render_type);
	}

	return mIndicesCount;
}

const LLMatrix4& LLFace::getRenderMatrix() const
{
	return mDrawablep->getRenderMatrix();
}

S32 LLFace::renderElements(const U16 *index_array) const
{
	S32 ret = 0;
	
	if (isState(GLOBAL))
	{	
		ret = pushVertices(index_array);
	}
	else
	{
		glPushMatrix();
		glMultMatrixf((float*)getRenderMatrix().mMatrix);
		ret = pushVertices(index_array);
		glPopMatrix();
	}
	
	return ret;
}

S32 LLFace::renderIndexed()
{
	if(mDrawablep.isNull() || mDrawPoolp == NULL)
	{
		return 0;
	}
	
	return renderIndexed(mDrawPoolp->getVertexDataMask());
}

S32 LLFace::renderIndexed(U32 mask)
{
	if (mVertexBuffer.isNull())
	{
		return 0;
	}

	mVertexBuffer->setBuffer(mask);
	U16* index_array = (U16*) mVertexBuffer->getIndicesPointer();
	return renderElements(index_array);
}

//============================================================================
// From llface.inl

S32 LLFace::getColors(LLStrider<LLColor4U> &colors)
{
	if (!mGeomCount)
	{
		return -1;
	}
	
	// llassert(mGeomIndex >= 0);
	mVertexBuffer->getColorStrider(colors, mGeomIndex);
	return mGeomIndex;
}

S32	LLFace::getIndices(LLStrider<U16> &indicesp)
{
	mVertexBuffer->getIndexStrider(indicesp, mIndicesIndex);
	llassert(indicesp[0] != indicesp[1]);
	return mIndicesIndex;
}

LLVector3 LLFace::getPositionAgent() const
{
	if (mDrawablep->isStatic())
	{
		return mCenterAgent;
	}
	else
	{
		return mCenterLocal * getRenderMatrix();
	}
}

//
//atlas
//
void LLFace::removeAtlas()
{
	setAtlasInUse(FALSE) ;
	mAtlasInfop = NULL ;	
}

const LLTextureAtlas* LLFace::getAtlas()const 
{
	if(mAtlasInfop)
	{
		return mAtlasInfop->getAtlas() ;
	}
	return NULL ;
}

const LLVector2* LLFace::getTexCoordOffset()const 
{
	if(isAtlasInUse())
	{
		return mAtlasInfop->getTexCoordOffset() ;
	}
	return NULL ;
}
const LLVector2* LLFace::getTexCoordScale() const 
{
	if(isAtlasInUse())
	{
		return mAtlasInfop->getTexCoordScale() ;
	}
	return NULL ;
}

BOOL LLFace::isAtlasInUse()const
{
	return mUsingAtlas ;
}

BOOL LLFace::canUseAtlas()const
{
	//no drawable or no spatial group, do not use atlas
	if(!mDrawablep || !mDrawablep->getSpatialGroup())
	{
		return FALSE ;
	}

	//if bump face, do not use atlas
	if(getTextureEntry() && getTextureEntry()->getBumpmap())
	{
		return FALSE ;
	}

	//if animated texture, do not use atlas
	if(isState(TEXTURE_ANIM))
	{
		return FALSE ;
	}

	return TRUE ;
}

void LLFace::setAtlasInUse(BOOL flag)
{
	//no valid atlas to use.
	if(flag && (!mAtlasInfop || !mAtlasInfop->isValid()))
	{
		flag = FALSE ;
	}

	if(!flag && !mUsingAtlas)
	{
		return ;
	}

	//
	//at this stage (flag || mUsingAtlas) is always true.
	//

	//rebuild the tex coords
	if(mDrawablep)
	{
		gPipeline.markRebuild(mDrawablep, LLDrawable::REBUILD_TCOORD);
		mUsingAtlas = flag ;
	}
	else
	{
		mUsingAtlas = FALSE ;
	}
}

LLTextureAtlasSlot* LLFace::getAtlasInfo()
{
	return mAtlasInfop ;
}

void LLFace::setAtlasInfo(LLTextureAtlasSlot* atlasp)
{	
	if(mAtlasInfop != atlasp)
	{
		if(mAtlasInfop)
		{
			//llerrs << "Atlas slot changed!" << llendl ;
		}
		mAtlasInfop = atlasp ;
	}
}

LLViewerTexture* LLFace::getTexture() const
{
	if(isAtlasInUse())
	{
		return (LLViewerTexture*)mAtlasInfop->getAtlas() ;
	}

	return mTexture ;
}

//switch to atlas or switch back to gl texture 
//return TRUE if using atlas.
BOOL LLFace::switchTexture()
{
	//no valid atlas or texture
	if(!mAtlasInfop || !mAtlasInfop->isValid() || !mTexture)
	{
		return FALSE ;
	}
	
	if(mTexture->getTexelsInAtlas() >= (U32)mVSize || 
		mTexture->getTexelsInAtlas() >= mTexture->getTexelsInGLTexture())
	{
		//switch to use atlas
		//atlas resolution is qualified, use it.		
		if(!mUsingAtlas)
		{
			setAtlasInUse(TRUE) ;
		}
	}
	else //if atlas not qualified.
	{
		//switch back to GL texture
		if(mUsingAtlas && mTexture->isGLTextureCreated() && 
			mTexture->getDiscardLevel() < mTexture->getDiscardLevelInAtlas())
		{
			setAtlasInUse(FALSE) ;
		}
	}

	return mUsingAtlas ;
}
<|MERGE_RESOLUTION|>--- conflicted
+++ resolved
@@ -1029,14 +1029,11 @@
 
 bool LLFace::canRenderAsMask()
 {
-<<<<<<< HEAD
-=======
 	if (LLPipeline::sNoAlpha)
 	{
 		return true;
 	}
 
->>>>>>> 77119586
 	const LLTextureEntry* te = getTextureEntry();
 	return (
 		(
