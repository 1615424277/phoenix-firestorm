/** 
 * @file llface.cpp
 * @brief LLFace class implementation
 *
 * $LicenseInfo:firstyear=2001&license=viewerlgpl$
 * Second Life Viewer Source Code
 * Copyright (C) 2010, Linden Research, Inc.
 * 
 * This library is free software; you can redistribute it and/or
 * modify it under the terms of the GNU Lesser General Public
 * License as published by the Free Software Foundation;
 * version 2.1 of the License only.
 * 
 * This library is distributed in the hope that it will be useful,
 * but WITHOUT ANY WARRANTY; without even the implied warranty of
 * MERCHANTABILITY or FITNESS FOR A PARTICULAR PURPOSE.  See the GNU
 * Lesser General Public License for more details.
 * 
 * You should have received a copy of the GNU Lesser General Public
 * License along with this library; if not, write to the Free Software
 * Foundation, Inc., 51 Franklin Street, Fifth Floor, Boston, MA  02110-1301  USA
 * 
 * Linden Research, Inc., 945 Battery Street, San Francisco, CA  94111  USA
 * $/LicenseInfo$
 */

#include "llviewerprecompiledheaders.h"

#include "lldrawable.h" // lldrawable needs to be included before llface
#include "llface.h"
#include "llviewertextureanim.h"

#include "llviewercontrol.h"
#include "llvolume.h"
#include "m3math.h"
#include "llmatrix4a.h"
#include "v3color.h"

#include "lldrawpoolavatar.h"
#include "lldrawpoolbump.h"
#include "llgl.h"
#include "llrender.h"
#include "lllightconstants.h"
#include "llsky.h"
#include "llviewercamera.h"
#include "llviewertexturelist.h"
#include "llvopartgroup.h"
#include "llvosky.h"
#include "llvovolume.h"
#include "pipeline.h"
#include "llviewerregion.h"
#include "llviewerwindow.h"
#include "llviewershadermgr.h"


#define LL_MAX_INDICES_COUNT 1000000

BOOL LLFace::sSafeRenderSelect = TRUE; // FALSE

#define DOTVEC(a,b) (a.mV[0]*b.mV[0] + a.mV[1]*b.mV[1] + a.mV[2]*b.mV[2])

/*
For each vertex, given:
	B - binormal
	T - tangent
	N - normal
	P - position

The resulting texture coordinate <u,v> is:

	u = 2(B dot P)
	v = 2(T dot P)
*/
void planarProjection(LLVector2 &tc, const LLVector4a& normal,
					  const LLVector4a &center, const LLVector4a& vec)
{	
	LLVector4a binormal;
	F32 d = normal[0];

	if (d >= 0.5f || d <= -0.5f)
	{
		if (d < 0)
		{
			binormal.set(0,-1,0);
		}
		else
		{
			binormal.set(0, 1, 0);
		}
	}
	else
	{
        if (normal[1] > 0)
		{
			binormal.set(-1,0,0);
		}
		else
		{
			binormal.set(1,0,0);
		}
	}
	LLVector4a tangent;
	tangent.setCross3(binormal,normal);

	tc.mV[1] = -((tangent.dot3(vec).getF32())*2 - 0.5f);
	tc.mV[0] = 1.0f+((binormal.dot3(vec).getF32())*2 - 0.5f);
}

void sphericalProjection(LLVector2 &tc, const LLVector4a& normal,
						 const LLVector4a &mCenter, const LLVector4a& vec)
{	//BROKEN
	/*tc.mV[0] = acosf(vd.mNormal * LLVector3(1,0,0))/3.14159f;
	
	tc.mV[1] = acosf(vd.mNormal * LLVector3(0,0,1))/6.284f;
	if (vd.mNormal.mV[1] > 0)
	{
		tc.mV[1] = 1.0f-tc.mV[1];
	}*/
}

void cylindricalProjection(LLVector2 &tc, const LLVector4a& normal, const LLVector4a &mCenter, const LLVector4a& vec)
{	//BROKEN
	/*LLVector3 binormal;
	float d = vd.mNormal * LLVector3(1,0,0);
	if (d >= 0.5f || d <= -0.5f)
	{
		binormal = LLVector3(0,1,0);
	}
	else{
		binormal = LLVector3(1,0,0);
	}
	LLVector3 tangent = binormal % vd.mNormal;

	tc.mV[1] = -((tangent*vec)*2 - 0.5f);

	tc.mV[0] = acosf(vd.mNormal * LLVector3(1,0,0))/6.284f;

	if (vd.mNormal.mV[1] < 0)
	{
		tc.mV[0] = 1.0f-tc.mV[0];
	}*/
}

////////////////////
//
// LLFace implementation
//

void LLFace::init(LLDrawable* drawablep, LLViewerObject* objp)
{
	mLastUpdateTime = gFrameTimeSeconds;
	mLastMoveTime = 0.f;
	mLastSkinTime = gFrameTimeSeconds;
	mVSize = 0.f;
	mPixelArea = 16.f;
	mState      = GLOBAL;
	mDrawPoolp  = NULL;
	mPoolType = 0;
	mCenterLocal = objp->getPosition();
	mCenterAgent = drawablep->getPositionAgent();
	mDistance	= 0.f;

	mGeomCount		= 0;
	mGeomIndex		= 0;
	mIndicesCount	= 0;

	//special value to indicate uninitialized position
	mIndicesIndex	= 0xFFFFFFFF;
	
	mIndexInTex = 0;
	mTexture		= NULL;
	mTEOffset		= -1;
	mTextureIndex = 255;

	setDrawable(drawablep);
	mVObjp = objp;

	mReferenceIndex = -1;

	mTextureMatrix = NULL;
	mDrawInfo = NULL;

	mFaceColor = LLColor4(1,0,0,1);

	mImportanceToCamera = 0.f ;
	mBoundingSphereRadius = 0.0f ;

	mAtlasInfop = NULL ;
	mUsingAtlas  = FALSE ;
	mHasMedia = FALSE ;
}

void LLFace::destroy()
{
	if (gDebugGL)
	{
		gPipeline.checkReferences(this);
	}

	if(mTexture.notNull())
	{
		mTexture->removeFace(this) ;
	}
	
	if (isState(LLFace::PARTICLE))
	{
		LLVOPartGroup::freeVBSlot(getGeomIndex()/4);
		clearState(LLFace::PARTICLE);
	}

	if (mDrawPoolp)
	{
		if (this->isState(LLFace::RIGGED) && mDrawPoolp->getType() == LLDrawPool::POOL_AVATAR)
		{
			((LLDrawPoolAvatar*) mDrawPoolp)->removeRiggedFace(this);
		}
		else
		{
			mDrawPoolp->removeFace(this);
		}
	
		mDrawPoolp = NULL;
	}

	if (mTextureMatrix)
	{
		delete mTextureMatrix;
		mTextureMatrix = NULL;

		if (mDrawablep.notNull())
		{
			LLSpatialGroup* group = mDrawablep->getSpatialGroup();
			if (group)
			{
				group->dirtyGeom();
				gPipeline.markRebuild(group, TRUE);
			}
		}
	}
	
	setDrawInfo(NULL);
	removeAtlas();
		
	mDrawablep = NULL;
	mVObjp = NULL;
}


// static
void LLFace::initClass()
{
}

void LLFace::setWorldMatrix(const LLMatrix4 &mat)
{
	llerrs << "Faces on this drawable are not independently modifiable\n" << llendl;
}

void LLFace::setPool(LLFacePool* pool)
{
	mDrawPoolp = pool;
}

void LLFace::setPool(LLFacePool* new_pool, LLViewerTexture *texturep)
{
	LLMemType mt1(LLMemType::MTYPE_DRAWABLE);
	
	if (!new_pool)
	{
		llerrs << "Setting pool to null!" << llendl;
	}

	if (new_pool != mDrawPoolp)
	{
		// Remove from old pool
		if (mDrawPoolp)
		{
			mDrawPoolp->removeFace(this);

			if (mDrawablep)
			{
				gPipeline.markRebuild(mDrawablep, LLDrawable::REBUILD_ALL, TRUE);
			}
		}
		mGeomIndex = 0;

		// Add to new pool
		if (new_pool)
		{
			new_pool->addFace(this);
		}
		mDrawPoolp = new_pool;
	}
	
	setTexture(texturep) ;
}

void LLFace::setTexture(LLViewerTexture* tex) 
{
	if(mTexture == tex)
	{
		return ;
	}

	if(mTexture.notNull())
	{
		mTexture->removeFace(this) ;
		removeAtlas() ;
	}	
	
	if(tex)
	{
		tex->addFace(this) ;
	}

	mTexture = tex ;
}

void LLFace::dirtyTexture()
{
	LLDrawable* drawablep = getDrawable();

	if (mVObjp.notNull() && mVObjp->getVolume() && 
		mTexture.notNull() && mTexture->getComponents() == 4)
	{ //dirty texture on an alpha object should be treated as an LoD update
		LLVOVolume* vobj = drawablep->getVOVolume();
		if (vobj)
		{
			vobj->mLODChanged = TRUE;
		}
		gPipeline.markRebuild(drawablep, LLDrawable::REBUILD_VOLUME, FALSE);
	}		
			
	gPipeline.markTextured(drawablep);
}

void LLFace::switchTexture(LLViewerTexture* new_texture)
{
	if(mTexture == new_texture)
	{
		return ;
	}

	if(!new_texture)
	{
		llerrs << "Can not switch to a null texture." << llendl;
		return;
	}
	new_texture->addTextureStats(mTexture->getMaxVirtualSize()) ;

	getViewerObject()->changeTEImage(mTEOffset, new_texture) ;
	setTexture(new_texture) ;	
	dirtyTexture();
}

void LLFace::setTEOffset(const S32 te_offset)
{
	mTEOffset = te_offset;
}


void LLFace::setFaceColor(const LLColor4& color)
{
	mFaceColor = color;
	setState(USE_FACE_COLOR);
}

void LLFace::unsetFaceColor()
{
	clearState(USE_FACE_COLOR);
}

void LLFace::setDrawable(LLDrawable *drawable)
{
	mDrawablep  = drawable;
	mXform      = &drawable->mXform;
}

void LLFace::setSize(S32 num_vertices, S32 num_indices, bool align)
{
	if (align)
	{
		//allocate vertices in blocks of 4 for alignment
		num_vertices = (num_vertices + 0x3) & ~0x3;
	}
	
	if (mGeomCount != num_vertices ||
		mIndicesCount != num_indices)
	{
		mGeomCount    = num_vertices;
		mIndicesCount = num_indices;
		mVertexBuffer = NULL;
	}

	llassert(verify());
}

void LLFace::setGeomIndex(U16 idx) 
{ 
	if (mGeomIndex != idx)
	{
		mGeomIndex = idx; 
		mVertexBuffer = NULL;
	}
}

void LLFace::setTextureIndex(U8 index)
{
	if (index != mTextureIndex)
	{
		mTextureIndex = index;

		if (mTextureIndex != 255)
		{
			mDrawablep->setState(LLDrawable::REBUILD_POSITION);
		}
		else
		{
			if (mDrawInfo && !mDrawInfo->mTextureList.empty())
			{
				llerrs << "Face with no texture index references indexed texture draw info." << llendl;
			}
		}
	}
}

void LLFace::setIndicesIndex(S32 idx) 
{ 
	if (mIndicesIndex != idx)
	{
		mIndicesIndex = idx; 
		mVertexBuffer = NULL;
	}
}
	
//============================================================================

U16 LLFace::getGeometryAvatar(
						LLStrider<LLVector3> &vertices,
						LLStrider<LLVector3> &normals,
						LLStrider<LLVector2> &tex_coords,
						LLStrider<F32>		 &vertex_weights,
						LLStrider<LLVector4> &clothing_weights)
{
	LLMemType mt1(LLMemType::MTYPE_DRAWABLE);

	if (mVertexBuffer.notNull())
	{
		mVertexBuffer->getVertexStrider      (vertices, mGeomIndex, mGeomCount);
		mVertexBuffer->getNormalStrider      (normals, mGeomIndex, mGeomCount);
		mVertexBuffer->getTexCoord0Strider    (tex_coords, mGeomIndex, mGeomCount);
		mVertexBuffer->getWeightStrider(vertex_weights, mGeomIndex, mGeomCount);
		mVertexBuffer->getClothWeightStrider(clothing_weights, mGeomIndex, mGeomCount);
	}

	return mGeomIndex;
}

U16 LLFace::getGeometry(LLStrider<LLVector3> &vertices, LLStrider<LLVector3> &normals,
					    LLStrider<LLVector2> &tex_coords, LLStrider<U16> &indicesp)
{
	LLMemType mt1(LLMemType::MTYPE_DRAWABLE);
	
	if (mVertexBuffer.notNull())
	{
		mVertexBuffer->getVertexStrider(vertices,   mGeomIndex, mGeomCount);
		if (mVertexBuffer->hasDataType(LLVertexBuffer::TYPE_NORMAL))
		{
			mVertexBuffer->getNormalStrider(normals,    mGeomIndex, mGeomCount);
		}
		if (mVertexBuffer->hasDataType(LLVertexBuffer::TYPE_TEXCOORD0))
		{
			mVertexBuffer->getTexCoord0Strider(tex_coords, mGeomIndex, mGeomCount);
		}

		mVertexBuffer->getIndexStrider(indicesp, mIndicesIndex, mIndicesCount);
	}
	
	return mGeomIndex;
}

void LLFace::updateCenterAgent()
{
	if (mDrawablep->isActive())
	{
		mCenterAgent = mCenterLocal * getRenderMatrix();
	}
	else
	{
		mCenterAgent = mCenterLocal;
	}
}

void LLFace::renderSelected(LLViewerTexture *imagep, const LLColor4& color)
{
	if (mDrawablep->getSpatialGroup() == NULL)
	{
		return;
	}

	mDrawablep->getSpatialGroup()->rebuildGeom();
	mDrawablep->getSpatialGroup()->rebuildMesh();
		
	if(mDrawablep.isNull() || mVertexBuffer.isNull())
	{
		return;
	}

	if (mGeomCount > 0 && mIndicesCount > 0)
	{
		gGL.getTexUnit(0)->bind(imagep);
	
		gGL.pushMatrix();
		if (mDrawablep->isActive())
		{
			gGL.multMatrix((GLfloat*)mDrawablep->getRenderMatrix().mMatrix);
		}
		else
		{
			gGL.multMatrix((GLfloat*)mDrawablep->getRegion()->mRenderMatrix.mMatrix);
		}

		gGL.diffuseColor4fv(color.mV);
	
		if (mDrawablep->isState(LLDrawable::RIGGED))
		{
			LLVOVolume* volume = mDrawablep->getVOVolume();
			if (volume)
			{
				LLRiggedVolume* rigged = volume->getRiggedVolume();
				if (rigged)
				{
					LLGLEnable offset(GL_POLYGON_OFFSET_FILL);
					glPolygonOffset(-1.f, -1.f);
					gGL.multMatrix((F32*) volume->getRelativeXform().mMatrix);
					const LLVolumeFace& vol_face = rigged->getVolumeFace(getTEOffset());
					LLVertexBuffer::unbind();
					glVertexPointer(3, GL_FLOAT, 16, vol_face.mPositions);
					if (vol_face.mTexCoords)
					{
						glEnableClientState(GL_TEXTURE_COORD_ARRAY);
						glTexCoordPointer(2, GL_FLOAT, 8, vol_face.mTexCoords);
					}
					gGL.syncMatrices();
					glDrawElements(GL_TRIANGLES, vol_face.mNumIndices, GL_UNSIGNED_SHORT, vol_face.mIndices);
					glDisableClientState(GL_TEXTURE_COORD_ARRAY);
				}
			}
		}
		else
		{
			mVertexBuffer->setBuffer(LLVertexBuffer::MAP_VERTEX | LLVertexBuffer::MAP_TEXCOORD0);
			mVertexBuffer->draw(LLRender::TRIANGLES, mIndicesCount, mIndicesIndex);
		}

		gGL.popMatrix();
	}
}


/* removed in lieu of raycast uv detection
void LLFace::renderSelectedUV()
{
	LLViewerTexture* red_blue_imagep = LLViewerTextureManager::getFetchedTextureFromFile("uv_test1.j2c", TRUE, LLViewerTexture::BOOST_UI);
	LLViewerTexture* green_imagep = LLViewerTextureManager::getFetchedTextureFromFile("uv_test2.tga", TRUE, LLViewerTexture::BOOST_UI);

	LLGLSUVSelect object_select;

	// use red/blue gradient to get coarse UV coordinates
	renderSelected(red_blue_imagep, LLColor4::white);
	
	static F32 bias = 0.f;
	static F32 factor = -10.f;
	glPolygonOffset(factor, bias);

	// add green dither pattern on top of red/blue gradient
	gGL.blendFunc(LLRender::BF_ONE, LLRender::BF_ONE);
	gGL.matrixMode(LLRender::MM_TEXTURE);
	gGL.pushMatrix();
	// make green pattern repeat once per texel in red/blue texture
	gGL.scalef(256.f, 256.f, 1.f);
	gGL.matrixMode(LLRender::MM_MODELVIEW);

	renderSelected(green_imagep, LLColor4::white);

	gGL.matrixMode(LLRender::MM_TEXTURE);
	gGL.popMatrix();
	gGL.matrixMode(LLRender::MM_MODELVIEW);
	gGL.blendFunc(LLRender::BF_SOURCE_ALPHA, LLRender::BF_ONE_MINUS_SOURCE_ALPHA);
}
*/

void LLFace::setDrawInfo(LLDrawInfo* draw_info)
{
	if (draw_info)
	{
		if (draw_info->mFace)
		{
			draw_info->mFace->setDrawInfo(NULL);
		}
		draw_info->mFace = this;
	}
	
	if (mDrawInfo)
	{
		mDrawInfo->mFace = NULL;
	}

	mDrawInfo = draw_info;
}

void LLFace::printDebugInfo() const
{
	LLFacePool *poolp = getPool();
	llinfos << "Object: " << getViewerObject()->mID << llendl;
	if (getDrawable())
	{
		llinfos << "Type: " << LLPrimitive::pCodeToString(getDrawable()->getVObj()->getPCode()) << llendl;
	}
	if (getTexture())
	{
		llinfos << "Texture: " << getTexture() << " Comps: " << (U32)getTexture()->getComponents() << llendl;
	}
	else
	{
		llinfos << "No texture: " << llendl;
	}

	llinfos << "Face: " << this << llendl;
	llinfos << "State: " << getState() << llendl;
	llinfos << "Geom Index Data:" << llendl;
	llinfos << "--------------------" << llendl;
	llinfos << "GI: " << mGeomIndex << " Count:" << mGeomCount << llendl;
	llinfos << "Face Index Data:" << llendl;
	llinfos << "--------------------" << llendl;
	llinfos << "II: " << mIndicesIndex << " Count:" << mIndicesCount << llendl;
	llinfos << llendl;

	if (poolp)
	{
		poolp->printDebugInfo();

		S32 pool_references = 0;
		for (std::vector<LLFace*>::iterator iter = poolp->mReferences.begin();
			 iter != poolp->mReferences.end(); iter++)
		{
			LLFace *facep = *iter;
			if (facep == this)
			{
				llinfos << "Pool reference: " << pool_references << llendl;
				pool_references++;
			}
		}

		if (pool_references != 1)
		{
			llinfos << "Incorrect number of pool references!" << llendl;
		}
	}

#if 0
	llinfos << "Indices:" << llendl;
	llinfos << "--------------------" << llendl;

	const U32 *indicesp = getRawIndices();
	S32 indices_count = getIndicesCount();
	S32 geom_start = getGeomStart();

	for (S32 i = 0; i < indices_count; i++)
	{
		llinfos << i << ":" << indicesp[i] << ":" << (S32)(indicesp[i] - geom_start) << llendl;
	}
	llinfos << llendl;

	llinfos << "Vertices:" << llendl;
	llinfos << "--------------------" << llendl;
	for (S32 i = 0; i < mGeomCount; i++)
	{
		llinfos << mGeomIndex + i << ":" << poolp->getVertex(mGeomIndex + i) << llendl;
	}
	llinfos << llendl;
#endif
}

// Transform the texture coordinates for this face.
static void xform(LLVector2 &tex_coord, F32 cosAng, F32 sinAng, F32 offS, F32 offT, F32 magS, F32 magT)
{
	// New, good way
	F32 s = tex_coord.mV[0];
	F32 t = tex_coord.mV[1];

	// Texture transforms are done about the center of the face.
	s -= 0.5; 
	t -= 0.5;

	// Handle rotation
	F32 temp = s;
	s  = s     * cosAng + t * sinAng;
	t  = -temp * sinAng + t * cosAng;

	// Then scale
	s *= magS;
	t *= magT;

	// Then offset
	s += offS + 0.5f; 
	t += offT + 0.5f;

	tex_coord.mV[0] = s;
	tex_coord.mV[1] = t;
}

// Transform the texture coordinates for this face.
static void xform4a(LLVector4a &tex_coord, const LLVector4a& trans, const LLVector4Logical& mask, const LLVector4a& rot0, const LLVector4a& rot1, const LLVector4a& offset, const LLVector4a& scale) 
{
	//tex coord is two coords, <s0, t0, s1, t1>
	LLVector4a st;

	// Texture transforms are done about the center of the face.
	st.setAdd(tex_coord, trans);
	
	// Handle rotation
	LLVector4a rot_st;
		
	// <s0 * cosAng, s0*-sinAng, s1*cosAng, s1*-sinAng>
	LLVector4a s0;
	s0.splat(st, 0);
	LLVector4a s1;
	s1.splat(st, 2);
	LLVector4a ss;
	ss.setSelectWithMask(mask, s1, s0);

	LLVector4a a; 
	a.setMul(rot0, ss);
	
	// <t0*sinAng, t0*cosAng, t1*sinAng, t1*cosAng>
	LLVector4a t0;
	t0.splat(st, 1);
	LLVector4a t1;
	t1.splat(st, 3);
	LLVector4a tt;
	tt.setSelectWithMask(mask, t1, t0);

	LLVector4a b;
	b.setMul(rot1, tt);
		
	st.setAdd(a,b);

	// Then scale
	st.mul(scale);

	// Then offset
	tex_coord.setAdd(st, offset);
}


bool less_than_max_mag(const LLVector4a& vec)
{
	LLVector4a MAX_MAG;
	MAX_MAG.splat(1024.f*1024.f);

	LLVector4a val;
	val.setAbs(vec);

	S32 lt = val.lessThan(MAX_MAG).getGatheredBits() & 0x7;
	
	return lt == 0x7;
}

BOOL LLFace::genVolumeBBoxes(const LLVolume &volume, S32 f,
								const LLMatrix4& mat_vert_in, const LLMatrix3& mat_normal_in, BOOL global_volume)
{
	LLMemType mt1(LLMemType::MTYPE_DRAWABLE);

	//get bounding box
	if (mDrawablep->isState(LLDrawable::REBUILD_VOLUME | LLDrawable::REBUILD_POSITION | LLDrawable::REBUILD_RIGGED))
	{
		//VECTORIZE THIS
		LLMatrix4a mat_vert;
		mat_vert.loadu(mat_vert_in);

		LLMatrix4a mat_normal;
		mat_normal.loadu(mat_normal_in);

		//VECTORIZE THIS
		LLVector4a min,max;
	
		if (f >= volume.getNumVolumeFaces())
		{
			llwarns << "Generating bounding box for invalid face index!" << llendl;
			f = 0;
		}

		const LLVolumeFace &face = volume.getVolumeFace(f);
		min = face.mExtents[0];
		max = face.mExtents[1];

// <FS:AW>		
// 		llassert(less_than_max_mag(min));
// 		llassert(less_than_max_mag(max));
// </FS:AW>
		//min, max are in volume space, convert to drawable render space
		LLVector4a center;
		LLVector4a t;
		t.setAdd(min, max);
		t.mul(0.5f);
		mat_vert.affineTransform(t, center);
		LLVector4a size;
		size.setSub(max, min);
		size.mul(0.5f);
// <FS:AW>
// 		llassert(less_than_max_mag(min));
// 		llassert(less_than_max_mag(max));
// </FS:AW>
		if (!global_volume)
		{
			//VECTORIZE THIS
			LLVector4a scale;
			scale.load3(mDrawablep->getVObj()->getScale().mV);
			size.mul(scale);
		}

		mat_normal.mMatrix[0].normalize3fast();
		mat_normal.mMatrix[1].normalize3fast();
		mat_normal.mMatrix[2].normalize3fast();
		
		LLVector4a v[4];

		//get 4 corners of bounding box
		mat_normal.rotate(size,v[0]);

		//VECTORIZE THIS
		LLVector4a scale;
		
		scale.set(-1.f, -1.f, 1.f);
		scale.mul(size);
		mat_normal.rotate(scale, v[1]);
		
		scale.set(1.f, -1.f, -1.f);
		scale.mul(size);
		mat_normal.rotate(scale, v[2]);
		
		scale.set(-1.f, 1.f, -1.f);
		scale.mul(size);
		mat_normal.rotate(scale, v[3]);

		LLVector4a& newMin = mExtents[0];
		LLVector4a& newMax = mExtents[1];
		
		newMin = newMax = center;
		
// <FS:AW>		llassert(less_than_max_mag(center));
		
		for (U32 i = 0; i < 4; i++)
		{
			LLVector4a delta;
			delta.setAbs(v[i]);
			LLVector4a min;
			min.setSub(center, delta);
			LLVector4a max;
			max.setAdd(center, delta);

			newMin.setMin(newMin,min);
			newMax.setMax(newMax,max);

// <FS:AW>
// 			llassert(less_than_max_mag(newMin));
// 			llassert(less_than_max_mag(newMax));
// </FS:AW>
		}

		if (!mDrawablep->isActive())
		{
			LLVector4a offset;
			offset.load3(mDrawablep->getRegion()->getOriginAgent().mV);
			newMin.add(offset);
			newMax.add(offset);

// <FS:AW>
// 			llassert(less_than_max_mag(newMin));
// 			llassert(less_than_max_mag(newMax));
// </FS:AW>

		}

		t.setAdd(newMin, newMax);
		t.mul(0.5f);

// <FS:AW>		llassert(less_than_max_mag(t));
		
		//VECTORIZE THIS
		mCenterLocal.set(t.getF32ptr());
// <FS:AW>		
// 		llassert(less_than_max_mag(newMin));
// 		llassert(less_than_max_mag(newMax));
// </FS:AW>
		t.setSub(newMax,newMin);
		mBoundingSphereRadius = t.getLength3().getF32()*0.5f;

		updateCenterAgent();
	}

	return TRUE;
}



// convert surface coordinates to texture coordinates, based on
// the values in the texture entry.  probably should be
// integrated with getGeometryVolume() for its texture coordinate
// generation - but i'll leave that to someone more familiar
// with the implications.
LLVector2 LLFace::surfaceToTexture(LLVector2 surface_coord, LLVector3 position, LLVector3 normal)
{
	LLVector2 tc = surface_coord;
	
	const LLTextureEntry *tep = getTextureEntry();

	if (tep == NULL)
	{
		// can't do much without the texture entry
		return surface_coord;
	}

	//VECTORIZE THIS
	// see if we have a non-default mapping
    U8 texgen = getTextureEntry()->getTexGen();
	if (texgen != LLTextureEntry::TEX_GEN_DEFAULT)
	{
		LLVector4a& center = *(mDrawablep->getVOVolume()->getVolume()->getVolumeFace(mTEOffset).mCenter);
		
		LLVector4a volume_position;
		volume_position.load3(mDrawablep->getVOVolume()->agentPositionToVolume(position).mV);
		
		if (!mDrawablep->getVOVolume()->isVolumeGlobal())
		{
			LLVector4a scale;
			scale.load3(mVObjp->getScale().mV);
			volume_position.mul(scale);
		}
		
		LLVector4a volume_normal;
		volume_normal.load3(mDrawablep->getVOVolume()->agentDirectionToVolume(normal).mV);
		volume_normal.normalize3fast();
		
		switch (texgen)
		{
		case LLTextureEntry::TEX_GEN_PLANAR:
			planarProjection(tc, volume_normal, center, volume_position);
			break;
		case LLTextureEntry::TEX_GEN_SPHERICAL:
			sphericalProjection(tc, volume_normal, center, volume_position);
			break;
		case LLTextureEntry::TEX_GEN_CYLINDRICAL:
			cylindricalProjection(tc, volume_normal, center, volume_position);
			break;
		default:
			break;
		}		
	}

	if (mTextureMatrix)	// if we have a texture matrix, use it
	{
		LLVector3 tc3(tc);
		tc3 = tc3 * *mTextureMatrix;
		tc = LLVector2(tc3);
	}
	
	else // otherwise use the texture entry parameters
	{
		xform(tc, cos(tep->getRotation()), sin(tep->getRotation()),
			  tep->mOffsetS, tep->mOffsetT, tep->mScaleS, tep->mScaleT);
	}

	
	return tc;
}

// Returns scale compared to default texgen, and face orientation as calculated
// by planarProjection(). This is needed to match planar texgen parameters.
void LLFace::getPlanarProjectedParams(LLQuaternion* face_rot, LLVector3* face_pos, F32* scale) const
{
	const LLMatrix4& vol_mat = getWorldMatrix();
	const LLVolumeFace& vf = getViewerObject()->getVolume()->getVolumeFace(mTEOffset);
	const LLVector4a& normal4a = vf.mNormals[0];
	const LLVector4a& binormal4a = vf.mBinormals[0];
	LLVector2 projected_binormal;
	planarProjection(projected_binormal, normal4a, *vf.mCenter, binormal4a);
	projected_binormal -= LLVector2(0.5f, 0.5f); // this normally happens in xform()
	*scale = projected_binormal.length();
	// rotate binormal to match what planarProjection() thinks it is,
	// then find rotation from that:
	projected_binormal.normalize();
	F32 ang = acos(projected_binormal.mV[VY]);
	ang = (projected_binormal.mV[VX] < 0.f) ? -ang : ang;

	//VECTORIZE THIS
	LLVector3 binormal(binormal4a.getF32ptr());
	LLVector3 normal(normal4a.getF32ptr());
	binormal.rotVec(ang, normal);
	LLQuaternion local_rot( binormal % normal, binormal, normal );
	*face_rot = local_rot * vol_mat.quaternion();
	*face_pos = vol_mat.getTranslation();
}

// Returns the necessary texture transform to align this face's TE to align_to's TE
bool LLFace::calcAlignedPlanarTE(const LLFace* align_to,  LLVector2* res_st_offset, 
								 LLVector2* res_st_scale, F32* res_st_rot) const
{
	if (!align_to)
	{
		return false;
	}
	const LLTextureEntry *orig_tep = align_to->getTextureEntry();
	if ((orig_tep->getTexGen() != LLTextureEntry::TEX_GEN_PLANAR) ||
		(getTextureEntry()->getTexGen() != LLTextureEntry::TEX_GEN_PLANAR))
	{
		return false;
	}

	LLVector3 orig_pos, this_pos;
	LLQuaternion orig_face_rot, this_face_rot;
	F32 orig_proj_scale, this_proj_scale;
	align_to->getPlanarProjectedParams(&orig_face_rot, &orig_pos, &orig_proj_scale);
	getPlanarProjectedParams(&this_face_rot, &this_pos, &this_proj_scale);

	// The rotation of "this face's" texture:
	LLQuaternion orig_st_rot = LLQuaternion(orig_tep->getRotation(), LLVector3::z_axis) * orig_face_rot;
	LLQuaternion this_st_rot = orig_st_rot * ~this_face_rot;
	F32 x_ang, y_ang, z_ang;
	this_st_rot.getEulerAngles(&x_ang, &y_ang, &z_ang);
	*res_st_rot = z_ang;

	// Offset and scale of "this face's" texture:
	LLVector3 centers_dist = (this_pos - orig_pos) * ~orig_st_rot;
	LLVector3 st_scale(orig_tep->mScaleS, orig_tep->mScaleT, 1.f);
	st_scale *= orig_proj_scale;
	centers_dist.scaleVec(st_scale);
	LLVector2 orig_st_offset(orig_tep->mOffsetS, orig_tep->mOffsetT);

	*res_st_offset = orig_st_offset + (LLVector2)centers_dist;
	res_st_offset->mV[VX] -= (S32)res_st_offset->mV[VX];
	res_st_offset->mV[VY] -= (S32)res_st_offset->mV[VY];

	st_scale /= this_proj_scale;
	*res_st_scale = (LLVector2)st_scale;
	return true;
}

void LLFace::updateRebuildFlags()
{
	if (mDrawablep->isState(LLDrawable::REBUILD_VOLUME))
	{ //this rebuild is zero overhead (direct consequence of some change that affects this face)
		mLastUpdateTime = gFrameTimeSeconds;
	}
	else
	{ //this rebuild is overhead (side effect of some change that does not affect this face)
		mLastMoveTime = gFrameTimeSeconds;
	}
}


bool LLFace::canRenderAsMask()
{
	if (LLPipeline::sNoAlpha)
	{
		return true;
	}

	const LLTextureEntry* te = getTextureEntry();
<<<<<<< HEAD

	// <FS:ND> Crashfix; Guard against 0 pointer
	if( !te || !getViewerObject() || !getTexture() )
		return false;
	// </FS:ND>

	if ((te->getColor().mV[3] == 1.0f) &&			// can't treat as mask if we have face alpha
		(te->getGlow() == 0.f) &&					// glowing masks are hard to implement - don't mask
		!getViewerObject()->isHUDAttachment() &&	// Fix from CoolVL: hud attachments are NOT maskable (else they would get affected by day light)
		getTexture()->getIsAlphaMask())				// texture actually qualifies for masking (lazily recalculated but expensive)
=======
	if( !te || !getViewerObject() || !getTexture() )
	{
		return false;
	}
	
	if ((te->getColor().mV[3] == 1.0f) && // can't treat as mask if we have face alpha
		(te->getGlow() == 0.f) && // glowing masks are hard to implement - don't mask
		getTexture()->getIsAlphaMask()) // texture actually qualifies for masking (lazily recalculated but expensive)
>>>>>>> 2206653f
	{
		if (LLPipeline::sRenderDeferred)
		{
			// Fix from CoolVL: hud attachments are NOT maskable at all - see above
			if (/*!getViewerObject()->isHUDAttachment() &&*/ te->getFullbright())
			{ //fullbright objects are NOT subject to the deferred rendering pipe
				return LLPipeline::sAutoMaskAlphaNonDeferred;
			}
			else
			{
				return LLPipeline::sAutoMaskAlphaDeferred;
			}
		}
		else
		{
			return LLPipeline::sAutoMaskAlphaNonDeferred;
		}
	}

	return false;
}


static LLFastTimer::DeclareTimer FTM_FACE_GEOM_VOLUME("Volume VB Cache");

//static 
void LLFace::cacheFaceInVRAM(const LLVolumeFace& vf)
{
	LLFastTimer t(FTM_FACE_GEOM_VOLUME);
	U32 mask = LLVertexBuffer::MAP_VERTEX | LLVertexBuffer::MAP_TEXCOORD0 |
				LLVertexBuffer::MAP_BINORMAL | LLVertexBuffer::MAP_NORMAL;
	
	if (vf.mWeights)
	{
		mask |= LLVertexBuffer::MAP_WEIGHT4;
	}

	LLVertexBuffer* buff = new LLVertexBuffer(mask, GL_STATIC_DRAW_ARB);
	vf.mVertexBuffer = buff;

	buff->allocateBuffer(vf.mNumVertices, 0, true);

	LLStrider<LLVector4a> f_vert;
	LLStrider<LLVector3> f_binorm;
	LLStrider<LLVector3> f_norm;
	LLStrider<LLVector2> f_tc;

	buff->getBinormalStrider(f_binorm);
	buff->getVertexStrider(f_vert);
	buff->getNormalStrider(f_norm);
	buff->getTexCoord0Strider(f_tc);

	for (U32 i = 0; i < vf.mNumVertices; ++i)
	{
		*f_vert++ = vf.mPositions[i];
		(*f_binorm++).set(vf.mBinormals[i].getF32ptr());
		*f_tc++ = vf.mTexCoords[i];
		(*f_norm++).set(vf.mNormals[i].getF32ptr());
	}

	if (vf.mWeights)
	{
		LLStrider<LLVector4> f_wght;
		buff->getWeight4Strider(f_wght);
		for (U32 i = 0; i < vf.mNumVertices; ++i)
		{
			(*f_wght++).set(vf.mWeights[i].getF32ptr());
		}
	}

	buff->flush();
}

//helper function for pushing primitives for transform shaders and cleaning up
//uninitialized data on the tail, plus tracking number of expected primitives
void push_for_transform(LLVertexBuffer* buff, U32 source_count, U32 dest_count)
{
	if (source_count > 0 && dest_count >= source_count) //protect against possible U32 wrapping
	{
		//push source primitives
		buff->drawArrays(LLRender::POINTS, 0, source_count);
		U32 tail = dest_count-source_count;
		for (U32 i = 0; i < tail; ++i)
		{ //copy last source primitive into each element in tail
			buff->drawArrays(LLRender::POINTS, source_count-1, 1);
		}
		gPipeline.mTransformFeedbackPrimitives += dest_count;
	}
}

static LLFastTimer::DeclareTimer FTM_FACE_GET_GEOM("Face Geom");
static LLFastTimer::DeclareTimer FTM_FACE_GEOM_POSITION("Position");
static LLFastTimer::DeclareTimer FTM_FACE_GEOM_NORMAL("Normal");
static LLFastTimer::DeclareTimer FTM_FACE_GEOM_TEXTURE("Texture");
static LLFastTimer::DeclareTimer FTM_FACE_GEOM_COLOR("Color");
static LLFastTimer::DeclareTimer FTM_FACE_GEOM_EMISSIVE("Emissive");
static LLFastTimer::DeclareTimer FTM_FACE_GEOM_WEIGHTS("Weights");
static LLFastTimer::DeclareTimer FTM_FACE_GEOM_BINORMAL("Binormal");
static LLFastTimer::DeclareTimer FTM_FACE_GEOM_INDEX("Index");
static LLFastTimer::DeclareTimer FTM_FACE_GEOM_INDEX_TAIL("Tail");
static LLFastTimer::DeclareTimer FTM_FACE_POSITION_STORE("Pos");
static LLFastTimer::DeclareTimer FTM_FACE_TEXTURE_INDEX_STORE("TexIdx");
static LLFastTimer::DeclareTimer FTM_FACE_POSITION_PAD("Pad");
static LLFastTimer::DeclareTimer FTM_FACE_TEX_DEFAULT("Default");
static LLFastTimer::DeclareTimer FTM_FACE_TEX_QUICK("Quick");
static LLFastTimer::DeclareTimer FTM_FACE_TEX_QUICK_NO_XFORM("No Xform");
static LLFastTimer::DeclareTimer FTM_FACE_TEX_QUICK_XFORM("Xform");
static LLFastTimer::DeclareTimer FTM_FACE_TEX_QUICK_PLANAR("Quick Planar");

BOOL LLFace::getGeometryVolume(const LLVolume& volume,
							   const S32 &f,
								const LLMatrix4& mat_vert_in, const LLMatrix3& mat_norm_in,
								const U16 &index_offset,
								bool force_rebuild)
{
	LLFastTimer t(FTM_FACE_GET_GEOM);
	llassert(verify());
	const LLVolumeFace &vf = volume.getVolumeFace(f);
	S32 num_vertices = (S32)vf.mNumVertices;
	S32 num_indices = (S32) vf.mNumIndices;
	
	if (gPipeline.hasRenderDebugMask(LLPipeline::RENDER_DEBUG_OCTREE))
	{
		updateRebuildFlags();
	}


	//don't use map range (generates many redundant unmap calls)
	bool map_range = false; //gGLManager.mHasMapBufferRange || gGLManager.mHasFlushBufferRange;

	if (mVertexBuffer.notNull())
	{
		if (num_indices + (S32) mIndicesIndex > mVertexBuffer->getNumIndices())
		{
			if (gDebugGL)
			{
				llwarns	<< "Index buffer overflow!" << llendl;
				llwarns << "Indices Count: " << mIndicesCount
						<< " VF Num Indices: " << num_indices
						<< " Indices Index: " << mIndicesIndex
						<< " VB Num Indices: " << mVertexBuffer->getNumIndices() << llendl;
				llwarns	<< " Face Index: " << f
						<< " Pool Type: " << mPoolType << llendl;
			}
			return FALSE;
		}

		if (num_vertices + mGeomIndex > mVertexBuffer->getNumVerts())
		{
			if (gDebugGL)
			{
				llwarns << "Vertex buffer overflow!" << llendl;
			}
			return FALSE;
		}
	}

	LLStrider<LLVector3> vert;
	LLStrider<LLVector2> tex_coords;
	LLStrider<LLVector2> tex_coords2;
	LLStrider<LLVector3> norm;
	LLStrider<LLColor4U> colors;
	LLStrider<LLVector3> binorm;
	LLStrider<U16> indicesp;
	LLStrider<LLVector4> wght;

	BOOL full_rebuild = force_rebuild || mDrawablep->isState(LLDrawable::REBUILD_VOLUME);
	
	BOOL global_volume = mDrawablep->getVOVolume()->isVolumeGlobal();
	LLVector3 scale;
	if (global_volume)
	{
		scale.setVec(1,1,1);
	}
	else
	{
		scale = mVObjp->getScale();
	}
	
	bool rebuild_pos = full_rebuild || mDrawablep->isState(LLDrawable::REBUILD_POSITION);
	bool rebuild_color = full_rebuild || mDrawablep->isState(LLDrawable::REBUILD_COLOR);
	bool rebuild_emissive = rebuild_color && mVertexBuffer->hasDataType(LLVertexBuffer::TYPE_EMISSIVE);
	bool rebuild_tcoord = full_rebuild || mDrawablep->isState(LLDrawable::REBUILD_TCOORD);
	bool rebuild_normal = rebuild_pos && mVertexBuffer->hasDataType(LLVertexBuffer::TYPE_NORMAL);
	bool rebuild_binormal = rebuild_pos && mVertexBuffer->hasDataType(LLVertexBuffer::TYPE_BINORMAL);
	bool rebuild_weights = rebuild_pos && mVertexBuffer->hasDataType(LLVertexBuffer::TYPE_WEIGHT4);

	const LLTextureEntry *tep = mVObjp->getTE(f);
	const U8 bump_code = tep ? tep->getBumpmap() : 0;

	F32 tcoord_xoffset = 0.f ;
	F32 tcoord_yoffset = 0.f ;
	F32 tcoord_xscale = 1.f ;
	F32 tcoord_yscale = 1.f ;
	BOOL in_atlas = FALSE ;

	if (rebuild_tcoord)
	{
		in_atlas = isAtlasInUse() ;
		if(in_atlas)
		{
			const LLVector2* tmp = getTexCoordOffset() ;
			tcoord_xoffset = tmp->mV[0] ; 
			tcoord_yoffset = tmp->mV[1] ;

			tmp = getTexCoordScale() ;
			tcoord_xscale = tmp->mV[0] ; 
			tcoord_yscale = tmp->mV[1] ;	
		}
	}
	
	BOOL is_static = mDrawablep->isStatic();
	BOOL is_global = is_static;

	LLVector3 center_sum(0.f, 0.f, 0.f);
	
	if (is_global)
	{
		setState(GLOBAL);
	}
	else
	{
		clearState(GLOBAL);
	}

	LLColor4U color = tep->getColor();

	if (rebuild_color)
	{
		if (tep)
		{
			GLfloat alpha[4] =
			{
				0.00f,
				0.25f,
				0.5f,
				0.75f
			};
			
			if (getPoolType() != LLDrawPool::POOL_ALPHA && (LLPipeline::sRenderDeferred || (LLPipeline::sRenderBump && tep->getShiny())))
			{
				color.mV[3] = U8 (alpha[tep->getShiny()] * 255);
			}
		}
	}

	// INDICES
	if (full_rebuild)
	{
		LLFastTimer t(FTM_FACE_GEOM_INDEX);
		mVertexBuffer->getIndexStrider(indicesp, mIndicesIndex, mIndicesCount, map_range);

		volatile __m128i* dst = (__m128i*) indicesp.get();
		__m128i* src = (__m128i*) vf.mIndices;
		__m128i offset = _mm_set1_epi16(index_offset);

		S32 end = num_indices/8;
		
		for (S32 i = 0; i < end; i++)
		{
			__m128i res = _mm_add_epi16(src[i], offset);
			_mm_storeu_si128((__m128i*) dst++, res);
		}

		{
			LLFastTimer t(FTM_FACE_GEOM_INDEX_TAIL);
			U16* idx = (U16*) dst;

			for (S32 i = end*8; i < num_indices; ++i)
			{
				*idx++ = vf.mIndices[i]+index_offset;
			}
		}

		if (map_range)
		{
			mVertexBuffer->flush();
		}
	}
	
	LLMatrix4a mat_normal;
	mat_normal.loadu(mat_norm_in);
	
	F32 r = 0, os = 0, ot = 0, ms = 0, mt = 0, cos_ang = 0, sin_ang = 0;
	bool do_xform = false;
	if (rebuild_tcoord)
	{
		if (tep)
		{
			r  = tep->getRotation();
			os = tep->mOffsetS;
			ot = tep->mOffsetT;
			ms = tep->mScaleS;
			mt = tep->mScaleT;
			cos_ang = cos(r);
			sin_ang = sin(r);

			if (cos_ang != 1.f || 
				sin_ang != 0.f ||
				os != 0.f ||
				ot != 0.f ||
				ms != 1.f ||
				mt != 1.f)
			{
				do_xform = true;
			}
			else
			{
				do_xform = false;
			}	
		}
		else
		{
			do_xform = false;
		}
	}
	
	static LLCachedControl<bool> use_transform_feedback(gSavedSettings, "RenderUseTransformFeedback");

#ifdef GL_TRANSFORM_FEEDBACK_BUFFER
	if (use_transform_feedback &&
		gTransformPositionProgram.mProgramObject && //transform shaders are loaded
		mVertexBuffer->useVBOs() && //target buffer is in VRAM
		!rebuild_weights && //TODO: add support for weights
		!volume.isUnique()) //source volume is NOT flexi
	{ //use transform feedback to pack vertex buffer

		LLVertexBuffer* buff = (LLVertexBuffer*) vf.mVertexBuffer.get();

		if (vf.mVertexBuffer.isNull() || buff->getNumVerts() != vf.mNumVertices)
		{
			mVObjp->getVolume()->genBinormals(f);
			LLFace::cacheFaceInVRAM(vf);
			buff = (LLVertexBuffer*) vf.mVertexBuffer.get();
		}		

		LLGLSLShader* cur_shader = LLGLSLShader::sCurBoundShaderPtr;
		
		gGL.pushMatrix();
		gGL.loadMatrix((GLfloat*) mat_vert_in.mMatrix);

		if (rebuild_pos)
		{
			LLFastTimer t(FTM_FACE_GEOM_POSITION);
			gTransformPositionProgram.bind();

			mVertexBuffer->bindForFeedback(0, LLVertexBuffer::TYPE_VERTEX, mGeomIndex, mGeomCount);

			U8 index = mTextureIndex < 255 ? mTextureIndex : 0;

			S32 val = 0;
			U8* vp = (U8*) &val;
			vp[0] = index;
			vp[1] = 0;
			vp[2] = 0;
			vp[3] = 0;
			
			gTransformPositionProgram.uniform1i("texture_index_in", val);
			glBeginTransformFeedback(GL_POINTS);
			buff->setBuffer(LLVertexBuffer::MAP_VERTEX);

			push_for_transform(buff, vf.mNumVertices, mGeomCount);

			glEndTransformFeedback();
		}

		if (rebuild_color)
		{
			LLFastTimer t(FTM_FACE_GEOM_COLOR);
			gTransformColorProgram.bind();
			
			mVertexBuffer->bindForFeedback(0, LLVertexBuffer::TYPE_COLOR, mGeomIndex, mGeomCount);

			S32 val = *((S32*) color.mV);

			gTransformColorProgram.uniform1i("color_in", val);
			glBeginTransformFeedback(GL_POINTS);
			buff->setBuffer(LLVertexBuffer::MAP_VERTEX);
			push_for_transform(buff, vf.mNumVertices, mGeomCount);
			glEndTransformFeedback();
		}

		if (rebuild_emissive)
		{
			LLFastTimer t(FTM_FACE_GEOM_EMISSIVE);
			gTransformColorProgram.bind();
			
			mVertexBuffer->bindForFeedback(0, LLVertexBuffer::TYPE_EMISSIVE, mGeomIndex, mGeomCount);

			U8 glow = (U8) llclamp((S32) (getTextureEntry()->getGlow()*255), 0, 255);

			S32 glow32 = glow |
						 (glow << 8) |
						 (glow << 16) |
						 (glow << 24);

			gTransformColorProgram.uniform1i("color_in", glow32);
			glBeginTransformFeedback(GL_POINTS);
			buff->setBuffer(LLVertexBuffer::MAP_VERTEX);
			push_for_transform(buff, vf.mNumVertices, mGeomCount);
			glEndTransformFeedback();
		}

		if (rebuild_normal)
		{
			LLFastTimer t(FTM_FACE_GEOM_NORMAL);
			gTransformNormalProgram.bind();
			
			mVertexBuffer->bindForFeedback(0, LLVertexBuffer::TYPE_NORMAL, mGeomIndex, mGeomCount);
						
			glBeginTransformFeedback(GL_POINTS);
			buff->setBuffer(LLVertexBuffer::MAP_NORMAL);
			push_for_transform(buff, vf.mNumVertices, mGeomCount);
			glEndTransformFeedback();
		}

		if (rebuild_binormal)
		{
			LLFastTimer t(FTM_FACE_GEOM_BINORMAL);
			gTransformBinormalProgram.bind();
			
			mVertexBuffer->bindForFeedback(0, LLVertexBuffer::TYPE_BINORMAL, mGeomIndex, mGeomCount);
						
			glBeginTransformFeedback(GL_POINTS);
			buff->setBuffer(LLVertexBuffer::MAP_BINORMAL);
			push_for_transform(buff, vf.mNumVertices, mGeomCount);
			glEndTransformFeedback();
		}

		if (rebuild_tcoord)
		{
			LLFastTimer t(FTM_FACE_GEOM_TEXTURE);
			gTransformTexCoordProgram.bind();
			
			mVertexBuffer->bindForFeedback(0, LLVertexBuffer::TYPE_TEXCOORD0, mGeomIndex, mGeomCount);
						
			glBeginTransformFeedback(GL_POINTS);
			buff->setBuffer(LLVertexBuffer::MAP_TEXCOORD0);
			push_for_transform(buff, vf.mNumVertices, mGeomCount);
			glEndTransformFeedback();

			bool do_bump = bump_code && mVertexBuffer->hasDataType(LLVertexBuffer::TYPE_TEXCOORD1);

			if (do_bump)
			{
				mVertexBuffer->bindForFeedback(0, LLVertexBuffer::TYPE_TEXCOORD1, mGeomIndex, mGeomCount);
				glBeginTransformFeedback(GL_POINTS);
				buff->setBuffer(LLVertexBuffer::MAP_TEXCOORD0);
				push_for_transform(buff, vf.mNumVertices, mGeomCount);
				glEndTransformFeedback();
			}				
		}

		glBindBufferARB(GL_TRANSFORM_FEEDBACK_BUFFER, 0);

		gGL.popMatrix();

		if (cur_shader)
		{
			cur_shader->bind();
		}
	}
	else
#endif
	{
		//if it's not fullbright and has no normals, bake sunlight based on face normal
		//bool bake_sunlight = !getTextureEntry()->getFullbright() &&
		//  !mVertexBuffer->hasDataType(LLVertexBuffer::TYPE_NORMAL);

		if (rebuild_tcoord)
		{
			LLFastTimer t(FTM_FACE_GEOM_TEXTURE);
									
			//bump setup
			LLVector4a binormal_dir( -sin_ang, cos_ang, 0.f );
			LLVector4a bump_s_primary_light_ray(0.f, 0.f, 0.f);
			LLVector4a bump_t_primary_light_ray(0.f, 0.f, 0.f);

			LLQuaternion bump_quat;
			if (mDrawablep->isActive())
			{
				bump_quat = LLQuaternion(mDrawablep->getRenderMatrix());
			}
		
			if (bump_code)
			{
				mVObjp->getVolume()->genBinormals(f);
				F32 offset_multiple; 
				switch( bump_code )
				{
					case BE_NO_BUMP:
					offset_multiple = 0.f;
					break;
					case BE_BRIGHTNESS:
					case BE_DARKNESS:
					if( mTexture.notNull() && mTexture->hasGLTexture())
					{
						// Offset by approximately one texel
						S32 cur_discard = mTexture->getDiscardLevel();
						S32 max_size = llmax( mTexture->getWidth(), mTexture->getHeight() );
						max_size <<= cur_discard;
						const F32 ARTIFICIAL_OFFSET = 2.f;
						offset_multiple = ARTIFICIAL_OFFSET / (F32)max_size;
					}
					else
					{
						offset_multiple = 1.f/256;
					}
					break;

					default:  // Standard bumpmap textures.  Assumed to be 256x256
					offset_multiple = 1.f / 256;
					break;
				}

				F32 s_scale = 1.f;
				F32 t_scale = 1.f;
				if( tep )
				{
					tep->getScale( &s_scale, &t_scale );
				}
				// Use the nudged south when coming from above sun angle, such
				// that emboss mapping always shows up on the upward faces of cubes when 
				// it's noon (since a lot of builders build with the sun forced to noon).
				LLVector3   sun_ray  = gSky.mVOSkyp->mBumpSunDir;
				LLVector3   moon_ray = gSky.getMoonDirection();
				LLVector3& primary_light_ray = (sun_ray.mV[VZ] > 0) ? sun_ray : moon_ray;

				bump_s_primary_light_ray.load3((offset_multiple * s_scale * primary_light_ray).mV);
				bump_t_primary_light_ray.load3((offset_multiple * t_scale * primary_light_ray).mV);
			}

			U8 texgen = getTextureEntry()->getTexGen();
			if (rebuild_tcoord && texgen != LLTextureEntry::TEX_GEN_DEFAULT)
			{ //planar texgen needs binormals
				mVObjp->getVolume()->genBinormals(f);
			}

			U8 tex_mode = 0;
	
			if (isState(TEXTURE_ANIM))
			{
				LLVOVolume* vobj = (LLVOVolume*) (LLViewerObject*) mVObjp;	
				tex_mode = vobj->mTexAnimMode;

				if (!tex_mode)
				{
					clearState(TEXTURE_ANIM);
				}
				else
				{
					os = ot = 0.f;
					r = 0.f;
					cos_ang = 1.f;
					sin_ang = 0.f;
					ms = mt = 1.f;

					do_xform = false;
				}

				if (getVirtualSize() >= MIN_TEX_ANIM_SIZE)
				{ //don't override texture transform during tc bake
					tex_mode = 0;
				}
			}

			LLVector4a scalea;
			scalea.load3(scale.mV);

			bool do_bump = bump_code && mVertexBuffer->hasDataType(LLVertexBuffer::TYPE_TEXCOORD1);
			bool do_tex_mat = tex_mode && mTextureMatrix;

			if (!in_atlas && !do_bump)
			{ //not in atlas or not bump mapped, might be able to do a cheap update
				mVertexBuffer->getTexCoord0Strider(tex_coords, mGeomIndex, mGeomCount);

				if (texgen != LLTextureEntry::TEX_GEN_PLANAR)
				{
					LLFastTimer t(FTM_FACE_TEX_QUICK);
					if (!do_tex_mat)
					{
						if (!do_xform)
						{
							LLFastTimer t(FTM_FACE_TEX_QUICK_NO_XFORM);
							S32 tc_size = (num_vertices*2*sizeof(F32)+0xF) & ~0xF;
							LLVector4a::memcpyNonAliased16((F32*) tex_coords.get(), (F32*) vf.mTexCoords, tc_size);
						}
						else
						{
							LLFastTimer t(FTM_FACE_TEX_QUICK_XFORM);
							F32* dst = (F32*) tex_coords.get();
							LLVector4a* src = (LLVector4a*) vf.mTexCoords;

							LLVector4a trans;
							trans.splat(-0.5f);

							LLVector4a rot0;
							rot0.set(cos_ang, -sin_ang, cos_ang, -sin_ang);

							LLVector4a rot1;
							rot1.set(sin_ang, cos_ang, sin_ang, cos_ang);

							LLVector4a scale;
							scale.set(ms, mt, ms, mt);

							LLVector4a offset;
							offset.set(os+0.5f, ot+0.5f, os+0.5f, ot+0.5f);

							LLVector4Logical mask;
							mask.clear();
							mask.setElement<2>();
							mask.setElement<3>();

							U32 count = num_vertices/2 + num_vertices%2;

							for (S32 i = 0; i < count; i++)
							{	
								LLVector4a res = *src++;
								xform4a(res, trans, mask, rot0, rot1, offset, scale);
								res.store4a(dst);
								dst += 4;
							}
						}
					}
					else
					{ //do tex mat, no texgen, no atlas, no bump
						for (S32 i = 0; i < num_vertices; i++)
						{	
							LLVector2 tc(vf.mTexCoords[i]);
							//LLVector4a& norm = vf.mNormals[i];
							//LLVector4a& center = *(vf.mCenter);

							LLVector3 tmp(tc.mV[0], tc.mV[1], 0.f);
							tmp = tmp * *mTextureMatrix;
							tc.mV[0] = tmp.mV[0];
							tc.mV[1] = tmp.mV[1];
							*tex_coords++ = tc;	
						}
					}
				}
				else
				{ //no bump, no atlas, tex gen planar
					LLFastTimer t(FTM_FACE_TEX_QUICK_PLANAR);
					if (do_tex_mat)
					{
						for (S32 i = 0; i < num_vertices; i++)
						{	
							LLVector2 tc(vf.mTexCoords[i]);
							LLVector4a& norm = vf.mNormals[i];
							LLVector4a& center = *(vf.mCenter);
							LLVector4a vec = vf.mPositions[i];	
							vec.mul(scalea);
							planarProjection(tc, norm, center, vec);
						
							LLVector3 tmp(tc.mV[0], tc.mV[1], 0.f);
							tmp = tmp * *mTextureMatrix;
							tc.mV[0] = tmp.mV[0];
							tc.mV[1] = tmp.mV[1];
				
							*tex_coords++ = tc;	
						}
					}
					else
					{
						for (S32 i = 0; i < num_vertices; i++)
						{	
							LLVector2 tc(vf.mTexCoords[i]);
							LLVector4a& norm = vf.mNormals[i];
							LLVector4a& center = *(vf.mCenter);
							LLVector4a vec = vf.mPositions[i];	
							vec.mul(scalea);
							planarProjection(tc, norm, center, vec);
						
							xform(tc, cos_ang, sin_ang, os, ot, ms, mt);

							*tex_coords++ = tc;	
						}
					}
				}

				if (map_range)
				{
					mVertexBuffer->flush();
				}
			}
			else
			{ //either bump mapped or in atlas, just do the whole expensive loop
				LLFastTimer t(FTM_FACE_TEX_DEFAULT);
				mVertexBuffer->getTexCoord0Strider(tex_coords, mGeomIndex, mGeomCount, map_range);

				std::vector<LLVector2> bump_tc;
		
				for (S32 i = 0; i < num_vertices; i++)
				{	
					LLVector2 tc(vf.mTexCoords[i]);
			
					LLVector4a& norm = vf.mNormals[i];
				
					LLVector4a& center = *(vf.mCenter);
		   
					if (texgen != LLTextureEntry::TEX_GEN_DEFAULT)
					{
						LLVector4a vec = vf.mPositions[i];
				
						vec.mul(scalea);

						switch (texgen)
						{
							case LLTextureEntry::TEX_GEN_PLANAR:
								planarProjection(tc, norm, center, vec);
								break;
							case LLTextureEntry::TEX_GEN_SPHERICAL:
								sphericalProjection(tc, norm, center, vec);
								break;
							case LLTextureEntry::TEX_GEN_CYLINDRICAL:
								cylindricalProjection(tc, norm, center, vec);
								break;
							default:
								break;
						}		
					}

					if (tex_mode && mTextureMatrix)
					{
						LLVector3 tmp(tc.mV[0], tc.mV[1], 0.f);
						tmp = tmp * *mTextureMatrix;
						tc.mV[0] = tmp.mV[0];
						tc.mV[1] = tmp.mV[1];
					}
					else
					{
						xform(tc, cos_ang, sin_ang, os, ot, ms, mt);
					}

					if(in_atlas)
					{
						//
						//manually calculate tex-coord per vertex for varying address modes.
						//should be removed if shader can handle this.
						//

						S32 int_part = 0 ;
						switch(mTexture->getAddressMode())
						{
						case LLTexUnit::TAM_CLAMP:
							if(tc.mV[0] < 0.f)
							{
								tc.mV[0] = 0.f ;
							}
							else if(tc.mV[0] > 1.f)
							{
								tc.mV[0] = 1.f;
							}

							if(tc.mV[1] < 0.f)
							{
								tc.mV[1] = 0.f ;
							}
							else if(tc.mV[1] > 1.f)
							{
								tc.mV[1] = 1.f;
							}
							break;
						case LLTexUnit::TAM_MIRROR:
							if(tc.mV[0] < 0.f)
							{
								tc.mV[0] = -tc.mV[0] ;
							}
							int_part = (S32)tc.mV[0] ;
							if(int_part & 1) //odd number
							{
								tc.mV[0] = int_part + 1 - tc.mV[0] ;
							}
							else //even number
							{
								tc.mV[0] -= int_part ;
							}

							if(tc.mV[1] < 0.f)
							{
								tc.mV[1] = -tc.mV[1] ;
							}
							int_part = (S32)tc.mV[1] ;
							if(int_part & 1) //odd number
							{
								tc.mV[1] = int_part + 1 - tc.mV[1] ;
							}
							else //even number
							{
								tc.mV[1] -= int_part ;
							}
							break;
						case LLTexUnit::TAM_WRAP:
							if(tc.mV[0] > 1.f)
								tc.mV[0] -= (S32)(tc.mV[0] - 0.00001f) ;
							else if(tc.mV[0] < -1.f)
								tc.mV[0] -= (S32)(tc.mV[0] + 0.00001f) ;

							if(tc.mV[1] > 1.f)
								tc.mV[1] -= (S32)(tc.mV[1] - 0.00001f) ;
							else if(tc.mV[1] < -1.f)
								tc.mV[1] -= (S32)(tc.mV[1] + 0.00001f) ;

							if(tc.mV[0] < 0.f)
							{
								tc.mV[0] = 1.0f + tc.mV[0] ;
							}
							if(tc.mV[1] < 0.f)
							{
								tc.mV[1] = 1.0f + tc.mV[1] ;
							}
							break;
						default:
							break;
						}
				
						tc.mV[0] = tcoord_xoffset + tcoord_xscale * tc.mV[0] ;
						tc.mV[1] = tcoord_yoffset + tcoord_yscale * tc.mV[1] ;
					}
				

					*tex_coords++ = tc;
					if (do_bump)
					{
						bump_tc.push_back(tc);
					}
				}

				if (map_range)
				{
					mVertexBuffer->flush();
				}

				if (do_bump)
				{
					mVertexBuffer->getTexCoord1Strider(tex_coords2, mGeomIndex, mGeomCount, map_range);
		
					for (S32 i = 0; i < num_vertices; i++)
					{
						LLVector4a tangent;
						tangent.setCross3(vf.mBinormals[i], vf.mNormals[i]);

						LLMatrix4a tangent_to_object;
						tangent_to_object.setRows(tangent, vf.mBinormals[i], vf.mNormals[i]);
						LLVector4a t;
						tangent_to_object.rotate(binormal_dir, t);
						LLVector4a binormal;
						mat_normal.rotate(t, binormal);
						
						//VECTORIZE THIS
						if (mDrawablep->isActive())
						{
							LLVector3 t;
							t.set(binormal.getF32ptr());
							t *= bump_quat;
							binormal.load3(t.mV);
						}

						binormal.normalize3fast();
						LLVector2 tc = bump_tc[i];
						tc += LLVector2( bump_s_primary_light_ray.dot3(tangent).getF32(), bump_t_primary_light_ray.dot3(binormal).getF32() );
					
						*tex_coords2++ = tc;
					}

					if (map_range)
					{
						mVertexBuffer->flush();
					}
				}
			}
		}

		if (rebuild_pos)
		{
			LLFastTimer t(FTM_FACE_GEOM_POSITION);
			llassert(num_vertices > 0);
		
			mVertexBuffer->getVertexStrider(vert, mGeomIndex, mGeomCount, map_range);
			

			LLMatrix4a mat_vert;
			mat_vert.loadu(mat_vert_in);

			LLVector4a* src = vf.mPositions;
			volatile F32* dst = (volatile F32*) vert.get();

			volatile F32* end = dst+num_vertices*4;
			LLVector4a res;

			LLVector4a texIdx;

			S32 index = mTextureIndex < 255 ? mTextureIndex : 0;

			F32 val = 0.f;
			S32* vp = (S32*) &val;
			*vp = index;
			
			llassert(index <= LLGLSLShader::sIndexedTextureChannels-1);

			LLVector4Logical mask;
			mask.clear();
			mask.setElement<3>();
		
			texIdx.set(0,0,0,val);

			{
				LLFastTimer t(FTM_FACE_POSITION_STORE);
				LLVector4a tmp;

				do
				{	
					mat_vert.affineTransform(*src++, res);
					tmp.setSelectWithMask(mask, texIdx, res);
					tmp.store4a((F32*) dst);
					dst += 4;
				}
				while(dst < end);
			}

			{
				LLFastTimer t(FTM_FACE_POSITION_PAD);
				S32 aligned_pad_vertices = mGeomCount - num_vertices;
				res.set(res[0], res[1], res[2], 0.f);

				while (aligned_pad_vertices > 0)
				{
					--aligned_pad_vertices;
					res.store4a((F32*) dst);
					dst += 4;
				}
			}

			if (map_range)
			{
				mVertexBuffer->flush();
			}
		}

		
		if (rebuild_normal)
		{
			LLFastTimer t(FTM_FACE_GEOM_NORMAL);
			mVertexBuffer->getNormalStrider(norm, mGeomIndex, mGeomCount, map_range);
			F32* normals = (F32*) norm.get();
	
			for (S32 i = 0; i < num_vertices; i++)
			{	
				LLVector4a normal;
				mat_normal.rotate(vf.mNormals[i], normal);
				normal.normalize3fast();
				normal.store4a(normals);
				normals += 4;
			}

			if (map_range)
			{
				mVertexBuffer->flush();
			}
		}
		
		if (rebuild_binormal)
		{
			LLFastTimer t(FTM_FACE_GEOM_BINORMAL);
			mVertexBuffer->getBinormalStrider(binorm, mGeomIndex, mGeomCount, map_range);
			F32* binormals = (F32*) binorm.get();
		
			for (S32 i = 0; i < num_vertices; i++)
			{	
				LLVector4a binormal;
				mat_normal.rotate(vf.mBinormals[i], binormal);
				binormal.normalize3fast();
				binormal.store4a(binormals);
				binormals += 4;
			}

			if (map_range)
			{
				mVertexBuffer->flush();
			}
		}
	
		if (rebuild_weights && vf.mWeights)
		{
			LLFastTimer t(FTM_FACE_GEOM_WEIGHTS);
			mVertexBuffer->getWeight4Strider(wght, mGeomIndex, mGeomCount, map_range);
			F32* weights = (F32*) wght.get();
			LLVector4a::memcpyNonAliased16(weights, (F32*) vf.mWeights, num_vertices*4*sizeof(F32));
			if (map_range)
			{
				mVertexBuffer->flush();
			}
		}

		if (rebuild_color && mVertexBuffer->hasDataType(LLVertexBuffer::TYPE_COLOR) )
		{
			LLFastTimer t(FTM_FACE_GEOM_COLOR);
			mVertexBuffer->getColorStrider(colors, mGeomIndex, mGeomCount, map_range);

			LLVector4a src;

			U32 vec[4];
			//vec[0] = vec[1] = vec[2] = vec[3] = color.mAll;
			vec[0] = vec[1] = vec[2] = vec[3] = color.asRGBA(); //64bit compile fix FS:ND
		
			src.loadua((F32*) vec);

			F32* dst = (F32*) colors.get();
			S32 num_vecs = num_vertices/4;
			if (num_vertices%4 > 0)
			{
				++num_vecs;
			}

			for (S32 i = 0; i < num_vecs; i++)
			{	
				src.store4a(dst);
				dst += 4;
			}

			if (map_range)
			{
				mVertexBuffer->flush();
			}
		}

		if (rebuild_emissive)
		{
			LLFastTimer t(FTM_FACE_GEOM_EMISSIVE);
			LLStrider<LLColor4U> emissive;
			mVertexBuffer->getEmissiveStrider(emissive, mGeomIndex, mGeomCount, map_range);

			U8 glow = (U8) llclamp((S32) (getTextureEntry()->getGlow()*255), 0, 255);

			LLVector4a src;

		
			U32 glow32 = glow |
						 (glow << 8) |
						 (glow << 16) |
						 (glow << 24);

			U32 vec[4];
			vec[0] = vec[1] = vec[2] = vec[3] = glow32;
		
			src.loadua((F32*) vec);

			F32* dst = (F32*) emissive.get();
			S32 num_vecs = num_vertices/4;
			if (num_vertices%4 > 0)
			{
				++num_vecs;
			}

			for (S32 i = 0; i < num_vecs; i++)
			{	
				src.store4a(dst);
				dst += 4;
			}

			if (map_range)
			{
				mVertexBuffer->flush();
			}
		}
	}

	if (rebuild_tcoord)
	{
		mTexExtents[0].setVec(0,0);
		mTexExtents[1].setVec(1,1);
		xform(mTexExtents[0], cos_ang, sin_ang, os, ot, ms, mt);
		xform(mTexExtents[1], cos_ang, sin_ang, os, ot, ms, mt);
		
		F32 es = vf.mTexCoordExtents[1].mV[0] - vf.mTexCoordExtents[0].mV[0] ;
		F32 et = vf.mTexCoordExtents[1].mV[1] - vf.mTexCoordExtents[0].mV[1] ;
		mTexExtents[0][0] *= es ;
		mTexExtents[1][0] *= es ;
		mTexExtents[0][1] *= et ;
		mTexExtents[1][1] *= et ;
	}


	return TRUE;
}

//check if the face has a media
BOOL LLFace::hasMedia() const 
{
	if(mHasMedia)
	{
		return TRUE ;
	}
	if(mTexture.notNull()) 
	{
		return mTexture->hasParcelMedia() ;  //if has a parcel media
	}

	return FALSE ; //no media.
}

const F32 LEAST_IMPORTANCE = 0.05f ;
const F32 LEAST_IMPORTANCE_FOR_LARGE_IMAGE = 0.3f ;

void LLFace::resetVirtualSize()
{
	setVirtualSize(0.f);
	mImportanceToCamera = 0.f;
}

F32 LLFace::getTextureVirtualSize()
{
	F32 radius;
	F32 cos_angle_to_view_dir;	
	BOOL in_frustum = calcPixelArea(cos_angle_to_view_dir, radius);

	if (mPixelArea < F_ALMOST_ZERO || !in_frustum)
	{
		setVirtualSize(0.f) ;
		return 0.f;
	}

	//get area of circle in texture space
	LLVector2 tdim = mTexExtents[1] - mTexExtents[0];
	F32 texel_area = (tdim * 0.5f).lengthSquared()*3.14159f;
	if (texel_area <= 0)
	{
		// Probably animated, use default
		texel_area = 1.f;
	}

	F32 face_area;
	if (mVObjp->isSculpted() && texel_area > 1.f)
	{
		//sculpts can break assumptions about texel area
		face_area = mPixelArea;
	}
	else
	{
		//apply texel area to face area to get accurate ratio
		//face_area /= llclamp(texel_area, 1.f/64.f, 16.f);
		face_area =  mPixelArea / llclamp(texel_area, 0.015625f, 128.f);
	}

	face_area = LLFace::adjustPixelArea(mImportanceToCamera, face_area) ;
	if(face_area > LLViewerTexture::sMinLargeImageSize) //if is large image, shrink face_area by considering the partial overlapping.
	{
		if(mImportanceToCamera > LEAST_IMPORTANCE_FOR_LARGE_IMAGE && mTexture.notNull() && mTexture->isLargeImage())
		{		
			face_area *= adjustPartialOverlapPixelArea(cos_angle_to_view_dir, radius );
		}	
	}

	setVirtualSize(face_area) ;

	return face_area;
}

BOOL LLFace::calcPixelArea(F32& cos_angle_to_view_dir, F32& radius)
{
	//VECTORIZE THIS
	//get area of circle around face
	LLVector4a center;
	center.load3(getPositionAgent().mV);
	LLVector4a size;
	size.setSub(mExtents[1], mExtents[0]);
	size.mul(0.5f);

	LLViewerCamera* camera = LLViewerCamera::getInstance();

	F32 size_squared = size.dot3(size).getF32();
	LLVector4a lookAt;
	LLVector4a t;
	t.load3(camera->getOrigin().mV);
	lookAt.setSub(center, t);
	
	F32 dist = lookAt.getLength3().getF32();
	dist = llmax(dist-size.getLength3().getF32(), 0.001f);
	//ramp down distance for nearby objects
	if (dist < 16.f)
	{
		dist /= 16.f;
		dist *= dist;
		dist *= 16.f;
	}

	lookAt.normalize3fast() ;	

	//get area of circle around node
	F32 app_angle = atanf((F32) sqrt(size_squared) / dist);
	radius = app_angle*LLDrawable::sCurPixelAngle;
	mPixelArea = radius*radius * 3.14159f;
	LLVector4a x_axis;
	x_axis.load3(camera->getXAxis().mV);
	cos_angle_to_view_dir = lookAt.dot3(x_axis).getF32();

	//if has media, check if the face is out of the view frustum.	
	if(hasMedia())
	{
		if(!camera->AABBInFrustum(center, size)) 
		{
			mImportanceToCamera = 0.f ;
			return false ;
		}
		if(cos_angle_to_view_dir > camera->getCosHalfFov()) //the center is within the view frustum
		{
			cos_angle_to_view_dir = 1.0f ;
		}
		else
		{		
			LLVector4a d;
			d.setSub(lookAt, x_axis);

			if(dist * dist * d.dot3(d) < size_squared)
			{
				cos_angle_to_view_dir = 1.0f ;
			}
		}
	}

	if(dist < mBoundingSphereRadius) //camera is very close
	{
		cos_angle_to_view_dir = 1.0f ;
		mImportanceToCamera = 1.0f ;
	}
	else
	{		
		mImportanceToCamera = LLFace::calcImportanceToCamera(cos_angle_to_view_dir, dist) ;
	}

	return true ;
}

//the projection of the face partially overlaps with the screen
F32 LLFace::adjustPartialOverlapPixelArea(F32 cos_angle_to_view_dir, F32 radius )
{
	F32 screen_radius = (F32)llmax(gViewerWindow->getWindowWidthRaw(), gViewerWindow->getWindowHeightRaw()) ;
	F32 center_angle = acosf(cos_angle_to_view_dir) ;
	F32 d = center_angle * LLDrawable::sCurPixelAngle ;

	if(d + radius > screen_radius + 5.f)
	{
		//----------------------------------------------
		//calculate the intersection area of two circles
		//F32 radius_square = radius * radius ;
		//F32 d_square = d * d ;
		//F32 screen_radius_square = screen_radius * screen_radius ;
		//face_area = 
		//	radius_square * acosf((d_square + radius_square - screen_radius_square)/(2 * d * radius)) +
		//	screen_radius_square * acosf((d_square + screen_radius_square - radius_square)/(2 * d * screen_radius)) -
		//	0.5f * sqrtf((-d + radius + screen_radius) * (d + radius - screen_radius) * (d - radius + screen_radius) * (d + radius + screen_radius)) ;			
		//----------------------------------------------

		//the above calculation is too expensive
		//the below is a good estimation: bounding box of the bounding sphere:
		F32 alpha = 0.5f * (radius + screen_radius - d) / radius ;
		alpha = llclamp(alpha, 0.f, 1.f) ;
		return alpha * alpha ;
	}
	return 1.0f ;
}

const S8 FACE_IMPORTANCE_LEVEL = 4 ;
const F32 FACE_IMPORTANCE_TO_CAMERA_OVER_DISTANCE[FACE_IMPORTANCE_LEVEL][2] = //{distance, importance_weight}
	{{16.1f, 1.0f}, {32.1f, 0.5f}, {48.1f, 0.2f}, {96.1f, 0.05f} } ;
const F32 FACE_IMPORTANCE_TO_CAMERA_OVER_ANGLE[FACE_IMPORTANCE_LEVEL][2] =    //{cos(angle), importance_weight}
	{{0.985f /*cos(10 degrees)*/, 1.0f}, {0.94f /*cos(20 degrees)*/, 0.8f}, {0.866f /*cos(30 degrees)*/, 0.64f}, {0.0f, 0.36f}} ;

//static 
F32 LLFace::calcImportanceToCamera(F32 cos_angle_to_view_dir, F32 dist)
{
	F32 importance = 0.f ;
	
	if(cos_angle_to_view_dir > LLViewerCamera::getInstance()->getCosHalfFov() && 
		dist < FACE_IMPORTANCE_TO_CAMERA_OVER_DISTANCE[FACE_IMPORTANCE_LEVEL - 1][0]) 
	{
		LLViewerCamera* camera = LLViewerCamera::getInstance();
		F32 camera_moving_speed = camera->getAverageSpeed() ;
		F32 camera_angular_speed = camera->getAverageAngularSpeed();

		if(camera_moving_speed > 10.0f || camera_angular_speed > 1.0f)
		{
			//if camera moves or rotates too fast, ignore the importance factor
			return 0.f ;
		}
		
		//F32 camera_relative_speed = camera_moving_speed * (lookAt * LLViewerCamera::getInstance()->getVelocityDir()) ;
		
		S32 i = 0 ;
		for(i = 0; i < FACE_IMPORTANCE_LEVEL && dist > FACE_IMPORTANCE_TO_CAMERA_OVER_DISTANCE[i][0]; ++i);
		i = llmin(i, FACE_IMPORTANCE_LEVEL - 1) ;
		F32 dist_factor = FACE_IMPORTANCE_TO_CAMERA_OVER_DISTANCE[i][1] ;
		
		for(i = 0; i < FACE_IMPORTANCE_LEVEL && cos_angle_to_view_dir < FACE_IMPORTANCE_TO_CAMERA_OVER_ANGLE[i][0] ; ++i) ;
		i = llmin(i, FACE_IMPORTANCE_LEVEL - 1) ;
		importance = dist_factor * FACE_IMPORTANCE_TO_CAMERA_OVER_ANGLE[i][1] ;
	}

	return importance ;
}

//static 
F32 LLFace::adjustPixelArea(F32 importance, F32 pixel_area)
{
	if(pixel_area > LLViewerTexture::sMaxSmallImageSize)
	{
		if(importance < LEAST_IMPORTANCE) //if the face is not important, do not load hi-res.
		{
			static const F32 MAX_LEAST_IMPORTANCE_IMAGE_SIZE = 128.0f * 128.0f ;
			pixel_area = llmin(pixel_area * 0.5f, MAX_LEAST_IMPORTANCE_IMAGE_SIZE) ;
		}
		else if(pixel_area > LLViewerTexture::sMinLargeImageSize) //if is large image, shrink face_area by considering the partial overlapping.
		{
			if(importance < LEAST_IMPORTANCE_FOR_LARGE_IMAGE)//if the face is not important, do not load hi-res.
			{
				pixel_area = LLViewerTexture::sMinLargeImageSize ;
			}				
		}
	}

	return pixel_area ;
}

BOOL LLFace::verify(const U32* indices_array) const
{
	BOOL ok = TRUE;

	if( mVertexBuffer.isNull() )
	{ //no vertex buffer, face is implicitly valid
		return TRUE;
	}
	
	// First, check whether the face data fits within the pool's range.
	if ((mGeomIndex + mGeomCount) > mVertexBuffer->getNumVerts())
	{
		ok = FALSE;
		llinfos << "Face references invalid vertices!" << llendl;
	}

	S32 indices_count = (S32)getIndicesCount();
	
	if (!indices_count)
	{
		return TRUE;
	}
	
	if (indices_count > LL_MAX_INDICES_COUNT)
	{
		ok = FALSE;
		llinfos << "Face has bogus indices count" << llendl;
	}
	
	if (mIndicesIndex + mIndicesCount > mVertexBuffer->getNumIndices())
	{
		ok = FALSE;
		llinfos << "Face references invalid indices!" << llendl;
	}

#if 0
	S32 geom_start = getGeomStart();
	S32 geom_count = mGeomCount;

	const U32 *indicesp = indices_array ? indices_array + mIndicesIndex : getRawIndices();

	for (S32 i = 0; i < indices_count; i++)
	{
		S32 delta = indicesp[i] - geom_start;
		if (0 > delta)
		{
			llwarns << "Face index too low!" << llendl;
			llinfos << "i:" << i << " Index:" << indicesp[i] << " GStart: " << geom_start << llendl;
			ok = FALSE;
		}
		else if (delta >= geom_count)
		{
			llwarns << "Face index too high!" << llendl;
			llinfos << "i:" << i << " Index:" << indicesp[i] << " GEnd: " << geom_start + geom_count << llendl;
			ok = FALSE;
		}
	}
#endif

	if (!ok)
	{
		printDebugInfo();
	}
	return ok;
}


void LLFace::setViewerObject(LLViewerObject* objp)
{
	mVObjp = objp;
}

const LLColor4& LLFace::getRenderColor() const
{
	if (isState(USE_FACE_COLOR))
	{
		  return mFaceColor; // Face Color
	}
	else
	{
		const LLTextureEntry* tep = getTextureEntry();
		return (tep ? tep->getColor() : LLColor4::white);
	}
}
	
void LLFace::renderSetColor() const
{
	if (!LLFacePool::LLOverrideFaceColor::sOverrideFaceColor)
	{
		const LLColor4* color = &(getRenderColor());
		
		gGL.diffuseColor4fv(color->mV);
	}
}

S32 LLFace::pushVertices(const U16* index_array) const
{
	if (mIndicesCount)
	{
		U32 render_type = LLRender::TRIANGLES;
		if (mDrawInfo)
		{
			render_type = mDrawInfo->mDrawMode;
		}
		mVertexBuffer->drawRange(render_type, mGeomIndex, mGeomIndex+mGeomCount-1, mIndicesCount, mIndicesIndex);
		gPipeline.addTrianglesDrawn(mIndicesCount, render_type);
	}

	return mIndicesCount;
}

const LLMatrix4& LLFace::getRenderMatrix() const
{
	return mDrawablep->getRenderMatrix();
}

S32 LLFace::renderElements(const U16 *index_array) const
{
	S32 ret = 0;
	
	if (isState(GLOBAL))
	{	
		ret = pushVertices(index_array);
	}
	else
	{
		gGL.pushMatrix();
		gGL.multMatrix((float*)getRenderMatrix().mMatrix);
		ret = pushVertices(index_array);
		gGL.popMatrix();
	}
	
	return ret;
}

S32 LLFace::renderIndexed()
{
	if(mDrawablep.isNull() || mDrawPoolp == NULL)
	{
		return 0;
	}
	
	return renderIndexed(mDrawPoolp->getVertexDataMask());
}

S32 LLFace::renderIndexed(U32 mask)
{
	if (mVertexBuffer.isNull())
	{
		return 0;
	}

	mVertexBuffer->setBuffer(mask);
	U16* index_array = (U16*) mVertexBuffer->getIndicesPointer();
	return renderElements(index_array);
}

//============================================================================
// From llface.inl

S32 LLFace::getColors(LLStrider<LLColor4U> &colors)
{
	if (!mGeomCount)
	{
		return -1;
	}
	
	// llassert(mGeomIndex >= 0);
	mVertexBuffer->getColorStrider(colors, mGeomIndex, mGeomCount);
	return mGeomIndex;
}

S32	LLFace::getIndices(LLStrider<U16> &indicesp)
{
	mVertexBuffer->getIndexStrider(indicesp, mIndicesIndex, mIndicesCount);
	llassert(indicesp[0] != indicesp[1]);
	return mIndicesIndex;
}

LLVector3 LLFace::getPositionAgent() const
{
	if (mDrawablep->isStatic())
	{
		return mCenterAgent;
	}
	else
	{
		return mCenterLocal * getRenderMatrix();
	}
}

//
//atlas
//
void LLFace::removeAtlas()
{
	setAtlasInUse(FALSE) ;
	mAtlasInfop = NULL ;	
}

const LLTextureAtlas* LLFace::getAtlas()const 
{
	if(mAtlasInfop)
	{
		return mAtlasInfop->getAtlas() ;
	}
	return NULL ;
}

const LLVector2* LLFace::getTexCoordOffset()const 
{
	if(isAtlasInUse())
	{
		return mAtlasInfop->getTexCoordOffset() ;
	}
	return NULL ;
}
const LLVector2* LLFace::getTexCoordScale() const 
{
	if(isAtlasInUse())
	{
		return mAtlasInfop->getTexCoordScale() ;
	}
	return NULL ;
}

BOOL LLFace::isAtlasInUse()const
{
	return mUsingAtlas ;
}

BOOL LLFace::canUseAtlas()const
{
	//no drawable or no spatial group, do not use atlas
	if(!mDrawablep || !mDrawablep->getSpatialGroup())
	{
		return FALSE ;
	}

	//if bump face, do not use atlas
	if(getTextureEntry() && getTextureEntry()->getBumpmap())
	{
		return FALSE ;
	}

	//if animated texture, do not use atlas
	if(isState(TEXTURE_ANIM))
	{
		return FALSE ;
	}

	return TRUE ;
}

void LLFace::setAtlasInUse(BOOL flag)
{
	//no valid atlas to use.
	if(flag && (!mAtlasInfop || !mAtlasInfop->isValid()))
	{
		flag = FALSE ;
	}

	if(!flag && !mUsingAtlas)
	{
		return ;
	}

	//
	//at this stage (flag || mUsingAtlas) is always true.
	//

	//rebuild the tex coords
	if(mDrawablep)
	{
		gPipeline.markRebuild(mDrawablep, LLDrawable::REBUILD_TCOORD);
		mUsingAtlas = flag ;
	}
	else
	{
		mUsingAtlas = FALSE ;
	}
}

LLTextureAtlasSlot* LLFace::getAtlasInfo()
{
	return mAtlasInfop ;
}

void LLFace::setAtlasInfo(LLTextureAtlasSlot* atlasp)
{	
	if(mAtlasInfop != atlasp)
	{
		if(mAtlasInfop)
		{
			//llerrs << "Atlas slot changed!" << llendl ;
		}
		mAtlasInfop = atlasp ;
	}
}

LLViewerTexture* LLFace::getTexture() const
{
	if(isAtlasInUse())
	{
		return (LLViewerTexture*)mAtlasInfop->getAtlas() ;
	}

	return mTexture ;
}

//switch to atlas or switch back to gl texture 
//return TRUE if using atlas.
BOOL LLFace::switchTexture()
{
	//no valid atlas or texture
	if(!mAtlasInfop || !mAtlasInfop->isValid() || !mTexture)
	{
		return FALSE ;
	}
	
	if(mTexture->getTexelsInAtlas() >= (U32)mVSize || 
		mTexture->getTexelsInAtlas() >= mTexture->getTexelsInGLTexture())
	{
		//switch to use atlas
		//atlas resolution is qualified, use it.		
		if(!mUsingAtlas)
		{
			setAtlasInUse(TRUE) ;
		}
	}
	else //if atlas not qualified.
	{
		//switch back to GL texture
		if(mUsingAtlas && mTexture->isGLTextureCreated() && 
			mTexture->getDiscardLevel() < mTexture->getDiscardLevelInAtlas())
		{
			setAtlasInUse(FALSE) ;
		}
	}

	return mUsingAtlas ;
}


void LLFace::setVertexBuffer(LLVertexBuffer* buffer)
{
	mVertexBuffer = buffer;
	llassert(verify());
}

void LLFace::clearVertexBuffer()
{
	mVertexBuffer = NULL;
}

//static
U32 LLFace::getRiggedDataMask(U32 type)
{
	static const U32 rigged_data_mask[] = {
		LLDrawPoolAvatar::RIGGED_SIMPLE_MASK,
		LLDrawPoolAvatar::RIGGED_FULLBRIGHT_MASK,
		LLDrawPoolAvatar::RIGGED_SHINY_MASK,
		LLDrawPoolAvatar::RIGGED_FULLBRIGHT_SHINY_MASK,
		LLDrawPoolAvatar::RIGGED_GLOW_MASK,
		LLDrawPoolAvatar::RIGGED_ALPHA_MASK,
		LLDrawPoolAvatar::RIGGED_FULLBRIGHT_ALPHA_MASK,
		LLDrawPoolAvatar::RIGGED_DEFERRED_BUMP_MASK,						 
		LLDrawPoolAvatar::RIGGED_DEFERRED_SIMPLE_MASK,
	};

	llassert(type < sizeof(rigged_data_mask)/sizeof(U32));

	return rigged_data_mask[type];
}

U32 LLFace::getRiggedVertexBufferDataMask() const
{
	U32 data_mask = 0;
	for (U32 i = 0; i < mRiggedIndex.size(); ++i)
	{
		if (mRiggedIndex[i] > -1)
		{
			data_mask |= LLFace::getRiggedDataMask(i);
		}
	}

	return data_mask;
}

S32 LLFace::getRiggedIndex(U32 type) const
{
	if (mRiggedIndex.empty())
	{
		return -1;
	}

	llassert(type < mRiggedIndex.size());

	return mRiggedIndex[type];
}

void LLFace::setRiggedIndex(U32 type, S32 index)
{
	if (mRiggedIndex.empty())
	{
		mRiggedIndex.resize(LLDrawPoolAvatar::NUM_RIGGED_PASSES);
		for (U32 i = 0; i < mRiggedIndex.size(); ++i)
		{
			mRiggedIndex[i] = -1;
		}
	}

	llassert(type < mRiggedIndex.size());

	mRiggedIndex[type] = index;
}
<|MERGE_RESOLUTION|>--- conflicted
+++ resolved
@@ -1068,8 +1068,11 @@
 	}
 
 	const LLTextureEntry* te = getTextureEntry();
-<<<<<<< HEAD
-
+	if( !te || !getViewerObject() || !getTexture() )
+	{
+		return false;
+	}
+	
 	// <FS:ND> Crashfix; Guard against 0 pointer
 	if( !te || !getViewerObject() || !getTexture() )
 		return false;
@@ -1079,16 +1082,6 @@
 		(te->getGlow() == 0.f) &&					// glowing masks are hard to implement - don't mask
 		!getViewerObject()->isHUDAttachment() &&	// Fix from CoolVL: hud attachments are NOT maskable (else they would get affected by day light)
 		getTexture()->getIsAlphaMask())				// texture actually qualifies for masking (lazily recalculated but expensive)
-=======
-	if( !te || !getViewerObject() || !getTexture() )
-	{
-		return false;
-	}
-	
-	if ((te->getColor().mV[3] == 1.0f) && // can't treat as mask if we have face alpha
-		(te->getGlow() == 0.f) && // glowing masks are hard to implement - don't mask
-		getTexture()->getIsAlphaMask()) // texture actually qualifies for masking (lazily recalculated but expensive)
->>>>>>> 2206653f
 	{
 		if (LLPipeline::sRenderDeferred)
 		{
