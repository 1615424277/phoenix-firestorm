/** 
 * @file llface.cpp
 * @brief LLFace class implementation
 *
 * $LicenseInfo:firstyear=2001&license=viewerlgpl$
 * Second Life Viewer Source Code
 * Copyright (C) 2010, Linden Research, Inc.
 * 
 * This library is free software; you can redistribute it and/or
 * modify it under the terms of the GNU Lesser General Public
 * License as published by the Free Software Foundation;
 * version 2.1 of the License only.
 * 
 * This library is distributed in the hope that it will be useful,
 * but WITHOUT ANY WARRANTY; without even the implied warranty of
 * MERCHANTABILITY or FITNESS FOR A PARTICULAR PURPOSE.  See the GNU
 * Lesser General Public License for more details.
 * 
 * You should have received a copy of the GNU Lesser General Public
 * License along with this library; if not, write to the Free Software
 * Foundation, Inc., 51 Franklin Street, Fifth Floor, Boston, MA  02110-1301  USA
 * 
 * Linden Research, Inc., 945 Battery Street, San Francisco, CA  94111  USA
 * $/LicenseInfo$
 */

#include "llviewerprecompiledheaders.h"

#include "lldrawable.h" // lldrawable needs to be included before llface
#include "llface.h"
#include "llviewertextureanim.h"

#include "llviewercontrol.h"
#include "llvolume.h"
#include "m3math.h"
#include "llmatrix4a.h"
#include "v3color.h"

#include "lldrawpoolavatar.h"
#include "lldrawpoolbump.h"
#include "llgl.h"
#include "llrender.h"
#include "lllightconstants.h"
#include "llsky.h"
#include "llviewercamera.h"
#include "llviewertexturelist.h"
#include "llvopartgroup.h"
#include "llvosky.h"
#include "llvovolume.h"
#include "pipeline.h"
#include "llviewerregion.h"
#include "llviewerwindow.h"
#include "llviewershadermgr.h"
#include "llviewertexture.h"

#define LL_MAX_INDICES_COUNT 1000000

BOOL LLFace::sSafeRenderSelect = TRUE; // FALSE

#define DOTVEC(a,b) (a.mV[0]*b.mV[0] + a.mV[1]*b.mV[1] + a.mV[2]*b.mV[2])

/*
For each vertex, given:
	B - binormal
	T - tangent
	N - normal
	P - position

The resulting texture coordinate <u,v> is:

	u = 2(B dot P)
	v = 2(T dot P)
*/
void planarProjection(LLVector2 &tc, const LLVector4a& normal,
					  const LLVector4a &center, const LLVector4a& vec)
{	
	LLVector4a binormal;
	F32 d = normal[0];

	if (d >= 0.5f || d <= -0.5f)
	{
		if (d < 0)
		{
			binormal.set(0,-1,0);
		}
		else
		{
			binormal.set(0, 1, 0);
		}
	}
	else
	{
        if (normal[1] > 0)
		{
			binormal.set(-1,0,0);
		}
		else
		{
			binormal.set(1,0,0);
		}
	}
	LLVector4a tangent;
	tangent.setCross3(binormal,normal);

	tc.mV[1] = -((tangent.dot3(vec).getF32())*2 - 0.5f);
	tc.mV[0] = 1.0f+((binormal.dot3(vec).getF32())*2 - 0.5f);
}

////////////////////
//
// LLFace implementation
//

void LLFace::init(LLDrawable* drawablep, LLViewerObject* objp)
{
	mLastUpdateTime = gFrameTimeSeconds;
	mLastMoveTime = 0.f;
	mLastSkinTime = gFrameTimeSeconds;
	mVSize = 0.f;
	mPixelArea = 16.f;
	mState      = GLOBAL;
	mDrawPoolp  = NULL;
	mPoolType = 0;
	mCenterLocal = objp->getPosition();
	mCenterAgent = drawablep->getPositionAgent();
	mDistance	= 0.f;

	mGeomCount		= 0;
	mGeomIndex		= 0;
	mIndicesCount	= 0;

	//special value to indicate uninitialized position
	mIndicesIndex	= 0xFFFFFFFF;
	
	for (U32 i = 0; i < LLRender::NUM_TEXTURE_CHANNELS; ++i)
	{
		mIndexInTex[i] = 0;
		mTexture[i] = NULL;
	}

	mTEOffset		= -1;
	mTextureIndex = 255;

	setDrawable(drawablep);
	mVObjp = objp;

	mReferenceIndex = -1;

	mTextureMatrix = NULL;
	mDrawInfo = NULL;

	mFaceColor = LLColor4(1,0,0,1);

	mImportanceToCamera = 0.f ;
	mBoundingSphereRadius = 0.0f ;

	mHasMedia = FALSE ;
}

void LLFace::destroy()
{
	if (gDebugGL)
	{
		gPipeline.checkReferences(this);
	}

	for (U32 i = 0; i < LLRender::NUM_TEXTURE_CHANNELS; ++i)
	{
		if(mTexture[i].notNull())
		{
			mTexture[i]->removeFace(i, this) ;
		}
	}
	
	if (isState(LLFace::PARTICLE))
	{
		LLVOPartGroup::freeVBSlot(getGeomIndex()/4);
		clearState(LLFace::PARTICLE);
	}

	if (mDrawPoolp)
	{
		if (this->isState(LLFace::RIGGED) && mDrawPoolp->getType() == LLDrawPool::POOL_AVATAR)
		{
			((LLDrawPoolAvatar*) mDrawPoolp)->removeRiggedFace(this);
		}
		else
		{
			mDrawPoolp->removeFace(this);
		}
	
		mDrawPoolp = NULL;
	}

	if (mTextureMatrix)
	{
		delete mTextureMatrix;
		mTextureMatrix = NULL;

		if (mDrawablep.notNull())
		{
			LLSpatialGroup* group = mDrawablep->getSpatialGroup();
			if (group)
			{
				group->dirtyGeom();
				gPipeline.markRebuild(group, TRUE);
			}
		}
	}
	
	setDrawInfo(NULL);
			
	mDrawablep = NULL;
	mVObjp = NULL;
}


// static
void LLFace::initClass()
{
}

void LLFace::setWorldMatrix(const LLMatrix4 &mat)
{
	llerrs << "Faces on this drawable are not independently modifiable\n" << llendl;
}

void LLFace::setPool(LLFacePool* pool)
{
	mDrawPoolp = pool;
}

void LLFace::setPool(LLFacePool* new_pool, LLViewerTexture *texturep)
{
	if (!new_pool)
	{
		llerrs << "Setting pool to null!" << llendl;
	}

	if (new_pool != mDrawPoolp)
	{
		// Remove from old pool
		if (mDrawPoolp)
		{
			mDrawPoolp->removeFace(this);

			if (mDrawablep)
			{
				gPipeline.markRebuild(mDrawablep, LLDrawable::REBUILD_ALL, TRUE);
			}
		}
		mGeomIndex = 0;

		// Add to new pool
		if (new_pool)
		{
			new_pool->addFace(this);
		}
		mDrawPoolp = new_pool;
	}
	
	setTexture(texturep) ;
}

void LLFace::setTexture(U32 ch, LLViewerTexture* tex) 
{
	llassert(ch < LLRender::NUM_TEXTURE_CHANNELS);

	if(mTexture[ch] == tex)
	{
		return ;
	}

	if(mTexture[ch].notNull())
	{
		mTexture[ch]->removeFace(ch, this) ;
	}	
	
	if(tex)
	{
		tex->addFace(ch, this) ;
	}

	mTexture[ch] = tex ;
}

void LLFace::setTexture(LLViewerTexture* tex) 
{
	setDiffuseMap(tex);
}

void LLFace::setDiffuseMap(LLViewerTexture* tex)
{
	setTexture(LLRender::DIFFUSE_MAP, tex);
}

void LLFace::setNormalMap(LLViewerTexture* tex)
{
	setTexture(LLRender::NORMAL_MAP, tex);
}

void LLFace::setSpecularMap(LLViewerTexture* tex)
{
	setTexture(LLRender::SPECULAR_MAP, tex);
}

void LLFace::dirtyTexture()
{
	LLDrawable* drawablep = getDrawable();

	if (mVObjp.notNull() && mVObjp->getVolume())
	{
		for (U32 ch = 0; ch < LLRender::NUM_TEXTURE_CHANNELS; ++ch)
		{
			if (mTexture[ch].notNull() && mTexture[ch]->getComponents() == 4)
			{ //dirty texture on an alpha object should be treated as an LoD update
				LLVOVolume* vobj = drawablep->getVOVolume();
				if (vobj)
				{
					vobj->mLODChanged = TRUE;
				}
				gPipeline.markRebuild(drawablep, LLDrawable::REBUILD_VOLUME, FALSE);
			}
		}
	}
			
	gPipeline.markTextured(drawablep);
}

void LLFace::switchTexture(U32 ch, LLViewerTexture* new_texture)
{
	llassert(ch < LLRender::NUM_TEXTURE_CHANNELS);
	
	if(mTexture[ch] == new_texture)
	{
		return ;
	}

	if(!new_texture)
	{
		llerrs << "Can not switch to a null texture." << llendl;
		return;
	}

	llassert(mTexture[ch].notNull());

	new_texture->addTextureStats(mTexture[ch]->getMaxVirtualSize()) ;

	if (ch == LLRender::DIFFUSE_MAP)
	{
		getViewerObject()->changeTEImage(mTEOffset, new_texture) ;
	}

	setTexture(ch, new_texture) ;	
	dirtyTexture();
}

void LLFace::setTEOffset(const S32 te_offset)
{
	mTEOffset = te_offset;
}


void LLFace::setFaceColor(const LLColor4& color)
{
	mFaceColor = color;
	setState(USE_FACE_COLOR);
}

void LLFace::unsetFaceColor()
{
	clearState(USE_FACE_COLOR);
}

void LLFace::setDrawable(LLDrawable *drawable)
{
	mDrawablep  = drawable;
	mXform      = &drawable->mXform;
}

void LLFace::setSize(S32 num_vertices, S32 num_indices, bool align)
{
	if (align)
	{
		//allocate vertices in blocks of 4 for alignment
		num_vertices = (num_vertices + 0x3) & ~0x3;
	}
	
	if (mGeomCount != num_vertices ||
		mIndicesCount != num_indices)
	{
		mGeomCount    = num_vertices;
		mIndicesCount = num_indices;
		mVertexBuffer = NULL;
	}

	llassert(verify());
}

void LLFace::setGeomIndex(U16 idx) 
{ 
	if (mGeomIndex != idx)
	{
		mGeomIndex = idx; 
		mVertexBuffer = NULL;
	}
}

void LLFace::setTextureIndex(U8 index)
{
	if (index != mTextureIndex)
	{
		mTextureIndex = index;

		if (mTextureIndex != 255)
		{
			mDrawablep->setState(LLDrawable::REBUILD_POSITION);
		}
		else
		{
			if (mDrawInfo && !mDrawInfo->mTextureList.empty())
			{
				llerrs << "Face with no texture index references indexed texture draw info." << llendl;
			}
		}
	}
}

void LLFace::setIndicesIndex(S32 idx) 
{ 
	if (mIndicesIndex != idx)
	{
		mIndicesIndex = idx; 
		mVertexBuffer = NULL;
	}
}
	
//============================================================================

U16 LLFace::getGeometryAvatar(
						LLStrider<LLVector3> &vertices,
						LLStrider<LLVector3> &normals,
						LLStrider<LLVector2> &tex_coords,
						LLStrider<F32>		 &vertex_weights,
						LLStrider<LLVector4> &clothing_weights)
{
	if (mVertexBuffer.notNull())
	{
		mVertexBuffer->getVertexStrider      (vertices, mGeomIndex, mGeomCount);
		mVertexBuffer->getNormalStrider      (normals, mGeomIndex, mGeomCount);
		mVertexBuffer->getTexCoord0Strider    (tex_coords, mGeomIndex, mGeomCount);
		mVertexBuffer->getWeightStrider(vertex_weights, mGeomIndex, mGeomCount);
		mVertexBuffer->getClothWeightStrider(clothing_weights, mGeomIndex, mGeomCount);
	}

	return mGeomIndex;
}

U16 LLFace::getGeometry(LLStrider<LLVector3> &vertices, LLStrider<LLVector3> &normals,
					    LLStrider<LLVector2> &tex_coords, LLStrider<U16> &indicesp)
{
	if (mVertexBuffer.notNull())
	{
		mVertexBuffer->getVertexStrider(vertices,   mGeomIndex, mGeomCount);
		if (mVertexBuffer->hasDataType(LLVertexBuffer::TYPE_NORMAL))
		{
			mVertexBuffer->getNormalStrider(normals,    mGeomIndex, mGeomCount);
		}
		if (mVertexBuffer->hasDataType(LLVertexBuffer::TYPE_TEXCOORD0))
		{
			mVertexBuffer->getTexCoord0Strider(tex_coords, mGeomIndex, mGeomCount);
		}

		mVertexBuffer->getIndexStrider(indicesp, mIndicesIndex, mIndicesCount);
	}
	
	return mGeomIndex;
}

void LLFace::updateCenterAgent()
{
	if (mDrawablep->isActive())
	{
		mCenterAgent = mCenterLocal * getRenderMatrix();
	}
	else
	{
		mCenterAgent = mCenterLocal;
	}
}

void LLFace::renderSelected(LLViewerTexture *imagep, const LLColor4& color)
{
	if (mDrawablep->getSpatialGroup() == NULL)
	{
		return;
	}

	mDrawablep->getSpatialGroup()->rebuildGeom();
	mDrawablep->getSpatialGroup()->rebuildMesh();
		
	if(mDrawablep.isNull() || mVertexBuffer.isNull())
	{
		return;
	}

	if (mGeomCount > 0 && mIndicesCount > 0)
	{
		gGL.getTexUnit(0)->bind(imagep);
	
		gGL.pushMatrix();
		if (mDrawablep->isActive())
		{
			gGL.multMatrix((GLfloat*)mDrawablep->getRenderMatrix().mMatrix);
		}
		else
		{
			gGL.multMatrix((GLfloat*)mDrawablep->getRegion()->mRenderMatrix.mMatrix);
		}

		gGL.diffuseColor4fv(color.mV);
	
		if (mDrawablep->isState(LLDrawable::RIGGED))
		{
			LLVOVolume* volume = mDrawablep->getVOVolume();
			if (volume)
			{
				LLRiggedVolume* rigged = volume->getRiggedVolume();
				if (rigged)
				{
					LLGLEnable offset(GL_POLYGON_OFFSET_FILL);
					glPolygonOffset(-1.f, -1.f);
					gGL.multMatrix((F32*) volume->getRelativeXform().mMatrix);
					const LLVolumeFace& vol_face = rigged->getVolumeFace(getTEOffset());
					LLVertexBuffer::unbind();
					glVertexPointer(3, GL_FLOAT, 16, vol_face.mPositions);
					if (vol_face.mTexCoords)
					{
						glEnableClientState(GL_TEXTURE_COORD_ARRAY);
						glTexCoordPointer(2, GL_FLOAT, 8, vol_face.mTexCoords);
					}
					gGL.syncMatrices();
					glDrawElements(GL_TRIANGLES, vol_face.mNumIndices, GL_UNSIGNED_SHORT, vol_face.mIndices);
					glDisableClientState(GL_TEXTURE_COORD_ARRAY);
				}
			}
		}
		else
		{
			// cheaters sometimes prosper...
			//
			mVertexBuffer->setBuffer(mVertexBuffer->getTypeMask());
			mVertexBuffer->draw(LLRender::TRIANGLES, mIndicesCount, mIndicesIndex);
		}

		gGL.popMatrix();
	}
}


/* removed in lieu of raycast uv detection
void LLFace::renderSelectedUV()
{
	LLViewerTexture* red_blue_imagep = LLViewerTextureManager::getFetchedTextureFromFile("uv_test1.j2c", TRUE, LLGLTexture::BOOST_UI);
	LLViewerTexture* green_imagep = LLViewerTextureManager::getFetchedTextureFromFile("uv_test2.tga", TRUE, LLGLTexture::BOOST_UI);

	LLGLSUVSelect object_select;

	// use red/blue gradient to get coarse UV coordinates
	renderSelected(red_blue_imagep, LLColor4::white);
	
	static F32 bias = 0.f;
	static F32 factor = -10.f;
	glPolygonOffset(factor, bias);

	// add green dither pattern on top of red/blue gradient
	gGL.blendFunc(LLRender::BF_ONE, LLRender::BF_ONE);
	gGL.matrixMode(LLRender::MM_TEXTURE);
	gGL.pushMatrix();
	// make green pattern repeat once per texel in red/blue texture
	gGL.scalef(256.f, 256.f, 1.f);
	gGL.matrixMode(LLRender::MM_MODELVIEW);

	renderSelected(green_imagep, LLColor4::white);

	gGL.matrixMode(LLRender::MM_TEXTURE);
	gGL.popMatrix();
	gGL.matrixMode(LLRender::MM_MODELVIEW);
	gGL.blendFunc(LLRender::BF_SOURCE_ALPHA, LLRender::BF_ONE_MINUS_SOURCE_ALPHA);
}
*/

void LLFace::setDrawInfo(LLDrawInfo* draw_info)
{
	if (draw_info)
	{
		if (draw_info->mFace)
		{
			draw_info->mFace->setDrawInfo(NULL);
		}
		draw_info->mFace = this;
	}
	
	if (mDrawInfo)
	{
		mDrawInfo->mFace = NULL;
	}

	mDrawInfo = draw_info;
}

void LLFace::printDebugInfo() const
{
	LLFacePool *poolp = getPool();
	llinfos << "Object: " << getViewerObject()->mID << llendl;
	if (getDrawable())
	{
		llinfos << "Type: " << LLPrimitive::pCodeToString(getDrawable()->getVObj()->getPCode()) << llendl;
	}
	if (getTexture())
	{
		llinfos << "Texture: " << getTexture() << " Comps: " << (U32)getTexture()->getComponents() << llendl;
	}
	else
	{
		llinfos << "No texture: " << llendl;
	}

	llinfos << "Face: " << this << llendl;
	llinfos << "State: " << getState() << llendl;
	llinfos << "Geom Index Data:" << llendl;
	llinfos << "--------------------" << llendl;
	llinfos << "GI: " << mGeomIndex << " Count:" << mGeomCount << llendl;
	llinfos << "Face Index Data:" << llendl;
	llinfos << "--------------------" << llendl;
	llinfos << "II: " << mIndicesIndex << " Count:" << mIndicesCount << llendl;
	llinfos << llendl;

	if (poolp)
	{
		poolp->printDebugInfo();

		S32 pool_references = 0;
		for (std::vector<LLFace*>::iterator iter = poolp->mReferences.begin();
			 iter != poolp->mReferences.end(); iter++)
		{
			LLFace *facep = *iter;
			if (facep == this)
			{
				llinfos << "Pool reference: " << pool_references << llendl;
				pool_references++;
			}
		}

		if (pool_references != 1)
		{
			llinfos << "Incorrect number of pool references!" << llendl;
		}
	}

#if 0
	llinfos << "Indices:" << llendl;
	llinfos << "--------------------" << llendl;

	const U32 *indicesp = getRawIndices();
	S32 indices_count = getIndicesCount();
	S32 geom_start = getGeomStart();

	for (S32 i = 0; i < indices_count; i++)
	{
		llinfos << i << ":" << indicesp[i] << ":" << (S32)(indicesp[i] - geom_start) << llendl;
	}
	llinfos << llendl;

	llinfos << "Vertices:" << llendl;
	llinfos << "--------------------" << llendl;
	for (S32 i = 0; i < mGeomCount; i++)
	{
		llinfos << mGeomIndex + i << ":" << poolp->getVertex(mGeomIndex + i) << llendl;
	}
	llinfos << llendl;
#endif
}

// Transform the texture coordinates for this face.
static void xform(LLVector2 &tex_coord, F32 cosAng, F32 sinAng, F32 offS, F32 offT, F32 magS, F32 magT)
{
	// New, good way
	F32 s = tex_coord.mV[0];
	F32 t = tex_coord.mV[1];

	// Texture transforms are done about the center of the face.
	s -= 0.5; 
	t -= 0.5;

	// Handle rotation
	F32 temp = s;
	s  = s     * cosAng + t * sinAng;
	t  = -temp * sinAng + t * cosAng;

	// Then scale
	s *= magS;
	t *= magT;

	// Then offset
	s += offS + 0.5f; 
	t += offT + 0.5f;

	tex_coord.mV[0] = s;
	tex_coord.mV[1] = t;
}

// Transform the texture coordinates for this face.
static void xform4a(LLVector4a &tex_coord, const LLVector4a& trans, const LLVector4Logical& mask, const LLVector4a& rot0, const LLVector4a& rot1, const LLVector4a& offset, const LLVector4a& scale) 
{
	//tex coord is two coords, <s0, t0, s1, t1>
	LLVector4a st;

	// Texture transforms are done about the center of the face.
	st.setAdd(tex_coord, trans);
	
	// Handle rotation
	LLVector4a rot_st;
		
	// <s0 * cosAng, s0*-sinAng, s1*cosAng, s1*-sinAng>
	LLVector4a s0;
	s0.splat(st, 0);
	LLVector4a s1;
	s1.splat(st, 2);
	LLVector4a ss;
	ss.setSelectWithMask(mask, s1, s0);

	LLVector4a a; 
	a.setMul(rot0, ss);
	
	// <t0*sinAng, t0*cosAng, t1*sinAng, t1*cosAng>
	LLVector4a t0;
	t0.splat(st, 1);
	LLVector4a t1;
	t1.splat(st, 3);
	LLVector4a tt;
	tt.setSelectWithMask(mask, t1, t0);

	LLVector4a b;
	b.setMul(rot1, tt);
		
	st.setAdd(a,b);

	// Then scale
	st.mul(scale);

	// Then offset
	tex_coord.setAdd(st, offset);
}


bool less_than_max_mag(const LLVector4a& vec)
{
	LLVector4a MAX_MAG;
	MAX_MAG.splat(1024.f*1024.f);

	LLVector4a val;
	val.setAbs(vec);

	S32 lt = val.lessThan(MAX_MAG).getGatheredBits() & 0x7;
	
	return lt == 0x7;
}

BOOL LLFace::genVolumeBBoxes(const LLVolume &volume, S32 f,
								const LLMatrix4& mat_vert_in, BOOL global_volume)
{
	//get bounding box
	if (mDrawablep->isState(LLDrawable::REBUILD_VOLUME | LLDrawable::REBUILD_POSITION | LLDrawable::REBUILD_RIGGED))
	{
		//VECTORIZE THIS
		LLMatrix4a mat_vert;
		mat_vert.loadu(mat_vert_in);

		LLVector4a min,max;
	
		if (f >= volume.getNumVolumeFaces())
		{
			llwarns << "Generating bounding box for invalid face index!" << llendl;
			f = 0;
		}

		const LLVolumeFace &face = volume.getVolumeFace(f);
		min = face.mExtents[0];
		max = face.mExtents[1];

// <FS:AW>		
// 		llassert(less_than_max_mag(min));
// 		llassert(less_than_max_mag(max));
// </FS:AW>
		//min, max are in volume space, convert to drawable render space
<<<<<<< HEAD
		LLVector4a center;
		LLVector4a t;
		t.setAdd(min, max);
		t.mul(0.5f);
		mat_vert.affineTransform(t, center);
		LLVector4a size;
		size.setSub(max, min);
		size.mul(0.5f);
// <FS:AW>
// 		llassert(less_than_max_mag(min));
// 		llassert(less_than_max_mag(max));
// </FS:AW>
		if (!global_volume)
=======

		//get 8 corners of bounding box
		LLVector4Logical mask[6];

		for (U32 i = 0; i < 6; ++i)
>>>>>>> 17108920
		{
			mask[i].clear();
		}

		mask[0].setElement<2>(); //001
		mask[1].setElement<1>(); //010
		mask[2].setElement<1>(); //011
		mask[2].setElement<2>();
		mask[3].setElement<0>(); //100
		mask[4].setElement<0>(); //101
		mask[4].setElement<2>();
		mask[5].setElement<0>(); //110
		mask[5].setElement<1>();
		
		LLVector4a v[8];

		v[6] = min;
		v[7] = max;

		for (U32 i = 0; i < 6; ++i)
		{
			v[i].setSelectWithMask(mask[i], min, max);
		}

		LLVector4a tv[8];

		//transform bounding box into drawable space
		for (U32 i = 0; i < 8; ++i)
		{
			mat_vert.affineTransform(v[i], tv[i]);
		}
	
		//find bounding box
		LLVector4a& newMin = mExtents[0];
		LLVector4a& newMax = mExtents[1];
<<<<<<< HEAD
		
		newMin = newMax = center;
		
// <FS:AW>		llassert(less_than_max_mag(center));
		
		for (U32 i = 0; i < 4; i++)
		{
			LLVector4a delta;
			delta.setAbs(v[i]);
			LLVector4a min;
			min.setSub(center, delta);
			LLVector4a max;
			max.setAdd(center, delta);
=======
>>>>>>> 17108920

		newMin = newMax = tv[0];

<<<<<<< HEAD
// <FS:AW>
// 			llassert(less_than_max_mag(newMin));
// 			llassert(less_than_max_mag(newMax));
// </FS:AW>
=======
		for (U32 i = 1; i < 8; ++i)
		{
			newMin.setMin(newMin, tv[i]);
			newMax.setMax(newMax, tv[i]);
>>>>>>> 17108920
		}

		if (!mDrawablep->isActive())
		{	// Shift position for region
			LLVector4a offset;
			offset.load3(mDrawablep->getRegion()->getOriginAgent().mV);
			newMin.add(offset);
			newMax.add(offset);
<<<<<<< HEAD

// <FS:AW>
// 			llassert(less_than_max_mag(newMin));
// 			llassert(less_than_max_mag(newMax));
// </FS:AW>

=======
>>>>>>> 17108920
		}

		LLVector4a t;
		t.setAdd(newMin,newMax);
		t.mul(0.5f);

<<<<<<< HEAD
// <FS:AW>		llassert(less_than_max_mag(t));
		
		//VECTORIZE THIS
		mCenterLocal.set(t.getF32ptr());
// <FS:AW>		
// 		llassert(less_than_max_mag(newMin));
// 		llassert(less_than_max_mag(newMax));
// </FS:AW>
=======
		mCenterLocal.set(t.getF32ptr());

>>>>>>> 17108920
		t.setSub(newMax,newMin);
		mBoundingSphereRadius = t.getLength3().getF32()*0.5f;

		updateCenterAgent();
	}

	return TRUE;
}



// convert surface coordinates to texture coordinates, based on
// the values in the texture entry.  probably should be
// integrated with getGeometryVolume() for its texture coordinate
// generation - but i'll leave that to someone more familiar
// with the implications.
LLVector2 LLFace::surfaceToTexture(LLVector2 surface_coord, const LLVector4a& position, const LLVector4a& normal)
{
	LLVector2 tc = surface_coord;
	
	const LLTextureEntry *tep = getTextureEntry();

	if (tep == NULL)
	{
		// can't do much without the texture entry
		return surface_coord;
	}

	//VECTORIZE THIS
	// see if we have a non-default mapping
    U8 texgen = getTextureEntry()->getTexGen();
	if (texgen != LLTextureEntry::TEX_GEN_DEFAULT)
	{
		LLVector4a& center = *(mDrawablep->getVOVolume()->getVolume()->getVolumeFace(mTEOffset).mCenter);
		
		LLVector4a volume_position;
		LLVector3 v_position(position.getF32ptr());

		volume_position.load3(mDrawablep->getVOVolume()->agentPositionToVolume(v_position).mV);
		
		if (!mDrawablep->getVOVolume()->isVolumeGlobal())
		{
			LLVector4a scale;
			scale.load3(mVObjp->getScale().mV);
			volume_position.mul(scale);
		}
		
		LLVector4a volume_normal;
		LLVector3 v_normal(normal.getF32ptr());
		volume_normal.load3(mDrawablep->getVOVolume()->agentDirectionToVolume(v_normal).mV);
		volume_normal.normalize3fast();
		
		if (texgen == LLTextureEntry::TEX_GEN_PLANAR)
		{
			planarProjection(tc, volume_normal, center, volume_position);
		}
	}

	if (mTextureMatrix)	// if we have a texture matrix, use it
	{
		LLVector3 tc3(tc);
		tc3 = tc3 * *mTextureMatrix;
		tc = LLVector2(tc3);
	}
	
	else // otherwise use the texture entry parameters
	{
		xform(tc, cos(tep->getRotation()), sin(tep->getRotation()),
			  tep->mOffsetS, tep->mOffsetT, tep->mScaleS, tep->mScaleT);
	}

	
	return tc;
}

// Returns scale compared to default texgen, and face orientation as calculated
// by planarProjection(). This is needed to match planar texgen parameters.
void LLFace::getPlanarProjectedParams(LLQuaternion* face_rot, LLVector3* face_pos, F32* scale) const
{
	const LLMatrix4& vol_mat = getWorldMatrix();
	const LLVolumeFace& vf = getViewerObject()->getVolume()->getVolumeFace(mTEOffset);
	const LLVector4a& normal4a = vf.mNormals[0];
	const LLVector4a& tangent = vf.mTangents[0];

	LLVector4a binormal4a;
	binormal4a.setCross3(normal4a, tangent);
	binormal4a.mul(tangent.getF32ptr()[3]);

	LLVector2 projected_binormal;
	planarProjection(projected_binormal, normal4a, *vf.mCenter, binormal4a);
	projected_binormal -= LLVector2(0.5f, 0.5f); // this normally happens in xform()
	*scale = projected_binormal.length();
	// rotate binormal to match what planarProjection() thinks it is,
	// then find rotation from that:
	projected_binormal.normalize();
	F32 ang = acos(projected_binormal.mV[VY]);
	ang = (projected_binormal.mV[VX] < 0.f) ? -ang : ang;

	//VECTORIZE THIS
	LLVector3 binormal(binormal4a.getF32ptr());
	LLVector3 normal(normal4a.getF32ptr());
	binormal.rotVec(ang, normal);
	LLQuaternion local_rot( binormal % normal, binormal, normal );
	*face_rot = local_rot * vol_mat.quaternion();
	*face_pos = vol_mat.getTranslation();
}

// Returns the necessary texture transform to align this face's TE to align_to's TE
bool LLFace::calcAlignedPlanarTE(const LLFace* align_to,  LLVector2* res_st_offset, 
								 LLVector2* res_st_scale, F32* res_st_rot) const
{
	if (!align_to)
	{
		return false;
	}
	const LLTextureEntry *orig_tep = align_to->getTextureEntry();
	if ((orig_tep->getTexGen() != LLTextureEntry::TEX_GEN_PLANAR) ||
		(getTextureEntry()->getTexGen() != LLTextureEntry::TEX_GEN_PLANAR))
	{
		return false;
	}

	LLVector3 orig_pos, this_pos;
	LLQuaternion orig_face_rot, this_face_rot;
	F32 orig_proj_scale, this_proj_scale;
	align_to->getPlanarProjectedParams(&orig_face_rot, &orig_pos, &orig_proj_scale);
	getPlanarProjectedParams(&this_face_rot, &this_pos, &this_proj_scale);

	// The rotation of "this face's" texture:
	LLQuaternion orig_st_rot = LLQuaternion(orig_tep->getRotation(), LLVector3::z_axis) * orig_face_rot;
	LLQuaternion this_st_rot = orig_st_rot * ~this_face_rot;
	F32 x_ang, y_ang, z_ang;
	this_st_rot.getEulerAngles(&x_ang, &y_ang, &z_ang);
	*res_st_rot = z_ang;

	// Offset and scale of "this face's" texture:
	LLVector3 centers_dist = (this_pos - orig_pos) * ~orig_st_rot;
	LLVector3 st_scale(orig_tep->mScaleS, orig_tep->mScaleT, 1.f);
	st_scale *= orig_proj_scale;
	centers_dist.scaleVec(st_scale);
	LLVector2 orig_st_offset(orig_tep->mOffsetS, orig_tep->mOffsetT);

	*res_st_offset = orig_st_offset + (LLVector2)centers_dist;
	res_st_offset->mV[VX] -= (S32)res_st_offset->mV[VX];
	res_st_offset->mV[VY] -= (S32)res_st_offset->mV[VY];

	st_scale /= this_proj_scale;
	*res_st_scale = (LLVector2)st_scale;
	return true;
}

void LLFace::updateRebuildFlags()
{
	if (mDrawablep->isState(LLDrawable::REBUILD_VOLUME))
	{ //this rebuild is zero overhead (direct consequence of some change that affects this face)
		mLastUpdateTime = gFrameTimeSeconds;
	}
	else
	{ //this rebuild is overhead (side effect of some change that does not affect this face)
		mLastMoveTime = gFrameTimeSeconds;
	}
}


bool LLFace::canRenderAsMask()
{
	if (LLPipeline::sNoAlpha)
	{
		return true;
	}

	const LLTextureEntry* te = getTextureEntry();
	if( !te || !getViewerObject() || !getTexture() )
	{
		return false;
	}

	LLMaterial* mat = te->getMaterialParams();
	if (mat && mat->getDiffuseAlphaMode() == LLMaterial::DIFFUSE_ALPHA_MODE_BLEND)
	{
		return false;
	}
	
	if ((te->getColor().mV[3] == 1.0f) &&			// can't treat as mask if we have face alpha
		(te->getGlow() == 0.f) &&					// glowing masks are hard to implement - don't mask
		!getViewerObject()->isHUDAttachment() &&	// Fix from CoolVL: hud attachments are NOT maskable (else they would get affected by day light)
		getTexture()->getIsAlphaMask())				// texture actually qualifies for masking (lazily recalculated but expensive)
	{
		if (LLPipeline::sRenderDeferred)
		{
			// Fix from CoolVL: hud attachments are NOT maskable at all - see above
			if (/*!getViewerObject()->isHUDAttachment() &&*/ te->getFullbright())
			{ //fullbright objects are NOT subject to the deferred rendering pipe
				return LLPipeline::sAutoMaskAlphaNonDeferred;
			}
			else
			{
				return LLPipeline::sAutoMaskAlphaDeferred;
			}
		}
		else
		{
			return LLPipeline::sAutoMaskAlphaNonDeferred;
		}
	}

	return false;
}


static LLFastTimer::DeclareTimer FTM_FACE_GEOM_VOLUME("Volume VB Cache");

//static 
void LLFace::cacheFaceInVRAM(const LLVolumeFace& vf)
{
	LLFastTimer t(FTM_FACE_GEOM_VOLUME);
	U32 mask = LLVertexBuffer::MAP_VERTEX | LLVertexBuffer::MAP_TEXCOORD0 |
				LLVertexBuffer::MAP_TANGENT | LLVertexBuffer::MAP_NORMAL;
	
	if (vf.mWeights)
	{
		mask |= LLVertexBuffer::MAP_WEIGHT4;
	}

	LLVertexBuffer* buff = new LLVertexBuffer(mask, GL_STATIC_DRAW_ARB);
	vf.mVertexBuffer = buff;

	buff->allocateBuffer(vf.mNumVertices, 0, true);

	LLStrider<LLVector4a> f_vert;
	LLStrider<LLVector4a> f_tangent;
	LLStrider<LLVector3> f_norm;
	LLStrider<LLVector2> f_tc;

	buff->getTangentStrider(f_tangent);
	buff->getVertexStrider(f_vert);
	buff->getNormalStrider(f_norm);
	buff->getTexCoord0Strider(f_tc);

	for (U32 i = 0; i < vf.mNumVertices; ++i)
	{
		*f_vert++ = vf.mPositions[i];
		*f_tangent++ = vf.mTangents[i];
		*f_tc++ = vf.mTexCoords[i];
		(*f_norm++).set(vf.mNormals[i].getF32ptr());
	}

	if (vf.mWeights)
	{
		LLStrider<LLVector4> f_wght;
		buff->getWeight4Strider(f_wght);
		for (U32 i = 0; i < vf.mNumVertices; ++i)
		{
			(*f_wght++).set(vf.mWeights[i].getF32ptr());
		}
	}

	buff->flush();
}

//helper function for pushing primitives for transform shaders and cleaning up
//uninitialized data on the tail, plus tracking number of expected primitives
void push_for_transform(LLVertexBuffer* buff, U32 source_count, U32 dest_count)
{
	if (source_count > 0 && dest_count >= source_count) //protect against possible U32 wrapping
	{
		//push source primitives
		buff->drawArrays(LLRender::POINTS, 0, source_count);
		U32 tail = dest_count-source_count;
		for (U32 i = 0; i < tail; ++i)
		{ //copy last source primitive into each element in tail
			buff->drawArrays(LLRender::POINTS, source_count-1, 1);
		}
		gPipeline.mTransformFeedbackPrimitives += dest_count;
	}
}

static LLFastTimer::DeclareTimer FTM_FACE_GET_GEOM("Face Geom");
static LLFastTimer::DeclareTimer FTM_FACE_GEOM_POSITION("Position");
static LLFastTimer::DeclareTimer FTM_FACE_GEOM_NORMAL("Normal");
static LLFastTimer::DeclareTimer FTM_FACE_GEOM_TEXTURE("Texture");
static LLFastTimer::DeclareTimer FTM_FACE_GEOM_COLOR("Color");
static LLFastTimer::DeclareTimer FTM_FACE_GEOM_EMISSIVE("Emissive");
static LLFastTimer::DeclareTimer FTM_FACE_GEOM_WEIGHTS("Weights");
static LLFastTimer::DeclareTimer FTM_FACE_GEOM_TANGENT("Binormal");
static LLFastTimer::DeclareTimer FTM_FACE_GEOM_INDEX("Index");
static LLFastTimer::DeclareTimer FTM_FACE_GEOM_INDEX_TAIL("Tail");
static LLFastTimer::DeclareTimer FTM_FACE_POSITION_STORE("Pos");
static LLFastTimer::DeclareTimer FTM_FACE_TEXTURE_INDEX_STORE("TexIdx");
static LLFastTimer::DeclareTimer FTM_FACE_POSITION_PAD("Pad");
static LLFastTimer::DeclareTimer FTM_FACE_TEX_DEFAULT("Default");
static LLFastTimer::DeclareTimer FTM_FACE_TEX_QUICK("Quick");
static LLFastTimer::DeclareTimer FTM_FACE_TEX_QUICK_NO_XFORM("No Xform");
static LLFastTimer::DeclareTimer FTM_FACE_TEX_QUICK_XFORM("Xform");
static LLFastTimer::DeclareTimer FTM_FACE_TEX_QUICK_PLANAR("Quick Planar");

BOOL LLFace::getGeometryVolume(const LLVolume& volume,
							   const S32 &f,
								const LLMatrix4& mat_vert_in, const LLMatrix3& mat_norm_in,
								const U16 &index_offset,
								bool force_rebuild)
{
	LLFastTimer t(FTM_FACE_GET_GEOM);
	llassert(verify());
	const LLVolumeFace &vf = volume.getVolumeFace(f);
	S32 num_vertices = (S32)vf.mNumVertices;
	S32 num_indices = (S32) vf.mNumIndices;
	
	if (gPipeline.hasRenderDebugMask(LLPipeline::RENDER_DEBUG_OCTREE))
	{
		updateRebuildFlags();
	}


	// <FS:ND> The volume face vf can have more indices/vertices than this face. All striders below are aquired with a size of this face, but then written with num_verices/num_indices values,
	// thus overflowing the buffer when vf holds more data.
	// We can either clamp num_* down like here, or aquire all striders not using the face size, but the size if vf (that is swapping out mGeomCount with num_vertices and mIndicesCout with num_indices
	// in all calls to nVertbuffer->get*Strider(...). Final solution is to just return FALSE and be done with it.
	// 
	// The correct poison of choice is debatable, either copying not all data of vf (clamping) or writing more data than this face claims to have (aquiring bigger striders). Returning will not display this face at all.
	//
	// clamping it is for now.

	num_vertices = llclamp( num_vertices, (S32)0, (S32)mGeomCount );
	num_indices = llclamp( num_indices, (S32)0, (S32)mIndicesCount );

	// </FS:ND>


	//don't use map range (generates many redundant unmap calls)
	bool map_range = false; //gGLManager.mHasMapBufferRange || gGLManager.mHasFlushBufferRange;

	if (mVertexBuffer.notNull())
	{
		if (num_indices + (S32) mIndicesIndex > mVertexBuffer->getNumIndices())
		{
			if (gDebugGL)
			{
				llwarns	<< "Index buffer overflow!" << llendl;
				llwarns << "Indices Count: " << mIndicesCount
						<< " VF Num Indices: " << num_indices
						<< " Indices Index: " << mIndicesIndex
						<< " VB Num Indices: " << mVertexBuffer->getNumIndices() << llendl;
				llwarns	<< " Face Index: " << f
						<< " Pool Type: " << mPoolType << llendl;
			}
			return FALSE;
		}

		if (num_vertices + mGeomIndex > mVertexBuffer->getNumVerts())
		{
			if (gDebugGL)
			{
				llwarns << "Vertex buffer overflow!" << llendl;
			}
			return FALSE;
		}
	}

	LLStrider<LLVector3> vert;
	LLStrider<LLVector2> tex_coords0;
	LLStrider<LLVector2> tex_coords1;
	LLStrider<LLVector2> tex_coords2;
	LLStrider<LLVector3> norm;
	LLStrider<LLColor4U> colors;
	LLStrider<LLVector3> tangent;
	LLStrider<U16> indicesp;
	LLStrider<LLVector4> wght;

	BOOL full_rebuild = force_rebuild || mDrawablep->isState(LLDrawable::REBUILD_VOLUME);
	
	BOOL global_volume = mDrawablep->getVOVolume()->isVolumeGlobal();
	LLVector3 scale;
	if (global_volume)
	{
		scale.setVec(1,1,1);
	}
	else
	{
		scale = mVObjp->getScale();
	}
	
	bool rebuild_pos = full_rebuild || mDrawablep->isState(LLDrawable::REBUILD_POSITION);
	bool rebuild_color = full_rebuild || mDrawablep->isState(LLDrawable::REBUILD_COLOR);
	bool rebuild_emissive = rebuild_color && mVertexBuffer->hasDataType(LLVertexBuffer::TYPE_EMISSIVE);
	bool rebuild_tcoord = full_rebuild || mDrawablep->isState(LLDrawable::REBUILD_TCOORD);
	bool rebuild_normal = rebuild_pos && mVertexBuffer->hasDataType(LLVertexBuffer::TYPE_NORMAL);
	bool rebuild_tangent = rebuild_pos && mVertexBuffer->hasDataType(LLVertexBuffer::TYPE_TANGENT);
	bool rebuild_weights = rebuild_pos && mVertexBuffer->hasDataType(LLVertexBuffer::TYPE_WEIGHT4);

	const LLTextureEntry *tep = mVObjp->getTE(f);
	const U8 bump_code = tep ? tep->getBumpmap() : 0;

	BOOL is_static = mDrawablep->isStatic();
	BOOL is_global = is_static;

	LLVector3 center_sum(0.f, 0.f, 0.f);
	
	if (is_global)
	{
		setState(GLOBAL);
	}
	else
	{
		clearState(GLOBAL);
	}

	LLColor4U color = tep->getColor();

	if (rebuild_color)
	{ //decide if shiny goes in alpha channel of color
		if (tep && 
			getPoolType() != LLDrawPool::POOL_ALPHA)  // <--- alpha channel MUST contain transparency, not shiny
		{
			LLMaterial* mat = tep->getMaterialParams().get();
						
			bool shiny_in_alpha = false;
			
			if (LLPipeline::sRenderDeferred)
			{ //store shiny in alpha if we don't have a specular map
				if  (!mat || mat->getSpecularID().isNull())
				{
					shiny_in_alpha = true;
				}
			}
			else
			{
				if (!mat || mat->getDiffuseAlphaMode() != LLMaterial::DIFFUSE_ALPHA_MODE_MASK)
				{
					shiny_in_alpha = true;
				}
			}

			if (shiny_in_alpha)
			{

				GLfloat alpha[4] =
				{
					0.00f,
					0.25f,
					0.5f,
					0.75f
				};
			
				llassert(tep->getShiny() <= 3);
				color.mV[3] = U8 (alpha[tep->getShiny()] * 255);
			}
		}
	}

	// INDICES
	if (full_rebuild)
	{
		LLFastTimer t(FTM_FACE_GEOM_INDEX);
		mVertexBuffer->getIndexStrider(indicesp, mIndicesIndex, mIndicesCount, map_range);

		volatile __m128i* dst = (__m128i*) indicesp.get();
		__m128i* src = (__m128i*) vf.mIndices;
		__m128i offset = _mm_set1_epi16(index_offset);

		S32 end = num_indices/8;
		
		for (S32 i = 0; i < end; i++)
		{
			__m128i res = _mm_add_epi16(src[i], offset);
			_mm_storeu_si128((__m128i*) dst++, res);
		}

		{
			LLFastTimer t(FTM_FACE_GEOM_INDEX_TAIL);
			U16* idx = (U16*) dst;

			for (S32 i = end*8; i < num_indices; ++i)
			{
				*idx++ = vf.mIndices[i]+index_offset;
			}
		}

		if (map_range)
		{
			mVertexBuffer->flush();
		}
	}
	
	LLMatrix4a mat_normal;
	mat_normal.loadu(mat_norm_in);
	
	F32 r = 0, os = 0, ot = 0, ms = 0, mt = 0, cos_ang = 0, sin_ang = 0;
	bool do_xform = false;
	if (rebuild_tcoord)
	{
		if (tep)
		{
			r  = tep->getRotation();
			os = tep->mOffsetS;
			ot = tep->mOffsetT;
			ms = tep->mScaleS;
			mt = tep->mScaleT;
			cos_ang = cos(r);
			sin_ang = sin(r);

			if (cos_ang != 1.f || 
				sin_ang != 0.f ||
				os != 0.f ||
				ot != 0.f ||
				ms != 1.f ||
				mt != 1.f)
			{
				do_xform = true;
			}
			else
			{
				do_xform = false;
			}	
		}
		else
		{
			do_xform = false;
		}
	}
	
	static LLCachedControl<bool> use_transform_feedback(gSavedSettings, "RenderUseTransformFeedback");

#ifdef GL_TRANSFORM_FEEDBACK_BUFFER
	if (use_transform_feedback &&
		gTransformPositionProgram.mProgramObject && //transform shaders are loaded
		mVertexBuffer->useVBOs() && //target buffer is in VRAM
		!rebuild_weights && //TODO: add support for weights
		!volume.isUnique()) //source volume is NOT flexi
	{ //use transform feedback to pack vertex buffer

		LLVertexBuffer* buff = (LLVertexBuffer*) vf.mVertexBuffer.get();

		if (vf.mVertexBuffer.isNull() || buff->getNumVerts() != vf.mNumVertices)
		{
			mVObjp->getVolume()->genTangents(f);
			LLFace::cacheFaceInVRAM(vf);
			buff = (LLVertexBuffer*) vf.mVertexBuffer.get();
		}		

		LLGLSLShader* cur_shader = LLGLSLShader::sCurBoundShaderPtr;
		
		gGL.pushMatrix();
		gGL.loadMatrix((GLfloat*) mat_vert_in.mMatrix);

		if (rebuild_pos)
		{
			LLFastTimer t(FTM_FACE_GEOM_POSITION);
			gTransformPositionProgram.bind();

			mVertexBuffer->bindForFeedback(0, LLVertexBuffer::TYPE_VERTEX, mGeomIndex, mGeomCount);

			U8 index = mTextureIndex < 255 ? mTextureIndex : 0;

			S32 val = 0;
			U8* vp = (U8*) &val;
			vp[0] = index;
			vp[1] = 0;
			vp[2] = 0;
			vp[3] = 0;
			
			gTransformPositionProgram.uniform1i("texture_index_in", val);
			glBeginTransformFeedback(GL_POINTS);
			buff->setBuffer(LLVertexBuffer::MAP_VERTEX);

			push_for_transform(buff, vf.mNumVertices, mGeomCount);

			glEndTransformFeedback();
		}

		if (rebuild_color)
		{
			LLFastTimer t(FTM_FACE_GEOM_COLOR);
			gTransformColorProgram.bind();
			
			mVertexBuffer->bindForFeedback(0, LLVertexBuffer::TYPE_COLOR, mGeomIndex, mGeomCount);

			S32 val = *((S32*) color.mV);

			gTransformColorProgram.uniform1i("color_in", val);
			glBeginTransformFeedback(GL_POINTS);
			buff->setBuffer(LLVertexBuffer::MAP_VERTEX);
			push_for_transform(buff, vf.mNumVertices, mGeomCount);
			glEndTransformFeedback();
		}

		if (rebuild_emissive)
		{
			LLFastTimer t(FTM_FACE_GEOM_EMISSIVE);
			gTransformColorProgram.bind();
			
			mVertexBuffer->bindForFeedback(0, LLVertexBuffer::TYPE_EMISSIVE, mGeomIndex, mGeomCount);

			U8 glow = (U8) llclamp((S32) (getTextureEntry()->getGlow()*255), 0, 255);

			S32 glow32 = glow |
						 (glow << 8) |
						 (glow << 16) |
						 (glow << 24);

			gTransformColorProgram.uniform1i("color_in", glow32);
			glBeginTransformFeedback(GL_POINTS);
			buff->setBuffer(LLVertexBuffer::MAP_VERTEX);
			push_for_transform(buff, vf.mNumVertices, mGeomCount);
			glEndTransformFeedback();
		}

		if (rebuild_normal)
		{
			LLFastTimer t(FTM_FACE_GEOM_NORMAL);
			gTransformNormalProgram.bind();
			
			mVertexBuffer->bindForFeedback(0, LLVertexBuffer::TYPE_NORMAL, mGeomIndex, mGeomCount);
						
			glBeginTransformFeedback(GL_POINTS);
			buff->setBuffer(LLVertexBuffer::MAP_NORMAL);
			push_for_transform(buff, vf.mNumVertices, mGeomCount);
			glEndTransformFeedback();
		}

		if (rebuild_tangent)
		{
			LLFastTimer t(FTM_FACE_GEOM_TANGENT);
			gTransformTangentProgram.bind();
			
			mVertexBuffer->bindForFeedback(0, LLVertexBuffer::TYPE_TANGENT, mGeomIndex, mGeomCount);
						
			glBeginTransformFeedback(GL_POINTS);
			buff->setBuffer(LLVertexBuffer::MAP_TANGENT);
			push_for_transform(buff, vf.mNumVertices, mGeomCount);
			glEndTransformFeedback();
		}

		if (rebuild_tcoord)
		{
			LLFastTimer t(FTM_FACE_GEOM_TEXTURE);
			gTransformTexCoordProgram.bind();
			
			mVertexBuffer->bindForFeedback(0, LLVertexBuffer::TYPE_TEXCOORD0, mGeomIndex, mGeomCount);
						
			glBeginTransformFeedback(GL_POINTS);
			buff->setBuffer(LLVertexBuffer::MAP_TEXCOORD0);
			push_for_transform(buff, vf.mNumVertices, mGeomCount);
			glEndTransformFeedback();

			bool do_bump = bump_code && mVertexBuffer->hasDataType(LLVertexBuffer::TYPE_TEXCOORD1);

			if (do_bump)
			{
				mVertexBuffer->bindForFeedback(0, LLVertexBuffer::TYPE_TEXCOORD1, mGeomIndex, mGeomCount);
				glBeginTransformFeedback(GL_POINTS);
				buff->setBuffer(LLVertexBuffer::MAP_TEXCOORD0);
				push_for_transform(buff, vf.mNumVertices, mGeomCount);
				glEndTransformFeedback();
			}				
		}

		glBindBufferARB(GL_TRANSFORM_FEEDBACK_BUFFER, 0);

		gGL.popMatrix();

		if (cur_shader)
		{
			cur_shader->bind();
		}
	}
	else
#endif
	{
		//if it's not fullbright and has no normals, bake sunlight based on face normal
		//bool bake_sunlight = !getTextureEntry()->getFullbright() &&
		//  !mVertexBuffer->hasDataType(LLVertexBuffer::TYPE_NORMAL);

		if (rebuild_tcoord)
		{
			LLFastTimer t(FTM_FACE_GEOM_TEXTURE);
									
			//bump setup
			LLVector4a binormal_dir( -sin_ang, cos_ang, 0.f );
			LLVector4a bump_s_primary_light_ray(0.f, 0.f, 0.f);
			LLVector4a bump_t_primary_light_ray(0.f, 0.f, 0.f);

			LLQuaternion bump_quat;
			if (mDrawablep->isActive())
			{
				bump_quat = LLQuaternion(mDrawablep->getRenderMatrix());
			}
		
			if (bump_code)
			{
				mVObjp->getVolume()->genTangents(f);
				F32 offset_multiple; 
				switch( bump_code )
				{
					case BE_NO_BUMP:
					offset_multiple = 0.f;
					break;
					case BE_BRIGHTNESS:
					case BE_DARKNESS:
					if( mTexture[LLRender::DIFFUSE_MAP].notNull() && mTexture[LLRender::DIFFUSE_MAP]->hasGLTexture())
					{
						// Offset by approximately one texel
						S32 cur_discard = mTexture[LLRender::DIFFUSE_MAP]->getDiscardLevel();
						S32 max_size = llmax( mTexture[LLRender::DIFFUSE_MAP]->getWidth(), mTexture[LLRender::DIFFUSE_MAP]->getHeight() );
						max_size <<= cur_discard;
						const F32 ARTIFICIAL_OFFSET = 2.f;
						offset_multiple = ARTIFICIAL_OFFSET / (F32)max_size;
					}
					else
					{
						offset_multiple = 1.f/256;
					}
					break;

					default:  // Standard bumpmap textures.  Assumed to be 256x256
					offset_multiple = 1.f / 256;
					break;
				}

				F32 s_scale = 1.f;
				F32 t_scale = 1.f;
				if( tep )
				{
					tep->getScale( &s_scale, &t_scale );
				}
				// Use the nudged south when coming from above sun angle, such
				// that emboss mapping always shows up on the upward faces of cubes when 
				// it's noon (since a lot of builders build with the sun forced to noon).
				LLVector3   sun_ray  = gSky.mVOSkyp->mBumpSunDir;
				LLVector3   moon_ray = gSky.getMoonDirection();
				LLVector3& primary_light_ray = (sun_ray.mV[VZ] > 0) ? sun_ray : moon_ray;

				bump_s_primary_light_ray.load3((offset_multiple * s_scale * primary_light_ray).mV);
				bump_t_primary_light_ray.load3((offset_multiple * t_scale * primary_light_ray).mV);
			}

			U8 texgen = getTextureEntry()->getTexGen();
			if (rebuild_tcoord && texgen != LLTextureEntry::TEX_GEN_DEFAULT)
			{ //planar texgen needs binormals
				mVObjp->getVolume()->genTangents(f);
			}

			U8 tex_mode = 0;
	
			bool tex_anim = false;

			LLVOVolume* vobj = (LLVOVolume*) (LLViewerObject*) mVObjp;	
			tex_mode = vobj->mTexAnimMode;

			if (vobj->mTextureAnimp)
			{ //texture animation is in play, override specular and normal map tex coords with diffuse texcoords
				tex_anim = true;
			}

			if (isState(TEXTURE_ANIM))
			{
				if (!tex_mode)
				{
					clearState(TEXTURE_ANIM);
				}
				else
				{
					os = ot = 0.f;
					r = 0.f;
					cos_ang = 1.f;
					sin_ang = 0.f;
					ms = mt = 1.f;

					do_xform = false;
				}
				
				if (getVirtualSize() >= MIN_TEX_ANIM_SIZE)
				{ //don't override texture transform during tc bake
					tex_mode = 0;
				}
			}

			LLVector4a scalea;
			scalea.load3(scale.mV);

			LLMaterial* mat = tep->getMaterialParams().get();

			bool do_bump = bump_code && mVertexBuffer->hasDataType(LLVertexBuffer::TYPE_TEXCOORD1);

			if (mat && !do_bump)
			{
				do_bump  = mVertexBuffer->hasDataType(LLVertexBuffer::TYPE_TEXCOORD1)
					     || mVertexBuffer->hasDataType(LLVertexBuffer::TYPE_TEXCOORD2);
			}
			
			bool do_tex_mat = tex_mode && mTextureMatrix;
						
			if (!do_bump)
			{ //not bump mapped, might be able to do a cheap update
				mVertexBuffer->getTexCoord0Strider(tex_coords0, mGeomIndex, mGeomCount);

				if (texgen != LLTextureEntry::TEX_GEN_PLANAR)
				{
					LLFastTimer t(FTM_FACE_TEX_QUICK);
					if (!do_tex_mat)
					{
						if (!do_xform)
						{
							LLFastTimer t(FTM_FACE_TEX_QUICK_NO_XFORM);

							// <FS:ND> Don't round up, or there's high risk to write past buffer

							// S32 tc_size = (num_vertices*2*sizeof(F32)+0xF) & ~0xF;
							S32 tc_size = (num_vertices*2*sizeof(F32));

							// </FS:ND>

							LLVector4a::memcpyNonAliased16((F32*) tex_coords0.get(), (F32*) vf.mTexCoords, tc_size);
						}
						else
						{
							LLFastTimer t(FTM_FACE_TEX_QUICK_XFORM);
							F32* dst = (F32*) tex_coords0.get();
							LLVector4a* src = (LLVector4a*) vf.mTexCoords;

							LLVector4a trans;
							trans.splat(-0.5f);

							LLVector4a rot0;
							rot0.set(cos_ang, -sin_ang, cos_ang, -sin_ang);

							LLVector4a rot1;
							rot1.set(sin_ang, cos_ang, sin_ang, cos_ang);

							LLVector4a scale;
							scale.set(ms, mt, ms, mt);

							LLVector4a offset;
							offset.set(os+0.5f, ot+0.5f, os+0.5f, ot+0.5f);

							LLVector4Logical mask;
							mask.clear();
							mask.setElement<2>();
							mask.setElement<3>();

							U32 count = num_vertices/2 + num_vertices%2;

							for (S32 i = 0; i < count; i++)
							{	
								LLVector4a res = *src++;
								xform4a(res, trans, mask, rot0, rot1, offset, scale);
								res.store4a(dst);
								dst += 4;
							}
						}
					}
					else
					{ //do tex mat, no texgen, no bump
						for (S32 i = 0; i < num_vertices; i++)
						{	
							LLVector2 tc(vf.mTexCoords[i]);
							//LLVector4a& norm = vf.mNormals[i];
							//LLVector4a& center = *(vf.mCenter);

							LLVector3 tmp(tc.mV[0], tc.mV[1], 0.f);
							tmp = tmp * *mTextureMatrix;
							tc.mV[0] = tmp.mV[0];
							tc.mV[1] = tmp.mV[1];
							*tex_coords0++ = tc;	
						}
					}
				}
				else
				{ //no bump, tex gen planar
					LLFastTimer t(FTM_FACE_TEX_QUICK_PLANAR);
					if (do_tex_mat)
					{
						for (S32 i = 0; i < num_vertices; i++)
						{	
							LLVector2 tc(vf.mTexCoords[i]);
							LLVector4a& norm = vf.mNormals[i];
							LLVector4a& center = *(vf.mCenter);
							LLVector4a vec = vf.mPositions[i];	
							vec.mul(scalea);
							planarProjection(tc, norm, center, vec);
						
							LLVector3 tmp(tc.mV[0], tc.mV[1], 0.f);
							tmp = tmp * *mTextureMatrix;
							tc.mV[0] = tmp.mV[0];
							tc.mV[1] = tmp.mV[1];
				
							*tex_coords0++ = tc;	
						}
					}
					else
					{
						for (S32 i = 0; i < num_vertices; i++)
						{	
							LLVector2 tc(vf.mTexCoords[i]);
							LLVector4a& norm = vf.mNormals[i];
							LLVector4a& center = *(vf.mCenter);
							LLVector4a vec = vf.mPositions[i];	
							vec.mul(scalea);
							planarProjection(tc, norm, center, vec);
						
							xform(tc, cos_ang, sin_ang, os, ot, ms, mt);

							*tex_coords0++ = tc;	
						}
					}
				}

				if (map_range)
				{
					mVertexBuffer->flush();
				}
			}
			else
			{ //bump mapped or has material, just do the whole expensive loop
				LLFastTimer t(FTM_FACE_TEX_DEFAULT);
				
				std::vector<LLVector2> bump_tc;

				if (mat && !mat->getNormalID().isNull())
				{ //writing out normal and specular texture coordinates, not bump offsets
					do_bump = false;
				}

				LLStrider<LLVector2> dst;

				for (U32 ch = 0; ch < 3; ++ch)
				{
					switch (ch)
					{
						case 0: 
							mVertexBuffer->getTexCoord0Strider(dst, mGeomIndex, mGeomCount, map_range); 
							break;
						case 1:
							if (mVertexBuffer->hasDataType(LLVertexBuffer::TYPE_TEXCOORD1))
							{
								mVertexBuffer->getTexCoord1Strider(dst, mGeomIndex, mGeomCount, map_range);
								if (mat && !tex_anim)
								{
									r  = mat->getNormalRotation();
									mat->getNormalOffset(os, ot);
									mat->getNormalRepeat(ms, mt);

									cos_ang = cos(r);
									sin_ang = sin(r);

								}
							}
							else
							{
								continue;
							}
							break;
						case 2:
							if (mVertexBuffer->hasDataType(LLVertexBuffer::TYPE_TEXCOORD2))
							{
								mVertexBuffer->getTexCoord2Strider(dst, mGeomIndex, mGeomCount, map_range);
								if (mat && !tex_anim)
								{
									r  = mat->getSpecularRotation();
									mat->getSpecularOffset(os, ot);
									mat->getSpecularRepeat(ms, mt);

									cos_ang = cos(r);
									sin_ang = sin(r);
								}
							}
							else
							{
								continue;
							}
							break;
					}
					

					for (S32 i = 0; i < num_vertices; i++)
					{	
						LLVector2 tc(vf.mTexCoords[i]);
			
						LLVector4a& norm = vf.mNormals[i];
				
						LLVector4a& center = *(vf.mCenter);
		   
						if (texgen != LLTextureEntry::TEX_GEN_DEFAULT)
						{
							LLVector4a vec = vf.mPositions[i];
				
							vec.mul(scalea);

							if (texgen == LLTextureEntry::TEX_GEN_PLANAR)
							{
								planarProjection(tc, norm, center, vec);
							}
						}

						if (tex_mode && mTextureMatrix)
						{
							LLVector3 tmp(tc.mV[0], tc.mV[1], 0.f);
							tmp = tmp * *mTextureMatrix;
							tc.mV[0] = tmp.mV[0];
							tc.mV[1] = tmp.mV[1];
						}
						else
						{
							xform(tc, cos_ang, sin_ang, os, ot, ms, mt);
						}

						*dst++ = tc;
						if (do_bump)
						{
							bump_tc.push_back(tc);
						}
					}
				}

				if (map_range)
				{
					mVertexBuffer->flush();
				}

				if (!mat && do_bump)
				{
					mVertexBuffer->getTexCoord1Strider(tex_coords1, mGeomIndex, mGeomCount, map_range);
		
					for (S32 i = 0; i < num_vertices; i++)
					{
						LLVector4a tangent = vf.mTangents[i];

						LLVector4a binorm;
						binorm.setCross3(vf.mNormals[i], tangent);
						binorm.mul(tangent.getF32ptr()[3]);
						
						LLMatrix4a tangent_to_object;
						tangent_to_object.setRows(tangent, binorm, vf.mNormals[i]);
						LLVector4a t;
						tangent_to_object.rotate(binormal_dir, t);
						LLVector4a binormal;
						mat_normal.rotate(t, binormal);
						
						//VECTORIZE THIS
						if (mDrawablep->isActive())
						{
							LLVector3 t;
							t.set(binormal.getF32ptr());
							t *= bump_quat;
							binormal.load3(t.mV);
						}

						binormal.normalize3fast();

						LLVector2 tc = bump_tc[i];
						tc += LLVector2( bump_s_primary_light_ray.dot3(tangent).getF32(), bump_t_primary_light_ray.dot3(binormal).getF32() );
					
						*tex_coords1++ = tc;
					}

					if (map_range)
					{
						mVertexBuffer->flush();
					}
				}
			}
		}

		if (rebuild_pos)
		{
			LLFastTimer t(FTM_FACE_GEOM_POSITION);
			llassert(num_vertices > 0);
		
			mVertexBuffer->getVertexStrider(vert, mGeomIndex, mGeomCount, map_range);
			

			LLMatrix4a mat_vert;
			mat_vert.loadu(mat_vert_in);

			LLVector4a* src = vf.mPositions;
			volatile F32* dst = (volatile F32*) vert.get();

			volatile F32* end = dst+num_vertices*4;
			LLVector4a res;

			LLVector4a texIdx;

			S32 index = mTextureIndex < 255 ? mTextureIndex : 0;

			F32 val = 0.f;
			S32* vp = (S32*) &val;
			*vp = index;
			
			llassert(index <= LLGLSLShader::sIndexedTextureChannels-1);

			LLVector4Logical mask;
			mask.clear();
			mask.setElement<3>();
		
			texIdx.set(0,0,0,val);

			{
				LLFastTimer t(FTM_FACE_POSITION_STORE);
				LLVector4a tmp;

				do
				{	
					mat_vert.affineTransform(*src++, res);
					tmp.setSelectWithMask(mask, texIdx, res);
					tmp.store4a((F32*) dst);
					dst += 4;
				}
				while(dst < end);
			}

			{
				LLFastTimer t(FTM_FACE_POSITION_PAD);
				S32 aligned_pad_vertices = mGeomCount - num_vertices;
				res.set(res[0], res[1], res[2], 0.f);

				while (aligned_pad_vertices > 0)
				{
					--aligned_pad_vertices;
					res.store4a((F32*) dst);
					dst += 4;
				}
			}

			if (map_range)
			{
				mVertexBuffer->flush();
			}
		}

		
		if (rebuild_normal)
		{
			LLFastTimer t(FTM_FACE_GEOM_NORMAL);
			mVertexBuffer->getNormalStrider(norm, mGeomIndex, mGeomCount, map_range);
			F32* normals = (F32*) norm.get();
			for (S32 i = 0; i < num_vertices; i++)
			{	
				LLVector4a normal;
				mat_normal.rotate(vf.mNormals[i], normal);
				normal.normalize3fast();
				normal.store4a(normals);
				normals += 4;
			}

			if (map_range)
			{
				mVertexBuffer->flush();
			}
		}
		
		if (rebuild_tangent)
		{
			LLFastTimer t(FTM_FACE_GEOM_TANGENT);
			mVertexBuffer->getTangentStrider(tangent, mGeomIndex, mGeomCount, map_range);
			F32* tangents = (F32*) tangent.get();
			
			mVObjp->getVolume()->genTangents(f);
			
			LLVector4Logical mask;
			mask.clear();
			mask.setElement<3>();

			for (S32 i = 0; i < num_vertices; i++)
			{
				LLVector4a tangent_out;
				mat_normal.rotate(vf.mTangents[i], tangent_out);
				tangent_out.normalize3fast();
				tangent_out.setSelectWithMask(mask, vf.mTangents[i], tangent_out);
				tangent_out.store4a(tangents);
				
				tangents += 4;
			}

			if (map_range)
			{
				mVertexBuffer->flush();
			}
		}
	
		if (rebuild_weights && vf.mWeights)
		{
			LLFastTimer t(FTM_FACE_GEOM_WEIGHTS);
			mVertexBuffer->getWeight4Strider(wght, mGeomIndex, mGeomCount, map_range);
			F32* weights = (F32*) wght.get();
			LLVector4a::memcpyNonAliased16(weights, (F32*) vf.mWeights, num_vertices*4*sizeof(F32));
			if (map_range)
			{
				mVertexBuffer->flush();
			}
		}

		if (rebuild_color && mVertexBuffer->hasDataType(LLVertexBuffer::TYPE_COLOR) )
		{
			LLFastTimer t(FTM_FACE_GEOM_COLOR);
			mVertexBuffer->getColorStrider(colors, mGeomIndex, mGeomCount, map_range);

			LLVector4a src;

			U32 vec[4];
			//vec[0] = vec[1] = vec[2] = vec[3] = color.mAll;
			vec[0] = vec[1] = vec[2] = vec[3] = color.asRGBA(); //64bit compile fix FS:ND
		
			src.loadua((F32*) vec);

			F32* dst = (F32*) colors.get();
			S32 num_vecs = num_vertices/4;
			if (num_vertices%4 > 0)
			{
				++num_vecs;
			}

			for (S32 i = 0; i < num_vecs; i++)
			{	
				src.store4a(dst);
				dst += 4;
			}

			if (map_range)
			{
				mVertexBuffer->flush();
			}
		}

		if (rebuild_emissive)
		{
			LLFastTimer t(FTM_FACE_GEOM_EMISSIVE);
			LLStrider<LLColor4U> emissive;
			mVertexBuffer->getEmissiveStrider(emissive, mGeomIndex, mGeomCount, map_range);

			U8 glow = (U8) llclamp((S32) (getTextureEntry()->getGlow()*255), 0, 255);

			LLVector4a src;

		
			LLColor4U glow4u = LLColor4U(0,0,0,glow);

			//U32 glow32 = glow4u.mAll;
			U32 glow32 = glow4u.asRGBA(); //64bit compile fix FS:ND
			
			U32 vec[4];
			vec[0] = vec[1] = vec[2] = vec[3] = glow32;
		
			src.loadua((F32*) vec);

			F32* dst = (F32*) emissive.get();
			S32 num_vecs = num_vertices/4;
			if (num_vertices%4 > 0)
			{
				++num_vecs;
			}

			for (S32 i = 0; i < num_vecs; i++)
			{	
				src.store4a(dst);
				dst += 4;
			}

			if (map_range)
			{
				mVertexBuffer->flush();
			}
		}
	}

	if (rebuild_tcoord)
	{
		mTexExtents[0].setVec(0,0);
		mTexExtents[1].setVec(1,1);
		xform(mTexExtents[0], cos_ang, sin_ang, os, ot, ms, mt);
		xform(mTexExtents[1], cos_ang, sin_ang, os, ot, ms, mt);
		
		F32 es = vf.mTexCoordExtents[1].mV[0] - vf.mTexCoordExtents[0].mV[0] ;
		F32 et = vf.mTexCoordExtents[1].mV[1] - vf.mTexCoordExtents[0].mV[1] ;
		mTexExtents[0][0] *= es ;
		mTexExtents[1][0] *= es ;
		mTexExtents[0][1] *= et ;
		mTexExtents[1][1] *= et ;
	}


	return TRUE;
}

//check if the face has a media
BOOL LLFace::hasMedia() const 
{
	if(mHasMedia)
	{
		return TRUE ;
	}
	if(mTexture[LLRender::DIFFUSE_MAP].notNull()) 
	{
		return mTexture[LLRender::DIFFUSE_MAP]->hasParcelMedia() ;  //if has a parcel media
	}

	return FALSE ; //no media.
}

const F32 LEAST_IMPORTANCE = 0.05f ;
const F32 LEAST_IMPORTANCE_FOR_LARGE_IMAGE = 0.3f ;

void LLFace::resetVirtualSize()
{
	setVirtualSize(0.f);
	mImportanceToCamera = 0.f;
}

F32 LLFace::getTextureVirtualSize()
{
	F32 radius;
	F32 cos_angle_to_view_dir;	
	BOOL in_frustum = calcPixelArea(cos_angle_to_view_dir, radius);

	if (mPixelArea < F_ALMOST_ZERO || !in_frustum)
	{
		setVirtualSize(0.f) ;
		return 0.f;
	}

	//get area of circle in texture space
	LLVector2 tdim = mTexExtents[1] - mTexExtents[0];
	F32 texel_area = (tdim * 0.5f).lengthSquared()*3.14159f;
	if (texel_area <= 0)
	{
		// Probably animated, use default
		texel_area = 1.f;
	}

	F32 face_area;
	if (mVObjp->isSculpted() && texel_area > 1.f)
	{
		//sculpts can break assumptions about texel area
		face_area = mPixelArea;
	}
	else
	{
		//apply texel area to face area to get accurate ratio
		//face_area /= llclamp(texel_area, 1.f/64.f, 16.f);
		face_area =  mPixelArea / llclamp(texel_area, 0.015625f, 128.f);
	}

	face_area = LLFace::adjustPixelArea(mImportanceToCamera, face_area) ;
	if(face_area > LLViewerTexture::sMinLargeImageSize) //if is large image, shrink face_area by considering the partial overlapping.
	{
		if(mImportanceToCamera > LEAST_IMPORTANCE_FOR_LARGE_IMAGE && mTexture[LLRender::DIFFUSE_MAP].notNull() && mTexture[LLRender::DIFFUSE_MAP]->isLargeImage())
		{		
			face_area *= adjustPartialOverlapPixelArea(cos_angle_to_view_dir, radius );
		}	
	}

	setVirtualSize(face_area) ;

	return face_area;
}

BOOL LLFace::calcPixelArea(F32& cos_angle_to_view_dir, F32& radius)
{
	//VECTORIZE THIS
	//get area of circle around face
	LLVector4a center;
	center.load3(getPositionAgent().mV);
	LLVector4a size;
	size.setSub(mExtents[1], mExtents[0]);
	size.mul(0.5f);

	LLViewerCamera* camera = LLViewerCamera::getInstance();

	F32 size_squared = size.dot3(size).getF32();
	LLVector4a lookAt;
	LLVector4a t;
	t.load3(camera->getOrigin().mV);
	lookAt.setSub(center, t);
	
	F32 dist = lookAt.getLength3().getF32();
	dist = llmax(dist-size.getLength3().getF32(), 0.001f);
	//ramp down distance for nearby objects
	if (dist < 16.f)
	{
		dist /= 16.f;
		dist *= dist;
		dist *= 16.f;
	}

	lookAt.normalize3fast();	

	//get area of circle around node
	F32 app_angle = atanf((F32) sqrt(size_squared) / dist);
	radius = app_angle*LLDrawable::sCurPixelAngle;
	mPixelArea = radius*radius * 3.14159f;
	LLVector4a x_axis;
	x_axis.load3(camera->getXAxis().mV);
	cos_angle_to_view_dir = lookAt.dot3(x_axis).getF32();

	//if has media, check if the face is out of the view frustum.	
	if(hasMedia())
	{
		if(!camera->AABBInFrustum(center, size)) 
		{
			mImportanceToCamera = 0.f ;
			return false ;
		}
		if(cos_angle_to_view_dir > camera->getCosHalfFov()) //the center is within the view frustum
		{
			cos_angle_to_view_dir = 1.0f ;
		}
		else
		{		
			LLVector4a d;
			d.setSub(lookAt, x_axis);

			if(dist * dist * d.dot3(d) < size_squared)
			{
				cos_angle_to_view_dir = 1.0f ;
			}
		}
	}

	if(dist < mBoundingSphereRadius) //camera is very close
	{
		cos_angle_to_view_dir = 1.0f ;
		mImportanceToCamera = 1.0f ;
	}
	else
	{		
		mImportanceToCamera = LLFace::calcImportanceToCamera(cos_angle_to_view_dir, dist) ;
	}

	return true ;
}

//the projection of the face partially overlaps with the screen
F32 LLFace::adjustPartialOverlapPixelArea(F32 cos_angle_to_view_dir, F32 radius )
{
	F32 screen_radius = (F32)llmax(gViewerWindow->getWindowWidthRaw(), gViewerWindow->getWindowHeightRaw()) ;
	F32 center_angle = acosf(cos_angle_to_view_dir) ;
	F32 d = center_angle * LLDrawable::sCurPixelAngle ;

	if(d + radius > screen_radius + 5.f)
	{
		//----------------------------------------------
		//calculate the intersection area of two circles
		//F32 radius_square = radius * radius ;
		//F32 d_square = d * d ;
		//F32 screen_radius_square = screen_radius * screen_radius ;
		//face_area = 
		//	radius_square * acosf((d_square + radius_square - screen_radius_square)/(2 * d * radius)) +
		//	screen_radius_square * acosf((d_square + screen_radius_square - radius_square)/(2 * d * screen_radius)) -
		//	0.5f * sqrtf((-d + radius + screen_radius) * (d + radius - screen_radius) * (d - radius + screen_radius) * (d + radius + screen_radius)) ;			
		//----------------------------------------------

		//the above calculation is too expensive
		//the below is a good estimation: bounding box of the bounding sphere:
		F32 alpha = 0.5f * (radius + screen_radius - d) / radius ;
		alpha = llclamp(alpha, 0.f, 1.f) ;
		return alpha * alpha ;
	}
	return 1.0f ;
}

const S8 FACE_IMPORTANCE_LEVEL = 4 ;
const F32 FACE_IMPORTANCE_TO_CAMERA_OVER_DISTANCE[FACE_IMPORTANCE_LEVEL][2] = //{distance, importance_weight}
	{{16.1f, 1.0f}, {32.1f, 0.5f}, {48.1f, 0.2f}, {96.1f, 0.05f} } ;
const F32 FACE_IMPORTANCE_TO_CAMERA_OVER_ANGLE[FACE_IMPORTANCE_LEVEL][2] =    //{cos(angle), importance_weight}
	{{0.985f /*cos(10 degrees)*/, 1.0f}, {0.94f /*cos(20 degrees)*/, 0.8f}, {0.866f /*cos(30 degrees)*/, 0.64f}, {0.0f, 0.36f}} ;

//static 
F32 LLFace::calcImportanceToCamera(F32 cos_angle_to_view_dir, F32 dist)
{
	F32 importance = 0.f ;
	
	if(cos_angle_to_view_dir > LLViewerCamera::getInstance()->getCosHalfFov() && 
		dist < FACE_IMPORTANCE_TO_CAMERA_OVER_DISTANCE[FACE_IMPORTANCE_LEVEL - 1][0]) 
	{
		LLViewerCamera* camera = LLViewerCamera::getInstance();
		F32 camera_moving_speed = camera->getAverageSpeed() ;
		F32 camera_angular_speed = camera->getAverageAngularSpeed();

		if(camera_moving_speed > 10.0f || camera_angular_speed > 1.0f)
		{
			//if camera moves or rotates too fast, ignore the importance factor
			return 0.f ;
		}
		
		//F32 camera_relative_speed = camera_moving_speed * (lookAt * LLViewerCamera::getInstance()->getVelocityDir()) ;
		
		S32 i = 0 ;
		for(i = 0; i < FACE_IMPORTANCE_LEVEL && dist > FACE_IMPORTANCE_TO_CAMERA_OVER_DISTANCE[i][0]; ++i);
		i = llmin(i, FACE_IMPORTANCE_LEVEL - 1) ;
		F32 dist_factor = FACE_IMPORTANCE_TO_CAMERA_OVER_DISTANCE[i][1] ;
		
		for(i = 0; i < FACE_IMPORTANCE_LEVEL && cos_angle_to_view_dir < FACE_IMPORTANCE_TO_CAMERA_OVER_ANGLE[i][0] ; ++i) ;
		i = llmin(i, FACE_IMPORTANCE_LEVEL - 1) ;
		importance = dist_factor * FACE_IMPORTANCE_TO_CAMERA_OVER_ANGLE[i][1] ;
	}

	return importance ;
}

//static 
F32 LLFace::adjustPixelArea(F32 importance, F32 pixel_area)
{
	if(pixel_area > LLViewerTexture::sMaxSmallImageSize)
	{
		if(importance < LEAST_IMPORTANCE) //if the face is not important, do not load hi-res.
		{
			static const F32 MAX_LEAST_IMPORTANCE_IMAGE_SIZE = 128.0f * 128.0f ;
			pixel_area = llmin(pixel_area * 0.5f, MAX_LEAST_IMPORTANCE_IMAGE_SIZE) ;
		}
		else if(pixel_area > LLViewerTexture::sMinLargeImageSize) //if is large image, shrink face_area by considering the partial overlapping.
		{
			if(importance < LEAST_IMPORTANCE_FOR_LARGE_IMAGE)//if the face is not important, do not load hi-res.
			{
				pixel_area = LLViewerTexture::sMinLargeImageSize ;
			}				
		}
	}

	return pixel_area ;
}

BOOL LLFace::verify(const U32* indices_array) const
{
	BOOL ok = TRUE;

	if( mVertexBuffer.isNull() )
	{ //no vertex buffer, face is implicitly valid
		return TRUE;
	}
	
	// First, check whether the face data fits within the pool's range.
	if ((mGeomIndex + mGeomCount) > mVertexBuffer->getNumVerts())
	{
		ok = FALSE;
		llinfos << "Face references invalid vertices!" << llendl;
	}

	S32 indices_count = (S32)getIndicesCount();
	
	if (!indices_count)
	{
		return TRUE;
	}
	
	if (indices_count > LL_MAX_INDICES_COUNT)
	{
		ok = FALSE;
		llinfos << "Face has bogus indices count" << llendl;
	}
	
	if (mIndicesIndex + mIndicesCount > mVertexBuffer->getNumIndices())
	{
		ok = FALSE;
		llinfos << "Face references invalid indices!" << llendl;
	}

#if 0
	S32 geom_start = getGeomStart();
	S32 geom_count = mGeomCount;

	const U32 *indicesp = indices_array ? indices_array + mIndicesIndex : getRawIndices();

	for (S32 i = 0; i < indices_count; i++)
	{
		S32 delta = indicesp[i] - geom_start;
		if (0 > delta)
		{
			llwarns << "Face index too low!" << llendl;
			llinfos << "i:" << i << " Index:" << indicesp[i] << " GStart: " << geom_start << llendl;
			ok = FALSE;
		}
		else if (delta >= geom_count)
		{
			llwarns << "Face index too high!" << llendl;
			llinfos << "i:" << i << " Index:" << indicesp[i] << " GEnd: " << geom_start + geom_count << llendl;
			ok = FALSE;
		}
	}
#endif

	if (!ok)
	{
		printDebugInfo();
	}
	return ok;
}


void LLFace::setViewerObject(LLViewerObject* objp)
{
	mVObjp = objp;
}

const LLColor4& LLFace::getRenderColor() const
{
	if (isState(USE_FACE_COLOR))
	{
		  return mFaceColor; // Face Color
	}
	else
	{
		const LLTextureEntry* tep = getTextureEntry();
		return (tep ? tep->getColor() : LLColor4::white);
	}
}
	
void LLFace::renderSetColor() const
{
	if (!LLFacePool::LLOverrideFaceColor::sOverrideFaceColor)
	{
		const LLColor4* color = &(getRenderColor());
		
		gGL.diffuseColor4fv(color->mV);
	}
}

S32 LLFace::pushVertices(const U16* index_array) const
{
	if (mIndicesCount)
	{
		U32 render_type = LLRender::TRIANGLES;
		if (mDrawInfo)
		{
			render_type = mDrawInfo->mDrawMode;
		}
		mVertexBuffer->drawRange(render_type, mGeomIndex, mGeomIndex+mGeomCount-1, mIndicesCount, mIndicesIndex);
		gPipeline.addTrianglesDrawn(mIndicesCount, render_type);
	}

	return mIndicesCount;
}

const LLMatrix4& LLFace::getRenderMatrix() const
{
	return mDrawablep->getRenderMatrix();
}

S32 LLFace::renderElements(const U16 *index_array) const
{
	S32 ret = 0;
	
	if (isState(GLOBAL))
	{	
		ret = pushVertices(index_array);
	}
	else
	{
		gGL.pushMatrix();
		gGL.multMatrix((float*)getRenderMatrix().mMatrix);
		ret = pushVertices(index_array);
		gGL.popMatrix();
	}
	
	return ret;
}

S32 LLFace::renderIndexed()
{
	if(mDrawablep.isNull() || mDrawPoolp == NULL)
	{
		return 0;
	}
	
	return renderIndexed(mDrawPoolp->getVertexDataMask());
}

S32 LLFace::renderIndexed(U32 mask)
{
	if (mVertexBuffer.isNull())
	{
		return 0;
	}

	mVertexBuffer->setBuffer(mask);
	U16* index_array = (U16*) mVertexBuffer->getIndicesPointer();
	return renderElements(index_array);
}

//============================================================================
// From llface.inl

S32 LLFace::getColors(LLStrider<LLColor4U> &colors)
{
	if (!mGeomCount)
	{
		return -1;
	}
	
	// llassert(mGeomIndex >= 0);
	mVertexBuffer->getColorStrider(colors, mGeomIndex, mGeomCount);
	return mGeomIndex;
}

S32	LLFace::getIndices(LLStrider<U16> &indicesp)
{
	mVertexBuffer->getIndexStrider(indicesp, mIndicesIndex, mIndicesCount);
	llassert(indicesp[0] != indicesp[1]);
	return mIndicesIndex;
}

LLVector3 LLFace::getPositionAgent() const
{
	if (mDrawablep->isStatic())
	{
		return mCenterAgent;
	}
	else
	{
		return mCenterLocal * getRenderMatrix();
	}
}

LLViewerTexture* LLFace::getTexture(U32 ch) const
{
	llassert(ch < LLRender::NUM_TEXTURE_CHANNELS);

	return mTexture[ch] ;
}

void LLFace::setVertexBuffer(LLVertexBuffer* buffer)
{
	mVertexBuffer = buffer;
	llassert(verify());
}

void LLFace::clearVertexBuffer()
{
	mVertexBuffer = NULL;
}

//static
U32 LLFace::getRiggedDataMask(U32 type)
{
	static const U32 rigged_data_mask[] = {
		LLDrawPoolAvatar::RIGGED_MATERIAL_MASK,
		LLDrawPoolAvatar::RIGGED_MATERIAL_ALPHA_VMASK,
		LLDrawPoolAvatar::RIGGED_MATERIAL_ALPHA_MASK_MASK,
		LLDrawPoolAvatar::RIGGED_MATERIAL_ALPHA_EMISSIVE_MASK,
		LLDrawPoolAvatar::RIGGED_SPECMAP_VMASK,
		LLDrawPoolAvatar::RIGGED_SPECMAP_BLEND_MASK,
		LLDrawPoolAvatar::RIGGED_SPECMAP_MASK_MASK,
		LLDrawPoolAvatar::RIGGED_SPECMAP_EMISSIVE_MASK,
		LLDrawPoolAvatar::RIGGED_NORMMAP_VMASK,
		LLDrawPoolAvatar::RIGGED_NORMMAP_BLEND_MASK,
		LLDrawPoolAvatar::RIGGED_NORMMAP_MASK_MASK,
		LLDrawPoolAvatar::RIGGED_NORMMAP_EMISSIVE_MASK,
		LLDrawPoolAvatar::RIGGED_NORMSPEC_VMASK,
		LLDrawPoolAvatar::RIGGED_NORMSPEC_BLEND_MASK,
		LLDrawPoolAvatar::RIGGED_NORMSPEC_MASK_MASK,
		LLDrawPoolAvatar::RIGGED_NORMSPEC_EMISSIVE_MASK,
		LLDrawPoolAvatar::RIGGED_SIMPLE_MASK,
		LLDrawPoolAvatar::RIGGED_FULLBRIGHT_MASK,
		LLDrawPoolAvatar::RIGGED_SHINY_MASK,
		LLDrawPoolAvatar::RIGGED_FULLBRIGHT_SHINY_MASK,
		LLDrawPoolAvatar::RIGGED_GLOW_MASK,
		LLDrawPoolAvatar::RIGGED_ALPHA_MASK,
		LLDrawPoolAvatar::RIGGED_FULLBRIGHT_ALPHA_MASK,
		LLDrawPoolAvatar::RIGGED_DEFERRED_BUMP_MASK,						 
		LLDrawPoolAvatar::RIGGED_DEFERRED_SIMPLE_MASK,
	};

	llassert(type < sizeof(rigged_data_mask)/sizeof(U32));

	return rigged_data_mask[type];
}

U32 LLFace::getRiggedVertexBufferDataMask() const
{
	U32 data_mask = 0;
	for (U32 i = 0; i < mRiggedIndex.size(); ++i)
	{
		if (mRiggedIndex[i] > -1)
		{
			data_mask |= LLFace::getRiggedDataMask(i);
		}
	}

	return data_mask;
}

S32 LLFace::getRiggedIndex(U32 type) const
{
	if (mRiggedIndex.empty())
	{
		return -1;
	}

	llassert(type < mRiggedIndex.size());

	return mRiggedIndex[type];
}

void LLFace::setRiggedIndex(U32 type, S32 index)
{
	if (mRiggedIndex.empty())
	{
		mRiggedIndex.resize(LLDrawPoolAvatar::NUM_RIGGED_PASSES);
		for (U32 i = 0; i < mRiggedIndex.size(); ++i)
		{
			mRiggedIndex[i] = -1;
		}
	}

	llassert(type < mRiggedIndex.size());

	mRiggedIndex[type] = index;
}
<|MERGE_RESOLUTION|>--- conflicted
+++ resolved
@@ -794,27 +794,11 @@
 // 		llassert(less_than_max_mag(max));
 // </FS:AW>
 		//min, max are in volume space, convert to drawable render space
-<<<<<<< HEAD
-		LLVector4a center;
-		LLVector4a t;
-		t.setAdd(min, max);
-		t.mul(0.5f);
-		mat_vert.affineTransform(t, center);
-		LLVector4a size;
-		size.setSub(max, min);
-		size.mul(0.5f);
-// <FS:AW>
-// 		llassert(less_than_max_mag(min));
-// 		llassert(less_than_max_mag(max));
-// </FS:AW>
-		if (!global_volume)
-=======
 
 		//get 8 corners of bounding box
 		LLVector4Logical mask[6];
 
 		for (U32 i = 0; i < 6; ++i)
->>>>>>> 17108920
 		{
 			mask[i].clear();
 		}
@@ -850,36 +834,13 @@
 		//find bounding box
 		LLVector4a& newMin = mExtents[0];
 		LLVector4a& newMax = mExtents[1];
-<<<<<<< HEAD
-		
-		newMin = newMax = center;
-		
-// <FS:AW>		llassert(less_than_max_mag(center));
-		
-		for (U32 i = 0; i < 4; i++)
-		{
-			LLVector4a delta;
-			delta.setAbs(v[i]);
-			LLVector4a min;
-			min.setSub(center, delta);
-			LLVector4a max;
-			max.setAdd(center, delta);
-=======
->>>>>>> 17108920
 
 		newMin = newMax = tv[0];
 
-<<<<<<< HEAD
-// <FS:AW>
-// 			llassert(less_than_max_mag(newMin));
-// 			llassert(less_than_max_mag(newMax));
-// </FS:AW>
-=======
 		for (U32 i = 1; i < 8; ++i)
 		{
 			newMin.setMin(newMin, tv[i]);
 			newMax.setMax(newMax, tv[i]);
->>>>>>> 17108920
 		}
 
 		if (!mDrawablep->isActive())
@@ -888,34 +849,14 @@
 			offset.load3(mDrawablep->getRegion()->getOriginAgent().mV);
 			newMin.add(offset);
 			newMax.add(offset);
-<<<<<<< HEAD
-
-// <FS:AW>
-// 			llassert(less_than_max_mag(newMin));
-// 			llassert(less_than_max_mag(newMax));
-// </FS:AW>
-
-=======
->>>>>>> 17108920
 		}
 
 		LLVector4a t;
 		t.setAdd(newMin,newMax);
 		t.mul(0.5f);
 
-<<<<<<< HEAD
-// <FS:AW>		llassert(less_than_max_mag(t));
-		
-		//VECTORIZE THIS
 		mCenterLocal.set(t.getF32ptr());
-// <FS:AW>		
-// 		llassert(less_than_max_mag(newMin));
-// 		llassert(less_than_max_mag(newMax));
-// </FS:AW>
-=======
-		mCenterLocal.set(t.getF32ptr());
-
->>>>>>> 17108920
+
 		t.setSub(newMax,newMin);
 		mBoundingSphereRadius = t.getLength3().getF32()*0.5f;
 
