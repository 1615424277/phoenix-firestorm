--- conflicted
+++ resolved
@@ -1675,16 +1675,11 @@
 			LLVector4a scalea;
 			scalea.load3(scale.mV);
 
-<<<<<<< HEAD
 			// <FS:ND> Protection against faces w/o te set.
 			// LLMaterial* mat = tep->getMaterialParams().get();
 			LLMaterial* mat = tep ? tep->getMaterialParams().get() : 0;
 			// </FS:ND>
-            LLGLTFMaterial* gltf_mat = tep->getGLTFMaterial();
-=======
-			LLMaterial* mat = tep->getMaterialParams().get();
             LLGLTFMaterial* gltf_mat = tep->getGLTFRenderMaterial();
->>>>>>> fd751f4e
 
 			bool do_bump = bump_code && mVertexBuffer->hasDataType(LLVertexBuffer::TYPE_TEXCOORD1);
 
