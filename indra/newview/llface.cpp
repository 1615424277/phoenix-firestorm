/** 
 * @file llface.cpp
 * @brief LLFace class implementation
 *
 * $LicenseInfo:firstyear=2001&license=viewerlgpl$
 * Second Life Viewer Source Code
 * Copyright (C) 2010, Linden Research, Inc.
 * 
 * This library is free software; you can redistribute it and/or
 * modify it under the terms of the GNU Lesser General Public
 * License as published by the Free Software Foundation;
 * version 2.1 of the License only.
 * 
 * This library is distributed in the hope that it will be useful,
 * but WITHOUT ANY WARRANTY; without even the implied warranty of
 * MERCHANTABILITY or FITNESS FOR A PARTICULAR PURPOSE.  See the GNU
 * Lesser General Public License for more details.
 * 
 * You should have received a copy of the GNU Lesser General Public
 * License along with this library; if not, write to the Free Software
 * Foundation, Inc., 51 Franklin Street, Fifth Floor, Boston, MA  02110-1301  USA
 * 
 * Linden Research, Inc., 945 Battery Street, San Francisco, CA  94111  USA
 * $/LicenseInfo$
 */

#include "llviewerprecompiledheaders.h"

#include "lldrawable.h" // lldrawable needs to be included before llface
#include "llface.h"
#include "llviewertextureanim.h"

#include "llviewercontrol.h"
#include "llvolume.h"
#include "m3math.h"
#include "llmatrix4a.h"
#include "v3color.h"

#include "lldrawpoolavatar.h"
#include "lldrawpoolbump.h"
#include "llgl.h"
#include "llrender.h"
#include "lllightconstants.h"
#include "llsky.h"
#include "llviewercamera.h"
#include "llviewertexturelist.h"
#include "llvopartgroup.h"
#include "llvosky.h"
#include "llvovolume.h"
#include "pipeline.h"
#include "llviewerregion.h"
#include "llviewerwindow.h"
#include "llviewershadermgr.h"
#include "llviewertexture.h"
#include "llvoavatar.h"
// [RLVa:KB] - Checked: RLVa-2.0.0
#include "rlvhandler.h"
// [/RLVa:KB]

#if LL_LINUX
// Work-around spurious used before init warning on Vector4a
//
#pragma GCC diagnostic ignored "-Wuninitialized"
#endif

extern BOOL gGLDebugLoggingEnabled;
#define LL_MAX_INDICES_COUNT 1000000

static LLStaticHashedString sTextureIndexIn("texture_index_in");
static LLStaticHashedString sColorIn("color_in");

BOOL LLFace::sSafeRenderSelect = TRUE; // FALSE

#define DOTVEC(a,b) (a.mV[0]*b.mV[0] + a.mV[1]*b.mV[1] + a.mV[2]*b.mV[2])

/*
For each vertex, given:
	B - binormal
	T - tangent
	N - normal
	P - position

The resulting texture coordinate <u,v> is:

	u = 2(B dot P)
	v = 2(T dot P)
*/
void planarProjection(LLVector2 &tc, const LLVector4a& normal,
					  const LLVector4a &center, const LLVector4a& vec)
{	
	LLVector4a binormal;
	F32 d = normal[0];

	if (d >= 0.5f || d <= -0.5f)
	{
		if (d < 0)
		{
			binormal.set(0,-1,0);
		}
		else
		{
			binormal.set(0, 1, 0);
		}
	}
	else
	{
        if (normal[1] > 0)
		{
			binormal.set(-1,0,0);
		}
		else
		{
			binormal.set(1,0,0);
		}
	}
	LLVector4a tangent;
	tangent.setCross3(binormal,normal);

	tc.mV[1] = -((tangent.dot3(vec).getF32())*2 - 0.5f);
	tc.mV[0] = 1.0f+((binormal.dot3(vec).getF32())*2 - 0.5f);
}

////////////////////
//
// LLFace implementation
//

void LLFace::init(LLDrawable* drawablep, LLViewerObject* objp)
{
	mLastUpdateTime = gFrameTimeSeconds;
	mLastMoveTime = 0.f;
	mLastSkinTime = gFrameTimeSeconds;
	mVSize = 0.f;
	mPixelArea = 16.f;
	mState      = GLOBAL;
	mDrawPoolp  = NULL;
	mPoolType = 0;
	mCenterLocal = objp->getPosition();
	mCenterAgent = drawablep->getPositionAgent();
	mDistance	= 0.f;

	mGeomCount		= 0;
	mGeomIndex		= 0;
	mIndicesCount	= 0;

	//special value to indicate uninitialized position
	mIndicesIndex	= 0xFFFFFFFF;
	
	for (U32 i = 0; i < LLRender::NUM_TEXTURE_CHANNELS; ++i)
	{
		mIndexInTex[i] = 0;
		mTexture[i] = NULL;
	}

	mTEOffset		= -1;
	mTextureIndex = 255;

	setDrawable(drawablep);
	mVObjp = objp;

	mReferenceIndex = -1;

	mTextureMatrix = NULL;
	mDrawInfo = NULL;

	mFaceColor = LLColor4(1,0,0,1);

	mImportanceToCamera = 0.f ;
	mBoundingSphereRadius = 0.0f ;

	mHasMedia = FALSE ;

// [SL:KB] - Patch: Render-TextureToggle (Catznip-4.0)
	mShowDiffTexture = true;
// [/SL:KB]
}

void LLFace::destroy()
{
	if (gDebugGL)
	{
		gPipeline.checkReferences(this);
	}

	for (U32 i = 0; i < LLRender::NUM_TEXTURE_CHANNELS; ++i)
	{
		if(mTexture[i].notNull())
		{
			mTexture[i]->removeFace(i, this) ;
		}
	}
	
	if (isState(LLFace::PARTICLE))
	{
		LLVOPartGroup::freeVBSlot(getGeomIndex()/4);
		clearState(LLFace::PARTICLE);
	}

	if (mDrawPoolp)
	{
		if (this->isState(LLFace::RIGGED) && mDrawPoolp->getType() == LLDrawPool::POOL_AVATAR)
		{
			((LLDrawPoolAvatar*) mDrawPoolp)->removeRiggedFace(this);
		}
		else
		{
			mDrawPoolp->removeFace(this);
		}
	
		mDrawPoolp = NULL;
	}

	if (mTextureMatrix)
	{
		delete mTextureMatrix;
		mTextureMatrix = NULL;

		if (mDrawablep.notNull())
		{
			LLSpatialGroup* group = mDrawablep->getSpatialGroup();
			if (group)
			{
				group->dirtyGeom();
				gPipeline.markRebuild(group, TRUE);
			}
		}
	}
	
	setDrawInfo(NULL);
		
	mDrawablep = NULL;
	mVObjp = NULL;
}


// static
void LLFace::initClass()
{
}

void LLFace::setWorldMatrix(const LLMatrix4 &mat)
{
	LL_ERRS() << "Faces on this drawable are not independently modifiable\n" << LL_ENDL;
}

void LLFace::setPool(LLFacePool* pool)
{
	mDrawPoolp = pool;
}

void LLFace::setPool(LLFacePool* new_pool, LLViewerTexture *texturep)
{
	if (!new_pool)
	{
		LL_ERRS() << "Setting pool to null!" << LL_ENDL;
	}

	if (new_pool != mDrawPoolp)
	{
		// Remove from old pool
		if (mDrawPoolp)
		{
			mDrawPoolp->removeFace(this);

			if (mDrawablep)
			{
				gPipeline.markRebuild(mDrawablep, LLDrawable::REBUILD_ALL, TRUE);
			}
		}
		mGeomIndex = 0;

		// Add to new pool
		if (new_pool)
		{
			new_pool->addFace(this);
		}
		mDrawPoolp = new_pool;
	}
	
	setTexture(texturep) ;
}

void LLFace::setTexture(U32 ch, LLViewerTexture* tex) 
{
	llassert(ch < LLRender::NUM_TEXTURE_CHANNELS);

	if(mTexture[ch] == tex)
	{
		return ;
	}

// [SL:KB] - Patch: Render-TextureToggle (Catznip-4.0)
	if ( (LLRender::DIFFUSE_MAP == ch) && (!mShowDiffTexture) )
	{
		mOrigDiffTexture = tex;
		if (LLViewerFetchedTexture::sDefaultDiffuseImagep.get() == mTexture[ch].get())
			return;
	}
// [/SL:KB]

	if(mTexture[ch].notNull())
	{
		mTexture[ch]->removeFace(ch, this) ;
	}	
	
	if(tex)
	{
		tex->addFace(ch, this) ;
	}

	mTexture[ch] = tex ;
}

void LLFace::setTexture(LLViewerTexture* tex) 
{
	setDiffuseMap(tex);
}

void LLFace::setDiffuseMap(LLViewerTexture* tex)
{
	setTexture(LLRender::DIFFUSE_MAP, tex);
}

void LLFace::setNormalMap(LLViewerTexture* tex)
{
	setTexture(LLRender::NORMAL_MAP, tex);
}

void LLFace::setSpecularMap(LLViewerTexture* tex)
{
	setTexture(LLRender::SPECULAR_MAP, tex);
}

void LLFace::dirtyTexture()
{
	LLDrawable* drawablep = getDrawable();

	if (mVObjp.notNull() && mVObjp->getVolume())
	{
		for (U32 ch = 0; ch < LLRender::NUM_TEXTURE_CHANNELS; ++ch)
		{
			if (mTexture[ch].notNull() && mTexture[ch]->getComponents() == 4)
			{ //dirty texture on an alpha object should be treated as an LoD update
				LLVOVolume* vobj = drawablep->getVOVolume();
				if (vobj)
				{
					vobj->mLODChanged = TRUE;

					LLVOAvatar* avatar = vobj->getAvatar();
					if (avatar)
					{ //avatar render cost may have changed
						avatar->updateVisualComplexity();
					}
				}
				gPipeline.markRebuild(drawablep, LLDrawable::REBUILD_VOLUME, FALSE);
			}
		}
	}

	gPipeline.markTextured(drawablep);
}

void LLFace::notifyAboutCreatingTexture(LLViewerTexture *texture)
{
	LLDrawable* drawablep = getDrawable();
	if(mVObjp.notNull() && mVObjp->getVolume())
	{
		LLVOVolume *vobj = drawablep->getVOVolume();
		if(vobj && vobj->notifyAboutCreatingTexture(texture))
		{
			gPipeline.markTextured(drawablep);
			gPipeline.markRebuild(drawablep, LLDrawable::REBUILD_VOLUME);
		}
	}
}

void LLFace::notifyAboutMissingAsset(LLViewerTexture *texture)
{
	LLDrawable* drawablep = getDrawable();
	if(mVObjp.notNull() && mVObjp->getVolume())
	{
		LLVOVolume *vobj = drawablep->getVOVolume();
		if(vobj && vobj->notifyAboutMissingAsset(texture))
		{
			gPipeline.markTextured(drawablep);
			gPipeline.markRebuild(drawablep, LLDrawable::REBUILD_VOLUME);
		}
	}
}

void LLFace::switchTexture(U32 ch, LLViewerTexture* new_texture)
{
	llassert(ch < LLRender::NUM_TEXTURE_CHANNELS);

	if(mTexture[ch] == new_texture)
	{
		return ;
	}

	if(!new_texture)
	{
		LL_ERRS() << "Can not switch to a null texture." << LL_ENDL;
		return;
	}

	llassert(mTexture[ch].notNull());

	new_texture->addTextureStats(mTexture[ch]->getMaxVirtualSize()) ;

	if (ch == LLRender::DIFFUSE_MAP)
	{
	getViewerObject()->changeTEImage(mTEOffset, new_texture) ;
	}

	setTexture(ch, new_texture) ;	
	dirtyTexture();
}

void LLFace::setTEOffset(const S32 te_offset)
{
	mTEOffset = te_offset;
}


void LLFace::setFaceColor(const LLColor4& color)
{
	mFaceColor = color;
	setState(USE_FACE_COLOR);
}

void LLFace::unsetFaceColor()
{
	clearState(USE_FACE_COLOR);
}

void LLFace::setDrawable(LLDrawable *drawable)
{
	mDrawablep  = drawable;
	mXform      = &drawable->mXform;
}

void LLFace::setSize(S32 num_vertices, S32 num_indices, bool align)
{
	if (align)
	{
		//allocate vertices in blocks of 4 for alignment
		num_vertices = (num_vertices + 0x3) & ~0x3;
	}
	
	if (mGeomCount != num_vertices ||
		mIndicesCount != num_indices)
	{
		mGeomCount    = num_vertices;
		mIndicesCount = num_indices;
		mVertexBuffer = NULL;
	}

	llassert(verify());
}

void LLFace::setGeomIndex(U16 idx) 
{ 
	if (mGeomIndex != idx)
	{
		mGeomIndex = idx; 
		mVertexBuffer = NULL;
	}
}

void LLFace::setTextureIndex(U8 index)
{
	if (index != mTextureIndex)
	{
		mTextureIndex = index;

		if (mTextureIndex != 255)
		{
			mDrawablep->setState(LLDrawable::REBUILD_POSITION);
		}
		else
		{
			if (mDrawInfo && !mDrawInfo->mTextureList.empty())
			{
				LL_ERRS() << "Face with no texture index references indexed texture draw info." << LL_ENDL;
			}
		}
	}
}

void LLFace::setIndicesIndex(S32 idx) 
{ 
	if (mIndicesIndex != idx)
	{
		mIndicesIndex = idx; 
		mVertexBuffer = NULL;
	}
}
	
//============================================================================

U16 LLFace::getGeometryAvatar(
						LLStrider<LLVector3> &vertices,
						LLStrider<LLVector3> &normals,
						LLStrider<LLVector2> &tex_coords,
						LLStrider<F32>		 &vertex_weights,
						// <FS:Ansariel> Vectorized Weight4Strider and ClothWeightStrider by Drake Arconis
						//LLStrider<LLVector4> &clothing_weights)
						LLStrider<LLVector4a> &clothing_weights)
						// </FS:Ansariel>
{
	if (mVertexBuffer.notNull())
	{
		mVertexBuffer->getVertexStrider      (vertices, mGeomIndex, mGeomCount);
		mVertexBuffer->getNormalStrider      (normals, mGeomIndex, mGeomCount);
		mVertexBuffer->getTexCoord0Strider    (tex_coords, mGeomIndex, mGeomCount);
		mVertexBuffer->getWeightStrider(vertex_weights, mGeomIndex, mGeomCount);
		mVertexBuffer->getClothWeightStrider(clothing_weights, mGeomIndex, mGeomCount);
	}

	return mGeomIndex;
}

U16 LLFace::getGeometry(LLStrider<LLVector3> &vertices, LLStrider<LLVector3> &normals,
					    LLStrider<LLVector2> &tex_coords, LLStrider<U16> &indicesp)
{
	if (mVertexBuffer.notNull())
	{
		mVertexBuffer->getVertexStrider(vertices,   mGeomIndex, mGeomCount);
		if (mVertexBuffer->hasDataType(LLVertexBuffer::TYPE_NORMAL))
		{
			mVertexBuffer->getNormalStrider(normals,    mGeomIndex, mGeomCount);
		}
		if (mVertexBuffer->hasDataType(LLVertexBuffer::TYPE_TEXCOORD0))
		{
			mVertexBuffer->getTexCoord0Strider(tex_coords, mGeomIndex, mGeomCount);
		}

		mVertexBuffer->getIndexStrider(indicesp, mIndicesIndex, mIndicesCount);
	}
	
	return mGeomIndex;
}

void LLFace::updateCenterAgent()
{
	if (mDrawablep->isActive())
	{
		mCenterAgent = mCenterLocal * getRenderMatrix();
	}
	else
	{
		mCenterAgent = mCenterLocal;
	}
}

void LLFace::renderSelected(LLViewerTexture *imagep, const LLColor4& color)
{
	if (mDrawablep->getSpatialGroup() == NULL)
	{
		return;
	}

	mDrawablep->getSpatialGroup()->rebuildGeom();
	mDrawablep->getSpatialGroup()->rebuildMesh();
		
	if(mDrawablep.isNull() || mVertexBuffer.isNull())
	{
		return;
	}

	if (mGeomCount > 0 && mIndicesCount > 0)
	{
		gGL.getTexUnit(0)->bind(imagep);
	
		gGL.pushMatrix();
		if (mDrawablep->isActive())
		{
			gGL.multMatrix((GLfloat*)mDrawablep->getRenderMatrix().mMatrix);
		}
		else
		{
			gGL.multMatrix((GLfloat*)mDrawablep->getRegion()->mRenderMatrix.mMatrix);
		}

		gGL.diffuseColor4fv(color.mV);
	
		if (mDrawablep->isState(LLDrawable::RIGGED))
		{
			LLVOVolume* volume = mDrawablep->getVOVolume();
			if (volume)
			{
				LLRiggedVolume* rigged = volume->getRiggedVolume();
				if (rigged)
				{
                    // called when selecting a face during edit of a mesh object
					LLGLEnable offset(GL_POLYGON_OFFSET_FILL);
					glPolygonOffset(-1.f, -1.f);
					gGL.multMatrix((F32*) volume->getRelativeXform().mMatrix);
					const LLVolumeFace& vol_face = rigged->getVolumeFace(getTEOffset());
					// <FS:Ansariel> Use a vbo for the static LLVertexBuffer::drawArray/Element functions; by Drake Arconis/Shyotl Kuhr
					if (LLGLSLShader::sNoFixedFunction)
					{
						LLVertexBuffer::drawElements(LLRender::TRIANGLES, vol_face.mNumVertices, vol_face.mPositions, vol_face.mTexCoords, vol_face.mNumIndices, vol_face.mIndices);
					}
					else
					{
					// </FS:Ansariel>
						LLVertexBuffer::unbind();
						glVertexPointer(3, GL_FLOAT, 16, vol_face.mPositions);
						if (vol_face.mTexCoords)
						{
							glEnableClientState(GL_TEXTURE_COORD_ARRAY);
							glTexCoordPointer(2, GL_FLOAT, 8, vol_face.mTexCoords);
						}
						gGL.syncMatrices();
						glDrawElements(GL_TRIANGLES, vol_face.mNumIndices, GL_UNSIGNED_SHORT, vol_face.mIndices);
						glDisableClientState(GL_TEXTURE_COORD_ARRAY);
					// <FS:Ansariel> Use a vbo for the static LLVertexBuffer::drawArray/Element functions; by Drake Arconis/Shyotl Kuhr
					}
					// </FS:Ansariel>
				}
			}
		}
		else
		{
			// cheaters sometimes prosper...
			//
			mVertexBuffer->setBuffer(mVertexBuffer->getTypeMask());
			mVertexBuffer->draw(LLRender::TRIANGLES, mIndicesCount, mIndicesIndex);
		}

		gGL.popMatrix();
	}
}


/* removed in lieu of raycast uv detection
void LLFace::renderSelectedUV()
{
	LLViewerTexture* red_blue_imagep = LLViewerTextureManager::getFetchedTextureFromFile("uv_test1.j2c", TRUE, LLGLTexture::BOOST_UI);
	LLViewerTexture* green_imagep = LLViewerTextureManager::getFetchedTextureFromFile("uv_test2.tga", TRUE, LLGLTexture::BOOST_UI);

	LLGLSUVSelect object_select;

	// use red/blue gradient to get coarse UV coordinates
	renderSelected(red_blue_imagep, LLColor4::white);
	
	static F32 bias = 0.f;
	static F32 factor = -10.f;
	glPolygonOffset(factor, bias);

	// add green dither pattern on top of red/blue gradient
	gGL.blendFunc(LLRender::BF_ONE, LLRender::BF_ONE);
	gGL.matrixMode(LLRender::MM_TEXTURE);
	gGL.pushMatrix();
	// make green pattern repeat once per texel in red/blue texture
	gGL.scalef(256.f, 256.f, 1.f);
	gGL.matrixMode(LLRender::MM_MODELVIEW);

	renderSelected(green_imagep, LLColor4::white);

	gGL.matrixMode(LLRender::MM_TEXTURE);
	gGL.popMatrix();
	gGL.matrixMode(LLRender::MM_MODELVIEW);
	gGL.blendFunc(LLRender::BF_SOURCE_ALPHA, LLRender::BF_ONE_MINUS_SOURCE_ALPHA);
}
*/

void LLFace::setDrawInfo(LLDrawInfo* draw_info)
{
	if (draw_info)
	{
		if (draw_info->mFace)
		{
			draw_info->mFace->setDrawInfo(NULL);
		}
		draw_info->mFace = this;
	}
	
	if (mDrawInfo)
	{
		mDrawInfo->mFace = NULL;
	}

	mDrawInfo = draw_info;
}

void LLFace::printDebugInfo() const
{
	LLFacePool *poolp = getPool();
	LL_INFOS() << "Object: " << getViewerObject()->mID << LL_ENDL;
	if (getDrawable())
	{
		LL_INFOS() << "Type: " << LLPrimitive::pCodeToString(getDrawable()->getVObj()->getPCode()) << LL_ENDL;
	}
	if (getTexture())
	{
		LL_INFOS() << "Texture: " << getTexture() << " Comps: " << (U32)getTexture()->getComponents() << LL_ENDL;
	}
	else
	{
		LL_INFOS() << "No texture: " << LL_ENDL;
	}

	LL_INFOS() << "Face: " << this << LL_ENDL;
	LL_INFOS() << "State: " << getState() << LL_ENDL;
	LL_INFOS() << "Geom Index Data:" << LL_ENDL;
	LL_INFOS() << "--------------------" << LL_ENDL;
	LL_INFOS() << "GI: " << mGeomIndex << " Count:" << mGeomCount << LL_ENDL;
	LL_INFOS() << "Face Index Data:" << LL_ENDL;
	LL_INFOS() << "--------------------" << LL_ENDL;
	LL_INFOS() << "II: " << mIndicesIndex << " Count:" << mIndicesCount << LL_ENDL;
	LL_INFOS() << LL_ENDL;

	if (poolp)
	{
		poolp->printDebugInfo();

		S32 pool_references = 0;
		for (std::vector<LLFace*>::iterator iter = poolp->mReferences.begin();
			 iter != poolp->mReferences.end(); iter++)
		{
			LLFace *facep = *iter;
			if (facep == this)
			{
				LL_INFOS() << "Pool reference: " << pool_references << LL_ENDL;
				pool_references++;
			}
		}

		if (pool_references != 1)
		{
			LL_INFOS() << "Incorrect number of pool references!" << LL_ENDL;
		}
	}

#if 0
	LL_INFOS() << "Indices:" << LL_ENDL;
	LL_INFOS() << "--------------------" << LL_ENDL;

	const U32 *indicesp = getRawIndices();
	S32 indices_count = getIndicesCount();
	S32 geom_start = getGeomStart();

	for (S32 i = 0; i < indices_count; i++)
	{
		LL_INFOS() << i << ":" << indicesp[i] << ":" << (S32)(indicesp[i] - geom_start) << LL_ENDL;
	}
	LL_INFOS() << LL_ENDL;

	LL_INFOS() << "Vertices:" << LL_ENDL;
	LL_INFOS() << "--------------------" << LL_ENDL;
	for (S32 i = 0; i < mGeomCount; i++)
	{
		LL_INFOS() << mGeomIndex + i << ":" << poolp->getVertex(mGeomIndex + i) << LL_ENDL;
	}
	LL_INFOS() << LL_ENDL;
#endif
}

// Transform the texture coordinates for this face.
static void xform(LLVector2 &tex_coord, F32 cosAng, F32 sinAng, F32 offS, F32 offT, F32 magS, F32 magT)
{
	// New, good way
	F32 s = tex_coord.mV[0];
	F32 t = tex_coord.mV[1];

	// Texture transforms are done about the center of the face.
	s -= 0.5; 
	t -= 0.5;

	// Handle rotation
	F32 temp = s;
	s  = s     * cosAng + t * sinAng;
	t  = -temp * sinAng + t * cosAng;

	// Then scale
	s *= magS;
	t *= magT;

	// Then offset
	s += offS + 0.5f; 
	t += offT + 0.5f;

	tex_coord.mV[0] = s;
	tex_coord.mV[1] = t;
}

// Transform the texture coordinates for this face.
static void xform4a(LLVector4a &tex_coord, const LLVector4a& trans, const LLVector4Logical& mask, const LLVector4a& rot0, const LLVector4a& rot1, const LLVector4a& offset, const LLVector4a& scale) 
{
	//tex coord is two coords, <s0, t0, s1, t1>
	LLVector4a st;

	// Texture transforms are done about the center of the face.
	st.setAdd(tex_coord, trans);
	
	// Handle rotation
	LLVector4a rot_st;
		
	// <s0 * cosAng, s0*-sinAng, s1*cosAng, s1*-sinAng>
	LLVector4a s0;
	s0.splat(st, 0);
	LLVector4a s1;
	s1.splat(st, 2);
	LLVector4a ss;
	ss.setSelectWithMask(mask, s1, s0);

	LLVector4a a; 
	a.setMul(rot0, ss);
	
	// <t0*sinAng, t0*cosAng, t1*sinAng, t1*cosAng>
	LLVector4a t0;
	t0.splat(st, 1);
	LLVector4a t1;
	t1.splat(st, 3);
	LLVector4a tt;
	tt.setSelectWithMask(mask, t1, t0);

	LLVector4a b;
	b.setMul(rot1, tt);
		
	st.setAdd(a,b);

	// Then scale
	st.mul(scale);

	// Then offset
	tex_coord.setAdd(st, offset);
}


bool less_than_max_mag(const LLVector4a& vec)
{
	LLVector4a MAX_MAG;
	MAX_MAG.splat(1024.f*1024.f);

	LLVector4a val;
	val.setAbs(vec);

	S32 lt = val.lessThan(MAX_MAG).getGatheredBits() & 0x7;
	
	return lt == 0x7;
}

BOOL LLFace::genVolumeBBoxes(const LLVolume &volume, S32 f,
								const LLMatrix4& mat_vert_in, BOOL global_volume)
{
	//get bounding box
	if (mDrawablep->isState(LLDrawable::REBUILD_VOLUME | LLDrawable::REBUILD_POSITION | LLDrawable::REBUILD_RIGGED))
	{
		//VECTORIZE THIS
		LLMatrix4a mat_vert;
		mat_vert.loadu(mat_vert_in);

		LLVector4a min,max;
	
		if (f >= volume.getNumVolumeFaces())
		{
			LL_WARNS() << "Generating bounding box for invalid face index!" << LL_ENDL;
			f = 0;
		}

		const LLVolumeFace &face = volume.getVolumeFace(f);
		min = face.mExtents[0];
		max = face.mExtents[1];

// <FS:AW>		
// 		llassert(less_than_max_mag(min));
// 		llassert(less_than_max_mag(max));
// </FS:AW>
		//min, max are in volume space, convert to drawable render space

		//get 8 corners of bounding box
		LLVector4Logical mask[6];

		for (U32 i = 0; i < 6; ++i)
		{
			mask[i].clear();
		}

		mask[0].setElement<2>(); //001
		mask[1].setElement<1>(); //010
		mask[2].setElement<1>(); //011
		mask[2].setElement<2>();
		mask[3].setElement<0>(); //100
		mask[4].setElement<0>(); //101
		mask[4].setElement<2>();
		mask[5].setElement<0>(); //110
		mask[5].setElement<1>();

		LLVector4a v[8];

		v[6] = min;
		v[7] = max;

		for (U32 i = 0; i < 6; ++i)
		{
			v[i].setSelectWithMask(mask[i], min, max);
		}

		LLVector4a tv[8];

		//transform bounding box into drawable space
		for (U32 i = 0; i < 8; ++i)
		{
			mat_vert.affineTransform(v[i], tv[i]);
		}
	
		//find bounding box
		LLVector4a& newMin = mExtents[0];
		LLVector4a& newMax = mExtents[1];

		newMin = newMax = tv[0];

		for (U32 i = 1; i < 8; ++i)
		{
			newMin.setMin(newMin, tv[i]);
			newMax.setMax(newMax, tv[i]);
		}

		if (!mDrawablep->isActive())
		{	// Shift position for region
			LLVector4a offset;
			offset.load3(mDrawablep->getRegion()->getOriginAgent().mV);
			newMin.add(offset);
			newMax.add(offset);
		}

		LLVector4a t;
		t.setAdd(newMin,newMax);
		t.mul(0.5f);

		mCenterLocal.set(t.getF32ptr());

		t.setSub(newMax,newMin);
		mBoundingSphereRadius = t.getLength3().getF32()*0.5f;

		updateCenterAgent();
	}

	return TRUE;
}



// convert surface coordinates to texture coordinates, based on
// the values in the texture entry.  probably should be
// integrated with getGeometryVolume() for its texture coordinate
// generation - but i'll leave that to someone more familiar
// with the implications.
LLVector2 LLFace::surfaceToTexture(LLVector2 surface_coord, const LLVector4a& position, const LLVector4a& normal)
{
	LLVector2 tc = surface_coord;
	
	const LLTextureEntry *tep = getTextureEntry();

	if (tep == NULL)
	{
		// can't do much without the texture entry
		return surface_coord;
	}

	//VECTORIZE THIS
	// see if we have a non-default mapping
    U8 texgen = getTextureEntry()->getTexGen();
	if (texgen != LLTextureEntry::TEX_GEN_DEFAULT)
	{
		LLVector4a& center = *(mDrawablep->getVOVolume()->getVolume()->getVolumeFace(mTEOffset).mCenter);
		
		LLVector4a volume_position;
		LLVector3 v_position(position.getF32ptr());

		volume_position.load3(mDrawablep->getVOVolume()->agentPositionToVolume(v_position).mV);
		
		if (!mDrawablep->getVOVolume()->isVolumeGlobal())
		{
			LLVector4a scale;
			scale.load3(mVObjp->getScale().mV);
			volume_position.mul(scale);
		}
		
		LLVector4a volume_normal;
		LLVector3 v_normal(normal.getF32ptr());
		volume_normal.load3(mDrawablep->getVOVolume()->agentDirectionToVolume(v_normal).mV);
		volume_normal.normalize3fast();
		
		if (texgen == LLTextureEntry::TEX_GEN_PLANAR)
		{
			planarProjection(tc, volume_normal, center, volume_position);
		}		
	}

	if (mTextureMatrix)	// if we have a texture matrix, use it
	{
		LLVector3 tc3(tc);
		tc3 = tc3 * *mTextureMatrix;
		tc = LLVector2(tc3);
	}
	
	else // otherwise use the texture entry parameters
	{
		xform(tc, cos(tep->getRotation()), sin(tep->getRotation()),
			  tep->mOffsetS, tep->mOffsetT, tep->mScaleS, tep->mScaleT);
	}

	
	return tc;
}

// Returns scale compared to default texgen, and face orientation as calculated
// by planarProjection(). This is needed to match planar texgen parameters.
void LLFace::getPlanarProjectedParams(LLQuaternion* face_rot, LLVector3* face_pos, F32* scale) const
{
	const LLMatrix4& vol_mat = getWorldMatrix();
<<<<<<< HEAD
	if( ! getViewerObject() )
	{
		LL_WARNS() << "No viewer object" << LL_ENDL;
		return;
	}
	if( ! getViewerObject()->getVolume() )
	{
		LL_WARNS() << "No volume" << LL_ENDL;
		return;
	}

	if( getViewerObject()->getVolume()->getNumVolumeFaces() <= mTEOffset )
	{
		LL_WARNS() << "No volume face" << (S32)mTEOffset << LL_ENDL;
		return;
	}

	const LLVolumeFace& vf = getViewerObject()->getVolume()->getVolumeFace(mTEOffset);
	const LLVector4a& normal4a = vf.mNormals[0];
	const LLVector4a& tangent = vf.mTangents[0];

	// <FS:ND> tangent is a reference, compiler will always assume it's valid and skip the check due to tangent==nullptr being undefined behaviour.

	// if (!&tangent)
	// {
	// 	return;
	// }

	// </FS:ND>

=======
	const LLVolumeFace& vf = getViewerObject()->getVolume()->getVolumeFace(mTEOffset);

	if( !vf.mNormals )
	{
		LL_WARNS( ) << "Volume face without normal vector (object id: " << getViewerObject()->getID().asString() << ")" << LL_ENDL;
		return;
	}

	if( !vf.mTangents )
	{
		LL_WARNS() << "Volume face without tangent (object id: " << getViewerObject()->getID().asString() << ")" << LL_ENDL;
		return;
	}


	const LLVector4a& normal4a = vf.mNormals[0];
	const LLVector4a& tangent = vf.mTangents[0];

>>>>>>> 9b034b53
	LLVector4a binormal4a;
	binormal4a.setCross3(normal4a, tangent);
	binormal4a.mul(tangent.getF32ptr()[3]);

	LLVector2 projected_binormal;
	planarProjection(projected_binormal, normal4a, *vf.mCenter, binormal4a);
	projected_binormal -= LLVector2(0.5f, 0.5f); // this normally happens in xform()
	*scale = projected_binormal.length();
	// rotate binormal to match what planarProjection() thinks it is,
	// then find rotation from that:
	projected_binormal.normalize();
	F32 ang = acos(projected_binormal.mV[VY]);
	ang = (projected_binormal.mV[VX] < 0.f) ? -ang : ang;

	//VECTORIZE THIS
	LLVector3 binormal(binormal4a.getF32ptr());
	LLVector3 normal(normal4a.getF32ptr());
	binormal.rotVec(ang, normal);
	LLQuaternion local_rot( binormal % normal, binormal, normal );
	*face_rot = local_rot * vol_mat.quaternion();
	*face_pos = vol_mat.getTranslation();
}

// Returns the necessary texture transform to align this face's TE to align_to's TE
bool LLFace::calcAlignedPlanarTE(const LLFace* align_to,  LLVector2* res_st_offset, 
								 LLVector2* res_st_scale, F32* res_st_rot) const
{
	if (!align_to)
	{
		return false;
	}
	const LLTextureEntry *orig_tep = align_to->getTextureEntry();
	if ((orig_tep->getTexGen() != LLTextureEntry::TEX_GEN_PLANAR) ||
		(getTextureEntry()->getTexGen() != LLTextureEntry::TEX_GEN_PLANAR))
	{
		return false;
	}

	LLVector3 orig_pos, this_pos;
	LLQuaternion orig_face_rot, this_face_rot;
	F32 orig_proj_scale, this_proj_scale;
	align_to->getPlanarProjectedParams(&orig_face_rot, &orig_pos, &orig_proj_scale);
	getPlanarProjectedParams(&this_face_rot, &this_pos, &this_proj_scale);

	// The rotation of "this face's" texture:
	LLQuaternion orig_st_rot = LLQuaternion(orig_tep->getRotation(), LLVector3::z_axis) * orig_face_rot;
	LLQuaternion this_st_rot = orig_st_rot * ~this_face_rot;
	F32 x_ang, y_ang, z_ang;
	this_st_rot.getEulerAngles(&x_ang, &y_ang, &z_ang);
	*res_st_rot = z_ang;

	// Offset and scale of "this face's" texture:
	LLVector3 centers_dist = (this_pos - orig_pos) * ~orig_st_rot;
	LLVector3 st_scale(orig_tep->mScaleS, orig_tep->mScaleT, 1.f);
	st_scale *= orig_proj_scale;
	centers_dist.scaleVec(st_scale);
	LLVector2 orig_st_offset(orig_tep->mOffsetS, orig_tep->mOffsetT);

	*res_st_offset = orig_st_offset + (LLVector2)centers_dist;
	res_st_offset->mV[VX] -= (S32)res_st_offset->mV[VX];
	res_st_offset->mV[VY] -= (S32)res_st_offset->mV[VY];

	st_scale /= this_proj_scale;
	*res_st_scale = (LLVector2)st_scale;
	return true;
}

void LLFace::updateRebuildFlags()
{
	if (mDrawablep->isState(LLDrawable::REBUILD_VOLUME))
	{ //this rebuild is zero overhead (direct consequence of some change that affects this face)
		mLastUpdateTime = gFrameTimeSeconds;
	}
	else
	{ //this rebuild is overhead (side effect of some change that does not affect this face)
		mLastMoveTime = gFrameTimeSeconds;
	}
}


bool LLFace::canRenderAsMask()
{
	if (LLPipeline::sNoAlpha)
	{
		return true;
	}

	const LLTextureEntry* te = getTextureEntry();
	if( !te || !getViewerObject() || !getTexture() )
	{
		return false;
	}

	LLMaterial* mat = te->getMaterialParams();
	if (mat && mat->getDiffuseAlphaMode() == LLMaterial::DIFFUSE_ALPHA_MODE_BLEND)
	{
		return false;
	}
	
	if ((te->getColor().mV[3] == 1.0f) &&			// can't treat as mask if we have face alpha
		(te->getGlow() == 0.f) &&					// glowing masks are hard to implement - don't mask
		!getViewerObject()->isHUDAttachment() &&	// Fix from CoolVL: hud attachments are NOT maskable (else they would get affected by day light)
		getTexture()->getIsAlphaMask())				// texture actually qualifies for masking (lazily recalculated but expensive)
	{
		if (LLPipeline::sRenderDeferred)
		{
			// Fix from CoolVL: hud attachments are NOT maskable at all - see above
			if (/*!getViewerObject()->isHUDAttachment() &&*/ te->getFullbright())
			{ //fullbright objects are NOT subject to the deferred rendering pipe
				return LLPipeline::sAutoMaskAlphaNonDeferred;
			}
			else
			{
				return LLPipeline::sAutoMaskAlphaDeferred;
			}
		}
		else
		{
			return LLPipeline::sAutoMaskAlphaNonDeferred;
		}
	}

	return false;
}


static LLTrace::BlockTimerStatHandle FTM_FACE_GEOM_VOLUME("Volume VB Cache");

//static 
void LLFace::cacheFaceInVRAM(const LLVolumeFace& vf)
{
	LL_RECORD_BLOCK_TIME(FTM_FACE_GEOM_VOLUME);
	U32 mask = LLVertexBuffer::MAP_VERTEX | LLVertexBuffer::MAP_TEXCOORD0 |
				LLVertexBuffer::MAP_TANGENT | LLVertexBuffer::MAP_NORMAL;
	
	if (vf.mWeights)
	{
		mask |= LLVertexBuffer::MAP_WEIGHT4;
	}

	LLVertexBuffer* buff = new LLVertexBuffer(mask, GL_STATIC_DRAW_ARB);
	vf.mVertexBuffer = buff;

	buff->allocateBuffer(vf.mNumVertices, 0, true);

	LLStrider<LLVector4a> f_vert;
	LLStrider<LLVector4a> f_tangent;
	LLStrider<LLVector3> f_norm;
	LLStrider<LLVector2> f_tc;

	buff->getTangentStrider(f_tangent);
	buff->getVertexStrider(f_vert);
	buff->getNormalStrider(f_norm);
	buff->getTexCoord0Strider(f_tc);

	for (U32 i = 0; i < vf.mNumVertices; ++i)
	{
		*f_vert++ = vf.mPositions[i];
		*f_tangent++ = vf.mTangents[i];
		*f_tc++ = vf.mTexCoords[i];
		(*f_norm++).set(vf.mNormals[i].getF32ptr());
	}

	if (vf.mWeights)
	{
		// <FS:Ansariel> Vectorized Weight4Strider and ClothWeightStrider by Drake Arconis
		//LLStrider<LLVector4> f_wght;
		LLStrider<LLVector4a> f_wght;
		buff->getWeight4Strider(f_wght);
		for (U32 i = 0; i < vf.mNumVertices; ++i)
		{
			// <FS:Ansariel> Vectorized Weight4Strider and ClothWeightStrider by Drake Arconis
			//(*f_wght++).set(vf.mWeights[i].getF32ptr());
			(*f_wght++) = vf.mWeights[i];
		}
	}

	buff->flush();
}

//helper function for pushing primitives for transform shaders and cleaning up
//uninitialized data on the tail, plus tracking number of expected primitives
void push_for_transform(LLVertexBuffer* buff, U32 source_count, U32 dest_count)
{
	if (source_count > 0 && dest_count >= source_count) //protect against possible U32 wrapping
	{
		//push source primitives
		buff->drawArrays(LLRender::POINTS, 0, source_count);
		U32 tail = dest_count-source_count;
		for (U32 i = 0; i < tail; ++i)
		{ //copy last source primitive into each element in tail
			buff->drawArrays(LLRender::POINTS, source_count-1, 1);
		}
		gPipeline.mTransformFeedbackPrimitives += dest_count;
	}
}

static LLTrace::BlockTimerStatHandle FTM_FACE_GET_GEOM("Face Geom");
static LLTrace::BlockTimerStatHandle FTM_FACE_GEOM_POSITION("Position");
static LLTrace::BlockTimerStatHandle FTM_FACE_GEOM_NORMAL("Normal");
static LLTrace::BlockTimerStatHandle FTM_FACE_GEOM_TEXTURE("Texture");
static LLTrace::BlockTimerStatHandle FTM_FACE_GEOM_COLOR("Color");
static LLTrace::BlockTimerStatHandle FTM_FACE_GEOM_EMISSIVE("Emissive");
static LLTrace::BlockTimerStatHandle FTM_FACE_GEOM_WEIGHTS("Weights");
static LLTrace::BlockTimerStatHandle FTM_FACE_GEOM_TANGENT("Binormal");

static LLTrace::BlockTimerStatHandle FTM_FACE_GEOM_FEEDBACK("Face Feedback");
static LLTrace::BlockTimerStatHandle FTM_FACE_GEOM_FEEDBACK_POSITION("Feedback Position");
static LLTrace::BlockTimerStatHandle FTM_FACE_GEOM_FEEDBACK_NORMAL("Feedback  Normal");
static LLTrace::BlockTimerStatHandle FTM_FACE_GEOM_FEEDBACK_TEXTURE("Feedback  Texture");
static LLTrace::BlockTimerStatHandle FTM_FACE_GEOM_FEEDBACK_COLOR("Feedback  Color");
static LLTrace::BlockTimerStatHandle FTM_FACE_GEOM_FEEDBACK_EMISSIVE("Feedback  Emissive");
static LLTrace::BlockTimerStatHandle FTM_FACE_GEOM_FEEDBACK_BINORMAL("Feedback Binormal");

static LLTrace::BlockTimerStatHandle FTM_FACE_GEOM_INDEX("Index");
static LLTrace::BlockTimerStatHandle FTM_FACE_GEOM_INDEX_TAIL("Tail");
static LLTrace::BlockTimerStatHandle FTM_FACE_POSITION_STORE("Pos");
static LLTrace::BlockTimerStatHandle FTM_FACE_TEXTURE_INDEX_STORE("TexIdx");
static LLTrace::BlockTimerStatHandle FTM_FACE_POSITION_PAD("Pad");
static LLTrace::BlockTimerStatHandle FTM_FACE_TEX_DEFAULT("Default");
static LLTrace::BlockTimerStatHandle FTM_FACE_TEX_QUICK("Quick");
static LLTrace::BlockTimerStatHandle FTM_FACE_TEX_QUICK_NO_XFORM("No Xform");
static LLTrace::BlockTimerStatHandle FTM_FACE_TEX_QUICK_XFORM("Xform");
static LLTrace::BlockTimerStatHandle FTM_FACE_TEX_QUICK_PLANAR("Quick Planar");

BOOL LLFace::getGeometryVolume(const LLVolume& volume,
							   const S32 &f,
								const LLMatrix4& mat_vert_in, const LLMatrix3& mat_norm_in,
								const U16 &index_offset,
								bool force_rebuild)
{
	LL_RECORD_BLOCK_TIME(FTM_FACE_GET_GEOM);
	llassert(verify());
	const LLVolumeFace &vf = volume.getVolumeFace(f);
	S32 num_vertices = (S32)vf.mNumVertices;
	S32 num_indices = (S32) vf.mNumIndices;
	
	if (gPipeline.hasRenderDebugMask(LLPipeline::RENDER_DEBUG_OCTREE))
	{
		updateRebuildFlags();
	}


	// <FS:ND> The volume face vf can have more indices/vertices than this face. All striders below are aquired with a size of this face, but then written with num_verices/num_indices values,
	// thus overflowing the buffer when vf holds more data.
	// We can either clamp num_* down like here, or aquire all striders not using the face size, but the size if vf (that is swapping out mGeomCount with num_vertices and mIndicesCout with num_indices
	// in all calls to nVertbuffer->get*Strider(...). Final solution is to just return FALSE and be done with it.
	// 
	// The correct poison of choice is debatable, either copying not all data of vf (clamping) or writing more data than this face claims to have (aquiring bigger striders). Returning will not display this face at all.
	//
	// clamping it is for now.

	num_vertices = llclamp( num_vertices, (S32)0, (S32)mGeomCount );
	num_indices = llclamp( num_indices, (S32)0, (S32)mIndicesCount );

	// </FS:ND>


	//don't use map range (generates many redundant unmap calls)
	bool map_range = false; //gGLManager.mHasMapBufferRange || gGLManager.mHasFlushBufferRange;

	if (mVertexBuffer.notNull())
	{
		if (num_indices + (S32) mIndicesIndex > mVertexBuffer->getNumIndices())
		{
			if (gDebugGL)
			{
				LL_WARNS()	<< "Index buffer overflow!" << LL_ENDL;
				LL_WARNS() << "Indices Count: " << mIndicesCount
						<< " VF Num Indices: " << num_indices
						<< " Indices Index: " << mIndicesIndex
						<< " VB Num Indices: " << mVertexBuffer->getNumIndices() << LL_ENDL;
				LL_WARNS()	<< " Face Index: " << f
						<< " Pool Type: " << mPoolType << LL_ENDL;
			}
			return FALSE;
		}

		if (num_vertices + mGeomIndex > mVertexBuffer->getNumVerts())
		{
			if (gDebugGL)
			{
				LL_WARNS() << "Vertex buffer overflow!" << LL_ENDL;
			}
			return FALSE;
		}
	}

	LLStrider<LLVector3> vert;
	LLStrider<LLVector2> tex_coords0;
	LLStrider<LLVector2> tex_coords1;
	LLStrider<LLVector2> tex_coords2;
	LLStrider<LLVector3> norm;
	LLStrider<LLColor4U> colors;
	LLStrider<LLVector3> tangent;
	LLStrider<U16> indicesp;
	// <FS:Ansariel> Vectorized Weight4Strider and ClothWeightStrider by Drake Arconis
	//LLStrider<LLVector4> wght;
	LLStrider<LLVector4a> wght;

	BOOL full_rebuild = force_rebuild || mDrawablep->isState(LLDrawable::REBUILD_VOLUME);
	
	BOOL global_volume = mDrawablep->getVOVolume()->isVolumeGlobal();
	LLVector3 scale;
	if (global_volume)
	{
		scale.setVec(1,1,1);
	}
	else
	{
		scale = mVObjp->getScale();
	}
	
	bool rebuild_pos = full_rebuild || mDrawablep->isState(LLDrawable::REBUILD_POSITION);
	bool rebuild_color = full_rebuild || mDrawablep->isState(LLDrawable::REBUILD_COLOR);
	bool rebuild_emissive = rebuild_color && mVertexBuffer->hasDataType(LLVertexBuffer::TYPE_EMISSIVE);
	bool rebuild_tcoord = full_rebuild || mDrawablep->isState(LLDrawable::REBUILD_TCOORD);
	bool rebuild_normal = rebuild_pos && mVertexBuffer->hasDataType(LLVertexBuffer::TYPE_NORMAL);
	bool rebuild_tangent = rebuild_pos && mVertexBuffer->hasDataType(LLVertexBuffer::TYPE_TANGENT);
	bool rebuild_weights = rebuild_pos && mVertexBuffer->hasDataType(LLVertexBuffer::TYPE_WEIGHT4);

	const LLTextureEntry *tep = mVObjp->getTE(f);
	const U8 bump_code = tep ? tep->getBumpmap() : 0;

	BOOL is_static = mDrawablep->isStatic();
	BOOL is_global = is_static;

	LLVector3 center_sum(0.f, 0.f, 0.f);
	
	if (is_global)
	{
		setState(GLOBAL);
	}
	else
	{
		clearState(GLOBAL);
	}

	// <FS:ND> Protection against faces w/o te set.
	// LLColor4U color = tep->getColor();
	LLColor4U color = (tep ? tep->getColor() : LLColor4());
	// </FS:ND>

	if (rebuild_color)
	{ //decide if shiny goes in alpha channel of color
		if (tep && 
			getPoolType() != LLDrawPool::POOL_ALPHA)  // <--- alpha channel MUST contain transparency, not shiny
	{
			LLMaterial* mat = tep->getMaterialParams().get();
						
			bool shiny_in_alpha = false;
			
			if (LLPipeline::sRenderDeferred)
			{ //store shiny in alpha if we don't have a specular map
				if  (!mat || mat->getSpecularID().isNull())
				{
					shiny_in_alpha = true;
				}
			}
			else
			{
				if (!mat || mat->getDiffuseAlphaMode() != LLMaterial::DIFFUSE_ALPHA_MODE_MASK)
				{
					shiny_in_alpha = true;
				}
			}

			if (shiny_in_alpha)
			{

				static const GLfloat alpha[4] =
				{
					0.00f,
					0.25f,
					0.5f,
					0.75f
				};
			
				llassert(tep->getShiny() <= 3);
				color.mV[3] = U8 (alpha[tep->getShiny()] * 255);
			}
		}
	}

	// INDICES
	if (full_rebuild)
	{
		LL_RECORD_BLOCK_TIME(FTM_FACE_GEOM_INDEX);
		mVertexBuffer->getIndexStrider(indicesp, mIndicesIndex, mIndicesCount, map_range);

		volatile __m128i* dst = (__m128i*) indicesp.get();
		__m128i* src = (__m128i*) vf.mIndices;
		__m128i offset = _mm_set1_epi16(index_offset);

		S32 end = num_indices/8;
		
		for (S32 i = 0; i < end; i++)
		{
			__m128i res = _mm_add_epi16(src[i], offset);
			_mm_storeu_si128((__m128i*) dst++, res);
		}

		{
			LL_RECORD_BLOCK_TIME(FTM_FACE_GEOM_INDEX_TAIL);
			U16* idx = (U16*) dst;

			for (S32 i = end*8; i < num_indices; ++i)
			{
				*idx++ = vf.mIndices[i]+index_offset;
			}
		}

		if (map_range)
		{
			mVertexBuffer->flush();
		}
	}
	
	LLMatrix4a mat_normal;
	mat_normal.loadu(mat_norm_in);
	
	F32 r = 0, os = 0, ot = 0, ms = 0, mt = 0, cos_ang = 0, sin_ang = 0;
	bool do_xform = false;
	if (rebuild_tcoord)
	{
		if (tep)
		{
			r  = tep->getRotation();
			os = tep->mOffsetS;
			ot = tep->mOffsetT;
			ms = tep->mScaleS;
			mt = tep->mScaleT;
			cos_ang = cos(r);
			sin_ang = sin(r);

			if (cos_ang != 1.f || 
				sin_ang != 0.f ||
				os != 0.f ||
				ot != 0.f ||
				ms != 1.f ||
				mt != 1.f)
			{
				do_xform = true;
			}
			else
			{
				do_xform = false;
			}	
		}
		else
		{
			do_xform = false;
		}
	}
	
	static LLCachedControl<bool> use_transform_feedback(gSavedSettings, "RenderUseTransformFeedback", false);

#ifdef GL_TRANSFORM_FEEDBACK_BUFFER
	if (use_transform_feedback &&
		mVertexBuffer->getUsage() == GL_DYNAMIC_COPY_ARB &&
		gTransformPositionProgram.mProgramObject && //transform shaders are loaded
		mVertexBuffer->useVBOs() && //target buffer is in VRAM
		!rebuild_weights && //TODO: add support for weights
		!volume.isUnique()) //source volume is NOT flexi
	{ //use transform feedback to pack vertex buffer
		//gGLDebugLoggingEnabled = TRUE;
		LL_RECORD_BLOCK_TIME(FTM_FACE_GEOM_FEEDBACK);
		LLGLEnable discard(GL_RASTERIZER_DISCARD);
		LLVertexBuffer* buff = (LLVertexBuffer*) vf.mVertexBuffer.get();

		if (vf.mVertexBuffer.isNull() || buff->getNumVerts() != vf.mNumVertices)
		{
			mVObjp->getVolume()->genTangents(f);
			LLFace::cacheFaceInVRAM(vf);
			buff = (LLVertexBuffer*) vf.mVertexBuffer.get();
		}		

		LLGLSLShader* cur_shader = LLGLSLShader::sCurBoundShaderPtr;
		
		gGL.pushMatrix();
		gGL.loadMatrix((GLfloat*) mat_vert_in.mMatrix);

		if (rebuild_pos)
		{
			LL_RECORD_BLOCK_TIME(FTM_FACE_GEOM_FEEDBACK_POSITION);
			gTransformPositionProgram.bind();

			mVertexBuffer->bindForFeedback(0, LLVertexBuffer::TYPE_VERTEX, mGeomIndex, mGeomCount);

			U8 index = mTextureIndex < 255 ? mTextureIndex : 0;

			S32 val = 0;
			U8* vp = (U8*) &val;
			vp[0] = index;
			vp[1] = 0;
			vp[2] = 0;
			vp[3] = 0;
			
			gTransformPositionProgram.uniform1i(sTextureIndexIn, val);
			glBeginTransformFeedback(GL_POINTS);
			buff->setBuffer(LLVertexBuffer::MAP_VERTEX);

			push_for_transform(buff, vf.mNumVertices, mGeomCount);

			glEndTransformFeedback();
		}

		if (rebuild_color)
		{
			LL_RECORD_BLOCK_TIME(FTM_FACE_GEOM_FEEDBACK_COLOR);
			gTransformColorProgram.bind();
			
			mVertexBuffer->bindForFeedback(0, LLVertexBuffer::TYPE_COLOR, mGeomIndex, mGeomCount);

			S32 val = *((S32*) color.mV);

			gTransformColorProgram.uniform1i(sColorIn, val);
			glBeginTransformFeedback(GL_POINTS);
			buff->setBuffer(LLVertexBuffer::MAP_VERTEX);
			push_for_transform(buff, vf.mNumVertices, mGeomCount);
			glEndTransformFeedback();
		}

		if (rebuild_emissive)
		{
			LL_RECORD_BLOCK_TIME(FTM_FACE_GEOM_FEEDBACK_EMISSIVE);
			gTransformColorProgram.bind();
			
			mVertexBuffer->bindForFeedback(0, LLVertexBuffer::TYPE_EMISSIVE, mGeomIndex, mGeomCount);

			U8 glow = (U8) llclamp((S32) (getTextureEntry()->getGlow()*255), 0, 255);

			S32 glow32 = glow |
						 (glow << 8) |
						 (glow << 16) |
						 (glow << 24);

			gTransformColorProgram.uniform1i(sColorIn, glow32);
			glBeginTransformFeedback(GL_POINTS);
			buff->setBuffer(LLVertexBuffer::MAP_VERTEX);
			push_for_transform(buff, vf.mNumVertices, mGeomCount);
			glEndTransformFeedback();
		}

		if (rebuild_normal)
		{
			LL_RECORD_BLOCK_TIME(FTM_FACE_GEOM_FEEDBACK_NORMAL);
			gTransformNormalProgram.bind();
			
			mVertexBuffer->bindForFeedback(0, LLVertexBuffer::TYPE_NORMAL, mGeomIndex, mGeomCount);
						
			glBeginTransformFeedback(GL_POINTS);
			buff->setBuffer(LLVertexBuffer::MAP_NORMAL);
			push_for_transform(buff, vf.mNumVertices, mGeomCount);
			glEndTransformFeedback();
		}

		if (rebuild_tangent)
		{
			LL_RECORD_BLOCK_TIME(FTM_FACE_GEOM_TANGENT);
			gTransformTangentProgram.bind();
			
			mVertexBuffer->bindForFeedback(0, LLVertexBuffer::TYPE_TANGENT, mGeomIndex, mGeomCount);
						
			glBeginTransformFeedback(GL_POINTS);
			buff->setBuffer(LLVertexBuffer::MAP_TANGENT);
			push_for_transform(buff, vf.mNumVertices, mGeomCount);
			glEndTransformFeedback();
		}

		if (rebuild_tcoord)
		{
			LL_RECORD_BLOCK_TIME(FTM_FACE_GEOM_FEEDBACK_TEXTURE);
			gTransformTexCoordProgram.bind();
			
			mVertexBuffer->bindForFeedback(0, LLVertexBuffer::TYPE_TEXCOORD0, mGeomIndex, mGeomCount);
						
			glBeginTransformFeedback(GL_POINTS);
			buff->setBuffer(LLVertexBuffer::MAP_TEXCOORD0);
			push_for_transform(buff, vf.mNumVertices, mGeomCount);
			glEndTransformFeedback();

			bool do_bump = bump_code && mVertexBuffer->hasDataType(LLVertexBuffer::TYPE_TEXCOORD1);

			if (do_bump)
			{
				mVertexBuffer->bindForFeedback(0, LLVertexBuffer::TYPE_TEXCOORD1, mGeomIndex, mGeomCount);
				glBeginTransformFeedback(GL_POINTS);
				buff->setBuffer(LLVertexBuffer::MAP_TEXCOORD0);
				push_for_transform(buff, vf.mNumVertices, mGeomCount);
				glEndTransformFeedback();
			}				
		}

		glBindBufferARB(GL_TRANSFORM_FEEDBACK_BUFFER, 0);
		gGL.popMatrix();

		if (cur_shader)
		{
			cur_shader->bind();
		}
	}
	else
#endif
	{
		//if it's not fullbright and has no normals, bake sunlight based on face normal
		//bool bake_sunlight = !getTextureEntry()->getFullbright() &&
		//  !mVertexBuffer->hasDataType(LLVertexBuffer::TYPE_NORMAL);

		if (rebuild_tcoord)
		{
			LL_RECORD_BLOCK_TIME(FTM_FACE_GEOM_TEXTURE);
									
			//bump setup
			LLVector4a binormal_dir( -sin_ang, cos_ang, 0.f );
			LLVector4a bump_s_primary_light_ray(0.f, 0.f, 0.f);
			LLVector4a bump_t_primary_light_ray(0.f, 0.f, 0.f);

			LLQuaternion bump_quat;
			if (mDrawablep->isActive())
			{
				bump_quat = LLQuaternion(mDrawablep->getRenderMatrix());
			}
		
			if (bump_code)
			{
				mVObjp->getVolume()->genTangents(f);
				F32 offset_multiple; 
				switch( bump_code )
				{
					case BE_NO_BUMP:
					offset_multiple = 0.f;
					break;
					case BE_BRIGHTNESS:
					case BE_DARKNESS:
					if( mTexture[LLRender::DIFFUSE_MAP].notNull() && mTexture[LLRender::DIFFUSE_MAP]->hasGLTexture())
					{
						// Offset by approximately one texel
						S32 cur_discard = mTexture[LLRender::DIFFUSE_MAP]->getDiscardLevel();
						S32 max_size = llmax( mTexture[LLRender::DIFFUSE_MAP]->getWidth(), mTexture[LLRender::DIFFUSE_MAP]->getHeight() );
						max_size <<= cur_discard;
						const F32 ARTIFICIAL_OFFSET = 2.f;
						offset_multiple = ARTIFICIAL_OFFSET / (F32)max_size;
					}
					else
					{
						offset_multiple = 1.f/256;
					}
					break;

					default:  // Standard bumpmap textures.  Assumed to be 256x256
					offset_multiple = 1.f / 256;
					break;
				}

				F32 s_scale = 1.f;
				F32 t_scale = 1.f;
				if( tep )
				{
					tep->getScale( &s_scale, &t_scale );
				}
				// Use the nudged south when coming from above sun angle, such
				// that emboss mapping always shows up on the upward faces of cubes when 
				// it's noon (since a lot of builders build with the sun forced to noon).
				LLVector3   sun_ray  = gSky.mVOSkyp->mBumpSunDir;
				LLVector3   moon_ray = gSky.getMoonDirection();
				LLVector3& primary_light_ray = (sun_ray.mV[VZ] > 0) ? sun_ray : moon_ray;

				bump_s_primary_light_ray.load3((offset_multiple * s_scale * primary_light_ray).mV);
				bump_t_primary_light_ray.load3((offset_multiple * t_scale * primary_light_ray).mV);
			}

			// <FS:ND> FIRE-14261 Guard against null textures
			// U8 texgen = getTextureEntry()->getTexGen();
			U8 texgen = getTextureEntry() ? getTextureEntry()->getTexGen() : LLTextureEntry::TEX_GEN_DEFAULT;
			// </FS:ND>
			
			if (rebuild_tcoord && texgen != LLTextureEntry::TEX_GEN_DEFAULT)
			{ //planar texgen needs binormals
				mVObjp->getVolume()->genTangents(f);
			}

			U8 tex_mode = 0;
	
			bool tex_anim = false;

				LLVOVolume* vobj = (LLVOVolume*) (LLViewerObject*) mVObjp;	
				tex_mode = vobj->mTexAnimMode;

			if (vobj->mTextureAnimp)
			{ //texture animation is in play, override specular and normal map tex coords with diffuse texcoords
				tex_anim = true;
			}

			if (isState(TEXTURE_ANIM))
			{
				if (!tex_mode)
				{
					clearState(TEXTURE_ANIM);
				}
				else
				{
					os = ot = 0.f;
					r = 0.f;
					cos_ang = 1.f;
					sin_ang = 0.f;
					ms = mt = 1.f;

					do_xform = false;
				}

				if (getVirtualSize() >= MIN_TEX_ANIM_SIZE || isState(LLFace::RIGGED))
				{ //don't override texture transform during tc bake
					tex_mode = 0;
				}
			}

			LLVector4a scalea;
			scalea.load3(scale.mV);

			// <FS:ND> Protection against faces w/o te set.
			// LLMaterial* mat = tep->getMaterialParams().get();
			LLMaterial* mat = tep ? tep->getMaterialParams().get() : 0;
			// </FS:ND>

			bool do_bump = bump_code && mVertexBuffer->hasDataType(LLVertexBuffer::TYPE_TEXCOORD1);

			if (mat && !do_bump)
			{
				do_bump  = mVertexBuffer->hasDataType(LLVertexBuffer::TYPE_TEXCOORD1)
					     || mVertexBuffer->hasDataType(LLVertexBuffer::TYPE_TEXCOORD2);
			}
			
			bool do_tex_mat = tex_mode && mTextureMatrix;

			if (!do_bump)
			{ //not bump mapped, might be able to do a cheap update
				mVertexBuffer->getTexCoord0Strider(tex_coords0, mGeomIndex, mGeomCount);

				if (texgen != LLTextureEntry::TEX_GEN_PLANAR)
				{
					LL_RECORD_BLOCK_TIME(FTM_FACE_TEX_QUICK);
					if (!do_tex_mat)
					{
						if (!do_xform)
						{
							LL_RECORD_BLOCK_TIME(FTM_FACE_TEX_QUICK_NO_XFORM);

							// <FS:ND> Don't round up, or there's high risk to write past buffer

							// S32 tc_size = (num_vertices*2*sizeof(F32)+0xF) & ~0xF;
							S32 tc_size = (num_vertices*2*sizeof(F32));

							// </FS:ND>

							LLVector4a::memcpyNonAliased16((F32*) tex_coords0.get(), (F32*) vf.mTexCoords, tc_size);
						}
						else
						{
							LL_RECORD_BLOCK_TIME(FTM_FACE_TEX_QUICK_XFORM);
							F32* dst = (F32*) tex_coords0.get();
							LLVector4a* src = (LLVector4a*) vf.mTexCoords;

							LLVector4a trans;
							trans.splat(-0.5f);

							LLVector4a rot0;
							rot0.set(cos_ang, -sin_ang, cos_ang, -sin_ang);

							LLVector4a rot1;
							rot1.set(sin_ang, cos_ang, sin_ang, cos_ang);

							LLVector4a scale;
							scale.set(ms, mt, ms, mt);

							LLVector4a offset;
							offset.set(os+0.5f, ot+0.5f, os+0.5f, ot+0.5f);

							LLVector4Logical mask;
							mask.clear();
							mask.setElement<2>();
							mask.setElement<3>();

							U32 count = num_vertices/2 + num_vertices%2;

							for (S32 i = 0; i < count; i++)
							{	
								LLVector4a res = *src++;
								xform4a(res, trans, mask, rot0, rot1, offset, scale);
								res.store4a(dst);
								dst += 4;
							}
						}
					}
					else
					{ //do tex mat, no texgen, no bump
						for (S32 i = 0; i < num_vertices; i++)
						{	
							LLVector2 tc(vf.mTexCoords[i]);
							//LLVector4a& norm = vf.mNormals[i];
							//LLVector4a& center = *(vf.mCenter);

							LLVector3 tmp(tc.mV[0], tc.mV[1], 0.f);
							tmp = tmp * *mTextureMatrix;
							tc.mV[0] = tmp.mV[0];
							tc.mV[1] = tmp.mV[1];
							*tex_coords0++ = tc;	
						}
					}
				}
				else
				{ //no bump, tex gen planar
					LL_RECORD_BLOCK_TIME(FTM_FACE_TEX_QUICK_PLANAR);
					if (do_tex_mat)
					{
						for (S32 i = 0; i < num_vertices; i++)
						{	
							LLVector2 tc(vf.mTexCoords[i]);
							LLVector4a& norm = vf.mNormals[i];
							LLVector4a& center = *(vf.mCenter);
							LLVector4a vec = vf.mPositions[i];	
							vec.mul(scalea);
							planarProjection(tc, norm, center, vec);
						
							LLVector3 tmp(tc.mV[0], tc.mV[1], 0.f);
							tmp = tmp * *mTextureMatrix;
							tc.mV[0] = tmp.mV[0];
							tc.mV[1] = tmp.mV[1];
				
							*tex_coords0++ = tc;	
						}
					}
					else
					{
						for (S32 i = 0; i < num_vertices; i++)
						{	
							LLVector2 tc(vf.mTexCoords[i]);
							LLVector4a& norm = vf.mNormals[i];
							LLVector4a& center = *(vf.mCenter);
							LLVector4a vec = vf.mPositions[i];	
							vec.mul(scalea);
							planarProjection(tc, norm, center, vec);
						
							xform(tc, cos_ang, sin_ang, os, ot, ms, mt);

							*tex_coords0++ = tc;	
						}
					}
				}

				if (map_range)
				{
					mVertexBuffer->flush();
				}
			}
			else
			{ //bump mapped or has material, just do the whole expensive loop
				LL_RECORD_BLOCK_TIME(FTM_FACE_TEX_DEFAULT);

				std::vector<LLVector2> bump_tc;
		
				if (mat && !mat->getNormalID().isNull())
				{ //writing out normal and specular texture coordinates, not bump offsets
					do_bump = false;
				}

				LLStrider<LLVector2> dst;

				for (U32 ch = 0; ch < 3; ++ch)
				{
					switch (ch)
					{
						case 0: 
							mVertexBuffer->getTexCoord0Strider(dst, mGeomIndex, mGeomCount, map_range); 
							break;
						case 1:
							if (mVertexBuffer->hasDataType(LLVertexBuffer::TYPE_TEXCOORD1))
							{
								mVertexBuffer->getTexCoord1Strider(dst, mGeomIndex, mGeomCount, map_range);
								if (mat && !tex_anim)
								{
									r  = mat->getNormalRotation();
									mat->getNormalOffset(os, ot);
									mat->getNormalRepeat(ms, mt);

									cos_ang = cos(r);
									sin_ang = sin(r);

								}
							}
							else
							{
								continue;
							}
							break;
						case 2:
							if (mVertexBuffer->hasDataType(LLVertexBuffer::TYPE_TEXCOORD2))
							{
								mVertexBuffer->getTexCoord2Strider(dst, mGeomIndex, mGeomCount, map_range);
								if (mat && !tex_anim)
								{
									r  = mat->getSpecularRotation();
									mat->getSpecularOffset(os, ot);
									mat->getSpecularRepeat(ms, mt);

									cos_ang = cos(r);
									sin_ang = sin(r);
								}
							}
							else
							{
								continue;
							}
							break;
					}
					

				for (S32 i = 0; i < num_vertices; i++)
				{	
					LLVector2 tc(vf.mTexCoords[i]);
			
					LLVector4a& norm = vf.mNormals[i];
				
					LLVector4a& center = *(vf.mCenter);
		   
					if (texgen != LLTextureEntry::TEX_GEN_DEFAULT)
					{
						LLVector4a vec = vf.mPositions[i];
				
						vec.mul(scalea);

							if (texgen == LLTextureEntry::TEX_GEN_PLANAR)
						{
								planarProjection(tc, norm, center, vec);
						}		
					}

					if (tex_mode && mTextureMatrix)
					{
						LLVector3 tmp(tc.mV[0], tc.mV[1], 0.f);
						tmp = tmp * *mTextureMatrix;
						tc.mV[0] = tmp.mV[0];
						tc.mV[1] = tmp.mV[1];
					}
					else
					{
						xform(tc, cos_ang, sin_ang, os, ot, ms, mt);
					}

						*dst++ = tc;
					if (do_bump)
					{
						bump_tc.push_back(tc);
					}
				}
				}

				if (map_range)
				{
					mVertexBuffer->flush();
				}

				if (!mat && do_bump)
				{
					mVertexBuffer->getTexCoord1Strider(tex_coords1, mGeomIndex, mGeomCount, map_range);
		
					for (S32 i = 0; i < num_vertices; i++)
					{
						LLVector4a tangent = vf.mTangents[i];

						LLVector4a binorm;
						binorm.setCross3(vf.mNormals[i], tangent);
						binorm.mul(tangent.getF32ptr()[3]);

						LLMatrix4a tangent_to_object;
						tangent_to_object.setRows(tangent, binorm, vf.mNormals[i]);
						LLVector4a t;
						tangent_to_object.rotate(binormal_dir, t);
						LLVector4a binormal;
						mat_normal.rotate(t, binormal);
						
						//VECTORIZE THIS
						if (mDrawablep->isActive())
						{
							LLVector3 t;
							t.set(binormal.getF32ptr());
							t *= bump_quat;
							binormal.load3(t.mV);
						}

						binormal.normalize3fast();

						LLVector2 tc = bump_tc[i];
						tc += LLVector2( bump_s_primary_light_ray.dot3(tangent).getF32(), bump_t_primary_light_ray.dot3(binormal).getF32() );
					
						*tex_coords1++ = tc;
					}

					if (map_range)
					{
						mVertexBuffer->flush();
					}
				}
			}
		}

		if (rebuild_pos)
		{
			LLVector4a* src = vf.mPositions;
			
			//_mm_prefetch((char*)src, _MM_HINT_T0);

			LLVector4a* end = src+num_vertices;
			//LLVector4a* end_64 = end-4;

			//LL_RECORD_TIME_BLOCK(FTM_FACE_GEOM_POSITION);
			llassert(num_vertices > 0);
		
			mVertexBuffer->getVertexStrider(vert, mGeomIndex, mGeomCount, map_range);
			
			LLMatrix4a mat_vert;
			mat_vert.loadu(mat_vert_in);

			F32* dst = (F32*) vert.get();
			F32* end_f32 = dst+mGeomCount*4;

			//_mm_prefetch((char*)dst, _MM_HINT_NTA);
			//_mm_prefetch((char*)src, _MM_HINT_NTA);
				
			//_mm_prefetch((char*)dst, _MM_HINT_NTA);


			LLVector4a res0; //,res1,res2,res3;

			LLVector4a texIdx;

			S32 index = mTextureIndex < 255 ? mTextureIndex : 0;

			F32 val = 0.f;
			S32* vp = (S32*) &val;
			*vp = index;
			
			llassert(index <= LLGLSLShader::sIndexedTextureChannels-1);

			LLVector4Logical mask;
			mask.clear();
			mask.setElement<3>();
		
			texIdx.set(0,0,0,val);

			LLVector4a tmp;

			{
				//LL_RECORD_TIME_BLOCK(FTM_FACE_POSITION_STORE);

				/*if (num_vertices > 4)
				{ //more than 64 bytes
					while (src < end_64)
					{	
						_mm_prefetch((char*)src + 64, _MM_HINT_T0);
						_mm_prefetch((char*)dst + 64, _MM_HINT_T0);

						mat_vert.affineTransform(*src, res0);
						tmp.setSelectWithMask(mask, texIdx, res0);
						tmp.store4a((F32*) dst);

						mat_vert.affineTransform(*(src+1), res1);
						tmp.setSelectWithMask(mask, texIdx, res1);
						tmp.store4a((F32*) dst+4);

						mat_vert.affineTransform(*(src+2), res2);
						tmp.setSelectWithMask(mask, texIdx, res2);
						tmp.store4a((F32*) dst+8);

						mat_vert.affineTransform(*(src+3), res3);
						tmp.setSelectWithMask(mask, texIdx, res3);
						tmp.store4a((F32*) dst+12);

						dst += 16;
						src += 4;
					}
				}*/

				while (src < end)
				{	
					mat_vert.affineTransform(*src++, res0);
					tmp.setSelectWithMask(mask, texIdx, res0);
					tmp.store4a((F32*) dst);
					dst += 4;
				}
			}

			{
				//LL_RECORD_TIME_BLOCK(FTM_FACE_POSITION_PAD);
				while (dst < end_f32)
				{
					res0.store4a((F32*) dst);
					dst += 4;
				}
			}

			if (map_range)
			{
				mVertexBuffer->flush();
			}
		}

		
		if (rebuild_normal)
		{
			//LL_RECORD_TIME_BLOCK(FTM_FACE_GEOM_NORMAL);
			mVertexBuffer->getNormalStrider(norm, mGeomIndex, mGeomCount, map_range);
			F32* normals = (F32*) norm.get();
			LLVector4a* src = vf.mNormals;
			LLVector4a* end = src+num_vertices;
			
			while (src < end)
			{	
				LLVector4a normal;
				mat_normal.rotate(*src++, normal);
				normal.store4a(normals);
				normals += 4;
			}

			if (map_range)
			{
				mVertexBuffer->flush();
			}
		}
		
		if (rebuild_tangent)
		{
			LL_RECORD_BLOCK_TIME(FTM_FACE_GEOM_TANGENT);
			mVertexBuffer->getTangentStrider(tangent, mGeomIndex, mGeomCount, map_range);
			F32* tangents = (F32*) tangent.get();
			
			mVObjp->getVolume()->genTangents(f);
			
			LLVector4Logical mask;
			mask.clear();
			mask.setElement<3>();

			LLVector4a* src = vf.mTangents;
			LLVector4a* end = vf.mTangents+num_vertices;

			while (src < end)
			{
				LLVector4a tangent_out;
				mat_normal.rotate(*src, tangent_out);
				tangent_out.normalize3fast();
				tangent_out.setSelectWithMask(mask, *src, tangent_out);
				tangent_out.store4a(tangents);
				
				src++;
				tangents += 4;
			}

			if (map_range)
			{
				mVertexBuffer->flush();
			}
		}
	
		if (rebuild_weights && vf.mWeights)
		{
			LL_RECORD_BLOCK_TIME(FTM_FACE_GEOM_WEIGHTS);
			mVertexBuffer->getWeight4Strider(wght, mGeomIndex, mGeomCount, map_range);
			// <FS:Ansariel> Vectorized Weight4Strider and ClothWeightStrider by Drake Arconis
			//F32* weights = (F32*) wght.get();
			//LLVector4a::memcpyNonAliased16(weights, (F32*) vf.mWeights, num_vertices*4*sizeof(F32));
			for (S32 i = 0; i < num_vertices; ++i)
			{
				*(wght++) = vf.mWeights[i];
			}
			// </FS:Ansariel>
			if (map_range)
			{
				mVertexBuffer->flush();
			}
		}

		if (rebuild_color && mVertexBuffer->hasDataType(LLVertexBuffer::TYPE_COLOR) )
		{
			LL_RECORD_BLOCK_TIME(FTM_FACE_GEOM_COLOR);
			mVertexBuffer->getColorStrider(colors, mGeomIndex, mGeomCount, map_range);

			LLVector4a src;

			U32 vec[4];
			vec[0] = vec[1] = vec[2] = vec[3] = color.asRGBA();
		
			src.loadua((F32*) vec);

			F32* dst = (F32*) colors.get();
			S32 num_vecs = num_vertices/4;
			if (num_vertices%4 > 0)
			{
				++num_vecs;
			}

			for (S32 i = 0; i < num_vecs; i++)
			{	
				src.store4a(dst);
				dst += 4;
			}

			if (map_range)
			{
				mVertexBuffer->flush();
			}
		}

		if (rebuild_emissive)
		{
			LL_RECORD_BLOCK_TIME(FTM_FACE_GEOM_EMISSIVE);
			LLStrider<LLColor4U> emissive;
			mVertexBuffer->getEmissiveStrider(emissive, mGeomIndex, mGeomCount, map_range);

			U8 glow = (U8) llclamp((S32) (getTextureEntry()->getGlow()*255), 0, 255);

			LLVector4a src;

		
			LLColor4U glow4u = LLColor4U(0,0,0,glow);

			U32 glow32 = glow4u.asRGBA();

			U32 vec[4];
			vec[0] = vec[1] = vec[2] = vec[3] = glow32;
		
			src.loadua((F32*) vec);

			F32* dst = (F32*) emissive.get();
			S32 num_vecs = num_vertices/4;
			if (num_vertices%4 > 0)
			{
				++num_vecs;
			}

			for (S32 i = 0; i < num_vecs; i++)
			{	
				src.store4a(dst);
				dst += 4;
			}

			if (map_range)
			{
				mVertexBuffer->flush();
			}
		}
	}

	if (rebuild_tcoord)
	{
		mTexExtents[0].setVec(0,0);
		mTexExtents[1].setVec(1,1);
		xform(mTexExtents[0], cos_ang, sin_ang, os, ot, ms, mt);
		xform(mTexExtents[1], cos_ang, sin_ang, os, ot, ms, mt);
		
		F32 es = vf.mTexCoordExtents[1].mV[0] - vf.mTexCoordExtents[0].mV[0] ;
		F32 et = vf.mTexCoordExtents[1].mV[1] - vf.mTexCoordExtents[0].mV[1] ;
		mTexExtents[0][0] *= es ;
		mTexExtents[1][0] *= es ;
		mTexExtents[0][1] *= et ;
		mTexExtents[1][1] *= et ;
	}


	return TRUE;
}

//check if the face has a media
BOOL LLFace::hasMedia() const 
{
	if(mHasMedia)
	{
		return TRUE ;
	}
	if(mTexture[LLRender::DIFFUSE_MAP].notNull()) 
	{
		return mTexture[LLRender::DIFFUSE_MAP]->hasParcelMedia() ;  //if has a parcel media
	}

	return FALSE ; //no media.
}

const F32 LEAST_IMPORTANCE = 0.05f ;
const F32 LEAST_IMPORTANCE_FOR_LARGE_IMAGE = 0.3f ;

void LLFace::resetVirtualSize()
{
	setVirtualSize(0.f);
	mImportanceToCamera = 0.f;
}

F32 LLFace::getTextureVirtualSize()
{
	F32 radius;
	F32 cos_angle_to_view_dir;	
	BOOL in_frustum = calcPixelArea(cos_angle_to_view_dir, radius);

	if (mPixelArea < F_ALMOST_ZERO || !in_frustum)
	{
		setVirtualSize(0.f) ;
		return 0.f;
	}

	//get area of circle in texture space
	LLVector2 tdim = mTexExtents[1] - mTexExtents[0];
	F32 texel_area = (tdim * 0.5f).lengthSquared()*3.14159f;
	if (texel_area <= 0)
	{
		// Probably animated, use default
		texel_area = 1.f;
	}

	F32 face_area;
	if (mVObjp->isSculpted() && texel_area > 1.f)
	{
		//sculpts can break assumptions about texel area
		face_area = mPixelArea;
	}
	else
	{
		//apply texel area to face area to get accurate ratio
		//face_area /= llclamp(texel_area, 1.f/64.f, 16.f);
		face_area =  mPixelArea / llclamp(texel_area, 0.015625f, 128.f);
	}

	face_area = LLFace::adjustPixelArea(mImportanceToCamera, face_area) ;
	if(face_area > LLViewerTexture::sMinLargeImageSize) //if is large image, shrink face_area by considering the partial overlapping.
	{
		if(mImportanceToCamera > LEAST_IMPORTANCE_FOR_LARGE_IMAGE && mTexture[LLRender::DIFFUSE_MAP].notNull() && mTexture[LLRender::DIFFUSE_MAP]->isLargeImage())
		{		
			face_area *= adjustPartialOverlapPixelArea(cos_angle_to_view_dir, radius );
		}	
	}

	setVirtualSize(face_area) ;

	return face_area;
}

BOOL LLFace::calcPixelArea(F32& cos_angle_to_view_dir, F32& radius)
{
	//VECTORIZE THIS
	//get area of circle around face
	LLVector4a center;
	center.load3(getPositionAgent().mV);
	LLVector4a size;
	size.setSub(mExtents[1], mExtents[0]);
	size.mul(0.5f);

	LLViewerCamera* camera = LLViewerCamera::getInstance();

	F32 size_squared = size.dot3(size).getF32();
	LLVector4a lookAt;
	LLVector4a t;
	t.load3(camera->getOrigin().mV);
	lookAt.setSub(center, t);
	
	F32 dist = lookAt.getLength3().getF32();
	dist = llmax(dist-size.getLength3().getF32(), 0.001f);
	//ramp down distance for nearby objects
	if (dist < 16.f)
	{
		dist /= 16.f;
		dist *= dist;
		dist *= 16.f;
	}

	lookAt.normalize3fast() ;	

	//get area of circle around node
	F32 app_angle = atanf((F32) sqrt(size_squared) / dist);
	radius = app_angle*LLDrawable::sCurPixelAngle;
	mPixelArea = radius*radius * 3.14159f;
	LLVector4a x_axis;
	x_axis.load3(camera->getXAxis().mV);
	cos_angle_to_view_dir = lookAt.dot3(x_axis).getF32();

	//if has media, check if the face is out of the view frustum.	
	if(hasMedia())
	{
		if(!camera->AABBInFrustum(center, size)) 
		{
			mImportanceToCamera = 0.f ;
			return false ;
		}
		if(cos_angle_to_view_dir > camera->getCosHalfFov()) //the center is within the view frustum
		{
			cos_angle_to_view_dir = 1.0f ;
		}
		else
		{		
			LLVector4a d;
			d.setSub(lookAt, x_axis);

			if(dist * dist * d.dot3(d) < size_squared)
			{
				cos_angle_to_view_dir = 1.0f ;
			}
		}
	}

	if(dist < mBoundingSphereRadius) //camera is very close
	{
		cos_angle_to_view_dir = 1.0f ;
		mImportanceToCamera = 1.0f ;
	}
	else
	{		
		mImportanceToCamera = LLFace::calcImportanceToCamera(cos_angle_to_view_dir, dist) ;
	}

	return true ;
}

//the projection of the face partially overlaps with the screen
F32 LLFace::adjustPartialOverlapPixelArea(F32 cos_angle_to_view_dir, F32 radius )
{
	F32 screen_radius = (F32)llmax(gViewerWindow->getWindowWidthRaw(), gViewerWindow->getWindowHeightRaw()) ;
	F32 center_angle = acosf(cos_angle_to_view_dir) ;
	F32 d = center_angle * LLDrawable::sCurPixelAngle ;

	if(d + radius > screen_radius + 5.f)
	{
		//----------------------------------------------
		//calculate the intersection area of two circles
		//F32 radius_square = radius * radius ;
		//F32 d_square = d * d ;
		//F32 screen_radius_square = screen_radius * screen_radius ;
		//face_area = 
		//	radius_square * acosf((d_square + radius_square - screen_radius_square)/(2 * d * radius)) +
		//	screen_radius_square * acosf((d_square + screen_radius_square - radius_square)/(2 * d * screen_radius)) -
		//	0.5f * sqrtf((-d + radius + screen_radius) * (d + radius - screen_radius) * (d - radius + screen_radius) * (d + radius + screen_radius)) ;			
		//----------------------------------------------

		//the above calculation is too expensive
		//the below is a good estimation: bounding box of the bounding sphere:
		F32 alpha = 0.5f * (radius + screen_radius - d) / radius ;
		alpha = llclamp(alpha, 0.f, 1.f) ;
		return alpha * alpha ;
	}
	return 1.0f ;
}

const S8 FACE_IMPORTANCE_LEVEL = 4 ;
const F32 FACE_IMPORTANCE_TO_CAMERA_OVER_DISTANCE[FACE_IMPORTANCE_LEVEL][2] = //{distance, importance_weight}
	{{16.1f, 1.0f}, {32.1f, 0.5f}, {48.1f, 0.2f}, {96.1f, 0.05f} } ;
const F32 FACE_IMPORTANCE_TO_CAMERA_OVER_ANGLE[FACE_IMPORTANCE_LEVEL][2] =    //{cos(angle), importance_weight}
	{{0.985f /*cos(10 degrees)*/, 1.0f}, {0.94f /*cos(20 degrees)*/, 0.8f}, {0.866f /*cos(30 degrees)*/, 0.64f}, {0.0f, 0.36f}} ;

//static 
F32 LLFace::calcImportanceToCamera(F32 cos_angle_to_view_dir, F32 dist)
{
	F32 importance = 0.f ;
	
	if(cos_angle_to_view_dir > LLViewerCamera::getInstance()->getCosHalfFov() && 
		dist < FACE_IMPORTANCE_TO_CAMERA_OVER_DISTANCE[FACE_IMPORTANCE_LEVEL - 1][0]) 
	{
		LLViewerCamera* camera = LLViewerCamera::getInstance();
		F32 camera_moving_speed = camera->getAverageSpeed() ;
		F32 camera_angular_speed = camera->getAverageAngularSpeed();

		if(camera_moving_speed > 10.0f || camera_angular_speed > 1.0f)
		{
			//if camera moves or rotates too fast, ignore the importance factor
			return 0.f ;
		}
		
		S32 i = 0 ;
		for(i = 0; i < FACE_IMPORTANCE_LEVEL && dist > FACE_IMPORTANCE_TO_CAMERA_OVER_DISTANCE[i][0]; ++i);
		i = llmin(i, FACE_IMPORTANCE_LEVEL - 1) ;
		F32 dist_factor = FACE_IMPORTANCE_TO_CAMERA_OVER_DISTANCE[i][1] ;
		
		for(i = 0; i < FACE_IMPORTANCE_LEVEL && cos_angle_to_view_dir < FACE_IMPORTANCE_TO_CAMERA_OVER_ANGLE[i][0] ; ++i) ;
		i = llmin(i, FACE_IMPORTANCE_LEVEL - 1) ;
		importance = dist_factor * FACE_IMPORTANCE_TO_CAMERA_OVER_ANGLE[i][1] ;
	}

	return importance ;
}

//static 
F32 LLFace::adjustPixelArea(F32 importance, F32 pixel_area)
{
	if(pixel_area > LLViewerTexture::sMaxSmallImageSize)
	{
		if(importance < LEAST_IMPORTANCE) //if the face is not important, do not load hi-res.
		{
			static const F32 MAX_LEAST_IMPORTANCE_IMAGE_SIZE = 128.0f * 128.0f ;
			pixel_area = llmin(pixel_area * 0.5f, MAX_LEAST_IMPORTANCE_IMAGE_SIZE) ;
		}
		else if(pixel_area > LLViewerTexture::sMinLargeImageSize) //if is large image, shrink face_area by considering the partial overlapping.
		{
			if(importance < LEAST_IMPORTANCE_FOR_LARGE_IMAGE)//if the face is not important, do not load hi-res.
			{
				pixel_area = LLViewerTexture::sMinLargeImageSize ;
			}				
		}
	}

	return pixel_area ;
}

BOOL LLFace::verify(const U32* indices_array) const
{
	BOOL ok = TRUE;

	if( mVertexBuffer.isNull() )
	{ //no vertex buffer, face is implicitly valid
		return TRUE;
	}
	
	// First, check whether the face data fits within the pool's range.
	if ((mGeomIndex + mGeomCount) > mVertexBuffer->getNumVerts())
	{
		ok = FALSE;
		LL_INFOS() << "Face references invalid vertices!" << LL_ENDL;
	}

	S32 indices_count = (S32)getIndicesCount();
	
	if (!indices_count)
	{
		return TRUE;
	}
	
	if (indices_count > LL_MAX_INDICES_COUNT)
	{
		ok = FALSE;
		LL_INFOS() << "Face has bogus indices count" << LL_ENDL;
	}
	
	if (mIndicesIndex + mIndicesCount > mVertexBuffer->getNumIndices())
	{
		ok = FALSE;
		LL_INFOS() << "Face references invalid indices!" << LL_ENDL;
	}

#if 0
	S32 geom_start = getGeomStart();
	S32 geom_count = mGeomCount;

	const U32 *indicesp = indices_array ? indices_array + mIndicesIndex : getRawIndices();

	for (S32 i = 0; i < indices_count; i++)
	{
		S32 delta = indicesp[i] - geom_start;
		if (0 > delta)
		{
			LL_WARNS() << "Face index too low!" << LL_ENDL;
			LL_INFOS() << "i:" << i << " Index:" << indicesp[i] << " GStart: " << geom_start << LL_ENDL;
			ok = FALSE;
		}
		else if (delta >= geom_count)
		{
			LL_WARNS() << "Face index too high!" << LL_ENDL;
			LL_INFOS() << "i:" << i << " Index:" << indicesp[i] << " GEnd: " << geom_start + geom_count << LL_ENDL;
			ok = FALSE;
		}
	}
#endif

	if (!ok)
	{
		printDebugInfo();
	}
	return ok;
}


void LLFace::setViewerObject(LLViewerObject* objp)
{
	mVObjp = objp;
}

const LLColor4& LLFace::getRenderColor() const
{
	if (isState(USE_FACE_COLOR))
	{
		  return mFaceColor; // Face Color
	}
	else
	{
		const LLTextureEntry* tep = getTextureEntry();
		return (tep ? tep->getColor() : LLColor4::white);
	}
}
	
void LLFace::renderSetColor() const
{
	if (!LLFacePool::LLOverrideFaceColor::sOverrideFaceColor)
	{
		const LLColor4* color = &(getRenderColor());
		
		gGL.diffuseColor4fv(color->mV);
	}
}

S32 LLFace::pushVertices(const U16* index_array) const
{
	if (mIndicesCount)
	{
		U32 render_type = LLRender::TRIANGLES;
		if (mDrawInfo)
		{
			render_type = mDrawInfo->mDrawMode;
		}
		mVertexBuffer->drawRange(render_type, mGeomIndex, mGeomIndex+mGeomCount-1, mIndicesCount, mIndicesIndex);
		gPipeline.addTrianglesDrawn(mIndicesCount, render_type);
	}

	return mIndicesCount;
}

const LLMatrix4& LLFace::getRenderMatrix() const
{
	return mDrawablep->getRenderMatrix();
}

S32 LLFace::renderElements(const U16 *index_array) const
{
	S32 ret = 0;
	
	if (isState(GLOBAL))
	{	
		ret = pushVertices(index_array);
	}
	else
	{
		gGL.pushMatrix();
		gGL.multMatrix((float*)getRenderMatrix().mMatrix);
		ret = pushVertices(index_array);
		gGL.popMatrix();
	}
	
	return ret;
}

S32 LLFace::renderIndexed()
{
	if(mDrawablep.isNull() || mDrawPoolp == NULL)
	{
		return 0;
	}
	
	return renderIndexed(mDrawPoolp->getVertexDataMask());
}

S32 LLFace::renderIndexed(U32 mask)
{
	if (mVertexBuffer.isNull())
	{
		return 0;
	}

	mVertexBuffer->setBuffer(mask);
	U16* index_array = (U16*) mVertexBuffer->getIndicesPointer();
	return renderElements(index_array);
}

//============================================================================
// From llface.inl

S32 LLFace::getColors(LLStrider<LLColor4U> &colors)
{
	if (!mGeomCount)
	{
		return -1;
	}
	
	// llassert(mGeomIndex >= 0);
	mVertexBuffer->getColorStrider(colors, mGeomIndex, mGeomCount);
	return mGeomIndex;
}

S32	LLFace::getIndices(LLStrider<U16> &indicesp)
{
	mVertexBuffer->getIndexStrider(indicesp, mIndicesIndex, mIndicesCount);
	llassert(indicesp[0] != indicesp[1]);
	return mIndicesIndex;
}

LLVector3 LLFace::getPositionAgent() const
{
	if (mDrawablep->isStatic())
	{
		return mCenterAgent;
	}
	else
	{
		return mCenterLocal * getRenderMatrix();
	}
}

LLViewerTexture* LLFace::getTexture(U32 ch) const
{
	llassert(ch < LLRender::NUM_TEXTURE_CHANNELS);

// [SL:KB] - Patch: Render-TextureToggle (Catznip-4.0)
	// Check whether the diffuse texture needs to be obscured or restored
	if (mShowDiffTexture != LLPipeline::sRenderTextures)
		setDefaultTexture(LLRender::DIFFUSE_MAP, !LLPipeline::sRenderTextures);
// [/SL:KB]

	return mTexture[ch] ;
}

// [SL:KB] - Patch: Render-TextureToggle (Catznip-4.0)
void LLFace::setDefaultTexture(U32 nChannel, bool fShowDefault) const
{
	bool fUpdated = false;
	if ( (LLRender::DIFFUSE_MAP == nChannel) && (mVObjp) && (!mVObjp->isDead()) && ((LL_PCODE_VOLUME == mVObjp->getPCode()) || (LLViewerObject::LL_VO_PART_GROUP == mVObjp->getPCode())) )
	{
		if ( ((mShowDiffTexture) && (fShowDefault)) ||
		     ((!mShowDiffTexture) && (fShowDefault) && (mOrigDiffTexture.notNull()) && (mTexture[nChannel]) && (mTexture[nChannel]->getID() != LLViewerFetchedTexture::sDefaultDiffuseImagep->getID())) )
		{
			if (mOrigDiffTexture.notNull())
				mShowDiffTexture = true;				// Swap out the default texture
			else
				mOrigDiffTexture = mTexture[nChannel];	// Cache the original texture

			if ( (!gRlvHandler.hasBehaviour(RLV_BHVR_SETCAM_TEXTURES)) || (!mVObjp->isAttachment()) )
			{
				if (LL_PCODE_VOLUME == mVObjp->getPCode())
					const_cast<LLFace*>(this)->switchTexture(nChannel, LLViewerFetchedTexture::sDefaultDiffuseImagep);
				else
					const_cast<LLFace*>(this)->setTexture(nChannel, LLViewerFetchedTexture::sDefaultDiffuseImagep);
			}
			mShowDiffTexture = false; fUpdated = true;
		}
		else if ( (!mShowDiffTexture) && (!fShowDefault) && (mOrigDiffTexture.notNull()) )
		{
			mShowDiffTexture = true;
			if (LL_PCODE_VOLUME == mVObjp->getPCode())
				const_cast<LLFace*>(this)->switchTexture(nChannel, mOrigDiffTexture);
			else
				const_cast<LLFace*>(this)->setTexture(nChannel, mOrigDiffTexture);
			mOrigDiffTexture = nullptr; fUpdated = true;
		}

		if ((fUpdated) && (mDrawablep))
		{
			gPipeline.markTextured(mDrawablep);
			const_cast<LLDrawable*>(mDrawablep.get())->updateTexture();
		}
	}

	// Always flip the flag even if we didn't obscure so we don't keep wasting cycles with negative checks
	mShowDiffTexture = !fShowDefault;
}
// [/SL:KB]

void LLFace::setVertexBuffer(LLVertexBuffer* buffer)
{
	mVertexBuffer = buffer;
	llassert(verify());
}

void LLFace::clearVertexBuffer()
{
	mVertexBuffer = NULL;
}

//static
U32 LLFace::getRiggedDataMask(U32 type)
{
	static const U32 rigged_data_mask[] = {
		LLDrawPoolAvatar::RIGGED_MATERIAL_MASK,
		LLDrawPoolAvatar::RIGGED_MATERIAL_ALPHA_VMASK,
		LLDrawPoolAvatar::RIGGED_MATERIAL_ALPHA_MASK_MASK,
		LLDrawPoolAvatar::RIGGED_MATERIAL_ALPHA_EMISSIVE_MASK,
		LLDrawPoolAvatar::RIGGED_SPECMAP_VMASK,
		LLDrawPoolAvatar::RIGGED_SPECMAP_BLEND_MASK,
		LLDrawPoolAvatar::RIGGED_SPECMAP_MASK_MASK,
		LLDrawPoolAvatar::RIGGED_SPECMAP_EMISSIVE_MASK,
		LLDrawPoolAvatar::RIGGED_NORMMAP_VMASK,
		LLDrawPoolAvatar::RIGGED_NORMMAP_BLEND_MASK,
		LLDrawPoolAvatar::RIGGED_NORMMAP_MASK_MASK,
		LLDrawPoolAvatar::RIGGED_NORMMAP_EMISSIVE_MASK,
		LLDrawPoolAvatar::RIGGED_NORMSPEC_VMASK,
		LLDrawPoolAvatar::RIGGED_NORMSPEC_BLEND_MASK,
		LLDrawPoolAvatar::RIGGED_NORMSPEC_MASK_MASK,
		LLDrawPoolAvatar::RIGGED_NORMSPEC_EMISSIVE_MASK,
		LLDrawPoolAvatar::RIGGED_SIMPLE_MASK,
		LLDrawPoolAvatar::RIGGED_FULLBRIGHT_MASK,
		LLDrawPoolAvatar::RIGGED_SHINY_MASK,
		LLDrawPoolAvatar::RIGGED_FULLBRIGHT_SHINY_MASK,
		LLDrawPoolAvatar::RIGGED_GLOW_MASK,
		LLDrawPoolAvatar::RIGGED_ALPHA_MASK,
		LLDrawPoolAvatar::RIGGED_FULLBRIGHT_ALPHA_MASK,
		LLDrawPoolAvatar::RIGGED_DEFERRED_BUMP_MASK,						 
		LLDrawPoolAvatar::RIGGED_DEFERRED_SIMPLE_MASK,
	};

	llassert(type < sizeof(rigged_data_mask)/sizeof(U32));

	return rigged_data_mask[type];
}

U32 LLFace::getRiggedVertexBufferDataMask() const
{
	U32 data_mask = 0;
	for (U32 i = 0; i < mRiggedIndex.size(); ++i)
	{
		if (mRiggedIndex[i] > -1)
		{
			data_mask |= LLFace::getRiggedDataMask(i);
		}
	}

	return data_mask;
}

S32 LLFace::getRiggedIndex(U32 type) const
{
	if (mRiggedIndex.empty())
	{
		return -1;
	}

	llassert(type < mRiggedIndex.size());

	return mRiggedIndex[type];
}

void LLFace::setRiggedIndex(U32 type, S32 index)
{
	if (mRiggedIndex.empty())
	{
		mRiggedIndex.resize(LLDrawPoolAvatar::NUM_RIGGED_PASSES);
		for (U32 i = 0; i < mRiggedIndex.size(); ++i)
		{
			mRiggedIndex[i] = -1;
		}
	}

	llassert(type < mRiggedIndex.size());

	mRiggedIndex[type] = index;
}
<|MERGE_RESOLUTION|>--- conflicted
+++ resolved
@@ -1013,7 +1013,6 @@
 void LLFace::getPlanarProjectedParams(LLQuaternion* face_rot, LLVector3* face_pos, F32* scale) const
 {
 	const LLMatrix4& vol_mat = getWorldMatrix();
-<<<<<<< HEAD
 	if( ! getViewerObject() )
 	{
 		LL_WARNS() << "No viewer object" << LL_ENDL;
@@ -1032,38 +1031,23 @@
 	}
 
 	const LLVolumeFace& vf = getViewerObject()->getVolume()->getVolumeFace(mTEOffset);
+
+	if( !vf.mNormals )
+	{
+		LL_WARNS( ) << "Volume face without normal vector (object id: " << getViewerObject()->getID().asString() << ")" << LL_ENDL;
+		return;
+	}
+
+
+	if( !vf.mTangents )
+	{
+		LL_WARNS() << "Volume face without tangent (object id: " << getViewerObject()->getID().asString() << ")" << LL_ENDL;
+		return;
+	}
+
 	const LLVector4a& normal4a = vf.mNormals[0];
 	const LLVector4a& tangent = vf.mTangents[0];
 
-	// <FS:ND> tangent is a reference, compiler will always assume it's valid and skip the check due to tangent==nullptr being undefined behaviour.
-
-	// if (!&tangent)
-	// {
-	// 	return;
-	// }
-
-	// </FS:ND>
-
-=======
-	const LLVolumeFace& vf = getViewerObject()->getVolume()->getVolumeFace(mTEOffset);
-
-	if( !vf.mNormals )
-	{
-		LL_WARNS( ) << "Volume face without normal vector (object id: " << getViewerObject()->getID().asString() << ")" << LL_ENDL;
-		return;
-	}
-
-	if( !vf.mTangents )
-	{
-		LL_WARNS() << "Volume face without tangent (object id: " << getViewerObject()->getID().asString() << ")" << LL_ENDL;
-		return;
-	}
-
-
-	const LLVector4a& normal4a = vf.mNormals[0];
-	const LLVector4a& tangent = vf.mTangents[0];
-
->>>>>>> 9b034b53
 	LLVector4a binormal4a;
 	binormal4a.setCross3(normal4a, tangent);
 	binormal4a.mul(tangent.getF32ptr()[3]);
