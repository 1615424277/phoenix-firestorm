/** 
 * @file llface.cpp
 * @brief LLFace class implementation
 *
 * $LicenseInfo:firstyear=2001&license=viewerlgpl$
 * Second Life Viewer Source Code
 * Copyright (C) 2010, Linden Research, Inc.
 * 
 * This library is free software; you can redistribute it and/or
 * modify it under the terms of the GNU Lesser General Public
 * License as published by the Free Software Foundation;
 * version 2.1 of the License only.
 * 
 * This library is distributed in the hope that it will be useful,
 * but WITHOUT ANY WARRANTY; without even the implied warranty of
 * MERCHANTABILITY or FITNESS FOR A PARTICULAR PURPOSE.  See the GNU
 * Lesser General Public License for more details.
 * 
 * You should have received a copy of the GNU Lesser General Public
 * License along with this library; if not, write to the Free Software
 * Foundation, Inc., 51 Franklin Street, Fifth Floor, Boston, MA  02110-1301  USA
 * 
 * Linden Research, Inc., 945 Battery Street, San Francisco, CA  94111  USA
 * $/LicenseInfo$
 */

#include "llviewerprecompiledheaders.h"

#include "lldrawable.h" // lldrawable needs to be included before llface
#include "llface.h"
#include "llviewertextureanim.h"

#include "llviewercontrol.h"
#include "llvolume.h"
#include "m3math.h"
#include "llmatrix4a.h"
#include "v3color.h"

#include "lldefs.h"

#include "lldrawpoolavatar.h"
#include "lldrawpoolbump.h"
#include "llgl.h"
#include "llrender.h"
#include "lllightconstants.h"
#include "llsky.h"
#include "llviewercamera.h"
#include "llviewertexturelist.h"
#include "llvopartgroup.h"
#include "llvosky.h"
#include "llvovolume.h"
#include "pipeline.h"
#include "llviewerregion.h"
#include "llviewerwindow.h"
#include "llviewershadermgr.h"
#include "llviewertexture.h"
#include "llvoavatar.h"
#include "llsculptidsize.h"
#include "llmeshrepository.h"

#if LL_LINUX
// Work-around spurious used before init warning on Vector4a
//
#pragma GCC diagnostic ignored "-Wuninitialized"
#endif

extern BOOL gGLDebugLoggingEnabled;
#define LL_MAX_INDICES_COUNT 1000000

static LLStaticHashedString sTextureIndexIn("texture_index_in");
static LLStaticHashedString sColorIn("color_in");

BOOL LLFace::sSafeRenderSelect = TRUE; // FALSE


#define DOTVEC(a,b) (a.mV[0]*b.mV[0] + a.mV[1]*b.mV[1] + a.mV[2]*b.mV[2])

/*
For each vertex, given:
	B - binormal
	T - tangent
	N - normal
	P - position

The resulting texture coordinate <u,v> is:

	u = 2(B dot P)
	v = 2(T dot P)
*/
void planarProjection(LLVector2 &tc, const LLVector4a& normal,
					  const LLVector4a &center, const LLVector4a& vec)
{	
	LLVector4a binormal;
	F32 d = normal[0];

	if (d >= 0.5f || d <= -0.5f)
	{
		if (d < 0)
		{
			binormal.set(0,-1,0);
		}
		else
		{
			binormal.set(0, 1, 0);
		}
	}
	else
	{
        if (normal[1] > 0)
		{
			binormal.set(-1,0,0);
		}
		else
		{
			binormal.set(1,0,0);
		}
	}
	LLVector4a tangent;
	tangent.setCross3(binormal,normal);

	tc.mV[1] = -((tangent.dot3(vec).getF32())*2 - 0.5f);
	tc.mV[0] = 1.0f+((binormal.dot3(vec).getF32())*2 - 0.5f);
}

////////////////////
//
// LLFace implementation
//

void LLFace::init(LLDrawable* drawablep, LLViewerObject* objp)
{
    LL_PROFILE_ZONE_SCOPED_CATEGORY_FACE;
	mLastUpdateTime = gFrameTimeSeconds;
	mLastMoveTime = 0.f;
	mLastSkinTime = gFrameTimeSeconds;
	mVSize = 0.f;
	mPixelArea = 16.f;
	mState      = GLOBAL;
	mDrawPoolp  = NULL;
	mPoolType = 0;
	mCenterLocal = objp->getPosition();
	mCenterAgent = drawablep->getPositionAgent();
	mDistance	= 0.f;

	mGeomCount		= 0;
	mGeomIndex		= 0;
	mIndicesCount	= 0;

	//special value to indicate uninitialized position
	mIndicesIndex	= 0xFFFFFFFF;
	
	for (U32 i = 0; i < LLRender::NUM_TEXTURE_CHANNELS; ++i)
	{
		mIndexInTex[i] = 0;
		mTexture[i] = NULL;
	}

	mTEOffset		= -1;
	mTextureIndex = FACE_DO_NOT_BATCH_TEXTURES;

	setDrawable(drawablep);
	mVObjp = objp;

	mReferenceIndex = -1;

	mTextureMatrix = NULL;
	mDrawInfo = NULL;

	mFaceColor = LLColor4(1,0,0,1);

	mImportanceToCamera = 0.f ;
	mBoundingSphereRadius = 0.0f ;

	mHasMedia = false ;
	mIsMediaAllowed = true;
}

void LLFace::destroy()
{
	if (gDebugGL)
	{
		gPipeline.checkReferences(this);
	}

	for (U32 i = 0; i < LLRender::NUM_TEXTURE_CHANNELS; ++i)
	{
		if(mTexture[i].notNull())
		{
			mTexture[i]->removeFace(i, this) ;
			mTexture[i] = NULL;
		}
	}
	
	if (isState(LLFace::PARTICLE))
	{
		LLVOPartGroup::freeVBSlot(getGeomIndex()/4);
		clearState(LLFace::PARTICLE);
	}

	if (mDrawPoolp)
	{
		mDrawPoolp->removeFace(this);
		mDrawPoolp = NULL;
	}

	if (mTextureMatrix)
	{
		delete mTextureMatrix;
		mTextureMatrix = NULL;

		if (mDrawablep)
		{
			LLSpatialGroup* group = mDrawablep->getSpatialGroup();
			if (group)
			{
				group->dirtyGeom();
				gPipeline.markRebuild(group, TRUE);
			}
		}
	}
	
	setDrawInfo(NULL);

	mDrawablep = NULL;
	mVObjp = NULL;
}

void LLFace::setWorldMatrix(const LLMatrix4 &mat)
{
	LL_ERRS() << "Faces on this drawable are not independently modifiable\n" << LL_ENDL;
}

void LLFace::setPool(LLFacePool* pool)
{
	mDrawPoolp = pool;
}

void LLFace::setPool(LLFacePool* new_pool, LLViewerTexture *texturep)
{
	LL_PROFILE_ZONE_SCOPED_CATEGORY_FACE

	if (!new_pool)
	{
		LL_ERRS() << "Setting pool to null!" << LL_ENDL;
	}

	if (new_pool != mDrawPoolp)
	{
		// Remove from old pool
		if (mDrawPoolp)
		{
			mDrawPoolp->removeFace(this);

			if (mDrawablep)
			{
				gPipeline.markRebuild(mDrawablep, LLDrawable::REBUILD_ALL, TRUE);
			}
		}
		mGeomIndex = 0;

		// Add to new pool
		if (new_pool)
		{
			new_pool->addFace(this);
		}
		mDrawPoolp = new_pool;
	}
	
	setTexture(texturep) ;
}

void LLFace::setTexture(U32 ch, LLViewerTexture* tex) 
{
	llassert(ch < LLRender::NUM_TEXTURE_CHANNELS);

	if(mTexture[ch] == tex)
	{
		return ;
	}

	if(mTexture[ch].notNull())
	{
		mTexture[ch]->removeFace(ch, this) ;
	}	
	
	if(tex)
	{
		tex->addFace(ch, this) ;
	}

	mTexture[ch] = tex ;
}

void LLFace::setTexture(LLViewerTexture* tex) 
{
	setDiffuseMap(tex);
}

void LLFace::setDiffuseMap(LLViewerTexture* tex)
{
	setTexture(LLRender::DIFFUSE_MAP, tex);
}

void LLFace::setAlternateDiffuseMap(LLViewerTexture* tex)
{
    setTexture(LLRender::ALTERNATE_DIFFUSE_MAP, tex);
}

void LLFace::setNormalMap(LLViewerTexture* tex)
{
	setTexture(LLRender::NORMAL_MAP, tex);
}

void LLFace::setSpecularMap(LLViewerTexture* tex)
{
	setTexture(LLRender::SPECULAR_MAP, tex);
}

void LLFace::dirtyTexture()
{
	LL_PROFILE_ZONE_SCOPED_CATEGORY_FACE

	LLDrawable* drawablep = getDrawable();

	if (mVObjp.notNull() && mVObjp->getVolume())
	{
		for (U32 ch = 0; ch < LLRender::NUM_TEXTURE_CHANNELS; ++ch)
		{
			if (mTexture[ch].notNull() && mTexture[ch]->getComponents() == 4)
			{ //dirty texture on an alpha object should be treated as an LoD update
				LLVOVolume* vobj = drawablep->getVOVolume();
				if (vobj)
				{
					vobj->mLODChanged = TRUE;

                    vobj->updateVisualComplexity();
				}
				gPipeline.markRebuild(drawablep, LLDrawable::REBUILD_VOLUME, FALSE);
			}
		}
	}

	gPipeline.markTextured(drawablep);
}

void LLFace::notifyAboutCreatingTexture(LLViewerTexture *texture)
{
	LLDrawable* drawablep = getDrawable();
	if(mVObjp.notNull() && mVObjp->getVolume())
	{
		LLVOVolume *vobj = drawablep->getVOVolume();
		if(vobj && vobj->notifyAboutCreatingTexture(texture))
		{
			gPipeline.markTextured(drawablep);
			gPipeline.markRebuild(drawablep, LLDrawable::REBUILD_VOLUME);
		}
	}
}

void LLFace::notifyAboutMissingAsset(LLViewerTexture *texture)
{
	LLDrawable* drawablep = getDrawable();
	if(mVObjp.notNull() && mVObjp->getVolume())
	{
		LLVOVolume *vobj = drawablep->getVOVolume();
		if(vobj && vobj->notifyAboutMissingAsset(texture))
		{
			gPipeline.markTextured(drawablep);
			gPipeline.markRebuild(drawablep, LLDrawable::REBUILD_VOLUME);
		}
	}
}

void LLFace::switchTexture(U32 ch, LLViewerTexture* new_texture)
{
	llassert(ch < LLRender::NUM_TEXTURE_CHANNELS);

	if(mTexture[ch] == new_texture)
	{
		return ;
	}

	if(!new_texture)
	{
		LL_ERRS() << "Can not switch to a null texture." << LL_ENDL;
		return;
	}

	llassert(mTexture[ch].notNull());

	new_texture->addTextureStats(mTexture[ch]->getMaxVirtualSize()) ;

	if (ch == LLRender::DIFFUSE_MAP)
	{
	getViewerObject()->changeTEImage(mTEOffset, new_texture) ;
	}

	setTexture(ch, new_texture) ;	
	dirtyTexture();
}

void LLFace::setTEOffset(const S32 te_offset)
{
	mTEOffset = te_offset;
}


void LLFace::setFaceColor(const LLColor4& color)
{
	mFaceColor = color;
	setState(USE_FACE_COLOR);
}

void LLFace::unsetFaceColor()
{
	clearState(USE_FACE_COLOR);
}

void LLFace::setDrawable(LLDrawable *drawable)
{
	mDrawablep  = drawable;
	mXform      = &drawable->mXform;
}

void LLFace::setSize(S32 num_vertices, S32 num_indices, bool align)
{
	if (align)
	{
		//allocate vertices in blocks of 4 for alignment
		num_vertices = (num_vertices + 0x3) & ~0x3;
	}
	
	if (mGeomCount != num_vertices ||
		mIndicesCount != num_indices)
	{
		mGeomCount    = num_vertices;
		mIndicesCount = num_indices;
		mVertexBuffer = NULL;
	}

	llassert(verify());
}

void LLFace::setGeomIndex(U16 idx) 
{ 
	if (mGeomIndex != idx)
	{
		mGeomIndex = idx; 
		mVertexBuffer = NULL;
	}
}

void LLFace::setTextureIndex(U8 index)
{
	if (index != mTextureIndex)
	{
		mTextureIndex = index;

		if (mTextureIndex != FACE_DO_NOT_BATCH_TEXTURES)
		{
			mDrawablep->setState(LLDrawable::REBUILD_POSITION);
		}
		else
		{
			if (mDrawInfo && !mDrawInfo->mTextureList.empty())
			{
				LL_ERRS() << "Face with no texture index references indexed texture draw info." << LL_ENDL;
			}
		}
	}
}

void LLFace::setIndicesIndex(S32 idx) 
{ 
	if (mIndicesIndex != idx)
	{
		mIndicesIndex = idx; 
		mVertexBuffer = NULL;
	}
}
	
//============================================================================

U16 LLFace::getGeometryAvatar(
						LLStrider<LLVector3> &vertices,
						LLStrider<LLVector3> &normals,
						LLStrider<LLVector2> &tex_coords,
						LLStrider<F32>		 &vertex_weights,
						LLStrider<LLVector4> &clothing_weights)
{
	if (mVertexBuffer.notNull())
	{
		mVertexBuffer->getVertexStrider      (vertices, mGeomIndex, mGeomCount);
		mVertexBuffer->getNormalStrider      (normals, mGeomIndex, mGeomCount);
		mVertexBuffer->getTexCoord0Strider    (tex_coords, mGeomIndex, mGeomCount);
		mVertexBuffer->getWeightStrider(vertex_weights, mGeomIndex, mGeomCount);
		mVertexBuffer->getClothWeightStrider(clothing_weights, mGeomIndex, mGeomCount);
	}

	return mGeomIndex;
}

U16 LLFace::getGeometry(LLStrider<LLVector3> &vertices, LLStrider<LLVector3> &normals,
					    LLStrider<LLVector2> &tex_coords, LLStrider<U16> &indicesp)
{
	if (mVertexBuffer.notNull())
	{
		mVertexBuffer->getVertexStrider(vertices,   mGeomIndex, mGeomCount);
		if (mVertexBuffer->hasDataType(LLVertexBuffer::TYPE_NORMAL))
		{
			mVertexBuffer->getNormalStrider(normals,    mGeomIndex, mGeomCount);
		}
		if (mVertexBuffer->hasDataType(LLVertexBuffer::TYPE_TEXCOORD0))
		{
			mVertexBuffer->getTexCoord0Strider(tex_coords, mGeomIndex, mGeomCount);
		}

		mVertexBuffer->getIndexStrider(indicesp, mIndicesIndex, mIndicesCount);
	}
	
	return mGeomIndex;
}

void LLFace::updateCenterAgent()
{
	if (mDrawablep->isActive())
	{
		mCenterAgent = mCenterLocal * getRenderMatrix();
	}
	else
	{
		mCenterAgent = mCenterLocal;
	}
}

void LLFace::renderSelected(LLViewerTexture *imagep, const LLColor4& color)
{
	LL_PROFILE_ZONE_SCOPED_CATEGORY_FACE

	if (mDrawablep == NULL || mDrawablep->getSpatialGroup() == NULL)
	{
		return;
	}

	mDrawablep->getSpatialGroup()->rebuildGeom();
	mDrawablep->getSpatialGroup()->rebuildMesh();
		
	if(mVertexBuffer.isNull())
	{
		return;
	}

	if (mGeomCount > 0 && mIndicesCount > 0)
	{
		gGL.getTexUnit(0)->bind(imagep);
	
		gGL.pushMatrix();
		if (mDrawablep->isActive())
		{
			gGL.multMatrix((GLfloat*)mDrawablep->getRenderMatrix().mMatrix);
		}
		else
		{
			gGL.multMatrix((GLfloat*)mDrawablep->getRegion()->mRenderMatrix.mMatrix);
		}

		gGL.diffuseColor4fv(color.mV);
	
		if (mDrawablep->isState(LLDrawable::RIGGED))
		{
			LLVOVolume* volume = mDrawablep->getVOVolume();
			if (volume)
			{
				LLRiggedVolume* rigged = volume->getRiggedVolume();
				if (rigged)
				{
                    // called when selecting a face during edit of a mesh object
					LLGLEnable offset(GL_POLYGON_OFFSET_FILL);
					glPolygonOffset(-1.f, -1.f);
					gGL.multMatrix((F32*) volume->getRelativeXform().mMatrix);
					const LLVolumeFace& vol_face = rigged->getVolumeFace(getTEOffset());
					LLVertexBuffer::unbind();
					glVertexPointer(3, GL_FLOAT, 16, vol_face.mPositions);
					if (vol_face.mTexCoords)
					{
						glEnableClientState(GL_TEXTURE_COORD_ARRAY);
						glTexCoordPointer(2, GL_FLOAT, 8, vol_face.mTexCoords);
					}
					gGL.syncMatrices();
					LL_PROFILER_GPU_ZONEC( "gl.DrawElements", 0x00FF00 );
					glDrawElements(GL_TRIANGLES, vol_face.mNumIndices, GL_UNSIGNED_SHORT, vol_face.mIndices);
					glDisableClientState(GL_TEXTURE_COORD_ARRAY);
				}
			}
		}
		else
		{
			// cheaters sometimes prosper...
			//
			mVertexBuffer->setBuffer(mVertexBuffer->getTypeMask());
			mVertexBuffer->draw(LLRender::TRIANGLES, mIndicesCount, mIndicesIndex);
		}

		gGL.popMatrix();
	}
}


void renderFace(LLDrawable* drawable, LLFace *face)
{
	LL_PROFILE_ZONE_SCOPED_CATEGORY_FACE

    LLVOVolume* vobj = drawable->getVOVolume();
    if (vobj)
    {
        LLVolume* volume = NULL;

        if (drawable->isState(LLDrawable::RIGGED))
        {
            volume = vobj->getRiggedVolume();
        }
        else
        {
            volume = vobj->getVolume();
        }

        if (volume)
        {
            const LLVolumeFace& vol_face = volume->getVolumeFace(face->getTEOffset());
            LLVertexBuffer::drawElements(LLRender::TRIANGLES, vol_face.mPositions, NULL, vol_face.mNumIndices, vol_face.mIndices);
        }
    }
}

void LLFace::renderOneWireframe(const LLColor4 &color, F32 fogCfx, bool wireframe_selection, bool bRenderHiddenSelections, bool shader)
{
    if (bRenderHiddenSelections)
    {
        gGL.blendFunc(LLRender::BF_SOURCE_COLOR, LLRender::BF_ONE);
        LLGLDepthTest gls_depth(GL_TRUE, GL_FALSE, GL_GEQUAL);
        if (shader)
        {
            gGL.diffuseColor4f(color.mV[VRED], color.mV[VGREEN], color.mV[VBLUE], 0.4f);
            renderFace(mDrawablep, this);
        }
        else
        {
            LLGLEnable fog(GL_FOG);
            glFogi(GL_FOG_MODE, GL_LINEAR);
            float d = (LLViewerCamera::getInstance()->getPointOfInterest() - LLViewerCamera::getInstance()->getOrigin()).magVec();
            LLColor4 fogCol = color * fogCfx;
            glFogf(GL_FOG_START, d);
            glFogf(GL_FOG_END, d*(1 + (LLViewerCamera::getInstance()->getView() / LLViewerCamera::getInstance()->getDefaultFOV())));
            glFogfv(GL_FOG_COLOR, fogCol.mV);

            gGL.flush();
            {
                gGL.diffuseColor4f(color.mV[VRED], color.mV[VGREEN], color.mV[VBLUE], 0.4f);
                renderFace(mDrawablep, this);
            }
        }
    }

    gGL.flush();
    gGL.setSceneBlendType(LLRender::BT_ALPHA);

    gGL.diffuseColor4f(color.mV[VRED] * 2, color.mV[VGREEN] * 2, color.mV[VBLUE] * 2, color.mV[VALPHA]);

    {
        LLGLDisable depth(wireframe_selection ? 0 : GL_BLEND);
        LLGLEnable stencil(wireframe_selection ? 0 : GL_STENCIL_TEST);

        if (!wireframe_selection)
        { //modify wireframe into outline selection mode
            glStencilFunc(GL_NOTEQUAL, 2, 0xffff);
            glStencilOp(GL_KEEP, GL_KEEP, GL_KEEP);
        }

        LLGLEnable offset(GL_POLYGON_OFFSET_LINE);
        glPolygonOffset(3.f, 3.f);
        glLineWidth(5.f);
        glPolygonMode(GL_FRONT_AND_BACK, GL_LINE);
        renderFace(mDrawablep, this);
    }
}

/* removed in lieu of raycast uv detection
void LLFace::renderSelectedUV()
{
	LLViewerTexture* red_blue_imagep = LLViewerTextureManager::getFetchedTextureFromFile("uv_test1.j2c", TRUE, LLGLTexture::BOOST_UI);
	LLViewerTexture* green_imagep = LLViewerTextureManager::getFetchedTextureFromFile("uv_test2.tga", TRUE, LLGLTexture::BOOST_UI);

	LLGLSUVSelect object_select;

	// use red/blue gradient to get coarse UV coordinates
	renderSelected(red_blue_imagep, LLColor4::white);
	
	static F32 bias = 0.f;
	static F32 factor = -10.f;
	glPolygonOffset(factor, bias);

	// add green dither pattern on top of red/blue gradient
	gGL.blendFunc(LLRender::BF_ONE, LLRender::BF_ONE);
	gGL.matrixMode(LLRender::MM_TEXTURE);
	gGL.pushMatrix();
	// make green pattern repeat once per texel in red/blue texture
	gGL.scalef(256.f, 256.f, 1.f);
	gGL.matrixMode(LLRender::MM_MODELVIEW);

	renderSelected(green_imagep, LLColor4::white);

	gGL.matrixMode(LLRender::MM_TEXTURE);
	gGL.popMatrix();
	gGL.matrixMode(LLRender::MM_MODELVIEW);
	gGL.blendFunc(LLRender::BF_SOURCE_ALPHA, LLRender::BF_ONE_MINUS_SOURCE_ALPHA);
}
*/

void LLFace::setDrawInfo(LLDrawInfo* draw_info)
{
	if (draw_info)
	{
		if (draw_info->mFace)
		{
			draw_info->mFace->setDrawInfo(NULL);
		}
		draw_info->mFace = this;
	}
	
	if (mDrawInfo)
	{
		mDrawInfo->mFace = NULL;
	}

	mDrawInfo = draw_info;
}

void LLFace::printDebugInfo() const
{
	LLFacePool *poolp = getPool();
	LL_INFOS() << "Object: " << getViewerObject()->mID << LL_ENDL;
	if (getDrawable())
	{
		LL_INFOS() << "Type: " << LLPrimitive::pCodeToString(getDrawable()->getVObj()->getPCode()) << LL_ENDL;
	}
	if (getTexture())
	{
		LL_INFOS() << "Texture: " << getTexture() << " Comps: " << (U32)getTexture()->getComponents() << LL_ENDL;
	}
	else
	{
		LL_INFOS() << "No texture: " << LL_ENDL;
	}

	LL_INFOS() << "Face: " << this << LL_ENDL;
	LL_INFOS() << "State: " << getState() << LL_ENDL;
	LL_INFOS() << "Geom Index Data:" << LL_ENDL;
	LL_INFOS() << "--------------------" << LL_ENDL;
	LL_INFOS() << "GI: " << mGeomIndex << " Count:" << mGeomCount << LL_ENDL;
	LL_INFOS() << "Face Index Data:" << LL_ENDL;
	LL_INFOS() << "--------------------" << LL_ENDL;
	LL_INFOS() << "II: " << mIndicesIndex << " Count:" << mIndicesCount << LL_ENDL;
	LL_INFOS() << LL_ENDL;

	if (poolp)
	{
		poolp->printDebugInfo();

		S32 pool_references = 0;
		for (std::vector<LLFace*>::iterator iter = poolp->mReferences.begin();
			 iter != poolp->mReferences.end(); iter++)
		{
			LLFace *facep = *iter;
			if (facep == this)
			{
				LL_INFOS() << "Pool reference: " << pool_references << LL_ENDL;
				pool_references++;
			}
		}

		if (pool_references != 1)
		{
			LL_INFOS() << "Incorrect number of pool references!" << LL_ENDL;
		}
	}

#if 0
	LL_INFOS() << "Indices:" << LL_ENDL;
	LL_INFOS() << "--------------------" << LL_ENDL;

	const U32 *indicesp = getRawIndices();
	S32 indices_count = getIndicesCount();
	S32 geom_start = getGeomStart();

	for (S32 i = 0; i < indices_count; i++)
	{
		LL_INFOS() << i << ":" << indicesp[i] << ":" << (S32)(indicesp[i] - geom_start) << LL_ENDL;
	}
	LL_INFOS() << LL_ENDL;

	LL_INFOS() << "Vertices:" << LL_ENDL;
	LL_INFOS() << "--------------------" << LL_ENDL;
	for (S32 i = 0; i < mGeomCount; i++)
	{
		LL_INFOS() << mGeomIndex + i << ":" << poolp->getVertex(mGeomIndex + i) << LL_ENDL;
	}
	LL_INFOS() << LL_ENDL;
#endif
}

// Transform the texture coordinates for this face.
static void xform(LLVector2 &tex_coord, F32 cosAng, F32 sinAng, F32 offS, F32 offT, F32 magS, F32 magT)
{
	// New, good way
	F32 s = tex_coord.mV[0];
	F32 t = tex_coord.mV[1];

	// Texture transforms are done about the center of the face.
	s -= 0.5; 
	t -= 0.5;

	// Handle rotation
	F32 temp = s;
	s  = s     * cosAng + t * sinAng;
	t  = -temp * sinAng + t * cosAng;

	// Then scale
	s *= magS;
	t *= magT;

	// Then offset
	s += offS + 0.5f; 
	t += offT + 0.5f;

	tex_coord.mV[0] = s;
	tex_coord.mV[1] = t;
}

// Transform the texture coordinates for this face.
static void xform4a(LLVector4a &tex_coord, const LLVector4a& trans, const LLVector4Logical& mask, const LLVector4a& rot0, const LLVector4a& rot1, const LLVector4a& offset, const LLVector4a& scale) 
{
	//tex coord is two coords, <s0, t0, s1, t1>
	LLVector4a st;

	// Texture transforms are done about the center of the face.
	st.setAdd(tex_coord, trans);
	
	// Handle rotation
	LLVector4a rot_st;
		
	// <s0 * cosAng, s0*-sinAng, s1*cosAng, s1*-sinAng>
	LLVector4a s0;
	s0.splat(st, 0);
	LLVector4a s1;
	s1.splat(st, 2);
	LLVector4a ss;
	ss.setSelectWithMask(mask, s1, s0);

	LLVector4a a; 
	a.setMul(rot0, ss);
	
	// <t0*sinAng, t0*cosAng, t1*sinAng, t1*cosAng>
	LLVector4a t0;
	t0.splat(st, 1);
	LLVector4a t1;
	t1.splat(st, 3);
	LLVector4a tt;
	tt.setSelectWithMask(mask, t1, t0);

	LLVector4a b;
	b.setMul(rot1, tt);
		
	st.setAdd(a,b);

	// Then scale
	st.mul(scale);

	// Then offset
	tex_coord.setAdd(st, offset);
}


bool less_than_max_mag(const LLVector4a& vec)
{
	LLVector4a MAX_MAG;
	MAX_MAG.splat(1024.f*1024.f);

	LLVector4a val;
	val.setAbs(vec);

	S32 lt = val.lessThan(MAX_MAG).getGatheredBits() & 0x7;
	
	return lt == 0x7;
}

BOOL LLFace::genVolumeBBoxes(const LLVolume &volume, S32 f,
                             const LLMatrix4& mat_vert_in, BOOL global_volume)
{
	LL_PROFILE_ZONE_SCOPED_CATEGORY_FACE

	//get bounding box
	if (mDrawablep->isState(LLDrawable::REBUILD_VOLUME | LLDrawable::REBUILD_POSITION | LLDrawable::REBUILD_RIGGED))
	{
		if (f >= volume.getNumVolumeFaces())
		{
			LL_WARNS() << "Generating bounding box for invalid face index!" << LL_ENDL;
			f = 0;
		}

		const LLVolumeFace &face = volume.getVolumeFace(f);
		
        LL_DEBUGS("RiggedBox") << "updating extents for face " << f 
                               << " starting extents " << mExtents[0] << ", " << mExtents[1] 
                               << " starting vf extents " << face.mExtents[0] << ", " << face.mExtents[1] 
                               << " num verts " << face.mNumVertices << LL_ENDL;

        // MAINT-8264 - stray vertices, especially in low LODs, cause bounding box errors.
		if (face.mNumVertices < 3) 
        {
            LL_DEBUGS("RiggedBox") << "skipping face " << f << ", bad num vertices " 
                                   << face.mNumVertices << " " << face.mNumIndices << " " << face.mWeights << LL_ENDL;
            return FALSE;
        }
        
		//VECTORIZE THIS
		LLMatrix4a mat_vert;
		mat_vert.loadu(mat_vert_in);
        LLVector4a new_extents[2];

		llassert(less_than_max_mag(face.mExtents[0]));
		llassert(less_than_max_mag(face.mExtents[1]));

		matMulBoundBox(mat_vert, face.mExtents, mExtents);

        LL_DEBUGS("RiggedBox") << "updated extents for face " << f 
                               << " bbox gave extents " << mExtents[0] << ", " << mExtents[1] << LL_ENDL;

		if (!mDrawablep->isActive())
		{	// Shift position for region
			LLVector4a offset;
			offset.load3(mDrawablep->getRegion()->getOriginAgent().mV);
			mExtents[0].add(offset);
			mExtents[1].add(offset);
            LL_DEBUGS("RiggedBox") << "updating extents for face " << f 
                                   << " not active, added offset " << offset << LL_ENDL;
		}

        LL_DEBUGS("RiggedBox") << "updated extents for face " << f 
                               << " to " << mExtents[0] << ", " << mExtents[1] << LL_ENDL;
		LLVector4a t;
		t.setAdd(mExtents[0],mExtents[1]);
		t.mul(0.5f);

		mCenterLocal.set(t.getF32ptr());

		t.setSub(mExtents[1],mExtents[0]);
		mBoundingSphereRadius = t.getLength3().getF32()*0.5f;

		updateCenterAgent();
	}

	return TRUE;
}



// convert surface coordinates to texture coordinates, based on
// the values in the texture entry.  probably should be
// integrated with getGeometryVolume() for its texture coordinate
// generation - but i'll leave that to someone more familiar
// with the implications.
LLVector2 LLFace::surfaceToTexture(LLVector2 surface_coord, const LLVector4a& position, const LLVector4a& normal)
{
	LLVector2 tc = surface_coord;
	
	const LLTextureEntry *tep = getTextureEntry();

	if (tep == NULL)
	{
		// can't do much without the texture entry
		return surface_coord;
	}

	//VECTORIZE THIS
	// see if we have a non-default mapping
    U8 texgen = getTextureEntry()->getTexGen();
	if (texgen != LLTextureEntry::TEX_GEN_DEFAULT)
	{
		LLVector4a& center = *(mDrawablep->getVOVolume()->getVolume()->getVolumeFace(mTEOffset).mCenter);
		
		LLVector4a volume_position;
		LLVector3 v_position(position.getF32ptr());

		volume_position.load3(mDrawablep->getVOVolume()->agentPositionToVolume(v_position).mV);
		
		if (!mDrawablep->getVOVolume()->isVolumeGlobal())
		{
			LLVector4a scale;
			scale.load3(mVObjp->getScale().mV);
			volume_position.mul(scale);
		}
		
		LLVector4a volume_normal;
		LLVector3 v_normal(normal.getF32ptr());
		volume_normal.load3(mDrawablep->getVOVolume()->agentDirectionToVolume(v_normal).mV);
		volume_normal.normalize3fast();
		
		if (texgen == LLTextureEntry::TEX_GEN_PLANAR)
		{
			planarProjection(tc, volume_normal, center, volume_position);
		}		
	}

	if (mTextureMatrix)	// if we have a texture matrix, use it
	{
		LLVector3 tc3(tc);
		tc3 = tc3 * *mTextureMatrix;
		tc = LLVector2(tc3);
	}
	
	else // otherwise use the texture entry parameters
	{
		xform(tc, cos(tep->getRotation()), sin(tep->getRotation()),
			  tep->mOffsetS, tep->mOffsetT, tep->mScaleS, tep->mScaleT);
	}

	
	return tc;
}

// Returns scale compared to default texgen, and face orientation as calculated
// by planarProjection(). This is needed to match planar texgen parameters.
void LLFace::getPlanarProjectedParams(LLQuaternion* face_rot, LLVector3* face_pos, F32* scale) const
{
	const LLMatrix4& vol_mat = getWorldMatrix();
	const LLVolumeFace& vf = getViewerObject()->getVolume()->getVolumeFace(mTEOffset);
	const LLVector4a& normal4a = vf.mNormals[0];
	const LLVector4a& tangent = vf.mTangents[0];
	if (!&tangent)
	{
		return;
	}

	LLVector4a binormal4a;
	binormal4a.setCross3(normal4a, tangent);
	binormal4a.mul(tangent.getF32ptr()[3]);

	LLVector2 projected_binormal;
	planarProjection(projected_binormal, normal4a, *vf.mCenter, binormal4a);
	projected_binormal -= LLVector2(0.5f, 0.5f); // this normally happens in xform()
	*scale = projected_binormal.length();
	// rotate binormal to match what planarProjection() thinks it is,
	// then find rotation from that:
	projected_binormal.normalize();
	F32 ang = acos(projected_binormal.mV[VY]);
	ang = (projected_binormal.mV[VX] < 0.f) ? -ang : ang;

	//VECTORIZE THIS
	LLVector3 binormal(binormal4a.getF32ptr());
	LLVector3 normal(normal4a.getF32ptr());
	binormal.rotVec(ang, normal);
	LLQuaternion local_rot( binormal % normal, binormal, normal );
	*face_rot = local_rot * vol_mat.quaternion();
	*face_pos = vol_mat.getTranslation();
}

// Returns the necessary texture transform to align this face's TE to align_to's TE
bool LLFace::calcAlignedPlanarTE(const LLFace* align_to,  LLVector2* res_st_offset, 
								 LLVector2* res_st_scale, F32* res_st_rot, LLRender::eTexIndex map) const
{
	if (!align_to)
	{
		return false;
	}
	const LLTextureEntry *orig_tep = align_to->getTextureEntry();
	if ((orig_tep->getTexGen() != LLTextureEntry::TEX_GEN_PLANAR) ||
		(getTextureEntry()->getTexGen() != LLTextureEntry::TEX_GEN_PLANAR))
	{
		return false;
	}

    F32 map_rot = 0.f, map_scaleS = 0.f, map_scaleT = 0.f, map_offsS = 0.f, map_offsT = 0.f;

    LLMaterial* mat = orig_tep->getMaterialParams();
    if (!mat && map != LLRender::DIFFUSE_MAP)
    {
        LL_WARNS_ONCE("llface") << "Face is set to use specular or normal map but has no material, defaulting to diffuse" << LL_ENDL;
        map = LLRender::DIFFUSE_MAP;
    }

    switch (map)
    {
    case LLRender::DIFFUSE_MAP:
        map_rot = orig_tep->getRotation();
        map_scaleS = orig_tep->mScaleS;
        map_scaleT = orig_tep->mScaleT;
        map_offsS = orig_tep->mOffsetS;
        map_offsT = orig_tep->mOffsetT;
        break;
    case LLRender::NORMAL_MAP:
        if (mat->getNormalID().isNull())
        {
            return false;
        }
        map_rot = mat->getNormalRotation();
        map_scaleS = mat->getNormalRepeatX();
        map_scaleT = mat->getNormalRepeatY();
        map_offsS = mat->getNormalOffsetX();
        map_offsT = mat->getNormalOffsetY();
        break;
    case LLRender::SPECULAR_MAP:
        if (mat->getSpecularID().isNull())
        {
            return false;
        }
        map_rot = mat->getSpecularRotation();
        map_scaleS = mat->getSpecularRepeatX();
        map_scaleT = mat->getSpecularRepeatY();
        map_offsS = mat->getSpecularOffsetX();
        map_offsT = mat->getSpecularOffsetY();
        break;
    default: /*make compiler happy*/
        break;
    }

	LLVector3 orig_pos, this_pos;
	LLQuaternion orig_face_rot, this_face_rot;
	F32 orig_proj_scale, this_proj_scale;
	align_to->getPlanarProjectedParams(&orig_face_rot, &orig_pos, &orig_proj_scale);
	getPlanarProjectedParams(&this_face_rot, &this_pos, &this_proj_scale);

	// The rotation of "this face's" texture:
	LLQuaternion orig_st_rot = LLQuaternion(map_rot, LLVector3::z_axis) * orig_face_rot;
	LLQuaternion this_st_rot = orig_st_rot * ~this_face_rot;
	F32 x_ang, y_ang, z_ang;
	this_st_rot.getEulerAngles(&x_ang, &y_ang, &z_ang);
	*res_st_rot = z_ang;

	// Offset and scale of "this face's" texture:
	LLVector3 centers_dist = (this_pos - orig_pos) * ~orig_st_rot;
	LLVector3 st_scale(map_scaleS, map_scaleT, 1.f);
	st_scale *= orig_proj_scale;
	centers_dist.scaleVec(st_scale);
	LLVector2 orig_st_offset(map_offsS, map_offsT);

	*res_st_offset = orig_st_offset + (LLVector2)centers_dist;
	res_st_offset->mV[VX] -= (S32)res_st_offset->mV[VX];
	res_st_offset->mV[VY] -= (S32)res_st_offset->mV[VY];

	st_scale /= this_proj_scale;
	*res_st_scale = (LLVector2)st_scale;
	return true;
}

void LLFace::updateRebuildFlags()
{
	if (mDrawablep->isState(LLDrawable::REBUILD_VOLUME))
	{ //this rebuild is zero overhead (direct consequence of some change that affects this face)
		mLastUpdateTime = gFrameTimeSeconds;
	}
	else
	{ //this rebuild is overhead (side effect of some change that does not affect this face)
		mLastMoveTime = gFrameTimeSeconds;
	}
}


bool LLFace::canRenderAsMask()
{
	if (LLPipeline::sNoAlpha)
	{
		return true;
	}

    if (isState(LLFace::RIGGED))
    { // never auto alpha-mask rigged faces
        return false;
    }

	const LLTextureEntry* te = getTextureEntry();
	if( !te || !getViewerObject() || !getTexture() )
	{
		return false;
	}
	
	LLMaterial* mat = te->getMaterialParams();
	if (mat && mat->getDiffuseAlphaMode() == LLMaterial::DIFFUSE_ALPHA_MODE_BLEND)
	{
		return false;
	}
	
	if ((te->getColor().mV[3] == 1.0f) && // can't treat as mask if we have face alpha
		(te->getGlow() == 0.f) && // glowing masks are hard to implement - don't mask
		getTexture()->getIsAlphaMask()) // texture actually qualifies for masking (lazily recalculated but expensive)
	{
		if (LLPipeline::sRenderDeferred)
		{
			if (getViewerObject()->isHUDAttachment() || te->getFullbright())
			{ //hud attachments and fullbright objects are NOT subject to the deferred rendering pipe
				return LLPipeline::sAutoMaskAlphaNonDeferred;
			}
			else
			{
				return LLPipeline::sAutoMaskAlphaDeferred;
			}
		}
		else
		{
			return LLPipeline::sAutoMaskAlphaNonDeferred;
		}
	}

	return false;
}


//static 
void LLFace::cacheFaceInVRAM(const LLVolumeFace& vf)
{
    LL_PROFILE_ZONE_SCOPED_CATEGORY_FACE;
	U32 mask = LLVertexBuffer::MAP_VERTEX | LLVertexBuffer::MAP_TEXCOORD0 |
				LLVertexBuffer::MAP_TANGENT | LLVertexBuffer::MAP_NORMAL;
	
	if (vf.mWeights)
	{
		mask |= LLVertexBuffer::MAP_WEIGHT4;
	}

	LLVertexBuffer* buff = new LLVertexBuffer(mask, GL_STATIC_DRAW_ARB);
	vf.mVertexBuffer = buff;

	buff->allocateBuffer(vf.mNumVertices, 0, true);

	LLStrider<LLVector4a> f_vert;
	LLStrider<LLVector4a> f_tangent;
	LLStrider<LLVector3> f_norm;
	LLStrider<LLVector2> f_tc;

	buff->getTangentStrider(f_tangent);
	buff->getVertexStrider(f_vert);
	buff->getNormalStrider(f_norm);
	buff->getTexCoord0Strider(f_tc);

	for (U32 i = 0; i < vf.mNumVertices; ++i)
	{
		*f_vert++ = vf.mPositions[i];
		*f_tangent++ = vf.mTangents[i];
		*f_tc++ = vf.mTexCoords[i];
		(*f_norm++).set(vf.mNormals[i].getF32ptr());
	}

	if (vf.mWeights)
	{
		LLStrider<LLVector4> f_wght;
		buff->getWeight4Strider(f_wght);
		for (U32 i = 0; i < vf.mNumVertices; ++i)
		{
			(*f_wght++).set(vf.mWeights[i].getF32ptr());
		}
	}

	buff->flush();
}

//helper function for pushing primitives for transform shaders and cleaning up
//uninitialized data on the tail, plus tracking number of expected primitives
void push_for_transform(LLVertexBuffer* buff, U32 source_count, U32 dest_count)
{
	if (source_count > 0 && dest_count >= source_count) //protect against possible U32 wrapping
	{
		//push source primitives
		buff->drawArrays(LLRender::POINTS, 0, source_count);
		U32 tail = dest_count-source_count;
		for (U32 i = 0; i < tail; ++i)
		{ //copy last source primitive into each element in tail
			buff->drawArrays(LLRender::POINTS, source_count-1, 1);
		}
		gPipeline.mTransformFeedbackPrimitives += dest_count;
	}
}

BOOL LLFace::getGeometryVolume(const LLVolume& volume,
							   const S32 &f,
								const LLMatrix4& mat_vert_in, const LLMatrix3& mat_norm_in,
								const U16 &index_offset,
								bool force_rebuild)
{
    LL_PROFILE_ZONE_SCOPED_CATEGORY_FACE;
	llassert(verify());

	if (volume.getNumVolumeFaces() <= f) {
        LL_WARNS() << "Attempt get volume face out of range! Total Faces: " << volume.getNumVolumeFaces() << " Attempt get access to: " << f << LL_ENDL;
		return FALSE;
	}

    bool rigged = isState(RIGGED);

    const LLVolumeFace &vf = volume.getVolumeFace(f);
	S32 num_vertices = (S32)vf.mNumVertices;
	S32 num_indices = (S32) vf.mNumIndices;
	
	if (gPipeline.hasRenderDebugMask(LLPipeline::RENDER_DEBUG_OCTREE))
	{
		updateRebuildFlags();
	}


	//don't use map range (generates many redundant unmap calls)
	bool map_range = false; //gGLManager.mHasMapBufferRange || gGLManager.mHasFlushBufferRange;

	if (mVertexBuffer.notNull())
	{
		if (num_indices + (S32) mIndicesIndex > mVertexBuffer->getNumIndices())
		{
			if (gDebugGL)
			{
				LL_WARNS()	<< "Index buffer overflow!" << LL_ENDL;
				LL_WARNS() << "Indices Count: " << mIndicesCount
						<< " VF Num Indices: " << num_indices
						<< " Indices Index: " << mIndicesIndex
						<< " VB Num Indices: " << mVertexBuffer->getNumIndices() << LL_ENDL;
				LL_WARNS()	<< " Face Index: " << f
						<< " Pool Type: " << mPoolType << LL_ENDL;
			}
			return FALSE;
		}

		if (num_vertices + mGeomIndex > mVertexBuffer->getNumVerts())
		{
			if (gDebugGL)
			{
				LL_WARNS() << "Vertex buffer overflow!" << LL_ENDL;
			}
			return FALSE;
		}
	}

	LLStrider<LLVector3> vert;
	LLStrider<LLVector2> tex_coords0;
	LLStrider<LLVector2> tex_coords1;
	LLStrider<LLVector2> tex_coords2;
	LLStrider<LLVector3> norm;
	LLStrider<LLColor4U> colors;
	LLStrider<LLVector3> tangent;
	LLStrider<U16> indicesp;
	LLStrider<LLVector4> wght;

	BOOL full_rebuild = force_rebuild || mDrawablep->isState(LLDrawable::REBUILD_VOLUME);
	
	BOOL global_volume = mDrawablep->getVOVolume()->isVolumeGlobal();
	LLVector3 scale;
	if (global_volume)
	{
		scale.setVec(1,1,1);
	}
	else
	{
		scale = mVObjp->getScale();
	}
	
	bool rebuild_pos = full_rebuild || mDrawablep->isState(LLDrawable::REBUILD_POSITION);
	bool rebuild_color = full_rebuild || mDrawablep->isState(LLDrawable::REBUILD_COLOR);
	bool rebuild_emissive = rebuild_color && mVertexBuffer->hasDataType(LLVertexBuffer::TYPE_EMISSIVE);
	bool rebuild_tcoord = full_rebuild || mDrawablep->isState(LLDrawable::REBUILD_TCOORD);
	bool rebuild_normal = rebuild_pos && mVertexBuffer->hasDataType(LLVertexBuffer::TYPE_NORMAL);
	bool rebuild_tangent = rebuild_pos && mVertexBuffer->hasDataType(LLVertexBuffer::TYPE_TANGENT);
	bool rebuild_weights = rebuild_pos && mVertexBuffer->hasDataType(LLVertexBuffer::TYPE_WEIGHT4);

	const LLTextureEntry *tep = mVObjp->getTE(f);
	const U8 bump_code = tep ? tep->getBumpmap() : 0;

	BOOL is_static = mDrawablep->isStatic();
	BOOL is_global = is_static;

	LLVector3 center_sum(0.f, 0.f, 0.f);
	
	if (is_global)
	{
		setState(GLOBAL);
	}
	else
	{
		clearState(GLOBAL);
	}

	LLColor4U color = tep->getColor();

	if (rebuild_color)
	{ //decide if shiny goes in alpha channel of color
		if (tep && 
			getPoolType() != LLDrawPool::POOL_ALPHA)  // <--- alpha channel MUST contain transparency, not shiny
	{
			LLMaterial* mat = tep->getMaterialParams().get();
						
			bool shiny_in_alpha = false;
			
			if (LLPipeline::sRenderDeferred)
			{ //store shiny in alpha if we don't have a specular map
				if  (!mat || mat->getSpecularID().isNull())
				{
					shiny_in_alpha = true;
				}
			}
			else
			{
				if (!mat || mat->getDiffuseAlphaMode() != LLMaterial::DIFFUSE_ALPHA_MODE_MASK)
				{
					shiny_in_alpha = true;
				}
			}

			if (shiny_in_alpha)
			{
				static const GLfloat SHININESS_TO_ALPHA[4] =
				{
					0.0000f,
					0.25f,
					0.5f,
					0.75f
				};
			
				llassert(tep->getShiny() <= 3);
				color.mV[3] = U8 (SHININESS_TO_ALPHA[tep->getShiny()] * 255);
			}
		}
	}

	// INDICES
	if (full_rebuild)
	{
        LL_PROFILE_ZONE_NAMED_CATEGORY_FACE("getGeometryVolume - indices");
		mVertexBuffer->getIndexStrider(indicesp, mIndicesIndex, mIndicesCount, map_range);

		volatile __m128i* dst = (__m128i*) indicesp.get();
		__m128i* src = (__m128i*) vf.mIndices;
		__m128i offset = _mm_set1_epi16(index_offset);

		S32 end = num_indices/8;
		
		for (S32 i = 0; i < end; i++)
		{
			__m128i res = _mm_add_epi16(src[i], offset);
			_mm_storeu_si128((__m128i*) dst++, res);
		}

		{
            LL_PROFILE_ZONE_NAMED_CATEGORY_FACE("getGeometryVolume - indices tail");
			U16* idx = (U16*) dst;

			for (S32 i = end*8; i < num_indices; ++i)
			{
				*idx++ = vf.mIndices[i]+index_offset;
			}
		}

		if (map_range)
		{
			mVertexBuffer->flush();
		}
	}
	
	F32 r = 0, os = 0, ot = 0, ms = 0, mt = 0, cos_ang = 0, sin_ang = 0;
	bool do_xform = false;
	if (rebuild_tcoord)
	{
		if (tep)
		{
			r  = tep->getRotation();
			os = tep->mOffsetS;
			ot = tep->mOffsetT;
			ms = tep->mScaleS;
			mt = tep->mScaleT;
			cos_ang = cos(r);
			sin_ang = sin(r);

			if (cos_ang != 1.f || 
				sin_ang != 0.f ||
				os != 0.f ||
				ot != 0.f ||
				ms != 1.f ||
				mt != 1.f)
			{
				do_xform = true;
			}
			else
			{
				do_xform = false;
			}	
		}
		else
		{
			do_xform = false;
		}
	}
	
    const LLMeshSkinInfo* skin = nullptr;
    LLMatrix4a mat_vert;
    LLMatrix4a mat_normal;

    // prepare mat_vert
    if (rebuild_pos)
    {
        if (rigged)
        { //override with bind shape matrix if rigged
            skin = mSkinInfo;
            mat_vert = skin->mBindShapeMatrix;
        }
        else
        {
            mat_vert.loadu(mat_vert_in);
        }
    }

    if (rebuild_normal || rebuild_tangent)
    { //override mat_normal with inverse of skin->mBindShapeMatrix
        LL_PROFILE_ZONE_NAMED_CATEGORY_FACE("getGeometryVolume - norm mat override");
        if (rigged)
        {
            if (skin == nullptr)
            {
                skin = mSkinInfo;
            }

            //TODO -- cache this (check profile marker above)?
            glh::matrix4f m((F32*) skin->mBindShapeMatrix.getF32ptr());
            m = m.inverse().transpose();
            mat_normal.loadu(m.m);
        }
        else
        {
            mat_normal.loadu(mat_norm_in);
        }
    }

	static LLCachedControl<bool> use_transform_feedback(gSavedSettings, "RenderUseTransformFeedback", false);

#ifdef GL_TRANSFORM_FEEDBACK_BUFFER
	if (use_transform_feedback &&
		mVertexBuffer->getUsage() == GL_DYNAMIC_COPY_ARB &&
		gTransformPositionProgram.mProgramObject && //transform shaders are loaded
		mVertexBuffer->useVBOs() && //target buffer is in VRAM
		!rebuild_weights && //TODO: add support for weights
		!volume.isUnique()) //source volume is NOT flexi
	{ //use transform feedback to pack vertex buffer
		//gGLDebugLoggingEnabled = TRUE;

        LL_PROFILE_ZONE_NAMED_CATEGORY_FACE("getGeometryVolume - transform feedback");
		LLGLEnable discard(GL_RASTERIZER_DISCARD);
		LLVertexBuffer* buff = (LLVertexBuffer*) vf.mVertexBuffer.get();

		if (vf.mVertexBuffer.isNull() || buff->getNumVerts() != vf.mNumVertices)
		{
			mVObjp->getVolume()->genTangents(f);
			LLFace::cacheFaceInVRAM(vf);
			buff = (LLVertexBuffer*) vf.mVertexBuffer.get();
		}		

		LLGLSLShader* cur_shader = LLGLSLShader::sCurBoundShaderPtr;
		
		gGL.pushMatrix();
		gGL.loadMatrix((GLfloat*) mat_vert_in.mMatrix);

		if (rebuild_pos)
		{
            LL_PROFILE_ZONE_NAMED_CATEGORY_FACE("getGeometryVolume - tf position");
			gTransformPositionProgram.bind();

			mVertexBuffer->bindForFeedback(0, LLVertexBuffer::TYPE_VERTEX, mGeomIndex, mGeomCount);

			U8 index = mTextureIndex < FACE_DO_NOT_BATCH_TEXTURES ? mTextureIndex : 0;

			S32 val = 0;
			U8* vp = (U8*) &val;
			vp[0] = index;
			vp[1] = 0;
			vp[2] = 0;
			vp[3] = 0;
			
			gTransformPositionProgram.uniform1i(sTextureIndexIn, val);
			glBeginTransformFeedback(GL_POINTS);
			buff->setBuffer(LLVertexBuffer::MAP_VERTEX);

			push_for_transform(buff, vf.mNumVertices, mGeomCount);

			glEndTransformFeedback();
		}

		if (rebuild_color)
		{
            LL_PROFILE_ZONE_NAMED_CATEGORY_FACE("getGeometryVolume - tf color");
			gTransformColorProgram.bind();
			
			mVertexBuffer->bindForFeedback(0, LLVertexBuffer::TYPE_COLOR, mGeomIndex, mGeomCount);

			S32 val = *((S32*) color.mV);

			gTransformColorProgram.uniform1i(sColorIn, val);
			glBeginTransformFeedback(GL_POINTS);
			buff->setBuffer(LLVertexBuffer::MAP_VERTEX);
			push_for_transform(buff, vf.mNumVertices, mGeomCount);
			glEndTransformFeedback();
		}

		if (rebuild_emissive)
		{
            LL_PROFILE_ZONE_NAMED_CATEGORY_FACE("getGeometryVolume - tf emissive");
			gTransformColorProgram.bind();
			
			mVertexBuffer->bindForFeedback(0, LLVertexBuffer::TYPE_EMISSIVE, mGeomIndex, mGeomCount);

			U8 glow = (U8) llclamp((S32) (getTextureEntry()->getGlow()*255), 0, 255);

			S32 glow32 = glow |
						 (glow << 8) |
						 (glow << 16) |
						 (glow << 24);

			gTransformColorProgram.uniform1i(sColorIn, glow32);
			glBeginTransformFeedback(GL_POINTS);
			buff->setBuffer(LLVertexBuffer::MAP_VERTEX);
			push_for_transform(buff, vf.mNumVertices, mGeomCount);
			glEndTransformFeedback();
		}

		if (rebuild_normal)
		{
            LL_PROFILE_ZONE_NAMED_CATEGORY_FACE("getGeometryVolume - tf normal");
			gTransformNormalProgram.bind();
			
			mVertexBuffer->bindForFeedback(0, LLVertexBuffer::TYPE_NORMAL, mGeomIndex, mGeomCount);
						
			glBeginTransformFeedback(GL_POINTS);
			buff->setBuffer(LLVertexBuffer::MAP_NORMAL);
			push_for_transform(buff, vf.mNumVertices, mGeomCount);
			glEndTransformFeedback();
		}

		if (rebuild_tangent)
		{
            LL_PROFILE_ZONE_NAMED_CATEGORY_FACE("getGeometryVolume - tf tangent");
			gTransformTangentProgram.bind();
			
			mVertexBuffer->bindForFeedback(0, LLVertexBuffer::TYPE_TANGENT, mGeomIndex, mGeomCount);
						
			glBeginTransformFeedback(GL_POINTS);
			buff->setBuffer(LLVertexBuffer::MAP_TANGENT);
			push_for_transform(buff, vf.mNumVertices, mGeomCount);
			glEndTransformFeedback();
		}

		if (rebuild_tcoord)
		{
            LL_PROFILE_ZONE_NAMED_CATEGORY_FACE("getGeometryVolume - tf tcoord");
			gTransformTexCoordProgram.bind();
			
			mVertexBuffer->bindForFeedback(0, LLVertexBuffer::TYPE_TEXCOORD0, mGeomIndex, mGeomCount);
						
			glBeginTransformFeedback(GL_POINTS);
			buff->setBuffer(LLVertexBuffer::MAP_TEXCOORD0);
			push_for_transform(buff, vf.mNumVertices, mGeomCount);
			glEndTransformFeedback();

			bool do_bump = bump_code && mVertexBuffer->hasDataType(LLVertexBuffer::TYPE_TEXCOORD1);

			if (do_bump)
			{
				mVertexBuffer->bindForFeedback(0, LLVertexBuffer::TYPE_TEXCOORD1, mGeomIndex, mGeomCount);
				glBeginTransformFeedback(GL_POINTS);
				buff->setBuffer(LLVertexBuffer::MAP_TEXCOORD0);
				push_for_transform(buff, vf.mNumVertices, mGeomCount);
				glEndTransformFeedback();
			}				
		}

		glBindBufferARB(GL_TRANSFORM_FEEDBACK_BUFFER, 0);
		gGL.popMatrix();

		if (cur_shader)
		{
			cur_shader->bind();
		}
	}
	else
#endif
	{
		//if it's not fullbright and has no normals, bake sunlight based on face normal
		//bool bake_sunlight = !getTextureEntry()->getFullbright() &&
		//  !mVertexBuffer->hasDataType(LLVertexBuffer::TYPE_NORMAL);

		if (rebuild_tcoord)
		{
            LL_PROFILE_ZONE_NAMED_CATEGORY_FACE("getGeometryVolume - tcoord");
									
			//bump setup
			LLVector4a binormal_dir( -sin_ang, cos_ang, 0.f );
			LLVector4a bump_s_primary_light_ray(0.f, 0.f, 0.f);
			LLVector4a bump_t_primary_light_ray(0.f, 0.f, 0.f);

			LLQuaternion bump_quat;
			if (mDrawablep->isActive())
			{
				bump_quat = LLQuaternion(mDrawablep->getRenderMatrix());
			}
		
			if (bump_code)
			{
				mVObjp->getVolume()->genTangents(f);
				F32 offset_multiple; 
				switch( bump_code )
				{
					case BE_NO_BUMP:
					offset_multiple = 0.f;
					break;
					case BE_BRIGHTNESS:
					case BE_DARKNESS:
					if( mTexture[LLRender::DIFFUSE_MAP].notNull() && mTexture[LLRender::DIFFUSE_MAP]->hasGLTexture())
					{
						// Offset by approximately one texel
						S32 cur_discard = mTexture[LLRender::DIFFUSE_MAP]->getDiscardLevel();
						S32 max_size = llmax( mTexture[LLRender::DIFFUSE_MAP]->getWidth(), mTexture[LLRender::DIFFUSE_MAP]->getHeight() );
						max_size <<= cur_discard;
						const F32 ARTIFICIAL_OFFSET = 2.f;
						offset_multiple = ARTIFICIAL_OFFSET / (F32)max_size;
					}
					else
					{
						offset_multiple = 1.f/256;
					}
					break;

					default:  // Standard bumpmap textures.  Assumed to be 256x256
					offset_multiple = 1.f / 256;
					break;
				}

				F32 s_scale = 1.f;
				F32 t_scale = 1.f;
				if( tep )
				{
					tep->getScale( &s_scale, &t_scale );
				}
				// Use the nudged south when coming from above sun angle, such
				// that emboss mapping always shows up on the upward faces of cubes when 
				// it's noon (since a lot of builders build with the sun forced to noon).
				LLVector3   sun_ray  = gSky.mVOSkyp->mBumpSunDir;
				LLVector3   moon_ray = gSky.mVOSkyp->getMoon().getDirection();
				LLVector3& primary_light_ray = (sun_ray.mV[VZ] > 0) ? sun_ray : moon_ray;

				bump_s_primary_light_ray.load3((offset_multiple * s_scale * primary_light_ray).mV);
				bump_t_primary_light_ray.load3((offset_multiple * t_scale * primary_light_ray).mV);
			}

			U8 texgen = getTextureEntry()->getTexGen();
			if (rebuild_tcoord && texgen != LLTextureEntry::TEX_GEN_DEFAULT)
			{ //planar texgen needs binormals
				mVObjp->getVolume()->genTangents(f);
			}

			U8 tex_mode = 0;
	
			bool tex_anim = false;

				LLVOVolume* vobj = (LLVOVolume*) (LLViewerObject*) mVObjp;	
				tex_mode = vobj->mTexAnimMode;

			if (vobj->mTextureAnimp)
			{ //texture animation is in play, override specular and normal map tex coords with diffuse texcoords
				tex_anim = true;
			}

			if (isState(TEXTURE_ANIM))
			{
				if (!tex_mode)
				{
					clearState(TEXTURE_ANIM);
				}
				else
				{
					os = ot = 0.f;
					r = 0.f;
					cos_ang = 1.f;
					sin_ang = 0.f;
					ms = mt = 1.f;

					do_xform = false;
				}

				if (getVirtualSize() >= MIN_TEX_ANIM_SIZE) // || isState(LLFace::RIGGED))
				{ //don't override texture transform during tc bake
					tex_mode = 0;
				}
			}

			LLVector4a scalea;
			scalea.load3(scale.mV);

			LLMaterial* mat = tep->getMaterialParams().get();

			bool do_bump = bump_code && mVertexBuffer->hasDataType(LLVertexBuffer::TYPE_TEXCOORD1);

			if (mat && !do_bump)
			{
				do_bump  = mVertexBuffer->hasDataType(LLVertexBuffer::TYPE_TEXCOORD1)
					     || mVertexBuffer->hasDataType(LLVertexBuffer::TYPE_TEXCOORD2);
			}
			
			bool do_tex_mat = tex_mode && mTextureMatrix;

			if (!do_bump)
			{ //not bump mapped, might be able to do a cheap update
				mVertexBuffer->getTexCoord0Strider(tex_coords0, mGeomIndex, mGeomCount);

				if (texgen != LLTextureEntry::TEX_GEN_PLANAR)
				{
                    LL_PROFILE_ZONE_NAMED_CATEGORY_FACE("getGeometryVolume - texgen");
					if (!do_tex_mat)
					{
						if (!do_xform)
						{
                            LL_PROFILE_ZONE_NAMED_CATEGORY_FACE("ggv - texgen 1");
							S32 tc_size = (num_vertices*2*sizeof(F32)+0xF) & ~0xF;
							LLVector4a::memcpyNonAliased16((F32*) tex_coords0.get(), (F32*) vf.mTexCoords, tc_size);
						}
						else
						{
                            LL_PROFILE_ZONE_NAMED_CATEGORY_FACE("ggv - texgen 2");
							F32* dst = (F32*) tex_coords0.get();
							LLVector4a* src = (LLVector4a*) vf.mTexCoords;

							LLVector4a trans;
							trans.splat(-0.5f);

							LLVector4a rot0;
							rot0.set(cos_ang, -sin_ang, cos_ang, -sin_ang);

							LLVector4a rot1;
							rot1.set(sin_ang, cos_ang, sin_ang, cos_ang);

							LLVector4a scale;
							scale.set(ms, mt, ms, mt);

							LLVector4a offset;
							offset.set(os+0.5f, ot+0.5f, os+0.5f, ot+0.5f);

							LLVector4Logical mask;
							mask.clear();
							mask.setElement<2>();
							mask.setElement<3>();

							U32 count = num_vertices/2 + num_vertices%2;

							for (S32 i = 0; i < count; i++)
							{	
								LLVector4a res = *src++;
								xform4a(res, trans, mask, rot0, rot1, offset, scale);
								res.store4a(dst);
								dst += 4;
							}
						}
					}
					else
					{ //do tex mat, no texgen, no bump
						for (S32 i = 0; i < num_vertices; i++)
						{	
							LLVector2 tc(vf.mTexCoords[i]);
							
							LLVector3 tmp(tc.mV[0], tc.mV[1], 0.f);
							tmp = tmp * *mTextureMatrix;
							tc.mV[0] = tmp.mV[0];
							tc.mV[1] = tmp.mV[1];
							*tex_coords0++ = tc;	
						}
					}
				}
				else
				{ //no bump, tex gen planar
                    LL_PROFILE_ZONE_NAMED_CATEGORY_FACE("getGeometryVolume - texgen planar");
					if (do_tex_mat)
					{
						for (S32 i = 0; i < num_vertices; i++)
						{	
							LLVector2 tc(vf.mTexCoords[i]);
							LLVector4a& norm = vf.mNormals[i];
							LLVector4a& center = *(vf.mCenter);
							LLVector4a vec = vf.mPositions[i];	
							vec.mul(scalea);
							planarProjection(tc, norm, center, vec);
						
							LLVector3 tmp(tc.mV[0], tc.mV[1], 0.f);
							tmp = tmp * *mTextureMatrix;
							tc.mV[0] = tmp.mV[0];
							tc.mV[1] = tmp.mV[1];
				
							*tex_coords0++ = tc;	
						}
					}
					else
					{
						for (S32 i = 0; i < num_vertices; i++)
						{	
							LLVector2 tc(vf.mTexCoords[i]);
							LLVector4a& norm = vf.mNormals[i];
							LLVector4a& center = *(vf.mCenter);
							LLVector4a vec = vf.mPositions[i];	
							vec.mul(scalea);
							planarProjection(tc, norm, center, vec);
						
							xform(tc, cos_ang, sin_ang, os, ot, ms, mt);

							*tex_coords0++ = tc;	
						}
					}
				}

				if (map_range)
				{
					mVertexBuffer->flush();
				}
			}
			else
			{ //bump mapped or has material, just do the whole expensive loop
                LL_PROFILE_ZONE_NAMED_CATEGORY_FACE("getGeometryVolume - texgen default");

				std::vector<LLVector2> bump_tc;
		
				if (mat && !mat->getNormalID().isNull())
				{ //writing out normal and specular texture coordinates, not bump offsets
					do_bump = false;
				}

				LLStrider<LLVector2> dst;

				for (U32 ch = 0; ch < 3; ++ch)
				{
					switch (ch)
					{
						case 0: 
							mVertexBuffer->getTexCoord0Strider(dst, mGeomIndex, mGeomCount, map_range); 
							break;
						case 1:
							if (mVertexBuffer->hasDataType(LLVertexBuffer::TYPE_TEXCOORD1))
							{
								mVertexBuffer->getTexCoord1Strider(dst, mGeomIndex, mGeomCount, map_range);
								if (mat && !tex_anim)
								{
									r  = mat->getNormalRotation();
									mat->getNormalOffset(os, ot);
									mat->getNormalRepeat(ms, mt);

									cos_ang = cos(r);
									sin_ang = sin(r);

								}
							}
							else
							{
								continue;
							}
							break;
						case 2:
							if (mVertexBuffer->hasDataType(LLVertexBuffer::TYPE_TEXCOORD2))
							{
								mVertexBuffer->getTexCoord2Strider(dst, mGeomIndex, mGeomCount, map_range);
								if (mat && !tex_anim)
								{
									r  = mat->getSpecularRotation();
									mat->getSpecularOffset(os, ot);
									mat->getSpecularRepeat(ms, mt);

									cos_ang = cos(r);
									sin_ang = sin(r);
								}
							}
							else
							{
								continue;
							}
							break;
					}
					

				for (S32 i = 0; i < num_vertices; i++)
				{	
					LLVector2 tc(vf.mTexCoords[i]);
			
					LLVector4a& norm = vf.mNormals[i];
				
					LLVector4a& center = *(vf.mCenter);
		   
					if (texgen != LLTextureEntry::TEX_GEN_DEFAULT)
					{
						LLVector4a vec = vf.mPositions[i];
				
						vec.mul(scalea);

							if (texgen == LLTextureEntry::TEX_GEN_PLANAR)
						{
								planarProjection(tc, norm, center, vec);
						}		
					}

					if (tex_mode && mTextureMatrix)
					{
						LLVector3 tmp(tc.mV[0], tc.mV[1], 0.f);
						tmp = tmp * *mTextureMatrix;
						tc.mV[0] = tmp.mV[0];
						tc.mV[1] = tmp.mV[1];
					}
					else
					{
						xform(tc, cos_ang, sin_ang, os, ot, ms, mt);
					}

						*dst++ = tc;
					if (do_bump)
					{
						bump_tc.push_back(tc);
					}
				}
				}

				if (map_range)
				{
					mVertexBuffer->flush();
				}

				if (!mat && do_bump)
				{
					mVertexBuffer->getTexCoord1Strider(tex_coords1, mGeomIndex, mGeomCount, map_range);
		
					for (S32 i = 0; i < num_vertices; i++)
					{
						LLVector4a tangent = vf.mTangents[i];

						LLVector4a binorm;
						binorm.setCross3(vf.mNormals[i], tangent);
						binorm.mul(tangent.getF32ptr()[3]);

						LLMatrix4a tangent_to_object;
						tangent_to_object.setRows(tangent, binorm, vf.mNormals[i]);
						LLVector4a t;
						tangent_to_object.rotate(binormal_dir, t);
						LLVector4a binormal;
						mat_normal.rotate(t, binormal);
						
						//VECTORIZE THIS
						if (mDrawablep->isActive())
						{
							LLVector3 t;
							t.set(binormal.getF32ptr());
							t *= bump_quat;
							binormal.load3(t.mV);
						}

						binormal.normalize3fast();

						LLVector2 tc = bump_tc[i];
						tc += LLVector2( bump_s_primary_light_ray.dot3(tangent).getF32(), bump_t_primary_light_ray.dot3(binormal).getF32() );
					
						*tex_coords1++ = tc;
					}

					if (map_range)
					{
						mVertexBuffer->flush();
					}
				}
			}
		}

		if (rebuild_pos)
		{
			LLVector4a* src = vf.mPositions;
			
			//_mm_prefetch((char*)src, _MM_HINT_T0);

			LLVector4a* end = src+num_vertices;
			//LLVector4a* end_64 = end-4;

			llassert(num_vertices > 0);
		
			mVertexBuffer->getVertexStrider(vert, mGeomIndex, mGeomCount, map_range);
			
			
			F32* dst = (F32*) vert.get();
			F32* end_f32 = dst+mGeomCount*4;

			//_mm_prefetch((char*)dst, _MM_HINT_NTA);
			//_mm_prefetch((char*)src, _MM_HINT_NTA);
				
			//_mm_prefetch((char*)dst, _MM_HINT_NTA);


			LLVector4a res0; //,res1,res2,res3;

			LLVector4a texIdx;

			S32 index = mTextureIndex < FACE_DO_NOT_BATCH_TEXTURES ? mTextureIndex : 0;

			F32 val = 0.f;
			S32* vp = (S32*) &val;
			*vp = index;
			
			llassert(index <= LLGLSLShader::sIndexedTextureChannels-1);

			LLVector4Logical mask;
			mask.clear();
			mask.setElement<3>();
		
			texIdx.set(0,0,0,val);

			LLVector4a tmp;

			
			while (src < end)
			{	
				mat_vert.affineTransform(*src++, res0);
				tmp.setSelectWithMask(mask, texIdx, res0);
				tmp.store4a((F32*) dst);
				dst += 4;
			}
			
			while (dst < end_f32)
			{
				res0.store4a((F32*) dst);
				dst += 4;
			}

			if (map_range)
			{
				mVertexBuffer->flush();
			}
		}

		if (rebuild_normal)
		{
            LL_PROFILE_ZONE_NAMED_CATEGORY_FACE("getGeometryVolume - normal");

			mVertexBuffer->getNormalStrider(norm, mGeomIndex, mGeomCount, map_range);
			F32* normals = (F32*) norm.get();
			LLVector4a* src = vf.mNormals;
			LLVector4a* end = src+num_vertices;
			
			while (src < end)
			{	
				LLVector4a normal;
				mat_normal.rotate(*src++, normal);
				normal.store4a(normals);
				normals += 4;
			}

			if (map_range)
			{
				mVertexBuffer->flush();
			}
		}
		
		if (rebuild_tangent)
		{
            LL_PROFILE_ZONE_NAMED_CATEGORY_FACE("getGeometryVolume - tangent");
			mVertexBuffer->getTangentStrider(tangent, mGeomIndex, mGeomCount, map_range);
			F32* tangents = (F32*) tangent.get();
			
			mVObjp->getVolume()->genTangents(f);
			
			LLVector4Logical mask;
			mask.clear();
			mask.setElement<3>();

			LLVector4a* src = vf.mTangents;
			LLVector4a* end = vf.mTangents+num_vertices;

			while (src < end)
			{
				LLVector4a tangent_out;
				mat_normal.rotate(*src, tangent_out);
				tangent_out.normalize3fast();
				tangent_out.setSelectWithMask(mask, *src, tangent_out);
				tangent_out.store4a(tangents);
				
				src++;
				tangents += 4;
			}

			if (map_range)
			{
				mVertexBuffer->flush();
			}
		}
	
		if (rebuild_weights && vf.mWeights)
		{
            LL_PROFILE_ZONE_NAMED_CATEGORY_FACE("getGeometryVolume - weight");
			mVertexBuffer->getWeight4Strider(wght, mGeomIndex, mGeomCount, map_range);
			F32* weights = (F32*) wght.get();
			LLVector4a::memcpyNonAliased16(weights, (F32*) vf.mWeights, num_vertices*4*sizeof(F32));
			if (map_range)
			{
				mVertexBuffer->flush();
			}
		}

		if (rebuild_color && mVertexBuffer->hasDataType(LLVertexBuffer::TYPE_COLOR) )
		{
            LL_PROFILE_ZONE_NAMED_CATEGORY_FACE("getGeometryVolume - color");
			mVertexBuffer->getColorStrider(colors, mGeomIndex, mGeomCount, map_range);

			LLVector4a src;

			U32 vec[4];
			vec[0] = vec[1] = vec[2] = vec[3] = color.asRGBA();
		
			src.loadua((F32*) vec);

			F32* dst = (F32*) colors.get();
			S32 num_vecs = num_vertices/4;
			if (num_vertices%4 > 0)
			{
				++num_vecs;
			}

			for (S32 i = 0; i < num_vecs; i++)
			{	
				src.store4a(dst);
				dst += 4;
			}

			if (map_range)
			{
				mVertexBuffer->flush();
			}
		}

		if (rebuild_emissive)
		{
            LL_PROFILE_ZONE_NAMED_CATEGORY_FACE("getGeometryVolume - emissive");
			LLStrider<LLColor4U> emissive;
			mVertexBuffer->getEmissiveStrider(emissive, mGeomIndex, mGeomCount, map_range);

			U8 glow = (U8) llclamp((S32) (getTextureEntry()->getGlow()*255), 0, 255);

			LLVector4a src;

		
			LLColor4U glow4u = LLColor4U(0,0,0,glow);

			U32 glow32 = glow4u.asRGBA();

			U32 vec[4];
			vec[0] = vec[1] = vec[2] = vec[3] = glow32;
		
			src.loadua((F32*) vec);

			F32* dst = (F32*) emissive.get();
			S32 num_vecs = num_vertices/4;
			if (num_vertices%4 > 0)
			{
				++num_vecs;
			}

			for (S32 i = 0; i < num_vecs; i++)
			{	
				src.store4a(dst);
				dst += 4;
			}

			if (map_range)
			{
				mVertexBuffer->flush();
			}
		}
	}

	if (rebuild_tcoord)
	{
		mTexExtents[0].setVec(0,0);
		mTexExtents[1].setVec(1,1);
		xform(mTexExtents[0], cos_ang, sin_ang, os, ot, ms, mt);
		xform(mTexExtents[1], cos_ang, sin_ang, os, ot, ms, mt);
		
		F32 es = vf.mTexCoordExtents[1].mV[0] - vf.mTexCoordExtents[0].mV[0] ;
		F32 et = vf.mTexCoordExtents[1].mV[1] - vf.mTexCoordExtents[0].mV[1] ;
		mTexExtents[0][0] *= es ;
		mTexExtents[1][0] *= es ;
		mTexExtents[0][1] *= et ;
		mTexExtents[1][1] *= et ;
	}


	return TRUE;
}

//check if the face has a media
BOOL LLFace::hasMedia() const 
{
	if(mHasMedia)
	{
		return TRUE ;
	}
	if(mTexture[LLRender::DIFFUSE_MAP].notNull()) 
	{
		return mTexture[LLRender::DIFFUSE_MAP]->hasParcelMedia() ;  //if has a parcel media
	}

	return FALSE ; //no media.
}

const F32 LEAST_IMPORTANCE = 0.05f ;
const F32 LEAST_IMPORTANCE_FOR_LARGE_IMAGE = 0.3f ;

void LLFace::resetVirtualSize()
{
	setVirtualSize(0.f);
	mImportanceToCamera = 0.f;
}

F32 LLFace::getTextureVirtualSize()
{
	F32 radius;
	F32 cos_angle_to_view_dir;	
	BOOL in_frustum = calcPixelArea(cos_angle_to_view_dir, radius);

	if (mPixelArea < F_ALMOST_ZERO || !in_frustum)
	{
		setVirtualSize(0.f) ;
		return 0.f;
	}

	//get area of circle in texture space
	LLVector2 tdim = mTexExtents[1] - mTexExtents[0];
	F32 texel_area = (tdim * 0.5f).lengthSquared()*3.14159f;
	if (texel_area <= 0)
	{
		// Probably animated, use default
		texel_area = 1.f;
	}

	F32 face_area;
	if (mVObjp->isSculpted() && texel_area > 1.f)
	{
		//sculpts can break assumptions about texel area
		face_area = mPixelArea;
	}
	else
	{
		//apply texel area to face area to get accurate ratio
		//face_area /= llclamp(texel_area, 1.f/64.f, 16.f);
		face_area =  mPixelArea / llclamp(texel_area, 0.015625f, 128.f);
	}

	face_area = LLFace::adjustPixelArea(mImportanceToCamera, face_area) ;
	if(face_area > LLViewerTexture::sMinLargeImageSize) //if is large image, shrink face_area by considering the partial overlapping.
	{
		if(mImportanceToCamera > LEAST_IMPORTANCE_FOR_LARGE_IMAGE && mTexture[LLRender::DIFFUSE_MAP].notNull() && mTexture[LLRender::DIFFUSE_MAP]->isLargeImage())
		{		
			face_area *= adjustPartialOverlapPixelArea(cos_angle_to_view_dir, radius );
		}	
	}

	setVirtualSize(face_area) ;

	return face_area;
}

BOOL LLFace::calcPixelArea(F32& cos_angle_to_view_dir, F32& radius)
{
    LL_PROFILE_ZONE_SCOPED_CATEGORY_FACE;

	//VECTORIZE THIS
	//get area of circle around face

    LLVector4a center;
    LLVector4a size;


    if (isState(LLFace::RIGGED))
    {
        //override with avatar bounding box
        LLVOAvatar* avatar = mVObjp->getAvatar();
<<<<<<< HEAD
        if (avatar)
=======
        if (avatar && avatar->mDrawable)
>>>>>>> 63095005
        {
            center.load3(avatar->getPositionAgent().mV);
            const LLVector4a* exts = avatar->mDrawable->getSpatialExtents();
            size.setSub(exts[1], exts[0]);
        }
        else
        {
            return false;
        }
    }
    else
    {
        center.load3(getPositionAgent().mV);
        size.setSub(mExtents[1], mExtents[0]);
    }
	size.mul(0.5f);

	LLViewerCamera* camera = LLViewerCamera::getInstance();

	F32 size_squared = size.dot3(size).getF32();
	LLVector4a lookAt;
	LLVector4a t;
	t.load3(camera->getOrigin().mV);
	lookAt.setSub(center, t);
	
	F32 dist = lookAt.getLength3().getF32();
	dist = llmax(dist-size.getLength3().getF32(), 0.001f);
	//ramp down distance for nearby objects
	if (dist < 16.f)
	{
		dist /= 16.f;
		dist *= dist;
		dist *= 16.f;
	}

	lookAt.normalize3fast() ;	

	//get area of circle around node
	F32 app_angle = atanf((F32) sqrt(size_squared) / dist);
	radius = app_angle*LLDrawable::sCurPixelAngle;
	mPixelArea = radius*radius * 3.14159f;
	LLVector4a x_axis;
	x_axis.load3(camera->getXAxis().mV);
	cos_angle_to_view_dir = lookAt.dot3(x_axis).getF32();

	//if has media, check if the face is out of the view frustum.	
	if(hasMedia())
	{
		if(!camera->AABBInFrustum(center, size)) 
		{
			mImportanceToCamera = 0.f ;
			return false ;
		}
		if(cos_angle_to_view_dir > camera->getCosHalfFov()) //the center is within the view frustum
		{
			cos_angle_to_view_dir = 1.0f ;
		}
		else
		{		
			LLVector4a d;
			d.setSub(lookAt, x_axis);

			if(dist * dist * d.dot3(d) < size_squared)
			{
				cos_angle_to_view_dir = 1.0f ;
			}
		}
	}

	if(dist < mBoundingSphereRadius) //camera is very close
	{
		cos_angle_to_view_dir = 1.0f ;
		mImportanceToCamera = 1.0f ;
	}
	else
	{		
		mImportanceToCamera = LLFace::calcImportanceToCamera(cos_angle_to_view_dir, dist) ;
	}

	return true ;
}

//the projection of the face partially overlaps with the screen
F32 LLFace::adjustPartialOverlapPixelArea(F32 cos_angle_to_view_dir, F32 radius )
{
	F32 screen_radius = (F32)llmax(gViewerWindow->getWindowWidthRaw(), gViewerWindow->getWindowHeightRaw()) ;
	F32 center_angle = acosf(cos_angle_to_view_dir) ;
	F32 d = center_angle * LLDrawable::sCurPixelAngle ;

	if(d + radius > screen_radius + 5.f)
	{
		//----------------------------------------------
		//calculate the intersection area of two circles
		//F32 radius_square = radius * radius ;
		//F32 d_square = d * d ;
		//F32 screen_radius_square = screen_radius * screen_radius ;
		//face_area = 
		//	radius_square * acosf((d_square + radius_square - screen_radius_square)/(2 * d * radius)) +
		//	screen_radius_square * acosf((d_square + screen_radius_square - radius_square)/(2 * d * screen_radius)) -
		//	0.5f * sqrtf((-d + radius + screen_radius) * (d + radius - screen_radius) * (d - radius + screen_radius) * (d + radius + screen_radius)) ;			
		//----------------------------------------------

		//the above calculation is too expensive
		//the below is a good estimation: bounding box of the bounding sphere:
		F32 alpha = 0.5f * (radius + screen_radius - d) / radius ;
		alpha = llclamp(alpha, 0.f, 1.f) ;
		return alpha * alpha ;
	}
	return 1.0f ;
}

const S8 FACE_IMPORTANCE_LEVEL = 4 ;
const F32 FACE_IMPORTANCE_TO_CAMERA_OVER_DISTANCE[FACE_IMPORTANCE_LEVEL][2] = //{distance, importance_weight}
	{{16.1f, 1.0f}, {32.1f, 0.5f}, {48.1f, 0.2f}, {96.1f, 0.05f} } ;
const F32 FACE_IMPORTANCE_TO_CAMERA_OVER_ANGLE[FACE_IMPORTANCE_LEVEL][2] =    //{cos(angle), importance_weight}
	{{0.985f /*cos(10 degrees)*/, 1.0f}, {0.94f /*cos(20 degrees)*/, 0.8f}, {0.866f /*cos(30 degrees)*/, 0.64f}, {0.0f, 0.36f}} ;

//static 
F32 LLFace::calcImportanceToCamera(F32 cos_angle_to_view_dir, F32 dist)
{
	F32 importance = 0.f ;
	
	if(cos_angle_to_view_dir > LLViewerCamera::getInstance()->getCosHalfFov() && 
		dist < FACE_IMPORTANCE_TO_CAMERA_OVER_DISTANCE[FACE_IMPORTANCE_LEVEL - 1][0]) 
	{
		LLViewerCamera* camera = LLViewerCamera::getInstance();
		F32 camera_moving_speed = camera->getAverageSpeed() ;
		F32 camera_angular_speed = camera->getAverageAngularSpeed();

		if(camera_moving_speed > 10.0f || camera_angular_speed > 1.0f)
		{
			//if camera moves or rotates too fast, ignore the importance factor
			return 0.f ;
		}
		
		S32 i = 0 ;
		for(i = 0; i < FACE_IMPORTANCE_LEVEL && dist > FACE_IMPORTANCE_TO_CAMERA_OVER_DISTANCE[i][0]; ++i);
		i = llmin(i, FACE_IMPORTANCE_LEVEL - 1) ;
		F32 dist_factor = FACE_IMPORTANCE_TO_CAMERA_OVER_DISTANCE[i][1] ;
		
		for(i = 0; i < FACE_IMPORTANCE_LEVEL && cos_angle_to_view_dir < FACE_IMPORTANCE_TO_CAMERA_OVER_ANGLE[i][0] ; ++i) ;
		i = llmin(i, FACE_IMPORTANCE_LEVEL - 1) ;
		importance = dist_factor * FACE_IMPORTANCE_TO_CAMERA_OVER_ANGLE[i][1] ;
	}

	return importance ;
}

//static 
F32 LLFace::adjustPixelArea(F32 importance, F32 pixel_area)
{
	if(pixel_area > LLViewerTexture::sMaxSmallImageSize)
	{
		if(importance < LEAST_IMPORTANCE) //if the face is not important, do not load hi-res.
		{
			static const F32 MAX_LEAST_IMPORTANCE_IMAGE_SIZE = 128.0f * 128.0f ;
			pixel_area = llmin(pixel_area * 0.5f, MAX_LEAST_IMPORTANCE_IMAGE_SIZE) ;
		}
		else if(pixel_area > LLViewerTexture::sMinLargeImageSize) //if is large image, shrink face_area by considering the partial overlapping.
		{
			if(importance < LEAST_IMPORTANCE_FOR_LARGE_IMAGE)//if the face is not important, do not load hi-res.
			{
				pixel_area = LLViewerTexture::sMinLargeImageSize ;
			}				
		}
	}

	return pixel_area ;
}

BOOL LLFace::verify(const U32* indices_array) const
{
	BOOL ok = TRUE;

	if( mVertexBuffer.isNull() )
	{ //no vertex buffer, face is implicitly valid
		return TRUE;
	}
	
	// First, check whether the face data fits within the pool's range.
	if ((mGeomIndex + mGeomCount) > mVertexBuffer->getNumVerts())
	{
		ok = FALSE;
		LL_INFOS() << "Face references invalid vertices!" << LL_ENDL;
	}

	S32 indices_count = (S32)getIndicesCount();
	
	if (!indices_count)
	{
		return TRUE;
	}
	
	if (indices_count > LL_MAX_INDICES_COUNT)
	{
		ok = FALSE;
		LL_INFOS() << "Face has bogus indices count" << LL_ENDL;
	}
	
	if (mIndicesIndex + mIndicesCount > mVertexBuffer->getNumIndices())
	{
		ok = FALSE;
		LL_INFOS() << "Face references invalid indices!" << LL_ENDL;
	}

#if 0
	S32 geom_start = getGeomStart();
	S32 geom_count = mGeomCount;

	const U32 *indicesp = indices_array ? indices_array + mIndicesIndex : getRawIndices();

	for (S32 i = 0; i < indices_count; i++)
	{
		S32 delta = indicesp[i] - geom_start;
		if (0 > delta)
		{
			LL_WARNS() << "Face index too low!" << LL_ENDL;
			LL_INFOS() << "i:" << i << " Index:" << indicesp[i] << " GStart: " << geom_start << LL_ENDL;
			ok = FALSE;
		}
		else if (delta >= geom_count)
		{
			LL_WARNS() << "Face index too high!" << LL_ENDL;
			LL_INFOS() << "i:" << i << " Index:" << indicesp[i] << " GEnd: " << geom_start + geom_count << LL_ENDL;
			ok = FALSE;
		}
	}
#endif

	if (!ok)
	{
		printDebugInfo();
	}
	return ok;
}


void LLFace::setViewerObject(LLViewerObject* objp)
{
	mVObjp = objp;
}

const LLColor4& LLFace::getRenderColor() const
{
	if (isState(USE_FACE_COLOR))
	{
		  return mFaceColor; // Face Color
	}
	else
	{
		const LLTextureEntry* tep = getTextureEntry();
		return (tep ? tep->getColor() : LLColor4::white);
	}
}
	
void LLFace::renderSetColor() const
{
	if (!LLFacePool::LLOverrideFaceColor::sOverrideFaceColor)
	{
		const LLColor4* color = &(getRenderColor());
		
		gGL.diffuseColor4fv(color->mV);
	}
}

S32 LLFace::pushVertices(const U16* index_array) const
{
	if (mIndicesCount)
	{
		U32 render_type = LLRender::TRIANGLES;
		if (mDrawInfo)
		{
			render_type = mDrawInfo->mDrawMode;
		}
		mVertexBuffer->drawRange(render_type, mGeomIndex, mGeomIndex+mGeomCount-1, mIndicesCount, mIndicesIndex);
		gPipeline.addTrianglesDrawn(mIndicesCount, render_type);
	}

	return mIndicesCount;
}

const LLMatrix4& LLFace::getRenderMatrix() const
{
	return mDrawablep->getRenderMatrix();
}

S32 LLFace::renderElements(const U16 *index_array) const
{
	LL_PROFILE_ZONE_SCOPED_CATEGORY_FACE

	S32 ret = 0;
	
	if (isState(GLOBAL))
	{	
		ret = pushVertices(index_array);
	}
	else
	{
		gGL.pushMatrix();
		gGL.multMatrix((float*)getRenderMatrix().mMatrix);
		ret = pushVertices(index_array);
		gGL.popMatrix();
	}
	
	return ret;
}

S32 LLFace::renderIndexed()
{
	LL_PROFILE_ZONE_SCOPED_CATEGORY_FACE

	if(mDrawablep == NULL || mDrawPoolp == NULL)
	{
		return 0;
	}
	
	return renderIndexed(mDrawPoolp->getVertexDataMask());
}

S32 LLFace::renderIndexed(U32 mask)
{
	LL_PROFILE_ZONE_SCOPED_CATEGORY_FACE

	if (mVertexBuffer.isNull())
	{
		return 0;
	}

	mVertexBuffer->setBuffer(mask);
	U16* index_array = (U16*) mVertexBuffer->getIndicesPointer();
	return renderElements(index_array);
}

//============================================================================
// From llface.inl

S32 LLFace::getColors(LLStrider<LLColor4U> &colors)
{
	if (!mGeomCount)
	{
		return -1;
	}
	
	// llassert(mGeomIndex >= 0);
	mVertexBuffer->getColorStrider(colors, mGeomIndex, mGeomCount);
	return mGeomIndex;
}

S32	LLFace::getIndices(LLStrider<U16> &indicesp)
{
	mVertexBuffer->getIndexStrider(indicesp, mIndicesIndex, mIndicesCount);
	llassert(indicesp[0] != indicesp[1]);
	return mIndicesIndex;
}

LLVector3 LLFace::getPositionAgent() const
{
	if (mDrawablep->isStatic())
	{
		return mCenterAgent;
	}
	else
	{
		return mCenterLocal * getRenderMatrix();
	}
}

LLViewerTexture* LLFace::getTexture(U32 ch) const
{
	llassert(ch < LLRender::NUM_TEXTURE_CHANNELS);

	return mTexture[ch] ;
}

void LLFace::setVertexBuffer(LLVertexBuffer* buffer)
{
	if (buffer)
	{
		LLSculptIDSize::instance().inc(mDrawablep, buffer->getSize() + buffer->getIndicesSize());
	}

	if (mVertexBuffer)
	{
		LLSculptIDSize::instance().dec(mDrawablep);
	}

	mVertexBuffer = buffer;
	llassert(verify());
}

void LLFace::clearVertexBuffer()
{
	if (mVertexBuffer)
	{
		LLSculptIDSize::instance().dec(mDrawablep);
	}

	mVertexBuffer = NULL;
}

S32 LLFace::getRiggedIndex(U32 type) const
{
	if (mRiggedIndex.empty())
	{
		return -1;
	}

	llassert(type < mRiggedIndex.size());

	return mRiggedIndex[type];
}

U64 LLFace::getSkinHash()
{
    return mSkinInfo ? mSkinInfo->mHash : 0;
}<|MERGE_RESOLUTION|>--- conflicted
+++ resolved
@@ -2377,11 +2377,7 @@
     {
         //override with avatar bounding box
         LLVOAvatar* avatar = mVObjp->getAvatar();
-<<<<<<< HEAD
-        if (avatar)
-=======
         if (avatar && avatar->mDrawable)
->>>>>>> 63095005
         {
             center.load3(avatar->getPositionAgent().mV);
             const LLVector4a* exts = avatar->mDrawable->getSpatialExtents();
