--- conflicted
+++ resolved
@@ -372,14 +372,10 @@
 		return;
 	}
 
-<<<<<<< HEAD
 	if (mTexture[ch].notNull())
     {
 	    new_texture->addTextureStats(mTexture[ch]->getMaxVirtualSize()) ;
     }
-=======
-	llassert(mTexture[ch].notNull());
->>>>>>> 0cfbf682
 
 	if (ch == LLRender::DIFFUSE_MAP)
 	{
@@ -1165,23 +1161,10 @@
 		!getViewerObject()->isHUDAttachment() &&	// Fix from CoolVL: hud attachments are NOT maskable (else they would get affected by day light)
 		getTexture()->getIsAlphaMask())				// texture actually qualifies for masking (lazily recalculated but expensive)
 	{
-<<<<<<< HEAD
-		if (LLPipeline::sRenderDeferred)
-		{
-			// Fix from CoolVL: hud attachments are NOT maskable at all - see above
-			if (/*!getViewerObject()->isHUDAttachment() &&*/ te->getFullbright())
-			{ //fullbright objects are NOT subject to the deferred rendering pipe
-				return LLPipeline::sAutoMaskAlphaNonDeferred;
-			}
-			else
-			{
-				return LLPipeline::sAutoMaskAlphaDeferred;
-			}
-=======
-		if (getViewerObject()->isHUDAttachment() || te->getFullbright())
+		// Fix from CoolVL: hud attachments are NOT maskable at all - see above
+		if (/*getViewerObject()->isHUDAttachment() ||*/ te->getFullbright())
 		{ //hud attachments and fullbright objects are NOT subject to the deferred rendering pipe
 			return LLPipeline::sAutoMaskAlphaNonDeferred;
->>>>>>> 0cfbf682
 		}
 		else
 		{
@@ -1330,7 +1313,7 @@
 	LLColor4U color = (tep ? tep->getColor() : LLColor4());
 	// </FS:ND>
 
-    if (tep->getGLTFRenderMaterial())
+    if (tep && tep->getGLTFRenderMaterial())
     {
         color = tep->getGLTFRenderMaterial()->mBaseColor;
     }
@@ -1396,7 +1379,10 @@
 	}
 	
 
-    LLMaterial* mat = tep->getMaterialParams().get();
+    // <FS:ND> Protection against faces w/o te set.
+    // LLMaterial* mat = tep->getMaterialParams().get();
+    LLMaterial* mat = tep ? tep->getMaterialParams().get() : 0;
+    // </FS:ND>
     LLGLTFMaterial* gltf_mat = tep->getGLTFRenderMaterial();
 
 	F32 r = 0, os = 0, ot = 0, ms = 0, mt = 0, cos_ang = 0, sin_ang = 0;
@@ -1620,21 +1606,6 @@
 			LLVector4a scalea;
 			scalea.load3(scale.mV);
 
-<<<<<<< HEAD
-			// <FS:ND> Protection against faces w/o te set.
-			// LLMaterial* mat = tep->getMaterialParams().get();
-			LLMaterial* mat = tep ? tep->getMaterialParams().get() : 0;
-			// </FS:ND>
-            LLGLTFMaterial* gltf_mat = tep->getGLTFRenderMaterial();
-
-            if (gltf_mat)
-            {
-                // Transforms will be applied later
-                do_xform = false;
-            }
-
-=======
->>>>>>> 0cfbf682
 			bool do_bump = bump_code && mVertexBuffer->hasDataType(LLVertexBuffer::TYPE_TEXCOORD1);
 
 			if ((mat || gltf_mat) && !do_bump)
