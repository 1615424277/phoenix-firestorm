--- conflicted
+++ resolved
@@ -1655,13 +1655,8 @@
 
 					do_xform = false;
 				}
-<<<<<<< HEAD
-				
+
 				if (getVirtualSize() >= MIN_TEX_ANIM_SIZE || isState(LLFace::RIGGED))
-=======
-
-				if (getVirtualSize() >= MIN_TEX_ANIM_SIZE)
->>>>>>> d0ef02c2
 				{ //don't override texture transform during tc bake
 					tex_mode = 0;
 				}
@@ -1693,8 +1688,7 @@
 					{
 						if (!do_xform)
 						{
-<<<<<<< HEAD
-							LLFastTimer t(FTM_FACE_TEX_QUICK_NO_XFORM);
+							LL_RECORD_BLOCK_TIME(FTM_FACE_TEX_QUICK_NO_XFORM);
 
 							// <FS:ND> Don't round up, or there's high risk to write past buffer
 
@@ -1703,10 +1697,6 @@
 
 							// </FS:ND>
 
-=======
-							LL_RECORD_BLOCK_TIME(FTM_FACE_TEX_QUICK_NO_XFORM);
-							S32 tc_size = (num_vertices*2*sizeof(F32)+0xF) & ~0xF;
->>>>>>> d0ef02c2
 							LLVector4a::memcpyNonAliased16((F32*) tex_coords0.get(), (F32*) vf.mTexCoords, tc_size);
 						}
 						else
@@ -2172,14 +2162,9 @@
 		
 			LLColor4U glow4u = LLColor4U(0,0,0,glow);
 
-<<<<<<< HEAD
 			//U32 glow32 = glow4u.mAll;
 			U32 glow32 = glow4u.asRGBA(); //64bit compile fix FS:ND
-			
-=======
-			U32 glow32 = glow4u.mAll;
-
->>>>>>> d0ef02c2
+
 			U32 vec[4];
 			vec[0] = vec[1] = vec[2] = vec[3] = glow32;
 		
