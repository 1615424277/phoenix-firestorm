/**
 * @file llpanelenvironment.cpp
 * @brief LLPanelExperiences class implementation
 *
 * $LicenseInfo:firstyear=2013&license=viewerlgpl$
 * Second Life Viewer Source Code
 * Copyright (C) 2013, Linden Research, Inc.
 *
 * This library is free software; you can redistribute it and/or
 * modify it under the terms of the GNU Lesser General Public
 * License as published by the Free Software Foundation;
 * version 2.1 of the License only.
 *
 * This library is distributed in the hope that it will be useful,
 * but WITHOUT ANY WARRANTY; without even the implied warranty of
 * MERCHANTABILITY or FITNESS FOR A PARTICULAR PURPOSE.  See the GNU
 * Lesser General Public License for more details.
 *
 * You should have received a copy of the GNU Lesser General Public
 * License along with this library; if not, write to the Free Software
 * Foundation, Inc., 51 Franklin Street, Fifth Floor, Boston, MA  02110-1301  USA
 *
 * Linden Research, Inc., 945 Battery Street, San Francisco, CA  94111  USA
 * $/LicenseInfo$
 */

#include "llviewerprecompiledheaders.h"


#include "llpanelprofile.h"
#include "lluictrlfactory.h"
#include "llexperiencecache.h"
#include "llagent.h"
#include "llparcel.h"

#include "llviewerregion.h"
#include "llpanelenvironment.h"
#include "llslurl.h"
#include "lllayoutstack.h"

#include "llfloater.h"
#include "llfloaterreg.h"
#include "llfloatereditextdaycycle.h"
#include "lliconctrl.h"
#include "llmultisliderctrl.h"
#include "llnotificationsutil.h"
#include "llsettingsvo.h"

#include "llappviewer.h"
#include "llcallbacklist.h"
#include "llviewerparcelmgr.h"

#include "llinventorymodel.h"

//=========================================================================
namespace
{
    const std::string FLOATER_DAY_CYCLE_EDIT("env_edit_extdaycycle");
    const std::string STRING_REGION_ENV("str_region_env");
    const std::string STRING_EMPTY_NAME("str_empty");

    inline bool ends_with(std::string const & value, std::string const & ending)
    {
        if (ending.size() > value.size())
            return false;
        return std::equal(ending.rbegin(), ending.rend(), value.rbegin());
    }

}

//=========================================================================
const std::string LLPanelEnvironmentInfo::BTN_SELECTINV("btn_select_inventory");
const std::string LLPanelEnvironmentInfo::BTN_EDIT("btn_edit");
const std::string LLPanelEnvironmentInfo::BTN_USEDEFAULT("btn_usedefault");
const std::string LLPanelEnvironmentInfo::BTN_RST_ALTITUDES("btn_rst_altitudes");
const std::string LLPanelEnvironmentInfo::SLD_DAYLENGTH("sld_day_length");
const std::string LLPanelEnvironmentInfo::SLD_DAYOFFSET("sld_day_offset");
const std::string LLPanelEnvironmentInfo::SLD_ALTITUDES("sld_altitudes");
const std::string LLPanelEnvironmentInfo::ICN_GROUND("icon_ground");
const std::string LLPanelEnvironmentInfo::ICN_WATER("icon_water");
const std::string LLPanelEnvironmentInfo::CHK_ALLOWOVERRIDE("chk_allow_override");
const std::string LLPanelEnvironmentInfo::LBL_TIMEOFDAY("lbl_apparent_time");
const std::string LLPanelEnvironmentInfo::PNL_SETTINGS("pnl_environment_config");
const std::string LLPanelEnvironmentInfo::PNL_ENVIRONMENT_ALTITUDES("pnl_environment_altitudes");
const std::string LLPanelEnvironmentInfo::PNL_BUTTONS("pnl_environment_buttons");
const std::string LLPanelEnvironmentInfo::PNL_DISABLED("pnl_environment_disabled");
const std::string LLPanelEnvironmentInfo::TXT_DISABLED("txt_environment_disabled");
const std::string LLPanelEnvironmentInfo::PNL_REGION_MSG("pnl_environment_region_msg");
const std::string LLPanelEnvironmentInfo::SDT_DROP_TARGET("sdt_drop_target");

const std::string LLPanelEnvironmentInfo::STR_LABEL_USEDEFAULT("str_label_use_default");
const std::string LLPanelEnvironmentInfo::STR_LABEL_USEREGION("str_label_use_region");
const std::string LLPanelEnvironmentInfo::STR_ALTITUDE_DESCRIPTION("str_altitude_desription");
const std::string LLPanelEnvironmentInfo::STR_NO_PARCEL("str_no_parcel");
const std::string LLPanelEnvironmentInfo::STR_CROSS_REGION("str_cross_region");
const std::string LLPanelEnvironmentInfo::STR_LEGACY("str_legacy");
const std::string LLPanelEnvironmentInfo::STR_DISALLOWED("str_disallowed");
const std::string LLPanelEnvironmentInfo::STR_TOO_SMALL("str_too_small");

const S32 LLPanelEnvironmentInfo::MINIMUM_PARCEL_SIZE(128);

const U32 LLPanelEnvironmentInfo::DIRTY_FLAG_DAYCYCLE(0x01 << 0);
const U32 LLPanelEnvironmentInfo::DIRTY_FLAG_DAYLENGTH(0x01 << 1);
const U32 LLPanelEnvironmentInfo::DIRTY_FLAG_DAYOFFSET(0x01 << 2);
const U32 LLPanelEnvironmentInfo::DIRTY_FLAG_ALTITUDES(0x01 << 3);

const U32 LLPanelEnvironmentInfo::DIRTY_FLAG_MASK(
        LLPanelEnvironmentInfo::DIRTY_FLAG_DAYCYCLE |
        LLPanelEnvironmentInfo::DIRTY_FLAG_DAYLENGTH |
        LLPanelEnvironmentInfo::DIRTY_FLAG_DAYOFFSET |
        LLPanelEnvironmentInfo::DIRTY_FLAG_ALTITUDES);

const F32 ALTITUDE_DEFAULT_HEIGHT_STEP = 1000;

const std::string slider_marker_base = "mark";

const std::string alt_sliders[] = {
    "sld1",
    "sld2",
    "sld3",
};

const std::string alt_prefixes[] = {
    "alt1",
    "alt2",
    "alt3",
    "ground",
    "water",
};

const std::string alt_panels[] = {
    "pnl_alt1",
    "pnl_alt2",
    "pnl_alt3",
    "pnl_ground",
    "pnl_water",
};

static LLDefaultChildRegistry::Register<LLSettingsDropTarget> r("settings_drop_target");

//=========================================================================
LLPanelEnvironmentInfo::LLPanelEnvironmentInfo():
    mCurrentEnvironment(),
    mDirtyFlag(0),
    mEditorLastParcelId(INVALID_PARCEL_ID),
    mCrossRegion(false),
    mNoSelection(false),
    mNoEnvironment(false),
    mCurEnvVersion(INVALID_PARCEL_ENVIRONMENT_VERSION),
    mSettingsFloater(),
    mEditFloater(),
    mAllowOverride(true)
{
}

LLPanelEnvironmentInfo::~LLPanelEnvironmentInfo()
{
    if (mChangeMonitor.connected())
        mChangeMonitor.disconnect();
    if (mCommitConnection.connected())
        mCommitConnection.disconnect();
    if (mUpdateConnection.connected())
        mUpdateConnection.disconnect();
}

bool LLPanelEnvironmentInfo::postBuild()
{
    mIconGround = getChild<LLIconCtrl>(ICN_GROUND);
    mIconWater = getChild<LLIconCtrl>(ICN_WATER);

    mPanelEnvAltitudes = getChild<LLUICtrl>(PNL_ENVIRONMENT_ALTITUDES);
    mPanelEnvConfig = getChild<LLUICtrl>(PNL_SETTINGS);
    mPanelEnvButtons = getChild <LLUICtrl>(PNL_BUTTONS);
    mPanelEnvDisabled = getChild<LLUICtrl>(PNL_DISABLED);
    mPanelEnvRegionMsg = getChild<LLUICtrl>(PNL_REGION_MSG);

<<<<<<< HEAD
    getChild<LLUICtrl>(SLD_DAYLENGTH)->setCommitCallback([this](LLUICtrl *, const LLSD &value) { onSldDayLengthChanged((F32)value.asReal()); });
    getChild<LLSliderCtrl>(SLD_DAYLENGTH)->setSliderMouseUpCallback([this](LLUICtrl *, const LLSD &) { onDayLenOffsetMouseUp(); });
    getChild<LLSliderCtrl>(SLD_DAYLENGTH)->setSliderEditorCommitCallback([this](LLUICtrl *, const LLSD &) { onDayLenOffsetMouseUp(); });
    getChild<LLUICtrl>(SLD_DAYOFFSET)->setCommitCallback([this](LLUICtrl *, const LLSD &value) { onSldDayOffsetChanged((F32)value.asReal()); });
    getChild<LLSliderCtrl>(SLD_DAYOFFSET)->setSliderMouseUpCallback([this](LLUICtrl *, const LLSD &) { onDayLenOffsetMouseUp(); });
    getChild<LLSliderCtrl>(SLD_DAYOFFSET)->setSliderEditorCommitCallback([this](LLUICtrl *, const LLSD &) { onDayLenOffsetMouseUp(); });
=======
    mEnvironmentDisabledText = getChild<LLTextBox>(TXT_DISABLED);
    mLabelApparentTime = getChild<LLTextBox>(LBL_TIMEOFDAY);
>>>>>>> 4d7f622a

    mBtnUseDefault = getChild<LLButton>(BTN_USEDEFAULT);
    mBtnUseDefault->setCommitCallback([this](LLUICtrl *, const LLSD &){ onBtnDefault(); });

    mBtnSelectInv = getChild<LLButton>(BTN_SELECTINV);
    mBtnSelectInv->setCommitCallback([this](LLUICtrl *, const LLSD &){ onBtnSelect(); });

    mBtnEdit = getChild<LLButton>(BTN_EDIT);
    mBtnEdit->setCommitCallback([this](LLUICtrl *, const LLSD &){ onBtnEdit(); });

    mBtnResetAltitudes = getChild<LLButton>(BTN_RST_ALTITUDES);
    mBtnResetAltitudes->setCommitCallback([this](LLUICtrl *, const LLSD &){ onBtnRstAltitudes(); });

    mCheckAllowOverride = getChild<LLCheckBoxCtrl>(CHK_ALLOWOVERRIDE);

    mSliderDayLength = getChild<LLSliderCtrl>(SLD_DAYLENGTH);
    mSliderDayLength->setCommitCallback([this](LLUICtrl *, const LLSD &value) { onSldDayLengthChanged((F32)value.asReal()); });
    mSliderDayLength->setSliderMouseUpCallback([this](LLUICtrl *, const LLSD &) { onDayLenOffsetMouseUp(); });
    mSliderDayLength->setSliderEditorCommitCallback([this](LLUICtrl *, const LLSD &) { onDayLenOffsetMouseUp(); });

    mSliderDayOffset = getChild<LLSliderCtrl>(SLD_DAYOFFSET);
    mSliderDayOffset->setCommitCallback([this](LLUICtrl *, const LLSD &value) { onSldDayOffsetChanged((F32)value.asReal()); });
    mSliderDayOffset->setSliderMouseUpCallback([this](LLUICtrl *, const LLSD &) { onDayLenOffsetMouseUp(); });
    mSliderDayOffset->setSliderEditorCommitCallback([this](LLUICtrl *, const LLSD &) { onDayLenOffsetMouseUp(); });

    mMultiSliderAltitudes = getChild<LLMultiSliderCtrl>(SLD_ALTITUDES);
    mMultiSliderAltitudes->setCommitCallback([this](LLUICtrl *cntrl, const LLSD &value) { onAltSliderCallback(cntrl, value); });
    mMultiSliderAltitudes->setSliderMouseUpCallback([this](LLUICtrl *, const LLSD &) { onAltSliderMouseUp(); });

    mChangeMonitor = LLEnvironment::instance().setEnvironmentChanged([this](LLEnvironment::EnvSelection_t env, S32 version) { onEnvironmentChanged(env, version); });

    for (U32 idx = 0; idx < ALTITUDE_MARKERS_COUNT; idx++)
    {
        mAltitudeMarkers[idx] = findChild<LLUICtrl>(slider_marker_base + llformat("%u", idx));
    }

    for (U32 idx = 0; idx < ALTITUDE_PREFIXERS_COUNT; idx++)
    {
        mAltitudeDropTarget[idx] = findChild<LLSettingsDropTarget>("sdt_" + alt_prefixes[idx]);
        mAltitudeLabels[idx] = findChild<LLTextBox>("txt_" + alt_prefixes[idx]);
        mAltitudeEditor[idx] = findChild<LLLineEditor>("edt_invname_" + alt_prefixes[idx]);
        mAltitudePanels[idx] = findChild<LLView>("pnl_" + alt_prefixes[idx]);
    }

    for (U32 idx = 0; idx < ALTITUDE_SLIDER_COUNT; idx++)
    {
        LLSettingsDropTarget* drop_target = findChild<LLSettingsDropTarget>("sdt_" + alt_prefixes[idx]);
        if (drop_target)
        {
            drop_target->setPanel(this, alt_sliders[idx]);
        }

        // set initial values to prevent [ALTITUDE] from displaying
<<<<<<< HEAD
        updateAltLabel(alt_prefixes[idx], idx + 2, (F32)(idx * 1000));
=======
        updateAltLabel(idx, idx + 2, (F32)(idx * 1000));
>>>>>>> 4d7f622a
    }
    mAltitudeDropTarget[3]->setPanel(this, alt_prefixes[3]);
    mAltitudeDropTarget[4]->setPanel(this, alt_prefixes[4]);

    return true;
}

// virtual
void LLPanelEnvironmentInfo::onOpen(const LLSD& key)
{
    refreshFromSource();
}

// virtual
void LLPanelEnvironmentInfo::onVisibilityChange(bool new_visibility)
{
    if (new_visibility)
    {
        gIdleCallbacks.addFunction(onIdlePlay, this);
    }
    else
    {
        commitDayLenOffsetChanges(false); // arrow-key changes

        LLFloaterSettingsPicker *picker = getSettingsPicker(false);
        if (picker)
        {
            picker->closeFloater();
        }

        gIdleCallbacks.deleteFunction(onIdlePlay, this);
        LLFloaterEditExtDayCycle *dayeditor = getEditFloater(false);
        if (mCommitConnection.connected())
            mCommitConnection.disconnect();

        if (dayeditor)
        {
            if (dayeditor->isDirty())
                dayeditor->refresh();
            else
            {
                dayeditor->closeFloater();
                mEditFloater.markDead();
            }
        }
    }

}

void LLPanelEnvironmentInfo::refresh()
{
    if (gDisconnected)
        return;

    if (!setControlsEnabled(canEdit()))
        return;

    if (!mCurrentEnvironment)
    {
        return;
    }

    F32Hours daylength(mCurrentEnvironment->mDayLength);
    F32Hours dayoffset(mCurrentEnvironment->mDayOffset);

    if (dayoffset.value() > 12.0f)
        dayoffset -= F32Hours(24.0);

    mSliderDayLength->setValue(daylength.value());
    mSliderDayOffset->setValue(dayoffset.value());

    udpateApparentTimeOfDay();

    updateEditFloater(mCurrentEnvironment, canEdit());

    LLEnvironment::altitude_list_t altitudes = mCurrentEnvironment->mAltitudes;

    if (altitudes.size() > 0)
    {
        mMultiSliderAltitudes->clear();

        for (S32 idx = 0; idx < ALTITUDE_SLIDER_COUNT; ++idx)
        {
            // make sure values are in range, server is supposed to validate them,
            // but issues happen, try to fix values in such case
            F32 altitude = llclamp(altitudes[idx + 1], mMultiSliderAltitudes->getMinValue(), mMultiSliderAltitudes->getMaxValue());
            bool res = mMultiSliderAltitudes->addSlider(altitude, alt_sliders[idx]);
            if (!res)
            {
                LL_WARNS_ONCE("ENVPANEL") << "Failed to validate altitude from server for parcel id" << getParcelId() << LL_ENDL;
                // Find a spot to insert altitude.
                // Assuming everything alright with slider, we should find new place in 11 steps top (step 25m, no overlap 100m)
                F32 alt_step = (altitude > (mMultiSliderAltitudes->getMaxValue() / 2)) ? -mMultiSliderAltitudes->getIncrement() : mMultiSliderAltitudes->getIncrement();
                for (U32 i = 0; i < 30; i++)
                {
                    altitude += alt_step;
                    if (altitude > mMultiSliderAltitudes->getMaxValue())
                    {
                        altitude = mMultiSliderAltitudes->getMinValue();
                    }
                    else if (altitude < mMultiSliderAltitudes->getMinValue())
                    {
                        altitude = mMultiSliderAltitudes->getMaxValue();
                    }
                    res = mMultiSliderAltitudes->addSlider(altitude, alt_sliders[idx]);
                    if (res) break;
                }
            }
            if (res)
            {
                // slider has some auto correction that might have kicked in
                altitude = mMultiSliderAltitudes->getSliderValue(alt_sliders[idx]);
            }
            else
            {
                // Something is very very wrong
                LL_WARNS_ONCE("ENVPANEL") << "Failed to set up altitudes for parcel id " << getParcelId() << LL_ENDL;
            }
            updateAltLabel(idx, idx + 2, altitude);
            mAltitudes[alt_sliders[idx]] = AltitudeData(idx + 2, idx, altitude);
        }
        if (mMultiSliderAltitudes->getCurNumSliders() != ALTITUDE_SLIDER_COUNT)
        {
            LL_WARNS("ENVPANEL") << "Failed to add altitude sliders!" << LL_ENDL;
        }
        readjustAltLabels();
        mMultiSliderAltitudes->resetCurSlider();
    }

    updateAltLabel(3, 1, 0); // ground
    updateAltLabel(4, 0, 0); // water

}

void LLPanelEnvironmentInfo::refreshFromEstate()
{
    LLViewerRegion *pRegion = gAgent.getRegion();

    bool oldAO = mAllowOverride;
    mAllowOverride = (isRegion() && LLEstateInfoModel::instance().getAllowEnvironmentOverride()) || pRegion->getAllowEnvironmentOverride();
    if (oldAO != mAllowOverride)
        refresh();
}

std::string LLPanelEnvironmentInfo::getNameForTrackIndex(U32 index)
{
    std::string invname;
    if (!mCurrentEnvironment || index < LLSettingsDay::TRACK_WATER || index >= LLSettingsDay::TRACK_MAX)
    {
        invname = getString(STRING_EMPTY_NAME);
    }
    else if (mCurrentEnvironment->mDayCycleName.empty())
    {
        invname = mCurrentEnvironment->mNameList[index];

        if (invname.empty())
        {
            if (index <= LLSettingsDay::TRACK_GROUND_LEVEL)
                invname = getString(isRegion() ? STRING_EMPTY_NAME : STRING_REGION_ENV);
        }
    }
    else if (!mCurrentEnvironment->mDayCycle->isTrackEmpty(index))
    {
        invname = mCurrentEnvironment->mDayCycleName;
    }


    if (invname.empty())
    {
        invname = getNameForTrackIndex(index - 1);
        if (invname[0] != '(')
            invname = "(" + invname + ")";
    }

    return invname;
}

LLFloaterSettingsPicker * LLPanelEnvironmentInfo::getSettingsPicker(bool create)
{
    LLFloaterSettingsPicker *picker = static_cast<LLFloaterSettingsPicker *>(mSettingsFloater.get());

    // Show the dialog
    if (!picker && create)
    {
        picker = new LLFloaterSettingsPicker(this,
            LLUUID::null);

        mSettingsFloater = picker->getHandle();

        picker->setCommitCallback([this](LLUICtrl *, const LLSD &data){ onPickerCommitted(data["ItemId"].asUUID()); });
    }

    return picker;
}

LLFloaterEditExtDayCycle * LLPanelEnvironmentInfo::getEditFloater(bool create)
{
    static const S32 FOURHOURS(4 * 60 * 60);
    LLFloaterEditExtDayCycle *editor = static_cast<LLFloaterEditExtDayCycle *>(mEditFloater.get());

    // Show the dialog
    if (!editor && create)
    {
        LLSD params(LLSDMap(LLFloaterEditExtDayCycle::KEY_EDIT_CONTEXT, isRegion() ? LLFloaterEditExtDayCycle::CONTEXT_REGION : LLFloaterEditExtDayCycle::CONTEXT_PARCEL)
            (LLFloaterEditExtDayCycle::KEY_DAY_LENGTH, mCurrentEnvironment ? (S32)(mCurrentEnvironment->mDayLength.value()) : FOURHOURS));

        editor = (LLFloaterEditExtDayCycle *)LLFloaterReg::getInstance(FLOATER_DAY_CYCLE_EDIT, params);

        if (!editor)
            return nullptr;
        mEditFloater = editor->getHandle();
    }

    if (editor && !mCommitConnection.connected())
        mCommitConnection = editor->setEditCommitSignal([this](LLSettingsDay::ptr_t pday) { onEditCommitted(pday); });

    return editor;
}


void LLPanelEnvironmentInfo::updateEditFloater(const LLEnvironment::EnvironmentInfo::ptr_t &nextenv, bool enable)
{
    LLFloaterEditExtDayCycle *dayeditor(getEditFloater(false));

    if (!dayeditor || !dayeditor->isInVisibleChain())
        return;

    if (!nextenv || !nextenv->mDayCycle || !enable)
    {
        if (mCommitConnection.connected())
            mCommitConnection.disconnect();

        if (dayeditor->isDirty())
            dayeditor->refresh();
        else
            dayeditor->closeFloater();
    }
    else if (dayeditor->getEditingAssetId() != nextenv->mDayCycle->getAssetId()
            || mEditorLastParcelId != nextenv->mParcelId
            || mEditorLastRegionId != nextenv->mRegionId)
    {
        // Ignore dirty
        // If parcel selection changed whatever we do except saving to inventory with
        // old settings will be invalid.
        mEditorLastParcelId = nextenv->mParcelId;
        mEditorLastRegionId = nextenv->mRegionId;

        dayeditor->setEditDayCycle(nextenv->mDayCycle);
    }
}

bool LLPanelEnvironmentInfo::setControlsEnabled(bool enabled)
{
    bool is_unavailable(false);
    bool is_legacy = (mCurrentEnvironment) ? mCurrentEnvironment->mIsLegacy : true;
    bool is_bigenough = isLargeEnough();

    if (mNoEnvironment || (!LLEnvironment::instance().isExtendedEnvironmentEnabled() && !isRegion()))
    {
        is_unavailable = true;
        mEnvironmentDisabledText->setText(getString(STR_LEGACY));
    }
    else if (mNoSelection)
    {
        is_unavailable = true;
        mEnvironmentDisabledText->setText(getString(STR_NO_PARCEL));
    }
    else if (mCrossRegion)
    {
        is_unavailable = true;
        mEnvironmentDisabledText->setText(getString(STR_CROSS_REGION));
    }
    else if (!isRegion() && !mAllowOverride)
    {
        is_unavailable = true;
        mEnvironmentDisabledText->setText(getString(STR_DISALLOWED));
    }
    else if (!is_bigenough)
    {
        is_unavailable = true;
        mEnvironmentDisabledText->setText(getString(STR_TOO_SMALL));
    }

    if (is_unavailable)
    {
        mPanelEnvConfig->setVisible(false);
        mPanelEnvButtons->setVisible(false);
        mPanelEnvDisabled->setVisible(true);
        mPanelEnvAltitudes->setVisible(false);
        mPanelEnvRegionMsg->setVisible(false);
        updateEditFloater(mCurrentEnvironment, false);

        return false;
    }
    mPanelEnvConfig->setVisible(true);
    mPanelEnvButtons->setVisible(true);
    mPanelEnvDisabled->setVisible(false);
    mPanelEnvRegionMsg->setVisible(isRegion());

    mPanelEnvAltitudes->setVisible(LLEnvironment::instance().isExtendedEnvironmentEnabled());
    mBtnResetAltitudes->setVisible(isRegion());

    bool can_enable = enabled && !is_legacy && mCurrentEnvironment && (mCurEnvVersion != INVALID_PARCEL_ENVIRONMENT_VERSION);
    mBtnSelectInv->setEnabled(can_enable);
    mBtnUseDefault->setEnabled(can_enable);
    mBtnEdit->setEnabled(can_enable);
    mSliderDayLength->setEnabled(can_enable);
    mSliderDayOffset->setEnabled(can_enable);
    mMultiSliderAltitudes->setEnabled(can_enable && isRegion());
    mIconGround->setColor((can_enable && isRegion()) ? LLColor4::white : LLColor4::grey % 0.8f);
    mIconWater->setColor((can_enable && isRegion()) ? LLColor4::white : LLColor4::grey % 0.8f);
    mBtnResetAltitudes->setEnabled(can_enable && isRegion());
    mPanelEnvAltitudes->setEnabled(can_enable);
    mCheckAllowOverride->setEnabled(can_enable && isRegion());

    for (U32 idx = 0; idx < ALTITUDE_MARKERS_COUNT; idx++)
    {
        if (mAltitudeMarkers[idx])
        {
            static LLColor4 marker_color(0.75f, 0.75f, 0.75f, 1.f);
            mAltitudeMarkers[idx]->setColor((can_enable && isRegion()) ? marker_color : marker_color % 0.3f);
        }
    }

    for (U32 idx = 0; idx < ALTITUDE_PREFIXERS_COUNT; idx++)
    {
        if (mAltitudeDropTarget[idx])
        {
            mAltitudeDropTarget[idx]->setDndEnabled(can_enable);
        }
    }

    return true;
}

void LLPanelEnvironmentInfo::setDirtyFlag(U32 flag)
{
    mDirtyFlag |= flag;
}

void LLPanelEnvironmentInfo::clearDirtyFlag(U32 flag)
{
    mDirtyFlag &= ~flag;
}

void LLPanelEnvironmentInfo::updateAltLabel(U32 alt_index, U32 sky_index, F32 alt_value)
{
    LLRect sld_rect = mMultiSliderAltitudes->getRect();
    S32 sld_range = sld_rect.getHeight();
    S32 sld_bottom = sld_rect.mBottom;
    S32 sld_offset = sld_rect.getWidth(); // Roughly identical to thumb's width in slider.
    S32 pos = (S32)((sld_range - sld_offset) * ((alt_value - 100) / (4000 - 100)));

    // get related views
    LLTextBox* text = mAltitudeLabels[alt_index];
    LLLineEditor* field = mAltitudeEditor[alt_index];
    LLView* alt_panel = mAltitudePanels[alt_index];

    if (text && (sky_index > 1))
    {
        // update text
        std::ostringstream convert;
        convert << alt_value;
        text->setTextArg("[ALTITUDE]", convert.str());
        convert.str("");
        convert.clear();
        convert << sky_index;
        text->setTextArg("[INDEX]", convert.str());
    }

    if (field)
    {
        field->setText(getNameForTrackIndex(sky_index));
    }

    if (alt_panel && (sky_index > 1))
    {
        // move containing panel
        LLRect rect = alt_panel->getRect();
        S32 height = rect.getHeight();
        rect.mBottom = sld_bottom + (sld_offset / 2 + 1) + pos - (height / 2);
        rect.mTop = rect.mBottom + height;
        alt_panel->setRect(rect);
    }

}

void LLPanelEnvironmentInfo::readjustAltLabels()
{
    // Re-adjust all labels
    // Very simple "adjust after the fact" method
    // Note: labels can be in any order

    LLView* view_midle = NULL;
    U32 midle_ind = 0;
    S32 shift_up = 0;
    S32 shift_down = 0;
    LLRect sld_rect = mMultiSliderAltitudes->getRect();

    // Find the middle one
    for (U32 i = 0; i < ALTITUDE_SLIDER_COUNT; i++)
    {
        LLView* cmp_view = mAltitudePanels[i];
        if (!cmp_view) return;
        LLRect cmp_rect = cmp_view->getRect();
        S32 pos = 0;
        shift_up = 0;
        shift_down = 0;

        for (U32 j = 0; j < ALTITUDE_SLIDER_COUNT; j++)
        {
            if (i != j)
            {
                LLView* intr_view = mAltitudePanels[j];
                if (!intr_view) return;
                LLRect intr_rect = intr_view->getRect();
                if (cmp_rect.mBottom >= intr_rect.mBottom)
                {
                    pos++;
                }
                if (intr_rect.mBottom <= cmp_rect.mTop && intr_rect.mBottom >= cmp_rect.mBottom)
                {
                    shift_up = cmp_rect.mTop - intr_rect.mBottom;
                }
                else if (intr_rect.mTop >= cmp_rect.mBottom && intr_rect.mBottom <= cmp_rect.mBottom)
                {
                    shift_down = cmp_rect.mBottom - intr_rect.mTop;
                }
            }
        }
        if (pos == 1) //  middle
        {
            view_midle = cmp_view;
            midle_ind = i;
            break;
        }
    }

    // Account for edges
    LLRect midle_rect = view_midle->getRect();
    F32 factor = 0.5f;
    S32 edge_zone_height = (S32)(midle_rect.getHeight() * 1.5f);

    if (midle_rect.mBottom - sld_rect.mBottom < edge_zone_height)
    {
        factor = 1.f - (F32)((midle_rect.mBottom - sld_rect.mBottom) / (edge_zone_height * 2));
    }
    else if (sld_rect.mTop - midle_rect.mTop < edge_zone_height )
    {
        factor = (F32)((sld_rect.mTop - midle_rect.mTop) / (edge_zone_height * 2));
    }

    S32 shift_middle = (S32)(((F32)shift_down * factor) + ((F32)shift_up * (1.f - factor)));
    shift_down = shift_down - shift_middle;
    shift_up = shift_up - shift_middle;

    // fix crossings
    for (U32 i = 0; i < ALTITUDE_SLIDER_COUNT; i++)
    {
        if (i != midle_ind)
        {
            LLView* trn_view = mAltitudePanels[i];
            LLRect trn_rect = trn_view->getRect();

            if (trn_rect.mBottom <= midle_rect.mTop && trn_rect.mBottom >= midle_rect.mBottom)
            {
                // Approximate shift
                trn_rect.translate(0, shift_up);
                trn_view->setRect(trn_rect);
            }
            else if (trn_rect.mTop >= midle_rect.mBottom && trn_rect.mBottom <= midle_rect.mBottom)
            {
                // Approximate shift
                trn_rect.translate(0, shift_down);
                trn_view->setRect(trn_rect);
            }
        }
    }

    if (shift_middle != 0)
    {
        midle_rect.translate(0, -shift_middle); //reversed relative to others
        view_midle->setRect(midle_rect);
    }
}

void LLPanelEnvironmentInfo::onSldDayLengthChanged(F32 value)
{
    if (mCurrentEnvironment)
    {
        F32Hours daylength(value);

        mCurrentEnvironment->mDayLength = daylength;
        setDirtyFlag(DIRTY_FLAG_DAYLENGTH);

        udpateApparentTimeOfDay();
    }
}

void LLPanelEnvironmentInfo::onSldDayOffsetChanged(F32 value)
{
    if (mCurrentEnvironment)
    {
        F32Hours dayoffset(value);

        if (dayoffset.value() <= 0.0f)
            dayoffset += F32Hours(24.0);

        mCurrentEnvironment->mDayOffset = dayoffset;
        setDirtyFlag(DIRTY_FLAG_DAYOFFSET);

        udpateApparentTimeOfDay();
    }
}

void LLPanelEnvironmentInfo::onDayLenOffsetMouseUp()
{
    commitDayLenOffsetChanges(true);
}

void LLPanelEnvironmentInfo::commitDayLenOffsetChanges(bool need_callback)
{
    if (mCurrentEnvironment && (getDirtyFlag() & (DIRTY_FLAG_DAYLENGTH | DIRTY_FLAG_DAYOFFSET)))
    {
        clearDirtyFlag(DIRTY_FLAG_DAYOFFSET);
        clearDirtyFlag(DIRTY_FLAG_DAYLENGTH);

        LLHandle<LLPanel> that_h = getHandle();

        if (need_callback)
        {
            LLEnvironment::instance().updateParcel(getParcelId(),
                                                   LLSettingsDay::ptr_t(),
                                                   (S32)mCurrentEnvironment->mDayLength.value(),
                                                   (S32)mCurrentEnvironment->mDayOffset.value(),
                                                   LLEnvironment::altitudes_vect_t(),
                                                   [that_h](S32 parcel_id, LLEnvironment::EnvironmentInfo::ptr_t envifo) { _onEnvironmentReceived(that_h, parcel_id, envifo); });
        }
        else
        {
            LLEnvironment::instance().updateParcel(getParcelId(),
                                                   LLSettingsDay::ptr_t(),
                                                   (S32)mCurrentEnvironment->mDayLength.value(),
                                                   (S32)mCurrentEnvironment->mDayOffset.value(),
                                                   LLEnvironment::altitudes_vect_t());
        }

    }
}

void LLPanelEnvironmentInfo::onAltSliderCallback(LLUICtrl *cntrl, const LLSD &data)
{
    LLMultiSliderCtrl *sld = (LLMultiSliderCtrl *)cntrl;
    std::string sld_name = sld->getCurSlider();

    if (sld_name.empty()) return;

    F32 sld_value = sld->getCurSliderValue();

    mAltitudes[sld_name].mAltitude = sld_value;

    // update all labels since we could have jumped multiple and we will need to readjust
    // (or sort by altitude, too little elements, so I didn't bother with efficiency)
    altitudes_data_t::iterator end = mAltitudes.end();
    altitudes_data_t::iterator iter = mAltitudes.begin();
    altitudes_data_t::iterator iter2;
    U32 new_index;
    while (iter != end)
    {
        iter2 = mAltitudes.begin();
        new_index = 2;
        while (iter2 != end)
        {
            if (iter->second.mAltitude > iter2->second.mAltitude)
            {
                new_index++;
            }
            iter2++;
        }
        iter->second.mTrackIndex = new_index;

        updateAltLabel(iter->second.mLabelIndex, iter->second.mTrackIndex, iter->second.mAltitude);
        iter++;
    }

    readjustAltLabels();
    setDirtyFlag(DIRTY_FLAG_ALTITUDES);
}

void LLPanelEnvironmentInfo::onAltSliderMouseUp()
{
    if (isRegion() && (getDirtyFlag() & DIRTY_FLAG_ALTITUDES))
    {
        clearDirtyFlag(DIRTY_FLAG_ALTITUDES);
        clearDirtyFlag(DIRTY_FLAG_DAYLENGTH);
        clearDirtyFlag(DIRTY_FLAG_DAYOFFSET);

        LLHandle<LLPanel> that_h = getHandle();
        LLEnvironment::altitudes_vect_t alts;

        for (auto alt : mAltitudes)
        {
            alts.push_back(alt.second.mAltitude);
        }
        setControlsEnabled(false);
        LLEnvironment::instance().updateParcel(getParcelId(),
                                               LLSettingsDay::ptr_t(),
                                               mCurrentEnvironment ? (S32)mCurrentEnvironment->mDayLength.value() : -1,
                                               mCurrentEnvironment ? (S32)mCurrentEnvironment->mDayOffset.value() : -1,
                                               alts);
    }
}

void LLPanelEnvironmentInfo::onBtnDefault()
{
    LLHandle<LLPanel> that_h = getHandle();
    S32 parcel_id = getParcelId();
    LLNotificationsUtil::add("SettingsConfirmReset", LLSD(), LLSD(),
        [that_h, parcel_id](const LLSD&notif, const LLSD&resp)
    {
        S32 opt = LLNotificationsUtil::getSelectedOption(notif, resp);
        if (opt == 0)
        {
            LLEnvironment::instance().resetParcel(parcel_id,
                [that_h](S32 parcel_id, LLEnvironment::EnvironmentInfo::ptr_t envifo) { _onEnvironmentReceived(that_h, parcel_id, envifo); });
        }
    });
}

void LLPanelEnvironmentInfo::onBtnEdit()
{
    static const S32 FOURHOURS(4 * 60 * 60);

    LLFloaterEditExtDayCycle *dayeditor = getEditFloater();

    LLSD params(LLSDMap(LLFloaterEditExtDayCycle::KEY_EDIT_CONTEXT, isRegion() ? LLFloaterEditExtDayCycle::VALUE_CONTEXT_REGION : LLFloaterEditExtDayCycle::VALUE_CONTEXT_PARCEL)
            (LLFloaterEditExtDayCycle::KEY_DAY_LENGTH,  mCurrentEnvironment ? (S32)(mCurrentEnvironment->mDayLength.value()) : FOURHOURS)
            (LLFloaterEditExtDayCycle::KEY_CANMOD,      LLSD::Boolean(true)));

    dayeditor->openFloater(params);
    if (mCurrentEnvironment && mCurrentEnvironment->mDayCycle)
    {
        dayeditor->setEditDayCycle(mCurrentEnvironment->mDayCycle);
        if (!ends_with(mCurrentEnvironment->mDayCycle->getName(), "(customized)"))
        {
            dayeditor->setEditName(mCurrentEnvironment->mDayCycle->getName() + "(customized)");
        }
    }
    else
        dayeditor->setEditDefaultDayCycle();
}

void LLPanelEnvironmentInfo::onBtnSelect()
{
    LLFloaterSettingsPicker *picker = getSettingsPicker();
    if (picker)
    {
        LLUUID item_id;
        if (mCurrentEnvironment && mCurrentEnvironment->mDayCycle)
        {
            item_id = LLFloaterSettingsPicker::findItemID(mCurrentEnvironment->mDayCycle->getAssetId(), false, false);
        }
        picker->setSettingsFilter(LLSettingsType::ST_NONE);
        picker->setSettingsItemId(item_id);
        picker->openFloater();
        picker->setFocus(true);
    }
}

void LLPanelEnvironmentInfo::onBtnRstAltitudes()
{
    if (isRegion())
    {
        LLHandle<LLPanel> that_h = getHandle();
        LLEnvironment::altitudes_vect_t alts;

        clearDirtyFlag(DIRTY_FLAG_ALTITUDES);
        clearDirtyFlag(DIRTY_FLAG_DAYLENGTH);
        clearDirtyFlag(DIRTY_FLAG_DAYOFFSET);

        for (S32 idx = 1; idx <= ALTITUDE_SLIDER_COUNT; ++idx)
        {
            F32 new_height = idx * ALTITUDE_DEFAULT_HEIGHT_STEP;
            alts.push_back(new_height);
        }

        LLEnvironment::instance().updateParcel(getParcelId(),
                                               LLSettingsDay::ptr_t(),
                                               mCurrentEnvironment ? (S32)mCurrentEnvironment->mDayLength.value() : -1,
                                               mCurrentEnvironment ? (S32)mCurrentEnvironment->mDayOffset.value() : -1,
                                               alts,
            [that_h](S32 parcel_id, LLEnvironment::EnvironmentInfo::ptr_t envifo) { _onEnvironmentReceived(that_h, parcel_id, envifo); });
    }
}

void LLPanelEnvironmentInfo::udpateApparentTimeOfDay()
{
    static const F32 SECONDSINDAY(24.0 * 60.0 * 60.0);

    if ((!mCurrentEnvironment) || (mCurrentEnvironment->mDayLength.value() < 1.0) || (mCurrentEnvironment->mDayOffset.value() < 1.0))
    {
        mLabelApparentTime->setVisible(false);
        return;
    }
    mLabelApparentTime->setVisible(true);

    S32Seconds now((S32)LLDate::now().secondsSinceEpoch());

    now += mCurrentEnvironment->mDayOffset;

    F32 perc = (F32)(now.value() % mCurrentEnvironment->mDayLength.value()) / (F32)(mCurrentEnvironment->mDayLength.value());

    S32Seconds  secondofday((S32)(perc * SECONDSINDAY));
    S32Hours    hourofday(secondofday);
    S32Seconds  secondofhour(secondofday - hourofday);
    S32Minutes  minutesofhour(secondofhour);
    bool        am_pm(hourofday.value() >= 12);

    if (hourofday.value() < 1)
        hourofday = S32Hours(12);
    if (hourofday.value() > 12)
        hourofday -= S32Hours(12);

    std::string lblminute(((minutesofhour.value() < 10) ? "0" : "") + LLSD(minutesofhour.value()).asString());


    mLabelApparentTime->setTextArg("[HH]", LLSD(hourofday.value()).asString());
    mLabelApparentTime->setTextArg("[MM]", lblminute);
    mLabelApparentTime->setTextArg("[AP]", std::string(am_pm ? "PM" : "AM"));
    mLabelApparentTime->setTextArg("[PRC]", LLSD((S32)(100 * perc)).asString());

}

void LLPanelEnvironmentInfo::onIdlePlay(void *data)
{
    ((LLPanelEnvironmentInfo *)data)->udpateApparentTimeOfDay();
}


void LLPanelEnvironmentInfo::onPickerCommitted(LLUUID item_id, std::string source)
{
    if (source == alt_prefixes[4])
    {
        onPickerCommitted(item_id, 0);
    }
    else if (source == alt_prefixes[3])
    {
        onPickerCommitted(item_id, 1);
    }
    else
    {
        onPickerCommitted(item_id, mAltitudes[source].mTrackIndex);
    }
}

void LLPanelEnvironmentInfo::onPickerCommitted(LLUUID item_id, S32 track_num)
{
    LLInventoryItem *itemp = gInventory.getItem(item_id);
    if (itemp)
    {
        LLHandle<LLPanel> that_h = getHandle();
        clearDirtyFlag(DIRTY_FLAG_DAYLENGTH);
        clearDirtyFlag(DIRTY_FLAG_DAYOFFSET);

        U32 flags(0);

        if (itemp)
        {
            if (!itemp->getPermissions().allowOperationBy(PERM_MODIFY, gAgent.getID()))
                flags |= LLSettingsBase::FLAG_NOMOD;
            if (!itemp->getPermissions().allowOperationBy(PERM_TRANSFER, gAgent.getID()))
                flags |= LLSettingsBase::FLAG_NOTRANS;
        }

        LLEnvironment::instance().updateParcel(getParcelId(),
                                               itemp->getAssetUUID(),
                                               itemp->getName(),
                                               track_num,
                                               mCurrentEnvironment ? (S32)mCurrentEnvironment->mDayLength.value() : -1,
                                               mCurrentEnvironment ? (S32)mCurrentEnvironment->mDayOffset.value() : -1,
                                               flags,
                                               LLEnvironment::altitudes_vect_t(),
            [that_h](S32 parcel_id, LLEnvironment::EnvironmentInfo::ptr_t envifo) { _onEnvironmentReceived(that_h, parcel_id, envifo); });
    }
}

void LLPanelEnvironmentInfo::onEditCommitted(LLSettingsDay::ptr_t newday)
{
    LLEnvironment::instance().clearEnvironment(LLEnvironment::ENV_EDIT);
    LLEnvironment::instance().updateEnvironment();
    if (!newday)
    {
        LL_WARNS("ENVPANEL") << "Editor committed an empty day. Do nothing." << LL_ENDL;
        return;
    }
    if (!mCurrentEnvironment)
    {
        // Attempting to save mid update?
        LL_WARNS("ENVPANEL") << "Failed to apply changes from editor! Dirty state: " << mDirtyFlag << " env version: " << mCurEnvVersion << LL_ENDL;
        return;
    }
    size_t newhash(newday->getHash());
    size_t oldhash((mCurrentEnvironment->mDayCycle) ? mCurrentEnvironment->mDayCycle->getHash() : 0);

    if (newhash != oldhash)
    {
        LLHandle<LLPanel> that_h = getHandle();
        clearDirtyFlag(DIRTY_FLAG_DAYLENGTH);
        clearDirtyFlag(DIRTY_FLAG_DAYOFFSET);

        LLEnvironment::instance().updateParcel(getParcelId(),
                                               newday,
                                               mCurrentEnvironment ? (S32)mCurrentEnvironment->mDayLength.value() : -1,
                                               mCurrentEnvironment ? (S32)mCurrentEnvironment->mDayOffset.value() : -1,
                                               LLEnvironment::altitudes_vect_t(),
            [that_h](S32 parcel_id, LLEnvironment::EnvironmentInfo::ptr_t envifo) { _onEnvironmentReceived(that_h, parcel_id, envifo); });
    }
}

void LLPanelEnvironmentInfo::onEnvironmentChanged(LLEnvironment::EnvSelection_t env, S32 new_version)
{
    if (new_version < INVALID_PARCEL_ENVIRONMENT_VERSION)
    {
        // cleanups and local changes, we are only interested in changes sent by server
        return;
    }

    LL_DEBUGS("ENVPANEL") << "Received environment update " << mCurEnvVersion << " " << new_version << LL_ENDL;

    // Environment comes from different sources, from environment update callbacks,
    // from hovers (causes callbacks on version change) and from personal requests
    // filter out duplicates and out of order packets by checking parcel environment version.

    if (isRegion())
    {
        // Note: region uses same init versions as parcel
        if (env == LLEnvironment::ENV_REGION
            // version should be always growing, UNSET_PARCEL_ENVIRONMENT_VERSION is backup case
            && (mCurEnvVersion < new_version || mCurEnvVersion <= UNSET_PARCEL_ENVIRONMENT_VERSION))
        {
            if (new_version >= UNSET_PARCEL_ENVIRONMENT_VERSION)
            {
                // 'pending state' to prevent re-request on following onEnvironmentChanged if there will be any
                mCurEnvVersion = new_version;
            }
            mCurrentEnvironment.reset();
            refreshFromSource();
        }
    }
    else if ((env == LLEnvironment::ENV_PARCEL)
             && (getParcelId() == LLViewerParcelMgr::instance().getAgentParcelId()))
    {
        LLParcel *parcel = getParcel();
        if (parcel)
        {
            // first for parcel own settings, second is for case when parcel uses region settings
            if (mCurEnvVersion < new_version
                || (mCurEnvVersion != new_version && new_version == UNSET_PARCEL_ENVIRONMENT_VERSION))
            {
                // 'pending state' to prevent re-request on following onEnvironmentChanged if there will be any
                mCurEnvVersion = new_version;
                mCurrentEnvironment.reset();

                refreshFromSource();
            }
            else if (mCurrentEnvironment)
            {
                // update controls
                refresh();
            }
        }
    }
}


void LLPanelEnvironmentInfo::onPickerAssetDownloaded(LLSettingsBase::ptr_t settings)
{
    LLSettingsVODay::buildFromOtherSetting(settings, [this](LLSettingsDay::ptr_t pday)
        {
            if (pday)
            {
                mCurrentEnvironment->mDayCycle = pday;
                setDirtyFlag(DIRTY_FLAG_DAYCYCLE);
            }
            refresh();
        });
}

void LLPanelEnvironmentInfo::onEnvironmentReceived(S32 parcel_id, LLEnvironment::EnvironmentInfo::ptr_t envifo)
{
    if (parcel_id != getParcelId())
    {
        LL_WARNS("ENVPANEL") << "Have environment for parcel " << parcel_id << " expecting " << getParcelId() << ". Discarding." << LL_ENDL;
        return;
    }
    mCurrentEnvironment = envifo;
    clearDirtyFlag(DIRTY_FLAG_MASK);
    if (mCurrentEnvironment->mEnvVersion > INVALID_PARCEL_ENVIRONMENT_VERSION)
    {
        // Server provided version, use it
        mCurEnvVersion = mCurrentEnvironment->mEnvVersion;
        LL_DEBUGS("ENVPANEL") << " Setting environment version: " << mCurEnvVersion << " for parcel id: " << parcel_id << LL_ENDL;
    }
    // Backup: Version was not provided for some reason
    else
    {
        LL_WARNS("ENVPANEL") << " Environment version was not provided for " << parcel_id << ", old env version: " << mCurEnvVersion << LL_ENDL;
    }

    refreshFromEstate();
    refresh();

    // todo: we have envifo and parcel env version, should we just setEnvironment() and parcel's property to prevent dupplicate requests?
}

void LLPanelEnvironmentInfo::_onEnvironmentReceived(LLHandle<LLPanel> that_h, S32 parcel_id, LLEnvironment::EnvironmentInfo::ptr_t envifo)
{
    LLPanelEnvironmentInfo *that = (LLPanelEnvironmentInfo *)that_h.get();
    if (!that)
        return;
    that->onEnvironmentReceived(parcel_id, envifo);
}

LLSettingsDropTarget::LLSettingsDropTarget(const LLSettingsDropTarget::Params& p)
    : LLView(p), mEnvironmentInfoPanel(NULL), mDndEnabled(false)
{}

bool LLSettingsDropTarget::handleDragAndDrop(S32 x, S32 y, MASK mask, bool drop,
    EDragAndDropType cargo_type,
    void* cargo_data,
    EAcceptance* accept,
    std::string& tooltip_msg)
{
    bool handled = false;

    if (getParent() && mDndEnabled)
    {
        handled = true;

        switch (cargo_type)
        {
        case DAD_SETTINGS:
        {
            LLViewerInventoryItem* inv_item = (LLViewerInventoryItem*)cargo_data;
            if (inv_item && mEnvironmentInfoPanel)
            {
                LLUUID item_id = inv_item->getUUID();
                if (gInventory.getItem(item_id))
                {
                    *accept = ACCEPT_YES_COPY_SINGLE;
                    if (drop)
                    {
                        // might be better to use name of the element
                        mEnvironmentInfoPanel->onPickerCommitted(item_id, mTrack);
                    }
                }
            }
            else
            {
                *accept = ACCEPT_NO;
            }
            break;
        }
        default:
            *accept = ACCEPT_NO;
            break;
        }
    }
    return handled;
}<|MERGE_RESOLUTION|>--- conflicted
+++ resolved
@@ -174,17 +174,8 @@
     mPanelEnvDisabled = getChild<LLUICtrl>(PNL_DISABLED);
     mPanelEnvRegionMsg = getChild<LLUICtrl>(PNL_REGION_MSG);
 
-<<<<<<< HEAD
-    getChild<LLUICtrl>(SLD_DAYLENGTH)->setCommitCallback([this](LLUICtrl *, const LLSD &value) { onSldDayLengthChanged((F32)value.asReal()); });
-    getChild<LLSliderCtrl>(SLD_DAYLENGTH)->setSliderMouseUpCallback([this](LLUICtrl *, const LLSD &) { onDayLenOffsetMouseUp(); });
-    getChild<LLSliderCtrl>(SLD_DAYLENGTH)->setSliderEditorCommitCallback([this](LLUICtrl *, const LLSD &) { onDayLenOffsetMouseUp(); });
-    getChild<LLUICtrl>(SLD_DAYOFFSET)->setCommitCallback([this](LLUICtrl *, const LLSD &value) { onSldDayOffsetChanged((F32)value.asReal()); });
-    getChild<LLSliderCtrl>(SLD_DAYOFFSET)->setSliderMouseUpCallback([this](LLUICtrl *, const LLSD &) { onDayLenOffsetMouseUp(); });
-    getChild<LLSliderCtrl>(SLD_DAYOFFSET)->setSliderEditorCommitCallback([this](LLUICtrl *, const LLSD &) { onDayLenOffsetMouseUp(); });
-=======
     mEnvironmentDisabledText = getChild<LLTextBox>(TXT_DISABLED);
     mLabelApparentTime = getChild<LLTextBox>(LBL_TIMEOFDAY);
->>>>>>> 4d7f622a
 
     mBtnUseDefault = getChild<LLButton>(BTN_USEDEFAULT);
     mBtnUseDefault->setCommitCallback([this](LLUICtrl *, const LLSD &){ onBtnDefault(); });
@@ -238,11 +229,7 @@
         }
 
         // set initial values to prevent [ALTITUDE] from displaying
-<<<<<<< HEAD
-        updateAltLabel(alt_prefixes[idx], idx + 2, (F32)(idx * 1000));
-=======
         updateAltLabel(idx, idx + 2, (F32)(idx * 1000));
->>>>>>> 4d7f622a
     }
     mAltitudeDropTarget[3]->setPanel(this, alt_prefixes[3]);
     mAltitudeDropTarget[4]->setPanel(this, alt_prefixes[4]);
