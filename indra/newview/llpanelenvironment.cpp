/**
 * @file llpanelenvironment.cpp
 * @brief LLPanelExperiences class implementation
 *
 * $LicenseInfo:firstyear=2013&license=viewerlgpl$
 * Second Life Viewer Source Code
 * Copyright (C) 2013, Linden Research, Inc.
 *
 * This library is free software; you can redistribute it and/or
 * modify it under the terms of the GNU Lesser General Public
 * License as published by the Free Software Foundation;
 * version 2.1 of the License only.
 *
 * This library is distributed in the hope that it will be useful,
 * but WITHOUT ANY WARRANTY; without even the implied warranty of
 * MERCHANTABILITY or FITNESS FOR A PARTICULAR PURPOSE.  See the GNU
 * Lesser General Public License for more details.
 *
 * You should have received a copy of the GNU Lesser General Public
 * License along with this library; if not, write to the Free Software
 * Foundation, Inc., 51 Franklin Street, Fifth Floor, Boston, MA  02110-1301  USA
 *
 * Linden Research, Inc., 945 Battery Street, San Francisco, CA  94111  USA
 * $/LicenseInfo$
 */

#include "llviewerprecompiledheaders.h"


#include "llpanelprofile.h"
#include "lluictrlfactory.h"
#include "llexperiencecache.h"
#include "llagent.h"
#include "llparcel.h"

#include "llviewerregion.h"
#include "llpanelenvironment.h"
#include "llslurl.h"
#include "lllayoutstack.h"

#include "llfloater.h"
#include "llfloaterreg.h"
#include "llfloatereditextdaycycle.h"
#include "llmultisliderctrl.h"
#include "llnotificationsutil.h"
#include "llsettingsvo.h"

#include "llappviewer.h"
#include "llcallbacklist.h"
#include "llviewerparcelmgr.h"

#include "llinventorymodel.h"

//=========================================================================
namespace
{
    const std::string FLOATER_DAY_CYCLE_EDIT("env_edit_extdaycycle");
    const std::string STRING_REGION_ENV("str_region_env");
    const std::string STRING_EMPTY_NAME("str_empty");

    inline bool ends_with(std::string const & value, std::string const & ending)
    {
        if (ending.size() > value.size())
            return false;
        return std::equal(ending.rbegin(), ending.rend(), value.rbegin());
    }

}

//=========================================================================
const std::string LLPanelEnvironmentInfo::BTN_SELECTINV("btn_select_inventory");
const std::string LLPanelEnvironmentInfo::BTN_EDIT("btn_edit");
const std::string LLPanelEnvironmentInfo::BTN_USEDEFAULT("btn_usedefault");
const std::string LLPanelEnvironmentInfo::BTN_RST_ALTITUDES("btn_rst_altitudes");
const std::string LLPanelEnvironmentInfo::SLD_DAYLENGTH("sld_day_length");
const std::string LLPanelEnvironmentInfo::SLD_DAYOFFSET("sld_day_offset");
const std::string LLPanelEnvironmentInfo::SLD_ALTITUDES("sld_altitudes");
const std::string LLPanelEnvironmentInfo::ICN_GROUND("icon_ground");
const std::string LLPanelEnvironmentInfo::ICN_WATER("icon_water");
const std::string LLPanelEnvironmentInfo::CHK_ALLOWOVERRIDE("chk_allow_override");
const std::string LLPanelEnvironmentInfo::LBL_TIMEOFDAY("lbl_apparent_time");
const std::string LLPanelEnvironmentInfo::PNL_SETTINGS("pnl_environment_config");
const std::string LLPanelEnvironmentInfo::PNL_ENVIRONMENT_ALTITUDES("pnl_environment_altitudes");
const std::string LLPanelEnvironmentInfo::PNL_BUTTONS("pnl_environment_buttons");
const std::string LLPanelEnvironmentInfo::PNL_DISABLED("pnl_environment_disabled");
const std::string LLPanelEnvironmentInfo::TXT_DISABLED("txt_environment_disabled");
const std::string LLPanelEnvironmentInfo::PNL_REGION_MSG("pnl_environment_region_msg");
const std::string LLPanelEnvironmentInfo::SDT_DROP_TARGET("sdt_drop_target");

const std::string LLPanelEnvironmentInfo::STR_LABEL_USEDEFAULT("str_label_use_default");
const std::string LLPanelEnvironmentInfo::STR_LABEL_USEREGION("str_label_use_region");
const std::string LLPanelEnvironmentInfo::STR_ALTITUDE_DESCRIPTION("str_altitude_desription");
const std::string LLPanelEnvironmentInfo::STR_NO_PARCEL("str_no_parcel");
const std::string LLPanelEnvironmentInfo::STR_CROSS_REGION("str_cross_region");
const std::string LLPanelEnvironmentInfo::STR_LEGACY("str_legacy");
const std::string LLPanelEnvironmentInfo::STR_DISALLOWED("str_disallowed");
const std::string LLPanelEnvironmentInfo::STR_TOO_SMALL("str_too_small");

const S32 LLPanelEnvironmentInfo::MINIMUM_PARCEL_SIZE(128);

const U32 LLPanelEnvironmentInfo::DIRTY_FLAG_DAYCYCLE(0x01 << 0);
const U32 LLPanelEnvironmentInfo::DIRTY_FLAG_DAYLENGTH(0x01 << 1);
const U32 LLPanelEnvironmentInfo::DIRTY_FLAG_DAYOFFSET(0x01 << 2);
const U32 LLPanelEnvironmentInfo::DIRTY_FLAG_ALTITUDES(0x01 << 3);

const U32 LLPanelEnvironmentInfo::DIRTY_FLAG_MASK(
        LLPanelEnvironmentInfo::DIRTY_FLAG_DAYCYCLE |
        LLPanelEnvironmentInfo::DIRTY_FLAG_DAYLENGTH |
        LLPanelEnvironmentInfo::DIRTY_FLAG_DAYOFFSET |
        LLPanelEnvironmentInfo::DIRTY_FLAG_ALTITUDES);

const U32 ALTITUDE_SLIDER_COUNT = 3;
const F32 ALTITUDE_DEFAULT_HEIGHT_STEP = 1000;
const U32 ALTITUDE_MARKERS_COUNT = 3;
const U32 ALTITUDE_PREFIXERS_COUNT = 5;

const std::string slider_marker_base = "mark";

const std::string alt_sliders[] = {
    "sld1",
    "sld2",
    "sld3",
};

const std::string alt_prefixes[] = {
    "alt1",
    "alt2",
    "alt3",
    "ground",
    "water",
};

const std::string alt_panels[] = {
    "pnl_alt1",
    "pnl_alt2",
    "pnl_alt3",
    "pnl_ground",
    "pnl_water",
};

static LLDefaultChildRegistry::Register<LLSettingsDropTarget> r("settings_drop_target");

//=========================================================================
LLPanelEnvironmentInfo::LLPanelEnvironmentInfo():
    mCurrentEnvironment(),
    mDirtyFlag(0),
    mEditorLastParcelId(INVALID_PARCEL_ID),
    mCrossRegion(false),
    mNoSelection(false),
    mNoEnvironment(false),
    mCurEnvVersion(INVALID_PARCEL_ENVIRONMENT_VERSION),
    mSettingsFloater(),
    mEditFloater(),
    mAllowOverride(true)
{
}

LLPanelEnvironmentInfo::~LLPanelEnvironmentInfo()
{
    if (mChangeMonitor.connected())
        mChangeMonitor.disconnect();
    if (mCommitConnection.connected())
        mCommitConnection.disconnect();
    if (mUpdateConnection.connected())
        mUpdateConnection.disconnect();
}

bool LLPanelEnvironmentInfo::postBuild()
{

    getChild<LLUICtrl>(BTN_USEDEFAULT)->setCommitCallback([this](LLUICtrl *, const LLSD &){ onBtnDefault(); });
    getChild<LLUICtrl>(BTN_SELECTINV)->setCommitCallback([this](LLUICtrl *, const LLSD &){ onBtnSelect(); });
    getChild<LLUICtrl>(BTN_EDIT)->setCommitCallback([this](LLUICtrl *, const LLSD &){ onBtnEdit(); });
    getChild<LLUICtrl>(BTN_RST_ALTITUDES)->setCommitCallback([this](LLUICtrl *, const LLSD &){ onBtnRstAltitudes(); });

    getChild<LLUICtrl>(SLD_DAYLENGTH)->setCommitCallback([this](LLUICtrl *, const LLSD &value) { onSldDayLengthChanged(value.asReal()); });
    getChild<LLSliderCtrl>(SLD_DAYLENGTH)->setSliderMouseUpCallback([this](LLUICtrl *, const LLSD &) { onDayLenOffsetMouseUp(); });
    getChild<LLSliderCtrl>(SLD_DAYLENGTH)->setSliderEditorCommitCallback([this](LLUICtrl *, const LLSD &) { onDayLenOffsetMouseUp(); });
    getChild<LLUICtrl>(SLD_DAYOFFSET)->setCommitCallback([this](LLUICtrl *, const LLSD &value) { onSldDayOffsetChanged(value.asReal()); });
    getChild<LLSliderCtrl>(SLD_DAYOFFSET)->setSliderMouseUpCallback([this](LLUICtrl *, const LLSD &) { onDayLenOffsetMouseUp(); });
    getChild<LLSliderCtrl>(SLD_DAYOFFSET)->setSliderEditorCommitCallback([this](LLUICtrl *, const LLSD &) { onDayLenOffsetMouseUp(); });

    getChild<LLMultiSliderCtrl>(SLD_ALTITUDES)->setCommitCallback([this](LLUICtrl *cntrl, const LLSD &value) { onAltSliderCallback(cntrl, value); });
    getChild<LLMultiSliderCtrl>(SLD_ALTITUDES)->setSliderMouseUpCallback([this](LLUICtrl *, const LLSD &) { onAltSliderMouseUp(); });

    mChangeMonitor = LLEnvironment::instance().setEnvironmentChanged([this](LLEnvironment::EnvSelection_t env, S32 version) { onEnvironmentChanged(env, version); });

    for (U32 idx = 0; idx < ALTITUDE_SLIDER_COUNT; idx++)
    {
        LLSettingsDropTarget* drop_target = findChild<LLSettingsDropTarget>("sdt_" + alt_prefixes[idx]);
        if (drop_target)
        {
            drop_target->setPanel(this, alt_sliders[idx]);
        }
        // set initial values to prevent [ALTITUDE] from displaying
        updateAltLabel(alt_prefixes[idx], idx + 2, idx * 1000);
    }
    getChild<LLSettingsDropTarget>("sdt_" + alt_prefixes[3])->setPanel(this, alt_prefixes[3]);
    getChild<LLSettingsDropTarget>("sdt_" + alt_prefixes[4])->setPanel(this, alt_prefixes[4]);

    return true;
}

// virtual
void LLPanelEnvironmentInfo::onOpen(const LLSD& key)
{
    refreshFromSource();
}

// virtual
void LLPanelEnvironmentInfo::onVisibilityChange(bool new_visibility)
{
    if (new_visibility)
    {
        gIdleCallbacks.addFunction(onIdlePlay, this);
    }
    else
    {
        commitDayLenOffsetChanges(false); // arrow-key changes

        LLFloaterSettingsPicker *picker = getSettingsPicker(false);
        if (picker)
        {
            picker->closeFloater();
        }

        gIdleCallbacks.deleteFunction(onIdlePlay, this);
        LLFloaterEditExtDayCycle *dayeditor = getEditFloater(false);
        if (mCommitConnection.connected())
            mCommitConnection.disconnect();

        if (dayeditor)
        {
            if (dayeditor->isDirty())
                dayeditor->refresh();
            else
            {
                dayeditor->closeFloater();
                mEditFloater.markDead();
            }
        }
    }

}

void LLPanelEnvironmentInfo::refresh()
{
    if (gDisconnected)
        return;

    if (!setControlsEnabled(canEdit()))
        return;

    if (!mCurrentEnvironment)
    {
        return;
    }

    F32Hours daylength(mCurrentEnvironment->mDayLength);
    F32Hours dayoffset(mCurrentEnvironment->mDayOffset);

    if (dayoffset.value() > 12.0f)
        dayoffset -= F32Hours(24.0);

    getChild<LLSliderCtrl>(SLD_DAYLENGTH)->setValue(daylength.value());
    getChild<LLSliderCtrl>(SLD_DAYOFFSET)->setValue(dayoffset.value());

    udpateApparentTimeOfDay();

    updateEditFloater(mCurrentEnvironment, canEdit());

    LLEnvironment::altitude_list_t altitudes = mCurrentEnvironment->mAltitudes;

    if (altitudes.size() > 0)
    {
        LLMultiSliderCtrl *sld = getChild<LLMultiSliderCtrl>(SLD_ALTITUDES);
        sld->clear();

        for (S32 idx = 0; idx < ALTITUDE_SLIDER_COUNT; ++idx)
        {
            // make sure values are in range, server is supposed to validate them,
            // but issues happen, try to fix values in such case
            F32 altitude = llclamp(altitudes[idx + 1], sld->getMinValue(), sld->getMaxValue());
            bool res = sld->addSlider(altitude, alt_sliders[idx]);
            if (!res)
            {
                LL_WARNS_ONCE("ENVPANEL") << "Failed to validate altitude from server for parcel id" << getParcelId() << LL_ENDL;
                // Find a spot to insert altitude.
                // Assuming everything alright with slider, we should find new place in 11 steps top (step 25m, no overlap 100m)
                F32 alt_step = (altitude > (sld->getMaxValue() / 2)) ? -sld->getIncrement() : sld->getIncrement();
                for (U32 i = 0; i < 30; i++)
                {
                    altitude += alt_step;
                    if (altitude > sld->getMaxValue())
                    {
                        altitude = sld->getMinValue();
                    }
                    else if (altitude < sld->getMinValue())
                    {
                        altitude = sld->getMaxValue();
                    }
                    res = sld->addSlider(altitude, alt_sliders[idx]);
                    if (res) break;
                }
            }
            if (res)
            {
                // slider has some auto correction that might have kicked in
                altitude = sld->getSliderValue(alt_sliders[idx]);
            }
            else
            {
                // Something is very very wrong
                LL_WARNS_ONCE("ENVPANEL") << "Failed to set up altitudes for parcel id " << getParcelId() << LL_ENDL;
            }
            updateAltLabel(alt_prefixes[idx], idx + 2, altitude);
            mAltitudes[alt_sliders[idx]] = AltitudeData(idx + 2, idx, altitude);
        }
        if (sld->getCurNumSliders() != ALTITUDE_SLIDER_COUNT)
        {
            LL_WARNS("ENVPANEL") << "Failed to add altitude sliders!" << LL_ENDL;
        }
        readjustAltLabels();
        sld->resetCurSlider();
    }

    updateAltLabel(alt_prefixes[3], 1, 0); // ground
    updateAltLabel(alt_prefixes[4], 0, 0); // water

}

void LLPanelEnvironmentInfo::refreshFromEstate()
{
    LLViewerRegion *pRegion = gAgent.getRegion();

    bool oldAO = mAllowOverride;
    mAllowOverride = (isRegion() && LLEstateInfoModel::instance().getAllowEnvironmentOverride()) || pRegion->getAllowEnvironmentOverride();
    if (oldAO != mAllowOverride)
        refresh();
}

std::string LLPanelEnvironmentInfo::getNameForTrackIndex(S32 index)
{
    std::string invname;
    if (!mCurrentEnvironment || index < LLSettingsDay::TRACK_WATER || index >= LLSettingsDay::TRACK_MAX)
    {
        invname = getString(STRING_EMPTY_NAME);
    }
    else if (mCurrentEnvironment->mDayCycleName.empty())
    {
        invname = mCurrentEnvironment->mNameList[index];

        if (invname.empty())
        {
            if (index <= LLSettingsDay::TRACK_GROUND_LEVEL)
                invname = getString(isRegion() ? STRING_EMPTY_NAME : STRING_REGION_ENV);
        }
    }
    else if (!mCurrentEnvironment->mDayCycle->isTrackEmpty(index))
    {
        invname = mCurrentEnvironment->mDayCycleName;
    }


    if (invname.empty())
    {
        invname = getNameForTrackIndex(index - 1);
        if (invname[0] != '(')
            invname = "(" + invname + ")";
    }

    return invname;
}

LLFloaterSettingsPicker * LLPanelEnvironmentInfo::getSettingsPicker(bool create)
{
    LLFloaterSettingsPicker *picker = static_cast<LLFloaterSettingsPicker *>(mSettingsFloater.get());

    // Show the dialog
    if (!picker && create)
    {
        picker = new LLFloaterSettingsPicker(this,
            LLUUID::null);

        mSettingsFloater = picker->getHandle();

        picker->setCommitCallback([this](LLUICtrl *, const LLSD &data){ onPickerCommitted(data["ItemId"].asUUID()); });
    }

    return picker;
}

LLFloaterEditExtDayCycle * LLPanelEnvironmentInfo::getEditFloater(bool create)
{
    static const S32 FOURHOURS(4 * 60 * 60);
    LLFloaterEditExtDayCycle *editor = static_cast<LLFloaterEditExtDayCycle *>(mEditFloater.get());

    // Show the dialog
    if (!editor && create)
    {
        LLSD params(LLSDMap(LLFloaterEditExtDayCycle::KEY_EDIT_CONTEXT, isRegion() ? LLFloaterEditExtDayCycle::CONTEXT_REGION : LLFloaterEditExtDayCycle::CONTEXT_PARCEL)
            (LLFloaterEditExtDayCycle::KEY_DAY_LENGTH, mCurrentEnvironment ? (S32)(mCurrentEnvironment->mDayLength.value()) : FOURHOURS));

        editor = (LLFloaterEditExtDayCycle *)LLFloaterReg::getInstance(FLOATER_DAY_CYCLE_EDIT, params);

        if (!editor)
            return nullptr;
        mEditFloater = editor->getHandle();
    }

    if (editor && !mCommitConnection.connected())
        mCommitConnection = editor->setEditCommitSignal([this](LLSettingsDay::ptr_t pday) { onEditCommitted(pday); });

    return editor;
}


void LLPanelEnvironmentInfo::updateEditFloater(const LLEnvironment::EnvironmentInfo::ptr_t &nextenv, bool enable)
{
    LLFloaterEditExtDayCycle *dayeditor(getEditFloater(false));

    if (!dayeditor || !dayeditor->isInVisibleChain())
        return;

    if (!nextenv || !nextenv->mDayCycle || !enable)
    {
        if (mCommitConnection.connected())
            mCommitConnection.disconnect();

        if (dayeditor->isDirty())
            dayeditor->refresh();
        else
            dayeditor->closeFloater();
    }
    else if (dayeditor->getEditingAssetId() != nextenv->mDayCycle->getAssetId()
            || mEditorLastParcelId != nextenv->mParcelId
            || mEditorLastRegionId != nextenv->mRegionId)
    {
        // Ignore dirty
        // If parcel selection changed whatever we do except saving to inventory with
        // old settings will be invalid.
        mEditorLastParcelId = nextenv->mParcelId;
        mEditorLastRegionId = nextenv->mRegionId;

        dayeditor->setEditDayCycle(nextenv->mDayCycle);
    }
}

bool LLPanelEnvironmentInfo::setControlsEnabled(bool enabled)
{
    bool is_unavailable(false);
    bool is_legacy = (mCurrentEnvironment) ? mCurrentEnvironment->mIsLegacy : true;
    bool is_bigenough = isLargeEnough();

    if (mNoEnvironment || (!LLEnvironment::instance().isExtendedEnvironmentEnabled() && !isRegion()))
    {
        is_unavailable = true;
        getChild<LLTextBox>(TXT_DISABLED)->setText(getString(STR_LEGACY));
    }
    else if (mNoSelection)
    {
        is_unavailable = true;
        getChild<LLTextBox>(TXT_DISABLED)->setText(getString(STR_NO_PARCEL));
    }
    else if (mCrossRegion)
    {
        is_unavailable = true;
        getChild<LLTextBox>(TXT_DISABLED)->setText(getString(STR_CROSS_REGION));
    }
    else if (!isRegion() && !mAllowOverride)
    {
        is_unavailable = true;
        getChild<LLTextBox>(TXT_DISABLED)->setText(getString(STR_DISALLOWED));
    }
    else if (!is_bigenough)
    {
        is_unavailable = true;
        getChild<LLTextBox>(TXT_DISABLED)->setText(getString(STR_TOO_SMALL));
    }

    if (is_unavailable)
    {
        getChild<LLUICtrl>(PNL_SETTINGS)->setVisible(false);
        getChild<LLUICtrl>(PNL_BUTTONS)->setVisible(false);
        getChild<LLUICtrl>(PNL_DISABLED)->setVisible(true);
        getChild<LLUICtrl>(PNL_ENVIRONMENT_ALTITUDES)->setVisible(false);
        getChild<LLUICtrl>(PNL_REGION_MSG)->setVisible(false);
        updateEditFloater(mCurrentEnvironment, false);

        return false;
    }
    getChild<LLUICtrl>(PNL_SETTINGS)->setVisible(true);
    getChild<LLUICtrl>(PNL_BUTTONS)->setVisible(true);
    getChild<LLUICtrl>(PNL_DISABLED)->setVisible(false);
    getChild<LLUICtrl>(PNL_REGION_MSG)->setVisible(isRegion());

    getChild<LLUICtrl>(PNL_ENVIRONMENT_ALTITUDES)->setVisible(LLEnvironment::instance().isExtendedEnvironmentEnabled());
    getChild<LLUICtrl>(BTN_RST_ALTITUDES)->setVisible(isRegion());

    bool can_enable = enabled && !is_legacy && mCurrentEnvironment && (mCurEnvVersion != INVALID_PARCEL_ENVIRONMENT_VERSION);
    getChild<LLUICtrl>(BTN_SELECTINV)->setEnabled(can_enable);
    getChild<LLUICtrl>(BTN_USEDEFAULT)->setEnabled(can_enable);
    getChild<LLUICtrl>(BTN_EDIT)->setEnabled(can_enable);
    getChild<LLUICtrl>(SLD_DAYLENGTH)->setEnabled(can_enable);
    getChild<LLUICtrl>(SLD_DAYOFFSET)->setEnabled(can_enable);
    getChild<LLUICtrl>(SLD_ALTITUDES)->setEnabled(can_enable && isRegion());
    getChild<LLUICtrl>(ICN_GROUND)->setColor((can_enable && isRegion()) ? LLColor4::white : LLColor4::grey % 0.8f);
    getChild<LLUICtrl>(ICN_WATER)->setColor((can_enable && isRegion()) ? LLColor4::white : LLColor4::grey % 0.8f);
    getChild<LLUICtrl>(BTN_RST_ALTITUDES)->setEnabled(can_enable && isRegion());
    getChild<LLUICtrl>(PNL_ENVIRONMENT_ALTITUDES)->setEnabled(can_enable);
    getChild<LLUICtrl>(CHK_ALLOWOVERRIDE)->setEnabled(can_enable && isRegion());

    for (U32 idx = 0; idx < ALTITUDE_MARKERS_COUNT; idx++)
    {
        LLUICtrl* marker = findChild<LLUICtrl>(slider_marker_base + llformat("%u", idx));
        if (marker)
        {
            static LLColor4 marker_color(0.75f, 0.75f, 0.75f, 1.f);
            marker->setColor((can_enable && isRegion()) ? marker_color : marker_color % 0.3f);
        }
    }

    for (U32 idx = 0; idx < ALTITUDE_PREFIXERS_COUNT; idx++)
    {
        LLSettingsDropTarget* drop_target = findChild<LLSettingsDropTarget>("sdt_" + alt_prefixes[idx]);
        if (drop_target)
        {
            drop_target->setDndEnabled(can_enable);
        }
    }

    return true;
}

void LLPanelEnvironmentInfo::setDirtyFlag(U32 flag)
{
    mDirtyFlag |= flag;
}

void LLPanelEnvironmentInfo::clearDirtyFlag(U32 flag)
{
    mDirtyFlag &= ~flag;
}

void LLPanelEnvironmentInfo::updateAltLabel(const std::string &alt_prefix, U32 sky_index, F32 alt_value)
{
    LLMultiSliderCtrl *sld = findChild<LLMultiSliderCtrl>(SLD_ALTITUDES);
    if (!sld)
    {
        LL_WARNS() << "Failed to find slider " << SLD_ALTITUDES << LL_ENDL;
        return;
    }
    LLRect sld_rect = sld->getRect();
    S32 sld_range = sld_rect.getHeight();
    S32 sld_bottom = sld_rect.mBottom;
    S32 sld_offset = sld_rect.getWidth(); // Roughly identical to thumb's width in slider.
    S32 pos = (sld_range - sld_offset) * ((alt_value - 100) / (4000 - 100));

    // get related views
    LLTextBox* text = findChild<LLTextBox>("txt_" + alt_prefix);
    LLLineEditor *field = findChild<LLLineEditor>("edt_invname_" + alt_prefix);
    LLView *alt_panel = findChild<LLView>("pnl_" + alt_prefix);

    if (text && (sky_index > 1))
    {
        // update text
        std::ostringstream convert;
        convert << alt_value;
        text->setTextArg("[ALTITUDE]", convert.str());
        convert.str("");
        convert.clear();
        convert << sky_index;
        text->setTextArg("[INDEX]", convert.str());
    }

    if (field)
    {
        field->setText(getNameForTrackIndex(sky_index));
    }

    if (alt_panel && (sky_index > 1))
    {
        // move containing panel
        LLRect rect = alt_panel->getRect();
        S32 height = rect.getHeight();
        rect.mBottom = sld_bottom + (sld_offset / 2 + 1) + pos - (height / 2);
        rect.mTop = rect.mBottom + height;
        alt_panel->setRect(rect);
    }

}

void LLPanelEnvironmentInfo::readjustAltLabels()
{
    // Re-adjust all labels
    // Very simple "adjust after the fact" method
    // Note: labels can be in any order

    LLMultiSliderCtrl *sld = findChild<LLMultiSliderCtrl>(SLD_ALTITUDES);
    if (!sld) return;

    LLView* view_midle = NULL;
    U32 midle_ind = 0;
    S32 shift_up = 0;
    S32 shift_down = 0;
    LLRect sld_rect = sld->getRect();

    // Find the middle one
    for (U32 i = 0; i < ALTITUDE_SLIDER_COUNT; i++)
    {
        LLView* cmp_view = findChild<LLView>(alt_panels[i], true);
        if (!cmp_view) return;
        LLRect cmp_rect = cmp_view->getRect();
        S32 pos = 0;
        shift_up = 0;
        shift_down = 0;

        for (U32 j = 0; j < ALTITUDE_SLIDER_COUNT; j++)
        {
            if (i != j)
            {
                LLView* intr_view = findChild<LLView>(alt_panels[j], true);
                if (!intr_view) return;
                LLRect intr_rect = intr_view->getRect();
                if (cmp_rect.mBottom >= intr_rect.mBottom)
                {
                    pos++;
                }
                if (intr_rect.mBottom <= cmp_rect.mTop && intr_rect.mBottom >= cmp_rect.mBottom)
                {
                    shift_up = cmp_rect.mTop - intr_rect.mBottom;
                }
                else if (intr_rect.mTop >= cmp_rect.mBottom && intr_rect.mBottom <= cmp_rect.mBottom)
                {
                    shift_down = cmp_rect.mBottom - intr_rect.mTop;
                }
            }
        }
        if (pos == 1) //  middle
        {
            view_midle = cmp_view;
            midle_ind = i;
            break;
        }
    }

    // Account for edges
    LLRect midle_rect = view_midle->getRect();
    F32 factor = 0.5f;
    S32 edge_zone_height = midle_rect.getHeight() * 1.5f;

    if (midle_rect.mBottom - sld_rect.mBottom < edge_zone_height)
    {
        factor = 1 - ((midle_rect.mBottom - sld_rect.mBottom) / (edge_zone_height * 2));
    }
    else if (sld_rect.mTop - midle_rect.mTop < edge_zone_height )
    {
        factor = ((sld_rect.mTop - midle_rect.mTop) / (edge_zone_height * 2));
    }

    S32 shift_middle = (S32)(((F32)shift_down * factor) + ((F32)shift_up * (1.f - factor)));
    shift_down = shift_down - shift_middle;
    shift_up = shift_up - shift_middle;

    // fix crossings
    for (U32 i = 0; i < ALTITUDE_SLIDER_COUNT; i++)
    {
        if (i != midle_ind)
        {
            LLView* trn_view = findChild<LLView>(alt_panels[i], true);
            LLRect trn_rect = trn_view->getRect();

            if (trn_rect.mBottom <= midle_rect.mTop && trn_rect.mBottom >= midle_rect.mBottom)
            {
                // Approximate shift
                trn_rect.translate(0, shift_up);
                trn_view->setRect(trn_rect);
            }
            else if (trn_rect.mTop >= midle_rect.mBottom && trn_rect.mBottom <= midle_rect.mBottom)
            {
                // Approximate shift
                trn_rect.translate(0, shift_down);
                trn_view->setRect(trn_rect);
            }
        }
    }

    if (shift_middle != 0)
    {
        midle_rect.translate(0, -shift_middle); //reversed relative to others
        view_midle->setRect(midle_rect);
    }
}

void LLPanelEnvironmentInfo::onSldDayLengthChanged(F32 value)
{
    if (mCurrentEnvironment)
    {
        F32Hours daylength(value);

        mCurrentEnvironment->mDayLength = daylength;
        setDirtyFlag(DIRTY_FLAG_DAYLENGTH);

        udpateApparentTimeOfDay();
    }
}

void LLPanelEnvironmentInfo::onSldDayOffsetChanged(F32 value)
{
    if (mCurrentEnvironment)
    {
        F32Hours dayoffset(value);

        if (dayoffset.value() <= 0.0f)
            dayoffset += F32Hours(24.0);

        mCurrentEnvironment->mDayOffset = dayoffset;
        setDirtyFlag(DIRTY_FLAG_DAYOFFSET);

        udpateApparentTimeOfDay();
    }
}

void LLPanelEnvironmentInfo::onDayLenOffsetMouseUp()
{
    commitDayLenOffsetChanges(true);
}

void LLPanelEnvironmentInfo::commitDayLenOffsetChanges(bool need_callback)
{
    if (mCurrentEnvironment && (getDirtyFlag() & (DIRTY_FLAG_DAYLENGTH | DIRTY_FLAG_DAYOFFSET)))
    {
        clearDirtyFlag(DIRTY_FLAG_DAYOFFSET);
        clearDirtyFlag(DIRTY_FLAG_DAYLENGTH);

        LLHandle<LLPanel> that_h = getHandle();

        if (need_callback)
        {
            LLEnvironment::instance().updateParcel(getParcelId(),
                                                   LLSettingsDay::ptr_t(),
                                                   mCurrentEnvironment->mDayLength.value(),
                                                   mCurrentEnvironment->mDayOffset.value(),
                                                   LLEnvironment::altitudes_vect_t(),
                                                   [that_h](S32 parcel_id, LLEnvironment::EnvironmentInfo::ptr_t envifo) { _onEnvironmentReceived(that_h, parcel_id, envifo); });
        }
        else
        {
            LLEnvironment::instance().updateParcel(getParcelId(),
                                                   LLSettingsDay::ptr_t(),
                                                   mCurrentEnvironment->mDayLength.value(),
                                                   mCurrentEnvironment->mDayOffset.value(),
                                                   LLEnvironment::altitudes_vect_t());
        }

    }
}

void LLPanelEnvironmentInfo::onAltSliderCallback(LLUICtrl *cntrl, const LLSD &data)
{
    LLMultiSliderCtrl *sld = (LLMultiSliderCtrl *)cntrl;
    std::string sld_name = sld->getCurSlider();

    if (sld_name.empty()) return;

    F32 sld_value = sld->getCurSliderValue();

    mAltitudes[sld_name].mAltitude = sld_value;

    // update all labels since we could have jumped multiple and we will need to readjust
    // (or sort by altitude, too little elements, so I didn't bother with efficiency)
    altitudes_data_t::iterator end = mAltitudes.end();
    altitudes_data_t::iterator iter = mAltitudes.begin();
    altitudes_data_t::iterator iter2;
    U32 new_index;
    while (iter != end)
    {
        iter2 = mAltitudes.begin();
        new_index = 2;
        while (iter2 != end)
        {
            if (iter->second.mAltitude > iter2->second.mAltitude)
            {
                new_index++;
            }
            iter2++;
        }
        iter->second.mTrackIndex = new_index;

        updateAltLabel(alt_prefixes[iter->second.mLabelIndex], iter->second.mTrackIndex, iter->second.mAltitude);
        iter++;
    }

    readjustAltLabels();
    setDirtyFlag(DIRTY_FLAG_ALTITUDES);
}

void LLPanelEnvironmentInfo::onAltSliderMouseUp()
{
    if (isRegion() && (getDirtyFlag() & DIRTY_FLAG_ALTITUDES))
    {
        clearDirtyFlag(DIRTY_FLAG_ALTITUDES);
        clearDirtyFlag(DIRTY_FLAG_DAYLENGTH);
        clearDirtyFlag(DIRTY_FLAG_DAYOFFSET);

        LLHandle<LLPanel> that_h = getHandle();
        LLEnvironment::altitudes_vect_t alts;

        for (auto alt : mAltitudes)
        {
            alts.push_back(alt.second.mAltitude);
        }
        setControlsEnabled(false);
        LLEnvironment::instance().updateParcel(getParcelId(),
                                               LLSettingsDay::ptr_t(),
                                               mCurrentEnvironment ? mCurrentEnvironment->mDayLength.value() : -1,
                                               mCurrentEnvironment ? mCurrentEnvironment->mDayOffset.value() : -1,
                                               alts);
    }
}

void LLPanelEnvironmentInfo::onBtnDefault()
{
    LLHandle<LLPanel> that_h = getHandle();
    S32 parcel_id = getParcelId();
    LLNotificationsUtil::add("SettingsConfirmReset", LLSD(), LLSD(),
        [that_h, parcel_id](const LLSD&notif, const LLSD&resp)
    {
        S32 opt = LLNotificationsUtil::getSelectedOption(notif, resp);
        if (opt == 0)
        {
            LLEnvironment::instance().resetParcel(parcel_id,
                [that_h](S32 parcel_id, LLEnvironment::EnvironmentInfo::ptr_t envifo) { _onEnvironmentReceived(that_h, parcel_id, envifo); });
        }
    });
}

void LLPanelEnvironmentInfo::onBtnEdit()
{
    static const S32 FOURHOURS(4 * 60 * 60);

    LLFloaterEditExtDayCycle *dayeditor = getEditFloater();

    LLSD params(LLSDMap(LLFloaterEditExtDayCycle::KEY_EDIT_CONTEXT, isRegion() ? LLFloaterEditExtDayCycle::VALUE_CONTEXT_REGION : LLFloaterEditExtDayCycle::VALUE_CONTEXT_PARCEL)
            (LLFloaterEditExtDayCycle::KEY_DAY_LENGTH,  mCurrentEnvironment ? (S32)(mCurrentEnvironment->mDayLength.value()) : FOURHOURS)
            (LLFloaterEditExtDayCycle::KEY_CANMOD,      LLSD::Boolean(true)));

    dayeditor->openFloater(params);
    if (mCurrentEnvironment && mCurrentEnvironment->mDayCycle)
    {
        dayeditor->setEditDayCycle(mCurrentEnvironment->mDayCycle);
        if (!ends_with(mCurrentEnvironment->mDayCycle->getName(), "(customized)"))
        {
            dayeditor->setEditName(mCurrentEnvironment->mDayCycle->getName() + "(customized)");
        }
    }
    else
        dayeditor->setEditDefaultDayCycle();
}

void LLPanelEnvironmentInfo::onBtnSelect()
{
    LLFloaterSettingsPicker *picker = getSettingsPicker();
    if (picker)
    {
        LLUUID item_id;
        if (mCurrentEnvironment && mCurrentEnvironment->mDayCycle)
        {
            item_id = LLFloaterSettingsPicker::findItemID(mCurrentEnvironment->mDayCycle->getAssetId(), false, false);
        }
        picker->setSettingsFilter(LLSettingsType::ST_NONE);
        picker->setSettingsItemId(item_id);
        picker->openFloater();
        picker->setFocus(true);
    }
}

void LLPanelEnvironmentInfo::onBtnRstAltitudes()
{
    if (isRegion())
    {
        LLHandle<LLPanel> that_h = getHandle();
        LLEnvironment::altitudes_vect_t alts;

        clearDirtyFlag(DIRTY_FLAG_ALTITUDES);
        clearDirtyFlag(DIRTY_FLAG_DAYLENGTH);
        clearDirtyFlag(DIRTY_FLAG_DAYOFFSET);

        for (S32 idx = 1; idx <= ALTITUDE_SLIDER_COUNT; ++idx)
        {
            F32 new_height = idx * ALTITUDE_DEFAULT_HEIGHT_STEP;
            alts.push_back(new_height);
        }

        LLEnvironment::instance().updateParcel(getParcelId(),
                                               LLSettingsDay::ptr_t(),
                                               mCurrentEnvironment ? mCurrentEnvironment->mDayLength.value() : -1,
                                               mCurrentEnvironment ? mCurrentEnvironment->mDayOffset.value() : -1,
                                               alts,
            [that_h](S32 parcel_id, LLEnvironment::EnvironmentInfo::ptr_t envifo) { _onEnvironmentReceived(that_h, parcel_id, envifo); });
    }
}

void LLPanelEnvironmentInfo::udpateApparentTimeOfDay()
{
    static const F32 SECONDSINDAY(24.0 * 60.0 * 60.0);

    if ((!mCurrentEnvironment) || (mCurrentEnvironment->mDayLength.value() < 1.0) || (mCurrentEnvironment->mDayOffset.value() < 1.0))
    {
        getChild<LLUICtrl>(LBL_TIMEOFDAY)->setVisible(false);
        return;
    }
    getChild<LLUICtrl>(LBL_TIMEOFDAY)->setVisible(true);

    S32Seconds  now(LLDate::now().secondsSinceEpoch());

    now += mCurrentEnvironment->mDayOffset;

    F32 perc = (F32)(now.value() % mCurrentEnvironment->mDayLength.value()) / (F32)(mCurrentEnvironment->mDayLength.value());

    S32Seconds  secondofday((S32)(perc * SECONDSINDAY));
    S32Hours    hourofday(secondofday);
    S32Seconds  secondofhour(secondofday - hourofday);
    S32Minutes  minutesofhour(secondofhour);
    bool        am_pm(hourofday.value() >= 12);

    if (hourofday.value() < 1)
        hourofday = S32Hours(12);
    if (hourofday.value() > 12)
        hourofday -= S32Hours(12);

    std::string lblminute(((minutesofhour.value() < 10) ? "0" : "") + LLSD(minutesofhour.value()).asString());


    getChild<LLUICtrl>(LBL_TIMEOFDAY)->setTextArg("[HH]", LLSD(hourofday.value()).asString());
    getChild<LLUICtrl>(LBL_TIMEOFDAY)->setTextArg("[MM]", lblminute);
    getChild<LLUICtrl>(LBL_TIMEOFDAY)->setTextArg("[AP]", std::string(am_pm ? "PM" : "AM"));
    getChild<LLUICtrl>(LBL_TIMEOFDAY)->setTextArg("[PRC]", LLSD((S32)(100 * perc)).asString());

}

void LLPanelEnvironmentInfo::onIdlePlay(void *data)
{
    ((LLPanelEnvironmentInfo *)data)->udpateApparentTimeOfDay();
}


void LLPanelEnvironmentInfo::onPickerCommitted(LLUUID item_id, std::string source)
{
    if (source == alt_prefixes[4])
    {
        onPickerCommitted(item_id, 0);
    }
    else if (source == alt_prefixes[3])
    {
        onPickerCommitted(item_id, 1);
    }
    else
    {
        onPickerCommitted(item_id, mAltitudes[source].mTrackIndex);
    }
}

void LLPanelEnvironmentInfo::onPickerCommitted(LLUUID item_id, S32 track_num)
{
    LLInventoryItem *itemp = gInventory.getItem(item_id);
    if (itemp)
    {
        LLHandle<LLPanel> that_h = getHandle();
        clearDirtyFlag(DIRTY_FLAG_DAYLENGTH);
        clearDirtyFlag(DIRTY_FLAG_DAYOFFSET);

        U32 flags(0);

        if (itemp)
        {
            if (!itemp->getPermissions().allowOperationBy(PERM_MODIFY, gAgent.getID()))
                flags |= LLSettingsBase::FLAG_NOMOD;
            if (!itemp->getPermissions().allowOperationBy(PERM_TRANSFER, gAgent.getID()))
                flags |= LLSettingsBase::FLAG_NOTRANS;
        }

        LLEnvironment::instance().updateParcel(getParcelId(),
                                               itemp->getAssetUUID(),
                                               itemp->getName(),
                                               track_num,
                                               mCurrentEnvironment ? mCurrentEnvironment->mDayLength.value() : -1,
                                               mCurrentEnvironment ? mCurrentEnvironment->mDayOffset.value() : -1,
                                               flags,
                                               LLEnvironment::altitudes_vect_t(),
            [that_h](S32 parcel_id, LLEnvironment::EnvironmentInfo::ptr_t envifo) { _onEnvironmentReceived(that_h, parcel_id, envifo); });
    }
}

void LLPanelEnvironmentInfo::onEditCommitted(LLSettingsDay::ptr_t newday)
{
    LLEnvironment::instance().clearEnvironment(LLEnvironment::ENV_EDIT);
    LLEnvironment::instance().updateEnvironment();
    if (!newday)
    {
        LL_WARNS("ENVPANEL") << "Editor committed an empty day. Do nothing." << LL_ENDL;
        return;
    }
    if (!mCurrentEnvironment)
    {
        // Attempting to save mid update?
        LL_WARNS("ENVPANEL") << "Failed to apply changes from editor! Dirty state: " << mDirtyFlag << " env version: " << mCurEnvVersion << LL_ENDL;
        return;
    }
    size_t newhash(newday->getHash());
    size_t oldhash((mCurrentEnvironment->mDayCycle) ? mCurrentEnvironment->mDayCycle->getHash() : 0);

    if (newhash != oldhash)
    {
        LLHandle<LLPanel> that_h = getHandle();
        clearDirtyFlag(DIRTY_FLAG_DAYLENGTH);
        clearDirtyFlag(DIRTY_FLAG_DAYOFFSET);

        LLEnvironment::instance().updateParcel(getParcelId(),
                                               newday,
                                               mCurrentEnvironment ? mCurrentEnvironment->mDayLength.value() : -1,
                                               mCurrentEnvironment ? mCurrentEnvironment->mDayOffset.value() : -1,
                                               LLEnvironment::altitudes_vect_t(),
            [that_h](S32 parcel_id, LLEnvironment::EnvironmentInfo::ptr_t envifo) { _onEnvironmentReceived(that_h, parcel_id, envifo); });
    }
}

void LLPanelEnvironmentInfo::onEnvironmentChanged(LLEnvironment::EnvSelection_t env, S32 new_version)
{
    if (new_version < INVALID_PARCEL_ENVIRONMENT_VERSION)
    {
        // cleanups and local changes, we are only interested in changes sent by server
        return;
    }

    LL_DEBUGS("ENVPANEL") << "Received environment update " << mCurEnvVersion << " " << new_version << LL_ENDL;

    // Environment comes from different sources, from environment update callbacks,
    // from hovers (causes callbacks on version change) and from personal requests
    // filter out duplicates and out of order packets by checking parcel environment version.

    if (isRegion())
    {
        // Note: region uses same init versions as parcel
        if (env == LLEnvironment::ENV_REGION
            // version should be always growing, UNSET_PARCEL_ENVIRONMENT_VERSION is backup case
            && (mCurEnvVersion < new_version || mCurEnvVersion <= UNSET_PARCEL_ENVIRONMENT_VERSION))
        {
            if (new_version >= UNSET_PARCEL_ENVIRONMENT_VERSION)
            {
                // 'pending state' to prevent re-request on following onEnvironmentChanged if there will be any
                mCurEnvVersion = new_version;
            }
            mCurrentEnvironment.reset();
            refreshFromSource();
        }
    }
    else if ((env == LLEnvironment::ENV_PARCEL)
             && (getParcelId() == LLViewerParcelMgr::instance().getAgentParcelId()))
    {
        LLParcel *parcel = getParcel();
        if (parcel)
        {
            // first for parcel own settings, second is for case when parcel uses region settings
            if (mCurEnvVersion < new_version
                || (mCurEnvVersion != new_version && new_version == UNSET_PARCEL_ENVIRONMENT_VERSION))
            {
                // 'pending state' to prevent re-request on following onEnvironmentChanged if there will be any
                mCurEnvVersion = new_version;
                mCurrentEnvironment.reset();

                refreshFromSource();
            }
            else if (mCurrentEnvironment)
            {
                // update controls
                refresh();
            }
        }
    }
}


void LLPanelEnvironmentInfo::onPickerAssetDownloaded(LLSettingsBase::ptr_t settings)
{
    LLSettingsVODay::buildFromOtherSetting(settings, [this](LLSettingsDay::ptr_t pday)
        {
            if (pday)
            {
                mCurrentEnvironment->mDayCycle = pday;
                setDirtyFlag(DIRTY_FLAG_DAYCYCLE);
            }
            refresh();
        });
}

void LLPanelEnvironmentInfo::onEnvironmentReceived(S32 parcel_id, LLEnvironment::EnvironmentInfo::ptr_t envifo)
{
    if (parcel_id != getParcelId())
    {
        LL_WARNS("ENVPANEL") << "Have environment for parcel " << parcel_id << " expecting " << getParcelId() << ". Discarding." << LL_ENDL;
        return;
    }
    mCurrentEnvironment = envifo;
    clearDirtyFlag(DIRTY_FLAG_MASK);
    if (mCurrentEnvironment->mEnvVersion > INVALID_PARCEL_ENVIRONMENT_VERSION)
    {
        // Server provided version, use it
        mCurEnvVersion = mCurrentEnvironment->mEnvVersion;
        LL_DEBUGS("ENVPANEL") << " Setting environment version: " << mCurEnvVersion << " for parcel id: " << parcel_id << LL_ENDL;
    }
    // Backup: Version was not provided for some reason
    else
    {
        LL_WARNS("ENVPANEL") << " Environment version was not provided for " << parcel_id << ", old env version: " << mCurEnvVersion << LL_ENDL;
    }

    refreshFromEstate();
    refresh();

    // todo: we have envifo and parcel env version, should we just setEnvironment() and parcel's property to prevent dupplicate requests?
}

void LLPanelEnvironmentInfo::_onEnvironmentReceived(LLHandle<LLPanel> that_h, S32 parcel_id, LLEnvironment::EnvironmentInfo::ptr_t envifo)
{
    LLPanelEnvironmentInfo *that = (LLPanelEnvironmentInfo *)that_h.get();
    if (!that)
        return;
    that->onEnvironmentReceived(parcel_id, envifo);
}

LLSettingsDropTarget::LLSettingsDropTarget(const LLSettingsDropTarget::Params& p)
    : LLView(p), mEnvironmentInfoPanel(NULL), mDndEnabled(false)
{}

bool LLSettingsDropTarget::handleDragAndDrop(S32 x, S32 y, MASK mask, bool drop,
<<<<<<< HEAD
	EDragAndDropType cargo_type,
	void* cargo_data,
	EAcceptance* accept,
	std::string& tooltip_msg)
=======
    EDragAndDropType cargo_type,
    void* cargo_data,
    EAcceptance* accept,
    std::string& tooltip_msg)
>>>>>>> 1a8a5404
{
    bool handled = false;

    if (getParent() && mDndEnabled)
    {
        handled = true;

        switch (cargo_type)
        {
        case DAD_SETTINGS:
        {
            LLViewerInventoryItem* inv_item = (LLViewerInventoryItem*)cargo_data;
            if (inv_item && mEnvironmentInfoPanel)
            {
                LLUUID item_id = inv_item->getUUID();
                if (gInventory.getItem(item_id))
                {
                    *accept = ACCEPT_YES_COPY_SINGLE;
                    if (drop)
                    {
                        // might be better to use name of the element
                        mEnvironmentInfoPanel->onPickerCommitted(item_id, mTrack);
                    }
                }
            }
            else
            {
                *accept = ACCEPT_NO;
            }
            break;
        }
        default:
            *accept = ACCEPT_NO;
            break;
        }
    }
    return handled;
}<|MERGE_RESOLUTION|>--- conflicted
+++ resolved
@@ -1134,17 +1134,10 @@
 {}
 
 bool LLSettingsDropTarget::handleDragAndDrop(S32 x, S32 y, MASK mask, bool drop,
-<<<<<<< HEAD
-	EDragAndDropType cargo_type,
-	void* cargo_data,
-	EAcceptance* accept,
-	std::string& tooltip_msg)
-=======
     EDragAndDropType cargo_type,
     void* cargo_data,
     EAcceptance* accept,
     std::string& tooltip_msg)
->>>>>>> 1a8a5404
 {
     bool handled = false;
 
