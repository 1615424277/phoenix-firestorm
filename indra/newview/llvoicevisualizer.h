/**
 * @file llvoicevisualizer.h
 * @brief Draws in-world speaking indicators.
 *
 * $LicenseInfo:firstyear=2000&license=viewerlgpl$
 * Second Life Viewer Source Code
 * Copyright (C) 2010, Linden Research, Inc.
 *
 * This library is free software; you can redistribute it and/or
 * modify it under the terms of the GNU Lesser General Public
 * License as published by the Free Software Foundation;
 * version 2.1 of the License only.
 *
 * This library is distributed in the hope that it will be useful,
 * but WITHOUT ANY WARRANTY; without even the implied warranty of
 * MERCHANTABILITY or FITNESS FOR A PARTICULAR PURPOSE.  See the GNU
 * Lesser General Public License for more details.
 *
 * You should have received a copy of the GNU Lesser General Public
 * License along with this library; if not, write to the Free Software
 * Foundation, Inc., 51 Franklin Street, Fifth Floor, Boston, MA  02110-1301  USA
 *
 * Linden Research, Inc., 945 Battery Street, San Francisco, CA  94111  USA
 * $/LicenseInfo$
 */

//--------------------------------------------------------------------
//
// VOICE VISUALIZER
// author: JJ Ventrella, Linden Lab
// (latest update to this info: Jan 18, 2007)
//
// The Voice Visualizer is responsible for taking realtime signals from actual users speaking and
// visualizing this speech in two forms:
//
// (1) as a dynamic sound symbol (also referred to as the "voice indicator" that appears over the avatar's head
// (2) as gesticulation events that are used to trigger avatr gestures
//
// The input for the voice visualizer is a continual stream of voice amplitudes.

//-----------------------------------------------------------------------------
#ifndef LL_VOICE_VISUALIZER_H
#define LL_VOICE_VISUALIZER_H

#include "llhudeffect.h"

//-----------------------------------------------------------------------------------------------
// The values of voice gesticulation represent energy levels for avatar animation, based on
// amplitude surge events parsed from the voice signal. These are made available so that
// the appropriate kind of avatar animation can be triggered, and thereby simulate the physical
// motion effects of speech. It is recommended that multiple body parts be animated as well as
// lips, such as head, shoulders, and hands, with large gestures used when the energy level is high.
//-----------------------------------------------------------------------------------------------
enum VoiceGesticulationLevel
{
    VOICE_GESTICULATION_LEVEL_OFF = -1,
    VOICE_GESTICULATION_LEVEL_LOW = 0,
    VOICE_GESTICULATION_LEVEL_MEDIUM,
    VOICE_GESTICULATION_LEVEL_HIGH,
    NUM_VOICE_GESTICULATION_LEVELS
};

const static int NUM_VOICE_SYMBOL_WAVES = 7;

//----------------------------------------------------
// LLVoiceVisualizer class
//----------------------------------------------------
class LLVoiceVisualizer : public LLHUDEffect
{
    //---------------------------------------------------
    // public methods
    //---------------------------------------------------
    public:
        LLVoiceVisualizer( const U8 type ); //constructor
        ~LLVoiceVisualizer();                   //destructor

        void                    setVoiceSourceWorldPosition( const LLVector3 &p );      // this should be the position of the speaking avatar's head
        void                    setMinGesticulationAmplitude( F32 );                    // the lower range of meaningful amplitude for setting gesticulation level
        void                    setMaxGesticulationAmplitude( F32 );                    // the upper range of meaningful amplitude for setting gesticulation level
        void                    setStartSpeaking();                                     // tell me when the av starts speaking
        void                    setVoiceEnabled( bool );                                // tell me whether or not the user is voice enabled
        void                    setSpeakingAmplitude( F32 );                            // tell me how loud the av is speaking (ranges from 0 to 1)
        void                    setStopSpeaking();                                      // tell me when the av stops speaking
        bool                    getCurrentlySpeaking();                                 // the get for the above set
        VoiceGesticulationLevel getCurrentGesticulationLevel();                         // based on voice amplitude, I'll give you the current "energy level" of avatar speech
        void                    lipSyncOohAah( F32& ooh, F32& aah );
        void                    render();                                               // inherited from HUD Effect
        void                    packData(LLMessageSystem *mesgsys);                     // inherited from HUD Effect
        void                    unpackData(LLMessageSystem *mesgsys, S32 blocknum);     // inherited from HUD Effect
        void                    markDead();                                         // inherited from HUD Effect

        //----------------------------------------------------------------------------------------------
        // "setMaxGesticulationAmplitude" and "setMinGesticulationAmplitude" allow for the tuning of the
        // gesticulation level detector to be responsive to different kinds of signals. For instance, we
        // may find that the average voice amplitude rarely exceeds 0.7 (in a range from 0 to 1), and
        // therefore we may want to set 0.7 as the max, so we can more easily catch all the variance
        // within that range. Also, we may find that there is often noise below a certain range like 0.1,
        // and so we would want to set 0.1 as the min so as not to accidentally use this as signal.
        //----------------------------------------------------------------------------------------------
        void setMaxGesticulationAmplitude();
        void setMinGesticulationAmplitude();

    //---------------------------------------------------
    // private members
    //---------------------------------------------------
    private:
        static bool             handleVoiceVisualizerPrefsChanged(const LLSD& newvalue);
        static void             setPreferences( );
        static void             lipStringToF32s ( std::string& in_string, F32*& out_F32s, U32& count_F32s ); // convert a string of digits to an array of floats

        struct SoundSymbol
        {
            F32                     mWaveExpansion          [ NUM_VOICE_SYMBOL_WAVES ];
            bool                    mWaveActive             [ NUM_VOICE_SYMBOL_WAVES ];
            F64                     mWaveFadeOutStartTime   [ NUM_VOICE_SYMBOL_WAVES ];
            F32                     mWaveOpacity            [ NUM_VOICE_SYMBOL_WAVES ];
            LLPointer<LLViewerFetchedTexture>   mTexture                [ NUM_VOICE_SYMBOL_WAVES ];
            bool                    mActive;
            LLVector3               mPosition;
        };

        LLFrameTimer            mTimer;                         // so I can ask the current time in seconds
        F64                     mStartTime;                     // time in seconds when speaking started
        F64                     mCurrentTime;                   // current time in seconds, captured every step
        F64                     mPreviousTime;                  // copy of "current time" from last frame
        SoundSymbol             mSoundSymbol;                   // the sound symbol that appears over the avatar's head
        bool                    mVoiceEnabled;                  // if off, no rendering should happen
        bool                    mCurrentlySpeaking;             // is the user currently speaking?
        LLVector3               mVoiceSourceWorldPosition;      // give this to me every step - I need it to update the sound symbol
        F32                     mSpeakingAmplitude;             // this should be set as often as possible when the user is speaking
        F32                     mMaxGesticulationAmplitude;     // this is the upper-limit of the envelope of detectable gesticulation leves
        F32                     mMinGesticulationAmplitude;     // this is the lower-limit of the envelope of detectable gesticulation leves

    //---------------------------------------------------
    // private static members
    //---------------------------------------------------

<<<<<<< HEAD
		static bool	  sLipSyncEnabled;		 // 0 disabled, 1 babble loop
		static bool	  sPrefsInitialized;	 // the first instance will initialize the static members
		static F32*	  sOoh;					 // the babble loop of amplitudes for the ooh morph
		static F32*	  sAah;					 // the babble loop of amplitudes for the ooh morph
		static U32	  sOohs;				 // the number of entries in the ooh loop
		static U32	  sAahs;				 // the number of entries in the aah loop
		static F32	  sOohAahRate;			 // frames per second for the babble loop
		static F32*	  sOohPowerTransfer;	 // the power transfer characteristics for the ooh amplitude
		static U32	  sOohPowerTransfers;	 // the number of entries in the ooh transfer characteristics
		static F32	  sOohPowerTransfersf;	 // the number of entries in the ooh transfer characteristics as a float
		static F32*	  sAahPowerTransfer;	 // the power transfer characteristics for the aah amplitude
		static U32	  sAahPowerTransfers;	 // the number of entries in the aah transfer characteristics
		static F32	  sAahPowerTransfersf;	 // the number of entries in the aah transfer characteristics as a float
=======
        static BOOL   sLipSyncEnabled;       // 0 disabled, 1 babble loop
        static bool   sPrefsInitialized;     // the first instance will initialize the static members
        static F32*   sOoh;                  // the babble loop of amplitudes for the ooh morph
        static F32*   sAah;                  // the babble loop of amplitudes for the ooh morph
        static U32    sOohs;                 // the number of entries in the ooh loop
        static U32    sAahs;                 // the number of entries in the aah loop
        static F32    sOohAahRate;           // frames per second for the babble loop
        static F32*   sOohPowerTransfer;     // the power transfer characteristics for the ooh amplitude
        static U32    sOohPowerTransfers;    // the number of entries in the ooh transfer characteristics
        static F32    sOohPowerTransfersf;   // the number of entries in the ooh transfer characteristics as a float
        static F32*   sAahPowerTransfer;     // the power transfer characteristics for the aah amplitude
        static U32    sAahPowerTransfers;    // the number of entries in the aah transfer characteristics
        static F32    sAahPowerTransfersf;   // the number of entries in the aah transfer characteristics as a float
>>>>>>> e1623bb2

};//-----------------------------------------------------------------
 //   end of LLVoiceVisualizer class
//------------------------------------------------------------------

#endif //LL_VOICE_VISUALIZER_H
<|MERGE_RESOLUTION|>--- conflicted
+++ resolved
@@ -1,172 +1,157 @@
-/**
- * @file llvoicevisualizer.h
- * @brief Draws in-world speaking indicators.
- *
- * $LicenseInfo:firstyear=2000&license=viewerlgpl$
- * Second Life Viewer Source Code
- * Copyright (C) 2010, Linden Research, Inc.
- *
- * This library is free software; you can redistribute it and/or
- * modify it under the terms of the GNU Lesser General Public
- * License as published by the Free Software Foundation;
- * version 2.1 of the License only.
- *
- * This library is distributed in the hope that it will be useful,
- * but WITHOUT ANY WARRANTY; without even the implied warranty of
- * MERCHANTABILITY or FITNESS FOR A PARTICULAR PURPOSE.  See the GNU
- * Lesser General Public License for more details.
- *
- * You should have received a copy of the GNU Lesser General Public
- * License along with this library; if not, write to the Free Software
- * Foundation, Inc., 51 Franklin Street, Fifth Floor, Boston, MA  02110-1301  USA
- *
- * Linden Research, Inc., 945 Battery Street, San Francisco, CA  94111  USA
- * $/LicenseInfo$
- */
-
-//--------------------------------------------------------------------
-//
-// VOICE VISUALIZER
-// author: JJ Ventrella, Linden Lab
-// (latest update to this info: Jan 18, 2007)
-//
-// The Voice Visualizer is responsible for taking realtime signals from actual users speaking and
-// visualizing this speech in two forms:
-//
-// (1) as a dynamic sound symbol (also referred to as the "voice indicator" that appears over the avatar's head
-// (2) as gesticulation events that are used to trigger avatr gestures
-//
-// The input for the voice visualizer is a continual stream of voice amplitudes.
-
-//-----------------------------------------------------------------------------
-#ifndef LL_VOICE_VISUALIZER_H
-#define LL_VOICE_VISUALIZER_H
-
-#include "llhudeffect.h"
-
-//-----------------------------------------------------------------------------------------------
-// The values of voice gesticulation represent energy levels for avatar animation, based on
-// amplitude surge events parsed from the voice signal. These are made available so that
-// the appropriate kind of avatar animation can be triggered, and thereby simulate the physical
-// motion effects of speech. It is recommended that multiple body parts be animated as well as
-// lips, such as head, shoulders, and hands, with large gestures used when the energy level is high.
-//-----------------------------------------------------------------------------------------------
-enum VoiceGesticulationLevel
-{
-    VOICE_GESTICULATION_LEVEL_OFF = -1,
-    VOICE_GESTICULATION_LEVEL_LOW = 0,
-    VOICE_GESTICULATION_LEVEL_MEDIUM,
-    VOICE_GESTICULATION_LEVEL_HIGH,
-    NUM_VOICE_GESTICULATION_LEVELS
-};
-
-const static int NUM_VOICE_SYMBOL_WAVES = 7;
-
-//----------------------------------------------------
-// LLVoiceVisualizer class
-//----------------------------------------------------
-class LLVoiceVisualizer : public LLHUDEffect
-{
-    //---------------------------------------------------
-    // public methods
-    //---------------------------------------------------
-    public:
-        LLVoiceVisualizer( const U8 type ); //constructor
-        ~LLVoiceVisualizer();                   //destructor
-
-        void                    setVoiceSourceWorldPosition( const LLVector3 &p );      // this should be the position of the speaking avatar's head
-        void                    setMinGesticulationAmplitude( F32 );                    // the lower range of meaningful amplitude for setting gesticulation level
-        void                    setMaxGesticulationAmplitude( F32 );                    // the upper range of meaningful amplitude for setting gesticulation level
-        void                    setStartSpeaking();                                     // tell me when the av starts speaking
-        void                    setVoiceEnabled( bool );                                // tell me whether or not the user is voice enabled
-        void                    setSpeakingAmplitude( F32 );                            // tell me how loud the av is speaking (ranges from 0 to 1)
-        void                    setStopSpeaking();                                      // tell me when the av stops speaking
-        bool                    getCurrentlySpeaking();                                 // the get for the above set
-        VoiceGesticulationLevel getCurrentGesticulationLevel();                         // based on voice amplitude, I'll give you the current "energy level" of avatar speech
-        void                    lipSyncOohAah( F32& ooh, F32& aah );
-        void                    render();                                               // inherited from HUD Effect
-        void                    packData(LLMessageSystem *mesgsys);                     // inherited from HUD Effect
-        void                    unpackData(LLMessageSystem *mesgsys, S32 blocknum);     // inherited from HUD Effect
-        void                    markDead();                                         // inherited from HUD Effect
-
-        //----------------------------------------------------------------------------------------------
-        // "setMaxGesticulationAmplitude" and "setMinGesticulationAmplitude" allow for the tuning of the
-        // gesticulation level detector to be responsive to different kinds of signals. For instance, we
-        // may find that the average voice amplitude rarely exceeds 0.7 (in a range from 0 to 1), and
-        // therefore we may want to set 0.7 as the max, so we can more easily catch all the variance
-        // within that range. Also, we may find that there is often noise below a certain range like 0.1,
-        // and so we would want to set 0.1 as the min so as not to accidentally use this as signal.
-        //----------------------------------------------------------------------------------------------
-        void setMaxGesticulationAmplitude();
-        void setMinGesticulationAmplitude();
-
-    //---------------------------------------------------
-    // private members
-    //---------------------------------------------------
-    private:
-        static bool             handleVoiceVisualizerPrefsChanged(const LLSD& newvalue);
-        static void             setPreferences( );
-        static void             lipStringToF32s ( std::string& in_string, F32*& out_F32s, U32& count_F32s ); // convert a string of digits to an array of floats
-
-        struct SoundSymbol
-        {
-            F32                     mWaveExpansion          [ NUM_VOICE_SYMBOL_WAVES ];
-            bool                    mWaveActive             [ NUM_VOICE_SYMBOL_WAVES ];
-            F64                     mWaveFadeOutStartTime   [ NUM_VOICE_SYMBOL_WAVES ];
-            F32                     mWaveOpacity            [ NUM_VOICE_SYMBOL_WAVES ];
-            LLPointer<LLViewerFetchedTexture>   mTexture                [ NUM_VOICE_SYMBOL_WAVES ];
-            bool                    mActive;
-            LLVector3               mPosition;
-        };
-
-        LLFrameTimer            mTimer;                         // so I can ask the current time in seconds
-        F64                     mStartTime;                     // time in seconds when speaking started
-        F64                     mCurrentTime;                   // current time in seconds, captured every step
-        F64                     mPreviousTime;                  // copy of "current time" from last frame
-        SoundSymbol             mSoundSymbol;                   // the sound symbol that appears over the avatar's head
-        bool                    mVoiceEnabled;                  // if off, no rendering should happen
-        bool                    mCurrentlySpeaking;             // is the user currently speaking?
-        LLVector3               mVoiceSourceWorldPosition;      // give this to me every step - I need it to update the sound symbol
-        F32                     mSpeakingAmplitude;             // this should be set as often as possible when the user is speaking
-        F32                     mMaxGesticulationAmplitude;     // this is the upper-limit of the envelope of detectable gesticulation leves
-        F32                     mMinGesticulationAmplitude;     // this is the lower-limit of the envelope of detectable gesticulation leves
-
-    //---------------------------------------------------
-    // private static members
-    //---------------------------------------------------
-
-<<<<<<< HEAD
-		static bool	  sLipSyncEnabled;		 // 0 disabled, 1 babble loop
-		static bool	  sPrefsInitialized;	 // the first instance will initialize the static members
-		static F32*	  sOoh;					 // the babble loop of amplitudes for the ooh morph
-		static F32*	  sAah;					 // the babble loop of amplitudes for the ooh morph
-		static U32	  sOohs;				 // the number of entries in the ooh loop
-		static U32	  sAahs;				 // the number of entries in the aah loop
-		static F32	  sOohAahRate;			 // frames per second for the babble loop
-		static F32*	  sOohPowerTransfer;	 // the power transfer characteristics for the ooh amplitude
-		static U32	  sOohPowerTransfers;	 // the number of entries in the ooh transfer characteristics
-		static F32	  sOohPowerTransfersf;	 // the number of entries in the ooh transfer characteristics as a float
-		static F32*	  sAahPowerTransfer;	 // the power transfer characteristics for the aah amplitude
-		static U32	  sAahPowerTransfers;	 // the number of entries in the aah transfer characteristics
-		static F32	  sAahPowerTransfersf;	 // the number of entries in the aah transfer characteristics as a float
-=======
-        static BOOL   sLipSyncEnabled;       // 0 disabled, 1 babble loop
-        static bool   sPrefsInitialized;     // the first instance will initialize the static members
-        static F32*   sOoh;                  // the babble loop of amplitudes for the ooh morph
-        static F32*   sAah;                  // the babble loop of amplitudes for the ooh morph
-        static U32    sOohs;                 // the number of entries in the ooh loop
-        static U32    sAahs;                 // the number of entries in the aah loop
-        static F32    sOohAahRate;           // frames per second for the babble loop
-        static F32*   sOohPowerTransfer;     // the power transfer characteristics for the ooh amplitude
-        static U32    sOohPowerTransfers;    // the number of entries in the ooh transfer characteristics
-        static F32    sOohPowerTransfersf;   // the number of entries in the ooh transfer characteristics as a float
-        static F32*   sAahPowerTransfer;     // the power transfer characteristics for the aah amplitude
-        static U32    sAahPowerTransfers;    // the number of entries in the aah transfer characteristics
-        static F32    sAahPowerTransfersf;   // the number of entries in the aah transfer characteristics as a float
->>>>>>> e1623bb2
-
-};//-----------------------------------------------------------------
- //   end of LLVoiceVisualizer class
-//------------------------------------------------------------------
-
-#endif //LL_VOICE_VISUALIZER_H
+/**
+ * @file llvoicevisualizer.h
+ * @brief Draws in-world speaking indicators.
+ *
+ * $LicenseInfo:firstyear=2000&license=viewerlgpl$
+ * Second Life Viewer Source Code
+ * Copyright (C) 2010, Linden Research, Inc.
+ *
+ * This library is free software; you can redistribute it and/or
+ * modify it under the terms of the GNU Lesser General Public
+ * License as published by the Free Software Foundation;
+ * version 2.1 of the License only.
+ *
+ * This library is distributed in the hope that it will be useful,
+ * but WITHOUT ANY WARRANTY; without even the implied warranty of
+ * MERCHANTABILITY or FITNESS FOR A PARTICULAR PURPOSE.  See the GNU
+ * Lesser General Public License for more details.
+ *
+ * You should have received a copy of the GNU Lesser General Public
+ * License along with this library; if not, write to the Free Software
+ * Foundation, Inc., 51 Franklin Street, Fifth Floor, Boston, MA  02110-1301  USA
+ *
+ * Linden Research, Inc., 945 Battery Street, San Francisco, CA  94111  USA
+ * $/LicenseInfo$
+ */
+
+//--------------------------------------------------------------------
+//
+// VOICE VISUALIZER
+// author: JJ Ventrella, Linden Lab
+// (latest update to this info: Jan 18, 2007)
+//
+// The Voice Visualizer is responsible for taking realtime signals from actual users speaking and
+// visualizing this speech in two forms:
+//
+// (1) as a dynamic sound symbol (also referred to as the "voice indicator" that appears over the avatar's head
+// (2) as gesticulation events that are used to trigger avatr gestures
+//
+// The input for the voice visualizer is a continual stream of voice amplitudes.
+
+//-----------------------------------------------------------------------------
+#ifndef LL_VOICE_VISUALIZER_H
+#define LL_VOICE_VISUALIZER_H
+
+#include "llhudeffect.h"
+
+//-----------------------------------------------------------------------------------------------
+// The values of voice gesticulation represent energy levels for avatar animation, based on
+// amplitude surge events parsed from the voice signal. These are made available so that
+// the appropriate kind of avatar animation can be triggered, and thereby simulate the physical
+// motion effects of speech. It is recommended that multiple body parts be animated as well as
+// lips, such as head, shoulders, and hands, with large gestures used when the energy level is high.
+//-----------------------------------------------------------------------------------------------
+enum VoiceGesticulationLevel
+{
+    VOICE_GESTICULATION_LEVEL_OFF = -1,
+    VOICE_GESTICULATION_LEVEL_LOW = 0,
+    VOICE_GESTICULATION_LEVEL_MEDIUM,
+    VOICE_GESTICULATION_LEVEL_HIGH,
+    NUM_VOICE_GESTICULATION_LEVELS
+};
+
+const static int NUM_VOICE_SYMBOL_WAVES = 7;
+
+//----------------------------------------------------
+// LLVoiceVisualizer class
+//----------------------------------------------------
+class LLVoiceVisualizer : public LLHUDEffect
+{
+    //---------------------------------------------------
+    // public methods
+    //---------------------------------------------------
+    public:
+        LLVoiceVisualizer( const U8 type ); //constructor
+        ~LLVoiceVisualizer();                   //destructor
+
+        void                    setVoiceSourceWorldPosition( const LLVector3 &p );      // this should be the position of the speaking avatar's head
+        void                    setMinGesticulationAmplitude( F32 );                    // the lower range of meaningful amplitude for setting gesticulation level
+        void                    setMaxGesticulationAmplitude( F32 );                    // the upper range of meaningful amplitude for setting gesticulation level
+        void                    setStartSpeaking();                                     // tell me when the av starts speaking
+        void                    setVoiceEnabled( bool );                                // tell me whether or not the user is voice enabled
+        void                    setSpeakingAmplitude( F32 );                            // tell me how loud the av is speaking (ranges from 0 to 1)
+        void                    setStopSpeaking();                                      // tell me when the av stops speaking
+        bool                    getCurrentlySpeaking();                                 // the get for the above set
+        VoiceGesticulationLevel getCurrentGesticulationLevel();                         // based on voice amplitude, I'll give you the current "energy level" of avatar speech
+        void                    lipSyncOohAah( F32& ooh, F32& aah );
+        void                    render();                                               // inherited from HUD Effect
+        void                    packData(LLMessageSystem *mesgsys);                     // inherited from HUD Effect
+        void                    unpackData(LLMessageSystem *mesgsys, S32 blocknum);     // inherited from HUD Effect
+        void                    markDead();                                         // inherited from HUD Effect
+
+        //----------------------------------------------------------------------------------------------
+        // "setMaxGesticulationAmplitude" and "setMinGesticulationAmplitude" allow for the tuning of the
+        // gesticulation level detector to be responsive to different kinds of signals. For instance, we
+        // may find that the average voice amplitude rarely exceeds 0.7 (in a range from 0 to 1), and
+        // therefore we may want to set 0.7 as the max, so we can more easily catch all the variance
+        // within that range. Also, we may find that there is often noise below a certain range like 0.1,
+        // and so we would want to set 0.1 as the min so as not to accidentally use this as signal.
+        //----------------------------------------------------------------------------------------------
+        void setMaxGesticulationAmplitude();
+        void setMinGesticulationAmplitude();
+
+    //---------------------------------------------------
+    // private members
+    //---------------------------------------------------
+    private:
+        static bool             handleVoiceVisualizerPrefsChanged(const LLSD& newvalue);
+        static void             setPreferences( );
+        static void             lipStringToF32s ( std::string& in_string, F32*& out_F32s, U32& count_F32s ); // convert a string of digits to an array of floats
+
+        struct SoundSymbol
+        {
+            F32                     mWaveExpansion          [ NUM_VOICE_SYMBOL_WAVES ];
+            bool                    mWaveActive             [ NUM_VOICE_SYMBOL_WAVES ];
+            F64                     mWaveFadeOutStartTime   [ NUM_VOICE_SYMBOL_WAVES ];
+            F32                     mWaveOpacity            [ NUM_VOICE_SYMBOL_WAVES ];
+            LLPointer<LLViewerFetchedTexture>   mTexture                [ NUM_VOICE_SYMBOL_WAVES ];
+            bool                    mActive;
+            LLVector3               mPosition;
+        };
+
+        LLFrameTimer            mTimer;                         // so I can ask the current time in seconds
+        F64                     mStartTime;                     // time in seconds when speaking started
+        F64                     mCurrentTime;                   // current time in seconds, captured every step
+        F64                     mPreviousTime;                  // copy of "current time" from last frame
+        SoundSymbol             mSoundSymbol;                   // the sound symbol that appears over the avatar's head
+        bool                    mVoiceEnabled;                  // if off, no rendering should happen
+        bool                    mCurrentlySpeaking;             // is the user currently speaking?
+        LLVector3               mVoiceSourceWorldPosition;      // give this to me every step - I need it to update the sound symbol
+        F32                     mSpeakingAmplitude;             // this should be set as often as possible when the user is speaking
+        F32                     mMaxGesticulationAmplitude;     // this is the upper-limit of the envelope of detectable gesticulation leves
+        F32                     mMinGesticulationAmplitude;     // this is the lower-limit of the envelope of detectable gesticulation leves
+
+    //---------------------------------------------------
+    // private static members
+    //---------------------------------------------------
+
+        static bool   sLipSyncEnabled;       // 0 disabled, 1 babble loop
+        static bool   sPrefsInitialized;     // the first instance will initialize the static members
+        static F32*   sOoh;                  // the babble loop of amplitudes for the ooh morph
+        static F32*   sAah;                  // the babble loop of amplitudes for the ooh morph
+        static U32    sOohs;                 // the number of entries in the ooh loop
+        static U32    sAahs;                 // the number of entries in the aah loop
+        static F32    sOohAahRate;           // frames per second for the babble loop
+        static F32*   sOohPowerTransfer;     // the power transfer characteristics for the ooh amplitude
+        static U32    sOohPowerTransfers;    // the number of entries in the ooh transfer characteristics
+        static F32    sOohPowerTransfersf;   // the number of entries in the ooh transfer characteristics as a float
+        static F32*   sAahPowerTransfer;     // the power transfer characteristics for the aah amplitude
+        static U32    sAahPowerTransfers;    // the number of entries in the aah transfer characteristics
+        static F32    sAahPowerTransfersf;   // the number of entries in the aah transfer characteristics as a float
+
+};//-----------------------------------------------------------------
+ //   end of LLVoiceVisualizer class
+//------------------------------------------------------------------
+
+#endif //LL_VOICE_VISUALIZER_H
+