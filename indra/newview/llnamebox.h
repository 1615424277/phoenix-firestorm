--- conflicted
+++ resolved
@@ -1,90 +1,76 @@
-/**
- * @file llnamebox.h
- * @brief display and refresh a name from the name cache
- *
- * $LicenseInfo:firstyear=2003&license=viewerlgpl$
- * Second Life Viewer Source Code
- * Copyright (C) 2010, Linden Research, Inc.
- *
- * This library is free software; you can redistribute it and/or
- * modify it under the terms of the GNU Lesser General Public
- * License as published by the Free Software Foundation;
- * version 2.1 of the License only.
- *
- * This library is distributed in the hope that it will be useful,
- * but WITHOUT ANY WARRANTY; without even the implied warranty of
- * MERCHANTABILITY or FITNESS FOR A PARTICULAR PURPOSE.  See the GNU
- * Lesser General Public License for more details.
- *
- * You should have received a copy of the GNU Lesser General Public
- * License along with this library; if not, write to the Free Software
- * Foundation, Inc., 51 Franklin Street, Fifth Floor, Boston, MA  02110-1301  USA
- *
- * Linden Research, Inc., 945 Battery Street, San Francisco, CA  94111  USA
- * $/LicenseInfo$
- */
-
-#ifndef LL_LLNAMEBOX_H
-#define LL_LLNAMEBOX_H
-
-#include <set>
-
-#include "llview.h"
-#include "llstring.h"
-#include "llfontgl.h"
-#include "lltextbox.h"
-
-class LLNameBox
-:   public LLTextBox
-{
-public:
-    struct Params : public LLInitParam::Block<Params, LLTextBox::Params>
-    {
-        Optional<bool>      is_group;
-        Optional<bool>      link;
-
-        Params()
-        :   is_group("is_group", false)
-        ,   link("link", false)
-        {}
-    };
-
-    virtual ~LLNameBox();
-
-<<<<<<< HEAD
-	void setNameID(const LLUUID& name_id, bool is_group);
-=======
-    void setNameID(const LLUUID& name_id, BOOL is_group);
->>>>>>> e1623bb2
-
-    void refresh(const LLUUID& id, const std::string& full_name, bool is_group);
-
-    static void refreshAll(const LLUUID& id, const std::string& full_name, bool is_group);
-
-protected:
-    LLNameBox (const Params&);
-
-    friend class LLUICtrlFactory;
-private:
-<<<<<<< HEAD
-	void setName(const std::string& name, bool is_group);
-=======
-    void setName(const std::string& name, BOOL is_group);
->>>>>>> e1623bb2
-
-    static std::set<LLNameBox*> sInstances;
-
-private:
-<<<<<<< HEAD
-	LLUUID mNameID;
-	bool mLink;
-	std::string mInitialValue;
-=======
-    LLUUID mNameID;
-    BOOL mLink;
-    std::string mInitialValue;
->>>>>>> e1623bb2
-
-};
-
-#endif+/**
+ * @file llnamebox.h
+ * @brief display and refresh a name from the name cache
+ *
+ * $LicenseInfo:firstyear=2003&license=viewerlgpl$
+ * Second Life Viewer Source Code
+ * Copyright (C) 2010, Linden Research, Inc.
+ *
+ * This library is free software; you can redistribute it and/or
+ * modify it under the terms of the GNU Lesser General Public
+ * License as published by the Free Software Foundation;
+ * version 2.1 of the License only.
+ *
+ * This library is distributed in the hope that it will be useful,
+ * but WITHOUT ANY WARRANTY; without even the implied warranty of
+ * MERCHANTABILITY or FITNESS FOR A PARTICULAR PURPOSE.  See the GNU
+ * Lesser General Public License for more details.
+ *
+ * You should have received a copy of the GNU Lesser General Public
+ * License along with this library; if not, write to the Free Software
+ * Foundation, Inc., 51 Franklin Street, Fifth Floor, Boston, MA  02110-1301  USA
+ *
+ * Linden Research, Inc., 945 Battery Street, San Francisco, CA  94111  USA
+ * $/LicenseInfo$
+ */
+
+#ifndef LL_LLNAMEBOX_H
+#define LL_LLNAMEBOX_H
+
+#include <set>
+
+#include "llview.h"
+#include "llstring.h"
+#include "llfontgl.h"
+#include "lltextbox.h"
+
+class LLNameBox
+:   public LLTextBox
+{
+public:
+    struct Params : public LLInitParam::Block<Params, LLTextBox::Params>
+    {
+        Optional<bool>      is_group;
+        Optional<bool>      link;
+
+        Params()
+        :   is_group("is_group", false)
+        ,   link("link", false)
+        {}
+    };
+
+    virtual ~LLNameBox();
+
+    void setNameID(const LLUUID& name_id, bool is_group);
+
+    void refresh(const LLUUID& id, const std::string& full_name, bool is_group);
+
+    static void refreshAll(const LLUUID& id, const std::string& full_name, bool is_group);
+
+protected:
+    LLNameBox (const Params&);
+
+    friend class LLUICtrlFactory;
+private:
+    void setName(const std::string& name, bool is_group);
+
+    static std::set<LLNameBox*> sInstances;
+
+private:
+    LLUUID mNameID;
+    bool mLink;
+    std::string mInitialValue;
+
+};
+
+#endif