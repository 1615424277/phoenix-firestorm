--- conflicted
+++ resolved
@@ -37,13 +37,8 @@
     public:
         LLFloaterBuyCurrencyHTML( const LLSD& key );
 
-<<<<<<< HEAD
-		/*virtual*/ bool postBuild();
-		/*virtual*/ void onClose( bool app_quitting );
-=======
-        /*virtual*/ BOOL postBuild();
+        /*virtual*/ bool postBuild();
         /*virtual*/ void onClose( bool app_quitting );
->>>>>>> c06fb4e0
 
         // inherited from LLViewerMediaObserver
         /*virtual*/ void handleMediaEvent( LLPluginClassMedia* self, EMediaEvent event );
