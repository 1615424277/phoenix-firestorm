/**
 * @file llfloaterbuycurrencyhtml.h
 * @brief buy currency implemented in HTML floater - uses embedded media browser control
 *
 * $LicenseInfo:firstyear=2010&license=viewerlgpl$
 * Second Life Viewer Source Code
 * Copyright (C) 2010, Linden Research, Inc.
 *
 * This library is free software; you can redistribute it and/or
 * modify it under the terms of the GNU Lesser General Public
 * License as published by the Free Software Foundation;
 * version 2.1 of the License only.
 *
 * This library is distributed in the hope that it will be useful,
 * but WITHOUT ANY WARRANTY; without even the implied warranty of
 * MERCHANTABILITY or FITNESS FOR A PARTICULAR PURPOSE.  See the GNU
 * Lesser General Public License for more details.
 *
 * You should have received a copy of the GNU Lesser General Public
 * License along with this library; if not, write to the Free Software
 * Foundation, Inc., 51 Franklin Street, Fifth Floor, Boston, MA  02110-1301  USA
 *
 * Linden Research, Inc., 945 Battery Street, San Francisco, CA  94111  USA
 * $/LicenseInfo$
 */

#ifndef LL_LLFLOATERBUYCURRENCYHTML_H
#define LL_LLFLOATERBUYCURRENCYHTML_H

#include "llfloater.h"
#include "llmediactrl.h"

class LLFloaterBuyCurrencyHTML :
    public LLFloater,
    public LLViewerMediaObserver
{
    public:
        LLFloaterBuyCurrencyHTML( const LLSD& key );

<<<<<<< HEAD
		/*virtual*/ bool postBuild();
		/*virtual*/ void onClose( bool app_quitting );
=======
        /*virtual*/ bool postBuild();
        /*virtual*/ void onClose( bool app_quitting );
>>>>>>> 1a8a5404

        // inherited from LLViewerMediaObserver
        /*virtual*/ void handleMediaEvent( LLPluginClassMedia* self, EMediaEvent event );

        // allow our controlling parent to tell us paramters
        void setParams( bool specific_sum_requested, const std::string& message, S32 sum );

        // parse and construct URL and set browser to navigate there.
        void navigateToFinalURL();

    private:
        LLMediaCtrl* mBrowser;
        bool mSpecificSumRequested;
        std::string mMessage;
        S32 mSum;
};

#endif  // LL_LLFLOATERBUYCURRENCYHTML_H<|MERGE_RESOLUTION|>--- conflicted
+++ resolved
@@ -37,13 +37,8 @@
     public:
         LLFloaterBuyCurrencyHTML( const LLSD& key );
 
-<<<<<<< HEAD
-		/*virtual*/ bool postBuild();
-		/*virtual*/ void onClose( bool app_quitting );
-=======
         /*virtual*/ bool postBuild();
         /*virtual*/ void onClose( bool app_quitting );
->>>>>>> 1a8a5404
 
         // inherited from LLViewerMediaObserver
         /*virtual*/ void handleMediaEvent( LLPluginClassMedia* self, EMediaEvent event );
