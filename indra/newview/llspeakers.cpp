/**
 * @file llspeakers.cpp
 * @brief Management interface for muting and controlling volume of residents currently speaking
 *
 * $LicenseInfo:firstyear=2005&license=viewerlgpl$
 * Second Life Viewer Source Code
 * Copyright (C) 2010, Linden Research, Inc.
 *
 * This library is free software; you can redistribute it and/or
 * modify it under the terms of the GNU Lesser General Public
 * License as published by the Free Software Foundation;
 * version 2.1 of the License only.
 *
 * This library is distributed in the hope that it will be useful,
 * but WITHOUT ANY WARRANTY; without even the implied warranty of
 * MERCHANTABILITY or FITNESS FOR A PARTICULAR PURPOSE.  See the GNU
 * Lesser General Public License for more details.
 *
 * You should have received a copy of the GNU Lesser General Public
 * License along with this library; if not, write to the Free Software
 * Foundation, Inc., 51 Franklin Street, Fifth Floor, Boston, MA  02110-1301  USA
 *
 * Linden Research, Inc., 945 Battery Street, San Francisco, CA  94111  USA
 * $/LicenseInfo$
 */

#include "llviewerprecompiledheaders.h"

#include "llspeakers.h"

#include "llagent.h"
#include "llavatarnamecache.h"
#include "llappviewer.h"
#include "llimview.h"
#include "llgroupmgr.h"
#include "llsdutil.h"
#include "lluicolortable.h"
#include "llviewerobjectlist.h"
#include "llviewerregion.h"
#include "llvoavatar.h"
#include "llworld.h"
#include "llcorehttputil.h"

#include "lfsimfeaturehandler.h"	// <FS:CR> Opensim

extern LLControlGroup gSavedSettings;

const LLColor4 INACTIVE_COLOR(0.3f, 0.3f, 0.3f, 0.5f);
const LLColor4 ACTIVE_COLOR(0.5f, 0.5f, 0.5f, 1.f);

LLSpeaker::LLSpeaker(const LLUUID& id, const std::string& name, const ESpeakerType type) :
    mStatus(LLSpeaker::STATUS_TEXT_ONLY),
    mLastSpokeTime(0.f),
    mSpeechVolume(0.f),
    mHasSpoken(FALSE),
    mHasLeftCurrentCall(FALSE),
    mDotColor(LLColor4::white),
    mID(id),
    mTyping(FALSE),
    mSortIndex(0),
    mType(type),
    mIsModerator(FALSE),
    mModeratorMutedVoice(FALSE),
    mModeratorMutedText(FALSE)
{
    if (name.empty() && type == SPEAKER_AGENT)
    {
        lookupName();
    }
    else
    {
        mDisplayName = name;
    }
}


void LLSpeaker::lookupName()
{
<<<<<<< HEAD
	if (mDisplayName.empty())
	{
		// <FS:Zi> Crash fix on login
		if(!gCacheName)
			return;
		// </FS:Zi>
		LLAvatarNameCache::get(mID, boost::bind(&LLSpeaker::onNameCache, this, _1, _2)); // todo: can be group???
	}
=======
    if (mDisplayName.empty())
    {
        LLAvatarNameCache::get(mID, boost::bind(&LLSpeaker::onNameCache, this, _1, _2)); // todo: can be group???
    }
>>>>>>> 38c2a5bd
}

void LLSpeaker::onNameCache(const LLUUID& id, const LLAvatarName& av_name)
{
    mDisplayName = av_name.getUserName();
}

bool LLSpeaker::isInVoiceChannel()
{
    return mStatus <= LLSpeaker::STATUS_VOICE_ACTIVE || mStatus == LLSpeaker::STATUS_MUTED;
}

LLSpeakerUpdateSpeakerEvent::LLSpeakerUpdateSpeakerEvent(LLSpeaker* source)
: LLEvent(source, "Speaker update speaker event"),
  mSpeakerID (source->mID)
{
}

LLSD LLSpeakerUpdateSpeakerEvent::getValue()
{
    LLSD ret;
    ret["id"] = mSpeakerID;
    return ret;
}

LLSpeakerUpdateModeratorEvent::LLSpeakerUpdateModeratorEvent(LLSpeaker* source)
: LLEvent(source, "Speaker add moderator event"),
  mSpeakerID (source->mID),
  mIsModerator (source->mIsModerator)
{
}

LLSD LLSpeakerUpdateModeratorEvent::getValue()
{
    LLSD ret;
    ret["id"] = mSpeakerID;
    ret["is_moderator"] = mIsModerator;
    return ret;
}

LLSpeakerTextModerationEvent::LLSpeakerTextModerationEvent(LLSpeaker* source)
: LLEvent(source, "Speaker text moderation event")
{
}

LLSD LLSpeakerTextModerationEvent::getValue()
{
    return std::string("text");
}


LLSpeakerVoiceModerationEvent::LLSpeakerVoiceModerationEvent(LLSpeaker* source)
: LLEvent(source, "Speaker voice moderation event")
{
}

LLSD LLSpeakerVoiceModerationEvent::getValue()
{
    return std::string("voice");
}

LLSpeakerListChangeEvent::LLSpeakerListChangeEvent(LLSpeakerMgr* source, const LLUUID& speaker_id)
: LLEvent(source, "Speaker added/removed from speaker mgr"),
  mSpeakerID(speaker_id)
{
}

LLSD LLSpeakerListChangeEvent::getValue()
{
    return mSpeakerID;
}

// helper sort class
struct LLSortRecentSpeakers
{
    bool operator()(const LLPointer<LLSpeaker> lhs, const LLPointer<LLSpeaker> rhs) const;
};

bool LLSortRecentSpeakers::operator()(const LLPointer<LLSpeaker> lhs, const LLPointer<LLSpeaker> rhs) const
{
    // Sort first on status
    if (lhs->mStatus != rhs->mStatus)
    {
        return (lhs->mStatus < rhs->mStatus);
    }

    // and then on last speaking time
    if(lhs->mLastSpokeTime != rhs->mLastSpokeTime)
    {
        return (lhs->mLastSpokeTime > rhs->mLastSpokeTime);
    }

    // and finally (only if those are both equal), on name.
    return( lhs->mDisplayName.compare(rhs->mDisplayName) < 0 );
}

LLSpeakerActionTimer::LLSpeakerActionTimer(action_callback_t action_cb, F32 action_period, const LLUUID& speaker_id)
: LLEventTimer(action_period)
, mActionCallback(action_cb)
, mSpeakerId(speaker_id)
{
}

BOOL LLSpeakerActionTimer::tick()
{
    if (mActionCallback)
    {
        return (BOOL)mActionCallback(mSpeakerId);
    }
    return TRUE;
}

void LLSpeakerActionTimer::unset()
{
    mActionCallback = 0;
}

LLSpeakersDelayActionsStorage::LLSpeakersDelayActionsStorage(LLSpeakerActionTimer::action_callback_t action_cb, F32 action_delay)
: mActionCallback(action_cb)
, mActionDelay(action_delay)
{
}

LLSpeakersDelayActionsStorage::~LLSpeakersDelayActionsStorage()
{
    removeAllTimers();
}

void LLSpeakersDelayActionsStorage::setActionTimer(const LLUUID& speaker_id)
{
    bool not_found = true;
    if (mActionTimersMap.size() > 0)
    {
        not_found = mActionTimersMap.find(speaker_id) == mActionTimersMap.end();
    }

    // If there is already a started timer for the passed UUID don't do anything.
    if (not_found)
    {
        // Starting a timer to remove an participant after delay is completed
        mActionTimersMap.insert(LLSpeakerActionTimer::action_value_t(speaker_id,
            new LLSpeakerActionTimer(
                boost::bind(&LLSpeakersDelayActionsStorage::onTimerActionCallback, this, _1),
                mActionDelay, speaker_id)));
    }
}

void LLSpeakersDelayActionsStorage::unsetActionTimer(const LLUUID& speaker_id)
{
    if (mActionTimersMap.size() == 0) return;

    LLSpeakerActionTimer::action_timer_iter_t it_speaker = mActionTimersMap.find(speaker_id);

    if (it_speaker != mActionTimersMap.end())
    {
        it_speaker->second->unset();
        mActionTimersMap.erase(it_speaker);
    }
}

void LLSpeakersDelayActionsStorage::removeAllTimers()
{
    LLSpeakerActionTimer::action_timer_iter_t iter = mActionTimersMap.begin();
    for (; iter != mActionTimersMap.end(); ++iter)
    {
        delete iter->second;
    }
    mActionTimersMap.clear();
}

bool LLSpeakersDelayActionsStorage::onTimerActionCallback(const LLUUID& speaker_id)
{
    unsetActionTimer(speaker_id);

    if (mActionCallback)
    {
        mActionCallback(speaker_id);
    }

    return true;
}

bool LLSpeakersDelayActionsStorage::isTimerStarted(const LLUUID& speaker_id)
{
    return (mActionTimersMap.size() > 0) && (mActionTimersMap.find(speaker_id) != mActionTimersMap.end());
}

//
// LLSpeakerMgr
//

LLSpeakerMgr::LLSpeakerMgr(LLVoiceChannel* channelp) :
    mVoiceChannel(channelp),
    mVoiceModerated(false),
    mModerateModeHandledFirstTime(false),
    mSpeakerListUpdated(false)
{
    mGetListTime.reset();
    static LLUICachedControl<F32> remove_delay ("SpeakerParticipantRemoveDelay", 10.0);

    mSpeakerDelayRemover = new LLSpeakersDelayActionsStorage(boost::bind(&LLSpeakerMgr::removeSpeaker, this, _1), remove_delay);
}

LLSpeakerMgr::~LLSpeakerMgr()
{
    delete mSpeakerDelayRemover;
}

LLPointer<LLSpeaker> LLSpeakerMgr::setSpeaker(const LLUUID& id, const std::string& name, LLSpeaker::ESpeakerStatus status, LLSpeaker::ESpeakerType type)
{
    LLUUID session_id = getSessionID();
    if (id.isNull() || (id == session_id))
    {
        return NULL;
    }

    LLPointer<LLSpeaker> speakerp;
    if (mSpeakers.find(id) == mSpeakers.end())
    {
        speakerp = new LLSpeaker(id, name, type);
        speakerp->mStatus = status;
        mSpeakers.insert(std::make_pair(speakerp->mID, speakerp));
        mSpeakersSorted.push_back(speakerp);
        LL_DEBUGS("Speakers") << "Added speaker " << id << LL_ENDL;
        fireEvent(new LLSpeakerListChangeEvent(this, speakerp->mID), "add");
    }
    else
    {
        speakerp = findSpeaker(id);
        if (speakerp.notNull())
        {
            // keep highest priority status (lowest value) instead of overriding current value
            speakerp->mStatus = llmin(speakerp->mStatus, status);
            // RN: due to a weird behavior where IMs from attached objects come from the wearer's agent_id
            // we need to override speakers that we think are objects when we find out they are really
            // residents
            if (type == LLSpeaker::SPEAKER_AGENT)
            {
                speakerp->mType = LLSpeaker::SPEAKER_AGENT;
                speakerp->lookupName();
            }
        }
        else
        {
            LL_WARNS("Speakers") << "Speaker " << id << " not found" << LL_ENDL;
        }
    }

    mSpeakerDelayRemover->unsetActionTimer(speakerp->mID);
    return speakerp;
}

// *TODO: Once way to request the current voice channel moderation mode is implemented
// this method with related code should be removed.
/*
 Initializes "moderate_mode" of voice session on first join.

 This is WORKAROUND because a way to request the current voice channel moderation mode exists
 but is not implemented in viewer yet. See EXT-6937.
*/
void LLSpeakerMgr::initVoiceModerateMode()
{
    if (!mModerateModeHandledFirstTime && (mVoiceChannel && mVoiceChannel->isActive()))
    {
        LLPointer<LLSpeaker> speakerp;

        if (mSpeakers.find(gAgentID) != mSpeakers.end())
        {
            speakerp = mSpeakers[gAgentID];
        }

        if (speakerp.notNull())
        {
            mVoiceModerated = speakerp->mModeratorMutedVoice;
            mModerateModeHandledFirstTime = true;
        }
    }
}

void LLSpeakerMgr::update(BOOL resort_ok)
{
    if (!LLVoiceClient::getInstance())
    {
        return;
    }

    LLColor4 speaking_color = LLUIColorTable::instance().getColor("SpeakingColor");
    LLColor4 overdriven_color = LLUIColorTable::instance().getColor("OverdrivenColor");

    if(resort_ok) // only allow list changes when user is not interacting with it
    {
        updateSpeakerList();
    }

    // update status of all current speakers
    BOOL voice_channel_active = (!mVoiceChannel && LLVoiceClient::getInstance()->inProximalChannel()) || (mVoiceChannel && mVoiceChannel->isActive());
    for (speaker_map_t::iterator speaker_it = mSpeakers.begin(); speaker_it != mSpeakers.end(); speaker_it++)
    {
        LLUUID speaker_id = speaker_it->first;
        LLSpeaker* speakerp = speaker_it->second;

        if (voice_channel_active && LLVoiceClient::getInstance()->getVoiceEnabled(speaker_id))
        {
            speakerp->mSpeechVolume = LLVoiceClient::getInstance()->getCurrentPower(speaker_id);
            BOOL moderator_muted_voice = LLVoiceClient::getInstance()->getIsModeratorMuted(speaker_id);
            if (moderator_muted_voice != speakerp->mModeratorMutedVoice)
            {
                speakerp->mModeratorMutedVoice = moderator_muted_voice;
                LL_DEBUGS("Speakers") << (speakerp->mModeratorMutedVoice? "Muted" : "Umuted") << " speaker " << speaker_id<< LL_ENDL;
                speakerp->fireEvent(new LLSpeakerVoiceModerationEvent(speakerp));
            }

            if (LLVoiceClient::getInstance()->getOnMuteList(speaker_id) || speakerp->mModeratorMutedVoice)
            {
                speakerp->mStatus = LLSpeaker::STATUS_MUTED;
            }
            else if (LLVoiceClient::getInstance()->getIsSpeaking(speaker_id))
            {
                // reset inactivity expiration
                if (speakerp->mStatus != LLSpeaker::STATUS_SPEAKING)
                {
                    speakerp->mLastSpokeTime = mSpeechTimer.getElapsedTimeF32();
                    speakerp->mHasSpoken = TRUE;
                    fireEvent(new LLSpeakerUpdateSpeakerEvent(speakerp), "update_speaker");
                }
                speakerp->mStatus = LLSpeaker::STATUS_SPEAKING;
                // interpolate between active color and full speaking color based on power of speech output
                speakerp->mDotColor = speaking_color;
                if (speakerp->mSpeechVolume > LLVoiceClient::OVERDRIVEN_POWER_LEVEL)
                {
                    speakerp->mDotColor = overdriven_color;
                }
            }
            else
            {
                speakerp->mSpeechVolume = 0.f;
                speakerp->mDotColor = ACTIVE_COLOR;

                if (speakerp->mHasSpoken)
                {
                    // have spoken once, not currently speaking
                    speakerp->mStatus = LLSpeaker::STATUS_HAS_SPOKEN;
                }
                else
                {
                    // default state for being in voice channel
                    speakerp->mStatus = LLSpeaker::STATUS_VOICE_ACTIVE;
                }
            }
        }
        // speaker no longer registered in voice channel, demote to text only
        else if (speakerp->mStatus != LLSpeaker::STATUS_NOT_IN_CHANNEL)
        {
            if(speakerp->mType == LLSpeaker::SPEAKER_EXTERNAL)
            {
                // external speakers should be timed out when they leave the voice channel (since they only exist via SLVoice)
                speakerp->mStatus = LLSpeaker::STATUS_NOT_IN_CHANNEL;
            }
            else
            {
                speakerp->mStatus = LLSpeaker::STATUS_TEXT_ONLY;
                speakerp->mSpeechVolume = 0.f;
                speakerp->mDotColor = ACTIVE_COLOR;
            }
        }
    }

    if(resort_ok)  // only allow list changes when user is not interacting with it
    {
        // sort by status then time last spoken
        std::sort(mSpeakersSorted.begin(), mSpeakersSorted.end(), LLSortRecentSpeakers());
    }

    // for recent speakers who are not currently speaking, show "recent" color dot for most recent
    // fading to "active" color

    S32 recent_speaker_count = 0;
    S32 sort_index = 0;
    speaker_list_t::iterator sorted_speaker_it;
    for(sorted_speaker_it = mSpeakersSorted.begin();
        sorted_speaker_it != mSpeakersSorted.end(); ++sorted_speaker_it)
    {
        LLPointer<LLSpeaker> speakerp = *sorted_speaker_it;

        // color code recent speakers who are not currently speaking
        if (speakerp->mStatus == LLSpeaker::STATUS_HAS_SPOKEN)
        {
            speakerp->mDotColor = lerp(speaking_color, ACTIVE_COLOR, clamp_rescale((F32)recent_speaker_count, -2.f, 3.f, 0.f, 1.f));
            recent_speaker_count++;
        }

        // stuff sort ordinal into speaker so the ui can sort by this value
        speakerp->mSortIndex = sort_index++;
    }
}

void LLSpeakerMgr::updateSpeakerList()
{
    // Are we bound to the currently active voice channel?
    if ((!mVoiceChannel && LLVoiceClient::getInstance()->inProximalChannel()) || (mVoiceChannel && mVoiceChannel->isActive()))
    {
        std::set<LLUUID> participants;
        LLVoiceClient::getInstance()->getParticipantList(participants);
        // If we are, add all voice client participants to our list of known speakers
        for (std::set<LLUUID>::iterator participant_it = participants.begin(); participant_it != participants.end(); ++participant_it)
        {
                setSpeaker(*participant_it,
                           LLVoiceClient::getInstance()->getDisplayName(*participant_it),
                           LLSpeaker::STATUS_VOICE_ACTIVE,
                           (LLVoiceClient::getInstance()->isParticipantAvatar(*participant_it)?LLSpeaker::SPEAKER_AGENT:LLSpeaker::SPEAKER_EXTERNAL));
        }
    }
    else
    {
        // If not, check if the list is empty, except if it's Nearby Chat (session_id NULL).
        LLUUID session_id = getSessionID();
        if (!session_id.isNull() && !mSpeakerListUpdated)
        {
            // If the list is empty, we update it with whatever we have locally so that it doesn't stay empty too long.
            // *TODO: Fix the server side code that sometimes forgets to send back the list of participants after a chat started.
            // (IOW, fix why we get no ChatterBoxSessionAgentListUpdates message after the initial ChatterBoxSessionStartReply)
            LLIMModel::LLIMSession* session = LLIMModel::getInstance()->findIMSession(session_id);
            if (session->isGroupSessionType() && (mSpeakers.size() <= 1))
            {
                // For groups, we need to hit the group manager.
                // Note: The session uuid and the group uuid are actually one and the same. If that was to change, this will fail.
                LLGroupMgrGroupData* gdatap = LLGroupMgr::getInstance()->getGroupData(session_id);

                if (gdatap && gdatap->isMemberDataComplete() && !gdatap->mMembers.empty())
                {
                    // Add group members when we get the complete list (note: can take a while before we get that list)
                    LLGroupMgrGroupData::member_list_t::iterator member_it = gdatap->mMembers.begin();
                    const S32 load_group_max_members = gSavedSettings.getS32("ChatLoadGroupMaxMembers");
                    S32 updated = 0;
                    while (member_it != gdatap->mMembers.end())
                    {
                        LLGroupMemberData* member = member_it->second;
                        LLUUID id = member_it->first;
                        // Add only members who are online and not already in the list
                        if ((member->getOnlineStatus() == "Online") && (mSpeakers.find(id) == mSpeakers.end()))
                        {
                            LLPointer<LLSpeaker> speakerp = setSpeaker(id, "", LLSpeaker::STATUS_VOICE_ACTIVE, LLSpeaker::SPEAKER_AGENT);
                            speakerp->mIsModerator = ((member->getAgentPowers() & GP_SESSION_MODERATOR) == GP_SESSION_MODERATOR);
                            updated++;
                        }
                        ++member_it;
                        // Limit the number of "manually updated" participants to a reasonable number to avoid severe fps drop
                        // *TODO : solve the perf issue of having several hundreds of widgets in the conversation list
                        if (updated >= load_group_max_members)
                            break;
                    }
                    mSpeakerListUpdated = true;
                }
            }
            else if (mSpeakers.size() == 0)
            {
                // For all other session type (ad-hoc, P2P), we use the initial participants targets list
                for (uuid_vec_t::iterator it = session->mInitialTargetIDs.begin();it!=session->mInitialTargetIDs.end();++it)
                {
                    // Add buddies if they are on line, add any other avatar.
                    if (!LLAvatarTracker::instance().isBuddy(*it) || LLAvatarTracker::instance().isBuddyOnline(*it))
                    {
                        setSpeaker(*it, "", LLSpeaker::STATUS_VOICE_ACTIVE, LLSpeaker::SPEAKER_AGENT);
                    }
                }
                mSpeakerListUpdated = true;
            }
            else
            {
                // The list has been updated the normal way (i.e. by a ChatterBoxSessionAgentListUpdates received from the server)
                mSpeakerListUpdated = true;
            }
        }
    }
    // Always add the current agent (it has to be there...). Will do nothing if already there.
    setSpeaker(gAgentID, "", LLSpeaker::STATUS_VOICE_ACTIVE, LLSpeaker::SPEAKER_AGENT);
}

void LLSpeakerMgr::setSpeakerNotInChannel(LLPointer<LLSpeaker> speakerp)
{
    if  (speakerp.notNull())
    {
        speakerp->mStatus = LLSpeaker::STATUS_NOT_IN_CHANNEL;
        speakerp->mDotColor = INACTIVE_COLOR;
        mSpeakerDelayRemover->setActionTimer(speakerp->mID);
    }
}

bool LLSpeakerMgr::removeSpeaker(const LLUUID& speaker_id)
{
    mSpeakers.erase(speaker_id);

    speaker_list_t::iterator sorted_speaker_it = mSpeakersSorted.begin();

    for(; sorted_speaker_it != mSpeakersSorted.end(); ++sorted_speaker_it)
    {
        if (speaker_id == (*sorted_speaker_it)->mID)
        {
            mSpeakersSorted.erase(sorted_speaker_it);
            break;
        }
    }

    LL_DEBUGS("Speakers") << "Removed speaker " << speaker_id << LL_ENDL;
    fireEvent(new LLSpeakerListChangeEvent(this, speaker_id), "remove");

    update(TRUE);

    return false;
}

LLPointer<LLSpeaker> LLSpeakerMgr::findSpeaker(const LLUUID& speaker_id)
{
    //In some conditions map causes crash if it is empty(Windows only), adding check (EK)
    if (mSpeakers.size() == 0)
        return NULL;
    speaker_map_t::iterator found_it = mSpeakers.find(speaker_id);
    if (found_it == mSpeakers.end())
    {
        return NULL;
    }
    return found_it->second;
}

void LLSpeakerMgr::getSpeakerList(speaker_list_t* speaker_list, BOOL include_text)
{
    speaker_list->clear();
    for (speaker_map_t::iterator speaker_it = mSpeakers.begin(); speaker_it != mSpeakers.end(); ++speaker_it)
    {
        LLPointer<LLSpeaker> speakerp = speaker_it->second;
        // what about text only muted or inactive?
        if (include_text || speakerp->mStatus != LLSpeaker::STATUS_TEXT_ONLY)
        {
            speaker_list->push_back(speakerp);
        }
    }
}

const LLUUID LLSpeakerMgr::getSessionID()
{
    return mVoiceChannel->getSessionID();
}

bool LLSpeakerMgr::isSpeakerToBeRemoved(const LLUUID& speaker_id)
{
    return mSpeakerDelayRemover && mSpeakerDelayRemover->isTimerStarted(speaker_id);
}

void LLSpeakerMgr::setSpeakerTyping(const LLUUID& speaker_id, BOOL typing)
{
    LLPointer<LLSpeaker> speakerp = findSpeaker(speaker_id);
    if (speakerp.notNull())
    {
        speakerp->mTyping = typing;
    }
}

// speaker has chatted via either text or voice
void LLSpeakerMgr::speakerChatted(const LLUUID& speaker_id)
{
    LLPointer<LLSpeaker> speakerp = findSpeaker(speaker_id);
    if (speakerp.notNull())
    {
        speakerp->mLastSpokeTime = mSpeechTimer.getElapsedTimeF32();
        speakerp->mHasSpoken = TRUE;
        fireEvent(new LLSpeakerUpdateSpeakerEvent(speakerp), "update_speaker");
    }
}

BOOL LLSpeakerMgr::isVoiceActive()
{
    // mVoiceChannel = NULL means current voice channel, whatever it is
    return LLVoiceClient::getInstance()->voiceEnabled() && mVoiceChannel && mVoiceChannel->isActive();
}


//
// LLIMSpeakerMgr
//
LLIMSpeakerMgr::LLIMSpeakerMgr(LLVoiceChannel* channel) : LLSpeakerMgr(channel)
{
}

void LLIMSpeakerMgr::updateSpeakerList()
{
    // don't do normal updates which are pulled from voice channel
    // rely on user list reported by sim

    // We need to do this to allow PSTN callers into group chats to show in the list.
    LLSpeakerMgr::updateSpeakerList();

    return;
}

void LLIMSpeakerMgr::setSpeakers(const LLSD& speakers)
{
    if ( !speakers.isMap() ) return;

    if ( speakers.has("agent_info") && speakers["agent_info"].isMap() )
    {
        LLSD::map_const_iterator speaker_it;
        for(speaker_it = speakers["agent_info"].beginMap();
            speaker_it != speakers["agent_info"].endMap();
            ++speaker_it)
        {
            LLUUID agent_id(speaker_it->first);

            LLPointer<LLSpeaker> speakerp = setSpeaker(
                agent_id,
                LLStringUtil::null,
                LLSpeaker::STATUS_TEXT_ONLY);

            if ( speaker_it->second.isMap() )
            {
                BOOL is_moderator = speakerp->mIsModerator;
                speakerp->mIsModerator = speaker_it->second["is_moderator"];
                speakerp->mModeratorMutedText =
                    speaker_it->second["mutes"]["text"];
                // Fire event only if moderator changed
                if ( is_moderator != speakerp->mIsModerator )
                {
                    LL_DEBUGS("Speakers") << "Speaker " << agent_id << (is_moderator ? "is now" : "no longer is") << " a moderator" << LL_ENDL;
                    fireEvent(new LLSpeakerUpdateModeratorEvent(speakerp), "update_moderator");
                }
            }
        }
    }
    else if ( speakers.has("agents" ) && speakers["agents"].isArray() )
    {
        //older, more decprecated way.  Need here for
        //using older version of servers
        LLSD::array_const_iterator speaker_it;
        for(speaker_it = speakers["agents"].beginArray();
            speaker_it != speakers["agents"].endArray();
            ++speaker_it)
        {
            const LLUUID agent_id = (*speaker_it).asUUID();

            LLPointer<LLSpeaker> speakerp = setSpeaker(
                agent_id,
                LLStringUtil::null,
                LLSpeaker::STATUS_TEXT_ONLY);
        }
    }
}

void LLIMSpeakerMgr::updateSpeakers(const LLSD& update)
{
    if ( !update.isMap() ) return;

    if ( update.has("agent_updates") && update["agent_updates"].isMap() )
    {
        LLSD::map_const_iterator update_it;
        for(
            update_it = update["agent_updates"].beginMap();
            update_it != update["agent_updates"].endMap();
            ++update_it)
        {
            LLUUID agent_id(update_it->first);
            LLPointer<LLSpeaker> speakerp = findSpeaker(agent_id);

            LLSD agent_data = update_it->second;

            if (agent_data.isMap() && agent_data.has("transition"))
            {
                if (agent_data["transition"].asString() == "LEAVE")
                {
                    setSpeakerNotInChannel(speakerp);
                }
                else if (agent_data["transition"].asString() == "ENTER")
                {
                    // add or update speaker
                    speakerp = setSpeaker(agent_id);
                }
                else
                {
                    LL_WARNS() << "bad membership list update from 'agent_updates' for agent " << agent_id << ", transition " << ll_print_sd(agent_data["transition"]) << LL_ENDL;
                }
            }

            if (speakerp.isNull()) continue;

            // should have a valid speaker from this point on
            if (agent_data.isMap() && agent_data.has("info"))
            {
                LLSD agent_info = agent_data["info"];

                if (agent_info.has("is_moderator"))
                {
                    BOOL is_moderator = speakerp->mIsModerator;
                    speakerp->mIsModerator = agent_info["is_moderator"];
                    // Fire event only if moderator changed
                    if ( is_moderator != speakerp->mIsModerator )
                    {
                        LL_DEBUGS("Speakers") << "Speaker " << agent_id << (is_moderator ? "is now" : "no longer is") << " a moderator" << LL_ENDL;
                        fireEvent(new LLSpeakerUpdateModeratorEvent(speakerp), "update_moderator");
                    }
                }

                if (agent_info.has("mutes"))
                {
                    speakerp->mModeratorMutedText = agent_info["mutes"]["text"];
                }
            }
        }
    }
    else if ( update.has("updates") && update["updates"].isMap() )
    {
        LLSD::map_const_iterator update_it;
        for (
            update_it = update["updates"].beginMap();
            update_it != update["updates"].endMap();
            ++update_it)
        {
            LLUUID agent_id(update_it->first);
            LLPointer<LLSpeaker> speakerp = findSpeaker(agent_id);

            std::string agent_transition = update_it->second.asString();
            if (agent_transition == "LEAVE")
            {
                setSpeakerNotInChannel(speakerp);
            }
            else if ( agent_transition == "ENTER")
            {
                // add or update speaker
                speakerp = setSpeaker(agent_id);
            }
            else
            {
                LL_WARNS() << "bad membership list update from 'updates' for agent " << agent_id << ", transition " << agent_transition << LL_ENDL;
            }
        }
    }
}

// <FS:Zi> make text chat block in groups not a toggle to prevent accidental unmuting
// void LLIMSpeakerMgr::toggleAllowTextChat(const LLUUID& speaker_id)
void LLIMSpeakerMgr::allowTextChat(const LLUUID& speaker_id, bool allow)
{
<<<<<<< HEAD
	// <FS:Zi> Don't test for presence in the group participants list, as the list
	//         is unreliable and this leads to situations where people can't be
	//         chat muted at all anymore
	// LLPointer<LLSpeaker> speakerp = findSpeaker(speaker_id);
	// if (!speakerp) return;

	std::string url = gAgent.getRegionCapability("ChatSessionRequest");
	LLSD data;
	data["method"] = "mute update";
	data["session-id"] = getSessionID();
	data["params"] = LLSD::emptyMap();
	data["params"]["agent_id"] = speaker_id;
	data["params"]["mute_info"] = LLSD::emptyMap();
	// <FS:Zi> make text chat block in groups not a toggle to prevent accidental unmuting
	//current value represents ability to type, so invert
	// data["params"]["mute_info"]["text"] = !speakerp->mModeratorMutedText;
	data["params"]["mute_info"]["text"] = !allow;
=======
    LLPointer<LLSpeaker> speakerp = findSpeaker(speaker_id);
    if (!speakerp) return;

    std::string url = gAgent.getRegionCapability("ChatSessionRequest");
    LLSD data;
    data["method"] = "mute update";
    data["session-id"] = getSessionID();
    data["params"] = LLSD::emptyMap();
    data["params"]["agent_id"] = speaker_id;
    data["params"]["mute_info"] = LLSD::emptyMap();
    //current value represents ability to type, so invert
    data["params"]["mute_info"]["text"] = !speakerp->mModeratorMutedText;
>>>>>>> 38c2a5bd

    LLCoros::instance().launch("LLIMSpeakerMgr::moderationActionCoro",
        boost::bind(&LLIMSpeakerMgr::moderationActionCoro, this, url, data));
}

void LLIMSpeakerMgr::moderateVoiceParticipant(const LLUUID& avatar_id, bool unmute)
{
    LLPointer<LLSpeaker> speakerp = findSpeaker(avatar_id);
    if (!speakerp) return;

    // *NOTE: mantipov: probably this condition will be incorrect when avatar will be blocked for
    // text chat via moderation (LLSpeaker::mModeratorMutedText == TRUE)
    bool is_in_voice = speakerp->mStatus <= LLSpeaker::STATUS_VOICE_ACTIVE || speakerp->mStatus == LLSpeaker::STATUS_MUTED;

    // do not send voice moderation changes for avatars not in voice channel
    if (!is_in_voice) return;

    std::string url = gAgent.getRegionCapability("ChatSessionRequest");
    LLSD data;
    data["method"] = "mute update";
    data["session-id"] = getSessionID();
    data["params"] = LLSD::emptyMap();
    data["params"]["agent_id"] = avatar_id;
    data["params"]["mute_info"] = LLSD::emptyMap();
    data["params"]["mute_info"]["voice"] = !unmute;

    LLCoros::instance().launch("LLIMSpeakerMgr::moderationActionCoro",
        boost::bind(&LLIMSpeakerMgr::moderationActionCoro, this, url, data));
}

void LLIMSpeakerMgr::moderationActionCoro(std::string url, LLSD action)
{
    LLCore::HttpRequest::policy_t httpPolicy(LLCore::HttpRequest::DEFAULT_POLICY_ID);
    LLCoreHttpUtil::HttpCoroutineAdapter::ptr_t
        httpAdapter(new LLCoreHttpUtil::HttpCoroutineAdapter("moderationActionCoro", httpPolicy));
    LLCore::HttpRequest::ptr_t httpRequest(new LLCore::HttpRequest);
    LLCore::HttpOptions::ptr_t httpOpts = LLCore::HttpOptions::ptr_t(new LLCore::HttpOptions);

    httpOpts->setWantHeaders(true);

    LLUUID sessionId = action["session-id"];

    LLSD result = httpAdapter->postAndSuspend(httpRequest, url, action, httpOpts);

    LLSD httpResults = result[LLCoreHttpUtil::HttpCoroutineAdapter::HTTP_RESULTS];
    LLCore::HttpStatus status = LLCoreHttpUtil::HttpCoroutineAdapter::getStatusFromLLSD(httpResults);

    if (!status)
    {
        if (gIMMgr)
        {
            //403 == you're not a mod
            //should be disabled if you're not a moderator
            if (status == LLCore::HttpStatus(HTTP_FORBIDDEN))
            {
                gIMMgr->showSessionEventError(
                    "mute",
                    "not_a_mod_error",
                    sessionId);
            }
            else
            {
                gIMMgr->showSessionEventError(
                    "mute",
                    "generic_request_error",
                    sessionId);
            }
        }
        return;
    }
}

void LLIMSpeakerMgr::moderateVoiceAllParticipants( bool unmute_everyone )
{
    if (mVoiceModerated == !unmute_everyone)
    {
        // session already in requested state. Just force participants which do not match it.
        forceVoiceModeratedMode(mVoiceModerated);
    }
    else
    {
        // otherwise set moderated mode for a whole session.
        moderateVoiceSession(getSessionID(), !unmute_everyone);
    }
}

void LLIMSpeakerMgr::processSessionUpdate(const LLSD& session_update)
{
    if (session_update.has("moderated_mode") &&
        session_update["moderated_mode"].has("voice"))
    {
        mVoiceModerated = session_update["moderated_mode"]["voice"];
    }
}

void LLIMSpeakerMgr::moderateVoiceSession(const LLUUID& session_id, bool disallow_voice)
{
    std::string url = gAgent.getRegionCapability("ChatSessionRequest");
    LLSD data;
    data["method"] = "session update";
    data["session-id"] = session_id;
    data["params"] = LLSD::emptyMap();

    data["params"]["update_info"] = LLSD::emptyMap();

    data["params"]["update_info"]["moderated_mode"] = LLSD::emptyMap();
    data["params"]["update_info"]["moderated_mode"]["voice"] = disallow_voice;

    LLCoros::instance().launch("LLIMSpeakerMgr::moderationActionCoro",
        boost::bind(&LLIMSpeakerMgr::moderationActionCoro, this, url, data));
}

void LLIMSpeakerMgr::forceVoiceModeratedMode(bool should_be_muted)
{
    for (speaker_map_t::iterator speaker_it = mSpeakers.begin(); speaker_it != mSpeakers.end(); ++speaker_it)
    {
        LLUUID speaker_id = speaker_it->first;
        LLSpeaker* speakerp = speaker_it->second;

        // participant does not match requested state
        if (should_be_muted != (bool)speakerp->mModeratorMutedVoice)
        {
            moderateVoiceParticipant(speaker_id, !should_be_muted);
        }
    }
}

//
// LLActiveSpeakerMgr
//

LLActiveSpeakerMgr::LLActiveSpeakerMgr() : LLSpeakerMgr(NULL)
{
}

void LLActiveSpeakerMgr::updateSpeakerList()
{
    // point to whatever the current voice channel is
    mVoiceChannel = LLVoiceChannel::getCurrentVoiceChannel();

    // always populate from active voice channel
    if (LLVoiceChannel::getCurrentVoiceChannel() != mVoiceChannel) //MA: seems this is always false
    {
        LL_DEBUGS("Speakers") << "Removed all speakers" << LL_ENDL;
        fireEvent(new LLSpeakerListChangeEvent(this, LLUUID::null), "clear");
        mSpeakers.clear();
        mSpeakersSorted.clear();
        mVoiceChannel = LLVoiceChannel::getCurrentVoiceChannel();
        mSpeakerDelayRemover->removeAllTimers();
    }
    LLSpeakerMgr::updateSpeakerList();

    // clean up text only speakers
    for (speaker_map_t::iterator speaker_it = mSpeakers.begin(); speaker_it != mSpeakers.end(); ++speaker_it)
    {
        LLSpeaker* speakerp = speaker_it->second;
        if (speakerp->mStatus == LLSpeaker::STATUS_TEXT_ONLY)
        {
            // automatically flag text only speakers for removal
            speakerp->mStatus = LLSpeaker::STATUS_NOT_IN_CHANNEL;
        }
    }

}



//
// LLLocalSpeakerMgr
//

LLLocalSpeakerMgr::LLLocalSpeakerMgr() : LLSpeakerMgr(LLVoiceChannelProximal::getInstance())
{
}

LLLocalSpeakerMgr::~LLLocalSpeakerMgr ()
{
}

void LLLocalSpeakerMgr::updateSpeakerList()
{
<<<<<<< HEAD
	// pull speakers from voice channel
	LLSpeakerMgr::updateSpeakerList();

	if (gDisconnected)//the world is cleared.
	{
		return ;
	}

	// pick up non-voice speakers in chat range
	uuid_vec_t avatar_ids;
	std::vector<LLVector3d> positions;
// <FS:CR> Opensim
	//LLWorld::getInstance()->getAvatars(&avatar_ids, &positions, gAgent.getPositionGlobal(), CHAT_NORMAL_RADIUS);
	LLWorld::getInstance()->getAvatars(&avatar_ids, &positions, gAgent.getPositionGlobal(), LFSimFeatureHandler::getInstance()->sayRange());
// </FS:CR> Opensim
	for(U32 i=0; i<avatar_ids.size(); i++)
	{
		setSpeaker(avatar_ids[i]);
	}

	// check if text only speakers have moved out of chat range
	for (speaker_map_t::iterator speaker_it = mSpeakers.begin(); speaker_it != mSpeakers.end(); ++speaker_it)
	{
		LLUUID speaker_id = speaker_it->first;
		LLPointer<LLSpeaker> speakerp = speaker_it->second;
		if (speakerp.notNull() && speakerp->mStatus == LLSpeaker::STATUS_TEXT_ONLY)
		{
			LLVOAvatar* avatarp = (LLVOAvatar*)gObjectList.findObject(speaker_id);
// <FS:CR> Opensim
			F32 say_distance_squared = (LFSimFeatureHandler::getInstance()->sayRange() * LFSimFeatureHandler::getInstance()->sayRange());
			if (!avatarp || dist_vec_squared(avatarp->getPositionAgent(), gAgent.getPositionAgent()) > say_distance_squared)
			//if (!avatarp || dist_vec_squared(avatarp->getPositionAgent(), gAgent.getPositionAgent()) > CHAT_NORMAL_RADIUS * CHAT_NORMAL_RADIUS)
// </FS:CR> Opensim
			{
				setSpeakerNotInChannel(speakerp);
			}
		}
	}
=======
    // pull speakers from voice channel
    LLSpeakerMgr::updateSpeakerList();

    if (gDisconnected)//the world is cleared.
    {
        return ;
    }

    // pick up non-voice speakers in chat range
    uuid_vec_t avatar_ids;
    std::vector<LLVector3d> positions;
    LLWorld::getInstance()->getAvatars(&avatar_ids, &positions, gAgent.getPositionGlobal(), CHAT_NORMAL_RADIUS);
    for(U32 i=0; i<avatar_ids.size(); i++)
    {
        setSpeaker(avatar_ids[i]);
    }

    // check if text only speakers have moved out of chat range
    for (speaker_map_t::iterator speaker_it = mSpeakers.begin(); speaker_it != mSpeakers.end(); ++speaker_it)
    {
        LLUUID speaker_id = speaker_it->first;
        LLPointer<LLSpeaker> speakerp = speaker_it->second;
        if (speakerp.notNull() && speakerp->mStatus == LLSpeaker::STATUS_TEXT_ONLY)
        {
            LLVOAvatar* avatarp = (LLVOAvatar*)gObjectList.findObject(speaker_id);
            if (!avatarp || dist_vec_squared(avatarp->getPositionAgent(), gAgent.getPositionAgent()) > CHAT_NORMAL_RADIUS * CHAT_NORMAL_RADIUS)
            {
                setSpeakerNotInChannel(speakerp);
            }
        }
    }
>>>>>>> 38c2a5bd
}<|MERGE_RESOLUTION|>--- conflicted
+++ resolved
@@ -41,7 +41,7 @@
 #include "llworld.h"
 #include "llcorehttputil.h"
 
-#include "lfsimfeaturehandler.h"	// <FS:CR> Opensim
+#include "lfsimfeaturehandler.h"    // <FS:CR> Opensim
 
 extern LLControlGroup gSavedSettings;
 
@@ -76,21 +76,14 @@
 
 void LLSpeaker::lookupName()
 {
-<<<<<<< HEAD
-	if (mDisplayName.empty())
-	{
-		// <FS:Zi> Crash fix on login
-		if(!gCacheName)
-			return;
-		// </FS:Zi>
-		LLAvatarNameCache::get(mID, boost::bind(&LLSpeaker::onNameCache, this, _1, _2)); // todo: can be group???
-	}
-=======
     if (mDisplayName.empty())
     {
+        // <FS:Zi> Crash fix on login
+        if(!gCacheName)
+            return;
+        // </FS:Zi>
         LLAvatarNameCache::get(mID, boost::bind(&LLSpeaker::onNameCache, this, _1, _2)); // todo: can be group???
     }
->>>>>>> 38c2a5bd
 }
 
 void LLSpeaker::onNameCache(const LLUUID& id, const LLAvatarName& av_name)
@@ -830,27 +823,11 @@
 // void LLIMSpeakerMgr::toggleAllowTextChat(const LLUUID& speaker_id)
 void LLIMSpeakerMgr::allowTextChat(const LLUUID& speaker_id, bool allow)
 {
-<<<<<<< HEAD
-	// <FS:Zi> Don't test for presence in the group participants list, as the list
-	//         is unreliable and this leads to situations where people can't be
-	//         chat muted at all anymore
-	// LLPointer<LLSpeaker> speakerp = findSpeaker(speaker_id);
-	// if (!speakerp) return;
-
-	std::string url = gAgent.getRegionCapability("ChatSessionRequest");
-	LLSD data;
-	data["method"] = "mute update";
-	data["session-id"] = getSessionID();
-	data["params"] = LLSD::emptyMap();
-	data["params"]["agent_id"] = speaker_id;
-	data["params"]["mute_info"] = LLSD::emptyMap();
-	// <FS:Zi> make text chat block in groups not a toggle to prevent accidental unmuting
-	//current value represents ability to type, so invert
-	// data["params"]["mute_info"]["text"] = !speakerp->mModeratorMutedText;
-	data["params"]["mute_info"]["text"] = !allow;
-=======
-    LLPointer<LLSpeaker> speakerp = findSpeaker(speaker_id);
-    if (!speakerp) return;
+    // <FS:Zi> Don't test for presence in the group participants list, as the list
+    //         is unreliable and this leads to situations where people can't be
+    //         chat muted at all anymore
+    // LLPointer<LLSpeaker> speakerp = findSpeaker(speaker_id);
+    // if (!speakerp) return;
 
     std::string url = gAgent.getRegionCapability("ChatSessionRequest");
     LLSD data;
@@ -859,9 +836,10 @@
     data["params"] = LLSD::emptyMap();
     data["params"]["agent_id"] = speaker_id;
     data["params"]["mute_info"] = LLSD::emptyMap();
+    // <FS:Zi> make text chat block in groups not a toggle to prevent accidental unmuting
     //current value represents ability to type, so invert
-    data["params"]["mute_info"]["text"] = !speakerp->mModeratorMutedText;
->>>>>>> 38c2a5bd
+    // data["params"]["mute_info"]["text"] = !speakerp->mModeratorMutedText;
+    data["params"]["mute_info"]["text"] = !allow;
 
     LLCoros::instance().launch("LLIMSpeakerMgr::moderationActionCoro",
         boost::bind(&LLIMSpeakerMgr::moderationActionCoro, this, url, data));
@@ -1043,46 +1021,6 @@
 
 void LLLocalSpeakerMgr::updateSpeakerList()
 {
-<<<<<<< HEAD
-	// pull speakers from voice channel
-	LLSpeakerMgr::updateSpeakerList();
-
-	if (gDisconnected)//the world is cleared.
-	{
-		return ;
-	}
-
-	// pick up non-voice speakers in chat range
-	uuid_vec_t avatar_ids;
-	std::vector<LLVector3d> positions;
-// <FS:CR> Opensim
-	//LLWorld::getInstance()->getAvatars(&avatar_ids, &positions, gAgent.getPositionGlobal(), CHAT_NORMAL_RADIUS);
-	LLWorld::getInstance()->getAvatars(&avatar_ids, &positions, gAgent.getPositionGlobal(), LFSimFeatureHandler::getInstance()->sayRange());
-// </FS:CR> Opensim
-	for(U32 i=0; i<avatar_ids.size(); i++)
-	{
-		setSpeaker(avatar_ids[i]);
-	}
-
-	// check if text only speakers have moved out of chat range
-	for (speaker_map_t::iterator speaker_it = mSpeakers.begin(); speaker_it != mSpeakers.end(); ++speaker_it)
-	{
-		LLUUID speaker_id = speaker_it->first;
-		LLPointer<LLSpeaker> speakerp = speaker_it->second;
-		if (speakerp.notNull() && speakerp->mStatus == LLSpeaker::STATUS_TEXT_ONLY)
-		{
-			LLVOAvatar* avatarp = (LLVOAvatar*)gObjectList.findObject(speaker_id);
-// <FS:CR> Opensim
-			F32 say_distance_squared = (LFSimFeatureHandler::getInstance()->sayRange() * LFSimFeatureHandler::getInstance()->sayRange());
-			if (!avatarp || dist_vec_squared(avatarp->getPositionAgent(), gAgent.getPositionAgent()) > say_distance_squared)
-			//if (!avatarp || dist_vec_squared(avatarp->getPositionAgent(), gAgent.getPositionAgent()) > CHAT_NORMAL_RADIUS * CHAT_NORMAL_RADIUS)
-// </FS:CR> Opensim
-			{
-				setSpeakerNotInChannel(speakerp);
-			}
-		}
-	}
-=======
     // pull speakers from voice channel
     LLSpeakerMgr::updateSpeakerList();
 
@@ -1094,7 +1032,10 @@
     // pick up non-voice speakers in chat range
     uuid_vec_t avatar_ids;
     std::vector<LLVector3d> positions;
-    LLWorld::getInstance()->getAvatars(&avatar_ids, &positions, gAgent.getPositionGlobal(), CHAT_NORMAL_RADIUS);
+// <FS:CR> Opensim
+    //LLWorld::getInstance()->getAvatars(&avatar_ids, &positions, gAgent.getPositionGlobal(), CHAT_NORMAL_RADIUS);
+    LLWorld::getInstance()->getAvatars(&avatar_ids, &positions, gAgent.getPositionGlobal(), LFSimFeatureHandler::getInstance()->sayRange());
+// </FS:CR> Opensim
     for(U32 i=0; i<avatar_ids.size(); i++)
     {
         setSpeaker(avatar_ids[i]);
@@ -1108,11 +1049,14 @@
         if (speakerp.notNull() && speakerp->mStatus == LLSpeaker::STATUS_TEXT_ONLY)
         {
             LLVOAvatar* avatarp = (LLVOAvatar*)gObjectList.findObject(speaker_id);
-            if (!avatarp || dist_vec_squared(avatarp->getPositionAgent(), gAgent.getPositionAgent()) > CHAT_NORMAL_RADIUS * CHAT_NORMAL_RADIUS)
+// <FS:CR> Opensim
+            F32 say_distance_squared = (LFSimFeatureHandler::getInstance()->sayRange() * LFSimFeatureHandler::getInstance()->sayRange());
+            if (!avatarp || dist_vec_squared(avatarp->getPositionAgent(), gAgent.getPositionAgent()) > say_distance_squared)
+            //if (!avatarp || dist_vec_squared(avatarp->getPositionAgent(), gAgent.getPositionAgent()) > CHAT_NORMAL_RADIUS * CHAT_NORMAL_RADIUS)
+// </FS:CR> Opensim
             {
                 setSpeakerNotInChannel(speakerp);
             }
         }
     }
->>>>>>> 38c2a5bd
 }