/**
 * @file llspeakers.cpp
 * @brief Management interface for muting and controlling volume of residents currently speaking
 *
 * $LicenseInfo:firstyear=2005&license=viewerlgpl$
 * Second Life Viewer Source Code
 * Copyright (C) 2010, Linden Research, Inc.
 *
 * This library is free software; you can redistribute it and/or
 * modify it under the terms of the GNU Lesser General Public
 * License as published by the Free Software Foundation;
 * version 2.1 of the License only.
 *
 * This library is distributed in the hope that it will be useful,
 * but WITHOUT ANY WARRANTY; without even the implied warranty of
 * MERCHANTABILITY or FITNESS FOR A PARTICULAR PURPOSE.  See the GNU
 * Lesser General Public License for more details.
 *
 * You should have received a copy of the GNU Lesser General Public
 * License along with this library; if not, write to the Free Software
 * Foundation, Inc., 51 Franklin Street, Fifth Floor, Boston, MA  02110-1301  USA
 *
 * Linden Research, Inc., 945 Battery Street, San Francisco, CA  94111  USA
 * $/LicenseInfo$
 */

#include "llviewerprecompiledheaders.h"

#include "llspeakers.h"

#include "llagent.h"
#include "llavatarnamecache.h"
#include "llappviewer.h"
#include "llimview.h"
#include "llgroupmgr.h"
#include "llsdutil.h"
#include "lluicolortable.h"
#include "llviewerobjectlist.h"
#include "llviewerregion.h"
#include "llvoavatar.h"
#include "llworld.h"
#include "llcorehttputil.h"

#include "lfsimfeaturehandler.h"    // <FS:CR> Opensim

extern LLControlGroup gSavedSettings;

const LLColor4 INACTIVE_COLOR(0.3f, 0.3f, 0.3f, 0.5f);
const LLColor4 ACTIVE_COLOR(0.5f, 0.5f, 0.5f, 1.f);

LLSpeaker::LLSpeaker(const LLUUID& id, const std::string& name, const ESpeakerType type) :
    mStatus(LLSpeaker::STATUS_TEXT_ONLY),
    mLastSpokeTime(0.f),
    mSpeechVolume(0.f),
    mHasSpoken(false),
    mHasLeftCurrentCall(false),
    mDotColor(LLColor4::white),
    mID(id),
    mTyping(false),
    mSortIndex(0),
    mType(type),
    mIsModerator(false),
    mModeratorMutedVoice(false),
    mModeratorMutedText(false)
{
    if (name.empty() && type == SPEAKER_AGENT)
    {
        lookupName();
    }
    else
    {
        mDisplayName = name;
    }
}


void LLSpeaker::lookupName()
{
    if (mDisplayName.empty())
    {
        // <FS:Zi> Crash fix on login
        if(!gCacheName)
            return;
        // </FS:Zi>
        LLAvatarNameCache::get(mID, boost::bind(&LLSpeaker::onNameCache, this, _1, _2)); // todo: can be group???
    }
}

void LLSpeaker::onNameCache(const LLUUID& id, const LLAvatarName& av_name)
{
    mDisplayName = av_name.getUserName();
}

bool LLSpeaker::isInVoiceChannel()
{
    return mStatus <= LLSpeaker::STATUS_VOICE_ACTIVE || mStatus == LLSpeaker::STATUS_MUTED;
}

LLSpeakerUpdateSpeakerEvent::LLSpeakerUpdateSpeakerEvent(LLSpeaker* source)
: LLEvent(source, "Speaker update speaker event"),
  mSpeakerID (source->mID)
{
}

LLSD LLSpeakerUpdateSpeakerEvent::getValue()
{
    LLSD ret;
    ret["id"] = mSpeakerID;
    return ret;
}

LLSpeakerUpdateModeratorEvent::LLSpeakerUpdateModeratorEvent(LLSpeaker* source)
: LLEvent(source, "Speaker add moderator event"),
  mSpeakerID (source->mID),
  mIsModerator (source->mIsModerator)
{
}

LLSD LLSpeakerUpdateModeratorEvent::getValue()
{
    LLSD ret;
    ret["id"] = mSpeakerID;
    ret["is_moderator"] = mIsModerator;
    return ret;
}

LLSpeakerTextModerationEvent::LLSpeakerTextModerationEvent(LLSpeaker* source)
: LLEvent(source, "Speaker text moderation event")
{
}

LLSD LLSpeakerTextModerationEvent::getValue()
{
    return std::string("text");
}


LLSpeakerVoiceModerationEvent::LLSpeakerVoiceModerationEvent(LLSpeaker* source)
: LLEvent(source, "Speaker voice moderation event")
{
}

LLSD LLSpeakerVoiceModerationEvent::getValue()
{
    return std::string("voice");
}

LLSpeakerListChangeEvent::LLSpeakerListChangeEvent(LLSpeakerMgr* source, const LLUUID& speaker_id)
: LLEvent(source, "Speaker added/removed from speaker mgr"),
  mSpeakerID(speaker_id)
{
}

LLSD LLSpeakerListChangeEvent::getValue()
{
    return mSpeakerID;
}

// helper sort class
struct LLSortRecentSpeakers
{
    bool operator()(const LLPointer<LLSpeaker> lhs, const LLPointer<LLSpeaker> rhs) const;
};

bool LLSortRecentSpeakers::operator()(const LLPointer<LLSpeaker> lhs, const LLPointer<LLSpeaker> rhs) const
{
    // Sort first on status
    if (lhs->mStatus != rhs->mStatus)
    {
        return (lhs->mStatus < rhs->mStatus);
    }

    // and then on last speaking time
    if(lhs->mLastSpokeTime != rhs->mLastSpokeTime)
    {
        return (lhs->mLastSpokeTime > rhs->mLastSpokeTime);
    }

    // and finally (only if those are both equal), on name.
    return( lhs->mDisplayName.compare(rhs->mDisplayName) < 0 );
}

LLSpeakerActionTimer::LLSpeakerActionTimer(action_callback_t action_cb, F32 action_period, const LLUUID& speaker_id)
: LLEventTimer(action_period)
, mActionCallback(action_cb)
, mSpeakerId(speaker_id)
{
}

bool LLSpeakerActionTimer::tick()
{
    if (mActionCallback)
    {
        return (bool)mActionCallback(mSpeakerId);
    }
    return true;
}

void LLSpeakerActionTimer::unset()
{
    mActionCallback = 0;
}

LLSpeakersDelayActionsStorage::LLSpeakersDelayActionsStorage(LLSpeakerActionTimer::action_callback_t action_cb, F32 action_delay)
: mActionCallback(action_cb)
, mActionDelay(action_delay)
{
}

LLSpeakersDelayActionsStorage::~LLSpeakersDelayActionsStorage()
{
    removeAllTimers();
}

void LLSpeakersDelayActionsStorage::setActionTimer(const LLUUID& speaker_id)
{
    bool not_found = true;
    if (mActionTimersMap.size() > 0)
    {
        not_found = mActionTimersMap.find(speaker_id) == mActionTimersMap.end();
    }

    // If there is already a started timer for the passed UUID don't do anything.
    if (not_found)
    {
        // Starting a timer to remove an participant after delay is completed
        mActionTimersMap.insert(LLSpeakerActionTimer::action_value_t(speaker_id,
            new LLSpeakerActionTimer(
                boost::bind(&LLSpeakersDelayActionsStorage::onTimerActionCallback, this, _1),
                mActionDelay, speaker_id)));
    }
}

void LLSpeakersDelayActionsStorage::unsetActionTimer(const LLUUID& speaker_id)
{
    if (mActionTimersMap.size() == 0) return;

    LLSpeakerActionTimer::action_timer_iter_t it_speaker = mActionTimersMap.find(speaker_id);

    if (it_speaker != mActionTimersMap.end())
    {
        it_speaker->second->unset();
        mActionTimersMap.erase(it_speaker);
    }
}

void LLSpeakersDelayActionsStorage::removeAllTimers()
{
    LLSpeakerActionTimer::action_timer_iter_t iter = mActionTimersMap.begin();
    for (; iter != mActionTimersMap.end(); ++iter)
    {
        delete iter->second;
    }
    mActionTimersMap.clear();
}

bool LLSpeakersDelayActionsStorage::onTimerActionCallback(const LLUUID& speaker_id)
{
    unsetActionTimer(speaker_id);

    if (mActionCallback)
    {
        mActionCallback(speaker_id);
    }

    return true;
}

bool LLSpeakersDelayActionsStorage::isTimerStarted(const LLUUID& speaker_id)
{
    return (mActionTimersMap.size() > 0) && (mActionTimersMap.find(speaker_id) != mActionTimersMap.end());
}

//
// LLSpeakerMgr
//

LLSpeakerMgr::LLSpeakerMgr(LLVoiceChannel* channelp) :
    mVoiceChannel(channelp),
    mVoiceModerated(false),
    mModerateModeHandledFirstTime(false),
    mSpeakerListUpdated(false)
{
    mGetListTime.reset();
    static LLUICachedControl<F32> remove_delay ("SpeakerParticipantRemoveDelay", 10.0);

    mSpeakerDelayRemover = new LLSpeakersDelayActionsStorage(boost::bind(&LLSpeakerMgr::removeSpeaker, this, _1), remove_delay);
}

LLSpeakerMgr::~LLSpeakerMgr()
{
    delete mSpeakerDelayRemover;
}

LLPointer<LLSpeaker> LLSpeakerMgr::setSpeaker(const LLUUID& id, const std::string& name, LLSpeaker::ESpeakerStatus status, LLSpeaker::ESpeakerType type)
{
    if (!mVoiceChannel)
    {
        return NULL;
    }
    LLUUID session_id = getSessionID();
    if (id.isNull() || (id == session_id))
    {
        return NULL;
    }

    LLPointer<LLSpeaker> speakerp;
    if (mSpeakers.find(id) == mSpeakers.end())
    {
        speakerp = new LLSpeaker(id, name, type);
        speakerp->mStatus = status;
        mSpeakers.insert(std::make_pair(speakerp->mID, speakerp));
        mSpeakersSorted.push_back(speakerp);
        LL_DEBUGS("Speakers") << "Added speaker " << id << LL_ENDL;
        fireEvent(new LLSpeakerListChangeEvent(this, speakerp->mID), "add");
    }
    else
    {
        speakerp = findSpeaker(id);
        if (speakerp.notNull())
        {
            // keep highest priority status (lowest value) instead of overriding current value
            speakerp->mStatus = llmin(speakerp->mStatus, status);
            // RN: due to a weird behavior where IMs from attached objects come from the wearer's agent_id
            // we need to override speakers that we think are objects when we find out they are really
            // residents
            if (type == LLSpeaker::SPEAKER_AGENT)
            {
                speakerp->mType = LLSpeaker::SPEAKER_AGENT;
                speakerp->lookupName();
            }
        }
        else
        {
            LL_WARNS("Speakers") << "Speaker " << id << " not found" << LL_ENDL;
        }
    }

    mSpeakerDelayRemover->unsetActionTimer(speakerp->mID);
    return speakerp;
}

// *TODO: Once way to request the current voice channel moderation mode is implemented
// this method with related code should be removed.
/*
 Initializes "moderate_mode" of voice session on first join.

 This is WORKAROUND because a way to request the current voice channel moderation mode exists
 but is not implemented in viewer yet. See EXT-6937.
*/
void LLSpeakerMgr::initVoiceModerateMode()
{
    if (!mModerateModeHandledFirstTime && (mVoiceChannel && mVoiceChannel->isActive()))
    {
        LLPointer<LLSpeaker> speakerp;

        if (mSpeakers.find(gAgentID) != mSpeakers.end())
        {
            speakerp = mSpeakers[gAgentID];
        }

        if (speakerp.notNull())
        {
            mVoiceModerated = speakerp->mModeratorMutedVoice;
            mModerateModeHandledFirstTime = true;
        }
    }
}

void LLSpeakerMgr::update(bool resort_ok)
{
    if (!LLVoiceClient::getInstance())
    {
        return;
    }

    LLColor4 speaking_color = LLUIColorTable::instance().getColor("SpeakingColor");
    LLColor4 overdriven_color = LLUIColorTable::instance().getColor("OverdrivenColor");

    if(resort_ok) // only allow list changes when user is not interacting with it
    {
        updateSpeakerList();
    }

    // update status of all current speakers
    bool voice_channel_active = (!mVoiceChannel && LLVoiceClient::getInstance()->inProximalChannel()) || (mVoiceChannel && mVoiceChannel->isActive());
    for (speaker_map_t::iterator speaker_it = mSpeakers.begin(); speaker_it != mSpeakers.end(); speaker_it++)
    {
        LLUUID speaker_id = speaker_it->first;
        LLSpeaker* speakerp = speaker_it->second;

        if (voice_channel_active && LLVoiceClient::getInstance()->getVoiceEnabled(speaker_id))
        {
            speakerp->mSpeechVolume = LLVoiceClient::getInstance()->getCurrentPower(speaker_id);
            bool moderator_muted_voice = LLVoiceClient::getInstance()->getIsModeratorMuted(speaker_id);
            if (moderator_muted_voice != speakerp->mModeratorMutedVoice)
            {
                speakerp->mModeratorMutedVoice = moderator_muted_voice;
                LL_DEBUGS("Speakers") << (speakerp->mModeratorMutedVoice? "Muted" : "Umuted") << " speaker " << speaker_id<< LL_ENDL;
                speakerp->fireEvent(new LLSpeakerVoiceModerationEvent(speakerp));
            }

            if (LLVoiceClient::getInstance()->getOnMuteList(speaker_id) || speakerp->mModeratorMutedVoice)
            {
                speakerp->mStatus = LLSpeaker::STATUS_MUTED;
            }
            else if (LLVoiceClient::getInstance()->getIsSpeaking(speaker_id))
            {
                // reset inactivity expiration
                if (speakerp->mStatus != LLSpeaker::STATUS_SPEAKING)
                {
                    speakerp->mLastSpokeTime = mSpeechTimer.getElapsedTimeF32();
                    speakerp->mHasSpoken = true;
                    fireEvent(new LLSpeakerUpdateSpeakerEvent(speakerp), "update_speaker");
                }
                speakerp->mStatus = LLSpeaker::STATUS_SPEAKING;
                // interpolate between active color and full speaking color based on power of speech output
                speakerp->mDotColor = speaking_color;
                if (speakerp->mSpeechVolume > LLVoiceClient::OVERDRIVEN_POWER_LEVEL)
                {
                    speakerp->mDotColor = overdriven_color;
                }
            }
            else
            {
                speakerp->mSpeechVolume = 0.f;
                speakerp->mDotColor = ACTIVE_COLOR;

                if (speakerp->mHasSpoken)
                {
                    // have spoken once, not currently speaking
                    speakerp->mStatus = LLSpeaker::STATUS_HAS_SPOKEN;
                }
                else
                {
                    // default state for being in voice channel
                    speakerp->mStatus = LLSpeaker::STATUS_VOICE_ACTIVE;
                }
            }
        }
        // speaker no longer registered in voice channel, demote to text only
        else if (speakerp->mStatus != LLSpeaker::STATUS_NOT_IN_CHANNEL)
        {
            if(speakerp->mType == LLSpeaker::SPEAKER_EXTERNAL)
            {
                // external speakers should be timed out when they leave the voice channel (since they only exist via SLVoice)
                speakerp->mStatus = LLSpeaker::STATUS_NOT_IN_CHANNEL;
            }
            else
            {
                speakerp->mStatus = LLSpeaker::STATUS_TEXT_ONLY;
                speakerp->mSpeechVolume = 0.f;
                speakerp->mDotColor = ACTIVE_COLOR;
            }
        }
    }

    if(resort_ok)  // only allow list changes when user is not interacting with it
    {
        // sort by status then time last spoken
        std::sort(mSpeakersSorted.begin(), mSpeakersSorted.end(), LLSortRecentSpeakers());
    }

    // for recent speakers who are not currently speaking, show "recent" color dot for most recent
    // fading to "active" color

    S32 recent_speaker_count = 0;
    S32 sort_index = 0;
    speaker_list_t::iterator sorted_speaker_it;
    for(sorted_speaker_it = mSpeakersSorted.begin();
        sorted_speaker_it != mSpeakersSorted.end(); ++sorted_speaker_it)
    {
        LLPointer<LLSpeaker> speakerp = *sorted_speaker_it;

        // color code recent speakers who are not currently speaking
        if (speakerp->mStatus == LLSpeaker::STATUS_HAS_SPOKEN)
        {
            speakerp->mDotColor = lerp(speaking_color, ACTIVE_COLOR, clamp_rescale((F32)recent_speaker_count, -2.f, 3.f, 0.f, 1.f));
            recent_speaker_count++;
        }

        // stuff sort ordinal into speaker so the ui can sort by this value
        speakerp->mSortIndex = sort_index++;
    }
}

void LLSpeakerMgr::updateSpeakerList()
{
    // Are we bound to the currently active voice channel?
    if ((!mVoiceChannel && LLVoiceClient::getInstance()->inProximalChannel()) || (mVoiceChannel && mVoiceChannel->isActive()))
    {
        std::set<LLUUID> participants;
        LLVoiceClient::getInstance()->getParticipantList(participants);
        // If we are, add all voice client participants to our list of known speakers
        for (std::set<LLUUID>::iterator participant_it = participants.begin(); participant_it != participants.end(); ++participant_it)
        {
                setSpeaker(*participant_it,
                           LLVoiceClient::getInstance()->getDisplayName(*participant_it),
                           LLSpeaker::STATUS_VOICE_ACTIVE,
                           (LLVoiceClient::getInstance()->isParticipantAvatar(*participant_it)?LLSpeaker::SPEAKER_AGENT:LLSpeaker::SPEAKER_EXTERNAL));
        }
    }
    else if (mVoiceChannel)
    {
        // If not, check if the list is empty, except if it's Nearby Chat (session_id NULL).
        LLUUID session_id = getSessionID();
        if (!session_id.isNull() && !mSpeakerListUpdated)
        {
            // If the list is empty, we update it with whatever we have locally so that it doesn't stay empty too long.
            // *TODO: Fix the server side code that sometimes forgets to send back the list of participants after a chat started.
            // (IOW, fix why we get no ChatterBoxSessionAgentListUpdates message after the initial ChatterBoxSessionStartReply)
            LLIMModel::LLIMSession* session = LLIMModel::getInstance()->findIMSession(session_id);
            if (session->isGroupSessionType() && (mSpeakers.size() <= 1))
            {
                // For groups, we need to hit the group manager.
                // Note: The session uuid and the group uuid are actually one and the same. If that was to change, this will fail.
                LLGroupMgrGroupData* gdatap = LLGroupMgr::getInstance()->getGroupData(session_id);

                if (gdatap && gdatap->isMemberDataComplete() && !gdatap->mMembers.empty())
                {
                    // Add group members when we get the complete list (note: can take a while before we get that list)
                    LLGroupMgrGroupData::member_list_t::iterator member_it = gdatap->mMembers.begin();
                    const S32 load_group_max_members = gSavedSettings.getS32("ChatLoadGroupMaxMembers");
                    S32 updated = 0;
                    while (member_it != gdatap->mMembers.end())
                    {
                        LLGroupMemberData* member = member_it->second;
                        LLUUID id = member_it->first;
                        // Add only members who are online and not already in the list
                        if ((member->getOnlineStatus() == "Online") && (mSpeakers.find(id) == mSpeakers.end()))
                        {
                            LLPointer<LLSpeaker> speakerp = setSpeaker(id, "", LLSpeaker::STATUS_VOICE_ACTIVE, LLSpeaker::SPEAKER_AGENT);
                            speakerp->mIsModerator = ((member->getAgentPowers() & GP_SESSION_MODERATOR) == GP_SESSION_MODERATOR);
                            updated++;
                        }
                        ++member_it;
                        // Limit the number of "manually updated" participants to a reasonable number to avoid severe fps drop
                        // *TODO : solve the perf issue of having several hundreds of widgets in the conversation list
                        if (updated >= load_group_max_members)
                            break;
                    }
                    mSpeakerListUpdated = true;
                }
            }
            else if (mSpeakers.size() == 0)
            {
                // For all other session type (ad-hoc, P2P), we use the initial participants targets list
                for (uuid_vec_t::iterator it = session->mInitialTargetIDs.begin();it!=session->mInitialTargetIDs.end();++it)
                {
                    // Add buddies if they are on line, add any other avatar.
                    if (!LLAvatarTracker::instance().isBuddy(*it) || LLAvatarTracker::instance().isBuddyOnline(*it))
                    {
                        setSpeaker(*it, "", LLSpeaker::STATUS_VOICE_ACTIVE, LLSpeaker::SPEAKER_AGENT);
                    }
                }
                mSpeakerListUpdated = true;
            }
            else
            {
                // The list has been updated the normal way (i.e. by a ChatterBoxSessionAgentListUpdates received from the server)
                mSpeakerListUpdated = true;
            }
        }
    }
    // Always add the current agent (it has to be there...). Will do nothing if already there.
    setSpeaker(gAgentID, "", LLSpeaker::STATUS_VOICE_ACTIVE, LLSpeaker::SPEAKER_AGENT);
}

void LLSpeakerMgr::setSpeakerNotInChannel(LLPointer<LLSpeaker> speakerp)
{
    if  (speakerp.notNull())
    {
        speakerp->mStatus = LLSpeaker::STATUS_NOT_IN_CHANNEL;
        speakerp->mDotColor = INACTIVE_COLOR;
        mSpeakerDelayRemover->setActionTimer(speakerp->mID);
    }
}

bool LLSpeakerMgr::removeSpeaker(const LLUUID& speaker_id)
{
    mSpeakers.erase(speaker_id);

    speaker_list_t::iterator sorted_speaker_it = mSpeakersSorted.begin();

    for(; sorted_speaker_it != mSpeakersSorted.end(); ++sorted_speaker_it)
    {
        if (speaker_id == (*sorted_speaker_it)->mID)
        {
            mSpeakersSorted.erase(sorted_speaker_it);
            break;
        }
    }

    LL_DEBUGS("Speakers") << "Removed speaker " << speaker_id << LL_ENDL;
    fireEvent(new LLSpeakerListChangeEvent(this, speaker_id), "remove");

    update(true);

    return false;
}

LLPointer<LLSpeaker> LLSpeakerMgr::findSpeaker(const LLUUID& speaker_id)
{
    //In some conditions map causes crash if it is empty(Windows only), adding check (EK)
    if (mSpeakers.size() == 0)
        return NULL;
    speaker_map_t::iterator found_it = mSpeakers.find(speaker_id);
    if (found_it == mSpeakers.end())
    {
        return NULL;
    }
    return found_it->second;
}

void LLSpeakerMgr::getSpeakerList(speaker_list_t* speaker_list, bool include_text)
{
    speaker_list->clear();
    for (speaker_map_t::iterator speaker_it = mSpeakers.begin(); speaker_it != mSpeakers.end(); ++speaker_it)
    {
        LLPointer<LLSpeaker> speakerp = speaker_it->second;
        // what about text only muted or inactive?
        if (include_text || speakerp->mStatus != LLSpeaker::STATUS_TEXT_ONLY)
        {
            speaker_list->push_back(speakerp);
        }
    }
}

const LLUUID LLSpeakerMgr::getSessionID()
{
    return mVoiceChannel ? mVoiceChannel->getSessionID() : LLUUID();
}

bool LLSpeakerMgr::isSpeakerToBeRemoved(const LLUUID& speaker_id)
{
    return mSpeakerDelayRemover && mSpeakerDelayRemover->isTimerStarted(speaker_id);
}

void LLSpeakerMgr::setSpeakerTyping(const LLUUID& speaker_id, bool typing)
{
    LLPointer<LLSpeaker> speakerp = findSpeaker(speaker_id);
    if (speakerp.notNull())
    {
        speakerp->mTyping = typing;
    }
}

// speaker has chatted via either text or voice
void LLSpeakerMgr::speakerChatted(const LLUUID& speaker_id)
{
    LLPointer<LLSpeaker> speakerp = findSpeaker(speaker_id);
    if (speakerp.notNull())
    {
        speakerp->mLastSpokeTime = mSpeechTimer.getElapsedTimeF32();
        speakerp->mHasSpoken = true;
        fireEvent(new LLSpeakerUpdateSpeakerEvent(speakerp), "update_speaker");
    }
}

bool LLSpeakerMgr::isVoiceActive()
{
    // mVoiceChannel = NULL means current voice channel, whatever it is
    return LLVoiceClient::getInstance()->voiceEnabled() && mVoiceChannel && mVoiceChannel->isActive();
}


//
// LLIMSpeakerMgr
//
LLIMSpeakerMgr::LLIMSpeakerMgr(LLVoiceChannel* channel) : LLSpeakerMgr(channel)
{
}

void LLIMSpeakerMgr::updateSpeakerList()
{
    // don't do normal updates which are pulled from voice channel
    // rely on user list reported by sim

    // We need to do this to allow PSTN callers into group chats to show in the list.
    LLSpeakerMgr::updateSpeakerList();

    return;
}

void LLIMSpeakerMgr::setSpeakers(const LLSD& speakers)
{
    if ( !speakers.isMap() ) return;

    if ( speakers.has("agent_info") && speakers["agent_info"].isMap() )
    {
        LLSD::map_const_iterator speaker_it;
        for(speaker_it = speakers["agent_info"].beginMap();
            speaker_it != speakers["agent_info"].endMap();
            ++speaker_it)
        {
            LLUUID agent_id(speaker_it->first);

            LLPointer<LLSpeaker> speakerp = setSpeaker(
                agent_id,
                LLStringUtil::null,
                LLSpeaker::STATUS_TEXT_ONLY);

            if ( speaker_it->second.isMap() )
            {
                bool is_moderator = speakerp->mIsModerator;
                speakerp->mIsModerator = speaker_it->second["is_moderator"];
                speakerp->mModeratorMutedText =
                    speaker_it->second["mutes"]["text"];
                // Fire event only if moderator changed
                if ( is_moderator != speakerp->mIsModerator )
                {
                    LL_DEBUGS("Speakers") << "Speaker " << agent_id << (is_moderator ? "is now" : "no longer is") << " a moderator" << LL_ENDL;
                    fireEvent(new LLSpeakerUpdateModeratorEvent(speakerp), "update_moderator");
                }
            }
        }
    }
    else if ( speakers.has("agents" ) && speakers["agents"].isArray() )
    {
        //older, more decprecated way.  Need here for
        //using older version of servers
        LLSD::array_const_iterator speaker_it;
        for(speaker_it = speakers["agents"].beginArray();
            speaker_it != speakers["agents"].endArray();
            ++speaker_it)
        {
            const LLUUID agent_id = (*speaker_it).asUUID();

            LLPointer<LLSpeaker> speakerp = setSpeaker(
                agent_id,
                LLStringUtil::null,
                LLSpeaker::STATUS_TEXT_ONLY);
        }
    }
}

void LLIMSpeakerMgr::updateSpeakers(const LLSD& update)
{
    if ( !update.isMap() ) return;

    if ( update.has("agent_updates") && update["agent_updates"].isMap() )
    {
        LLSD::map_const_iterator update_it;
        for(
            update_it = update["agent_updates"].beginMap();
            update_it != update["agent_updates"].endMap();
            ++update_it)
        {
            LLUUID agent_id(update_it->first);
            LLPointer<LLSpeaker> speakerp = findSpeaker(agent_id);

            LLSD agent_data = update_it->second;

            if (agent_data.isMap() && agent_data.has("transition"))
            {
                if (agent_data["transition"].asString() == "LEAVE")
                {
                    setSpeakerNotInChannel(speakerp);
                }
                else if (agent_data["transition"].asString() == "ENTER")
                {
                    // add or update speaker
                    speakerp = setSpeaker(agent_id);
                }
                else
                {
                    LL_WARNS() << "bad membership list update from 'agent_updates' for agent " << agent_id << ", transition " << ll_print_sd(agent_data["transition"]) << LL_ENDL;
                }
            }

            if (speakerp.isNull()) continue;

            // should have a valid speaker from this point on
            if (agent_data.isMap() && agent_data.has("info"))
            {
                LLSD agent_info = agent_data["info"];

                if (agent_info.has("is_moderator"))
                {
                    bool is_moderator = speakerp->mIsModerator;
                    speakerp->mIsModerator = agent_info["is_moderator"];
                    // Fire event only if moderator changed
                    if ( is_moderator != speakerp->mIsModerator )
                    {
                        LL_DEBUGS("Speakers") << "Speaker " << agent_id << (is_moderator ? "is now" : "no longer is") << " a moderator" << LL_ENDL;
                        fireEvent(new LLSpeakerUpdateModeratorEvent(speakerp), "update_moderator");
                    }
                }

                if (agent_info.has("mutes"))
                {
                    speakerp->mModeratorMutedText = agent_info["mutes"]["text"];
                }
            }
        }
    }
    else if ( update.has("updates") && update["updates"].isMap() )
    {
        LLSD::map_const_iterator update_it;
        for (
            update_it = update["updates"].beginMap();
            update_it != update["updates"].endMap();
            ++update_it)
        {
            LLUUID agent_id(update_it->first);
            LLPointer<LLSpeaker> speakerp = findSpeaker(agent_id);

            std::string agent_transition = update_it->second.asString();
            if (agent_transition == "LEAVE")
            {
                setSpeakerNotInChannel(speakerp);
            }
            else if ( agent_transition == "ENTER")
            {
                // add or update speaker
                speakerp = setSpeaker(agent_id);
            }
            else
            {
                LL_WARNS() << "bad membership list update from 'updates' for agent " << agent_id << ", transition " << agent_transition << LL_ENDL;
            }
        }
    }
}

// <FS:Zi> make text chat block in groups not a toggle to prevent accidental unmuting
// void LLIMSpeakerMgr::toggleAllowTextChat(const LLUUID& speaker_id)
void LLIMSpeakerMgr::allowTextChat(const LLUUID& speaker_id, bool allow)
{
    // <FS:Zi> Don't test for presence in the group participants list, as the list
    //         is unreliable and this leads to situations where people can't be
    //         chat muted at all anymore
    // LLPointer<LLSpeaker> speakerp = findSpeaker(speaker_id);
    // if (!speakerp || !mVoiceChannel) return;
<<<<<<< HEAD
=======
    if (!mVoiceChannel) return;
>>>>>>> e65ec7d1

    std::string url = gAgent.getRegionCapability("ChatSessionRequest");
    LLSD data;
    data["method"] = "mute update";
    data["session-id"] = getSessionID();
    data["params"] = LLSD::emptyMap();
    data["params"]["agent_id"] = speaker_id;
    data["params"]["mute_info"] = LLSD::emptyMap();
    // <FS:Zi> make text chat block in groups not a toggle to prevent accidental unmuting
    //current value represents ability to type, so invert
    // data["params"]["mute_info"]["text"] = !speakerp->mModeratorMutedText;
    data["params"]["mute_info"]["text"] = !allow;

    LLCoros::instance().launch("LLIMSpeakerMgr::moderationActionCoro",
        boost::bind(&LLIMSpeakerMgr::moderationActionCoro, this, url, data));
}

void LLIMSpeakerMgr::moderateVoiceParticipant(const LLUUID& avatar_id, bool unmute)
{
    LLPointer<LLSpeaker> speakerp = findSpeaker(avatar_id);
    if (!speakerp || !mVoiceChannel) return;

    // *NOTE: mantipov: probably this condition will be incorrect when avatar will be blocked for
    // text chat via moderation (LLSpeaker::mModeratorMutedText == true)
    bool is_in_voice = speakerp->mStatus <= LLSpeaker::STATUS_VOICE_ACTIVE || speakerp->mStatus == LLSpeaker::STATUS_MUTED;

    // do not send voice moderation changes for avatars not in voice channel
    if (!is_in_voice) return;

    std::string url = gAgent.getRegionCapability("ChatSessionRequest");
    LLSD data;
    data["method"] = "mute update";
    data["session-id"] = getSessionID();
    data["params"] = LLSD::emptyMap();
    data["params"]["agent_id"] = avatar_id;
    data["params"]["mute_info"] = LLSD::emptyMap();
    data["params"]["mute_info"]["voice"] = !unmute;

    LLCoros::instance().launch("LLIMSpeakerMgr::moderationActionCoro",
        boost::bind(&LLIMSpeakerMgr::moderationActionCoro, this, url, data));
}

void LLIMSpeakerMgr::moderationActionCoro(std::string url, LLSD action)
{
    LLCore::HttpRequest::policy_t httpPolicy(LLCore::HttpRequest::DEFAULT_POLICY_ID);
    LLCoreHttpUtil::HttpCoroutineAdapter::ptr_t
        httpAdapter(new LLCoreHttpUtil::HttpCoroutineAdapter("moderationActionCoro", httpPolicy));
    LLCore::HttpRequest::ptr_t httpRequest(new LLCore::HttpRequest);
    LLCore::HttpOptions::ptr_t httpOpts = LLCore::HttpOptions::ptr_t(new LLCore::HttpOptions);

    httpOpts->setWantHeaders(true);

    LLUUID sessionId = action["session-id"];

    LLSD result = httpAdapter->postAndSuspend(httpRequest, url, action, httpOpts);

    LLSD httpResults = result[LLCoreHttpUtil::HttpCoroutineAdapter::HTTP_RESULTS];
    LLCore::HttpStatus status = LLCoreHttpUtil::HttpCoroutineAdapter::getStatusFromLLSD(httpResults);

    if (!status)
    {
        if (gIMMgr)
        {
            //403 == you're not a mod
            //should be disabled if you're not a moderator
            if (status == LLCore::HttpStatus(HTTP_FORBIDDEN))
            {
                gIMMgr->showSessionEventError(
                    "mute",
                    "not_a_mod_error",
                    sessionId);
            }
            else
            {
                gIMMgr->showSessionEventError(
                    "mute",
                    "generic_request_error",
                    sessionId);
            }
        }
        return;
    }
}

void LLIMSpeakerMgr::moderateVoiceAllParticipants( bool unmute_everyone )
{
    if (mVoiceModerated == !unmute_everyone)
    {
        // session already in requested state. Just force participants which do not match it.
        forceVoiceModeratedMode(mVoiceModerated);
    }
    else
    {
        // otherwise set moderated mode for a whole session.
        moderateVoiceSession(getSessionID(), !unmute_everyone);
    }
}

void LLIMSpeakerMgr::processSessionUpdate(const LLSD& session_update)
{
    if (session_update.has("moderated_mode") &&
        session_update["moderated_mode"].has("voice"))
    {
        mVoiceModerated = session_update["moderated_mode"]["voice"];
    }
}

void LLIMSpeakerMgr::moderateVoiceSession(const LLUUID& session_id, bool disallow_voice)
{
    std::string url = gAgent.getRegionCapability("ChatSessionRequest");
    LLSD data;
    data["method"] = "session update";
    data["session-id"] = session_id;
    data["params"] = LLSD::emptyMap();

    data["params"]["update_info"] = LLSD::emptyMap();

    data["params"]["update_info"]["moderated_mode"] = LLSD::emptyMap();
    data["params"]["update_info"]["moderated_mode"]["voice"] = disallow_voice;

    LLCoros::instance().launch("LLIMSpeakerMgr::moderationActionCoro",
        boost::bind(&LLIMSpeakerMgr::moderationActionCoro, this, url, data));
}

void LLIMSpeakerMgr::forceVoiceModeratedMode(bool should_be_muted)
{
    for (speaker_map_t::iterator speaker_it = mSpeakers.begin(); speaker_it != mSpeakers.end(); ++speaker_it)
    {
        LLUUID speaker_id = speaker_it->first;
        LLSpeaker* speakerp = speaker_it->second;

        // participant does not match requested state
        if (should_be_muted != (bool)speakerp->mModeratorMutedVoice)
        {
            moderateVoiceParticipant(speaker_id, !should_be_muted);
        }
    }
}

//
// LLActiveSpeakerMgr
//

LLActiveSpeakerMgr::LLActiveSpeakerMgr() : LLSpeakerMgr(NULL)
{
}

void LLActiveSpeakerMgr::updateSpeakerList()
{
    // point to whatever the current voice channel is
    mVoiceChannel = LLVoiceChannel::getCurrentVoiceChannel();

    // always populate from active voice channel
    if (LLVoiceChannel::getCurrentVoiceChannel() != mVoiceChannel) //MA: seems this is always false
    {
        LL_DEBUGS("Speakers") << "Removed all speakers" << LL_ENDL;
        fireEvent(new LLSpeakerListChangeEvent(this, LLUUID::null), "clear");
        mSpeakers.clear();
        mSpeakersSorted.clear();
        mVoiceChannel = LLVoiceChannel::getCurrentVoiceChannel();
        mSpeakerDelayRemover->removeAllTimers();
    }
    LLSpeakerMgr::updateSpeakerList();

    // clean up text only speakers
    for (speaker_map_t::iterator speaker_it = mSpeakers.begin(); speaker_it != mSpeakers.end(); ++speaker_it)
    {
        LLSpeaker* speakerp = speaker_it->second;
        if (speakerp->mStatus == LLSpeaker::STATUS_TEXT_ONLY)
        {
            // automatically flag text only speakers for removal
            speakerp->mStatus = LLSpeaker::STATUS_NOT_IN_CHANNEL;
        }
    }

}



//
// LLLocalSpeakerMgr
//

LLLocalSpeakerMgr::LLLocalSpeakerMgr() : LLSpeakerMgr(LLVoiceChannelProximal::getInstance())
{
}

LLLocalSpeakerMgr::~LLLocalSpeakerMgr ()
{
}

void LLLocalSpeakerMgr::updateSpeakerList()
{
    // pull speakers from voice channel
    LLSpeakerMgr::updateSpeakerList();

    if (gDisconnected)//the world is cleared.
    {
        return ;
    }

    // pick up non-voice speakers in chat range
    uuid_vec_t avatar_ids;
    std::vector<LLVector3d> positions;
// <FS:CR> Opensim
    //LLWorld::getInstance()->getAvatars(&avatar_ids, &positions, gAgent.getPositionGlobal(), CHAT_NORMAL_RADIUS);
    LLWorld::getInstance()->getAvatars(&avatar_ids, &positions, gAgent.getPositionGlobal(), (F32)LFSimFeatureHandler::getInstance()->sayRange());
// </FS:CR> Opensim
    for(U32 i=0; i<avatar_ids.size(); i++)
    {
        setSpeaker(avatar_ids[i]);
    }

    // check if text only speakers have moved out of chat range
    for (speaker_map_t::iterator speaker_it = mSpeakers.begin(); speaker_it != mSpeakers.end(); ++speaker_it)
    {
        LLUUID speaker_id = speaker_it->first;
        LLPointer<LLSpeaker> speakerp = speaker_it->second;
        if (speakerp.notNull() && speakerp->mStatus == LLSpeaker::STATUS_TEXT_ONLY)
        {
            LLVOAvatar* avatarp = (LLVOAvatar*)gObjectList.findObject(speaker_id);
// <FS:CR> Opensim
            F32 say_distance_squared = (F32)(LFSimFeatureHandler::getInstance()->sayRange() * LFSimFeatureHandler::getInstance()->sayRange());
            if (!avatarp || dist_vec_squared(avatarp->getPositionAgent(), gAgent.getPositionAgent()) > say_distance_squared)
            //if (!avatarp || dist_vec_squared(avatarp->getPositionAgent(), gAgent.getPositionAgent()) > CHAT_NORMAL_RADIUS * CHAT_NORMAL_RADIUS)
// </FS:CR> Opensim
            {
                setSpeakerNotInChannel(speakerp);
            }
        }
    }
}<|MERGE_RESOLUTION|>--- conflicted
+++ resolved
@@ -832,10 +832,7 @@
     //         chat muted at all anymore
     // LLPointer<LLSpeaker> speakerp = findSpeaker(speaker_id);
     // if (!speakerp || !mVoiceChannel) return;
-<<<<<<< HEAD
-=======
     if (!mVoiceChannel) return;
->>>>>>> e65ec7d1
 
     std::string url = gAgent.getRegionCapability("ChatSessionRequest");
     LLSD data;
