/**
 * @file llspeakers.cpp
 * @brief Management interface for muting and controlling volume of residents currently speaking
 *
 * $LicenseInfo:firstyear=2005&license=viewerlgpl$
 * Second Life Viewer Source Code
 * Copyright (C) 2010, Linden Research, Inc.
 *
 * This library is free software; you can redistribute it and/or
 * modify it under the terms of the GNU Lesser General Public
 * License as published by the Free Software Foundation;
 * version 2.1 of the License only.
 *
 * This library is distributed in the hope that it will be useful,
 * but WITHOUT ANY WARRANTY; without even the implied warranty of
 * MERCHANTABILITY or FITNESS FOR A PARTICULAR PURPOSE.  See the GNU
 * Lesser General Public License for more details.
 *
 * You should have received a copy of the GNU Lesser General Public
 * License along with this library; if not, write to the Free Software
 * Foundation, Inc., 51 Franklin Street, Fifth Floor, Boston, MA  02110-1301  USA
 *
 * Linden Research, Inc., 945 Battery Street, San Francisco, CA  94111  USA
 * $/LicenseInfo$
 */

#include "llviewerprecompiledheaders.h"

#include "llspeakers.h"

#include "llagent.h"
#include "llavatarnamecache.h"
#include "llappviewer.h"
#include "llimview.h"
#include "llgroupmgr.h"
#include "llsdutil.h"
#include "lluicolortable.h"
#include "llviewerobjectlist.h"
#include "llviewerregion.h"
#include "llvoavatar.h"
#include "llworld.h"
#include "llcorehttputil.h"

#include "lfsimfeaturehandler.h"    // <FS:CR> Opensim

extern LLControlGroup gSavedSettings;

const LLColor4 INACTIVE_COLOR(0.3f, 0.3f, 0.3f, 0.5f);
const LLColor4 ACTIVE_COLOR(0.5f, 0.5f, 0.5f, 1.f);

LLSpeaker::LLSpeaker(const LLUUID& id, const std::string& name, const ESpeakerType type) :
    mStatus(LLSpeaker::STATUS_TEXT_ONLY),
    mLastSpokeTime(0.f),
    mSpeechVolume(0.f),
    mHasSpoken(FALSE),
    mHasLeftCurrentCall(FALSE),
    mDotColor(LLColor4::white),
    mID(id),
    mTyping(FALSE),
    mSortIndex(0),
    mType(type),
    mIsModerator(FALSE),
    mModeratorMutedVoice(FALSE),
    mModeratorMutedText(FALSE)
{
    if (name.empty() && type == SPEAKER_AGENT)
    {
        lookupName();
    }
    else
    {
        mDisplayName = name;
    }
}


void LLSpeaker::lookupName()
{
    if (mDisplayName.empty())
    {
        // <FS:Zi> Crash fix on login
        if(!gCacheName)
            return;
        // </FS:Zi>
        LLAvatarNameCache::get(mID, boost::bind(&LLSpeaker::onNameCache, this, _1, _2)); // todo: can be group???
    }
}

void LLSpeaker::onNameCache(const LLUUID& id, const LLAvatarName& av_name)
{
    mDisplayName = av_name.getUserName();
}

bool LLSpeaker::isInVoiceChannel()
{
    return mStatus <= LLSpeaker::STATUS_VOICE_ACTIVE || mStatus == LLSpeaker::STATUS_MUTED;
}

LLSpeakerUpdateSpeakerEvent::LLSpeakerUpdateSpeakerEvent(LLSpeaker* source)
: LLEvent(source, "Speaker update speaker event"),
  mSpeakerID (source->mID)
{
}

LLSD LLSpeakerUpdateSpeakerEvent::getValue()
{
    LLSD ret;
    ret["id"] = mSpeakerID;
    return ret;
}

LLSpeakerUpdateModeratorEvent::LLSpeakerUpdateModeratorEvent(LLSpeaker* source)
: LLEvent(source, "Speaker add moderator event"),
  mSpeakerID (source->mID),
  mIsModerator (source->mIsModerator)
{
}

LLSD LLSpeakerUpdateModeratorEvent::getValue()
{
    LLSD ret;
    ret["id"] = mSpeakerID;
    ret["is_moderator"] = mIsModerator;
    return ret;
}

LLSpeakerTextModerationEvent::LLSpeakerTextModerationEvent(LLSpeaker* source)
: LLEvent(source, "Speaker text moderation event")
{
}

LLSD LLSpeakerTextModerationEvent::getValue()
{
    return std::string("text");
}


LLSpeakerVoiceModerationEvent::LLSpeakerVoiceModerationEvent(LLSpeaker* source)
: LLEvent(source, "Speaker voice moderation event")
{
}

LLSD LLSpeakerVoiceModerationEvent::getValue()
{
    return std::string("voice");
}

LLSpeakerListChangeEvent::LLSpeakerListChangeEvent(LLSpeakerMgr* source, const LLUUID& speaker_id)
: LLEvent(source, "Speaker added/removed from speaker mgr"),
  mSpeakerID(speaker_id)
{
}

LLSD LLSpeakerListChangeEvent::getValue()
{
    return mSpeakerID;
}

// helper sort class
struct LLSortRecentSpeakers
{
    bool operator()(const LLPointer<LLSpeaker> lhs, const LLPointer<LLSpeaker> rhs) const;
};

bool LLSortRecentSpeakers::operator()(const LLPointer<LLSpeaker> lhs, const LLPointer<LLSpeaker> rhs) const
{
    // Sort first on status
    if (lhs->mStatus != rhs->mStatus)
    {
        return (lhs->mStatus < rhs->mStatus);
    }

    // and then on last speaking time
    if(lhs->mLastSpokeTime != rhs->mLastSpokeTime)
    {
        return (lhs->mLastSpokeTime > rhs->mLastSpokeTime);
    }

    // and finally (only if those are both equal), on name.
    return( lhs->mDisplayName.compare(rhs->mDisplayName) < 0 );
}

LLSpeakerActionTimer::LLSpeakerActionTimer(action_callback_t action_cb, F32 action_period, const LLUUID& speaker_id)
: LLEventTimer(action_period)
, mActionCallback(action_cb)
, mSpeakerId(speaker_id)
{
}

BOOL LLSpeakerActionTimer::tick()
{
    if (mActionCallback)
    {
        return (BOOL)mActionCallback(mSpeakerId);
    }
    return TRUE;
}

void LLSpeakerActionTimer::unset()
{
    mActionCallback = 0;
}

LLSpeakersDelayActionsStorage::LLSpeakersDelayActionsStorage(LLSpeakerActionTimer::action_callback_t action_cb, F32 action_delay)
: mActionCallback(action_cb)
, mActionDelay(action_delay)
{
}

LLSpeakersDelayActionsStorage::~LLSpeakersDelayActionsStorage()
{
    removeAllTimers();
}

void LLSpeakersDelayActionsStorage::setActionTimer(const LLUUID& speaker_id)
{
    bool not_found = true;
    if (mActionTimersMap.size() > 0)
    {
        not_found = mActionTimersMap.find(speaker_id) == mActionTimersMap.end();
    }

    // If there is already a started timer for the passed UUID don't do anything.
    if (not_found)
    {
        // Starting a timer to remove an participant after delay is completed
        mActionTimersMap.insert(LLSpeakerActionTimer::action_value_t(speaker_id,
            new LLSpeakerActionTimer(
                boost::bind(&LLSpeakersDelayActionsStorage::onTimerActionCallback, this, _1),
                mActionDelay, speaker_id)));
    }
}

void LLSpeakersDelayActionsStorage::unsetActionTimer(const LLUUID& speaker_id)
{
    if (mActionTimersMap.size() == 0) return;

    LLSpeakerActionTimer::action_timer_iter_t it_speaker = mActionTimersMap.find(speaker_id);

    if (it_speaker != mActionTimersMap.end())
    {
        it_speaker->second->unset();
        mActionTimersMap.erase(it_speaker);
    }
}

void LLSpeakersDelayActionsStorage::removeAllTimers()
{
    LLSpeakerActionTimer::action_timer_iter_t iter = mActionTimersMap.begin();
    for (; iter != mActionTimersMap.end(); ++iter)
    {
        delete iter->second;
    }
    mActionTimersMap.clear();
}

bool LLSpeakersDelayActionsStorage::onTimerActionCallback(const LLUUID& speaker_id)
{
    unsetActionTimer(speaker_id);

    if (mActionCallback)
    {
        mActionCallback(speaker_id);
    }

    return true;
}

bool LLSpeakersDelayActionsStorage::isTimerStarted(const LLUUID& speaker_id)
{
    return (mActionTimersMap.size() > 0) && (mActionTimersMap.find(speaker_id) != mActionTimersMap.end());
}

//
// LLSpeakerMgr
//

LLSpeakerMgr::LLSpeakerMgr(LLVoiceChannel* channelp) :
    mVoiceChannel(channelp),
    mVoiceModerated(false),
    mModerateModeHandledFirstTime(false),
    mSpeakerListUpdated(false)
{
    mGetListTime.reset();
    static LLUICachedControl<F32> remove_delay ("SpeakerParticipantRemoveDelay", 10.0);

    mSpeakerDelayRemover = new LLSpeakersDelayActionsStorage(boost::bind(&LLSpeakerMgr::removeSpeaker, this, _1), remove_delay);
}

LLSpeakerMgr::~LLSpeakerMgr()
{
    delete mSpeakerDelayRemover;
}

LLPointer<LLSpeaker> LLSpeakerMgr::setSpeaker(const LLUUID& id, const std::string& name, LLSpeaker::ESpeakerStatus status, LLSpeaker::ESpeakerType type)
{
    LLUUID session_id = getSessionID();
    if (id.isNull() || (id == session_id))
    {
        return NULL;
    }

    LLPointer<LLSpeaker> speakerp;
    if (mSpeakers.find(id) == mSpeakers.end())
    {
        speakerp = new LLSpeaker(id, name, type);
        speakerp->mStatus = status;
        mSpeakers.insert(std::make_pair(speakerp->mID, speakerp));
        mSpeakersSorted.push_back(speakerp);
        LL_DEBUGS("Speakers") << "Added speaker " << id << LL_ENDL;
        fireEvent(new LLSpeakerListChangeEvent(this, speakerp->mID), "add");
    }
    else
    {
        speakerp = findSpeaker(id);
        if (speakerp.notNull())
        {
            // keep highest priority status (lowest value) instead of overriding current value
            speakerp->mStatus = llmin(speakerp->mStatus, status);
            // RN: due to a weird behavior where IMs from attached objects come from the wearer's agent_id
            // we need to override speakers that we think are objects when we find out they are really
            // residents
            if (type == LLSpeaker::SPEAKER_AGENT)
            {
                speakerp->mType = LLSpeaker::SPEAKER_AGENT;
                speakerp->lookupName();
            }
        }
        else
        {
            LL_WARNS("Speakers") << "Speaker " << id << " not found" << LL_ENDL;
        }
    }

    mSpeakerDelayRemover->unsetActionTimer(speakerp->mID);
    return speakerp;
}

// *TODO: Once way to request the current voice channel moderation mode is implemented
// this method with related code should be removed.
/*
 Initializes "moderate_mode" of voice session on first join.

 This is WORKAROUND because a way to request the current voice channel moderation mode exists
 but is not implemented in viewer yet. See EXT-6937.
*/
void LLSpeakerMgr::initVoiceModerateMode()
{
    if (!mModerateModeHandledFirstTime && (mVoiceChannel && mVoiceChannel->isActive()))
    {
        LLPointer<LLSpeaker> speakerp;

        if (mSpeakers.find(gAgentID) != mSpeakers.end())
        {
            speakerp = mSpeakers[gAgentID];
        }

        if (speakerp.notNull())
        {
            mVoiceModerated = speakerp->mModeratorMutedVoice;
            mModerateModeHandledFirstTime = true;
        }
    }
}

void LLSpeakerMgr::update(BOOL resort_ok)
{
    if (!LLVoiceClient::getInstance())
    {
        return;
    }

    LLColor4 speaking_color = LLUIColorTable::instance().getColor("SpeakingColor");
    LLColor4 overdriven_color = LLUIColorTable::instance().getColor("OverdrivenColor");

    if(resort_ok) // only allow list changes when user is not interacting with it
    {
        updateSpeakerList();
    }

    // update status of all current speakers
    BOOL voice_channel_active = (!mVoiceChannel && LLVoiceClient::getInstance()->inProximalChannel()) || (mVoiceChannel && mVoiceChannel->isActive());
    for (speaker_map_t::iterator speaker_it = mSpeakers.begin(); speaker_it != mSpeakers.end(); speaker_it++)
    {
        LLUUID speaker_id = speaker_it->first;
        LLSpeaker* speakerp = speaker_it->second;

        if (voice_channel_active && LLVoiceClient::getInstance()->getVoiceEnabled(speaker_id))
        {
            speakerp->mSpeechVolume = LLVoiceClient::getInstance()->getCurrentPower(speaker_id);
            BOOL moderator_muted_voice = LLVoiceClient::getInstance()->getIsModeratorMuted(speaker_id);
            if (moderator_muted_voice != speakerp->mModeratorMutedVoice)
            {
                speakerp->mModeratorMutedVoice = moderator_muted_voice;
                LL_DEBUGS("Speakers") << (speakerp->mModeratorMutedVoice? "Muted" : "Umuted") << " speaker " << speaker_id<< LL_ENDL;
                speakerp->fireEvent(new LLSpeakerVoiceModerationEvent(speakerp));
            }

            if (LLVoiceClient::getInstance()->getOnMuteList(speaker_id) || speakerp->mModeratorMutedVoice)
            {
                speakerp->mStatus = LLSpeaker::STATUS_MUTED;
            }
            else if (LLVoiceClient::getInstance()->getIsSpeaking(speaker_id))
            {
                // reset inactivity expiration
                if (speakerp->mStatus != LLSpeaker::STATUS_SPEAKING)
                {
                    speakerp->mLastSpokeTime = mSpeechTimer.getElapsedTimeF32();
                    speakerp->mHasSpoken = TRUE;
                    fireEvent(new LLSpeakerUpdateSpeakerEvent(speakerp), "update_speaker");
                }
                speakerp->mStatus = LLSpeaker::STATUS_SPEAKING;
                // interpolate between active color and full speaking color based on power of speech output
                speakerp->mDotColor = speaking_color;
                if (speakerp->mSpeechVolume > LLVoiceClient::OVERDRIVEN_POWER_LEVEL)
                {
                    speakerp->mDotColor = overdriven_color;
                }
            }
            else
            {
                speakerp->mSpeechVolume = 0.f;
                speakerp->mDotColor = ACTIVE_COLOR;

                if (speakerp->mHasSpoken)
                {
                    // have spoken once, not currently speaking
                    speakerp->mStatus = LLSpeaker::STATUS_HAS_SPOKEN;
                }
                else
                {
                    // default state for being in voice channel
                    speakerp->mStatus = LLSpeaker::STATUS_VOICE_ACTIVE;
                }
            }
        }
        // speaker no longer registered in voice channel, demote to text only
        else if (speakerp->mStatus != LLSpeaker::STATUS_NOT_IN_CHANNEL)
        {
            if(speakerp->mType == LLSpeaker::SPEAKER_EXTERNAL)
            {
                // external speakers should be timed out when they leave the voice channel (since they only exist via SLVoice)
                speakerp->mStatus = LLSpeaker::STATUS_NOT_IN_CHANNEL;
            }
            else
            {
                speakerp->mStatus = LLSpeaker::STATUS_TEXT_ONLY;
                speakerp->mSpeechVolume = 0.f;
                speakerp->mDotColor = ACTIVE_COLOR;
            }
        }
    }

    if(resort_ok)  // only allow list changes when user is not interacting with it
    {
        // sort by status then time last spoken
        std::sort(mSpeakersSorted.begin(), mSpeakersSorted.end(), LLSortRecentSpeakers());
    }

    // for recent speakers who are not currently speaking, show "recent" color dot for most recent
    // fading to "active" color

    S32 recent_speaker_count = 0;
    S32 sort_index = 0;
    speaker_list_t::iterator sorted_speaker_it;
    for(sorted_speaker_it = mSpeakersSorted.begin();
        sorted_speaker_it != mSpeakersSorted.end(); ++sorted_speaker_it)
    {
        LLPointer<LLSpeaker> speakerp = *sorted_speaker_it;

        // color code recent speakers who are not currently speaking
        if (speakerp->mStatus == LLSpeaker::STATUS_HAS_SPOKEN)
        {
            speakerp->mDotColor = lerp(speaking_color, ACTIVE_COLOR, clamp_rescale((F32)recent_speaker_count, -2.f, 3.f, 0.f, 1.f));
            recent_speaker_count++;
        }

        // stuff sort ordinal into speaker so the ui can sort by this value
        speakerp->mSortIndex = sort_index++;
    }
}

void LLSpeakerMgr::updateSpeakerList()
{
    // Are we bound to the currently active voice channel?
    if ((!mVoiceChannel && LLVoiceClient::getInstance()->inProximalChannel()) || (mVoiceChannel && mVoiceChannel->isActive()))
    {
        std::set<LLUUID> participants;
        LLVoiceClient::getInstance()->getParticipantList(participants);
        // If we are, add all voice client participants to our list of known speakers
        for (std::set<LLUUID>::iterator participant_it = participants.begin(); participant_it != participants.end(); ++participant_it)
        {
                setSpeaker(*participant_it,
                           LLVoiceClient::getInstance()->getDisplayName(*participant_it),
                           LLSpeaker::STATUS_VOICE_ACTIVE,
                           (LLVoiceClient::getInstance()->isParticipantAvatar(*participant_it)?LLSpeaker::SPEAKER_AGENT:LLSpeaker::SPEAKER_EXTERNAL));
        }
    }
    else
    {
        // If not, check if the list is empty, except if it's Nearby Chat (session_id NULL).
        LLUUID session_id = getSessionID();
        if (!session_id.isNull() && !mSpeakerListUpdated)
        {
            // If the list is empty, we update it with whatever we have locally so that it doesn't stay empty too long.
            // *TODO: Fix the server side code that sometimes forgets to send back the list of participants after a chat started.
            // (IOW, fix why we get no ChatterBoxSessionAgentListUpdates message after the initial ChatterBoxSessionStartReply)
            LLIMModel::LLIMSession* session = LLIMModel::getInstance()->findIMSession(session_id);
            if (session->isGroupSessionType() && (mSpeakers.size() <= 1))
            {
                // For groups, we need to hit the group manager.
                // Note: The session uuid and the group uuid are actually one and the same. If that was to change, this will fail.
                LLGroupMgrGroupData* gdatap = LLGroupMgr::getInstance()->getGroupData(session_id);

                if (gdatap && gdatap->isMemberDataComplete() && !gdatap->mMembers.empty())
                {
                    // Add group members when we get the complete list (note: can take a while before we get that list)
                    LLGroupMgrGroupData::member_list_t::iterator member_it = gdatap->mMembers.begin();
                    const S32 load_group_max_members = gSavedSettings.getS32("ChatLoadGroupMaxMembers");
                    S32 updated = 0;
                    while (member_it != gdatap->mMembers.end())
                    {
                        LLGroupMemberData* member = member_it->second;
                        LLUUID id = member_it->first;
                        // Add only members who are online and not already in the list
                        if ((member->getOnlineStatus() == "Online") && (mSpeakers.find(id) == mSpeakers.end()))
                        {
                            LLPointer<LLSpeaker> speakerp = setSpeaker(id, "", LLSpeaker::STATUS_VOICE_ACTIVE, LLSpeaker::SPEAKER_AGENT);
                            speakerp->mIsModerator = ((member->getAgentPowers() & GP_SESSION_MODERATOR) == GP_SESSION_MODERATOR);
                            updated++;
                        }
                        ++member_it;
                        // Limit the number of "manually updated" participants to a reasonable number to avoid severe fps drop
                        // *TODO : solve the perf issue of having several hundreds of widgets in the conversation list
                        if (updated >= load_group_max_members)
                            break;
                    }
                    mSpeakerListUpdated = true;
                }
            }
            else if (mSpeakers.size() == 0)
            {
                // For all other session type (ad-hoc, P2P), we use the initial participants targets list
                for (uuid_vec_t::iterator it = session->mInitialTargetIDs.begin();it!=session->mInitialTargetIDs.end();++it)
                {
                    // Add buddies if they are on line, add any other avatar.
                    if (!LLAvatarTracker::instance().isBuddy(*it) || LLAvatarTracker::instance().isBuddyOnline(*it))
                    {
                        setSpeaker(*it, "", LLSpeaker::STATUS_VOICE_ACTIVE, LLSpeaker::SPEAKER_AGENT);
                    }
                }
                mSpeakerListUpdated = true;
            }
            else
            {
                // The list has been updated the normal way (i.e. by a ChatterBoxSessionAgentListUpdates received from the server)
                mSpeakerListUpdated = true;
            }
        }
    }
    // Always add the current agent (it has to be there...). Will do nothing if already there.
    setSpeaker(gAgentID, "", LLSpeaker::STATUS_VOICE_ACTIVE, LLSpeaker::SPEAKER_AGENT);
}

void LLSpeakerMgr::setSpeakerNotInChannel(LLPointer<LLSpeaker> speakerp)
{
    if  (speakerp.notNull())
    {
        speakerp->mStatus = LLSpeaker::STATUS_NOT_IN_CHANNEL;
        speakerp->mDotColor = INACTIVE_COLOR;
        mSpeakerDelayRemover->setActionTimer(speakerp->mID);
    }
}

bool LLSpeakerMgr::removeSpeaker(const LLUUID& speaker_id)
{
    mSpeakers.erase(speaker_id);

    speaker_list_t::iterator sorted_speaker_it = mSpeakersSorted.begin();

    for(; sorted_speaker_it != mSpeakersSorted.end(); ++sorted_speaker_it)
    {
        if (speaker_id == (*sorted_speaker_it)->mID)
        {
            mSpeakersSorted.erase(sorted_speaker_it);
            break;
        }
    }

    LL_DEBUGS("Speakers") << "Removed speaker " << speaker_id << LL_ENDL;
    fireEvent(new LLSpeakerListChangeEvent(this, speaker_id), "remove");

    update(TRUE);

    return false;
}

LLPointer<LLSpeaker> LLSpeakerMgr::findSpeaker(const LLUUID& speaker_id)
{
    //In some conditions map causes crash if it is empty(Windows only), adding check (EK)
    if (mSpeakers.size() == 0)
        return NULL;
    speaker_map_t::iterator found_it = mSpeakers.find(speaker_id);
    if (found_it == mSpeakers.end())
    {
        return NULL;
    }
    return found_it->second;
}

void LLSpeakerMgr::getSpeakerList(speaker_list_t* speaker_list, BOOL include_text)
{
    speaker_list->clear();
    for (speaker_map_t::iterator speaker_it = mSpeakers.begin(); speaker_it != mSpeakers.end(); ++speaker_it)
    {
        LLPointer<LLSpeaker> speakerp = speaker_it->second;
        // what about text only muted or inactive?
        if (include_text || speakerp->mStatus != LLSpeaker::STATUS_TEXT_ONLY)
        {
            speaker_list->push_back(speakerp);
        }
    }
}

<<<<<<< HEAD
const LLUUID LLSpeakerMgr::getSessionID() 
{ 
	return mVoiceChannel ? mVoiceChannel->getSessionID() : LLUUID(); 
=======
const LLUUID LLSpeakerMgr::getSessionID()
{
    return mVoiceChannel->getSessionID();
>>>>>>> c5abcecc
}

bool LLSpeakerMgr::isSpeakerToBeRemoved(const LLUUID& speaker_id)
{
    return mSpeakerDelayRemover && mSpeakerDelayRemover->isTimerStarted(speaker_id);
}

void LLSpeakerMgr::setSpeakerTyping(const LLUUID& speaker_id, BOOL typing)
{
    LLPointer<LLSpeaker> speakerp = findSpeaker(speaker_id);
    if (speakerp.notNull())
    {
        speakerp->mTyping = typing;
    }
}

// speaker has chatted via either text or voice
void LLSpeakerMgr::speakerChatted(const LLUUID& speaker_id)
{
    LLPointer<LLSpeaker> speakerp = findSpeaker(speaker_id);
    if (speakerp.notNull())
    {
        speakerp->mLastSpokeTime = mSpeechTimer.getElapsedTimeF32();
        speakerp->mHasSpoken = TRUE;
        fireEvent(new LLSpeakerUpdateSpeakerEvent(speakerp), "update_speaker");
    }
}

BOOL LLSpeakerMgr::isVoiceActive()
{
    // mVoiceChannel = NULL means current voice channel, whatever it is
    return LLVoiceClient::getInstance()->voiceEnabled() && mVoiceChannel && mVoiceChannel->isActive();
}


//
// LLIMSpeakerMgr
//
LLIMSpeakerMgr::LLIMSpeakerMgr(LLVoiceChannel* channel) : LLSpeakerMgr(channel)
{
}

void LLIMSpeakerMgr::updateSpeakerList()
{
    // don't do normal updates which are pulled from voice channel
    // rely on user list reported by sim

    // We need to do this to allow PSTN callers into group chats to show in the list.
    LLSpeakerMgr::updateSpeakerList();

    return;
}

void LLIMSpeakerMgr::setSpeakers(const LLSD& speakers)
{
    if ( !speakers.isMap() ) return;

    if ( speakers.has("agent_info") && speakers["agent_info"].isMap() )
    {
        LLSD::map_const_iterator speaker_it;
        for(speaker_it = speakers["agent_info"].beginMap();
            speaker_it != speakers["agent_info"].endMap();
            ++speaker_it)
        {
            LLUUID agent_id(speaker_it->first);

            LLPointer<LLSpeaker> speakerp = setSpeaker(
                agent_id,
                LLStringUtil::null,
                LLSpeaker::STATUS_TEXT_ONLY);

            if ( speaker_it->second.isMap() )
            {
                BOOL is_moderator = speakerp->mIsModerator;
                speakerp->mIsModerator = speaker_it->second["is_moderator"];
                speakerp->mModeratorMutedText =
                    speaker_it->second["mutes"]["text"];
                // Fire event only if moderator changed
                if ( is_moderator != speakerp->mIsModerator )
                {
                    LL_DEBUGS("Speakers") << "Speaker " << agent_id << (is_moderator ? "is now" : "no longer is") << " a moderator" << LL_ENDL;
                    fireEvent(new LLSpeakerUpdateModeratorEvent(speakerp), "update_moderator");
                }
            }
        }
    }
    else if ( speakers.has("agents" ) && speakers["agents"].isArray() )
    {
        //older, more decprecated way.  Need here for
        //using older version of servers
        LLSD::array_const_iterator speaker_it;
        for(speaker_it = speakers["agents"].beginArray();
            speaker_it != speakers["agents"].endArray();
            ++speaker_it)
        {
            const LLUUID agent_id = (*speaker_it).asUUID();

            LLPointer<LLSpeaker> speakerp = setSpeaker(
                agent_id,
                LLStringUtil::null,
                LLSpeaker::STATUS_TEXT_ONLY);
        }
    }
}

void LLIMSpeakerMgr::updateSpeakers(const LLSD& update)
{
    if ( !update.isMap() ) return;

    if ( update.has("agent_updates") && update["agent_updates"].isMap() )
    {
        LLSD::map_const_iterator update_it;
        for(
            update_it = update["agent_updates"].beginMap();
            update_it != update["agent_updates"].endMap();
            ++update_it)
        {
            LLUUID agent_id(update_it->first);
            LLPointer<LLSpeaker> speakerp = findSpeaker(agent_id);

            LLSD agent_data = update_it->second;

            if (agent_data.isMap() && agent_data.has("transition"))
            {
                if (agent_data["transition"].asString() == "LEAVE")
                {
                    setSpeakerNotInChannel(speakerp);
                }
                else if (agent_data["transition"].asString() == "ENTER")
                {
                    // add or update speaker
                    speakerp = setSpeaker(agent_id);
                }
                else
                {
                    LL_WARNS() << "bad membership list update from 'agent_updates' for agent " << agent_id << ", transition " << ll_print_sd(agent_data["transition"]) << LL_ENDL;
                }
            }

            if (speakerp.isNull()) continue;

            // should have a valid speaker from this point on
            if (agent_data.isMap() && agent_data.has("info"))
            {
                LLSD agent_info = agent_data["info"];

                if (agent_info.has("is_moderator"))
                {
                    BOOL is_moderator = speakerp->mIsModerator;
                    speakerp->mIsModerator = agent_info["is_moderator"];
                    // Fire event only if moderator changed
                    if ( is_moderator != speakerp->mIsModerator )
                    {
                        LL_DEBUGS("Speakers") << "Speaker " << agent_id << (is_moderator ? "is now" : "no longer is") << " a moderator" << LL_ENDL;
                        fireEvent(new LLSpeakerUpdateModeratorEvent(speakerp), "update_moderator");
                    }
                }

                if (agent_info.has("mutes"))
                {
                    speakerp->mModeratorMutedText = agent_info["mutes"]["text"];
                }
            }
        }
    }
    else if ( update.has("updates") && update["updates"].isMap() )
    {
        LLSD::map_const_iterator update_it;
        for (
            update_it = update["updates"].beginMap();
            update_it != update["updates"].endMap();
            ++update_it)
        {
            LLUUID agent_id(update_it->first);
            LLPointer<LLSpeaker> speakerp = findSpeaker(agent_id);

            std::string agent_transition = update_it->second.asString();
            if (agent_transition == "LEAVE")
            {
                setSpeakerNotInChannel(speakerp);
            }
            else if ( agent_transition == "ENTER")
            {
                // add or update speaker
                speakerp = setSpeaker(agent_id);
            }
            else
            {
                LL_WARNS() << "bad membership list update from 'updates' for agent " << agent_id << ", transition " << agent_transition << LL_ENDL;
            }
        }
    }
}

// <FS:Zi> make text chat block in groups not a toggle to prevent accidental unmuting
// void LLIMSpeakerMgr::toggleAllowTextChat(const LLUUID& speaker_id)
void LLIMSpeakerMgr::allowTextChat(const LLUUID& speaker_id, bool allow)
{
    // <FS:Zi> Don't test for presence in the group participants list, as the list
    //         is unreliable and this leads to situations where people can't be
    //         chat muted at all anymore
    // LLPointer<LLSpeaker> speakerp = findSpeaker(speaker_id);
    // if (!speakerp) return;

    std::string url = gAgent.getRegionCapability("ChatSessionRequest");
    LLSD data;
    data["method"] = "mute update";
    data["session-id"] = getSessionID();
    data["params"] = LLSD::emptyMap();
    data["params"]["agent_id"] = speaker_id;
    data["params"]["mute_info"] = LLSD::emptyMap();
    // <FS:Zi> make text chat block in groups not a toggle to prevent accidental unmuting
    //current value represents ability to type, so invert
    // data["params"]["mute_info"]["text"] = !speakerp->mModeratorMutedText;
    data["params"]["mute_info"]["text"] = !allow;

    LLCoros::instance().launch("LLIMSpeakerMgr::moderationActionCoro",
        boost::bind(&LLIMSpeakerMgr::moderationActionCoro, this, url, data));
}

void LLIMSpeakerMgr::moderateVoiceParticipant(const LLUUID& avatar_id, bool unmute)
{
    LLPointer<LLSpeaker> speakerp = findSpeaker(avatar_id);
    if (!speakerp) return;

    // *NOTE: mantipov: probably this condition will be incorrect when avatar will be blocked for
    // text chat via moderation (LLSpeaker::mModeratorMutedText == TRUE)
    bool is_in_voice = speakerp->mStatus <= LLSpeaker::STATUS_VOICE_ACTIVE || speakerp->mStatus == LLSpeaker::STATUS_MUTED;

    // do not send voice moderation changes for avatars not in voice channel
    if (!is_in_voice) return;

    std::string url = gAgent.getRegionCapability("ChatSessionRequest");
    LLSD data;
    data["method"] = "mute update";
    data["session-id"] = getSessionID();
    data["params"] = LLSD::emptyMap();
    data["params"]["agent_id"] = avatar_id;
    data["params"]["mute_info"] = LLSD::emptyMap();
    data["params"]["mute_info"]["voice"] = !unmute;

    LLCoros::instance().launch("LLIMSpeakerMgr::moderationActionCoro",
        boost::bind(&LLIMSpeakerMgr::moderationActionCoro, this, url, data));
}

void LLIMSpeakerMgr::moderationActionCoro(std::string url, LLSD action)
{
    LLCore::HttpRequest::policy_t httpPolicy(LLCore::HttpRequest::DEFAULT_POLICY_ID);
    LLCoreHttpUtil::HttpCoroutineAdapter::ptr_t
        httpAdapter(new LLCoreHttpUtil::HttpCoroutineAdapter("moderationActionCoro", httpPolicy));
    LLCore::HttpRequest::ptr_t httpRequest(new LLCore::HttpRequest);
    LLCore::HttpOptions::ptr_t httpOpts = LLCore::HttpOptions::ptr_t(new LLCore::HttpOptions);

    httpOpts->setWantHeaders(true);

    LLUUID sessionId = action["session-id"];

    LLSD result = httpAdapter->postAndSuspend(httpRequest, url, action, httpOpts);

    LLSD httpResults = result[LLCoreHttpUtil::HttpCoroutineAdapter::HTTP_RESULTS];
    LLCore::HttpStatus status = LLCoreHttpUtil::HttpCoroutineAdapter::getStatusFromLLSD(httpResults);

    if (!status)
    {
        if (gIMMgr)
        {
            //403 == you're not a mod
            //should be disabled if you're not a moderator
            if (status == LLCore::HttpStatus(HTTP_FORBIDDEN))
            {
                gIMMgr->showSessionEventError(
                    "mute",
                    "not_a_mod_error",
                    sessionId);
            }
            else
            {
                gIMMgr->showSessionEventError(
                    "mute",
                    "generic_request_error",
                    sessionId);
            }
        }
        return;
    }
}

void LLIMSpeakerMgr::moderateVoiceAllParticipants( bool unmute_everyone )
{
    if (mVoiceModerated == !unmute_everyone)
    {
        // session already in requested state. Just force participants which do not match it.
        forceVoiceModeratedMode(mVoiceModerated);
    }
    else
    {
        // otherwise set moderated mode for a whole session.
        moderateVoiceSession(getSessionID(), !unmute_everyone);
    }
}

void LLIMSpeakerMgr::processSessionUpdate(const LLSD& session_update)
{
    if (session_update.has("moderated_mode") &&
        session_update["moderated_mode"].has("voice"))
    {
        mVoiceModerated = session_update["moderated_mode"]["voice"];
    }
}

void LLIMSpeakerMgr::moderateVoiceSession(const LLUUID& session_id, bool disallow_voice)
{
    std::string url = gAgent.getRegionCapability("ChatSessionRequest");
    LLSD data;
    data["method"] = "session update";
    data["session-id"] = session_id;
    data["params"] = LLSD::emptyMap();

    data["params"]["update_info"] = LLSD::emptyMap();

    data["params"]["update_info"]["moderated_mode"] = LLSD::emptyMap();
    data["params"]["update_info"]["moderated_mode"]["voice"] = disallow_voice;

    LLCoros::instance().launch("LLIMSpeakerMgr::moderationActionCoro",
        boost::bind(&LLIMSpeakerMgr::moderationActionCoro, this, url, data));
}

void LLIMSpeakerMgr::forceVoiceModeratedMode(bool should_be_muted)
{
    for (speaker_map_t::iterator speaker_it = mSpeakers.begin(); speaker_it != mSpeakers.end(); ++speaker_it)
    {
        LLUUID speaker_id = speaker_it->first;
        LLSpeaker* speakerp = speaker_it->second;

        // participant does not match requested state
        if (should_be_muted != (bool)speakerp->mModeratorMutedVoice)
        {
            moderateVoiceParticipant(speaker_id, !should_be_muted);
        }
    }
}

//
// LLActiveSpeakerMgr
//

LLActiveSpeakerMgr::LLActiveSpeakerMgr() : LLSpeakerMgr(NULL)
{
}

void LLActiveSpeakerMgr::updateSpeakerList()
{
    // point to whatever the current voice channel is
    mVoiceChannel = LLVoiceChannel::getCurrentVoiceChannel();

    // always populate from active voice channel
    if (LLVoiceChannel::getCurrentVoiceChannel() != mVoiceChannel) //MA: seems this is always false
    {
        LL_DEBUGS("Speakers") << "Removed all speakers" << LL_ENDL;
        fireEvent(new LLSpeakerListChangeEvent(this, LLUUID::null), "clear");
        mSpeakers.clear();
        mSpeakersSorted.clear();
        mVoiceChannel = LLVoiceChannel::getCurrentVoiceChannel();
        mSpeakerDelayRemover->removeAllTimers();
    }
    LLSpeakerMgr::updateSpeakerList();

    // clean up text only speakers
    for (speaker_map_t::iterator speaker_it = mSpeakers.begin(); speaker_it != mSpeakers.end(); ++speaker_it)
    {
        LLSpeaker* speakerp = speaker_it->second;
        if (speakerp->mStatus == LLSpeaker::STATUS_TEXT_ONLY)
        {
            // automatically flag text only speakers for removal
            speakerp->mStatus = LLSpeaker::STATUS_NOT_IN_CHANNEL;
        }
    }

}



//
// LLLocalSpeakerMgr
//

LLLocalSpeakerMgr::LLLocalSpeakerMgr() : LLSpeakerMgr(LLVoiceChannelProximal::getInstance())
{
}

LLLocalSpeakerMgr::~LLLocalSpeakerMgr ()
{
}

void LLLocalSpeakerMgr::updateSpeakerList()
{
    // pull speakers from voice channel
    LLSpeakerMgr::updateSpeakerList();

    if (gDisconnected)//the world is cleared.
    {
        return ;
    }

    // pick up non-voice speakers in chat range
    uuid_vec_t avatar_ids;
    std::vector<LLVector3d> positions;
// <FS:CR> Opensim
    //LLWorld::getInstance()->getAvatars(&avatar_ids, &positions, gAgent.getPositionGlobal(), CHAT_NORMAL_RADIUS);
    LLWorld::getInstance()->getAvatars(&avatar_ids, &positions, gAgent.getPositionGlobal(), LFSimFeatureHandler::getInstance()->sayRange());
// </FS:CR> Opensim
    for(U32 i=0; i<avatar_ids.size(); i++)
    {
        setSpeaker(avatar_ids[i]);
    }

    // check if text only speakers have moved out of chat range
    for (speaker_map_t::iterator speaker_it = mSpeakers.begin(); speaker_it != mSpeakers.end(); ++speaker_it)
    {
        LLUUID speaker_id = speaker_it->first;
        LLPointer<LLSpeaker> speakerp = speaker_it->second;
        if (speakerp.notNull() && speakerp->mStatus == LLSpeaker::STATUS_TEXT_ONLY)
        {
            LLVOAvatar* avatarp = (LLVOAvatar*)gObjectList.findObject(speaker_id);
// <FS:CR> Opensim
            F32 say_distance_squared = (LFSimFeatureHandler::getInstance()->sayRange() * LFSimFeatureHandler::getInstance()->sayRange());
            if (!avatarp || dist_vec_squared(avatarp->getPositionAgent(), gAgent.getPositionAgent()) > say_distance_squared)
            //if (!avatarp || dist_vec_squared(avatarp->getPositionAgent(), gAgent.getPositionAgent()) > CHAT_NORMAL_RADIUS * CHAT_NORMAL_RADIUS)
// </FS:CR> Opensim
            {
                setSpeakerNotInChannel(speakerp);
            }
        }
    }
}<|MERGE_RESOLUTION|>--- conflicted
+++ resolved
@@ -622,15 +622,9 @@
     }
 }
 
-<<<<<<< HEAD
-const LLUUID LLSpeakerMgr::getSessionID() 
-{ 
-	return mVoiceChannel ? mVoiceChannel->getSessionID() : LLUUID(); 
-=======
 const LLUUID LLSpeakerMgr::getSessionID()
 {
-    return mVoiceChannel->getSessionID();
->>>>>>> c5abcecc
+    return mVoiceChannel ? mVoiceChannel->getSessionID() : LLUUID();
 }
 
 bool LLSpeakerMgr::isSpeakerToBeRemoved(const LLUUID& speaker_id)
