/**
 * @file llspeakers.cpp
 * @brief Management interface for muting and controlling volume of residents currently speaking
 *
 * $LicenseInfo:firstyear=2005&license=viewerlgpl$
 * Second Life Viewer Source Code
 * Copyright (C) 2010, Linden Research, Inc.
 *
 * This library is free software; you can redistribute it and/or
 * modify it under the terms of the GNU Lesser General Public
 * License as published by the Free Software Foundation;
 * version 2.1 of the License only.
 *
 * This library is distributed in the hope that it will be useful,
 * but WITHOUT ANY WARRANTY; without even the implied warranty of
 * MERCHANTABILITY or FITNESS FOR A PARTICULAR PURPOSE.  See the GNU
 * Lesser General Public License for more details.
 *
 * You should have received a copy of the GNU Lesser General Public
 * License along with this library; if not, write to the Free Software
 * Foundation, Inc., 51 Franklin Street, Fifth Floor, Boston, MA  02110-1301  USA
 *
 * Linden Research, Inc., 945 Battery Street, San Francisco, CA  94111  USA
 * $/LicenseInfo$
 */

#include "llviewerprecompiledheaders.h"

#include "llspeakers.h"

#include "llagent.h"
#include "llavatarnamecache.h"
#include "llappviewer.h"
#include "llimview.h"
#include "llgroupmgr.h"
#include "llsdutil.h"
#include "lluicolortable.h"
#include "llviewerobjectlist.h"
#include "llviewerregion.h"
#include "llvoavatar.h"
#include "llworld.h"
#include "llcorehttputil.h"

<<<<<<< HEAD
#include "lfsimfeaturehandler.h"	// <FS:CR> Opensim
=======
#include "lfsimfeaturehandler.h"    // <FS:CR> Opensim
>>>>>>> 1a8a5404

extern LLControlGroup gSavedSettings;

const LLColor4 INACTIVE_COLOR(0.3f, 0.3f, 0.3f, 0.5f);
const LLColor4 ACTIVE_COLOR(0.5f, 0.5f, 0.5f, 1.f);

<<<<<<< HEAD
LLSpeaker::LLSpeaker(const LLUUID& id, const std::string& name, const ESpeakerType type) : 
	mStatus(LLSpeaker::STATUS_TEXT_ONLY),
	mLastSpokeTime(0.f), 
	mSpeechVolume(0.f), 
	mHasSpoken(false),
	mHasLeftCurrentCall(false),
	mDotColor(LLColor4::white),
	mID(id),
	mTyping(false),
	mSortIndex(0),
	mType(type),
	mIsModerator(false),
	mModeratorMutedVoice(false),
	mModeratorMutedText(false)
=======
LLSpeaker::LLSpeaker(const LLUUID& id, const std::string& name, const ESpeakerType type) :
    mStatus(LLSpeaker::STATUS_TEXT_ONLY),
    mLastSpokeTime(0.f),
    mSpeechVolume(0.f),
    mHasSpoken(false),
    mHasLeftCurrentCall(false),
    mDotColor(LLColor4::white),
    mID(id),
    mTyping(false),
    mSortIndex(0),
    mType(type),
    mIsModerator(false),
    mModeratorMutedVoice(false),
    mModeratorMutedText(false)
>>>>>>> 1a8a5404
{
    if (name.empty() && type == SPEAKER_AGENT)
    {
        lookupName();
    }
    else
    {
        mDisplayName = name;
    }
}


void LLSpeaker::lookupName()
{
<<<<<<< HEAD
	if (mDisplayName.empty())
	{
		// <FS:Zi> Crash fix on login
		if(!gCacheName)
			return;
		// </FS:Zi>
		LLAvatarNameCache::get(mID, boost::bind(&LLSpeaker::onNameCache, this, _1, _2)); // todo: can be group???
	}
=======
    if (mDisplayName.empty())
    {
        // <FS:Zi> Crash fix on login
        if(!gCacheName)
            return;
        // </FS:Zi>
        LLAvatarNameCache::get(mID, boost::bind(&LLSpeaker::onNameCache, this, _1, _2)); // todo: can be group???
    }
>>>>>>> 1a8a5404
}

void LLSpeaker::onNameCache(const LLUUID& id, const LLAvatarName& av_name)
{
    mDisplayName = av_name.getUserName();
}

bool LLSpeaker::isInVoiceChannel()
{
    return mStatus <= LLSpeaker::STATUS_VOICE_ACTIVE || mStatus == LLSpeaker::STATUS_MUTED;
}

LLSpeakerUpdateSpeakerEvent::LLSpeakerUpdateSpeakerEvent(LLSpeaker* source)
: LLEvent(source, "Speaker update speaker event"),
  mSpeakerID (source->mID)
{
}

LLSD LLSpeakerUpdateSpeakerEvent::getValue()
{
    LLSD ret;
    ret["id"] = mSpeakerID;
    return ret;
}

LLSpeakerUpdateModeratorEvent::LLSpeakerUpdateModeratorEvent(LLSpeaker* source)
: LLEvent(source, "Speaker add moderator event"),
  mSpeakerID (source->mID),
  mIsModerator (source->mIsModerator)
{
}

LLSD LLSpeakerUpdateModeratorEvent::getValue()
{
    LLSD ret;
    ret["id"] = mSpeakerID;
    ret["is_moderator"] = mIsModerator;
    return ret;
}

LLSpeakerTextModerationEvent::LLSpeakerTextModerationEvent(LLSpeaker* source)
: LLEvent(source, "Speaker text moderation event")
{
}

LLSD LLSpeakerTextModerationEvent::getValue()
{
    return std::string("text");
}


LLSpeakerVoiceModerationEvent::LLSpeakerVoiceModerationEvent(LLSpeaker* source)
: LLEvent(source, "Speaker voice moderation event")
{
}

LLSD LLSpeakerVoiceModerationEvent::getValue()
{
    return std::string("voice");
}

LLSpeakerListChangeEvent::LLSpeakerListChangeEvent(LLSpeakerMgr* source, const LLUUID& speaker_id)
: LLEvent(source, "Speaker added/removed from speaker mgr"),
  mSpeakerID(speaker_id)
{
}

LLSD LLSpeakerListChangeEvent::getValue()
{
    return mSpeakerID;
}

// helper sort class
struct LLSortRecentSpeakers
{
    bool operator()(const LLPointer<LLSpeaker> lhs, const LLPointer<LLSpeaker> rhs) const;
};

bool LLSortRecentSpeakers::operator()(const LLPointer<LLSpeaker> lhs, const LLPointer<LLSpeaker> rhs) const
{
    // Sort first on status
    if (lhs->mStatus != rhs->mStatus)
    {
        return (lhs->mStatus < rhs->mStatus);
    }

    // and then on last speaking time
    if(lhs->mLastSpokeTime != rhs->mLastSpokeTime)
    {
        return (lhs->mLastSpokeTime > rhs->mLastSpokeTime);
    }

    // and finally (only if those are both equal), on name.
    return( lhs->mDisplayName.compare(rhs->mDisplayName) < 0 );
}

LLSpeakerActionTimer::LLSpeakerActionTimer(action_callback_t action_cb, F32 action_period, const LLUUID& speaker_id)
: LLEventTimer(action_period)
, mActionCallback(action_cb)
, mSpeakerId(speaker_id)
{
}

bool LLSpeakerActionTimer::tick()
{
<<<<<<< HEAD
	if (mActionCallback)
	{
		return (bool)mActionCallback(mSpeakerId);
	}
	return true;
=======
    if (mActionCallback)
    {
        return (bool)mActionCallback(mSpeakerId);
    }
    return true;
>>>>>>> 1a8a5404
}

void LLSpeakerActionTimer::unset()
{
    mActionCallback = 0;
}

LLSpeakersDelayActionsStorage::LLSpeakersDelayActionsStorage(LLSpeakerActionTimer::action_callback_t action_cb, F32 action_delay)
: mActionCallback(action_cb)
, mActionDelay(action_delay)
{
}

LLSpeakersDelayActionsStorage::~LLSpeakersDelayActionsStorage()
{
    removeAllTimers();
}

void LLSpeakersDelayActionsStorage::setActionTimer(const LLUUID& speaker_id)
{
    bool not_found = true;
    if (mActionTimersMap.size() > 0)
    {
        not_found = mActionTimersMap.find(speaker_id) == mActionTimersMap.end();
    }

    // If there is already a started timer for the passed UUID don't do anything.
    if (not_found)
    {
        // Starting a timer to remove an participant after delay is completed
        mActionTimersMap.insert(LLSpeakerActionTimer::action_value_t(speaker_id,
            new LLSpeakerActionTimer(
                boost::bind(&LLSpeakersDelayActionsStorage::onTimerActionCallback, this, _1),
                mActionDelay, speaker_id)));
    }
}

void LLSpeakersDelayActionsStorage::unsetActionTimer(const LLUUID& speaker_id)
{
    if (mActionTimersMap.size() == 0) return;

    LLSpeakerActionTimer::action_timer_iter_t it_speaker = mActionTimersMap.find(speaker_id);

    if (it_speaker != mActionTimersMap.end())
    {
        it_speaker->second->unset();
        mActionTimersMap.erase(it_speaker);
    }
}

void LLSpeakersDelayActionsStorage::removeAllTimers()
{
    LLSpeakerActionTimer::action_timer_iter_t iter = mActionTimersMap.begin();
    for (; iter != mActionTimersMap.end(); ++iter)
    {
        delete iter->second;
    }
    mActionTimersMap.clear();
}

bool LLSpeakersDelayActionsStorage::onTimerActionCallback(const LLUUID& speaker_id)
{
    unsetActionTimer(speaker_id);

    if (mActionCallback)
    {
        mActionCallback(speaker_id);
    }

    return true;
}

bool LLSpeakersDelayActionsStorage::isTimerStarted(const LLUUID& speaker_id)
{
    return (mActionTimersMap.size() > 0) && (mActionTimersMap.find(speaker_id) != mActionTimersMap.end());
}

//
// LLSpeakerMgr
//

LLSpeakerMgr::LLSpeakerMgr(LLVoiceChannel* channelp) :
    mVoiceChannel(channelp),
    mVoiceModerated(false),
    mModerateModeHandledFirstTime(false),
    mSpeakerListUpdated(false)
{
    mGetListTime.reset();
    static LLUICachedControl<F32> remove_delay ("SpeakerParticipantRemoveDelay", 10.0);

    mSpeakerDelayRemover = new LLSpeakersDelayActionsStorage(boost::bind(&LLSpeakerMgr::removeSpeaker, this, _1), remove_delay);
}

LLSpeakerMgr::~LLSpeakerMgr()
{
    delete mSpeakerDelayRemover;
}

LLPointer<LLSpeaker> LLSpeakerMgr::setSpeaker(const LLUUID& id, const std::string& name, LLSpeaker::ESpeakerStatus status, LLSpeaker::ESpeakerType type)
{
    LLUUID session_id = getSessionID();
    if (id.isNull() || (id == session_id))
    {
        return NULL;
    }

    LLPointer<LLSpeaker> speakerp;
    if (mSpeakers.find(id) == mSpeakers.end())
    {
        speakerp = new LLSpeaker(id, name, type);
        speakerp->mStatus = status;
        mSpeakers.insert(std::make_pair(speakerp->mID, speakerp));
        mSpeakersSorted.push_back(speakerp);
        LL_DEBUGS("Speakers") << "Added speaker " << id << LL_ENDL;
        fireEvent(new LLSpeakerListChangeEvent(this, speakerp->mID), "add");
    }
    else
    {
        speakerp = findSpeaker(id);
        if (speakerp.notNull())
        {
            // keep highest priority status (lowest value) instead of overriding current value
            speakerp->mStatus = llmin(speakerp->mStatus, status);
            // RN: due to a weird behavior where IMs from attached objects come from the wearer's agent_id
            // we need to override speakers that we think are objects when we find out they are really
            // residents
            if (type == LLSpeaker::SPEAKER_AGENT)
            {
                speakerp->mType = LLSpeaker::SPEAKER_AGENT;
                speakerp->lookupName();
            }
        }
        else
        {
            LL_WARNS("Speakers") << "Speaker " << id << " not found" << LL_ENDL;
        }
    }

    mSpeakerDelayRemover->unsetActionTimer(speakerp->mID);
    return speakerp;
}

// *TODO: Once way to request the current voice channel moderation mode is implemented
// this method with related code should be removed.
/*
 Initializes "moderate_mode" of voice session on first join.

 This is WORKAROUND because a way to request the current voice channel moderation mode exists
 but is not implemented in viewer yet. See EXT-6937.
*/
void LLSpeakerMgr::initVoiceModerateMode()
{
    if (!mModerateModeHandledFirstTime && (mVoiceChannel && mVoiceChannel->isActive()))
    {
        LLPointer<LLSpeaker> speakerp;

        if (mSpeakers.find(gAgentID) != mSpeakers.end())
        {
            speakerp = mSpeakers[gAgentID];
        }

        if (speakerp.notNull())
        {
            mVoiceModerated = speakerp->mModeratorMutedVoice;
            mModerateModeHandledFirstTime = true;
        }
    }
}

void LLSpeakerMgr::update(bool resort_ok)
{
<<<<<<< HEAD
	if (!LLVoiceClient::getInstance())
	{
		return;
	}
	
	LLColor4 speaking_color = LLUIColorTable::instance().getColor("SpeakingColor");
	LLColor4 overdriven_color = LLUIColorTable::instance().getColor("OverdrivenColor");

	if(resort_ok) // only allow list changes when user is not interacting with it
	{
		updateSpeakerList();
	}

	// update status of all current speakers
	bool voice_channel_active = (!mVoiceChannel && LLVoiceClient::getInstance()->inProximalChannel()) || (mVoiceChannel && mVoiceChannel->isActive());
	for (speaker_map_t::iterator speaker_it = mSpeakers.begin(); speaker_it != mSpeakers.end(); speaker_it++)
	{
		LLUUID speaker_id = speaker_it->first;
		LLSpeaker* speakerp = speaker_it->second;

		if (voice_channel_active && LLVoiceClient::getInstance()->getVoiceEnabled(speaker_id))
		{
			speakerp->mSpeechVolume = LLVoiceClient::getInstance()->getCurrentPower(speaker_id);
			bool moderator_muted_voice = LLVoiceClient::getInstance()->getIsModeratorMuted(speaker_id);
			if (moderator_muted_voice != speakerp->mModeratorMutedVoice)
			{
				speakerp->mModeratorMutedVoice = moderator_muted_voice;
				LL_DEBUGS("Speakers") << (speakerp->mModeratorMutedVoice? "Muted" : "Umuted") << " speaker " << speaker_id<< LL_ENDL;
				speakerp->fireEvent(new LLSpeakerVoiceModerationEvent(speakerp));
			}

			if (LLVoiceClient::getInstance()->getOnMuteList(speaker_id) || speakerp->mModeratorMutedVoice)
			{
				speakerp->mStatus = LLSpeaker::STATUS_MUTED;
			}
			else if (LLVoiceClient::getInstance()->getIsSpeaking(speaker_id))
			{
				// reset inactivity expiration
				if (speakerp->mStatus != LLSpeaker::STATUS_SPEAKING)
				{
					speakerp->mLastSpokeTime = mSpeechTimer.getElapsedTimeF32();
					speakerp->mHasSpoken = true;
					fireEvent(new LLSpeakerUpdateSpeakerEvent(speakerp), "update_speaker");
				}
				speakerp->mStatus = LLSpeaker::STATUS_SPEAKING;
				// interpolate between active color and full speaking color based on power of speech output
				speakerp->mDotColor = speaking_color;
				if (speakerp->mSpeechVolume > LLVoiceClient::OVERDRIVEN_POWER_LEVEL)
				{
					speakerp->mDotColor = overdriven_color;
				}
			}
			else
			{
				speakerp->mSpeechVolume = 0.f;
				speakerp->mDotColor = ACTIVE_COLOR;

				if (speakerp->mHasSpoken)
				{
					// have spoken once, not currently speaking
					speakerp->mStatus = LLSpeaker::STATUS_HAS_SPOKEN;
				}
				else
				{
					// default state for being in voice channel
					speakerp->mStatus = LLSpeaker::STATUS_VOICE_ACTIVE;
				}
			}
		}
		// speaker no longer registered in voice channel, demote to text only
		else if (speakerp->mStatus != LLSpeaker::STATUS_NOT_IN_CHANNEL)
		{
			if(speakerp->mType == LLSpeaker::SPEAKER_EXTERNAL)
			{
				// external speakers should be timed out when they leave the voice channel (since they only exist via SLVoice)
				speakerp->mStatus = LLSpeaker::STATUS_NOT_IN_CHANNEL;
			}
			else
			{
				speakerp->mStatus = LLSpeaker::STATUS_TEXT_ONLY;
				speakerp->mSpeechVolume = 0.f;
				speakerp->mDotColor = ACTIVE_COLOR;
			}
		}
	}

	if(resort_ok)  // only allow list changes when user is not interacting with it
	{
		// sort by status then time last spoken
		std::sort(mSpeakersSorted.begin(), mSpeakersSorted.end(), LLSortRecentSpeakers());
	}

	// for recent speakers who are not currently speaking, show "recent" color dot for most recent
	// fading to "active" color

	S32 recent_speaker_count = 0;
	S32 sort_index = 0;
	speaker_list_t::iterator sorted_speaker_it;
	for(sorted_speaker_it = mSpeakersSorted.begin(); 
		sorted_speaker_it != mSpeakersSorted.end(); ++sorted_speaker_it)
	{
		LLPointer<LLSpeaker> speakerp = *sorted_speaker_it;
		
		// color code recent speakers who are not currently speaking
		if (speakerp->mStatus == LLSpeaker::STATUS_HAS_SPOKEN)
		{
			speakerp->mDotColor = lerp(speaking_color, ACTIVE_COLOR, clamp_rescale((F32)recent_speaker_count, -2.f, 3.f, 0.f, 1.f));
			recent_speaker_count++;
		}

		// stuff sort ordinal into speaker so the ui can sort by this value
		speakerp->mSortIndex = sort_index++;
	}
=======
    if (!LLVoiceClient::getInstance())
    {
        return;
    }

    LLColor4 speaking_color = LLUIColorTable::instance().getColor("SpeakingColor");
    LLColor4 overdriven_color = LLUIColorTable::instance().getColor("OverdrivenColor");

    if(resort_ok) // only allow list changes when user is not interacting with it
    {
        updateSpeakerList();
    }

    // update status of all current speakers
    bool voice_channel_active = (!mVoiceChannel && LLVoiceClient::getInstance()->inProximalChannel()) || (mVoiceChannel && mVoiceChannel->isActive());
    for (speaker_map_t::iterator speaker_it = mSpeakers.begin(); speaker_it != mSpeakers.end(); speaker_it++)
    {
        LLUUID speaker_id = speaker_it->first;
        LLSpeaker* speakerp = speaker_it->second;

        if (voice_channel_active && LLVoiceClient::getInstance()->getVoiceEnabled(speaker_id))
        {
            speakerp->mSpeechVolume = LLVoiceClient::getInstance()->getCurrentPower(speaker_id);
            bool moderator_muted_voice = LLVoiceClient::getInstance()->getIsModeratorMuted(speaker_id);
            if (moderator_muted_voice != speakerp->mModeratorMutedVoice)
            {
                speakerp->mModeratorMutedVoice = moderator_muted_voice;
                LL_DEBUGS("Speakers") << (speakerp->mModeratorMutedVoice? "Muted" : "Umuted") << " speaker " << speaker_id<< LL_ENDL;
                speakerp->fireEvent(new LLSpeakerVoiceModerationEvent(speakerp));
            }

            if (LLVoiceClient::getInstance()->getOnMuteList(speaker_id) || speakerp->mModeratorMutedVoice)
            {
                speakerp->mStatus = LLSpeaker::STATUS_MUTED;
            }
            else if (LLVoiceClient::getInstance()->getIsSpeaking(speaker_id))
            {
                // reset inactivity expiration
                if (speakerp->mStatus != LLSpeaker::STATUS_SPEAKING)
                {
                    speakerp->mLastSpokeTime = mSpeechTimer.getElapsedTimeF32();
                    speakerp->mHasSpoken = true;
                    fireEvent(new LLSpeakerUpdateSpeakerEvent(speakerp), "update_speaker");
                }
                speakerp->mStatus = LLSpeaker::STATUS_SPEAKING;
                // interpolate between active color and full speaking color based on power of speech output
                speakerp->mDotColor = speaking_color;
                if (speakerp->mSpeechVolume > LLVoiceClient::OVERDRIVEN_POWER_LEVEL)
                {
                    speakerp->mDotColor = overdriven_color;
                }
            }
            else
            {
                speakerp->mSpeechVolume = 0.f;
                speakerp->mDotColor = ACTIVE_COLOR;

                if (speakerp->mHasSpoken)
                {
                    // have spoken once, not currently speaking
                    speakerp->mStatus = LLSpeaker::STATUS_HAS_SPOKEN;
                }
                else
                {
                    // default state for being in voice channel
                    speakerp->mStatus = LLSpeaker::STATUS_VOICE_ACTIVE;
                }
            }
        }
        // speaker no longer registered in voice channel, demote to text only
        else if (speakerp->mStatus != LLSpeaker::STATUS_NOT_IN_CHANNEL)
        {
            if(speakerp->mType == LLSpeaker::SPEAKER_EXTERNAL)
            {
                // external speakers should be timed out when they leave the voice channel (since they only exist via SLVoice)
                speakerp->mStatus = LLSpeaker::STATUS_NOT_IN_CHANNEL;
            }
            else
            {
                speakerp->mStatus = LLSpeaker::STATUS_TEXT_ONLY;
                speakerp->mSpeechVolume = 0.f;
                speakerp->mDotColor = ACTIVE_COLOR;
            }
        }
    }

    if(resort_ok)  // only allow list changes when user is not interacting with it
    {
        // sort by status then time last spoken
        std::sort(mSpeakersSorted.begin(), mSpeakersSorted.end(), LLSortRecentSpeakers());
    }

    // for recent speakers who are not currently speaking, show "recent" color dot for most recent
    // fading to "active" color

    S32 recent_speaker_count = 0;
    S32 sort_index = 0;
    speaker_list_t::iterator sorted_speaker_it;
    for(sorted_speaker_it = mSpeakersSorted.begin();
        sorted_speaker_it != mSpeakersSorted.end(); ++sorted_speaker_it)
    {
        LLPointer<LLSpeaker> speakerp = *sorted_speaker_it;

        // color code recent speakers who are not currently speaking
        if (speakerp->mStatus == LLSpeaker::STATUS_HAS_SPOKEN)
        {
            speakerp->mDotColor = lerp(speaking_color, ACTIVE_COLOR, clamp_rescale((F32)recent_speaker_count, -2.f, 3.f, 0.f, 1.f));
            recent_speaker_count++;
        }

        // stuff sort ordinal into speaker so the ui can sort by this value
        speakerp->mSortIndex = sort_index++;
    }
>>>>>>> 1a8a5404
}

void LLSpeakerMgr::updateSpeakerList()
{
    // Are we bound to the currently active voice channel?
    if ((!mVoiceChannel && LLVoiceClient::getInstance()->inProximalChannel()) || (mVoiceChannel && mVoiceChannel->isActive()))
    {
        std::set<LLUUID> participants;
        LLVoiceClient::getInstance()->getParticipantList(participants);
        // If we are, add all voice client participants to our list of known speakers
        for (std::set<LLUUID>::iterator participant_it = participants.begin(); participant_it != participants.end(); ++participant_it)
        {
                setSpeaker(*participant_it,
                           LLVoiceClient::getInstance()->getDisplayName(*participant_it),
                           LLSpeaker::STATUS_VOICE_ACTIVE,
                           (LLVoiceClient::getInstance()->isParticipantAvatar(*participant_it)?LLSpeaker::SPEAKER_AGENT:LLSpeaker::SPEAKER_EXTERNAL));
        }
    }
    else
    {
        // If not, check if the list is empty, except if it's Nearby Chat (session_id NULL).
        LLUUID session_id = getSessionID();
        if (!session_id.isNull() && !mSpeakerListUpdated)
        {
            // If the list is empty, we update it with whatever we have locally so that it doesn't stay empty too long.
            // *TODO: Fix the server side code that sometimes forgets to send back the list of participants after a chat started.
            // (IOW, fix why we get no ChatterBoxSessionAgentListUpdates message after the initial ChatterBoxSessionStartReply)
            LLIMModel::LLIMSession* session = LLIMModel::getInstance()->findIMSession(session_id);
            if (session->isGroupSessionType() && (mSpeakers.size() <= 1))
            {
                // For groups, we need to hit the group manager.
                // Note: The session uuid and the group uuid are actually one and the same. If that was to change, this will fail.
                LLGroupMgrGroupData* gdatap = LLGroupMgr::getInstance()->getGroupData(session_id);

                if (gdatap && gdatap->isMemberDataComplete() && !gdatap->mMembers.empty())
                {
                    // Add group members when we get the complete list (note: can take a while before we get that list)
                    LLGroupMgrGroupData::member_list_t::iterator member_it = gdatap->mMembers.begin();
                    const S32 load_group_max_members = gSavedSettings.getS32("ChatLoadGroupMaxMembers");
                    S32 updated = 0;
                    while (member_it != gdatap->mMembers.end())
                    {
                        LLGroupMemberData* member = member_it->second;
                        LLUUID id = member_it->first;
                        // Add only members who are online and not already in the list
                        if ((member->getOnlineStatus() == "Online") && (mSpeakers.find(id) == mSpeakers.end()))
                        {
                            LLPointer<LLSpeaker> speakerp = setSpeaker(id, "", LLSpeaker::STATUS_VOICE_ACTIVE, LLSpeaker::SPEAKER_AGENT);
                            speakerp->mIsModerator = ((member->getAgentPowers() & GP_SESSION_MODERATOR) == GP_SESSION_MODERATOR);
                            updated++;
                        }
                        ++member_it;
                        // Limit the number of "manually updated" participants to a reasonable number to avoid severe fps drop
                        // *TODO : solve the perf issue of having several hundreds of widgets in the conversation list
                        if (updated >= load_group_max_members)
                            break;
                    }
                    mSpeakerListUpdated = true;
                }
            }
            else if (mSpeakers.size() == 0)
            {
                // For all other session type (ad-hoc, P2P), we use the initial participants targets list
                for (uuid_vec_t::iterator it = session->mInitialTargetIDs.begin();it!=session->mInitialTargetIDs.end();++it)
                {
                    // Add buddies if they are on line, add any other avatar.
                    if (!LLAvatarTracker::instance().isBuddy(*it) || LLAvatarTracker::instance().isBuddyOnline(*it))
                    {
                        setSpeaker(*it, "", LLSpeaker::STATUS_VOICE_ACTIVE, LLSpeaker::SPEAKER_AGENT);
                    }
                }
                mSpeakerListUpdated = true;
            }
            else
            {
                // The list has been updated the normal way (i.e. by a ChatterBoxSessionAgentListUpdates received from the server)
                mSpeakerListUpdated = true;
            }
        }
    }
    // Always add the current agent (it has to be there...). Will do nothing if already there.
    setSpeaker(gAgentID, "", LLSpeaker::STATUS_VOICE_ACTIVE, LLSpeaker::SPEAKER_AGENT);
}

void LLSpeakerMgr::setSpeakerNotInChannel(LLPointer<LLSpeaker> speakerp)
{
    if  (speakerp.notNull())
    {
        speakerp->mStatus = LLSpeaker::STATUS_NOT_IN_CHANNEL;
        speakerp->mDotColor = INACTIVE_COLOR;
        mSpeakerDelayRemover->setActionTimer(speakerp->mID);
    }
}

bool LLSpeakerMgr::removeSpeaker(const LLUUID& speaker_id)
{
    mSpeakers.erase(speaker_id);

    speaker_list_t::iterator sorted_speaker_it = mSpeakersSorted.begin();

    for(; sorted_speaker_it != mSpeakersSorted.end(); ++sorted_speaker_it)
    {
        if (speaker_id == (*sorted_speaker_it)->mID)
        {
            mSpeakersSorted.erase(sorted_speaker_it);
            break;
        }
    }

    LL_DEBUGS("Speakers") << "Removed speaker " << speaker_id << LL_ENDL;
    fireEvent(new LLSpeakerListChangeEvent(this, speaker_id), "remove");

<<<<<<< HEAD
	update(true);
=======
    update(true);
>>>>>>> 1a8a5404

    return false;
}

LLPointer<LLSpeaker> LLSpeakerMgr::findSpeaker(const LLUUID& speaker_id)
{
    //In some conditions map causes crash if it is empty(Windows only), adding check (EK)
    if (mSpeakers.size() == 0)
        return NULL;
    speaker_map_t::iterator found_it = mSpeakers.find(speaker_id);
    if (found_it == mSpeakers.end())
    {
        return NULL;
    }
    return found_it->second;
}

void LLSpeakerMgr::getSpeakerList(speaker_list_t* speaker_list, bool include_text)
{
    speaker_list->clear();
    for (speaker_map_t::iterator speaker_it = mSpeakers.begin(); speaker_it != mSpeakers.end(); ++speaker_it)
    {
        LLPointer<LLSpeaker> speakerp = speaker_it->second;
        // what about text only muted or inactive?
        if (include_text || speakerp->mStatus != LLSpeaker::STATUS_TEXT_ONLY)
        {
            speaker_list->push_back(speakerp);
        }
    }
}

const LLUUID LLSpeakerMgr::getSessionID()
{
    return mVoiceChannel->getSessionID();
}

bool LLSpeakerMgr::isSpeakerToBeRemoved(const LLUUID& speaker_id)
{
    return mSpeakerDelayRemover && mSpeakerDelayRemover->isTimerStarted(speaker_id);
}

void LLSpeakerMgr::setSpeakerTyping(const LLUUID& speaker_id, bool typing)
{
    LLPointer<LLSpeaker> speakerp = findSpeaker(speaker_id);
    if (speakerp.notNull())
    {
        speakerp->mTyping = typing;
    }
}

// speaker has chatted via either text or voice
void LLSpeakerMgr::speakerChatted(const LLUUID& speaker_id)
{
<<<<<<< HEAD
	LLPointer<LLSpeaker> speakerp = findSpeaker(speaker_id);
	if (speakerp.notNull())
	{
		speakerp->mLastSpokeTime = mSpeechTimer.getElapsedTimeF32();
		speakerp->mHasSpoken = true;
		fireEvent(new LLSpeakerUpdateSpeakerEvent(speakerp), "update_speaker");
	}
=======
    LLPointer<LLSpeaker> speakerp = findSpeaker(speaker_id);
    if (speakerp.notNull())
    {
        speakerp->mLastSpokeTime = mSpeechTimer.getElapsedTimeF32();
        speakerp->mHasSpoken = true;
        fireEvent(new LLSpeakerUpdateSpeakerEvent(speakerp), "update_speaker");
    }
>>>>>>> 1a8a5404
}

bool LLSpeakerMgr::isVoiceActive()
{
    // mVoiceChannel = NULL means current voice channel, whatever it is
    return LLVoiceClient::getInstance()->voiceEnabled() && mVoiceChannel && mVoiceChannel->isActive();
}


//
// LLIMSpeakerMgr
//
LLIMSpeakerMgr::LLIMSpeakerMgr(LLVoiceChannel* channel) : LLSpeakerMgr(channel)
{
}

void LLIMSpeakerMgr::updateSpeakerList()
{
    // don't do normal updates which are pulled from voice channel
    // rely on user list reported by sim

    // We need to do this to allow PSTN callers into group chats to show in the list.
    LLSpeakerMgr::updateSpeakerList();

    return;
}

void LLIMSpeakerMgr::setSpeakers(const LLSD& speakers)
{
<<<<<<< HEAD
	if ( !speakers.isMap() ) return;

	if ( speakers.has("agent_info") && speakers["agent_info"].isMap() )
	{
		LLSD::map_const_iterator speaker_it;
		for(speaker_it = speakers["agent_info"].beginMap();
			speaker_it != speakers["agent_info"].endMap();
			++speaker_it)
		{
			LLUUID agent_id(speaker_it->first);

			LLPointer<LLSpeaker> speakerp = setSpeaker(
				agent_id,
				LLStringUtil::null,
				LLSpeaker::STATUS_TEXT_ONLY);

			if ( speaker_it->second.isMap() )
			{
				bool is_moderator = speakerp->mIsModerator;
				speakerp->mIsModerator = speaker_it->second["is_moderator"];
				speakerp->mModeratorMutedText =
					speaker_it->second["mutes"]["text"];
				// Fire event only if moderator changed
				if ( is_moderator != speakerp->mIsModerator )
				{
					LL_DEBUGS("Speakers") << "Speaker " << agent_id << (is_moderator ? "is now" : "no longer is") << " a moderator" << LL_ENDL;
					fireEvent(new LLSpeakerUpdateModeratorEvent(speakerp), "update_moderator");
				}
			}
		}
	}
	else if ( speakers.has("agents" ) && speakers["agents"].isArray() )
	{
		//older, more decprecated way.  Need here for
		//using older version of servers
		LLSD::array_const_iterator speaker_it;
		for(speaker_it = speakers["agents"].beginArray();
			speaker_it != speakers["agents"].endArray();
			++speaker_it)
		{
			const LLUUID agent_id = (*speaker_it).asUUID();

			LLPointer<LLSpeaker> speakerp = setSpeaker(
				agent_id,
				LLStringUtil::null,
				LLSpeaker::STATUS_TEXT_ONLY);
		}
	}
=======
    if ( !speakers.isMap() ) return;

    if ( speakers.has("agent_info") && speakers["agent_info"].isMap() )
    {
        LLSD::map_const_iterator speaker_it;
        for(speaker_it = speakers["agent_info"].beginMap();
            speaker_it != speakers["agent_info"].endMap();
            ++speaker_it)
        {
            LLUUID agent_id(speaker_it->first);

            LLPointer<LLSpeaker> speakerp = setSpeaker(
                agent_id,
                LLStringUtil::null,
                LLSpeaker::STATUS_TEXT_ONLY);

            if ( speaker_it->second.isMap() )
            {
                bool is_moderator = speakerp->mIsModerator;
                speakerp->mIsModerator = speaker_it->second["is_moderator"];
                speakerp->mModeratorMutedText =
                    speaker_it->second["mutes"]["text"];
                // Fire event only if moderator changed
                if ( is_moderator != speakerp->mIsModerator )
                {
                    LL_DEBUGS("Speakers") << "Speaker " << agent_id << (is_moderator ? "is now" : "no longer is") << " a moderator" << LL_ENDL;
                    fireEvent(new LLSpeakerUpdateModeratorEvent(speakerp), "update_moderator");
                }
            }
        }
    }
    else if ( speakers.has("agents" ) && speakers["agents"].isArray() )
    {
        //older, more decprecated way.  Need here for
        //using older version of servers
        LLSD::array_const_iterator speaker_it;
        for(speaker_it = speakers["agents"].beginArray();
            speaker_it != speakers["agents"].endArray();
            ++speaker_it)
        {
            const LLUUID agent_id = (*speaker_it).asUUID();

            LLPointer<LLSpeaker> speakerp = setSpeaker(
                agent_id,
                LLStringUtil::null,
                LLSpeaker::STATUS_TEXT_ONLY);
        }
    }
>>>>>>> 1a8a5404
}

void LLIMSpeakerMgr::updateSpeakers(const LLSD& update)
{
<<<<<<< HEAD
	if ( !update.isMap() ) return;

	if ( update.has("agent_updates") && update["agent_updates"].isMap() )
	{
		LLSD::map_const_iterator update_it;
		for(
			update_it = update["agent_updates"].beginMap();
			update_it != update["agent_updates"].endMap();
			++update_it)
		{
			LLUUID agent_id(update_it->first);
			LLPointer<LLSpeaker> speakerp = findSpeaker(agent_id);

			LLSD agent_data = update_it->second;

			if (agent_data.isMap() && agent_data.has("transition"))
			{
				if (agent_data["transition"].asString() == "LEAVE")
				{
					setSpeakerNotInChannel(speakerp);
				}
				else if (agent_data["transition"].asString() == "ENTER")
				{
					// add or update speaker
					speakerp = setSpeaker(agent_id);
				}
				else
				{
					LL_WARNS() << "bad membership list update from 'agent_updates' for agent " << agent_id << ", transition " << ll_print_sd(agent_data["transition"]) << LL_ENDL;
				}
			}

			if (speakerp.isNull()) continue;

			// should have a valid speaker from this point on
			if (agent_data.isMap() && agent_data.has("info"))
			{
				LLSD agent_info = agent_data["info"];

				if (agent_info.has("is_moderator"))
				{
					bool is_moderator = speakerp->mIsModerator;
					speakerp->mIsModerator = agent_info["is_moderator"];
					// Fire event only if moderator changed
					if ( is_moderator != speakerp->mIsModerator )
					{
						LL_DEBUGS("Speakers") << "Speaker " << agent_id << (is_moderator ? "is now" : "no longer is") << " a moderator" << LL_ENDL;
						fireEvent(new LLSpeakerUpdateModeratorEvent(speakerp), "update_moderator");
					}
				}

				if (agent_info.has("mutes"))
				{
					speakerp->mModeratorMutedText = agent_info["mutes"]["text"];
				}
			}
		}
	}
	else if ( update.has("updates") && update["updates"].isMap() )
	{
		LLSD::map_const_iterator update_it;
		for (
			update_it = update["updates"].beginMap();
			update_it != update["updates"].endMap();
			++update_it)
		{
			LLUUID agent_id(update_it->first);
			LLPointer<LLSpeaker> speakerp = findSpeaker(agent_id);

			std::string agent_transition = update_it->second.asString();
			if (agent_transition == "LEAVE")
			{
				setSpeakerNotInChannel(speakerp);
			}
			else if ( agent_transition == "ENTER")
			{
				// add or update speaker
				speakerp = setSpeaker(agent_id);
			}
			else
			{
				LL_WARNS() << "bad membership list update from 'updates' for agent " << agent_id << ", transition " << agent_transition << LL_ENDL;
			}
		}
	}
=======
    if ( !update.isMap() ) return;

    if ( update.has("agent_updates") && update["agent_updates"].isMap() )
    {
        LLSD::map_const_iterator update_it;
        for(
            update_it = update["agent_updates"].beginMap();
            update_it != update["agent_updates"].endMap();
            ++update_it)
        {
            LLUUID agent_id(update_it->first);
            LLPointer<LLSpeaker> speakerp = findSpeaker(agent_id);

            LLSD agent_data = update_it->second;

            if (agent_data.isMap() && agent_data.has("transition"))
            {
                if (agent_data["transition"].asString() == "LEAVE")
                {
                    setSpeakerNotInChannel(speakerp);
                }
                else if (agent_data["transition"].asString() == "ENTER")
                {
                    // add or update speaker
                    speakerp = setSpeaker(agent_id);
                }
                else
                {
                    LL_WARNS() << "bad membership list update from 'agent_updates' for agent " << agent_id << ", transition " << ll_print_sd(agent_data["transition"]) << LL_ENDL;
                }
            }

            if (speakerp.isNull()) continue;

            // should have a valid speaker from this point on
            if (agent_data.isMap() && agent_data.has("info"))
            {
                LLSD agent_info = agent_data["info"];

                if (agent_info.has("is_moderator"))
                {
                    bool is_moderator = speakerp->mIsModerator;
                    speakerp->mIsModerator = agent_info["is_moderator"];
                    // Fire event only if moderator changed
                    if ( is_moderator != speakerp->mIsModerator )
                    {
                        LL_DEBUGS("Speakers") << "Speaker " << agent_id << (is_moderator ? "is now" : "no longer is") << " a moderator" << LL_ENDL;
                        fireEvent(new LLSpeakerUpdateModeratorEvent(speakerp), "update_moderator");
                    }
                }

                if (agent_info.has("mutes"))
                {
                    speakerp->mModeratorMutedText = agent_info["mutes"]["text"];
                }
            }
        }
    }
    else if ( update.has("updates") && update["updates"].isMap() )
    {
        LLSD::map_const_iterator update_it;
        for (
            update_it = update["updates"].beginMap();
            update_it != update["updates"].endMap();
            ++update_it)
        {
            LLUUID agent_id(update_it->first);
            LLPointer<LLSpeaker> speakerp = findSpeaker(agent_id);

            std::string agent_transition = update_it->second.asString();
            if (agent_transition == "LEAVE")
            {
                setSpeakerNotInChannel(speakerp);
            }
            else if ( agent_transition == "ENTER")
            {
                // add or update speaker
                speakerp = setSpeaker(agent_id);
            }
            else
            {
                LL_WARNS() << "bad membership list update from 'updates' for agent " << agent_id << ", transition " << agent_transition << LL_ENDL;
            }
        }
    }
>>>>>>> 1a8a5404
}

// <FS:Zi> make text chat block in groups not a toggle to prevent accidental unmuting
// void LLIMSpeakerMgr::toggleAllowTextChat(const LLUUID& speaker_id)
void LLIMSpeakerMgr::allowTextChat(const LLUUID& speaker_id, bool allow)
{
<<<<<<< HEAD
	// <FS:Zi> Don't test for presence in the group participants list, as the list
	//         is unreliable and this leads to situations where people can't be
	//         chat muted at all anymore
	// LLPointer<LLSpeaker> speakerp = findSpeaker(speaker_id);
	// if (!speakerp) return;

	std::string url = gAgent.getRegionCapability("ChatSessionRequest");
	LLSD data;
	data["method"] = "mute update";
	data["session-id"] = getSessionID();
	data["params"] = LLSD::emptyMap();
	data["params"]["agent_id"] = speaker_id;
	data["params"]["mute_info"] = LLSD::emptyMap();
	// <FS:Zi> make text chat block in groups not a toggle to prevent accidental unmuting
	//current value represents ability to type, so invert
	// data["params"]["mute_info"]["text"] = !speakerp->mModeratorMutedText;
	data["params"]["mute_info"]["text"] = !allow;
=======
    // <FS:Zi> Don't test for presence in the group participants list, as the list
    //         is unreliable and this leads to situations where people can't be
    //         chat muted at all anymore
    // LLPointer<LLSpeaker> speakerp = findSpeaker(speaker_id);
    // if (!speakerp) return;

    std::string url = gAgent.getRegionCapability("ChatSessionRequest");
    LLSD data;
    data["method"] = "mute update";
    data["session-id"] = getSessionID();
    data["params"] = LLSD::emptyMap();
    data["params"]["agent_id"] = speaker_id;
    data["params"]["mute_info"] = LLSD::emptyMap();
    // <FS:Zi> make text chat block in groups not a toggle to prevent accidental unmuting
    //current value represents ability to type, so invert
    // data["params"]["mute_info"]["text"] = !speakerp->mModeratorMutedText;
    data["params"]["mute_info"]["text"] = !allow;
>>>>>>> 1a8a5404

    LLCoros::instance().launch("LLIMSpeakerMgr::moderationActionCoro",
        boost::bind(&LLIMSpeakerMgr::moderationActionCoro, this, url, data));
}

void LLIMSpeakerMgr::moderateVoiceParticipant(const LLUUID& avatar_id, bool unmute)
{
    LLPointer<LLSpeaker> speakerp = findSpeaker(avatar_id);
    if (!speakerp) return;

<<<<<<< HEAD
	// *NOTE: mantipov: probably this condition will be incorrect when avatar will be blocked for
	// text chat via moderation (LLSpeaker::mModeratorMutedText == true)
	bool is_in_voice = speakerp->mStatus <= LLSpeaker::STATUS_VOICE_ACTIVE || speakerp->mStatus == LLSpeaker::STATUS_MUTED;
=======
    // *NOTE: mantipov: probably this condition will be incorrect when avatar will be blocked for
    // text chat via moderation (LLSpeaker::mModeratorMutedText == true)
    bool is_in_voice = speakerp->mStatus <= LLSpeaker::STATUS_VOICE_ACTIVE || speakerp->mStatus == LLSpeaker::STATUS_MUTED;
>>>>>>> 1a8a5404

    // do not send voice moderation changes for avatars not in voice channel
    if (!is_in_voice) return;

    std::string url = gAgent.getRegionCapability("ChatSessionRequest");
    LLSD data;
    data["method"] = "mute update";
    data["session-id"] = getSessionID();
    data["params"] = LLSD::emptyMap();
    data["params"]["agent_id"] = avatar_id;
    data["params"]["mute_info"] = LLSD::emptyMap();
    data["params"]["mute_info"]["voice"] = !unmute;

    LLCoros::instance().launch("LLIMSpeakerMgr::moderationActionCoro",
        boost::bind(&LLIMSpeakerMgr::moderationActionCoro, this, url, data));
}

void LLIMSpeakerMgr::moderationActionCoro(std::string url, LLSD action)
{
    LLCore::HttpRequest::policy_t httpPolicy(LLCore::HttpRequest::DEFAULT_POLICY_ID);
    LLCoreHttpUtil::HttpCoroutineAdapter::ptr_t
        httpAdapter(new LLCoreHttpUtil::HttpCoroutineAdapter("moderationActionCoro", httpPolicy));
    LLCore::HttpRequest::ptr_t httpRequest(new LLCore::HttpRequest);
    LLCore::HttpOptions::ptr_t httpOpts = LLCore::HttpOptions::ptr_t(new LLCore::HttpOptions);

    httpOpts->setWantHeaders(true);

    LLUUID sessionId = action["session-id"];

    LLSD result = httpAdapter->postAndSuspend(httpRequest, url, action, httpOpts);

    LLSD httpResults = result[LLCoreHttpUtil::HttpCoroutineAdapter::HTTP_RESULTS];
    LLCore::HttpStatus status = LLCoreHttpUtil::HttpCoroutineAdapter::getStatusFromLLSD(httpResults);

    if (!status)
    {
        if (gIMMgr)
        {
            //403 == you're not a mod
            //should be disabled if you're not a moderator
            if (status == LLCore::HttpStatus(HTTP_FORBIDDEN))
            {
                gIMMgr->showSessionEventError(
                    "mute",
                    "not_a_mod_error",
                    sessionId);
            }
            else
            {
                gIMMgr->showSessionEventError(
                    "mute",
                    "generic_request_error",
                    sessionId);
            }
        }
        return;
    }
}

void LLIMSpeakerMgr::moderateVoiceAllParticipants( bool unmute_everyone )
{
    if (mVoiceModerated == !unmute_everyone)
    {
        // session already in requested state. Just force participants which do not match it.
        forceVoiceModeratedMode(mVoiceModerated);
    }
    else
    {
        // otherwise set moderated mode for a whole session.
        moderateVoiceSession(getSessionID(), !unmute_everyone);
    }
}

void LLIMSpeakerMgr::processSessionUpdate(const LLSD& session_update)
{
    if (session_update.has("moderated_mode") &&
        session_update["moderated_mode"].has("voice"))
    {
        mVoiceModerated = session_update["moderated_mode"]["voice"];
    }
}

void LLIMSpeakerMgr::moderateVoiceSession(const LLUUID& session_id, bool disallow_voice)
{
    std::string url = gAgent.getRegionCapability("ChatSessionRequest");
    LLSD data;
    data["method"] = "session update";
    data["session-id"] = session_id;
    data["params"] = LLSD::emptyMap();

    data["params"]["update_info"] = LLSD::emptyMap();

    data["params"]["update_info"]["moderated_mode"] = LLSD::emptyMap();
    data["params"]["update_info"]["moderated_mode"]["voice"] = disallow_voice;

    LLCoros::instance().launch("LLIMSpeakerMgr::moderationActionCoro",
        boost::bind(&LLIMSpeakerMgr::moderationActionCoro, this, url, data));
}

void LLIMSpeakerMgr::forceVoiceModeratedMode(bool should_be_muted)
{
    for (speaker_map_t::iterator speaker_it = mSpeakers.begin(); speaker_it != mSpeakers.end(); ++speaker_it)
    {
        LLUUID speaker_id = speaker_it->first;
        LLSpeaker* speakerp = speaker_it->second;

        // participant does not match requested state
        if (should_be_muted != (bool)speakerp->mModeratorMutedVoice)
        {
            moderateVoiceParticipant(speaker_id, !should_be_muted);
        }
    }
}

//
// LLActiveSpeakerMgr
//

LLActiveSpeakerMgr::LLActiveSpeakerMgr() : LLSpeakerMgr(NULL)
{
}

void LLActiveSpeakerMgr::updateSpeakerList()
{
    // point to whatever the current voice channel is
    mVoiceChannel = LLVoiceChannel::getCurrentVoiceChannel();

    // always populate from active voice channel
    if (LLVoiceChannel::getCurrentVoiceChannel() != mVoiceChannel) //MA: seems this is always false
    {
        LL_DEBUGS("Speakers") << "Removed all speakers" << LL_ENDL;
        fireEvent(new LLSpeakerListChangeEvent(this, LLUUID::null), "clear");
        mSpeakers.clear();
        mSpeakersSorted.clear();
        mVoiceChannel = LLVoiceChannel::getCurrentVoiceChannel();
        mSpeakerDelayRemover->removeAllTimers();
    }
    LLSpeakerMgr::updateSpeakerList();

    // clean up text only speakers
    for (speaker_map_t::iterator speaker_it = mSpeakers.begin(); speaker_it != mSpeakers.end(); ++speaker_it)
    {
        LLSpeaker* speakerp = speaker_it->second;
        if (speakerp->mStatus == LLSpeaker::STATUS_TEXT_ONLY)
        {
            // automatically flag text only speakers for removal
            speakerp->mStatus = LLSpeaker::STATUS_NOT_IN_CHANNEL;
        }
    }

}



//
// LLLocalSpeakerMgr
//

LLLocalSpeakerMgr::LLLocalSpeakerMgr() : LLSpeakerMgr(LLVoiceChannelProximal::getInstance())
{
}

LLLocalSpeakerMgr::~LLLocalSpeakerMgr ()
{
}

void LLLocalSpeakerMgr::updateSpeakerList()
{
<<<<<<< HEAD
	// pull speakers from voice channel
	LLSpeakerMgr::updateSpeakerList();

	if (gDisconnected)//the world is cleared.
	{
		return ;
	}

	// pick up non-voice speakers in chat range
	uuid_vec_t avatar_ids;
	std::vector<LLVector3d> positions;
// <FS:CR> Opensim
	//LLWorld::getInstance()->getAvatars(&avatar_ids, &positions, gAgent.getPositionGlobal(), CHAT_NORMAL_RADIUS);
	LLWorld::getInstance()->getAvatars(&avatar_ids, &positions, gAgent.getPositionGlobal(), LFSimFeatureHandler::getInstance()->sayRange());
// </FS:CR> Opensim
	for(U32 i=0; i<avatar_ids.size(); i++)
	{
		setSpeaker(avatar_ids[i]);
	}

	// check if text only speakers have moved out of chat range
	for (speaker_map_t::iterator speaker_it = mSpeakers.begin(); speaker_it != mSpeakers.end(); ++speaker_it)
	{
		LLUUID speaker_id = speaker_it->first;
		LLPointer<LLSpeaker> speakerp = speaker_it->second;
		if (speakerp.notNull() && speakerp->mStatus == LLSpeaker::STATUS_TEXT_ONLY)
		{
			LLVOAvatar* avatarp = (LLVOAvatar*)gObjectList.findObject(speaker_id);
// <FS:CR> Opensim
			F32 say_distance_squared = (LFSimFeatureHandler::getInstance()->sayRange() * LFSimFeatureHandler::getInstance()->sayRange());
			if (!avatarp || dist_vec_squared(avatarp->getPositionAgent(), gAgent.getPositionAgent()) > say_distance_squared)
			//if (!avatarp || dist_vec_squared(avatarp->getPositionAgent(), gAgent.getPositionAgent()) > CHAT_NORMAL_RADIUS * CHAT_NORMAL_RADIUS)
// </FS:CR> Opensim
			{
				setSpeakerNotInChannel(speakerp);
			}
		}
	}
=======
    // pull speakers from voice channel
    LLSpeakerMgr::updateSpeakerList();

    if (gDisconnected)//the world is cleared.
    {
        return ;
    }

    // pick up non-voice speakers in chat range
    uuid_vec_t avatar_ids;
    std::vector<LLVector3d> positions;
// <FS:CR> Opensim
    //LLWorld::getInstance()->getAvatars(&avatar_ids, &positions, gAgent.getPositionGlobal(), CHAT_NORMAL_RADIUS);
    LLWorld::getInstance()->getAvatars(&avatar_ids, &positions, gAgent.getPositionGlobal(), LFSimFeatureHandler::getInstance()->sayRange());
// </FS:CR> Opensim
    for(U32 i=0; i<avatar_ids.size(); i++)
    {
        setSpeaker(avatar_ids[i]);
    }

    // check if text only speakers have moved out of chat range
    for (speaker_map_t::iterator speaker_it = mSpeakers.begin(); speaker_it != mSpeakers.end(); ++speaker_it)
    {
        LLUUID speaker_id = speaker_it->first;
        LLPointer<LLSpeaker> speakerp = speaker_it->second;
        if (speakerp.notNull() && speakerp->mStatus == LLSpeaker::STATUS_TEXT_ONLY)
        {
            LLVOAvatar* avatarp = (LLVOAvatar*)gObjectList.findObject(speaker_id);
// <FS:CR> Opensim
            F32 say_distance_squared = (LFSimFeatureHandler::getInstance()->sayRange() * LFSimFeatureHandler::getInstance()->sayRange());
            if (!avatarp || dist_vec_squared(avatarp->getPositionAgent(), gAgent.getPositionAgent()) > say_distance_squared)
            //if (!avatarp || dist_vec_squared(avatarp->getPositionAgent(), gAgent.getPositionAgent()) > CHAT_NORMAL_RADIUS * CHAT_NORMAL_RADIUS)
// </FS:CR> Opensim
            {
                setSpeakerNotInChannel(speakerp);
            }
        }
    }
>>>>>>> 1a8a5404
}<|MERGE_RESOLUTION|>--- conflicted
+++ resolved
@@ -41,33 +41,13 @@
 #include "llworld.h"
 #include "llcorehttputil.h"
 
-<<<<<<< HEAD
-#include "lfsimfeaturehandler.h"	// <FS:CR> Opensim
-=======
 #include "lfsimfeaturehandler.h"    // <FS:CR> Opensim
->>>>>>> 1a8a5404
 
 extern LLControlGroup gSavedSettings;
 
 const LLColor4 INACTIVE_COLOR(0.3f, 0.3f, 0.3f, 0.5f);
 const LLColor4 ACTIVE_COLOR(0.5f, 0.5f, 0.5f, 1.f);
 
-<<<<<<< HEAD
-LLSpeaker::LLSpeaker(const LLUUID& id, const std::string& name, const ESpeakerType type) : 
-	mStatus(LLSpeaker::STATUS_TEXT_ONLY),
-	mLastSpokeTime(0.f), 
-	mSpeechVolume(0.f), 
-	mHasSpoken(false),
-	mHasLeftCurrentCall(false),
-	mDotColor(LLColor4::white),
-	mID(id),
-	mTyping(false),
-	mSortIndex(0),
-	mType(type),
-	mIsModerator(false),
-	mModeratorMutedVoice(false),
-	mModeratorMutedText(false)
-=======
 LLSpeaker::LLSpeaker(const LLUUID& id, const std::string& name, const ESpeakerType type) :
     mStatus(LLSpeaker::STATUS_TEXT_ONLY),
     mLastSpokeTime(0.f),
@@ -82,7 +62,6 @@
     mIsModerator(false),
     mModeratorMutedVoice(false),
     mModeratorMutedText(false)
->>>>>>> 1a8a5404
 {
     if (name.empty() && type == SPEAKER_AGENT)
     {
@@ -97,16 +76,6 @@
 
 void LLSpeaker::lookupName()
 {
-<<<<<<< HEAD
-	if (mDisplayName.empty())
-	{
-		// <FS:Zi> Crash fix on login
-		if(!gCacheName)
-			return;
-		// </FS:Zi>
-		LLAvatarNameCache::get(mID, boost::bind(&LLSpeaker::onNameCache, this, _1, _2)); // todo: can be group???
-	}
-=======
     if (mDisplayName.empty())
     {
         // <FS:Zi> Crash fix on login
@@ -115,7 +84,6 @@
         // </FS:Zi>
         LLAvatarNameCache::get(mID, boost::bind(&LLSpeaker::onNameCache, this, _1, _2)); // todo: can be group???
     }
->>>>>>> 1a8a5404
 }
 
 void LLSpeaker::onNameCache(const LLUUID& id, const LLAvatarName& av_name)
@@ -221,19 +189,11 @@
 
 bool LLSpeakerActionTimer::tick()
 {
-<<<<<<< HEAD
-	if (mActionCallback)
-	{
-		return (bool)mActionCallback(mSpeakerId);
-	}
-	return true;
-=======
     if (mActionCallback)
     {
         return (bool)mActionCallback(mSpeakerId);
     }
     return true;
->>>>>>> 1a8a5404
 }
 
 void LLSpeakerActionTimer::unset()
@@ -405,121 +365,6 @@
 
 void LLSpeakerMgr::update(bool resort_ok)
 {
-<<<<<<< HEAD
-	if (!LLVoiceClient::getInstance())
-	{
-		return;
-	}
-	
-	LLColor4 speaking_color = LLUIColorTable::instance().getColor("SpeakingColor");
-	LLColor4 overdriven_color = LLUIColorTable::instance().getColor("OverdrivenColor");
-
-	if(resort_ok) // only allow list changes when user is not interacting with it
-	{
-		updateSpeakerList();
-	}
-
-	// update status of all current speakers
-	bool voice_channel_active = (!mVoiceChannel && LLVoiceClient::getInstance()->inProximalChannel()) || (mVoiceChannel && mVoiceChannel->isActive());
-	for (speaker_map_t::iterator speaker_it = mSpeakers.begin(); speaker_it != mSpeakers.end(); speaker_it++)
-	{
-		LLUUID speaker_id = speaker_it->first;
-		LLSpeaker* speakerp = speaker_it->second;
-
-		if (voice_channel_active && LLVoiceClient::getInstance()->getVoiceEnabled(speaker_id))
-		{
-			speakerp->mSpeechVolume = LLVoiceClient::getInstance()->getCurrentPower(speaker_id);
-			bool moderator_muted_voice = LLVoiceClient::getInstance()->getIsModeratorMuted(speaker_id);
-			if (moderator_muted_voice != speakerp->mModeratorMutedVoice)
-			{
-				speakerp->mModeratorMutedVoice = moderator_muted_voice;
-				LL_DEBUGS("Speakers") << (speakerp->mModeratorMutedVoice? "Muted" : "Umuted") << " speaker " << speaker_id<< LL_ENDL;
-				speakerp->fireEvent(new LLSpeakerVoiceModerationEvent(speakerp));
-			}
-
-			if (LLVoiceClient::getInstance()->getOnMuteList(speaker_id) || speakerp->mModeratorMutedVoice)
-			{
-				speakerp->mStatus = LLSpeaker::STATUS_MUTED;
-			}
-			else if (LLVoiceClient::getInstance()->getIsSpeaking(speaker_id))
-			{
-				// reset inactivity expiration
-				if (speakerp->mStatus != LLSpeaker::STATUS_SPEAKING)
-				{
-					speakerp->mLastSpokeTime = mSpeechTimer.getElapsedTimeF32();
-					speakerp->mHasSpoken = true;
-					fireEvent(new LLSpeakerUpdateSpeakerEvent(speakerp), "update_speaker");
-				}
-				speakerp->mStatus = LLSpeaker::STATUS_SPEAKING;
-				// interpolate between active color and full speaking color based on power of speech output
-				speakerp->mDotColor = speaking_color;
-				if (speakerp->mSpeechVolume > LLVoiceClient::OVERDRIVEN_POWER_LEVEL)
-				{
-					speakerp->mDotColor = overdriven_color;
-				}
-			}
-			else
-			{
-				speakerp->mSpeechVolume = 0.f;
-				speakerp->mDotColor = ACTIVE_COLOR;
-
-				if (speakerp->mHasSpoken)
-				{
-					// have spoken once, not currently speaking
-					speakerp->mStatus = LLSpeaker::STATUS_HAS_SPOKEN;
-				}
-				else
-				{
-					// default state for being in voice channel
-					speakerp->mStatus = LLSpeaker::STATUS_VOICE_ACTIVE;
-				}
-			}
-		}
-		// speaker no longer registered in voice channel, demote to text only
-		else if (speakerp->mStatus != LLSpeaker::STATUS_NOT_IN_CHANNEL)
-		{
-			if(speakerp->mType == LLSpeaker::SPEAKER_EXTERNAL)
-			{
-				// external speakers should be timed out when they leave the voice channel (since they only exist via SLVoice)
-				speakerp->mStatus = LLSpeaker::STATUS_NOT_IN_CHANNEL;
-			}
-			else
-			{
-				speakerp->mStatus = LLSpeaker::STATUS_TEXT_ONLY;
-				speakerp->mSpeechVolume = 0.f;
-				speakerp->mDotColor = ACTIVE_COLOR;
-			}
-		}
-	}
-
-	if(resort_ok)  // only allow list changes when user is not interacting with it
-	{
-		// sort by status then time last spoken
-		std::sort(mSpeakersSorted.begin(), mSpeakersSorted.end(), LLSortRecentSpeakers());
-	}
-
-	// for recent speakers who are not currently speaking, show "recent" color dot for most recent
-	// fading to "active" color
-
-	S32 recent_speaker_count = 0;
-	S32 sort_index = 0;
-	speaker_list_t::iterator sorted_speaker_it;
-	for(sorted_speaker_it = mSpeakersSorted.begin(); 
-		sorted_speaker_it != mSpeakersSorted.end(); ++sorted_speaker_it)
-	{
-		LLPointer<LLSpeaker> speakerp = *sorted_speaker_it;
-		
-		// color code recent speakers who are not currently speaking
-		if (speakerp->mStatus == LLSpeaker::STATUS_HAS_SPOKEN)
-		{
-			speakerp->mDotColor = lerp(speaking_color, ACTIVE_COLOR, clamp_rescale((F32)recent_speaker_count, -2.f, 3.f, 0.f, 1.f));
-			recent_speaker_count++;
-		}
-
-		// stuff sort ordinal into speaker so the ui can sort by this value
-		speakerp->mSortIndex = sort_index++;
-	}
-=======
     if (!LLVoiceClient::getInstance())
     {
         return;
@@ -633,7 +478,6 @@
         // stuff sort ordinal into speaker so the ui can sort by this value
         speakerp->mSortIndex = sort_index++;
     }
->>>>>>> 1a8a5404
 }
 
 void LLSpeakerMgr::updateSpeakerList()
@@ -746,11 +590,7 @@
     LL_DEBUGS("Speakers") << "Removed speaker " << speaker_id << LL_ENDL;
     fireEvent(new LLSpeakerListChangeEvent(this, speaker_id), "remove");
 
-<<<<<<< HEAD
-	update(true);
-=======
     update(true);
->>>>>>> 1a8a5404
 
     return false;
 }
@@ -804,15 +644,6 @@
 // speaker has chatted via either text or voice
 void LLSpeakerMgr::speakerChatted(const LLUUID& speaker_id)
 {
-<<<<<<< HEAD
-	LLPointer<LLSpeaker> speakerp = findSpeaker(speaker_id);
-	if (speakerp.notNull())
-	{
-		speakerp->mLastSpokeTime = mSpeechTimer.getElapsedTimeF32();
-		speakerp->mHasSpoken = true;
-		fireEvent(new LLSpeakerUpdateSpeakerEvent(speakerp), "update_speaker");
-	}
-=======
     LLPointer<LLSpeaker> speakerp = findSpeaker(speaker_id);
     if (speakerp.notNull())
     {
@@ -820,7 +651,6 @@
         speakerp->mHasSpoken = true;
         fireEvent(new LLSpeakerUpdateSpeakerEvent(speakerp), "update_speaker");
     }
->>>>>>> 1a8a5404
 }
 
 bool LLSpeakerMgr::isVoiceActive()
@@ -850,56 +680,6 @@
 
 void LLIMSpeakerMgr::setSpeakers(const LLSD& speakers)
 {
-<<<<<<< HEAD
-	if ( !speakers.isMap() ) return;
-
-	if ( speakers.has("agent_info") && speakers["agent_info"].isMap() )
-	{
-		LLSD::map_const_iterator speaker_it;
-		for(speaker_it = speakers["agent_info"].beginMap();
-			speaker_it != speakers["agent_info"].endMap();
-			++speaker_it)
-		{
-			LLUUID agent_id(speaker_it->first);
-
-			LLPointer<LLSpeaker> speakerp = setSpeaker(
-				agent_id,
-				LLStringUtil::null,
-				LLSpeaker::STATUS_TEXT_ONLY);
-
-			if ( speaker_it->second.isMap() )
-			{
-				bool is_moderator = speakerp->mIsModerator;
-				speakerp->mIsModerator = speaker_it->second["is_moderator"];
-				speakerp->mModeratorMutedText =
-					speaker_it->second["mutes"]["text"];
-				// Fire event only if moderator changed
-				if ( is_moderator != speakerp->mIsModerator )
-				{
-					LL_DEBUGS("Speakers") << "Speaker " << agent_id << (is_moderator ? "is now" : "no longer is") << " a moderator" << LL_ENDL;
-					fireEvent(new LLSpeakerUpdateModeratorEvent(speakerp), "update_moderator");
-				}
-			}
-		}
-	}
-	else if ( speakers.has("agents" ) && speakers["agents"].isArray() )
-	{
-		//older, more decprecated way.  Need here for
-		//using older version of servers
-		LLSD::array_const_iterator speaker_it;
-		for(speaker_it = speakers["agents"].beginArray();
-			speaker_it != speakers["agents"].endArray();
-			++speaker_it)
-		{
-			const LLUUID agent_id = (*speaker_it).asUUID();
-
-			LLPointer<LLSpeaker> speakerp = setSpeaker(
-				agent_id,
-				LLStringUtil::null,
-				LLSpeaker::STATUS_TEXT_ONLY);
-		}
-	}
-=======
     if ( !speakers.isMap() ) return;
 
     if ( speakers.has("agent_info") && speakers["agent_info"].isMap() )
@@ -948,98 +728,10 @@
                 LLSpeaker::STATUS_TEXT_ONLY);
         }
     }
->>>>>>> 1a8a5404
 }
 
 void LLIMSpeakerMgr::updateSpeakers(const LLSD& update)
 {
-<<<<<<< HEAD
-	if ( !update.isMap() ) return;
-
-	if ( update.has("agent_updates") && update["agent_updates"].isMap() )
-	{
-		LLSD::map_const_iterator update_it;
-		for(
-			update_it = update["agent_updates"].beginMap();
-			update_it != update["agent_updates"].endMap();
-			++update_it)
-		{
-			LLUUID agent_id(update_it->first);
-			LLPointer<LLSpeaker> speakerp = findSpeaker(agent_id);
-
-			LLSD agent_data = update_it->second;
-
-			if (agent_data.isMap() && agent_data.has("transition"))
-			{
-				if (agent_data["transition"].asString() == "LEAVE")
-				{
-					setSpeakerNotInChannel(speakerp);
-				}
-				else if (agent_data["transition"].asString() == "ENTER")
-				{
-					// add or update speaker
-					speakerp = setSpeaker(agent_id);
-				}
-				else
-				{
-					LL_WARNS() << "bad membership list update from 'agent_updates' for agent " << agent_id << ", transition " << ll_print_sd(agent_data["transition"]) << LL_ENDL;
-				}
-			}
-
-			if (speakerp.isNull()) continue;
-
-			// should have a valid speaker from this point on
-			if (agent_data.isMap() && agent_data.has("info"))
-			{
-				LLSD agent_info = agent_data["info"];
-
-				if (agent_info.has("is_moderator"))
-				{
-					bool is_moderator = speakerp->mIsModerator;
-					speakerp->mIsModerator = agent_info["is_moderator"];
-					// Fire event only if moderator changed
-					if ( is_moderator != speakerp->mIsModerator )
-					{
-						LL_DEBUGS("Speakers") << "Speaker " << agent_id << (is_moderator ? "is now" : "no longer is") << " a moderator" << LL_ENDL;
-						fireEvent(new LLSpeakerUpdateModeratorEvent(speakerp), "update_moderator");
-					}
-				}
-
-				if (agent_info.has("mutes"))
-				{
-					speakerp->mModeratorMutedText = agent_info["mutes"]["text"];
-				}
-			}
-		}
-	}
-	else if ( update.has("updates") && update["updates"].isMap() )
-	{
-		LLSD::map_const_iterator update_it;
-		for (
-			update_it = update["updates"].beginMap();
-			update_it != update["updates"].endMap();
-			++update_it)
-		{
-			LLUUID agent_id(update_it->first);
-			LLPointer<LLSpeaker> speakerp = findSpeaker(agent_id);
-
-			std::string agent_transition = update_it->second.asString();
-			if (agent_transition == "LEAVE")
-			{
-				setSpeakerNotInChannel(speakerp);
-			}
-			else if ( agent_transition == "ENTER")
-			{
-				// add or update speaker
-				speakerp = setSpeaker(agent_id);
-			}
-			else
-			{
-				LL_WARNS() << "bad membership list update from 'updates' for agent " << agent_id << ", transition " << agent_transition << LL_ENDL;
-			}
-		}
-	}
-=======
     if ( !update.isMap() ) return;
 
     if ( update.has("agent_updates") && update["agent_updates"].isMap() )
@@ -1125,32 +817,12 @@
             }
         }
     }
->>>>>>> 1a8a5404
 }
 
 // <FS:Zi> make text chat block in groups not a toggle to prevent accidental unmuting
 // void LLIMSpeakerMgr::toggleAllowTextChat(const LLUUID& speaker_id)
 void LLIMSpeakerMgr::allowTextChat(const LLUUID& speaker_id, bool allow)
 {
-<<<<<<< HEAD
-	// <FS:Zi> Don't test for presence in the group participants list, as the list
-	//         is unreliable and this leads to situations where people can't be
-	//         chat muted at all anymore
-	// LLPointer<LLSpeaker> speakerp = findSpeaker(speaker_id);
-	// if (!speakerp) return;
-
-	std::string url = gAgent.getRegionCapability("ChatSessionRequest");
-	LLSD data;
-	data["method"] = "mute update";
-	data["session-id"] = getSessionID();
-	data["params"] = LLSD::emptyMap();
-	data["params"]["agent_id"] = speaker_id;
-	data["params"]["mute_info"] = LLSD::emptyMap();
-	// <FS:Zi> make text chat block in groups not a toggle to prevent accidental unmuting
-	//current value represents ability to type, so invert
-	// data["params"]["mute_info"]["text"] = !speakerp->mModeratorMutedText;
-	data["params"]["mute_info"]["text"] = !allow;
-=======
     // <FS:Zi> Don't test for presence in the group participants list, as the list
     //         is unreliable and this leads to situations where people can't be
     //         chat muted at all anymore
@@ -1168,7 +840,6 @@
     //current value represents ability to type, so invert
     // data["params"]["mute_info"]["text"] = !speakerp->mModeratorMutedText;
     data["params"]["mute_info"]["text"] = !allow;
->>>>>>> 1a8a5404
 
     LLCoros::instance().launch("LLIMSpeakerMgr::moderationActionCoro",
         boost::bind(&LLIMSpeakerMgr::moderationActionCoro, this, url, data));
@@ -1179,15 +850,9 @@
     LLPointer<LLSpeaker> speakerp = findSpeaker(avatar_id);
     if (!speakerp) return;
 
-<<<<<<< HEAD
-	// *NOTE: mantipov: probably this condition will be incorrect when avatar will be blocked for
-	// text chat via moderation (LLSpeaker::mModeratorMutedText == true)
-	bool is_in_voice = speakerp->mStatus <= LLSpeaker::STATUS_VOICE_ACTIVE || speakerp->mStatus == LLSpeaker::STATUS_MUTED;
-=======
     // *NOTE: mantipov: probably this condition will be incorrect when avatar will be blocked for
     // text chat via moderation (LLSpeaker::mModeratorMutedText == true)
     bool is_in_voice = speakerp->mStatus <= LLSpeaker::STATUS_VOICE_ACTIVE || speakerp->mStatus == LLSpeaker::STATUS_MUTED;
->>>>>>> 1a8a5404
 
     // do not send voice moderation changes for avatars not in voice channel
     if (!is_in_voice) return;
@@ -1356,46 +1021,6 @@
 
 void LLLocalSpeakerMgr::updateSpeakerList()
 {
-<<<<<<< HEAD
-	// pull speakers from voice channel
-	LLSpeakerMgr::updateSpeakerList();
-
-	if (gDisconnected)//the world is cleared.
-	{
-		return ;
-	}
-
-	// pick up non-voice speakers in chat range
-	uuid_vec_t avatar_ids;
-	std::vector<LLVector3d> positions;
-// <FS:CR> Opensim
-	//LLWorld::getInstance()->getAvatars(&avatar_ids, &positions, gAgent.getPositionGlobal(), CHAT_NORMAL_RADIUS);
-	LLWorld::getInstance()->getAvatars(&avatar_ids, &positions, gAgent.getPositionGlobal(), LFSimFeatureHandler::getInstance()->sayRange());
-// </FS:CR> Opensim
-	for(U32 i=0; i<avatar_ids.size(); i++)
-	{
-		setSpeaker(avatar_ids[i]);
-	}
-
-	// check if text only speakers have moved out of chat range
-	for (speaker_map_t::iterator speaker_it = mSpeakers.begin(); speaker_it != mSpeakers.end(); ++speaker_it)
-	{
-		LLUUID speaker_id = speaker_it->first;
-		LLPointer<LLSpeaker> speakerp = speaker_it->second;
-		if (speakerp.notNull() && speakerp->mStatus == LLSpeaker::STATUS_TEXT_ONLY)
-		{
-			LLVOAvatar* avatarp = (LLVOAvatar*)gObjectList.findObject(speaker_id);
-// <FS:CR> Opensim
-			F32 say_distance_squared = (LFSimFeatureHandler::getInstance()->sayRange() * LFSimFeatureHandler::getInstance()->sayRange());
-			if (!avatarp || dist_vec_squared(avatarp->getPositionAgent(), gAgent.getPositionAgent()) > say_distance_squared)
-			//if (!avatarp || dist_vec_squared(avatarp->getPositionAgent(), gAgent.getPositionAgent()) > CHAT_NORMAL_RADIUS * CHAT_NORMAL_RADIUS)
-// </FS:CR> Opensim
-			{
-				setSpeakerNotInChannel(speakerp);
-			}
-		}
-	}
-=======
     // pull speakers from voice channel
     LLSpeakerMgr::updateSpeakerList();
 
@@ -1434,5 +1059,4 @@
             }
         }
     }
->>>>>>> 1a8a5404
 }