/** 
 * @file llspeakers.cpp
 * @brief Management interface for muting and controlling volume of residents currently speaking
 *
 * $LicenseInfo:firstyear=2005&license=viewerlgpl$
 * Second Life Viewer Source Code
 * Copyright (C) 2010, Linden Research, Inc.
 * 
 * This library is free software; you can redistribute it and/or
 * modify it under the terms of the GNU Lesser General Public
 * License as published by the Free Software Foundation;
 * version 2.1 of the License only.
 * 
 * This library is distributed in the hope that it will be useful,
 * but WITHOUT ANY WARRANTY; without even the implied warranty of
 * MERCHANTABILITY or FITNESS FOR A PARTICULAR PURPOSE.  See the GNU
 * Lesser General Public License for more details.
 * 
 * You should have received a copy of the GNU Lesser General Public
 * License along with this library; if not, write to the Free Software
 * Foundation, Inc., 51 Franklin Street, Fifth Floor, Boston, MA  02110-1301  USA
 * 
 * Linden Research, Inc., 945 Battery Street, San Francisco, CA  94111  USA
 * $/LicenseInfo$
 */

#include "llviewerprecompiledheaders.h"

#include "llspeakers.h"

#include "llagent.h"
#include "llavatarnamecache.h"
#include "llappviewer.h"
#include "llimview.h"
#include "llgroupmgr.h"
#include "llsdutil.h"
#include "lluicolortable.h"
#include "llviewerobjectlist.h"
#include "llviewerregion.h"
#include "llvoavatar.h"
#include "llworld.h"
#include "llcorehttputil.h"

#include "lfsimfeaturehandler.h"	// <FS:CR> Opensim

extern LLControlGroup gSavedSettings;

const LLColor4 INACTIVE_COLOR(0.3f, 0.3f, 0.3f, 0.5f);
const LLColor4 ACTIVE_COLOR(0.5f, 0.5f, 0.5f, 1.f);

LLSpeaker::LLSpeaker(const LLUUID& id, const std::string& name, const ESpeakerType type) : 
	mStatus(LLSpeaker::STATUS_TEXT_ONLY),
	mLastSpokeTime(0.f), 
	mSpeechVolume(0.f), 
	mHasSpoken(FALSE),
	mHasLeftCurrentCall(FALSE),
	mDotColor(LLColor4::white),
	mID(id),
	mTyping(FALSE),
	mSortIndex(0),
	mType(type),
	mIsModerator(FALSE),
	mModeratorMutedVoice(FALSE),
	mModeratorMutedText(FALSE)
{
	if (name.empty() && type == SPEAKER_AGENT)
	{
		lookupName();
	}
	else
	{
		mDisplayName = name;
	}
}


void LLSpeaker::lookupName()
{
	if (mDisplayName.empty())
	{
<<<<<<< HEAD
		// <FS:Zi> Crash fix on login
		if(!gCacheName)
			return;
		// </FS:Zi>
		gCacheName->get(mID, false, boost::bind(&LLSpeaker::onNameCache, this, _1, _2, _3));
=======
		LLAvatarNameCache::get(mID, boost::bind(&LLSpeaker::onNameCache, this, _1, _2)); // todo: can be group???
>>>>>>> c627d0a2
	}
}

void LLSpeaker::onNameCache(const LLUUID& id, const LLAvatarName& av_name)
{
	mDisplayName = av_name.getUserName();
}

bool LLSpeaker::isInVoiceChannel()
{
	return mStatus <= LLSpeaker::STATUS_VOICE_ACTIVE || mStatus == LLSpeaker::STATUS_MUTED;
}

LLSpeakerUpdateSpeakerEvent::LLSpeakerUpdateSpeakerEvent(LLSpeaker* source)
: LLEvent(source, "Speaker update speaker event"),
  mSpeakerID (source->mID)
{
}

LLSD LLSpeakerUpdateSpeakerEvent::getValue()
{
	LLSD ret;
	ret["id"] = mSpeakerID;
	return ret;
}

LLSpeakerUpdateModeratorEvent::LLSpeakerUpdateModeratorEvent(LLSpeaker* source)
: LLEvent(source, "Speaker add moderator event"),
  mSpeakerID (source->mID),
  mIsModerator (source->mIsModerator)
{
}

LLSD LLSpeakerUpdateModeratorEvent::getValue()
{
	LLSD ret;
	ret["id"] = mSpeakerID;
	ret["is_moderator"] = mIsModerator;
	return ret;
}

LLSpeakerTextModerationEvent::LLSpeakerTextModerationEvent(LLSpeaker* source)
: LLEvent(source, "Speaker text moderation event")
{
}

LLSD LLSpeakerTextModerationEvent::getValue()
{
	return std::string("text");
}


LLSpeakerVoiceModerationEvent::LLSpeakerVoiceModerationEvent(LLSpeaker* source)
: LLEvent(source, "Speaker voice moderation event")
{
}

LLSD LLSpeakerVoiceModerationEvent::getValue()
{
	return std::string("voice");
}

LLSpeakerListChangeEvent::LLSpeakerListChangeEvent(LLSpeakerMgr* source, const LLUUID& speaker_id)
: LLEvent(source, "Speaker added/removed from speaker mgr"),
  mSpeakerID(speaker_id)
{
}

LLSD LLSpeakerListChangeEvent::getValue()
{
	return mSpeakerID;
}

// helper sort class
struct LLSortRecentSpeakers
{
	bool operator()(const LLPointer<LLSpeaker> lhs, const LLPointer<LLSpeaker> rhs) const;
};

bool LLSortRecentSpeakers::operator()(const LLPointer<LLSpeaker> lhs, const LLPointer<LLSpeaker> rhs) const
{
	// Sort first on status
	if (lhs->mStatus != rhs->mStatus) 
	{
		return (lhs->mStatus < rhs->mStatus);
	}

	// and then on last speaking time
	if(lhs->mLastSpokeTime != rhs->mLastSpokeTime)
	{
		return (lhs->mLastSpokeTime > rhs->mLastSpokeTime);
	}
	
	// and finally (only if those are both equal), on name.
	return(	lhs->mDisplayName.compare(rhs->mDisplayName) < 0 );
}

LLSpeakerActionTimer::LLSpeakerActionTimer(action_callback_t action_cb, F32 action_period, const LLUUID& speaker_id)
: LLEventTimer(action_period)
, mActionCallback(action_cb)
, mSpeakerId(speaker_id)
{
}

BOOL LLSpeakerActionTimer::tick()
{
	if (mActionCallback)
	{
		return (BOOL)mActionCallback(mSpeakerId);
	}
	return TRUE;
}

void LLSpeakerActionTimer::unset()
{
	mActionCallback = 0;
}

LLSpeakersDelayActionsStorage::LLSpeakersDelayActionsStorage(LLSpeakerActionTimer::action_callback_t action_cb, F32 action_delay)
: mActionCallback(action_cb)
, mActionDelay(action_delay)
{
}

LLSpeakersDelayActionsStorage::~LLSpeakersDelayActionsStorage()
{
	removeAllTimers();
}

void LLSpeakersDelayActionsStorage::setActionTimer(const LLUUID& speaker_id)
{
	bool not_found = true;
	if (mActionTimersMap.size() > 0)
	{
		not_found = mActionTimersMap.find(speaker_id) == mActionTimersMap.end();
	}

	// If there is already a started timer for the passed UUID don't do anything.
	if (not_found)
	{
		// Starting a timer to remove an participant after delay is completed
		mActionTimersMap.insert(LLSpeakerActionTimer::action_value_t(speaker_id,
			new LLSpeakerActionTimer(
				boost::bind(&LLSpeakersDelayActionsStorage::onTimerActionCallback, this, _1),
				mActionDelay, speaker_id)));
	}
}

void LLSpeakersDelayActionsStorage::unsetActionTimer(const LLUUID& speaker_id)
{
	if (mActionTimersMap.size() == 0) return;

	LLSpeakerActionTimer::action_timer_iter_t it_speaker = mActionTimersMap.find(speaker_id);

	if (it_speaker != mActionTimersMap.end())
	{
		it_speaker->second->unset();
		mActionTimersMap.erase(it_speaker);
	}
}

void LLSpeakersDelayActionsStorage::removeAllTimers()
{
	LLSpeakerActionTimer::action_timer_iter_t iter = mActionTimersMap.begin();
	for (; iter != mActionTimersMap.end(); ++iter)
	{
		delete iter->second;
	}
	mActionTimersMap.clear();
}

bool LLSpeakersDelayActionsStorage::onTimerActionCallback(const LLUUID& speaker_id)
{
	unsetActionTimer(speaker_id);

	if (mActionCallback)
	{
		mActionCallback(speaker_id);
	}

	return true;
}

bool LLSpeakersDelayActionsStorage::isTimerStarted(const LLUUID& speaker_id)
{
	return (mActionTimersMap.size() > 0) && (mActionTimersMap.find(speaker_id) != mActionTimersMap.end());
}

//
// LLSpeakerMgr
//

LLSpeakerMgr::LLSpeakerMgr(LLVoiceChannel* channelp) : 
	mVoiceChannel(channelp),
	mVoiceModerated(false),
	mModerateModeHandledFirstTime(false),
	mSpeakerListUpdated(false)
{
    mGetListTime.reset();
	static LLUICachedControl<F32> remove_delay ("SpeakerParticipantRemoveDelay", 10.0);

	mSpeakerDelayRemover = new LLSpeakersDelayActionsStorage(boost::bind(&LLSpeakerMgr::removeSpeaker, this, _1), remove_delay);
}

LLSpeakerMgr::~LLSpeakerMgr()
{
	delete mSpeakerDelayRemover;
}

LLPointer<LLSpeaker> LLSpeakerMgr::setSpeaker(const LLUUID& id, const std::string& name, LLSpeaker::ESpeakerStatus status, LLSpeaker::ESpeakerType type)
{
	LLUUID session_id = getSessionID();
	if (id.isNull() || (id == session_id))
	{
		return NULL;
	}

	LLPointer<LLSpeaker> speakerp;
	if (mSpeakers.find(id) == mSpeakers.end())
	{
		speakerp = new LLSpeaker(id, name, type);
		speakerp->mStatus = status;
		mSpeakers.insert(std::make_pair(speakerp->mID, speakerp));
		mSpeakersSorted.push_back(speakerp);
		LL_DEBUGS("Speakers") << "Added speaker " << id << LL_ENDL;
		fireEvent(new LLSpeakerListChangeEvent(this, speakerp->mID), "add");
	}
	else
	{
		speakerp = findSpeaker(id);
		if (speakerp.notNull())
		{
			// keep highest priority status (lowest value) instead of overriding current value
			speakerp->mStatus = llmin(speakerp->mStatus, status);
			// RN: due to a weird behavior where IMs from attached objects come from the wearer's agent_id
			// we need to override speakers that we think are objects when we find out they are really
			// residents
			if (type == LLSpeaker::SPEAKER_AGENT)
			{
				speakerp->mType = LLSpeaker::SPEAKER_AGENT;
				speakerp->lookupName();
			}
		}
		else
		{
			LL_WARNS("Speakers") << "Speaker " << id << " not found" << LL_ENDL;
		}
	}

	mSpeakerDelayRemover->unsetActionTimer(speakerp->mID);
	return speakerp;
}

// *TODO: Once way to request the current voice channel moderation mode is implemented
// this method with related code should be removed.
/*
 Initializes "moderate_mode" of voice session on first join.
 
 This is WORKAROUND because a way to request the current voice channel moderation mode exists
 but is not implemented in viewer yet. See EXT-6937.
*/
void LLSpeakerMgr::initVoiceModerateMode()
{
	if (!mModerateModeHandledFirstTime && (mVoiceChannel && mVoiceChannel->isActive()))
	{
		LLPointer<LLSpeaker> speakerp;

		if (mSpeakers.find(gAgentID) != mSpeakers.end())
		{
			speakerp = mSpeakers[gAgentID];
		}

		if (speakerp.notNull())
		{
			mVoiceModerated = speakerp->mModeratorMutedVoice;
			mModerateModeHandledFirstTime = true;
		}
	}
}

void LLSpeakerMgr::update(BOOL resort_ok)
{
	if (!LLVoiceClient::getInstance())
	{
		return;
	}
	
	LLColor4 speaking_color = LLUIColorTable::instance().getColor("SpeakingColor");
	LLColor4 overdriven_color = LLUIColorTable::instance().getColor("OverdrivenColor");

	if(resort_ok) // only allow list changes when user is not interacting with it
	{
		updateSpeakerList();
	}

	// update status of all current speakers
	BOOL voice_channel_active = (!mVoiceChannel && LLVoiceClient::getInstance()->inProximalChannel()) || (mVoiceChannel && mVoiceChannel->isActive());
	for (speaker_map_t::iterator speaker_it = mSpeakers.begin(); speaker_it != mSpeakers.end(); speaker_it++)
	{
		LLUUID speaker_id = speaker_it->first;
		LLSpeaker* speakerp = speaker_it->second;

		if (voice_channel_active && LLVoiceClient::getInstance()->getVoiceEnabled(speaker_id))
		{
			speakerp->mSpeechVolume = LLVoiceClient::getInstance()->getCurrentPower(speaker_id);
			BOOL moderator_muted_voice = LLVoiceClient::getInstance()->getIsModeratorMuted(speaker_id);
			if (moderator_muted_voice != speakerp->mModeratorMutedVoice)
			{
				speakerp->mModeratorMutedVoice = moderator_muted_voice;
				LL_DEBUGS("Speakers") << (speakerp->mModeratorMutedVoice? "Muted" : "Umuted") << " speaker " << speaker_id<< LL_ENDL;
				speakerp->fireEvent(new LLSpeakerVoiceModerationEvent(speakerp));
			}

			if (LLVoiceClient::getInstance()->getOnMuteList(speaker_id) || speakerp->mModeratorMutedVoice)
			{
				speakerp->mStatus = LLSpeaker::STATUS_MUTED;
			}
			else if (LLVoiceClient::getInstance()->getIsSpeaking(speaker_id))
			{
				// reset inactivity expiration
				if (speakerp->mStatus != LLSpeaker::STATUS_SPEAKING)
				{
					speakerp->mLastSpokeTime = mSpeechTimer.getElapsedTimeF32();
					speakerp->mHasSpoken = TRUE;
					fireEvent(new LLSpeakerUpdateSpeakerEvent(speakerp), "update_speaker");
				}
				speakerp->mStatus = LLSpeaker::STATUS_SPEAKING;
				// interpolate between active color and full speaking color based on power of speech output
				speakerp->mDotColor = speaking_color;
				if (speakerp->mSpeechVolume > LLVoiceClient::OVERDRIVEN_POWER_LEVEL)
				{
					speakerp->mDotColor = overdriven_color;
				}
			}
			else
			{
				speakerp->mSpeechVolume = 0.f;
				speakerp->mDotColor = ACTIVE_COLOR;

				if (speakerp->mHasSpoken)
				{
					// have spoken once, not currently speaking
					speakerp->mStatus = LLSpeaker::STATUS_HAS_SPOKEN;
				}
				else
				{
					// default state for being in voice channel
					speakerp->mStatus = LLSpeaker::STATUS_VOICE_ACTIVE;
				}
			}
		}
		// speaker no longer registered in voice channel, demote to text only
		else if (speakerp->mStatus != LLSpeaker::STATUS_NOT_IN_CHANNEL)
		{
			if(speakerp->mType == LLSpeaker::SPEAKER_EXTERNAL)
			{
				// external speakers should be timed out when they leave the voice channel (since they only exist via SLVoice)
				speakerp->mStatus = LLSpeaker::STATUS_NOT_IN_CHANNEL;
			}
			else
			{
				speakerp->mStatus = LLSpeaker::STATUS_TEXT_ONLY;
				speakerp->mSpeechVolume = 0.f;
				speakerp->mDotColor = ACTIVE_COLOR;
			}
		}
	}

	if(resort_ok)  // only allow list changes when user is not interacting with it
	{
		// sort by status then time last spoken
		std::sort(mSpeakersSorted.begin(), mSpeakersSorted.end(), LLSortRecentSpeakers());
	}

	// for recent speakers who are not currently speaking, show "recent" color dot for most recent
	// fading to "active" color

	S32 recent_speaker_count = 0;
	S32 sort_index = 0;
	speaker_list_t::iterator sorted_speaker_it;
	for(sorted_speaker_it = mSpeakersSorted.begin(); 
		sorted_speaker_it != mSpeakersSorted.end(); ++sorted_speaker_it)
	{
		LLPointer<LLSpeaker> speakerp = *sorted_speaker_it;
		
		// color code recent speakers who are not currently speaking
		if (speakerp->mStatus == LLSpeaker::STATUS_HAS_SPOKEN)
		{
			speakerp->mDotColor = lerp(speaking_color, ACTIVE_COLOR, clamp_rescale((F32)recent_speaker_count, -2.f, 3.f, 0.f, 1.f));
			recent_speaker_count++;
		}

		// stuff sort ordinal into speaker so the ui can sort by this value
		speakerp->mSortIndex = sort_index++;
	}
}

void LLSpeakerMgr::updateSpeakerList()
{
	// Are we bound to the currently active voice channel?
	if ((!mVoiceChannel && LLVoiceClient::getInstance()->inProximalChannel()) || (mVoiceChannel && mVoiceChannel->isActive()))
	{
		std::set<LLUUID> participants;
		LLVoiceClient::getInstance()->getParticipantList(participants);
		// If we are, add all voice client participants to our list of known speakers
		for (std::set<LLUUID>::iterator participant_it = participants.begin(); participant_it != participants.end(); ++participant_it)
		{
				setSpeaker(*participant_it, 
						   LLVoiceClient::getInstance()->getDisplayName(*participant_it),
						   LLSpeaker::STATUS_VOICE_ACTIVE, 
						   (LLVoiceClient::getInstance()->isParticipantAvatar(*participant_it)?LLSpeaker::SPEAKER_AGENT:LLSpeaker::SPEAKER_EXTERNAL));
		}
	}
	else 
	{
		// If not, check if the list is empty, except if it's Nearby Chat (session_id NULL).
		LLUUID session_id = getSessionID();
		if (!session_id.isNull() && !mSpeakerListUpdated)
		{
			// If the list is empty, we update it with whatever we have locally so that it doesn't stay empty too long.
			// *TODO: Fix the server side code that sometimes forgets to send back the list of participants after a chat started.
			// (IOW, fix why we get no ChatterBoxSessionAgentListUpdates message after the initial ChatterBoxSessionStartReply)
			LLIMModel::LLIMSession* session = LLIMModel::getInstance()->findIMSession(session_id);
			if (session->isGroupSessionType() && (mSpeakers.size() <= 1))
			{
				// For groups, we need to hit the group manager.
				// Note: The session uuid and the group uuid are actually one and the same. If that was to change, this will fail.
				LLGroupMgrGroupData* gdatap = LLGroupMgr::getInstance()->getGroupData(session_id);

				if (gdatap && gdatap->isMemberDataComplete() && !gdatap->mMembers.empty())
				{
					// Add group members when we get the complete list (note: can take a while before we get that list)
					LLGroupMgrGroupData::member_list_t::iterator member_it = gdatap->mMembers.begin();
                    const S32 load_group_max_members = gSavedSettings.getS32("ChatLoadGroupMaxMembers");
                    S32 updated = 0;
					while (member_it != gdatap->mMembers.end())
					{
						LLGroupMemberData* member = member_it->second;
                        LLUUID id = member_it->first;
						// Add only members who are online and not already in the list
						if ((member->getOnlineStatus() == "Online") && (mSpeakers.find(id) == mSpeakers.end()))
						{
							LLPointer<LLSpeaker> speakerp = setSpeaker(id, "", LLSpeaker::STATUS_VOICE_ACTIVE, LLSpeaker::SPEAKER_AGENT);
							speakerp->mIsModerator = ((member->getAgentPowers() & GP_SESSION_MODERATOR) == GP_SESSION_MODERATOR);
                            updated++;
						}
						++member_it;
                        // Limit the number of "manually updated" participants to a reasonable number to avoid severe fps drop
                        // *TODO : solve the perf issue of having several hundreds of widgets in the conversation list
                        if (updated >= load_group_max_members)
                            break;
					}
                    mSpeakerListUpdated = true;
				}
			}
			else if (mSpeakers.size() == 0)
			{
				// For all other session type (ad-hoc, P2P, avaline), we use the initial participants targets list
				for (uuid_vec_t::iterator it = session->mInitialTargetIDs.begin();it!=session->mInitialTargetIDs.end();++it)
				{
					// Add buddies if they are on line, add any other avatar.
					if (!LLAvatarTracker::instance().isBuddy(*it) || LLAvatarTracker::instance().isBuddyOnline(*it))
					{
						setSpeaker(*it, "", LLSpeaker::STATUS_VOICE_ACTIVE, LLSpeaker::SPEAKER_AGENT);
					}
				}
				mSpeakerListUpdated = true;
			}
			else
			{
				// The list has been updated the normal way (i.e. by a ChatterBoxSessionAgentListUpdates received from the server)
				mSpeakerListUpdated = true;
			}
		}
	}
	// Always add the current agent (it has to be there...). Will do nothing if already there.
	setSpeaker(gAgentID, "", LLSpeaker::STATUS_VOICE_ACTIVE, LLSpeaker::SPEAKER_AGENT);
}

void LLSpeakerMgr::setSpeakerNotInChannel(LLPointer<LLSpeaker> speakerp)
{
	if  (speakerp.notNull())
	{
		speakerp->mStatus = LLSpeaker::STATUS_NOT_IN_CHANNEL;
		speakerp->mDotColor = INACTIVE_COLOR;
		mSpeakerDelayRemover->setActionTimer(speakerp->mID);
	}
}

bool LLSpeakerMgr::removeSpeaker(const LLUUID& speaker_id)
{
	mSpeakers.erase(speaker_id);

	speaker_list_t::iterator sorted_speaker_it = mSpeakersSorted.begin();
	
	for(; sorted_speaker_it != mSpeakersSorted.end(); ++sorted_speaker_it)
	{
		if (speaker_id == (*sorted_speaker_it)->mID)
		{
			mSpeakersSorted.erase(sorted_speaker_it);
			break;
		}
	}

	LL_DEBUGS("Speakers") << "Removed speaker " << speaker_id << LL_ENDL;
	fireEvent(new LLSpeakerListChangeEvent(this, speaker_id), "remove");

	update(TRUE);

	return false;
}

LLPointer<LLSpeaker> LLSpeakerMgr::findSpeaker(const LLUUID& speaker_id)
{
	//In some conditions map causes crash if it is empty(Windows only), adding check (EK)
	if (mSpeakers.size() == 0)
		return NULL;
	speaker_map_t::iterator found_it = mSpeakers.find(speaker_id);
	if (found_it == mSpeakers.end())
	{
		return NULL;
	}
	return found_it->second;
}

void LLSpeakerMgr::getSpeakerList(speaker_list_t* speaker_list, BOOL include_text)
{
	speaker_list->clear();
	for (speaker_map_t::iterator speaker_it = mSpeakers.begin(); speaker_it != mSpeakers.end(); ++speaker_it)
	{
		LLPointer<LLSpeaker> speakerp = speaker_it->second;
		// what about text only muted or inactive?
		if (include_text || speakerp->mStatus != LLSpeaker::STATUS_TEXT_ONLY)
		{
			speaker_list->push_back(speakerp);
		}
	}
}

const LLUUID LLSpeakerMgr::getSessionID() 
{ 
	return mVoiceChannel->getSessionID(); 
}

bool LLSpeakerMgr::isSpeakerToBeRemoved(const LLUUID& speaker_id)
{
	return mSpeakerDelayRemover && mSpeakerDelayRemover->isTimerStarted(speaker_id);
}

void LLSpeakerMgr::setSpeakerTyping(const LLUUID& speaker_id, BOOL typing)
{
	LLPointer<LLSpeaker> speakerp = findSpeaker(speaker_id);
	if (speakerp.notNull())
	{
		speakerp->mTyping = typing;
	}
}

// speaker has chatted via either text or voice
void LLSpeakerMgr::speakerChatted(const LLUUID& speaker_id)
{
	LLPointer<LLSpeaker> speakerp = findSpeaker(speaker_id);
	if (speakerp.notNull())
	{
		speakerp->mLastSpokeTime = mSpeechTimer.getElapsedTimeF32();
		speakerp->mHasSpoken = TRUE;
		fireEvent(new LLSpeakerUpdateSpeakerEvent(speakerp), "update_speaker");
	}
}

BOOL LLSpeakerMgr::isVoiceActive()
{
	// mVoiceChannel = NULL means current voice channel, whatever it is
	return LLVoiceClient::getInstance()->voiceEnabled() && mVoiceChannel && mVoiceChannel->isActive();
}


//
// LLIMSpeakerMgr
//
LLIMSpeakerMgr::LLIMSpeakerMgr(LLVoiceChannel* channel) : LLSpeakerMgr(channel)
{
}

void LLIMSpeakerMgr::updateSpeakerList()
{
	// don't do normal updates which are pulled from voice channel
	// rely on user list reported by sim
	
	// We need to do this to allow PSTN callers into group chats to show in the list.
	LLSpeakerMgr::updateSpeakerList();
	
	return;
}

void LLIMSpeakerMgr::setSpeakers(const LLSD& speakers)
{
	if ( !speakers.isMap() ) return;

	if ( speakers.has("agent_info") && speakers["agent_info"].isMap() )
	{
		LLSD::map_const_iterator speaker_it;
		for(speaker_it = speakers["agent_info"].beginMap();
			speaker_it != speakers["agent_info"].endMap();
			++speaker_it)
		{
			LLUUID agent_id(speaker_it->first);

			LLPointer<LLSpeaker> speakerp = setSpeaker(
				agent_id,
				LLStringUtil::null,
				LLSpeaker::STATUS_TEXT_ONLY);

			if ( speaker_it->second.isMap() )
			{
				BOOL is_moderator = speakerp->mIsModerator;
				speakerp->mIsModerator = speaker_it->second["is_moderator"];
				speakerp->mModeratorMutedText =
					speaker_it->second["mutes"]["text"];
				// Fire event only if moderator changed
				if ( is_moderator != speakerp->mIsModerator )
				{
					LL_DEBUGS("Speakers") << "Speaker " << agent_id << (is_moderator ? "is now" : "no longer is") << " a moderator" << LL_ENDL;
					fireEvent(new LLSpeakerUpdateModeratorEvent(speakerp), "update_moderator");
				}
			}
		}
	}
	else if ( speakers.has("agents" ) && speakers["agents"].isArray() )
	{
		//older, more decprecated way.  Need here for
		//using older version of servers
		LLSD::array_const_iterator speaker_it;
		for(speaker_it = speakers["agents"].beginArray();
			speaker_it != speakers["agents"].endArray();
			++speaker_it)
		{
			const LLUUID agent_id = (*speaker_it).asUUID();

			LLPointer<LLSpeaker> speakerp = setSpeaker(
				agent_id,
				LLStringUtil::null,
				LLSpeaker::STATUS_TEXT_ONLY);
		}
	}
}

void LLIMSpeakerMgr::updateSpeakers(const LLSD& update)
{
	if ( !update.isMap() ) return;

	if ( update.has("agent_updates") && update["agent_updates"].isMap() )
	{
		LLSD::map_const_iterator update_it;
		for(
			update_it = update["agent_updates"].beginMap();
			update_it != update["agent_updates"].endMap();
			++update_it)
		{
			LLUUID agent_id(update_it->first);
			LLPointer<LLSpeaker> speakerp = findSpeaker(agent_id);

			LLSD agent_data = update_it->second;

			if (agent_data.isMap() && agent_data.has("transition"))
			{
				if (agent_data["transition"].asString() == "LEAVE")
				{
					setSpeakerNotInChannel(speakerp);
				}
				else if (agent_data["transition"].asString() == "ENTER")
				{
					// add or update speaker
					speakerp = setSpeaker(agent_id);
				}
				else
				{
					LL_WARNS() << "bad membership list update from 'agent_updates' for agent " << agent_id << ", transition " << ll_print_sd(agent_data["transition"]) << LL_ENDL;
				}
			}

			if (speakerp.isNull()) continue;

			// should have a valid speaker from this point on
			if (agent_data.isMap() && agent_data.has("info"))
			{
				LLSD agent_info = agent_data["info"];

				if (agent_info.has("is_moderator"))
				{
					BOOL is_moderator = speakerp->mIsModerator;
					speakerp->mIsModerator = agent_info["is_moderator"];
					// Fire event only if moderator changed
					if ( is_moderator != speakerp->mIsModerator )
					{
						LL_DEBUGS("Speakers") << "Speaker " << agent_id << (is_moderator ? "is now" : "no longer is") << " a moderator" << LL_ENDL;
						fireEvent(new LLSpeakerUpdateModeratorEvent(speakerp), "update_moderator");
					}
				}

				if (agent_info.has("mutes"))
				{
					speakerp->mModeratorMutedText = agent_info["mutes"]["text"];
				}
			}
		}
	}
	else if ( update.has("updates") && update["updates"].isMap() )
	{
		LLSD::map_const_iterator update_it;
		for (
			update_it = update["updates"].beginMap();
			update_it != update["updates"].endMap();
			++update_it)
		{
			LLUUID agent_id(update_it->first);
			LLPointer<LLSpeaker> speakerp = findSpeaker(agent_id);

			std::string agent_transition = update_it->second.asString();
			if (agent_transition == "LEAVE")
			{
				setSpeakerNotInChannel(speakerp);
			}
			else if ( agent_transition == "ENTER")
			{
				// add or update speaker
				speakerp = setSpeaker(agent_id);
			}
			else
			{
				LL_WARNS() << "bad membership list update from 'updates' for agent " << agent_id << ", transition " << agent_transition << LL_ENDL;
			}
		}
	}
}

void LLIMSpeakerMgr::toggleAllowTextChat(const LLUUID& speaker_id)
{
	LLPointer<LLSpeaker> speakerp = findSpeaker(speaker_id);
	if (!speakerp) return;

	std::string url = gAgent.getRegion()->getCapability("ChatSessionRequest");
	LLSD data;
	data["method"] = "mute update";
	data["session-id"] = getSessionID();
	data["params"] = LLSD::emptyMap();
	data["params"]["agent_id"] = speaker_id;
	data["params"]["mute_info"] = LLSD::emptyMap();
	//current value represents ability to type, so invert
	data["params"]["mute_info"]["text"] = !speakerp->mModeratorMutedText;

    LLCoros::instance().launch("LLIMSpeakerMgr::moderationActionCoro",
        boost::bind(&LLIMSpeakerMgr::moderationActionCoro, this, url, data));
}

void LLIMSpeakerMgr::moderateVoiceParticipant(const LLUUID& avatar_id, bool unmute)
{
	LLPointer<LLSpeaker> speakerp = findSpeaker(avatar_id);
	if (!speakerp) return;

	// *NOTE: mantipov: probably this condition will be incorrect when avatar will be blocked for
	// text chat via moderation (LLSpeaker::mModeratorMutedText == TRUE)
	bool is_in_voice = speakerp->mStatus <= LLSpeaker::STATUS_VOICE_ACTIVE || speakerp->mStatus == LLSpeaker::STATUS_MUTED;

	// do not send voice moderation changes for avatars not in voice channel
	if (!is_in_voice) return;

	std::string url = gAgent.getRegion()->getCapability("ChatSessionRequest");
	LLSD data;
	data["method"] = "mute update";
	data["session-id"] = getSessionID();
	data["params"] = LLSD::emptyMap();
	data["params"]["agent_id"] = avatar_id;
	data["params"]["mute_info"] = LLSD::emptyMap();
	data["params"]["mute_info"]["voice"] = !unmute;

    LLCoros::instance().launch("LLIMSpeakerMgr::moderationActionCoro",
        boost::bind(&LLIMSpeakerMgr::moderationActionCoro, this, url, data));
}

void LLIMSpeakerMgr::moderationActionCoro(std::string url, LLSD action)
{
    LLCore::HttpRequest::policy_t httpPolicy(LLCore::HttpRequest::DEFAULT_POLICY_ID);
    LLCoreHttpUtil::HttpCoroutineAdapter::ptr_t
        httpAdapter(new LLCoreHttpUtil::HttpCoroutineAdapter("moderationActionCoro", httpPolicy));
    LLCore::HttpRequest::ptr_t httpRequest(new LLCore::HttpRequest);
    LLCore::HttpOptions::ptr_t httpOpts = LLCore::HttpOptions::ptr_t(new LLCore::HttpOptions);

    httpOpts->setWantHeaders(true);

    LLUUID sessionId = action["session-id"];

    LLSD result = httpAdapter->postAndSuspend(httpRequest, url, action, httpOpts);

    LLSD httpResults = result[LLCoreHttpUtil::HttpCoroutineAdapter::HTTP_RESULTS];
    LLCore::HttpStatus status = LLCoreHttpUtil::HttpCoroutineAdapter::getStatusFromLLSD(httpResults);

    if (!status)
    {
        if (gIMMgr)
        {
            //403 == you're not a mod
            //should be disabled if you're not a moderator
            if (status == LLCore::HttpStatus(HTTP_FORBIDDEN))
            {
                gIMMgr->showSessionEventError(
                    "mute",
                    "not_a_mod_error",
                    sessionId);
            }
            else
            {
                gIMMgr->showSessionEventError(
                    "mute",
                    "generic_request_error",
                    sessionId);
            }
        }
        return;
    }
}

void LLIMSpeakerMgr::moderateVoiceAllParticipants( bool unmute_everyone )
{
	if (mVoiceModerated == !unmute_everyone)
	{
		// session already in requested state. Just force participants which do not match it.
		forceVoiceModeratedMode(mVoiceModerated);
	}
	else
	{
		// otherwise set moderated mode for a whole session.
		moderateVoiceSession(getSessionID(), !unmute_everyone);
	}
}

void LLIMSpeakerMgr::processSessionUpdate(const LLSD& session_update)
{
	if (session_update.has("moderated_mode") &&
		session_update["moderated_mode"].has("voice"))
	{
		mVoiceModerated = session_update["moderated_mode"]["voice"];
	}
}

void LLIMSpeakerMgr::moderateVoiceSession(const LLUUID& session_id, bool disallow_voice)
{
	std::string url = gAgent.getRegion()->getCapability("ChatSessionRequest");
	LLSD data;
	data["method"] = "session update";
	data["session-id"] = session_id;
	data["params"] = LLSD::emptyMap();

	data["params"]["update_info"] = LLSD::emptyMap();

	data["params"]["update_info"]["moderated_mode"] = LLSD::emptyMap();
	data["params"]["update_info"]["moderated_mode"]["voice"] = disallow_voice;

    LLCoros::instance().launch("LLIMSpeakerMgr::moderationActionCoro",
        boost::bind(&LLIMSpeakerMgr::moderationActionCoro, this, url, data));
}

void LLIMSpeakerMgr::forceVoiceModeratedMode(bool should_be_muted)
{
	for (speaker_map_t::iterator speaker_it = mSpeakers.begin(); speaker_it != mSpeakers.end(); ++speaker_it)
	{
		LLUUID speaker_id = speaker_it->first;
		LLSpeaker* speakerp = speaker_it->second;

		// participant does not match requested state
		if (should_be_muted != (bool)speakerp->mModeratorMutedVoice)
		{
			moderateVoiceParticipant(speaker_id, !should_be_muted);
		}
	}
}

//
// LLActiveSpeakerMgr
//

LLActiveSpeakerMgr::LLActiveSpeakerMgr() : LLSpeakerMgr(NULL)
{
}

void LLActiveSpeakerMgr::updateSpeakerList()
{
	// point to whatever the current voice channel is
	mVoiceChannel = LLVoiceChannel::getCurrentVoiceChannel();

	// always populate from active voice channel
	if (LLVoiceChannel::getCurrentVoiceChannel() != mVoiceChannel) //MA: seems this is always false
	{
		LL_DEBUGS("Speakers") << "Removed all speakers" << LL_ENDL;
		fireEvent(new LLSpeakerListChangeEvent(this, LLUUID::null), "clear");
		mSpeakers.clear();
		mSpeakersSorted.clear();
		mVoiceChannel = LLVoiceChannel::getCurrentVoiceChannel();
		mSpeakerDelayRemover->removeAllTimers();
	}
	LLSpeakerMgr::updateSpeakerList();

	// clean up text only speakers
	for (speaker_map_t::iterator speaker_it = mSpeakers.begin(); speaker_it != mSpeakers.end(); ++speaker_it)
	{
		LLUUID speaker_id = speaker_it->first;
		LLSpeaker* speakerp = speaker_it->second;
		if (speakerp->mStatus == LLSpeaker::STATUS_TEXT_ONLY)
		{
			// automatically flag text only speakers for removal
			speakerp->mStatus = LLSpeaker::STATUS_NOT_IN_CHANNEL;
		}
	}

}



//
// LLLocalSpeakerMgr
//

LLLocalSpeakerMgr::LLLocalSpeakerMgr() : LLSpeakerMgr(LLVoiceChannelProximal::getInstance())
{
}

LLLocalSpeakerMgr::~LLLocalSpeakerMgr ()
{
}

void LLLocalSpeakerMgr::updateSpeakerList()
{
	// pull speakers from voice channel
	LLSpeakerMgr::updateSpeakerList();

	if (gDisconnected)//the world is cleared.
	{
		return ;
	}

	// pick up non-voice speakers in chat range
	uuid_vec_t avatar_ids;
	std::vector<LLVector3d> positions;
// <FS:CR> Opensim
	//LLWorld::getInstance()->getAvatars(&avatar_ids, &positions, gAgent.getPositionGlobal(), CHAT_NORMAL_RADIUS);
	LLWorld::getInstance()->getAvatars(&avatar_ids, &positions, gAgent.getPositionGlobal(), LFSimFeatureHandler::getInstance()->sayRange());
// </FS:CR> Opensim
	for(U32 i=0; i<avatar_ids.size(); i++)
	{
		setSpeaker(avatar_ids[i]);
	}

	// check if text only speakers have moved out of chat range
	for (speaker_map_t::iterator speaker_it = mSpeakers.begin(); speaker_it != mSpeakers.end(); ++speaker_it)
	{
		LLUUID speaker_id = speaker_it->first;
		LLPointer<LLSpeaker> speakerp = speaker_it->second;
		if (speakerp.notNull() && speakerp->mStatus == LLSpeaker::STATUS_TEXT_ONLY)
		{
			LLVOAvatar* avatarp = (LLVOAvatar*)gObjectList.findObject(speaker_id);
// <FS:CR> Opensim
			F32 say_distance_squared = (LFSimFeatureHandler::getInstance()->sayRange() * LFSimFeatureHandler::getInstance()->sayRange());
			if (!avatarp || dist_vec_squared(avatarp->getPositionAgent(), gAgent.getPositionAgent()) > say_distance_squared)
			//if (!avatarp || dist_vec_squared(avatarp->getPositionAgent(), gAgent.getPositionAgent()) > CHAT_NORMAL_RADIUS * CHAT_NORMAL_RADIUS)
// </FS:CR> Opensim
			{
				setSpeakerNotInChannel(speakerp);
			}
		}
	}
}<|MERGE_RESOLUTION|>--- conflicted
+++ resolved
@@ -78,15 +78,7 @@
 {
 	if (mDisplayName.empty())
 	{
-<<<<<<< HEAD
-		// <FS:Zi> Crash fix on login
-		if(!gCacheName)
-			return;
-		// </FS:Zi>
-		gCacheName->get(mID, false, boost::bind(&LLSpeaker::onNameCache, this, _1, _2, _3));
-=======
 		LLAvatarNameCache::get(mID, boost::bind(&LLSpeaker::onNameCache, this, _1, _2)); // todo: can be group???
->>>>>>> c627d0a2
 	}
 }
 
