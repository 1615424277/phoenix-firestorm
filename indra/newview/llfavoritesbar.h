--- conflicted
+++ resolved
@@ -42,26 +42,16 @@
 class LLFavoritesBarCtrl : public LLUICtrl, public LLInventoryObserver
 {
 public:
-<<<<<<< HEAD
-	struct Params : public LLInitParam::Block<Params, LLUICtrl::Params>
-	{
-		Optional<LLUIImage*> image_drag_indication;
-		Optional<LLTextBox::Params> more_button;
-		// <FS:Ansariel> Allow V3 and FS style favorites bar
-		Optional<LLButton::Params> chevron_button;
-		// </FS:Ansariel>
-		Optional<LLTextBox::Params> label;
-		Params();
-	};
-=======
     struct Params : public LLInitParam::Block<Params, LLUICtrl::Params>
     {
         Optional<LLUIImage*> image_drag_indication;
         Optional<LLTextBox::Params> more_button;
+        // <FS:Ansariel> Allow V3 and FS style favorites bar
+        Optional<LLButton::Params> chevron_button;
+        // </FS:Ansariel>
         Optional<LLTextBox::Params> label;
         Params();
     };
->>>>>>> 38c2a5bd
 
 protected:
     LLFavoritesBarCtrl(const Params&);
@@ -167,23 +157,15 @@
 
     void positionAndShowMenu(LLToggleableMenu* menu);
 
-<<<<<<< HEAD
-	BOOL mShowDragMarker;
-	LLUICtrl* mLandingTab;
-	LLUICtrl* mLastTab;
-	// <FS:Ansariel> Allow V3 and FS style favorites bar
-	//LLTextBox* mMoreTextBox;
-	//LLButton* mChevronButton;
-	LLUICtrl* mMoreCtrl;
-	// </FS:Ansariel>
-	LLTextBox* mBarLabel;
-=======
     BOOL mShowDragMarker;
     LLUICtrl* mLandingTab;
     LLUICtrl* mLastTab;
-    LLTextBox* mMoreTextBox;
+    // <FS:Ansariel> Allow V3 and FS style favorites bar
+    //LLTextBox* mMoreTextBox;
+    //LLButton* mChevronButton;
+    LLUICtrl* mMoreCtrl;
+    // </FS:Ansariel>
     LLTextBox* mBarLabel;
->>>>>>> 38c2a5bd
 
     LLUUID mDragItemId;
     BOOL mStartDrag;
