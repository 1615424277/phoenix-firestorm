/**
 * @file llfloaterjoystick.h
 * @brief Joystick preferences panel
 *
 * $LicenseInfo:firstyear=2007&license=viewerlgpl$
 * Second Life Viewer Source Code
 * Copyright (C) 2010, Linden Research, Inc.
 *
 * This library is free software; you can redistribute it and/or
 * modify it under the terms of the GNU Lesser General Public
 * License as published by the Free Software Foundation;
 * version 2.1 of the License only.
 *
 * This library is distributed in the hope that it will be useful,
 * but WITHOUT ANY WARRANTY; without even the implied warranty of
 * MERCHANTABILITY or FITNESS FOR A PARTICULAR PURPOSE.  See the GNU
 * Lesser General Public License for more details.
 *
 * You should have received a copy of the GNU Lesser General Public
 * License along with this library; if not, write to the Free Software
 * Foundation, Inc., 51 Franklin Street, Fifth Floor, Boston, MA  02110-1301  USA
 *
 * Linden Research, Inc., 945 Battery Street, San Francisco, CA  94111  USA
 * $/LicenseInfo$
 */

#ifndef LL_LLFLOATERJOYSTICK_H
#define LL_LLFLOATERJOYSTICK_H

#include "llfloater.h"
#include "llstatview.h"

class LLCheckBoxCtrl;
class LLComboBox;
// <FS:Zi> FIRE-14344 - Add button preview and allow for more than 6 axes
class LLIconCtrl;
class LLStatView;
// </FS:Zi>

class LLFloaterJoystick : public LLFloater
{
    friend class LLFloaterReg;

public:

<<<<<<< HEAD
	virtual bool postBuild();
	virtual void refresh();
	virtual void apply();	// Apply the changed values.
	virtual void cancel();	// Cancel the changed values.
	virtual void draw();
	static  void setSNDefaults();
=======
    virtual BOOL postBuild();
    virtual void refresh();
    virtual void apply();   // Apply the changed values.
    virtual void cancel();  // Cancel the changed values.
    virtual void draw();
    static  void setSNDefaults();
>>>>>>> c06fb4e0

    static bool addDeviceCallback(std::string &name, LLSD& value, void* userdata);
    void addDevice(std::string &name, LLSD& value);

protected:

    void refreshListOfDevices();
    void onClose(bool app_quitting);
    void onClickCloseBtn(bool app_quitting);

    // <FS:Zi> FIRE-14344 - Add button preview and allow for more than 6 axes
    void updateAxesAndButtons();
private:

    LLFloaterJoystick(const LLSD& data);
    virtual ~LLFloaterJoystick();

    void initFromSettings();

    static void onCommitJoystickEnabled(LLUICtrl*, void*);
    static void onClickRestoreSNDefaults(void*);
    static void onClickCancel(void*);
    static void onClickOK(void*);

private:
    // Device prefs
    bool mJoystickEnabled;
    LLSD mJoystickId;
    S32 mJoystickAxis[7];
    bool m3DCursor;
    bool mAutoLeveling;
    bool mZoomDirect;

    // Modes prefs
    bool mAvatarEnabled;
    bool mBuildEnabled;
    bool mFlycamEnabled;
    F32 mAvatarAxisScale[6];
    F32 mBuildAxisScale[6];
    F32 mFlycamAxisScale[7];
    F32 mAvatarAxisDeadZone[6];
    F32 mBuildAxisDeadZone[6];
    F32 mFlycamAxisDeadZone[7];
    F32 mAvatarFeathering;
    F32 mBuildFeathering;
    F32 mFlycamFeathering;

    // Controls that can disable the flycam
    LLCheckBoxCtrl  *mCheckFlycamEnabled;
    LLComboBox      *mJoysticksCombo;

    bool mHasDeviceList;

    // stats view
    // <FS:Zi> FIRE-14344 - Add button preview and allow for more than 6 axes
    // LLStatBar* mAxisStatsBar[6];
    LLStatBar** mAxisStatsBar;
    LLIconCtrl** mButtonsLights;
    LLStatView** mAxisViews;
    // </FS:Zi>
};

#endif<|MERGE_RESOLUTION|>--- conflicted
+++ resolved
@@ -43,21 +43,12 @@
 
 public:
 
-<<<<<<< HEAD
-	virtual bool postBuild();
-	virtual void refresh();
-	virtual void apply();	// Apply the changed values.
-	virtual void cancel();	// Cancel the changed values.
-	virtual void draw();
-	static  void setSNDefaults();
-=======
-    virtual BOOL postBuild();
+    virtual bool postBuild();
     virtual void refresh();
     virtual void apply();   // Apply the changed values.
     virtual void cancel();  // Cancel the changed values.
     virtual void draw();
     static  void setSNDefaults();
->>>>>>> c06fb4e0
 
     static bool addDeviceCallback(std::string &name, LLSD& value, void* userdata);
     void addDevice(std::string &name, LLSD& value);
