--- conflicted
+++ resolved
@@ -1,311 +1,298 @@
-/**
- * @file llfloaterurlentry.cpp
- * @brief LLFloaterURLEntry class implementation
- *
- * $LicenseInfo:firstyear=2007&license=viewerlgpl$
- * Second Life Viewer Source Code
- * Copyright (C) 2010, Linden Research, Inc.
- *
- * This library is free software; you can redistribute it and/or
- * modify it under the terms of the GNU Lesser General Public
- * License as published by the Free Software Foundation;
- * version 2.1 of the License only.
- *
- * This library is distributed in the hope that it will be useful,
- * but WITHOUT ANY WARRANTY; without even the implied warranty of
- * MERCHANTABILITY or FITNESS FOR A PARTICULAR PURPOSE.  See the GNU
- * Lesser General Public License for more details.
- *
- * You should have received a copy of the GNU Lesser General Public
- * License along with this library; if not, write to the Free Software
- * Foundation, Inc., 51 Franklin Street, Fifth Floor, Boston, MA  02110-1301  USA
- *
- * Linden Research, Inc., 945 Battery Street, San Francisco, CA  94111  USA
- * $/LicenseInfo$
- */
-
-#include "llviewerprecompiledheaders.h"
-
-#include "llfloaterurlentry.h"
-
-#include "llpanellandmedia.h"
-#include "llpanelface.h"
-
-#include "llcombobox.h"
-#include "llmimetypes.h"
-#include "llnotificationsutil.h"
-#include "llurlhistory.h"
-#include "lluictrlfactory.h"
-#include "llwindow.h"
-#include "llviewerwindow.h"
-#include "llcorehttputil.h"
-
-static LLFloaterURLEntry* sInstance = NULL;
-
-//-----------------------------------------------------------------------------
-// LLFloaterURLEntry()
-//-----------------------------------------------------------------------------
-LLFloaterURLEntry::LLFloaterURLEntry(LLHandle<LLPanel> parent)
-    : LLFloater(LLSD()),
-      mPanelLandMediaHandle(parent)
-{
-    buildFromFile("floater_url_entry.xml");
-}
-
-//-----------------------------------------------------------------------------
-// ~LLFloaterURLEntry()
-//-----------------------------------------------------------------------------
-LLFloaterURLEntry::~LLFloaterURLEntry()
-{
-    sInstance = NULL;
-}
-
-bool LLFloaterURLEntry::postBuild()
-{
-    mMediaURLEdit = getChild<LLComboBox>("media_entry");
-
-    // Cancel button
-    childSetAction("cancel_btn", onBtnCancel, this);
-
-<<<<<<< HEAD
-	// Cancel button
-	childSetAction("clear_btn", onBtnClear, this);
-	// clear media list button
-	LLSD parcel_history = LLURLHistory::getURLHistory("parcel");
-	bool enable_clear_button = parcel_history.size() > 0;
-	getChildView("clear_btn")->setEnabled(enable_clear_button );
-=======
-    // Cancel button
-    childSetAction("clear_btn", onBtnClear, this);
-    // clear media list button
-    LLSD parcel_history = LLURLHistory::getURLHistory("parcel");
-    bool enable_clear_button = parcel_history.size() > 0 ? true : false;
-    getChildView("clear_btn")->setEnabled(enable_clear_button );
->>>>>>> e1623bb2
-
-    // OK button
-    childSetAction("ok_btn", onBtnOK, this);
-
-    setDefaultBtn("ok_btn");
-    buildURLHistory();
-
-<<<<<<< HEAD
-	return true;
-=======
-    return TRUE;
->>>>>>> e1623bb2
-}
-void LLFloaterURLEntry::buildURLHistory()
-{
-    LLCtrlListInterface* url_list = childGetListInterface("media_entry");
-    if (url_list)
-    {
-        url_list->operateOnAll(LLCtrlListInterface::OP_DELETE);
-    }
-
-    // Get all of the entries in the "parcel" collection
-    LLSD parcel_history = LLURLHistory::getURLHistory("parcel");
-
-    LLSD::array_iterator iter_history =
-        parcel_history.beginArray();
-    LLSD::array_iterator end_history =
-        parcel_history.endArray();
-    for(; iter_history != end_history; ++iter_history)
-    {
-        url_list->addSimpleElement((*iter_history).asString());
-    }
-}
-
-void LLFloaterURLEntry::headerFetchComplete(S32 status, const std::string& mime_type)
-{
-    LLPanelLandMedia* panel_media = dynamic_cast<LLPanelLandMedia*>(mPanelLandMediaHandle.get());
-    if (panel_media)
-    {
-        // status is ignored for now -- error = "none/none"
-        panel_media->setMediaType(mime_type);
-        panel_media->setMediaURL(mMediaURLEdit->getValue().asString());
-    }
-
-    getChildView("loading_label")->setVisible( false);
-    closeFloater();
-}
-
-// static
-LLHandle<LLFloater> LLFloaterURLEntry::show(LLHandle<LLPanel> parent, const std::string media_url)
-{
-    if (!sInstance)
-    {
-        sInstance = new LLFloaterURLEntry(parent);
-    }
-    sInstance->openFloater();
-    sInstance->addURLToCombobox(media_url);
-    return sInstance->getHandle();
-}
-
-
-
-bool LLFloaterURLEntry::addURLToCombobox(const std::string& media_url)
-{
-    if(! mMediaURLEdit->setSimple( media_url ) && ! media_url.empty())
-    {
-        mMediaURLEdit->add( media_url );
-        mMediaURLEdit->setSimple( media_url );
-        return true;
-    }
-
-    // URL was not added for whatever reason (either it was empty or already existed)
-    return false;
-}
-
-// static
-//-----------------------------------------------------------------------------
-// onBtnOK()
-//-----------------------------------------------------------------------------
-void LLFloaterURLEntry::onBtnOK( void* userdata )
-{
-    LLFloaterURLEntry *self =(LLFloaterURLEntry *)userdata;
-
-    std::string media_url   = self->mMediaURLEdit->getValue().asString();
-    self->mMediaURLEdit->remove(media_url);
-    LLURLHistory::removeURL("parcel", media_url);
-    if(self->addURLToCombobox(media_url))
-    {
-        // Add this url to the parcel collection
-        LLURLHistory::addURL("parcel", media_url);
-    }
-
-    // show progress bar here?
-    getWindow()->incBusyCount();
-    self->getChildView("loading_label")->setVisible( true);
-
-    // leading whitespace causes problems with the MIME-type detection so strip it
-    LLStringUtil::trim( media_url );
-
-    // First check the URL scheme
-    LLURI url(media_url);
-    std::string scheme = url.scheme();
-
-    // We assume that an empty scheme is an http url, as this is how we will treat it.
-    if(scheme == "")
-    {
-        scheme = "https";
-    }
-
-    if(!media_url.empty() &&
-       (scheme == "http" || scheme == "https"))
-    {
-        LLCoros::instance().launch("LLFloaterURLEntry::getMediaTypeCoro",
-            boost::bind(&LLFloaterURLEntry::getMediaTypeCoro, media_url, self->getHandle()));
-    }
-    else
-    {
-        self->headerFetchComplete(0, scheme);
-    }
-
-    // Grey the buttons until we get the header response
-    self->getChildView("ok_btn")->setEnabled(false);
-    self->getChildView("cancel_btn")->setEnabled(false);
-    self->getChildView("media_entry")->setEnabled(false);
-    self->getChildView("clear_btn")->setEnabled(false);
-}
-
-// static
-void LLFloaterURLEntry::getMediaTypeCoro(std::string url, LLHandle<LLFloater> parentHandle)
-{
-    LLCore::HttpRequest::policy_t httpPolicy(LLCore::HttpRequest::DEFAULT_POLICY_ID);
-    LLCoreHttpUtil::HttpCoroutineAdapter::ptr_t
-        httpAdapter(new LLCoreHttpUtil::HttpCoroutineAdapter("getMediaTypeCoro", httpPolicy));
-    LLCore::HttpRequest::ptr_t httpRequest(new LLCore::HttpRequest);
-    LLCore::HttpHeaders::ptr_t httpHeaders(new LLCore::HttpHeaders);
-    LLCore::HttpOptions::ptr_t httpOpts = LLCore::HttpOptions::ptr_t(new LLCore::HttpOptions);
-
-    httpOpts->setFollowRedirects(true);
-    httpOpts->setHeadersOnly(true);
-
-    httpHeaders->append(HTTP_OUT_HEADER_ACCEPT, "*/*");
-    httpHeaders->append(HTTP_OUT_HEADER_COOKIE, "");
-
-    LL_INFOS("HttpCoroutineAdapter", "genericPostCoro") << "Generic POST for " << url << LL_ENDL;
-
-    LLSD result = httpAdapter->getRawAndSuspend(httpRequest, url, httpOpts, httpHeaders);
-
-    LLSD httpResults = result[LLCoreHttpUtil::HttpCoroutineAdapter::HTTP_RESULTS];
-    LLCore::HttpStatus status = LLCoreHttpUtil::HttpCoroutineAdapter::getStatusFromLLSD(httpResults);
-
-    LLFloaterURLEntry* floaterUrlEntry = (LLFloaterURLEntry*)parentHandle.get();
-    if (!floaterUrlEntry)
-    {
-        LL_WARNS() << "Could not get URL entry floater." << LL_ENDL;
-        return;
-    }
-
-    // Set empty type to none/none.  Empty string is reserved for legacy parcels
-    // which have no mime type set.
-    std::string resolvedMimeType = LLMIMETypes::getDefaultMimeType();
-
-    LLSD resultHeaders = httpResults[LLCoreHttpUtil::HttpCoroutineAdapter::HTTP_RESULTS_HEADERS];
-
-    if (resultHeaders.has(HTTP_IN_HEADER_CONTENT_TYPE))
-    {
-        const std::string& mediaType = resultHeaders[HTTP_IN_HEADER_CONTENT_TYPE];
-        std::string::size_type idx1 = mediaType.find_first_of(";");
-        std::string mimeType = mediaType.substr(0, idx1);
-        if (!mimeType.empty())
-        {
-            resolvedMimeType = mimeType;
-        }
-    }
-
-    floaterUrlEntry->headerFetchComplete(status.getType(), resolvedMimeType);
-
-}
-
-// static
-//-----------------------------------------------------------------------------
-// onBtnCancel()
-//-----------------------------------------------------------------------------
-void LLFloaterURLEntry::onBtnCancel( void* userdata )
-{
-    LLFloaterURLEntry *self =(LLFloaterURLEntry *)userdata;
-    self->closeFloater();
-}
-
-// static
-//-----------------------------------------------------------------------------
-// onBtnClear()
-//-----------------------------------------------------------------------------
-void LLFloaterURLEntry::onBtnClear( void* userdata )
-{
-    LLNotificationsUtil::add( "ConfirmClearMediaUrlList", LLSD(), LLSD(),
-                                    boost::bind(&LLFloaterURLEntry::callback_clear_url_list, (LLFloaterURLEntry*)userdata, _1, _2) );
-}
-
-bool LLFloaterURLEntry::callback_clear_url_list(const LLSD& notification, const LLSD& response)
-{
-    S32 option = LLNotificationsUtil::getSelectedOption(notification, response);
-    if ( option == 0 ) // YES
-    {
-        // clear saved list
-        LLCtrlListInterface* url_list = childGetListInterface("media_entry");
-        if ( url_list )
-        {
-            url_list->operateOnAll( LLCtrlListInterface::OP_DELETE );
-        }
-
-        // clear current contents of combo box
-        mMediaURLEdit->clear();
-
-        // clear stored version of list
-        LLURLHistory::clear("parcel");
-
-        // cleared the list so disable Clear button
-        getChildView("clear_btn")->setEnabled(false );
-    }
-    return false;
-}
-
-void LLFloaterURLEntry::onClose( bool app_quitting )
-{
-    // Decrement the cursor
-    getWindow()->decBusyCount();
-}+/**
+ * @file llfloaterurlentry.cpp
+ * @brief LLFloaterURLEntry class implementation
+ *
+ * $LicenseInfo:firstyear=2007&license=viewerlgpl$
+ * Second Life Viewer Source Code
+ * Copyright (C) 2010, Linden Research, Inc.
+ *
+ * This library is free software; you can redistribute it and/or
+ * modify it under the terms of the GNU Lesser General Public
+ * License as published by the Free Software Foundation;
+ * version 2.1 of the License only.
+ *
+ * This library is distributed in the hope that it will be useful,
+ * but WITHOUT ANY WARRANTY; without even the implied warranty of
+ * MERCHANTABILITY or FITNESS FOR A PARTICULAR PURPOSE.  See the GNU
+ * Lesser General Public License for more details.
+ *
+ * You should have received a copy of the GNU Lesser General Public
+ * License along with this library; if not, write to the Free Software
+ * Foundation, Inc., 51 Franklin Street, Fifth Floor, Boston, MA  02110-1301  USA
+ *
+ * Linden Research, Inc., 945 Battery Street, San Francisco, CA  94111  USA
+ * $/LicenseInfo$
+ */
+
+#include "llviewerprecompiledheaders.h"
+
+#include "llfloaterurlentry.h"
+
+#include "llpanellandmedia.h"
+#include "llpanelface.h"
+
+#include "llcombobox.h"
+#include "llmimetypes.h"
+#include "llnotificationsutil.h"
+#include "llurlhistory.h"
+#include "lluictrlfactory.h"
+#include "llwindow.h"
+#include "llviewerwindow.h"
+#include "llcorehttputil.h"
+
+static LLFloaterURLEntry* sInstance = NULL;
+
+//-----------------------------------------------------------------------------
+// LLFloaterURLEntry()
+//-----------------------------------------------------------------------------
+LLFloaterURLEntry::LLFloaterURLEntry(LLHandle<LLPanel> parent)
+    : LLFloater(LLSD()),
+      mPanelLandMediaHandle(parent)
+{
+    buildFromFile("floater_url_entry.xml");
+}
+
+//-----------------------------------------------------------------------------
+// ~LLFloaterURLEntry()
+//-----------------------------------------------------------------------------
+LLFloaterURLEntry::~LLFloaterURLEntry()
+{
+    sInstance = NULL;
+}
+
+bool LLFloaterURLEntry::postBuild()
+{
+    mMediaURLEdit = getChild<LLComboBox>("media_entry");
+
+    // Cancel button
+    childSetAction("cancel_btn", onBtnCancel, this);
+
+    // Cancel button
+    childSetAction("clear_btn", onBtnClear, this);
+    // clear media list button
+    LLSD parcel_history = LLURLHistory::getURLHistory("parcel");
+    bool enable_clear_button = parcel_history.size() > 0;
+    getChildView("clear_btn")->setEnabled(enable_clear_button );
+
+    // OK button
+    childSetAction("ok_btn", onBtnOK, this);
+
+    setDefaultBtn("ok_btn");
+    buildURLHistory();
+
+    return true;
+}
+void LLFloaterURLEntry::buildURLHistory()
+{
+    LLCtrlListInterface* url_list = childGetListInterface("media_entry");
+    if (url_list)
+    {
+        url_list->operateOnAll(LLCtrlListInterface::OP_DELETE);
+    }
+
+    // Get all of the entries in the "parcel" collection
+    LLSD parcel_history = LLURLHistory::getURLHistory("parcel");
+
+    LLSD::array_iterator iter_history =
+        parcel_history.beginArray();
+    LLSD::array_iterator end_history =
+        parcel_history.endArray();
+    for(; iter_history != end_history; ++iter_history)
+    {
+        url_list->addSimpleElement((*iter_history).asString());
+    }
+}
+
+void LLFloaterURLEntry::headerFetchComplete(S32 status, const std::string& mime_type)
+{
+    LLPanelLandMedia* panel_media = dynamic_cast<LLPanelLandMedia*>(mPanelLandMediaHandle.get());
+    if (panel_media)
+    {
+        // status is ignored for now -- error = "none/none"
+        panel_media->setMediaType(mime_type);
+        panel_media->setMediaURL(mMediaURLEdit->getValue().asString());
+    }
+
+    getChildView("loading_label")->setVisible( false);
+    closeFloater();
+}
+
+// static
+LLHandle<LLFloater> LLFloaterURLEntry::show(LLHandle<LLPanel> parent, const std::string media_url)
+{
+    if (!sInstance)
+    {
+        sInstance = new LLFloaterURLEntry(parent);
+    }
+    sInstance->openFloater();
+    sInstance->addURLToCombobox(media_url);
+    return sInstance->getHandle();
+}
+
+
+
+bool LLFloaterURLEntry::addURLToCombobox(const std::string& media_url)
+{
+    if(! mMediaURLEdit->setSimple( media_url ) && ! media_url.empty())
+    {
+        mMediaURLEdit->add( media_url );
+        mMediaURLEdit->setSimple( media_url );
+        return true;
+    }
+
+    // URL was not added for whatever reason (either it was empty or already existed)
+    return false;
+}
+
+// static
+//-----------------------------------------------------------------------------
+// onBtnOK()
+//-----------------------------------------------------------------------------
+void LLFloaterURLEntry::onBtnOK( void* userdata )
+{
+    LLFloaterURLEntry *self =(LLFloaterURLEntry *)userdata;
+
+    std::string media_url   = self->mMediaURLEdit->getValue().asString();
+    self->mMediaURLEdit->remove(media_url);
+    LLURLHistory::removeURL("parcel", media_url);
+    if(self->addURLToCombobox(media_url))
+    {
+        // Add this url to the parcel collection
+        LLURLHistory::addURL("parcel", media_url);
+    }
+
+    // show progress bar here?
+    getWindow()->incBusyCount();
+    self->getChildView("loading_label")->setVisible( true);
+
+    // leading whitespace causes problems with the MIME-type detection so strip it
+    LLStringUtil::trim( media_url );
+
+    // First check the URL scheme
+    LLURI url(media_url);
+    std::string scheme = url.scheme();
+
+    // We assume that an empty scheme is an http url, as this is how we will treat it.
+    if(scheme == "")
+    {
+        scheme = "https";
+    }
+
+    if(!media_url.empty() &&
+       (scheme == "http" || scheme == "https"))
+    {
+        LLCoros::instance().launch("LLFloaterURLEntry::getMediaTypeCoro",
+            boost::bind(&LLFloaterURLEntry::getMediaTypeCoro, media_url, self->getHandle()));
+    }
+    else
+    {
+        self->headerFetchComplete(0, scheme);
+    }
+
+    // Grey the buttons until we get the header response
+    self->getChildView("ok_btn")->setEnabled(false);
+    self->getChildView("cancel_btn")->setEnabled(false);
+    self->getChildView("media_entry")->setEnabled(false);
+    self->getChildView("clear_btn")->setEnabled(false);
+}
+
+// static
+void LLFloaterURLEntry::getMediaTypeCoro(std::string url, LLHandle<LLFloater> parentHandle)
+{
+    LLCore::HttpRequest::policy_t httpPolicy(LLCore::HttpRequest::DEFAULT_POLICY_ID);
+    LLCoreHttpUtil::HttpCoroutineAdapter::ptr_t
+        httpAdapter(new LLCoreHttpUtil::HttpCoroutineAdapter("getMediaTypeCoro", httpPolicy));
+    LLCore::HttpRequest::ptr_t httpRequest(new LLCore::HttpRequest);
+    LLCore::HttpHeaders::ptr_t httpHeaders(new LLCore::HttpHeaders);
+    LLCore::HttpOptions::ptr_t httpOpts = LLCore::HttpOptions::ptr_t(new LLCore::HttpOptions);
+
+    httpOpts->setFollowRedirects(true);
+    httpOpts->setHeadersOnly(true);
+
+    httpHeaders->append(HTTP_OUT_HEADER_ACCEPT, "*/*");
+    httpHeaders->append(HTTP_OUT_HEADER_COOKIE, "");
+
+    LL_INFOS("HttpCoroutineAdapter", "genericPostCoro") << "Generic POST for " << url << LL_ENDL;
+
+    LLSD result = httpAdapter->getRawAndSuspend(httpRequest, url, httpOpts, httpHeaders);
+
+    LLSD httpResults = result[LLCoreHttpUtil::HttpCoroutineAdapter::HTTP_RESULTS];
+    LLCore::HttpStatus status = LLCoreHttpUtil::HttpCoroutineAdapter::getStatusFromLLSD(httpResults);
+
+    LLFloaterURLEntry* floaterUrlEntry = (LLFloaterURLEntry*)parentHandle.get();
+    if (!floaterUrlEntry)
+    {
+        LL_WARNS() << "Could not get URL entry floater." << LL_ENDL;
+        return;
+    }
+
+    // Set empty type to none/none.  Empty string is reserved for legacy parcels
+    // which have no mime type set.
+    std::string resolvedMimeType = LLMIMETypes::getDefaultMimeType();
+
+    LLSD resultHeaders = httpResults[LLCoreHttpUtil::HttpCoroutineAdapter::HTTP_RESULTS_HEADERS];
+
+    if (resultHeaders.has(HTTP_IN_HEADER_CONTENT_TYPE))
+    {
+        const std::string& mediaType = resultHeaders[HTTP_IN_HEADER_CONTENT_TYPE];
+        std::string::size_type idx1 = mediaType.find_first_of(";");
+        std::string mimeType = mediaType.substr(0, idx1);
+        if (!mimeType.empty())
+        {
+            resolvedMimeType = mimeType;
+        }
+    }
+
+    floaterUrlEntry->headerFetchComplete(status.getType(), resolvedMimeType);
+
+}
+
+// static
+//-----------------------------------------------------------------------------
+// onBtnCancel()
+//-----------------------------------------------------------------------------
+void LLFloaterURLEntry::onBtnCancel( void* userdata )
+{
+    LLFloaterURLEntry *self =(LLFloaterURLEntry *)userdata;
+    self->closeFloater();
+}
+
+// static
+//-----------------------------------------------------------------------------
+// onBtnClear()
+//-----------------------------------------------------------------------------
+void LLFloaterURLEntry::onBtnClear( void* userdata )
+{
+    LLNotificationsUtil::add( "ConfirmClearMediaUrlList", LLSD(), LLSD(),
+                                    boost::bind(&LLFloaterURLEntry::callback_clear_url_list, (LLFloaterURLEntry*)userdata, _1, _2) );
+}
+
+bool LLFloaterURLEntry::callback_clear_url_list(const LLSD& notification, const LLSD& response)
+{
+    S32 option = LLNotificationsUtil::getSelectedOption(notification, response);
+    if ( option == 0 ) // YES
+    {
+        // clear saved list
+        LLCtrlListInterface* url_list = childGetListInterface("media_entry");
+        if ( url_list )
+        {
+            url_list->operateOnAll( LLCtrlListInterface::OP_DELETE );
+        }
+
+        // clear current contents of combo box
+        mMediaURLEdit->clear();
+
+        // clear stored version of list
+        LLURLHistory::clear("parcel");
+
+        // cleared the list so disable Clear button
+        getChildView("clear_btn")->setEnabled(false );
+    }
+    return false;
+}
+
+void LLFloaterURLEntry::onClose( bool app_quitting )
+{
+    // Decrement the cursor
+    getWindow()->decBusyCount();
+}