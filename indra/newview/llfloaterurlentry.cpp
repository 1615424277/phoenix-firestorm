/**
 * @file llfloaterurlentry.cpp
 * @brief LLFloaterURLEntry class implementation
 *
 * $LicenseInfo:firstyear=2007&license=viewerlgpl$
 * Second Life Viewer Source Code
 * Copyright (C) 2010, Linden Research, Inc.
 *
 * This library is free software; you can redistribute it and/or
 * modify it under the terms of the GNU Lesser General Public
 * License as published by the Free Software Foundation;
 * version 2.1 of the License only.
 *
 * This library is distributed in the hope that it will be useful,
 * but WITHOUT ANY WARRANTY; without even the implied warranty of
 * MERCHANTABILITY or FITNESS FOR A PARTICULAR PURPOSE.  See the GNU
 * Lesser General Public License for more details.
 *
 * You should have received a copy of the GNU Lesser General Public
 * License along with this library; if not, write to the Free Software
 * Foundation, Inc., 51 Franklin Street, Fifth Floor, Boston, MA  02110-1301  USA
 *
 * Linden Research, Inc., 945 Battery Street, San Francisco, CA  94111  USA
 * $/LicenseInfo$
 */

#include "llviewerprecompiledheaders.h"

#include "llfloaterurlentry.h"

#include "llpanellandmedia.h"
#include "llpanelface.h"

#include "llcombobox.h"
#include "llmimetypes.h"
#include "llnotificationsutil.h"
#include "llurlhistory.h"
#include "lluictrlfactory.h"
#include "llwindow.h"
#include "llviewerwindow.h"
#include "llcorehttputil.h"

static LLFloaterURLEntry* sInstance = NULL;

//-----------------------------------------------------------------------------
// LLFloaterURLEntry()
//-----------------------------------------------------------------------------
LLFloaterURLEntry::LLFloaterURLEntry(LLHandle<LLPanel> parent)
    : LLFloater(LLSD()),
      mPanelLandMediaHandle(parent)
{
    buildFromFile("floater_url_entry.xml");
}

//-----------------------------------------------------------------------------
// ~LLFloaterURLEntry()
//-----------------------------------------------------------------------------
LLFloaterURLEntry::~LLFloaterURLEntry()
{
    sInstance = NULL;
}

bool LLFloaterURLEntry::postBuild()
{
    mMediaURLEdit = getChild<LLComboBox>("media_entry");

    // Cancel button
    childSetAction("cancel_btn", onBtnCancel, this);

<<<<<<< HEAD
	// Cancel button
	childSetAction("clear_btn", onBtnClear, this);
	// clear media list button
	LLSD parcel_history = LLURLHistory::getURLHistory("parcel");
	bool enable_clear_button = parcel_history.size() > 0;
	getChildView("clear_btn")->setEnabled(enable_clear_button );
=======
    // Cancel button
    childSetAction("clear_btn", onBtnClear, this);
    // clear media list button
    LLSD parcel_history = LLURLHistory::getURLHistory("parcel");
    bool enable_clear_button = parcel_history.size() > 0;
    getChildView("clear_btn")->setEnabled(enable_clear_button );
>>>>>>> 1a8a5404

    // OK button
    childSetAction("ok_btn", onBtnOK, this);

    setDefaultBtn("ok_btn");
    buildURLHistory();

<<<<<<< HEAD
	return true;
=======
    return true;
>>>>>>> 1a8a5404
}
void LLFloaterURLEntry::buildURLHistory()
{
    LLCtrlListInterface* url_list = childGetListInterface("media_entry");
    if (url_list)
    {
        url_list->operateOnAll(LLCtrlListInterface::OP_DELETE);
    }

    // Get all of the entries in the "parcel" collection
    LLSD parcel_history = LLURLHistory::getURLHistory("parcel");

    LLSD::array_iterator iter_history =
        parcel_history.beginArray();
    LLSD::array_iterator end_history =
        parcel_history.endArray();
    for(; iter_history != end_history; ++iter_history)
    {
        url_list->addSimpleElement((*iter_history).asString());
    }
}

void LLFloaterURLEntry::headerFetchComplete(S32 status, const std::string& mime_type)
{
    LLPanelLandMedia* panel_media = dynamic_cast<LLPanelLandMedia*>(mPanelLandMediaHandle.get());
    if (panel_media)
    {
        // status is ignored for now -- error = "none/none"
        panel_media->setMediaType(mime_type);
        panel_media->setMediaURL(mMediaURLEdit->getValue().asString());
    }

    getChildView("loading_label")->setVisible( false);
    closeFloater();
}

// static
LLHandle<LLFloater> LLFloaterURLEntry::show(LLHandle<LLPanel> parent, const std::string media_url)
{
    if (!sInstance)
    {
        sInstance = new LLFloaterURLEntry(parent);
    }
    sInstance->openFloater();
    sInstance->addURLToCombobox(media_url);
    return sInstance->getHandle();
}



bool LLFloaterURLEntry::addURLToCombobox(const std::string& media_url)
{
    if(! mMediaURLEdit->setSimple( media_url ) && ! media_url.empty())
    {
        mMediaURLEdit->add( media_url );
        mMediaURLEdit->setSimple( media_url );
        return true;
    }

    // URL was not added for whatever reason (either it was empty or already existed)
    return false;
}

// static
//-----------------------------------------------------------------------------
// onBtnOK()
//-----------------------------------------------------------------------------
void LLFloaterURLEntry::onBtnOK( void* userdata )
{
    LLFloaterURLEntry *self =(LLFloaterURLEntry *)userdata;

    std::string media_url   = self->mMediaURLEdit->getValue().asString();
    self->mMediaURLEdit->remove(media_url);
    LLURLHistory::removeURL("parcel", media_url);
    if(self->addURLToCombobox(media_url))
    {
        // Add this url to the parcel collection
        LLURLHistory::addURL("parcel", media_url);
    }

    // show progress bar here?
    getWindow()->incBusyCount();
    self->getChildView("loading_label")->setVisible( true);

    // leading whitespace causes problems with the MIME-type detection so strip it
    LLStringUtil::trim( media_url );

    // First check the URL scheme
    LLURI url(media_url);
    std::string scheme = url.scheme();

    // We assume that an empty scheme is an http url, as this is how we will treat it.
    if(scheme == "")
    {
        scheme = "https";
    }

    if(!media_url.empty() &&
       (scheme == "http" || scheme == "https"))
    {
        LLCoros::instance().launch("LLFloaterURLEntry::getMediaTypeCoro",
            boost::bind(&LLFloaterURLEntry::getMediaTypeCoro, media_url, self->getHandle()));
    }
    else
    {
        self->headerFetchComplete(0, scheme);
    }

    // Grey the buttons until we get the header response
    self->getChildView("ok_btn")->setEnabled(false);
    self->getChildView("cancel_btn")->setEnabled(false);
    self->getChildView("media_entry")->setEnabled(false);
    self->getChildView("clear_btn")->setEnabled(false);
}

// static
void LLFloaterURLEntry::getMediaTypeCoro(std::string url, LLHandle<LLFloater> parentHandle)
{
    LLCore::HttpRequest::policy_t httpPolicy(LLCore::HttpRequest::DEFAULT_POLICY_ID);
    LLCoreHttpUtil::HttpCoroutineAdapter::ptr_t
        httpAdapter(new LLCoreHttpUtil::HttpCoroutineAdapter("getMediaTypeCoro", httpPolicy));
    LLCore::HttpRequest::ptr_t httpRequest(new LLCore::HttpRequest);
    LLCore::HttpHeaders::ptr_t httpHeaders(new LLCore::HttpHeaders);
    LLCore::HttpOptions::ptr_t httpOpts = LLCore::HttpOptions::ptr_t(new LLCore::HttpOptions);

    httpOpts->setFollowRedirects(true);
    httpOpts->setHeadersOnly(true);

    httpHeaders->append(HTTP_OUT_HEADER_ACCEPT, "*/*");
    httpHeaders->append(HTTP_OUT_HEADER_COOKIE, "");

    LL_INFOS("HttpCoroutineAdapter", "genericPostCoro") << "Generic POST for " << url << LL_ENDL;

    LLSD result = httpAdapter->getRawAndSuspend(httpRequest, url, httpOpts, httpHeaders);

    LLSD httpResults = result[LLCoreHttpUtil::HttpCoroutineAdapter::HTTP_RESULTS];
    LLCore::HttpStatus status = LLCoreHttpUtil::HttpCoroutineAdapter::getStatusFromLLSD(httpResults);

    LLFloaterURLEntry* floaterUrlEntry = (LLFloaterURLEntry*)parentHandle.get();
    if (!floaterUrlEntry)
    {
        LL_WARNS() << "Could not get URL entry floater." << LL_ENDL;
        return;
    }

    // Set empty type to none/none.  Empty string is reserved for legacy parcels
    // which have no mime type set.
    std::string resolvedMimeType = LLMIMETypes::getDefaultMimeType();

    LLSD resultHeaders = httpResults[LLCoreHttpUtil::HttpCoroutineAdapter::HTTP_RESULTS_HEADERS];

    if (resultHeaders.has(HTTP_IN_HEADER_CONTENT_TYPE))
    {
        const std::string& mediaType = resultHeaders[HTTP_IN_HEADER_CONTENT_TYPE];
        std::string::size_type idx1 = mediaType.find_first_of(";");
        std::string mimeType = mediaType.substr(0, idx1);
        if (!mimeType.empty())
        {
            resolvedMimeType = mimeType;
        }
    }

    floaterUrlEntry->headerFetchComplete(status.getType(), resolvedMimeType);

}

// static
//-----------------------------------------------------------------------------
// onBtnCancel()
//-----------------------------------------------------------------------------
void LLFloaterURLEntry::onBtnCancel( void* userdata )
{
    LLFloaterURLEntry *self =(LLFloaterURLEntry *)userdata;
    self->closeFloater();
}

// static
//-----------------------------------------------------------------------------
// onBtnClear()
//-----------------------------------------------------------------------------
void LLFloaterURLEntry::onBtnClear( void* userdata )
{
    LLNotificationsUtil::add( "ConfirmClearMediaUrlList", LLSD(), LLSD(),
                                    boost::bind(&LLFloaterURLEntry::callback_clear_url_list, (LLFloaterURLEntry*)userdata, _1, _2) );
}

bool LLFloaterURLEntry::callback_clear_url_list(const LLSD& notification, const LLSD& response)
{
    S32 option = LLNotificationsUtil::getSelectedOption(notification, response);
    if ( option == 0 ) // YES
    {
        // clear saved list
        LLCtrlListInterface* url_list = childGetListInterface("media_entry");
        if ( url_list )
        {
            url_list->operateOnAll( LLCtrlListInterface::OP_DELETE );
        }

        // clear current contents of combo box
        mMediaURLEdit->clear();

        // clear stored version of list
        LLURLHistory::clear("parcel");

        // cleared the list so disable Clear button
        getChildView("clear_btn")->setEnabled(false );
    }
    return false;
}

void LLFloaterURLEntry::onClose( bool app_quitting )
{
    // Decrement the cursor
    getWindow()->decBusyCount();
}<|MERGE_RESOLUTION|>--- conflicted
+++ resolved
@@ -67,21 +67,12 @@
     // Cancel button
     childSetAction("cancel_btn", onBtnCancel, this);
 
-<<<<<<< HEAD
-	// Cancel button
-	childSetAction("clear_btn", onBtnClear, this);
-	// clear media list button
-	LLSD parcel_history = LLURLHistory::getURLHistory("parcel");
-	bool enable_clear_button = parcel_history.size() > 0;
-	getChildView("clear_btn")->setEnabled(enable_clear_button );
-=======
     // Cancel button
     childSetAction("clear_btn", onBtnClear, this);
     // clear media list button
     LLSD parcel_history = LLURLHistory::getURLHistory("parcel");
     bool enable_clear_button = parcel_history.size() > 0;
     getChildView("clear_btn")->setEnabled(enable_clear_button );
->>>>>>> 1a8a5404
 
     // OK button
     childSetAction("ok_btn", onBtnOK, this);
@@ -89,11 +80,7 @@
     setDefaultBtn("ok_btn");
     buildURLHistory();
 
-<<<<<<< HEAD
-	return true;
-=======
     return true;
->>>>>>> 1a8a5404
 }
 void LLFloaterURLEntry::buildURLHistory()
 {
