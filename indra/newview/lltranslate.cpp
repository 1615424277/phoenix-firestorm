/**
* @file lltranslate.cpp
* @brief Functions for translating text via Google Translate.
*
 * $LicenseInfo:firstyear=2009&license=viewerlgpl$
 * Second Life Viewer Source Code
 * Copyright (C) 2010, Linden Research, Inc.
 * 
 * This library is free software; you can redistribute it and/or
 * modify it under the terms of the GNU Lesser General Public
 * License as published by the Free Software Foundation;
 * version 2.1 of the License only.
 * 
 * This library is distributed in the hope that it will be useful,
 * but WITHOUT ANY WARRANTY; without even the implied warranty of
 * MERCHANTABILITY or FITNESS FOR A PARTICULAR PURPOSE.  See the GNU
 * Lesser General Public License for more details.
 * 
 * You should have received a copy of the GNU Lesser General Public
 * License along with this library; if not, write to the Free Software
 * Foundation, Inc., 51 Franklin Street, Fifth Floor, Boston, MA  02110-1301  USA
 * 
 * Linden Research, Inc., 945 Battery Street, San Francisco, CA  94111  USA
 * $/LicenseInfo$
 */

#include "llviewerprecompiledheaders.h"

#include "lltranslate.h"

#include <curl/curl.h>

#include "llbufferstream.h"
#include "lltrans.h"
#include "llui.h"
#include "llversioninfo.h"
#include "llviewercontrol.h"
#include "llcoros.h"
#include "reader.h"
#include "llcorehttputil.h"


/**
* Handler of an HTTP machine translation service.
*
* Derived classes know the service URL
* and how to parse the translation result.
*/
class LLTranslationAPIHandler
{
public:
    typedef std::pair<std::string, std::string> LanguagePair_t;

    /**
    * Get URL for translation of the given string.
    *
    * Sending HTTP GET request to the URL will initiate translation.
    *
    * @param[out] url        Place holder for the result.
    * @param      from_lang  Source language. Leave empty for auto-detection.
    * @param      to_lang    Target language.
    * @param      text       Text to translate.
    */
    virtual std::string getTranslateURL(
        const std::string &from_lang,
        const std::string &to_lang,
        const std::string &text) const = 0;

    /**
    * Get URL to verify the given API key.
    *
    * Sending request to the URL verifies the key.
    * Positive HTTP response (code 200) means that the key is valid.
    *
    * @param[out] url  Place holder for the URL.
    * @param[in]  key  Key to verify.
    */
    virtual std::string getKeyVerificationURL(
        const std::string &key) const = 0;

    /**
    * Parse translation response.
    *
    * @param[in,out] status        HTTP status. May be modified while parsing.
    * @param         body          Response text.
    * @param[out]    translation   Translated text.
    * @param[out]    detected_lang Detected source language. May be empty.
    * @param[out]    err_msg       Error message (in case of error).
    */
    virtual bool parseResponse(
        int& status,
        const std::string& body,
        std::string& translation,
        std::string& detected_lang,
        std::string& err_msg) const = 0;

    /**
    * @return if the handler is configured to function properly
    */
    virtual bool isConfigured() const = 0;

    virtual void verifyKey(const std::string &key, LLTranslate::KeyVerificationResult_fn fnc) = 0;
    virtual void translateMessage(LanguagePair_t fromTo, std::string msg, LLTranslate::TranslationSuccess_fn success, LLTranslate::TranslationFailure_fn failure);


    virtual ~LLTranslationAPIHandler() {}

    void verifyKeyCoro(LLTranslate::EService service, std::string key, LLTranslate::KeyVerificationResult_fn fnc);
    void translateMessageCoro(LanguagePair_t fromTo, std::string msg, LLTranslate::TranslationSuccess_fn success, LLTranslate::TranslationFailure_fn failure);
};

void LLTranslationAPIHandler::translateMessage(LanguagePair_t fromTo, std::string msg, LLTranslate::TranslationSuccess_fn success, LLTranslate::TranslationFailure_fn failure)
{
    LLCoros::instance().launch("Translation", boost::bind(&LLTranslationAPIHandler::translateMessageCoro,
        this, fromTo, msg, success, failure));

}


void LLTranslationAPIHandler::verifyKeyCoro(LLTranslate::EService service, std::string key, LLTranslate::KeyVerificationResult_fn fnc)
{
    LLCore::HttpRequest::policy_t httpPolicy(LLCore::HttpRequest::DEFAULT_POLICY_ID);
    LLCoreHttpUtil::HttpCoroutineAdapter::ptr_t
        httpAdapter(new LLCoreHttpUtil::HttpCoroutineAdapter("getMerchantStatusCoro", httpPolicy));
    LLCore::HttpRequest::ptr_t httpRequest(new LLCore::HttpRequest);
    LLCore::HttpOptions::ptr_t httpOpts(new LLCore::HttpOptions);
    LLCore::HttpHeaders::ptr_t httpHeaders(new LLCore::HttpHeaders);


    std::string user_agent = llformat("%s %d.%d.%d (%d)",
        LLVersionInfo::getChannel().c_str(),
        LLVersionInfo::getMajor(),
        LLVersionInfo::getMinor(),
        LLVersionInfo::getPatch(),
        LLVersionInfo::getBuild());

    httpHeaders->append(HTTP_OUT_HEADER_ACCEPT, HTTP_CONTENT_TEXT_PLAIN);
    httpHeaders->append(HTTP_OUT_HEADER_USER_AGENT, user_agent);

    httpOpts->setFollowRedirects(true);

    std::string url = this->getKeyVerificationURL(key);
    if (url.empty())
    {
        LL_INFOS("Translate") << "No translation URL" << LL_ENDL;
        return;
    }

    LLSD result = httpAdapter->getAndSuspend(httpRequest, url, httpOpts, httpHeaders);

    LLSD httpResults = result[LLCoreHttpUtil::HttpCoroutineAdapter::HTTP_RESULTS];
    LLCore::HttpStatus status = LLCoreHttpUtil::HttpCoroutineAdapter::getStatusFromLLSD(httpResults);

    bool bOk = true;
    if (!status)
        bOk = false;

    if (!fnc.empty())
        fnc(service, bOk);
}

void LLTranslationAPIHandler::translateMessageCoro(LanguagePair_t fromTo, std::string msg,
    LLTranslate::TranslationSuccess_fn success, LLTranslate::TranslationFailure_fn failure)
{
    LLCore::HttpRequest::policy_t httpPolicy(LLCore::HttpRequest::DEFAULT_POLICY_ID);
    LLCoreHttpUtil::HttpCoroutineAdapter::ptr_t
        httpAdapter(new LLCoreHttpUtil::HttpCoroutineAdapter("getMerchantStatusCoro", httpPolicy));
    LLCore::HttpRequest::ptr_t httpRequest(new LLCore::HttpRequest);
    LLCore::HttpOptions::ptr_t httpOpts(new LLCore::HttpOptions);
    LLCore::HttpHeaders::ptr_t httpHeaders(new LLCore::HttpHeaders);


    std::string user_agent = llformat("%s %d.%d.%d (%d)",
        LLVersionInfo::getChannel().c_str(),
        LLVersionInfo::getMajor(),
        LLVersionInfo::getMinor(),
        LLVersionInfo::getPatch(),
        LLVersionInfo::getBuild());

    httpHeaders->append(HTTP_OUT_HEADER_ACCEPT, HTTP_CONTENT_TEXT_PLAIN);
    httpHeaders->append(HTTP_OUT_HEADER_USER_AGENT, user_agent);

    std::string url = this->getTranslateURL(fromTo.first, fromTo.second, msg);
    if (url.empty())
    {
        LL_INFOS("Translate") << "No translation URL" << LL_ENDL;
        return;
    }

    LLSD result = httpAdapter->getRawAndSuspend(httpRequest, url, httpOpts, httpHeaders);

    LLSD httpResults = result[LLCoreHttpUtil::HttpCoroutineAdapter::HTTP_RESULTS];
    LLCore::HttpStatus status = LLCoreHttpUtil::HttpCoroutineAdapter::getStatusFromLLSD(httpResults);

<<<<<<< HEAD
    std::string translation, detected_lang, err_msg;

    int parseResult = status.getType();
    if (this->parseResponse(parseResult, result[LLCoreHttpUtil::HttpCoroutineAdapter::HTTP_RESULTS_RAW].asString(), 
        translation, detected_lang, err_msg))
=======
    std::string translation, err_msg;
    std::string detected_lang(fromTo.second);

    int parseResult = status.getType();
    const LLSD::Binary &rawBody = result[LLCoreHttpUtil::HttpCoroutineAdapter::HTTP_RESULTS_RAW].asBinary();
    std::string body(rawBody.begin(), rawBody.end());

    if (this->parseResponse(parseResult, body, translation, detected_lang, err_msg))
>>>>>>> d64ddb54
    {
        // Fix up the response
        LLStringUtil::replaceString(translation, "&lt;", "<");
        LLStringUtil::replaceString(translation, "&gt;", ">");
        LLStringUtil::replaceString(translation, "&quot;", "\"");
        LLStringUtil::replaceString(translation, "&#39;", "'");
        LLStringUtil::replaceString(translation, "&amp;", "&");
        LLStringUtil::replaceString(translation, "&apos;", "'");

        if (!success.empty())
            success(translation, detected_lang);
    }
    else
    {
        if (err_msg.empty())
        {
            err_msg = LLTrans::getString("TranslationResponseParseError");
        }

        LL_WARNS() << "Translation request failed: " << err_msg << LL_ENDL;
        if (!failure.empty())
            failure(status, err_msg);
    }


}

//=========================================================================
/// Google Translate v2 API handler.
class LLGoogleTranslationHandler : public LLTranslationAPIHandler
{
    LOG_CLASS(LLGoogleTranslationHandler);

public:
    /*virtual*/ std::string getTranslateURL(
        const std::string &from_lang,
        const std::string &to_lang,
        const std::string &text) const;
    /*virtual*/ std::string getKeyVerificationURL(
        const std::string &key) const;
    /*virtual*/ bool parseResponse(
        int& status,
        const std::string& body,
        std::string& translation,
        std::string& detected_lang,
        std::string& err_msg) const;
    /*virtual*/ bool isConfigured() const;

    /*virtual*/ void verifyKey(const std::string &key, LLTranslate::KeyVerificationResult_fn fnc);

private:
    static void parseErrorResponse(
        const Json::Value& root,
        int& status,
        std::string& err_msg);
    static bool parseTranslation(
        const Json::Value& root,
        std::string& translation,
        std::string& detected_lang);
    static std::string getAPIKey();

};

//-------------------------------------------------------------------------
// virtual
std::string LLGoogleTranslationHandler::getTranslateURL(
	const std::string &from_lang,
	const std::string &to_lang,
	const std::string &text) const
{
	std::string url = std::string("https://www.googleapis.com/language/translate/v2?key=")
		+ getAPIKey() + "&q=" + LLURI::escape(text) + "&target=" + to_lang;
	if (!from_lang.empty())
	{
		url += "&source=" + from_lang;
	}
    return url;
}

// virtual
std::string LLGoogleTranslationHandler::getKeyVerificationURL(
	const std::string& key) const
{
	std::string url = std::string("https://www.googleapis.com/language/translate/v2/languages?key=")
		+ key + "&target=en";
    return url;
}

// virtual
bool LLGoogleTranslationHandler::parseResponse(
	int& status,
	const std::string& body,
	std::string& translation,
	std::string& detected_lang,
	std::string& err_msg) const
{
	Json::Value root;
	Json::Reader reader;

	if (!reader.parse(body, root))
	{
		err_msg = reader.getFormatedErrorMessages();
		return false;
	}

	if (!root.isObject()) // empty response? should not happen
	{
		return false;
	}

	if (status != HTTP_OK)
	{
		// Request failed. Extract error message from the response.
		parseErrorResponse(root, status, err_msg);
		return false;
	}

	// Request succeeded, extract translation from the response.
	return parseTranslation(root, translation, detected_lang);
}

// virtual
bool LLGoogleTranslationHandler::isConfigured() const
{
	return !getAPIKey().empty();
}

// static
void LLGoogleTranslationHandler::parseErrorResponse(
	const Json::Value& root,
	int& status,
	std::string& err_msg)
{
	const Json::Value& error = root.get("error", 0);
	if (!error.isObject() || !error.isMember("message") || !error.isMember("code"))
	{
		return;
	}

	err_msg = error["message"].asString();
	status = error["code"].asInt();
}

// static
bool LLGoogleTranslationHandler::parseTranslation(
	const Json::Value& root,
	std::string& translation,
	std::string& detected_lang)
{
	// JsonCpp is prone to aborting the program on failed assertions,
	// so be super-careful and verify the response format.
	const Json::Value& data = root.get("data", 0);
	if (!data.isObject() || !data.isMember("translations"))
	{
		return false;
	}

	const Json::Value& translations = data["translations"];
	if (!translations.isArray() || translations.size() == 0)
	{
		return false;
	}

	const Json::Value& first = translations[0U];
	if (!first.isObject() || !first.isMember("translatedText"))
	{
		return false;
	}

	translation = first["translatedText"].asString();
	detected_lang = first.get("detectedSourceLanguage", "").asString();
	return true;
}

// static
std::string LLGoogleTranslationHandler::getAPIKey()
{
	return gSavedSettings.getString("GoogleTranslateAPIKey");
}

/*virtual*/ 
void LLGoogleTranslationHandler::verifyKey(const std::string &key, LLTranslate::KeyVerificationResult_fn fnc)
{
    LLCoros::instance().launch("Google /Verify Key", boost::bind(&LLTranslationAPIHandler::verifyKeyCoro,
        this, LLTranslate::SERVICE_GOOGLE, key, fnc));
}


//=========================================================================
/// Microsoft Translator v2 API handler.
class LLBingTranslationHandler : public LLTranslationAPIHandler
{
    LOG_CLASS(LLBingTranslationHandler);

public:
    /*virtual*/ std::string getTranslateURL(
        const std::string &from_lang,
        const std::string &to_lang,
        const std::string &text) const;
    /*virtual*/ std::string getKeyVerificationURL(
        const std::string &key) const;
    /*virtual*/ bool parseResponse(
        int& status,
        const std::string& body,
        std::string& translation,
        std::string& detected_lang,
        std::string& err_msg) const;
    /*virtual*/ bool isConfigured() const;

    /*virtual*/ void verifyKey(const std::string &key, LLTranslate::KeyVerificationResult_fn fnc);
private:
    static std::string getAPIKey();
    static std::string getAPILanguageCode(const std::string& lang);

};

//-------------------------------------------------------------------------
// virtual
std::string LLBingTranslationHandler::getTranslateURL(
	const std::string &from_lang,
	const std::string &to_lang,
	const std::string &text) const
{
	std::string url = std::string("http://api.microsofttranslator.com/v2/Http.svc/Translate?appId=")
		+ getAPIKey() + "&text=" + LLURI::escape(text) + "&to=" + getAPILanguageCode(to_lang);
	if (!from_lang.empty())
	{
		url += "&from=" + getAPILanguageCode(from_lang);
	}
    return url;
}


// virtual
std::string LLBingTranslationHandler::getKeyVerificationURL(
	const std::string& key) const
{
	std::string url = std::string("http://api.microsofttranslator.com/v2/Http.svc/GetLanguagesForTranslate?appId=")
		+ key;
    return url;
}

// virtual
bool LLBingTranslationHandler::parseResponse(
	int& status,
	const std::string& body,
	std::string& translation,
	std::string& detected_lang,
	std::string& err_msg) const
{
	if (status != HTTP_OK)
	{
		static const std::string MSG_BEGIN_MARKER = "Message: ";
		size_t begin = body.find(MSG_BEGIN_MARKER);
		if (begin != std::string::npos)
		{
			begin += MSG_BEGIN_MARKER.size();
		}
		else
		{
			begin = 0;
			err_msg.clear();
		}
		size_t end = body.find("</p>", begin);
		err_msg = body.substr(begin, end-begin);
		LLStringUtil::replaceString(err_msg, "&#xD;", ""); // strip CR
		return false;
	}

	// Sample response: <string xmlns="http://schemas.microsoft.com/2003/10/Serialization/">Hola</string>
	size_t begin = body.find(">");
	if (begin == std::string::npos || begin >= (body.size() - 1))
	{
		begin = 0;
	}
	else
	{
		++begin;
	}

	size_t end = body.find("</string>", begin);

	detected_lang = ""; // unsupported by this API
	translation = body.substr(begin, end-begin);
	LLStringUtil::replaceString(translation, "&#xD;", ""); // strip CR
	return true;
}

// virtual
bool LLBingTranslationHandler::isConfigured() const
{
	return !getAPIKey().empty();
}

// static
std::string LLBingTranslationHandler::getAPIKey()
{
	return gSavedSettings.getString("BingTranslateAPIKey");
}

// static
std::string LLBingTranslationHandler::getAPILanguageCode(const std::string& lang)
{
	return lang == "zh" ? "zh-CHT" : lang; // treat Chinese as Traditional Chinese
}

/*virtual*/
void LLBingTranslationHandler::verifyKey(const std::string &key, LLTranslate::KeyVerificationResult_fn fnc)
{
    LLCoros::instance().launch("Bing /Verify Key", boost::bind(&LLTranslationAPIHandler::verifyKeyCoro, 
        this, LLTranslate::SERVICE_BING, key, fnc));
}

//=========================================================================
/*static*/
void LLTranslate::translateMessage(const std::string &from_lang, const std::string &to_lang,
    const std::string &mesg, TranslationSuccess_fn success, TranslationFailure_fn failure)
{
    LLTranslationAPIHandler& handler = getPreferredHandler();

    handler.translateMessage(LLTranslationAPIHandler::LanguagePair_t(from_lang, to_lang), mesg, success, failure);
}

/*static*/
void LLTranslate::verifyKey(EService service, const std::string &key, KeyVerificationResult_fn fnc)
{
    LLTranslationAPIHandler& handler = getHandler(service);

    handler.verifyKey(key, fnc);
}


//static
std::string LLTranslate::getTranslateLanguage()
{
	std::string language = gSavedSettings.getString("TranslateLanguage");
	if (language.empty() || language == "default")
	{
		language = LLUI::getLanguage();
	}
	language = language.substr(0,2);
	return language;
}

// static
bool LLTranslate::isTranslationConfigured()
{
	return getPreferredHandler().isConfigured();
}

// static
LLTranslationAPIHandler& LLTranslate::getPreferredHandler()
{
	EService service = SERVICE_BING;

	std::string service_str = gSavedSettings.getString("TranslationService");
	if (service_str == "google")
	{
		service = SERVICE_GOOGLE;
	}

	return getHandler(service);
}

// static
LLTranslationAPIHandler& LLTranslate::getHandler(EService service)
{
	static LLGoogleTranslationHandler google;
	static LLBingTranslationHandler bing;

	if (service == SERVICE_GOOGLE)
	{
		return google;
	}

	return bing;
}<|MERGE_RESOLUTION|>--- conflicted
+++ resolved
@@ -192,13 +192,6 @@
     LLSD httpResults = result[LLCoreHttpUtil::HttpCoroutineAdapter::HTTP_RESULTS];
     LLCore::HttpStatus status = LLCoreHttpUtil::HttpCoroutineAdapter::getStatusFromLLSD(httpResults);
 
-<<<<<<< HEAD
-    std::string translation, detected_lang, err_msg;
-
-    int parseResult = status.getType();
-    if (this->parseResponse(parseResult, result[LLCoreHttpUtil::HttpCoroutineAdapter::HTTP_RESULTS_RAW].asString(), 
-        translation, detected_lang, err_msg))
-=======
     std::string translation, err_msg;
     std::string detected_lang(fromTo.second);
 
@@ -207,7 +200,6 @@
     std::string body(rawBody.begin(), rawBody.end());
 
     if (this->parseResponse(parseResult, body, translation, detected_lang, err_msg))
->>>>>>> d64ddb54
     {
         // Fix up the response
         LLStringUtil::replaceString(translation, "&lt;", "<");
