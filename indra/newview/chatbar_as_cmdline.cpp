--- conflicted
+++ resolved
@@ -74,17 +74,10 @@
 
 LLViewerInventoryItem::item_array_t findInventoryInFolder(std::string_view ifolder)
 {
-<<<<<<< HEAD
-	LLUUID folder = gInventory.findCategoryByName(static_cast<std::string>(ifolder));
-	LLViewerInventoryCategory::cat_array_t cats;
-	LLViewerInventoryItem::item_array_t items;
-	gInventory.collectDescendents(folder, cats, items, false);
-=======
     LLUUID folder = gInventory.findCategoryByName(static_cast<std::string>(ifolder));
     LLViewerInventoryCategory::cat_array_t cats;
     LLViewerInventoryItem::item_array_t items;
-    gInventory.collectDescendents(folder, cats, items, FALSE);
->>>>>>> c06fb4e0
+    gInventory.collectDescendents(folder, cats, items, false);
 
     return items;
 }
@@ -93,74 +86,11 @@
 class JCZdrop : public LLEventTimer
 {
 public:
-<<<<<<< HEAD
-	bool mRunning;
-	
-	JCZdrop(std::stack<LLViewerInventoryItem*> stack, LLUUID dest, std::string_view sFolder, std::string_view sUUID, bool package = false) 
-		: LLEventTimer(1.f),
-		mRunning(false),
-		mPackage(package),
-		mStack(stack),
-		mDestination(dest),
-		mFolderName(sFolder),
-		mDropUUID(sUUID)
-	{ }
-
-	~JCZdrop()
-	{
-		doZdCleanup();
-		if (mErrorCode == 1)
-		{
-			report_to_nearby_chat(llformat("The object with the UUID of \"%s\" can no longer be found in-world.", mDropUUID.c_str()));
-			report_to_nearby_chat("This can occur if the object was returned or deleted, or if your client is no longer rendering it.");
-			report_to_nearby_chat(llformat("Transfer from \"%s\" to \"%s\" aborted.", mFolderName.c_str(), mDropUUID.c_str()));
-		}
-		else
-		{
-			if (mPackage)
-			{
-				report_to_nearby_chat("Packager finished, you may now pick up the prim that contains the objects.");
-				report_to_nearby_chat(llformat("Packaged what you had selected in world into the folder \"%s\" in your inventory and into the prim with the UUID of \"%s\"", mFolderName.c_str(), mDropUUID.c_str()));
-				report_to_nearby_chat("Don't worry if you look at the contents of package right now, it may show as empty, it isn't, it's just a bug with Second Life itself.");
-				report_to_nearby_chat("If you take it into your inventory then rez it back out, all the contents will be there.");
-			}
-			else
-			{
-				report_to_nearby_chat(llformat("Completed transfer from \"%s\" to \"%s\".", mFolderName.c_str(), mDropUUID.c_str()));
-			}
-		}
-	}
-
-	bool tick()
-	{
-		LLViewerInventoryItem* subj = mStack.top();
-		mStack.pop();
-		LLViewerObject* objectp = gObjectList.findObject(mDestination);
-		if (objectp)
-		{
-			report_to_nearby_chat(std::string("Transferring ") + subj->getName());
-			LLToolDragAndDrop::dropInventory(objectp, subj, LLToolDragAndDrop::SOURCE_AGENT, gAgentID);
-			if (mStack.size() > 0)
-			{
-				return mRunning;
-			}
-			else
-			{
-				return (mStack.empty());
-			}
-		}
-		else
-		{
-			mErrorCode = 1;
-			return true;
-		}
-	}
-=======
-    BOOL mRunning;
+    bool mRunning;
 
     JCZdrop(std::stack<LLViewerInventoryItem*> stack, LLUUID dest, std::string_view sFolder, std::string_view sUUID, bool package = false)
         : LLEventTimer(1.f),
-        mRunning(FALSE),
+        mRunning(false),
         mPackage(package),
         mStack(stack),
         mDestination(dest),
@@ -193,7 +123,7 @@
         }
     }
 
-    BOOL tick()
+    bool tick()
     {
         LLViewerInventoryItem* subj = mStack.top();
         mStack.pop();
@@ -214,10 +144,9 @@
         else
         {
             mErrorCode = 1;
-            return TRUE;
+            return true;
         }
     }
->>>>>>> c06fb4e0
 
 private:
     std::stack<LLViewerInventoryItem*> mStack;
@@ -238,19 +167,11 @@
 
     ~ZdCleanup() {}
 
-<<<<<<< HEAD
-	bool tick()
-	{
-		gZDrop = nullptr;
-		return true;
-	}
-=======
-    BOOL tick()
+    bool tick()
     {
         gZDrop = nullptr;
-        return TRUE;
-    }
->>>>>>> c06fb4e0
+        return true;
+    }
 };
 
 void doZdCleanup()
@@ -271,201 +192,12 @@
 class JCZtake : public LLEventTimer
 {
 public:
-<<<<<<< HEAD
-	bool mRunning;
-
-	JCZtake(const LLUUID& target, bool package = false, const LLUUID& destination = LLUUID::null, std::string_view dtarget = "", EDeRezDestination dest = DRD_TAKE_INTO_AGENT_INVENTORY, bool use_selection = true, std::vector<U32> to_take = std::vector<U32>()) :
-		LLEventTimer(0.66f),
-		mTarget(target),
-		mRunning(false),
-		mCountdown(5),
-		mPackage(package),
-		mPackageDest(destination),
-		mDest(dest),
-		mToTake(to_take),
-		mPackSize(0)
-	{
-		if (use_selection)
-		{
-			mState = ZTS_COUNTDOWN;
-		}
-		else
-		{
-			mState = ZTS_TAKE;
-		}
-		
-		mFolderName = dtarget;
-		
-		if (mPackage)
-		{
-			report_to_nearby_chat("Packager started. Phase 1 (taking in-world objects into inventory) starting in: ");
-		}
-		else
-		{
-			report_to_nearby_chat("Ztake activated. Taking selected in-world objects into inventory in: ");
-		}
-	}
-
-	~JCZtake()
-	{
-		if (!mPackage)
-		{
-			report_to_nearby_chat("Ztake deactivated.");
-		}
-	}
-
-	bool tick()
-	{
-		switch (mState)
-		{
-			case ZTS_COUNTDOWN:
-				report_to_nearby_chat(llformat("%i...", mCountdown--));
-				if (mCountdown == 0) mState = ZTS_SELECTION;
-				break;
-
-			case ZTS_SELECTION:
-				for (LLObjectSelection::root_iterator itr = LLSelectMgr::getInstance()->getSelection()->root_begin();
-					itr != LLSelectMgr::getInstance()->getSelection()->root_end(); ++itr)
-				{
-					LLSelectNode* node = (*itr);
-					LLViewerObject* objectp = node->getObject();
-					U32 localid = objectp->getLocalID();
-					if (mDonePrims.find(localid) == mDonePrims.end())
-					{
-						mDonePrims.insert(localid);
-						mToTake.push_back(localid);
-					}
-				}
-				if (!mToTake.empty())
-				{
-					mState = ZTS_TAKE;
-				}
-				break;
-
-			case ZTS_TAKE:
-				if (!mToTake.empty())
-				{
-					std::vector<LLPointer<LLViewerInventoryItem> > inventory = findInventoryInFolder(mFolderName);
-					mPackSize = mToTake.size() + inventory.size();
-
-					LLMessageSystem* msg = gMessageSystem;
-					msg->newMessageFast(_PREHASH_DeRezObject);
-					msg->nextBlockFast(_PREHASH_AgentData);
-					msg->addUUIDFast(_PREHASH_AgentID, gAgentID);
-					msg->addUUIDFast(_PREHASH_SessionID, gAgentSessionID);
-					msg->nextBlockFast(_PREHASH_AgentBlock);
-					msg->addUUIDFast(_PREHASH_GroupID, LLUUID::null);
-					msg->addU8Fast(_PREHASH_Destination, mDest);
-					msg->addUUIDFast(_PREHASH_DestinationID, mTarget);
-					LLUUID rand;
-					rand.generate();
-					msg->addUUIDFast(_PREHASH_TransactionID, rand);
-					msg->addU8Fast(_PREHASH_PacketCount, 1);
-					msg->addU8Fast(_PREHASH_PacketNumber, 0);
-					msg->nextBlockFast(_PREHASH_ObjectData);
-					msg->addU32Fast(_PREHASH_ObjectLocalID, mToTake[0]);
-					gAgent.sendReliableMessage();
-					mToTake.erase(mToTake.begin());
-
-					if (mToTake.size() % 10 == 0)
-					{
-						if (mToTake.empty())
-						{
-							if (mPackage)
-							{
-								if (mPackageDest.notNull())
-								{
-									mPeriod = 1.0f;
-									mCountdown = 45; //reused for a basic timeout
-									mState = ZTS_DROP;
-								}
-								else
-								{
-									report_to_nearby_chat("Ktake has taken all selected objects.");
-									doZtCleanup();
-									mState = ZTS_DONE;
-								}
-							}
-							else
-							{
-								report_to_nearby_chat("Ztake has taken all selected objects. Say \"ztake off\" to deactivate ztake or select more objects to continue.");
-							}
-						}
-						else
-						{
-							if (mPackage)
-							{
-								report_to_nearby_chat(llformat("Packager: %i objects left to take.", mToTake.size()));
-							}
-							else
-							{
-								report_to_nearby_chat(llformat("Ztake: %i objects left to take.", mToTake.size()));
-							}
-						}
-					}
-				}
-				else
-				{
-					if (mPackage)
-					{
-						report_to_nearby_chat(llformat("Packager: no objects to take."));
-						doZtCleanup();
-					}
-					else
-					{
-						report_to_nearby_chat(llformat("Ztake: no objects to take."));
-					}
-				}
-				break;
-
-			case ZTS_DROP:
-				{
-					mCountdown --;
-
-					std::stack<LLViewerInventoryItem*> itemstack;
-					std::vector<LLPointer<LLViewerInventoryItem> > inventory = findInventoryInFolder(mFolderName);
-					for (std::vector<LLPointer<LLViewerInventoryItem> >::iterator it = inventory.begin(); it != inventory.end(); ++it)
-					{
-						LLViewerInventoryItem* item = *it;
-						itemstack.push(item);
-					}
-
-					if (itemstack.size() >= mPackSize || mCountdown == 0)
-					{
-						if (itemstack.size() < mPackSize)
-						{
-							report_to_nearby_chat("Phase 1 of the packager finished, but some items mave have been missed.");
-						}
-						else
-						{
-							report_to_nearby_chat("Phase 1 of the packager finished.");
-						}
-
-						report_to_nearby_chat("Do not have the destination prim selected while transfer is running to reduce the chances of \"Inventory creation on in-world object failed.\"");
-
-						LLUUID sdest{ mPackageDest };
-						gZDrop = new JCZdrop(itemstack, sdest, mFolderName.c_str(), mPackageDest.asString().c_str(), true);
-
-						doZtCleanup();
-						mState = ZTS_DONE;
-					}
-				}
-				break;
-
-			case ZTS_DONE:
-				/* nothing left to do */
-				break;
-		}
-
-		return mRunning;
-	}
-=======
-    BOOL mRunning;
+    bool mRunning;
 
     JCZtake(const LLUUID& target, bool package = false, const LLUUID& destination = LLUUID::null, std::string_view dtarget = "", EDeRezDestination dest = DRD_TAKE_INTO_AGENT_INVENTORY, bool use_selection = true, std::vector<U32> to_take = std::vector<U32>()) :
         LLEventTimer(0.66f),
         mTarget(target),
-        mRunning(FALSE),
+        mRunning(false),
         mCountdown(5),
         mPackage(package),
         mPackageDest(destination),
@@ -502,7 +234,7 @@
         }
     }
 
-    BOOL tick()
+    bool tick()
     {
         switch (mState)
         {
@@ -647,7 +379,6 @@
 
         return mRunning;
     }
->>>>>>> c06fb4e0
 
 private:
     std::set<U32> mDonePrims;
@@ -667,33 +398,18 @@
 class LOZtCleanup: public LLEventTimer
 {
 public:
-<<<<<<< HEAD
-	LOZtCleanup() : LLEventTimer(0.2f) //Don't really need this long of a timer, but it can't be to short or tick() below may get called before the packager's tick() returns to the timer system. Things get ugly otherwise.
-	{}
-
-	~LOZtCleanup() {}
-
-	bool tick()
-	{
-		gZTake->mRunning = true;
-		delete gZTake;
-		gZTake = nullptr;
-		return true;
-	}
-=======
     LOZtCleanup() : LLEventTimer(0.2f) //Don't really need this long of a timer, but it can't be to short or tick() below may get called before the packager's tick() returns to the timer system. Things get ugly otherwise.
     {}
 
     ~LOZtCleanup() {}
 
-    BOOL tick()
-    {
-        gZTake->mRunning = TRUE;
+    bool tick()
+    {
+        gZTake->mRunning = true;
         delete gZTake;
         gZTake = nullptr;
-        return TRUE;
-    }
->>>>>>> c06fb4e0
+        return true;
+    }
 };
 
 void doZtCleanup()
@@ -704,104 +420,12 @@
 class TMZtake : public LLEventTimer
 {
 public:
-<<<<<<< HEAD
-	bool mRunning;
-
-	TMZtake(const LLUUID& target) : LLEventTimer(0.33f),
-		mTarget(target),
-		mRunning(false),
-		mCountdown(5)
-	{
-		report_to_nearby_chat("Mtake activated. Taking selected in-world objects into inventory in: ");
-	}
-
-	~TMZtake()
-	{
-		report_to_nearby_chat("Mtake deactivated.");
-	}
-
-	bool tick()
-	{
-		LLMessageSystem* msg = gMessageSystem;
-		for (LLObjectSelection::iterator itr = LLSelectMgr::getInstance()->getSelection()->begin();
-			itr != LLSelectMgr::getInstance()->getSelection()->end(); ++itr)
-		{
-			LLSelectNode* node = (*itr);
-			LLViewerObject* object = node->getObject();
-			U32 localid = object->getLocalID();
-			if (mDonePrims.find(localid) == mDonePrims.end())
-			{// would like to add ability to reset prim parameters to default.
-				mDonePrims.insert(localid);
-				std::string primX = llformat("%f", object->getScale().mV[VX]);
-				std::string primY = llformat("%f", object->getScale().mV[VY]);
-				std::string primZ = llformat("%f", object->getScale().mV[VZ]);
-				zeroClearX = primX.find_last_not_of("0") + 1;
-				primX = primX.substr(0, zeroClearX);
-				zeroClearY = primY.find_last_not_of("0") + 1;
-				primY = primY.substr(0, zeroClearY);
-				zeroClearZ = primZ.find_last_not_of("0") + 1;
-				primZ = primZ.substr(0, zeroClearZ);
-				zeroClearX = primX.find_last_not_of(".") + 1;
-				primX = primX.substr(0, zeroClearX);
-				zeroClearY = primY.find_last_not_of(".") + 1;
-				primY = primY.substr(0, zeroClearY);
-				zeroClearZ = primZ.find_last_not_of(".") + 1;
-				primZ = primZ.substr(0, zeroClearZ);
-				std::string name = llformat("%sx%sx%s", primX.c_str(), primY.c_str(), primZ.c_str()); 
-				msg->newMessageFast(_PREHASH_ObjectName);
-				msg->nextBlockFast(_PREHASH_AgentData);
-				msg->addUUIDFast(_PREHASH_AgentID, gAgentID);
-				msg->addUUIDFast(_PREHASH_SessionID, gAgentSessionID);
-				msg->nextBlockFast(_PREHASH_ObjectData);
-				msg->addU32Fast(_PREHASH_LocalID, localid);
-				msg->addStringFast(_PREHASH_Name, name);
-				gAgent.sendReliableMessage();
-				mToTake.push_back(localid);
-			}
-		}
-		if (mCountdown > 0)
-		{
-			report_to_nearby_chat(llformat("%i...", mCountdown--));
-		}
-		else if (!mToTake.empty())
-		{
-			msg->newMessageFast(_PREHASH_DeRezObject);
-			msg->nextBlockFast(_PREHASH_AgentData);
-			msg->addUUIDFast(_PREHASH_AgentID, gAgentID);
-			msg->addUUIDFast(_PREHASH_SessionID, gAgentSessionID);
-			msg->nextBlockFast(_PREHASH_AgentBlock);
-			msg->addUUIDFast(_PREHASH_GroupID, LLUUID::null);
-			msg->addU8Fast(_PREHASH_Destination, 4);
-			msg->addUUIDFast(_PREHASH_DestinationID, mTarget);
-			LLUUID rand;
-			rand.generate();
-			msg->addUUIDFast(_PREHASH_TransactionID, rand);
-			msg->addU8Fast(_PREHASH_PacketCount, 1);
-			msg->addU8Fast(_PREHASH_PacketNumber, 0);
-			msg->nextBlockFast(_PREHASH_ObjectData);
-			msg->addU32Fast(_PREHASH_ObjectLocalID, mToTake[0]);
-			gAgent.sendReliableMessage();
-			mToTake.erase(mToTake.begin());
-
-			if (mToTake.size() % 10 == 0) 
-			{
-				if (mToTake.empty()) 
-				{
-					report_to_nearby_chat("Mtake has taken all selected objects. Say \"mtake off\" to deactivate Mtake or select more objects to continue.");
-				} 
-				else
-				{
-					report_to_nearby_chat(llformat("Mtake: %i objects left to take.", mToTake.size()));
-				}
-			}
-		}
-
-		return mRunning;
-	}
-=======
-    BOOL mRunning;
-
-    TMZtake(const LLUUID& target) : LLEventTimer(0.33f), mTarget(target), mRunning(FALSE), mCountdown(5)
+    bool mRunning;
+
+    TMZtake(const LLUUID& target) : LLEventTimer(0.33f),
+        mTarget(target),
+        mRunning(false),
+        mCountdown(5)
     {
         report_to_nearby_chat("Mtake activated. Taking selected in-world objects into inventory in: ");
     }
@@ -811,7 +435,7 @@
         report_to_nearby_chat("Mtake deactivated.");
     }
 
-    BOOL tick()
+    bool tick()
     {
         LLMessageSystem* msg = gMessageSystem;
         for (LLObjectSelection::iterator itr = LLSelectMgr::getInstance()->getSelection()->begin();
@@ -889,7 +513,6 @@
 
         return mRunning;
     }
->>>>>>> c06fb4e0
 
 private:
     std::set<U32> mDonePrims;
@@ -904,15 +527,9 @@
 
 static void invrepair()
 {
-<<<<<<< HEAD
-	LLViewerInventoryCategory::cat_array_t cats;
-	LLViewerInventoryItem::item_array_t items;
-	gInventory.collectDescendents(gInventory.getRootFolderID(), cats, items, false);
-=======
     LLViewerInventoryCategory::cat_array_t cats;
     LLViewerInventoryItem::item_array_t items;
-    gInventory.collectDescendents(gInventory.getRootFolderID(), cats, items, FALSE);
->>>>>>> c06fb4e0
+    gInventory.collectDescendents(gInventory.getRootFolderID(), cats, items, false);
 }
 
 static void key_to_name_callback(const LLUUID& id, const LLAvatarName& av_name)
@@ -927,1188 +544,6 @@
 
 bool cmd_line_chat(std::string_view revised_text, EChatType type, bool from_gesture)
 {
-<<<<<<< HEAD
-	static LLCachedControl<bool> sFSCmdLine(gSavedSettings, "FSCmdLine");
-	static LLCachedControl<std::string> sFSCmdLinePos(gSavedSettings, "FSCmdLinePos");
-	static LLCachedControl<std::string> sFSCmdLineDrawDistance(gSavedSettings, "FSCmdLineDrawDistance");
-	static LLCachedControl<std::string> sFSCmdTeleportToCam(gSavedSettings, "FSCmdTeleportToCam");
-	static LLCachedControl<std::string> sFSCmdLineAO(gSavedSettings, "FSCmdLineAO");
-	static LLCachedControl<std::string> sFSCmdLineKeyToName(gSavedSettings, "FSCmdLineKeyToName");
-	static LLCachedControl<std::string> sFSCmdLineOfferTp(gSavedSettings, "FSCmdLineOfferTp");
-	static LLCachedControl<std::string> sFSCmdLineGround(gSavedSettings, "FSCmdLineGround");
-	static LLCachedControl<std::string> sFSCmdLineHeight(gSavedSettings, "FSCmdLineHeight");
-	static LLCachedControl<std::string> sFSCmdLineTeleportHome(gSavedSettings, "FSCmdLineTeleportHome");
-	static LLCachedControl<std::string> sFSCmdLineRezPlatform(gSavedSettings, "FSCmdLineRezPlatform");
-	static LLCachedControl<std::string> sFSCmdLineMapTo(gSavedSettings, "FSCmdLineMapTo");
-	static LLCachedControl<bool> sFSCmdLineMapToKeepPos(gSavedSettings, "FSCmdLineMapToKeepPos");
-	static LLCachedControl<std::string> sFSCmdLineCalc(gSavedSettings, "FSCmdLineCalc");
-	static LLCachedControl<std::string> sFSCmdLineTP2(gSavedSettings, "FSCmdLineTP2");
-	static LLCachedControl<std::string> sFSCmdLineClearChat(gSavedSettings, "FSCmdLineClearChat");
-	static LLCachedControl<std::string> sFSCmdLineMedia(gSavedSettings, "FSCmdLineMedia");
-	static LLCachedControl<std::string> sFSCmdLineMusic(gSavedSettings, "FSCmdLineMusic");
-	static LLCachedControl<std::string> sFSCmdLineCopyCam(gSavedSettings, "FSCmdLineCopyCam");
-	static LLCachedControl<std::string> sFSCmdLineRollDice(gSavedSettings, "FSCmdLineRollDice");
-	static LLCachedControl<std::string> sFSCmdLineBandwidth(gSavedSettings, "FSCmdLineBandWidth");
-	
-	if (sFSCmdLine)
-	{
-		std::istringstream i(static_cast<std::string>(revised_text));
-		std::string command;
-		i >> command;
-		if (!command.empty())
-		{
-			if (command == sFSCmdLinePos())
-			{
-				F32 x, y, z;
-				if (i >> x && i >> y)
-				{
-					if (!(i >> z))
-					{
-						z = gAgent.getPositionGlobal().mdV[VZ];
-					}
-					LLViewerRegion* agentRegionp = gAgent.getRegion();
-					if (agentRegionp)
-					{
-						LLVector3 targetPos(x, y, z);
-						LLVector3d pos_global = from_region_handle(agentRegionp->getHandle());
-						pos_global += LLVector3d((F64)targetPos.mV[VX], (F64)targetPos.mV[VY], (F64)targetPos.mV[VZ]);
-						gAgent.teleportViaLocation(pos_global);
-						return false;
-					}
-				}
-			}
-			else if (command == sFSCmdLineDrawDistance())
-			{
-				if (from_gesture)
-				{
-					report_to_nearby_chat(LLTrans::getString("DrawDistanceSteppingGestureObsolete"));
-					gSavedSettings.setBOOL("FSRenderFarClipStepping", true);
-					return false;
-				}
-				F32 drawDist;
-				if (i >> drawDist)
-				{
-					gSavedSettings.setF32("RenderFarClip", drawDist);
-					gAgentCamera.mDrawDistance = drawDist;
-					LLStringUtil::format_map_t args;
-					args["DISTANCE"] = llformat("%.0f", drawDist);
-					report_to_nearby_chat(LLTrans::getString("FSCmdLineDrawDistanceSet", args));
-					return false;
-				}
-			}
-			else if (command == sFSCmdTeleportToCam())
-			{
-				gAgent.teleportViaLocation(gAgentCamera.getCameraPositionGlobal());
-				return false;
-			}
-			else if (command == sFSCmdLineMedia())
-			{
-				std::string url;
-				std::string media_type;
-
-				if (i >> url && i >> media_type)
-				{
-					LLParcel *parcel = LLViewerParcelMgr::getInstance()->getAgentParcel();
-					if (parcel)
-					{
-						parcel->setMediaURL(url);
-						parcel->setMediaType(media_type);
-						if (gSavedSettings.getBOOL("MediaEnableFilter"))
-						{
-							LLViewerParcelMedia::getInstance()->filterMediaUrl(parcel);
-						}
-						else
-						{
-							LLViewerParcelMedia::getInstance()->play(parcel);
-						}
-						LLViewerParcelMediaAutoPlay::playStarted();
-						return false;
-					}
-				}
-			}
-			else if (command == sFSCmdLineMusic())
-			{
-				std::string status;
-				if (i >> status)
-				{
-					if (gSavedSettings.getBOOL("MediaEnableFilter"))
-					{
-						LLViewerParcelMedia::getInstance()->filterAudioUrl(status);
-					}
-					else
-					{
-						LLViewerAudio::getInstance()->startInternetStreamWithAutoFade(status);
-					}
-					return false;
-				}
-			}
-			else if (command == sFSCmdLineBandwidth())
-			{
-				S32 band_width;
-				if (i >> band_width)
-				{
-					band_width = llclamp(band_width, 50, 3000);
-					gSavedSettings.setF32("ThrottleBandwidthKBPS", band_width);
-					LLStringUtil::format_map_t args;
-					std::string bw_cmd_respond;
-					args["[VALUE]"] = llformat ("%d", band_width);
-					bw_cmd_respond = LLTrans::getString("FSCmdLineRSP", args);
-					report_to_nearby_chat(bw_cmd_respond);
-					return false;
-				}
-			}
-			else if (command == sFSCmdLineAO())
-			{
-				std::string status;
-				if (i >> status)
-				{
-					// <FS:Zi> send appropriate enable/disable messages to nearby chat - FIRE-24160
-					bool aoWasEnabled = gSavedPerAccountSettings.getBOOL("UseAO");
-
-					if (status == "on")
-					{
-						gSavedPerAccountSettings.setBOOL("UseAO", true);
-
-						// <FS:Zi> send appropriate enable/disable messages to nearby chat - FIRE-24160
-						if (!aoWasEnabled)
-						{
-							report_to_nearby_chat(LLTrans::getString("FSAOEnabled"));
-						}
-					}
-					else if (status == "off")
-					{
-						gSavedPerAccountSettings.setBOOL("UseAO", false);
-
-						// <FS:Zi> send appropriate enable/disable messages to nearby chat - FIRE-24160
-						if (aoWasEnabled)
-						{
-							report_to_nearby_chat(LLTrans::getString("FSAODisabled"));
-						}
-					}
-					else if (status == "sit")
-					{
-						AOSet* tmp;
-						tmp = AOEngine::instance().getSetByName(AOEngine::instance().getCurrentSetName());
-						if (i >> status)
-						{
-							if (status == "off")
-							{
-								AOEngine::instance().setOverrideSits(tmp, true);
-							}
-							else if (status == "on")
-							{
-								AOEngine::instance().setOverrideSits(tmp, false);
-							}
-						}
-						else
-						{
-							AOEngine::instance().setOverrideSits(tmp, !tmp->getSitOverride());
-						}
-					}
-				}
-				return false;
-			}
-			else if (command == sFSCmdLineKeyToName())
-			{
-				LLUUID target_key;
-				if (i >> target_key)
-				{
-					LLAvatarNameCache::get(target_key, boost::bind(&key_to_name_callback, _1, _2));
-				}
-				return false;
-			}
-			else if (command == "/touch")
-			{
-				LLUUID target_key;
-				if (i >> target_key)
-				{
-					LLViewerObject* myObject = gObjectList.findObject(target_key);
-
-					if (!myObject)
-					{
-						report_to_nearby_chat(llformat("Object with key %s not found!", target_key.asString().c_str()));
-						return false;
-					}
-
-					if ( (!RlvActions::isRlvEnabled()) || (RlvActions::canTouch(myObject)) )
-					{
-						LLMessageSystem* msg = gMessageSystem;
-						msg->newMessageFast(_PREHASH_ObjectGrab);
-						msg->nextBlockFast(_PREHASH_AgentData);
-						msg->addUUIDFast(_PREHASH_AgentID, gAgentID);
-						msg->addUUIDFast(_PREHASH_SessionID, gAgentSessionID);
-						msg->nextBlockFast(_PREHASH_ObjectData);
-						msg->addU32Fast(_PREHASH_LocalID, myObject->mLocalID);
-						msg->addVector3Fast(_PREHASH_GrabOffset, LLVector3::zero);
-						msg->nextBlock("SurfaceInfo");
-						msg->addVector3("UVCoord", LLVector3::zero);
-						msg->addVector3("STCoord", LLVector3::zero);
-						msg->addS32Fast(_PREHASH_FaceIndex, 0);
-						msg->addVector3("Position", myObject->getPosition());
-						msg->addVector3("Normal", LLVector3::zero);
-						msg->addVector3("Binormal", LLVector3::zero);
-						msg->sendMessage(myObject->getRegion()->getHost());
-
-						// *NOTE: Hope the packets arrive safely and in order or else
-						// there will be some problems.
-						// *TODO: Just fix this bad assumption.
-						msg->newMessageFast(_PREHASH_ObjectDeGrab);
-						msg->nextBlockFast(_PREHASH_AgentData);
-						msg->addUUIDFast(_PREHASH_AgentID, gAgentID);
-						msg->addUUIDFast(_PREHASH_SessionID, gAgentSessionID);
-						msg->nextBlockFast(_PREHASH_ObjectData);
-						msg->addU32Fast(_PREHASH_LocalID, myObject->mLocalID);
-						msg->nextBlock("SurfaceInfo");
-						msg->addVector3("UVCoord", LLVector3::zero);
-						msg->addVector3("STCoord", LLVector3::zero);
-						msg->addS32Fast(_PREHASH_FaceIndex, 0);
-						msg->addVector3("Position", myObject->getPosition());
-						msg->addVector3("Normal", LLVector3::zero);
-						msg->addVector3("Binormal", LLVector3::zero);
-						msg->sendMessage(myObject->getRegion()->getHost());
-						report_to_nearby_chat(llformat("Touched object with key %s", target_key.asString().c_str()));
-					}
-				}
-				return false;
-			}
-			else if (command == "/siton")
-			{
-				LLUUID target_key;
-				if (i >> target_key)
-				{
-					LLViewerObject* myObject = gObjectList.findObject(target_key);
-
-					if (!myObject)
-					{
-						report_to_nearby_chat(llformat("Object with key %s not found!", target_key.asString().c_str()));
-						return false;
-					}
-					if ((!RlvActions::isRlvEnabled()) || (RlvActions::canSit(myObject, LLVector3::zero)))
-					{
-						LLMessageSystem* msg = gMessageSystem;
-						msg->newMessageFast(_PREHASH_AgentRequestSit);
-						msg->nextBlockFast(_PREHASH_AgentData);
-						msg->addUUIDFast(_PREHASH_AgentID, gAgentID);
-						msg->addUUIDFast(_PREHASH_SessionID, gAgentSessionID);
-						msg->nextBlockFast(_PREHASH_TargetObject);
-						msg->addUUIDFast(_PREHASH_TargetID, target_key);
-						msg->addVector3Fast(_PREHASH_Offset, LLVector3::zero);
-						gAgent.getRegion()->sendReliableMessage();
-
-						report_to_nearby_chat(llformat("Sat on object with key %s", target_key.asString().c_str()));
-					}
-				}
-				return false;
-			}
-			else if (command == "/standup")
-			{
-				if ( (!RlvActions::isRlvEnabled()) || (RlvActions::canStand()) )
-				{
-					gAgent.setControlFlags(AGENT_CONTROL_STAND_UP);
-					report_to_nearby_chat(std::string("Standing up"));
-				}
-				return false;
-			}
-			else if (command == "/zoffset_up")
-			{
-				gSavedPerAccountSettings.setF32("AvatarHoverOffsetZ", gSavedPerAccountSettings.getF32("AvatarHoverOffsetZ") + gSavedPerAccountSettings.getF32("AvatarHoverOffsetStepSize"));
-				return false;
-			}
-			else if (command == "/zoffset_down")
-			{
-				gSavedPerAccountSettings.setF32("AvatarHoverOffsetZ", gSavedPerAccountSettings.getF32("AvatarHoverOffsetZ") - gSavedPerAccountSettings.getF32("AvatarHoverOffsetStepSize"));
-				return false;
-			}
-			else if (command == "/zoffset_reset")
-			{
-				gSavedPerAccountSettings.setF32("AvatarHoverOffsetZ", 0.f);
-				return false;
-			}
-			else if (command == sFSCmdLineOfferTp())
-			{
-				LLUUID target_key;
-				if (i >> target_key)
-				{
-					const std::string tpMsg = "Join me!"; // Intentionally left English because this is the message the other avatar gets
-					LLMessageSystem* msg = gMessageSystem;
-					msg->newMessageFast(_PREHASH_StartLure);
-					msg->nextBlockFast(_PREHASH_AgentData);
-					msg->addUUIDFast(_PREHASH_AgentID, gAgentID);
-					msg->addUUIDFast(_PREHASH_SessionID, gAgentSessionID);
-					msg->nextBlockFast(_PREHASH_Info);
-					msg->addU8Fast(_PREHASH_LureType, (U8)0);
-					msg->addStringFast(_PREHASH_Message, tpMsg);
-					msg->nextBlockFast(_PREHASH_TargetData);
-					msg->addUUIDFast(_PREHASH_TargetID, target_key);
-					gAgent.sendReliableMessage();
-					LLStringUtil::format_map_t args;
-					args["NAME"] = LLSLURL("agent", target_key, "inspect").getSLURLString();
-					report_to_nearby_chat(LLTrans::getString("FSCmdLineTpOffered", args));
-				}
-				return false;
-			}
-			else if (command == sFSCmdLineGround())
-			{
-				LLVector3 agentPos = gAgent.getPositionAgent();
-				U64 agentRegion = gAgent.getRegion()->getHandle();
-				LLVector3 targetPos(agentPos.mV[VX],agentPos.mV[VY], LLWorld::getInstance()->resolveLandHeightAgent(agentPos));
-				LLVector3d pos_global = from_region_handle(agentRegion);
-				pos_global += LLVector3d((F64)targetPos.mV[VX], (F64)targetPos.mV[VY], (F64)targetPos.mV[VZ]);
-				if (RlvActions::canTeleportToLocal(pos_global))
-				{
-					gAgent.teleportViaLocation(pos_global);
-				}
-				return false;
-			}
-			else if (command == sFSCmdLineHeight())
-			{
-				F32 z;
-				if (i >> z)
-				{
-					LLVector3 agentPos = gAgent.getPositionAgent();
-					U64 agentRegion = gAgent.getRegion()->getHandle();
-					LLVector3 targetPos(agentPos.mV[VX], agentPos.mV[VY], z);
-					LLVector3d pos_global = from_region_handle(agentRegion);
-					pos_global += LLVector3d((F64)targetPos.mV[VX], (F64)targetPos.mV[VY], (F64)targetPos.mV[VZ]);
-					if (RlvActions::canTeleportToLocal(pos_global))
-					{
-						gAgent.teleportViaLocation(pos_global);
-					}
-					return false;
-				}
-			}
-			else if (command == sFSCmdLineTeleportHome())
-			{
-				gAgent.teleportHome();
-				return false;
-			}
-			else if (command == sFSCmdLineRezPlatform())
-			{
-				if (RlvActions::canRez())
-				{
-					F32 width;
-					if (i >> width)
-					{
-						cmdline_rezplat(false, width);
-					}
-					else
-					{
-						cmdline_rezplat();
-					}
-				}
-				return false;
-			}
-			else if (command == sFSCmdLineMapTo())
-			{
-				if (revised_text.length() > command.length() + 1) //Typing this command with no argument was causing a crash. -Madgeek
-				{
-					size_t found = revised_text.find("|");
-					std::string region_name;
-					std::string cords;
-					S32 agent_x, agent_y, agent_z;
-					if (found != std::string::npos)
-					{
-						region_name = revised_text.substr(command.length() + 1);
-						found = region_name.find("|");
-						cords = region_name.substr(found+1);
-						LLStringUtil::trim(cords);
-						region_name = region_name.substr(0, found);
-						LLStringUtil::trim(region_name);
-						region_name = LLWeb::escapeURL(region_name);
-						i.str(cords);
-						if (!((i >> agent_x) && (i >> agent_y) && (i >> agent_z)))
-						{
-							agent_x = 128;
-							agent_y = 128;
-							agent_z = 0;
-						}
-					}
-					else
-					{
-						region_name = LLWeb::escapeURL(static_cast<std::string>(revised_text.substr(command.length() + 1)));
-						LLVector3d agentPos = gAgent.getPositionGlobal();
-						agent_x = ll_round((F32)agentPos.mdV[VX]);
-						agent_y = ll_round((F32)agentPos.mdV[VY]);
-						agent_z = ll_round((F32)agentPos.mdV[VZ]);
-						if (!sFSCmdLineMapToKeepPos)
-						{
-							agent_x = 128;
-							agent_y = 128;
-							agent_z = 0;
-						}
-					}
-					std::string url;
-
-					url = llformat("secondlife:///app/teleport/%s/%d/%d/%d", region_name.c_str(), agent_x, agent_y, agent_z);
-					LLURLDispatcher::dispatch(url, "clicked", NULL, true);
-				}
-				return false;
-			}
-			else if (command == sFSCmdLineCalc())//Cryogenic Blitz
-			{
-				bool success;
-				F32 result = 0.f;
-				if (revised_text.length() > command.length() + 1)
-				{
-					std::string expr = static_cast<std::string>(revised_text.substr(command.length() + 1));
-					LLStringUtil::toUpper(expr);
-					std::string original_expr = expr;
-
-					// < rand(min,max) >
-					S32 loop_attempts = 0;
-					boost::cmatch random_nums;
-					const boost::regex expression("RAND\\(([0-9-]+),([0-9-]+)\\)");
-					while (boost::regex_search(expr.c_str(), random_nums, expression) && loop_attempts < 5) // No more than five rand() in one expression please (performance)
-					{
-						++loop_attempts;
-						S32 random_min = atoi(random_nums[1].first);
-						S32 random_max = atoi(random_nums[2].first);
-						std::string look_for = "RAND(" + llformat("%d", random_min) + "," + llformat("%d", random_max) + ")";
-						S32 random_string_pos = expr.find(look_for);
-						if (random_string_pos != std::string::npos)
-						{
-							S32 random_number = 0;
-							if (random_max > random_min && random_min >= -10000 && random_min <= 10000 && random_max >= -10000 && random_max <= 10000) // Generate a random number only when max > min, and when they're in rational range
-							{
-								S32 random_calculated = (random_max - random_min) + 1;
-								if (random_calculated != 0) // Don't divide by zero
-								{
-									random_number = random_min + (rand() % random_calculated);
-								}
-							}
-							else
-							{
-								LLStringUtil::format_map_t args;
-								args["RAND"] = llformat("%s", look_for.c_str());
-								report_to_nearby_chat(LLTrans::getString("FSCmdLineCalcRandError", args));
-							}
-							std::string random_number_text = llformat("%d", random_number);
-							expr.replace(random_string_pos, look_for.length(), random_number_text);
-						}
-					}
-					// </ rand(min,max) >
-
-					success = LLCalc::getInstance()->evalString(expr, result);
-
-					std::string out;
-
-					if (!success)
-					{
-						out = "Calculation Failed";
-					}
-					else
-					{
-						// Replace the expression with the result
-						std::ostringstream result_str;
-						result_str << original_expr;
-						result_str << " = ";
-						result_str << result;
-						out = result_str.str();
-					}
-					report_to_nearby_chat(out);
-					return false;
-				}
-			}
-			else if (command == sFSCmdLineTP2())
-			{
-				if (revised_text.length() > command.length() + 1) //Typing this command with no argument was causing a crash. -Madgeek
-				{
-					std::string_view name = revised_text.substr(command.length() + 1);
-					cmdline_tp2name(name);
-				}
-				return false;
-			}
-
-			else if (command == sFSCmdLineClearChat())
-			{
-				FSFloaterNearbyChat* chat = LLFloaterReg::findTypedInstance<FSFloaterNearbyChat>("fs_nearby_chat", LLSD());
-				if (chat)
-				{
-					chat->clearChatHistory();
-					return false;
-				}
-			}
-
-			else if (command == "zdrop")
-			{
-				std::string setting;
-				if (i >> setting)
-				{
-					if (setting == "on")
-					{
-						if (gZDrop)
-						{
-							report_to_nearby_chat("Zdrop is already active.");
-						}
-						else
-						{
-							std::string destination;
-							if (i >> destination)
-							{
-								report_to_nearby_chat("Beginning Zdrop.");
-								report_to_nearby_chat("Verifying destination prim is present inworld...");
-								if (!LLUUID::validate(destination))
-								{
-									report_to_nearby_chat("Entered UUID is invalid! (Hint: use the \"copy key\" button in the build menu.)");
-								}
-								else if (!gObjectList.findObject(LLUUID(destination)))
-								{
-									report_to_nearby_chat("Unable to locate object. Please verify the object is rezzed and in view, and that the UUID is correct.");
-								}
-								else
-								{
-									std::string folder;
-									std::string tmp;
-									while (i >> tmp)
-									{
-										folder = folder + tmp + " ";
-									}
-									try
-									{
-										folder = folder.substr(0, folder.length() - 1);
-										LLUUID folder_id = gInventory.findCategoryByName(folder);
-										if (folder_id.notNull())
-										{
-											report_to_nearby_chat("Verifying folder location...");
-											std::stack<LLViewerInventoryItem*> inventorystack;
-											std::vector<LLPointer<LLViewerInventoryItem> > inventory = findInventoryInFolder(folder);
-											for (const auto& item : inventory)
-											{
-												inventorystack.emplace(item);
-											}
-											if (!inventorystack.empty())
-											{
-												report_to_nearby_chat(llformat("Found folder \"%s\".", folder.c_str()));
-												report_to_nearby_chat(llformat("Found prim \"%s\".", destination.c_str()));
-												report_to_nearby_chat(llformat("Transferring inventory items from \"%s\" to prim \"%s\".", folder.c_str(), destination.c_str()));
-												report_to_nearby_chat("WARNING: No-copy items will be moved to the destination prim!");
-												report_to_nearby_chat("Do not have the prim selected while transfer is running to reduce the chances of \"Inventory creation on in-world object failed.\"");
-												report_to_nearby_chat("Use \"zdrop off\" to stop the transfer");
-												LLUUID sdest = LLUUID(destination);
-												gZDrop = new JCZdrop(inventorystack, sdest, folder.c_str(), destination.c_str());
-											}
-										}
-										else
-										{
-											report_to_nearby_chat(llformat("\"%s\" folder not found. Please check the spelling.", folder.c_str()));
-											report_to_nearby_chat("Zdrop cannot work if the folder is inside another folder.");
-										}
-									}
-									catch (std::out_of_range&)
-									{
-										report_to_nearby_chat("The Zdrop command transfers items from your inventory to a rezzed prim without the need to wait for the contents of the prim to load. No-copy items are moved to the prim. All other items are copied.");
-										report_to_nearby_chat("Valid command: Zdrop (rezzed prim UUID) (source inventory folder name)");
-									}
-								}
-							}
-							else
-							{
-								report_to_nearby_chat("Please specify an object UUID to copy the items in this folder to.");
-							}
-						}
-					}
-					else if (setting == "off")
-					{
-						if (!gZDrop)
-						{
-							report_to_nearby_chat("Zdrop is already deactivated.");
-						}
-						else
-						{
-							gZDrop->mRunning = true;
-							delete gZDrop;
-							gZDrop = nullptr;
-						}
-					}
-					else
-					{
-						report_to_nearby_chat(llformat("Invalid command: \"%s\". Valid commands: zdrop on (source inventory folder) (rezzed prim UUID); zdrop off", setting.c_str()));
-					}
-				}
-				else
-				{
-					report_to_nearby_chat("The Zdrop command transfers items from your inventory to a rezzed prim without the need to wait for the contents of the prim to load. No-copy items are moved to the prim. All other items are copied.");
-					report_to_nearby_chat("Valid commands: zdrop on (rezzed prim UUID) (source inventory folder name); zdrop off");
-				}
-				return false;
-			}
-			else if (command == "ztake")
-			{
-				std::string setting;
-				if (i >> setting)
-				{
-					if (setting == "on")
-					{
-						if (gZTake)
-						{
-							report_to_nearby_chat("Ztake is already active.");
-						}
-						else
-						{
-							report_to_nearby_chat("Beginning Ztake.");
-							report_to_nearby_chat("Verifying folder location...");
-							std::string folder_name;
-							std::string tmp;
-							while (i >> tmp)
-							{
-								folder_name = folder_name + tmp + " ";
-							}
-							try
-							{
-								folder_name = folder_name.substr(0, folder_name.length() - 1);
-								LLUUID folder = gInventory.findCategoryByName(folder_name);
-								if (folder.notNull())
-								{
-									report_to_nearby_chat(llformat("Found destination folder \"%s\".", folder_name.c_str()));
-									gZTake = new JCZtake(folder);
-								}
-								else
-								{
-									report_to_nearby_chat(llformat("\"%s\" folder not found. Please check the spelling.", folder_name.c_str()));
-									report_to_nearby_chat("Ztake cannot work if the folder is inside another folder.");
-								}
-							}
-							catch (std::out_of_range&)
-							{
-								report_to_nearby_chat("Please specify a destination folder in your inventory.");
-							}
-						}
-					}
-					else if (setting == "off")
-					{
-						if (!gZTake)
-						{
-							report_to_nearby_chat("Ztake is already deactivated.");
-						}
-						else
-						{
-							gZTake->mRunning = true;
-							delete gZTake;
-							gZTake = nullptr;
-						}
-					}
-					else
-					{
-						report_to_nearby_chat(llformat("Invalid command: \"%s\". Valid commands: ztake on (destination inventory folder); ztake off", setting.c_str()));
-					}
-					return false;
-				}
-				else
-				{
-					report_to_nearby_chat("The Ztake command copies selected rezzed objects into the folder you specify in your inventory.");
-					report_to_nearby_chat("Valid commands: ztake on (destination inventory folder name); ztake off");
-				}
-				return false;
-			}
-			else if (command == "lpackage" || command == "cpackage")
-			{
-				std::string destination;
-				if (i >> destination)
-				{
-					report_to_nearby_chat("Verifying destination prim is present inworld...");
-					if (!LLUUID::validate(destination))
-					{
-						report_to_nearby_chat("Entered UUID is invalid! (Hint: use the \"copy key\" button in the build menu.)");
-					}
-					else if (!gObjectList.findObject(LLUUID(destination)))
-					{
-						report_to_nearby_chat("Unable to locate object. Please verify the object is rezzed, in view, and that the UUID is correct.");
-					}
-					else
-					{
-						std::string folder_name;
-						std::string tmp;
-						while (i >> tmp)
-						{
-							folder_name = folder_name + tmp + " ";
-						}
-						try
-						{
-							folder_name = folder_name.substr(0, folder_name.length() - 1);
-							LLUUID folder = gInventory.findCategoryByName(folder_name);
-							if (folder.notNull())
-							{
-								report_to_nearby_chat(llformat("Found destination folder \"%s\".", folder_name.c_str()));
-								gZTake = new JCZtake(folder, true, LLUUID(destination), folder_name, (command == "cpackage") ? DRD_ACQUIRE_TO_AGENT_INVENTORY : DRD_TAKE_INTO_AGENT_INVENTORY);
-							}
-							else
-							{
-								report_to_nearby_chat(llformat("\"%s\" folder not found. Please check the spelling.", folder_name.c_str()));
-								report_to_nearby_chat("The packager cannot work if the folder is inside another folder.");
-							}
-						}
-						catch (std::out_of_range&)
-						{
-							report_to_nearby_chat("Please specify a destination folder in your inventory.");
-						}
-					}
-				}
-				else
-				{
-					report_to_nearby_chat(llformat("Packager usage: \"%s destination_prim_UUID inventory folder name\"",command.c_str()));
-				}
-				return false;
-			}
-			else if (command == "kpackage")
-			{
-				std::string destination;
-				if (i >> destination)
-				{
-					report_to_nearby_chat("Verifying destination prim is present inworld...");
-					if (!LLUUID::validate(destination))
-					{
-						report_to_nearby_chat("Entered UUID is invalid! (Hint: use the \"copy key\" button in the build menu.)");
-					}
-					else if (!gObjectList.findObject(LLUUID(destination)))
-					{
-						report_to_nearby_chat("Unable to locate object. Please verify the object is rezzed, in view, and that the UUID is correct.");
-					}
-					else
-					{
-						std::string folder_name;
-						if (i >> folder_name)
-						{
-							try
-							{
-								LLUUID folder = gInventory.findCategoryByName(folder_name);
-								if (folder.notNull())
-								{
-									std::vector<U32> to_take;
-									std::string take;
-									while (i >> take)
-									{
-										if (!LLUUID::validate(take))
-										{
-											report_to_nearby_chat("Entered UUID is invalid! (Hint: use the \"copy key\" button in the build menu.)");
-											return false;
-										}
-										else
-										{
-											LLViewerObject* objectp = gObjectList.findObject(LLUUID(take));
-											if(!objectp)
-											{
-												report_to_nearby_chat("Unable to locate object. Please verify the object is rezzed, in view, and that the UUID is correct.");
-												return false;
-											}
-											else
-											{
-												U32 localid = objectp->getLocalID();
-												if (std::find(to_take.begin(), to_take.end(), localid) == to_take.end())
-												{
-													to_take.emplace_back(localid);
-												}
-											}
-										}
-									}
-
-									if (to_take.empty())
-									{
-										report_to_nearby_chat("No objects to take.");
-									}
-									else
-									{
-										report_to_nearby_chat(llformat("Found destination folder \"%s\".", folder_name.c_str()));
-										gZTake = new JCZtake(folder, true, LLUUID(destination), folder_name, DRD_ACQUIRE_TO_AGENT_INVENTORY, false, to_take);
-									}
-								}
-								else
-								{
-									report_to_nearby_chat(llformat("\"%s\" folder not found. Please check the spelling.", folder_name.c_str()));
-									report_to_nearby_chat("The packager cannot work if the folder is inside another folder.");
-								}
-							}
-							catch (std::out_of_range&)
-							{
-								report_to_nearby_chat("Please specify a destination folder in your inventory.");
-							}
-						}
-					}
-				}
-				else
-				{
-					report_to_nearby_chat(llformat("Packager usage: \"%s destination_prim_UUID inventory folder name\"",command.c_str()));
-				}
-				return false;
-			}
-			else if (command == "kpackagerstart")
-			{
-				// kpackagerstart UUID_of_object_to_put_objects Some_existing_inventory_folder
-				std::string destination;
-				if (i >> destination)
-				{
-					report_to_nearby_chat("Verifying destination prim is present inworld...");
-					if (!LLUUID::validate(destination))
-					{
-						report_to_nearby_chat("Entered UUID is invalid! (Hint: use the \"copy key\" button in the build menu.)");
-					}
-					else if (!gObjectList.findObject(LLUUID(destination)))
-					{
-						report_to_nearby_chat("Unable to locate object. Please verify the object is rezzed, in view, and that the UUID is correct.");
-					}
-					else
-					{
-						std::string folder_name;
-						if (i >> folder_name)
-						{
-							try
-							{
-								LLUUID folder = gInventory.findCategoryByName(folder_name);
-								if (folder.notNull())
-								{
-									report_to_nearby_chat(llformat("kpackager started. Destination folder: \"%s\" Listening to object: \"%s\"", folder_name.c_str(), destination.c_str()));
-									
-									cmd_line_mPackagerToTake.clear();
-									cmd_line_mPackagerTargetFolderName = folder_name;
-									cmd_line_mPackagerTargetFolder = folder;
-									cmd_line_mPackagerDest = LLUUID(destination);
-								}
-								else
-								{
-									report_to_nearby_chat(llformat("\"%s\" folder not found. Please check the spelling.", folder_name.c_str()));
-									report_to_nearby_chat("The packager cannot work if the folder is inside another folder.");
-								}
-							}
-							catch (std::out_of_range&)
-							{
-								report_to_nearby_chat("Please specify a destination folder in your inventory.");
-							}
-						}
-					}
-				}
-				else
-				{
-					report_to_nearby_chat(llformat("Packager usage: \"%s destination_prim_UUID inventory folder name\"",command.c_str()));
-				}
-				return false;
-			}
-			else if (command == "kpackagerstop")
-			{
-				if (!cmd_line_mPackagerDest.isNull())
-				{
-					cmd_line_mPackagerToTake.clear();
-					cmd_line_mPackagerTargetFolderName = "";
-					cmd_line_mPackagerTargetFolder.setNull();
-					cmd_line_mPackagerDest.setNull();
-					report_to_nearby_chat("Packager: Stopped and cleared.");
-					return false;
-				}
-			}
-			else if (command == "ktake" || command == "kcopy")
-			{
-				std::string folder_name;
-				if (i >> folder_name)
-				{
-					try
-					{
-						LLUUID folder = gInventory.findCategoryByName(folder_name);
-						if (folder.notNull())
-						{
-							std::vector<U32> to_take;
-							
-							std::string take;
-							while (i >> take)
-							{
-								if (!LLUUID::validate(take))
-								{
-									report_to_nearby_chat("Entered UUID is invalid! (Hint: use the \"copy key\" button in the build menu.)");
-									return false;
-								}
-								else
-								{
-									LLViewerObject* objectp = gObjectList.findObject(LLUUID(take));
-									if(!objectp)
-									{
-										report_to_nearby_chat("Unable to locate object. Please verify the object is rezzed, in view, and that the UUID is correct.");
-										return false;
-									}
-									else
-									{
-										U32 localid = objectp->getLocalID();
-										if (std::find(to_take.begin(), to_take.end(), localid) == to_take.end())
-										{
-											to_take.emplace_back(localid);
-										}
-									}
-								}
-							}
-
-							if (to_take.empty())
-							{
-								report_to_nearby_chat("No objects to take.");
-							}
-							else
-							{
-								report_to_nearby_chat(llformat("Found destination folder \"%s\".", folder_name.c_str()));
-								gZTake = new JCZtake(folder, true, LLUUID::null, folder_name, (command == "kcopy") ? DRD_ACQUIRE_TO_AGENT_INVENTORY : DRD_TAKE_INTO_AGENT_INVENTORY, false, to_take);
-							}
-						}
-						else
-						{
-							report_to_nearby_chat(llformat("\"%s\" folder not found. Please check the spelling.", folder_name.c_str()));
-							report_to_nearby_chat("The packager cannot work if the folder is inside another folder.");
-						}
-					}
-					catch (std::out_of_range&)
-					{
-						report_to_nearby_chat("Please specify a destination folder in your inventory.");
-					}
-				}
-				return false;
-			}
-			else if (command == "mtake")
-			{
-				std::string setting;
-				if (i >> setting)
-				{
-					if (setting == "on")
-					{
-						if (gMTake)
-						{
-							report_to_nearby_chat("Mtake is already active.");
-						}
-						else
-						{
-							report_to_nearby_chat("Beginning Mtake.");
-							report_to_nearby_chat("Verifying folder location...");
-							std::string folder_name;
-							std::string tmp;
-							while (i >> tmp)
-							{
-								folder_name = folder_name + tmp + " ";
-							}
-							try
-							{
-								folder_name = folder_name.substr(0, folder_name.length() - 1);
-								LLUUID folder = gInventory.findCategoryByName(folder_name);
-								if (folder.notNull())
-								{
-									report_to_nearby_chat(llformat("Found destination folder \"%s\".", folder_name.c_str()));
-									gMTake = new TMZtake(folder);
-								}
-								else
-								{
-									report_to_nearby_chat(llformat("\"%s\" folder not found. Please check the spelling.", folder_name.c_str()));
-									report_to_nearby_chat("Mtake cannot work if the folder is inside another folder.");
-								}
-							}
-							catch (std::out_of_range&)
-							{
-								report_to_nearby_chat("Please specify a destination folder in your inventory.");
-							}
-						}
-					}
-					else if (setting == "off")
-					{
-						if (!gMTake)
-						{
-							report_to_nearby_chat("Mtake is already deactivated.");
-						}
-						else
-						{
-							gMTake->mRunning = true;
-							delete gMTake;
-							gMTake = nullptr;
-						}
-					}
-					else
-					{
-						report_to_nearby_chat(llformat("Invalid command: \"%s\". Valid commands: mtake on (destination inventory folder); mtake off", setting.c_str()));
-					}
-					return false;
-				}
-				else
-				{
-					report_to_nearby_chat("The Mtake command renames selected rezzed objects to the dimensions of the prim, then copies them into the folder you specify in your inventory.");
-					report_to_nearby_chat("Valid commands: mtake on (destination inventory folder name); mtake off");
-				}
-				return false;
-			}
-			else if (command == "invrepair")
-			{
-				invrepair();
-			}
-			else if (command == sFSCmdLineCopyCam())
-			{
-				LLViewerRegion* agentRegionp = gAgent.getRegion();
-				if (agentRegionp)
-				{
-					LLVector3 cameraPosition = gAgentCamera.getCameraPositionAgent();
-					std::string cameraPositionString = llformat("<%.3f, %.3f, %.3f>",
-						cameraPosition.mV[VX], cameraPosition.mV[VY], cameraPosition.mV[VZ]);
-					LLUI::getInstance()->getWindow()->copyTextToClipboard(utf8str_to_wstring(cameraPositionString));
-
-					LLStringUtil::format_map_t args;
-					args["[POS]"] = cameraPositionString;
-					report_to_nearby_chat(LLTrans::getString("FSCameraPositionCopied", args));
-				}
-				else
-				{
-					report_to_nearby_chat("Could not get a valid region pointer.");
-				}
-				return false;
-			}
-			else if (command == sFSCmdLineRollDice())
-			{
-				S32 dice;
-				S32 faces;
-				S32 result = 0;
-				std::string modifier_type = "";
-				if (i >> dice && i >> faces)
-				{
-					if (dice > 0 && faces > 0 && dice < 101 && faces < 1001)
-					{
-						// For viewer performance - max 100 dice and 1000 faces per die at once
-						S32 modifier = 0;
-						S32 successes = 0;
-						S32 modifier_error = 0;
-
-						if (i >> modifier_type && i >> modifier)
-						{
-							// 2d20+5, 2d20-5 / 2d20>5, 2d20<5 / 2d20!>5, 2d20!<5, 2d20!5 / 2d20!p>5, 2d20!p<5, 2d20!p5 / 2d20r>5, 2d20r<5, 2d20r5
-							LLStringUtil::toLower(modifier_type);
-							if (modifier < -1000 || modifier > 1000 || (modifier_type != "+" && modifier_type != "-" && modifier_type != "<" && modifier_type != ">" && modifier_type != "!>" && modifier_type != "!<" && modifier_type != "!" && modifier_type != "!p" && modifier_type != "!p>" && modifier_type != "!p<" && modifier_type != "r" && modifier_type != "r>" && modifier_type != "r<"))
-							{
-								modifier_error = 1;
-							}
-						}
-						else if (!modifier_type.empty())
-						{
-							// Modifier type invalid
-							modifier_error = 1;
-						}
-
-						if (modifier_error == 1)
-						{
-							LLStringUtil::format_map_t args;
-							args["COMMAND"] = llformat("%s", std::string(sFSCmdLineRollDice).c_str());
-							report_to_nearby_chat(LLTrans::getString("FSCmdLineRollDiceModifiersInvalid", args));
-							return false;
-						}
-
-						S32 result_per_die = 0;
-						S32 die_iter = 1;
-						S32 freeze_guard = 0;
-						S32 die_penetrated = 0;
-						while (die_iter <= dice)
-						{
-							// Each die may have a different value rolled
-							result_per_die = 1 + (rand() % faces);
-							if (die_penetrated == 1)
-							{
-								result_per_die -= 1;
-								die_penetrated = 0;
-								report_to_nearby_chat(llformat("#%d 1d%d-1: %d.", die_iter, faces, result_per_die));
-							}
-							else
-							{
-								report_to_nearby_chat(llformat("#%d 1d%d: %d.", die_iter, faces, result_per_die));
-							}
-							result += result_per_die;
-							++die_iter;
-
-							if (modifier_type == "<")
-							{
-								// Modifier: Successes lower than a value
-								if (result_per_die <= modifier)
-								{
-									report_to_nearby_chat("  ^-- " + LLTrans::getString("FSCmdLineRollDiceSuccess"));
-									++successes;
-								}
-								else
-								{
-									result -= result_per_die;
-								}
-							}
-							else if (modifier_type == ">")
-							{
-								// Modifier: Successes greater than a value
-								if (result_per_die >= modifier)
-								{
-									report_to_nearby_chat("  ^-- " + LLTrans::getString("FSCmdLineRollDiceSuccess"));
-									++successes;
-								}
-								else
-								{
-									result -= result_per_die;
-								}
-							}
-							else if ((modifier_type == "!" && result_per_die == modifier) || (modifier_type == "!>" && result_per_die >= modifier) || (modifier_type == "!<" && result_per_die <= modifier))
-							{
-								// Modifier: Exploding dice
-								report_to_nearby_chat("  ^-- " + LLTrans::getString("FSCmdLineRollDiceExploded"));
-								--die_iter;
-							}
-							else if ((modifier_type == "!p" && result_per_die == modifier) || (modifier_type == "!p>" && result_per_die >= modifier) || (modifier_type == "!p<" && result_per_die <= modifier))
-							{
-								// Modifier: Penetrating dice (special style of exploding dice)
-								report_to_nearby_chat("  ^-- " + LLTrans::getString("FSCmdLineRollDicePenetrated"));
-								die_penetrated = 1;
-								--die_iter;
-							}
-							else if ((modifier_type == "r" && result_per_die == modifier) || (modifier_type == "r>" && result_per_die >= modifier) || (modifier_type == "r<" && result_per_die <= modifier))
-							{
-								// Modifier: Reroll
-								result -= result_per_die;
-								report_to_nearby_chat("  ^-- " + LLTrans::getString("FSCmdLineRollDiceReroll"));
-								--die_iter;
-							}
-
-							++freeze_guard;
-							if (freeze_guard > 1000)
-							{
-								// More than 1000 iterations already? We probably have an infinite loop - kill all further rolls
-								// Explosions can trigger this easily, "rolld 1 6 !> 0" for example
-								die_iter = 102;
-								report_to_nearby_chat(LLTrans::getString("FSCmdLineRollDiceFreezeGuard"));
-								return false;
-							}
-						}
-
-						if (!modifier_type.empty())
-						{
-							if (modifier_type == "+")
-							{
-								// Modifier: Bonus
-								result += modifier;
-							}
-							else if (modifier_type == "-")
-							{
-								// Modifier: Penalty
-								result -= modifier;
-							}
-							else if (modifier_type == ">" || modifier_type == "<")
-							{
-								// Modifier: Successes
-								report_to_nearby_chat(LLTrans::getString("FSCmdLineRollDiceSuccess") + ": " + llformat("%d", successes));
-							}
-							modifier_type = modifier_type + llformat("%d", modifier);
-						}
-					}
-					else
-					{
-						report_to_nearby_chat(LLTrans::getString("FSCmdLineRollDiceLimits"));
-						return false;
-					}
-				}
-				else
-				{
-					// Roll a default die, if no parameters were provided
-					dice = 1;
-					faces = 6;
-					result = 1 + (rand() % 6);
-				}
-				LLStringUtil::format_map_t args;
-				args["DICE"] = llformat("%d", dice);
-				args["FACES"] = llformat("%d", faces);
-				args["RESULT"] = llformat("%d", result);
-				args["MODIFIER"] = llformat("%s", modifier_type.c_str());
-				report_to_nearby_chat(LLTrans::getString("FSCmdLineRollDiceTotal", args));
-				return false;
-			}
-		}
-	}
-	return true;
-=======
     static LLCachedControl<bool> sFSCmdLine(gSavedSettings, "FSCmdLine");
     static LLCachedControl<std::string> sFSCmdLinePos(gSavedSettings, "FSCmdLinePos");
     static LLCachedControl<std::string> sFSCmdLineDrawDistance(gSavedSettings, "FSCmdLineDrawDistance");
@@ -2163,7 +598,7 @@
                 if (from_gesture)
                 {
                     report_to_nearby_chat(LLTrans::getString("DrawDistanceSteppingGestureObsolete"));
-                    gSavedSettings.setBOOL("FSRenderFarClipStepping", TRUE);
+                    gSavedSettings.setBOOL("FSRenderFarClipStepping", true);
                     return false;
                 }
                 F32 drawDist;
@@ -2248,7 +683,7 @@
 
                     if (status == "on")
                     {
-                        gSavedPerAccountSettings.setBOOL("UseAO", TRUE);
+                        gSavedPerAccountSettings.setBOOL("UseAO", true);
 
                         // <FS:Zi> send appropriate enable/disable messages to nearby chat - FIRE-24160
                         if (!aoWasEnabled)
@@ -2258,7 +693,7 @@
                     }
                     else if (status == "off")
                     {
-                        gSavedPerAccountSettings.setBOOL("UseAO", FALSE);
+                        gSavedPerAccountSettings.setBOOL("UseAO", false);
 
                         // <FS:Zi> send appropriate enable/disable messages to nearby chat - FIRE-24160
                         if (aoWasEnabled)
@@ -2274,11 +709,11 @@
                         {
                             if (status == "off")
                             {
-                                AOEngine::instance().setOverrideSits(tmp, TRUE);
+                                AOEngine::instance().setOverrideSits(tmp, true);
                             }
                             else if (status == "on")
                             {
-                                AOEngine::instance().setOverrideSits(tmp, FALSE);
+                                AOEngine::instance().setOverrideSits(tmp, false);
                             }
                         }
                         else
@@ -2696,7 +1131,7 @@
                         }
                         else
                         {
-                            gZDrop->mRunning = TRUE;
+                            gZDrop->mRunning = true;
                             delete gZDrop;
                             gZDrop = nullptr;
                         }
@@ -2763,7 +1198,7 @@
                         }
                         else
                         {
-                            gZTake->mRunning = TRUE;
+                            gZTake->mRunning = true;
                             delete gZTake;
                             gZTake = nullptr;
                         }
@@ -3086,7 +1521,7 @@
                         }
                         else
                         {
-                            gMTake->mRunning = TRUE;
+                            gMTake->mRunning = true;
                             delete gMTake;
                             gMTake = nullptr;
                         }
@@ -3289,7 +1724,6 @@
         }
     }
     return true;
->>>>>>> c06fb4e0
 }
 
 //case insensitive search for avatar in draw distance
@@ -3325,68 +1759,6 @@
 
 void cmdline_rezplat(bool use_saved_value, F32 visual_radius) //cmdline_rezplat() will still work... just will use the saved value
 {
-<<<<<<< HEAD
-	LLVector3 agentPos = gAgent.getPositionAgent() + (gAgent.getVelocity() * 0.333f);
-	LLMessageSystem* msg = gMessageSystem;
-	msg->newMessageFast(_PREHASH_ObjectAdd);
-	msg->nextBlockFast(_PREHASH_AgentData);
-	msg->addUUIDFast(_PREHASH_AgentID, gAgentID);
-	msg->addUUIDFast(_PREHASH_SessionID, gAgentSessionID);
-	msg->addUUIDFast(_PREHASH_GroupID, FSCommon::getGroupForRezzing());
-	msg->nextBlockFast(_PREHASH_ObjectData);
-	msg->addU8Fast(_PREHASH_PCode, LL_PCODE_VOLUME);
-	msg->addU8Fast(_PREHASH_Material, LL_MCODE_METAL);
-
-	if (agentPos.mV[VZ] > 4096.0f)
-	{
-		msg->addU32Fast(_PREHASH_AddFlags, FLAGS_CREATE_SELECTED);
-	}
-	else
-	{
-		msg->addU32Fast(_PREHASH_AddFlags, 0);
-	}
-
-	LLVolumeParams volume_params;
-
-	volume_params.setType(LL_PCODE_PROFILE_SQUARE, LL_PCODE_PATH_LINE);
-	volume_params.setBeginAndEndS(0.f, 1.f);
-	volume_params.setBeginAndEndT(0.f, 1.f);
-	volume_params.setRatio(1.f, 1.f);
-	volume_params.setShear(0.f, 0.f);
-
-	LLVolumeMessage::packVolumeParams(&volume_params, msg);
-	LLVector3 rezpos = agentPos - LLVector3(0.0f, 0.0f, 2.5f);
-	LLQuaternion rotation;
-	rotation.setQuat(0.f, LLVector3::y_axis);
-
-	static LLCachedControl<F32> sFSCmdLinePlatformSize(gSavedSettings, "FSCmdLinePlatformSize");
-
-	if (use_saved_value)
-	{
-		visual_radius = sFSCmdLinePlatformSize;
-	}
-	F32 max_scale = LLWorld::getInstance()->getRegionMaxPrimScale();
-	F32 min_scale = LLWorld::getInstance()->getRegionMinPrimScale();
-	F32 realsize = visual_radius;
-	if (realsize < min_scale)
-	{
-		realsize = min_scale;
-	}
-	else if (realsize > max_scale)
-	{
-		realsize = max_scale;
-	}
-
-	msg->addVector3Fast(_PREHASH_Scale, LLVector3(realsize, realsize, 0.01f));
-	msg->addQuatFast(_PREHASH_Rotation, rotation);
-	msg->addVector3Fast(_PREHASH_RayStart, rezpos);
-	msg->addVector3Fast(_PREHASH_RayEnd, rezpos);
-	msg->addU8Fast(_PREHASH_BypassRaycast, (U8)1);
-	msg->addU8Fast(_PREHASH_RayEndIsIntersection, (U8)0);
-	msg->addU8Fast(_PREHASH_State, 0);
-	msg->addUUIDFast(_PREHASH_RayTargetID, LLUUID::null);
-	msg->sendReliable(gAgent.getRegionHost());
-=======
     LLVector3 agentPos = gAgent.getPositionAgent() + (gAgent.getVelocity() * 0.333f);
     LLMessageSystem* msg = gMessageSystem;
     msg->newMessageFast(_PREHASH_ObjectAdd);
@@ -3443,11 +1815,10 @@
     msg->addVector3Fast(_PREHASH_RayStart, rezpos);
     msg->addVector3Fast(_PREHASH_RayEnd, rezpos);
     msg->addU8Fast(_PREHASH_BypassRaycast, (U8)1);
-    msg->addU8Fast(_PREHASH_RayEndIsIntersection, (U8)FALSE);
+    msg->addU8Fast(_PREHASH_RayEndIsIntersection, (U8)0);
     msg->addU8Fast(_PREHASH_State, 0);
     msg->addUUIDFast(_PREHASH_RayTargetID, LLUUID::null);
     msg->sendReliable(gAgent.getRegionHost());
->>>>>>> c06fb4e0
 }
 
 bool cmdline_packager(std::string_view message, const LLUUID& fromID, const LLUUID& ownerID)
