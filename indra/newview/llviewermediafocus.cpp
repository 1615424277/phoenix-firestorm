/**
 * @file llviewermediafocus.cpp
 * @brief Governs focus on Media prims
 *
 * $LicenseInfo:firstyear=2003&license=viewerlgpl$
 * Second Life Viewer Source Code
 * Copyright (C) 2010, Linden Research, Inc.
 *
 * This library is free software; you can redistribute it and/or
 * modify it under the terms of the GNU Lesser General Public
 * License as published by the Free Software Foundation;
 * version 2.1 of the License only.
 *
 * This library is distributed in the hope that it will be useful,
 * but WITHOUT ANY WARRANTY; without even the implied warranty of
 * MERCHANTABILITY or FITNESS FOR A PARTICULAR PURPOSE.  See the GNU
 * Lesser General Public License for more details.
 *
 * You should have received a copy of the GNU Lesser General Public
 * License along with this library; if not, write to the Free Software
 * Foundation, Inc., 51 Franklin Street, Fifth Floor, Boston, MA  02110-1301  USA
 *
 * Linden Research, Inc., 945 Battery Street, San Francisco, CA  94111  USA
 * $/LicenseInfo$
 */

#include "llviewerprecompiledheaders.h"

#include "llviewermediafocus.h"

//LLViewerMediaFocus
#include "llviewerobjectlist.h"
#include "llpanelprimmediacontrols.h"
#include "llpluginclassmedia.h"
#include "llagent.h"
#include "llagentcamera.h"
#include "lltoolpie.h"
#include "llviewercamera.h"
#include "llviewermedia.h"
#include "llhudview.h"
#include "lluictrlfactory.h"
#include "lldrawable.h"
#include "llparcel.h"
#include "llviewerparcelmgr.h"
#include "llweb.h"
#include "llmediaentry.h"
#include "llkeyboard.h"
#include "lltoolmgr.h"
#include "llvovolume.h"
#include "llhelp.h"

//
// LLViewerMediaFocus
//

LLViewerMediaFocus::LLViewerMediaFocus()
:   mFocusedObjectFace(0),
    mHoverObjectFace(0)
{
}

LLViewerMediaFocus::~LLViewerMediaFocus()
{
    // The destructor for LLSingletons happens at atexit() time, which is too late to do much.
    // Clean up in cleanupClass() instead.
    gFocusMgr.removeKeyboardFocusWithoutCallback(this);
}

void LLViewerMediaFocus::setFocusFace(LLPointer<LLViewerObject> objectp, S32 face, viewer_media_t media_impl, LLVector3 pick_normal)
<<<<<<< HEAD
{	
	LLParcel *parcel = LLViewerParcelMgr::getInstance()->getAgentParcel();
	
	LLViewerMediaImpl *old_media_impl = getFocusedMediaImpl();
	if(old_media_impl)
	{
		old_media_impl->focus(false);
	}
	
	// Always clear the current selection.  If we're setting focus on a face, we'll reselect the correct object below.
	LLSelectMgr::getInstance()->deselectAll();
	mSelection = NULL;

	if (media_impl.notNull() && objectp.notNull())
	{
		bool face_auto_zoom = false;
		mPrevFocusedImplID = LLUUID::null;
		mFocusedImplID = media_impl->getMediaTextureID();
		mFocusedObjectID = objectp->getID();
		mFocusedObjectFace = face;
		mFocusedObjectNormal = pick_normal;
		
		// Set the selection in the selection manager so we can draw the focus ring.
		mSelection = LLSelectMgr::getInstance()->selectObjectOnly(objectp, face);

		// Focusing on a media face clears its disable flag.
		media_impl->setDisabled(false);

		LLTextureEntry* tep = objectp->getTE(face);
		if(tep && tep->hasMedia())
		{
			LLMediaEntry* mep = tep->getMediaData();
			face_auto_zoom = mep->getAutoZoom();
			if(!media_impl->hasMedia())
			{
				std::string url = mep->getCurrentURL().empty() ? mep->getHomeURL() : mep->getCurrentURL();
				media_impl->navigateTo(url, "", true);
			}
		}
		else
		{
			// This should never happen.
			LL_WARNS() << "Can't find media entry for focused face" << LL_ENDL;
		}

		media_impl->focus(true);
		gFocusMgr.setKeyboardFocus(this);
		LLViewerMediaImpl* impl = getFocusedMediaImpl();
		if (impl)
		{
			LLEditMenuHandler::gEditMenuHandler = impl;
		}
		
		// We must do this before  processing the media HUD zoom, or it may zoom to the wrong face. 
		update();

		if(mMediaControls.get())
		{
			if(face_auto_zoom && !static_cast<bool>(parcel->getMediaPreventCameraZoom()))
			{
				// Zoom in on this face
				mMediaControls.get()->resetZoomLevel(false);
				mMediaControls.get()->nextZoomLevel();
			}
			else
			{
				// Reset the controls' zoom level without moving the camera.
				// This fixes the case where clicking focus between two non-autozoom faces doesn't change the zoom-out button back to a zoom-in button.
				mMediaControls.get()->resetZoomLevel(false);
			}
		}
	}
	else
	{
		if(hasFocus())
		{
			gFocusMgr.setKeyboardFocus(NULL);
		}

		LLViewerMediaImpl* impl = getFocusedMediaImpl();
		if (LLEditMenuHandler::gEditMenuHandler == impl)
		{
			LLEditMenuHandler::gEditMenuHandler = NULL;
		}

		
		mFocusedImplID = LLUUID::null;
		if (objectp.notNull())
		{
			// Still record the focused object...it may mean we need to load media data.
			// This will aid us in determining this object is "important enough"
			mFocusedObjectID = objectp->getID();
			mFocusedObjectFace = face;
		}
		else {
			mFocusedObjectID = LLUUID::null;
			mFocusedObjectFace = 0;
		}
	}
=======
{
    LLParcel *parcel = LLViewerParcelMgr::getInstance()->getAgentParcel();

    LLViewerMediaImpl *old_media_impl = getFocusedMediaImpl();
    if(old_media_impl)
    {
        old_media_impl->focus(false);
    }

    // Always clear the current selection.  If we're setting focus on a face, we'll reselect the correct object below.
    LLSelectMgr::getInstance()->deselectAll();
    mSelection = NULL;

    if (media_impl.notNull() && objectp.notNull())
    {
        bool face_auto_zoom = false;
        mPrevFocusedImplID = LLUUID::null;
        mFocusedImplID = media_impl->getMediaTextureID();
        mFocusedObjectID = objectp->getID();
        mFocusedObjectFace = face;
        mFocusedObjectNormal = pick_normal;

        // Set the selection in the selection manager so we can draw the focus ring.
        mSelection = LLSelectMgr::getInstance()->selectObjectOnly(objectp, face);

        // Focusing on a media face clears its disable flag.
        media_impl->setDisabled(false);

        LLTextureEntry* tep = objectp->getTE(face);
        if(tep && tep->hasMedia())
        {
            LLMediaEntry* mep = tep->getMediaData();
            face_auto_zoom = mep->getAutoZoom();
            if(!media_impl->hasMedia())
            {
                std::string url = mep->getCurrentURL().empty() ? mep->getHomeURL() : mep->getCurrentURL();
                media_impl->navigateTo(url, "", true);
            }
        }
        else
        {
            // This should never happen.
            LL_WARNS() << "Can't find media entry for focused face" << LL_ENDL;
        }

        media_impl->focus(true);
        gFocusMgr.setKeyboardFocus(this);
        LLViewerMediaImpl* impl = getFocusedMediaImpl();
        if (impl)
        {
            LLEditMenuHandler::gEditMenuHandler = impl;
        }

        // We must do this before  processing the media HUD zoom, or it may zoom to the wrong face.
        update();

        if(mMediaControls.get())
        {
            if(face_auto_zoom && !static_cast<bool>(parcel->getMediaPreventCameraZoom()))
            {
                // Zoom in on this face
                mMediaControls.get()->resetZoomLevel(false);
                mMediaControls.get()->nextZoomLevel();
            }
            else
            {
                // Reset the controls' zoom level without moving the camera.
                // This fixes the case where clicking focus between two non-autozoom faces doesn't change the zoom-out button back to a zoom-in button.
                mMediaControls.get()->resetZoomLevel(false);
            }
        }
    }
    else
    {
        if(hasFocus())
        {
            gFocusMgr.setKeyboardFocus(NULL);
        }

        LLViewerMediaImpl* impl = getFocusedMediaImpl();
        if (LLEditMenuHandler::gEditMenuHandler == impl)
        {
            LLEditMenuHandler::gEditMenuHandler = NULL;
        }


        mFocusedImplID = LLUUID::null;
        if (objectp.notNull())
        {
            // Still record the focused object...it may mean we need to load media data.
            // This will aid us in determining this object is "important enough"
            mFocusedObjectID = objectp->getID();
            mFocusedObjectFace = face;
        }
        else {
            mFocusedObjectID = LLUUID::null;
            mFocusedObjectFace = 0;
        }
    }
>>>>>>> 1a8a5404
}

void LLViewerMediaFocus::clearFocus()
{
    setFocusFace(NULL, 0, NULL);
}

void LLViewerMediaFocus::setHoverFace(LLPointer<LLViewerObject> objectp, S32 face, viewer_media_t media_impl, LLVector3 pick_normal)
{
    if (media_impl.notNull())
    {
        mHoverImplID = media_impl->getMediaTextureID();
        mHoverObjectID = objectp->getID();
        mHoverObjectFace = face;
        mHoverObjectNormal = pick_normal;
    }
    else
    {
        mHoverObjectID = LLUUID::null;
        mHoverObjectFace = 0;
        mHoverImplID = LLUUID::null;
    }
}

void LLViewerMediaFocus::clearHover()
{
    setHoverFace(NULL, 0, NULL);
}


bool LLViewerMediaFocus::getFocus()
{
    if (gFocusMgr.getKeyboardFocus() == this)
    {
        return true;
    }
    return false;
}

// This function selects an ideal viewing distance based on the focused object, pick normal, and padding value
LLVector3d LLViewerMediaFocus::setCameraZoom(LLViewerObject* object, LLVector3 normal, F32 padding_factor, bool zoom_in_only)
{
<<<<<<< HEAD
	LLVector3d camera_pos;
	if (object)
	{
		gAgentCamera.setFocusOnAvatar(false, ANIMATE);

		LLBBox bbox = object->getBoundingBoxAgent();
		LLVector3d center = gAgent.getPosGlobalFromAgent(bbox.getCenterAgent());
		F32 height;
		F32 width;
		F32 depth;
		F32 angle_of_view;
		F32 distance;

		// We need the aspect ratio, and the 3 components of the bbox as height, width, and depth.
		F32 aspect_ratio = getBBoxAspectRatio(bbox, normal, &height, &width, &depth);
		F32 camera_aspect = LLViewerCamera::getInstance()->getAspect();
		
		LL_DEBUGS() << "normal = " << normal << ", aspect_ratio = " << aspect_ratio << ", camera_aspect = " << camera_aspect << LL_ENDL;

		// We will normally use the side of the volume aligned with the short side of the screen (i.e. the height for 
		// a screen in a landscape aspect ratio), however there is an edge case where the aspect ratio of the object is 
		// more extreme than the screen.  In this case we invert the logic, using the longer component of both the object
		// and the screen.  
		bool invert = (camera_aspect > 1.0f && aspect_ratio > camera_aspect) ||
			(camera_aspect < 1.0f && aspect_ratio < camera_aspect);

		// To calculate the optimum viewing distance we will need the angle of the shorter side of the view rectangle.
		// In portrait mode this is the width, and in landscape it is the height.
		// We then calculate the distance based on the corresponding side of the object bbox (width for portrait, height for landscape)
		// We will add half the depth of the bounding box, as the distance projection uses the center point of the bbox.
		if(camera_aspect < 1.0f || invert)
		{
			angle_of_view = llmax(0.1f, LLViewerCamera::getInstance()->getView() * LLViewerCamera::getInstance()->getAspect());
			distance = width * 0.5 * padding_factor / tan(angle_of_view * 0.5f );

			LL_DEBUGS() << "using width (" << width << "), angle_of_view = " << angle_of_view << ", distance = " << distance << LL_ENDL;
		}
		else
		{
			angle_of_view = llmax(0.1f, LLViewerCamera::getInstance()->getView());
			distance = height * 0.5 * padding_factor / tan(angle_of_view * 0.5f );

			LL_DEBUGS() << "using height (" << height << "), angle_of_view = " << angle_of_view << ", distance = " << distance << LL_ENDL;
		}

		distance += depth * 0.5;

		// Finally animate the camera to this new position and focal point
		LLVector3d target_pos;
		// The target lookat position is the center of the selection (in global coords)
		target_pos = center;
		// Target look-from (camera) position is "distance" away from the target along the normal 
		LLVector3d pickNormal = LLVector3d(normal);
		pickNormal.normalize();
=======
    LLVector3d camera_pos;
    if (object)
    {
        gAgentCamera.setFocusOnAvatar(false, ANIMATE);

        LLBBox bbox = object->getBoundingBoxAgent();
        LLVector3d center = gAgent.getPosGlobalFromAgent(bbox.getCenterAgent());
        F32 height;
        F32 width;
        F32 depth;
        F32 angle_of_view;
        F32 distance;

        // We need the aspect ratio, and the 3 components of the bbox as height, width, and depth.
        F32 aspect_ratio = getBBoxAspectRatio(bbox, normal, &height, &width, &depth);
        F32 camera_aspect = LLViewerCamera::getInstance()->getAspect();

        LL_DEBUGS() << "normal = " << normal << ", aspect_ratio = " << aspect_ratio << ", camera_aspect = " << camera_aspect << LL_ENDL;

        // We will normally use the side of the volume aligned with the short side of the screen (i.e. the height for
        // a screen in a landscape aspect ratio), however there is an edge case where the aspect ratio of the object is
        // more extreme than the screen.  In this case we invert the logic, using the longer component of both the object
        // and the screen.
        bool invert = (camera_aspect > 1.0f && aspect_ratio > camera_aspect) ||
            (camera_aspect < 1.0f && aspect_ratio < camera_aspect);

        // To calculate the optimum viewing distance we will need the angle of the shorter side of the view rectangle.
        // In portrait mode this is the width, and in landscape it is the height.
        // We then calculate the distance based on the corresponding side of the object bbox (width for portrait, height for landscape)
        // We will add half the depth of the bounding box, as the distance projection uses the center point of the bbox.
        if(camera_aspect < 1.0f || invert)
        {
            angle_of_view = llmax(0.1f, LLViewerCamera::getInstance()->getView() * LLViewerCamera::getInstance()->getAspect());
            distance = width * 0.5 * padding_factor / tan(angle_of_view * 0.5f );

            LL_DEBUGS() << "using width (" << width << "), angle_of_view = " << angle_of_view << ", distance = " << distance << LL_ENDL;
        }
        else
        {
            angle_of_view = llmax(0.1f, LLViewerCamera::getInstance()->getView());
            distance = height * 0.5 * padding_factor / tan(angle_of_view * 0.5f );

            LL_DEBUGS() << "using height (" << height << "), angle_of_view = " << angle_of_view << ", distance = " << distance << LL_ENDL;
        }

        distance += depth * 0.5;

        // Finally animate the camera to this new position and focal point
        LLVector3d target_pos;
        // The target lookat position is the center of the selection (in global coords)
        target_pos = center;
        // Target look-from (camera) position is "distance" away from the target along the normal
        LLVector3d pickNormal = LLVector3d(normal);
        pickNormal.normalize();
>>>>>>> 1a8a5404
        camera_pos = target_pos + pickNormal * distance;
        if (pickNormal == LLVector3d::z_axis || pickNormal == LLVector3d::z_axis_neg)
        {
            // If the normal points directly up, the camera will "flip" around.
            // We try to avoid this by adjusting the target camera position a
            // smidge towards current camera position
            // *NOTE: this solution is not perfect.  All it attempts to solve is the
            // "looking down" problem where the camera flips around when it animates
            // to that position.  You still are not guaranteed to be looking at the
            // media in the correct orientation.  What this solution does is it will
            // put the camera into position keeping as best it can the current
            // orientation with respect to the face.  In other words, if before zoom
            // the media appears "upside down" from the camera, after zooming it will
            // still be upside down, but at least it will not flip.
            LLVector3d cur_camera_pos = LLVector3d(gAgentCamera.getCameraPositionGlobal());
            LLVector3d delta = (cur_camera_pos - camera_pos);
            F64 len = delta.length();
            delta.normalize();
            // Move 1% of the distance towards original camera location
            camera_pos += 0.01 * len * delta;
        }

<<<<<<< HEAD
		// If we are not allowing zooming out and the old camera position is closer to 
		// the center then the new intended camera position, don't move camera and return
		if (zoom_in_only &&
		    (dist_vec_squared(gAgentCamera.getCameraPositionGlobal(), target_pos) < dist_vec_squared(camera_pos, target_pos)))
		{
			return camera_pos;
		}

		gAgentCamera.setCameraPosAndFocusGlobal(camera_pos, target_pos, object->getID() );

	}
	else
	{
		// If we have no object, focus back on the avatar.
		gAgentCamera.setFocusOnAvatar(true, ANIMATE);
	}
	return camera_pos;
=======
        // If we are not allowing zooming out and the old camera position is closer to
        // the center then the new intended camera position, don't move camera and return
        if (zoom_in_only &&
            (dist_vec_squared(gAgentCamera.getCameraPositionGlobal(), target_pos) < dist_vec_squared(camera_pos, target_pos)))
        {
            return camera_pos;
        }

        gAgentCamera.setCameraPosAndFocusGlobal(camera_pos, target_pos, object->getID() );

    }
    else
    {
        // If we have no object, focus back on the avatar.
        gAgentCamera.setFocusOnAvatar(true, ANIMATE);
    }
    return camera_pos;
>>>>>>> 1a8a5404
}
void LLViewerMediaFocus::onFocusReceived()
{
    LLViewerMediaImpl* media_impl = getFocusedMediaImpl();
    if(media_impl)
        media_impl->focus(true);

    LLFocusableElement::onFocusReceived();
}

void LLViewerMediaFocus::onFocusLost()
{
    LLViewerMediaImpl* media_impl = getFocusedMediaImpl();
    if(media_impl)
        media_impl->focus(false);

    gViewerWindow->focusClient();
    LLFocusableElement::onFocusLost();
}

bool LLViewerMediaFocus::handleKey(KEY key, MASK mask, bool called_from_parent)
{
<<<<<<< HEAD
	LLViewerMediaImpl* media_impl = getFocusedMediaImpl();
	if(media_impl)
	{
		media_impl->handleKeyHere(key, mask);

		if (KEY_ESCAPE == key)
		{
			// Reset camera zoom in this case.
			if(mFocusedImplID.notNull())
			{
				if(mMediaControls.get())
				{
					mMediaControls.get()->resetZoomLevel(true);
				}
			}
			
			clearFocus();
		}

		// <FS:Ansariel> Keep help links
		if ( KEY_F1 == key && LLUI::getInstance()->mHelpImpl && mMediaControls.get())
		{
			std::string help_topic;
			if (mMediaControls.get()->findHelpTopic(help_topic))
			{
				LLUI::getInstance()->mHelpImpl->showTopic(help_topic);
			}
		}
		// </FS:Ansariel>
	}
	
	return true;
=======
    LLViewerMediaImpl* media_impl = getFocusedMediaImpl();
    if(media_impl)
    {
        media_impl->handleKeyHere(key, mask);

        if (KEY_ESCAPE == key)
        {
            // Reset camera zoom in this case.
            if(mFocusedImplID.notNull())
            {
                if(mMediaControls.get())
                {
                    mMediaControls.get()->resetZoomLevel(true);
                }
            }

            clearFocus();
        }

        // <FS:Ansariel> Keep help links
        if ( KEY_F1 == key && LLUI::getInstance()->mHelpImpl && mMediaControls.get())
        {
            std::string help_topic;
            if (mMediaControls.get()->findHelpTopic(help_topic))
            {
                LLUI::getInstance()->mHelpImpl->showTopic(help_topic);
            }
        }
        // </FS:Ansariel>
    }

    return true;
>>>>>>> 1a8a5404
}

bool LLViewerMediaFocus::handleKeyUp(KEY key, MASK mask, bool called_from_parent)
{
    LLViewerMediaImpl* media_impl = getFocusedMediaImpl();
    if (media_impl)
    {
        media_impl->handleKeyUpHere(key, mask);
    }
    return true;
}



bool LLViewerMediaFocus::handleUnicodeChar(llwchar uni_char, bool called_from_parent)
{
    LLViewerMediaImpl* media_impl = getFocusedMediaImpl();
    if(media_impl)
        media_impl->handleUnicodeCharHere(uni_char);
    return true;
}

bool LLViewerMediaFocus::handleScrollWheel(const LLVector2& texture_coords, S32 clicks_x, S32 clicks_y)
{
    bool retval = false;
    LLViewerMediaImpl* media_impl = getFocusedMediaImpl();
    if (media_impl && media_impl->hasMedia())
    {
        media_impl->scrollWheel(texture_coords, clicks_x, clicks_y, gKeyboard->currentMask(true));
        retval = true;
    }
    return retval;
}

bool LLViewerMediaFocus::handleScrollWheel(S32 x, S32 y, S32 clicks_x, S32 clicks_y)
{
<<<<<<< HEAD
	bool retval = false;
	LLViewerMediaImpl* media_impl = getFocusedMediaImpl();
	if(media_impl && media_impl->hasMedia())
	{
		media_impl->scrollWheel(x, y, clicks_x, clicks_y, gKeyboard->currentMask(true));
		retval = true;
	}
	return retval;
=======
    bool retval = false;
    LLViewerMediaImpl* media_impl = getFocusedMediaImpl();
    if(media_impl && media_impl->hasMedia())
    {
        media_impl->scrollWheel(x, y, clicks_x, clicks_y, gKeyboard->currentMask(true));
        retval = true;
    }
    return retval;
>>>>>>> 1a8a5404
}

void LLViewerMediaFocus::update()
{
    if(mFocusedImplID.notNull())
    {
        // We have a focused impl/face.
        if(!getFocus())
        {
            // We've lost keyboard focus -- check to see whether the media controls have it
            if(mMediaControls.get() && mMediaControls.get()->hasFocus())
            {
                // the media controls have focus -- don't clear.
            }
            else
            {
                // Someone else has focus -- back off.
                mPrevFocusedImplID = mFocusedImplID;
                clearFocus();
            }
        }
        else if(LLToolMgr::getInstance()->inBuildMode())
        {
            // Build tools are selected -- clear focus.
            clearFocus();
        }
    }


    LLViewerMediaImpl *media_impl = getFocusedMediaImpl();
    LLViewerObject *viewer_object = getFocusedObject();
    S32 face = mFocusedObjectFace;
    LLVector3 normal = mFocusedObjectNormal;

    if(!media_impl || !viewer_object)
    {
        media_impl = getHoverMediaImpl();
        viewer_object = getHoverObject();
        face = mHoverObjectFace;
        normal = mHoverObjectNormal;
    }

    if(media_impl && viewer_object)
    {
        // We have an object and impl to point at.

        // Make sure the media HUD object exists.
        if(! mMediaControls.get())
        {
            LLPanelPrimMediaControls* media_controls = new LLPanelPrimMediaControls();
            mMediaControls = media_controls->getHandle();
            gHUDView->addChild(media_controls);
        }
        mMediaControls.get()->setMediaFace(viewer_object, face, media_impl, normal);
    }
    else
    {
        // The media HUD is no longer needed.
        if(mMediaControls.get())
        {
            mMediaControls.get()->setMediaFace(NULL, 0, NULL);
        }
    }
}


// This function calculates the aspect ratio and the world aligned components of a selection bounding box.
F32 LLViewerMediaFocus::getBBoxAspectRatio(const LLBBox& bbox, const LLVector3& normal, F32* height, F32* width, F32* depth)
{
    // Convert the selection normal and an up vector to local coordinate space of the bbox
    LLVector3 local_normal = bbox.agentToLocalBasis(normal);
    LLVector3 z_vec = bbox.agentToLocalBasis(LLVector3(0.0f, 0.0f, 1.0f));

    LLVector3 comp1(0.f,0.f,0.f);
    LLVector3 comp2(0.f,0.f,0.f);
    LLVector3 bbox_max = bbox.getExtentLocal();
    F32 dot1 = 0.f;
    F32 dot2 = 0.f;

    LL_DEBUGS() << "bounding box local size = " << bbox_max << ", local_normal = " << local_normal << LL_ENDL;

    // The largest component of the localized normal vector is the depth component
    // meaning that the other two are the legs of the rectangle.
    local_normal.abs();

    // Using temporary variables for these makes the logic a bit more readable.
    bool XgtY = (local_normal.mV[VX] > local_normal.mV[VY]);
    bool XgtZ = (local_normal.mV[VX] > local_normal.mV[VZ]);
    bool YgtZ = (local_normal.mV[VY] > local_normal.mV[VZ]);

    if(XgtY && XgtZ)
    {
        LL_DEBUGS() << "x component of normal is longest, using y and z" << LL_ENDL;
        comp1.mV[VY] = bbox_max.mV[VY];
        comp2.mV[VZ] = bbox_max.mV[VZ];
        *depth = bbox_max.mV[VX];
    }
    else if(!XgtY && YgtZ)
    {
        LL_DEBUGS() << "y component of normal is longest, using x and z" << LL_ENDL;
        comp1.mV[VX] = bbox_max.mV[VX];
        comp2.mV[VZ] = bbox_max.mV[VZ];
        *depth = bbox_max.mV[VY];
    }
    else
    {
        LL_DEBUGS() << "z component of normal is longest, using x and y" << LL_ENDL;
        comp1.mV[VX] = bbox_max.mV[VX];
        comp2.mV[VY] = bbox_max.mV[VY];
        *depth = bbox_max.mV[VZ];
    }

    // The height is the vector closest to vertical in the bbox coordinate space (highest dot product value)
    dot1 = comp1 * z_vec;
    dot2 = comp2 * z_vec;
    if(fabs(dot1) > fabs(dot2))
    {
        *height = comp1.length();
        *width = comp2.length();

        LL_DEBUGS() << "comp1 = " << comp1 << ", height = " << *height << LL_ENDL;
        LL_DEBUGS() << "comp2 = " << comp2 << ", width = " << *width << LL_ENDL;
    }
    else
    {
        *height = comp2.length();
        *width = comp1.length();

        LL_DEBUGS() << "comp2 = " << comp2 << ", height = " << *height << LL_ENDL;
        LL_DEBUGS() << "comp1 = " << comp1 << ", width = " << *width << LL_ENDL;
    }

    LL_DEBUGS() << "returning " << (*width / *height) << LL_ENDL;

    // Return the aspect ratio.
    return *width / *height;
}

bool LLViewerMediaFocus::isFocusedOnFace(LLPointer<LLViewerObject> objectp, S32 face)
{
    return objectp->getID() == mFocusedObjectID && face == mFocusedObjectFace;
}

bool LLViewerMediaFocus::isHoveringOverFace(LLPointer<LLViewerObject> objectp, S32 face)
{
    return objectp->getID() == mHoverObjectID && face == mHoverObjectFace;
}


LLViewerMediaImpl* LLViewerMediaFocus::getFocusedMediaImpl()
{
    return LLViewerMedia::getInstance()->getMediaImplFromTextureID(mFocusedImplID);
}

LLViewerObject* LLViewerMediaFocus::getFocusedObject()
{
    return gObjectList.findObject(mFocusedObjectID);
}

LLViewerMediaImpl* LLViewerMediaFocus::getHoverMediaImpl()
{
    return LLViewerMedia::getInstance()->getMediaImplFromTextureID(mHoverImplID);
}

LLViewerObject* LLViewerMediaFocus::getHoverObject()
{
    return gObjectList.findObject(mHoverObjectID);
}

void LLViewerMediaFocus::focusZoomOnMedia(LLUUID media_id)
{
    LLViewerMediaImpl* impl = LLViewerMedia::getInstance()->getMediaImplFromTextureID(media_id);

    if(impl)
    {
        // Get the first object from the media impl's object list.  This is completely arbitrary, but should suffice.
        LLVOVolume *obj = impl->getSomeObject();
        if(obj)
        {
            // This media is attached to at least one object.  Figure out which face it's on.
            S32 face = obj->getFaceIndexWithMediaImpl(impl, -1);

            // We don't have a proper pick normal here, and finding a face's real normal is... complicated.
            LLVector3 normal = obj->getApproximateFaceNormal(face);
            if(normal.isNull())
            {
                // If that didn't work, use the inverse of the camera "look at" axis, which should keep the camera pointed in the same direction.
//              LL_INFOS() << "approximate face normal invalid, using camera direction." << LL_ENDL;
                normal = LLViewerCamera::getInstance()->getAtAxis();
                normal *= (F32)-1.0f;
            }

            // Attempt to focus/zoom on that face.
            setFocusFace(obj, face, impl, normal);

            if(mMediaControls.get())
            {
                mMediaControls.get()->resetZoomLevel();
                mMediaControls.get()->nextZoomLevel();
            }
        }
    }
}

void LLViewerMediaFocus::unZoom()
{
    if(mMediaControls.get())
    {
        mMediaControls.get()->resetZoomLevel();
    }
}

bool LLViewerMediaFocus::isZoomed() const
{
    return (mMediaControls.get() && mMediaControls.get()->getZoomLevel() != LLPanelPrimMediaControls::ZOOM_NONE);
}

bool LLViewerMediaFocus::isZoomedOnMedia(LLUUID media_id)
{
    if (isZoomed())
    {
        return (mFocusedImplID == media_id) || (mPrevFocusedImplID == media_id);
    }
    return false;
}

LLUUID LLViewerMediaFocus::getControlsMediaID()
{
    if(getFocusedMediaImpl())
    {
        return mFocusedImplID;
    }
    else if(getHoverMediaImpl())
    {
        return mHoverImplID;
    }

    return LLUUID::null;
}

bool LLViewerMediaFocus::wantsKeyUpKeyDown() const
{
    return true;
}

bool LLViewerMediaFocus::wantsReturnKey() const
{
    return true;
}<|MERGE_RESOLUTION|>--- conflicted
+++ resolved
@@ -67,107 +67,6 @@
 }
 
 void LLViewerMediaFocus::setFocusFace(LLPointer<LLViewerObject> objectp, S32 face, viewer_media_t media_impl, LLVector3 pick_normal)
-<<<<<<< HEAD
-{	
-	LLParcel *parcel = LLViewerParcelMgr::getInstance()->getAgentParcel();
-	
-	LLViewerMediaImpl *old_media_impl = getFocusedMediaImpl();
-	if(old_media_impl)
-	{
-		old_media_impl->focus(false);
-	}
-	
-	// Always clear the current selection.  If we're setting focus on a face, we'll reselect the correct object below.
-	LLSelectMgr::getInstance()->deselectAll();
-	mSelection = NULL;
-
-	if (media_impl.notNull() && objectp.notNull())
-	{
-		bool face_auto_zoom = false;
-		mPrevFocusedImplID = LLUUID::null;
-		mFocusedImplID = media_impl->getMediaTextureID();
-		mFocusedObjectID = objectp->getID();
-		mFocusedObjectFace = face;
-		mFocusedObjectNormal = pick_normal;
-		
-		// Set the selection in the selection manager so we can draw the focus ring.
-		mSelection = LLSelectMgr::getInstance()->selectObjectOnly(objectp, face);
-
-		// Focusing on a media face clears its disable flag.
-		media_impl->setDisabled(false);
-
-		LLTextureEntry* tep = objectp->getTE(face);
-		if(tep && tep->hasMedia())
-		{
-			LLMediaEntry* mep = tep->getMediaData();
-			face_auto_zoom = mep->getAutoZoom();
-			if(!media_impl->hasMedia())
-			{
-				std::string url = mep->getCurrentURL().empty() ? mep->getHomeURL() : mep->getCurrentURL();
-				media_impl->navigateTo(url, "", true);
-			}
-		}
-		else
-		{
-			// This should never happen.
-			LL_WARNS() << "Can't find media entry for focused face" << LL_ENDL;
-		}
-
-		media_impl->focus(true);
-		gFocusMgr.setKeyboardFocus(this);
-		LLViewerMediaImpl* impl = getFocusedMediaImpl();
-		if (impl)
-		{
-			LLEditMenuHandler::gEditMenuHandler = impl;
-		}
-		
-		// We must do this before  processing the media HUD zoom, or it may zoom to the wrong face. 
-		update();
-
-		if(mMediaControls.get())
-		{
-			if(face_auto_zoom && !static_cast<bool>(parcel->getMediaPreventCameraZoom()))
-			{
-				// Zoom in on this face
-				mMediaControls.get()->resetZoomLevel(false);
-				mMediaControls.get()->nextZoomLevel();
-			}
-			else
-			{
-				// Reset the controls' zoom level without moving the camera.
-				// This fixes the case where clicking focus between two non-autozoom faces doesn't change the zoom-out button back to a zoom-in button.
-				mMediaControls.get()->resetZoomLevel(false);
-			}
-		}
-	}
-	else
-	{
-		if(hasFocus())
-		{
-			gFocusMgr.setKeyboardFocus(NULL);
-		}
-
-		LLViewerMediaImpl* impl = getFocusedMediaImpl();
-		if (LLEditMenuHandler::gEditMenuHandler == impl)
-		{
-			LLEditMenuHandler::gEditMenuHandler = NULL;
-		}
-
-		
-		mFocusedImplID = LLUUID::null;
-		if (objectp.notNull())
-		{
-			// Still record the focused object...it may mean we need to load media data.
-			// This will aid us in determining this object is "important enough"
-			mFocusedObjectID = objectp->getID();
-			mFocusedObjectFace = face;
-		}
-		else {
-			mFocusedObjectID = LLUUID::null;
-			mFocusedObjectFace = 0;
-		}
-	}
-=======
 {
     LLParcel *parcel = LLViewerParcelMgr::getInstance()->getAgentParcel();
 
@@ -267,7 +166,6 @@
             mFocusedObjectFace = 0;
         }
     }
->>>>>>> 1a8a5404
 }
 
 void LLViewerMediaFocus::clearFocus()
@@ -310,62 +208,6 @@
 // This function selects an ideal viewing distance based on the focused object, pick normal, and padding value
 LLVector3d LLViewerMediaFocus::setCameraZoom(LLViewerObject* object, LLVector3 normal, F32 padding_factor, bool zoom_in_only)
 {
-<<<<<<< HEAD
-	LLVector3d camera_pos;
-	if (object)
-	{
-		gAgentCamera.setFocusOnAvatar(false, ANIMATE);
-
-		LLBBox bbox = object->getBoundingBoxAgent();
-		LLVector3d center = gAgent.getPosGlobalFromAgent(bbox.getCenterAgent());
-		F32 height;
-		F32 width;
-		F32 depth;
-		F32 angle_of_view;
-		F32 distance;
-
-		// We need the aspect ratio, and the 3 components of the bbox as height, width, and depth.
-		F32 aspect_ratio = getBBoxAspectRatio(bbox, normal, &height, &width, &depth);
-		F32 camera_aspect = LLViewerCamera::getInstance()->getAspect();
-		
-		LL_DEBUGS() << "normal = " << normal << ", aspect_ratio = " << aspect_ratio << ", camera_aspect = " << camera_aspect << LL_ENDL;
-
-		// We will normally use the side of the volume aligned with the short side of the screen (i.e. the height for 
-		// a screen in a landscape aspect ratio), however there is an edge case where the aspect ratio of the object is 
-		// more extreme than the screen.  In this case we invert the logic, using the longer component of both the object
-		// and the screen.  
-		bool invert = (camera_aspect > 1.0f && aspect_ratio > camera_aspect) ||
-			(camera_aspect < 1.0f && aspect_ratio < camera_aspect);
-
-		// To calculate the optimum viewing distance we will need the angle of the shorter side of the view rectangle.
-		// In portrait mode this is the width, and in landscape it is the height.
-		// We then calculate the distance based on the corresponding side of the object bbox (width for portrait, height for landscape)
-		// We will add half the depth of the bounding box, as the distance projection uses the center point of the bbox.
-		if(camera_aspect < 1.0f || invert)
-		{
-			angle_of_view = llmax(0.1f, LLViewerCamera::getInstance()->getView() * LLViewerCamera::getInstance()->getAspect());
-			distance = width * 0.5 * padding_factor / tan(angle_of_view * 0.5f );
-
-			LL_DEBUGS() << "using width (" << width << "), angle_of_view = " << angle_of_view << ", distance = " << distance << LL_ENDL;
-		}
-		else
-		{
-			angle_of_view = llmax(0.1f, LLViewerCamera::getInstance()->getView());
-			distance = height * 0.5 * padding_factor / tan(angle_of_view * 0.5f );
-
-			LL_DEBUGS() << "using height (" << height << "), angle_of_view = " << angle_of_view << ", distance = " << distance << LL_ENDL;
-		}
-
-		distance += depth * 0.5;
-
-		// Finally animate the camera to this new position and focal point
-		LLVector3d target_pos;
-		// The target lookat position is the center of the selection (in global coords)
-		target_pos = center;
-		// Target look-from (camera) position is "distance" away from the target along the normal 
-		LLVector3d pickNormal = LLVector3d(normal);
-		pickNormal.normalize();
-=======
     LLVector3d camera_pos;
     if (object)
     {
@@ -420,7 +262,6 @@
         // Target look-from (camera) position is "distance" away from the target along the normal
         LLVector3d pickNormal = LLVector3d(normal);
         pickNormal.normalize();
->>>>>>> 1a8a5404
         camera_pos = target_pos + pickNormal * distance;
         if (pickNormal == LLVector3d::z_axis || pickNormal == LLVector3d::z_axis_neg)
         {
@@ -443,25 +284,6 @@
             camera_pos += 0.01 * len * delta;
         }
 
-<<<<<<< HEAD
-		// If we are not allowing zooming out and the old camera position is closer to 
-		// the center then the new intended camera position, don't move camera and return
-		if (zoom_in_only &&
-		    (dist_vec_squared(gAgentCamera.getCameraPositionGlobal(), target_pos) < dist_vec_squared(camera_pos, target_pos)))
-		{
-			return camera_pos;
-		}
-
-		gAgentCamera.setCameraPosAndFocusGlobal(camera_pos, target_pos, object->getID() );
-
-	}
-	else
-	{
-		// If we have no object, focus back on the avatar.
-		gAgentCamera.setFocusOnAvatar(true, ANIMATE);
-	}
-	return camera_pos;
-=======
         // If we are not allowing zooming out and the old camera position is closer to
         // the center then the new intended camera position, don't move camera and return
         if (zoom_in_only &&
@@ -479,7 +301,6 @@
         gAgentCamera.setFocusOnAvatar(true, ANIMATE);
     }
     return camera_pos;
->>>>>>> 1a8a5404
 }
 void LLViewerMediaFocus::onFocusReceived()
 {
@@ -502,40 +323,6 @@
 
 bool LLViewerMediaFocus::handleKey(KEY key, MASK mask, bool called_from_parent)
 {
-<<<<<<< HEAD
-	LLViewerMediaImpl* media_impl = getFocusedMediaImpl();
-	if(media_impl)
-	{
-		media_impl->handleKeyHere(key, mask);
-
-		if (KEY_ESCAPE == key)
-		{
-			// Reset camera zoom in this case.
-			if(mFocusedImplID.notNull())
-			{
-				if(mMediaControls.get())
-				{
-					mMediaControls.get()->resetZoomLevel(true);
-				}
-			}
-			
-			clearFocus();
-		}
-
-		// <FS:Ansariel> Keep help links
-		if ( KEY_F1 == key && LLUI::getInstance()->mHelpImpl && mMediaControls.get())
-		{
-			std::string help_topic;
-			if (mMediaControls.get()->findHelpTopic(help_topic))
-			{
-				LLUI::getInstance()->mHelpImpl->showTopic(help_topic);
-			}
-		}
-		// </FS:Ansariel>
-	}
-	
-	return true;
-=======
     LLViewerMediaImpl* media_impl = getFocusedMediaImpl();
     if(media_impl)
     {
@@ -568,7 +355,6 @@
     }
 
     return true;
->>>>>>> 1a8a5404
 }
 
 bool LLViewerMediaFocus::handleKeyUp(KEY key, MASK mask, bool called_from_parent)
@@ -605,16 +391,6 @@
 
 bool LLViewerMediaFocus::handleScrollWheel(S32 x, S32 y, S32 clicks_x, S32 clicks_y)
 {
-<<<<<<< HEAD
-	bool retval = false;
-	LLViewerMediaImpl* media_impl = getFocusedMediaImpl();
-	if(media_impl && media_impl->hasMedia())
-	{
-		media_impl->scrollWheel(x, y, clicks_x, clicks_y, gKeyboard->currentMask(true));
-		retval = true;
-	}
-	return retval;
-=======
     bool retval = false;
     LLViewerMediaImpl* media_impl = getFocusedMediaImpl();
     if(media_impl && media_impl->hasMedia())
@@ -623,7 +399,6 @@
         retval = true;
     }
     return retval;
->>>>>>> 1a8a5404
 }
 
 void LLViewerMediaFocus::update()
