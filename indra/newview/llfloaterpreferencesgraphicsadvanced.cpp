/**
 * @file llfloaterpreferencesgraphicsadvanced.cpp
 * @brief floater for adjusting camera position
 *
 * $LicenseInfo:firstyear=2021&license=viewerlgpl$
 * Second Life Viewer Source Code
 * Copyright (C) 2021, Linden Research, Inc.
 *
 * This library is free software; you can redistribute it and/or
 * modify it under the terms of the GNU Lesser General Public
 * License as published by the Free Software Foundation;
 * version 2.1 of the License only.
 *
 * This library is distributed in the hope that it will be useful,
 * but WITHOUT ANY WARRANTY; without even the implied warranty of
 * MERCHANTABILITY or FITNESS FOR A PARTICULAR PURPOSE.  See the GNU
 * Lesser General Public License for more details.
 *
 * You should have received a copy of the GNU Lesser General Public
 * License along with this library; if not, write to the Free Software
 * Foundation, Inc., 51 Franklin Street, Fifth Floor, Boston, MA  02110-1301  USA
 *
 * Linden Research, Inc., 945 Battery Street, San Francisco, CA  94111  USA
 * $/LicenseInfo$
 */

#include "llviewerprecompiledheaders.h"
#include "llfloaterpreferencesgraphicsadvanced.h"

#include "llcheckboxctrl.h"
#include "llcombobox.h"
#include "llfeaturemanager.h"
#include "llfloaterpreference.h"
#include "llfloaterreg.h"
#include "llnotificationsutil.h"
#include "llsliderctrl.h"
#include "lltextbox.h"
#include "lltrans.h"
#include "llviewershadermgr.h"
#include "llviewertexturelist.h"
#include "llvoavatar.h"
#include "pipeline.h"
#include "llviewercontrol.h"
#include "rlvactions.h"

LLFloaterPreferenceGraphicsAdvanced::LLFloaterPreferenceGraphicsAdvanced(const LLSD& key)
    : LLFloater(key)
{
    mCommitCallbackRegistrar.add("Pref.RenderOptionUpdate",            boost::bind(&LLFloaterPreferenceGraphicsAdvanced::onRenderOptionEnable, this));
    mCommitCallbackRegistrar.add("Pref.UpdateIndirectMaxNonImpostors", boost::bind(&LLFloaterPreferenceGraphicsAdvanced::updateMaxNonImpostors,this));
    mCommitCallbackRegistrar.add("Pref.UpdateIndirectMaxComplexity",   boost::bind(&LLFloaterPreferenceGraphicsAdvanced::updateMaxComplexity,this));

    mCommitCallbackRegistrar.add("Pref.Cancel", boost::bind(&LLFloaterPreferenceGraphicsAdvanced::onBtnCancel, this, _2));
    mCommitCallbackRegistrar.add("Pref.OK",     boost::bind(&LLFloaterPreferenceGraphicsAdvanced::onBtnOK, this, _2));
}

LLFloaterPreferenceGraphicsAdvanced::~LLFloaterPreferenceGraphicsAdvanced()
{
    mComplexityChangedSignal.disconnect();
    mComplexityModeChangedSignal.disconnect();
    mLODFactorChangedSignal.disconnect();
    mNumImpostorsChangedSignal.disconnect();
}

bool LLFloaterPreferenceGraphicsAdvanced::postBuild()
{
    // Don't do this on Mac as their braindead GL versioning
    // sets this when 8x and 16x are indeed available
    //
#if !LL_DARWIN
    if (gGLManager.mIsIntel || gGLManager.mGLVersion < 3.f)
    { //remove FSAA settings above "4x"
        LLComboBox* combo = getChild<LLComboBox>("fsaa");
        combo->remove("8x");
        combo->remove("16x");
    }

    LLCheckBoxCtrl *use_HiDPI = getChild<LLCheckBoxCtrl>("use HiDPI");
    use_HiDPI->setVisible(false);
#endif

<<<<<<< HEAD
    mComplexityChangedSignal = gSavedSettings.getControl("RenderAvatarMaxComplexity")->getCommitSignal()->connect(
        [this](LLControlVariable* control, const LLSD& new_val, const LLSD& old_val)
        {
            updateComplexityText();
        });
    mComplexityModeChangedSignal = gSavedSettings.getControl("RenderAvatarComplexityMode")->getSignal()->connect(
        [this](LLControlVariable* control, const LLSD& new_val, const LLSD& old_val)
        {
            updateComplexityMode(new_val);
        });
    mLODFactorChangedSignal = gSavedSettings.getControl("RenderVolumeLODFactor")->getCommitSignal()->connect(
        [this](LLControlVariable* control, const LLSD& new_val, const LLSD& old_val)
        {
            updateObjectMeshDetailText();
        });
    mNumImpostorsChangedSignal = gSavedSettings.getControl("RenderAvatarMaxNonImpostors")->getSignal()->connect(
        [this](LLControlVariable* control, const LLSD& new_val, const LLSD& old_val)
        {
            updateIndirectMaxNonImpostors(new_val);
        });
    return true;
=======
    mComplexityChangedSignal = gSavedSettings.getControl("RenderAvatarMaxComplexity")->getCommitSignal()->connect(boost::bind(&LLFloaterPreferenceGraphicsAdvanced::updateComplexityText, this));
    mLODFactorChangedSignal = gSavedSettings.getControl("RenderVolumeLODFactor")->getCommitSignal()->connect(boost::bind(&LLFloaterPreferenceGraphicsAdvanced::updateObjectMeshDetailText, this));
    return TRUE;
>>>>>>> c06fb4e0
}

void LLFloaterPreferenceGraphicsAdvanced::onOpen(const LLSD& key)
{
    refresh();
}

void LLFloaterPreferenceGraphicsAdvanced::onClickCloseBtn(bool app_quitting)
{
    LLFloaterPreference* instance = LLFloaterReg::findTypedInstance<LLFloaterPreference>("preferences");
    if (instance)
    {
        instance->cancel({"RenderQualityPerformance"});
    }
    updateMaxComplexity();
}

void LLFloaterPreferenceGraphicsAdvanced::onRenderOptionEnable()
{
    LLFloaterPreference* instance = LLFloaterReg::findTypedInstance<LLFloaterPreference>("preferences");
    if (instance)
    {
        instance->refresh();
    }

    refreshEnabledGraphics();
}

void LLFloaterPreferenceGraphicsAdvanced::onAdvancedAtmosphericsEnable()
{
    LLFloaterPreference* instance = LLFloaterReg::findTypedInstance<LLFloaterPreference>("preferences");
    if (instance)
    {
        instance->refresh();
    }

    refreshEnabledGraphics();
}

void LLFloaterPreferenceGraphicsAdvanced::refresh()
{
    getChild<LLUICtrl>("fsaa")->setValue((LLSD::Integer)  gSavedSettings.getU32("RenderFSAASamples"));

    // sliders and their text boxes
    //  mPostProcess = gSavedSettings.getS32("RenderGlowResolutionPow");
    // slider text boxes
    updateSliderText(getChild<LLSliderCtrl>("ObjectMeshDetail",     true), getChild<LLTextBox>("ObjectMeshDetailText",      true));
    updateSliderText(getChild<LLSliderCtrl>("FlexibleMeshDetail",   true), getChild<LLTextBox>("FlexibleMeshDetailText",    true));
    updateSliderText(getChild<LLSliderCtrl>("TreeMeshDetail",       true), getChild<LLTextBox>("TreeMeshDetailText",        true));
    updateSliderText(getChild<LLSliderCtrl>("AvatarMeshDetail",     true), getChild<LLTextBox>("AvatarMeshDetailText",      true));
    updateSliderText(getChild<LLSliderCtrl>("AvatarPhysicsDetail",  true), getChild<LLTextBox>("AvatarPhysicsDetailText",       true));
    updateSliderText(getChild<LLSliderCtrl>("TerrainMeshDetail",    true), getChild<LLTextBox>("TerrainMeshDetailText",     true));
    updateSliderText(getChild<LLSliderCtrl>("RenderPostProcess",    true), getChild<LLTextBox>("PostProcessText",           true));
    updateSliderText(getChild<LLSliderCtrl>("SkyMeshDetail",        true), getChild<LLTextBox>("SkyMeshDetailText",         true));
    updateSliderText(getChild<LLSliderCtrl>("TerrainDetail",        true), getChild<LLTextBox>("TerrainDetailText",         true));
    LLAvatarComplexityControls::setIndirectControls();
    setMaxNonImpostorsText(
        gSavedSettings.getU32("RenderAvatarMaxNonImpostors"),
        getChild<LLTextBox>("IndirectMaxNonImpostorsText", true));
    LLAvatarComplexityControls::setText(
        gSavedSettings.getU32("RenderAvatarMaxComplexity"),
        getChild<LLTextBox>("IndirectMaxComplexityText", true));
    refreshEnabledState();

    bool enable_complexity = gSavedSettings.getS32("RenderAvatarComplexityMode") != LLVOAvatar::AV_RENDER_ONLY_SHOW_FRIENDS;
    getChild<LLSliderCtrl>("IndirectMaxComplexity")->setEnabled(enable_complexity);
    getChild<LLSliderCtrl>("IndirectMaxNonImpostors")->setEnabled(enable_complexity);
}

void LLFloaterPreferenceGraphicsAdvanced::refreshEnabledGraphics()
{
    refreshEnabledState();
}

void LLFloaterPreferenceGraphicsAdvanced::updateMaxComplexity()
{
    // Called when the IndirectMaxComplexity control changes
    LLAvatarComplexityControls::updateMax(
        getChild<LLSliderCtrl>("IndirectMaxComplexity"),
        getChild<LLTextBox>("IndirectMaxComplexityText"));
}

void LLFloaterPreferenceGraphicsAdvanced::updateComplexityMode(const LLSD& newvalue)
{
    bool enable_complexity = newvalue.asInteger() != LLVOAvatar::AV_RENDER_ONLY_SHOW_FRIENDS;
    getChild<LLSliderCtrl>("IndirectMaxComplexity")->setEnabled(enable_complexity);
    getChild<LLSliderCtrl>("IndirectMaxNonImpostors")->setEnabled(enable_complexity);
}

void LLFloaterPreferenceGraphicsAdvanced::updateComplexityText()
{
    LLAvatarComplexityControls::setText(gSavedSettings.getU32("RenderAvatarMaxComplexity"),
        getChild<LLTextBox>("IndirectMaxComplexityText", true));
}

void LLFloaterPreferenceGraphicsAdvanced::updateObjectMeshDetailText()
{
    updateSliderText(getChild<LLSliderCtrl>("ObjectMeshDetail", true), getChild<LLTextBox>("ObjectMeshDetailText", true));
}

void LLFloaterPreferenceGraphicsAdvanced::updateSliderText(LLSliderCtrl* ctrl, LLTextBox* text_box)
{
    if (text_box == NULL || ctrl== NULL)
        return;

    // get range and points when text should change
    F32 value = (F32)ctrl->getValue().asReal();
    F32 min = ctrl->getMinValue();
    F32 max = ctrl->getMaxValue();
    F32 range = max - min;
    llassert(range > 0);
    F32 midPoint = min + range / 3.0f;
    F32 highPoint = min + (2.0f * range / 3.0f);

    // choose the right text
    if (value < midPoint)
    {
        text_box->setText(LLTrans::getString("GraphicsQualityLow"));
    }
    else if (value < highPoint)
    {
        text_box->setText(LLTrans::getString("GraphicsQualityMid"));
    }
    else
    {
        text_box->setText(LLTrans::getString("GraphicsQualityHigh"));
    }
}

void LLFloaterPreferenceGraphicsAdvanced::updateMaxNonImpostors()
{
    // Called when the IndirectMaxNonImpostors control changes
    // Responsible for fixing the slider label (IndirectMaxNonImpostorsText) and setting RenderAvatarMaxNonImpostors
    LLSliderCtrl* ctrl = getChild<LLSliderCtrl>("IndirectMaxNonImpostors",true);
    U32 value = ctrl->getValue().asInteger();

    if (0 == value || LLVOAvatar::NON_IMPOSTORS_MAX_SLIDER <= value)
    {
        value=0;
    }
    gSavedSettings.setU32("RenderAvatarMaxNonImpostors", value);
    LLVOAvatar::updateImpostorRendering(value); // make it effective immediately
    setMaxNonImpostorsText(value, getChild<LLTextBox>("IndirectMaxNonImpostorsText"));
}

void LLFloaterPreferenceGraphicsAdvanced::updateIndirectMaxNonImpostors(const LLSD& newvalue)
{
    U32 value = newvalue.asInteger();
    if ((value != 0) && (value != gSavedSettings.getU32("IndirectMaxNonImpostors")))
    {
        gSavedSettings.setU32("IndirectMaxNonImpostors", value);
        setMaxNonImpostorsText(value, getChild<LLTextBox>("IndirectMaxNonImpostorsText"));
    }
}

void LLFloaterPreferenceGraphicsAdvanced::setMaxNonImpostorsText(U32 value, LLTextBox* text_box)
{
    if (0 == value)
    {
        text_box->setText(LLTrans::getString("no_limit"));
    }
    else
    {
        text_box->setText(llformat("%d", value));
    }
}

void LLFloaterPreferenceGraphicsAdvanced::disableUnavailableSettings()
{
    LLComboBox* ctrl_reflections   = getChild<LLComboBox>("Reflections");
    LLTextBox* reflections_text = getChild<LLTextBox>("ReflectionsText");
    LLCheckBoxCtrl* ctrl_avatar_vp     = getChild<LLCheckBoxCtrl>("AvatarVertexProgram");
    LLCheckBoxCtrl* ctrl_avatar_cloth  = getChild<LLCheckBoxCtrl>("AvatarCloth");
    LLCheckBoxCtrl* ctrl_wind_light    = getChild<LLCheckBoxCtrl>("WindLightUseAtmosShaders");
    LLCheckBoxCtrl* ctrl_deferred = getChild<LLCheckBoxCtrl>("UseLightShaders");
    LLComboBox* ctrl_shadows = getChild<LLComboBox>("ShadowDetail");
    LLTextBox* shadows_text = getChild<LLTextBox>("RenderShadowDetailText");
    LLCheckBoxCtrl* ctrl_ssao = getChild<LLCheckBoxCtrl>("UseSSAO");
    LLCheckBoxCtrl* ctrl_dof = getChild<LLCheckBoxCtrl>("UseDoF");
    LLSliderCtrl* sky = getChild<LLSliderCtrl>("SkyMeshDetail");
    LLTextBox* sky_text = getChild<LLTextBox>("SkyMeshDetailText");

    // disabled windlight
    if (!LLFeatureManager::getInstance()->isFeatureAvailable("WindLightUseAtmosShaders"))
    {
        ctrl_wind_light->setEnabled(false);
        ctrl_wind_light->setValue(false);

        sky->setEnabled(false);
        sky_text->setEnabled(false);

        //deferred needs windlight, disable deferred
        ctrl_shadows->setEnabled(false);
        ctrl_shadows->setValue(0);
        shadows_text->setEnabled(false);

        ctrl_ssao->setEnabled(false);
        ctrl_ssao->setValue(false);

        ctrl_dof->setEnabled(false);
        ctrl_dof->setValue(false);

        ctrl_deferred->setEnabled(false);
        ctrl_deferred->setValue(false);
    }

    // disabled deferred
    if (!LLFeatureManager::getInstance()->isFeatureAvailable("RenderDeferred"))
    {
        ctrl_shadows->setEnabled(false);
        ctrl_shadows->setValue(0);
        shadows_text->setEnabled(false);

        ctrl_ssao->setEnabled(false);
        ctrl_ssao->setValue(false);

        ctrl_dof->setEnabled(false);
        ctrl_dof->setValue(false);

        ctrl_deferred->setEnabled(false);
        ctrl_deferred->setValue(false);
    }

    // disabled deferred SSAO
    if (!LLFeatureManager::getInstance()->isFeatureAvailable("RenderDeferredSSAO"))
    {
        ctrl_ssao->setEnabled(false);
        ctrl_ssao->setValue(false);
    }

    // disabled deferred shadows
    if (!LLFeatureManager::getInstance()->isFeatureAvailable("RenderShadowDetail"))
    {
        ctrl_shadows->setEnabled(false);
        ctrl_shadows->setValue(0);
        shadows_text->setEnabled(false);
    }

    // disabled reflections
    if (!LLFeatureManager::getInstance()->isFeatureAvailable("RenderReflectionDetail"))
    {
        ctrl_reflections->setEnabled(false);
        ctrl_reflections->setValue(false);
        reflections_text->setEnabled(false);
    }

    // disabled av
    if (!LLFeatureManager::getInstance()->isFeatureAvailable("RenderAvatarVP"))
    {
        ctrl_avatar_vp->setEnabled(false);
        ctrl_avatar_vp->setValue(false);

        ctrl_avatar_cloth->setEnabled(false);
        ctrl_avatar_cloth->setValue(false);

        //deferred needs AvatarVP, disable deferred
        ctrl_shadows->setEnabled(false);
        ctrl_shadows->setValue(0);
        shadows_text->setEnabled(false);

        ctrl_ssao->setEnabled(false);
        ctrl_ssao->setValue(false);

        ctrl_dof->setEnabled(false);
        ctrl_dof->setValue(false);

        ctrl_deferred->setEnabled(false);
        ctrl_deferred->setValue(false);
    }

    // disabled cloth
    if (!LLFeatureManager::getInstance()->isFeatureAvailable("RenderAvatarCloth"))
    {
        ctrl_avatar_cloth->setEnabled(false);
        ctrl_avatar_cloth->setValue(false);
    }
}

void LLFloaterPreferenceGraphicsAdvanced::refreshEnabledState()
{
    LLComboBox* ctrl_reflections = getChild<LLComboBox>("Reflections");
    LLTextBox* reflections_text = getChild<LLTextBox>("ReflectionsText");

    // Reflections
    bool reflections = LLCubeMap::sUseCubeMaps;
    ctrl_reflections->setEnabled(reflections);
    reflections_text->setEnabled(reflections);

    // Bump & Shiny
    LLCheckBoxCtrl* bumpshiny_ctrl = getChild<LLCheckBoxCtrl>("BumpShiny");
    bool bumpshiny = LLCubeMap::sUseCubeMaps && LLFeatureManager::getInstance()->isFeatureAvailable("RenderObjectBump");
    bumpshiny_ctrl->setEnabled(bumpshiny);

    // Avatar Mode
    // Enable Avatar Shaders
    LLCheckBoxCtrl* ctrl_avatar_vp = getChild<LLCheckBoxCtrl>("AvatarVertexProgram");
    // Avatar Render Mode
    LLCheckBoxCtrl* ctrl_avatar_cloth = getChild<LLCheckBoxCtrl>("AvatarCloth");

    bool avatar_vp_enabled = LLFeatureManager::getInstance()->isFeatureAvailable("RenderAvatarVP");
    if (LLViewerShaderMgr::sInitialized)
    {
        S32 max_avatar_shader = LLViewerShaderMgr::instance()->mMaxAvatarShaderLevel;
        avatar_vp_enabled = max_avatar_shader > 0;
    }

    ctrl_avatar_vp->setEnabled(avatar_vp_enabled);

<<<<<<< HEAD
    ctrl_avatar_cloth->setEnabled(gSavedSettings.getBOOL("RenderAvatarVP"));
=======
    if (gSavedSettings.getBOOL("RenderAvatarVP") == FALSE)
    {
        ctrl_avatar_cloth->setEnabled(FALSE);
    }
    else
    {
        ctrl_avatar_cloth->setEnabled(TRUE);
    }
>>>>>>> c06fb4e0

    /* <FS:LO> remove orphaned code left over from EEP
    // Vertex Shaders, Global Shader Enable
    // SL-12594 Basic shaders are always enabled. DJH TODO clean up now-orphaned state handling code
    LLSliderCtrl* terrain_detail = getChild<LLSliderCtrl>("TerrainDetail");   // can be linked with control var
    LLTextBox* terrain_text = getChild<LLTextBox>("TerrainDetailText");

    terrain_detail->setEnabled(false);
    terrain_text->setEnabled(false);
    */

    // WindLight
    //LLCheckBoxCtrl* ctrl_wind_light = getChild<LLCheckBoxCtrl>("WindLightUseAtmosShaders");
    //ctrl_wind_light->setEnabled(true);
    LLSliderCtrl* sky = getChild<LLSliderCtrl>("SkyMeshDetail");
    LLTextBox* sky_text = getChild<LLTextBox>("SkyMeshDetailText");
    sky->setEnabled(true);
    sky_text->setEnabled(true);

    bool enabled = true;
#if 0 // deferred always on now
    //Deferred/SSAO/Shadows
    LLCheckBoxCtrl* ctrl_deferred = getChild<LLCheckBoxCtrl>("UseLightShaders");

    enabled = LLFeatureManager::getInstance()->isFeatureAvailable("RenderDeferred") &&
        bumpshiny_ctrl && bumpshiny_ctrl->get() &&
        ctrl_wind_light->get();

    ctrl_deferred->setEnabled(enabled);
#endif

    LLCheckBoxCtrl* ctrl_pbr = getChild<LLCheckBoxCtrl>("UsePBRShaders");

    //PBR
    ctrl_pbr->setEnabled(true);

    LLCheckBoxCtrl* ctrl_ssao = getChild<LLCheckBoxCtrl>("UseSSAO");
    LLCheckBoxCtrl* ctrl_dof = getChild<LLCheckBoxCtrl>("UseDoF");
    LLComboBox* ctrl_shadow = getChild<LLComboBox>("ShadowDetail");
    LLTextBox* shadow_text = getChild<LLTextBox>("RenderShadowDetailText");

    // note, okay here to get from ctrl_deferred as it's twin, ctrl_deferred2 will alway match it
    enabled = enabled && LLFeatureManager::getInstance()->isFeatureAvailable("RenderDeferredSSAO");// && ctrl_deferred->get();

    //ctrl_deferred->set(gSavedSettings.getBOOL("RenderDeferred"));

    ctrl_ssao->setEnabled(enabled);
    ctrl_dof->setEnabled(enabled);

    enabled = enabled && LLFeatureManager::getInstance()->isFeatureAvailable("RenderShadowDetail");

    ctrl_shadow->setEnabled(enabled);
    shadow_text->setEnabled(enabled);

    // Hardware settings

    if (!LLFeatureManager::getInstance()->isFeatureAvailable("RenderVBOEnable"))
    {
        getChildView("vbo")->setEnabled(false);
    }

    if (!LLFeatureManager::getInstance()->isFeatureAvailable("RenderCompressTextures"))
    {
        getChildView("texture compression")->setEnabled(false);
    }

    // if no windlight shaders, turn off nighttime brightness, gamma, and fog distance
    LLUICtrl* gamma_ctrl = getChild<LLUICtrl>("gamma");
    gamma_ctrl->setEnabled(!gPipeline.canUseWindLightShaders());
    getChildView("(brightness, lower is brighter)")->setEnabled(!gPipeline.canUseWindLightShaders());
    getChildView("fog")->setEnabled(!gPipeline.canUseWindLightShaders());
    getChildView("antialiasing restart")->setVisible(!LLFeatureManager::getInstance()->isFeatureAvailable("RenderDeferred"));

    // now turn off any features that are unavailable
    disableUnavailableSettings();
}

void LLFloaterPreferenceGraphicsAdvanced::onBtnOK(const LLSD& userdata)
{
    LLFloaterPreference* instance = LLFloaterReg::getTypedInstance<LLFloaterPreference>("preferences");
    if (instance)
    {
        instance->onBtnOK(userdata);
    }
}

void LLFloaterPreferenceGraphicsAdvanced::onBtnCancel(const LLSD& userdata)
{
    LLFloaterPreference* instance = LLFloaterReg::getTypedInstance<LLFloaterPreference>("preferences");
    if (instance)
    {
        instance->onBtnCancel(userdata);
    }
}<|MERGE_RESOLUTION|>--- conflicted
+++ resolved
@@ -79,7 +79,6 @@
     use_HiDPI->setVisible(false);
 #endif
 
-<<<<<<< HEAD
     mComplexityChangedSignal = gSavedSettings.getControl("RenderAvatarMaxComplexity")->getCommitSignal()->connect(
         [this](LLControlVariable* control, const LLSD& new_val, const LLSD& old_val)
         {
@@ -101,11 +100,6 @@
             updateIndirectMaxNonImpostors(new_val);
         });
     return true;
-=======
-    mComplexityChangedSignal = gSavedSettings.getControl("RenderAvatarMaxComplexity")->getCommitSignal()->connect(boost::bind(&LLFloaterPreferenceGraphicsAdvanced::updateComplexityText, this));
-    mLODFactorChangedSignal = gSavedSettings.getControl("RenderVolumeLODFactor")->getCommitSignal()->connect(boost::bind(&LLFloaterPreferenceGraphicsAdvanced::updateObjectMeshDetailText, this));
-    return TRUE;
->>>>>>> c06fb4e0
 }
 
 void LLFloaterPreferenceGraphicsAdvanced::onOpen(const LLSD& key)
@@ -414,18 +408,7 @@
 
     ctrl_avatar_vp->setEnabled(avatar_vp_enabled);
 
-<<<<<<< HEAD
     ctrl_avatar_cloth->setEnabled(gSavedSettings.getBOOL("RenderAvatarVP"));
-=======
-    if (gSavedSettings.getBOOL("RenderAvatarVP") == FALSE)
-    {
-        ctrl_avatar_cloth->setEnabled(FALSE);
-    }
-    else
-    {
-        ctrl_avatar_cloth->setEnabled(TRUE);
-    }
->>>>>>> c06fb4e0
 
     /* <FS:LO> remove orphaned code left over from EEP
     // Vertex Shaders, Global Shader Enable
