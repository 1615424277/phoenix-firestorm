--- conflicted
+++ resolved
@@ -770,18 +770,11 @@
     {
         // Render mirrors and associated hero probes before we render the rest of the scene.
         // This ensures the scene state in the hero probes are exactly the same as the rest of the scene before we render it.
-<<<<<<< HEAD
-        if (gPipeline.RenderMirrors && !gSnapshot && (gPipeline.RenderHeroProbeUpdateRate == 0 || (gFrameCount % gPipeline.RenderHeroProbeUpdateRate) == 0))
-        {
-            LL_PROFILE_ZONE_NAMED_CATEGORY_DISPLAY("Update hero probes");
-            gPipeline.mHeroProbeManager.update();
-=======
         if (gPipeline.RenderMirrors && !gSnapshot)
         {
             LL_PROFILE_ZONE_NAMED_CATEGORY_DISPLAY("Update hero probes");
             gPipeline.mHeroProbeManager.update();
             gPipeline.mHeroProbeManager.renderProbes();
->>>>>>> 01c82642
         }
 
         LL_PROFILE_ZONE_NAMED_CATEGORY_DISPLAY("display - 1");
@@ -1203,7 +1196,7 @@
     LLSpatialGroup::sNoDelete = TRUE;
 
     S32 occlusion = LLPipeline::sUseOcclusion;
-    LLPipeline::sUseOcclusion = 1; // occlusion data is from main camera point of view, don't read or write it during cube snapshots
+    LLPipeline::sUseOcclusion = 0; // occlusion data is from main camera point of view, don't read or write it during cube snapshots
     //gDepthDirty = TRUE; //let "real" render pipe know it can't trust the depth buffer for occlusion data
 
     static LLCullResult result;
