/** 
 * @file llviewerdisplay.cpp
 * @brief LLViewerDisplay class implementation
 *
 * $LicenseInfo:firstyear=2004&license=viewerlgpl$
 * Second Life Viewer Source Code
 * Copyright (C) 2010, Linden Research, Inc.
 * 
 * This library is free software; you can redistribute it and/or
 * modify it under the terms of the GNU Lesser General Public
 * License as published by the Free Software Foundation;
 * version 2.1 of the License only.
 * 
 * This library is distributed in the hope that it will be useful,
 * but WITHOUT ANY WARRANTY; without even the implied warranty of
 * MERCHANTABILITY or FITNESS FOR A PARTICULAR PURPOSE.  See the GNU
 * Lesser General Public License for more details.
 * 
 * You should have received a copy of the GNU Lesser General Public
 * License along with this library; if not, write to the Free Software
 * Foundation, Inc., 51 Franklin Street, Fifth Floor, Boston, MA  02110-1301  USA
 * 
 * Linden Research, Inc., 945 Battery Street, San Francisco, CA  94111  USA
 * $/LicenseInfo$
 */

#include "llviewerprecompiledheaders.h"

#include "llviewerdisplay.h"

#include "llgl.h"
#include "llrender.h"
#include "llglheaders.h"
#include "llgltfmateriallist.h"
#include "llagent.h"
#include "llagentcamera.h"
#include "llviewercontrol.h"
#include "llcoord.h"
#include "llcriticaldamp.h"
#include "lldir.h"
#include "lldynamictexture.h"
#include "lldrawpoolalpha.h"
#include "llfeaturemanager.h"
//#include "llfirstuse.h"
#include "llhudmanager.h"
#include "llimagepng.h"
#include "llmemory.h"
#include "llselectmgr.h"
#include "llsky.h"
#include "llstartup.h"
#include "lltoolfocus.h"
#include "lltoolmgr.h"
#include "lltooldraganddrop.h"
#include "lltoolpie.h"
#include "lltracker.h"
#include "lltrans.h"
#include "llui.h"
#include "llviewercamera.h"
#include "llviewerobjectlist.h"
#include "llviewerparcelmgr.h"
#include "llviewerwindow.h"
#include "llvoavatarself.h"
#include "llvograss.h"
#include "llworld.h"
#include "pipeline.h"
#include "llspatialpartition.h"
#include "llappviewer.h"
#include "llstartup.h"
#include "llviewershadermgr.h"
#include "llfasttimer.h"
#include "llfloatertools.h"
#include "llviewertexturelist.h"
#include "llfocusmgr.h"
#include "llcubemap.h"
#include "llviewerregion.h"
#include "lldrawpoolwater.h"
#include "lldrawpoolbump.h"
#include "llpostprocess.h"
#include "llscenemonitor.h"

#include "llenvironment.h"
#include "llperfstats.h"
// [RLVa:KB] - Checked: 2011-05-22 (RLVa-1.3.1a)
#include "llvisualeffect.h"
#include "rlvactions.h"
#include "rlvlocks.h"
// [/RLVa:KB]
#include "llpresetsmanager.h"
#include "fsdata.h"

extern LLPointer<LLViewerTexture> gStartTexture;
extern bool gShiftFrame;

LLPointer<LLViewerTexture> gDisconnectedImagep = NULL;

// used to toggle renderer back on after teleport
bool		 gTeleportDisplay = false;
LLFrameTimer gTeleportDisplayTimer;
LLFrameTimer gTeleportArrivalTimer;
const F32		RESTORE_GL_TIME = 5.f;	// Wait this long while reloading textures before we raise the curtain
// <FS:Ansariel> Draw Distance stepping; originally based on SpeedRez by Henri Beauchamp, licensed under LGPL
F32			gSavedDrawDistance = 0.0f;
F32			gLastDrawDistanceStep = 0.0f;
// <FS:Ansariel> FIRE-12004: Attachments getting lost on TP
LLFrameTimer gPostTeleportFinishKillObjectDelayTimer;

bool gForceRenderLandFence = false;
bool gDisplaySwapBuffers = false;
bool gDepthDirty = false;
bool gResizeScreenTexture = false;
bool gResizeShadowTexture = false;
bool gWindowResized = false;
bool gSnapshot = false;
bool gCubeSnapshot = false;
bool gSnapshotNoPost = false;
bool gShaderProfileFrame = false;

// This is how long the sim will try to teleport you before giving up.
const F32 TELEPORT_EXPIRY = 15.0f;
// Additional time (in seconds) to wait per attachment
const F32 TELEPORT_EXPIRY_PER_ATTACHMENT = 3.f;

U32 gRecentFrameCount = 0; // number of 'recent' frames
LLFrameTimer gRecentFPSTime;
LLFrameTimer gRecentMemoryTime;
LLFrameTimer gAssetStorageLogTime;

// Rendering stuff
void pre_show_depth_buffer();
void post_show_depth_buffer();
void render_ui(F32 zoom_factor = 1.f, int subfield = 0);
void swap();
void render_hud_attachments();
void render_ui_3d();
void render_ui_2d();
void render_disconnected_background();

void display_startup()
{
	if (   !gViewerWindow
		|| !gViewerWindow->getActive()
		|| !gViewerWindow->getWindow()->getVisible() 
		|| gViewerWindow->getWindow()->getMinimized()
		|| gNonInteractive)
	{
		return; 
	}

	gPipeline.updateGL();

	// Written as branch to appease GCC which doesn't like different
	// pointer types across ternary ops
	//
	if (!LLViewerFetchedTexture::sWhiteImagep.isNull())
	{
	LLTexUnit::sWhiteTexture = LLViewerFetchedTexture::sWhiteImagep->getTexName();
	}

	LLGLSDefault gls_default;

	// Required for HTML update in login screen
	static S32 frame_count = 0;

	LLGLState::checkStates();

	if (frame_count++ > 1) // make sure we have rendered a frame first
	{
		LLViewerDynamicTexture::updateAllInstances();
	}
    else
    {
        LL_DEBUGS("Window") << "First display_startup frame" << LL_ENDL;
    }

	LLGLState::checkStates();

    glClear(GL_DEPTH_BUFFER_BIT | GL_COLOR_BUFFER_BIT); // | GL_STENCIL_BUFFER_BIT);
	LLGLSUIDefault gls_ui;
	gPipeline.disableLights();

	if (gViewerWindow)
	gViewerWindow->setup2DRender();
	if (gViewerWindow)
	gViewerWindow->draw();
	gGL.flush();

	LLVertexBuffer::unbind();

	LLGLState::checkStates();

	if (gViewerWindow && gViewerWindow->getWindow())
	gViewerWindow->getWindow()->swapBuffers();

	glClear(GL_DEPTH_BUFFER_BIT);
}

void display_update_camera()
{
    LL_PROFILE_ZONE_NAMED_CATEGORY_DISPLAY("Update Camera");
	// TODO: cut draw distance down if customizing avatar?
	// TODO: cut draw distance on per-parcel basis?

	// Cut draw distance in half when customizing avatar,
	// but on the viewer only.
	F32 final_far = gAgentCamera.mDrawDistance;
    if (gCubeSnapshot)
    {
        final_far = gSavedSettings.getF32("RenderReflectionProbeDrawDistance");
    }
    else if (CAMERA_MODE_CUSTOMIZE_AVATAR == gAgentCamera.getCameraMode())
        
	{
		final_far *= 0.5f;
	}
// <FS:CR> Aurora sim
	if(LLWorld::getInstance()->getLockedDrawDistance())
	{
		//Reset the draw distance and do not update with the new val
		final_far = LLViewerCamera::getInstance()->getFar();
	}
// </FS:CR> Aurora sim
	LLViewerCamera::getInstance()->setFar(final_far);
	gViewerWindow->setup3DRender();
	
    if (!gCubeSnapshot)
    {
        // Update land visibility too
        LLWorld::getInstance()->setLandFarClip(final_far);
    }
}

// Write some stats to LL_INFOS()
void display_stats()
{
	LL_PROFILE_ZONE_SCOPED
	// <FS:Ansariel> gSavedSettings replacement
	//F32 fps_log_freq = gSavedSettings.getF32("FPSLogFrequency");
	static LLCachedControl<F32> fpsLogFrequency(gSavedSettings, "FPSLogFrequency");
	F32 fps_log_freq = (F32)fpsLogFrequency;
	// </FS:Ansariel>
	if (fps_log_freq > 0.f && gRecentFPSTime.getElapsedTimeF32() >= fps_log_freq)
	{
		LL_PROFILE_ZONE_NAMED_CATEGORY_DISPLAY("DS - FPS");
		F32 fps = gRecentFrameCount / fps_log_freq;
		LL_INFOS() << llformat("FPS: %.02f", fps) << LL_ENDL;
		gRecentFrameCount = 0;
		gRecentFPSTime.reset();
	}
	// <FS:Ansariel> gSavedSettings replacement
	//F32 mem_log_freq = gSavedSettings.getF32("MemoryLogFrequency");
	static LLCachedControl<F32> memoryLogFrequency(gSavedSettings, "MemoryLogFrequency");
	F32 mem_log_freq = (F32)memoryLogFrequency;
	// </FS:Ansariel>
	if (mem_log_freq > 0.f && gRecentMemoryTime.getElapsedTimeF32() >= mem_log_freq)
	{
		LL_PROFILE_ZONE_NAMED_CATEGORY_DISPLAY("DS - Memory");
		gMemoryAllocated = U64Bytes(LLMemory::getCurrentRSS());
		U32Megabytes memory = gMemoryAllocated;
		LL_INFOS() << "MEMORY: " << memory << LL_ENDL;
		LLMemory::logMemoryInfo(true) ;
		gRecentMemoryTime.reset();
	}
    F32 asset_storage_log_freq = gSavedSettings.getF32("AssetStorageLogFrequency");
    if (asset_storage_log_freq > 0.f && gAssetStorageLogTime.getElapsedTimeF32() >= asset_storage_log_freq)
    {
		LL_PROFILE_ZONE_NAMED_CATEGORY_DISPLAY("DS - Asset Storage");
        gAssetStorageLogTime.reset();
        gAssetStorage->logAssetStorageInfo();
    }
}

static void update_tp_display(bool minimized)
{
	static LLCachedControl<F32> teleport_arrival_delay(gSavedSettings, "TeleportArrivalDelay");
	static LLCachedControl<F32> teleport_local_delay(gSavedSettings, "TeleportLocalDelay");

	S32 attach_count = 0;
	if (isAgentAvatarValid())
	{
		attach_count = gAgentAvatarp->getAttachmentCount();
	}
	F32 teleport_save_time = TELEPORT_EXPIRY + TELEPORT_EXPIRY_PER_ATTACHMENT * attach_count;
	F32 teleport_elapsed = gTeleportDisplayTimer.getElapsedTimeF32();
	F32 teleport_percent = teleport_elapsed * (100.f / teleport_save_time);
	if (gAgent.getTeleportState() != LLAgent::TELEPORT_START && teleport_percent > 100.f)
	{
		// Give up.  Don't keep the UI locked forever.
		LL_WARNS("Teleport") << "Giving up on teleport. elapsed time " << teleport_elapsed << " exceeds max time " << teleport_save_time << LL_ENDL;
		gAgent.setTeleportState(LLAgent::TELEPORT_NONE);
		gAgent.setTeleportMessage(std::string());
	}

	// Make sure the TP progress panel gets hidden in case the viewer window
	// is minimized *during* a TP. HB
	if (minimized)
	{
		gViewerWindow->setShowProgress(false, false);
	}

	const std::string& message = gAgent.getTeleportMessage();
	switch (gAgent.getTeleportState())
	{
		case LLAgent::TELEPORT_PENDING:
		{
			gTeleportDisplayTimer.reset();
			const std::string& msg = LLAgent::sTeleportProgressMessages["pending"];
			if (!minimized)
			{
				gViewerWindow->setShowProgress(true, !gSavedSettings.getBOOL("FSDisableTeleportScreens"));
				gViewerWindow->setProgressPercent(llmin(teleport_percent, 0.0f));
				gViewerWindow->setProgressString(msg);
			}
			gAgent.setTeleportMessage(msg);
			break;
		}

		case LLAgent::TELEPORT_START:
		{
			// Transition to REQUESTED.  Viewer has sent some kind
			// of TeleportRequest to the source simulator

			// Reset view angle if in mouselook. Fixes camera angle getting stuck on teleport. -Zi
			if (gAgentCamera.cameraMouselook())
			{
				// If someone knows how to call "View.ZoomDefault" by hand, we should do that instead of
				// replicating the behavior here. -Zi
				LLViewerCamera::instance().setDefaultFOV(DEFAULT_FIELD_OF_VIEW);
				if (gSavedSettings.getBOOL("FSResetCameraOnTP"))
				{
					gSavedSettings.setF32("CameraAngle", LLViewerCamera::instance().getView()); // FS:LO Dont reset rightclick zoom when we teleport however. Fixes FIRE-6246.
				}
				// also, reset the marker for "currently zooming" in the mouselook zoom settings. -Zi
				LLVector3 vTemp = gSavedSettings.getVector3("_NACL_MLFovValues");
				vTemp.mV[VZ] = 0.0f;
				gSavedSettings.setVector3("_NACL_MLFovValues", vTemp);
			}

			gTeleportDisplayTimer.reset();
			const std::string& msg = LLAgent::sTeleportProgressMessages["requesting"];
			LL_INFOS("Teleport") << "A teleport request has been sent, setting state to TELEPORT_REQUESTED" << LL_ENDL;
			gAgent.setTeleportState(LLAgent::TELEPORT_REQUESTED);
			gAgent.setTeleportMessage(msg);
			FSData::instance().selectNextMOTD();
			if (!minimized)
			{
				gViewerWindow->setShowProgress(true, !gSavedSettings.getBOOL("FSDisableTeleportScreens"));
				gViewerWindow->setProgressPercent(llmin(teleport_percent, 0.0f));
				gViewerWindow->setProgressString(msg);
				gViewerWindow->setProgressMessage(gAgent.mMOTD);
			}
			break;
		}

		case LLAgent::TELEPORT_REQUESTED:
			// Waiting for source simulator to respond
			if (!minimized)
			{
				gViewerWindow->setProgressPercent(llmin(teleport_percent, 37.5f));
				gViewerWindow->setProgressString(message);
			}
			break;

		case LLAgent::TELEPORT_MOVING:
			// Viewer has received destination location from source simulator
			if (!minimized)
			{
				gViewerWindow->setProgressPercent(llmin(teleport_percent, 75.f));
				gViewerWindow->setProgressString(message);
			}
			break;

		case LLAgent::TELEPORT_START_ARRIVAL:
			// Transition to ARRIVING.  Viewer has received avatar update, etc.,
			// from destination simulator
			gTeleportArrivalTimer.reset();
			LL_INFOS("Teleport") << "Changing state to TELEPORT_ARRIVING" << LL_ENDL;
			gAgent.setTeleportState(LLAgent::TELEPORT_ARRIVING);
			gAgent.setTeleportMessage(LLAgent::sTeleportProgressMessages["arriving"]);
			gAgent.sheduleTeleportIM();
			gTextureList.mForceResetTextureStats = true;
			gAgentCamera.resetView(true, true);			
			if (!minimized)
			{
				gViewerWindow->setProgressCancelButtonVisible(false, LLTrans::getString("Cancel"));
				gViewerWindow->setProgressPercent(75.f);
			}

			if (!gSavedSettings.getBOOL("FSDisableTeleportScreens"))
			{
				gAgentCamera.resetView(true, true);
			}

			// <FS:Ansariel> FIRE-12004: Attachments getting lost on TP
			gPostTeleportFinishKillObjectDelayTimer.reset();
			break;

		case LLAgent::TELEPORT_ARRIVING:
		// Make the user wait while content "pre-caches"
		{
			F32 arrival_fraction = (gTeleportArrivalTimer.getElapsedTimeF32() / teleport_arrival_delay());
			if (arrival_fraction > 1.f || gSavedSettings.getBOOL("FSDisableTeleportScreens"))
			{
				arrival_fraction = 1.f;
				//LLFirstUse::useTeleport();
				LL_INFOS("Teleport") << "arrival_fraction is " << arrival_fraction << " changing state to TELEPORT_NONE" << LL_ENDL;
				gAgent.setTeleportState(LLAgent::TELEPORT_NONE);
			}
			if (!minimized)
			{
				gViewerWindow->setProgressCancelButtonVisible(false, LLTrans::getString("Cancel"));
				gViewerWindow->setProgressPercent(arrival_fraction * 25.f + 75.f);
				gViewerWindow->setProgressString(message);
			}
			break;
		}

		case LLAgent::TELEPORT_LOCAL:
		// Short delay when teleporting in the same sim (progress screen active but not shown - did not
		// fall-through from TELEPORT_START)
		{
			// <FS:CR> FIRE-8721 - Remove local teleport delay
			//if (gTeleportDisplayTimer.getElapsedTimeF32() > teleport_local_delay())
			// </FS:CR>
			{
				//LLFirstUse::useTeleport();
				LL_INFOS("Teleport") << "State is local and gTeleportDisplayTimer " << gTeleportDisplayTimer.getElapsedTimeF32()
									 << " exceeds teleport_local_delete " << teleport_local_delay
									 << "; setting state to TELEPORT_NONE"
									 << LL_ENDL;
				gAgent.setTeleportState(LLAgent::TELEPORT_NONE);
			}
			break;
		}

		case LLAgent::TELEPORT_NONE:
			// No teleport in progress
			gViewerWindow->setShowProgress(false, false);
			gTeleportDisplay = false;
	}
}

// Paint the display!
void display(bool rebuild, F32 zoom_factor, int subfield, bool for_snapshot)
{
    LL_PROFILE_ZONE_NAMED_CATEGORY_DISPLAY("Render");

    LLPerfStats::RecordSceneTime T (LLPerfStats::StatType_t::RENDER_DISPLAY); // render time capture - This is the main stat for overall rendering.
    
	LLViewerCamera& camera = LLViewerCamera::instance(); // <FS:Ansariel> Factor out calls to getInstance

	if (gWindowResized)
	{ //skip render on frames where window has been resized
		LL_DEBUGS("Window") << "Resizing window" << LL_ENDL;
        LL_PROFILE_ZONE_NAMED_CATEGORY_DISPLAY("Resize Window");
		gGL.flush();
		glClear(GL_COLOR_BUFFER_BIT);
		gViewerWindow->getWindow()->swapBuffers();
		LLPipeline::refreshCachedSettings();
		gPipeline.resizeScreenTexture();
		gResizeScreenTexture = false;
		gWindowResized = false;
		return;
	}

    if (gResizeShadowTexture)
	{ //skip render on frames where window has been resized
		gPipeline.resizeShadowTexture();
		gResizeShadowTexture = false;
	}

	gSnapshot = for_snapshot;

	if (LLPipeline::sRenderDeferred)
	{ //hack to make sky show up in deferred snapshots
		for_snapshot = false;
	}

	LLGLSDefault gls_default;
	LLGLDepthTest gls_depth(GL_TRUE, GL_TRUE, GL_LEQUAL);
	
	LLVertexBuffer::unbind();

	LLGLState::checkStates();
	
	gPipeline.disableLights();

	// Don't draw if the window is hidden or minimized.
	// In fact, must explicitly check the minimized state before drawing.
	// Attempting to draw into a minimized window causes a GL error. JC
	if (   !gViewerWindow->getActive()
		|| !gViewerWindow->getWindow()->getVisible() 
		|| gViewerWindow->getWindow()->getMinimized() 
		|| gNonInteractive)
	{
		// Clean up memory the pools may have allocated
		if (rebuild)
		{
			stop_glerror();
			gPipeline.rebuildPools();
			stop_glerror();
		}

		// <FS:ND> FIRE-15789; Make sure there's not backlog for thousands and thousands of beam objects
		LLHUDObject::renderAllForTimer();
		// </FS:ND>

		stop_glerror();
		gViewerWindow->returnEmptyPicks();
		stop_glerror();

		// We still need to update the teleport progress (to get changes done
		// in TP states, else the sim does not get the messages signaling the
		// agent's arrival). This fixes BUG-230616. HB
		if (gTeleportDisplay)
		{
			// true = minimized, do not show/update the TP screen. HB
			update_tp_display(true);
		}
		return; 
	}

	gViewerWindow->checkSettings();
	
	{
        LL_PROFILE_ZONE_NAMED_CATEGORY_DISPLAY("Picking");
		gViewerWindow->performPick();
	}
	
	LLAppViewer::instance()->pingMainloopTimeout("Display:CheckStates");
	LLGLState::checkStates();
	
	//////////////////////////////////////////////////////////
	//
	// Logic for forcing window updates if we're in drone mode.
	//

	// *TODO: Investigate running display() during gHeadlessClient.  See if this early exit is needed DK 2011-02-18
	if (gHeadlessClient) 
	{
#if LL_WINDOWS
		static F32 last_update_time = 0.f;
		if ((gFrameTimeSeconds - last_update_time) > 1.f)
		{
			InvalidateRect((HWND)gViewerWindow->getPlatformWindow(), NULL, false);
			last_update_time = gFrameTimeSeconds;
		}
#elif LL_DARWIN
		// MBW -- Do something clever here.
#endif
		// Not actually rendering, don't bother.
		return;
	}


	//
	// Bail out if we're in the startup state and don't want to try to
	// render the world.
	//
	// <FS:Ansariel> Revert to original state to prevent flickering if login progress screen is disabled
	//if (LLStartUp::getStartupState() < STATE_PRECACHE)
	if (LLStartUp::getStartupState() < STATE_STARTED)
	// </FS:Ansariel>
	{
		LLAppViewer::instance()->pingMainloopTimeout("Display:Startup");
		display_startup();
		return;
	}


	if (gShaderProfileFrame)
	{
		LLGLSLShader::initProfile();
	}

	//LLGLState::verify(false);

	/////////////////////////////////////////////////
	//
	// Update GL Texture statistics (used for discard logic?)
	//

	LLAppViewer::instance()->pingMainloopTimeout("Display:TextureStats");
	stop_glerror();

	LLImageGL::updateStats(gFrameTimeSeconds);
	
// <FS:CR> Aurora sim
	//LLVOAvatar::sRenderName = gSavedSettings.getS32("AvatarNameTagMode");
	static LLCachedControl<S32> avatarNameTagMode(gSavedSettings, "AvatarNameTagMode");
	S32 RenderName = (S32)avatarNameTagMode;

	if(RenderName > LLWorld::getInstance()->getAllowRenderName())//The most restricted gets set here
		RenderName = LLWorld::getInstance()->getAllowRenderName();
	LLVOAvatar::sRenderName = RenderName;
// <FS:CR> Aurora sim

	// <FS:Ansariel> gSavedSettings replacement
	//LLVOAvatar::sRenderGroupTitles = (gSavedSettings.getBOOL("NameTagShowGroupTitles") && gSavedSettings.getS32("AvatarNameTagMode"));
	static LLCachedControl<bool> nameTagShowGroupTitles(gSavedSettings, "NameTagShowGroupTitles");
	LLVOAvatar::sRenderGroupTitles = (nameTagShowGroupTitles && LLVOAvatar::sRenderName);
	// </FS:Ansariel>
	
	gPipeline.mBackfaceCull = true;
	gFrameCount++;
	gRecentFrameCount++;
	if (gFocusMgr.getAppHasFocus())
	{
		gForegroundFrameCount++;
	}

	//////////////////////////////////////////////////////////
	//
	// Display start screen if we're teleporting, and skip render
	//

	if (gTeleportDisplay)
	{
        LL_PROFILE_ZONE_NAMED_CATEGORY_DISPLAY("Teleport Display");
		LLAppViewer::instance()->pingMainloopTimeout("Display:Teleport");
		// Note: false = not minimized, do update the TP screen. HB
		update_tp_display(false);
	}
    else if(LLAppViewer::instance()->logoutRequestSent())
	{
		LLAppViewer::instance()->pingMainloopTimeout("Display:Logout");
		F32 percent_done = gLogoutTimer.getElapsedTimeF32() * 100.f / gLogoutMaxTime;
		if (percent_done > 100.f)
		{
			percent_done = 100.f;
		}

		if( LLApp::isExiting() )
		{
			percent_done = 100.f;
		}
		
		gViewerWindow->setProgressPercent( percent_done );
		gViewerWindow->setProgressMessage(std::string());
	}
	else
	if (gRestoreGL)
	{
		LLAppViewer::instance()->pingMainloopTimeout("Display:RestoreGL");
		F32 percent_done = gRestoreGLTimer.getElapsedTimeF32() * 100.f / RESTORE_GL_TIME;
		if( percent_done > 100.f )
		{
			gViewerWindow->setShowProgress(false,false);
			gRestoreGL = false;
		}
		else
		{

			if( LLApp::isExiting() )
			{
				percent_done = 100.f;
			}
			
			gViewerWindow->setProgressPercent( percent_done );
		}
		gViewerWindow->setProgressMessage(std::string());
	}

	// <FS::Ansariel> Draw Distance stepping; originally based on SpeedRez by Henri Beauchamp, licensed under LGPL
	// Progressively increase draw distance after TP when required.
	static LLCachedControl<F32> renderFarClip(gSavedSettings, "RenderFarClip");
	if (gSavedDrawDistance > 0.0f && gAgent.getTeleportState() == LLAgent::TELEPORT_NONE)
	{
		if (gLastDrawDistanceStep != renderFarClip())
		{
			LLPresetsManager::instance().setIsDrawDistanceSteppingActive(false);
			gSavedDrawDistance = 0.0f;
			gLastDrawDistanceStep = 0.0f;
			gSavedSettings.setF32("FSSavedRenderFarClip", 0.0f);
		}

		if (gTeleportArrivalTimer.getElapsedTimeF32() >=
			(F32)gSavedSettings.getU32("FSRenderFarClipSteppingInterval"))
		{
			gTeleportArrivalTimer.reset();
			F32 current = gSavedSettings.getF32("RenderFarClip");
			if (gSavedDrawDistance > current)
			{
				current *= 2.0f;
				if (current > gSavedDrawDistance)
				{
					current = gSavedDrawDistance;
				}
				gSavedSettings.setF32("RenderFarClip", current);
				gLastDrawDistanceStep = current;
			}
			if (current >= gSavedDrawDistance)
			{
				LLPresetsManager::instance().setIsDrawDistanceSteppingActive(false);
				gSavedDrawDistance = 0.0f;
				gLastDrawDistanceStep = 0.0f;
				gSavedSettings.setF32("FSSavedRenderFarClip", 0.0f);
			}
		}
	}
	// </FS::Ansariel>

	//////////////////////////
	//
	// Prepare for the next frame
	//

	/////////////////////////////
	//
	// Update the camera
	//
	//

	LLAppViewer::instance()->pingMainloopTimeout("Display:Camera");
    if (LLViewerCamera::instanceExists())
    {
        LLViewerCamera::getInstance()->setZoomParameters(zoom_factor, subfield);
        LLViewerCamera::getInstance()->setNear(MIN_NEAR_PLANE);
    }

	//////////////////////////
	//
	// clear the next buffer
	// (must follow dynamic texture writing since that uses the frame buffer)
	//

	if (gDisconnected)
	{
		LLAppViewer::instance()->pingMainloopTimeout("Display:Disconnected");
		render_ui();
		swap();
	}
	
	//////////////////////////
	//
	// Set rendering options
	//
	//
	LLAppViewer::instance()->pingMainloopTimeout("Display:RenderSetup");
	stop_glerror();

	///////////////////////////////////////
	//
	// Slam lighting parameters back to our defaults.
	// Note that these are not the same as GL defaults...

	stop_glerror();
	gGL.setAmbientLightColor(LLColor4::white);
	stop_glerror();
			
	/////////////////////////////////////
	//
	// Render
	//
	// Actually push all of our triangles to the screen.
	//

	// do render-to-texture stuff here
	if (gPipeline.hasRenderDebugFeatureMask(LLPipeline::RENDER_DEBUG_FEATURE_DYNAMIC_TEXTURES))
	{
		LLAppViewer::instance()->pingMainloopTimeout("Display:DynamicTextures");
        LL_PROFILE_ZONE_NAMED_CATEGORY_DISPLAY("Update Dynamic Textures");
		if (LLViewerDynamicTexture::updateAllInstances())
		{
			gGL.setColorMask(true, true);
			glClear(GL_DEPTH_BUFFER_BIT);
		}
	}

	gViewerWindow->setup3DViewport();

	gPipeline.resetFrameStats();	// Reset per-frame statistics.
	
	if (!gDisconnected)
	{
		LL_PROFILE_ZONE_NAMED_CATEGORY_DISPLAY("display - 1");
		LLAppViewer::instance()->pingMainloopTimeout("Display:Update");
		if (gPipeline.hasRenderType(LLPipeline::RENDER_TYPE_HUD))
		{ //don't draw hud objects in this frame
			gPipeline.toggleRenderType(LLPipeline::RENDER_TYPE_HUD);
		}

		if (gPipeline.hasRenderType(LLPipeline::RENDER_TYPE_HUD_PARTICLES))
		{ //don't draw hud particles in this frame
			gPipeline.toggleRenderType(LLPipeline::RENDER_TYPE_HUD_PARTICLES);
		}

		stop_glerror();
		display_update_camera();
		stop_glerror();
				
		{
            LL_PROFILE_ZONE_NAMED_CATEGORY_DISPLAY("Env Update");
            // update all the sky/atmospheric/water settings
            LLEnvironment::instance().update(&camera); // <FS:Ansariel> Factor out calls to getInstance
		}

		// *TODO: merge these two methods
		{
            LL_PROFILE_ZONE_NAMED_CATEGORY_DISPLAY("HUD Update");
			LLHUDManager::getInstance()->updateEffects();
			LLHUDObject::updateAll();
			stop_glerror();
		}

		{
            LL_PROFILE_ZONE_NAMED_CATEGORY_DISPLAY("Update Geom");
			const F32 max_geom_update_time = 0.005f*10.f*gFrameIntervalSeconds.value(); // 50 ms/second update time
			gPipeline.createObjects(max_geom_update_time);
			gPipeline.processPartitionQ();
			gPipeline.updateGeom(max_geom_update_time);
			stop_glerror();
		}

		gPipeline.updateGL();
		
		stop_glerror();

		LLAppViewer::instance()->pingMainloopTimeout("Display:Cull");
		
		//Increment drawable frame counter
		LLDrawable::incrementVisible();

		LLSpatialGroup::sNoDelete = true;
		LLTexUnit::sWhiteTexture = LLViewerFetchedTexture::sWhiteImagep->getTexName();

		S32 occlusion = LLPipeline::sUseOcclusion;
		if (gDepthDirty)
		{ //depth buffer is invalid, don't overwrite occlusion state
			LLPipeline::sUseOcclusion = llmin(occlusion, 1);
		}
		gDepthDirty = false;

		LLGLState::checkStates();

		static LLCullResult result;
		LLViewerCamera::sCurCameraID = LLViewerCamera::CAMERA_WORLD;
		LLPipeline::sUnderWaterRender = LLViewerCamera::getInstance()->cameraUnderWater();
		gPipeline.updateCull(*LLViewerCamera::getInstance(), result);
		stop_glerror();

		LLGLState::checkStates();
		
		LLAppViewer::instance()->pingMainloopTimeout("Display:Swap");
		
		{ 
			LL_PROFILE_ZONE_NAMED_CATEGORY_DISPLAY("display - 2")
			if (gResizeScreenTexture)
			{
<<<<<<< HEAD
				gResizeScreenTexture = false;
=======
>>>>>>> 1f75fbd3
				gPipeline.resizeScreenTexture();
                gResizeScreenTexture = FALSE;
			}

			gGL.setColorMask(true, true);
			glClearColor(0,0,0,0);

			LLGLState::checkStates();

			if (!for_snapshot)
			{
                if (gFrameCount > 1 && !for_snapshot)
                { //for some reason, ATI 4800 series will error out if you 
                  //try to generate a shadow before the first frame is through
                    gPipeline.generateSunShadow(*LLViewerCamera::getInstance());
                }

				LLVertexBuffer::unbind();

				LLGLState::checkStates();

				glh::matrix4f proj = get_current_projection();
				glh::matrix4f mod = get_current_modelview();
				glViewport(0,0,512,512);

				LLVOAvatar::updateImpostors();

				set_current_projection(proj);
				set_current_modelview(mod);
				gGL.matrixMode(LLRender::MM_PROJECTION);
				gGL.loadMatrix(proj.m);
				gGL.matrixMode(LLRender::MM_MODELVIEW);
				gGL.loadMatrix(mod.m);
				gViewerWindow->setup3DViewport();

				LLGLState::checkStates();
			}
            glClear(GL_DEPTH_BUFFER_BIT);
		}

		//////////////////////////////////////
		//
		// Update images, using the image stats generated during object update/culling
		//
		// Can put objects onto the retextured list.
		//
		// Doing this here gives hardware occlusion queries extra time to complete
		LLAppViewer::instance()->pingMainloopTimeout("Display:UpdateImages");
		
		{
            LL_PROFILE_ZONE_NAMED("Update Images");
			
			{
                LL_PROFILE_ZONE_NAMED_CATEGORY_DISPLAY("Class");
				LLViewerTexture::updateClass();
			}

			{
                LL_PROFILE_ZONE_NAMED_CATEGORY_DISPLAY("Image Update Bump");
				gBumpImageList.updateImages();  // must be called before gTextureList version so that it's textures are thrown out first.
			}

			{
                LL_PROFILE_ZONE_NAMED_CATEGORY_DISPLAY("List");
				F32 max_image_decode_time = 0.050f*gFrameIntervalSeconds.value(); // 50 ms/second decode time
				max_image_decode_time = llclamp(max_image_decode_time, 0.002f, 0.005f ); // min 2ms/frame, max 5ms/frame)
				gTextureList.updateImages(max_image_decode_time);
			}

			{
                LL_PROFILE_ZONE_NAMED_CATEGORY_DISPLAY("GLTF Materials Cleanup");
				//remove dead gltf materials
                gGLTFMaterialList.flushMaterials();
			}
		}

		LLGLState::checkStates();

		///////////////////////////////////
		//
		// StateSort
		//
		// Responsible for taking visible objects, and adding them to the appropriate draw orders.
		// In the case of alpha objects, z-sorts them first.
		// Also creates special lists for outlines and selected face rendering.
		//
		LLAppViewer::instance()->pingMainloopTimeout("Display:StateSort");
		{
			LL_PROFILE_ZONE_NAMED_CATEGORY_DISPLAY("display - 4")
			LLViewerCamera::sCurCameraID = LLViewerCamera::CAMERA_WORLD;
			gPipeline.stateSort(camera, result); // <FS:Ansariel> Factor out calls to getInstance
			stop_glerror();
				
			if (rebuild)
			{
				//////////////////////////////////////
				//
				// rebuildPools
				//
				//
				gPipeline.rebuildPools();
				stop_glerror();
			}
		}

		LLSceneMonitor::getInstance()->fetchQueryResult();
		
		LLGLState::checkStates();

		LLPipeline::sUseOcclusion = occlusion;

		{
			LLAppViewer::instance()->pingMainloopTimeout("Display:Sky");
			LL_PROFILE_ZONE_NAMED_CATEGORY_ENVIRONMENT("update sky"); //LL_RECORD_BLOCK_TIME(FTM_UPDATE_SKY);	
			gSky.updateSky();
		}

		if(gUseWireframe)
		{
			glClearColor(0.5f, 0.5f, 0.5f, 0.f);
			glClear(GL_COLOR_BUFFER_BIT);
		}

		LLAppViewer::instance()->pingMainloopTimeout("Display:RenderStart");
		
		//// render frontmost floater opaque for occlusion culling purposes
		//LLFloater* frontmost_floaterp = gFloaterView->getFrontmost();
		//// assumes frontmost floater with focus is opaque
		//if (frontmost_floaterp && gFocusMgr.childHasKeyboardFocus(frontmost_floaterp))
		//{
		//	gGL.matrixMode(LLRender::MM_MODELVIEW);
		//	gGL.pushMatrix();
		//	{
		//		gGL.getTexUnit(0)->unbind(LLTexUnit::TT_TEXTURE);

		//		glColorMask(GL_FALSE, GL_FALSE, GL_FALSE, GL_TRUE);
		//		gGL.loadIdentity();

		//		LLRect floater_rect = frontmost_floaterp->calcScreenRect();
		//		// deflate by one pixel so rounding errors don't occlude outside of floater extents
		//		floater_rect.stretch(-1);
		//		LLRectf floater_3d_rect((F32)floater_rect.mLeft / (F32)gViewerWindow->getWindowWidthScaled(), 
		//								(F32)floater_rect.mTop / (F32)gViewerWindow->getWindowHeightScaled(),
		//								(F32)floater_rect.mRight / (F32)gViewerWindow->getWindowWidthScaled(),
		//								(F32)floater_rect.mBottom / (F32)gViewerWindow->getWindowHeightScaled());
		//		floater_3d_rect.translate(-0.5f, -0.5f);
		//		gGL.translatef(0.f, 0.f, -LLViewerCamera::getInstance()->getNear());
		//		gGL.scalef(LLViewerCamera::getInstance()->getNear() * LLViewerCamera::getInstance()->getAspect() / sinf(LLViewerCamera::getInstance()->getView()), LLViewerCamera::getInstance()->getNear() / sinf(LLViewerCamera::getInstance()->getView()), 1.f);
		//		gGL.color4fv(LLColor4::white.mV);
		//		gGL.begin(LLVertexBuffer::QUADS);
		//		{
		//			gGL.vertex3f(floater_3d_rect.mLeft, floater_3d_rect.mBottom, 0.f);
		//			gGL.vertex3f(floater_3d_rect.mLeft, floater_3d_rect.mTop, 0.f);
		//			gGL.vertex3f(floater_3d_rect.mRight, floater_3d_rect.mTop, 0.f);
		//			gGL.vertex3f(floater_3d_rect.mRight, floater_3d_rect.mBottom, 0.f);
		//		}
		//		gGL.end();
		//		glColorMask(GL_TRUE, GL_TRUE, GL_TRUE, GL_TRUE);
		//	}
		//	gGL.popMatrix();
		//}

		LLPipeline::sUnderWaterRender = camera.cameraUnderWater() ? true : false; // <FS:Ansariel> Factor out calls to getInstance

// <FS:CR> Aurora Sim
		if (!LLWorld::getInstance()->getAllowRenderWater())
		{
			LLPipeline::sUnderWaterRender = false;
		}
// </FS:CR> Aurora Sim
		LLGLState::checkStates();

		stop_glerror();

        gGL.setColorMask(true, true);

        if (LLPipeline::sRenderDeferred)
        {
            gPipeline.mRT->deferredScreen.bindTarget();
            if (gUseWireframe)
            {
                F32 g = 0.5f;
                glClearColor(g, g, g, 1.f);
            }
            else
            {
                glClearColor(1, 0, 1, 1);
            }
            gPipeline.mRT->deferredScreen.clear();
        }
        else
        {
            gPipeline.mRT->screen.bindTarget();
            if (LLPipeline::sUnderWaterRender && !gPipeline.canUseWindLightShaders())
            {
                const LLColor4 &col = LLEnvironment::instance().getCurrentWater()->getWaterFogColor();
                glClearColor(col.mV[0], col.mV[1], col.mV[2], 0.f);
            }
            gPipeline.mRT->screen.clear();
        }

        gGL.setColorMask(true, false);

        LLAppViewer::instance()->pingMainloopTimeout("Display:RenderGeom");
		
		if (!(LLAppViewer::instance()->logoutRequestSent() && LLAppViewer::instance()->hasSavedFinalSnapshot())
				&& !gRestoreGL)
		{
			LL_PROFILE_ZONE_NAMED_CATEGORY_DISPLAY("display - 5")
			LLViewerCamera::sCurCameraID = LLViewerCamera::CAMERA_WORLD;

			// <FS:Ansariel> gSavedSettings replacement
			//if (gSavedSettings.getBOOL("RenderDepthPrePass"))
			static LLCachedControl<bool> renderDepthPrePass(gSavedSettings, "RenderDepthPrePass");
			if (renderDepthPrePass)
			// </FS:Ansariel>
			{
				gGL.setColorMask(false, false);

				static const U32 types[] = { 
					LLRenderPass::PASS_SIMPLE, 
					LLRenderPass::PASS_FULLBRIGHT, 
					LLRenderPass::PASS_SHINY 
				};

				U32 num_types = LL_ARRAY_SIZE(types);
				gOcclusionProgram.bind();
				for (U32 i = 0; i < num_types; i++)
				{
					gPipeline.renderObjects(types[i], LLVertexBuffer::MAP_VERTEX, false);
				}

				gOcclusionProgram.unbind();

			}

			gGL.setColorMask(true, true);
			gPipeline.renderGeomDeferred(*LLViewerCamera::getInstance(), true);
		}

		{
            LL_PROFILE_ZONE_NAMED_CATEGORY_DISPLAY("Texture Unbind");
			for (U32 i = 0; i < gGLManager.mNumTextureImageUnits; i++)
			{ //dummy cleanup of any currently bound textures
				if (gGL.getTexUnit(i)->getCurrType() != LLTexUnit::TT_NONE)
				{
					gGL.getTexUnit(i)->unbind(gGL.getTexUnit(i)->getCurrType());
					gGL.getTexUnit(i)->disable();
				}
			}
		}

		LLAppViewer::instance()->pingMainloopTimeout("Display:RenderFlush");

        LLRenderTarget &rt = (gPipeline.sRenderDeferred ? gPipeline.mRT->deferredScreen : gPipeline.mRT->screen);
        rt.flush();

        if (LLPipeline::sRenderDeferred)
        {
			gPipeline.renderDeferredLighting();
		}

		LLPipeline::sUnderWaterRender = false;

		{
			//capture the frame buffer.
			LLSceneMonitor::getInstance()->capture();
		}

		LLAppViewer::instance()->pingMainloopTimeout("Display:RenderUI");
		if (!for_snapshot)
		{
			render_ui();
			swap();
		}

		
		LLSpatialGroup::sNoDelete = false;
		
		gPipeline.clearReferences();
	}

	LLAppViewer::instance()->pingMainloopTimeout("Display:FrameStats");
	
	stop_glerror();

	display_stats();
				
	LLAppViewer::instance()->pingMainloopTimeout("Display:Done");

	gShiftFrame = false;

	if (gShaderProfileFrame)
	{
		gShaderProfileFrame = false;
		LLGLSLShader::finishProfile();
	}
}

// WIP simplified copy of display() that does minimal work
void display_cube_face()
{
    LL_PROFILE_ZONE_NAMED_CATEGORY_DISPLAY("Render Cube Face");
    LL_PROFILE_GPU_ZONE("display cube face");

    llassert(!gSnapshot);
    llassert(!gTeleportDisplay);
    llassert(LLStartUp::getStartupState() >= STATE_PRECACHE);
    llassert(!LLAppViewer::instance()->logoutRequestSent());
    llassert(!gRestoreGL);

    bool rebuild = false;

    LLGLSDefault gls_default;
    LLGLDepthTest gls_depth(GL_TRUE, GL_TRUE, GL_LEQUAL);

    LLVertexBuffer::unbind();

    gPipeline.disableLights();

    gPipeline.mBackfaceCull = true;

    gViewerWindow->setup3DViewport();

    if (gPipeline.hasRenderType(LLPipeline::RENDER_TYPE_HUD))
    { //don't draw hud objects in this frame
        gPipeline.toggleRenderType(LLPipeline::RENDER_TYPE_HUD);
    }

    if (gPipeline.hasRenderType(LLPipeline::RENDER_TYPE_HUD_PARTICLES))
    { //don't draw hud particles in this frame
        gPipeline.toggleRenderType(LLPipeline::RENDER_TYPE_HUD_PARTICLES);
    }

    display_update_camera();

    {
        LL_PROFILE_ZONE_NAMED_CATEGORY_DISPLAY("Env Update");
        // update all the sky/atmospheric/water settings
        LLEnvironment::instance().update(LLViewerCamera::getInstance());
    }

    LLSpatialGroup::sNoDelete = true;
        
    S32 occlusion = LLPipeline::sUseOcclusion;
    LLPipeline::sUseOcclusion = 0; // occlusion data is from main camera point of view, don't read or write it during cube snapshots
    //gDepthDirty = true; //let "real" render pipe know it can't trust the depth buffer for occlusion data

    static LLCullResult result;
    LLViewerCamera::sCurCameraID = LLViewerCamera::CAMERA_WORLD;
    LLPipeline::sUnderWaterRender = LLViewerCamera::getInstance()->cameraUnderWater();
    gPipeline.updateCull(*LLViewerCamera::getInstance(), result);

    gGL.setColorMask(true, true);

    glClearColor(0, 0, 0, 0);
    gPipeline.generateSunShadow(*LLViewerCamera::getInstance());
        
    glClear(GL_DEPTH_BUFFER_BIT); // | GL_STENCIL_BUFFER_BIT);

    {
        LLViewerCamera::sCurCameraID = LLViewerCamera::CAMERA_WORLD;
        gPipeline.stateSort(*LLViewerCamera::getInstance(), result);

        if (rebuild)
        {
            //////////////////////////////////////
            //
            // rebuildPools
            //
            //
            gPipeline.rebuildPools();
            stop_glerror();
        }
    }
    
    LLPipeline::sUseOcclusion = occlusion;

    LLAppViewer::instance()->pingMainloopTimeout("Display:RenderStart");

    LLPipeline::sUnderWaterRender = LLViewerCamera::getInstance()->cameraUnderWater() ? true : false;

    gGL.setColorMask(true, true);

    gPipeline.mRT->deferredScreen.bindTarget();
    if (gUseWireframe)
    {
        glClearColor(0.5f, 0.5f, 0.5f, 1.f);
    }
    else
    {
        glClearColor(1, 0, 1, 1);
    }
    gPipeline.mRT->deferredScreen.clear();
        
    LLViewerCamera::sCurCameraID = LLViewerCamera::CAMERA_WORLD;

    gPipeline.renderGeomDeferred(*LLViewerCamera::getInstance());

    gPipeline.mRT->deferredScreen.flush();
       
    gPipeline.renderDeferredLighting();

    LLPipeline::sUnderWaterRender = false;

    // Finalize scene
    //gPipeline.renderFinalize();

    LLSpatialGroup::sNoDelete = false;
    gPipeline.clearReferences();
}

void render_hud_attachments()
{
    LLPerfStats::RecordSceneTime T ( LLPerfStats::StatType_t::RENDER_HUDS); // render time capture - Primary contributor to HUDs (though these end up in render batches)
    gGL.matrixMode(LLRender::MM_PROJECTION);
	gGL.pushMatrix();
	gGL.matrixMode(LLRender::MM_MODELVIEW);
	gGL.pushMatrix();
		
	glh::matrix4f current_proj = get_current_projection();
	glh::matrix4f current_mod = get_current_modelview();

	// clamp target zoom level to reasonable values
//	gAgentCamera.mHUDTargetZoom = llclamp(gAgentCamera.mHUDTargetZoom, 0.1f, 1.f);
// [RLVa:KB] - Checked: 2010-08-22 (RLVa-1.2.1a) | Modified: RLVa-1.0.0c
	gAgentCamera.mHUDTargetZoom = llclamp(gAgentCamera.mHUDTargetZoom, (!gRlvAttachmentLocks.hasLockedHUD()) ? 0.1f : 0.85f, 1.f);
// [/RLVa:KB]

	// smoothly interpolate current zoom level
	gAgentCamera.mHUDCurZoom = lerp(gAgentCamera.mHUDCurZoom, gAgentCamera.getAgentHUDTargetZoom(), LLSmoothInterpolation::getInterpolant(0.03f));

	if (LLPipeline::sShowHUDAttachments && !gDisconnected && setup_hud_matrices())
	{
		LLPipeline::sRenderingHUDs = true;
		LLCamera hud_cam = *LLViewerCamera::getInstance();
		hud_cam.setOrigin(-1.f,0,0);
		hud_cam.setAxes(LLVector3(1,0,0), LLVector3(0,1,0), LLVector3(0,0,1));
		LLViewerCamera::updateFrustumPlanes(hud_cam, true);

		// <FS:Ansariel> gSavedSettings replacement
		//bool render_particles = gPipeline.hasRenderType(LLPipeline::RENDER_TYPE_PARTICLES) && gSavedSettings.getBOOL("RenderHUDParticles");
		static LLCachedControl<bool> renderHUDParticles(gSavedSettings, "RenderHUDParticles");
		bool render_particles = gPipeline.hasRenderType(LLPipeline::RENDER_TYPE_PARTICLES) && renderHUDParticles;
		// </FS:Ansariel>
		
		//only render hud objects
		gPipeline.pushRenderTypeMask();
		
		// turn off everything
		gPipeline.andRenderTypeMask(LLPipeline::END_RENDER_TYPES);
		// turn on HUD
		gPipeline.toggleRenderType(LLPipeline::RENDER_TYPE_HUD);
		// turn on HUD particles
		gPipeline.toggleRenderType(LLPipeline::RENDER_TYPE_HUD_PARTICLES);

		// if particles are off, turn off hud-particles as well
		if (!render_particles)
		{
			// turn back off HUD particles
			gPipeline.toggleRenderType(LLPipeline::RENDER_TYPE_HUD_PARTICLES);
		}

		bool has_ui = gPipeline.hasRenderDebugFeatureMask(LLPipeline::RENDER_DEBUG_FEATURE_UI);
		if (has_ui)
		{
			gPipeline.toggleRenderDebugFeature(LLPipeline::RENDER_DEBUG_FEATURE_UI);
		}

		S32 use_occlusion = LLPipeline::sUseOcclusion;
		LLPipeline::sUseOcclusion = 0;
				
		//cull, sort, and render hud objects
		static LLCullResult result;
		LLSpatialGroup::sNoDelete = true;

		LLViewerCamera::sCurCameraID = LLViewerCamera::CAMERA_WORLD;
		gPipeline.updateCull(hud_cam, result, true);

        // Toggle render types
		gPipeline.toggleRenderType(LLPipeline::RENDER_TYPE_BUMP);
		gPipeline.toggleRenderType(LLPipeline::RENDER_TYPE_SIMPLE);
		gPipeline.toggleRenderType(LLPipeline::RENDER_TYPE_VOLUME);
		gPipeline.toggleRenderType(LLPipeline::RENDER_TYPE_ALPHA);
        gPipeline.toggleRenderType(LLPipeline::RENDER_TYPE_ALPHA_PRE_WATER);
		gPipeline.toggleRenderType(LLPipeline::RENDER_TYPE_ALPHA_MASK);
		gPipeline.toggleRenderType(LLPipeline::RENDER_TYPE_FULLBRIGHT_ALPHA_MASK);
		gPipeline.toggleRenderType(LLPipeline::RENDER_TYPE_FULLBRIGHT);
        gPipeline.toggleRenderType(LLPipeline::RENDER_TYPE_GLTF_PBR);
        gPipeline.toggleRenderType(LLPipeline::RENDER_TYPE_GLTF_PBR_ALPHA_MASK);

        // Toggle render passes
		gPipeline.toggleRenderType(LLPipeline::RENDER_TYPE_PASS_ALPHA);
		gPipeline.toggleRenderType(LLPipeline::RENDER_TYPE_PASS_ALPHA_MASK);
		gPipeline.toggleRenderType(LLPipeline::RENDER_TYPE_PASS_BUMP);
		gPipeline.toggleRenderType(LLPipeline::RENDER_TYPE_PASS_MATERIAL);
		gPipeline.toggleRenderType(LLPipeline::RENDER_TYPE_PASS_FULLBRIGHT);
		gPipeline.toggleRenderType(LLPipeline::RENDER_TYPE_PASS_FULLBRIGHT_ALPHA_MASK);
		gPipeline.toggleRenderType(LLPipeline::RENDER_TYPE_PASS_FULLBRIGHT_SHINY);
		gPipeline.toggleRenderType(LLPipeline::RENDER_TYPE_PASS_SHINY);
		gPipeline.toggleRenderType(LLPipeline::RENDER_TYPE_PASS_INVISIBLE);
		gPipeline.toggleRenderType(LLPipeline::RENDER_TYPE_PASS_INVISI_SHINY);
        gPipeline.toggleRenderType(LLPipeline::RENDER_TYPE_PASS_GLTF_PBR);
        gPipeline.toggleRenderType(LLPipeline::RENDER_TYPE_PASS_GLTF_PBR_ALPHA_MASK);
		
		gPipeline.stateSort(hud_cam, result);

		gPipeline.renderGeomPostDeferred(hud_cam);

		LLSpatialGroup::sNoDelete = false;
		//gPipeline.clearReferences();

		render_hud_elements();

		//restore type mask
		gPipeline.popRenderTypeMask();

		if (has_ui)
		{
			gPipeline.toggleRenderDebugFeature(LLPipeline::RENDER_DEBUG_FEATURE_UI);
		}
		LLPipeline::sUseOcclusion = use_occlusion;
		LLPipeline::sRenderingHUDs = false;
	}
	gGL.matrixMode(LLRender::MM_PROJECTION);
	gGL.popMatrix();
	gGL.matrixMode(LLRender::MM_MODELVIEW);
	gGL.popMatrix();
	
	set_current_projection(current_proj);
	set_current_modelview(current_mod);
}

LLRect get_whole_screen_region()
{
	// <FS:Ansariel> Factor out calls to getInstance
	LLViewerCamera& camera = LLViewerCamera::instance();

	LLRect whole_screen = gViewerWindow->getWorldViewRectScaled();
	
	// apply camera zoom transform (for high res screenshots)
	F32 zoom_factor = camera.getZoomFactor(); // <FS:Ansariel> Factor out calls to getInstance
	S16 sub_region = camera.getZoomSubRegion(); // <FS:Ansariel> Factor out calls to getInstance
	if (zoom_factor > 1.f)
	{
		S32 num_horizontal_tiles = llceil(zoom_factor);
		S32 tile_width = ll_round((F32)gViewerWindow->getWorldViewWidthScaled() / zoom_factor);
		S32 tile_height = ll_round((F32)gViewerWindow->getWorldViewHeightScaled() / zoom_factor);
		int tile_y = sub_region / num_horizontal_tiles;
		int tile_x = sub_region - (tile_y * num_horizontal_tiles);
			
		whole_screen.setLeftTopAndSize(tile_x * tile_width, gViewerWindow->getWorldViewHeightScaled() - (tile_y * tile_height), tile_width, tile_height);
	}
	return whole_screen;
}

bool get_hud_matrices(const LLRect& screen_region, glh::matrix4f &proj, glh::matrix4f &model)
{
	if (isAgentAvatarValid() && gAgentAvatarp->hasHUDAttachment())
	{
		F32 zoom_level = gAgentCamera.mHUDCurZoom;
		LLBBox hud_bbox = gAgentAvatarp->getHUDBBox();
		
		F32 hud_depth = llmax(1.f, hud_bbox.getExtentLocal().mV[VX] * 1.1f);

		// <FS:Ansariel> Factor out calls to getInstance
		//proj = gl_ortho(-0.5f * LLViewerCamera::getInstance()->getAspect(), 0.5f * LLViewerCamera::getInstance()->getAspect(), -0.5f, 0.5f, 0.f, hud_depth);
		//proj.element(2,2) = -0.01f;
		
		F32 aspect_ratio = LLViewerCamera::getInstance()->getAspect();
		proj = gl_ortho(-0.5f * aspect_ratio, 0.5f * aspect_ratio, -0.5f, 0.5f, 0.f, hud_depth);
		proj.element(2,2) = -0.01f;
		// <//FS:Ansariel> Factor out calls to getInstance
		
		glh::matrix4f mat;
		F32 scale_x = (F32)gViewerWindow->getWorldViewWidthScaled() / (F32)screen_region.getWidth();
		F32 scale_y = (F32)gViewerWindow->getWorldViewHeightScaled() / (F32)screen_region.getHeight();
		mat.set_scale(glh::vec3f(scale_x, scale_y, 1.f));
		mat.set_translate(
			glh::vec3f(clamp_rescale((F32)(screen_region.getCenterX() - screen_region.mLeft), 0.f, (F32)gViewerWindow->getWorldViewWidthScaled(), 0.5f * scale_x * aspect_ratio, -0.5f * scale_x * aspect_ratio),
					   clamp_rescale((F32)(screen_region.getCenterY() - screen_region.mBottom), 0.f, (F32)gViewerWindow->getWorldViewHeightScaled(), 0.5f * scale_y, -0.5f * scale_y),
					   0.f));
		proj *= mat;
		
		glh::matrix4f tmp_model((GLfloat*) OGL_TO_CFR_ROTATION);
		
		mat.set_scale(glh::vec3f(zoom_level, zoom_level, zoom_level));
		mat.set_translate(glh::vec3f(-hud_bbox.getCenterLocal().mV[VX] + (hud_depth * 0.5f), 0.f, 0.f));
		
		tmp_model *= mat;
		model = tmp_model;		
		return true;
	}
	else
	{
		return false;
	}
}

bool get_hud_matrices(glh::matrix4f &proj, glh::matrix4f &model)
{
	LLRect whole_screen = get_whole_screen_region();
	return get_hud_matrices(whole_screen, proj, model);
}

bool setup_hud_matrices()
{
	LLRect whole_screen = get_whole_screen_region();
	return setup_hud_matrices(whole_screen);
}

bool setup_hud_matrices(const LLRect& screen_region)
{
	glh::matrix4f proj, model;
	bool result = get_hud_matrices(screen_region, proj, model);
	if (!result) return result;
	
	// set up transform to keep HUD objects in front of camera
	gGL.matrixMode(LLRender::MM_PROJECTION);
	gGL.loadMatrix(proj.m);
	set_current_projection(proj);
	
	gGL.matrixMode(LLRender::MM_MODELVIEW);
	gGL.loadMatrix(model.m);
	set_current_modelview(model);
	return true;
}

void render_ui(F32 zoom_factor, int subfield)
{
    LLPerfStats::RecordSceneTime T ( LLPerfStats::StatType_t::RENDER_UI ); // render time capture - Primary UI stat can have HUD time overlap (TODO)
    LL_PROFILE_ZONE_SCOPED_CATEGORY_UI; //LL_RECORD_BLOCK_TIME(FTM_RENDER_UI);
    LL_PROFILE_GPU_ZONE("ui");
	LLGLState::checkStates();
	
	glh::matrix4f saved_view = get_current_modelview();

	if (!gSnapshot)
	{
		gGL.pushMatrix();
		gGL.loadMatrix(gGLLastModelView);
		set_current_modelview(copy_matrix(gGLLastModelView));
	}
	
	if(LLSceneMonitor::getInstance()->needsUpdate())
	{
		gGL.pushMatrix();
		gViewerWindow->setup2DRender();
		LLSceneMonitor::getInstance()->compare();
		gViewerWindow->setup3DRender();
		gGL.popMatrix();
	}

    // apply gamma correction and post effects
    gPipeline.renderFinalize();

	{
        LLGLState::checkStates();


        LL_PROFILE_ZONE_NAMED_CATEGORY_UI("HUD");
    render_hud_elements();
// [RLVa:KB] - Checked: RLVa-2.2 (@setoverlay)
		if (RlvActions::hasBehaviour(RLV_BHVR_SETOVERLAY))
		{
			LLVfxManager::instance().runEffect(EVisualEffect::RlvOverlay);
		}
// [/RLVa:KB]
        LLGLState::checkStates();
		render_hud_attachments();

        LLGLState::checkStates();

		LLGLSDefault gls_default;
		LLGLSUIDefault gls_ui;
		{
			gPipeline.disableLights();
		}

        bool render_ui = gPipeline.hasRenderDebugFeatureMask(LLPipeline::RENDER_DEBUG_FEATURE_UI);
        if (render_ui)
        {
            if (!gDisconnected)
            {
                LL_PROFILE_ZONE_NAMED_CATEGORY_UI("UI 3D"); //LL_RECORD_BLOCK_TIME(FTM_RENDER_UI_3D);
                LLGLState::checkStates();
                render_ui_3d();
                LLGLState::checkStates();
            }
            else
            {
                render_disconnected_background();
            }
        }

        if (render_ui)
        {
            LL_PROFILE_ZONE_NAMED_CATEGORY_UI("UI 2D"); //LL_RECORD_BLOCK_TIME(FTM_RENDER_UI_2D);
            LLHUDObject::renderAll();
            render_ui_2d();
        }

        gViewerWindow->setup2DRender();
        gViewerWindow->updateDebugText();
        gViewerWindow->drawDebugText();
	}

	if (!gSnapshot)
	{
		set_current_modelview(saved_view);
		gGL.popMatrix();
	}
}

void swap()
{
    LLPerfStats::RecordSceneTime T ( LLPerfStats::StatType_t::RENDER_SWAP ); // render time capture - Swap buffer time - can signify excessive data transfer to/from GPU
    LL_PROFILE_ZONE_NAMED_CATEGORY_DISPLAY("Swap");
    LL_PROFILE_GPU_ZONE("swap");
	if (gDisplaySwapBuffers)
	{
		gViewerWindow->getWindow()->swapBuffers();
	}
	gDisplaySwapBuffers = true;
}

void renderCoordinateAxes()
{
	gGL.getTexUnit(0)->unbind(LLTexUnit::TT_TEXTURE);
	gGL.begin(LLRender::LINES);
		gGL.color3f(1.0f, 0.0f, 0.0f);   // i direction = X-Axis = red
		gGL.vertex3f(0.0f, 0.0f, 0.0f);
		gGL.vertex3f(2.0f, 0.0f, 0.0f);
		gGL.vertex3f(3.0f, 0.0f, 0.0f);
		gGL.vertex3f(5.0f, 0.0f, 0.0f);
		gGL.vertex3f(6.0f, 0.0f, 0.0f);
		gGL.vertex3f(8.0f, 0.0f, 0.0f);
		// Make an X
		gGL.vertex3f(11.0f, 1.0f, 1.0f);
		gGL.vertex3f(11.0f, -1.0f, -1.0f);
		gGL.vertex3f(11.0f, 1.0f, -1.0f);
		gGL.vertex3f(11.0f, -1.0f, 1.0f);

		gGL.color3f(0.0f, 1.0f, 0.0f);   // j direction = Y-Axis = green
		gGL.vertex3f(0.0f, 0.0f, 0.0f);
		gGL.vertex3f(0.0f, 2.0f, 0.0f);
		gGL.vertex3f(0.0f, 3.0f, 0.0f);
		gGL.vertex3f(0.0f, 5.0f, 0.0f);
		gGL.vertex3f(0.0f, 6.0f, 0.0f);
		gGL.vertex3f(0.0f, 8.0f, 0.0f);
		// Make a Y
		gGL.vertex3f(1.0f, 11.0f, 1.0f);
		gGL.vertex3f(0.0f, 11.0f, 0.0f);
		gGL.vertex3f(-1.0f, 11.0f, 1.0f);
		gGL.vertex3f(0.0f, 11.0f, 0.0f);
		gGL.vertex3f(0.0f, 11.0f, 0.0f);
		gGL.vertex3f(0.0f, 11.0f, -1.0f);

		gGL.color3f(0.0f, 0.0f, 1.0f);   // Z-Axis = blue
		gGL.vertex3f(0.0f, 0.0f, 0.0f);
		gGL.vertex3f(0.0f, 0.0f, 2.0f);
		gGL.vertex3f(0.0f, 0.0f, 3.0f);
		gGL.vertex3f(0.0f, 0.0f, 5.0f);
		gGL.vertex3f(0.0f, 0.0f, 6.0f);
		gGL.vertex3f(0.0f, 0.0f, 8.0f);
		// Make a Z
		gGL.vertex3f(-1.0f, 1.0f, 11.0f);
		gGL.vertex3f(1.0f, 1.0f, 11.0f);
		gGL.vertex3f(1.0f, 1.0f, 11.0f);
		gGL.vertex3f(-1.0f, -1.0f, 11.0f);
		gGL.vertex3f(-1.0f, -1.0f, 11.0f);
		gGL.vertex3f(1.0f, -1.0f, 11.0f);
	gGL.end();
}


void draw_axes() 
{
	LLGLSUIDefault gls_ui;
	gGL.getTexUnit(0)->unbind(LLTexUnit::TT_TEXTURE);
	// A vertical white line at origin
	LLVector3 v = gAgent.getPositionAgent();
	gGL.begin(LLRender::LINES);
		gGL.color3f(1.0f, 1.0f, 1.0f); 
		gGL.vertex3f(0.0f, 0.0f, 0.0f);
		gGL.vertex3f(0.0f, 0.0f, 40.0f);
	gGL.end();
	// Some coordinate axes
	gGL.pushMatrix();
		gGL.translatef( v.mV[VX], v.mV[VY], v.mV[VZ] );
		renderCoordinateAxes();
	gGL.popMatrix();
}

void render_ui_3d()
{
	LLGLSPipeline gls_pipeline;

	//////////////////////////////////////
	//
	// Render 3D UI elements
	// NOTE: zbuffer is cleared before we get here by LLDrawPoolHUD,
	//		 so 3d elements requiring Z buffer are moved to LLDrawPoolHUD
	//

	/////////////////////////////////////////////////////////////
	//
	// Render 2.5D elements (2D elements in the world)
	// Stuff without z writes
	//

	// Debugging stuff goes before the UI.

	stop_glerror();
	
	gUIProgram.bind();
    gGL.color4f(1, 1, 1, 1);

	// Coordinate axes
	// <FS:Ansariel> gSavedSettings replacement
	//if (gSavedSettings.getBOOL("ShowAxes"))
	static LLCachedControl<bool> showAxes(gSavedSettings, "ShowAxes");
	if (showAxes)
	// </FS:Ansariel>
	{
		draw_axes();
	}

	gViewerWindow->renderSelections(false, false, true); // Non HUD call in render_hud_elements

    if (gPipeline.hasRenderDebugFeatureMask(LLPipeline::RENDER_DEBUG_FEATURE_UI))
    {
        // Render debugging beacons.
        gObjectList.renderObjectBeacons();
        gObjectList.resetObjectBeacons();
        gSky.addSunMoonBeacons();
    }

	stop_glerror();
}

void render_ui_2d()
{
	LLGLSUIDefault gls_ui;

	/////////////////////////////////////////////////////////////
	//
	// Render 2D UI elements that overlay the world (no z compare)

	//  Disable wireframe mode below here, as this is HUD/menus
	glPolygonMode(GL_FRONT_AND_BACK, GL_FILL);

	//  Menu overlays, HUD, etc
	gViewerWindow->setup2DRender();

	// <FS:Ansariel> Factor out instance() call
	//F32 zoom_factor = LLViewerCamera::getInstance()->getZoomFactor();
	//S16 sub_region = LLViewerCamera::getInstance()->getZoomSubRegion();
	LLViewerCamera& camera = LLViewerCamera::instance();
	F32 zoom_factor = camera.getZoomFactor();
	S16 sub_region = camera.getZoomSubRegion();
	LLVector2& ui_scale_factor = LLUI::getScaleFactor();

	if (zoom_factor > 1.f)
	{
		//decompose subregion number to x and y values
		int pos_y = sub_region / llceil(zoom_factor);
		int pos_x = sub_region - (pos_y*llceil(zoom_factor));
		// offset for this tile
		LLFontGL::sCurOrigin.mX -= ll_round((F32)gViewerWindow->getWindowWidthScaled() * (F32)pos_x / zoom_factor);
		LLFontGL::sCurOrigin.mY -= ll_round((F32)gViewerWindow->getWindowHeightScaled() * (F32)pos_y / zoom_factor);
	}

	stop_glerror();

	// render outline for HUD
	if (isAgentAvatarValid() && gAgentCamera.mHUDCurZoom < 0.98f)
	{
        gUIProgram.bind();
		gGL.pushMatrix();
		S32 half_width = (gViewerWindow->getWorldViewWidthScaled() / 2);
		S32 half_height = (gViewerWindow->getWorldViewHeightScaled() / 2);
		// <FS:Ansariel> Factor out instance() call
		//gGL.scalef(LLUI::getScaleFactor().mV[0], LLUI::getScaleFactor().mV[1], 1.f);
		gGL.scalef(ui_scale_factor.mV[0], ui_scale_factor.mV[1], 1.f);
		gGL.translatef((F32)half_width, (F32)half_height, 0.f);
		F32 zoom = gAgentCamera.mHUDCurZoom;
		gGL.scalef(zoom,zoom,1.f);
		gGL.color4fv(LLColor4::white.mV);
		gl_rect_2d(-half_width, half_height, half_width, -half_height, false);
		gGL.popMatrix();
        gUIProgram.unbind();
		stop_glerror();
	}
	

	// <FS:Ansariel> gSavedSettings replacement
	//if (gSavedSettings.getBOOL("RenderUIBuffer"))
	static LLCachedControl<bool> renderUIBuffer(gSavedSettings, "RenderUIBuffer");
	if (renderUIBuffer)
	// </FS:Ansariel>
	{
		if (LLView::sIsRectDirty)
		{
            LLView::sIsRectDirty = false;
			LLRect t_rect;

			gPipeline.mRT->uiScreen.bindTarget();
			gGL.setColorMask(true, true);
			{
				static const S32 pad = 8;

                LLView::sDirtyRect.mLeft -= pad;
                LLView::sDirtyRect.mRight += pad;
                LLView::sDirtyRect.mBottom -= pad;
                LLView::sDirtyRect.mTop += pad;

				LLGLEnable scissor(GL_SCISSOR_TEST);
				static LLRect last_rect = LLView::sDirtyRect;

				//union with last rect to avoid mouse poop
				last_rect.unionWith(LLView::sDirtyRect);
								
				t_rect = LLView::sDirtyRect;
                LLView::sDirtyRect = last_rect;
				last_rect = t_rect;
			
				// <FS:Ansariel> Factor out instance() call
				//last_rect.mLeft = LLRect::tCoordType(last_rect.mLeft / LLUI::getScaleFactor().mV[0]);
				//last_rect.mRight = LLRect::tCoordType(last_rect.mRight / LLUI::getScaleFactor().mV[0]);
				//last_rect.mTop = LLRect::tCoordType(last_rect.mTop / LLUI::getScaleFactor().mV[1]);
				//last_rect.mBottom = LLRect::tCoordType(last_rect.mBottom / LLUI::getScaleFactor().mV[1]);
				last_rect.mLeft = LLRect::tCoordType(last_rect.mLeft / ui_scale_factor.mV[0]);
				last_rect.mRight = LLRect::tCoordType(last_rect.mRight / ui_scale_factor.mV[0]);
				last_rect.mTop = LLRect::tCoordType(last_rect.mTop / ui_scale_factor.mV[1]);
				last_rect.mBottom = LLRect::tCoordType(last_rect.mBottom / ui_scale_factor.mV[1]);

				LLRect clip_rect(last_rect);
				
				glClear(GL_COLOR_BUFFER_BIT);

				gViewerWindow->draw();
			}

			gPipeline.mRT->uiScreen.flush();
			gGL.setColorMask(true, false);

            LLView::sDirtyRect = t_rect;
		}

		LLGLDisable cull(GL_CULL_FACE);
		LLGLDisable blend(GL_BLEND);
		S32 width = gViewerWindow->getWindowWidthScaled();
		S32 height = gViewerWindow->getWindowHeightScaled();
		gGL.getTexUnit(0)->bind(&gPipeline.mRT->uiScreen);
		gGL.begin(LLRender::TRIANGLE_STRIP);
		gGL.color4f(1,1,1,1);
		gGL.texCoord2f(0, 0);			gGL.vertex2i(0, 0);
		gGL.texCoord2f(width, 0);		gGL.vertex2i(width, 0);
		gGL.texCoord2f(0, height);		gGL.vertex2i(0, height);
		gGL.texCoord2f(width, height);	gGL.vertex2i(width, height);
		gGL.end();
	}
	else
	{
		gViewerWindow->draw();
	}



	// reset current origin for font rendering, in case of tiling render
	LLFontGL::sCurOrigin.set(0, 0);
}

void render_disconnected_background()
{
	gUIProgram.bind();

	gGL.color4f(1,1,1,1);
	if (!gDisconnectedImagep && gDisconnected)
	{
		LL_INFOS() << "Loading last bitmap..." << LL_ENDL;

		std::string temp_str;
		temp_str = gDirUtilp->getLindenUserDir() + gDirUtilp->getDirDelimiter() + LLStartUp::getScreenLastFilename();

		LLPointer<LLImagePNG> image_png = new LLImagePNG;
		if( !image_png->load(temp_str) )
		{
			//LL_INFOS() << "Bitmap load failed" << LL_ENDL;
			return;
		}
		
		LLPointer<LLImageRaw> raw = new LLImageRaw;
		if (!image_png->decode(raw, 0.0f))
		{
			LL_INFOS() << "Bitmap decode failed" << LL_ENDL;
			gDisconnectedImagep = NULL;
			return;
		}

		U8 *rawp = raw->getData();
		S32 npixels = (S32)image_png->getWidth()*(S32)image_png->getHeight();
		for (S32 i = 0; i < npixels; i++)
		{
			S32 sum = 0;
			sum = *rawp + *(rawp+1) + *(rawp+2);
			sum /= 3;
			*rawp = ((S32)sum*6 + *rawp)/7;
			rawp++;
			*rawp = ((S32)sum*6 + *rawp)/7;
			rawp++;
			*rawp = ((S32)sum*6 + *rawp)/7;
			rawp++;
		}

		
		raw->expandToPowerOfTwo();
		gDisconnectedImagep = LLViewerTextureManager::getLocalTexture(raw.get(), false );
		gStartTexture = gDisconnectedImagep;
		gGL.getTexUnit(0)->unbind(LLTexUnit::TT_TEXTURE);
	}

	// Make sure the progress view always fills the entire window.
	S32 width = gViewerWindow->getWindowWidthScaled();
	S32 height = gViewerWindow->getWindowHeightScaled();

	if (gDisconnectedImagep)
	{
		LLGLSUIDefault gls_ui;
		gViewerWindow->setup2DRender();
		gGL.pushMatrix();
		{
			// scale ui to reflect UIScaleFactor
			// this can't be done in setup2DRender because it requires a
			// pushMatrix/popMatrix pair
			const LLVector2& display_scale = gViewerWindow->getDisplayScale();
			gGL.scalef(display_scale.mV[VX], display_scale.mV[VY], 1.f);

			gGL.getTexUnit(0)->bind(gDisconnectedImagep);
			gGL.color4f(1.f, 1.f, 1.f, 1.f);
			gl_rect_2d_simple_tex(width, height);
			gGL.getTexUnit(0)->unbind(LLTexUnit::TT_TEXTURE);
		}
		gGL.popMatrix();
	}
	gGL.flush();

	gUIProgram.unbind();
}

void display_cleanup()
{
	gDisconnectedImagep = NULL;
}
<|MERGE_RESOLUTION|>--- conflicted
+++ resolved
@@ -846,12 +846,8 @@
 			LL_PROFILE_ZONE_NAMED_CATEGORY_DISPLAY("display - 2")
 			if (gResizeScreenTexture)
 			{
-<<<<<<< HEAD
-				gResizeScreenTexture = false;
-=======
->>>>>>> 1f75fbd3
 				gPipeline.resizeScreenTexture();
-                gResizeScreenTexture = FALSE;
+                gResizeScreenTexture = false;
 			}
 
 			gGL.setColorMask(true, true);
