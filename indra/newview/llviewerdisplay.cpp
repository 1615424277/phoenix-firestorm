--- conflicted
+++ resolved
@@ -1385,12 +1385,8 @@
 
 void render_ui(F32 zoom_factor, int subfield)
 {
-<<<<<<< HEAD
 	FSPerfStats::RecordSceneTime T ( FSPerfStats::StatType_t::RENDER_UI ); // <FS:Beq/> render time capture - Primary UI stat can have HUD time overlap (TODO)
-	LL_RECORD_BLOCK_TIME(FTM_RENDER_UI);
-=======
 	LL_PROFILE_ZONE_SCOPED_CATEGORY_UI; //LL_RECORD_BLOCK_TIME(FTM_RENDER_UI);
->>>>>>> 0da2ab22
 
 	LLGLState::checkStates();
 	
@@ -1422,8 +1418,7 @@
 		// 1. Use a new scope
 		// 2. Use named zones
 		// 3. Use transient zones
-<<<<<<< HEAD
-		LL_RECORD_BLOCK_TIME(FTM_RENDER_HUD);
+		LL_PROFILE_ZONE_NAMED_CATEGORY_UI("HUD"); //LL_RECORD_BLOCK_TIME(FTM_RENDER_HUD);
     render_hud_elements();
 // [RLVa:KB] - Checked: RLVa-2.2 (@setoverlay)
 		if (RlvActions::hasBehaviour(RLV_BHVR_SETOVERLAY))
@@ -1431,10 +1426,6 @@
 			LLVfxManager::instance().runEffect(EVisualEffect::RlvOverlay);
 		}
 // [/RLVa:KB]
-=======
-		LL_PROFILE_ZONE_NAMED_CATEGORY_UI("HUD"); //LL_RECORD_BLOCK_TIME(FTM_RENDER_HUD);
-		render_hud_elements();
->>>>>>> 0da2ab22
 		render_hud_attachments();
 
 		LLGLSDefault gls_default;
