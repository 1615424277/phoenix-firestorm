--- conflicted
+++ resolved
@@ -1058,20 +1058,8 @@
 
 				gOcclusionProgram.unbind();
 
-<<<<<<< HEAD
-			gGL.setColorMask(true, false);
-			if (LLPipeline::sRenderDeferred)
-			{
-				gPipeline.renderGeomDeferred(camera, true); // <FS:Ansariel> Factor out calls to getInstance
 			}
-			else
-			{
-				gPipeline.renderGeom(camera, TRUE); // <FS:Ansariel> Factor out calls to getInstance
-			}			
-=======
-			}
-
->>>>>>> 8b39e0e1
+
 			gGL.setColorMask(true, true);
 			gPipeline.renderGeomDeferred(*LLViewerCamera::getInstance(), true);
 
@@ -1507,7 +1495,6 @@
 		// 2. Use named zones
 		// 3. Use transient zones
 		LL_PROFILE_ZONE_NAMED_CATEGORY_UI("HUD"); //LL_RECORD_BLOCK_TIME(FTM_RENDER_HUD);
-<<<<<<< HEAD
     render_hud_elements();
 // [RLVa:KB] - Checked: RLVa-2.2 (@setoverlay)
 		if (RlvActions::hasBehaviour(RLV_BHVR_SETOVERLAY))
@@ -1515,10 +1502,7 @@
 			LLVfxManager::instance().runEffect(EVisualEffect::RlvOverlay);
 		}
 // [/RLVa:KB]
-=======
-		render_hud_elements();
         LLGLState::checkStates();
->>>>>>> 8b39e0e1
 		render_hud_attachments();
 
         LLGLState::checkStates();
