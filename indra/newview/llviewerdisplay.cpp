/** 
 * @file llviewerdisplay.cpp
 * @brief LLViewerDisplay class implementation
 *
 * $LicenseInfo:firstyear=2004&license=viewerlgpl$
 * Second Life Viewer Source Code
 * Copyright (C) 2010, Linden Research, Inc.
 * 
 * This library is free software; you can redistribute it and/or
 * modify it under the terms of the GNU Lesser General Public
 * License as published by the Free Software Foundation;
 * version 2.1 of the License only.
 * 
 * This library is distributed in the hope that it will be useful,
 * but WITHOUT ANY WARRANTY; without even the implied warranty of
 * MERCHANTABILITY or FITNESS FOR A PARTICULAR PURPOSE.  See the GNU
 * Lesser General Public License for more details.
 * 
 * You should have received a copy of the GNU Lesser General Public
 * License along with this library; if not, write to the Free Software
 * Foundation, Inc., 51 Franklin Street, Fifth Floor, Boston, MA  02110-1301  USA
 * 
 * Linden Research, Inc., 945 Battery Street, San Francisco, CA  94111  USA
 * $/LicenseInfo$
 */

#include "llviewerprecompiledheaders.h"

#include "llviewerdisplay.h"

#include "llgl.h"
#include "llrender.h"
#include "llglheaders.h"
#include "llagent.h"
#include "llagentcamera.h"
#include "llviewercontrol.h"
#include "llcoord.h"
#include "llcriticaldamp.h"
#include "lldir.h"
#include "lldynamictexture.h"
#include "lldrawpoolalpha.h"
#include "llfeaturemanager.h"
//#include "llfirstuse.h"
#include "llhudmanager.h"
#include "llimagebmp.h"
#include "llmemory.h"
#include "llselectmgr.h"
#include "llsky.h"
#include "llstartup.h"
#include "lltoolfocus.h"
#include "lltoolmgr.h"
#include "lltooldraganddrop.h"
#include "lltoolpie.h"
#include "lltracker.h"
#include "lltrans.h"
#include "llui.h"
#include "llviewercamera.h"
#include "llviewerobjectlist.h"
#include "llviewerparcelmgr.h"
#include "llviewerwindow.h"
#include "llvoavatarself.h"
#include "llvograss.h"
#include "llworld.h"
#include "pipeline.h"
#include "llspatialpartition.h"
#include "llappviewer.h"
#include "llstartup.h"
#include "llviewershadermgr.h"
#include "llfasttimer.h"
#include "llfloatertools.h"
#include "llviewertexturelist.h"
#include "llfocusmgr.h"
#include "llcubemap.h"
#include "llviewerregion.h"
#include "lldrawpoolwater.h"
#include "lldrawpoolbump.h"
#include "llwlparammanager.h"
#include "llwaterparammanager.h"
#include "llpostprocess.h"
#include "llscenemonitor.h"

extern LLPointer<LLViewerTexture> gStartTexture;
extern bool gShiftFrame;

LLPointer<LLViewerTexture> gDisconnectedImagep = NULL;

// used to toggle renderer back on after teleport
const F32 TELEPORT_RENDER_DELAY = 20.f; // Max time a teleport is allowed to take before we raise the curtain
const F32 TELEPORT_ARRIVAL_DELAY = 2.f; // Time to preload the world before raising the curtain after we've actually already arrived.
const F32 TELEPORT_LOCAL_DELAY = 1.0f;  // Delay to prevent teleports after starting an in-sim teleport.
BOOL		 gTeleportDisplay = FALSE;
LLFrameTimer gTeleportDisplayTimer;
LLFrameTimer gTeleportArrivalTimer;
const F32		RESTORE_GL_TIME = 5.f;	// Wait this long while reloading textures before we raise the curtain

BOOL gForceRenderLandFence = FALSE;
BOOL gDisplaySwapBuffers = FALSE;
BOOL gDepthDirty = FALSE;
BOOL gResizeScreenTexture = FALSE;
BOOL gWindowResized = FALSE;
BOOL gSnapshot = FALSE;

U32 gRecentFrameCount = 0; // number of 'recent' frames
LLFrameTimer gRecentFPSTime;
LLFrameTimer gRecentMemoryTime;

// Rendering stuff
void pre_show_depth_buffer();
void post_show_depth_buffer();
void render_ui(F32 zoom_factor = 1.f, int subfield = 0);
void render_hud_attachments();
void render_ui_3d();
void render_ui_2d();
void render_disconnected_background();

void display_startup()
{
	if (   !gViewerWindow->getActive()
		|| !gViewerWindow->getWindow()->getVisible() 
		|| gViewerWindow->getWindow()->getMinimized() )
	{
		return; 
	}

	gPipeline.updateGL();

	// Update images?
	//gImageList.updateImages(0.01f);
	LLTexUnit::sWhiteTexture = LLViewerFetchedTexture::sWhiteImagep->getTexName();

	LLGLSDefault gls_default;

	// Required for HTML update in login screen
	static S32 frame_count = 0;

	LLGLState::checkStates();
	LLGLState::checkTextureChannels();

	if (frame_count++ > 1) // make sure we have rendered a frame first
	{
		LLViewerDynamicTexture::updateAllInstances();
	}

	LLGLState::checkStates();
	LLGLState::checkTextureChannels();

	glClear(GL_DEPTH_BUFFER_BIT | GL_COLOR_BUFFER_BIT | GL_STENCIL_BUFFER_BIT);
	LLGLSUIDefault gls_ui;
	gPipeline.disableLights();

	gViewerWindow->setup2DRender();
	gGL.getTexUnit(0)->setTextureBlendType(LLTexUnit::TB_MULT);

	gGL.color4f(1,1,1,1);
	gViewerWindow->draw();
	gGL.flush();

	LLVertexBuffer::unbind();

	LLGLState::checkStates();
	LLGLState::checkTextureChannels();

	gViewerWindow->getWindow()->swapBuffers();
	glClear(GL_DEPTH_BUFFER_BIT);
}

static LLFastTimer::DeclareTimer FTM_UPDATE_CAMERA("Update Camera");

void display_update_camera()
{
	LLFastTimer t(FTM_UPDATE_CAMERA);
	// TODO: cut draw distance down if customizing avatar?
	// TODO: cut draw distance on per-parcel basis?

	// Cut draw distance in half when customizing avatar,
	// but on the viewer only.
	F32 final_far = gAgentCamera.mDrawDistance;
	if (CAMERA_MODE_CUSTOMIZE_AVATAR == gAgentCamera.getCameraMode())
	{
		final_far *= 0.5f;
	}
	LLViewerCamera::getInstance()->setFar(final_far);
	gViewerWindow->setup3DRender();
	
	// update all the sky/atmospheric/water settings
	LLWLParamManager::getInstance()->update(LLViewerCamera::getInstance());
	LLWaterParamManager::getInstance()->update(LLViewerCamera::getInstance());

	// Update land visibility too
	LLWorld::getInstance()->setLandFarClip(final_far);
}

// Write some stats to llinfos
void display_stats()
{
	F32 fps_log_freq = gSavedSettings.getF32("FPSLogFrequency");
	if (fps_log_freq > 0.f && gRecentFPSTime.getElapsedTimeF32() >= fps_log_freq)
	{
		F32 fps = gRecentFrameCount / fps_log_freq;
		llinfos << llformat("FPS: %.02f", fps) << llendl;
		gRecentFrameCount = 0;
		gRecentFPSTime.reset();
	}
	F32 mem_log_freq = gSavedSettings.getF32("MemoryLogFrequency");
	if (mem_log_freq > 0.f && gRecentMemoryTime.getElapsedTimeF32() >= mem_log_freq)
	{
		gMemoryAllocated = LLMemory::getCurrentRSS();
		U32 memory = (U32)(gMemoryAllocated / (1024*1024));
		llinfos << llformat("MEMORY: %d MB", memory) << llendl;
		LLMemory::logMemoryInfo(TRUE) ;
		gRecentMemoryTime.reset();
	}
}

static LLFastTimer::DeclareTimer FTM_PICK("Picking");
static LLFastTimer::DeclareTimer FTM_RENDER("Render", true);
static LLFastTimer::DeclareTimer FTM_UPDATE_SKY("Update Sky");
static LLFastTimer::DeclareTimer FTM_UPDATE_TEXTURES("Update Textures");
static LLFastTimer::DeclareTimer FTM_IMAGE_UPDATE("Update Images");
static LLFastTimer::DeclareTimer FTM_IMAGE_UPDATE_CLASS("Class");
static LLFastTimer::DeclareTimer FTM_IMAGE_UPDATE_BUMP("Image Update Bump");
static LLFastTimer::DeclareTimer FTM_IMAGE_UPDATE_LIST("List");
static LLFastTimer::DeclareTimer FTM_IMAGE_UPDATE_DELETE("Delete");
static LLFastTimer::DeclareTimer FTM_RESIZE_WINDOW("Resize Window");
static LLFastTimer::DeclareTimer FTM_HUD_UPDATE("HUD Update");
static LLFastTimer::DeclareTimer FTM_DISPLAY_UPDATE_GEOM("Update Geom");
static LLFastTimer::DeclareTimer FTM_TEXTURE_UNBIND("Texture Unbind");
static LLFastTimer::DeclareTimer FTM_TELEPORT_DISPLAY("Teleport Display");

// Paint the display!
void display(BOOL rebuild, F32 zoom_factor, int subfield, BOOL for_snapshot)
{
	LLFastTimer t(FTM_RENDER);

	if (gWindowResized)
	{ //skip render on frames where window has been resized
		LLFastTimer t(FTM_RESIZE_WINDOW);
		gGL.flush();
		glClear(GL_COLOR_BUFFER_BIT);
		gViewerWindow->getWindow()->swapBuffers();
		LLPipeline::refreshCachedSettings();
		gPipeline.resizeScreenTexture();
		gResizeScreenTexture = FALSE;
		gWindowResized = FALSE;
		return;
	}

	if (LLPipeline::sRenderDeferred)
	{ //hack to make sky show up in deferred snapshots
		for_snapshot = FALSE;
	}

	if (LLPipeline::sRenderFrameTest)
	{
		send_agent_pause();
	}

	gSnapshot = for_snapshot;

	LLGLSDefault gls_default;
	LLGLDepthTest gls_depth(GL_TRUE, GL_TRUE, GL_LEQUAL);
	
	LLVertexBuffer::unbind();

	LLGLState::checkStates();
	LLGLState::checkTextureChannels();
	
	stop_glerror();

	gPipeline.disableLights();
	
	//reset vertex buffers if needed
	gPipeline.doResetVertexBuffers();

	stop_glerror();

	// Don't draw if the window is hidden or minimized.
	// In fact, must explicitly check the minimized state before drawing.
	// Attempting to draw into a minimized window causes a GL error. JC
	if (   !gViewerWindow->getActive()
		|| !gViewerWindow->getWindow()->getVisible() 
		|| gViewerWindow->getWindow()->getMinimized() )
	{
		// Clean up memory the pools may have allocated
		if (rebuild)
		{
			stop_glerror();
			gPipeline.rebuildPools();
			stop_glerror();
		}

		stop_glerror();
		gViewerWindow->returnEmptyPicks();
		stop_glerror();
		return; 
	}

	gViewerWindow->checkSettings();
	
	{
		LLFastTimer ftm(FTM_PICK);
		LLAppViewer::instance()->pingMainloopTimeout("Display:Pick");
		gViewerWindow->performPick();
	}
	
	LLAppViewer::instance()->pingMainloopTimeout("Display:CheckStates");
	LLGLState::checkStates();
	LLGLState::checkTextureChannels();
	
	//////////////////////////////////////////////////////////
	//
	// Logic for forcing window updates if we're in drone mode.
	//

	// *TODO: Investigate running display() during gHeadlessClient.  See if this early exit is needed DK 2011-02-18
	if (gHeadlessClient) 
	{
#if LL_WINDOWS
		static F32 last_update_time = 0.f;
		if ((gFrameTimeSeconds - last_update_time) > 1.f)
		{
			InvalidateRect((HWND)gViewerWindow->getPlatformWindow(), NULL, FALSE);
			last_update_time = gFrameTimeSeconds;
		}
#elif LL_DARWIN
		// MBW -- Do something clever here.
#endif
		// Not actually rendering, don't bother.
		return;
	}


	//
	// Bail out if we're in the startup state and don't want to try to
	// render the world.
	//
	if (LLStartUp::getStartupState() < STATE_STARTED)
	{
		LLAppViewer::instance()->pingMainloopTimeout("Display:Startup");
		display_startup();
		return;
	}

	//LLGLState::verify(FALSE);

	/////////////////////////////////////////////////
	//
	// Update GL Texture statistics (used for discard logic?)
	//

	LLAppViewer::instance()->pingMainloopTimeout("Display:TextureStats");
	stop_glerror();

	LLImageGL::updateStats(gFrameTimeSeconds);
	
	LLVOAvatar::sRenderName = gSavedSettings.getS32("AvatarNameTagMode");
	LLVOAvatar::sRenderGroupTitles = (gSavedSettings.getBOOL("NameTagShowGroupTitles") && gSavedSettings.getS32("AvatarNameTagMode"));
	
	gPipeline.mBackfaceCull = TRUE;
	gFrameCount++;
	gRecentFrameCount++;
	if (gFocusMgr.getAppHasFocus())
	{
		gForegroundFrameCount++;
	}

	//////////////////////////////////////////////////////////
	//
	// Display start screen if we're teleporting, and skip render
	//

	if (gTeleportDisplay)
	{
		LLFastTimer t(FTM_TELEPORT_DISPLAY);
		LLAppViewer::instance()->pingMainloopTimeout("Display:Teleport");
		const F32 TELEPORT_ARRIVAL_DELAY = 2.f; // Time to preload the world before raising the curtain after we've actually already arrived.

		S32 attach_count = 0;
		if (isAgentAvatarValid())
		{
			attach_count = gAgentAvatarp->getAttachmentCount();
		}
		F32 teleport_save_time = TELEPORT_EXPIRY + TELEPORT_EXPIRY_PER_ATTACHMENT * attach_count;
		F32 teleport_elapsed = gTeleportDisplayTimer.getElapsedTimeF32();
		F32 teleport_percent = teleport_elapsed * (100.f / teleport_save_time);
		if( (gAgent.getTeleportState() != LLAgent::TELEPORT_START) && (teleport_percent > 100.f) )
		{
			// Give up.  Don't keep the UI locked forever.
			gAgent.setTeleportState( LLAgent::TELEPORT_NONE );
			gAgent.setTeleportMessage(std::string());
		}

		const std::string& message = gAgent.getTeleportMessage();
		switch( gAgent.getTeleportState() )
		{
		case LLAgent::TELEPORT_PENDING:
			gTeleportDisplayTimer.reset();
			gViewerWindow->setShowProgress(TRUE);
			gViewerWindow->setProgressPercent(llmin(teleport_percent, 0.0f));
			gAgent.setTeleportMessage(LLAgent::sTeleportProgressMessages["pending"]);
			gViewerWindow->setProgressString(LLAgent::sTeleportProgressMessages["pending"]);
			break;

		case LLAgent::TELEPORT_START:
			// Transition to REQUESTED.  Viewer has sent some kind
			// of TeleportRequest to the source simulator
			gTeleportDisplayTimer.reset();
			gViewerWindow->setShowProgress(TRUE);
			gViewerWindow->setProgressPercent(llmin(teleport_percent, 0.0f));
			gAgent.setTeleportState( LLAgent::TELEPORT_REQUESTED );
			gAgent.setTeleportMessage(
				LLAgent::sTeleportProgressMessages["requesting"]);
			gViewerWindow->setProgressString(LLAgent::sTeleportProgressMessages["requesting"]);
			break;

		case LLAgent::TELEPORT_REQUESTED:
			// Waiting for source simulator to respond
			gViewerWindow->setProgressPercent( llmin(teleport_percent, 37.5f) );
			gViewerWindow->setProgressString(message);
			break;

		case LLAgent::TELEPORT_MOVING:
			// Viewer has received destination location from source simulator
			gViewerWindow->setProgressPercent( llmin(teleport_percent, 75.f) );
			gViewerWindow->setProgressString(message);
			break;

		case LLAgent::TELEPORT_START_ARRIVAL:
			// Transition to ARRIVING.  Viewer has received avatar update, etc., from destination simulator
			gTeleportArrivalTimer.reset();
				gViewerWindow->setProgressCancelButtonVisible(FALSE, LLTrans::getString("Cancel"));
			gViewerWindow->setProgressPercent(75.f);
			gAgent.setTeleportState( LLAgent::TELEPORT_ARRIVING );
			gAgent.setTeleportMessage(
				LLAgent::sTeleportProgressMessages["arriving"]);
			gTextureList.mForceResetTextureStats = TRUE;
			gAgentCamera.resetView(TRUE, TRUE);
			
			break;

		case LLAgent::TELEPORT_ARRIVING:
			// Make the user wait while content "pre-caches"
			{
				F32 arrival_fraction = (gTeleportArrivalTimer.getElapsedTimeF32() / TELEPORT_ARRIVAL_DELAY);
				if( arrival_fraction > 1.f )
				{
					arrival_fraction = 1.f;
					//LLFirstUse::useTeleport();
					gAgent.setTeleportState( LLAgent::TELEPORT_NONE );
				}
				gViewerWindow->setProgressCancelButtonVisible(FALSE, LLTrans::getString("Cancel"));
				gViewerWindow->setProgressPercent(  arrival_fraction * 25.f + 75.f);
				gViewerWindow->setProgressString(message);
			}
			break;

		case LLAgent::TELEPORT_LOCAL:
			// Short delay when teleporting in the same sim (progress screen active but not shown - did not
			// fall-through from TELEPORT_START)
			{
				if( gTeleportDisplayTimer.getElapsedTimeF32() > TELEPORT_LOCAL_DELAY )
				{
					//LLFirstUse::useTeleport();
					gAgent.setTeleportState( LLAgent::TELEPORT_NONE );
				}
			}
			break;

		case LLAgent::TELEPORT_NONE:
			// No teleport in progress
			gViewerWindow->setShowProgress(FALSE);
			gTeleportDisplay = FALSE;
			break;
		}
	}
    else if(LLAppViewer::instance()->logoutRequestSent())
	{
		LLAppViewer::instance()->pingMainloopTimeout("Display:Logout");
		F32 percent_done = gLogoutTimer.getElapsedTimeF32() * 100.f / gLogoutMaxTime;
		if (percent_done > 100.f)
		{
			percent_done = 100.f;
		}

		if( LLApp::isExiting() )
		{
			percent_done = 100.f;
		}
		
		gViewerWindow->setProgressPercent( percent_done );
	}
	else
	if (gRestoreGL)
	{
		LLAppViewer::instance()->pingMainloopTimeout("Display:RestoreGL");
		F32 percent_done = gRestoreGLTimer.getElapsedTimeF32() * 100.f / RESTORE_GL_TIME;
		if( percent_done > 100.f )
		{
			gViewerWindow->setShowProgress(FALSE);
			gRestoreGL = FALSE;
		}
		else
		{

			if( LLApp::isExiting() )
			{
				percent_done = 100.f;
			}
			
			gViewerWindow->setProgressPercent( percent_done );
		}
	}

	//////////////////////////
	//
	// Prepare for the next frame
	//

	/////////////////////////////
	//
	// Update the camera
	//
	//

	LLAppViewer::instance()->pingMainloopTimeout("Display:Camera");
	LLViewerCamera::getInstance()->setZoomParameters(zoom_factor, subfield);
	LLViewerCamera::getInstance()->setNear(MIN_NEAR_PLANE);

	//////////////////////////
	//
	// clear the next buffer
	// (must follow dynamic texture writing since that uses the frame buffer)
	//

	if (gDisconnected)
	{
		LLAppViewer::instance()->pingMainloopTimeout("Display:Disconnected");
		render_ui();
	}
	
	//////////////////////////
	//
	// Set rendering options
	//
	//
	LLAppViewer::instance()->pingMainloopTimeout("Display:RenderSetup");
	stop_glerror();

	///////////////////////////////////////
	//
	// Slam lighting parameters back to our defaults.
	// Note that these are not the same as GL defaults...

	stop_glerror();
	gGL.setAmbientLightColor(LLColor4::white);
	stop_glerror();
			
	/////////////////////////////////////
	//
	// Render
	//
	// Actually push all of our triangles to the screen.
	//

	// do render-to-texture stuff here
	if (gPipeline.hasRenderDebugFeatureMask(LLPipeline::RENDER_DEBUG_FEATURE_DYNAMIC_TEXTURES))
	{
		LLAppViewer::instance()->pingMainloopTimeout("Display:DynamicTextures");
		LLFastTimer t(FTM_UPDATE_TEXTURES);
		if (LLViewerDynamicTexture::updateAllInstances())
		{
			gGL.setColorMask(true, true);
			glClear(GL_DEPTH_BUFFER_BIT);
		}
	}

	gViewerWindow->setup3DViewport();

	gPipeline.resetFrameStats();	// Reset per-frame statistics.
	
	if (!gDisconnected)
	{
		LLAppViewer::instance()->pingMainloopTimeout("Display:Update");
		if (gPipeline.hasRenderType(LLPipeline::RENDER_TYPE_HUD))
		{ //don't draw hud objects in this frame
			gPipeline.toggleRenderType(LLPipeline::RENDER_TYPE_HUD);
		}

		if (gPipeline.hasRenderType(LLPipeline::RENDER_TYPE_HUD_PARTICLES))
		{ //don't draw hud particles in this frame
			gPipeline.toggleRenderType(LLPipeline::RENDER_TYPE_HUD_PARTICLES);
		}

		//upkeep gl name pools
		LLGLNamePool::upkeepPools();
		
		stop_glerror();
		display_update_camera();
		stop_glerror();
				
		// *TODO: merge these two methods
		{
			LLFastTimer t(FTM_HUD_UPDATE);
			LLHUDManager::getInstance()->updateEffects();
			LLHUDObject::updateAll();
			stop_glerror();
		}

		{
			LLFastTimer t(FTM_DISPLAY_UPDATE_GEOM);
<<<<<<< HEAD
			const F32 max_geom_update_time = 0.005f*10.f*gFrameIntervalSeconds; // 50 ms/second update time
=======
			const F32 max_geom_update_time = 0.005f*10.f*gFrameIntervalSeconds.value(); // 50 ms/second update time
>>>>>>> 368dd542
			gPipeline.createObjects(max_geom_update_time);
			gPipeline.processPartitionQ();
			gPipeline.updateGeom(max_geom_update_time);
			stop_glerror();
		}

		gPipeline.updateGL();
		
		stop_glerror();

		S32 water_clip = 0;
		if ((LLViewerShaderMgr::instance()->getVertexShaderLevel(LLViewerShaderMgr::SHADER_ENVIRONMENT) > 1) &&
			 (gPipeline.hasRenderType(LLPipeline::RENDER_TYPE_WATER) || 
			  gPipeline.hasRenderType(LLPipeline::RENDER_TYPE_VOIDWATER)))
		{
			if (LLViewerCamera::getInstance()->cameraUnderWater())
			{
				water_clip = -1;
			}
			else
			{
				water_clip = 1;
			}
		}
		
		LLAppViewer::instance()->pingMainloopTimeout("Display:Cull");
		
		//Increment drawable frame counter
		LLDrawable::incrementVisible();

		LLSpatialGroup::sNoDelete = TRUE;
		LLTexUnit::sWhiteTexture = LLViewerFetchedTexture::sWhiteImagep->getTexName();

		S32 occlusion = LLPipeline::sUseOcclusion;
		if (gDepthDirty)
		{ //depth buffer is invalid, don't overwrite occlusion state
			LLPipeline::sUseOcclusion = llmin(occlusion, 1);
		}
		gDepthDirty = FALSE;

		LLGLState::checkStates();
		LLGLState::checkTextureChannels();
		LLGLState::checkClientArrays();

		static LLCullResult result;
		LLViewerCamera::sCurCameraID = LLViewerCamera::CAMERA_WORLD;
		gPipeline.updateCull(*LLViewerCamera::getInstance(), result, water_clip);
		stop_glerror();

		LLGLState::checkStates();
		LLGLState::checkTextureChannels();
		LLGLState::checkClientArrays();

		BOOL to_texture = gPipeline.canUseVertexShaders() &&
						LLPipeline::sRenderGlow;

		LLAppViewer::instance()->pingMainloopTimeout("Display:Swap");
		
		{ 
			if (gResizeScreenTexture)
			{
				gResizeScreenTexture = FALSE;
				gPipeline.resizeScreenTexture();
			}

			gGL.setColorMask(true, true);
			glClearColor(0,0,0,0);

			LLGLState::checkStates();
			LLGLState::checkTextureChannels();
			LLGLState::checkClientArrays();

			if (!for_snapshot)
			{
				if (gFrameCount > 1)
				{ //for some reason, ATI 4800 series will error out if you 
				  //try to generate a shadow before the first frame is through
					gPipeline.generateSunShadow(*LLViewerCamera::getInstance());
				}

				LLVertexBuffer::unbind();

				LLGLState::checkStates();
				LLGLState::checkTextureChannels();
				LLGLState::checkClientArrays();

				glh::matrix4f proj = glh_get_current_projection();
				glh::matrix4f mod = glh_get_current_modelview();
				glViewport(0,0,512,512);
				LLVOAvatar::updateFreezeCounter() ;

				if(!LLPipeline::sMemAllocationThrottled)
				{		
					LLVOAvatar::updateImpostors();
				}

				glh_set_current_projection(proj);
				glh_set_current_modelview(mod);
				gGL.matrixMode(LLRender::MM_PROJECTION);
				gGL.loadMatrix(proj.m);
				gGL.matrixMode(LLRender::MM_MODELVIEW);
				gGL.loadMatrix(mod.m);
				gViewerWindow->setup3DViewport();

				LLGLState::checkStates();
				LLGLState::checkTextureChannels();
				LLGLState::checkClientArrays();

			}
			glClear(GL_DEPTH_BUFFER_BIT | GL_STENCIL_BUFFER_BIT);
		}

		LLGLState::checkStates();
		LLGLState::checkClientArrays();

		//if (!for_snapshot)
		{
			LLAppViewer::instance()->pingMainloopTimeout("Display:Imagery");
			gPipeline.generateWaterReflection(*LLViewerCamera::getInstance());
			gPipeline.generateHighlight(*LLViewerCamera::getInstance());
			gPipeline.renderPhysicsDisplay();
		}

		LLGLState::checkStates();
		LLGLState::checkClientArrays();

		//////////////////////////////////////
		//
		// Update images, using the image stats generated during object update/culling
		//
		// Can put objects onto the retextured list.
		//
		// Doing this here gives hardware occlusion queries extra time to complete
		LLAppViewer::instance()->pingMainloopTimeout("Display:UpdateImages");
		
		{
			LLFastTimer t(FTM_IMAGE_UPDATE);
			
			{
				LLFastTimer t(FTM_IMAGE_UPDATE_CLASS);
				LLTrace::CountStatHandle<>* velocity_stat = LLViewerCamera::getVelocityStat();
				LLTrace::CountStatHandle<>* angular_velocity_stat = LLViewerCamera::getAngularVelocityStat();
				LLViewerTexture::updateClass(LLTrace::get_frame_recording().getPeriodMeanPerSec(*velocity_stat),
											LLTrace::get_frame_recording().getPeriodMeanPerSec(*angular_velocity_stat));
			}

			
			{
				LLFastTimer t(FTM_IMAGE_UPDATE_BUMP);
				gBumpImageList.updateImages();  // must be called before gTextureList version so that it's textures are thrown out first.
			}

			{
				LLFastTimer t(FTM_IMAGE_UPDATE_LIST);
				F32 max_image_decode_time = 0.050f*gFrameIntervalSeconds.value(); // 50 ms/second decode time
				max_image_decode_time = llclamp(max_image_decode_time, 0.002f, 0.005f ); // min 2ms/frame, max 5ms/frame)
				gTextureList.updateImages(max_image_decode_time);
			}

			/*{
				LLFastTimer t(FTM_IMAGE_UPDATE_DELETE);
				//remove dead textures from GL
				LLImageGL::deleteDeadTextures();
				stop_glerror();
			}*/
			}

		LLGLState::checkStates();
		LLGLState::checkClientArrays();

		///////////////////////////////////
		//
		// StateSort
		//
		// Responsible for taking visible objects, and adding them to the appropriate draw orders.
		// In the case of alpha objects, z-sorts them first.
		// Also creates special lists for outlines and selected face rendering.
		//
		LLAppViewer::instance()->pingMainloopTimeout("Display:StateSort");
		{
			LLViewerCamera::sCurCameraID = LLViewerCamera::CAMERA_WORLD;
			gPipeline.stateSort(*LLViewerCamera::getInstance(), result);
			stop_glerror();
				
			if (rebuild)
			{
				//////////////////////////////////////
				//
				// rebuildPools
				//
				//
				gPipeline.rebuildPools();
				stop_glerror();
			}
		}

		LLGLState::checkStates();
		LLGLState::checkClientArrays();

		LLPipeline::sUseOcclusion = occlusion;

		{
			LLAppViewer::instance()->pingMainloopTimeout("Display:Sky");
			LLFastTimer t(FTM_UPDATE_SKY);	
			gSky.updateSky();
		}

		if(gUseWireframe)
		{
			glClearColor(0.5f, 0.5f, 0.5f, 0.f);
			glClear(GL_COLOR_BUFFER_BIT);
			glPolygonMode(GL_FRONT_AND_BACK, GL_LINE);
		}

		LLAppViewer::instance()->pingMainloopTimeout("Display:RenderStart");
		
		//// render frontmost floater opaque for occlusion culling purposes
		//LLFloater* frontmost_floaterp = gFloaterView->getFrontmost();
		//// assumes frontmost floater with focus is opaque
		//if (frontmost_floaterp && gFocusMgr.childHasKeyboardFocus(frontmost_floaterp))
		//{
		//	gGL.matrixMode(LLRender::MM_MODELVIEW);
		//	gGL.pushMatrix();
		//	{
		//		gGL.getTexUnit(0)->unbind(LLTexUnit::TT_TEXTURE);

		//		glColorMask(GL_FALSE, GL_FALSE, GL_FALSE, GL_TRUE);
		//		gGL.loadIdentity();

		//		LLRect floater_rect = frontmost_floaterp->calcScreenRect();
		//		// deflate by one pixel so rounding errors don't occlude outside of floater extents
		//		floater_rect.stretch(-1);
		//		LLRectf floater_3d_rect((F32)floater_rect.mLeft / (F32)gViewerWindow->getWindowWidthScaled(), 
		//								(F32)floater_rect.mTop / (F32)gViewerWindow->getWindowHeightScaled(),
		//								(F32)floater_rect.mRight / (F32)gViewerWindow->getWindowWidthScaled(),
		//								(F32)floater_rect.mBottom / (F32)gViewerWindow->getWindowHeightScaled());
		//		floater_3d_rect.translate(-0.5f, -0.5f);
		//		gGL.translatef(0.f, 0.f, -LLViewerCamera::getInstance()->getNear());
		//		gGL.scalef(LLViewerCamera::getInstance()->getNear() * LLViewerCamera::getInstance()->getAspect() / sinf(LLViewerCamera::getInstance()->getView()), LLViewerCamera::getInstance()->getNear() / sinf(LLViewerCamera::getInstance()->getView()), 1.f);
		//		gGL.color4fv(LLColor4::white.mV);
		//		gGL.begin(LLVertexBuffer::QUADS);
		//		{
		//			gGL.vertex3f(floater_3d_rect.mLeft, floater_3d_rect.mBottom, 0.f);
		//			gGL.vertex3f(floater_3d_rect.mLeft, floater_3d_rect.mTop, 0.f);
		//			gGL.vertex3f(floater_3d_rect.mRight, floater_3d_rect.mTop, 0.f);
		//			gGL.vertex3f(floater_3d_rect.mRight, floater_3d_rect.mBottom, 0.f);
		//		}
		//		gGL.end();
		//		glColorMask(GL_TRUE, GL_TRUE, GL_TRUE, GL_TRUE);
		//	}
		//	gGL.popMatrix();
		//}

		LLPipeline::sUnderWaterRender = LLViewerCamera::getInstance()->cameraUnderWater() ? TRUE : FALSE;
		
		LLGLState::checkStates();
		LLGLState::checkClientArrays();

		stop_glerror();

		if (to_texture)
		{
			gGL.setColorMask(true, true);
					
			if (LLPipeline::sRenderDeferred && !LLPipeline::sUnderWaterRender)
			{
				gPipeline.mDeferredScreen.bindTarget();
				glClearColor(1,0,1,1);
				gPipeline.mDeferredScreen.clear();
			}
			else
			{
				gPipeline.mScreen.bindTarget();
				if (LLPipeline::sUnderWaterRender && !gPipeline.canUseWindLightShaders())
				{
					const LLColor4 &col = LLDrawPoolWater::sWaterFogColor;
					glClearColor(col.mV[0], col.mV[1], col.mV[2], 0.f);
				}
				gPipeline.mScreen.clear();
			}
			
			gGL.setColorMask(true, false);
		}
		
		LLAppViewer::instance()->pingMainloopTimeout("Display:RenderGeom");
		
		if (!(LLAppViewer::instance()->logoutRequestSent() && LLAppViewer::instance()->hasSavedFinalSnapshot())
				&& !gRestoreGL)
		{
			LLViewerCamera::sCurCameraID = LLViewerCamera::CAMERA_WORLD;

			if (gSavedSettings.getBOOL("RenderDepthPrePass") && LLGLSLShader::sNoFixedFunction)
			{
				gGL.setColorMask(false, false);
				
				U32 types[] = { 
					LLRenderPass::PASS_SIMPLE, 
					LLRenderPass::PASS_FULLBRIGHT, 
					LLRenderPass::PASS_SHINY 
				};

				U32 num_types = LL_ARRAY_SIZE(types);
				gOcclusionProgram.bind();
				for (U32 i = 0; i < num_types; i++)
				{
					gPipeline.renderObjects(types[i], LLVertexBuffer::MAP_VERTEX, FALSE);
				}

				gOcclusionProgram.unbind();
			}


			gGL.setColorMask(true, false);
			if (LLPipeline::sRenderDeferred && !LLPipeline::sUnderWaterRender)
			{
				gPipeline.renderGeomDeferred(*LLViewerCamera::getInstance());
			}
			else
			{
				gPipeline.renderGeom(*LLViewerCamera::getInstance(), TRUE);
			}
			
			gGL.setColorMask(true, true);

			//store this frame's modelview matrix for use
			//when rendering next frame's occlusion queries
			for (U32 i = 0; i < 16; i++)
			{
				gGLLastModelView[i] = gGLModelView[i];
				gGLLastProjection[i] = gGLProjection[i];
			}
			stop_glerror();
		}

		{
			LLFastTimer t(FTM_TEXTURE_UNBIND);
			for (U32 i = 0; i < gGLManager.mNumTextureImageUnits; i++)
			{ //dummy cleanup of any currently bound textures
				if (gGL.getTexUnit(i)->getCurrType() != LLTexUnit::TT_NONE)
				{
					gGL.getTexUnit(i)->unbind(gGL.getTexUnit(i)->getCurrType());
					gGL.getTexUnit(i)->disable();
				}
			}
		}

		LLAppViewer::instance()->pingMainloopTimeout("Display:RenderFlush");		
		
		if (to_texture)
		{
			if (LLPipeline::sRenderDeferred && !LLPipeline::sUnderWaterRender)
			{
				gPipeline.mDeferredScreen.flush();
				if(LLRenderTarget::sUseFBO)
				{
					LLRenderTarget::copyContentsToFramebuffer(gPipeline.mDeferredScreen, 0, 0, gPipeline.mDeferredScreen.getWidth(), 
															  gPipeline.mDeferredScreen.getHeight(), 0, 0, 
															  gPipeline.mDeferredScreen.getWidth(), 
															  gPipeline.mDeferredScreen.getHeight(), 
															  GL_DEPTH_BUFFER_BIT, GL_NEAREST);
				}
			}
			else
			{
				gPipeline.mScreen.flush();
				if(LLRenderTarget::sUseFBO)
				{				
					LLRenderTarget::copyContentsToFramebuffer(gPipeline.mScreen, 0, 0, gPipeline.mScreen.getWidth(), 
															  gPipeline.mScreen.getHeight(), 0, 0, 
															  gPipeline.mScreen.getWidth(), 
															  gPipeline.mScreen.getHeight(), 
															  GL_DEPTH_BUFFER_BIT, GL_NEAREST);
				}
			}
		}

		if (LLPipeline::sRenderDeferred && !LLPipeline::sUnderWaterRender)
		{
			gPipeline.renderDeferredLighting();
		}

		LLPipeline::sUnderWaterRender = FALSE;

		{
			//capture the frame buffer.
			LLSceneMonitor::getInstance()->capture();
		}

		LLAppViewer::instance()->pingMainloopTimeout("Display:RenderUI");
		if (!for_snapshot)
		{
			LLFastTimer t(FTM_RENDER_UI);
			render_ui();
		}

		
		LLSpatialGroup::sNoDelete = FALSE;
		gPipeline.clearReferences();

		gPipeline.rebuildGroups();
	}

	LLAppViewer::instance()->pingMainloopTimeout("Display:FrameStats");
	
	stop_glerror();

	if (LLPipeline::sRenderFrameTest)
	{
		send_agent_resume();
		LLPipeline::sRenderFrameTest = FALSE;
	}

	display_stats();
				
	LLAppViewer::instance()->pingMainloopTimeout("Display:Done");

	gShiftFrame = false;
}

void render_hud_attachments()
{
	gGL.matrixMode(LLRender::MM_PROJECTION);
	gGL.pushMatrix();
	gGL.matrixMode(LLRender::MM_MODELVIEW);
	gGL.pushMatrix();
		
	glh::matrix4f current_proj = glh_get_current_projection();
	glh::matrix4f current_mod = glh_get_current_modelview();

	// clamp target zoom level to reasonable values
	gAgentCamera.mHUDTargetZoom = llclamp(gAgentCamera.mHUDTargetZoom, 0.1f, 1.f);
	// smoothly interpolate current zoom level
	gAgentCamera.mHUDCurZoom = lerp(gAgentCamera.mHUDCurZoom, gAgentCamera.mHUDTargetZoom, LLSmoothInterpolation::getInterpolant(0.03f));

	if (LLPipeline::sShowHUDAttachments && !gDisconnected && setup_hud_matrices())
	{
		LLCamera hud_cam = *LLViewerCamera::getInstance();
		LLVector3 origin = hud_cam.getOrigin();
		hud_cam.setOrigin(-1.f,0,0);
		hud_cam.setAxes(LLVector3(1,0,0), LLVector3(0,1,0), LLVector3(0,0,1));
		LLViewerCamera::updateFrustumPlanes(hud_cam, TRUE);

		bool render_particles = gPipeline.hasRenderType(LLPipeline::RENDER_TYPE_PARTICLES) && gSavedSettings.getBOOL("RenderHUDParticles");
		
		//only render hud objects
		gPipeline.pushRenderTypeMask();
		
		// turn off everything
		gPipeline.andRenderTypeMask(LLPipeline::END_RENDER_TYPES);
		// turn on HUD
		gPipeline.toggleRenderType(LLPipeline::RENDER_TYPE_HUD);
		// turn on HUD particles
		gPipeline.toggleRenderType(LLPipeline::RENDER_TYPE_HUD_PARTICLES);

		// if particles are off, turn off hud-particles as well
		if (!render_particles)
		{
			// turn back off HUD particles
			gPipeline.toggleRenderType(LLPipeline::RENDER_TYPE_HUD_PARTICLES);
		}

		bool has_ui = gPipeline.hasRenderDebugFeatureMask(LLPipeline::RENDER_DEBUG_FEATURE_UI);
		if (has_ui)
		{
			gPipeline.toggleRenderDebugFeature((void*) LLPipeline::RENDER_DEBUG_FEATURE_UI);
		}

		S32 use_occlusion = LLPipeline::sUseOcclusion;
		LLPipeline::sUseOcclusion = 0;
				
		//cull, sort, and render hud objects
		static LLCullResult result;
		LLSpatialGroup::sNoDelete = TRUE;

		LLViewerCamera::sCurCameraID = LLViewerCamera::CAMERA_WORLD;
		gPipeline.updateCull(hud_cam, result);

		gPipeline.toggleRenderType(LLPipeline::RENDER_TYPE_BUMP);
		gPipeline.toggleRenderType(LLPipeline::RENDER_TYPE_SIMPLE);
		gPipeline.toggleRenderType(LLPipeline::RENDER_TYPE_VOLUME);
		gPipeline.toggleRenderType(LLPipeline::RENDER_TYPE_ALPHA);
		gPipeline.toggleRenderType(LLPipeline::RENDER_TYPE_FULLBRIGHT);
		gPipeline.toggleRenderType(LLPipeline::RENDER_TYPE_PASS_ALPHA);
		gPipeline.toggleRenderType(LLPipeline::RENDER_TYPE_PASS_ALPHA_MASK);
		gPipeline.toggleRenderType(LLPipeline::RENDER_TYPE_PASS_BUMP);
		gPipeline.toggleRenderType(LLPipeline::RENDER_TYPE_PASS_FULLBRIGHT);
		gPipeline.toggleRenderType(LLPipeline::RENDER_TYPE_PASS_FULLBRIGHT_ALPHA_MASK);
		gPipeline.toggleRenderType(LLPipeline::RENDER_TYPE_PASS_FULLBRIGHT_SHINY);
		gPipeline.toggleRenderType(LLPipeline::RENDER_TYPE_PASS_SHINY);
		gPipeline.toggleRenderType(LLPipeline::RENDER_TYPE_PASS_INVISIBLE);
		gPipeline.toggleRenderType(LLPipeline::RENDER_TYPE_PASS_INVISI_SHINY);
		
		gPipeline.stateSort(hud_cam, result);

		gPipeline.renderGeom(hud_cam);

		LLSpatialGroup::sNoDelete = FALSE;
		//gPipeline.clearReferences();

		render_hud_elements();

		//restore type mask
		gPipeline.popRenderTypeMask();

		if (has_ui)
		{
			gPipeline.toggleRenderDebugFeature((void*) LLPipeline::RENDER_DEBUG_FEATURE_UI);
		}
		LLPipeline::sUseOcclusion = use_occlusion;
	}
	gGL.matrixMode(LLRender::MM_PROJECTION);
	gGL.popMatrix();
	gGL.matrixMode(LLRender::MM_MODELVIEW);
	gGL.popMatrix();
	
	glh_set_current_projection(current_proj);
	glh_set_current_modelview(current_mod);
}

LLRect get_whole_screen_region()
{
	LLRect whole_screen = gViewerWindow->getWorldViewRectScaled();
	
	// apply camera zoom transform (for high res screenshots)
	F32 zoom_factor = LLViewerCamera::getInstance()->getZoomFactor();
	S16 sub_region = LLViewerCamera::getInstance()->getZoomSubRegion();
	if (zoom_factor > 1.f)
	{
		S32 num_horizontal_tiles = llceil(zoom_factor);
		S32 tile_width = llround((F32)gViewerWindow->getWorldViewWidthScaled() / zoom_factor);
		S32 tile_height = llround((F32)gViewerWindow->getWorldViewHeightScaled() / zoom_factor);
		int tile_y = sub_region / num_horizontal_tiles;
		int tile_x = sub_region - (tile_y * num_horizontal_tiles);
			
		whole_screen.setLeftTopAndSize(tile_x * tile_width, gViewerWindow->getWorldViewHeightScaled() - (tile_y * tile_height), tile_width, tile_height);
	}
	return whole_screen;
}

bool get_hud_matrices(const LLRect& screen_region, glh::matrix4f &proj, glh::matrix4f &model)
{
	if (isAgentAvatarValid() && gAgentAvatarp->hasHUDAttachment())
	{
		F32 zoom_level = gAgentCamera.mHUDCurZoom;
		LLBBox hud_bbox = gAgentAvatarp->getHUDBBox();
		
		F32 hud_depth = llmax(1.f, hud_bbox.getExtentLocal().mV[VX] * 1.1f);
		proj = gl_ortho(-0.5f * LLViewerCamera::getInstance()->getAspect(), 0.5f * LLViewerCamera::getInstance()->getAspect(), -0.5f, 0.5f, 0.f, hud_depth);
		proj.element(2,2) = -0.01f;
		
		F32 aspect_ratio = LLViewerCamera::getInstance()->getAspect();
		
		glh::matrix4f mat;
		F32 scale_x = (F32)gViewerWindow->getWorldViewWidthScaled() / (F32)screen_region.getWidth();
		F32 scale_y = (F32)gViewerWindow->getWorldViewHeightScaled() / (F32)screen_region.getHeight();
		mat.set_scale(glh::vec3f(scale_x, scale_y, 1.f));
		mat.set_translate(
			glh::vec3f(clamp_rescale((F32)(screen_region.getCenterX() - screen_region.mLeft), 0.f, (F32)gViewerWindow->getWorldViewWidthScaled(), 0.5f * scale_x * aspect_ratio, -0.5f * scale_x * aspect_ratio),
					   clamp_rescale((F32)(screen_region.getCenterY() - screen_region.mBottom), 0.f, (F32)gViewerWindow->getWorldViewHeightScaled(), 0.5f * scale_y, -0.5f * scale_y),
					   0.f));
		proj *= mat;
		
		glh::matrix4f tmp_model((GLfloat*) OGL_TO_CFR_ROTATION);
		
		mat.set_scale(glh::vec3f(zoom_level, zoom_level, zoom_level));
		mat.set_translate(glh::vec3f(-hud_bbox.getCenterLocal().mV[VX] + (hud_depth * 0.5f), 0.f, 0.f));
		
		tmp_model *= mat;
		model = tmp_model;		
		return TRUE;
	}
	else
	{
		return FALSE;
	}
}

bool get_hud_matrices(glh::matrix4f &proj, glh::matrix4f &model)
{
	LLRect whole_screen = get_whole_screen_region();
	return get_hud_matrices(whole_screen, proj, model);
}

BOOL setup_hud_matrices()
{
	LLRect whole_screen = get_whole_screen_region();
	return setup_hud_matrices(whole_screen);
}

BOOL setup_hud_matrices(const LLRect& screen_region)
{
	glh::matrix4f proj, model;
	bool result = get_hud_matrices(screen_region, proj, model);
	if (!result) return result;
	
	// set up transform to keep HUD objects in front of camera
	gGL.matrixMode(LLRender::MM_PROJECTION);
	gGL.loadMatrix(proj.m);
	glh_set_current_projection(proj);
	
	gGL.matrixMode(LLRender::MM_MODELVIEW);
	gGL.loadMatrix(model.m);
	glh_set_current_modelview(model);
	return TRUE;
}

static LLFastTimer::DeclareTimer FTM_SWAP("Swap");

void render_ui(F32 zoom_factor, int subfield)
{
	LLGLState::checkStates();
	
	glh::matrix4f saved_view = glh_get_current_modelview();

	if (!gSnapshot)
	{
		gGL.pushMatrix();
		gGL.loadMatrix(gGLLastModelView);
		glh_set_current_modelview(glh_copy_matrix(gGLLastModelView));
	}
	
	if(LLSceneMonitor::getInstance()->needsUpdate())
	{
		gGL.pushMatrix();
		gViewerWindow->setup2DRender();
		LLSceneMonitor::getInstance()->compare();
		gViewerWindow->setup3DRender();
		gGL.popMatrix();
	}

	{
		BOOL to_texture = gPipeline.canUseVertexShaders() &&
							LLPipeline::sRenderGlow;

		if (to_texture)
		{
			gPipeline.renderBloom(gSnapshot, zoom_factor, subfield);
		}
		
		render_hud_elements();
		render_hud_attachments();
	}

	LLGLSDefault gls_default;
	LLGLSUIDefault gls_ui;
	{
		gPipeline.disableLights();
	}

	{
		gGL.color4f(1,1,1,1);
		if (gPipeline.hasRenderDebugFeatureMask(LLPipeline::RENDER_DEBUG_FEATURE_UI))
		{
			LLFastTimer t(FTM_RENDER_UI);

			if (!gDisconnected)
			{
				render_ui_3d();
				LLGLState::checkStates();
			}
			else
			{
				render_disconnected_background();
			}

			render_ui_2d();
			LLGLState::checkStates();
		}
		gGL.flush();

		{
			gViewerWindow->setup2DRender();
			gViewerWindow->updateDebugText();
			gViewerWindow->drawDebugText();
		}

		LLVertexBuffer::unbind();
	}

	if (!gSnapshot)
	{
		glh_set_current_modelview(saved_view);
		gGL.popMatrix();
	}

	if (gDisplaySwapBuffers)
	{
		LLFastTimer t(FTM_SWAP);
		gViewerWindow->getWindow()->swapBuffers();
	}
	gDisplaySwapBuffers = TRUE;
}

void renderCoordinateAxes()
{
	gGL.getTexUnit(0)->unbind(LLTexUnit::TT_TEXTURE);
	gGL.begin(LLRender::LINES);
		gGL.color3f(1.0f, 0.0f, 0.0f);   // i direction = X-Axis = red
		gGL.vertex3f(0.0f, 0.0f, 0.0f);
		gGL.vertex3f(2.0f, 0.0f, 0.0f);
		gGL.vertex3f(3.0f, 0.0f, 0.0f);
		gGL.vertex3f(5.0f, 0.0f, 0.0f);
		gGL.vertex3f(6.0f, 0.0f, 0.0f);
		gGL.vertex3f(8.0f, 0.0f, 0.0f);
		// Make an X
		gGL.vertex3f(11.0f, 1.0f, 1.0f);
		gGL.vertex3f(11.0f, -1.0f, -1.0f);
		gGL.vertex3f(11.0f, 1.0f, -1.0f);
		gGL.vertex3f(11.0f, -1.0f, 1.0f);

		gGL.color3f(0.0f, 1.0f, 0.0f);   // j direction = Y-Axis = green
		gGL.vertex3f(0.0f, 0.0f, 0.0f);
		gGL.vertex3f(0.0f, 2.0f, 0.0f);
		gGL.vertex3f(0.0f, 3.0f, 0.0f);
		gGL.vertex3f(0.0f, 5.0f, 0.0f);
		gGL.vertex3f(0.0f, 6.0f, 0.0f);
		gGL.vertex3f(0.0f, 8.0f, 0.0f);
		// Make a Y
		gGL.vertex3f(1.0f, 11.0f, 1.0f);
		gGL.vertex3f(0.0f, 11.0f, 0.0f);
		gGL.vertex3f(-1.0f, 11.0f, 1.0f);
		gGL.vertex3f(0.0f, 11.0f, 0.0f);
		gGL.vertex3f(0.0f, 11.0f, 0.0f);
		gGL.vertex3f(0.0f, 11.0f, -1.0f);

		gGL.color3f(0.0f, 0.0f, 1.0f);   // Z-Axis = blue
		gGL.vertex3f(0.0f, 0.0f, 0.0f);
		gGL.vertex3f(0.0f, 0.0f, 2.0f);
		gGL.vertex3f(0.0f, 0.0f, 3.0f);
		gGL.vertex3f(0.0f, 0.0f, 5.0f);
		gGL.vertex3f(0.0f, 0.0f, 6.0f);
		gGL.vertex3f(0.0f, 0.0f, 8.0f);
		// Make a Z
		gGL.vertex3f(-1.0f, 1.0f, 11.0f);
		gGL.vertex3f(1.0f, 1.0f, 11.0f);
		gGL.vertex3f(1.0f, 1.0f, 11.0f);
		gGL.vertex3f(-1.0f, -1.0f, 11.0f);
		gGL.vertex3f(-1.0f, -1.0f, 11.0f);
		gGL.vertex3f(1.0f, -1.0f, 11.0f);
	gGL.end();
}


void draw_axes() 
{
	LLGLSUIDefault gls_ui;
	gGL.getTexUnit(0)->unbind(LLTexUnit::TT_TEXTURE);
	// A vertical white line at origin
	LLVector3 v = gAgent.getPositionAgent();
	gGL.begin(LLRender::LINES);
		gGL.color3f(1.0f, 1.0f, 1.0f); 
		gGL.vertex3f(0.0f, 0.0f, 0.0f);
		gGL.vertex3f(0.0f, 0.0f, 40.0f);
	gGL.end();
	// Some coordinate axes
	gGL.pushMatrix();
		gGL.translatef( v.mV[VX], v.mV[VY], v.mV[VZ] );
		renderCoordinateAxes();
	gGL.popMatrix();
}

void render_ui_3d()
{
	LLGLSPipeline gls_pipeline;

	//////////////////////////////////////
	//
	// Render 3D UI elements
	// NOTE: zbuffer is cleared before we get here by LLDrawPoolHUD,
	//		 so 3d elements requiring Z buffer are moved to LLDrawPoolHUD
	//

	/////////////////////////////////////////////////////////////
	//
	// Render 2.5D elements (2D elements in the world)
	// Stuff without z writes
	//

	// Debugging stuff goes before the UI.

	stop_glerror();
	
	if (LLGLSLShader::sNoFixedFunction)
	{
		gUIProgram.bind();
	}

	// Coordinate axes
	if (gSavedSettings.getBOOL("ShowAxes"))
	{
		draw_axes();
	}

	gViewerWindow->renderSelections(FALSE, FALSE, TRUE); // Non HUD call in render_hud_elements
	stop_glerror();
}

void render_ui_2d()
{
	LLGLSUIDefault gls_ui;

	/////////////////////////////////////////////////////////////
	//
	// Render 2D UI elements that overlay the world (no z compare)

	//  Disable wireframe mode below here, as this is HUD/menus
	glPolygonMode(GL_FRONT_AND_BACK, GL_FILL);

	//  Menu overlays, HUD, etc
	gViewerWindow->setup2DRender();

	F32 zoom_factor = LLViewerCamera::getInstance()->getZoomFactor();
	S16 sub_region = LLViewerCamera::getInstance()->getZoomSubRegion();

	if (zoom_factor > 1.f)
	{
		//decompose subregion number to x and y values
		int pos_y = sub_region / llceil(zoom_factor);
		int pos_x = sub_region - (pos_y*llceil(zoom_factor));
		// offset for this tile
		LLFontGL::sCurOrigin.mX -= llround((F32)gViewerWindow->getWindowWidthScaled() * (F32)pos_x / zoom_factor);
		LLFontGL::sCurOrigin.mY -= llround((F32)gViewerWindow->getWindowHeightScaled() * (F32)pos_y / zoom_factor);
	}

	stop_glerror();
	//gGL.getTexUnit(0)->setTextureBlendType(LLTexUnit::TB_MULT);

	// render outline for HUD
	if (isAgentAvatarValid() && gAgentCamera.mHUDCurZoom < 0.98f)
	{
		gGL.pushMatrix();
		S32 half_width = (gViewerWindow->getWorldViewWidthScaled() / 2);
		S32 half_height = (gViewerWindow->getWorldViewHeightScaled() / 2);
		gGL.scalef(LLUI::sGLScaleFactor.mV[0], LLUI::sGLScaleFactor.mV[1], 1.f);
		gGL.translatef((F32)half_width, (F32)half_height, 0.f);
		F32 zoom = gAgentCamera.mHUDCurZoom;
		gGL.scalef(zoom,zoom,1.f);
		gGL.color4fv(LLColor4::white.mV);
		gl_rect_2d(-half_width, half_height, half_width, -half_height, FALSE);
		gGL.popMatrix();
		stop_glerror();
	}
	

	if (gSavedSettings.getBOOL("RenderUIBuffer"))
	{
		if (LLUI::sDirty)
		{
			LLUI::sDirty = FALSE;
			LLRect t_rect;

			gPipeline.mUIScreen.bindTarget();
			gGL.setColorMask(true, true);
			{
				static const S32 pad = 8;

				LLUI::sDirtyRect.mLeft -= pad;
				LLUI::sDirtyRect.mRight += pad;
				LLUI::sDirtyRect.mBottom -= pad;
				LLUI::sDirtyRect.mTop += pad;

				LLGLEnable scissor(GL_SCISSOR_TEST);
				static LLRect last_rect = LLUI::sDirtyRect;

				//union with last rect to avoid mouse poop
				last_rect.unionWith(LLUI::sDirtyRect);
								
				t_rect = LLUI::sDirtyRect;
				LLUI::sDirtyRect = last_rect;
				last_rect = t_rect;
			
				last_rect.mLeft = LLRect::tCoordType(last_rect.mLeft / LLUI::sGLScaleFactor.mV[0]);
				last_rect.mRight = LLRect::tCoordType(last_rect.mRight / LLUI::sGLScaleFactor.mV[0]);
				last_rect.mTop = LLRect::tCoordType(last_rect.mTop / LLUI::sGLScaleFactor.mV[1]);
				last_rect.mBottom = LLRect::tCoordType(last_rect.mBottom / LLUI::sGLScaleFactor.mV[1]);

				LLRect clip_rect(last_rect);
				
				glClear(GL_COLOR_BUFFER_BIT);

				gViewerWindow->draw();
			}

			gPipeline.mUIScreen.flush();
			gGL.setColorMask(true, false);

			LLUI::sDirtyRect = t_rect;
		}

		LLGLDisable cull(GL_CULL_FACE);
		LLGLDisable blend(GL_BLEND);
		S32 width = gViewerWindow->getWindowWidthScaled();
		S32 height = gViewerWindow->getWindowHeightScaled();
		gGL.getTexUnit(0)->bind(&gPipeline.mUIScreen);
		gGL.begin(LLRender::TRIANGLE_STRIP);
		gGL.color4f(1,1,1,1);
		gGL.texCoord2f(0, 0);			gGL.vertex2i(0, 0);
		gGL.texCoord2f(width, 0);		gGL.vertex2i(width, 0);
		gGL.texCoord2f(0, height);		gGL.vertex2i(0, height);
		gGL.texCoord2f(width, height);	gGL.vertex2i(width, height);
		gGL.end();
	}
	else
	{
		gViewerWindow->draw();
	}



	// reset current origin for font rendering, in case of tiling render
	LLFontGL::sCurOrigin.set(0, 0);
}

void render_disconnected_background()
{
	if (LLGLSLShader::sNoFixedFunction)
	{
		gUIProgram.bind();
	}

	gGL.color4f(1,1,1,1);
	if (!gDisconnectedImagep && gDisconnected)
	{
		llinfos << "Loading last bitmap..." << llendl;

		std::string temp_str;
		temp_str = gDirUtilp->getLindenUserDir() + gDirUtilp->getDirDelimiter() + SCREEN_LAST_FILENAME;

		LLPointer<LLImageBMP> image_bmp = new LLImageBMP;
		if( !image_bmp->load(temp_str) )
		{
			//llinfos << "Bitmap load failed" << llendl;
			return;
		}
		
		LLPointer<LLImageRaw> raw = new LLImageRaw;
		if (!image_bmp->decode(raw, 0.0f))
		{
			llinfos << "Bitmap decode failed" << llendl;
			gDisconnectedImagep = NULL;
			return;
		}

		U8 *rawp = raw->getData();
		S32 npixels = (S32)image_bmp->getWidth()*(S32)image_bmp->getHeight();
		for (S32 i = 0; i < npixels; i++)
		{
			S32 sum = 0;
			sum = *rawp + *(rawp+1) + *(rawp+2);
			sum /= 3;
			*rawp = ((S32)sum*6 + *rawp)/7;
			rawp++;
			*rawp = ((S32)sum*6 + *rawp)/7;
			rawp++;
			*rawp = ((S32)sum*6 + *rawp)/7;
			rawp++;
		}

		
		raw->expandToPowerOfTwo();
		gDisconnectedImagep = LLViewerTextureManager::getLocalTexture(raw.get(), FALSE );
		gStartTexture = gDisconnectedImagep;
		gGL.getTexUnit(0)->unbind(LLTexUnit::TT_TEXTURE);
	}

	// Make sure the progress view always fills the entire window.
	S32 width = gViewerWindow->getWindowWidthScaled();
	S32 height = gViewerWindow->getWindowHeightScaled();

	if (gDisconnectedImagep)
	{
		LLGLSUIDefault gls_ui;
		gViewerWindow->setup2DRender();
		gGL.pushMatrix();
		{
			// scale ui to reflect UIScaleFactor
			// this can't be done in setup2DRender because it requires a
			// pushMatrix/popMatrix pair
			const LLVector2& display_scale = gViewerWindow->getDisplayScale();
			gGL.scalef(display_scale.mV[VX], display_scale.mV[VY], 1.f);

			gGL.getTexUnit(0)->bind(gDisconnectedImagep);
			gGL.color4f(1.f, 1.f, 1.f, 1.f);
			gl_rect_2d_simple_tex(width, height);
			gGL.getTexUnit(0)->unbind(LLTexUnit::TT_TEXTURE);
		}
		gGL.popMatrix();
	}
	gGL.flush();

	if (LLGLSLShader::sNoFixedFunction)
	{
		gUIProgram.unbind();
	}

}

void display_cleanup()
{
	gDisconnectedImagep = NULL;
}<|MERGE_RESOLUTION|>--- conflicted
+++ resolved
@@ -608,11 +608,7 @@
 
 		{
 			LLFastTimer t(FTM_DISPLAY_UPDATE_GEOM);
-<<<<<<< HEAD
-			const F32 max_geom_update_time = 0.005f*10.f*gFrameIntervalSeconds; // 50 ms/second update time
-=======
 			const F32 max_geom_update_time = 0.005f*10.f*gFrameIntervalSeconds.value(); // 50 ms/second update time
->>>>>>> 368dd542
 			gPipeline.createObjects(max_geom_update_time);
 			gPipeline.processPartitionQ();
 			gPipeline.updateGeom(max_geom_update_time);
