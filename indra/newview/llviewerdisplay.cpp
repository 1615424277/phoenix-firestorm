/** 
 * @file llviewerdisplay.cpp
 * @brief LLViewerDisplay class implementation
 *
 * $LicenseInfo:firstyear=2004&license=viewerlgpl$
 * Second Life Viewer Source Code
 * Copyright (C) 2010, Linden Research, Inc.
 * 
 * This library is free software; you can redistribute it and/or
 * modify it under the terms of the GNU Lesser General Public
 * License as published by the Free Software Foundation;
 * version 2.1 of the License only.
 * 
 * This library is distributed in the hope that it will be useful,
 * but WITHOUT ANY WARRANTY; without even the implied warranty of
 * MERCHANTABILITY or FITNESS FOR A PARTICULAR PURPOSE.  See the GNU
 * Lesser General Public License for more details.
 * 
 * You should have received a copy of the GNU Lesser General Public
 * License along with this library; if not, write to the Free Software
 * Foundation, Inc., 51 Franklin Street, Fifth Floor, Boston, MA  02110-1301  USA
 * 
 * Linden Research, Inc., 945 Battery Street, San Francisco, CA  94111  USA
 * $/LicenseInfo$
 */

#include "llviewerprecompiledheaders.h"

#include "llviewerdisplay.h"

#include "llgl.h"
#include "llrender.h"
#include "llglheaders.h"
#include "llgltfmateriallist.h"
#include "llagent.h"
#include "llagentcamera.h"
#include "llviewercontrol.h"
#include "llcoord.h"
#include "llcriticaldamp.h"
#include "lldir.h"
#include "lldynamictexture.h"
#include "lldrawpoolalpha.h"
#include "llfeaturemanager.h"
//#include "llfirstuse.h"
#include "llhudmanager.h"
#include "llimagepng.h"
#include "llmemory.h"
#include "llselectmgr.h"
#include "llsky.h"
#include "llstartup.h"
#include "lltoolfocus.h"
#include "lltoolmgr.h"
#include "lltooldraganddrop.h"
#include "lltoolpie.h"
#include "lltracker.h"
#include "lltrans.h"
#include "llui.h"
#include "llviewercamera.h"
#include "llviewerobjectlist.h"
#include "llviewerparcelmgr.h"
#include "llviewerwindow.h"
#include "llvoavatarself.h"
#include "llvograss.h"
#include "llworld.h"
#include "pipeline.h"
#include "llspatialpartition.h"
#include "llappviewer.h"
#include "llstartup.h"
#include "llviewershadermgr.h"
#include "llfasttimer.h"
#include "llfloatertools.h"
#include "llviewertexturelist.h"
#include "llfocusmgr.h"
#include "llcubemap.h"
#include "llviewerregion.h"
#include "lldrawpoolwater.h"
#include "lldrawpoolbump.h"
#include "llpostprocess.h"
#include "llscenemonitor.h"

#include "llenvironment.h"
// [RLVa:KB] - Checked: 2011-05-22 (RLVa-1.3.1a)
#include "llvisualeffect.h"
#include "rlvactions.h"
#include "rlvlocks.h"
// [/RLVa:KB]
#include "llpresetsmanager.h"
#include "fsdata.h"
#include "fsperfstats.h" // <FS:Beq> performance stats support

extern LLPointer<LLViewerTexture> gStartTexture;
extern bool gShiftFrame;

LLPointer<LLViewerTexture> gDisconnectedImagep = NULL;

// used to toggle renderer back on after teleport
BOOL		 gTeleportDisplay = FALSE;
LLFrameTimer gTeleportDisplayTimer;
LLFrameTimer gTeleportArrivalTimer;
const F32		RESTORE_GL_TIME = 5.f;	// Wait this long while reloading textures before we raise the curtain
// <FS:Ansariel> Draw Distance stepping; originally based on SpeedRez by Henri Beauchamp, licensed under LGPL
F32			gSavedDrawDistance = 0.0f;
F32			gLastDrawDistanceStep = 0.0f;
// <FS:Ansariel> FIRE-12004: Attachments getting lost on TP
LLFrameTimer gPostTeleportFinishKillObjectDelayTimer;
// <FS:Ansariel> FIRE-15917 / FIRE-31906: Mesh attachments sometimes vanish after teleports
bool postTeleportResetVB = false;
LLFrameTimer postTeleportResetVBTimer;

BOOL gForceRenderLandFence = FALSE;
BOOL gDisplaySwapBuffers = FALSE;
BOOL gDepthDirty = FALSE;
BOOL gResizeScreenTexture = FALSE;
BOOL gResizeShadowTexture = FALSE;
BOOL gWindowResized = FALSE;
BOOL gSnapshot = FALSE;
BOOL gCubeSnapshot = FALSE;
BOOL gShaderProfileFrame = FALSE;

// This is how long the sim will try to teleport you before giving up.
const F32 TELEPORT_EXPIRY = 15.0f;
// Additional time (in seconds) to wait per attachment
const F32 TELEPORT_EXPIRY_PER_ATTACHMENT = 3.f;

U32 gRecentFrameCount = 0; // number of 'recent' frames
LLFrameTimer gRecentFPSTime;
LLFrameTimer gRecentMemoryTime;
LLFrameTimer gAssetStorageLogTime;

// Rendering stuff
void pre_show_depth_buffer();
void post_show_depth_buffer();
void render_ui(F32 zoom_factor = 1.f, int subfield = 0);
void swap();
void render_hud_attachments();
void render_ui_3d();
void render_ui_2d();
void render_disconnected_background();

void display_startup()
{
	if (   !gViewerWindow
		|| !gViewerWindow->getActive()
		|| !gViewerWindow->getWindow()->getVisible() 
		|| gViewerWindow->getWindow()->getMinimized()
		|| gNonInteractive)
	{
		return; 
	}

	gPipeline.updateGL();

	// Written as branch to appease GCC which doesn't like different
	// pointer types across ternary ops
	//
	if (!LLViewerFetchedTexture::sWhiteImagep.isNull())
	{
	LLTexUnit::sWhiteTexture = LLViewerFetchedTexture::sWhiteImagep->getTexName();
	}

	LLGLSDefault gls_default;

	// Required for HTML update in login screen
	static S32 frame_count = 0;

	LLGLState::checkStates();

	if (frame_count++ > 1) // make sure we have rendered a frame first
	{
		LLViewerDynamicTexture::updateAllInstances();
	}
    else
    {
        LL_DEBUGS("Window") << "First display_startup frame" << LL_ENDL;
    }

	LLGLState::checkStates();

    glClear(GL_DEPTH_BUFFER_BIT | GL_COLOR_BUFFER_BIT); // | GL_STENCIL_BUFFER_BIT);
	LLGLSUIDefault gls_ui;
	gPipeline.disableLights();

	if (gViewerWindow)
	gViewerWindow->setup2DRender();
	if (gViewerWindow)
	gViewerWindow->draw();
	gGL.flush();

	LLVertexBuffer::unbind();

	LLGLState::checkStates();

	if (gViewerWindow && gViewerWindow->getWindow())
	gViewerWindow->getWindow()->swapBuffers();

	glClear(GL_DEPTH_BUFFER_BIT);
}

void display_update_camera()
{
    LL_PROFILE_ZONE_NAMED_CATEGORY_DISPLAY("Update Camera");
	// TODO: cut draw distance down if customizing avatar?
	// TODO: cut draw distance on per-parcel basis?

	// Cut draw distance in half when customizing avatar,
	// but on the viewer only.
	F32 final_far = gAgentCamera.mDrawDistance;
    if (gCubeSnapshot)
    {
        final_far = gSavedSettings.getF32("RenderReflectionProbeDrawDistance");
    }
    else if (CAMERA_MODE_CUSTOMIZE_AVATAR == gAgentCamera.getCameraMode())
        
	{
		final_far *= 0.5f;
	}
// <FS:CR> Aurora sim
	if(LLWorld::getInstance()->getLockedDrawDistance())
	{
		//Reset the draw distance and do not update with the new val
		final_far = LLViewerCamera::getInstance()->getFar();
	}
// </FS:CR> Aurora sim
	LLViewerCamera::getInstance()->setFar(final_far);
	gViewerWindow->setup3DRender();
	
    if (!gCubeSnapshot)
    {
        // Update land visibility too
        LLWorld::getInstance()->setLandFarClip(final_far);
    }
}

// Write some stats to LL_INFOS()
void display_stats()
{
	LL_PROFILE_ZONE_SCOPED
	// <FS:Ansariel> gSavedSettings replacement
	//F32 fps_log_freq = gSavedSettings.getF32("FPSLogFrequency");
	static LLCachedControl<F32> fpsLogFrequency(gSavedSettings, "FPSLogFrequency");
	F32 fps_log_freq = (F32)fpsLogFrequency;
	// </FS:Ansariel>
	if (fps_log_freq > 0.f && gRecentFPSTime.getElapsedTimeF32() >= fps_log_freq)
	{
		LL_PROFILE_ZONE_NAMED_CATEGORY_DISPLAY("DS - FPS");
		F32 fps = gRecentFrameCount / fps_log_freq;
		LL_INFOS() << llformat("FPS: %.02f", fps) << LL_ENDL;
		gRecentFrameCount = 0;
		gRecentFPSTime.reset();
	}
	// <FS:Ansariel> gSavedSettings replacement
	//F32 mem_log_freq = gSavedSettings.getF32("MemoryLogFrequency");
	static LLCachedControl<F32> memoryLogFrequency(gSavedSettings, "MemoryLogFrequency");
	F32 mem_log_freq = (F32)memoryLogFrequency;
	// </FS:Ansariel>
	if (mem_log_freq > 0.f && gRecentMemoryTime.getElapsedTimeF32() >= mem_log_freq)
	{
		LL_PROFILE_ZONE_NAMED_CATEGORY_DISPLAY("DS - Memory");
		gMemoryAllocated = U64Bytes(LLMemory::getCurrentRSS());
		U32Megabytes memory = gMemoryAllocated;
		LL_INFOS() << "MEMORY: " << memory << LL_ENDL;
		LLMemory::logMemoryInfo(TRUE) ;
		gRecentMemoryTime.reset();
	}
    F32 asset_storage_log_freq = gSavedSettings.getF32("AssetStorageLogFrequency");
    if (asset_storage_log_freq > 0.f && gAssetStorageLogTime.getElapsedTimeF32() >= asset_storage_log_freq)
    {
		LL_PROFILE_ZONE_NAMED_CATEGORY_DISPLAY("DS - Asset Storage");
        gAssetStorageLogTime.reset();
        gAssetStorage->logAssetStorageInfo();
    }
}

// Paint the display!
void display(BOOL rebuild, F32 zoom_factor, int subfield, BOOL for_snapshot)
{
	FSPerfStats::RecordSceneTime T (FSPerfStats::StatType_t::RENDER_DISPLAY); // <FS:Beq/> render time capture - This is the main stat for overall rendering.
    LL_PROFILE_ZONE_NAMED_CATEGORY_DISPLAY("Render");

	LLViewerCamera& camera = LLViewerCamera::instance(); // <FS:Ansariel> Factor out calls to getInstance

	if (gWindowResized)
	{ //skip render on frames where window has been resized
		LL_DEBUGS("Window") << "Resizing window" << LL_ENDL;
        LL_PROFILE_ZONE_NAMED_CATEGORY_DISPLAY("Resize Window");
		gGL.flush();
		glClear(GL_COLOR_BUFFER_BIT);
		gViewerWindow->getWindow()->swapBuffers();
		LLPipeline::refreshCachedSettings();
		gPipeline.resizeScreenTexture();
		gResizeScreenTexture = FALSE;
		gWindowResized = FALSE;
		return;
	}

    if (gResizeShadowTexture)
	{ //skip render on frames where window has been resized
		gPipeline.resizeShadowTexture();
		gResizeShadowTexture = FALSE;
	}

	if (LLPipeline::sRenderDeferred)
	{ //hack to make sky show up in deferred snapshots
		for_snapshot = FALSE;
	}

	gSnapshot = for_snapshot;

	LLGLSDefault gls_default;
	LLGLDepthTest gls_depth(GL_TRUE, GL_TRUE, GL_LEQUAL);
	
	LLVertexBuffer::unbind();

	LLGLState::checkStates();
	
	gPipeline.disableLights();
<<<<<<< HEAD

	// <FS:Ansariel> FIRE-15917 / FIRE-31906: Mesh attachments sometimes vanish after teleports
	static LLCachedControl<F32> teleportArrivalDelay(gSavedSettings, "TeleportArrivalDelay");
	if (postTeleportResetVB && postTeleportResetVBTimer.getElapsedTimeF32() > teleportArrivalDelay())
	{
		LL_INFOS("Teleport") << "Resetting Vertex Buffers after TP finished" << LL_ENDL;
		postTeleportResetVB = false;
		postTeleportResetVBTimer.stop();
		gPipeline.resetVertexBuffers();
	}
	// </FS:Ansariel>
	
	//reset vertex buffers if needed
	gPipeline.doResetVertexBuffers();

	stop_glerror();
=======
>>>>>>> 2020201b

	// Don't draw if the window is hidden or minimized.
	// In fact, must explicitly check the minimized state before drawing.
	// Attempting to draw into a minimized window causes a GL error. JC
	if (   !gViewerWindow->getActive()
		|| !gViewerWindow->getWindow()->getVisible() 
		|| gViewerWindow->getWindow()->getMinimized() 
		|| gNonInteractive)
	{
		// Clean up memory the pools may have allocated
		if (rebuild)
		{
			stop_glerror();
			gPipeline.rebuildPools();
			stop_glerror();
		}

		// <FS:ND> FIRE-15789; Make sure there's not backlog for thousands and thousands of beam objects
		LLHUDObject::renderAllForTimer();
		// </FS:ND>

		stop_glerror();
		gViewerWindow->returnEmptyPicks();
		stop_glerror();
		return; 
	}

	gViewerWindow->checkSettings();
	
	{
        LL_PROFILE_ZONE_NAMED_CATEGORY_DISPLAY("Picking");
		gViewerWindow->performPick();
	}
	
	LLAppViewer::instance()->pingMainloopTimeout("Display:CheckStates");
	LLGLState::checkStates();
	
	//////////////////////////////////////////////////////////
	//
	// Logic for forcing window updates if we're in drone mode.
	//

	// *TODO: Investigate running display() during gHeadlessClient.  See if this early exit is needed DK 2011-02-18
	if (gHeadlessClient) 
	{
#if LL_WINDOWS
		static F32 last_update_time = 0.f;
		if ((gFrameTimeSeconds - last_update_time) > 1.f)
		{
			InvalidateRect((HWND)gViewerWindow->getPlatformWindow(), NULL, FALSE);
			last_update_time = gFrameTimeSeconds;
		}
#elif LL_DARWIN
		// MBW -- Do something clever here.
#endif
		// Not actually rendering, don't bother.
		return;
	}


	//
	// Bail out if we're in the startup state and don't want to try to
	// render the world.
	//
	// <FS:Ansariel> Revert to original state to prevent flickering if login progress screen is disabled
	//if (LLStartUp::getStartupState() < STATE_PRECACHE)
	if (LLStartUp::getStartupState() < STATE_STARTED)
	// </FS:Ansariel>
	{
		LLAppViewer::instance()->pingMainloopTimeout("Display:Startup");
		display_startup();
		return;
	}


	if (gShaderProfileFrame)
	{
		LLGLSLShader::initProfile();
	}

	//LLGLState::verify(FALSE);

	/////////////////////////////////////////////////
	//
	// Update GL Texture statistics (used for discard logic?)
	//

	LLAppViewer::instance()->pingMainloopTimeout("Display:TextureStats");
	stop_glerror();

	LLImageGL::updateStats(gFrameTimeSeconds);
	
// <FS:CR> Aurora sim
	//LLVOAvatar::sRenderName = gSavedSettings.getS32("AvatarNameTagMode");
	static LLCachedControl<S32> avatarNameTagMode(gSavedSettings, "AvatarNameTagMode");
	S32 RenderName = (S32)avatarNameTagMode;

	if(RenderName > LLWorld::getInstance()->getAllowRenderName())//The most restricted gets set here
		RenderName = LLWorld::getInstance()->getAllowRenderName();
	LLVOAvatar::sRenderName = RenderName;
// <FS:CR> Aurora sim

	// <FS:Ansariel> gSavedSettings replacement
	//LLVOAvatar::sRenderGroupTitles = (gSavedSettings.getBOOL("NameTagShowGroupTitles") && gSavedSettings.getS32("AvatarNameTagMode"));
	static LLCachedControl<bool> nameTagShowGroupTitles(gSavedSettings, "NameTagShowGroupTitles");
	LLVOAvatar::sRenderGroupTitles = (nameTagShowGroupTitles && LLVOAvatar::sRenderName);
	// </FS:Ansariel>
	
	gPipeline.mBackfaceCull = TRUE;
	gFrameCount++;
	gRecentFrameCount++;
	if (gFocusMgr.getAppHasFocus())
	{
		gForegroundFrameCount++;
	}

	//////////////////////////////////////////////////////////
	//
	// Display start screen if we're teleporting, and skip render
	//

	if (gTeleportDisplay)
	{
        LL_PROFILE_ZONE_NAMED_CATEGORY_DISPLAY("Teleport Display");
		LLAppViewer::instance()->pingMainloopTimeout("Display:Teleport");
		static LLCachedControl<F32> teleport_arrival_delay(gSavedSettings, "TeleportArrivalDelay");
		static LLCachedControl<F32> teleport_local_delay(gSavedSettings, "TeleportLocalDelay");

		S32 attach_count = 0;
		if (isAgentAvatarValid())
		{
			attach_count = gAgentAvatarp->getAttachmentCount();
		}
		F32 teleport_save_time = TELEPORT_EXPIRY + TELEPORT_EXPIRY_PER_ATTACHMENT * attach_count;
		F32 teleport_elapsed = gTeleportDisplayTimer.getElapsedTimeF32();
		F32 teleport_percent = teleport_elapsed * (100.f / teleport_save_time);
		if( (gAgent.getTeleportState() != LLAgent::TELEPORT_START) && (teleport_percent > 100.f) )
		{
			// Give up.  Don't keep the UI locked forever.
			LL_WARNS("Teleport") << "Giving up on teleport. elapsed time " << teleport_elapsed << " exceeds max time " << teleport_save_time << LL_ENDL;
			gAgent.setTeleportState( LLAgent::TELEPORT_NONE );
			gAgent.setTeleportMessage(std::string());
		}

		const std::string& message = gAgent.getTeleportMessage();
		switch( gAgent.getTeleportState() )
		{
		case LLAgent::TELEPORT_PENDING:
			gTeleportDisplayTimer.reset();
			gViewerWindow->setShowProgress(TRUE,!gSavedSettings.getBOOL("FSDisableTeleportScreens"));
			gViewerWindow->setProgressPercent(llmin(teleport_percent, 0.0f));
			gAgent.setTeleportMessage(LLAgent::sTeleportProgressMessages["pending"]);
			gViewerWindow->setProgressString(LLAgent::sTeleportProgressMessages["pending"]);
			break;

		case LLAgent::TELEPORT_START:
			// Transition to REQUESTED.  Viewer has sent some kind
			// of TeleportRequest to the source simulator

			// Reset view angle if in mouselook. Fixes camera angle getting stuck on teleport. -Zi
			if(gAgentCamera.cameraMouselook())
			{
				// If someone knows how to call "View.ZoomDefault" by hand, we should do that instead of
				// replicating the behavior here. -Zi
				camera.setDefaultFOV(DEFAULT_FIELD_OF_VIEW);
				if(gSavedSettings.getBOOL("FSResetCameraOnTP"))
				{
					gSavedSettings.setF32("CameraAngle", camera.getView()); // FS:LO Dont reset rightclick zoom when we teleport however. Fixes FIRE-6246.
				}
				// also, reset the marker for "currently zooming" in the mouselook zoom settings. -Zi
				LLVector3 vTemp=gSavedSettings.getVector3("_NACL_MLFovValues");
				vTemp.mV[2]=0.0f;
				gSavedSettings.setVector3("_NACL_MLFovValues",vTemp);
			}

			gTeleportDisplayTimer.reset();
			gViewerWindow->setShowProgress(TRUE,!gSavedSettings.getBOOL("FSDisableTeleportScreens"));
			gViewerWindow->setProgressPercent(llmin(teleport_percent, 0.0f));
			LL_INFOS("Teleport") << "A teleport request has been sent, setting state to TELEPORT_REQUESTED" << LL_ENDL;
			gAgent.setTeleportState( LLAgent::TELEPORT_REQUESTED );
			gAgent.setTeleportMessage(
				LLAgent::sTeleportProgressMessages["requesting"]);
			gViewerWindow->setProgressString(LLAgent::sTeleportProgressMessages["requesting"]);
			FSData::instance().selectNextMOTD();
			gViewerWindow->setProgressMessage(gAgent.mMOTD);
			break;

		case LLAgent::TELEPORT_REQUESTED:
			// Waiting for source simulator to respond
			gViewerWindow->setProgressPercent( llmin(teleport_percent, 37.5f) );
			gViewerWindow->setProgressString(message);
			break;

		case LLAgent::TELEPORT_MOVING:
			// Viewer has received destination location from source simulator
			gViewerWindow->setProgressPercent( llmin(teleport_percent, 75.f) );
			gViewerWindow->setProgressString(message);
			break;

		case LLAgent::TELEPORT_START_ARRIVAL:
			// Transition to ARRIVING.  Viewer has received avatar update, etc., from destination simulator
			gTeleportArrivalTimer.reset();
				gViewerWindow->setProgressCancelButtonVisible(FALSE, LLTrans::getString("Cancel"));
			gViewerWindow->setProgressPercent(75.f);
			LL_INFOS("Teleport") << "Changing state to TELEPORT_ARRIVING" << LL_ENDL;
			gAgent.setTeleportState( LLAgent::TELEPORT_ARRIVING );
			gAgent.setTeleportMessage(
				LLAgent::sTeleportProgressMessages["arriving"]);
			gAgent.sheduleTeleportIM();
			gTextureList.mForceResetTextureStats = TRUE;
			if(!gSavedSettings.getBOOL("FSDisableTeleportScreens"))
			{
				gAgentCamera.resetView(TRUE, TRUE);
			}

			// <FS:Ansariel> FIRE-12004: Attachments getting lost on TP
			gPostTeleportFinishKillObjectDelayTimer.reset();

			// <FS:Ansariel> FIRE-15917 / FIRE-31906: Mesh attachments sometimes vanish after teleports
			postTeleportResetVB = true;
			postTeleportResetVBTimer.start();
			// </FS:Ansariel>
			break;

		case LLAgent::TELEPORT_ARRIVING:
			// Make the user wait while content "pre-caches"
			{
				F32 arrival_fraction = (gTeleportArrivalTimer.getElapsedTimeF32() / teleport_arrival_delay());
				if( arrival_fraction > 1.f || gSavedSettings.getBOOL("FSDisableTeleportScreens") )
				{
					arrival_fraction = 1.f;
					//LLFirstUse::useTeleport();
					LL_INFOS("Teleport") << "arrival_fraction is " << arrival_fraction << " changing state to TELEPORT_NONE" << LL_ENDL;
					gAgent.setTeleportState( LLAgent::TELEPORT_NONE );
				}
				gViewerWindow->setProgressCancelButtonVisible(FALSE, LLTrans::getString("Cancel"));
				gViewerWindow->setProgressPercent(  arrival_fraction * 25.f + 75.f);
				gViewerWindow->setProgressString(message);
			}
			break;

		case LLAgent::TELEPORT_LOCAL:
			// Short delay when teleporting in the same sim (progress screen active but not shown - did not
			// fall-through from TELEPORT_START)
			{
				// <FS:CR> FIRE-8721 - Remove local teleport delay
				//if( gTeleportDisplayTimer.getElapsedTimeF32() > teleport_local_delay() )
				// </FS:CR>
				{
					//LLFirstUse::useTeleport();
					LL_INFOS("Teleport") << "State is local and gTeleportDisplayTimer " << gTeleportDisplayTimer.getElapsedTimeF32()
										 << " exceeds teleport_local_delete " << teleport_local_delay
										 << "; setting state to TELEPORT_NONE"
										 << LL_ENDL;
					gAgent.setTeleportState( LLAgent::TELEPORT_NONE );
				}
			}
			break;

		case LLAgent::TELEPORT_NONE:
			// No teleport in progress
			gViewerWindow->setShowProgress(FALSE,FALSE);
			gTeleportDisplay = FALSE;
			break;
		}
	}
    else if(LLAppViewer::instance()->logoutRequestSent())
	{
		LLAppViewer::instance()->pingMainloopTimeout("Display:Logout");
		F32 percent_done = gLogoutTimer.getElapsedTimeF32() * 100.f / gLogoutMaxTime;
		if (percent_done > 100.f)
		{
			percent_done = 100.f;
		}

		if( LLApp::isExiting() )
		{
			percent_done = 100.f;
		}
		
		gViewerWindow->setProgressPercent( percent_done );
		gViewerWindow->setProgressMessage(std::string());
	}
	else
	if (gRestoreGL)
	{
		LLAppViewer::instance()->pingMainloopTimeout("Display:RestoreGL");
		F32 percent_done = gRestoreGLTimer.getElapsedTimeF32() * 100.f / RESTORE_GL_TIME;
		if( percent_done > 100.f )
		{
			gViewerWindow->setShowProgress(FALSE,FALSE);
			gRestoreGL = FALSE;
		}
		else
		{

			if( LLApp::isExiting() )
			{
				percent_done = 100.f;
			}
			
			gViewerWindow->setProgressPercent( percent_done );
		}
		gViewerWindow->setProgressMessage(std::string());
	}

	// <FS::Ansariel> Draw Distance stepping; originally based on SpeedRez by Henri Beauchamp, licensed under LGPL
	// Progressively increase draw distance after TP when required.
	static LLCachedControl<F32> renderFarClip(gSavedSettings, "RenderFarClip");
	if (gSavedDrawDistance > 0.0f && gAgent.getTeleportState() == LLAgent::TELEPORT_NONE)
	{
		if (gLastDrawDistanceStep != renderFarClip())
		{
			LLPresetsManager::instance().setIsDrawDistanceSteppingActive(false);
			gSavedDrawDistance = 0.0f;
			gLastDrawDistanceStep = 0.0f;
			gSavedSettings.setF32("FSSavedRenderFarClip", 0.0f);
		}

		if (gTeleportArrivalTimer.getElapsedTimeF32() >=
			(F32)gSavedSettings.getU32("FSRenderFarClipSteppingInterval"))
		{
			gTeleportArrivalTimer.reset();
			F32 current = gSavedSettings.getF32("RenderFarClip");
			if (gSavedDrawDistance > current)
			{
				current *= 2.0f;
				if (current > gSavedDrawDistance)
				{
					current = gSavedDrawDistance;
				}
				gSavedSettings.setF32("RenderFarClip", current);
				gLastDrawDistanceStep = current;
			}
			if (current >= gSavedDrawDistance)
			{
				LLPresetsManager::instance().setIsDrawDistanceSteppingActive(false);
				gSavedDrawDistance = 0.0f;
				gLastDrawDistanceStep = 0.0f;
				gSavedSettings.setF32("FSSavedRenderFarClip", 0.0f);
			}
		}
	}
	// </FS::Ansariel>

	//////////////////////////
	//
	// Prepare for the next frame
	//

	/////////////////////////////
	//
	// Update the camera
	//
	//

	LLAppViewer::instance()->pingMainloopTimeout("Display:Camera");
    if (LLViewerCamera::instanceExists())
    {
        LLViewerCamera::getInstance()->setZoomParameters(zoom_factor, subfield);
        LLViewerCamera::getInstance()->setNear(MIN_NEAR_PLANE);
    }

	//////////////////////////
	//
	// clear the next buffer
	// (must follow dynamic texture writing since that uses the frame buffer)
	//

	if (gDisconnected)
	{
		LLAppViewer::instance()->pingMainloopTimeout("Display:Disconnected");
		render_ui();
		swap();
	}
	
	//////////////////////////
	//
	// Set rendering options
	//
	//
	LLAppViewer::instance()->pingMainloopTimeout("Display:RenderSetup");
	stop_glerror();

	///////////////////////////////////////
	//
	// Slam lighting parameters back to our defaults.
	// Note that these are not the same as GL defaults...

	stop_glerror();
	gGL.setAmbientLightColor(LLColor4::white);
	stop_glerror();
			
	/////////////////////////////////////
	//
	// Render
	//
	// Actually push all of our triangles to the screen.
	//

	// do render-to-texture stuff here
	if (gPipeline.hasRenderDebugFeatureMask(LLPipeline::RENDER_DEBUG_FEATURE_DYNAMIC_TEXTURES))
	{
		LLAppViewer::instance()->pingMainloopTimeout("Display:DynamicTextures");
        LL_PROFILE_ZONE_NAMED_CATEGORY_DISPLAY("Update Dynamic Textures");
		if (LLViewerDynamicTexture::updateAllInstances())
		{
			gGL.setColorMask(true, true);
			glClear(GL_DEPTH_BUFFER_BIT);
		}
	}

	gViewerWindow->setup3DViewport();

	gPipeline.resetFrameStats();	// Reset per-frame statistics.
	
	if (!gDisconnected)
	{
		LL_PROFILE_ZONE_NAMED_CATEGORY_DISPLAY("display - 1");
		LLAppViewer::instance()->pingMainloopTimeout("Display:Update");
		if (gPipeline.hasRenderType(LLPipeline::RENDER_TYPE_HUD))
		{ //don't draw hud objects in this frame
			gPipeline.toggleRenderType(LLPipeline::RENDER_TYPE_HUD);
		}

		if (gPipeline.hasRenderType(LLPipeline::RENDER_TYPE_HUD_PARTICLES))
		{ //don't draw hud particles in this frame
			gPipeline.toggleRenderType(LLPipeline::RENDER_TYPE_HUD_PARTICLES);
		}

		stop_glerror();
		display_update_camera();
		stop_glerror();
				
		{
            LL_PROFILE_ZONE_NAMED_CATEGORY_DISPLAY("Env Update");
            // update all the sky/atmospheric/water settings
            LLEnvironment::instance().update(&camera); // <FS:Ansariel> Factor out calls to getInstance
		}

		// *TODO: merge these two methods
		{
            LL_PROFILE_ZONE_NAMED_CATEGORY_DISPLAY("HUD Update");
			LLHUDManager::getInstance()->updateEffects();
			LLHUDObject::updateAll();
			stop_glerror();
		}

		{
            LL_PROFILE_ZONE_NAMED_CATEGORY_DISPLAY("Update Geom");
			const F32 max_geom_update_time = 0.005f*10.f*gFrameIntervalSeconds.value(); // 50 ms/second update time
			gPipeline.createObjects(max_geom_update_time);
			gPipeline.processPartitionQ();
			gPipeline.updateGeom(max_geom_update_time);
			stop_glerror();
		}

		gPipeline.updateGL();
		
		stop_glerror();

		LLAppViewer::instance()->pingMainloopTimeout("Display:Cull");
		
		//Increment drawable frame counter
		LLDrawable::incrementVisible();

		LLSpatialGroup::sNoDelete = TRUE;
		LLTexUnit::sWhiteTexture = LLViewerFetchedTexture::sWhiteImagep->getTexName();

		S32 occlusion = LLPipeline::sUseOcclusion;
		if (gDepthDirty)
		{ //depth buffer is invalid, don't overwrite occlusion state
			LLPipeline::sUseOcclusion = llmin(occlusion, 1);
		}
		gDepthDirty = FALSE;

		LLGLState::checkStates();

		static LLCullResult result;
		LLViewerCamera::sCurCameraID = LLViewerCamera::CAMERA_WORLD;
		LLPipeline::sUnderWaterRender = LLViewerCamera::getInstance()->cameraUnderWater();
		gPipeline.updateCull(*LLViewerCamera::getInstance(), result);
		stop_glerror();

		LLGLState::checkStates();
		
		LLAppViewer::instance()->pingMainloopTimeout("Display:Swap");
		
		{ 
			LL_PROFILE_ZONE_NAMED_CATEGORY_DISPLAY("display - 2")
			if (gResizeScreenTexture)
			{
				gResizeScreenTexture = FALSE;
				gPipeline.resizeScreenTexture();
			}

			gGL.setColorMask(true, true);
			glClearColor(0,0,0,0);

			LLGLState::checkStates();

			if (!for_snapshot)
			{
                if (gFrameCount > 1 && !for_snapshot)
                { //for some reason, ATI 4800 series will error out if you 
                  //try to generate a shadow before the first frame is through
                    gPipeline.generateSunShadow(*LLViewerCamera::getInstance());
                }

				LLVertexBuffer::unbind();

				LLGLState::checkStates();

				glh::matrix4f proj = get_current_projection();
				glh::matrix4f mod = get_current_modelview();
				glViewport(0,0,512,512);

				LLVOAvatar::updateImpostors();

				set_current_projection(proj);
				set_current_modelview(mod);
				gGL.matrixMode(LLRender::MM_PROJECTION);
				gGL.loadMatrix(proj.m);
				gGL.matrixMode(LLRender::MM_MODELVIEW);
				gGL.loadMatrix(mod.m);
				gViewerWindow->setup3DViewport();

				LLGLState::checkStates();
			}
            glClear(GL_DEPTH_BUFFER_BIT);
		}

		//////////////////////////////////////
		//
		// Update images, using the image stats generated during object update/culling
		//
		// Can put objects onto the retextured list.
		//
		// Doing this here gives hardware occlusion queries extra time to complete
		LLAppViewer::instance()->pingMainloopTimeout("Display:UpdateImages");
		
		{
            LL_PROFILE_ZONE_NAMED("Update Images");
			
			{
                LL_PROFILE_ZONE_NAMED_CATEGORY_DISPLAY("Class");
				LLViewerTexture::updateClass();
			}

			{
                LL_PROFILE_ZONE_NAMED_CATEGORY_DISPLAY("Image Update Bump");
				gBumpImageList.updateImages();  // must be called before gTextureList version so that it's textures are thrown out first.
			}

			{
                LL_PROFILE_ZONE_NAMED_CATEGORY_DISPLAY("List");
				F32 max_image_decode_time = 0.050f*gFrameIntervalSeconds.value(); // 50 ms/second decode time
				max_image_decode_time = llclamp(max_image_decode_time, 0.002f, 0.005f ); // min 2ms/frame, max 5ms/frame)
				gTextureList.updateImages(max_image_decode_time);
			}

			{
                LL_PROFILE_ZONE_NAMED_CATEGORY_DISPLAY("GLTF Materials Cleanup");
				//remove dead gltf materials
                gGLTFMaterialList.flushMaterials();
			}
		}

		LLGLState::checkStates();

		///////////////////////////////////
		//
		// StateSort
		//
		// Responsible for taking visible objects, and adding them to the appropriate draw orders.
		// In the case of alpha objects, z-sorts them first.
		// Also creates special lists for outlines and selected face rendering.
		//
		LLAppViewer::instance()->pingMainloopTimeout("Display:StateSort");
		{
			LL_PROFILE_ZONE_NAMED_CATEGORY_DISPLAY("display - 4")
			LLViewerCamera::sCurCameraID = LLViewerCamera::CAMERA_WORLD;
			gPipeline.stateSort(camera, result); // <FS:Ansariel> Factor out calls to getInstance
			stop_glerror();
				
			if (rebuild)
			{
				//////////////////////////////////////
				//
				// rebuildPools
				//
				//
				gPipeline.rebuildPools();
				stop_glerror();
			}
		}

		LLSceneMonitor::getInstance()->fetchQueryResult();
		
		LLGLState::checkStates();

		LLPipeline::sUseOcclusion = occlusion;

		{
			LLAppViewer::instance()->pingMainloopTimeout("Display:Sky");
			LL_PROFILE_ZONE_NAMED_CATEGORY_ENVIRONMENT("update sky"); //LL_RECORD_BLOCK_TIME(FTM_UPDATE_SKY);	
			gSky.updateSky();
		}

		if(gUseWireframe)
		{
			glClearColor(0.5f, 0.5f, 0.5f, 0.f);
			glClear(GL_COLOR_BUFFER_BIT);
		}

		LLAppViewer::instance()->pingMainloopTimeout("Display:RenderStart");
		
		//// render frontmost floater opaque for occlusion culling purposes
		//LLFloater* frontmost_floaterp = gFloaterView->getFrontmost();
		//// assumes frontmost floater with focus is opaque
		//if (frontmost_floaterp && gFocusMgr.childHasKeyboardFocus(frontmost_floaterp))
		//{
		//	gGL.matrixMode(LLRender::MM_MODELVIEW);
		//	gGL.pushMatrix();
		//	{
		//		gGL.getTexUnit(0)->unbind(LLTexUnit::TT_TEXTURE);

		//		glColorMask(GL_FALSE, GL_FALSE, GL_FALSE, GL_TRUE);
		//		gGL.loadIdentity();

		//		LLRect floater_rect = frontmost_floaterp->calcScreenRect();
		//		// deflate by one pixel so rounding errors don't occlude outside of floater extents
		//		floater_rect.stretch(-1);
		//		LLRectf floater_3d_rect((F32)floater_rect.mLeft / (F32)gViewerWindow->getWindowWidthScaled(), 
		//								(F32)floater_rect.mTop / (F32)gViewerWindow->getWindowHeightScaled(),
		//								(F32)floater_rect.mRight / (F32)gViewerWindow->getWindowWidthScaled(),
		//								(F32)floater_rect.mBottom / (F32)gViewerWindow->getWindowHeightScaled());
		//		floater_3d_rect.translate(-0.5f, -0.5f);
		//		gGL.translatef(0.f, 0.f, -LLViewerCamera::getInstance()->getNear());
		//		gGL.scalef(LLViewerCamera::getInstance()->getNear() * LLViewerCamera::getInstance()->getAspect() / sinf(LLViewerCamera::getInstance()->getView()), LLViewerCamera::getInstance()->getNear() / sinf(LLViewerCamera::getInstance()->getView()), 1.f);
		//		gGL.color4fv(LLColor4::white.mV);
		//		gGL.begin(LLVertexBuffer::QUADS);
		//		{
		//			gGL.vertex3f(floater_3d_rect.mLeft, floater_3d_rect.mBottom, 0.f);
		//			gGL.vertex3f(floater_3d_rect.mLeft, floater_3d_rect.mTop, 0.f);
		//			gGL.vertex3f(floater_3d_rect.mRight, floater_3d_rect.mTop, 0.f);
		//			gGL.vertex3f(floater_3d_rect.mRight, floater_3d_rect.mBottom, 0.f);
		//		}
		//		gGL.end();
		//		glColorMask(GL_TRUE, GL_TRUE, GL_TRUE, GL_TRUE);
		//	}
		//	gGL.popMatrix();
		//}

		LLPipeline::sUnderWaterRender = camera.cameraUnderWater() ? TRUE : FALSE; // <FS:Ansariel> Factor out calls to getInstance

// <FS:CR> Aurora Sim
		if (!LLWorld::getInstance()->getAllowRenderWater())
		{
			LLPipeline::sUnderWaterRender = FALSE;
		}
// </FS:CR> Aurora Sim
		LLGLState::checkStates();

		stop_glerror();

        gGL.setColorMask(true, true);

        if (LLPipeline::sRenderDeferred)
        {
            gPipeline.mRT->deferredScreen.bindTarget();
            if (gUseWireframe)
            {
                F32 g = 0.5f;
                glClearColor(g, g, g, 1.f);
            }
            else
            {
                glClearColor(1, 0, 1, 1);
            }
            gPipeline.mRT->deferredScreen.clear();
        }
        else
        {
            gPipeline.mRT->screen.bindTarget();
            if (LLPipeline::sUnderWaterRender && !gPipeline.canUseWindLightShaders())
            {
                const LLColor4 &col = LLEnvironment::instance().getCurrentWater()->getWaterFogColor();
                glClearColor(col.mV[0], col.mV[1], col.mV[2], 0.f);
            }
            gPipeline.mRT->screen.clear();
        }

        gGL.setColorMask(true, false);

        LLAppViewer::instance()->pingMainloopTimeout("Display:RenderGeom");
		
		if (!(LLAppViewer::instance()->logoutRequestSent() && LLAppViewer::instance()->hasSavedFinalSnapshot())
				&& !gRestoreGL)
		{
			LL_PROFILE_ZONE_NAMED_CATEGORY_DISPLAY("display - 5")
			LLViewerCamera::sCurCameraID = LLViewerCamera::CAMERA_WORLD;

			// <FS:Ansariel> gSavedSettings replacement
			//if (gSavedSettings.getBOOL("RenderDepthPrePass"))
			static LLCachedControl<bool> renderDepthPrePass(gSavedSettings, "RenderDepthPrePass");
			if (renderDepthPrePass)
			// </FS:Ansariel>
			{
				gGL.setColorMask(false, false);

				static const U32 types[] = { 
					LLRenderPass::PASS_SIMPLE, 
					LLRenderPass::PASS_FULLBRIGHT, 
					LLRenderPass::PASS_SHINY 
				};

				U32 num_types = LL_ARRAY_SIZE(types);
				gOcclusionProgram.bind();
				for (U32 i = 0; i < num_types; i++)
				{
					gPipeline.renderObjects(types[i], LLVertexBuffer::MAP_VERTEX, FALSE);
				}

				gOcclusionProgram.unbind();

			}

			gGL.setColorMask(true, true);
			gPipeline.renderGeomDeferred(*LLViewerCamera::getInstance(), true);
		}

		{
            LL_PROFILE_ZONE_NAMED_CATEGORY_DISPLAY("Texture Unbind");
			for (U32 i = 0; i < gGLManager.mNumTextureImageUnits; i++)
			{ //dummy cleanup of any currently bound textures
				if (gGL.getTexUnit(i)->getCurrType() != LLTexUnit::TT_NONE)
				{
					gGL.getTexUnit(i)->unbind(gGL.getTexUnit(i)->getCurrType());
					gGL.getTexUnit(i)->disable();
				}
			}
		}

		LLAppViewer::instance()->pingMainloopTimeout("Display:RenderFlush");

        LLRenderTarget &rt = (gPipeline.sRenderDeferred ? gPipeline.mRT->deferredScreen : gPipeline.mRT->screen);
        rt.flush();

        if (LLPipeline::sRenderDeferred)
        {
			gPipeline.renderDeferredLighting();
		}

		LLPipeline::sUnderWaterRender = FALSE;

		{
			//capture the frame buffer.
			LLSceneMonitor::getInstance()->capture();
		}

		LLAppViewer::instance()->pingMainloopTimeout("Display:RenderUI");
		if (!for_snapshot)
		{
			render_ui();
			swap();
		}

		
		LLSpatialGroup::sNoDelete = FALSE;
		
		gPipeline.clearReferences();

		gPipeline.rebuildGroups();
	}

	LLAppViewer::instance()->pingMainloopTimeout("Display:FrameStats");
	
	stop_glerror();

	display_stats();
				
	LLAppViewer::instance()->pingMainloopTimeout("Display:Done");

	gShiftFrame = false;

	if (gShaderProfileFrame)
	{
		gShaderProfileFrame = FALSE;
		LLGLSLShader::finishProfile();
	}
}

// WIP simplified copy of display() that does minimal work
void display_cube_face()
{
    LL_PROFILE_ZONE_NAMED_CATEGORY_DISPLAY("Render Cube Face");
    LL_PROFILE_GPU_ZONE("display cube face");

    llassert(!gSnapshot);
    llassert(!gTeleportDisplay);
    llassert(LLStartUp::getStartupState() >= STATE_PRECACHE);
    llassert(!LLAppViewer::instance()->logoutRequestSent());
    llassert(!gRestoreGL);

    bool rebuild = false;

    LLGLSDefault gls_default;
    LLGLDepthTest gls_depth(GL_TRUE, GL_TRUE, GL_LEQUAL);

    LLVertexBuffer::unbind();

    gPipeline.disableLights();

    gPipeline.mBackfaceCull = TRUE;

    gViewerWindow->setup3DViewport();

    if (gPipeline.hasRenderType(LLPipeline::RENDER_TYPE_HUD))
    { //don't draw hud objects in this frame
        gPipeline.toggleRenderType(LLPipeline::RENDER_TYPE_HUD);
    }

    if (gPipeline.hasRenderType(LLPipeline::RENDER_TYPE_HUD_PARTICLES))
    { //don't draw hud particles in this frame
        gPipeline.toggleRenderType(LLPipeline::RENDER_TYPE_HUD_PARTICLES);
    }

    display_update_camera();

    {
        LL_PROFILE_ZONE_NAMED_CATEGORY_DISPLAY("Env Update");
        // update all the sky/atmospheric/water settings
        LLEnvironment::instance().update(LLViewerCamera::getInstance());
    }

    LLSpatialGroup::sNoDelete = TRUE;
        
    S32 occlusion = LLPipeline::sUseOcclusion;
    LLPipeline::sUseOcclusion = 0; // occlusion data is from main camera point of view, don't read or write it during cube snapshots
    //gDepthDirty = TRUE; //let "real" render pipe know it can't trust the depth buffer for occlusion data

    static LLCullResult result;
    LLViewerCamera::sCurCameraID = LLViewerCamera::CAMERA_WORLD;
    LLPipeline::sUnderWaterRender = LLViewerCamera::getInstance()->cameraUnderWater();
    gPipeline.updateCull(*LLViewerCamera::getInstance(), result);

    gGL.setColorMask(true, true);

    glClearColor(0, 0, 0, 0);
    gPipeline.generateSunShadow(*LLViewerCamera::getInstance());
        
    glClear(GL_DEPTH_BUFFER_BIT); // | GL_STENCIL_BUFFER_BIT);

    {
        LLViewerCamera::sCurCameraID = LLViewerCamera::CAMERA_WORLD;
        gPipeline.stateSort(*LLViewerCamera::getInstance(), result);

        if (rebuild)
        {
            //////////////////////////////////////
            //
            // rebuildPools
            //
            //
            gPipeline.rebuildPools();
            stop_glerror();
        }
    }
    
    LLPipeline::sUseOcclusion = occlusion;

    LLAppViewer::instance()->pingMainloopTimeout("Display:RenderStart");

    LLPipeline::sUnderWaterRender = LLViewerCamera::getInstance()->cameraUnderWater() ? TRUE : FALSE;

    gGL.setColorMask(true, true);

    gPipeline.mRT->deferredScreen.bindTarget();
    if (gUseWireframe)
    {
        glClearColor(0.5f, 0.5f, 0.5f, 1.f);
    }
    else
    {
        glClearColor(1, 0, 1, 1);
    }
    gPipeline.mRT->deferredScreen.clear();
        
    LLViewerCamera::sCurCameraID = LLViewerCamera::CAMERA_WORLD;

    gPipeline.renderGeomDeferred(*LLViewerCamera::getInstance());

    gPipeline.mRT->deferredScreen.flush();
       
    gPipeline.renderDeferredLighting();

    LLPipeline::sUnderWaterRender = FALSE;

    // Finalize scene
    //gPipeline.renderFinalize();

    LLSpatialGroup::sNoDelete = FALSE;
    gPipeline.clearReferences();

    gPipeline.rebuildGroups();
}

void render_hud_attachments()
{
	FSPerfStats::RecordSceneTime T ( FSPerfStats::StatType_t::RENDER_HUDS); // <FS:Beq/> render time capture - Primary contributor to HUDs (though these end up in render batches)
	gGL.matrixMode(LLRender::MM_PROJECTION);
	gGL.pushMatrix();
	gGL.matrixMode(LLRender::MM_MODELVIEW);
	gGL.pushMatrix();
		
	glh::matrix4f current_proj = get_current_projection();
	glh::matrix4f current_mod = get_current_modelview();

	// clamp target zoom level to reasonable values
//	gAgentCamera.mHUDTargetZoom = llclamp(gAgentCamera.mHUDTargetZoom, 0.1f, 1.f);
// [RLVa:KB] - Checked: 2010-08-22 (RLVa-1.2.1a) | Modified: RLVa-1.0.0c
	gAgentCamera.mHUDTargetZoom = llclamp(gAgentCamera.mHUDTargetZoom, (!gRlvAttachmentLocks.hasLockedHUD()) ? 0.1f : 0.85f, 1.f);
// [/RLVa:KB]

	// smoothly interpolate current zoom level
	gAgentCamera.mHUDCurZoom = lerp(gAgentCamera.mHUDCurZoom, gAgentCamera.getAgentHUDTargetZoom(), LLSmoothInterpolation::getInterpolant(0.03f));

	if (LLPipeline::sShowHUDAttachments && !gDisconnected && setup_hud_matrices())
	{
		LLPipeline::sRenderingHUDs = TRUE;
		LLCamera hud_cam = *LLViewerCamera::getInstance();
		hud_cam.setOrigin(-1.f,0,0);
		hud_cam.setAxes(LLVector3(1,0,0), LLVector3(0,1,0), LLVector3(0,0,1));
		LLViewerCamera::updateFrustumPlanes(hud_cam, TRUE);

		// <FS:Ansariel> gSavedSettings replacement
		//bool render_particles = gPipeline.hasRenderType(LLPipeline::RENDER_TYPE_PARTICLES) && gSavedSettings.getBOOL("RenderHUDParticles");
		static LLCachedControl<bool> renderHUDParticles(gSavedSettings, "RenderHUDParticles");
		bool render_particles = gPipeline.hasRenderType(LLPipeline::RENDER_TYPE_PARTICLES) && renderHUDParticles;
		// </FS:Ansariel>
		
		//only render hud objects
		gPipeline.pushRenderTypeMask();
		
		// turn off everything
		gPipeline.andRenderTypeMask(LLPipeline::END_RENDER_TYPES);
		// turn on HUD
		gPipeline.toggleRenderType(LLPipeline::RENDER_TYPE_HUD);
		// turn on HUD particles
		gPipeline.toggleRenderType(LLPipeline::RENDER_TYPE_HUD_PARTICLES);

		// if particles are off, turn off hud-particles as well
		if (!render_particles)
		{
			// turn back off HUD particles
			gPipeline.toggleRenderType(LLPipeline::RENDER_TYPE_HUD_PARTICLES);
		}

		bool has_ui = gPipeline.hasRenderDebugFeatureMask(LLPipeline::RENDER_DEBUG_FEATURE_UI);
		if (has_ui)
		{
			gPipeline.toggleRenderDebugFeature(LLPipeline::RENDER_DEBUG_FEATURE_UI);
		}

		S32 use_occlusion = LLPipeline::sUseOcclusion;
		LLPipeline::sUseOcclusion = 0;
				
		//cull, sort, and render hud objects
		static LLCullResult result;
		LLSpatialGroup::sNoDelete = TRUE;

		LLViewerCamera::sCurCameraID = LLViewerCamera::CAMERA_WORLD;
		gPipeline.updateCull(hud_cam, result, true);

		gPipeline.toggleRenderType(LLPipeline::RENDER_TYPE_BUMP);
		gPipeline.toggleRenderType(LLPipeline::RENDER_TYPE_SIMPLE);
		gPipeline.toggleRenderType(LLPipeline::RENDER_TYPE_VOLUME);
		gPipeline.toggleRenderType(LLPipeline::RENDER_TYPE_ALPHA);
        gPipeline.toggleRenderType(LLPipeline::RENDER_TYPE_ALPHA_PRE_WATER);
		gPipeline.toggleRenderType(LLPipeline::RENDER_TYPE_ALPHA_MASK);
		gPipeline.toggleRenderType(LLPipeline::RENDER_TYPE_FULLBRIGHT_ALPHA_MASK);
		gPipeline.toggleRenderType(LLPipeline::RENDER_TYPE_FULLBRIGHT);
        gPipeline.toggleRenderType(LLPipeline::RENDER_TYPE_GLTF_PBR);
		gPipeline.toggleRenderType(LLPipeline::RENDER_TYPE_PASS_ALPHA);
		gPipeline.toggleRenderType(LLPipeline::RENDER_TYPE_PASS_ALPHA_MASK);
		gPipeline.toggleRenderType(LLPipeline::RENDER_TYPE_PASS_BUMP);
		gPipeline.toggleRenderType(LLPipeline::RENDER_TYPE_PASS_MATERIAL);
		gPipeline.toggleRenderType(LLPipeline::RENDER_TYPE_PASS_FULLBRIGHT);
		gPipeline.toggleRenderType(LLPipeline::RENDER_TYPE_PASS_FULLBRIGHT_ALPHA_MASK);
		gPipeline.toggleRenderType(LLPipeline::RENDER_TYPE_PASS_FULLBRIGHT_SHINY);
		gPipeline.toggleRenderType(LLPipeline::RENDER_TYPE_PASS_SHINY);
		gPipeline.toggleRenderType(LLPipeline::RENDER_TYPE_PASS_INVISIBLE);
		gPipeline.toggleRenderType(LLPipeline::RENDER_TYPE_PASS_INVISI_SHINY);
        gPipeline.toggleRenderType(LLPipeline::RENDER_TYPE_PASS_GLTF_PBR);
        gPipeline.toggleRenderType(LLPipeline::RENDER_TYPE_PASS_GLTF_PBR_ALPHA_MASK);
		
		gPipeline.stateSort(hud_cam, result);

		gPipeline.renderGeomPostDeferred(hud_cam);

		LLSpatialGroup::sNoDelete = FALSE;
		//gPipeline.clearReferences();

		render_hud_elements();

		//restore type mask
		gPipeline.popRenderTypeMask();

		if (has_ui)
		{
			gPipeline.toggleRenderDebugFeature(LLPipeline::RENDER_DEBUG_FEATURE_UI);
		}
		LLPipeline::sUseOcclusion = use_occlusion;
		LLPipeline::sRenderingHUDs = FALSE;
	}
	gGL.matrixMode(LLRender::MM_PROJECTION);
	gGL.popMatrix();
	gGL.matrixMode(LLRender::MM_MODELVIEW);
	gGL.popMatrix();
	
	set_current_projection(current_proj);
	set_current_modelview(current_mod);
}

LLRect get_whole_screen_region()
{
	// <FS:Ansariel> Factor out calls to getInstance
	LLViewerCamera& camera = LLViewerCamera::instance();

	LLRect whole_screen = gViewerWindow->getWorldViewRectScaled();
	
	// apply camera zoom transform (for high res screenshots)
	F32 zoom_factor = camera.getZoomFactor(); // <FS:Ansariel> Factor out calls to getInstance
	S16 sub_region = camera.getZoomSubRegion(); // <FS:Ansariel> Factor out calls to getInstance
	if (zoom_factor > 1.f)
	{
		S32 num_horizontal_tiles = llceil(zoom_factor);
		S32 tile_width = ll_round((F32)gViewerWindow->getWorldViewWidthScaled() / zoom_factor);
		S32 tile_height = ll_round((F32)gViewerWindow->getWorldViewHeightScaled() / zoom_factor);
		int tile_y = sub_region / num_horizontal_tiles;
		int tile_x = sub_region - (tile_y * num_horizontal_tiles);
			
		whole_screen.setLeftTopAndSize(tile_x * tile_width, gViewerWindow->getWorldViewHeightScaled() - (tile_y * tile_height), tile_width, tile_height);
	}
	return whole_screen;
}

bool get_hud_matrices(const LLRect& screen_region, glh::matrix4f &proj, glh::matrix4f &model)
{
	if (isAgentAvatarValid() && gAgentAvatarp->hasHUDAttachment())
	{
		F32 zoom_level = gAgentCamera.mHUDCurZoom;
		LLBBox hud_bbox = gAgentAvatarp->getHUDBBox();
		
		F32 hud_depth = llmax(1.f, hud_bbox.getExtentLocal().mV[VX] * 1.1f);

		// <FS:Ansariel> Factor out calls to getInstance
		//proj = gl_ortho(-0.5f * LLViewerCamera::getInstance()->getAspect(), 0.5f * LLViewerCamera::getInstance()->getAspect(), -0.5f, 0.5f, 0.f, hud_depth);
		//proj.element(2,2) = -0.01f;
		
		F32 aspect_ratio = LLViewerCamera::getInstance()->getAspect();
		proj = gl_ortho(-0.5f * aspect_ratio, 0.5f * aspect_ratio, -0.5f, 0.5f, 0.f, hud_depth);
		proj.element(2,2) = -0.01f;
		// <//FS:Ansariel> Factor out calls to getInstance
		
		glh::matrix4f mat;
		F32 scale_x = (F32)gViewerWindow->getWorldViewWidthScaled() / (F32)screen_region.getWidth();
		F32 scale_y = (F32)gViewerWindow->getWorldViewHeightScaled() / (F32)screen_region.getHeight();
		mat.set_scale(glh::vec3f(scale_x, scale_y, 1.f));
		mat.set_translate(
			glh::vec3f(clamp_rescale((F32)(screen_region.getCenterX() - screen_region.mLeft), 0.f, (F32)gViewerWindow->getWorldViewWidthScaled(), 0.5f * scale_x * aspect_ratio, -0.5f * scale_x * aspect_ratio),
					   clamp_rescale((F32)(screen_region.getCenterY() - screen_region.mBottom), 0.f, (F32)gViewerWindow->getWorldViewHeightScaled(), 0.5f * scale_y, -0.5f * scale_y),
					   0.f));
		proj *= mat;
		
		glh::matrix4f tmp_model((GLfloat*) OGL_TO_CFR_ROTATION);
		
		mat.set_scale(glh::vec3f(zoom_level, zoom_level, zoom_level));
		mat.set_translate(glh::vec3f(-hud_bbox.getCenterLocal().mV[VX] + (hud_depth * 0.5f), 0.f, 0.f));
		
		tmp_model *= mat;
		model = tmp_model;		
		return TRUE;
	}
	else
	{
		return FALSE;
	}
}

bool get_hud_matrices(glh::matrix4f &proj, glh::matrix4f &model)
{
	LLRect whole_screen = get_whole_screen_region();
	return get_hud_matrices(whole_screen, proj, model);
}

bool setup_hud_matrices()
{
	LLRect whole_screen = get_whole_screen_region();
	return setup_hud_matrices(whole_screen);
}

bool setup_hud_matrices(const LLRect& screen_region)
{
	glh::matrix4f proj, model;
	bool result = get_hud_matrices(screen_region, proj, model);
	if (!result) return result;
	
	// set up transform to keep HUD objects in front of camera
	gGL.matrixMode(LLRender::MM_PROJECTION);
	gGL.loadMatrix(proj.m);
	set_current_projection(proj);
	
	gGL.matrixMode(LLRender::MM_MODELVIEW);
	gGL.loadMatrix(model.m);
	set_current_modelview(model);
	return TRUE;
}

void render_ui(F32 zoom_factor, int subfield)
{
	FSPerfStats::RecordSceneTime T ( FSPerfStats::StatType_t::RENDER_UI ); // <FS:Beq/> render time capture - Primary UI stat can have HUD time overlap (TODO)
	LL_PROFILE_ZONE_SCOPED_CATEGORY_UI; //LL_RECORD_BLOCK_TIME(FTM_RENDER_UI);
    LL_PROFILE_GPU_ZONE("ui");
	LLGLState::checkStates();
	
	glh::matrix4f saved_view = get_current_modelview();

	if (!gSnapshot)
	{
		gGL.pushMatrix();
		gGL.loadMatrix(gGLLastModelView);
		set_current_modelview(copy_matrix(gGLLastModelView));
	}
	
	if(LLSceneMonitor::getInstance()->needsUpdate())
	{
		gGL.pushMatrix();
		gViewerWindow->setup2DRender();
		LLSceneMonitor::getInstance()->compare();
		gViewerWindow->setup3DRender();
		gGL.popMatrix();
	}

    // Render our post process prior to the HUD, UI, etc.
    gPipeline.renderPostProcess();

    // apply gamma correction and post effects
    gPipeline.renderFinalize();

	{
        LLGLState::checkStates();


        LL_PROFILE_ZONE_NAMED_CATEGORY_UI("HUD");
    render_hud_elements();
// [RLVa:KB] - Checked: RLVa-2.2 (@setoverlay)
		if (RlvActions::hasBehaviour(RLV_BHVR_SETOVERLAY))
		{
			LLVfxManager::instance().runEffect(EVisualEffect::RlvOverlay);
		}
// [/RLVa:KB]
        LLGLState::checkStates();
		render_hud_attachments();

        LLGLState::checkStates();

		LLGLSDefault gls_default;
		LLGLSUIDefault gls_ui;
		{
			gPipeline.disableLights();
		}

        bool render_ui = gPipeline.hasRenderDebugFeatureMask(LLPipeline::RENDER_DEBUG_FEATURE_UI);
        if (render_ui)
        {
            if (!gDisconnected)
            {
                LL_PROFILE_ZONE_NAMED_CATEGORY_UI("UI 3D"); //LL_RECORD_BLOCK_TIME(FTM_RENDER_UI_3D);
                LLGLState::checkStates();
                render_ui_3d();
                LLGLState::checkStates();
            }
            else
            {
                render_disconnected_background();
            }
        }

        if (render_ui)
        {
            LL_PROFILE_ZONE_NAMED_CATEGORY_UI("UI 2D"); //LL_RECORD_BLOCK_TIME(FTM_RENDER_UI_2D);
            LLHUDObject::renderAll();
            render_ui_2d();
        }

        gViewerWindow->setup2DRender();
        gViewerWindow->updateDebugText();
        gViewerWindow->drawDebugText();
	}

	if (!gSnapshot)
	{
		set_current_modelview(saved_view);
		gGL.popMatrix();
	}
}

void swap()
{
	FSPerfStats::RecordSceneTime T ( FSPerfStats::StatType_t::RENDER_SWAP ); // <FS:Beq/> render time capture - Swap buffer time - can signify excessive data transfer to/from GPU
    LL_PROFILE_ZONE_NAMED_CATEGORY_DISPLAY("Swap");
    LL_PROFILE_GPU_ZONE("swap");
	if (gDisplaySwapBuffers)
	{
		gViewerWindow->getWindow()->swapBuffers();
	}
	gDisplaySwapBuffers = TRUE;
}

void renderCoordinateAxes()
{
	gGL.getTexUnit(0)->unbind(LLTexUnit::TT_TEXTURE);
	gGL.begin(LLRender::LINES);
		gGL.color3f(1.0f, 0.0f, 0.0f);   // i direction = X-Axis = red
		gGL.vertex3f(0.0f, 0.0f, 0.0f);
		gGL.vertex3f(2.0f, 0.0f, 0.0f);
		gGL.vertex3f(3.0f, 0.0f, 0.0f);
		gGL.vertex3f(5.0f, 0.0f, 0.0f);
		gGL.vertex3f(6.0f, 0.0f, 0.0f);
		gGL.vertex3f(8.0f, 0.0f, 0.0f);
		// Make an X
		gGL.vertex3f(11.0f, 1.0f, 1.0f);
		gGL.vertex3f(11.0f, -1.0f, -1.0f);
		gGL.vertex3f(11.0f, 1.0f, -1.0f);
		gGL.vertex3f(11.0f, -1.0f, 1.0f);

		gGL.color3f(0.0f, 1.0f, 0.0f);   // j direction = Y-Axis = green
		gGL.vertex3f(0.0f, 0.0f, 0.0f);
		gGL.vertex3f(0.0f, 2.0f, 0.0f);
		gGL.vertex3f(0.0f, 3.0f, 0.0f);
		gGL.vertex3f(0.0f, 5.0f, 0.0f);
		gGL.vertex3f(0.0f, 6.0f, 0.0f);
		gGL.vertex3f(0.0f, 8.0f, 0.0f);
		// Make a Y
		gGL.vertex3f(1.0f, 11.0f, 1.0f);
		gGL.vertex3f(0.0f, 11.0f, 0.0f);
		gGL.vertex3f(-1.0f, 11.0f, 1.0f);
		gGL.vertex3f(0.0f, 11.0f, 0.0f);
		gGL.vertex3f(0.0f, 11.0f, 0.0f);
		gGL.vertex3f(0.0f, 11.0f, -1.0f);

		gGL.color3f(0.0f, 0.0f, 1.0f);   // Z-Axis = blue
		gGL.vertex3f(0.0f, 0.0f, 0.0f);
		gGL.vertex3f(0.0f, 0.0f, 2.0f);
		gGL.vertex3f(0.0f, 0.0f, 3.0f);
		gGL.vertex3f(0.0f, 0.0f, 5.0f);
		gGL.vertex3f(0.0f, 0.0f, 6.0f);
		gGL.vertex3f(0.0f, 0.0f, 8.0f);
		// Make a Z
		gGL.vertex3f(-1.0f, 1.0f, 11.0f);
		gGL.vertex3f(1.0f, 1.0f, 11.0f);
		gGL.vertex3f(1.0f, 1.0f, 11.0f);
		gGL.vertex3f(-1.0f, -1.0f, 11.0f);
		gGL.vertex3f(-1.0f, -1.0f, 11.0f);
		gGL.vertex3f(1.0f, -1.0f, 11.0f);
	gGL.end();
}


void draw_axes() 
{
	LLGLSUIDefault gls_ui;
	gGL.getTexUnit(0)->unbind(LLTexUnit::TT_TEXTURE);
	// A vertical white line at origin
	LLVector3 v = gAgent.getPositionAgent();
	gGL.begin(LLRender::LINES);
		gGL.color3f(1.0f, 1.0f, 1.0f); 
		gGL.vertex3f(0.0f, 0.0f, 0.0f);
		gGL.vertex3f(0.0f, 0.0f, 40.0f);
	gGL.end();
	// Some coordinate axes
	gGL.pushMatrix();
		gGL.translatef( v.mV[VX], v.mV[VY], v.mV[VZ] );
		renderCoordinateAxes();
	gGL.popMatrix();
}

void render_ui_3d()
{
	LLGLSPipeline gls_pipeline;

	//////////////////////////////////////
	//
	// Render 3D UI elements
	// NOTE: zbuffer is cleared before we get here by LLDrawPoolHUD,
	//		 so 3d elements requiring Z buffer are moved to LLDrawPoolHUD
	//

	/////////////////////////////////////////////////////////////
	//
	// Render 2.5D elements (2D elements in the world)
	// Stuff without z writes
	//

	// Debugging stuff goes before the UI.

	stop_glerror();
	
	gUIProgram.bind();
    gGL.color4f(1, 1, 1, 1);

	// Coordinate axes
	// <FS:Ansariel> gSavedSettings replacement
	//if (gSavedSettings.getBOOL("ShowAxes"))
	static LLCachedControl<bool> showAxes(gSavedSettings, "ShowAxes");
	if (showAxes)
	// </FS:Ansariel>
	{
		draw_axes();
	}

	gViewerWindow->renderSelections(FALSE, FALSE, TRUE); // Non HUD call in render_hud_elements

    if (gPipeline.hasRenderDebugFeatureMask(LLPipeline::RENDER_DEBUG_FEATURE_UI))
    {
        // Render debugging beacons.
        gObjectList.renderObjectBeacons();
        gObjectList.resetObjectBeacons();
        gSky.addSunMoonBeacons();
    }

	stop_glerror();
}

void render_ui_2d()
{
	LLGLSUIDefault gls_ui;

	/////////////////////////////////////////////////////////////
	//
	// Render 2D UI elements that overlay the world (no z compare)

	//  Disable wireframe mode below here, as this is HUD/menus
	glPolygonMode(GL_FRONT_AND_BACK, GL_FILL);

	//  Menu overlays, HUD, etc
	gViewerWindow->setup2DRender();

	// <FS:Ansariel> Factor out instance() call
	//F32 zoom_factor = LLViewerCamera::getInstance()->getZoomFactor();
	//S16 sub_region = LLViewerCamera::getInstance()->getZoomSubRegion();
	LLViewerCamera& camera = LLViewerCamera::instance();
	F32 zoom_factor = camera.getZoomFactor();
	S16 sub_region = camera.getZoomSubRegion();
	LLVector2& ui_scale_factor = LLUI::getScaleFactor();

	if (zoom_factor > 1.f)
	{
		//decompose subregion number to x and y values
		int pos_y = sub_region / llceil(zoom_factor);
		int pos_x = sub_region - (pos_y*llceil(zoom_factor));
		// offset for this tile
		LLFontGL::sCurOrigin.mX -= ll_round((F32)gViewerWindow->getWindowWidthScaled() * (F32)pos_x / zoom_factor);
		LLFontGL::sCurOrigin.mY -= ll_round((F32)gViewerWindow->getWindowHeightScaled() * (F32)pos_y / zoom_factor);
	}

	stop_glerror();

	// render outline for HUD
	if (isAgentAvatarValid() && gAgentCamera.mHUDCurZoom < 0.98f)
	{
        gUIProgram.bind();
		gGL.pushMatrix();
		S32 half_width = (gViewerWindow->getWorldViewWidthScaled() / 2);
		S32 half_height = (gViewerWindow->getWorldViewHeightScaled() / 2);
		// <FS:Ansariel> Factor out instance() call
		//gGL.scalef(LLUI::getScaleFactor().mV[0], LLUI::getScaleFactor().mV[1], 1.f);
		gGL.scalef(ui_scale_factor.mV[0], ui_scale_factor.mV[1], 1.f);
		gGL.translatef((F32)half_width, (F32)half_height, 0.f);
		F32 zoom = gAgentCamera.mHUDCurZoom;
		gGL.scalef(zoom,zoom,1.f);
		gGL.color4fv(LLColor4::white.mV);
		gl_rect_2d(-half_width, half_height, half_width, -half_height, FALSE);
		gGL.popMatrix();
        gUIProgram.unbind();
		stop_glerror();
	}
	

	// <FS:Ansariel> gSavedSettings replacement
	//if (gSavedSettings.getBOOL("RenderUIBuffer"))
	static LLCachedControl<bool> renderUIBuffer(gSavedSettings, "RenderUIBuffer");
	if (renderUIBuffer)
	// </FS:Ansariel>
	{
		if (LLView::sIsRectDirty)
		{
            LLView::sIsRectDirty = false;
			LLRect t_rect;

			gPipeline.mRT->uiScreen.bindTarget();
			gGL.setColorMask(true, true);
			{
				static const S32 pad = 8;

                LLView::sDirtyRect.mLeft -= pad;
                LLView::sDirtyRect.mRight += pad;
                LLView::sDirtyRect.mBottom -= pad;
                LLView::sDirtyRect.mTop += pad;

				LLGLEnable scissor(GL_SCISSOR_TEST);
				static LLRect last_rect = LLView::sDirtyRect;

				//union with last rect to avoid mouse poop
				last_rect.unionWith(LLView::sDirtyRect);
								
				t_rect = LLView::sDirtyRect;
                LLView::sDirtyRect = last_rect;
				last_rect = t_rect;
			
				// <FS:Ansariel> Factor out instance() call
				//last_rect.mLeft = LLRect::tCoordType(last_rect.mLeft / LLUI::getScaleFactor().mV[0]);
				//last_rect.mRight = LLRect::tCoordType(last_rect.mRight / LLUI::getScaleFactor().mV[0]);
				//last_rect.mTop = LLRect::tCoordType(last_rect.mTop / LLUI::getScaleFactor().mV[1]);
				//last_rect.mBottom = LLRect::tCoordType(last_rect.mBottom / LLUI::getScaleFactor().mV[1]);
				last_rect.mLeft = LLRect::tCoordType(last_rect.mLeft / ui_scale_factor.mV[0]);
				last_rect.mRight = LLRect::tCoordType(last_rect.mRight / ui_scale_factor.mV[0]);
				last_rect.mTop = LLRect::tCoordType(last_rect.mTop / ui_scale_factor.mV[1]);
				last_rect.mBottom = LLRect::tCoordType(last_rect.mBottom / ui_scale_factor.mV[1]);

				LLRect clip_rect(last_rect);
				
				glClear(GL_COLOR_BUFFER_BIT);

				gViewerWindow->draw();
			}

			gPipeline.mRT->uiScreen.flush();
			gGL.setColorMask(true, false);

            LLView::sDirtyRect = t_rect;
		}

		LLGLDisable cull(GL_CULL_FACE);
		LLGLDisable blend(GL_BLEND);
		S32 width = gViewerWindow->getWindowWidthScaled();
		S32 height = gViewerWindow->getWindowHeightScaled();
		gGL.getTexUnit(0)->bind(&gPipeline.mRT->uiScreen);
		gGL.begin(LLRender::TRIANGLE_STRIP);
		gGL.color4f(1,1,1,1);
		gGL.texCoord2f(0, 0);			gGL.vertex2i(0, 0);
		gGL.texCoord2f(width, 0);		gGL.vertex2i(width, 0);
		gGL.texCoord2f(0, height);		gGL.vertex2i(0, height);
		gGL.texCoord2f(width, height);	gGL.vertex2i(width, height);
		gGL.end();
	}
	else
	{
		gViewerWindow->draw();
	}



	// reset current origin for font rendering, in case of tiling render
	LLFontGL::sCurOrigin.set(0, 0);
}

void render_disconnected_background()
{
	gUIProgram.bind();

	gGL.color4f(1,1,1,1);
	if (!gDisconnectedImagep && gDisconnected)
	{
		LL_INFOS() << "Loading last bitmap..." << LL_ENDL;

		std::string temp_str;
		temp_str = gDirUtilp->getLindenUserDir() + gDirUtilp->getDirDelimiter() + LLStartUp::getScreenLastFilename();

		LLPointer<LLImagePNG> image_png = new LLImagePNG;
		if( !image_png->load(temp_str) )
		{
			//LL_INFOS() << "Bitmap load failed" << LL_ENDL;
			return;
		}
		
		LLPointer<LLImageRaw> raw = new LLImageRaw;
		if (!image_png->decode(raw, 0.0f))
		{
			LL_INFOS() << "Bitmap decode failed" << LL_ENDL;
			gDisconnectedImagep = NULL;
			return;
		}

		U8 *rawp = raw->getData();
		S32 npixels = (S32)image_png->getWidth()*(S32)image_png->getHeight();
		for (S32 i = 0; i < npixels; i++)
		{
			S32 sum = 0;
			sum = *rawp + *(rawp+1) + *(rawp+2);
			sum /= 3;
			*rawp = ((S32)sum*6 + *rawp)/7;
			rawp++;
			*rawp = ((S32)sum*6 + *rawp)/7;
			rawp++;
			*rawp = ((S32)sum*6 + *rawp)/7;
			rawp++;
		}

		
		raw->expandToPowerOfTwo();
		gDisconnectedImagep = LLViewerTextureManager::getLocalTexture(raw.get(), FALSE );
		gStartTexture = gDisconnectedImagep;
		gGL.getTexUnit(0)->unbind(LLTexUnit::TT_TEXTURE);
	}

	// Make sure the progress view always fills the entire window.
	S32 width = gViewerWindow->getWindowWidthScaled();
	S32 height = gViewerWindow->getWindowHeightScaled();

	if (gDisconnectedImagep)
	{
		LLGLSUIDefault gls_ui;
		gViewerWindow->setup2DRender();
		gGL.pushMatrix();
		{
			// scale ui to reflect UIScaleFactor
			// this can't be done in setup2DRender because it requires a
			// pushMatrix/popMatrix pair
			const LLVector2& display_scale = gViewerWindow->getDisplayScale();
			gGL.scalef(display_scale.mV[VX], display_scale.mV[VY], 1.f);

			gGL.getTexUnit(0)->bind(gDisconnectedImagep);
			gGL.color4f(1.f, 1.f, 1.f, 1.f);
			gl_rect_2d_simple_tex(width, height);
			gGL.getTexUnit(0)->unbind(LLTexUnit::TT_TEXTURE);
		}
		gGL.popMatrix();
	}
	gGL.flush();

	gUIProgram.unbind();
}

void display_cleanup()
{
	gDisconnectedImagep = NULL;
}
<|MERGE_RESOLUTION|>--- conflicted
+++ resolved
@@ -103,9 +103,6 @@
 F32			gLastDrawDistanceStep = 0.0f;
 // <FS:Ansariel> FIRE-12004: Attachments getting lost on TP
 LLFrameTimer gPostTeleportFinishKillObjectDelayTimer;
-// <FS:Ansariel> FIRE-15917 / FIRE-31906: Mesh attachments sometimes vanish after teleports
-bool postTeleportResetVB = false;
-LLFrameTimer postTeleportResetVBTimer;
 
 BOOL gForceRenderLandFence = FALSE;
 BOOL gDisplaySwapBuffers = FALSE;
@@ -314,25 +311,6 @@
 	LLGLState::checkStates();
 	
 	gPipeline.disableLights();
-<<<<<<< HEAD
-
-	// <FS:Ansariel> FIRE-15917 / FIRE-31906: Mesh attachments sometimes vanish after teleports
-	static LLCachedControl<F32> teleportArrivalDelay(gSavedSettings, "TeleportArrivalDelay");
-	if (postTeleportResetVB && postTeleportResetVBTimer.getElapsedTimeF32() > teleportArrivalDelay())
-	{
-		LL_INFOS("Teleport") << "Resetting Vertex Buffers after TP finished" << LL_ENDL;
-		postTeleportResetVB = false;
-		postTeleportResetVBTimer.stop();
-		gPipeline.resetVertexBuffers();
-	}
-	// </FS:Ansariel>
-	
-	//reset vertex buffers if needed
-	gPipeline.doResetVertexBuffers();
-
-	stop_glerror();
-=======
->>>>>>> 2020201b
 
 	// Don't draw if the window is hidden or minimized.
 	// In fact, must explicitly check the minimized state before drawing.
@@ -550,11 +528,6 @@
 
 			// <FS:Ansariel> FIRE-12004: Attachments getting lost on TP
 			gPostTeleportFinishKillObjectDelayTimer.reset();
-
-			// <FS:Ansariel> FIRE-15917 / FIRE-31906: Mesh attachments sometimes vanish after teleports
-			postTeleportResetVB = true;
-			postTeleportResetVBTimer.start();
-			// </FS:Ansariel>
 			break;
 
 		case LLAgent::TELEPORT_ARRIVING:
