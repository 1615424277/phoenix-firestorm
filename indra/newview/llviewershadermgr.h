--- conflicted
+++ resolved
@@ -35,13 +35,8 @@
 class LLViewerShaderMgr: public LLShaderMgr
 {
 public:
-<<<<<<< HEAD
-	static bool sInitialized;
-	static bool sSkipReload;
-=======
-    static BOOL sInitialized;
+    static bool sInitialized;
     static bool sSkipReload;
->>>>>>> c06fb4e0
 
     LLViewerShaderMgr();
     /* virtual */ ~LLViewerShaderMgr();
@@ -59,87 +54,12 @@
     // name of a file error happened at, otherwise
     // returns an empty string
     std::string loadBasicShaders();
-<<<<<<< HEAD
-	bool loadShadersEffects();
-	bool loadShadersDeferred();
-	bool loadShadersObject();
-	bool loadShadersAvatar();
-	bool loadShadersWater();
-	bool loadShadersInterface();
-
-	std::vector<S32> mShaderLevel;
-	S32	mMaxAvatarShaderLevel;
-
-	enum EShaderClass
-	{
-		SHADER_LIGHTING,
-		SHADER_OBJECT,
-		SHADER_AVATAR,
-		SHADER_ENVIRONMENT,
-		SHADER_INTERFACE,
-		SHADER_EFFECT,
-		SHADER_WINDLIGHT,
-		SHADER_WATER,
-		SHADER_DEFERRED,
-		SHADER_COUNT
-	};
-
-	// simple model of forward iterator
-	// http://www.sgi.com/tech/stl/ForwardIterator.html
-	class shader_iter
-	{
-	private:
-		friend bool operator == (shader_iter const & a, shader_iter const & b);
-		friend bool operator != (shader_iter const & a, shader_iter const & b);
-
-		typedef std::vector<LLGLSLShader *>::const_iterator base_iter_t;
-	public:
-		shader_iter()
-		{
-		}
-
-		shader_iter(base_iter_t iter) : mIter(iter)
-		{
-		}
-
-		LLGLSLShader & operator * () const
-		{
-			return **mIter;
-		}
-
-		LLGLSLShader * operator -> () const
-		{
-			return *mIter;
-		}
-
-		shader_iter & operator++ ()
-		{
-			++mIter;
-			return *this;
-		}
-
-		shader_iter operator++ (int)
-		{
-			return mIter++;
-		}
-
-	private:
-		base_iter_t mIter;
-	};
-
-	shader_iter beginShaders() const;
-	shader_iter endShaders() const;
-
-	/* virtual */ std::string getShaderDirPrefix(void);
-
-	/* virtual */ void updateShaderUniforms(LLGLSLShader * shader);
-=======
-    BOOL loadShadersEffects();
-    BOOL loadShadersDeferred();
-    BOOL loadShadersObject();
-    BOOL loadShadersAvatar();
-    BOOL loadShadersWater();
-    BOOL loadShadersInterface();
+    bool loadShadersEffects();
+    bool loadShadersDeferred();
+    bool loadShadersObject();
+    bool loadShadersAvatar();
+    bool loadShadersWater();
+    bool loadShadersInterface();
 
     std::vector<S32> mShaderLevel;
     S32 mMaxAvatarShaderLevel;
@@ -207,7 +127,6 @@
     /* virtual */ std::string getShaderDirPrefix(void);
 
     /* virtual */ void updateShaderUniforms(LLGLSLShader * shader);
->>>>>>> c06fb4e0
 
 private:
     // the list of shaders we need to propagate parameters to.
