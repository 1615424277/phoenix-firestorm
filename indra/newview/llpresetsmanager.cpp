/**
 * @file llpresetsmanager.cpp
 * @brief Implementation for the LLPresetsManager class.
 *
 * $LicenseInfo:firstyear=2007&license=viewerlgpl$
 * Second Life Viewer Source Code
 * Copyright (C) 2010, Linden Research, Inc.
 * 
 * This library is free software; you can redistribute it and/or
 * modify it under the terms of the GNU Lesser General Public
 * License as published by the Free Software Foundation;
 * version 2.1 of the License only.
 * 
 * This library is distributed in the hope that it will be useful,
 * but WITHOUT ANY WARRANTY; without even the implied warranty of
 * MERCHANTABILITY or FITNESS FOR A PARTICULAR PURPOSE.  See the GNU
 * Lesser General Public License for more details.
 * 
 * You should have received a copy of the GNU Lesser General Public
 * License along with this library; if not, write to the Free Software
 * Foundation, Inc., 51 Franklin Street, Fifth Floor, Boston, MA  02110-1301  USA
 * 
 * Linden Research, Inc., 945 Battery Street, San Francisco, CA  94111  USA
 * $/LicenseInfo$
 */

#include "llviewerprecompiledheaders.h"

#include <boost/assign/list_of.hpp>

#include "llpresetsmanager.h"

#include "lldiriterator.h"
#include "llfloater.h"
#include "llsdserialize.h"
#include "lltrans.h"
#include "lluictrlfactory.h"
#include "llviewercontrol.h"
#include "llfloaterpreference.h"
#include "llfloaterreg.h"
#include "llfeaturemanager.h"
#include "quickprefs.h"

LLPresetsManager::LLPresetsManager()
	// <FS:Ansariel> Graphic preset controls independent from XUI
	: mIsLoadingPreset(false),
	  mIsDrawDistanceSteppingActive(false)
{
	// <FS:Ansariel> Graphic preset controls independent from XUI
	// This works, because the LLPresetsManager instance is created in the
	// STATE_WORLD_INIT phase during startup when the status bar is initialized
	initGraphicPresetControls();
}

LLPresetsManager::~LLPresetsManager()
{
}

void LLPresetsManager::triggerChangeSignal()
{
	mPresetListChangeSignal();
}

void LLPresetsManager::createMissingDefault()
{
<<<<<<< HEAD
	// <FS:Ansariel> FIRE-19810: Make presets global since PresetGraphicActive setting is global as well
	//std::string default_file = gDirUtilp->getExpandedFilename(LL_PATH_PER_SL_ACCOUNT, PRESETS_DIR, PRESETS_GRAPHIC, PRESETS_DEFAULT + ".xml");
	std::string default_file = gDirUtilp->getExpandedFilename(LL_PATH_USER_SETTINGS, PRESETS_DIR, PRESETS_GRAPHIC, PRESETS_DEFAULT + ".xml");
	// </FS:Ansariel>
=======
	if(gDirUtilp->getLindenUserDir().empty())
	{
		return;
	}
	std::string default_file = gDirUtilp->getExpandedFilename(LL_PATH_PER_SL_ACCOUNT, PRESETS_DIR, PRESETS_GRAPHIC, PRESETS_DEFAULT + ".xml");
>>>>>>> 7dd8c1fc
	if (!gDirUtilp->fileExists(default_file))
	{
		LL_INFOS() << "No default preset found -- creating one at " << default_file << LL_ENDL;

		// Write current graphic settings as the default
        savePreset(PRESETS_GRAPHIC, PRESETS_DEFAULT, true);
	}
    else
    {
        LL_DEBUGS() << "default preset exists; no-op" << LL_ENDL;
    }
}

std::string LLPresetsManager::getPresetsDir(const std::string& subdirectory)
{
	// <FS:Ansariel> FIRE-19810: Make presets global since PresetGraphicActive setting is global as well
	//std::string presets_path = gDirUtilp->getExpandedFilename(LL_PATH_PER_SL_ACCOUNT, PRESETS_DIR);
	std::string presets_path = gDirUtilp->getExpandedFilename(LL_PATH_USER_SETTINGS, PRESETS_DIR);
	// </FS:Ansariel>
	std::string full_path;

	if (!gDirUtilp->fileExists(presets_path))
	{
		LLFile::mkdir(presets_path);
	}

	// <FS:Ansariel> FIRE-19810: Make presets global since PresetGraphicActive setting is global as well
	//full_path = gDirUtilp->getExpandedFilename(LL_PATH_PER_SL_ACCOUNT, PRESETS_DIR, subdirectory);
	full_path = gDirUtilp->getExpandedFilename(LL_PATH_USER_SETTINGS, PRESETS_DIR, subdirectory);
	// </FS:Ansariel>
	if (!gDirUtilp->fileExists(full_path))
	{
		LLFile::mkdir(full_path);
	}

	return full_path;
}

void LLPresetsManager::loadPresetNamesFromDir(const std::string& dir, preset_name_list_t& presets, EDefaultOptions default_option)
{
	LL_INFOS("AppInit") << "Loading list of preset names from " << dir << LL_ENDL;

	mPresetNames.clear();

	LLDirIterator dir_iter(dir, "*.xml");
	bool found = true;
	while (found)
	{
		std::string file;
		found = dir_iter.next(file);

		if (found)
		{
			std::string path = gDirUtilp->add(dir, file);
			std::string name = LLURI::unescape(gDirUtilp->getBaseFileName(path, /*strip_exten = */ true));
            LL_DEBUGS() << "  Found preset '" << name << "'" << LL_ENDL;

			if (PRESETS_DEFAULT != name)
			{
				mPresetNames.push_back(name);
			}
			else
			{
				switch (default_option)
				{
					case DEFAULT_SHOW:
						mPresetNames.push_back(LLTrans::getString(PRESETS_DEFAULT));
						break;

					case DEFAULT_TOP:
						mPresetNames.push_front(LLTrans::getString(PRESETS_DEFAULT));
						break;

					case DEFAULT_HIDE:
					default:
						break;
				}
			}
		}
	}

	presets = mPresetNames;
}

bool LLPresetsManager::savePreset(const std::string& subdirectory, std::string name, bool createDefault)
{
	if (LLTrans::getString(PRESETS_DEFAULT) == name)
	{
		name = PRESETS_DEFAULT;
	}

	bool saved = false;
	std::vector<std::string> name_list;

	if(PRESETS_GRAPHIC == subdirectory)
	{
		// <FS:Ansariel> Graphic preset controls independent from XUI
		//LLFloaterPreference* instance = LLFloaterReg::findTypedInstance<LLFloaterPreference>("preferences");
		//if (instance && !createDefault)
		//{
        //    gSavedSettings.setString("PresetGraphicActive", name);
		//	instance->getControlNames(name_list);
        //    LL_DEBUGS() << "saving preset '" << name << "'; " << name_list.size() << " names" << LL_ENDL;
		//	name_list.push_back("PresetGraphicActive");
		//}
        //else
        //{
        //    LL_WARNS() << "preferences floater instance not found" << LL_ENDL;
        //}
		if (!createDefault)
		{
			gSavedSettings.setString("PresetGraphicActive", name);
			name_list = mGraphicPresetControls;
		}
		// </FS:Ansariel>
	}
    else if(PRESETS_CAMERA == subdirectory)
	{
		name_list = boost::assign::list_of
			("Placeholder").to_container(name_list); // <FS:Ansariel> Assign operation is ambigious
	}
    else
    {
        LL_ERRS() << "Invalid presets directory '" << subdirectory << "'" << LL_ENDL;
    }
    
    if (name_list.size() > 1 // if the active preset name is the only thing in the list, don't save the list
        || (createDefault && name == PRESETS_DEFAULT && subdirectory == PRESETS_GRAPHIC)) // or create a default graphics preset from hw recommended settings 
    {
        // make an empty llsd
        LLSD paramsData(LLSD::emptyMap());

        if (createDefault)
        {
            paramsData = LLFeatureManager::getInstance()->getRecommendedSettingsMap();
            if (gSavedSettings.getU32("RenderAvatarMaxComplexity") == 0)
            {
				mIsLoadingPreset = true; // <FS:Ansariel> Graphic preset controls independent from XUI
                // use the recommended setting as an initial one (MAINT-6435)
                gSavedSettings.setU32("RenderAvatarMaxComplexity", paramsData["RenderAvatarMaxComplexity"]["Value"].asInteger());
				mIsLoadingPreset = false; // <FS:Ansariel> Graphic preset controls independent from XUI
            }

			// <FS:Ansariel> Graphic preset controls independent from XUI
			// Add the controls not in feature table to the default preset with their current value
			for (std::vector<std::string>::iterator it = mGraphicPresetControls.begin(); it != mGraphicPresetControls.end(); ++it)
			{
				std::string ctrl_name = *it;
				if (!paramsData.has(ctrl_name))
				{
					LLControlVariable* ctrl = gSavedSettings.getControl(ctrl_name).get();
					std::string comment = ctrl->getComment();
					std::string type = LLControlGroup::typeEnumToString(ctrl->type());
					LLSD value = ctrl->getValue();

					paramsData[ctrl_name]["Comment"] = comment;
					paramsData[ctrl_name]["Persist"] = 1;
					paramsData[ctrl_name]["Type"] = type;
					paramsData[ctrl_name]["Value"] = value;
				}
			}
			// </FS:Ansariel>
        }
        else
        {
            for (std::vector<std::string>::iterator it = name_list.begin(); it != name_list.end(); ++it)
            {
                std::string ctrl_name = *it;
                LLControlVariable* ctrl = gSavedSettings.getControl(ctrl_name).get();
                std::string comment = ctrl->getComment();
                std::string type = LLControlGroup::typeEnumToString(ctrl->type());
                LLSD value = ctrl->getValue();

                paramsData[ctrl_name]["Comment"] = comment;
                paramsData[ctrl_name]["Persist"] = 1;
                paramsData[ctrl_name]["Type"] = type;
                paramsData[ctrl_name]["Value"] = value;
            }
        }

        std::string pathName(getPresetsDir(subdirectory) + gDirUtilp->getDirDelimiter() + LLURI::escape(name) + ".xml");

        // write to file
        llofstream presetsXML(pathName.c_str());
        if (presetsXML.is_open())
        {
            
            LLPointer<LLSDFormatter> formatter = new LLSDXMLFormatter();
            formatter->format(paramsData, presetsXML, LLSDFormatter::OPTIONS_PRETTY);
            presetsXML.close();
            saved = true;
            
            LL_DEBUGS() << "saved preset '" << name << "'; " << paramsData.size() << " parameters" << LL_ENDL;

            if (!createDefault)
            {
                gSavedSettings.setString("PresetGraphicActive", name);
                // signal interested parties
                triggerChangeSignal();
            }
        }
        else
        {
            LL_WARNS("Presets") << "Cannot open for output preset file " << pathName << LL_ENDL;
        }
    }
    else
    {
        LL_INFOS() << "No settings found; preferences floater has not yet been created" << LL_ENDL;
    }
    
	return saved;
}

void LLPresetsManager::setPresetNamesInComboBox(const std::string& subdirectory, LLComboBox* combo, EDefaultOptions default_option)
{
	combo->clearRows();

	std::string presets_dir = getPresetsDir(subdirectory);

	if (!presets_dir.empty())
	{
		std::list<std::string> preset_names;
		loadPresetNamesFromDir(presets_dir, preset_names, default_option);

		std::string preset_graphic_active = gSavedSettings.getString("PresetGraphicActive");

		if (preset_names.begin() != preset_names.end())
		{
			for (std::list<std::string>::const_iterator it = preset_names.begin(); it != preset_names.end(); ++it)
			{
				const std::string& name = *it;
				combo->add(name, LLSD().with(0, name));
			}
		}
		else
		{
			combo->setLabel(LLTrans::getString("preset_combo_label"));
		}
	}
}

void LLPresetsManager::loadPreset(const std::string& subdirectory, std::string name)
{
	if (LLTrans::getString(PRESETS_DEFAULT) == name)
	{
		name = PRESETS_DEFAULT;
	}


	std::string full_path(getPresetsDir(subdirectory) + gDirUtilp->getDirDelimiter() + LLURI::escape(name) + ".xml");

    LL_DEBUGS() << "attempting to load preset '"<<name<<"' from '"<<full_path<<"'" << LL_ENDL;

	mIsLoadingPreset = true; // <FS:Ansariel> Graphic preset controls independent from XUI
	if(gSavedSettings.loadFromFile(full_path, false, true) > 0)
	{
		if(PRESETS_GRAPHIC == subdirectory)
		{
			gSavedSettings.setString("PresetGraphicActive", name);
		}

		// <FS:Ansariel> Update indirect controls
		LLAvatarComplexityControls::setIndirectControls();

		LLFloaterPreference* instance = LLFloaterReg::findTypedInstance<LLFloaterPreference>("preferences");
		if (instance)
		{
			instance->refreshEnabledGraphics();
		}
		// <FS:Ansariel> Graphic preset controls independent from XUI
		FloaterQuickPrefs* phototools = LLFloaterReg::findTypedInstance<FloaterQuickPrefs>(PHOTOTOOLS_FLOATER);
		if (phototools)
		{
			phototools->refreshSettings();
		}
		// </FS:Ansariel>
		triggerChangeSignal();
	}
    else
    {
        LL_WARNS() << "failed to load preset '"<<name<<"' from '"<<full_path<<"'" << LL_ENDL;
    }
	mIsLoadingPreset = false; // <FS:Ansariel> Graphic preset controls independent from XUI
}

bool LLPresetsManager::deletePreset(const std::string& subdirectory, std::string name)
{
	if (LLTrans::getString(PRESETS_DEFAULT) == name)
	{
		name = PRESETS_DEFAULT;
	}

	bool sts = true;

	if (PRESETS_DEFAULT == name)
	{
		// This code should never execute
		LL_WARNS("Presets") << "You are not allowed to delete the default preset." << LL_ENDL;
		sts = false;
	}

	if (gDirUtilp->deleteFilesInDir(getPresetsDir(subdirectory), LLURI::escape(name) + ".xml") < 1)
	{
		LL_WARNS("Presets") << "Error removing preset " << name << " from disk" << LL_ENDL;
		sts = false;
	}

	// If you delete the preset that is currently marked as loaded then also indicate that no preset is loaded.
	if (gSavedSettings.getString("PresetGraphicActive") == name)
	{
		gSavedSettings.setString("PresetGraphicActive", "");
	}

	// signal interested parties
	triggerChangeSignal();

	return sts;
}

boost::signals2::connection LLPresetsManager::setPresetListChangeCallback(const preset_list_signal_t::slot_type& cb)
{
	return mPresetListChangeSignal.connect(cb);
}


// <FS:Ansariel> Graphic preset controls independent from XUI
void LLPresetsManager::initGraphicPresetControlNames()
{
	mGraphicPresetControls.clear();

	const std::string filename = gDirUtilp->getExpandedFilename(LL_PATH_APP_SETTINGS, "graphic_preset_controls.xml");
	if (LLFile::isfile(filename))
	{
		LLSD controls;
	
		llifstream file(filename.c_str());
		LLSDSerialize::fromXML(controls, file);
		file.close();

		for (LLSD::array_const_iterator it = controls.beginArray(); it != controls.endArray(); ++it)
		{
			mGraphicPresetControls.push_back((*it).asString());
		}
	}
	else
	{
		LL_WARNS() << "Graphic preset controls file missing" << LL_ENDL;
	}
}

void LLPresetsManager::initGraphicPresetControls()
{
	LL_INFOS() << "Initializing graphic preset controls" << LL_ENDL;

	initGraphicPresetControlNames();

	for (std::vector<std::string>::iterator it = mGraphicPresetControls.begin(); it != mGraphicPresetControls.end(); ++it)
	{
		std::string control_name = *it;
		if (gSavedSettings.controlExists(control_name))
		{
			gSavedSettings.getControl(control_name)->getSignal()->connect(boost::bind(&LLPresetsManager::handleGraphicPresetControlChanged, this, _1, _2, _3));
		}
		else if (gSavedPerAccountSettings.controlExists(control_name))
		{
			gSavedPerAccountSettings.getControl(control_name)->getSignal()->connect(boost::bind(&LLPresetsManager::handleGraphicPresetControlChanged, this, _1, _2, _3));
		}
		else
		{
			LL_WARNS() << "Control \"" << control_name << "\" does not exist." << LL_ENDL;
		}
	}
}

void LLPresetsManager::handleGraphicPresetControlChanged(LLControlVariablePtr control, const LLSD& new_value, const LLSD& old_value)
{
	LL_DEBUGS() << "Handling graphic preset control change: control = " << control->getName() << " - new = " << new_value << " - old = " << old_value << LL_ENDL;

	if (!mIsLoadingPreset && (!mIsDrawDistanceSteppingActive || control->getName() != "RenderFarClip"))
	{
		LL_DEBUGS() << "Trigger graphic preset control changed signal" << LL_ENDL;

		gSavedSettings.setString("PresetGraphicActive", "");
		triggerChangeSignal();
	}
}
// </FS:Ansariel><|MERGE_RESOLUTION|>--- conflicted
+++ resolved
@@ -63,18 +63,14 @@
 
 void LLPresetsManager::createMissingDefault()
 {
-<<<<<<< HEAD
 	// <FS:Ansariel> FIRE-19810: Make presets global since PresetGraphicActive setting is global as well
+	//if(gDirUtilp->getLindenUserDir().empty())
+	//{
+	//	return;
+	//}
 	//std::string default_file = gDirUtilp->getExpandedFilename(LL_PATH_PER_SL_ACCOUNT, PRESETS_DIR, PRESETS_GRAPHIC, PRESETS_DEFAULT + ".xml");
 	std::string default_file = gDirUtilp->getExpandedFilename(LL_PATH_USER_SETTINGS, PRESETS_DIR, PRESETS_GRAPHIC, PRESETS_DEFAULT + ".xml");
 	// </FS:Ansariel>
-=======
-	if(gDirUtilp->getLindenUserDir().empty())
-	{
-		return;
-	}
-	std::string default_file = gDirUtilp->getExpandedFilename(LL_PATH_PER_SL_ACCOUNT, PRESETS_DIR, PRESETS_GRAPHIC, PRESETS_DEFAULT + ".xml");
->>>>>>> 7dd8c1fc
 	if (!gDirUtilp->fileExists(default_file))
 	{
 		LL_INFOS() << "No default preset found -- creating one at " << default_file << LL_ENDL;
