--- conflicted
+++ resolved
@@ -526,13 +526,10 @@
 
     LL_DEBUGS() << "attempting to load preset '"<<name<<"' from '"<<full_path<<"'" << LL_ENDL;
 
-<<<<<<< HEAD
-	mIsLoadingPreset = true; // <FS:Ansariel> Graphic preset controls independent from XUI
-=======
     bool appearance_camera_movement = gSavedSettings.getBOOL("AppearanceCameraMovement");
     bool edit_camera_movement = gSavedSettings.getBOOL("EditCameraMovement");
 
->>>>>>> bacdab30
+	mIsLoadingPreset = true; // <FS:Ansariel> Graphic preset controls independent from XUI
 	mIgnoreChangedSignal = true;
 	if(gSavedSettings.loadFromFile(full_path, false, true) > 0)
 	{
