/**
 * @file llpresetsmanager.cpp
 * @brief Implementation for the LLPresetsManager class.
 *
 * $LicenseInfo:firstyear=2007&license=viewerlgpl$
 * Second Life Viewer Source Code
 * Copyright (C) 2010, Linden Research, Inc.
 * 
 * This library is free software; you can redistribute it and/or
 * modify it under the terms of the GNU Lesser General Public
 * License as published by the Free Software Foundation;
 * version 2.1 of the License only.
 * 
 * This library is distributed in the hope that it will be useful,
 * but WITHOUT ANY WARRANTY; without even the implied warranty of
 * MERCHANTABILITY or FITNESS FOR A PARTICULAR PURPOSE.  See the GNU
 * Lesser General Public License for more details.
 * 
 * You should have received a copy of the GNU Lesser General Public
 * License along with this library; if not, write to the Free Software
 * Foundation, Inc., 51 Franklin Street, Fifth Floor, Boston, MA  02110-1301  USA
 * 
 * Linden Research, Inc., 945 Battery Street, San Francisco, CA  94111  USA
 * $/LicenseInfo$
 */

#include "llviewerprecompiledheaders.h"

#include <boost/assign/list_of.hpp>

#include "llpresetsmanager.h"

#include "lldiriterator.h"
#include "llfloater.h"
#include "llsdserialize.h"
#include "lltrans.h"
#include "lluictrlfactory.h"
#include "llviewercontrol.h"
#include "llfloaterpreference.h"
#include "llfloaterreg.h"
#include "llfeaturemanager.h"
#include "llagentcamera.h"

LLPresetsManager::LLPresetsManager()
{
}

LLPresetsManager::~LLPresetsManager()
{
	mCameraChangedSignal.disconnect();
}

void LLPresetsManager::triggerChangeCameraSignal()
{
	mPresetListChangeCameraSignal();
}

void LLPresetsManager::triggerChangeSignal()
{
	mPresetListChangeSignal();
}

void LLPresetsManager::createMissingDefault(const std::string& subdirectory)
{
<<<<<<< HEAD
	std::string default_file = gDirUtilp->getExpandedFilename(LL_PATH_PER_SL_ACCOUNT, PRESETS_DIR,
															  subdirectory, PRESETS_DEFAULT + ".xml");
=======
	if(gDirUtilp->getLindenUserDir().empty())
	{
		return;
	}
	std::string default_file = gDirUtilp->getExpandedFilename(LL_PATH_PER_SL_ACCOUNT, PRESETS_DIR, PRESETS_GRAPHIC, PRESETS_DEFAULT + ".xml");
>>>>>>> 1693ccba
	if (!gDirUtilp->fileExists(default_file))
	{
		LL_INFOS() << "No default preset found -- creating one at " << default_file << LL_ENDL;

		// Write current settings as the default
        savePreset(subdirectory, PRESETS_DEFAULT, true);
	}
    else
    {
        LL_DEBUGS() << "default preset exists; no-op" << LL_ENDL;
    }
}

void LLPresetsManager::startWatching(const std::string& subdirectory)
{
	if (PRESETS_CAMERA == subdirectory)
	{
		std::vector<std::string> name_list;
		getControlNames(name_list);

		for (std::vector<std::string>::iterator it = name_list.begin(); it != name_list.end(); ++it)
		{
			std::string ctrl_name = *it;
LL_WARNS() << "DBG starting watch on " << ctrl_name << LL_ENDL;
			if (gSavedSettings.controlExists(ctrl_name))
			{
				LLPointer<LLControlVariable> cntrl_ptr = gSavedSettings.getControl(ctrl_name);
				if (cntrl_ptr.isNull())
				{
					LL_WARNS("Init") << "Unable to set signal on global setting '" << ctrl_name
									<< "'" << LL_ENDL;
				}
				else
				{
					mCameraChangedSignal = cntrl_ptr->getCommitSignal()->connect(boost::bind(&settingChanged));
				}
			}
		}
	}
}

std::string LLPresetsManager::getPresetsDir(const std::string& subdirectory)
{
	std::string presets_path = gDirUtilp->getExpandedFilename(LL_PATH_PER_SL_ACCOUNT, PRESETS_DIR);
	std::string full_path;

	if (!gDirUtilp->fileExists(presets_path))
	{
		LLFile::mkdir(presets_path);
	}

	full_path = gDirUtilp->getExpandedFilename(LL_PATH_PER_SL_ACCOUNT, PRESETS_DIR, subdirectory);
	if (!gDirUtilp->fileExists(full_path))
	{
		LLFile::mkdir(full_path);
	}

	return full_path;
}

void LLPresetsManager::loadPresetNamesFromDir(const std::string& dir, preset_name_list_t& presets, EDefaultOptions default_option)
{
	LL_INFOS("AppInit") << "Loading list of preset names from " << dir << LL_ENDL;

	mPresetNames.clear();

	LLDirIterator dir_iter(dir, "*.xml");
	bool found = true;
	while (found)
	{
		std::string file;
		found = dir_iter.next(file);

		if (found)
		{
			std::string path = gDirUtilp->add(dir, file);
			std::string name = LLURI::unescape(gDirUtilp->getBaseFileName(path, /*strip_exten = */ true));
            LL_DEBUGS() << "  Found preset '" << name << "'" << LL_ENDL;

			if (PRESETS_DEFAULT != name)
			{
				mPresetNames.push_back(name);
			}
			else
			{
				switch (default_option)
				{
					case DEFAULT_SHOW:
						mPresetNames.push_back(LLTrans::getString(PRESETS_DEFAULT));
						break;

					case DEFAULT_TOP:
						mPresetNames.push_front(LLTrans::getString(PRESETS_DEFAULT));
						break;

					case DEFAULT_HIDE:
					default:
						break;
				}
			}
		}
	}

	presets = mPresetNames;
}

bool LLPresetsManager::mCameraDirty = false;

void LLPresetsManager::setCameraDirty(bool dirty)
{
	mCameraDirty = dirty;
}

bool LLPresetsManager::isCameraDirty()
{
	return mCameraDirty;
}

void LLPresetsManager::settingChanged()
{
LL_WARNS() << "DBG setting changed" << LL_ENDL;
	setCameraDirty(true);
}

void LLPresetsManager::getControlNames(std::vector<std::string>& names)
{
	names = boost::assign::list_of
		("CameraOffsetCustom0")
		("FocusOffsetCustom0")
		// From panel_preferences_move.xml
		("CameraAngle")
		("CameraOffsetScale")
		("CameraOpacity")
		("EditCameraMovement")
		("AppearanceCameraMovement")
		// From llagentcamera.cpp
		("RenderFarClip")
		("CameraOffsetBuild")
		("CameraPreset")
		("CameraOffsetRearView")
		("CameraOffsetFrontView")
		("CameraOffsetGroupView")
		("FocusOffsetRearView")
		("FocusOffsetFrontView")
		("FocusOffsetGroupView")
		("CameraOffsetScale")
		("TrackFocusObject");
}

bool LLPresetsManager::savePreset(const std::string& subdirectory, std::string name, bool createDefault)
{
	if (LLTrans::getString(PRESETS_DEFAULT) == name)
	{
		name = PRESETS_DEFAULT;
	}

	bool saved = false;
	std::vector<std::string> name_list;

	if(PRESETS_GRAPHIC == subdirectory)
	{
		LLFloaterPreference* instance = LLFloaterReg::findTypedInstance<LLFloaterPreference>("preferences");
		if (instance && !createDefault)
		{
			gSavedSettings.setString("PresetGraphicActive", name);
			instance->getControlNames(name_list);
			LL_DEBUGS() << "saving preset '" << name << "'; " << name_list.size() << " names" << LL_ENDL;
			name_list.push_back("PresetGraphicActive");
		}
		else
        {
			LL_WARNS() << "preferences floater instance not found" << LL_ENDL;
		}
	}
	else if(PRESETS_CAMERA == subdirectory)
	{
		gSavedSettings.setString("PresetGraphicActive", name);
//		gSavedSettings.setU32("CameraPreset", CAMERA_PRESET_CUSTOM0);

//		gSavedSettings.setVector3d("CameraOffsetCustom0", gAgentCamera.calcCameraPositionTargetGlobal());
//		gSavedSettings.setVector3d("FocusOffsetCustom0", gAgentCamera.calcFocusPositionTargetGlobal());

		getControlNames(name_list);
		name_list.push_back("PresetCameraActive");
	}
	else
	{
		LL_ERRS() << "Invalid presets directory '" << subdirectory << "'" << LL_ENDL;
	}
 
	// make an empty llsd
	LLSD paramsData(LLSD::emptyMap());

	// Create a default graphics preset from hw recommended settings 
	if (createDefault && name == PRESETS_DEFAULT && subdirectory == PRESETS_GRAPHIC)
	{
		paramsData = LLFeatureManager::getInstance()->getRecommendedSettingsMap();
		if (gSavedSettings.getU32("RenderAvatarMaxComplexity") == 0)
		{
			// use the recommended setting as an initial one (MAINT-6435)
			gSavedSettings.setU32("RenderAvatarMaxComplexity", paramsData["RenderAvatarMaxComplexity"]["Value"].asInteger());
		}
	}
	else
	{
		for (std::vector<std::string>::iterator it = name_list.begin(); it != name_list.end(); ++it)
		{
			std::string ctrl_name = *it;
			LLControlVariable* ctrl = gSavedSettings.getControl(ctrl_name).get();
			std::string comment = ctrl->getComment();
			std::string type = LLControlGroup::typeEnumToString(ctrl->type());
			LLSD value = ctrl->getValue();

			paramsData[ctrl_name]["Comment"] = comment;
			paramsData[ctrl_name]["Persist"] = 1;
			paramsData[ctrl_name]["Type"] = type;
			paramsData[ctrl_name]["Value"] = value;
		}
	}

	std::string pathName(getPresetsDir(subdirectory) + gDirUtilp->getDirDelimiter() + LLURI::escape(name) + ".xml");

 // If the active preset name is the only thing in the list, don't save the list
	if (paramsData.size() > 1)
	{
		// write to file
		llofstream presetsXML(pathName.c_str());
		if (presetsXML.is_open())
		{
			LLPointer<LLSDFormatter> formatter = new LLSDXMLFormatter();
			formatter->format(paramsData, presetsXML, LLSDFormatter::OPTIONS_PRETTY);
			presetsXML.close();
			saved = true;
            
			LL_DEBUGS() << "saved preset '" << name << "'; " << paramsData.size() << " parameters" << LL_ENDL;

			if (subdirectory == PRESETS_GRAPHIC)
			{
				gSavedSettings.setString("PresetGraphicActive", name);
				// signal interested parties
				triggerChangeSignal();
			}

			if (subdirectory == PRESETS_CAMERA)
			{
				gSavedSettings.setString("PresetCameraActive", name);
				setCameraDirty(false);
				// signal interested parties
				triggerChangeCameraSignal();
			}
		}
		else
		{
			LL_WARNS("Presets") << "Cannot open for output preset file " << pathName << LL_ENDL;
		}
	}
    else
	{
		LL_INFOS() << "No settings available to be saved" << LL_ENDL;
	}
    
	return saved;
}

bool LLPresetsManager::setPresetNamesInComboBox(const std::string& subdirectory, LLComboBox* combo, EDefaultOptions default_option)
{
	bool sts = true;

	combo->clearRows();

	std::string presets_dir = getPresetsDir(subdirectory);

	if (!presets_dir.empty())
	{
		std::list<std::string> preset_names;
		loadPresetNamesFromDir(presets_dir, preset_names, default_option);

		std::string preset_graphic_active = gSavedSettings.getString("PresetGraphicActive");

		if (preset_names.begin() != preset_names.end())
		{
			for (std::list<std::string>::const_iterator it = preset_names.begin(); it != preset_names.end(); ++it)
			{
				const std::string& name = *it;
				combo->add(name, LLSD().with(0, name));
			}
		}
		else
		{
			combo->setLabel(LLTrans::getString("preset_combo_label"));
			sts = false;
		}
	}
	return sts;
}

void LLPresetsManager::loadPreset(const std::string& subdirectory, std::string name)
{
	if (LLTrans::getString(PRESETS_DEFAULT) == name)
	{
		name = PRESETS_DEFAULT;
	}

	std::string full_path(getPresetsDir(subdirectory) + gDirUtilp->getDirDelimiter() + LLURI::escape(name) + ".xml");

    LL_DEBUGS() << "attempting to load preset '"<<name<<"' from '"<<full_path<<"'" << LL_ENDL;

	if(gSavedSettings.loadFromFile(full_path, false, true) > 0)
	{
		if(PRESETS_GRAPHIC == subdirectory)
		{
			gSavedSettings.setString("PresetGraphicActive", name);

			LLFloaterPreference* instance = LLFloaterReg::findTypedInstance<LLFloaterPreference>("preferences");
			if (instance)
			{
				instance->refreshEnabledGraphics();
			}
			triggerChangeSignal();
		}
		if(PRESETS_CAMERA == subdirectory)
		{
			gSavedSettings.setString("PresetCameraActive", name);
			triggerChangeCameraSignal();
		}
	}
    else
    {
        LL_WARNS() << "failed to load preset '"<<name<<"' from '"<<full_path<<"'" << LL_ENDL;
    }
}

bool LLPresetsManager::deletePreset(const std::string& subdirectory, std::string name)
{
	if (LLTrans::getString(PRESETS_DEFAULT) == name)
	{
		name = PRESETS_DEFAULT;
	}

	bool sts = true;

	if (PRESETS_DEFAULT == name)
	{
		// This code should never execute
		LL_WARNS("Presets") << "You are not allowed to delete the default preset." << LL_ENDL;
		sts = false;
	}

	if (gDirUtilp->deleteFilesInDir(getPresetsDir(subdirectory), LLURI::escape(name) + ".xml") < 1)
	{
		LL_WARNS("Presets") << "Error removing preset " << name << " from disk" << LL_ENDL;
		sts = false;
	}

	// If you delete the preset that is currently marked as loaded then also indicate that no preset is loaded.
	if(PRESETS_GRAPHIC == subdirectory)
	{
		if (gSavedSettings.getString("PresetGraphicActive") == name)
		{
			gSavedSettings.setString("PresetGraphicActive", "");
		}
		// signal interested parties
		triggerChangeSignal();
	}

	if(PRESETS_CAMERA == subdirectory)
	{
		if (gSavedSettings.getString("PresetCameraActive") == name)
		{
			gSavedSettings.setString("PresetCameraActive", "");
		}
		// signal interested parties
		triggerChangeCameraSignal();
	}

	return sts;
}

boost::signals2::connection LLPresetsManager::setPresetListChangeCameraCallback(const preset_list_signal_t::slot_type& cb)
{
	return mPresetListChangeCameraSignal.connect(cb);
}

boost::signals2::connection LLPresetsManager::setPresetListChangeCallback(const preset_list_signal_t::slot_type& cb)
{
	return mPresetListChangeSignal.connect(cb);
}<|MERGE_RESOLUTION|>--- conflicted
+++ resolved
@@ -62,16 +62,13 @@
 
 void LLPresetsManager::createMissingDefault(const std::string& subdirectory)
 {
-<<<<<<< HEAD
+	if(gDirUtilp->getLindenUserDir().empty())
+	{
+		return;
+	}
+
 	std::string default_file = gDirUtilp->getExpandedFilename(LL_PATH_PER_SL_ACCOUNT, PRESETS_DIR,
 															  subdirectory, PRESETS_DEFAULT + ".xml");
-=======
-	if(gDirUtilp->getLindenUserDir().empty())
-	{
-		return;
-	}
-	std::string default_file = gDirUtilp->getExpandedFilename(LL_PATH_PER_SL_ACCOUNT, PRESETS_DIR, PRESETS_GRAPHIC, PRESETS_DEFAULT + ".xml");
->>>>>>> 1693ccba
 	if (!gDirUtilp->fileExists(default_file))
 	{
 		LL_INFOS() << "No default preset found -- creating one at " << default_file << LL_ENDL;
