--- conflicted
+++ resolved
@@ -257,10 +257,6 @@
 		("AppearanceCameraMovement")
 		// From llagentcamera.cpp
 		("CameraOffsetBuild")
-<<<<<<< HEAD
-		//("CameraOffsetScale") // <FS:Ansariel> Duplicate
-=======
->>>>>>> 65ea5990
 		("TrackFocusObject")
 		("CameraOffsetRearView")
 		("FocusOffsetRearView")
