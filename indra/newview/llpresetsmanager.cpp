/**
 * @file llpresetsmanager.cpp
 * @brief Implementation for the LLPresetsManager class.
 *
 * $LicenseInfo:firstyear=2007&license=viewerlgpl$
 * Second Life Viewer Source Code
 * Copyright (C) 2010, Linden Research, Inc.
 * 
 * This library is free software; you can redistribute it and/or
 * modify it under the terms of the GNU Lesser General Public
 * License as published by the Free Software Foundation;
 * version 2.1 of the License only.
 * 
 * This library is distributed in the hope that it will be useful,
 * but WITHOUT ANY WARRANTY; without even the implied warranty of
 * MERCHANTABILITY or FITNESS FOR A PARTICULAR PURPOSE.  See the GNU
 * Lesser General Public License for more details.
 * 
 * You should have received a copy of the GNU Lesser General Public
 * License along with this library; if not, write to the Free Software
 * Foundation, Inc., 51 Franklin Street, Fifth Floor, Boston, MA  02110-1301  USA
 * 
 * Linden Research, Inc., 945 Battery Street, San Francisco, CA  94111  USA
 * $/LicenseInfo$
 */

#include "llviewerprecompiledheaders.h"

#include <boost/assign/list_of.hpp>

#include "llpresetsmanager.h"

#include "lldiriterator.h"
#include "llfloater.h"
#include "llsdserialize.h"
#include "lltrans.h"
#include "lluictrlfactory.h"
#include "llviewercontrol.h"
#include "llfloaterpreference.h"
#include "llfloaterreg.h"
#include "llfeaturemanager.h"
#include "llagentcamera.h"
#include "llfile.h"
#include "quickprefs.h"

LLPresetsManager::LLPresetsManager()
	// <FS:Ansariel> Graphic preset controls independent from XUI
	: mIsLoadingPreset(false),
	  mIsDrawDistanceSteppingActive(false)
{
	// <FS:Ansariel> Graphic preset controls independent from XUI
	// This works, because the LLPresetsManager instance is created in the
	// STATE_WORLD_INIT phase during startup when the status bar is initialized
	initGraphicPresetControls();

	// <FS:Ansariel> Start watching camera controls as soon as the preset
	// manager gets initialized
	startWatching(PRESETS_CAMERA);
}

LLPresetsManager::~LLPresetsManager()
{
	mCameraChangedSignal.disconnect();
}

void LLPresetsManager::triggerChangeCameraSignal()
{
	mPresetListChangeCameraSignal();
}

void LLPresetsManager::triggerChangeSignal()
{
	mPresetListChangeSignal();
}

void LLPresetsManager::createMissingDefault(const std::string& subdirectory)
{
	// <FS:Ansariel> FIRE-19810: Make presets global since PresetGraphicActive setting is global as well
	//if(gDirUtilp->getLindenUserDir().empty())
	//{
	//	return;
	//}
	//std::string default_file = gDirUtilp->getExpandedFilename(LL_PATH_PER_SL_ACCOUNT, PRESETS_DIR,
	std::string default_file = gDirUtilp->getExpandedFilename(LL_PATH_USER_SETTINGS, PRESETS_DIR,
															  subdirectory, PRESETS_DEFAULT + ".xml");
	// </FS:Ansariel>
	if (!gDirUtilp->fileExists(default_file))
	{
		LL_INFOS() << "No default preset found -- creating one at " << default_file << LL_ENDL;

		// Write current settings as the default
        savePreset(subdirectory, PRESETS_DEFAULT, true);
	}
    else
    {
        LL_DEBUGS() << "default preset exists; no-op" << LL_ENDL;
    }
}

void LLPresetsManager::startWatching(const std::string& subdirectory)
{
	if (PRESETS_CAMERA == subdirectory)
	{
		std::vector<std::string> name_list;
		getControlNames(name_list);

		for (std::vector<std::string>::iterator it = name_list.begin(); it != name_list.end(); ++it)
		{
			std::string ctrl_name = *it;
			if (gSavedSettings.controlExists(ctrl_name))
			{
				LLPointer<LLControlVariable> cntrl_ptr = gSavedSettings.getControl(ctrl_name);
				if (cntrl_ptr.isNull())
				{
					LL_WARNS("Init") << "Unable to set signal on global setting '" << ctrl_name
									<< "'" << LL_ENDL;
				}
				else
				{
					mCameraChangedSignal = cntrl_ptr->getCommitSignal()->connect(boost::bind(&settingChanged));
				}
			}
		}
	}
}

std::string LLPresetsManager::getPresetsDir(const std::string& subdirectory)
{
	// <FS:Ansariel> FIRE-19810: Make presets global since PresetGraphicActive setting is global as well
	//std::string presets_path = gDirUtilp->getExpandedFilename(LL_PATH_PER_SL_ACCOUNT, PRESETS_DIR);
	std::string presets_path = gDirUtilp->getExpandedFilename(LL_PATH_USER_SETTINGS, PRESETS_DIR);
	// </FS:Ansariel>

	LLFile::mkdir(presets_path);

	// <FS:Ansariel> FIRE-19810: Make presets global since PresetGraphicActive setting is global as well
	//std::string dest_path = gDirUtilp->getExpandedFilename(LL_PATH_PER_SL_ACCOUNT, PRESETS_DIR, subdirectory);
	std::string dest_path = gDirUtilp->getExpandedFilename(LL_PATH_USER_SETTINGS, PRESETS_DIR, subdirectory);
	// </FS:Ansariel>
	if (!gDirUtilp->fileExists(dest_path))
		LLFile::mkdir(dest_path);

		if (PRESETS_CAMERA == subdirectory)
		{
			std::string source_dir = gDirUtilp->getExpandedFilename(LL_PATH_APP_SETTINGS, PRESETS_CAMERA);
			LLDirIterator dir_iter(source_dir, "*.xml");
			bool found = true;
			while (found)
			{
				std::string file;
				found = dir_iter.next(file);

				if (found)
				{
					std::string source = gDirUtilp->getExpandedFilename(LL_PATH_APP_SETTINGS, PRESETS_CAMERA, file);
					file = LLURI::escape(file);
					// <FS:Ansariel> FIRE-19810: Make presets global since PresetGraphicActive setting is global as well
					//std::string dest = gDirUtilp->getExpandedFilename(LL_PATH_PER_SL_ACCOUNT, PRESETS_DIR, PRESETS_CAMERA, file);
					std::string dest = gDirUtilp->getExpandedFilename(LL_PATH_USER_SETTINGS, PRESETS_DIR, PRESETS_CAMERA, file);
					// </FS:Ansariel>
					LLFile::copy(source, dest);
				}
			}
		}

	return dest_path;
}

void LLPresetsManager::loadPresetNamesFromDir(const std::string& dir, preset_name_list_t& presets, EDefaultOptions default_option)
{
	LL_INFOS("AppInit") << "Loading list of preset names from " << dir << LL_ENDL;

	mPresetNames.clear();

	LLDirIterator dir_iter(dir, "*.xml");
	bool found = true;
	while (found)
	{
		std::string file;
		found = dir_iter.next(file);

		if (found)
		{
			std::string path = gDirUtilp->add(dir, file);
			std::string name = LLURI::unescape(gDirUtilp->getBaseFileName(path, /*strip_exten = */ true));
            LL_DEBUGS() << "  Found preset '" << name << "'" << LL_ENDL;

			if (PRESETS_DEFAULT != name)
			{
				mPresetNames.push_back(name);
			}
			else
			{
				switch (default_option)
				{
					case DEFAULT_SHOW:
						mPresetNames.push_back(LLTrans::getString(PRESETS_DEFAULT));
						break;

					case DEFAULT_TOP:
						mPresetNames.push_front(LLTrans::getString(PRESETS_DEFAULT));
						break;

					case DEFAULT_HIDE:
					default:
						break;
				}
			}
		}
	}

	presets = mPresetNames;
}

bool LLPresetsManager::mCameraDirty = false;

void LLPresetsManager::setCameraDirty(bool dirty)
{
	mCameraDirty = dirty;
}

bool LLPresetsManager::isCameraDirty()
{
	return mCameraDirty;
}

void LLPresetsManager::settingChanged()
{
	setCameraDirty(true);

	gSavedSettings.setString("PresetCameraActive", "");

// Hack call because this is a static routine
	LLPresetsManager::getInstance()->triggerChangeCameraSignal();

}

void LLPresetsManager::getControlNames(std::vector<std::string>& names)
{
	const std::vector<std::string> camera_controls = boost::assign::list_of
		// From panel_preferences_move.xml
		("CameraAngle")
		("CameraOffsetScale")
		("EditCameraMovement")
		("AppearanceCameraMovement")
		// From llagentcamera.cpp
		("CameraOffsetBuild")
		("CameraOffsetRearView")
		("FocusOffsetRearView")
		//("CameraOffsetScale") // <FS:Ansariel> Duplicate
		("TrackFocusObject")
		// <FS:Ansariel> Additional settings
		("ZoomTime")
		("CameraPositionSmoothing")
		("EditAppearanceLighting")
		("FSDisableMouseWheelCameraZoom")
		("DisableCameraConstraints")
		// </FS:Ansariel>
        ;
    names = camera_controls;
}

bool LLPresetsManager::savePreset(const std::string& subdirectory, std::string name, bool createDefault)
{
	if (LLTrans::getString(PRESETS_DEFAULT) == name)
	{
		name = PRESETS_DEFAULT;
	}
	if (!createDefault && name == PRESETS_DEFAULT)
	{
		LL_WARNS() << "Should not overwrite default" << LL_ENDL;
		return false;
	}

	bool saved = false;
	std::vector<std::string> name_list;

	if(PRESETS_GRAPHIC == subdirectory)
	{
		// <FS:Ansariel> Graphic preset controls independent from XUI
		//LLFloaterPreference* instance = LLFloaterReg::findTypedInstance<LLFloaterPreference>("preferences");
		//if (instance && !createDefault)
		//{
		//	gSavedSettings.setString("PresetGraphicActive", name);
		//	instance->getControlNames(name_list);
		//	LL_DEBUGS() << "saving preset '" << name << "'; " << name_list.size() << " names" << LL_ENDL;
		//	name_list.push_back("PresetGraphicActive");
		//}
		//else
        //{
		//	LL_WARNS("Presets") << "preferences floater instance not found" << LL_ENDL;
		//}
		if (!createDefault)
		{
			gSavedSettings.setString("PresetGraphicActive", name);
			name_list = mGraphicPresetControls;
		}
		// </FS:Ansariel>
	}
	else if(PRESETS_CAMERA == subdirectory)
	{
<<<<<<< HEAD
		gSavedSettings.setString("PresetCameraActive", name);

=======
>>>>>>> 915587de
		name_list.clear();
		getControlNames(name_list);
		name_list.push_back("PresetCameraActive");
	}
	else
	{
		LL_ERRS() << "Invalid presets directory '" << subdirectory << "'" << LL_ENDL;
	}
 
	// make an empty llsd
	LLSD paramsData(LLSD::emptyMap());

	// Create a default graphics preset from hw recommended settings 
	if (createDefault && name == PRESETS_DEFAULT && subdirectory == PRESETS_GRAPHIC)
	{
		paramsData = LLFeatureManager::getInstance()->getRecommendedSettingsMap();
		if (gSavedSettings.getU32("RenderAvatarMaxComplexity") == 0)
		{
			mIsLoadingPreset = true; // <FS:Ansariel> Graphic preset controls independent from XUI
			// use the recommended setting as an initial one (MAINT-6435)
			gSavedSettings.setU32("RenderAvatarMaxComplexity", paramsData["RenderAvatarMaxComplexity"]["Value"].asInteger());
			mIsLoadingPreset = false; // <FS:Ansariel> Graphic preset controls independent from XUI
		}

		// <FS:Ansariel> Graphic preset controls independent from XUI
		// Add the controls not in feature table to the default preset with their current value
		for (std::vector<std::string>::iterator it = mGraphicPresetControls.begin(); it != mGraphicPresetControls.end(); ++it)
		{
			std::string ctrl_name = *it;
			if (!paramsData.has(ctrl_name))
			{
				LLControlVariable* ctrl = gSavedSettings.getControl(ctrl_name).get();
				std::string comment = ctrl->getComment();
				std::string type = LLControlGroup::typeEnumToString(ctrl->type());
				LLSD value = ctrl->getValue();

				paramsData[ctrl_name]["Comment"] = comment;
				paramsData[ctrl_name]["Persist"] = 1;
				paramsData[ctrl_name]["Type"] = type;
				paramsData[ctrl_name]["Value"] = value;
			}
		}
		// </FS:Ansariel>
	}
	else
	{
		for (std::vector<std::string>::iterator it = name_list.begin(); it != name_list.end(); ++it)
		{
			std::string ctrl_name = *it;
			LLControlVariable* ctrl = gSavedSettings.getControl(ctrl_name).get();
			if (ctrl)
			{
				std::string comment = ctrl->getComment();
				std::string type = LLControlGroup::typeEnumToString(ctrl->type());
				LLSD value = ctrl->getValue();

				paramsData[ctrl_name]["Comment"] = comment;
				paramsData[ctrl_name]["Persist"] = 1;
				paramsData[ctrl_name]["Type"] = type;
				paramsData[ctrl_name]["Value"] = value;
			}
		}
	}

	std::string pathName(getPresetsDir(subdirectory) + gDirUtilp->getDirDelimiter() + LLURI::escape(name) + ".xml");

 // If the active preset name is the only thing in the list, don't save the list
	if (paramsData.size() > 1)
	{
		// write to file
		llofstream presetsXML(pathName.c_str());
		if (presetsXML.is_open())
		{
			LLPointer<LLSDFormatter> formatter = new LLSDXMLFormatter();
			formatter->format(paramsData, presetsXML, LLSDFormatter::OPTIONS_PRETTY);
			presetsXML.close();
			saved = true;
            
			LL_DEBUGS() << "saved preset '" << name << "'; " << paramsData.size() << " parameters" << LL_ENDL;

			if (subdirectory == PRESETS_GRAPHIC)
			{
				gSavedSettings.setString("PresetGraphicActive", name);
				// signal interested parties
				triggerChangeSignal();
			}

			if (subdirectory == PRESETS_CAMERA)
			{
				gSavedSettings.setString("PresetCameraActive", name);
				setCameraDirty(false);
				// signal interested parties
				triggerChangeCameraSignal();
			}
		}
		else
		{
			LL_WARNS("Presets") << "Cannot open for output preset file " << pathName << LL_ENDL;
		}
	}
    else
	{
		LL_INFOS() << "No settings available to be saved" << LL_ENDL;
	}
    
	return saved;
}

bool LLPresetsManager::setPresetNamesInComboBox(const std::string& subdirectory, LLComboBox* combo, EDefaultOptions default_option)
{
	bool sts = true;

	combo->clearRows();

	std::string presets_dir = getPresetsDir(subdirectory);

	if (!presets_dir.empty())
	{
		std::list<std::string> preset_names;
		loadPresetNamesFromDir(presets_dir, preset_names, default_option);

		//std::string preset_graphic_active = gSavedSettings.getString("PresetGraphicActive"); // <FS:Ansariel> Unused

		if (preset_names.begin() != preset_names.end())
		{
			for (std::list<std::string>::const_iterator it = preset_names.begin(); it != preset_names.end(); ++it)
			{
				const std::string& name = *it;
				combo->add(name, LLSD().with(0, name));
			}
		}
		else
		{
			combo->setLabel(LLTrans::getString("preset_combo_label"));
			sts = false;
		}
	}
	return sts;
}

void LLPresetsManager::loadPreset(const std::string& subdirectory, std::string name)
{
	if (LLTrans::getString(PRESETS_DEFAULT) == name)
	{
		name = PRESETS_DEFAULT;
	}


	std::string full_path(getPresetsDir(subdirectory) + gDirUtilp->getDirDelimiter() + LLURI::escape(name) + ".xml");

    LL_DEBUGS() << "attempting to load preset '"<<name<<"' from '"<<full_path<<"'" << LL_ENDL;

	mIsLoadingPreset = true; // <FS:Ansariel> Graphic preset controls independent from XUI
	if(gSavedSettings.loadFromFile(full_path, false, true) > 0)
	{
		if(PRESETS_GRAPHIC == subdirectory)
		{
			gSavedSettings.setString("PresetGraphicActive", name);

			// <FS:Ansariel> Update indirect controls
			LLAvatarComplexityControls::setIndirectControls();

			LLFloaterPreference* instance = LLFloaterReg::findTypedInstance<LLFloaterPreference>("preferences");
			if (instance)
			{
				instance->refreshEnabledGraphics();
			}
			// <FS:Ansariel> Graphic preset controls independent from XUI
			FloaterQuickPrefs* phototools = LLFloaterReg::findTypedInstance<FloaterQuickPrefs>(PHOTOTOOLS_FLOATER);
			if (phototools)
			{
				phototools->refreshSettings();
			}
			// </FS:Ansariel>
			triggerChangeSignal();
		}
		if(PRESETS_CAMERA == subdirectory)
		{
			gSavedSettings.setString("PresetCameraActive", name);
			triggerChangeCameraSignal();
		}
	}
    else
    {
        LL_WARNS("Presets") << "failed to load preset '"<<name<<"' from '"<<full_path<<"'" << LL_ENDL;
    }
	mIsLoadingPreset = false; // <FS:Ansariel> Graphic preset controls independent from XUI
}

bool LLPresetsManager::deletePreset(const std::string& subdirectory, std::string name)
{
	if (LLTrans::getString(PRESETS_DEFAULT) == name)
	{
		name = PRESETS_DEFAULT;
	}

	bool sts = true;

	if (PRESETS_DEFAULT == name)
	{
		// This code should never execute
		LL_WARNS("Presets") << "You are not allowed to delete the default preset." << LL_ENDL;
		sts = false;
	}

	if (gDirUtilp->deleteFilesInDir(getPresetsDir(subdirectory), LLURI::escape(name) + ".xml") < 1)
	{
		LL_WARNS("Presets") << "Error removing preset " << name << " from disk" << LL_ENDL;
		sts = false;
	}

	// If you delete the preset that is currently marked as loaded then also indicate that no preset is loaded.
	if(PRESETS_GRAPHIC == subdirectory)
	{
		if (gSavedSettings.getString("PresetGraphicActive") == name)
		{
			gSavedSettings.setString("PresetGraphicActive", "");
		}
		// signal interested parties
		triggerChangeSignal();
	}

	if(PRESETS_CAMERA == subdirectory)
	{
		if (gSavedSettings.getString("PresetCameraActive") == name)
		{
			gSavedSettings.setString("PresetCameraActive", "");
		}
		// signal interested parties
		triggerChangeCameraSignal();
	}

	return sts;
}

boost::signals2::connection LLPresetsManager::setPresetListChangeCameraCallback(const preset_list_signal_t::slot_type& cb)
{
	return mPresetListChangeCameraSignal.connect(cb);
}

boost::signals2::connection LLPresetsManager::setPresetListChangeCallback(const preset_list_signal_t::slot_type& cb)
{
	return mPresetListChangeSignal.connect(cb);
}


// <FS:Ansariel> Graphic preset controls independent from XUI
void LLPresetsManager::initGraphicPresetControlNames()
{
	mGraphicPresetControls.clear();

	const std::string filename = gDirUtilp->getExpandedFilename(LL_PATH_APP_SETTINGS, "graphic_preset_controls.xml");
	if (LLFile::isfile(filename))
	{
		LLSD controls;
	
		llifstream file(filename.c_str());
		LLSDSerialize::fromXML(controls, file);
		file.close();

		for (LLSD::array_const_iterator it = controls.beginArray(); it != controls.endArray(); ++it)
		{
			mGraphicPresetControls.push_back((*it).asString());
		}
	}
	else
	{
		LL_WARNS() << "Graphic preset controls file missing" << LL_ENDL;
	}
}

void LLPresetsManager::initGraphicPresetControls()
{
	LL_INFOS() << "Initializing graphic preset controls" << LL_ENDL;

	initGraphicPresetControlNames();

	for (std::vector<std::string>::iterator it = mGraphicPresetControls.begin(); it != mGraphicPresetControls.end(); ++it)
	{
		std::string control_name = *it;
		if (gSavedSettings.controlExists(control_name))
		{
			gSavedSettings.getControl(control_name)->getSignal()->connect(boost::bind(&LLPresetsManager::handleGraphicPresetControlChanged, this, _1, _2, _3));
		}
		else if (gSavedPerAccountSettings.controlExists(control_name))
		{
			gSavedPerAccountSettings.getControl(control_name)->getSignal()->connect(boost::bind(&LLPresetsManager::handleGraphicPresetControlChanged, this, _1, _2, _3));
		}
		else
		{
			LL_WARNS() << "Control \"" << control_name << "\" does not exist." << LL_ENDL;
		}
	}
}

void LLPresetsManager::handleGraphicPresetControlChanged(LLControlVariablePtr control, const LLSD& new_value, const LLSD& old_value)
{
	LL_DEBUGS() << "Handling graphic preset control change: control = " << control->getName() << " - new = " << new_value << " - old = " << old_value << LL_ENDL;

	if (!mIsLoadingPreset && (!mIsDrawDistanceSteppingActive || control->getName() != "RenderFarClip"))
	{
		LL_DEBUGS() << "Trigger graphic preset control changed signal" << LL_ENDL;

		gSavedSettings.setString("PresetGraphicActive", "");
		triggerChangeSignal();
	}
}
// </FS:Ansariel><|MERGE_RESOLUTION|>--- conflicted
+++ resolved
@@ -299,11 +299,8 @@
 	}
 	else if(PRESETS_CAMERA == subdirectory)
 	{
-<<<<<<< HEAD
+		// <FS:Ansariel> This wrong the wrong setting upstream and got removed, but it is done for graphic preset
 		gSavedSettings.setString("PresetCameraActive", name);
-
-=======
->>>>>>> 915587de
 		name_list.clear();
 		getControlNames(name_list);
 		name_list.push_back("PresetCameraActive");
