--- conflicted
+++ resolved
@@ -39,10 +39,6 @@
 #include "llsdserialize.h"
 
 #include "lltrans.h"
-<<<<<<< HEAD
-
-=======
->>>>>>> 1a8a5404
 
 
 #define DEBUGGING_FRESHNESS 0
@@ -96,18 +92,6 @@
     params.font_highlight_color = item_color;
     params.allow_drop = allow_drop;
 
-<<<<<<< HEAD
-	// <FS:Ansariel> Inventory specials
-	params.for_inventory = true;
-
-	static LLCachedControl<S32> fsFolderViewItemHeight(*LLUI::getInstance()->mSettingGroups["config"], "FSFolderViewItemHeight");
-	const LLFolderViewItem::Params& default_params = LLUICtrlFactory::getDefaultParams<LLFolderViewItem>();
-	params.item_height = fsFolderViewItemHeight;
-	params.item_top_pad = default_params.item_top_pad - (default_params.item_height - fsFolderViewItemHeight) / 2 - 1;
-	// </FS:Ansariel>
-	
-	return LLUICtrlFactory::create<LLInboxFolderViewFolder>(params);
-=======
     // <FS:Ansariel> Inventory specials
     params.for_inventory = true;
 
@@ -118,7 +102,6 @@
     // </FS:Ansariel>
 
     return LLUICtrlFactory::create<LLInboxFolderViewFolder>(params);
->>>>>>> 1a8a5404
 }
 
 LLFolderViewItem * LLInboxInventoryPanel::createFolderViewItem(LLInvFVBridge * bridge)
@@ -136,18 +119,6 @@
     params.font_color = item_color;
     params.font_highlight_color = item_color;
 
-<<<<<<< HEAD
-	// <FS:Ansariel> Inventory specials
-	params.for_inventory = true;
-
-	static LLCachedControl<S32> fsFolderViewItemHeight(*LLUI::getInstance()->mSettingGroups["config"], "FSFolderViewItemHeight");
-	const LLFolderViewItem::Params& default_params = LLUICtrlFactory::getDefaultParams<LLFolderViewItem>();
-	params.item_height = fsFolderViewItemHeight;
-	params.item_top_pad = default_params.item_top_pad - (default_params.item_height - fsFolderViewItemHeight) / 2 - 1;
-	// </FS:Ansariel>
-
-	return LLUICtrlFactory::create<LLInboxFolderViewItem>(params);
-=======
     // <FS:Ansariel> Inventory specials
     params.for_inventory = true;
 
@@ -158,7 +129,6 @@
     // </FS:Ansariel>
 
     return LLUICtrlFactory::create<LLInboxFolderViewItem>(params);
->>>>>>> 1a8a5404
 }
 
 void LLInboxInventoryPanel::onRemoveItemFreshness(const LLUUID& item_id)
@@ -185,15 +155,9 @@
     LLBadgeOwner(getHandle()),
     mFresh(false)
 {
-<<<<<<< HEAD
-	initBadgeParams(p.new_badge());
-	// <FS:Ansariel> "New" label in Marketplace inbox is not localizable
-	setBadgeLabel(LLStringExplicit(LLTrans::getString("Inbox_Folderview_New")));
-=======
     initBadgeParams(p.new_badge());
     // <FS:Ansariel> "New" label in Marketplace inbox is not localizable
     setBadgeLabel(LLStringExplicit(LLTrans::getString("Inbox_Folderview_New")));
->>>>>>> 1a8a5404
 }
 
 void LLInboxFolderViewFolder::addItem(LLFolderViewItem* item)
@@ -296,15 +260,9 @@
     , LLBadgeOwner(getHandle())
     , mFresh(false)
 {
-<<<<<<< HEAD
-	initBadgeParams(p.new_badge());
-	// <FS:Ansariel> "New" label in Marketplace inbox is not localizable
-	setBadgeLabel(LLStringExplicit(LLTrans::getString("Inbox_Folderview_New")));
-=======
     initBadgeParams(p.new_badge());
     // <FS:Ansariel> "New" label in Marketplace inbox is not localizable
     setBadgeLabel(LLStringExplicit(LLTrans::getString("Inbox_Folderview_New")));
->>>>>>> 1a8a5404
 }
 
 void LLInboxFolderViewItem::addToFolder(LLFolderViewFolder* folder)
