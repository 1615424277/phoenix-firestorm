--- conflicted
+++ resolved
@@ -48,11 +48,7 @@
     mBrowser = getChild<LLMediaCtrl>( "browser" );
     mBrowser->addObserver( this );
 
-<<<<<<< HEAD
-	return true;
-=======
     return true;
->>>>>>> 1a8a5404
 }
 
 ////////////////////////////////////////////////////////////////////////////////
