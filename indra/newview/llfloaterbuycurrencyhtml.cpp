--- conflicted
+++ resolved
@@ -1,127 +1,123 @@
-/**
- * @file llfloaterbuycurrencyhtml.cpp
- * @brief buy currency implemented in HTML floater - uses embedded media browser control
- *
- * $LicenseInfo:firstyear=2010&license=viewerlgpl$
- * Second Life Viewer Source Code
- * Copyright (C) 2010, Linden Research, Inc.
- *
- * This library is free software; you can redistribute it and/or
- * modify it under the terms of the GNU Lesser General Public
- * License as published by the Free Software Foundation;
- * version 2.1 of the License only.
- *
- * This library is distributed in the hope that it will be useful,
- * but WITHOUT ANY WARRANTY; without even the implied warranty of
- * MERCHANTABILITY or FITNESS FOR A PARTICULAR PURPOSE.  See the GNU
- * Lesser General Public License for more details.
- *
- * You should have received a copy of the GNU Lesser General Public
- * License along with this library; if not, write to the Free Software
- * Foundation, Inc., 51 Franklin Street, Fifth Floor, Boston, MA  02110-1301  USA
- *
- * Linden Research, Inc., 945 Battery Street, San Francisco, CA  94111  USA
- * $/LicenseInfo$
- */
-
-#include "llviewerprecompiledheaders.h"
-
-#include "llfloaterbuycurrencyhtml.h"
-#include "llhttpconstants.h"
-#include "llstatusbar.h"
-
-////////////////////////////////////////////////////////////////////////////////
-//
-LLFloaterBuyCurrencyHTML::LLFloaterBuyCurrencyHTML( const LLSD& key ):
-    LLFloater( key ),
-    mSpecificSumRequested( false ),
-    mMessage( "" ),
-    mSum( 0 )
-{
-}
-
-////////////////////////////////////////////////////////////////////////////////
-//
-bool LLFloaterBuyCurrencyHTML::postBuild()
-{
-    // observer media events
-    mBrowser = getChild<LLMediaCtrl>( "browser" );
-    mBrowser->addObserver( this );
-
-<<<<<<< HEAD
-	return true;
-=======
-    return TRUE;
->>>>>>> e1623bb2
-}
-
-////////////////////////////////////////////////////////////////////////////////
-//
-void LLFloaterBuyCurrencyHTML::navigateToFinalURL()
-{
-    // URL for actual currency buy contents is in XUI file
-    std::string buy_currency_url = getString( "buy_currency_url" );
-
-    // replace [LANGUAGE] meta-tag with view language
-    LLStringUtil::format_map_t replace;
-
-    // viewer language
-    replace[ "[LANGUAGE]" ] = LLUI::getLanguage();
-
-    // flag that specific amount requested
-    replace[ "[SPECIFIC_AMOUNT]" ] = ( mSpecificSumRequested ? "y":"n" );
-
-    // amount requested
-    std::ostringstream codec( "" );
-    codec << mSum;
-    replace[ "[SUM]" ] = codec.str();
-
-    // users' current balance
-    codec.clear();
-    codec.str( "" );
-    codec << gStatusBar->getBalance();
-    replace[ "[BAL]" ] = codec.str();
-
-    // message - "This cost L$x,xxx for example
-    replace[ "[MSG]" ] = LLURI::escape( mMessage );
-    LLStringUtil::format( buy_currency_url, replace );
-
-    // write final URL to debug console
-    LL_INFOS() << "Buy currency HTML parsed URL is " << buy_currency_url << LL_ENDL;
-
-    // kick off the navigation
-    mBrowser->navigateTo( buy_currency_url, HTTP_CONTENT_TEXT_HTML );
-}
-
-////////////////////////////////////////////////////////////////////////////////
-//
-void LLFloaterBuyCurrencyHTML::handleMediaEvent( LLPluginClassMedia* self, EMediaEvent event )
-{
-    // placeholder for now - just in case we want to catch media events
-    if ( LLPluginClassMediaOwner::MEDIA_EVENT_NAVIGATE_COMPLETE == event )
-    {
-        // update currency after we complete a navigation since there are many ways
-        // this can result in a different L$ balance
-        LLStatusBar::sendMoneyBalanceRequest();
-    };
-}
-
-////////////////////////////////////////////////////////////////////////////////
-//
-void LLFloaterBuyCurrencyHTML::onClose( bool app_quitting )
-{
-    // Update L$ balance one more time
-    LLStatusBar::sendMoneyBalanceRequest();
-
-    destroy();
-}
-
-////////////////////////////////////////////////////////////////////////////////
-//
-void LLFloaterBuyCurrencyHTML::setParams( bool specific_sum_requested, const std::string& message, S32 sum )
-{
-    // save these away - used to construct URL later
-    mSpecificSumRequested = specific_sum_requested;
-    mMessage = message;
-    mSum = sum;
-}+/**
+ * @file llfloaterbuycurrencyhtml.cpp
+ * @brief buy currency implemented in HTML floater - uses embedded media browser control
+ *
+ * $LicenseInfo:firstyear=2010&license=viewerlgpl$
+ * Second Life Viewer Source Code
+ * Copyright (C) 2010, Linden Research, Inc.
+ *
+ * This library is free software; you can redistribute it and/or
+ * modify it under the terms of the GNU Lesser General Public
+ * License as published by the Free Software Foundation;
+ * version 2.1 of the License only.
+ *
+ * This library is distributed in the hope that it will be useful,
+ * but WITHOUT ANY WARRANTY; without even the implied warranty of
+ * MERCHANTABILITY or FITNESS FOR A PARTICULAR PURPOSE.  See the GNU
+ * Lesser General Public License for more details.
+ *
+ * You should have received a copy of the GNU Lesser General Public
+ * License along with this library; if not, write to the Free Software
+ * Foundation, Inc., 51 Franklin Street, Fifth Floor, Boston, MA  02110-1301  USA
+ *
+ * Linden Research, Inc., 945 Battery Street, San Francisco, CA  94111  USA
+ * $/LicenseInfo$
+ */
+
+#include "llviewerprecompiledheaders.h"
+
+#include "llfloaterbuycurrencyhtml.h"
+#include "llhttpconstants.h"
+#include "llstatusbar.h"
+
+////////////////////////////////////////////////////////////////////////////////
+//
+LLFloaterBuyCurrencyHTML::LLFloaterBuyCurrencyHTML( const LLSD& key ):
+    LLFloater( key ),
+    mSpecificSumRequested( false ),
+    mMessage( "" ),
+    mSum( 0 )
+{
+}
+
+////////////////////////////////////////////////////////////////////////////////
+//
+bool LLFloaterBuyCurrencyHTML::postBuild()
+{
+    // observer media events
+    mBrowser = getChild<LLMediaCtrl>( "browser" );
+    mBrowser->addObserver( this );
+
+    return true;
+}
+
+////////////////////////////////////////////////////////////////////////////////
+//
+void LLFloaterBuyCurrencyHTML::navigateToFinalURL()
+{
+    // URL for actual currency buy contents is in XUI file
+    std::string buy_currency_url = getString( "buy_currency_url" );
+
+    // replace [LANGUAGE] meta-tag with view language
+    LLStringUtil::format_map_t replace;
+
+    // viewer language
+    replace[ "[LANGUAGE]" ] = LLUI::getLanguage();
+
+    // flag that specific amount requested
+    replace[ "[SPECIFIC_AMOUNT]" ] = ( mSpecificSumRequested ? "y":"n" );
+
+    // amount requested
+    std::ostringstream codec( "" );
+    codec << mSum;
+    replace[ "[SUM]" ] = codec.str();
+
+    // users' current balance
+    codec.clear();
+    codec.str( "" );
+    codec << gStatusBar->getBalance();
+    replace[ "[BAL]" ] = codec.str();
+
+    // message - "This cost L$x,xxx for example
+    replace[ "[MSG]" ] = LLURI::escape( mMessage );
+    LLStringUtil::format( buy_currency_url, replace );
+
+    // write final URL to debug console
+    LL_INFOS() << "Buy currency HTML parsed URL is " << buy_currency_url << LL_ENDL;
+
+    // kick off the navigation
+    mBrowser->navigateTo( buy_currency_url, HTTP_CONTENT_TEXT_HTML );
+}
+
+////////////////////////////////////////////////////////////////////////////////
+//
+void LLFloaterBuyCurrencyHTML::handleMediaEvent( LLPluginClassMedia* self, EMediaEvent event )
+{
+    // placeholder for now - just in case we want to catch media events
+    if ( LLPluginClassMediaOwner::MEDIA_EVENT_NAVIGATE_COMPLETE == event )
+    {
+        // update currency after we complete a navigation since there are many ways
+        // this can result in a different L$ balance
+        LLStatusBar::sendMoneyBalanceRequest();
+    };
+}
+
+////////////////////////////////////////////////////////////////////////////////
+//
+void LLFloaterBuyCurrencyHTML::onClose( bool app_quitting )
+{
+    // Update L$ balance one more time
+    LLStatusBar::sendMoneyBalanceRequest();
+
+    destroy();
+}
+
+////////////////////////////////////////////////////////////////////////////////
+//
+void LLFloaterBuyCurrencyHTML::setParams( bool specific_sum_requested, const std::string& message, S32 sum )
+{
+    // save these away - used to construct URL later
+    mSpecificSumRequested = specific_sum_requested;
+    mMessage = message;
+    mSum = sum;
+}