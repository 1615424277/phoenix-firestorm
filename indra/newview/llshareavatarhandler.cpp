/**
 * @file llshareavatarhandler.cpp
 * @brief slapp to handle sharing with an avatar
 *
 * $LicenseInfo:firstyear=2001&license=viewerlgpl$
 * Second Life Viewer Source Code
 * Copyright (C) 2010, Linden Research, Inc.
 *
 * This library is free software; you can redistribute it and/or
 * modify it under the terms of the GNU Lesser General Public
 * License as published by the Free Software Foundation;
 * version 2.1 of the License only.
 *
 * This library is distributed in the hope that it will be useful,
 * but WITHOUT ANY WARRANTY; without even the implied warranty of
 * MERCHANTABILITY or FITNESS FOR A PARTICULAR PURPOSE.  See the GNU
 * Lesser General Public License for more details.
 *
 * You should have received a copy of the GNU Lesser General Public
 * License along with this library; if not, write to the Free Software
 * Foundation, Inc., 51 Franklin Street, Fifth Floor, Boston, MA  02110-1301  USA
 *
 * Linden Research, Inc., 945 Battery Street, San Francisco, CA  94111  USA
 * $/LicenseInfo$
 */

#include "llviewerprecompiledheaders.h"
#include "llcommandhandler.h"
#include "llavataractions.h"
#include "llnotificationsutil.h"
#include "llui.h"

class LLShareWithAvatarHandler : public LLCommandHandler
{
public:
    // requires trusted browser to trigger
    LLShareWithAvatarHandler() : LLCommandHandler("sharewithavatar", UNTRUSTED_THROTTLE)
    {
    }

    bool handle(const LLSD& params, const LLSD& query_map, const std::string& grid, LLMediaCtrl* web)
    {
        if (!LLUI::getInstance()->mSettingGroups["config"]->getBOOL("EnableAvatarShare"))
        {
            LLNotificationsUtil::add("NoAvatarShare", LLSD(), LLSD(), std::string("SwitchToStandardSkinAndQuit"));
            return true;
        }

        //Make sure we have some parameters
        if (params.size() == 0)
        {
            return false;
        }

        //Get the ID
        LLUUID id;
        if (!id.set( params[0], false ))
        {
            return false;
        }

<<<<<<< HEAD
		//Make sure we have some parameters
		if (params.size() == 0)
		{
			return false;
		}
		
		//Get the ID
		LLUUID id;
		if (!id.set( params[0], false ))
		{
			return false;
		}
		
		//instigate share with this avatar
		LLAvatarActions::share( id );		
		return true;
	}
=======
        //instigate share with this avatar
        LLAvatarActions::share( id );
        return true;
    }
>>>>>>> 1a8a5404
};
LLShareWithAvatarHandler gShareWithAvatar;<|MERGE_RESOLUTION|>--- conflicted
+++ resolved
@@ -59,29 +59,9 @@
             return false;
         }
 
-<<<<<<< HEAD
-		//Make sure we have some parameters
-		if (params.size() == 0)
-		{
-			return false;
-		}
-		
-		//Get the ID
-		LLUUID id;
-		if (!id.set( params[0], false ))
-		{
-			return false;
-		}
-		
-		//instigate share with this avatar
-		LLAvatarActions::share( id );		
-		return true;
-	}
-=======
         //instigate share with this avatar
         LLAvatarActions::share( id );
         return true;
     }
->>>>>>> 1a8a5404
 };
 LLShareWithAvatarHandler gShareWithAvatar;