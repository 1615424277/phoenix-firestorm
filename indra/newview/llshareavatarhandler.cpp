/**
 * @file llshareavatarhandler.cpp
 * @brief slapp to handle sharing with an avatar
 *
 * $LicenseInfo:firstyear=2001&license=viewerlgpl$
 * Second Life Viewer Source Code
 * Copyright (C) 2010, Linden Research, Inc.
 *
 * This library is free software; you can redistribute it and/or
 * modify it under the terms of the GNU Lesser General Public
 * License as published by the Free Software Foundation;
 * version 2.1 of the License only.
 *
 * This library is distributed in the hope that it will be useful,
 * but WITHOUT ANY WARRANTY; without even the implied warranty of
 * MERCHANTABILITY or FITNESS FOR A PARTICULAR PURPOSE.  See the GNU
 * Lesser General Public License for more details.
 *
 * You should have received a copy of the GNU Lesser General Public
 * License along with this library; if not, write to the Free Software
 * Foundation, Inc., 51 Franklin Street, Fifth Floor, Boston, MA  02110-1301  USA
 *
 * Linden Research, Inc., 945 Battery Street, San Francisco, CA  94111  USA
 * $/LicenseInfo$
 */

#include "llviewerprecompiledheaders.h"
#include "llcommandhandler.h"
#include "llavataractions.h"
#include "llnotificationsutil.h"
#include "llui.h"

class LLShareWithAvatarHandler : public LLCommandHandler
{
public:
    // requires trusted browser to trigger
    LLShareWithAvatarHandler() : LLCommandHandler("sharewithavatar", UNTRUSTED_THROTTLE)
    {
    }

    bool handle(const LLSD& params, const LLSD& query_map, const std::string& grid, LLMediaCtrl* web)
    {
        if (!LLUI::getInstance()->mSettingGroups["config"]->getBOOL("EnableAvatarShare"))
        {
            LLNotificationsUtil::add("NoAvatarShare", LLSD(), LLSD(), std::string("SwitchToStandardSkinAndQuit"));
            return true;
        }

        //Make sure we have some parameters
        if (params.size() == 0)
        {
            return false;
        }

        //Get the ID
        LLUUID id;
        if (!id.set( params[0], FALSE ))
        {
            return false;
        }

<<<<<<< HEAD
		//Make sure we have some parameters
		if (params.size() == 0)
		{
			return false;
		}
		
		//Get the ID
		LLUUID id;
		if (!id.set( params[0], false ))
		{
			return false;
		}
		
		//instigate share with this avatar
		LLAvatarActions::share( id );		
		return true;
	}
=======
        //instigate share with this avatar
        LLAvatarActions::share( id );
        return true;
    }
>>>>>>> e1623bb2
};
LLShareWithAvatarHandler gShareWithAvatar;<|MERGE_RESOLUTION|>--- conflicted
+++ resolved
@@ -1,87 +1,67 @@
-/**
- * @file llshareavatarhandler.cpp
- * @brief slapp to handle sharing with an avatar
- *
- * $LicenseInfo:firstyear=2001&license=viewerlgpl$
- * Second Life Viewer Source Code
- * Copyright (C) 2010, Linden Research, Inc.
- *
- * This library is free software; you can redistribute it and/or
- * modify it under the terms of the GNU Lesser General Public
- * License as published by the Free Software Foundation;
- * version 2.1 of the License only.
- *
- * This library is distributed in the hope that it will be useful,
- * but WITHOUT ANY WARRANTY; without even the implied warranty of
- * MERCHANTABILITY or FITNESS FOR A PARTICULAR PURPOSE.  See the GNU
- * Lesser General Public License for more details.
- *
- * You should have received a copy of the GNU Lesser General Public
- * License along with this library; if not, write to the Free Software
- * Foundation, Inc., 51 Franklin Street, Fifth Floor, Boston, MA  02110-1301  USA
- *
- * Linden Research, Inc., 945 Battery Street, San Francisco, CA  94111  USA
- * $/LicenseInfo$
- */
-
-#include "llviewerprecompiledheaders.h"
-#include "llcommandhandler.h"
-#include "llavataractions.h"
-#include "llnotificationsutil.h"
-#include "llui.h"
-
-class LLShareWithAvatarHandler : public LLCommandHandler
-{
-public:
-    // requires trusted browser to trigger
-    LLShareWithAvatarHandler() : LLCommandHandler("sharewithavatar", UNTRUSTED_THROTTLE)
-    {
-    }
-
-    bool handle(const LLSD& params, const LLSD& query_map, const std::string& grid, LLMediaCtrl* web)
-    {
-        if (!LLUI::getInstance()->mSettingGroups["config"]->getBOOL("EnableAvatarShare"))
-        {
-            LLNotificationsUtil::add("NoAvatarShare", LLSD(), LLSD(), std::string("SwitchToStandardSkinAndQuit"));
-            return true;
-        }
-
-        //Make sure we have some parameters
-        if (params.size() == 0)
-        {
-            return false;
-        }
-
-        //Get the ID
-        LLUUID id;
-        if (!id.set( params[0], FALSE ))
-        {
-            return false;
-        }
-
-<<<<<<< HEAD
-		//Make sure we have some parameters
-		if (params.size() == 0)
-		{
-			return false;
-		}
-		
-		//Get the ID
-		LLUUID id;
-		if (!id.set( params[0], false ))
-		{
-			return false;
-		}
-		
-		//instigate share with this avatar
-		LLAvatarActions::share( id );		
-		return true;
-	}
-=======
-        //instigate share with this avatar
-        LLAvatarActions::share( id );
-        return true;
-    }
->>>>>>> e1623bb2
-};
-LLShareWithAvatarHandler gShareWithAvatar;+/**
+ * @file llshareavatarhandler.cpp
+ * @brief slapp to handle sharing with an avatar
+ *
+ * $LicenseInfo:firstyear=2001&license=viewerlgpl$
+ * Second Life Viewer Source Code
+ * Copyright (C) 2010, Linden Research, Inc.
+ *
+ * This library is free software; you can redistribute it and/or
+ * modify it under the terms of the GNU Lesser General Public
+ * License as published by the Free Software Foundation;
+ * version 2.1 of the License only.
+ *
+ * This library is distributed in the hope that it will be useful,
+ * but WITHOUT ANY WARRANTY; without even the implied warranty of
+ * MERCHANTABILITY or FITNESS FOR A PARTICULAR PURPOSE.  See the GNU
+ * Lesser General Public License for more details.
+ *
+ * You should have received a copy of the GNU Lesser General Public
+ * License along with this library; if not, write to the Free Software
+ * Foundation, Inc., 51 Franklin Street, Fifth Floor, Boston, MA  02110-1301  USA
+ *
+ * Linden Research, Inc., 945 Battery Street, San Francisco, CA  94111  USA
+ * $/LicenseInfo$
+ */
+
+#include "llviewerprecompiledheaders.h"
+#include "llcommandhandler.h"
+#include "llavataractions.h"
+#include "llnotificationsutil.h"
+#include "llui.h"
+
+class LLShareWithAvatarHandler : public LLCommandHandler
+{
+public:
+    // requires trusted browser to trigger
+    LLShareWithAvatarHandler() : LLCommandHandler("sharewithavatar", UNTRUSTED_THROTTLE)
+    {
+    }
+
+    bool handle(const LLSD& params, const LLSD& query_map, const std::string& grid, LLMediaCtrl* web)
+    {
+        if (!LLUI::getInstance()->mSettingGroups["config"]->getBOOL("EnableAvatarShare"))
+        {
+            LLNotificationsUtil::add("NoAvatarShare", LLSD(), LLSD(), std::string("SwitchToStandardSkinAndQuit"));
+            return true;
+        }
+
+        //Make sure we have some parameters
+        if (params.size() == 0)
+        {
+            return false;
+        }
+
+        //Get the ID
+        LLUUID id;
+        if (!id.set( params[0], false ))
+        {
+            return false;
+        }
+
+        //instigate share with this avatar
+        LLAvatarActions::share( id );
+        return true;
+    }
+};
+LLShareWithAvatarHandler gShareWithAvatar;