/**
 * @file llvocache.cpp
 * @brief Cache of objects on the viewer.
 *
 * $LicenseInfo:firstyear=2003&license=viewerlgpl$
 * Second Life Viewer Source Code
 * Copyright (C) 2010, Linden Research, Inc.
 *
 * This library is free software; you can redistribute it and/or
 * modify it under the terms of the GNU Lesser General Public
 * License as published by the Free Software Foundation;
 * version 2.1 of the License only.
 *
 * This library is distributed in the hope that it will be useful,
 * but WITHOUT ANY WARRANTY; without even the implied warranty of
 * MERCHANTABILITY or FITNESS FOR A PARTICULAR PURPOSE.  See the GNU
 * Lesser General Public License for more details.
 *
 * You should have received a copy of the GNU Lesser General Public
 * License along with this library; if not, write to the Free Software
 * Foundation, Inc., 51 Franklin Street, Fifth Floor, Boston, MA  02110-1301  USA
 *
 * Linden Research, Inc., 945 Battery Street, San Francisco, CA  94111  USA
 * $/LicenseInfo$
 */

#include "llviewerprecompiledheaders.h"
#include "llvocache.h"
#include "llregionhandle.h"
#include "llviewercontrol.h"
#include "llviewerobjectlist.h"
#include "lldrawable.h"
#include "llviewerregion.h"
#include "llagentcamera.h"
#include "llsdserialize.h"
#include "llagent.h" // <FS:Beq/> For gAgent
#include "llworld.h" // For LLWorld::getInstance()

//static variables
U32 LLVOCacheEntry::sMinFrameRange = 0;
F32 LLVOCacheEntry::sNearRadius = 1.0f;
F32 LLVOCacheEntry::sRearFarRadius = 1.0f;
F32 LLVOCacheEntry::sFrontPixelThreshold = 1.0f;
F32 LLVOCacheEntry::sRearPixelThreshold = 1.0f;
bool LLVOCachePartition::sNeedsOcclusionCheck = false;

const S32 ENTRY_HEADER_SIZE = 6 * sizeof(S32);
const S32 MAX_ENTRY_BODY_SIZE = 10000;

bool check_read(LLAPRFile* apr_file, void* src, S32 n_bytes)
{
    return apr_file->read(src, n_bytes) == n_bytes ;
}

bool check_write(LLAPRFile* apr_file, void* src, S32 n_bytes)
{
    return apr_file->write(src, n_bytes) == n_bytes ;
}

// Material Override Cache needs a version label, so we can upgrade this later.
const std::string LLGLTFOverrideCacheEntry::VERSION_LABEL = {"GLTFCacheVer"};
const int LLGLTFOverrideCacheEntry::VERSION = 1;

bool LLGLTFOverrideCacheEntry::fromLLSD(const LLSD& data)
{
    LL_PROFILE_ZONE_SCOPED_CATEGORY_NETWORK;

    llassert(data.has("local_id"));
    llassert(data.has("object_id"));
    llassert(data.has("region_handle_x") && data.has("region_handle_y"));

    if (!data.has("local_id"))
    {
        return false;
    }

    if (data.has("region_handle_x") && data.has("region_handle_y"))
    {
        // TODO start requiring this once server sends this for all messages
        U32 region_handle_y = data["region_handle_y"].asInteger();
        U32 region_handle_x = data["region_handle_x"].asInteger();
        mRegionHandle = to_region_handle(region_handle_x, region_handle_y);
    }
    else
    {
        return false;
    }

    mLocalId = data["local_id"].asInteger();
    mObjectId = data["object_id"];

    // message should be interpreted thusly:
    ///  sides is a list of face indices
    //   gltf_llsd is a list of corresponding GLTF override LLSD
    //   any side not represented in "sides" has no override
    if (data.has("sides") && data.has("gltf_llsd"))
    {
        LLSD const& sides = data.get("sides");
        LLSD const& gltf_llsd = data.get("gltf_llsd");

        if (sides.isArray() && gltf_llsd.isArray() &&
            sides.size() != 0 &&
            sides.size() == gltf_llsd.size())
        {
            for (int i = 0; i < sides.size(); ++i)
            {
                S32 side_idx = sides[i].asInteger();
                mSides[side_idx] = gltf_llsd[i];
                LLGLTFMaterial* override_mat = new LLGLTFMaterial();
                override_mat->applyOverrideLLSD(gltf_llsd[i]);
                mGLTFMaterial[side_idx] = override_mat;
            }
        }
        else
        {
            LL_WARNS_IF(sides.size() != 0, "GLTF") << "broken override cache entry" << LL_ENDL;
        }
    }

    llassert(mSides.size() == mGLTFMaterial.size());
#ifdef SHOW_ASSERT
    for (auto const & side : mSides)
    {
        // check that mSides and mGLTFMaterial have exactly the same keys present
        llassert(mGLTFMaterial.count(side.first) == 1);
    }
#endif

    return true;
}

LLSD LLGLTFOverrideCacheEntry::toLLSD() const
{
    LL_PROFILE_ZONE_SCOPED_CATEGORY_NETWORK;
    LLSD data;
    U32 region_handle_x, region_handle_y;
    from_region_handle(mRegionHandle, &region_handle_x, &region_handle_y);
    data["region_handle_y"] = LLSD::Integer(region_handle_y);
    data["region_handle_x"] = LLSD::Integer(region_handle_x);

    data["object_id"] = mObjectId;
    data["local_id"] = (LLSD::Integer) mLocalId;

    llassert(mSides.size() == mGLTFMaterial.size());
    for (auto const & side : mSides)
    {
        // check that mSides and mGLTFMaterial have exactly the same keys present
        llassert(mGLTFMaterial.count(side.first) == 1);
        data["sides"].append(LLSD::Integer(side.first));
        data["gltf_llsd"].append(side.second);
    }

    return data;
}

//---------------------------------------------------------------------------
// LLVOCacheEntry
//---------------------------------------------------------------------------

LLVOCacheEntry::LLVOCacheEntry(U32 local_id, U32 crc, LLDataPackerBinaryBuffer &dp)
:   LLViewerOctreeEntryData(LLViewerOctreeEntry::LLVOCACHEENTRY),
    mLocalID(local_id),
    mCRC(crc),
    mUpdateFlags(-1),
    mHitCount(0),
    mDupeCount(0),
    mCRCChangeCount(0),
    mState(INACTIVE),
    mSceneContrib(0.f),
    mValid(true),
    mParentID(0),
    mBSphereRadius(-1.0f)
{
    mBuffer = new U8[dp.getBufferSize()];
    mDP.assignBuffer(mBuffer, dp.getBufferSize());
    mDP = dp;
}

LLVOCacheEntry::LLVOCacheEntry()
:   LLViewerOctreeEntryData(LLViewerOctreeEntry::LLVOCACHEENTRY),
    mLocalID(0),
    mCRC(0),
    mUpdateFlags(-1),
    mHitCount(0),
    mDupeCount(0),
    mCRCChangeCount(0),
    mBuffer(NULL),
    mState(INACTIVE),
    mSceneContrib(0.f),
    mValid(true),
    mParentID(0),
    mBSphereRadius(-1.0f)
{
    mDP.assignBuffer(mBuffer, 0);
}

LLVOCacheEntry::LLVOCacheEntry(LLAPRFile* apr_file)
:   LLViewerOctreeEntryData(LLViewerOctreeEntry::LLVOCACHEENTRY),
    mBuffer(NULL),
    mUpdateFlags(-1),
    mState(INACTIVE),
    mSceneContrib(0.f),
    mValid(false),
    mParentID(0),
    mBSphereRadius(-1.0f)
{
    S32 size = -1;
    bool success;
    static U8 data_buffer[ENTRY_HEADER_SIZE];

    mDP.assignBuffer(mBuffer, 0);

    success = check_read(apr_file, (void *)data_buffer, ENTRY_HEADER_SIZE);
    if (success)
    {
        memcpy(&mLocalID, data_buffer, sizeof(U32));
        memcpy(&mCRC, data_buffer + sizeof(U32), sizeof(U32));
        memcpy(&mHitCount, data_buffer + (2 * sizeof(U32)), sizeof(S32));
        memcpy(&mDupeCount, data_buffer + (3 * sizeof(U32)), sizeof(S32));
        memcpy(&mCRCChangeCount, data_buffer + (4 * sizeof(U32)), sizeof(S32));
        memcpy(&size, data_buffer + (5 * sizeof(U32)), sizeof(S32));

        // Corruption in the cache entries
        if ((size > MAX_ENTRY_BODY_SIZE) || (size < 1))
        {
            // We've got a bogus size, skip reading it.
            // We won't bother seeking, because the rest of this file
            // is likely bogus, and will be tossed anyway.
            LL_WARNS() << "Bogus cache entry, size " << size << ", aborting!" << LL_ENDL;
            success = false;
        }
    }
    if(success && size > 0)
    {
        mBuffer = new U8[size];
        success = check_read(apr_file, mBuffer, size);

        if(success)
        {
            mDP.assignBuffer(mBuffer, size);
        }
        else
        {
            // Improve logging around vocache
            LL_WARNS() << "Error loading cache entry for " << mLocalID << ", size " << size << " aborting!" << LL_ENDL;
            delete[] mBuffer ;
            mBuffer = NULL ;
        }
    }

    if(!success)
    {
        mLocalID = 0;
        mCRC = 0;
        mHitCount = 0;
        mDupeCount = 0;
        mCRCChangeCount = 0;
        mBuffer = NULL;
        mEntry = NULL;
        mState = INACTIVE;
    }
}

LLVOCacheEntry::~LLVOCacheEntry()
{
    mDP.freeBuffer();
}

void LLVOCacheEntry::updateEntry(U32 crc, LLDataPackerBinaryBuffer &dp)
{
    if(mCRC != crc)
    {
        mCRC = crc;
        mCRCChangeCount++;
    }

    mDP.freeBuffer();

    llassert_always(dp.getBufferSize() > 0);
    mBuffer = new U8[dp.getBufferSize()];
    mDP.assignBuffer(mBuffer, dp.getBufferSize());
    mDP = dp;
}

void LLVOCacheEntry::setParentID(U32 id)
{
    if(mParentID != id)
    {
        removeAllChildren();
        mParentID = id;
    }
}

void LLVOCacheEntry::removeAllChildren()
{
    if(mChildrenList.empty())
    {
        return;
    }

    for(vocache_entry_set_t::iterator iter = mChildrenList.begin(); iter != mChildrenList.end(); ++iter)
    {
        (*iter)->setParentID(0);
    }
    mChildrenList.clear();

    return;
}

//virtual
void LLVOCacheEntry::setOctreeEntry(LLViewerOctreeEntry* entry)
{
    if(!entry && mDP.getBufferSize() > 0)
    {
        LLUUID fullid;
        LLViewerObject::unpackUUID(&mDP, fullid, "ID");

        LLViewerObject* obj = gObjectList.findObject(fullid);
        if(obj && obj->mDrawable)
        {
            entry = obj->mDrawable->getEntry();
        }
    }

    LLViewerOctreeEntryData::setOctreeEntry(entry);
}

void LLVOCacheEntry::setState(U32 state)
{
    if(state > LOW_BITS) //special states
    {
        mState |= (HIGH_BITS & state);
        return;
    }

    //
    //otherwise LOW_BITS states
    //
    clearState(LOW_BITS);
    mState |= (LOW_BITS & state);

    if(getState() == ACTIVE)
    {
        const S32 MIN_INTERVAL = 64 + sMinFrameRange;
        U32 last_visible = getVisible();

        setVisible();

        U32 cur_visible = getVisible();
        if(cur_visible - last_visible > MIN_INTERVAL ||
            cur_visible < MIN_INTERVAL)
        {
            mLastCameraUpdated = 0; //reset
        }
        else
        {
            mLastCameraUpdated = LLViewerRegion::sLastCameraUpdated;
        }
    }
}

void LLVOCacheEntry::addChild(LLVOCacheEntry* entry)
{
    llassert(entry != NULL);
    llassert(entry->getParentID() == mLocalID);
    llassert(entry->getEntry() != NULL);

    if(!entry || !entry->getEntry() || entry->getParentID() != mLocalID)
    {
        return;
    }

    mChildrenList.insert(entry);

    //update parent bbox
    if(getEntry() != NULL && isState(INACTIVE))
    {
        updateParentBoundingInfo(entry);
        resetVisible();
    }
}

void LLVOCacheEntry::removeChild(LLVOCacheEntry* entry)
{
    entry->setParentID(0);

    vocache_entry_set_t::iterator iter = mChildrenList.find(entry);
    if(iter != mChildrenList.end())
    {
        mChildrenList.erase(iter);
    }
}

//remove the first child, and return it.
LLVOCacheEntry* LLVOCacheEntry::getChild()
{
    LLVOCacheEntry* child = NULL;
    vocache_entry_set_t::iterator iter = mChildrenList.begin();
    if(iter != mChildrenList.end())
    {
        child = *iter;
        mChildrenList.erase(iter);
    }

    return child;
}

LLDataPackerBinaryBuffer *LLVOCacheEntry::getDP()
{
    if (mDP.getBufferSize() == 0)
    {
        //LL_INFOS() << "Not getting cache entry, invalid!" << LL_ENDL;
        return NULL;
    }

    return &mDP;
}

void LLVOCacheEntry::recordHit()
{
    mHitCount++;
}


void LLVOCacheEntry::dump() const
{
    LL_INFOS() << "local " << mLocalID
        << " crc " << mCRC
        << " hits " << mHitCount
        << " dupes " << mDupeCount
        << " change " << mCRCChangeCount
        << LL_ENDL;
}

S32 LLVOCacheEntry::writeToBuffer(U8 *data_buffer) const
{
    S32 size = mDP.getBufferSize();

    if (size > MAX_ENTRY_BODY_SIZE)
    {
        LL_WARNS() << "Failed to write entry with size above allowed limit: " << size << LL_ENDL;
        return 0;
    }

    memcpy(data_buffer, &mLocalID, sizeof(U32));
    memcpy(data_buffer + sizeof(U32), &mCRC, sizeof(U32));
    memcpy(data_buffer + (2 * sizeof(U32)), &mHitCount, sizeof(S32));
    memcpy(data_buffer + (3 * sizeof(U32)), &mDupeCount, sizeof(S32));
    memcpy(data_buffer + (4 * sizeof(U32)), &mCRCChangeCount, sizeof(S32));
    memcpy(data_buffer + (5 * sizeof(U32)), &size, sizeof(S32));
    memcpy(data_buffer + ENTRY_HEADER_SIZE, (void*)mBuffer, size);

    return ENTRY_HEADER_SIZE + size;
}

#ifndef LL_TEST
//static
void LLVOCacheEntry::updateDebugSettings()
{
    static LLFrameTimer timer;
    if(timer.getElapsedTimeF32() < 1.0f) //update frequency once per second.
    {
        return;
    }
    timer.reset();

    //objects within the view frustum whose visible area is greater than this threshold will be loaded
    static LLCachedControl<F32> front_pixel_threshold(gSavedSettings,"SceneLoadFrontPixelThreshold");
    sFrontPixelThreshold = front_pixel_threshold;

    //objects out of the view frustum whose visible area is greater than this threshold will remain loaded
    static LLCachedControl<F32> rear_pixel_threshold(gSavedSettings,"SceneLoadRearPixelThreshold");
    sRearPixelThreshold = rear_pixel_threshold;
    sRearPixelThreshold = llmax(sRearPixelThreshold, sFrontPixelThreshold); //can not be smaller than sFrontPixelThreshold.

    //make parameters adaptive to memory usage
    //starts to put restrictions from low_mem_bound_MB, apply tightest restrictions when hits high_mem_bound_MB
    static LLCachedControl<U32> low_mem_bound_MB(gSavedSettings,"SceneLoadLowMemoryBound");
    static LLCachedControl<U32> high_mem_bound_MB(gSavedSettings,"SceneLoadHighMemoryBound");

    LLMemory::updateMemoryInfo() ;
    U32 allocated_mem = LLMemory::getAllocatedMemKB().value();
    static const F32 KB_to_MB = 1.f / 1024.f;
    // <FS:Beq> FIRE-32688 Area search and other visibility issues
    // If this machine has limited RAM, then restore the LL defaults.
    // So long as we have at least 8GB of RAM, then we will use our values.
    if( LLMemory::getAvailableMemKB() * KB_to_MB < 8096 )
    {
        if( (U32)low_mem_bound_MB > 768 )
        {
            gSavedSettings.setU32("SceneLoadLowMemoryBound", 768);
        }
        if( (U32)high_mem_bound_MB > 2048 )
        {
            gSavedSettings.setU32("SceneLoadLowMemoryBound", 2048);
        }
    }
    // </FS:Beq>
    U32 clamped_memory = llclamp(allocated_mem * KB_to_MB, (F32) low_mem_bound_MB, (F32) high_mem_bound_MB);
    const F32 adjust_range = high_mem_bound_MB - low_mem_bound_MB;
    const F32 adjust_factor = (high_mem_bound_MB - clamped_memory) / adjust_range; // [0, 1]

    //min radius: all objects within this radius remain loaded in memory
    static LLCachedControl<F32> min_radius(gSavedSettings,"SceneLoadMinRadius");
    static const F32 MIN_RADIUS = 1.0f;
    const F32 draw_radius = gAgentCamera.mDrawDistance;
    const F32 clamped_min_radius = llclamp((F32) min_radius, MIN_RADIUS, draw_radius); // [1, mDrawDistance]
    sNearRadius = MIN_RADIUS + ((clamped_min_radius - MIN_RADIUS) * adjust_factor);

    // a percentage of draw distance beyond which all objects outside of view frustum will be unloaded, regardless of pixel threshold
    static LLCachedControl<F32> rear_max_radius_frac(gSavedSettings,"SceneLoadRearMaxRadiusFraction");
    const F32 min_radius_plus_one = sNearRadius + 1.f;
    const F32 max_radius = rear_max_radius_frac * gAgentCamera.mDrawDistance;
    const F32 clamped_max_radius = llclamp(max_radius, min_radius_plus_one, draw_radius); // [sNearRadius, mDrawDistance]
    sRearFarRadius = min_radius_plus_one + ((clamped_max_radius - min_radius_plus_one) * adjust_factor);

    //the number of frames invisible objects stay in memory
    static LLCachedControl<U32> inv_obj_time(gSavedSettings,"NonvisibleObjectsInMemoryTime");
    static const U32 MIN_FRAMES = 10;
    // <FS:Beq> FIRE-32688 Area search and other visibility
    // static const U32 MAX_FRAMES = 64;
    // 64 frames for many users now is about a second. Having this as the longest we wait before purging leads to excessively aggressive purging.
    static const U32 MAX_FRAMES = 1024;
    // </FS:Beq>
    const U32 clamped_frames = inv_obj_time ? llclamp((U32) inv_obj_time, MIN_FRAMES, MAX_FRAMES) : MAX_FRAMES; // [10, 64], with zero => 64
    sMinFrameRange = MIN_FRAMES + ((clamped_frames - MIN_FRAMES) * adjust_factor);
}
#endif // LL_TEST

//static
F32 LLVOCacheEntry::getSquaredPixelThreshold(bool is_front)
{
    F32 threshold;
    if(is_front)
    {
        threshold = sFrontPixelThreshold;
    }
    else
    {
        threshold = sRearPixelThreshold;
    }

    //object projected area threshold
    F32 pixel_meter_ratio = LLViewerCamera::getInstance()->getPixelMeterRatio();
    F32 projection_threshold = pixel_meter_ratio > 0.f ? threshold / pixel_meter_ratio : 0.f;
    projection_threshold *= projection_threshold;

    return projection_threshold;
}

extern bool gCubeSnapshot;

bool LLVOCacheEntry::isAnyVisible(const LLVector4a& camera_origin, const LLVector4a& local_camera_origin, F32 dist_threshold)
{
<<<<<<< HEAD
    if( gAgent.getFSAreaSearchActive() ) { return true; } // <FS:Beq/> FIRE-32688 Area Search improvements
=======
#if 0
    // this is ill-conceived and should be removed pending QA
    // In the name of saving memory, we evict objects that are still within view distance from memory
    // This results in constant paging of objects in and out of memory, leading to poor performance
    // and many unacceptable visual glitches when rotating the camera

    // Honestly, the entire VOCache partition system needs to be removed since it doubles the overhead of
    // the spatial partition system and is redundant to the object cache, but this is a start
    //  - davep 2024.06.07
>>>>>>> e0e6e7fd
    LLOcclusionCullingGroup* group = (LLOcclusionCullingGroup*)getGroup();
    if(!group)
    {
        return false;
    }

    //any visible
    bool vis = group->isAnyRecentlyVisible();

    //not ready to remove
    if(!vis)
    {
        S32 cur_vis = llmax(group->getAnyVisible(), (S32)getVisible());
        vis = (cur_vis + sMinFrameRange > LLViewerOctreeEntryData::getCurrentFrame());
    }

    //within the back sphere
    if(!vis && !mParentID && !group->isOcclusionState(LLOcclusionCullingGroup::OCCLUDED))
    {
        LLVector4a lookAt;

        if(mBSphereRadius > 0.f)
        {
            lookAt.setSub(mBSphereCenter, local_camera_origin);
            dist_threshold += mBSphereRadius;
        }
        else
        {
            lookAt.setSub(getPositionGroup(), camera_origin);
            dist_threshold += getBinRadius();
        }

        vis = (lookAt.dot3(lookAt).getF32() < dist_threshold * dist_threshold);
    }

    return vis;
#else
    return true;
#endif
}

void LLVOCacheEntry::calcSceneContribution(const LLVector4a& camera_origin, bool needs_update, U32 last_update, F32 max_dist)
{
    if(!needs_update && getVisible() >= last_update)
    {
        return; //no need to update
    }

    LLVector4a lookAt;
    lookAt.setSub(getPositionGroup(), camera_origin);
    F32 distance = lookAt.getLength3().getF32();
    distance -= sNearRadius;

    if(distance <= 0.f)
    {
        //nearby objects, set a large number
        const F32 LARGE_SCENE_CONTRIBUTION = 1000.f; //a large number to force to load the object.
        mSceneContrib = LARGE_SCENE_CONTRIBUTION;
    }
    else
    {
        F32 rad = getBinRadius();
        max_dist += rad;

        if(distance + sNearRadius < max_dist)
        {
            mSceneContrib = (rad * rad) / distance;
        }
        else
        {
            mSceneContrib = 0.f; //out of draw distance, not to load
        }
    }

    setVisible();
}

void LLVOCacheEntry::saveBoundingSphere()
{
    mBSphereCenter = getPositionGroup();
    mBSphereRadius = getBinRadius();
}

void LLVOCacheEntry::setBoundingInfo(const LLVector3& pos, const LLVector3& scale)
{
    LLVector4a center, newMin, newMax;
    center.load3(pos.mV);
    LLVector4a size;
    size.load3(scale.mV);
    newMin.setSub(center, size);
    newMax.setAdd(center, size);

    setPositionGroup(center);
    setSpatialExtents(newMin, newMax);

    if(getNumOfChildren() > 0) //has children
    {
        updateParentBoundingInfo();
    }
    else
    {
        setBinRadius(llmin(size.getLength3().getF32() * 4.f, 256.f));
    }
}

//make the parent bounding box to include all children
void LLVOCacheEntry::updateParentBoundingInfo()
{
    if(mChildrenList.empty())
    {
        return;
    }

    for(vocache_entry_set_t::iterator iter = mChildrenList.begin(); iter != mChildrenList.end(); ++iter)
    {
        updateParentBoundingInfo(*iter);
    }
    resetVisible();
}

//make the parent bounding box to include this child
void LLVOCacheEntry::updateParentBoundingInfo(const LLVOCacheEntry* child)
{
    const LLVector4a* child_exts = child->getSpatialExtents();
    LLVector4a newMin, newMax;
    newMin = child_exts[0];
    newMax = child_exts[1];

    //move to regional space.
    {
        const LLVector4a& parent_pos = getPositionGroup();
        newMin.add(parent_pos);
        newMax.add(parent_pos);
    }

    //update parent's bbox(min, max)
    const LLVector4a* parent_exts = getSpatialExtents();
    update_min_max(newMin, newMax, parent_exts[0]);
    update_min_max(newMin, newMax, parent_exts[1]);

    // <FS:ND> Either the next to lines are useless, or there was an assignment missing.
    // The lines are unused, using the clamped values causes big items to go poof.

    // for(S32 i = 0; i < 4; i++)
    // {
    //  llclamp(newMin[i], 0.f, 256.f);
    //  llclamp(newMax[i], 0.f, 256.f);
    // }

    // </FS:ND>

    setSpatialExtents(newMin, newMax);

    //update parent's bbox center
    LLVector4a center;
    center.setAdd(newMin, newMax);
    center.mul(0.5f);
    setPositionGroup(center);

    //update parent's bbox size vector
    LLVector4a size;
    size.setSub(newMax, newMin);
    size.mul(0.5f);
    setBinRadius(llmin(size.getLength3().getF32() * 4.f, 256.f));
}
//-------------------------------------------------------------------
//LLVOCachePartition
//-------------------------------------------------------------------
LLVOCacheGroup::~LLVOCacheGroup()
{
    if(mOcclusionState[LLViewerCamera::CAMERA_WORLD] & ACTIVE_OCCLUSION)
    {
        ((LLVOCachePartition*)mSpatialPartition)->removeOccluder(this);
    }
}

//virtual
void LLVOCacheGroup::handleChildAddition(const OctreeNode* parent, OctreeNode* child)
{
    if (child->getListenerCount() == 0)
    {
        new LLVOCacheGroup(child, mSpatialPartition);
    }
    else
    {
        OCT_ERRS << "LLVOCacheGroup redundancy detected." << LL_ENDL;
    }

    unbound();

    ((LLViewerOctreeGroup*)child->getListener(0))->unbound();
}

LLVOCachePartition::LLVOCachePartition(LLViewerRegion* regionp)
{
    mLODPeriod = 16;
    mRegionp = regionp;
    mPartitionType = LLViewerRegion::PARTITION_VO_CACHE;
    mBackSlectionEnabled = -1;
    mIdleHash = 0;

    for(S32 i = 0; i < LLViewerCamera::NUM_CAMERAS; i++)
    {
        mCulledTime[i] = 0;
    }
    mCullHistory = -1;

    new LLVOCacheGroup(mOctree, this);
}

LLVOCachePartition::~LLVOCachePartition()
{
    // SL-17276 make sure to do base class cleanup while this instance
    // can still be treated as an LLVOCachePartition
    cleanup();
}

bool LLVOCachePartition::addEntry(LLViewerOctreeEntry* entry)
{
    llassert(entry->hasVOCacheEntry());

    if(!llfinite(entry->getBinRadius()) || !entry->getPositionGroup().isFinite3())
    {
        return false; //data corrupted
    }

    mOctree->insert(entry);

    return true;
}

void LLVOCachePartition::removeEntry(LLViewerOctreeEntry* entry)
{
    entry->getVOCacheEntry()->setGroup(NULL);

    llassert(!entry->getGroup());
}

class LLVOCacheOctreeCull : public LLViewerOctreeCull
{
public:
    LLVOCacheOctreeCull(LLCamera* camera, LLViewerRegion* regionp,
        const LLVector3& shift, bool use_object_cache_occlusion, F32 pixel_threshold, LLVOCachePartition* part)
        : LLViewerOctreeCull(camera),
          mRegionp(regionp),
          mPartition(part),
          mPixelThreshold(pixel_threshold)
    {
        mLocalShift = shift;
        mUseObjectCacheOcclusion = use_object_cache_occlusion;
        mNearRadius = LLVOCacheEntry::sNearRadius;
    }

    virtual bool earlyFail(LLViewerOctreeGroup* base_group)
    {
        if( mUseObjectCacheOcclusion &&
            base_group->getOctreeNode()->getParent()) //never occlusion cull the root node
        {
            LLOcclusionCullingGroup* group = (LLOcclusionCullingGroup*)base_group;
            if(group->needsUpdate())
            {
                //needs to issue new occlusion culling check, perform view culling check first.
                return false;
            }

            group->checkOcclusion();

            if (group->isOcclusionState(LLOcclusionCullingGroup::OCCLUDED))
            {
                return true;
            }
        }

        return false;
    }

    virtual S32 frustumCheck(const LLViewerOctreeGroup* group)
    {
#if 0
        S32 res = AABBInRegionFrustumGroupBounds(group);
#else
        S32 res = AABBInRegionFrustumNoFarClipGroupBounds(group);
        if (res != 0)
        {
            res = llmin(res, AABBRegionSphereIntersectGroupExtents(group, mLocalShift));
        }
#endif

        return res;
    }

    virtual S32 frustumCheckObjects(const LLViewerOctreeGroup* group)
    {
#if 0
        S32 res = AABBInRegionFrustumObjectBounds(group);
#else
        S32 res = AABBInRegionFrustumNoFarClipObjectBounds(group);
        if (res != 0)
        {
            res = llmin(res, AABBRegionSphereIntersectObjectExtents(group, mLocalShift));
        }
#endif

        if(res != 0)
        {
            //check if the objects projection large enough
            const LLVector4a* exts = group->getObjectExtents();
            res = checkProjectionArea(exts[0], exts[1], mLocalShift, mPixelThreshold, mNearRadius);
        }

        return res;
    }

    virtual void processGroup(LLViewerOctreeGroup* base_group)
    {
        if( !mUseObjectCacheOcclusion ||
            !base_group->getOctreeNode()->getParent())
        {
            //no occlusion check
            if(mRegionp->addVisibleGroup(base_group))
            {
                base_group->setVisible();
            }
            return;
        }

        LLOcclusionCullingGroup* group = (LLOcclusionCullingGroup*)base_group;
        if(group->needsUpdate() || !group->isRecentlyVisible())//needs to issue new occlusion culling check.
        {
            mPartition->addOccluders(group);
            group->setVisible();
            return ; //wait for occlusion culling result
        }

        if(group->isOcclusionState(LLOcclusionCullingGroup::QUERY_PENDING) ||
            group->isOcclusionState(LLOcclusionCullingGroup::ACTIVE_OCCLUSION))
        {
            //keep waiting
            group->setVisible();
        }
        else
        {
            if(mRegionp->addVisibleGroup(base_group))
            {
                base_group->setVisible();
            }
        }
    }

private:
    LLVOCachePartition* mPartition;
    LLViewerRegion*     mRegionp;
    LLVector3           mLocalShift; //shift vector from agent space to local region space.
    F32                 mPixelThreshold;
    F32                 mNearRadius;
    bool                mUseObjectCacheOcclusion;
};

//select objects behind camera
class LLVOCacheOctreeBackCull : public LLViewerOctreeCull
{
public:
    LLVOCacheOctreeBackCull(LLCamera* camera, const LLVector3& shift, LLViewerRegion* regionp, F32 pixel_threshold, bool use_occlusion)
        : LLViewerOctreeCull(camera), mRegionp(regionp), mPixelThreshold(pixel_threshold), mUseObjectCacheOcclusion(use_occlusion)
    {
        mLocalShift = shift;
        mSphereRadius = LLVOCacheEntry::sRearFarRadius;
    }

    virtual bool earlyFail(LLViewerOctreeGroup* base_group)
    {
        if( mUseObjectCacheOcclusion &&
            base_group->getOctreeNode()->getParent()) //never occlusion cull the root node
        {
            LLOcclusionCullingGroup* group = (LLOcclusionCullingGroup*)base_group;

            if (group->getOcclusionState() > 0) //occlusion state is not clear.
            {
                return true;
            }
        }

        return false;
    }

    virtual S32 frustumCheck(const LLViewerOctreeGroup* group)
    {
        const LLVector4a* exts = group->getExtents();
        return backSphereCheck(exts[0], exts[1]);
    }

    virtual S32 frustumCheckObjects(const LLViewerOctreeGroup* group)
    {
        const LLVector4a* exts = group->getObjectExtents();
        if(backSphereCheck(exts[0], exts[1]))
        {
            //check if the objects projection large enough
            const LLVector4a* exts = group->getObjectExtents();
            return checkProjectionArea(exts[0], exts[1], mLocalShift, mPixelThreshold, mSphereRadius);
        }
        return false;
    }

    virtual void processGroup(LLViewerOctreeGroup* base_group)
    {
        mRegionp->addVisibleGroup(base_group);
        return;
    }

private:
    //a sphere around the camera origin, including objects behind camera.
    S32 backSphereCheck(const LLVector4a& min, const LLVector4a& max)
    {
        return AABBSphereIntersect(min, max, mCamera->getOrigin() - mLocalShift, mSphereRadius);
    }

private:
    F32              mSphereRadius;
    LLViewerRegion*  mRegionp;
    LLVector3        mLocalShift; //shift vector from agent space to local region space.
    F32              mPixelThreshold;
    bool             mUseObjectCacheOcclusion;
};

void LLVOCachePartition::selectBackObjects(LLCamera &camera, F32 pixel_threshold, bool use_occlusion)
{
    if(LLViewerCamera::sCurCameraID != LLViewerCamera::CAMERA_WORLD)
    {
        return;
    }

    if(mBackSlectionEnabled < 0)
    {
        mBackSlectionEnabled = LLVOCacheEntry::sMinFrameRange - 1;
        mBackSlectionEnabled = llmax(mBackSlectionEnabled, (S32)1);
    }

    if(!mBackSlectionEnabled)
    {
        return;
    }

    //localize the camera
    LLVector3 region_agent = mRegionp->getOriginAgent();

    LLVOCacheOctreeBackCull culler(&camera, region_agent, mRegionp, pixel_threshold, use_occlusion);
    culler.traverse(mOctree);

    mBackSlectionEnabled--;
    if(!mRegionp->getNumOfVisibleGroups())
    {
        mBackSlectionEnabled = 0;
    }

    return;
}

#ifndef LL_TEST
S32 LLVOCachePartition::cull(LLCamera &camera, bool do_occlusion)
{
    static LLCachedControl<bool> use_object_cache_occlusion(gSavedSettings,"UseObjectCacheOcclusion");

    if(!LLViewerRegion::sVOCacheCullingEnabled)
    {
        return 0;
    }
    if(mRegionp->isPaused())
    {
        return 0;
    }

    ((LLViewerOctreeGroup*)mOctree->getListener(0))->rebound();

    if(LLViewerCamera::sCurCameraID != LLViewerCamera::CAMERA_WORLD)
    {
        return 0; //no need for those cameras.
    }

    if(mCulledTime[LLViewerCamera::sCurCameraID] == LLViewerOctreeEntryData::getCurrentFrame())
    {
        return 0; //already culled
    }
    mCulledTime[LLViewerCamera::sCurCameraID] = LLViewerOctreeEntryData::getCurrentFrame();

    if(!mCullHistory && LLViewerRegion::isViewerCameraStatic())
    {
        U32 seed = llmax(mLODPeriod >> 1, (U32)4);
        if(LLViewerCamera::sCurCameraID == LLViewerCamera::CAMERA_WORLD)
        {
            if(!(LLViewerOctreeEntryData::getCurrentFrame() % seed))
            {
                mIdleHash = (mIdleHash + 1) % seed;
            }
        }
        if(LLViewerOctreeEntryData::getCurrentFrame() % seed != mIdleHash)
        {
            mFrontCull = false;

            //process back objects selection
            selectBackObjects(camera, LLVOCacheEntry::getSquaredPixelThreshold(mFrontCull),
                do_occlusion && use_object_cache_occlusion);
            return 0; //nothing changed, reduce frequency of culling
        }
    }
    else
    {
        mBackSlectionEnabled = -1; //reset it.
    }

    //localize the camera
    LLVector3 region_agent = mRegionp->getOriginAgent();
    camera.calcRegionFrustumPlanes(region_agent, gAgentCamera.mDrawDistance);

    mFrontCull = true;
    LLVOCacheOctreeCull culler(&camera, mRegionp, region_agent, do_occlusion && use_object_cache_occlusion,
        LLVOCacheEntry::getSquaredPixelThreshold(mFrontCull), this);
    culler.traverse(mOctree);

    if(!sNeedsOcclusionCheck)
    {
        sNeedsOcclusionCheck = !mOccludedGroups.empty();
    }
    return 1;
}
#endif // LL_TEST

void LLVOCachePartition::setCullHistory(bool has_new_object)
{
    mCullHistory <<= 1;
    mCullHistory |= static_cast<U32>(has_new_object);
}

void LLVOCachePartition::addOccluders(LLViewerOctreeGroup* gp)
{
    LLVOCacheGroup* group = (LLVOCacheGroup*)gp;

    if(!group->isOcclusionState(LLOcclusionCullingGroup::ACTIVE_OCCLUSION))
    {
        group->setOcclusionState(LLOcclusionCullingGroup::ACTIVE_OCCLUSION);
        mOccludedGroups.insert(group);
    }
}

void LLVOCachePartition::processOccluders(LLCamera* camera)
{
    if(mOccludedGroups.empty())
    {
        return;
    }
    if(LLViewerCamera::sCurCameraID != LLViewerCamera::CAMERA_WORLD)
    {
        return; //no need for those cameras.
    }

    LLVector3 region_agent = mRegionp->getOriginAgent();
    LLVector4a shift(region_agent[0], region_agent[1], region_agent[2]);
    for(std::set<LLVOCacheGroup*>::iterator iter = mOccludedGroups.begin(); iter != mOccludedGroups.end(); ++iter)
    {
        LLVOCacheGroup* group = *iter;
        if(group->isOcclusionState(LLOcclusionCullingGroup::ACTIVE_OCCLUSION))
        {
            group->doOcclusion(camera, &shift);
            group->clearOcclusionState(LLOcclusionCullingGroup::ACTIVE_OCCLUSION);
        }
    }

    //safe to clear mOccludedGroups here because only the world camera accesses it.
    mOccludedGroups.clear();
    sNeedsOcclusionCheck = false;
}

void LLVOCachePartition::resetOccluders()
{
    if(mOccludedGroups.empty())
    {
        return;
    }

    for(std::set<LLVOCacheGroup*>::iterator iter = mOccludedGroups.begin(); iter != mOccludedGroups.end(); ++iter)
    {
        LLVOCacheGroup* group = *iter;
        group->clearOcclusionState(LLOcclusionCullingGroup::ACTIVE_OCCLUSION);
    }
    mOccludedGroups.clear();
    sNeedsOcclusionCheck = false;
}

void LLVOCachePartition::removeOccluder(LLVOCacheGroup* group)
{
    if(mOccludedGroups.empty())
    {
        return;
    }
    mOccludedGroups.erase(group);
}
//-------------------------------------------------------------------
//LLVOCache
//-------------------------------------------------------------------
// Format strings used to construct filename for the object cache
static const char OBJECT_CACHE_FILENAME[] = "objects_%d_%d.slc";
static const char OBJECT_CACHE_EXTRAS_FILENAME[] = "objects_%d_%d_extras.slec";

const U32 MAX_NUM_OBJECT_ENTRIES = 128 ;
const U32 MIN_ENTRIES_TO_PURGE = 16 ;
const U32 INVALID_TIME = 0 ;
const char* object_cache_dirname = "objectcache";
const char* header_filename = "object.cache";


LLVOCache::LLVOCache(bool read_only) :
    mInitialized(false),
    mReadOnly(read_only),
    mNumEntries(0),
    mCacheSize(1),
    mEnabled(true)
{
#ifndef LL_TEST
    mEnabled = gSavedSettings.getBOOL("ObjectCacheEnabled");
#endif
    mLocalAPRFilePoolp = new LLVolatileAPRPool() ;
}

LLVOCache::~LLVOCache()
{
    if(mEnabled)
    {
        writeCacheHeader();
        clearCacheInMemory();
    }
    delete mLocalAPRFilePoolp;
}

void LLVOCache::setDirNames(ELLPath location)
{
    mHeaderFileName = gDirUtilp->getExpandedFilename(location, object_cache_dirname, header_filename);
    mObjectCacheDirName = gDirUtilp->getExpandedFilename(location, object_cache_dirname);
}

void LLVOCache::initCache(ELLPath location, U32 size, U32 cache_version)
{
    if(!mEnabled)
    {
        LL_WARNS() << "Not initializing cache: Cache is currently disabled." << LL_ENDL;
        return ;
    }

    if(mInitialized)
    {
        LL_WARNS() << "Cache already initialized." << LL_ENDL;
        return ;
    }
    mInitialized = true;

    setDirNames(location);
    if (!mReadOnly)
    {
        LLFile::mkdir(mObjectCacheDirName);
    }
    mCacheSize = llclamp(size, MIN_ENTRIES_TO_PURGE, MAX_NUM_OBJECT_ENTRIES);
    mMetaInfo.mVersion = cache_version;

#if defined(ADDRESS_SIZE)
    U32 expected_address = ADDRESS_SIZE;
#else
    U32 expected_address = 32;
#endif
    mMetaInfo.mAddressSize = expected_address;

    readCacheHeader();

    LL_INFOS() << "Viewer Object Cache Versions - expected: " << cache_version << " found: " << mMetaInfo.mVersion <<  LL_ENDL;

    if( mMetaInfo.mVersion != cache_version
        || mMetaInfo.mAddressSize != expected_address)
    {
        mMetaInfo.mVersion = cache_version ;
        mMetaInfo.mAddressSize = expected_address;
        if(mReadOnly) //disable cache
        {
            clearCacheInMemory();
        }
        else //delete the current cache if the format does not match.
        {
            LL_INFOS() << "Viewer Object Cache Versions unmatched.  clearing cache." <<  LL_ENDL;
            removeCache();
        }
    }
}

void LLVOCache::removeCache(ELLPath location, bool started)
{
    if(started)
    {
        removeCache();
        return;
    }

    if(mReadOnly)
    {
        LL_WARNS() << "Not removing cache at " << location << ": Cache is currently in read-only mode." << LL_ENDL;
        return ;
    }

    LL_INFOS() << "about to remove the object cache due to settings." << LL_ENDL ;

    std::string mask = "*";
    std::string cache_dir = gDirUtilp->getExpandedFilename(location, object_cache_dirname);
    LL_INFOS() << "Removing cache at " << cache_dir << LL_ENDL;
    gDirUtilp->deleteFilesInDir(cache_dir, mask); //delete all files
    LLFile::rmdir(cache_dir);

    clearCacheInMemory();
    mInitialized = false;
}

void LLVOCache::removeCache()
{
    if(!mInitialized)
    {
        //OK to remove cache even it is not initialized.
        LL_WARNS() << "Object cache is not initialized yet." << LL_ENDL;
    }

    if(mReadOnly)
    {
        LL_WARNS() << "Not clearing object cache: Cache is currently in read-only mode." << LL_ENDL;
        return ;
    }

    std::string mask = "*";
    LL_INFOS() << "Removing object cache at " << mObjectCacheDirName << LL_ENDL;
    gDirUtilp->deleteFilesInDir(mObjectCacheDirName, mask);

    clearCacheInMemory() ;
    writeCacheHeader();
}

void LLVOCache::removeEntry(HeaderEntryInfo* entry)
{
    llassert_always(mInitialized);
    if(mReadOnly)
    {
        return;
    }
    if(!entry)
    {
        return;
    }
    // Bit more tracking of cache creation/destruction.
    std::string filename;
    getObjectCacheFilename(entry->mHandle, filename);
    LL_INFOS() << "Removing entry for region with filename" << filename << LL_ENDL;

    // make sure corresponding LLViewerRegion also clears its in-memory cache
    LLViewerRegion* regionp = LLWorld::instance().getRegionFromHandle(entry->mHandle);
    if (regionp)
    {
        regionp->clearVOCacheFromMemory();
    }

    header_entry_queue_t::iterator iter = mHeaderEntryQueue.find(entry);
    if(iter != mHeaderEntryQueue.end())
    {
        mHandleEntryMap.erase(entry->mHandle);
        mHeaderEntryQueue.erase(iter);
        removeFromCache(entry);
        delete entry;

        mNumEntries = mHandleEntryMap.size() ;
    }
}

void LLVOCache::removeEntry(U64 handle)
{
    handle_entry_map_t::iterator iter = mHandleEntryMap.find(handle) ;
    if(iter == mHandleEntryMap.end()) //no cache
    {
        return ;
    }
    HeaderEntryInfo* entry = iter->second ;
    removeEntry(entry) ;
}

void LLVOCache::clearCacheInMemory()
{
    if(!mHeaderEntryQueue.empty())
    {
        for(header_entry_queue_t::iterator iter = mHeaderEntryQueue.begin(); iter != mHeaderEntryQueue.end(); ++iter)
        {
            delete *iter ;
        }
        mHeaderEntryQueue.clear();
        mHandleEntryMap.clear();
        mNumEntries = 0 ;
    }

}

void LLVOCache::getObjectCacheFilename(U64 handle, std::string& filename)
{
    U32 region_x, region_y;

    grid_from_region_handle(handle, &region_x, &region_y);
    filename = gDirUtilp->getExpandedFilename(LL_PATH_CACHE, object_cache_dirname,
               llformat(OBJECT_CACHE_FILENAME, region_x, region_y));

    return ;
}

std::string LLVOCache::getObjectCacheExtrasFilename(U64 handle)
{
    U32 region_x, region_y;

    grid_from_region_handle(handle, &region_x, &region_y);
    return gDirUtilp->getExpandedFilename(LL_PATH_CACHE, object_cache_dirname,
               llformat(OBJECT_CACHE_EXTRAS_FILENAME, region_x, region_y));
}

void LLVOCache::removeFromCache(HeaderEntryInfo* entry)
{
    if(mReadOnly)
    {
        LL_WARNS() << "Not removing cache for handle " << entry->mHandle << ": Cache is currently in read-only mode." << LL_ENDL;
        return ;
    }

    std::string filename;
    getObjectCacheFilename(entry->mHandle, filename);
    LL_WARNS("GLTF", "VOCache") << "Removing object cache for handle " << entry->mHandle << "Filename: " << filename << LL_ENDL;
    LLAPRFile::remove(filename, mLocalAPRFilePoolp);

    // Note: `removeFromCache` should take responsibility for cleaning up all cache artefacts specfic to the handle/entry.
    // as such this now includes the generic extras
    filename = getObjectCacheExtrasFilename(entry->mHandle);
    LL_WARNS("GLTF", "VOCache") << "Removing generic extras for handle " << entry->mHandle << "Filename: " << filename << LL_ENDL;
    LLFile::remove(filename);

    entry->mTime = INVALID_TIME ;
    updateEntry(entry) ; //update the head file.
}

void LLVOCache::readCacheHeader()
{
    if(!mEnabled)
    {
        LL_WARNS() << "Not reading cache header: Cache is currently disabled." << LL_ENDL;
        return;
    }

    //clear stale info.
    clearCacheInMemory();

    bool success = true ;
    if (LLAPRFile::isExist(mHeaderFileName, mLocalAPRFilePoolp))
    {
        LLAPRFile apr_file(mHeaderFileName, APR_READ|APR_BINARY, mLocalAPRFilePoolp);

        //read the meta element
        success = check_read(&apr_file, &mMetaInfo, sizeof(HeaderMetaInfo)) ;

        if(success)
        {
            HeaderEntryInfo* entry = NULL ;
            mNumEntries = 0 ;
            U32 num_read = 0 ;
            while(num_read++ < MAX_NUM_OBJECT_ENTRIES)
            {
                if(!entry)
                {
                    entry = new HeaderEntryInfo() ;
                }
                success = check_read(&apr_file, entry, sizeof(HeaderEntryInfo));

                if(!success) //failed
                {
                    LL_WARNS() << "Error reading cache header entry. (entry_index=" << mNumEntries << ")" << LL_ENDL;
                    delete entry ;
                    entry = NULL ;
                    break ;
                }
                else if(entry->mTime == INVALID_TIME)
                {
                    continue ; //an empty entry
                }

                entry->mIndex = mNumEntries++ ;
                mHeaderEntryQueue.insert(entry) ;
                mHandleEntryMap[entry->mHandle] = entry ;
                entry = NULL ;
            }
            if(entry)
            {
                delete entry ;
            }
        }

        //---------
        //debug code
        //----------
        //std::string name ;
        //for(header_entry_queue_t::iterator iter = mHeaderEntryQueue.begin() ; success && iter != mHeaderEntryQueue.end(); ++iter)
        //{
        //  getObjectCacheFilename((*iter)->mHandle, name) ;
        //  LL_INFOS() << name << LL_ENDL ;
        //}
        //-----------
    }
    else
    {
        writeCacheHeader() ;
    }

    if(!success)
    {
        removeCache() ; //failed to read header, clear the cache
    }
    else if(mNumEntries >= mCacheSize)
    {
        purgeEntries(mCacheSize) ;
    }

    return ;
}

void LLVOCache::writeCacheHeader()
{
    if (!mEnabled)
    {
        LL_WARNS() << "Not writing cache header: Cache is currently disabled." << LL_ENDL;
        return;
    }

    if(mReadOnly)
    {
        LL_WARNS() << "Not writing cache header: Cache is currently in read-only mode." << LL_ENDL;
        return;
    }

    bool success = true ;
    {
        // <FS> Fix bogus cache entry size warning
        //LLAPRFile apr_file(mHeaderFileName, APR_CREATE|APR_WRITE|APR_BINARY, mLocalAPRFilePoolp);
        LLAPRFile apr_file(mHeaderFileName, APR_FOPEN_CREATE|APR_FOPEN_WRITE|APR_FOPEN_BINARY|APR_FOPEN_TRUNCATE, mLocalAPRFilePoolp);

        //write the meta element
        success = check_write(&apr_file, &mMetaInfo, sizeof(HeaderMetaInfo)) ;


        mNumEntries = 0 ;
        for(header_entry_queue_t::iterator iter = mHeaderEntryQueue.begin() ; success && iter != mHeaderEntryQueue.end(); ++iter)
        {
            (*iter)->mIndex = mNumEntries++ ;
            success = check_write(&apr_file, (void*)*iter, sizeof(HeaderEntryInfo));
        }

        mNumEntries = mHeaderEntryQueue.size() ;
        if(success && mNumEntries < MAX_NUM_OBJECT_ENTRIES)
        {
            HeaderEntryInfo* entry = new HeaderEntryInfo() ;
            entry->mTime = INVALID_TIME ;
            for(S32 i = mNumEntries ; success && i < MAX_NUM_OBJECT_ENTRIES ; i++)
            {
                //fill the cache with the default entry.
                success = check_write(&apr_file, entry, sizeof(HeaderEntryInfo)) ;

            }
            delete entry ;
        }
    }

    if(!success)
    {
        clearCacheInMemory() ;
        mReadOnly = true ; //disable the cache.
    }
    return ;
}

bool LLVOCache::updateEntry(const HeaderEntryInfo* entry)
{
    LLAPRFile apr_file(mHeaderFileName, APR_WRITE|APR_BINARY, mLocalAPRFilePoolp);
    apr_file.seek(APR_SET, entry->mIndex * sizeof(HeaderEntryInfo) + sizeof(HeaderMetaInfo)) ;

    return check_write(&apr_file, (void*)entry, sizeof(HeaderEntryInfo)) ;
}

// we now return bool to trigger dirty cache
// this in turn forces a rewrite after a partial read due to corruption.
bool LLVOCache::readFromCache(U64 handle, const LLUUID& id, LLVOCacheEntry::vocache_entry_map_t& cache_entry_map)
{
    if(!mEnabled)
    {
        LL_WARNS() << "Not reading cache for handle " << handle << "): Cache is currently disabled." << LL_ENDL;
        return true; // no problem we're just read only
    }
    llassert_always(mInitialized);

    handle_entry_map_t::iterator iter = mHandleEntryMap.find(handle) ;
    if(iter == mHandleEntryMap.end()) //no cache
    {
        LL_WARNS() << "No handle map entry for " << handle << LL_ENDL;
        return false; // arguably no a problem, but we'll mark this as dirty anyway.
    }

    bool success = true ;
    S32 num_entries = 0 ; // lifted out of inner loop.
    std::string filename; // lifted out of loop
    {
        LLUUID cache_id;
        getObjectCacheFilename(handle, filename);
        LLAPRFile apr_file(filename, APR_READ|APR_BINARY, mLocalAPRFilePoolp);

        success = check_read(&apr_file, cache_id.mData, UUID_BYTES);

        if(success)
        {
            if(cache_id != id)
            {
                LL_INFOS() << "Cache ID doesn't match for this region, discarding"<< LL_ENDL;
                success = false ;
            }

            if(success)
            {
                success = check_read(&apr_file, &num_entries, sizeof(S32)) ;

                if(success)
                {
                    for (S32 i = 0; i < num_entries && apr_file.eof() != APR_EOF; i++)
                    {
                        LLPointer<LLVOCacheEntry> entry = new LLVOCacheEntry(&apr_file);
                        if (!entry->getLocalID())
                        {
                            LL_WARNS() << "Aborting cache file load for " << filename << ", cache file corruption!" << LL_ENDL;
                            success = false ;
                            break ;
                        }
                        cache_entry_map[entry->getLocalID()] = entry;
                    }
                }
            }
        }
    }

    if(!success)
    {
        if(cache_entry_map.empty())
        {
            removeEntry(iter->second) ;
        }
    }

    LL_DEBUGS("GLTF", "VOCache") << "Read " << cache_entry_map.size() << " entries from object cache " << filename << ", expected " << num_entries << ", success=" << (success?"True":"False") << LL_ENDL;
    return success;
}

// We now pass in the cache entry map, so that we can remove entries from extras that are no longer in the primary cache.
void LLVOCache::readGenericExtrasFromCache(U64 handle, const LLUUID& id, LLVOCacheEntry::vocache_gltf_overrides_map_t& cache_extras_entry_map, const LLVOCacheEntry::vocache_entry_map_t& cache_entry_map)
{
    int loaded= 0;
    int discarded = 0;
    // get ViewerRegion pointer from handle
    LLViewerRegion* pRegion = LLWorld::getInstance()->getRegionFromHandle(handle);
    if(!mEnabled)
    {
        LL_WARNS() << "Not reading cache for handle " << handle << "): Cache is currently disabled." << LL_ENDL;
        return ;
    }
    llassert_always(mInitialized);

    handle_entry_map_t::iterator iter = mHandleEntryMap.find(handle) ;
    if(iter == mHandleEntryMap.end()) //no cache
    {
        LL_WARNS() << "No handle map entry for " << handle << LL_ENDL;
        return;
    }

    std::string filename(getObjectCacheExtrasFilename(handle));
    llifstream in(filename, std::ios::in | std::ios::binary);

    std::string line;
    std::getline(in, line);
    if(!in.good())
    {
        LL_WARNS() << "Failed reading extras cache for handle " << handle << LL_ENDL;
        in.close();
        removeGenericExtrasForHandle(handle);
        return;
    }
    // file formats need versions, let's add one. legacy cache files will be considered version 0
    // This will make it easier to upgrade/revise later.
    int versionNumber=0;
    if (line.compare(0, LLGLTFOverrideCacheEntry::VERSION_LABEL.length(), LLGLTFOverrideCacheEntry::VERSION_LABEL) == 0)
    {
        std::string versionStr = line.substr(LLGLTFOverrideCacheEntry::VERSION_LABEL.length()+1); // skip the version label and ':'
        versionNumber = std::stol(versionStr);
    }
    // For future versions we may call a legacy handler here, but realistically we'll just consider this cache out of date.
    // The important thing is to make sure it gets removed.
    if(versionNumber != LLGLTFOverrideCacheEntry::VERSION)
    {
        LL_WARNS() << "Unexpected version number " << versionNumber << " for extras cache for handle " << handle << LL_ENDL;
        in.close();
        removeGenericExtrasForHandle(handle);
        return;
    }

    LL_DEBUGS("VOCache") << "Reading extras cache for handle " << handle << ", version " << versionNumber << LL_ENDL;
    std::getline(in, line);
    if(!LLUUID::validate(line))
    {
        LL_WARNS() << "Failed reading extras cache for handle" << handle << ". invalid uuid line: '" << line << "'" << LL_ENDL;
        in.close();
        removeGenericExtrasForHandle(handle);
        return;
    }

    LLUUID cache_id(line);
    if(cache_id != id)
    {
        // if the cache id doesn't match the expected region we should just kill the file.
        LL_WARNS() << "Cache ID doesn't match for this region, deleting it" << LL_ENDL;
        in.close();
        removeGenericExtrasForHandle(handle);
        return;
    }

    U32 num_entries;  // if removal was enabled during write num_entries might be wrong
    std::getline(in, line);
    if(!in.good())
    {
        LL_WARNS() << "Failed reading extras cache for handle " << handle << LL_ENDL;
        in.close();
        removeGenericExtrasForHandle(handle);
        return;
    }
    try
    {
        num_entries = std::stol(line);
    }
    catch(std::logic_error&)  // either invalid_argument or out_of_range
    {
        LL_WARNS() << "Failed reading extras cache for handle " << handle << ". unreadable num_entries" << LL_ENDL;
        in.close();
        removeGenericExtrasForHandle(handle);
        return;
    }

    LL_DEBUGS("GLTF") << "Beginning reading extras cache for handle " << handle << " from " << getObjectCacheExtrasFilename(handle) << LL_ENDL;

    LLSD entry_llsd;
    for (U32 i = 0; i < num_entries && !in.eof(); i++)
    {
        static const U32 max_size = 4096;
        bool success = LLSDSerialize::deserialize(entry_llsd, in, max_size);
        // check bool(in) this time since eof is not a failure condition here
        if(!success || !in)
        {
            LL_WARNS() << "Failed reading extras cache for handle " << handle << ", entry number " << i << " cache patrtial load only." << LL_ENDL;
            in.close();
            removeGenericExtrasForHandle(handle);
            break;
        }

        LLGLTFOverrideCacheEntry entry;
        entry.fromLLSD(entry_llsd);
        U32 local_id = entry_llsd["local_id"].asInteger();
        // only add entries that exist in the primary cache
        // this is a self-healing test that avoids us polluting the cache with entries that are no longer valid based on the main cache.
        if(cache_entry_map.find(local_id)!= cache_entry_map.end())
        {
            // attempt to backfill a null objectId, though these shouldn't be in the persisted cache really
            if(entry.mObjectId.isNull() && pRegion)
            {
                gObjectList.getUUIDFromLocal( entry.mObjectId, local_id, pRegion->getHost().getAddress(), pRegion->getHost().getPort() );
            }
            cache_extras_entry_map[local_id] = entry;
            loaded++;
        }
        else
        {
            discarded++;
        }
    }
    LL_DEBUGS("GLTF") << "Completed reading extras cache for handle " << handle << ", " << loaded << " loaded, " << discarded << " discarded" << LL_ENDL;
}

void LLVOCache::purgeEntries(U32 size)
{
    LL_DEBUGS("VOCache","GLTF") << "Purging " << size << " entries from cache" << LL_ENDL;
    while(mHeaderEntryQueue.size() > size)
    {
        header_entry_queue_t::iterator iter = mHeaderEntryQueue.begin() ;
        HeaderEntryInfo* entry = *iter ;
        mHandleEntryMap.erase(entry->mHandle) ;
        mHeaderEntryQueue.erase(iter) ;
        removeFromCache(entry) ; // This now handles removing extras cache where appropriate.
        delete entry;
    }
    mNumEntries = mHandleEntryMap.size() ;
}

void LLVOCache::writeToCache(U64 handle, const LLUUID& id, const LLVOCacheEntry::vocache_entry_map_t& cache_entry_map, bool dirty_cache, bool removal_enabled)
{
    std::string filename;
    getObjectCacheFilename(handle, filename);
    if(!mEnabled)
    {
        LL_WARNS() << "Not writing cache for " << filename << " (handle:" << handle << "): Cache is currently disabled." << LL_ENDL;
        return ;
    }
    llassert_always(mInitialized);

    if(mReadOnly)
    {
        LL_WARNS() << "Not writing cache for " << filename << " (handle:" << handle << "): Cache is currently in read-only mode." << LL_ENDL;
        return ;
    }

    HeaderEntryInfo* entry;
    handle_entry_map_t::iterator iter = mHandleEntryMap.find(handle) ;
    if(iter == mHandleEntryMap.end()) //new entry
    {
        if(mNumEntries >= mCacheSize - 1)
        {
            purgeEntries(mCacheSize - 1) ;
        }

        entry = new HeaderEntryInfo();
        entry->mHandle = handle ;
        entry->mTime = time(NULL) ;
        entry->mIndex = mNumEntries++;
        mHeaderEntryQueue.insert(entry) ;
        mHandleEntryMap[handle] = entry ;
    }
    else
    {
        // Update access time.
        entry = iter->second ;

        //resort
        mHeaderEntryQueue.erase(entry) ;

        entry->mTime = time(NULL) ;
        mHeaderEntryQueue.insert(entry) ;
    }

    //update cache header
    if(!updateEntry(entry))
    {
        LL_WARNS() << "Failed to update cache header index " << entry->mIndex << ". " << filename << " handle = " << handle << LL_ENDL;
        return ; //update failed.
    }

    if(!dirty_cache)
    {
        LL_WARNS() << "Skipping write to cache for " << filename << " (handle:" << handle << "): cache not dirty" << LL_ENDL;
        return ; //nothing changed, no need to update.
    }

    //write to cache file
    bool success = true ;
    {
        std::string filename;
        getObjectCacheFilename(handle, filename);
        LLAPRFile apr_file(filename, APR_CREATE|APR_WRITE|APR_BINARY|APR_TRUNCATE, mLocalAPRFilePoolp);

        success = check_write(&apr_file, (void*)id.mData, UUID_BYTES);

        if(success)
        {
            S32 num_entries = cache_entry_map.size(); // if removal is enabled num_entries might be wrong
            success = check_write(&apr_file, &num_entries, sizeof(S32));
            if (success)
            {
                const S32 buffer_size = 32768; //should be large enough for couple MAX_ENTRY_BODY_SIZE
                U8 data_buffer[buffer_size]; // generaly entries are fairly small, so collect them and drop onto disk in one go
                S32 size_in_buffer = 0;

                // This can have a lot of entries, so might be better to dump them into buffer first and write in one go.
                for (LLVOCacheEntry::vocache_entry_map_t::const_iterator iter = cache_entry_map.begin(); success && iter != cache_entry_map.end(); ++iter)
                {
                    if (!removal_enabled || iter->second->isValid())
                    {
                        S32 size = iter->second->writeToBuffer(data_buffer + size_in_buffer);

                        if (size > ENTRY_HEADER_SIZE) // body is minimum of 1
                        {
                            size_in_buffer += size;
                        }
                        else
                        {
                            LL_WARNS() << "Failed to write cache entry to buffer for " << filename << ", entry number " << iter->second->getLocalID() << LL_ENDL;
                            success = false;
                            break;
                        }

                        // Make sure we have space in buffer for next element
                        if (buffer_size - size_in_buffer < MAX_ENTRY_BODY_SIZE + ENTRY_HEADER_SIZE)
                        {
                            success = check_write(&apr_file, (void*)data_buffer, size_in_buffer);
                            size_in_buffer = 0;
                            if (!success)
                            {
                                LL_WARNS() << "Failed to write cache to disk " << filename << LL_ENDL;
                                break;
                            }
                        }
                    }
                }

                if (success && size_in_buffer > 0)
                {
                    // final write
                    success = check_write(&apr_file, (void*)data_buffer, size_in_buffer);
                    if(!success)
                    {
                        LL_WARNS() << "Failed to write cache entry to disk " << filename << LL_ENDL;
                    }
                    size_in_buffer = 0;
                }
                LL_DEBUGS("VOCache") << "Wrote " << num_entries << " entries to the primary VOCache file " << filename << ". success = " << (success ? "True":"False") << LL_ENDL;
            }
        }
    }

    if(!success)
    {
        removeEntry(entry) ;
    }

    return ;
}

void LLVOCache::removeGenericExtrasForHandle(U64 handle)
{
    if(mReadOnly)
    {
        LL_WARNS() << "Not removing cache for handle " << handle << ": Cache is currently in read-only mode." << LL_ENDL;
        return ;
    }

    // NOTE: when removing the extras, we must also remove the objects so the simulator will send us a full upddate with the valid overrides
    auto* entry = mHandleEntryMap[handle];
    if (entry)
    {
        removeEntry(entry);
    }
    else
    {
        //shouldn't happen, but if it does, we should remove the extras file since it's orphaned
        LL_WARNS("GLTF", "VOCache") << "Removing generic extras for handle " << entry->mHandle << "Filename: " << getObjectCacheExtrasFilename(handle) << LL_ENDL;
        LLFile::remove(getObjectCacheExtrasFilename(entry->mHandle));
    }
}

void LLVOCache::writeGenericExtrasToCache(U64 handle, const LLUUID& id, const LLVOCacheEntry::vocache_gltf_overrides_map_t& cache_extras_entry_map, bool dirty_cache, bool removal_enabled)
{
    if(!mEnabled)
    {
        LL_WARNS() << "Not writing extras cache for handle " << handle << "): Cache is currently disabled." << LL_ENDL;
        return;
    }
    llassert_always(mInitialized);

    if(mReadOnly)
    {
        LL_WARNS() << "Not writing extras cache for handle " << handle << "): Cache is currently in read-only mode." << LL_ENDL;
        return;
    }

    // <FS:Beq> FIRE-33808 - Material Override Cache causes long delays
    std::string filename = getObjectCacheExtrasFilename(handle);
    // </FS:Beq>
    llofstream out(filename, std::ios::out | std::ios::binary);
    if(!out.good())
    {
        LL_WARNS() << "Failed writing extras cache for handle " << handle << LL_ENDL;
        removeGenericExtrasForHandle(handle);
        return;
    }
    // It is good practice to version file formats so let's add one.
    // legacy versions will be treated as version 0.
    out << LLGLTFOverrideCacheEntry::VERSION_LABEL << ":" << LLGLTFOverrideCacheEntry::VERSION << '\n';

    out << id << '\n';
    if(!out.good())
    {
        LL_WARNS() << "Failed writing extras cache for handle " << handle << LL_ENDL;
        removeGenericExtrasForHandle(handle);
        return;
    }
    // Because we don't write out all the entries we need to record a placeholder and rewrite this later
    auto num_entries_placeholder = out.tellp();
    out << std::setw(10) << std::setfill('0') << 0 << '\n';
    if(!out.good())
    {
        LL_WARNS() << "Failed writing extras cache for handle " << handle << LL_ENDL;
        removeGenericExtrasForHandle(handle);
        return;
    }

    // get ViewerRegion pointer from handle
    LLViewerRegion* pRegion = LLWorld::getInstance()->getRegionFromHandle(handle);

    U32 num_entries = 0;
    U32 inmem_entries = 0;
    U32 skipped = 0;
    inmem_entries = cache_extras_entry_map.size();
    for (auto [local_id, entry] : cache_extras_entry_map)
    {
        // Only write out GLTFOverrides that we can actually apply again on import.
        // worst case we have an extra cache miss.
        // Note: A null mObjectId is valid when in memory as we might have a data race between GLTF of the object itself.
        // This remains a valid state to persist as it is consistent with the localid checks on import with the main cache.
        // the mObjectId will be updated if/when the local object is updated from the gObject list (due to full update)
        if(entry.mObjectId.isNull() && pRegion)
        {
            gObjectList.getUUIDFromLocal( entry.mObjectId, local_id, pRegion->getHost().getAddress(), pRegion->getHost().getPort() );
        }

        if( entry.mSides.size() > 0 &&
            entry.mSides.size() == entry.mGLTFMaterial.size()
          )
        {
            LLSD entry_llsd = entry.toLLSD();
            entry_llsd["local_id"] = (S32)local_id;
            LLSDSerialize::serialize(entry_llsd, out, LLSDSerialize::LLSD_XML);
            out << '\n';
            if(!out.good())
            {
                // We're not in a good place when this happens so we might as well nuke the file.
                LL_WARNS() << "Failed writing extras cache for handle " << handle << ". Corrupted cache file " << filename << " removed." << LL_ENDL;
                removeGenericExtrasForHandle(handle);
                return;
            }
            num_entries++;
        }
        else
        {
            skipped++;
        }
    }
    // Rewrite the placeholder
    out.seekp(num_entries_placeholder);
    out << std::setw(10) << std::setfill('0') << num_entries << '\n';
    if(!out.good())
    {
        LL_WARNS() << "Failed writing extras cache for handle " << handle << LL_ENDL;
        removeGenericExtrasForHandle(handle);
        return;
    }
    LL_DEBUGS("GLTF") << "Completed writing extras cache for handle " << handle << ", " << num_entries << " entries. Total in RAM: " << inmem_entries << " skipped (no persist): " << skipped << LL_ENDL;
}<|MERGE_RESOLUTION|>--- conflicted
+++ resolved
@@ -552,9 +552,6 @@
 
 bool LLVOCacheEntry::isAnyVisible(const LLVector4a& camera_origin, const LLVector4a& local_camera_origin, F32 dist_threshold)
 {
-<<<<<<< HEAD
-    if( gAgent.getFSAreaSearchActive() ) { return true; } // <FS:Beq/> FIRE-32688 Area Search improvements
-=======
 #if 0
     // this is ill-conceived and should be removed pending QA
     // In the name of saving memory, we evict objects that are still within view distance from memory
@@ -564,7 +561,7 @@
     // Honestly, the entire VOCache partition system needs to be removed since it doubles the overhead of
     // the spatial partition system and is redundant to the object cache, but this is a start
     //  - davep 2024.06.07
->>>>>>> e0e6e7fd
+    if( gAgent.getFSAreaSearchActive() ) { return true; } // <FS:Beq/> FIRE-32688 Area Search improvements
     LLOcclusionCullingGroup* group = (LLOcclusionCullingGroup*)getGroup();
     if(!group)
     {
