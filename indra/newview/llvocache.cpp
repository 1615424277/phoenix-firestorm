--- conflicted
+++ resolved
@@ -481,7 +481,6 @@
     LLMemory::updateMemoryInfo() ;
     U32 allocated_mem = LLMemory::getAllocatedMemKB().value();
     static const F32 KB_to_MB = 1.f / 1024.f;
-<<<<<<< HEAD
     // <FS:Beq> FIRE-32688 Area search and other visibility issues
     // If this machine has limited RAM, then restore the LL defaults.
     // So long as we have at least 8GB of RAM, then we will use our values.
@@ -497,12 +496,8 @@
         }
     }
     // </FS:Beq>
-    U32 clamped_memory = llclamp(allocated_mem * KB_to_MB, (F32) low_mem_bound_MB, (F32) high_mem_bound_MB);
-    const F32 adjust_range = high_mem_bound_MB - low_mem_bound_MB;
-=======
     U32 clamped_memory = (U32)llclamp(allocated_mem * KB_to_MB, (F32) low_mem_bound_MB, (F32) high_mem_bound_MB);
     const F32 adjust_range = (F32)(high_mem_bound_MB - low_mem_bound_MB);
->>>>>>> cd5d35dd
     const F32 adjust_factor = (high_mem_bound_MB - clamped_memory) / adjust_range; // [0, 1]
 
     //min radius: all objects within this radius remain loaded in memory
