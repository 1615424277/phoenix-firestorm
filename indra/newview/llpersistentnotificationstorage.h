--- conflicted
+++ resolved
@@ -59,22 +59,17 @@
 private:
     void initialize();
 
-<<<<<<< HEAD
-	bool onPersistentChannelChanged(const LLSD& payload);
-	bool mLoaded;
-
-	// <FS:ND> Don't save notifications over and over during bulk updates.
-	bool mDuringBulkUpdate;
-public:
-	void startBulkUpdate()
-	{ mDuringBulkUpdate = true; }
-	void endBulkUpdate()
-	{ mDuringBulkUpdate = false; }
-	// </FS:ND>
-=======
     bool onPersistentChannelChanged(const LLSD& payload);
     bool mLoaded;
->>>>>>> 38c2a5bd
+
+    // <FS:ND> Don't save notifications over and over during bulk updates.
+    bool mDuringBulkUpdate;
+public:
+    void startBulkUpdate()
+    { mDuringBulkUpdate = true; }
+    void endBulkUpdate()
+    { mDuringBulkUpdate = false; }
+    // </FS:ND>
 };
 
 #endif // LL_LLPERSISTENTNOTIFICATIONSTORAGE_H
