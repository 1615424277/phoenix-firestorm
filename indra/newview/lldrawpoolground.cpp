--- conflicted
+++ resolved
@@ -53,15 +53,11 @@
 
 void LLDrawPoolGround::render(S32 pass)
 {
-<<<<<<< HEAD
 	// <FS:PP> Attempt to speed up things a little
-	// if (mDrawFace.empty() || !gSavedSettings.getBOOL("RenderGround"))
+	// if (mDrawFace.empty() || !LLGLSLShader::sCurBoundShaderPtr || !gSavedSettings.getBOOL("RenderGround"))
 	static LLCachedControl<bool> RenderGround(gSavedSettings, "RenderGround");
-	if (mDrawFace.empty() || !RenderGround)
+	if (mDrawFace.empty() || !LLGLSLShader::sCurBoundShaderPtr || !RenderGround)
 	// </FS:PP>
-=======
-	if (mDrawFace.empty() || !LLGLSLShader::sCurBoundShaderPtr || !gSavedSettings.getBOOL("RenderGround"))
->>>>>>> 13f1273c
 	{
 		return;
 	}
