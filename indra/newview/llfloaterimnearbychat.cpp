--- conflicted
+++ resolved
@@ -713,65 +713,6 @@
 
 void LLFloaterIMNearbyChat::sendChatFromViewer(const LLWString &wtext, EChatType type, BOOL animate)
 {
-<<<<<<< HEAD
-	// Look for "/20 foo" channel chats.
-	S32 channel = 0;
-	LLWString out_text = stripChannelNumber(wtext, &channel);
-	std::string utf8_out_text = wstring_to_utf8str(out_text);
-	std::string utf8_text = wstring_to_utf8str(wtext);
-
-	utf8_text = utf8str_trim(utf8_text);
-	if (!utf8_text.empty())
-	{
-		utf8_text = utf8str_truncate(utf8_text, MAX_STRING - 1);
-	}
-
-// [RLVa:KB] - Checked: 2010-03-27 (RLVa-1.2.0b) | Modified: RLVa-1.2.0b
-	if ( (0 == channel) && (RlvActions::isRlvEnabled()) )
-	{
-		// Adjust the (public) chat "volume" on chat and gestures (also takes care of playing the proper animation)
-		type = RlvActions::checkChatVolume(type);
-		animate &= !RlvActions::hasBehaviour( (!RlvUtil::isEmote(utf8_text)) ? RLV_BHVR_REDIRCHAT : RLV_BHVR_REDIREMOTE );
-	}
-// [/RLVa:KB]
-
-	// Don't animate for chats people can't hear (chat to scripts)
-	if (animate && (channel == 0))
-	{
-		if (type == CHAT_TYPE_WHISPER)
-		{
-			LL_DEBUGS() << "You whisper " << utf8_text << LL_ENDL;
-			gAgent.sendAnimationRequest(ANIM_AGENT_WHISPER, ANIM_REQUEST_START);
-		}
-		else if (type == CHAT_TYPE_NORMAL)
-		{
-			LL_DEBUGS() << "You say " << utf8_text << LL_ENDL;
-			gAgent.sendAnimationRequest(ANIM_AGENT_TALK, ANIM_REQUEST_START);
-		}
-		else if (type == CHAT_TYPE_SHOUT)
-		{
-			LL_DEBUGS() << "You shout " << utf8_text << LL_ENDL;
-			gAgent.sendAnimationRequest(ANIM_AGENT_SHOUT, ANIM_REQUEST_START);
-		}
-		else
-		{
-			LL_INFOS() << "send_chat_from_viewer() - invalid volume" << LL_ENDL;
-			return;
-		}
-	}
-	else
-	{
-		if (type != CHAT_TYPE_START && type != CHAT_TYPE_STOP)
-		{
-			LL_DEBUGS() << "Channel chat: " << utf8_text << LL_ENDL;
-		}
-	}
-
-	send_chat_from_viewer(utf8_out_text, type, channel);
-}
-
-// static 
-=======
     // Look for "/20 foo" channel chats.
     S32 channel = 0;
     LLWString out_text = stripChannelNumber(wtext, &channel);
@@ -784,6 +725,15 @@
         utf8_text = utf8str_truncate(utf8_text, MAX_STRING - 1);
     }
 
+// [RLVa:KB] - Checked: 2010-03-27 (RLVa-1.2.0b) | Modified: RLVa-1.2.0b
+    if ( (0 == channel) && (RlvActions::isRlvEnabled()) )
+    {
+        // Adjust the (public) chat "volume" on chat and gestures (also takes care of playing the proper animation)
+        type = RlvActions::checkChatVolume(type);
+        animate &= !RlvActions::hasBehaviour( (!RlvUtil::isEmote(utf8_text)) ? RLV_BHVR_REDIRCHAT : RLV_BHVR_REDIREMOTE );
+    }
+// [/RLVa:KB]
+
     // Don't animate for chats people can't hear (chat to scripts)
     if (animate && (channel == 0))
     {
@@ -820,7 +770,6 @@
 }
 
 // static
->>>>>>> 38c2a5bd
 bool LLFloaterIMNearbyChat::isWordsName(const std::string& name)
 {
     // checking to see if it's display name plus username in parentheses
@@ -935,60 +884,52 @@
 void send_chat_from_viewer(std::string utf8_out_text, EChatType type, S32 channel)
 // [/RLVa:KB]
 {
-<<<<<<< HEAD
 // [RLVa:KB] - Checked: 2010-02-27 (RLVa-1.2.0b) | Modified: RLVa-1.2.0a
-	// Only process chat messages (ie not CHAT_TYPE_START, CHAT_TYPE_STOP, etc)
-	if ( (RlvActions::isRlvEnabled()) && ( (CHAT_TYPE_WHISPER == type) || (CHAT_TYPE_NORMAL == type) || (CHAT_TYPE_SHOUT == type) ) )
-	{
-		if (0 == channel)
-		{
-			// Clamp the volume of the chat if needed
-			type = RlvActions::checkChatVolume(type);
-
-			// Redirect chat if needed
-			if ( ( (gRlvHandler.hasBehaviour(RLV_BHVR_REDIRCHAT) || (gRlvHandler.hasBehaviour(RLV_BHVR_REDIREMOTE)) ) && 
-				 (gRlvHandler.redirectChatOrEmote(utf8_out_text)) ) )
-			{
-				return;
-			}
-
-			// Filter public chat if sendchat restricted
-			if (gRlvHandler.hasBehaviour(RLV_BHVR_SENDCHAT))
-				gRlvHandler.filterChat(utf8_out_text, true);
-		}
-		else
-		{
-			// Don't allow chat on a non-public channel if sendchannel restricted (unless the channel is an exception)
-			if (!RlvActions::canSendChannel(channel))
-				return;
-
-			// Don't allow chat on debug channel if @sendchat, @redirchat or @rediremote restricted (shows as public chat on viewers)
-			if (CHAT_CHANNEL_DEBUG == channel)
-			{
-				bool fIsEmote = RlvUtil::isEmote(utf8_out_text);
-				if ( (gRlvHandler.hasBehaviour(RLV_BHVR_SENDCHAT)) || 
-					 ((!fIsEmote) && (gRlvHandler.hasBehaviour(RLV_BHVR_REDIRCHAT))) || 
-					 ((fIsEmote) && (gRlvHandler.hasBehaviour(RLV_BHVR_REDIREMOTE))) )
-				{
-					return;
-				}
-			}
-		}
-	}
+    // Only process chat messages (ie not CHAT_TYPE_START, CHAT_TYPE_STOP, etc)
+    if ( (RlvActions::isRlvEnabled()) && ( (CHAT_TYPE_WHISPER == type) || (CHAT_TYPE_NORMAL == type) || (CHAT_TYPE_SHOUT == type) ) )
+    {
+        if (0 == channel)
+        {
+            // Clamp the volume of the chat if needed
+            type = RlvActions::checkChatVolume(type);
+
+            // Redirect chat if needed
+            if ( ( (gRlvHandler.hasBehaviour(RLV_BHVR_REDIRCHAT) || (gRlvHandler.hasBehaviour(RLV_BHVR_REDIREMOTE)) ) &&
+                 (gRlvHandler.redirectChatOrEmote(utf8_out_text)) ) )
+            {
+                return;
+            }
+
+            // Filter public chat if sendchat restricted
+            if (gRlvHandler.hasBehaviour(RLV_BHVR_SENDCHAT))
+                gRlvHandler.filterChat(utf8_out_text, true);
+        }
+        else
+        {
+            // Don't allow chat on a non-public channel if sendchannel restricted (unless the channel is an exception)
+            if (!RlvActions::canSendChannel(channel))
+                return;
+
+            // Don't allow chat on debug channel if @sendchat, @redirchat or @rediremote restricted (shows as public chat on viewers)
+            if (CHAT_CHANNEL_DEBUG == channel)
+            {
+                bool fIsEmote = RlvUtil::isEmote(utf8_out_text);
+                if ( (gRlvHandler.hasBehaviour(RLV_BHVR_SENDCHAT)) ||
+                     ((!fIsEmote) && (gRlvHandler.hasBehaviour(RLV_BHVR_REDIRCHAT))) ||
+                     ((fIsEmote) && (gRlvHandler.hasBehaviour(RLV_BHVR_REDIREMOTE))) )
+                {
+                    return;
+                }
+            }
+        }
+    }
 // [/RLVa:KB]
 
-	LL_DEBUGS("UIUsage") << "Nearby chat, text " << utf8_out_text << " type " << type << " channel " << channel << LL_ENDL;
-	if (type != CHAT_TYPE_START && type != CHAT_TYPE_STOP) // prune back some redundant logging
-	{
-		LLUIUsage::instance().logCommand("Chat.SendNearby"); // pseuo-command
-	}
-=======
     LL_DEBUGS("UIUsage") << "Nearby chat, text " << utf8_out_text << " type " << type << " channel " << channel << LL_ENDL;
     if (type != CHAT_TYPE_START && type != CHAT_TYPE_STOP) // prune back some redundant logging
     {
         LLUIUsage::instance().logCommand("Chat.SendNearby"); // pseuo-command
     }
->>>>>>> 38c2a5bd
 
     LLMessageSystem* msg = gMessageSystem;
 
