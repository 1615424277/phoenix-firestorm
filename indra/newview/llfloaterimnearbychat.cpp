--- conflicted
+++ resolved
@@ -879,7 +879,6 @@
 void send_chat_from_viewer(std::string utf8_out_text, EChatType type, S32 channel)
 // [/RLVa:KB]
 {
-<<<<<<< HEAD
 // [RLVa:KB] - Checked: 2010-02-27 (RLVa-1.2.0b) | Modified: RLVa-1.2.0a
 	// Only process chat messages (ie not CHAT_TYPE_START, CHAT_TYPE_STOP, etc)
 	if ( (RlvActions::isRlvEnabled()) && ( (CHAT_TYPE_WHISPER == type) || (CHAT_TYPE_NORMAL == type) || (CHAT_TYPE_SHOUT == type) ) )
@@ -920,13 +919,12 @@
 		}
 	}
 // [/RLVa:KB]
-=======
+
 	LL_DEBUGS("UIUsage") << "Nearby chat, text " << utf8_out_text << " type " << type << " channel " << channel << LL_ENDL;
 	if (type != CHAT_TYPE_START && type != CHAT_TYPE_STOP) // prune back some redundant logging
 	{
 		LLUIUsage::instance().logCommand("Chat.SendNearby"); // pseuo-command
 	}
->>>>>>> e45b6159
 
     LLMessageSystem* msg = gMessageSystem;
 
