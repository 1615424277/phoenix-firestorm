--- conflicted
+++ resolved
@@ -76,32 +76,9 @@
 // </FS:Ansariel>
 
 LLPanelGroupGeneral::LLPanelGroupGeneral()
-<<<<<<< HEAD
-:	LLPanelGroupTab(),
-	mChanged(false),
-	mFirstUse(true),
-	mGroupNameEditor(NULL),
-	mFounderName(NULL),
-	mInsignia(NULL),
-	mEditCharter(NULL),
-	mCtrlShowInGroupList(NULL),
-	mComboMature(NULL),
-	mCtrlOpenEnrollment(NULL),
-	mCtrlEnrollmentFee(NULL),
-	mSpinEnrollmentFee(NULL),
-	mCtrlReceiveNotices(NULL),
-	mCtrlListGroup(NULL),
-	mActiveTitleLabel(NULL),
-	mComboActiveTitle(NULL),
-	mCtrlReceiveGroupChat(NULL), // <exodus/>
-	// <FS:Ansariel> Re-add group member list on general panel
-	mPendingMemberUpdate(false),
-	mListVisibleMembers(NULL)
-	// </FS:Ansariel>
-=======
 :   LLPanelGroupTab(),
-    mChanged(FALSE),
-    mFirstUse(TRUE),
+    mChanged(false),
+    mFirstUse(true),
     mGroupNameEditor(NULL),
     mFounderName(NULL),
     mInsignia(NULL),
@@ -117,10 +94,9 @@
     mComboActiveTitle(NULL),
     mCtrlReceiveGroupChat(NULL), // <exodus/>
     // <FS:Ansariel> Re-add group member list on general panel
-    mPendingMemberUpdate(FALSE),
+    mPendingMemberUpdate(false),
     mListVisibleMembers(NULL)
     // </FS:Ansariel>
->>>>>>> c06fb4e0
 {
 
 }
@@ -141,145 +117,7 @@
 
 bool LLPanelGroupGeneral::postBuild()
 {
-<<<<<<< HEAD
-	constexpr bool recurse = true;
-
-	mEditCharter = getChild<LLTextEditor>("charter", recurse);
-	if(mEditCharter)
-	{
-		mEditCharter->setCommitCallback(onCommitAny, this);
-		mEditCharter->setFocusReceivedCallback(boost::bind(onFocusEdit, _1, this));
-		mEditCharter->setFocusChangedCallback(boost::bind(onFocusEdit, _1, this));
-        mEditCharter->setContentTrusted(false);
-	}
-	// <FS> set up callbacks for copy URI and name buttons
-	childSetCommitCallback("copy_uri", boost::bind(&LLPanelGroupGeneral::onCopyURI, this), NULL);
-	childSetCommitCallback("copy_name", boost::bind(&LLPanelGroupGeneral::onCopyName, this), NULL);
-	childSetEnabled("copy_name", false);
-	// </FS>
-
-	// <FS:Ansariel> Re-add group member list on general panel
-	mListVisibleMembers = getChild<LLNameListCtrl>("visible_members", recurse);
-	if (mListVisibleMembers)
-	{
-		mListVisibleMembers->setDoubleClickCallback(openProfile, this);
-		// <FS:Ansariel> Special Firestorm menu also allowing multi-select action
-		//mListVisibleMembers->setContextMenu(LLScrollListCtrl::MENU_AVATAR);
-		mListVisibleMembers->setContextMenu(&gFSNameListAvatarMenu);
-		
-		mListVisibleMembers->setSortCallback(boost::bind(&LLPanelGroupGeneral::sortMembersList,this,_1,_2,_3));
-	}
-	// </FS:Ansariel>
-
-	// Options
-	mCtrlShowInGroupList = getChild<LLCheckBoxCtrl>("show_in_group_list", recurse);
-	if (mCtrlShowInGroupList)
-	{
-		mCtrlShowInGroupList->setCommitCallback(onCommitAny, this);
-	}
-
-	mComboMature = getChild<LLComboBox>("group_mature_check", recurse);	
-	if(mComboMature)
-	{
-		mComboMature->setCurrentByIndex(0);
-		mComboMature->setCommitCallback(onCommitAny, this);
-		if (gAgent.isTeen())
-		{
-			// Teens don't get to set mature flag. JC
-			mComboMature->setVisible(false);
-			mComboMature->setCurrentByIndex(NON_MATURE_CONTENT);
-		}
-	}
-	mCtrlOpenEnrollment = getChild<LLCheckBoxCtrl>("open_enrollement", recurse);
-	if (mCtrlOpenEnrollment)
-	{
-		mCtrlOpenEnrollment->setCommitCallback(onCommitAny, this);
-	}
-
-	mCtrlEnrollmentFee = getChild<LLCheckBoxCtrl>("check_enrollment_fee", recurse);
-	if (mCtrlEnrollmentFee)
-	{
-		mCtrlEnrollmentFee->setCommitCallback(onCommitEnrollment, this);
-	}
-
-	mSpinEnrollmentFee = getChild<LLSpinCtrl>("spin_enrollment_fee", recurse);
-	if (mSpinEnrollmentFee)
-	{
-		mSpinEnrollmentFee->setCommitCallback(onCommitAny, this);
-		mSpinEnrollmentFee->setPrecision(0);
-		mSpinEnrollmentFee->resetDirty();
-	}
-
-	bool accept_notices = false;
-	bool list_in_profile = false;
-	LLGroupData data;
-	if(gAgent.getGroupData(mGroupID,data))
-	{
-		accept_notices = data.mAcceptNotices;
-		list_in_profile = data.mListInProfile;
-	}
-	// <FS:Ansariel> Groupdata debug
-	else
-	{
-		LL_INFOS("Agent_GroupData") << "GROUPDEBUG: Group panel: No agent group data for group " << mGroupID.asString() << LL_ENDL;
-	}
-	// </FS:Ansariel>
-	mCtrlReceiveNotices = getChild<LLCheckBoxCtrl>("receive_notices", recurse);
-	if (mCtrlReceiveNotices)
-	{
-		mCtrlReceiveNotices->setCommitCallback(onCommitUserOnly, this);
-		mCtrlReceiveNotices->set(accept_notices);
-		mCtrlReceiveNotices->setEnabled(data.mID.notNull());
-	}
-
-	// <exodus>
-	mCtrlReceiveGroupChat = getChild<LLCheckBoxCtrl>("receive_chat", recurse);
-	if(mCtrlReceiveGroupChat)
-	{
-		mCtrlReceiveGroupChat->setCommitCallback(onCommitUserOnly, this);
-		mCtrlReceiveGroupChat->setEnabled(data.mID.notNull());
-		if(data.mID.notNull())
-		{
-			mCtrlReceiveGroupChat->set(!exoGroupMuteList::instance().isMuted(data.mID));
-		}
-	}
-	// </exodus>
-	
-	mCtrlListGroup = getChild<LLCheckBoxCtrl>("list_groups_in_profile", recurse);
-	if (mCtrlListGroup)
-	{
-		mCtrlListGroup->setCommitCallback(onCommitUserOnly, this);
-		mCtrlListGroup->set(list_in_profile);
-		mCtrlListGroup->setEnabled(data.mID.notNull());
-		mCtrlListGroup->resetDirty();
-	}
-
-	mActiveTitleLabel = getChild<LLTextBox>("active_title_label", recurse);
-	
-	mComboActiveTitle = getChild<LLComboBox>("active_title", recurse);
-	if (mComboActiveTitle)
-	{
-		mComboActiveTitle->setCommitCallback(onCommitAny, this);
-	}
-
-	mIncompleteMemberDataStr = getString("incomplete_member_data_str");
-
-	// If the group_id is null, then we are creating a new group
-	if (mGroupID.isNull())
-	{
-		mEditCharter->setEnabled(true);
-
-		mCtrlShowInGroupList->setEnabled(true);
-		mComboMature->setEnabled(true);
-		mCtrlOpenEnrollment->setEnabled(true);
-		mCtrlEnrollmentFee->setEnabled(true);
-		mSpinEnrollmentFee->setEnabled(true);
-
-	}
-
-	return LLPanelGroupTab::postBuild();
-=======
-    bool recurse = true;
+    constexpr bool recurse = true;
 
     mEditCharter = getChild<LLTextEditor>("charter", recurse);
     if(mEditCharter)
@@ -292,7 +130,7 @@
     // <FS> set up callbacks for copy URI and name buttons
     childSetCommitCallback("copy_uri", boost::bind(&LLPanelGroupGeneral::onCopyURI, this), NULL);
     childSetCommitCallback("copy_name", boost::bind(&LLPanelGroupGeneral::onCopyName, this), NULL);
-    childSetEnabled("copy_name", FALSE);
+    childSetEnabled("copy_name", false);
     // </FS>
 
     // <FS:Ansariel> Re-add group member list on general panel
@@ -323,7 +161,7 @@
         if (gAgent.isTeen())
         {
             // Teens don't get to set mature flag. JC
-            mComboMature->setVisible(FALSE);
+            mComboMature->setVisible(false);
             mComboMature->setCurrentByIndex(NON_MATURE_CONTENT);
         }
     }
@@ -347,8 +185,8 @@
         mSpinEnrollmentFee->resetDirty();
     }
 
-    BOOL accept_notices = FALSE;
-    BOOL list_in_profile = FALSE;
+    bool accept_notices = false;
+    bool list_in_profile = false;
     LLGroupData data;
     if(gAgent.getGroupData(mGroupID,data))
     {
@@ -404,39 +242,28 @@
     // If the group_id is null, then we are creating a new group
     if (mGroupID.isNull())
     {
-        mEditCharter->setEnabled(TRUE);
-
-        mCtrlShowInGroupList->setEnabled(TRUE);
-        mComboMature->setEnabled(TRUE);
-        mCtrlOpenEnrollment->setEnabled(TRUE);
-        mCtrlEnrollmentFee->setEnabled(TRUE);
-        mSpinEnrollmentFee->setEnabled(TRUE);
+        mEditCharter->setEnabled(true);
+
+        mCtrlShowInGroupList->setEnabled(true);
+        mComboMature->setEnabled(true);
+        mCtrlOpenEnrollment->setEnabled(true);
+        mCtrlEnrollmentFee->setEnabled(true);
+        mSpinEnrollmentFee->setEnabled(true);
 
     }
 
     return LLPanelGroupTab::postBuild();
->>>>>>> c06fb4e0
 }
 
 void LLPanelGroupGeneral::setupCtrls(LLPanel* panel_group)
 {
-<<<<<<< HEAD
-	mInsignia = getChild<LLTextureCtrl>("insignia");
-	if (mInsignia)
-	{
-		mInsignia->setCommitCallback(onCommitAny, this);
-		mInsignia->setAllowLocalTexture(false);
-	}
-	mFounderName = getChild<LLTextBox>("founder_name");
-=======
     mInsignia = getChild<LLTextureCtrl>("insignia");
     if (mInsignia)
     {
         mInsignia->setCommitCallback(onCommitAny, this);
-        mInsignia->setAllowLocalTexture(FALSE);
+        mInsignia->setAllowLocalTexture(false);
     }
     mFounderName = getChild<LLTextBox>("founder_name");
->>>>>>> c06fb4e0
 
 
     mGroupNameEditor = panel_group->getChild<LLLineEditor>("group_name_editor");
@@ -464,48 +291,15 @@
 // static
 void LLPanelGroupGeneral::onCommitUserOnly(LLUICtrl* ctrl, void* data)
 {
-<<<<<<< HEAD
-	LLPanelGroupGeneral* self = (LLPanelGroupGeneral*)data;
-	self->mChanged = true;
-	self->notifyObservers();
-=======
     LLPanelGroupGeneral* self = (LLPanelGroupGeneral*)data;
-    self->mChanged = TRUE;
+    self->mChanged = true;
     self->notifyObservers();
->>>>>>> c06fb4e0
 }
 
 
 // static
 void LLPanelGroupGeneral::onCommitEnrollment(LLUICtrl* ctrl, void* data)
 {
-<<<<<<< HEAD
-	onCommitAny(ctrl, data);
-
-	LLPanelGroupGeneral* self = (LLPanelGroupGeneral*)data;
-	// Make sure both enrollment related widgets are there.
-	if (!self->mCtrlEnrollmentFee || !self->mSpinEnrollmentFee)
-	{
-		return;
-	}
-
-	// Make sure the agent can change enrollment info.
-	if (!gAgent.hasPowerInGroup(self->mGroupID,GP_MEMBER_OPTIONS)
-		|| !self->mAllowEdit)
-	{
-		return;
-	}
-
-	if (self->mCtrlEnrollmentFee->get())
-	{
-		self->mSpinEnrollmentFee->setEnabled(true);
-	}
-	else
-	{
-		self->mSpinEnrollmentFee->setEnabled(false);
-		self->mSpinEnrollmentFee->set(0);
-	}
-=======
     onCommitAny(ctrl, data);
 
     LLPanelGroupGeneral* self = (LLPanelGroupGeneral*)data;
@@ -524,14 +318,13 @@
 
     if (self->mCtrlEnrollmentFee->get())
     {
-        self->mSpinEnrollmentFee->setEnabled(TRUE);
+        self->mSpinEnrollmentFee->setEnabled(true);
     }
     else
     {
-        self->mSpinEnrollmentFee->setEnabled(FALSE);
+        self->mSpinEnrollmentFee->setEnabled(false);
         self->mSpinEnrollmentFee->set(0);
     }
->>>>>>> c06fb4e0
 }
 
 // static
@@ -556,25 +349,6 @@
 
 void LLPanelGroupGeneral::activate()
 {
-<<<<<<< HEAD
-	LLGroupMgrGroupData* gdatap = LLGroupMgr::getInstance()->getGroupData(mGroupID);
-	if (mGroupID.notNull()
-		&& (!gdatap || mFirstUse))
-	{
-		LLGroupMgr::getInstance()->sendGroupTitlesRequest(mGroupID);
-		LLGroupMgr::getInstance()->sendGroupPropertiesRequest(mGroupID);
-		
-		if (!gdatap || !gdatap->isMemberDataComplete() )
-		{
-			LLGroupMgr::getInstance()->sendCapGroupMembersRequest(mGroupID);
-		}
-
-		mFirstUse = false;
-	}
-	mChanged = false;
-	
-	update(GC_ALL);
-=======
     LLGroupMgrGroupData* gdatap = LLGroupMgr::getInstance()->getGroupData(mGroupID);
     if (mGroupID.notNull()
         && (!gdatap || mFirstUse))
@@ -587,12 +361,11 @@
             LLGroupMgr::getInstance()->sendCapGroupMembersRequest(mGroupID);
         }
 
-        mFirstUse = FALSE;
-    }
-    mChanged = FALSE;
+        mFirstUse = false;
+    }
+    mChanged = false;
 
     update(GC_ALL);
->>>>>>> c06fb4e0
 }
 
 void LLPanelGroupGeneral::draw()
@@ -609,112 +382,6 @@
 
 bool LLPanelGroupGeneral::apply(std::string& mesg)
 {
-<<<<<<< HEAD
-	if (mGroupID.isNull())
-	{
-		return false;
-	}
-
-	if (!mGroupID.isNull() && mAllowEdit && mComboActiveTitle && mComboActiveTitle->isDirty())
-	{
-		LLGroupMgr::getInstance()->sendGroupTitleUpdate(mGroupID,mComboActiveTitle->getCurrentID());
-		update(GC_TITLES);
-		mComboActiveTitle->resetDirty();
-	}
-
-	bool has_power_in_group = gAgent.hasPowerInGroup(mGroupID,GP_GROUP_CHANGE_IDENTITY);
-
-	if (has_power_in_group)
-	{
-		LL_INFOS() << "LLPanelGroupGeneral::apply" << LL_ENDL;
-
-		// Check to make sure mature has been set
-		if(mComboMature &&
-		   mComboMature->getCurrentIndex() == DECLINE_TO_STATE)
-		{
-			LLNotificationsUtil::add("SetGroupMature", LLSD(), LLSD(), 
-											boost::bind(&LLPanelGroupGeneral::confirmMatureApply, this, _1, _2));
-			return false;
-		}
-
-		LLGroupMgrGroupData* gdatap = LLGroupMgr::getInstance()->getGroupData(mGroupID);
-		if (!gdatap)
-		{
-			mesg = LLTrans::getString("NoGroupDataFound");
-			mesg.append(mGroupID.asString());
-			return false;
-		}
-		bool can_change_ident = false;
-		bool can_change_member_opts = false;
-		can_change_ident = gAgent.hasPowerInGroup(mGroupID,GP_GROUP_CHANGE_IDENTITY);
-		can_change_member_opts = gAgent.hasPowerInGroup(mGroupID,GP_MEMBER_OPTIONS);
-
-		if (can_change_ident)
-		{
-			if (mEditCharter) gdatap->mCharter = mEditCharter->getText();
-			if (mInsignia) gdatap->mInsigniaID = mInsignia->getImageAssetID();
-			if (mComboMature)
-			{
-				if (!gAgent.isTeen())
-				{
-					gdatap->mMaturePublish = 
-						mComboMature->getCurrentIndex() == MATURE_CONTENT;
-				}
-				else
-				{
-					gdatap->mMaturePublish = false;
-				}
-			}
-			if (mCtrlShowInGroupList) gdatap->mShowInList = mCtrlShowInGroupList->get();
-		}
-
-		if (can_change_member_opts)
-		{
-			if (mCtrlOpenEnrollment) gdatap->mOpenEnrollment = mCtrlOpenEnrollment->get();
-			if (mCtrlEnrollmentFee && mSpinEnrollmentFee)
-			{
-				gdatap->mMembershipFee = (mCtrlEnrollmentFee->get()) ? 
-					(S32) mSpinEnrollmentFee->get() : 0;
-				// Set to the used value, and reset initial value used for isdirty check
-				mSpinEnrollmentFee->set( (F32)gdatap->mMembershipFee );
-			}
-		}
-
-		if (can_change_ident || can_change_member_opts)
-		{
-			LLGroupMgr::getInstance()->sendUpdateGroupInfo(mGroupID);
-		}
-	}
-
-	bool receive_notices = false;
-	bool list_in_profile = false;
-	if (mCtrlReceiveNotices)
-		receive_notices = mCtrlReceiveNotices->get();
-	if (mCtrlListGroup) 
-		list_in_profile = mCtrlListGroup->get();
-
-	gAgent.setUserGroupFlags(mGroupID, receive_notices, list_in_profile);
-
-	// <exodus>
-	if(mCtrlReceiveGroupChat)
-	{
-		if(mCtrlReceiveGroupChat->get())
-		{
-			exoGroupMuteList::instance().remove(mGroupID);
-		}
-		else
-		{
-			exoGroupMuteList::instance().add(mGroupID);
-		}
-	}
-	// </exodus>
-
-	resetDirty();
-
-	mChanged = false;
-
-	return true;
-=======
     if (mGroupID.isNull())
     {
         return false;
@@ -727,7 +394,7 @@
         mComboActiveTitle->resetDirty();
     }
 
-    BOOL has_power_in_group = gAgent.hasPowerInGroup(mGroupID,GP_GROUP_CHANGE_IDENTITY);
+    bool has_power_in_group = gAgent.hasPowerInGroup(mGroupID,GP_GROUP_CHANGE_IDENTITY);
 
     if (has_power_in_group)
     {
@@ -767,7 +434,7 @@
                 }
                 else
                 {
-                    gdatap->mMaturePublish = FALSE;
+                    gdatap->mMaturePublish = false;
                 }
             }
             if (mCtrlShowInGroupList) gdatap->mShowInList = mCtrlShowInGroupList->get();
@@ -791,8 +458,8 @@
         }
     }
 
-    BOOL receive_notices = false;
-    BOOL list_in_profile = false;
+    bool receive_notices = false;
+    bool list_in_profile = false;
     if (mCtrlReceiveNotices)
         receive_notices = mCtrlReceiveNotices->get();
     if (mCtrlListGroup)
@@ -816,19 +483,14 @@
 
     resetDirty();
 
-    mChanged = FALSE;
+    mChanged = false;
 
     return true;
->>>>>>> c06fb4e0
 }
 
 void LLPanelGroupGeneral::cancel()
 {
-<<<<<<< HEAD
-	mChanged = false;
-=======
-    mChanged = FALSE;
->>>>>>> c06fb4e0
+    mChanged = false;
 
     //cancel out all of the click changes to, although since we are
     //shifting tabs or closing the floater, this need not be done...yet
@@ -870,193 +532,6 @@
 // virtual
 void LLPanelGroupGeneral::update(LLGroupChange gc)
 {
-<<<<<<< HEAD
-	if (mGroupID.isNull()) return;
-
-	LLGroupMgrGroupData* gdatap = LLGroupMgr::getInstance()->getGroupData(mGroupID);
-
-	if (!gdatap) return;
-
-	LLGroupData agent_gdatap;
-	bool is_member = false;
-	if (gAgent.getGroupData(mGroupID,agent_gdatap)) is_member = true;
-
-	if (mComboActiveTitle)
-	{
-		mComboActiveTitle->setVisible(is_member);
-		mComboActiveTitle->setEnabled(mAllowEdit);
-		
-		if ( mActiveTitleLabel) mActiveTitleLabel->setVisible(is_member);
-
-		if (is_member)
-		{
-			LLUUID current_title_role;
-
-			mComboActiveTitle->clear();
-			mComboActiveTitle->removeall();
-			bool has_selected_title = false;
-
-			if (1 == gdatap->mTitles.size())
-			{
-				// Only the everyone title.  Don't bother letting them try changing this.
-				mComboActiveTitle->setEnabled(false);
-			}
-			else
-			{
-				mComboActiveTitle->setEnabled(true);
-			}
-
-			std::vector<LLGroupTitle>::const_iterator citer = gdatap->mTitles.begin();
-			std::vector<LLGroupTitle>::const_iterator end = gdatap->mTitles.end();
-			
-			for ( ; citer != end; ++citer)
-			{
-				mComboActiveTitle->add(citer->mTitle,citer->mRoleID, (citer->mSelected ? ADD_TOP : ADD_BOTTOM));
-				if (citer->mSelected)
-				{
-					mComboActiveTitle->setCurrentByID(citer->mRoleID);
-					has_selected_title = true;
-				}
-			}
-			
-			if (!has_selected_title)
-			{
-				mComboActiveTitle->setCurrentByID(LLUUID::null);
-			}
-		}
-
-	}
-
-	// After role member data was changed in Roles->Members
-	// need to update role titles. See STORM-918.
-	if (gc == GC_ROLE_MEMBER_DATA)
-		LLGroupMgr::getInstance()->sendGroupTitlesRequest(mGroupID);
-
-	// If this was just a titles update, we are done.
-	if (gc == GC_TITLES) return;
-
-	bool can_change_ident = false;
-	bool can_change_member_opts = false;
-	can_change_ident = gAgent.hasPowerInGroup(mGroupID,GP_GROUP_CHANGE_IDENTITY);
-	can_change_member_opts = gAgent.hasPowerInGroup(mGroupID,GP_MEMBER_OPTIONS);
-
-	if (mCtrlShowInGroupList) 
-	{
-		mCtrlShowInGroupList->set(gdatap->mShowInList);
-		mCtrlShowInGroupList->setEnabled(mAllowEdit && can_change_ident);
-	}
-	if (mComboMature)
-	{
-		if(gdatap->mMaturePublish)
-		{
-			mComboMature->setCurrentByIndex(MATURE_CONTENT);
-		}
-		else
-		{
-			mComboMature->setCurrentByIndex(NON_MATURE_CONTENT);
-		}
-		mComboMature->setEnabled(mAllowEdit && can_change_ident);
-		mComboMature->setVisible( !gAgent.isTeen() );
-	}
-	if (mCtrlOpenEnrollment) 
-	{
-		mCtrlOpenEnrollment->set(gdatap->mOpenEnrollment);
-		mCtrlOpenEnrollment->setEnabled(mAllowEdit && can_change_member_opts);
-	}
-	if (mCtrlEnrollmentFee) 
-	{	
-		mCtrlEnrollmentFee->set(gdatap->mMembershipFee > 0);
-		mCtrlEnrollmentFee->setEnabled(mAllowEdit && can_change_member_opts);
-	}
-	
-	if (mSpinEnrollmentFee)
-	{
-		S32 fee = gdatap->mMembershipFee;
-		mSpinEnrollmentFee->set((F32)fee);
-		mSpinEnrollmentFee->setEnabled( mAllowEdit &&
-						(fee > 0) &&
-						can_change_member_opts);
-	}
-	if (mCtrlReceiveNotices)
-	{
-		mCtrlReceiveNotices->setVisible(is_member);
-		if (is_member)
-		{
-			mCtrlReceiveNotices->setEnabled(mAllowEdit);
-		}
-	}
-
-	// <exodus>
-	if (mCtrlReceiveGroupChat)
-	{
-		mCtrlReceiveGroupChat->setVisible(is_member);
-		if (is_member)
-		{
-			mCtrlReceiveGroupChat->setEnabled(mAllowEdit);
-		}
-	}
-	// </exodus>
-
-	if (mInsignia) mInsignia->setEnabled(mAllowEdit && can_change_ident);
-	if (mEditCharter) mEditCharter->setEnabled(mAllowEdit && can_change_ident);
-	
-	if (mGroupNameEditor) mGroupNameEditor->setVisible(false);
-	if (mFounderName) mFounderName->setText(LLSLURL("agent", gdatap->mFounderID, "inspect").getSLURLString());
-	if (mInsignia)
-	{
-		if (gdatap->mInsigniaID.notNull())
-		{
-			mInsignia->setImageAssetID(gdatap->mInsigniaID);
-		}
-		else
-		{
-			mInsignia->setImageAssetName(mInsignia->getDefaultImageName());
-		}
-	}
-
-	if (mEditCharter)
-	{
-        mEditCharter->setParseURLs(!mAllowEdit || !can_change_ident);
-        mEditCharter->setText(gdatap->mCharter);
-	}
-	
-	// <FS:Ansariel> Re-add group member list on general panel
-	if (mListVisibleMembers)
-	{
-		mListVisibleMembers->deleteAllItems();
-
-		if (gdatap->isMemberDataComplete())
-		{
-			mMemberProgress = gdatap->mMembers.begin();
-			mPendingMemberUpdate = true;
-			mIteratorGroup = mGroupID; // <FS:ND/> FIRE-6074
-
-			sSDTime = 0.0f;
-			sElementTime = 0.0f;
-			sAllTime = 0.0f;
-		}
-		else
-		{
-			std::stringstream pending;
-			pending << "Retrieving member list (" << gdatap->mMembers.size() << "\\" << gdatap->mMemberCount  << ")";
-
-			LLSD row;
-			row["columns"][0]["value"] = pending.str();
-			row["columns"][0]["column"] = "name";
-
-			mListVisibleMembers->setEnabled(false);
-			mListVisibleMembers->addElement(row);
-		}
-	}
-	// </FS:Ansariel>
-
-	// <FS:Ansariel> Copy group name button
-	childSetEnabled("copy_name", !gdatap->mName.empty());
-	mGroupName = gdatap->mName;
-	// </FS:Ansariel>
-
-	resetDirty();
-=======
     if (mGroupID.isNull()) return;
 
     LLGroupMgrGroupData* gdatap = LLGroupMgr::getInstance()->getGroupData(mGroupID);
@@ -1085,11 +560,11 @@
             if (1 == gdatap->mTitles.size())
             {
                 // Only the everyone title.  Don't bother letting them try changing this.
-                mComboActiveTitle->setEnabled(FALSE);
+                mComboActiveTitle->setEnabled(false);
             }
             else
             {
-                mComboActiveTitle->setEnabled(TRUE);
+                mComboActiveTitle->setEnabled(true);
             }
 
             std::vector<LLGroupTitle>::const_iterator citer = gdatap->mTitles.begin();
@@ -1186,7 +661,7 @@
     if (mInsignia) mInsignia->setEnabled(mAllowEdit && can_change_ident);
     if (mEditCharter) mEditCharter->setEnabled(mAllowEdit && can_change_ident);
 
-    if (mGroupNameEditor) mGroupNameEditor->setVisible(FALSE);
+    if (mGroupNameEditor) mGroupNameEditor->setVisible(false);
     if (mFounderName) mFounderName->setText(LLSLURL("agent", gdatap->mFounderID, "inspect").getSLURLString());
     if (mInsignia)
     {
@@ -1214,7 +689,7 @@
         if (gdatap->isMemberDataComplete())
         {
             mMemberProgress = gdatap->mMembers.begin();
-            mPendingMemberUpdate = TRUE;
+            mPendingMemberUpdate = true;
             mIteratorGroup = mGroupID; // <FS:ND/> FIRE-6074
 
             sSDTime = 0.0f;
@@ -1230,7 +705,7 @@
             row["columns"][0]["value"] = pending.str();
             row["columns"][0]["column"] = "name";
 
-            mListVisibleMembers->setEnabled(FALSE);
+            mListVisibleMembers->setEnabled(false);
             mListVisibleMembers->addElement(row);
         }
     }
@@ -1242,42 +717,10 @@
     // </FS:Ansariel>
 
     resetDirty();
->>>>>>> c06fb4e0
 }
 
 void LLPanelGroupGeneral::updateChanged()
 {
-<<<<<<< HEAD
-	// List all the controls we want to check for changes...
-	LLUICtrl *check_list[] =
-	{
-		mGroupNameEditor,
-		mFounderName,
-		mInsignia,
-		mEditCharter,
-		mCtrlShowInGroupList,
-		mComboMature,
-		mCtrlOpenEnrollment,
-		mCtrlEnrollmentFee,
-		mSpinEnrollmentFee,
-		mCtrlReceiveNotices,
-		mCtrlListGroup,
-		mActiveTitleLabel,
-		mComboActiveTitle,
-		mCtrlReceiveGroupChat // <exodus/>
-	};
-
-	mChanged = false;
-
-	for( size_t i=0; i<LL_ARRAY_SIZE(check_list); i++ )
-	{
-		if( check_list[i] && check_list[i]->isDirty() )
-		{
-			mChanged = true;
-			break;
-		}
-	}
-=======
     // List all the controls we want to check for changes...
     LLUICtrl *check_list[] =
     {
@@ -1297,91 +740,20 @@
         mCtrlReceiveGroupChat // <exodus/>
     };
 
-    mChanged = FALSE;
+    mChanged = false;
 
     for( size_t i=0; i<LL_ARRAY_SIZE(check_list); i++ )
     {
         if( check_list[i] && check_list[i]->isDirty() )
         {
-            mChanged = TRUE;
+            mChanged = true;
             break;
         }
     }
->>>>>>> c06fb4e0
 }
 
 void LLPanelGroupGeneral::reset()
 {
-<<<<<<< HEAD
-	mFounderName->setVisible(false);
-
-	
-	mCtrlReceiveNotices->set(false);
-	
-	
-	mCtrlListGroup->set(true);
-	
-	mCtrlReceiveNotices->setEnabled(false);
-	mCtrlReceiveNotices->setVisible(true);
-
-	mCtrlListGroup->setEnabled(false);
-
-	mGroupNameEditor->setEnabled(true);
-	mEditCharter->setEnabled(true);
-
-	mCtrlShowInGroupList->setEnabled(false);
-	mComboMature->setEnabled(true);
-	
-	mCtrlOpenEnrollment->setEnabled(true);
-	
-	mCtrlEnrollmentFee->setEnabled(true);
-	
-	mSpinEnrollmentFee->setEnabled(true);
-	mSpinEnrollmentFee->set((F32)0);
-
-	mGroupNameEditor->setVisible(true);
-
-	mComboActiveTitle->setVisible(false);
-
-	mInsignia->setImageAssetID(LLUUID::null);
-	
-	mInsignia->setEnabled(true);
-
-	mInsignia->setImageAssetName(mInsignia->getDefaultImageName());
-
-	// <exodus>
-	mCtrlReceiveGroupChat->set(false);
-	mCtrlReceiveGroupChat->setEnabled(false);
-	mCtrlReceiveGroupChat->setVisible(true);
-	// </exodus>
-
-	{
-		std::string empty_str = "";
-		mEditCharter->setText(empty_str);
-		mGroupNameEditor->setText(empty_str);
-	}
-	
-	// <FS:Ansariel> Re-add group member list on general panel
-	{
-		LLSD row;
-		row["columns"][0]["value"] = "no members yet";
-		row["columns"][0]["column"] = "name";
-
-		mListVisibleMembers->deleteAllItems();
-		mListVisibleMembers->setEnabled(false);
-		mListVisibleMembers->addElement(row);
-	}
-	// </FS:Ansariel>
-
-	{
-		mComboMature->setEnabled(true);
-		mComboMature->setVisible( !gAgent.isTeen() );
-		mComboMature->selectFirstItem();
-	}
-
-
-	resetDirty();
-=======
     mFounderName->setVisible(false);
 
 
@@ -1395,17 +767,17 @@
 
     mCtrlListGroup->setEnabled(false);
 
-    mGroupNameEditor->setEnabled(TRUE);
-    mEditCharter->setEnabled(TRUE);
+    mGroupNameEditor->setEnabled(true);
+    mEditCharter->setEnabled(true);
 
     mCtrlShowInGroupList->setEnabled(false);
-    mComboMature->setEnabled(TRUE);
-
-    mCtrlOpenEnrollment->setEnabled(TRUE);
-
-    mCtrlEnrollmentFee->setEnabled(TRUE);
-
-    mSpinEnrollmentFee->setEnabled(TRUE);
+    mComboMature->setEnabled(true);
+
+    mCtrlOpenEnrollment->setEnabled(true);
+
+    mCtrlEnrollmentFee->setEnabled(true);
+
+    mSpinEnrollmentFee->setEnabled(true);
     mSpinEnrollmentFee->set((F32)0);
 
     mGroupNameEditor->setVisible(true);
@@ -1437,7 +809,7 @@
         row["columns"][0]["column"] = "name";
 
         mListVisibleMembers->deleteAllItems();
-        mListVisibleMembers->setEnabled(FALSE);
+        mListVisibleMembers->setEnabled(false);
         mListVisibleMembers->addElement(row);
     }
     // </FS:Ansariel>
@@ -1450,7 +822,6 @@
 
 
     resetDirty();
->>>>>>> c06fb4e0
 }
 
 void    LLPanelGroupGeneral::resetDirty()
@@ -1485,94 +856,6 @@
 
 void LLPanelGroupGeneral::setGroupID(const LLUUID& id)
 {
-<<<<<<< HEAD
-	LLPanelGroupTab::setGroupID(id);
-	// <FS> Get group key display and copy URI/name button pointers
-	LLTextEditor* groupKeyEditor = getChild<LLTextEditor>("group_key");
-	LLButton* copyURIButton = getChild<LLButton>("copy_uri");
-	LLButton* copyNameButton = getChild<LLButton>("copy_name");
-	// happens when a new group is created
-	// </FS>
-	if(id == LLUUID::null)
-	{
-		// <FS>
-		if (groupKeyEditor)
-			groupKeyEditor->setValue(LLSD());
-
-		if (copyURIButton)
-			copyURIButton->setEnabled(false);
-
-		if (copyNameButton)
-			copyNameButton->setEnabled(false);
-		// </FS>
-
-		reset();
-		return;
-	}
-	// <FS>
-	// fill in group key
-	if (groupKeyEditor)
-		groupKeyEditor->setValue(id.asString());
-
-	// activate copy URI button
-	if (copyURIButton)
-		copyURIButton->setEnabled(true);
-	// </FS>
-
-	bool accept_notices = false;
-	bool list_in_profile = false;
-	LLGroupData data;
-	if(gAgent.getGroupData(mGroupID,data))
-	{
-		accept_notices = data.mAcceptNotices;
-		list_in_profile = data.mListInProfile;
-	}
-	// <FS:Ansariel> Groupdata debug
-	else
-	{
-		LL_INFOS("Agent_GroupData") << "GROUPDEBUG: Group panel: No agent group data for group " << mGroupID.asString() << LL_ENDL;
-	}
-	// </FS:Ansariel>
-	mCtrlReceiveNotices = getChild<LLCheckBoxCtrl>("receive_notices");
-	if (mCtrlReceiveNotices)
-	{
-		mCtrlReceiveNotices->set(accept_notices);
-		mCtrlReceiveNotices->setEnabled(data.mID.notNull());
-	}
-	
-	mCtrlListGroup = getChild<LLCheckBoxCtrl>("list_groups_in_profile");
-	if (mCtrlListGroup)
-	{
-		mCtrlListGroup->set(list_in_profile);
-		mCtrlListGroup->setEnabled(data.mID.notNull());
-	}
-
-	// <exodus>
-	mCtrlReceiveGroupChat = getChild<LLCheckBoxCtrl>("receive_chat");
-	if (mCtrlReceiveGroupChat)
-	{
-		if(data.mID.notNull())
-		{
-			mCtrlReceiveGroupChat->set(!exoGroupMuteList::instance().isMuted(data.mID));
-		}
-		mCtrlReceiveGroupChat->setEnabled(data.mID.notNull());
-	}
-	// </exodus>
-
-	mCtrlShowInGroupList->setEnabled(data.mID.notNull());
-
-	mActiveTitleLabel = getChild<LLTextBox>("active_title_label");
-	
-	mComboActiveTitle = getChild<LLComboBox>("active_title");
-
-	mFounderName->setVisible(true);
-
-	mInsignia->setImageAssetID(LLUUID::null);
-
-	resetDirty();
-
-	activate();
-=======
     LLPanelGroupTab::setGroupID(id);
     // <FS> Get group key display and copy URI/name button pointers
     LLTextEditor* groupKeyEditor = getChild<LLTextEditor>("group_key");
@@ -1587,10 +870,10 @@
             groupKeyEditor->setValue(LLSD());
 
         if (copyURIButton)
-            copyURIButton->setEnabled(FALSE);
+            copyURIButton->setEnabled(false);
 
         if (copyNameButton)
-            copyNameButton->setEnabled(FALSE);
+            copyNameButton->setEnabled(false);
         // </FS>
 
         reset();
@@ -1603,11 +886,11 @@
 
     // activate copy URI button
     if (copyURIButton)
-        copyURIButton->setEnabled(TRUE);
+        copyURIButton->setEnabled(true);
     // </FS>
 
-    BOOL accept_notices = FALSE;
-    BOOL list_in_profile = FALSE;
+    bool accept_notices = false;
+    bool list_in_profile = false;
     LLGroupData data;
     if(gAgent.getGroupData(mGroupID,data))
     {
@@ -1659,7 +942,6 @@
     resetDirty();
 
     activate();
->>>>>>> c06fb4e0
 }
 
 // <FS> Copy button handlers
@@ -1693,83 +975,7 @@
 
 void LLPanelGroupGeneral::updateMembers()
 {
-<<<<<<< HEAD
-	mPendingMemberUpdate = false;
-
-	LLGroupMgrGroupData* gdatap = LLGroupMgr::getInstance()->getGroupData(mGroupID);
-
-	if (!mListVisibleMembers 
-		|| !gdatap 
-		|| !gdatap->isMemberDataComplete()
-		|| gdatap->mMembers.empty())
-	{
-		return;
-	}
-
-	LLTimer update_time;
-	update_time.setTimerExpirySec(UPDATE_MEMBERS_SECONDS_PER_FRAME);
-	
-	// <FS:ND> FIRE-6074; If the group changes, mMemberPRogresss is invalid, as it belongs to a different LLGroupMgrGroupData. Reset it, start over.
-	if( mIteratorGroup != mGroupID )
-	{
-		mMemberProgress = gdatap->mMembers.begin();
-		mIteratorGroup = mGroupID;
-	}
-	// </FS:ND> FIRE-6074
-
-	// <FS:Ansariel> Clear old callbacks so we don't end up adding people twice
-	for (avatar_name_cache_connection_map_t::iterator it = mAvatarNameCacheConnections.begin(); it != mAvatarNameCacheConnections.end(); ++it)
-	{
-		if (it->second.connected())
-		{
-			it->second.disconnect();
-		}
-	}
-	mAvatarNameCacheConnections.clear();
-	// </FS:Ansariel>
-
-	LLAvatarName av_name;
-
-	for( ; mMemberProgress != gdatap->mMembers.end() && !update_time.hasExpired(); 
-			++mMemberProgress)
-	{
-		LLGroupMemberData* member = mMemberProgress->second;
-		if (!member)
-		{
-			continue;
-		}
-
-		if (LLAvatarNameCache::get(mMemberProgress->first, &av_name))
-		{
-			addMember(mMemberProgress->second);
-		}
-		else
-		{
-			avatar_name_cache_connection_map_t::iterator it = mAvatarNameCacheConnections.find(mMemberProgress->first);
-			if (it != mAvatarNameCacheConnections.end())
-			{
-				if (it->second.connected())
-				{
-					it->second.disconnect();
-				}
-				mAvatarNameCacheConnections.erase(it);
-			}
-			mAvatarNameCacheConnections[mMemberProgress->first] = LLAvatarNameCache::get(mMemberProgress->first, boost::bind(&LLPanelGroupGeneral::onNameCache, this, gdatap->getMemberVersion(), member, _2, _1));
-		}
-	}
-
-	if (mMemberProgress == gdatap->mMembers.end())
-	{
-		LL_DEBUGS() << "   member list completed." << LL_ENDL;
-		mListVisibleMembers->setEnabled(true);
-	}
-	else
-	{
-		mPendingMemberUpdate = true;
-		mListVisibleMembers->setEnabled(false);
-	}
-=======
-    mPendingMemberUpdate = FALSE;
+    mPendingMemberUpdate = false;
 
     LLGroupMgrGroupData* gdatap = LLGroupMgr::getInstance()->getGroupData(mGroupID);
 
@@ -1836,14 +1042,13 @@
     if (mMemberProgress == gdatap->mMembers.end())
     {
         LL_DEBUGS() << "   member list completed." << LL_ENDL;
-        mListVisibleMembers->setEnabled(TRUE);
+        mListVisibleMembers->setEnabled(true);
     }
     else
     {
-        mPendingMemberUpdate = TRUE;
-        mListVisibleMembers->setEnabled(FALSE);
-    }
->>>>>>> c06fb4e0
+        mPendingMemberUpdate = true;
+        mListVisibleMembers->setEnabled(false);
+    }
 }
 
 void LLPanelGroupGeneral::addMember(LLGroupMemberData* member)
