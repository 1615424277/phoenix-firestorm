--- conflicted
+++ resolved
@@ -46,27 +46,14 @@
     LOG_CLASS(LLProgressView);
 
 public:
-<<<<<<< HEAD
-	LLProgressView();
-	virtual ~LLProgressView();
-	
-	bool postBuild();
-=======
     LLProgressView();
     virtual ~LLProgressView();
->>>>>>> 1a8a5404
 
     bool postBuild();
 
-<<<<<<< HEAD
-	/*virtual*/ bool handleHover(S32 x, S32 y, MASK mask);
-	/*virtual*/ bool handleKeyHere(KEY key, MASK mask);
-	/*virtual*/ void setVisible(bool visible);
-=======
     /*virtual*/ void draw();
     void drawStartTexture(F32 alpha);
     void drawLogos(F32 alpha);
->>>>>>> 1a8a5404
 
     /*virtual*/ bool handleHover(S32 x, S32 y, MASK mask);
     /*virtual*/ bool handleKeyHere(KEY key, MASK mask);
@@ -78,23 +65,13 @@
     void setText(const std::string& text);
     void setPercent(const F32 percent);
 
-<<<<<<< HEAD
-	void fade(bool in);		// ## Zi: Fade teleport screens
-
-	void setStartupComplete();
-=======
     // Set it to NULL when you want to eliminate the message.
     void setMessage(const std::string& msg);
->>>>>>> 1a8a5404
 
     // turns on (under certain circumstances) the into video after login
     void revealIntroPanel();
 
-<<<<<<< HEAD
-	void setCancelButtonVisible(bool b, const std::string& label);
-=======
     void fade(bool in);     // ## Zi: Fade teleport screens
->>>>>>> 1a8a5404
 
     void setStartupComplete();
 
@@ -109,28 +86,6 @@
     bool onAlertModal(const LLSD& sd);
 
 protected:
-<<<<<<< HEAD
-	LLProgressBar* mProgressBar;
-	LLTextBox* mProgressText;
-	LLTextBox* mMessageText;
-	LLMediaCtrl* mMediaCtrl;
-	F32 mPercentDone;
-	std::string mMessage;
-	LLButton*	mCancelBtn;
-	LLFrameTimer mFadeToWorldTimer;
-	LLFrameTimer mFadeFromLoginTimer;
-	LLRect mOutlineRect;
-	bool mMouseDownInActiveArea;
-	bool mStartupComplete;
-
-	// The LLEventStream mUpdateEvents depends upon this class being a singleton
-	// to avoid pump name conflicts.
-	static LLProgressView* sInstance;
-	LLEventStream mUpdateEvents; 
-
-	bool handleUpdate(const LLSD& event_data);
-	static void onIdle(void* user_data);
-=======
     LLProgressBar* mProgressBar;
     LLTextBox* mProgressText;
     LLTextBox* mMessageText;
@@ -151,7 +106,6 @@
 
     bool handleUpdate(const LLSD& event_data);
     static void onIdle(void* user_data);
->>>>>>> 1a8a5404
     void loadLogo(const std::string &path, const U8 image_codec, const LLRect &pos_rect, const LLRectf &clip_rect, const LLRectf &offset_rect);
     // logos have unusual location and need to be preloaded to not appear grey, then deleted
     void initLogos();
@@ -173,27 +127,6 @@
     std::vector<TextureData> mLogosList;
 };
 
-<<<<<<< HEAD
-class LLProgressViewMini : 
-	public LLPanel
-{
-	public:
-		LLProgressViewMini();
-
-		bool postBuild();
-		void setText(const std::string& text);
-		void setPercent(const F32 percent);
-		void setCancelButtonVisible(bool b, const std::string& label);
-
-		static void onCancelButtonClicked(void* dummy);
-
-	protected:
-		static LLProgressViewMini* sInstance;
-
-		LLProgressBar* mProgressBar;
-		LLButton* mCancelBtn;
-		LLTextBox* mProgressText;
-=======
 class LLProgressViewMini :
     public LLPanel
 {
@@ -213,7 +146,6 @@
         LLProgressBar* mProgressBar;
         LLButton* mCancelBtn;
         LLTextBox* mProgressText;
->>>>>>> 1a8a5404
 };
 
 #endif // LL_LLPROGRESSVIEW_H