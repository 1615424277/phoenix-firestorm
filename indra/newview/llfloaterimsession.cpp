--- conflicted
+++ resolved
@@ -653,11 +653,7 @@
     // update notification channel state
     LLNotificationsUI::LLScreenChannel* channel = static_cast<LLNotificationsUI::LLScreenChannel*>
         (LLNotificationsUI::LLChannelManager::getInstance()->
-<<<<<<< HEAD
-                                            findChannelByID(LLUUID(gSavedSettings.getString("NotificationChannelUUID"))));
-=======
                                             findChannelByID(LLNotificationsUI::NOTIFICATION_CHANNEL_UUID));
->>>>>>> bb3c36f5
 
     if(!isChatMultiTab())
     {
@@ -693,11 +689,7 @@
 {
     LLNotificationsUI::LLScreenChannel* channel = static_cast<LLNotificationsUI::LLScreenChannel*>
         (LLNotificationsUI::LLChannelManager::getInstance()->
-<<<<<<< HEAD
-                                            findChannelByID(LLUUID(gSavedSettings.getString("NotificationChannelUUID"))));
-=======
                                             findChannelByID(LLNotificationsUI::NOTIFICATION_CHANNEL_UUID));
->>>>>>> bb3c36f5
 
     LLFloaterIMSessionTab::setVisible(visible);
 
@@ -875,11 +867,7 @@
                     // remove embedded notification from channel
                     LLNotificationsUI::LLScreenChannel* channel = static_cast<LLNotificationsUI::LLScreenChannel*>
                             (LLNotificationsUI::LLChannelManager::getInstance()->
-<<<<<<< HEAD
-                                                                findChannelByID(LLUUID(gSavedSettings.getString("NotificationChannelUUID"))));
-=======
                                                                 findChannelByID(LLNotificationsUI::NOTIFICATION_CHANNEL_UUID));
->>>>>>> bb3c36f5
                     if (getVisible())
                     {
                         // toast will be automatically closed since it is not storable toast
