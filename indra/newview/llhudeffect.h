/**
 * @file llhudeffect.h
 * @brief LLHUDEffect class definition
 *
 * $LicenseInfo:firstyear=2002&license=viewerlgpl$
 * Second Life Viewer Source Code
 * Copyright (C) 2010, Linden Research, Inc.
 *
 * This library is free software; you can redistribute it and/or
 * modify it under the terms of the GNU Lesser General Public
 * License as published by the Free Software Foundation;
 * version 2.1 of the License only.
 *
 * This library is distributed in the hope that it will be useful,
 * but WITHOUT ANY WARRANTY; without even the implied warranty of
 * MERCHANTABILITY or FITNESS FOR A PARTICULAR PURPOSE.  See the GNU
 * Lesser General Public License for more details.
 *
 * You should have received a copy of the GNU Lesser General Public
 * License along with this library; if not, write to the Free Software
 * Foundation, Inc., 51 Franklin Street, Fifth Floor, Boston, MA  02110-1301  USA
 *
 * Linden Research, Inc., 945 Battery Street, San Francisco, CA  94111  USA
 * $/LicenseInfo$
 */

#ifndef LL_LLHUDEFFECT_H
#define LL_LLHUDEFFECT_H

#include "llhudobject.h"

#include "lluuid.h"
#include "v4coloru.h"

const F32 LL_HUD_DUR_SHORT = 1.f;

class LLMessageSystem;


class LLHUDEffect : public LLHUDObject
{
public:
<<<<<<< HEAD
	void setNeedsSendToSim(const bool send_to_sim);
	bool getNeedsSendToSim() const;
	void setOriginatedHere(const bool orig_here);
	bool getOriginatedHere() const;
=======
    void setNeedsSendToSim(const BOOL send_to_sim);
    BOOL getNeedsSendToSim() const;
    void setOriginatedHere(const BOOL orig_here);
    BOOL getOriginatedHere() const;
>>>>>>> c06fb4e0

    void setDuration(const F32 duration);
    void setColor(const LLColor4U &color);
    void setID(const LLUUID &id);
    const LLUUID &getID() const;

<<<<<<< HEAD
	bool isDead() const;
=======
    BOOL isDead() const;
>>>>>>> c06fb4e0

    friend class LLHUDManager;
protected:
    LLHUDEffect(const U8 type);
    ~LLHUDEffect();

    /*virtual*/ void render();

    virtual void packData(LLMessageSystem *mesgsys);
    virtual void unpackData(LLMessageSystem *mesgsys, S32 blocknum);
    virtual void update();

    static void getIDType(LLMessageSystem *mesgsys, S32 blocknum, LLUUID &uuid, U8 &type);

protected:
    LLUUID      mID;
    F32         mDuration;
    LLColor4U   mColor;

<<<<<<< HEAD
	bool		mNeedsSendToSim;
	bool		mOriginatedHere;
=======
    BOOL        mNeedsSendToSim;
    BOOL        mOriginatedHere;
>>>>>>> c06fb4e0
};

#endif // LL_LLHUDEFFECT_H<|MERGE_RESOLUTION|>--- conflicted
+++ resolved
@@ -40,28 +40,17 @@
 class LLHUDEffect : public LLHUDObject
 {
 public:
-<<<<<<< HEAD
-	void setNeedsSendToSim(const bool send_to_sim);
-	bool getNeedsSendToSim() const;
-	void setOriginatedHere(const bool orig_here);
-	bool getOriginatedHere() const;
-=======
-    void setNeedsSendToSim(const BOOL send_to_sim);
-    BOOL getNeedsSendToSim() const;
-    void setOriginatedHere(const BOOL orig_here);
-    BOOL getOriginatedHere() const;
->>>>>>> c06fb4e0
+    void setNeedsSendToSim(const bool send_to_sim);
+    bool getNeedsSendToSim() const;
+    void setOriginatedHere(const bool orig_here);
+    bool getOriginatedHere() const;
 
     void setDuration(const F32 duration);
     void setColor(const LLColor4U &color);
     void setID(const LLUUID &id);
     const LLUUID &getID() const;
 
-<<<<<<< HEAD
-	bool isDead() const;
-=======
-    BOOL isDead() const;
->>>>>>> c06fb4e0
+    bool isDead() const;
 
     friend class LLHUDManager;
 protected:
@@ -81,13 +70,8 @@
     F32         mDuration;
     LLColor4U   mColor;
 
-<<<<<<< HEAD
-	bool		mNeedsSendToSim;
-	bool		mOriginatedHere;
-=======
-    BOOL        mNeedsSendToSim;
-    BOOL        mOriginatedHere;
->>>>>>> c06fb4e0
+    bool        mNeedsSendToSim;
+    bool        mOriginatedHere;
 };
 
 #endif // LL_LLHUDEFFECT_H