--- conflicted
+++ resolved
@@ -53,11 +53,7 @@
 
     static LLPanelExperiences* create(const std::string& name);
 
-<<<<<<< HEAD
-	/*virtual*/ bool postBuild(void);
-=======
     /*virtual*/ bool postBuild(void);
->>>>>>> 1a8a5404
 
     void setExperienceList(const LLSD& experiences);
     void getExperienceIdsList(std::vector<LLUUID>& result);
