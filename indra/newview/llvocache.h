/**
 * @file llvocache.h
 * @brief Cache of objects on the viewer.
 *
 * $LicenseInfo:firstyear=2003&license=viewerlgpl$
 * Second Life Viewer Source Code
 * Copyright (C) 2010, Linden Research, Inc.
 *
 * This library is free software; you can redistribute it and/or
 * modify it under the terms of the GNU Lesser General Public
 * License as published by the Free Software Foundation;
 * version 2.1 of the License only.
 *
 * This library is distributed in the hope that it will be useful,
 * but WITHOUT ANY WARRANTY; without even the implied warranty of
 * MERCHANTABILITY or FITNESS FOR A PARTICULAR PURPOSE.  See the GNU
 * Lesser General Public License for more details.
 *
 * You should have received a copy of the GNU Lesser General Public
 * License along with this library; if not, write to the Free Software
 * Foundation, Inc., 51 Franklin Street, Fifth Floor, Boston, MA  02110-1301  USA
 *
 * Linden Research, Inc., 945 Battery Street, San Francisco, CA  94111  USA
 * $/LicenseInfo$
 */

#ifndef LL_LLVOCACHE_H
#define LL_LLVOCACHE_H

#include "lluuid.h"
#include "lldatapacker.h"
#include "lldir.h"
#include "llvieweroctree.h"
#include "llapr.h"
#include "llgltfmaterial.h"

#include <unordered_map>

//---------------------------------------------------------------------------
// Cache entries
class LLCamera;

class LLGLTFOverrideCacheEntry
{
public:
    static const std::string VERSION_LABEL;
    static const int VERSION;
    bool fromLLSD(const LLSD& data);
    LLSD toLLSD() const;

    LLUUID mObjectId;
    U32    mLocalId = 0;
    std::unordered_map<S32, LLSD> mSides; //override LLSD per side
    std::unordered_map<S32, LLPointer<LLGLTFMaterial> > mGLTFMaterial; //GLTF material per side
    U64 mRegionHandle = 0;
};

class LLVOCacheEntry
:   public LLViewerOctreeEntryData
{
    LL_ALIGN_NEW
public:
    enum
    {
        //low 16-bit state
        INACTIVE = 0x00000000,     //not visible
        IN_QUEUE = 0x00000001,     //in visible queue, object to be created
        WAITING  = 0x00000002,     //object creation request sent
        ACTIVE   = 0x00000004,      //object created, and in rendering pipeline.

        //high 16-bit state
        IN_VO_TREE = 0x00010000,    //the entry is in the object cache tree.

        LOW_BITS  = 0x0000ffff,
        HIGH_BITS = 0xffff0000
    };

    struct CompareVOCacheEntry
    {
        bool operator()(const LLVOCacheEntry* const& lhs, const LLVOCacheEntry* const& rhs) const
        {
            F32 lpa = lhs->getSceneContribution();
            F32 rpa = rhs->getSceneContribution();

            //larger pixel area first
            if(lpa > rpa)
            {
                return true;
            }
            else if(lpa < rpa)
            {
                return false;
            }
            else
            {
                return lhs < rhs;
            }
        }
    };
    // <FS:Beq> Unused, remove to reduce cognitive load
    // struct ExtrasEntry
    // {
    //     LLSD extras;
    //     std::string extras_raw;
    // };
    // </FS:Beq>

protected:
    ~LLVOCacheEntry();
public:
    LLVOCacheEntry(U32 local_id, U32 crc, LLDataPackerBinaryBuffer &dp);
    LLVOCacheEntry(LLAPRFile* apr_file);
    LLVOCacheEntry();

    void updateEntry(U32 crc, LLDataPackerBinaryBuffer &dp);

    void clearState(U32 state) {mState &= ~state;}
    bool hasState(U32 state)   {return mState & state;}
    void setState(U32 state);
    bool isState(U32 state)    {return (mState & LOW_BITS) == state;}
    U32  getState() const      {return mState & LOW_BITS;}

    bool isAnyVisible(const LLVector4a& camera_origin, const LLVector4a& local_camera_origin, F32 dist_threshold);

    U32 getLocalID() const          { return mLocalID; }
    U32 getCRC() const              { return mCRC; }
    S32 getHitCount() const         { return mHitCount; }
    S32 getCRCChangeCount() const   { return mCRCChangeCount; }

    void calcSceneContribution(const LLVector4a& camera_origin, bool needs_update, U32 last_update, F32 dist_threshold);
    void setSceneContribution(F32 scene_contrib) {mSceneContrib = scene_contrib;}
    F32 getSceneContribution() const             { return mSceneContrib;}

    void dump() const;
    S32 writeToBuffer(U8 *data_buffer) const;
    LLDataPackerBinaryBuffer *getDP();
    void recordHit();
    void recordDupe() { mDupeCount++; }

    /*virtual*/ void setOctreeEntry(LLViewerOctreeEntry* entry);

    void setParentID(U32 id);
    U32  getParentID() const {return mParentID;}
    bool isChild() const {return mParentID > 0;}

    void addChild(LLVOCacheEntry* entry);
    void removeChild(LLVOCacheEntry* entry);
    void removeAllChildren();
    LLVOCacheEntry* getChild(); //remove the first child, and return it.
    S32  getNumOfChildren() const  {return mChildrenList.size();}

    void setBoundingInfo(const LLVector3& pos, const LLVector3& scale); //called from processing object update message
    void updateParentBoundingInfo();
    void saveBoundingSphere();

    void setValid(BOOL valid = TRUE) {mValid = valid;}
    BOOL isValid() const {return mValid;}

    void setUpdateFlags(U32 flags) {mUpdateFlags = flags;}
    U32  getUpdateFlags() const    {return mUpdateFlags;}

    static void updateDebugSettings();
    static F32  getSquaredPixelThreshold(bool is_front);

private:
    void updateParentBoundingInfo(const LLVOCacheEntry* child);

public:
    typedef std::map<U32, LLPointer<LLVOCacheEntry> >      vocache_entry_map_t;
    typedef std::set<LLVOCacheEntry*>                      vocache_entry_set_t;
    typedef std::set<LLVOCacheEntry*, CompareVOCacheEntry> vocache_entry_priority_list_t;

    typedef std::unordered_map<U32, LLGLTFOverrideCacheEntry>  vocache_gltf_overrides_map_t;

    S32                         mLastCameraUpdated;
protected:
    U32                         mLocalID;
    U32                         mParentID;
    U32                         mCRC;
    U32                         mUpdateFlags; //receive from sim
    S32                         mHitCount;
    S32                         mDupeCount;
    S32                         mCRCChangeCount;
    LLDataPackerBinaryBuffer    mDP;
    U8                          *mBuffer;

    F32                         mSceneContrib; //projected scene contributuion of this object.
    U32                         mState; //high 16 bits reserved for special use.
    vocache_entry_set_t         mChildrenList; //children entries in a linked set.

    BOOL                        mValid; //if set, this entry is valid, otherwise it is invalid and will be removed.

    LLVector4a                  mBSphereCenter; //bounding sphere center
    F32                         mBSphereRadius; //bounding sphere radius

public:
    static U32                  sMinFrameRange;
    static F32                  sNearRadius;
    static F32                  sRearFarRadius;
    static F32                  sFrontPixelThreshold;
    static F32                  sRearPixelThreshold;
};

class LLVOCacheGroup : public LLOcclusionCullingGroup
{
public:
    LLVOCacheGroup(OctreeNode* node, LLViewerOctreePartition* part) : LLOcclusionCullingGroup(node, part){}

    //virtual
    void handleChildAddition(const OctreeNode* parent, OctreeNode* child);

protected:
    virtual ~LLVOCacheGroup();
};

class LLVOCachePartition : public LLViewerOctreePartition
{
public:
    LLVOCachePartition(LLViewerRegion* regionp);
    virtual ~LLVOCachePartition();

    bool addEntry(LLViewerOctreeEntry* entry);
    void removeEntry(LLViewerOctreeEntry* entry);
    /*virtual*/ S32 cull(LLCamera &camera, bool do_occlusion);
    void addOccluders(LLViewerOctreeGroup* gp);
    void resetOccluders();
    void processOccluders(LLCamera* camera);
    void removeOccluder(LLVOCacheGroup* group);

    void setCullHistory(BOOL has_new_object);

    bool isFrontCull() const {return mFrontCull;}

private:
    void selectBackObjects(LLCamera &camera, F32 projection_area_cutoff, bool use_occlusion); //select objects behind camera.

public:
    static BOOL sNeedsOcclusionCheck;

private:
    BOOL  mFrontCull; //the view frustum cull if set, otherwise is back sphere cull.
    U32   mCullHistory;
    U32   mCulledTime[LLViewerCamera::NUM_CAMERAS];
    std::set<LLVOCacheGroup*> mOccludedGroups;

    S32   mBackSlectionEnabled; //enable to select back objects if > 0.
    U32   mIdleHash;
};

//
//Note: LLVOCache is not thread-safe
//
class LLVOCache : public LLParamSingleton<LLVOCache>
{
    LLSINGLETON(LLVOCache, bool read_only);
    ~LLVOCache() ;

private:
    struct HeaderEntryInfo
    {
        HeaderEntryInfo() : mIndex(0), mHandle(0), mTime(0) {}
        S32 mIndex;
        U64 mHandle ;
        U32 mTime ;
    };

    struct HeaderMetaInfo
    {
        HeaderMetaInfo() : mVersion(0), mAddressSize(0) {}

        U32 mVersion;
        U32 mAddressSize;
    };

    struct header_entry_less
    {
        bool operator()(const HeaderEntryInfo* lhs, const HeaderEntryInfo* rhs) const
        {
            if(lhs->mTime == rhs->mTime)
            {
                return lhs < rhs ;
            }

            return lhs->mTime < rhs->mTime ; // older entry in front of queue (set)
        }
    };
    typedef std::set<HeaderEntryInfo*, header_entry_less> header_entry_queue_t;
    typedef std::map<U64, HeaderEntryInfo*> handle_entry_map_t;

public:
    // We need this init to be separate from constructor, since we might construct cache, purge it, then init.
    void initCache(ELLPath location, U32 size, U32 cache_version);
    void removeCache(ELLPath location, bool started = false) ;
<<<<<<< HEAD
    // <FS:Beq> FIRE-33808 - Material Override Cache causes long delays
    // void readFromCache(U64 handle, const LLUUID& id, LLVOCacheEntry::vocache_entry_map_t& cache_entry_map) ;
    // void readGenericExtrasFromCache(U64 handle, const LLUUID& id, LLVOCacheEntry::vocache_gltf_overrides_map_t& cache_extras_entry_map);
    bool readFromCache(U64 handle, const LLUUID& id, LLVOCacheEntry::vocache_entry_map_t& cache_entry_map) ;
    void readGenericExtrasFromCache(U64 handle, const LLUUID& id, LLVOCacheEntry::vocache_gltf_overrides_map_t& cache_extras_entry_map, const LLVOCacheEntry::vocache_entry_map_t& cache_entry_map);
    // </FS:Beq>
=======

    bool readFromCache(U64 handle, const LLUUID& id, LLVOCacheEntry::vocache_entry_map_t& cache_entry_map) ;
    void readGenericExtrasFromCache(U64 handle, const LLUUID& id, LLVOCacheEntry::vocache_gltf_overrides_map_t& cache_extras_entry_map, const LLVOCacheEntry::vocache_entry_map_t& cache_entry_map);
>>>>>>> 6fba1530

    void writeToCache(U64 handle, const LLUUID& id, const LLVOCacheEntry::vocache_entry_map_t& cache_entry_map, BOOL dirty_cache, bool removal_enabled);
    void writeGenericExtrasToCache(U64 handle, const LLUUID& id, const LLVOCacheEntry::vocache_gltf_overrides_map_t& cache_extras_entry_map, BOOL dirty_cache, bool removal_enabled);
    void removeEntry(U64 handle) ;
<<<<<<< HEAD
    void removeGenericExtrasForHandle(U64 handle); // <FS:Beq/> FIRE-33808 - Material Override Cache causes long delays
=======
    void removeGenericExtrasForHandle(U64 handle);
>>>>>>> 6fba1530

    U32 getCacheEntries() { return mNumEntries; }
    U32 getCacheEntriesMax() { return mCacheSize; }

private:
    void setDirNames(ELLPath location);
    // determine the cache filename for the region from the region handle
    void getObjectCacheFilename(U64 handle, std::string& filename);
    std::string getObjectCacheExtrasFilename(U64 handle);
    void removeFromCache(HeaderEntryInfo* entry);
    void readCacheHeader();
    void writeCacheHeader();
    void clearCacheInMemory();
    void removeCache() ;
    void removeEntry(HeaderEntryInfo* entry) ;
    void purgeEntries(U32 size);
    BOOL updateEntry(const HeaderEntryInfo* entry);

private:
    bool                 mEnabled;
    bool                 mInitialized ;
    bool                 mReadOnly ;
    HeaderMetaInfo       mMetaInfo;
    U32                  mCacheSize;
    U32                  mNumEntries;
    std::string          mHeaderFileName ;
    std::string          mObjectCacheDirName;
    LLVolatileAPRPool*   mLocalAPRFilePoolp ;
    header_entry_queue_t mHeaderEntryQueue;
    handle_entry_map_t   mHandleEntryMap;
};

#endif<|MERGE_RESOLUTION|>--- conflicted
+++ resolved
@@ -291,27 +291,14 @@
     // We need this init to be separate from constructor, since we might construct cache, purge it, then init.
     void initCache(ELLPath location, U32 size, U32 cache_version);
     void removeCache(ELLPath location, bool started = false) ;
-<<<<<<< HEAD
-    // <FS:Beq> FIRE-33808 - Material Override Cache causes long delays
-    // void readFromCache(U64 handle, const LLUUID& id, LLVOCacheEntry::vocache_entry_map_t& cache_entry_map) ;
-    // void readGenericExtrasFromCache(U64 handle, const LLUUID& id, LLVOCacheEntry::vocache_gltf_overrides_map_t& cache_extras_entry_map);
+
     bool readFromCache(U64 handle, const LLUUID& id, LLVOCacheEntry::vocache_entry_map_t& cache_entry_map) ;
     void readGenericExtrasFromCache(U64 handle, const LLUUID& id, LLVOCacheEntry::vocache_gltf_overrides_map_t& cache_extras_entry_map, const LLVOCacheEntry::vocache_entry_map_t& cache_entry_map);
-    // </FS:Beq>
-=======
-
-    bool readFromCache(U64 handle, const LLUUID& id, LLVOCacheEntry::vocache_entry_map_t& cache_entry_map) ;
-    void readGenericExtrasFromCache(U64 handle, const LLUUID& id, LLVOCacheEntry::vocache_gltf_overrides_map_t& cache_extras_entry_map, const LLVOCacheEntry::vocache_entry_map_t& cache_entry_map);
->>>>>>> 6fba1530
 
     void writeToCache(U64 handle, const LLUUID& id, const LLVOCacheEntry::vocache_entry_map_t& cache_entry_map, BOOL dirty_cache, bool removal_enabled);
     void writeGenericExtrasToCache(U64 handle, const LLUUID& id, const LLVOCacheEntry::vocache_gltf_overrides_map_t& cache_extras_entry_map, BOOL dirty_cache, bool removal_enabled);
     void removeEntry(U64 handle) ;
-<<<<<<< HEAD
-    void removeGenericExtrasForHandle(U64 handle); // <FS:Beq/> FIRE-33808 - Material Override Cache causes long delays
-=======
     void removeGenericExtrasForHandle(U64 handle);
->>>>>>> 6fba1530
 
     U32 getCacheEntries() { return mNumEntries; }
     U32 getCacheEntriesMax() { return mCacheSize; }
