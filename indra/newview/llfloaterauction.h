/**
 * @file llfloaterauction.h
 * @author James Cook, Ian Wilkes
 * @brief llfloaterauction class header file
 *
 * $LicenseInfo:firstyear=2004&license=viewerlgpl$
 * Second Life Viewer Source Code
 * Copyright (C) 2010, Linden Research, Inc.
 *
 * This library is free software; you can redistribute it and/or
 * modify it under the terms of the GNU Lesser General Public
 * License as published by the Free Software Foundation;
 * version 2.1 of the License only.
 *
 * This library is distributed in the hope that it will be useful,
 * but WITHOUT ANY WARRANTY; without even the implied warranty of
 * MERCHANTABILITY or FITNESS FOR A PARTICULAR PURPOSE.  See the GNU
 * Lesser General Public License for more details.
 *
 * You should have received a copy of the GNU Lesser General Public
 * License along with this library; if not, write to the Free Software
 * Foundation, Inc., 51 Franklin Street, Fifth Floor, Boston, MA  02110-1301  USA
 *
 * Linden Research, Inc., 945 Battery Street, San Francisco, CA  94111  USA
 * $/LicenseInfo$
 */

#ifndef LL_LLFLOATERAUCTION_H
#define LL_LLFLOATERAUCTION_H

#include "llfloater.h"
#include "lluuid.h"
#include "llpointer.h"
#include "llviewertexture.h"

//~~~~~~~~~~~~~~~~~~~~~~~~~~~~~~~~~~~~~~~~~~~~~~~~~~~~~~~~~~~~~~~~~~~~~~~~~~~~~
// Class LLFloaterAuction
//
// Class which holds the functionality to start auctions.
//~~~~~~~~~~~~~~~~~~~~~~~~~~~~~~~~~~~~~~~~~~~~~~~~~~~~~~~~~~~~~~~~~~~~~~~~~~~~~
class LLParcelSelection;
class LLParcel;
class LLViewerRegion;

class LLFloaterAuction : public LLFloater
{
    friend class LLFloaterReg;
public:
<<<<<<< HEAD
	// LLFloater interface
	void onOpen(const LLSD& key) override;
	void draw() override;
=======
    // LLFloater interface
    /*virtual*/ void onOpen(const LLSD& key);
    /*virtual*/ void draw();
>>>>>>> c06fb4e0

private:

    LLFloaterAuction(const LLSD& key);
    ~LLFloaterAuction();

    void initialize();

    static void onClickSnapshot(void* data);
    static void onClickResetParcel(void* data);
    static void onClickSellToAnyone(void* data);        // Sell to anyone clicked
    bool onSellToAnyoneConfirmed(const LLSD& notification, const LLSD& response);   // Sell confirmation clicked
    static void onClickStartAuction(void* data);

<<<<<<< HEAD
	bool postBuild() override;
=======
    /*virtual*/ BOOL postBuild();
>>>>>>> c06fb4e0

    void doResetParcel();
    void doSellToAnyone();
    void clearParcelAccessList( LLParcel* parcel, LLViewerRegion* region, U32 list);
    void cleanupAndClose();

private:

    LLTransactionID mTransactionID;
    LLAssetID mImageID;
    LLPointer<LLViewerTexture> mImage;
    LLSafeHandle<LLParcelSelection> mParcelp;
    S32 mParcelID;
    LLHost mParcelHost;

    std::string mParcelUpdateCapUrl;    // "ParcelPropertiesUpdate" capability
};


#endif // LL_LLFLOATERAUCTION_H<|MERGE_RESOLUTION|>--- conflicted
+++ resolved
@@ -46,15 +46,9 @@
 {
     friend class LLFloaterReg;
 public:
-<<<<<<< HEAD
-	// LLFloater interface
-	void onOpen(const LLSD& key) override;
-	void draw() override;
-=======
     // LLFloater interface
-    /*virtual*/ void onOpen(const LLSD& key);
-    /*virtual*/ void draw();
->>>>>>> c06fb4e0
+    void onOpen(const LLSD& key) override;
+    void draw() override;
 
 private:
 
@@ -69,11 +63,7 @@
     bool onSellToAnyoneConfirmed(const LLSD& notification, const LLSD& response);   // Sell confirmation clicked
     static void onClickStartAuction(void* data);
 
-<<<<<<< HEAD
-	bool postBuild() override;
-=======
-    /*virtual*/ BOOL postBuild();
->>>>>>> c06fb4e0
+    bool postBuild() override;
 
     void doResetParcel();
     void doSellToAnyone();
