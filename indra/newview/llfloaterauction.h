/**
 * @file llfloaterauction.h
 * @author James Cook, Ian Wilkes
 * @brief llfloaterauction class header file
 *
 * $LicenseInfo:firstyear=2004&license=viewerlgpl$
 * Second Life Viewer Source Code
 * Copyright (C) 2010, Linden Research, Inc.
 *
 * This library is free software; you can redistribute it and/or
 * modify it under the terms of the GNU Lesser General Public
 * License as published by the Free Software Foundation;
 * version 2.1 of the License only.
 *
 * This library is distributed in the hope that it will be useful,
 * but WITHOUT ANY WARRANTY; without even the implied warranty of
 * MERCHANTABILITY or FITNESS FOR A PARTICULAR PURPOSE.  See the GNU
 * Lesser General Public License for more details.
 *
 * You should have received a copy of the GNU Lesser General Public
 * License along with this library; if not, write to the Free Software
 * Foundation, Inc., 51 Franklin Street, Fifth Floor, Boston, MA  02110-1301  USA
 *
 * Linden Research, Inc., 945 Battery Street, San Francisco, CA  94111  USA
 * $/LicenseInfo$
 */

#ifndef LL_LLFLOATERAUCTION_H
#define LL_LLFLOATERAUCTION_H

#include "llfloater.h"
#include "lluuid.h"
#include "llpointer.h"
#include "llviewertexture.h"

//~~~~~~~~~~~~~~~~~~~~~~~~~~~~~~~~~~~~~~~~~~~~~~~~~~~~~~~~~~~~~~~~~~~~~~~~~~~~~
// Class LLFloaterAuction
//
// Class which holds the functionality to start auctions.
//~~~~~~~~~~~~~~~~~~~~~~~~~~~~~~~~~~~~~~~~~~~~~~~~~~~~~~~~~~~~~~~~~~~~~~~~~~~~~
class LLParcelSelection;
class LLParcel;
class LLViewerRegion;

class LLFloaterAuction : public LLFloater
{
    friend class LLFloaterReg;
public:
<<<<<<< HEAD
	// LLFloater interface
	void onOpen(const LLSD& key) override;
	void draw() override;
=======
    // LLFloater interface
    void onOpen(const LLSD& key) override;
    void draw() override;
>>>>>>> 1a8a5404

private:

    LLFloaterAuction(const LLSD& key);
    ~LLFloaterAuction();

    void initialize();

    static void onClickSnapshot(void* data);
    static void onClickResetParcel(void* data);
    static void onClickSellToAnyone(void* data);        // Sell to anyone clicked
    bool onSellToAnyoneConfirmed(const LLSD& notification, const LLSD& response);   // Sell confirmation clicked
    static void onClickStartAuction(void* data);

<<<<<<< HEAD
	bool postBuild() override;
=======
    bool postBuild() override;
>>>>>>> 1a8a5404

    void doResetParcel();
    void doSellToAnyone();
    void clearParcelAccessList( LLParcel* parcel, LLViewerRegion* region, U32 list);
    void cleanupAndClose();

private:

    LLTransactionID mTransactionID;
    LLAssetID mImageID;
    LLPointer<LLViewerTexture> mImage;
    LLSafeHandle<LLParcelSelection> mParcelp;
    S32 mParcelID;
    LLHost mParcelHost;

    std::string mParcelUpdateCapUrl;    // "ParcelPropertiesUpdate" capability
};


#endif // LL_LLFLOATERAUCTION_H<|MERGE_RESOLUTION|>--- conflicted
+++ resolved
@@ -46,15 +46,9 @@
 {
     friend class LLFloaterReg;
 public:
-<<<<<<< HEAD
-	// LLFloater interface
-	void onOpen(const LLSD& key) override;
-	void draw() override;
-=======
     // LLFloater interface
     void onOpen(const LLSD& key) override;
     void draw() override;
->>>>>>> 1a8a5404
 
 private:
 
@@ -69,11 +63,7 @@
     bool onSellToAnyoneConfirmed(const LLSD& notification, const LLSD& response);   // Sell confirmation clicked
     static void onClickStartAuction(void* data);
 
-<<<<<<< HEAD
-	bool postBuild() override;
-=======
     bool postBuild() override;
->>>>>>> 1a8a5404
 
     void doResetParcel();
     void doSellToAnyone();
