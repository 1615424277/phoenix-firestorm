--- conflicted
+++ resolved
@@ -103,57 +103,31 @@
 		LLPipeline::toggleRenderHighlights();
 		// FS:LO Allow beacons to be turned off fully by unchecking both boxes
 		// Don't allow both to be OFF at the same time. Toggle the other one on if both now off.
-<<<<<<< HEAD
 		// if (
 		// 	!LLPipeline::getRenderBeacons() &&
 		// 	!LLPipeline::getRenderHighlights() )
 		// {
 		// 	LLPipeline::setRenderBeacons(true);
-		// 	getChild<LLCheckBoxCtrl>("beacons")->setControlValue(LLSD(TRUE));
-		// 	getChild<LLCheckBoxCtrl>("beacons")->setValue(TRUE);
-		// 	getChild<LLCheckBoxCtrl>("highlights")->setControlValue(LLSD(FALSE)); // just to be sure it's in sync with llpipeline
-		// 	getChild<LLCheckBoxCtrl>("highlights")->setValue(FALSE); 
+		// 	getChild<LLCheckBoxCtrl>("beacons")->setControlValue(LLSD(true));
+		// 	getChild<LLCheckBoxCtrl>("beacons")->setValue(true);
+		// 	getChild<LLCheckBoxCtrl>("highlights")->setControlValue(LLSD(false)); // just to be sure it's in sync with llpipeline
+		// 	getChild<LLCheckBoxCtrl>("highlights")->setValue(false); 
 		// }
-=======
-		if (
-			!LLPipeline::getRenderBeacons() &&
-			!LLPipeline::getRenderHighlights() )
-		{
-			LLPipeline::setRenderBeacons(true);
-			getChild<LLCheckBoxCtrl>("beacons")->setControlValue(LLSD(true));
-			getChild<LLCheckBoxCtrl>("beacons")->setValue(true);
-			getChild<LLCheckBoxCtrl>("highlights")->setControlValue(LLSD(false)); // just to be sure it's in sync with llpipeline
-			getChild<LLCheckBoxCtrl>("highlights")->setValue(false); 
-		}
->>>>>>> 7704c263
 	}
 	else if(name == "beacons")
 	{
 		LLPipeline::toggleRenderBeacons();
 		// FS:LO Allow beacons to be turned off fully by unchecking both boxes
 		// Don't allow both to be OFF at the same time. Toggle the other one on if both now off.
-<<<<<<< HEAD
 		// if (
 		// 	!LLPipeline::getRenderBeacons() &&
 		// 	!LLPipeline::getRenderHighlights() )
 		// {
 		// 	LLPipeline::setRenderHighlights(true);
-		// 	getChild<LLCheckBoxCtrl>("highlights")->setControlValue(LLSD(TRUE));
-		// 	getChild<LLCheckBoxCtrl>("highlights")->setValue(TRUE);
-		// 	getChild<LLCheckBoxCtrl>("beacons")->setControlValue(LLSD(FALSE)); // just to be sure it's in sync with llpipeline
-		// 	getChild<LLCheckBoxCtrl>("beacons")->setValue(FALSE); 
+		// 	getChild<LLCheckBoxCtrl>("highlights")->setControlValue(LLSD(true));
+		// 	getChild<LLCheckBoxCtrl>("highlights")->setValue(true);
+		// 	getChild<LLCheckBoxCtrl>("beacons")->setControlValue(LLSD(false)); // just to be sure it's in sync with llpipeline
+		// 	getChild<LLCheckBoxCtrl>("beacons")->setValue(false); 
 		// }
-=======
-		if (
-			!LLPipeline::getRenderBeacons() &&
-			!LLPipeline::getRenderHighlights() )
-		{
-			LLPipeline::setRenderHighlights(true);
-			getChild<LLCheckBoxCtrl>("highlights")->setControlValue(LLSD(true));
-			getChild<LLCheckBoxCtrl>("highlights")->setValue(true);
-			getChild<LLCheckBoxCtrl>("beacons")->setControlValue(LLSD(false)); // just to be sure it's in sync with llpipeline
-			getChild<LLCheckBoxCtrl>("beacons")->setValue(false); 
-		}
->>>>>>> 7704c263
 	}
 }