--- conflicted
+++ resolved
@@ -38,127 +38,6 @@
 using namespace LL::GLTF;
 using namespace boost::json;
 
-<<<<<<< HEAD
-
-// Mesh data useful for Mikktspace tangent generation (and flat normal generation)
-struct MikktMesh
-{
-    std::vector<LLVector3> p;
-    std::vector<LLVector3> n;
-    std::vector<LLVector2> tc;
-    std::vector<LLVector4> w;
-    std::vector<LLVector4> t;
-    std::vector<LLColor4U> c;
-    std::vector<U64> j;
-
-    // initialize from src primitive and make an unrolled triangle list
-    // returns false if the Primitive cannot be converted to a triangle list
-    bool copy(const Primitive* prim)
-    {
-        bool indexed = !prim->mIndexArray.empty();
-        U32 vert_count = indexed ? prim->mIndexArray.size() : prim->mPositions.size();
-
-        if (prim->mMode != Primitive::Mode::TRIANGLES)
-        {
-            LL_WARNS("GLTF") << "Unsupported primitive mode for conversion to triangles: " << (S32) prim->mMode << LL_ENDL;
-            return false;
-        }
-
-        p.resize(vert_count);
-        n.resize(vert_count);
-        tc.resize(vert_count);
-        c.resize(vert_count);
-
-        bool has_normals = !prim->mNormals.empty();
-        if (has_normals)
-        {
-            n.resize(vert_count);
-        }
-        bool has_tangents = !prim->mTangents.empty();
-        if (has_tangents)
-        {
-            t.resize(vert_count);
-        }
-        bool rigged = !prim->mWeights.empty();
-        if (rigged)
-        {
-            w.resize(vert_count);
-            j.resize(vert_count);
-        }
-
-        for (int i = 0; i < vert_count; ++i)
-        {
-            U32 idx = indexed ? prim->mIndexArray[i] : i;
-
-            p[i].set(prim->mPositions[idx].getF32ptr());
-            tc[i].set(prim->mTexCoords[idx]);
-            c[i] = prim->mColors[idx];
-
-            if (has_normals)
-            {
-                n[i].set(prim->mNormals[idx].getF32ptr());
-            }
-
-            if (rigged)
-            {
-                w[i].set(prim->mWeights[idx].getF32ptr());
-                j[i] = prim->mJoints[idx];
-            }
-        }
-
-        return true;
-    }
-
-    void genNormals()
-    {
-        U32 tri_count = p.size() / 3;
-        for (U32 i = 0; i < tri_count; ++i)
-        {
-            LLVector3 v0 = p[i * 3];
-            LLVector3 v1 = p[i * 3 + 1];
-            LLVector3 v2 = p[i * 3 + 2];
-
-            LLVector3 normal = (v1 - v0) % (v2 - v0);
-            normal.normalize();
-
-            n[i * 3] = normal;
-            n[i * 3 + 1] = normal;
-            n[i * 3 + 2] = normal;
-        }
-    }
-
-    void genTangents()
-    {
-        t.resize(p.size());
-        mikk::Mikktspace ctx(*this);
-        ctx.genTangSpace();
-    }
-
-    // write to target primitive as an indexed triangle list
-    // Only modifies runtime data, does not modify the original GLTF data
-    void write(Primitive* prim) const
-    {
-        //re-weld
-        meshopt_Stream mos[] =
-        {
-            { &p[0], sizeof(LLVector3), sizeof(LLVector3) },
-            { &n[0], sizeof(LLVector3), sizeof(LLVector3) },
-            { &t[0], sizeof(LLVector4), sizeof(LLVector4) },
-            { &tc[0], sizeof(LLVector2), sizeof(LLVector2) },
-            { &c[0], sizeof(LLColor4U), sizeof(LLColor4U) },
-            { w.empty() ? nullptr : &w[0], sizeof(LLVector4), sizeof(LLVector4) },
-            { j.empty() ? nullptr : &j[0], sizeof(U64), sizeof(U64) }
-        };
-
-        std::vector<U32> remap;
-        remap.resize(p.size());
-
-        U32 stream_count = w.empty() ? 5 : 7;
-
-        size_t vert_count = meshopt_generateVertexRemapMulti(&remap[0], nullptr, p.size(), p.size(), mos, stream_count);
-
-        prim->mTexCoords.resize(vert_count);
-=======
 
 // Mesh data useful for Mikktspace tangent generation (and flat normal generation)
 struct MikktMesh
@@ -349,7 +228,6 @@
         size_t vert_count = meshopt_generateVertexRemapMulti(&remap[0], nullptr, p.size(), p.size(), mos.data(), stream_count);
 
         prim->mTexCoords0.resize(vert_count);
->>>>>>> ae74ca80
         prim->mNormals.resize(vert_count);
         prim->mTangents.resize(vert_count);
         prim->mPositions.resize(vert_count);
@@ -359,15 +237,11 @@
             prim->mWeights.resize(vert_count);
             prim->mJoints.resize(vert_count);
         }
-<<<<<<< HEAD
-        
-=======
         if (!tc1.empty())
                     {
             prim->mTexCoords1.resize(vert_count);
         }
 
->>>>>>> ae74ca80
         prim->mIndexArray.resize(remap.size());
 
         for (int i = 0; i < remap.size(); ++i)
@@ -379,11 +253,7 @@
 
             prim->mPositions[dst_idx].load3(p[src_idx].mV);
             prim->mNormals[dst_idx].load3(n[src_idx].mV);
-<<<<<<< HEAD
-            prim->mTexCoords[dst_idx] = tc[src_idx];
-=======
             prim->mTexCoords0[dst_idx] = tc0[src_idx];
->>>>>>> ae74ca80
             prim->mTangents[dst_idx].loadua(t[src_idx].mV);
             prim->mColors[dst_idx] = c[src_idx];
 
@@ -392,14 +262,11 @@
                 prim->mWeights[dst_idx].loadua(w[src_idx].mV);
                 prim->mJoints[dst_idx] = j[src_idx];
             }
-<<<<<<< HEAD
-=======
 
             if (!tc1.empty())
             {
                 prim->mTexCoords1[dst_idx] = tc1[src_idx];
             }
->>>>>>> ae74ca80
         }
 
         prim->mGLMode = LLRender::TRIANGLES;
@@ -423,13 +290,8 @@
 
     mikk::float3 GetTexCoord(const uint32_t face_num, const uint32_t vert_num)
     {
-<<<<<<< HEAD
-        F32* uv = tc[face_num * 3 + vert_num].mV;
-        return mikk::float3(uv[0], uv[1], 1.0f);
-=======
         F32* uv = tc0[face_num * 3 + vert_num].mV;
         return mikk::float3(uv[0], 1.f-uv[1], 1.0f);
->>>>>>> ae74ca80
     }
 
     mikk::float3 GetNormal(const uint32_t face_num, const uint32_t vert_num)
@@ -446,8 +308,6 @@
 };
 
 
-<<<<<<< HEAD
-=======
 static void vertical_flip(std::vector<LLVector2>& texcoords)
 {
     for (auto& tc : texcoords)
@@ -456,7 +316,6 @@
     }
 }
 
->>>>>>> ae74ca80
 bool Primitive::prep(Asset& asset)
 {
     // allocate vertex buffer
@@ -528,46 +387,30 @@
     {
         mask |= LLVertexBuffer::MAP_WEIGHT4;
         mask |= LLVertexBuffer::MAP_JOINT;
-<<<<<<< HEAD
-=======
     }
 
     if (mTexCoords0.empty())
     {
         mTexCoords0.resize(mPositions.size());
->>>>>>> ae74ca80
     }
 
     mask |= LLVertexBuffer::MAP_TEXCOORD0;
 
-<<<<<<< HEAD
-    // TODO: support more than one texcoord set (or no texcoords)
-    mask |= LLVertexBuffer::MAP_TEXCOORD0;
-=======
     if (!mTexCoords1.empty())
     {
         mask |= LLVertexBuffer::MAP_TEXCOORD1;
     }
->>>>>>> ae74ca80
 
     if (mColors.empty())
     {
         mColors.resize(mPositions.size(), LLColor4U::white);
     }
 
-<<<<<<< HEAD
+    mShaderVariant = 0;
+
     // TODO: support colorless vertex buffers
     mask |= LLVertexBuffer::MAP_COLOR;
 
-    mShaderVariant = 0;
-
-=======
-    mShaderVariant = 0;
-
-    // TODO: support colorless vertex buffers
-    mask |= LLVertexBuffer::MAP_COLOR;
-
->>>>>>> ae74ca80
     bool unlit = false;
 
     // bake material basecolor into color array
@@ -585,14 +428,11 @@
             mShaderVariant |= LLGLSLShader::GLTFVariant::UNLIT;
             unlit = true;
         }
-<<<<<<< HEAD
-=======
 
         if (material.isMultiUV())
         {
             mShaderVariant |= LLGLSLShader::GLTFVariant::MULTI_UV;
         }
->>>>>>> ae74ca80
     }
 
     if (mNormals.empty() && !unlit)
@@ -618,7 +458,6 @@
             data.genTangents();
             data.write(this);
         }
-<<<<<<< HEAD
     }
 
     if (mTangents.empty() && !unlit)
@@ -673,67 +512,10 @@
     }
 
     mVertexBuffer = new LLVertexBuffer(mask);
-    mVertexBuffer->allocateBuffer(mPositions.size(), mIndexArray.size() * 2); // double the size of the index buffer for 32-bit indices
-=======
-    }
-
-    if (mTangents.empty() && !unlit)
-    { // NOTE: must be done last because tangent generation rewrites the other arrays
-        // adapted from usage of Mikktspace in llvolume.cpp
-        if (mMode == Mode::POINTS || mMode == Mode::LINES || mMode == Mode::LINE_LOOP || mMode == Mode::LINE_STRIP)
-        {
-            // for points and lines, just make sure tangent is perpendicular to normal
-            mTangents.resize(mNormals.size());
-            LLVector4a up(0.f, 0.f, 1.f, 0.f);
-            LLVector4a left(1.f, 0.f, 0.f, 0.f);
-            for (U32 i = 0; i < mNormals.size(); ++i)
-            {
-                if (fabsf(mNormals[i].getF32ptr()[2]) < 0.999f)
-                {
-                    mTangents[i] = up.cross3(mNormals[i]);
-                }
-                else
-                {
-                    mTangents[i] = left.cross3(mNormals[i]);
-                }
-
-                mTangents[i].getF32ptr()[3] = 1.f;
-            }
-        }
-        else
-        {
-            MikktMesh data;
-            if (!data.copy(this))
-            {
-                return false;
-            }
-
-            data.genTangents();
-            data.write(this);
-        }
-    }
-
-    if (!mNormals.empty())
-    {
-        mask |= LLVertexBuffer::MAP_NORMAL;
-    }
-
-    if (!mTangents.empty())
-    {
-        mask |= LLVertexBuffer::MAP_TANGENT;
-    }
-
-    if (LLGLSLShader::sCurBoundShaderPtr == nullptr)
-    { // make sure a shader is bound to satisfy mVertexBuffer->setBuffer
-        gDebugProgram.bind();
-    }
-
-    mVertexBuffer = new LLVertexBuffer(mask);
     // we store these buffer sizes as S32 elsewhere
     llassert(mPositions.size() <= size_t(S32_MAX));
     llassert(mIndexArray.size() <= size_t(S32_MAX / 2));
     mVertexBuffer->allocateBuffer(U32(mPositions.size()), U32(mIndexArray.size() * 2)); // double the size of the index buffer for 32-bit indices
->>>>>>> ae74ca80
 
     mVertexBuffer->setBuffer();
     mVertexBuffer->setPositionData(mPositions.data());
@@ -756,18 +538,6 @@
     }
 
     // flip texcoord y, upload, then flip back (keep the off-spec data in vram only)
-<<<<<<< HEAD
-    for (auto& tc : mTexCoords)
-    {
-        tc[1] = 1.f - tc[1];
-    }
-    mVertexBuffer->setTexCoordData(mTexCoords.data());
-    for (auto& tc : mTexCoords)
-    {
-        tc[1] = 1.f - tc[1];
-    }
-
-=======
     vertical_flip(mTexCoords0);
     mVertexBuffer->setTexCoord0Data(mTexCoords0.data());
     vertical_flip(mTexCoords0);
@@ -780,7 +550,6 @@
     }
 
 
->>>>>>> ae74ca80
     if (!mIndexArray.empty())
     {
         mVertexBuffer->setIndexData(mIndexArray.data());
@@ -790,12 +559,6 @@
 
     mVertexBuffer->unbind();
 
-<<<<<<< HEAD
-    Material& material = asset.mMaterials[mMaterial];
-    if (material.mAlphaMode == Material::AlphaMode::BLEND)
-    {
-        mShaderVariant |= LLGLSLShader::GLTFVariant::ALPHA_BLEND;
-=======
     if (mMaterial != INVALID_INDEX)
     {
         Material& material = asset.mMaterials[mMaterial];
@@ -803,7 +566,6 @@
         {
             mShaderVariant |= LLGLSLShader::GLTFVariant::ALPHA_BLEND;
         }
->>>>>>> ae74ca80
     }
 
     return true;
@@ -1007,7 +769,6 @@
         return LLRender::TRIANGLES;
     }
 }
-<<<<<<< HEAD
 
 void Primitive::serialize(boost::json::object& dst) const
 {
@@ -1017,17 +778,6 @@
     write(mAttributes, "attributes", dst);
 }
 
-=======
-
-void Primitive::serialize(boost::json::object& dst) const
-{
-    write(mMaterial, "material", dst, -1);
-    write(mMode, "mode", dst, Primitive::Mode::TRIANGLES);
-    write(mIndices, "indices", dst, INVALID_INDEX);
-    write(mAttributes, "attributes", dst);
-}
-
->>>>>>> ae74ca80
 const Primitive& Primitive::operator=(const Value& src)
 {
     if (src.is_object())
