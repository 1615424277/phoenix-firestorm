#pragma once

/**
 * @file primitive.h
 * @brief LL GLTF Implementation
 *
 * $LicenseInfo:firstyear=2024&license=viewerlgpl$
 * Second Life Viewer Source Code
 * Copyright (C) 2024, Linden Research, Inc.
 *
 * This library is free software; you can redistribute it and/or
 * modify it under the terms of the GNU Lesser General Public
 * License as published by the Free Software Foundation;
 * version 2.1 of the License only.
 *
 * This library is distributed in the hope that it will be useful,
 * but WITHOUT ANY WARRANTY; without even the implied warranty of
 * MERCHANTABILITY or FITNESS FOR A PARTICULAR PURPOSE.  See the GNU
 * Lesser General Public License for more details.
 *
 * You should have received a copy of the GNU Lesser General Public
 * License along with this library; if not, write to the Free Software
 * Foundation, Inc., 51 Franklin Street, Fifth Floor, Boston, MA  02110-1301  USA
 *
 * Linden Research, Inc., 945 Battery Street, San Francisco, CA  94111  USA
 * $/LicenseInfo$
 */

#include "llvertexbuffer.h"
#include "llvolumeoctree.h"
#include "boost/json.hpp"

// LL GLTF Implementation
namespace LL
{
    namespace GLTF
    {
        using Value = boost::json::value;
        class Asset;

        class Primitive
        {
        public:
            enum class Mode : U8
            {
                POINTS,
                LINES,
                LINE_LOOP,
                LINE_STRIP,
                TRIANGLES,
                TRIANGLE_STRIP,
                TRIANGLE_FAN
            };

            ~Primitive();

            // GPU copy of mesh data
            LLPointer<LLVertexBuffer> mVertexBuffer;

            // CPU copy of mesh data, keep these as LLVector types for compatibility with raycasting code
<<<<<<< HEAD
            std::vector<LLVector2> mTexCoords;
=======
            std::vector<LLVector2> mTexCoords0;
            std::vector<LLVector2> mTexCoords1;
>>>>>>> ae74ca80
            std::vector<LLVector4a> mNormals;
            std::vector<LLVector4a> mTangents;
            std::vector<LLVector4a> mPositions;
            std::vector<U64> mJoints;
            std::vector<LLVector4a> mWeights;
            std::vector<LLColor4U> mColors;
            std::vector<U32> mIndexArray;

            // raycast acceleration structure
            LLPointer<LLVolumeOctree> mOctree;
            std::vector<LLVolumeTriangle> mOctreeTriangles;

            S32 mMaterial = -1;
            Mode mMode = Mode::TRIANGLES; // default to triangles
            LLRender::eGeomModes mGLMode = LLRender::TRIANGLES; // for use with LLRender
            S32 mIndices = -1;

            // shader variant according to LLGLSLShader::GLTFVariant flags
            U8 mShaderVariant = 0;

            std::unordered_map<std::string, S32> mAttributes;

            // create octree based on vertex buffer
            // must be called before buffer is unmapped and after buffer is populated with good data
            void createOctree();

            //get the LLVolumeTriangle that intersects with the given line segment at the point
            //closest to start.  Moves end to the point of intersection.  Returns nullptr if no intersection.
            //Line segment must be in the same coordinate frame as this Primitive
            const LLVolumeTriangle* lineSegmentIntersect(const LLVector4a& start, const LLVector4a& end,
                LLVector4a* intersection = NULL,         // return the intersection point
                LLVector2* tex_coord = NULL,            // return the texture coordinates of the intersection point
                LLVector4a* normal = NULL,               // return the surface normal at the intersection point
                LLVector4a* tangent = NULL             // return the surface tangent at the intersection point
            );

            void serialize(boost::json::object& obj) const;
            const Primitive& operator=(const Value& src);

            bool prep(Asset& asset);
        };
    }
}<|MERGE_RESOLUTION|>--- conflicted
+++ resolved
@@ -58,12 +58,8 @@
             LLPointer<LLVertexBuffer> mVertexBuffer;
 
             // CPU copy of mesh data, keep these as LLVector types for compatibility with raycasting code
-<<<<<<< HEAD
-            std::vector<LLVector2> mTexCoords;
-=======
             std::vector<LLVector2> mTexCoords0;
             std::vector<LLVector2> mTexCoords1;
->>>>>>> ae74ca80
             std::vector<LLVector4a> mNormals;
             std::vector<LLVector4a> mTangents;
             std::vector<LLVector4a> mPositions;
