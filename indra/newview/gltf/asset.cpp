--- conflicted
+++ resolved
@@ -45,12 +45,8 @@
     namespace GLTF
     {
         static std::unordered_set<std::string> ExtensionsSupported = {
-<<<<<<< HEAD
-            "KHR_materials_unlit"
-=======
             "KHR_materials_unlit",
             "KHR_texture_transform"
->>>>>>> ae74ca80
         };
 
         Material::AlphaMode gltf_alpha_mode_to_enum(const std::string& alpha_mode)
@@ -307,7 +303,6 @@
 }
 
 void Node::serialize(object& dst) const
-<<<<<<< HEAD
 {
     write(mName, "name", dst);
     write(mMatrix, "matrix", dst, glm::identity<mat4>());
@@ -372,72 +367,6 @@
 
     if (dt > 0.f)
     {
-=======
-{
-    write(mName, "name", dst);
-    write(mMatrix, "matrix", dst, glm::identity<mat4>());
-    write(mRotation, "rotation", dst, glm::identity<quat>());
-    write(mTranslation, "translation", dst, glm::vec3(0.f, 0.f, 0.f));
-    write(mScale, "scale", dst, vec3(1.f,1.f,1.f));
-    write(mChildren, "children", dst);
-    write(mMesh, "mesh", dst, INVALID_INDEX);
-    write(mSkin, "skin", dst, INVALID_INDEX);
-}
-
-const Node& Node::operator=(const Value& src)
-{
-    copy(src, "name", mName);
-    mMatrixValid = copy(src, "matrix", mMatrix);
-    copy(src, "rotation", mRotation);
-    copy(src, "translation", mTranslation);
-    copy(src, "scale", mScale);
-    copy(src, "children", mChildren);
-    copy(src, "mesh", mMesh);
-    copy(src, "skin", mSkin);
-
-    if (!mMatrixValid)
-    {
-        mTRSValid = true;
-    }
-
-    return *this;
-}
-
-void Image::serialize(object& dst) const
-{
-    write(mUri, "uri", dst);
-    write(mMimeType, "mimeType", dst);
-    write(mBufferView, "bufferView", dst, INVALID_INDEX);
-    write(mName, "name", dst);
-    write(mWidth, "width", dst, -1);
-    write(mHeight, "height", dst, -1);
-    write(mComponent, "component", dst, -1);
-    write(mBits, "bits", dst, -1);
-    write(mPixelType, "pixelType", dst, -1);
-}
-
-const Image& Image::operator=(const Value& src)
-{
-    copy(src, "uri", mUri);
-    copy(src, "mimeType", mMimeType);
-    copy(src, "bufferView", mBufferView);
-    copy(src, "name", mName);
-    copy(src, "width", mWidth);
-    copy(src, "height", mHeight);
-    copy(src, "component", mComponent);
-    copy(src, "bits", mBits);
-    copy(src, "pixelType", mPixelType);
-
-    return *this;
-}
-
-void Asset::update()
-{
-    F32 dt = gFrameTimeSeconds - mLastUpdateTime;
-
-    if (dt > 0.f)
-    {
->>>>>>> ae74ca80
         mLastUpdateTime = gFrameTimeSeconds;
         if (mAnimations.size() > 0)
         {
@@ -469,21 +398,12 @@
             unsupported = true;
         }
     }
-<<<<<<< HEAD
 
     if (unsupported)
     {
         return false;
     }
 
-=======
-
-    if (unsupported)
-    {
-        return false;
-    }
-
->>>>>>> ae74ca80
     // do buffers first as other resources depend on them
     for (auto& buffer : mBuffers)
     {
@@ -549,7 +469,6 @@
             Value val = parse(str);
             *this = val;
             return prep();
-<<<<<<< HEAD
         }
         else if (ext == "glb")
         {
@@ -560,25 +479,12 @@
             LL_WARNS() << "Unsupported file type: " << ext << LL_ENDL;
             return false;
         }
-=======
-        }
-        else if (ext == "glb")
-        {
-            return loadBinary(str);
-        }
-        else
-        {
-            LL_WARNS() << "Unsupported file type: " << ext << LL_ENDL;
-            return false;
-        }
->>>>>>> ae74ca80
     }
     else
     {
         LL_WARNS() << "Failed to open file: " << filename << LL_ENDL;
         return false;
     }
-<<<<<<< HEAD
 
     return false;
 }
@@ -589,18 +495,6 @@
     const U8* ptr = (const U8*)data.data();
     const U8* end = ptr + data.size();
 
-=======
-
-    return false;
-}
-
-bool Asset::loadBinary(const std::string& data)
-{
-    // load from binary gltf
-    const U8* ptr = (const U8*)data.data();
-    const U8* end = ptr + data.size();
-
->>>>>>> ae74ca80
     if (end - ptr < 12)
     {
         LL_WARNS("GLTF") << "GLB file too short" << LL_ENDL;
@@ -733,7 +627,6 @@
     }
 
     return *this;
-<<<<<<< HEAD
 }
 
 void Asset::serialize(object& dst) const
@@ -765,39 +658,6 @@
 
 bool Asset::save(const std::string& filename)
 {
-=======
-}
-
-void Asset::serialize(object& dst) const
-{
-    static const std::string sGenerator = "Linden Lab GLTF Prototype v0.1";
-
-    dst["asset"] = object{};
-    object& asset = dst["asset"].get_object();
-
-    write(mVersion, "version", asset);
-    write(mMinVersion, "minVersion", asset, std::string());
-    write(sGenerator, "generator", asset);
-    write(mScene, "scene", dst, INVALID_INDEX);
-    write(mScenes, "scenes", dst);
-    write(mNodes, "nodes", dst);
-    write(mMeshes, "meshes", dst);
-    write(mMaterials, "materials", dst);
-    write(mBuffers, "buffers", dst);
-    write(mBufferViews, "bufferViews", dst);
-    write(mTextures, "textures", dst);
-    write(mSamplers, "samplers", dst);
-    write(mImages, "images", dst);
-    write(mAccessors, "accessors", dst);
-    write(mAnimations, "animations", dst);
-    write(mSkins, "skins", dst);
-    write(mExtensionsUsed, "extensionsUsed", dst);
-    write(mExtensionsRequired, "extensionsRequired", dst);
-}
-
-bool Asset::save(const std::string& filename)
-{
->>>>>>> ae74ca80
     // get folder path
     std::string folder = gDirUtilp->getDirName(filename);
 
@@ -875,17 +735,6 @@
         U8* data = buffer.mData.data() + bufferView.mByteOffset;
 
         mTexture = LLViewerTextureManager::getFetchedTextureFromMemory(data, bufferView.mByteLength, mMimeType);
-<<<<<<< HEAD
-
-        if (mTexture.isNull())
-        {
-            LL_WARNS("GLTF") << "Failed to load image from buffer:" << LL_ENDL;
-            LL_WARNS("GLTF") << "  image: " << mName << LL_ENDL;
-            LL_WARNS("GLTF") << "  mimeType: " << mMimeType << LL_ENDL;
-
-            return false;
-        }
-=======
 
         if (mTexture.isNull())
         {
@@ -901,33 +750,6 @@
         std::string dir = gDirUtilp->getDirName(asset.mFilename);
         std::string img_file = dir + gDirUtilp->getDirDelimiter() + mUri;
 
-        LLUUID tracking_id = LLLocalBitmapMgr::getInstance()->addUnit(img_file);
-        if (tracking_id.notNull())
-        {
-            LLUUID world_id = LLLocalBitmapMgr::getInstance()->getWorldID(tracking_id);
-            mTexture = LLViewerTextureManager::getFetchedTexture(world_id);
-        }
-        else
-        {
-            LL_WARNS("GLTF") << "Failed to load image from file:" << LL_ENDL;
-            LL_WARNS("GLTF") << "  image: " << mName << LL_ENDL;
-            LL_WARNS("GLTF") << "  file: " << img_file << LL_ENDL;
-
-            return false;
-        }
-    }
-    else
-    {
-        LL_WARNS("GLTF") << "Failed to load image: " << mName << LL_ENDL;
-        return false;
->>>>>>> ae74ca80
-    }
-    else if (!asset.mFilename.empty() && !mUri.empty())
-    { // loaded locally and not embedded, load the texture as a local preview
-        std::string dir = gDirUtilp->getDirName(asset.mFilename);
-        std::string img_file = dir + gDirUtilp->getDirDelimiter() + mUri;
-
-<<<<<<< HEAD
         LLUUID tracking_id = LLLocalBitmapMgr::getInstance()->addUnit(img_file);
         if (tracking_id.notNull())
         {
@@ -1074,132 +896,6 @@
     {
         LL_WARNS("GLTF") << "Failed to save " << name << ": " << error << LL_ENDL;
         return false;
-=======
-    return true;
-}
-
-
-void Image::clearData(Asset& asset)
-{
-    if (mBufferView != INVALID_INDEX)
-    {
-        // remove data from buffer
-        BufferView& bufferView = asset.mBufferViews[mBufferView];
-        Buffer& buffer = asset.mBuffers[bufferView.mBuffer];
-
-        buffer.erase(asset, bufferView.mByteOffset, bufferView.mByteLength);
-
-        asset.eraseBufferView(mBufferView);
-    }
-
-    mBufferView = INVALID_INDEX;
-    mWidth = -1;
-    mHeight = -1;
-    mComponent = -1;
-    mBits = -1;
-    mPixelType = -1;
-    mMimeType = "";
-}
-
-bool Image::save(Asset& asset, const std::string& folder)
-{
-    // NOTE:  this *MUST* be a lossless save
-    // Artists use this to save their work repeatedly, so
-    // adding any compression artifacts here will degrade
-    // images over time.
-    std::string name = mName;
-    std::string error;
-    const std::string& delim = gDirUtilp->getDirDelimiter();
-    if (name.empty())
-    {
-        S32 idx = this - asset.mImages.data();
-        name = llformat("image_%d", idx);
-    }
-
-    if (mBufferView != INVALID_INDEX)
-    {
-        // we have the bytes of the original image, save that out in its
-        // original format
-        BufferView& bufferView = asset.mBufferViews[mBufferView];
-        Buffer& buffer = asset.mBuffers[bufferView.mBuffer];
-
-        std::string extension;
-
-        if (mMimeType == "image/jpeg")
-        {
-            extension = ".jpg";
-        }
-        else if (mMimeType == "image/png")
-        {
-            extension = ".png";
-        }
-        else
-        {
-            error = "Unknown mime type, saved as .bin";
-            extension = ".bin";
-        }
-
-        std::string filename = folder + delim + name + extension;
-
-        // set URI to non-j2c file for now, but later we'll want to reference the j2c hash
-        mUri = name + extension;
-
-        std::ofstream file(filename, std::ios::binary);
-        file.write((const char*)buffer.mData.data() + bufferView.mByteOffset, bufferView.mByteLength);
-    }
-    else if (mTexture.notNull())
-    {
-        auto bitmapmgr = LLLocalBitmapMgr::getInstance();
-        if (bitmapmgr->isLocal(mTexture->getID()))
-        {
-            LLUUID tracking_id = bitmapmgr->getTrackingID(mTexture->getID());
-            if (tracking_id.notNull())
-            { // copy original file to destination folder
-                std::string source = bitmapmgr->getFilename(tracking_id);
-                if (gDirUtilp->fileExists(source))
-                {
-                    std::string filename = gDirUtilp->getBaseFileName(source);
-                    std::string dest = folder + delim + filename;
-
-                    LLFile::copy(source, dest);
-                    mUri = filename;
-                }
-                else
-                {
-                    error = "File not found: " + source;
-                }
-            }
-            else
-            {
-                error = "Local image missing.";
-            }
-        }
-        else if (!mUri.empty())
-        {
-            std::string from_dir = gDirUtilp->getDirName(asset.mFilename);
-            std::string base_filename = gDirUtilp->getBaseFileName(mUri);
-            std::string filename = from_dir + delim + base_filename;
-            if (gDirUtilp->fileExists(filename))
-            {
-                std::string dest = folder + delim + base_filename;
-                LLFile::copy(filename, dest);
-                mUri = base_filename;
-            }
-            else
-            {
-                error = "Original image file not found: " + filename;
-            }
-        }
-        else
-        {
-            error = "Image is not a local image and has no uri, cannot save.";
-        }
-    }
-
-    if (!error.empty())
-    {
-        LL_WARNS("GLTF") << "Failed to save " << name << ": " << error << LL_ENDL;
-        return false;
     }
 
     clearData(asset);
@@ -1219,22 +915,10 @@
     if (mTextureTransform.mPresent && mTextureTransform.mTexCoord != INVALID_INDEX)
     {
         return mTextureTransform.mTexCoord;
->>>>>>> ae74ca80
     }
     return mTexCoord;
 }
 
-<<<<<<< HEAD
-    clearData(asset);
-
-    return true;
-}
-
-void Material::TextureInfo::serialize(object& dst) const
-{
-    write(mIndex, "index", dst, INVALID_INDEX);
-    write(mTexCoord, "texCoord", dst, 0);
-=======
 bool Material::isMultiUV() const
 {
     return mPbrMetallicRoughness.mBaseColorTexture.getTexCoord() != 0 ||
@@ -1242,7 +926,6 @@
         mNormalTexture.getTexCoord() != 0 ||
         mOcclusionTexture.getTexCoord() != 0 ||
         mEmissiveTexture.getTexCoord() != 0;
->>>>>>> ae74ca80
 }
 
 const Material::TextureInfo& Material::TextureInfo::operator=(const Value& src)
@@ -1251,10 +934,7 @@
     {
         copy(src, "index", mIndex);
         copy(src, "texCoord", mTexCoord);
-<<<<<<< HEAD
-=======
         copy_extensions(src, "KHR_texture_transform", &mTextureTransform);
->>>>>>> ae74ca80
     }
 
     return *this;
@@ -1263,28 +943,6 @@
 bool Material::TextureInfo::operator==(const Material::TextureInfo& rhs) const
 {
     return mIndex == rhs.mIndex && mTexCoord == rhs.mTexCoord;
-<<<<<<< HEAD
-}
-
-bool Material::TextureInfo::operator!=(const Material::TextureInfo& rhs) const
-{
-    return !(*this == rhs);
-}
-
-void Material::OcclusionTextureInfo::serialize(object& dst) const
-{
-    write(mIndex, "index", dst, INVALID_INDEX);
-    write(mTexCoord, "texCoord", dst, 0);
-    write(mStrength, "strength", dst, 1.f);
-}
-
-const Material::OcclusionTextureInfo& Material::OcclusionTextureInfo::operator=(const Value& src)
-{
-    if (src.is_object())
-    {
-        copy(src, "index", mIndex);
-        copy(src, "texCoord", mTexCoord);
-=======
 }
 
 bool Material::TextureInfo::operator!=(const Material::TextureInfo& rhs) const
@@ -1304,7 +962,6 @@
 
     if (src.is_object())
     {
->>>>>>> ae74ca80
         copy(src, "strength", mStrength);
     }
 
@@ -1313,21 +970,13 @@
 
 void Material::NormalTextureInfo::serialize(object& dst) const
 {
-<<<<<<< HEAD
-    write(mIndex, "index", dst, INVALID_INDEX);
-    write(mTexCoord, "texCoord", dst, 0);
-=======
     TextureInfo::serialize(dst);
->>>>>>> ae74ca80
     write(mScale, "scale", dst, 1.f);
 }
 
 const Material::NormalTextureInfo& Material::NormalTextureInfo::operator=(const Value& src)
 {
-<<<<<<< HEAD
-=======
     TextureInfo::operator=(src);
->>>>>>> ae74ca80
     if (src.is_object())
     {
         copy(src, "index", mIndex);
@@ -1385,7 +1034,41 @@
 {
     // no members and object has already been created, nothing to do
 }
-<<<<<<< HEAD
+
+void TextureTransform::getPacked(F32* packed) const
+{
+    packed[0] = mScale.x;
+    packed[1] = mScale.y;
+    packed[2] = mRotation;
+    packed[3] = mOffset.x;
+    packed[4] = mOffset.y;
+
+    packed[5] = packed[6] = packed[7] = 0.f;
+}
+
+
+const TextureTransform& TextureTransform::operator=(const Value& src)
+{
+    mPresent = true;
+    if (src.is_object())
+    {
+        copy(src, "offset", mOffset);
+        copy(src, "rotation", mRotation);
+        copy(src, "scale", mScale);
+        copy(src, "texCoord", mTexCoord);
+    }
+
+    return *this;
+}
+
+void TextureTransform::serialize(object& dst) const
+{
+    write(mOffset, "offset", dst, vec2(0.f, 0.f));
+    write(mRotation, "rotation", dst, 0.f);
+    write(mScale, "scale", dst, vec2(1.f, 1.f));
+    write(mTexCoord, "texCoord", dst, -1);
+}
+
 
 void Material::serialize(object& dst) const
 {
@@ -1435,78 +1118,8 @@
         copy(src, "primitives", mPrimitives);
         copy(src, "weights", mWeights);
         copy(src, "name", mName);
-=======
-
-void TextureTransform::getPacked(F32* packed) const
-{
-    packed[0] = mScale.x;
-    packed[1] = mScale.y;
-    packed[2] = mRotation;
-    packed[3] = mOffset.x;
-    packed[4] = mOffset.y;
-
-    packed[5] = packed[6] = packed[7] = 0.f;
-}
-
-
-const TextureTransform& TextureTransform::operator=(const Value& src)
-{
-    mPresent = true;
-    if (src.is_object())
-    {
-        copy(src, "offset", mOffset);
-        copy(src, "rotation", mRotation);
-        copy(src, "scale", mScale);
-        copy(src, "texCoord", mTexCoord);
-    }
-
-    return *this;
-}
-
-void TextureTransform::serialize(object& dst) const
-{
-    write(mOffset, "offset", dst, vec2(0.f, 0.f));
-    write(mRotation, "rotation", dst, 0.f);
-    write(mScale, "scale", dst, vec2(1.f, 1.f));
-    write(mTexCoord, "texCoord", dst, -1);
-}
-
-
-void Material::serialize(object& dst) const
-{
-    write(mName, "name", dst);
-    write(mEmissiveFactor, "emissiveFactor", dst, vec3(0.f, 0.f, 0.f));
-    write(mPbrMetallicRoughness, "pbrMetallicRoughness", dst);
-    write(mNormalTexture, "normalTexture", dst);
-    write(mOcclusionTexture, "occlusionTexture", dst);
-    write(mEmissiveTexture, "emissiveTexture", dst);
-    write(mAlphaMode, "alphaMode", dst, Material::AlphaMode::OPAQUE);
-    write(mAlphaCutoff, "alphaCutoff", dst, 0.5f);
-    write(mDoubleSided, "doubleSided", dst, false);
-    write_extensions(dst, &mUnlit, "KHR_materials_unlit");
-}
-
-const Material& Material::operator=(const Value& src)
-{
-    if (src.is_object())
-    {
-        copy(src, "name", mName);
-        copy(src, "emissiveFactor", mEmissiveFactor);
-        copy(src, "pbrMetallicRoughness", mPbrMetallicRoughness);
-        copy(src, "normalTexture", mNormalTexture);
-        copy(src, "occlusionTexture", mOcclusionTexture);
-        copy(src, "emissiveTexture", mEmissiveTexture);
-        copy(src, "alphaMode", mAlphaMode);
-        copy(src, "alphaCutoff", mAlphaCutoff);
-        copy(src, "doubleSided", mDoubleSided);
-        copy_extensions(src,
-            "KHR_materials_unlit", &mUnlit );
->>>>>>> ae74ca80
-    }
-    return *this;
-}
-
-<<<<<<< HEAD
+    }
+
     return *this;
 }
 
@@ -1523,41 +1136,6 @@
     return true;
 }
 
-=======
-
-void Mesh::serialize(object& dst) const
-{
-    write(mPrimitives, "primitives", dst);
-    write(mWeights, "weights", dst);
-    write(mName, "name", dst);
-}
-
-const Mesh& Mesh::operator=(const Value& src)
-{
-    if (src.is_object())
-    {
-        copy(src, "primitives", mPrimitives);
-        copy(src, "weights", mWeights);
-        copy(src, "name", mName);
-    }
-
-    return *this;
-}
-
-bool Mesh::prep(Asset& asset)
-{
-    for (auto& primitive : mPrimitives)
-    {
-        if (!primitive.prep(asset))
-        {
-            return false;
-        }
-    }
-
-    return true;
-}
-
->>>>>>> ae74ca80
 void Scene::serialize(object& dst) const
 {
     write(mNodes, "nodes", dst);
