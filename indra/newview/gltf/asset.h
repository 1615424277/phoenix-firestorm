--- conflicted
+++ resolved
@@ -57,8 +57,6 @@
             bool mPresent = false;
         };
 
-<<<<<<< HEAD
-=======
         class TextureTransform : public Extension // KHR_texture_transform implementation
         {
         public:
@@ -74,12 +72,10 @@
             const TextureTransform& operator=(const Value& src);
             void serialize(boost::json::object& dst) const;
         };
->>>>>>> ae74ca80
 
         class Material
         {
         public:
-<<<<<<< HEAD
 
             class Unlit : public Extension // KHR_materials_unlit implementation
             {
@@ -101,8 +97,14 @@
                 S32 mIndex = INVALID_INDEX;
                 S32 mTexCoord = 0;
 
+                TextureTransform mTextureTransform;
+
                 bool operator==(const TextureInfo& rhs) const;
                 bool operator!=(const TextureInfo& rhs) const;
+
+                // get the UV channel that should be used for sampling this texture
+                // returns mTextureTransform.mTexCoord if present and valid, otherwise mTexCoord
+                S32 getTexCoord() const;
 
                 const TextureInfo& operator=(const Value& src);
                 void serialize(boost::json::object& dst) const;
@@ -154,90 +156,8 @@
             bool mDoubleSided = false;
             Unlit mUnlit;
 
-=======
-
-            class Unlit : public Extension // KHR_materials_unlit implementation
-            {
-            public:
-                const Unlit& operator=(const Value& src);
-                void serialize(boost::json::object& dst) const;
-            };
-
-            enum class AlphaMode
-            {
-                OPAQUE,
-                MASK,
-                BLEND
-            };
-
-            class TextureInfo
-            {
-            public:
-                S32 mIndex = INVALID_INDEX;
-                S32 mTexCoord = 0;
-
-                TextureTransform mTextureTransform;
-
-                bool operator==(const TextureInfo& rhs) const;
-                bool operator!=(const TextureInfo& rhs) const;
-
-                // get the UV channel that should be used for sampling this texture
-                // returns mTextureTransform.mTexCoord if present and valid, otherwise mTexCoord
-                S32 getTexCoord() const;
-
-                const TextureInfo& operator=(const Value& src);
-                void serialize(boost::json::object& dst) const;
-            };
-
-            class NormalTextureInfo : public TextureInfo
-            {
-            public:
-                F32 mScale = 1.0f;
-
-                const NormalTextureInfo& operator=(const Value& src);
-                void serialize(boost::json::object& dst) const;
-            };
-
-            class OcclusionTextureInfo : public TextureInfo
-            {
-            public:
-                F32 mStrength = 1.0f;
-
-                const OcclusionTextureInfo& operator=(const Value& src);
-                void serialize(boost::json::object& dst) const;
-            };
-
-            class PbrMetallicRoughness
-            {
-            public:
-                vec4 mBaseColorFactor = vec4(1.f,1.f,1.f,1.f);
-                TextureInfo mBaseColorTexture;
-                F32 mMetallicFactor = 1.0f;
-                F32 mRoughnessFactor = 1.0f;
-                TextureInfo mMetallicRoughnessTexture;
-
-                bool operator==(const PbrMetallicRoughness& rhs) const;
-                bool operator!=(const PbrMetallicRoughness& rhs) const;
-                const PbrMetallicRoughness& operator=(const Value& src);
-                void serialize(boost::json::object& dst) const;
-            };
-
-
-            PbrMetallicRoughness mPbrMetallicRoughness;
-            NormalTextureInfo mNormalTexture;
-            OcclusionTextureInfo mOcclusionTexture;
-            TextureInfo mEmissiveTexture;
-
-            std::string mName;
-            vec3 mEmissiveFactor = vec3(0.f, 0.f, 0.f);
-            AlphaMode mAlphaMode = AlphaMode::OPAQUE;
-            F32 mAlphaCutoff = 0.5f;
-            bool mDoubleSided = false;
-            Unlit mUnlit;
-
             bool isMultiUV() const;
 
->>>>>>> ae74ca80
             const Material& operator=(const Value& src);
             void serialize(boost::json::object& dst) const;
         };
@@ -388,7 +308,6 @@
 
             const Image& operator=(const Value& src);
             void serialize(boost::json::object& dst) const;
-<<<<<<< HEAD
 
             // save image to disk
             // may remove image data from bufferviews and convert to
@@ -400,19 +319,6 @@
             // preserve only uri and name
             void clearData(Asset& asset);
 
-=======
-
-            // save image to disk
-            // may remove image data from bufferviews and convert to
-            // file uri if necessary
-            bool save(Asset& asset, const std::string& filename);
-
-            // erase the buffer view associated with this image
-            // free any associated GLTF resources
-            // preserve only uri and name
-            void clearData(Asset& asset);
-
->>>>>>> ae74ca80
             bool prep(Asset& asset);
         };
 
