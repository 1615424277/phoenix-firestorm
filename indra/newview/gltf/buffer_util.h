#pragma once

/**
 * @file buffer_util.inl
 * @brief LL GLTF Implementation
 *
 * $LicenseInfo:firstyear=2024&license=viewerlgpl$
 * Second Life Viewer Source Code
 * Copyright (C) 2024, Linden Research, Inc.
 *
 * This library is free software; you can redistribute it and/or
 * modify it under the terms of the GNU Lesser General Public
 * License as published by the Free Software Foundation;
 * version 2.1 of the License only.
 *
 * This library is distributed in the hope that it will be useful,
 * but WITHOUT ANY WARRANTY; without even the implied warranty of
 * MERCHANTABILITY or FITNESS FOR A PARTICULAR PURPOSE.  See the GNU
 * Lesser General Public License for more details.
 *
 * You should have received a copy of the GNU Lesser General Public
 * License along with this library; if not, write to the Free Software
 * Foundation, Inc., 51 Franklin Street, Fifth Floor, Boston, MA  02110-1301  USA
 *
 * Linden Research, Inc., 945 Battery Street, San Francisco, CA  94111  USA
 * $/LicenseInfo$
 */

// inline template implementations for copying data out of GLTF buffers
// DO NOT include from header files to avoid the need to rebuild the whole project
// whenever we add support for more types

#ifdef _MSC_VER
#define LL_FUNCSIG __FUNCSIG__
#else
#define LL_FUNCSIG __PRETTY_FUNCTION__
#endif

#include "accessor.h"

namespace LL
{
    namespace GLTF
    {

        using string_view = boost::json::string_view;

        // copy one Scalar from src to dst
        template<class S, class T>
        inline void copyScalar(S* src, T& dst)
        {
            LL_ERRS() << "TODO: implement " << LL_FUNCSIG << LL_ENDL;
        }

        // copy one vec2 from src to dst
        template<class S, class T>
        inline void copyVec2(S* src, T& dst)
        {
            LL_ERRS() << "TODO: implement " << LL_FUNCSIG << LL_ENDL;
        }

        // copy one vec3 from src to dst
        template<class S, class T>
        inline void copyVec3(S* src, T& dst)
        {
            LL_ERRS() << "TODO: implement " << LL_FUNCSIG << LL_ENDL;
        }

        // copy one vec4 from src to dst
        template<class S, class T>
        inline void copyVec4(S* src, T& dst)
        {
            LL_ERRS() << "TODO: implement " << LL_FUNCSIG << LL_ENDL;
        }

        // copy one mat2 from src to dst
        template<class S, class T>
        inline void copyMat2(S* src, T& dst)
        {
            LL_ERRS() << "TODO: implement " << LL_FUNCSIG << LL_ENDL;
        }

        // copy one mat3 from src to dst
        template<class S, class T>
        inline void copyMat3(S* src, T& dst)
        {
            LL_ERRS() << "TODO: implement " << LL_FUNCSIG << LL_ENDL;
        }

        // copy one mat4 from src to dst
        template<class S, class T>
        inline void copyMat4(S* src, T& dst)
        {
            LL_ERRS() << "TODO: implement " << LL_FUNCSIG << LL_ENDL;
        }

        //=========================================================================================================
        // concrete implementations for different types of source and destination
        //=========================================================================================================

        template<>
        inline void copyScalar<F32, F32>(F32* src, F32& dst)
        {
            dst = *src;
        }

        template<>
        inline void copyScalar<U32, U32>(U32* src, U32& dst)
        {
            dst = *src;
        }

        template<>
        inline void copyScalar<U32, U16>(U32* src, U16& dst)
        {
            dst = *src;
        }

        template<>
        inline void copyScalar<U16, U16>(U16* src, U16& dst)
        {
            dst = *src;
        }

        template<>
        inline void copyScalar<U16, U32>(U16* src, U32& dst)
        {
            dst = *src;
        }

        template<>
        inline void copyScalar<U8, U16>(U8* src, U16& dst)
        {
            dst = *src;
        }

        template<>
        inline void copyScalar<U8, U32>(U8* src, U32& dst)
        {
            dst = *src;
        }

        template<>
        inline void copyVec2<F32, LLVector2>(F32* src, LLVector2& dst)
        {
            dst.set(src[0], src[1]);
        }

        template<>
        inline void copyVec3<F32, vec3>(F32* src, vec3& dst)
        {
            dst = vec3(src[0], src[1], src[2]);
        }

        template<>
        inline void copyVec3<F32, LLVector4a>(F32* src, LLVector4a& dst)
        {
            dst.load3(src);
        }

        template<>
        inline void copyVec3<U16, LLColor4U>(U16* src, LLColor4U& dst)
        {
            dst.set(src[0], src[1], src[2], 255);
        }

        template<>
        inline void copyVec4<U8, LLColor4U>(U8* src, LLColor4U& dst)
        {
            dst.set(src[0], src[1], src[2], src[3]);
        }

        template<>
        inline void copyVec4<U16, U64>(U16* src, U64& dst)
        {
            U16* data = (U16*)&dst;
            data[0] = src[0];
            data[1] = src[1];
            data[2] = src[2];
            data[3] = src[3];
        }

        template<>
        inline void copyVec4<U16, LLColor4U>(U16* src, LLColor4U& dst)
        {
            dst.set(src[0], src[1], src[2], src[3]);
        }

        template<>
        inline void copyVec4<F32, LLColor4U>(F32* src, LLColor4U& dst)
        {
            dst.set(src[0]*255, src[1]*255, src[2]*255, src[3]*255);
        }

        template<>
        inline void copyVec4<F32, LLVector4a>(F32* src, LLVector4a& dst)
        {
            dst.loadua(src);
        }

        template<>
        inline void copyVec4<U16, LLVector4a>(U16* src, LLVector4a& dst)
        {
            dst.set(src[0], src[1], src[2], src[3]);
        }

        template<>
        inline void copyVec4<U8, LLVector4a>(U8* src, LLVector4a& dst)
        {
            dst.set(src[0], src[1], src[2], src[3]);
        }

        template<>
        inline void copyVec4<F32, quat>(F32* src, quat& dst)
        {
            dst.x = src[0];
            dst.y = src[1];
            dst.z = src[2];
            dst.w = src[3];
        }

        template<>
        inline void copyMat4<F32, mat4>(F32* src, mat4& dst)
        {
            dst = glm::make_mat4(src);
        }

        //=========================================================================================================

        // copy from src to dst, stride is the number of bytes between each element in src, count is number of elements to copy
        template<class S, class T>
        inline void copyScalar(S* src, LLStrider<T> dst, S32 stride, S32 count)
        {
            for (S32 i = 0; i < count; ++i)
            {
                copyScalar(src, *dst);
                dst++;
                src = (S*)((U8*)src + stride);
            }
        }

        // copy from src to dst, stride is the number of bytes between each element in src, count is number of elements to copy
        template<class S, class T>
        inline void copyVec2(S* src, LLStrider<T> dst, S32 stride, S32 count)
        {
            for (S32 i = 0; i < count; ++i)
            {
                copyVec2(src, *dst);
                dst++;
                src = (S*)((U8*)src + stride);
            }
        }

        // copy from src to dst, stride is the number of bytes between each element in src, count is number of elements to copy
        template<class S, class T>
        inline void copyVec3(S* src, LLStrider<T> dst, S32 stride, S32 count)
        {
            for (S32 i = 0; i < count; ++i)
            {
                copyVec3(src, *dst);
                dst++;
                src = (S*)((U8*)src + stride);
            }
        }

        // copy from src to dst, stride is the number of bytes between each element in src, count is number of elements to copy
        template<class S, class T>
        inline void copyVec4(S* src, LLStrider<T> dst, S32 stride, S32 count)
        {
            for (S32 i = 0; i < count; ++i)
            {
                copyVec4(src, *dst);
                dst++;
                src = (S*)((U8*)src + stride);
            }
        }

        // copy from src to dst, stride is the number of bytes between each element in src, count is number of elements to copy
        template<class S, class T>
        inline void copyMat2(S* src, LLStrider<T> dst, S32 stride, S32 count)
        {
            for (S32 i = 0; i < count; ++i)
            {
                copyMat2(src, *dst);
                dst++;
                src = (S*)((U8*)src + stride);
            }
        }

        // copy from src to dst, stride is the number of bytes between each element in src, count is number of elements to copy
        template<class S, class T>
        inline void copyMat3(S* src, LLStrider<T> dst, S32 stride, S32 count)
        {
            for (S32 i = 0; i < count; ++i)
            {
                copyMat3(src, *dst);
                dst++;
                src = (S*)((U8*)src + stride);
            }
        }

        // copy from src to dst, stride is the number of bytes between each element in src, count is number of elements to copy
        template<class S, class T>
        inline void copyMat4(S* src, LLStrider<T> dst, S32 stride, S32 count)
        {
            for (S32 i = 0; i < count; ++i)
            {
                copyMat4(src, *dst);
                dst++;
                src = (S*)((U8*)src + stride);
            }
        }

        template<class S, class T>
        inline void copy(Asset& asset, Accessor& accessor, const S* src, LLStrider<T>& dst, S32 byteStride)
        {
            if (accessor.mType == Accessor::Type::SCALAR)
            {
                S32 stride = byteStride == 0 ? sizeof(S) * 1 : byteStride;
                copyScalar((S*)src, dst, stride, accessor.mCount);
            }
            else if (accessor.mType == Accessor::Type::VEC2)
            {
                S32 stride = byteStride == 0 ? sizeof(S) * 2 : byteStride;
                copyVec2((S*)src, dst, stride, accessor.mCount);
            }
            else if (accessor.mType == Accessor::Type::VEC3)
            {
                S32 stride = byteStride == 0 ? sizeof(S) * 3 : byteStride;
                copyVec3((S*)src, dst, stride, accessor.mCount);
            }
            else if (accessor.mType == Accessor::Type::VEC4)
            {
                S32 stride = byteStride == 0 ? sizeof(S) * 4 : byteStride;
                copyVec4((S*)src, dst, stride, accessor.mCount);
            }
            else if (accessor.mType == Accessor::Type::MAT2)
            {
                S32 stride = byteStride == 0 ? sizeof(S) * 4 : byteStride;
                copyMat2((S*)src, dst, stride, accessor.mCount);
            }
            else if (accessor.mType == Accessor::Type::MAT3)
            {
                S32 stride = byteStride == 0 ? sizeof(S) * 9 : byteStride;
                copyMat3((S*)src, dst, stride, accessor.mCount);
            }
            else if (accessor.mType == Accessor::Type::MAT4)
            {
                S32 stride = byteStride == 0 ? sizeof(S) * 16 : byteStride;
                copyMat4((S*)src, dst, stride, accessor.mCount);
            }
            else
            {
                LL_ERRS("GLTF") << "Unsupported accessor type" << LL_ENDL;
            }
        }

        // copy data from accessor to strider
        template<class T>
        inline void copy(Asset& asset, Accessor& accessor, LLStrider<T>& dst)
        {
            const BufferView& bufferView = asset.mBufferViews[accessor.mBufferView];
            const Buffer& buffer = asset.mBuffers[bufferView.mBuffer];
            const U8* src = buffer.mData.data() + bufferView.mByteOffset + accessor.mByteOffset;

            switch (accessor.mComponentType)
            {
            case Accessor::ComponentType::FLOAT:
                copy(asset, accessor, (const F32*)src, dst, bufferView.mByteStride);
                break;
            case Accessor::ComponentType::UNSIGNED_INT:
                copy(asset, accessor, (const U32*)src, dst, bufferView.mByteStride);
                break;
            case Accessor::ComponentType::SHORT:
                copy(asset, accessor, (const S16*)src, dst, bufferView.mByteStride);
                break;
            case Accessor::ComponentType::UNSIGNED_SHORT:
                copy(asset, accessor, (const U16*)src, dst, bufferView.mByteStride);
                break;
            case Accessor::ComponentType::BYTE:
                copy(asset, accessor, (const S8*)src, dst, bufferView.mByteStride);
                break;
            case Accessor::ComponentType::UNSIGNED_BYTE:
                copy(asset, accessor, (const U8*)src, dst, bufferView.mByteStride);
                break;
            default:
                LL_ERRS("GLTF") << "Invalid component type" << LL_ENDL;
                break;
            }
        }

        // copy data from accessor to vector
        template<class T>
        inline void copy(Asset& asset, Accessor& accessor, std::vector<T>& dst)
        {
            dst.resize(accessor.mCount);
            LLStrider<T> strider = dst.data();
            copy(asset, accessor, strider);
        }


        //=========================================================================================================
        // boost::json copying utilities
        // ========================================================================================================

        //====================== unspecialized base template, single value ===========================

        // to/from Value
        template<typename T>
        inline bool copy(const Value& src, T& dst)
        {
            dst = src;
            return true;
        }

        template<typename T>
        inline bool write(const T& src, Value& dst)
        {
            dst = boost::json::object();
            src.serialize(dst.as_object());
            return true;
        }

        template<typename T>
        inline bool copy(const Value& src, std::unordered_map<std::string, T>& dst)
        {
            if (src.is_object())
            {
                const boost::json::object& obj = src.as_object();
                for (const auto& [key, value] : obj)
                {
                    copy<T>(value, dst[key]);
                }
                return true;
            }
            return false;
        }

        template<typename T>
        inline bool write(const std::unordered_map<std::string, T>& src, Value& dst)
        {
            boost::json::object obj;
            for (const auto& [key, value] : src)
            {
                Value v;
                if (write<T>(value, v))
                {
                    obj[key] = v;
                }
                else
                {
                    return false;
                }
            }
            dst = obj;
            return true;
        }

        // to/from array
        template<typename T>
        inline bool copy(const Value& src, std::vector<T>& dst)
        {
            if (src.is_array())
            {
                const boost::json::array& arr = src.get_array();
                dst.resize(arr.size());
                for (size_t i = 0; i < arr.size(); ++i)
                {
                    copy(arr[i], dst[i]);
                }
                return true;
            }

            return false;
        }

        template<typename T>
        inline bool write(const std::vector<T>& src, Value& dst)
        {
            boost::json::array arr;
            for (const T& t : src)
            {
                Value v;
                if (write(t, v))
                {
                    arr.push_back(v);
                }
                else
                {
                    return false;
                }
            }
            dst = arr;
            return true;
        }

        // to/from object member
        template<typename T>
        inline bool copy(const boost::json::object& src, string_view member, T& dst)
        {
            auto it = src.find(member);
            if (it != src.end())
            {
                return copy(it->value(), dst);
            }
            return false;
        }

        // always write a member to an object without checking default
        template<typename T>
        inline bool write_always(const T& src, string_view member, boost::json::object& dst)
        {
            Value& v = dst[member];
            if (!write(src, v))
            {
                dst.erase(member);
                return false;
            }
            return true;
        }


        // to/from extension

        // for internal use only, use copy_extensions instead
        template<typename T>
        inline bool _copy_extension(const boost::json::object& extensions, std::string_view member, T* dst)
        {
            if (extensions.contains(member))
            {
                return copy(extensions.at(member), *dst);
            }

            return false;
        }

        // Copy all extensions from src.extensions to provided destinations
        // Usage:
        //  copy_extensions(src,
        //                  "KHR_materials_unlit", &mUnlit,
        //                  "KHR_materials_pbrSpecularGlossiness", &mPbrSpecularGlossiness);
        // returns true if any of the extensions are copied
        template<class... Types>
        inline bool copy_extensions(const boost::json::value& src, Types... args)
        {
            // extract the extensions object (don't assume it exists and verify that it is an object)
            if (src.is_object())
            {
                boost::json::object obj = src.get_object();
                if (obj.contains("extensions"))
                {
                    const boost::json::value& extensions = obj.at("extensions");
                    if (extensions.is_object())
                    {
                        const boost::json::object& ext_obj = extensions.as_object();
                        bool success = false;
                        // copy each extension, return true if any of them succeed, do not short circuit on success
                        U32 count = sizeof...(args);
                        for (U32 i = 0; i < count; i += 2)
                        {
                            if (_copy_extension(ext_obj, args...))
                            {
                                success = true;
                            }
                        }
                        return success;
                    }
                }
            }

            return false;
<<<<<<< HEAD
        }

        // internal use aonly, use write_extensions instead
        template<typename T>
        inline bool _write_extension(boost::json::object& extensions, const T* src, string_view member)
        {
            if (src->mPresent)
            {
                Value v;
                if (write(*src, v))
                {
                    extensions[member] = v;
                    return true;
                }
            }
            return false;
        }

        // Write all extensions to dst.extensions
        // Usage:
        //  write_extensions(dst,
        //                   "KHR_materials_unlit", mUnlit,
        //                   "KHR_materials_pbrSpecularGlossiness", mPbrSpecularGlossiness);
        // returns true if any of the extensions are written
        template<class... Types>
        inline bool write_extensions(boost::json::object& dst, Types... args)
        {
            bool success = false;

            boost::json::object extensions;
            U32 count = sizeof...(args) - 1;

            for (U32 i = 0; i < count; i += 2)
            {
                if (_write_extension(extensions, args...))
                {
                    success = true;
                }
            }

            if (success)
            {
                dst["extensions"] = extensions;
            }

            return success;
        }

        // conditionally write a member to an object if the member
        // is not the default value
        template<typename T>
        inline bool write(const T& src, string_view member, boost::json::object& dst, const T& default_value = T())
        {
            if (src != default_value)
            {
                return write_always(src, member, dst);
            }
            return false;
        }

        template<typename T>
        inline bool write(const std::unordered_map<std::string, T>& src, string_view member, boost::json::object& dst, const std::unordered_map<std::string, T>& default_value = std::unordered_map<std::string, T>())
        {
            if (!src.empty())
            {
                Value v;
                if (write<T>(src, v))
                {
                    dst[member] = v;
                    return true;
                }
            }
            return false;
        }

=======
        }

        // internal use aonly, use write_extensions instead
        template<typename T>
        inline bool _write_extension(boost::json::object& extensions, const T* src, string_view member)
        {
            if (src->mPresent)
            {
                Value v;
                if (write(*src, v))
                {
                    extensions[member] = v;
                    return true;
                }
            }
            return false;
        }

        // Write all extensions to dst.extensions
        // Usage:
        //  write_extensions(dst,
        //                   mUnlit, "KHR_materials_unlit",
        //                   mPbrSpecularGlossiness, "KHR_materials_pbrSpecularGlossiness");
        // returns true if any of the extensions are written
        template<class... Types>
        inline bool write_extensions(boost::json::object& dst, Types... args)
        {
            bool success = false;

            boost::json::object extensions;
            U32 count = sizeof...(args) - 1;

            for (U32 i = 0; i < count; i += 2)
            {
                if (_write_extension(extensions, args...))
                {
                    success = true;
                }
            }

            if (success)
            {
                dst["extensions"] = extensions;
            }

            return success;
        }

        // conditionally write a member to an object if the member
        // is not the default value
        template<typename T>
        inline bool write(const T& src, string_view member, boost::json::object& dst, const T& default_value = T())
        {
            if (src != default_value)
            {
                return write_always(src, member, dst);
            }
            return false;
        }

        template<typename T>
        inline bool write(const std::unordered_map<std::string, T>& src, string_view member, boost::json::object& dst, const std::unordered_map<std::string, T>& default_value = std::unordered_map<std::string, T>())
        {
            if (!src.empty())
            {
                Value v;
                if (write<T>(src, v))
                {
                    dst[member] = v;
                    return true;
                }
            }
            return false;
        }

>>>>>>> ae74ca80
        template<typename T>
        inline bool write(const std::vector<T>& src, string_view member, boost::json::object& dst, const std::vector<T>& deafault_value = std::vector<T>())
        {
            if (!src.empty())
            {
                Value v;
                if (write(src, v))
                {
                    dst[member] = v;
                    return true;
                }
            }
            return false;
        }

        template<typename T>
        inline bool copy(const Value& src, string_view member, T& dst)
        {
            if (src.is_object())
            {
                const boost::json::object& obj = src.as_object();
                return copy(obj, member, dst);
            }

            return false;
        }

        // Accessor::ComponentType
        template<>
        inline bool copy(const Value& src, Accessor::ComponentType& dst)
        {
            if (src.is_int64())
            {
                dst = (Accessor::ComponentType)src.get_int64();
                return true;
            }
            return false;
        }

        template<>
        inline bool write(const Accessor::ComponentType& src, Value& dst)
        {
            dst = (S32)src;
            return true;
        }

        //Primitive::Mode
        template<>
        inline bool copy(const Value& src, Primitive::Mode& dst)
        {
            if (src.is_int64())
            {
                dst = (Primitive::Mode)src.get_int64();
                return true;
            }
            return false;
        }

        template<>
        inline bool write(const Primitive::Mode& src, Value& dst)
        {
            dst = (S32)src;
            return true;
        }

        // vec4
        template<>
        inline bool copy(const Value& src, vec4& dst)
        {
            if (src.is_array())
            {
                const boost::json::array& arr = src.as_array();
                if (arr.size() == 4)
                {
                    vec4 v;
                    std::error_code ec;

                    v.x = arr[0].to_number<F32>(ec); if (ec) return false;
                    v.y = arr[1].to_number<F32>(ec); if (ec) return false;
                    v.z = arr[2].to_number<F32>(ec); if (ec) return false;
                    v.w = arr[3].to_number<F32>(ec); if (ec) return false;

                    dst = v;

                    return true;
                }
            }
            return false;
        }

        template<>
        inline bool write(const vec4& src, Value& dst)
        {
            dst = boost::json::array();
            boost::json::array& arr = dst.get_array();
            arr.resize(4);
            arr[0] = src.x;
            arr[1] = src.y;
            arr[2] = src.z;
            arr[3] = src.w;
            return true;
        }

        // quat
        template<>
        inline bool copy(const Value& src, quat& dst)
        {
            if (src.is_array())
            {
                const boost::json::array& arr = src.as_array();
                if (arr.size() == 4)
                {
                    std::error_code ec;
                    dst.x = arr[0].to_number<F32>(ec); if (ec) return false;
                    dst.y = arr[1].to_number<F32>(ec); if (ec) return false;
                    dst.z = arr[2].to_number<F32>(ec); if (ec) return false;
                    dst.w = arr[3].to_number<F32>(ec); if (ec) return false;

                    return true;
                }
            }
            return false;
        }

        template<>
        inline bool write(const quat& src, Value& dst)
        {
            dst = boost::json::array();
            boost::json::array& arr = dst.get_array();
            arr.resize(4);
            arr[0] = src.x;
            arr[1] = src.y;
            arr[2] = src.z;
            arr[3] = src.w;
            return true;
        }


        // vec3
        template<>
        inline bool copy(const Value& src, vec3& dst)
        {
            if (src.is_array())
            {
                const boost::json::array& arr = src.as_array();
                if (arr.size() == 3)
                {
                    std::error_code ec;
                    vec3 t;
                    t.x = arr[0].to_number<F32>(ec); if (ec) return false;
                    t.y = arr[1].to_number<F32>(ec); if (ec) return false;
                    t.z = arr[2].to_number<F32>(ec); if (ec) return false;

                    dst = t;
                    return true;
                }
            }
            return false;
        }

        template<>
        inline bool write(const vec3& src, Value& dst)
        {
            dst = boost::json::array();
            boost::json::array& arr = dst.as_array();
            arr.resize(3);
            arr[0] = src.x;
            arr[1] = src.y;
            arr[2] = src.z;
            return true;
        }

<<<<<<< HEAD
=======
        // vec2
        template<>
        inline bool copy(const Value& src, vec2& dst)
        {
            if (src.is_array())
            {
                const boost::json::array& arr = src.as_array();
                if (arr.size() == 2)
                {
                    std::error_code ec;
                    vec2 t;
                    t.x = arr[0].to_number<F32>(ec); if (ec) return false;
                    t.y = arr[1].to_number<F32>(ec); if (ec) return false;

                    dst = t;
                    return true;
                }
            }
            return false;
        }

        template<>
        inline bool write(const vec2& src, Value& dst)
        {
            dst = boost::json::array();
            boost::json::array& arr = dst.as_array();
            arr.resize(2);
            arr[0] = src.x;
            arr[1] = src.y;

            return true;
        }

>>>>>>> ae74ca80
        // bool
        template<>
        inline bool copy(const Value& src, bool& dst)
        {
            if (src.is_bool())
            {
                dst = src.get_bool();
                return true;
            }
            return false;
        }

        template<>
        inline bool write(const bool& src, Value& dst)
        {
            dst = src;
            return true;
        }

        // F32
        template<>
        inline bool copy(const Value& src, F32& dst)
        {
            std::error_code ec;
            F32 t = src.to_number<F32>(ec); if (ec) return false;
            dst = t;
            return true;
        }

        template<>
        inline bool write(const F32& src, Value& dst)
        {
            dst = src;
            return true;
        }


        // U32
        template<>
        inline bool copy(const Value& src, U32& dst)
        {
            if (src.is_int64())
            {
                dst = src.get_int64();
                return true;
            }
            return false;
        }

        template<>
        inline bool write(const U32& src, Value& dst)
        {
            dst = src;
            return true;
        }

        // F64
        template<>
        inline bool copy(const Value& src, F64& dst)
        {
            std::error_code ec;
            F64 t = src.to_number<F64>(ec); if (ec) return false;
            dst = t;
            return true;
        }

        template<>
        inline bool write(const F64& src, Value& dst)
        {
            dst = src;
            return true;
        }

        // Accessor::Type
        template<>
        inline bool copy(const Value& src, Accessor::Type& dst)
        {
            if (src.is_string())
            {
                dst = gltf_type_to_enum(src.get_string().c_str());
                return true;
            }
            return false;
        }

        template<>
        inline bool write(const Accessor::Type& src, Value& dst)
        {
            dst = enum_to_gltf_type(src);
            return true;
        }

        // S32
        template<>
        inline bool copy(const Value& src, S32& dst)
        {
            if (src.is_int64())
            {
                dst = src.get_int64();
                return true;
            }
            return false;
        }

        template<>
        inline bool write(const S32& src, Value& dst)
        {
            dst = src;
            return true;
        }


        // std::string
        template<>
        inline bool copy(const Value& src, std::string& dst)
        {
            if (src.is_string())
            {
                dst = src.get_string().c_str();
                return true;
            }
            return false;
        }

        template<>
        inline bool write(const std::string& src, Value& dst)
        {
            dst = src;
            return true;
        }

        // mat4
        template<>
        inline bool copy(const Value& src, mat4& dst)
        {
            if (src.is_array())
            {
                const boost::json::array& arr = src.get_array();
                if (arr.size() == 16)
                {
                    // populate a temporary local in case
                    // we hit an error in the middle of the array
                    // (don't partially write a matrix)
                    mat4 t;
                    F32* p = glm::value_ptr(t);

                    for (U32 i = 0; i < arr.size(); ++i)
                    {
                        std::error_code ec;
                        p[i] = arr[i].to_number<F32>(ec);
                        if (ec)
                        {
                            return false;
                        }
                    }

                    dst = t;
                    return true;
                }
            }

            return false;
        }

        template<>
        inline bool write(const mat4& src, Value& dst)
        {
            dst = boost::json::array();
            boost::json::array& arr = dst.get_array();
            arr.resize(16);
            const F32* p = glm::value_ptr(src);
            for (U32 i = 0; i < 16; ++i)
            {
                arr[i] = p[i];
            }
            return true;
        }

        // Material::AlphaMode
        template<>
        inline bool copy(const Value& src, Material::AlphaMode& dst)
        {
            if (src.is_string())
            {
                dst = gltf_alpha_mode_to_enum(src.get_string().c_str());
                return true;
            }
            return true;
        }

        template<>
        inline bool write(const Material::AlphaMode& src, Value& dst)
        {
            dst = enum_to_gltf_alpha_mode(src);
            return true;
        }

        //
        // ========================================================================================================

    }
}



<|MERGE_RESOLUTION|>--- conflicted
+++ resolved
@@ -569,83 +569,6 @@
             }
 
             return false;
-<<<<<<< HEAD
-        }
-
-        // internal use aonly, use write_extensions instead
-        template<typename T>
-        inline bool _write_extension(boost::json::object& extensions, const T* src, string_view member)
-        {
-            if (src->mPresent)
-            {
-                Value v;
-                if (write(*src, v))
-                {
-                    extensions[member] = v;
-                    return true;
-                }
-            }
-            return false;
-        }
-
-        // Write all extensions to dst.extensions
-        // Usage:
-        //  write_extensions(dst,
-        //                   "KHR_materials_unlit", mUnlit,
-        //                   "KHR_materials_pbrSpecularGlossiness", mPbrSpecularGlossiness);
-        // returns true if any of the extensions are written
-        template<class... Types>
-        inline bool write_extensions(boost::json::object& dst, Types... args)
-        {
-            bool success = false;
-
-            boost::json::object extensions;
-            U32 count = sizeof...(args) - 1;
-
-            for (U32 i = 0; i < count; i += 2)
-            {
-                if (_write_extension(extensions, args...))
-                {
-                    success = true;
-                }
-            }
-
-            if (success)
-            {
-                dst["extensions"] = extensions;
-            }
-
-            return success;
-        }
-
-        // conditionally write a member to an object if the member
-        // is not the default value
-        template<typename T>
-        inline bool write(const T& src, string_view member, boost::json::object& dst, const T& default_value = T())
-        {
-            if (src != default_value)
-            {
-                return write_always(src, member, dst);
-            }
-            return false;
-        }
-
-        template<typename T>
-        inline bool write(const std::unordered_map<std::string, T>& src, string_view member, boost::json::object& dst, const std::unordered_map<std::string, T>& default_value = std::unordered_map<std::string, T>())
-        {
-            if (!src.empty())
-            {
-                Value v;
-                if (write<T>(src, v))
-                {
-                    dst[member] = v;
-                    return true;
-                }
-            }
-            return false;
-        }
-
-=======
         }
 
         // internal use aonly, use write_extensions instead
@@ -721,7 +644,6 @@
             return false;
         }
 
->>>>>>> ae74ca80
         template<typename T>
         inline bool write(const std::vector<T>& src, string_view member, boost::json::object& dst, const std::vector<T>& deafault_value = std::vector<T>())
         {
@@ -894,8 +816,6 @@
             return true;
         }
 
-<<<<<<< HEAD
-=======
         // vec2
         template<>
         inline bool copy(const Value& src, vec2& dst)
@@ -929,7 +849,6 @@
             return true;
         }
 
->>>>>>> ae74ca80
         // bool
         template<>
         inline bool copy(const Value& src, bool& dst)
