/**
 * @file llavatariconctrl.cpp
 * @brief LLAvatarIconCtrl class implementation
 *
 * $LicenseInfo:firstyear=2009&license=viewerlgpl$
 * Second Life Viewer Source Code
 * Copyright (C) 2010, Linden Research, Inc.
 *
 * This library is free software; you can redistribute it and/or
 * modify it under the terms of the GNU Lesser General Public
 * License as published by the Free Software Foundation;
 * version 2.1 of the License only.
 *
 * This library is distributed in the hope that it will be useful,
 * but WITHOUT ANY WARRANTY; without even the implied warranty of
 * MERCHANTABILITY or FITNESS FOR A PARTICULAR PURPOSE.  See the GNU
 * Lesser General Public License for more details.
 *
 * You should have received a copy of the GNU Lesser General Public
 * License along with this library; if not, write to the Free Software
 * Foundation, Inc., 51 Franklin Street, Fifth Floor, Boston, MA  02110-1301  USA
 *
 * Linden Research, Inc., 945 Battery Street, San Francisco, CA  94111  USA
 * $/LicenseInfo$
 */

#include "llviewerprecompiledheaders.h"

#include "llavatariconctrl.h"

#include <boost/signals2.hpp>

// viewer includes
#include "llagent.h"
#include "llcallingcard.h" // for LLAvatarTracker
#include "llavataractions.h"
#include "llmenugl.h"
#include "lluictrlfactory.h"
#include "llagentdata.h"
#include "llfloaterimsession.h"
#include "llviewertexture.h"
#include "llavatarappearancedefines.h"

// library includes
#include "llavatarnamecache.h"

#define MENU_ITEM_VIEW_PROFILE 0
#define MENU_ITEM_SEND_IM 1

static LLDefaultChildRegistry::Register<LLAvatarIconCtrl> r("avatar_icon");

namespace LLInitParam
{
    void TypeValues<LLAvatarIconCtrlEnums::ESymbolPos>::declareValues()
    {
        declare("BottomLeft",   LLAvatarIconCtrlEnums::BOTTOM_LEFT);
        declare("BottomRight",  LLAvatarIconCtrlEnums::BOTTOM_RIGHT);
        declare("TopLeft",      LLAvatarIconCtrlEnums::TOP_LEFT);
        declare("TopRight",     LLAvatarIconCtrlEnums::TOP_RIGHT);
    }
}


bool LLAvatarIconIDCache::LLAvatarIconIDCacheItem::expired()
{
    const F64 SEC_PER_DAY_PLUS_HOUR = (24.0 + 1.0) * 60.0 * 60.0;
    F64 delta = LLDate::now().secondsSinceEpoch() - cached_time.secondsSinceEpoch();
    if (delta > SEC_PER_DAY_PLUS_HOUR)
        return true;
    return false;
}

void LLAvatarIconIDCache::load  ()
{
    LL_INFOS() << "Loading avatar icon id cache." << LL_ENDL;

    // build filename for each user
    std::string resolved_filename = gDirUtilp->getExpandedFilename(LL_PATH_CACHE, mFilename);
    llifstream file(resolved_filename.c_str());

    if (!file.is_open())
        return;

    // add each line in the file to the list
    int uuid_len = UUID_STR_LENGTH-1;
    std::string line;
    while (std::getline(file, line))
    {
        LLUUID avatar_id;
        LLUUID icon_id;
        LLDate date;

        if (line.length()<=uuid_len*2)
            continue; // short line, bail out to prevent substr calls throwing exception.

        std::string avatar_id_str = line.substr(0,uuid_len);
        std::string icon_id_str = line.substr(uuid_len,uuid_len);

        std::string date_str = line.substr(uuid_len*2, line.length()-uuid_len*2);

        if(!avatar_id.set(avatar_id_str) || !icon_id.set(icon_id_str) || !date.fromString(date_str))
            continue;

        LLAvatarIconIDCacheItem item = {icon_id,date};
        mCache[avatar_id] = item;
    }

    file.close();

}

void LLAvatarIconIDCache::save  ()
{
    std::string resolved_filename = gDirUtilp->getExpandedFilename(LL_PATH_CACHE, mFilename);

    // open a file for writing
    llofstream file (resolved_filename.c_str());
    if (!file.is_open())
    {
        LL_WARNS() << "can't open avatar icons cache file\"" << mFilename << "\" for writing" << LL_ENDL;
        return;
    }

    for(std::map<LLUUID,LLAvatarIconIDCacheItem>::iterator it = mCache.begin();it!=mCache.end();++it)
    {
        if(!it->second.expired())
        {
            file << it->first << it->second.icon_id << it->second.cached_time << std::endl;
        }
    }

    file.close();
}

LLUUID* LLAvatarIconIDCache::get        (const LLUUID& avatar_id)
{
    std::map<LLUUID,LLAvatarIconIDCacheItem>::iterator it = mCache.find(avatar_id);
    if(it==mCache.end())
        return 0;
    if(it->second.expired())
        return 0;
    return &it->second.icon_id;
}

void LLAvatarIconIDCache::add       (const LLUUID& avatar_id,const LLUUID& icon_id)
{
    LLAvatarIconIDCacheItem item = {icon_id,LLDate::now()};
    mCache[avatar_id] = item;
}

void LLAvatarIconIDCache::remove    (const LLUUID& avatar_id)
{
    mCache.erase(avatar_id);
}


LLAvatarIconCtrl::Params::Params()
:   avatar_id("avatar_id"),
    draw_tooltip("draw_tooltip", true),
    default_icon_name("default_icon_name"),
    symbol_hpad("symbol_hpad"),
    symbol_vpad("symbol_vpad"),
    symbol_size("symbol_size", 1),
    symbol_pos("symbol_pos", LLAvatarIconCtrlEnums::BOTTOM_RIGHT)
{
    changeDefault(min_width, 32);
    changeDefault(min_height, 32);
}


LLAvatarIconCtrl::LLAvatarIconCtrl(const LLAvatarIconCtrl::Params& p)
:   LLIconCtrl(p),
    LLAvatarPropertiesObserver(),
    mAvatarId(),
    mFullName(),
    mDrawTooltip(p.draw_tooltip),
    mDefaultIconName(p.default_icon_name),
    mAvatarNameCacheConnection(),
    mSymbolHpad(p.symbol_hpad),
    mSymbolVpad(p.symbol_vpad),
    mSymbolSize(p.symbol_size),
    mSymbolPos(p.symbol_pos)
{
    mPriority = LLViewerFetchedTexture::BOOST_ICON;

    // don't request larger image then necessary to save gl memory,
    // but ensure that quality is sufficient
    LLRect rect = p.rect;
    mMaxHeight = llmax((S32)p.min_height, rect.getHeight());
    mMaxWidth = llmax((S32)p.min_width, rect.getWidth());

    if (p.avatar_id.isProvided())
    {
        LLSD value(p.avatar_id);
        setValue(value);
    }
    else
    {
        LLIconCtrl::setValue(mDefaultIconName, LLViewerFetchedTexture::BOOST_UI);
    }
}

LLAvatarIconCtrl::~LLAvatarIconCtrl()
{
    if (mAvatarId.notNull())
    {
        LLAvatarPropertiesProcessor::getInstance()->removeObserver(mAvatarId, this);
        // Name callbacks will be automatically disconnected since LLUICtrl is trackable
    }

    if (mAvatarNameCacheConnection.connected())
    {
        mAvatarNameCacheConnection.disconnect();
    }
}

//virtual
void LLAvatarIconCtrl::setValue(const LLSD& value)
{
    if (value.isUUID())
    {
        LLAvatarPropertiesProcessor* app =
            LLAvatarPropertiesProcessor::getInstance();
        if (mAvatarId.notNull())
        {
            app->removeObserver(mAvatarId, this);
        }

        if (mAvatarId != value.asUUID())
        {
            mAvatarId = value.asUUID();

            // *BUG: This will return stale icons if a user changes their
            // profile picture. However, otherwise we send too many upstream
            // AvatarPropertiesRequest messages.

            // to get fresh avatar icon use
            // LLAvatarIconIDCache::getInstance()->remove(avatar_id);

            // Check if cache already contains image_id for that avatar
            if (!updateFromCache())
            {
                // *TODO: Consider getting avatar icon/badge directly from
                // People API, rather than sending AvatarPropertyRequest
                // messages.  People API already hits the user table.
                LLIconCtrl::setValue(mDefaultIconName, LLViewerFetchedTexture::BOOST_UI);
                app->addObserver(mAvatarId, this);
                app->sendAvatarLegacyPropertiesRequest(mAvatarId);
            }
            else if (gAgentID == mAvatarId)
            {
                // Always track any changes to our own icon id
                app->addObserver(mAvatarId, this);
            }
        }
    }
    else
    {
        LLIconCtrl::setValue(value);
    }

    fetchAvatarName();
}

void LLAvatarIconCtrl::fetchAvatarName()
{
    if (mAvatarId.notNull())
    {
        if (mAvatarNameCacheConnection.connected())
        {
            mAvatarNameCacheConnection.disconnect();
        }
        mAvatarNameCacheConnection = LLAvatarNameCache::get(mAvatarId, boost::bind(&LLAvatarIconCtrl::onAvatarNameCache, this, _1, _2));
    }
}

bool LLAvatarIconCtrl::updateFromCache()
{
    LLUUID* icon_id_ptr = LLAvatarIconIDCache::getInstance()->get(mAvatarId);
    if(!icon_id_ptr)
        return false;

    const LLUUID& icon_id = *icon_id_ptr;

    // Update the avatar
    if (icon_id.notNull())
    {
        LLIconCtrl::setValue(icon_id);
    }
    else
    {
        LLIconCtrl::setValue(mDefaultIconName, LLViewerFetchedTexture::BOOST_UI);
        return false;
    }

    return true;
}

//virtual
void LLAvatarIconCtrl::processProperties(void* data, EAvatarProcessorType type)
{
    // Both APT_PROPERTIES_LEGACY and APT_PROPERTIES have icon data.
    // 'Legacy' is cheaper to request so LLAvatarIconCtrl issues that,
    // but own icon should track any source for the sake of timely updates.
    //
    // If this needs to change, make sure to update onCommitProfileImage
    // to issue right kind of request
    if (APT_PROPERTIES_LEGACY == type)
    {
        LLAvatarLegacyData* avatar_data = static_cast<LLAvatarLegacyData*>(data);
        if (avatar_data)
        {
            if (avatar_data->avatar_id != mAvatarId)
            {
                return;
            }

            LLAvatarIconIDCache::getInstance()->add(mAvatarId,avatar_data->image_id);
            updateFromCache();
        }
    }
    else if (APT_PROPERTIES == type)
    {
        LLAvatarData* avatar_data = static_cast<LLAvatarData*>(data);
        if (avatar_data)
        {
            if (avatar_data->avatar_id != mAvatarId)
            {
                return;
            }

            LLAvatarIconIDCache::getInstance()->add(mAvatarId,avatar_data->image_id);
            updateFromCache();
        }
    }
}

void LLAvatarIconCtrl::onAvatarNameCache(const LLUUID& agent_id, const LLAvatarName& av_name)
{
    mAvatarNameCacheConnection.disconnect();

    if (agent_id == mAvatarId)
    {
        // Most avatar icon controls are next to a UI element that shows
        // a display name, so only show username.
        mFullName = av_name.getUserName();

        if (mDrawTooltip)
        {
            setToolTip(mFullName);
        }
        else
        {
            setToolTip(std::string());
        }
    }
}

// [SL:KB] - Checked: 2010-11-01 (RLVa-1.2.2a) | Added: RLVa-1.2.2a
<<<<<<< HEAD
BOOL LLAvatarIconCtrl::handleToolTip(S32 x, S32 y, MASK mask)
{
    // Don't show our tooltip if we were asked not to
    if (!mDrawTooltip)
        return FALSE;
=======
bool LLAvatarIconCtrl::handleToolTip(S32 x, S32 y, MASK mask)
{
    // Don't show our tooltip if we were asked not to
    if (!mDrawTooltip)
        return false;
>>>>>>> 050d2fef
    return LLIconCtrl::handleToolTip(x, y, mask);
}
// [/SL:KB]<|MERGE_RESOLUTION|>--- conflicted
+++ resolved
@@ -357,19 +357,11 @@
 }
 
 // [SL:KB] - Checked: 2010-11-01 (RLVa-1.2.2a) | Added: RLVa-1.2.2a
-<<<<<<< HEAD
-BOOL LLAvatarIconCtrl::handleToolTip(S32 x, S32 y, MASK mask)
-{
-    // Don't show our tooltip if we were asked not to
-    if (!mDrawTooltip)
-        return FALSE;
-=======
 bool LLAvatarIconCtrl::handleToolTip(S32 x, S32 y, MASK mask)
 {
     // Don't show our tooltip if we were asked not to
     if (!mDrawTooltip)
         return false;
->>>>>>> 050d2fef
     return LLIconCtrl::handleToolTip(x, y, mask);
 }
 // [/SL:KB]