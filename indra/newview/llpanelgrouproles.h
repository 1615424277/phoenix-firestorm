--- conflicted
+++ resolved
@@ -53,41 +53,17 @@
     friend class LLPanelGroupRolesSubTab;
     friend class LLPanelGroupActionsSubTab;
 
-<<<<<<< HEAD
-	virtual bool postBuild();
-	virtual bool isVisibleByAgent(LLAgent* agentp);
-=======
     virtual bool postBuild();
     virtual bool isVisibleByAgent(LLAgent* agentp);
->>>>>>> 1a8a5404
-
-
-<<<<<<< HEAD
-	// Checks if the current tab needs to be applied, and tries to switch to the requested tab.
-	bool attemptTransition();
-	
-	// Switches to the requested tab (will close() if requested is NULL)
-	void transitionToTab();
-=======
+
+
     bool handleSubTabSwitch(const LLSD& data);
->>>>>>> 1a8a5404
 
     // Checks if the current tab needs to be applied, and tries to switch to the requested tab.
     bool attemptTransition();
 
-<<<<<<< HEAD
-	// Most of these messages are just passed on to the current sub-tab.
-	virtual void activate();
-	virtual void deactivate();
-	virtual bool needsApply(std::string& mesg);
-	virtual bool hasModal();
-	virtual bool apply(std::string& mesg);
-	virtual void cancel();
-	virtual void update(LLGroupChange gc);
-=======
     // Switches to the requested tab (will close() if requested is NULL)
     void transitionToTab();
->>>>>>> 1a8a5404
 
     // Used by attemptTransition to query the user's response to a tab that needs to apply.
     bool handleNotifyCallback(const LLSD& notification, const LLSD& response);
@@ -107,21 +83,11 @@
     // <FS:Ansariel> CTRL-F focusses local search editor
     LLPanelGroupSubTab* getCurrentTab() const;
 
-	// <FS:Ansariel> CTRL-F focusses local search editor
-	LLPanelGroupSubTab* getCurrentTab() const;
-
-protected:
-<<<<<<< HEAD
-	LLPanelGroupTab*		mCurrentTab;
-	LLPanelGroupTab*		mRequestedTab;
-	LLTabContainer*	mSubTabContainer;
-	bool					mFirstUse;
-=======
+protected:
     LLPanelGroupTab*        mCurrentTab;
     LLPanelGroupTab*        mRequestedTab;
     LLTabContainer* mSubTabContainer;
     bool                    mFirstUse;
->>>>>>> 1a8a5404
 
     std::string             mDefaultNeedsApplyMesg;
     std::string             mWantApplyMesg;
@@ -136,17 +102,10 @@
 
     virtual bool postBuild();
 
-<<<<<<< HEAD
-	virtual bool postBuild();
-
-	// This allows sub-tabs to collect child widgets from a higher level in the view hierarchy.
-	virtual bool postBuildSubTab(LLView* root);
-=======
     // This allows sub-tabs to collect child widgets from a higher level in the view hierarchy.
     virtual bool postBuildSubTab(LLView* root);
 
     virtual void setSearchFilter( const std::string& filter );
->>>>>>> 1a8a5404
 
     virtual void activate();
     virtual void deactivate();
@@ -157,31 +116,6 @@
 
     void setFooterEnabled(bool enable);
 
-<<<<<<< HEAD
-	void setFooterEnabled(bool enable);
-
-	virtual void setGroupID(const LLUUID& id);
-
-	// <FS:Ansariel> CTRL-F focusses local search editor
-	void setSearchFilterFocus(bool focus);
-
-protected:
-	void buildActionsList(LLScrollListCtrl* ctrl,
-								 U64 allowed_by_some,
-								 U64 allowed_by_all,
-						  		 LLUICtrl::commit_callback_t commit_callback,
-								 bool show_all,
-								 bool filter,
-								 bool is_owner_role);
-	void buildActionCategory(LLScrollListCtrl* ctrl,
-									U64 allowed_by_some,
-									U64 allowed_by_all,
-									LLRoleActionSet* action_set,
-									LLUICtrl::commit_callback_t commit_callback,
-									bool show_all,
-									bool filter,
-									bool is_owner_role);
-=======
     virtual void setGroupID(const LLUUID& id);
 
     // <FS:Ansariel> CTRL-F focusses local search editor
@@ -203,7 +137,6 @@
                                     bool show_all,
                                     bool filter,
                                     bool is_owner_role);
->>>>>>> 1a8a5404
 
 protected:
     LLPanel* mHeader; // Might not be present in xui of derived class (NULL)
@@ -212,30 +145,16 @@
     LLFilterEditor* mSearchEditor;
     boost::signals2::connection mSearchCommitConnection;
 
-<<<<<<< HEAD
-	LLFilterEditor*	mSearchEditor;
-    boost::signals2::connection mSearchCommitConnection;
-=======
     std::string mSearchFilter;
->>>>>>> 1a8a5404
 
     icon_map_t  mActionIcons;
 
     bool mActivated;
 
-<<<<<<< HEAD
-	bool mActivated;
-	
-	bool mHasGroupBanPower; // Used to communicate between action sets due to the dependency between
-							// GP_GROUP_BAN_ACCESS and GP_EJECT_MEMBER and GP_ROLE_REMOVE_MEMBER
-	
-	void setOthersVisible(bool b);
-=======
     bool mHasGroupBanPower; // Used to communicate between action sets due to the dependency between
                             // GP_GROUP_BAN_ACCESS and GP_EJECT_MEMBER and GP_ROLE_REMOVE_MEMBER
 
     void setOthersVisible(bool b);
->>>>>>> 1a8a5404
 };
 
 
@@ -245,11 +164,7 @@
     LLPanelGroupMembersSubTab();
     virtual ~LLPanelGroupMembersSubTab();
 
-<<<<<<< HEAD
-	virtual bool postBuildSubTab(LLView* root);
-=======
-    virtual bool postBuildSubTab(LLView* root);
->>>>>>> 1a8a5404
+    virtual bool postBuildSubTab(LLView* root);
 
     static void onMemberSelect(LLUICtrl*, void*);
     void handleMemberSelect();
@@ -316,13 +231,7 @@
     bool mPendingMemberUpdate;
     bool mHasMatch;
 
-<<<<<<< HEAD
-	bool mChanged;
-	bool mPendingMemberUpdate;
-	bool mHasMatch;
-=======
     LLTextEditor*   mActionDescription;
->>>>>>> 1a8a5404
 
     member_role_changes_map_t mMemberRoleChangeData;
     U32 mNumOwnerAdditions;
@@ -331,21 +240,10 @@
     typedef std::map<LLUUID, boost::signals2::connection> avatar_name_cache_connection_map_t;
     avatar_name_cache_connection_map_t mAvatarNameCacheConnections;
 
-<<<<<<< HEAD
-	LLGroupMgrGroupData::member_list_t::iterator mMemberProgress;
-	typedef std::map<LLUUID, boost::signals2::connection> avatar_name_cache_connection_map_t;
-	avatar_name_cache_connection_map_t mAvatarNameCacheConnections;
-	
-// [FS:CR] FIRE-12276
-private:
-	void onExportMembersToXML();
-	void onExportMembersToXMLCallback(const std::vector<std::string>& filenames);
-=======
 // [FS:CR] FIRE-12276
 private:
     void onExportMembersToXML();
     void onExportMembersToXMLCallback(const std::vector<std::string>& filenames);
->>>>>>> 1a8a5404
 };
 
 
@@ -355,11 +253,7 @@
     LLPanelGroupRolesSubTab();
     virtual ~LLPanelGroupRolesSubTab();
 
-<<<<<<< HEAD
-	virtual bool postBuildSubTab(LLView* root);
-=======
-    virtual bool postBuildSubTab(LLView* root);
->>>>>>> 1a8a5404
+    virtual bool postBuildSubTab(LLView* root);
 
     virtual void activate();
     virtual void deactivate();
@@ -398,31 +292,6 @@
 
     void saveRoleChanges(bool select_saved_role);
 
-<<<<<<< HEAD
-	bool	mFirstOpen;
-
-protected:
-	void handleActionCheck(LLUICtrl* ctrl, bool force);
-	LLSD createRoleItem(const LLUUID& role_id, std::string name, std::string title, S32 members);
-
-	LLScrollListCtrl* mRolesList;
-	LLNameListCtrl* mAssignedMembersList;
-	LLScrollListCtrl* mAllowedActionsList;
-	LLTextEditor* mActionDescription;
-
-	LLLineEditor* mRoleName;
-	LLLineEditor* mRoleTitle;
-	LLTextEditor* mRoleDescription;
-
-	LLCheckBoxCtrl* mMemberVisibleCheck;
-	LLButton*       mDeleteRoleButton;
-	LLButton*       mCreateRoleButton;
-	LLButton*       mCopyRoleButton;
-
-	LLUUID	mSelectedRole;
-	bool	mHasRoleChange;
-	std::string mRemoveEveryoneTxt;
-=======
     virtual void setGroupID(const LLUUID& id);
 
     bool    mFirstOpen;
@@ -448,7 +317,6 @@
     LLUUID  mSelectedRole;
     bool    mHasRoleChange;
     std::string mRemoveEveryoneTxt;
->>>>>>> 1a8a5404
 };
 
 
@@ -458,11 +326,7 @@
     LLPanelGroupActionsSubTab();
     virtual ~LLPanelGroupActionsSubTab();
 
-<<<<<<< HEAD
-	virtual bool postBuildSubTab(LLView* root);
-=======
-    virtual bool postBuildSubTab(LLView* root);
->>>>>>> 1a8a5404
+    virtual bool postBuildSubTab(LLView* root);
 
 
     virtual void activate();
@@ -497,20 +361,11 @@
     virtual void onFilterChanged();             // <FS:Zi> FIRE-31653: add banlist filter editor
     virtual void draw();
 
-<<<<<<< HEAD
-	virtual bool postBuildSubTab(LLView* root);
-
-	virtual void activate();
-	virtual void update(LLGroupChange gc);
-	virtual void onFilterChanged();				// <FS:Zi> FIRE-31653: add banlist filter editor
-	virtual void draw();
-=======
     static void onBanEntrySelect(LLUICtrl* ctrl, void* user_data);
     void handleBanEntrySelect();
 
     static void onCreateBanEntry(void* user_data);
     void handleCreateBanEntry();
->>>>>>> 1a8a5404
 
     static void onDeleteBanEntry(void* user_data);
     void handleDeleteBanEntry();
@@ -518,13 +373,8 @@
     static void onRefreshBanList(void* user_data);
     void handleRefreshBanList();
 
-<<<<<<< HEAD
-	// <FS:Ansariel> Fix Baker's NameListCtrl un-fix
-	//void onBanListCompleted(bool isComplete);
-=======
     // <FS:Ansariel> Fix Baker's NameListCtrl un-fix
     //void onBanListCompleted(bool isComplete);
->>>>>>> 1a8a5404
 
 protected:
     void setBanCount(U32 ban_count);
