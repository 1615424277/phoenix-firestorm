--- conflicted
+++ resolved
@@ -191,17 +191,9 @@
 	{
 		return NULL;
 	}
-<<<<<<< HEAD
-	// <FS:Ansariel> Use faster LLCachedControls for frequently visited locations
-	//if (gSavedSettings.getBOOL("EnableAltZoom"))
-	static LLCachedControl<bool> enableAltZoom(gSavedSettings, "EnableAltZoom");
-	if (enableAltZoom)
-	// </FS:Ansariel>
-=======
 
 	static LLCachedControl<bool> alt_zoom(gSavedSettings, "EnableAltZoom", true);
 	if (alt_zoom)
->>>>>>> d9fdb948
 	{
 		if (mask & MASK_ALT)
 		{
