--- conflicted
+++ resolved
@@ -161,11 +161,7 @@
     dict(name='viewer_flavor',
          description='Type of viewer build. Can be oss or hvk.', default="oss"),
     dict(name='fmodversion',
-<<<<<<< HEAD
-         description='Version of FMOD used. Can be fmodstudio or fmodex.', default=None),
-=======
          description='Version of FMOD used. Can be fmodstudio or fmodex.', default=None)
->>>>>>> c33f949d
     ]
 
 def usage(arguments, srctree=""):
