#!/usr/bin/env python
"""\
@file test_win32_manifest.py
@brief Test an assembly binding version and uniqueness in a windows dll or exe.  

$LicenseInfo:firstyear=2009&license=viewerlgpl$
Second Life Viewer Source Code
Copyright (C) 2009-2011, Linden Research, Inc.

This library is free software; you can redistribute it and/or
modify it under the terms of the GNU Lesser General Public
License as published by the Free Software Foundation;
version 2.1 of the License only.

This library is distributed in the hope that it will be useful,
but WITHOUT ANY WARRANTY; without even the implied warranty of
MERCHANTABILITY or FITNESS FOR A PARTICULAR PURPOSE.  See the GNU
Lesser General Public License for more details.

You should have received a copy of the GNU Lesser General Public
License along with this library; if not, write to the Free Software
Foundation, Inc., 51 Franklin Street, Fifth Floor, Boston, MA  02110-1301  USA

Linden Research, Inc., 945 Battery Street, San Francisco, CA  94111  USA
$/LicenseInfo$
"""
import sys, os
import tempfile
from xml.dom.minidom import parse

class AssemblyTestException(Exception):
    pass

class NoManifestException(AssemblyTestException):
    pass

class MultipleBindingsException(AssemblyTestException):
    pass

class UnexpectedVersionException(AssemblyTestException):
    pass

class NoMatchingAssemblyException(AssemblyTestException):
    pass

def get_HKLM_registry_value(key_str, value_str):
    import _winreg
    reg = _winreg.ConnectRegistry(None, _winreg.HKEY_LOCAL_MACHINE)
    key = _winreg.OpenKey(reg, key_str)
    value = _winreg.QueryValueEx(key, value_str)[0]
    #print 'Found: %s' % value
    return value
        
def find_vc_dir():
    supported_products = ([(r'VisualStudio', r'VC'), (r'VCExpress', r'VC')])
    supported_versions = (r'8.0', r'9.0')
    supported_products = (r'VisualStudio', r'VCExpress')
    value_str = (r'ProductDir')
    searched = []
    
<<<<<<< HEAD
    for product, postfix in supported_products:
        for version in supported_versions:
            key_str = (r'SOFTWARE\Microsoft\%s\%s\Setup\%s' % (product, version, postfix))
            try:
                return get_HKLM_registry_value(key_str, value_str)
            except WindowsError, err:
                x64_key_str = (r'SOFTWARE\Wow6432Node\Microsoft\%s\%s\Setup\%s' %
                       (product, version, postfix))
                try:
                    return get_HKLM_registry_value(x64_key_str, value_str)
                except WindowsError, err:
                    searched.append((r"%s %s") % (product, version))
    print >> sys.stderr, "Couldn't find VC dir for any of:", searched
=======
    for product in supported_products:
        for version in supported_versions:
            key_str = (r'SOFTWARE\Microsoft\%s\%s\Setup\VC' %
                      (product, version))
            try:
                return get_HKLM_registry_value(key_str, value_str)
            except WindowsError, err:
                x64_key_str = (r'SOFTWARE\Wow6432Node\Microsoft\VisualStudio\%s\Setup\VS' %
                        version)
                try:
                    return get_HKLM_registry_value(x64_key_str, value_str)
                except:
                    print >> sys.stderr, "Didn't find MS %s version %s " % (product,version)
>>>>>>> 7b0455ba
        
    raise

def find_mt_path():
    vc_dir = find_vc_dir()
    mt_path = '\"%sbin\\mt.exe\"' % vc_dir
    return mt_path
    
def test_assembly_binding(src_filename, assembly_name, assembly_ver):
    print "checking %s dependency %s..." % (src_filename, assembly_name)

    (tmp_file_fd, tmp_file_name) = tempfile.mkstemp(suffix='.xml')
    tmp_file = os.fdopen(tmp_file_fd)
    tmp_file.close()

    mt_path = find_mt_path()
    resource_id = ""
    if os.path.splitext(src_filename)[1].lower() == ".dll":
       resource_id = ";#2"
    system_call = '%s -nologo -inputresource:%s%s -out:%s > NUL' % (mt_path, src_filename, resource_id, tmp_file_name)
    print "Executing: %s" % system_call
    mt_result = os.system(system_call)
    if mt_result == 31:
        print "No manifest found in %s" % src_filename
        raise NoManifestException()

    manifest_dom = parse(tmp_file_name)
    nodes = manifest_dom.getElementsByTagName('assemblyIdentity')

    versions = list()
    for node in nodes:
        if node.getAttribute('name') == assembly_name:
            versions.append(node.getAttribute('version'))

    if len(versions) == 0:
        print "No matching assemblies found in %s" % src_filename
        raise NoMatchingAssemblyException()
        
    elif len(versions) > 1:
        print "Multiple bindings to %s found:" % assembly_name
        print versions
        print 
        raise MultipleBindingsException(versions)

    elif versions[0] != assembly_ver:
        print "Unexpected version found for %s:" % assembly_name
        print "Wanted %s, found %s" % (assembly_ver, versions[0])
        print
        raise UnexpectedVersionException(assembly_ver, versions[0])
            
    os.remove(tmp_file_name)
    
    print "SUCCESS: %s OK!" % src_filename
    print
  
if __name__ == '__main__':

    print
    print "Running test_win32_manifest.py..."
    
    usage = 'test_win32_manfest <srcFileName> <assemblyName> <assemblyVersion>'

    try:
        src_filename = sys.argv[1]
        assembly_name = sys.argv[2]
        assembly_ver = sys.argv[3]
    except:
        print "Usage:"
        print usage
        print
        raise
    
    test_assembly_binding(src_filename, assembly_name, assembly_ver)

    <|MERGE_RESOLUTION|>--- conflicted
+++ resolved
@@ -58,21 +58,6 @@
     value_str = (r'ProductDir')
     searched = []
     
-<<<<<<< HEAD
-    for product, postfix in supported_products:
-        for version in supported_versions:
-            key_str = (r'SOFTWARE\Microsoft\%s\%s\Setup\%s' % (product, version, postfix))
-            try:
-                return get_HKLM_registry_value(key_str, value_str)
-            except WindowsError, err:
-                x64_key_str = (r'SOFTWARE\Wow6432Node\Microsoft\%s\%s\Setup\%s' %
-                       (product, version, postfix))
-                try:
-                    return get_HKLM_registry_value(x64_key_str, value_str)
-                except WindowsError, err:
-                    searched.append((r"%s %s") % (product, version))
-    print >> sys.stderr, "Couldn't find VC dir for any of:", searched
-=======
     for product in supported_products:
         for version in supported_versions:
             key_str = (r'SOFTWARE\Microsoft\%s\%s\Setup\VC' %
@@ -86,7 +71,6 @@
                     return get_HKLM_registry_value(x64_key_str, value_str)
                 except:
                     print >> sys.stderr, "Didn't find MS %s version %s " % (product,version)
->>>>>>> 7b0455ba
         
     raise
 
