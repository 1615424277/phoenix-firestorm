/**
 * @file llcontrol.h
 * @brief A mechanism for storing "control state" for a program
 *
 * $LicenseInfo:firstyear=2001&license=viewerlgpl$
 * Second Life Viewer Source Code
 * Copyright (C) 2010, Linden Research, Inc.
 *
 * This library is free software; you can redistribute it and/or
 * modify it under the terms of the GNU Lesser General Public
 * License as published by the Free Software Foundation;
 * version 2.1 of the License only.
 *
 * This library is distributed in the hope that it will be useful,
 * but WITHOUT ANY WARRANTY; without even the implied warranty of
 * MERCHANTABILITY or FITNESS FOR A PARTICULAR PURPOSE.  See the GNU
 * Lesser General Public License for more details.
 *
 * You should have received a copy of the GNU Lesser General Public
 * License along with this library; if not, write to the Free Software
 * Foundation, Inc., 51 Franklin Street, Fifth Floor, Boston, MA  02110-1301  USA
 *
 * Linden Research, Inc., 945 Battery Street, San Francisco, CA  94111  USA
 * $/LicenseInfo$
 */

#ifndef LL_LLCONTROL_H
#define LL_LLCONTROL_H

#include "llboost.h"
#include "llevent.h"
#include "llstring.h"
#include "llrect.h"
#include "llrefcount.h"
#include "llinstancetracker.h"

#include <vector>

// *NOTE: boost::visit_each<> generates warning 4675 on .net 2003
// Disable the warning for the boost includes.
#if LL_WINDOWS
# if (_MSC_VER >= 1300 && _MSC_VER < 1400)
#   pragma warning(push)
#   pragma warning( disable : 4675 )
# endif
#endif

#include <boost/bind.hpp>

#if LL_WINDOWS
    #pragma warning (push)
    #pragma warning (disable : 4263) // boost::signals2::expired_slot::what() has const mismatch
    #pragma warning (disable : 4264)
#endif
#include <boost/signals2.hpp>
#if LL_WINDOWS
    #pragma warning (pop)
#endif

#if LL_WINDOWS
# if (_MSC_VER >= 1300 && _MSC_VER < 1400)
#   pragma warning(pop)
# endif
#endif

class LLVector3;
class LLVector3d;
class LLQuaternion;
class LLColor4;
class LLColor3;

// if this is changed, also modify mTypeString in llcontrol.h
typedef enum e_control_type
{
    TYPE_U32 = 0,
    TYPE_S32,
    TYPE_F32,
    TYPE_BOOLEAN,
    TYPE_STRING,
    TYPE_VEC3,
    TYPE_VEC3D,
    TYPE_QUAT,
    TYPE_RECT,
    TYPE_COL4,
    TYPE_COL3,
    TYPE_LLSD,
    TYPE_COUNT
} eControlType;

typedef enum e_sanity_type
{
	SANITY_TYPE_NONE = 0,
	SANITY_TYPE_EQUALS,
	SANITY_TYPE_NOT_EQUALS,
	SANITY_TYPE_LESS_THAN,
	SANITY_TYPE_GREATER_THAN,
	SANITY_TYPE_LESS_THAN_EQUALS,
	SANITY_TYPE_GREATER_THAN_EQUALS,
	SANITY_TYPE_BETWEEN,
	SANITY_TYPE_NOT_BETWEEN,
	SANITY_TYPE_COUNT
} eSanityType;

class LLControlVariable : public LLRefCount
{
    LOG_CLASS(LLControlVariable);

    friend class LLControlGroup;

public:
<<<<<<< HEAD
	typedef boost::signals2::signal<bool(LLControlVariable* control, const LLSD&), boost_boolean_combiner> validate_signal_t;
	typedef boost::signals2::signal<void(LLControlVariable* control, const LLSD&, const LLSD&)> commit_signal_t;
	typedef boost::signals2::signal<void(LLControlVariable* control, const LLSD&)> sanity_signal_t;
=======
    typedef boost::signals2::signal<bool(LLControlVariable* control, const LLSD&), boost_boolean_combiner> validate_signal_t;
    typedef boost::signals2::signal<void(LLControlVariable* control, const LLSD&, const LLSD&)> commit_signal_t;
>>>>>>> 38c2a5bd

    enum ePersist
    {
        PERSIST_NO,                 // don't save this var
        PERSIST_NONDFT,             // save this var if differs from default
        PERSIST_ALWAYS              // save this var even if has default value
    };

private:
<<<<<<< HEAD
	std::string		mName;
	std::string		mComment;
	eControlType		mType;
	eSanityType		mSanityType;
	std::string		mSanityComment;
	ePersist		mPersist;
	bool			mCanBackup;		// <FS:Zi> Backup Settings
	bool			mHideFromSettingsEditor;
	std::vector<LLSD> mValues;
	std::vector<LLSD> mSanityValues;

	commit_signal_t mCommitSignal;
	validate_signal_t mValidateSignal;
	sanity_signal_t mSanitySignal;
	
public:
	LLControlVariable(const std::string& name, eControlType type,
		LLSD initial, const std::string& comment,
		eSanityType sanityType,
		LLSD sanityValues,
		const std::string& sanityComment,
		// <FS:Zi> Backup Settings
		// ePersist persist = PERSIST_NONDFT, bool hidefromsettingseditor = false
		ePersist persist = PERSIST_NONDFT, bool can_backup = true, bool hidefromsettingseditor = false
		// </FS:Zi>
	);

	virtual ~LLControlVariable();
	
	const std::string& getName() const { return mName; }
	const std::string& getComment() const { return mComment; }
	eSanityType getSanityType() { return mSanityType; }
	const std::string& getSanityComment() const { return mSanityComment; }
	const std::vector<LLSD>& getSanityValues() { return mSanityValues; };

	eControlType type()		{ return mType; }
	bool isType(eControlType tp) { return tp == mType; }

	void resetToDefault(bool fire_signal = false);

	commit_signal_t* getSignal() { return &mCommitSignal; } // shorthand for commit signal
	commit_signal_t* getCommitSignal() { return &mCommitSignal; }
	validate_signal_t* getValidateSignal() { return &mValidateSignal; }
	sanity_signal_t* getSanitySignal() { return &mSanitySignal; }

// [RLVa:KB] - Patch: RLVa-2.1.0
	bool hasUnsavedValue() { return mValues.size() > 2; }
// [/RLVa:KB]
	bool isDefault() { return (mValues.size() == 1); }
	bool isSane();
	bool shouldSave(bool nondefault_only);
	bool isPersisted() { return mPersist != PERSIST_NO; }
	bool isBackupable() { return mCanBackup; }		// <FS:Zi> Backup Settings
	bool isHiddenFromSettingsEditor() { return mHideFromSettingsEditor; }
	LLSD get()			const	{ return getValue(); }
	LLSD getValue()		const	{ return mValues.back(); }
	LLSD getDefault()	const	{ return mValues.front(); }
	LLSD getSaveValue() const;

	void set(const LLSD& val)	{ setValue(val); }
	void setValue(const LLSD& value, bool saved_value = TRUE);
	void setDefaultValue(const LLSD& value);
	void setPersist(ePersist);
	void setBackupable(bool state);		// <FS:Zi> Backup Settings
	void setHiddenFromSettingsEditor(bool hide);
	void setComment(const std::string& comment);
=======
    std::string     mName;
    std::string     mComment;
    eControlType    mType;
    ePersist        mPersist;
    bool            mHideFromSettingsEditor;
    std::vector<LLSD> mValues;

    commit_signal_t mCommitSignal;
    validate_signal_t mValidateSignal;

public:
    LLControlVariable(const std::string& name, eControlType type,
                      LLSD initial, const std::string& comment,
                      ePersist persist = PERSIST_NONDFT, bool hidefromsettingseditor = false);

    virtual ~LLControlVariable();

    const std::string& getName() const { return mName; }
    const std::string& getComment() const { return mComment; }

    eControlType type()     { return mType; }
    bool isType(eControlType tp) { return tp == mType; }

    void resetToDefault(bool fire_signal = false);

    commit_signal_t* getSignal() { return &mCommitSignal; } // shorthand for commit signal
    commit_signal_t* getCommitSignal() { return &mCommitSignal; }
    validate_signal_t* getValidateSignal() { return &mValidateSignal; }

    bool isDefault() { return (mValues.size() == 1); }
    bool shouldSave(bool nondefault_only);
    bool isPersisted() { return mPersist != PERSIST_NO; }
    bool isHiddenFromSettingsEditor() { return mHideFromSettingsEditor; }
    LLSD get()          const   { return getValue(); }
    LLSD getValue()     const   { return mValues.back(); }
    LLSD getDefault()   const   { return mValues.front(); }
    LLSD getSaveValue() const;

    void set(const LLSD& val)   { setValue(val); }
    void setValue(const LLSD& value, bool saved_value = TRUE);
    void setDefaultValue(const LLSD& value);
    void setPersist(ePersist);
    void setHiddenFromSettingsEditor(bool hide);
    void setComment(const std::string& comment);
>>>>>>> 38c2a5bd

private:
    void firePropertyChanged(const LLSD &pPreviousValue)
    {
        mCommitSignal(this, mValues.back(), pPreviousValue);
    }
    LLSD getComparableValue(const LLSD& value);
    bool llsd_compare(const LLSD& a, const LLSD & b);
};

typedef LLPointer<LLControlVariable> LLControlVariablePtr;

//! Helper functions for converting between static types and LLControl values
template <class T>
eControlType get_control_type()
{
    LL_WARNS() << "Usupported control type: " << typeid(T).name() << "." << LL_ENDL;
    return TYPE_COUNT;
}

template <class T>
LLSD convert_to_llsd(const T& in)
{
    // default implementation
    return LLSD(in);
}

template <class T>
T convert_from_llsd(const LLSD& sd, eControlType type, const std::string& control_name)
{
    // needs specialization
    return T(sd);
}

//const U32 STRING_CACHE_SIZE = 10000;
class LLControlGroup : public LLInstanceTracker<LLControlGroup, std::string>
{
    LOG_CLASS(LLControlGroup);

protected:
<<<<<<< HEAD
	typedef std::map<std::string, LLControlVariablePtr > ctrl_name_table_t;
	ctrl_name_table_t mNameTable;
	static const std::string mTypeString[TYPE_COUNT];
	static const std::string mSanityTypeString[SANITY_TYPE_COUNT];

public:
	static eControlType typeStringToEnum(const std::string& typestr);
	static eSanityType sanityTypeStringToEnum(const std::string& sanitystr);
	static std::string typeEnumToString(eControlType typeenum);	
	static std::string sanityTypeEnumToString(eSanityType sanitytypeenum);	

	LLControlGroup(const std::string& name);
	~LLControlGroup();
	void cleanup();

	LLControlVariablePtr getControl(const std::string& name);

	struct ApplyFunctor
	{
		virtual ~ApplyFunctor() {};
		virtual void apply(const std::string& name, LLControlVariable* control) = 0;
	};
	void applyToAll(ApplyFunctor* func);

	// <FS:Zi> Backup Settings
	//LLControlVariable* declareControl(const std::string& name, eControlType type, const LLSD initial_val, const std::string& comment, LLControlVariable::ePersist persist, BOOL hidefromsettingseditor = FALSE);
	LLControlVariable* declareControl(const std::string& name, eControlType type, const LLSD initial_val, const std::string& comment, eSanityType sanity_type, LLSD sanity_value, const std::string& sanity_comment, LLControlVariable::ePersist persist, BOOL can_backup = TRUE, BOOL hidefromsettingseditor = FALSE);
	// </FS:Zi>

	LLControlVariable* declareU32(const std::string& name, U32 initial_val, const std::string& comment, LLControlVariable::ePersist persist = LLControlVariable::PERSIST_NONDFT);
	LLControlVariable* declareS32(const std::string& name, S32 initial_val, const std::string& comment, LLControlVariable::ePersist persist = LLControlVariable::PERSIST_NONDFT);
	LLControlVariable* declareF32(const std::string& name, F32 initial_val, const std::string& comment, LLControlVariable::ePersist persist = LLControlVariable::PERSIST_NONDFT);
	LLControlVariable* declareBOOL(const std::string& name, BOOL initial_val, const std::string& comment, LLControlVariable::ePersist persist = LLControlVariable::PERSIST_NONDFT);
	LLControlVariable* declareString(const std::string& name, const std::string &initial_val, const std::string& comment, LLControlVariable::ePersist persist = LLControlVariable::PERSIST_NONDFT);
	LLControlVariable* declareVec3(const std::string& name, const LLVector3 &initial_val,const std::string& comment,  LLControlVariable::ePersist persist = LLControlVariable::PERSIST_NONDFT);
	LLControlVariable* declareVec3d(const std::string& name, const LLVector3d &initial_val, const std::string& comment, LLControlVariable::ePersist persist = LLControlVariable::PERSIST_NONDFT);
	LLControlVariable* declareQuat(const std::string& name, const LLQuaternion &initial_val, const std::string& comment, LLControlVariable::ePersist persist = LLControlVariable::PERSIST_NONDFT);
	LLControlVariable* declareRect(const std::string& name, const LLRect &initial_val, const std::string& comment, LLControlVariable::ePersist persist = LLControlVariable::PERSIST_NONDFT);
	LLControlVariable* declareColor4(const std::string& name, const LLColor4 &initial_val, const std::string& comment, LLControlVariable::ePersist persist = LLControlVariable::PERSIST_NONDFT);
	LLControlVariable* declareColor3(const std::string& name, const LLColor3 &initial_val, const std::string& comment, LLControlVariable::ePersist persist = LLControlVariable::PERSIST_NONDFT);
	LLControlVariable* declareLLSD(const std::string& name, const LLSD &initial_val, const std::string& comment, LLControlVariable::ePersist persist = LLControlVariable::PERSIST_NONDFT);

	std::string getString(const std::string& name);
	std::string getText(const std::string& name);
	BOOL		getBOOL(const std::string& name);
	S32			getS32(const std::string& name);
	F32			getF32(const std::string& name);
	U32			getU32(const std::string& name);
	
	LLWString	getWString(const std::string& name);
	LLVector3	getVector3(const std::string& name);
	LLVector3d	getVector3d(const std::string& name);	
	LLRect		getRect(const std::string& name);
	LLSD        getLLSD(const std::string& name);
	LLQuaternion	getQuaternion(const std::string& name);

	LLColor4	getColor(const std::string& name);
	LLColor4	getColor4(const std::string& name);
	LLColor3	getColor3(const std::string& name);

	LLSD		asLLSD(bool diffs_only);
	
	// generic getter
	template<typename T> T get(const std::string& name)
	{
=======
    typedef std::map<std::string, LLControlVariablePtr > ctrl_name_table_t;
    ctrl_name_table_t mNameTable;
    static const std::string mTypeString[TYPE_COUNT];

public:
    static eControlType typeStringToEnum(const std::string& typestr);
    static std::string typeEnumToString(eControlType typeenum);

    LLControlGroup(const std::string& name);
    ~LLControlGroup();
    void cleanup();

    LLControlVariablePtr getControl(const std::string& name);

    struct ApplyFunctor
    {
        virtual ~ApplyFunctor() {};
        virtual void apply(const std::string& name, LLControlVariable* control) = 0;
    };
    void applyToAll(ApplyFunctor* func);

    LLControlVariable* declareControl(const std::string& name, eControlType type, const LLSD initial_val, const std::string& comment, LLControlVariable::ePersist persist, BOOL hidefromsettingseditor = FALSE);
    LLControlVariable* declareU32(const std::string& name, U32 initial_val, const std::string& comment, LLControlVariable::ePersist persist = LLControlVariable::PERSIST_NONDFT);
    LLControlVariable* declareS32(const std::string& name, S32 initial_val, const std::string& comment, LLControlVariable::ePersist persist = LLControlVariable::PERSIST_NONDFT);
    LLControlVariable* declareF32(const std::string& name, F32 initial_val, const std::string& comment, LLControlVariable::ePersist persist = LLControlVariable::PERSIST_NONDFT);
    LLControlVariable* declareBOOL(const std::string& name, BOOL initial_val, const std::string& comment, LLControlVariable::ePersist persist = LLControlVariable::PERSIST_NONDFT);
    LLControlVariable* declareString(const std::string& name, const std::string &initial_val, const std::string& comment, LLControlVariable::ePersist persist = LLControlVariable::PERSIST_NONDFT);
    LLControlVariable* declareVec3(const std::string& name, const LLVector3 &initial_val,const std::string& comment,  LLControlVariable::ePersist persist = LLControlVariable::PERSIST_NONDFT);
    LLControlVariable* declareVec3d(const std::string& name, const LLVector3d &initial_val, const std::string& comment, LLControlVariable::ePersist persist = LLControlVariable::PERSIST_NONDFT);
    LLControlVariable* declareQuat(const std::string& name, const LLQuaternion &initial_val, const std::string& comment, LLControlVariable::ePersist persist = LLControlVariable::PERSIST_NONDFT);
    LLControlVariable* declareRect(const std::string& name, const LLRect &initial_val, const std::string& comment, LLControlVariable::ePersist persist = LLControlVariable::PERSIST_NONDFT);
    LLControlVariable* declareColor4(const std::string& name, const LLColor4 &initial_val, const std::string& comment, LLControlVariable::ePersist persist = LLControlVariable::PERSIST_NONDFT);
    LLControlVariable* declareColor3(const std::string& name, const LLColor3 &initial_val, const std::string& comment, LLControlVariable::ePersist persist = LLControlVariable::PERSIST_NONDFT);
    LLControlVariable* declareLLSD(const std::string& name, const LLSD &initial_val, const std::string& comment, LLControlVariable::ePersist persist = LLControlVariable::PERSIST_NONDFT);

    std::string getString(const std::string& name);
    std::string getText(const std::string& name);
    BOOL        getBOOL(const std::string& name);
    S32         getS32(const std::string& name);
    F32         getF32(const std::string& name);
    U32         getU32(const std::string& name);

    LLWString   getWString(const std::string& name);
    LLVector3   getVector3(const std::string& name);
    LLVector3d  getVector3d(const std::string& name);
    LLRect      getRect(const std::string& name);
    LLSD        getLLSD(const std::string& name);
    LLQuaternion    getQuaternion(const std::string& name);

    LLColor4    getColor(const std::string& name);
    LLColor4    getColor4(const std::string& name);
    LLColor3    getColor3(const std::string& name);

    LLSD        asLLSD(bool diffs_only);

    // generic getter
    template<typename T> T get(const std::string& name)
    {
>>>>>>> 38c2a5bd
        LL_PROFILE_ZONE_SCOPED_CATEGORY_LLSD;
        LLControlVariable* control = getControl(name);
        LLSD value;
        eControlType type = TYPE_COUNT;

        if (control)
        {
            value = control->get();
            type = control->type();
        }
        else
        {
            LL_WARNS() << "Control " << name << " not found." << LL_ENDL;
            return T();
        }
        return convert_from_llsd<T>(value, type, name);
    }

    void    setBOOL(const std::string& name, BOOL val);
    void    setS32(const std::string& name, S32 val);
    void    setF32(const std::string& name, F32 val);
    void    setU32(const std::string& name, U32 val);
    void    setString(const std::string&  name, const std::string& val);
    void    setVector3(const std::string& name, const LLVector3 &val);
    void    setVector3d(const std::string& name, const LLVector3d &val);
    void    setQuaternion(const std::string& name, const LLQuaternion &val);
    void    setRect(const std::string& name, const LLRect &val);
    void    setColor4(const std::string& name, const LLColor4 &val);
    void    setLLSD(const std::string& name, const LLSD& val);

    // type agnostic setter that takes LLSD
    void    setUntypedValue(const std::string& name, const LLSD& val);

    // generic setter
    template<typename T> void set(const std::string& name, const T& val)
    {
        LLControlVariable* control = getControl(name);

        if (control && control->isType(get_control_type<T>()))
        {
            control->set(convert_to_llsd(val));
        }
        else
        {
            LL_WARNS() << "Invalid control " << name << LL_ENDL;
        }
    }

    BOOL    controlExists(const std::string& name);

    // Returns number of controls loaded, 0 if failed
    // If require_declaration is false, will auto-declare controls it finds
    // as the given type.
    U32 loadFromFileLegacy(const std::string& filename, BOOL require_declaration = TRUE, eControlType declare_as = TYPE_STRING);
    U32 saveToFile(const std::string& filename, BOOL nondefault_only);
    U32 loadFromFile(const std::string& filename, bool default_values = false, bool save_values = true);
    void    resetToDefaults();
    void    incrCount(const std::string& name);

    bool    mSettingsProfile;
};


//! Publish/Subscribe object to interact with LLControlGroups.

//! Use an LLCachedControl instance to connect to a LLControlVariable
//! without have to manually create and bind a listener to a local
//! object.
template <class T>
class LLControlCache : public LLRefCount, public LLInstanceTracker<LLControlCache<T>, std::string>
{
public:
<<<<<<< HEAD
	// This constructor will declare a control if it doesn't exist in the contol group
	LLControlCache(LLControlGroup& group,
					const std::string& name, 
					const T& default_value, 
					const std::string& comment)
	:	LLInstanceTracker<LLControlCache<T>, std::string >(name)
	{
		if(!group.controlExists(name))
		{
			if(!declareTypedControl(group, name, default_value, comment))
			{
				LL_ERRS() << "The control could not be created!!!" << LL_ENDL;
			}
		}

		bindToControl(group, name);
	}

	LLControlCache(LLControlGroup& group,
					const std::string& name)
	:	LLInstanceTracker<LLControlCache<T>, std::string >(name)
	{
		if(!group.controlExists(name))
		{
			LL_ERRS() << "Control named \"" << name << "\" not found." << LL_ENDL;
		}

		bindToControl(group, name);
	}

	~LLControlCache()
	{
	}

	const T& getValue() const { return mCachedValue; }
	
private:
	void bindToControl(LLControlGroup& group, const std::string& name)
	{
		LLControlVariablePtr controlp = group.getControl(name);
		mType = controlp->type();
		mCachedValue = convert_from_llsd<T>(controlp->get(), mType, name);

		// Add a listener to the controls signal...
		// NOTE: All listeners connected to 0 group, for guaranty that variable handlers (gSavedSettings) call last
		mConnection = controlp->getSignal()->connect(0,
			boost::bind(&LLControlCache<T>::handleValueChange, this, _2)
			);
		mType = controlp->type();
	}
	bool declareTypedControl(LLControlGroup& group,
							const std::string& name, 
							 const T& default_value,
							 const std::string& comment)
	{
		LLSD init_value;
		eControlType type = get_control_type<T>();
		init_value = convert_to_llsd(default_value);
		if(type < TYPE_COUNT)
		{
			// <FS:Zi> Backup Settings
			// group.declareControl(name, type, init_value, comment, SANITY_TYPE_NONE, LLSD(), std::string(""), LLControlVariable::PERSIST_NO);
			group.declareControl(name, type, init_value, comment, SANITY_TYPE_NONE, LLSD(), std::string(""), LLControlVariable::PERSIST_NO);
			// </FS_Zi>
			return true;
		}
		return false;
	}

	bool handleValueChange(const LLSD& newvalue)
	{
		mCachedValue = convert_from_llsd<T>(newvalue, mType, "");
		return true;
	}
=======
    // This constructor will declare a control if it doesn't exist in the contol group
    LLControlCache(LLControlGroup& group,
                    const std::string& name,
                    const T& default_value,
                    const std::string& comment)
    :   LLInstanceTracker<LLControlCache<T>, std::string >(name)
    {
        if(!group.controlExists(name))
        {
            if(!declareTypedControl(group, name, default_value, comment))
            {
                LL_ERRS() << "The control could not be created!!!" << LL_ENDL;
            }
        }

        bindToControl(group, name);
    }

    LLControlCache(LLControlGroup& group,
                    const std::string& name)
    :   LLInstanceTracker<LLControlCache<T>, std::string >(name)
    {
        if(!group.controlExists(name))
        {
            LL_ERRS() << "Control named " << name << "not found." << LL_ENDL;
        }

        bindToControl(group, name);
    }

    ~LLControlCache()
    {
    }

    const T& getValue() const { return mCachedValue; }

private:
    void bindToControl(LLControlGroup& group, const std::string& name)
    {
        LLControlVariablePtr controlp = group.getControl(name);
        mType = controlp->type();
        mCachedValue = convert_from_llsd<T>(controlp->get(), mType, name);

        // Add a listener to the controls signal...
        // NOTE: All listeners connected to 0 group, for guaranty that variable handlers (gSavedSettings) call last
        mConnection = controlp->getSignal()->connect(0,
            boost::bind(&LLControlCache<T>::handleValueChange, this, _2)
            );
        mType = controlp->type();
    }
    bool declareTypedControl(LLControlGroup& group,
                            const std::string& name,
                             const T& default_value,
                             const std::string& comment)
    {
        LLSD init_value;
        eControlType type = get_control_type<T>();
        init_value = convert_to_llsd(default_value);
        if(type < TYPE_COUNT)
        {
            group.declareControl(name, type, init_value, comment, LLControlVariable::PERSIST_NO);
            return true;
        }
        return false;
    }

    bool handleValueChange(const LLSD& newvalue)
    {
        mCachedValue = convert_from_llsd<T>(newvalue, mType, "");
        return true;
    }
>>>>>>> 38c2a5bd

private:
    T                           mCachedValue;
    eControlType                mType;
    boost::signals2::scoped_connection  mConnection;
};

template <typename T>
class LLCachedControl
{
public:
    LLCachedControl(LLControlGroup& group,
                    const std::string& name,
                    const T& default_value,
                    const std::string& comment = "Declared In Code")
    {
        mCachedControlPtr = LLControlCache<T>::getInstance(name).get();
        if (! mCachedControlPtr)
        {
            mCachedControlPtr = new LLControlCache<T>(group, name, default_value, comment);
        }
    }

    LLCachedControl(LLControlGroup& group,
                    const std::string& name)
    {
        mCachedControlPtr = LLControlCache<T>::getInstance(name).get();
        if (! mCachedControlPtr)
        {
            mCachedControlPtr = new LLControlCache<T>(group, name);
        }
    }

    operator const T&() const { return mCachedControlPtr->getValue(); }
    operator boost::function<const T&()> () const { return boost::function<const T&()>(*this); }
    const T& operator()() { return mCachedControlPtr->getValue(); }

private:
    LLPointer<LLControlCache<T> > mCachedControlPtr;
};

template <> eControlType get_control_type<U32>();
template <> eControlType get_control_type<S32>();
template <> eControlType get_control_type<F32>();
template <> eControlType get_control_type<bool>();
// Yay BOOL, its really an S32.
//template <> eControlType get_control_type<BOOL> ()
template <> eControlType get_control_type<std::string>();
template <> eControlType get_control_type<LLVector3>();
template <> eControlType get_control_type<LLVector3d>();
template <> eControlType get_control_type<LLQuaternion>();
template <> eControlType get_control_type<LLRect>();
template <> eControlType get_control_type<LLColor4>();
template <> eControlType get_control_type<LLColor3>();
template <> eControlType get_control_type<LLSD>();

template <> LLSD convert_to_llsd<U32>(const U32& in);
template <> LLSD convert_to_llsd<LLVector3>(const LLVector3& in);
template <> LLSD convert_to_llsd<LLVector3d>(const LLVector3d& in);
template <> LLSD convert_to_llsd<LLQuaternion>(const LLQuaternion& in);
template <> LLSD convert_to_llsd<LLRect>(const LLRect& in);
template <> LLSD convert_to_llsd<LLColor4>(const LLColor4& in);
template <> LLSD convert_to_llsd<LLColor3>(const LLColor3& in);

template<> std::string convert_from_llsd<std::string>(const LLSD& sd, eControlType type, const std::string& control_name);
template<> LLWString convert_from_llsd<LLWString>(const LLSD& sd, eControlType type, const std::string& control_name);
template<> LLVector3 convert_from_llsd<LLVector3>(const LLSD& sd, eControlType type, const std::string& control_name);
template<> LLVector3d convert_from_llsd<LLVector3d>(const LLSD& sd, eControlType type, const std::string& control_name);
template<> LLQuaternion convert_from_llsd<LLQuaternion>(const LLSD& sd, eControlType type, const std::string& control_name);
template<> LLRect convert_from_llsd<LLRect>(const LLSD& sd, eControlType type, const std::string& control_name);
template<> bool convert_from_llsd<bool>(const LLSD& sd, eControlType type, const std::string& control_name);
template<> S32 convert_from_llsd<S32>(const LLSD& sd, eControlType type, const std::string& control_name);
template<> F32 convert_from_llsd<F32>(const LLSD& sd, eControlType type, const std::string& control_name);
template<> U32 convert_from_llsd<U32>(const LLSD& sd, eControlType type, const std::string& control_name);
template<> LLColor3 convert_from_llsd<LLColor3>(const LLSD& sd, eControlType type, const std::string& control_name);
template<> LLColor4 convert_from_llsd<LLColor4>(const LLSD& sd, eControlType type, const std::string& control_name);
template<> LLSD convert_from_llsd<LLSD>(const LLSD& sd, eControlType type, const std::string& control_name);

//#define TEST_CACHED_CONTROL 1
#ifdef TEST_CACHED_CONTROL
void test_cached_control();
#endif // TEST_CACHED_CONTROL

#endif<|MERGE_RESOLUTION|>--- conflicted
+++ resolved
@@ -89,16 +89,16 @@
 
 typedef enum e_sanity_type
 {
-	SANITY_TYPE_NONE = 0,
-	SANITY_TYPE_EQUALS,
-	SANITY_TYPE_NOT_EQUALS,
-	SANITY_TYPE_LESS_THAN,
-	SANITY_TYPE_GREATER_THAN,
-	SANITY_TYPE_LESS_THAN_EQUALS,
-	SANITY_TYPE_GREATER_THAN_EQUALS,
-	SANITY_TYPE_BETWEEN,
-	SANITY_TYPE_NOT_BETWEEN,
-	SANITY_TYPE_COUNT
+    SANITY_TYPE_NONE = 0,
+    SANITY_TYPE_EQUALS,
+    SANITY_TYPE_NOT_EQUALS,
+    SANITY_TYPE_LESS_THAN,
+    SANITY_TYPE_GREATER_THAN,
+    SANITY_TYPE_LESS_THAN_EQUALS,
+    SANITY_TYPE_GREATER_THAN_EQUALS,
+    SANITY_TYPE_BETWEEN,
+    SANITY_TYPE_NOT_BETWEEN,
+    SANITY_TYPE_COUNT
 } eSanityType;
 
 class LLControlVariable : public LLRefCount
@@ -108,14 +108,9 @@
     friend class LLControlGroup;
 
 public:
-<<<<<<< HEAD
-	typedef boost::signals2::signal<bool(LLControlVariable* control, const LLSD&), boost_boolean_combiner> validate_signal_t;
-	typedef boost::signals2::signal<void(LLControlVariable* control, const LLSD&, const LLSD&)> commit_signal_t;
-	typedef boost::signals2::signal<void(LLControlVariable* control, const LLSD&)> sanity_signal_t;
-=======
     typedef boost::signals2::signal<bool(LLControlVariable* control, const LLSD&), boost_boolean_combiner> validate_signal_t;
     typedef boost::signals2::signal<void(LLControlVariable* control, const LLSD&, const LLSD&)> commit_signal_t;
->>>>>>> 38c2a5bd
+    typedef boost::signals2::signal<void(LLControlVariable* control, const LLSD&)> sanity_signal_t;
 
     enum ePersist
     {
@@ -125,93 +120,40 @@
     };
 
 private:
-<<<<<<< HEAD
-	std::string		mName;
-	std::string		mComment;
-	eControlType		mType;
-	eSanityType		mSanityType;
-	std::string		mSanityComment;
-	ePersist		mPersist;
-	bool			mCanBackup;		// <FS:Zi> Backup Settings
-	bool			mHideFromSettingsEditor;
-	std::vector<LLSD> mValues;
-	std::vector<LLSD> mSanityValues;
-
-	commit_signal_t mCommitSignal;
-	validate_signal_t mValidateSignal;
-	sanity_signal_t mSanitySignal;
-	
-public:
-	LLControlVariable(const std::string& name, eControlType type,
-		LLSD initial, const std::string& comment,
-		eSanityType sanityType,
-		LLSD sanityValues,
-		const std::string& sanityComment,
-		// <FS:Zi> Backup Settings
-		// ePersist persist = PERSIST_NONDFT, bool hidefromsettingseditor = false
-		ePersist persist = PERSIST_NONDFT, bool can_backup = true, bool hidefromsettingseditor = false
-		// </FS:Zi>
-	);
-
-	virtual ~LLControlVariable();
-	
-	const std::string& getName() const { return mName; }
-	const std::string& getComment() const { return mComment; }
-	eSanityType getSanityType() { return mSanityType; }
-	const std::string& getSanityComment() const { return mSanityComment; }
-	const std::vector<LLSD>& getSanityValues() { return mSanityValues; };
-
-	eControlType type()		{ return mType; }
-	bool isType(eControlType tp) { return tp == mType; }
-
-	void resetToDefault(bool fire_signal = false);
-
-	commit_signal_t* getSignal() { return &mCommitSignal; } // shorthand for commit signal
-	commit_signal_t* getCommitSignal() { return &mCommitSignal; }
-	validate_signal_t* getValidateSignal() { return &mValidateSignal; }
-	sanity_signal_t* getSanitySignal() { return &mSanitySignal; }
-
-// [RLVa:KB] - Patch: RLVa-2.1.0
-	bool hasUnsavedValue() { return mValues.size() > 2; }
-// [/RLVa:KB]
-	bool isDefault() { return (mValues.size() == 1); }
-	bool isSane();
-	bool shouldSave(bool nondefault_only);
-	bool isPersisted() { return mPersist != PERSIST_NO; }
-	bool isBackupable() { return mCanBackup; }		// <FS:Zi> Backup Settings
-	bool isHiddenFromSettingsEditor() { return mHideFromSettingsEditor; }
-	LLSD get()			const	{ return getValue(); }
-	LLSD getValue()		const	{ return mValues.back(); }
-	LLSD getDefault()	const	{ return mValues.front(); }
-	LLSD getSaveValue() const;
-
-	void set(const LLSD& val)	{ setValue(val); }
-	void setValue(const LLSD& value, bool saved_value = TRUE);
-	void setDefaultValue(const LLSD& value);
-	void setPersist(ePersist);
-	void setBackupable(bool state);		// <FS:Zi> Backup Settings
-	void setHiddenFromSettingsEditor(bool hide);
-	void setComment(const std::string& comment);
-=======
     std::string     mName;
     std::string     mComment;
-    eControlType    mType;
+    eControlType        mType;
+    eSanityType     mSanityType;
+    std::string     mSanityComment;
     ePersist        mPersist;
+    bool            mCanBackup;     // <FS:Zi> Backup Settings
     bool            mHideFromSettingsEditor;
     std::vector<LLSD> mValues;
+    std::vector<LLSD> mSanityValues;
 
     commit_signal_t mCommitSignal;
     validate_signal_t mValidateSignal;
+    sanity_signal_t mSanitySignal;
 
 public:
     LLControlVariable(const std::string& name, eControlType type,
-                      LLSD initial, const std::string& comment,
-                      ePersist persist = PERSIST_NONDFT, bool hidefromsettingseditor = false);
+        LLSD initial, const std::string& comment,
+        eSanityType sanityType,
+        LLSD sanityValues,
+        const std::string& sanityComment,
+        // <FS:Zi> Backup Settings
+        // ePersist persist = PERSIST_NONDFT, bool hidefromsettingseditor = false
+        ePersist persist = PERSIST_NONDFT, bool can_backup = true, bool hidefromsettingseditor = false
+        // </FS:Zi>
+    );
 
     virtual ~LLControlVariable();
 
     const std::string& getName() const { return mName; }
     const std::string& getComment() const { return mComment; }
+    eSanityType getSanityType() { return mSanityType; }
+    const std::string& getSanityComment() const { return mSanityComment; }
+    const std::vector<LLSD>& getSanityValues() { return mSanityValues; };
 
     eControlType type()     { return mType; }
     bool isType(eControlType tp) { return tp == mType; }
@@ -221,10 +163,16 @@
     commit_signal_t* getSignal() { return &mCommitSignal; } // shorthand for commit signal
     commit_signal_t* getCommitSignal() { return &mCommitSignal; }
     validate_signal_t* getValidateSignal() { return &mValidateSignal; }
-
+    sanity_signal_t* getSanitySignal() { return &mSanitySignal; }
+
+// [RLVa:KB] - Patch: RLVa-2.1.0
+    bool hasUnsavedValue() { return mValues.size() > 2; }
+// [/RLVa:KB]
     bool isDefault() { return (mValues.size() == 1); }
+    bool isSane();
     bool shouldSave(bool nondefault_only);
     bool isPersisted() { return mPersist != PERSIST_NO; }
+    bool isBackupable() { return mCanBackup; }      // <FS:Zi> Backup Settings
     bool isHiddenFromSettingsEditor() { return mHideFromSettingsEditor; }
     LLSD get()          const   { return getValue(); }
     LLSD getValue()     const   { return mValues.back(); }
@@ -235,9 +183,9 @@
     void setValue(const LLSD& value, bool saved_value = TRUE);
     void setDefaultValue(const LLSD& value);
     void setPersist(ePersist);
+    void setBackupable(bool state);     // <FS:Zi> Backup Settings
     void setHiddenFromSettingsEditor(bool hide);
     void setComment(const std::string& comment);
->>>>>>> 38c2a5bd
 
 private:
     void firePropertyChanged(const LLSD &pPreviousValue)
@@ -278,80 +226,16 @@
     LOG_CLASS(LLControlGroup);
 
 protected:
-<<<<<<< HEAD
-	typedef std::map<std::string, LLControlVariablePtr > ctrl_name_table_t;
-	ctrl_name_table_t mNameTable;
-	static const std::string mTypeString[TYPE_COUNT];
-	static const std::string mSanityTypeString[SANITY_TYPE_COUNT];
-
-public:
-	static eControlType typeStringToEnum(const std::string& typestr);
-	static eSanityType sanityTypeStringToEnum(const std::string& sanitystr);
-	static std::string typeEnumToString(eControlType typeenum);	
-	static std::string sanityTypeEnumToString(eSanityType sanitytypeenum);	
-
-	LLControlGroup(const std::string& name);
-	~LLControlGroup();
-	void cleanup();
-
-	LLControlVariablePtr getControl(const std::string& name);
-
-	struct ApplyFunctor
-	{
-		virtual ~ApplyFunctor() {};
-		virtual void apply(const std::string& name, LLControlVariable* control) = 0;
-	};
-	void applyToAll(ApplyFunctor* func);
-
-	// <FS:Zi> Backup Settings
-	//LLControlVariable* declareControl(const std::string& name, eControlType type, const LLSD initial_val, const std::string& comment, LLControlVariable::ePersist persist, BOOL hidefromsettingseditor = FALSE);
-	LLControlVariable* declareControl(const std::string& name, eControlType type, const LLSD initial_val, const std::string& comment, eSanityType sanity_type, LLSD sanity_value, const std::string& sanity_comment, LLControlVariable::ePersist persist, BOOL can_backup = TRUE, BOOL hidefromsettingseditor = FALSE);
-	// </FS:Zi>
-
-	LLControlVariable* declareU32(const std::string& name, U32 initial_val, const std::string& comment, LLControlVariable::ePersist persist = LLControlVariable::PERSIST_NONDFT);
-	LLControlVariable* declareS32(const std::string& name, S32 initial_val, const std::string& comment, LLControlVariable::ePersist persist = LLControlVariable::PERSIST_NONDFT);
-	LLControlVariable* declareF32(const std::string& name, F32 initial_val, const std::string& comment, LLControlVariable::ePersist persist = LLControlVariable::PERSIST_NONDFT);
-	LLControlVariable* declareBOOL(const std::string& name, BOOL initial_val, const std::string& comment, LLControlVariable::ePersist persist = LLControlVariable::PERSIST_NONDFT);
-	LLControlVariable* declareString(const std::string& name, const std::string &initial_val, const std::string& comment, LLControlVariable::ePersist persist = LLControlVariable::PERSIST_NONDFT);
-	LLControlVariable* declareVec3(const std::string& name, const LLVector3 &initial_val,const std::string& comment,  LLControlVariable::ePersist persist = LLControlVariable::PERSIST_NONDFT);
-	LLControlVariable* declareVec3d(const std::string& name, const LLVector3d &initial_val, const std::string& comment, LLControlVariable::ePersist persist = LLControlVariable::PERSIST_NONDFT);
-	LLControlVariable* declareQuat(const std::string& name, const LLQuaternion &initial_val, const std::string& comment, LLControlVariable::ePersist persist = LLControlVariable::PERSIST_NONDFT);
-	LLControlVariable* declareRect(const std::string& name, const LLRect &initial_val, const std::string& comment, LLControlVariable::ePersist persist = LLControlVariable::PERSIST_NONDFT);
-	LLControlVariable* declareColor4(const std::string& name, const LLColor4 &initial_val, const std::string& comment, LLControlVariable::ePersist persist = LLControlVariable::PERSIST_NONDFT);
-	LLControlVariable* declareColor3(const std::string& name, const LLColor3 &initial_val, const std::string& comment, LLControlVariable::ePersist persist = LLControlVariable::PERSIST_NONDFT);
-	LLControlVariable* declareLLSD(const std::string& name, const LLSD &initial_val, const std::string& comment, LLControlVariable::ePersist persist = LLControlVariable::PERSIST_NONDFT);
-
-	std::string getString(const std::string& name);
-	std::string getText(const std::string& name);
-	BOOL		getBOOL(const std::string& name);
-	S32			getS32(const std::string& name);
-	F32			getF32(const std::string& name);
-	U32			getU32(const std::string& name);
-	
-	LLWString	getWString(const std::string& name);
-	LLVector3	getVector3(const std::string& name);
-	LLVector3d	getVector3d(const std::string& name);	
-	LLRect		getRect(const std::string& name);
-	LLSD        getLLSD(const std::string& name);
-	LLQuaternion	getQuaternion(const std::string& name);
-
-	LLColor4	getColor(const std::string& name);
-	LLColor4	getColor4(const std::string& name);
-	LLColor3	getColor3(const std::string& name);
-
-	LLSD		asLLSD(bool diffs_only);
-	
-	// generic getter
-	template<typename T> T get(const std::string& name)
-	{
-=======
     typedef std::map<std::string, LLControlVariablePtr > ctrl_name_table_t;
     ctrl_name_table_t mNameTable;
     static const std::string mTypeString[TYPE_COUNT];
+    static const std::string mSanityTypeString[SANITY_TYPE_COUNT];
 
 public:
     static eControlType typeStringToEnum(const std::string& typestr);
+    static eSanityType sanityTypeStringToEnum(const std::string& sanitystr);
     static std::string typeEnumToString(eControlType typeenum);
+    static std::string sanityTypeEnumToString(eSanityType sanitytypeenum);
 
     LLControlGroup(const std::string& name);
     ~LLControlGroup();
@@ -366,7 +250,11 @@
     };
     void applyToAll(ApplyFunctor* func);
 
-    LLControlVariable* declareControl(const std::string& name, eControlType type, const LLSD initial_val, const std::string& comment, LLControlVariable::ePersist persist, BOOL hidefromsettingseditor = FALSE);
+    // <FS:Zi> Backup Settings
+    //LLControlVariable* declareControl(const std::string& name, eControlType type, const LLSD initial_val, const std::string& comment, LLControlVariable::ePersist persist, BOOL hidefromsettingseditor = FALSE);
+    LLControlVariable* declareControl(const std::string& name, eControlType type, const LLSD initial_val, const std::string& comment, eSanityType sanity_type, LLSD sanity_value, const std::string& sanity_comment, LLControlVariable::ePersist persist, BOOL can_backup = TRUE, BOOL hidefromsettingseditor = FALSE);
+    // </FS:Zi>
+
     LLControlVariable* declareU32(const std::string& name, U32 initial_val, const std::string& comment, LLControlVariable::ePersist persist = LLControlVariable::PERSIST_NONDFT);
     LLControlVariable* declareS32(const std::string& name, S32 initial_val, const std::string& comment, LLControlVariable::ePersist persist = LLControlVariable::PERSIST_NONDFT);
     LLControlVariable* declareF32(const std::string& name, F32 initial_val, const std::string& comment, LLControlVariable::ePersist persist = LLControlVariable::PERSIST_NONDFT);
@@ -403,7 +291,6 @@
     // generic getter
     template<typename T> T get(const std::string& name)
     {
->>>>>>> 38c2a5bd
         LL_PROFILE_ZONE_SCOPED_CATEGORY_LLSD;
         LLControlVariable* control = getControl(name);
         LLSD value;
@@ -476,82 +363,6 @@
 class LLControlCache : public LLRefCount, public LLInstanceTracker<LLControlCache<T>, std::string>
 {
 public:
-<<<<<<< HEAD
-	// This constructor will declare a control if it doesn't exist in the contol group
-	LLControlCache(LLControlGroup& group,
-					const std::string& name, 
-					const T& default_value, 
-					const std::string& comment)
-	:	LLInstanceTracker<LLControlCache<T>, std::string >(name)
-	{
-		if(!group.controlExists(name))
-		{
-			if(!declareTypedControl(group, name, default_value, comment))
-			{
-				LL_ERRS() << "The control could not be created!!!" << LL_ENDL;
-			}
-		}
-
-		bindToControl(group, name);
-	}
-
-	LLControlCache(LLControlGroup& group,
-					const std::string& name)
-	:	LLInstanceTracker<LLControlCache<T>, std::string >(name)
-	{
-		if(!group.controlExists(name))
-		{
-			LL_ERRS() << "Control named \"" << name << "\" not found." << LL_ENDL;
-		}
-
-		bindToControl(group, name);
-	}
-
-	~LLControlCache()
-	{
-	}
-
-	const T& getValue() const { return mCachedValue; }
-	
-private:
-	void bindToControl(LLControlGroup& group, const std::string& name)
-	{
-		LLControlVariablePtr controlp = group.getControl(name);
-		mType = controlp->type();
-		mCachedValue = convert_from_llsd<T>(controlp->get(), mType, name);
-
-		// Add a listener to the controls signal...
-		// NOTE: All listeners connected to 0 group, for guaranty that variable handlers (gSavedSettings) call last
-		mConnection = controlp->getSignal()->connect(0,
-			boost::bind(&LLControlCache<T>::handleValueChange, this, _2)
-			);
-		mType = controlp->type();
-	}
-	bool declareTypedControl(LLControlGroup& group,
-							const std::string& name, 
-							 const T& default_value,
-							 const std::string& comment)
-	{
-		LLSD init_value;
-		eControlType type = get_control_type<T>();
-		init_value = convert_to_llsd(default_value);
-		if(type < TYPE_COUNT)
-		{
-			// <FS:Zi> Backup Settings
-			// group.declareControl(name, type, init_value, comment, SANITY_TYPE_NONE, LLSD(), std::string(""), LLControlVariable::PERSIST_NO);
-			group.declareControl(name, type, init_value, comment, SANITY_TYPE_NONE, LLSD(), std::string(""), LLControlVariable::PERSIST_NO);
-			// </FS_Zi>
-			return true;
-		}
-		return false;
-	}
-
-	bool handleValueChange(const LLSD& newvalue)
-	{
-		mCachedValue = convert_from_llsd<T>(newvalue, mType, "");
-		return true;
-	}
-=======
     // This constructor will declare a control if it doesn't exist in the contol group
     LLControlCache(LLControlGroup& group,
                     const std::string& name,
@@ -576,7 +387,7 @@
     {
         if(!group.controlExists(name))
         {
-            LL_ERRS() << "Control named " << name << "not found." << LL_ENDL;
+            LL_ERRS() << "Control named \"" << name << "\" not found." << LL_ENDL;
         }
 
         bindToControl(group, name);
@@ -612,7 +423,10 @@
         init_value = convert_to_llsd(default_value);
         if(type < TYPE_COUNT)
         {
-            group.declareControl(name, type, init_value, comment, LLControlVariable::PERSIST_NO);
+            // <FS:Zi> Backup Settings
+            // group.declareControl(name, type, init_value, comment, SANITY_TYPE_NONE, LLSD(), std::string(""), LLControlVariable::PERSIST_NO);
+            group.declareControl(name, type, init_value, comment, SANITY_TYPE_NONE, LLSD(), std::string(""), LLControlVariable::PERSIST_NO);
+            // </FS_Zi>
             return true;
         }
         return false;
@@ -623,7 +437,6 @@
         mCachedValue = convert_from_llsd<T>(newvalue, mType, "");
         return true;
     }
->>>>>>> 38c2a5bd
 
 private:
     T                           mCachedValue;
