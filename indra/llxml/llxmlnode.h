/** 
 * @file llxmlnode.h
 * @brief LLXMLNode definition
 *
 * $LicenseInfo:firstyear=2000&license=viewerlgpl$
 * Second Life Viewer Source Code
 * Copyright (C) 2010, Linden Research, Inc.
 * 
 * This library is free software; you can redistribute it and/or
 * modify it under the terms of the GNU Lesser General Public
 * License as published by the Free Software Foundation;
 * version 2.1 of the License only.
 * 
 * This library is distributed in the hope that it will be useful,
 * but WITHOUT ANY WARRANTY; without even the implied warranty of
 * MERCHANTABILITY or FITNESS FOR A PARTICULAR PURPOSE.  See the GNU
 * Lesser General Public License for more details.
 * 
 * You should have received a copy of the GNU Lesser General Public
 * License along with this library; if not, write to the Free Software
 * Foundation, Inc., 51 Franklin Street, Fifth Floor, Boston, MA  02110-1301  USA
 * 
 * Linden Research, Inc., 945 Battery Street, San Francisco, CA  94111  USA
 * $/LicenseInfo$
 */

#ifndef LL_LLXMLNODE_H
#define LL_LLXMLNODE_H

#ifndef XML_STATIC
#define XML_STATIC
#endif
#ifdef LL_USESYSTEMLIBS
#include <expat.h>
#else
#include "expat/expat.h"
#endif
#include <map>

#include "indra_constants.h"
#include "llrefcount.h"
#include "llpointer.h"
#include "llstring.h"
#include "llstringtable.h"
#include "llfile.h"
#include "lluuid.h"

class LLVector3;
class LLVector3d;
class LLQuaternion;
class LLColor4;
class LLColor4U;


struct CompareAttributes
{
	bool operator()(const LLStringTableEntry* const lhs, const LLStringTableEntry* const rhs) const
	{	
		if (lhs == NULL)
			return true;
		if (rhs == NULL)
			return true;

		return strcmp(lhs->mString, rhs->mString) < 0;
	}
};


// Defines a simple node hierarchy for reading and writing task objects

class LLXMLNode;
typedef LLPointer<LLXMLNode> LLXMLNodePtr;
typedef std::multimap<std::string, LLXMLNodePtr > LLXMLNodeList;
typedef std::multimap<const LLStringTableEntry *, LLXMLNodePtr > LLXMLChildList;
typedef std::map<const LLStringTableEntry *, LLXMLNodePtr, CompareAttributes> LLXMLAttribList;

class LLColor4;
class LLColor4U;
class LLQuaternion;
class LLVector3;
class LLVector3d;
class LLVector4;
class LLVector4U;

struct LLXMLChildren : public LLThreadSafeRefCount
{
	LLXMLChildList map;			// Map of children names->pointers
	LLXMLNodePtr head;			// Head of the double-linked list
	LLXMLNodePtr tail;			// Tail of the double-linked list
};
typedef LLPointer<LLXMLChildren> LLXMLChildrenPtr;

class LLXMLNode : public LLThreadSafeRefCount
{
public:
	enum ValueType
	{
		TYPE_CONTAINER,		// A node which contains nodes
		TYPE_UNKNOWN,		// A node loaded from file without a specified type
		TYPE_BOOLEAN,		// "true" or "false"
		TYPE_INTEGER,		// any integer type: U8, U32, S32, U64, etc.
		TYPE_FLOAT,			// any floating point type: F32, F64
		TYPE_STRING,		// a string
		TYPE_UUID,			// a UUID
		TYPE_NODEREF,		// the ID of another node in the hierarchy to reference
	};

	enum Encoding
	{
		ENCODING_DEFAULT = 0,
		ENCODING_DECIMAL,
		ENCODING_HEX,
		// ENCODING_BASE32, // Not implemented yet
	};

protected:
	~LLXMLNode();

public:
	LLXMLNode();
	LLXMLNode(const char* name, bool is_attribute);
	LLXMLNode(LLStringTableEntry* name, bool is_attribute);
	LLXMLNode(const LLXMLNode& rhs);
	LLXMLNodePtr deepCopy() const;

	bool isNull();

	bool deleteChild(LLXMLNode* child);
    void addChild(LLXMLNodePtr& new_child);
    void setParent(LLXMLNodePtr& new_parent); // reparent if necessary

    // Deserialization
	static bool parseFile(
		const std::string& filename,
		LLXMLNodePtr& node,
		LLXMLNode* defaults_tree,
		bool cacheable = false);
<<<<<<< HEAD
	static bool parseBuffer(
		const char* buffer,
		U32 length,
		LLXMLNodePtr& node,
		LLXMLNode* defaults);
=======
    static bool parseBuffer(
        const char* buffer,
        U32 length,
        LLXMLNodePtr& node,
        LLXMLNode* defaults);
>>>>>>> 1c2cf6a0
	static bool parseStream(
		std::istream& str,
		LLXMLNodePtr& node,
		LLXMLNode* defaults);
	static bool updateNode(
		LLXMLNodePtr& node,
		LLXMLNodePtr& update_node);

	static bool getLayeredXMLNode(LLXMLNodePtr& root, const std::vector<std::string>& paths, bool cacheable = false);

	// Write standard XML file header:
	// <?xml version="1.0" encoding="utf-8" standalone="yes" ?>
	static void writeHeaderToFile(LLFILE *out_file);

	// Write XML to file with one attribute per line.
	// XML escapes values as they are written.
    void writeToFile(LLFILE *out_file, const std::string& indent = std::string(), bool use_type_decorations=true);
    void writeToOstream(std::ostream& output_stream, const std::string& indent = std::string(), bool use_type_decorations=true);

    // Utility
    void findName(const std::string& name, LLXMLNodeList &results);
    void findName(LLStringTableEntry* name, LLXMLNodeList &results);
    void findID(const std::string& id, LLXMLNodeList &results);


    virtual LLXMLNodePtr createChild(const char* name, bool is_attribute);
    virtual LLXMLNodePtr createChild(LLStringTableEntry* name, bool is_attribute);


    // Getters
    U32 getBoolValue(U32 expected_length, bool *array);
    U32 getByteValue(U32 expected_length, U8 *array, Encoding encoding = ENCODING_DEFAULT);
    U32 getIntValue(U32 expected_length, S32 *array, Encoding encoding = ENCODING_DEFAULT);
    U32 getUnsignedValue(U32 expected_length, U32 *array, Encoding encoding = ENCODING_DEFAULT);
    U32 getLongValue(U32 expected_length, U64 *array, Encoding encoding = ENCODING_DEFAULT);
    U32 getFloatValue(U32 expected_length, F32 *array, Encoding encoding = ENCODING_DEFAULT);
    U32 getDoubleValue(U32 expected_length, F64 *array, Encoding encoding = ENCODING_DEFAULT);
    U32 getStringValue(U32 expected_length, std::string *array);
    U32 getUUIDValue(U32 expected_length, LLUUID *array);
    U32 getNodeRefValue(U32 expected_length, LLXMLNode **array);

	bool hasAttribute(const char* name );

	bool getAttributeBOOL(const char* name, bool& value );
	bool getAttributeU8(const char* name, U8& value );
	bool getAttributeS8(const char* name, S8& value );
	bool getAttributeU16(const char* name, U16& value );
	bool getAttributeS16(const char* name, S16& value );
	bool getAttributeU32(const char* name, U32& value );
	bool getAttributeS32(const char* name, S32& value );
	bool getAttributeF32(const char* name, F32& value );
	bool getAttributeF64(const char* name, F64& value );
	bool getAttributeColor(const char* name, LLColor4& value );
	bool getAttributeColor4(const char* name, LLColor4& value );
	bool getAttributeColor4U(const char* name, LLColor4U& value );
	bool getAttributeVector3(const char* name, LLVector3& value );
	bool getAttributeVector3d(const char* name, LLVector3d& value );
	bool getAttributeQuat(const char* name, LLQuaternion& value );
	bool getAttributeUUID(const char* name, LLUUID& value );
	bool getAttributeString(const char* name, std::string& value );

    const ValueType& getType() const { return mType; }
    U32 getLength() const { return mLength; }
    U32 getPrecision() const { return mPrecision; }
    const std::string& getValue() const { return mValue; }
	std::string getSanitizedValue() const;
	std::string getTextContents() const;
    const LLStringTableEntry* getName() const { return mName; }
	bool hasName(const char* name) const { return mName == gStringTable.checkStringEntry(name); }
	bool hasName(const std::string& name) const { return mName == gStringTable.checkStringEntry(name.c_str()); }
    const std::string& getID() const { return mID; }

    U32 getChildCount() const;
    // getChild returns a Null LLXMLNode (not a NULL pointer) if there is no such child.
    // This child has no value so any getTYPEValue() calls on it will return 0.
    bool getChild(const char* name, LLXMLNodePtr& node, bool use_default_if_missing = true);
    bool getChild(const LLStringTableEntry* name, LLXMLNodePtr& node, bool use_default_if_missing = true);
    void getChildren(const char* name, LLXMLNodeList &children, bool use_default_if_missing = true) const;
    void getChildren(const LLStringTableEntry* name, LLXMLNodeList &children, bool use_default_if_missing = true) const;
	
	// recursively finds all children at any level matching name
	void getDescendants(const LLStringTableEntry* name, LLXMLNodeList &children) const;

	bool getAttribute(const char* name, LLXMLNodePtr& node, bool use_default_if_missing = true);
	bool getAttribute(const LLStringTableEntry* name, LLXMLNodePtr& node, bool use_default_if_missing = true);

	S32 getLineNumber();

	// The following skip over attributes
	LLXMLNodePtr getFirstChild() const;
	LLXMLNodePtr getNextSibling() const;

    LLXMLNodePtr getRoot();

	// Setters

	bool setAttributeString(const char* attr, const std::string& value);

	void setBoolValue(const bool value)	{ setBoolValue(1, &value); }
	void setByteValue(const U8 value, Encoding encoding = ENCODING_DEFAULT) { setByteValue(1, &value, encoding); }
	void setIntValue(const S32 value, Encoding encoding = ENCODING_DEFAULT) { setIntValue(1, &value, encoding); }
	void setUnsignedValue(const U32 value, Encoding encoding = ENCODING_DEFAULT) { setUnsignedValue(1, &value, encoding); }
	void setLongValue(const U64 value, Encoding encoding = ENCODING_DEFAULT) { setLongValue(1, &value, encoding); }
	void setFloatValue(const F32 value, Encoding encoding = ENCODING_DEFAULT, U32 precision = 0) { setFloatValue(1, &value, encoding); }
	void setDoubleValue(const F64 value, Encoding encoding = ENCODING_DEFAULT, U32 precision = 0) { setDoubleValue(1, &value, encoding); }
	void setStringValue(const std::string& value) { setStringValue(1, &value); }
	void setUUIDValue(const LLUUID value) { setUUIDValue(1, &value); }
	void setNodeRefValue(const LLXMLNode *value) { setNodeRefValue(1, &value); }

	void setBoolValue(U32 length, const bool *array);
	void setByteValue(U32 length, const U8 *array, Encoding encoding = ENCODING_DEFAULT);
	void setIntValue(U32 length, const S32 *array, Encoding encoding = ENCODING_DEFAULT);
	void setUnsignedValue(U32 length, const U32* array, Encoding encoding = ENCODING_DEFAULT);
	void setLongValue(U32 length, const U64 *array, Encoding encoding = ENCODING_DEFAULT);
	void setFloatValue(U32 length, const F32 *array, Encoding encoding = ENCODING_DEFAULT, U32 precision = 0);
	void setDoubleValue(U32 length, const F64 *array, Encoding encoding = ENCODING_DEFAULT, U32 precision = 0);
	void setStringValue(U32 length, const std::string *array);
	void setUUIDValue(U32 length, const LLUUID *array);
	void setNodeRefValue(U32 length, const LLXMLNode **array);
	void setValue(const std::string& value);
	void setName(const std::string& name);
	void setName(LLStringTableEntry* name);

	void setLineNumber(S32 line_number);

	// Escapes " (quot) ' (apos) & (amp) < (lt) > (gt)
	static std::string escapeXML(const std::string& xml);

	// Set the default node corresponding to this default node
	void setDefault(LLXMLNode *default_node);

	// Find the node within defaults_list which corresponds to this node
	void findDefault(LLXMLNode *defaults_list);

	void updateDefault();

	// Delete any child nodes that aren't among the tree's children, recursive
	void scrubToTree(LLXMLNode *tree);

	bool deleteChildren(const std::string& name);
	bool deleteChildren(LLStringTableEntry* name);
	void setAttributes(ValueType type, U32 precision, Encoding encoding, U32 length);
// 	void appendValue(const std::string& value); // Unused

	// Unit Testing
	void createUnitTest(S32 max_num_children);
	bool performUnitTest(std::string &error_buffer);

protected:
	bool removeChild(LLXMLNode* child);
<<<<<<< HEAD
=======
    static bool parseBuffer(
        const char* buffer,
        U32 length,
        LLXMLNodePtr& node);
>>>>>>> 1c2cf6a0

public:
	std::string mID;				// The ID attribute of this node

	XML_Parser *mParser;		// Temporary pointer while loading

	bool mIsAttribute;			// Flag is only used for output formatting
	U32 mVersionMajor;			// Version of this tag to use
	U32 mVersionMinor;
	U32 mLength;				// If the length is nonzero, then only return arrays of this length
	U32 mPrecision;				// The number of BITS per array item
	ValueType mType;			// The value type
	Encoding mEncoding;			// The value encoding
	S32 mLineNumber;			// line number in source file, if applicable

	LLXMLNode* mParent;				// The parent node
	LLXMLChildrenPtr mChildren;		// The child nodes
	LLXMLAttribList mAttributes;		// The attribute nodes
	LLXMLNodePtr mPrev;				// Double-linked list previous node
	LLXMLNodePtr mNext;				// Double-linked list next node

	static bool sStripEscapedStrings;
	static bool sStripWhitespaceValues;
	
protected:
	LLStringTableEntry *mName;		// The name of this node

	// The value of this node (use getters/setters only)
	// Values are not XML-escaped in memory
	// They may contain " (quot) ' (apos) & (amp) < (lt) > (gt)
	std::string mValue;

	LLXMLNodePtr mDefault;		// Mirror node in the default tree

	static const char *skipWhitespace(const char *str);
	static const char *skipNonWhitespace(const char *str);
	static const char *parseInteger(const char *str, U64 *dest, bool *is_negative, U32 precision, Encoding encoding);
	static const char *parseFloat(const char *str, F64 *dest, U32 precision, Encoding encoding);

	bool isFullyDefault();
};

#endif // LL_LLXMLNODE<|MERGE_RESOLUTION|>--- conflicted
+++ resolved
@@ -135,19 +135,11 @@
 		LLXMLNodePtr& node,
 		LLXMLNode* defaults_tree,
 		bool cacheable = false);
-<<<<<<< HEAD
-	static bool parseBuffer(
-		const char* buffer,
-		U32 length,
-		LLXMLNodePtr& node,
-		LLXMLNode* defaults);
-=======
     static bool parseBuffer(
         const char* buffer,
         U32 length,
         LLXMLNodePtr& node,
         LLXMLNode* defaults);
->>>>>>> 1c2cf6a0
 	static bool parseStream(
 		std::istream& str,
 		LLXMLNodePtr& node,
@@ -298,13 +290,10 @@
 
 protected:
 	bool removeChild(LLXMLNode* child);
-<<<<<<< HEAD
-=======
     static bool parseBuffer(
         const char* buffer,
         U32 length,
         LLXMLNodePtr& node);
->>>>>>> 1c2cf6a0
 
 public:
 	std::string mID;				// The ID attribute of this node
