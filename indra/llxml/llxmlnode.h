/**
 * @file llxmlnode.h
 * @brief LLXMLNode definition
 *
 * $LicenseInfo:firstyear=2000&license=viewerlgpl$
 * Second Life Viewer Source Code
 * Copyright (C) 2010, Linden Research, Inc.
 *
 * This library is free software; you can redistribute it and/or
 * modify it under the terms of the GNU Lesser General Public
 * License as published by the Free Software Foundation;
 * version 2.1 of the License only.
 *
 * This library is distributed in the hope that it will be useful,
 * but WITHOUT ANY WARRANTY; without even the implied warranty of
 * MERCHANTABILITY or FITNESS FOR A PARTICULAR PURPOSE.  See the GNU
 * Lesser General Public License for more details.
 *
 * You should have received a copy of the GNU Lesser General Public
 * License along with this library; if not, write to the Free Software
 * Foundation, Inc., 51 Franklin Street, Fifth Floor, Boston, MA  02110-1301  USA
 *
 * Linden Research, Inc., 945 Battery Street, San Francisco, CA  94111  USA
 * $/LicenseInfo$
 */

#ifndef LL_LLXMLNODE_H
#define LL_LLXMLNODE_H

#ifndef XML_STATIC
#define XML_STATIC
#endif
#ifdef LL_USESYSTEMLIBS
#include <expat.h>
#else
#include "expat/expat.h"
#endif
#include <map>

#include "indra_constants.h"
#include "llrefcount.h"
#include "llpointer.h"
#include "llstring.h"
#include "llstringtable.h"
#include "llfile.h"
#include "lluuid.h"

class LLVector3;
class LLVector3d;
class LLQuaternion;
class LLColor4;
class LLColor4U;


struct CompareAttributes
{
<<<<<<< HEAD
	bool operator()(const LLStringTableEntry* const lhs, const LLStringTableEntry* const rhs) const
	{	
		if (lhs == NULL)
			return true;
		if (rhs == NULL)
			return true;

		return strcmp(lhs->mString, rhs->mString) < 0;
	}
=======
    bool operator()(const LLStringTableEntry* const lhs, const LLStringTableEntry* const rhs) const
    {
        if (lhs == NULL)
            return TRUE;
        if (rhs == NULL)
            return FALSE;

        return strcmp(lhs->mString, rhs->mString) < 0;
    }
>>>>>>> c06fb4e0
};


// Defines a simple node hierarchy for reading and writing task objects

class LLXMLNode;
typedef LLPointer<LLXMLNode> LLXMLNodePtr;
typedef std::multimap<std::string, LLXMLNodePtr > LLXMLNodeList;
typedef std::multimap<const LLStringTableEntry *, LLXMLNodePtr > LLXMLChildList;
typedef std::map<const LLStringTableEntry *, LLXMLNodePtr, CompareAttributes> LLXMLAttribList;

class LLColor4;
class LLColor4U;
class LLQuaternion;
class LLVector3;
class LLVector3d;
class LLVector4;
class LLVector4U;

struct LLXMLChildren : public LLThreadSafeRefCount
{
    LLXMLChildList map;         // Map of children names->pointers
    LLXMLNodePtr head;          // Head of the double-linked list
    LLXMLNodePtr tail;          // Tail of the double-linked list
};
typedef LLPointer<LLXMLChildren> LLXMLChildrenPtr;

class LLXMLNode : public LLThreadSafeRefCount
{
public:
    enum ValueType
    {
        TYPE_CONTAINER,     // A node which contains nodes
        TYPE_UNKNOWN,       // A node loaded from file without a specified type
        TYPE_BOOLEAN,       // "true" or "false"
        TYPE_INTEGER,       // any integer type: U8, U32, S32, U64, etc.
        TYPE_FLOAT,         // any floating point type: F32, F64
        TYPE_STRING,        // a string
        TYPE_UUID,          // a UUID
        TYPE_NODEREF,       // the ID of another node in the hierarchy to reference
    };

    enum Encoding
    {
        ENCODING_DEFAULT = 0,
        ENCODING_DECIMAL,
        ENCODING_HEX,
        // ENCODING_BASE32, // Not implemented yet
    };

protected:
    ~LLXMLNode();

public:
<<<<<<< HEAD
	LLXMLNode();
	LLXMLNode(const char* name, bool is_attribute);
	LLXMLNode(LLStringTableEntry* name, bool is_attribute);
	LLXMLNode(const LLXMLNode& rhs);
	LLXMLNodePtr deepCopy();

	bool isNull();

	bool deleteChild(LLXMLNode* child);
    void addChild(LLXMLNodePtr& new_child); 
=======
    LLXMLNode();
    LLXMLNode(const char* name, BOOL is_attribute);
    LLXMLNode(LLStringTableEntry* name, BOOL is_attribute);
    LLXMLNode(const LLXMLNode& rhs);
    LLXMLNodePtr deepCopy();

    BOOL isNull();

    BOOL deleteChild(LLXMLNode* child);
    void addChild(LLXMLNodePtr& new_child);
>>>>>>> c06fb4e0
    void setParent(LLXMLNodePtr& new_parent); // reparent if necessary

    // Serialization
    static bool parseFile(
        const std::string& filename,
        LLXMLNodePtr& node,
        LLXMLNode* defaults_tree);
    static bool parseBuffer(
        U8* buffer,
        U32 length,
        LLXMLNodePtr& node,
        LLXMLNode* defaults);
    static bool parseStream(
        std::istream& str,
        LLXMLNodePtr& node,
        LLXMLNode* defaults);
    static bool updateNode(
        LLXMLNodePtr& node,
        LLXMLNodePtr& update_node);

    static bool getLayeredXMLNode(LLXMLNodePtr& root, const std::vector<std::string>& paths);


    // Write standard XML file header:
    // <?xml version="1.0" encoding="utf-8" standalone="yes" ?>
    static void writeHeaderToFile(LLFILE *out_file);

    // Write XML to file with one attribute per line.
    // XML escapes values as they are written.
    void writeToFile(LLFILE *out_file, const std::string& indent = std::string(), bool use_type_decorations=true);
    void writeToOstream(std::ostream& output_stream, const std::string& indent = std::string(), bool use_type_decorations=true);

    // Utility
    void findName(const std::string& name, LLXMLNodeList &results);
    void findName(LLStringTableEntry* name, LLXMLNodeList &results);
    void findID(const std::string& id, LLXMLNodeList &results);


    virtual LLXMLNodePtr createChild(const char* name, bool is_attribute);
    virtual LLXMLNodePtr createChild(LLStringTableEntry* name, bool is_attribute);


    // Getters
    U32 getBoolValue(U32 expected_length, bool *array);
    U32 getByteValue(U32 expected_length, U8 *array, Encoding encoding = ENCODING_DEFAULT);
    U32 getIntValue(U32 expected_length, S32 *array, Encoding encoding = ENCODING_DEFAULT);
    U32 getUnsignedValue(U32 expected_length, U32 *array, Encoding encoding = ENCODING_DEFAULT);
    U32 getLongValue(U32 expected_length, U64 *array, Encoding encoding = ENCODING_DEFAULT);
    U32 getFloatValue(U32 expected_length, F32 *array, Encoding encoding = ENCODING_DEFAULT);
    U32 getDoubleValue(U32 expected_length, F64 *array, Encoding encoding = ENCODING_DEFAULT);
    U32 getStringValue(U32 expected_length, std::string *array);
    U32 getUUIDValue(U32 expected_length, LLUUID *array);
    U32 getNodeRefValue(U32 expected_length, LLXMLNode **array);

<<<<<<< HEAD
	bool hasAttribute(const char* name );

	bool getAttributeBOOL(const char* name, bool& value );
	bool getAttributeU8(const char* name, U8& value );
	bool getAttributeS8(const char* name, S8& value );
	bool getAttributeU16(const char* name, U16& value );
	bool getAttributeS16(const char* name, S16& value );
	bool getAttributeU32(const char* name, U32& value );
	bool getAttributeS32(const char* name, S32& value );
	bool getAttributeF32(const char* name, F32& value );
	bool getAttributeF64(const char* name, F64& value );
	bool getAttributeColor(const char* name, LLColor4& value );
	bool getAttributeColor4(const char* name, LLColor4& value );
	bool getAttributeColor4U(const char* name, LLColor4U& value );
	bool getAttributeVector3(const char* name, LLVector3& value );
	bool getAttributeVector3d(const char* name, LLVector3d& value );
	bool getAttributeQuat(const char* name, LLQuaternion& value );
	bool getAttributeUUID(const char* name, LLUUID& value );
	bool getAttributeString(const char* name, std::string& value );
=======
    BOOL hasAttribute(const char* name );

        // these are designed to be more generic versions of the functions
    // rather than relying on LL-types
    bool getAttribute_bool(const char* name, bool& value );

    BOOL getAttributeBOOL(const char* name, BOOL& value );
    BOOL getAttributeU8(const char* name, U8& value );
    BOOL getAttributeS8(const char* name, S8& value );
    BOOL getAttributeU16(const char* name, U16& value );
    BOOL getAttributeS16(const char* name, S16& value );
    BOOL getAttributeU32(const char* name, U32& value );
    BOOL getAttributeS32(const char* name, S32& value );
    BOOL getAttributeF32(const char* name, F32& value );
    BOOL getAttributeF64(const char* name, F64& value );
    BOOL getAttributeColor(const char* name, LLColor4& value );
    BOOL getAttributeColor4(const char* name, LLColor4& value );
    BOOL getAttributeColor4U(const char* name, LLColor4U& value );
    BOOL getAttributeVector3(const char* name, LLVector3& value );
    BOOL getAttributeVector3d(const char* name, LLVector3d& value );
    BOOL getAttributeQuat(const char* name, LLQuaternion& value );
    BOOL getAttributeUUID(const char* name, LLUUID& value );
    BOOL getAttributeString(const char* name, std::string& value );
>>>>>>> c06fb4e0

    const ValueType& getType() const { return mType; }
    U32 getLength() const { return mLength; }
    U32 getPrecision() const { return mPrecision; }
    const std::string& getValue() const { return mValue; }
    std::string getSanitizedValue() const;
    std::string getTextContents() const;
    const LLStringTableEntry* getName() const { return mName; }
<<<<<<< HEAD
	bool hasName(const char* name) const { return mName == gStringTable.checkStringEntry(name); }
	bool hasName(const std::string& name) const { return mName == gStringTable.checkStringEntry(name.c_str()); }
=======
    BOOL hasName(const char* name) const { return mName == gStringTable.checkStringEntry(name); }
    BOOL hasName(const std::string& name) const { return mName == gStringTable.checkStringEntry(name.c_str()); }
>>>>>>> c06fb4e0
    const std::string& getID() const { return mID; }

    U32 getChildCount() const;
    // getChild returns a Null LLXMLNode (not a NULL pointer) if there is no such child.
    // This child has no value so any getTYPEValue() calls on it will return 0.
<<<<<<< HEAD
    bool getChild(const char* name, LLXMLNodePtr& node, bool use_default_if_missing = true);
    bool getChild(const LLStringTableEntry* name, LLXMLNodePtr& node, bool use_default_if_missing = true);
    void getChildren(const char* name, LLXMLNodeList &children, bool use_default_if_missing = true) const;
    void getChildren(const LLStringTableEntry* name, LLXMLNodeList &children, bool use_default_if_missing = true) const;
	
	// recursively finds all children at any level matching name
	void getDescendants(const LLStringTableEntry* name, LLXMLNodeList &children) const;

	bool getAttribute(const char* name, LLXMLNodePtr& node, bool use_default_if_missing = true);
	bool getAttribute(const LLStringTableEntry* name, LLXMLNodePtr& node, bool use_default_if_missing = true);
=======
    bool getChild(const char* name, LLXMLNodePtr& node, BOOL use_default_if_missing = TRUE);
    bool getChild(const LLStringTableEntry* name, LLXMLNodePtr& node, BOOL use_default_if_missing = TRUE);
    void getChildren(const char* name, LLXMLNodeList &children, BOOL use_default_if_missing = TRUE) const;
    void getChildren(const LLStringTableEntry* name, LLXMLNodeList &children, BOOL use_default_if_missing = TRUE) const;

    // recursively finds all children at any level matching name
    void getDescendants(const LLStringTableEntry* name, LLXMLNodeList &children) const;

    bool getAttribute(const char* name, LLXMLNodePtr& node, BOOL use_default_if_missing = TRUE);
    bool getAttribute(const LLStringTableEntry* name, LLXMLNodePtr& node, BOOL use_default_if_missing = TRUE);
>>>>>>> c06fb4e0

    S32 getLineNumber();

    // The following skip over attributes
    LLXMLNodePtr getFirstChild() const;
    LLXMLNodePtr getNextSibling() const;

    LLXMLNodePtr getRoot();

<<<<<<< HEAD
	// Setters

	bool setAttributeString(const char* attr, const std::string& value);
	
	void setBoolValue(const bool value)	{ setBoolValue(1, &value); }
	void setByteValue(const U8 value, Encoding encoding = ENCODING_DEFAULT) { setByteValue(1, &value, encoding); }
	void setIntValue(const S32 value, Encoding encoding = ENCODING_DEFAULT) { setIntValue(1, &value, encoding); }
	void setUnsignedValue(const U32 value, Encoding encoding = ENCODING_DEFAULT) { setUnsignedValue(1, &value, encoding); }
	void setLongValue(const U64 value, Encoding encoding = ENCODING_DEFAULT) { setLongValue(1, &value, encoding); }
	void setFloatValue(const F32 value, Encoding encoding = ENCODING_DEFAULT, U32 precision = 0) { setFloatValue(1, &value, encoding); }
	void setDoubleValue(const F64 value, Encoding encoding = ENCODING_DEFAULT, U32 precision = 0) { setDoubleValue(1, &value, encoding); }
	void setStringValue(const std::string& value) { setStringValue(1, &value); }
	void setUUIDValue(const LLUUID value) { setUUIDValue(1, &value); }
	void setNodeRefValue(const LLXMLNode *value) { setNodeRefValue(1, &value); }

	void setBoolValue(U32 length, const bool *array);
	void setByteValue(U32 length, const U8 *array, Encoding encoding = ENCODING_DEFAULT);
	void setIntValue(U32 length, const S32 *array, Encoding encoding = ENCODING_DEFAULT);
	void setUnsignedValue(U32 length, const U32* array, Encoding encoding = ENCODING_DEFAULT);
	void setLongValue(U32 length, const U64 *array, Encoding encoding = ENCODING_DEFAULT);
	void setFloatValue(U32 length, const F32 *array, Encoding encoding = ENCODING_DEFAULT, U32 precision = 0);
	void setDoubleValue(U32 length, const F64 *array, Encoding encoding = ENCODING_DEFAULT, U32 precision = 0);
	void setStringValue(U32 length, const std::string *array);
	void setUUIDValue(U32 length, const LLUUID *array);
	void setNodeRefValue(U32 length, const LLXMLNode **array);
	void setValue(const std::string& value);
	void setName(const std::string& name);
	void setName(LLStringTableEntry* name);

	void setLineNumber(S32 line_number);

	// Escapes " (quot) ' (apos) & (amp) < (lt) > (gt)
	static std::string escapeXML(const std::string& xml);

	// Set the default node corresponding to this default node
	void setDefault(LLXMLNode *default_node);

	// Find the node within defaults_list which corresponds to this node
	void findDefault(LLXMLNode *defaults_list);

	void updateDefault();

	// Delete any child nodes that aren't among the tree's children, recursive
	void scrubToTree(LLXMLNode *tree);

	bool deleteChildren(const std::string& name);
	bool deleteChildren(LLStringTableEntry* name);
	void setAttributes(ValueType type, U32 precision, Encoding encoding, U32 length);
// 	void appendValue(const std::string& value); // Unused

	// Unit Testing
	void createUnitTest(S32 max_num_children);
	bool performUnitTest(std::string &error_buffer);

protected:
	bool removeChild(LLXMLNode* child);

public:
	std::string mID;				// The ID attribute of this node

	XML_Parser *mParser;		// Temporary pointer while loading

	bool mIsAttribute;			// Flag is only used for output formatting
	U32 mVersionMajor;			// Version of this tag to use
	U32 mVersionMinor;
	U32 mLength;				// If the length is nonzero, then only return arrays of this length
	U32 mPrecision;				// The number of BITS per array item
	ValueType mType;			// The value type
	Encoding mEncoding;			// The value encoding
	S32 mLineNumber;			// line number in source file, if applicable

	LLXMLNode* mParent;				// The parent node
	LLXMLChildrenPtr mChildren;		// The child nodes
	LLXMLAttribList mAttributes;		// The attribute nodes
	LLXMLNodePtr mPrev;				// Double-linked list previous node
	LLXMLNodePtr mNext;				// Double-linked list next node

	static bool sStripEscapedStrings;
	static bool sStripWhitespaceValues;
	
=======
    // Setters

    bool setAttributeString(const char* attr, const std::string& value);

    void setBoolValue(const BOOL value) { setBoolValue(1, &value); }
    void setByteValue(const U8 value, Encoding encoding = ENCODING_DEFAULT) { setByteValue(1, &value, encoding); }
    void setIntValue(const S32 value, Encoding encoding = ENCODING_DEFAULT) { setIntValue(1, &value, encoding); }
    void setUnsignedValue(const U32 value, Encoding encoding = ENCODING_DEFAULT) { setUnsignedValue(1, &value, encoding); }
    void setLongValue(const U64 value, Encoding encoding = ENCODING_DEFAULT) { setLongValue(1, &value, encoding); }
    void setFloatValue(const F32 value, Encoding encoding = ENCODING_DEFAULT, U32 precision = 0) { setFloatValue(1, &value, encoding); }
    void setDoubleValue(const F64 value, Encoding encoding = ENCODING_DEFAULT, U32 precision = 0) { setDoubleValue(1, &value, encoding); }
    void setStringValue(const std::string& value) { setStringValue(1, &value); }
    void setUUIDValue(const LLUUID value) { setUUIDValue(1, &value); }
    void setNodeRefValue(const LLXMLNode *value) { setNodeRefValue(1, &value); }

    void setBoolValue(U32 length, const BOOL *array);
    void setByteValue(U32 length, const U8 *array, Encoding encoding = ENCODING_DEFAULT);
    void setIntValue(U32 length, const S32 *array, Encoding encoding = ENCODING_DEFAULT);
    void setUnsignedValue(U32 length, const U32* array, Encoding encoding = ENCODING_DEFAULT);
    void setLongValue(U32 length, const U64 *array, Encoding encoding = ENCODING_DEFAULT);
    void setFloatValue(U32 length, const F32 *array, Encoding encoding = ENCODING_DEFAULT, U32 precision = 0);
    void setDoubleValue(U32 length, const F64 *array, Encoding encoding = ENCODING_DEFAULT, U32 precision = 0);
    void setStringValue(U32 length, const std::string *array);
    void setUUIDValue(U32 length, const LLUUID *array);
    void setNodeRefValue(U32 length, const LLXMLNode **array);
    void setValue(const std::string& value);
    void setName(const std::string& name);
    void setName(LLStringTableEntry* name);

    void setLineNumber(S32 line_number);

    // Escapes " (quot) ' (apos) & (amp) < (lt) > (gt)
    static std::string escapeXML(const std::string& xml);

    // Set the default node corresponding to this default node
    void setDefault(LLXMLNode *default_node);

    // Find the node within defaults_list which corresponds to this node
    void findDefault(LLXMLNode *defaults_list);

    void updateDefault();

    // Delete any child nodes that aren't among the tree's children, recursive
    void scrubToTree(LLXMLNode *tree);

    BOOL deleteChildren(const std::string& name);
    BOOL deleteChildren(LLStringTableEntry* name);
    void setAttributes(ValueType type, U32 precision, Encoding encoding, U32 length);
//  void appendValue(const std::string& value); // Unused

    // Unit Testing
    void createUnitTest(S32 max_num_children);
    BOOL performUnitTest(std::string &error_buffer);

protected:
    BOOL removeChild(LLXMLNode* child);

public:
    std::string mID;                // The ID attribute of this node

    XML_Parser *mParser;        // Temporary pointer while loading

    BOOL mIsAttribute;          // Flag is only used for output formatting
    U32 mVersionMajor;          // Version of this tag to use
    U32 mVersionMinor;
    U32 mLength;                // If the length is nonzero, then only return arrays of this length
    U32 mPrecision;             // The number of BITS per array item
    ValueType mType;            // The value type
    Encoding mEncoding;         // The value encoding
    S32 mLineNumber;            // line number in source file, if applicable

    LLXMLNode* mParent;             // The parent node
    LLXMLChildrenPtr mChildren;     // The child nodes
    LLXMLAttribList mAttributes;        // The attribute nodes
    LLXMLNodePtr mPrev;             // Double-linked list previous node
    LLXMLNodePtr mNext;             // Double-linked list next node

    static BOOL sStripEscapedStrings;
    static BOOL sStripWhitespaceValues;

>>>>>>> c06fb4e0
protected:
    LLStringTableEntry *mName;      // The name of this node

    // The value of this node (use getters/setters only)
    // Values are not XML-escaped in memory
    // They may contain " (quot) ' (apos) & (amp) < (lt) > (gt)
    std::string mValue;

    LLXMLNodePtr mDefault;      // Mirror node in the default tree

<<<<<<< HEAD
	static const char *skipWhitespace(const char *str);
	static const char *skipNonWhitespace(const char *str);
	static const char *parseInteger(const char *str, U64 *dest, bool *is_negative, U32 precision, Encoding encoding);
	static const char *parseFloat(const char *str, F64 *dest, U32 precision, Encoding encoding);

	bool isFullyDefault();
=======
    static const char *skipWhitespace(const char *str);
    static const char *skipNonWhitespace(const char *str);
    static const char *parseInteger(const char *str, U64 *dest, BOOL *is_negative, U32 precision, Encoding encoding);
    static const char *parseFloat(const char *str, F64 *dest, U32 precision, Encoding encoding);

    BOOL isFullyDefault();
>>>>>>> c06fb4e0
};

#endif // LL_LLXMLNODE<|MERGE_RESOLUTION|>--- conflicted
+++ resolved
@@ -54,27 +54,15 @@
 
 struct CompareAttributes
 {
-<<<<<<< HEAD
-	bool operator()(const LLStringTableEntry* const lhs, const LLStringTableEntry* const rhs) const
-	{	
-		if (lhs == NULL)
-			return true;
-		if (rhs == NULL)
-			return true;
-
-		return strcmp(lhs->mString, rhs->mString) < 0;
-	}
-=======
     bool operator()(const LLStringTableEntry* const lhs, const LLStringTableEntry* const rhs) const
     {
         if (lhs == NULL)
-            return TRUE;
+            return true;
         if (rhs == NULL)
-            return FALSE;
+            return true;
 
         return strcmp(lhs->mString, rhs->mString) < 0;
     }
->>>>>>> c06fb4e0
 };
 
 
@@ -129,29 +117,16 @@
     ~LLXMLNode();
 
 public:
-<<<<<<< HEAD
-	LLXMLNode();
-	LLXMLNode(const char* name, bool is_attribute);
-	LLXMLNode(LLStringTableEntry* name, bool is_attribute);
-	LLXMLNode(const LLXMLNode& rhs);
-	LLXMLNodePtr deepCopy();
-
-	bool isNull();
-
-	bool deleteChild(LLXMLNode* child);
-    void addChild(LLXMLNodePtr& new_child); 
-=======
     LLXMLNode();
-    LLXMLNode(const char* name, BOOL is_attribute);
-    LLXMLNode(LLStringTableEntry* name, BOOL is_attribute);
+    LLXMLNode(const char* name, bool is_attribute);
+    LLXMLNode(LLStringTableEntry* name, bool is_attribute);
     LLXMLNode(const LLXMLNode& rhs);
     LLXMLNodePtr deepCopy();
 
-    BOOL isNull();
-
-    BOOL deleteChild(LLXMLNode* child);
+    bool isNull();
+
+    bool deleteChild(LLXMLNode* child);
     void addChild(LLXMLNodePtr& new_child);
->>>>>>> c06fb4e0
     void setParent(LLXMLNodePtr& new_parent); // reparent if necessary
 
     // Serialization
@@ -206,51 +181,25 @@
     U32 getUUIDValue(U32 expected_length, LLUUID *array);
     U32 getNodeRefValue(U32 expected_length, LLXMLNode **array);
 
-<<<<<<< HEAD
-	bool hasAttribute(const char* name );
-
-	bool getAttributeBOOL(const char* name, bool& value );
-	bool getAttributeU8(const char* name, U8& value );
-	bool getAttributeS8(const char* name, S8& value );
-	bool getAttributeU16(const char* name, U16& value );
-	bool getAttributeS16(const char* name, S16& value );
-	bool getAttributeU32(const char* name, U32& value );
-	bool getAttributeS32(const char* name, S32& value );
-	bool getAttributeF32(const char* name, F32& value );
-	bool getAttributeF64(const char* name, F64& value );
-	bool getAttributeColor(const char* name, LLColor4& value );
-	bool getAttributeColor4(const char* name, LLColor4& value );
-	bool getAttributeColor4U(const char* name, LLColor4U& value );
-	bool getAttributeVector3(const char* name, LLVector3& value );
-	bool getAttributeVector3d(const char* name, LLVector3d& value );
-	bool getAttributeQuat(const char* name, LLQuaternion& value );
-	bool getAttributeUUID(const char* name, LLUUID& value );
-	bool getAttributeString(const char* name, std::string& value );
-=======
-    BOOL hasAttribute(const char* name );
-
-        // these are designed to be more generic versions of the functions
-    // rather than relying on LL-types
-    bool getAttribute_bool(const char* name, bool& value );
-
-    BOOL getAttributeBOOL(const char* name, BOOL& value );
-    BOOL getAttributeU8(const char* name, U8& value );
-    BOOL getAttributeS8(const char* name, S8& value );
-    BOOL getAttributeU16(const char* name, U16& value );
-    BOOL getAttributeS16(const char* name, S16& value );
-    BOOL getAttributeU32(const char* name, U32& value );
-    BOOL getAttributeS32(const char* name, S32& value );
-    BOOL getAttributeF32(const char* name, F32& value );
-    BOOL getAttributeF64(const char* name, F64& value );
-    BOOL getAttributeColor(const char* name, LLColor4& value );
-    BOOL getAttributeColor4(const char* name, LLColor4& value );
-    BOOL getAttributeColor4U(const char* name, LLColor4U& value );
-    BOOL getAttributeVector3(const char* name, LLVector3& value );
-    BOOL getAttributeVector3d(const char* name, LLVector3d& value );
-    BOOL getAttributeQuat(const char* name, LLQuaternion& value );
-    BOOL getAttributeUUID(const char* name, LLUUID& value );
-    BOOL getAttributeString(const char* name, std::string& value );
->>>>>>> c06fb4e0
+    bool hasAttribute(const char* name );
+
+    bool getAttributeBOOL(const char* name, bool& value );
+    bool getAttributeU8(const char* name, U8& value );
+    bool getAttributeS8(const char* name, S8& value );
+    bool getAttributeU16(const char* name, U16& value );
+    bool getAttributeS16(const char* name, S16& value );
+    bool getAttributeU32(const char* name, U32& value );
+    bool getAttributeS32(const char* name, S32& value );
+    bool getAttributeF32(const char* name, F32& value );
+    bool getAttributeF64(const char* name, F64& value );
+    bool getAttributeColor(const char* name, LLColor4& value );
+    bool getAttributeColor4(const char* name, LLColor4& value );
+    bool getAttributeColor4U(const char* name, LLColor4U& value );
+    bool getAttributeVector3(const char* name, LLVector3& value );
+    bool getAttributeVector3d(const char* name, LLVector3d& value );
+    bool getAttributeQuat(const char* name, LLQuaternion& value );
+    bool getAttributeUUID(const char* name, LLUUID& value );
+    bool getAttributeString(const char* name, std::string& value );
 
     const ValueType& getType() const { return mType; }
     U32 getLength() const { return mLength; }
@@ -259,41 +208,23 @@
     std::string getSanitizedValue() const;
     std::string getTextContents() const;
     const LLStringTableEntry* getName() const { return mName; }
-<<<<<<< HEAD
-	bool hasName(const char* name) const { return mName == gStringTable.checkStringEntry(name); }
-	bool hasName(const std::string& name) const { return mName == gStringTable.checkStringEntry(name.c_str()); }
-=======
-    BOOL hasName(const char* name) const { return mName == gStringTable.checkStringEntry(name); }
-    BOOL hasName(const std::string& name) const { return mName == gStringTable.checkStringEntry(name.c_str()); }
->>>>>>> c06fb4e0
+    bool hasName(const char* name) const { return mName == gStringTable.checkStringEntry(name); }
+    bool hasName(const std::string& name) const { return mName == gStringTable.checkStringEntry(name.c_str()); }
     const std::string& getID() const { return mID; }
 
     U32 getChildCount() const;
     // getChild returns a Null LLXMLNode (not a NULL pointer) if there is no such child.
     // This child has no value so any getTYPEValue() calls on it will return 0.
-<<<<<<< HEAD
     bool getChild(const char* name, LLXMLNodePtr& node, bool use_default_if_missing = true);
     bool getChild(const LLStringTableEntry* name, LLXMLNodePtr& node, bool use_default_if_missing = true);
     void getChildren(const char* name, LLXMLNodeList &children, bool use_default_if_missing = true) const;
     void getChildren(const LLStringTableEntry* name, LLXMLNodeList &children, bool use_default_if_missing = true) const;
-	
-	// recursively finds all children at any level matching name
-	void getDescendants(const LLStringTableEntry* name, LLXMLNodeList &children) const;
-
-	bool getAttribute(const char* name, LLXMLNodePtr& node, bool use_default_if_missing = true);
-	bool getAttribute(const LLStringTableEntry* name, LLXMLNodePtr& node, bool use_default_if_missing = true);
-=======
-    bool getChild(const char* name, LLXMLNodePtr& node, BOOL use_default_if_missing = TRUE);
-    bool getChild(const LLStringTableEntry* name, LLXMLNodePtr& node, BOOL use_default_if_missing = TRUE);
-    void getChildren(const char* name, LLXMLNodeList &children, BOOL use_default_if_missing = TRUE) const;
-    void getChildren(const LLStringTableEntry* name, LLXMLNodeList &children, BOOL use_default_if_missing = TRUE) const;
 
     // recursively finds all children at any level matching name
     void getDescendants(const LLStringTableEntry* name, LLXMLNodeList &children) const;
 
-    bool getAttribute(const char* name, LLXMLNodePtr& node, BOOL use_default_if_missing = TRUE);
-    bool getAttribute(const LLStringTableEntry* name, LLXMLNodePtr& node, BOOL use_default_if_missing = TRUE);
->>>>>>> c06fb4e0
+    bool getAttribute(const char* name, LLXMLNodePtr& node, bool use_default_if_missing = true);
+    bool getAttribute(const LLStringTableEntry* name, LLXMLNodePtr& node, bool use_default_if_missing = true);
 
     S32 getLineNumber();
 
@@ -303,93 +234,11 @@
 
     LLXMLNodePtr getRoot();
 
-<<<<<<< HEAD
-	// Setters
-
-	bool setAttributeString(const char* attr, const std::string& value);
-	
-	void setBoolValue(const bool value)	{ setBoolValue(1, &value); }
-	void setByteValue(const U8 value, Encoding encoding = ENCODING_DEFAULT) { setByteValue(1, &value, encoding); }
-	void setIntValue(const S32 value, Encoding encoding = ENCODING_DEFAULT) { setIntValue(1, &value, encoding); }
-	void setUnsignedValue(const U32 value, Encoding encoding = ENCODING_DEFAULT) { setUnsignedValue(1, &value, encoding); }
-	void setLongValue(const U64 value, Encoding encoding = ENCODING_DEFAULT) { setLongValue(1, &value, encoding); }
-	void setFloatValue(const F32 value, Encoding encoding = ENCODING_DEFAULT, U32 precision = 0) { setFloatValue(1, &value, encoding); }
-	void setDoubleValue(const F64 value, Encoding encoding = ENCODING_DEFAULT, U32 precision = 0) { setDoubleValue(1, &value, encoding); }
-	void setStringValue(const std::string& value) { setStringValue(1, &value); }
-	void setUUIDValue(const LLUUID value) { setUUIDValue(1, &value); }
-	void setNodeRefValue(const LLXMLNode *value) { setNodeRefValue(1, &value); }
-
-	void setBoolValue(U32 length, const bool *array);
-	void setByteValue(U32 length, const U8 *array, Encoding encoding = ENCODING_DEFAULT);
-	void setIntValue(U32 length, const S32 *array, Encoding encoding = ENCODING_DEFAULT);
-	void setUnsignedValue(U32 length, const U32* array, Encoding encoding = ENCODING_DEFAULT);
-	void setLongValue(U32 length, const U64 *array, Encoding encoding = ENCODING_DEFAULT);
-	void setFloatValue(U32 length, const F32 *array, Encoding encoding = ENCODING_DEFAULT, U32 precision = 0);
-	void setDoubleValue(U32 length, const F64 *array, Encoding encoding = ENCODING_DEFAULT, U32 precision = 0);
-	void setStringValue(U32 length, const std::string *array);
-	void setUUIDValue(U32 length, const LLUUID *array);
-	void setNodeRefValue(U32 length, const LLXMLNode **array);
-	void setValue(const std::string& value);
-	void setName(const std::string& name);
-	void setName(LLStringTableEntry* name);
-
-	void setLineNumber(S32 line_number);
-
-	// Escapes " (quot) ' (apos) & (amp) < (lt) > (gt)
-	static std::string escapeXML(const std::string& xml);
-
-	// Set the default node corresponding to this default node
-	void setDefault(LLXMLNode *default_node);
-
-	// Find the node within defaults_list which corresponds to this node
-	void findDefault(LLXMLNode *defaults_list);
-
-	void updateDefault();
-
-	// Delete any child nodes that aren't among the tree's children, recursive
-	void scrubToTree(LLXMLNode *tree);
-
-	bool deleteChildren(const std::string& name);
-	bool deleteChildren(LLStringTableEntry* name);
-	void setAttributes(ValueType type, U32 precision, Encoding encoding, U32 length);
-// 	void appendValue(const std::string& value); // Unused
-
-	// Unit Testing
-	void createUnitTest(S32 max_num_children);
-	bool performUnitTest(std::string &error_buffer);
-
-protected:
-	bool removeChild(LLXMLNode* child);
-
-public:
-	std::string mID;				// The ID attribute of this node
-
-	XML_Parser *mParser;		// Temporary pointer while loading
-
-	bool mIsAttribute;			// Flag is only used for output formatting
-	U32 mVersionMajor;			// Version of this tag to use
-	U32 mVersionMinor;
-	U32 mLength;				// If the length is nonzero, then only return arrays of this length
-	U32 mPrecision;				// The number of BITS per array item
-	ValueType mType;			// The value type
-	Encoding mEncoding;			// The value encoding
-	S32 mLineNumber;			// line number in source file, if applicable
-
-	LLXMLNode* mParent;				// The parent node
-	LLXMLChildrenPtr mChildren;		// The child nodes
-	LLXMLAttribList mAttributes;		// The attribute nodes
-	LLXMLNodePtr mPrev;				// Double-linked list previous node
-	LLXMLNodePtr mNext;				// Double-linked list next node
-
-	static bool sStripEscapedStrings;
-	static bool sStripWhitespaceValues;
-	
-=======
     // Setters
 
     bool setAttributeString(const char* attr, const std::string& value);
 
-    void setBoolValue(const BOOL value) { setBoolValue(1, &value); }
+    void setBoolValue(const bool value) { setBoolValue(1, &value); }
     void setByteValue(const U8 value, Encoding encoding = ENCODING_DEFAULT) { setByteValue(1, &value, encoding); }
     void setIntValue(const S32 value, Encoding encoding = ENCODING_DEFAULT) { setIntValue(1, &value, encoding); }
     void setUnsignedValue(const U32 value, Encoding encoding = ENCODING_DEFAULT) { setUnsignedValue(1, &value, encoding); }
@@ -400,7 +249,7 @@
     void setUUIDValue(const LLUUID value) { setUUIDValue(1, &value); }
     void setNodeRefValue(const LLXMLNode *value) { setNodeRefValue(1, &value); }
 
-    void setBoolValue(U32 length, const BOOL *array);
+    void setBoolValue(U32 length, const bool *array);
     void setByteValue(U32 length, const U8 *array, Encoding encoding = ENCODING_DEFAULT);
     void setIntValue(U32 length, const S32 *array, Encoding encoding = ENCODING_DEFAULT);
     void setUnsignedValue(U32 length, const U32* array, Encoding encoding = ENCODING_DEFAULT);
@@ -430,24 +279,24 @@
     // Delete any child nodes that aren't among the tree's children, recursive
     void scrubToTree(LLXMLNode *tree);
 
-    BOOL deleteChildren(const std::string& name);
-    BOOL deleteChildren(LLStringTableEntry* name);
+    bool deleteChildren(const std::string& name);
+    bool deleteChildren(LLStringTableEntry* name);
     void setAttributes(ValueType type, U32 precision, Encoding encoding, U32 length);
 //  void appendValue(const std::string& value); // Unused
 
     // Unit Testing
     void createUnitTest(S32 max_num_children);
-    BOOL performUnitTest(std::string &error_buffer);
+    bool performUnitTest(std::string &error_buffer);
 
 protected:
-    BOOL removeChild(LLXMLNode* child);
+    bool removeChild(LLXMLNode* child);
 
 public:
     std::string mID;                // The ID attribute of this node
 
     XML_Parser *mParser;        // Temporary pointer while loading
 
-    BOOL mIsAttribute;          // Flag is only used for output formatting
+    bool mIsAttribute;          // Flag is only used for output formatting
     U32 mVersionMajor;          // Version of this tag to use
     U32 mVersionMinor;
     U32 mLength;                // If the length is nonzero, then only return arrays of this length
@@ -462,10 +311,9 @@
     LLXMLNodePtr mPrev;             // Double-linked list previous node
     LLXMLNodePtr mNext;             // Double-linked list next node
 
-    static BOOL sStripEscapedStrings;
-    static BOOL sStripWhitespaceValues;
-
->>>>>>> c06fb4e0
+    static bool sStripEscapedStrings;
+    static bool sStripWhitespaceValues;
+
 protected:
     LLStringTableEntry *mName;      // The name of this node
 
@@ -476,21 +324,12 @@
 
     LLXMLNodePtr mDefault;      // Mirror node in the default tree
 
-<<<<<<< HEAD
-	static const char *skipWhitespace(const char *str);
-	static const char *skipNonWhitespace(const char *str);
-	static const char *parseInteger(const char *str, U64 *dest, bool *is_negative, U32 precision, Encoding encoding);
-	static const char *parseFloat(const char *str, F64 *dest, U32 precision, Encoding encoding);
-
-	bool isFullyDefault();
-=======
     static const char *skipWhitespace(const char *str);
     static const char *skipNonWhitespace(const char *str);
-    static const char *parseInteger(const char *str, U64 *dest, BOOL *is_negative, U32 precision, Encoding encoding);
+    static const char *parseInteger(const char *str, U64 *dest, bool *is_negative, U32 precision, Encoding encoding);
     static const char *parseFloat(const char *str, F64 *dest, U32 precision, Encoding encoding);
 
-    BOOL isFullyDefault();
->>>>>>> c06fb4e0
+    bool isFullyDefault();
 };
 
 #endif // LL_LLXMLNODE