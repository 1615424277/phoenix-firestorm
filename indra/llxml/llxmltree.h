/**
 * @file llxmltree.h
 * @author Aaron Yonas, Richard Nelson
 * @brief LLXmlTree class definition
 *
 * $LicenseInfo:firstyear=2001&license=viewerlgpl$
 * Second Life Viewer Source Code
 * Copyright (C) 2010, Linden Research, Inc.
 *
 * This library is free software; you can redistribute it and/or
 * modify it under the terms of the GNU Lesser General Public
 * License as published by the Free Software Foundation;
 * version 2.1 of the License only.
 *
 * This library is distributed in the hope that it will be useful,
 * but WITHOUT ANY WARRANTY; without even the implied warranty of
 * MERCHANTABILITY or FITNESS FOR A PARTICULAR PURPOSE.  See the GNU
 * Lesser General Public License for more details.
 *
 * You should have received a copy of the GNU Lesser General Public
 * License along with this library; if not, write to the Free Software
 * Foundation, Inc., 51 Franklin Street, Fifth Floor, Boston, MA  02110-1301  USA
 *
 * Linden Research, Inc., 945 Battery Street, San Francisco, CA  94111  USA
 * $/LicenseInfo$
 */

#ifndef LL_LLXMLTREE_H
#define LL_LLXMLTREE_H

#include <map>
#include <list>
#include "llstring.h"
#include "llxmlparser.h"
#include "llstringtable.h"

class LLColor4;
class LLColor4U;
class LLQuaternion;
class LLUUID;
class LLVector3;
class LLVector3d;
class LLXmlTreeNode;
class LLXmlTreeParser;

//////////////////////////////////////////////////////////////
// LLXmlTree

class LLXmlTree
{
    friend class LLXmlTreeNode;

public:
    LLXmlTree();
    virtual ~LLXmlTree();
    void cleanup();

    virtual BOOL    parseFile(const std::string &path, BOOL keep_contents = TRUE);

<<<<<<< HEAD
	virtual BOOL	parseFile(const std::string &path, BOOL keep_contents = TRUE);
	virtual BOOL	parseString(const std::string &string, BOOL keep_contents = TRUE);
=======
    LLXmlTreeNode*  getRoot() { return mRoot; }
>>>>>>> 38c2a5bd

    void            dump();
    void            dumpNode( LLXmlTreeNode* node, const std::string& prefix );

    static LLStdStringHandle addAttributeString( const std::string& name)
    {
        return sAttributeKeys.addString( name );
    }

public:
    // global
    static LLStdStringTable sAttributeKeys;

protected:
    LLXmlTreeNode* mRoot;

    // local
    LLStdStringTable mNodeNames;
};

//////////////////////////////////////////////////////////////
// LLXmlTreeNode

class LLXmlTreeNode
{
    friend class LLXmlTree;
    friend class LLXmlTreeParser;

protected:
    // Protected since nodes are only created and destroyed by friend classes and other LLXmlTreeNodes
    LLXmlTreeNode( const std::string& name, LLXmlTreeNode* parent, LLXmlTree* tree );

public:
    virtual ~LLXmlTreeNode();

    const std::string&  getName()
    {
        return mName;
    }
    BOOL hasName( const std::string& name )
    {
        return mName == name;
    }

    BOOL hasAttribute( const std::string& name );

    // Fast versions use cannonical_name handlee to entru in LLXmlTree::sAttributeKeys string table
    BOOL            getFastAttributeBOOL(       LLStdStringHandle cannonical_name, BOOL& value );
    BOOL            getFastAttributeU8(         LLStdStringHandle cannonical_name, U8& value );
    BOOL            getFastAttributeS8(         LLStdStringHandle cannonical_name, S8& value );
    BOOL            getFastAttributeU16(        LLStdStringHandle cannonical_name, U16& value );
    BOOL            getFastAttributeS16(        LLStdStringHandle cannonical_name, S16& value );
    BOOL            getFastAttributeU32(        LLStdStringHandle cannonical_name, U32& value );
    BOOL            getFastAttributeS32(        LLStdStringHandle cannonical_name, S32& value );
    BOOL            getFastAttributeF32(        LLStdStringHandle cannonical_name, F32& value );
    BOOL            getFastAttributeF64(        LLStdStringHandle cannonical_name, F64& value );
    BOOL            getFastAttributeColor(      LLStdStringHandle cannonical_name, LLColor4& value );
    BOOL            getFastAttributeColor4(     LLStdStringHandle cannonical_name, LLColor4& value );
    BOOL            getFastAttributeColor4U(    LLStdStringHandle cannonical_name, LLColor4U& value );
    BOOL            getFastAttributeVector3(    LLStdStringHandle cannonical_name, LLVector3& value );
    BOOL            getFastAttributeVector3d(   LLStdStringHandle cannonical_name, LLVector3d& value );
    BOOL            getFastAttributeQuat(       LLStdStringHandle cannonical_name, LLQuaternion& value );
    BOOL            getFastAttributeUUID(       LLStdStringHandle cannonical_name, LLUUID& value );
    BOOL            getFastAttributeString(     LLStdStringHandle cannonical_name, std::string& value );

    // Normal versions find 'name' in LLXmlTree::sAttributeKeys then call fast versions
    virtual BOOL        getAttributeBOOL(       const std::string& name, BOOL& value );
    virtual BOOL        getAttributeU8(         const std::string& name, U8& value );
    virtual BOOL        getAttributeS8(         const std::string& name, S8& value );
    virtual BOOL        getAttributeU16(        const std::string& name, U16& value );
    virtual BOOL        getAttributeS16(        const std::string& name, S16& value );
    virtual BOOL        getAttributeU32(        const std::string& name, U32& value );
    virtual BOOL        getAttributeS32(        const std::string& name, S32& value );
    virtual BOOL        getAttributeF32(        const std::string& name, F32& value );
    virtual BOOL        getAttributeF64(        const std::string& name, F64& value );
    virtual BOOL        getAttributeColor(      const std::string& name, LLColor4& value );
    virtual BOOL        getAttributeColor4(     const std::string& name, LLColor4& value );
    virtual BOOL        getAttributeColor4U(    const std::string& name, LLColor4U& value );
    virtual BOOL        getAttributeVector3(    const std::string& name, LLVector3& value );
    virtual BOOL        getAttributeVector3d(   const std::string& name, LLVector3d& value );
    virtual BOOL        getAttributeQuat(       const std::string& name, LLQuaternion& value );
    virtual BOOL        getAttributeUUID(       const std::string& name, LLUUID& value );
    virtual BOOL        getAttributeString(     const std::string& name, std::string& value );

    const std::string& getContents()
    {
        return mContents;
    }
    std::string getTextContents();

    LLXmlTreeNode*  getParent()                         { return mParent; }
    LLXmlTreeNode*  getFirstChild();
    LLXmlTreeNode*  getNextChild();
    S32             getChildCount()                     { return (S32)mChildren.size(); }
    LLXmlTreeNode*  getChildByName( const std::string& name );  // returns first child with name, NULL if none
    LLXmlTreeNode*  getNextNamedChild();                // returns next child with name, NULL if none

protected:
    const std::string* getAttribute( LLStdStringHandle name)
    {
        attribute_map_t::iterator iter = mAttributes.find(name);
        return (iter == mAttributes.end()) ? 0 : iter->second;
    }

private:
    void            addAttribute( const std::string& name, const std::string& value );
    void            appendContents( const std::string& str );
    void            addChild( LLXmlTreeNode* child );

    void            dump( const std::string& prefix );

protected:
    typedef std::map<LLStdStringHandle, const std::string*> attribute_map_t;
    attribute_map_t                     mAttributes;

private:
    std::string                         mName;
    std::string                         mContents;

    typedef std::vector<class LLXmlTreeNode *> children_t;
    children_t                          mChildren;
    children_t::iterator                mChildrenIter;

    typedef std::multimap<LLStdStringHandle, LLXmlTreeNode *> child_map_t;
    child_map_t                         mChildMap;      // for fast name lookups
    child_map_t::iterator               mChildMapIter;
    child_map_t::iterator               mChildMapEndIter;

    LLXmlTreeNode*                      mParent;
    LLXmlTree*                          mTree;
};

//////////////////////////////////////////////////////////////
// LLXmlTreeParser

class LLXmlTreeParser : public LLXmlParser
{
public:
    LLXmlTreeParser(LLXmlTree* tree);
    virtual ~LLXmlTreeParser();

<<<<<<< HEAD
	BOOL parseFile(const std::string &path, LLXmlTreeNode** root, BOOL keep_contents );
	BOOL parseString(const std::string &string, LLXmlTreeNode** root, BOOL keep_contents);
=======
    BOOL parseFile(const std::string &path, LLXmlTreeNode** root, BOOL keep_contents );
>>>>>>> 38c2a5bd

protected:
    const std::string& tabs();

    // Overrides from LLXmlParser
    virtual void    startElement(const char *name, const char **attributes);
    virtual void    endElement(const char *name);
    virtual void    characterData(const char *s, int len);
    virtual void    processingInstruction(const char *target, const char *data);
    virtual void    comment(const char *data);
    virtual void    startCdataSection();
    virtual void    endCdataSection();
    virtual void    defaultData(const char *s, int len);
    virtual void    unparsedEntityDecl(
        const char* entity_name,
        const char* base,
        const char* system_id,
        const char* public_id,
        const char* notation_name);

    //template method pattern
    virtual LLXmlTreeNode* CreateXmlTreeNode(const std::string& name, LLXmlTreeNode* parent);

protected:
    LLXmlTree*      mTree;
    LLXmlTreeNode*  mRoot;
    LLXmlTreeNode*  mCurrent;
    BOOL            mDump;  // Dump parse tree to LL_INFOS() as it is read.
    BOOL            mKeepContents;
};

#endif  // LL_LLXMLTREE_H<|MERGE_RESOLUTION|>--- conflicted
+++ resolved
@@ -56,13 +56,9 @@
     void cleanup();
 
     virtual BOOL    parseFile(const std::string &path, BOOL keep_contents = TRUE);
-
-<<<<<<< HEAD
-	virtual BOOL	parseFile(const std::string &path, BOOL keep_contents = TRUE);
-	virtual BOOL	parseString(const std::string &string, BOOL keep_contents = TRUE);
-=======
+    virtual BOOL    parseString(const std::string &string, BOOL keep_contents = TRUE);
+
     LLXmlTreeNode*  getRoot() { return mRoot; }
->>>>>>> 38c2a5bd
 
     void            dump();
     void            dumpNode( LLXmlTreeNode* node, const std::string& prefix );
@@ -204,12 +200,8 @@
     LLXmlTreeParser(LLXmlTree* tree);
     virtual ~LLXmlTreeParser();
 
-<<<<<<< HEAD
-	BOOL parseFile(const std::string &path, LLXmlTreeNode** root, BOOL keep_contents );
-	BOOL parseString(const std::string &string, LLXmlTreeNode** root, BOOL keep_contents);
-=======
     BOOL parseFile(const std::string &path, LLXmlTreeNode** root, BOOL keep_contents );
->>>>>>> 38c2a5bd
+    BOOL parseString(const std::string &string, LLXmlTreeNode** root, BOOL keep_contents);
 
 protected:
     const std::string& tabs();
