/**
 * @file llxmltree.cpp
 * @brief LLXmlTree implementation
 *
 * $LicenseInfo:firstyear=2002&license=viewerlgpl$
 * Second Life Viewer Source Code
 * Copyright (C) 2010, Linden Research, Inc.
 *
 * This library is free software; you can redistribute it and/or
 * modify it under the terms of the GNU Lesser General Public
 * License as published by the Free Software Foundation;
 * version 2.1 of the License only.
 *
 * This library is distributed in the hope that it will be useful,
 * but WITHOUT ANY WARRANTY; without even the implied warranty of
 * MERCHANTABILITY or FITNESS FOR A PARTICULAR PURPOSE.  See the GNU
 * Lesser General Public License for more details.
 *
 * You should have received a copy of the GNU Lesser General Public
 * License along with this library; if not, write to the Free Software
 * Foundation, Inc., 51 Franklin Street, Fifth Floor, Boston, MA  02110-1301  USA
 *
 * Linden Research, Inc., 945 Battery Street, San Francisco, CA  94111  USA
 * $/LicenseInfo$
 */

#include "linden_common.h"

#include "llxmltree.h"
#include "v3color.h"
#include "v4color.h"
#include "v4coloru.h"
#include "v3math.h"
#include "v3dmath.h"
#include "v4math.h"
#include "llquaternion.h"
#include "lluuid.h"

//////////////////////////////////////////////////////////////
// LLXmlTree

// static
LLStdStringTable LLXmlTree::sAttributeKeys(1024);

LLXmlTree::LLXmlTree()
    : mRoot( NULL ),
      mNodeNames(512)
{
}

LLXmlTree::~LLXmlTree()
{
    cleanup();
}

void LLXmlTree::cleanup()
{
    delete mRoot;
    mRoot = NULL;
    mNodeNames.cleanup();
}


BOOL LLXmlTree::parseFile(const std::string &path, BOOL keep_contents)
{
    delete mRoot;
    mRoot = NULL;

    LLXmlTreeParser parser(this);
    BOOL success = parser.parseFile( path, &mRoot, keep_contents );
    if( !success )
    {
        S32 line_number = parser.getCurrentLineNumber();
        const char* error =  parser.getErrorString();
        LL_WARNS() << "LLXmlTree parse failed.  Line " << line_number << ": " << error << LL_ENDL;
    }
    return success;
}


BOOL LLXmlTree::parseString(const std::string &string, BOOL keep_contents)
{
	delete mRoot;
	mRoot = NULL;
	
	LLXmlTreeParser parser(this);
	BOOL success = parser.parseString( string, &mRoot, keep_contents );
	if( !success )
	{
		S32 line_number = parser.getCurrentLineNumber();
		const char* error =  parser.getErrorString();
		LL_WARNS() << "LLXmlTree parse failed.  Line " << line_number << ": " << error << LL_ENDL;
	}
	return success;
}

void LLXmlTree::dump()
{
    if( mRoot )
    {
        dumpNode( mRoot, "    " );
    }
}

void LLXmlTree::dumpNode( LLXmlTreeNode* node, const std::string& prefix )
{
    node->dump( prefix );

    std::string new_prefix = prefix + "    ";
    for( LLXmlTreeNode* child = node->getFirstChild(); child; child = node->getNextChild() )
    {
        dumpNode( child, new_prefix );
    }
}

//////////////////////////////////////////////////////////////
// LLXmlTreeNode

LLXmlTreeNode::LLXmlTreeNode( const std::string& name, LLXmlTreeNode* parent, LLXmlTree* tree )
    : mName(name),
      mParent(parent),
      mTree(tree)
{
}

LLXmlTreeNode::~LLXmlTreeNode()
{
    attribute_map_t::iterator iter;
    for (iter=mAttributes.begin(); iter != mAttributes.end(); iter++)
        delete iter->second;
        for(LLXmlTreeNode* node : mChildren)
        {
            delete node;
        }
        mChildren.clear();
}

void LLXmlTreeNode::dump( const std::string& prefix )
{
    LL_INFOS() << prefix << mName ;
    if( !mContents.empty() )
    {
        LL_CONT << " contents = \"" << mContents << "\"";
    }
    attribute_map_t::iterator iter;
    for (iter=mAttributes.begin(); iter != mAttributes.end(); iter++)
    {
        LLStdStringHandle key = iter->first;
        const std::string* value = iter->second;
        LL_CONT << prefix << " " << key << "=" << (value->empty() ? "NULL" : *value);
    }
    LL_CONT << LL_ENDL;
}

BOOL LLXmlTreeNode::hasAttribute(const std::string& name)
{
    LLStdStringHandle canonical_name = LLXmlTree::sAttributeKeys.addString( name );
    attribute_map_t::iterator iter = mAttributes.find(canonical_name);
    return (iter == mAttributes.end()) ? false : true;
}

void LLXmlTreeNode::addAttribute(const std::string& name, const std::string& value)
{
    LLStdStringHandle canonical_name = LLXmlTree::sAttributeKeys.addString( name );
    const std::string *newstr = new std::string(value);
    mAttributes[canonical_name] = newstr; // insert + copy
}

LLXmlTreeNode*  LLXmlTreeNode::getFirstChild()
{
    mChildrenIter = mChildren.begin();
    return getNextChild();
}
LLXmlTreeNode*  LLXmlTreeNode::getNextChild()
{
    if (mChildrenIter == mChildren.end())
        return 0;
    else
        return *mChildrenIter++;
}

LLXmlTreeNode* LLXmlTreeNode::getChildByName(const std::string& name)
{
    LLStdStringHandle tableptr = mTree->mNodeNames.checkString(name);
    mChildMapIter = mChildMap.lower_bound(tableptr);
    mChildMapEndIter = mChildMap.upper_bound(tableptr);
    return getNextNamedChild();
}

LLXmlTreeNode* LLXmlTreeNode::getNextNamedChild()
{
    if (mChildMapIter == mChildMapEndIter)
        return NULL;
    else
        return (mChildMapIter++)->second;
}

void LLXmlTreeNode::appendContents(const std::string& str)
{
    mContents.append( str );
}

void LLXmlTreeNode::addChild(LLXmlTreeNode* child)
{
    llassert( child );
    mChildren.push_back( child );

    // Add a name mapping to this node
    LLStdStringHandle tableptr = mTree->mNodeNames.insert(child->mName);
    mChildMap.insert( child_map_t::value_type(tableptr, child));

    child->mParent = this;
}

//////////////////////////////////////////////////////////////

// These functions assume that name is already in mAttritrubteKeys

BOOL LLXmlTreeNode::getFastAttributeBOOL(LLStdStringHandle canonical_name, BOOL& value)
{
    const std::string *s = getAttribute( canonical_name );
    return s && LLStringUtil::convertToBOOL( *s, value );
}

BOOL LLXmlTreeNode::getFastAttributeU8(LLStdStringHandle canonical_name, U8& value)
{
    const std::string *s = getAttribute( canonical_name );
    return s && LLStringUtil::convertToU8( *s, value );
}

BOOL LLXmlTreeNode::getFastAttributeS8(LLStdStringHandle canonical_name, S8& value)
{
    const std::string *s = getAttribute( canonical_name );
    return s && LLStringUtil::convertToS8( *s, value );
}

BOOL LLXmlTreeNode::getFastAttributeS16(LLStdStringHandle canonical_name, S16& value)
{
    const std::string *s = getAttribute( canonical_name );
    return s && LLStringUtil::convertToS16( *s, value );
}

BOOL LLXmlTreeNode::getFastAttributeU16(LLStdStringHandle canonical_name, U16& value)
{
    const std::string *s = getAttribute( canonical_name );
    return s && LLStringUtil::convertToU16( *s, value );
}

BOOL LLXmlTreeNode::getFastAttributeU32(LLStdStringHandle canonical_name, U32& value)
{
    const std::string *s = getAttribute( canonical_name );
    return s && LLStringUtil::convertToU32( *s, value );
}

BOOL LLXmlTreeNode::getFastAttributeS32(LLStdStringHandle canonical_name, S32& value)
{
    const std::string *s = getAttribute( canonical_name );
    return s && LLStringUtil::convertToS32( *s, value );
}

BOOL LLXmlTreeNode::getFastAttributeF32(LLStdStringHandle canonical_name, F32& value)
{
    const std::string *s = getAttribute( canonical_name );
    return s && LLStringUtil::convertToF32( *s, value );
}

BOOL LLXmlTreeNode::getFastAttributeF64(LLStdStringHandle canonical_name, F64& value)
{
    const std::string *s = getAttribute( canonical_name );
    return s && LLStringUtil::convertToF64( *s, value );
}

BOOL LLXmlTreeNode::getFastAttributeColor(LLStdStringHandle canonical_name, LLColor4& value)
{
    const std::string *s = getAttribute( canonical_name );
    return s ? LLColor4::parseColor(*s, &value) : FALSE;
}

BOOL LLXmlTreeNode::getFastAttributeColor4(LLStdStringHandle canonical_name, LLColor4& value)
{
    const std::string *s = getAttribute( canonical_name );
    return s ? LLColor4::parseColor4(*s, &value) : FALSE;
}

BOOL LLXmlTreeNode::getFastAttributeColor4U(LLStdStringHandle canonical_name, LLColor4U& value)
{
    const std::string *s = getAttribute( canonical_name );
    return s ? LLColor4U::parseColor4U(*s, &value ) : FALSE;
}

BOOL LLXmlTreeNode::getFastAttributeVector3(LLStdStringHandle canonical_name, LLVector3& value)
{
    const std::string *s = getAttribute( canonical_name );
    return s ? LLVector3::parseVector3(*s, &value ) : FALSE;
}

BOOL LLXmlTreeNode::getFastAttributeVector3d(LLStdStringHandle canonical_name, LLVector3d& value)
{
    const std::string *s = getAttribute( canonical_name );
    return s ? LLVector3d::parseVector3d(*s,  &value ) : FALSE;
}

BOOL LLXmlTreeNode::getFastAttributeQuat(LLStdStringHandle canonical_name, LLQuaternion& value)
{
    const std::string *s = getAttribute( canonical_name );
    return s ? LLQuaternion::parseQuat(*s, &value ) : FALSE;
}

BOOL LLXmlTreeNode::getFastAttributeUUID(LLStdStringHandle canonical_name, LLUUID& value)
{
    const std::string *s = getAttribute( canonical_name );
    return s ? LLUUID::parseUUID(*s, &value ) : FALSE;
}

BOOL LLXmlTreeNode::getFastAttributeString(LLStdStringHandle canonical_name, std::string& value)
{
    const std::string *s = getAttribute( canonical_name );
    if( !s )
    {
        return FALSE;
    }

    value = *s;
    return TRUE;
}


//////////////////////////////////////////////////////////////

BOOL LLXmlTreeNode::getAttributeBOOL(const std::string& name, BOOL& value)
{
    LLStdStringHandle canonical_name = LLXmlTree::sAttributeKeys.addString( name );
    return getFastAttributeBOOL(canonical_name, value);
}

BOOL LLXmlTreeNode::getAttributeU8(const std::string& name, U8& value)
{
    LLStdStringHandle canonical_name = LLXmlTree::sAttributeKeys.addString( name );
    return getFastAttributeU8(canonical_name, value);
}

BOOL LLXmlTreeNode::getAttributeS8(const std::string& name, S8& value)
{
    LLStdStringHandle canonical_name = LLXmlTree::sAttributeKeys.addString( name );
    return getFastAttributeS8(canonical_name, value);
}

BOOL LLXmlTreeNode::getAttributeS16(const std::string& name, S16& value)
{
    LLStdStringHandle canonical_name = LLXmlTree::sAttributeKeys.addString( name );
    return getFastAttributeS16(canonical_name, value);
}

BOOL LLXmlTreeNode::getAttributeU16(const std::string& name, U16& value)
{
    LLStdStringHandle canonical_name = LLXmlTree::sAttributeKeys.addString( name );
    return getFastAttributeU16(canonical_name, value);
}

BOOL LLXmlTreeNode::getAttributeU32(const std::string& name, U32& value)
{
    LLStdStringHandle canonical_name = LLXmlTree::sAttributeKeys.addString( name );
    return getFastAttributeU32(canonical_name, value);
}

BOOL LLXmlTreeNode::getAttributeS32(const std::string& name, S32& value)
{
    LLStdStringHandle canonical_name = LLXmlTree::sAttributeKeys.addString( name );
    return getFastAttributeS32(canonical_name, value);
}

BOOL LLXmlTreeNode::getAttributeF32(const std::string& name, F32& value)
{
    LLStdStringHandle canonical_name = LLXmlTree::sAttributeKeys.addString( name );
    return getFastAttributeF32(canonical_name, value);
}

BOOL LLXmlTreeNode::getAttributeF64(const std::string& name, F64& value)
{
    LLStdStringHandle canonical_name = LLXmlTree::sAttributeKeys.addString( name );
    return getFastAttributeF64(canonical_name, value);
}

BOOL LLXmlTreeNode::getAttributeColor(const std::string& name, LLColor4& value)
{
    LLStdStringHandle canonical_name = LLXmlTree::sAttributeKeys.addString( name );
    return getFastAttributeColor(canonical_name, value);
}

BOOL LLXmlTreeNode::getAttributeColor4(const std::string& name, LLColor4& value)
{
    LLStdStringHandle canonical_name = LLXmlTree::sAttributeKeys.addString( name );
    return getFastAttributeColor4(canonical_name, value);
}

BOOL LLXmlTreeNode::getAttributeColor4U(const std::string& name, LLColor4U& value)
{
    LLStdStringHandle canonical_name = LLXmlTree::sAttributeKeys.addString( name );
    return getFastAttributeColor4U(canonical_name, value);
}

BOOL LLXmlTreeNode::getAttributeVector3(const std::string& name, LLVector3& value)
{
    LLStdStringHandle canonical_name = LLXmlTree::sAttributeKeys.addString( name );
    return getFastAttributeVector3(canonical_name, value);
}

BOOL LLXmlTreeNode::getAttributeVector3d(const std::string& name, LLVector3d& value)
{
    LLStdStringHandle canonical_name = LLXmlTree::sAttributeKeys.addString( name );
    return getFastAttributeVector3d(canonical_name, value);
}

BOOL LLXmlTreeNode::getAttributeQuat(const std::string& name, LLQuaternion& value)
{
    LLStdStringHandle canonical_name = LLXmlTree::sAttributeKeys.addString( name );
    return getFastAttributeQuat(canonical_name, value);
}

BOOL LLXmlTreeNode::getAttributeUUID(const std::string& name, LLUUID& value)
{
    LLStdStringHandle canonical_name = LLXmlTree::sAttributeKeys.addString( name );
    return getFastAttributeUUID(canonical_name, value);
}

BOOL LLXmlTreeNode::getAttributeString(const std::string& name, std::string& value)
{
    LLStdStringHandle canonical_name = LLXmlTree::sAttributeKeys.addString( name );
    return getFastAttributeString(canonical_name, value);
}

/*
  The following xml <message> nodes will all return the string from getTextContents():
  "The quick brown fox\n  Jumps over the lazy dog"

  1. HTML paragraph format:
        <message>
        <p>The quick brown fox</p>
        <p>  Jumps over the lazy dog</p>
        </message>
  2. Each quoted section -> paragraph:
        <message>
        "The quick brown fox"
        "  Jumps over the lazy dog"
        </message>
  3. Literal text with beginning and trailing whitespace removed:
        <message>
The quick brown fox
  Jumps over the lazy dog
        </message>

*/

std::string LLXmlTreeNode::getTextContents()
{
    std::string msg;
    LLXmlTreeNode* p = getChildByName("p");
    if (p)
    {
        // Case 1: node has <p>text</p> tags
        while (p)
        {
            msg += p->getContents() + "\n";
            p = getNextNamedChild();
        }
    }
    else
    {
        std::string::size_type n = mContents.find_first_not_of(" \t\n");
        if (n != std::string::npos && mContents[n] == '\"')
        {
            // Case 2: node has quoted text
            S32 num_lines = 0;
            while(1)
            {
                // mContents[n] == '"'
                ++n;
                std::string::size_type t = n;
                std::string::size_type m = 0;
                // fix-up escaped characters
                while(1)
                {
                    m = mContents.find_first_of("\\\"", t); // find first \ or "
                    if ((m == std::string::npos) || (mContents[m] == '\"'))
                    {
                        break;
                    }
                    mContents.erase(m,1);
                    t = m+1;
                }
                if (m == std::string::npos)
                {
                    break;
                }
                // mContents[m] == '"'
                num_lines++;
                msg += mContents.substr(n,m-n) + "\n";
                n = mContents.find_first_of("\"", m+1);
                if (n == std::string::npos)
                {
                    if (num_lines == 1)
                    {
                        msg.erase(msg.size()-1); // remove "\n" if only one line
                    }
                    break;
                }
            }
        }
        else
        {
            // Case 3: node has embedded text (beginning and trailing whitespace trimmed)
            msg = mContents;
        }
    }
    return msg;
}


//////////////////////////////////////////////////////////////
// LLXmlTreeParser

LLXmlTreeParser::LLXmlTreeParser(LLXmlTree* tree)
    : mTree(tree),
      mRoot( NULL ),
      mCurrent( NULL ),
      mDump( FALSE ),
      mKeepContents(FALSE)
{
}

LLXmlTreeParser::~LLXmlTreeParser()
{
}

BOOL LLXmlTreeParser::parseFile(const std::string &path, LLXmlTreeNode** root, BOOL keep_contents)
{
    llassert( !mRoot );
    llassert( !mCurrent );

    mKeepContents = keep_contents;

    BOOL success = LLXmlParser::parseFile(path);

<<<<<<< HEAD
	*root = mRoot;
	mRoot = NULL;
	
	if( success )
	{
		llassert( !mCurrent );
	}
	mCurrent = NULL;
	
	return success;
}

BOOL LLXmlTreeParser::parseString(const std::string &string, LLXmlTreeNode** root, BOOL keep_contents)
{
	llassert( !mRoot );
	llassert( !mCurrent );
	
	mKeepContents = keep_contents;
	
	BOOL success = LLXmlParser::parse(string.c_str(), string.length(), true);
	
	*root = mRoot;
	mRoot = NULL;
	
	if( success )
	{
		llassert( !mCurrent );
	}
	mCurrent = NULL;
	
	return success;
=======
    *root = mRoot;
    mRoot = NULL;

    if( success )
    {
        llassert( !mCurrent );
    }
    mCurrent = NULL;

    return success;
>>>>>>> 38c2a5bd
}


const std::string& LLXmlTreeParser::tabs()
{
    static std::string s;
    s = "";
    S32 num_tabs = getDepth() - 1;
    for( S32 i = 0; i < num_tabs; i++)
    {
        s += "    ";
    }
    return s;
}

void LLXmlTreeParser::startElement(const char* name, const char **atts)
{
    if( mDump )
    {
        LL_INFOS() << tabs() << "startElement " << name << LL_ENDL;

        S32 i = 0;
        while( atts[i] && atts[i+1] )
        {
            LL_INFOS() << tabs() << "attribute: " << atts[i] << "=" << atts[i+1] << LL_ENDL;
            i += 2;
        }
    }

    LLXmlTreeNode* child = CreateXmlTreeNode( std::string(name), mCurrent );

    S32 i = 0;
    while( atts[i] && atts[i+1] )
    {
        child->addAttribute( atts[i], atts[i+1] );
        i += 2;
    }

    if( mCurrent )
    {
        mCurrent->addChild( child );

    }
    else
    {
        llassert( !mRoot );
        mRoot = child;
    }
    mCurrent = child;
}

LLXmlTreeNode* LLXmlTreeParser::CreateXmlTreeNode(const std::string& name, LLXmlTreeNode* parent)
{
    return new LLXmlTreeNode(name, parent, mTree);
}


void LLXmlTreeParser::endElement(const char* name)
{
    if( mDump )
    {
        LL_INFOS() << tabs() << "endElement " << name << LL_ENDL;
    }

    if( !mCurrent->mContents.empty() )
    {
        LLStringUtil::trim(mCurrent->mContents);
        LLStringUtil::removeCRLF(mCurrent->mContents);
    }

    mCurrent = mCurrent->getParent();
}

void LLXmlTreeParser::characterData(const char *s, int len)
{
    std::string str;
    if (s) str = std::string(s, len);
    if( mDump )
    {
        LL_INFOS() << tabs() << "CharacterData " << str << LL_ENDL;
    }

    if (mKeepContents)
    {
        mCurrent->appendContents( str );
    }
}

void LLXmlTreeParser::processingInstruction(const char *target, const char *data)
{
    if( mDump )
    {
        LL_INFOS() << tabs() << "processingInstruction " << data << LL_ENDL;
    }
}

void LLXmlTreeParser::comment(const char *data)
{
    if( mDump )
    {
        LL_INFOS() << tabs() << "comment " << data << LL_ENDL;
    }
}

void LLXmlTreeParser::startCdataSection()
{
    if( mDump )
    {
        LL_INFOS() << tabs() << "startCdataSection" << LL_ENDL;
    }
}

void LLXmlTreeParser::endCdataSection()
{
    if( mDump )
    {
        LL_INFOS() << tabs() << "endCdataSection" << LL_ENDL;
    }
}

void LLXmlTreeParser::defaultData(const char *s, int len)
{
    if( mDump )
    {
        std::string str;
        if (s) str = std::string(s, len);
        LL_INFOS() << tabs() << "defaultData " << str << LL_ENDL;
    }
}

void LLXmlTreeParser::unparsedEntityDecl(
    const char* entity_name,
    const char* base,
    const char* system_id,
    const char* public_id,
    const char* notation_name)
{
    if( mDump )
    {
        LL_INFOS() << tabs() << "unparsed entity:"          << LL_ENDL;
        LL_INFOS() << tabs() << "    entityName "           << entity_name  << LL_ENDL;
        LL_INFOS() << tabs() << "    base "             << base         << LL_ENDL;
        LL_INFOS() << tabs() << "    systemId "         << system_id    << LL_ENDL;
        LL_INFOS() << tabs() << "    publicId "         << public_id    << LL_ENDL;
        LL_INFOS() << tabs() << "    notationName "     << notation_name<< LL_ENDL;
    }
}

void test_llxmltree()
{
    LLXmlTree tree;
    BOOL success = tree.parseFile( "test.xml" );
    if( success )
    {
        tree.dump();
    }
}
<|MERGE_RESOLUTION|>--- conflicted
+++ resolved
@@ -80,18 +80,18 @@
 
 BOOL LLXmlTree::parseString(const std::string &string, BOOL keep_contents)
 {
-	delete mRoot;
-	mRoot = NULL;
-	
-	LLXmlTreeParser parser(this);
-	BOOL success = parser.parseString( string, &mRoot, keep_contents );
-	if( !success )
-	{
-		S32 line_number = parser.getCurrentLineNumber();
-		const char* error =  parser.getErrorString();
-		LL_WARNS() << "LLXmlTree parse failed.  Line " << line_number << ": " << error << LL_ENDL;
-	}
-	return success;
+    delete mRoot;
+    mRoot = NULL;
+
+    LLXmlTreeParser parser(this);
+    BOOL success = parser.parseString( string, &mRoot, keep_contents );
+    if( !success )
+    {
+        S32 line_number = parser.getCurrentLineNumber();
+        const char* error =  parser.getErrorString();
+        LL_WARNS() << "LLXmlTree parse failed.  Line " << line_number << ": " << error << LL_ENDL;
+    }
+    return success;
 }
 
 void LLXmlTree::dump()
@@ -541,39 +541,6 @@
 
     BOOL success = LLXmlParser::parseFile(path);
 
-<<<<<<< HEAD
-	*root = mRoot;
-	mRoot = NULL;
-	
-	if( success )
-	{
-		llassert( !mCurrent );
-	}
-	mCurrent = NULL;
-	
-	return success;
-}
-
-BOOL LLXmlTreeParser::parseString(const std::string &string, LLXmlTreeNode** root, BOOL keep_contents)
-{
-	llassert( !mRoot );
-	llassert( !mCurrent );
-	
-	mKeepContents = keep_contents;
-	
-	BOOL success = LLXmlParser::parse(string.c_str(), string.length(), true);
-	
-	*root = mRoot;
-	mRoot = NULL;
-	
-	if( success )
-	{
-		llassert( !mCurrent );
-	}
-	mCurrent = NULL;
-	
-	return success;
-=======
     *root = mRoot;
     mRoot = NULL;
 
@@ -584,7 +551,27 @@
     mCurrent = NULL;
 
     return success;
->>>>>>> 38c2a5bd
+}
+
+BOOL LLXmlTreeParser::parseString(const std::string &string, LLXmlTreeNode** root, BOOL keep_contents)
+{
+    llassert( !mRoot );
+    llassert( !mCurrent );
+
+    mKeepContents = keep_contents;
+
+    BOOL success = LLXmlParser::parse(string.c_str(), string.length(), true);
+
+    *root = mRoot;
+    mRoot = NULL;
+
+    if( success )
+    {
+        llassert( !mCurrent );
+    }
+    mCurrent = NULL;
+
+    return success;
 }
 
 
