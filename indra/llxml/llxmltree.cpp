--- conflicted
+++ resolved
@@ -565,11 +565,7 @@
 
     mKeepContents = keep_contents;
 
-<<<<<<< HEAD
-    bool success = LLXmlParser::parse(string.c_str(), string.length(), true);
-=======
     bool success = LLXmlParser::parse(string.c_str(), static_cast<S32>(string.length()), 1);
->>>>>>> d99fbffb
 
     *root = mRoot;
     mRoot = NULL;
