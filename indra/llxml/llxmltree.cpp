--- conflicted
+++ resolved
@@ -123,28 +123,14 @@
 {
 }
 
-// <FS:Beq/> Fix formatting and modernise
-// I don't even think the for loops are needed though.
 LLXmlTreeNode::~LLXmlTreeNode()
 {
-<<<<<<< HEAD
-    for (auto& attr : mAttributes)
-    {
-        delete attr.second;
-    }
-    mAttributes.clear();
-
-    for (auto& child : mChildren)
-    {
-        delete child;
-=======
     attribute_map_t::iterator iter;
     for (iter=mAttributes.begin(); iter != mAttributes.end(); iter++)
         delete iter->second;
     for(LLXmlTreeNode* node : mChildren)
     {
         delete node;
->>>>>>> 34cc2de0
     }
     mChildren.clear();
 }
