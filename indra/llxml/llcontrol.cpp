/** 
 * @file llcontrol.cpp
 * @brief Holds global state for viewer.
 *
 * $LicenseInfo:firstyear=2001&license=viewerlgpl$
 * Second Life Viewer Source Code
 * Copyright (C) 2010, Linden Research, Inc.
 * 
 * This library is free software; you can redistribute it and/or
 * modify it under the terms of the GNU Lesser General Public
 * License as published by the Free Software Foundation;
 * version 2.1 of the License only.
 * 
 * This library is distributed in the hope that it will be useful,
 * but WITHOUT ANY WARRANTY; without even the implied warranty of
 * MERCHANTABILITY or FITNESS FOR A PARTICULAR PURPOSE.  See the GNU
 * Lesser General Public License for more details.
 * 
 * You should have received a copy of the GNU Lesser General Public
 * License along with this library; if not, write to the Free Software
 * Foundation, Inc., 51 Franklin Street, Fifth Floor, Boston, MA  02110-1301  USA
 * 
 * Linden Research, Inc., 945 Battery Street, San Francisco, CA  94111  USA
 * $/LicenseInfo$
 */

#include "linden_common.h"

#include <iostream>
#include <fstream>
#include <algorithm>

#include "llcontrol.h"

#include "llstl.h"

#include "llstring.h"
#include "v3math.h"
#include "v3dmath.h"
#include "v4coloru.h"
#include "v4color.h"
#include "v3color.h"
#include "llquaternion.h"
#include "llrect.h"
#include "llxmltree.h"
#include "llsdserialize.h"
#include "llfile.h"
#include "lltimer.h"
#include "lldir.h"

#if LL_RELEASE_WITH_DEBUG_INFO || LL_DEBUG
#define CONTROL_ERRS LL_ERRS("ControlErrors")
#else
#define CONTROL_ERRS LL_WARNS("ControlErrors")
#endif


template <> eControlType get_control_type<U32>();
template <> eControlType get_control_type<S32>();
template <> eControlType get_control_type<F32>();
template <> eControlType get_control_type<bool>();
template <> eControlType get_control_type<std::string>();

template <> eControlType get_control_type<LLVector3>();
template <> eControlType get_control_type<LLVector3d>();
template <> eControlType get_control_type<LLRect>();
template <> eControlType get_control_type<LLColor4>();
template <> eControlType get_control_type<LLColor3>();
template <> eControlType get_control_type<LLColor4U>();
template <> eControlType get_control_type<LLSD>();

template <> LLSD convert_to_llsd<U32>(const U32& in);
template <> LLSD convert_to_llsd<LLVector3>(const LLVector3& in);
template <> LLSD convert_to_llsd<LLVector3d>(const LLVector3d& in);
template <> LLSD convert_to_llsd<LLRect>(const LLRect& in);
template <> LLSD convert_to_llsd<LLColor4>(const LLColor4& in);
template <> LLSD convert_to_llsd<LLColor3>(const LLColor3& in);
template <> LLSD convert_to_llsd<LLColor4U>(const LLColor4U& in);

template <> bool convert_from_llsd<bool>(const LLSD& sd, eControlType type, std::string_view control_name);
template <> S32 convert_from_llsd<S32>(const LLSD& sd, eControlType type, std::string_view control_name);
template <> U32 convert_from_llsd<U32>(const LLSD& sd, eControlType type, std::string_view control_name);
template <> F32 convert_from_llsd<F32>(const LLSD& sd, eControlType type, std::string_view control_name);
template <> std::string convert_from_llsd<std::string>(const LLSD& sd, eControlType type, std::string_view control_name);
template <> LLWString convert_from_llsd<LLWString>(const LLSD& sd, eControlType type, std::string_view control_name);
template <> LLVector3 convert_from_llsd<LLVector3>(const LLSD& sd, eControlType type, std::string_view control_name);
template <> LLVector3d convert_from_llsd<LLVector3d>(const LLSD& sd, eControlType type, std::string_view control_name);
template <> LLRect convert_from_llsd<LLRect>(const LLSD& sd, eControlType type, std::string_view control_name);
template <> LLColor4 convert_from_llsd<LLColor4>(const LLSD& sd, eControlType type, std::string_view control_name);
template <> LLColor4U convert_from_llsd<LLColor4U>(const LLSD& sd, eControlType type, std::string_view control_name);
template <> LLColor3 convert_from_llsd<LLColor3>(const LLSD& sd, eControlType type, std::string_view control_name);
template <> LLSD convert_from_llsd<LLSD>(const LLSD& sd, eControlType type, std::string_view control_name);

//this defines the current version of the settings file
const S32 CURRENT_VERSION = 101;

// If you define the environment variable LL_SETTINGS_PROFILE to any value this will activate
// the gSavedSettings profiling code.  This code tracks the calls to get a saved (debug) setting.
// When the viewer exits the results are written to the log directory to the file specified
// by SETTINGS_PROFILE below.  Only settings with an average access rate >= 2/second are output.
typedef std::pair<std::string, U32> settings_pair_t;
typedef std::vector<settings_pair_t> settings_vec_t;
LLSD getCount;
settings_vec_t getCount_v;
F64 start_time = 0;
std::string SETTINGS_PROFILE = "settings_profile.log";

bool LLControlVariable::llsd_compare(const LLSD& a, const LLSD & b)
{
	bool result = false;
	switch (mType)
	{
	case TYPE_U32:
	case TYPE_S32:
		result = a.asInteger() == b.asInteger();
		break;
	case TYPE_BOOLEAN:
		result = a.asBoolean() == b.asBoolean();
		break;
	case TYPE_F32:
		result = a.asReal() == b.asReal();
		break;
	case TYPE_VEC3:
	case TYPE_VEC3D:
		result = LLVector3d(a) == LLVector3d(b);
		break;
	case TYPE_QUAT:
		result = LLQuaternion(a) == LLQuaternion(b);
		break;
	case TYPE_RECT:
		result = LLRect(a) == LLRect(b);
		break;
	case TYPE_COL4:
		result = LLColor4(a) == LLColor4(b);
		break;
	case TYPE_COL3:
		result = LLColor3(a) == LLColor3(b);
		break;
	case TYPE_STRING:
		result = a.asString() == b.asString();
		break;
	default:
		break;
	}

	return result;
}

LLControlVariable::LLControlVariable(const std::string& name, eControlType type,
							 LLSD initial, const std::string& comment,
							 eSanityType sanityType,LLSD sanityValues,const std::string& sanityComment,
							 // <FS:Zi> Backup Settings
							 // ePersist persist, bool hidefromsettingseditor
							 ePersist persist, bool can_backup, bool hidefromsettingseditor
							 // </FS:Zi>
)
	: mName(name),
	  mComment(comment),
	  mType(type),
	  mPersist(persist),
	  mCanBackup(can_backup),		// <FS:Zi> Backup Settings
	  mHideFromSettingsEditor(hidefromsettingseditor),
	  mSanityType(sanityType),
	  mSanityComment(sanityComment)
{
	if ((persist != PERSIST_NO) && mComment.empty())
	{
		LL_ERRS() << "Must supply a comment for control " << mName << ". Please perform a clean installation!" << LL_ENDL;
	}
	//Push back versus setValue'ing here, since we don't want to call a signal yet
	mValues.push_back(initial);

	mSanityValues.push_back(sanityValues[0]);
	mSanityValues.push_back(sanityValues[1]);
}



LLControlVariable::~LLControlVariable()
{
}

LLSD LLControlVariable::getComparableValue(const LLSD& value)
{
	// *FIX:MEP - The following is needed to make the LLSD::ImplString 
	// work with boolean controls...
	LLSD storable_value;
	if(TYPE_BOOLEAN == type() && value.isString())
	{
		bool temp;
		if(LLStringUtil::convertToBOOL(value.asString(), temp))
		{
			storable_value = temp;
		}
		else
		{
			storable_value = false;
		}
	}
	else if (TYPE_LLSD == type() && value.isString())
	{
		LLPointer<LLSDNotationParser> parser = new LLSDNotationParser;
		LLSD result;
		std::stringstream value_stream(value.asString());
		if (parser->parse(value_stream, result, LLSDSerialize::SIZE_UNLIMITED) != LLSDParser::PARSE_FAILURE)
		{
			storable_value = result;
		}
		else
		{
			storable_value = value;
		}
	}
	else
	{
		storable_value = value;
	}

	return storable_value;
}

void LLControlVariable::setValue(const LLSD& new_value, bool saved_value)
{
	if (mValidateSignal(this, new_value) == false)
	{
		// can not set new value, exit
		return;
	}
	
	LLSD storable_value = getComparableValue(new_value);
	LLSD original_value = getValue();
	bool value_changed = llsd_compare(original_value, storable_value) == false;
	if(saved_value)
	{
    	// If we're going to save this value, return to default but don't fire
		resetToDefault(false);
	    if (llsd_compare(mValues.back(), storable_value) == false)
	    {
		    mValues.push_back(storable_value);
	    }
	}
    else
    {
        // This is an unsaved value. Its needs to reside at
        // mValues[2] (or greater). It must not affect 
        // the result of getSaveValue()
	    if (llsd_compare(mValues.back(), storable_value) == false)
	    {
            while(mValues.size() > 2)
            {
                // Remove any unsaved values.
                mValues.pop_back();
            }

            if(mValues.size() < 2)
            {
                // Add the default to the 'save' value.
                mValues.push_back(mValues[0]);
            }

            // Add the 'un-save' value.
            mValues.push_back(storable_value);
	    }
    }

    if(value_changed)
    {
		firePropertyChanged(original_value);
		mSanitySignal(this,isSane());
    }
}

void LLControlVariable::setDefaultValue(const LLSD& value)
{
	// Set the control variables value and make it 
	// the default value. If the active value is changed,
	// send the signal.
	// *NOTE: Default values are not saved, only read.

	LLSD comparable_value = getComparableValue(value);
	LLSD original_value = getValue();
	bool value_changed = (llsd_compare(original_value, comparable_value) == false);
	resetToDefault(false);
	mValues[0] = comparable_value;
	if(value_changed)
	{
		mSanitySignal(this,isSane());
		firePropertyChanged(original_value);
	}
}

void LLControlVariable::setPersist(ePersist state)
{
	mPersist = state;
}

// <FS:Zi> Backup Settings
void LLControlVariable::setBackupable(bool state)
{
	mCanBackup = state;
}
// </FS:Zi>

void LLControlVariable::setHiddenFromSettingsEditor(bool hide)
{
	mHideFromSettingsEditor = hide;
}

void LLControlVariable::setComment(const std::string& comment)
{
	mComment = comment;
}

void LLControlVariable::resetToDefault(bool fire_signal)
{
	//The first setting is always the default
	//Pop to it and fire off the listener
	LLSD originalValue = mValues.back();

	while(mValues.size() > 1)
	{
		mValues.pop_back();
	}
	
	if(fire_signal) 
	{
		firePropertyChanged(originalValue);
	}
}

bool LLControlVariable::isSane()
{
	if (mSanityType <= 0)
	{
		return true;
	}

	// it's the default value, or we can't check sanity, assume it's sane
	if (mValues.size() < 2 || !mValues[1] || mValues[1].isUndefined())
	{
		return true;
	}

	bool sanity = false;

	switch (mSanityType)
	{
		case SANITY_TYPE_EQUALS:
			sanity = llsd_compare(mValues[1], mSanityValues[0]);
			break;
		case SANITY_TYPE_NOT_EQUALS:
			sanity = !llsd_compare(mValues[1], mSanityValues[0]);
			break;
		case SANITY_TYPE_LESS_THAN:
			sanity = (mValues[1].asReal() < mSanityValues[0].asReal());
			break;
		case SANITY_TYPE_GREATER_THAN:
			sanity = (mValues[1].asReal() > mSanityValues[0].asReal());
			break;
		case SANITY_TYPE_LESS_THAN_EQUALS:
			sanity = (mValues[1].asReal() <= mSanityValues[0].asReal());
			break;
		case SANITY_TYPE_GREATER_THAN_EQUALS:
			sanity = (mValues[1].asReal() >= mSanityValues[0].asReal());
			break;
		case SANITY_TYPE_BETWEEN:
			sanity = (mValues[1].asReal() >= mSanityValues[0].asReal() && mValues[1].asReal() <= mSanityValues[1].asReal());
			break;
		case SANITY_TYPE_NOT_BETWEEN:
			sanity = (mValues[1].asReal() <= mSanityValues[0].asReal() || mValues[1].asReal() >= mSanityValues[1].asReal());
			break;
		case SANITY_TYPE_NONE:
			sanity = true;
			break;
		default:
			sanity = false;
	}

	return sanity;
}

bool LLControlVariable::shouldSave(bool nondefault_only)
{
	// This method is used to decide whether we should save a given
	// variable. Two of the three values of mPersist are easy.
	if (mPersist == PERSIST_NO)
		return false;

	if (mPersist == PERSIST_ALWAYS)
		return true;

	// PERSIST_NONDFT
	// If caller doesn't need us to filter, just save.
	if (! nondefault_only)
		return true;

	// PERSIST_NONDFT: caller only wants us to save this variable if its value
	// differs from default.
	if (isDefault())                // never been altered
		return false;

	// We've set at least one other value: compare it to default. Save only if
	// they differ.
	return ! llsd_compare(getSaveValue(), getDefault());
}

LLSD LLControlVariable::getSaveValue() const
{
	//The first level of the stack is default
	//We assume that the second level is user preferences that should be saved
	if(mValues.size() > 1) return mValues[1];
	return mValues[0];
}

LLPointer<LLControlVariable> LLControlGroup::getControl(std::string_view name)
{
	if (mSettingsProfile)
	{
		incrCount(name);
	}

	ctrl_name_table_t::iterator iter = mNameTable.find(name.data());
	return iter == mNameTable.end() ? LLPointer<LLControlVariable>() : iter->second;
}


////////////////////////////////////////////////////////////////////////////

// Must match the type definition in llcontrol.h
const std::string LLControlGroup::mTypeString[TYPE_COUNT] = { "U32"
                                                             ,"S32"
                                                             ,"F32"
                                                             ,"Boolean"
                                                             ,"String"
                                                             ,"Vector3"
                                                             ,"Vector3D"
                                                             ,"Quaternion"
                                                             ,"Rect"
                                                             ,"Color4"
                                                             ,"Color3"
                                                             ,"LLSD"
                                                             };

const std::string LLControlGroup::mSanityTypeString[SANITY_TYPE_COUNT] = { "None"
																		  ,"Equals"
																		  ,"NotEquals"
																		  ,"LessThan"
																		  ,"GreaterThan"
																		  ,"LessThanEquals"
																		  ,"GreaterThanEquals"
																		  ,"Between"
																		  ,"NotBetween"
																		  };

LLControlGroup::LLControlGroup(const std::string& name)
:	LLInstanceTracker<LLControlGroup, std::string>(name),
	mSettingsProfile(false)
{

	if (NULL != getenv("LL_SETTINGS_PROFILE"))
	{
		mSettingsProfile = true;
	}
}

LLControlGroup::~LLControlGroup()
{
	cleanup();
}

static bool compareRoutine(settings_pair_t lhs, settings_pair_t rhs)
{
	return lhs.second > rhs.second;
};

void LLControlGroup::cleanup()
{
	if(mSettingsProfile && getCount.size() != 0)
	{
		std::string file = gDirUtilp->getExpandedFilename(LL_PATH_LOGS, SETTINGS_PROFILE);
		LLFILE* out = LLFile::fopen(file, "w"); /* Flawfinder: ignore */
		if(!out)
		{
			LL_WARNS("SettingsProfile") << "Error opening " << SETTINGS_PROFILE << LL_ENDL;
		}
		else
		{
			F64 end_time = LLTimer::getTotalSeconds();
			U32 total_seconds = (U32)(end_time - start_time);

			std::string msg = llformat("Runtime (seconds): %d\n\n No. accesses   Avg. accesses/sec  Name\n", total_seconds);
			std::ostringstream data_msg;

			data_msg << msg;
			size_t data_size = data_msg.str().size();
			if (fwrite(data_msg.str().c_str(), 1, data_size, out) != data_size)
			{
				LL_WARNS("SettingsProfile") << "Failed to write settings profile header" << LL_ENDL;
			}

			for (LLSD::map_const_iterator iter = getCount.beginMap(); iter != getCount.endMap(); ++iter)
			{
				getCount_v.push_back(settings_pair_t(iter->first, iter->second.asInteger()));
			}
			sort(getCount_v.begin(), getCount_v.end(), compareRoutine);

			for (settings_vec_t::iterator iter = getCount_v.begin(); iter != getCount_v.end(); ++iter)
			{
				U32 access_rate = 0;
				if (total_seconds != 0)
				{
					access_rate = iter->second / total_seconds;
				}
				if (access_rate >= 2)
				{
					std::ostringstream data_msg;
					msg = llformat("%13d        %7d       %s", iter->second, access_rate, iter->first.c_str());
					data_msg << msg << "\n";
					size_t data_size = data_msg.str().size();
					if (fwrite(data_msg.str().c_str(), 1, data_size, out) != data_size)
					{
						LL_WARNS("SettingsProfile") << "Failed to write settings profile" << LL_ENDL;
					}
				}
			}
			getCount = LLSD::emptyMap();
			fclose(out);
		}
	}

	mNameTable.clear();
}

eControlType LLControlGroup::typeStringToEnum(const std::string& typestr)
{
	for(int i = 0; i < (int)TYPE_COUNT; ++i)
	{
		if(mTypeString[i] == typestr) return (eControlType)i;
	}
	return (eControlType)-1;
}

eSanityType LLControlGroup::sanityTypeStringToEnum(const std::string& sanitystr)
{
	for(int i = 0; i < (int)SANITY_TYPE_COUNT; ++i)
	{
		if(mSanityTypeString[i] == sanitystr) return (eSanityType)i;
	}
	return SANITY_TYPE_NONE;
}

std::string LLControlGroup::typeEnumToString(eControlType typeenum)
{
	return mTypeString[typeenum];
}

std::string LLControlGroup::sanityTypeEnumToString(eSanityType sanitytypeenum)
{
	return mSanityTypeString[sanitytypeenum];
}

// <FS:Zi> Backup Settings
//LLControlVariable* LLControlGroup::declareControl(const std::string& name, eControlType type, const LLSD initial_val, const std::string& comment, LLControlVariable::ePersist persist, bool hidefromsettingseditor)
LLControlVariable* LLControlGroup::declareControl(const std::string& name, eControlType type, const LLSD initial_val, const std::string& comment, eSanityType sanity_type, LLSD sanity_value, const std::string& sanity_comment, LLControlVariable::ePersist persist, bool can_backup, bool hidefromsettingseditor)
// </FS:Zi>
{
	LLControlVariable* existing_control = getControl(name);
	if (existing_control)
 	{
		if ((persist != LLControlVariable::PERSIST_NO) && existing_control->isType(type))
		{
			if (!existing_control->llsd_compare(existing_control->getDefault(), initial_val))
			{
				// Sometimes we need to declare a control *after* it has been loaded from a settings file.
				LLSD cur_value = existing_control->getValue(); // get the current value
				existing_control->setDefaultValue(initial_val); // set the default to the declared value
				existing_control->setValue(cur_value); // now set to the loaded value
			}
		}
		else
		{
			LL_WARNS("Settings") << "Control named " << name << " already exists, ignoring new declaration." << LL_ENDL;
		}
 		return existing_control;
	}

	// if not, create the control and add it to the name table
	// <FS:Zi> Backup Settings
	// LLControlVariable* control = new LLControlVariable(name, type, initial_val, comment, sanity_type, sanity_value, sanity_comment, persist, hidefromsettingseditor);
	LLControlVariable* control = new LLControlVariable(name, type, initial_val, comment, sanity_type, sanity_value, sanity_comment, persist, can_backup, hidefromsettingseditor);
	// </FS:Zi>
	mNameTable[name] = control;	
	return control;
}

LLControlVariable* LLControlGroup::declareU32(const std::string& name, const U32 initial_val, const std::string& comment, LLControlVariable::ePersist persist)
{
	return declareControl(name, TYPE_U32, (LLSD::Integer) initial_val, comment, SANITY_TYPE_NONE, LLSD(), std::string(""), persist);
}

LLControlVariable* LLControlGroup::declareS32(const std::string& name, const S32 initial_val, const std::string& comment, LLControlVariable::ePersist persist)
{
	return declareControl(name, TYPE_S32, initial_val, comment, SANITY_TYPE_NONE, LLSD(), std::string(""), persist);
}

LLControlVariable* LLControlGroup::declareF32(const std::string& name, const F32 initial_val, const std::string& comment, LLControlVariable::ePersist persist)
{
	return declareControl(name, TYPE_F32, initial_val, comment, SANITY_TYPE_NONE, LLSD(), std::string(""), persist);
}

LLControlVariable* LLControlGroup::declareBOOL(const std::string& name, const bool initial_val, const std::string& comment, LLControlVariable::ePersist persist)
{
	return declareControl(name, TYPE_BOOLEAN, initial_val, comment, SANITY_TYPE_NONE, LLSD(), std::string(""), persist);
}

LLControlVariable* LLControlGroup::declareString(const std::string& name, const std::string& initial_val, const std::string& comment, LLControlVariable::ePersist persist)
{
	return declareControl(name, TYPE_STRING, initial_val, comment, SANITY_TYPE_NONE, LLSD(), std::string(""), persist);
}

LLControlVariable* LLControlGroup::declareVec3(const std::string& name, const LLVector3 &initial_val, const std::string& comment, LLControlVariable::ePersist persist)
{
	return declareControl(name, TYPE_VEC3, initial_val.getValue(), comment, SANITY_TYPE_NONE, LLSD(), std::string(""), persist);
}

LLControlVariable* LLControlGroup::declareVec3d(const std::string& name, const LLVector3d &initial_val, const std::string& comment, LLControlVariable::ePersist persist)
{
	return declareControl(name, TYPE_VEC3D, initial_val.getValue(), comment, SANITY_TYPE_NONE, LLSD(), std::string(""), persist);
}

LLControlVariable* LLControlGroup::declareQuat(const std::string& name, const LLQuaternion &initial_val, const std::string& comment, LLControlVariable::ePersist persist)
{
	return declareControl(name, TYPE_QUAT, initial_val.getValue(), comment, SANITY_TYPE_NONE, LLSD(), std::string(""), persist);
}

LLControlVariable* LLControlGroup::declareRect(const std::string& name, const LLRect &initial_val, const std::string& comment, LLControlVariable::ePersist persist)
{
	return declareControl(name, TYPE_RECT, initial_val.getValue(), comment, SANITY_TYPE_NONE, LLSD(), std::string(""), persist);
}

LLControlVariable* LLControlGroup::declareColor4(const std::string& name, const LLColor4 &initial_val, const std::string& comment, LLControlVariable::ePersist persist )
{
	return declareControl(name, TYPE_COL4, initial_val.getValue(), comment, SANITY_TYPE_NONE, LLSD(), std::string(""), persist);
}

LLControlVariable* LLControlGroup::declareColor3(const std::string& name, const LLColor3 &initial_val, const std::string& comment, LLControlVariable::ePersist persist )
{
	return declareControl(name, TYPE_COL3, initial_val.getValue(), comment, SANITY_TYPE_NONE, LLSD(), std::string(""), persist);
}

LLControlVariable* LLControlGroup::declareLLSD(const std::string& name, const LLSD &initial_val, const std::string& comment, LLControlVariable::ePersist persist )
{
	return declareControl(name, TYPE_LLSD, initial_val, comment, SANITY_TYPE_NONE, LLSD(), std::string(""), persist);
}

void LLControlGroup::incrCount(std::string_view name)
{
	if (0.0 == start_time)
	{
		start_time = LLTimer::getTotalSeconds();
	}
	getCount[name.data()] = getCount[name.data()].asInteger() + 1;
}

bool LLControlGroup::getBOOL(std::string_view name)
{
	return get<bool>(name);
}

S32 LLControlGroup::getS32(std::string_view name)
{
	return get<S32>(name);
}

U32 LLControlGroup::getU32(std::string_view name)
{
	return get<U32>(name);
}

F32 LLControlGroup::getF32(std::string_view name)
{
	return get<F32>(name);
}

std::string LLControlGroup::getString(std::string_view name)
{
	return get<std::string>(name);
}

LLWString LLControlGroup::getWString(std::string_view name)
{
	return get<LLWString>(name);
}

std::string LLControlGroup::getText(std::string_view name)
{
	std::string utf8_string = getString(name);
	LLStringUtil::replaceChar(utf8_string, '^', '\n');
	LLStringUtil::replaceChar(utf8_string, '%', ' ');
	return (utf8_string);
}

LLVector3 LLControlGroup::getVector3(std::string_view name)
{
	return get<LLVector3>(name);
}

LLVector3d LLControlGroup::getVector3d(std::string_view name)
{
	return get<LLVector3d>(name);
}

LLQuaternion LLControlGroup::getQuaternion(std::string_view name)
{
	return get<LLQuaternion>(name);
}

LLRect LLControlGroup::getRect(std::string_view name)
{
	return get<LLRect>(name);
}


LLColor4 LLControlGroup::getColor(std::string_view name)
{
	return get<LLColor4>(name);
}

LLColor4 LLControlGroup::getColor4(std::string_view name)
{
	return get<LLColor4>(name);
}

LLColor3 LLControlGroup::getColor3(std::string_view name)
{
	return get<LLColor3>(name);
}

LLSD LLControlGroup::getLLSD(std::string_view name)
{
	return get<LLSD>(name);
}

LLSD LLControlGroup::asLLSD(bool diffs_only)
{
	// Dump all stored values as LLSD
	LLSD result = LLSD::emptyArray();
	for (ctrl_name_table_t::iterator iter = mNameTable.begin();
		 iter != mNameTable.end(); iter++)
	{
		LLControlVariable *control = iter->second;
		if (!control || control->isType(TYPE_STRING) || (diffs_only && control->isDefault()))
		{
			continue;
		}
		const std::string& name = iter->first;
		result[name] = getLLSD(name);
	}
	return result;
}

bool LLControlGroup::controlExists(const std::string& name)
{
	ctrl_name_table_t::iterator iter = mNameTable.find(name);
	return iter != mNameTable.end();
}


//-------------------------------------------------------------------
// Set functions
//-------------------------------------------------------------------

void LLControlGroup::setBOOL(std::string_view name, bool val)
{
	set<bool>(name, val);
}


void LLControlGroup::setS32(std::string_view name, S32 val)
{
	set(name, val);
}


void LLControlGroup::setF32(std::string_view name, F32 val)
{
	set(name, val);
}


void LLControlGroup::setU32(std::string_view name, U32 val)
{
	set(name, val);
}


void LLControlGroup::setString(std::string_view name, const std::string &val)
{
	set(name, val);
}


void LLControlGroup::setVector3(std::string_view name, const LLVector3 &val)
{
	set(name, val);
}

void LLControlGroup::setVector3d(std::string_view name, const LLVector3d &val)
{
	set(name, val);
}

void LLControlGroup::setQuaternion(std::string_view name, const LLQuaternion &val)
{
	set(name, val);
}

void LLControlGroup::setRect(std::string_view name, const LLRect &val)
{
	set(name, val);
}

void LLControlGroup::setColor4(std::string_view name, const LLColor4 &val)
{
	set(name, val);
}

void LLControlGroup::setLLSD(std::string_view name, const LLSD& val)
{
	set(name, val);
}

void LLControlGroup::setUntypedValue(std::string_view name, const LLSD& val)
{
	if (name.empty())
	{
		return;
	}

	LLControlVariable* control = getControl(name);
	
	if (control)
	{
		control->setValue(val);
	}
	else
	{
		CONTROL_ERRS << "Invalid control " << name << LL_ENDL;
	}
}


//---------------------------------------------------------------
// Load and save
//---------------------------------------------------------------

// Returns number of controls loaded, so 0 if failure
U32 LLControlGroup::loadFromFileLegacy(const std::string& filename, const std::string& xml, bool require_declaration, eControlType declare_as)
{
	std::string name;

	LLXmlTree xml_controls;

	if (!xml_controls.parseString(xml))
	{
		LL_WARNS("Settings") << "Unable to open control file " << filename << LL_ENDL;
		return 0;
	}

	LLXmlTreeNode* rootp = xml_controls.getRoot();
	if (!rootp || !rootp->hasAttribute("version"))
	{
		LL_WARNS("Settings") << "No valid settings header found in control file " << filename << LL_ENDL;
		return 0;
	}

	U32 validitems = 0;
	S32 version;
	
	rootp->getAttributeS32("version", version);

	// Check file version
	if (version != CURRENT_VERSION)
	{
		LL_INFOS("Settings") << filename << " does not appear to be a version " << CURRENT_VERSION << " controls file" << LL_ENDL;
		return 0;
	}

	LLXmlTreeNode* child_nodep = rootp->getFirstChild();
	while(child_nodep)
	{
		name = child_nodep->getName();		
		
		bool declared = controlExists(name);

		if (require_declaration && !declared)
		{
			// Declaration required, but this name not declared.
			// Complain about non-empty names.
			if (!name.empty())
			{
				//read in to end of line
				LL_WARNS("Settings") << "LLControlGroup::loadFromFile() : Trying to set \"" << name << "\", setting doesn't exist." << LL_ENDL;
			}
			child_nodep = rootp->getNextChild();
			continue;
		}

		// Got an item.  Load it up.
		// If not declared, assume it's a string
		if (!declared)
		{
			switch(declare_as)
			{
			case TYPE_COL4:
				declareColor4(name, LLColor4::white, LLStringUtil::null, LLControlVariable::PERSIST_NO);
				break;
			case TYPE_STRING:
			default:
				declareString(name, LLStringUtil::null, LLStringUtil::null, LLControlVariable::PERSIST_NO);
				break;
			}
		}

		// Control name has been declared in code.
		LLControlVariable *control = getControl(name);

		llassert(control);
		
		switch(control->mType)
		{
		case TYPE_F32:
			{
				F32 initial = 0.f;

				child_nodep->getAttributeF32("value", initial);

				control->set(initial);
				validitems++;
			}
			break;
		case TYPE_S32:
			{
				S32 initial = 0;

				child_nodep->getAttributeS32("value", initial);

				control->set(initial);
				validitems++;
			}
			break;
		case TYPE_U32:
			{
				U32 initial = 0;
				child_nodep->getAttributeU32("value", initial);
				control->set((LLSD::Integer) initial);
				validitems++;
			}
			break;
		case TYPE_BOOLEAN:
			{
				bool initial = false;

				child_nodep->getAttributeBOOL("value", initial);
				control->set(initial);

				validitems++;
			}
			break;
		case TYPE_STRING:
			{
				std::string string;
				child_nodep->getAttributeString("value", string);
				control->set(string);
				validitems++;
			}
			break;
		case TYPE_VEC3:
			{
				LLVector3 vector;

				child_nodep->getAttributeVector3("value", vector);
				control->set(vector.getValue());
				validitems++;
			}
			break;
		case TYPE_VEC3D:
			{
				LLVector3d vector;

				child_nodep->getAttributeVector3d("value", vector);

				control->set(vector.getValue());
				validitems++;
			}
			break;
		case TYPE_QUAT:
			{
				LLQuaternion quat;

				child_nodep->getAttributeQuat("value", quat);

				control->set(quat.getValue());
				validitems++;
			}
			break;
		case TYPE_RECT:
			{
				//RN: hack to support reading rectangles from a string
				std::string rect_string;

				child_nodep->getAttributeString("value", rect_string);
				std::istringstream istream(rect_string);
				S32 left, bottom, width, height;

				istream >> left >> bottom >> width >> height;

				LLRect rect;
				rect.setOriginAndSize(left, bottom, width, height);

				control->set(rect.getValue());
				validitems++;
			}
			break;
		case TYPE_COL4:
			{
				LLColor4 color;
				
				child_nodep->getAttributeColor4("value", color);
				control->set(color.getValue());
				validitems++;
			}
			break;
		case TYPE_COL3:
			{
				LLVector3 color;
				
				child_nodep->getAttributeVector3("value", color);
				control->set(LLColor3(color.mV).getValue());
				validitems++;
			}
			break;

		default:
		  break;

		}
	
		child_nodep = rootp->getNextChild();
	}

	return validitems;
}

U32 LLControlGroup::saveToFile(const std::string& filename, bool nondefault_only)
{
	LLSD settings;
	int num_saved = 0;
	for (ctrl_name_table_t::iterator iter = mNameTable.begin();
		 iter != mNameTable.end(); iter++)
	{
		LLControlVariable* control = iter->second;
		if (!control)
		{
			LL_WARNS("Settings") << "Tried to save invalid control: " << iter->first << LL_ENDL;
		}
		else if( control->shouldSave(nondefault_only) )
		{
			settings[iter->first]["Type"] = typeEnumToString(control->type());
			settings[iter->first]["Comment"] = control->getComment();
			settings[iter->first]["Value"] = control->getSaveValue();
			settings[iter->first]["Backup"] = control->isBackupable();		// <FS:Zi> Backup Settings
			++num_saved;
		}
	}
	llofstream file;
	file.open(filename.c_str());
	if (file.is_open())
	{
		LLSDSerialize::toPrettyXML(settings, file);
		file.close();
		LL_INFOS("Settings") << "Saved to " << filename << LL_ENDL;
	}
	else
	{
        // This is a warning because sometime we want to use settings files which can't be written...
		LL_WARNS("Settings") << "Unable to open settings file: " << filename << LL_ENDL;
		return 0;
	}
	return num_saved;
}

U32 LLControlGroup::loadFromFile(const std::string& filename, bool set_default_values, bool save_values)
{
	LLSD settings;

	std::string xml = gDirUtilp->getFileContents(filename);
	if (xml.empty())
	{
		LL_WARNS("Settings") << "Cannot find file " << filename << " to load." << LL_ENDL;
		return 0;
	}

	std::stringstream stream(xml);
	if (LLSDParser::PARSE_FAILURE == LLSDSerialize::fromXML(settings, stream))
	{
		LL_WARNS("Settings") << "Unable to parse LLSD control file " << filename << ". Trying Legacy Method." << LL_ENDL;
		return loadFromFileLegacy(filename, xml, true, TYPE_STRING);
	}

	U32	validitems = 0;
	bool hidefromsettingseditor = false;

	for(LLSD::map_const_iterator itr = settings.beginMap(); itr != settings.endMap(); ++itr)
	{
		LLControlVariable::ePersist persist = LLControlVariable::PERSIST_NONDFT;
		bool can_backup = true;		// <FS:Zi> Backup Settings
		std::string const & name = itr->first;
		LLSD const & control_map = itr->second;
		
		if(control_map.has("Persist")) 
		{
			persist = control_map["Persist"].asInteger()?
					  LLControlVariable::PERSIST_NONDFT : LLControlVariable::PERSIST_NO;
		}

<<<<<<< HEAD
		// <FS:Zi> Backup Settings
		if(control_map.has("Backup")) 
		{
			can_backup = control_map["Backup"].asInteger();
		}
		// </FS:Zi>

=======
>>>>>>> 748c0eb5
		// Sometimes we want to use the settings system to provide cheap persistence, but we
		// don't want the settings themselves to be easily manipulated in the UI because 
		// doing so can cause support problems. So we have this option:
		if(control_map.has("HideFromEditor"))
		{
			hidefromsettingseditor = control_map["HideFromEditor"].asInteger();
		}
		else
		{
			hidefromsettingseditor = false;
		}

		// If the control exists just set the value from the input file.
		LLControlVariable* existing_control = getControl(name);
		if(existing_control)
		{
			// set_default_values is true when we're loading the initial,
			// immutable files from app_settings, e.g. settings.xml.
			if(set_default_values)
			{
				// Override all previously set properties of this control.
				// ... except for type. The types must match.
				eControlType new_type = typeStringToEnum(control_map["Type"].asString());
				if(existing_control->isType(new_type))
				{
					existing_control->setDefaultValue(control_map["Value"]);
					existing_control->setPersist(persist);
					existing_control->setHiddenFromSettingsEditor(hidefromsettingseditor);
					existing_control->setComment(control_map["Comment"].asString());
					existing_control->setBackupable(can_backup);		// <FS:Zi> Backup Settings
				}
				else
				{
					LL_ERRS() << "Mismatched type of control variable '"
						   << name << "' found while loading '"
						   << filename << "'." << LL_ENDL;
				}
			}
			else if(existing_control->isPersisted())
			{
				// save_values is specifically false for (e.g.)
				// SessionSettingsFile and UserSessionSettingsFile -- in other
				// words, for a file that's supposed to be transient.
				existing_control->setValue(control_map["Value"], save_values);
			}
			// *NOTE: If not persisted and not setting defaults, 
			// the value should not get loaded.
		}
		else
		{
			// We've never seen this control before. Either we're loading up
			// the initial set of default settings files (set_default_values)
			// -- or we're loading user settings last saved by a viewer that
			// supports a superset of the variables we know.
			// CHOP-962: if we're loading an unrecognized user setting, make
			// sure we save it later. If you try an experimental viewer, tweak
			// a new setting, briefly revert to an old viewer, then return to
			// the new one, we don't want the old viewer to discard the
			// setting you changed.
			if (! set_default_values)
			{
				// Using PERSIST_ALWAYS insists that saveToFile() (which calls
				// LLControlVariable::shouldSave()) must save this control
				// variable regardless of its value. We can safely set this
				// LLControlVariable persistent because the 'persistent' flag
				// is not itself persisted!
				persist = LLControlVariable::PERSIST_ALWAYS;
				// We want to mention unrecognized user settings variables
				// (e.g. from a newer version of the viewer) in the log. But
				// we also arrive here for Boolean variables generated by
				// the notifications subsystem when the user checks "Don't
				// show me this again." These aren't declared in settings.xml;
				// they're actually named for the notification they suppress.
				// We don't want to mention those. Apologies, this is a bit of
				// a hack: we happen to know that user settings go into an
				// LLControlGroup whose name is "Global".
				if (getKey() == "Global")
				{
					LL_INFOS("LLControlGroup") << "preserving unrecognized " << getKey()
											   << " settings variable " << name << LL_ENDL;
				}
			}

			declareControl(name, 
						   typeStringToEnum(control_map["Type"].asString()), 
						   control_map["Value"], 
						   control_map["Comment"].asString(),
						   sanityTypeStringToEnum(control_map["SanityCheckType"].asString()),
						   control_map["SanityValue"],
						   control_map["SanityComment"].asString(),
						   persist,
						   can_backup,		// <FS:Zi> Backup Settings
						   hidefromsettingseditor
						   );
		}

		++validitems;
	}

	LL_DEBUGS("Settings") << "Loaded " << validitems << " settings from " << filename << LL_ENDL;
	return validitems;
}

void LLControlGroup::resetToDefaults()
{
	ctrl_name_table_t::iterator control_iter;
	for (control_iter = mNameTable.begin();
		control_iter != mNameTable.end();
		++control_iter)
	{
		LLControlVariable* control = (*control_iter).second;
		control->resetToDefault();
	}
}

void LLControlGroup::applyToAll(ApplyFunctor* func)
{
	for (ctrl_name_table_t::iterator iter = mNameTable.begin();
		 iter != mNameTable.end(); iter++)
	{
		func->apply(iter->first, iter->second);
	}
}

//============================================================================

#ifdef TEST_HARNESS
void main()
{
	F32_CONTROL foo, getfoo;

	S32_CONTROL bar, getbar;
	
	BOOL_CONTROL baz;

	U32 count = gGlobals.loadFromFile("controls.ini");
	LL_INFOS("Settings") << "Loaded " << count << " controls" << LL_ENDL;

	// test insertion
	foo = new LLControlVariable<F32>("gFoo", 5.f, 1.f, 20.f);
	gGlobals.addEntry("gFoo", foo);

	bar = new LLControlVariable<S32>("gBar", 10, 2, 22);
	gGlobals.addEntry("gBar", bar);

	baz = new LLControlVariable<bool>("gBaz", false);
	gGlobals.addEntry("gBaz", baz);

	// test retrieval
	getfoo = (LLControlVariable<F32>*) gGlobals.resolveName("gFoo");
	getfoo->dump();

	getbar = (S32_CONTROL) gGlobals.resolveName("gBar");
	getbar->dump();

	// change data
	getfoo->set(10.f);
	getfoo->dump();

	// Failure modes

	// ...min > max
	// badfoo = new LLControlVariable<F32>("gFoo2", 100.f, 20.f, 5.f);

	// ...initial > max
	// badbar = new LLControlVariable<S32>("gBar2", 10, 20, 100000);

	// ...misspelled name
	// getfoo = (F32_CONTROL) gGlobals.resolveName("fooMisspelled");
	// getfoo->dump();

	// ...invalid data type
	getfoo = (F32_CONTROL) gGlobals.resolveName("gFoo");
	getfoo->set(true);
	getfoo->dump();

	// ...out of range data
	// getfoo->set(100000000.f);
	// getfoo->dump();

	// Clean Up
	delete foo;
	delete bar;
	delete baz;
}
#endif


template <> eControlType get_control_type<U32>() 
{ 
	return TYPE_U32; 
}

template <> eControlType get_control_type<S32>() 
{ 
	return TYPE_S32; 
}

template <> eControlType get_control_type<F32>() 
{ 
	return TYPE_F32; 
}

template <> eControlType get_control_type<bool> () 
{ 
	return TYPE_BOOLEAN; 
}

template <> eControlType get_control_type<std::string>() 
{ 
	return TYPE_STRING; 
}

template <> eControlType get_control_type<LLVector3>() 
{ 
	return TYPE_VEC3; 
}

template <> eControlType get_control_type<LLVector3d>() 
{ 
	return TYPE_VEC3D; 
}

template <> eControlType get_control_type<LLQuaternion>()
{
	return TYPE_QUAT;
}

template <> eControlType get_control_type<LLRect>() 
{ 
	return TYPE_RECT; 
}

template <> eControlType get_control_type<LLColor4>() 
{ 
	return TYPE_COL4; 
}

template <> eControlType get_control_type<LLColor3>() 
{ 
	return TYPE_COL3; 
}

template <> eControlType get_control_type<LLSD>() 
{ 
	return TYPE_LLSD; 
}


template <> LLSD convert_to_llsd<U32>(const U32& in) 
{ 
	return (LLSD::Integer)in; 
}

template <> LLSD convert_to_llsd<LLVector3>(const LLVector3& in) 
{ 
	return in.getValue(); 
}

template <> LLSD convert_to_llsd<LLVector3d>(const LLVector3d& in) 
{ 
	return in.getValue(); 
}
template <> LLSD convert_to_llsd<LLQuaternion>(const LLQuaternion& in)
{
	return in.getValue();
}

template <> LLSD convert_to_llsd<LLRect>(const LLRect& in) 
{ 
	return in.getValue(); 
}

template <> LLSD convert_to_llsd<LLColor4>(const LLColor4& in) 
{ 
	return in.getValue(); 
}

template <> LLSD convert_to_llsd<LLColor3>(const LLColor3& in) 
{ 
	return in.getValue(); 
}

template <> LLSD convert_to_llsd<LLColor4U>(const LLColor4U& in) 
{ 
	return in.getValue();
}


template<>
bool convert_from_llsd<bool>(const LLSD& sd, eControlType type, std::string_view control_name)
{
	if (type == TYPE_BOOLEAN)
		return sd.asBoolean();
	else
	{
		CONTROL_ERRS << "Invalid BOOL value for " << control_name << ": " << LLControlGroup::typeEnumToString(type) << " " << sd << LL_ENDL;
		return false;
	}
}

template<>
S32 convert_from_llsd<S32>(const LLSD& sd, eControlType type, std::string_view control_name)
{
	if (type == TYPE_S32)
		return sd.asInteger();
	else
	{
		CONTROL_ERRS << "Invalid S32 value for " << control_name << ": " << LLControlGroup::typeEnumToString(type) << " " << sd << LL_ENDL;
		return 0;
	}
}

template<>
U32 convert_from_llsd<U32>(const LLSD& sd, eControlType type, std::string_view control_name)
{
	if (type == TYPE_U32)	
		return sd.asInteger();
	else
	{
		CONTROL_ERRS << "Invalid U32 value for " << control_name << ": " << LLControlGroup::typeEnumToString(type) << " " << sd << LL_ENDL;
		return 0;
	}
}

template<>
F32 convert_from_llsd<F32>(const LLSD& sd, eControlType type, std::string_view control_name)
{
	if (type == TYPE_F32)
		return (F32) sd.asReal();
	else
	{
		CONTROL_ERRS << "Invalid F32 value for " << control_name << ": " << LLControlGroup::typeEnumToString(type) << " " << sd << LL_ENDL;
		return 0.0f;
	}
}

template<>
std::string convert_from_llsd<std::string>(const LLSD& sd, eControlType type, std::string_view control_name)
{
	if (type == TYPE_STRING)
		return sd.asString();
	else
	{
		CONTROL_ERRS << "Invalid string value for " << control_name << ": " << LLControlGroup::typeEnumToString(type) << " " << sd << LL_ENDL;
		return LLStringUtil::null;
	}
}

template<>
LLWString convert_from_llsd<LLWString>(const LLSD& sd, eControlType type, std::string_view control_name)
{
	return utf8str_to_wstring(convert_from_llsd<std::string>(sd, type, control_name));
}

template<>
LLVector3 convert_from_llsd<LLVector3>(const LLSD& sd, eControlType type, std::string_view control_name)
{
	if (type == TYPE_VEC3)
		return (LLVector3)sd;
	else
	{
		CONTROL_ERRS << "Invalid LLVector3 value for " << control_name << ": " << LLControlGroup::typeEnumToString(type) << " " << sd << LL_ENDL;
		return LLVector3::zero;
	}
}

template<>
LLVector3d convert_from_llsd<LLVector3d>(const LLSD& sd, eControlType type, std::string_view control_name)
{
	if (type == TYPE_VEC3D)
		return (LLVector3d)sd;
	else
	{
		CONTROL_ERRS << "Invalid LLVector3d value for " << control_name << ": " << LLControlGroup::typeEnumToString(type) << " " << sd << LL_ENDL;
		return LLVector3d::zero;
	}
}

template<>
LLQuaternion convert_from_llsd<LLQuaternion>(const LLSD& sd, eControlType type, std::string_view control_name)
{
	if (type == TYPE_QUAT)
		return (LLQuaternion)sd;
	else
	{
		CONTROL_ERRS << "Invalid LLQuaternion value for " << control_name << ": " << LLControlGroup::typeEnumToString(type) << " " << sd << LL_ENDL;
		return LLQuaternion();
	}
}

template<>
LLRect convert_from_llsd<LLRect>(const LLSD& sd, eControlType type, std::string_view control_name)
{
	if (type == TYPE_RECT)
		return LLRect(sd);
	else
	{
		CONTROL_ERRS << "Invalid rect value for " << control_name << ": " << LLControlGroup::typeEnumToString(type) << " " << sd << LL_ENDL;
		return LLRect::null;
	}
}


template<>
LLColor4 convert_from_llsd<LLColor4>(const LLSD& sd, eControlType type, std::string_view control_name)
{
	if (type == TYPE_COL4)
	{
		LLColor4 color(sd);
		if (color.mV[VRED] < 0.f || color.mV[VRED] > 1.f)
		{
			LL_WARNS("Settings") << "Color " << control_name << " red value out of range: " << color << LL_ENDL;
		}
		else if (color.mV[VGREEN] < 0.f || color.mV[VGREEN] > 1.f)
		{
			LL_WARNS("Settings") << "Color " << control_name << " green value out of range: " << color << LL_ENDL;
		}
		else if (color.mV[VBLUE] < 0.f || color.mV[VBLUE] > 1.f)
		{
			LL_WARNS("Settings") << "Color " << control_name << " blue value out of range: " << color << LL_ENDL;
		}
		else if (color.mV[VALPHA] < 0.f || color.mV[VALPHA] > 1.f)
		{
			LL_WARNS("Settings") << "Color " << control_name << " alpha value out of range: " << color << LL_ENDL;
		}

		return LLColor4(sd);
	}
	else
	{
		CONTROL_ERRS << "Control " << control_name << " not a color" << LL_ENDL;
		return LLColor4::white;
	}
}

template<>
LLColor3 convert_from_llsd<LLColor3>(const LLSD& sd, eControlType type, std::string_view control_name)
{
	if (type == TYPE_COL3)
		return sd;
	else
	{
		CONTROL_ERRS << "Invalid LLColor3 value for " << control_name << ": " << LLControlGroup::typeEnumToString(type) << " " << sd << LL_ENDL;
		return LLColor3::white;
	}
}

template<>
LLSD convert_from_llsd<LLSD>(const LLSD& sd, eControlType type, std::string_view control_name)
{
	return sd;
}


#if TEST_CACHED_CONTROL

#define DECL_LLCC(T, V) static LLCachedControl<T> mySetting_##T("TestCachedControl"#T, V)
DECL_LLCC(U32, (U32)666);
DECL_LLCC(S32, (S32)-666);
DECL_LLCC(F32, (F32)-666.666);
DECL_LLCC(bool, true);
static LLCachedControl<std::string> mySetting_string("TestCachedControlstring", "Default String Value");
DECL_LLCC(LLVector3, LLVector3(1.0f, 2.0f, 3.0f));
DECL_LLCC(LLVector3d, LLVector3d(6.0f, 5.0f, 4.0f));
DECL_LLCC(LLRect, LLRect(0, 0, 100, 500));
DECL_LLCC(LLColor4, LLColor4(0.0f, 0.5f, 1.0f));
DECL_LLCC(LLColor3, LLColor3(1.0f, 0.f, 0.5f));
DECL_LLCC(LLColor4U, LLColor4U(255, 200, 100, 255));

LLSD test_llsd = LLSD()["testing1"] = LLSD()["testing2"];
DECL_LLCC(LLSD, test_llsd);

static LLCachedControl<std::string> test_BrowserHomePage("BrowserHomePage", "hahahahahha", "Not the real comment");

void test_cached_control()
{
#define TEST_LLCC(T, V) if((T)mySetting_##T != V) LL_ERRS() << "Fail "#T << LL_ENDL
	TEST_LLCC(U32, 666);
	TEST_LLCC(S32, (S32)-666);
	TEST_LLCC(F32, (F32)-666.666);
	TEST_LLCC(bool, true);
	if((std::string)mySetting_string != "Default String Value") LL_ERRS() << "Fail string" << LL_ENDL;
	TEST_LLCC(LLVector3, LLVector3(1.0f, 2.0f, 3.0f));
	TEST_LLCC(LLVector3d, LLVector3d(6.0f, 5.0f, 4.0f));
	TEST_LLCC(LLRect, LLRect(0, 0, 100, 500));
	TEST_LLCC(LLColor4, LLColor4(0.0f, 0.5f, 1.0f));
	TEST_LLCC(LLColor3, LLColor3(1.0f, 0.f, 0.5f));
	TEST_LLCC(LLColor4U, LLColor4U(255, 200, 100, 255));
//There's no LLSD comparsion for LLCC yet. TEST_LLCC(LLSD, test_llsd); 

	if((std::string)test_BrowserHomePage != "http://www.firestormviewer.org") LL_ERRS() << "Fail BrowserHomePage" << LL_ENDL;
}
#endif // TEST_CACHED_CONTROL
<|MERGE_RESOLUTION|>--- conflicted
+++ resolved
@@ -1124,7 +1124,6 @@
 					  LLControlVariable::PERSIST_NONDFT : LLControlVariable::PERSIST_NO;
 		}
 
-<<<<<<< HEAD
 		// <FS:Zi> Backup Settings
 		if(control_map.has("Backup")) 
 		{
@@ -1132,8 +1131,6 @@
 		}
 		// </FS:Zi>
 
-=======
->>>>>>> 748c0eb5
 		// Sometimes we want to use the settings system to provide cheap persistence, but we
 		// don't want the settings themselves to be easily manipulated in the UI because 
 		// doing so can cause support problems. So we have this option:
