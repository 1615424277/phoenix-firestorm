--- conflicted
+++ resolved
@@ -132,16 +132,12 @@
 
 LLControlVariable::LLControlVariable(const std::string& name, eControlType type,
 							 LLSD initial, const std::string& comment,
-<<<<<<< HEAD
 							 eSanityType sanityType,LLSD sanityValues,const std::string& sanityComment,
 							 // <FS:Zi> Backup Settings
-							 // bool persist, bool hidefromsettingseditor
-							 bool persist, bool can_backup, bool hidefromsettingseditor
+							 // ePersist persist, bool hidefromsettingseditor
+							 ePersist persist, bool can_backup, bool hidefromsettingseditor
 							 // </FS:Zi>
 )
-=======
-							 ePersist persist, bool hidefromsettingseditor)
->>>>>>> 6e113858
 	: mName(name),
 	  mComment(comment),
 	  mType(type),
@@ -316,7 +312,6 @@
 	}
 }
 
-<<<<<<< HEAD
 bool LLControlVariable::isSane()
 {
 	if(mSanityType<=0)
@@ -358,11 +353,6 @@
 	return sanity;
 }
 
-bool LLControlVariable::isSaveValueDefault()
-{ 
-    return (mValues.size() ==  1) 
-        || ((mValues.size() > 1) && llsd_compare(mValues[1], mValues[0]));
-=======
 bool LLControlVariable::shouldSave(bool nondefault_only)
 {
 	// This method is used to decide whether we should save a given
@@ -386,7 +376,6 @@
 	// We've set at least one other value: compare it to default. Save only if
 	// they differ.
 	return ! llsd_compare(getSaveValue(), getDefault());
->>>>>>> 6e113858
 }
 
 LLSD LLControlVariable::getSaveValue() const
@@ -463,19 +452,15 @@
 	return mTypeString[typeenum];
 }
 
-<<<<<<< HEAD
 std::string LLControlGroup::sanityTypeEnumToString(eSanityType sanitytypeenum)
 {
 	return mSanityTypeString[sanitytypeenum];
 }
 
 // <FS:Zi> Backup Settings
-//BOOL LLControlGroup::declareControl(const std::string& name, eControlType type, const LLSD initial_val, const std::string& comment, eSanityType sanity_type, LLSD sanity_value, const std::string& sanity_comment, BOOL persist, BOOL hidefromsettingseditor)
-BOOL LLControlGroup::declareControl(const std::string& name, eControlType type, const LLSD initial_val, const std::string& comment, eSanityType sanity_type, LLSD sanity_value, const std::string& sanity_comment, BOOL persist, BOOL can_backup, BOOL hidefromsettingseditor)
+//LLControlVariable* LLControlGroup::declareControl(const std::string& name, eControlType type, const LLSD initial_val, const std::string& comment, LLControlVariable::ePersist persist, BOOL hidefromsettingseditor)
+LLControlVariable* LLControlGroup::declareControl(const std::string& name, eControlType type, const LLSD initial_val, const std::string& comment, eSanityType sanity_type, LLSD sanity_value, const std::string& sanity_comment, LLControlVariable::ePersist persist, BOOL can_backup, BOOL hidefromsettingseditor)
 // </FS:Zi>
-=======
-LLControlVariable* LLControlGroup::declareControl(const std::string& name, eControlType type, const LLSD initial_val, const std::string& comment, LLControlVariable::ePersist persist, BOOL hidefromsettingseditor)
->>>>>>> 6e113858
 {
 	LLControlVariable* existing_control = getControl(name);
 	if (existing_control)
@@ -930,26 +915,11 @@
 		}
 		else if( control->shouldSave(nondefault_only) )
 		{
-<<<<<<< HEAD
-			if (!(nondefault_only && (control->isSaveValueDefault())))
-			{
-				settings[iter->first]["Type"] = typeEnumToString(control->type());
-				settings[iter->first]["Comment"] = control->getComment();
-				settings[iter->first]["Value"] = control->getSaveValue();
-				settings[iter->first]["Backup"] = control->isBackupable();		// <FS:Zi> Backup Settings
-				++num_saved;
-			}
-			else
-			{
-				// Debug spam
-				// llinfos << "Skipping " << control->getName() << llendl;
-			}
-=======
 			settings[iter->first]["Type"] = typeEnumToString(control->type());
 			settings[iter->first]["Comment"] = control->getComment();
 			settings[iter->first]["Value"] = control->getSaveValue();
+				settings[iter->first]["Backup"] = control->isBackupable();		// <FS:Zi> Backup Settings
 			++num_saved;
->>>>>>> 6e113858
 		}
 	}
 	llofstream file;
@@ -992,12 +962,8 @@
 	
 	for(LLSD::map_const_iterator itr = settings.beginMap(); itr != settings.endMap(); ++itr)
 	{
-<<<<<<< HEAD
-		bool persist = true;
+		LLControlVariable::ePersist persist = LLControlVariable::PERSIST_NONDFT;
 		bool can_backup = true;		// <FS:Zi> Backup Settings
-=======
-		LLControlVariable::ePersist persist = LLControlVariable::PERSIST_NONDFT;
->>>>>>> 6e113858
 		std::string const & name = itr->first;
 		LLSD const & control_map = itr->second;
 		
