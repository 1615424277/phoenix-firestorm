/** 
 * @file llcontrol.cpp
 * @brief Holds global state for viewer.
 *
 * $LicenseInfo:firstyear=2001&license=viewerlgpl$
 * Second Life Viewer Source Code
 * Copyright (C) 2010, Linden Research, Inc.
 * 
 * This library is free software; you can redistribute it and/or
 * modify it under the terms of the GNU Lesser General Public
 * License as published by the Free Software Foundation;
 * version 2.1 of the License only.
 * 
 * This library is distributed in the hope that it will be useful,
 * but WITHOUT ANY WARRANTY; without even the implied warranty of
 * MERCHANTABILITY or FITNESS FOR A PARTICULAR PURPOSE.  See the GNU
 * Lesser General Public License for more details.
 * 
 * You should have received a copy of the GNU Lesser General Public
 * License along with this library; if not, write to the Free Software
 * Foundation, Inc., 51 Franklin Street, Fifth Floor, Boston, MA  02110-1301  USA
 * 
 * Linden Research, Inc., 945 Battery Street, San Francisco, CA  94111  USA
 * $/LicenseInfo$
 */

#include "linden_common.h"

#include <iostream>
#include <fstream>
#include <algorithm>

#include "llcontrol.h"

#include "llstl.h"

#include "llstring.h"
#include "v3math.h"
#include "v3dmath.h"
#include "v4coloru.h"
#include "v4color.h"
#include "v3color.h"
#include "llquaternion.h"
#include "llrect.h"
#include "llxmltree.h"
#include "llsdserialize.h"
#include "llfile.h"
#include "lltimer.h"
#include "lldir.h"

#if LL_RELEASE_WITH_DEBUG_INFO || LL_DEBUG
#define CONTROL_ERRS LL_ERRS("ControlErrors")
#else
#define CONTROL_ERRS LL_WARNS("ControlErrors")
#endif


template <> eControlType get_control_type<U32>();
template <> eControlType get_control_type<S32>();
template <> eControlType get_control_type<F32>();
template <> eControlType get_control_type<bool>();
template <> eControlType get_control_type<std::string>();

template <> eControlType get_control_type<LLVector3>();
template <> eControlType get_control_type<LLVector3d>();
template <> eControlType get_control_type<LLRect>();
template <> eControlType get_control_type<LLColor4>();
template <> eControlType get_control_type<LLColor3>();
template <> eControlType get_control_type<LLColor4U>();
template <> eControlType get_control_type<LLSD>();

template <> LLSD convert_to_llsd<U32>(const U32& in);
template <> LLSD convert_to_llsd<LLVector3>(const LLVector3& in);
template <> LLSD convert_to_llsd<LLVector3d>(const LLVector3d& in);
template <> LLSD convert_to_llsd<LLRect>(const LLRect& in);
template <> LLSD convert_to_llsd<LLColor4>(const LLColor4& in);
template <> LLSD convert_to_llsd<LLColor3>(const LLColor3& in);
template <> LLSD convert_to_llsd<LLColor4U>(const LLColor4U& in);

template <> bool convert_from_llsd<bool>(const LLSD& sd, eControlType type, std::string_view control_name);
template <> S32 convert_from_llsd<S32>(const LLSD& sd, eControlType type, std::string_view control_name);
template <> U32 convert_from_llsd<U32>(const LLSD& sd, eControlType type, std::string_view control_name);
template <> F32 convert_from_llsd<F32>(const LLSD& sd, eControlType type, std::string_view control_name);
template <> std::string convert_from_llsd<std::string>(const LLSD& sd, eControlType type, std::string_view control_name);
template <> LLWString convert_from_llsd<LLWString>(const LLSD& sd, eControlType type, std::string_view control_name);
template <> LLVector3 convert_from_llsd<LLVector3>(const LLSD& sd, eControlType type, std::string_view control_name);
template <> LLVector3d convert_from_llsd<LLVector3d>(const LLSD& sd, eControlType type, std::string_view control_name);
template <> LLRect convert_from_llsd<LLRect>(const LLSD& sd, eControlType type, std::string_view control_name);
template <> LLColor4 convert_from_llsd<LLColor4>(const LLSD& sd, eControlType type, std::string_view control_name);
template <> LLColor4U convert_from_llsd<LLColor4U>(const LLSD& sd, eControlType type, std::string_view control_name);
template <> LLColor3 convert_from_llsd<LLColor3>(const LLSD& sd, eControlType type, std::string_view control_name);
template <> LLSD convert_from_llsd<LLSD>(const LLSD& sd, eControlType type, std::string_view control_name);

//this defines the current version of the settings file
const S32 CURRENT_VERSION = 101;

// If you define the environment variable LL_SETTINGS_PROFILE to any value this will activate
// the gSavedSettings profiling code.  This code tracks the calls to get a saved (debug) setting.
// When the viewer exits the results are written to the log directory to the file specified
// by SETTINGS_PROFILE below.  Only settings with an average access rate >= 2/second are output.
typedef std::pair<std::string, U32> settings_pair_t;
typedef std::vector<settings_pair_t> settings_vec_t;
LLSD getCount;
settings_vec_t getCount_v;
F64 start_time = 0;
std::string SETTINGS_PROFILE = "settings_profile.log";

bool LLControlVariable::llsd_compare(const LLSD& a, const LLSD & b)
{
	bool result = false;
	switch (mType)
	{
	case TYPE_U32:
	case TYPE_S32:
		result = a.asInteger() == b.asInteger();
		break;
	case TYPE_BOOLEAN:
		result = a.asBoolean() == b.asBoolean();
		break;
	case TYPE_F32:
		result = a.asReal() == b.asReal();
		break;
	case TYPE_VEC3:
	case TYPE_VEC3D:
		result = LLVector3d(a) == LLVector3d(b);
		break;
	case TYPE_QUAT:
		result = LLQuaternion(a) == LLQuaternion(b);
		break;
	case TYPE_RECT:
		result = LLRect(a) == LLRect(b);
		break;
	case TYPE_COL4:
		result = LLColor4(a) == LLColor4(b);
		break;
	case TYPE_COL3:
		result = LLColor3(a) == LLColor3(b);
		break;
	case TYPE_STRING:
		result = a.asString() == b.asString();
		break;
	default:
		break;
	}

	return result;
}

LLControlVariable::LLControlVariable(const std::string& name, eControlType type,
							 LLSD initial, const std::string& comment,
							 eSanityType sanityType,LLSD sanityValues,const std::string& sanityComment,
							 // <FS:Zi> Backup Settings
							 // ePersist persist, bool hidefromsettingseditor
							 ePersist persist, bool can_backup, bool hidefromsettingseditor
							 // </FS:Zi>
)
	: mName(name),
	  mComment(comment),
	  mType(type),
	  mPersist(persist),
	  mCanBackup(can_backup),		// <FS:Zi> Backup Settings
	  mHideFromSettingsEditor(hidefromsettingseditor),
	  mSanityType(sanityType),
	  mSanityComment(sanityComment)
{
	if ((persist != PERSIST_NO) && mComment.empty())
	{
		LL_ERRS() << "Must supply a comment for control " << mName << ". Please perform a clean installation!" << LL_ENDL;
	}
	//Push back versus setValue'ing here, since we don't want to call a signal yet
	mValues.push_back(initial);

	mSanityValues.push_back(sanityValues[0]);
	mSanityValues.push_back(sanityValues[1]);
}



LLControlVariable::~LLControlVariable()
{
}

LLSD LLControlVariable::getComparableValue(const LLSD& value)
{
	// *FIX:MEP - The following is needed to make the LLSD::ImplString 
	// work with boolean controls...
	LLSD storable_value;
	if(TYPE_BOOLEAN == type() && value.isString())
	{
		bool temp;
		if(LLStringUtil::convertToBOOL(value.asString(), temp))
		{
			storable_value = temp;
		}
		else
		{
			storable_value = false;
		}
	}
	else if (TYPE_LLSD == type() && value.isString())
	{
		LLPointer<LLSDNotationParser> parser = new LLSDNotationParser;
		LLSD result;
		std::stringstream value_stream(value.asString());
		if (parser->parse(value_stream, result, LLSDSerialize::SIZE_UNLIMITED) != LLSDParser::PARSE_FAILURE)
		{
			storable_value = result;
		}
		else
		{
			storable_value = value;
		}
	}
	else
	{
		storable_value = value;
	}

	return storable_value;
}

void LLControlVariable::setValue(const LLSD& new_value, bool saved_value)
{
	if (mValidateSignal(this, new_value) == false)
	{
		// can not set new value, exit
		return;
	}
	
	LLSD storable_value = getComparableValue(new_value);
	LLSD original_value = getValue();
	bool value_changed = llsd_compare(original_value, storable_value) == false;
	if(saved_value)
	{
    	// If we're going to save this value, return to default but don't fire
		resetToDefault(false);
	    if (llsd_compare(mValues.back(), storable_value) == false)
	    {
		    mValues.push_back(storable_value);
	    }
	}
    else
    {
        // This is an unsaved value. Its needs to reside at
        // mValues[2] (or greater). It must not affect 
        // the result of getSaveValue()
	    if (llsd_compare(mValues.back(), storable_value) == false)
	    {
            while(mValues.size() > 2)
            {
                // Remove any unsaved values.
                mValues.pop_back();
            }

            if(mValues.size() < 2)
            {
                // Add the default to the 'save' value.
                mValues.push_back(mValues[0]);
            }

            // Add the 'un-save' value.
            mValues.push_back(storable_value);
	    }
    }

    if(value_changed)
    {
		firePropertyChanged(original_value);
		mSanitySignal(this,isSane());
    }
}

void LLControlVariable::setDefaultValue(const LLSD& value)
{
	// Set the control variables value and make it 
	// the default value. If the active value is changed,
	// send the signal.
	// *NOTE: Default values are not saved, only read.

	LLSD comparable_value = getComparableValue(value);
	LLSD original_value = getValue();
	bool value_changed = (llsd_compare(original_value, comparable_value) == false);
	resetToDefault(false);
	mValues[0] = comparable_value;
	if(value_changed)
	{
		mSanitySignal(this,isSane());
		firePropertyChanged(original_value);
	}
}

void LLControlVariable::setPersist(ePersist state)
{
	mPersist = state;
}

// <FS:Zi> Backup Settings
void LLControlVariable::setBackupable(bool state)
{
	mCanBackup = state;
}
// </FS:Zi>

void LLControlVariable::setHiddenFromSettingsEditor(bool hide)
{
	mHideFromSettingsEditor = hide;
}

void LLControlVariable::setComment(const std::string& comment)
{
	mComment = comment;
}

void LLControlVariable::resetToDefault(bool fire_signal)
{
	//The first setting is always the default
	//Pop to it and fire off the listener
	LLSD originalValue = mValues.back();

	while(mValues.size() > 1)
	{
		mValues.pop_back();
	}
	
	if(fire_signal) 
	{
		firePropertyChanged(originalValue);
	}
}

bool LLControlVariable::isSane()
{
	if (mSanityType <= 0)
	{
		return true;
	}

	// it's the default value, or we can't check sanity, assume it's sane
	if (mValues.size() < 2 || !mValues[1] || mValues[1].isUndefined())
	{
		return true;
	}

	bool sanity = false;

	switch (mSanityType)
	{
		case SANITY_TYPE_EQUALS:
			sanity = llsd_compare(mValues[1], mSanityValues[0]);
			break;
		case SANITY_TYPE_NOT_EQUALS:
			sanity = !llsd_compare(mValues[1], mSanityValues[0]);
			break;
		case SANITY_TYPE_LESS_THAN:
			sanity = (mValues[1].asReal() < mSanityValues[0].asReal());
			break;
		case SANITY_TYPE_GREATER_THAN:
			sanity = (mValues[1].asReal() > mSanityValues[0].asReal());
			break;
		case SANITY_TYPE_LESS_THAN_EQUALS:
			sanity = (mValues[1].asReal() <= mSanityValues[0].asReal());
			break;
		case SANITY_TYPE_GREATER_THAN_EQUALS:
			sanity = (mValues[1].asReal() >= mSanityValues[0].asReal());
			break;
		case SANITY_TYPE_BETWEEN:
			sanity = (mValues[1].asReal() >= mSanityValues[0].asReal() && mValues[1].asReal() <= mSanityValues[1].asReal());
			break;
		case SANITY_TYPE_NOT_BETWEEN:
			sanity = (mValues[1].asReal() <= mSanityValues[0].asReal() || mValues[1].asReal() >= mSanityValues[1].asReal());
			break;
		case SANITY_TYPE_NONE:
			sanity = true;
			break;
		default:
			sanity = false;
	}

	return sanity;
}

bool LLControlVariable::shouldSave(bool nondefault_only)
{
	// This method is used to decide whether we should save a given
	// variable. Two of the three values of mPersist are easy.
	if (mPersist == PERSIST_NO)
		return false;

	if (mPersist == PERSIST_ALWAYS)
		return true;

	// PERSIST_NONDFT
	// If caller doesn't need us to filter, just save.
	if (! nondefault_only)
		return true;

	// PERSIST_NONDFT: caller only wants us to save this variable if its value
	// differs from default.
	if (isDefault())                // never been altered
		return false;

	// We've set at least one other value: compare it to default. Save only if
	// they differ.
	return ! llsd_compare(getSaveValue(), getDefault());
}

LLSD LLControlVariable::getSaveValue() const
{
	//The first level of the stack is default
	//We assume that the second level is user preferences that should be saved
	if(mValues.size() > 1) return mValues[1];
	return mValues[0];
}

LLPointer<LLControlVariable> LLControlGroup::getControl(std::string_view name)
{
	if (mSettingsProfile)
	{
		incrCount(name);
	}

	ctrl_name_table_t::iterator iter = mNameTable.find(name.data());
	return iter == mNameTable.end() ? LLPointer<LLControlVariable>() : iter->second;
}


////////////////////////////////////////////////////////////////////////////

// Must match the type definition in llcontrol.h
const std::string LLControlGroup::mTypeString[TYPE_COUNT] = { "U32"
                                                             ,"S32"
                                                             ,"F32"
                                                             ,"Boolean"
                                                             ,"String"
                                                             ,"Vector3"
                                                             ,"Vector3D"
                                                             ,"Quaternion"
                                                             ,"Rect"
                                                             ,"Color4"
                                                             ,"Color3"
                                                             ,"LLSD"
                                                             };

const std::string LLControlGroup::mSanityTypeString[SANITY_TYPE_COUNT] = { "None"
																		  ,"Equals"
																		  ,"NotEquals"
																		  ,"LessThan"
																		  ,"GreaterThan"
																		  ,"LessThanEquals"
																		  ,"GreaterThanEquals"
																		  ,"Between"
																		  ,"NotBetween"
																		  };

LLControlGroup::LLControlGroup(const std::string& name)
:	LLInstanceTracker<LLControlGroup, std::string>(name),
	mSettingsProfile(false)
{

	if (NULL != getenv("LL_SETTINGS_PROFILE"))
	{
		mSettingsProfile = true;
	}
}

LLControlGroup::~LLControlGroup()
{
	cleanup();
}

static bool compareRoutine(settings_pair_t lhs, settings_pair_t rhs)
{
	return lhs.second > rhs.second;
};

void LLControlGroup::cleanup()
{
	if(mSettingsProfile && getCount.size() != 0)
	{
		std::string file = gDirUtilp->getExpandedFilename(LL_PATH_LOGS, SETTINGS_PROFILE);
		LLFILE* out = LLFile::fopen(file, "w"); /* Flawfinder: ignore */
		if(!out)
		{
			LL_WARNS("SettingsProfile") << "Error opening " << SETTINGS_PROFILE << LL_ENDL;
		}
		else
		{
			F64 end_time = LLTimer::getTotalSeconds();
			U32 total_seconds = (U32)(end_time - start_time);

			std::string msg = llformat("Runtime (seconds): %d\n\n No. accesses   Avg. accesses/sec  Name\n", total_seconds);
			std::ostringstream data_msg;

			data_msg << msg;
			size_t data_size = data_msg.str().size();
			if (fwrite(data_msg.str().c_str(), 1, data_size, out) != data_size)
			{
				LL_WARNS("SettingsProfile") << "Failed to write settings profile header" << LL_ENDL;
			}

			for (LLSD::map_const_iterator iter = getCount.beginMap(); iter != getCount.endMap(); ++iter)
			{
				getCount_v.push_back(settings_pair_t(iter->first, iter->second.asInteger()));
			}
			sort(getCount_v.begin(), getCount_v.end(), compareRoutine);

			for (settings_vec_t::iterator iter = getCount_v.begin(); iter != getCount_v.end(); ++iter)
			{
				U32 access_rate = 0;
				if (total_seconds != 0)
				{
					access_rate = iter->second / total_seconds;
				}
				if (access_rate >= 2)
				{
					std::ostringstream data_msg;
					msg = llformat("%13d        %7d       %s", iter->second, access_rate, iter->first.c_str());
					data_msg << msg << "\n";
					size_t data_size = data_msg.str().size();
					if (fwrite(data_msg.str().c_str(), 1, data_size, out) != data_size)
					{
						LL_WARNS("SettingsProfile") << "Failed to write settings profile" << LL_ENDL;
					}
				}
			}
			getCount = LLSD::emptyMap();
			fclose(out);
		}
	}

	mNameTable.clear();
}

eControlType LLControlGroup::typeStringToEnum(const std::string& typestr)
{
	for(int i = 0; i < (int)TYPE_COUNT; ++i)
	{
		if(mTypeString[i] == typestr) return (eControlType)i;
	}
	return (eControlType)-1;
}

eSanityType LLControlGroup::sanityTypeStringToEnum(const std::string& sanitystr)
{
	for(int i = 0; i < (int)SANITY_TYPE_COUNT; ++i)
	{
		if(mSanityTypeString[i] == sanitystr) return (eSanityType)i;
	}
	return SANITY_TYPE_NONE;
}

std::string LLControlGroup::typeEnumToString(eControlType typeenum)
{
	return mTypeString[typeenum];
}

<<<<<<< HEAD
std::string LLControlGroup::sanityTypeEnumToString(eSanityType sanitytypeenum)
{
	return mSanityTypeString[sanitytypeenum];
}

// <FS:Zi> Backup Settings
//LLControlVariable* LLControlGroup::declareControl(const std::string& name, eControlType type, const LLSD initial_val, const std::string& comment, LLControlVariable::ePersist persist, bool hidefromsettingseditor)
LLControlVariable* LLControlGroup::declareControl(const std::string& name, eControlType type, const LLSD initial_val, const std::string& comment, eSanityType sanity_type, LLSD sanity_value, const std::string& sanity_comment, LLControlVariable::ePersist persist, bool can_backup, bool hidefromsettingseditor)
// </FS:Zi>
=======
LLControlVariable* LLControlGroup::declareControl(const std::string& name, eControlType type, const LLSD initial_val, const std::string& comment, LLControlVariable::ePersist persist, bool hidefromsettingseditor)
>>>>>>> dfbbad81
{
	LLControlVariable* existing_control = getControl(name);
	if (existing_control)
 	{
		if ((persist != LLControlVariable::PERSIST_NO) && existing_control->isType(type))
		{
			if (!existing_control->llsd_compare(existing_control->getDefault(), initial_val))
			{
				// Sometimes we need to declare a control *after* it has been loaded from a settings file.
				LLSD cur_value = existing_control->getValue(); // get the current value
				existing_control->setDefaultValue(initial_val); // set the default to the declared value
				existing_control->setValue(cur_value); // now set to the loaded value
			}
		}
		else
		{
			LL_WARNS("Settings") << "Control named " << name << " already exists, ignoring new declaration." << LL_ENDL;
		}
 		return existing_control;
	}

	// if not, create the control and add it to the name table
	// <FS:Zi> Backup Settings
	// LLControlVariable* control = new LLControlVariable(name, type, initial_val, comment, sanity_type, sanity_value, sanity_comment, persist, hidefromsettingseditor);
	LLControlVariable* control = new LLControlVariable(name, type, initial_val, comment, sanity_type, sanity_value, sanity_comment, persist, can_backup, hidefromsettingseditor);
	// </FS:Zi>
	mNameTable[name] = control;	
	return control;
}

LLControlVariable* LLControlGroup::declareU32(const std::string& name, const U32 initial_val, const std::string& comment, LLControlVariable::ePersist persist)
{
	return declareControl(name, TYPE_U32, (LLSD::Integer) initial_val, comment, SANITY_TYPE_NONE, LLSD(), std::string(""), persist);
}

LLControlVariable* LLControlGroup::declareS32(const std::string& name, const S32 initial_val, const std::string& comment, LLControlVariable::ePersist persist)
{
	return declareControl(name, TYPE_S32, initial_val, comment, SANITY_TYPE_NONE, LLSD(), std::string(""), persist);
}

LLControlVariable* LLControlGroup::declareF32(const std::string& name, const F32 initial_val, const std::string& comment, LLControlVariable::ePersist persist)
{
	return declareControl(name, TYPE_F32, initial_val, comment, SANITY_TYPE_NONE, LLSD(), std::string(""), persist);
}

LLControlVariable* LLControlGroup::declareBOOL(const std::string& name, const bool initial_val, const std::string& comment, LLControlVariable::ePersist persist)
{
	return declareControl(name, TYPE_BOOLEAN, initial_val, comment, SANITY_TYPE_NONE, LLSD(), std::string(""), persist);
}

LLControlVariable* LLControlGroup::declareString(const std::string& name, const std::string& initial_val, const std::string& comment, LLControlVariable::ePersist persist)
{
	return declareControl(name, TYPE_STRING, initial_val, comment, SANITY_TYPE_NONE, LLSD(), std::string(""), persist);
}

LLControlVariable* LLControlGroup::declareVec3(const std::string& name, const LLVector3 &initial_val, const std::string& comment, LLControlVariable::ePersist persist)
{
	return declareControl(name, TYPE_VEC3, initial_val.getValue(), comment, SANITY_TYPE_NONE, LLSD(), std::string(""), persist);
}

LLControlVariable* LLControlGroup::declareVec3d(const std::string& name, const LLVector3d &initial_val, const std::string& comment, LLControlVariable::ePersist persist)
{
	return declareControl(name, TYPE_VEC3D, initial_val.getValue(), comment, SANITY_TYPE_NONE, LLSD(), std::string(""), persist);
}

LLControlVariable* LLControlGroup::declareQuat(const std::string& name, const LLQuaternion &initial_val, const std::string& comment, LLControlVariable::ePersist persist)
{
	return declareControl(name, TYPE_QUAT, initial_val.getValue(), comment, SANITY_TYPE_NONE, LLSD(), std::string(""), persist);
}

LLControlVariable* LLControlGroup::declareRect(const std::string& name, const LLRect &initial_val, const std::string& comment, LLControlVariable::ePersist persist)
{
	return declareControl(name, TYPE_RECT, initial_val.getValue(), comment, SANITY_TYPE_NONE, LLSD(), std::string(""), persist);
}

LLControlVariable* LLControlGroup::declareColor4(const std::string& name, const LLColor4 &initial_val, const std::string& comment, LLControlVariable::ePersist persist )
{
	return declareControl(name, TYPE_COL4, initial_val.getValue(), comment, SANITY_TYPE_NONE, LLSD(), std::string(""), persist);
}

LLControlVariable* LLControlGroup::declareColor3(const std::string& name, const LLColor3 &initial_val, const std::string& comment, LLControlVariable::ePersist persist )
{
	return declareControl(name, TYPE_COL3, initial_val.getValue(), comment, SANITY_TYPE_NONE, LLSD(), std::string(""), persist);
}

LLControlVariable* LLControlGroup::declareLLSD(const std::string& name, const LLSD &initial_val, const std::string& comment, LLControlVariable::ePersist persist )
{
	return declareControl(name, TYPE_LLSD, initial_val, comment, SANITY_TYPE_NONE, LLSD(), std::string(""), persist);
}

void LLControlGroup::incrCount(std::string_view name)
{
	if (0.0 == start_time)
	{
		start_time = LLTimer::getTotalSeconds();
	}
	getCount[name.data()] = getCount[name.data()].asInteger() + 1;
}

bool LLControlGroup::getBOOL(std::string_view name)
{
	return get<bool>(name);
}

S32 LLControlGroup::getS32(std::string_view name)
{
	return get<S32>(name);
}

U32 LLControlGroup::getU32(std::string_view name)
{
	return get<U32>(name);
}

F32 LLControlGroup::getF32(std::string_view name)
{
	return get<F32>(name);
}

std::string LLControlGroup::getString(std::string_view name)
{
	return get<std::string>(name);
}

LLWString LLControlGroup::getWString(std::string_view name)
{
	return get<LLWString>(name);
}

std::string LLControlGroup::getText(std::string_view name)
{
	std::string utf8_string = getString(name);
	LLStringUtil::replaceChar(utf8_string, '^', '\n');
	LLStringUtil::replaceChar(utf8_string, '%', ' ');
	return (utf8_string);
}

LLVector3 LLControlGroup::getVector3(std::string_view name)
{
	return get<LLVector3>(name);
}

LLVector3d LLControlGroup::getVector3d(std::string_view name)
{
	return get<LLVector3d>(name);
}

LLQuaternion LLControlGroup::getQuaternion(std::string_view name)
{
	return get<LLQuaternion>(name);
}

LLRect LLControlGroup::getRect(std::string_view name)
{
	return get<LLRect>(name);
}


LLColor4 LLControlGroup::getColor(std::string_view name)
{
	return get<LLColor4>(name);
}

LLColor4 LLControlGroup::getColor4(std::string_view name)
{
	return get<LLColor4>(name);
}

LLColor3 LLControlGroup::getColor3(std::string_view name)
{
	return get<LLColor3>(name);
}

LLSD LLControlGroup::getLLSD(std::string_view name)
{
	return get<LLSD>(name);
}

LLSD LLControlGroup::asLLSD(bool diffs_only)
{
	// Dump all stored values as LLSD
	LLSD result = LLSD::emptyArray();
	for (ctrl_name_table_t::iterator iter = mNameTable.begin();
		 iter != mNameTable.end(); iter++)
	{
		LLControlVariable *control = iter->second;
		if (!control || control->isType(TYPE_STRING) || (diffs_only && control->isDefault()))
		{
			continue;
		}
		const std::string& name = iter->first;
		result[name] = getLLSD(name);
	}
	return result;
}

bool LLControlGroup::controlExists(const std::string& name)
{
	ctrl_name_table_t::iterator iter = mNameTable.find(name);
	return iter != mNameTable.end();
}


//-------------------------------------------------------------------
// Set functions
//-------------------------------------------------------------------

void LLControlGroup::setBOOL(std::string_view name, bool val)
{
	set<bool>(name, val);
}


void LLControlGroup::setS32(std::string_view name, S32 val)
{
	set(name, val);
}


void LLControlGroup::setF32(std::string_view name, F32 val)
{
	set(name, val);
}


void LLControlGroup::setU32(std::string_view name, U32 val)
{
	set(name, val);
}


void LLControlGroup::setString(std::string_view name, const std::string &val)
{
	set(name, val);
}


void LLControlGroup::setVector3(std::string_view name, const LLVector3 &val)
{
	set(name, val);
}

void LLControlGroup::setVector3d(std::string_view name, const LLVector3d &val)
{
	set(name, val);
}

void LLControlGroup::setQuaternion(std::string_view name, const LLQuaternion &val)
{
	set(name, val);
}

void LLControlGroup::setRect(std::string_view name, const LLRect &val)
{
	set(name, val);
}

void LLControlGroup::setColor4(std::string_view name, const LLColor4 &val)
{
	set(name, val);
}

void LLControlGroup::setLLSD(std::string_view name, const LLSD& val)
{
	set(name, val);
}

void LLControlGroup::setUntypedValue(std::string_view name, const LLSD& val)
{
	if (name.empty())
	{
		return;
	}

	LLControlVariable* control = getControl(name);
	
	if (control)
	{
		control->setValue(val);
	}
	else
	{
		CONTROL_ERRS << "Invalid control " << name << LL_ENDL;
	}
}


//---------------------------------------------------------------
// Load and save
//---------------------------------------------------------------

// Returns number of controls loaded, so 0 if failure
U32 LLControlGroup::loadFromFileLegacy(const std::string& filename, const std::string& xml, bool require_declaration, eControlType declare_as)
{
	std::string name;

	LLXmlTree xml_controls;

	if (!xml_controls.parseString(xml))
	{
		LL_WARNS("Settings") << "Unable to open control file " << filename << LL_ENDL;
		return 0;
	}

	LLXmlTreeNode* rootp = xml_controls.getRoot();
	if (!rootp || !rootp->hasAttribute("version"))
	{
		LL_WARNS("Settings") << "No valid settings header found in control file " << filename << LL_ENDL;
		return 0;
	}

	U32 validitems = 0;
	S32 version;
	
	rootp->getAttributeS32("version", version);

	// Check file version
	if (version != CURRENT_VERSION)
	{
		LL_INFOS("Settings") << filename << " does not appear to be a version " << CURRENT_VERSION << " controls file" << LL_ENDL;
		return 0;
	}

	LLXmlTreeNode* child_nodep = rootp->getFirstChild();
	while(child_nodep)
	{
		name = child_nodep->getName();		
		
		bool declared = controlExists(name);

		if (require_declaration && !declared)
		{
			// Declaration required, but this name not declared.
			// Complain about non-empty names.
			if (!name.empty())
			{
				//read in to end of line
				LL_WARNS("Settings") << "LLControlGroup::loadFromFile() : Trying to set \"" << name << "\", setting doesn't exist." << LL_ENDL;
			}
			child_nodep = rootp->getNextChild();
			continue;
		}

		// Got an item.  Load it up.
		// If not declared, assume it's a string
		if (!declared)
		{
			switch(declare_as)
			{
			case TYPE_COL4:
				declareColor4(name, LLColor4::white, LLStringUtil::null, LLControlVariable::PERSIST_NO);
				break;
			case TYPE_STRING:
			default:
				declareString(name, LLStringUtil::null, LLStringUtil::null, LLControlVariable::PERSIST_NO);
				break;
			}
		}

		// Control name has been declared in code.
		LLControlVariable *control = getControl(name);

		llassert(control);
		
		switch(control->mType)
		{
		case TYPE_F32:
			{
				F32 initial = 0.f;

				child_nodep->getAttributeF32("value", initial);

				control->set(initial);
				validitems++;
			}
			break;
		case TYPE_S32:
			{
				S32 initial = 0;

				child_nodep->getAttributeS32("value", initial);

				control->set(initial);
				validitems++;
			}
			break;
		case TYPE_U32:
			{
				U32 initial = 0;
				child_nodep->getAttributeU32("value", initial);
				control->set((LLSD::Integer) initial);
				validitems++;
			}
			break;
		case TYPE_BOOLEAN:
			{
				bool initial = false;

				child_nodep->getAttributeBOOL("value", initial);
				control->set(initial);

				validitems++;
			}
			break;
		case TYPE_STRING:
			{
				std::string string;
				child_nodep->getAttributeString("value", string);
				control->set(string);
				validitems++;
			}
			break;
		case TYPE_VEC3:
			{
				LLVector3 vector;

				child_nodep->getAttributeVector3("value", vector);
				control->set(vector.getValue());
				validitems++;
			}
			break;
		case TYPE_VEC3D:
			{
				LLVector3d vector;

				child_nodep->getAttributeVector3d("value", vector);

				control->set(vector.getValue());
				validitems++;
			}
			break;
		case TYPE_QUAT:
			{
				LLQuaternion quat;

				child_nodep->getAttributeQuat("value", quat);

				control->set(quat.getValue());
				validitems++;
			}
			break;
		case TYPE_RECT:
			{
				//RN: hack to support reading rectangles from a string
				std::string rect_string;

				child_nodep->getAttributeString("value", rect_string);
				std::istringstream istream(rect_string);
				S32 left, bottom, width, height;

				istream >> left >> bottom >> width >> height;

				LLRect rect;
				rect.setOriginAndSize(left, bottom, width, height);

				control->set(rect.getValue());
				validitems++;
			}
			break;
		case TYPE_COL4:
			{
				LLColor4 color;
				
				child_nodep->getAttributeColor4("value", color);
				control->set(color.getValue());
				validitems++;
			}
			break;
		case TYPE_COL3:
			{
				LLVector3 color;
				
				child_nodep->getAttributeVector3("value", color);
				control->set(LLColor3(color.mV).getValue());
				validitems++;
			}
			break;

		default:
		  break;

		}
	
		child_nodep = rootp->getNextChild();
	}

	return validitems;
}

U32 LLControlGroup::saveToFile(const std::string& filename, bool nondefault_only)
{
	LLSD settings;
	int num_saved = 0;
	for (ctrl_name_table_t::iterator iter = mNameTable.begin();
		 iter != mNameTable.end(); iter++)
	{
		LLControlVariable* control = iter->second;
		if (!control)
		{
			LL_WARNS("Settings") << "Tried to save invalid control: " << iter->first << LL_ENDL;
		}
		else if( control->shouldSave(nondefault_only) )
		{
			settings[iter->first]["Type"] = typeEnumToString(control->type());
			settings[iter->first]["Comment"] = control->getComment();
			settings[iter->first]["Value"] = control->getSaveValue();
			settings[iter->first]["Backup"] = control->isBackupable();		// <FS:Zi> Backup Settings
			++num_saved;
		}
	}
	llofstream file;
	file.open(filename.c_str());
	if (file.is_open())
	{
		LLSDSerialize::toPrettyXML(settings, file);
		file.close();
		LL_INFOS("Settings") << "Saved to " << filename << LL_ENDL;
	}
	else
	{
        // This is a warning because sometime we want to use settings files which can't be written...
		LL_WARNS("Settings") << "Unable to open settings file: " << filename << LL_ENDL;
		return 0;
	}
	return num_saved;
}

U32 LLControlGroup::loadFromFile(const std::string& filename, bool set_default_values, bool save_values)
{
	LLSD settings;

	std::string xml = gDirUtilp->getFileContents(filename);
	if (xml.empty())
	{
		LL_WARNS("Settings") << "Cannot find file " << filename << " to load." << LL_ENDL;
		return 0;
	}

	std::stringstream stream(xml);
	if (LLSDParser::PARSE_FAILURE == LLSDSerialize::fromXML(settings, stream))
	{
		LL_WARNS("Settings") << "Unable to parse LLSD control file " << filename << ". Trying Legacy Method." << LL_ENDL;
		return loadFromFileLegacy(filename, xml, true, TYPE_STRING);
	}

	U32	validitems = 0;
	bool hidefromsettingseditor = false;

	for(LLSD::map_const_iterator itr = settings.beginMap(); itr != settings.endMap(); ++itr)
	{
		LLControlVariable::ePersist persist = LLControlVariable::PERSIST_NONDFT;
		bool can_backup = true;		// <FS:Zi> Backup Settings
		std::string const & name = itr->first;
		LLSD const & control_map = itr->second;
		
		if(control_map.has("Persist")) 
		{
			persist = control_map["Persist"].asInteger()?
					  LLControlVariable::PERSIST_NONDFT : LLControlVariable::PERSIST_NO;
		}

<<<<<<< HEAD
		// <FS:Zi> Backup Settings
		if(control_map.has("Backup")) 
		{
			can_backup = control_map["Backup"].asInteger();
		}
		// </FS:Zi>

=======
>>>>>>> dfbbad81
		// Sometimes we want to use the settings system to provide cheap persistence, but we
		// don't want the settings themselves to be easily manipulated in the UI because 
		// doing so can cause support problems. So we have this option:
		if(control_map.has("HideFromEditor"))
		{
			hidefromsettingseditor = control_map["HideFromEditor"].asInteger();
		}
		else
		{
			hidefromsettingseditor = false;
		}

		// If the control exists just set the value from the input file.
		LLControlVariable* existing_control = getControl(name);
		if(existing_control)
		{
			// set_default_values is true when we're loading the initial,
			// immutable files from app_settings, e.g. settings.xml.
			if(set_default_values)
			{
				// Override all previously set properties of this control.
				// ... except for type. The types must match.
				eControlType new_type = typeStringToEnum(control_map["Type"].asString());
				if(existing_control->isType(new_type))
				{
					existing_control->setDefaultValue(control_map["Value"]);
					existing_control->setPersist(persist);
					existing_control->setHiddenFromSettingsEditor(hidefromsettingseditor);
					existing_control->setComment(control_map["Comment"].asString());
					existing_control->setBackupable(can_backup);		// <FS:Zi> Backup Settings
				}
				else
				{
					LL_ERRS() << "Mismatched type of control variable '"
						   << name << "' found while loading '"
						   << filename << "'." << LL_ENDL;
				}
			}
			else if(existing_control->isPersisted())
			{
				// save_values is specifically false for (e.g.)
				// SessionSettingsFile and UserSessionSettingsFile -- in other
				// words, for a file that's supposed to be transient.
				existing_control->setValue(control_map["Value"], save_values);
			}
			// *NOTE: If not persisted and not setting defaults, 
			// the value should not get loaded.
		}
		else
		{
			// We've never seen this control before. Either we're loading up
			// the initial set of default settings files (set_default_values)
			// -- or we're loading user settings last saved by a viewer that
			// supports a superset of the variables we know.
			// CHOP-962: if we're loading an unrecognized user setting, make
			// sure we save it later. If you try an experimental viewer, tweak
			// a new setting, briefly revert to an old viewer, then return to
			// the new one, we don't want the old viewer to discard the
			// setting you changed.
			if (! set_default_values)
			{
				// Using PERSIST_ALWAYS insists that saveToFile() (which calls
				// LLControlVariable::shouldSave()) must save this control
				// variable regardless of its value. We can safely set this
				// LLControlVariable persistent because the 'persistent' flag
				// is not itself persisted!
				persist = LLControlVariable::PERSIST_ALWAYS;
				// We want to mention unrecognized user settings variables
				// (e.g. from a newer version of the viewer) in the log. But
				// we also arrive here for Boolean variables generated by
				// the notifications subsystem when the user checks "Don't
				// show me this again." These aren't declared in settings.xml;
				// they're actually named for the notification they suppress.
				// We don't want to mention those. Apologies, this is a bit of
				// a hack: we happen to know that user settings go into an
				// LLControlGroup whose name is "Global".
				if (getKey() == "Global")
				{
					LL_INFOS("LLControlGroup") << "preserving unrecognized " << getKey()
											   << " settings variable " << name << LL_ENDL;
				}
			}

			declareControl(name, 
						   typeStringToEnum(control_map["Type"].asString()), 
						   control_map["Value"], 
						   control_map["Comment"].asString(),
						   sanityTypeStringToEnum(control_map["SanityCheckType"].asString()),
						   control_map["SanityValue"],
						   control_map["SanityComment"].asString(),
						   persist,
						   can_backup,		// <FS:Zi> Backup Settings
						   hidefromsettingseditor
						   );
		}

		++validitems;
	}

	LL_DEBUGS("Settings") << "Loaded " << validitems << " settings from " << filename << LL_ENDL;
	return validitems;
}

void LLControlGroup::resetToDefaults()
{
	ctrl_name_table_t::iterator control_iter;
	for (control_iter = mNameTable.begin();
		control_iter != mNameTable.end();
		++control_iter)
	{
		LLControlVariable* control = (*control_iter).second;
		control->resetToDefault();
	}
}

void LLControlGroup::applyToAll(ApplyFunctor* func)
{
	for (ctrl_name_table_t::iterator iter = mNameTable.begin();
		 iter != mNameTable.end(); iter++)
	{
		func->apply(iter->first, iter->second);
	}
}

//============================================================================

#ifdef TEST_HARNESS
void main()
{
	F32_CONTROL foo, getfoo;

	S32_CONTROL bar, getbar;
	
	BOOL_CONTROL baz;

	U32 count = gGlobals.loadFromFile("controls.ini");
	LL_INFOS("Settings") << "Loaded " << count << " controls" << LL_ENDL;

	// test insertion
	foo = new LLControlVariable<F32>("gFoo", 5.f, 1.f, 20.f);
	gGlobals.addEntry("gFoo", foo);

	bar = new LLControlVariable<S32>("gBar", 10, 2, 22);
	gGlobals.addEntry("gBar", bar);

	baz = new LLControlVariable<bool>("gBaz", false);
	gGlobals.addEntry("gBaz", baz);

	// test retrieval
	getfoo = (LLControlVariable<F32>*) gGlobals.resolveName("gFoo");
	getfoo->dump();

	getbar = (S32_CONTROL) gGlobals.resolveName("gBar");
	getbar->dump();

	// change data
	getfoo->set(10.f);
	getfoo->dump();

	// Failure modes

	// ...min > max
	// badfoo = new LLControlVariable<F32>("gFoo2", 100.f, 20.f, 5.f);

	// ...initial > max
	// badbar = new LLControlVariable<S32>("gBar2", 10, 20, 100000);

	// ...misspelled name
	// getfoo = (F32_CONTROL) gGlobals.resolveName("fooMisspelled");
	// getfoo->dump();

	// ...invalid data type
	getfoo = (F32_CONTROL) gGlobals.resolveName("gFoo");
	getfoo->set(true);
	getfoo->dump();

	// ...out of range data
	// getfoo->set(100000000.f);
	// getfoo->dump();

	// Clean Up
	delete foo;
	delete bar;
	delete baz;
}
#endif


template <> eControlType get_control_type<U32>() 
{ 
	return TYPE_U32; 
}

template <> eControlType get_control_type<S32>() 
{ 
	return TYPE_S32; 
}

template <> eControlType get_control_type<F32>() 
{ 
	return TYPE_F32; 
}

template <> eControlType get_control_type<bool> () 
{ 
	return TYPE_BOOLEAN; 
}

template <> eControlType get_control_type<std::string>() 
{ 
	return TYPE_STRING; 
}

template <> eControlType get_control_type<LLVector3>() 
{ 
	return TYPE_VEC3; 
}

template <> eControlType get_control_type<LLVector3d>() 
{ 
	return TYPE_VEC3D; 
}

template <> eControlType get_control_type<LLQuaternion>()
{
	return TYPE_QUAT;
}

template <> eControlType get_control_type<LLRect>() 
{ 
	return TYPE_RECT; 
}

template <> eControlType get_control_type<LLColor4>() 
{ 
	return TYPE_COL4; 
}

template <> eControlType get_control_type<LLColor3>() 
{ 
	return TYPE_COL3; 
}

template <> eControlType get_control_type<LLSD>() 
{ 
	return TYPE_LLSD; 
}


template <> LLSD convert_to_llsd<U32>(const U32& in) 
{ 
	return (LLSD::Integer)in; 
}

template <> LLSD convert_to_llsd<LLVector3>(const LLVector3& in) 
{ 
	return in.getValue(); 
}

template <> LLSD convert_to_llsd<LLVector3d>(const LLVector3d& in) 
{ 
	return in.getValue(); 
}
template <> LLSD convert_to_llsd<LLQuaternion>(const LLQuaternion& in)
{
	return in.getValue();
}

template <> LLSD convert_to_llsd<LLRect>(const LLRect& in) 
{ 
	return in.getValue(); 
}

template <> LLSD convert_to_llsd<LLColor4>(const LLColor4& in) 
{ 
	return in.getValue(); 
}

template <> LLSD convert_to_llsd<LLColor3>(const LLColor3& in) 
{ 
	return in.getValue(); 
}

template <> LLSD convert_to_llsd<LLColor4U>(const LLColor4U& in) 
{ 
	return in.getValue();
}


template<>
bool convert_from_llsd<bool>(const LLSD& sd, eControlType type, std::string_view control_name)
{
	if (type == TYPE_BOOLEAN)
		return sd.asBoolean();
	else
	{
<<<<<<< HEAD
		CONTROL_ERRS << "Invalid BOOL value for " << control_name << ": " << LLControlGroup::typeEnumToString(type) << " " << sd << LL_ENDL;
=======
		CONTROL_ERRS << "Invalid bool value for " << control_name << ": " << LLControlGroup::typeEnumToString(type) << " " << sd << LL_ENDL;
>>>>>>> dfbbad81
		return false;
	}
}

template<>
S32 convert_from_llsd<S32>(const LLSD& sd, eControlType type, std::string_view control_name)
{
	if (type == TYPE_S32)
		return sd.asInteger();
	else
	{
		CONTROL_ERRS << "Invalid S32 value for " << control_name << ": " << LLControlGroup::typeEnumToString(type) << " " << sd << LL_ENDL;
		return 0;
	}
}

template<>
U32 convert_from_llsd<U32>(const LLSD& sd, eControlType type, std::string_view control_name)
{
	if (type == TYPE_U32)	
		return sd.asInteger();
	else
	{
		CONTROL_ERRS << "Invalid U32 value for " << control_name << ": " << LLControlGroup::typeEnumToString(type) << " " << sd << LL_ENDL;
		return 0;
	}
}

template<>
F32 convert_from_llsd<F32>(const LLSD& sd, eControlType type, std::string_view control_name)
{
	if (type == TYPE_F32)
		return (F32) sd.asReal();
	else
	{
		CONTROL_ERRS << "Invalid F32 value for " << control_name << ": " << LLControlGroup::typeEnumToString(type) << " " << sd << LL_ENDL;
		return 0.0f;
	}
}

template<>
std::string convert_from_llsd<std::string>(const LLSD& sd, eControlType type, std::string_view control_name)
{
	if (type == TYPE_STRING)
		return sd.asString();
	else
	{
		CONTROL_ERRS << "Invalid string value for " << control_name << ": " << LLControlGroup::typeEnumToString(type) << " " << sd << LL_ENDL;
		return LLStringUtil::null;
	}
}

template<>
LLWString convert_from_llsd<LLWString>(const LLSD& sd, eControlType type, std::string_view control_name)
{
	return utf8str_to_wstring(convert_from_llsd<std::string>(sd, type, control_name));
}

template<>
LLVector3 convert_from_llsd<LLVector3>(const LLSD& sd, eControlType type, std::string_view control_name)
{
	if (type == TYPE_VEC3)
		return (LLVector3)sd;
	else
	{
		CONTROL_ERRS << "Invalid LLVector3 value for " << control_name << ": " << LLControlGroup::typeEnumToString(type) << " " << sd << LL_ENDL;
		return LLVector3::zero;
	}
}

template<>
LLVector3d convert_from_llsd<LLVector3d>(const LLSD& sd, eControlType type, std::string_view control_name)
{
	if (type == TYPE_VEC3D)
		return (LLVector3d)sd;
	else
	{
		CONTROL_ERRS << "Invalid LLVector3d value for " << control_name << ": " << LLControlGroup::typeEnumToString(type) << " " << sd << LL_ENDL;
		return LLVector3d::zero;
	}
}

template<>
LLQuaternion convert_from_llsd<LLQuaternion>(const LLSD& sd, eControlType type, std::string_view control_name)
{
	if (type == TYPE_QUAT)
		return (LLQuaternion)sd;
	else
	{
		CONTROL_ERRS << "Invalid LLQuaternion value for " << control_name << ": " << LLControlGroup::typeEnumToString(type) << " " << sd << LL_ENDL;
		return LLQuaternion();
	}
}

template<>
LLRect convert_from_llsd<LLRect>(const LLSD& sd, eControlType type, std::string_view control_name)
{
	if (type == TYPE_RECT)
		return LLRect(sd);
	else
	{
		CONTROL_ERRS << "Invalid rect value for " << control_name << ": " << LLControlGroup::typeEnumToString(type) << " " << sd << LL_ENDL;
		return LLRect::null;
	}
}


template<>
LLColor4 convert_from_llsd<LLColor4>(const LLSD& sd, eControlType type, std::string_view control_name)
{
	if (type == TYPE_COL4)
	{
		LLColor4 color(sd);
		if (color.mV[VRED] < 0.f || color.mV[VRED] > 1.f)
		{
			LL_WARNS("Settings") << "Color " << control_name << " red value out of range: " << color << LL_ENDL;
		}
		else if (color.mV[VGREEN] < 0.f || color.mV[VGREEN] > 1.f)
		{
			LL_WARNS("Settings") << "Color " << control_name << " green value out of range: " << color << LL_ENDL;
		}
		else if (color.mV[VBLUE] < 0.f || color.mV[VBLUE] > 1.f)
		{
			LL_WARNS("Settings") << "Color " << control_name << " blue value out of range: " << color << LL_ENDL;
		}
		else if (color.mV[VALPHA] < 0.f || color.mV[VALPHA] > 1.f)
		{
			LL_WARNS("Settings") << "Color " << control_name << " alpha value out of range: " << color << LL_ENDL;
		}

		return LLColor4(sd);
	}
	else
	{
		CONTROL_ERRS << "Control " << control_name << " not a color" << LL_ENDL;
		return LLColor4::white;
	}
}

template<>
LLColor3 convert_from_llsd<LLColor3>(const LLSD& sd, eControlType type, std::string_view control_name)
{
	if (type == TYPE_COL3)
		return sd;
	else
	{
		CONTROL_ERRS << "Invalid LLColor3 value for " << control_name << ": " << LLControlGroup::typeEnumToString(type) << " " << sd << LL_ENDL;
		return LLColor3::white;
	}
}

template<>
LLSD convert_from_llsd<LLSD>(const LLSD& sd, eControlType type, std::string_view control_name)
{
	return sd;
}


#if TEST_CACHED_CONTROL

#define DECL_LLCC(T, V) static LLCachedControl<T> mySetting_##T("TestCachedControl"#T, V)
DECL_LLCC(U32, (U32)666);
DECL_LLCC(S32, (S32)-666);
DECL_LLCC(F32, (F32)-666.666);
DECL_LLCC(bool, true);
static LLCachedControl<std::string> mySetting_string("TestCachedControlstring", "Default String Value");
DECL_LLCC(LLVector3, LLVector3(1.0f, 2.0f, 3.0f));
DECL_LLCC(LLVector3d, LLVector3d(6.0f, 5.0f, 4.0f));
DECL_LLCC(LLRect, LLRect(0, 0, 100, 500));
DECL_LLCC(LLColor4, LLColor4(0.0f, 0.5f, 1.0f));
DECL_LLCC(LLColor3, LLColor3(1.0f, 0.f, 0.5f));
DECL_LLCC(LLColor4U, LLColor4U(255, 200, 100, 255));

LLSD test_llsd = LLSD()["testing1"] = LLSD()["testing2"];
DECL_LLCC(LLSD, test_llsd);

static LLCachedControl<std::string> test_BrowserHomePage("BrowserHomePage", "hahahahahha", "Not the real comment");

void test_cached_control()
{
#define TEST_LLCC(T, V) if((T)mySetting_##T != V) LL_ERRS() << "Fail "#T << LL_ENDL
	TEST_LLCC(U32, 666);
	TEST_LLCC(S32, (S32)-666);
	TEST_LLCC(F32, (F32)-666.666);
	TEST_LLCC(bool, true);
	if((std::string)mySetting_string != "Default String Value") LL_ERRS() << "Fail string" << LL_ENDL;
	TEST_LLCC(LLVector3, LLVector3(1.0f, 2.0f, 3.0f));
	TEST_LLCC(LLVector3d, LLVector3d(6.0f, 5.0f, 4.0f));
	TEST_LLCC(LLRect, LLRect(0, 0, 100, 500));
	TEST_LLCC(LLColor4, LLColor4(0.0f, 0.5f, 1.0f));
	TEST_LLCC(LLColor3, LLColor3(1.0f, 0.f, 0.5f));
	TEST_LLCC(LLColor4U, LLColor4U(255, 200, 100, 255));
//There's no LLSD comparsion for LLCC yet. TEST_LLCC(LLSD, test_llsd); 

	if((std::string)test_BrowserHomePage != "http://www.firestormviewer.org") LL_ERRS() << "Fail BrowserHomePage" << LL_ENDL;
}
#endif // TEST_CACHED_CONTROL
<|MERGE_RESOLUTION|>--- conflicted
+++ resolved
@@ -554,7 +554,6 @@
 	return mTypeString[typeenum];
 }
 
-<<<<<<< HEAD
 std::string LLControlGroup::sanityTypeEnumToString(eSanityType sanitytypeenum)
 {
 	return mSanityTypeString[sanitytypeenum];
@@ -564,9 +563,6 @@
 //LLControlVariable* LLControlGroup::declareControl(const std::string& name, eControlType type, const LLSD initial_val, const std::string& comment, LLControlVariable::ePersist persist, bool hidefromsettingseditor)
 LLControlVariable* LLControlGroup::declareControl(const std::string& name, eControlType type, const LLSD initial_val, const std::string& comment, eSanityType sanity_type, LLSD sanity_value, const std::string& sanity_comment, LLControlVariable::ePersist persist, bool can_backup, bool hidefromsettingseditor)
 // </FS:Zi>
-=======
-LLControlVariable* LLControlGroup::declareControl(const std::string& name, eControlType type, const LLSD initial_val, const std::string& comment, LLControlVariable::ePersist persist, bool hidefromsettingseditor)
->>>>>>> dfbbad81
 {
 	LLControlVariable* existing_control = getControl(name);
 	if (existing_control)
@@ -1128,7 +1124,6 @@
 					  LLControlVariable::PERSIST_NONDFT : LLControlVariable::PERSIST_NO;
 		}
 
-<<<<<<< HEAD
 		// <FS:Zi> Backup Settings
 		if(control_map.has("Backup")) 
 		{
@@ -1136,8 +1131,6 @@
 		}
 		// </FS:Zi>
 
-=======
->>>>>>> dfbbad81
 		// Sometimes we want to use the settings system to provide cheap persistence, but we
 		// don't want the settings themselves to be easily manipulated in the UI because 
 		// doing so can cause support problems. So we have this option:
@@ -1434,11 +1427,7 @@
 		return sd.asBoolean();
 	else
 	{
-<<<<<<< HEAD
-		CONTROL_ERRS << "Invalid BOOL value for " << control_name << ": " << LLControlGroup::typeEnumToString(type) << " " << sd << LL_ENDL;
-=======
 		CONTROL_ERRS << "Invalid bool value for " << control_name << ": " << LLControlGroup::typeEnumToString(type) << " " << sd << LL_ENDL;
->>>>>>> dfbbad81
 		return false;
 	}
 }
