/** 
 * @file llcontrol.cpp
 * @brief Holds global state for viewer.
 *
 * $LicenseInfo:firstyear=2001&license=viewerlgpl$
 * Second Life Viewer Source Code
 * Copyright (C) 2010, Linden Research, Inc.
 * 
 * This library is free software; you can redistribute it and/or
 * modify it under the terms of the GNU Lesser General Public
 * License as published by the Free Software Foundation;
 * version 2.1 of the License only.
 * 
 * This library is distributed in the hope that it will be useful,
 * but WITHOUT ANY WARRANTY; without even the implied warranty of
 * MERCHANTABILITY or FITNESS FOR A PARTICULAR PURPOSE.  See the GNU
 * Lesser General Public License for more details.
 * 
 * You should have received a copy of the GNU Lesser General Public
 * License along with this library; if not, write to the Free Software
 * Foundation, Inc., 51 Franklin Street, Fifth Floor, Boston, MA  02110-1301  USA
 * 
 * Linden Research, Inc., 945 Battery Street, San Francisco, CA  94111  USA
 * $/LicenseInfo$
 */

#include "linden_common.h"

#include <iostream>
#include <fstream>
#include <algorithm>

#include "llcontrol.h"

#include "llstl.h"

#include "llstring.h"
#include "v3math.h"
#include "v3dmath.h"
#include "v4coloru.h"
#include "v4color.h"
#include "v3color.h"
#include "llrect.h"
#include "llxmltree.h"
#include "llsdserialize.h"

#if LL_RELEASE_WITH_DEBUG_INFO || LL_DEBUG
#define CONTROL_ERRS LL_ERRS("ControlErrors")
#else
#define CONTROL_ERRS LL_WARNS("ControlErrors")
#endif


template <> eControlType get_control_type<U32>();
template <> eControlType get_control_type<S32>();
template <> eControlType get_control_type<F32>();
template <> eControlType get_control_type<bool>();
// Yay BOOL, its really an S32.
//template <> eControlType get_control_type<BOOL> () ;
template <> eControlType get_control_type<std::string>();

template <> eControlType get_control_type<LLVector3>();
template <> eControlType get_control_type<LLVector3d>();
template <> eControlType get_control_type<LLRect>();
template <> eControlType get_control_type<LLColor4>();
template <> eControlType get_control_type<LLColor3>();
template <> eControlType get_control_type<LLColor4U>();
template <> eControlType get_control_type<LLSD>();

template <> LLSD convert_to_llsd<U32>(const U32& in);
template <> LLSD convert_to_llsd<LLVector3>(const LLVector3& in);
template <> LLSD convert_to_llsd<LLVector3d>(const LLVector3d& in);
template <> LLSD convert_to_llsd<LLRect>(const LLRect& in);
template <> LLSD convert_to_llsd<LLColor4>(const LLColor4& in);
template <> LLSD convert_to_llsd<LLColor3>(const LLColor3& in);
template <> LLSD convert_to_llsd<LLColor4U>(const LLColor4U& in);

template <> bool convert_from_llsd<bool>(const LLSD& sd, eControlType type, const std::string& control_name);
template <> S32 convert_from_llsd<S32>(const LLSD& sd, eControlType type, const std::string& control_name);
template <> U32 convert_from_llsd<U32>(const LLSD& sd, eControlType type, const std::string& control_name);
template <> F32 convert_from_llsd<F32>(const LLSD& sd, eControlType type, const std::string& control_name);
template <> std::string convert_from_llsd<std::string>(const LLSD& sd, eControlType type, const std::string& control_name);
template <> LLWString convert_from_llsd<LLWString>(const LLSD& sd, eControlType type, const std::string& control_name);
template <> LLVector3 convert_from_llsd<LLVector3>(const LLSD& sd, eControlType type, const std::string& control_name);
template <> LLVector3d convert_from_llsd<LLVector3d>(const LLSD& sd, eControlType type, const std::string& control_name);
template <> LLRect convert_from_llsd<LLRect>(const LLSD& sd, eControlType type, const std::string& control_name);
template <> LLColor4 convert_from_llsd<LLColor4>(const LLSD& sd, eControlType type, const std::string& control_name);
template <> LLColor4U convert_from_llsd<LLColor4U>(const LLSD& sd, eControlType type, const std::string& control_name);
template <> LLColor3 convert_from_llsd<LLColor3>(const LLSD& sd, eControlType type, const std::string& control_name);
template <> LLSD convert_from_llsd<LLSD>(const LLSD& sd, eControlType type, const std::string& control_name);

//this defines the current version of the settings file
const S32 CURRENT_VERSION = 101;

bool LLControlVariable::llsd_compare(const LLSD& a, const LLSD & b)
{
	bool result = false;
	switch (mType)
	{
	case TYPE_U32:
	case TYPE_S32:
		result = a.asInteger() == b.asInteger();
		break;
	case TYPE_BOOLEAN:
		result = a.asBoolean() == b.asBoolean();
		break;
	case TYPE_F32:
		result = a.asReal() == b.asReal();
		break;
	case TYPE_VEC3:
	case TYPE_VEC3D:
		result = LLVector3d(a) == LLVector3d(b);
		break;
	case TYPE_RECT:
		result = LLRect(a) == LLRect(b);
		break;
	case TYPE_COL4:
		result = LLColor4(a) == LLColor4(b);
		break;
	case TYPE_COL3:
		result = LLColor3(a) == LLColor3(b);
		break;
	case TYPE_STRING:
		result = a.asString() == b.asString();
		break;
	default:
		break;
	}

	return result;
}

LLControlVariable::LLControlVariable(const std::string& name, eControlType type,
							 LLSD initial, const std::string& comment,
							 eSanityType sanityType,LLSD sanityValues,const std::string& sanityComment,
							 bool persist, bool hidefromsettingseditor
)
	: mName(name),
	  mComment(comment),
	  mType(type),
	  mPersist(persist),
	  mHideFromSettingsEditor(hidefromsettingseditor),
	  mSanityType(sanityType),
	  mSanityComment(sanityComment)
{
	if (mPersist && mComment.empty())
	{
		llerrs << "Must supply a comment for control " << mName << llendl;
	}
	//Push back versus setValue'ing here, since we don't want to call a signal yet
	mValues.push_back(initial);

	mSanityValues.push_back(sanityValues[0]);
	mSanityValues.push_back(sanityValues[1]);
}



LLControlVariable::~LLControlVariable()
{
}

LLSD LLControlVariable::getComparableValue(const LLSD& value)
{
	// *FIX:MEP - The following is needed to make the LLSD::ImplString 
	// work with boolean controls...
	LLSD storable_value;
	if(TYPE_BOOLEAN == type() && value.isString())
	{
		BOOL temp;
		if(LLStringUtil::convertToBOOL(value.asString(), temp)) 
		{
			storable_value = (bool)temp;
		}
		else
		{
			storable_value = false;
		}
	}
	else if (TYPE_LLSD == type() && value.isString())
	{
		LLPointer<LLSDNotationParser> parser = new LLSDNotationParser;
		LLSD result;
		std::stringstream value_stream(value.asString());
		if (parser->parse(value_stream, result, LLSDSerialize::SIZE_UNLIMITED) != LLSDParser::PARSE_FAILURE)
		{
			storable_value = result;
		}
		else
		{
			storable_value = value;
		}
	}
	else
	{
		storable_value = value;
	}

	return storable_value;
}

void LLControlVariable::setValue(const LLSD& new_value, bool saved_value)
{
	if (mValidateSignal(this, new_value) == false)
	{
		// can not set new value, exit
		return;
	}
	
	LLSD storable_value = getComparableValue(new_value);
	LLSD original_value = getValue();
	bool value_changed = llsd_compare(original_value, storable_value) == FALSE;
	if(saved_value)
	{
    	// If we're going to save this value, return to default but don't fire
		resetToDefault(false);
	    if (llsd_compare(mValues.back(), storable_value) == FALSE)
	    {
		    mValues.push_back(storable_value);
	    }
	}
    else
    {
        // This is an unsaved value. Its needs to reside at
        // mValues[2] (or greater). It must not affect 
        // the result of getSaveValue()
	    if (llsd_compare(mValues.back(), storable_value) == FALSE)
	    {
            while(mValues.size() > 2)
            {
                // Remove any unsaved values.
                mValues.pop_back();
            }

            if(mValues.size() < 2)
            {
                // Add the default to the 'save' value.
                mValues.push_back(mValues[0]);
            }

            // Add the 'un-save' value.
            mValues.push_back(storable_value);
	    }
    }

    if(value_changed)
    {
<<<<<<< HEAD
        mCommitSignal(this, storable_value); 
		mSanitySignal(this,isSane());
=======
		firePropertyChanged(original_value);
>>>>>>> a4df79bc
    }
}

void LLControlVariable::setDefaultValue(const LLSD& value)
{
	// Set the control variables value and make it 
	// the default value. If the active value is changed,
	// send the signal.
	// *NOTE: Default values are not saved, only read.

	LLSD comparable_value = getComparableValue(value);
	LLSD original_value = getValue();
	bool value_changed = (llsd_compare(original_value, comparable_value) == FALSE);
	resetToDefault(false);
	mValues[0] = comparable_value;
	if(value_changed)
	{
<<<<<<< HEAD
		mSanitySignal(this,isSane());
		firePropertyChanged();
=======
		firePropertyChanged(original_value);
>>>>>>> a4df79bc
	}
}

void LLControlVariable::setPersist(bool state)
{
	mPersist = state;
}

void LLControlVariable::setHiddenFromSettingsEditor(bool hide)
{
	mHideFromSettingsEditor = hide;
}

void LLControlVariable::setComment(const std::string& comment)
{
	mComment = comment;
}

void LLControlVariable::resetToDefault(bool fire_signal)
{
	//The first setting is always the default
	//Pop to it and fire off the listener
	LLSD originalValue = mValues.back();

	while(mValues.size() > 1)
	{
		mValues.pop_back();
	}
	
	if(fire_signal) 
	{
		firePropertyChanged(originalValue);
	}
}

bool LLControlVariable::isSane()
{
	if(mSanityType<=0)
		return TRUE;

	bool sanity=FALSE;

	// it's the default value, or we can't check sanity, assume it's sane
	if(mValues.size() < 2 || !mValues[1] || mValues[1].isUndefined())
		return TRUE;

	switch(mSanityType)
	{
		case SANITY_TYPE_EQUALS:
			sanity=llsd_compare(mValues[1],mSanityValues[0]);
			break;
		case SANITY_TYPE_NOT_EQUALS:
			sanity=!llsd_compare(mValues[1],mSanityValues[0]);
			break;
		case SANITY_TYPE_LESS_THAN:
			sanity=(mValues[1].asReal()<mSanityValues[0].asReal());
			break;
		case SANITY_TYPE_GREATER_THAN:
			sanity=(mValues[1].asReal()>mSanityValues[0].asReal());
			break;
		case SANITY_TYPE_BETWEEN:
			sanity=(mValues[1].asReal()>=mSanityValues[0].asReal() && mValues[1].asReal()<=mSanityValues[1].asReal());
			break;
		case SANITY_TYPE_NOT_BETWEEN:
			sanity=(mValues[1].asReal()<=mSanityValues[0].asReal() || mValues[1].asReal()>=mSanityValues[1].asReal());
			break;
		case SANITY_TYPE_NONE:
			sanity=TRUE;
			break;
		default:
			sanity=FALSE;
	}

	return sanity;
}

bool LLControlVariable::isSaveValueDefault()
{ 
    return (mValues.size() ==  1) 
        || ((mValues.size() > 1) && llsd_compare(mValues[1], mValues[0]));
}

LLSD LLControlVariable::getSaveValue() const
{
	//The first level of the stack is default
	//We assume that the second level is user preferences that should be saved
	if(mValues.size() > 1) return mValues[1];
	return mValues[0];
}

LLPointer<LLControlVariable> LLControlGroup::getControl(const std::string& name)
{
	ctrl_name_table_t::iterator iter = mNameTable.find(name);
	return iter == mNameTable.end() ? LLPointer<LLControlVariable>() : iter->second;
}


////////////////////////////////////////////////////////////////////////////

LLControlGroup::LLControlGroup(const std::string& name)
:	LLInstanceTracker<LLControlGroup, std::string>(name)
{
	mTypeString[TYPE_U32] = "U32";
	mTypeString[TYPE_S32] = "S32";
	mTypeString[TYPE_F32] = "F32";
	mTypeString[TYPE_BOOLEAN] = "Boolean";
	mTypeString[TYPE_STRING] = "String";
	mTypeString[TYPE_VEC3] = "Vector3";
    mTypeString[TYPE_VEC3D] = "Vector3D";
	mTypeString[TYPE_RECT] = "Rect";
	mTypeString[TYPE_COL4] = "Color4";
	mTypeString[TYPE_COL3] = "Color3";
	mTypeString[TYPE_LLSD] = "LLSD";

	mSanityTypeString[SANITY_TYPE_NONE]="None";
	mSanityTypeString[SANITY_TYPE_EQUALS]="Equals";
	mSanityTypeString[SANITY_TYPE_NOT_EQUALS]="NotEquals";
	mSanityTypeString[SANITY_TYPE_LESS_THAN]="LessThan";
	mSanityTypeString[SANITY_TYPE_GREATER_THAN]="GreaterThan";
	mSanityTypeString[SANITY_TYPE_BETWEEN]="Between";
	mSanityTypeString[SANITY_TYPE_NOT_BETWEEN]="NotBetween";
}

LLControlGroup::~LLControlGroup()
{
	cleanup();
}

void LLControlGroup::cleanup()
{
	mNameTable.clear();
}

eControlType LLControlGroup::typeStringToEnum(const std::string& typestr)
{
	for(int i = 0; i < (int)TYPE_COUNT; ++i)
	{
		if(mTypeString[i] == typestr) return (eControlType)i;
	}
	return (eControlType)-1;
}

eSanityType LLControlGroup::sanityTypeStringToEnum(const std::string& sanitystr)
{
	for(int i = 0; i < (int)SANITY_TYPE_COUNT; ++i)
	{
		if(mSanityTypeString[i] == sanitystr) return (eSanityType)i;
	}
	return SANITY_TYPE_NONE;
}

std::string LLControlGroup::typeEnumToString(eControlType typeenum)
{
	return mTypeString[typeenum];
}

std::string LLControlGroup::sanityTypeEnumToString(eSanityType sanitytypeenum)
{
	return mSanityTypeString[sanitytypeenum];
}

BOOL LLControlGroup::declareControl(const std::string& name, eControlType type, const LLSD initial_val, const std::string& comment, eSanityType sanity_type, LLSD sanity_value, const std::string& sanity_comment, BOOL persist, BOOL hidefromsettingseditor)
{
	LLControlVariable* existing_control = getControl(name);
	if (existing_control)
 	{
		if (persist && existing_control->isType(type))
		{
			if (!existing_control->llsd_compare(existing_control->getDefault(), initial_val))
			{
				// Sometimes we need to declare a control *after* it has been loaded from a settings file.
				LLSD cur_value = existing_control->getValue(); // get the current value
				existing_control->setDefaultValue(initial_val); // set the default to the declared value
				existing_control->setValue(cur_value); // now set to the loaded value
			}
		}
		else
		{
			llwarns << "Control named " << name << " already exists, ignoring new declaration." << llendl;
		}
 		return TRUE;
	}

	// if not, create the control and add it to the name table
	LLControlVariable* control = new LLControlVariable(name, type, initial_val, comment, sanity_type, sanity_value, sanity_comment, persist, hidefromsettingseditor);
	mNameTable[name] = control;	
	return TRUE;
}

BOOL LLControlGroup::declareU32(const std::string& name, const U32 initial_val, const std::string& comment, BOOL persist)
{
	return declareControl(name, TYPE_U32, (LLSD::Integer) initial_val, comment, SANITY_TYPE_NONE, LLSD(), std::string(""), persist);
}

BOOL LLControlGroup::declareS32(const std::string& name, const S32 initial_val, const std::string& comment, BOOL persist)
{
	return declareControl(name, TYPE_S32, initial_val, comment, SANITY_TYPE_NONE, LLSD(), std::string(""), persist);
}

BOOL LLControlGroup::declareF32(const std::string& name, const F32 initial_val, const std::string& comment, BOOL persist)
{
	return declareControl(name, TYPE_F32, initial_val, comment, SANITY_TYPE_NONE, LLSD(), std::string(""), persist);
}

BOOL LLControlGroup::declareBOOL(const std::string& name, const BOOL initial_val, const std::string& comment, BOOL persist)
{
	return declareControl(name, TYPE_BOOLEAN, initial_val, comment, SANITY_TYPE_NONE, LLSD(), std::string(""), persist);
}

BOOL LLControlGroup::declareString(const std::string& name, const std::string& initial_val, const std::string& comment, BOOL persist)
{
	return declareControl(name, TYPE_STRING, initial_val, comment, SANITY_TYPE_NONE, LLSD(), std::string(""), persist);
}

BOOL LLControlGroup::declareVec3(const std::string& name, const LLVector3 &initial_val, const std::string& comment, BOOL persist)
{
	return declareControl(name, TYPE_VEC3, initial_val.getValue(), comment, SANITY_TYPE_NONE, LLSD(), std::string(""), persist);
}

BOOL LLControlGroup::declareVec3d(const std::string& name, const LLVector3d &initial_val, const std::string& comment, BOOL persist)
{
	return declareControl(name, TYPE_VEC3D, initial_val.getValue(), comment, SANITY_TYPE_NONE, LLSD(), std::string(""), persist);
}

BOOL LLControlGroup::declareRect(const std::string& name, const LLRect &initial_val, const std::string& comment, BOOL persist)
{
	return declareControl(name, TYPE_RECT, initial_val.getValue(), comment, SANITY_TYPE_NONE, LLSD(), std::string(""), persist);
}

BOOL LLControlGroup::declareColor4(const std::string& name, const LLColor4 &initial_val, const std::string& comment, BOOL persist )
{
	return declareControl(name, TYPE_COL4, initial_val.getValue(), comment, SANITY_TYPE_NONE, LLSD(), std::string(""), persist);
}

BOOL LLControlGroup::declareColor3(const std::string& name, const LLColor3 &initial_val, const std::string& comment, BOOL persist )
{
	return declareControl(name, TYPE_COL3, initial_val.getValue(), comment, SANITY_TYPE_NONE, LLSD(), std::string(""), persist);
}

BOOL LLControlGroup::declareLLSD(const std::string& name, const LLSD &initial_val, const std::string& comment, BOOL persist )
{
	return declareControl(name, TYPE_LLSD, initial_val, comment, SANITY_TYPE_NONE, LLSD(), std::string(""), persist);
}

BOOL LLControlGroup::getBOOL(const std::string& name)
{
	return (BOOL)get<bool>(name);
}

S32 LLControlGroup::getS32(const std::string& name)
{
	return get<S32>(name);
}

U32 LLControlGroup::getU32(const std::string& name)
{
	return get<U32>(name);
}

F32 LLControlGroup::getF32(const std::string& name)
{
	return get<F32>(name);
}

std::string LLControlGroup::getString(const std::string& name)
{
	return get<std::string>(name);
}

LLWString LLControlGroup::getWString(const std::string& name)
{
	return get<LLWString>(name);
}

std::string LLControlGroup::getText(const std::string& name)
{
	std::string utf8_string = getString(name);
	LLStringUtil::replaceChar(utf8_string, '^', '\n');
	LLStringUtil::replaceChar(utf8_string, '%', ' ');
	return (utf8_string);
}

LLVector3 LLControlGroup::getVector3(const std::string& name)
{
	return get<LLVector3>(name);
}

LLVector3d LLControlGroup::getVector3d(const std::string& name)
{
	return get<LLVector3d>(name);
}

LLRect LLControlGroup::getRect(const std::string& name)
{
	return get<LLRect>(name);
}


LLColor4 LLControlGroup::getColor(const std::string& name)
{
	return get<LLColor4>(name);
}

LLColor4 LLControlGroup::getColor4(const std::string& name)
{
	return get<LLColor4>(name);
}

LLColor3 LLControlGroup::getColor3(const std::string& name)
{
	return get<LLColor3>(name);
}

LLSD LLControlGroup::getLLSD(const std::string& name)
{
	return get<LLSD>(name);
}

BOOL LLControlGroup::controlExists(const std::string& name)
{
	ctrl_name_table_t::iterator iter = mNameTable.find(name);
	return iter != mNameTable.end();
}


//-------------------------------------------------------------------
// Set functions
//-------------------------------------------------------------------

void LLControlGroup::setBOOL(const std::string& name, BOOL val)
{
	set<bool>(name, val);
}


void LLControlGroup::setS32(const std::string& name, S32 val)
{
	set(name, val);
}


void LLControlGroup::setF32(const std::string& name, F32 val)
{
	set(name, val);
}


void LLControlGroup::setU32(const std::string& name, U32 val)
{
	set(name, val);
}


void LLControlGroup::setString(const std::string& name, const std::string &val)
{
	set(name, val);
}


void LLControlGroup::setVector3(const std::string& name, const LLVector3 &val)
{
	set(name, val);
}

void LLControlGroup::setVector3d(const std::string& name, const LLVector3d &val)
{
	set(name, val);
}

void LLControlGroup::setRect(const std::string& name, const LLRect &val)
{
	set(name, val);
}

void LLControlGroup::setColor4(const std::string& name, const LLColor4 &val)
{
	set(name, val);
}

void LLControlGroup::setLLSD(const std::string& name, const LLSD& val)
{
	set(name, val);
}

void LLControlGroup::setUntypedValue(const std::string& name, const LLSD& val)
{
	if (name.empty())
	{
		return;
	}

	LLControlVariable* control = getControl(name);
	
	if (control)
	{
		control->setValue(val);
	}
	else
	{
		CONTROL_ERRS << "Invalid control " << name << llendl;
	}
}


//---------------------------------------------------------------
// Load and save
//---------------------------------------------------------------

// Returns number of controls loaded, so 0 if failure
U32 LLControlGroup::loadFromFileLegacy(const std::string& filename, BOOL require_declaration, eControlType declare_as)
{
	std::string name;

	LLXmlTree xml_controls;

	if (!xml_controls.parseFile(filename))
	{
		llwarns << "Unable to open control file " << filename << llendl;
		return 0;
	}

	LLXmlTreeNode* rootp = xml_controls.getRoot();
	if (!rootp || !rootp->hasAttribute("version"))
	{
		llwarns << "No valid settings header found in control file " << filename << llendl;
		return 0;
	}

	U32		item = 0;
	U32		validitems = 0;
	S32 version;
	
	rootp->getAttributeS32("version", version);

	// Check file version
	if (version != CURRENT_VERSION)
	{
		llinfos << filename << " does not appear to be a version " << CURRENT_VERSION << " controls file" << llendl;
		return 0;
	}

	LLXmlTreeNode* child_nodep = rootp->getFirstChild();
	while(child_nodep)
	{
		name = child_nodep->getName();		
		
		BOOL declared = controlExists(name);

		if (require_declaration && !declared)
		{
			// Declaration required, but this name not declared.
			// Complain about non-empty names.
			if (!name.empty())
			{
				//read in to end of line
				llwarns << "LLControlGroup::loadFromFile() : Trying to set \"" << name << "\", setting doesn't exist." << llendl;
			}
			child_nodep = rootp->getNextChild();
			continue;
		}

		// Got an item.  Load it up.
		item++;

		// If not declared, assume it's a string
		if (!declared)
		{
			switch(declare_as)
			{
			case TYPE_COL4:
				declareColor4(name, LLColor4::white, LLStringUtil::null, NO_PERSIST);
				break;
			case TYPE_STRING:
			default:
				declareString(name, LLStringUtil::null, LLStringUtil::null, NO_PERSIST);
				break;
			}
		}

		// Control name has been declared in code.
		LLControlVariable *control = getControl(name);

		llassert(control);
		
		switch(control->mType)
		{
		case TYPE_F32:
			{
				F32 initial = 0.f;

				child_nodep->getAttributeF32("value", initial);

				control->set(initial);
				validitems++;
			}
			break;
		case TYPE_S32:
			{
				S32 initial = 0;

				child_nodep->getAttributeS32("value", initial);

				control->set(initial);
				validitems++;
			}
			break;
		case TYPE_U32:
			{
				U32 initial = 0;
				child_nodep->getAttributeU32("value", initial);
				control->set((LLSD::Integer) initial);
				validitems++;
			}
			break;
		case TYPE_BOOLEAN:
			{
				BOOL initial = FALSE;

				child_nodep->getAttributeBOOL("value", initial);
				control->set(initial);

				validitems++;
			}
			break;
		case TYPE_STRING:
			{
				std::string string;
				child_nodep->getAttributeString("value", string);
				control->set(string);
				validitems++;
			}
			break;
		case TYPE_VEC3:
			{
				LLVector3 vector;

				child_nodep->getAttributeVector3("value", vector);
				control->set(vector.getValue());
				validitems++;
			}
			break;
		case TYPE_VEC3D:
			{
				LLVector3d vector;

				child_nodep->getAttributeVector3d("value", vector);

				control->set(vector.getValue());
				validitems++;
			}
			break;
		case TYPE_RECT:
			{
				//RN: hack to support reading rectangles from a string
				std::string rect_string;

				child_nodep->getAttributeString("value", rect_string);
				std::istringstream istream(rect_string);
				S32 left, bottom, width, height;

				istream >> left >> bottom >> width >> height;

				LLRect rect;
				rect.setOriginAndSize(left, bottom, width, height);

				control->set(rect.getValue());
				validitems++;
			}
			break;
		case TYPE_COL4:
			{
				LLColor4 color;
				
				child_nodep->getAttributeColor4("value", color);
				control->set(color.getValue());
				validitems++;
			}
			break;
		case TYPE_COL3:
			{
				LLVector3 color;
				
				child_nodep->getAttributeVector3("value", color);
				control->set(LLColor3(color.mV).getValue());
				validitems++;
			}
			break;

		default:
		  break;

		}
	
		child_nodep = rootp->getNextChild();
	}

	return validitems;
}

U32 LLControlGroup::saveToFile(const std::string& filename, BOOL nondefault_only)
{
	LLSD settings;
	int num_saved = 0;
	for (ctrl_name_table_t::iterator iter = mNameTable.begin();
		 iter != mNameTable.end(); iter++)
	{
		LLControlVariable* control = iter->second;
		if (!control)
		{
			llwarns << "Tried to save invalid control: " << iter->first << llendl;
		}

		if( control && control->isPersisted() )
		{
			if (!(nondefault_only && (control->isSaveValueDefault())))
			{
				settings[iter->first]["Type"] = typeEnumToString(control->type());
				settings[iter->first]["Comment"] = control->getComment();
				settings[iter->first]["Value"] = control->getSaveValue();
				++num_saved;
			}
			else
			{
				// Debug spam
				// llinfos << "Skipping " << control->getName() << llendl;
			}
		}
	}
	llofstream file;
	file.open(filename);
	if (file.is_open())
	{
		LLSDSerialize::toPrettyXML(settings, file);
		file.close();
		llinfos << "Saved to " << filename << llendl;
	}
	else
	{
        // This is a warning because sometime we want to use settings files which can't be written...
		llwarns << "Unable to open settings file: " << filename << llendl;
		return 0;
	}
	return num_saved;
}

U32 LLControlGroup::loadFromFile(const std::string& filename, bool set_default_values, bool save_values)
{
	LLSD settings;
	llifstream infile;
	infile.open(filename);
	if(!infile.is_open())
	{
		llwarns << "Cannot find file " << filename << " to load." << llendl;
		return 0;
	}

	S32 ret = LLSDSerialize::fromXML(settings, infile);

	if (ret <= 0)
	{
		infile.close();
		llwarns << "Unable to open LLSD control file " << filename << ". Trying Legacy Method." << llendl;		
		return loadFromFileLegacy(filename, TRUE, TYPE_STRING);
	}

	U32	validitems = 0;
	bool hidefromsettingseditor = false;
	
	for(LLSD::map_const_iterator itr = settings.beginMap(); itr != settings.endMap(); ++itr)
	{
		bool persist = true;
		std::string const & name = itr->first;
		LLSD const & control_map = itr->second;
		
		if(control_map.has("Persist")) 
		{
			persist = control_map["Persist"].asInteger();
		}
		
		// Sometimes we want to use the settings system to provide cheap persistence, but we
		// don't want the settings themselves to be easily manipulated in the UI because 
		// doing so can cause support problems. So we have this option:
		if(control_map.has("HideFromEditor"))
		{
			hidefromsettingseditor = control_map["HideFromEditor"].asInteger();
		}
		else
		{
			hidefromsettingseditor = false;
		}
		
		// If the control exists just set the value from the input file.
		LLControlVariable* existing_control = getControl(name);
		if(existing_control)
		{
			if(set_default_values)
			{
				// Override all previously set properties of this control.
				// ... except for type. The types must match.
				eControlType new_type = typeStringToEnum(control_map["Type"].asString());
				if(existing_control->isType(new_type))
				{
					existing_control->setDefaultValue(control_map["Value"]);
					existing_control->setPersist(persist);
					existing_control->setHiddenFromSettingsEditor(hidefromsettingseditor);
					existing_control->setComment(control_map["Comment"].asString());
				}
				else
				{
					llerrs << "Mismatched type of control variable '"
						   << name << "' found while loading '"
						   << filename << "'." << llendl;
				}
			}
			else if(existing_control->isPersisted())
			{
				existing_control->setValue(control_map["Value"], save_values);
			}
			// *NOTE: If not persisted and not setting defaults, 
			// the value should not get loaded.
		}
		else
		{
			declareControl(name, 
						   typeStringToEnum(control_map["Type"].asString()), 
						   control_map["Value"], 
						   control_map["Comment"].asString(),
						   sanityTypeStringToEnum(control_map["SanityCheckType"].asString()),
						   control_map["SanityValue"],
						   control_map["SanityComment"].asString(),
						   persist,
						   hidefromsettingseditor
						   );
		}
		
		++validitems;
	}

	return validitems;
}

void LLControlGroup::resetToDefaults()
{
	ctrl_name_table_t::iterator control_iter;
	for (control_iter = mNameTable.begin();
		control_iter != mNameTable.end();
		++control_iter)
	{
		LLControlVariable* control = (*control_iter).second;
		control->resetToDefault();
	}
}

void LLControlGroup::applyToAll(ApplyFunctor* func)
{
	for (ctrl_name_table_t::iterator iter = mNameTable.begin();
		 iter != mNameTable.end(); iter++)
	{
		func->apply(iter->first, iter->second);
	}
}

//============================================================================

#ifdef TEST_HARNESS
void main()
{
	F32_CONTROL foo, getfoo;

	S32_CONTROL bar, getbar;
	
	BOOL_CONTROL baz;

	U32 count = gGlobals.loadFromFile("controls.ini");
	llinfos << "Loaded " << count << " controls" << llendl;

	// test insertion
	foo = new LLControlVariable<F32>("gFoo", 5.f, 1.f, 20.f);
	gGlobals.addEntry("gFoo", foo);

	bar = new LLControlVariable<S32>("gBar", 10, 2, 22);
	gGlobals.addEntry("gBar", bar);

	baz = new LLControlVariable<BOOL>("gBaz", FALSE);
	gGlobals.addEntry("gBaz", baz);

	// test retrieval
	getfoo = (LLControlVariable<F32>*) gGlobals.resolveName("gFoo");
	getfoo->dump();

	getbar = (S32_CONTROL) gGlobals.resolveName("gBar");
	getbar->dump();

	// change data
	getfoo->set(10.f);
	getfoo->dump();

	// Failure modes

	// ...min > max
	// badfoo = new LLControlVariable<F32>("gFoo2", 100.f, 20.f, 5.f);

	// ...initial > max
	// badbar = new LLControlVariable<S32>("gBar2", 10, 20, 100000);

	// ...misspelled name
	// getfoo = (F32_CONTROL) gGlobals.resolveName("fooMisspelled");
	// getfoo->dump();

	// ...invalid data type
	getfoo = (F32_CONTROL) gGlobals.resolveName("gFoo");
	getfoo->set(TRUE);
	getfoo->dump();

	// ...out of range data
	// getfoo->set(100000000.f);
	// getfoo->dump();

	// Clean Up
	delete foo;
	delete bar;
	delete baz;
}
#endif


template <> eControlType get_control_type<U32>() 
{ 
	return TYPE_U32; 
}

template <> eControlType get_control_type<S32>() 
{ 
	return TYPE_S32; 
}

template <> eControlType get_control_type<F32>() 
{ 
	return TYPE_F32; 
}

template <> eControlType get_control_type<bool> () 
{ 
	return TYPE_BOOLEAN; 
}
/*
// Yay BOOL, its really an S32.
template <> eControlType get_control_type<BOOL> () 
{ 
	return TYPE_BOOLEAN; 
}
*/
template <> eControlType get_control_type<std::string>() 
{ 
	return TYPE_STRING; 
}

template <> eControlType get_control_type<LLVector3>() 
{ 
	return TYPE_VEC3; 
}

template <> eControlType get_control_type<LLVector3d>() 
{ 
	return TYPE_VEC3D; 
}

template <> eControlType get_control_type<LLRect>() 
{ 
	return TYPE_RECT; 
}

template <> eControlType get_control_type<LLColor4>() 
{ 
	return TYPE_COL4; 
}

template <> eControlType get_control_type<LLColor3>() 
{ 
	return TYPE_COL3; 
}

template <> eControlType get_control_type<LLSD>() 
{ 
	return TYPE_LLSD; 
}


template <> LLSD convert_to_llsd<U32>(const U32& in) 
{ 
	return (LLSD::Integer)in; 
}

template <> LLSD convert_to_llsd<LLVector3>(const LLVector3& in) 
{ 
	return in.getValue(); 
}

template <> LLSD convert_to_llsd<LLVector3d>(const LLVector3d& in) 
{ 
	return in.getValue(); 
}

template <> LLSD convert_to_llsd<LLRect>(const LLRect& in) 
{ 
	return in.getValue(); 
}

template <> LLSD convert_to_llsd<LLColor4>(const LLColor4& in) 
{ 
	return in.getValue(); 
}

template <> LLSD convert_to_llsd<LLColor3>(const LLColor3& in) 
{ 
	return in.getValue(); 
}

template <> LLSD convert_to_llsd<LLColor4U>(const LLColor4U& in) 
{ 
	return in.getValue();
}


template<>
bool convert_from_llsd<bool>(const LLSD& sd, eControlType type, const std::string& control_name)
{
	if (type == TYPE_BOOLEAN)
		return sd.asBoolean();
	else
	{
		CONTROL_ERRS << "Invalid BOOL value for " << control_name << ": " << sd << llendl;
		return FALSE;
	}
}

template<>
S32 convert_from_llsd<S32>(const LLSD& sd, eControlType type, const std::string& control_name)
{
	if (type == TYPE_S32)
		return sd.asInteger();
	else
	{
		CONTROL_ERRS << "Invalid S32 value for " << control_name << ": " << sd << llendl;
		return 0;
	}
}

template<>
U32 convert_from_llsd<U32>(const LLSD& sd, eControlType type, const std::string& control_name)
{
	if (type == TYPE_U32)	
		return sd.asInteger();
	else
	{
		CONTROL_ERRS << "Invalid U32 value for " << control_name << ": " << sd << llendl;
		return 0;
	}
}

template<>
F32 convert_from_llsd<F32>(const LLSD& sd, eControlType type, const std::string& control_name)
{
	if (type == TYPE_F32)
		return (F32) sd.asReal();
	else
	{
		CONTROL_ERRS << "Invalid F32 value for " << control_name << ": " << sd << llendl;
		return 0.0f;
	}
}

template<>
std::string convert_from_llsd<std::string>(const LLSD& sd, eControlType type, const std::string& control_name)
{
	if (type == TYPE_STRING)
		return sd.asString();
	else
	{
		CONTROL_ERRS << "Invalid string value for " << control_name << ": " << sd << llendl;
		return LLStringUtil::null;
	}
}

template<>
LLWString convert_from_llsd<LLWString>(const LLSD& sd, eControlType type, const std::string& control_name)
{
	return utf8str_to_wstring(convert_from_llsd<std::string>(sd, type, control_name));
}

template<>
LLVector3 convert_from_llsd<LLVector3>(const LLSD& sd, eControlType type, const std::string& control_name)
{
	if (type == TYPE_VEC3)
		return (LLVector3)sd;
	else
	{
		CONTROL_ERRS << "Invalid LLVector3 value for " << control_name << ": " << sd << llendl;
		return LLVector3::zero;
	}
}

template<>
LLVector3d convert_from_llsd<LLVector3d>(const LLSD& sd, eControlType type, const std::string& control_name)
{
	if (type == TYPE_VEC3D)
		return (LLVector3d)sd;
	else
	{
		CONTROL_ERRS << "Invalid LLVector3d value for " << control_name << ": " << sd << llendl;
		return LLVector3d::zero;
	}
}

template<>
LLRect convert_from_llsd<LLRect>(const LLSD& sd, eControlType type, const std::string& control_name)
{
	if (type == TYPE_RECT)
		return LLRect(sd);
	else
	{
		CONTROL_ERRS << "Invalid rect value for " << control_name << ": " << sd << llendl;
		return LLRect::null;
	}
}


template<>
LLColor4 convert_from_llsd<LLColor4>(const LLSD& sd, eControlType type, const std::string& control_name)
{
	if (type == TYPE_COL4)
	{
		LLColor4 color(sd);
		if (color.mV[VRED] < 0.f || color.mV[VRED] > 1.f)
		{
			llwarns << "Color " << control_name << " red value out of range: " << color << llendl;
		}
		else if (color.mV[VGREEN] < 0.f || color.mV[VGREEN] > 1.f)
		{
			llwarns << "Color " << control_name << " green value out of range: " << color << llendl;
		}
		else if (color.mV[VBLUE] < 0.f || color.mV[VBLUE] > 1.f)
		{
			llwarns << "Color " << control_name << " blue value out of range: " << color << llendl;
		}
		else if (color.mV[VALPHA] < 0.f || color.mV[VALPHA] > 1.f)
		{
			llwarns << "Color " << control_name << " alpha value out of range: " << color << llendl;
		}

		return LLColor4(sd);
	}
	else
	{
		CONTROL_ERRS << "Control " << control_name << " not a color" << llendl;
		return LLColor4::white;
	}
}

template<>
LLColor3 convert_from_llsd<LLColor3>(const LLSD& sd, eControlType type, const std::string& control_name)
{
	if (type == TYPE_COL3)
		return sd;
	else
	{
		CONTROL_ERRS << "Invalid LLColor3 value for " << control_name << ": " << sd << llendl;
		return LLColor3::white;
	}
}

template<>
LLSD convert_from_llsd<LLSD>(const LLSD& sd, eControlType type, const std::string& control_name)
{
	return sd;
}


#if TEST_CACHED_CONTROL

#define DECL_LLCC(T, V) static LLCachedControl<T> mySetting_##T("TestCachedControl"#T, V)
DECL_LLCC(U32, (U32)666);
DECL_LLCC(S32, (S32)-666);
DECL_LLCC(F32, (F32)-666.666);
DECL_LLCC(bool, true);
DECL_LLCC(BOOL, FALSE);
static LLCachedControl<std::string> mySetting_string("TestCachedControlstring", "Default String Value");
DECL_LLCC(LLVector3, LLVector3(1.0f, 2.0f, 3.0f));
DECL_LLCC(LLVector3d, LLVector3d(6.0f, 5.0f, 4.0f));
DECL_LLCC(LLRect, LLRect(0, 0, 100, 500));
DECL_LLCC(LLColor4, LLColor4(0.0f, 0.5f, 1.0f));
DECL_LLCC(LLColor3, LLColor3(1.0f, 0.f, 0.5f));
DECL_LLCC(LLColor4U, LLColor4U(255, 200, 100, 255));

LLSD test_llsd = LLSD()["testing1"] = LLSD()["testing2"];
DECL_LLCC(LLSD, test_llsd);

static LLCachedControl<std::string> test_BrowserHomePage("BrowserHomePage", "hahahahahha", "Not the real comment");

void test_cached_control()
{
#define TEST_LLCC(T, V) if((T)mySetting_##T != V) llerrs << "Fail "#T << llendl
	TEST_LLCC(U32, 666);
	TEST_LLCC(S32, (S32)-666);
	TEST_LLCC(F32, (F32)-666.666);
	TEST_LLCC(bool, true);
	TEST_LLCC(BOOL, FALSE);
	if((std::string)mySetting_string != "Default String Value") llerrs << "Fail string" << llendl;
	TEST_LLCC(LLVector3, LLVector3(1.0f, 2.0f, 3.0f));
	TEST_LLCC(LLVector3d, LLVector3d(6.0f, 5.0f, 4.0f));
	TEST_LLCC(LLRect, LLRect(0, 0, 100, 500));
	TEST_LLCC(LLColor4, LLColor4(0.0f, 0.5f, 1.0f));
	TEST_LLCC(LLColor3, LLColor3(1.0f, 0.f, 0.5f));
	TEST_LLCC(LLColor4U, LLColor4U(255, 200, 100, 255));
//There's no LLSD comparsion for LLCC yet. TEST_LLCC(LLSD, test_llsd); 

	if((std::string)test_BrowserHomePage != "http://www.phoenixviewer.com") llerrs << "Fail BrowserHomePage" << llendl;
}
#endif // TEST_CACHED_CONTROL
<|MERGE_RESOLUTION|>--- conflicted
+++ resolved
@@ -245,12 +245,8 @@
 
     if(value_changed)
     {
-<<<<<<< HEAD
-        mCommitSignal(this, storable_value); 
+		firePropertyChanged(original_value);
 		mSanitySignal(this,isSane());
-=======
-		firePropertyChanged(original_value);
->>>>>>> a4df79bc
     }
 }
 
@@ -268,12 +264,8 @@
 	mValues[0] = comparable_value;
 	if(value_changed)
 	{
-<<<<<<< HEAD
 		mSanitySignal(this,isSane());
-		firePropertyChanged();
-=======
 		firePropertyChanged(original_value);
->>>>>>> a4df79bc
 	}
 }
 
