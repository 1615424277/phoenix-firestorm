/**
 * @file llxmlnode.cpp
 * @author Tom Yedwab
 * @brief LLXMLNode implementation
 *
 * $LicenseInfo:firstyear=2005&license=viewerlgpl$
 * Second Life Viewer Source Code
 * Copyright (C) 2010, Linden Research, Inc.
 *
 * This library is free software; you can redistribute it and/or
 * modify it under the terms of the GNU Lesser General Public
 * License as published by the Free Software Foundation;
 * version 2.1 of the License only.
 *
 * This library is distributed in the hope that it will be useful,
 * but WITHOUT ANY WARRANTY; without even the implied warranty of
 * MERCHANTABILITY or FITNESS FOR A PARTICULAR PURPOSE.  See the GNU
 * Lesser General Public License for more details.
 *
 * You should have received a copy of the GNU Lesser General Public
 * License along with this library; if not, write to the Free Software
 * Foundation, Inc., 51 Franklin Street, Fifth Floor, Boston, MA  02110-1301  USA
 *
 * Linden Research, Inc., 945 Battery Street, San Francisco, CA  94111  USA
 * $/LicenseInfo$
 */

#include "linden_common.h"

#include <iostream>
#include <map>

#include "llxmlnode.h"

#include "v3color.h"
#include "v4color.h"
#include "v4coloru.h"
#include "v3math.h"
#include "v3dmath.h"
#include "v4math.h"
#include "llquaternion.h"
#include "llstring.h"
#include "lluuid.h"
#include "lldir.h"

// static
BOOL LLXMLNode::sStripEscapedStrings = TRUE;
BOOL LLXMLNode::sStripWhitespaceValues = FALSE;

LLXMLNode::LLXMLNode() :
    mID(""),
    mParser(NULL),
    mIsAttribute(FALSE),
    mVersionMajor(0),
    mVersionMinor(0),
    mLength(0),
    mPrecision(64),
    mType(TYPE_CONTAINER),
    mEncoding(ENCODING_DEFAULT),
    mLineNumber(-1),
    mParent(NULL),
    mChildren(NULL),
    mAttributes(),
    mPrev(NULL),
    mNext(NULL),
    mName(NULL),
    mValue(""),
    mDefault(NULL)
{
}

LLXMLNode::LLXMLNode(const char* name, BOOL is_attribute) :
    mID(""),
    mParser(NULL),
    mIsAttribute(is_attribute),
    mVersionMajor(0),
    mVersionMinor(0),
    mLength(0),
    mPrecision(64),
    mType(TYPE_CONTAINER),
    mEncoding(ENCODING_DEFAULT),
    mLineNumber(-1),
    mParent(NULL),
    mChildren(NULL),
    mAttributes(),
    mPrev(NULL),
    mNext(NULL),
    mValue(""),
    mDefault(NULL)
{
    mName = gStringTable.addStringEntry(name);
}

LLXMLNode::LLXMLNode(LLStringTableEntry* name, BOOL is_attribute) :
    mID(""),
    mParser(NULL),
    mIsAttribute(is_attribute),
    mVersionMajor(0),
    mVersionMinor(0),
    mLength(0),
    mPrecision(64),
    mType(TYPE_CONTAINER),
    mEncoding(ENCODING_DEFAULT),
    mLineNumber(-1),
    mParent(NULL),
    mChildren(NULL),
    mAttributes(),
    mPrev(NULL),
    mNext(NULL),
    mName(name),
    mValue(""),
    mDefault(NULL)
{
}

// copy constructor (except for the children)
LLXMLNode::LLXMLNode(const LLXMLNode& rhs) :
    mID(rhs.mID),
    mIsAttribute(rhs.mIsAttribute),
    mVersionMajor(rhs.mVersionMajor),
    mVersionMinor(rhs.mVersionMinor),
    mLength(rhs.mLength),
    mPrecision(rhs.mPrecision),
    mType(rhs.mType),
    mEncoding(rhs.mEncoding),
    mLineNumber(0),
    mParser(NULL),
    mParent(NULL),
    mChildren(NULL),
    mAttributes(),
    mPrev(NULL),
    mNext(NULL),
    mName(rhs.mName),
    mValue(rhs.mValue),
    mDefault(rhs.mDefault)
{
}

// returns a new copy of this node and all its children
LLXMLNodePtr LLXMLNode::deepCopy()
{
    LLXMLNodePtr newnode = LLXMLNodePtr(new LLXMLNode(*this));
    if (mChildren.notNull())
    {
        for (LLXMLChildList::iterator iter = mChildren->map.begin();
             iter != mChildren->map.end(); ++iter)
        {
            LLXMLNodePtr temp_ptr_for_gcc(iter->second->deepCopy());
            newnode->addChild(temp_ptr_for_gcc);
        }
    }
    for (LLXMLAttribList::iterator iter = mAttributes.begin();
         iter != mAttributes.end(); ++iter)
    {
        LLXMLNodePtr temp_ptr_for_gcc(iter->second->deepCopy());
        newnode->addChild(temp_ptr_for_gcc);
    }

    return newnode;
}

// virtual
LLXMLNode::~LLXMLNode()
{
    // Strictly speaking none of this should be required execept 'delete mChildren'...
    // Sadly, that's only true if we hadn't had reference-counted smart pointers linked
    // in three different directions. This entire class is a frightening, hard-to-maintain
    // mess.
    if (mChildren.notNull())
    {
        for (LLXMLChildList::iterator iter = mChildren->map.begin();
             iter != mChildren->map.end(); ++iter)
        {
            LLXMLNodePtr child = iter->second;
            child->mParent = NULL;
            child->mNext = NULL;
            child->mPrev = NULL;
        }
        mChildren->map.clear();
        mChildren->head = NULL;
        mChildren->tail = NULL;
        mChildren = NULL;
    }
    for (LLXMLAttribList::iterator iter = mAttributes.begin();
         iter != mAttributes.end(); ++iter)
    {
        LLXMLNodePtr attr = iter->second;
        attr->mParent = NULL;
        attr->mNext = NULL;
        attr->mPrev = NULL;
    }
    llassert(mParent == NULL);
    mDefault = NULL;
}

BOOL LLXMLNode::isNull()
{
    return (mName == NULL);
}

// protected
BOOL LLXMLNode::removeChild(LLXMLNode *target_child)
{
    if (!target_child)
    {
        return FALSE;
    }
    if (target_child->mIsAttribute)
    {
        LLXMLAttribList::iterator children_itr = mAttributes.find(target_child->mName);
        if (children_itr != mAttributes.end())
        {
            target_child->mParent = NULL;
            mAttributes.erase(children_itr);
            return TRUE;
        }
    }
    else if (mChildren.notNull())
    {
        LLXMLChildList::iterator children_itr = mChildren->map.find(target_child->mName);
        while (children_itr != mChildren->map.end())
        {
            if (target_child == children_itr->second)
            {
                if (target_child == mChildren->head)
                {
                    mChildren->head = target_child->mNext;
                }
                if (target_child == mChildren->tail)
                {
                    mChildren->tail = target_child->mPrev;
                }

                LLXMLNodePtr prev = target_child->mPrev;
                LLXMLNodePtr next = target_child->mNext;
                if (prev.notNull()) prev->mNext = next;
                if (next.notNull()) next->mPrev = prev;

                target_child->mPrev = NULL;
                target_child->mNext = NULL;
                target_child->mParent = NULL;
                mChildren->map.erase(children_itr);
                if (mChildren->map.empty())
                {
                    mChildren = NULL;
                }
                return TRUE;
            }
            else if (children_itr->first != target_child->mName)
            {
                break;
            }
            else
            {
                ++children_itr;
            }
        }
    }
    return FALSE;
}

void LLXMLNode::addChild(LLXMLNodePtr& new_child)
{
    if (new_child->mParent != NULL)
    {
        if (new_child->mParent == this)
        {
            return;
        }
        new_child->mParent->removeChild(new_child);
    }

    new_child->mParent = this;
    if (new_child->mIsAttribute)
    {
        LLXMLAttribList::iterator found_it = mAttributes.find(new_child->mName);
        if (found_it != mAttributes.end())
        {
            removeChild(found_it->second);
        }
        mAttributes.insert(std::make_pair(new_child->mName, new_child));
    }
    else
    {
        if (mChildren.isNull())
        {
            mChildren = new LLXMLChildren();
            mChildren->head = new_child;
            mChildren->tail = new_child;
        }
        mChildren->map.insert(std::make_pair(new_child->mName, new_child));

        if (mChildren->tail != new_child)
        {
            mChildren->tail->mNext = new_child;
            new_child->mPrev = mChildren->tail;
            mChildren->tail = new_child;
        }
    }

    new_child->updateDefault();
}

// virtual
LLXMLNodePtr LLXMLNode::createChild(const char* name, BOOL is_attribute)
{
    return createChild(gStringTable.addStringEntry(name), is_attribute);
}

// virtual
LLXMLNodePtr LLXMLNode::createChild(LLStringTableEntry* name, BOOL is_attribute)
{
    LLXMLNodePtr ret(new LLXMLNode(name, is_attribute));
    ret->mID.clear();

    addChild(ret);
    return ret;
}

BOOL LLXMLNode::deleteChild(LLXMLNode *child)
{
    if (removeChild(child))
    {
        return TRUE;
    }
    return FALSE;
}

void LLXMLNode::setParent(LLXMLNodePtr& new_parent)
{
    if (new_parent.notNull())
    {
        LLXMLNodePtr this_ptr(this);
        new_parent->addChild(this_ptr);
    }
    else
    {
        if (mParent != NULL)
        {
            LLXMLNodePtr old_parent = mParent;
            mParent = NULL;
            old_parent->removeChild(this);
        }
    }
}


void LLXMLNode::updateDefault()
{
    if (mParent != NULL && !mParent->mDefault.isNull())
    {
        mDefault = NULL;

        // Find default value in parent's default tree
        if (!mParent->mDefault.isNull())
        {
            findDefault(mParent->mDefault);
        }
    }

    if (mChildren.notNull())
    {
        LLXMLChildList::const_iterator children_itr;
        LLXMLChildList::const_iterator children_end = mChildren->map.end();
        for (children_itr = mChildren->map.begin(); children_itr != children_end; ++children_itr)
        {
            LLXMLNodePtr child = (*children_itr).second;
            child->updateDefault();
        }
    }
}

void XMLCALL StartXMLNode(void *userData,
                          const XML_Char *name,
                          const XML_Char **atts)
{
    // Create a new node
    LLXMLNode *new_node_ptr = new LLXMLNode(name, FALSE);

    LLXMLNodePtr new_node = new_node_ptr;
    new_node->mID.clear();
    LLXMLNodePtr ptr_new_node = new_node;

    // Set the parent-child relationship with the current active node
    LLXMLNode* parent = (LLXMLNode *)userData;

    if (NULL == parent)
    {
        LL_WARNS() << "parent (userData) is NULL; aborting function" << LL_ENDL;
        return;
    }

    new_node_ptr->mParser = parent->mParser;
    new_node_ptr->setLineNumber(XML_GetCurrentLineNumber(*new_node_ptr->mParser));

    // Set the current active node to the new node
    XML_Parser *parser = parent->mParser;
    XML_SetUserData(*parser, (void *)new_node_ptr);

    // Parse attributes
    U32 pos = 0;
    while (atts[pos] != NULL)
    {
        std::string attr_name = atts[pos];
        std::string attr_value = atts[pos+1];

        // Special cases
        if ('i' == attr_name[0] && "id" == attr_name)
        {
            new_node->mID = attr_value;
        }
        else if ('v' == attr_name[0] && "version" == attr_name)
        {
            U32 version_major = 0;
            U32 version_minor = 0;
            if (sscanf(attr_value.c_str(), "%d.%d", &version_major, &version_minor) > 0)
            {
                new_node->mVersionMajor = version_major;
                new_node->mVersionMinor = version_minor;
            }
        }
        else if (('s' == attr_name[0] && "size" == attr_name) || ('l' == attr_name[0] && "length" == attr_name))
        {
            U32 length;
            if (sscanf(attr_value.c_str(), "%d", &length) > 0)
            {
                new_node->mLength = length;
            }
        }
        else if ('p' == attr_name[0] && "precision" == attr_name)
        {
            U32 precision;
            if (sscanf(attr_value.c_str(), "%d", &precision) > 0)
            {
                new_node->mPrecision = precision;
            }
        }
        else if ('t' == attr_name[0] && "type" == attr_name)
        {
            if ("boolean" == attr_value)
            {
                new_node->mType = LLXMLNode::TYPE_BOOLEAN;
            }
            else if ("integer" == attr_value)
            {
                new_node->mType = LLXMLNode::TYPE_INTEGER;
            }
            else if ("float" == attr_value)
            {
                new_node->mType = LLXMLNode::TYPE_FLOAT;
            }
            else if ("string" == attr_value)
            {
                new_node->mType = LLXMLNode::TYPE_STRING;
            }
            else if ("uuid" == attr_value)
            {
                new_node->mType = LLXMLNode::TYPE_UUID;
            }
            else if ("noderef" == attr_value)
            {
                new_node->mType = LLXMLNode::TYPE_NODEREF;
            }
        }
        else if ('e' == attr_name[0] && "encoding" == attr_name)
        {
            if ("decimal" == attr_value)
            {
                new_node->mEncoding = LLXMLNode::ENCODING_DECIMAL;
            }
            else if ("hex" == attr_value)
            {
                new_node->mEncoding = LLXMLNode::ENCODING_HEX;
            }
            /*else if (attr_value == "base32")
            {
                new_node->mEncoding = LLXMLNode::ENCODING_BASE32;
            }*/
        }

        // only one attribute child per description
        LLXMLNodePtr attr_node;
        if (!new_node->getAttribute(attr_name.c_str(), attr_node, FALSE))
        {
            attr_node = new LLXMLNode(attr_name.c_str(), TRUE);
            attr_node->setLineNumber(XML_GetCurrentLineNumber(*new_node_ptr->mParser));
        }
        attr_node->setValue(attr_value);
        new_node->addChild(attr_node);

        pos += 2;
    }

    if (parent)
    {
        parent->addChild(new_node);
    }
}

void XMLCALL EndXMLNode(void *userData,
                        const XML_Char *name)
{
    // [FUGLY] Set the current active node to the current node's parent
    LLXMLNode *node = (LLXMLNode *)userData;
    XML_Parser *parser = node->mParser;
    XML_SetUserData(*parser, (void *)node->mParent);
    // SJB: total hack:
    if (LLXMLNode::sStripWhitespaceValues)
    {
        std::string value = node->getValue();
        BOOL is_empty = TRUE;
        for (std::string::size_type s = 0; s < value.length(); s++)
        {
            char c = value[s];
            if (c != ' ' && c != '\t' && c != '\n')
            {
                is_empty = FALSE;
                break;
            }
        }
        if (is_empty)
        {
            value.clear();
            node->setValue(value);
        }
    }
}

void XMLCALL XMLData(void *userData,
                     const XML_Char *s,
                     int len)
{
    LLXMLNode* current_node = (LLXMLNode *)userData;
    std::string value = current_node->getValue();
    if (LLXMLNode::sStripEscapedStrings)
    {
        if (s[0] == '\"' && s[len-1] == '\"')
        {
            // Special-case: Escaped string.
            std::string unescaped_string;
            for (S32 pos=1; pos<len-1; ++pos)
            {
                if (s[pos] == '\\' && s[pos+1] == '\\')
                {
                    unescaped_string.append("\\");
                    ++pos;
                }
                else if (s[pos] == '\\' && s[pos+1] == '\"')
                {
                    unescaped_string.append("\"");
                    ++pos;
                }
                else
                {
                    unescaped_string.append(&s[pos], 1);
                }
            }
            value.append(unescaped_string);
            current_node->setValue(value);
            return;
        }
    }
    value.append(std::string(s, len));
    current_node->setValue(value);
}



// static
bool LLXMLNode::updateNode(
    LLXMLNodePtr& node,
    LLXMLNodePtr& update_node)
{

    if (!node || !update_node)
    {
        LL_WARNS() << "Node invalid" << LL_ENDL;
        return FALSE;
    }

    //update the node value
    node->mValue = update_node->mValue;

    //update all attribute values
    LLXMLAttribList::const_iterator itor;

    for(itor = update_node->mAttributes.begin(); itor != update_node->mAttributes.end(); ++itor)
    {
        const LLStringTableEntry* attribNameEntry = (*itor).first;
        LLXMLNodePtr updateAttribNode = (*itor).second;

        LLXMLNodePtr attribNode;

        node->getAttribute(attribNameEntry, attribNode, 0);

        if (attribNode)
        {
            attribNode->mValue = updateAttribNode->mValue;
        }
    }

    //update all of node's children with updateNodes children that match name
    LLXMLNodePtr child = node->getFirstChild();
    LLXMLNodePtr last_child = child;
    LLXMLNodePtr updateChild;

    for (updateChild = update_node->getFirstChild(); updateChild.notNull();
         updateChild = updateChild->getNextSibling())
    {
        while(child.notNull())
        {
            std::string nodeName;
            std::string updateName;

            updateChild->getAttributeString("name", updateName);
            child->getAttributeString("name", nodeName);


            //if it's a combobox there's no name, but there is a value
            if (updateName.empty())
            {
                updateChild->getAttributeString("value", updateName);
                child->getAttributeString("value", nodeName);
            }

            if ((nodeName != "") && (updateName == nodeName))
            {
                updateNode(child, updateChild);
                last_child = child;
                child = child->getNextSibling();
                if (child.isNull())
                {
                    child = node->getFirstChild();
                }
                break;
            }

            child = child->getNextSibling();
            if (child.isNull())
            {
                child = node->getFirstChild();
            }
            if (child == last_child)
            {
                break;
            }
        }
    }

    return TRUE;
}

// static
bool LLXMLNode::parseFile(const std::string& filename, LLXMLNodePtr& node, LLXMLNode* defaults_tree)
{
<<<<<<< HEAD
	// Read file
#ifdef LL_RELEASE_WITH_DEBUG_INFO
		LL_INFOS("XMLNode") << "parsing XML file: " << filename << LL_ENDL;
#elif defined LL_DEBUG
		LL_INFOS("XMLNode") << "parsing XML file: " << filename << LL_ENDL;
#else
		LL_DEBUGS("XMLNode") << "parsing XML file: " << filename << LL_ENDL;
#endif //LL_RELEASE_WITH_DEBUG_INFO
	LLFILE* fp = LLFile::fopen(filename, "rb");		/* Flawfinder: ignore */
	if (fp == NULL)
	{
		node = NULL ;
		return false;
	}
	fseek(fp, 0, SEEK_END);
	U32 length = ftell(fp);
	fseek(fp, 0, SEEK_SET);
=======
    // Read file
    LL_DEBUGS("XMLNode") << "parsing XML file: " << filename << LL_ENDL;
    LLFILE* fp = LLFile::fopen(filename, "rb");     /* Flawfinder: ignore */
    if (fp == NULL)
    {
        node = NULL ;
        return false;
    }
    fseek(fp, 0, SEEK_END);
    U32 length = ftell(fp);
    fseek(fp, 0, SEEK_SET);
>>>>>>> 38c2a5bd

    U8* buffer = new U8[length+1];
    size_t nread = fread(buffer, 1, length, fp);
    buffer[nread] = 0;
    fclose(fp);

    bool rv = parseBuffer(buffer, nread, node, defaults_tree);
    delete [] buffer;
    return rv;
}

// static
bool LLXMLNode::parseBuffer(
    U8* buffer,
    U32 length,
    LLXMLNodePtr& node,
    LLXMLNode* defaults)
{
    // Init
    XML_Parser my_parser = XML_ParserCreate(NULL);
    XML_SetElementHandler(my_parser, StartXMLNode, EndXMLNode);
    XML_SetCharacterDataHandler(my_parser, XMLData);

    // Create a root node
    LLXMLNode *file_node_ptr = new LLXMLNode("XML", FALSE);
    LLXMLNodePtr file_node = file_node_ptr;

    file_node->mParser = &my_parser;

    XML_SetUserData(my_parser, (void *)file_node_ptr);

<<<<<<< HEAD
	// Do the parsing
	if (XML_Parse(my_parser, (const char *)buffer, length, TRUE) != XML_STATUS_OK)
	{
#ifdef LL_RELEASE_WITH_DEBUG_INFO
		LL_ERRS() << "";
#elif defined LL_DEBUG
		LL_ERRS() << "";
#else
		LL_WARNS() << "";
#endif //LL_RELEASE_WITH_DEBUG_INFO
		LL_CONT<< "Error parsing xml error code: "
				<< XML_ErrorString(XML_GetErrorCode(my_parser))
				<< " on line " << XML_GetCurrentLineNumber(my_parser)
				<< LL_ENDL;
	}
=======
    // Do the parsing
    if (XML_Parse(my_parser, (const char *)buffer, length, TRUE) != XML_STATUS_OK)
    {
        LL_WARNS() << "Error parsing xml error code: "
                << XML_ErrorString(XML_GetErrorCode(my_parser))
                << " on line " << XML_GetCurrentLineNumber(my_parser)
                << LL_ENDL;
    }
>>>>>>> 38c2a5bd

    // Deinit
    XML_ParserFree(my_parser);

    if (!file_node->mChildren || file_node->mChildren->map.size() != 1)
    {
        LL_WARNS() << "Parse failure - wrong number of top-level nodes xml."
                << LL_ENDL;
        node = NULL ;
        return false;
    }

    LLXMLNode *return_node = file_node->mChildren->map.begin()->second;

    return_node->setDefault(defaults);
    return_node->updateDefault();

    node = return_node;
    return true;
}

// static
bool LLXMLNode::parseStream(
    std::istream& str,
    LLXMLNodePtr& node,
    LLXMLNode* defaults)
{
    // Init
    XML_Parser my_parser = XML_ParserCreate(NULL);
    XML_SetElementHandler(my_parser, StartXMLNode, EndXMLNode);
    XML_SetCharacterDataHandler(my_parser, XMLData);

    // Create a root node
    LLXMLNode *file_node_ptr = new LLXMLNode("XML", FALSE);
    LLXMLNodePtr file_node = file_node_ptr;

    file_node->mParser = &my_parser;

    XML_SetUserData(my_parser, (void *)file_node_ptr);

    const int BUFSIZE = 1024;
    U8* buffer = new U8[BUFSIZE];

<<<<<<< HEAD
	while(str.good())
	{
		str.read((char*)buffer, BUFSIZE);
		int count = (int)str.gcount();
		
		if (XML_Parse(my_parser, (const char *)buffer, count, !str.good()) != XML_STATUS_OK)
		{
			LL_WARNS() << "Error parsing xml error code: "
					<< XML_ErrorString(XML_GetErrorCode(my_parser))
					// <FS:AW> Return false and a NULL node if failing instead of a broken node and true 
					//<< " on lne " << XML_GetCurrentLineNumber(my_parser)
					<< " line:   " << XML_GetCurrentLineNumber(my_parser)
					<< " column: " << XML_GetCurrentColumnNumber(my_parser)
					// </FS:AW> Return false and a NULL node if failing instead of a broken node and true 
					<< LL_ENDL;
			// <FS:AW> Return false and a NULL node if failing instead of a broken node and true 
			//break;
			delete []buffer;
			node = NULL;
			return false;
			// </FS:AW> Return false and a NULL node if failing instead of a broken node and true 
		}
	}
	
	delete [] buffer;
=======
    while(str.good())
    {
        str.read((char*)buffer, BUFSIZE);
        int count = (int)str.gcount();

        if (XML_Parse(my_parser, (const char *)buffer, count, !str.good()) != XML_STATUS_OK)
        {
            LL_WARNS() << "Error parsing xml error code: "
                    << XML_ErrorString(XML_GetErrorCode(my_parser))
                    << " on lne " << XML_GetCurrentLineNumber(my_parser)
                    << LL_ENDL;
            break;
        }
    }
>>>>>>> 38c2a5bd

    delete [] buffer;

    // Deinit
    XML_ParserFree(my_parser);

    if (!file_node->mChildren || file_node->mChildren->map.size() != 1)
    {
        LL_WARNS() << "Parse failure - wrong number of top-level nodes xml."
                << LL_ENDL;
        node = NULL;
        return false;
    }

    LLXMLNode *return_node = file_node->mChildren->map.begin()->second;

    return_node->setDefault(defaults);
    return_node->updateDefault();

    node = return_node;
    return true;
}


BOOL LLXMLNode::isFullyDefault()
{
    if (mDefault.isNull())
    {
        return FALSE;
    }
    BOOL has_default_value = (mValue == mDefault->mValue);
    BOOL has_default_attribute = (mIsAttribute == mDefault->mIsAttribute);
    BOOL has_default_type = mIsAttribute || (mType == mDefault->mType);
    BOOL has_default_encoding = mIsAttribute || (mEncoding == mDefault->mEncoding);
    BOOL has_default_precision = mIsAttribute || (mPrecision == mDefault->mPrecision);
    BOOL has_default_length = mIsAttribute || (mLength == mDefault->mLength);

    if (has_default_value
        && has_default_type
        && has_default_encoding
        && has_default_precision
        && has_default_length
        && has_default_attribute)
    {
        if (mChildren.notNull())
        {
            LLXMLChildList::const_iterator children_itr;
            LLXMLChildList::const_iterator children_end = mChildren->map.end();
            for (children_itr = mChildren->map.begin(); children_itr != children_end; ++children_itr)
            {
                LLXMLNodePtr child = (*children_itr).second;
                if (!child->isFullyDefault())
                {
                    return FALSE;
                }
            }
        }
        return TRUE;
    }

    return FALSE;
}

// static
bool LLXMLNode::getLayeredXMLNode(LLXMLNodePtr& root,
                                  const std::vector<std::string>& paths)
{
    if (paths.empty()) return false;

    std::string filename = paths.front();
    if (filename.empty())
    {
        return false;
    }

    if (!LLXMLNode::parseFile(filename, root, NULL))
    {
        LL_WARNS() << "Problem reading UI description file: " << filename << " " << errno << LL_ENDL;
        return false;
    }

    LLXMLNodePtr updateRoot;

    std::vector<std::string>::const_iterator itor;

    // We've already dealt with the first item, skip that one
    for (itor = paths.begin() + 1; itor != paths.end(); ++itor)
    {
        std::string layer_filename = *itor;
        if(layer_filename.empty() || layer_filename == filename)
        {
            // no localized version of this file, that's ok, keep looking
            continue;
        }

        if (!LLXMLNode::parseFile(layer_filename, updateRoot, NULL))
        {
            LL_WARNS() << "Problem reading localized UI description file: " << layer_filename << LL_ENDL;
            return false;
        }

        std::string nodeName;
        std::string updateName;

        updateRoot->getAttributeString("name", updateName);
        root->getAttributeString("name", nodeName);

        if (updateName == nodeName)
        {
            LLXMLNode::updateNode(root, updateRoot);
        }
    }

    return true;
}

// static
void LLXMLNode::writeHeaderToFile(LLFILE *out_file)
{
    fprintf(out_file, "<?xml version=\"1.0\" encoding=\"utf-8\" standalone=\"yes\" ?>\n");
}

void LLXMLNode::writeToFile(LLFILE *out_file, const std::string& indent, bool use_type_decorations)
{
    if (isFullyDefault())
    {
        // Don't write out nodes that are an exact match to defaults
        return;
    }

    std::ostringstream ostream;
    writeToOstream(ostream, indent, use_type_decorations);
    std::string outstring = ostream.str();
    size_t written = fwrite(outstring.c_str(), 1, outstring.length(), out_file);
    if (written != outstring.length())
    {
        LL_WARNS() << "Short write" << LL_ENDL;
    }
}

void LLXMLNode::writeToOstream(std::ostream& output_stream, const std::string& indent, bool use_type_decorations)
{
    if (isFullyDefault())
    {
        // Don't write out nodes that are an exact match to defaults
        return;
    }

    BOOL has_default_type = mDefault.isNull()?FALSE:(mType == mDefault->mType);
    BOOL has_default_encoding = mDefault.isNull()?FALSE:(mEncoding == mDefault->mEncoding);
    BOOL has_default_precision = mDefault.isNull()?FALSE:(mPrecision == mDefault->mPrecision);
    BOOL has_default_length = mDefault.isNull()?FALSE:(mLength == mDefault->mLength);

    // stream the name
    output_stream << indent << "<" << mName->mString << "\n";

    if (use_type_decorations)
    {
        // ID
        if (mID != "")
        {
            output_stream << indent << " id=\"" << mID << "\"\n";
        }

        // Type
        if (!has_default_type)
        {
            switch (mType)
            {
            case TYPE_BOOLEAN:
                output_stream << indent << " type=\"boolean\"\n";
                break;
            case TYPE_INTEGER:
                output_stream << indent << " type=\"integer\"\n";
                break;
            case TYPE_FLOAT:
                output_stream << indent << " type=\"float\"\n";
                break;
            case TYPE_STRING:
                output_stream << indent << " type=\"string\"\n";
                break;
            case TYPE_UUID:
                output_stream << indent << " type=\"uuid\"\n";
                break;
            case TYPE_NODEREF:
                output_stream << indent << " type=\"noderef\"\n";
                break;
            default:
                // default on switch(enum) eliminates a warning on linux
                break;
            };
        }

        // Encoding
        if (!has_default_encoding)
        {
            switch (mEncoding)
            {
            case ENCODING_DECIMAL:
                output_stream << indent << " encoding=\"decimal\"\n";
                break;
            case ENCODING_HEX:
                output_stream << indent << " encoding=\"hex\"\n";
                break;
            /*case ENCODING_BASE32:
                output_stream << indent << " encoding=\"base32\"\n";
                break;*/
            default:
                // default on switch(enum) eliminates a warning on linux
                break;
            };
        }

        // Precision
        if (!has_default_precision && (mType == TYPE_INTEGER || mType == TYPE_FLOAT))
        {
            output_stream << indent << " precision=\"" << mPrecision << "\"\n";
        }

        // Version
        if (mVersionMajor > 0 || mVersionMinor > 0)
        {
            output_stream << indent << " version=\"" << mVersionMajor << "." << mVersionMinor << "\"\n";
        }

        // Array length
        if (!has_default_length && mLength > 0)
        {
            output_stream << indent << " length=\"" << mLength << "\"\n";
        }
    }

    {
        // Write out attributes
        LLXMLAttribList::const_iterator attr_itr;
        LLXMLAttribList::const_iterator attr_end = mAttributes.end();
        for (attr_itr = mAttributes.begin(); attr_itr != attr_end; ++attr_itr)
        {
            LLXMLNodePtr child = (*attr_itr).second;
            if (child->mDefault.isNull() || child->mDefault->mValue != child->mValue)
            {
                std::string attr = child->mName->mString;
                if (use_type_decorations
                    && (attr == "id" ||
                        attr == "type" ||
                        attr == "encoding" ||
                        attr == "precision" ||
                        attr == "version" ||
                        attr == "length"))
                {
                    continue; // skip built-in attributes
                }

                std::string attr_str = llformat(" %s=\"%s\"",
                                             attr.c_str(),
                                             escapeXML(child->mValue).c_str());
                output_stream << indent << attr_str << "\n";
            }
        }
    }

    // erase last \n before attaching final > or />
    output_stream.seekp(-1, std::ios::cur);

    if (mChildren.isNull() && mValue == "")
    {
        output_stream << " />\n";
        return;
    }
    else
    {
        output_stream << ">\n";
        if (mChildren.notNull())
        {
            // stream non-attributes
            std::string next_indent = indent + "    ";
            for (LLXMLNode* child = getFirstChild(); child; child = child->getNextSibling())
            {
                child->writeToOstream(output_stream, next_indent, use_type_decorations);
            }
        }
        if (!mValue.empty())
        {
            std::string contents = getTextContents();
            output_stream << indent << "    " << escapeXML(contents) << "\n";
        }
        output_stream << indent << "</" << mName->mString << ">\n";
    }
}

void LLXMLNode::findName(const std::string& name, LLXMLNodeList &results)
{
    LLStringTableEntry* name_entry = gStringTable.checkStringEntry(name);
    if (name_entry == mName)
    {
        results.insert(std::make_pair(this->mName->mString, this));
        return;
    }
    if (mChildren.notNull())
    {
        LLXMLChildList::const_iterator children_itr;
        LLXMLChildList::const_iterator children_end = mChildren->map.end();
        for (children_itr = mChildren->map.begin(); children_itr != children_end; ++children_itr)
        {
            LLXMLNodePtr child = (*children_itr).second;
            child->findName(name_entry, results);
        }
    }
}

void LLXMLNode::findName(LLStringTableEntry* name, LLXMLNodeList &results)
{
    if (name == mName)
    {
        results.insert(std::make_pair(this->mName->mString, this));
        return;
    }
    if (mChildren.notNull())
    {
        LLXMLChildList::const_iterator children_itr;
        LLXMLChildList::const_iterator children_end = mChildren->map.end();
        for (children_itr = mChildren->map.begin(); children_itr != children_end; ++children_itr)
        {
            LLXMLNodePtr child = (*children_itr).second;
            child->findName(name, results);
        }
    }
}

void LLXMLNode::findID(const std::string& id, LLXMLNodeList &results)
{
    if (id == mID)
    {
        results.insert(std::make_pair(this->mName->mString, this));
        return;
    }
    if (mChildren.notNull())
    {
        LLXMLChildList::const_iterator children_itr;
        LLXMLChildList::const_iterator children_end = mChildren->map.end();
        for (children_itr = mChildren->map.begin(); children_itr != children_end; ++children_itr)
        {
            LLXMLNodePtr child = (*children_itr).second;
            child->findID(id, results);
        }
    }
}

void LLXMLNode::scrubToTree(LLXMLNode *tree)
{
    if (!tree || tree->mChildren.isNull())
    {
        return;
    }
    if (mChildren.notNull())
    {
        std::vector<LLXMLNodePtr> to_delete_list;
        LLXMLChildList::iterator itor = mChildren->map.begin();
        while (itor != mChildren->map.end())
        {
            LLXMLNodePtr child = itor->second;
            LLXMLNodePtr child_tree = NULL;
            // Look for this child in the default's children
            bool found = false;
            LLXMLChildList::iterator itor2 = tree->mChildren->map.begin();
            while (itor2 != tree->mChildren->map.end())
            {
                if (child->mName == itor2->second->mName)
                {
                    child_tree = itor2->second;
                    found = true;
                }
                ++itor2;
            }
            if (!found)
            {
                to_delete_list.push_back(child);
            }
            else
            {
                child->scrubToTree(child_tree);
            }
            ++itor;
        }
        std::vector<LLXMLNodePtr>::iterator itor3;
        for (itor3=to_delete_list.begin(); itor3!=to_delete_list.end(); ++itor3)
        {
            LLXMLNodePtr ptr;
            (*itor3)->setParent(ptr);
        }
    }
}

bool LLXMLNode::getChild(const char* name, LLXMLNodePtr& node, BOOL use_default_if_missing)
{
    return getChild(gStringTable.checkStringEntry(name), node, use_default_if_missing);
}

bool LLXMLNode::getChild(const LLStringTableEntry* name, LLXMLNodePtr& node, BOOL use_default_if_missing)
{
    if (mChildren.notNull())
    {
        LLXMLChildList::const_iterator child_itr = mChildren->map.find(name);
        if (child_itr != mChildren->map.end())
        {
            node = (*child_itr).second;
            return true;
        }
    }
    if (use_default_if_missing && !mDefault.isNull())
    {
        return mDefault->getChild(name, node, FALSE);
    }
    node = NULL;
    return false;
}

void LLXMLNode::getChildren(const char* name, LLXMLNodeList &children, BOOL use_default_if_missing) const
{
    getChildren(gStringTable.checkStringEntry(name), children, use_default_if_missing);
}

void LLXMLNode::getChildren(const LLStringTableEntry* name, LLXMLNodeList &children, BOOL use_default_if_missing) const
{
    if (mChildren.notNull())
    {
        LLXMLChildList::const_iterator child_itr = mChildren->map.find(name);
        if (child_itr != mChildren->map.end())
        {
            LLXMLChildList::const_iterator children_end = mChildren->map.end();
            while (child_itr != children_end)
            {
                LLXMLNodePtr child = (*child_itr).second;
                if (name != child->mName)
                {
                    break;
                }
                children.insert(std::make_pair(child->mName->mString, child));
                child_itr++;
            }
        }
    }
    if (children.size() == 0 && use_default_if_missing && !mDefault.isNull())
    {
        mDefault->getChildren(name, children, FALSE);
    }
}

// recursively walks the tree and returns all children at all nesting levels matching the name
void LLXMLNode::getDescendants(const LLStringTableEntry* name, LLXMLNodeList &children) const
{
    if (mChildren.notNull())
    {
        for (LLXMLChildList::const_iterator child_itr = mChildren->map.begin();
             child_itr != mChildren->map.end(); ++child_itr)
        {
            LLXMLNodePtr child = (*child_itr).second;
            if (name == child->mName)
            {
                children.insert(std::make_pair(child->mName->mString, child));
            }
            // and check each child as well
            child->getDescendants(name, children);
        }
    }
}

bool LLXMLNode::getAttribute(const char* name, LLXMLNodePtr& node, BOOL use_default_if_missing)
{
    return getAttribute(gStringTable.checkStringEntry(name), node, use_default_if_missing);
}

bool LLXMLNode::getAttribute(const LLStringTableEntry* name, LLXMLNodePtr& node, BOOL use_default_if_missing)
{
    LLXMLAttribList::const_iterator child_itr = mAttributes.find(name);
    if (child_itr != mAttributes.end())
    {
        node = (*child_itr).second;
        return true;
    }
    if (use_default_if_missing && !mDefault.isNull())
    {
        return mDefault->getAttribute(name, node, FALSE);
    }

    return false;
}

bool LLXMLNode::setAttributeString(const char* attr, const std::string& value)
{
    LLStringTableEntry* name = gStringTable.checkStringEntry(attr);
    LLXMLAttribList::const_iterator child_itr = mAttributes.find(name);
    if (child_itr != mAttributes.end())
    {
        LLXMLNodePtr node = (*child_itr).second;
        node->setValue(value);
        return true;
    }
    return false;
}

BOOL LLXMLNode::hasAttribute(const char* name )
{
    LLXMLNodePtr node;
    return getAttribute(name, node);
}

// the structure of these getAttribute_ functions is ugly, but it's because the
// underlying system is based on BOOL and LLString; if we change
// so that they're based on more generic mechanisms, these will be
// simplified.
bool LLXMLNode::getAttribute_bool(const char* name, bool& value )
{
    LLXMLNodePtr node;
    if (!getAttribute(name, node))
    {
        return false;
    }
    BOOL temp;
    bool retval = node->getBoolValue(1, &temp);
    value = temp;
    return retval;
}

BOOL LLXMLNode::getAttributeBOOL(const char* name, BOOL& value )
{
    LLXMLNodePtr node;
    return (getAttribute(name, node) && node->getBoolValue(1, &value));
}

BOOL LLXMLNode::getAttributeU8(const char* name, U8& value )
{
    LLXMLNodePtr node;
    return (getAttribute(name, node) && node->getByteValue(1, &value));
}

BOOL LLXMLNode::getAttributeS8(const char* name, S8& value )
{
    LLXMLNodePtr node;
    S32 val;
    if (!(getAttribute(name, node) && node->getIntValue(1, &val)))
    {
        return false;
    }
    value = val;
    return true;
}

BOOL LLXMLNode::getAttributeU16(const char* name, U16& value )
{
    LLXMLNodePtr node;
    U32 val;
    if (!(getAttribute(name, node) && node->getUnsignedValue(1, &val)))
    {
        return false;
    }
    value = val;
    return true;
}

BOOL LLXMLNode::getAttributeS16(const char* name, S16& value )
{
    LLXMLNodePtr node;
    S32 val;
    if (!(getAttribute(name, node) && node->getIntValue(1, &val)))
    {
        return false;
    }
    value = val;
    return true;
}

BOOL LLXMLNode::getAttributeU32(const char* name, U32& value )
{
    LLXMLNodePtr node;
    return (getAttribute(name, node) && node->getUnsignedValue(1, &value));
}

BOOL LLXMLNode::getAttributeS32(const char* name, S32& value )
{
    LLXMLNodePtr node;
    return (getAttribute(name, node) && node->getIntValue(1, &value));
}

BOOL LLXMLNode::getAttributeF32(const char* name, F32& value )
{
    LLXMLNodePtr node;
    return (getAttribute(name, node) && node->getFloatValue(1, &value));
}

BOOL LLXMLNode::getAttributeF64(const char* name, F64& value )
{
    LLXMLNodePtr node;
    return (getAttribute(name, node) && node->getDoubleValue(1, &value));
}

BOOL LLXMLNode::getAttributeColor(const char* name, LLColor4& value )
{
    LLXMLNodePtr node;
    return (getAttribute(name, node) && node->getFloatValue(4, value.mV));
}

BOOL LLXMLNode::getAttributeColor4(const char* name, LLColor4& value )
{
    LLXMLNodePtr node;
    return (getAttribute(name, node) && node->getFloatValue(4, value.mV));
}

BOOL LLXMLNode::getAttributeColor4U(const char* name, LLColor4U& value )
{
    LLXMLNodePtr node;
    return (getAttribute(name, node) && node->getByteValue(4, value.mV));
}

BOOL LLXMLNode::getAttributeVector3(const char* name, LLVector3& value )
{
    LLXMLNodePtr node;
    return (getAttribute(name, node) && node->getFloatValue(3, value.mV));
}

BOOL LLXMLNode::getAttributeVector3d(const char* name, LLVector3d& value )
{
    LLXMLNodePtr node;
    return (getAttribute(name, node) && node->getDoubleValue(3, value.mdV));
}

BOOL LLXMLNode::getAttributeQuat(const char* name, LLQuaternion& value )
{
    LLXMLNodePtr node;
    return (getAttribute(name, node) && node->getFloatValue(4, value.mQ));
}

BOOL LLXMLNode::getAttributeUUID(const char* name, LLUUID& value )
{
    LLXMLNodePtr node;
    return (getAttribute(name, node) && node->getUUIDValue(1, &value));
}

BOOL LLXMLNode::getAttributeString(const char* name, std::string& value )
{
    LLXMLNodePtr node;
    if (!getAttribute(name, node))
    {
        return false;
    }
    value = node->getValue();
    return true;
}

LLXMLNodePtr LLXMLNode::getRoot()
{
    if (mParent == NULL)
    {
        return this;
    }
    return mParent->getRoot();
}

/*static */
const char *LLXMLNode::skipWhitespace(const char *str)
{
    // skip whitespace characters
    while (str[0] == ' ' || str[0] == '\t' || str[0] == '\n') ++str;
    return str;
}

/*static */
const char *LLXMLNode::skipNonWhitespace(const char *str)
{
    // skip non-whitespace characters
    while (str[0] != ' ' && str[0] != '\t' && str[0] != '\n' && str[0] != 0) ++str;
    return str;
}

/*static */
const char *LLXMLNode::parseInteger(const char *str, U64 *dest, BOOL *is_negative, U32 precision, Encoding encoding)
{
    *dest = 0;
    *is_negative = FALSE;

    str = skipWhitespace(str);

    if (str[0] == 0) return NULL;

    if (encoding == ENCODING_DECIMAL || encoding == ENCODING_DEFAULT)
    {
        if (str[0] == '+')
        {
            ++str;
        }
        if (str[0] == '-')
        {
            *is_negative = TRUE;
            ++str;
        }

        str = skipWhitespace(str);

        U64 ret = 0;
        while (str[0] >= '0' && str[0] <= '9')
        {
            ret *= 10;
            ret += str[0] - '0';
            ++str;
        }

        if (str[0] == '.')
        {
            // If there is a fractional part, skip it
            str = skipNonWhitespace(str);
        }

        *dest = ret;
        return str;
    }
    if (encoding == ENCODING_HEX)
    {
        U64 ret = 0;
        str = skipWhitespace(str);
        for (U32 pos=0; pos<(precision/4); ++pos)
        {
            ret <<= 4;
            str = skipWhitespace(str);
            if (str[0] >= '0' && str[0] <= '9')
            {
                ret += str[0] - '0';
            }
            else if (str[0] >= 'a' && str[0] <= 'f')
            {
                ret += str[0] - 'a' + 10;
            }
            else if (str[0] >= 'A' && str[0] <= 'F')
            {
                ret += str[0] - 'A' + 10;
            }
            else
            {
                return NULL;
            }
            ++str;
        }

        *dest = ret;
        return str;
    }
    return NULL;
}

// 25 elements - decimal expansions of 1/(2^n), multiplied by 10 each iteration
const U64 float_coeff_table[] =
    { 5, 25, 125, 625, 3125,
      15625, 78125, 390625, 1953125, 9765625,
      48828125, 244140625, 1220703125, 6103515625LL, 30517578125LL,
      152587890625LL, 762939453125LL, 3814697265625LL, 19073486328125LL, 95367431640625LL,
      476837158203125LL, 2384185791015625LL, 11920928955078125LL, 59604644775390625LL, 298023223876953125LL };

// 36 elements - decimal expansions of 1/(2^n) after the last 28, truncated, no multiply each iteration
const U64 float_coeff_table_2[] =
    {  149011611938476562LL,74505805969238281LL,
       37252902984619140LL, 18626451492309570LL, 9313225746154785LL, 4656612873077392LL,
       2328306436538696LL,  1164153218269348LL,  582076609134674LL,  291038304567337LL,
       145519152283668LL,   72759576141834LL,    36379788070917LL,   18189894035458LL,
       9094947017729LL,     4547473508864LL,     2273736754432LL,    1136868377216LL,
       568434188608LL,      284217094304LL,      142108547152LL,     71054273576LL,
       35527136788LL,       17763568394LL,       8881784197LL,       4440892098LL,
       2220446049LL,        1110223024LL,        555111512LL,        277555756LL,
       138777878,         69388939,          34694469,         17347234,
       8673617,           4336808,           2168404,          1084202,
       542101,            271050,            135525,           67762,
    };

/*static */
const char *LLXMLNode::parseFloat(const char *str, F64 *dest, U32 precision, Encoding encoding)
{
<<<<<<< HEAD
	str = skipWhitespace(str);

	if (str[0] == 0) return NULL;

	if (encoding == ENCODING_DECIMAL || encoding == ENCODING_DEFAULT)
	{
		str = skipWhitespace(str);

		// <FS> Fix potential heap buffer overflow from using memcmp in llxmlnode; by Sovereign Engineer
		//if (memcmp(str, "inf", 3) == 0)
		if (strncmp(str, "inf", 3) == 0)
		// </FS>
		{
			*(U64 *)dest = 0x7FF0000000000000ll;
			return str + 3;
		}
		// <FS> Fix potential heap buffer overflow from using memcmp in llxmlnode; by Sovereign Engineer
		//if (memcmp(str, "-inf", 4) == 0)
		if (strncmp(str, "-inf", 4) == 0)
		// </FS>
		{
			*(U64 *)dest = 0xFFF0000000000000ll;
			return str + 4;
		}
		// <FS> Fix potential heap buffer overflow from using memcmp in llxmlnode; by Sovereign Engineer
		//if (memcmp(str, "1.#INF", 6) == 0)
		if (strncmp(str, "1.#INF", 6) == 0)
		// </FS>
		{
			*(U64 *)dest = 0x7FF0000000000000ll;
			return str + 6;
		}
		// <FS> Fix potential heap buffer overflow from using memcmp in llxmlnode; by Sovereign Engineer
		//if (memcmp(str, "-1.#INF", 7) == 0)
		if (strncmp(str, "-1.#INF", 7) == 0)
		// </FS>
		{
			*(U64 *)dest = 0xFFF0000000000000ll;
			return str + 7;
		}

		F64 negative = 1.0f;
		if (str[0] == '+')
		{
			++str;
		}
		if (str[0] == '-')
		{
			negative = -1.0f;
			++str;
		}

		const char* base_str = str;
		str = skipWhitespace(str);

		// Parse the integer part of the expression
		U64 int_part = 0;
		while (str[0] >= '0' && str[0] <= '9')
		{
			int_part *= 10;
			int_part += U64(str[0] - '0');
			++str;
		}

		U64 f_part = 0;//, f_decimal = 1;
		if (str[0] == '.')
		{
			++str;
			U64 remainder = 0;
			U32 pos = 0;
			// Parse the decimal part of the expression
			while (str[0] >= '0' && str[0] <= '9' && pos < 25)
			{
				remainder = (remainder*10) + U64(str[0] - '0');
				f_part <<= 1;
				//f_decimal <<= 1;
				// Check the n'th bit
				if (remainder >= float_coeff_table[pos])
				{
					remainder -= float_coeff_table[pos];
					f_part |= 1;
				}
				++pos;
				++str;
			}
			if (pos == 25)
			{
				// Drop any excessive digits
				while (str[0] >= '0' && str[0] <= '9')
				{
					++str;
				}
			}
			else
			{
				while (pos < 25)
				{
					remainder *= 10;
					f_part <<= 1;
					//f_decimal <<= 1;
					// Check the n'th bit
					if (remainder >= float_coeff_table[pos])
					{
						remainder -= float_coeff_table[pos];
						f_part |= 1;
					}
					++pos;
				}
			}
			pos = 0;
			while (pos < 36)
			{
				f_part <<= 1;
				//f_decimal <<= 1;
				if (remainder >= float_coeff_table_2[pos])
				{
					remainder -= float_coeff_table_2[pos];
					f_part |= 1;
				}
				++pos;
			}
		}
		
		F64 ret = F64(int_part) + (F64(f_part)/F64(1LL<<61));

		F64 exponent = 1.f;
		if (str[0] == 'e')
		{
			// Scientific notation!
			++str;
			U64 exp;
			BOOL is_negative;
			str = parseInteger(str, &exp, &is_negative, 64, ENCODING_DECIMAL);
			if (str == NULL)
			{
				exp = 1;
			}
			F64 exp_d = F64(exp) * (is_negative?-1:1);
			exponent = pow(10.0, exp_d);
		}

		if (str == base_str)
		{
			// no digits parsed
			return NULL;
		}
		else
		{
			*dest = ret*negative*exponent;
			return str;
		}
	}
	if (encoding == ENCODING_HEX)
	{
		U64 bytes_dest;
		BOOL is_negative;
		str = parseInteger(str, (U64 *)&bytes_dest, &is_negative, precision, ENCODING_HEX);
		// Upcast to F64
		switch (precision)
		{
		case 32:
			{
				U32 short_dest = (U32)bytes_dest;
				F32 ret_val = *(F32 *)&short_dest;
				*dest = ret_val;
			}
			break;
		case 64:
			*dest = *(F64 *)&bytes_dest;
			break;
		default:
			return NULL;
		}
		return str;
	}
	return NULL;
=======
    str = skipWhitespace(str);

    if (str[0] == 0) return NULL;

    if (encoding == ENCODING_DECIMAL || encoding == ENCODING_DEFAULT)
    {
        str = skipWhitespace(str);

        if (memcmp(str, "inf", 3) == 0)
        {
            *(U64 *)dest = 0x7FF0000000000000ll;
            return str + 3;
        }
        if (memcmp(str, "-inf", 4) == 0)
        {
            *(U64 *)dest = 0xFFF0000000000000ll;
            return str + 4;
        }
        if (memcmp(str, "1.#INF", 6) == 0)
        {
            *(U64 *)dest = 0x7FF0000000000000ll;
            return str + 6;
        }
        if (memcmp(str, "-1.#INF", 7) == 0)
        {
            *(U64 *)dest = 0xFFF0000000000000ll;
            return str + 7;
        }

        F64 negative = 1.0f;
        if (str[0] == '+')
        {
            ++str;
        }
        if (str[0] == '-')
        {
            negative = -1.0f;
            ++str;
        }

        const char* base_str = str;
        str = skipWhitespace(str);

        // Parse the integer part of the expression
        U64 int_part = 0;
        while (str[0] >= '0' && str[0] <= '9')
        {
            int_part *= 10;
            int_part += U64(str[0] - '0');
            ++str;
        }

        U64 f_part = 0;//, f_decimal = 1;
        if (str[0] == '.')
        {
            ++str;
            U64 remainder = 0;
            U32 pos = 0;
            // Parse the decimal part of the expression
            while (str[0] >= '0' && str[0] <= '9' && pos < 25)
            {
                remainder = (remainder*10) + U64(str[0] - '0');
                f_part <<= 1;
                //f_decimal <<= 1;
                // Check the n'th bit
                if (remainder >= float_coeff_table[pos])
                {
                    remainder -= float_coeff_table[pos];
                    f_part |= 1;
                }
                ++pos;
                ++str;
            }
            if (pos == 25)
            {
                // Drop any excessive digits
                while (str[0] >= '0' && str[0] <= '9')
                {
                    ++str;
                }
            }
            else
            {
                while (pos < 25)
                {
                    remainder *= 10;
                    f_part <<= 1;
                    //f_decimal <<= 1;
                    // Check the n'th bit
                    if (remainder >= float_coeff_table[pos])
                    {
                        remainder -= float_coeff_table[pos];
                        f_part |= 1;
                    }
                    ++pos;
                }
            }
            pos = 0;
            while (pos < 36)
            {
                f_part <<= 1;
                //f_decimal <<= 1;
                if (remainder >= float_coeff_table_2[pos])
                {
                    remainder -= float_coeff_table_2[pos];
                    f_part |= 1;
                }
                ++pos;
            }
        }

        F64 ret = F64(int_part) + (F64(f_part)/F64(1LL<<61));

        F64 exponent = 1.f;
        if (str[0] == 'e')
        {
            // Scientific notation!
            ++str;
            U64 exp;
            BOOL is_negative;
            str = parseInteger(str, &exp, &is_negative, 64, ENCODING_DECIMAL);
            if (str == NULL)
            {
                exp = 1;
            }
            F64 exp_d = F64(exp) * (is_negative?-1:1);
            exponent = pow(10.0, exp_d);
        }

        if (str == base_str)
        {
            // no digits parsed
            return NULL;
        }
        else
        {
            *dest = ret*negative*exponent;
            return str;
        }
    }
    if (encoding == ENCODING_HEX)
    {
        U64 bytes_dest;
        BOOL is_negative;
        str = parseInteger(str, (U64 *)&bytes_dest, &is_negative, precision, ENCODING_HEX);
        // Upcast to F64
        switch (precision)
        {
        case 32:
            {
                U32 short_dest = (U32)bytes_dest;
                F32 ret_val = *(F32 *)&short_dest;
                *dest = ret_val;
            }
            break;
        case 64:
            *dest = *(F64 *)&bytes_dest;
            break;
        default:
            return NULL;
        }
        return str;
    }
    return NULL;
>>>>>>> 38c2a5bd
}

U32 LLXMLNode::getBoolValue(U32 expected_length, BOOL *array)
{
    llassert(array);

    // Check type - accept booleans or strings
    if (mType != TYPE_BOOLEAN && mType != TYPE_STRING && mType != TYPE_UNKNOWN)
    {
        return 0;
    }

    std::string *str_array = new std::string[expected_length];

    U32 length = getStringValue(expected_length, str_array);

    U32 ret_length = 0;
    for (U32 i=0; i<length; ++i)
    {
        LLStringUtil::toLower(str_array[i]);
        if (str_array[i] == "false")
        {
            array[ret_length++] = FALSE;
        }
        else if (str_array[i] == "true")
        {
            array[ret_length++] = TRUE;
        }
    }

    delete[] str_array;

#if LL_DEBUG
    if (ret_length != expected_length)
    {
        LL_DEBUGS() << "LLXMLNode::getBoolValue() failed for node named '"
            << mName->mString << "' -- expected " << expected_length << " but "
            << "only found " << ret_length << LL_ENDL;
    }
#endif
    return ret_length;
}

U32 LLXMLNode::getByteValue(U32 expected_length, U8 *array, Encoding encoding)
{
    llassert(array);

    // Check type - accept bytes or integers (below 256 only)
    if (mType != TYPE_INTEGER
        && mType != TYPE_UNKNOWN)
    {
        return 0;
    }

    if (mLength > 0 && mLength != expected_length)
    {
        LL_WARNS() << "XMLNode::getByteValue asked for " << expected_length
            << " elements, while node has " << mLength << LL_ENDL;
        return 0;
    }

    if (encoding == ENCODING_DEFAULT)
    {
        encoding = mEncoding;
    }

    const char *value_string = mValue.c_str();

    U32 i;
    for (i=0; i<expected_length; ++i)
    {
        U64 value;
        BOOL is_negative;
        value_string = parseInteger(value_string, &value, &is_negative, 8, encoding);
        if (value_string == NULL)
        {
            break;
        }
        if (value > 255 || is_negative)
        {
            LL_WARNS() << "getByteValue: Value outside of valid range." << LL_ENDL;
            break;
        }
        array[i] = U8(value);
    }
#if LL_DEBUG
    if (i != expected_length)
    {
        LL_DEBUGS() << "LLXMLNode::getByteValue() failed for node named '"
            << mName->mString << "' -- expected " << expected_length << " but "
            << "only found " << i << LL_ENDL;
    }
#endif
    return i;
}

U32 LLXMLNode::getIntValue(U32 expected_length, S32 *array, Encoding encoding)
{
    llassert(array);

    // Check type - accept bytes or integers
    if (mType != TYPE_INTEGER && mType != TYPE_UNKNOWN)
    {
        return 0;
    }

    if (mLength > 0 && mLength != expected_length)
    {
        LL_WARNS() << "XMLNode::getIntValue asked for " << expected_length
            << " elements, while node has " << mLength << LL_ENDL;
        return 0;
    }

    if (encoding == ENCODING_DEFAULT)
    {
        encoding = mEncoding;
    }

    const char *value_string = mValue.c_str();

    U32 i = 0;
    for (i=0; i<expected_length; ++i)
    {
        U64 value;
        BOOL is_negative;
        value_string = parseInteger(value_string, &value, &is_negative, 32, encoding);
        if (value_string == NULL)
        {
            break;
        }
        if (value > 0x7fffffff)
        {
            LL_WARNS() << "getIntValue: Value outside of valid range." << LL_ENDL;
            break;
        }
        array[i] = S32(value) * (is_negative?-1:1);
    }

#if LL_DEBUG
    if (i != expected_length)
    {
        LL_DEBUGS() << "LLXMLNode::getIntValue() failed for node named '"
            << mName->mString << "' -- expected " << expected_length << " but "
            << "only found " << i << LL_ENDL;
    }
#endif
    return i;
}

U32 LLXMLNode::getUnsignedValue(U32 expected_length, U32 *array, Encoding encoding)
{
    llassert(array);

    // Check type - accept bytes or integers
    if (mType != TYPE_INTEGER && mType != TYPE_UNKNOWN)
    {
        return 0;
    }

    if (mLength > 0 && mLength != expected_length)
    {
        LL_WARNS() << "XMLNode::getUnsignedValue asked for " << expected_length
            << " elements, while node has " << mLength << LL_ENDL;
        return 0;
    }

    if (encoding == ENCODING_DEFAULT)
    {
        encoding = mEncoding;
    }

    const char *value_string = mValue.c_str();

    U32 i = 0;
    // Int type
    for (i=0; i<expected_length; ++i)
    {
        U64 value;
        BOOL is_negative;
        value_string = parseInteger(value_string, &value, &is_negative, 32, encoding);
        if (value_string == NULL)
        {
            break;
        }
        if (is_negative || value > 0xffffffff)
        {
            LL_WARNS() << "getUnsignedValue: Value outside of valid range." << LL_ENDL;
            break;
        }
        array[i] = U32(value);
    }

#if LL_DEBUG
    if (i != expected_length)
    {
        LL_DEBUGS() << "LLXMLNode::getUnsignedValue() failed for node named '"
            << mName->mString << "' -- expected " << expected_length << " but "
            << "only found " << i << LL_ENDL;
    }
#endif

    return i;
}

U32 LLXMLNode::getLongValue(U32 expected_length, U64 *array, Encoding encoding)
{
    llassert(array);

    // Check type - accept bytes or integers
    if (mType != TYPE_INTEGER && mType != TYPE_UNKNOWN)
    {
        return 0;
    }

    if (mLength > 0 && mLength != expected_length)
    {
        LL_WARNS() << "XMLNode::getLongValue asked for " << expected_length << " elements, while node has " << mLength << LL_ENDL;
        return 0;
    }

    if (encoding == ENCODING_DEFAULT)
    {
        encoding = mEncoding;
    }

    const char *value_string = mValue.c_str();

    U32 i = 0;
    // Int type
    for (i=0; i<expected_length; ++i)
    {
        U64 value;
        BOOL is_negative;
        value_string = parseInteger(value_string, &value, &is_negative, 64, encoding);
        if (value_string == NULL)
        {
            break;
        }
        if (is_negative)
        {
            LL_WARNS() << "getLongValue: Value outside of valid range." << LL_ENDL;
            break;
        }
        array[i] = value;
    }

#if LL_DEBUG
    if (i != expected_length)
    {
        LL_DEBUGS() << "LLXMLNode::getLongValue() failed for node named '"
            << mName->mString << "' -- expected " << expected_length << " but "
            << "only found " << i << LL_ENDL;
    }
#endif

    return i;
}

U32 LLXMLNode::getFloatValue(U32 expected_length, F32 *array, Encoding encoding)
{
    llassert(array);

    // Check type - accept only floats or doubles
    if (mType != TYPE_FLOAT && mType != TYPE_UNKNOWN)
    {
        return 0;
    }

    if (mLength > 0 && mLength != expected_length)
    {
        LL_WARNS() << "XMLNode::getFloatValue asked for " << expected_length << " elements, while node has " << mLength << LL_ENDL;
        return 0;
    }

    if (encoding == ENCODING_DEFAULT)
    {
        encoding = mEncoding;
    }

    const char *value_string = mValue.c_str();

    U32 i;
    for (i=0; i<expected_length; ++i)
    {
        F64 value;
        value_string = parseFloat(value_string, &value, 32, encoding);
        if (value_string == NULL)
        {
            break;
        }
        array[i] = F32(value);
    }
#if LL_DEBUG
    if (i != expected_length)
    {
        LL_DEBUGS() << "LLXMLNode::getFloatValue() failed for node named '"
            << mName->mString << "' -- expected " << expected_length << " but "
            << "only found " << i << LL_ENDL;
    }
#endif
    return i;
}

U32 LLXMLNode::getDoubleValue(U32 expected_length, F64 *array, Encoding encoding)
{
    llassert(array);

    // Check type - accept only floats or doubles
    if (mType != TYPE_FLOAT && mType != TYPE_UNKNOWN)
    {
        return 0;
    }

    if (mLength > 0 && mLength != expected_length)
    {
        LL_WARNS() << "XMLNode::getDoubleValue asked for " << expected_length << " elements, while node has " << mLength << LL_ENDL;
        return 0;
    }

    if (encoding == ENCODING_DEFAULT)
    {
        encoding = mEncoding;
    }

    const char *value_string = mValue.c_str();

    U32 i;
    for (i=0; i<expected_length; ++i)
    {
        F64 value;
        value_string = parseFloat(value_string, &value, 64, encoding);
        if (value_string == NULL)
        {
            break;
        }
        array[i] = value;
    }
#if LL_DEBUG
    if (i != expected_length)
    {
        LL_DEBUGS() << "LLXMLNode::getDoubleValue() failed for node named '"
            << mName->mString << "' -- expected " << expected_length << " but "
            << "only found " << i << LL_ENDL;
    }
#endif
    return i;
}

U32 LLXMLNode::getStringValue(U32 expected_length, std::string *array)
{
    llassert(array);

    // Can always return any value as a string

    if (mLength > 0 && mLength != expected_length)
    {
        LL_WARNS() << "XMLNode::getStringValue asked for " << expected_length << " elements, while node has " << mLength << LL_ENDL;
        return 0;
    }

    U32 num_returned_strings = 0;

    // Array of strings is whitespace-separated
    const std::string sep(" \n\t");

    std::string::size_type n = 0;
    std::string::size_type m = 0;
    while(1)
    {
        if (num_returned_strings >= expected_length)
        {
            break;
        }
        n = mValue.find_first_not_of(sep, m);
        m = mValue.find_first_of(sep, n);
        if (m == std::string::npos)
        {
            break;
        }
        array[num_returned_strings++] = mValue.substr(n,m-n);
    }
    if (n != std::string::npos && num_returned_strings < expected_length)
    {
        array[num_returned_strings++] = mValue.substr(n);
    }
#if LL_DEBUG
    if (num_returned_strings != expected_length)
    {
        LL_DEBUGS() << "LLXMLNode::getStringValue() failed for node named '"
            << mName->mString << "' -- expected " << expected_length << " but "
            << "only found " << num_returned_strings << LL_ENDL;
    }
#endif

    return num_returned_strings;
}

U32 LLXMLNode::getUUIDValue(U32 expected_length, LLUUID *array)
{
    llassert(array);

    // Check type
    if (mType != TYPE_UUID && mType != TYPE_UNKNOWN)
    {
        return 0;
    }

    const char *value_string = mValue.c_str();

    U32 i;
    for (i=0; i<expected_length; ++i)
    {
        LLUUID uuid_value;
        value_string = skipWhitespace(value_string);

        if (strlen(value_string) < (UUID_STR_LENGTH-1))     /* Flawfinder: ignore */
        {
            break;
        }
        char uuid_string[UUID_STR_LENGTH];      /* Flawfinder: ignore */
        memcpy(uuid_string, value_string, (UUID_STR_LENGTH-1));     /* Flawfinder: ignore */
        uuid_string[(UUID_STR_LENGTH-1)] = 0;

        if (!LLUUID::parseUUID(std::string(uuid_string), &uuid_value))
        {
            break;
        }
        value_string = &value_string[(UUID_STR_LENGTH-1)];
        array[i] = uuid_value;
    }
#if LL_DEBUG
    if (i != expected_length)
    {
        LL_DEBUGS() << "LLXMLNode::getUUIDValue() failed for node named '"
            << mName->mString << "' -- expected " << expected_length << " but "
            << "only found " << i << LL_ENDL;
    }
#endif
    return i;
}

U32 LLXMLNode::getNodeRefValue(U32 expected_length, LLXMLNode **array)
{
    llassert(array);

    // Check type
    if (mType != TYPE_NODEREF && mType != TYPE_UNKNOWN)
    {
        return 0;
    }

    std::string *string_array = new std::string[expected_length];

    U32 num_strings = getStringValue(expected_length, string_array);

    U32 num_returned_refs = 0;

    LLXMLNodePtr root = getRoot();
    for (U32 strnum=0; strnum<num_strings; ++strnum)
    {
        LLXMLNodeList node_list;
        root->findID(string_array[strnum], node_list);
        if (node_list.empty())
        {
            LL_WARNS() << "XML: Could not find node ID: " << string_array[strnum] << LL_ENDL;
        }
        else if (node_list.size() > 1)
        {
            LL_WARNS() << "XML: Node ID not unique: " << string_array[strnum] << LL_ENDL;
        }
        else
        {
            LLXMLNodeList::const_iterator list_itr = node_list.begin();
            if (list_itr != node_list.end())
            {
                LLXMLNode* child = (*list_itr).second;

                array[num_returned_refs++] = child;
            }
        }
    }

    delete[] string_array;

    return num_returned_refs;
}

void LLXMLNode::setBoolValue(U32 length, const BOOL *array)
{
    if (length == 0) return;

    std::string new_value;
    for (U32 pos=0; pos<length; ++pos)
    {
        if (pos > 0)
        {
            new_value = llformat("%s %s", new_value.c_str(), array[pos]?"true":"false");
        }
        else
        {
            new_value = array[pos]?"true":"false";
        }
    }

    mValue = new_value;
    mEncoding = ENCODING_DEFAULT;
    mLength = length;
    mType = TYPE_BOOLEAN;
}

void LLXMLNode::setByteValue(U32 length, const U8* const array, Encoding encoding)
{
    if (length == 0) return;

    std::string new_value;
    if (encoding == ENCODING_DEFAULT || encoding == ENCODING_DECIMAL)
    {
        for (U32 pos=0; pos<length; ++pos)
        {
            if (pos > 0)
            {
                new_value.append(llformat(" %u", array[pos]));
            }
            else
            {
                new_value = llformat("%u", array[pos]);
            }
        }
    }
    if (encoding == ENCODING_HEX)
    {
        for (U32 pos=0; pos<length; ++pos)
        {
            if (pos > 0 && pos % 16 == 0)
            {
                new_value.append(llformat(" %02X", array[pos]));
            }
            else
            {
                new_value.append(llformat("%02X", array[pos]));
            }
        }
    }
    // TODO -- Handle Base32

    mValue = new_value;
    mEncoding = encoding;
    mLength = length;
    mType = TYPE_INTEGER;
    mPrecision = 8;
}


void LLXMLNode::setIntValue(U32 length, const S32 *array, Encoding encoding)
{
    if (length == 0) return;

    std::string new_value;
    if (encoding == ENCODING_DEFAULT || encoding == ENCODING_DECIMAL)
    {
        for (U32 pos=0; pos<length; ++pos)
        {
            if (pos > 0)
            {
                new_value.append(llformat(" %d", array[pos]));
            }
            else
            {
                new_value = llformat("%d", array[pos]);
            }
        }
        mValue = new_value;
    }
    else if (encoding == ENCODING_HEX)
    {
        for (U32 pos=0; pos<length; ++pos)
        {
            if (pos > 0 && pos % 16 == 0)
            {
                new_value.append(llformat(" %08X", ((U32 *)array)[pos]));
            }
            else
            {
                new_value.append(llformat("%08X", ((U32 *)array)[pos]));
            }
        }
        mValue = new_value;
    }
    else
    {
        mValue = new_value;
    }
    // TODO -- Handle Base32

    mEncoding = encoding;
    mLength = length;
    mType = TYPE_INTEGER;
    mPrecision = 32;
}

void LLXMLNode::setUnsignedValue(U32 length, const U32* array, Encoding encoding)
{
    if (length == 0) return;

    std::string new_value;
    if (encoding == ENCODING_DEFAULT || encoding == ENCODING_DECIMAL)
    {
        for (U32 pos=0; pos<length; ++pos)
        {
            if (pos > 0)
            {
                new_value.append(llformat(" %u", array[pos]));
            }
            else
            {
                new_value = llformat("%u", array[pos]);
            }
        }
    }
    if (encoding == ENCODING_HEX)
    {
        for (U32 pos=0; pos<length; ++pos)
        {
            if (pos > 0 && pos % 16 == 0)
            {
                new_value.append(llformat(" %08X", array[pos]));
            }
            else
            {
                new_value.append(llformat("%08X", array[pos]));
            }
        }
        mValue = new_value;
    }
    // TODO -- Handle Base32

    mValue = new_value;
    mEncoding = encoding;
    mLength = length;
    mType = TYPE_INTEGER;
    mPrecision = 32;
}

#if LL_WINDOWS
#define PU64 "I64u"
#else
#define PU64 "llu"
#endif

void LLXMLNode::setLongValue(U32 length, const U64* array, Encoding encoding)
{
    if (length == 0) return;

    std::string new_value;
    if (encoding == ENCODING_DEFAULT || encoding == ENCODING_DECIMAL)
    {
        for (U32 pos=0; pos<length; ++pos)
        {
            if (pos > 0)
            {
                new_value.append(llformat(" %" PU64, array[pos]));
            }
            else
            {
                new_value = llformat("%" PU64, array[pos]);
            }
        }
        mValue = new_value;
    }
    if (encoding == ENCODING_HEX)
    {
        for (U32 pos=0; pos<length; ++pos)
        {
            U32 upper_32 = U32(array[pos]>>32);
            U32 lower_32 = U32(array[pos]&0xffffffff);
            if (pos > 0 && pos % 8 == 0)
            {
                new_value.append(llformat(" %08X%08X", upper_32, lower_32));
            }
            else
            {
                new_value.append(llformat("%08X%08X", upper_32, lower_32));
            }
        }
        mValue = new_value;
    }
    else
    {
        mValue = new_value;
    }
    // TODO -- Handle Base32

    mEncoding = encoding;
    mLength = length;
    mType = TYPE_INTEGER;
    mPrecision = 64;
}

void LLXMLNode::setFloatValue(U32 length, const F32 *array, Encoding encoding, U32 precision)
{
    if (length == 0) return;

    std::string new_value;
    if (encoding == ENCODING_DEFAULT || encoding == ENCODING_DECIMAL)
    {
        std::string format_string;
        if (precision > 0)
        {
            if (precision > 25)
            {
                precision = 25;
            }
            format_string = llformat( "%%.%dg", precision);
        }
        else
        {
            format_string = llformat( "%%g");
        }

        for (U32 pos=0; pos<length; ++pos)
        {
            if (pos > 0)
            {
                new_value.append(" ");
                new_value.append(llformat(format_string.c_str(), array[pos]));
            }
            else
            {
                new_value.assign(llformat(format_string.c_str(), array[pos]));
            }
        }
        mValue = new_value;
    }
    else if (encoding == ENCODING_HEX)
    {
        U32 *byte_array = (U32 *)array;
        setUnsignedValue(length, byte_array, ENCODING_HEX);
    }
    else
    {
        mValue = new_value;
    }

    mEncoding = encoding;
    mLength = length;
    mType = TYPE_FLOAT;
    mPrecision = 32;
}

void LLXMLNode::setDoubleValue(U32 length, const F64 *array, Encoding encoding, U32 precision)
{
    if (length == 0) return;

    std::string new_value;
    if (encoding == ENCODING_DEFAULT || encoding == ENCODING_DECIMAL)
    {
        std::string format_string;
        if (precision > 0)
        {
            if (precision > 25)
            {
                precision = 25;
            }
            format_string = llformat( "%%.%dg", precision);
        }
        else
        {
            format_string = llformat( "%%g");
        }
        for (U32 pos=0; pos<length; ++pos)
        {
            if (pos > 0)
            {
                new_value.append(" ");
                new_value.append(llformat(format_string.c_str(), array[pos]));
            }
            else
            {
                new_value.assign(llformat(format_string.c_str(), array[pos]));
            }
        }
        mValue = new_value;
    }
    if (encoding == ENCODING_HEX)
    {
        U64 *byte_array = (U64 *)array;
        setLongValue(length, byte_array, ENCODING_HEX);
    }
    else
    {
        mValue = new_value;
    }
    // TODO -- Handle Base32

    mEncoding = encoding;
    mLength = length;
    mType = TYPE_FLOAT;
    mPrecision = 64;
}

// static
std::string LLXMLNode::escapeXML(const std::string& xml)
{
<<<<<<< HEAD
	std::string out;
	for (std::string::size_type i = 0; i < xml.size(); ++i)
	{
		char c = xml[i];
		
		// <FS:ND> Skip invalid characters. There a s few more, but those would need inspecting of the UTF-8 sequence.
		// See http://en.wikipedia.org/wiki/Valid_characters_in_XML
		if( c >= 0 && c < 20 && c != 0x09 && c != 0x0A && c != 0x0D )
		{
			out.append( "?" );
			continue;
		}
		// </FS:ND>
		
		switch(c)
		{
		case '"':	out.append("&quot;");	break;
		case '\'':	out.append("&apos;");	break;
		case '&':	out.append("&amp;");	break;
		case '<':	out.append("&lt;");		break;
		case '>':	out.append("&gt;");		break;
		default:	out.push_back(c);		break;
		}
	}
	return out;
=======
    std::string out;
    for (std::string::size_type i = 0; i < xml.size(); ++i)
    {
        char c = xml[i];
        switch(c)
        {
        case '"':   out.append("&quot;");   break;
        case '\'':  out.append("&apos;");   break;
        case '&':   out.append("&amp;");    break;
        case '<':   out.append("&lt;");     break;
        case '>':   out.append("&gt;");     break;
        default:    out.push_back(c);       break;
        }
    }
    return out;
>>>>>>> 38c2a5bd
}

void LLXMLNode::setStringValue(U32 length, const std::string *strings)
{
    if (length == 0) return;

    std::string new_value;
    for (U32 pos=0; pos<length; ++pos)
    {
        // *NOTE: Do not escape strings here - do it on output
        new_value.append( strings[pos] );
        if (pos < length-1) new_value.append(" ");
    }

    mValue = new_value;
    mEncoding = ENCODING_DEFAULT;
    mLength = length;
    mType = TYPE_STRING;
}

void LLXMLNode::setUUIDValue(U32 length, const LLUUID *array)
{
    if (length == 0) return;

    std::string new_value;
    for (U32 pos=0; pos<length; ++pos)
    {
        new_value.append(array[pos].asString());
        if (pos < length-1) new_value.append(" ");
    }

    mValue = new_value;
    mEncoding = ENCODING_DEFAULT;
    mLength = length;
    mType = TYPE_UUID;
}

void LLXMLNode::setNodeRefValue(U32 length, const LLXMLNode **array)
{
    if (length == 0) return;

    std::string new_value;
    for (U32 pos=0; pos<length; ++pos)
    {
        if (array[pos]->mID != "")
        {
            new_value.append(array[pos]->mID);
        }
        else
        {
            new_value.append("(null)");
        }
        if (pos < length-1) new_value.append(" ");
    }

    mValue = new_value;
    mEncoding = ENCODING_DEFAULT;
    mLength = length;
    mType = TYPE_NODEREF;
}

void LLXMLNode::setValue(const std::string& value)
{
    if (TYPE_CONTAINER == mType)
    {
        mType = TYPE_UNKNOWN;
    }
    mValue = value;
}

void LLXMLNode::setDefault(LLXMLNode *default_node)
{
    mDefault = default_node;
}

void LLXMLNode::findDefault(LLXMLNode *defaults_list)
{
    if (defaults_list)
    {
        LLXMLNodeList children;
        defaults_list->getChildren(mName->mString, children);

        LLXMLNodeList::const_iterator children_itr;
        LLXMLNodeList::const_iterator children_end = children.end();
        for (children_itr = children.begin(); children_itr != children_end; ++children_itr)
        {
            LLXMLNode* child = (*children_itr).second;
            if (child->mVersionMajor == mVersionMajor &&
                child->mVersionMinor == mVersionMinor)
            {
                mDefault = child;
                return;
            }
        }
    }
    mDefault = NULL;
}

BOOL LLXMLNode::deleteChildren(const std::string& name)
{
    U32 removed_count = 0;
    LLXMLNodeList node_list;
    findName(name, node_list);
    if (!node_list.empty())
    {
        // TODO -- use multimap::find()
        // TODO -- need to watch out for invalid iterators
        LLXMLNodeList::iterator children_itr;
        for (children_itr = node_list.begin(); children_itr != node_list.end(); ++children_itr)
        {
            LLXMLNode* child = (*children_itr).second;
            if (deleteChild(child))
            {
                removed_count++;
            }
        }
    }
    return removed_count > 0 ? TRUE : FALSE;
}

BOOL LLXMLNode::deleteChildren(LLStringTableEntry* name)
{
    U32 removed_count = 0;
    LLXMLNodeList node_list;
    findName(name, node_list);
    if (!node_list.empty())
    {
        // TODO -- use multimap::find()
        // TODO -- need to watch out for invalid iterators
        LLXMLNodeList::iterator children_itr;
        for (children_itr = node_list.begin(); children_itr != node_list.end(); ++children_itr)
        {
            LLXMLNode* child = (*children_itr).second;
            if (deleteChild(child))
            {
                removed_count++;
            }
        }
    }
    return removed_count > 0 ? TRUE : FALSE;
}

void LLXMLNode::setAttributes(LLXMLNode::ValueType type, U32 precision, LLXMLNode::Encoding encoding, U32 length)
{
    mType = type;
    mEncoding = encoding;
    mPrecision = precision;
    mLength = length;
}

void LLXMLNode::setName(const std::string& name)
{
    setName(gStringTable.addStringEntry(name));
}

void LLXMLNode::setName(LLStringTableEntry* name)
{
    LLXMLNode* old_parent = mParent;
    if (mParent)
    {
        // we need to remove and re-add to the parent so that
        // the multimap key agrees with this node's name
        mParent->removeChild(this);
    }
    mName = name;
    if (old_parent)
    {
        LLXMLNodePtr this_ptr(this);
        old_parent->addChild(this_ptr);
    }
}

// Unused
// void LLXMLNode::appendValue(const std::string& value)
// {
//  mValue.append(value);
// }

U32 LLXMLNode::getChildCount() const
{
    if (mChildren.notNull())
    {
        return mChildren->map.size();
    }
    return 0;
}

//***************************************************
//  UNIT TESTING
//***************************************************

U32 get_rand(U32 max_value)
{
    U32 random_num = rand() + ((U32)rand() << 16);
    return (random_num % max_value);
}

LLXMLNode *get_rand_node(LLXMLNode *node)
{
    if (node->mChildren.notNull())
    {
        U32 num_children = node->mChildren->map.size();
        if (get_rand(2) == 0)
        {
            while (true)
            {
                S32 child_num = S32(get_rand(num_children*2)) - num_children;
                LLXMLChildList::iterator itor = node->mChildren->map.begin();
                while (child_num > 0)
                {
                    --child_num;
                    ++itor;
                }
                if (!itor->second->mIsAttribute)
                {
                    return get_rand_node(itor->second);
                }
            }
        }
    }
    return node;
}

void LLXMLNode::createUnitTest(S32 max_num_children)
{
    // Random ID
    std::string rand_id;
    U32 rand_id_len = get_rand(10)+5;
    for (U32 pos = 0; pos<rand_id_len; ++pos)
    {
        char c = 'a' + get_rand(26);
        rand_id.append(1, c);
    }
    mID = rand_id;

    if (max_num_children < 2)
    {
        setStringValue(1, &mID);
        return;
    }

    // Checksums
    U32 integer_checksum = 0;
    U64 long_checksum = 0;
    U32 bool_true_count = 0;
    LLUUID uuid_checksum;
    U32 noderef_checksum = 0;
    U32 float_checksum = 0;

    // Create a random number of children
    U32 num_children = get_rand(max_num_children)+1;
    for (U32 child_num=0; child_num<num_children; ++child_num)
    {
        // Random Name
        std::string child_name;
        U32 child_name_len = get_rand(10)+5;
        for (U32 pos = 0; pos<child_name_len; ++pos)
        {
            char c = 'a' + get_rand(26);
            child_name.append(1, c);
        }

        LLXMLNode *new_child = createChild(child_name.c_str(), FALSE);

        // Random ID
        std::string child_id;
        U32 child_id_len = get_rand(10)+5;
        for (U32 pos=0; pos<child_id_len; ++pos)
        {
            char c = 'a' + get_rand(26);
            child_id.append(1, c);
        }
        new_child->mID = child_id;

        // Random Length
        U32 array_size = get_rand(28)+1;

        // Random Encoding
        Encoding new_encoding = get_rand(2)?ENCODING_DECIMAL:ENCODING_HEX;

        // Random Type
        int type = get_rand(8);
        switch (type)
        {
        case 0: // TYPE_CONTAINER
            new_child->createUnitTest(max_num_children/2);
            break;
        case 1: // TYPE_BOOLEAN
            {
                BOOL random_bool_values[30];
                for (U32 value=0; value<array_size; ++value)
                {
                    random_bool_values[value] = get_rand(2);
                    if (random_bool_values[value])
                    {
                        ++bool_true_count;
                    }
                }
                new_child->setBoolValue(array_size, random_bool_values);
            }
            break;
        case 2: // TYPE_INTEGER (32-bit)
            {
                U32 random_int_values[30];
                for (U32 value=0; value<array_size; ++value)
                {
                    random_int_values[value] = get_rand(0xffffffff);
                    integer_checksum ^= random_int_values[value];
                }
                new_child->setUnsignedValue(array_size, random_int_values, new_encoding);
            }
            break;
        case 3: // TYPE_INTEGER (64-bit)
            {
                U64 random_int_values[30];
                for (U64 value=0; value<array_size; ++value)
                {
                    random_int_values[value] = (U64(get_rand(0xffffffff)) << 32) + get_rand(0xffffffff);
                    long_checksum ^= random_int_values[value];
                }
                new_child->setLongValue(array_size, random_int_values, new_encoding);
            }
            break;
        case 4: // TYPE_FLOAT (32-bit)
            {
                F32 random_float_values[30];
                for (U32 value=0; value<array_size; ++value)
                {
                    S32 exponent = get_rand(256) - 128;
                    S32 fractional_part = get_rand(0xffffffff);
                    S32 sign = get_rand(2) * 2 - 1;
                    random_float_values[value] = F32(fractional_part) / F32(0xffffffff) * exp(F32(exponent)) * F32(sign);

                    U32 *float_bits = &((U32 *)random_float_values)[value];
                    if (*float_bits == 0x80000000)
                    {
                        *float_bits = 0x00000000;
                    }
                    float_checksum ^= (*float_bits & 0xfffff000);
                }
                new_child->setFloatValue(array_size, random_float_values, new_encoding, 12);
            }
            break;
        case 5: // TYPE_FLOAT (64-bit)
            {
                F64 random_float_values[30];
                for (U32 value=0; value<array_size; ++value)
                {
                    S32 exponent = get_rand(2048) - 1024;
                    S32 fractional_part = get_rand(0xffffffff);
                    S32 sign = get_rand(2) * 2 - 1;
                    random_float_values[value] = F64(fractional_part) / F64(0xffffffff) * exp(F64(exponent)) * F64(sign);

                    U64 *float_bits = &((U64 *)random_float_values)[value];
                    if (*float_bits == 0x8000000000000000ll)
                    {
                        *float_bits = 0x0000000000000000ll;
                    }
                    float_checksum ^= ((*float_bits & 0xfffffff000000000ll) >> 32);
                }
                new_child->setDoubleValue(array_size, random_float_values, new_encoding, 12);
            }
            break;
        case 6: // TYPE_UUID
            {
                LLUUID random_uuid_values[30];
                for (U32 value=0; value<array_size; ++value)
                {
                    random_uuid_values[value].generate();
                    for (S32 byte=0; byte<UUID_BYTES; ++byte)
                    {
                        uuid_checksum.mData[byte] ^= random_uuid_values[value].mData[byte];
                    }
                }
                new_child->setUUIDValue(array_size, random_uuid_values);
            }
            break;
        case 7: // TYPE_NODEREF
            {
                LLXMLNode *random_node_array[30];
                LLXMLNode *root = getRoot();
                for (U32 value=0; value<array_size; ++value)
                {
                    random_node_array[value] = get_rand_node(root);
                    const char *node_name = random_node_array[value]->mName->mString;
                    for (U32 pos=0; pos<strlen(node_name); ++pos)       /* Flawfinder: ignore */
                    {
                        U32 hash_contrib = U32(node_name[pos]) << ((pos % 4) * 8);
                        noderef_checksum ^= hash_contrib;
                    }
                }
                new_child->setNodeRefValue(array_size, (const LLXMLNode **)random_node_array);
            }
            break;
        }
    }

    createChild("integer_checksum", TRUE)->setUnsignedValue(1, &integer_checksum, LLXMLNode::ENCODING_HEX);
    createChild("long_checksum", TRUE)->setLongValue(1, &long_checksum, LLXMLNode::ENCODING_HEX);
    createChild("bool_true_count", TRUE)->setUnsignedValue(1, &bool_true_count, LLXMLNode::ENCODING_HEX);
    createChild("uuid_checksum", TRUE)->setUUIDValue(1, &uuid_checksum);
    createChild("noderef_checksum", TRUE)->setUnsignedValue(1, &noderef_checksum, LLXMLNode::ENCODING_HEX);
    createChild("float_checksum", TRUE)->setUnsignedValue(1, &float_checksum, LLXMLNode::ENCODING_HEX);
}

BOOL LLXMLNode::performUnitTest(std::string &error_buffer)
{
    if (mChildren.isNull())
    {
        error_buffer.append(llformat("ERROR Node %s: No children found.\n", mName->mString));
        return FALSE;
    }

    // Checksums
    U32 integer_checksum = 0;
    U32 bool_true_count = 0;
    LLUUID uuid_checksum;
    U32 noderef_checksum = 0;
    U32 float_checksum = 0;
    U64 long_checksum = 0;

    LLXMLChildList::iterator itor;
    for (itor=mChildren->map.begin(); itor!=mChildren->map.end(); ++itor)
    {
        LLXMLNode *node = itor->second;
        if (node->mIsAttribute)
        {
            continue;
        }
        if (node->mType == TYPE_CONTAINER)
        {
            if (!node->performUnitTest(error_buffer))
            {
                error_buffer.append(llformat("Child test failed for %s.\n", mName->mString));
                //return FALSE;
            }
            continue;
        }
        if (node->mLength < 1 || node->mLength > 30)
        {
            error_buffer.append(llformat("ERROR Node %s: Invalid array length %d, child %s.\n", mName->mString, node->mLength, node->mName->mString));
            return FALSE;
        }
        switch (node->mType)
        {
        case TYPE_CONTAINER:
        case TYPE_UNKNOWN:
            break;
        case TYPE_BOOLEAN:
            {
                BOOL bool_array[30];
                if (node->getBoolValue(node->mLength, bool_array) < node->mLength)
                {
                    error_buffer.append(llformat("ERROR Node %s: Could not read boolean array, child %s.\n", mName->mString, node->mName->mString));
                    return FALSE;
                }
                for (U32 pos=0; pos<(U32)node->mLength; ++pos)
                {
                    if (bool_array[pos])
                    {
                        ++bool_true_count;
                    }
                }
            }
            break;
        case TYPE_INTEGER:
            {
                if (node->mPrecision == 32)
                {
                    U32 integer_array[30];
                    if (node->getUnsignedValue(node->mLength, integer_array, node->mEncoding) < node->mLength)
                    {
                        error_buffer.append(llformat("ERROR Node %s: Could not read integer array, child %s.\n", mName->mString, node->mName->mString));
                        return FALSE;
                    }
                    for (U32 pos=0; pos<(U32)node->mLength; ++pos)
                    {
                        integer_checksum ^= integer_array[pos];
                    }
                }
                else
                {
                    U64 integer_array[30];
                    if (node->getLongValue(node->mLength, integer_array, node->mEncoding) < node->mLength)
                    {
                        error_buffer.append(llformat("ERROR Node %s: Could not read long integer array, child %s.\n", mName->mString, node->mName->mString));
                        return FALSE;
                    }
                    for (U32 pos=0; pos<(U32)node->mLength; ++pos)
                    {
                        long_checksum ^= integer_array[pos];
                    }
                }
            }
            break;
        case TYPE_FLOAT:
            {
                if (node->mPrecision == 32)
                {
                    F32 float_array[30];
                    if (node->getFloatValue(node->mLength, float_array, node->mEncoding) < node->mLength)
                    {
                        error_buffer.append(llformat("ERROR Node %s: Could not read float array, child %s.\n", mName->mString, node->mName->mString));
                        return FALSE;
                    }
                    for (U32 pos=0; pos<(U32)node->mLength; ++pos)
                    {
                        U32 float_bits = ((U32 *)float_array)[pos];
                        float_checksum ^= (float_bits & 0xfffff000);
                    }
                }
                else
                {
                    F64 float_array[30];
                    if (node->getDoubleValue(node->mLength, float_array, node->mEncoding) < node->mLength)
                    {
                        error_buffer.append(llformat("ERROR Node %s: Could not read float array, child %s.\n", mName->mString, node->mName->mString));
                        return FALSE;
                    }
                    for (U32 pos=0; pos<(U32)node->mLength; ++pos)
                    {
                        U64 float_bits = ((U64 *)float_array)[pos];
                        float_checksum ^= ((float_bits & 0xfffffff000000000ll) >> 32);
                    }
                }
            }
            break;
        case TYPE_STRING:
            break;
        case TYPE_UUID:
            {
                LLUUID uuid_array[30];
                if (node->getUUIDValue(node->mLength, uuid_array) < node->mLength)
                {
                    error_buffer.append(llformat("ERROR Node %s: Could not read uuid array, child %s.\n", mName->mString, node->mName->mString));
                    return FALSE;
                }
                for (U32 pos=0; pos<(U32)node->mLength; ++pos)
                {
                    for (S32 byte=0; byte<UUID_BYTES; ++byte)
                    {
                        uuid_checksum.mData[byte] ^= uuid_array[pos].mData[byte];
                    }
                }
            }
            break;
        case TYPE_NODEREF:
            {
                LLXMLNode *node_array[30];
                if (node->getNodeRefValue(node->mLength, node_array) < node->mLength)
                {
                    error_buffer.append(llformat("ERROR Node %s: Could not read node ref array, child %s.\n", mName->mString, node->mName->mString));
                    return FALSE;
                }
                for (U32 pos=0; pos<node->mLength; ++pos)
                {
                    const char *node_name = node_array[pos]->mName->mString;
                    for (U32 pos2=0; pos2<strlen(node_name); ++pos2)        /* Flawfinder: ignore */
                    {
                        U32 hash_contrib = U32(node_name[pos2]) << ((pos2 % 4) * 8);
                        noderef_checksum ^= hash_contrib;
                    }
                }
            }
            break;
        }
    }

    LLXMLNodePtr checksum_node;

    // Compare checksums
    {
        U32 node_integer_checksum = 0;
        if (!getAttribute("integer_checksum", checksum_node, FALSE) ||
            checksum_node->getUnsignedValue(1, &node_integer_checksum, ENCODING_HEX) != 1)
        {
            error_buffer.append(llformat("ERROR Node %s: Integer checksum missing.\n", mName->mString));
            return FALSE;
        }
        if (node_integer_checksum != integer_checksum)
        {
            error_buffer.append(llformat("ERROR Node %s: Integer checksum mismatch: read %X / calc %X.\n", mName->mString, node_integer_checksum, integer_checksum));
            return FALSE;
        }
    }

    {
        U64 node_long_checksum = 0;
        if (!getAttribute("long_checksum", checksum_node, FALSE) ||
            checksum_node->getLongValue(1, &node_long_checksum, ENCODING_HEX) != 1)
        {
            error_buffer.append(llformat("ERROR Node %s: Long Integer checksum missing.\n", mName->mString));
            return FALSE;
        }
        if (node_long_checksum != long_checksum)
        {
            U32 *pp1 = (U32 *)&node_long_checksum;
            U32 *pp2 = (U32 *)&long_checksum;
            error_buffer.append(llformat("ERROR Node %s: Long Integer checksum mismatch: read %08X%08X / calc %08X%08X.\n", mName->mString, pp1[1], pp1[0], pp2[1], pp2[0]));
            return FALSE;
        }
    }

    {
        U32 node_bool_true_count = 0;
        if (!getAttribute("bool_true_count", checksum_node, FALSE) ||
            checksum_node->getUnsignedValue(1, &node_bool_true_count, ENCODING_HEX) != 1)
        {
            error_buffer.append(llformat("ERROR Node %s: Boolean checksum missing.\n", mName->mString));
            return FALSE;
        }
        if (node_bool_true_count != bool_true_count)
        {
            error_buffer.append(llformat("ERROR Node %s: Boolean checksum mismatch: read %X / calc %X.\n", mName->mString, node_bool_true_count, bool_true_count));
            return FALSE;
        }
    }

    {
        LLUUID node_uuid_checksum;
        if (!getAttribute("uuid_checksum", checksum_node, FALSE) ||
            checksum_node->getUUIDValue(1, &node_uuid_checksum) != 1)
        {
            error_buffer.append(llformat("ERROR Node %s: UUID checksum missing.\n", mName->mString));
            return FALSE;
        }
        if (node_uuid_checksum != uuid_checksum)
        {
            error_buffer.append(llformat("ERROR Node %s: UUID checksum mismatch: read %s / calc %s.\n", mName->mString, node_uuid_checksum.asString().c_str(), uuid_checksum.asString().c_str()));
            return FALSE;
        }
    }

    {
        U32 node_noderef_checksum = 0;
        if (!getAttribute("noderef_checksum", checksum_node, FALSE) ||
            checksum_node->getUnsignedValue(1, &node_noderef_checksum, ENCODING_HEX) != 1)
        {
            error_buffer.append(llformat("ERROR Node %s: Node Ref checksum missing.\n", mName->mString));
            return FALSE;
        }
        if (node_noderef_checksum != noderef_checksum)
        {
            error_buffer.append(llformat("ERROR Node %s: Node Ref checksum mismatch: read %X / calc %X.\n", mName->mString, node_noderef_checksum, noderef_checksum));
            return FALSE;
        }
    }

    {
        U32 node_float_checksum = 0;
        if (!getAttribute("float_checksum", checksum_node, FALSE) ||
            checksum_node->getUnsignedValue(1, &node_float_checksum, ENCODING_HEX) != 1)
        {
            error_buffer.append(llformat("ERROR Node %s: Float checksum missing.\n", mName->mString));
            return FALSE;
        }
        if (node_float_checksum != float_checksum)
        {
            error_buffer.append(llformat("ERROR Node %s: Float checksum mismatch: read %X / calc %X.\n", mName->mString, node_float_checksum, float_checksum));
            return FALSE;
        }
    }

    return TRUE;
}

LLXMLNodePtr LLXMLNode::getFirstChild() const
{
    if (mChildren.isNull()) return NULL;
    LLXMLNodePtr ret = mChildren->head;
    return ret;
}

LLXMLNodePtr LLXMLNode::getNextSibling() const
{
    LLXMLNodePtr ret = mNext;
    return ret;
}

std::string LLXMLNode::getSanitizedValue() const
{
    if (mIsAttribute)
    {
        return getValue() ;
    }
    else
    {
        return getTextContents();
    }
}


std::string LLXMLNode::getTextContents() const
{
    std::string msg;
    std::string contents = mValue;
    std::string::size_type n = contents.find_first_not_of(" \t\n");
    if (n != std::string::npos && contents[n] == '\"')
    {
        // Case 1: node has quoted text
        S32 num_lines = 0;
        while(1)
        {
            // mContents[n] == '"'
            ++n;
            std::string::size_type t = n;
            std::string::size_type m = 0;
            // fix-up escaped characters
            while(1)
            {
                m = contents.find_first_of("\\\"", t); // find first \ or "
                if ((m == std::string::npos) || (contents[m] == '\"'))
                {
                    break;
                }
                contents.erase(m,1);
                t = m+1;
            }
            if (m == std::string::npos)
            {
                break;
            }
            // mContents[m] == '"'
            num_lines++;
            msg += contents.substr(n,m-n) + "\n";
            n = contents.find_first_of("\"", m+1);
            if (n == std::string::npos)
            {
                if (num_lines == 1)
                {
                    msg.erase(msg.size()-1); // remove "\n" if only one line
                }
                break;
            }
        }
    }
    else
    {
        // Case 2: node has embedded text (beginning and trailing whitespace trimmed)
        std::string::size_type start = mValue.find_first_not_of(" \t\n");
        if (start != mValue.npos)
        {
            std::string::size_type end = mValue.find_last_not_of(" \t\n");
            if (end != mValue.npos)
            {
                msg = mValue.substr(start, end+1-start);
            }
            else
            {
                msg = mValue.substr(start);
            }
        }
        // Convert any internal CR to LF
        msg = utf8str_removeCRLF(msg);
    }
    return msg;
}

void LLXMLNode::setLineNumber(S32 line_number)
{
    mLineNumber = line_number;
}

S32 LLXMLNode::getLineNumber()
{
    return mLineNumber;
}<|MERGE_RESOLUTION|>--- conflicted
+++ resolved
@@ -653,27 +653,14 @@
 // static
 bool LLXMLNode::parseFile(const std::string& filename, LLXMLNodePtr& node, LLXMLNode* defaults_tree)
 {
-<<<<<<< HEAD
-	// Read file
+    // Read file
 #ifdef LL_RELEASE_WITH_DEBUG_INFO
-		LL_INFOS("XMLNode") << "parsing XML file: " << filename << LL_ENDL;
+        LL_INFOS("XMLNode") << "parsing XML file: " << filename << LL_ENDL;
 #elif defined LL_DEBUG
-		LL_INFOS("XMLNode") << "parsing XML file: " << filename << LL_ENDL;
+        LL_INFOS("XMLNode") << "parsing XML file: " << filename << LL_ENDL;
 #else
-		LL_DEBUGS("XMLNode") << "parsing XML file: " << filename << LL_ENDL;
+        LL_DEBUGS("XMLNode") << "parsing XML file: " << filename << LL_ENDL;
 #endif //LL_RELEASE_WITH_DEBUG_INFO
-	LLFILE* fp = LLFile::fopen(filename, "rb");		/* Flawfinder: ignore */
-	if (fp == NULL)
-	{
-		node = NULL ;
-		return false;
-	}
-	fseek(fp, 0, SEEK_END);
-	U32 length = ftell(fp);
-	fseek(fp, 0, SEEK_SET);
-=======
-    // Read file
-    LL_DEBUGS("XMLNode") << "parsing XML file: " << filename << LL_ENDL;
     LLFILE* fp = LLFile::fopen(filename, "rb");     /* Flawfinder: ignore */
     if (fp == NULL)
     {
@@ -683,7 +670,6 @@
     fseek(fp, 0, SEEK_END);
     U32 length = ftell(fp);
     fseek(fp, 0, SEEK_SET);
->>>>>>> 38c2a5bd
 
     U8* buffer = new U8[length+1];
     size_t nread = fread(buffer, 1, length, fp);
@@ -715,32 +701,21 @@
 
     XML_SetUserData(my_parser, (void *)file_node_ptr);
 
-<<<<<<< HEAD
-	// Do the parsing
-	if (XML_Parse(my_parser, (const char *)buffer, length, TRUE) != XML_STATUS_OK)
-	{
-#ifdef LL_RELEASE_WITH_DEBUG_INFO
-		LL_ERRS() << "";
-#elif defined LL_DEBUG
-		LL_ERRS() << "";
-#else
-		LL_WARNS() << "";
-#endif //LL_RELEASE_WITH_DEBUG_INFO
-		LL_CONT<< "Error parsing xml error code: "
-				<< XML_ErrorString(XML_GetErrorCode(my_parser))
-				<< " on line " << XML_GetCurrentLineNumber(my_parser)
-				<< LL_ENDL;
-	}
-=======
     // Do the parsing
     if (XML_Parse(my_parser, (const char *)buffer, length, TRUE) != XML_STATUS_OK)
     {
-        LL_WARNS() << "Error parsing xml error code: "
+#ifdef LL_RELEASE_WITH_DEBUG_INFO
+        LL_ERRS() << "";
+#elif defined LL_DEBUG
+        LL_ERRS() << "";
+#else
+        LL_WARNS() << "";
+#endif //LL_RELEASE_WITH_DEBUG_INFO
+        LL_CONT<< "Error parsing xml error code: "
                 << XML_ErrorString(XML_GetErrorCode(my_parser))
                 << " on line " << XML_GetCurrentLineNumber(my_parser)
                 << LL_ENDL;
     }
->>>>>>> 38c2a5bd
 
     // Deinit
     XML_ParserFree(my_parser);
@@ -784,33 +759,6 @@
     const int BUFSIZE = 1024;
     U8* buffer = new U8[BUFSIZE];
 
-<<<<<<< HEAD
-	while(str.good())
-	{
-		str.read((char*)buffer, BUFSIZE);
-		int count = (int)str.gcount();
-		
-		if (XML_Parse(my_parser, (const char *)buffer, count, !str.good()) != XML_STATUS_OK)
-		{
-			LL_WARNS() << "Error parsing xml error code: "
-					<< XML_ErrorString(XML_GetErrorCode(my_parser))
-					// <FS:AW> Return false and a NULL node if failing instead of a broken node and true 
-					//<< " on lne " << XML_GetCurrentLineNumber(my_parser)
-					<< " line:   " << XML_GetCurrentLineNumber(my_parser)
-					<< " column: " << XML_GetCurrentColumnNumber(my_parser)
-					// </FS:AW> Return false and a NULL node if failing instead of a broken node and true 
-					<< LL_ENDL;
-			// <FS:AW> Return false and a NULL node if failing instead of a broken node and true 
-			//break;
-			delete []buffer;
-			node = NULL;
-			return false;
-			// </FS:AW> Return false and a NULL node if failing instead of a broken node and true 
-		}
-	}
-	
-	delete [] buffer;
-=======
     while(str.good())
     {
         str.read((char*)buffer, BUFSIZE);
@@ -820,12 +768,20 @@
         {
             LL_WARNS() << "Error parsing xml error code: "
                     << XML_ErrorString(XML_GetErrorCode(my_parser))
-                    << " on lne " << XML_GetCurrentLineNumber(my_parser)
+                    // <FS:AW> Return false and a NULL node if failing instead of a broken node and true
+                    //<< " on lne " << XML_GetCurrentLineNumber(my_parser)
+                    << " line:   " << XML_GetCurrentLineNumber(my_parser)
+                    << " column: " << XML_GetCurrentColumnNumber(my_parser)
+                    // </FS:AW> Return false and a NULL node if failing instead of a broken node and true
                     << LL_ENDL;
-            break;
-        }
-    }
->>>>>>> 38c2a5bd
+            // <FS:AW> Return false and a NULL node if failing instead of a broken node and true
+            //break;
+            delete []buffer;
+            node = NULL;
+            return false;
+            // </FS:AW> Return false and a NULL node if failing instead of a broken node and true
+        }
+    }
 
     delete [] buffer;
 
@@ -1600,184 +1556,6 @@
 /*static */
 const char *LLXMLNode::parseFloat(const char *str, F64 *dest, U32 precision, Encoding encoding)
 {
-<<<<<<< HEAD
-	str = skipWhitespace(str);
-
-	if (str[0] == 0) return NULL;
-
-	if (encoding == ENCODING_DECIMAL || encoding == ENCODING_DEFAULT)
-	{
-		str = skipWhitespace(str);
-
-		// <FS> Fix potential heap buffer overflow from using memcmp in llxmlnode; by Sovereign Engineer
-		//if (memcmp(str, "inf", 3) == 0)
-		if (strncmp(str, "inf", 3) == 0)
-		// </FS>
-		{
-			*(U64 *)dest = 0x7FF0000000000000ll;
-			return str + 3;
-		}
-		// <FS> Fix potential heap buffer overflow from using memcmp in llxmlnode; by Sovereign Engineer
-		//if (memcmp(str, "-inf", 4) == 0)
-		if (strncmp(str, "-inf", 4) == 0)
-		// </FS>
-		{
-			*(U64 *)dest = 0xFFF0000000000000ll;
-			return str + 4;
-		}
-		// <FS> Fix potential heap buffer overflow from using memcmp in llxmlnode; by Sovereign Engineer
-		//if (memcmp(str, "1.#INF", 6) == 0)
-		if (strncmp(str, "1.#INF", 6) == 0)
-		// </FS>
-		{
-			*(U64 *)dest = 0x7FF0000000000000ll;
-			return str + 6;
-		}
-		// <FS> Fix potential heap buffer overflow from using memcmp in llxmlnode; by Sovereign Engineer
-		//if (memcmp(str, "-1.#INF", 7) == 0)
-		if (strncmp(str, "-1.#INF", 7) == 0)
-		// </FS>
-		{
-			*(U64 *)dest = 0xFFF0000000000000ll;
-			return str + 7;
-		}
-
-		F64 negative = 1.0f;
-		if (str[0] == '+')
-		{
-			++str;
-		}
-		if (str[0] == '-')
-		{
-			negative = -1.0f;
-			++str;
-		}
-
-		const char* base_str = str;
-		str = skipWhitespace(str);
-
-		// Parse the integer part of the expression
-		U64 int_part = 0;
-		while (str[0] >= '0' && str[0] <= '9')
-		{
-			int_part *= 10;
-			int_part += U64(str[0] - '0');
-			++str;
-		}
-
-		U64 f_part = 0;//, f_decimal = 1;
-		if (str[0] == '.')
-		{
-			++str;
-			U64 remainder = 0;
-			U32 pos = 0;
-			// Parse the decimal part of the expression
-			while (str[0] >= '0' && str[0] <= '9' && pos < 25)
-			{
-				remainder = (remainder*10) + U64(str[0] - '0');
-				f_part <<= 1;
-				//f_decimal <<= 1;
-				// Check the n'th bit
-				if (remainder >= float_coeff_table[pos])
-				{
-					remainder -= float_coeff_table[pos];
-					f_part |= 1;
-				}
-				++pos;
-				++str;
-			}
-			if (pos == 25)
-			{
-				// Drop any excessive digits
-				while (str[0] >= '0' && str[0] <= '9')
-				{
-					++str;
-				}
-			}
-			else
-			{
-				while (pos < 25)
-				{
-					remainder *= 10;
-					f_part <<= 1;
-					//f_decimal <<= 1;
-					// Check the n'th bit
-					if (remainder >= float_coeff_table[pos])
-					{
-						remainder -= float_coeff_table[pos];
-						f_part |= 1;
-					}
-					++pos;
-				}
-			}
-			pos = 0;
-			while (pos < 36)
-			{
-				f_part <<= 1;
-				//f_decimal <<= 1;
-				if (remainder >= float_coeff_table_2[pos])
-				{
-					remainder -= float_coeff_table_2[pos];
-					f_part |= 1;
-				}
-				++pos;
-			}
-		}
-		
-		F64 ret = F64(int_part) + (F64(f_part)/F64(1LL<<61));
-
-		F64 exponent = 1.f;
-		if (str[0] == 'e')
-		{
-			// Scientific notation!
-			++str;
-			U64 exp;
-			BOOL is_negative;
-			str = parseInteger(str, &exp, &is_negative, 64, ENCODING_DECIMAL);
-			if (str == NULL)
-			{
-				exp = 1;
-			}
-			F64 exp_d = F64(exp) * (is_negative?-1:1);
-			exponent = pow(10.0, exp_d);
-		}
-
-		if (str == base_str)
-		{
-			// no digits parsed
-			return NULL;
-		}
-		else
-		{
-			*dest = ret*negative*exponent;
-			return str;
-		}
-	}
-	if (encoding == ENCODING_HEX)
-	{
-		U64 bytes_dest;
-		BOOL is_negative;
-		str = parseInteger(str, (U64 *)&bytes_dest, &is_negative, precision, ENCODING_HEX);
-		// Upcast to F64
-		switch (precision)
-		{
-		case 32:
-			{
-				U32 short_dest = (U32)bytes_dest;
-				F32 ret_val = *(F32 *)&short_dest;
-				*dest = ret_val;
-			}
-			break;
-		case 64:
-			*dest = *(F64 *)&bytes_dest;
-			break;
-		default:
-			return NULL;
-		}
-		return str;
-	}
-	return NULL;
-=======
     str = skipWhitespace(str);
 
     if (str[0] == 0) return NULL;
@@ -1786,22 +1564,34 @@
     {
         str = skipWhitespace(str);
 
-        if (memcmp(str, "inf", 3) == 0)
+        // <FS> Fix potential heap buffer overflow from using memcmp in llxmlnode; by Sovereign Engineer
+        //if (memcmp(str, "inf", 3) == 0)
+        if (strncmp(str, "inf", 3) == 0)
+        // </FS>
         {
             *(U64 *)dest = 0x7FF0000000000000ll;
             return str + 3;
         }
-        if (memcmp(str, "-inf", 4) == 0)
+        // <FS> Fix potential heap buffer overflow from using memcmp in llxmlnode; by Sovereign Engineer
+        //if (memcmp(str, "-inf", 4) == 0)
+        if (strncmp(str, "-inf", 4) == 0)
+        // </FS>
         {
             *(U64 *)dest = 0xFFF0000000000000ll;
             return str + 4;
         }
-        if (memcmp(str, "1.#INF", 6) == 0)
+        // <FS> Fix potential heap buffer overflow from using memcmp in llxmlnode; by Sovereign Engineer
+        //if (memcmp(str, "1.#INF", 6) == 0)
+        if (strncmp(str, "1.#INF", 6) == 0)
+        // </FS>
         {
             *(U64 *)dest = 0x7FF0000000000000ll;
             return str + 6;
         }
-        if (memcmp(str, "-1.#INF", 7) == 0)
+        // <FS> Fix potential heap buffer overflow from using memcmp in llxmlnode; by Sovereign Engineer
+        //if (memcmp(str, "-1.#INF", 7) == 0)
+        if (strncmp(str, "-1.#INF", 7) == 0)
+        // </FS>
         {
             *(U64 *)dest = 0xFFF0000000000000ll;
             return str + 7;
@@ -1942,7 +1732,6 @@
         return str;
     }
     return NULL;
->>>>>>> 38c2a5bd
 }
 
 U32 LLXMLNode::getBoolValue(U32 expected_length, BOOL *array)
@@ -2746,37 +2535,20 @@
 // static
 std::string LLXMLNode::escapeXML(const std::string& xml)
 {
-<<<<<<< HEAD
-	std::string out;
-	for (std::string::size_type i = 0; i < xml.size(); ++i)
-	{
-		char c = xml[i];
-		
-		// <FS:ND> Skip invalid characters. There a s few more, but those would need inspecting of the UTF-8 sequence.
-		// See http://en.wikipedia.org/wiki/Valid_characters_in_XML
-		if( c >= 0 && c < 20 && c != 0x09 && c != 0x0A && c != 0x0D )
-		{
-			out.append( "?" );
-			continue;
-		}
-		// </FS:ND>
-		
-		switch(c)
-		{
-		case '"':	out.append("&quot;");	break;
-		case '\'':	out.append("&apos;");	break;
-		case '&':	out.append("&amp;");	break;
-		case '<':	out.append("&lt;");		break;
-		case '>':	out.append("&gt;");		break;
-		default:	out.push_back(c);		break;
-		}
-	}
-	return out;
-=======
     std::string out;
     for (std::string::size_type i = 0; i < xml.size(); ++i)
     {
         char c = xml[i];
+
+        // <FS:ND> Skip invalid characters. There a s few more, but those would need inspecting of the UTF-8 sequence.
+        // See http://en.wikipedia.org/wiki/Valid_characters_in_XML
+        if( c >= 0 && c < 20 && c != 0x09 && c != 0x0A && c != 0x0D )
+        {
+            out.append( "?" );
+            continue;
+        }
+        // </FS:ND>
+
         switch(c)
         {
         case '"':   out.append("&quot;");   break;
@@ -2788,7 +2560,6 @@
         }
     }
     return out;
->>>>>>> 38c2a5bd
 }
 
 void LLXMLNode::setStringValue(U32 length, const std::string *strings)
