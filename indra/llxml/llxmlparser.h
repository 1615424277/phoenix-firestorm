--- conflicted
+++ resolved
@@ -43,17 +43,12 @@
     virtual ~LLXmlParser();
 
     // Parses entire file
-    BOOL parseFile(const std::string &path);
+    bool parseFile(const std::string &path);
 
-<<<<<<< HEAD
-	// Parses entire file
-	bool parseFile(const std::string &path);
-=======
     //  Parses some input. Returns 0 if a fatal error is detected.
     //  The last call must have isFinal true;
     //  len may be zero for this call (or any other).
     S32 parse( const char* buf, int len, int isFinal );
->>>>>>> c06fb4e0
 
     const char* getErrorString();
 
