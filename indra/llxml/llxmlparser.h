--- conflicted
+++ resolved
@@ -1,138 +1,133 @@
-/**
- * @file llxmlparser.h
- * @brief LLXmlParser class definition
- *
- * $LicenseInfo:firstyear=2002&license=viewerlgpl$
- * Second Life Viewer Source Code
- * Copyright (C) 2010, Linden Research, Inc.
- *
- * This library is free software; you can redistribute it and/or
- * modify it under the terms of the GNU Lesser General Public
- * License as published by the Free Software Foundation;
- * version 2.1 of the License only.
- *
- * This library is distributed in the hope that it will be useful,
- * but WITHOUT ANY WARRANTY; without even the implied warranty of
- * MERCHANTABILITY or FITNESS FOR A PARTICULAR PURPOSE.  See the GNU
- * Lesser General Public License for more details.
- *
- * You should have received a copy of the GNU Lesser General Public
- * License along with this library; if not, write to the Free Software
- * Foundation, Inc., 51 Franklin Street, Fifth Floor, Boston, MA  02110-1301  USA
- *
- * Linden Research, Inc., 945 Battery Street, San Francisco, CA  94111  USA
- * $/LicenseInfo$
- */
-
-#ifndef LL_LLXMLPARSER_H
-#define LL_LLXMLPARSER_H
-
-#ifndef XML_STATIC
-#define XML_STATIC
-#endif
-#ifdef LL_USESYSTEMLIBS
-#include <expat.h>
-#else
-#include "expat/expat.h"
-#endif
-
-class LLXmlParser
-{
-public:
-    LLXmlParser();
-    virtual ~LLXmlParser();
-
-    // Parses entire file
-    BOOL parseFile(const std::string &path);
-
-<<<<<<< HEAD
-	// Parses entire file
-	bool parseFile(const std::string &path);
-=======
-    //  Parses some input. Returns 0 if a fatal error is detected.
-    //  The last call must have isFinal true;
-    //  len may be zero for this call (or any other).
-    S32 parse( const char* buf, int len, int isFinal );
->>>>>>> e1623bb2
-
-    const char* getErrorString();
-
-    S32 getCurrentLineNumber();
-
-    S32 getCurrentColumnNumber();
-
-    S32 getDepth() { return mDepth; }
-
-protected:
-    // atts is array of name/value pairs, terminated by 0;
-    // names and values are 0 terminated.
-    virtual void startElement(const char *name, const char **atts) {}
-
-    virtual void endElement(const char *name) {}
-
-    // s is not 0 terminated.
-    virtual void characterData(const char *s, int len) {}
-
-    // target and data are 0 terminated
-    virtual void processingInstruction(const char *target, const char *data) {}
-
-    // data is 0 terminated
-    virtual void comment(const char *data) {}
-
-    virtual void startCdataSection() {}
-
-    virtual void endCdataSection() {}
-
-    //  This is called for any characters in the XML document for
-    //  which there is no applicable handler.  This includes both
-    //  characters that are part of markup which is of a kind that is
-    //  not reported (comments, markup declarations), or characters
-    //  that are part of a construct which could be reported but
-    //  for which no handler has been supplied. The characters are passed
-    //  exactly as they were in the XML document except that
-    //  they will be encoded in UTF-8.  Line boundaries are not normalized.
-    //  Note that a byte order mark character is not passed to the default handler.
-    //  There are no guarantees about how characters are divided between calls
-    //  to the default handler: for example, a comment might be split between
-    //  multiple calls.
-    virtual void defaultData(const char *s, int len) {}
-
-    //  This is called for a declaration of an unparsed (NDATA)
-    //  entity.  The base argument is whatever was set by XML_SetBase.
-    //  The entityName, systemId and notationName arguments will never be null.
-    //  The other arguments may be.
-    virtual void unparsedEntityDecl(
-        const char *entityName,
-        const char *base,
-        const char *systemId,
-        const char *publicId,
-        const char *notationName) {}
-
-public:
-    ///////////////////////////////////////////////////////////////////////////////
-    // Pseudo-private methods.  These are only used by internal callbacks.
-
-    static void startElementHandler(void *userData, const XML_Char *name, const XML_Char **atts);
-    static void endElementHandler(void *userData, const XML_Char *name);
-    static void characterDataHandler(void *userData, const XML_Char *s, int len);
-    static void processingInstructionHandler(void *userData, const XML_Char *target, const XML_Char *data);
-    static void commentHandler(void *userData, const XML_Char *data);
-    static void startCdataSectionHandler(void *userData);
-    static void endCdataSectionHandler(void *userData);
-    static void defaultDataHandler( void *userData, const XML_Char *s, int len);
-    static void unparsedEntityDeclHandler(
-        void *userData,
-        const XML_Char *entityName,
-        const XML_Char *base,
-        const XML_Char *systemId,
-        const XML_Char *publicId,
-        const XML_Char *notationName);
-
-
-protected:
-    XML_Parser      mParser;
-    int             mDepth;
-    std::string     mAuxErrorString;
-};
-
-#endif  // LL_LLXMLPARSER_H+/**
+ * @file llxmlparser.h
+ * @brief LLXmlParser class definition
+ *
+ * $LicenseInfo:firstyear=2002&license=viewerlgpl$
+ * Second Life Viewer Source Code
+ * Copyright (C) 2010, Linden Research, Inc.
+ *
+ * This library is free software; you can redistribute it and/or
+ * modify it under the terms of the GNU Lesser General Public
+ * License as published by the Free Software Foundation;
+ * version 2.1 of the License only.
+ *
+ * This library is distributed in the hope that it will be useful,
+ * but WITHOUT ANY WARRANTY; without even the implied warranty of
+ * MERCHANTABILITY or FITNESS FOR A PARTICULAR PURPOSE.  See the GNU
+ * Lesser General Public License for more details.
+ *
+ * You should have received a copy of the GNU Lesser General Public
+ * License along with this library; if not, write to the Free Software
+ * Foundation, Inc., 51 Franklin Street, Fifth Floor, Boston, MA  02110-1301  USA
+ *
+ * Linden Research, Inc., 945 Battery Street, San Francisco, CA  94111  USA
+ * $/LicenseInfo$
+ */
+
+#ifndef LL_LLXMLPARSER_H
+#define LL_LLXMLPARSER_H
+
+#ifndef XML_STATIC
+#define XML_STATIC
+#endif
+#ifdef LL_USESYSTEMLIBS
+#include <expat.h>
+#else
+#include "expat/expat.h"
+#endif
+
+class LLXmlParser
+{
+public:
+    LLXmlParser();
+    virtual ~LLXmlParser();
+
+    // Parses entire file
+    bool parseFile(const std::string &path);
+
+    //  Parses some input. Returns 0 if a fatal error is detected.
+    //  The last call must have isFinal true;
+    //  len may be zero for this call (or any other).
+    S32 parse( const char* buf, int len, int isFinal );
+
+    const char* getErrorString();
+
+    S32 getCurrentLineNumber();
+
+    S32 getCurrentColumnNumber();
+
+    S32 getDepth() { return mDepth; }
+
+protected:
+    // atts is array of name/value pairs, terminated by 0;
+    // names and values are 0 terminated.
+    virtual void startElement(const char *name, const char **atts) {}
+
+    virtual void endElement(const char *name) {}
+
+    // s is not 0 terminated.
+    virtual void characterData(const char *s, int len) {}
+
+    // target and data are 0 terminated
+    virtual void processingInstruction(const char *target, const char *data) {}
+
+    // data is 0 terminated
+    virtual void comment(const char *data) {}
+
+    virtual void startCdataSection() {}
+
+    virtual void endCdataSection() {}
+
+    //  This is called for any characters in the XML document for
+    //  which there is no applicable handler.  This includes both
+    //  characters that are part of markup which is of a kind that is
+    //  not reported (comments, markup declarations), or characters
+    //  that are part of a construct which could be reported but
+    //  for which no handler has been supplied. The characters are passed
+    //  exactly as they were in the XML document except that
+    //  they will be encoded in UTF-8.  Line boundaries are not normalized.
+    //  Note that a byte order mark character is not passed to the default handler.
+    //  There are no guarantees about how characters are divided between calls
+    //  to the default handler: for example, a comment might be split between
+    //  multiple calls.
+    virtual void defaultData(const char *s, int len) {}
+
+    //  This is called for a declaration of an unparsed (NDATA)
+    //  entity.  The base argument is whatever was set by XML_SetBase.
+    //  The entityName, systemId and notationName arguments will never be null.
+    //  The other arguments may be.
+    virtual void unparsedEntityDecl(
+        const char *entityName,
+        const char *base,
+        const char *systemId,
+        const char *publicId,
+        const char *notationName) {}
+
+public:
+    ///////////////////////////////////////////////////////////////////////////////
+    // Pseudo-private methods.  These are only used by internal callbacks.
+
+    static void startElementHandler(void *userData, const XML_Char *name, const XML_Char **atts);
+    static void endElementHandler(void *userData, const XML_Char *name);
+    static void characterDataHandler(void *userData, const XML_Char *s, int len);
+    static void processingInstructionHandler(void *userData, const XML_Char *target, const XML_Char *data);
+    static void commentHandler(void *userData, const XML_Char *data);
+    static void startCdataSectionHandler(void *userData);
+    static void endCdataSectionHandler(void *userData);
+    static void defaultDataHandler( void *userData, const XML_Char *s, int len);
+    static void unparsedEntityDeclHandler(
+        void *userData,
+        const XML_Char *entityName,
+        const XML_Char *base,
+        const XML_Char *systemId,
+        const XML_Char *publicId,
+        const XML_Char *notationName);
+
+
+protected:
+    XML_Parser      mParser;
+    int             mDepth;
+    std::string     mAuxErrorString;
+};
+
+#endif  // LL_LLXMLPARSER_H