/** 
 * @file llimagegl.cpp
 * @brief Generic GL image handler
 *
 * $LicenseInfo:firstyear=2001&license=viewerlgpl$
 * Second Life Viewer Source Code
 * Copyright (C) 2010, Linden Research, Inc.
 * 
 * This library is free software; you can redistribute it and/or
 * modify it under the terms of the GNU Lesser General Public
 * License as published by the Free Software Foundation;
 * version 2.1 of the License only.
 * 
 * This library is distributed in the hope that it will be useful,
 * but WITHOUT ANY WARRANTY; without even the implied warranty of
 * MERCHANTABILITY or FITNESS FOR A PARTICULAR PURPOSE.  See the GNU
 * Lesser General Public License for more details.
 * 
 * You should have received a copy of the GNU Lesser General Public
 * License along with this library; if not, write to the Free Software
 * Foundation, Inc., 51 Franklin Street, Fifth Floor, Boston, MA  02110-1301  USA
 * 
 * Linden Research, Inc., 945 Battery Street, San Francisco, CA  94111  USA
 * $/LicenseInfo$
 */


// TODO: create 2 classes for images w/ and w/o discard levels?

#include "linden_common.h"

#include "llimagegl.h"

#include "llerror.h"
#include "llfasttimer.h"
#include "llimage.h"

#include "llmath.h"
#include "llgl.h"
#include "llglslshader.h"
#include "llrender.h"

//----------------------------------------------------------------------------
const F32 MIN_TEXTURE_LIFETIME = 10.f;

//which power of 2 is i?
//assumes i is a power of 2 > 0
U32 wpo2(U32 i);

//statics

U32 LLImageGL::sUniqueCount				= 0;
U32 LLImageGL::sBindCount				= 0;
S32Bytes LLImageGL::sGlobalTextureMemory(0);
S32Bytes LLImageGL::sBoundTextureMemory(0);
S32Bytes LLImageGL::sCurBoundTextureMemory(0);
S32 LLImageGL::sCount					= 0;

BOOL LLImageGL::sGlobalUseAnisotropic	= FALSE;
F32 LLImageGL::sLastFrameTime			= 0.f;
BOOL LLImageGL::sAllowReadBackRaw       = FALSE ;
LLImageGL* LLImageGL::sDefaultGLTexture = NULL ;
bool LLImageGL::sCompressTextures = false;

std::set<LLImageGL*> LLImageGL::sImageList;

//****************************************************************************************************
//The below for texture auditing use only
//****************************************************************************************************
//-----------------------
//debug use
S32 LLImageGL::sCurTexSizeBar = -1 ;
S32 LLImageGL::sCurTexPickSize = -1 ;
S32 LLImageGL::sMaxCategories = 1 ;

//optimization for when we don't need to calculate mIsMask
BOOL LLImageGL::sSkipAnalyzeAlpha;

//------------------------
//****************************************************************************************************
//End for texture auditing use only
//****************************************************************************************************

//**************************************************************************************
//below are functions for debug use
//do not delete them even though they are not currently being used.
void check_all_images()
{
	for (std::set<LLImageGL*>::iterator iter = LLImageGL::sImageList.begin();
		 iter != LLImageGL::sImageList.end(); iter++)
	{
		LLImageGL* glimage = *iter;
		if (glimage->getTexName() && glimage->isGLTextureCreated())
		{
			gGL.getTexUnit(0)->bind(glimage) ;
			glimage->checkTexSize() ;
			gGL.getTexUnit(0)->unbind(glimage->getTarget()) ;
		}
	}
}

void LLImageGL::checkTexSize(bool forced) const
{
	if ((forced || gDebugGL) && mTarget == GL_TEXTURE_2D)
	{
		{
			//check viewport
			GLint vp[4] ;
			glGetIntegerv(GL_VIEWPORT, vp) ;
			llcallstacks << "viewport: " << vp[0] << " : " << vp[1] << " : " << vp[2] << " : " << vp[3] << llcallstacksendl ;
		}

		GLint texname;
		glGetIntegerv(GL_TEXTURE_BINDING_2D, &texname);
		BOOL error = FALSE;
		if (texname != mTexName)
		{
			LL_INFOS() << "Bound: " << texname << " Should bind: " << mTexName << " Default: " << LLImageGL::sDefaultGLTexture->getTexName() << LL_ENDL;

			error = TRUE;
			if (gDebugSession)
			{
				gFailLog << "Invalid texture bound!" << std::endl;
			}
			else
			{
				LL_ERRS() << "Invalid texture bound!" << LL_ENDL;
			}
		}
		stop_glerror() ;
		LLGLint x = 0, y = 0 ;
		glGetTexLevelParameteriv(mTarget, 0, GL_TEXTURE_WIDTH, (GLint*)&x);
		glGetTexLevelParameteriv(mTarget, 0, GL_TEXTURE_HEIGHT, (GLint*)&y) ;
		stop_glerror() ;
		llcallstacks << "w: " << x << " h: " << y << llcallstacksendl ;

		if(!x || !y)
		{
			return ;
		}
		if(x != (mWidth >> mCurrentDiscardLevel) || y != (mHeight >> mCurrentDiscardLevel))
		{
			error = TRUE;
			if (gDebugSession)
			{
				gFailLog << "wrong texture size and discard level!" << 
					mWidth << " Height: " << mHeight << " Current Level: " << (S32)mCurrentDiscardLevel << std::endl;
			}
			else
			{
				LL_ERRS() << "wrong texture size and discard level: width: " << 
					mWidth << " Height: " << mHeight << " Current Level: " << (S32)mCurrentDiscardLevel << LL_ENDL ;
			}
		}

		if (error)
		{
			ll_fail("LLImageGL::checkTexSize failed.");
		}
	}
}
//end of debug functions
//**************************************************************************************

//----------------------------------------------------------------------------
BOOL is_little_endian()
{
	S32 a = 0x12345678;
    U8 *c = (U8*)(&a);
    
	return (*c == 0x78) ;
}
//static 
void LLImageGL::initClass(S32 num_catagories, BOOL skip_analyze_alpha /* = false */)
{
	sSkipAnalyzeAlpha = skip_analyze_alpha;
}

//static 
void LLImageGL::cleanupClass() 
{	
}

//static
S32 LLImageGL::dataFormatBits(S32 dataformat)
{
	switch (dataformat)
	{
	  case GL_COMPRESSED_RGBA_S3TC_DXT1_EXT:	return 4;
	  case GL_COMPRESSED_RGBA_S3TC_DXT3_EXT:	return 8;
	  case GL_COMPRESSED_RGBA_S3TC_DXT5_EXT:	return 8;
	  case GL_LUMINANCE:						return 8;
	  case GL_ALPHA:							return 8;
	  case GL_COLOR_INDEX:						return 8;
	  case GL_LUMINANCE_ALPHA:					return 16;
	  case GL_RGB:								return 24;
	  case GL_RGB8:								return 24;
	  case GL_RGBA:								return 32;
	  case GL_BGRA:								return 32;		// Used for QuickTime media textures on the Mac
	  default:
		LL_ERRS() << "LLImageGL::Unknown format: " << dataformat << LL_ENDL;
		return 0;
	}
}

//static
S32 LLImageGL::dataFormatBytes(S32 dataformat, S32 width, S32 height)
{
	if (dataformat >= GL_COMPRESSED_RGB_S3TC_DXT1_EXT &&
		dataformat <= GL_COMPRESSED_RGBA_S3TC_DXT5_EXT)
	{
		if (width < 4) width = 4;
		if (height < 4) height = 4;
	}
	S32 bytes ((width*height*dataFormatBits(dataformat)+7)>>3);
	S32 aligned = (bytes+3)&~3;
	return aligned;
}

//static
S32 LLImageGL::dataFormatComponents(S32 dataformat)
{
	switch (dataformat)
	{
	  case GL_COMPRESSED_RGBA_S3TC_DXT1_EXT:	return 3;
	  case GL_COMPRESSED_RGBA_S3TC_DXT3_EXT:	return 4;
	  case GL_COMPRESSED_RGBA_S3TC_DXT5_EXT:	return 4;
	  case GL_LUMINANCE:						return 1;
	  case GL_ALPHA:							return 1;
	  case GL_COLOR_INDEX:						return 1;
	  case GL_LUMINANCE_ALPHA:					return 2;
	  case GL_RGB:								return 3;
	  case GL_RGBA:								return 4;
	  case GL_BGRA:								return 4;		// Used for QuickTime media textures on the Mac
	  default:
		LL_ERRS() << "LLImageGL::Unknown format: " << dataformat << LL_ENDL;
		return 0;
	}
}

//----------------------------------------------------------------------------

static LLTrace::BlockTimerStatHandle FTM_IMAGE_UPDATE_STATS("Image Stats");
// static
void LLImageGL::updateStats(F32 current_time)
{
	LL_RECORD_BLOCK_TIME(FTM_IMAGE_UPDATE_STATS);
	sLastFrameTime = current_time;
	sBoundTextureMemory = sCurBoundTextureMemory;
	sCurBoundTextureMemory = S32Bytes(0);
}

//static
S32 LLImageGL::updateBoundTexMem(const S32Bytes mem, const S32 ncomponents, S32 category)
{
	LLImageGL::sCurBoundTextureMemory += mem ;
	return LLImageGL::sCurBoundTextureMemory.value();
}

//----------------------------------------------------------------------------

//static 
void LLImageGL::destroyGL(BOOL save_state)
{
	for (S32 stage = 0; stage < gGLManager.mNumTextureUnits; stage++)
	{
		gGL.getTexUnit(stage)->unbind(LLTexUnit::TT_TEXTURE);
	}
	
	sAllowReadBackRaw = true ;
	for (std::set<LLImageGL*>::iterator iter = sImageList.begin();
		 iter != sImageList.end(); iter++)
	{
		LLImageGL* glimage = *iter;
		if (glimage->mTexName)
		{
			if (save_state && glimage->isGLTextureCreated() && glimage->mComponents)
			{
				glimage->mSaveData = new LLImageRaw;
				glimage->claimMem(glimage->mSaveData);
				if(!glimage->readBackRaw(glimage->mCurrentDiscardLevel, glimage->mSaveData, false)) //necessary, keep it.
				{
					glimage->disclaimMem(glimage->mSaveData);
					glimage->mSaveData = NULL ;
				}
			}

			glimage->destroyGLTexture();
			stop_glerror();
		}
	}
	sAllowReadBackRaw = false ;
}

//static 
void LLImageGL::restoreGL()
{
	for (std::set<LLImageGL*>::iterator iter = sImageList.begin();
		 iter != sImageList.end(); iter++)
	{
		LLImageGL* glimage = *iter;
		if(glimage->getTexName())
		{
			LL_ERRS() << "tex name is not 0." << LL_ENDL ;
		}
		if (glimage->mSaveData.notNull())
		{
			if (glimage->getComponents() && glimage->mSaveData->getComponents())
			{
				glimage->createGLTexture(glimage->mCurrentDiscardLevel, glimage->mSaveData, 0, TRUE, glimage->getCategory());
				stop_glerror();
			}
			glimage->mSaveData = NULL; // deletes data
		}
	}
}

//static 
void LLImageGL::dirtyTexOptions()
{
	for (std::set<LLImageGL*>::iterator iter = sImageList.begin();
		 iter != sImageList.end(); iter++)
	{
		LLImageGL* glimage = *iter;
		glimage->mTexOptionsDirty = true;
		stop_glerror();
	}
	
}
//----------------------------------------------------------------------------

//for server side use only.
//static 
BOOL LLImageGL::create(LLPointer<LLImageGL>& dest, BOOL usemipmaps)
{
	dest = new LLImageGL(usemipmaps);
	return TRUE;
}

//for server side use only.
BOOL LLImageGL::create(LLPointer<LLImageGL>& dest, U32 width, U32 height, U8 components, BOOL usemipmaps)
{
	dest = new LLImageGL(width, height, components, usemipmaps);
	return TRUE;
}

//for server side use only.
BOOL LLImageGL::create(LLPointer<LLImageGL>& dest, const LLImageRaw* imageraw, BOOL usemipmaps)
{
	dest = new LLImageGL(imageraw, usemipmaps);
	return TRUE;
}

//----------------------------------------------------------------------------

LLImageGL::LLImageGL(BOOL usemipmaps)
:	LLTrace::MemTrackable<LLImageGL>("LLImageGL"),
	mSaveData(0)
{
	init(usemipmaps);
	setSize(0, 0, 0);
	sImageList.insert(this);
	sCount++;
}

LLImageGL::LLImageGL(U32 width, U32 height, U8 components, BOOL usemipmaps)
:	LLTrace::MemTrackable<LLImageGL>("LLImageGL"),
	mSaveData(0)
{
	llassert( components <= 4 );
	init(usemipmaps);
	setSize(width, height, components);
	sImageList.insert(this);
	sCount++;
}

LLImageGL::LLImageGL(const LLImageRaw* imageraw, BOOL usemipmaps)
:	LLTrace::MemTrackable<LLImageGL>("LLImageGL"),
	mSaveData(0)
{
	init(usemipmaps);
	setSize(0, 0, 0);
	sImageList.insert(this);
	sCount++;

	createGLTexture(0, imageraw); 
}

LLImageGL::~LLImageGL()
{
	LLImageGL::cleanup();
	sImageList.erase(this);
	disclaimMem((mPickMaskWidth * mPickMaskHeight + 7) / 8);
	delete [] mPickMask;
	mPickMask = NULL;
	sCount--;
}

void LLImageGL::init(BOOL usemipmaps)
{
	// keep these members in the same order as declared in llimagehl.h
	// so that it is obvious by visual inspection if we forgot to
	// init a field.

	mTextureMemory = (S32Bytes)0;
	mLastBindTime = 0.f;

	mPickMask = NULL;
	mPickMaskWidth = 0;
	mPickMaskHeight = 0;
	mUseMipMaps = usemipmaps;
	mHasExplicitFormat = FALSE;
	mAutoGenMips = FALSE;

	mIsMask = FALSE;
	mNeedsAlphaAndPickMask = TRUE ;
	mAlphaStride = 0 ;
	mAlphaOffset = 0 ;

	mGLTextureCreated = FALSE ;
	mTexName = 0;
	mWidth = 0;
	mHeight	= 0;
	mCurrentDiscardLevel = -1;	

	mDiscardLevelInAtlas = -1 ;
	mTexelsInAtlas = 0 ;
	mTexelsInGLTexture = 0 ;

	mAllowCompression = true;
	
	mTarget = GL_TEXTURE_2D;
	mBindTarget = LLTexUnit::TT_TEXTURE;
	mHasMipMaps = false;
	mMipLevels = -1;

	mIsResident = 0;

	mComponents = 0;
	mMaxDiscardLevel = MAX_DISCARD_LEVEL;

	mTexOptionsDirty = true;
	mAddressMode = LLTexUnit::TAM_WRAP;
	mFilterOption = LLTexUnit::TFO_ANISOTROPIC;
	
	mFormatInternal = -1;
	mFormatPrimary = (LLGLenum) 0;
	mFormatType = GL_UNSIGNED_BYTE;
	mFormatSwapBytes = FALSE;

#ifdef DEBUG_MISS
	mMissed	= FALSE;
#endif

	mCategory = -1;
}

void LLImageGL::cleanup()
{
	if (!gGLManager.mIsDisabled)
	{
		destroyGLTexture();
	}
	mSaveData = NULL; // deletes data
}

//----------------------------------------------------------------------------

//this function is used to check the size of a texture image.
//so dim should be a positive number
static bool check_power_of_two(S32 dim)
{
	if(dim < 0)
	{
		return false ;
	}
	if(!dim)//0 is a power-of-two number
	{
		return true ;
	}
	return !(dim & (dim - 1)) ;
}

//static
bool LLImageGL::checkSize(S32 width, S32 height)
{
	return check_power_of_two(width) && check_power_of_two(height);
}

void LLImageGL::setSize(S32 width, S32 height, S32 ncomponents, S32 discard_level)
{
	if (width != mWidth || height != mHeight || ncomponents != mComponents)
	{
		// Check if dimensions are a power of two!
		if (!checkSize(width,height))
		{
			LL_ERRS() << llformat("Texture has non power of two dimension: %dx%d",width,height) << LL_ENDL;
		}
		
		if (mTexName)
		{
// 			LL_WARNS() << "Setting Size of LLImageGL with existing mTexName = " << mTexName << LL_ENDL;
			destroyGLTexture();
		}

		// pickmask validity depends on old image size, delete it
		disclaimMem((mPickMaskWidth * mPickMaskHeight + 7) / 8);
		delete [] mPickMask;
		mPickMask = NULL;
		mPickMaskWidth = mPickMaskHeight = 0;

		mWidth = width;
		mHeight = height;
		mComponents = ncomponents;
		if (ncomponents > 0)
		{
			mMaxDiscardLevel = 0;
			while (width > 1 && height > 1 && mMaxDiscardLevel < MAX_DISCARD_LEVEL)
			{
				mMaxDiscardLevel++;
				width >>= 1;
				height >>= 1;
			}

			if(discard_level > 0)
			{
				mMaxDiscardLevel = llmax(mMaxDiscardLevel, (S8)discard_level);
			}
		}
		else
		{
			mMaxDiscardLevel = MAX_DISCARD_LEVEL;
		}
	}
}

//----------------------------------------------------------------------------

// virtual
void LLImageGL::dump()
{
	LL_INFOS() << "mMaxDiscardLevel " << S32(mMaxDiscardLevel)
			<< " mLastBindTime " << mLastBindTime
			<< " mTarget " << S32(mTarget)
			<< " mBindTarget " << S32(mBindTarget)
			<< " mUseMipMaps " << S32(mUseMipMaps)
			<< " mHasMipMaps " << S32(mHasMipMaps)
			<< " mCurrentDiscardLevel " << S32(mCurrentDiscardLevel)
			<< " mFormatInternal " << S32(mFormatInternal)
			<< " mFormatPrimary " << S32(mFormatPrimary)
			<< " mFormatType " << S32(mFormatType)
			<< " mFormatSwapBytes " << S32(mFormatSwapBytes)
			<< " mHasExplicitFormat " << S32(mHasExplicitFormat)
#if DEBUG_MISS
			<< " mMissed " << mMissed
#endif
			<< LL_ENDL;

	LL_INFOS() << " mTextureMemory " << mTextureMemory
			<< " mTexNames " << mTexName
			<< " mIsResident " << S32(mIsResident)
			<< LL_ENDL;
}

//----------------------------------------------------------------------------
void LLImageGL::forceUpdateBindStats(void) const
{
	mLastBindTime = sLastFrameTime;
}

BOOL LLImageGL::updateBindStats(S32Bytes tex_mem) const
{	
	if (mTexName != 0)
	{
#ifdef DEBUG_MISS
		mMissed = ! getIsResident(TRUE);
#endif
		sBindCount++;
		if (mLastBindTime != sLastFrameTime)
		{
			// we haven't accounted for this texture yet this frame
			sUniqueCount++;
			updateBoundTexMem(tex_mem, mComponents, mCategory);
			mLastBindTime = sLastFrameTime;

			return TRUE ;
		}
	}
	return FALSE ;
}

F32 LLImageGL::getTimePassedSinceLastBound()
{
	return sLastFrameTime - mLastBindTime ;
}

void LLImageGL::setExplicitFormat( LLGLint internal_format, LLGLenum primary_format, LLGLenum type_format, BOOL swap_bytes )
{
	// Note: must be called before createTexture()
	// Note: it's up to the caller to ensure that the format matches the number of components.
	mHasExplicitFormat = TRUE;
	mFormatInternal = internal_format;
	mFormatPrimary = primary_format;
	if(type_format == 0)
		mFormatType = GL_UNSIGNED_BYTE;
	else
		mFormatType = type_format;
	mFormatSwapBytes = swap_bytes;

	calcAlphaChannelOffsetAndStride() ;
}

//----------------------------------------------------------------------------

void LLImageGL::setImage(const LLImageRaw* imageraw)
{
	llassert((imageraw->getWidth() == getWidth(mCurrentDiscardLevel)) &&
			 (imageraw->getHeight() == getHeight(mCurrentDiscardLevel)) &&
			 (imageraw->getComponents() == getComponents()));
	const U8* rawdata = imageraw->getData();
	setImage(rawdata, FALSE);
}

static LLTrace::BlockTimerStatHandle FTM_SET_IMAGE("setImage");
void LLImageGL::setImage(const U8* data_in, BOOL data_hasmips)
{
	LL_RECORD_BLOCK_TIME(FTM_SET_IMAGE);
	bool is_compressed = false;
	if (mFormatPrimary >= GL_COMPRESSED_RGBA_S3TC_DXT1_EXT && mFormatPrimary <= GL_COMPRESSED_RGBA_S3TC_DXT5_EXT)
	{
		is_compressed = true;
	}
	
	
	
	if (mUseMipMaps)
	{
		//set has mip maps to true before binding image so tex parameters get set properly
		gGL.getTexUnit(0)->unbind(mBindTarget);
		mHasMipMaps = true;
		mTexOptionsDirty = true;
		setFilteringOption(LLTexUnit::TFO_ANISOTROPIC);
	}
	else
	{
		mHasMipMaps = false;
	}
	
	llverify(gGL.getTexUnit(0)->bind(this));
	
	
	if (mUseMipMaps)
	{
		if (data_hasmips)
		{
			// NOTE: data_in points to largest image; smaller images
			// are stored BEFORE the largest image
			for (S32 d=mCurrentDiscardLevel; d<=mMaxDiscardLevel; d++)
			{
				
				S32 w = getWidth(d);
				S32 h = getHeight(d);
				S32 gl_level = d-mCurrentDiscardLevel;

				mMipLevels = llmax(mMipLevels, gl_level);

				if (d > mCurrentDiscardLevel)
				{
					data_in -= dataFormatBytes(mFormatPrimary, w, h); // see above comment
				}
				if (is_compressed)
				{
 					S32 tex_size = dataFormatBytes(mFormatPrimary, w, h);
					glCompressedTexImage2DARB(mTarget, gl_level, mFormatPrimary, w, h, 0, tex_size, (GLvoid *)data_in);
					stop_glerror();
				}
				else
				{
// 					LL_RECORD_BLOCK_TIME(FTM_TEMP4);

					if(mFormatSwapBytes)
					{
						glPixelStorei(GL_UNPACK_SWAP_BYTES, 1);
						stop_glerror();
					}
						
					LLImageGL::setManualImage(mTarget, gl_level, mFormatInternal, w, h, mFormatPrimary, GL_UNSIGNED_BYTE, (GLvoid*)data_in, mAllowCompression);
					if (gl_level == 0)
					{
						analyzeAlpha(data_in, w, h);
					}
					updatePickMask(w, h, data_in);

					if(mFormatSwapBytes)
					{
						glPixelStorei(GL_UNPACK_SWAP_BYTES, 0);
						stop_glerror();
					}
						
					stop_glerror();
				}
				stop_glerror();
			}			
		}
		else if (!is_compressed)
		{
			if (mAutoGenMips)
			{
				stop_glerror();
				{
// 					LL_RECORD_BLOCK_TIME(FTM_TEMP4);

					if(mFormatSwapBytes)
					{
						glPixelStorei(GL_UNPACK_SWAP_BYTES, 1);
						stop_glerror();
					}

					S32 w = getWidth(mCurrentDiscardLevel);
					S32 h = getHeight(mCurrentDiscardLevel);

					mMipLevels = wpo2(llmax(w, h));

					//use legacy mipmap generation mode (note: making this condional can cause rendering issues)
					// -- but making it not conditional triggers deprecation warnings when core profile is enabled
					//		(some rendering issues while core profile is enabled are acceptable at this point in time)
					if (!LLRender::sGLCoreProfile)
					{
						glTexParameteri(mTarget, GL_GENERATE_MIPMAP, GL_TRUE);
					}

					LLImageGL::setManualImage(mTarget, 0, mFormatInternal,
								 w, h, 
								 mFormatPrimary, mFormatType,
								 data_in, mAllowCompression);
					analyzeAlpha(data_in, w, h);
					stop_glerror();

					updatePickMask(w, h, data_in);

					if(mFormatSwapBytes)
					{
						glPixelStorei(GL_UNPACK_SWAP_BYTES, 0);
						stop_glerror();
					}

					if (LLRender::sGLCoreProfile)
					{
						glGenerateMipmap(mTarget);
					}	
					stop_glerror();
				}
			}
			else
			{
				// Create mips by hand
				// ~4x faster than gluBuild2DMipmaps
				S32 width = getWidth(mCurrentDiscardLevel);
				S32 height = getHeight(mCurrentDiscardLevel);
				S32 nummips = mMaxDiscardLevel - mCurrentDiscardLevel + 1;
				S32 w = width, h = height;


				const U8* new_data = 0;
				(void)new_data;

				const U8* prev_mip_data = 0;
				const U8* cur_mip_data = 0;
#ifdef SHOW_ASSERT
				S32 cur_mip_size = 0;
#endif
				mMipLevels = nummips;

				for (int m=0; m<nummips; m++)
				{
					if (m==0)
					{
						cur_mip_data = data_in;
#ifdef SHOW_ASSERT
						cur_mip_size = width * height * mComponents; 
#endif
					}
					else
					{
						S32 bytes = w * h * mComponents;
#ifdef SHOW_ASSERT
						llassert(prev_mip_data);
						llassert(cur_mip_size == bytes*4);
#endif
						U8* new_data = new U8[bytes];

#ifdef SHOW_ASSERT
						llassert(prev_mip_data);
						llassert(cur_mip_size == bytes*4);
						llassert_always(new_data);
#endif

						LLImageBase::generateMip(prev_mip_data, new_data, w, h, mComponents);
						cur_mip_data = new_data;
#ifdef SHOW_ASSERT
						cur_mip_size = bytes; 
#endif

					}
					llassert(w > 0 && h > 0 && cur_mip_data);
					(void)cur_mip_data;
					{
// 						LL_RECORD_BLOCK_TIME(FTM_TEMP4);
						if(mFormatSwapBytes)
						{
							glPixelStorei(GL_UNPACK_SWAP_BYTES, 1);
							stop_glerror();
						}

						LLImageGL::setManualImage(mTarget, m, mFormatInternal, w, h, mFormatPrimary, mFormatType, cur_mip_data, mAllowCompression);
						if (m == 0)
						{
							analyzeAlpha(data_in, w, h);
						}
						stop_glerror();
						if (m == 0)
						{
							updatePickMask(w, h, cur_mip_data);
						}

						if(mFormatSwapBytes)
						{
							glPixelStorei(GL_UNPACK_SWAP_BYTES, 0);
							stop_glerror();
						}
					}
					if (prev_mip_data && prev_mip_data != data_in)
					{
						delete[] prev_mip_data;
					}
					prev_mip_data = cur_mip_data;
					w >>= 1;
					h >>= 1;
				}
				if (prev_mip_data && prev_mip_data != data_in)
				{
					delete[] prev_mip_data;
					prev_mip_data = NULL;
				}
			}
		}
		else
		{
			LL_ERRS() << "Compressed Image has mipmaps but data does not (can not auto generate compressed mips)" << LL_ENDL;
		}
	}
	else
	{
		mMipLevels = 0;
		S32 w = getWidth();
		S32 h = getHeight();
		if (is_compressed)
		{
			S32 tex_size = dataFormatBytes(mFormatPrimary, w, h);
			glCompressedTexImage2DARB(mTarget, 0, mFormatPrimary, w, h, 0, tex_size, (GLvoid *)data_in);
			stop_glerror();
		}
		else
		{
			if(mFormatSwapBytes)
			{
				glPixelStorei(GL_UNPACK_SWAP_BYTES, 1);
				stop_glerror();
			}

			LLImageGL::setManualImage(mTarget, 0, mFormatInternal, w, h,
						 mFormatPrimary, mFormatType, (GLvoid *)data_in, mAllowCompression);
			analyzeAlpha(data_in, w, h);
			
			updatePickMask(w, h, data_in);

			stop_glerror();

			if(mFormatSwapBytes)
			{
				glPixelStorei(GL_UNPACK_SWAP_BYTES, 0);
				stop_glerror();
			}

		}
	}
	stop_glerror();
	mGLTextureCreated = true;
}

BOOL LLImageGL::preAddToAtlas(S32 discard_level, const LLImageRaw* raw_image)
{
	//not compatible with core GL profile
	llassert(!LLRender::sGLCoreProfile);

	if (gGLManager.mIsDisabled)
	{
		LL_WARNS() << "Trying to create a texture while GL is disabled!" << LL_ENDL;
		return FALSE;
	}
	llassert(gGLManager.mInited);
	stop_glerror();

	if (discard_level < 0)
	{
		llassert(mCurrentDiscardLevel >= 0);
		discard_level = mCurrentDiscardLevel;
	}
	
	// Actual image width/height = raw image width/height * 2^discard_level
	S32 w = raw_image->getWidth() << discard_level;
	S32 h = raw_image->getHeight() << discard_level;

	// setSize may call destroyGLTexture if the size does not match
	setSize(w, h, raw_image->getComponents(), discard_level);

	if( !mHasExplicitFormat )
	{
		switch (mComponents)
		{
			case 1:
			// Use luminance alpha (for fonts)
			mFormatInternal = GL_LUMINANCE8;
			mFormatPrimary = GL_LUMINANCE;
			mFormatType = GL_UNSIGNED_BYTE;
			break;
			case 2:
			// Use luminance alpha (for fonts)
			mFormatInternal = GL_LUMINANCE8_ALPHA8;
			mFormatPrimary = GL_LUMINANCE_ALPHA;
			mFormatType = GL_UNSIGNED_BYTE;
			break;
			case 3:
			mFormatInternal = GL_RGB8;
			mFormatPrimary = GL_RGB;
			mFormatType = GL_UNSIGNED_BYTE;
			break;
			case 4:
			mFormatInternal = GL_RGBA8;
			mFormatPrimary = GL_RGBA;
			mFormatType = GL_UNSIGNED_BYTE;
			break;
			default:
			LL_ERRS() << "Bad number of components for texture: " << (U32)getComponents() << LL_ENDL;
		}
	}

	mCurrentDiscardLevel = discard_level;	
	mDiscardLevelInAtlas = discard_level;
	mTexelsInAtlas = raw_image->getWidth() * raw_image->getHeight() ;
	mLastBindTime = sLastFrameTime;
	mGLTextureCreated = false ;
	
	glPixelStorei(GL_UNPACK_ROW_LENGTH, raw_image->getWidth());
	stop_glerror();

	if(mFormatSwapBytes)
	{
		glPixelStorei(GL_UNPACK_SWAP_BYTES, 1);
		stop_glerror();
	}

	return TRUE ;
}

void LLImageGL::postAddToAtlas()
{
	if(mFormatSwapBytes)
	{
		glPixelStorei(GL_UNPACK_SWAP_BYTES, 0);
		stop_glerror();
	}

	glPixelStorei(GL_UNPACK_ROW_LENGTH, 0);
	gGL.getTexUnit(0)->setTextureFilteringOption(mFilterOption);	
	stop_glerror();	
}

BOOL LLImageGL::setSubImage(const U8* datap, S32 data_width, S32 data_height, S32 x_pos, S32 y_pos, S32 width, S32 height, BOOL force_fast_update)
{
	if (!width || !height)
	{
		return TRUE;
	}
	if (mTexName == 0)
	{
		// *TODO: Re-enable warning?  Ran into thread locking issues? DK 2011-02-18
		//LL_WARNS() << "Setting subimage on image without GL texture" << LL_ENDL;
		return FALSE;
	}
	if (datap == NULL)
	{
		// *TODO: Re-enable warning?  Ran into thread locking issues? DK 2011-02-18
		//LL_WARNS() << "Setting subimage on image with NULL datap" << LL_ENDL;
		return FALSE;
	}
	
	// HACK: allow the caller to explicitly force the fast path (i.e. using glTexSubImage2D here instead of calling setImage) even when updating the full texture.
	if (!force_fast_update && x_pos == 0 && y_pos == 0 && width == getWidth() && height == getHeight() && data_width == width && data_height == height)
	{
		setImage(datap, FALSE);
	}
	else
	{
		if (mUseMipMaps)
		{
			dump();
			LL_ERRS() << "setSubImage called with mipmapped image (not supported)" << LL_ENDL;
		}
		llassert_always(mCurrentDiscardLevel == 0);
		llassert_always(x_pos >= 0 && y_pos >= 0);
		
		if (((x_pos + width) > getWidth()) || 
			(y_pos + height) > getHeight())
		{
			dump();
			LL_ERRS() << "Subimage not wholly in target image!" 
				   << " x_pos " << x_pos
				   << " y_pos " << y_pos
				   << " width " << width
				   << " height " << height
				   << " getWidth() " << getWidth()
				   << " getHeight() " << getHeight()
				   << LL_ENDL;
		}

		if ((x_pos + width) > data_width || 
			(y_pos + height) > data_height)
		{
			dump();
			LL_ERRS() << "Subimage not wholly in source image!" 
				   << " x_pos " << x_pos
				   << " y_pos " << y_pos
				   << " width " << width
				   << " height " << height
				   << " source_width " << data_width
				   << " source_height " << data_height
				   << LL_ENDL;
		}


		glPixelStorei(GL_UNPACK_ROW_LENGTH, data_width);
		stop_glerror();

		if(mFormatSwapBytes)
		{
			glPixelStorei(GL_UNPACK_SWAP_BYTES, 1);
			stop_glerror();
		}

		datap += (y_pos * data_width + x_pos) * getComponents();
		// Update the GL texture
		BOOL res = gGL.getTexUnit(0)->bindManual(mBindTarget, mTexName);
		if (!res) LL_ERRS() << "LLImageGL::setSubImage(): bindTexture failed" << LL_ENDL;
		stop_glerror();

		glTexSubImage2D(mTarget, 0, x_pos, y_pos, 
						width, height, mFormatPrimary, mFormatType, datap);
		gGL.getTexUnit(0)->disable();
		stop_glerror();

		if(mFormatSwapBytes)
		{
			glPixelStorei(GL_UNPACK_SWAP_BYTES, 0);
			stop_glerror();
		}

		glPixelStorei(GL_UNPACK_ROW_LENGTH, 0);
		stop_glerror();
		mGLTextureCreated = true;
	}
	return TRUE;
}

BOOL LLImageGL::setSubImage(const LLImageRaw* imageraw, S32 x_pos, S32 y_pos, S32 width, S32 height, BOOL force_fast_update)
{
	return setSubImage(imageraw->getData(), imageraw->getWidth(), imageraw->getHeight(), x_pos, y_pos, width, height, force_fast_update);
}

// Copy sub image from frame buffer
BOOL LLImageGL::setSubImageFromFrameBuffer(S32 fb_x, S32 fb_y, S32 x_pos, S32 y_pos, S32 width, S32 height)
{
	if (gGL.getTexUnit(0)->bind(this, false, true))
	{
		glCopyTexSubImage2D(GL_TEXTURE_2D, 0, fb_x, fb_y, x_pos, y_pos, width, height);
		mGLTextureCreated = true;
		stop_glerror();
		return TRUE;
	}
	else
	{
		return FALSE;
	}
}

// static
<<<<<<< HEAD
static LLTrace::BlockTimerStatHandle FTM_GENERATE_TEXTURES("generate textures");
void LLImageGL::generateTextures(LLTexUnit::eTextureType type, U32 format, S32 numTextures, U32 *textures)
{
	LL_RECORD_BLOCK_TIME(FTM_GENERATE_TEXTURES);
	bool empty = true;

	if (LLRender::sGLCoreProfile)
	{
		switch (format)
		{
			case GL_LUMINANCE8: format = GL_RGB8; break;
			case GL_LUMINANCE8_ALPHA8:
			case GL_ALPHA8: format = GL_RGBA8; break;
		}
	}

	dead_texturelist_t::iterator iter = sDeadTextureList[type].find(format);
	
	if (iter != sDeadTextureList[type].end())
	{
		empty = iter->second.empty();
	}
	
	for (S32 i = 0; i < numTextures; ++i)
	{
		if (!empty)
		{
			textures[i] = iter->second.front();
			iter->second.pop_front();
			empty = iter->second.empty();
		}
		else
		{
			textures[i] = sCurTexName++;
		}
	}
=======
static LLFastTimer::DeclareTimer FTM_GENERATE_TEXTURES("generate textures");
void LLImageGL::generateTextures(S32 numTextures, U32 *textures)
{
	LLFastTimer t(FTM_GENERATE_TEXTURES);
	glGenTextures(numTextures, textures);
>>>>>>> c7057c14
}

// static
void LLImageGL::deleteTextures(S32 numTextures, U32 *textures)
{
	if (gGLManager.mInited)
	{
<<<<<<< HEAD
		switch (format)
		{
			case 0:

			// We get ARB errors in debug when attempting to use glTexImage2D with these deprecated pix formats
			//
			case GL_LUMINANCE8:
			case GL_INTENSITY8:
			case GL_ALPHA8:
				glDeleteTextures(numTextures, textures);
			break;

			default:
			{
				if (type == LLTexUnit::TT_CUBE_MAP || mip_levels == -1)
				{ //unknown internal format or unknown number of mip levels, not safe to reuse
					glDeleteTextures(numTextures, textures);
				}
				else
				{
					for (S32 i = 0; i < numTextures; ++i)
					{ //remove texture from VRAM by setting its size to zero

						for (S32 j = 0; j <= mip_levels; j++)
						{
							gGL.getTexUnit(0)->bindManual(type, textures[i]);
							U32 internal_type = LLTexUnit::getInternalType(type);
							glTexImage2D(internal_type, j, format, 0, 0, 0, GL_RGBA, GL_UNSIGNED_BYTE, NULL);
							stop_glerror();
						}

						llassert(std::find(sDeadTextureList[type][format].begin(),
							sDeadTextureList[type][format].end(), textures[i]) == 
							sDeadTextureList[type][format].end());

						sDeadTextureList[type][format].push_back(textures[i]);
					}	
				}				
			}
			break;
		}
	}
	
	/*if (immediate)
	{
		LLImageGL::deleteDeadTextures();
	}*/
=======
		glDeleteTextures(numTextures, textures);
	}
>>>>>>> c7057c14
}

// static
static LLTrace::BlockTimerStatHandle FTM_SET_MANUAL_IMAGE("setManualImage");
void LLImageGL::setManualImage(U32 target, S32 miplevel, S32 intformat, S32 width, S32 height, U32 pixformat, U32 pixtype, const void *pixels, bool allow_compression)
{
	LL_RECORD_BLOCK_TIME(FTM_SET_MANUAL_IMAGE);
	bool use_scratch = false;
	U32* scratch = NULL;
	if (LLRender::sGLCoreProfile)
	{
		if (pixformat == GL_ALPHA && pixtype == GL_UNSIGNED_BYTE) 
		{ //GL_ALPHA is deprecated, convert to RGBA
			use_scratch = true;
			scratch = new U32[width*height];

			U32 pixel_count = (U32) (width*height);
			for (U32 i = 0; i < pixel_count; i++)
			{
				U8* pix = (U8*) &scratch[i];
				pix[0] = pix[1] = pix[2] = 0;
				pix[3] = ((U8*) pixels)[i];
			}				
			
			pixformat = GL_RGBA;
			intformat = GL_RGBA8;
		}

		if (pixformat == GL_LUMINANCE_ALPHA && pixtype == GL_UNSIGNED_BYTE) 
		{ //GL_LUMINANCE_ALPHA is deprecated, convert to RGBA
			use_scratch = true;
			scratch = new U32[width*height];

			U32 pixel_count = (U32) (width*height);
			for (U32 i = 0; i < pixel_count; i++)
			{
				U8 lum = ((U8*) pixels)[i*2+0];
				U8 alpha = ((U8*) pixels)[i*2+1];

				U8* pix = (U8*) &scratch[i];
				pix[0] = pix[1] = pix[2] = lum;
				pix[3] = alpha;
			}				
			
			pixformat = GL_RGBA;
			intformat = GL_RGBA8;
		}

		if (pixformat == GL_LUMINANCE && pixtype == GL_UNSIGNED_BYTE) 
		{ //GL_LUMINANCE_ALPHA is deprecated, convert to RGB
			use_scratch = true;
			scratch = new U32[width*height];

			U32 pixel_count = (U32) (width*height);
			for (U32 i = 0; i < pixel_count; i++)
			{
				U8 lum = ((U8*) pixels)[i];
				
				U8* pix = (U8*) &scratch[i];
				pix[0] = pix[1] = pix[2] = lum;
				pix[3] = 255;
			}				
			
			pixformat = GL_RGBA;
			intformat = GL_RGB8;
		}
	}

	if (LLImageGL::sCompressTextures && allow_compression)
	{
		switch (intformat)
		{
			case GL_RGB: 
			case GL_RGB8:
				intformat = GL_COMPRESSED_RGB; 
				break;
			case GL_RGBA:
			case GL_RGBA8:
				intformat = GL_COMPRESSED_RGBA; 
				break;
			case GL_LUMINANCE:
			case GL_LUMINANCE8:
				intformat = GL_COMPRESSED_LUMINANCE;
				break;
			case GL_LUMINANCE_ALPHA:
			case GL_LUMINANCE8_ALPHA8:
				intformat = GL_COMPRESSED_LUMINANCE_ALPHA;
				break;
			case GL_ALPHA:
			case GL_ALPHA8:
				intformat = GL_COMPRESSED_ALPHA;
				break;
			default:
				LL_WARNS() << "Could not compress format: " << std::hex << intformat << LL_ENDL;
				break;
		}
	}

	stop_glerror();
	glTexImage2D(target, miplevel, intformat, width, height, 0, pixformat, pixtype, use_scratch ? scratch : pixels);
	stop_glerror();

	if (use_scratch)
	{
		delete [] scratch;
	}
}

//create an empty GL texture: just create a texture name
//the texture is assiciate with some image by calling glTexImage outside LLImageGL
static LLTrace::BlockTimerStatHandle FTM_CREATE_GL_TEXTURE1("createGLTexture()");
BOOL LLImageGL::createGLTexture()
{
	LL_RECORD_BLOCK_TIME(FTM_CREATE_GL_TEXTURE1);
	if (gGLManager.mIsDisabled)
	{
		LL_WARNS() << "Trying to create a texture while GL is disabled!" << LL_ENDL;
		return FALSE;
	}
	
	mGLTextureCreated = false ; //do not save this texture when gl is destroyed.

	llassert(gGLManager.mInited);
	stop_glerror();

	if(mTexName)
	{
		LLImageGL::deleteTextures(1, (reinterpret_cast<GLuint*>(&mTexName))) ;
	}
	

	LLImageGL::generateTextures(1, &mTexName);
	stop_glerror();
	if (!mTexName)
	{
		LL_ERRS() << "LLImageGL::createGLTexture failed to make an empty texture" << LL_ENDL;
	}

	return TRUE ;
}

static LLTrace::BlockTimerStatHandle FTM_CREATE_GL_TEXTURE2("createGLTexture(raw)");
BOOL LLImageGL::createGLTexture(S32 discard_level, const LLImageRaw* imageraw, S32 usename/*=0*/, BOOL to_create, S32 category)
{
	LL_RECORD_BLOCK_TIME(FTM_CREATE_GL_TEXTURE2);
	if (gGLManager.mIsDisabled)
	{
		LL_WARNS() << "Trying to create a texture while GL is disabled!" << LL_ENDL;
		return FALSE;
	}

	mGLTextureCreated = false ;
	llassert(gGLManager.mInited);
	stop_glerror();

	if (discard_level < 0)
	{
		llassert(mCurrentDiscardLevel >= 0);
		discard_level = mCurrentDiscardLevel;
	}
	
	// Actual image width/height = raw image width/height * 2^discard_level
	S32 raw_w = imageraw->getWidth() ;
	S32 raw_h = imageraw->getHeight() ;
	S32 w = raw_w << discard_level;
	S32 h = raw_h << discard_level;

	// setSize may call destroyGLTexture if the size does not match
	setSize(w, h, imageraw->getComponents(), discard_level);

	if( !mHasExplicitFormat )
	{
		switch (mComponents)
		{
			case 1:
			// Use luminance alpha (for fonts)
			mFormatInternal = GL_LUMINANCE8;
			mFormatPrimary = GL_LUMINANCE;
			mFormatType = GL_UNSIGNED_BYTE;
			break;
			case 2:
			// Use luminance alpha (for fonts)
			mFormatInternal = GL_LUMINANCE8_ALPHA8;
			mFormatPrimary = GL_LUMINANCE_ALPHA;
			mFormatType = GL_UNSIGNED_BYTE;
			break;
			case 3:
			mFormatInternal = GL_RGB8;
			mFormatPrimary = GL_RGB;
			mFormatType = GL_UNSIGNED_BYTE;
			break;
			case 4:
			mFormatInternal = GL_RGBA8;
			mFormatPrimary = GL_RGBA;
			mFormatType = GL_UNSIGNED_BYTE;
			break;
			default:
			LL_ERRS() << "Bad number of components for texture: " << (U32)getComponents() << LL_ENDL;
		}

		calcAlphaChannelOffsetAndStride() ;
	}

	if(!to_create) //not create a gl texture
	{
		destroyGLTexture();
		mCurrentDiscardLevel = discard_level;	
		mLastBindTime = sLastFrameTime;
		return TRUE ;
	}

	setCategory(category);
 	const U8* rawdata = imageraw->getData();
	return createGLTexture(discard_level, rawdata, FALSE, usename);
}

static LLTrace::BlockTimerStatHandle FTM_CREATE_GL_TEXTURE3("createGLTexture3(data)");
BOOL LLImageGL::createGLTexture(S32 discard_level, const U8* data_in, BOOL data_hasmips, S32 usename)
{
	LL_RECORD_BLOCK_TIME(FTM_CREATE_GL_TEXTURE3);
	llassert(data_in);
	stop_glerror();

	if (discard_level < 0)
	{
		llassert(mCurrentDiscardLevel >= 0);
		discard_level = mCurrentDiscardLevel;
	}
	discard_level = llclamp(discard_level, 0, (S32)mMaxDiscardLevel);

	if (mTexName != 0 && discard_level == mCurrentDiscardLevel)
	{
		// This will only be true if the size has not changed
		setImage(data_in, data_hasmips);
		return TRUE;
	}
	
	U32 old_name = mTexName;
// 	S32 old_discard = mCurrentDiscardLevel;
	
	if (usename != 0)
	{
		mTexName = usename;
	}
	else
	{
		LLImageGL::generateTextures(1, &mTexName);
		stop_glerror();
		{
			llverify(gGL.getTexUnit(0)->bind(this));
			stop_glerror();
			glTexParameteri(LLTexUnit::getInternalType(mBindTarget), GL_TEXTURE_BASE_LEVEL, 0);
			stop_glerror();
			glTexParameteri(LLTexUnit::getInternalType(mBindTarget), GL_TEXTURE_MAX_LEVEL,  mMaxDiscardLevel-discard_level);
			stop_glerror();
		}
	}
	if (!mTexName)
	{
		LL_ERRS() << "LLImageGL::createGLTexture failed to make texture" << LL_ENDL;
	}

	if (mUseMipMaps)
	{
		mAutoGenMips = gGLManager.mHasMipMapGeneration;
#if LL_DARWIN
		// On the Mac GF2 and GF4MX drivers, auto mipmap generation doesn't work right with alpha-only textures.
		if(gGLManager.mIsGF2or4MX && (mFormatInternal == GL_ALPHA8) && (mFormatPrimary == GL_ALPHA))
		{
			mAutoGenMips = FALSE;
		}
#endif
	}

	mCurrentDiscardLevel = discard_level;	

	setImage(data_in, data_hasmips);

	// Set texture options to our defaults.
	gGL.getTexUnit(0)->setHasMipMaps(mHasMipMaps);
	gGL.getTexUnit(0)->setTextureAddressMode(mAddressMode);
	gGL.getTexUnit(0)->setTextureFilteringOption(mFilterOption);

	// things will break if we don't unbind after creation
	gGL.getTexUnit(0)->unbind(mBindTarget);
	stop_glerror();

	if (old_name != 0)
	{
		sGlobalTextureMemory -= mTextureMemory;

		LLImageGL::deleteTextures(1, &old_name);

		stop_glerror();
	}

	disclaimMem(mTextureMemory);
	mTextureMemory = (S32Bytes)getMipBytes(discard_level);
	claimMem(mTextureMemory);
	sGlobalTextureMemory += mTextureMemory;
	mTexelsInGLTexture = getWidth() * getHeight() ;

	// mark this as bound at this point, so we don't throw it out immediately
	mLastBindTime = sLastFrameTime;
	return TRUE;
}

BOOL LLImageGL::readBackRaw(S32 discard_level, LLImageRaw* imageraw, bool compressed_ok) const
{
	llassert_always(sAllowReadBackRaw) ;
	//LL_ERRS() << "should not call this function!" << LL_ENDL ;
	
	if (discard_level < 0)
	{
		discard_level = mCurrentDiscardLevel;
	}
	
	if (mTexName == 0 || discard_level < mCurrentDiscardLevel || discard_level > mMaxDiscardLevel )
	{
		return FALSE;
	}

	S32 gl_discard = discard_level - mCurrentDiscardLevel;

	//explicitly unbind texture 
	gGL.getTexUnit(0)->unbind(mBindTarget);
	llverify(gGL.getTexUnit(0)->bindManual(mBindTarget, mTexName));	

	//debug code, leave it there commented.
	//checkTexSize() ;

	LLGLint glwidth = 0;
	glGetTexLevelParameteriv(mTarget, gl_discard, GL_TEXTURE_WIDTH, (GLint*)&glwidth);
	if (glwidth == 0)
	{
		// No mip data smaller than current discard level
		return FALSE;
	}
	
	S32 width = getWidth(discard_level);
	S32 height = getHeight(discard_level);
	S32 ncomponents = getComponents();
	if (ncomponents == 0)
	{
		return FALSE;
	}
	if(width < glwidth)
	{
		LL_WARNS() << "texture size is smaller than it should be." << LL_ENDL ;
		LL_WARNS() << "width: " << width << " glwidth: " << glwidth << " mWidth: " << mWidth << 
			" mCurrentDiscardLevel: " << (S32)mCurrentDiscardLevel << " discard_level: " << (S32)discard_level << LL_ENDL ;
		return FALSE ;
	}

	if (width <= 0 || width > 2048 || height <= 0 || height > 2048 || ncomponents < 1 || ncomponents > 4)
	{
		LL_ERRS() << llformat("LLImageGL::readBackRaw: bogus params: %d x %d x %d",width,height,ncomponents) << LL_ENDL;
	}
	
	LLGLint is_compressed = 0;
	if (compressed_ok)
	{
		glGetTexLevelParameteriv(mTarget, is_compressed, GL_TEXTURE_COMPRESSED, (GLint*)&is_compressed);
	}
	
	//-----------------------------------------------------------------------------------------------
	GLenum error ;
	while((error = glGetError()) != GL_NO_ERROR)
	{
		LL_WARNS() << "GL Error happens before reading back texture. Error code: " << error << LL_ENDL ;
	}
	//-----------------------------------------------------------------------------------------------

	if (is_compressed)
	{
		LLGLint glbytes;
		glGetTexLevelParameteriv(mTarget, gl_discard, GL_TEXTURE_COMPRESSED_IMAGE_SIZE, (GLint*)&glbytes);
		if(!imageraw->allocateDataSize(width, height, ncomponents, glbytes))
		{
			LL_WARNS() << "Memory allocation failed for reading back texture. Size is: " << glbytes << LL_ENDL ;
			LL_WARNS() << "width: " << width << "height: " << height << "components: " << ncomponents << LL_ENDL ;
			return FALSE ;
		}

		glGetCompressedTexImageARB(mTarget, gl_discard, (GLvoid*)(imageraw->getData()));		
		//stop_glerror();
	}
	else
	{
		if(!imageraw->allocateDataSize(width, height, ncomponents))
		{
			LL_WARNS() << "Memory allocation failed for reading back texture." << LL_ENDL ;
			LL_WARNS() << "width: " << width << "height: " << height << "components: " << ncomponents << LL_ENDL ;
			return FALSE ;
		}
		
		glGetTexImage(GL_TEXTURE_2D, gl_discard, mFormatPrimary, mFormatType, (GLvoid*)(imageraw->getData()));		
		//stop_glerror();
	}
		
	//-----------------------------------------------------------------------------------------------
	if((error = glGetError()) != GL_NO_ERROR)
	{
		LL_WARNS() << "GL Error happens after reading back texture. Error code: " << error << LL_ENDL ;
		imageraw->deleteData() ;

		while((error = glGetError()) != GL_NO_ERROR)
		{
			LL_WARNS() << "GL Error happens after reading back texture. Error code: " << error << LL_ENDL ;
		}

		return FALSE ;
	}
	//-----------------------------------------------------------------------------------------------

	return TRUE ;
}

void LLImageGL::deleteDeadTextures()
{
	bool reset = false;

	if (reset)
	{
		gGL.getTexUnit(0)->activate();
	}
}
		
void LLImageGL::destroyGLTexture()
{
	if (mTexName != 0)
	{
		if(mTextureMemory != S32Bytes(0))
		{
			sGlobalTextureMemory -= mTextureMemory;
			disclaimMem(mTextureMemory);
			mTextureMemory = (S32Bytes)0;
		}
		
		LLImageGL::deleteTextures(1, &mTexName);			
		mCurrentDiscardLevel = -1 ; //invalidate mCurrentDiscardLevel.
		mTexName = 0;		
		mGLTextureCreated = FALSE ;
	}	
}

//force to invalidate the gl texture, most likely a sculpty texture
void LLImageGL::forceToInvalidateGLTexture()
{
	if (mTexName != 0)
	{
		destroyGLTexture();
	}
	else
	{
		mCurrentDiscardLevel = -1 ; //invalidate mCurrentDiscardLevel.
	}
}

//----------------------------------------------------------------------------

void LLImageGL::setAddressMode(LLTexUnit::eTextureAddressMode mode)
{
	if (mAddressMode != mode)
	{
		mTexOptionsDirty = true;
		mAddressMode = mode;
	}

	if (gGL.getTexUnit(gGL.getCurrentTexUnitIndex())->getCurrTexture() == mTexName)
	{
		gGL.getTexUnit(gGL.getCurrentTexUnitIndex())->setTextureAddressMode(mode);
		mTexOptionsDirty = false;
	}
}

void LLImageGL::setFilteringOption(LLTexUnit::eTextureFilterOptions option)
{
	if (mFilterOption != option)
	{
		mTexOptionsDirty = true;
		mFilterOption = option;
	}

	if (mTexName != 0 && gGL.getTexUnit(gGL.getCurrentTexUnitIndex())->getCurrTexture() == mTexName)
	{
		gGL.getTexUnit(gGL.getCurrentTexUnitIndex())->setTextureFilteringOption(option);
		mTexOptionsDirty = false;
		stop_glerror();
	}
}

BOOL LLImageGL::getIsResident(BOOL test_now)
{
	if (test_now)
	{
		if (mTexName != 0)
		{
			glAreTexturesResident(1, (GLuint*)&mTexName, &mIsResident);
		}
		else
		{
			mIsResident = FALSE;
		}
	}

	return mIsResident;
}

S32 LLImageGL::getHeight(S32 discard_level) const
{
	if (discard_level < 0)
	{
		discard_level = mCurrentDiscardLevel;
	}
	S32 height = mHeight >> discard_level;
	if (height < 1) height = 1;
	return height;
}

S32 LLImageGL::getWidth(S32 discard_level) const
{
	if (discard_level < 0)
	{
		discard_level = mCurrentDiscardLevel;
	}
	S32 width = mWidth >> discard_level;
	if (width < 1) width = 1;
	return width;
}

S32 LLImageGL::getBytes(S32 discard_level) const
{
	if (discard_level < 0)
	{
		discard_level = mCurrentDiscardLevel;
	}
	S32 w = mWidth>>discard_level;
	S32 h = mHeight>>discard_level;
	if (w == 0) w = 1;
	if (h == 0) h = 1;
	return dataFormatBytes(mFormatPrimary, w, h);
}

S32 LLImageGL::getMipBytes(S32 discard_level) const
{
	if (discard_level < 0)
	{
		discard_level = mCurrentDiscardLevel;
	}
	S32 w = mWidth>>discard_level;
	S32 h = mHeight>>discard_level;
	S32 res = dataFormatBytes(mFormatPrimary, w, h);
	if (mUseMipMaps)
	{
		while (w > 1 && h > 1)
		{
			w >>= 1; if (w == 0) w = 1;
			h >>= 1; if (h == 0) h = 1;
			res += dataFormatBytes(mFormatPrimary, w, h);
		}
	}
	return res;
}

BOOL LLImageGL::isJustBound() const
{
	return (BOOL)(sLastFrameTime - mLastBindTime < 0.5f);
}

BOOL LLImageGL::getBoundRecently() const
{
	return (BOOL)(sLastFrameTime - mLastBindTime < MIN_TEXTURE_LIFETIME);
}

BOOL LLImageGL::getIsAlphaMask() const
{
	llassert_always(!sSkipAnalyzeAlpha);
	return mIsMask;
}

void LLImageGL::setTarget(const LLGLenum target, const LLTexUnit::eTextureType bind_target)
{
	mTarget = target;
	mBindTarget = bind_target;
}

const S8 INVALID_OFFSET = -99 ;
void LLImageGL::setNeedsAlphaAndPickMask(BOOL need_mask) 
{
	if(mNeedsAlphaAndPickMask != need_mask)
	{
		mNeedsAlphaAndPickMask = need_mask;

		if(mNeedsAlphaAndPickMask)
		{
			mAlphaOffset = 0 ;
		}
		else //do not need alpha mask
		{
			mAlphaOffset = INVALID_OFFSET ;
			mIsMask = FALSE;
		}
	}
}

void LLImageGL::calcAlphaChannelOffsetAndStride()
{
	if(mAlphaOffset == INVALID_OFFSET)//do not need alpha mask
	{
		return ;
	}

	mAlphaStride = -1 ;
	switch (mFormatPrimary)
	{
	case GL_LUMINANCE:
	case GL_ALPHA:
		mAlphaStride = 1;
		break;
	case GL_LUMINANCE_ALPHA:
		mAlphaStride = 2;
		break;
	case GL_RGB:
		mNeedsAlphaAndPickMask = FALSE ;
		mIsMask = FALSE;
		return ; //no alpha channel.
	case GL_RGBA:
		mAlphaStride = 4;
		break;
	case GL_BGRA_EXT:
		mAlphaStride = 4;
		break;
	default:
		break;
	}

	mAlphaOffset = -1 ;
	if (mFormatType == GL_UNSIGNED_BYTE)
	{
		mAlphaOffset = mAlphaStride - 1 ;
	}
	else if(is_little_endian())
	{
		if (mFormatType == GL_UNSIGNED_INT_8_8_8_8)
		{
			mAlphaOffset = 0 ;
		}
		else if (mFormatType == GL_UNSIGNED_INT_8_8_8_8_REV)
		{
			mAlphaOffset = 3 ;
		}
	}
	else //big endian
	{
		if (mFormatType == GL_UNSIGNED_INT_8_8_8_8)
		{
			mAlphaOffset = 3 ;
		}
		else if (mFormatType == GL_UNSIGNED_INT_8_8_8_8_REV)
		{
			mAlphaOffset = 0 ;
		}
	}

	if( mAlphaStride < 1 || //unsupported format
		mAlphaOffset < 0 || //unsupported type
		(mFormatPrimary == GL_BGRA_EXT && mFormatType != GL_UNSIGNED_BYTE)) //unknown situation
	{
		LL_WARNS() << "Cannot analyze alpha for image with format type " << std::hex << mFormatType << std::dec << LL_ENDL;

		mNeedsAlphaAndPickMask = FALSE ;
		mIsMask = FALSE;
	}
}

void LLImageGL::analyzeAlpha(const void* data_in, U32 w, U32 h)
{
	if(sSkipAnalyzeAlpha || !mNeedsAlphaAndPickMask)
	{
		return ;
	}

	U32 length = w * h;
	U32 alphatotal = 0;
	
	U32 sample[16];
	memset(sample, 0, sizeof(U32)*16);

	// generate histogram of quantized alpha.
	// also add-in the histogram of a 2x2 box-sampled version.  The idea is
	// this will mid-skew the data (and thus increase the chances of not
	// being used as a mask) from high-frequency alpha maps which
	// suffer the worst from aliasing when used as alpha masks.
	if (w >= 2 && h >= 2)
	{
		llassert(w%2 == 0);
		llassert(h%2 == 0);
		const GLubyte* rowstart = ((const GLubyte*) data_in) + mAlphaOffset;
		for (U32 y = 0; y < h; y+=2)
		{
			const GLubyte* current = rowstart;
			for (U32 x = 0; x < w; x+=2)
			{
				const U32 s1 = current[0];
				alphatotal += s1;
				const U32 s2 = current[w * mAlphaStride];
				alphatotal += s2;
				current += mAlphaStride;
				const U32 s3 = current[0];
				alphatotal += s3;
				const U32 s4 = current[w * mAlphaStride];
				alphatotal += s4;
				current += mAlphaStride;

				++sample[s1/16];
				++sample[s2/16];
				++sample[s3/16];
				++sample[s4/16];

				const U32 asum = (s1+s2+s3+s4);
				alphatotal += asum;
				sample[asum/(16*4)] += 4;
			}
			
			
			rowstart += 2 * w * mAlphaStride;
		}
		length *= 2; // we sampled everything twice, essentially
	}
	else
	{
		const GLubyte* current = ((const GLubyte*) data_in) + mAlphaOffset;
		for (U32 i = 0; i < length; i++)
		{
			const U32 s1 = *current;
			alphatotal += s1;
			++sample[s1/16];
			current += mAlphaStride;
		}
	}
	
	// if more than 1/16th of alpha samples are mid-range, this
	// shouldn't be treated as a 1-bit mask

	// also, if all of the alpha samples are clumped on one half
	// of the range (but not at an absolute extreme), then consider
	// this to be an intentional effect and don't treat as a mask.

	U32 midrangetotal = 0;
	for (U32 i = 2; i < 13; i++)
	{
		midrangetotal += sample[i];
	}
	U32 lowerhalftotal = 0;
	for (U32 i = 0; i < 8; i++)
	{
		lowerhalftotal += sample[i];
	}
	U32 upperhalftotal = 0;
	for (U32 i = 8; i < 16; i++)
	{
		upperhalftotal += sample[i];
	}

	if (midrangetotal > length/48 || // lots of midrange, or
	    (lowerhalftotal == length && alphatotal != 0) || // all close to transparent but not all totally transparent, or
	    (upperhalftotal == length && alphatotal != 255*length)) // all close to opaque but not all totally opaque
	{
		mIsMask = FALSE; // not suitable for masking
	}
	else
	{
		mIsMask = TRUE;
	}
}

//----------------------------------------------------------------------------
void LLImageGL::updatePickMask(S32 width, S32 height, const U8* data_in)
{
	if(!mNeedsAlphaAndPickMask)
	{
		return ;
	}

	disclaimMem((mPickMaskWidth * mPickMaskHeight + 7) / 8);
	delete [] mPickMask;
	mPickMask = NULL;
	mPickMaskWidth = mPickMaskHeight = 0;

	if (mFormatType != GL_UNSIGNED_BYTE ||
	    mFormatPrimary != GL_RGBA)
	{
		//cannot generate a pick mask for this texture
		return;
	}

	U32 pick_width = width/2 + 1;
	U32 pick_height = height/2 + 1;

	U32 size = pick_width * pick_height;
	size = (size + 7) / 8; // pixelcount-to-bits
	mPickMask = new U8[size];
	claimMem(size);
	mPickMaskWidth = pick_width - 1;
	mPickMaskHeight = pick_height - 1;

	memset(mPickMask, 0, sizeof(U8) * size);

	U32 pick_bit = 0;
	
	for (S32 y = 0; y < height; y += 2)
	{
		for (S32 x = 0; x < width; x += 2)
		{
			U8 alpha = data_in[(y*width+x)*4+3];

			if (alpha > 32)
			{
				U32 pick_idx = pick_bit/8;
				U32 pick_offset = pick_bit%8;
				llassert(pick_idx < size);

				mPickMask[pick_idx] |= 1 << pick_offset;
			}
			
			++pick_bit;
		}
	}
}

BOOL LLImageGL::getMask(const LLVector2 &tc)
{
	BOOL res = TRUE;

	if (mPickMask)
	{
		F32 u,v;
		if (LL_LIKELY(tc.isFinite()))
		{
			u = tc.mV[0] - floorf(tc.mV[0]);
			v = tc.mV[1] - floorf(tc.mV[1]);
		}
		else
		{
			LL_WARNS_ONCE("render") << "Ugh, non-finite u/v in mask pick" << LL_ENDL;
			u = v = 0.f;
			// removing assert per EXT-4388
			// llassert(false);
		}

		if (LL_UNLIKELY(u < 0.f || u > 1.f ||
				v < 0.f || v > 1.f))
		{
			LL_WARNS_ONCE("render") << "Ugh, u/v out of range in image mask pick" << LL_ENDL;
			u = v = 0.f;
			// removing assert per EXT-4388
			// llassert(false);
		}

		S32 x = llfloor(u * mPickMaskWidth);
		S32 y = llfloor(v * mPickMaskHeight);

		if (LL_UNLIKELY(x > mPickMaskWidth))
		{
			LL_WARNS_ONCE("render") << "Ooh, width overrun on pick mask read, that coulda been bad." << LL_ENDL;
			x = llmax((U16)0, mPickMaskWidth);
		}
		if (LL_UNLIKELY(y > mPickMaskHeight))
		{
			LL_WARNS_ONCE("render") << "Ooh, height overrun on pick mask read, that woulda been bad." << LL_ENDL;
			y = llmax((U16)0, mPickMaskHeight);
		}

		S32 idx = y*mPickMaskWidth+x;
		S32 offset = idx%8;

		res = mPickMask[idx/8] & (1 << offset) ? TRUE : FALSE;
	}
	
	return res;
}

void LLImageGL::setCurTexSizebar(S32 index, BOOL set_pick_size)
{
	sCurTexSizeBar = index ;

	if(set_pick_size)
	{
		sCurTexPickSize = (1 << index) ;
	}
	else
	{
		sCurTexPickSize = -1 ;
	}
}
void LLImageGL::resetCurTexSizebar()
{
	sCurTexSizeBar = -1 ;
	sCurTexPickSize = -1 ;
}
//----------------------------------------------------------------------------

//----------------------------------------------------------------------------


// Manual Mip Generation
/*
		S32 width = getWidth(discard_level);
		S32 height = getHeight(discard_level);
		S32 w = width, h = height;
		S32 nummips = 1;
		while (w > 4 && h > 4)
		{
			w >>= 1; h >>= 1;
			nummips++;
		}
		stop_glerror();
		w = width, h = height;
		const U8* prev_mip_data = 0;
		const U8* cur_mip_data = 0;
		for (int m=0; m<nummips; m++)
		{
			if (m==0)
			{
				cur_mip_data = rawdata;
			}
			else
			{
				S32 bytes = w * h * mComponents;
				U8* new_data = new U8[bytes];
				LLImageBase::generateMip(prev_mip_data, new_data, w, h, mComponents);
				cur_mip_data = new_data;
			}
			llassert(w > 0 && h > 0 && cur_mip_data);
			U8 test = cur_mip_data[w*h*mComponents-1];
			{
				LLImageGL::setManualImage(mTarget, m, mFormatInternal, w, h, mFormatPrimary, mFormatType, cur_mip_data);
				stop_glerror();
			}
			if (prev_mip_data && prev_mip_data != rawdata)
			{
				delete prev_mip_data;
			}
			prev_mip_data = cur_mip_data;
			w >>= 1;
			h >>= 1;
		}
		if (prev_mip_data && prev_mip_data != rawdata)
		{
			delete prev_mip_data;
		}
		glTexParameteri(GL_TEXTURE_2D, GL_TEXTURE_BASE_LEVEL, 0);
		glTexParameteri(GL_TEXTURE_2D, GL_TEXTURE_MAX_LEVEL,  nummips);
*/  <|MERGE_RESOLUTION|>--- conflicted
+++ resolved
@@ -1094,50 +1094,11 @@
 }
 
 // static
-<<<<<<< HEAD
 static LLTrace::BlockTimerStatHandle FTM_GENERATE_TEXTURES("generate textures");
-void LLImageGL::generateTextures(LLTexUnit::eTextureType type, U32 format, S32 numTextures, U32 *textures)
+void LLImageGL::generateTextures(S32 numTextures, U32 *textures)
 {
 	LL_RECORD_BLOCK_TIME(FTM_GENERATE_TEXTURES);
-	bool empty = true;
-
-	if (LLRender::sGLCoreProfile)
-	{
-		switch (format)
-		{
-			case GL_LUMINANCE8: format = GL_RGB8; break;
-			case GL_LUMINANCE8_ALPHA8:
-			case GL_ALPHA8: format = GL_RGBA8; break;
-		}
-	}
-
-	dead_texturelist_t::iterator iter = sDeadTextureList[type].find(format);
-	
-	if (iter != sDeadTextureList[type].end())
-	{
-		empty = iter->second.empty();
-	}
-	
-	for (S32 i = 0; i < numTextures; ++i)
-	{
-		if (!empty)
-		{
-			textures[i] = iter->second.front();
-			iter->second.pop_front();
-			empty = iter->second.empty();
-		}
-		else
-		{
-			textures[i] = sCurTexName++;
-		}
-	}
-=======
-static LLFastTimer::DeclareTimer FTM_GENERATE_TEXTURES("generate textures");
-void LLImageGL::generateTextures(S32 numTextures, U32 *textures)
-{
-	LLFastTimer t(FTM_GENERATE_TEXTURES);
 	glGenTextures(numTextures, textures);
->>>>>>> c7057c14
 }
 
 // static
@@ -1145,58 +1106,8 @@
 {
 	if (gGLManager.mInited)
 	{
-<<<<<<< HEAD
-		switch (format)
-		{
-			case 0:
-
-			// We get ARB errors in debug when attempting to use glTexImage2D with these deprecated pix formats
-			//
-			case GL_LUMINANCE8:
-			case GL_INTENSITY8:
-			case GL_ALPHA8:
-				glDeleteTextures(numTextures, textures);
-			break;
-
-			default:
-			{
-				if (type == LLTexUnit::TT_CUBE_MAP || mip_levels == -1)
-				{ //unknown internal format or unknown number of mip levels, not safe to reuse
-					glDeleteTextures(numTextures, textures);
-				}
-				else
-				{
-					for (S32 i = 0; i < numTextures; ++i)
-					{ //remove texture from VRAM by setting its size to zero
-
-						for (S32 j = 0; j <= mip_levels; j++)
-						{
-							gGL.getTexUnit(0)->bindManual(type, textures[i]);
-							U32 internal_type = LLTexUnit::getInternalType(type);
-							glTexImage2D(internal_type, j, format, 0, 0, 0, GL_RGBA, GL_UNSIGNED_BYTE, NULL);
-							stop_glerror();
-						}
-
-						llassert(std::find(sDeadTextureList[type][format].begin(),
-							sDeadTextureList[type][format].end(), textures[i]) == 
-							sDeadTextureList[type][format].end());
-
-						sDeadTextureList[type][format].push_back(textures[i]);
-					}	
-				}				
-			}
-			break;
-		}
-	}
-	
-	/*if (immediate)
-	{
-		LLImageGL::deleteDeadTextures();
-	}*/
-=======
 		glDeleteTextures(numTextures, textures);
 	}
->>>>>>> c7057c14
 }
 
 // static
