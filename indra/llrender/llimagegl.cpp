/** 
 * @file llimagegl.cpp
 * @brief Generic GL image handler
 *
 * $LicenseInfo:firstyear=2001&license=viewerlgpl$
 * Second Life Viewer Source Code
 * Copyright (C) 2010, Linden Research, Inc.
 * 
 * This library is free software; you can redistribute it and/or
 * modify it under the terms of the GNU Lesser General Public
 * License as published by the Free Software Foundation;
 * version 2.1 of the License only.
 * 
 * This library is distributed in the hope that it will be useful,
 * but WITHOUT ANY WARRANTY; without even the implied warranty of
 * MERCHANTABILITY or FITNESS FOR A PARTICULAR PURPOSE.  See the GNU
 * Lesser General Public License for more details.
 * 
 * You should have received a copy of the GNU Lesser General Public
 * License along with this library; if not, write to the Free Software
 * Foundation, Inc., 51 Franklin Street, Fifth Floor, Boston, MA  02110-1301  USA
 * 
 * Linden Research, Inc., 945 Battery Street, San Francisco, CA  94111  USA
 * $/LicenseInfo$
 */


// TODO: create 2 classes for images w/ and w/o discard levels?

#include "linden_common.h"

#include "llimagegl.h"

#include "llerror.h"
#include "llfasttimer.h"
#include "llimage.h"

#include "llmath.h"
#include "llgl.h"
#include "llglslshader.h"
#include "llrender.h"
#include "llwindow.h"
#include "llframetimer.h"

#if !LL_IMAGEGL_THREAD_CHECK
#define checkActiveThread()
#endif

//----------------------------------------------------------------------------
const F32 MIN_TEXTURE_LIFETIME = 10.f;

//which power of 2 is i?
//assumes i is a power of 2 > 0
U32 wpo2(U32 i);


// texture memory accounting (for OS X)
static LLMutex sTexMemMutex;
static std::unordered_map<U32, U32> sTextureAllocs;
static U64 sTextureBytes = 0;

// track a texture alloc on the currently bound texture.
// asserts that no currently tracked alloc exists
static void alloc_tex_image(U32 width, U32 height, U32 pixformat)
{
    U32 texUnit = gGL.getCurrentTexUnitIndex();
    U32 texName = gGL.getTexUnit(texUnit)->getCurrTexture();
    S32 size = LLImageGL::dataFormatBytes(pixformat, width, height);

    llassert(size >= 0);

    sTexMemMutex.lock();
    llassert(sTextureAllocs.find(texName) == sTextureAllocs.end());

    sTextureAllocs[texName] = size;
    sTextureBytes += size;

    sTexMemMutex.unlock();
}

// track texture free on given texName
static void free_tex_image(U32 texName)
{
    sTexMemMutex.lock();
    auto iter = sTextureAllocs.find(texName);
    if (iter != sTextureAllocs.end())
    {
        llassert(iter->second <= sTextureBytes); // sTextureBytes MUST NOT go below zero

        sTextureBytes -= iter->second;

        sTextureAllocs.erase(iter);
    }

    sTexMemMutex.unlock();
}

// track texture free on given texNames
static void free_tex_images(U32 count, const U32* texNames)
{
    for (int i = 0; i < count; ++i)
    {
        free_tex_image(texNames[i]);
    }
}

// track texture free on currently bound texture
static void free_cur_tex_image()
{
    U32 texUnit = gGL.getCurrentTexUnitIndex();
    U32 texName = gGL.getTexUnit(texUnit)->getCurrTexture();
    free_tex_image(texName);
}

// static 
U64 LLImageGL::getTextureBytesAllocated()
{
    return sTextureBytes;
}

//statics

U32 LLImageGL::sUniqueCount				= 0;
U32 LLImageGL::sBindCount				= 0;
S32 LLImageGL::sCount					= 0;

BOOL LLImageGL::sGlobalUseAnisotropic	= FALSE;
F32 LLImageGL::sLastFrameTime			= 0.f;
BOOL LLImageGL::sAllowReadBackRaw       = FALSE ;
LLImageGL* LLImageGL::sDefaultGLTexture = NULL ;
bool LLImageGL::sCompressTextures = false;
std::set<LLImageGL*> LLImageGL::sImageList;


bool LLImageGLThread::sEnabled = false;

//****************************************************************************************************
//The below for texture auditing use only
//****************************************************************************************************
//-----------------------
//debug use
S32 LLImageGL::sCurTexSizeBar = -1 ;
S32 LLImageGL::sCurTexPickSize = -1 ;
S32 LLImageGL::sMaxCategories = 1 ;

//optimization for when we don't need to calculate mIsMask
BOOL LLImageGL::sSkipAnalyzeAlpha;

//------------------------
//****************************************************************************************************
//End for texture auditing use only
//****************************************************************************************************

//**************************************************************************************
//below are functions for debug use
//do not delete them even though they are not currently being used.
void check_all_images()
{
	for (std::set<LLImageGL*>::iterator iter = LLImageGL::sImageList.begin();
		 iter != LLImageGL::sImageList.end(); iter++)
	{
		LLImageGL* glimage = *iter;
		if (glimage->getTexName() && glimage->isGLTextureCreated())
		{
			gGL.getTexUnit(0)->bind(glimage) ;
			glimage->checkTexSize() ;
			gGL.getTexUnit(0)->unbind(glimage->getTarget()) ;
		}
	}
}

void LLImageGL::checkTexSize(bool forced) const
{
	if ((forced || gDebugGL) && mTarget == GL_TEXTURE_2D)
	{
		{
			//check viewport
			GLint vp[4] ;
			glGetIntegerv(GL_VIEWPORT, vp) ;
			llcallstacks << "viewport: " << vp[0] << " : " << vp[1] << " : " << vp[2] << " : " << vp[3] << llcallstacksendl ;
		}

		GLint texname;
		glGetIntegerv(GL_TEXTURE_BINDING_2D, &texname);
		BOOL error = FALSE;
		if (texname != mTexName)
		{
			LL_INFOS() << "Bound: " << texname << " Should bind: " << mTexName << " Default: " << LLImageGL::sDefaultGLTexture->getTexName() << LL_ENDL;

			error = TRUE;
			if (gDebugSession)
			{
				gFailLog << "Invalid texture bound!" << std::endl;
			}
			else
			{
				LL_ERRS() << "Invalid texture bound!" << LL_ENDL;
			}
		}
		stop_glerror() ;
		LLGLint x = 0, y = 0 ;
		glGetTexLevelParameteriv(mTarget, 0, GL_TEXTURE_WIDTH, (GLint*)&x);
		glGetTexLevelParameteriv(mTarget, 0, GL_TEXTURE_HEIGHT, (GLint*)&y) ;
		stop_glerror() ;
		llcallstacks << "w: " << x << " h: " << y << llcallstacksendl ;

		if(!x || !y)
		{
			return ;
		}
		if(x != (mWidth >> mCurrentDiscardLevel) || y != (mHeight >> mCurrentDiscardLevel))
		{
			error = TRUE;
			if (gDebugSession)
			{
				gFailLog << "wrong texture size and discard level!" << 
					mWidth << " Height: " << mHeight << " Current Level: " << (S32)mCurrentDiscardLevel << std::endl;
			}
			else
			{
				LL_ERRS() << "wrong texture size and discard level: width: " << 
					mWidth << " Height: " << mHeight << " Current Level: " << (S32)mCurrentDiscardLevel << LL_ENDL ;
			}
		}

		if (error)
		{
			ll_fail("LLImageGL::checkTexSize failed.");
		}
	}
}
//end of debug functions
//**************************************************************************************

//----------------------------------------------------------------------------
BOOL is_little_endian()
{
	S32 a = 0x12345678;
    U8 *c = (U8*)(&a);
    
	return (*c == 0x78) ;
}

//static 
void LLImageGL::initClass(LLWindow* window, S32 num_catagories, BOOL skip_analyze_alpha /* = false */, bool multi_threaded /* = false */)
{
    LL_PROFILE_ZONE_SCOPED_CATEGORY_TEXTURE;
	sSkipAnalyzeAlpha = skip_analyze_alpha;

    if (multi_threaded)
    {
        LLImageGLThread::createInstance(window);
    }
}

//static 
void LLImageGL::cleanupClass() 
{
    LL_PROFILE_ZONE_SCOPED_CATEGORY_TEXTURE;
    LLImageGLThread::deleteSingleton();
}

//static
S32 LLImageGL::dataFormatBits(S32 dataformat)
{
    switch (dataformat)
    {
    case GL_COMPRESSED_RGBA_S3TC_DXT1_EXT:	        return 4;
    case GL_COMPRESSED_SRGB_ALPHA_S3TC_DXT1_EXT:    return 4;
    case GL_COMPRESSED_RGBA_S3TC_DXT3_EXT:	        return 8;
    case GL_COMPRESSED_SRGB_ALPHA_S3TC_DXT3_EXT:    return 8;
    case GL_COMPRESSED_RGBA_S3TC_DXT5_EXT:	        return 8;
    case GL_COMPRESSED_SRGB_ALPHA_S3TC_DXT5_EXT:    return 8;
    case GL_LUMINANCE:						        return 8;
    case GL_ALPHA:							        return 8;
    case GL_RED:                                    return 8;
    case GL_COLOR_INDEX:						    return 8;
    case GL_LUMINANCE_ALPHA:					    return 16;
    case GL_RGB:								    return 24;
    case GL_SRGB:								    return 24;
    case GL_RGB8:								    return 24;
    case GL_RGBA:								    return 32;
    case GL_SRGB_ALPHA:						        return 32;
    case GL_BGRA:								    return 32;		// Used for QuickTime media textures on the Mac
    case GL_DEPTH_COMPONENT:                        return 24;
    default:
        LL_ERRS() << "LLImageGL::Unknown format: " << dataformat << LL_ENDL;
        return 0;
    }
}

//static
S32 LLImageGL::dataFormatBytes(S32 dataformat, S32 width, S32 height)
{
    switch (dataformat)
    {
    case GL_COMPRESSED_RGBA_S3TC_DXT1_EXT:
    case GL_COMPRESSED_SRGB_ALPHA_S3TC_DXT1_EXT:
    case GL_COMPRESSED_RGBA_S3TC_DXT3_EXT:
    case GL_COMPRESSED_SRGB_ALPHA_S3TC_DXT3_EXT:
    case GL_COMPRESSED_RGBA_S3TC_DXT5_EXT:
    case GL_COMPRESSED_SRGB_ALPHA_S3TC_DXT5_EXT:
        if (width < 4) width = 4;
        if (height < 4) height = 4;
        break;
    default:
        break;
    }
	S32 bytes ((width*height*dataFormatBits(dataformat)+7)>>3);
	S32 aligned = (bytes+3)&~3;
	return aligned;
}

//static
S32 LLImageGL::dataFormatComponents(S32 dataformat)
{
	switch (dataformat)
	{
	  case GL_COMPRESSED_RGBA_S3TC_DXT1_EXT:	return 3;
	  case GL_COMPRESSED_SRGB_ALPHA_S3TC_DXT1_EXT: return 3;
	  case GL_COMPRESSED_RGBA_S3TC_DXT3_EXT:	return 4;
	  case GL_COMPRESSED_SRGB_ALPHA_S3TC_DXT3_EXT: return 4;
	  case GL_COMPRESSED_RGBA_S3TC_DXT5_EXT:	return 4;
	  case GL_COMPRESSED_SRGB_ALPHA_S3TC_DXT5_EXT: return 4;
	  case GL_LUMINANCE:						return 1;
	  case GL_ALPHA:							return 1;
      case GL_RED:                              return 1;
	  case GL_COLOR_INDEX:						return 1;
	  case GL_LUMINANCE_ALPHA:					return 2;
	  case GL_RGB:								return 3;
	  case GL_SRGB:								return 3;
	  case GL_RGBA:								return 4;
	  case GL_SRGB_ALPHA:						return 4;
	  case GL_BGRA:								return 4;		// Used for QuickTime media textures on the Mac
	  default:
		LL_ERRS() << "LLImageGL::Unknown format: " << dataformat << LL_ENDL;
		return 0;
	}
}

//----------------------------------------------------------------------------

// static
void LLImageGL::updateStats(F32 current_time)
{
    LL_PROFILE_ZONE_SCOPED_CATEGORY_TEXTURE;
	sLastFrameTime = current_time;
}

//----------------------------------------------------------------------------

//static 
void LLImageGL::destroyGL(BOOL save_state)
{
	for (S32 stage = 0; stage < gGLManager.mNumTextureImageUnits; stage++)
	{
		gGL.getTexUnit(stage)->unbind(LLTexUnit::TT_TEXTURE);
	}
	
	sAllowReadBackRaw = true ;
	for (std::set<LLImageGL*>::iterator iter = sImageList.begin();
		 iter != sImageList.end(); iter++)
	{
		LLImageGL* glimage = *iter;
		if (glimage->mTexName)
		{
			if (save_state && glimage->isGLTextureCreated() && glimage->mComponents)
			{
				glimage->mSaveData = new LLImageRaw;
				if(!glimage->readBackRaw(glimage->mCurrentDiscardLevel, glimage->mSaveData, false)) //necessary, keep it.
				{
					glimage->mSaveData = NULL ;
				}
			}

			glimage->destroyGLTexture();
			stop_glerror();
		}
	}
	sAllowReadBackRaw = false ;
}

//static 
void LLImageGL::restoreGL()
{
	for (std::set<LLImageGL*>::iterator iter = sImageList.begin();
		 iter != sImageList.end(); iter++)
	{
		LLImageGL* glimage = *iter;
		if(glimage->getTexName())
		{
			LL_ERRS() << "tex name is not 0." << LL_ENDL ;
		}
		if (glimage->mSaveData.notNull())
		{
			if (glimage->getComponents() && glimage->mSaveData->getComponents())
			{
				glimage->createGLTexture(glimage->mCurrentDiscardLevel, glimage->mSaveData, 0, TRUE, glimage->getCategory());
				stop_glerror();
			}
			glimage->mSaveData = NULL; // deletes data
		}
	}
}

//static 
void LLImageGL::dirtyTexOptions()
{
	for (std::set<LLImageGL*>::iterator iter = sImageList.begin();
		 iter != sImageList.end(); iter++)
	{
		LLImageGL* glimage = *iter;
		glimage->mTexOptionsDirty = true;
		stop_glerror();
	}
	
}
//----------------------------------------------------------------------------

//for server side use only.
//static 
BOOL LLImageGL::create(LLPointer<LLImageGL>& dest, BOOL usemipmaps)
{
	dest = new LLImageGL(usemipmaps);
	return TRUE;
}

//for server side use only.
BOOL LLImageGL::create(LLPointer<LLImageGL>& dest, U32 width, U32 height, U8 components, BOOL usemipmaps)
{
	dest = new LLImageGL(width, height, components, usemipmaps);
	return TRUE;
}

//for server side use only.
BOOL LLImageGL::create(LLPointer<LLImageGL>& dest, const LLImageRaw* imageraw, BOOL usemipmaps)
{
	dest = new LLImageGL(imageraw, usemipmaps);
	return TRUE;
}

//----------------------------------------------------------------------------

LLImageGL::LLImageGL(BOOL usemipmaps)
:	mSaveData(0), mExternalTexture(FALSE)
{
	init(usemipmaps);
	setSize(0, 0, 0);
	sImageList.insert(this);
	sCount++;
}

LLImageGL::LLImageGL(U32 width, U32 height, U8 components, BOOL usemipmaps)
:	mSaveData(0), mExternalTexture(FALSE)
{
	llassert( components <= 4 );
	init(usemipmaps);
	setSize(width, height, components);
	sImageList.insert(this);
	sCount++;
}

LLImageGL::LLImageGL(const LLImageRaw* imageraw, BOOL usemipmaps)
:	mSaveData(0), mExternalTexture(FALSE)
{
	init(usemipmaps);
	setSize(0, 0, 0);
	sImageList.insert(this);
	sCount++;

	createGLTexture(0, imageraw); 
}

LLImageGL::LLImageGL(
    LLGLuint texName,
    U32 components,
    LLGLenum target,
    LLGLint  formatInternal,
    LLGLenum formatPrimary,
    LLGLenum formatType,
    LLTexUnit::eTextureAddressMode addressMode)
{
    init(false);
    mTexName = texName;
    mTarget = target;
    mComponents = components;
    mAddressMode = addressMode;
    mFormatType = formatType;
    mFormatInternal = formatInternal;
    mFormatPrimary = formatPrimary;
}


LLImageGL::~LLImageGL()
{
    if (!mExternalTexture && gGLManager.mInited)
    {
	    LLImageGL::cleanup();
	    sImageList.erase(this);
	    freePickMask();
	    sCount--;
    }
}

void LLImageGL::init(BOOL usemipmaps)
{
#if LL_IMAGEGL_THREAD_CHECK
    mActiveThread = LLThread::currentID();
#endif

	// keep these members in the same order as declared in llimagehl.h
	// so that it is obvious by visual inspection if we forgot to
	// init a field.

	mTextureMemory = (S32Bytes)0;
	mLastBindTime = 0.f;

	mPickMask = NULL;
	mPickMaskWidth = 0;
	mPickMaskHeight = 0;
	mUseMipMaps = usemipmaps;
	mHasExplicitFormat = FALSE;

	mIsMask = FALSE;
	mNeedsAlphaAndPickMask = TRUE ;
	mAlphaStride = 0 ;
	mAlphaOffset = 0 ;

	mGLTextureCreated = FALSE ;
	mTexName = 0;
	mWidth = 0;
	mHeight	= 0;
	mCurrentDiscardLevel = -1;	

	mDiscardLevelInAtlas = -1 ;
	mTexelsInAtlas = 0 ;
	mTexelsInGLTexture = 0 ;

	mAllowCompression = true;
	
	mTarget = GL_TEXTURE_2D;
	mBindTarget = LLTexUnit::TT_TEXTURE;
	mHasMipMaps = false;
	mMipLevels = -1;

	mIsResident = 0;

	mComponents = 0;
	mMaxDiscardLevel = MAX_DISCARD_LEVEL;

	mTexOptionsDirty = true;
	mAddressMode = LLTexUnit::TAM_WRAP;
	mFilterOption = LLTexUnit::TFO_ANISOTROPIC;
	
	mFormatInternal = -1;
	mFormatPrimary = (LLGLenum) 0;
	mFormatType = GL_UNSIGNED_BYTE;
	mFormatSwapBytes = FALSE;

#ifdef DEBUG_MISS
	mMissed	= FALSE;
#endif

	mCategory = -1;

	// Sometimes we have to post work for the main thread.
	mMainQueue = LL::WorkQueue::getInstance("mainloop");
}

void LLImageGL::cleanup()
{
	if (!gGLManager.mIsDisabled)
	{
		destroyGLTexture();
	}
	freePickMask();

	mSaveData = NULL; // deletes data
}

//----------------------------------------------------------------------------

//this function is used to check the size of a texture image.
//so dim should be a positive number
static bool check_power_of_two(S32 dim)
{
	if(dim < 0)
	{
		return false ;
	}
	if(!dim)//0 is a power-of-two number
	{
		return true ;
	}
	return !(dim & (dim - 1)) ;
}

//static
bool LLImageGL::checkSize(S32 width, S32 height)
{
	return check_power_of_two(width) && check_power_of_two(height);
}

bool LLImageGL::setSize(S32 width, S32 height, S32 ncomponents, S32 discard_level)
{
	if (width != mWidth || height != mHeight || ncomponents != mComponents)
	{
		// Check if dimensions are a power of two!
		if (!checkSize(width, height))
		{
			LL_WARNS() << llformat("Texture has non power of two dimension: %dx%d",width,height) << LL_ENDL;
			return false;
		}
		
		// pickmask validity depends on old image size, delete it
		freePickMask();

		mWidth = width;
		mHeight = height;
		mComponents = ncomponents;
		if (ncomponents > 0)
		{
			mMaxDiscardLevel = 0;
			while (width > 1 && height > 1 && mMaxDiscardLevel < MAX_DISCARD_LEVEL)
			{
				mMaxDiscardLevel++;
				width >>= 1;
				height >>= 1;
			}

			if(discard_level > 0)
			{
				mMaxDiscardLevel = llmax(mMaxDiscardLevel, (S8)discard_level);
			}
		}
		else
		{
			mMaxDiscardLevel = MAX_DISCARD_LEVEL;
		}
	}

	return true;
}

//----------------------------------------------------------------------------

// virtual
void LLImageGL::dump()
{
	LL_INFOS() << "mMaxDiscardLevel " << S32(mMaxDiscardLevel)
			<< " mLastBindTime " << mLastBindTime
			<< " mTarget " << S32(mTarget)
			<< " mBindTarget " << S32(mBindTarget)
			<< " mUseMipMaps " << S32(mUseMipMaps)
			<< " mHasMipMaps " << S32(mHasMipMaps)
			<< " mCurrentDiscardLevel " << S32(mCurrentDiscardLevel)
			<< " mFormatInternal " << S32(mFormatInternal)
			<< " mFormatPrimary " << S32(mFormatPrimary)
			<< " mFormatType " << S32(mFormatType)
			<< " mFormatSwapBytes " << S32(mFormatSwapBytes)
			<< " mHasExplicitFormat " << S32(mHasExplicitFormat)
#if DEBUG_MISS
			<< " mMissed " << mMissed
#endif
			<< LL_ENDL;

	LL_INFOS() << " mTextureMemory " << mTextureMemory
			<< " mTexNames " << mTexName
			<< " mIsResident " << S32(mIsResident)
			<< LL_ENDL;
}

//----------------------------------------------------------------------------
void LLImageGL::forceUpdateBindStats(void) const
{
	mLastBindTime = sLastFrameTime;
}

BOOL LLImageGL::updateBindStats() const
{	
	if (mTexName != 0)
	{
#ifdef DEBUG_MISS
		mMissed = ! getIsResident(TRUE);
#endif
		sBindCount++;
		if (mLastBindTime != sLastFrameTime)
		{
			// we haven't accounted for this texture yet this frame
			sUniqueCount++;
			mLastBindTime = sLastFrameTime;

			return TRUE ;
		}
	}
	return FALSE ;
}

F32 LLImageGL::getTimePassedSinceLastBound()
{
	return sLastFrameTime - mLastBindTime ;
}

void LLImageGL::setExplicitFormat( LLGLint internal_format, LLGLenum primary_format, LLGLenum type_format, BOOL swap_bytes )
{
	// Note: must be called before createTexture()
	// Note: it's up to the caller to ensure that the format matches the number of components.
	mHasExplicitFormat = TRUE;
	mFormatInternal = internal_format;
	mFormatPrimary = primary_format;
	if(type_format == 0)
		mFormatType = GL_UNSIGNED_BYTE;
	else
		mFormatType = type_format;
	mFormatSwapBytes = swap_bytes;

	calcAlphaChannelOffsetAndStride() ;
}

//----------------------------------------------------------------------------

void LLImageGL::setImage(const LLImageRaw* imageraw)
{
    LL_PROFILE_ZONE_SCOPED_CATEGORY_TEXTURE;
	llassert((imageraw->getWidth() == getWidth(mCurrentDiscardLevel)) &&
			 (imageraw->getHeight() == getHeight(mCurrentDiscardLevel)) &&
			 (imageraw->getComponents() == getComponents()));
	const U8* rawdata = imageraw->getData();
	setImage(rawdata, FALSE);
}

BOOL LLImageGL::setImage(const U8* data_in, BOOL data_hasmips /* = FALSE */, S32 usename /* = 0 */)
{
    LL_PROFILE_ZONE_SCOPED_CATEGORY_TEXTURE;
	bool is_compressed = false;

    switch (mFormatPrimary)
    {
    case GL_COMPRESSED_RGBA_S3TC_DXT1_EXT:
    case GL_COMPRESSED_SRGB_ALPHA_S3TC_DXT1_EXT:
    case GL_COMPRESSED_RGBA_S3TC_DXT3_EXT:
    case GL_COMPRESSED_SRGB_ALPHA_S3TC_DXT3_EXT:
    case GL_COMPRESSED_RGBA_S3TC_DXT5_EXT:
    case GL_COMPRESSED_SRGB_ALPHA_S3TC_DXT5_EXT:
        is_compressed = true;
        break;
    default:
        break;
    }
	
	if (mUseMipMaps)
	{
		//set has mip maps to true before binding image so tex parameters get set properly
        gGL.getTexUnit(0)->unbind(mBindTarget);
        
		mHasMipMaps = true;
		mTexOptionsDirty = true;
		setFilteringOption(LLTexUnit::TFO_ANISOTROPIC);
	}
	else
	{
		mHasMipMaps = false;
	}
	
    gGL.getTexUnit(0)->bind(this, false, false, usename);

    if (data_in == nullptr)
    {
        S32 w = getWidth();
        S32 h = getHeight();
        LLImageGL::setManualImage(mTarget, 0, mFormatInternal, w, h,
            mFormatPrimary, mFormatType, (GLvoid*)data_in, mAllowCompression);
    }
    else if (mUseMipMaps)
	{
		if (data_hasmips)
		{
			// NOTE: data_in points to largest image; smaller images
			// are stored BEFORE the largest image
			for (S32 d=mCurrentDiscardLevel; d<=mMaxDiscardLevel; d++)
			{
				
				S32 w = getWidth(d);
				S32 h = getHeight(d);
				S32 gl_level = d-mCurrentDiscardLevel;

				mMipLevels = llmax(mMipLevels, gl_level);

				if (d > mCurrentDiscardLevel)
				{
					data_in -= dataFormatBytes(mFormatPrimary, w, h); // see above comment
				}
				if (is_compressed)
				{
 					S32 tex_size = dataFormatBytes(mFormatPrimary, w, h);
					glCompressedTexImage2D(mTarget, gl_level, mFormatPrimary, w, h, 0, tex_size, (GLvoid *)data_in);
					stop_glerror();
				}
				else
				{
					if(mFormatSwapBytes)
					{
						glPixelStorei(GL_UNPACK_SWAP_BYTES, 1);
						stop_glerror();
					}
						
					LLImageGL::setManualImage(mTarget, gl_level, mFormatInternal, w, h, mFormatPrimary, GL_UNSIGNED_BYTE, (GLvoid*)data_in, mAllowCompression);
					if (gl_level == 0)
					{
						analyzeAlpha(data_in, w, h);
					}
					updatePickMask(w, h, data_in);

					if(mFormatSwapBytes)
					{
						glPixelStorei(GL_UNPACK_SWAP_BYTES, 0);
						stop_glerror();
					}
						
					stop_glerror();
				}
				stop_glerror();
			}			
		}
		else if (!is_compressed)
		{
			if (mAutoGenMips)
			{
				stop_glerror();
				{
					if(mFormatSwapBytes)
					{
						glPixelStorei(GL_UNPACK_SWAP_BYTES, 1);
						stop_glerror();
					}

					S32 w = getWidth(mCurrentDiscardLevel);
					S32 h = getHeight(mCurrentDiscardLevel);

					mMipLevels = wpo2(llmax(w, h));

					//use legacy mipmap generation mode (note: making this condional can cause rendering issues)
					// -- but making it not conditional triggers deprecation warnings when core profile is enabled
					//		(some rendering issues while core profile is enabled are acceptable at this point in time)
					if (!LLRender::sGLCoreProfile)
					{
						glTexParameteri(mTarget, GL_GENERATE_MIPMAP, GL_TRUE);
					}

                    LLImageGL::setManualImage(mTarget, 0, mFormatInternal,
								 w, h, 
								 mFormatPrimary, mFormatType,
								 data_in, mAllowCompression);
					analyzeAlpha(data_in, w, h);
					stop_glerror();

					updatePickMask(w, h, data_in);

					if(mFormatSwapBytes)
					{
						glPixelStorei(GL_UNPACK_SWAP_BYTES, 0);
						stop_glerror();
					}

					if (LLRender::sGLCoreProfile)
					{
                        LL_PROFILE_GPU_ZONE("generate mip map");
						glGenerateMipmap(mTarget);
					}	
					stop_glerror();
				}
			}
			else
			{
				// Create mips by hand
				// ~4x faster than gluBuild2DMipmaps
				S32 width = getWidth(mCurrentDiscardLevel);
				S32 height = getHeight(mCurrentDiscardLevel);
				S32 nummips = mMaxDiscardLevel - mCurrentDiscardLevel + 1;
				S32 w = width, h = height;


				const U8* new_data = 0;
				(void)new_data;

				const U8* prev_mip_data = 0;
				const U8* cur_mip_data = 0;
#ifdef SHOW_ASSERT
				S32 cur_mip_size = 0;
#endif
				mMipLevels = nummips;

				for (int m=0; m<nummips; m++)
				{
					if (m==0)
					{
						cur_mip_data = data_in;
#ifdef SHOW_ASSERT
						cur_mip_size = width * height * mComponents; 
#endif
					}
					else
					{
						S32 bytes = w * h * mComponents;
#ifdef SHOW_ASSERT
						llassert(prev_mip_data);
						llassert(cur_mip_size == bytes*4);
#endif
						U8* new_data = new(std::nothrow) U8[bytes];
						if (!new_data)
						{
							stop_glerror();

							if (prev_mip_data)
								delete[] prev_mip_data;
							if (cur_mip_data)
								delete[] cur_mip_data;
							
							mGLTextureCreated = false;
							return FALSE;
						}
						else
						{

#ifdef SHOW_ASSERT
							llassert(prev_mip_data);
							llassert(cur_mip_size == bytes * 4);
#endif

							LLImageBase::generateMip(prev_mip_data, new_data, w, h, mComponents);
							cur_mip_data = new_data;
#ifdef SHOW_ASSERT
							cur_mip_size = bytes;
#endif
						}

					}
					llassert(w > 0 && h > 0 && cur_mip_data);
					(void)cur_mip_data;
					{
						if(mFormatSwapBytes)
						{
							glPixelStorei(GL_UNPACK_SWAP_BYTES, 1);
							stop_glerror();
						}

                        LLImageGL::setManualImage(mTarget, m, mFormatInternal, w, h, mFormatPrimary, mFormatType, cur_mip_data, mAllowCompression);
						if (m == 0)
						{
							analyzeAlpha(data_in, w, h);
						}
						stop_glerror();
						if (m == 0)
						{
							updatePickMask(w, h, cur_mip_data);
						}

						if(mFormatSwapBytes)
						{
							glPixelStorei(GL_UNPACK_SWAP_BYTES, 0);
							stop_glerror();
						}
					}
					if (prev_mip_data && prev_mip_data != data_in)
					{
						delete[] prev_mip_data;
					}
					prev_mip_data = cur_mip_data;
					w >>= 1;
					h >>= 1;
				}
				if (prev_mip_data && prev_mip_data != data_in)
				{
					delete[] prev_mip_data;
					prev_mip_data = NULL;
				}
			}
		}
		else
		{
			LL_ERRS() << "Compressed Image has mipmaps but data does not (can not auto generate compressed mips)" << LL_ENDL;
		}
	}
	else
	{
		mMipLevels = 0;
		S32 w = getWidth();
		S32 h = getHeight();
		if (is_compressed)
		{
			S32 tex_size = dataFormatBytes(mFormatPrimary, w, h);
			glCompressedTexImage2D(mTarget, 0, mFormatPrimary, w, h, 0, tex_size, (GLvoid *)data_in);
			stop_glerror();
		}
		else
		{
			if(mFormatSwapBytes)
			{
				glPixelStorei(GL_UNPACK_SWAP_BYTES, 1);
				stop_glerror();
			}

			LLImageGL::setManualImage(mTarget, 0, mFormatInternal, w, h,
						 mFormatPrimary, mFormatType, (GLvoid *)data_in, mAllowCompression);
			analyzeAlpha(data_in, w, h);
			
			updatePickMask(w, h, data_in);

			stop_glerror();

			if(mFormatSwapBytes)
			{
				glPixelStorei(GL_UNPACK_SWAP_BYTES, 0);
				stop_glerror();
			}

		}
	}
	stop_glerror();
	mGLTextureCreated = true;
	return TRUE;
}

BOOL LLImageGL::preAddToAtlas(S32 discard_level, const LLImageRaw* raw_image)
{
	//not compatible with core GL profile
	llassert(!LLRender::sGLCoreProfile);

	if (gGLManager.mIsDisabled)
	{
		LL_WARNS() << "Trying to create a texture while GL is disabled!" << LL_ENDL;
		return FALSE;
	}
	llassert(gGLManager.mInited);
	stop_glerror();

	if (discard_level < 0)
	{
		llassert(mCurrentDiscardLevel >= 0);
		discard_level = mCurrentDiscardLevel;
	}
	
	// Actual image width/height = raw image width/height * 2^discard_level
	S32 w = raw_image->getWidth() << discard_level;
	S32 h = raw_image->getHeight() << discard_level;

	// setSize may call destroyGLTexture if the size does not match
	if (!setSize(w, h, raw_image->getComponents(), discard_level))
	{
		LL_WARNS() << "Trying to create a texture with incorrect dimensions!" << LL_ENDL;
		return FALSE;
	}

    if (!mHasExplicitFormat)
    {
        switch (mComponents)
        {
            case 1:
                // Use luminance alpha (for fonts)
                mFormatInternal = GL_LUMINANCE8;
                mFormatPrimary  = GL_LUMINANCE;
                mFormatType     = GL_UNSIGNED_BYTE;
                break;
            case 2:
                // Use luminance alpha (for fonts)
                mFormatInternal = GL_LUMINANCE8_ALPHA8;
                mFormatPrimary  = GL_LUMINANCE_ALPHA;
                mFormatType     = GL_UNSIGNED_BYTE;
                break;
            case 3:
                mFormatInternal = GL_RGB8;
                mFormatPrimary = GL_RGB;
                mFormatType    = GL_UNSIGNED_BYTE;
                break;
            case 4:
                mFormatInternal = GL_RGBA8;
                mFormatPrimary = GL_RGBA;
                mFormatType    = GL_UNSIGNED_BYTE;
                break;
            default:
                LL_ERRS() << "Bad number of components for texture: " << (U32) getComponents() << LL_ENDL;
        }
    }

    mCurrentDiscardLevel = discard_level;	
	mDiscardLevelInAtlas = discard_level;
	mTexelsInAtlas = raw_image->getWidth() * raw_image->getHeight() ;
	mLastBindTime = sLastFrameTime;
	mGLTextureCreated = false ;
	
	glPixelStorei(GL_UNPACK_ROW_LENGTH, raw_image->getWidth());
	stop_glerror();

	if(mFormatSwapBytes)
	{
		glPixelStorei(GL_UNPACK_SWAP_BYTES, 1);
		stop_glerror();
	}

	return TRUE ;
}

void LLImageGL::postAddToAtlas()
{
	if(mFormatSwapBytes)
	{
		glPixelStorei(GL_UNPACK_SWAP_BYTES, 0);
		stop_glerror();
	}

	glPixelStorei(GL_UNPACK_ROW_LENGTH, 0);
	gGL.getTexUnit(0)->setTextureFilteringOption(mFilterOption);	
	stop_glerror();	
}

BOOL LLImageGL::setSubImage(const U8* datap, S32 data_width, S32 data_height, S32 x_pos, S32 y_pos, S32 width, S32 height, BOOL force_fast_update /* = FALSE */, LLGLuint use_name)
{
    LL_PROFILE_ZONE_SCOPED_CATEGORY_TEXTURE;
	if (!width || !height)
	{
		return TRUE;
	}
    LLGLuint tex_name = use_name != 0 ? use_name : mTexName;
	if (0 == tex_name)
	{
		// *TODO: Re-enable warning?  Ran into thread locking issues? DK 2011-02-18
		//LL_WARNS() << "Setting subimage on image without GL texture" << LL_ENDL;
		return FALSE;
	}
	if (datap == NULL)
	{
		// *TODO: Re-enable warning?  Ran into thread locking issues? DK 2011-02-18
		//LL_WARNS() << "Setting subimage on image with NULL datap" << LL_ENDL;
		return FALSE;
	}
	
	// HACK: allow the caller to explicitly force the fast path (i.e. using glTexSubImage2D here instead of calling setImage) even when updating the full texture.
	if (!force_fast_update && x_pos == 0 && y_pos == 0 && width == getWidth() && height == getHeight() && data_width == width && data_height == height)
	{
		setImage(datap, FALSE, tex_name);
	}
	else
	{
		if (mUseMipMaps)
		{
			dump();
			LL_ERRS() << "setSubImage called with mipmapped image (not supported)" << LL_ENDL;
		}
		llassert_always(mCurrentDiscardLevel == 0);
		llassert_always(x_pos >= 0 && y_pos >= 0);
		
		if (((x_pos + width) > getWidth()) || 
			(y_pos + height) > getHeight())
		{
			dump();
			LL_ERRS() << "Subimage not wholly in target image!" 
				   << " x_pos " << x_pos
				   << " y_pos " << y_pos
				   << " width " << width
				   << " height " << height
				   << " getWidth() " << getWidth()
				   << " getHeight() " << getHeight()
				   << LL_ENDL;
		}

		if ((x_pos + width) > data_width || 
			(y_pos + height) > data_height)
		{
			dump();
			LL_ERRS() << "Subimage not wholly in source image!" 
				   << " x_pos " << x_pos
				   << " y_pos " << y_pos
				   << " width " << width
				   << " height " << height
				   << " source_width " << data_width
				   << " source_height " << data_height
				   << LL_ENDL;
		}


		glPixelStorei(GL_UNPACK_ROW_LENGTH, data_width);
		stop_glerror();

		if(mFormatSwapBytes)
		{
			glPixelStorei(GL_UNPACK_SWAP_BYTES, 1);
			stop_glerror();
		}

		datap += (y_pos * data_width + x_pos) * getComponents();
		// Update the GL texture
		BOOL res = gGL.getTexUnit(0)->bindManual(mBindTarget, tex_name);
		if (!res) LL_ERRS() << "LLImageGL::setSubImage(): bindTexture failed" << LL_ENDL;
		stop_glerror();

		glTexSubImage2D(mTarget, 0, x_pos, y_pos, width, height, mFormatPrimary, mFormatType, datap);
		gGL.getTexUnit(0)->disable();
		stop_glerror();

		if(mFormatSwapBytes)
		{
			glPixelStorei(GL_UNPACK_SWAP_BYTES, 0);
			stop_glerror();
		}

		glPixelStorei(GL_UNPACK_ROW_LENGTH, 0);
		stop_glerror();
		mGLTextureCreated = true;
	}
	return TRUE;
}

BOOL LLImageGL::setSubImage(const LLImageRaw* imageraw, S32 x_pos, S32 y_pos, S32 width, S32 height, BOOL force_fast_update /* = FALSE */, LLGLuint use_name)
{
    LL_PROFILE_ZONE_SCOPED_CATEGORY_TEXTURE;
	return setSubImage(imageraw->getData(), imageraw->getWidth(), imageraw->getHeight(), x_pos, y_pos, width, height, force_fast_update, use_name);
}

// Copy sub image from frame buffer
BOOL LLImageGL::setSubImageFromFrameBuffer(S32 fb_x, S32 fb_y, S32 x_pos, S32 y_pos, S32 width, S32 height)
{
	if (gGL.getTexUnit(0)->bind(this, false, true))
	{
		glCopyTexSubImage2D(GL_TEXTURE_2D, 0, fb_x, fb_y, x_pos, y_pos, width, height);
		mGLTextureCreated = true;
		stop_glerror();
		return TRUE;
	}
	else
	{
		return FALSE;
	}
}

// static
void LLImageGL::generateTextures(S32 numTextures, U32 *textures)
{
    LL_PROFILE_ZONE_SCOPED_CATEGORY_TEXTURE;
    static constexpr U32 pool_size = 1024;
    static thread_local U32 name_pool[pool_size]; // pool of texture names
    static thread_local U32 name_count = 0; // number of available names in the pool

    if (name_count == 0)
    {
        LL_PROFILE_ZONE_NAMED_CATEGORY_TEXTURE("iglgt - reup pool");
        // pool is emtpy, refill it
        glGenTextures(pool_size, name_pool);
        name_count = pool_size;
    }

    if (numTextures <= name_count)
    {
        //copy teture names off the end of the pool
        memcpy(textures, name_pool + name_count - numTextures, sizeof(U32) * numTextures);
        name_count -= numTextures;
    }
    else
    {
        LL_PROFILE_ZONE_NAMED_CATEGORY_TEXTURE("iglgt - pool miss");
        glGenTextures(numTextures, textures);
    }
}

// static
void LLImageGL::deleteTextures(S32 numTextures, const U32 *textures)
{
	if (gGLManager.mInited)
	{
        free_tex_images(numTextures, textures);
		glDeleteTextures(numTextures, textures);
	}
}

// static
void LLImageGL::setManualImage(U32 target, S32 miplevel, S32 intformat, S32 width, S32 height, U32 pixformat, U32 pixtype, const void* pixels, bool allow_compression)
{
    LL_PROFILE_ZONE_SCOPED_CATEGORY_TEXTURE;
    bool use_scratch = false;
    U32* scratch = NULL;
    if (LLRender::sGLCoreProfile)
    {
        if (pixformat == GL_ALPHA && pixtype == GL_UNSIGNED_BYTE)
        { //GL_ALPHA is deprecated, convert to RGBA
            if (pixels != nullptr)
            {
                use_scratch = true;
                scratch = new(std::nothrow) U32[width * height];
                if (!scratch)
                {
                    LL_ERRS() << "Failed to allocate " << (U32)(width * height * sizeof(U32))
                              << " bytes for a manual image W" << width << " H" << height << LL_ENDL;
                }

                U32 pixel_count = (U32)(width * height);
                for (U32 i = 0; i < pixel_count; i++)
                {
                    U8* pix = (U8*)&scratch[i];
                    pix[0] = pix[1] = pix[2] = 0;
                    pix[3] = ((U8*)pixels)[i];
                }
            }

            pixformat = GL_RGBA;
            intformat = GL_RGBA8;
        }

        if (pixformat == GL_LUMINANCE_ALPHA && pixtype == GL_UNSIGNED_BYTE)
        { //GL_LUMINANCE_ALPHA is deprecated, convert to RGBA
            if (pixels != nullptr)
            {
                use_scratch = true;
                scratch = new(std::nothrow) U32[width * height];
                if (!scratch)
                {
                    LL_ERRS() << "Failed to allocate " << (U32)(width * height * sizeof(U32))
                        << " bytes for a manual image W" << width << " H" << height << LL_ENDL;
                }

                U32 pixel_count = (U32)(width * height);
                for (U32 i = 0; i < pixel_count; i++)
                {
                    U8 lum = ((U8*)pixels)[i * 2 + 0];
                    U8 alpha = ((U8*)pixels)[i * 2 + 1];

                    U8* pix = (U8*)&scratch[i];
                    pix[0] = pix[1] = pix[2] = lum;
                    pix[3] = alpha;
                }
            }

            pixformat = GL_RGBA;
            intformat = GL_RGBA8;
        }

        if (pixformat == GL_LUMINANCE && pixtype == GL_UNSIGNED_BYTE)
        { //GL_LUMINANCE_ALPHA is deprecated, convert to RGB
            if (pixels != nullptr)
            {
                use_scratch = true;
                scratch = new(std::nothrow) U32[width * height];
                if (!scratch)
                {
                    LL_ERRS() << "Failed to allocate " << (U32)(width * height * sizeof(U32))
                        << " bytes for a manual image W" << width << " H" << height << LL_ENDL;
                }

                U32 pixel_count = (U32)(width * height);
                for (U32 i = 0; i < pixel_count; i++)
                {
                    U8 lum = ((U8*)pixels)[i];

                    U8* pix = (U8*)&scratch[i];
                    pix[0] = pix[1] = pix[2] = lum;
                    pix[3] = 255;
                }
            }
            pixformat = GL_RGBA;
            intformat = GL_RGB8;
        }
    }

    if (LLImageGL::sCompressTextures && allow_compression)
    {
        switch (intformat)
        {
        case GL_RGB:
        case GL_RGB8:
            intformat = GL_COMPRESSED_RGB;
            break;
        case GL_SRGB:
        case GL_SRGB8:
            intformat = GL_COMPRESSED_SRGB;
            break;
        case GL_RGBA:
        case GL_RGBA8:
            intformat = GL_COMPRESSED_RGBA;
            break;
        case GL_SRGB_ALPHA:
        case GL_SRGB8_ALPHA8:
            intformat = GL_COMPRESSED_SRGB_ALPHA;
            break;
        case GL_LUMINANCE:
        case GL_LUMINANCE8:
            intformat = GL_COMPRESSED_LUMINANCE;
            break;
        case GL_LUMINANCE_ALPHA:
        case GL_LUMINANCE8_ALPHA8:
            intformat = GL_COMPRESSED_LUMINANCE_ALPHA;
            break;
        case GL_ALPHA:
        case GL_ALPHA8:
            intformat = GL_COMPRESSED_ALPHA;
            break;
        case GL_RED:
        case GL_R8:
            intformat = GL_COMPRESSED_RED;
            break;
        default:
            LL_WARNS() << "Could not compress format: " << std::hex << intformat << LL_ENDL;
            break;
        }
    }

    stop_glerror();
    {
        LL_PROFILE_ZONE_NAMED_CATEGORY_TEXTURE("glTexImage2D");

        free_cur_tex_image();
        glTexImage2D(target, miplevel, intformat, width, height, 0, pixformat, pixtype, use_scratch ? scratch : pixels);
        alloc_tex_image(width, height, pixformat);
    }
    stop_glerror();

    if (use_scratch)
    {
        delete[] scratch;
    }
}

//create an empty GL texture: just create a texture name
//the texture is assiciate with some image by calling glTexImage outside LLImageGL
BOOL LLImageGL::createGLTexture()
{
    LL_PROFILE_ZONE_SCOPED_CATEGORY_TEXTURE;
    checkActiveThread();

	if (gGLManager.mIsDisabled)
	{
		LL_WARNS() << "Trying to create a texture while GL is disabled!" << LL_ENDL;
		return FALSE;
	}
	
	mGLTextureCreated = false ; //do not save this texture when gl is destroyed.

	llassert(gGLManager.mInited);
	stop_glerror();

	if(mTexName)
	{
		LLImageGL::deleteTextures(1, (reinterpret_cast<GLuint*>(&mTexName))) ;
        mTexName = 0;
	}
	

	LLImageGL::generateTextures(1, &mTexName);
	stop_glerror();
	if (!mTexName)
	{
		LL_WARNS() << "LLImageGL::createGLTexture failed to make an empty texture" << LL_ENDL;
		return FALSE;
	}

	return TRUE ;
}

BOOL LLImageGL::createGLTexture(S32 discard_level, const LLImageRaw* imageraw, S32 usename/*=0*/, BOOL to_create, S32 category, bool defer_copy, LLGLuint* tex_name)
{
    LL_PROFILE_ZONE_SCOPED_CATEGORY_TEXTURE;
    checkActiveThread();

	if (gGLManager.mIsDisabled)
	{
		LL_WARNS() << "Trying to create a texture while GL is disabled!" << LL_ENDL;
		return FALSE;
	}

	llassert(gGLManager.mInited);
	stop_glerror();

	if (!imageraw || imageraw->isBufferInvalid())
	{
		LL_WARNS() << "Trying to create a texture from invalid image data" << LL_ENDL;
        mGLTextureCreated = false;
		return FALSE;
	}

	if (discard_level < 0)
	{
		llassert(mCurrentDiscardLevel >= 0);
		discard_level = mCurrentDiscardLevel;
	}
	
	// Actual image width/height = raw image width/height * 2^discard_level
	S32 raw_w = imageraw->getWidth() ;
	S32 raw_h = imageraw->getHeight() ;

	S32 w = raw_w << discard_level;
	S32 h = raw_h << discard_level;

	// setSize may call destroyGLTexture if the size does not match
	if (!setSize(w, h, imageraw->getComponents(), discard_level))
	{
		LL_WARNS() << "Trying to create a texture with incorrect dimensions!" << LL_ENDL;
        mGLTextureCreated = false;
		return FALSE;
	}

	if (mHasExplicitFormat && 
		((mFormatPrimary == GL_RGBA && mComponents < 4) ||
		 (mFormatPrimary == GL_RGB  && mComponents < 3)))

	{
		LL_WARNS()  << "Incorrect format: " << std::hex << mFormatPrimary << " components: " << (U32)mComponents <<  LL_ENDL;		
		mHasExplicitFormat = FALSE;
	}

	if( !mHasExplicitFormat )
	{
        switch (mComponents)
        {
        case 1:
            // Use luminance alpha (for fonts)
            mFormatInternal = GL_LUMINANCE8;
            mFormatPrimary = GL_LUMINANCE;
            mFormatType = GL_UNSIGNED_BYTE;
            break;
        case 2:
            // Use luminance alpha (for fonts)
            mFormatInternal = GL_LUMINANCE8_ALPHA8;
            mFormatPrimary = GL_LUMINANCE_ALPHA;
            mFormatType = GL_UNSIGNED_BYTE;
            break;
        case 3:
            mFormatInternal = GL_RGB8;
            mFormatPrimary = GL_RGB;
            mFormatType = GL_UNSIGNED_BYTE;
            break;
        case 4:
            mFormatInternal = GL_RGBA8;
            mFormatPrimary = GL_RGBA;
            mFormatType = GL_UNSIGNED_BYTE;
            break;
        default:
            LL_ERRS() << "Bad number of components for texture: " << (U32)getComponents() << LL_ENDL;
        }

		calcAlphaChannelOffsetAndStride() ;
	}

	if(!to_create) //not create a gl texture
	{
		destroyGLTexture();
		mCurrentDiscardLevel = discard_level;	
		mLastBindTime = sLastFrameTime;
        mGLTextureCreated = false;
		return TRUE ;
	}

	setCategory(category);
 	const U8* rawdata = imageraw->getData();
	return createGLTexture(discard_level, rawdata, FALSE, usename, defer_copy, tex_name);
}

BOOL LLImageGL::createGLTexture(S32 discard_level, const U8* data_in, BOOL data_hasmips, S32 usename, bool defer_copy, LLGLuint* tex_name)
// Call with void data, vmem is allocated but unitialized
{
    LL_PROFILE_ZONE_SCOPED_CATEGORY_TEXTURE;
    LL_PROFILE_GPU_ZONE("createGLTexture");
    checkActiveThread();

    bool main_thread = on_main_thread();

    if (defer_copy)
    {
        data_in = nullptr;
    }
    else
    {
        llassert(data_in);
    }

    stop_glerror();

    if (discard_level < 0)
    {
        llassert(mCurrentDiscardLevel >= 0);
        discard_level = mCurrentDiscardLevel;
    }
    discard_level = llclamp(discard_level, 0, (S32)mMaxDiscardLevel);

    if (main_thread // <--- always force creation of new_texname when not on main thread ...
        && !defer_copy // <--- ... or defer copy is set
        && mTexName != 0 && discard_level == mCurrentDiscardLevel)
    {
        LL_PROFILE_ZONE_NAMED_CATEGORY_TEXTURE("cglt - early setImage");
        // This will only be true if the size has not changed
        if (tex_name != nullptr)
        {
            *tex_name = mTexName;
        }
        return setImage(data_in, data_hasmips);
    }

    GLuint old_texname = mTexName;
    GLuint new_texname = 0;
    if (usename != 0)
    {
        llassert(main_thread);
        new_texname = usename;
    }
    else
    {
        LLImageGL::generateTextures(1, &new_texname);
        {
            gGL.getTexUnit(0)->bind(this, false, false, new_texname);
            glTexParameteri(LLTexUnit::getInternalType(mBindTarget), GL_TEXTURE_BASE_LEVEL, 0);
            glTexParameteri(LLTexUnit::getInternalType(mBindTarget), GL_TEXTURE_MAX_LEVEL, mMaxDiscardLevel - discard_level);
        }
    }

    if (tex_name != nullptr)
    {
        *tex_name = new_texname;
    }

    if (mUseMipMaps)
    {
        mAutoGenMips = true;
    }

    mCurrentDiscardLevel = discard_level;

    {
        LL_PROFILE_ZONE_NAMED_CATEGORY_TEXTURE("cglt - late setImage");
        if (!setImage(data_in, data_hasmips, new_texname))
        {
            return FALSE;
        }
    }

    // Set texture options to our defaults.
    gGL.getTexUnit(0)->setHasMipMaps(mHasMipMaps);
    gGL.getTexUnit(0)->setTextureAddressMode(mAddressMode);
    gGL.getTexUnit(0)->setTextureFilteringOption(mFilterOption);

    // things will break if we don't unbind after creation
    gGL.getTexUnit(0)->unbind(mBindTarget);

    //if we're on the image loading thread, be sure to delete old_texname and update mTexName on the main thread
    if (!defer_copy)
    {
        if (!main_thread)
        {
            syncToMainThread(new_texname);
        }
        else
        {
            //not on background thread, immediately set mTexName
            if (old_texname != 0 && old_texname != new_texname)
            {
                LLImageGL::deleteTextures(1, &old_texname);
            }
            mTexName = new_texname;
        }
    }

    
    mTextureMemory = (S32Bytes)getMipBytes(mCurrentDiscardLevel);
    mTexelsInGLTexture = getWidth() * getHeight();

    // mark this as bound at this point, so we don't throw it out immediately
    mLastBindTime = sLastFrameTime;

    checkActiveThread();
    return TRUE;
}

void LLImageGL::syncToMainThread(LLGLuint new_tex_name)
{
    LL_PROFILE_ZONE_SCOPED;
    llassert(!on_main_thread());

    {
<<<<<<< HEAD
        LL_PROFILE_ZONE_NAMED_CATEGORY_TEXTURE("cglt - sync");
        if (gGLManager.mHasSync)
        {
            if (gGLManager.mIsNVIDIA)
            {
                // wait for texture upload to finish before notifying main thread
                // upload is complete
                auto sync = glFenceSync(GL_SYNC_GPU_COMMANDS_COMPLETE, 0);
                glFlush();
                glClientWaitSync(sync, 0, GL_TIMEOUT_IGNORED);
                glDeleteSync(sync);
            }
            else
            {
                // post a sync to the main thread (will execute before tex name swap lambda below)
                // glFlush calls here are partly superstitious and partly backed by observation
                // on AMD hardware
                glFlush();
                auto sync = glFenceSync(GL_SYNC_GPU_COMMANDS_COMPLETE, 0);
                glFlush();
                LL::WorkQueue::postMaybe(
                    mMainQueue,
                    [=]()
                    {
                        LL_PROFILE_ZONE_NAMED_CATEGORY_TEXTURE("cglt - wait sync");
                        {
                            LL_PROFILE_ZONE_NAMED_CATEGORY_TEXTURE("glWaitSync");
                            glWaitSync(sync, 0, GL_TIMEOUT_IGNORED);
                        }
                        {
                            LL_PROFILE_ZONE_NAMED_CATEGORY_TEXTURE("glDeleteSync");
                            glDeleteSync(sync);
                        }
                    });
            }
=======
        LL_PROFILE_ZONE_NAMED("cglt - sync");
        if (gGLManager.mIsNVIDIA)
        {
            // wait for texture upload to finish before notifying main thread
            // upload is complete
            auto sync = glFenceSync(GL_SYNC_GPU_COMMANDS_COMPLETE, 0);
            glFlush();
            glClientWaitSync(sync, 0, GL_TIMEOUT_IGNORED);
            glDeleteSync(sync);
>>>>>>> c467d8f0
        }
        else
        {
            // post a sync to the main thread (will execute before tex name swap lambda below)
            // glFlush calls here are partly superstitious and partly backed by observation
            // on AMD hardware
            glFlush();
            auto sync = glFenceSync(GL_SYNC_GPU_COMMANDS_COMPLETE, 0);
            glFlush();
            LL::WorkQueue::postMaybe(
                mMainQueue,
                [=]()
                {
                    LL_PROFILE_ZONE_NAMED("cglt - wait sync");
                    {
                        LL_PROFILE_ZONE_NAMED("glWaitSync");
                        glWaitSync(sync, 0, GL_TIMEOUT_IGNORED);
                    }
                    {
                        LL_PROFILE_ZONE_NAMED("glDeleteSync");
                        glDeleteSync(sync);
                    }
                });
        }
    }

    ref();
    LL::WorkQueue::postMaybe(
        mMainQueue,
        [=]()
        {
            LL_PROFILE_ZONE_NAMED_CATEGORY_TEXTURE("cglt - delete callback");
            syncTexName(new_tex_name);
            unref();
        });

    LL_PROFILER_GPU_COLLECT;
}


void LLImageGL::syncTexName(LLGLuint texname)
{
    if (texname != 0)
    {
        if (mTexName != 0 && mTexName != texname)
        {
            LLImageGL::deleteTextures(1, &mTexName);
        }
        mTexName = texname;
    }
}

BOOL LLImageGL::readBackRaw(S32 discard_level, LLImageRaw* imageraw, bool compressed_ok) const
{
	llassert_always(sAllowReadBackRaw) ;
	//LL_ERRS() << "should not call this function!" << LL_ENDL ;
	
	if (discard_level < 0)
	{
		discard_level = mCurrentDiscardLevel;
	}
	
	if (mTexName == 0 || discard_level < mCurrentDiscardLevel || discard_level > mMaxDiscardLevel )
	{
		return FALSE;
	}

	S32 gl_discard = discard_level - mCurrentDiscardLevel;

	//explicitly unbind texture 
	gGL.getTexUnit(0)->unbind(mBindTarget);
	llverify(gGL.getTexUnit(0)->bindManual(mBindTarget, mTexName));	

	//debug code, leave it there commented.
	//checkTexSize() ;

	LLGLint glwidth = 0;
	glGetTexLevelParameteriv(mTarget, gl_discard, GL_TEXTURE_WIDTH, (GLint*)&glwidth);
	if (glwidth == 0)
	{
		// No mip data smaller than current discard level
		return FALSE;
	}
	
	S32 width = getWidth(discard_level);
	S32 height = getHeight(discard_level);
	S32 ncomponents = getComponents();
	if (ncomponents == 0)
	{
		return FALSE;
	}
	if(width < glwidth)
	{
		LL_WARNS() << "texture size is smaller than it should be." << LL_ENDL ;
		LL_WARNS() << "width: " << width << " glwidth: " << glwidth << " mWidth: " << mWidth << 
			" mCurrentDiscardLevel: " << (S32)mCurrentDiscardLevel << " discard_level: " << (S32)discard_level << LL_ENDL ;
		return FALSE ;
	}

	if (width <= 0 || width > 2048 || height <= 0 || height > 2048 || ncomponents < 1 || ncomponents > 4)
	{
		LL_ERRS() << llformat("LLImageGL::readBackRaw: bogus params: %d x %d x %d",width,height,ncomponents) << LL_ENDL;
	}
	
	LLGLint is_compressed = 0;
	if (compressed_ok)
	{
		glGetTexLevelParameteriv(mTarget, is_compressed, GL_TEXTURE_COMPRESSED, (GLint*)&is_compressed);
	}
	
	//-----------------------------------------------------------------------------------------------
	GLenum error ;
	while((error = glGetError()) != GL_NO_ERROR)
	{
		LL_WARNS() << "GL Error happens before reading back texture. Error code: " << error << LL_ENDL ;
	}
	//-----------------------------------------------------------------------------------------------

	if (is_compressed)
	{
		LLGLint glbytes;
		glGetTexLevelParameteriv(mTarget, gl_discard, GL_TEXTURE_COMPRESSED_IMAGE_SIZE, (GLint*)&glbytes);
		if(!imageraw->allocateDataSize(width, height, ncomponents, glbytes))
		{
			LL_WARNS() << "Memory allocation failed for reading back texture. Size is: " << glbytes << LL_ENDL ;
			LL_WARNS() << "width: " << width << "height: " << height << "components: " << ncomponents << LL_ENDL ;
			return FALSE ;
		}

		glGetCompressedTexImage(mTarget, gl_discard, (GLvoid*)(imageraw->getData()));
		//stop_glerror();
	}
	else
	{
		if(!imageraw->allocateDataSize(width, height, ncomponents))
		{
			LL_WARNS() << "Memory allocation failed for reading back texture." << LL_ENDL ;
			LL_WARNS() << "width: " << width << "height: " << height << "components: " << ncomponents << LL_ENDL ;
			return FALSE ;
		}
		
		glGetTexImage(GL_TEXTURE_2D, gl_discard, mFormatPrimary, mFormatType, (GLvoid*)(imageraw->getData()));		
		//stop_glerror();
	}
		
	//-----------------------------------------------------------------------------------------------
	if((error = glGetError()) != GL_NO_ERROR)
	{
		LL_WARNS() << "GL Error happens after reading back texture. Error code: " << error << LL_ENDL ;
		imageraw->deleteData() ;

		while((error = glGetError()) != GL_NO_ERROR)
		{
			LL_WARNS() << "GL Error happens after reading back texture. Error code: " << error << LL_ENDL ;
		}

		return FALSE ;
	}
	//-----------------------------------------------------------------------------------------------

	return TRUE ;
}

void LLImageGL::destroyGLTexture()
{
    checkActiveThread();

	if (mTexName != 0)
	{
		if(mTextureMemory != S32Bytes(0))
		{
			mTextureMemory = (S32Bytes)0;
		}
		
		LLImageGL::deleteTextures(1, &mTexName);
		mCurrentDiscardLevel = -1 ; //invalidate mCurrentDiscardLevel.
		mTexName = 0;		
		mGLTextureCreated = FALSE ;
	}
}

//force to invalidate the gl texture, most likely a sculpty texture
void LLImageGL::forceToInvalidateGLTexture()
{
    checkActiveThread();
	if (mTexName != 0)
	{
		destroyGLTexture();
	}
	else
	{
		mCurrentDiscardLevel = -1 ; //invalidate mCurrentDiscardLevel.
	}
}

//----------------------------------------------------------------------------

void LLImageGL::setAddressMode(LLTexUnit::eTextureAddressMode mode)
{
	if (mAddressMode != mode)
	{
		mTexOptionsDirty = true;
		mAddressMode = mode;
	}

	if (gGL.getTexUnit(gGL.getCurrentTexUnitIndex())->getCurrTexture() == mTexName)
	{
		gGL.getTexUnit(gGL.getCurrentTexUnitIndex())->setTextureAddressMode(mode);
		mTexOptionsDirty = false;
	}
}

void LLImageGL::setFilteringOption(LLTexUnit::eTextureFilterOptions option)
{
	if (mFilterOption != option)
	{
		mTexOptionsDirty = true;
		mFilterOption = option;
	}

	if (mTexName != 0 && gGL.getTexUnit(gGL.getCurrentTexUnitIndex())->getCurrTexture() == mTexName)
	{
		gGL.getTexUnit(gGL.getCurrentTexUnitIndex())->setTextureFilteringOption(option);
		mTexOptionsDirty = false;
		stop_glerror();
	}
}

BOOL LLImageGL::getIsResident(BOOL test_now)
{
	if (test_now)
	{
		if (mTexName != 0)
		{
			glAreTexturesResident(1, (GLuint*)&mTexName, &mIsResident);
		}
		else
		{
			mIsResident = FALSE;
		}
	}

	return mIsResident;
}

S32 LLImageGL::getHeight(S32 discard_level) const
{
	if (discard_level < 0)
	{
		discard_level = mCurrentDiscardLevel;
	}
	S32 height = mHeight >> discard_level;
	if (height < 1) height = 1;
	return height;
}

S32 LLImageGL::getWidth(S32 discard_level) const
{
	if (discard_level < 0)
	{
		discard_level = mCurrentDiscardLevel;
	}
	S32 width = mWidth >> discard_level;
	if (width < 1) width = 1;
	return width;
}

S32 LLImageGL::getBytes(S32 discard_level) const
{
	if (discard_level < 0)
	{
		discard_level = mCurrentDiscardLevel;
	}
	S32 w = mWidth>>discard_level;
	S32 h = mHeight>>discard_level;
	if (w == 0) w = 1;
	if (h == 0) h = 1;
	return dataFormatBytes(mFormatPrimary, w, h);
}

S32 LLImageGL::getMipBytes(S32 discard_level) const
{
	if (discard_level < 0)
	{
		discard_level = mCurrentDiscardLevel;
	}
	S32 w = mWidth>>discard_level;
	S32 h = mHeight>>discard_level;
	S32 res = dataFormatBytes(mFormatPrimary, w, h);
	if (mUseMipMaps)
	{
		while (w > 1 && h > 1)
		{
			w >>= 1; if (w == 0) w = 1;
			h >>= 1; if (h == 0) h = 1;
			res += dataFormatBytes(mFormatPrimary, w, h);
		}
	}
	return res;
}

BOOL LLImageGL::isJustBound() const
{
	return (BOOL)(sLastFrameTime - mLastBindTime < 0.5f);
}

BOOL LLImageGL::getBoundRecently() const
{
	return (BOOL)(sLastFrameTime - mLastBindTime < MIN_TEXTURE_LIFETIME);
}

BOOL LLImageGL::getIsAlphaMask() const
{
	llassert_always(!sSkipAnalyzeAlpha);
	return mIsMask;
}

void LLImageGL::setTarget(const LLGLenum target, const LLTexUnit::eTextureType bind_target)
{
	mTarget = target;
	mBindTarget = bind_target;
}

const S8 INVALID_OFFSET = -99 ;
void LLImageGL::setNeedsAlphaAndPickMask(BOOL need_mask) 
{
	if(mNeedsAlphaAndPickMask != need_mask)
	{
		mNeedsAlphaAndPickMask = need_mask;

		if(mNeedsAlphaAndPickMask)
		{
			mAlphaOffset = 0 ;
		}
		else //do not need alpha mask
		{
			mAlphaOffset = INVALID_OFFSET ;
			mIsMask = FALSE;
		}
	}
}

void LLImageGL::calcAlphaChannelOffsetAndStride()
{
	if(mAlphaOffset == INVALID_OFFSET)//do not need alpha mask
	{
		return ;
	}

	mAlphaStride = -1 ;
    switch (mFormatPrimary)
    {
    case GL_LUMINANCE:
    case GL_ALPHA:
        mAlphaStride = 1;
        break;
    case GL_LUMINANCE_ALPHA:
        mAlphaStride = 2;
        break;
    case GL_RED:
    case GL_RGB:
    case GL_SRGB:
        mNeedsAlphaAndPickMask = FALSE;
        mIsMask = FALSE;
        return; //no alpha channel.
    case GL_RGBA:
    case GL_SRGB_ALPHA:
        mAlphaStride = 4;
        break;
    case GL_BGRA_EXT:
        mAlphaStride = 4;
        break;
    default:
        break;
    }

	mAlphaOffset = -1 ;
	if (mFormatType == GL_UNSIGNED_BYTE)
	{
		mAlphaOffset = mAlphaStride - 1 ;
	}
	else if(is_little_endian())
	{
		if (mFormatType == GL_UNSIGNED_INT_8_8_8_8)
		{
			mAlphaOffset = 0 ;
		}
		else if (mFormatType == GL_UNSIGNED_INT_8_8_8_8_REV)
		{
			mAlphaOffset = 3 ;
		}
	}
	else //big endian
	{
		if (mFormatType == GL_UNSIGNED_INT_8_8_8_8)
		{
			mAlphaOffset = 3 ;
		}
		else if (mFormatType == GL_UNSIGNED_INT_8_8_8_8_REV)
		{
			mAlphaOffset = 0 ;
		}
	}

	if( mAlphaStride < 1 || //unsupported format
		mAlphaOffset < 0 || //unsupported type
		(mFormatPrimary == GL_BGRA_EXT && mFormatType != GL_UNSIGNED_BYTE)) //unknown situation
	{
		LL_WARNS() << "Cannot analyze alpha for image with format type " << std::hex << mFormatType << std::dec << LL_ENDL;

		mNeedsAlphaAndPickMask = FALSE ;
		mIsMask = FALSE;
	}
}

void LLImageGL::analyzeAlpha(const void* data_in, U32 w, U32 h)
{
	if(sSkipAnalyzeAlpha || !mNeedsAlphaAndPickMask)
	{
		return ;
	}

	U32 length = w * h;
	U32 alphatotal = 0;
	
	U32 sample[16];
	memset(sample, 0, sizeof(U32)*16);

	// generate histogram of quantized alpha.
	// also add-in the histogram of a 2x2 box-sampled version.  The idea is
	// this will mid-skew the data (and thus increase the chances of not
	// being used as a mask) from high-frequency alpha maps which
	// suffer the worst from aliasing when used as alpha masks.
	if (w >= 2 && h >= 2)
	{
		llassert(w%2 == 0);
		llassert(h%2 == 0);
		const GLubyte* rowstart = ((const GLubyte*) data_in) + mAlphaOffset;
		for (U32 y = 0; y < h; y+=2)
		{
			const GLubyte* current = rowstart;
			for (U32 x = 0; x < w; x+=2)
			{
				const U32 s1 = current[0];
				alphatotal += s1;
				const U32 s2 = current[w * mAlphaStride];
				alphatotal += s2;
				current += mAlphaStride;
				const U32 s3 = current[0];
				alphatotal += s3;
				const U32 s4 = current[w * mAlphaStride];
				alphatotal += s4;
				current += mAlphaStride;

				++sample[s1/16];
				++sample[s2/16];
				++sample[s3/16];
				++sample[s4/16];

				const U32 asum = (s1+s2+s3+s4);
				alphatotal += asum;
				sample[asum/(16*4)] += 4;
			}
			
			
			rowstart += 2 * w * mAlphaStride;
		}
		length *= 2; // we sampled everything twice, essentially
	}
	else
	{
		const GLubyte* current = ((const GLubyte*) data_in) + mAlphaOffset;
		for (U32 i = 0; i < length; i++)
		{
			const U32 s1 = *current;
			alphatotal += s1;
			++sample[s1/16];
			current += mAlphaStride;
		}
	}
	
	// if more than 1/16th of alpha samples are mid-range, this
	// shouldn't be treated as a 1-bit mask

	// also, if all of the alpha samples are clumped on one half
	// of the range (but not at an absolute extreme), then consider
	// this to be an intentional effect and don't treat as a mask.

	U32 midrangetotal = 0;
	for (U32 i = 2; i < 13; i++)
	{
		midrangetotal += sample[i];
	}
	U32 lowerhalftotal = 0;
	for (U32 i = 0; i < 8; i++)
	{
		lowerhalftotal += sample[i];
	}
	U32 upperhalftotal = 0;
	for (U32 i = 8; i < 16; i++)
	{
		upperhalftotal += sample[i];
	}

	if (midrangetotal > length/48 || // lots of midrange, or
	    (lowerhalftotal == length && alphatotal != 0) || // all close to transparent but not all totally transparent, or
	    (upperhalftotal == length && alphatotal != 255*length)) // all close to opaque but not all totally opaque
	{
		mIsMask = FALSE; // not suitable for masking
	}
	else
	{
		mIsMask = TRUE;
	}
}

//----------------------------------------------------------------------------
U32 LLImageGL::createPickMask(S32 pWidth, S32 pHeight)
{
	U32 pick_width = pWidth/2 + 1;
	U32 pick_height = pHeight/2 + 1;

	U32 size = pick_width * pick_height;
	size = (size + 7) / 8; // pixelcount-to-bits
	mPickMask = new U8[size];
	mPickMaskWidth = pick_width - 1;
	mPickMaskHeight = pick_height - 1;

	memset(mPickMask, 0, sizeof(U8) * size);

	return size;
}

//----------------------------------------------------------------------------
void LLImageGL::freePickMask()
{
	// pickmask validity depends on old image size, delete it
	if (mPickMask != NULL)
	{
		delete [] mPickMask;
	}
	mPickMask = NULL;
	mPickMaskWidth = mPickMaskHeight = 0;
}

//----------------------------------------------------------------------------
void LLImageGL::updatePickMask(S32 width, S32 height, const U8* data_in)
{
	if(!mNeedsAlphaAndPickMask)
	{
		return ;
	}

	freePickMask();

    if (mFormatType != GL_UNSIGNED_BYTE ||
        ((mFormatPrimary != GL_RGBA)
      && (mFormatPrimary != GL_SRGB_ALPHA)))
    {
        //cannot generate a pick mask for this texture
        return;
    }

#ifdef SHOW_ASSERT
	const U32 pickSize = createPickMask(width, height);
#else // SHOW_ASSERT
	createPickMask(width, height);
#endif // SHOW_ASSERT

	U32 pick_bit = 0;
	
	for (S32 y = 0; y < height; y += 2)
	{
		for (S32 x = 0; x < width; x += 2)
		{
			U8 alpha = data_in[(y*width+x)*4+3];

			if (alpha > 32)
			{
				U32 pick_idx = pick_bit/8;
				U32 pick_offset = pick_bit%8;
				llassert(pick_idx < pickSize);

				mPickMask[pick_idx] |= 1 << pick_offset;
			}
			
			++pick_bit;
		}
	}
}

//BOOL LLImageGL::getMask(const LLVector2 &tc)
// [RLVa:KB] - Checked: RLVa-2.2 (@setoverlay)
BOOL LLImageGL::getMask(const LLVector2 &tc) const
// [/RLVa:KB]
{
	BOOL res = TRUE;

	if (mPickMask)
	{
		F32 u,v;
		if (LL_LIKELY(tc.isFinite()))
		{
			u = tc.mV[0] - floorf(tc.mV[0]);
			v = tc.mV[1] - floorf(tc.mV[1]);
		}
		else
		{
			LL_WARNS_ONCE("render") << "Ugh, non-finite u/v in mask pick" << LL_ENDL;
			u = v = 0.f;
			// removing assert per EXT-4388
			// llassert(false);
		}

		if (LL_UNLIKELY(u < 0.f || u > 1.f ||
				v < 0.f || v > 1.f))
		{
			LL_WARNS_ONCE("render") << "Ugh, u/v out of range in image mask pick" << LL_ENDL;
			u = v = 0.f;
			// removing assert per EXT-4388
			// llassert(false);
		}

		S32 x = llfloor(u * mPickMaskWidth);
		S32 y = llfloor(v * mPickMaskHeight);

		if (LL_UNLIKELY(x > mPickMaskWidth))
		{
			LL_WARNS_ONCE("render") << "Ooh, width overrun on pick mask read, that coulda been bad." << LL_ENDL;
			x = llmax((U16)0, mPickMaskWidth);
		}
		if (LL_UNLIKELY(y > mPickMaskHeight))
		{
			LL_WARNS_ONCE("render") << "Ooh, height overrun on pick mask read, that woulda been bad." << LL_ENDL;
			y = llmax((U16)0, mPickMaskHeight);
		}

		S32 idx = y*mPickMaskWidth+x;
		S32 offset = idx%8;

		res = mPickMask[idx/8] & (1 << offset) ? TRUE : FALSE;
	}
	
	return res;
}

void LLImageGL::setCurTexSizebar(S32 index, BOOL set_pick_size)
{
	sCurTexSizeBar = index ;

	if(set_pick_size)
	{
		sCurTexPickSize = (1 << index) ;
	}
	else
	{
		sCurTexPickSize = -1 ;
	}
}
void LLImageGL::resetCurTexSizebar()
{
	sCurTexSizeBar = -1 ;
	sCurTexPickSize = -1 ;
}
//----------------------------------------------------------------------------
#if LL_IMAGEGL_THREAD_CHECK
void LLImageGL::checkActiveThread()
{
    llassert(mActiveThread == LLThread::currentID());
}
#endif

//----------------------------------------------------------------------------


// Manual Mip Generation
/*
		S32 width = getWidth(discard_level);
		S32 height = getHeight(discard_level);
		S32 w = width, h = height;
		S32 nummips = 1;
		while (w > 4 && h > 4)
		{
			w >>= 1; h >>= 1;
			nummips++;
		}
		stop_glerror();
		w = width, h = height;
		const U8* prev_mip_data = 0;
		const U8* cur_mip_data = 0;
		for (int m=0; m<nummips; m++)
		{
			if (m==0)
			{
				cur_mip_data = rawdata;
			}
			else
			{
				S32 bytes = w * h * mComponents;
				U8* new_data = new U8[bytes];
				LLImageBase::generateMip(prev_mip_data, new_data, w, h, mComponents);
				cur_mip_data = new_data;
			}
			llassert(w > 0 && h > 0 && cur_mip_data);
			U8 test = cur_mip_data[w*h*mComponents-1];
			{
				LLImageGL::setManualImage(mTarget, m, mFormatInternal, w, h, mFormatPrimary, mFormatType, cur_mip_data);
				stop_glerror();
			}
			if (prev_mip_data && prev_mip_data != rawdata)
			{
				delete prev_mip_data;
			}
			prev_mip_data = cur_mip_data;
			w >>= 1;
			h >>= 1;
		}
		if (prev_mip_data && prev_mip_data != rawdata)
		{
			delete prev_mip_data;
		}
		glTexParameteri(GL_TEXTURE_2D, GL_TEXTURE_BASE_LEVEL, 0);
		glTexParameteri(GL_TEXTURE_2D, GL_TEXTURE_MAX_LEVEL,  nummips);
*/  

LLImageGLThread::LLImageGLThread(LLWindow* window)
    // We want exactly one thread.
    : ThreadPool("LLImageGL", 1)
    , mWindow(window)
{
    LL_PROFILE_ZONE_SCOPED_CATEGORY_TEXTURE;
    sEnabled = true;
    mFinished = false;

    mContext = mWindow->createSharedContext();
	
	// <FS:ND> If context creating is not supported (SDL1), mark texture thread disabled and exit
	if( !mContext )
	{
		sEnabled = false;
		mFinished = true;
		return;
	}
	// </FS:ND>
	
    ThreadPool::start();
}

void LLImageGLThread::run()
{
    LL_PROFILE_ZONE_SCOPED_CATEGORY_TEXTURE;
    // We must perform setup on this thread before actually servicing our
    // WorkQueue, likewise cleanup afterwards.
    mWindow->makeContextCurrent(mContext);
    gGL.init(false);
    ThreadPool::run();
    gGL.shutdown();
    mWindow->destroySharedContext(mContext);
}
<|MERGE_RESOLUTION|>--- conflicted
+++ resolved
@@ -1671,44 +1671,7 @@
     llassert(!on_main_thread());
 
     {
-<<<<<<< HEAD
         LL_PROFILE_ZONE_NAMED_CATEGORY_TEXTURE("cglt - sync");
-        if (gGLManager.mHasSync)
-        {
-            if (gGLManager.mIsNVIDIA)
-            {
-                // wait for texture upload to finish before notifying main thread
-                // upload is complete
-                auto sync = glFenceSync(GL_SYNC_GPU_COMMANDS_COMPLETE, 0);
-                glFlush();
-                glClientWaitSync(sync, 0, GL_TIMEOUT_IGNORED);
-                glDeleteSync(sync);
-            }
-            else
-            {
-                // post a sync to the main thread (will execute before tex name swap lambda below)
-                // glFlush calls here are partly superstitious and partly backed by observation
-                // on AMD hardware
-                glFlush();
-                auto sync = glFenceSync(GL_SYNC_GPU_COMMANDS_COMPLETE, 0);
-                glFlush();
-                LL::WorkQueue::postMaybe(
-                    mMainQueue,
-                    [=]()
-                    {
-                        LL_PROFILE_ZONE_NAMED_CATEGORY_TEXTURE("cglt - wait sync");
-                        {
-                            LL_PROFILE_ZONE_NAMED_CATEGORY_TEXTURE("glWaitSync");
-                            glWaitSync(sync, 0, GL_TIMEOUT_IGNORED);
-                        }
-                        {
-                            LL_PROFILE_ZONE_NAMED_CATEGORY_TEXTURE("glDeleteSync");
-                            glDeleteSync(sync);
-                        }
-                    });
-            }
-=======
-        LL_PROFILE_ZONE_NAMED("cglt - sync");
         if (gGLManager.mIsNVIDIA)
         {
             // wait for texture upload to finish before notifying main thread
@@ -1717,7 +1680,6 @@
             glFlush();
             glClientWaitSync(sync, 0, GL_TIMEOUT_IGNORED);
             glDeleteSync(sync);
->>>>>>> c467d8f0
         }
         else
         {
@@ -1731,13 +1693,13 @@
                 mMainQueue,
                 [=]()
                 {
-                    LL_PROFILE_ZONE_NAMED("cglt - wait sync");
+                    LL_PROFILE_ZONE_NAMED_CATEGORY_TEXTURE("cglt - wait sync");
                     {
-                        LL_PROFILE_ZONE_NAMED("glWaitSync");
+                        LL_PROFILE_ZONE_NAMED_CATEGORY_TEXTURE("glWaitSync");
                         glWaitSync(sync, 0, GL_TIMEOUT_IGNORED);
                     }
                     {
-                        LL_PROFILE_ZONE_NAMED("glDeleteSync");
+                        LL_PROFILE_ZONE_NAMED_CATEGORY_TEXTURE("glDeleteSync");
                         glDeleteSync(sync);
                     }
                 });
