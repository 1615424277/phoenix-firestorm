--- conflicted
+++ resolved
@@ -60,17 +60,6 @@
 {
     mBoostLevel = LLGLTexture::BOOST_NONE;
 
-<<<<<<< HEAD
-	mFullWidth = 0;
-	mFullHeight = 0;
-	mTexelsPerImage = 0 ;
-	mUseMipMaps = false ;
-	mComponents = 0 ;
-
-	mTextureState = NO_DELETE ;
-	mDontDiscard = false;
-	mNeedsGLTexture = false ;
-=======
     mFullWidth = 0;
     mFullHeight = 0;
     mTexelsPerImage = 0 ;
@@ -80,7 +69,6 @@
     mTextureState = NO_DELETE ;
     mDontDiscard = false;
     mNeedsGLTexture = false ;
->>>>>>> 1a8a5404
 }
 
 void LLGLTexture::cleanup()
@@ -102,30 +90,17 @@
 
 void LLGLTexture::setBoostLevel(S32 level)
 {
-<<<<<<< HEAD
-	if(mBoostLevel != level)
-	{
-		mBoostLevel = level ;
-		if(mBoostLevel != LLGLTexture::BOOST_NONE
-		   && mBoostLevel != LLGLTexture::BOOST_ICON
-           && mBoostLevel != LLGLTexture::BOOST_THUMBNAIL
-           && mBoostLevel != LLGLTexture::BOOST_TERRAIN)
-		{
-			setNoDelete() ;		
-		}
-	}
-=======
     if(mBoostLevel != level)
     {
         mBoostLevel = level ;
         if(mBoostLevel != LLGLTexture::BOOST_NONE
            && mBoostLevel != LLGLTexture::BOOST_ICON
-           && mBoostLevel != LLGLTexture::BOOST_THUMBNAIL)
+           && mBoostLevel != LLGLTexture::BOOST_THUMBNAIL
+           && mBoostLevel != LLGLTexture::BOOST_TERRAIN)
         {
             setNoDelete() ;
         }
     }
->>>>>>> 1a8a5404
 }
 
 void LLGLTexture::forceActive()
@@ -162,11 +137,7 @@
     return mGLTexturep ;
 }
 
-<<<<<<< HEAD
-bool LLGLTexture::createGLTexture() 
-=======
 bool LLGLTexture::createGLTexture()
->>>>>>> 1a8a5404
 {
     if(mGLTexturep.isNull())
     {
@@ -180,11 +151,7 @@
 {
     llassert(mGLTexturep.notNull());
 
-<<<<<<< HEAD
-	bool ret = mGLTexturep->createGLTexture(discard_level, imageraw, usename, to_create, category, defer_copy, tex_name) ;
-=======
     bool ret = mGLTexturep->createGLTexture(discard_level, imageraw, usename, to_create, category, defer_copy, tex_name) ;
->>>>>>> 1a8a5404
 
     if(ret)
     {
@@ -252,15 +219,6 @@
     return mGLTexturep->getTexName() ;
 }
 
-<<<<<<< HEAD
-bool LLGLTexture::hasGLTexture() const 
-{
-	if(mGLTexturep.notNull())
-	{
-		return mGLTexturep->getHasGLTexture() ;
-	}
-	return false ;
-=======
 bool LLGLTexture::hasGLTexture() const
 {
     if(mGLTexturep.notNull())
@@ -268,24 +226,15 @@
         return mGLTexturep->getHasGLTexture() ;
     }
     return false ;
->>>>>>> 1a8a5404
 }
 
 bool LLGLTexture::getBoundRecently() const
 {
-<<<<<<< HEAD
-	if(mGLTexturep.notNull())
-	{
-		return mGLTexturep->getBoundRecently() ;
-	}
-	return false ;
-=======
     if(mGLTexturep.notNull())
     {
         return mGLTexturep->getBoundRecently() ;
     }
     return false ;
->>>>>>> 1a8a5404
 }
 
 LLTexUnit::eTextureType LLGLTexture::getTarget(void) const
@@ -380,11 +329,7 @@
 
     return mGLTexturep->getTimePassedSinceLastBound() ;
 }
-<<<<<<< HEAD
-bool LLGLTexture::getMissed() const 
-=======
 bool LLGLTexture::getMissed() const
->>>>>>> 1a8a5404
 {
     llassert(mGLTexturep.notNull()) ;
 
