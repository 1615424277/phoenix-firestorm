/** 
 * @file llrendertarget.cpp
 * @brief LLRenderTarget implementation
 *
 * $LicenseInfo:firstyear=2001&license=viewerlgpl$
 * Second Life Viewer Source Code
 * Copyright (C) 2010, Linden Research, Inc.
 * 
 * This library is free software; you can redistribute it and/or
 * modify it under the terms of the GNU Lesser General Public
 * License as published by the Free Software Foundation;
 * version 2.1 of the License only.
 * 
 * This library is distributed in the hope that it will be useful,
 * but WITHOUT ANY WARRANTY; without even the implied warranty of
 * MERCHANTABILITY or FITNESS FOR A PARTICULAR PURPOSE.  See the GNU
 * Lesser General Public License for more details.
 * 
 * You should have received a copy of the GNU Lesser General Public
 * License along with this library; if not, write to the Free Software
 * Foundation, Inc., 51 Franklin Street, Fifth Floor, Boston, MA  02110-1301  USA
 * 
 * Linden Research, Inc., 945 Battery Street, San Francisco, CA  94111  USA
 * $/LicenseInfo$
 */

#include "linden_common.h"

#include "llrendertarget.h"
#include "llrender.h"
#include "llgl.h"

LLRenderTarget* LLRenderTarget::sBoundTarget = NULL;
U32 LLRenderTarget::sBytesAllocated = 0;

void check_framebuffer_status()
{
	if (gDebugGL)
	{
		GLenum status = glCheckFramebufferStatus(GL_DRAW_FRAMEBUFFER);
		switch (status)
		{
		case GL_FRAMEBUFFER_COMPLETE:
			break;
		default:
			llwarns << "check_framebuffer_status failed -- " << std::hex << status << llendl;
			ll_fail("check_framebuffer_status failed");	
			break;
		}
	}
}

bool LLRenderTarget::sUseFBO = false;
U32 LLRenderTarget::sCurFBO = 0;

LLRenderTarget::LLRenderTarget() :
	mResX(0),
	mResY(0),
	mFBO(0),
	mPreviousFBO(0),
	mDepth(0),
	mStencil(0),
	mUseDepth(false),
	mRenderDepth(false),
	mUsage(LLTexUnit::TT_TEXTURE)
{
}

LLRenderTarget::~LLRenderTarget()
{
	release();
}

void LLRenderTarget::resize(U32 resx, U32 resy, U32 color_fmt)
{ 
	//for accounting, get the number of pixels added/subtracted
	S32 pix_diff = (resx*resy)-(mResX*mResY);
		
	mResX = resx;
	mResY = resy;

	for (U32 i = 0; i < mTex.size(); ++i)
	{ //resize color attachments
		gGL.getTexUnit(0)->bindManual(mUsage, mTex[i]);
		LLImageGL::setManualImage(LLTexUnit::getInternalType(mUsage), 0, color_fmt, mResX, mResY, GL_RGBA, GL_UNSIGNED_BYTE, NULL, false);
		sBytesAllocated += pix_diff*4;
	}

	if (mDepth)
	{ //resize depth attachment
		if (mStencil)
		{
			//use render buffers where stencil buffers are in play
			glBindRenderbuffer(GL_RENDERBUFFER, mDepth);
			glRenderbufferStorage(GL_RENDERBUFFER, GL_DEPTH24_STENCIL8, mResX, mResY);
			glBindRenderbuffer(GL_RENDERBUFFER, 0);
		}
		else
		{
			gGL.getTexUnit(0)->bindManual(mUsage, mDepth);
			U32 internal_type = LLTexUnit::getInternalType(mUsage);
			LLImageGL::setManualImage(internal_type, 0, GL_DEPTH_COMPONENT24, mResX, mResY, GL_DEPTH_COMPONENT, GL_UNSIGNED_INT, NULL, false);
		}

		sBytesAllocated += pix_diff*4;
	}
}
	

bool LLRenderTarget::allocate(U32 resx, U32 resy, U32 color_fmt, bool depth, bool stencil, LLTexUnit::eTextureType usage, bool use_fbo, S32 samples)
{
	resx = llmin(resx, (U32) 4096);
	resy = llmin(resy, (U32) 4096);

	stop_glerror();
	release();
	stop_glerror();

	mResX = resx;
	mResY = resy;

	mStencil = stencil;
	mUsage = usage;
	mUseDepth = depth;

	if ((sUseFBO || use_fbo) && gGLManager.mHasFramebufferObject)
	{
		if (depth)
		{
			if (!allocateDepth())
			{
				llwarns << "Failed to allocate depth buffer for render target." << llendl;
				return false;
			}
		}

		glGenFramebuffers(1, (GLuint *) &mFBO);

		if (mDepth)
		{
			glBindFramebuffer(GL_FRAMEBUFFER, mFBO);
			if (mStencil)
			{
				glFramebufferRenderbuffer(GL_FRAMEBUFFER, GL_DEPTH_ATTACHMENT, GL_RENDERBUFFER, mDepth);
				stop_glerror();
				glFramebufferRenderbuffer(GL_FRAMEBUFFER, GL_STENCIL_ATTACHMENT, GL_RENDERBUFFER, mDepth);
				stop_glerror();
			}
			else
			{
				glFramebufferTexture2D(GL_FRAMEBUFFER, GL_DEPTH_ATTACHMENT, LLTexUnit::getInternalType(mUsage), mDepth, 0);
				stop_glerror();
			}
			glBindFramebuffer(GL_FRAMEBUFFER, sCurFBO);
		}
		
		stop_glerror();
	}

	return addColorAttachment(color_fmt);
}

bool LLRenderTarget::addColorAttachment(U32 color_fmt)
{
	if (color_fmt == 0)
	{
		return true;
	}

	U32 offset = mTex.size();

<<<<<<< HEAD
	// <FS:ND> Crashfix; Handle error gracefully
	// if (offset >= 4 ||
	// 	(offset > 0 && (mFBO == 0 || !gGLManager.mHasDrawBuffers)))
	// {
	// 	llerrs << "Too many color attachments!" << llendl;
	// }

	if( offset >= 4 )
	{
		llwarns << "Too many color attachments" << llendl;
		llassert( offset < 4 );
		return false;
	}
	if( offset > 0 && (mFBO == 0 || !gGLManager.mHasDrawBuffers) )
	{
=======
	if( offset >= 4 )
	{
		llwarns << "Too many color attachments" << llendl;
		llassert( offset < 4 );
		return false;
	}
	if( offset > 0 && (mFBO == 0 || !gGLManager.mHasDrawBuffers) )
	{
>>>>>>> 2206653f
		llwarns << "FBO not used or no drawbuffers available; mFBO=" << (U32)mFBO << " gGLManager.mHasDrawBuffers=" << (U32)gGLManager.mHasDrawBuffers << llendl;
		llassert(  mFBO != 0 );
		llassert( gGLManager.mHasDrawBuffers );
		return false;
	}

	// </FS:ND>	

	U32 tex;
	LLImageGL::generateTextures(mUsage, color_fmt, 1, &tex);
	gGL.getTexUnit(0)->bindManual(mUsage, tex);

	stop_glerror();


	{
		clear_glerror();
		LLImageGL::setManualImage(LLTexUnit::getInternalType(mUsage), 0, color_fmt, mResX, mResY, GL_RGBA, GL_UNSIGNED_BYTE, NULL, false);
		if (glGetError() != GL_NO_ERROR)
		{
			llwarns << "Could not allocate color buffer for render target." << llendl;
			return false;
		}
	}
	
	sBytesAllocated += mResX*mResY*4;

	stop_glerror();

	
	if (offset == 0)
	{ //use bilinear filtering on single texture render targets that aren't multisampled
		gGL.getTexUnit(0)->setTextureFilteringOption(LLTexUnit::TFO_BILINEAR);
		stop_glerror();
	}
	else
	{ //don't filter data attachments
		gGL.getTexUnit(0)->setTextureFilteringOption(LLTexUnit::TFO_POINT);
		stop_glerror();
	}

	if (mUsage != LLTexUnit::TT_RECT_TEXTURE)
	{
		gGL.getTexUnit(0)->setTextureAddressMode(LLTexUnit::TAM_MIRROR);
		stop_glerror();
	}
	else
	{
		// ATI doesn't support mirrored repeat for rectangular textures.
		gGL.getTexUnit(0)->setTextureAddressMode(LLTexUnit::TAM_CLAMP);
		stop_glerror();
	}
		
	if (mFBO)
	{
		stop_glerror();
		glBindFramebuffer(GL_FRAMEBUFFER, mFBO);
		glFramebufferTexture2D(GL_FRAMEBUFFER, GL_COLOR_ATTACHMENT0+offset,
			LLTexUnit::getInternalType(mUsage), tex, 0);
			stop_glerror();

		check_framebuffer_status();
		
		glBindFramebuffer(GL_FRAMEBUFFER, sCurFBO);
	}

	mTex.push_back(tex);
	mInternalFormat.push_back(color_fmt);

	if (gDebugGL)
	{ //bind and unbind to validate target
		bindTarget();
		flush();
	}

	return true;
}

bool LLRenderTarget::allocateDepth()
{
	if (mStencil)
	{
		//use render buffers where stencil buffers are in play
		glGenRenderbuffers(1, (GLuint *) &mDepth);
		glBindRenderbuffer(GL_RENDERBUFFER, mDepth);
		stop_glerror();
		clear_glerror();
		glRenderbufferStorage(GL_RENDERBUFFER, GL_DEPTH24_STENCIL8, mResX, mResY);
		glBindRenderbuffer(GL_RENDERBUFFER, 0);
	}
	else
	{
		LLImageGL::generateTextures(mUsage, GL_DEPTH_COMPONENT24, 1, &mDepth);
		gGL.getTexUnit(0)->bindManual(mUsage, mDepth);
		
		U32 internal_type = LLTexUnit::getInternalType(mUsage);
		stop_glerror();
		clear_glerror();
		LLImageGL::setManualImage(internal_type, 0, GL_DEPTH_COMPONENT24, mResX, mResY, GL_DEPTH_COMPONENT, GL_UNSIGNED_INT, NULL, false);
		gGL.getTexUnit(0)->setTextureFilteringOption(LLTexUnit::TFO_POINT);
	}

	sBytesAllocated += mResX*mResY*4;

	if (glGetError() != GL_NO_ERROR)
	{
		llwarns << "Unable to allocate depth buffer for render target." << llendl;
		return false;
	}

	return true;
}

void LLRenderTarget::shareDepthBuffer(LLRenderTarget& target)
{
	if (!mFBO || !target.mFBO)
	{
		llerrs << "Cannot share depth buffer between non FBO render targets." << llendl;
	}

	if (target.mDepth)
	{
		llerrs << "Attempting to override existing depth buffer.  Detach existing buffer first." << llendl;
	}

	if (target.mUseDepth)
	{
		llerrs << "Attempting to override existing shared depth buffer. Detach existing buffer first." << llendl;
	}

	if (mDepth)
	{
		stop_glerror();
		glBindFramebuffer(GL_FRAMEBUFFER, target.mFBO);
		stop_glerror();

		if (mStencil)
		{
			glFramebufferRenderbuffer(GL_FRAMEBUFFER, GL_DEPTH_ATTACHMENT, GL_RENDERBUFFER, mDepth);
			stop_glerror();
			glFramebufferRenderbuffer(GL_FRAMEBUFFER, GL_STENCIL_ATTACHMENT, GL_RENDERBUFFER, mDepth);			
			stop_glerror();
			target.mStencil = true;
		}
		else
		{
			glFramebufferTexture2D(GL_FRAMEBUFFER, GL_DEPTH_ATTACHMENT, LLTexUnit::getInternalType(mUsage), mDepth, 0);
			stop_glerror();
		}

		check_framebuffer_status();

		glBindFramebuffer(GL_FRAMEBUFFER, sCurFBO);

		target.mUseDepth = true;
	}
}

void LLRenderTarget::release()
{
	if (mDepth)
	{
		if (mStencil)
		{
			glDeleteRenderbuffers(1, (GLuint*) &mDepth);
			stop_glerror();
		}
		else
		{
			LLImageGL::deleteTextures(mUsage, 0, 0, 1, &mDepth, true);
			stop_glerror();
		}
		mDepth = 0;

		sBytesAllocated -= mResX*mResY*4;
	}
	else if (mUseDepth && mFBO)
	{ //detach shared depth buffer
		glBindFramebuffer(GL_FRAMEBUFFER, mFBO);
		if (mStencil)
		{ //attached as a renderbuffer
			glFramebufferRenderbuffer(GL_FRAMEBUFFER, GL_STENCIL_ATTACHMENT, GL_RENDERBUFFER, 0);
			glFramebufferRenderbuffer(GL_FRAMEBUFFER, GL_DEPTH_ATTACHMENT, GL_RENDERBUFFER, 0);
			mStencil = false;
		}
		else
		{ //attached as a texture
			glFramebufferTexture2D(GL_FRAMEBUFFER, GL_DEPTH_ATTACHMENT, LLTexUnit::getInternalType(mUsage), 0, 0);
		}
		mUseDepth = false;
	}

	if (mFBO)
	{
		glDeleteFramebuffers(1, (GLuint *) &mFBO);
		mFBO = 0;
	}

	if (mTex.size() > 0)
	{
		sBytesAllocated -= mResX*mResY*4*mTex.size();
		LLImageGL::deleteTextures(mUsage, mInternalFormat[0], 0, mTex.size(), &mTex[0], true);
		mTex.clear();
		mInternalFormat.clear();
	}
	
	mResX = mResY = 0;

	sBoundTarget = NULL;
}

void LLRenderTarget::bindTarget()
{
	if (mFBO)
	{
		mPreviousFBO = sCurFBO;

		stop_glerror();
		
		glBindFramebuffer(GL_FRAMEBUFFER, mFBO);
		sCurFBO = mFBO;

		stop_glerror();
		if (gGLManager.mHasDrawBuffers)
		{ //setup multiple render targets
			GLenum drawbuffers[] = {GL_COLOR_ATTACHMENT0,
									GL_COLOR_ATTACHMENT1,
									GL_COLOR_ATTACHMENT2,
									GL_COLOR_ATTACHMENT3};
			glDrawBuffersARB(mTex.size(), drawbuffers);
		}
			
		if (mTex.empty())
		{ //no color buffer to draw to
			glDrawBuffer(GL_NONE);
			glReadBuffer(GL_NONE);
		}

		check_framebuffer_status();

		stop_glerror();
	}

	glViewport(0, 0, mResX, mResY);
	sBoundTarget = this;
}

void LLRenderTarget::clear(U32 mask_in)
{
	U32 mask = GL_COLOR_BUFFER_BIT;
	if (mUseDepth)
	{
		mask |= GL_DEPTH_BUFFER_BIT | GL_STENCIL_BUFFER_BIT;
	}
	if (mFBO)
	{
		check_framebuffer_status();
		stop_glerror();
		glClear(mask & mask_in);
		stop_glerror();
	}
	else
	{
		LLGLEnable scissor(GL_SCISSOR_TEST);
		glScissor(0, 0, mResX, mResY);
		stop_glerror();
		glClear(mask & mask_in);
	}
}

U32 LLRenderTarget::getTexture(U32 attachment) const
{
	if (attachment > mTex.size()-1)
	{
		llerrs << "Invalid attachment index." << llendl;
	}
	if (mTex.empty())
	{
		return 0;
	}
	return mTex[attachment];
}

void LLRenderTarget::bindTexture(U32 index, S32 channel)
{
	gGL.getTexUnit(channel)->bindManual(mUsage, getTexture(index));
}

void LLRenderTarget::flush(bool fetch_depth)
{
	gGL.flush();
	if (!mFBO)
	{
		gGL.getTexUnit(0)->bind(this);
		glCopyTexSubImage2D(LLTexUnit::getInternalType(mUsage), 0, 0, 0, 0, 0, mResX, mResY);

		if (fetch_depth)
		{
			if (!mDepth)
			{
				allocateDepth();
			}

			gGL.getTexUnit(0)->bind(this);
			glCopyTexImage2D(LLTexUnit::getInternalType(mUsage), 0, GL_DEPTH24_STENCIL8, 0, 0, mResX, mResY, 0);
		}

		gGL.getTexUnit(0)->disable();
	}
	else
	{
		stop_glerror();
		glBindFramebuffer(GL_FRAMEBUFFER, mPreviousFBO);
		sCurFBO = mPreviousFBO;
		stop_glerror();
	}
}

void LLRenderTarget::copyContents(LLRenderTarget& source, S32 srcX0, S32 srcY0, S32 srcX1, S32 srcY1,
						S32 dstX0, S32 dstY0, S32 dstX1, S32 dstY1, U32 mask, U32 filter)
{
	GLboolean write_depth = mask & GL_DEPTH_BUFFER_BIT ? TRUE : FALSE;

	LLGLDepthTest depth(write_depth, write_depth);

	gGL.flush();
	if (!source.mFBO || !mFBO)
	{
		llwarns << "Cannot copy framebuffer contents for non FBO render targets." << llendl;
		return;
	}

	
	if (mask == GL_DEPTH_BUFFER_BIT && source.mStencil != mStencil)
	{
		stop_glerror();
		
		glBindFramebuffer(GL_FRAMEBUFFER, source.mFBO);
		check_framebuffer_status();
		gGL.getTexUnit(0)->bind(this, true);
		stop_glerror();
		glCopyTexSubImage2D(LLTexUnit::getInternalType(mUsage), 0, srcX0, srcY0, dstX0, dstY0, dstX1, dstY1);
		stop_glerror();
		glBindFramebuffer(GL_FRAMEBUFFER, sCurFBO);
		stop_glerror();
	}
	else
	{
		glBindFramebuffer(GL_READ_FRAMEBUFFER, source.mFBO);
		stop_glerror();
		glBindFramebuffer(GL_DRAW_FRAMEBUFFER, mFBO);
		stop_glerror();
		check_framebuffer_status();
		stop_glerror();
		glBlitFramebuffer(srcX0, srcY0, srcX1, srcY1, dstX0, dstY0, dstX1, dstY1, mask, filter);
		stop_glerror();
		glBindFramebuffer(GL_READ_FRAMEBUFFER, 0);
		stop_glerror();
		glBindFramebuffer(GL_DRAW_FRAMEBUFFER, 0);
		stop_glerror();
		glBindFramebuffer(GL_FRAMEBUFFER, sCurFBO);
		stop_glerror();
	}
}

//static
void LLRenderTarget::copyContentsToFramebuffer(LLRenderTarget& source, S32 srcX0, S32 srcY0, S32 srcX1, S32 srcY1,
						S32 dstX0, S32 dstY0, S32 dstX1, S32 dstY1, U32 mask, U32 filter)
{
	if (!source.mFBO)
	{
		llerrs << "Cannot copy framebuffer contents for non FBO render targets." << llendl;
	}
	{
		GLboolean write_depth = mask & GL_DEPTH_BUFFER_BIT ? TRUE : FALSE;

		LLGLDepthTest depth(write_depth, write_depth);
		
		glBindFramebuffer(GL_READ_FRAMEBUFFER, source.mFBO);
		stop_glerror();
		glBindFramebuffer(GL_DRAW_FRAMEBUFFER, 0);
		stop_glerror();
		check_framebuffer_status();
		stop_glerror();
		glBlitFramebuffer(srcX0, srcY0, srcX1, srcY1, dstX0, dstY0, dstX1, dstY1, mask, filter);
		stop_glerror();
		glBindFramebuffer(GL_FRAMEBUFFER, sCurFBO);
		stop_glerror();
	}
}

bool LLRenderTarget::isComplete() const
{
	return (!mTex.empty() || mDepth) ? true : false;
}

void LLRenderTarget::getViewport(S32* viewport)
{
	viewport[0] = 0;
	viewport[1] = 0;
	viewport[2] = mResX;
	viewport[3] = mResY;
}
<|MERGE_RESOLUTION|>--- conflicted
+++ resolved
@@ -169,14 +169,6 @@
 
 	U32 offset = mTex.size();
 
-<<<<<<< HEAD
-	// <FS:ND> Crashfix; Handle error gracefully
-	// if (offset >= 4 ||
-	// 	(offset > 0 && (mFBO == 0 || !gGLManager.mHasDrawBuffers)))
-	// {
-	// 	llerrs << "Too many color attachments!" << llendl;
-	// }
-
 	if( offset >= 4 )
 	{
 		llwarns << "Too many color attachments" << llendl;
@@ -185,23 +177,11 @@
 	}
 	if( offset > 0 && (mFBO == 0 || !gGLManager.mHasDrawBuffers) )
 	{
-=======
-	if( offset >= 4 )
-	{
-		llwarns << "Too many color attachments" << llendl;
-		llassert( offset < 4 );
-		return false;
-	}
-	if( offset > 0 && (mFBO == 0 || !gGLManager.mHasDrawBuffers) )
-	{
->>>>>>> 2206653f
 		llwarns << "FBO not used or no drawbuffers available; mFBO=" << (U32)mFBO << " gGLManager.mHasDrawBuffers=" << (U32)gGLManager.mHasDrawBuffers << llendl;
 		llassert(  mFBO != 0 );
 		llassert( gGLManager.mHasDrawBuffers );
 		return false;
 	}
-
-	// </FS:ND>	
 
 	U32 tex;
 	LLImageGL::generateTextures(mUsage, color_fmt, 1, &tex);
