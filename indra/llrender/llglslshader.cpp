/** 
 * @file llglslshader.cpp
 * @brief GLSL helper functions and state.
 *
 * $LicenseInfo:firstyear=2005&license=viewerlgpl$
 * Second Life Viewer Source Code
 * Copyright (C) 2010, Linden Research, Inc.
 * 
 * This library is free software; you can redistribute it and/or
 * modify it under the terms of the GNU Lesser General Public
 * License as published by the Free Software Foundation;
 * version 2.1 of the License only.
 * 
 * This library is distributed in the hope that it will be useful,
 * but WITHOUT ANY WARRANTY; without even the implied warranty of
 * MERCHANTABILITY or FITNESS FOR A PARTICULAR PURPOSE.  See the GNU
 * Lesser General Public License for more details.
 * 
 * You should have received a copy of the GNU Lesser General Public
 * License along with this library; if not, write to the Free Software
 * Foundation, Inc., 51 Franklin Street, Fifth Floor, Boston, MA  02110-1301  USA
 * 
 * Linden Research, Inc., 945 Battery Street, San Francisco, CA  94111  USA
 * $/LicenseInfo$
 */

#include "linden_common.h"

#include "llglslshader.h"

#include "llshadermgr.h"
#include "llfile.h"
#include "llrender.h"
#include "llvertexbuffer.h"

#if LL_DARWIN
#include "OpenGL/OpenGL.h"
#endif

#ifdef LL_RELEASE_FOR_DOWNLOAD
#define UNIFORM_ERRS LL_WARNS_ONCE("Shader")
#else
#define UNIFORM_ERRS LL_ERRS("Shader")
#endif

// Lots of STL stuff in here, using namespace std to keep things more readable
using std::vector;
using std::pair;
using std::make_pair;
using std::string;

GLhandleARB LLGLSLShader::sCurBoundShader = 0;
LLGLSLShader* LLGLSLShader::sCurBoundShaderPtr = NULL;
S32 LLGLSLShader::sIndexedTextureChannels = 0;
bool LLGLSLShader::sNoFixedFunction = false;
bool LLGLSLShader::sProfileEnabled = false;
std::set<LLGLSLShader*> LLGLSLShader::sInstances;
U64 LLGLSLShader::sTotalTimeElapsed = 0;
U32 LLGLSLShader::sTotalTrianglesDrawn = 0;
U64 LLGLSLShader::sTotalSamplesDrawn = 0;
U32 LLGLSLShader::sTotalDrawCalls = 0;

//UI shader -- declared here so llui_libtest will link properly
LLGLSLShader	gUIProgram;
LLGLSLShader	gSolidColorProgram;

BOOL shouldChange(const LLVector4& v1, const LLVector4& v2)
{
	return v1 != v2;
}

LLShaderFeatures::LLShaderFeatures()
	: atmosphericHelpers(false)
	, calculatesLighting(false)
	, calculatesAtmospherics(false)
	, hasLighting(false)
	, isAlphaLighting(false)
	, isShiny(false)
	, isFullbright(false)
	, isSpecular(false)
	, hasWaterFog(false)
	, hasTransport(false)
	, hasSkinning(false)
	, hasObjectSkinning(false)
	, hasAtmospherics(false)
	, hasGamma(false)
	, mIndexedTextureChannels(0)
	, disableTextureIndex(false)
	, hasAlphaMask(false)
	, attachNothing(false)
{
}

//===============================
// LLGLSL Shader implementation
//===============================

//static
void LLGLSLShader::initProfile()
{
	sProfileEnabled = true;
	sTotalTimeElapsed = 0;
	sTotalTrianglesDrawn = 0;
	sTotalSamplesDrawn = 0;
	sTotalDrawCalls = 0;

	for (std::set<LLGLSLShader*>::iterator iter = sInstances.begin(); iter != sInstances.end(); ++iter)
	{
		(*iter)->clearStats();
	}
}


struct LLGLSLShaderCompareTimeElapsed
{
		bool operator()(const LLGLSLShader* const& lhs, const LLGLSLShader* const& rhs)
		{
			return lhs->mTimeElapsed < rhs->mTimeElapsed;
		}
};

//static
void LLGLSLShader::finishProfile(bool emit_report)
{
	sProfileEnabled = false;

	if (emit_report)
	{
		std::vector<LLGLSLShader*> sorted;

		for (std::set<LLGLSLShader*>::iterator iter = sInstances.begin(); iter != sInstances.end(); ++iter)
		{
			sorted.push_back(*iter);
		}

		std::sort(sorted.begin(), sorted.end(), LLGLSLShaderCompareTimeElapsed());

		for (std::vector<LLGLSLShader*>::iterator iter = sorted.begin(); iter != sorted.end(); ++iter)
		{
			(*iter)->dumpStats();
		}
			
	LL_INFOS() << "-----------------------------------" << LL_ENDL;
	LL_INFOS() << "Total rendering time: " << llformat("%.4f ms", sTotalTimeElapsed/1000000.f) << LL_ENDL;
	LL_INFOS() << "Total samples drawn: " << llformat("%.4f million", sTotalSamplesDrawn/1000000.f) << LL_ENDL;
	LL_INFOS() << "Total triangles drawn: " << llformat("%.3f million", sTotalTrianglesDrawn/1000000.f) << LL_ENDL;
	}
}

void LLGLSLShader::clearStats()
{
	mTrianglesDrawn = 0;
	mTimeElapsed = 0;
	mSamplesDrawn = 0;
	mDrawCalls = 0;
	mTextureStateFetched = false;
	mTextureMagFilter.clear();
	mTextureMinFilter.clear();
}

void LLGLSLShader::dumpStats()
{
	if (mDrawCalls > 0)
	{
		LL_INFOS() << "=============================================" << LL_ENDL;
		LL_INFOS() << mName << LL_ENDL;
		for (U32 i = 0; i < mShaderFiles.size(); ++i)
		{
			LL_INFOS() << mShaderFiles[i].first << LL_ENDL;
		}
		for (U32 i = 0; i < mTexture.size(); ++i)
		{
			GLint idx = mTexture[i];
			
			if (idx >= 0)
			{
				GLint uniform_idx = getUniformLocation(i);
				LL_INFOS() << mUniformNameMap[uniform_idx] << " - " << std::hex << mTextureMagFilter[i] << "/" << mTextureMinFilter[i] << std::dec << LL_ENDL;
			}
		}
		LL_INFOS() << "=============================================" << LL_ENDL;
	
		F32 ms = mTimeElapsed/1000000.f;
		F32 seconds = ms/1000.f;

		F32 pct_tris = (F32) mTrianglesDrawn/(F32)sTotalTrianglesDrawn*100.f;
		F32 tris_sec = (F32) (mTrianglesDrawn/1000000.0);
		tris_sec /= seconds;

		F32 pct_samples = (F32) ((F64)mSamplesDrawn/(F64)sTotalSamplesDrawn)*100.f;
		F32 samples_sec = (F32) mSamplesDrawn/1000000000.0;
		samples_sec /= seconds;

		F32 pct_calls = (F32) mDrawCalls/(F32)sTotalDrawCalls*100.f;
		U32 avg_batch = mTrianglesDrawn/mDrawCalls;

		LL_INFOS() << "Triangles Drawn: " << mTrianglesDrawn <<  " " << llformat("(%.2f pct of total, %.3f million/sec)", pct_tris, tris_sec ) << LL_ENDL;
		LL_INFOS() << "Draw Calls: " << mDrawCalls << " " << llformat("(%.2f pct of total, avg %d tris/call)", pct_calls, avg_batch) << LL_ENDL;
		LL_INFOS() << "SamplesDrawn: " << mSamplesDrawn << " " << llformat("(%.2f pct of total, %.3f billion/sec)", pct_samples, samples_sec) << LL_ENDL;
		LL_INFOS() << "Time Elapsed: " << mTimeElapsed << " " << llformat("(%.2f pct of total, %.5f ms)\n", (F32) ((F64)mTimeElapsed/(F64)sTotalTimeElapsed)*100.f, ms) << LL_ENDL;
	}
}

//static
void LLGLSLShader::startProfile()
{
	if (sProfileEnabled && sCurBoundShaderPtr)
	{
		sCurBoundShaderPtr->placeProfileQuery();
	}

}

//static
void LLGLSLShader::stopProfile(U32 count, U32 mode)
{
	if (sProfileEnabled && sCurBoundShaderPtr)
	{
		sCurBoundShaderPtr->readProfileQuery(count, mode);
	}
}

void LLGLSLShader::placeProfileQuery()
{
#if !LL_DARWIN
	if (mTimerQuery == 0)
	{
		glGenQueriesARB(1, &mSamplesQuery);
		glGenQueriesARB(1, &mTimerQuery);
	}

	if (!mTextureStateFetched)
	{
		mTextureStateFetched = true;
		mTextureMagFilter.resize(mTexture.size());
		mTextureMinFilter.resize(mTexture.size());

		U32 cur_active = gGL.getCurrentTexUnitIndex();

		for (U32 i = 0; i < mTexture.size(); ++i)
		{
			GLint idx = mTexture[i];

			if (idx >= 0)
			{
				gGL.getTexUnit(idx)->activate();

				U32 mag = 0xFFFFFFFF;
				U32 min = 0xFFFFFFFF;

				U32 type = LLTexUnit::getInternalType(gGL.getTexUnit(idx)->getCurrType());

				glGetTexParameteriv(type, GL_TEXTURE_MAG_FILTER, (GLint*) &mag);
				glGetTexParameteriv(type, GL_TEXTURE_MIN_FILTER, (GLint*) &min);

				mTextureMagFilter[i] = mag;
				mTextureMinFilter[i] = min;
			}
		}

		gGL.getTexUnit(cur_active)->activate();
	}


	glBeginQueryARB(GL_SAMPLES_PASSED, mSamplesQuery);
	glBeginQueryARB(GL_TIME_ELAPSED, mTimerQuery);
#endif
}

void LLGLSLShader::readProfileQuery(U32 count, U32 mode)
{
#if !LL_DARWIN
	glEndQueryARB(GL_TIME_ELAPSED);
	glEndQueryARB(GL_SAMPLES_PASSED);
	
	//<FS:TS> U64 and GLuint64 somehow turn out different on x86_64
	//U64 time_elapsed = 0;
	GLuint64 time_elapsed = 0;
	glGetQueryObjectui64v(mTimerQuery, GL_QUERY_RESULT, &time_elapsed);

<<<<<<< HEAD
	//U64 samples_passed = 0;
	GLuint64 samples_passed = 0;
	glGetQueryObjectui64v(1, GL_QUERY_RESULT, &samples_passed);
=======
	U64 samples_passed = 0;
	glGetQueryObjectui64v(mSamplesQuery, GL_QUERY_RESULT, &samples_passed);
>>>>>>> 05896f4f

	sTotalTimeElapsed += time_elapsed;
	mTimeElapsed += time_elapsed;

	sTotalSamplesDrawn += samples_passed;
	mSamplesDrawn += samples_passed;

	U32 tri_count = 0;
	switch (mode)
	{
		case LLRender::TRIANGLES: tri_count = count/3; break;
		case LLRender::TRIANGLE_FAN: tri_count = count-2; break;
		case LLRender::TRIANGLE_STRIP: tri_count = count-2; break;
		default: tri_count = count; break; //points lines etc just use primitive count
	}

	mTrianglesDrawn += tri_count;
	sTotalTrianglesDrawn += tri_count;

	sTotalDrawCalls++;
	mDrawCalls++;
#endif
}



LLGLSLShader::LLGLSLShader()
	: mProgramObject(0), 
	  mAttributeMask(0),
	  mTotalUniformSize(0),
	  mActiveTextureChannels(0), 
	  mShaderLevel(0), 
	  mShaderGroup(SG_DEFAULT), 
	  mUniformsDirty(FALSE),
	  mTimerQuery(0),
	  mSamplesQuery(0)

{
	
}

LLGLSLShader::~LLGLSLShader()
{
}

void LLGLSLShader::unload()
{
	sInstances.erase(this);

	stop_glerror();
	mAttribute.clear();
	mTexture.clear();
	mUniform.clear();
	mShaderFiles.clear();
	mDefines.clear();

	if (mProgramObject)
	{
		GLhandleARB obj[1024];
		GLsizei count;

		glGetAttachedObjectsARB(mProgramObject, 1024, &count, obj);
		for (GLsizei i = 0; i < count; i++)
		{
#if !LL_DARWIN
			if (glIsProgramARB(obj[i]))
#endif
			{
				glDeleteObjectARB(obj[i]);
			}
		}

		glDeleteObjectARB(mProgramObject);

		mProgramObject = 0;
	}
	
	if (mTimerQuery)
	{
		glDeleteQueriesARB(1, &mTimerQuery);
		mTimerQuery = 0;
	}
	
	if (mSamplesQuery)
	{
		glDeleteQueriesARB(1, &mSamplesQuery);
		mSamplesQuery = 0;
	}

	//hack to make apple not complain
	glGetError();
	
	stop_glerror();
}

BOOL LLGLSLShader::createShader(std::vector<LLStaticHashedString> * attributes,
								std::vector<LLStaticHashedString> * uniforms,
								U32 varying_count,
								const char** varyings)
{
	sInstances.insert(this);

	//reloading, reset matrix hash values
	for (U32 i = 0; i < LLRender::NUM_MATRIX_MODES; ++i)
	{
		mMatHash[i] = 0xFFFFFFFF;
	}
	mLightHash = 0xFFFFFFFF;

	llassert_always(!mShaderFiles.empty());
	BOOL success = TRUE;

	// Create program
	mProgramObject = glCreateProgramObjectARB();
	
#if LL_DARWIN
    // work-around missing mix(vec3,vec3,bvec3)
    mDefines["OLD_SELECT"] = "1";
#endif
	
	//compile new source
	vector< pair<string,GLenum> >::iterator fileIter = mShaderFiles.begin();
	for ( ; fileIter != mShaderFiles.end(); fileIter++ )
	{
		GLhandleARB shaderhandle = LLShaderMgr::instance()->loadShaderFile((*fileIter).first, mShaderLevel, (*fileIter).second, &mDefines, mFeatures.mIndexedTextureChannels);
		LL_DEBUGS("ShaderLoading") << "SHADER FILE: " << (*fileIter).first << " mShaderLevel=" << mShaderLevel << LL_ENDL;
		if (shaderhandle > 0)
		{
			attachObject(shaderhandle);
		}
		else
		{
			success = FALSE;
		}
	}

	// Attach existing objects
	if (!LLShaderMgr::instance()->attachShaderFeatures(this))
	{
		return FALSE;
	}

	if (gGLManager.mGLSLVersionMajor < 2 && gGLManager.mGLSLVersionMinor < 3)
	{ //indexed texture rendering requires GLSL 1.3 or later
		//attachShaderFeatures may have set the number of indexed texture channels, so set to 1 again
		mFeatures.mIndexedTextureChannels = llmin(mFeatures.mIndexedTextureChannels, 1);
	}

#ifdef GL_INTERLEAVED_ATTRIBS
	if (varying_count > 0 && varyings)
	{
		glTransformFeedbackVaryings(mProgramObject, varying_count, varyings, GL_INTERLEAVED_ATTRIBS);
	}
#endif

	// Map attributes and uniforms
	if (success)
	{
		success = mapAttributes(attributes);
	}
	if (success)
	{
		success = mapUniforms(uniforms);
	}
	if( !success )
	{
		LL_WARNS("ShaderLoading") << "Failed to link shader: " << mName << LL_ENDL;

		// Try again using a lower shader level;
		if (mShaderLevel > 0)
		{
			LL_WARNS("ShaderLoading") << "Failed to link using shader level " << mShaderLevel << " trying again using shader level " << (mShaderLevel - 1) << LL_ENDL;
			mShaderLevel--;
			return createShader(attributes,uniforms);
		}
	}
	else if (mFeatures.mIndexedTextureChannels > 0)
	{ //override texture channels for indexed texture rendering
		bind();
		S32 channel_count = mFeatures.mIndexedTextureChannels;

		for (S32 i = 0; i < channel_count; i++)
		{
			LLStaticHashedString uniName(llformat("tex%d", i));
			uniform1i(uniName, i);
		}

		S32 cur_tex = channel_count; //adjust any texture channels that might have been overwritten
		for (U32 i = 0; i < mTexture.size(); i++)
		{
			if (mTexture[i] > -1 && mTexture[i] < channel_count)
			{
				llassert(cur_tex < gGLManager.mNumTextureImageUnits);
				uniform1i(i, cur_tex);
				mTexture[i] = cur_tex++;
			}
		}
		unbind();
	}

	return success;
}

BOOL LLGLSLShader::attachObject(std::string object)
{
	if (LLShaderMgr::instance()->mShaderObjects.count(object) > 0)
	{
		stop_glerror();
		glAttachObjectARB(mProgramObject, LLShaderMgr::instance()->mShaderObjects[object]);
		stop_glerror();
		return TRUE;
	}
	else
	{
		LL_WARNS("ShaderLoading") << "Attempting to attach shader object that hasn't been compiled: " << object << LL_ENDL;
		return FALSE;
	}
}

void LLGLSLShader::attachObject(GLhandleARB object)
{
	if (object != 0)
	{
		stop_glerror();
		glAttachObjectARB(mProgramObject, object);
		stop_glerror();
	}
	else
	{
		LL_WARNS("ShaderLoading") << "Attempting to attach non existing shader object. " << LL_ENDL;
	}
}

void LLGLSLShader::attachObjects(GLhandleARB* objects, S32 count)
{
	for (S32 i = 0; i < count; i++)
	{
		attachObject(objects[i]);
	}
}

BOOL LLGLSLShader::mapAttributes(const std::vector<LLStaticHashedString> * attributes)
{
	//before linking, make sure reserved attributes always have consistent locations
	for (U32 i = 0; i < LLShaderMgr::instance()->mReservedAttribs.size(); i++)
	{
		const char* name = LLShaderMgr::instance()->mReservedAttribs[i].c_str();
		glBindAttribLocationARB(mProgramObject, i, (const GLcharARB *) name);
	}
	
	//link the program
	BOOL res = link();

	mAttribute.clear();
	U32 numAttributes = (attributes == NULL) ? 0 : attributes->size();
	mAttribute.resize(LLShaderMgr::instance()->mReservedAttribs.size() + numAttributes, -1);
	
	if (res)
	{ //read back channel locations

		mAttributeMask = 0;

		//read back reserved channels first
		for (U32 i = 0; i < LLShaderMgr::instance()->mReservedAttribs.size(); i++)
		{
			const char* name = LLShaderMgr::instance()->mReservedAttribs[i].c_str();
			S32 index = glGetAttribLocationARB(mProgramObject, (const GLcharARB *)name);
			if (index != -1)
			{
				mAttribute[i] = index;
				mAttributeMask |= 1 << i;
				LL_DEBUGS("ShaderLoading") << "Attribute " << name << " assigned to channel " << index << LL_ENDL;
			}
		}
		if (attributes != NULL)
		{
			for (U32 i = 0; i < numAttributes; i++)
			{
				const char* name = (*attributes)[i].String().c_str();
				S32 index = glGetAttribLocationARB(mProgramObject, name);
				if (index != -1)
				{
					mAttribute[LLShaderMgr::instance()->mReservedAttribs.size() + i] = index;
					LL_DEBUGS("ShaderLoading") << "Attribute " << name << " assigned to channel " << index << LL_ENDL;
				}
			}
		}

		return TRUE;
	}
	
	return FALSE;
}

void LLGLSLShader::mapUniform(GLint index, const vector<LLStaticHashedString> * uniforms)
{
	if (index == -1)
	{
		return;
	}

	GLenum type;
	GLsizei length;
	GLint size = -1;
	char name[1024];		/* Flawfinder: ignore */
	name[0] = 0;


	glGetActiveUniformARB(mProgramObject, index, 1024, &length, &size, &type, (GLcharARB *)name);
#if !LL_DARWIN
	if (size > 0)
	{
		switch(type)
		{
			case GL_FLOAT_VEC2: size *= 2; break;
			case GL_FLOAT_VEC3: size *= 3; break;
			case GL_FLOAT_VEC4: size *= 4; break;
			case GL_DOUBLE: size *= 2; break;
			case GL_DOUBLE_VEC2: size *= 2; break;
			case GL_DOUBLE_VEC3: size *= 6; break;
			case GL_DOUBLE_VEC4: size *= 8; break;
			case GL_INT_VEC2: size *= 2; break;
			case GL_INT_VEC3: size *= 3; break;
			case GL_INT_VEC4: size *= 4; break;
			case GL_UNSIGNED_INT_VEC2: size *= 2; break;
			case GL_UNSIGNED_INT_VEC3: size *= 3; break;
			case GL_UNSIGNED_INT_VEC4: size *= 4; break;
			case GL_BOOL_VEC2: size *= 2; break;
			case GL_BOOL_VEC3: size *= 3; break;
			case GL_BOOL_VEC4: size *= 4; break;
			case GL_FLOAT_MAT2: size *= 4; break;
			case GL_FLOAT_MAT3: size *= 9; break;
			case GL_FLOAT_MAT4: size *= 16; break;
			case GL_FLOAT_MAT2x3: size *= 6; break;
			case GL_FLOAT_MAT2x4: size *= 8; break;
			case GL_FLOAT_MAT3x2: size *= 6; break;
			case GL_FLOAT_MAT3x4: size *= 12; break;
			case GL_FLOAT_MAT4x2: size *= 8; break;
			case GL_FLOAT_MAT4x3: size *= 12; break;
			case GL_DOUBLE_MAT2: size *= 8; break;
			case GL_DOUBLE_MAT3: size *= 18; break;
			case GL_DOUBLE_MAT4: size *= 32; break;
			case GL_DOUBLE_MAT2x3: size *= 12; break;
			case GL_DOUBLE_MAT2x4: size *= 16; break;
			case GL_DOUBLE_MAT3x2: size *= 12; break;
			case GL_DOUBLE_MAT3x4: size *= 24; break;
			case GL_DOUBLE_MAT4x2: size *= 16; break;
			case GL_DOUBLE_MAT4x3: size *= 24; break;
		}
		mTotalUniformSize += size;
	}
#endif

	S32 location = glGetUniformLocationARB(mProgramObject, name);
	if (location != -1)
	{
		//chop off "[0]" so we can always access the first element
		//of an array by the array name
		char* is_array = strstr(name, "[0]");
		if (is_array)
		{
			is_array[0] = 0;
		}

		LLStaticHashedString hashedName(name);
		mUniformNameMap[location] = name;
		mUniformMap[hashedName] = location;

		LL_DEBUGS("ShaderLoading") << "Uniform " << name << " is at location " << location << LL_ENDL;
	
		//find the index of this uniform
		for (S32 i = 0; i < (S32) LLShaderMgr::instance()->mReservedUniforms.size(); i++)
		{
			if ( (mUniform[i] == -1)
				&& (LLShaderMgr::instance()->mReservedUniforms[i] == name))
			{
				//found it
				mUniform[i] = location;
				mTexture[i] = mapUniformTextureChannel(location, type);
				return;
			}
		}

		if (uniforms != NULL)
		{
			for (U32 i = 0; i < uniforms->size(); i++)
			{
				if ( (mUniform[i+LLShaderMgr::instance()->mReservedUniforms.size()] == -1)
					&& ((*uniforms)[i].String() == name))
				{
					//found it
					mUniform[i+LLShaderMgr::instance()->mReservedUniforms.size()] = location;
					mTexture[i+LLShaderMgr::instance()->mReservedUniforms.size()] = mapUniformTextureChannel(location, type);
					return;
				}
			}
		}
	}
}

void LLGLSLShader::addPermutation(std::string name, std::string value)
{
	mDefines[name] = value;
}

void LLGLSLShader::removePermutation(std::string name)
{
	mDefines[name].erase();
}

GLint LLGLSLShader::mapUniformTextureChannel(GLint location, GLenum type)
{
	if ((type >= GL_SAMPLER_1D_ARB && type <= GL_SAMPLER_2D_RECT_SHADOW_ARB) ||
		type == GL_SAMPLER_2D_MULTISAMPLE)
	{	//this here is a texture
		glUniform1iARB(location, mActiveTextureChannels);
		LL_DEBUGS("ShaderLoading") << "Assigned to texture channel " << mActiveTextureChannels << LL_ENDL;
		return mActiveTextureChannels++;
	}
	return -1;
}

BOOL LLGLSLShader::mapUniforms(const vector<LLStaticHashedString> * uniforms)
{
	BOOL res = TRUE;
	
	mTotalUniformSize = 0;
	mActiveTextureChannels = 0;
	mUniform.clear();
	mUniformMap.clear();
	mUniformNameMap.clear();
	mTexture.clear();
	mValue.clear();
	//initialize arrays
	U32 numUniforms = (uniforms == NULL) ? 0 : uniforms->size();
	mUniform.resize(numUniforms + LLShaderMgr::instance()->mReservedUniforms.size(), -1);
	mTexture.resize(numUniforms + LLShaderMgr::instance()->mReservedUniforms.size(), -1);
	
	bind();

	//get the number of active uniforms
	GLint activeCount;
	glGetObjectParameterivARB(mProgramObject, GL_OBJECT_ACTIVE_UNIFORMS_ARB, &activeCount);

	for (S32 i = 0; i < activeCount; i++)
	{
		mapUniform(i, uniforms);
	}

	unbind();

	LL_DEBUGS("ShaderLoading") << "Total Uniform Size: " << mTotalUniformSize << LL_ENDL;
	return res;
}

BOOL LLGLSLShader::link(BOOL suppress_errors)
{
	BOOL success = LLShaderMgr::instance()->linkProgramObject(mProgramObject, suppress_errors);

	if (!suppress_errors)
	{
        LLShaderMgr::instance()->dumpObjectLog(mProgramObject, !success, mName);
	}

	return success;
}

void LLGLSLShader::bind()
{
	gGL.flush();
	if (gGLManager.mHasShaderObjects)
	{
		LLVertexBuffer::unbind();
		glUseProgramObjectARB(mProgramObject);
		sCurBoundShader = mProgramObject;
		sCurBoundShaderPtr = this;
		if (mUniformsDirty)
		{
			LLShaderMgr::instance()->updateShaderUniforms(this);
			mUniformsDirty = FALSE;
		}
	}
}

void LLGLSLShader::unbind()
{
	gGL.flush();
	if (gGLManager.mHasShaderObjects)
	{
		stop_glerror();
		if (gGLManager.mIsNVIDIA)
		{
			for (U32 i = 0; i < mAttribute.size(); ++i)
			{
				vertexAttrib4f(i, 0,0,0,1);
				stop_glerror();
			}
		}
		LLVertexBuffer::unbind();
		glUseProgramObjectARB(0);
		sCurBoundShader = 0;
		sCurBoundShaderPtr = NULL;
		stop_glerror();
	}
}

void LLGLSLShader::bindNoShader(void)
{
	LLVertexBuffer::unbind();
	if (gGLManager.mHasShaderObjects)
	{
		glUseProgramObjectARB(0);
		sCurBoundShader = 0;
		sCurBoundShaderPtr = NULL;
	}
}

S32 LLGLSLShader::bindTexture(const std::string &uniform, LLTexture *texture, LLTexUnit::eTextureType mode)
{
	S32 channel = 0;
	channel = getUniformLocation(uniform);
	
	return bindTexture(channel, texture, mode);
}

S32 LLGLSLShader::bindTexture(S32 uniform, LLTexture *texture, LLTexUnit::eTextureType mode)
{
	if (uniform < 0 || uniform >= (S32)mTexture.size())
	{
		UNIFORM_ERRS << "Uniform out of range: " << uniform << LL_ENDL;
		return -1;
	}
	
	uniform = mTexture[uniform];
	
	if (uniform > -1)
	{
		gGL.getTexUnit(uniform)->bind(texture, mode);
	}
	
	return uniform;
}

S32 LLGLSLShader::unbindTexture(const std::string &uniform, LLTexUnit::eTextureType mode)
{
	S32 channel = 0;
	channel = getUniformLocation(uniform);
	
	return unbindTexture(channel);
}

S32 LLGLSLShader::unbindTexture(S32 uniform, LLTexUnit::eTextureType mode)
{
	if (uniform < 0 || uniform >= (S32)mTexture.size())
	{
		UNIFORM_ERRS << "Uniform out of range: " << uniform << LL_ENDL;
		return -1;
	}
	
	uniform = mTexture[uniform];
	
	if (uniform > -1)
	{
		gGL.getTexUnit(uniform)->unbind(mode);
	}
	
	return uniform;
}

S32 LLGLSLShader::enableTexture(S32 uniform, LLTexUnit::eTextureType mode)
{
	if (uniform < 0 || uniform >= (S32)mTexture.size())
	{
		UNIFORM_ERRS << "Uniform out of range: " << uniform << LL_ENDL;
		return -1;
	}
	S32 index = mTexture[uniform];
	if (index != -1)
	{
		gGL.getTexUnit(index)->activate();
		gGL.getTexUnit(index)->enable(mode);
	}
	return index;
}

S32 LLGLSLShader::disableTexture(S32 uniform, LLTexUnit::eTextureType mode)
{
	if (uniform < 0 || uniform >= (S32)mTexture.size())
	{
		UNIFORM_ERRS << "Uniform out of range: " << uniform << LL_ENDL;
		return -1;
	}
	S32 index = mTexture[uniform];
	if (index != -1 && gGL.getTexUnit(index)->getCurrType() != LLTexUnit::TT_NONE)
	{
		if (gDebugGL && gGL.getTexUnit(index)->getCurrType() != mode)
		{
			if (gDebugSession)
			{
				gFailLog << "Texture channel " << index << " texture type corrupted." << std::endl;
				ll_fail("LLGLSLShader::disableTexture failed");
			}
			else
			{
				LL_ERRS() << "Texture channel " << index << " texture type corrupted." << LL_ENDL;
			}
		}
		gGL.getTexUnit(index)->disable();
	}
	return index;
}

void LLGLSLShader::uniform1i(U32 index, GLint x)
{
	if (mProgramObject > 0)
	{	
		if (mUniform.size() <= index)
		{
			UNIFORM_ERRS << "Uniform index out of bounds." << LL_ENDL;
			return;
		}

		if (mUniform[index] >= 0)
		{
			std::map<GLint, LLVector4>::iterator iter = mValue.find(mUniform[index]);
			if (iter == mValue.end() || iter->second.mV[0] != x)
			{
				glUniform1iARB(mUniform[index], x);
				mValue[mUniform[index]] = LLVector4(x,0.f,0.f,0.f);
			}
		}
	}
}

void LLGLSLShader::uniform1f(U32 index, GLfloat x)
{
	if (mProgramObject > 0)
	{	
		if (mUniform.size() <= index)
		{
			UNIFORM_ERRS << "Uniform index out of bounds." << LL_ENDL;
			return;
		}

		if (mUniform[index] >= 0)
		{
			std::map<GLint, LLVector4>::iterator iter = mValue.find(mUniform[index]);
			if (iter == mValue.end() || iter->second.mV[0] != x)
			{
				glUniform1fARB(mUniform[index], x);
				mValue[mUniform[index]] = LLVector4(x,0.f,0.f,0.f);
			}
		}
	}
}

void LLGLSLShader::uniform2f(U32 index, GLfloat x, GLfloat y)
{
	if (mProgramObject > 0)
	{	
		if (mUniform.size() <= index)
		{
			UNIFORM_ERRS << "Uniform index out of bounds." << LL_ENDL;
			return;
		}

		if (mUniform[index] >= 0)
		{
			std::map<GLint, LLVector4>::iterator iter = mValue.find(mUniform[index]);
			LLVector4 vec(x,y,0.f,0.f);
			if (iter == mValue.end() || shouldChange(iter->second,vec))
			{
				glUniform2fARB(mUniform[index], x, y);
				mValue[mUniform[index]] = vec;
			}
		}
	}
}

void LLGLSLShader::uniform3f(U32 index, GLfloat x, GLfloat y, GLfloat z)
{
	if (mProgramObject > 0)
	{	
		if (mUniform.size() <= index)
		{
			UNIFORM_ERRS << "Uniform index out of bounds." << LL_ENDL;
			return;
		}

		if (mUniform[index] >= 0)
		{
			std::map<GLint, LLVector4>::iterator iter = mValue.find(mUniform[index]);
			LLVector4 vec(x,y,z,0.f);
			if (iter == mValue.end() || shouldChange(iter->second,vec))
			{
				glUniform3fARB(mUniform[index], x, y, z);
				mValue[mUniform[index]] = vec;
			}
		}
	}
}

void LLGLSLShader::uniform4f(U32 index, GLfloat x, GLfloat y, GLfloat z, GLfloat w)
{
	if (mProgramObject > 0)
	{	
		if (mUniform.size() <= index)
		{
			UNIFORM_ERRS << "Uniform index out of bounds." << LL_ENDL;
			return;
		}

		if (mUniform[index] >= 0)
		{
			std::map<GLint, LLVector4>::iterator iter = mValue.find(mUniform[index]);
			LLVector4 vec(x,y,z,w);
			if (iter == mValue.end() || shouldChange(iter->second,vec))
			{
				glUniform4fARB(mUniform[index], x, y, z, w);
				mValue[mUniform[index]] = vec;
			}
		}
	}
}

void LLGLSLShader::uniform1iv(U32 index, U32 count, const GLint* v)
{
	if (mProgramObject > 0)
	{	
		if (mUniform.size() <= index)
		{
			UNIFORM_ERRS << "Uniform index out of bounds." << LL_ENDL;
			return;
		}

		if (mUniform[index] >= 0)
		{
			std::map<GLint, LLVector4>::iterator iter = mValue.find(mUniform[index]);
			LLVector4 vec(v[0],0.f,0.f,0.f);
			if (iter == mValue.end() || shouldChange(iter->second,vec) || count != 1)
			{
				glUniform1ivARB(mUniform[index], count, v);
				mValue[mUniform[index]] = vec;
			}
		}
	}
}

void LLGLSLShader::uniform1fv(U32 index, U32 count, const GLfloat* v)
{
	if (mProgramObject > 0)
	{	
		if (mUniform.size() <= index)
		{
			UNIFORM_ERRS << "Uniform index out of bounds." << LL_ENDL;
			return;
		}

		if (mUniform[index] >= 0)
		{
			std::map<GLint, LLVector4>::iterator iter = mValue.find(mUniform[index]);
			LLVector4 vec(v[0],0.f,0.f,0.f);
			if (iter == mValue.end() || shouldChange(iter->second,vec) || count != 1)
			{
				glUniform1fvARB(mUniform[index], count, v);
				mValue[mUniform[index]] = vec;
			}
		}
	}
}

void LLGLSLShader::uniform2fv(U32 index, U32 count, const GLfloat* v)
{
	if (mProgramObject > 0)
	{	
		if (mUniform.size() <= index)
		{
			UNIFORM_ERRS << "Uniform index out of bounds." << LL_ENDL;
			return;
		}

		if (mUniform[index] >= 0)
		{
			std::map<GLint, LLVector4>::iterator iter = mValue.find(mUniform[index]);
			LLVector4 vec(v[0],v[1],0.f,0.f);
			if (iter == mValue.end() || shouldChange(iter->second,vec) || count != 1)
			{
				glUniform2fvARB(mUniform[index], count, v);
				mValue[mUniform[index]] = vec;
			}
		}
	}
}

void LLGLSLShader::uniform3fv(U32 index, U32 count, const GLfloat* v)
{
	if (mProgramObject > 0)
	{	
		if (mUniform.size() <= index)
		{
			UNIFORM_ERRS << "Uniform index out of bounds." << LL_ENDL;
			return;
		}

		if (mUniform[index] >= 0)
		{
			std::map<GLint, LLVector4>::iterator iter = mValue.find(mUniform[index]);
			LLVector4 vec(v[0],v[1],v[2],0.f);
			if (iter == mValue.end() || shouldChange(iter->second,vec) || count != 1)
			{
				glUniform3fvARB(mUniform[index], count, v);
				mValue[mUniform[index]] = vec;
			}
		}
	}
}

void LLGLSLShader::uniform4fv(U32 index, U32 count, const GLfloat* v)
{
	if (mProgramObject > 0)
	{	
		if (mUniform.size() <= index)
		{
			UNIFORM_ERRS << "Uniform index out of bounds." << LL_ENDL;
			return;
		}

		if (mUniform[index] >= 0)
		{
			std::map<GLint, LLVector4>::iterator iter = mValue.find(mUniform[index]);
			LLVector4 vec(v[0],v[1],v[2],v[3]);
			if (iter == mValue.end() || shouldChange(iter->second,vec) || count != 1)
			{
				glUniform4fvARB(mUniform[index], count, v);
				mValue[mUniform[index]] = vec;
			}
		}
	}
}

void LLGLSLShader::uniformMatrix2fv(U32 index, U32 count, GLboolean transpose, const GLfloat *v)
{
	if (mProgramObject > 0)
	{	
		if (mUniform.size() <= index)
		{
			UNIFORM_ERRS << "Uniform index out of bounds." << LL_ENDL;
			return;
		}

		if (mUniform[index] >= 0)
		{
			glUniformMatrix2fvARB(mUniform[index], count, transpose, v);
		}
	}
}

void LLGLSLShader::uniformMatrix3fv(U32 index, U32 count, GLboolean transpose, const GLfloat *v)
{
	if (mProgramObject > 0)
	{	
		if (mUniform.size() <= index)
		{
			UNIFORM_ERRS << "Uniform index out of bounds." << LL_ENDL;
			return;
		}

		if (mUniform[index] >= 0)
		{
			glUniformMatrix3fvARB(mUniform[index], count, transpose, v);
		}
	}
}

void LLGLSLShader::uniformMatrix4fv(U32 index, U32 count, GLboolean transpose, const GLfloat *v)
{
	if (mProgramObject > 0)
	{	
		if (mUniform.size() <= index)
		{
			UNIFORM_ERRS << "Uniform index out of bounds." << LL_ENDL;
			return;
		}

		if (mUniform[index] >= 0)
		{
			glUniformMatrix4fvARB(mUniform[index], count, transpose, v);
		}
	}
}

GLint LLGLSLShader::getUniformLocation(const LLStaticHashedString& uniform)
{
	GLint ret = -1;
	if (mProgramObject > 0)
	{
		LLStaticStringTable<GLint>::iterator iter = mUniformMap.find(uniform);
		if (iter != mUniformMap.end())
		{
			if (gDebugGL)
			{
				stop_glerror();
				if (iter->second != glGetUniformLocationARB(mProgramObject, uniform.String().c_str()))
				{
					LL_ERRS() << "Uniform does not match." << LL_ENDL;
				}
				stop_glerror();
			}
			ret = iter->second;
		}
	}

	return ret;
}

GLint LLGLSLShader::getUniformLocation(U32 index)
{
	GLint ret = -1;
	if (mProgramObject > 0)
	{
		llassert(index < mUniform.size());
		return mUniform[index];
	}

	return ret;
}

GLint LLGLSLShader::getAttribLocation(U32 attrib)
{
	if (attrib < mAttribute.size())
	{
		return mAttribute[attrib];
	}
	else
	{
		return -1;
	}
}

void LLGLSLShader::uniform1i(const LLStaticHashedString& uniform, GLint v)
{
	GLint location = getUniformLocation(uniform);
				
	if (location >= 0)
	{
		std::map<GLint, LLVector4>::iterator iter = mValue.find(location);
		LLVector4 vec(v,0.f,0.f,0.f);
		if (iter == mValue.end() || shouldChange(iter->second,vec))
		{
			glUniform1iARB(location, v);
			mValue[location] = vec;
		}
	}
}

void LLGLSLShader::uniform2i(const LLStaticHashedString& uniform, GLint i, GLint j)
{
	GLint location = getUniformLocation(uniform);
				
	if (location >= 0)
	{
		std::map<GLint, LLVector4>::iterator iter = mValue.find(location);
		LLVector4 vec(i,j,0.f,0.f);
		if (iter == mValue.end() || shouldChange(iter->second,vec))
		{
			glUniform2iARB(location, i, j);
			mValue[location] = vec;
		}
	}
}


void LLGLSLShader::uniform1f(const LLStaticHashedString& uniform, GLfloat v)
{
	GLint location = getUniformLocation(uniform);
				
	if (location >= 0)
	{
		std::map<GLint, LLVector4>::iterator iter = mValue.find(location);
		LLVector4 vec(v,0.f,0.f,0.f);
		if (iter == mValue.end() || shouldChange(iter->second,vec))
		{
			glUniform1fARB(location, v);
			mValue[location] = vec;
		}
	}
}

void LLGLSLShader::uniform2f(const LLStaticHashedString& uniform, GLfloat x, GLfloat y)
{
	GLint location = getUniformLocation(uniform);
				
	if (location >= 0)
	{
		std::map<GLint, LLVector4>::iterator iter = mValue.find(location);
		LLVector4 vec(x,y,0.f,0.f);
		if (iter == mValue.end() || shouldChange(iter->second,vec))
		{
			glUniform2fARB(location, x,y);
			mValue[location] = vec;
		}
	}

}

void LLGLSLShader::uniform3f(const LLStaticHashedString& uniform, GLfloat x, GLfloat y, GLfloat z)
{
	GLint location = getUniformLocation(uniform);
				
	if (location >= 0)
	{
		std::map<GLint, LLVector4>::iterator iter = mValue.find(location);
		LLVector4 vec(x,y,z,0.f);
		if (iter == mValue.end() || shouldChange(iter->second,vec))
		{
			glUniform3fARB(location, x,y,z);
			mValue[location] = vec;
		}
	}
}

void LLGLSLShader::uniform1fv(const LLStaticHashedString& uniform, U32 count, const GLfloat* v)
{
	GLint location = getUniformLocation(uniform);

	if (location >= 0)
	{
		std::map<GLint, LLVector4>::iterator iter = mValue.find(location);
		LLVector4 vec(v[0],0.f,0.f,0.f);
		if (iter == mValue.end() || shouldChange(iter->second,vec) || count != 1)
		{
			glUniform1fvARB(location, count, v);
			mValue[location] = vec;
		}
	}
}

void LLGLSLShader::uniform2fv(const LLStaticHashedString& uniform, U32 count, const GLfloat* v)
{
	GLint location = getUniformLocation(uniform);
				
	if (location >= 0)
	{
		std::map<GLint, LLVector4>::iterator iter = mValue.find(location);
		LLVector4 vec(v[0],v[1],0.f,0.f);
		if (iter == mValue.end() || shouldChange(iter->second,vec) || count != 1)
		{
			glUniform2fvARB(location, count, v);
			mValue[location] = vec;
		}
	}
}

void LLGLSLShader::uniform3fv(const LLStaticHashedString& uniform, U32 count, const GLfloat* v)
{
	GLint location = getUniformLocation(uniform);
				
	if (location >= 0)
	{
		std::map<GLint, LLVector4>::iterator iter = mValue.find(location);
		LLVector4 vec(v[0],v[1],v[2],0.f);
		if (iter == mValue.end() || shouldChange(iter->second,vec) || count != 1)
		{
			glUniform3fvARB(location, count, v);
			mValue[location] = vec;
		}
	}
}

void LLGLSLShader::uniform4fv(const LLStaticHashedString& uniform, U32 count, const GLfloat* v)
{
	GLint location = getUniformLocation(uniform);

	if (location >= 0)
	{
		LLVector4 vec(v);
		std::map<GLint, LLVector4>::iterator iter = mValue.find(location);
		if (iter == mValue.end() || shouldChange(iter->second,vec) || count != 1)
		{
			stop_glerror();
			glUniform4fvARB(location, count, v);
			stop_glerror();
			mValue[location] = vec;
		}
	}
}

void LLGLSLShader::uniformMatrix4fv(const LLStaticHashedString& uniform, U32 count, GLboolean transpose, const GLfloat* v)
{
	GLint location = getUniformLocation(uniform);
				
	if (location >= 0)
	{
		stop_glerror();
		glUniformMatrix4fvARB(location, count, transpose, v);
		stop_glerror();
	}
}


void LLGLSLShader::vertexAttrib4f(U32 index, GLfloat x, GLfloat y, GLfloat z, GLfloat w)
{
	if (mAttribute[index] > 0)
	{
		glVertexAttrib4fARB(mAttribute[index], x, y, z, w);
	}
}

void LLGLSLShader::vertexAttrib4fv(U32 index, GLfloat* v)
{
	if (mAttribute[index] > 0)
	{
		glVertexAttrib4fvARB(mAttribute[index], v);
	}
}

void LLGLSLShader::setMinimumAlpha(F32 minimum)
{
	gGL.flush();
	uniform1f(LLShaderMgr::MINIMUM_ALPHA, minimum);
}<|MERGE_RESOLUTION|>--- conflicted
+++ resolved
@@ -278,14 +278,9 @@
 	GLuint64 time_elapsed = 0;
 	glGetQueryObjectui64v(mTimerQuery, GL_QUERY_RESULT, &time_elapsed);
 
-<<<<<<< HEAD
 	//U64 samples_passed = 0;
 	GLuint64 samples_passed = 0;
-	glGetQueryObjectui64v(1, GL_QUERY_RESULT, &samples_passed);
-=======
-	U64 samples_passed = 0;
 	glGetQueryObjectui64v(mSamplesQuery, GL_QUERY_RESULT, &samples_passed);
->>>>>>> 05896f4f
 
 	sTotalTimeElapsed += time_elapsed;
 	mTimeElapsed += time_elapsed;
