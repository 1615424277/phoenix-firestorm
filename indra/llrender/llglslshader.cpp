/**
 * @file llglslshader.cpp
 * @brief GLSL helper functions and state.
 *
 * $LicenseInfo:firstyear=2005&license=viewerlgpl$
 * Second Life Viewer Source Code
 * Copyright (C) 2010, Linden Research, Inc.
 *
 * This library is free software; you can redistribute it and/or
 * modify it under the terms of the GNU Lesser General Public
 * License as published by the Free Software Foundation;
 * version 2.1 of the License only.
 *
 * This library is distributed in the hope that it will be useful,
 * but WITHOUT ANY WARRANTY; without even the implied warranty of
 * MERCHANTABILITY or FITNESS FOR A PARTICULAR PURPOSE.  See the GNU
 * Lesser General Public License for more details.
 *
 * You should have received a copy of the GNU Lesser General Public
 * License along with this library; if not, write to the Free Software
 * Foundation, Inc., 51 Franklin Street, Fifth Floor, Boston, MA  02110-1301  USA
 *
 * Linden Research, Inc., 945 Battery Street, San Francisco, CA  94111  USA
 * $/LicenseInfo$
 */

#include "linden_common.h"

#include "llglslshader.h"

#include "llshadermgr.h"
#include "llfile.h"
#include "llrender.h"
#include "llvertexbuffer.h"
#include "llrendertarget.h"

#include "hbxxh.h"
#include "llsdserialize.h"

#if LL_DARWIN
#include "OpenGL/OpenGL.h"
#endif

 // Print-print list of shader included source files that are linked together via glAttachShader()
 // i.e. On macOS / OSX the AMD GLSL linker will display an error if a varying is left in an undefined state.
#define DEBUG_SHADER_INCLUDES 0

// Lots of STL stuff in here, using namespace std to keep things more readable
using std::vector;
using std::pair;
using std::make_pair;
using std::string;

GLuint LLGLSLShader::sCurBoundShader = 0;
LLGLSLShader* LLGLSLShader::sCurBoundShaderPtr = NULL;
S32 LLGLSLShader::sIndexedTextureChannels = 0;
bool LLGLSLShader::sProfileEnabled = false;
std::set<LLGLSLShader*> LLGLSLShader::sInstances;
LLGLSLShader::defines_map_t LLGLSLShader::sGlobalDefines;
U64 LLGLSLShader::sTotalTimeElapsed = 0;
U32 LLGLSLShader::sTotalTrianglesDrawn = 0;
U64 LLGLSLShader::sTotalSamplesDrawn = 0;
U32 LLGLSLShader::sTotalBinds = 0;

//UI shader -- declared here so llui_libtest will link properly
LLGLSLShader    gUIProgram;
LLGLSLShader    gSolidColorProgram;

// NOTE: Keep gShaderConsts* and LLGLSLShader::ShaderConsts_e in sync!
const std::string gShaderConstsKey[LLGLSLShader::NUM_SHADER_CONSTS] =
{
      "LL_SHADER_CONST_CLOUD_MOON_DEPTH"
    , "LL_SHADER_CONST_STAR_DEPTH"
};

// NOTE: Keep gShaderConsts* and LLGLSLShader::ShaderConsts_e in sync!
const std::string gShaderConstsVal[LLGLSLShader::NUM_SHADER_CONSTS] =
{
      "0.99998" // SHADER_CONST_CLOUD_MOON_DEPTH // SL-14113
    , "0.99999" // SHADER_CONST_STAR_DEPTH       // SL-14113
};


bool shouldChange(const LLVector4& v1, const LLVector4& v2)
{
    return v1 != v2;
}

//===============================
// LLGLSL Shader implementation
//===============================

//static
void LLGLSLShader::initProfile()
{
    sProfileEnabled = true;
    sTotalTimeElapsed = 0;
    sTotalTrianglesDrawn = 0;
    sTotalSamplesDrawn = 0;
    sTotalBinds = 0;

    for (std::set<LLGLSLShader*>::iterator iter = sInstances.begin(); iter != sInstances.end(); ++iter)
    {
        (*iter)->clearStats();
    }
}


struct LLGLSLShaderCompareTimeElapsed
{
    bool operator()(const LLGLSLShader* const& lhs, const LLGLSLShader* const& rhs)
    {
        return lhs->mTimeElapsed < rhs->mTimeElapsed;
    }
};

//static
void LLGLSLShader::finishProfile(bool emit_report)
{
    sProfileEnabled = false;

    if (emit_report)
    {
        std::vector<LLGLSLShader*> sorted;

        for (std::set<LLGLSLShader*>::iterator iter = sInstances.begin(); iter != sInstances.end(); ++iter)
        {
            sorted.push_back(*iter);
        }

        std::sort(sorted.begin(), sorted.end(), LLGLSLShaderCompareTimeElapsed());

        bool unbound = false;
        for (std::vector<LLGLSLShader*>::iterator iter = sorted.begin(); iter != sorted.end(); ++iter)
        {
            (*iter)->dumpStats();
            if ((*iter)->mBinds == 0)
            {
                unbound = true;
            }
        }

        LL_INFOS() << "-----------------------------------" << LL_ENDL;
        LL_INFOS() << "Total rendering time: " << llformat("%.4f ms", sTotalTimeElapsed / 1000000.f) << LL_ENDL;
        LL_INFOS() << "Total samples drawn: " << llformat("%.4f million", sTotalSamplesDrawn / 1000000.f) << LL_ENDL;
        LL_INFOS() << "Total triangles drawn: " << llformat("%.3f million", sTotalTrianglesDrawn / 1000000.f) << LL_ENDL;
        LL_INFOS() << "-----------------------------------" << LL_ENDL;

        if (unbound)
        {
            LL_INFOS() << "The following shaders were unused: " << LL_ENDL;
            for (std::vector<LLGLSLShader*>::iterator iter = sorted.begin(); iter != sorted.end(); ++iter)
            {
                if ((*iter)->mBinds == 0)
                {
                    LL_INFOS() << (*iter)->mName << LL_ENDL;
                }
            }
        }
    }
}

void LLGLSLShader::clearStats()
{
    mTrianglesDrawn = 0;
    mTimeElapsed = 0;
    mSamplesDrawn = 0;
    mBinds = 0;
}

void LLGLSLShader::dumpStats()
{
    if (mBinds > 0)
    {
        LL_INFOS() << "=============================================" << LL_ENDL;
        LL_INFOS() << mName << LL_ENDL;
        for (U32 i = 0; i < mShaderFiles.size(); ++i)
        {
            LL_INFOS() << mShaderFiles[i].first << LL_ENDL;
        }
        LL_INFOS() << "=============================================" << LL_ENDL;

        F32 ms = mTimeElapsed / 1000000.f;
        F32 seconds = ms / 1000.f;

        F32 pct_tris = (F32)mTrianglesDrawn / (F32)sTotalTrianglesDrawn * 100.f;
        F32 tris_sec = (F32)(mTrianglesDrawn / 1000000.0);
        tris_sec /= seconds;

        F32 pct_samples = (F32)((F64)mSamplesDrawn / (F64)sTotalSamplesDrawn) * 100.f;
        F32 samples_sec = (F32)mSamplesDrawn / 1000000000.0;
        samples_sec /= seconds;

        F32 pct_binds = (F32)mBinds / (F32)sTotalBinds * 100.f;

        LL_INFOS() << "Triangles Drawn: " << mTrianglesDrawn << " " << llformat("(%.2f pct of total, %.3f million/sec)", pct_tris, tris_sec) << LL_ENDL;
        LL_INFOS() << "Binds: " << mBinds << " " << llformat("(%.2f pct of total)", pct_binds) << LL_ENDL;
        LL_INFOS() << "SamplesDrawn: " << mSamplesDrawn << " " << llformat("(%.2f pct of total, %.3f billion/sec)", pct_samples, samples_sec) << LL_ENDL;
        LL_INFOS() << "Time Elapsed: " << mTimeElapsed << " " << llformat("(%.2f pct of total, %.5f ms)\n", (F32)((F64)mTimeElapsed / (F64)sTotalTimeElapsed) * 100.f, ms) << LL_ENDL;
    }
}

//static
void LLGLSLShader::startProfile()
{
    LL_PROFILE_ZONE_SCOPED_CATEGORY_SHADER;
    if (sProfileEnabled && sCurBoundShaderPtr)
    {
        sCurBoundShaderPtr->placeProfileQuery();
    }

}

//static
void LLGLSLShader::stopProfile()
{
    LL_PROFILE_ZONE_SCOPED_CATEGORY_SHADER;

    if (sProfileEnabled && sCurBoundShaderPtr)
    {
        sCurBoundShaderPtr->unbind();
    }
}

void LLGLSLShader::placeProfileQuery(bool for_runtime)
{
    if (sProfileEnabled || for_runtime)
    {
        if (mTimerQuery == 0)
        {
            glGenQueries(1, &mSamplesQuery);
            glGenQueries(1, &mTimerQuery);
            glGenQueries(1, &mPrimitivesQuery);
        }

        glBeginQuery(GL_TIME_ELAPSED, mTimerQuery);

        if (!for_runtime)
        {
            glBeginQuery(GL_SAMPLES_PASSED, mSamplesQuery);
            glBeginQuery(GL_PRIMITIVES_GENERATED, mPrimitivesQuery);
        }
    }
}

bool LLGLSLShader::readProfileQuery(bool for_runtime, bool force_read)
{
    if (sProfileEnabled || for_runtime)
    {
        if (!mProfilePending)
        {
            glEndQuery(GL_TIME_ELAPSED);
            if (!for_runtime)
            {
                glEndQuery(GL_SAMPLES_PASSED);
                glEndQuery(GL_PRIMITIVES_GENERATED);
            }
            mProfilePending = for_runtime;
        }

        if (mProfilePending && for_runtime && !force_read)
        {
            GLuint64 result = 0;
            glGetQueryObjectui64v(mTimerQuery, GL_QUERY_RESULT_AVAILABLE, &result);

            if (result != GL_TRUE)
            {
                return false;
            }
        }

        GLuint64 time_elapsed = 0;
        glGetQueryObjectui64v(mTimerQuery, GL_QUERY_RESULT, &time_elapsed);
        mTimeElapsed += time_elapsed;
        mProfilePending = false;

        if (!for_runtime)
        {
            GLuint64 samples_passed = 0;
            glGetQueryObjectui64v(mSamplesQuery, GL_QUERY_RESULT, &samples_passed);

            U64 primitives_generated = 0;
            glGetQueryObjectui64v(mPrimitivesQuery, GL_QUERY_RESULT, &primitives_generated);
            sTotalTimeElapsed += time_elapsed;

            sTotalSamplesDrawn += samples_passed;
            mSamplesDrawn += samples_passed;

            U32 tri_count = (U32)primitives_generated / 3;

            mTrianglesDrawn += tri_count;
            sTotalTrianglesDrawn += tri_count;

            sTotalBinds++;
            mBinds++;
        }
    }

    return true;
}



LLGLSLShader::LLGLSLShader()
    : mProgramObject(0),
    mAttributeMask(0),
    mTotalUniformSize(0),
    mActiveTextureChannels(0),
    mShaderLevel(0),
    mShaderGroup(SG_DEFAULT),
    mFeatures(),
    mUniformsDirty(false),
    mTimerQuery(0),
    mSamplesQuery(0),
    mPrimitivesQuery(0)
{

}

LLGLSLShader::~LLGLSLShader()
{
}

void LLGLSLShader::unload()
{
    mShaderFiles.clear();
    mDefines.clear();
    mFeatures = LLShaderFeatures();

    unloadInternal();
}

void LLGLSLShader::unloadInternal()
{
    sInstances.erase(this);

    stop_glerror();
    mAttribute.clear();
    mTexture.clear();
    mUniform.clear();

    if (mProgramObject)
    {
        GLuint obj[1024];
        GLsizei count = 0;
        glGetAttachedShaders(mProgramObject, 1024, &count, obj);

        for (GLsizei i = 0; i < count; i++)
        {
            glDetachShader(mProgramObject, obj[i]);
        }

        for (GLsizei i = 0; i < count; i++)
        {
            if (glIsShader(obj[i]))
            {
                glDeleteShader(obj[i]);
            }
        }

        glDeleteProgram(mProgramObject);

        mProgramObject = 0;
    }

    if (mTimerQuery)
    {
        glDeleteQueries(1, &mTimerQuery);
        mTimerQuery = 0;
    }

    if (mSamplesQuery)
    {
        glDeleteQueries(1, &mSamplesQuery);
        mSamplesQuery = 0;
    }

    //hack to make apple not complain
    glGetError();

    stop_glerror();
}

bool LLGLSLShader::createShader(std::vector<LLStaticHashedString>* attributes,
    std::vector<LLStaticHashedString>* uniforms,
    U32 varying_count,
    const char** varyings)
{
    LL_PROFILE_ZONE_SCOPED_CATEGORY_SHADER;

    unloadInternal();

    sInstances.insert(this);

    //reloading, reset matrix hash values
    for (U32 i = 0; i < LLRender::NUM_MATRIX_MODES; ++i)
    {
        mMatHash[i] = 0xFFFFFFFF;
    }
    mLightHash = 0xFFFFFFFF;

    llassert_always(!mShaderFiles.empty());

#if LL_DARWIN
    // work-around missing mix(vec3,vec3,bvec3)
    mDefines["OLD_SELECT"] = "1";
#endif

    mShaderHash = hash();

    // Create program
    mProgramObject = glCreateProgram();
    if (mProgramObject == 0)
    {
        // Shouldn't happen if shader related extensions, like ARB_vertex_shader, exist.
        LL_SHADER_LOADING_WARNS() << "Failed to create handle for shader: " << mName << LL_ENDL;
        unloadInternal();
        return false;
    }

    bool success = true;

    mUsingBinaryProgram =  LLShaderMgr::instance()->loadCachedProgramBinary(this);

    if (!mUsingBinaryProgram)
    {
#if DEBUG_SHADER_INCLUDES
        fprintf(stderr, "--- %s ---\n", mName.c_str());
#endif // DEBUG_SHADER_INCLUDES

        //compile new source
<<<<<<< HEAD
		vector< pair<string, GLenum> >::iterator fileIter = mShaderFiles.begin();
		for (; fileIter != mShaderFiles.end(); fileIter++)
		{
			GLuint shaderhandle = LLShaderMgr::instance()->loadShaderFile((*fileIter).first, mShaderLevel, (*fileIter).second, &mDefines, mFeatures.mIndexedTextureChannels);
			LL_DEBUGS("ShaderLoading") << "SHADER FILE: " << (*fileIter).first << " mShaderLevel=" << mShaderLevel << LL_ENDL;
			if (shaderhandle)
			{
				attachObject(shaderhandle);
			}
			else
			{
				success = false;
			}
		}
=======
        vector< pair<string, GLenum> >::iterator fileIter = mShaderFiles.begin();
        for (; fileIter != mShaderFiles.end(); fileIter++)
        {
            GLuint shaderhandle = LLShaderMgr::instance()->loadShaderFile((*fileIter).first, mShaderLevel, (*fileIter).second, &mDefines, mFeatures.mIndexedTextureChannels);
            LL_DEBUGS("ShaderLoading") << "SHADER FILE: " << (*fileIter).first << " mShaderLevel=" << mShaderLevel << LL_ENDL;
            if (shaderhandle)
            {
                attachObject(shaderhandle);
            }
            else
            {
                success = FALSE;
            }
        }
>>>>>>> e1623bb2
    }

    // Attach existing objects
    if (!LLShaderMgr::instance()->attachShaderFeatures(this))
    {
        unloadInternal();
        return false;
    }
    // Map attributes and uniforms
    if (success)
    {
        success = mapAttributes(attributes);
    }
    if (success)
    {
        success = mapUniforms(uniforms);
    }
    if (!success)
    {
        LL_SHADER_LOADING_WARNS() << "Failed to link shader: " << mName << LL_ENDL;

        // Try again using a lower shader level;
        if (mShaderLevel > 0)
        {
            LL_SHADER_LOADING_WARNS() << "Failed to link using shader level " << mShaderLevel << " trying again using shader level " << (mShaderLevel - 1) << LL_ENDL;
            mShaderLevel--;
            return createShader(attributes, uniforms);
        }
        else
        {
            // Give up and unload shader.
            unloadInternal();
        }
    }
    else if (mFeatures.mIndexedTextureChannels > 0)
    { //override texture channels for indexed texture rendering
        bind();
        S32 channel_count = mFeatures.mIndexedTextureChannels;

        for (S32 i = 0; i < channel_count; i++)
        {
            LLStaticHashedString uniName(llformat("tex%d", i));
            uniform1i(uniName, i);
        }

        S32 cur_tex = channel_count; //adjust any texture channels that might have been overwritten
        for (U32 i = 0; i < mTexture.size(); i++)
        {
            if (mTexture[i] > -1 && mTexture[i] < channel_count)
            {
                llassert(cur_tex < gGLManager.mNumTextureImageUnits);
                uniform1i(i, cur_tex);
                mTexture[i] = cur_tex++;
            }
        }
        unbind();
    }

#ifdef LL_PROFILER_ENABLE_RENDER_DOC
    setLabel(mName.c_str());
#endif

    return success;
}

#if DEBUG_SHADER_INCLUDES
void dumpAttachObject(const char* func_name, GLuint program_object, const std::string& object_path)
{
    GLchar* info_log;
    GLint      info_len_expect = 0;
    GLint      info_len_actual = 0;

    glGetShaderiv(program_object, GL_INFO_LOG_LENGTH, , &info_len_expect);
    fprintf(stderr, " * %-20s(), log size: %d, %s\n", func_name, info_len_expect, object_path.c_str());

    if (info_len_expect > 0)
    {
        fprintf(stderr, " ========== %s() ========== \n", func_name);
        info_log = new GLchar[info_len_expect];
        glGetProgramInfoLog(program_object, info_len_expect, &info_len_actual, info_log);
        fprintf(stderr, "%s\n", info_log);
        delete[] info_log;
    }
}
#endif // DEBUG_SHADER_INCLUDES

bool LLGLSLShader::attachVertexObject(std::string object_path)
{
    if (LLShaderMgr::instance()->mVertexShaderObjects.count(object_path) > 0)
    {
        stop_glerror();
        glAttachShader(mProgramObject, LLShaderMgr::instance()->mVertexShaderObjects[object_path]);
#if DEBUG_SHADER_INCLUDES
        dumpAttachObject("attachVertexObject", mProgramObject, object_path);
#endif // DEBUG_SHADER_INCLUDES
        stop_glerror();
        return true;
    }
    else
    {
        LL_SHADER_LOADING_WARNS() << "Attempting to attach shader object: '" << object_path << "' that hasn't been compiled." << LL_ENDL;
        return false;
    }
}

bool LLGLSLShader::attachFragmentObject(std::string object_path)
{
    if(mUsingBinaryProgram)
        return true;

    if (LLShaderMgr::instance()->mFragmentShaderObjects.count(object_path) > 0)
    {
        stop_glerror();
        glAttachShader(mProgramObject, LLShaderMgr::instance()->mFragmentShaderObjects[object_path]);
#if DEBUG_SHADER_INCLUDES
        dumpAttachObject("attachFragmentObject", mProgramObject, object_path);
#endif // DEBUG_SHADER_INCLUDES
        stop_glerror();
        return true;
    }
    else
    {
        LL_SHADER_LOADING_WARNS() << "Attempting to attach shader object: '" << object_path << "' that hasn't been compiled." << LL_ENDL;
        return false;
    }
}

void LLGLSLShader::attachObject(GLuint object)
{
    if(mUsingBinaryProgram)
        return;

    if (object != 0)
    {
        stop_glerror();
        glAttachShader(mProgramObject, object);
#if DEBUG_SHADER_INCLUDES
        std::string object_path("???");
        dumpAttachObject("attachObject", mProgramObject, object_path);
#endif // DEBUG_SHADER_INCLUDES
        stop_glerror();
    }
    else
    {
        LL_SHADER_LOADING_WARNS() << "Attempting to attach non existing shader object. " << LL_ENDL;
    }
}

void LLGLSLShader::attachObjects(GLuint* objects, S32 count)
{
    if(mUsingBinaryProgram)
        return;

    for (S32 i = 0; i < count; i++)
    {
        attachObject(objects[i]);
    }
}

bool LLGLSLShader::mapAttributes(const std::vector<LLStaticHashedString>* attributes)
{
    LL_PROFILE_ZONE_SCOPED_CATEGORY_SHADER;

<<<<<<< HEAD
	bool res = true;
	if (!mUsingBinaryProgram)
	{
		//before linking, make sure reserved attributes always have consistent locations
		for (U32 i = 0; i < LLShaderMgr::instance()->mReservedAttribs.size(); i++)
		{
			const char* name = LLShaderMgr::instance()->mReservedAttribs[i].c_str();
			glBindAttribLocation(mProgramObject, i, (const GLchar*)name);
		}

		//link the program
		res = link();
	}
=======
    BOOL res = TRUE;
    if (!mUsingBinaryProgram)
    {
        //before linking, make sure reserved attributes always have consistent locations
        for (U32 i = 0; i < LLShaderMgr::instance()->mReservedAttribs.size(); i++)
        {
            const char* name = LLShaderMgr::instance()->mReservedAttribs[i].c_str();
            glBindAttribLocation(mProgramObject, i, (const GLchar*)name);
        }

        //link the program
        res = link();
    }
>>>>>>> e1623bb2

    mAttribute.clear();
    U32 numAttributes = (attributes == NULL) ? 0 : attributes->size();
#if LL_RELEASE_WITH_DEBUG_INFO
    mAttribute.resize(LLShaderMgr::instance()->mReservedAttribs.size() + numAttributes, { -1, NULL });
#else
    mAttribute.resize(LLShaderMgr::instance()->mReservedAttribs.size() + numAttributes, -1);
#endif

    if (res)
    { //read back channel locations

        mAttributeMask = 0;

        //read back reserved channels first
        for (U32 i = 0; i < LLShaderMgr::instance()->mReservedAttribs.size(); i++)
        {
            const char* name = LLShaderMgr::instance()->mReservedAttribs[i].c_str();
            S32 index = glGetAttribLocation(mProgramObject, (const GLchar*)name);
            if (index != -1)
            {
#if LL_RELEASE_WITH_DEBUG_INFO
                mAttribute[i] = { index, name };
#else
                mAttribute[i] = index;
#endif
                mAttributeMask |= 1 << i;
                LL_DEBUGS("ShaderUniform") << "Attribute " << name << " assigned to channel " << index << LL_ENDL;
            }
        }
        if (attributes != NULL)
        {
            for (U32 i = 0; i < numAttributes; i++)
            {
                const char* name = (*attributes)[i].String().c_str();
                S32 index = glGetAttribLocation(mProgramObject, name);
                if (index != -1)
                {
                    mAttribute[LLShaderMgr::instance()->mReservedAttribs.size() + i] = index;
                    LL_DEBUGS("ShaderUniform") << "Attribute " << name << " assigned to channel " << index << LL_ENDL;
                }
            }
        }

        return true;
    }

    return false;
}

void LLGLSLShader::mapUniform(GLint index, const vector<LLStaticHashedString>* uniforms)
{
    LL_PROFILE_ZONE_SCOPED_CATEGORY_SHADER;

    if (index == -1)
    {
        return;
    }

    GLenum type;
    GLsizei length;
    GLint size = -1;
    char name[1024];        /* Flawfinder: ignore */
    name[0] = 0;


    glGetActiveUniform(mProgramObject, index, 1024, &length, &size, &type, (GLchar*)name);
    if (size > 0)
    {
        switch (type)
        {
        case GL_FLOAT_VEC2: size *= 2; break;
        case GL_FLOAT_VEC3: size *= 3; break;
        case GL_FLOAT_VEC4: size *= 4; break;
        case GL_DOUBLE: size *= 2; break;
        case GL_DOUBLE_VEC2: size *= 2; break;
        case GL_DOUBLE_VEC3: size *= 6; break;
        case GL_DOUBLE_VEC4: size *= 8; break;
        case GL_INT_VEC2: size *= 2; break;
        case GL_INT_VEC3: size *= 3; break;
        case GL_INT_VEC4: size *= 4; break;
        case GL_UNSIGNED_INT_VEC2: size *= 2; break;
        case GL_UNSIGNED_INT_VEC3: size *= 3; break;
        case GL_UNSIGNED_INT_VEC4: size *= 4; break;
        case GL_BOOL_VEC2: size *= 2; break;
        case GL_BOOL_VEC3: size *= 3; break;
        case GL_BOOL_VEC4: size *= 4; break;
        case GL_FLOAT_MAT2: size *= 4; break;
        case GL_FLOAT_MAT3: size *= 9; break;
        case GL_FLOAT_MAT4: size *= 16; break;
        case GL_FLOAT_MAT2x3: size *= 6; break;
        case GL_FLOAT_MAT2x4: size *= 8; break;
        case GL_FLOAT_MAT3x2: size *= 6; break;
        case GL_FLOAT_MAT3x4: size *= 12; break;
        case GL_FLOAT_MAT4x2: size *= 8; break;
        case GL_FLOAT_MAT4x3: size *= 12; break;
        case GL_DOUBLE_MAT2: size *= 8; break;
        case GL_DOUBLE_MAT3: size *= 18; break;
        case GL_DOUBLE_MAT4: size *= 32; break;
        case GL_DOUBLE_MAT2x3: size *= 12; break;
        case GL_DOUBLE_MAT2x4: size *= 16; break;
        case GL_DOUBLE_MAT3x2: size *= 12; break;
        case GL_DOUBLE_MAT3x4: size *= 24; break;
        case GL_DOUBLE_MAT4x2: size *= 16; break;
        case GL_DOUBLE_MAT4x3: size *= 24; break;
        }
        mTotalUniformSize += size;
    }

    S32 location = glGetUniformLocation(mProgramObject, name);
    if (location != -1)
    {
        //chop off "[0]" so we can always access the first element
        //of an array by the array name
        char* is_array = strstr(name, "[0]");
        if (is_array)
        {
            is_array[0] = 0;
        }

        LLStaticHashedString hashedName(name);
        mUniformMap[hashedName] = location;

        LL_DEBUGS("ShaderUniform") << "Uniform " << name << " is at location " << location << LL_ENDL;

        //find the index of this uniform
        for (S32 i = 0; i < (S32)LLShaderMgr::instance()->mReservedUniforms.size(); i++)
        {
            if ((mUniform[i] == -1)
                && (LLShaderMgr::instance()->mReservedUniforms[i] == name))
            {
                //found it
                mUniform[i] = location;
                mTexture[i] = mapUniformTextureChannel(location, type, size);
                return;
            }
        }

        if (uniforms != NULL)
        {
            for (U32 i = 0; i < uniforms->size(); i++)
            {
                if ((mUniform[i + LLShaderMgr::instance()->mReservedUniforms.size()] == -1)
                    && ((*uniforms)[i].String() == name))
                {
                    //found it
                    mUniform[i + LLShaderMgr::instance()->mReservedUniforms.size()] = location;
                    mTexture[i + LLShaderMgr::instance()->mReservedUniforms.size()] = mapUniformTextureChannel(location, type, size);
                    return;
                }
            }
        }
    }
}

void LLGLSLShader::clearPermutations()
{
    mDefines.clear();
}

void LLGLSLShader::addPermutation(std::string name, std::string value)
{
    mDefines[name] = value;
}

void LLGLSLShader::addConstant(const LLGLSLShader::eShaderConsts shader_const)
{
    addPermutation(gShaderConstsKey[shader_const], gShaderConstsVal[shader_const]);
}

void LLGLSLShader::removePermutation(std::string name)
{
    mDefines.erase(name);
}

GLint LLGLSLShader::mapUniformTextureChannel(GLint location, GLenum type, GLint size)
{
    LL_PROFILE_ZONE_SCOPED_CATEGORY_SHADER;

    if ((type >= GL_SAMPLER_1D && type <= GL_SAMPLER_2D_RECT_SHADOW) ||
        type == GL_SAMPLER_2D_MULTISAMPLE ||
        type == GL_SAMPLER_CUBE_MAP_ARRAY)
    {   //this here is a texture
        GLint ret = mActiveTextureChannels;
        if (size == 1)
        {
            glUniform1i(location, mActiveTextureChannels);
            LL_DEBUGS("ShaderUniform") << "Assigned to texture channel " << mActiveTextureChannels << LL_ENDL;
            mActiveTextureChannels++;
        }
        else
        {
            //is array of textures, make sequential after this texture
            GLint channel[32]; // <=== only support up to 32 texture channels
            llassert(size <= 32);
            size = llmin(size, 32);
            for (int i = 0; i < size; ++i)
            {
                channel[i] = mActiveTextureChannels++;
            }
            glUniform1iv(location, size, channel);
            LL_DEBUGS("ShaderUniform") << "Assigned to texture channel " <<
                (mActiveTextureChannels - size) << " through " << (mActiveTextureChannels - 1) << LL_ENDL;
        }

        llassert(mActiveTextureChannels <= 32); // too many textures (probably)
        return ret;
    }
    return -1;
}

bool LLGLSLShader::mapUniforms(const vector<LLStaticHashedString>* uniforms)
{
    LL_PROFILE_ZONE_SCOPED_CATEGORY_SHADER;

    bool res = true;

    mTotalUniformSize = 0;
    mActiveTextureChannels = 0;
    mUniform.clear();
    mUniformMap.clear();
    mTexture.clear();
    mValue.clear();
    //initialize arrays
    U32 numUniforms = (uniforms == NULL) ? 0 : uniforms->size();
    mUniform.resize(numUniforms + LLShaderMgr::instance()->mReservedUniforms.size(), -1);
    mTexture.resize(numUniforms + LLShaderMgr::instance()->mReservedUniforms.size(), -1);

    bind();

    //get the number of active uniforms
    GLint activeCount;
    glGetProgramiv(mProgramObject, GL_ACTIVE_UNIFORMS, &activeCount);

    //........................................................................................................................................
    //........................................................................................

    /*
    EXPLANATION:
    This is part of code is temporary because as the final result the mapUniform() should be rewrited.
    But it's a huge a volume of work which is need to be a more carefully performed for avoid possible
    regression's (i.e. it should be formalized a separate ticket in JIRA).

    RESON:
    The reason of this code is that SL engine is very sensitive to fact that "diffuseMap" should be appear
    first as uniform parameter which is should get 0-"texture channel" index (see mapUniformTextureChannel() and mActiveTextureChannels)
    it influence to which is texture matrix will be updated during rendering.

    But, order of indexe's of uniform variables is not defined and GLSL compiler can change it as want
    , even if the "diffuseMap" will be appear and use first in shader code.

    As example where this situation appear see: "Deferred Material Shader 28/29/30/31"
    And tickets: MAINT-4165, MAINT-4839, MAINT-3568, MAINT-6437

    --- davep TODO -- pretty sure the entire block here is superstitious and that the uniform index has nothing to do with the texture channel
                texture channel should follow the uniform VALUE
    */


    S32 diffuseMap = glGetUniformLocation(mProgramObject, "diffuseMap");
    S32 specularMap = glGetUniformLocation(mProgramObject, "specularMap");
    S32 bumpMap = glGetUniformLocation(mProgramObject, "bumpMap");
    S32 altDiffuseMap = glGetUniformLocation(mProgramObject, "altDiffuseMap");
    S32 environmentMap = glGetUniformLocation(mProgramObject, "environmentMap");
    S32 reflectionMap = glGetUniformLocation(mProgramObject, "reflectionMap");

    std::set<S32> skip_index;

    if (-1 != diffuseMap && (-1 != specularMap || -1 != bumpMap || -1 != environmentMap || -1 != altDiffuseMap))
    {
        GLenum type;
        GLsizei length;
        GLint size = -1;
        char name[1024];

        diffuseMap = altDiffuseMap = specularMap = bumpMap = environmentMap = -1;

        for (S32 i = 0; i < activeCount; i++)
        {
            name[0] = '\0';

            glGetActiveUniform(mProgramObject, i, 1024, &length, &size, &type, (GLchar*)name);

            if (-1 == diffuseMap && std::string(name) == "diffuseMap")
            {
                diffuseMap = i;
                continue;
            }

            if (-1 == specularMap && std::string(name) == "specularMap")
            {
                specularMap = i;
                continue;
            }

            if (-1 == bumpMap && std::string(name) == "bumpMap")
            {
                bumpMap = i;
                continue;
            }

            if (-1 == environmentMap && std::string(name) == "environmentMap")
            {
                environmentMap = i;
                continue;
            }

            if (-1 == reflectionMap && std::string(name) == "reflectionMap")
            {
                reflectionMap = i;
                continue;
            }

            if (-1 == altDiffuseMap && std::string(name) == "altDiffuseMap")
            {
                altDiffuseMap = i;
                continue;
            }
        }

        bool specularDiff = specularMap < diffuseMap && -1 != specularMap;
        bool bumpLessDiff = bumpMap < diffuseMap && -1 != bumpMap;
        bool envLessDiff = environmentMap < diffuseMap && -1 != environmentMap;
        bool refLessDiff = reflectionMap < diffuseMap && -1 != reflectionMap;

        if (specularDiff || bumpLessDiff || envLessDiff || refLessDiff)
        {
            mapUniform(diffuseMap, uniforms);
            skip_index.insert(diffuseMap);

            if (-1 != specularMap) {
                mapUniform(specularMap, uniforms);
                skip_index.insert(specularMap);
            }

            if (-1 != bumpMap) {
                mapUniform(bumpMap, uniforms);
                skip_index.insert(bumpMap);
            }

            if (-1 != environmentMap) {
                mapUniform(environmentMap, uniforms);
                skip_index.insert(environmentMap);
            }

            if (-1 != reflectionMap) {
                mapUniform(reflectionMap, uniforms);
                skip_index.insert(reflectionMap);
            }
        }
    }

    //........................................................................................

    for (S32 i = 0; i < activeCount; i++)
    {
        //........................................................................................
        if (skip_index.end() != skip_index.find(i)) continue;
        //........................................................................................

        mapUniform(i, uniforms);
    }
    //........................................................................................................................................

    if (mFeatures.hasReflectionProbes) // Set up block binding, in a way supported by Apple (rather than binding = 1 in .glsl).
    {   // See slide 35 and more of https://docs.huihoo.com/apple/wwdc/2011/session_420__advances_in_opengl_for_mac_os_x_lion.pdf
        static const GLuint BLOCKBINDING = 1; //picked by us
        //Get the index, similar to a uniform location
        GLuint UBOBlockIndex = glGetUniformBlockIndex(mProgramObject, "ReflectionProbes");
        if (UBOBlockIndex != GL_INVALID_INDEX)
        {
            //Set this index to a binding index
            glUniformBlockBinding(mProgramObject, UBOBlockIndex, BLOCKBINDING);
        }
    }
    unbind();

    LL_DEBUGS("ShaderUniform") << "Total Uniform Size: " << mTotalUniformSize << LL_ENDL;
    return res;
}


bool LLGLSLShader::link(bool suppress_errors)
{
    LL_PROFILE_ZONE_SCOPED_CATEGORY_SHADER;

    bool success = LLShaderMgr::instance()->linkProgramObject(mProgramObject, suppress_errors);

    if (!success && !suppress_errors)
    {
        LLShaderMgr::instance()->dumpObjectLog(mProgramObject, !success, mName);
    }

    if (success)
    {
        LLShaderMgr::instance()->saveCachedProgramBinary(this);
    }

    return success;
}

void LLGLSLShader::bind()
{
    LL_PROFILE_ZONE_SCOPED_CATEGORY_SHADER;

    llassert(mProgramObject != 0);

    gGL.flush();

    if (sCurBoundShader != mProgramObject)  // Don't re-bind current shader
    {
        if (sCurBoundShaderPtr)
        {
            sCurBoundShaderPtr->readProfileQuery();
        }
        LLVertexBuffer::unbind();
        glUseProgram(mProgramObject);
        sCurBoundShader = mProgramObject;
        sCurBoundShaderPtr = this;
        placeProfileQuery();
        LLVertexBuffer::setupClientArrays(mAttributeMask);
    }

    if (mUniformsDirty)
    {
        LLShaderMgr::instance()->updateShaderUniforms(this);
        mUniformsDirty = false;
    }
}

void LLGLSLShader::bind(bool rigged)
{
    if (rigged)
    {
        llassert(mRiggedVariant);
        mRiggedVariant->bind();
    }
    else
    {
        bind();
    }
}

void LLGLSLShader::unbind(void)
{
    LL_PROFILE_ZONE_SCOPED_CATEGORY_SHADER;
    gGL.flush();
    LLVertexBuffer::unbind();

    if (sCurBoundShaderPtr)
    {
        sCurBoundShaderPtr->readProfileQuery();
    }

    glUseProgram(0);
    sCurBoundShader = 0;
    sCurBoundShaderPtr = NULL;
}

S32 LLGLSLShader::bindTexture(const std::string& uniform, LLTexture* texture, LLTexUnit::eTextureType mode, LLTexUnit::eTextureColorSpace colorspace)
{
    LL_PROFILE_ZONE_SCOPED_CATEGORY_SHADER;

    S32 channel = 0;
    channel = getUniformLocation(uniform);

    return bindTexture(channel, texture, mode, colorspace);
}

S32 LLGLSLShader::bindTexture(S32 uniform, LLTexture* texture, LLTexUnit::eTextureType mode, LLTexUnit::eTextureColorSpace colorspace)
{
    LL_PROFILE_ZONE_SCOPED_CATEGORY_SHADER;

    if (uniform < 0 || uniform >= (S32)mTexture.size())
    {
        LL_SHADER_UNIFORM_ERRS() << "Uniform out of range: " << uniform << LL_ENDL;
        return -1;
    }

    uniform = mTexture[uniform];

    if (uniform > -1)
    {
        gGL.getTexUnit(uniform)->bindFast(texture);
        gGL.getTexUnit(uniform)->setTextureColorSpace(colorspace);
    }

    return uniform;
}

S32 LLGLSLShader::bindTexture(S32 uniform, LLRenderTarget* texture, bool depth, LLTexUnit::eTextureFilterOptions mode, U32 index)
{
    LL_PROFILE_ZONE_SCOPED_CATEGORY_SHADER;

    if (uniform < 0 || uniform >= (S32)mTexture.size())
    {
        return -1;
    }

    uniform = getTextureChannel(uniform);

    if (uniform > -1)
    {
        if (depth) {
            gGL.getTexUnit(uniform)->bind(texture, true);
        }
        else {
            bool has_mips = mode == LLTexUnit::TFO_TRILINEAR || mode == LLTexUnit::TFO_ANISOTROPIC;
            gGL.getTexUnit(uniform)->bindManual(texture->getUsage(), texture->getTexture(index), has_mips);
        }

        gGL.getTexUnit(uniform)->setTextureFilteringOption(mode);
    }

    return uniform;
}

S32 LLGLSLShader::bindTexture(const std::string& uniform, LLRenderTarget* texture, bool depth, LLTexUnit::eTextureFilterOptions mode)
{
    LL_PROFILE_ZONE_SCOPED_CATEGORY_SHADER;

    S32 channel = 0;
    channel = getUniformLocation(uniform);

    return bindTexture(channel, texture, depth, mode);
}

S32 LLGLSLShader::unbindTexture(const std::string& uniform, LLTexUnit::eTextureType mode)
{
    LL_PROFILE_ZONE_SCOPED_CATEGORY_SHADER;

    S32 channel = 0;
    channel = getUniformLocation(uniform);

    return unbindTexture(channel);
}

S32 LLGLSLShader::unbindTexture(S32 uniform, LLTexUnit::eTextureType mode)
{
    LL_PROFILE_ZONE_SCOPED_CATEGORY_SHADER;

    if (uniform < 0 || uniform >= (S32)mTexture.size())
    {
        LL_SHADER_UNIFORM_ERRS() << "Uniform out of range: " << uniform << LL_ENDL;
        return -1;
    }

    uniform = mTexture[uniform];

    if (uniform > -1)
    {
        gGL.getTexUnit(uniform)->unbindFast(mode);
    }

    return uniform;
}

S32 LLGLSLShader::getTextureChannel(S32 uniform) const
{
    return mTexture[uniform];
}

S32 LLGLSLShader::enableTexture(S32 uniform, LLTexUnit::eTextureType mode, LLTexUnit::eTextureColorSpace space)
{
    LL_PROFILE_ZONE_SCOPED_CATEGORY_SHADER;

    if (uniform < 0 || uniform >= (S32)mTexture.size())
    {
        LL_SHADER_UNIFORM_ERRS() << "Uniform out of range: " << uniform << LL_ENDL;
        return -1;
    }
    S32 index = mTexture[uniform];
    if (index != -1)
    {
        gGL.getTexUnit(index)->activate();
        gGL.getTexUnit(index)->enable(mode);
        gGL.getTexUnit(index)->setTextureColorSpace(space);
    }
    return index;
}

S32 LLGLSLShader::disableTexture(S32 uniform, LLTexUnit::eTextureType mode, LLTexUnit::eTextureColorSpace space)
{
    LL_PROFILE_ZONE_SCOPED_CATEGORY_SHADER;

    if (uniform < 0 || uniform >= (S32)mTexture.size())
    {
        LL_SHADER_UNIFORM_ERRS() << "Uniform out of range: " << uniform << LL_ENDL;
        return -1;
    }
    S32 index = mTexture[uniform];
    if (index != -1 && gGL.getTexUnit(index)->getCurrType() != LLTexUnit::TT_NONE)
    {
        if (gDebugGL && gGL.getTexUnit(index)->getCurrType() != mode && gGL.getTexUnit(index)->getCurrColorSpace() != space)
        {
            if (gDebugSession)
            {
                gFailLog << "Texture channel " << index << " texture type corrupted." << std::endl;
                ll_fail("LLGLSLShader::disableTexture failed");
            }
            else
            {
                LL_ERRS() << "Texture channel " << index << " texture type corrupted." << LL_ENDL;
            }
        }
        gGL.getTexUnit(index)->disable();
    }
    return index;
}

void LLGLSLShader::uniform1i(U32 index, GLint x)
{
    LL_PROFILE_ZONE_SCOPED_CATEGORY_SHADER;
    llassert(sCurBoundShaderPtr == this);
    if (mProgramObject)
    {
        if (mUniform.size() <= index)
        {
            LL_SHADER_UNIFORM_ERRS() << "Uniform index out of bounds." << LL_ENDL;
            return;
        }

        if (mUniform[index] >= 0)
        {
            const auto& iter = mValue.find(mUniform[index]);
            if (iter == mValue.end() || iter->second.mV[0] != x)
            {
                glUniform1i(mUniform[index], x);
                mValue[mUniform[index]] = LLVector4(x, 0.f, 0.f, 0.f);
            }
        }
    }
}

void LLGLSLShader::uniform1f(U32 index, GLfloat x)
{
    LL_PROFILE_ZONE_SCOPED_CATEGORY_SHADER;
    llassert(sCurBoundShaderPtr == this);

    if (mProgramObject)
    {
        if (mUniform.size() <= index)
        {
            LL_SHADER_UNIFORM_ERRS() << "Uniform index out of bounds." << LL_ENDL;
            return;
        }

        if (mUniform[index] >= 0)
        {
            const auto& iter = mValue.find(mUniform[index]);
            if (iter == mValue.end() || iter->second.mV[0] != x)
            {
                glUniform1f(mUniform[index], x);
                mValue[mUniform[index]] = LLVector4(x, 0.f, 0.f, 0.f);
            }
        }
    }
}

void LLGLSLShader::fastUniform1f(U32 index, GLfloat x)
{
    LL_PROFILE_ZONE_SCOPED_CATEGORY_SHADER;
    llassert(sCurBoundShaderPtr == this);
    llassert(mProgramObject);
    llassert(mUniform.size() <= index);
    llassert(mUniform[index] >= 0);
    glUniform1f(mUniform[index], x);
}

void LLGLSLShader::uniform2f(U32 index, GLfloat x, GLfloat y)
{
    LL_PROFILE_ZONE_SCOPED_CATEGORY_SHADER;
    llassert(sCurBoundShaderPtr == this);

    if (mProgramObject)
    {
        if (mUniform.size() <= index)
        {
            LL_SHADER_UNIFORM_ERRS() << "Uniform index out of bounds." << LL_ENDL;
            return;
        }

        if (mUniform[index] >= 0)
        {
            const auto& iter = mValue.find(mUniform[index]);
            LLVector4 vec(x, y, 0.f, 0.f);
            if (iter == mValue.end() || shouldChange(iter->second, vec))
            {
                glUniform2f(mUniform[index], x, y);
                mValue[mUniform[index]] = vec;
            }
        }
    }
}

void LLGLSLShader::uniform3f(U32 index, GLfloat x, GLfloat y, GLfloat z)
{
    LL_PROFILE_ZONE_SCOPED_CATEGORY_SHADER;
    llassert(sCurBoundShaderPtr == this);

    if (mProgramObject)
    {
        if (mUniform.size() <= index)
        {
            LL_SHADER_UNIFORM_ERRS() << "Uniform index out of bounds." << LL_ENDL;
            return;
        }

        if (mUniform[index] >= 0)
        {
            const auto& iter = mValue.find(mUniform[index]);
            LLVector4 vec(x, y, z, 0.f);
            if (iter == mValue.end() || shouldChange(iter->second, vec))
            {
                glUniform3f(mUniform[index], x, y, z);
                mValue[mUniform[index]] = vec;
            }
        }
    }
}

void LLGLSLShader::uniform4f(U32 index, GLfloat x, GLfloat y, GLfloat z, GLfloat w)
{
    LL_PROFILE_ZONE_SCOPED_CATEGORY_SHADER;
    llassert(sCurBoundShaderPtr == this);

    if (mProgramObject)
    {
        if (mUniform.size() <= index)
        {
            LL_SHADER_UNIFORM_ERRS() << "Uniform index out of bounds." << LL_ENDL;
            return;
        }

        if (mUniform[index] >= 0)
        {
            const auto& iter = mValue.find(mUniform[index]);
            LLVector4 vec(x, y, z, w);
            if (iter == mValue.end() || shouldChange(iter->second, vec))
            {
                glUniform4f(mUniform[index], x, y, z, w);
                mValue[mUniform[index]] = vec;
            }
        }
    }
}

void LLGLSLShader::uniform1iv(U32 index, U32 count, const GLint* v)
{
    LL_PROFILE_ZONE_SCOPED_CATEGORY_SHADER;
    llassert(sCurBoundShaderPtr == this);

    if (mProgramObject)
    {
        if (mUniform.size() <= index)
        {
            LL_SHADER_UNIFORM_ERRS() << "Uniform index out of bounds." << LL_ENDL;
            return;
        }

        if (mUniform[index] >= 0)
        {
            const auto& iter = mValue.find(mUniform[index]);
            LLVector4 vec(v[0], 0.f, 0.f, 0.f);
            if (iter == mValue.end() || shouldChange(iter->second, vec) || count != 1)
            {
                glUniform1iv(mUniform[index], count, v);
                mValue[mUniform[index]] = vec;
            }
        }
    }
}

void LLGLSLShader::uniform4iv(U32 index, U32 count, const GLint* v)
{
    LL_PROFILE_ZONE_SCOPED_CATEGORY_SHADER;
    llassert(sCurBoundShaderPtr == this);

    if (mProgramObject)
    {
        if (mUniform.size() <= index)
        {
            LL_SHADER_UNIFORM_ERRS() << "Uniform index out of bounds." << LL_ENDL;
            return;
        }

        if (mUniform[index] >= 0)
        {
            const auto& iter = mValue.find(mUniform[index]);
            LLVector4 vec(v[0], v[1], v[2], v[3]);
            if (iter == mValue.end() || shouldChange(iter->second, vec) || count != 1)
            {
                glUniform1iv(mUniform[index], count, v);
                mValue[mUniform[index]] = vec;
            }
        }
    }
}


void LLGLSLShader::uniform1fv(U32 index, U32 count, const GLfloat* v)
{
    LL_PROFILE_ZONE_SCOPED_CATEGORY_SHADER;
    llassert(sCurBoundShaderPtr == this);

    if (mProgramObject)
    {
        if (mUniform.size() <= index)
        {
            LL_SHADER_UNIFORM_ERRS() << "Uniform index out of bounds." << LL_ENDL;
            return;
        }

        if (mUniform[index] >= 0)
        {
            const auto& iter = mValue.find(mUniform[index]);
            LLVector4 vec(v[0], 0.f, 0.f, 0.f);
            if (iter == mValue.end() || shouldChange(iter->second, vec) || count != 1)
            {
                glUniform1fv(mUniform[index], count, v);
                mValue[mUniform[index]] = vec;
            }
        }
    }
}

void LLGLSLShader::uniform2fv(U32 index, U32 count, const GLfloat* v)
{
    LL_PROFILE_ZONE_SCOPED_CATEGORY_SHADER;
    llassert(sCurBoundShaderPtr == this);

    if (mProgramObject)
    {
        if (mUniform.size() <= index)
        {
            LL_SHADER_UNIFORM_ERRS() << "Uniform index out of bounds." << LL_ENDL;
            return;
        }

        if (mUniform[index] >= 0)
        {
            const auto& iter = mValue.find(mUniform[index]);
            LLVector4 vec(v[0], v[1], 0.f, 0.f);
            if (iter == mValue.end() || shouldChange(iter->second, vec) || count != 1)
            {
                glUniform2fv(mUniform[index], count, v);
                mValue[mUniform[index]] = vec;
            }
        }
    }
}

void LLGLSLShader::uniform3fv(U32 index, U32 count, const GLfloat* v)
{
    LL_PROFILE_ZONE_SCOPED_CATEGORY_SHADER;
    llassert(sCurBoundShaderPtr == this);

    if (mProgramObject)
    {
        if (mUniform.size() <= index)
        {
            LL_SHADER_UNIFORM_ERRS() << "Uniform index out of bounds." << LL_ENDL;
            return;
        }

        if (mUniform[index] >= 0)
        {
            const auto& iter = mValue.find(mUniform[index]);
            LLVector4 vec(v[0], v[1], v[2], 0.f);
            if (iter == mValue.end() || shouldChange(iter->second, vec) || count != 1)
            {
                glUniform3fv(mUniform[index], count, v);
                mValue[mUniform[index]] = vec;
            }
        }
    }
}

void LLGLSLShader::uniform4fv(U32 index, U32 count, const GLfloat* v)
{
    LL_PROFILE_ZONE_SCOPED_CATEGORY_SHADER;
    llassert(sCurBoundShaderPtr == this);

    if (mProgramObject)
    {
        if (mUniform.size() <= index)
        {
            LL_SHADER_UNIFORM_ERRS() << "Uniform index out of bounds." << LL_ENDL;
            return;
        }

        if (mUniform[index] >= 0)
        {
            const auto& iter = mValue.find(mUniform[index]);
            LLVector4 vec(v[0], v[1], v[2], v[3]);
            if (iter == mValue.end() || shouldChange(iter->second, vec) || count != 1)
            {
                LL_PROFILE_ZONE_SCOPED_CATEGORY_SHADER;
                glUniform4fv(mUniform[index], count, v);
                mValue[mUniform[index]] = vec;
            }
        }
    }
}

void LLGLSLShader::uniformMatrix2fv(U32 index, U32 count, GLboolean transpose, const GLfloat* v)
{
    LL_PROFILE_ZONE_SCOPED_CATEGORY_SHADER;
    llassert(sCurBoundShaderPtr == this);

    if (mProgramObject)
    {
        if (mUniform.size() <= index)
        {
            LL_SHADER_UNIFORM_ERRS() << "Uniform index out of bounds." << LL_ENDL;
            return;
        }

        if (mUniform[index] >= 0)
        {
            glUniformMatrix2fv(mUniform[index], count, transpose, v);
        }
    }
}

void LLGLSLShader::uniformMatrix3fv(U32 index, U32 count, GLboolean transpose, const GLfloat* v)
{
    LL_PROFILE_ZONE_SCOPED_CATEGORY_SHADER;
    llassert(sCurBoundShaderPtr == this);

    if (mProgramObject)
    {
        if (mUniform.size() <= index)
        {
            LL_SHADER_UNIFORM_ERRS() << "Uniform index out of bounds." << LL_ENDL;
            return;
        }

        if (mUniform[index] >= 0)
        {
            glUniformMatrix3fv(mUniform[index], count, transpose, v);
        }
    }
}

void LLGLSLShader::uniformMatrix3x4fv(U32 index, U32 count, GLboolean transpose, const GLfloat* v)
{
    LL_PROFILE_ZONE_SCOPED_CATEGORY_SHADER;
    llassert(sCurBoundShaderPtr == this);

    if (mProgramObject)
    {
        if (mUniform.size() <= index)
        {
            LL_SHADER_UNIFORM_ERRS() << "Uniform index out of bounds." << LL_ENDL;
            return;
        }

        if (mUniform[index] >= 0)
        {
            glUniformMatrix3x4fv(mUniform[index], count, transpose, v);
        }
    }
}

void LLGLSLShader::uniformMatrix4fv(U32 index, U32 count, GLboolean transpose, const GLfloat* v)
{
    LL_PROFILE_ZONE_SCOPED_CATEGORY_SHADER;
    llassert(sCurBoundShaderPtr == this);

    if (mProgramObject)
    {
        if (mUniform.size() <= index)
        {
            LL_SHADER_UNIFORM_ERRS() << "Uniform index out of bounds." << LL_ENDL;
            return;
        }

        if (mUniform[index] >= 0)
        {
            glUniformMatrix4fv(mUniform[index], count, transpose, v);
        }
    }
}

GLint LLGLSLShader::getUniformLocation(const LLStaticHashedString& uniform)
{
    LL_PROFILE_ZONE_SCOPED_CATEGORY_SHADER;

    GLint ret = -1;
    if (mProgramObject)
    {
        LLStaticStringTable<GLint>::iterator iter = mUniformMap.find(uniform);
        if (iter != mUniformMap.end())
        {
            if (gDebugGL)
            {
                stop_glerror();
                if (iter->second != glGetUniformLocation(mProgramObject, uniform.String().c_str()))
                {
                    LL_ERRS() << "Uniform does not match." << LL_ENDL;
                }
                stop_glerror();
            }
            ret = iter->second;
        }
    }

    return ret;
}

GLint LLGLSLShader::getUniformLocation(U32 index)
{
    LL_PROFILE_ZONE_SCOPED_CATEGORY_SHADER;

    GLint ret = -1;
    if (mProgramObject)
    {
        if (index >= mUniform.size())
        {
            LL_WARNS_ONCE("Shader") << "Uniform index " << index << " out of bounds " << (S32)mUniform.size() << LL_ENDL;
            return ret;
        }
        return mUniform[index];
    }

    return ret;
}

GLint LLGLSLShader::getAttribLocation(U32 attrib)
{
    LL_PROFILE_ZONE_SCOPED_CATEGORY_SHADER;

    if (attrib < mAttribute.size())
    {
        return mAttribute[attrib];
    }
    else
    {
        return -1;
    }
}

void LLGLSLShader::uniform1i(const LLStaticHashedString& uniform, GLint v)
{
    LL_PROFILE_ZONE_SCOPED_CATEGORY_SHADER;
    GLint location = getUniformLocation(uniform);

    if (location >= 0)
    {
        const auto& iter = mValue.find(location);
        LLVector4 vec(v, 0.f, 0.f, 0.f);
        if (iter == mValue.end() || shouldChange(iter->second, vec))
        {
            glUniform1i(location, v);
            mValue[location] = vec;
        }
    }
}

void LLGLSLShader::uniform1iv(const LLStaticHashedString& uniform, U32 count, const GLint* v)
{
    LL_PROFILE_ZONE_SCOPED_CATEGORY_SHADER;
    GLint location = getUniformLocation(uniform);

    if (location >= 0)
    {
        LLVector4 vec(v[0], 0, 0, 0);
        const auto& iter = mValue.find(location);
        if (iter == mValue.end() || shouldChange(iter->second, vec) || count != 1)
        {
            LL_PROFILE_ZONE_SCOPED_CATEGORY_SHADER;
            glUniform1iv(location, count, v);
            mValue[location] = vec;
        }
    }
}

void LLGLSLShader::uniform4iv(const LLStaticHashedString& uniform, U32 count, const GLint* v)
{
    LL_PROFILE_ZONE_SCOPED_CATEGORY_SHADER;
    GLint location = getUniformLocation(uniform);

    if (location >= 0)
    {
        LLVector4 vec(v[0], v[1], v[2], v[3]);
        const auto& iter = mValue.find(location);
        if (iter == mValue.end() || shouldChange(iter->second, vec) || count != 1)
        {
            LL_PROFILE_ZONE_SCOPED_CATEGORY_SHADER;
            glUniform4iv(location, count, v);
            mValue[location] = vec;
        }
    }
}

void LLGLSLShader::uniform2i(const LLStaticHashedString& uniform, GLint i, GLint j)
{
    LL_PROFILE_ZONE_SCOPED_CATEGORY_SHADER;
    GLint location = getUniformLocation(uniform);

    if (location >= 0)
    {
        const auto& iter = mValue.find(location);
        LLVector4 vec(i, j, 0.f, 0.f);
        if (iter == mValue.end() || shouldChange(iter->second, vec))
        {
            glUniform2i(location, i, j);
            mValue[location] = vec;
        }
    }
}


void LLGLSLShader::uniform1f(const LLStaticHashedString& uniform, GLfloat v)
{
    LL_PROFILE_ZONE_SCOPED_CATEGORY_SHADER;
    GLint location = getUniformLocation(uniform);

    if (location >= 0)
    {
        const auto& iter = mValue.find(location);
        LLVector4 vec(v, 0.f, 0.f, 0.f);
        if (iter == mValue.end() || shouldChange(iter->second, vec))
        {
            glUniform1f(location, v);
            mValue[location] = vec;
        }
    }
}

void LLGLSLShader::uniform2f(const LLStaticHashedString& uniform, GLfloat x, GLfloat y)
{
    LL_PROFILE_ZONE_SCOPED_CATEGORY_SHADER;
    GLint location = getUniformLocation(uniform);

    if (location >= 0)
    {
        const auto& iter = mValue.find(location);
        LLVector4 vec(x, y, 0.f, 0.f);
        if (iter == mValue.end() || shouldChange(iter->second, vec))
        {
            glUniform2f(location, x, y);
            mValue[location] = vec;
        }
    }

}

void LLGLSLShader::uniform3f(const LLStaticHashedString& uniform, GLfloat x, GLfloat y, GLfloat z)
{
    LL_PROFILE_ZONE_SCOPED_CATEGORY_SHADER;
    GLint location = getUniformLocation(uniform);

    if (location >= 0)
    {
        const auto& iter = mValue.find(location);
        LLVector4 vec(x, y, z, 0.f);
        if (iter == mValue.end() || shouldChange(iter->second, vec))
        {
            glUniform3f(location, x, y, z);
            mValue[location] = vec;
        }
    }
}

void LLGLSLShader::uniform1fv(const LLStaticHashedString& uniform, U32 count, const GLfloat* v)
{
    LL_PROFILE_ZONE_SCOPED_CATEGORY_SHADER;
    GLint location = getUniformLocation(uniform);

    if (location >= 0)
    {
        const auto& iter = mValue.find(location);
        LLVector4 vec(v[0], 0.f, 0.f, 0.f);
        if (iter == mValue.end() || shouldChange(iter->second, vec) || count != 1)
        {
            glUniform1fv(location, count, v);
            mValue[location] = vec;
        }
    }
}

void LLGLSLShader::uniform2fv(const LLStaticHashedString& uniform, U32 count, const GLfloat* v)
{
    LL_PROFILE_ZONE_SCOPED_CATEGORY_SHADER;
    GLint location = getUniformLocation(uniform);

    if (location >= 0)
    {
        const auto& iter = mValue.find(location);
        LLVector4 vec(v[0], v[1], 0.f, 0.f);
        if (iter == mValue.end() || shouldChange(iter->second, vec) || count != 1)
        {
            glUniform2fv(location, count, v);
            mValue[location] = vec;
        }
    }
}

void LLGLSLShader::uniform3fv(const LLStaticHashedString& uniform, U32 count, const GLfloat* v)
{
    LL_PROFILE_ZONE_SCOPED_CATEGORY_SHADER;
    GLint location = getUniformLocation(uniform);

    if (location >= 0)
    {
        const auto& iter = mValue.find(location);
        LLVector4 vec(v[0], v[1], v[2], 0.f);
        if (iter == mValue.end() || shouldChange(iter->second, vec) || count != 1)
        {
            glUniform3fv(location, count, v);
            mValue[location] = vec;
        }
    }
}

void LLGLSLShader::uniform4fv(const LLStaticHashedString& uniform, U32 count, const GLfloat* v)
{
    LL_PROFILE_ZONE_SCOPED_CATEGORY_SHADER;
    GLint location = getUniformLocation(uniform);

    if (location >= 0)
    {
        LLVector4 vec(v);
        const auto& iter = mValue.find(location);
        if (iter == mValue.end() || shouldChange(iter->second, vec) || count != 1)
        {
            LL_PROFILE_ZONE_SCOPED_CATEGORY_SHADER;
            glUniform4fv(location, count, v);
            mValue[location] = vec;
        }
    }
}

void LLGLSLShader::uniformMatrix4fv(const LLStaticHashedString& uniform, U32 count, GLboolean transpose, const GLfloat* v)
{
    LL_PROFILE_ZONE_SCOPED_CATEGORY_SHADER;
    GLint location = getUniformLocation(uniform);

    if (location >= 0)
    {
        stop_glerror();
        glUniformMatrix4fv(location, count, transpose, v);
        stop_glerror();
    }
}


void LLGLSLShader::vertexAttrib4f(U32 index, GLfloat x, GLfloat y, GLfloat z, GLfloat w)
{
    if (mAttribute[index] > 0)
    {
        glVertexAttrib4f(mAttribute[index], x, y, z, w);
    }
}

void LLGLSLShader::vertexAttrib4fv(U32 index, GLfloat* v)
{
    if (mAttribute[index] > 0)
    {
        glVertexAttrib4fv(mAttribute[index], v);
    }
}

void LLGLSLShader::setMinimumAlpha(F32 minimum)
{
    LL_PROFILE_ZONE_SCOPED_CATEGORY_SHADER;
    gGL.flush();
    uniform1f(LLShaderMgr::MINIMUM_ALPHA, minimum);
}

void LLShaderUniforms::apply(LLGLSLShader* shader)
{
    LL_PROFILE_ZONE_SCOPED_CATEGORY_SHADER;
    for (auto& uniform : mIntegers)
    {
        shader->uniform1i(uniform.mUniform, uniform.mValue);
    }

    for (auto& uniform : mFloats)
    {
        shader->uniform1f(uniform.mUniform, uniform.mValue);
    }

    for (auto& uniform : mVectors)
    {
        shader->uniform4fv(uniform.mUniform, 1, uniform.mValue.mV);
    }

    for (auto& uniform : mVector3s)
    {
        shader->uniform3fv(uniform.mUniform, 1, uniform.mValue.mV);
    }
}

LLUUID LLGLSLShader::hash()
{
    HBXXH128 hash_obj;
    hash_obj.update(mName);
    hash_obj.update(&mShaderGroup, sizeof(mShaderGroup));
    hash_obj.update(&mShaderLevel, sizeof(mShaderLevel));
    for (const auto& shdr_pair : mShaderFiles)
    {
        hash_obj.update(shdr_pair.first);
        hash_obj.update(&shdr_pair.second, sizeof(GLenum));
    }
    for (const auto& define_pair : mDefines)
    {
        hash_obj.update(define_pair.first);
        hash_obj.update(define_pair.second);

    }
    for (const auto& define_pair : LLGLSLShader::sGlobalDefines)
    {
        hash_obj.update(define_pair.first);
        hash_obj.update(define_pair.second);

    }
    hash_obj.update(&mFeatures, sizeof(LLShaderFeatures));
    hash_obj.update(gGLManager.mGLVendor);
    hash_obj.update(gGLManager.mGLRenderer);
    hash_obj.update(gGLManager.mGLVersionString);
    return hash_obj.digest();
}

#ifdef LL_PROFILER_ENABLE_RENDER_DOC
void LLGLSLShader::setLabel(const char* label) {
    LL_LABEL_OBJECT_GL(GL_PROGRAM, mProgramObject, strlen(label), label);
}
#endif<|MERGE_RESOLUTION|>--- conflicted
+++ resolved
@@ -1,1985 +1,1952 @@
-/**
- * @file llglslshader.cpp
- * @brief GLSL helper functions and state.
- *
- * $LicenseInfo:firstyear=2005&license=viewerlgpl$
- * Second Life Viewer Source Code
- * Copyright (C) 2010, Linden Research, Inc.
- *
- * This library is free software; you can redistribute it and/or
- * modify it under the terms of the GNU Lesser General Public
- * License as published by the Free Software Foundation;
- * version 2.1 of the License only.
- *
- * This library is distributed in the hope that it will be useful,
- * but WITHOUT ANY WARRANTY; without even the implied warranty of
- * MERCHANTABILITY or FITNESS FOR A PARTICULAR PURPOSE.  See the GNU
- * Lesser General Public License for more details.
- *
- * You should have received a copy of the GNU Lesser General Public
- * License along with this library; if not, write to the Free Software
- * Foundation, Inc., 51 Franklin Street, Fifth Floor, Boston, MA  02110-1301  USA
- *
- * Linden Research, Inc., 945 Battery Street, San Francisco, CA  94111  USA
- * $/LicenseInfo$
- */
-
-#include "linden_common.h"
-
-#include "llglslshader.h"
-
-#include "llshadermgr.h"
-#include "llfile.h"
-#include "llrender.h"
-#include "llvertexbuffer.h"
-#include "llrendertarget.h"
-
-#include "hbxxh.h"
-#include "llsdserialize.h"
-
-#if LL_DARWIN
-#include "OpenGL/OpenGL.h"
-#endif
-
- // Print-print list of shader included source files that are linked together via glAttachShader()
- // i.e. On macOS / OSX the AMD GLSL linker will display an error if a varying is left in an undefined state.
-#define DEBUG_SHADER_INCLUDES 0
-
-// Lots of STL stuff in here, using namespace std to keep things more readable
-using std::vector;
-using std::pair;
-using std::make_pair;
-using std::string;
-
-GLuint LLGLSLShader::sCurBoundShader = 0;
-LLGLSLShader* LLGLSLShader::sCurBoundShaderPtr = NULL;
-S32 LLGLSLShader::sIndexedTextureChannels = 0;
-bool LLGLSLShader::sProfileEnabled = false;
-std::set<LLGLSLShader*> LLGLSLShader::sInstances;
-LLGLSLShader::defines_map_t LLGLSLShader::sGlobalDefines;
-U64 LLGLSLShader::sTotalTimeElapsed = 0;
-U32 LLGLSLShader::sTotalTrianglesDrawn = 0;
-U64 LLGLSLShader::sTotalSamplesDrawn = 0;
-U32 LLGLSLShader::sTotalBinds = 0;
-
-//UI shader -- declared here so llui_libtest will link properly
-LLGLSLShader    gUIProgram;
-LLGLSLShader    gSolidColorProgram;
-
-// NOTE: Keep gShaderConsts* and LLGLSLShader::ShaderConsts_e in sync!
-const std::string gShaderConstsKey[LLGLSLShader::NUM_SHADER_CONSTS] =
-{
-      "LL_SHADER_CONST_CLOUD_MOON_DEPTH"
-    , "LL_SHADER_CONST_STAR_DEPTH"
-};
-
-// NOTE: Keep gShaderConsts* and LLGLSLShader::ShaderConsts_e in sync!
-const std::string gShaderConstsVal[LLGLSLShader::NUM_SHADER_CONSTS] =
-{
-      "0.99998" // SHADER_CONST_CLOUD_MOON_DEPTH // SL-14113
-    , "0.99999" // SHADER_CONST_STAR_DEPTH       // SL-14113
-};
-
-
-bool shouldChange(const LLVector4& v1, const LLVector4& v2)
-{
-    return v1 != v2;
-}
-
-//===============================
-// LLGLSL Shader implementation
-//===============================
-
-//static
-void LLGLSLShader::initProfile()
-{
-    sProfileEnabled = true;
-    sTotalTimeElapsed = 0;
-    sTotalTrianglesDrawn = 0;
-    sTotalSamplesDrawn = 0;
-    sTotalBinds = 0;
-
-    for (std::set<LLGLSLShader*>::iterator iter = sInstances.begin(); iter != sInstances.end(); ++iter)
-    {
-        (*iter)->clearStats();
-    }
-}
-
-
-struct LLGLSLShaderCompareTimeElapsed
-{
-    bool operator()(const LLGLSLShader* const& lhs, const LLGLSLShader* const& rhs)
-    {
-        return lhs->mTimeElapsed < rhs->mTimeElapsed;
-    }
-};
-
-//static
-void LLGLSLShader::finishProfile(bool emit_report)
-{
-    sProfileEnabled = false;
-
-    if (emit_report)
-    {
-        std::vector<LLGLSLShader*> sorted;
-
-        for (std::set<LLGLSLShader*>::iterator iter = sInstances.begin(); iter != sInstances.end(); ++iter)
-        {
-            sorted.push_back(*iter);
-        }
-
-        std::sort(sorted.begin(), sorted.end(), LLGLSLShaderCompareTimeElapsed());
-
-        bool unbound = false;
-        for (std::vector<LLGLSLShader*>::iterator iter = sorted.begin(); iter != sorted.end(); ++iter)
-        {
-            (*iter)->dumpStats();
-            if ((*iter)->mBinds == 0)
-            {
-                unbound = true;
-            }
-        }
-
-        LL_INFOS() << "-----------------------------------" << LL_ENDL;
-        LL_INFOS() << "Total rendering time: " << llformat("%.4f ms", sTotalTimeElapsed / 1000000.f) << LL_ENDL;
-        LL_INFOS() << "Total samples drawn: " << llformat("%.4f million", sTotalSamplesDrawn / 1000000.f) << LL_ENDL;
-        LL_INFOS() << "Total triangles drawn: " << llformat("%.3f million", sTotalTrianglesDrawn / 1000000.f) << LL_ENDL;
-        LL_INFOS() << "-----------------------------------" << LL_ENDL;
-
-        if (unbound)
-        {
-            LL_INFOS() << "The following shaders were unused: " << LL_ENDL;
-            for (std::vector<LLGLSLShader*>::iterator iter = sorted.begin(); iter != sorted.end(); ++iter)
-            {
-                if ((*iter)->mBinds == 0)
-                {
-                    LL_INFOS() << (*iter)->mName << LL_ENDL;
-                }
-            }
-        }
-    }
-}
-
-void LLGLSLShader::clearStats()
-{
-    mTrianglesDrawn = 0;
-    mTimeElapsed = 0;
-    mSamplesDrawn = 0;
-    mBinds = 0;
-}
-
-void LLGLSLShader::dumpStats()
-{
-    if (mBinds > 0)
-    {
-        LL_INFOS() << "=============================================" << LL_ENDL;
-        LL_INFOS() << mName << LL_ENDL;
-        for (U32 i = 0; i < mShaderFiles.size(); ++i)
-        {
-            LL_INFOS() << mShaderFiles[i].first << LL_ENDL;
-        }
-        LL_INFOS() << "=============================================" << LL_ENDL;
-
-        F32 ms = mTimeElapsed / 1000000.f;
-        F32 seconds = ms / 1000.f;
-
-        F32 pct_tris = (F32)mTrianglesDrawn / (F32)sTotalTrianglesDrawn * 100.f;
-        F32 tris_sec = (F32)(mTrianglesDrawn / 1000000.0);
-        tris_sec /= seconds;
-
-        F32 pct_samples = (F32)((F64)mSamplesDrawn / (F64)sTotalSamplesDrawn) * 100.f;
-        F32 samples_sec = (F32)mSamplesDrawn / 1000000000.0;
-        samples_sec /= seconds;
-
-        F32 pct_binds = (F32)mBinds / (F32)sTotalBinds * 100.f;
-
-        LL_INFOS() << "Triangles Drawn: " << mTrianglesDrawn << " " << llformat("(%.2f pct of total, %.3f million/sec)", pct_tris, tris_sec) << LL_ENDL;
-        LL_INFOS() << "Binds: " << mBinds << " " << llformat("(%.2f pct of total)", pct_binds) << LL_ENDL;
-        LL_INFOS() << "SamplesDrawn: " << mSamplesDrawn << " " << llformat("(%.2f pct of total, %.3f billion/sec)", pct_samples, samples_sec) << LL_ENDL;
-        LL_INFOS() << "Time Elapsed: " << mTimeElapsed << " " << llformat("(%.2f pct of total, %.5f ms)\n", (F32)((F64)mTimeElapsed / (F64)sTotalTimeElapsed) * 100.f, ms) << LL_ENDL;
-    }
-}
-
-//static
-void LLGLSLShader::startProfile()
-{
-    LL_PROFILE_ZONE_SCOPED_CATEGORY_SHADER;
-    if (sProfileEnabled && sCurBoundShaderPtr)
-    {
-        sCurBoundShaderPtr->placeProfileQuery();
-    }
-
-}
-
-//static
-void LLGLSLShader::stopProfile()
-{
-    LL_PROFILE_ZONE_SCOPED_CATEGORY_SHADER;
-
-    if (sProfileEnabled && sCurBoundShaderPtr)
-    {
-        sCurBoundShaderPtr->unbind();
-    }
-}
-
-void LLGLSLShader::placeProfileQuery(bool for_runtime)
-{
-    if (sProfileEnabled || for_runtime)
-    {
-        if (mTimerQuery == 0)
-        {
-            glGenQueries(1, &mSamplesQuery);
-            glGenQueries(1, &mTimerQuery);
-            glGenQueries(1, &mPrimitivesQuery);
-        }
-
-        glBeginQuery(GL_TIME_ELAPSED, mTimerQuery);
-
-        if (!for_runtime)
-        {
-            glBeginQuery(GL_SAMPLES_PASSED, mSamplesQuery);
-            glBeginQuery(GL_PRIMITIVES_GENERATED, mPrimitivesQuery);
-        }
-    }
-}
-
-bool LLGLSLShader::readProfileQuery(bool for_runtime, bool force_read)
-{
-    if (sProfileEnabled || for_runtime)
-    {
-        if (!mProfilePending)
-        {
-            glEndQuery(GL_TIME_ELAPSED);
-            if (!for_runtime)
-            {
-                glEndQuery(GL_SAMPLES_PASSED);
-                glEndQuery(GL_PRIMITIVES_GENERATED);
-            }
-            mProfilePending = for_runtime;
-        }
-
-        if (mProfilePending && for_runtime && !force_read)
-        {
-            GLuint64 result = 0;
-            glGetQueryObjectui64v(mTimerQuery, GL_QUERY_RESULT_AVAILABLE, &result);
-
-            if (result != GL_TRUE)
-            {
-                return false;
-            }
-        }
-
-        GLuint64 time_elapsed = 0;
-        glGetQueryObjectui64v(mTimerQuery, GL_QUERY_RESULT, &time_elapsed);
-        mTimeElapsed += time_elapsed;
-        mProfilePending = false;
-
-        if (!for_runtime)
-        {
-            GLuint64 samples_passed = 0;
-            glGetQueryObjectui64v(mSamplesQuery, GL_QUERY_RESULT, &samples_passed);
-
-            U64 primitives_generated = 0;
-            glGetQueryObjectui64v(mPrimitivesQuery, GL_QUERY_RESULT, &primitives_generated);
-            sTotalTimeElapsed += time_elapsed;
-
-            sTotalSamplesDrawn += samples_passed;
-            mSamplesDrawn += samples_passed;
-
-            U32 tri_count = (U32)primitives_generated / 3;
-
-            mTrianglesDrawn += tri_count;
-            sTotalTrianglesDrawn += tri_count;
-
-            sTotalBinds++;
-            mBinds++;
-        }
-    }
-
-    return true;
-}
-
-
-
-LLGLSLShader::LLGLSLShader()
-    : mProgramObject(0),
-    mAttributeMask(0),
-    mTotalUniformSize(0),
-    mActiveTextureChannels(0),
-    mShaderLevel(0),
-    mShaderGroup(SG_DEFAULT),
-    mFeatures(),
-    mUniformsDirty(false),
-    mTimerQuery(0),
-    mSamplesQuery(0),
-    mPrimitivesQuery(0)
-{
-
-}
-
-LLGLSLShader::~LLGLSLShader()
-{
-}
-
-void LLGLSLShader::unload()
-{
-    mShaderFiles.clear();
-    mDefines.clear();
-    mFeatures = LLShaderFeatures();
-
-    unloadInternal();
-}
-
-void LLGLSLShader::unloadInternal()
-{
-    sInstances.erase(this);
-
-    stop_glerror();
-    mAttribute.clear();
-    mTexture.clear();
-    mUniform.clear();
-
-    if (mProgramObject)
-    {
-        GLuint obj[1024];
-        GLsizei count = 0;
-        glGetAttachedShaders(mProgramObject, 1024, &count, obj);
-
-        for (GLsizei i = 0; i < count; i++)
-        {
-            glDetachShader(mProgramObject, obj[i]);
-        }
-
-        for (GLsizei i = 0; i < count; i++)
-        {
-            if (glIsShader(obj[i]))
-            {
-                glDeleteShader(obj[i]);
-            }
-        }
-
-        glDeleteProgram(mProgramObject);
-
-        mProgramObject = 0;
-    }
-
-    if (mTimerQuery)
-    {
-        glDeleteQueries(1, &mTimerQuery);
-        mTimerQuery = 0;
-    }
-
-    if (mSamplesQuery)
-    {
-        glDeleteQueries(1, &mSamplesQuery);
-        mSamplesQuery = 0;
-    }
-
-    //hack to make apple not complain
-    glGetError();
-
-    stop_glerror();
-}
-
-bool LLGLSLShader::createShader(std::vector<LLStaticHashedString>* attributes,
-    std::vector<LLStaticHashedString>* uniforms,
-    U32 varying_count,
-    const char** varyings)
-{
-    LL_PROFILE_ZONE_SCOPED_CATEGORY_SHADER;
-
-    unloadInternal();
-
-    sInstances.insert(this);
-
-    //reloading, reset matrix hash values
-    for (U32 i = 0; i < LLRender::NUM_MATRIX_MODES; ++i)
-    {
-        mMatHash[i] = 0xFFFFFFFF;
-    }
-    mLightHash = 0xFFFFFFFF;
-
-    llassert_always(!mShaderFiles.empty());
-
-#if LL_DARWIN
-    // work-around missing mix(vec3,vec3,bvec3)
-    mDefines["OLD_SELECT"] = "1";
-#endif
-
-    mShaderHash = hash();
-
-    // Create program
-    mProgramObject = glCreateProgram();
-    if (mProgramObject == 0)
-    {
-        // Shouldn't happen if shader related extensions, like ARB_vertex_shader, exist.
-        LL_SHADER_LOADING_WARNS() << "Failed to create handle for shader: " << mName << LL_ENDL;
-        unloadInternal();
-        return false;
-    }
-
-    bool success = true;
-
-    mUsingBinaryProgram =  LLShaderMgr::instance()->loadCachedProgramBinary(this);
-
-    if (!mUsingBinaryProgram)
-    {
-#if DEBUG_SHADER_INCLUDES
-        fprintf(stderr, "--- %s ---\n", mName.c_str());
-#endif // DEBUG_SHADER_INCLUDES
-
-        //compile new source
-<<<<<<< HEAD
-		vector< pair<string, GLenum> >::iterator fileIter = mShaderFiles.begin();
-		for (; fileIter != mShaderFiles.end(); fileIter++)
-		{
-			GLuint shaderhandle = LLShaderMgr::instance()->loadShaderFile((*fileIter).first, mShaderLevel, (*fileIter).second, &mDefines, mFeatures.mIndexedTextureChannels);
-			LL_DEBUGS("ShaderLoading") << "SHADER FILE: " << (*fileIter).first << " mShaderLevel=" << mShaderLevel << LL_ENDL;
-			if (shaderhandle)
-			{
-				attachObject(shaderhandle);
-			}
-			else
-			{
-				success = false;
-			}
-		}
-=======
-        vector< pair<string, GLenum> >::iterator fileIter = mShaderFiles.begin();
-        for (; fileIter != mShaderFiles.end(); fileIter++)
-        {
-            GLuint shaderhandle = LLShaderMgr::instance()->loadShaderFile((*fileIter).first, mShaderLevel, (*fileIter).second, &mDefines, mFeatures.mIndexedTextureChannels);
-            LL_DEBUGS("ShaderLoading") << "SHADER FILE: " << (*fileIter).first << " mShaderLevel=" << mShaderLevel << LL_ENDL;
-            if (shaderhandle)
-            {
-                attachObject(shaderhandle);
-            }
-            else
-            {
-                success = FALSE;
-            }
-        }
->>>>>>> e1623bb2
-    }
-
-    // Attach existing objects
-    if (!LLShaderMgr::instance()->attachShaderFeatures(this))
-    {
-        unloadInternal();
-        return false;
-    }
-    // Map attributes and uniforms
-    if (success)
-    {
-        success = mapAttributes(attributes);
-    }
-    if (success)
-    {
-        success = mapUniforms(uniforms);
-    }
-    if (!success)
-    {
-        LL_SHADER_LOADING_WARNS() << "Failed to link shader: " << mName << LL_ENDL;
-
-        // Try again using a lower shader level;
-        if (mShaderLevel > 0)
-        {
-            LL_SHADER_LOADING_WARNS() << "Failed to link using shader level " << mShaderLevel << " trying again using shader level " << (mShaderLevel - 1) << LL_ENDL;
-            mShaderLevel--;
-            return createShader(attributes, uniforms);
-        }
-        else
-        {
-            // Give up and unload shader.
-            unloadInternal();
-        }
-    }
-    else if (mFeatures.mIndexedTextureChannels > 0)
-    { //override texture channels for indexed texture rendering
-        bind();
-        S32 channel_count = mFeatures.mIndexedTextureChannels;
-
-        for (S32 i = 0; i < channel_count; i++)
-        {
-            LLStaticHashedString uniName(llformat("tex%d", i));
-            uniform1i(uniName, i);
-        }
-
-        S32 cur_tex = channel_count; //adjust any texture channels that might have been overwritten
-        for (U32 i = 0; i < mTexture.size(); i++)
-        {
-            if (mTexture[i] > -1 && mTexture[i] < channel_count)
-            {
-                llassert(cur_tex < gGLManager.mNumTextureImageUnits);
-                uniform1i(i, cur_tex);
-                mTexture[i] = cur_tex++;
-            }
-        }
-        unbind();
-    }
-
-#ifdef LL_PROFILER_ENABLE_RENDER_DOC
-    setLabel(mName.c_str());
-#endif
-
-    return success;
-}
-
-#if DEBUG_SHADER_INCLUDES
-void dumpAttachObject(const char* func_name, GLuint program_object, const std::string& object_path)
-{
-    GLchar* info_log;
-    GLint      info_len_expect = 0;
-    GLint      info_len_actual = 0;
-
-    glGetShaderiv(program_object, GL_INFO_LOG_LENGTH, , &info_len_expect);
-    fprintf(stderr, " * %-20s(), log size: %d, %s\n", func_name, info_len_expect, object_path.c_str());
-
-    if (info_len_expect > 0)
-    {
-        fprintf(stderr, " ========== %s() ========== \n", func_name);
-        info_log = new GLchar[info_len_expect];
-        glGetProgramInfoLog(program_object, info_len_expect, &info_len_actual, info_log);
-        fprintf(stderr, "%s\n", info_log);
-        delete[] info_log;
-    }
-}
-#endif // DEBUG_SHADER_INCLUDES
-
-bool LLGLSLShader::attachVertexObject(std::string object_path)
-{
-    if (LLShaderMgr::instance()->mVertexShaderObjects.count(object_path) > 0)
-    {
-        stop_glerror();
-        glAttachShader(mProgramObject, LLShaderMgr::instance()->mVertexShaderObjects[object_path]);
-#if DEBUG_SHADER_INCLUDES
-        dumpAttachObject("attachVertexObject", mProgramObject, object_path);
-#endif // DEBUG_SHADER_INCLUDES
-        stop_glerror();
-        return true;
-    }
-    else
-    {
-        LL_SHADER_LOADING_WARNS() << "Attempting to attach shader object: '" << object_path << "' that hasn't been compiled." << LL_ENDL;
-        return false;
-    }
-}
-
-bool LLGLSLShader::attachFragmentObject(std::string object_path)
-{
-    if(mUsingBinaryProgram)
-        return true;
-
-    if (LLShaderMgr::instance()->mFragmentShaderObjects.count(object_path) > 0)
-    {
-        stop_glerror();
-        glAttachShader(mProgramObject, LLShaderMgr::instance()->mFragmentShaderObjects[object_path]);
-#if DEBUG_SHADER_INCLUDES
-        dumpAttachObject("attachFragmentObject", mProgramObject, object_path);
-#endif // DEBUG_SHADER_INCLUDES
-        stop_glerror();
-        return true;
-    }
-    else
-    {
-        LL_SHADER_LOADING_WARNS() << "Attempting to attach shader object: '" << object_path << "' that hasn't been compiled." << LL_ENDL;
-        return false;
-    }
-}
-
-void LLGLSLShader::attachObject(GLuint object)
-{
-    if(mUsingBinaryProgram)
-        return;
-
-    if (object != 0)
-    {
-        stop_glerror();
-        glAttachShader(mProgramObject, object);
-#if DEBUG_SHADER_INCLUDES
-        std::string object_path("???");
-        dumpAttachObject("attachObject", mProgramObject, object_path);
-#endif // DEBUG_SHADER_INCLUDES
-        stop_glerror();
-    }
-    else
-    {
-        LL_SHADER_LOADING_WARNS() << "Attempting to attach non existing shader object. " << LL_ENDL;
-    }
-}
-
-void LLGLSLShader::attachObjects(GLuint* objects, S32 count)
-{
-    if(mUsingBinaryProgram)
-        return;
-
-    for (S32 i = 0; i < count; i++)
-    {
-        attachObject(objects[i]);
-    }
-}
-
-bool LLGLSLShader::mapAttributes(const std::vector<LLStaticHashedString>* attributes)
-{
-    LL_PROFILE_ZONE_SCOPED_CATEGORY_SHADER;
-
-<<<<<<< HEAD
-	bool res = true;
-	if (!mUsingBinaryProgram)
-	{
-		//before linking, make sure reserved attributes always have consistent locations
-		for (U32 i = 0; i < LLShaderMgr::instance()->mReservedAttribs.size(); i++)
-		{
-			const char* name = LLShaderMgr::instance()->mReservedAttribs[i].c_str();
-			glBindAttribLocation(mProgramObject, i, (const GLchar*)name);
-		}
-
-		//link the program
-		res = link();
-	}
-=======
-    BOOL res = TRUE;
-    if (!mUsingBinaryProgram)
-    {
-        //before linking, make sure reserved attributes always have consistent locations
-        for (U32 i = 0; i < LLShaderMgr::instance()->mReservedAttribs.size(); i++)
-        {
-            const char* name = LLShaderMgr::instance()->mReservedAttribs[i].c_str();
-            glBindAttribLocation(mProgramObject, i, (const GLchar*)name);
-        }
-
-        //link the program
-        res = link();
-    }
->>>>>>> e1623bb2
-
-    mAttribute.clear();
-    U32 numAttributes = (attributes == NULL) ? 0 : attributes->size();
-#if LL_RELEASE_WITH_DEBUG_INFO
-    mAttribute.resize(LLShaderMgr::instance()->mReservedAttribs.size() + numAttributes, { -1, NULL });
-#else
-    mAttribute.resize(LLShaderMgr::instance()->mReservedAttribs.size() + numAttributes, -1);
-#endif
-
-    if (res)
-    { //read back channel locations
-
-        mAttributeMask = 0;
-
-        //read back reserved channels first
-        for (U32 i = 0; i < LLShaderMgr::instance()->mReservedAttribs.size(); i++)
-        {
-            const char* name = LLShaderMgr::instance()->mReservedAttribs[i].c_str();
-            S32 index = glGetAttribLocation(mProgramObject, (const GLchar*)name);
-            if (index != -1)
-            {
-#if LL_RELEASE_WITH_DEBUG_INFO
-                mAttribute[i] = { index, name };
-#else
-                mAttribute[i] = index;
-#endif
-                mAttributeMask |= 1 << i;
-                LL_DEBUGS("ShaderUniform") << "Attribute " << name << " assigned to channel " << index << LL_ENDL;
-            }
-        }
-        if (attributes != NULL)
-        {
-            for (U32 i = 0; i < numAttributes; i++)
-            {
-                const char* name = (*attributes)[i].String().c_str();
-                S32 index = glGetAttribLocation(mProgramObject, name);
-                if (index != -1)
-                {
-                    mAttribute[LLShaderMgr::instance()->mReservedAttribs.size() + i] = index;
-                    LL_DEBUGS("ShaderUniform") << "Attribute " << name << " assigned to channel " << index << LL_ENDL;
-                }
-            }
-        }
-
-        return true;
-    }
-
-    return false;
-}
-
-void LLGLSLShader::mapUniform(GLint index, const vector<LLStaticHashedString>* uniforms)
-{
-    LL_PROFILE_ZONE_SCOPED_CATEGORY_SHADER;
-
-    if (index == -1)
-    {
-        return;
-    }
-
-    GLenum type;
-    GLsizei length;
-    GLint size = -1;
-    char name[1024];        /* Flawfinder: ignore */
-    name[0] = 0;
-
-
-    glGetActiveUniform(mProgramObject, index, 1024, &length, &size, &type, (GLchar*)name);
-    if (size > 0)
-    {
-        switch (type)
-        {
-        case GL_FLOAT_VEC2: size *= 2; break;
-        case GL_FLOAT_VEC3: size *= 3; break;
-        case GL_FLOAT_VEC4: size *= 4; break;
-        case GL_DOUBLE: size *= 2; break;
-        case GL_DOUBLE_VEC2: size *= 2; break;
-        case GL_DOUBLE_VEC3: size *= 6; break;
-        case GL_DOUBLE_VEC4: size *= 8; break;
-        case GL_INT_VEC2: size *= 2; break;
-        case GL_INT_VEC3: size *= 3; break;
-        case GL_INT_VEC4: size *= 4; break;
-        case GL_UNSIGNED_INT_VEC2: size *= 2; break;
-        case GL_UNSIGNED_INT_VEC3: size *= 3; break;
-        case GL_UNSIGNED_INT_VEC4: size *= 4; break;
-        case GL_BOOL_VEC2: size *= 2; break;
-        case GL_BOOL_VEC3: size *= 3; break;
-        case GL_BOOL_VEC4: size *= 4; break;
-        case GL_FLOAT_MAT2: size *= 4; break;
-        case GL_FLOAT_MAT3: size *= 9; break;
-        case GL_FLOAT_MAT4: size *= 16; break;
-        case GL_FLOAT_MAT2x3: size *= 6; break;
-        case GL_FLOAT_MAT2x4: size *= 8; break;
-        case GL_FLOAT_MAT3x2: size *= 6; break;
-        case GL_FLOAT_MAT3x4: size *= 12; break;
-        case GL_FLOAT_MAT4x2: size *= 8; break;
-        case GL_FLOAT_MAT4x3: size *= 12; break;
-        case GL_DOUBLE_MAT2: size *= 8; break;
-        case GL_DOUBLE_MAT3: size *= 18; break;
-        case GL_DOUBLE_MAT4: size *= 32; break;
-        case GL_DOUBLE_MAT2x3: size *= 12; break;
-        case GL_DOUBLE_MAT2x4: size *= 16; break;
-        case GL_DOUBLE_MAT3x2: size *= 12; break;
-        case GL_DOUBLE_MAT3x4: size *= 24; break;
-        case GL_DOUBLE_MAT4x2: size *= 16; break;
-        case GL_DOUBLE_MAT4x3: size *= 24; break;
-        }
-        mTotalUniformSize += size;
-    }
-
-    S32 location = glGetUniformLocation(mProgramObject, name);
-    if (location != -1)
-    {
-        //chop off "[0]" so we can always access the first element
-        //of an array by the array name
-        char* is_array = strstr(name, "[0]");
-        if (is_array)
-        {
-            is_array[0] = 0;
-        }
-
-        LLStaticHashedString hashedName(name);
-        mUniformMap[hashedName] = location;
-
-        LL_DEBUGS("ShaderUniform") << "Uniform " << name << " is at location " << location << LL_ENDL;
-
-        //find the index of this uniform
-        for (S32 i = 0; i < (S32)LLShaderMgr::instance()->mReservedUniforms.size(); i++)
-        {
-            if ((mUniform[i] == -1)
-                && (LLShaderMgr::instance()->mReservedUniforms[i] == name))
-            {
-                //found it
-                mUniform[i] = location;
-                mTexture[i] = mapUniformTextureChannel(location, type, size);
-                return;
-            }
-        }
-
-        if (uniforms != NULL)
-        {
-            for (U32 i = 0; i < uniforms->size(); i++)
-            {
-                if ((mUniform[i + LLShaderMgr::instance()->mReservedUniforms.size()] == -1)
-                    && ((*uniforms)[i].String() == name))
-                {
-                    //found it
-                    mUniform[i + LLShaderMgr::instance()->mReservedUniforms.size()] = location;
-                    mTexture[i + LLShaderMgr::instance()->mReservedUniforms.size()] = mapUniformTextureChannel(location, type, size);
-                    return;
-                }
-            }
-        }
-    }
-}
-
-void LLGLSLShader::clearPermutations()
-{
-    mDefines.clear();
-}
-
-void LLGLSLShader::addPermutation(std::string name, std::string value)
-{
-    mDefines[name] = value;
-}
-
-void LLGLSLShader::addConstant(const LLGLSLShader::eShaderConsts shader_const)
-{
-    addPermutation(gShaderConstsKey[shader_const], gShaderConstsVal[shader_const]);
-}
-
-void LLGLSLShader::removePermutation(std::string name)
-{
-    mDefines.erase(name);
-}
-
-GLint LLGLSLShader::mapUniformTextureChannel(GLint location, GLenum type, GLint size)
-{
-    LL_PROFILE_ZONE_SCOPED_CATEGORY_SHADER;
-
-    if ((type >= GL_SAMPLER_1D && type <= GL_SAMPLER_2D_RECT_SHADOW) ||
-        type == GL_SAMPLER_2D_MULTISAMPLE ||
-        type == GL_SAMPLER_CUBE_MAP_ARRAY)
-    {   //this here is a texture
-        GLint ret = mActiveTextureChannels;
-        if (size == 1)
-        {
-            glUniform1i(location, mActiveTextureChannels);
-            LL_DEBUGS("ShaderUniform") << "Assigned to texture channel " << mActiveTextureChannels << LL_ENDL;
-            mActiveTextureChannels++;
-        }
-        else
-        {
-            //is array of textures, make sequential after this texture
-            GLint channel[32]; // <=== only support up to 32 texture channels
-            llassert(size <= 32);
-            size = llmin(size, 32);
-            for (int i = 0; i < size; ++i)
-            {
-                channel[i] = mActiveTextureChannels++;
-            }
-            glUniform1iv(location, size, channel);
-            LL_DEBUGS("ShaderUniform") << "Assigned to texture channel " <<
-                (mActiveTextureChannels - size) << " through " << (mActiveTextureChannels - 1) << LL_ENDL;
-        }
-
-        llassert(mActiveTextureChannels <= 32); // too many textures (probably)
-        return ret;
-    }
-    return -1;
-}
-
-bool LLGLSLShader::mapUniforms(const vector<LLStaticHashedString>* uniforms)
-{
-    LL_PROFILE_ZONE_SCOPED_CATEGORY_SHADER;
-
-    bool res = true;
-
-    mTotalUniformSize = 0;
-    mActiveTextureChannels = 0;
-    mUniform.clear();
-    mUniformMap.clear();
-    mTexture.clear();
-    mValue.clear();
-    //initialize arrays
-    U32 numUniforms = (uniforms == NULL) ? 0 : uniforms->size();
-    mUniform.resize(numUniforms + LLShaderMgr::instance()->mReservedUniforms.size(), -1);
-    mTexture.resize(numUniforms + LLShaderMgr::instance()->mReservedUniforms.size(), -1);
-
-    bind();
-
-    //get the number of active uniforms
-    GLint activeCount;
-    glGetProgramiv(mProgramObject, GL_ACTIVE_UNIFORMS, &activeCount);
-
-    //........................................................................................................................................
-    //........................................................................................
-
-    /*
-    EXPLANATION:
-    This is part of code is temporary because as the final result the mapUniform() should be rewrited.
-    But it's a huge a volume of work which is need to be a more carefully performed for avoid possible
-    regression's (i.e. it should be formalized a separate ticket in JIRA).
-
-    RESON:
-    The reason of this code is that SL engine is very sensitive to fact that "diffuseMap" should be appear
-    first as uniform parameter which is should get 0-"texture channel" index (see mapUniformTextureChannel() and mActiveTextureChannels)
-    it influence to which is texture matrix will be updated during rendering.
-
-    But, order of indexe's of uniform variables is not defined and GLSL compiler can change it as want
-    , even if the "diffuseMap" will be appear and use first in shader code.
-
-    As example where this situation appear see: "Deferred Material Shader 28/29/30/31"
-    And tickets: MAINT-4165, MAINT-4839, MAINT-3568, MAINT-6437
-
-    --- davep TODO -- pretty sure the entire block here is superstitious and that the uniform index has nothing to do with the texture channel
-                texture channel should follow the uniform VALUE
-    */
-
-
-    S32 diffuseMap = glGetUniformLocation(mProgramObject, "diffuseMap");
-    S32 specularMap = glGetUniformLocation(mProgramObject, "specularMap");
-    S32 bumpMap = glGetUniformLocation(mProgramObject, "bumpMap");
-    S32 altDiffuseMap = glGetUniformLocation(mProgramObject, "altDiffuseMap");
-    S32 environmentMap = glGetUniformLocation(mProgramObject, "environmentMap");
-    S32 reflectionMap = glGetUniformLocation(mProgramObject, "reflectionMap");
-
-    std::set<S32> skip_index;
-
-    if (-1 != diffuseMap && (-1 != specularMap || -1 != bumpMap || -1 != environmentMap || -1 != altDiffuseMap))
-    {
-        GLenum type;
-        GLsizei length;
-        GLint size = -1;
-        char name[1024];
-
-        diffuseMap = altDiffuseMap = specularMap = bumpMap = environmentMap = -1;
-
-        for (S32 i = 0; i < activeCount; i++)
-        {
-            name[0] = '\0';
-
-            glGetActiveUniform(mProgramObject, i, 1024, &length, &size, &type, (GLchar*)name);
-
-            if (-1 == diffuseMap && std::string(name) == "diffuseMap")
-            {
-                diffuseMap = i;
-                continue;
-            }
-
-            if (-1 == specularMap && std::string(name) == "specularMap")
-            {
-                specularMap = i;
-                continue;
-            }
-
-            if (-1 == bumpMap && std::string(name) == "bumpMap")
-            {
-                bumpMap = i;
-                continue;
-            }
-
-            if (-1 == environmentMap && std::string(name) == "environmentMap")
-            {
-                environmentMap = i;
-                continue;
-            }
-
-            if (-1 == reflectionMap && std::string(name) == "reflectionMap")
-            {
-                reflectionMap = i;
-                continue;
-            }
-
-            if (-1 == altDiffuseMap && std::string(name) == "altDiffuseMap")
-            {
-                altDiffuseMap = i;
-                continue;
-            }
-        }
-
-        bool specularDiff = specularMap < diffuseMap && -1 != specularMap;
-        bool bumpLessDiff = bumpMap < diffuseMap && -1 != bumpMap;
-        bool envLessDiff = environmentMap < diffuseMap && -1 != environmentMap;
-        bool refLessDiff = reflectionMap < diffuseMap && -1 != reflectionMap;
-
-        if (specularDiff || bumpLessDiff || envLessDiff || refLessDiff)
-        {
-            mapUniform(diffuseMap, uniforms);
-            skip_index.insert(diffuseMap);
-
-            if (-1 != specularMap) {
-                mapUniform(specularMap, uniforms);
-                skip_index.insert(specularMap);
-            }
-
-            if (-1 != bumpMap) {
-                mapUniform(bumpMap, uniforms);
-                skip_index.insert(bumpMap);
-            }
-
-            if (-1 != environmentMap) {
-                mapUniform(environmentMap, uniforms);
-                skip_index.insert(environmentMap);
-            }
-
-            if (-1 != reflectionMap) {
-                mapUniform(reflectionMap, uniforms);
-                skip_index.insert(reflectionMap);
-            }
-        }
-    }
-
-    //........................................................................................
-
-    for (S32 i = 0; i < activeCount; i++)
-    {
-        //........................................................................................
-        if (skip_index.end() != skip_index.find(i)) continue;
-        //........................................................................................
-
-        mapUniform(i, uniforms);
-    }
-    //........................................................................................................................................
-
-    if (mFeatures.hasReflectionProbes) // Set up block binding, in a way supported by Apple (rather than binding = 1 in .glsl).
-    {   // See slide 35 and more of https://docs.huihoo.com/apple/wwdc/2011/session_420__advances_in_opengl_for_mac_os_x_lion.pdf
-        static const GLuint BLOCKBINDING = 1; //picked by us
-        //Get the index, similar to a uniform location
-        GLuint UBOBlockIndex = glGetUniformBlockIndex(mProgramObject, "ReflectionProbes");
-        if (UBOBlockIndex != GL_INVALID_INDEX)
-        {
-            //Set this index to a binding index
-            glUniformBlockBinding(mProgramObject, UBOBlockIndex, BLOCKBINDING);
-        }
-    }
-    unbind();
-
-    LL_DEBUGS("ShaderUniform") << "Total Uniform Size: " << mTotalUniformSize << LL_ENDL;
-    return res;
-}
-
-
-bool LLGLSLShader::link(bool suppress_errors)
-{
-    LL_PROFILE_ZONE_SCOPED_CATEGORY_SHADER;
-
-    bool success = LLShaderMgr::instance()->linkProgramObject(mProgramObject, suppress_errors);
-
-    if (!success && !suppress_errors)
-    {
-        LLShaderMgr::instance()->dumpObjectLog(mProgramObject, !success, mName);
-    }
-
-    if (success)
-    {
-        LLShaderMgr::instance()->saveCachedProgramBinary(this);
-    }
-
-    return success;
-}
-
-void LLGLSLShader::bind()
-{
-    LL_PROFILE_ZONE_SCOPED_CATEGORY_SHADER;
-
-    llassert(mProgramObject != 0);
-
-    gGL.flush();
-
-    if (sCurBoundShader != mProgramObject)  // Don't re-bind current shader
-    {
-        if (sCurBoundShaderPtr)
-        {
-            sCurBoundShaderPtr->readProfileQuery();
-        }
-        LLVertexBuffer::unbind();
-        glUseProgram(mProgramObject);
-        sCurBoundShader = mProgramObject;
-        sCurBoundShaderPtr = this;
-        placeProfileQuery();
-        LLVertexBuffer::setupClientArrays(mAttributeMask);
-    }
-
-    if (mUniformsDirty)
-    {
-        LLShaderMgr::instance()->updateShaderUniforms(this);
-        mUniformsDirty = false;
-    }
-}
-
-void LLGLSLShader::bind(bool rigged)
-{
-    if (rigged)
-    {
-        llassert(mRiggedVariant);
-        mRiggedVariant->bind();
-    }
-    else
-    {
-        bind();
-    }
-}
-
-void LLGLSLShader::unbind(void)
-{
-    LL_PROFILE_ZONE_SCOPED_CATEGORY_SHADER;
-    gGL.flush();
-    LLVertexBuffer::unbind();
-
-    if (sCurBoundShaderPtr)
-    {
-        sCurBoundShaderPtr->readProfileQuery();
-    }
-
-    glUseProgram(0);
-    sCurBoundShader = 0;
-    sCurBoundShaderPtr = NULL;
-}
-
-S32 LLGLSLShader::bindTexture(const std::string& uniform, LLTexture* texture, LLTexUnit::eTextureType mode, LLTexUnit::eTextureColorSpace colorspace)
-{
-    LL_PROFILE_ZONE_SCOPED_CATEGORY_SHADER;
-
-    S32 channel = 0;
-    channel = getUniformLocation(uniform);
-
-    return bindTexture(channel, texture, mode, colorspace);
-}
-
-S32 LLGLSLShader::bindTexture(S32 uniform, LLTexture* texture, LLTexUnit::eTextureType mode, LLTexUnit::eTextureColorSpace colorspace)
-{
-    LL_PROFILE_ZONE_SCOPED_CATEGORY_SHADER;
-
-    if (uniform < 0 || uniform >= (S32)mTexture.size())
-    {
-        LL_SHADER_UNIFORM_ERRS() << "Uniform out of range: " << uniform << LL_ENDL;
-        return -1;
-    }
-
-    uniform = mTexture[uniform];
-
-    if (uniform > -1)
-    {
-        gGL.getTexUnit(uniform)->bindFast(texture);
-        gGL.getTexUnit(uniform)->setTextureColorSpace(colorspace);
-    }
-
-    return uniform;
-}
-
-S32 LLGLSLShader::bindTexture(S32 uniform, LLRenderTarget* texture, bool depth, LLTexUnit::eTextureFilterOptions mode, U32 index)
-{
-    LL_PROFILE_ZONE_SCOPED_CATEGORY_SHADER;
-
-    if (uniform < 0 || uniform >= (S32)mTexture.size())
-    {
-        return -1;
-    }
-
-    uniform = getTextureChannel(uniform);
-
-    if (uniform > -1)
-    {
-        if (depth) {
-            gGL.getTexUnit(uniform)->bind(texture, true);
-        }
-        else {
-            bool has_mips = mode == LLTexUnit::TFO_TRILINEAR || mode == LLTexUnit::TFO_ANISOTROPIC;
-            gGL.getTexUnit(uniform)->bindManual(texture->getUsage(), texture->getTexture(index), has_mips);
-        }
-
-        gGL.getTexUnit(uniform)->setTextureFilteringOption(mode);
-    }
-
-    return uniform;
-}
-
-S32 LLGLSLShader::bindTexture(const std::string& uniform, LLRenderTarget* texture, bool depth, LLTexUnit::eTextureFilterOptions mode)
-{
-    LL_PROFILE_ZONE_SCOPED_CATEGORY_SHADER;
-
-    S32 channel = 0;
-    channel = getUniformLocation(uniform);
-
-    return bindTexture(channel, texture, depth, mode);
-}
-
-S32 LLGLSLShader::unbindTexture(const std::string& uniform, LLTexUnit::eTextureType mode)
-{
-    LL_PROFILE_ZONE_SCOPED_CATEGORY_SHADER;
-
-    S32 channel = 0;
-    channel = getUniformLocation(uniform);
-
-    return unbindTexture(channel);
-}
-
-S32 LLGLSLShader::unbindTexture(S32 uniform, LLTexUnit::eTextureType mode)
-{
-    LL_PROFILE_ZONE_SCOPED_CATEGORY_SHADER;
-
-    if (uniform < 0 || uniform >= (S32)mTexture.size())
-    {
-        LL_SHADER_UNIFORM_ERRS() << "Uniform out of range: " << uniform << LL_ENDL;
-        return -1;
-    }
-
-    uniform = mTexture[uniform];
-
-    if (uniform > -1)
-    {
-        gGL.getTexUnit(uniform)->unbindFast(mode);
-    }
-
-    return uniform;
-}
-
-S32 LLGLSLShader::getTextureChannel(S32 uniform) const
-{
-    return mTexture[uniform];
-}
-
-S32 LLGLSLShader::enableTexture(S32 uniform, LLTexUnit::eTextureType mode, LLTexUnit::eTextureColorSpace space)
-{
-    LL_PROFILE_ZONE_SCOPED_CATEGORY_SHADER;
-
-    if (uniform < 0 || uniform >= (S32)mTexture.size())
-    {
-        LL_SHADER_UNIFORM_ERRS() << "Uniform out of range: " << uniform << LL_ENDL;
-        return -1;
-    }
-    S32 index = mTexture[uniform];
-    if (index != -1)
-    {
-        gGL.getTexUnit(index)->activate();
-        gGL.getTexUnit(index)->enable(mode);
-        gGL.getTexUnit(index)->setTextureColorSpace(space);
-    }
-    return index;
-}
-
-S32 LLGLSLShader::disableTexture(S32 uniform, LLTexUnit::eTextureType mode, LLTexUnit::eTextureColorSpace space)
-{
-    LL_PROFILE_ZONE_SCOPED_CATEGORY_SHADER;
-
-    if (uniform < 0 || uniform >= (S32)mTexture.size())
-    {
-        LL_SHADER_UNIFORM_ERRS() << "Uniform out of range: " << uniform << LL_ENDL;
-        return -1;
-    }
-    S32 index = mTexture[uniform];
-    if (index != -1 && gGL.getTexUnit(index)->getCurrType() != LLTexUnit::TT_NONE)
-    {
-        if (gDebugGL && gGL.getTexUnit(index)->getCurrType() != mode && gGL.getTexUnit(index)->getCurrColorSpace() != space)
-        {
-            if (gDebugSession)
-            {
-                gFailLog << "Texture channel " << index << " texture type corrupted." << std::endl;
-                ll_fail("LLGLSLShader::disableTexture failed");
-            }
-            else
-            {
-                LL_ERRS() << "Texture channel " << index << " texture type corrupted." << LL_ENDL;
-            }
-        }
-        gGL.getTexUnit(index)->disable();
-    }
-    return index;
-}
-
-void LLGLSLShader::uniform1i(U32 index, GLint x)
-{
-    LL_PROFILE_ZONE_SCOPED_CATEGORY_SHADER;
-    llassert(sCurBoundShaderPtr == this);
-    if (mProgramObject)
-    {
-        if (mUniform.size() <= index)
-        {
-            LL_SHADER_UNIFORM_ERRS() << "Uniform index out of bounds." << LL_ENDL;
-            return;
-        }
-
-        if (mUniform[index] >= 0)
-        {
-            const auto& iter = mValue.find(mUniform[index]);
-            if (iter == mValue.end() || iter->second.mV[0] != x)
-            {
-                glUniform1i(mUniform[index], x);
-                mValue[mUniform[index]] = LLVector4(x, 0.f, 0.f, 0.f);
-            }
-        }
-    }
-}
-
-void LLGLSLShader::uniform1f(U32 index, GLfloat x)
-{
-    LL_PROFILE_ZONE_SCOPED_CATEGORY_SHADER;
-    llassert(sCurBoundShaderPtr == this);
-
-    if (mProgramObject)
-    {
-        if (mUniform.size() <= index)
-        {
-            LL_SHADER_UNIFORM_ERRS() << "Uniform index out of bounds." << LL_ENDL;
-            return;
-        }
-
-        if (mUniform[index] >= 0)
-        {
-            const auto& iter = mValue.find(mUniform[index]);
-            if (iter == mValue.end() || iter->second.mV[0] != x)
-            {
-                glUniform1f(mUniform[index], x);
-                mValue[mUniform[index]] = LLVector4(x, 0.f, 0.f, 0.f);
-            }
-        }
-    }
-}
-
-void LLGLSLShader::fastUniform1f(U32 index, GLfloat x)
-{
-    LL_PROFILE_ZONE_SCOPED_CATEGORY_SHADER;
-    llassert(sCurBoundShaderPtr == this);
-    llassert(mProgramObject);
-    llassert(mUniform.size() <= index);
-    llassert(mUniform[index] >= 0);
-    glUniform1f(mUniform[index], x);
-}
-
-void LLGLSLShader::uniform2f(U32 index, GLfloat x, GLfloat y)
-{
-    LL_PROFILE_ZONE_SCOPED_CATEGORY_SHADER;
-    llassert(sCurBoundShaderPtr == this);
-
-    if (mProgramObject)
-    {
-        if (mUniform.size() <= index)
-        {
-            LL_SHADER_UNIFORM_ERRS() << "Uniform index out of bounds." << LL_ENDL;
-            return;
-        }
-
-        if (mUniform[index] >= 0)
-        {
-            const auto& iter = mValue.find(mUniform[index]);
-            LLVector4 vec(x, y, 0.f, 0.f);
-            if (iter == mValue.end() || shouldChange(iter->second, vec))
-            {
-                glUniform2f(mUniform[index], x, y);
-                mValue[mUniform[index]] = vec;
-            }
-        }
-    }
-}
-
-void LLGLSLShader::uniform3f(U32 index, GLfloat x, GLfloat y, GLfloat z)
-{
-    LL_PROFILE_ZONE_SCOPED_CATEGORY_SHADER;
-    llassert(sCurBoundShaderPtr == this);
-
-    if (mProgramObject)
-    {
-        if (mUniform.size() <= index)
-        {
-            LL_SHADER_UNIFORM_ERRS() << "Uniform index out of bounds." << LL_ENDL;
-            return;
-        }
-
-        if (mUniform[index] >= 0)
-        {
-            const auto& iter = mValue.find(mUniform[index]);
-            LLVector4 vec(x, y, z, 0.f);
-            if (iter == mValue.end() || shouldChange(iter->second, vec))
-            {
-                glUniform3f(mUniform[index], x, y, z);
-                mValue[mUniform[index]] = vec;
-            }
-        }
-    }
-}
-
-void LLGLSLShader::uniform4f(U32 index, GLfloat x, GLfloat y, GLfloat z, GLfloat w)
-{
-    LL_PROFILE_ZONE_SCOPED_CATEGORY_SHADER;
-    llassert(sCurBoundShaderPtr == this);
-
-    if (mProgramObject)
-    {
-        if (mUniform.size() <= index)
-        {
-            LL_SHADER_UNIFORM_ERRS() << "Uniform index out of bounds." << LL_ENDL;
-            return;
-        }
-
-        if (mUniform[index] >= 0)
-        {
-            const auto& iter = mValue.find(mUniform[index]);
-            LLVector4 vec(x, y, z, w);
-            if (iter == mValue.end() || shouldChange(iter->second, vec))
-            {
-                glUniform4f(mUniform[index], x, y, z, w);
-                mValue[mUniform[index]] = vec;
-            }
-        }
-    }
-}
-
-void LLGLSLShader::uniform1iv(U32 index, U32 count, const GLint* v)
-{
-    LL_PROFILE_ZONE_SCOPED_CATEGORY_SHADER;
-    llassert(sCurBoundShaderPtr == this);
-
-    if (mProgramObject)
-    {
-        if (mUniform.size() <= index)
-        {
-            LL_SHADER_UNIFORM_ERRS() << "Uniform index out of bounds." << LL_ENDL;
-            return;
-        }
-
-        if (mUniform[index] >= 0)
-        {
-            const auto& iter = mValue.find(mUniform[index]);
-            LLVector4 vec(v[0], 0.f, 0.f, 0.f);
-            if (iter == mValue.end() || shouldChange(iter->second, vec) || count != 1)
-            {
-                glUniform1iv(mUniform[index], count, v);
-                mValue[mUniform[index]] = vec;
-            }
-        }
-    }
-}
-
-void LLGLSLShader::uniform4iv(U32 index, U32 count, const GLint* v)
-{
-    LL_PROFILE_ZONE_SCOPED_CATEGORY_SHADER;
-    llassert(sCurBoundShaderPtr == this);
-
-    if (mProgramObject)
-    {
-        if (mUniform.size() <= index)
-        {
-            LL_SHADER_UNIFORM_ERRS() << "Uniform index out of bounds." << LL_ENDL;
-            return;
-        }
-
-        if (mUniform[index] >= 0)
-        {
-            const auto& iter = mValue.find(mUniform[index]);
-            LLVector4 vec(v[0], v[1], v[2], v[3]);
-            if (iter == mValue.end() || shouldChange(iter->second, vec) || count != 1)
-            {
-                glUniform1iv(mUniform[index], count, v);
-                mValue[mUniform[index]] = vec;
-            }
-        }
-    }
-}
-
-
-void LLGLSLShader::uniform1fv(U32 index, U32 count, const GLfloat* v)
-{
-    LL_PROFILE_ZONE_SCOPED_CATEGORY_SHADER;
-    llassert(sCurBoundShaderPtr == this);
-
-    if (mProgramObject)
-    {
-        if (mUniform.size() <= index)
-        {
-            LL_SHADER_UNIFORM_ERRS() << "Uniform index out of bounds." << LL_ENDL;
-            return;
-        }
-
-        if (mUniform[index] >= 0)
-        {
-            const auto& iter = mValue.find(mUniform[index]);
-            LLVector4 vec(v[0], 0.f, 0.f, 0.f);
-            if (iter == mValue.end() || shouldChange(iter->second, vec) || count != 1)
-            {
-                glUniform1fv(mUniform[index], count, v);
-                mValue[mUniform[index]] = vec;
-            }
-        }
-    }
-}
-
-void LLGLSLShader::uniform2fv(U32 index, U32 count, const GLfloat* v)
-{
-    LL_PROFILE_ZONE_SCOPED_CATEGORY_SHADER;
-    llassert(sCurBoundShaderPtr == this);
-
-    if (mProgramObject)
-    {
-        if (mUniform.size() <= index)
-        {
-            LL_SHADER_UNIFORM_ERRS() << "Uniform index out of bounds." << LL_ENDL;
-            return;
-        }
-
-        if (mUniform[index] >= 0)
-        {
-            const auto& iter = mValue.find(mUniform[index]);
-            LLVector4 vec(v[0], v[1], 0.f, 0.f);
-            if (iter == mValue.end() || shouldChange(iter->second, vec) || count != 1)
-            {
-                glUniform2fv(mUniform[index], count, v);
-                mValue[mUniform[index]] = vec;
-            }
-        }
-    }
-}
-
-void LLGLSLShader::uniform3fv(U32 index, U32 count, const GLfloat* v)
-{
-    LL_PROFILE_ZONE_SCOPED_CATEGORY_SHADER;
-    llassert(sCurBoundShaderPtr == this);
-
-    if (mProgramObject)
-    {
-        if (mUniform.size() <= index)
-        {
-            LL_SHADER_UNIFORM_ERRS() << "Uniform index out of bounds." << LL_ENDL;
-            return;
-        }
-
-        if (mUniform[index] >= 0)
-        {
-            const auto& iter = mValue.find(mUniform[index]);
-            LLVector4 vec(v[0], v[1], v[2], 0.f);
-            if (iter == mValue.end() || shouldChange(iter->second, vec) || count != 1)
-            {
-                glUniform3fv(mUniform[index], count, v);
-                mValue[mUniform[index]] = vec;
-            }
-        }
-    }
-}
-
-void LLGLSLShader::uniform4fv(U32 index, U32 count, const GLfloat* v)
-{
-    LL_PROFILE_ZONE_SCOPED_CATEGORY_SHADER;
-    llassert(sCurBoundShaderPtr == this);
-
-    if (mProgramObject)
-    {
-        if (mUniform.size() <= index)
-        {
-            LL_SHADER_UNIFORM_ERRS() << "Uniform index out of bounds." << LL_ENDL;
-            return;
-        }
-
-        if (mUniform[index] >= 0)
-        {
-            const auto& iter = mValue.find(mUniform[index]);
-            LLVector4 vec(v[0], v[1], v[2], v[3]);
-            if (iter == mValue.end() || shouldChange(iter->second, vec) || count != 1)
-            {
-                LL_PROFILE_ZONE_SCOPED_CATEGORY_SHADER;
-                glUniform4fv(mUniform[index], count, v);
-                mValue[mUniform[index]] = vec;
-            }
-        }
-    }
-}
-
-void LLGLSLShader::uniformMatrix2fv(U32 index, U32 count, GLboolean transpose, const GLfloat* v)
-{
-    LL_PROFILE_ZONE_SCOPED_CATEGORY_SHADER;
-    llassert(sCurBoundShaderPtr == this);
-
-    if (mProgramObject)
-    {
-        if (mUniform.size() <= index)
-        {
-            LL_SHADER_UNIFORM_ERRS() << "Uniform index out of bounds." << LL_ENDL;
-            return;
-        }
-
-        if (mUniform[index] >= 0)
-        {
-            glUniformMatrix2fv(mUniform[index], count, transpose, v);
-        }
-    }
-}
-
-void LLGLSLShader::uniformMatrix3fv(U32 index, U32 count, GLboolean transpose, const GLfloat* v)
-{
-    LL_PROFILE_ZONE_SCOPED_CATEGORY_SHADER;
-    llassert(sCurBoundShaderPtr == this);
-
-    if (mProgramObject)
-    {
-        if (mUniform.size() <= index)
-        {
-            LL_SHADER_UNIFORM_ERRS() << "Uniform index out of bounds." << LL_ENDL;
-            return;
-        }
-
-        if (mUniform[index] >= 0)
-        {
-            glUniformMatrix3fv(mUniform[index], count, transpose, v);
-        }
-    }
-}
-
-void LLGLSLShader::uniformMatrix3x4fv(U32 index, U32 count, GLboolean transpose, const GLfloat* v)
-{
-    LL_PROFILE_ZONE_SCOPED_CATEGORY_SHADER;
-    llassert(sCurBoundShaderPtr == this);
-
-    if (mProgramObject)
-    {
-        if (mUniform.size() <= index)
-        {
-            LL_SHADER_UNIFORM_ERRS() << "Uniform index out of bounds." << LL_ENDL;
-            return;
-        }
-
-        if (mUniform[index] >= 0)
-        {
-            glUniformMatrix3x4fv(mUniform[index], count, transpose, v);
-        }
-    }
-}
-
-void LLGLSLShader::uniformMatrix4fv(U32 index, U32 count, GLboolean transpose, const GLfloat* v)
-{
-    LL_PROFILE_ZONE_SCOPED_CATEGORY_SHADER;
-    llassert(sCurBoundShaderPtr == this);
-
-    if (mProgramObject)
-    {
-        if (mUniform.size() <= index)
-        {
-            LL_SHADER_UNIFORM_ERRS() << "Uniform index out of bounds." << LL_ENDL;
-            return;
-        }
-
-        if (mUniform[index] >= 0)
-        {
-            glUniformMatrix4fv(mUniform[index], count, transpose, v);
-        }
-    }
-}
-
-GLint LLGLSLShader::getUniformLocation(const LLStaticHashedString& uniform)
-{
-    LL_PROFILE_ZONE_SCOPED_CATEGORY_SHADER;
-
-    GLint ret = -1;
-    if (mProgramObject)
-    {
-        LLStaticStringTable<GLint>::iterator iter = mUniformMap.find(uniform);
-        if (iter != mUniformMap.end())
-        {
-            if (gDebugGL)
-            {
-                stop_glerror();
-                if (iter->second != glGetUniformLocation(mProgramObject, uniform.String().c_str()))
-                {
-                    LL_ERRS() << "Uniform does not match." << LL_ENDL;
-                }
-                stop_glerror();
-            }
-            ret = iter->second;
-        }
-    }
-
-    return ret;
-}
-
-GLint LLGLSLShader::getUniformLocation(U32 index)
-{
-    LL_PROFILE_ZONE_SCOPED_CATEGORY_SHADER;
-
-    GLint ret = -1;
-    if (mProgramObject)
-    {
-        if (index >= mUniform.size())
-        {
-            LL_WARNS_ONCE("Shader") << "Uniform index " << index << " out of bounds " << (S32)mUniform.size() << LL_ENDL;
-            return ret;
-        }
-        return mUniform[index];
-    }
-
-    return ret;
-}
-
-GLint LLGLSLShader::getAttribLocation(U32 attrib)
-{
-    LL_PROFILE_ZONE_SCOPED_CATEGORY_SHADER;
-
-    if (attrib < mAttribute.size())
-    {
-        return mAttribute[attrib];
-    }
-    else
-    {
-        return -1;
-    }
-}
-
-void LLGLSLShader::uniform1i(const LLStaticHashedString& uniform, GLint v)
-{
-    LL_PROFILE_ZONE_SCOPED_CATEGORY_SHADER;
-    GLint location = getUniformLocation(uniform);
-
-    if (location >= 0)
-    {
-        const auto& iter = mValue.find(location);
-        LLVector4 vec(v, 0.f, 0.f, 0.f);
-        if (iter == mValue.end() || shouldChange(iter->second, vec))
-        {
-            glUniform1i(location, v);
-            mValue[location] = vec;
-        }
-    }
-}
-
-void LLGLSLShader::uniform1iv(const LLStaticHashedString& uniform, U32 count, const GLint* v)
-{
-    LL_PROFILE_ZONE_SCOPED_CATEGORY_SHADER;
-    GLint location = getUniformLocation(uniform);
-
-    if (location >= 0)
-    {
-        LLVector4 vec(v[0], 0, 0, 0);
-        const auto& iter = mValue.find(location);
-        if (iter == mValue.end() || shouldChange(iter->second, vec) || count != 1)
-        {
-            LL_PROFILE_ZONE_SCOPED_CATEGORY_SHADER;
-            glUniform1iv(location, count, v);
-            mValue[location] = vec;
-        }
-    }
-}
-
-void LLGLSLShader::uniform4iv(const LLStaticHashedString& uniform, U32 count, const GLint* v)
-{
-    LL_PROFILE_ZONE_SCOPED_CATEGORY_SHADER;
-    GLint location = getUniformLocation(uniform);
-
-    if (location >= 0)
-    {
-        LLVector4 vec(v[0], v[1], v[2], v[3]);
-        const auto& iter = mValue.find(location);
-        if (iter == mValue.end() || shouldChange(iter->second, vec) || count != 1)
-        {
-            LL_PROFILE_ZONE_SCOPED_CATEGORY_SHADER;
-            glUniform4iv(location, count, v);
-            mValue[location] = vec;
-        }
-    }
-}
-
-void LLGLSLShader::uniform2i(const LLStaticHashedString& uniform, GLint i, GLint j)
-{
-    LL_PROFILE_ZONE_SCOPED_CATEGORY_SHADER;
-    GLint location = getUniformLocation(uniform);
-
-    if (location >= 0)
-    {
-        const auto& iter = mValue.find(location);
-        LLVector4 vec(i, j, 0.f, 0.f);
-        if (iter == mValue.end() || shouldChange(iter->second, vec))
-        {
-            glUniform2i(location, i, j);
-            mValue[location] = vec;
-        }
-    }
-}
-
-
-void LLGLSLShader::uniform1f(const LLStaticHashedString& uniform, GLfloat v)
-{
-    LL_PROFILE_ZONE_SCOPED_CATEGORY_SHADER;
-    GLint location = getUniformLocation(uniform);
-
-    if (location >= 0)
-    {
-        const auto& iter = mValue.find(location);
-        LLVector4 vec(v, 0.f, 0.f, 0.f);
-        if (iter == mValue.end() || shouldChange(iter->second, vec))
-        {
-            glUniform1f(location, v);
-            mValue[location] = vec;
-        }
-    }
-}
-
-void LLGLSLShader::uniform2f(const LLStaticHashedString& uniform, GLfloat x, GLfloat y)
-{
-    LL_PROFILE_ZONE_SCOPED_CATEGORY_SHADER;
-    GLint location = getUniformLocation(uniform);
-
-    if (location >= 0)
-    {
-        const auto& iter = mValue.find(location);
-        LLVector4 vec(x, y, 0.f, 0.f);
-        if (iter == mValue.end() || shouldChange(iter->second, vec))
-        {
-            glUniform2f(location, x, y);
-            mValue[location] = vec;
-        }
-    }
-
-}
-
-void LLGLSLShader::uniform3f(const LLStaticHashedString& uniform, GLfloat x, GLfloat y, GLfloat z)
-{
-    LL_PROFILE_ZONE_SCOPED_CATEGORY_SHADER;
-    GLint location = getUniformLocation(uniform);
-
-    if (location >= 0)
-    {
-        const auto& iter = mValue.find(location);
-        LLVector4 vec(x, y, z, 0.f);
-        if (iter == mValue.end() || shouldChange(iter->second, vec))
-        {
-            glUniform3f(location, x, y, z);
-            mValue[location] = vec;
-        }
-    }
-}
-
-void LLGLSLShader::uniform1fv(const LLStaticHashedString& uniform, U32 count, const GLfloat* v)
-{
-    LL_PROFILE_ZONE_SCOPED_CATEGORY_SHADER;
-    GLint location = getUniformLocation(uniform);
-
-    if (location >= 0)
-    {
-        const auto& iter = mValue.find(location);
-        LLVector4 vec(v[0], 0.f, 0.f, 0.f);
-        if (iter == mValue.end() || shouldChange(iter->second, vec) || count != 1)
-        {
-            glUniform1fv(location, count, v);
-            mValue[location] = vec;
-        }
-    }
-}
-
-void LLGLSLShader::uniform2fv(const LLStaticHashedString& uniform, U32 count, const GLfloat* v)
-{
-    LL_PROFILE_ZONE_SCOPED_CATEGORY_SHADER;
-    GLint location = getUniformLocation(uniform);
-
-    if (location >= 0)
-    {
-        const auto& iter = mValue.find(location);
-        LLVector4 vec(v[0], v[1], 0.f, 0.f);
-        if (iter == mValue.end() || shouldChange(iter->second, vec) || count != 1)
-        {
-            glUniform2fv(location, count, v);
-            mValue[location] = vec;
-        }
-    }
-}
-
-void LLGLSLShader::uniform3fv(const LLStaticHashedString& uniform, U32 count, const GLfloat* v)
-{
-    LL_PROFILE_ZONE_SCOPED_CATEGORY_SHADER;
-    GLint location = getUniformLocation(uniform);
-
-    if (location >= 0)
-    {
-        const auto& iter = mValue.find(location);
-        LLVector4 vec(v[0], v[1], v[2], 0.f);
-        if (iter == mValue.end() || shouldChange(iter->second, vec) || count != 1)
-        {
-            glUniform3fv(location, count, v);
-            mValue[location] = vec;
-        }
-    }
-}
-
-void LLGLSLShader::uniform4fv(const LLStaticHashedString& uniform, U32 count, const GLfloat* v)
-{
-    LL_PROFILE_ZONE_SCOPED_CATEGORY_SHADER;
-    GLint location = getUniformLocation(uniform);
-
-    if (location >= 0)
-    {
-        LLVector4 vec(v);
-        const auto& iter = mValue.find(location);
-        if (iter == mValue.end() || shouldChange(iter->second, vec) || count != 1)
-        {
-            LL_PROFILE_ZONE_SCOPED_CATEGORY_SHADER;
-            glUniform4fv(location, count, v);
-            mValue[location] = vec;
-        }
-    }
-}
-
-void LLGLSLShader::uniformMatrix4fv(const LLStaticHashedString& uniform, U32 count, GLboolean transpose, const GLfloat* v)
-{
-    LL_PROFILE_ZONE_SCOPED_CATEGORY_SHADER;
-    GLint location = getUniformLocation(uniform);
-
-    if (location >= 0)
-    {
-        stop_glerror();
-        glUniformMatrix4fv(location, count, transpose, v);
-        stop_glerror();
-    }
-}
-
-
-void LLGLSLShader::vertexAttrib4f(U32 index, GLfloat x, GLfloat y, GLfloat z, GLfloat w)
-{
-    if (mAttribute[index] > 0)
-    {
-        glVertexAttrib4f(mAttribute[index], x, y, z, w);
-    }
-}
-
-void LLGLSLShader::vertexAttrib4fv(U32 index, GLfloat* v)
-{
-    if (mAttribute[index] > 0)
-    {
-        glVertexAttrib4fv(mAttribute[index], v);
-    }
-}
-
-void LLGLSLShader::setMinimumAlpha(F32 minimum)
-{
-    LL_PROFILE_ZONE_SCOPED_CATEGORY_SHADER;
-    gGL.flush();
-    uniform1f(LLShaderMgr::MINIMUM_ALPHA, minimum);
-}
-
-void LLShaderUniforms::apply(LLGLSLShader* shader)
-{
-    LL_PROFILE_ZONE_SCOPED_CATEGORY_SHADER;
-    for (auto& uniform : mIntegers)
-    {
-        shader->uniform1i(uniform.mUniform, uniform.mValue);
-    }
-
-    for (auto& uniform : mFloats)
-    {
-        shader->uniform1f(uniform.mUniform, uniform.mValue);
-    }
-
-    for (auto& uniform : mVectors)
-    {
-        shader->uniform4fv(uniform.mUniform, 1, uniform.mValue.mV);
-    }
-
-    for (auto& uniform : mVector3s)
-    {
-        shader->uniform3fv(uniform.mUniform, 1, uniform.mValue.mV);
-    }
-}
-
-LLUUID LLGLSLShader::hash()
-{
-    HBXXH128 hash_obj;
-    hash_obj.update(mName);
-    hash_obj.update(&mShaderGroup, sizeof(mShaderGroup));
-    hash_obj.update(&mShaderLevel, sizeof(mShaderLevel));
-    for (const auto& shdr_pair : mShaderFiles)
-    {
-        hash_obj.update(shdr_pair.first);
-        hash_obj.update(&shdr_pair.second, sizeof(GLenum));
-    }
-    for (const auto& define_pair : mDefines)
-    {
-        hash_obj.update(define_pair.first);
-        hash_obj.update(define_pair.second);
-
-    }
-    for (const auto& define_pair : LLGLSLShader::sGlobalDefines)
-    {
-        hash_obj.update(define_pair.first);
-        hash_obj.update(define_pair.second);
-
-    }
-    hash_obj.update(&mFeatures, sizeof(LLShaderFeatures));
-    hash_obj.update(gGLManager.mGLVendor);
-    hash_obj.update(gGLManager.mGLRenderer);
-    hash_obj.update(gGLManager.mGLVersionString);
-    return hash_obj.digest();
-}
-
-#ifdef LL_PROFILER_ENABLE_RENDER_DOC
-void LLGLSLShader::setLabel(const char* label) {
-    LL_LABEL_OBJECT_GL(GL_PROGRAM, mProgramObject, strlen(label), label);
-}
-#endif+/**
+ * @file llglslshader.cpp
+ * @brief GLSL helper functions and state.
+ *
+ * $LicenseInfo:firstyear=2005&license=viewerlgpl$
+ * Second Life Viewer Source Code
+ * Copyright (C) 2010, Linden Research, Inc.
+ *
+ * This library is free software; you can redistribute it and/or
+ * modify it under the terms of the GNU Lesser General Public
+ * License as published by the Free Software Foundation;
+ * version 2.1 of the License only.
+ *
+ * This library is distributed in the hope that it will be useful,
+ * but WITHOUT ANY WARRANTY; without even the implied warranty of
+ * MERCHANTABILITY or FITNESS FOR A PARTICULAR PURPOSE.  See the GNU
+ * Lesser General Public License for more details.
+ *
+ * You should have received a copy of the GNU Lesser General Public
+ * License along with this library; if not, write to the Free Software
+ * Foundation, Inc., 51 Franklin Street, Fifth Floor, Boston, MA  02110-1301  USA
+ *
+ * Linden Research, Inc., 945 Battery Street, San Francisco, CA  94111  USA
+ * $/LicenseInfo$
+ */
+
+#include "linden_common.h"
+
+#include "llglslshader.h"
+
+#include "llshadermgr.h"
+#include "llfile.h"
+#include "llrender.h"
+#include "llvertexbuffer.h"
+#include "llrendertarget.h"
+
+#include "hbxxh.h"
+#include "llsdserialize.h"
+
+#if LL_DARWIN
+#include "OpenGL/OpenGL.h"
+#endif
+
+ // Print-print list of shader included source files that are linked together via glAttachShader()
+ // i.e. On macOS / OSX the AMD GLSL linker will display an error if a varying is left in an undefined state.
+#define DEBUG_SHADER_INCLUDES 0
+
+// Lots of STL stuff in here, using namespace std to keep things more readable
+using std::vector;
+using std::pair;
+using std::make_pair;
+using std::string;
+
+GLuint LLGLSLShader::sCurBoundShader = 0;
+LLGLSLShader* LLGLSLShader::sCurBoundShaderPtr = NULL;
+S32 LLGLSLShader::sIndexedTextureChannels = 0;
+bool LLGLSLShader::sProfileEnabled = false;
+std::set<LLGLSLShader*> LLGLSLShader::sInstances;
+LLGLSLShader::defines_map_t LLGLSLShader::sGlobalDefines;
+U64 LLGLSLShader::sTotalTimeElapsed = 0;
+U32 LLGLSLShader::sTotalTrianglesDrawn = 0;
+U64 LLGLSLShader::sTotalSamplesDrawn = 0;
+U32 LLGLSLShader::sTotalBinds = 0;
+
+//UI shader -- declared here so llui_libtest will link properly
+LLGLSLShader    gUIProgram;
+LLGLSLShader    gSolidColorProgram;
+
+// NOTE: Keep gShaderConsts* and LLGLSLShader::ShaderConsts_e in sync!
+const std::string gShaderConstsKey[LLGLSLShader::NUM_SHADER_CONSTS] =
+{
+      "LL_SHADER_CONST_CLOUD_MOON_DEPTH"
+    , "LL_SHADER_CONST_STAR_DEPTH"
+};
+
+// NOTE: Keep gShaderConsts* and LLGLSLShader::ShaderConsts_e in sync!
+const std::string gShaderConstsVal[LLGLSLShader::NUM_SHADER_CONSTS] =
+{
+      "0.99998" // SHADER_CONST_CLOUD_MOON_DEPTH // SL-14113
+    , "0.99999" // SHADER_CONST_STAR_DEPTH       // SL-14113
+};
+
+
+bool shouldChange(const LLVector4& v1, const LLVector4& v2)
+{
+    return v1 != v2;
+}
+
+//===============================
+// LLGLSL Shader implementation
+//===============================
+
+//static
+void LLGLSLShader::initProfile()
+{
+    sProfileEnabled = true;
+    sTotalTimeElapsed = 0;
+    sTotalTrianglesDrawn = 0;
+    sTotalSamplesDrawn = 0;
+    sTotalBinds = 0;
+
+    for (std::set<LLGLSLShader*>::iterator iter = sInstances.begin(); iter != sInstances.end(); ++iter)
+    {
+        (*iter)->clearStats();
+    }
+}
+
+
+struct LLGLSLShaderCompareTimeElapsed
+{
+    bool operator()(const LLGLSLShader* const& lhs, const LLGLSLShader* const& rhs)
+    {
+        return lhs->mTimeElapsed < rhs->mTimeElapsed;
+    }
+};
+
+//static
+void LLGLSLShader::finishProfile(bool emit_report)
+{
+    sProfileEnabled = false;
+
+    if (emit_report)
+    {
+        std::vector<LLGLSLShader*> sorted;
+
+        for (std::set<LLGLSLShader*>::iterator iter = sInstances.begin(); iter != sInstances.end(); ++iter)
+        {
+            sorted.push_back(*iter);
+        }
+
+        std::sort(sorted.begin(), sorted.end(), LLGLSLShaderCompareTimeElapsed());
+
+        bool unbound = false;
+        for (std::vector<LLGLSLShader*>::iterator iter = sorted.begin(); iter != sorted.end(); ++iter)
+        {
+            (*iter)->dumpStats();
+            if ((*iter)->mBinds == 0)
+            {
+                unbound = true;
+            }
+        }
+
+        LL_INFOS() << "-----------------------------------" << LL_ENDL;
+        LL_INFOS() << "Total rendering time: " << llformat("%.4f ms", sTotalTimeElapsed / 1000000.f) << LL_ENDL;
+        LL_INFOS() << "Total samples drawn: " << llformat("%.4f million", sTotalSamplesDrawn / 1000000.f) << LL_ENDL;
+        LL_INFOS() << "Total triangles drawn: " << llformat("%.3f million", sTotalTrianglesDrawn / 1000000.f) << LL_ENDL;
+        LL_INFOS() << "-----------------------------------" << LL_ENDL;
+
+        if (unbound)
+        {
+            LL_INFOS() << "The following shaders were unused: " << LL_ENDL;
+            for (std::vector<LLGLSLShader*>::iterator iter = sorted.begin(); iter != sorted.end(); ++iter)
+            {
+                if ((*iter)->mBinds == 0)
+                {
+                    LL_INFOS() << (*iter)->mName << LL_ENDL;
+                }
+            }
+        }
+    }
+}
+
+void LLGLSLShader::clearStats()
+{
+    mTrianglesDrawn = 0;
+    mTimeElapsed = 0;
+    mSamplesDrawn = 0;
+    mBinds = 0;
+}
+
+void LLGLSLShader::dumpStats()
+{
+    if (mBinds > 0)
+    {
+        LL_INFOS() << "=============================================" << LL_ENDL;
+        LL_INFOS() << mName << LL_ENDL;
+        for (U32 i = 0; i < mShaderFiles.size(); ++i)
+        {
+            LL_INFOS() << mShaderFiles[i].first << LL_ENDL;
+        }
+        LL_INFOS() << "=============================================" << LL_ENDL;
+
+        F32 ms = mTimeElapsed / 1000000.f;
+        F32 seconds = ms / 1000.f;
+
+        F32 pct_tris = (F32)mTrianglesDrawn / (F32)sTotalTrianglesDrawn * 100.f;
+        F32 tris_sec = (F32)(mTrianglesDrawn / 1000000.0);
+        tris_sec /= seconds;
+
+        F32 pct_samples = (F32)((F64)mSamplesDrawn / (F64)sTotalSamplesDrawn) * 100.f;
+        F32 samples_sec = (F32)mSamplesDrawn / 1000000000.0;
+        samples_sec /= seconds;
+
+        F32 pct_binds = (F32)mBinds / (F32)sTotalBinds * 100.f;
+
+        LL_INFOS() << "Triangles Drawn: " << mTrianglesDrawn << " " << llformat("(%.2f pct of total, %.3f million/sec)", pct_tris, tris_sec) << LL_ENDL;
+        LL_INFOS() << "Binds: " << mBinds << " " << llformat("(%.2f pct of total)", pct_binds) << LL_ENDL;
+        LL_INFOS() << "SamplesDrawn: " << mSamplesDrawn << " " << llformat("(%.2f pct of total, %.3f billion/sec)", pct_samples, samples_sec) << LL_ENDL;
+        LL_INFOS() << "Time Elapsed: " << mTimeElapsed << " " << llformat("(%.2f pct of total, %.5f ms)\n", (F32)((F64)mTimeElapsed / (F64)sTotalTimeElapsed) * 100.f, ms) << LL_ENDL;
+    }
+}
+
+//static
+void LLGLSLShader::startProfile()
+{
+    LL_PROFILE_ZONE_SCOPED_CATEGORY_SHADER;
+    if (sProfileEnabled && sCurBoundShaderPtr)
+    {
+        sCurBoundShaderPtr->placeProfileQuery();
+    }
+
+}
+
+//static
+void LLGLSLShader::stopProfile()
+{
+    LL_PROFILE_ZONE_SCOPED_CATEGORY_SHADER;
+
+    if (sProfileEnabled && sCurBoundShaderPtr)
+    {
+        sCurBoundShaderPtr->unbind();
+    }
+}
+
+void LLGLSLShader::placeProfileQuery(bool for_runtime)
+{
+    if (sProfileEnabled || for_runtime)
+    {
+        if (mTimerQuery == 0)
+        {
+            glGenQueries(1, &mSamplesQuery);
+            glGenQueries(1, &mTimerQuery);
+            glGenQueries(1, &mPrimitivesQuery);
+        }
+
+        glBeginQuery(GL_TIME_ELAPSED, mTimerQuery);
+
+        if (!for_runtime)
+        {
+            glBeginQuery(GL_SAMPLES_PASSED, mSamplesQuery);
+            glBeginQuery(GL_PRIMITIVES_GENERATED, mPrimitivesQuery);
+        }
+    }
+}
+
+bool LLGLSLShader::readProfileQuery(bool for_runtime, bool force_read)
+{
+    if (sProfileEnabled || for_runtime)
+    {
+        if (!mProfilePending)
+        {
+            glEndQuery(GL_TIME_ELAPSED);
+            if (!for_runtime)
+            {
+                glEndQuery(GL_SAMPLES_PASSED);
+                glEndQuery(GL_PRIMITIVES_GENERATED);
+            }
+            mProfilePending = for_runtime;
+        }
+
+        if (mProfilePending && for_runtime && !force_read)
+        {
+            GLuint64 result = 0;
+            glGetQueryObjectui64v(mTimerQuery, GL_QUERY_RESULT_AVAILABLE, &result);
+
+            if (result != GL_TRUE)
+            {
+                return false;
+            }
+        }
+
+        GLuint64 time_elapsed = 0;
+        glGetQueryObjectui64v(mTimerQuery, GL_QUERY_RESULT, &time_elapsed);
+        mTimeElapsed += time_elapsed;
+        mProfilePending = false;
+
+        if (!for_runtime)
+        {
+            GLuint64 samples_passed = 0;
+            glGetQueryObjectui64v(mSamplesQuery, GL_QUERY_RESULT, &samples_passed);
+
+            U64 primitives_generated = 0;
+            glGetQueryObjectui64v(mPrimitivesQuery, GL_QUERY_RESULT, &primitives_generated);
+            sTotalTimeElapsed += time_elapsed;
+
+            sTotalSamplesDrawn += samples_passed;
+            mSamplesDrawn += samples_passed;
+
+            U32 tri_count = (U32)primitives_generated / 3;
+
+            mTrianglesDrawn += tri_count;
+            sTotalTrianglesDrawn += tri_count;
+
+            sTotalBinds++;
+            mBinds++;
+        }
+    }
+
+    return true;
+}
+
+
+
+LLGLSLShader::LLGLSLShader()
+    : mProgramObject(0),
+    mAttributeMask(0),
+    mTotalUniformSize(0),
+    mActiveTextureChannels(0),
+    mShaderLevel(0),
+    mShaderGroup(SG_DEFAULT),
+    mFeatures(),
+    mUniformsDirty(false),
+    mTimerQuery(0),
+    mSamplesQuery(0),
+    mPrimitivesQuery(0)
+{
+
+}
+
+LLGLSLShader::~LLGLSLShader()
+{
+}
+
+void LLGLSLShader::unload()
+{
+    mShaderFiles.clear();
+    mDefines.clear();
+    mFeatures = LLShaderFeatures();
+
+    unloadInternal();
+}
+
+void LLGLSLShader::unloadInternal()
+{
+    sInstances.erase(this);
+
+    stop_glerror();
+    mAttribute.clear();
+    mTexture.clear();
+    mUniform.clear();
+
+    if (mProgramObject)
+    {
+        GLuint obj[1024];
+        GLsizei count = 0;
+        glGetAttachedShaders(mProgramObject, 1024, &count, obj);
+
+        for (GLsizei i = 0; i < count; i++)
+        {
+            glDetachShader(mProgramObject, obj[i]);
+        }
+
+        for (GLsizei i = 0; i < count; i++)
+        {
+            if (glIsShader(obj[i]))
+            {
+                glDeleteShader(obj[i]);
+            }
+        }
+
+        glDeleteProgram(mProgramObject);
+
+        mProgramObject = 0;
+    }
+
+    if (mTimerQuery)
+    {
+        glDeleteQueries(1, &mTimerQuery);
+        mTimerQuery = 0;
+    }
+
+    if (mSamplesQuery)
+    {
+        glDeleteQueries(1, &mSamplesQuery);
+        mSamplesQuery = 0;
+    }
+
+    //hack to make apple not complain
+    glGetError();
+
+    stop_glerror();
+}
+
+bool LLGLSLShader::createShader(std::vector<LLStaticHashedString>* attributes,
+    std::vector<LLStaticHashedString>* uniforms,
+    U32 varying_count,
+    const char** varyings)
+{
+    LL_PROFILE_ZONE_SCOPED_CATEGORY_SHADER;
+
+    unloadInternal();
+
+    sInstances.insert(this);
+
+    //reloading, reset matrix hash values
+    for (U32 i = 0; i < LLRender::NUM_MATRIX_MODES; ++i)
+    {
+        mMatHash[i] = 0xFFFFFFFF;
+    }
+    mLightHash = 0xFFFFFFFF;
+
+    llassert_always(!mShaderFiles.empty());
+
+#if LL_DARWIN
+    // work-around missing mix(vec3,vec3,bvec3)
+    mDefines["OLD_SELECT"] = "1";
+#endif
+
+    mShaderHash = hash();
+
+    // Create program
+    mProgramObject = glCreateProgram();
+    if (mProgramObject == 0)
+    {
+        // Shouldn't happen if shader related extensions, like ARB_vertex_shader, exist.
+        LL_SHADER_LOADING_WARNS() << "Failed to create handle for shader: " << mName << LL_ENDL;
+        unloadInternal();
+        return false;
+    }
+
+    bool success = true;
+
+    mUsingBinaryProgram =  LLShaderMgr::instance()->loadCachedProgramBinary(this);
+
+    if (!mUsingBinaryProgram)
+    {
+#if DEBUG_SHADER_INCLUDES
+        fprintf(stderr, "--- %s ---\n", mName.c_str());
+#endif // DEBUG_SHADER_INCLUDES
+
+        //compile new source
+        vector< pair<string, GLenum> >::iterator fileIter = mShaderFiles.begin();
+        for (; fileIter != mShaderFiles.end(); fileIter++)
+        {
+            GLuint shaderhandle = LLShaderMgr::instance()->loadShaderFile((*fileIter).first, mShaderLevel, (*fileIter).second, &mDefines, mFeatures.mIndexedTextureChannels);
+            LL_DEBUGS("ShaderLoading") << "SHADER FILE: " << (*fileIter).first << " mShaderLevel=" << mShaderLevel << LL_ENDL;
+            if (shaderhandle)
+            {
+                attachObject(shaderhandle);
+            }
+            else
+            {
+                success = false;
+            }
+        }
+    }
+
+    // Attach existing objects
+    if (!LLShaderMgr::instance()->attachShaderFeatures(this))
+    {
+        unloadInternal();
+        return false;
+    }
+    // Map attributes and uniforms
+    if (success)
+    {
+        success = mapAttributes(attributes);
+    }
+    if (success)
+    {
+        success = mapUniforms(uniforms);
+    }
+    if (!success)
+    {
+        LL_SHADER_LOADING_WARNS() << "Failed to link shader: " << mName << LL_ENDL;
+
+        // Try again using a lower shader level;
+        if (mShaderLevel > 0)
+        {
+            LL_SHADER_LOADING_WARNS() << "Failed to link using shader level " << mShaderLevel << " trying again using shader level " << (mShaderLevel - 1) << LL_ENDL;
+            mShaderLevel--;
+            return createShader(attributes, uniforms);
+        }
+        else
+        {
+            // Give up and unload shader.
+            unloadInternal();
+        }
+    }
+    else if (mFeatures.mIndexedTextureChannels > 0)
+    { //override texture channels for indexed texture rendering
+        bind();
+        S32 channel_count = mFeatures.mIndexedTextureChannels;
+
+        for (S32 i = 0; i < channel_count; i++)
+        {
+            LLStaticHashedString uniName(llformat("tex%d", i));
+            uniform1i(uniName, i);
+        }
+
+        S32 cur_tex = channel_count; //adjust any texture channels that might have been overwritten
+        for (U32 i = 0; i < mTexture.size(); i++)
+        {
+            if (mTexture[i] > -1 && mTexture[i] < channel_count)
+            {
+                llassert(cur_tex < gGLManager.mNumTextureImageUnits);
+                uniform1i(i, cur_tex);
+                mTexture[i] = cur_tex++;
+            }
+        }
+        unbind();
+    }
+
+#ifdef LL_PROFILER_ENABLE_RENDER_DOC
+    setLabel(mName.c_str());
+#endif
+
+    return success;
+}
+
+#if DEBUG_SHADER_INCLUDES
+void dumpAttachObject(const char* func_name, GLuint program_object, const std::string& object_path)
+{
+    GLchar* info_log;
+    GLint      info_len_expect = 0;
+    GLint      info_len_actual = 0;
+
+    glGetShaderiv(program_object, GL_INFO_LOG_LENGTH, , &info_len_expect);
+    fprintf(stderr, " * %-20s(), log size: %d, %s\n", func_name, info_len_expect, object_path.c_str());
+
+    if (info_len_expect > 0)
+    {
+        fprintf(stderr, " ========== %s() ========== \n", func_name);
+        info_log = new GLchar[info_len_expect];
+        glGetProgramInfoLog(program_object, info_len_expect, &info_len_actual, info_log);
+        fprintf(stderr, "%s\n", info_log);
+        delete[] info_log;
+    }
+}
+#endif // DEBUG_SHADER_INCLUDES
+
+bool LLGLSLShader::attachVertexObject(std::string object_path)
+{
+    if (LLShaderMgr::instance()->mVertexShaderObjects.count(object_path) > 0)
+    {
+        stop_glerror();
+        glAttachShader(mProgramObject, LLShaderMgr::instance()->mVertexShaderObjects[object_path]);
+#if DEBUG_SHADER_INCLUDES
+        dumpAttachObject("attachVertexObject", mProgramObject, object_path);
+#endif // DEBUG_SHADER_INCLUDES
+        stop_glerror();
+        return true;
+    }
+    else
+    {
+        LL_SHADER_LOADING_WARNS() << "Attempting to attach shader object: '" << object_path << "' that hasn't been compiled." << LL_ENDL;
+        return false;
+    }
+}
+
+bool LLGLSLShader::attachFragmentObject(std::string object_path)
+{
+    if(mUsingBinaryProgram)
+        return true;
+
+    if (LLShaderMgr::instance()->mFragmentShaderObjects.count(object_path) > 0)
+    {
+        stop_glerror();
+        glAttachShader(mProgramObject, LLShaderMgr::instance()->mFragmentShaderObjects[object_path]);
+#if DEBUG_SHADER_INCLUDES
+        dumpAttachObject("attachFragmentObject", mProgramObject, object_path);
+#endif // DEBUG_SHADER_INCLUDES
+        stop_glerror();
+        return true;
+    }
+    else
+    {
+        LL_SHADER_LOADING_WARNS() << "Attempting to attach shader object: '" << object_path << "' that hasn't been compiled." << LL_ENDL;
+        return false;
+    }
+}
+
+void LLGLSLShader::attachObject(GLuint object)
+{
+    if(mUsingBinaryProgram)
+        return;
+
+    if (object != 0)
+    {
+        stop_glerror();
+        glAttachShader(mProgramObject, object);
+#if DEBUG_SHADER_INCLUDES
+        std::string object_path("???");
+        dumpAttachObject("attachObject", mProgramObject, object_path);
+#endif // DEBUG_SHADER_INCLUDES
+        stop_glerror();
+    }
+    else
+    {
+        LL_SHADER_LOADING_WARNS() << "Attempting to attach non existing shader object. " << LL_ENDL;
+    }
+}
+
+void LLGLSLShader::attachObjects(GLuint* objects, S32 count)
+{
+    if(mUsingBinaryProgram)
+        return;
+
+    for (S32 i = 0; i < count; i++)
+    {
+        attachObject(objects[i]);
+    }
+}
+
+bool LLGLSLShader::mapAttributes(const std::vector<LLStaticHashedString>* attributes)
+{
+    LL_PROFILE_ZONE_SCOPED_CATEGORY_SHADER;
+
+    bool res = true;
+    if (!mUsingBinaryProgram)
+    {
+        //before linking, make sure reserved attributes always have consistent locations
+        for (U32 i = 0; i < LLShaderMgr::instance()->mReservedAttribs.size(); i++)
+        {
+            const char* name = LLShaderMgr::instance()->mReservedAttribs[i].c_str();
+            glBindAttribLocation(mProgramObject, i, (const GLchar*)name);
+        }
+
+        //link the program
+        res = link();
+    }
+
+    mAttribute.clear();
+    U32 numAttributes = (attributes == NULL) ? 0 : attributes->size();
+#if LL_RELEASE_WITH_DEBUG_INFO
+    mAttribute.resize(LLShaderMgr::instance()->mReservedAttribs.size() + numAttributes, { -1, NULL });
+#else
+    mAttribute.resize(LLShaderMgr::instance()->mReservedAttribs.size() + numAttributes, -1);
+#endif
+
+    if (res)
+    { //read back channel locations
+
+        mAttributeMask = 0;
+
+        //read back reserved channels first
+        for (U32 i = 0; i < LLShaderMgr::instance()->mReservedAttribs.size(); i++)
+        {
+            const char* name = LLShaderMgr::instance()->mReservedAttribs[i].c_str();
+            S32 index = glGetAttribLocation(mProgramObject, (const GLchar*)name);
+            if (index != -1)
+            {
+#if LL_RELEASE_WITH_DEBUG_INFO
+                mAttribute[i] = { index, name };
+#else
+                mAttribute[i] = index;
+#endif
+                mAttributeMask |= 1 << i;
+                LL_DEBUGS("ShaderUniform") << "Attribute " << name << " assigned to channel " << index << LL_ENDL;
+            }
+        }
+        if (attributes != NULL)
+        {
+            for (U32 i = 0; i < numAttributes; i++)
+            {
+                const char* name = (*attributes)[i].String().c_str();
+                S32 index = glGetAttribLocation(mProgramObject, name);
+                if (index != -1)
+                {
+                    mAttribute[LLShaderMgr::instance()->mReservedAttribs.size() + i] = index;
+                    LL_DEBUGS("ShaderUniform") << "Attribute " << name << " assigned to channel " << index << LL_ENDL;
+                }
+            }
+        }
+
+        return true;
+    }
+
+    return false;
+}
+
+void LLGLSLShader::mapUniform(GLint index, const vector<LLStaticHashedString>* uniforms)
+{
+    LL_PROFILE_ZONE_SCOPED_CATEGORY_SHADER;
+
+    if (index == -1)
+    {
+        return;
+    }
+
+    GLenum type;
+    GLsizei length;
+    GLint size = -1;
+    char name[1024];        /* Flawfinder: ignore */
+    name[0] = 0;
+
+
+    glGetActiveUniform(mProgramObject, index, 1024, &length, &size, &type, (GLchar*)name);
+    if (size > 0)
+    {
+        switch (type)
+        {
+        case GL_FLOAT_VEC2: size *= 2; break;
+        case GL_FLOAT_VEC3: size *= 3; break;
+        case GL_FLOAT_VEC4: size *= 4; break;
+        case GL_DOUBLE: size *= 2; break;
+        case GL_DOUBLE_VEC2: size *= 2; break;
+        case GL_DOUBLE_VEC3: size *= 6; break;
+        case GL_DOUBLE_VEC4: size *= 8; break;
+        case GL_INT_VEC2: size *= 2; break;
+        case GL_INT_VEC3: size *= 3; break;
+        case GL_INT_VEC4: size *= 4; break;
+        case GL_UNSIGNED_INT_VEC2: size *= 2; break;
+        case GL_UNSIGNED_INT_VEC3: size *= 3; break;
+        case GL_UNSIGNED_INT_VEC4: size *= 4; break;
+        case GL_BOOL_VEC2: size *= 2; break;
+        case GL_BOOL_VEC3: size *= 3; break;
+        case GL_BOOL_VEC4: size *= 4; break;
+        case GL_FLOAT_MAT2: size *= 4; break;
+        case GL_FLOAT_MAT3: size *= 9; break;
+        case GL_FLOAT_MAT4: size *= 16; break;
+        case GL_FLOAT_MAT2x3: size *= 6; break;
+        case GL_FLOAT_MAT2x4: size *= 8; break;
+        case GL_FLOAT_MAT3x2: size *= 6; break;
+        case GL_FLOAT_MAT3x4: size *= 12; break;
+        case GL_FLOAT_MAT4x2: size *= 8; break;
+        case GL_FLOAT_MAT4x3: size *= 12; break;
+        case GL_DOUBLE_MAT2: size *= 8; break;
+        case GL_DOUBLE_MAT3: size *= 18; break;
+        case GL_DOUBLE_MAT4: size *= 32; break;
+        case GL_DOUBLE_MAT2x3: size *= 12; break;
+        case GL_DOUBLE_MAT2x4: size *= 16; break;
+        case GL_DOUBLE_MAT3x2: size *= 12; break;
+        case GL_DOUBLE_MAT3x4: size *= 24; break;
+        case GL_DOUBLE_MAT4x2: size *= 16; break;
+        case GL_DOUBLE_MAT4x3: size *= 24; break;
+        }
+        mTotalUniformSize += size;
+    }
+
+    S32 location = glGetUniformLocation(mProgramObject, name);
+    if (location != -1)
+    {
+        //chop off "[0]" so we can always access the first element
+        //of an array by the array name
+        char* is_array = strstr(name, "[0]");
+        if (is_array)
+        {
+            is_array[0] = 0;
+        }
+
+        LLStaticHashedString hashedName(name);
+        mUniformMap[hashedName] = location;
+
+        LL_DEBUGS("ShaderUniform") << "Uniform " << name << " is at location " << location << LL_ENDL;
+
+        //find the index of this uniform
+        for (S32 i = 0; i < (S32)LLShaderMgr::instance()->mReservedUniforms.size(); i++)
+        {
+            if ((mUniform[i] == -1)
+                && (LLShaderMgr::instance()->mReservedUniforms[i] == name))
+            {
+                //found it
+                mUniform[i] = location;
+                mTexture[i] = mapUniformTextureChannel(location, type, size);
+                return;
+            }
+        }
+
+        if (uniforms != NULL)
+        {
+            for (U32 i = 0; i < uniforms->size(); i++)
+            {
+                if ((mUniform[i + LLShaderMgr::instance()->mReservedUniforms.size()] == -1)
+                    && ((*uniforms)[i].String() == name))
+                {
+                    //found it
+                    mUniform[i + LLShaderMgr::instance()->mReservedUniforms.size()] = location;
+                    mTexture[i + LLShaderMgr::instance()->mReservedUniforms.size()] = mapUniformTextureChannel(location, type, size);
+                    return;
+                }
+            }
+        }
+    }
+}
+
+void LLGLSLShader::clearPermutations()
+{
+    mDefines.clear();
+}
+
+void LLGLSLShader::addPermutation(std::string name, std::string value)
+{
+    mDefines[name] = value;
+}
+
+void LLGLSLShader::addConstant(const LLGLSLShader::eShaderConsts shader_const)
+{
+    addPermutation(gShaderConstsKey[shader_const], gShaderConstsVal[shader_const]);
+}
+
+void LLGLSLShader::removePermutation(std::string name)
+{
+    mDefines.erase(name);
+}
+
+GLint LLGLSLShader::mapUniformTextureChannel(GLint location, GLenum type, GLint size)
+{
+    LL_PROFILE_ZONE_SCOPED_CATEGORY_SHADER;
+
+    if ((type >= GL_SAMPLER_1D && type <= GL_SAMPLER_2D_RECT_SHADOW) ||
+        type == GL_SAMPLER_2D_MULTISAMPLE ||
+        type == GL_SAMPLER_CUBE_MAP_ARRAY)
+    {   //this here is a texture
+        GLint ret = mActiveTextureChannels;
+        if (size == 1)
+        {
+            glUniform1i(location, mActiveTextureChannels);
+            LL_DEBUGS("ShaderUniform") << "Assigned to texture channel " << mActiveTextureChannels << LL_ENDL;
+            mActiveTextureChannels++;
+        }
+        else
+        {
+            //is array of textures, make sequential after this texture
+            GLint channel[32]; // <=== only support up to 32 texture channels
+            llassert(size <= 32);
+            size = llmin(size, 32);
+            for (int i = 0; i < size; ++i)
+            {
+                channel[i] = mActiveTextureChannels++;
+            }
+            glUniform1iv(location, size, channel);
+            LL_DEBUGS("ShaderUniform") << "Assigned to texture channel " <<
+                (mActiveTextureChannels - size) << " through " << (mActiveTextureChannels - 1) << LL_ENDL;
+        }
+
+        llassert(mActiveTextureChannels <= 32); // too many textures (probably)
+        return ret;
+    }
+    return -1;
+}
+
+bool LLGLSLShader::mapUniforms(const vector<LLStaticHashedString>* uniforms)
+{
+    LL_PROFILE_ZONE_SCOPED_CATEGORY_SHADER;
+
+    bool res = true;
+
+    mTotalUniformSize = 0;
+    mActiveTextureChannels = 0;
+    mUniform.clear();
+    mUniformMap.clear();
+    mTexture.clear();
+    mValue.clear();
+    //initialize arrays
+    U32 numUniforms = (uniforms == NULL) ? 0 : uniforms->size();
+    mUniform.resize(numUniforms + LLShaderMgr::instance()->mReservedUniforms.size(), -1);
+    mTexture.resize(numUniforms + LLShaderMgr::instance()->mReservedUniforms.size(), -1);
+
+    bind();
+
+    //get the number of active uniforms
+    GLint activeCount;
+    glGetProgramiv(mProgramObject, GL_ACTIVE_UNIFORMS, &activeCount);
+
+    //........................................................................................................................................
+    //........................................................................................
+
+    /*
+    EXPLANATION:
+    This is part of code is temporary because as the final result the mapUniform() should be rewrited.
+    But it's a huge a volume of work which is need to be a more carefully performed for avoid possible
+    regression's (i.e. it should be formalized a separate ticket in JIRA).
+
+    RESON:
+    The reason of this code is that SL engine is very sensitive to fact that "diffuseMap" should be appear
+    first as uniform parameter which is should get 0-"texture channel" index (see mapUniformTextureChannel() and mActiveTextureChannels)
+    it influence to which is texture matrix will be updated during rendering.
+
+    But, order of indexe's of uniform variables is not defined and GLSL compiler can change it as want
+    , even if the "diffuseMap" will be appear and use first in shader code.
+
+    As example where this situation appear see: "Deferred Material Shader 28/29/30/31"
+    And tickets: MAINT-4165, MAINT-4839, MAINT-3568, MAINT-6437
+
+    --- davep TODO -- pretty sure the entire block here is superstitious and that the uniform index has nothing to do with the texture channel
+                texture channel should follow the uniform VALUE
+    */
+
+
+    S32 diffuseMap = glGetUniformLocation(mProgramObject, "diffuseMap");
+    S32 specularMap = glGetUniformLocation(mProgramObject, "specularMap");
+    S32 bumpMap = glGetUniformLocation(mProgramObject, "bumpMap");
+    S32 altDiffuseMap = glGetUniformLocation(mProgramObject, "altDiffuseMap");
+    S32 environmentMap = glGetUniformLocation(mProgramObject, "environmentMap");
+    S32 reflectionMap = glGetUniformLocation(mProgramObject, "reflectionMap");
+
+    std::set<S32> skip_index;
+
+    if (-1 != diffuseMap && (-1 != specularMap || -1 != bumpMap || -1 != environmentMap || -1 != altDiffuseMap))
+    {
+        GLenum type;
+        GLsizei length;
+        GLint size = -1;
+        char name[1024];
+
+        diffuseMap = altDiffuseMap = specularMap = bumpMap = environmentMap = -1;
+
+        for (S32 i = 0; i < activeCount; i++)
+        {
+            name[0] = '\0';
+
+            glGetActiveUniform(mProgramObject, i, 1024, &length, &size, &type, (GLchar*)name);
+
+            if (-1 == diffuseMap && std::string(name) == "diffuseMap")
+            {
+                diffuseMap = i;
+                continue;
+            }
+
+            if (-1 == specularMap && std::string(name) == "specularMap")
+            {
+                specularMap = i;
+                continue;
+            }
+
+            if (-1 == bumpMap && std::string(name) == "bumpMap")
+            {
+                bumpMap = i;
+                continue;
+            }
+
+            if (-1 == environmentMap && std::string(name) == "environmentMap")
+            {
+                environmentMap = i;
+                continue;
+            }
+
+            if (-1 == reflectionMap && std::string(name) == "reflectionMap")
+            {
+                reflectionMap = i;
+                continue;
+            }
+
+            if (-1 == altDiffuseMap && std::string(name) == "altDiffuseMap")
+            {
+                altDiffuseMap = i;
+                continue;
+            }
+        }
+
+        bool specularDiff = specularMap < diffuseMap && -1 != specularMap;
+        bool bumpLessDiff = bumpMap < diffuseMap && -1 != bumpMap;
+        bool envLessDiff = environmentMap < diffuseMap && -1 != environmentMap;
+        bool refLessDiff = reflectionMap < diffuseMap && -1 != reflectionMap;
+
+        if (specularDiff || bumpLessDiff || envLessDiff || refLessDiff)
+        {
+            mapUniform(diffuseMap, uniforms);
+            skip_index.insert(diffuseMap);
+
+            if (-1 != specularMap) {
+                mapUniform(specularMap, uniforms);
+                skip_index.insert(specularMap);
+            }
+
+            if (-1 != bumpMap) {
+                mapUniform(bumpMap, uniforms);
+                skip_index.insert(bumpMap);
+            }
+
+            if (-1 != environmentMap) {
+                mapUniform(environmentMap, uniforms);
+                skip_index.insert(environmentMap);
+            }
+
+            if (-1 != reflectionMap) {
+                mapUniform(reflectionMap, uniforms);
+                skip_index.insert(reflectionMap);
+            }
+        }
+    }
+
+    //........................................................................................
+
+    for (S32 i = 0; i < activeCount; i++)
+    {
+        //........................................................................................
+        if (skip_index.end() != skip_index.find(i)) continue;
+        //........................................................................................
+
+        mapUniform(i, uniforms);
+    }
+    //........................................................................................................................................
+
+    if (mFeatures.hasReflectionProbes) // Set up block binding, in a way supported by Apple (rather than binding = 1 in .glsl).
+    {   // See slide 35 and more of https://docs.huihoo.com/apple/wwdc/2011/session_420__advances_in_opengl_for_mac_os_x_lion.pdf
+        static const GLuint BLOCKBINDING = 1; //picked by us
+        //Get the index, similar to a uniform location
+        GLuint UBOBlockIndex = glGetUniformBlockIndex(mProgramObject, "ReflectionProbes");
+        if (UBOBlockIndex != GL_INVALID_INDEX)
+        {
+            //Set this index to a binding index
+            glUniformBlockBinding(mProgramObject, UBOBlockIndex, BLOCKBINDING);
+        }
+    }
+    unbind();
+
+    LL_DEBUGS("ShaderUniform") << "Total Uniform Size: " << mTotalUniformSize << LL_ENDL;
+    return res;
+}
+
+
+bool LLGLSLShader::link(bool suppress_errors)
+{
+    LL_PROFILE_ZONE_SCOPED_CATEGORY_SHADER;
+
+    bool success = LLShaderMgr::instance()->linkProgramObject(mProgramObject, suppress_errors);
+
+    if (!success && !suppress_errors)
+    {
+        LLShaderMgr::instance()->dumpObjectLog(mProgramObject, !success, mName);
+    }
+
+    if (success)
+    {
+        LLShaderMgr::instance()->saveCachedProgramBinary(this);
+    }
+
+    return success;
+}
+
+void LLGLSLShader::bind()
+{
+    LL_PROFILE_ZONE_SCOPED_CATEGORY_SHADER;
+
+    llassert(mProgramObject != 0);
+
+    gGL.flush();
+
+    if (sCurBoundShader != mProgramObject)  // Don't re-bind current shader
+    {
+        if (sCurBoundShaderPtr)
+        {
+            sCurBoundShaderPtr->readProfileQuery();
+        }
+        LLVertexBuffer::unbind();
+        glUseProgram(mProgramObject);
+        sCurBoundShader = mProgramObject;
+        sCurBoundShaderPtr = this;
+        placeProfileQuery();
+        LLVertexBuffer::setupClientArrays(mAttributeMask);
+    }
+
+    if (mUniformsDirty)
+    {
+        LLShaderMgr::instance()->updateShaderUniforms(this);
+        mUniformsDirty = false;
+    }
+}
+
+void LLGLSLShader::bind(bool rigged)
+{
+    if (rigged)
+    {
+        llassert(mRiggedVariant);
+        mRiggedVariant->bind();
+    }
+    else
+    {
+        bind();
+    }
+}
+
+void LLGLSLShader::unbind(void)
+{
+    LL_PROFILE_ZONE_SCOPED_CATEGORY_SHADER;
+    gGL.flush();
+    LLVertexBuffer::unbind();
+
+    if (sCurBoundShaderPtr)
+    {
+        sCurBoundShaderPtr->readProfileQuery();
+    }
+
+    glUseProgram(0);
+    sCurBoundShader = 0;
+    sCurBoundShaderPtr = NULL;
+}
+
+S32 LLGLSLShader::bindTexture(const std::string& uniform, LLTexture* texture, LLTexUnit::eTextureType mode, LLTexUnit::eTextureColorSpace colorspace)
+{
+    LL_PROFILE_ZONE_SCOPED_CATEGORY_SHADER;
+
+    S32 channel = 0;
+    channel = getUniformLocation(uniform);
+
+    return bindTexture(channel, texture, mode, colorspace);
+}
+
+S32 LLGLSLShader::bindTexture(S32 uniform, LLTexture* texture, LLTexUnit::eTextureType mode, LLTexUnit::eTextureColorSpace colorspace)
+{
+    LL_PROFILE_ZONE_SCOPED_CATEGORY_SHADER;
+
+    if (uniform < 0 || uniform >= (S32)mTexture.size())
+    {
+        LL_SHADER_UNIFORM_ERRS() << "Uniform out of range: " << uniform << LL_ENDL;
+        return -1;
+    }
+
+    uniform = mTexture[uniform];
+
+    if (uniform > -1)
+    {
+        gGL.getTexUnit(uniform)->bindFast(texture);
+        gGL.getTexUnit(uniform)->setTextureColorSpace(colorspace);
+    }
+
+    return uniform;
+}
+
+S32 LLGLSLShader::bindTexture(S32 uniform, LLRenderTarget* texture, bool depth, LLTexUnit::eTextureFilterOptions mode, U32 index)
+{
+    LL_PROFILE_ZONE_SCOPED_CATEGORY_SHADER;
+
+    if (uniform < 0 || uniform >= (S32)mTexture.size())
+    {
+        return -1;
+    }
+
+    uniform = getTextureChannel(uniform);
+
+    if (uniform > -1)
+    {
+        if (depth) {
+            gGL.getTexUnit(uniform)->bind(texture, true);
+        }
+        else {
+            bool has_mips = mode == LLTexUnit::TFO_TRILINEAR || mode == LLTexUnit::TFO_ANISOTROPIC;
+            gGL.getTexUnit(uniform)->bindManual(texture->getUsage(), texture->getTexture(index), has_mips);
+        }
+
+        gGL.getTexUnit(uniform)->setTextureFilteringOption(mode);
+    }
+
+    return uniform;
+}
+
+S32 LLGLSLShader::bindTexture(const std::string& uniform, LLRenderTarget* texture, bool depth, LLTexUnit::eTextureFilterOptions mode)
+{
+    LL_PROFILE_ZONE_SCOPED_CATEGORY_SHADER;
+
+    S32 channel = 0;
+    channel = getUniformLocation(uniform);
+
+    return bindTexture(channel, texture, depth, mode);
+}
+
+S32 LLGLSLShader::unbindTexture(const std::string& uniform, LLTexUnit::eTextureType mode)
+{
+    LL_PROFILE_ZONE_SCOPED_CATEGORY_SHADER;
+
+    S32 channel = 0;
+    channel = getUniformLocation(uniform);
+
+    return unbindTexture(channel);
+}
+
+S32 LLGLSLShader::unbindTexture(S32 uniform, LLTexUnit::eTextureType mode)
+{
+    LL_PROFILE_ZONE_SCOPED_CATEGORY_SHADER;
+
+    if (uniform < 0 || uniform >= (S32)mTexture.size())
+    {
+        LL_SHADER_UNIFORM_ERRS() << "Uniform out of range: " << uniform << LL_ENDL;
+        return -1;
+    }
+
+    uniform = mTexture[uniform];
+
+    if (uniform > -1)
+    {
+        gGL.getTexUnit(uniform)->unbindFast(mode);
+    }
+
+    return uniform;
+}
+
+S32 LLGLSLShader::getTextureChannel(S32 uniform) const
+{
+    return mTexture[uniform];
+}
+
+S32 LLGLSLShader::enableTexture(S32 uniform, LLTexUnit::eTextureType mode, LLTexUnit::eTextureColorSpace space)
+{
+    LL_PROFILE_ZONE_SCOPED_CATEGORY_SHADER;
+
+    if (uniform < 0 || uniform >= (S32)mTexture.size())
+    {
+        LL_SHADER_UNIFORM_ERRS() << "Uniform out of range: " << uniform << LL_ENDL;
+        return -1;
+    }
+    S32 index = mTexture[uniform];
+    if (index != -1)
+    {
+        gGL.getTexUnit(index)->activate();
+        gGL.getTexUnit(index)->enable(mode);
+        gGL.getTexUnit(index)->setTextureColorSpace(space);
+    }
+    return index;
+}
+
+S32 LLGLSLShader::disableTexture(S32 uniform, LLTexUnit::eTextureType mode, LLTexUnit::eTextureColorSpace space)
+{
+    LL_PROFILE_ZONE_SCOPED_CATEGORY_SHADER;
+
+    if (uniform < 0 || uniform >= (S32)mTexture.size())
+    {
+        LL_SHADER_UNIFORM_ERRS() << "Uniform out of range: " << uniform << LL_ENDL;
+        return -1;
+    }
+    S32 index = mTexture[uniform];
+    if (index != -1 && gGL.getTexUnit(index)->getCurrType() != LLTexUnit::TT_NONE)
+    {
+        if (gDebugGL && gGL.getTexUnit(index)->getCurrType() != mode && gGL.getTexUnit(index)->getCurrColorSpace() != space)
+        {
+            if (gDebugSession)
+            {
+                gFailLog << "Texture channel " << index << " texture type corrupted." << std::endl;
+                ll_fail("LLGLSLShader::disableTexture failed");
+            }
+            else
+            {
+                LL_ERRS() << "Texture channel " << index << " texture type corrupted." << LL_ENDL;
+            }
+        }
+        gGL.getTexUnit(index)->disable();
+    }
+    return index;
+}
+
+void LLGLSLShader::uniform1i(U32 index, GLint x)
+{
+    LL_PROFILE_ZONE_SCOPED_CATEGORY_SHADER;
+    llassert(sCurBoundShaderPtr == this);
+    if (mProgramObject)
+    {
+        if (mUniform.size() <= index)
+        {
+            LL_SHADER_UNIFORM_ERRS() << "Uniform index out of bounds." << LL_ENDL;
+            return;
+        }
+
+        if (mUniform[index] >= 0)
+        {
+            const auto& iter = mValue.find(mUniform[index]);
+            if (iter == mValue.end() || iter->second.mV[0] != x)
+            {
+                glUniform1i(mUniform[index], x);
+                mValue[mUniform[index]] = LLVector4(x, 0.f, 0.f, 0.f);
+            }
+        }
+    }
+}
+
+void LLGLSLShader::uniform1f(U32 index, GLfloat x)
+{
+    LL_PROFILE_ZONE_SCOPED_CATEGORY_SHADER;
+    llassert(sCurBoundShaderPtr == this);
+
+    if (mProgramObject)
+    {
+        if (mUniform.size() <= index)
+        {
+            LL_SHADER_UNIFORM_ERRS() << "Uniform index out of bounds." << LL_ENDL;
+            return;
+        }
+
+        if (mUniform[index] >= 0)
+        {
+            const auto& iter = mValue.find(mUniform[index]);
+            if (iter == mValue.end() || iter->second.mV[0] != x)
+            {
+                glUniform1f(mUniform[index], x);
+                mValue[mUniform[index]] = LLVector4(x, 0.f, 0.f, 0.f);
+            }
+        }
+    }
+}
+
+void LLGLSLShader::fastUniform1f(U32 index, GLfloat x)
+{
+    LL_PROFILE_ZONE_SCOPED_CATEGORY_SHADER;
+    llassert(sCurBoundShaderPtr == this);
+    llassert(mProgramObject);
+    llassert(mUniform.size() <= index);
+    llassert(mUniform[index] >= 0);
+    glUniform1f(mUniform[index], x);
+}
+
+void LLGLSLShader::uniform2f(U32 index, GLfloat x, GLfloat y)
+{
+    LL_PROFILE_ZONE_SCOPED_CATEGORY_SHADER;
+    llassert(sCurBoundShaderPtr == this);
+
+    if (mProgramObject)
+    {
+        if (mUniform.size() <= index)
+        {
+            LL_SHADER_UNIFORM_ERRS() << "Uniform index out of bounds." << LL_ENDL;
+            return;
+        }
+
+        if (mUniform[index] >= 0)
+        {
+            const auto& iter = mValue.find(mUniform[index]);
+            LLVector4 vec(x, y, 0.f, 0.f);
+            if (iter == mValue.end() || shouldChange(iter->second, vec))
+            {
+                glUniform2f(mUniform[index], x, y);
+                mValue[mUniform[index]] = vec;
+            }
+        }
+    }
+}
+
+void LLGLSLShader::uniform3f(U32 index, GLfloat x, GLfloat y, GLfloat z)
+{
+    LL_PROFILE_ZONE_SCOPED_CATEGORY_SHADER;
+    llassert(sCurBoundShaderPtr == this);
+
+    if (mProgramObject)
+    {
+        if (mUniform.size() <= index)
+        {
+            LL_SHADER_UNIFORM_ERRS() << "Uniform index out of bounds." << LL_ENDL;
+            return;
+        }
+
+        if (mUniform[index] >= 0)
+        {
+            const auto& iter = mValue.find(mUniform[index]);
+            LLVector4 vec(x, y, z, 0.f);
+            if (iter == mValue.end() || shouldChange(iter->second, vec))
+            {
+                glUniform3f(mUniform[index], x, y, z);
+                mValue[mUniform[index]] = vec;
+            }
+        }
+    }
+}
+
+void LLGLSLShader::uniform4f(U32 index, GLfloat x, GLfloat y, GLfloat z, GLfloat w)
+{
+    LL_PROFILE_ZONE_SCOPED_CATEGORY_SHADER;
+    llassert(sCurBoundShaderPtr == this);
+
+    if (mProgramObject)
+    {
+        if (mUniform.size() <= index)
+        {
+            LL_SHADER_UNIFORM_ERRS() << "Uniform index out of bounds." << LL_ENDL;
+            return;
+        }
+
+        if (mUniform[index] >= 0)
+        {
+            const auto& iter = mValue.find(mUniform[index]);
+            LLVector4 vec(x, y, z, w);
+            if (iter == mValue.end() || shouldChange(iter->second, vec))
+            {
+                glUniform4f(mUniform[index], x, y, z, w);
+                mValue[mUniform[index]] = vec;
+            }
+        }
+    }
+}
+
+void LLGLSLShader::uniform1iv(U32 index, U32 count, const GLint* v)
+{
+    LL_PROFILE_ZONE_SCOPED_CATEGORY_SHADER;
+    llassert(sCurBoundShaderPtr == this);
+
+    if (mProgramObject)
+    {
+        if (mUniform.size() <= index)
+        {
+            LL_SHADER_UNIFORM_ERRS() << "Uniform index out of bounds." << LL_ENDL;
+            return;
+        }
+
+        if (mUniform[index] >= 0)
+        {
+            const auto& iter = mValue.find(mUniform[index]);
+            LLVector4 vec(v[0], 0.f, 0.f, 0.f);
+            if (iter == mValue.end() || shouldChange(iter->second, vec) || count != 1)
+            {
+                glUniform1iv(mUniform[index], count, v);
+                mValue[mUniform[index]] = vec;
+            }
+        }
+    }
+}
+
+void LLGLSLShader::uniform4iv(U32 index, U32 count, const GLint* v)
+{
+    LL_PROFILE_ZONE_SCOPED_CATEGORY_SHADER;
+    llassert(sCurBoundShaderPtr == this);
+
+    if (mProgramObject)
+    {
+        if (mUniform.size() <= index)
+        {
+            LL_SHADER_UNIFORM_ERRS() << "Uniform index out of bounds." << LL_ENDL;
+            return;
+        }
+
+        if (mUniform[index] >= 0)
+        {
+            const auto& iter = mValue.find(mUniform[index]);
+            LLVector4 vec(v[0], v[1], v[2], v[3]);
+            if (iter == mValue.end() || shouldChange(iter->second, vec) || count != 1)
+            {
+                glUniform1iv(mUniform[index], count, v);
+                mValue[mUniform[index]] = vec;
+            }
+        }
+    }
+}
+
+
+void LLGLSLShader::uniform1fv(U32 index, U32 count, const GLfloat* v)
+{
+    LL_PROFILE_ZONE_SCOPED_CATEGORY_SHADER;
+    llassert(sCurBoundShaderPtr == this);
+
+    if (mProgramObject)
+    {
+        if (mUniform.size() <= index)
+        {
+            LL_SHADER_UNIFORM_ERRS() << "Uniform index out of bounds." << LL_ENDL;
+            return;
+        }
+
+        if (mUniform[index] >= 0)
+        {
+            const auto& iter = mValue.find(mUniform[index]);
+            LLVector4 vec(v[0], 0.f, 0.f, 0.f);
+            if (iter == mValue.end() || shouldChange(iter->second, vec) || count != 1)
+            {
+                glUniform1fv(mUniform[index], count, v);
+                mValue[mUniform[index]] = vec;
+            }
+        }
+    }
+}
+
+void LLGLSLShader::uniform2fv(U32 index, U32 count, const GLfloat* v)
+{
+    LL_PROFILE_ZONE_SCOPED_CATEGORY_SHADER;
+    llassert(sCurBoundShaderPtr == this);
+
+    if (mProgramObject)
+    {
+        if (mUniform.size() <= index)
+        {
+            LL_SHADER_UNIFORM_ERRS() << "Uniform index out of bounds." << LL_ENDL;
+            return;
+        }
+
+        if (mUniform[index] >= 0)
+        {
+            const auto& iter = mValue.find(mUniform[index]);
+            LLVector4 vec(v[0], v[1], 0.f, 0.f);
+            if (iter == mValue.end() || shouldChange(iter->second, vec) || count != 1)
+            {
+                glUniform2fv(mUniform[index], count, v);
+                mValue[mUniform[index]] = vec;
+            }
+        }
+    }
+}
+
+void LLGLSLShader::uniform3fv(U32 index, U32 count, const GLfloat* v)
+{
+    LL_PROFILE_ZONE_SCOPED_CATEGORY_SHADER;
+    llassert(sCurBoundShaderPtr == this);
+
+    if (mProgramObject)
+    {
+        if (mUniform.size() <= index)
+        {
+            LL_SHADER_UNIFORM_ERRS() << "Uniform index out of bounds." << LL_ENDL;
+            return;
+        }
+
+        if (mUniform[index] >= 0)
+        {
+            const auto& iter = mValue.find(mUniform[index]);
+            LLVector4 vec(v[0], v[1], v[2], 0.f);
+            if (iter == mValue.end() || shouldChange(iter->second, vec) || count != 1)
+            {
+                glUniform3fv(mUniform[index], count, v);
+                mValue[mUniform[index]] = vec;
+            }
+        }
+    }
+}
+
+void LLGLSLShader::uniform4fv(U32 index, U32 count, const GLfloat* v)
+{
+    LL_PROFILE_ZONE_SCOPED_CATEGORY_SHADER;
+    llassert(sCurBoundShaderPtr == this);
+
+    if (mProgramObject)
+    {
+        if (mUniform.size() <= index)
+        {
+            LL_SHADER_UNIFORM_ERRS() << "Uniform index out of bounds." << LL_ENDL;
+            return;
+        }
+
+        if (mUniform[index] >= 0)
+        {
+            const auto& iter = mValue.find(mUniform[index]);
+            LLVector4 vec(v[0], v[1], v[2], v[3]);
+            if (iter == mValue.end() || shouldChange(iter->second, vec) || count != 1)
+            {
+                LL_PROFILE_ZONE_SCOPED_CATEGORY_SHADER;
+                glUniform4fv(mUniform[index], count, v);
+                mValue[mUniform[index]] = vec;
+            }
+        }
+    }
+}
+
+void LLGLSLShader::uniformMatrix2fv(U32 index, U32 count, GLboolean transpose, const GLfloat* v)
+{
+    LL_PROFILE_ZONE_SCOPED_CATEGORY_SHADER;
+    llassert(sCurBoundShaderPtr == this);
+
+    if (mProgramObject)
+    {
+        if (mUniform.size() <= index)
+        {
+            LL_SHADER_UNIFORM_ERRS() << "Uniform index out of bounds." << LL_ENDL;
+            return;
+        }
+
+        if (mUniform[index] >= 0)
+        {
+            glUniformMatrix2fv(mUniform[index], count, transpose, v);
+        }
+    }
+}
+
+void LLGLSLShader::uniformMatrix3fv(U32 index, U32 count, GLboolean transpose, const GLfloat* v)
+{
+    LL_PROFILE_ZONE_SCOPED_CATEGORY_SHADER;
+    llassert(sCurBoundShaderPtr == this);
+
+    if (mProgramObject)
+    {
+        if (mUniform.size() <= index)
+        {
+            LL_SHADER_UNIFORM_ERRS() << "Uniform index out of bounds." << LL_ENDL;
+            return;
+        }
+
+        if (mUniform[index] >= 0)
+        {
+            glUniformMatrix3fv(mUniform[index], count, transpose, v);
+        }
+    }
+}
+
+void LLGLSLShader::uniformMatrix3x4fv(U32 index, U32 count, GLboolean transpose, const GLfloat* v)
+{
+    LL_PROFILE_ZONE_SCOPED_CATEGORY_SHADER;
+    llassert(sCurBoundShaderPtr == this);
+
+    if (mProgramObject)
+    {
+        if (mUniform.size() <= index)
+        {
+            LL_SHADER_UNIFORM_ERRS() << "Uniform index out of bounds." << LL_ENDL;
+            return;
+        }
+
+        if (mUniform[index] >= 0)
+        {
+            glUniformMatrix3x4fv(mUniform[index], count, transpose, v);
+        }
+    }
+}
+
+void LLGLSLShader::uniformMatrix4fv(U32 index, U32 count, GLboolean transpose, const GLfloat* v)
+{
+    LL_PROFILE_ZONE_SCOPED_CATEGORY_SHADER;
+    llassert(sCurBoundShaderPtr == this);
+
+    if (mProgramObject)
+    {
+        if (mUniform.size() <= index)
+        {
+            LL_SHADER_UNIFORM_ERRS() << "Uniform index out of bounds." << LL_ENDL;
+            return;
+        }
+
+        if (mUniform[index] >= 0)
+        {
+            glUniformMatrix4fv(mUniform[index], count, transpose, v);
+        }
+    }
+}
+
+GLint LLGLSLShader::getUniformLocation(const LLStaticHashedString& uniform)
+{
+    LL_PROFILE_ZONE_SCOPED_CATEGORY_SHADER;
+
+    GLint ret = -1;
+    if (mProgramObject)
+    {
+        LLStaticStringTable<GLint>::iterator iter = mUniformMap.find(uniform);
+        if (iter != mUniformMap.end())
+        {
+            if (gDebugGL)
+            {
+                stop_glerror();
+                if (iter->second != glGetUniformLocation(mProgramObject, uniform.String().c_str()))
+                {
+                    LL_ERRS() << "Uniform does not match." << LL_ENDL;
+                }
+                stop_glerror();
+            }
+            ret = iter->second;
+        }
+    }
+
+    return ret;
+}
+
+GLint LLGLSLShader::getUniformLocation(U32 index)
+{
+    LL_PROFILE_ZONE_SCOPED_CATEGORY_SHADER;
+
+    GLint ret = -1;
+    if (mProgramObject)
+    {
+        if (index >= mUniform.size())
+        {
+            LL_WARNS_ONCE("Shader") << "Uniform index " << index << " out of bounds " << (S32)mUniform.size() << LL_ENDL;
+            return ret;
+        }
+        return mUniform[index];
+    }
+
+    return ret;
+}
+
+GLint LLGLSLShader::getAttribLocation(U32 attrib)
+{
+    LL_PROFILE_ZONE_SCOPED_CATEGORY_SHADER;
+
+    if (attrib < mAttribute.size())
+    {
+        return mAttribute[attrib];
+    }
+    else
+    {
+        return -1;
+    }
+}
+
+void LLGLSLShader::uniform1i(const LLStaticHashedString& uniform, GLint v)
+{
+    LL_PROFILE_ZONE_SCOPED_CATEGORY_SHADER;
+    GLint location = getUniformLocation(uniform);
+
+    if (location >= 0)
+    {
+        const auto& iter = mValue.find(location);
+        LLVector4 vec(v, 0.f, 0.f, 0.f);
+        if (iter == mValue.end() || shouldChange(iter->second, vec))
+        {
+            glUniform1i(location, v);
+            mValue[location] = vec;
+        }
+    }
+}
+
+void LLGLSLShader::uniform1iv(const LLStaticHashedString& uniform, U32 count, const GLint* v)
+{
+    LL_PROFILE_ZONE_SCOPED_CATEGORY_SHADER;
+    GLint location = getUniformLocation(uniform);
+
+    if (location >= 0)
+    {
+        LLVector4 vec(v[0], 0, 0, 0);
+        const auto& iter = mValue.find(location);
+        if (iter == mValue.end() || shouldChange(iter->second, vec) || count != 1)
+        {
+            LL_PROFILE_ZONE_SCOPED_CATEGORY_SHADER;
+            glUniform1iv(location, count, v);
+            mValue[location] = vec;
+        }
+    }
+}
+
+void LLGLSLShader::uniform4iv(const LLStaticHashedString& uniform, U32 count, const GLint* v)
+{
+    LL_PROFILE_ZONE_SCOPED_CATEGORY_SHADER;
+    GLint location = getUniformLocation(uniform);
+
+    if (location >= 0)
+    {
+        LLVector4 vec(v[0], v[1], v[2], v[3]);
+        const auto& iter = mValue.find(location);
+        if (iter == mValue.end() || shouldChange(iter->second, vec) || count != 1)
+        {
+            LL_PROFILE_ZONE_SCOPED_CATEGORY_SHADER;
+            glUniform4iv(location, count, v);
+            mValue[location] = vec;
+        }
+    }
+}
+
+void LLGLSLShader::uniform2i(const LLStaticHashedString& uniform, GLint i, GLint j)
+{
+    LL_PROFILE_ZONE_SCOPED_CATEGORY_SHADER;
+    GLint location = getUniformLocation(uniform);
+
+    if (location >= 0)
+    {
+        const auto& iter = mValue.find(location);
+        LLVector4 vec(i, j, 0.f, 0.f);
+        if (iter == mValue.end() || shouldChange(iter->second, vec))
+        {
+            glUniform2i(location, i, j);
+            mValue[location] = vec;
+        }
+    }
+}
+
+
+void LLGLSLShader::uniform1f(const LLStaticHashedString& uniform, GLfloat v)
+{
+    LL_PROFILE_ZONE_SCOPED_CATEGORY_SHADER;
+    GLint location = getUniformLocation(uniform);
+
+    if (location >= 0)
+    {
+        const auto& iter = mValue.find(location);
+        LLVector4 vec(v, 0.f, 0.f, 0.f);
+        if (iter == mValue.end() || shouldChange(iter->second, vec))
+        {
+            glUniform1f(location, v);
+            mValue[location] = vec;
+        }
+    }
+}
+
+void LLGLSLShader::uniform2f(const LLStaticHashedString& uniform, GLfloat x, GLfloat y)
+{
+    LL_PROFILE_ZONE_SCOPED_CATEGORY_SHADER;
+    GLint location = getUniformLocation(uniform);
+
+    if (location >= 0)
+    {
+        const auto& iter = mValue.find(location);
+        LLVector4 vec(x, y, 0.f, 0.f);
+        if (iter == mValue.end() || shouldChange(iter->second, vec))
+        {
+            glUniform2f(location, x, y);
+            mValue[location] = vec;
+        }
+    }
+
+}
+
+void LLGLSLShader::uniform3f(const LLStaticHashedString& uniform, GLfloat x, GLfloat y, GLfloat z)
+{
+    LL_PROFILE_ZONE_SCOPED_CATEGORY_SHADER;
+    GLint location = getUniformLocation(uniform);
+
+    if (location >= 0)
+    {
+        const auto& iter = mValue.find(location);
+        LLVector4 vec(x, y, z, 0.f);
+        if (iter == mValue.end() || shouldChange(iter->second, vec))
+        {
+            glUniform3f(location, x, y, z);
+            mValue[location] = vec;
+        }
+    }
+}
+
+void LLGLSLShader::uniform1fv(const LLStaticHashedString& uniform, U32 count, const GLfloat* v)
+{
+    LL_PROFILE_ZONE_SCOPED_CATEGORY_SHADER;
+    GLint location = getUniformLocation(uniform);
+
+    if (location >= 0)
+    {
+        const auto& iter = mValue.find(location);
+        LLVector4 vec(v[0], 0.f, 0.f, 0.f);
+        if (iter == mValue.end() || shouldChange(iter->second, vec) || count != 1)
+        {
+            glUniform1fv(location, count, v);
+            mValue[location] = vec;
+        }
+    }
+}
+
+void LLGLSLShader::uniform2fv(const LLStaticHashedString& uniform, U32 count, const GLfloat* v)
+{
+    LL_PROFILE_ZONE_SCOPED_CATEGORY_SHADER;
+    GLint location = getUniformLocation(uniform);
+
+    if (location >= 0)
+    {
+        const auto& iter = mValue.find(location);
+        LLVector4 vec(v[0], v[1], 0.f, 0.f);
+        if (iter == mValue.end() || shouldChange(iter->second, vec) || count != 1)
+        {
+            glUniform2fv(location, count, v);
+            mValue[location] = vec;
+        }
+    }
+}
+
+void LLGLSLShader::uniform3fv(const LLStaticHashedString& uniform, U32 count, const GLfloat* v)
+{
+    LL_PROFILE_ZONE_SCOPED_CATEGORY_SHADER;
+    GLint location = getUniformLocation(uniform);
+
+    if (location >= 0)
+    {
+        const auto& iter = mValue.find(location);
+        LLVector4 vec(v[0], v[1], v[2], 0.f);
+        if (iter == mValue.end() || shouldChange(iter->second, vec) || count != 1)
+        {
+            glUniform3fv(location, count, v);
+            mValue[location] = vec;
+        }
+    }
+}
+
+void LLGLSLShader::uniform4fv(const LLStaticHashedString& uniform, U32 count, const GLfloat* v)
+{
+    LL_PROFILE_ZONE_SCOPED_CATEGORY_SHADER;
+    GLint location = getUniformLocation(uniform);
+
+    if (location >= 0)
+    {
+        LLVector4 vec(v);
+        const auto& iter = mValue.find(location);
+        if (iter == mValue.end() || shouldChange(iter->second, vec) || count != 1)
+        {
+            LL_PROFILE_ZONE_SCOPED_CATEGORY_SHADER;
+            glUniform4fv(location, count, v);
+            mValue[location] = vec;
+        }
+    }
+}
+
+void LLGLSLShader::uniformMatrix4fv(const LLStaticHashedString& uniform, U32 count, GLboolean transpose, const GLfloat* v)
+{
+    LL_PROFILE_ZONE_SCOPED_CATEGORY_SHADER;
+    GLint location = getUniformLocation(uniform);
+
+    if (location >= 0)
+    {
+        stop_glerror();
+        glUniformMatrix4fv(location, count, transpose, v);
+        stop_glerror();
+    }
+}
+
+
+void LLGLSLShader::vertexAttrib4f(U32 index, GLfloat x, GLfloat y, GLfloat z, GLfloat w)
+{
+    if (mAttribute[index] > 0)
+    {
+        glVertexAttrib4f(mAttribute[index], x, y, z, w);
+    }
+}
+
+void LLGLSLShader::vertexAttrib4fv(U32 index, GLfloat* v)
+{
+    if (mAttribute[index] > 0)
+    {
+        glVertexAttrib4fv(mAttribute[index], v);
+    }
+}
+
+void LLGLSLShader::setMinimumAlpha(F32 minimum)
+{
+    LL_PROFILE_ZONE_SCOPED_CATEGORY_SHADER;
+    gGL.flush();
+    uniform1f(LLShaderMgr::MINIMUM_ALPHA, minimum);
+}
+
+void LLShaderUniforms::apply(LLGLSLShader* shader)
+{
+    LL_PROFILE_ZONE_SCOPED_CATEGORY_SHADER;
+    for (auto& uniform : mIntegers)
+    {
+        shader->uniform1i(uniform.mUniform, uniform.mValue);
+    }
+
+    for (auto& uniform : mFloats)
+    {
+        shader->uniform1f(uniform.mUniform, uniform.mValue);
+    }
+
+    for (auto& uniform : mVectors)
+    {
+        shader->uniform4fv(uniform.mUniform, 1, uniform.mValue.mV);
+    }
+
+    for (auto& uniform : mVector3s)
+    {
+        shader->uniform3fv(uniform.mUniform, 1, uniform.mValue.mV);
+    }
+}
+
+LLUUID LLGLSLShader::hash()
+{
+    HBXXH128 hash_obj;
+    hash_obj.update(mName);
+    hash_obj.update(&mShaderGroup, sizeof(mShaderGroup));
+    hash_obj.update(&mShaderLevel, sizeof(mShaderLevel));
+    for (const auto& shdr_pair : mShaderFiles)
+    {
+        hash_obj.update(shdr_pair.first);
+        hash_obj.update(&shdr_pair.second, sizeof(GLenum));
+    }
+    for (const auto& define_pair : mDefines)
+    {
+        hash_obj.update(define_pair.first);
+        hash_obj.update(define_pair.second);
+
+    }
+    for (const auto& define_pair : LLGLSLShader::sGlobalDefines)
+    {
+        hash_obj.update(define_pair.first);
+        hash_obj.update(define_pair.second);
+
+    }
+    hash_obj.update(&mFeatures, sizeof(LLShaderFeatures));
+    hash_obj.update(gGLManager.mGLVendor);
+    hash_obj.update(gGLManager.mGLRenderer);
+    hash_obj.update(gGLManager.mGLVersionString);
+    return hash_obj.digest();
+}
+
+#ifdef LL_PROFILER_ENABLE_RENDER_DOC
+void LLGLSLShader::setLabel(const char* label) {
+    LL_LABEL_OBJECT_GL(GL_PROGRAM, mProgramObject, strlen(label), label);
+}
+#endif