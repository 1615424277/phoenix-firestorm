/**
 * @file llgl.h
 * @brief LLGL definition
 *
 * $LicenseInfo:firstyear=2001&license=viewerlgpl$
 * Second Life Viewer Source Code
 * Copyright (C) 2010, Linden Research, Inc.
 *
 * This library is free software; you can redistribute it and/or
 * modify it under the terms of the GNU Lesser General Public
 * License as published by the Free Software Foundation;
 * version 2.1 of the License only.
 *
 * This library is distributed in the hope that it will be useful,
 * but WITHOUT ANY WARRANTY; without even the implied warranty of
 * MERCHANTABILITY or FITNESS FOR A PARTICULAR PURPOSE.  See the GNU
 * Lesser General Public License for more details.
 *
 * You should have received a copy of the GNU Lesser General Public
 * License along with this library; if not, write to the Free Software
 * Foundation, Inc., 51 Franklin Street, Fifth Floor, Boston, MA  02110-1301  USA
 *
 * Linden Research, Inc., 945 Battery Street, San Francisco, CA  94111  USA
 * $/LicenseInfo$
 */

#ifndef LL_LLGL_H
#define LL_LLGL_H

// This file contains various stuff for handling gl extensions and other gl related stuff.

#include <string>
#include <boost/unordered_map.hpp>
#include <list>

#include "llerror.h"
#include "v4color.h"
#include "llstring.h"
#include "stdtypes.h"
#include "v4math.h"
#include "llplane.h"
#include "llgltypes.h"
#include "llinstancetracker.h"

#include "llglheaders.h"

#if LL_LINUX && (__GNUC__ * 10000 + __GNUC_MINOR__ * 100 + __GNUC_PATCHLEVEL__ ) >= 70000
#pragma GCC diagnostic push
#pragma GCC diagnostic ignored "-Wmisleading-indentation"
#endif

#include "glh/glh_linear.h"

#if LL_LINUX && (__GNUC__ * 10000 + __GNUC_MINOR__ * 100 + __GNUC_PATCHLEVEL__ ) >= 70000
#pragma GCC diagnostic push
#endif

extern bool gDebugGL;
extern bool gDebugSession;
extern bool gDebugGLSession;
extern llofstream gFailLog;

#define LL_GL_ERRS LL_ERRS("RenderState")

void ll_init_fail_log(std::string filename);

void ll_fail(std::string msg);

void ll_close_fail_log();

class LLSD;

// Manage GL extensions...
class LLGLManager
{
public:
    LLGLManager();

    bool initGL();
    void shutdownGL();

#if LL_WINDOWS
<<<<<<< HEAD
	void initWGL(); // Initializes stupid WGL extensions
=======
    void initWGL(); // Initializes stupid WGL extensions
>>>>>>> 1a8a5404
#endif

    std::string getRawGLString(); // For sending to simulator

<<<<<<< HEAD
	bool mInited;
	bool mIsDisabled;
=======
    bool mInited;
    bool mIsDisabled;
>>>>>>> 1a8a5404

    // OpenGL limits
    S32 mMaxSamples;
    S32 mNumTextureImageUnits;
    S32 mMaxSampleMaskWords;
    S32 mMaxColorTextureSamples;
    S32 mMaxDepthTextureSamples;
    S32 mMaxIntegerSamples;
    S32 mGLMaxVertexRange;
    S32 mGLMaxIndexRange;
    S32 mGLMaxTextureSize;
    F32 mMaxAnisotropy = 0.f;

    // GL 4.x capabilities
    bool mHasCubeMapArray = false;
    bool mHasDebugOutput = false;
    bool mHasTransformFeedback = false;
    bool mHasAnisotropic = false;

    // Vendor-specific extensions
    bool mHasAMDAssociations = false;
<<<<<<< HEAD
	bool mHasNVXMemInfo = false;
	bool mHasATIMemInfo = false;

	bool mIsAMD;
	bool mIsNVIDIA;
	bool mIsIntel;

#if LL_DARWIN
	// Needed to distinguish problem cards on older Macs that break with Materials
	bool mIsMobileGF;
#endif
	
	// Whether this version of GL is good enough for SL to use
	bool mHasRequirements;
=======
    bool mHasNVXMemInfo = false;
    bool mHasATIMemInfo = false;

    bool mIsAMD;
    bool mIsNVIDIA;
    bool mIsIntel;

#if LL_DARWIN
    // Needed to distinguish problem cards on older Macs that break with Materials
    bool mIsMobileGF;
#endif
>>>>>>> 1a8a5404

    // Whether this version of GL is good enough for SL to use
    bool mHasRequirements;

    S32 mDriverVersionMajor;
    S32 mDriverVersionMinor;
    S32 mDriverVersionRelease;
    F32 mGLVersion; // e.g = 1.4
    S32 mGLSLVersionMajor;
    S32 mGLSLVersionMinor;
    std::string mDriverVersionVendorString;
    std::string mGLVersionString;

    S32 mVRAM; // VRAM in MB

    void getPixelFormat(); // Get the best pixel format

    std::string getGLInfoString();
    void printGLInfoString();
    void getGLInfo(LLSD& info);

    void asLLSD(LLSD& info);

    // In ALL CAPS
    std::string mGLVendor;
    std::string mGLVendorShort;

    // In ALL CAPS
    std::string mGLRenderer;

private:
    void initExtensions();
    void initGLStates();
    void initGLImages();
};

extern LLGLManager gGLManager;

class LLQuaternion;
class LLMatrix4;

void rotate_quat(LLQuaternion& rotation);

void flush_glerror(); // Flush GL errors when we know we're handling them correctly.

void log_glerror();
void assert_glerror();

void clear_glerror();

//#if LL_DEBUG
# define stop_glerror() assert_glerror()
# define llglassertok() assert_glerror()
//#else
//# define stop_glerror()
//# define llglassertok()
//#endif

#define llglassertok_always() assert_glerror()

////////////////////////
//
// Note: U32's are GLEnum's...
//

// This is a class for GL state management

/*
    GL STATE MANAGEMENT DESCRIPTION

    LLGLState and its two subclasses, LLGLEnable and LLGLDisable, manage the current
    enable/disable states of the GL to prevent redundant setting of state within a
    render path or the accidental corruption of what state the next path expects.

    Essentially, wherever you would call glEnable set a state and then
    subsequently reset it by calling glDisable (or vice versa), make an instance of
    LLGLEnable with the state you want to set, and assume it will be restored to its
    original state when that instance of LLGLEnable is destroyed.  It is good practice
    to exploit stack frame controls for optimal setting/unsetting and readability of
    code.  In llglstates.h, there are a collection of helper classes that define groups
    of enables/disables that can cause multiple states to be set with the creation of
    one instance.

    Sample usage:

    //disable lighting for rendering hud objects
    //INCORRECT USAGE
    LLGLEnable blend(GL_BLEND);
    renderHUD();
    LLGLDisable blend(GL_BLEND);

    //CORRECT USAGE
    {
        LLGLEnable blend(GL_BLEND);
        renderHUD();
    }

    If a state is to be set on a conditional, the following mechanism
    is useful:

    {
        LLGLEnable blend(blend_hud ? GL_GL_BLEND: 0);
        renderHUD();
    }

    A LLGLState initialized with a parameter of 0 does nothing.

    LLGLState works by maintaining a map of the current GL states, and ignoring redundant
    enables/disables.  If a redundant call is attempted, it becomes a noop, otherwise,
    it is set in the constructor and reset in the destructor.

    For debugging GL state corruption, running with debug enabled will trigger asserts
    if the existing GL state does not match the expected GL state.

*/

#include "boost/function.hpp"

class LLGLState
{
public:
    static void initClass();
    static void restoreGL();

    static void resetTextureStates();
    static void dumpStates();

    // make sure GL blend function, GL states, and GL color mask match
    // what we expect
    //  writeAlpha - whether or not writing to alpha channel is expected
    static void checkStates(GLboolean writeAlpha = GL_TRUE);

protected:
    static boost::unordered_map<LLGLenum, LLGLboolean> sStateMap;

public:
<<<<<<< HEAD
	enum { CURRENT_STATE = -2, DISABLED_STATE = 0, ENABLED_STATE = 1 };
	LLGLState(LLGLenum state, S32 enabled = CURRENT_STATE);
	~LLGLState();
	void setEnabled(S32 enabled);
	void enable() { setEnabled(ENABLED_STATE); }
	void disable() { setEnabled(DISABLED_STATE); }
protected:
	LLGLenum mState;
	bool mWasEnabled;
	bool mIsEnabled;
=======
    enum { CURRENT_STATE = -2, DISABLED_STATE = 0, ENABLED_STATE = 1 };
    LLGLState(LLGLenum state, S32 enabled = CURRENT_STATE);
    ~LLGLState();
    void setEnabled(S32 enabled);
    void enable() { setEnabled(ENABLED_STATE); }
    void disable() { setEnabled(DISABLED_STATE); }
protected:
    LLGLenum mState;
    bool mWasEnabled;
    bool mIsEnabled;
>>>>>>> 1a8a5404
};

// New LLGLState class wrappers that don't depend on actual GL flags.
class LLGLEnableBlending : public LLGLState
{
public:
    LLGLEnableBlending(bool enable);
};

class LLGLEnableAlphaReject : public LLGLState
{
public:
    LLGLEnableAlphaReject(bool enable);
};

// Enable with functor
class LLGLEnableFunc : LLGLState
{
public:
    LLGLEnableFunc(LLGLenum state, bool enable, boost::function<void()> func)
        : LLGLState(state, enable)
    {
        if (enable)
        {
            func();
        }
    }
};

/// TODO: Being deprecated.
class LLGLEnable : public LLGLState
{
public:
<<<<<<< HEAD
	LLGLEnable(LLGLenum state) : LLGLState(state, ENABLED_STATE) {}
=======
    LLGLEnable(LLGLenum state) : LLGLState(state, ENABLED_STATE) {}
>>>>>>> 1a8a5404
};

/// TODO: Being deprecated.
class LLGLDisable : public LLGLState
{
public:
<<<<<<< HEAD
	LLGLDisable(LLGLenum state) : LLGLState(state, DISABLED_STATE) {}
=======
    LLGLDisable(LLGLenum state) : LLGLState(state, DISABLED_STATE) {}
>>>>>>> 1a8a5404
};

/*
  Store and modify projection matrix to create an oblique
  projection that clips to the specified plane.  Oblique
  projections alter values in the depth buffer, so this
  class should not be used mid-renderpass.

  Restores projection matrix on destruction.
  GL_MODELVIEW_MATRIX is active whenever program execution
  leaves this class.
  Does not stack.
  Caches inverse of projection matrix used in gGLObliqueProjectionInverse
*/
class LLGLUserClipPlane
{
public:

    LLGLUserClipPlane(const LLPlane& plane, const glh::matrix4f& modelview, const glh::matrix4f& projection, bool apply = true);
    ~LLGLUserClipPlane();

    void setPlane(F32 a, F32 b, F32 c, F32 d);
    void disable();

private:
    bool mApply;

    glh::matrix4f mProjection;
    glh::matrix4f mModelview;
};

/*
  Modify and load projection matrix to push depth values to far clip plane.

  Restores projection matrix on destruction.
  Saves/restores matrix mode around projection manipulation.
  Does not stack.
*/
class LLGLSquashToFarClip
{
public:
    LLGLSquashToFarClip();
    LLGLSquashToFarClip(glh::matrix4f& projection, U32 layer = 0);

    void setProjectionMatrix(glh::matrix4f& projection, U32 layer);

    ~LLGLSquashToFarClip();
};

/*
    Interface for objects that need periodic GL updates applied to them.
    Used to synchronize GL updates with GL thread.
*/
class LLGLUpdate
{
public:

<<<<<<< HEAD
	static std::list<LLGLUpdate*> sGLQ;

	bool mInQ;
	LLGLUpdate()
		: mInQ(false)
	{
	}
	virtual ~LLGLUpdate()
	{
		if (mInQ)
		{
			std::list<LLGLUpdate*>::iterator iter = std::find(sGLQ.begin(), sGLQ.end(), this);
			if (iter != sGLQ.end())
			{
				sGLQ.erase(iter);
			}
		}
	}
	virtual void updateGL() = 0;
=======
    static std::list<LLGLUpdate*> sGLQ;

    bool mInQ;
    LLGLUpdate()
        : mInQ(false)
    {
    }
    virtual ~LLGLUpdate()
    {
        if (mInQ)
        {
            std::list<LLGLUpdate*>::iterator iter = std::find(sGLQ.begin(), sGLQ.end(), this);
            if (iter != sGLQ.end())
            {
                sGLQ.erase(iter);
            }
        }
    }
    virtual void updateGL() = 0;
>>>>>>> 1a8a5404
};

const U32 FENCE_WAIT_TIME_NANOSECONDS = 1000;  //1 ms

class LLGLFence
{
public:
    virtual ~LLGLFence()
    {
    }

    virtual void placeFence() = 0;
    virtual bool isCompleted() = 0;
    virtual void wait() = 0;
};

class LLGLSyncFence : public LLGLFence
{
public:
    GLsync mSync;

    LLGLSyncFence();
    virtual ~LLGLSyncFence();

    void placeFence();
    bool isCompleted();
    void wait();
};

extern LLMatrix4 gGLObliqueProjectionInverse;

#include "llglstates.h"

void init_glstates();

void parse_gl_version( S32* major, S32* minor, S32* release, std::string* vendor_specific, std::string* version_string );

extern bool gClothRipple;
extern bool gHeadlessClient;
extern bool gNonInteractive;
extern bool gGLActive;

// Deal with changing glext.h definitions for newer SDK versions, specifically
// with MAC OSX 10.5 -> 10.6


#ifndef GL_DEPTH_ATTACHMENT
#define GL_DEPTH_ATTACHMENT GL_DEPTH_ATTACHMENT_EXT
#endif

#ifndef GL_STENCIL_ATTACHMENT
#define GL_STENCIL_ATTACHMENT GL_STENCIL_ATTACHMENT_EXT
#endif

#ifndef GL_FRAMEBUFFER
#define GL_FRAMEBUFFER GL_FRAMEBUFFER_EXT
#define GL_DRAW_FRAMEBUFFER GL_DRAW_FRAMEBUFFER_EXT
#define GL_READ_FRAMEBUFFER GL_READ_FRAMEBUFFER_EXT
#define GL_FRAMEBUFFER_COMPLETE GL_FRAMEBUFFER_COMPLETE_EXT
#define GL_FRAMEBUFFER_UNSUPPORTED GL_FRAMEBUFFER_UNSUPPORTED_EXT
#define GL_FRAMEBUFFER_INCOMPLETE_MISSING_ATTACHMENT GL_FRAMEBUFFER_INCOMPLETE_MISSING_ATTACHMENT_EXT
#define GL_FRAMEBUFFER_INCOMPLETE_ATTACHMENT GL_FRAMEBUFFER_INCOMPLETE_ATTACHMENT_EXT
#define glGenFramebuffers glGenFramebuffersEXT
#define glBindFramebuffer glBindFramebufferEXT
#define glCheckFramebufferStatus glCheckFramebufferStatusEXT
#define glBlitFramebuffer glBlitFramebufferEXT
#define glDeleteFramebuffers glDeleteFramebuffersEXT
#define glFramebufferRenderbuffer glFramebufferRenderbufferEXT
#define glFramebufferTexture2D glFramebufferTexture2DEXT
#endif

#ifndef GL_RENDERBUFFER
#define GL_RENDERBUFFER GL_RENDERBUFFER_EXT
#define glGenRenderbuffers glGenRenderbuffersEXT
#define glBindRenderbuffer glBindRenderbufferEXT
#define glRenderbufferStorage glRenderbufferStorageEXT
#define glRenderbufferStorageMultisample glRenderbufferStorageMultisampleEXT
#define glDeleteRenderbuffers glDeleteRenderbuffersEXT
#endif

#ifndef GL_COLOR_ATTACHMENT
#define GL_COLOR_ATTACHMENT GL_COLOR_ATTACHMENT_EXT
#endif

#ifndef GL_COLOR_ATTACHMENT0
#define GL_COLOR_ATTACHMENT0 GL_COLOR_ATTACHMENT0_EXT
#endif

#ifndef GL_COLOR_ATTACHMENT1
#define GL_COLOR_ATTACHMENT1 GL_COLOR_ATTACHMENT1_EXT
#endif

#ifndef GL_COLOR_ATTACHMENT2
#define GL_COLOR_ATTACHMENT2 GL_COLOR_ATTACHMENT2_EXT
#endif

#ifndef GL_COLOR_ATTACHMENT3
#define GL_COLOR_ATTACHMENT3 GL_COLOR_ATTACHMENT3_EXT
#endif


#ifndef GL_DEPTH24_STENCIL8
#define GL_DEPTH24_STENCIL8 GL_DEPTH24_STENCIL8_EXT
#endif

#endif // LL_LLGL_H<|MERGE_RESOLUTION|>--- conflicted
+++ resolved
@@ -80,22 +80,13 @@
     void shutdownGL();
 
 #if LL_WINDOWS
-<<<<<<< HEAD
-	void initWGL(); // Initializes stupid WGL extensions
-=======
     void initWGL(); // Initializes stupid WGL extensions
->>>>>>> 1a8a5404
 #endif
 
     std::string getRawGLString(); // For sending to simulator
 
-<<<<<<< HEAD
-	bool mInited;
-	bool mIsDisabled;
-=======
     bool mInited;
     bool mIsDisabled;
->>>>>>> 1a8a5404
 
     // OpenGL limits
     S32 mMaxSamples;
@@ -117,22 +108,6 @@
 
     // Vendor-specific extensions
     bool mHasAMDAssociations = false;
-<<<<<<< HEAD
-	bool mHasNVXMemInfo = false;
-	bool mHasATIMemInfo = false;
-
-	bool mIsAMD;
-	bool mIsNVIDIA;
-	bool mIsIntel;
-
-#if LL_DARWIN
-	// Needed to distinguish problem cards on older Macs that break with Materials
-	bool mIsMobileGF;
-#endif
-	
-	// Whether this version of GL is good enough for SL to use
-	bool mHasRequirements;
-=======
     bool mHasNVXMemInfo = false;
     bool mHasATIMemInfo = false;
 
@@ -144,7 +119,6 @@
     // Needed to distinguish problem cards on older Macs that break with Materials
     bool mIsMobileGF;
 #endif
->>>>>>> 1a8a5404
 
     // Whether this version of GL is good enough for SL to use
     bool mHasRequirements;
@@ -281,18 +255,6 @@
     static boost::unordered_map<LLGLenum, LLGLboolean> sStateMap;
 
 public:
-<<<<<<< HEAD
-	enum { CURRENT_STATE = -2, DISABLED_STATE = 0, ENABLED_STATE = 1 };
-	LLGLState(LLGLenum state, S32 enabled = CURRENT_STATE);
-	~LLGLState();
-	void setEnabled(S32 enabled);
-	void enable() { setEnabled(ENABLED_STATE); }
-	void disable() { setEnabled(DISABLED_STATE); }
-protected:
-	LLGLenum mState;
-	bool mWasEnabled;
-	bool mIsEnabled;
-=======
     enum { CURRENT_STATE = -2, DISABLED_STATE = 0, ENABLED_STATE = 1 };
     LLGLState(LLGLenum state, S32 enabled = CURRENT_STATE);
     ~LLGLState();
@@ -303,7 +265,6 @@
     LLGLenum mState;
     bool mWasEnabled;
     bool mIsEnabled;
->>>>>>> 1a8a5404
 };
 
 // New LLGLState class wrappers that don't depend on actual GL flags.
@@ -337,22 +298,14 @@
 class LLGLEnable : public LLGLState
 {
 public:
-<<<<<<< HEAD
-	LLGLEnable(LLGLenum state) : LLGLState(state, ENABLED_STATE) {}
-=======
     LLGLEnable(LLGLenum state) : LLGLState(state, ENABLED_STATE) {}
->>>>>>> 1a8a5404
 };
 
 /// TODO: Being deprecated.
 class LLGLDisable : public LLGLState
 {
 public:
-<<<<<<< HEAD
-	LLGLDisable(LLGLenum state) : LLGLState(state, DISABLED_STATE) {}
-=======
     LLGLDisable(LLGLenum state) : LLGLState(state, DISABLED_STATE) {}
->>>>>>> 1a8a5404
 };
 
 /*
@@ -410,27 +363,6 @@
 {
 public:
 
-<<<<<<< HEAD
-	static std::list<LLGLUpdate*> sGLQ;
-
-	bool mInQ;
-	LLGLUpdate()
-		: mInQ(false)
-	{
-	}
-	virtual ~LLGLUpdate()
-	{
-		if (mInQ)
-		{
-			std::list<LLGLUpdate*>::iterator iter = std::find(sGLQ.begin(), sGLQ.end(), this);
-			if (iter != sGLQ.end())
-			{
-				sGLQ.erase(iter);
-			}
-		}
-	}
-	virtual void updateGL() = 0;
-=======
     static std::list<LLGLUpdate*> sGLQ;
 
     bool mInQ;
@@ -450,7 +382,6 @@
         }
     }
     virtual void updateGL() = 0;
->>>>>>> 1a8a5404
 };
 
 const U32 FENCE_WAIT_TIME_NANOSECONDS = 1000;  //1 ms
