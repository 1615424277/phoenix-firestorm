/**
 * @file llfontfreetype.h
 * @brief Font library wrapper
 *
 * $LicenseInfo:firstyear=2002&license=viewerlgpl$
 * Second Life Viewer Source Code
 * Copyright (C) 2010, Linden Research, Inc.
 *
 * This library is free software; you can redistribute it and/or
 * modify it under the terms of the GNU Lesser General Public
 * License as published by the Free Software Foundation;
 * version 2.1 of the License only.
 *
 * This library is distributed in the hope that it will be useful,
 * but WITHOUT ANY WARRANTY; without even the implied warranty of
 * MERCHANTABILITY or FITNESS FOR A PARTICULAR PURPOSE.  See the GNU
 * Lesser General Public License for more details.
 *
 * You should have received a copy of the GNU Lesser General Public
 * License along with this library; if not, write to the Free Software
 * Foundation, Inc., 51 Franklin Street, Fifth Floor, Boston, MA  02110-1301  USA
 *
 * Linden Research, Inc., 945 Battery Street, San Francisco, CA  94111  USA
 * $/LicenseInfo$
 */

#ifndef LL_LLFONTFREETYPE_H
#define LL_LLFONTFREETYPE_H

#include <boost/unordered_map.hpp>
#include "llpointer.h"
#include "llstl.h"

#include "llimagegl.h"
#include "llfontbitmapcache.h"

// Hack.  FT_Face is just a typedef for a pointer to a struct,
// but there's no simple forward declarations file for FreeType,
// and the main include file is 200K.
// We'll forward declare the struct here.  JC
struct FT_FaceRec_;
typedef struct FT_FaceRec_* LLFT_Face;
struct FT_StreamRec_;
typedef struct FT_StreamRec_ LLFT_Stream;

// <FS:ND> FIRE-7570. Only load/mmap fonts once.
namespace nd
{
	namespace fonts
	{
		class LoadedFont;
	}
}
// </FS:ND>

class LLFontManager
{
public:
    static void initClass();
    static void cleanupClass();

private:
<<<<<<< HEAD
	LLFontManager();
	~LLFontManager();
// <FS:ND> FIRE-7570. Only load/mmap fonts once.
public:
	U8 const *loadFont( std::string const &aFilename, long &a_Size );

private:
	void unloadAllFonts();
	std::map< std::string, std::shared_ptr<nd::fonts::LoadedFont> > m_LoadedFonts;
// </FS:ND>
=======
    LLFontManager();
    ~LLFontManager();
>>>>>>> 38c2a5bd
};

struct LLFontGlyphInfo
{
    LLFontGlyphInfo(U32 index, EFontGlyphType glyph_type);
    LLFontGlyphInfo(const LLFontGlyphInfo& fgi);

    U32 mGlyphIndex;
    EFontGlyphType mGlyphType;

    // Metrics
    S32 mWidth;         // In pixels
    S32 mHeight;        // In pixels
    F32 mXAdvance;      // In pixels
    F32 mYAdvance;      // In pixels

    // Information for actually rendering
    S32 mXBitmapOffset; // Offset to the origin in the bitmap
    S32 mYBitmapOffset; // Offset to the origin in the bitmap
    S32 mXBearing;  // Distance from baseline to left in pixels
    S32 mYBearing;  // Distance from baseline to top in pixels
    std::pair<EFontGlyphType, S32> mBitmapEntry; // Which bitmap in the bitmap cache contains this glyph
};

extern LLFontManager *gFontManagerp;

class LLFontFreetype : public LLRefCount
{
public:
    LLFontFreetype();
    ~LLFontFreetype();

    // is_fallback should be true for fallback fonts that aren't used
    // to render directly (Unicode backup, primarily)
    BOOL loadFace(const std::string& filename, F32 point_size, F32 vert_dpi, F32 horz_dpi, bool is_fallback, S32 face_n);

    S32 getNumFaces(const std::string& filename);

#ifdef LL_WINDOWS
    S32 ftOpenFace(const std::string& filename, S32 face_n);
    void clearFontStreams();
#endif

    typedef std::function<bool(llwchar)> char_functor_t;
    void addFallbackFont(const LLPointer<LLFontFreetype>& fallback_font, const char_functor_t& functor = nullptr);

    // Global font metrics - in units of pixels
    F32 getLineHeight() const;
    F32 getAscenderHeight() const;
    F32 getDescenderHeight() const;


// For a lowercase "g":
//
//  ------------------------------
//                       ^     ^
//                       |     |
//              xxx x    |Ascender
//             x   x     v     |
//  ---------   xxxx-------------- Baseline
//  ^              x           |
//  | Descender    x           |
//  v           xxxx           |LineHeight
//  -----------------------    |
//                             v
//  ------------------------------

    enum
    {
        FIRST_CHAR = 32,
        NUM_CHARS = 127 - 32,
        LAST_CHAR_BASIC = 127,

        // Need full 8-bit ascii range for spanish
        NUM_CHARS_FULL = 255 - 32,
        LAST_CHAR_FULL = 255
    };

    F32 getXAdvance(llwchar wc) const;
    F32 getXAdvance(const LLFontGlyphInfo* glyph) const;
    F32 getXKerning(llwchar char_left, llwchar char_right) const; // Get the kerning between the two characters
    F32 getXKerning(const LLFontGlyphInfo* left_glyph_info, const LLFontGlyphInfo* right_glyph_info) const; // Get the kerning between the two characters

    LLFontGlyphInfo* getGlyphInfo(llwchar wch, EFontGlyphType glyph_type) const;

    void reset(F32 vert_dpi, F32 horz_dpi);

    void destroyGL();

    const std::string& getName() const;

    void       dumpFontBitmaps() const;
    const LLFontBitmapCache* getFontBitmapCache() const;

    void setStyle(U8 style);
    U8 getStyle() const;

private:
    void resetBitmapCache();
    void setSubImageLuminanceAlpha(U32 x, U32 y, U32 bitmap_num, U32 width, U32 height, U8 *data, S32 stride = 0) const;
    bool setSubImageBGRA(U32 x, U32 y, U32 bitmap_num, U16 width, U16 height, const U8* data, U32 stride) const;
    BOOL hasGlyph(llwchar wch) const;       // Has a glyph for this character
    LLFontGlyphInfo* addGlyph(llwchar wch, EFontGlyphType glyph_type) const;        // Add a new character to the font if necessary
    LLFontGlyphInfo* addGlyphFromFont(const LLFontFreetype *fontp, llwchar wch, U32 glyph_index, EFontGlyphType bitmap_type) const; // Add a glyph from this font to the other (returns the glyph_index, 0 if not found)
    void renderGlyph(EFontGlyphType bitmap_type, U32 glyph_index) const;
    void insertGlyphInfo(llwchar wch, LLFontGlyphInfo* gi) const;

    std::string mName;

    U8 mStyle;

    F32 mPointSize;
    F32 mAscender;
    F32 mDescender;
    F32 mLineHeight;

    LLFT_Face mFTFace;

#ifdef LL_WINDOWS
    llifstream *pFileStream;
    LLFT_Stream *pFtStream;
#endif

    BOOL mIsFallback;
    typedef std::pair<LLPointer<LLFontFreetype>, char_functor_t> fallback_font_t;
    typedef std::vector<fallback_font_t> fallback_font_vector_t;
    fallback_font_vector_t mFallbackFonts; // A list of fallback fonts to look for glyphs in (for Unicode chars)

    // *NOTE: the same glyph can be present with multiple representations (but the pointer is always unique)
    typedef boost::unordered_multimap<llwchar, LLFontGlyphInfo*> char_glyph_info_map_t;
    mutable char_glyph_info_map_t mCharGlyphInfoMap; // Information about glyph location in bitmap

    mutable LLFontBitmapCache* mFontBitmapCachep;

<<<<<<< HEAD
	mutable S32 mRenderGlyphCount;
	mutable S32 mAddGlyphCount;

	// <FS:ND> Save X-kerning data, so far only for all glyphs with index small than 256 (to not waste too much memory)
	// right now it is 256 slots with 256 glyphs each, maybe consider splitting it into smaller slices to use less memory if we
	// we want to cache 0xFFFF glyphs
	F32 **mKerningCache;
	// </FS:ND<
=======
    mutable S32 mRenderGlyphCount;
    mutable S32 mAddGlyphCount;
>>>>>>> 38c2a5bd
};

#endif // LL_FONTFREETYPE_H<|MERGE_RESOLUTION|>--- conflicted
+++ resolved
@@ -46,10 +46,10 @@
 // <FS:ND> FIRE-7570. Only load/mmap fonts once.
 namespace nd
 {
-	namespace fonts
-	{
-		class LoadedFont;
-	}
+    namespace fonts
+    {
+        class LoadedFont;
+    }
 }
 // </FS:ND>
 
@@ -60,21 +60,16 @@
     static void cleanupClass();
 
 private:
-<<<<<<< HEAD
-	LLFontManager();
-	~LLFontManager();
+    LLFontManager();
+    ~LLFontManager();
 // <FS:ND> FIRE-7570. Only load/mmap fonts once.
 public:
-	U8 const *loadFont( std::string const &aFilename, long &a_Size );
+    U8 const *loadFont( std::string const &aFilename, long &a_Size );
 
 private:
-	void unloadAllFonts();
-	std::map< std::string, std::shared_ptr<nd::fonts::LoadedFont> > m_LoadedFonts;
+    void unloadAllFonts();
+    std::map< std::string, std::shared_ptr<nd::fonts::LoadedFont> > m_LoadedFonts;
 // </FS:ND>
-=======
-    LLFontManager();
-    ~LLFontManager();
->>>>>>> 38c2a5bd
 };
 
 struct LLFontGlyphInfo
@@ -209,19 +204,14 @@
 
     mutable LLFontBitmapCache* mFontBitmapCachep;
 
-<<<<<<< HEAD
-	mutable S32 mRenderGlyphCount;
-	mutable S32 mAddGlyphCount;
-
-	// <FS:ND> Save X-kerning data, so far only for all glyphs with index small than 256 (to not waste too much memory)
-	// right now it is 256 slots with 256 glyphs each, maybe consider splitting it into smaller slices to use less memory if we
-	// we want to cache 0xFFFF glyphs
-	F32 **mKerningCache;
-	// </FS:ND<
-=======
     mutable S32 mRenderGlyphCount;
     mutable S32 mAddGlyphCount;
->>>>>>> 38c2a5bd
+
+    // <FS:ND> Save X-kerning data, so far only for all glyphs with index small than 256 (to not waste too much memory)
+    // right now it is 256 slots with 256 glyphs each, maybe consider splitting it into smaller slices to use less memory if we
+    // we want to cache 0xFFFF glyphs
+    F32 **mKerningCache;
+    // </FS:ND<
 };
 
 #endif // LL_FONTFREETYPE_H