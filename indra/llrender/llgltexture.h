--- conflicted
+++ resolved
@@ -1,277 +1,206 @@
-/**
- * @file llgltexture.h
- * @brief Object for managing opengl textures
- *
- * $LicenseInfo:firstyear=2012&license=viewerlgpl$
- * Second Life Viewer Source Code
- * Copyright (C) 2010, Linden Research, Inc.
- *
- * This library is free software; you can redistribute it and/or
- * modify it under the terms of the GNU Lesser General Public
- * License as published by the Free Software Foundation;
- * version 2.1 of the License only.
- *
- * This library is distributed in the hope that it will be useful,
- * but WITHOUT ANY WARRANTY; without even the implied warranty of
- * MERCHANTABILITY or FITNESS FOR A PARTICULAR PURPOSE.  See the GNU
- * Lesser General Public License for more details.
- *
- * You should have received a copy of the GNU Lesser General Public
- * License along with this library; if not, write to the Free Software
- * Foundation, Inc., 51 Franklin Street, Fifth Floor, Boston, MA  02110-1301  USA
- *
- * Linden Research, Inc., 945 Battery Street, San Francisco, CA  94111  USA
- * $/LicenseInfo$
- */
-
-
-#ifndef LL_GL_TEXTURE_H
-#define LL_GL_TEXTURE_H
-
-#include "lltexture.h"
-#include "llgl.h"
-
-class LLImageRaw;
-
-//
-//this the parent for the class LLViewerTexture
-//through the following virtual functions, the class LLViewerTexture can be reached from /llrender.
-//
-class LLGLTexture : public LLTexture
-{
-public:
-    enum
-    {
-        MAX_IMAGE_SIZE_DEFAULT = 1024,
-        INVALID_DISCARD_LEVEL = 0x7fff
-    };
-
-    enum EBoostLevel
-    {
-        BOOST_NONE          = 0,
-        BOOST_AVATAR        ,
-        BOOST_AVATAR_BAKED  ,
-        BOOST_SCULPTED      ,
-
-        BOOST_HIGH          = 10,
-        BOOST_BUMP          ,
-        BOOST_TERRAIN       , // has to be high priority for minimap / low detail
-        BOOST_SELECTED      ,
-        BOOST_AVATAR_BAKED_SELF ,
-        BOOST_AVATAR_SELF   , // needed for baking avatar
-        BOOST_SUPER_HIGH    , //textures higher than this need to be downloaded at the required resolution without delay.
-        BOOST_HUD           ,
-        BOOST_ICON          ,
-        BOOST_THUMBNAIL     ,
-        BOOST_UI            ,
-        BOOST_PREVIEW       ,
-        BOOST_MAP           ,
-        BOOST_MAP_VISIBLE   ,
-        BOOST_MAX_LEVEL,
-
-        //other texture Categories
-        LOCAL = BOOST_MAX_LEVEL,
-        AVATAR_SCRATCH_TEX,
-        DYNAMIC_TEX,
-        MEDIA,
-        ATLAS,
-        OTHER,
-        MAX_GL_IMAGE_CATEGORY
-    };
-
-    typedef enum
-    {
-        DELETED = 0,         //removed from memory
-        DELETION_CANDIDATE,  //ready to be removed from memory
-        INACTIVE,            //not be used for the last certain period (i.e., 30 seconds).
-        ACTIVE,              //just being used, can become inactive if not being used for a certain time (10 seconds).
-        NO_DELETE = 99       //stay in memory, can not be removed.
-    } LLGLTextureState;
-
-protected:
-    virtual ~LLGLTexture();
-    LOG_CLASS(LLGLTexture);
-
-public:
-<<<<<<< HEAD
-	LLGLTexture(bool usemipmaps = true);
-	LLGLTexture(const LLImageRaw* raw, bool usemipmaps) ;
-	LLGLTexture(const U32 width, const U32 height, const U8 components, bool usemipmaps) ;
-=======
-    LLGLTexture(BOOL usemipmaps = TRUE);
-    LLGLTexture(const LLImageRaw* raw, BOOL usemipmaps) ;
-    LLGLTexture(const U32 width, const U32 height, const U8 components, BOOL usemipmaps) ;
-
-    virtual void dump();    // debug info to LL_INFOS()
->>>>>>> e1623bb2
-
-    virtual const LLUUID& getID() const;
-
-    void setBoostLevel(S32 level);
-    S32  getBoostLevel() { return mBoostLevel; }
-
-    S32 getFullWidth() const { return mFullWidth; }
-    S32 getFullHeight() const { return mFullHeight; }
-
-    void generateGLTexture() ;
-    void destroyGLTexture() ;
-
-    //---------------------------------------------------------------------------------------------
-    //functions to access LLImageGL
-    //---------------------------------------------------------------------------------------------
-    /*virtual*/S32         getWidth(S32 discard_level = -1) const;
-    /*virtual*/S32         getHeight(S32 discard_level = -1) const;
-
-    BOOL       hasGLTexture() const ;
-    LLGLuint   getTexName() const ;
-    BOOL       createGLTexture() ;
-
-<<<<<<< HEAD
-	bool       hasGLTexture() const ;
-	LLGLuint   getTexName() const ;		
-	bool       createGLTexture() ;
-	
-=======
->>>>>>> e1623bb2
-    // Create a GL Texture from an image raw
-    // discard_level - mip level, 0 for highest resultion mip
-    // imageraw - the image to copy from
-    // usename - explicit GL name override
-    // to_create - set to false to force gl texture to not be created
-    // category - LLGLTexture category for this LLGLTexture
-    // defer_copy - set to true to allocate GL texture but NOT initialize with imageraw data
-    // tex_name - if not null, will be set to the GL name of the texture created
-    bool       createGLTexture(S32 discard_level, const LLImageRaw* imageraw, S32 usename = 0, bool to_create = true, S32 category = LLGLTexture::OTHER, bool defer_copy = false, LLGLuint* tex_name = nullptr);
-
-<<<<<<< HEAD
-	void       setFilteringOption(LLTexUnit::eTextureFilterOptions option);
-	void       setExplicitFormat(LLGLint internal_format, LLGLenum primary_format, LLGLenum type_format = 0, bool swap_bytes = false);
-	void       setAddressMode(LLTexUnit::eTextureAddressMode mode);
-	bool       setSubImage(const LLImageRaw* imageraw, S32 x_pos, S32 y_pos, S32 width, S32 height, LLGLuint use_name = 0);
-	bool       setSubImage(const U8* datap, S32 data_width, S32 data_height, S32 x_pos, S32 y_pos, S32 width, S32 height, LLGLuint use_name = 0);
-	void       setGLTextureCreated (bool initialized);
-	void       setCategory(S32 category) ;
-    void       setTexName(LLGLuint); // for forcing w/ externally created textures only
-    void       setTarget(const LLGLenum target, const LLTexUnit::eTextureType bind_target);
-
-	LLTexUnit::eTextureAddressMode getAddressMode(void) const ;
-	S32        getMaxDiscardLevel() const;
-	S32        getDiscardLevel() const;
-	S8         getComponents() const;
-	bool       getBoundRecently() const;
-	S32Bytes   getTextureMemory() const ;
-	LLGLenum   getPrimaryFormat() const;
-	bool       getIsAlphaMask() const ;
-	LLTexUnit::eTextureType getTarget(void) const ;
-	bool       getMask(const LLVector2 &tc);
-	F32        getTimePassedSinceLastBound();
-	bool       getMissed() const ;
-	bool       isJustBound()const ;
-	void       forceUpdateBindStats(void) const;
-
-	U32        getTexelsInAtlas() const ;
-	U32        getTexelsInGLTexture() const ;
-	bool       isGLTextureCreated() const ;
-	S32        getDiscardLevelInAtlas() const ;
-	LLGLTextureState getTextureState() const { return mTextureState; }
-	
-	//---------------------------------------------------------------------------------------------
-	//end of functions to access LLImageGL
-	//---------------------------------------------------------------------------------------------
-
-	//-----------------
-	/*virtual*/ void setActive() ;
-	void forceActive() ;
-	void setNoDelete() ;
-	void dontDiscard() { mDontDiscard = 1; mTextureState = NO_DELETE; }
-	bool getDontDiscard() const { return mDontDiscard; }
-	//-----------------	
-=======
-    void       setFilteringOption(LLTexUnit::eTextureFilterOptions option);
-    void       setExplicitFormat(LLGLint internal_format, LLGLenum primary_format, LLGLenum type_format = 0, BOOL swap_bytes = FALSE);
-    void       setAddressMode(LLTexUnit::eTextureAddressMode mode);
-    BOOL       setSubImage(const LLImageRaw* imageraw, S32 x_pos, S32 y_pos, S32 width, S32 height, LLGLuint use_name = 0);
-    BOOL       setSubImage(const U8* datap, S32 data_width, S32 data_height, S32 x_pos, S32 y_pos, S32 width, S32 height, LLGLuint use_name = 0);
-    void       setGLTextureCreated (bool initialized);
-    void       setCategory(S32 category) ;
-    void       setTexName(LLGLuint); // for forcing w/ externally created textures only
-    void       setTarget(const LLGLenum target, const LLTexUnit::eTextureType bind_target);
-
-    LLTexUnit::eTextureAddressMode getAddressMode(void) const ;
-    S32        getMaxDiscardLevel() const;
-    S32        getDiscardLevel() const;
-    S8         getComponents() const;
-    BOOL       getBoundRecently() const;
-    S32Bytes   getTextureMemory() const ;
-    LLGLenum   getPrimaryFormat() const;
-    BOOL       getIsAlphaMask() const ;
-    LLTexUnit::eTextureType getTarget(void) const ;
-    BOOL       getMask(const LLVector2 &tc);
-    F32        getTimePassedSinceLastBound();
-    BOOL       getMissed() const ;
-    BOOL       isJustBound()const ;
-    void       forceUpdateBindStats(void) const;
-
-    U32        getTexelsInAtlas() const ;
-    U32        getTexelsInGLTexture() const ;
-    BOOL       isGLTextureCreated() const ;
-    S32        getDiscardLevelInAtlas() const ;
-    LLGLTextureState getTextureState() const { return mTextureState; }
-
-    //---------------------------------------------------------------------------------------------
-    //end of functions to access LLImageGL
-    //---------------------------------------------------------------------------------------------
-
-    //-----------------
-    /*virtual*/ void setActive() ;
-    void forceActive() ;
-    void setNoDelete() ;
-    void dontDiscard() { mDontDiscard = 1; mTextureState = NO_DELETE; }
-    BOOL getDontDiscard() const { return mDontDiscard; }
-    //-----------------
->>>>>>> e1623bb2
-
-private:
-    void cleanup();
-    void init();
-
-protected:
-    void setTexelsPerImage();
-
-public:
-    /*virtual*/ LLImageGL* getGLTexture() const ;
-
-protected:
-<<<<<<< HEAD
-	S32 mBoostLevel;				// enum describing priority level
-	U32 mFullWidth;
-	U32 mFullHeight;
-	bool mUseMipMaps;
-	S8  mComponents;
-	U32 mTexelsPerImage;			// Texels per image.
-	mutable S8  mNeedsGLTexture;
-
-	//GL texture
-	LLPointer<LLImageGL> mGLTexturep ;
-	S8 mDontDiscard;			// Keep full res version of this image (for UI, etc)
-=======
-    S32 mBoostLevel;                // enum describing priority level
-    U32 mFullWidth;
-    U32 mFullHeight;
-    BOOL mUseMipMaps;
-    S8  mComponents;
-    U32 mTexelsPerImage;            // Texels per image.
-    mutable S8  mNeedsGLTexture;
-
-    //GL texture
-    LLPointer<LLImageGL> mGLTexturep ;
-    S8 mDontDiscard;            // Keep full res version of this image (for UI, etc)
->>>>>>> e1623bb2
-
-protected:
-    LLGLTextureState  mTextureState ;
-
-
-};
-
-#endif // LL_GL_TEXTURE_H
+/**
+ * @file llgltexture.h
+ * @brief Object for managing opengl textures
+ *
+ * $LicenseInfo:firstyear=2012&license=viewerlgpl$
+ * Second Life Viewer Source Code
+ * Copyright (C) 2010, Linden Research, Inc.
+ *
+ * This library is free software; you can redistribute it and/or
+ * modify it under the terms of the GNU Lesser General Public
+ * License as published by the Free Software Foundation;
+ * version 2.1 of the License only.
+ *
+ * This library is distributed in the hope that it will be useful,
+ * but WITHOUT ANY WARRANTY; without even the implied warranty of
+ * MERCHANTABILITY or FITNESS FOR A PARTICULAR PURPOSE.  See the GNU
+ * Lesser General Public License for more details.
+ *
+ * You should have received a copy of the GNU Lesser General Public
+ * License along with this library; if not, write to the Free Software
+ * Foundation, Inc., 51 Franklin Street, Fifth Floor, Boston, MA  02110-1301  USA
+ *
+ * Linden Research, Inc., 945 Battery Street, San Francisco, CA  94111  USA
+ * $/LicenseInfo$
+ */
+
+
+#ifndef LL_GL_TEXTURE_H
+#define LL_GL_TEXTURE_H
+
+#include "lltexture.h"
+#include "llgl.h"
+
+class LLImageRaw;
+
+//
+//this the parent for the class LLViewerTexture
+//through the following virtual functions, the class LLViewerTexture can be reached from /llrender.
+//
+class LLGLTexture : public LLTexture
+{
+public:
+    enum
+    {
+        MAX_IMAGE_SIZE_DEFAULT = 1024,
+        INVALID_DISCARD_LEVEL = 0x7fff
+    };
+
+    enum EBoostLevel
+    {
+        BOOST_NONE          = 0,
+        BOOST_AVATAR        ,
+        BOOST_AVATAR_BAKED  ,
+        BOOST_SCULPTED      ,
+
+        BOOST_HIGH          = 10,
+        BOOST_BUMP          ,
+        BOOST_TERRAIN       , // has to be high priority for minimap / low detail
+        BOOST_SELECTED      ,
+        BOOST_AVATAR_BAKED_SELF ,
+        BOOST_AVATAR_SELF   , // needed for baking avatar
+        BOOST_SUPER_HIGH    , //textures higher than this need to be downloaded at the required resolution without delay.
+        BOOST_HUD           ,
+        BOOST_ICON          ,
+        BOOST_THUMBNAIL     ,
+        BOOST_UI            ,
+        BOOST_PREVIEW       ,
+        BOOST_MAP           ,
+        BOOST_MAP_VISIBLE   ,
+        BOOST_MAX_LEVEL,
+
+        //other texture Categories
+        LOCAL = BOOST_MAX_LEVEL,
+        AVATAR_SCRATCH_TEX,
+        DYNAMIC_TEX,
+        MEDIA,
+        ATLAS,
+        OTHER,
+        MAX_GL_IMAGE_CATEGORY
+    };
+
+    typedef enum
+    {
+        DELETED = 0,         //removed from memory
+        DELETION_CANDIDATE,  //ready to be removed from memory
+        INACTIVE,            //not be used for the last certain period (i.e., 30 seconds).
+        ACTIVE,              //just being used, can become inactive if not being used for a certain time (10 seconds).
+        NO_DELETE = 99       //stay in memory, can not be removed.
+    } LLGLTextureState;
+
+protected:
+    virtual ~LLGLTexture();
+    LOG_CLASS(LLGLTexture);
+
+public:
+    LLGLTexture(bool usemipmaps = true);
+    LLGLTexture(const LLImageRaw* raw, bool usemipmaps) ;
+    LLGLTexture(const U32 width, const U32 height, const U8 components, bool usemipmaps) ;
+
+    virtual void dump();    // debug info to LL_INFOS()
+
+    virtual const LLUUID& getID() const;
+
+    void setBoostLevel(S32 level);
+    S32  getBoostLevel() { return mBoostLevel; }
+
+    S32 getFullWidth() const { return mFullWidth; }
+    S32 getFullHeight() const { return mFullHeight; }
+
+    void generateGLTexture() ;
+    void destroyGLTexture() ;
+
+    //---------------------------------------------------------------------------------------------
+    //functions to access LLImageGL
+    //---------------------------------------------------------------------------------------------
+    /*virtual*/S32         getWidth(S32 discard_level = -1) const;
+    /*virtual*/S32         getHeight(S32 discard_level = -1) const;
+
+    bool       hasGLTexture() const ;
+    LLGLuint   getTexName() const ;
+    bool       createGLTexture() ;
+
+    // Create a GL Texture from an image raw
+    // discard_level - mip level, 0 for highest resultion mip
+    // imageraw - the image to copy from
+    // usename - explicit GL name override
+    // to_create - set to false to force gl texture to not be created
+    // category - LLGLTexture category for this LLGLTexture
+    // defer_copy - set to true to allocate GL texture but NOT initialize with imageraw data
+    // tex_name - if not null, will be set to the GL name of the texture created
+    bool       createGLTexture(S32 discard_level, const LLImageRaw* imageraw, S32 usename = 0, bool to_create = true, S32 category = LLGLTexture::OTHER, bool defer_copy = false, LLGLuint* tex_name = nullptr);
+
+    void       setFilteringOption(LLTexUnit::eTextureFilterOptions option);
+    void       setExplicitFormat(LLGLint internal_format, LLGLenum primary_format, LLGLenum type_format = 0, bool swap_bytes = false);
+    void       setAddressMode(LLTexUnit::eTextureAddressMode mode);
+    bool       setSubImage(const LLImageRaw* imageraw, S32 x_pos, S32 y_pos, S32 width, S32 height, LLGLuint use_name = 0);
+    bool       setSubImage(const U8* datap, S32 data_width, S32 data_height, S32 x_pos, S32 y_pos, S32 width, S32 height, LLGLuint use_name = 0);
+    void       setGLTextureCreated (bool initialized);
+    void       setCategory(S32 category) ;
+    void       setTexName(LLGLuint); // for forcing w/ externally created textures only
+    void       setTarget(const LLGLenum target, const LLTexUnit::eTextureType bind_target);
+
+    LLTexUnit::eTextureAddressMode getAddressMode(void) const ;
+    S32        getMaxDiscardLevel() const;
+    S32        getDiscardLevel() const;
+    S8         getComponents() const;
+    bool       getBoundRecently() const;
+    S32Bytes   getTextureMemory() const ;
+    LLGLenum   getPrimaryFormat() const;
+    bool       getIsAlphaMask() const ;
+    LLTexUnit::eTextureType getTarget(void) const ;
+    bool       getMask(const LLVector2 &tc);
+    F32        getTimePassedSinceLastBound();
+    bool       getMissed() const ;
+    bool       isJustBound()const ;
+    void       forceUpdateBindStats(void) const;
+
+    U32        getTexelsInAtlas() const ;
+    U32        getTexelsInGLTexture() const ;
+    bool       isGLTextureCreated() const ;
+    S32        getDiscardLevelInAtlas() const ;
+    LLGLTextureState getTextureState() const { return mTextureState; }
+
+    //---------------------------------------------------------------------------------------------
+    //end of functions to access LLImageGL
+    //---------------------------------------------------------------------------------------------
+
+    //-----------------
+    /*virtual*/ void setActive() ;
+    void forceActive() ;
+    void setNoDelete() ;
+    void dontDiscard() { mDontDiscard = 1; mTextureState = NO_DELETE; }
+    bool getDontDiscard() const { return mDontDiscard; }
+    //-----------------
+
+private:
+    void cleanup();
+    void init();
+
+protected:
+    void setTexelsPerImage();
+
+public:
+    /*virtual*/ LLImageGL* getGLTexture() const ;
+
+protected:
+    S32 mBoostLevel;                // enum describing priority level
+    U32 mFullWidth;
+    U32 mFullHeight;
+    bool mUseMipMaps;
+    S8  mComponents;
+    U32 mTexelsPerImage;            // Texels per image.
+    mutable S8  mNeedsGLTexture;
+
+    //GL texture
+    LLPointer<LLImageGL> mGLTexturep ;
+    S8 mDontDiscard;            // Keep full res version of this image (for UI, etc)
+
+protected:
+    LLGLTextureState  mTextureState ;
+
+
+};
+
+#endif // LL_GL_TEXTURE_H
+