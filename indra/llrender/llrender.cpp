--- conflicted
+++ resolved
@@ -911,10 +911,7 @@
 	stop_glerror();
 	mMaxLineWidthSmooth = range[1];
 	// </FS:Ansariel>
-<<<<<<< HEAD
-=======
-
->>>>>>> 1f75fbd3
+
     return true;
 }
 
