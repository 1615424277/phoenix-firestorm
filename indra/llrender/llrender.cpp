--- conflicted
+++ resolved
@@ -69,18 +69,9 @@
 static const GLenum sGLTextureType[] =
 {
 	GL_TEXTURE_2D,
-<<<<<<< HEAD
-	// <FS:Ansariel> Replace GL_TEXTURE_RECTANGLE_ARB with GL_TEXTURE_RECTANGLE
-	//GL_TEXTURE_RECTANGLE_ARB,
-	GL_TEXTURE_RECTANGLE,
-	// </FS:Ansariel>
-	GL_TEXTURE_CUBE_MAP_ARB,
-    GL_TEXTURE_CUBE_MAP_ARRAY_ARB,
-=======
 	GL_TEXTURE_RECTANGLE,
 	GL_TEXTURE_CUBE_MAP,
     GL_TEXTURE_CUBE_MAP_ARRAY,
->>>>>>> 0af4adbb
 	GL_TEXTURE_2D_MULTISAMPLE,
     GL_TEXTURE_3D
 };
