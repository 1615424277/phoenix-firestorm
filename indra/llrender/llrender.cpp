--- conflicted
+++ resolved
@@ -36,8 +36,6 @@
 #include "lltexture.h"
 #include "llshadermgr.h"
 
-<<<<<<< HEAD
-=======
 #if LL_WINDOWS
 extern void APIENTRY gl_debug_callback(GLenum source,
                                 GLenum type,
@@ -49,7 +47,6 @@
 ;
 #endif
 
->>>>>>> cc95d520
 thread_local LLRender gGL;
 
 // Handy copies of last good GL matrices
@@ -882,8 +879,6 @@
 
 void LLRender::init()
 {
-<<<<<<< HEAD
-=======
 #if LL_WINDOWS
     if (gGLManager.mHasDebugOutput && gDebugGL)
     { //setup debug output callback
@@ -893,7 +888,6 @@
     }
 #endif
 
->>>>>>> cc95d520
     glPixelStorei(GL_PACK_ALIGNMENT, 1);
     glPixelStorei(GL_UNPACK_ALIGNMENT, 1);
 
