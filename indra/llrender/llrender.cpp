--- conflicted
+++ resolved
@@ -901,7 +901,6 @@
     {
         initVertexBuffer();
     }
-<<<<<<< HEAD
 
 	// <FS:Ansariel> Don't ignore OpenGL max line width
 	GLfloat range[2];
@@ -912,9 +911,8 @@
 	stop_glerror();
 	mMaxLineWidthSmooth = range[1];
 	// </FS:Ansariel>
-=======
+
     return true;
->>>>>>> 9567393f
 }
 
 void LLRender::initVertexBuffer()
