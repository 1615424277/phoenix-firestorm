 /** 
 * @file llrender.cpp
 * @brief LLRender implementation
 *
 * $LicenseInfo:firstyear=2001&license=viewerlgpl$
 * Second Life Viewer Source Code
 * Copyright (C) 2010, Linden Research, Inc.
 * 
 * This library is free software; you can redistribute it and/or
 * modify it under the terms of the GNU Lesser General Public
 * License as published by the Free Software Foundation;
 * version 2.1 of the License only.
 * 
 * This library is distributed in the hope that it will be useful,
 * but WITHOUT ANY WARRANTY; without even the implied warranty of
 * MERCHANTABILITY or FITNESS FOR A PARTICULAR PURPOSE.  See the GNU
 * Lesser General Public License for more details.
 * 
 * You should have received a copy of the GNU Lesser General Public
 * License along with this library; if not, write to the Free Software
 * Foundation, Inc., 51 Franklin Street, Fifth Floor, Boston, MA  02110-1301  USA
 * 
 * Linden Research, Inc., 945 Battery Street, San Francisco, CA  94111  USA
 * $/LicenseInfo$
 */

#include "linden_common.h"

#include "llrender.h"

#include "llvertexbuffer.h"
#include "llcubemap.h"
#include "llglslshader.h"
#include "llimagegl.h"
#include "llrendertarget.h"
#include "lltexture.h"
#include "llshadermgr.h"

LLRender gGL;

// Handy copies of last good GL matrices
F32	gGLModelView[16];
F32	gGLLastModelView[16];
F32 gGLLastProjection[16];
F32 gGLProjection[16];
S32	gGLViewport[4];

U32 LLRender::sUICalls = 0;
U32 LLRender::sUIVerts = 0;
U32 LLTexUnit::sWhiteTexture = 0;
bool LLRender::sGLCoreProfile = false;
bool LLRender::sNsightDebugSupport = false;

static const U32 LL_NUM_TEXTURE_LAYERS = 32; 
static const U32 LL_NUM_LIGHT_UNITS = 8;

static const GLenum sGLTextureType[] =
{
	GL_TEXTURE_2D,
	// <FS:Ansariel> Replace GL_TEXTURE_RECTANGLE_ARB with GL_TEXTURE_RECTANGLE
	//GL_TEXTURE_RECTANGLE_ARB,
	GL_TEXTURE_RECTANGLE,
	// </FS:Ansariel>
	GL_TEXTURE_CUBE_MAP_ARB,
	GL_TEXTURE_2D_MULTISAMPLE,
    GL_TEXTURE_3D
};

static const GLint sGLAddressMode[] =
{	
	GL_REPEAT,
	GL_MIRRORED_REPEAT,
	GL_CLAMP_TO_EDGE
};

static const GLenum sGLCompareFunc[] =
{
	GL_NEVER,
	GL_ALWAYS,
	GL_LESS,
	GL_LEQUAL,
	GL_EQUAL,
	GL_NOTEQUAL,
	GL_GEQUAL,
	GL_GREATER
};

const U32 immediate_mask = LLVertexBuffer::MAP_VERTEX | LLVertexBuffer::MAP_COLOR | LLVertexBuffer::MAP_TEXCOORD0;

static const GLenum sGLBlendFactor[] =
{
	GL_ONE,
	GL_ZERO,
	GL_DST_COLOR,
	GL_SRC_COLOR,
	GL_ONE_MINUS_DST_COLOR,
	GL_ONE_MINUS_SRC_COLOR,
	GL_DST_ALPHA,
	GL_SRC_ALPHA,
	GL_ONE_MINUS_DST_ALPHA,
	GL_ONE_MINUS_SRC_ALPHA,

	GL_ZERO // 'BF_UNDEF'
};

LLTexUnit::LLTexUnit(S32 index)
	: mCurrTexType(TT_NONE), mCurrBlendType(TB_MULT), 
	mCurrColorOp(TBO_MULT), mCurrAlphaOp(TBO_MULT),
	mCurrColorSrc1(TBS_TEX_COLOR), mCurrColorSrc2(TBS_PREV_COLOR),
	mCurrAlphaSrc1(TBS_TEX_ALPHA), mCurrAlphaSrc2(TBS_PREV_ALPHA),
    mCurrColorScale(1), mCurrAlphaScale(1), mCurrTexture(0), mTexColorSpace(TCS_LINEAR),
	mHasMipMaps(false),
	mIndex(index)
{
	llassert_always(index < (S32)LL_NUM_TEXTURE_LAYERS);
}

//static
U32 LLTexUnit::getInternalType(eTextureType type)
{
	return sGLTextureType[type];
}

void LLTexUnit::refreshState(void)
{
	// We set dirty to true so that the tex unit knows to ignore caching
	// and we reset the cached tex unit state

	gGL.flush();
	
	glActiveTextureARB(GL_TEXTURE0_ARB + mIndex);

	//
	// Per apple spec, don't call glEnable/glDisable when index exceeds max texture units
	// http://www.mailinglistarchive.com/html/mac-opengl@lists.apple.com/2008-07/msg00653.html
	//
	bool enableDisable = !LLGLSLShader::sNoFixedFunction && 
		(mIndex < gGLManager.mNumTextureUnits) && mCurrTexType != LLTexUnit::TT_MULTISAMPLE_TEXTURE;
		
	if (mCurrTexType != TT_NONE)
	{
		if (enableDisable)
		{
			glEnable(sGLTextureType[mCurrTexType]);
		}
		
		glBindTexture(sGLTextureType[mCurrTexType], mCurrTexture);
	}
	else
	{
		if (enableDisable)
		{
			glDisable(GL_TEXTURE_2D);
		}
		
		glBindTexture(GL_TEXTURE_2D, 0);	
	}

	if (mCurrBlendType != TB_COMBINE)
	{
		setTextureBlendType(mCurrBlendType);
	}
	else
	{
		setTextureCombiner(mCurrColorOp, mCurrColorSrc1, mCurrColorSrc2, false);
		setTextureCombiner(mCurrAlphaOp, mCurrAlphaSrc1, mCurrAlphaSrc2, true);
	}

    setTextureColorSpace(mTexColorSpace);
}

void LLTexUnit::activate(void)
{
	if (mIndex < 0) return;

	if ((S32)gGL.mCurrTextureUnitIndex != mIndex || gGL.mDirty)
	{
		gGL.flush();
		glActiveTextureARB(GL_TEXTURE0_ARB + mIndex);
		gGL.mCurrTextureUnitIndex = mIndex;
	}
}

void LLTexUnit::enable(eTextureType type)
{
	if (mIndex < 0) return;

	if ( (mCurrTexType != type || gGL.mDirty) && (type != TT_NONE) )
	{
		stop_glerror();
		activate();
		stop_glerror();
		if (mCurrTexType != TT_NONE && !gGL.mDirty)
		{
			disable(); // Force a disable of a previous texture type if it's enabled.
			stop_glerror();
		}
		mCurrTexType = type;

		gGL.flush();
		if (!LLGLSLShader::sNoFixedFunction && 
			type != LLTexUnit::TT_MULTISAMPLE_TEXTURE &&
			mIndex < gGLManager.mNumTextureUnits)
		{
			stop_glerror();
			glEnable(sGLTextureType[type]);
			stop_glerror();
		}
	}
}

void LLTexUnit::disable(void)
{
	if (mIndex < 0) return;

	if (mCurrTexType != TT_NONE)
	{
		activate();
		unbind(mCurrTexType);
		gGL.flush();
		if (!LLGLSLShader::sNoFixedFunction &&
			mCurrTexType != LLTexUnit::TT_MULTISAMPLE_TEXTURE &&
			mIndex < gGLManager.mNumTextureUnits)
		{
			glDisable(sGLTextureType[mCurrTexType]);
		}

        setTextureColorSpace(TCS_LINEAR);
		
		mCurrTexType = TT_NONE;
	}
}

bool LLTexUnit::bind(LLTexture* texture, bool for_rendering, bool forceBind)
{
	stop_glerror();
	if (mIndex >= 0)
	{
		gGL.flush();

		LLImageGL* gl_tex = NULL ;

		if (texture != NULL && (gl_tex = texture->getGLTexture()))
		{
			if (gl_tex->getTexName()) //if texture exists
			{
				//in audit, replace the selected texture by the default one.
				if ((mCurrTexture != gl_tex->getTexName()) || forceBind)
				{
					activate();
					enable(gl_tex->getTarget());
					mCurrTexture = gl_tex->getTexName();
					glBindTexture(sGLTextureType[gl_tex->getTarget()], mCurrTexture);
					if(gl_tex->updateBindStats(gl_tex->mTextureMemory))
					{
						texture->setActive() ;
						texture->updateBindStatsForTester() ;
					}
					mHasMipMaps = gl_tex->mHasMipMaps;
					if (gl_tex->mTexOptionsDirty)
					{
						gl_tex->mTexOptionsDirty = false;
						setTextureAddressMode(gl_tex->mAddressMode);
						setTextureFilteringOption(gl_tex->mFilterOption);
                    }
                    setTextureColorSpace(mTexColorSpace);
				}
			}
			else
			{
				//if deleted, will re-generate it immediately
				texture->forceImmediateUpdate() ;

				gl_tex->forceUpdateBindStats() ;
				return texture->bindDefaultImage(mIndex);
			}
		}
		else
		{
			if (texture)
			{
				LL_DEBUGS() << "NULL LLTexUnit::bind GL image" << LL_ENDL;
			}
			else
			{
				LL_DEBUGS() << "NULL LLTexUnit::bind texture" << LL_ENDL;
			}
			return false;
		}
	}
	else
	{ // mIndex < 0
		return false;
	}

	return true;
}

bool LLTexUnit::bind(LLImageGL* texture, bool for_rendering, bool forceBind)
{
	stop_glerror();
	if (mIndex < 0) return false;

	if(!texture)
	{
		LL_DEBUGS() << "NULL LLTexUnit::bind texture" << LL_ENDL;
		return false;
	}

	if(!texture->getTexName())
	{
		if(LLImageGL::sDefaultGLTexture && LLImageGL::sDefaultGLTexture->getTexName())
		{
			return bind(LLImageGL::sDefaultGLTexture) ;
		}
		stop_glerror();
		return false ;
	}

	if ((mCurrTexture != texture->getTexName()) || forceBind)
	{
		gGL.flush();
		stop_glerror();
		activate();
		stop_glerror();
		enable(texture->getTarget());
		stop_glerror();
		mCurrTexture = texture->getTexName();
		glBindTexture(sGLTextureType[texture->getTarget()], mCurrTexture);
		stop_glerror();
		texture->updateBindStats(texture->mTextureMemory);		
		mHasMipMaps = texture->mHasMipMaps;
		if (texture->mTexOptionsDirty)
		{
			stop_glerror();
			texture->mTexOptionsDirty = false;
			setTextureAddressMode(texture->mAddressMode);
			setTextureFilteringOption(texture->mFilterOption);
			stop_glerror();
		}
        setTextureColorSpace(mTexColorSpace);
	}

	stop_glerror();

	return true;
}

bool LLTexUnit::bind(LLCubeMap* cubeMap)
{
	if (mIndex < 0) return false;

	gGL.flush();

	if (cubeMap == NULL)
	{
		LL_WARNS() << "NULL LLTexUnit::bind cubemap" << LL_ENDL;
		return false;
	}

	if (mCurrTexture != cubeMap->mImages[0]->getTexName())
	{
		if (gGLManager.mHasCubeMap && LLCubeMap::sUseCubeMaps)
		{
			activate();
			enable(LLTexUnit::TT_CUBE_MAP);
            mCurrTexture = cubeMap->mImages[0]->getTexName();
			glBindTexture(GL_TEXTURE_CUBE_MAP_ARB, mCurrTexture);
			mHasMipMaps = cubeMap->mImages[0]->mHasMipMaps;
			cubeMap->mImages[0]->updateBindStats(cubeMap->mImages[0]->mTextureMemory);
			if (cubeMap->mImages[0]->mTexOptionsDirty)
			{
				cubeMap->mImages[0]->mTexOptionsDirty = false;
				setTextureAddressMode(cubeMap->mImages[0]->mAddressMode);
				setTextureFilteringOption(cubeMap->mImages[0]->mFilterOption);
            }
            setTextureColorSpace(mTexColorSpace);
			return true;
		}
		else
		{
			LL_WARNS() << "Using cube map without extension!" << LL_ENDL;
			return false;
		}
	}
	return true;
}

// LLRenderTarget is unavailible on the mapserver since it uses FBOs.
bool LLTexUnit::bind(LLRenderTarget* renderTarget, bool bindDepth)
{
	if (mIndex < 0) return false;

	gGL.flush();

	if (bindDepth)
	{
		if (renderTarget->hasStencil())
		{
			LL_ERRS() << "Cannot bind a render buffer for sampling.  Allocate render target without a stencil buffer if sampling of depth buffer is required." << LL_ENDL;
		}

		bindManual(renderTarget->getUsage(), renderTarget->getDepth());
	}
	else
	{
		bindManual(renderTarget->getUsage(), renderTarget->getTexture());
	}

	return true;
}

bool LLTexUnit::bindManual(eTextureType type, U32 texture, bool hasMips)
{
	if (mIndex < 0)  
	{
		return false;
	}
	
	if(mCurrTexture != texture)
	{
		gGL.flush();
		
		activate();
		enable(type);
		mCurrTexture = texture;
		glBindTexture(sGLTextureType[type], texture);
        mHasMipMaps = hasMips;
        setTextureColorSpace(mTexColorSpace);
	}
	return true;
}

void LLTexUnit::unbind(eTextureType type)
{
	stop_glerror();

	if (mIndex < 0) return;

	//always flush and activate for consistency 
	//   some code paths assume unbind always flushes and sets the active texture
	gGL.flush();
	activate();

	// Disabled caching of binding state.
	if (mCurrTexType == type)
	{
		mCurrTexture = 0;

        // Always make sure our texture color space is reset to linear.  SRGB sampling should be opt-in in the vast majority of cases.  Also prevents color space "popping".
        mTexColorSpace = TCS_LINEAR;
		if (LLGLSLShader::sNoFixedFunction && type == LLTexUnit::TT_TEXTURE)
		{
			glBindTexture(sGLTextureType[type], sWhiteTexture);
		}
		else
		{
			glBindTexture(sGLTextureType[type], 0);
		}
		stop_glerror();
	}
}

void LLTexUnit::setTextureAddressMode(eTextureAddressMode mode)
{
	if (mIndex < 0 || mCurrTexture == 0) return;

	gGL.flush();

	activate();

	glTexParameteri (sGLTextureType[mCurrTexType], GL_TEXTURE_WRAP_S, sGLAddressMode[mode]);
	glTexParameteri (sGLTextureType[mCurrTexType], GL_TEXTURE_WRAP_T, sGLAddressMode[mode]);
	if (mCurrTexType == TT_CUBE_MAP)
	{
		glTexParameteri (GL_TEXTURE_CUBE_MAP_ARB, GL_TEXTURE_WRAP_R, sGLAddressMode[mode]);
	}
}

void LLTexUnit::setTextureFilteringOption(LLTexUnit::eTextureFilterOptions option)
{
	if (mIndex < 0 || mCurrTexture == 0 || mCurrTexType == LLTexUnit::TT_MULTISAMPLE_TEXTURE) return;

	gGL.flush();

	if (option == TFO_POINT)
	{
		glTexParameteri(sGLTextureType[mCurrTexType], GL_TEXTURE_MAG_FILTER, GL_NEAREST);
	}
	else
	{
		glTexParameteri(sGLTextureType[mCurrTexType], GL_TEXTURE_MAG_FILTER, GL_LINEAR);
	}

	if (option >= TFO_TRILINEAR && mHasMipMaps)
	{
		glTexParameteri(sGLTextureType[mCurrTexType], GL_TEXTURE_MIN_FILTER, GL_LINEAR_MIPMAP_LINEAR);
	} 
	else if (option >= TFO_BILINEAR)
	{
		if (mHasMipMaps)
		{
			glTexParameteri(sGLTextureType[mCurrTexType], GL_TEXTURE_MIN_FILTER, GL_LINEAR_MIPMAP_NEAREST);
		}
		else
		{
			glTexParameteri(sGLTextureType[mCurrTexType], GL_TEXTURE_MIN_FILTER, GL_LINEAR);
		}
	}
	else
	{
		if (mHasMipMaps)
		{
			glTexParameteri(sGLTextureType[mCurrTexType], GL_TEXTURE_MIN_FILTER, GL_NEAREST_MIPMAP_NEAREST);
		}
		else
		{
			glTexParameteri(sGLTextureType[mCurrTexType], GL_TEXTURE_MIN_FILTER, GL_NEAREST);
		}
	}

	if (gGLManager.mHasAnisotropic)
	{
		if (LLImageGL::sGlobalUseAnisotropic && option == TFO_ANISOTROPIC)
		{
			if (gGL.mMaxAnisotropy < 1.f)
			{
				glGetFloatv(GL_MAX_TEXTURE_MAX_ANISOTROPY_EXT, &gGL.mMaxAnisotropy);

				LL_INFOS() << "gGL.mMaxAnisotropy: " << gGL.mMaxAnisotropy << LL_ENDL ;
				gGL.mMaxAnisotropy = llmax(1.f, gGL.mMaxAnisotropy) ;
			}
			glTexParameterf(sGLTextureType[mCurrTexType], GL_TEXTURE_MAX_ANISOTROPY_EXT, gGL.mMaxAnisotropy);
		}
		else
		{
			glTexParameterf(sGLTextureType[mCurrTexType], GL_TEXTURE_MAX_ANISOTROPY_EXT, 1.f);
		}
	}
}

void LLTexUnit::setTextureBlendType(eTextureBlendType type)
{
	if (LLGLSLShader::sNoFixedFunction)
	{ //texture blend type means nothing when using shaders
		return;
	}

	if (mIndex < 0) return;

	// Do nothing if it's already correctly set.
	if (mCurrBlendType == type && !gGL.mDirty)
	{
		return;
	}

	gGL.flush();

	activate();
	mCurrBlendType = type;
	S32 scale_amount = 1;
	switch (type) 
	{
		case TB_REPLACE:
			glTexEnvi(GL_TEXTURE_ENV, GL_TEXTURE_ENV_MODE, GL_REPLACE);
			break;
		case TB_ADD:
			glTexEnvi(GL_TEXTURE_ENV, GL_TEXTURE_ENV_MODE, GL_ADD);
			break;
		case TB_MULT:
			glTexEnvi(GL_TEXTURE_ENV, GL_TEXTURE_ENV_MODE, GL_MODULATE);
			break;
		case TB_MULT_X2:
			glTexEnvi(GL_TEXTURE_ENV, GL_TEXTURE_ENV_MODE, GL_MODULATE);
			scale_amount = 2;
			break;
		case TB_ALPHA_BLEND:
			glTexEnvi(GL_TEXTURE_ENV, GL_TEXTURE_ENV_MODE, GL_DECAL);
			break;
		case TB_COMBINE:
			glTexEnvi(GL_TEXTURE_ENV, GL_TEXTURE_ENV_MODE, GL_COMBINE_ARB);
			break;
		default:
			LL_ERRS() << "Unknown Texture Blend Type: " << type << LL_ENDL;
			break;
	}
	setColorScale(scale_amount);
	setAlphaScale(1);
}

GLint LLTexUnit::getTextureSource(eTextureBlendSrc src)
{
	switch(src)
	{
		// All four cases should return the same value.
		case TBS_PREV_COLOR:
		case TBS_PREV_ALPHA:
		case TBS_ONE_MINUS_PREV_COLOR:
		case TBS_ONE_MINUS_PREV_ALPHA:
			return GL_PREVIOUS_ARB;

		// All four cases should return the same value.
		case TBS_TEX_COLOR:
		case TBS_TEX_ALPHA:
		case TBS_ONE_MINUS_TEX_COLOR:
		case TBS_ONE_MINUS_TEX_ALPHA:
			return GL_TEXTURE;

		// All four cases should return the same value.
		case TBS_VERT_COLOR:
		case TBS_VERT_ALPHA:
		case TBS_ONE_MINUS_VERT_COLOR:
		case TBS_ONE_MINUS_VERT_ALPHA:
			return GL_PRIMARY_COLOR_ARB;

		// All four cases should return the same value.
		case TBS_CONST_COLOR:
		case TBS_CONST_ALPHA:
		case TBS_ONE_MINUS_CONST_COLOR:
		case TBS_ONE_MINUS_CONST_ALPHA:
			return GL_CONSTANT_ARB;

		default:
			LL_WARNS() << "Unknown eTextureBlendSrc: " << src << ".  Using Vertex Color instead." << LL_ENDL;
			return GL_PRIMARY_COLOR_ARB;
	}
}

GLint LLTexUnit::getTextureSourceType(eTextureBlendSrc src, bool isAlpha)
{
	switch(src)
	{
		// All four cases should return the same value.
		case TBS_PREV_COLOR:
		case TBS_TEX_COLOR:
		case TBS_VERT_COLOR:
		case TBS_CONST_COLOR:
			return (isAlpha) ? GL_SRC_ALPHA: GL_SRC_COLOR;

		// All four cases should return the same value.
		case TBS_PREV_ALPHA:
		case TBS_TEX_ALPHA:
		case TBS_VERT_ALPHA:
		case TBS_CONST_ALPHA:
			return GL_SRC_ALPHA;

		// All four cases should return the same value.
		case TBS_ONE_MINUS_PREV_COLOR:
		case TBS_ONE_MINUS_TEX_COLOR:
		case TBS_ONE_MINUS_VERT_COLOR:
		case TBS_ONE_MINUS_CONST_COLOR:
			return (isAlpha) ? GL_ONE_MINUS_SRC_ALPHA : GL_ONE_MINUS_SRC_COLOR;

		// All four cases should return the same value.
		case TBS_ONE_MINUS_PREV_ALPHA:
		case TBS_ONE_MINUS_TEX_ALPHA:
		case TBS_ONE_MINUS_VERT_ALPHA:
		case TBS_ONE_MINUS_CONST_ALPHA:
			return GL_ONE_MINUS_SRC_ALPHA;

		default:
			LL_WARNS() << "Unknown eTextureBlendSrc: " << src << ".  Using Source Color or Alpha instead." << LL_ENDL;
			return (isAlpha) ? GL_SRC_ALPHA: GL_SRC_COLOR;
	}
}

void LLTexUnit::setTextureCombiner(eTextureBlendOp op, eTextureBlendSrc src1, eTextureBlendSrc src2, bool isAlpha)
{
	if (LLGLSLShader::sNoFixedFunction)
	{ //register combiners do nothing when not using fixed function
		return;
	}	

	if (mIndex < 0) return;

	activate();
	if (mCurrBlendType != TB_COMBINE || gGL.mDirty)
	{
		mCurrBlendType = TB_COMBINE;
		gGL.flush();
		glTexEnvi(GL_TEXTURE_ENV, GL_TEXTURE_ENV_MODE, GL_COMBINE_ARB);
	}
	
	// We want an early out, because this function does a LOT of stuff.
	if ( ( (isAlpha && (mCurrAlphaOp == op) && (mCurrAlphaSrc1 == src1) && (mCurrAlphaSrc2 == src2))
			|| (!isAlpha && (mCurrColorOp == op) && (mCurrColorSrc1 == src1) && (mCurrColorSrc2 == src2)) ) && !gGL.mDirty)
	{
		return;
	}

	gGL.flush();

	// Get the gl source enums according to the eTextureBlendSrc sources passed in
	GLint source1 = getTextureSource(src1);
	GLint source2 = getTextureSource(src2);
	// Get the gl operand enums according to the eTextureBlendSrc sources passed in
	GLint operand1 = getTextureSourceType(src1, isAlpha);
	GLint operand2 = getTextureSourceType(src2, isAlpha);
	// Default the scale amount to 1
	S32 scale_amount = 1;
	GLenum comb_enum, src0_enum, src1_enum, src2_enum, operand0_enum, operand1_enum, operand2_enum;
	
	if (isAlpha)
	{
		// Set enums to ALPHA ones
		comb_enum = GL_COMBINE_ALPHA_ARB;
		src0_enum = GL_SOURCE0_ALPHA_ARB;
		src1_enum = GL_SOURCE1_ALPHA_ARB;
		src2_enum = GL_SOURCE2_ALPHA_ARB;
		operand0_enum = GL_OPERAND0_ALPHA_ARB;
		operand1_enum = GL_OPERAND1_ALPHA_ARB;
		operand2_enum = GL_OPERAND2_ALPHA_ARB;

		// cache current combiner
		mCurrAlphaOp = op;
		mCurrAlphaSrc1 = src1;
		mCurrAlphaSrc2 = src2;
	}
	else 
	{
		// Set enums to RGB ones
		comb_enum = GL_COMBINE_RGB_ARB;
		src0_enum = GL_SOURCE0_RGB_ARB;
		src1_enum = GL_SOURCE1_RGB_ARB;
		src2_enum = GL_SOURCE2_RGB_ARB;
		operand0_enum = GL_OPERAND0_RGB_ARB;
		operand1_enum = GL_OPERAND1_RGB_ARB;
		operand2_enum = GL_OPERAND2_RGB_ARB;

		// cache current combiner
		mCurrColorOp = op;
		mCurrColorSrc1 = src1;
		mCurrColorSrc2 = src2;
	}

	switch(op)
	{
		case TBO_REPLACE:
			// Slightly special syntax (no second sources), just set all and return.
			glTexEnvi(GL_TEXTURE_ENV, comb_enum, GL_REPLACE);
			glTexEnvi(GL_TEXTURE_ENV, src0_enum, source1);
			glTexEnvi(GL_TEXTURE_ENV, operand0_enum, operand1);
			(isAlpha) ? setAlphaScale(1) : setColorScale(1);
			return;

		case TBO_MULT:
			glTexEnvi(GL_TEXTURE_ENV, comb_enum, GL_MODULATE);
			break;

		case TBO_MULT_X2:
			glTexEnvi(GL_TEXTURE_ENV, comb_enum, GL_MODULATE);
			scale_amount = 2;
			break;

		case TBO_MULT_X4:
			glTexEnvi(GL_TEXTURE_ENV, comb_enum, GL_MODULATE);
			scale_amount = 4;
			break;

		case TBO_ADD:
			glTexEnvi(GL_TEXTURE_ENV, comb_enum, GL_ADD);
			break;

		case TBO_ADD_SIGNED:
			glTexEnvi(GL_TEXTURE_ENV, comb_enum, GL_ADD_SIGNED_ARB);
			break;

		case TBO_SUBTRACT:
			glTexEnvi(GL_TEXTURE_ENV, comb_enum, GL_SUBTRACT_ARB);
			break;

		case TBO_LERP_VERT_ALPHA:
			glTexEnvi(GL_TEXTURE_ENV, comb_enum, GL_INTERPOLATE);
			glTexEnvi(GL_TEXTURE_ENV, src2_enum, GL_PRIMARY_COLOR_ARB);
			glTexEnvi(GL_TEXTURE_ENV, operand2_enum, GL_SRC_ALPHA);
			break;

		case TBO_LERP_TEX_ALPHA:
			glTexEnvi(GL_TEXTURE_ENV, comb_enum, GL_INTERPOLATE);
			glTexEnvi(GL_TEXTURE_ENV, src2_enum, GL_TEXTURE);
			glTexEnvi(GL_TEXTURE_ENV, operand2_enum, GL_SRC_ALPHA);
			break;

		case TBO_LERP_PREV_ALPHA:
			glTexEnvi(GL_TEXTURE_ENV, comb_enum, GL_INTERPOLATE);
			glTexEnvi(GL_TEXTURE_ENV, src2_enum, GL_PREVIOUS_ARB);
			glTexEnvi(GL_TEXTURE_ENV, operand2_enum, GL_SRC_ALPHA);
			break;

		case TBO_LERP_CONST_ALPHA:
			glTexEnvi(GL_TEXTURE_ENV, comb_enum, GL_INTERPOLATE);
			glTexEnvi(GL_TEXTURE_ENV, src2_enum, GL_CONSTANT_ARB);
			glTexEnvi(GL_TEXTURE_ENV, operand2_enum, GL_SRC_ALPHA);
			break;

		case TBO_LERP_VERT_COLOR:
			glTexEnvi(GL_TEXTURE_ENV, comb_enum, GL_INTERPOLATE);
			glTexEnvi(GL_TEXTURE_ENV, src2_enum, GL_PRIMARY_COLOR_ARB);
			glTexEnvi(GL_TEXTURE_ENV, operand2_enum, (isAlpha) ? GL_SRC_ALPHA : GL_SRC_COLOR);
			break;

		default:
			LL_WARNS() << "Unknown eTextureBlendOp: " << op << ".  Setting op to replace." << LL_ENDL;
			// Slightly special syntax (no second sources), just set all and return.
			glTexEnvi(GL_TEXTURE_ENV, comb_enum, GL_REPLACE);
			glTexEnvi(GL_TEXTURE_ENV, src0_enum, source1);
			glTexEnvi(GL_TEXTURE_ENV, operand0_enum, operand1);
			(isAlpha) ? setAlphaScale(1) : setColorScale(1);
			return;
	}

	// Set sources, operands, and scale accordingly
	glTexEnvi(GL_TEXTURE_ENV, src0_enum, source1);
	glTexEnvi(GL_TEXTURE_ENV, operand0_enum, operand1);
	glTexEnvi(GL_TEXTURE_ENV, src1_enum, source2);
	glTexEnvi(GL_TEXTURE_ENV, operand1_enum, operand2);
	(isAlpha) ? setAlphaScale(scale_amount) : setColorScale(scale_amount);
}

void LLTexUnit::setColorScale(S32 scale)
{
	if (mCurrColorScale != scale || gGL.mDirty)
	{
		mCurrColorScale = scale;
		gGL.flush();
		glTexEnvi( GL_TEXTURE_ENV, GL_RGB_SCALE, scale );
	}
}

void LLTexUnit::setAlphaScale(S32 scale)
{
	if (mCurrAlphaScale != scale || gGL.mDirty)
	{
		mCurrAlphaScale = scale;
		gGL.flush();
		glTexEnvi( GL_TEXTURE_ENV, GL_ALPHA_SCALE, scale );
	}
}

// Useful for debugging that you've manually assigned a texture operation to the correct 
// texture unit based on the currently set active texture in opengl.
void LLTexUnit::debugTextureUnit(void)
{
	if (mIndex < 0) return;

	GLint activeTexture;
	glGetIntegerv(GL_ACTIVE_TEXTURE_ARB, &activeTexture);
	if ((GL_TEXTURE0_ARB + mIndex) != activeTexture)
	{
		U32 set_unit = (activeTexture - GL_TEXTURE0_ARB);
		LL_WARNS() << "Incorrect Texture Unit!  Expected: " << set_unit << " Actual: " << mIndex << LL_ENDL;
	}
}

void LLTexUnit::setTextureColorSpace(eTextureColorSpace space)
{
    mTexColorSpace = space;

#if USE_SRGB_DECODE
    if (gGLManager.mHasTexturesRGBDecode)
    {
        if (space == TCS_SRGB)
        {
            glTexParameteri(sGLTextureType[mCurrTexType], GL_TEXTURE_SRGB_DECODE_EXT, GL_DECODE_EXT);
        }
        else
        {
            glTexParameteri(sGLTextureType[mCurrTexType], GL_TEXTURE_SRGB_DECODE_EXT, GL_SKIP_DECODE_EXT);
        }

        if (gDebugGL)
        {
            assert_glerror();
        }
    }
    else
<<<<<<< HEAD
// #endif	// <FS:Beq/> Colour space and shader fixes for BUG-228586 (Rye)
    {
        glTexParameteri(sGLTextureType[mCurrTexType], GL_TEXTURE_SRGB_DECODE_EXT, GL_SKIP_DECODE_EXT);
    }
#endif // <FS:Beq/> Colour space and shader fixes for BUG-228586 (Rye)
=======
    {
        glTexParameteri(sGLTextureType[mCurrTexType], GL_TEXTURE_SRGB_DECODE_EXT, GL_SKIP_DECODE_EXT);
    }
#endif
>>>>>>> c73fbe30
}

LLLightState::LLLightState(S32 index)
: mIndex(index),
  mEnabled(false),
  mConstantAtten(1.f),
  mLinearAtten(0.f),
  mQuadraticAtten(0.f),
  mSpotExponent(0.f),
  mSpotCutoff(180.f)
{
	if (mIndex == 0)
	{
		mDiffuse.set(1,1,1,1);
        mDiffuseB.set(0,0,0,0);
		mSpecular.set(1,1,1,1);
	}

    mSunIsPrimary = true;

	mAmbient.set(0,0,0,1);
	mPosition.set(0,0,1,0);
	mSpotDirection.set(0,0,-1);
}

void LLLightState::enable()
{
	if (!mEnabled)
	{
		if (!LLGLSLShader::sNoFixedFunction)
		{
			glEnable(GL_LIGHT0+mIndex);
		}
		mEnabled = true;
	}
}

void LLLightState::disable()
{
	if (mEnabled)
	{
		if (!LLGLSLShader::sNoFixedFunction)
		{
			glDisable(GL_LIGHT0+mIndex);
		}
		mEnabled = false;
	}
}

void LLLightState::setDiffuse(const LLColor4& diffuse)
{
	if (mDiffuse != diffuse)
	{
		++gGL.mLightHash;
		mDiffuse = diffuse;
		if (!LLGLSLShader::sNoFixedFunction)
		{
			glLightfv(GL_LIGHT0+mIndex, GL_DIFFUSE, mDiffuse.mV);
		}
	}
}

void LLLightState::setDiffuseB(const LLColor4& diffuse)
{
    if (mDiffuseB != diffuse)
	{
		++gGL.mLightHash;
		mDiffuseB = diffuse;
	}
}

void LLLightState::setSunPrimary(bool v)
{
    if (mSunIsPrimary != v)
    {
        ++gGL.mLightHash;
		mSunIsPrimary = v;
    }
}

void LLLightState::setAmbient(const LLColor4& ambient)
{
	if (mAmbient != ambient)
	{
		++gGL.mLightHash;
		mAmbient = ambient;
		if (!LLGLSLShader::sNoFixedFunction)
		{
			glLightfv(GL_LIGHT0+mIndex, GL_AMBIENT, mAmbient.mV);
		}
	}
}

void LLLightState::setSpecular(const LLColor4& specular)
{
	if (mSpecular != specular)
	{
		++gGL.mLightHash;
		mSpecular = specular;
		if (!LLGLSLShader::sNoFixedFunction)
		{
			glLightfv(GL_LIGHT0+mIndex, GL_SPECULAR, mSpecular.mV);
		}
	}
}

void LLLightState::setPosition(const LLVector4& position)
{
	//always set position because modelview matrix may have changed
	++gGL.mLightHash;
	mPosition = position;
	if (!LLGLSLShader::sNoFixedFunction)
	{
		glLightfv(GL_LIGHT0+mIndex, GL_POSITION, mPosition.mV);
	}
	else
	{ //transform position by current modelview matrix
		glh::vec4f pos(position.mV);

		const glh::matrix4f& mat = gGL.getModelviewMatrix();
		mat.mult_matrix_vec(pos);

		mPosition.set(pos.v);
	}

}

void LLLightState::setConstantAttenuation(const F32& atten)
{
	if (mConstantAtten != atten)
	{
		mConstantAtten = atten;
		++gGL.mLightHash;
		if (!LLGLSLShader::sNoFixedFunction)
		{
			glLightf(GL_LIGHT0+mIndex, GL_CONSTANT_ATTENUATION, atten);
		}
	}
}

void LLLightState::setLinearAttenuation(const F32& atten)
{
	if (mLinearAtten != atten)
	{
		++gGL.mLightHash;
		mLinearAtten = atten;
		if (!LLGLSLShader::sNoFixedFunction)
		{
			glLightf(GL_LIGHT0+mIndex, GL_LINEAR_ATTENUATION, atten);
		}
	}
}

void LLLightState::setQuadraticAttenuation(const F32& atten)
{
	if (mQuadraticAtten != atten)
	{
		++gGL.mLightHash;
		mQuadraticAtten = atten;
		if (!LLGLSLShader::sNoFixedFunction)
		{
			glLightf(GL_LIGHT0+mIndex, GL_QUADRATIC_ATTENUATION, atten);
		}
	}
}

void LLLightState::setSpotExponent(const F32& exponent)
{
	if (mSpotExponent != exponent)
	{
		++gGL.mLightHash;
		mSpotExponent = exponent;
		if (!LLGLSLShader::sNoFixedFunction)
		{
			glLightf(GL_LIGHT0+mIndex, GL_SPOT_EXPONENT, exponent);
		}
	}
}

void LLLightState::setSpotCutoff(const F32& cutoff)
{
	if (mSpotCutoff != cutoff)
	{
		++gGL.mLightHash;
		mSpotCutoff = cutoff;
		if (!LLGLSLShader::sNoFixedFunction)
		{
			glLightf(GL_LIGHT0+mIndex, GL_SPOT_CUTOFF, cutoff);
		}
	}
}

void LLLightState::setSpotDirection(const LLVector3& direction)
{
	//always set direction because modelview matrix may have changed
	++gGL.mLightHash;
	mSpotDirection = direction;
	if (!LLGLSLShader::sNoFixedFunction)
	{
		glLightfv(GL_LIGHT0+mIndex, GL_SPOT_DIRECTION, direction.mV);
	}
	else
	{ //transform direction by current modelview matrix
		glh::vec3f dir(direction.mV);

		const glh::matrix4f& mat = gGL.getModelviewMatrix();
		mat.mult_matrix_dir(dir);

		mSpotDirection.set(dir.v);
	}
}

LLRender::LLRender()
  : mDirty(false),
    mCount(0),
	//mQuadCycle(0), // <FS:Ansariel> Remove QUADS rendering mode
    mMode(LLRender::TRIANGLES),
    mCurrTextureUnitIndex(0),
    mMaxAnisotropy(0.f),
    mLineWidth(1.f), // <FS> Line width OGL core profile fix by Rye Mutt
    // <FS:Ansariel> Don't ignore OpenGL max line width
    mMaxLineWidthSmooth(1.f),
    mMaxLineWidthAliased(1.f)
    // </FS:Ansariel>
{	
	mTexUnits.reserve(LL_NUM_TEXTURE_LAYERS);
	for (U32 i = 0; i < LL_NUM_TEXTURE_LAYERS; i++)
	{
		mTexUnits.push_back(new LLTexUnit(i));
	}
	mDummyTexUnit = new LLTexUnit(-1);

	for (U32 i = 0; i < LL_NUM_LIGHT_UNITS; ++i)
	{
		mLightState.push_back(new LLLightState(i));
	}

	for (U32 i = 0; i < 4; i++)
	{
		mCurrColorMask[i] = true;
	}

	mCurrAlphaFunc = CF_DEFAULT;
	mCurrAlphaFuncVal = 0.01f;
	mCurrBlendColorSFactor = BF_UNDEF;
	mCurrBlendAlphaSFactor = BF_UNDEF;
	mCurrBlendColorDFactor = BF_UNDEF;
	mCurrBlendAlphaDFactor = BF_UNDEF;

	mMatrixMode = LLRender::MM_MODELVIEW;
	
	for (U32 i = 0; i < NUM_MATRIX_MODES; ++i)
	{
		mMatIdx[i] = 0;
		mMatHash[i] = 0;
		mCurMatHash[i] = 0xFFFFFFFF;
	}

	mLightHash = 0;
}

LLRender::~LLRender()
{
	shutdown();
}

void LLRender::init()
{
	if (sGLCoreProfile && !LLVertexBuffer::sUseVAO)
	{ //bind a dummy vertex array object so we're core profile compliant
#ifdef GL_ARB_vertex_array_object
		U32 ret;
		glGenVertexArrays(1, &ret);
		glBindVertexArray(ret);
#endif
	}


	llassert_always(mBuffer.isNull()) ;
	stop_glerror();
	// <FS:Ansariel> Reset VB during TP
	//mBuffer = new LLVertexBuffer(immediate_mask, 0);
	//mBuffer->allocateBuffer(4096, 0, TRUE);
	//mBuffer->getVertexStrider(mVerticesp);
	//mBuffer->getTexCoord0Strider(mTexcoordsp);
	//mBuffer->getColorStrider(mColorsp);
	initVB();
	// </FS:Ansariel>
	stop_glerror();

	// <FS:Ansariel> Don't ignore OpenGL max line width
	GLint range[2];
	glGetIntegerv(GL_ALIASED_LINE_WIDTH_RANGE, range);
	stop_glerror();
	mMaxLineWidthAliased = F32(range[1]);
	glGetIntegerv(GL_SMOOTH_LINE_WIDTH_RANGE, range);
	stop_glerror();
	mMaxLineWidthSmooth = F32(range[1]);
	// </FS:Ansariel>
}

void LLRender::shutdown()
{
	for (U32 i = 0; i < mTexUnits.size(); i++)
	{
		delete mTexUnits[i];
	}
	mTexUnits.clear();
	delete mDummyTexUnit;
	mDummyTexUnit = NULL;

	for (U32 i = 0; i < mLightState.size(); ++i)
	{
		delete mLightState[i];
	}
	mLightState.clear();
	// <FS:Ansariel> Reset VB during TP
	//mBuffer = NULL ;
	destroyVB();
	// </FS:Ansariel>
}

// <FS:Ansariel> Reset VB during TP
void LLRender::initVB()
{
	mBuffer = new LLVertexBuffer(immediate_mask, 0);
	if (!mBuffer->allocateBuffer(4096, 0, true))
	{
		// If this doesn't work, we're knee-deep in trouble!
		LL_WARNS() << "Failed to allocate Vertex Buffer for common rendering" << LL_ENDL;
	}
	mBuffer->getVertexStrider(mVerticesp);
	mBuffer->getTexCoord0Strider(mTexcoordsp);
	mBuffer->getColorStrider(mColorsp);
}

void LLRender::destroyVB()
{
	mBuffer = NULL;
}
// </FS:Ansariel>


void LLRender::refreshState(void)
{
	mDirty = true;

	U32 active_unit = mCurrTextureUnitIndex;

	for (U32 i = 0; i < mTexUnits.size(); i++)
	{
		mTexUnits[i]->refreshState();
	}
	
	mTexUnits[active_unit]->activate();

	setColorMask(mCurrColorMask[0], mCurrColorMask[1], mCurrColorMask[2], mCurrColorMask[3]);
	
	setAlphaRejectSettings(mCurrAlphaFunc, mCurrAlphaFuncVal);

	mDirty = false;
}

void LLRender::syncLightState()
{
    LLGLSLShader *shader = LLGLSLShader::sCurBoundShaderPtr;

    if (!shader)
    {
        return;
    }

    if (shader->mLightHash != mLightHash)
    {
        shader->mLightHash = mLightHash;

        LLVector4 position[LL_NUM_LIGHT_UNITS];
        LLVector3 direction[LL_NUM_LIGHT_UNITS];
        LLVector4 attenuation[LL_NUM_LIGHT_UNITS];
        LLVector3 diffuse[LL_NUM_LIGHT_UNITS];
        LLVector3 diffuse_b[LL_NUM_LIGHT_UNITS];
        bool      sun_primary[LL_NUM_LIGHT_UNITS];

        for (U32 i = 0; i < LL_NUM_LIGHT_UNITS; i++)
        {
            LLLightState *light = mLightState[i];

            position[i]  = light->mPosition;
            direction[i] = light->mSpotDirection;
            attenuation[i].set(light->mLinearAtten, light->mQuadraticAtten, light->mSpecular.mV[2], light->mSpecular.mV[3]);
            diffuse[i].set(light->mDiffuse.mV);
            diffuse_b[i].set(light->mDiffuseB.mV);
            sun_primary[i] = light->mSunIsPrimary;
        }

        shader->uniform4fv(LLShaderMgr::LIGHT_POSITION, LL_NUM_LIGHT_UNITS, position[0].mV);
        shader->uniform3fv(LLShaderMgr::LIGHT_DIRECTION, LL_NUM_LIGHT_UNITS, direction[0].mV);
        shader->uniform4fv(LLShaderMgr::LIGHT_ATTENUATION, LL_NUM_LIGHT_UNITS, attenuation[0].mV);
        shader->uniform3fv(LLShaderMgr::LIGHT_DIFFUSE, LL_NUM_LIGHT_UNITS, diffuse[0].mV);
        shader->uniform4fv(LLShaderMgr::LIGHT_AMBIENT, 1, mAmbientLightColor.mV);
        shader->uniform1i(LLShaderMgr::SUN_UP_FACTOR, sun_primary[0] ? 1 : 0);
        shader->uniform4fv(LLShaderMgr::AMBIENT, 1, mAmbientLightColor.mV);
        shader->uniform4fv(LLShaderMgr::SUNLIGHT_COLOR, 1, diffuse[0].mV);
        shader->uniform4fv(LLShaderMgr::MOONLIGHT_COLOR, 1, diffuse_b[0].mV);
    }
}

void LLRender::syncMatrices()
{
	stop_glerror();

	static const U32 name[] = 
	{
		LLShaderMgr::MODELVIEW_MATRIX,
		LLShaderMgr::PROJECTION_MATRIX,
		LLShaderMgr::TEXTURE_MATRIX0,
		LLShaderMgr::TEXTURE_MATRIX1,
		LLShaderMgr::TEXTURE_MATRIX2,
		LLShaderMgr::TEXTURE_MATRIX3,
	};

	LLGLSLShader* shader = LLGLSLShader::sCurBoundShaderPtr;

	static glh::matrix4f cached_mvp;
    static glh::matrix4f cached_inv_mdv;
	static U32 cached_mvp_mdv_hash = 0xFFFFFFFF;
	static U32 cached_mvp_proj_hash = 0xFFFFFFFF;
	
	static glh::matrix4f cached_normal;
	static U32 cached_normal_hash = 0xFFFFFFFF;

	if (shader)
	{
		//llassert(shader);

		bool mvp_done = false;

		U32 i = MM_MODELVIEW;
		if (mMatHash[MM_MODELVIEW] != shader->mMatHash[MM_MODELVIEW])
		{ //update modelview, normal, and MVP
			glh::matrix4f& mat = mMatrix[MM_MODELVIEW][mMatIdx[MM_MODELVIEW]];

            // if MDV has changed, update the cached inverse as well
            if (cached_mvp_mdv_hash != mMatHash[MM_MODELVIEW])
            {
                cached_inv_mdv = mat.inverse();
            }

			shader->uniformMatrix4fv(name[MM_MODELVIEW], 1, GL_FALSE, mat.m);
			shader->mMatHash[MM_MODELVIEW] = mMatHash[MM_MODELVIEW];

			//update normal matrix
			S32 loc = shader->getUniformLocation(LLShaderMgr::NORMAL_MATRIX);
			if (loc > -1)
			{
				if (cached_normal_hash != mMatHash[i])
				{
					cached_normal = cached_inv_mdv.transpose();
					cached_normal_hash = mMatHash[i];
				}

				glh::matrix4f& norm = cached_normal;

				F32 norm_mat[] = 
				{
					norm.m[0], norm.m[1], norm.m[2],
					norm.m[4], norm.m[5], norm.m[6],
					norm.m[8], norm.m[9], norm.m[10] 
				};

				shader->uniformMatrix3fv(LLShaderMgr::NORMAL_MATRIX, 1, GL_FALSE, norm_mat);
			}

            if (shader->getUniformLocation(LLShaderMgr::INVERSE_MODELVIEW_MATRIX))
            {                
	            shader->uniformMatrix4fv(LLShaderMgr::INVERSE_MODELVIEW_MATRIX, 1, GL_FALSE, cached_inv_mdv.m); 
            }

			//update MVP matrix
			mvp_done = true;
			loc = shader->getUniformLocation(LLShaderMgr::MODELVIEW_PROJECTION_MATRIX);
			if (loc > -1)
			{
				U32 proj = MM_PROJECTION;

				if (cached_mvp_mdv_hash != mMatHash[i] || cached_mvp_proj_hash != mMatHash[MM_PROJECTION])
				{
					cached_mvp = mat;
					cached_mvp.mult_left(mMatrix[proj][mMatIdx[proj]]);
					cached_mvp_mdv_hash = mMatHash[i];
					cached_mvp_proj_hash = mMatHash[MM_PROJECTION];
				}

				shader->uniformMatrix4fv(LLShaderMgr::MODELVIEW_PROJECTION_MATRIX, 1, GL_FALSE, cached_mvp.m);
			}
		}

		i = MM_PROJECTION;
		if (mMatHash[MM_PROJECTION] != shader->mMatHash[MM_PROJECTION])
		{ //update projection matrix, normal, and MVP
			glh::matrix4f& mat = mMatrix[MM_PROJECTION][mMatIdx[MM_PROJECTION]];

            // it would be nice to have this automatically track the state of the proj matrix
            // but certain render paths (deferred lighting) require it to be mismatched *sigh*
            //if (shader->getUniformLocation(LLShaderMgr::INVERSE_PROJECTION_MATRIX))
            //{
	        //    glh::matrix4f inv_proj = mat.inverse();
	        //    shader->uniformMatrix4fv(LLShaderMgr::INVERSE_PROJECTION_MATRIX, 1, FALSE, inv_proj.m);
            //}

			shader->uniformMatrix4fv(name[MM_PROJECTION], 1, GL_FALSE, mat.m);
			shader->mMatHash[MM_PROJECTION] = mMatHash[MM_PROJECTION];

			if (!mvp_done)
			{
				//update MVP matrix
				S32 loc = shader->getUniformLocation(LLShaderMgr::MODELVIEW_PROJECTION_MATRIX);
				if (loc > -1)
				{
					if (cached_mvp_mdv_hash != mMatHash[MM_PROJECTION] || cached_mvp_proj_hash != mMatHash[MM_PROJECTION])
					{
						U32 mdv = MM_MODELVIEW;
						cached_mvp = mat;
						cached_mvp.mult_right(mMatrix[mdv][mMatIdx[mdv]]);
						cached_mvp_mdv_hash = mMatHash[MM_MODELVIEW];
						cached_mvp_proj_hash = mMatHash[MM_PROJECTION];
					}
									
					shader->uniformMatrix4fv(LLShaderMgr::MODELVIEW_PROJECTION_MATRIX, 1, GL_FALSE, cached_mvp.m);
				}
			}
		}

		for (i = MM_TEXTURE0; i < NUM_MATRIX_MODES; ++i)
		{
			if (mMatHash[i] != shader->mMatHash[i])
			{
				shader->uniformMatrix4fv(name[i], 1, GL_FALSE, mMatrix[i][mMatIdx[i]].m);
				shader->mMatHash[i] = mMatHash[i];
			}
		}


		if (shader->mFeatures.hasLighting || shader->mFeatures.calculatesLighting || shader->mFeatures.calculatesAtmospherics)
		{ //also sync light state
			syncLightState();
		}
	}
	else if (!LLGLSLShader::sNoFixedFunction)
	{
		static const GLenum mode[] = 
		{
			GL_MODELVIEW,
			GL_PROJECTION,
			GL_TEXTURE,
			GL_TEXTURE,
			GL_TEXTURE,
			GL_TEXTURE,
		};

		for (U32 i = 0; i < MM_TEXTURE0; ++i)
		{
			if (mMatHash[i] != mCurMatHash[i])
			{
				glMatrixMode(mode[i]);
				glLoadMatrixf(mMatrix[i][mMatIdx[i]].m);
				mCurMatHash[i] = mMatHash[i];
			}
		}

		for (U32 i = MM_TEXTURE0; i < NUM_MATRIX_MODES; ++i)
		{
			if (mMatHash[i] != mCurMatHash[i])
			{
				gGL.getTexUnit(i-MM_TEXTURE0)->activate();
				glMatrixMode(mode[i]);
				glLoadMatrixf(mMatrix[i][mMatIdx[i]].m);
				mCurMatHash[i] = mMatHash[i];
			}
		}
	}

	stop_glerror();
}

void LLRender::translatef(const GLfloat& x, const GLfloat& y, const GLfloat& z)
{
	flush();

	{
		glh::matrix4f trans_mat(1,0,0,x,
								0,1,0,y,
								0,0,1,z,
								0,0,0,1);
	
		mMatrix[mMatrixMode][mMatIdx[mMatrixMode]].mult_right(trans_mat);
		mMatHash[mMatrixMode]++;
	}
}

void LLRender::scalef(const GLfloat& x, const GLfloat& y, const GLfloat& z)
{
	flush();
	
	{
		glh::matrix4f scale_mat(x,0,0,0,
								0,y,0,0,
								0,0,z,0,
								0,0,0,1);
	
		mMatrix[mMatrixMode][mMatIdx[mMatrixMode]].mult_right(scale_mat);
		mMatHash[mMatrixMode]++;
	}
}

void LLRender::ortho(F32 left, F32 right, F32 bottom, F32 top, F32 zNear, F32 zFar)
{
	flush();

	{

		glh::matrix4f ortho_mat(2.f/(right-left),0,0,	-(right+left)/(right-left),
								0,2.f/(top-bottom),0,	-(top+bottom)/(top-bottom),
								0,0,-2.f/(zFar-zNear),	-(zFar+zNear)/(zFar-zNear),
								0,0,0,1);
	
		mMatrix[mMatrixMode][mMatIdx[mMatrixMode]].mult_right(ortho_mat);
		mMatHash[mMatrixMode]++;
	}
}

void LLRender::rotatef(const GLfloat& a, const GLfloat& x, const GLfloat& y, const GLfloat& z)
{
	flush();

	{
		F32 r = a * DEG_TO_RAD;

		F32 c = cosf(r);
		F32 s = sinf(r);

		F32 ic = 1.f-c;

		glh::matrix4f rot_mat(x*x*ic+c,		x*y*ic-z*s,		x*z*ic+y*s,		0,
							  x*y*ic+z*s,	y*y*ic+c,		y*z*ic-x*s,		0,
							  x*z*ic-y*s,	y*z*ic+x*s,		z*z*ic+c,		0,
							  0,0,0,1);
	
		mMatrix[mMatrixMode][mMatIdx[mMatrixMode]].mult_right(rot_mat);
		mMatHash[mMatrixMode]++;
	}
}

void LLRender::pushMatrix()
{
	flush();
	
	{
		if (mMatIdx[mMatrixMode] < LL_MATRIX_STACK_DEPTH-1)
		{
			mMatrix[mMatrixMode][mMatIdx[mMatrixMode]+1] = mMatrix[mMatrixMode][mMatIdx[mMatrixMode]];
			++mMatIdx[mMatrixMode];
		}
		else
		{
			LL_WARNS() << "Matrix stack overflow." << LL_ENDL;
		}
	}
}

void LLRender::popMatrix()
{
	flush();
	{
		if (mMatIdx[mMatrixMode] > 0)
		{
			--mMatIdx[mMatrixMode];
			mMatHash[mMatrixMode]++;
		}
		else
		{
			LL_WARNS() << "Matrix stack underflow." << LL_ENDL;
		}
	}
}

void LLRender::loadMatrix(const GLfloat* m)
{
	flush();
	{
		mMatrix[mMatrixMode][mMatIdx[mMatrixMode]].set_value((GLfloat*) m);
		mMatHash[mMatrixMode]++;
	}
}

void LLRender::multMatrix(const GLfloat* m)
{
	flush();
	{
		glh::matrix4f mat((GLfloat*) m);
	
		mMatrix[mMatrixMode][mMatIdx[mMatrixMode]].mult_right(mat);
		mMatHash[mMatrixMode]++;
	}
}

void LLRender::matrixMode(eMatrixMode mode)
{
	if (mode == MM_TEXTURE)
	{
        U32 tex_index = gGL.getCurrentTexUnitIndex();
        // the shaders don't actually reference anything beyond texture_matrix0/1 outside of terrain rendering
        llassert(tex_index <= 3);
        mode = eMatrixMode(MM_TEXTURE0 + tex_index);
        if (mode > MM_TEXTURE3)
        {
            // getCurrentTexUnitIndex() can go as high as 32 (LL_NUM_TEXTURE_LAYERS)
            // Large value will result in a crash at mMatrix
            LL_WARNS_ONCE() << "Attempted to assign matrix mode out of bounds: " << mode << LL_ENDL;
            mode = MM_TEXTURE0;
        }
	}

	mMatrixMode = mode;
}

LLRender::eMatrixMode LLRender::getMatrixMode()
{
	if (mMatrixMode >= MM_TEXTURE0 && mMatrixMode <= MM_TEXTURE3)
	{ //always return MM_TEXTURE if current matrix mode points at any texture matrix
		return MM_TEXTURE;
	}

	return mMatrixMode;
}


void LLRender::loadIdentity()
{
	flush();

	{
		llassert_always(mMatrixMode < NUM_MATRIX_MODES) ;

		mMatrix[mMatrixMode][mMatIdx[mMatrixMode]].make_identity();
		mMatHash[mMatrixMode]++;
	}
}

const glh::matrix4f& LLRender::getModelviewMatrix()
{
	return mMatrix[MM_MODELVIEW][mMatIdx[MM_MODELVIEW]];
}

const glh::matrix4f& LLRender::getProjectionMatrix()
{
	return mMatrix[MM_PROJECTION][mMatIdx[MM_PROJECTION]];
}

void LLRender::translateUI(F32 x, F32 y, F32 z)
{
	if (mUIOffset.empty())
	{
		LL_ERRS() << "Need to push a UI translation frame before offsetting" << LL_ENDL;
	}

	mUIOffset.back().mV[0] += x;
	mUIOffset.back().mV[1] += y;
	mUIOffset.back().mV[2] += z;
}

void LLRender::scaleUI(F32 x, F32 y, F32 z)
{
	if (mUIScale.empty())
	{
		LL_ERRS() << "Need to push a UI transformation frame before scaling." << LL_ENDL;
	}

	mUIScale.back().scaleVec(LLVector3(x,y,z));
}

void LLRender::pushUIMatrix()
{
	if (mUIOffset.empty())
	{
		mUIOffset.push_back(LLVector3(0,0,0));
	}
	else
	{
		mUIOffset.push_back(mUIOffset.back());
	}
	
	if (mUIScale.empty())
	{
		mUIScale.push_back(LLVector3(1,1,1));
	}
	else
	{
		mUIScale.push_back(mUIScale.back());
	}
}

void LLRender::popUIMatrix()
{
	if (mUIOffset.empty())
	{
		LL_ERRS() << "UI offset stack blown." << LL_ENDL;
	}
	mUIOffset.pop_back();
	mUIScale.pop_back();
}

LLVector3 LLRender::getUITranslation()
{
	if (mUIOffset.empty())
	{
		return LLVector3(0,0,0);
	}
	return mUIOffset.back();
}

LLVector3 LLRender::getUIScale()
{
	if (mUIScale.empty())
	{
		return LLVector3(1,1,1);
	}
	return mUIScale.back();
}


void LLRender::loadUIIdentity()
{
	if (mUIOffset.empty())
	{
		LL_ERRS() << "Need to push UI translation frame before clearing offset." << LL_ENDL;
	}
	mUIOffset.back().setVec(0,0,0);
	mUIScale.back().setVec(1,1,1);
}

void LLRender::setColorMask(bool writeColor, bool writeAlpha)
{
	setColorMask(writeColor, writeColor, writeColor, writeAlpha);
}

void LLRender::setColorMask(bool writeColorR, bool writeColorG, bool writeColorB, bool writeAlpha)
{
	flush();

	if (mCurrColorMask[0] != writeColorR ||
		mCurrColorMask[1] != writeColorG ||
		mCurrColorMask[2] != writeColorB ||
		mCurrColorMask[3] != writeAlpha)
	{
		mCurrColorMask[0] = writeColorR;
		mCurrColorMask[1] = writeColorG;
		mCurrColorMask[2] = writeColorB;
		mCurrColorMask[3] = writeAlpha;

		glColorMask(writeColorR ? GL_TRUE : GL_FALSE, 
					writeColorG ? GL_TRUE : GL_FALSE,
					writeColorB ? GL_TRUE : GL_FALSE,
					writeAlpha ? GL_TRUE : GL_FALSE);
	}
}

void LLRender::setSceneBlendType(eBlendType type)
{
	switch (type) 
	{
		case BT_ALPHA:
			blendFunc(BF_SOURCE_ALPHA, BF_ONE_MINUS_SOURCE_ALPHA);
			break;
		case BT_ADD:
			blendFunc(BF_ONE, BF_ONE);
			break;
		case BT_ADD_WITH_ALPHA:
			blendFunc(BF_SOURCE_ALPHA, BF_ONE);
			break;
		case BT_MULT:
			blendFunc(BF_DEST_COLOR, BF_ZERO);
			break;
		case BT_MULT_ALPHA:
			blendFunc(BF_DEST_ALPHA, BF_ZERO);
			break;
		case BT_MULT_X2:
			blendFunc(BF_DEST_COLOR, BF_SOURCE_COLOR);
			break;
		case BT_REPLACE:
			blendFunc(BF_ONE, BF_ZERO);
			break;
		default:
			LL_ERRS() << "Unknown Scene Blend Type: " << type << LL_ENDL;
			break;
	}
}

void LLRender::setAlphaRejectSettings(eCompareFunc func, F32 value)
{
	flush();

	if (LLGLSLShader::sNoFixedFunction)
	{ //glAlphaFunc is deprecated in OpenGL 3.3
		return;
	}

	if (mCurrAlphaFunc != func ||
		mCurrAlphaFuncVal != value)
	{
		mCurrAlphaFunc = func;
		mCurrAlphaFuncVal = value;
		if (func == CF_DEFAULT)
		{
			glAlphaFunc(GL_GREATER, 0.01f);
		} 
		else
		{
			glAlphaFunc(sGLCompareFunc[func], value);
		}
	}

	if (gDebugGL)
	{ //make sure cached state is correct
		GLint cur_func = 0;
		glGetIntegerv(GL_ALPHA_TEST_FUNC, &cur_func);

		if (func == CF_DEFAULT)
		{
			func = CF_GREATER;
		}

		if (cur_func != sGLCompareFunc[func])
		{
			LL_ERRS() << "Alpha test function corrupted!" << LL_ENDL;
		}

		F32 ref = 0.f;
		glGetFloatv(GL_ALPHA_TEST_REF, &ref);

		if (ref != value)
		{
			LL_ERRS() << "Alpha test value corrupted!" << LL_ENDL;
		}
	}
}

void LLRender::blendFunc(eBlendFactor sfactor, eBlendFactor dfactor)
{
	llassert(sfactor < BF_UNDEF);
	llassert(dfactor < BF_UNDEF);
	if (mCurrBlendColorSFactor != sfactor || mCurrBlendColorDFactor != dfactor ||
	    mCurrBlendAlphaSFactor != sfactor || mCurrBlendAlphaDFactor != dfactor)
	{
		mCurrBlendColorSFactor = sfactor;
		mCurrBlendAlphaSFactor = sfactor;
		mCurrBlendColorDFactor = dfactor;
		mCurrBlendAlphaDFactor = dfactor;
		flush();
		glBlendFunc(sGLBlendFactor[sfactor], sGLBlendFactor[dfactor]);
	}
}

void LLRender::blendFunc(eBlendFactor color_sfactor, eBlendFactor color_dfactor,
			 eBlendFactor alpha_sfactor, eBlendFactor alpha_dfactor)
{
	llassert(color_sfactor < BF_UNDEF);
	llassert(color_dfactor < BF_UNDEF);
	llassert(alpha_sfactor < BF_UNDEF);
	llassert(alpha_dfactor < BF_UNDEF);
	if (!gGLManager.mHasBlendFuncSeparate)
	{
		LL_WARNS_ONCE("render") << "no glBlendFuncSeparateEXT(), using color-only blend func" << LL_ENDL;
		blendFunc(color_sfactor, color_dfactor);
		return;
	}
	if (mCurrBlendColorSFactor != color_sfactor || mCurrBlendColorDFactor != color_dfactor ||
	    mCurrBlendAlphaSFactor != alpha_sfactor || mCurrBlendAlphaDFactor != alpha_dfactor)
	{
		mCurrBlendColorSFactor = color_sfactor;
		mCurrBlendAlphaSFactor = alpha_sfactor;
		mCurrBlendColorDFactor = color_dfactor;
		mCurrBlendAlphaDFactor = alpha_dfactor;
		flush();
		glBlendFuncSeparateEXT(sGLBlendFactor[color_sfactor], sGLBlendFactor[color_dfactor],
				       sGLBlendFactor[alpha_sfactor], sGLBlendFactor[alpha_dfactor]);
	}
}

LLTexUnit* LLRender::getTexUnit(U32 index)
{
	if (index < mTexUnits.size())
	{
		return mTexUnits[index];
	}
	else 
	{
		LL_DEBUGS() << "Non-existing texture unit layer requested: " << index << LL_ENDL;
		return mDummyTexUnit;
	}
}

LLLightState* LLRender::getLight(U32 index)
{
	if (index < mLightState.size())
	{
		return mLightState[index];
	}
	
	return NULL;
}

void LLRender::setAmbientLightColor(const LLColor4& color)
{
	if (color != mAmbientLightColor)
	{
		++mLightHash;
		mAmbientLightColor = color;
		if (!LLGLSLShader::sNoFixedFunction)
		{
			glLightModelfv(GL_LIGHT_MODEL_AMBIENT, color.mV);
		}
	}
}

// <FS> Line width OGL core profile fix by Rye Mutt
void LLRender::setLineWidth(F32 line_width)
{
	if (LLRender::sGLCoreProfile)
	{
		line_width = 1.f;
	}
	else if (line_width > 1.f)
	{
		line_width = llmin(line_width, glIsEnabled(GL_LINE_SMOOTH) ? mMaxLineWidthSmooth : mMaxLineWidthAliased);
	}
	if (mLineWidth != line_width || mDirty)
	{
		if (mMode == LLRender::LINES || mMode == LLRender::LINE_STRIP)
		{
			flush();
		}
		mLineWidth = line_width;
		glLineWidth(line_width);
	}
}
// </FS>

bool LLRender::verifyTexUnitActive(U32 unitToVerify)
{
	if (mCurrTextureUnitIndex == unitToVerify)
	{
		return true;
	}
	else 
	{
		LL_WARNS() << "TexUnit currently active: " << mCurrTextureUnitIndex << " (expecting " << unitToVerify << ")" << LL_ENDL;
		return false;
	}
}

void LLRender::clearErrors()
{
	while (glGetError())
	{
		//loop until no more error flags left
	}
}

void LLRender::begin(const GLuint& mode)
{
	if (mode != mMode)
	{
		// <FS:Ansariel> Remove QUADS rendering mode
		//if (mode == LLRender::QUADS)
		//{
		//	mQuadCycle = 1;
		//}
		// </FS:Ansariel>

		if (//mMode == LLRender::QUADS || // <FS:Ansariel> Remove QUADS rendering mode
			mMode == LLRender::LINES ||
			mMode == LLRender::TRIANGLES ||
			mMode == LLRender::POINTS)
		{
			flush();
		}
		else if (mCount != 0)
		{
			LL_ERRS() << "gGL.begin() called redundantly." << LL_ENDL;
		}
		
		mMode = mode;
	}
}

void LLRender::end()
{ 
	if (mCount == 0)
	{
		return;
		//IMM_ERRS << "GL begin and end called with no vertices specified." << LL_ENDL;
	}

	if ((//mMode != LLRender::QUADS && // <FS:Ansariel> Remove QUADS rendering mode
		mMode != LLRender::LINES &&
		mMode != LLRender::TRIANGLES &&
		mMode != LLRender::POINTS) ||
		mCount > 2048)
	{
		flush();
	}
}
void LLRender::flush()
{
	if (mCount > 0)
	{
		if (!mUIOffset.empty())
		{
			sUICalls++;
			sUIVerts += mCount;
		}
		
		//store mCount in a local variable to avoid re-entrance (drawArrays may call flush)
		U32 count = mCount;

			// <FS:Ansariel> Remove QUADS rendering mode
			//if (mMode == LLRender::QUADS && !sGLCoreProfile)
			//{
			//	if (mCount%4 != 0)
			//	{
			//	count -= (mCount % 4);
			//	LL_WARNS() << "Incomplete quad requested." << LL_ENDL;
			//	}
			//}
			// </FS:Ansariel>
			
			if (mMode == LLRender::TRIANGLES)
			{
				if (mCount%3 != 0)
				{
				count -= (mCount % 3);
				LL_WARNS() << "Incomplete triangle requested." << LL_ENDL;
				}
			}
			
			if (mMode == LLRender::LINES)
			{
				if (mCount%2 != 0)
				{
				count -= (mCount % 2);
				LL_WARNS() << "Incomplete line requested." << LL_ENDL;
			}
		}

		mCount = 0;

		if (mBuffer->useVBOs() && !mBuffer->isLocked())
		{ //hack to only flush the part of the buffer that was updated (relies on stream draw using buffersubdata)
			mBuffer->getVertexStrider(mVerticesp, 0, count);
			mBuffer->getTexCoord0Strider(mTexcoordsp, 0, count);
			mBuffer->getColorStrider(mColorsp, 0, count);
		}
		
		mBuffer->flush();
		mBuffer->setBuffer(immediate_mask);

		// <FS:Ansariel> Remove QUADS rendering mode
		//if (mMode == LLRender::QUADS && sGLCoreProfile)
		//{
		//	mBuffer->drawArrays(LLRender::TRIANGLES, 0, count);
		//	mQuadCycle = 1;
		//}
		//else
		// </FS:Ansariel>
		{
			mBuffer->drawArrays(mMode, 0, count);
		}
		
		mVerticesp[0] = mVerticesp[count];
		mTexcoordsp[0] = mTexcoordsp[count];
		mColorsp[0] = mColorsp[count];
		
		mCount = 0;
	}
}

void LLRender::vertex3f(const GLfloat& x, const GLfloat& y, const GLfloat& z)
{ 
	//the range of mVerticesp, mColorsp and mTexcoordsp is [0, 4095]
	if (mCount > 2048)
	{ //break when buffer gets reasonably full to keep GL command buffers happy and avoid overflow below
		switch (mMode)
		{
			case LLRender::POINTS: flush(); break;
			case LLRender::TRIANGLES: if (mCount%3==0) flush(); break;
			// <FS:Ansariel> Remove QUADS rendering mode
			//case LLRender::QUADS: if(mCount%4 == 0) flush(); break; 
			case LLRender::LINES: if (mCount%2 == 0) flush(); break;
		}
	}
			
	if (mCount > 4094)
	{
	//	LL_WARNS() << "GL immediate mode overflow.  Some geometry not drawn." << LL_ENDL;
		return;
	}

	if (mUIOffset.empty())
	{
		mVerticesp[mCount] = LLVector3(x,y,z);
	}
	else
	{
		LLVector3 vert = (LLVector3(x,y,z)+mUIOffset.back()).scaledVec(mUIScale.back());
		mVerticesp[mCount] = vert;
	}

	// <FS:Ansariel> Remove QUADS rendering mode
	//if (mMode == LLRender::QUADS && LLRender::sGLCoreProfile)
	//{
	//	mQuadCycle++;
	//	if (mQuadCycle == 4)
	//	{ //copy two vertices so fourth quad element will add a triangle
	//		mQuadCycle = 0;
	//
	//		mCount++;
	//		mVerticesp[mCount] = mVerticesp[mCount-3];
	//		mColorsp[mCount] = mColorsp[mCount-3];
	//		mTexcoordsp[mCount] = mTexcoordsp[mCount-3];

	//		mCount++;
	//		mVerticesp[mCount] = mVerticesp[mCount-2];
	//		mColorsp[mCount] = mColorsp[mCount-2];
	//		mTexcoordsp[mCount] = mTexcoordsp[mCount-2];
	//	}
	//}
	// </FS:Ansariel>

	mCount++;
	mVerticesp[mCount] = mVerticesp[mCount-1];
	mColorsp[mCount] = mColorsp[mCount-1];
	mTexcoordsp[mCount] = mTexcoordsp[mCount-1];	
}

void LLRender::vertexBatchPreTransformed(LLVector3* verts, S32 vert_count)
{
	if (mCount + vert_count > 4094)
	{
		//	LL_WARNS() << "GL immediate mode overflow.  Some geometry not drawn." << LL_ENDL;
		return;
	}

	// <FS:Ansariel> Remove QUADS rendering mode
	//if (sGLCoreProfile && mMode == LLRender::QUADS)
	//{ //quads are deprecated, convert to triangle list
	//	S32 i = 0;
	//	
	//	while (i < vert_count)
	//	{
	//		//read first three
	//		mVerticesp[mCount++] = verts[i++];
	//		mTexcoordsp[mCount] = mTexcoordsp[mCount-1];
	//		mColorsp[mCount] = mColorsp[mCount-1];

	//		mVerticesp[mCount++] = verts[i++];
	//		mTexcoordsp[mCount] = mTexcoordsp[mCount-1];
	//		mColorsp[mCount] = mColorsp[mCount-1];

	//		mVerticesp[mCount++] = verts[i++];
	//		mTexcoordsp[mCount] = mTexcoordsp[mCount-1];
	//		mColorsp[mCount] = mColorsp[mCount-1];

	//		//copy two
	//		mVerticesp[mCount++] = verts[i-3];
	//		mTexcoordsp[mCount] = mTexcoordsp[mCount-1];
	//		mColorsp[mCount] = mColorsp[mCount-1];

	//		mVerticesp[mCount++] = verts[i-1];
	//		mTexcoordsp[mCount] = mTexcoordsp[mCount-1];
	//		mColorsp[mCount] = mColorsp[mCount-1];
	//		
	//		//copy last one
	//		mVerticesp[mCount++] = verts[i++];
	//		mTexcoordsp[mCount] = mTexcoordsp[mCount-1];
	//		mColorsp[mCount] = mColorsp[mCount-1];
	//	}
	//}
	//else
	// </FS:Ansariel>
	{
		for (S32 i = 0; i < vert_count; i++)
		{
			mVerticesp[mCount] = verts[i];

			mCount++;
			mTexcoordsp[mCount] = mTexcoordsp[mCount-1];
			mColorsp[mCount] = mColorsp[mCount-1];
		}
	}

	if( mCount > 0 ) // ND: Guard against crashes if mCount is zero, yes it can happen
		mVerticesp[mCount] = mVerticesp[mCount-1];
}

void LLRender::vertexBatchPreTransformed(LLVector3* verts, LLVector2* uvs, S32 vert_count)
{
	if (mCount + vert_count > 4094)
	{
		//	LL_WARNS() << "GL immediate mode overflow.  Some geometry not drawn." << LL_ENDL;
		return;
	}

	// <FS:Ansariel> Remove QUADS rendering mode
	//if (sGLCoreProfile && mMode == LLRender::QUADS)
	//{ //quads are deprecated, convert to triangle list
	//	S32 i = 0;

	//	while (i < vert_count)
	//	{
	//		//read first three
	//		mVerticesp[mCount] = verts[i];
	//		mTexcoordsp[mCount++] = uvs[i++];
	//		mColorsp[mCount] = mColorsp[mCount-1];

	//		mVerticesp[mCount] = verts[i];
	//		mTexcoordsp[mCount++] = uvs[i++];
	//		mColorsp[mCount] = mColorsp[mCount-1];

	//		mVerticesp[mCount] = verts[i];
	//		mTexcoordsp[mCount++] = uvs[i++];
	//		mColorsp[mCount] = mColorsp[mCount-1];

	//		//copy last two
	//		mVerticesp[mCount] = verts[i-3];
	//		mTexcoordsp[mCount++] = uvs[i-3];
	//		mColorsp[mCount] = mColorsp[mCount-1];

	//		mVerticesp[mCount] = verts[i-1];
	//		mTexcoordsp[mCount++] = uvs[i-1];
	//		mColorsp[mCount] = mColorsp[mCount-1];

	//		//copy last one
	//		mVerticesp[mCount] = verts[i];
	//		mTexcoordsp[mCount++] = uvs[i++];
	//		mColorsp[mCount] = mColorsp[mCount-1];
	//	}
	//}
	//else
	// </FS:Ansariel>
	{
		for (S32 i = 0; i < vert_count; i++)
		{
			mVerticesp[mCount] = verts[i];
			mTexcoordsp[mCount] = uvs[i];

			mCount++;
			mColorsp[mCount] = mColorsp[mCount-1];
		}
	}

	if (mCount > 0)
	{
		mVerticesp[mCount] = mVerticesp[mCount - 1];
		mTexcoordsp[mCount] = mTexcoordsp[mCount - 1];
	}
}

void LLRender::vertexBatchPreTransformed(LLVector3* verts, LLVector2* uvs, LLColor4U* colors, S32 vert_count)
{
	if (mCount + vert_count > 4094)
	{
		//	LL_WARNS() << "GL immediate mode overflow.  Some geometry not drawn." << LL_ENDL;
		return;
	}

	
	// <FS:Ansariel> Remove QUADS rendering mode
	//if (sGLCoreProfile && mMode == LLRender::QUADS)
	//{ //quads are deprecated, convert to triangle list
	//	S32 i = 0;

	//	while (i < vert_count)
	//	{
	//		//read first three
	//		mVerticesp[mCount] = verts[i];
	//		mTexcoordsp[mCount] = uvs[i];
	//		mColorsp[mCount++] = colors[i++];

	//		mVerticesp[mCount] = verts[i];
	//		mTexcoordsp[mCount] = uvs[i];
	//		mColorsp[mCount++] = colors[i++];

	//		mVerticesp[mCount] = verts[i];
	//		mTexcoordsp[mCount] = uvs[i];
	//		mColorsp[mCount++] = colors[i++];

	//		//copy last two
	//		mVerticesp[mCount] = verts[i-3];
	//		mTexcoordsp[mCount] = uvs[i-3];
	//		mColorsp[mCount++] = colors[i-3];

	//		mVerticesp[mCount] = verts[i-1];
	//		mTexcoordsp[mCount] = uvs[i-1];
	//		mColorsp[mCount++] = colors[i-1];

	//		//copy last one
	//		mVerticesp[mCount] = verts[i];
	//		mTexcoordsp[mCount] = uvs[i];
	//		mColorsp[mCount++] = colors[i++];
	//	}
	//}
	//else
	// </FS:Ansariel>
	{
		for (S32 i = 0; i < vert_count; i++)
		{
			mVerticesp[mCount] = verts[i];
			mTexcoordsp[mCount] = uvs[i];
			mColorsp[mCount] = colors[i];

			mCount++;
		}
	}

	if (mCount > 0)
	{
		mVerticesp[mCount] = mVerticesp[mCount - 1];
		mTexcoordsp[mCount] = mTexcoordsp[mCount - 1];
		mColorsp[mCount] = mColorsp[mCount - 1];
	}
}

void LLRender::vertex2i(const GLint& x, const GLint& y)
{
	vertex3f((GLfloat) x, (GLfloat) y, 0);	
}

void LLRender::vertex2f(const GLfloat& x, const GLfloat& y)
{ 
	vertex3f(x,y,0);
}

void LLRender::vertex2fv(const GLfloat* v)
{ 
	vertex3f(v[0], v[1], 0);
}

void LLRender::vertex3fv(const GLfloat* v)
{
	vertex3f(v[0], v[1], v[2]);
}

void LLRender::texCoord2f(const GLfloat& x, const GLfloat& y)
{ 
	mTexcoordsp[mCount] = LLVector2(x,y);
}

void LLRender::texCoord2i(const GLint& x, const GLint& y)
{ 
	texCoord2f((GLfloat) x, (GLfloat) y);
}

void LLRender::texCoord2fv(const GLfloat* tc)
{ 
	texCoord2f(tc[0], tc[1]);
}

void LLRender::color4ub(const GLubyte& r, const GLubyte& g, const GLubyte& b, const GLubyte& a)
{
	if (!LLGLSLShader::sCurBoundShaderPtr ||
		LLGLSLShader::sCurBoundShaderPtr->mAttributeMask & LLVertexBuffer::MAP_COLOR)
	{
		mColorsp[mCount] = LLColor4U(r,g,b,a);
	}
	else
	{ //not using shaders or shader reads color from a uniform
		diffuseColor4ub(r,g,b,a);
	}
}
void LLRender::color4ubv(const GLubyte* c)
{
	color4ub(c[0], c[1], c[2], c[3]);
}

void LLRender::color4f(const GLfloat& r, const GLfloat& g, const GLfloat& b, const GLfloat& a)
{
	color4ub((GLubyte) (llclamp(r, 0.f, 1.f)*255),
		(GLubyte) (llclamp(g, 0.f, 1.f)*255),
		(GLubyte) (llclamp(b, 0.f, 1.f)*255),
		(GLubyte) (llclamp(a, 0.f, 1.f)*255));
}

void LLRender::color4fv(const GLfloat* c)
{ 
	color4f(c[0],c[1],c[2],c[3]);
}

void LLRender::color3f(const GLfloat& r, const GLfloat& g, const GLfloat& b)
{ 
	color4f(r,g,b,1);
}

void LLRender::color3fv(const GLfloat* c)
{ 
	color4f(c[0],c[1],c[2],1);
}

void LLRender::diffuseColor3f(F32 r, F32 g, F32 b)
{
	LLGLSLShader* shader = LLGLSLShader::sCurBoundShaderPtr;
	llassert(!LLGLSLShader::sNoFixedFunction || shader != NULL);

	if (shader)
	{
		shader->uniform4f(LLShaderMgr::DIFFUSE_COLOR, r,g,b,1.f);
	}
	else
	{
		glColor3f(r,g,b);
	}
}

void LLRender::diffuseColor3fv(const F32* c)
{
	LLGLSLShader* shader = LLGLSLShader::sCurBoundShaderPtr;
	llassert(!LLGLSLShader::sNoFixedFunction || shader != NULL);

	if (shader)
	{
		shader->uniform4f(LLShaderMgr::DIFFUSE_COLOR, c[0], c[1], c[2], 1.f);
	}
	else
	{
		glColor3fv(c);
	}
}

void LLRender::diffuseColor4f(F32 r, F32 g, F32 b, F32 a)
{
	LLGLSLShader* shader = LLGLSLShader::sCurBoundShaderPtr;
	llassert(!LLGLSLShader::sNoFixedFunction || shader != NULL);

	if (shader)
	{
		shader->uniform4f(LLShaderMgr::DIFFUSE_COLOR, r,g,b,a);
	}
	else
	{
		glColor4f(r,g,b,a);
	}
}

void LLRender::diffuseColor4fv(const F32* c)
{
	LLGLSLShader* shader = LLGLSLShader::sCurBoundShaderPtr;
	llassert(!LLGLSLShader::sNoFixedFunction || shader != NULL);

	if (shader)
	{
		shader->uniform4fv(LLShaderMgr::DIFFUSE_COLOR, 1, c);
	}
	else
	{
		glColor4fv(c);
	}
}

void LLRender::diffuseColor4ubv(const U8* c)
{
	LLGLSLShader* shader = LLGLSLShader::sCurBoundShaderPtr;
	llassert(!LLGLSLShader::sNoFixedFunction || shader != NULL);

	if (shader)
	{
		shader->uniform4f(LLShaderMgr::DIFFUSE_COLOR, c[0]/255.f, c[1]/255.f, c[2]/255.f, c[3]/255.f);
	}
	else
	{
		glColor4ubv(c);
	}
}

void LLRender::diffuseColor4ub(U8 r, U8 g, U8 b, U8 a)
{
	LLGLSLShader* shader = LLGLSLShader::sCurBoundShaderPtr;
	llassert(!LLGLSLShader::sNoFixedFunction || shader != NULL);

	if (shader)
	{
		shader->uniform4f(LLShaderMgr::DIFFUSE_COLOR, r/255.f, g/255.f, b/255.f, a/255.f);
	}
	else
	{
		glColor4ub(r,g,b,a);
	}
}


void LLRender::debugTexUnits(void)
{
	LL_INFOS("TextureUnit") << "Active TexUnit: " << mCurrTextureUnitIndex << LL_ENDL;
	std::string active_enabled = "false";
	for (U32 i = 0; i < mTexUnits.size(); i++)
	{
		if (getTexUnit(i)->mCurrTexType != LLTexUnit::TT_NONE)
		{
			if (i == mCurrTextureUnitIndex) active_enabled = "true";
			LL_INFOS("TextureUnit") << "TexUnit: " << i << " Enabled" << LL_ENDL;
			LL_INFOS("TextureUnit") << "Enabled As: " ;
			switch (getTexUnit(i)->mCurrTexType)
			{
				case LLTexUnit::TT_TEXTURE:
					LL_CONT << "Texture 2D";
					break;
				case LLTexUnit::TT_RECT_TEXTURE:
					LL_CONT << "Texture Rectangle";
					break;
				case LLTexUnit::TT_CUBE_MAP:
					LL_CONT << "Cube Map";
					break;
				default:
					LL_CONT << "ARGH!!! NONE!";
					break;
			}
			LL_CONT << ", Texture Bound: " << getTexUnit(i)->mCurrTexture << LL_ENDL;
		}
	}
	LL_INFOS("TextureUnit") << "Active TexUnit Enabled : " << active_enabled << LL_ENDL;
}



glh::matrix4f copy_matrix(F32* src)
{
	glh::matrix4f ret;
	ret.set_value(src);
	return ret;
}

glh::matrix4f get_current_modelview()
{
	return copy_matrix(gGLModelView);
}

glh::matrix4f get_current_projection()
{
	return copy_matrix(gGLProjection);
}

glh::matrix4f get_last_modelview()
{
	return copy_matrix(gGLLastModelView);
}

glh::matrix4f get_last_projection()
{
	return copy_matrix(gGLLastProjection);
}

void copy_matrix(const glh::matrix4f& src, F32* dst)
{
	for (U32 i = 0; i < 16; i++)
	{
		dst[i] = src.m[i];
	}
}

void set_current_modelview(const glh::matrix4f& mat)
{
	copy_matrix(mat, gGLModelView);
}

void set_current_projection(glh::matrix4f& mat)
{
	copy_matrix(mat, gGLProjection);
}

glh::matrix4f gl_ortho(GLfloat left, GLfloat right, GLfloat bottom, GLfloat top, GLfloat znear, GLfloat zfar)
{
	glh::matrix4f ret(
		2.f/(right-left), 0.f, 0.f, -(right+left)/(right-left),
		0.f, 2.f/(top-bottom), 0.f, -(top+bottom)/(top-bottom),
		0.f, 0.f, -2.f/(zfar-znear),  -(zfar+znear)/(zfar-znear),
		0.f, 0.f, 0.f, 1.f);

	return ret;
}

glh::matrix4f gl_perspective(GLfloat fovy, GLfloat aspect, GLfloat zNear, GLfloat zFar)
{
	GLfloat f = 1.f/tanf(DEG_TO_RAD*fovy/2.f);

	return glh::matrix4f(f/aspect, 0, 0, 0,
						 0, f, 0, 0,
						 0, 0, (zFar+zNear)/(zNear-zFar), (2.f*zFar*zNear)/(zNear-zFar),
						 0, 0, -1.f, 0);
}

glh::matrix4f gl_lookat(LLVector3 eye, LLVector3 center, LLVector3 up)
{
	LLVector3 f = center-eye;
	f.normVec();
	up.normVec();
	LLVector3 s = f % up;
	LLVector3 u = s % f;

	return glh::matrix4f(s[0], s[1], s[2], 0,
					  u[0], u[1], u[2], 0,
					  -f[0], -f[1], -f[2], 0,
					  0, 0, 0, 1);
	
}<|MERGE_RESOLUTION|>--- conflicted
+++ resolved
@@ -874,18 +874,10 @@
         }
     }
     else
-<<<<<<< HEAD
-// #endif	// <FS:Beq/> Colour space and shader fixes for BUG-228586 (Rye)
-    {
-        glTexParameteri(sGLTextureType[mCurrTexType], GL_TEXTURE_SRGB_DECODE_EXT, GL_SKIP_DECODE_EXT);
-    }
-#endif // <FS:Beq/> Colour space and shader fixes for BUG-228586 (Rye)
-=======
     {
         glTexParameteri(sGLTextureType[mCurrTexType], GL_TEXTURE_SRGB_DECODE_EXT, GL_SKIP_DECODE_EXT);
     }
 #endif
->>>>>>> c73fbe30
 }
 
 LLLightState::LLLightState(S32 index)
