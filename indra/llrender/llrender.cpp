--- conflicted
+++ resolved
@@ -816,8 +816,7 @@
 LLRender::LLRender()
   : mDirty(false),
     mCount(0),
-<<<<<<< HEAD
-	//mQuadCycle(0), // <FS:Ansariel> Remove QUADS rendering mode
+    //mQuadCycle(0), // <FS:Ansariel> Remove QUADS rendering mode
     mMode(LLRender::TRIANGLES),
     mCurrTextureUnitIndex(0),
     mLineWidth(1.f), // <FS> Line width OGL core profile fix by Rye Mutt
@@ -825,17 +824,9 @@
     mMaxLineWidthSmooth(1.f),
     mMaxLineWidthAliased(1.f)
     // </FS:Ansariel>
-{	
-	for (U32 i = 0; i < LL_NUM_TEXTURE_LAYERS; i++)
-	{
-=======
-    mQuadCycle(0),
-    mMode(LLRender::TRIANGLES),
-    mCurrTextureUnitIndex(0)
 {
     for (U32 i = 0; i < LL_NUM_TEXTURE_LAYERS; i++)
     {
->>>>>>> 38c2a5bd
         mTexUnits[i].mIndex = i;
     }
 
@@ -911,15 +902,15 @@
         initVertexBuffer();
     }
 
-	// <FS:Ansariel> Don't ignore OpenGL max line width
-	GLfloat range[2];
-	glGetFloatv(GL_ALIASED_LINE_WIDTH_RANGE, range);
-	stop_glerror();
-	mMaxLineWidthAliased = range[1];
-	glGetFloatv(GL_SMOOTH_LINE_WIDTH_RANGE, range);
-	stop_glerror();
-	mMaxLineWidthSmooth = range[1];
-	// </FS:Ansariel>
+    // <FS:Ansariel> Don't ignore OpenGL max line width
+    GLfloat range[2];
+    glGetFloatv(GL_ALIASED_LINE_WIDTH_RANGE, range);
+    stop_glerror();
+    mMaxLineWidthAliased = range[1];
+    glGetFloatv(GL_SMOOTH_LINE_WIDTH_RANGE, range);
+    stop_glerror();
+    mMaxLineWidthSmooth = range[1];
+    // </FS:Ansariel>
 
     return true;
 }
@@ -1554,19 +1545,19 @@
 // <FS> Line width OGL core profile fix by Rye Mutt
 void LLRender::setLineWidth(F32 line_width)
 {
-	if (line_width > 1.f)
-	{
-		line_width = llmin(line_width, glIsEnabled(GL_LINE_SMOOTH) ? mMaxLineWidthSmooth : mMaxLineWidthAliased);
-	}
-	if (mLineWidth != line_width || mDirty)
-	{
-		if (mMode == LLRender::LINES || mMode == LLRender::LINE_STRIP)
-		{
-			flush();
-		}
-		mLineWidth = line_width;
-		glLineWidth(line_width);
-	}
+    if (line_width > 1.f)
+    {
+        line_width = llmin(line_width, glIsEnabled(GL_LINE_SMOOTH) ? mMaxLineWidthSmooth : mMaxLineWidthAliased);
+    }
+    if (mLineWidth != line_width || mDirty)
+    {
+        if (mMode == LLRender::LINES || mMode == LLRender::LINE_STRIP)
+        {
+            flush();
+        }
+        mLineWidth = line_width;
+        glLineWidth(line_width);
+    }
 }
 // </FS>
 
@@ -1593,57 +1584,16 @@
 
 void LLRender::begin(const GLuint& mode)
 {
-<<<<<<< HEAD
-	if (mode != mMode)
-	{
-		// <FS:Ansariel> Remove QUADS rendering mode
-		//if (mode == LLRender::QUADS)
-		//{
-		//	mQuadCycle = 1;
-		//}
-		// </FS:Ansariel>
-
-		if (//mMode == LLRender::QUADS || // <FS:Ansariel> Remove QUADS rendering mode
-			mMode == LLRender::LINES ||
-			mMode == LLRender::TRIANGLES ||
-			mMode == LLRender::POINTS)
-		{
-			flush();
-		}
-		else if (mCount != 0)
-		{
-			LL_ERRS() << "gGL.begin() called redundantly." << LL_ENDL;
-		}
-		
-		mMode = mode;
-	}
-}
-
-void LLRender::end()
-{ 
-	if (mCount == 0)
-	{
-		return;
-		//IMM_ERRS << "GL begin and end called with no vertices specified." << LL_ENDL;
-	}
-
-	if ((//mMode != LLRender::QUADS && // <FS:Ansariel> Remove QUADS rendering mode
-		mMode != LLRender::LINES &&
-		mMode != LLRender::TRIANGLES &&
-		mMode != LLRender::POINTS) ||
-		mCount > 2048)
-	{
-		flush();
-	}
-=======
     if (mode != mMode)
     {
-        if (mode == LLRender::QUADS)
-        {
-            mQuadCycle = 1;
-        }
-
-        if (mMode == LLRender::QUADS ||
+        // <FS:Ansariel> Remove QUADS rendering mode
+        //if (mode == LLRender::QUADS)
+        //{
+        //  mQuadCycle = 1;
+        //}
+        // </FS:Ansariel>
+
+        if (//mMode == LLRender::QUADS || // <FS:Ansariel> Remove QUADS rendering mode
             mMode == LLRender::LINES ||
             mMode == LLRender::TRIANGLES ||
             mMode == LLRender::POINTS)
@@ -1667,7 +1617,7 @@
         //IMM_ERRS << "GL begin and end called with no vertices specified." << LL_ENDL;
     }
 
-    if ((mMode != LLRender::QUADS &&
+    if ((//mMode != LLRender::QUADS && // <FS:Ansariel> Remove QUADS rendering mode
         mMode != LLRender::LINES &&
         mMode != LLRender::TRIANGLES &&
         mMode != LLRender::POINTS) ||
@@ -1675,7 +1625,6 @@
     {
         flush();
     }
->>>>>>> 38c2a5bd
 }
 void LLRender::flush()
 {
@@ -1683,47 +1632,6 @@
     {
         LL_PROFILE_ZONE_SCOPED_CATEGORY_PIPELINE;
         llassert(LLGLSLShader::sCurBoundShaderPtr != nullptr);
-<<<<<<< HEAD
-		if (!mUIOffset.empty())
-		{
-			sUICalls++;
-			sUIVerts += mCount;
-		}
-		
-		//store mCount in a local variable to avoid re-entrance (drawArrays may call flush)
-		U32 count = mCount;
-
-			// <FS:Ansariel> Remove QUADS rendering mode
-			//if (mMode == LLRender::QUADS && !sGLCoreProfile)
-			//{
-			//	if (mCount%4 != 0)
-			//	{
-			//	count -= (mCount % 4);
-			//	LL_WARNS() << "Incomplete quad requested." << LL_ENDL;
-			//	}
-			//}
-			// </FS:Ansariel>
-			
-			if (mMode == LLRender::TRIANGLES)
-			{
-				if (mCount%3 != 0)
-				{
-				count -= (mCount % 3);
-				LL_WARNS() << "Incomplete triangle requested." << LL_ENDL;
-				}
-			}
-			
-			if (mMode == LLRender::LINES)
-			{
-				if (mCount%2 != 0)
-				{
-				count -= (mCount % 2);
-				LL_WARNS() << "Incomplete line requested." << LL_ENDL;
-			}
-		}
-
-		mCount = 0;
-=======
         if (!mUIOffset.empty())
         {
             sUICalls++;
@@ -1733,14 +1641,16 @@
         //store mCount in a local variable to avoid re-entrance (drawArrays may call flush)
         U32 count = mCount;
 
-            if (mMode == LLRender::QUADS && !sGLCoreProfile)
-            {
-                if (mCount%4 != 0)
-                {
-                count -= (mCount % 4);
-                LL_WARNS() << "Incomplete quad requested." << LL_ENDL;
-                }
-            }
+            // <FS:Ansariel> Remove QUADS rendering mode
+            //if (mMode == LLRender::QUADS && !sGLCoreProfile)
+            //{
+            //  if (mCount%4 != 0)
+            //  {
+            //  count -= (mCount % 4);
+            //  LL_WARNS() << "Incomplete quad requested." << LL_ENDL;
+            //  }
+            //}
+            // </FS:Ansariel>
 
             if (mMode == LLRender::TRIANGLES)
             {
@@ -1761,7 +1671,6 @@
         }
 
         mCount = 0;
->>>>>>> 38c2a5bd
 
         if (mBuffer)
         {
@@ -1878,72 +1787,6 @@
         }
 
 
-<<<<<<< HEAD
-		mVerticesp[0] = mVerticesp[count];
-		mTexcoordsp[0] = mTexcoordsp[count];
-		mColorsp[0] = mColorsp[count];
-		
-		mCount = 0;
-	}
-}
-
-void LLRender::vertex3f(const GLfloat& x, const GLfloat& y, const GLfloat& z)
-{ 
-	//the range of mVerticesp, mColorsp and mTexcoordsp is [0, 4095]
-	if (mCount > 2048)
-	{ //break when buffer gets reasonably full to keep GL command buffers happy and avoid overflow below
-		switch (mMode)
-		{
-			case LLRender::POINTS: flush(); break;
-			case LLRender::TRIANGLES: if (mCount%3==0) flush(); break;
-			// <FS:Ansariel> Remove QUADS rendering mode
-			//case LLRender::QUADS: if(mCount%4 == 0) flush(); break; 
-			case LLRender::LINES: if (mCount%2 == 0) flush(); break;
-		}
-	}
-			
-	if (mCount > 4094)
-	{
-	//	LL_WARNS() << "GL immediate mode overflow.  Some geometry not drawn." << LL_ENDL;
-		return;
-	}
-
-	if (mUIOffset.empty())
-	{
-		mVerticesp[mCount] = LLVector3(x,y,z);
-	}
-	else
-	{
-		LLVector3 vert = (LLVector3(x,y,z)+mUIOffset.back()).scaledVec(mUIScale.back());
-		mVerticesp[mCount] = vert;
-	}
-
-	// <FS:Ansariel> Remove QUADS rendering mode
-	//if (mMode == LLRender::QUADS && LLRender::sGLCoreProfile)
-	//{
-	//	mQuadCycle++;
-	//	if (mQuadCycle == 4)
-	//	{ //copy two vertices so fourth quad element will add a triangle
-	//		mQuadCycle = 0;
-	//
-	//		mCount++;
-	//		mVerticesp[mCount] = mVerticesp[mCount-3];
-	//		mColorsp[mCount] = mColorsp[mCount-3];
-	//		mTexcoordsp[mCount] = mTexcoordsp[mCount-3];
-
-	//		mCount++;
-	//		mVerticesp[mCount] = mVerticesp[mCount-2];
-	//		mColorsp[mCount] = mColorsp[mCount-2];
-	//		mTexcoordsp[mCount] = mTexcoordsp[mCount-2];
-	//	}
-	//}
-	// </FS:Ansariel>
-
-	mCount++;
-	mVerticesp[mCount] = mVerticesp[mCount-1];
-	mColorsp[mCount] = mColorsp[mCount-1];
-	mTexcoordsp[mCount] = mTexcoordsp[mCount-1];	
-=======
         mVerticesp[0] = mVerticesp[count];
         mTexcoordsp[0] = mTexcoordsp[count];
         mColorsp[0] = mColorsp[count];
@@ -1961,7 +1804,8 @@
         {
             case LLRender::POINTS: flush(); break;
             case LLRender::TRIANGLES: if (mCount%3==0) flush(); break;
-            case LLRender::QUADS: if(mCount%4 == 0) flush(); break;
+            // <FS:Ansariel> Remove QUADS rendering mode
+            //case LLRender::QUADS: if(mCount%4 == 0) flush(); break;
             case LLRender::LINES: if (mCount%2 == 0) flush(); break;
         }
     }
@@ -1982,133 +1826,78 @@
         mVerticesp[mCount] = vert;
     }
 
-    if (mMode == LLRender::QUADS && LLRender::sGLCoreProfile)
-    {
-        mQuadCycle++;
-        if (mQuadCycle == 4)
-        { //copy two vertices so fourth quad element will add a triangle
-            mQuadCycle = 0;
-
-            mCount++;
-            mVerticesp[mCount] = mVerticesp[mCount-3];
-            mColorsp[mCount] = mColorsp[mCount-3];
-            mTexcoordsp[mCount] = mTexcoordsp[mCount-3];
-
-            mCount++;
-            mVerticesp[mCount] = mVerticesp[mCount-2];
-            mColorsp[mCount] = mColorsp[mCount-2];
-            mTexcoordsp[mCount] = mTexcoordsp[mCount-2];
-        }
-    }
+    // <FS:Ansariel> Remove QUADS rendering mode
+    //if (mMode == LLRender::QUADS && LLRender::sGLCoreProfile)
+    //{
+    //  mQuadCycle++;
+    //  if (mQuadCycle == 4)
+    //  { //copy two vertices so fourth quad element will add a triangle
+    //      mQuadCycle = 0;
+    //
+    //      mCount++;
+    //      mVerticesp[mCount] = mVerticesp[mCount-3];
+    //      mColorsp[mCount] = mColorsp[mCount-3];
+    //      mTexcoordsp[mCount] = mTexcoordsp[mCount-3];
+
+    //      mCount++;
+    //      mVerticesp[mCount] = mVerticesp[mCount-2];
+    //      mColorsp[mCount] = mColorsp[mCount-2];
+    //      mTexcoordsp[mCount] = mTexcoordsp[mCount-2];
+    //  }
+    //}
+    // </FS:Ansariel>
 
     mCount++;
     mVerticesp[mCount] = mVerticesp[mCount-1];
     mColorsp[mCount] = mColorsp[mCount-1];
     mTexcoordsp[mCount] = mTexcoordsp[mCount-1];
->>>>>>> 38c2a5bd
 }
 
 void LLRender::vertexBatchPreTransformed(LLVector3* verts, S32 vert_count)
 {
-<<<<<<< HEAD
-	if (mCount + vert_count > 4094)
-	{
-		//	LL_WARNS() << "GL immediate mode overflow.  Some geometry not drawn." << LL_ENDL;
-		return;
-	}
-
-	// <FS:Ansariel> Remove QUADS rendering mode
-	//if (sGLCoreProfile && mMode == LLRender::QUADS)
-	//{ //quads are deprecated, convert to triangle list
-	//	S32 i = 0;
-	//	
-	//	while (i < vert_count)
-	//	{
-	//		//read first three
-	//		mVerticesp[mCount++] = verts[i++];
-	//		mTexcoordsp[mCount] = mTexcoordsp[mCount-1];
-	//		mColorsp[mCount] = mColorsp[mCount-1];
-
-	//		mVerticesp[mCount++] = verts[i++];
-	//		mTexcoordsp[mCount] = mTexcoordsp[mCount-1];
-	//		mColorsp[mCount] = mColorsp[mCount-1];
-
-	//		mVerticesp[mCount++] = verts[i++];
-	//		mTexcoordsp[mCount] = mTexcoordsp[mCount-1];
-	//		mColorsp[mCount] = mColorsp[mCount-1];
-
-	//		//copy two
-	//		mVerticesp[mCount++] = verts[i-3];
-	//		mTexcoordsp[mCount] = mTexcoordsp[mCount-1];
-	//		mColorsp[mCount] = mColorsp[mCount-1];
-
-	//		mVerticesp[mCount++] = verts[i-1];
-	//		mTexcoordsp[mCount] = mTexcoordsp[mCount-1];
-	//		mColorsp[mCount] = mColorsp[mCount-1];
-	//		
-	//		//copy last one
-	//		mVerticesp[mCount++] = verts[i++];
-	//		mTexcoordsp[mCount] = mTexcoordsp[mCount-1];
-	//		mColorsp[mCount] = mColorsp[mCount-1];
-	//	}
-	//}
-	//else
-	// </FS:Ansariel>
-	{
-		for (S32 i = 0; i < vert_count; i++)
-		{
-			mVerticesp[mCount] = verts[i];
-
-			mCount++;
-			mTexcoordsp[mCount] = mTexcoordsp[mCount-1];
-			mColorsp[mCount] = mColorsp[mCount-1];
-		}
-	}
-
-	if( mCount > 0 ) // ND: Guard against crashes if mCount is zero, yes it can happen
-		mVerticesp[mCount] = mVerticesp[mCount-1];
-=======
     if (mCount + vert_count > 4094)
     {
         //  LL_WARNS() << "GL immediate mode overflow.  Some geometry not drawn." << LL_ENDL;
         return;
     }
 
-    if (sGLCoreProfile && mMode == LLRender::QUADS)
-    { //quads are deprecated, convert to triangle list
-        S32 i = 0;
-
-        while (i < vert_count)
-        {
-            //read first three
-            mVerticesp[mCount++] = verts[i++];
-            mTexcoordsp[mCount] = mTexcoordsp[mCount-1];
-            mColorsp[mCount] = mColorsp[mCount-1];
-
-            mVerticesp[mCount++] = verts[i++];
-            mTexcoordsp[mCount] = mTexcoordsp[mCount-1];
-            mColorsp[mCount] = mColorsp[mCount-1];
-
-            mVerticesp[mCount++] = verts[i++];
-            mTexcoordsp[mCount] = mTexcoordsp[mCount-1];
-            mColorsp[mCount] = mColorsp[mCount-1];
-
-            //copy two
-            mVerticesp[mCount++] = verts[i-3];
-            mTexcoordsp[mCount] = mTexcoordsp[mCount-1];
-            mColorsp[mCount] = mColorsp[mCount-1];
-
-            mVerticesp[mCount++] = verts[i-1];
-            mTexcoordsp[mCount] = mTexcoordsp[mCount-1];
-            mColorsp[mCount] = mColorsp[mCount-1];
-
-            //copy last one
-            mVerticesp[mCount++] = verts[i++];
-            mTexcoordsp[mCount] = mTexcoordsp[mCount-1];
-            mColorsp[mCount] = mColorsp[mCount-1];
-        }
-    }
-    else
+    // <FS:Ansariel> Remove QUADS rendering mode
+    //if (sGLCoreProfile && mMode == LLRender::QUADS)
+    //{ //quads are deprecated, convert to triangle list
+    //  S32 i = 0;
+    //
+    //  while (i < vert_count)
+    //  {
+    //      //read first three
+    //      mVerticesp[mCount++] = verts[i++];
+    //      mTexcoordsp[mCount] = mTexcoordsp[mCount-1];
+    //      mColorsp[mCount] = mColorsp[mCount-1];
+
+    //      mVerticesp[mCount++] = verts[i++];
+    //      mTexcoordsp[mCount] = mTexcoordsp[mCount-1];
+    //      mColorsp[mCount] = mColorsp[mCount-1];
+
+    //      mVerticesp[mCount++] = verts[i++];
+    //      mTexcoordsp[mCount] = mTexcoordsp[mCount-1];
+    //      mColorsp[mCount] = mColorsp[mCount-1];
+
+    //      //copy two
+    //      mVerticesp[mCount++] = verts[i-3];
+    //      mTexcoordsp[mCount] = mTexcoordsp[mCount-1];
+    //      mColorsp[mCount] = mColorsp[mCount-1];
+
+    //      mVerticesp[mCount++] = verts[i-1];
+    //      mTexcoordsp[mCount] = mTexcoordsp[mCount-1];
+    //      mColorsp[mCount] = mColorsp[mCount-1];
+    //
+    //      //copy last one
+    //      mVerticesp[mCount++] = verts[i++];
+    //      mTexcoordsp[mCount] = mTexcoordsp[mCount-1];
+    //      mColorsp[mCount] = mColorsp[mCount-1];
+    //  }
+    //}
+    //else
+    // </FS:Ansariel>
     {
         for (S32 i = 0; i < vert_count; i++)
         {
@@ -2122,113 +1911,53 @@
 
     if( mCount > 0 ) // ND: Guard against crashes if mCount is zero, yes it can happen
         mVerticesp[mCount] = mVerticesp[mCount-1];
->>>>>>> 38c2a5bd
 }
 
 void LLRender::vertexBatchPreTransformed(LLVector3* verts, LLVector2* uvs, S32 vert_count)
 {
-<<<<<<< HEAD
-	if (mCount + vert_count > 4094)
-	{
-		//	LL_WARNS() << "GL immediate mode overflow.  Some geometry not drawn." << LL_ENDL;
-		return;
-	}
-
-	// <FS:Ansariel> Remove QUADS rendering mode
-	//if (sGLCoreProfile && mMode == LLRender::QUADS)
-	//{ //quads are deprecated, convert to triangle list
-	//	S32 i = 0;
-
-	//	while (i < vert_count)
-	//	{
-	//		//read first three
-	//		mVerticesp[mCount] = verts[i];
-	//		mTexcoordsp[mCount++] = uvs[i++];
-	//		mColorsp[mCount] = mColorsp[mCount-1];
-
-	//		mVerticesp[mCount] = verts[i];
-	//		mTexcoordsp[mCount++] = uvs[i++];
-	//		mColorsp[mCount] = mColorsp[mCount-1];
-
-	//		mVerticesp[mCount] = verts[i];
-	//		mTexcoordsp[mCount++] = uvs[i++];
-	//		mColorsp[mCount] = mColorsp[mCount-1];
-
-	//		//copy last two
-	//		mVerticesp[mCount] = verts[i-3];
-	//		mTexcoordsp[mCount++] = uvs[i-3];
-	//		mColorsp[mCount] = mColorsp[mCount-1];
-
-	//		mVerticesp[mCount] = verts[i-1];
-	//		mTexcoordsp[mCount++] = uvs[i-1];
-	//		mColorsp[mCount] = mColorsp[mCount-1];
-
-	//		//copy last one
-	//		mVerticesp[mCount] = verts[i];
-	//		mTexcoordsp[mCount++] = uvs[i++];
-	//		mColorsp[mCount] = mColorsp[mCount-1];
-	//	}
-	//}
-	//else
-	// </FS:Ansariel>
-	{
-		for (S32 i = 0; i < vert_count; i++)
-		{
-			mVerticesp[mCount] = verts[i];
-			mTexcoordsp[mCount] = uvs[i];
-
-			mCount++;
-			mColorsp[mCount] = mColorsp[mCount-1];
-		}
-	}
-
-	if (mCount > 0)
-	{
-		mVerticesp[mCount] = mVerticesp[mCount - 1];
-		mTexcoordsp[mCount] = mTexcoordsp[mCount - 1];
-	}
-=======
     if (mCount + vert_count > 4094)
     {
         //  LL_WARNS() << "GL immediate mode overflow.  Some geometry not drawn." << LL_ENDL;
         return;
     }
 
-    if (sGLCoreProfile && mMode == LLRender::QUADS)
-    { //quads are deprecated, convert to triangle list
-        S32 i = 0;
-
-        while (i < vert_count)
-        {
-            //read first three
-            mVerticesp[mCount] = verts[i];
-            mTexcoordsp[mCount++] = uvs[i++];
-            mColorsp[mCount] = mColorsp[mCount-1];
-
-            mVerticesp[mCount] = verts[i];
-            mTexcoordsp[mCount++] = uvs[i++];
-            mColorsp[mCount] = mColorsp[mCount-1];
-
-            mVerticesp[mCount] = verts[i];
-            mTexcoordsp[mCount++] = uvs[i++];
-            mColorsp[mCount] = mColorsp[mCount-1];
-
-            //copy last two
-            mVerticesp[mCount] = verts[i-3];
-            mTexcoordsp[mCount++] = uvs[i-3];
-            mColorsp[mCount] = mColorsp[mCount-1];
-
-            mVerticesp[mCount] = verts[i-1];
-            mTexcoordsp[mCount++] = uvs[i-1];
-            mColorsp[mCount] = mColorsp[mCount-1];
-
-            //copy last one
-            mVerticesp[mCount] = verts[i];
-            mTexcoordsp[mCount++] = uvs[i++];
-            mColorsp[mCount] = mColorsp[mCount-1];
-        }
-    }
-    else
+    // <FS:Ansariel> Remove QUADS rendering mode
+    //if (sGLCoreProfile && mMode == LLRender::QUADS)
+    //{ //quads are deprecated, convert to triangle list
+    //  S32 i = 0;
+
+    //  while (i < vert_count)
+    //  {
+    //      //read first three
+    //      mVerticesp[mCount] = verts[i];
+    //      mTexcoordsp[mCount++] = uvs[i++];
+    //      mColorsp[mCount] = mColorsp[mCount-1];
+
+    //      mVerticesp[mCount] = verts[i];
+    //      mTexcoordsp[mCount++] = uvs[i++];
+    //      mColorsp[mCount] = mColorsp[mCount-1];
+
+    //      mVerticesp[mCount] = verts[i];
+    //      mTexcoordsp[mCount++] = uvs[i++];
+    //      mColorsp[mCount] = mColorsp[mCount-1];
+
+    //      //copy last two
+    //      mVerticesp[mCount] = verts[i-3];
+    //      mTexcoordsp[mCount++] = uvs[i-3];
+    //      mColorsp[mCount] = mColorsp[mCount-1];
+
+    //      mVerticesp[mCount] = verts[i-1];
+    //      mTexcoordsp[mCount++] = uvs[i-1];
+    //      mColorsp[mCount] = mColorsp[mCount-1];
+
+    //      //copy last one
+    //      mVerticesp[mCount] = verts[i];
+    //      mTexcoordsp[mCount++] = uvs[i++];
+    //      mColorsp[mCount] = mColorsp[mCount-1];
+    //  }
+    //}
+    //else
+    // </FS:Ansariel>
     {
         for (S32 i = 0; i < vert_count; i++)
         {
@@ -2245,74 +1974,10 @@
         mVerticesp[mCount] = mVerticesp[mCount - 1];
         mTexcoordsp[mCount] = mTexcoordsp[mCount - 1];
     }
->>>>>>> 38c2a5bd
 }
 
 void LLRender::vertexBatchPreTransformed(LLVector3* verts, LLVector2* uvs, LLColor4U* colors, S32 vert_count)
 {
-<<<<<<< HEAD
-	if (mCount + vert_count > 4094)
-	{
-		//	LL_WARNS() << "GL immediate mode overflow.  Some geometry not drawn." << LL_ENDL;
-		return;
-	}
-
-	
-	// <FS:Ansariel> Remove QUADS rendering mode
-	//if (sGLCoreProfile && mMode == LLRender::QUADS)
-	//{ //quads are deprecated, convert to triangle list
-	//	S32 i = 0;
-
-	//	while (i < vert_count)
-	//	{
-	//		//read first three
-	//		mVerticesp[mCount] = verts[i];
-	//		mTexcoordsp[mCount] = uvs[i];
-	//		mColorsp[mCount++] = colors[i++];
-
-	//		mVerticesp[mCount] = verts[i];
-	//		mTexcoordsp[mCount] = uvs[i];
-	//		mColorsp[mCount++] = colors[i++];
-
-	//		mVerticesp[mCount] = verts[i];
-	//		mTexcoordsp[mCount] = uvs[i];
-	//		mColorsp[mCount++] = colors[i++];
-
-	//		//copy last two
-	//		mVerticesp[mCount] = verts[i-3];
-	//		mTexcoordsp[mCount] = uvs[i-3];
-	//		mColorsp[mCount++] = colors[i-3];
-
-	//		mVerticesp[mCount] = verts[i-1];
-	//		mTexcoordsp[mCount] = uvs[i-1];
-	//		mColorsp[mCount++] = colors[i-1];
-
-	//		//copy last one
-	//		mVerticesp[mCount] = verts[i];
-	//		mTexcoordsp[mCount] = uvs[i];
-	//		mColorsp[mCount++] = colors[i++];
-	//	}
-	//}
-	//else
-	// </FS:Ansariel>
-	{
-		for (S32 i = 0; i < vert_count; i++)
-		{
-			mVerticesp[mCount] = verts[i];
-			mTexcoordsp[mCount] = uvs[i];
-			mColorsp[mCount] = colors[i];
-
-			mCount++;
-		}
-	}
-
-	if (mCount > 0)
-	{
-		mVerticesp[mCount] = mVerticesp[mCount - 1];
-		mTexcoordsp[mCount] = mTexcoordsp[mCount - 1];
-		mColorsp[mCount] = mColorsp[mCount - 1];
-	}
-=======
     if (mCount + vert_count > 4094)
     {
         //  LL_WARNS() << "GL immediate mode overflow.  Some geometry not drawn." << LL_ENDL;
@@ -2320,41 +1985,43 @@
     }
 
 
-    if (sGLCoreProfile && mMode == LLRender::QUADS)
-    { //quads are deprecated, convert to triangle list
-        S32 i = 0;
-
-        while (i < vert_count)
-        {
-            //read first three
-            mVerticesp[mCount] = verts[i];
-            mTexcoordsp[mCount] = uvs[i];
-            mColorsp[mCount++] = colors[i++];
-
-            mVerticesp[mCount] = verts[i];
-            mTexcoordsp[mCount] = uvs[i];
-            mColorsp[mCount++] = colors[i++];
-
-            mVerticesp[mCount] = verts[i];
-            mTexcoordsp[mCount] = uvs[i];
-            mColorsp[mCount++] = colors[i++];
-
-            //copy last two
-            mVerticesp[mCount] = verts[i-3];
-            mTexcoordsp[mCount] = uvs[i-3];
-            mColorsp[mCount++] = colors[i-3];
-
-            mVerticesp[mCount] = verts[i-1];
-            mTexcoordsp[mCount] = uvs[i-1];
-            mColorsp[mCount++] = colors[i-1];
-
-            //copy last one
-            mVerticesp[mCount] = verts[i];
-            mTexcoordsp[mCount] = uvs[i];
-            mColorsp[mCount++] = colors[i++];
-        }
-    }
-    else
+    // <FS:Ansariel> Remove QUADS rendering mode
+    //if (sGLCoreProfile && mMode == LLRender::QUADS)
+    //{ //quads are deprecated, convert to triangle list
+    //  S32 i = 0;
+
+    //  while (i < vert_count)
+    //  {
+    //      //read first three
+    //      mVerticesp[mCount] = verts[i];
+    //      mTexcoordsp[mCount] = uvs[i];
+    //      mColorsp[mCount++] = colors[i++];
+
+    //      mVerticesp[mCount] = verts[i];
+    //      mTexcoordsp[mCount] = uvs[i];
+    //      mColorsp[mCount++] = colors[i++];
+
+    //      mVerticesp[mCount] = verts[i];
+    //      mTexcoordsp[mCount] = uvs[i];
+    //      mColorsp[mCount++] = colors[i++];
+
+    //      //copy last two
+    //      mVerticesp[mCount] = verts[i-3];
+    //      mTexcoordsp[mCount] = uvs[i-3];
+    //      mColorsp[mCount++] = colors[i-3];
+
+    //      mVerticesp[mCount] = verts[i-1];
+    //      mTexcoordsp[mCount] = uvs[i-1];
+    //      mColorsp[mCount++] = colors[i-1];
+
+    //      //copy last one
+    //      mVerticesp[mCount] = verts[i];
+    //      mTexcoordsp[mCount] = uvs[i];
+    //      mColorsp[mCount++] = colors[i++];
+    //  }
+    //}
+    //else
+    // </FS:Ansariel>
     {
         for (S32 i = 0; i < vert_count; i++)
         {
@@ -2372,7 +2039,6 @@
         mTexcoordsp[mCount] = mTexcoordsp[mCount - 1];
         mColorsp[mCount] = mColorsp[mCount - 1];
     }
->>>>>>> 38c2a5bd
 }
 
 void LLRender::vertex2i(const GLint& x, const GLint& y)
