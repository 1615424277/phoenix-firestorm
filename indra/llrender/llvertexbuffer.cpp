--- conflicted
+++ resolved
@@ -2244,7 +2244,6 @@
         
 			if ((data_mask & required_mask) != required_mask)
 			{
-<<<<<<< HEAD
 				
 				U32 unsatisfied_mask = (required_mask & ~data_mask);
 				U32 i = 0;
@@ -2254,20 +2253,20 @@
                     U32 unsatisfied_flag = unsatisfied_mask & (1 << i);
 					switch (unsatisfied_flag)
 					{
-						case MAP_VERTEX: llinfos << "Missing vert pos" << llendl; break;
-						case MAP_NORMAL: llinfos << "Missing normals" << llendl; break;
-						case MAP_TEXCOORD0: llinfos << "Missing TC 0" << llendl; break;
-						case MAP_TEXCOORD1: llinfos << "Missing TC 1" << llendl; break;
-						case MAP_TEXCOORD2: llinfos << "Missing TC 2" << llendl; break;
-						case MAP_TEXCOORD3: llinfos << "Missing TC 3" << llendl; break;
-						case MAP_COLOR: llinfos << "Missing vert color" << llendl; break;
-						case MAP_EMISSIVE: llinfos << "Missing emissive" << llendl; break;
-						case MAP_TANGENT: llinfos << "Missing tangent" << llendl; break;
-						case MAP_WEIGHT: llinfos << "Missing weight" << llendl; break;
-						case MAP_WEIGHT4: llinfos << "Missing weightx4" << llendl; break;
-						case MAP_CLOTHWEIGHT: llinfos << "Missing clothweight" << llendl; break;
-						case MAP_TEXTURE_INDEX: llinfos << "Missing tex index" << llendl; break;
-						default: llinfos << "Missing who effin knows: " << unsatisfied_flag << llendl;
+						case MAP_VERTEX: LL_INFOS() << "Missing vert pos" << LL_ENDL; break;
+						case MAP_NORMAL: LL_INFOS() << "Missing normals" << LL_ENDL; break;
+						case MAP_TEXCOORD0: LL_INFOS() << "Missing TC 0" << LL_ENDL; break;
+						case MAP_TEXCOORD1: LL_INFOS() << "Missing TC 1" << LL_ENDL; break;
+						case MAP_TEXCOORD2: LL_INFOS() << "Missing TC 2" << LL_ENDL; break;
+						case MAP_TEXCOORD3: LL_INFOS() << "Missing TC 3" << LL_ENDL; break;
+						case MAP_COLOR: LL_INFOS() << "Missing vert color" << LL_ENDL; break;
+						case MAP_EMISSIVE: LL_INFOS() << "Missing emissive" << LL_ENDL; break;
+						case MAP_TANGENT: LL_INFOS() << "Missing tangent" << LL_ENDL; break;
+						case MAP_WEIGHT: LL_INFOS() << "Missing weight" << LL_ENDL; break;
+						case MAP_WEIGHT4: LL_INFOS() << "Missing weightx4" << LL_ENDL; break;
+						case MAP_CLOTHWEIGHT: LL_INFOS() << "Missing clothweight" << LL_ENDL; break;
+						case MAP_TEXTURE_INDEX: LL_INFOS() << "Missing tex index" << LL_ENDL; break;
+						default: LL_INFOS() << "Missing who effin knows: " << unsatisfied_flag << LL_ENDL;
 					}					
 				}
 
@@ -2277,9 +2276,6 @@
             }
 
 				llerrs << "Shader consumption mismatches data provision." << llendl;
-=======
-				LL_WARNS() << "Shader consumption mismatches data provision." << LL_ENDL;
->>>>>>> 9e486f6c
 			}
 		}
 	}
