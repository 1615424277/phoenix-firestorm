--- conflicted
+++ resolved
@@ -686,7 +686,6 @@
     LL_PROFILE_ZONE_SCOPED_CATEGORY_VERTEX;
     llassert(LLGLSLShader::sCurBoundShaderPtr != NULL);
 
-<<<<<<< HEAD
     // <FS:Beq> FIRE-29679 trap empty calls that cause crashes when rezzing in OpenSim.
     if(pos == nullptr || indicesp == nullptr )
     {
@@ -702,9 +701,8 @@
         return;
     }
     // </FS:Ansariel>
-=======
+
     STOP_GLERROR;
->>>>>>> e0e6e7fd
 
     gGL.syncMatrices();
 
