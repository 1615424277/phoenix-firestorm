/** 
 * @file llvertexbuffer.cpp
 * @brief LLVertexBuffer implementation
 *
 * $LicenseInfo:firstyear=2003&license=viewerlgpl$
 * Second Life Viewer Source Code
 * Copyright (C) 2010, Linden Research, Inc.
 * 
 * This library is free software; you can redistribute it and/or
 * modify it under the terms of the GNU Lesser General Public
 * License as published by the Free Software Foundation;
 * version 2.1 of the License only.
 * 
 * This library is distributed in the hope that it will be useful,
 * but WITHOUT ANY WARRANTY; without even the implied warranty of
 * MERCHANTABILITY or FITNESS FOR A PARTICULAR PURPOSE.  See the GNU
 * Lesser General Public License for more details.
 * 
 * You should have received a copy of the GNU Lesser General Public
 * License along with this library; if not, write to the Free Software
 * Foundation, Inc., 51 Franklin Street, Fifth Floor, Boston, MA  02110-1301  USA
 * 
 * Linden Research, Inc., 945 Battery Street, San Francisco, CA  94111  USA
 * $/LicenseInfo$
 */

#include "linden_common.h"

#include <boost/static_assert.hpp>
#include "llsys.h"
#include "llvertexbuffer.h"
// #include "llrender.h"
#include "llglheaders.h"
#include "llmemtype.h"
#include "llrender.h"
#include "llvector4a.h"
#include "llshadermgr.h"
#include "llglslshader.h"
#include "llmemory.h"

//Next Highest Power Of Two
//helper function, returns first number > v that is a power of 2, or v if v is already a power of 2
U32 nhpo2(U32 v)
{
	U32 r = 1;
	while (r < v) {
		r *= 2;
	}
	return r;
}

//which power of 2 is i?
//assumes i is a power of 2 > 0
U32 wpo2(U32 i)
{
	llassert(i > 0);
	llassert(nhpo2(i) == i);

	U32 r = 0;

	while (i >>= 1) ++r;

	return r;
}


const U32 LL_VBO_BLOCK_SIZE = 2048;
const U32 LL_VBO_POOL_MAX_SEED_SIZE = 256*1024;

U32 vbo_block_size(U32 size)
{ //what block size will fit size?
	U32 mod = size % LL_VBO_BLOCK_SIZE;
	return mod == 0 ? size : size + (LL_VBO_BLOCK_SIZE-mod);
}

U32 vbo_block_index(U32 size)
{
	return vbo_block_size(size)/LL_VBO_BLOCK_SIZE;
}

const U32 LL_VBO_POOL_SEED_COUNT = vbo_block_index(LL_VBO_POOL_MAX_SEED_SIZE);


//============================================================================

//static
LLVBOPool LLVertexBuffer::sStreamVBOPool(GL_STREAM_DRAW_ARB, GL_ARRAY_BUFFER_ARB);
LLVBOPool LLVertexBuffer::sDynamicVBOPool(GL_DYNAMIC_DRAW_ARB, GL_ARRAY_BUFFER_ARB);
LLVBOPool LLVertexBuffer::sStreamIBOPool(GL_STREAM_DRAW_ARB, GL_ELEMENT_ARRAY_BUFFER_ARB);
LLVBOPool LLVertexBuffer::sDynamicIBOPool(GL_DYNAMIC_DRAW_ARB, GL_ELEMENT_ARRAY_BUFFER_ARB);

U32 LLVBOPool::sBytesPooled = 0;
U32 LLVBOPool::sIndexBytesPooled = 0;
U32 LLVBOPool::sCurGLName = 1;

std::list<U32> LLVertexBuffer::sAvailableVAOName;
U32 LLVertexBuffer::sCurVAOName = 1;

U32 LLVertexBuffer::sAllocatedIndexBytes = 0;
U32 LLVertexBuffer::sIndexCount = 0;

LLPrivateMemoryPool* LLVertexBuffer::sPrivatePoolp = NULL;
U32 LLVertexBuffer::sBindCount = 0;
U32 LLVertexBuffer::sSetCount = 0;
S32 LLVertexBuffer::sCount = 0;
S32 LLVertexBuffer::sGLCount = 0;
S32 LLVertexBuffer::sMappedCount = 0;
bool LLVertexBuffer::sDisableVBOMapping = false;
bool LLVertexBuffer::sEnableVBOs = true;
U32 LLVertexBuffer::sGLRenderBuffer = 0;
U32 LLVertexBuffer::sGLRenderArray = 0;
U32 LLVertexBuffer::sGLRenderIndices = 0;
U32 LLVertexBuffer::sLastMask = 0;
bool LLVertexBuffer::sVBOActive = false;
bool LLVertexBuffer::sIBOActive = false;
U32 LLVertexBuffer::sAllocatedBytes = 0;
U32 LLVertexBuffer::sVertexCount = 0;
bool LLVertexBuffer::sMapped = false;
bool LLVertexBuffer::sUseStreamDraw = true;
bool LLVertexBuffer::sUseVAO = false;
bool LLVertexBuffer::sPreferStreamDraw = false;


U32 LLVBOPool::genBuffer()
{
	// <FS:ND> user-defined names was deprecated with OpenGL 3.1

	// U32 ret = 0;
	// 
	// if (mGLNamePool.empty())
	// {
	// 	ret = sCurGLName++;
	// }
	// else
	// {
	// 	ret = mGLNamePool.front();
	// 	mGLNamePool.pop_front();
	// }
	// 
	// return ret;
	GLuint ret(0);
	glGenBuffersARB( 1, &ret );
	return ret;

	// </FS:ND>
}

void LLVBOPool::deleteBuffer(U32 name)
{
	if (gGLManager.mInited)
	{
		LLVertexBuffer::unbind();

		glBindBufferARB(mType, name);
		glBufferDataARB(mType, 0, NULL, mUsage);

		// <FS:ND> user-defined names was deprecated with OpenGL 3.1

		// llassert(std::find(mGLNamePool.begin(), mGLNamePool.end(), name) == mGLNamePool.end());

		// mGLNamePool.push_back(name);

		GLuint nBuffer( name );
		glDeleteBuffersARB( 1, &nBuffer );

		// </FS:ND>

		glBindBufferARB(mType, 0);
	}
}


LLVBOPool::LLVBOPool(U32 vboUsage, U32 vboType)
: mUsage(vboUsage), mType(vboType)
{
	// mMissCount.resize(LL_VBO_POOL_SEED_COUNT);
	// std::fill(mMissCount.begin(), mMissCount.end(), 0);
}

volatile U8* LLVBOPool::allocate(U32& name, U32 size, bool for_seed)
{
	llassert(vbo_block_size(size) == size);
	
	volatile U8* ret = NULL;

	// <FS:ND> We're not using the free list

	// U32 i = vbo_block_index(size);
	// 
	// if (mFreeList.size() <= i)
	// {
	// 	mFreeList.resize(i+1);
	// }
	// 
	// if (mFreeList[i].empty() || for_seed)
	// {
	// 	//make a new buffer
	// 	name = genBuffer();
	// 	
	// 	glBindBufferARB(mType, name);
	// 
	// 	if (!for_seed && i < LL_VBO_POOL_SEED_COUNT)
	// 	{ //record this miss
	// 		mMissCount[i]++;	
	// 	}
	// 
	// 	if (mType == GL_ARRAY_BUFFER_ARB)
	// 	{
	// 		LLVertexBuffer::sAllocatedBytes += size;
	// 	}
	// 	else
	// 	{
	// 		LLVertexBuffer::sAllocatedIndexBytes += size;
	// 	}
	// 
	// 	if (LLVertexBuffer::sDisableVBOMapping || mUsage != GL_DYNAMIC_DRAW_ARB)
	// 	{
	// 		glBufferDataARB(mType, size, 0, mUsage);
	// 		ret = (U8*) ll_aligned_malloc_16(size);
	// 	}
	// 	else
	// 	{ //always use a true hint of static draw when allocating non-client-backed buffers
	// 		glBufferDataARB(mType, size, 0, GL_STATIC_DRAW_ARB);
	// 	}
	// 
	// 	glBindBufferARB(mType, 0);
	// 
	// 	if (for_seed)
	// 	{ //put into pool for future use
	// 		llassert(mFreeList.size() > i);
	// 
	// 		Record rec;
	// 		rec.mGLName = name;
	// 		rec.mClientData = ret;
	// 
	// 		if (mType == GL_ARRAY_BUFFER_ARB)
	// 		{
	// 			sBytesPooled += size;
	// 		}
	// 		else
	// 		{
	// 			sIndexBytesPooled += size;
	// 		}
	// 		mFreeList[i].push_back(rec);
	// 	}
	// }
	// else
	// {
	// 	name = mFreeList[i].front().mGLName;
	// 	ret = mFreeList[i].front().mClientData;
	// 
	// 	if (mType == GL_ARRAY_BUFFER_ARB)
	// 	{
	// 		sBytesPooled -= size;
	// 	}
	// 	else
	// 	{
	// 		sIndexBytesPooled -= size;
	// 	}
	// 
	// 	mFreeList[i].pop_front();
	// }


	name = genBuffer();
		
	glBindBufferARB(mType, name);
	
	if (mType == GL_ARRAY_BUFFER_ARB)
		LLVertexBuffer::sAllocatedBytes += size;
	else
		LLVertexBuffer::sAllocatedIndexBytes += size;

	if (LLVertexBuffer::sDisableVBOMapping || mUsage != GL_DYNAMIC_DRAW_ARB)
	{
		glBufferDataARB(mType, size, 0, mUsage);
		ret = (U8*) ll_aligned_malloc_16(size);
	}
	else
	{
		//always use a true hint of static draw when allocating non-client-backed buffers
		glBufferDataARB(mType, size, 0, GL_STATIC_DRAW_ARB);
	}

	glBindBufferARB(mType, 0);

	// </FS:ND>

	return ret;
}

void LLVBOPool::release(U32 name, volatile U8* buffer, U32 size)
{
	llassert(vbo_block_size(size) == size);

	deleteBuffer(name);
	
	if ( LLVertexBuffer::sDisableVBOMapping || mUsage != GL_DYNAMIC_DRAW_ARB)
		ll_aligned_free_16((U8*) buffer);

	if (mType == GL_ARRAY_BUFFER_ARB)
	{
		LLVertexBuffer::sAllocatedBytes -= size;
	}
	else
	{
		LLVertexBuffer::sAllocatedIndexBytes -= size;
	}
}

void LLVBOPool::seedPool()
{
	// <FS:ND> We're not using the freelist

	// U32 dummy_name = 0;
	// 
	// if (mFreeList.size() < LL_VBO_POOL_SEED_COUNT)
	// {
	// 	mFreeList.resize(LL_VBO_POOL_SEED_COUNT);
	// }
	// 
	// for (U32 i = 0; i < LL_VBO_POOL_SEED_COUNT; i++)
	// {
	// 	if (mMissCount[i] > mFreeList[i].size())
	// 	{ 
	// 		U32 size = i*LL_VBO_BLOCK_SIZE;
	// 	
	// 		S32 count = mMissCount[i] - mFreeList[i].size();
	// 		for (U32 j = 0; j < count; ++j)
	// 		{
	// 			allocate(dummy_name, size, true);
	// 		}
	// 	}
	// }

	// </FS:ND>
}


<<<<<<< HEAD
=======

void LLVBOPool::cleanup()
{
	U32 size = LL_VBO_BLOCK_SIZE;

	for (U32 i = 0; i < mFreeList.size(); ++i)
	{
		record_list_t& l = mFreeList[i];

		while (!l.empty())
		{
			Record& r = l.front();

			deleteBuffer(r.mGLName);
			
			if (r.mClientData)
			{
				ll_aligned_free_16((void*) r.mClientData);
			}
>>>>>>> d56a98de


void LLVBOPool::cleanup()
{
	// U32 size = LL_VBO_BLOCK_SIZE;
	// 
	// for (U32 i = 0; i < mFreeList.size(); ++i)
	// {
	// 	record_list_t& l = mFreeList[i];
	// 
	// 	while (!l.empty())
	// 	{
	// 		Record& r = l.front();
	// 
	// 		deleteBuffer(r.mGLName);
	// 		
	// 		if (r.mClientData)
	// 		{
	// 			ll_aligned_free_16((void*) r.mClientData);
	// 		}
	// 
	// 		l.pop_front();
	// 
	// 		if (mType == GL_ARRAY_BUFFER_ARB)
	// 		{
	// 			sBytesPooled -= size;
	// 			LLVertexBuffer::sAllocatedBytes -= size;
	// 		}
	// 		else
	// 		{
	// 			sIndexBytesPooled -= size;
	// 			LLVertexBuffer::sAllocatedIndexBytes -= size;
	// 		}
	// 	}
	// 
	// 	size += LL_VBO_BLOCK_SIZE;
	// }
	// 
	// //reset miss counts
	// std::fill(mMissCount.begin(), mMissCount.end(), 0);
}


//NOTE: each component must be AT LEAST 4 bytes in size to avoid a performance penalty on AMD hardware
S32 LLVertexBuffer::sTypeSize[LLVertexBuffer::TYPE_MAX] =
{
	sizeof(LLVector4), // TYPE_VERTEX,
	sizeof(LLVector4), // TYPE_NORMAL,
	sizeof(LLVector2), // TYPE_TEXCOORD0,
	sizeof(LLVector2), // TYPE_TEXCOORD1,
	sizeof(LLVector2), // TYPE_TEXCOORD2,
	sizeof(LLVector2), // TYPE_TEXCOORD3,
	sizeof(LLColor4U), // TYPE_COLOR,
	sizeof(LLColor4U), // TYPE_EMISSIVE, only alpha is used currently
	sizeof(LLVector4), // TYPE_BINORMAL,
	sizeof(F32),	   // TYPE_WEIGHT,
	sizeof(LLVector4), // TYPE_WEIGHT4,
	sizeof(LLVector4), // TYPE_CLOTHWEIGHT,
	sizeof(LLVector4), // TYPE_TEXTURE_INDEX (actually exists as position.w), no extra data, but stride is 16 bytes
};

U32 LLVertexBuffer::sGLMode[LLRender::NUM_MODES] = 
{
	GL_TRIANGLES,
	GL_TRIANGLE_STRIP,
	GL_TRIANGLE_FAN,
	GL_POINTS,
	GL_LINES,
	GL_LINE_STRIP,
	GL_QUADS,
	GL_LINE_LOOP,
};

//static
U32 LLVertexBuffer::getVAOName()
{
	U32 ret = 0;

	if (!sAvailableVAOName.empty())
	{
		ret = sAvailableVAOName.front();
		sAvailableVAOName.pop_front();
	}
	else
	{
#ifdef GL_ARB_vertex_array_object
		glGenVertexArrays(1, &ret);
#endif
	}

	return ret;		
}

//static
void LLVertexBuffer::releaseVAOName(U32 name)
{
	sAvailableVAOName.push_back(name);
}


//static
void LLVertexBuffer::seedPools()
{
	sStreamVBOPool.seedPool();
	sDynamicVBOPool.seedPool();
	sStreamIBOPool.seedPool();
	sDynamicIBOPool.seedPool();
}

//static
void LLVertexBuffer::setupClientArrays(U32 data_mask)
{
	if (sLastMask != data_mask)
	{
		bool error = false;

		if (gGLManager.mGLSLVersionMajor < 2 && gGLManager.mGLSLVersionMinor < 30)
		{
			//make sure texture index is disabled
			data_mask = data_mask & ~MAP_TEXTURE_INDEX;
		}

		if (LLGLSLShader::sNoFixedFunction)
		{
			for (U32 i = 0; i < TYPE_MAX; ++i)
			{
				S32 loc = i;
										
				U32 mask = 1 << i;

				if (sLastMask & (1 << i))
				{ //was enabled
					if (!(data_mask & mask))
					{ //needs to be disabled
						glDisableVertexAttribArrayARB(loc);
					}
				}
				else 
				{	//was disabled
					if (data_mask & mask)
					{ //needs to be enabled
						glEnableVertexAttribArrayARB(loc);
					}
				}
			}
		}
		else
		{

			GLenum array[] =
			{
				GL_VERTEX_ARRAY,
				GL_NORMAL_ARRAY,
				GL_TEXTURE_COORD_ARRAY,
				GL_COLOR_ARRAY,
			};

			GLenum mask[] = 
			{
				MAP_VERTEX,
				MAP_NORMAL,
				MAP_TEXCOORD0,
				MAP_COLOR
			};



			for (U32 i = 0; i < 4; ++i)
			{
				if (sLastMask & mask[i])
				{ //was enabled
					if (!(data_mask & mask[i]))
					{ //needs to be disabled
						glDisableClientState(array[i]);
					}
					else if (gDebugGL)
					{ //needs to be enabled, make sure it was (DEBUG)
						if (!glIsEnabled(array[i]))
						{
							if (gDebugSession)
							{
								error = true;
								gFailLog << "Bad client state! " << array[i] << " disabled." << std::endl;
							}
							else
							{
								llerrs << "Bad client state! " << array[i] << " disabled." << llendl;
							}
						}
					}
				}
				else 
				{	//was disabled
					if (data_mask & mask[i])
					{ //needs to be enabled
						glEnableClientState(array[i]);
					}
					else if (gDebugGL && glIsEnabled(array[i]))
					{ //needs to be disabled, make sure it was (DEBUG TEMPORARY)
						if (gDebugSession)
						{
							error = true;
							gFailLog << "Bad client state! " << array[i] << " enabled." << std::endl;
						}
						else
						{
							llerrs << "Bad client state! " << array[i] << " enabled." << llendl;
						}
					}
				}
			}
		
			U32 map_tc[] = 
			{
				MAP_TEXCOORD1,
				MAP_TEXCOORD2,
				MAP_TEXCOORD3
			};

			for (U32 i = 0; i < 3; i++)
			{
				if (sLastMask & map_tc[i])
				{
					if (!(data_mask & map_tc[i]))
					{ //disable
						glClientActiveTextureARB(GL_TEXTURE1_ARB+i);
						glDisableClientState(GL_TEXTURE_COORD_ARRAY);
						glClientActiveTextureARB(GL_TEXTURE0_ARB);
					}
				}
				else if (data_mask & map_tc[i])
				{
					glClientActiveTextureARB(GL_TEXTURE1_ARB+i);
					glEnableClientState(GL_TEXTURE_COORD_ARRAY);
					glClientActiveTextureARB(GL_TEXTURE0_ARB);
				}
			}

			if (sLastMask & MAP_BINORMAL)
			{
				if (!(data_mask & MAP_BINORMAL))
				{
					glClientActiveTextureARB(GL_TEXTURE2_ARB);
					glDisableClientState(GL_TEXTURE_COORD_ARRAY);
					glClientActiveTextureARB(GL_TEXTURE0_ARB);
				}
			}
			else if (data_mask & MAP_BINORMAL)
			{
				glClientActiveTextureARB(GL_TEXTURE2_ARB);
				glEnableClientState(GL_TEXTURE_COORD_ARRAY);
				glClientActiveTextureARB(GL_TEXTURE0_ARB);
			}
		}
				
		sLastMask = data_mask;
	}
}

//static
void LLVertexBuffer::drawArrays(U32 mode, const std::vector<LLVector3>& pos, const std::vector<LLVector3>& norm)
{
	llassert(!LLGLSLShader::sNoFixedFunction || LLGLSLShader::sCurBoundShaderPtr != NULL);
	gGL.syncMatrices();

	U32 count = pos.size();
	
	// <FS:ND> Don't crash, but just warn and exit out. This should be safe to do and won't disrupt the user with a crash

	// llassert_always(norm.size() >= pos.size());
	// llassert_always(count > 0);

	llassert(norm.size() >= pos.size());
	llassert(count > 0);

	if( count == 0 )
	{
		llwarns << "Called drawArrays with 0 vertices" << llendl;
		return;
	}

	if( norm.size() < pos.size() )
	{
		llwarns << "Called drawArrays with #" << norm.size() << " normals and #" << pos.size() << " vertices" << llendl;
		return;
	}
	
	// </FS:ND>

	unbind();
	
	setupClientArrays(MAP_VERTEX | MAP_NORMAL);

	LLGLSLShader* shader = LLGLSLShader::sCurBoundShaderPtr;

	if (shader)
	{
		S32 loc = LLVertexBuffer::TYPE_VERTEX;
		if (loc > -1)
		{
			glVertexAttribPointerARB(loc, 3, GL_FLOAT, GL_FALSE, 0, pos[0].mV);
		}
		loc = LLVertexBuffer::TYPE_NORMAL;
		if (loc > -1)
		{
			glVertexAttribPointerARB(loc, 3, GL_FLOAT, GL_FALSE, 0, norm[0].mV);
		}
	}
	else
	{
		glVertexPointer(3, GL_FLOAT, 0, pos[0].mV);
		glNormalPointer(GL_FLOAT, 0, norm[0].mV);
	}

	glDrawArrays(sGLMode[mode], 0, count);
}

//static
void LLVertexBuffer::drawElements(U32 mode, const LLVector4a* pos, const LLVector2* tc, S32 num_indices, const U16* indicesp)
{
	llassert(!LLGLSLShader::sNoFixedFunction || LLGLSLShader::sCurBoundShaderPtr != NULL);

	gGL.syncMatrices();

	U32 mask = LLVertexBuffer::MAP_VERTEX;
	if (tc)
	{
		mask = mask | LLVertexBuffer::MAP_TEXCOORD0;
	}

	unbind();
	
	setupClientArrays(mask);

	if (LLGLSLShader::sNoFixedFunction)
	{
		S32 loc = LLVertexBuffer::TYPE_VERTEX;
		glVertexAttribPointerARB(loc, 3, GL_FLOAT, GL_FALSE, 16, pos);

		if (tc)
		{
			loc = LLVertexBuffer::TYPE_TEXCOORD0;
			glVertexAttribPointerARB(loc, 2, GL_FLOAT, GL_FALSE, 0, tc);
		}
	}
	else
	{
		glTexCoordPointer(2, GL_FLOAT, 0, tc);
		glVertexPointer(3, GL_FLOAT, 16, pos);
	}

	glDrawElements(sGLMode[mode], num_indices, GL_UNSIGNED_SHORT, indicesp);
}

void LLVertexBuffer::validateRange(U32 start, U32 end, U32 count, U32 indices_offset) const
{
	if (start >= (U32) mNumVerts ||
	    end >= (U32) mNumVerts)
	{
		llerrs << "Bad vertex buffer draw range: [" << start << ", " << end << "] vs " << mNumVerts << llendl;
	}

	llassert(mNumIndices >= 0);

	if (indices_offset >= (U32) mNumIndices ||
	    indices_offset + count > (U32) mNumIndices)
	{
		llerrs << "Bad index buffer draw range: [" << indices_offset << ", " << indices_offset+count << "]" << llendl;
	}

	if (gDebugGL && !useVBOs())
	{
		U16* idx = ((U16*) getIndicesPointer())+indices_offset;
		for (U32 i = 0; i < count; ++i)
		{
			if (idx[i] < start || idx[i] > end)
			{
				llerrs << "Index out of range: " << idx[i] << " not in [" << start << ", " << end << "]" << llendl;
			}
		}

		LLGLSLShader* shader = LLGLSLShader::sCurBoundShaderPtr;

		if (shader && shader->mFeatures.mIndexedTextureChannels > 1)
		{
			LLStrider<LLVector4a> v;
			//hack to get non-const reference
			LLVertexBuffer* vb = (LLVertexBuffer*) this;
			vb->getVertexStrider(v);

			for (U32 i = start; i < end; i++)
			{
				S32 idx = (S32) (v[i][3]+0.25f);
				if (idx < 0 || idx >= shader->mFeatures.mIndexedTextureChannels)
				{
					llerrs << "Bad texture index found in vertex data stream." << llendl;
				}
			}
		}
	}
}

void LLVertexBuffer::drawRange(U32 mode, U32 start, U32 end, U32 count, U32 indices_offset) const
{
	validateRange(start, end, count, indices_offset);
	mMappable = false;
	gGL.syncMatrices();

	llassert(mNumVerts >= 0);
	llassert(!LLGLSLShader::sNoFixedFunction || LLGLSLShader::sCurBoundShaderPtr != NULL);

	if (mGLArray)
	{
		if (mGLArray != sGLRenderArray)
		{
			llerrs << "Wrong vertex array bound." << llendl;
		}
	}
	else
	{
		if (mGLIndices != sGLRenderIndices)
		{
			llerrs << "Wrong index buffer bound." << llendl;
		}

		if (mGLBuffer != sGLRenderBuffer)
		{
			llerrs << "Wrong vertex buffer bound." << llendl;
		}
	}

	if (gDebugGL && !mGLArray && useVBOs())
	{
		GLint elem = 0;
		glGetIntegerv(GL_ELEMENT_ARRAY_BUFFER_BINDING_ARB, &elem);

		if (elem != mGLIndices)
		{
			llerrs << "Wrong index buffer bound!" << llendl;
		}
	}

	if (mode >= LLRender::NUM_MODES)
	{
		llerrs << "Invalid draw mode: " << mode << llendl;
		return;
	}

	U16* idx = ((U16*) getIndicesPointer())+indices_offset;

	stop_glerror();
	glDrawRangeElements(sGLMode[mode], start, end, count, GL_UNSIGNED_SHORT, 
		idx);
	stop_glerror();
	placeFence();
}

void LLVertexBuffer::draw(U32 mode, U32 count, U32 indices_offset) const
{
	llassert(!LLGLSLShader::sNoFixedFunction || LLGLSLShader::sCurBoundShaderPtr != NULL);
	mMappable = false;
	gGL.syncMatrices();

	llassert(mNumIndices >= 0);
	if (indices_offset >= (U32) mNumIndices ||
	    indices_offset + count > (U32) mNumIndices)
	{
		llerrs << "Bad index buffer draw range: [" << indices_offset << ", " << indices_offset+count << "]" << llendl;
	}

	if (mGLArray)
	{
		if (mGLArray != sGLRenderArray)
		{
			llerrs << "Wrong vertex array bound." << llendl;
		}
	}
	else
	{
		if (mGLIndices != sGLRenderIndices)
		{
			llerrs << "Wrong index buffer bound." << llendl;
		}

		if (mGLBuffer != sGLRenderBuffer)
		{
			llerrs << "Wrong vertex buffer bound." << llendl;
		}
	}

	if (mode >= LLRender::NUM_MODES)
	{
		llerrs << "Invalid draw mode: " << mode << llendl;
		return;
	}

	stop_glerror();
	glDrawElements(sGLMode[mode], count, GL_UNSIGNED_SHORT,
		((U16*) getIndicesPointer()) + indices_offset);
	stop_glerror();
	placeFence();
}

void LLVertexBuffer::drawArrays(U32 mode, U32 first, U32 count) const
{
	llassert(!LLGLSLShader::sNoFixedFunction || LLGLSLShader::sCurBoundShaderPtr != NULL);
	mMappable = false;
	gGL.syncMatrices();
	
	llassert(mNumVerts >= 0);
	if (first >= (U32) mNumVerts ||
	    first + count > (U32) mNumVerts)
	{
		llerrs << "Bad vertex buffer draw range: [" << first << ", " << first+count << "]" << llendl;
	}

	if (mGLArray)
	{
		if (mGLArray != sGLRenderArray)
		{
			llerrs << "Wrong vertex array bound." << llendl;
		}
	}
	else
	{
		if (mGLBuffer != sGLRenderBuffer || useVBOs() != sVBOActive)
		{
			llerrs << "Wrong vertex buffer bound." << llendl;
		}
	}

	if (mode >= LLRender::NUM_MODES)
	{
		llerrs << "Invalid draw mode: " << mode << llendl;
		return;
	}

	stop_glerror();
	glDrawArrays(sGLMode[mode], first, count);
	stop_glerror();
	placeFence();
}

//static
void LLVertexBuffer::initClass(bool use_vbo, bool no_vbo_mapping)
{
	sEnableVBOs = use_vbo && gGLManager.mHasVertexBufferObject;
	sDisableVBOMapping = sEnableVBOs && no_vbo_mapping;

	if (!sPrivatePoolp)
	{ 
		sPrivatePoolp = LLPrivateMemoryPoolManager::getInstance()->newPool(LLPrivateMemoryPool::STATIC);
	}
}

//static 
void LLVertexBuffer::unbind()
{
	if (sGLRenderArray)
	{
#if GL_ARB_vertex_array_object
		glBindVertexArray(0);
#endif
		sGLRenderArray = 0;
		sGLRenderIndices = 0;
		sIBOActive = false;
	}

	if (sVBOActive)
	{
		glBindBufferARB(GL_ARRAY_BUFFER_ARB, 0);
		sVBOActive = false;
	}
	if (sIBOActive)
	{
		glBindBufferARB(GL_ELEMENT_ARRAY_BUFFER_ARB, 0);
		sIBOActive = false;
	}

	sGLRenderBuffer = 0;
	sGLRenderIndices = 0;

	setupClientArrays(0);
}

//static
void LLVertexBuffer::cleanupClass()
{
	LLMemType mt2(LLMemType::MTYPE_VERTEX_CLEANUP_CLASS);
	unbind();
	
	sStreamIBOPool.cleanup();
	sDynamicIBOPool.cleanup();
	sStreamVBOPool.cleanup();
	sDynamicVBOPool.cleanup();

	if(sPrivatePoolp)
	{
		LLPrivateMemoryPoolManager::getInstance()->deletePool(sPrivatePoolp);
		sPrivatePoolp = NULL;
	}
}

//----------------------------------------------------------------------------

S32 LLVertexBuffer::determineUsage(S32 usage)
{
	S32 ret_usage = usage;

	if (!sEnableVBOs)
	{
		ret_usage = 0;
	}
	
	if (ret_usage == GL_STREAM_DRAW_ARB && !sUseStreamDraw)
	{
		ret_usage = 0;
	}
	
	if (ret_usage == GL_DYNAMIC_DRAW_ARB && sPreferStreamDraw)
	{
		ret_usage = GL_STREAM_DRAW_ARB;
	}
	
	if (ret_usage == 0 && LLRender::sGLCoreProfile)
	{ //MUST use VBOs for all rendering
		ret_usage = GL_STREAM_DRAW_ARB;
	}
	
	if (ret_usage && ret_usage != GL_STREAM_DRAW_ARB)
	{ //only stream_draw and dynamic_draw are supported when using VBOs, dynamic draw is the default
		if (sDisableVBOMapping)
		{ //always use stream draw if VBO mapping is disabled
			ret_usage = GL_STREAM_DRAW_ARB;
		}
		else
		{
			ret_usage = GL_DYNAMIC_DRAW_ARB;
		}
	}
	
	return ret_usage;
}

LLVertexBuffer::LLVertexBuffer(U32 typemask, S32 usage) :
	LLRefCount(),

	mNumVerts(0),
	mNumIndices(0),
	mAlignedOffset(0),
	mAlignedIndexOffset(0),
	mSize(0),
	mIndicesSize(0),
	mTypeMask(typemask),
	mUsage(LLVertexBuffer::determineUsage(usage)),
	mGLBuffer(0),
	mGLIndices(0),
	mGLArray(0),
	mMappedData(NULL),
	mMappedIndexData(NULL),
	mMappedDataUsingVBOs(false),
	mMappedIndexDataUsingVBOs(false),
	mVertexLocked(false),
	mIndexLocked(false),
	mFinal(false),
	mEmpty(true),
	mMappable(false),
	mFence(NULL)
{
	LLMemType mt2(LLMemType::MTYPE_VERTEX_CONSTRUCTOR);

	mMappable = (mUsage == GL_DYNAMIC_DRAW_ARB && !sDisableVBOMapping);

	//zero out offsets
	for (U32 i = 0; i < TYPE_MAX; i++)
	{
		mOffsets[i] = 0;
	}

	sCount++;
}

//static
S32 LLVertexBuffer::calcOffsets(const U32& typemask, S32* offsets, S32 num_vertices)
{
	S32 offset = 0;
	for (S32 i=0; i<TYPE_TEXTURE_INDEX; i++)
	{
		U32 mask = 1<<i;
		if (typemask & mask)
		{
			if (offsets && LLVertexBuffer::sTypeSize[i])
			{
				offsets[i] = offset;
				offset += LLVertexBuffer::sTypeSize[i]*num_vertices;
				offset = (offset + 0xF) & ~0xF;
			}
		}
	}

	offsets[TYPE_TEXTURE_INDEX] = offsets[TYPE_VERTEX] + 12;
	
	return offset+16;
}

//static 
S32 LLVertexBuffer::calcVertexSize(const U32& typemask)
{
	S32 size = 0;
	for (S32 i = 0; i < TYPE_TEXTURE_INDEX; i++)
	{
		U32 mask = 1<<i;
		if (typemask & mask)
		{
			size += LLVertexBuffer::sTypeSize[i];
		}
	}

	return size;
}

S32 LLVertexBuffer::getSize() const
{
	return mSize;
}

// protected, use unref()
//virtual
LLVertexBuffer::~LLVertexBuffer()
{
	LLMemType mt2(LLMemType::MTYPE_VERTEX_DESTRUCTOR);
	destroyGLBuffer();
	destroyGLIndices();

	if (mGLArray)
	{
#if GL_ARB_vertex_array_object
		releaseVAOName(mGLArray);
#endif
	}

	sCount--;

	if (mFence)
	{
		delete mFence;
	}
	
	mFence = NULL;

	sVertexCount -= mNumVerts;
	sIndexCount -= mNumIndices;

	llassert_always(!mMappedData && !mMappedIndexData);
};

void LLVertexBuffer::placeFence() const
{
	/*if (!mFence && useVBOs())
	{
		if (gGLManager.mHasSync)
		{
			mFence = new LLGLSyncFence();
		}
	}

	if (mFence)
	{
		mFence->placeFence();
	}*/
}

void LLVertexBuffer::waitFence() const
{
	/*if (mFence)
	{
		mFence->wait();
	}*/
}

//----------------------------------------------------------------------------

void LLVertexBuffer::genBuffer(U32 size)
{
	mSize = vbo_block_size(size);

	if (mUsage == GL_STREAM_DRAW_ARB)
	{
		mMappedData = sStreamVBOPool.allocate(mGLBuffer, mSize);
	}
	else
	{
		mMappedData = sDynamicVBOPool.allocate(mGLBuffer, mSize);
	}
	
	sGLCount++;
}

void LLVertexBuffer::genIndices(U32 size)
{
	mIndicesSize = vbo_block_size(size);

	if (mUsage == GL_STREAM_DRAW_ARB)
	{
		mMappedIndexData = sStreamIBOPool.allocate(mGLIndices, mIndicesSize);
	}
	else
	{
		mMappedIndexData = sDynamicIBOPool.allocate(mGLIndices, mIndicesSize);
	}
	
	sGLCount++;
}

void LLVertexBuffer::releaseBuffer()
{
	if (mUsage == GL_STREAM_DRAW_ARB)
	{
		sStreamVBOPool.release(mGLBuffer, mMappedData, mSize);
	}
	else
	{
		sDynamicVBOPool.release(mGLBuffer, mMappedData, mSize);
	}
	
	mGLBuffer = 0;
	mMappedData = NULL;

	sGLCount--;
}

void LLVertexBuffer::releaseIndices()
{
	if (mUsage == GL_STREAM_DRAW_ARB)
	{
		sStreamIBOPool.release(mGLIndices, mMappedIndexData, mIndicesSize);
	}
	else
	{
		sDynamicIBOPool.release(mGLIndices, mMappedIndexData, mIndicesSize);
	}

	mGLIndices = 0;
	mMappedIndexData = NULL;
	
	sGLCount--;
}

void LLVertexBuffer::createGLBuffer(U32 size)
{
	LLMemType mt2(LLMemType::MTYPE_VERTEX_CREATE_VERTICES);
	
	if (mGLBuffer)
	{
		destroyGLBuffer();
	}

	if (size == 0)
	{
		return;
	}

	mEmpty = true;

	mMappedDataUsingVBOs = useVBOs();
	
	if (mMappedDataUsingVBOs)
	{
		genBuffer(size);
	}
	else
	{
		static int gl_buffer_idx = 0;
		mGLBuffer = ++gl_buffer_idx;
		mMappedData = (U8*)ALLOCATE_MEM(sPrivatePoolp, size);
		mSize = size;
	}
}

void LLVertexBuffer::createGLIndices(U32 size)
{
	LLMemType mt2(LLMemType::MTYPE_VERTEX_CREATE_INDICES);
	
	if (mGLIndices)
	{
		destroyGLIndices();
	}
	
	if (size == 0)
	{
		return;
	}

	mEmpty = true;

	//pad by 16 bytes for aligned copies
	size += 16;

	mMappedIndexDataUsingVBOs = useVBOs();

	if (mMappedIndexDataUsingVBOs)
	{
		//pad by another 16 bytes for VBO pointer adjustment
		size += 16;
		genIndices(size);
	}
	else
	{
		mMappedIndexData = (U8*)ALLOCATE_MEM(sPrivatePoolp, size);
		static int gl_buffer_idx = 0;
		mGLIndices = ++gl_buffer_idx;
		mIndicesSize = size;
	}
}

void LLVertexBuffer::destroyGLBuffer()
{
	LLMemType mt2(LLMemType::MTYPE_VERTEX_DESTROY_BUFFER);
	if (mGLBuffer)
	{
		if (mMappedDataUsingVBOs)
		{
			releaseBuffer();
		}
		else
		{
			FREE_MEM(sPrivatePoolp, (void*) mMappedData);
			mMappedData = NULL;
			mEmpty = true;
		}
	}
	
	mGLBuffer = 0;
	//unbind();
}

void LLVertexBuffer::destroyGLIndices()
{
	LLMemType mt2(LLMemType::MTYPE_VERTEX_DESTROY_INDICES);
	if (mGLIndices)
	{
		if (mMappedIndexDataUsingVBOs)
		{
			releaseIndices();
		}
		else
		{
			FREE_MEM(sPrivatePoolp, (void*) mMappedIndexData);
			mMappedIndexData = NULL;
			mEmpty = true;
		}
	}

	mGLIndices = 0;
	//unbind();
}

void LLVertexBuffer::updateNumVerts(S32 nverts)
{
	LLMemType mt2(LLMemType::MTYPE_VERTEX_UPDATE_VERTS);

	llassert(nverts >= 0);

	if (nverts > 65536)
	{
		// <FS:ND> FIRE-5077; Just print an info if there are more than 0xFFFF, for now just so there is a message in the logs where in older version #vertices would have been capped.

		// llwarns << "Vertex buffer overflow!" << llendl;
		// nverts = 65536;
		llinfos << "More vertices than 65536 (#" << nverts << ")" <<llendl;

		// </FS:ND>
	}

	U32 needed_size = calcOffsets(mTypeMask, mOffsets, nverts);

	if (needed_size > mSize || needed_size <= mSize/2)
	{
		createGLBuffer(needed_size);
	}

	sVertexCount -= mNumVerts;
	mNumVerts = nverts;
	sVertexCount += mNumVerts;
}

void LLVertexBuffer::updateNumIndices(S32 nindices)
{
	LLMemType mt2(LLMemType::MTYPE_VERTEX_UPDATE_INDICES);

	llassert(nindices >= 0);

	U32 needed_size = sizeof(U16) * nindices;

	if (needed_size > mIndicesSize || needed_size <= mIndicesSize/2)
	{
		createGLIndices(needed_size);
	}

	sIndexCount -= mNumIndices;
	mNumIndices = nindices;
	sIndexCount += mNumIndices;
}

void LLVertexBuffer::allocateBuffer(S32 nverts, S32 nindices, bool create)
{
	LLMemType mt2(LLMemType::MTYPE_VERTEX_ALLOCATE_BUFFER);
	
	stop_glerror();

	// <FS:ND> FIRE-5077; Just print an info if there are more than 0xFFFF, for now just so there is a message in the logs where in older version #vertices would have been capped.

	// if (nverts < 0 || nindices < 0 ||
	// 	nverts > 65536)
	// {
	// 	llerrs << "Bad vertex buffer allocation: " << nverts << " : " << nindices << llendl;
	// }

	if( nverts < 0 || nindices < 0 )
		llerrs << "Bad vertex buffer allocation: " << nverts << " : " << nindices << llendl;

	if( nverts > 0xFFFF )
		llinfos << "More vertices than 65535 (#" << nverts << ")" <<llendl;
	
	// </FS:ND>

	updateNumVerts(nverts);
	updateNumIndices(nindices);
	
	if (create && (nverts || nindices))
	{
		//actually allocate space for the vertex buffer if using VBO mapping
		flush();

		if (gGLManager.mHasVertexArrayObject && useVBOs() && (LLRender::sGLCoreProfile || sUseVAO))
		{
#if GL_ARB_vertex_array_object
			mGLArray = getVAOName();
#endif
			setupVertexArray();
		}
	}
}

static LLFastTimer::DeclareTimer FTM_SETUP_VERTEX_ARRAY("Setup VAO");

void LLVertexBuffer::setupVertexArray()
{
	if (!mGLArray)
	{
		return;
	}

	LLFastTimer t(FTM_SETUP_VERTEX_ARRAY);
#if GL_ARB_vertex_array_object
	glBindVertexArray(mGLArray);
#endif
	sGLRenderArray = mGLArray;

	U32 attrib_size[] = 
	{
		3, //TYPE_VERTEX,
		3, //TYPE_NORMAL,
		2, //TYPE_TEXCOORD0,
		2, //TYPE_TEXCOORD1,
		2, //TYPE_TEXCOORD2,
		2, //TYPE_TEXCOORD3,
		4, //TYPE_COLOR,
		4, //TYPE_EMISSIVE,
		3, //TYPE_BINORMAL,
		1, //TYPE_WEIGHT,
		4, //TYPE_WEIGHT4,
		4, //TYPE_CLOTHWEIGHT,
		1, //TYPE_TEXTURE_INDEX
	};

	U32 attrib_type[] =
	{
		GL_FLOAT, //TYPE_VERTEX,
		GL_FLOAT, //TYPE_NORMAL,
		GL_FLOAT, //TYPE_TEXCOORD0,
		GL_FLOAT, //TYPE_TEXCOORD1,
		GL_FLOAT, //TYPE_TEXCOORD2,
		GL_FLOAT, //TYPE_TEXCOORD3,
		GL_UNSIGNED_BYTE, //TYPE_COLOR,
		GL_UNSIGNED_BYTE, //TYPE_EMISSIVE,
		GL_FLOAT,   //TYPE_BINORMAL,
		GL_FLOAT, //TYPE_WEIGHT,
		GL_FLOAT, //TYPE_WEIGHT4,
		GL_FLOAT, //TYPE_CLOTHWEIGHT,
		GL_UNSIGNED_INT, //TYPE_TEXTURE_INDEX
	};

	bool attrib_integer[] = 
	{
		false, //TYPE_VERTEX,
		false, //TYPE_NORMAL,
		false, //TYPE_TEXCOORD0,
		false, //TYPE_TEXCOORD1,
		false, //TYPE_TEXCOORD2,
		false, //TYPE_TEXCOORD3,
		false, //TYPE_COLOR,
		false, //TYPE_EMISSIVE,
		false, //TYPE_BINORMAL,
		false, //TYPE_WEIGHT,
		false, //TYPE_WEIGHT4,
		false, //TYPE_CLOTHWEIGHT,
		true, //TYPE_TEXTURE_INDEX
	};

	U32 attrib_normalized[] =
	{
		GL_FALSE, //TYPE_VERTEX,
		GL_FALSE, //TYPE_NORMAL,
		GL_FALSE, //TYPE_TEXCOORD0,
		GL_FALSE, //TYPE_TEXCOORD1,
		GL_FALSE, //TYPE_TEXCOORD2,
		GL_FALSE, //TYPE_TEXCOORD3,
		GL_TRUE, //TYPE_COLOR,
		GL_TRUE, //TYPE_EMISSIVE,
		GL_FALSE,   //TYPE_BINORMAL,
		GL_FALSE, //TYPE_WEIGHT,
		GL_FALSE, //TYPE_WEIGHT4,
		GL_FALSE, //TYPE_CLOTHWEIGHT,
		GL_FALSE, //TYPE_TEXTURE_INDEX
	};

	bindGLBuffer(true);
	bindGLIndices(true);

	for (U32 i = 0; i < TYPE_MAX; ++i)
	{
		if (mTypeMask & (1 << i))
		{
			glEnableVertexAttribArrayARB(i);

			if (attrib_integer[i])
			{
#if !LL_DARWIN
				//glVertexattribIPointer requires GLSL 1.30 or later
				if (gGLManager.mGLSLVersionMajor > 1 || gGLManager.mGLSLVersionMinor >= 30)
				{
					glVertexAttribIPointer(i, attrib_size[i], attrib_type[i], sTypeSize[i], (void*) (ptrdiff_t)mOffsets[i]); 
				}
#endif
			}
			else
			{
				glVertexAttribPointerARB(i, attrib_size[i], attrib_type[i], attrib_normalized[i], sTypeSize[i], (void*) (ptrdiff_t)mOffsets[i]); 
			}
		}
		else
		{
			glDisableVertexAttribArrayARB(i);
		}
	}

	//draw a dummy triangle to set index array pointer
	//glDrawElements(GL_TRIANGLES, 0, GL_UNSIGNED_SHORT, NULL);

	unbind();
}

void LLVertexBuffer::resizeBuffer(S32 newnverts, S32 newnindices)
{
	llassert(newnverts >= 0);
	llassert(newnindices >= 0);

	LLMemType mt2(LLMemType::MTYPE_VERTEX_RESIZE_BUFFER);
	
	updateNumVerts(newnverts);		
	updateNumIndices(newnindices);
	
	if (useVBOs())
	{
		flush();

		if (mGLArray)
		{ //if size changed, offsets changed
			setupVertexArray();
		}
	}
}

bool LLVertexBuffer::useVBOs() const
{
	//it's generally ineffective to use VBO for things that are streaming on apple
	return (mUsage != 0);
}

//----------------------------------------------------------------------------

bool expand_region(LLVertexBuffer::MappedRegion& region, S32 index, S32 count)
{
	S32 end = index+count;
	S32 region_end = region.mIndex+region.mCount;
	
	if (end < region.mIndex ||
		index > region_end)
	{ //gap exists, do not merge
		return false;
	}

	S32 new_end = llmax(end, region_end);
	S32 new_index = llmin(index, region.mIndex);
	region.mIndex = new_index;
	region.mCount = new_end-new_index;
	return true;
}

static LLFastTimer::DeclareTimer FTM_VBO_MAP_BUFFER_RANGE("VBO Map Range");
static LLFastTimer::DeclareTimer FTM_VBO_MAP_BUFFER("VBO Map");

// Map for data access
volatile U8* LLVertexBuffer::mapVertexBuffer(S32 type, S32 index, S32 count, bool map_range)
{
	bindGLBuffer(true);
	LLMemType mt2(LLMemType::MTYPE_VERTEX_MAP_BUFFER);
	if (mFinal)
	{
		llerrs << "LLVertexBuffer::mapVeretxBuffer() called on a finalized buffer." << llendl;
	}
	if (!useVBOs() && !mMappedData && !mMappedIndexData)
	{
		llerrs << "LLVertexBuffer::mapVertexBuffer() called on unallocated buffer." << llendl;
	}
		
	if (useVBOs())
	{
		if (!mMappable || gGLManager.mHasMapBufferRange || gGLManager.mHasFlushBufferRange)
		{
			if (count == -1)
			{
				count = mNumVerts-index;
			}

			bool mapped = false;
			//see if range is already mapped
			for (U32 i = 0; i < mMappedVertexRegions.size(); ++i)
			{
				MappedRegion& region = mMappedVertexRegions[i];
				if (region.mType == type)
				{
					if (expand_region(region, index, count))
					{
						mapped = true;
						break;
					}
				}
			}

			if (!mapped)
			{
				//not already mapped, map new region
				MappedRegion region(type, mMappable && map_range ? -1 : index, count);
				mMappedVertexRegions.push_back(region);
			}
		}

		if (mVertexLocked && map_range)
		{
			llerrs << "Attempted to map a specific range of a buffer that was already mapped." << llendl;
		}

		if (!mVertexLocked)
		{
			LLMemType mt_v(LLMemType::MTYPE_VERTEX_MAP_BUFFER_VERTICES);
			mVertexLocked = true;
			sMappedCount++;
			stop_glerror();	

			if(!mMappable)
			{
				map_range = false;
			}
			else
			{
				volatile U8* src = NULL;
				waitFence();
				if (gGLManager.mHasMapBufferRange)
				{
					if (map_range)
					{
#ifdef GL_ARB_map_buffer_range
						LLFastTimer t(FTM_VBO_MAP_BUFFER_RANGE);
						S32 offset = mOffsets[type] + sTypeSize[type]*index;
						S32 length = (sTypeSize[type]*count+0xF) & ~0xF;
						src = (U8*) glMapBufferRange(GL_ARRAY_BUFFER_ARB, offset, length, 
							GL_MAP_WRITE_BIT | 
							GL_MAP_FLUSH_EXPLICIT_BIT | 
							GL_MAP_INVALIDATE_RANGE_BIT);
#endif
					}
					else
					{
#ifdef GL_ARB_map_buffer_range

						if (gDebugGL)
						{
							GLint size = 0;
							glGetBufferParameterivARB(GL_ARRAY_BUFFER_ARB, GL_BUFFER_SIZE_ARB, &size);

							if (size < mSize)
							{
								llerrs << "Invalid buffer size." << llendl;
							}
						}

						LLFastTimer t(FTM_VBO_MAP_BUFFER);
						src = (U8*) glMapBufferRange(GL_ARRAY_BUFFER_ARB, 0, mSize, 
							GL_MAP_WRITE_BIT | 
							GL_MAP_FLUSH_EXPLICIT_BIT);
#endif
					}
				}
				else if (gGLManager.mHasFlushBufferRange)
				{
					if (map_range)
					{
						glBufferParameteriAPPLE(GL_ARRAY_BUFFER_ARB, GL_BUFFER_SERIALIZED_MODIFY_APPLE, GL_FALSE);
						glBufferParameteriAPPLE(GL_ARRAY_BUFFER_ARB, GL_BUFFER_FLUSHING_UNMAP_APPLE, GL_FALSE);
						src = (U8*) glMapBufferARB(GL_ARRAY_BUFFER_ARB, GL_WRITE_ONLY_ARB);
					}
					else
					{
						src = (U8*) glMapBufferARB(GL_ARRAY_BUFFER_ARB, GL_WRITE_ONLY_ARB);
					}
				}
				else
				{
					map_range = false;
					src = (U8*) glMapBufferARB(GL_ARRAY_BUFFER_ARB, GL_WRITE_ONLY_ARB);
				}

				llassert(src != NULL);

				mMappedData = LL_NEXT_ALIGNED_ADDRESS<volatile U8>(src);
				mAlignedOffset = mMappedData - src;
			
				stop_glerror();
			}
				
			if (!mMappedData)
			{
				log_glerror();

				//check the availability of memory
				LLMemory::logMemoryInfo(true);
			
				if(mMappable)
				{			
					//--------------------
					//print out more debug info before crash
					llinfos << "vertex buffer size: (num verts : num indices) = " << getNumVerts() << " : " << getNumIndices() << llendl;
					GLint size;
					glGetBufferParameterivARB(GL_ARRAY_BUFFER_ARB, GL_BUFFER_SIZE_ARB, &size);
					llinfos << "GL_ARRAY_BUFFER_ARB size is " << size << llendl;
					//--------------------

					GLint buff;
					glGetIntegerv(GL_ARRAY_BUFFER_BINDING_ARB, &buff);
					if ((GLuint)buff != mGLBuffer)
					{
						llerrs << "Invalid GL vertex buffer bound: " << buff << llendl;
					}

							
					llerrs << "glMapBuffer returned NULL (no vertex data)" << llendl;
				}
				else
				{
					llerrs << "memory allocation for vertex data failed." << llendl;
				}
			}
		}
	}
	else
	{
		map_range = false;
	}
	
	if (map_range && gGLManager.mHasMapBufferRange && mMappable)
	{
		return mMappedData;
	}
	else
	{
		return mMappedData+mOffsets[type]+sTypeSize[type]*index;
	}
}


static LLFastTimer::DeclareTimer FTM_VBO_MAP_INDEX_RANGE("IBO Map Range");
static LLFastTimer::DeclareTimer FTM_VBO_MAP_INDEX("IBO Map");

volatile U8* LLVertexBuffer::mapIndexBuffer(S32 index, S32 count, bool map_range)
{
	LLMemType mt2(LLMemType::MTYPE_VERTEX_MAP_BUFFER);
	bindGLIndices(true);
	if (mFinal)
	{
		llerrs << "LLVertexBuffer::mapIndexBuffer() called on a finalized buffer." << llendl;
	}
	if (!useVBOs() && !mMappedData && !mMappedIndexData)
	{
		llerrs << "LLVertexBuffer::mapIndexBuffer() called on unallocated buffer." << llendl;
	}

	if (useVBOs())
	{
		if (!mMappable || gGLManager.mHasMapBufferRange || gGLManager.mHasFlushBufferRange)
		{
			if (count == -1)
			{
				count = mNumIndices-index;
			}

			bool mapped = false;
			//see if range is already mapped
			for (U32 i = 0; i < mMappedIndexRegions.size(); ++i)
			{
				MappedRegion& region = mMappedIndexRegions[i];
				if (expand_region(region, index, count))
				{
					mapped = true;
					break;
				}
			}

			if (!mapped)
			{
				//not already mapped, map new region
				MappedRegion region(TYPE_INDEX, mMappable && map_range ? -1 : index, count);
				mMappedIndexRegions.push_back(region);
			}
		}

		if (mIndexLocked && map_range)
		{
			llerrs << "Attempted to map a specific range of a buffer that was already mapped." << llendl;
		}

		if (!mIndexLocked)
		{
			LLMemType mt_v(LLMemType::MTYPE_VERTEX_MAP_BUFFER_INDICES);

			mIndexLocked = true;
			sMappedCount++;
			stop_glerror();	

			if (gDebugGL && useVBOs())
			{
				GLint elem = 0;
				glGetIntegerv(GL_ELEMENT_ARRAY_BUFFER_BINDING_ARB, &elem);

				if (elem != mGLIndices)
				{
					llerrs << "Wrong index buffer bound!" << llendl;
				}
			}

			if(!mMappable)
			{
				map_range = false;
			}
			else
			{
				volatile U8* src = NULL;
				waitFence();
				if (gGLManager.mHasMapBufferRange)
				{
					if (map_range)
					{
#ifdef GL_ARB_map_buffer_range
						LLFastTimer t(FTM_VBO_MAP_INDEX_RANGE);
						S32 offset = sizeof(U16)*index;
						S32 length = sizeof(U16)*count;
						src = (U8*) glMapBufferRange(GL_ELEMENT_ARRAY_BUFFER_ARB, offset, length, 
							GL_MAP_WRITE_BIT | 
							GL_MAP_FLUSH_EXPLICIT_BIT | 
							GL_MAP_INVALIDATE_RANGE_BIT);
#endif
					}
					else
					{
#ifdef GL_ARB_map_buffer_range
						LLFastTimer t(FTM_VBO_MAP_INDEX);
						src = (U8*) glMapBufferRange(GL_ELEMENT_ARRAY_BUFFER_ARB, 0, sizeof(U16)*mNumIndices, 
							GL_MAP_WRITE_BIT | 
							GL_MAP_FLUSH_EXPLICIT_BIT);
#endif
					}
				}
				else if (gGLManager.mHasFlushBufferRange)
				{
					if (map_range)
					{
						glBufferParameteriAPPLE(GL_ELEMENT_ARRAY_BUFFER_ARB, GL_BUFFER_SERIALIZED_MODIFY_APPLE, GL_FALSE);
						glBufferParameteriAPPLE(GL_ELEMENT_ARRAY_BUFFER_ARB, GL_BUFFER_FLUSHING_UNMAP_APPLE, GL_FALSE);
						src = (U8*) glMapBufferARB(GL_ELEMENT_ARRAY_BUFFER_ARB, GL_WRITE_ONLY_ARB);
					}
					else
					{
						src = (U8*) glMapBufferARB(GL_ELEMENT_ARRAY_BUFFER_ARB, GL_WRITE_ONLY_ARB);
					}
				}
				else
				{
					LLFastTimer t(FTM_VBO_MAP_INDEX);
					map_range = false;
					src = (U8*) glMapBufferARB(GL_ELEMENT_ARRAY_BUFFER_ARB, GL_WRITE_ONLY_ARB);
				}

				llassert(src != NULL);


				mMappedIndexData = src; //LL_NEXT_ALIGNED_ADDRESS<U8>(src);
				mAlignedIndexOffset = mMappedIndexData - src;
				stop_glerror();
			}
		}

		if (!mMappedIndexData)
		{
			log_glerror();
			LLMemory::logMemoryInfo(true);

			if(mMappable)
			{
				GLint buff;
				glGetIntegerv(GL_ELEMENT_ARRAY_BUFFER_BINDING_ARB, &buff);
				if ((GLuint)buff != mGLIndices)
				{
					llerrs << "Invalid GL index buffer bound: " << buff << llendl;
				}

				llerrs << "glMapBuffer returned NULL (no index data)" << llendl;
			}
			else
			{
				llerrs << "memory allocation for Index data failed. " << llendl;
			}
		}
	}
	else
	{
		map_range = false;
	}

	if (map_range && gGLManager.mHasMapBufferRange && mMappable)
	{
		return mMappedIndexData;
	}
	else
	{
		return mMappedIndexData + sizeof(U16)*index;
	}
}

static LLFastTimer::DeclareTimer FTM_VBO_UNMAP("VBO Unmap");
static LLFastTimer::DeclareTimer FTM_VBO_FLUSH_RANGE("Flush VBO Range");


static LLFastTimer::DeclareTimer FTM_IBO_UNMAP("IBO Unmap");
static LLFastTimer::DeclareTimer FTM_IBO_FLUSH_RANGE("Flush IBO Range");

void LLVertexBuffer::unmapBuffer()
{
	LLMemType mt2(LLMemType::MTYPE_VERTEX_UNMAP_BUFFER);
	if (!useVBOs())
	{
		return; //nothing to unmap
	}

	bool updated_all = false;

	if (mMappedData && mVertexLocked)
	{
		LLFastTimer t(FTM_VBO_UNMAP);
		bindGLBuffer(true);
		updated_all = mIndexLocked; //both vertex and index buffers done updating

		if(!mMappable)
		{
			if (!mMappedVertexRegions.empty())
			{
				stop_glerror();
				for (U32 i = 0; i < mMappedVertexRegions.size(); ++i)
				{
					const MappedRegion& region = mMappedVertexRegions[i];
					S32 offset = region.mIndex >= 0 ? mOffsets[region.mType]+sTypeSize[region.mType]*region.mIndex : 0;
					S32 length = sTypeSize[region.mType]*region.mCount;
					glBufferSubDataARB(GL_ARRAY_BUFFER_ARB, offset, length, (U8*) mMappedData+offset);
					stop_glerror();
				}

				mMappedVertexRegions.clear();
			}
			else
			{
				stop_glerror();
				glBufferSubDataARB(GL_ARRAY_BUFFER_ARB, 0, getSize(), (U8*) mMappedData);
				stop_glerror();
			}
		}
		else
		{
			if (gGLManager.mHasMapBufferRange || gGLManager.mHasFlushBufferRange)
			{
				if (!mMappedVertexRegions.empty())
				{
					stop_glerror();
					for (U32 i = 0; i < mMappedVertexRegions.size(); ++i)
					{
						const MappedRegion& region = mMappedVertexRegions[i];
						S32 offset = region.mIndex >= 0 ? mOffsets[region.mType]+sTypeSize[region.mType]*region.mIndex : 0;
						S32 length = sTypeSize[region.mType]*region.mCount;
						if (gGLManager.mHasMapBufferRange)
						{
							LLFastTimer t(FTM_VBO_FLUSH_RANGE);
#ifdef GL_ARB_map_buffer_range
							glFlushMappedBufferRange(GL_ARRAY_BUFFER_ARB, offset, length);
#endif
						}
						else if (gGLManager.mHasFlushBufferRange)
						{
							glFlushMappedBufferRangeAPPLE(GL_ARRAY_BUFFER_ARB, offset, length);
						}
						stop_glerror();
					}

					mMappedVertexRegions.clear();
				}
			}
			stop_glerror();
			glUnmapBufferARB(GL_ARRAY_BUFFER_ARB);
			stop_glerror();

			mMappedData = NULL;
		}

		mVertexLocked = false;
		sMappedCount--;
	}
	
	if (mMappedIndexData && mIndexLocked)
	{
		LLFastTimer t(FTM_IBO_UNMAP);
		bindGLIndices();
		if(!mMappable)
		{
			if (!mMappedIndexRegions.empty())
			{
				for (U32 i = 0; i < mMappedIndexRegions.size(); ++i)
				{
					const MappedRegion& region = mMappedIndexRegions[i];
					S32 offset = region.mIndex >= 0 ? sizeof(U16)*region.mIndex : 0;
					S32 length = sizeof(U16)*region.mCount;
					glBufferSubDataARB(GL_ELEMENT_ARRAY_BUFFER_ARB, offset, length, (U8*) mMappedIndexData+offset);
					stop_glerror();
				}

				mMappedIndexRegions.clear();
			}
			else
			{
				stop_glerror();
				glBufferSubDataARB(GL_ELEMENT_ARRAY_BUFFER_ARB, 0, getIndicesSize(), (U8*) mMappedIndexData);
				stop_glerror();
			}
		}
		else
		{
			if (gGLManager.mHasMapBufferRange || gGLManager.mHasFlushBufferRange)
			{
				if (!mMappedIndexRegions.empty())
				{
					for (U32 i = 0; i < mMappedIndexRegions.size(); ++i)
					{
						const MappedRegion& region = mMappedIndexRegions[i];
						S32 offset = region.mIndex >= 0 ? sizeof(U16)*region.mIndex : 0;
						S32 length = sizeof(U16)*region.mCount;
						if (gGLManager.mHasMapBufferRange)
						{
							LLFastTimer t(FTM_IBO_FLUSH_RANGE);
#ifdef GL_ARB_map_buffer_range
							glFlushMappedBufferRange(GL_ELEMENT_ARRAY_BUFFER_ARB, offset, length);
#endif
						}
						else if (gGLManager.mHasFlushBufferRange)
						{
#ifdef GL_APPLE_flush_buffer_range
							glFlushMappedBufferRangeAPPLE(GL_ELEMENT_ARRAY_BUFFER_ARB, offset, length);
#endif
						}
						stop_glerror();
					}

					mMappedIndexRegions.clear();
				}
			}
			stop_glerror();
			glUnmapBufferARB(GL_ELEMENT_ARRAY_BUFFER_ARB);
			stop_glerror();

			mMappedIndexData = NULL;
		}

		mIndexLocked = false;
		sMappedCount--;
	}

	if(updated_all)
	{
		mEmpty = false;
	}
}

//----------------------------------------------------------------------------

template <class T,S32 type> struct VertexBufferStrider
{
	typedef LLStrider<T> strider_t;
	static bool get(LLVertexBuffer& vbo, 
					strider_t& strider, 
					S32 index, S32 count, bool map_range)
	{
		if (type == LLVertexBuffer::TYPE_INDEX)
		{
			volatile U8* ptr = vbo.mapIndexBuffer(index, count, map_range);

			if (ptr == NULL)
			{
				llwarns << "mapIndexBuffer failed!" << llendl;
				return false;
			}

			strider = (T*)ptr;
			strider.setStride(0);
			return true;
		}
		else if (vbo.hasDataType(type))
		{
			S32 stride = LLVertexBuffer::sTypeSize[type];

			volatile U8* ptr = vbo.mapVertexBuffer(type, index, count, map_range);

			if (ptr == NULL)
			{
				llwarns << "mapVertexBuffer failed!" << llendl;
				return false;
			}

			strider = (T*)ptr;
			strider.setStride(stride);
			return true;
		}
		else
		{
			llerrs << "VertexBufferStrider could not find valid vertex data." << llendl;
		}
		return false;
	}
};

bool LLVertexBuffer::getVertexStrider(LLStrider<LLVector3>& strider, S32 index, S32 count, bool map_range)
{
	return VertexBufferStrider<LLVector3,TYPE_VERTEX>::get(*this, strider, index, count, map_range);
}
bool LLVertexBuffer::getVertexStrider(LLStrider<LLVector4a>& strider, S32 index, S32 count, bool map_range)
{
	return VertexBufferStrider<LLVector4a,TYPE_VERTEX>::get(*this, strider, index, count, map_range);
}
bool LLVertexBuffer::getIndexStrider(LLStrider<U16>& strider, S32 index, S32 count, bool map_range)
{
	return VertexBufferStrider<U16,TYPE_INDEX>::get(*this, strider, index, count, map_range);
}
bool LLVertexBuffer::getTexCoord0Strider(LLStrider<LLVector2>& strider, S32 index, S32 count, bool map_range)
{
	return VertexBufferStrider<LLVector2,TYPE_TEXCOORD0>::get(*this, strider, index, count, map_range);
}
bool LLVertexBuffer::getTexCoord1Strider(LLStrider<LLVector2>& strider, S32 index, S32 count, bool map_range)
{
	return VertexBufferStrider<LLVector2,TYPE_TEXCOORD1>::get(*this, strider, index, count, map_range);
}

bool LLVertexBuffer::getNormalStrider(LLStrider<LLVector3>& strider, S32 index, S32 count, bool map_range)
{
	return VertexBufferStrider<LLVector3,TYPE_NORMAL>::get(*this, strider, index, count, map_range);
}
bool LLVertexBuffer::getBinormalStrider(LLStrider<LLVector3>& strider, S32 index, S32 count, bool map_range)
{
	return VertexBufferStrider<LLVector3,TYPE_BINORMAL>::get(*this, strider, index, count, map_range);
}
bool LLVertexBuffer::getColorStrider(LLStrider<LLColor4U>& strider, S32 index, S32 count, bool map_range)
{
	return VertexBufferStrider<LLColor4U,TYPE_COLOR>::get(*this, strider, index, count, map_range);
}
bool LLVertexBuffer::getEmissiveStrider(LLStrider<LLColor4U>& strider, S32 index, S32 count, bool map_range)
{
	return VertexBufferStrider<LLColor4U,TYPE_EMISSIVE>::get(*this, strider, index, count, map_range);
}
bool LLVertexBuffer::getWeightStrider(LLStrider<F32>& strider, S32 index, S32 count, bool map_range)
{
	return VertexBufferStrider<F32,TYPE_WEIGHT>::get(*this, strider, index, count, map_range);
}

bool LLVertexBuffer::getWeight4Strider(LLStrider<LLVector4>& strider, S32 index, S32 count, bool map_range)
{
	return VertexBufferStrider<LLVector4,TYPE_WEIGHT4>::get(*this, strider, index, count, map_range);
}

bool LLVertexBuffer::getClothWeightStrider(LLStrider<LLVector4>& strider, S32 index, S32 count, bool map_range)
{
	return VertexBufferStrider<LLVector4,TYPE_CLOTHWEIGHT>::get(*this, strider, index, count, map_range);
}

//----------------------------------------------------------------------------

static LLFastTimer::DeclareTimer FTM_BIND_GL_ARRAY("Bind Array");
bool LLVertexBuffer::bindGLArray()
{
	if (mGLArray && sGLRenderArray != mGLArray)
	{
		{
			LLFastTimer t(FTM_BIND_GL_ARRAY);
#if GL_ARB_vertex_array_object
			glBindVertexArray(mGLArray);
#endif
			sGLRenderArray = mGLArray;
		}

		//really shouldn't be necessary, but some drivers don't properly restore the
		//state of GL_ELEMENT_ARRAY_BUFFER_BINDING
		bindGLIndices();
		
		return true;
	}
		
	return false;
}

static LLFastTimer::DeclareTimer FTM_BIND_GL_BUFFER("Bind Buffer");

bool LLVertexBuffer::bindGLBuffer(bool force_bind)
{
	bindGLArray();

	bool ret = false;

	if (useVBOs() && (force_bind || (mGLBuffer && (mGLBuffer != sGLRenderBuffer || !sVBOActive))))
	{
		LLFastTimer t(FTM_BIND_GL_BUFFER);
		/*if (sMapped)
		{
			llerrs << "VBO bound while another VBO mapped!" << llendl;
		}*/
		glBindBufferARB(GL_ARRAY_BUFFER_ARB, mGLBuffer);
		sGLRenderBuffer = mGLBuffer;
		sBindCount++;
		sVBOActive = true;

		if (mGLArray)
		{
			llassert(sGLRenderArray == mGLArray);
			//mCachedRenderBuffer = mGLBuffer;
		}

		ret = true;
	}

	return ret;
}

static LLFastTimer::DeclareTimer FTM_BIND_GL_INDICES("Bind Indices");

bool LLVertexBuffer::bindGLIndices(bool force_bind)
{
	bindGLArray();

	bool ret = false;
	if (useVBOs() && (force_bind || (mGLIndices && (mGLIndices != sGLRenderIndices || !sIBOActive))))
	{
		LLFastTimer t(FTM_BIND_GL_INDICES);
		/*if (sMapped)
		{
			llerrs << "VBO bound while another VBO mapped!" << llendl;
		}*/
		glBindBufferARB(GL_ELEMENT_ARRAY_BUFFER_ARB, mGLIndices);
		sGLRenderIndices = mGLIndices;
		stop_glerror();
		sBindCount++;
		sIBOActive = true;
		ret = true;
	}

	return ret;
}

void LLVertexBuffer::flush()
{
	if (useVBOs())
	{
		unmapBuffer();
	}
}

// bind for transform feedback (quick 'n dirty)
void LLVertexBuffer::bindForFeedback(U32 channel, U32 type, U32 index, U32 count)
{
#ifdef GL_TRANSFORM_FEEDBACK_BUFFER
	U32 offset = mOffsets[type] + sTypeSize[type]*index;
	U32 size= (sTypeSize[type]*count);
	glBindBufferRange(GL_TRANSFORM_FEEDBACK_BUFFER, channel, mGLBuffer, offset, size);
#endif
}

// Set for rendering
void LLVertexBuffer::setBuffer(U32 data_mask)
{
	flush();

	LLMemType mt2(LLMemType::MTYPE_VERTEX_SET_BUFFER);
	//set up pointers if the data mask is different ...
	bool setup = (sLastMask != data_mask);

	if (gDebugGL && data_mask != 0)
	{ //make sure data requirements are fulfilled
		LLGLSLShader* shader = LLGLSLShader::sCurBoundShaderPtr;
		if (shader)
		{
			U32 required_mask = 0;
			for (U32 i = 0; i < LLVertexBuffer::TYPE_TEXTURE_INDEX; ++i)
			{
				if (shader->getAttribLocation(i) > -1)
				{
					U32 required = 1 << i;
					if ((data_mask & required) == 0)
					{
						llwarns << "Missing attribute: " << LLShaderMgr::instance()->mReservedAttribs[i] << llendl;
					}

					required_mask |= required;
				}
			}

			if ((data_mask & required_mask) != required_mask)
			{
				llerrs << "Shader consumption mismatches data provision." << llendl;
			}
		}
	}

	if (useVBOs())
	{
		if (mGLArray)
		{
			bindGLArray();
			setup = false; //do NOT perform pointer setup if using VAO
		}
		else
		{
			const bool bindBuffer = bindGLBuffer();
			const bool bindIndices = bindGLIndices();
			
			setup = setup || bindBuffer || bindIndices;
		}

		bool error = false;
		if (gDebugGL && !mGLArray)
		{
			GLint buff;
			glGetIntegerv(GL_ARRAY_BUFFER_BINDING_ARB, &buff);
			if ((GLuint)buff != mGLBuffer)
			{
				if (gDebugSession)
				{
					error = true;
					gFailLog << "Invalid GL vertex buffer bound: " << buff << std::endl;
				}
				else
				{
					llerrs << "Invalid GL vertex buffer bound: " << buff << llendl;
				}
			}

			if (mGLIndices)
			{
				glGetIntegerv(GL_ELEMENT_ARRAY_BUFFER_BINDING_ARB, &buff);
				if ((GLuint)buff != mGLIndices)
				{
					if (gDebugSession)
					{
						error = true;
						gFailLog << "Invalid GL index buffer bound: " << buff <<  std::endl;
					}
					else
					{
						llerrs << "Invalid GL index buffer bound: " << buff << llendl;
					}
				}
			}
		}

		
	}
	else
	{	
		if (sGLRenderArray)
		{
#if GL_ARB_vertex_array_object
			glBindVertexArray(0);
#endif
			sGLRenderArray = 0;
			sGLRenderIndices = 0;
			sIBOActive = false;
		}

		if (mGLBuffer)
		{
			if (sVBOActive)
			{
				glBindBufferARB(GL_ARRAY_BUFFER_ARB, 0);
				sBindCount++;
				sVBOActive = false;
				setup = true; // ... or a VBO is deactivated
			}
			if (sGLRenderBuffer != mGLBuffer)
			{
				sGLRenderBuffer = mGLBuffer;
				setup = true; // ... or a client memory pointer changed
			}
		}
		if (mGLIndices)
		{
			if (sIBOActive)
			{
				glBindBufferARB(GL_ELEMENT_ARRAY_BUFFER_ARB, 0);
				sBindCount++;
				sIBOActive = false;
			}
			
			sGLRenderIndices = mGLIndices;
		}
	}

	if (!mGLArray)
	{
		setupClientArrays(data_mask);
	}
			
	if (mGLBuffer)
	{
		if (data_mask && setup)
		{
			setupVertexBuffer(data_mask); // subclass specific setup (virtual function)
			sSetCount++;
		}
	}
}

// virtual (default)
void LLVertexBuffer::setupVertexBuffer(U32 data_mask)
{
	LLMemType mt2(LLMemType::MTYPE_VERTEX_SETUP_VERTEX_BUFFER);
	stop_glerror();
	volatile U8* base = useVBOs() ? (U8*) mAlignedOffset : mMappedData;

	if (gDebugGL && ((data_mask & mTypeMask) != data_mask))
	{
		llerrs << "LLVertexBuffer::setupVertexBuffer missing required components for supplied data mask." << llendl;
	}

	if (LLGLSLShader::sNoFixedFunction)
	{
		if (data_mask & MAP_NORMAL)
		{
			S32 loc = TYPE_NORMAL;
			void* ptr = (void*)(base + mOffsets[TYPE_NORMAL]);
			glVertexAttribPointerARB(loc, 3, GL_FLOAT, GL_FALSE, LLVertexBuffer::sTypeSize[TYPE_NORMAL], ptr);
		}
		if (data_mask & MAP_TEXCOORD3)
		{
			S32 loc = TYPE_TEXCOORD3;
			void* ptr = (void*)(base + mOffsets[TYPE_TEXCOORD3]);
			glVertexAttribPointerARB(loc,2,GL_FLOAT, GL_FALSE, LLVertexBuffer::sTypeSize[TYPE_TEXCOORD3], ptr);
		}
		if (data_mask & MAP_TEXCOORD2)
		{
			S32 loc = TYPE_TEXCOORD2;
			void* ptr = (void*)(base + mOffsets[TYPE_TEXCOORD2]);
			glVertexAttribPointerARB(loc,2,GL_FLOAT, GL_FALSE, LLVertexBuffer::sTypeSize[TYPE_TEXCOORD2], ptr);
		}
		if (data_mask & MAP_TEXCOORD1)
		{
			S32 loc = TYPE_TEXCOORD1;
			void* ptr = (void*)(base + mOffsets[TYPE_TEXCOORD1]);
			glVertexAttribPointerARB(loc,2,GL_FLOAT, GL_FALSE, LLVertexBuffer::sTypeSize[TYPE_TEXCOORD1], ptr);
		}
		if (data_mask & MAP_BINORMAL)
		{
			S32 loc = TYPE_BINORMAL;
			void* ptr = (void*)(base + mOffsets[TYPE_BINORMAL]);
			glVertexAttribPointerARB(loc, 3,GL_FLOAT, GL_FALSE, LLVertexBuffer::sTypeSize[TYPE_BINORMAL], ptr);
		}
		if (data_mask & MAP_TEXCOORD0)
		{
			S32 loc = TYPE_TEXCOORD0;
			void* ptr = (void*)(base + mOffsets[TYPE_TEXCOORD0]);
			glVertexAttribPointerARB(loc,2,GL_FLOAT, GL_FALSE, LLVertexBuffer::sTypeSize[TYPE_TEXCOORD0], ptr);
		}
		if (data_mask & MAP_COLOR)
		{
			S32 loc = TYPE_COLOR;
			void* ptr = (void*)(base + mOffsets[TYPE_COLOR]);
			glVertexAttribPointerARB(loc, 4, GL_UNSIGNED_BYTE, GL_TRUE, LLVertexBuffer::sTypeSize[TYPE_COLOR], ptr);
		}
		if (data_mask & MAP_EMISSIVE)
		{
			S32 loc = TYPE_EMISSIVE;
			void* ptr = (void*)(base + mOffsets[TYPE_EMISSIVE]);
			glVertexAttribPointerARB(loc, 4, GL_UNSIGNED_BYTE, GL_TRUE, LLVertexBuffer::sTypeSize[TYPE_EMISSIVE], ptr);
		}
		if (data_mask & MAP_WEIGHT)
		{
			S32 loc = TYPE_WEIGHT;
			void* ptr = (void*)(base + mOffsets[TYPE_WEIGHT]);
			glVertexAttribPointerARB(loc, 1, GL_FLOAT, GL_FALSE, LLVertexBuffer::sTypeSize[TYPE_WEIGHT], ptr);
		}
		if (data_mask & MAP_WEIGHT4)
		{
			S32 loc = TYPE_WEIGHT4;
			void* ptr = (void*)(base+mOffsets[TYPE_WEIGHT4]);
			glVertexAttribPointerARB(loc, 4, GL_FLOAT, GL_FALSE, LLVertexBuffer::sTypeSize[TYPE_WEIGHT4], ptr);
		}
		if (data_mask & MAP_CLOTHWEIGHT)
		{
			S32 loc = TYPE_CLOTHWEIGHT;
			void* ptr = (void*)(base + mOffsets[TYPE_CLOTHWEIGHT]);
			glVertexAttribPointerARB(loc, 4, GL_FLOAT, GL_TRUE,  LLVertexBuffer::sTypeSize[TYPE_CLOTHWEIGHT], ptr);
		}
		if (data_mask & MAP_TEXTURE_INDEX && 
				(gGLManager.mGLSLVersionMajor >= 2 || gGLManager.mGLSLVersionMinor >= 30)) //indexed texture rendering requires GLSL 1.30 or later
		{
#if !LL_DARWIN
			S32 loc = TYPE_TEXTURE_INDEX;
			void *ptr = (void*) (base + mOffsets[TYPE_VERTEX] + 12);
			glVertexAttribIPointer(loc, 1, GL_UNSIGNED_INT, LLVertexBuffer::sTypeSize[TYPE_VERTEX], ptr);
#endif
		}
		if (data_mask & MAP_VERTEX)
		{
			S32 loc = TYPE_VERTEX;
			void* ptr = (void*)(base + mOffsets[TYPE_VERTEX]);
			glVertexAttribPointerARB(loc, 3,GL_FLOAT, GL_FALSE, LLVertexBuffer::sTypeSize[TYPE_VERTEX], ptr);
		}	
	}	
	else
	{
		if (data_mask & MAP_NORMAL)
		{
			glNormalPointer(GL_FLOAT, LLVertexBuffer::sTypeSize[TYPE_NORMAL], (void*)(base + mOffsets[TYPE_NORMAL]));
		}
		if (data_mask & MAP_TEXCOORD3)
		{
			glClientActiveTextureARB(GL_TEXTURE3_ARB);
			glTexCoordPointer(2,GL_FLOAT, LLVertexBuffer::sTypeSize[TYPE_TEXCOORD3], (void*)(base + mOffsets[TYPE_TEXCOORD3]));
			glClientActiveTextureARB(GL_TEXTURE0_ARB);
		}
		if (data_mask & MAP_TEXCOORD2)
		{
			glClientActiveTextureARB(GL_TEXTURE2_ARB);
			glTexCoordPointer(2,GL_FLOAT, LLVertexBuffer::sTypeSize[TYPE_TEXCOORD2], (void*)(base + mOffsets[TYPE_TEXCOORD2]));
			glClientActiveTextureARB(GL_TEXTURE0_ARB);
		}
		if (data_mask & MAP_TEXCOORD1)
		{
			glClientActiveTextureARB(GL_TEXTURE1_ARB);
			glTexCoordPointer(2,GL_FLOAT, LLVertexBuffer::sTypeSize[TYPE_TEXCOORD1], (void*)(base + mOffsets[TYPE_TEXCOORD1]));
			glClientActiveTextureARB(GL_TEXTURE0_ARB);
		}
		if (data_mask & MAP_BINORMAL)
		{
			glClientActiveTextureARB(GL_TEXTURE2_ARB);
			glTexCoordPointer(3,GL_FLOAT, LLVertexBuffer::sTypeSize[TYPE_BINORMAL], (void*)(base + mOffsets[TYPE_BINORMAL]));
			glClientActiveTextureARB(GL_TEXTURE0_ARB);
		}
		if (data_mask & MAP_TEXCOORD0)
		{
			glTexCoordPointer(2,GL_FLOAT, LLVertexBuffer::sTypeSize[TYPE_TEXCOORD0], (void*)(base + mOffsets[TYPE_TEXCOORD0]));
		}
		if (data_mask & MAP_COLOR)
		{
			glColorPointer(4, GL_UNSIGNED_BYTE, LLVertexBuffer::sTypeSize[TYPE_COLOR], (void*)(base + mOffsets[TYPE_COLOR]));
		}
		if (data_mask & MAP_VERTEX)
		{
			glVertexPointer(3,GL_FLOAT, LLVertexBuffer::sTypeSize[TYPE_VERTEX], (void*)(base + 0));
		}	
	}

	llglassertok();
}

LLVertexBuffer::MappedRegion::MappedRegion(S32 type, S32 index, S32 count)
: mType(type), mIndex(index), mCount(count)
{ 
	llassert(mType == LLVertexBuffer::TYPE_INDEX || 
			mType < LLVertexBuffer::TYPE_TEXTURE_INDEX);
}	

<|MERGE_RESOLUTION|>--- conflicted
+++ resolved
@@ -337,28 +337,7 @@
 }
 
 
-<<<<<<< HEAD
-=======
-
-void LLVBOPool::cleanup()
-{
-	U32 size = LL_VBO_BLOCK_SIZE;
-
-	for (U32 i = 0; i < mFreeList.size(); ++i)
-	{
-		record_list_t& l = mFreeList[i];
-
-		while (!l.empty())
-		{
-			Record& r = l.front();
-
-			deleteBuffer(r.mGLName);
-			
-			if (r.mClientData)
-			{
-				ll_aligned_free_16((void*) r.mClientData);
-			}
->>>>>>> d56a98de
+
 
 
 void LLVBOPool::cleanup()
