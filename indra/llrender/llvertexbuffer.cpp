--- conflicted
+++ resolved
@@ -560,13 +560,8 @@
 static LLTrace::BlockTimerStatHandle FTM_VB_DRAW_ARRAYS("drawArrays");
 void LLVertexBuffer::drawArrays(U32 mode, const std::vector<LLVector3>& pos, const std::vector<LLVector3>& norm)
 {
-<<<<<<< HEAD
 	// <FS:ND/> Fast timers can have measurable impact in frequent places. A better all around solution would be to disable all fast timers until the fast timer view is open. But we're not there yet.
-	// LLFastTimer t(FTM_VB_DRAW_ARRAYS);
-
-=======
-	LL_RECORD_BLOCK_TIME(FTM_VB_DRAW_ARRAYS);
->>>>>>> d0ef02c2
+	//LL_RECORD_BLOCK_TIME(FTM_VB_DRAW_ARRAYS);
 	llassert(!LLGLSLShader::sNoFixedFunction || LLGLSLShader::sCurBoundShaderPtr != NULL);
 	gGL.syncMatrices();
 
@@ -847,14 +842,9 @@
 	}
 
 	{
-<<<<<<< HEAD
 		// <FS:ND/> Fast timers can have measurable impact in frequent places. A better all around solution would be to disable all fast timers until the fast timer view is open. But we're not there yet.
-		// LLFastTimer t2(FTM_GL_DRAW_ARRAYS);
-	stop_glerror();
-=======
-		LL_RECORD_BLOCK_TIME(FTM_GL_DRAW_ARRAYS);
+		//LL_RECORD_BLOCK_TIME(FTM_GL_DRAW_ARRAYS);
 		stop_glerror();
->>>>>>> d0ef02c2
 	LLGLSLShader::startProfile();
 		glDrawArrays(sGLMode[mode], first, count);
 	LLGLSLShader::stopProfile(count, mode);
@@ -1357,12 +1347,8 @@
 		return;
 	}
 
-<<<<<<< HEAD
 	// <FS:ND/> Fast timers can have measurable impact in frequent places. A better all around solution would be to disable all fast timers until the fast timer view is open. But we're not there yet.
-	// LLFastTimer t(FTM_SETUP_VERTEX_ARRAY);
-=======
-	LL_RECORD_BLOCK_TIME(FTM_SETUP_VERTEX_ARRAY);
->>>>>>> d0ef02c2
+	//LL_RECORD_BLOCK_TIME(FTM_SETUP_VERTEX_ARRAY);
 #if GL_ARB_vertex_array_object
 	glBindVertexArray(mGLArray);
 #endif
@@ -1589,12 +1575,8 @@
 					if (map_range)
 					{
 #ifdef GL_ARB_map_buffer_range
-<<<<<<< HEAD
 						// <FS:ND/> Fast timers can have measurable impact in frequent places. A better all around solution would be to disable all fast timers until the fast timer view is open. But we're not there yet.
-						// LLFastTimer t(FTM_VBO_MAP_BUFFER_RANGE);
-=======
-						LL_RECORD_BLOCK_TIME(FTM_VBO_MAP_BUFFER_RANGE);
->>>>>>> d0ef02c2
+						//LL_RECORD_BLOCK_TIME(FTM_VBO_MAP_BUFFER_RANGE);
 						S32 offset = mOffsets[type] + sTypeSize[type]*index;
 						S32 length = (sTypeSize[type]*count+0xF) & ~0xF;
 						src = (U8*) glMapBufferRange(GL_ARRAY_BUFFER_ARB, offset, length, 
@@ -1618,12 +1600,8 @@
 							}
 						}
 
-<<<<<<< HEAD
 						// <FS:ND/> Fast timers can have measurable impact in frequent places. A better all around solution would be to disable all fast timers until the fast timer view is open. But we're not there yet.
-						// LLFastTimer t(FTM_VBO_MAP_BUFFER);
-=======
-						LL_RECORD_BLOCK_TIME(FTM_VBO_MAP_BUFFER);
->>>>>>> d0ef02c2
+						//LL_RECORD_BLOCK_TIME(FTM_VBO_MAP_BUFFER);
 						src = (U8*) glMapBufferRange(GL_ARRAY_BUFFER_ARB, 0, mSize, 
 							GL_MAP_WRITE_BIT | 
 							GL_MAP_FLUSH_EXPLICIT_BIT);
@@ -1788,12 +1766,8 @@
 					if (map_range)
 					{
 #ifdef GL_ARB_map_buffer_range
-<<<<<<< HEAD
 						// <FS:ND/> Fast timers can have measurable impact in frequent places. A better all around solution would be to disable all fast timers until the fast timer view is open. But we're not there yet.
-						// LLFastTimer t(FTM_VBO_MAP_INDEX_RANGE);
-=======
-						LL_RECORD_BLOCK_TIME(FTM_VBO_MAP_INDEX_RANGE);
->>>>>>> d0ef02c2
+						//LL_RECORD_BLOCK_TIME(FTM_VBO_MAP_INDEX_RANGE);
 						S32 offset = sizeof(U16)*index;
 						S32 length = sizeof(U16)*count;
 						src = (U8*) glMapBufferRange(GL_ELEMENT_ARRAY_BUFFER_ARB, offset, length, 
@@ -1805,12 +1779,8 @@
 					else
 					{
 #ifdef GL_ARB_map_buffer_range
-<<<<<<< HEAD
 						// <FS:ND/> Fast timers can have measurable impact in frequent places. A better all around solution would be to disable all fast timers until the fast timer view is open. But we're not there yet.
-						// LLFastTimer t(FTM_VBO_MAP_INDEX);
-=======
-						LL_RECORD_BLOCK_TIME(FTM_VBO_MAP_INDEX);
->>>>>>> d0ef02c2
+						//LL_RECORD_BLOCK_TIME(FTM_VBO_MAP_INDEX);
 						src = (U8*) glMapBufferRange(GL_ELEMENT_ARRAY_BUFFER_ARB, 0, sizeof(U16)*mNumIndices, 
 							GL_MAP_WRITE_BIT | 
 							GL_MAP_FLUSH_EXPLICIT_BIT);
@@ -1834,12 +1804,8 @@
 				}
 				else
 				{
-<<<<<<< HEAD
 					// <FS:ND/> Fast timers can have measurable impact in frequent places. A better all around solution would be to disable all fast timers until the fast timer view is open. But we're not there yet.
-					// LLFastTimer t(FTM_VBO_MAP_INDEX);
-=======
-					LL_RECORD_BLOCK_TIME(FTM_VBO_MAP_INDEX);
->>>>>>> d0ef02c2
+					//LL_RECORD_BLOCK_TIME(FTM_VBO_MAP_INDEX);
 					map_range = false;
 					src = (U8*) glMapBufferARB(GL_ELEMENT_ARRAY_BUFFER_ARB, GL_WRITE_ONLY_ARB);
 				}
@@ -1908,12 +1874,8 @@
 
 	if (mMappedData && mVertexLocked)
 	{
-<<<<<<< HEAD
 		// <FS:ND/> Fast timers can have measurable impact in frequent places. A better all around solution would be to disable all fast timers until the fast timer view is open. But we're not there yet.
-		// LLFastTimer t(FTM_VBO_UNMAP);
-=======
-		LL_RECORD_BLOCK_TIME(FTM_VBO_UNMAP);
->>>>>>> d0ef02c2
+		//LL_RECORD_BLOCK_TIME(FTM_VBO_UNMAP);
 		bindGLBuffer(true);
 		updated_all = mIndexLocked; //both vertex and index buffers done updating
 
@@ -1954,12 +1916,8 @@
 						S32 length = sTypeSize[region.mType]*region.mCount;
 						if (gGLManager.mHasMapBufferRange)
 						{
-<<<<<<< HEAD
 							// <FS:ND/> Fast timers can have measurable impact in frequent places. A better all around solution would be to disable all fast timers until the fast timer view is open. But we're not there yet.
-							// LLFastTimer t(FTM_VBO_FLUSH_RANGE);
-=======
-							LL_RECORD_BLOCK_TIME(FTM_VBO_FLUSH_RANGE);
->>>>>>> d0ef02c2
+							//LL_RECORD_BLOCK_TIME(FTM_VBO_FLUSH_RANGE);
 #ifdef GL_ARB_map_buffer_range
 							glFlushMappedBufferRange(GL_ARRAY_BUFFER_ARB, offset, length);
 #endif
@@ -1989,12 +1947,8 @@
 	
 	if (mMappedIndexData && mIndexLocked)
 	{
-<<<<<<< HEAD
 		// <FS:ND/> Fast timers can have measurable impact in frequent places. A better all around solution would be to disable all fast timers until the fast timer view is open. But we're not there yet.
-		// LLFastTimer t(FTM_IBO_UNMAP);
-=======
-		LL_RECORD_BLOCK_TIME(FTM_IBO_UNMAP);
->>>>>>> d0ef02c2
+		//LL_RECORD_BLOCK_TIME(FTM_IBO_UNMAP);
 		bindGLIndices();
 		if(!mMappable)
 		{
@@ -2031,12 +1985,8 @@
 						S32 length = sizeof(U16)*region.mCount;
 						if (gGLManager.mHasMapBufferRange)
 						{
-<<<<<<< HEAD
 							// <FS:ND/> Fast timers can have measurable impact in frequent places. A better all around solution would be to disable all fast timers until the fast timer view is open. But we're not there yet.
-							// LLFastTimer t(FTM_IBO_FLUSH_RANGE);
-=======
-							LL_RECORD_BLOCK_TIME(FTM_IBO_FLUSH_RANGE);
->>>>>>> d0ef02c2
+							//LL_RECORD_BLOCK_TIME(FTM_IBO_FLUSH_RANGE);
 #ifdef GL_ARB_map_buffer_range
 							glFlushMappedBufferRange(GL_ELEMENT_ARRAY_BUFFER_ARB, offset, length);
 #endif
@@ -2186,12 +2136,8 @@
 	if (mGLArray && sGLRenderArray != mGLArray)
 	{
 		{
-<<<<<<< HEAD
 			// <FS:ND/> Fast timers can have measurable impact in frequent places. A better all around solution would be to disable all fast timers until the fast timer view is open. But we're not there yet.
-			// LLFastTimer t(FTM_BIND_GL_ARRAY);
-=======
-			LL_RECORD_BLOCK_TIME(FTM_BIND_GL_ARRAY);
->>>>>>> d0ef02c2
+			//LL_RECORD_BLOCK_TIME(FTM_BIND_GL_ARRAY);
 #if GL_ARB_vertex_array_object
 			glBindVertexArray(mGLArray);
 #endif
@@ -2242,12 +2188,8 @@
 	bool ret = false;
 	if (useVBOs() && (force_bind || (mGLIndices && (mGLIndices != sGLRenderIndices || !sIBOActive))))
 	{
-<<<<<<< HEAD
 		// <FS:ND/> Fast timers can have measurable impact in frequent places. A better all around solution would be to disable all fast timers until the fast timer view is open. But we're not there yet.
-		// LLFastTimer t(FTM_BIND_GL_INDICES);
-=======
-		LL_RECORD_BLOCK_TIME(FTM_BIND_GL_INDICES);
->>>>>>> d0ef02c2
+		//LL_RECORD_BLOCK_TIME(FTM_BIND_GL_INDICES);
 		/*if (sMapped)
 		{
 			LL_ERRS() << "VBO bound while another VBO mapped!" << LL_ENDL;
