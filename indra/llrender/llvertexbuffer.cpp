--- conflicted
+++ resolved
@@ -1237,18 +1237,13 @@
 
 	if (nverts > 65536)
 	{
-<<<<<<< HEAD
 		// <FS:ND> FIRE-5077; Just print an info if there are more than 0xFFFF, for now just so there is a message in the logs where in older version #vertices would have been capped.
 
 		// llwarns << "Vertex buffer overflow!" << llendl;
-		// nverts = 65535;
-		llinfos << "More vertices than 65535 (#" << nverts << ")" <<llendl;
+		// nverts = 65536;
+		llinfos << "More vertices than 65536 (#" << nverts << ")" <<llendl;
 
 		// </FS:ND>
-=======
-		llwarns << "Vertex buffer overflow!" << llendl;
-		nverts = 65536;
->>>>>>> a4df79bc
 	}
 
 	U32 needed_size = calcOffsets(mTypeMask, mOffsets, nverts);
