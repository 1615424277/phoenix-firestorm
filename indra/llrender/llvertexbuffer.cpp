--- conflicted
+++ resolved
@@ -2515,19 +2515,9 @@
 			{
 				
 				U32 unsatisfied_mask = (required_mask & ~data_mask);
-<<<<<<< HEAD
-				// <FS:Ansariel> Infinite loop fix by Drake Arconis
-				//U32 i = 0;
-
-				//while (i < TYPE_MAX)
-				for (U32 i = 0; i < TYPE_MAX; i++)
-				// </FS:Ansariel>
-				{
-=======
 
                 for (U32 i = 0; i < TYPE_MAX; i++)
                 {
->>>>>>> 6058c49b
                     U32 unsatisfied_flag = unsatisfied_mask & (1 << i);
                     switch (unsatisfied_flag)
                     {
