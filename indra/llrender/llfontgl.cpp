--- conflicted
+++ resolved
@@ -1139,11 +1139,7 @@
 }
 
 //static
-<<<<<<< HEAD
-LLFontGL* LLFontGL::getFontEmojiHuge(bool useBW) // <FS:Beq/> Add B&W emoji font support
-=======
 LLFontGL* LLFontGL::getFontEmojiHuge( bool useBW ) // <FS:Beq/> Add B&W emoji font support
->>>>>>> 050d2fef
 {
     static LLFontGL* fontp = getFont(LLFontDescriptor("Emoji", "Huge", 0));
 // <FS:Beq> Add B&W emoji font support
