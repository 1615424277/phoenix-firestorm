/** 
 * @file llfontgl.cpp
 * @brief Wrapper around FreeType
 *
 * $LicenseInfo:firstyear=2001&license=viewerlgpl$
 * Second Life Viewer Source Code
 * Copyright (C) 2010, Linden Research, Inc.
 * 
 * This library is free software; you can redistribute it and/or
 * modify it under the terms of the GNU Lesser General Public
 * License as published by the Free Software Foundation;
 * version 2.1 of the License only.
 * 
 * This library is distributed in the hope that it will be useful,
 * but WITHOUT ANY WARRANTY; without even the implied warranty of
 * MERCHANTABILITY or FITNESS FOR A PARTICULAR PURPOSE.  See the GNU
 * Lesser General Public License for more details.
 * 
 * You should have received a copy of the GNU Lesser General Public
 * License along with this library; if not, write to the Free Software
 * Foundation, Inc., 51 Franklin Street, Fifth Floor, Boston, MA  02110-1301  USA
 * 
 * Linden Research, Inc., 945 Battery Street, San Francisco, CA  94111  USA
 * $/LicenseInfo$
 */

#include "linden_common.h"

#include "llfontgl.h"

// Linden library includes
#include "llfasttimer.h"
#include "llfontfreetype.h"
#include "llfontbitmapcache.h"
#include "llfontregistry.h"
#include "llgl.h"
#include "llimagegl.h"
#include "llrender.h"
#include "llstl.h"
#include "v4color.h"
#include "lltexture.h"
#include "lldir.h"
#include "llstring.h"

// Third party library includes
#include <boost/tokenizer.hpp>

#if LL_WINDOWS
#include <Shlobj.h>
#include <Knownfolders.h>
#include <Objbase.h>
#endif // LL_WINDOWS

const S32 BOLD_OFFSET = 1;

// static class members
F32 LLFontGL::sVertDPI = 96.f;
F32 LLFontGL::sHorizDPI = 96.f;
F32 LLFontGL::sScaleX = 1.f;
F32 LLFontGL::sScaleY = 1.f;
BOOL LLFontGL::sDisplayFont = TRUE ;
std::string LLFontGL::sAppDir;

LLColor4 LLFontGL::sShadowColor(0.f, 0.f, 0.f, 1.f);
LLFontRegistry* LLFontGL::sFontRegistry = NULL;

LLCoordGL LLFontGL::sCurOrigin;
F32 LLFontGL::sCurDepth;
std::vector<std::pair<LLCoordGL, F32> > LLFontGL::sOriginStack;

const F32 PAD_UVY = 0.5f; // half of vertical padding between glyphs in the glyph texture
const F32 DROP_SHADOW_SOFT_STRENGTH = 0.3f;

LLFontGL::LLFontGL()
{
}

LLFontGL::~LLFontGL()
{
}

void LLFontGL::reset()
{
	mFontFreetype->reset(sVertDPI, sHorizDPI);
}

void LLFontGL::destroyGL()
{
	mFontFreetype->destroyGL();
}

BOOL LLFontGL::loadFace(const std::string& filename, F32 point_size, const F32 vert_dpi, const F32 horz_dpi, bool is_fallback, S32 face_n)
{
	if(mFontFreetype == reinterpret_cast<LLFontFreetype*>(NULL))
	{
		mFontFreetype = new LLFontFreetype;
	}

	return mFontFreetype->loadFace(filename, point_size, vert_dpi, horz_dpi, is_fallback, face_n);
}

S32 LLFontGL::getNumFaces(const std::string& filename)
{
	if (mFontFreetype == reinterpret_cast<LLFontFreetype*>(NULL))
	{
		mFontFreetype = new LLFontFreetype;
	}

	return mFontFreetype->getNumFaces(filename);
}

S32 LLFontGL::render(const LLWString &wstr, S32 begin_offset, const LLRect& rect, const LLColor4 &color, HAlign halign, VAlign valign, U8 style,
    ShadowType shadow, S32 max_chars, F32* right_x, BOOL use_ellipses, BOOL use_color) const
{
    LLRectf rect_float(rect.mLeft, rect.mTop, rect.mRight, rect.mBottom);
    return render(wstr, begin_offset, rect_float, color, halign, valign, style, shadow, max_chars, right_x, use_ellipses, use_color);
}

S32 LLFontGL::render(const LLWString &wstr, S32 begin_offset, const LLRectf& rect, const LLColor4 &color, HAlign halign, VAlign valign, U8 style, 
					 ShadowType shadow, S32 max_chars, F32* right_x, BOOL use_ellipses, BOOL use_color) const
{
	F32 x = rect.mLeft;
	F32 y = 0.f;

	switch(valign)
	{
	case TOP:
		y = rect.mTop;
		break;
	case VCENTER:
		y = rect.getCenterY();
		break;
	case BASELINE:
	case BOTTOM:
		y = rect.mBottom;
		break;
	default:
		y = rect.mBottom;
		break;
	}
	return render(wstr, begin_offset, x, y, color, halign, valign, style, shadow, max_chars, rect.getWidth(), right_x, use_ellipses, use_color);
}


S32 LLFontGL::render(const LLWString &wstr, S32 begin_offset, F32 x, F32 y, const LLColor4 &color, HAlign halign, VAlign valign, U8 style, 
					 ShadowType shadow, S32 max_chars, S32 max_pixels, F32* right_x, BOOL use_ellipses, BOOL use_color) const
{
    LL_PROFILE_ZONE_SCOPED_CATEGORY_UI;

	if(!sDisplayFont) //do not display texts
	{
		return wstr.length() ;
	}

	if (wstr.empty())
	{
		return 0;
	} 

	gGL.getTexUnit(0)->enable(LLTexUnit::TT_TEXTURE);

	S32 scaled_max_pixels = max_pixels == S32_MAX ? S32_MAX : llceil((F32)max_pixels * sScaleX);

	// determine which style flags need to be added programmatically by stripping off the
	// style bits that are drawn by the underlying Freetype font
	U8 style_to_add = (style | mFontDescriptor.getStyle()) & ~mFontFreetype->getStyle();

	F32 drop_shadow_strength = 0.f;
	if (shadow != NO_SHADOW)
	{
		F32 luminance;
		color.calcHSL(NULL, NULL, &luminance);
		drop_shadow_strength = clamp_rescale(luminance, 0.35f, 0.6f, 0.f, 1.f);
		if (luminance < 0.35f)
		{
			shadow = NO_SHADOW;
		}
	}

	gGL.pushUIMatrix();

	gGL.loadUIIdentity();
	
	LLVector2 origin(floorf(sCurOrigin.mX*sScaleX), floorf(sCurOrigin.mY*sScaleY));

	// Depth translation, so that floating text appears 'in-world'
	// and is correctly occluded.
	gGL.translatef(0.f,0.f,sCurDepth);

	S32 chars_drawn = 0;
	S32 i;
	S32 length;

	if (-1 == max_chars)
	{
		max_chars = length = (S32)wstr.length() - begin_offset;
	}
	else
	{
		length = llmin((S32)wstr.length() - begin_offset, max_chars );
	}

	F32 cur_x, cur_y, cur_render_x, cur_render_y;

 	// Not guaranteed to be set correctly
	gGL.setSceneBlendType(LLRender::BT_ALPHA);
	
	cur_x = ((F32)x * sScaleX) + origin.mV[VX];
	cur_y = ((F32)y * sScaleY) + origin.mV[VY];

	// Offset y by vertical alignment.
	// use unscaled font metrics here
	switch (valign)
	{
	case TOP:
		cur_y -= llceil(mFontFreetype->getAscenderHeight());
		break;
	case BOTTOM:
		cur_y += llceil(mFontFreetype->getDescenderHeight());
		break;
	case VCENTER:
		cur_y -= llceil((llceil(mFontFreetype->getAscenderHeight()) - llceil(mFontFreetype->getDescenderHeight())) / 2.f);
		break;
	case BASELINE:
		// Baseline, do nothing.
		break;
	default:
		break;
	}

	switch (halign)
	{
	case LEFT:
		break;
	case RIGHT:
	  	cur_x -= llmin(scaled_max_pixels, ll_round(getWidthF32(wstr.c_str(), begin_offset, length) * sScaleX));
		break;
	case HCENTER:
	    cur_x -= llmin(scaled_max_pixels, ll_round(getWidthF32(wstr.c_str(), begin_offset, length) * sScaleX)) / 2;
		break;
	default:
		break;
	}

	cur_render_y = cur_y;
	cur_render_x = cur_x;

	F32 start_x = (F32)ll_round(cur_x);

	const LLFontBitmapCache* font_bitmap_cache = mFontFreetype->getFontBitmapCache();

	F32 inv_width = 1.f / font_bitmap_cache->getBitmapWidth();
	F32 inv_height = 1.f / font_bitmap_cache->getBitmapHeight();

	const S32 LAST_CHARACTER = LLFontFreetype::LAST_CHAR_FULL;

	BOOL draw_ellipses = FALSE;
	if (use_ellipses)
	{
		// check for too long of a string
		S32 string_width = ll_round(getWidthF32(wstr.c_str(), begin_offset, max_chars) * sScaleX);
		if (string_width > scaled_max_pixels)
		{
			// use four dots for ellipsis width to generate padding
			const LLWString dots(utf8str_to_wstring(std::string("....")));
			scaled_max_pixels = llmax(0, scaled_max_pixels - ll_round(getWidthF32(dots.c_str())));
			draw_ellipses = TRUE;
		}
	}

	const LLFontGlyphInfo* next_glyph = NULL;

	const S32 GLYPH_BATCH_SIZE = 30;
	// <FS:Ansariel> Remove QUADS rendering mode
	//LLVector3 vertices[GLYPH_BATCH_SIZE * 4];
	//LLVector2 uvs[GLYPH_BATCH_SIZE * 4];
	//LLColor4U colors[GLYPH_BATCH_SIZE * 4];
	LLVector3 vertices[GLYPH_BATCH_SIZE * 6];
	LLVector2 uvs[GLYPH_BATCH_SIZE * 6];
	LLColor4U colors[GLYPH_BATCH_SIZE * 6];
	// </FS:Ansariel>

	LLColor4U text_color(color);

	std::pair<EFontGlyphType, S32> bitmap_entry = std::make_pair(EFontGlyphType::Grayscale, -1);
	S32 glyph_count = 0;
	for (i = begin_offset; i < begin_offset + length; i++)
	{
		llwchar wch = wstr[i];

		const LLFontGlyphInfo* fgi = next_glyph;
		next_glyph = NULL;
		if(!fgi)
		{
			fgi = mFontFreetype->getGlyphInfo(wch, (!use_color) ? EFontGlyphType::Grayscale : EFontGlyphType::Color);
		}
		if (!fgi)
		{
			LL_ERRS() << "Missing Glyph Info" << LL_ENDL;
			break;
		}
		// Per-glyph bitmap texture.
		std::pair<EFontGlyphType, S32> next_bitmap_entry = fgi->mBitmapEntry;
		if (next_bitmap_entry != bitmap_entry)
		{
			// Actually draw the queued glyphs before switching their texture;
			// otherwise the queued glyphs will be taken from wrong textures.
			if (glyph_count > 0)
			{
				// <FS:Ansariel> Remove QUADS rendering mode
				//gGL.begin(LLRender::QUADS);
				//{
				//	gGL.vertexBatchPreTransformed(vertices, uvs, colors, glyph_count * 4);
				//}
				//gGL.end();
				gGL.begin(LLRender::TRIANGLES);
				{
					gGL.vertexBatchPreTransformed(vertices, uvs, colors, glyph_count * 6);
				}
				gGL.end();
				// </FS:Ansariel>
				glyph_count = 0;
			}

			bitmap_entry = next_bitmap_entry;
			LLImageGL* font_image = font_bitmap_cache->getImageGL(bitmap_entry.first, bitmap_entry.second);
			gGL.getTexUnit(0)->bind(font_image);
		}
	
		if ((start_x + scaled_max_pixels) < (cur_x + fgi->mXBearing + fgi->mWidth))
		{
			// Not enough room for this character.
			break;
		}

		// Draw the text at the appropriate location
		//Specify vertices and texture coordinates
		LLRectf uv_rect((fgi->mXBitmapOffset) * inv_width,
				(fgi->mYBitmapOffset + fgi->mHeight + PAD_UVY) * inv_height,
				(fgi->mXBitmapOffset + fgi->mWidth) * inv_width,
				(fgi->mYBitmapOffset - PAD_UVY) * inv_height);
		// snap glyph origin to whole screen pixel
		LLRectf screen_rect((F32)ll_round(cur_render_x + (F32)fgi->mXBearing),
				    (F32)ll_round(cur_render_y + (F32)fgi->mYBearing),
				    (F32)ll_round(cur_render_x + (F32)fgi->mXBearing) + (F32)fgi->mWidth,
				    (F32)ll_round(cur_render_y + (F32)fgi->mYBearing) - (F32)fgi->mHeight);
		
		if (glyph_count >= GLYPH_BATCH_SIZE)
		{
			// <FS:Ansariel> Remove QUADS rendering mode
			//gGL.begin(LLRender::QUADS);
			//{
			//	gGL.vertexBatchPreTransformed(vertices, uvs, colors, glyph_count * 4);
			//}
			//gGL.end();
			gGL.begin(LLRender::TRIANGLES);
			{
				gGL.vertexBatchPreTransformed(vertices, uvs, colors, glyph_count * 6);
			}
			gGL.end();
			// </FS:Ansariel>

			glyph_count = 0;
		}

		drawGlyph(glyph_count, vertices, uvs, colors, screen_rect, uv_rect, (bitmap_entry.first == EFontGlyphType::Grayscale) ? text_color : LLColor4U::white, style_to_add, shadow, drop_shadow_strength);

		chars_drawn++;
		cur_x += fgi->mXAdvance;
		cur_y += fgi->mYAdvance;

		llwchar next_char = wstr[i+1];
		if (next_char && (next_char < LAST_CHARACTER))
		{
			// Kern this puppy.
			next_glyph = mFontFreetype->getGlyphInfo(next_char, (!use_color) ? EFontGlyphType::Grayscale : EFontGlyphType::Color);
			cur_x += mFontFreetype->getXKerning(fgi, next_glyph);
		}

		// Round after kerning.
		// Must do this to cur_x, not just to cur_render_x, otherwise you
		// will squish sub-pixel kerned characters too close together.
		// For example, "CCCCC" looks bad.
		cur_x = (F32)ll_round(cur_x);
		//cur_y = (F32)ll_round(cur_y);

		cur_render_x = cur_x;
		cur_render_y = cur_y;
	}

	// <FS:Ansariel> Remove QUADS rendering mode
	//gGL.begin(LLRender::QUADS);
	//{
	//	gGL.vertexBatchPreTransformed(vertices, uvs, colors, glyph_count * 4);
	//}
	//gGL.end();
	gGL.begin(LLRender::TRIANGLES);
	{
		gGL.vertexBatchPreTransformed(vertices, uvs, colors, glyph_count * 6);
	}
	gGL.end();
	// </FS:Ansariel>


	if (right_x)
	{
		*right_x = (cur_x - origin.mV[VX]) / sScaleX;
	}

	//FIXME: add underline as glyph?
	if (style_to_add & UNDERLINE)
	{
		F32 descender = (F32)llfloor(mFontFreetype->getDescenderHeight());

		gGL.getTexUnit(0)->unbind(LLTexUnit::TT_TEXTURE);
		gGL.begin(LLRender::LINES);
		gGL.vertex2f(start_x, cur_y - descender);
		gGL.vertex2f(cur_x, cur_y - descender);
		gGL.end();
	}

	if (draw_ellipses)
	{
		
		// recursively render ellipses at end of string
		// we've already reserved enough room
		gGL.pushUIMatrix();
		renderUTF8(std::string("..."), 
				0,
				(cur_x - origin.mV[VX]) / sScaleX, (F32)y,
				color,
				LEFT, valign,
				style_to_add,
				shadow,
				S32_MAX, max_pixels,
				right_x,
				FALSE,
				use_color); 
		gGL.popUIMatrix();
	}

	gGL.popUIMatrix();

	return chars_drawn;
}

S32 LLFontGL::render(const LLWString &text, S32 begin_offset, F32 x, F32 y, const LLColor4 &color) const
{
	return render(text, begin_offset, x, y, color, LEFT, BASELINE, NORMAL, NO_SHADOW);
}

S32 LLFontGL::renderUTF8(const std::string &text, S32 begin_offset, F32 x, F32 y, const LLColor4 &color, HAlign halign, VAlign valign, U8 style, ShadowType shadow, S32 max_chars, S32 max_pixels, F32* right_x, BOOL use_ellipses, BOOL use_color) const
{
	return render(utf8str_to_wstring(text), begin_offset, x, y, color, halign, valign, style, shadow, max_chars, max_pixels, right_x, use_ellipses, use_color);
}

S32 LLFontGL::renderUTF8(const std::string &text, S32 begin_offset, S32 x, S32 y, const LLColor4 &color) const
{
	return renderUTF8(text, begin_offset, (F32)x, (F32)y, color, LEFT, BASELINE, NORMAL, NO_SHADOW);
}

S32 LLFontGL::renderUTF8(const std::string &text, S32 begin_offset, S32 x, S32 y, const LLColor4 &color, HAlign halign, VAlign valign, U8 style, ShadowType shadow) const
{
	return renderUTF8(text, begin_offset, (F32)x, (F32)y, color, halign, valign, style, shadow);
}

// font metrics - override for LLFontFreetype that returns units of virtual pixels
F32 LLFontGL::getAscenderHeight() const
{ 
	return mFontFreetype->getAscenderHeight() / sScaleY;
}

F32 LLFontGL::getDescenderHeight() const
{ 
	return mFontFreetype->getDescenderHeight() / sScaleY;
}

S32 LLFontGL::getLineHeight() const
{ 
	return llceil(mFontFreetype->getAscenderHeight() / sScaleY) + llceil(mFontFreetype->getDescenderHeight() / sScaleY);
}

S32 LLFontGL::getWidth(const std::string& utf8text) const
{
	LLWString wtext = utf8str_to_wstring(utf8text);
	return getWidth(wtext.c_str(), 0, S32_MAX);
}

S32 LLFontGL::getWidth(const llwchar* wchars) const
{
	return getWidth(wchars, 0, S32_MAX);
}

S32 LLFontGL::getWidth(const std::string& utf8text, S32 begin_offset, S32 max_chars) const
{
	LLWString wtext = utf8str_to_wstring(utf8text);
	return getWidth(wtext.c_str(), begin_offset, max_chars);
}

S32 LLFontGL::getWidth(const llwchar* wchars, S32 begin_offset, S32 max_chars) const
{
	F32 width = getWidthF32(wchars, begin_offset, max_chars);
	return ll_round(width);
}

F32 LLFontGL::getWidthF32(const std::string& utf8text) const
{
	LLWString wtext = utf8str_to_wstring(utf8text);
	return getWidthF32(wtext.c_str(), 0, S32_MAX);
}

F32 LLFontGL::getWidthF32(const llwchar* wchars) const
{
	return getWidthF32(wchars, 0, S32_MAX);
}

F32 LLFontGL::getWidthF32(const std::string& utf8text, S32 begin_offset, S32 max_chars) const
{
	LLWString wtext = utf8str_to_wstring(utf8text);
	return getWidthF32(wtext.c_str(), begin_offset, max_chars);
}

F32 LLFontGL::getWidthF32(const llwchar* wchars, S32 begin_offset, S32 max_chars, bool no_padding) const
{
	const S32 LAST_CHARACTER = LLFontFreetype::LAST_CHAR_FULL;

	F32 cur_x = 0;
	const S32 max_index = begin_offset + max_chars;

	const LLFontGlyphInfo* next_glyph = NULL;

	F32 width_padding = 0.f;
	for (S32 i = begin_offset; i < max_index && wchars[i] != 0; i++)
	{
		llwchar wch = wchars[i];

		const LLFontGlyphInfo* fgi = next_glyph;
		next_glyph = NULL;
		if(!fgi)
		{
			fgi = mFontFreetype->getGlyphInfo(wch, EFontGlyphType::Unspecified);
		}

		F32 advance = mFontFreetype->getXAdvance(fgi);

		if (!no_padding)
		{
			// for the last character we want to measure the greater of its width and xadvance values
			// so keep track of the difference between these values for the each character we measure
			// so we can fix things up at the end
			width_padding = llmax(0.f,											// always use positive padding amount
				width_padding - advance,						// previous padding left over after advance of current character
				(F32)(fgi->mWidth + fgi->mXBearing) - advance);	// difference between width of this character and advance to next character
		}

		cur_x += advance;
		llwchar next_char = wchars[i+1];

		if (((i + 1) < begin_offset + max_chars) 
			&& next_char 
			&& (next_char < LAST_CHARACTER))
		{
			// Kern this puppy.
			next_glyph = mFontFreetype->getGlyphInfo(next_char, EFontGlyphType::Unspecified);
			cur_x += mFontFreetype->getXKerning(fgi, next_glyph);
		}
		// Round after kerning.
		cur_x = (F32)ll_round(cur_x);
	}

	if (!no_padding)
	{
		// add in extra pixels for last character's width past its xadvance
		cur_x += width_padding;
	}

	return cur_x / sScaleX;
}

void LLFontGL::generateASCIIglyphs()
{
    LL_PROFILE_ZONE_SCOPED_CATEGORY_UI
    for (U32 i = 32; (i < 127); i++)
    {
        mFontFreetype->getGlyphInfo(i, EFontGlyphType::Grayscale);
    }
}

// Returns the max number of complete characters from text (up to max_chars) that can be drawn in max_pixels
S32 LLFontGL::maxDrawableChars(const llwchar* wchars, F32 max_pixels, S32 max_chars, EWordWrapStyle end_on_word_boundary) const
{
	LL_PROFILE_ZONE_SCOPED_CATEGORY_UI
	if (!wchars || !wchars[0] || max_chars == 0)
	{
		return 0;
	}
	
	llassert(max_pixels >= 0.f);
	llassert(max_chars >= 0);
	
	BOOL clip = FALSE;
	F32 cur_x = 0;

	S32 start_of_last_word = 0;
	BOOL in_word = FALSE;

	// avoid S32 overflow when max_pixels == S32_MAX by staying in floating point
	F32 scaled_max_pixels =	max_pixels * sScaleX;
	F32 width_padding = 0.f;
	
	LLFontGlyphInfo* next_glyph = NULL;

	S32 i;
	for (i=0; (i < max_chars); i++)
	{
		llwchar wch = wchars[i];

		if(wch == 0)
		{
			// Null terminator.  We're done.
			break;
		}
			
		if (in_word)
		{
			if (iswspace(wch))
			{
				if(wch !=(0x00A0))
				{
					in_word = FALSE;
				}
			}
			if (iswindividual(wch))
			{
				if (iswpunct(wchars[i+1]))
				{
					in_word=TRUE;
				}
				else
				{
					in_word=FALSE;
					start_of_last_word = i;
				}
			}
		}
		else
		{
			start_of_last_word = i;
			if (!iswspace(wch)||!iswindividual(wch))
			{
				in_word = TRUE;
			}
		}
		
		LLFontGlyphInfo* fgi = next_glyph;
		next_glyph = NULL;
		if(!fgi)
		{
			fgi = mFontFreetype->getGlyphInfo(wch, EFontGlyphType::Unspecified);

			if (NULL == fgi)
			{
				return 0;
			}
		}

		// account for glyphs that run beyond the starting point for the next glyphs
		width_padding = llmax(	0.f,													// always use positive padding amount
								width_padding - fgi->mXAdvance,							// previous padding left over after advance of current character
								(F32)(fgi->mWidth + fgi->mXBearing) - fgi->mXAdvance);	// difference between width of this character and advance to next character

		cur_x += fgi->mXAdvance;
		
		// clip if current character runs past scaled_max_pixels (using width_padding)
		if (scaled_max_pixels < cur_x + width_padding)
		{
			clip = TRUE;
			break;
		}

		if (((i+1) < max_chars) && wchars[i+1])
		{
			// Kern this puppy.
			next_glyph = mFontFreetype->getGlyphInfo(wchars[i+1], EFontGlyphType::Unspecified);
			cur_x += mFontFreetype->getXKerning(fgi, next_glyph);
		}

		// Round after kerning.
		cur_x = (F32)ll_round(cur_x);
	}

	if( clip )
	{
		switch (end_on_word_boundary)
		{
		case ONLY_WORD_BOUNDARIES:
			i = start_of_last_word;
			break;
		case WORD_BOUNDARY_IF_POSSIBLE:
			if (start_of_last_word != 0)
			{
				i = start_of_last_word;
			}
			break;
		default:
		case ANYWHERE:
			// do nothing
			break;
		}
	}
	return i;
}

S32	LLFontGL::firstDrawableChar(const llwchar* wchars, F32 max_pixels, S32 text_len, S32 start_pos, S32 max_chars) const
{
	if (!wchars || !wchars[0] || max_chars == 0)
	{
		return 0;
	}
	
	F32 total_width = 0.0;
	S32 drawable_chars = 0;

	F32 scaled_max_pixels =	max_pixels * sScaleX;

	S32 start = llmin(start_pos, text_len - 1);
	for (S32 i = start; i >= 0; i--)
	{
		llwchar wch = wchars[i];

		const LLFontGlyphInfo* fgi= mFontFreetype->getGlyphInfo(wch, EFontGlyphType::Unspecified);

		// last character uses character width, since the whole character needs to be visible
		// other characters just use advance
		F32 width = (i == start) 
			? (F32)(fgi->mWidth + fgi->mXBearing)  	// use actual width for last character
			: fgi->mXAdvance;						// use advance for all other characters										

		if( scaled_max_pixels < (total_width + width) )
		{
			break;
		}

		total_width += width;
		drawable_chars++;

		if( max_chars >= 0 && drawable_chars >= max_chars )
		{
			break;
		}

		if ( i > 0 )
		{
			// kerning
			total_width += mFontFreetype->getXKerning(wchars[i-1], wch);
		}

		// Round after kerning.
		total_width = (F32)ll_round(total_width);
	}

	if (drawable_chars == 0)
	{
		return start_pos; // just draw last character
	}
	else
	{
		// if only 1 character is drawable, we want to return start_pos as the first character to draw
		// if 2 are drawable, return start_pos and character before start_pos, etc.
		return start_pos + 1 - drawable_chars;
	}
	
}

S32 LLFontGL::charFromPixelOffset(const llwchar* wchars, S32 begin_offset, F32 target_x, F32 max_pixels, S32 max_chars, BOOL round) const
{
	if (!wchars || !wchars[0] || max_chars == 0)
	{
		return 0;
	}
	
	F32 cur_x = 0;

	target_x *= sScaleX;

	// max_chars is S32_MAX by default, so make sure we don't get overflow
	const S32 max_index = begin_offset + llmin(S32_MAX - begin_offset, max_chars - 1);

	F32 scaled_max_pixels =	max_pixels * sScaleX;
	
	const LLFontGlyphInfo* next_glyph = NULL;

	S32 pos;
	for (pos = begin_offset; pos < max_index; pos++)
	{
		llwchar wch = wchars[pos];
		if (!wch)
		{
			break; // done
		}
		
		const LLFontGlyphInfo* glyph = next_glyph;
		next_glyph = NULL;
		if(!glyph)
		{
			glyph = mFontFreetype->getGlyphInfo(wch, EFontGlyphType::Unspecified);
		}
		
		F32 char_width = mFontFreetype->getXAdvance(glyph);

		if (round)
		{
			// Note: if the mouse is on the left half of the character, the pick is to the character's left
			// If it's on the right half, the pick is to the right.
			if (target_x  < cur_x + char_width*0.5f)
			{
				break;
			}
		}
		else if (target_x  < cur_x + char_width)
		{
			break;
		}

		if (scaled_max_pixels < cur_x + char_width)
		{
			break;
		}

		cur_x += char_width;

		if (((pos + 1) < max_index)
			&& (wchars[(pos + 1)]))
		{
			// Kern this puppy.
			next_glyph = mFontFreetype->getGlyphInfo(wchars[pos + 1], EFontGlyphType::Unspecified);
			cur_x += mFontFreetype->getXKerning(glyph, next_glyph);
		}


		// Round after kerning.
		cur_x = (F32)ll_round(cur_x);
	}

	return llmin(max_chars, pos - begin_offset);
}

const LLFontDescriptor& LLFontGL::getFontDesc() const
{
	return mFontDescriptor;
}

// static
void LLFontGL::initClass(F32 screen_dpi, F32 x_scale, F32 y_scale, const std::string& app_dir, const std::string& fonts_file, F32 size_mod, bool create_gl_textures)
{
	sVertDPI = (F32)llfloor(screen_dpi * y_scale);
	sHorizDPI = (F32)llfloor(screen_dpi * x_scale);
	sScaleX = x_scale;
	sScaleY = y_scale;
	sAppDir = app_dir;

	// Font registry init
	if (!sFontRegistry)
	{
		sFontRegistry = new LLFontRegistry(create_gl_textures, size_mod);
        
		// <FS:Kadah> User selectable fonts
		// load from install_dir/fonts
		const std::string xml_pathfont(gDirUtilp->getExpandedFilename(LL_PATH_FONTS, "", fonts_file));
		if (!sFontRegistry->parseFontInfo(xml_pathfont))
		{
			// attempt to load from user_settings/fonts
			const std::string xml_pathusr(gDirUtilp->getExpandedFilename(LL_PATH_USER_SETTINGS , "fonts", fonts_file));
			if (!sFontRegistry->parseFontInfo(xml_pathusr))
			{
				// fall back to default if specifed font settings file is not found -KC
				const string_vec_t xml_paths = gDirUtilp->findSkinnedFilenames(LLDir::XUI, "fonts.xml");
 
				if (xml_paths.empty())
				{
					// We didn't even find one single XUI file
					LL_ERRS() << "No fonts.xml found: " << LL_ENDL;
				}

				for (string_vec_t::const_iterator path_it = xml_paths.begin();
						path_it != xml_paths.end();
						++path_it)
				{
					if (!sFontRegistry->parseFontInfo(*path_it))
					{
						LL_WARNS() << "Bad font info file: " << *path_it << LL_ENDL;
					}
				}
			}
		}
		// </FS:Kadah> 
	}
	else
	{
		sFontRegistry->reset();
	}

	LLFontGL::loadDefaultFonts();
}

void LLFontGL::dumpTextures()
{
	if (mFontFreetype.notNull())
	{
		mFontFreetype->dumpFontBitmaps();
	}
}

// static
void LLFontGL::dumpFonts()
{
	sFontRegistry->dump();
}

// static
void LLFontGL::dumpFontTextures()
{
	sFontRegistry->dumpTextures();
}

// Force standard fonts to get generated up front.
// This is primarily for error detection purposes.
// Don't do this during initClass because it can be slow and we want to get
// the viewer window on screen first. JC
// static
bool LLFontGL::loadDefaultFonts()
{
	LL_PROFILE_ZONE_SCOPED_CATEGORY_UI
	bool succ = true;
	succ &= (NULL != getFontSansSerifSmall());
	succ &= (NULL != getFontSansSerif());
	succ &= (NULL != getFontSansSerifBig());
	succ &= (NULL != getFontSansSerifHuge());
	succ &= (NULL != getFontSansSerifBold());
	succ &= (NULL != getFontMonospace());
	// <FS:CR> Advanced script editor
	succ &= (NULL != getFontScripting());
	succ &= (NULL != getFontOCRA());
	// </FS:CR>
	return succ;
}

void LLFontGL::loadCommonFonts()
{
    LL_PROFILE_ZONE_SCOPED_CATEGORY_UI
    getFont(LLFontDescriptor("SansSerif", "Small", BOLD));
    getFont(LLFontDescriptor("SansSerif", "Large", BOLD));
    getFont(LLFontDescriptor("SansSerif", "Huge", BOLD));
    getFont(LLFontDescriptor("Monospace", "Medium", 0));
}

// static
void LLFontGL::destroyDefaultFonts()
{
	// Remove the actual fonts.
	delete sFontRegistry;
	sFontRegistry = NULL;
}

//static 
void LLFontGL::destroyAllGL()
{
	if (sFontRegistry)
	{
		sFontRegistry->destroyGL();
	}
}

// static
U8 LLFontGL::getStyleFromString(const std::string &style)
{
	S32 ret = 0;
	if (style.find("BOLD") != style.npos)
	{
		ret |= BOLD;
	}
	if (style.find("ITALIC") != style.npos)
	{
		ret |= ITALIC;
	}
	if (style.find("UNDERLINE") != style.npos)
	{
		ret |= UNDERLINE;
	}
	return ret;
}

// static
std::string LLFontGL::getStringFromStyle(U8 style)
{
	std::string style_string;
	if (style == NORMAL)
	{
		style_string += "|NORMAL";
	}
	if (style & BOLD)
	{
		style_string += "|BOLD";
	}
	if (style & ITALIC)
	{
		style_string += "|ITALIC";
	}
	if (style & UNDERLINE)
	{
		style_string += "|UNDERLINE";
	}
	return style_string;
}

// static
std::string LLFontGL::nameFromFont(const LLFontGL* fontp)
{
	return fontp->mFontDescriptor.getName();
}


// static
std::string LLFontGL::sizeFromFont(const LLFontGL* fontp)
{
	return fontp->mFontDescriptor.getSize();
}

// static
std::string LLFontGL::nameFromHAlign(LLFontGL::HAlign align)
{
	if (align == LEFT)			return std::string("left");
	else if (align == RIGHT)	return std::string("right");
	else if (align == HCENTER)	return std::string("center");
	else return std::string();
}

// static
LLFontGL::HAlign LLFontGL::hAlignFromName(const std::string& name)
{
	LLFontGL::HAlign gl_hfont_align = LLFontGL::LEFT;
	if (name == "left")
	{
		gl_hfont_align = LLFontGL::LEFT;
	}
	else if (name == "right")
	{
		gl_hfont_align = LLFontGL::RIGHT;
	}
	else if (name == "center")
	{
		gl_hfont_align = LLFontGL::HCENTER;
	}
	//else leave left
	return gl_hfont_align;
}

// static
std::string LLFontGL::nameFromVAlign(LLFontGL::VAlign align)
{
	if (align == TOP)			return std::string("top");
	else if (align == VCENTER)	return std::string("center");
	else if (align == BASELINE)	return std::string("baseline");
	else if (align == BOTTOM)	return std::string("bottom");
	else return std::string();
}

// static
LLFontGL::VAlign LLFontGL::vAlignFromName(const std::string& name)
{
	LLFontGL::VAlign gl_vfont_align = LLFontGL::BASELINE;
	if (name == "top")
	{
		gl_vfont_align = LLFontGL::TOP;
	}
	else if (name == "center")
	{
		gl_vfont_align = LLFontGL::VCENTER;
	}
	else if (name == "baseline")
	{
		gl_vfont_align = LLFontGL::BASELINE;
	}
	else if (name == "bottom")
	{
		gl_vfont_align = LLFontGL::BOTTOM;
	}
	//else leave baseline
	return gl_vfont_align;
}

//static
<<<<<<< HEAD
LLFontGL* LLFontGL::getFontEmojiSmall()
{
	static LLFontGL* fontp = getFont(LLFontDescriptor("Emoji", "Small", 0));
	return fontp;;
}

//static
LLFontGL* LLFontGL::getFontEmojiMedium()
{
	static LLFontGL* fontp = getFont(LLFontDescriptor("Emoji", "Medium", 0));
	return fontp;;
}

//static
LLFontGL* LLFontGL::getFontEmojiLarge()
=======
LLFontGL* LLFontGL::getFontEmoji( bool useBW ) // <FS:Beq/> Add B&W emoji font support
>>>>>>> bb970243
{
	static LLFontGL* fontp = getFont(LLFontDescriptor("Emoji", "Large", 0));
// <FS:Beq> Add B&W emoji font support
	static LLFontGL* fontp_bw = getFont(LLFontDescriptor("EmojiBW", "Large", 0));
	if( useBW )
	{
		return fontp_bw;
	}
// </FS:Beq>
	return fontp;;
}

//static
LLFontGL* LLFontGL::getFontEmojiHuge( bool useBW ) // <FS:Beq/> Add B&W emoji font support
{
	static LLFontGL* fontp = getFont(LLFontDescriptor("Emoji", "Huge", 0));
// <FS:Beq> Add B&W emoji font support
	static LLFontGL* fontp_bw = getFont(LLFontDescriptor("EmojiBW", "Huge", 0));
	if( useBW )
	{
		return fontp_bw;
	}
// </FS:Beq>
	return fontp;;
}

//static
LLFontGL* LLFontGL::getFontMonospace()
{
	static LLFontGL* fontp = getFont(LLFontDescriptor("Monospace","Monospace",0));
	return fontp;
}

//static
LLFontGL* LLFontGL::getFontSansSerifSmall()
{
	static LLFontGL* fontp = getFont(LLFontDescriptor("SansSerif","Small",0));
	return fontp;
}

//static
LLFontGL* LLFontGL::getFontSansSerifSmallBold()
{
    static LLFontGL* fontp = getFont(LLFontDescriptor("SansSerif","Small",BOLD));
    return fontp;
}

//static
LLFontGL* LLFontGL::getFontSansSerifSmallItalic()
{
    static LLFontGL* fontp = getFont(LLFontDescriptor("SansSerif","Small",ITALIC));
    return fontp;
}

//static
LLFontGL* LLFontGL::getFontSansSerif()
{
	static LLFontGL* fontp = getFont(LLFontDescriptor("SansSerif","Medium",0));
	return fontp;
}

//static
LLFontGL* LLFontGL::getFontSansSerifBig()
{
	static LLFontGL* fontp = getFont(LLFontDescriptor("SansSerif","Large",0));
	return fontp;
}

//static 
LLFontGL* LLFontGL::getFontSansSerifHuge()
{
	static LLFontGL* fontp = getFont(LLFontDescriptor("SansSerif","Huge",0));
	return fontp;
}

//static 
LLFontGL* LLFontGL::getFontSansSerifBold()
{
	static LLFontGL* fontp = getFont(LLFontDescriptor("SansSerif","Medium",BOLD));
	return fontp;
}

// <FS:CR> Advanced Script Editor
//static
LLFontGL* LLFontGL::getFontScripting()
{
	static LLFontGL* fontp = getFont(LLFontDescriptor("Scripting","Scripting",0));
	return fontp;
}

//static
LLFontGL* LLFontGL::getFontOCRA()
{
	static LLFontGL* fontp = getFont(LLFontDescriptor("OCRA","Monospace",0));
	return fontp;
}

//static
LLFontGL* LLFontGL::getFontCascadia()
{
	static LLFontGL* fontp = getFont(LLFontDescriptor("Cascadia", "Cascadia", 0));
	return fontp;
}
// </FS:CR>

//static 
LLFontGL* LLFontGL::getFont(const LLFontDescriptor& desc)
{
	return sFontRegistry->getFont(desc);
}

//static
LLFontGL* LLFontGL::getFontByName(const std::string& name)
{
	// check for most common fonts first
	if (name == "SANSSERIF")
	{
		return getFontSansSerif();
	}
	else if (name == "SANSSERIF_SMALL")
	{
		return getFontSansSerifSmall();
	}
	else if (name == "SANSSERIF_BIG")
	{
		return getFontSansSerifBig();
	}
	// <FS:CR> Advanced script editor
	//else if (name == "SMALL" || name == "OCRA")
	else if (name == "SMALL")
	// </FS:CR>
	{
		// *BUG: Should this be "MONOSPACE"?
		// Does "SMALL" mean "SERIF"?
		return getFontMonospace();
	}
	// <FS:CR> Advanced script editor
	else if (name == "OCRA")
	{
		return getFontOCRA();
	}
	else if (name == "Scripting")
	{
		return getFontScripting();
	}
	else if (name == "Monospace")
	{
		return getFontMonospace();
	}
	else if (name == "Cascadia")
	{
		return getFontCascadia();
	}
	// </FS:CR>
	else
	{
		return NULL;
	}
}

//static
LLFontGL* LLFontGL::getFontDefault()
{
	return getFontSansSerif(); // Fallback to sans serif as default font
}


// static 
std::string LLFontGL::getFontPathSystem()
{
#if LL_DARWIN
    // HACK for Mac OS X
    return "/System/Library/Fonts/";

#elif LL_WINDOWS
    auto system_root = LLStringUtil::getenv("SystemRoot");
    if (! system_root.empty())
    {
        std::string fontpath(gDirUtilp->add(system_root, "fonts") + gDirUtilp->getDirDelimiter());
        LL_INFOS() << "from SystemRoot: " << fontpath << LL_ENDL;
        return fontpath;
    }

    wchar_t *pwstr = NULL;
    HRESULT okay = SHGetKnownFolderPath(FOLDERID_Fonts, 0, NULL, &pwstr);
    if (SUCCEEDED(okay) && pwstr)
    {
        std::string fontpath(ll_convert_wide_to_string(pwstr));
        // SHGetKnownFolderPath() contract requires us to free pwstr
        CoTaskMemFree(pwstr);
        LL_INFOS() << "from SHGetKnownFolderPath(): " << fontpath << LL_ENDL;
        return fontpath;
    }
#endif

    LL_WARNS() << "Could not determine system fonts path" << LL_ENDL;
    return {};
}


// static 
std::string LLFontGL::getFontPathLocal()
{
	std::string local_path;

	// Backup files if we can't load from system fonts directory.
	// We could store this in an end-user writable directory to allow
	// end users to switch fonts.
	if (LLFontGL::sAppDir.length())
	{
		// use specified application dir to look for fonts
		local_path = LLFontGL::sAppDir + "/fonts/";
	}
	else
	{
		// assume working directory is executable directory
		local_path = "./fonts/";
	}
	return local_path;
}

LLFontGL::LLFontGL(const LLFontGL &source)
{
	LL_ERRS() << "Not implemented!" << LL_ENDL;
}

LLFontGL &LLFontGL::operator=(const LLFontGL &source)
{
	LL_ERRS() << "Not implemented" << LL_ENDL;
	return *this;
}

// <FS:Ansariel> Remove QUADS rendering mode
//void LLFontGL::renderQuad(LLVector3* vertex_out, LLVector2* uv_out, LLColor4U* colors_out, const LLRectf& screen_rect, const LLRectf& uv_rect, const LLColor4U& color, F32 slant_amt) const
//{
//	S32 index = 0;
//
//	vertex_out[index] = LLVector3(screen_rect.mRight, screen_rect.mTop, 0.f);
//	uv_out[index] = LLVector2(uv_rect.mRight, uv_rect.mTop);
//	colors_out[index] = color;
//	index++;
//
//	vertex_out[index] = LLVector3(screen_rect.mLeft, screen_rect.mTop, 0.f);
//	uv_out[index] = LLVector2(uv_rect.mLeft, uv_rect.mTop);
//	colors_out[index] = color;
//	index++;
//
//	vertex_out[index] = LLVector3(screen_rect.mLeft, screen_rect.mBottom, 0.f);
//	uv_out[index] = LLVector2(uv_rect.mLeft, uv_rect.mBottom);
//	colors_out[index] = color;
//	index++;
//
//	vertex_out[index] = LLVector3(screen_rect.mRight, screen_rect.mBottom, 0.f);
//	uv_out[index] = LLVector2(uv_rect.mRight, uv_rect.mBottom);
//	colors_out[index] = color;
//}
void LLFontGL::renderTriangle(LLVector3* vertex_out, LLVector2* uv_out, LLColor4U* colors_out, const LLRectf& screen_rect, const LLRectf& uv_rect, const LLColor4U& color, F32 slant_amt) const
{
	S32 index = 0;

	vertex_out[index] = LLVector3(screen_rect.mRight, screen_rect.mTop, 0.f);
	uv_out[index] = LLVector2(uv_rect.mRight, uv_rect.mTop);
	colors_out[index] = color;
	index++;

	vertex_out[index] = LLVector3(screen_rect.mLeft, screen_rect.mTop, 0.f);
	uv_out[index] = LLVector2(uv_rect.mLeft, uv_rect.mTop);
	colors_out[index] = color;
	index++;

	vertex_out[index] = LLVector3(screen_rect.mLeft, screen_rect.mBottom, 0.f);
	uv_out[index] = LLVector2(uv_rect.mLeft, uv_rect.mBottom);
	colors_out[index] = color;
	index++;


	vertex_out[index] = LLVector3(screen_rect.mRight, screen_rect.mTop, 0.f);
	uv_out[index] = LLVector2(uv_rect.mRight, uv_rect.mTop);
	colors_out[index] = color;
	index++;

	vertex_out[index] = LLVector3(screen_rect.mLeft, screen_rect.mBottom, 0.f);
	uv_out[index] = LLVector2(uv_rect.mLeft, uv_rect.mBottom);
	colors_out[index] = color;
	index++;

	vertex_out[index] = LLVector3(screen_rect.mRight, screen_rect.mBottom, 0.f);
	uv_out[index] = LLVector2(uv_rect.mRight, uv_rect.mBottom);
	colors_out[index] = color;
}
// </FS:Ansariel>

void LLFontGL::drawGlyph(S32& glyph_count, LLVector3* vertex_out, LLVector2* uv_out, LLColor4U* colors_out, const LLRectf& screen_rect, const LLRectf& uv_rect, const LLColor4U& color, U8 style, ShadowType shadow, F32 drop_shadow_strength) const
{
	F32 slant_offset;
	slant_offset = ((style & ITALIC) ? ( -mFontFreetype->getAscenderHeight() * 0.2f) : 0.f);

	//FIXME: bold and drop shadow are mutually exclusive only for convenience
	//Allow both when we need them.
	if (style & BOLD)
	{
		for (S32 pass = 0; pass < 2; pass++)
		{
			LLRectf screen_rect_offset = screen_rect;

			screen_rect_offset.translate((F32)(pass * BOLD_OFFSET), 0.f);
			// <FS:Ansariel> Remove QUADS rendering mode
			//renderQuad(&vertex_out[glyph_count * 4], &uv_out[glyph_count * 4], &colors_out[glyph_count * 4], screen_rect_offset, uv_rect, color, slant_offset);
			renderTriangle(&vertex_out[glyph_count * 6], &uv_out[glyph_count * 6], &colors_out[glyph_count * 6], screen_rect_offset, uv_rect, color, slant_offset);
			// </FS:Ansariel>
			glyph_count++;
		}
	}
	else if (shadow == DROP_SHADOW_SOFT)
	{
		LLColor4U shadow_color = LLFontGL::sShadowColor;
		shadow_color.mV[VALPHA] = U8(color.mV[VALPHA] * drop_shadow_strength * DROP_SHADOW_SOFT_STRENGTH);
		for (S32 pass = 0; pass < 5; pass++)
		{
			LLRectf screen_rect_offset = screen_rect;

			switch(pass)
			{
			case 0:
				screen_rect_offset.translate(-1.f, -1.f);
				break;
			case 1:
				screen_rect_offset.translate(1.f, -1.f);
				break;
			case 2:
				screen_rect_offset.translate(1.f, 1.f);
				break;
			case 3:
				screen_rect_offset.translate(-1.f, 1.f);
				break;
			case 4:
				screen_rect_offset.translate(0, -2.f);
				break;
			}
		
			// <FS:Ansariel> Remove QUADS rendering mode
			//renderQuad(&vertex_out[glyph_count * 4], &uv_out[glyph_count * 4], &colors_out[glyph_count * 4], screen_rect_offset, uv_rect, shadow_color, slant_offset);
			renderTriangle(&vertex_out[glyph_count * 6], &uv_out[glyph_count * 6], &colors_out[glyph_count * 6], screen_rect_offset, uv_rect, shadow_color, slant_offset);
			// </FS:Ansariel>
			glyph_count++;
		}
		// <FS:Ansariel> Remove QUADS rendering mode
		//renderQuad(&vertex_out[glyph_count * 4], &uv_out[glyph_count * 4], &colors_out[glyph_count * 4], screen_rect, uv_rect, color, slant_offset);
		renderTriangle(&vertex_out[glyph_count * 6], &uv_out[glyph_count * 6], &colors_out[glyph_count * 6], screen_rect, uv_rect, color, slant_offset);
		// </FS:Ansariel>
		glyph_count++;
	}
	else if (shadow == DROP_SHADOW)
	{
		LLColor4U shadow_color = LLFontGL::sShadowColor;
		shadow_color.mV[VALPHA] = U8(color.mV[VALPHA] * drop_shadow_strength);
		LLRectf screen_rect_shadow = screen_rect;
		screen_rect_shadow.translate(1.f, -1.f);
		// <FS:Ansariel> Remove QUADS rendering mode
		//renderQuad(&vertex_out[glyph_count * 4], &uv_out[glyph_count * 4], &colors_out[glyph_count * 4], screen_rect_shadow, uv_rect, shadow_color, slant_offset);
		//glyph_count++;
		//renderQuad(&vertex_out[glyph_count * 4], &uv_out[glyph_count * 4], &colors_out[glyph_count * 4], screen_rect, uv_rect, color, slant_offset);
		renderTriangle(&vertex_out[glyph_count * 6], &uv_out[glyph_count * 6], &colors_out[glyph_count * 6], screen_rect_shadow, uv_rect, shadow_color, slant_offset);
		glyph_count++;
		renderTriangle(&vertex_out[glyph_count * 6], &uv_out[glyph_count * 6], &colors_out[glyph_count * 6], screen_rect, uv_rect, color, slant_offset);
		// </FS:Ansariel>
		glyph_count++;
	}
	else // normal rendering
	{
		// <FS:Ansariel> Remove QUADS rendering mode
		//renderQuad(&vertex_out[glyph_count * 4], &uv_out[glyph_count * 4], &colors_out[glyph_count * 4], screen_rect, uv_rect, color, slant_offset);
		renderTriangle(&vertex_out[glyph_count * 6], &uv_out[glyph_count * 6], &colors_out[glyph_count * 6], screen_rect, uv_rect, color, slant_offset);
		// </FS:Ansariel>
		glyph_count++;
	}
}<|MERGE_RESOLUTION|>--- conflicted
+++ resolved
@@ -1090,25 +1090,35 @@
 }
 
 //static
-<<<<<<< HEAD
-LLFontGL* LLFontGL::getFontEmojiSmall()
+LLFontGL* LLFontGL::getFontEmojiSmall(bool useBW) // <FS:Beq/> Add B&W emoji font support
 {
 	static LLFontGL* fontp = getFont(LLFontDescriptor("Emoji", "Small", 0));
+// <FS:Beq> Add B&W emoji font support
+	static LLFontGL* fontp_bw = getFont(LLFontDescriptor("EmojiBW", "Small", 0));
+	if( useBW )
+	{
+		return fontp_bw;
+	}
+// </FS:Beq>
 	return fontp;;
 }
 
 //static
-LLFontGL* LLFontGL::getFontEmojiMedium()
+LLFontGL* LLFontGL::getFontEmojiMedium(bool useBW) // <FS:Beq/> Add B&W emoji font support
 {
 	static LLFontGL* fontp = getFont(LLFontDescriptor("Emoji", "Medium", 0));
+// <FS:Beq> Add B&W emoji font support
+	static LLFontGL* fontp_bw = getFont(LLFontDescriptor("EmojiBW", "Medium", 0));
+	if( useBW )
+	{
+		return fontp_bw;
+	}
+// </FS:Beq>
 	return fontp;;
 }
 
 //static
-LLFontGL* LLFontGL::getFontEmojiLarge()
-=======
-LLFontGL* LLFontGL::getFontEmoji( bool useBW ) // <FS:Beq/> Add B&W emoji font support
->>>>>>> bb970243
+LLFontGL* LLFontGL::getFontEmojiLarge(bool useBW) // <FS:Beq/> Add B&W emoji font support
 {
 	static LLFontGL* fontp = getFont(LLFontDescriptor("Emoji", "Large", 0));
 // <FS:Beq> Add B&W emoji font support
@@ -1122,7 +1132,7 @@
 }
 
 //static
-LLFontGL* LLFontGL::getFontEmojiHuge( bool useBW ) // <FS:Beq/> Add B&W emoji font support
+LLFontGL* LLFontGL::getFontEmojiHuge(bool useBW) // <FS:Beq/> Add B&W emoji font support
 {
 	static LLFontGL* fontp = getFont(LLFontDescriptor("Emoji", "Huge", 0));
 // <FS:Beq> Add B&W emoji font support
