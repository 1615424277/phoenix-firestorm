/**
 * @file llfontgl.cpp
 * @brief Wrapper around FreeType
 *
 * $LicenseInfo:firstyear=2001&license=viewerlgpl$
 * Second Life Viewer Source Code
 * Copyright (C) 2010, Linden Research, Inc.
 *
 * This library is free software; you can redistribute it and/or
 * modify it under the terms of the GNU Lesser General Public
 * License as published by the Free Software Foundation;
 * version 2.1 of the License only.
 *
 * This library is distributed in the hope that it will be useful,
 * but WITHOUT ANY WARRANTY; without even the implied warranty of
 * MERCHANTABILITY or FITNESS FOR A PARTICULAR PURPOSE.  See the GNU
 * Lesser General Public License for more details.
 *
 * You should have received a copy of the GNU Lesser General Public
 * License along with this library; if not, write to the Free Software
 * Foundation, Inc., 51 Franklin Street, Fifth Floor, Boston, MA  02110-1301  USA
 *
 * Linden Research, Inc., 945 Battery Street, San Francisco, CA  94111  USA
 * $/LicenseInfo$
 */

#include "linden_common.h"

#include "llfontgl.h"

// Linden library includes
#include "llfasttimer.h"
#include "llfontfreetype.h"
#include "llfontbitmapcache.h"
#include "llfontregistry.h"
#include "llgl.h"
#include "llimagegl.h"
#include "llrender.h"
#include "llstl.h"
#include "v4color.h"
#include "lltexture.h"
#include "lldir.h"
#include "llstring.h"

// Third party library includes
#include <boost/tokenizer.hpp>

#if LL_WINDOWS
#include <Shlobj.h>
#include <Knownfolders.h>
#include <Objbase.h>
#endif // LL_WINDOWS

const S32 BOLD_OFFSET = 1;

// static class members
F32 LLFontGL::sVertDPI = 96.f;
F32 LLFontGL::sHorizDPI = 96.f;
F32 LLFontGL::sScaleX = 1.f;
F32 LLFontGL::sScaleY = 1.f;
BOOL LLFontGL::sDisplayFont = TRUE ;
std::string LLFontGL::sAppDir;

LLColor4 LLFontGL::sShadowColor(0.f, 0.f, 0.f, 1.f);
LLFontRegistry* LLFontGL::sFontRegistry = NULL;

LLCoordGL LLFontGL::sCurOrigin;
F32 LLFontGL::sCurDepth;
std::vector<std::pair<LLCoordGL, F32> > LLFontGL::sOriginStack;

const F32 PAD_UVY = 0.5f; // half of vertical padding between glyphs in the glyph texture
const F32 DROP_SHADOW_SOFT_STRENGTH = 0.3f;

LLFontGL::LLFontGL()
{
}

LLFontGL::~LLFontGL()
{
}

void LLFontGL::reset()
{
    mFontFreetype->reset(sVertDPI, sHorizDPI);
}

void LLFontGL::destroyGL()
{
    mFontFreetype->destroyGL();
}

BOOL LLFontGL::loadFace(const std::string& filename, F32 point_size, const F32 vert_dpi, const F32 horz_dpi, bool is_fallback, S32 face_n)
{
    if(mFontFreetype == reinterpret_cast<LLFontFreetype*>(NULL))
    {
        mFontFreetype = new LLFontFreetype;
    }

    return mFontFreetype->loadFace(filename, point_size, vert_dpi, horz_dpi, is_fallback, face_n);
}

S32 LLFontGL::getNumFaces(const std::string& filename)
{
    if (mFontFreetype == reinterpret_cast<LLFontFreetype*>(NULL))
    {
        mFontFreetype = new LLFontFreetype;
    }

    return mFontFreetype->getNumFaces(filename);
}

S32 LLFontGL::render(const LLWString &wstr, S32 begin_offset, const LLRect& rect, const LLColor4 &color, HAlign halign, VAlign valign, U8 style,
    ShadowType shadow, S32 max_chars, F32* right_x, BOOL use_ellipses, BOOL use_color) const
{
    LLRectf rect_float(rect.mLeft, rect.mTop, rect.mRight, rect.mBottom);
    return render(wstr, begin_offset, rect_float, color, halign, valign, style, shadow, max_chars, right_x, use_ellipses, use_color);
}

S32 LLFontGL::render(const LLWString &wstr, S32 begin_offset, const LLRectf& rect, const LLColor4 &color, HAlign halign, VAlign valign, U8 style,
                     ShadowType shadow, S32 max_chars, F32* right_x, BOOL use_ellipses, BOOL use_color) const
{
    F32 x = rect.mLeft;
    F32 y = 0.f;

    switch(valign)
    {
    case TOP:
        y = rect.mTop;
        break;
    case VCENTER:
        y = rect.getCenterY();
        break;
    case BASELINE:
    case BOTTOM:
        y = rect.mBottom;
        break;
    default:
        y = rect.mBottom;
        break;
    }
    return render(wstr, begin_offset, x, y, color, halign, valign, style, shadow, max_chars, rect.getWidth(), right_x, use_ellipses, use_color);
}


S32 LLFontGL::render(const LLWString &wstr, S32 begin_offset, F32 x, F32 y, const LLColor4 &color, HAlign halign, VAlign valign, U8 style,
                     ShadowType shadow, S32 max_chars, S32 max_pixels, F32* right_x, BOOL use_ellipses, BOOL use_color) const
{
    LL_PROFILE_ZONE_SCOPED_CATEGORY_UI;

<<<<<<< HEAD
	if(!sDisplayFont) //do not display texts
	{
		return wstr.length() ;
	}

	if (wstr.empty())
	{
		return 0;
	} 

	gGL.getTexUnit(0)->enable(LLTexUnit::TT_TEXTURE);

	S32 scaled_max_pixels = max_pixels == S32_MAX ? S32_MAX : llceil((F32)max_pixels * sScaleX);

	// determine which style flags need to be added programmatically by stripping off the
	// style bits that are drawn by the underlying Freetype font
	U8 style_to_add = (style | mFontDescriptor.getStyle()) & ~mFontFreetype->getStyle();

	F32 drop_shadow_strength = 0.f;
	if (shadow != NO_SHADOW)
	{
		F32 luminance;
		color.calcHSL(NULL, NULL, &luminance);
		drop_shadow_strength = clamp_rescale(luminance, 0.35f, 0.6f, 0.f, 1.f);
		if (luminance < 0.35f)
		{
			shadow = NO_SHADOW;
		}
	}

	gGL.pushUIMatrix();

	gGL.loadUIIdentity();
	
	LLVector2 origin(floorf(sCurOrigin.mX*sScaleX), floorf(sCurOrigin.mY*sScaleY));

	// Depth translation, so that floating text appears 'in-world'
	// and is correctly occluded.
	gGL.translatef(0.f,0.f,sCurDepth);

	S32 chars_drawn = 0;
	S32 i;
	S32 length;

	if (-1 == max_chars)
	{
		max_chars = length = (S32)wstr.length() - begin_offset;
	}
	else
	{
		length = llmin((S32)wstr.length() - begin_offset, max_chars );
	}

	F32 cur_x, cur_y, cur_render_x, cur_render_y;

 	// Not guaranteed to be set correctly
	gGL.setSceneBlendType(LLRender::BT_ALPHA);
	
	cur_x = ((F32)x * sScaleX) + origin.mV[VX];
	cur_y = ((F32)y * sScaleY) + origin.mV[VY];

	// Offset y by vertical alignment.
	// use unscaled font metrics here
	switch (valign)
	{
	case TOP:
		cur_y -= llceil(mFontFreetype->getAscenderHeight());
		break;
	case BOTTOM:
		cur_y += llceil(mFontFreetype->getDescenderHeight());
		break;
	case VCENTER:
		cur_y -= llceil((llceil(mFontFreetype->getAscenderHeight()) - llceil(mFontFreetype->getDescenderHeight())) / 2.f);
		break;
	case BASELINE:
		// Baseline, do nothing.
		break;
	default:
		break;
	}

	switch (halign)
	{
	case LEFT:
		break;
	case RIGHT:
	  	cur_x -= llmin(scaled_max_pixels, ll_round(getWidthF32(wstr.c_str(), begin_offset, length) * sScaleX));
		break;
	case HCENTER:
	    cur_x -= llmin(scaled_max_pixels, ll_round(getWidthF32(wstr.c_str(), begin_offset, length) * sScaleX)) / 2;
		break;
	default:
		break;
	}

	cur_render_y = cur_y;
	cur_render_x = cur_x;

	F32 start_x = (F32)ll_round(cur_x);

	const LLFontBitmapCache* font_bitmap_cache = mFontFreetype->getFontBitmapCache();

	F32 inv_width = 1.f / font_bitmap_cache->getBitmapWidth();
	F32 inv_height = 1.f / font_bitmap_cache->getBitmapHeight();

	const S32 LAST_CHARACTER = LLFontFreetype::LAST_CHAR_FULL;

	BOOL draw_ellipses = FALSE;
	if (use_ellipses)
	{
		// check for too long of a string
		S32 string_width = ll_round(getWidthF32(wstr.c_str(), begin_offset, max_chars) * sScaleX);
		if (string_width > scaled_max_pixels)
		{
			// use four dots for ellipsis width to generate padding
			const LLWString dots(utf8str_to_wstring(std::string("....")));
			scaled_max_pixels = llmax(0, scaled_max_pixels - ll_round(getWidthF32(dots.c_str())));
			draw_ellipses = TRUE;
		}
	}

	const LLFontGlyphInfo* next_glyph = NULL;

	const S32 GLYPH_BATCH_SIZE = 30;
	// <FS:Ansariel> Remove QUADS rendering mode
	//LLVector3 vertices[GLYPH_BATCH_SIZE * 4];
	//LLVector2 uvs[GLYPH_BATCH_SIZE * 4];
	//LLColor4U colors[GLYPH_BATCH_SIZE * 4];
	LLVector3 vertices[GLYPH_BATCH_SIZE * 6];
	LLVector2 uvs[GLYPH_BATCH_SIZE * 6];
	LLColor4U colors[GLYPH_BATCH_SIZE * 6];
	// </FS:Ansariel>

	LLColor4U text_color(color);
=======
    if(!sDisplayFont) //do not display texts
    {
        return wstr.length() ;
    }

    if (wstr.empty())
    {
        return 0;
    }

    gGL.getTexUnit(0)->enable(LLTexUnit::TT_TEXTURE);

    S32 scaled_max_pixels = max_pixels == S32_MAX ? S32_MAX : llceil((F32)max_pixels * sScaleX);

    // determine which style flags need to be added programmatically by stripping off the
    // style bits that are drawn by the underlying Freetype font
    U8 style_to_add = (style | mFontDescriptor.getStyle()) & ~mFontFreetype->getStyle();

    F32 drop_shadow_strength = 0.f;
    if (shadow != NO_SHADOW)
    {
        F32 luminance;
        color.calcHSL(NULL, NULL, &luminance);
        drop_shadow_strength = clamp_rescale(luminance, 0.35f, 0.6f, 0.f, 1.f);
        if (luminance < 0.35f)
        {
            shadow = NO_SHADOW;
        }
    }

    gGL.pushUIMatrix();

    gGL.loadUIIdentity();

    LLVector2 origin(floorf(sCurOrigin.mX*sScaleX), floorf(sCurOrigin.mY*sScaleY));

    // Depth translation, so that floating text appears 'in-world'
    // and is correctly occluded.
    gGL.translatef(0.f,0.f,sCurDepth);

    S32 chars_drawn = 0;
    S32 i;
    S32 length;

    if (-1 == max_chars)
    {
        max_chars = length = (S32)wstr.length() - begin_offset;
    }
    else
    {
        length = llmin((S32)wstr.length() - begin_offset, max_chars );
    }

    F32 cur_x, cur_y, cur_render_x, cur_render_y;

    // Not guaranteed to be set correctly
    gGL.setSceneBlendType(LLRender::BT_ALPHA);

    cur_x = ((F32)x * sScaleX) + origin.mV[VX];
    cur_y = ((F32)y * sScaleY) + origin.mV[VY];

    // Offset y by vertical alignment.
    // use unscaled font metrics here
    switch (valign)
    {
    case TOP:
        cur_y -= llceil(mFontFreetype->getAscenderHeight());
        break;
    case BOTTOM:
        cur_y += llceil(mFontFreetype->getDescenderHeight());
        break;
    case VCENTER:
        cur_y -= llceil((llceil(mFontFreetype->getAscenderHeight()) - llceil(mFontFreetype->getDescenderHeight())) / 2.f);
        break;
    case BASELINE:
        // Baseline, do nothing.
        break;
    default:
        break;
    }

    switch (halign)
    {
    case LEFT:
        break;
    case RIGHT:
        cur_x -= llmin(scaled_max_pixels, ll_round(getWidthF32(wstr.c_str(), begin_offset, length) * sScaleX));
        break;
    case HCENTER:
        cur_x -= llmin(scaled_max_pixels, ll_round(getWidthF32(wstr.c_str(), begin_offset, length) * sScaleX)) / 2;
        break;
    default:
        break;
    }

    cur_render_y = cur_y;
    cur_render_x = cur_x;

    F32 start_x = (F32)ll_round(cur_x);

    const LLFontBitmapCache* font_bitmap_cache = mFontFreetype->getFontBitmapCache();

    F32 inv_width = 1.f / font_bitmap_cache->getBitmapWidth();
    F32 inv_height = 1.f / font_bitmap_cache->getBitmapHeight();

    const S32 LAST_CHARACTER = LLFontFreetype::LAST_CHAR_FULL;

    BOOL draw_ellipses = FALSE;
    if (use_ellipses)
    {
        // check for too long of a string
        S32 string_width = ll_round(getWidthF32(wstr.c_str(), begin_offset, max_chars) * sScaleX);
        if (string_width > scaled_max_pixels)
        {
            // use four dots for ellipsis width to generate padding
            const LLWString dots(utf8str_to_wstring(std::string("....")));
            scaled_max_pixels = llmax(0, scaled_max_pixels - ll_round(getWidthF32(dots.c_str())));
            draw_ellipses = TRUE;
        }
    }

    const LLFontGlyphInfo* next_glyph = NULL;

    const S32 GLYPH_BATCH_SIZE = 30;
    LLVector3 vertices[GLYPH_BATCH_SIZE * 4];
    LLVector2 uvs[GLYPH_BATCH_SIZE * 4];
    LLColor4U colors[GLYPH_BATCH_SIZE * 4];

    LLColor4U text_color(color);
>>>>>>> 38c2a5bd
    // Preserve the transparency to render fading emojis in fading text (e.g.
    // for the chat console)... HB
    LLColor4U emoji_color(255, 255, 255, text_color.mV[VW]);

<<<<<<< HEAD
	std::pair<EFontGlyphType, S32> bitmap_entry = std::make_pair(EFontGlyphType::Grayscale, -1);
	S32 glyph_count = 0;
	for (i = begin_offset; i < begin_offset + length; i++)
	{
		llwchar wch = wstr[i];

		const LLFontGlyphInfo* fgi = next_glyph;
		next_glyph = NULL;
		if(!fgi)
		{
			fgi = mFontFreetype->getGlyphInfo(wch, (!use_color) ? EFontGlyphType::Grayscale : EFontGlyphType::Color);
		}
		if (!fgi)
		{
			LL_ERRS() << "Missing Glyph Info" << LL_ENDL;
			break;
		}
		// Per-glyph bitmap texture.
		std::pair<EFontGlyphType, S32> next_bitmap_entry = fgi->mBitmapEntry;
		if (next_bitmap_entry != bitmap_entry)
		{
			// Actually draw the queued glyphs before switching their texture;
			// otherwise the queued glyphs will be taken from wrong textures.
			if (glyph_count > 0)
			{
				// <FS:Ansariel> Remove QUADS rendering mode
				//gGL.begin(LLRender::QUADS);
				//{
				//	gGL.vertexBatchPreTransformed(vertices, uvs, colors, glyph_count * 4);
				//}
				//gGL.end();
				gGL.begin(LLRender::TRIANGLES);
				{
					gGL.vertexBatchPreTransformed(vertices, uvs, colors, glyph_count * 6);
				}
				gGL.end();
				// </FS:Ansariel>
				glyph_count = 0;
			}

			bitmap_entry = next_bitmap_entry;
			LLImageGL* font_image = font_bitmap_cache->getImageGL(bitmap_entry.first, bitmap_entry.second);
			gGL.getTexUnit(0)->bind(font_image);
		}
	
		if ((start_x + scaled_max_pixels) < (cur_x + fgi->mXBearing + fgi->mWidth))
		{
			// Not enough room for this character.
			break;
		}

		// Draw the text at the appropriate location
		//Specify vertices and texture coordinates
		LLRectf uv_rect((fgi->mXBitmapOffset) * inv_width,
				(fgi->mYBitmapOffset + fgi->mHeight + PAD_UVY) * inv_height,
				(fgi->mXBitmapOffset + fgi->mWidth) * inv_width,
				(fgi->mYBitmapOffset - PAD_UVY) * inv_height);
		// snap glyph origin to whole screen pixel
		LLRectf screen_rect((F32)ll_round(cur_render_x + (F32)fgi->mXBearing),
				    (F32)ll_round(cur_render_y + (F32)fgi->mYBearing),
				    (F32)ll_round(cur_render_x + (F32)fgi->mXBearing) + (F32)fgi->mWidth,
				    (F32)ll_round(cur_render_y + (F32)fgi->mYBearing) - (F32)fgi->mHeight);
		
		if (glyph_count >= GLYPH_BATCH_SIZE)
		{
			// <FS:Ansariel> Remove QUADS rendering mode
			//gGL.begin(LLRender::QUADS);
			//{
			//	gGL.vertexBatchPreTransformed(vertices, uvs, colors, glyph_count * 4);
			//}
			//gGL.end();
			gGL.begin(LLRender::TRIANGLES);
			{
				gGL.vertexBatchPreTransformed(vertices, uvs, colors, glyph_count * 6);
			}
			gGL.end();
			// </FS:Ansariel>

			glyph_count = 0;
		}
=======
    std::pair<EFontGlyphType, S32> bitmap_entry = std::make_pair(EFontGlyphType::Grayscale, -1);
    S32 glyph_count = 0;
    for (i = begin_offset; i < begin_offset + length; i++)
    {
        llwchar wch = wstr[i];

        const LLFontGlyphInfo* fgi = next_glyph;
        next_glyph = NULL;
        if(!fgi)
        {
            fgi = mFontFreetype->getGlyphInfo(wch, (!use_color) ? EFontGlyphType::Grayscale : EFontGlyphType::Color);
        }
        if (!fgi)
        {
            LL_ERRS() << "Missing Glyph Info" << LL_ENDL;
            break;
        }
        // Per-glyph bitmap texture.
        std::pair<EFontGlyphType, S32> next_bitmap_entry = fgi->mBitmapEntry;
        if (next_bitmap_entry != bitmap_entry)
        {
            // Actually draw the queued glyphs before switching their texture;
            // otherwise the queued glyphs will be taken from wrong textures.
            if (glyph_count > 0)
            {
                gGL.begin(LLRender::QUADS);
                {
                    gGL.vertexBatchPreTransformed(vertices, uvs, colors, glyph_count * 4);
                }
                gGL.end();
                glyph_count = 0;
            }

            bitmap_entry = next_bitmap_entry;
            LLImageGL* font_image = font_bitmap_cache->getImageGL(bitmap_entry.first, bitmap_entry.second);
            gGL.getTexUnit(0)->bind(font_image);
        }

        if ((start_x + scaled_max_pixels) < (cur_x + fgi->mXBearing + fgi->mWidth))
        {
            // Not enough room for this character.
            break;
        }

        // Draw the text at the appropriate location
        //Specify vertices and texture coordinates
        LLRectf uv_rect((fgi->mXBitmapOffset) * inv_width,
                (fgi->mYBitmapOffset + fgi->mHeight + PAD_UVY) * inv_height,
                (fgi->mXBitmapOffset + fgi->mWidth) * inv_width,
                (fgi->mYBitmapOffset - PAD_UVY) * inv_height);
        // snap glyph origin to whole screen pixel
        LLRectf screen_rect((F32)ll_round(cur_render_x + (F32)fgi->mXBearing),
                    (F32)ll_round(cur_render_y + (F32)fgi->mYBearing),
                    (F32)ll_round(cur_render_x + (F32)fgi->mXBearing) + (F32)fgi->mWidth,
                    (F32)ll_round(cur_render_y + (F32)fgi->mYBearing) - (F32)fgi->mHeight);

        if (glyph_count >= GLYPH_BATCH_SIZE)
        {
            gGL.begin(LLRender::QUADS);
            {
                gGL.vertexBatchPreTransformed(vertices, uvs, colors, glyph_count * 4);
            }
            gGL.end();

            glyph_count = 0;
        }
>>>>>>> 38c2a5bd

        const LLColor4U& col =
            bitmap_entry.first == EFontGlyphType::Grayscale ? text_color
                                                            : emoji_color;
        drawGlyph(glyph_count, vertices, uvs, colors, screen_rect, uv_rect,
                  col, style_to_add, shadow, drop_shadow_strength);

<<<<<<< HEAD
		chars_drawn++;
		cur_x += fgi->mXAdvance;
		cur_y += fgi->mYAdvance;

		llwchar next_char = wstr[i+1];
		if (next_char && (next_char < LAST_CHARACTER))
		{
			// Kern this puppy.
			next_glyph = mFontFreetype->getGlyphInfo(next_char, (!use_color) ? EFontGlyphType::Grayscale : EFontGlyphType::Color);
			cur_x += mFontFreetype->getXKerning(fgi, next_glyph);
		}

		// Round after kerning.
		// Must do this to cur_x, not just to cur_render_x, otherwise you
		// will squish sub-pixel kerned characters too close together.
		// For example, "CCCCC" looks bad.
		cur_x = (F32)ll_round(cur_x);
		//cur_y = (F32)ll_round(cur_y);

		cur_render_x = cur_x;
		cur_render_y = cur_y;
	}

	// <FS:Ansariel> Remove QUADS rendering mode
	//gGL.begin(LLRender::QUADS);
	//{
	//	gGL.vertexBatchPreTransformed(vertices, uvs, colors, glyph_count * 4);
	//}
	//gGL.end();
	gGL.begin(LLRender::TRIANGLES);
	{
		gGL.vertexBatchPreTransformed(vertices, uvs, colors, glyph_count * 6);
	}
	gGL.end();
	// </FS:Ansariel>


	if (right_x)
	{
		*right_x = (cur_x - origin.mV[VX]) / sScaleX;
	}

	//FIXME: add underline as glyph?
	if (style_to_add & UNDERLINE)
	{
		F32 descender = (F32)llfloor(mFontFreetype->getDescenderHeight());

		gGL.getTexUnit(0)->unbind(LLTexUnit::TT_TEXTURE);
		gGL.begin(LLRender::LINES);
		gGL.vertex2f(start_x, cur_y - descender);
		gGL.vertex2f(cur_x, cur_y - descender);
		gGL.end();
	}

	if (draw_ellipses)
	{
		
		// recursively render ellipses at end of string
		// we've already reserved enough room
		gGL.pushUIMatrix();
		renderUTF8(std::string("..."), 
				0,
				(cur_x - origin.mV[VX]) / sScaleX, (F32)y,
				color,
				LEFT, valign,
				style_to_add,
				shadow,
				S32_MAX, max_pixels,
				right_x,
				FALSE,
				use_color); 
		gGL.popUIMatrix();
	}

	gGL.popUIMatrix();

	return chars_drawn;
=======
        chars_drawn++;
        cur_x += fgi->mXAdvance;
        cur_y += fgi->mYAdvance;

        llwchar next_char = wstr[i+1];
        if (next_char && (next_char < LAST_CHARACTER))
        {
            // Kern this puppy.
            next_glyph = mFontFreetype->getGlyphInfo(next_char, (!use_color) ? EFontGlyphType::Grayscale : EFontGlyphType::Color);
            cur_x += mFontFreetype->getXKerning(fgi, next_glyph);
        }

        // Round after kerning.
        // Must do this to cur_x, not just to cur_render_x, otherwise you
        // will squish sub-pixel kerned characters too close together.
        // For example, "CCCCC" looks bad.
        cur_x = (F32)ll_round(cur_x);
        //cur_y = (F32)ll_round(cur_y);

        cur_render_x = cur_x;
        cur_render_y = cur_y;
    }

    gGL.begin(LLRender::QUADS);
    {
        gGL.vertexBatchPreTransformed(vertices, uvs, colors, glyph_count * 4);
    }
    gGL.end();


    if (right_x)
    {
        *right_x = (cur_x - origin.mV[VX]) / sScaleX;
    }

    //FIXME: add underline as glyph?
    if (style_to_add & UNDERLINE)
    {
        F32 descender = (F32)llfloor(mFontFreetype->getDescenderHeight());

        gGL.getTexUnit(0)->unbind(LLTexUnit::TT_TEXTURE);
        gGL.begin(LLRender::LINES);
        gGL.vertex2f(start_x, cur_y - descender);
        gGL.vertex2f(cur_x, cur_y - descender);
        gGL.end();
    }

    if (draw_ellipses)
    {

        // recursively render ellipses at end of string
        // we've already reserved enough room
        gGL.pushUIMatrix();
        renderUTF8(std::string("..."),
                0,
                (cur_x - origin.mV[VX]) / sScaleX, (F32)y,
                color,
                LEFT, valign,
                style_to_add,
                shadow,
                S32_MAX, max_pixels,
                right_x,
                FALSE,
                use_color);
        gGL.popUIMatrix();
    }

    gGL.popUIMatrix();

    return chars_drawn;
>>>>>>> 38c2a5bd
}

S32 LLFontGL::render(const LLWString &text, S32 begin_offset, F32 x, F32 y, const LLColor4 &color) const
{
    return render(text, begin_offset, x, y, color, LEFT, BASELINE, NORMAL, NO_SHADOW);
}

S32 LLFontGL::renderUTF8(const std::string &text, S32 begin_offset, F32 x, F32 y, const LLColor4 &color, HAlign halign, VAlign valign, U8 style, ShadowType shadow, S32 max_chars, S32 max_pixels, F32* right_x, BOOL use_ellipses, BOOL use_color) const
{
    return render(utf8str_to_wstring(text), begin_offset, x, y, color, halign, valign, style, shadow, max_chars, max_pixels, right_x, use_ellipses, use_color);
}

S32 LLFontGL::renderUTF8(const std::string &text, S32 begin_offset, S32 x, S32 y, const LLColor4 &color) const
{
    return renderUTF8(text, begin_offset, (F32)x, (F32)y, color, LEFT, BASELINE, NORMAL, NO_SHADOW);
}

S32 LLFontGL::renderUTF8(const std::string &text, S32 begin_offset, S32 x, S32 y, const LLColor4 &color, HAlign halign, VAlign valign, U8 style, ShadowType shadow) const
{
    return renderUTF8(text, begin_offset, (F32)x, (F32)y, color, halign, valign, style, shadow);
}

// font metrics - override for LLFontFreetype that returns units of virtual pixels
F32 LLFontGL::getAscenderHeight() const
{
    return mFontFreetype->getAscenderHeight() / sScaleY;
}

F32 LLFontGL::getDescenderHeight() const
{
    return mFontFreetype->getDescenderHeight() / sScaleY;
}

S32 LLFontGL::getLineHeight() const
{
    return llceil(mFontFreetype->getAscenderHeight() / sScaleY) + llceil(mFontFreetype->getDescenderHeight() / sScaleY);
}

S32 LLFontGL::getWidth(const std::string& utf8text) const
{
    LLWString wtext = utf8str_to_wstring(utf8text);
    return getWidth(wtext.c_str(), 0, S32_MAX);
}

S32 LLFontGL::getWidth(const llwchar* wchars) const
{
    return getWidth(wchars, 0, S32_MAX);
}

S32 LLFontGL::getWidth(const std::string& utf8text, S32 begin_offset, S32 max_chars) const
{
    LLWString wtext = utf8str_to_wstring(utf8text);
    return getWidth(wtext.c_str(), begin_offset, max_chars);
}

S32 LLFontGL::getWidth(const llwchar* wchars, S32 begin_offset, S32 max_chars) const
{
    F32 width = getWidthF32(wchars, begin_offset, max_chars);
    return ll_round(width);
}

F32 LLFontGL::getWidthF32(const std::string& utf8text) const
{
    LLWString wtext = utf8str_to_wstring(utf8text);
    return getWidthF32(wtext.c_str(), 0, S32_MAX);
}

F32 LLFontGL::getWidthF32(const llwchar* wchars) const
{
    return getWidthF32(wchars, 0, S32_MAX);
}

F32 LLFontGL::getWidthF32(const std::string& utf8text, S32 begin_offset, S32 max_chars) const
{
    LLWString wtext = utf8str_to_wstring(utf8text);
    return getWidthF32(wtext.c_str(), begin_offset, max_chars);
}

F32 LLFontGL::getWidthF32(const llwchar* wchars, S32 begin_offset, S32 max_chars, bool no_padding) const
{
    const S32 LAST_CHARACTER = LLFontFreetype::LAST_CHAR_FULL;

    F32 cur_x = 0;
    const S32 max_index = begin_offset + max_chars;

    const LLFontGlyphInfo* next_glyph = NULL;

    F32 width_padding = 0.f;
    for (S32 i = begin_offset; i < max_index && wchars[i] != 0; i++)
    {
        llwchar wch = wchars[i];

        const LLFontGlyphInfo* fgi = next_glyph;
        next_glyph = NULL;
        if(!fgi)
        {
            fgi = mFontFreetype->getGlyphInfo(wch, EFontGlyphType::Unspecified);
        }

        F32 advance = mFontFreetype->getXAdvance(fgi);

        if (!no_padding)
        {
            // for the last character we want to measure the greater of its width and xadvance values
            // so keep track of the difference between these values for the each character we measure
            // so we can fix things up at the end
            width_padding = llmax(0.f,                                          // always use positive padding amount
                width_padding - advance,                        // previous padding left over after advance of current character
                (F32)(fgi->mWidth + fgi->mXBearing) - advance); // difference between width of this character and advance to next character
        }

        cur_x += advance;
        llwchar next_char = wchars[i+1];

        if (((i + 1) < begin_offset + max_chars)
            && next_char
            && (next_char < LAST_CHARACTER))
        {
            // Kern this puppy.
            next_glyph = mFontFreetype->getGlyphInfo(next_char, EFontGlyphType::Unspecified);
            cur_x += mFontFreetype->getXKerning(fgi, next_glyph);
        }
        // Round after kerning.
        cur_x = (F32)ll_round(cur_x);
    }

    if (!no_padding)
    {
        // add in extra pixels for last character's width past its xadvance
        cur_x += width_padding;
    }

    return cur_x / sScaleX;
}

void LLFontGL::generateASCIIglyphs()
{
    LL_PROFILE_ZONE_SCOPED_CATEGORY_UI
    for (U32 i = 32; (i < 127); i++)
    {
        mFontFreetype->getGlyphInfo(i, EFontGlyphType::Grayscale);
    }
}

// Returns the max number of complete characters from text (up to max_chars) that can be drawn in max_pixels
S32 LLFontGL::maxDrawableChars(const llwchar* wchars, F32 max_pixels, S32 max_chars, EWordWrapStyle end_on_word_boundary) const
{
    LL_PROFILE_ZONE_SCOPED_CATEGORY_UI
    if (!wchars || !wchars[0] || max_chars == 0)
    {
        return 0;
    }

    llassert(max_pixels >= 0.f);
    llassert(max_chars >= 0);

    BOOL clip = FALSE;
    F32 cur_x = 0;

    S32 start_of_last_word = 0;
    BOOL in_word = FALSE;

    // avoid S32 overflow when max_pixels == S32_MAX by staying in floating point
    F32 scaled_max_pixels = max_pixels * sScaleX;
    F32 width_padding = 0.f;

    LLFontGlyphInfo* next_glyph = NULL;

    S32 i;
    for (i=0; (i < max_chars); i++)
    {
        llwchar wch = wchars[i];

        if(wch == 0)
        {
            // Null terminator.  We're done.
            break;
        }

        if (in_word)
        {
            if (iswspace(wch))
            {
                if(wch !=(0x00A0))
                {
                    in_word = FALSE;
                }
            }
            if (iswindividual(wch))
            {
                if (iswpunct(wchars[i+1]))
                {
                    in_word=TRUE;
                }
                else
                {
                    in_word=FALSE;
                    start_of_last_word = i;
                }
            }
        }
        else
        {
            start_of_last_word = i;
            if (!iswspace(wch)||!iswindividual(wch))
            {
                in_word = TRUE;
            }
        }

        LLFontGlyphInfo* fgi = next_glyph;
        next_glyph = NULL;
        if(!fgi)
        {
            fgi = mFontFreetype->getGlyphInfo(wch, EFontGlyphType::Unspecified);

            if (NULL == fgi)
            {
                return 0;
            }
        }

        // account for glyphs that run beyond the starting point for the next glyphs
        width_padding = llmax(  0.f,                                                    // always use positive padding amount
                                width_padding - fgi->mXAdvance,                         // previous padding left over after advance of current character
                                (F32)(fgi->mWidth + fgi->mXBearing) - fgi->mXAdvance);  // difference between width of this character and advance to next character

        cur_x += fgi->mXAdvance;

        // clip if current character runs past scaled_max_pixels (using width_padding)
        if (scaled_max_pixels < cur_x + width_padding)
        {
            clip = TRUE;
            break;
        }

        if (((i+1) < max_chars) && wchars[i+1])
        {
            // Kern this puppy.
            next_glyph = mFontFreetype->getGlyphInfo(wchars[i+1], EFontGlyphType::Unspecified);
            cur_x += mFontFreetype->getXKerning(fgi, next_glyph);
        }

        // Round after kerning.
        cur_x = (F32)ll_round(cur_x);
    }

    if( clip )
    {
        switch (end_on_word_boundary)
        {
        case ONLY_WORD_BOUNDARIES:
            i = start_of_last_word;
            break;
        case WORD_BOUNDARY_IF_POSSIBLE:
            if (start_of_last_word != 0)
            {
                i = start_of_last_word;
            }
            break;
        default:
        case ANYWHERE:
            // do nothing
            break;
        }
    }
    return i;
}

S32 LLFontGL::firstDrawableChar(const llwchar* wchars, F32 max_pixels, S32 text_len, S32 start_pos, S32 max_chars) const
{
    if (!wchars || !wchars[0] || max_chars == 0)
    {
        return 0;
    }

    F32 total_width = 0.0;
    S32 drawable_chars = 0;

    F32 scaled_max_pixels = max_pixels * sScaleX;

    S32 start = llmin(start_pos, text_len - 1);
    for (S32 i = start; i >= 0; i--)
    {
        llwchar wch = wchars[i];

        const LLFontGlyphInfo* fgi= mFontFreetype->getGlyphInfo(wch, EFontGlyphType::Unspecified);

        // last character uses character width, since the whole character needs to be visible
        // other characters just use advance
        F32 width = (i == start)
            ? (F32)(fgi->mWidth + fgi->mXBearing)   // use actual width for last character
            : fgi->mXAdvance;                       // use advance for all other characters

        if( scaled_max_pixels < (total_width + width) )
        {
            break;
        }

        total_width += width;
        drawable_chars++;

        if( max_chars >= 0 && drawable_chars >= max_chars )
        {
            break;
        }

        if ( i > 0 )
        {
            // kerning
            total_width += mFontFreetype->getXKerning(wchars[i-1], wch);
        }

        // Round after kerning.
        total_width = (F32)ll_round(total_width);
    }

    if (drawable_chars == 0)
    {
        return start_pos; // just draw last character
    }
    else
    {
        // if only 1 character is drawable, we want to return start_pos as the first character to draw
        // if 2 are drawable, return start_pos and character before start_pos, etc.
        return start_pos + 1 - drawable_chars;
    }

}

S32 LLFontGL::charFromPixelOffset(const llwchar* wchars, S32 begin_offset, F32 target_x, F32 max_pixels, S32 max_chars, BOOL round) const
{
    if (!wchars || !wchars[0] || max_chars == 0)
    {
        return 0;
    }

    F32 cur_x = 0;

    target_x *= sScaleX;

    // max_chars is S32_MAX by default, so make sure we don't get overflow
    const S32 max_index = begin_offset + llmin(S32_MAX - begin_offset, max_chars - 1);

    F32 scaled_max_pixels = max_pixels * sScaleX;

    const LLFontGlyphInfo* next_glyph = NULL;

    S32 pos;
    for (pos = begin_offset; pos < max_index; pos++)
    {
        llwchar wch = wchars[pos];
        if (!wch)
        {
            break; // done
        }

        const LLFontGlyphInfo* glyph = next_glyph;
        next_glyph = NULL;
        if(!glyph)
        {
            glyph = mFontFreetype->getGlyphInfo(wch, EFontGlyphType::Unspecified);
        }

        F32 char_width = mFontFreetype->getXAdvance(glyph);

        if (round)
        {
            // Note: if the mouse is on the left half of the character, the pick is to the character's left
            // If it's on the right half, the pick is to the right.
            if (target_x  < cur_x + char_width*0.5f)
            {
                break;
            }
        }
        else if (target_x  < cur_x + char_width)
        {
            break;
        }

        if (scaled_max_pixels < cur_x + char_width)
        {
            break;
        }

        cur_x += char_width;

        if (((pos + 1) < max_index)
            && (wchars[(pos + 1)]))
        {
            // Kern this puppy.
            next_glyph = mFontFreetype->getGlyphInfo(wchars[pos + 1], EFontGlyphType::Unspecified);
            cur_x += mFontFreetype->getXKerning(glyph, next_glyph);
        }


        // Round after kerning.
        cur_x = (F32)ll_round(cur_x);
    }

    return llmin(max_chars, pos - begin_offset);
}

const LLFontDescriptor& LLFontGL::getFontDesc() const
{
    return mFontDescriptor;
}

// static
void LLFontGL::initClass(F32 screen_dpi, F32 x_scale, F32 y_scale, const std::string& app_dir, const std::string& fonts_file, F32 size_mod, bool create_gl_textures)
{
<<<<<<< HEAD
	sVertDPI = (F32)llfloor(screen_dpi * y_scale);
	sHorizDPI = (F32)llfloor(screen_dpi * x_scale);
	sScaleX = x_scale;
	sScaleY = y_scale;
	sAppDir = app_dir;

	// Font registry init
	if (!sFontRegistry)
	{
		sFontRegistry = new LLFontRegistry(create_gl_textures, size_mod);
        
		// <FS:Kadah> User selectable fonts
		// load from install_dir/fonts
		const std::string xml_pathfont(gDirUtilp->getExpandedFilename(LL_PATH_FONTS, "", fonts_file));
		if (!sFontRegistry->parseFontInfo(xml_pathfont))
		{
			// attempt to load from user_settings/fonts
			const std::string xml_pathusr(gDirUtilp->getExpandedFilename(LL_PATH_USER_SETTINGS , "fonts", fonts_file));
			if (!sFontRegistry->parseFontInfo(xml_pathusr))
			{
				// fall back to default if specifed font settings file is not found -KC
				const string_vec_t xml_paths = gDirUtilp->findSkinnedFilenames(LLDir::XUI, "fonts.xml");
 
				if (xml_paths.empty())
				{
					// We didn't even find one single XUI file
					LL_ERRS() << "No fonts.xml found: " << LL_ENDL;
				}

				for (string_vec_t::const_iterator path_it = xml_paths.begin();
						path_it != xml_paths.end();
						++path_it)
				{
					if (!sFontRegistry->parseFontInfo(*path_it))
					{
						LL_WARNS() << "Bad font info file: " << *path_it << LL_ENDL;
					}
				}
			}
		}
		// </FS:Kadah> 
	}
	else
	{
		sFontRegistry->reset();
	}
=======
    sVertDPI = (F32)llfloor(screen_dpi * y_scale);
    sHorizDPI = (F32)llfloor(screen_dpi * x_scale);
    sScaleX = x_scale;
    sScaleY = y_scale;
    sAppDir = app_dir;

    // Font registry init
    if (!sFontRegistry)
    {
        sFontRegistry = new LLFontRegistry(create_gl_textures);
        sFontRegistry->parseFontInfo("fonts.xml");
    }
    else
    {
        sFontRegistry->reset();
    }
>>>>>>> 38c2a5bd

    LLFontGL::loadDefaultFonts();
}

void LLFontGL::dumpTextures()
{
    if (mFontFreetype.notNull())
    {
        mFontFreetype->dumpFontBitmaps();
    }
}

// static
void LLFontGL::dumpFonts()
{
    sFontRegistry->dump();
}

// static
void LLFontGL::dumpFontTextures()
{
    sFontRegistry->dumpTextures();
}

// Force standard fonts to get generated up front.
// This is primarily for error detection purposes.
// Don't do this during initClass because it can be slow and we want to get
// the viewer window on screen first. JC
// static
bool LLFontGL::loadDefaultFonts()
{
<<<<<<< HEAD
	LL_PROFILE_ZONE_SCOPED_CATEGORY_UI
	bool succ = true;
	succ &= (NULL != getFontSansSerifSmall());
	succ &= (NULL != getFontSansSerif());
	succ &= (NULL != getFontSansSerifBig());
	succ &= (NULL != getFontSansSerifHuge());
	succ &= (NULL != getFontSansSerifBold());
	succ &= (NULL != getFontMonospace());
	// <FS:CR> Advanced script editor
	succ &= (NULL != getFontScripting());
	succ &= (NULL != getFontOCRA());
	// </FS:CR>
	return succ;
=======
    LL_PROFILE_ZONE_SCOPED_CATEGORY_UI
    bool succ = true;
    succ &= (NULL != getFontSansSerifSmall());
    succ &= (NULL != getFontSansSerif());
    succ &= (NULL != getFontSansSerifBig());
    succ &= (NULL != getFontSansSerifHuge());
    succ &= (NULL != getFontSansSerifBold());
    succ &= (NULL != getFontMonospace());
    return succ;
>>>>>>> 38c2a5bd
}

void LLFontGL::loadCommonFonts()
{
    LL_PROFILE_ZONE_SCOPED_CATEGORY_UI
    getFont(LLFontDescriptor("SansSerif", "Small", BOLD));
    getFont(LLFontDescriptor("SansSerif", "Large", BOLD));
    getFont(LLFontDescriptor("SansSerif", "Huge", BOLD));
    getFont(LLFontDescriptor("Monospace", "Medium", 0));
}

// static
void LLFontGL::destroyDefaultFonts()
{
    // Remove the actual fonts.
    delete sFontRegistry;
    sFontRegistry = NULL;
}

//static
void LLFontGL::destroyAllGL()
{
    if (sFontRegistry)
    {
        sFontRegistry->destroyGL();
    }
}

// static
U8 LLFontGL::getStyleFromString(const std::string &style)
{
    S32 ret = 0;
    if (style.find("BOLD") != style.npos)
    {
        ret |= BOLD;
    }
    if (style.find("ITALIC") != style.npos)
    {
        ret |= ITALIC;
    }
    if (style.find("UNDERLINE") != style.npos)
    {
        ret |= UNDERLINE;
    }
    return ret;
}

// static
std::string LLFontGL::getStringFromStyle(U8 style)
{
    std::string style_string;
    if (style == NORMAL)
    {
        style_string += "|NORMAL";
    }
    if (style & BOLD)
    {
        style_string += "|BOLD";
    }
    if (style & ITALIC)
    {
        style_string += "|ITALIC";
    }
    if (style & UNDERLINE)
    {
        style_string += "|UNDERLINE";
    }
    return style_string;
}

// static
std::string LLFontGL::nameFromFont(const LLFontGL* fontp)
{
    return fontp->mFontDescriptor.getName();
}


// static
std::string LLFontGL::sizeFromFont(const LLFontGL* fontp)
{
    return fontp->mFontDescriptor.getSize();
}

// static
std::string LLFontGL::nameFromHAlign(LLFontGL::HAlign align)
{
    if (align == LEFT)          return std::string("left");
    else if (align == RIGHT)    return std::string("right");
    else if (align == HCENTER)  return std::string("center");
    else return std::string();
}

// static
LLFontGL::HAlign LLFontGL::hAlignFromName(const std::string& name)
{
    LLFontGL::HAlign gl_hfont_align = LLFontGL::LEFT;
    if (name == "left")
    {
        gl_hfont_align = LLFontGL::LEFT;
    }
    else if (name == "right")
    {
        gl_hfont_align = LLFontGL::RIGHT;
    }
    else if (name == "center")
    {
        gl_hfont_align = LLFontGL::HCENTER;
    }
    //else leave left
    return gl_hfont_align;
}

// static
std::string LLFontGL::nameFromVAlign(LLFontGL::VAlign align)
{
    if (align == TOP)           return std::string("top");
    else if (align == VCENTER)  return std::string("center");
    else if (align == BASELINE) return std::string("baseline");
    else if (align == BOTTOM)   return std::string("bottom");
    else return std::string();
}

// static
LLFontGL::VAlign LLFontGL::vAlignFromName(const std::string& name)
{
    LLFontGL::VAlign gl_vfont_align = LLFontGL::BASELINE;
    if (name == "top")
    {
        gl_vfont_align = LLFontGL::TOP;
    }
    else if (name == "center")
    {
        gl_vfont_align = LLFontGL::VCENTER;
    }
    else if (name == "baseline")
    {
        gl_vfont_align = LLFontGL::BASELINE;
    }
    else if (name == "bottom")
    {
        gl_vfont_align = LLFontGL::BOTTOM;
    }
    //else leave baseline
    return gl_vfont_align;
}

//static
LLFontGL* LLFontGL::getFontEmojiSmall(bool useBW) // <FS:Beq/> Add B&W emoji font support
{
<<<<<<< HEAD
	static LLFontGL* fontp = getFont(LLFontDescriptor("Emoji", "Small", 0));
// <FS:Beq> Add B&W emoji font support
	static LLFontGL* fontp_bw = getFont(LLFontDescriptor("EmojiBW", "Small", 0));
	if( useBW )
	{
		return fontp_bw;
	}
// </FS:Beq>
	return fontp;;
=======
    static LLFontGL* fontp = getFont(LLFontDescriptor("Emoji", "Small", 0));
    return fontp;;
>>>>>>> 38c2a5bd
}

//static
LLFontGL* LLFontGL::getFontEmojiMedium(bool useBW) // <FS:Beq/> Add B&W emoji font support
{
<<<<<<< HEAD
	static LLFontGL* fontp = getFont(LLFontDescriptor("Emoji", "Medium", 0));
// <FS:Beq> Add B&W emoji font support
	static LLFontGL* fontp_bw = getFont(LLFontDescriptor("EmojiBW", "Medium", 0));
	if( useBW )
	{
		return fontp_bw;
	}
// </FS:Beq>
	return fontp;;
=======
    static LLFontGL* fontp = getFont(LLFontDescriptor("Emoji", "Medium", 0));
    return fontp;;
>>>>>>> 38c2a5bd
}

//static
LLFontGL* LLFontGL::getFontEmojiLarge(bool useBW) // <FS:Beq/> Add B&W emoji font support
{
<<<<<<< HEAD
	static LLFontGL* fontp = getFont(LLFontDescriptor("Emoji", "Large", 0));
// <FS:Beq> Add B&W emoji font support
	static LLFontGL* fontp_bw = getFont(LLFontDescriptor("EmojiBW", "Large", 0));
	if( useBW )
	{
		return fontp_bw;
	}
// </FS:Beq>
	return fontp;;
=======
    static LLFontGL* fontp = getFont(LLFontDescriptor("Emoji", "Large", 0));
    return fontp;;
>>>>>>> 38c2a5bd
}

//static
LLFontGL* LLFontGL::getFontEmojiHuge(bool useBW) // <FS:Beq/> Add B&W emoji font support
{
<<<<<<< HEAD
	static LLFontGL* fontp = getFont(LLFontDescriptor("Emoji", "Huge", 0));
// <FS:Beq> Add B&W emoji font support
	static LLFontGL* fontp_bw = getFont(LLFontDescriptor("EmojiBW", "Huge", 0));
	if( useBW )
	{
		return fontp_bw;
	}
// </FS:Beq>
	return fontp;;
=======
    static LLFontGL* fontp = getFont(LLFontDescriptor("Emoji", "Huge", 0));
    return fontp;;
>>>>>>> 38c2a5bd
}

//static
LLFontGL* LLFontGL::getFontMonospace()
{
    static LLFontGL* fontp = getFont(LLFontDescriptor("Monospace","Monospace",0));
    return fontp;
}

//static
LLFontGL* LLFontGL::getFontSansSerifSmall()
{
    static LLFontGL* fontp = getFont(LLFontDescriptor("SansSerif","Small",0));
    return fontp;
}

//static
LLFontGL* LLFontGL::getFontSansSerifSmallBold()
{
    static LLFontGL* fontp = getFont(LLFontDescriptor("SansSerif","Small",BOLD));
    return fontp;
}

//static
LLFontGL* LLFontGL::getFontSansSerifSmallItalic()
{
    static LLFontGL* fontp = getFont(LLFontDescriptor("SansSerif","Small",ITALIC));
    return fontp;
}

//static
LLFontGL* LLFontGL::getFontSansSerif()
{
    static LLFontGL* fontp = getFont(LLFontDescriptor("SansSerif","Medium",0));
    return fontp;
}

//static
LLFontGL* LLFontGL::getFontSansSerifBig()
{
    static LLFontGL* fontp = getFont(LLFontDescriptor("SansSerif","Large",0));
    return fontp;
}

//static
LLFontGL* LLFontGL::getFontSansSerifHuge()
{
    static LLFontGL* fontp = getFont(LLFontDescriptor("SansSerif","Huge",0));
    return fontp;
}

//static
LLFontGL* LLFontGL::getFontSansSerifBold()
{
    static LLFontGL* fontp = getFont(LLFontDescriptor("SansSerif","Medium",BOLD));
    return fontp;
}

<<<<<<< HEAD
// <FS:CR> Advanced Script Editor
//static
LLFontGL* LLFontGL::getFontScripting()
{
	static LLFontGL* fontp = getFont(LLFontDescriptor("Scripting","Scripting",0));
	return fontp;
}

//static
LLFontGL* LLFontGL::getFontOCRA()
{
	static LLFontGL* fontp = getFont(LLFontDescriptor("OCRA","Monospace",0));
	return fontp;
}

//static
LLFontGL* LLFontGL::getFontCascadia()
{
	static LLFontGL* fontp = getFont(LLFontDescriptor("Cascadia", "Cascadia", 0));
	return fontp;
}
// </FS:CR>

//static 
=======
//static
>>>>>>> 38c2a5bd
LLFontGL* LLFontGL::getFont(const LLFontDescriptor& desc)
{
    return sFontRegistry->getFont(desc);
}

//static
LLFontGL* LLFontGL::getFontByName(const std::string& name)
{
<<<<<<< HEAD
	// check for most common fonts first
	if (name == "SANSSERIF")
	{
		return getFontSansSerif();
	}
	else if (name == "SANSSERIF_SMALL")
	{
		return getFontSansSerifSmall();
	}
	else if (name == "SANSSERIF_BIG")
	{
		return getFontSansSerifBig();
	}
	// <FS:CR> Advanced script editor
	//else if (name == "SMALL" || name == "OCRA")
	else if (name == "SMALL")
	// </FS:CR>
	{
		// *BUG: Should this be "MONOSPACE"?
		// Does "SMALL" mean "SERIF"?
		return getFontMonospace();
	}
	// <FS:CR> Advanced script editor
	else if (name == "OCRA")
	{
		return getFontOCRA();
	}
	else if (name == "Scripting")
	{
		return getFontScripting();
	}
	else if (name == "Monospace")
	{
		return getFontMonospace();
	}
	else if (name == "Cascadia")
	{
		return getFontCascadia();
	}
	// </FS:CR>
	else
	{
		return NULL;
	}
=======
    // check for most common fonts first
    if (name == "SANSSERIF")
    {
        return getFontSansSerif();
    }
    else if (name == "SANSSERIF_SMALL")
    {
        return getFontSansSerifSmall();
    }
    else if (name == "SANSSERIF_BIG")
    {
        return getFontSansSerifBig();
    }
    else if (name == "SMALL" || name == "OCRA")
    {
        // *BUG: Should this be "MONOSPACE"?  Do we use "OCRA" anymore?
        // Does "SMALL" mean "SERIF"?
        return getFontMonospace();
    }
    else
    {
        return NULL;
    }
>>>>>>> 38c2a5bd
}

//static
LLFontGL* LLFontGL::getFontDefault()
{
    return getFontSansSerif(); // Fallback to sans serif as default font
}


// static
std::string LLFontGL::getFontPathSystem()
{
#if LL_DARWIN
    // HACK for Mac OS X
    return "/System/Library/Fonts/";

#elif LL_WINDOWS
    auto system_root = LLStringUtil::getenv("SystemRoot");
    if (! system_root.empty())
    {
        std::string fontpath(gDirUtilp->add(system_root, "fonts") + gDirUtilp->getDirDelimiter());
        LL_INFOS() << "from SystemRoot: " << fontpath << LL_ENDL;
        return fontpath;
    }

    wchar_t *pwstr = NULL;
    HRESULT okay = SHGetKnownFolderPath(FOLDERID_Fonts, 0, NULL, &pwstr);
    if (SUCCEEDED(okay) && pwstr)
    {
        std::string fontpath(ll_convert_wide_to_string(pwstr));
        // SHGetKnownFolderPath() contract requires us to free pwstr
        CoTaskMemFree(pwstr);
        LL_INFOS() << "from SHGetKnownFolderPath(): " << fontpath << LL_ENDL;
        return fontpath;
    }
#endif

    LL_WARNS() << "Could not determine system fonts path" << LL_ENDL;
    return {};
}


// static
std::string LLFontGL::getFontPathLocal()
{
    std::string local_path;

    // Backup files if we can't load from system fonts directory.
    // We could store this in an end-user writable directory to allow
    // end users to switch fonts.
    if (LLFontGL::sAppDir.length())
    {
        // use specified application dir to look for fonts
        local_path = LLFontGL::sAppDir + "/fonts/";
    }
    else
    {
        // assume working directory is executable directory
        local_path = "./fonts/";
    }
    return local_path;
}

LLFontGL::LLFontGL(const LLFontGL &source)
{
    LL_ERRS() << "Not implemented!" << LL_ENDL;
}

LLFontGL &LLFontGL::operator=(const LLFontGL &source)
{
    LL_ERRS() << "Not implemented" << LL_ENDL;
    return *this;
}

// <FS:Ansariel> Remove QUADS rendering mode
//void LLFontGL::renderQuad(LLVector3* vertex_out, LLVector2* uv_out, LLColor4U* colors_out, const LLRectf& screen_rect, const LLRectf& uv_rect, const LLColor4U& color, F32 slant_amt) const
//{
//	S32 index = 0;
//
//	vertex_out[index] = LLVector3(screen_rect.mRight, screen_rect.mTop, 0.f);
//	uv_out[index] = LLVector2(uv_rect.mRight, uv_rect.mTop);
//	colors_out[index] = color;
//	index++;
//
//	vertex_out[index] = LLVector3(screen_rect.mLeft, screen_rect.mTop, 0.f);
//	uv_out[index] = LLVector2(uv_rect.mLeft, uv_rect.mTop);
//	colors_out[index] = color;
//	index++;
//
//	vertex_out[index] = LLVector3(screen_rect.mLeft, screen_rect.mBottom, 0.f);
//	uv_out[index] = LLVector2(uv_rect.mLeft, uv_rect.mBottom);
//	colors_out[index] = color;
//	index++;
//
//	vertex_out[index] = LLVector3(screen_rect.mRight, screen_rect.mBottom, 0.f);
//	uv_out[index] = LLVector2(uv_rect.mRight, uv_rect.mBottom);
//	colors_out[index] = color;
//}
void LLFontGL::renderTriangle(LLVector3* vertex_out, LLVector2* uv_out, LLColor4U* colors_out, const LLRectf& screen_rect, const LLRectf& uv_rect, const LLColor4U& color, F32 slant_amt) const
{
    S32 index = 0;

    vertex_out[index] = LLVector3(screen_rect.mRight, screen_rect.mTop, 0.f);
    uv_out[index] = LLVector2(uv_rect.mRight, uv_rect.mTop);
    colors_out[index] = color;
    index++;

    vertex_out[index] = LLVector3(screen_rect.mLeft, screen_rect.mTop, 0.f);
    uv_out[index] = LLVector2(uv_rect.mLeft, uv_rect.mTop);
    colors_out[index] = color;
    index++;

    vertex_out[index] = LLVector3(screen_rect.mLeft, screen_rect.mBottom, 0.f);
    uv_out[index] = LLVector2(uv_rect.mLeft, uv_rect.mBottom);
    colors_out[index] = color;
    index++;

<<<<<<< HEAD

	vertex_out[index] = LLVector3(screen_rect.mRight, screen_rect.mTop, 0.f);
	uv_out[index] = LLVector2(uv_rect.mRight, uv_rect.mTop);
	colors_out[index] = color;
	index++;

	vertex_out[index] = LLVector3(screen_rect.mLeft, screen_rect.mBottom, 0.f);
	uv_out[index] = LLVector2(uv_rect.mLeft, uv_rect.mBottom);
	colors_out[index] = color;
	index++;

	vertex_out[index] = LLVector3(screen_rect.mRight, screen_rect.mBottom, 0.f);
	uv_out[index] = LLVector2(uv_rect.mRight, uv_rect.mBottom);
	colors_out[index] = color;
=======
    vertex_out[index] = LLVector3(screen_rect.mRight, screen_rect.mBottom, 0.f);
    uv_out[index] = LLVector2(uv_rect.mRight, uv_rect.mBottom);
    colors_out[index] = color;
>>>>>>> 38c2a5bd
}
// </FS:Ansariel>

void LLFontGL::drawGlyph(S32& glyph_count, LLVector3* vertex_out, LLVector2* uv_out, LLColor4U* colors_out, const LLRectf& screen_rect, const LLRectf& uv_rect, const LLColor4U& color, U8 style, ShadowType shadow, F32 drop_shadow_strength) const
{
<<<<<<< HEAD
	F32 slant_offset;
	slant_offset = ((style & ITALIC) ? ( -mFontFreetype->getAscenderHeight() * 0.2f) : 0.f);

	//FIXME: bold and drop shadow are mutually exclusive only for convenience
	//Allow both when we need them.
	if (style & BOLD)
	{
		for (S32 pass = 0; pass < 2; pass++)
		{
			LLRectf screen_rect_offset = screen_rect;

			screen_rect_offset.translate((F32)(pass * BOLD_OFFSET), 0.f);
			// <FS:Ansariel> Remove QUADS rendering mode
			//renderQuad(&vertex_out[glyph_count * 4], &uv_out[glyph_count * 4], &colors_out[glyph_count * 4], screen_rect_offset, uv_rect, color, slant_offset);
			renderTriangle(&vertex_out[glyph_count * 6], &uv_out[glyph_count * 6], &colors_out[glyph_count * 6], screen_rect_offset, uv_rect, color, slant_offset);
			// </FS:Ansariel>
			glyph_count++;
		}
	}
	else if (shadow == DROP_SHADOW_SOFT)
	{
		LLColor4U shadow_color = LLFontGL::sShadowColor;
		shadow_color.mV[VALPHA] = U8(color.mV[VALPHA] * drop_shadow_strength * DROP_SHADOW_SOFT_STRENGTH);
		for (S32 pass = 0; pass < 5; pass++)
		{
			LLRectf screen_rect_offset = screen_rect;

			switch(pass)
			{
			case 0:
				screen_rect_offset.translate(-1.f, -1.f);
				break;
			case 1:
				screen_rect_offset.translate(1.f, -1.f);
				break;
			case 2:
				screen_rect_offset.translate(1.f, 1.f);
				break;
			case 3:
				screen_rect_offset.translate(-1.f, 1.f);
				break;
			case 4:
				screen_rect_offset.translate(0, -2.f);
				break;
			}
		
			// <FS:Ansariel> Remove QUADS rendering mode
			//renderQuad(&vertex_out[glyph_count * 4], &uv_out[glyph_count * 4], &colors_out[glyph_count * 4], screen_rect_offset, uv_rect, shadow_color, slant_offset);
			renderTriangle(&vertex_out[glyph_count * 6], &uv_out[glyph_count * 6], &colors_out[glyph_count * 6], screen_rect_offset, uv_rect, shadow_color, slant_offset);
			// </FS:Ansariel>
			glyph_count++;
		}
		// <FS:Ansariel> Remove QUADS rendering mode
		//renderQuad(&vertex_out[glyph_count * 4], &uv_out[glyph_count * 4], &colors_out[glyph_count * 4], screen_rect, uv_rect, color, slant_offset);
		renderTriangle(&vertex_out[glyph_count * 6], &uv_out[glyph_count * 6], &colors_out[glyph_count * 6], screen_rect, uv_rect, color, slant_offset);
		// </FS:Ansariel>
		glyph_count++;
	}
	else if (shadow == DROP_SHADOW)
	{
		LLColor4U shadow_color = LLFontGL::sShadowColor;
		shadow_color.mV[VALPHA] = U8(color.mV[VALPHA] * drop_shadow_strength);
		LLRectf screen_rect_shadow = screen_rect;
		screen_rect_shadow.translate(1.f, -1.f);
		// <FS:Ansariel> Remove QUADS rendering mode
		//renderQuad(&vertex_out[glyph_count * 4], &uv_out[glyph_count * 4], &colors_out[glyph_count * 4], screen_rect_shadow, uv_rect, shadow_color, slant_offset);
		//glyph_count++;
		//renderQuad(&vertex_out[glyph_count * 4], &uv_out[glyph_count * 4], &colors_out[glyph_count * 4], screen_rect, uv_rect, color, slant_offset);
		renderTriangle(&vertex_out[glyph_count * 6], &uv_out[glyph_count * 6], &colors_out[glyph_count * 6], screen_rect_shadow, uv_rect, shadow_color, slant_offset);
		glyph_count++;
		renderTriangle(&vertex_out[glyph_count * 6], &uv_out[glyph_count * 6], &colors_out[glyph_count * 6], screen_rect, uv_rect, color, slant_offset);
		// </FS:Ansariel>
		glyph_count++;
	}
	else // normal rendering
	{
		// <FS:Ansariel> Remove QUADS rendering mode
		//renderQuad(&vertex_out[glyph_count * 4], &uv_out[glyph_count * 4], &colors_out[glyph_count * 4], screen_rect, uv_rect, color, slant_offset);
		renderTriangle(&vertex_out[glyph_count * 6], &uv_out[glyph_count * 6], &colors_out[glyph_count * 6], screen_rect, uv_rect, color, slant_offset);
		// </FS:Ansariel>
		glyph_count++;
	}
=======
    F32 slant_offset;
    slant_offset = ((style & ITALIC) ? ( -mFontFreetype->getAscenderHeight() * 0.2f) : 0.f);

    //FIXME: bold and drop shadow are mutually exclusive only for convenience
    //Allow both when we need them.
    if (style & BOLD)
    {
        for (S32 pass = 0; pass < 2; pass++)
        {
            LLRectf screen_rect_offset = screen_rect;

            screen_rect_offset.translate((F32)(pass * BOLD_OFFSET), 0.f);
            renderQuad(&vertex_out[glyph_count * 4], &uv_out[glyph_count * 4], &colors_out[glyph_count * 4], screen_rect_offset, uv_rect, color, slant_offset);
            glyph_count++;
        }
    }
    else if (shadow == DROP_SHADOW_SOFT)
    {
        LLColor4U shadow_color = LLFontGL::sShadowColor;
        shadow_color.mV[VALPHA] = U8(color.mV[VALPHA] * drop_shadow_strength * DROP_SHADOW_SOFT_STRENGTH);
        for (S32 pass = 0; pass < 5; pass++)
        {
            LLRectf screen_rect_offset = screen_rect;

            switch(pass)
            {
            case 0:
                screen_rect_offset.translate(-1.f, -1.f);
                break;
            case 1:
                screen_rect_offset.translate(1.f, -1.f);
                break;
            case 2:
                screen_rect_offset.translate(1.f, 1.f);
                break;
            case 3:
                screen_rect_offset.translate(-1.f, 1.f);
                break;
            case 4:
                screen_rect_offset.translate(0, -2.f);
                break;
            }

            renderQuad(&vertex_out[glyph_count * 4], &uv_out[glyph_count * 4], &colors_out[glyph_count * 4], screen_rect_offset, uv_rect, shadow_color, slant_offset);
            glyph_count++;
        }
        renderQuad(&vertex_out[glyph_count * 4], &uv_out[glyph_count * 4], &colors_out[glyph_count * 4], screen_rect, uv_rect, color, slant_offset);
        glyph_count++;
    }
    else if (shadow == DROP_SHADOW)
    {
        LLColor4U shadow_color = LLFontGL::sShadowColor;
        shadow_color.mV[VALPHA] = U8(color.mV[VALPHA] * drop_shadow_strength);
        LLRectf screen_rect_shadow = screen_rect;
        screen_rect_shadow.translate(1.f, -1.f);
        renderQuad(&vertex_out[glyph_count * 4], &uv_out[glyph_count * 4], &colors_out[glyph_count * 4], screen_rect_shadow, uv_rect, shadow_color, slant_offset);
        glyph_count++;
        renderQuad(&vertex_out[glyph_count * 4], &uv_out[glyph_count * 4], &colors_out[glyph_count * 4], screen_rect, uv_rect, color, slant_offset);
        glyph_count++;
    }
    else // normal rendering
    {
        renderQuad(&vertex_out[glyph_count * 4], &uv_out[glyph_count * 4], &colors_out[glyph_count * 4], screen_rect, uv_rect, color, slant_offset);
        glyph_count++;
    }
>>>>>>> 38c2a5bd
}<|MERGE_RESOLUTION|>--- conflicted
+++ resolved
@@ -147,142 +147,6 @@
 {
     LL_PROFILE_ZONE_SCOPED_CATEGORY_UI;
 
-<<<<<<< HEAD
-	if(!sDisplayFont) //do not display texts
-	{
-		return wstr.length() ;
-	}
-
-	if (wstr.empty())
-	{
-		return 0;
-	} 
-
-	gGL.getTexUnit(0)->enable(LLTexUnit::TT_TEXTURE);
-
-	S32 scaled_max_pixels = max_pixels == S32_MAX ? S32_MAX : llceil((F32)max_pixels * sScaleX);
-
-	// determine which style flags need to be added programmatically by stripping off the
-	// style bits that are drawn by the underlying Freetype font
-	U8 style_to_add = (style | mFontDescriptor.getStyle()) & ~mFontFreetype->getStyle();
-
-	F32 drop_shadow_strength = 0.f;
-	if (shadow != NO_SHADOW)
-	{
-		F32 luminance;
-		color.calcHSL(NULL, NULL, &luminance);
-		drop_shadow_strength = clamp_rescale(luminance, 0.35f, 0.6f, 0.f, 1.f);
-		if (luminance < 0.35f)
-		{
-			shadow = NO_SHADOW;
-		}
-	}
-
-	gGL.pushUIMatrix();
-
-	gGL.loadUIIdentity();
-	
-	LLVector2 origin(floorf(sCurOrigin.mX*sScaleX), floorf(sCurOrigin.mY*sScaleY));
-
-	// Depth translation, so that floating text appears 'in-world'
-	// and is correctly occluded.
-	gGL.translatef(0.f,0.f,sCurDepth);
-
-	S32 chars_drawn = 0;
-	S32 i;
-	S32 length;
-
-	if (-1 == max_chars)
-	{
-		max_chars = length = (S32)wstr.length() - begin_offset;
-	}
-	else
-	{
-		length = llmin((S32)wstr.length() - begin_offset, max_chars );
-	}
-
-	F32 cur_x, cur_y, cur_render_x, cur_render_y;
-
- 	// Not guaranteed to be set correctly
-	gGL.setSceneBlendType(LLRender::BT_ALPHA);
-	
-	cur_x = ((F32)x * sScaleX) + origin.mV[VX];
-	cur_y = ((F32)y * sScaleY) + origin.mV[VY];
-
-	// Offset y by vertical alignment.
-	// use unscaled font metrics here
-	switch (valign)
-	{
-	case TOP:
-		cur_y -= llceil(mFontFreetype->getAscenderHeight());
-		break;
-	case BOTTOM:
-		cur_y += llceil(mFontFreetype->getDescenderHeight());
-		break;
-	case VCENTER:
-		cur_y -= llceil((llceil(mFontFreetype->getAscenderHeight()) - llceil(mFontFreetype->getDescenderHeight())) / 2.f);
-		break;
-	case BASELINE:
-		// Baseline, do nothing.
-		break;
-	default:
-		break;
-	}
-
-	switch (halign)
-	{
-	case LEFT:
-		break;
-	case RIGHT:
-	  	cur_x -= llmin(scaled_max_pixels, ll_round(getWidthF32(wstr.c_str(), begin_offset, length) * sScaleX));
-		break;
-	case HCENTER:
-	    cur_x -= llmin(scaled_max_pixels, ll_round(getWidthF32(wstr.c_str(), begin_offset, length) * sScaleX)) / 2;
-		break;
-	default:
-		break;
-	}
-
-	cur_render_y = cur_y;
-	cur_render_x = cur_x;
-
-	F32 start_x = (F32)ll_round(cur_x);
-
-	const LLFontBitmapCache* font_bitmap_cache = mFontFreetype->getFontBitmapCache();
-
-	F32 inv_width = 1.f / font_bitmap_cache->getBitmapWidth();
-	F32 inv_height = 1.f / font_bitmap_cache->getBitmapHeight();
-
-	const S32 LAST_CHARACTER = LLFontFreetype::LAST_CHAR_FULL;
-
-	BOOL draw_ellipses = FALSE;
-	if (use_ellipses)
-	{
-		// check for too long of a string
-		S32 string_width = ll_round(getWidthF32(wstr.c_str(), begin_offset, max_chars) * sScaleX);
-		if (string_width > scaled_max_pixels)
-		{
-			// use four dots for ellipsis width to generate padding
-			const LLWString dots(utf8str_to_wstring(std::string("....")));
-			scaled_max_pixels = llmax(0, scaled_max_pixels - ll_round(getWidthF32(dots.c_str())));
-			draw_ellipses = TRUE;
-		}
-	}
-
-	const LLFontGlyphInfo* next_glyph = NULL;
-
-	const S32 GLYPH_BATCH_SIZE = 30;
-	// <FS:Ansariel> Remove QUADS rendering mode
-	//LLVector3 vertices[GLYPH_BATCH_SIZE * 4];
-	//LLVector2 uvs[GLYPH_BATCH_SIZE * 4];
-	//LLColor4U colors[GLYPH_BATCH_SIZE * 4];
-	LLVector3 vertices[GLYPH_BATCH_SIZE * 6];
-	LLVector2 uvs[GLYPH_BATCH_SIZE * 6];
-	LLColor4U colors[GLYPH_BATCH_SIZE * 6];
-	// </FS:Ansariel>
-
-	LLColor4U text_color(color);
-=======
     if(!sDisplayFont) //do not display texts
     {
         return wstr.length() ;
@@ -407,98 +271,20 @@
     const LLFontGlyphInfo* next_glyph = NULL;
 
     const S32 GLYPH_BATCH_SIZE = 30;
-    LLVector3 vertices[GLYPH_BATCH_SIZE * 4];
-    LLVector2 uvs[GLYPH_BATCH_SIZE * 4];
-    LLColor4U colors[GLYPH_BATCH_SIZE * 4];
+    // <FS:Ansariel> Remove QUADS rendering mode
+    //LLVector3 vertices[GLYPH_BATCH_SIZE * 4];
+    //LLVector2 uvs[GLYPH_BATCH_SIZE * 4];
+    //LLColor4U colors[GLYPH_BATCH_SIZE * 4];
+    LLVector3 vertices[GLYPH_BATCH_SIZE * 6];
+    LLVector2 uvs[GLYPH_BATCH_SIZE * 6];
+    LLColor4U colors[GLYPH_BATCH_SIZE * 6];
+    // </FS:Ansariel>
 
     LLColor4U text_color(color);
->>>>>>> 38c2a5bd
     // Preserve the transparency to render fading emojis in fading text (e.g.
     // for the chat console)... HB
     LLColor4U emoji_color(255, 255, 255, text_color.mV[VW]);
 
-<<<<<<< HEAD
-	std::pair<EFontGlyphType, S32> bitmap_entry = std::make_pair(EFontGlyphType::Grayscale, -1);
-	S32 glyph_count = 0;
-	for (i = begin_offset; i < begin_offset + length; i++)
-	{
-		llwchar wch = wstr[i];
-
-		const LLFontGlyphInfo* fgi = next_glyph;
-		next_glyph = NULL;
-		if(!fgi)
-		{
-			fgi = mFontFreetype->getGlyphInfo(wch, (!use_color) ? EFontGlyphType::Grayscale : EFontGlyphType::Color);
-		}
-		if (!fgi)
-		{
-			LL_ERRS() << "Missing Glyph Info" << LL_ENDL;
-			break;
-		}
-		// Per-glyph bitmap texture.
-		std::pair<EFontGlyphType, S32> next_bitmap_entry = fgi->mBitmapEntry;
-		if (next_bitmap_entry != bitmap_entry)
-		{
-			// Actually draw the queued glyphs before switching their texture;
-			// otherwise the queued glyphs will be taken from wrong textures.
-			if (glyph_count > 0)
-			{
-				// <FS:Ansariel> Remove QUADS rendering mode
-				//gGL.begin(LLRender::QUADS);
-				//{
-				//	gGL.vertexBatchPreTransformed(vertices, uvs, colors, glyph_count * 4);
-				//}
-				//gGL.end();
-				gGL.begin(LLRender::TRIANGLES);
-				{
-					gGL.vertexBatchPreTransformed(vertices, uvs, colors, glyph_count * 6);
-				}
-				gGL.end();
-				// </FS:Ansariel>
-				glyph_count = 0;
-			}
-
-			bitmap_entry = next_bitmap_entry;
-			LLImageGL* font_image = font_bitmap_cache->getImageGL(bitmap_entry.first, bitmap_entry.second);
-			gGL.getTexUnit(0)->bind(font_image);
-		}
-	
-		if ((start_x + scaled_max_pixels) < (cur_x + fgi->mXBearing + fgi->mWidth))
-		{
-			// Not enough room for this character.
-			break;
-		}
-
-		// Draw the text at the appropriate location
-		//Specify vertices and texture coordinates
-		LLRectf uv_rect((fgi->mXBitmapOffset) * inv_width,
-				(fgi->mYBitmapOffset + fgi->mHeight + PAD_UVY) * inv_height,
-				(fgi->mXBitmapOffset + fgi->mWidth) * inv_width,
-				(fgi->mYBitmapOffset - PAD_UVY) * inv_height);
-		// snap glyph origin to whole screen pixel
-		LLRectf screen_rect((F32)ll_round(cur_render_x + (F32)fgi->mXBearing),
-				    (F32)ll_round(cur_render_y + (F32)fgi->mYBearing),
-				    (F32)ll_round(cur_render_x + (F32)fgi->mXBearing) + (F32)fgi->mWidth,
-				    (F32)ll_round(cur_render_y + (F32)fgi->mYBearing) - (F32)fgi->mHeight);
-		
-		if (glyph_count >= GLYPH_BATCH_SIZE)
-		{
-			// <FS:Ansariel> Remove QUADS rendering mode
-			//gGL.begin(LLRender::QUADS);
-			//{
-			//	gGL.vertexBatchPreTransformed(vertices, uvs, colors, glyph_count * 4);
-			//}
-			//gGL.end();
-			gGL.begin(LLRender::TRIANGLES);
-			{
-				gGL.vertexBatchPreTransformed(vertices, uvs, colors, glyph_count * 6);
-			}
-			gGL.end();
-			// </FS:Ansariel>
-
-			glyph_count = 0;
-		}
-=======
     std::pair<EFontGlyphType, S32> bitmap_entry = std::make_pair(EFontGlyphType::Grayscale, -1);
     S32 glyph_count = 0;
     for (i = begin_offset; i < begin_offset + length; i++)
@@ -524,11 +310,18 @@
             // otherwise the queued glyphs will be taken from wrong textures.
             if (glyph_count > 0)
             {
-                gGL.begin(LLRender::QUADS);
+                // <FS:Ansariel> Remove QUADS rendering mode
+                //gGL.begin(LLRender::QUADS);
+                //{
+                //  gGL.vertexBatchPreTransformed(vertices, uvs, colors, glyph_count * 4);
+                //}
+                //gGL.end();
+                gGL.begin(LLRender::TRIANGLES);
                 {
-                    gGL.vertexBatchPreTransformed(vertices, uvs, colors, glyph_count * 4);
+                    gGL.vertexBatchPreTransformed(vertices, uvs, colors, glyph_count * 6);
                 }
                 gGL.end();
+                // </FS:Ansariel>
                 glyph_count = 0;
             }
 
@@ -557,15 +350,21 @@
 
         if (glyph_count >= GLYPH_BATCH_SIZE)
         {
-            gGL.begin(LLRender::QUADS);
+            // <FS:Ansariel> Remove QUADS rendering mode
+            //gGL.begin(LLRender::QUADS);
+            //{
+            //  gGL.vertexBatchPreTransformed(vertices, uvs, colors, glyph_count * 4);
+            //}
+            //gGL.end();
+            gGL.begin(LLRender::TRIANGLES);
             {
-                gGL.vertexBatchPreTransformed(vertices, uvs, colors, glyph_count * 4);
+                gGL.vertexBatchPreTransformed(vertices, uvs, colors, glyph_count * 6);
             }
             gGL.end();
+            // </FS:Ansariel>
 
             glyph_count = 0;
         }
->>>>>>> 38c2a5bd
 
         const LLColor4U& col =
             bitmap_entry.first == EFontGlyphType::Grayscale ? text_color
@@ -573,85 +372,6 @@
         drawGlyph(glyph_count, vertices, uvs, colors, screen_rect, uv_rect,
                   col, style_to_add, shadow, drop_shadow_strength);
 
-<<<<<<< HEAD
-		chars_drawn++;
-		cur_x += fgi->mXAdvance;
-		cur_y += fgi->mYAdvance;
-
-		llwchar next_char = wstr[i+1];
-		if (next_char && (next_char < LAST_CHARACTER))
-		{
-			// Kern this puppy.
-			next_glyph = mFontFreetype->getGlyphInfo(next_char, (!use_color) ? EFontGlyphType::Grayscale : EFontGlyphType::Color);
-			cur_x += mFontFreetype->getXKerning(fgi, next_glyph);
-		}
-
-		// Round after kerning.
-		// Must do this to cur_x, not just to cur_render_x, otherwise you
-		// will squish sub-pixel kerned characters too close together.
-		// For example, "CCCCC" looks bad.
-		cur_x = (F32)ll_round(cur_x);
-		//cur_y = (F32)ll_round(cur_y);
-
-		cur_render_x = cur_x;
-		cur_render_y = cur_y;
-	}
-
-	// <FS:Ansariel> Remove QUADS rendering mode
-	//gGL.begin(LLRender::QUADS);
-	//{
-	//	gGL.vertexBatchPreTransformed(vertices, uvs, colors, glyph_count * 4);
-	//}
-	//gGL.end();
-	gGL.begin(LLRender::TRIANGLES);
-	{
-		gGL.vertexBatchPreTransformed(vertices, uvs, colors, glyph_count * 6);
-	}
-	gGL.end();
-	// </FS:Ansariel>
-
-
-	if (right_x)
-	{
-		*right_x = (cur_x - origin.mV[VX]) / sScaleX;
-	}
-
-	//FIXME: add underline as glyph?
-	if (style_to_add & UNDERLINE)
-	{
-		F32 descender = (F32)llfloor(mFontFreetype->getDescenderHeight());
-
-		gGL.getTexUnit(0)->unbind(LLTexUnit::TT_TEXTURE);
-		gGL.begin(LLRender::LINES);
-		gGL.vertex2f(start_x, cur_y - descender);
-		gGL.vertex2f(cur_x, cur_y - descender);
-		gGL.end();
-	}
-
-	if (draw_ellipses)
-	{
-		
-		// recursively render ellipses at end of string
-		// we've already reserved enough room
-		gGL.pushUIMatrix();
-		renderUTF8(std::string("..."), 
-				0,
-				(cur_x - origin.mV[VX]) / sScaleX, (F32)y,
-				color,
-				LEFT, valign,
-				style_to_add,
-				shadow,
-				S32_MAX, max_pixels,
-				right_x,
-				FALSE,
-				use_color); 
-		gGL.popUIMatrix();
-	}
-
-	gGL.popUIMatrix();
-
-	return chars_drawn;
-=======
         chars_drawn++;
         cur_x += fgi->mXAdvance;
         cur_y += fgi->mYAdvance;
@@ -675,11 +395,18 @@
         cur_render_y = cur_y;
     }
 
-    gGL.begin(LLRender::QUADS);
-    {
-        gGL.vertexBatchPreTransformed(vertices, uvs, colors, glyph_count * 4);
+    // <FS:Ansariel> Remove QUADS rendering mode
+    //gGL.begin(LLRender::QUADS);
+    //{
+    //  gGL.vertexBatchPreTransformed(vertices, uvs, colors, glyph_count * 4);
+    //}
+    //gGL.end();
+    gGL.begin(LLRender::TRIANGLES);
+    {
+        gGL.vertexBatchPreTransformed(vertices, uvs, colors, glyph_count * 6);
     }
     gGL.end();
+    // </FS:Ansariel>
 
 
     if (right_x)
@@ -722,7 +449,6 @@
     gGL.popUIMatrix();
 
     return chars_drawn;
->>>>>>> 38c2a5bd
 }
 
 S32 LLFontGL::render(const LLWString &text, S32 begin_offset, F32 x, F32 y, const LLColor4 &color) const
@@ -1134,54 +860,6 @@
 // static
 void LLFontGL::initClass(F32 screen_dpi, F32 x_scale, F32 y_scale, const std::string& app_dir, const std::string& fonts_file, F32 size_mod, bool create_gl_textures)
 {
-<<<<<<< HEAD
-	sVertDPI = (F32)llfloor(screen_dpi * y_scale);
-	sHorizDPI = (F32)llfloor(screen_dpi * x_scale);
-	sScaleX = x_scale;
-	sScaleY = y_scale;
-	sAppDir = app_dir;
-
-	// Font registry init
-	if (!sFontRegistry)
-	{
-		sFontRegistry = new LLFontRegistry(create_gl_textures, size_mod);
-        
-		// <FS:Kadah> User selectable fonts
-		// load from install_dir/fonts
-		const std::string xml_pathfont(gDirUtilp->getExpandedFilename(LL_PATH_FONTS, "", fonts_file));
-		if (!sFontRegistry->parseFontInfo(xml_pathfont))
-		{
-			// attempt to load from user_settings/fonts
-			const std::string xml_pathusr(gDirUtilp->getExpandedFilename(LL_PATH_USER_SETTINGS , "fonts", fonts_file));
-			if (!sFontRegistry->parseFontInfo(xml_pathusr))
-			{
-				// fall back to default if specifed font settings file is not found -KC
-				const string_vec_t xml_paths = gDirUtilp->findSkinnedFilenames(LLDir::XUI, "fonts.xml");
- 
-				if (xml_paths.empty())
-				{
-					// We didn't even find one single XUI file
-					LL_ERRS() << "No fonts.xml found: " << LL_ENDL;
-				}
-
-				for (string_vec_t::const_iterator path_it = xml_paths.begin();
-						path_it != xml_paths.end();
-						++path_it)
-				{
-					if (!sFontRegistry->parseFontInfo(*path_it))
-					{
-						LL_WARNS() << "Bad font info file: " << *path_it << LL_ENDL;
-					}
-				}
-			}
-		}
-		// </FS:Kadah> 
-	}
-	else
-	{
-		sFontRegistry->reset();
-	}
-=======
     sVertDPI = (F32)llfloor(screen_dpi * y_scale);
     sHorizDPI = (F32)llfloor(screen_dpi * x_scale);
     sScaleX = x_scale;
@@ -1191,14 +869,43 @@
     // Font registry init
     if (!sFontRegistry)
     {
-        sFontRegistry = new LLFontRegistry(create_gl_textures);
-        sFontRegistry->parseFontInfo("fonts.xml");
+        sFontRegistry = new LLFontRegistry(create_gl_textures, size_mod);
+
+        // <FS:Kadah> User selectable fonts
+        // load from install_dir/fonts
+        const std::string xml_pathfont(gDirUtilp->getExpandedFilename(LL_PATH_FONTS, "", fonts_file));
+        if (!sFontRegistry->parseFontInfo(xml_pathfont))
+        {
+            // attempt to load from user_settings/fonts
+            const std::string xml_pathusr(gDirUtilp->getExpandedFilename(LL_PATH_USER_SETTINGS , "fonts", fonts_file));
+            if (!sFontRegistry->parseFontInfo(xml_pathusr))
+            {
+                // fall back to default if specifed font settings file is not found -KC
+                const string_vec_t xml_paths = gDirUtilp->findSkinnedFilenames(LLDir::XUI, "fonts.xml");
+
+                if (xml_paths.empty())
+                {
+                    // We didn't even find one single XUI file
+                    LL_ERRS() << "No fonts.xml found: " << LL_ENDL;
+                }
+
+                for (string_vec_t::const_iterator path_it = xml_paths.begin();
+                        path_it != xml_paths.end();
+                        ++path_it)
+                {
+                    if (!sFontRegistry->parseFontInfo(*path_it))
+                    {
+                        LL_WARNS() << "Bad font info file: " << *path_it << LL_ENDL;
+                    }
+                }
+            }
+        }
+        // </FS:Kadah>
     }
     else
     {
         sFontRegistry->reset();
     }
->>>>>>> 38c2a5bd
 
     LLFontGL::loadDefaultFonts();
 }
@@ -1230,21 +937,6 @@
 // static
 bool LLFontGL::loadDefaultFonts()
 {
-<<<<<<< HEAD
-	LL_PROFILE_ZONE_SCOPED_CATEGORY_UI
-	bool succ = true;
-	succ &= (NULL != getFontSansSerifSmall());
-	succ &= (NULL != getFontSansSerif());
-	succ &= (NULL != getFontSansSerifBig());
-	succ &= (NULL != getFontSansSerifHuge());
-	succ &= (NULL != getFontSansSerifBold());
-	succ &= (NULL != getFontMonospace());
-	// <FS:CR> Advanced script editor
-	succ &= (NULL != getFontScripting());
-	succ &= (NULL != getFontOCRA());
-	// </FS:CR>
-	return succ;
-=======
     LL_PROFILE_ZONE_SCOPED_CATEGORY_UI
     bool succ = true;
     succ &= (NULL != getFontSansSerifSmall());
@@ -1253,8 +945,11 @@
     succ &= (NULL != getFontSansSerifHuge());
     succ &= (NULL != getFontSansSerifBold());
     succ &= (NULL != getFontMonospace());
+    // <FS:CR> Advanced script editor
+    succ &= (NULL != getFontScripting());
+    succ &= (NULL != getFontOCRA());
+    // </FS:CR>
     return succ;
->>>>>>> 38c2a5bd
 }
 
 void LLFontGL::loadCommonFonts()
@@ -1404,77 +1099,57 @@
 //static
 LLFontGL* LLFontGL::getFontEmojiSmall(bool useBW) // <FS:Beq/> Add B&W emoji font support
 {
-<<<<<<< HEAD
-	static LLFontGL* fontp = getFont(LLFontDescriptor("Emoji", "Small", 0));
+    static LLFontGL* fontp = getFont(LLFontDescriptor("Emoji", "Small", 0));
 // <FS:Beq> Add B&W emoji font support
-	static LLFontGL* fontp_bw = getFont(LLFontDescriptor("EmojiBW", "Small", 0));
-	if( useBW )
-	{
-		return fontp_bw;
-	}
+    static LLFontGL* fontp_bw = getFont(LLFontDescriptor("EmojiBW", "Small", 0));
+    if( useBW )
+    {
+        return fontp_bw;
+    }
 // </FS:Beq>
-	return fontp;;
-=======
-    static LLFontGL* fontp = getFont(LLFontDescriptor("Emoji", "Small", 0));
     return fontp;;
->>>>>>> 38c2a5bd
 }
 
 //static
 LLFontGL* LLFontGL::getFontEmojiMedium(bool useBW) // <FS:Beq/> Add B&W emoji font support
 {
-<<<<<<< HEAD
-	static LLFontGL* fontp = getFont(LLFontDescriptor("Emoji", "Medium", 0));
+    static LLFontGL* fontp = getFont(LLFontDescriptor("Emoji", "Medium", 0));
 // <FS:Beq> Add B&W emoji font support
-	static LLFontGL* fontp_bw = getFont(LLFontDescriptor("EmojiBW", "Medium", 0));
-	if( useBW )
-	{
-		return fontp_bw;
-	}
+    static LLFontGL* fontp_bw = getFont(LLFontDescriptor("EmojiBW", "Medium", 0));
+    if( useBW )
+    {
+        return fontp_bw;
+    }
 // </FS:Beq>
-	return fontp;;
-=======
-    static LLFontGL* fontp = getFont(LLFontDescriptor("Emoji", "Medium", 0));
     return fontp;;
->>>>>>> 38c2a5bd
 }
 
 //static
 LLFontGL* LLFontGL::getFontEmojiLarge(bool useBW) // <FS:Beq/> Add B&W emoji font support
 {
-<<<<<<< HEAD
-	static LLFontGL* fontp = getFont(LLFontDescriptor("Emoji", "Large", 0));
+    static LLFontGL* fontp = getFont(LLFontDescriptor("Emoji", "Large", 0));
 // <FS:Beq> Add B&W emoji font support
-	static LLFontGL* fontp_bw = getFont(LLFontDescriptor("EmojiBW", "Large", 0));
-	if( useBW )
-	{
-		return fontp_bw;
-	}
+    static LLFontGL* fontp_bw = getFont(LLFontDescriptor("EmojiBW", "Large", 0));
+    if( useBW )
+    {
+        return fontp_bw;
+    }
 // </FS:Beq>
-	return fontp;;
-=======
-    static LLFontGL* fontp = getFont(LLFontDescriptor("Emoji", "Large", 0));
     return fontp;;
->>>>>>> 38c2a5bd
 }
 
 //static
 LLFontGL* LLFontGL::getFontEmojiHuge(bool useBW) // <FS:Beq/> Add B&W emoji font support
 {
-<<<<<<< HEAD
-	static LLFontGL* fontp = getFont(LLFontDescriptor("Emoji", "Huge", 0));
+    static LLFontGL* fontp = getFont(LLFontDescriptor("Emoji", "Huge", 0));
 // <FS:Beq> Add B&W emoji font support
-	static LLFontGL* fontp_bw = getFont(LLFontDescriptor("EmojiBW", "Huge", 0));
-	if( useBW )
-	{
-		return fontp_bw;
-	}
+    static LLFontGL* fontp_bw = getFont(LLFontDescriptor("EmojiBW", "Huge", 0));
+    if( useBW )
+    {
+        return fontp_bw;
+    }
 // </FS:Beq>
-	return fontp;;
-=======
-    static LLFontGL* fontp = getFont(LLFontDescriptor("Emoji", "Huge", 0));
     return fontp;;
->>>>>>> 38c2a5bd
 }
 
 //static
@@ -1533,34 +1208,30 @@
     return fontp;
 }
 
-<<<<<<< HEAD
 // <FS:CR> Advanced Script Editor
 //static
 LLFontGL* LLFontGL::getFontScripting()
 {
-	static LLFontGL* fontp = getFont(LLFontDescriptor("Scripting","Scripting",0));
-	return fontp;
+    static LLFontGL* fontp = getFont(LLFontDescriptor("Scripting","Scripting",0));
+    return fontp;
 }
 
 //static
 LLFontGL* LLFontGL::getFontOCRA()
 {
-	static LLFontGL* fontp = getFont(LLFontDescriptor("OCRA","Monospace",0));
-	return fontp;
+    static LLFontGL* fontp = getFont(LLFontDescriptor("OCRA","Monospace",0));
+    return fontp;
 }
 
 //static
 LLFontGL* LLFontGL::getFontCascadia()
 {
-	static LLFontGL* fontp = getFont(LLFontDescriptor("Cascadia", "Cascadia", 0));
-	return fontp;
+    static LLFontGL* fontp = getFont(LLFontDescriptor("Cascadia", "Cascadia", 0));
+    return fontp;
 }
 // </FS:CR>
 
-//static 
-=======
-//static
->>>>>>> 38c2a5bd
+//static
 LLFontGL* LLFontGL::getFont(const LLFontDescriptor& desc)
 {
     return sFontRegistry->getFont(desc);
@@ -1569,52 +1240,6 @@
 //static
 LLFontGL* LLFontGL::getFontByName(const std::string& name)
 {
-<<<<<<< HEAD
-	// check for most common fonts first
-	if (name == "SANSSERIF")
-	{
-		return getFontSansSerif();
-	}
-	else if (name == "SANSSERIF_SMALL")
-	{
-		return getFontSansSerifSmall();
-	}
-	else if (name == "SANSSERIF_BIG")
-	{
-		return getFontSansSerifBig();
-	}
-	// <FS:CR> Advanced script editor
-	//else if (name == "SMALL" || name == "OCRA")
-	else if (name == "SMALL")
-	// </FS:CR>
-	{
-		// *BUG: Should this be "MONOSPACE"?
-		// Does "SMALL" mean "SERIF"?
-		return getFontMonospace();
-	}
-	// <FS:CR> Advanced script editor
-	else if (name == "OCRA")
-	{
-		return getFontOCRA();
-	}
-	else if (name == "Scripting")
-	{
-		return getFontScripting();
-	}
-	else if (name == "Monospace")
-	{
-		return getFontMonospace();
-	}
-	else if (name == "Cascadia")
-	{
-		return getFontCascadia();
-	}
-	// </FS:CR>
-	else
-	{
-		return NULL;
-	}
-=======
     // check for most common fonts first
     if (name == "SANSSERIF")
     {
@@ -1628,17 +1253,37 @@
     {
         return getFontSansSerifBig();
     }
-    else if (name == "SMALL" || name == "OCRA")
-    {
-        // *BUG: Should this be "MONOSPACE"?  Do we use "OCRA" anymore?
+    // <FS:CR> Advanced script editor
+    //else if (name == "SMALL" || name == "OCRA")
+    else if (name == "SMALL")
+    // </FS:CR>
+    {
+        // *BUG: Should this be "MONOSPACE"?
         // Does "SMALL" mean "SERIF"?
         return getFontMonospace();
     }
+    // <FS:CR> Advanced script editor
+    else if (name == "OCRA")
+    {
+        return getFontOCRA();
+    }
+    else if (name == "Scripting")
+    {
+        return getFontScripting();
+    }
+    else if (name == "Monospace")
+    {
+        return getFontMonospace();
+    }
+    else if (name == "Cascadia")
+    {
+        return getFontCascadia();
+    }
+    // </FS:CR>
     else
     {
         return NULL;
     }
->>>>>>> 38c2a5bd
 }
 
 //static
@@ -1716,26 +1361,26 @@
 // <FS:Ansariel> Remove QUADS rendering mode
 //void LLFontGL::renderQuad(LLVector3* vertex_out, LLVector2* uv_out, LLColor4U* colors_out, const LLRectf& screen_rect, const LLRectf& uv_rect, const LLColor4U& color, F32 slant_amt) const
 //{
-//	S32 index = 0;
+//  S32 index = 0;
 //
-//	vertex_out[index] = LLVector3(screen_rect.mRight, screen_rect.mTop, 0.f);
-//	uv_out[index] = LLVector2(uv_rect.mRight, uv_rect.mTop);
-//	colors_out[index] = color;
-//	index++;
+//  vertex_out[index] = LLVector3(screen_rect.mRight, screen_rect.mTop, 0.f);
+//  uv_out[index] = LLVector2(uv_rect.mRight, uv_rect.mTop);
+//  colors_out[index] = color;
+//  index++;
 //
-//	vertex_out[index] = LLVector3(screen_rect.mLeft, screen_rect.mTop, 0.f);
-//	uv_out[index] = LLVector2(uv_rect.mLeft, uv_rect.mTop);
-//	colors_out[index] = color;
-//	index++;
+//  vertex_out[index] = LLVector3(screen_rect.mLeft, screen_rect.mTop, 0.f);
+//  uv_out[index] = LLVector2(uv_rect.mLeft, uv_rect.mTop);
+//  colors_out[index] = color;
+//  index++;
 //
-//	vertex_out[index] = LLVector3(screen_rect.mLeft, screen_rect.mBottom, 0.f);
-//	uv_out[index] = LLVector2(uv_rect.mLeft, uv_rect.mBottom);
-//	colors_out[index] = color;
-//	index++;
+//  vertex_out[index] = LLVector3(screen_rect.mLeft, screen_rect.mBottom, 0.f);
+//  uv_out[index] = LLVector2(uv_rect.mLeft, uv_rect.mBottom);
+//  colors_out[index] = color;
+//  index++;
 //
-//	vertex_out[index] = LLVector3(screen_rect.mRight, screen_rect.mBottom, 0.f);
-//	uv_out[index] = LLVector2(uv_rect.mRight, uv_rect.mBottom);
-//	colors_out[index] = color;
+//  vertex_out[index] = LLVector3(screen_rect.mRight, screen_rect.mBottom, 0.f);
+//  uv_out[index] = LLVector2(uv_rect.mRight, uv_rect.mBottom);
+//  colors_out[index] = color;
 //}
 void LLFontGL::renderTriangle(LLVector3* vertex_out, LLVector2* uv_out, LLColor4U* colors_out, const LLRectf& screen_rect, const LLRectf& uv_rect, const LLColor4U& color, F32 slant_amt) const
 {
@@ -1756,115 +1401,25 @@
     colors_out[index] = color;
     index++;
 
-<<<<<<< HEAD
-
-	vertex_out[index] = LLVector3(screen_rect.mRight, screen_rect.mTop, 0.f);
-	uv_out[index] = LLVector2(uv_rect.mRight, uv_rect.mTop);
-	colors_out[index] = color;
-	index++;
-
-	vertex_out[index] = LLVector3(screen_rect.mLeft, screen_rect.mBottom, 0.f);
-	uv_out[index] = LLVector2(uv_rect.mLeft, uv_rect.mBottom);
-	colors_out[index] = color;
-	index++;
-
-	vertex_out[index] = LLVector3(screen_rect.mRight, screen_rect.mBottom, 0.f);
-	uv_out[index] = LLVector2(uv_rect.mRight, uv_rect.mBottom);
-	colors_out[index] = color;
-=======
+
+    vertex_out[index] = LLVector3(screen_rect.mRight, screen_rect.mTop, 0.f);
+    uv_out[index] = LLVector2(uv_rect.mRight, uv_rect.mTop);
+    colors_out[index] = color;
+    index++;
+
+    vertex_out[index] = LLVector3(screen_rect.mLeft, screen_rect.mBottom, 0.f);
+    uv_out[index] = LLVector2(uv_rect.mLeft, uv_rect.mBottom);
+    colors_out[index] = color;
+    index++;
+
     vertex_out[index] = LLVector3(screen_rect.mRight, screen_rect.mBottom, 0.f);
     uv_out[index] = LLVector2(uv_rect.mRight, uv_rect.mBottom);
     colors_out[index] = color;
->>>>>>> 38c2a5bd
 }
 // </FS:Ansariel>
 
 void LLFontGL::drawGlyph(S32& glyph_count, LLVector3* vertex_out, LLVector2* uv_out, LLColor4U* colors_out, const LLRectf& screen_rect, const LLRectf& uv_rect, const LLColor4U& color, U8 style, ShadowType shadow, F32 drop_shadow_strength) const
 {
-<<<<<<< HEAD
-	F32 slant_offset;
-	slant_offset = ((style & ITALIC) ? ( -mFontFreetype->getAscenderHeight() * 0.2f) : 0.f);
-
-	//FIXME: bold and drop shadow are mutually exclusive only for convenience
-	//Allow both when we need them.
-	if (style & BOLD)
-	{
-		for (S32 pass = 0; pass < 2; pass++)
-		{
-			LLRectf screen_rect_offset = screen_rect;
-
-			screen_rect_offset.translate((F32)(pass * BOLD_OFFSET), 0.f);
-			// <FS:Ansariel> Remove QUADS rendering mode
-			//renderQuad(&vertex_out[glyph_count * 4], &uv_out[glyph_count * 4], &colors_out[glyph_count * 4], screen_rect_offset, uv_rect, color, slant_offset);
-			renderTriangle(&vertex_out[glyph_count * 6], &uv_out[glyph_count * 6], &colors_out[glyph_count * 6], screen_rect_offset, uv_rect, color, slant_offset);
-			// </FS:Ansariel>
-			glyph_count++;
-		}
-	}
-	else if (shadow == DROP_SHADOW_SOFT)
-	{
-		LLColor4U shadow_color = LLFontGL::sShadowColor;
-		shadow_color.mV[VALPHA] = U8(color.mV[VALPHA] * drop_shadow_strength * DROP_SHADOW_SOFT_STRENGTH);
-		for (S32 pass = 0; pass < 5; pass++)
-		{
-			LLRectf screen_rect_offset = screen_rect;
-
-			switch(pass)
-			{
-			case 0:
-				screen_rect_offset.translate(-1.f, -1.f);
-				break;
-			case 1:
-				screen_rect_offset.translate(1.f, -1.f);
-				break;
-			case 2:
-				screen_rect_offset.translate(1.f, 1.f);
-				break;
-			case 3:
-				screen_rect_offset.translate(-1.f, 1.f);
-				break;
-			case 4:
-				screen_rect_offset.translate(0, -2.f);
-				break;
-			}
-		
-			// <FS:Ansariel> Remove QUADS rendering mode
-			//renderQuad(&vertex_out[glyph_count * 4], &uv_out[glyph_count * 4], &colors_out[glyph_count * 4], screen_rect_offset, uv_rect, shadow_color, slant_offset);
-			renderTriangle(&vertex_out[glyph_count * 6], &uv_out[glyph_count * 6], &colors_out[glyph_count * 6], screen_rect_offset, uv_rect, shadow_color, slant_offset);
-			// </FS:Ansariel>
-			glyph_count++;
-		}
-		// <FS:Ansariel> Remove QUADS rendering mode
-		//renderQuad(&vertex_out[glyph_count * 4], &uv_out[glyph_count * 4], &colors_out[glyph_count * 4], screen_rect, uv_rect, color, slant_offset);
-		renderTriangle(&vertex_out[glyph_count * 6], &uv_out[glyph_count * 6], &colors_out[glyph_count * 6], screen_rect, uv_rect, color, slant_offset);
-		// </FS:Ansariel>
-		glyph_count++;
-	}
-	else if (shadow == DROP_SHADOW)
-	{
-		LLColor4U shadow_color = LLFontGL::sShadowColor;
-		shadow_color.mV[VALPHA] = U8(color.mV[VALPHA] * drop_shadow_strength);
-		LLRectf screen_rect_shadow = screen_rect;
-		screen_rect_shadow.translate(1.f, -1.f);
-		// <FS:Ansariel> Remove QUADS rendering mode
-		//renderQuad(&vertex_out[glyph_count * 4], &uv_out[glyph_count * 4], &colors_out[glyph_count * 4], screen_rect_shadow, uv_rect, shadow_color, slant_offset);
-		//glyph_count++;
-		//renderQuad(&vertex_out[glyph_count * 4], &uv_out[glyph_count * 4], &colors_out[glyph_count * 4], screen_rect, uv_rect, color, slant_offset);
-		renderTriangle(&vertex_out[glyph_count * 6], &uv_out[glyph_count * 6], &colors_out[glyph_count * 6], screen_rect_shadow, uv_rect, shadow_color, slant_offset);
-		glyph_count++;
-		renderTriangle(&vertex_out[glyph_count * 6], &uv_out[glyph_count * 6], &colors_out[glyph_count * 6], screen_rect, uv_rect, color, slant_offset);
-		// </FS:Ansariel>
-		glyph_count++;
-	}
-	else // normal rendering
-	{
-		// <FS:Ansariel> Remove QUADS rendering mode
-		//renderQuad(&vertex_out[glyph_count * 4], &uv_out[glyph_count * 4], &colors_out[glyph_count * 4], screen_rect, uv_rect, color, slant_offset);
-		renderTriangle(&vertex_out[glyph_count * 6], &uv_out[glyph_count * 6], &colors_out[glyph_count * 6], screen_rect, uv_rect, color, slant_offset);
-		// </FS:Ansariel>
-		glyph_count++;
-	}
-=======
     F32 slant_offset;
     slant_offset = ((style & ITALIC) ? ( -mFontFreetype->getAscenderHeight() * 0.2f) : 0.f);
 
@@ -1877,7 +1432,10 @@
             LLRectf screen_rect_offset = screen_rect;
 
             screen_rect_offset.translate((F32)(pass * BOLD_OFFSET), 0.f);
-            renderQuad(&vertex_out[glyph_count * 4], &uv_out[glyph_count * 4], &colors_out[glyph_count * 4], screen_rect_offset, uv_rect, color, slant_offset);
+            // <FS:Ansariel> Remove QUADS rendering mode
+            //renderQuad(&vertex_out[glyph_count * 4], &uv_out[glyph_count * 4], &colors_out[glyph_count * 4], screen_rect_offset, uv_rect, color, slant_offset);
+            renderTriangle(&vertex_out[glyph_count * 6], &uv_out[glyph_count * 6], &colors_out[glyph_count * 6], screen_rect_offset, uv_rect, color, slant_offset);
+            // </FS:Ansariel>
             glyph_count++;
         }
     }
@@ -1908,10 +1466,16 @@
                 break;
             }
 
-            renderQuad(&vertex_out[glyph_count * 4], &uv_out[glyph_count * 4], &colors_out[glyph_count * 4], screen_rect_offset, uv_rect, shadow_color, slant_offset);
+            // <FS:Ansariel> Remove QUADS rendering mode
+            //renderQuad(&vertex_out[glyph_count * 4], &uv_out[glyph_count * 4], &colors_out[glyph_count * 4], screen_rect_offset, uv_rect, shadow_color, slant_offset);
+            renderTriangle(&vertex_out[glyph_count * 6], &uv_out[glyph_count * 6], &colors_out[glyph_count * 6], screen_rect_offset, uv_rect, shadow_color, slant_offset);
+            // </FS:Ansariel>
             glyph_count++;
         }
-        renderQuad(&vertex_out[glyph_count * 4], &uv_out[glyph_count * 4], &colors_out[glyph_count * 4], screen_rect, uv_rect, color, slant_offset);
+        // <FS:Ansariel> Remove QUADS rendering mode
+        //renderQuad(&vertex_out[glyph_count * 4], &uv_out[glyph_count * 4], &colors_out[glyph_count * 4], screen_rect, uv_rect, color, slant_offset);
+        renderTriangle(&vertex_out[glyph_count * 6], &uv_out[glyph_count * 6], &colors_out[glyph_count * 6], screen_rect, uv_rect, color, slant_offset);
+        // </FS:Ansariel>
         glyph_count++;
     }
     else if (shadow == DROP_SHADOW)
@@ -1920,15 +1484,22 @@
         shadow_color.mV[VALPHA] = U8(color.mV[VALPHA] * drop_shadow_strength);
         LLRectf screen_rect_shadow = screen_rect;
         screen_rect_shadow.translate(1.f, -1.f);
-        renderQuad(&vertex_out[glyph_count * 4], &uv_out[glyph_count * 4], &colors_out[glyph_count * 4], screen_rect_shadow, uv_rect, shadow_color, slant_offset);
+        // <FS:Ansariel> Remove QUADS rendering mode
+        //renderQuad(&vertex_out[glyph_count * 4], &uv_out[glyph_count * 4], &colors_out[glyph_count * 4], screen_rect_shadow, uv_rect, shadow_color, slant_offset);
+        //glyph_count++;
+        //renderQuad(&vertex_out[glyph_count * 4], &uv_out[glyph_count * 4], &colors_out[glyph_count * 4], screen_rect, uv_rect, color, slant_offset);
+        renderTriangle(&vertex_out[glyph_count * 6], &uv_out[glyph_count * 6], &colors_out[glyph_count * 6], screen_rect_shadow, uv_rect, shadow_color, slant_offset);
         glyph_count++;
-        renderQuad(&vertex_out[glyph_count * 4], &uv_out[glyph_count * 4], &colors_out[glyph_count * 4], screen_rect, uv_rect, color, slant_offset);
+        renderTriangle(&vertex_out[glyph_count * 6], &uv_out[glyph_count * 6], &colors_out[glyph_count * 6], screen_rect, uv_rect, color, slant_offset);
+        // </FS:Ansariel>
         glyph_count++;
     }
     else // normal rendering
     {
-        renderQuad(&vertex_out[glyph_count * 4], &uv_out[glyph_count * 4], &colors_out[glyph_count * 4], screen_rect, uv_rect, color, slant_offset);
+        // <FS:Ansariel> Remove QUADS rendering mode
+        //renderQuad(&vertex_out[glyph_count * 4], &uv_out[glyph_count * 4], &colors_out[glyph_count * 4], screen_rect, uv_rect, color, slant_offset);
+        renderTriangle(&vertex_out[glyph_count * 6], &uv_out[glyph_count * 6], &colors_out[glyph_count * 6], screen_rect, uv_rect, color, slant_offset);
+        // </FS:Ansariel>
         glyph_count++;
     }
->>>>>>> 38c2a5bd
 }