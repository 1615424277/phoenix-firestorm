/** 
 * @file llrender.h
 * @brief LLRender definition
 *
 *	This class acts as a wrapper for OpenGL calls.
 *	The goal of this class is to minimize the number of api calls due to legacy rendering
 *	code, to define an interface for a multiple rendering API abstraction of the UI
 *	rendering, and to abstract out direct rendering calls in a way that is cleaner and easier to maintain.
 *
 * $LicenseInfo:firstyear=2001&license=viewerlgpl$
 * Second Life Viewer Source Code
 * Copyright (C) 2010, Linden Research, Inc.
 * 
 * This library is free software; you can redistribute it and/or
 * modify it under the terms of the GNU Lesser General Public
 * License as published by the Free Software Foundation;
 * version 2.1 of the License only.
 * 
 * This library is distributed in the hope that it will be useful,
 * but WITHOUT ANY WARRANTY; without even the implied warranty of
 * MERCHANTABILITY or FITNESS FOR A PARTICULAR PURPOSE.  See the GNU
 * Lesser General Public License for more details.
 * 
 * You should have received a copy of the GNU Lesser General Public
 * License along with this library; if not, write to the Free Software
 * Foundation, Inc., 51 Franklin Street, Fifth Floor, Boston, MA  02110-1301  USA
 * 
 * Linden Research, Inc., 945 Battery Street, San Francisco, CA  94111  USA
 * $/LicenseInfo$
 */

#ifndef LL_LLGLRENDER_H
#define LL_LLGLRENDER_H

//#include "linden_common.h"

#include "v2math.h"
#include "v3math.h"
#include "v4coloru.h"
#include "v4math.h"
#include "llstrider.h"
#include "llpointer.h"
#include "llglheaders.h"
#include "llmatrix4a.h"

#if LL_LINUX && (__GNUC__ * 10000 + __GNUC_MINOR__ * 100 + __GNUC_PATCHLEVEL__ ) >= 70000
#pragma GCC diagnostic push
#pragma GCC diagnostic ignored "-Wmisleading-indentation"
#endif

#include "glh/glh_linear.h"

<<<<<<< HEAD
#if LL_LINUX && (__GNUC__ * 10000 + __GNUC_MINOR__ * 100 + __GNUC_PATCHLEVEL__ ) >= 70000
#pragma GCC diagnostic push
#endif
=======
#include <array>
>>>>>>> fb0bbba9

class LLVertexBuffer;
class LLCubeMap;
class LLImageGL;
class LLRenderTarget;
class LLTexture ;

#define LL_MATRIX_STACK_DEPTH 32

constexpr U32 LL_NUM_TEXTURE_LAYERS = 32;
constexpr U32 LL_NUM_LIGHT_UNITS = 8;

class LLTexUnit 
{
	friend class LLRender;
public:
	static U32 sWhiteTexture;

	typedef enum
	{
		TT_TEXTURE = 0,			// Standard 2D Texture
		TT_RECT_TEXTURE,	    // Non power of 2 texture
		TT_CUBE_MAP,		    // 6-sided cube map texture
        TT_CUBE_MAP_ARRAY,	    // Array of cube maps
		TT_MULTISAMPLE_TEXTURE, // see GL_ARB_texture_multisample
        TT_TEXTURE_3D,          // standard 3D Texture
		TT_NONE, 		        // No texture type is currently enabled        
	} eTextureType;

	typedef enum
	{
		TAM_WRAP = 0,			// Standard 2D Texture
		TAM_MIRROR,				// Non power of 2 texture
		TAM_CLAMP 				// No texture type is currently enabled
	} eTextureAddressMode;

	typedef enum
	{	// Note: If mipmapping or anisotropic are not enabled or supported it should fall back gracefully
		TFO_POINT = 0,			// Equal to: min=point, mag=point, mip=none.
		TFO_BILINEAR,			// Equal to: min=linear, mag=linear, mip=point.
		TFO_TRILINEAR,			// Equal to: min=linear, mag=linear, mip=linear.
		TFO_ANISOTROPIC			// Equal to: min=anisotropic, max=anisotropic, mip=linear.
	} eTextureFilterOptions;

	typedef enum
	{
		TMG_NONE = 0,			// Mipmaps are not automatically generated for this texture.
		TMG_AUTO,				// Mipmaps are automatically generated for this texture.
		TMG_MANUAL				// Mipmaps are manually generated for this texture.
	} eTextureMipGeneration;

	typedef enum 
	{
		TB_REPLACE = 0,
		TB_ADD,
		TB_MULT,
		TB_MULT_X2,
		TB_ALPHA_BLEND,
		TB_COMBINE			// Doesn't need to be set directly, setTexture___Blend() set TB_COMBINE automatically
	} eTextureBlendType;

	typedef enum 
	{
		TBO_REPLACE = 0,			// Use Source 1
		TBO_MULT,					// Multiply: ( Source1 * Source2 )
		TBO_MULT_X2,				// Multiply then scale by 2:  ( 2.0 * ( Source1 * Source2 ) )
		TBO_MULT_X4,				// Multiply then scale by 4:  ( 4.0 * ( Source1 * Source2 ) )
		TBO_ADD,					// Add: ( Source1 + Source2 )
		TBO_ADD_SIGNED,				// Add then subtract 0.5: ( ( Source1 + Source2 ) - 0.5 )
		TBO_SUBTRACT,				// Subtract Source2 from Source1: ( Source1 - Source2 )
		TBO_LERP_VERT_ALPHA,		// Interpolate based on Vertex Alpha (VA): ( Source1 * VA + Source2 * (1-VA) )
		TBO_LERP_TEX_ALPHA,			// Interpolate based on Texture Alpha (TA): ( Source1 * TA + Source2 * (1-TA) )
		TBO_LERP_PREV_ALPHA,		// Interpolate based on Previous Alpha (PA): ( Source1 * PA + Source2 * (1-PA) )
		TBO_LERP_CONST_ALPHA		// Interpolate based on Const Alpha (CA): ( Source1 * CA + Source2 * (1-CA) )
	} eTextureBlendOp;

	typedef enum 
	{
		TBS_PREV_COLOR = 0,			// Color from the previous texture stage
		TBS_PREV_ALPHA,
		TBS_ONE_MINUS_PREV_COLOR,
		TBS_ONE_MINUS_PREV_ALPHA,
		TBS_TEX_COLOR,				// Color from the texture bound to this stage
		TBS_TEX_ALPHA,
		TBS_ONE_MINUS_TEX_COLOR,
		TBS_ONE_MINUS_TEX_ALPHA,
		TBS_VERT_COLOR,				// The vertex color currently set
		TBS_VERT_ALPHA,
		TBS_ONE_MINUS_VERT_COLOR,
		TBS_ONE_MINUS_VERT_ALPHA,
		TBS_CONST_COLOR,			// The constant color value currently set
		TBS_CONST_ALPHA,
		TBS_ONE_MINUS_CONST_COLOR,
		TBS_ONE_MINUS_CONST_ALPHA
	} eTextureBlendSrc;

    typedef enum
    {
        TCS_LINEAR = 0,
        TCS_SRGB
    } eTextureColorSpace;

	LLTexUnit(S32 index = -1);

	// Refreshes renderer state of the texture unit to the cached values
	// Needed when the render context has changed and invalidated the current state
	void refreshState(void);

	// returns the index of this texture unit
	S32 getIndex(void) const { return mIndex; }

	// Sets this tex unit to be the currently active one
	void activate(void); 

	// Enables this texture unit for the given texture type 
	// (automatically disables any previously enabled texture type)
	void enable(eTextureType type); 

	// Disables the current texture unit
	void disable(void);	
	
	// Binds the LLImageGL to this texture unit 
	// (automatically enables the unit for the LLImageGL's texture type)
	bool bind(LLImageGL* texture, bool for_rendering = false, bool forceBind = false, S32 usename = 0);
    bool bind(LLTexture* texture, bool for_rendering = false, bool forceBind = false);

    // bind implementation for inner loops
    // makes the following assumptions:
    //  - No need for gGL.flush() 
    //  - texture is not null
    //  - gl_tex->getTexName() is not zero
    //  - This texture is not being bound redundantly
    //  - USE_SRGB_DECODE is disabled
    //  - mTexOptionsDirty is false
    //  - 
    void bindFast(LLTexture* texture);

	// Binds a cubemap to this texture unit 
	// (automatically enables the texture unit for cubemaps)
	bool bind(LLCubeMap* cubeMap);

	// Binds a render target to this texture unit 
	// (automatically enables the texture unit for the RT's texture type)
	bool bind(LLRenderTarget * renderTarget, bool bindDepth = false);

	// Manually binds a texture to the texture unit 
	// (automatically enables the tex unit for the given texture type)
	bool bindManual(eTextureType type, U32 texture, bool hasMips = false);
	
	// Unbinds the currently bound texture of the given type 
	// (only if there's a texture of the given type currently bound)
	void unbind(eTextureType type);

    // Fast but unsafe version of unbind
    void unbindFast(eTextureType type);

	// Sets the addressing mode used to sample the texture
	// Warning: this stays set for the bound texture forever, 
	// make sure you want to permanently change the address mode  for the bound texture.
	void setTextureAddressMode(eTextureAddressMode mode);

	// Sets the filtering options used to sample the texture
	// Warning: this stays set for the bound texture forever, 
	// make sure you want to permanently change the filtering for the bound texture.
	void setTextureFilteringOption(LLTexUnit::eTextureFilterOptions option);

	static U32 getInternalType(eTextureType type);

	U32 getCurrTexture(void) { return mCurrTexture; }

	eTextureType getCurrType(void) { return mCurrTexType; }

	void setHasMipMaps(bool hasMips) { mHasMipMaps = hasMips; }

    void setTextureColorSpace(eTextureColorSpace space);

    eTextureColorSpace getCurrColorSpace() { return mTexColorSpace; }

protected:
    friend class LLRender;

	S32		        	mIndex;
	U32					mCurrTexture;
	eTextureType		mCurrTexType;
    eTextureColorSpace  mTexColorSpace;
	S32					mCurrColorScale;
	S32					mCurrAlphaScale;
	bool				mHasMipMaps;
	
	void debugTextureUnit(void);
	void setColorScale(S32 scale);
	void setAlphaScale(S32 scale);
	GLint getTextureSource(eTextureBlendSrc src);
	GLint getTextureSourceType(eTextureBlendSrc src, bool isAlpha = false);
};

class LLLightState
{
public:
	LLLightState(S32 index = -1);

	void enable();
	void disable();
	void setDiffuse(const LLColor4& diffuse);
    void setDiffuseB(const LLColor4& diffuse);
	void setAmbient(const LLColor4& ambient);
	void setSpecular(const LLColor4& specular);
	void setPosition(const LLVector4& position);
	void setConstantAttenuation(const F32& atten);
	void setLinearAttenuation(const F32& atten);
	void setQuadraticAttenuation(const F32& atten);
	void setSpotExponent(const F32& exponent);
	void setSpotCutoff(const F32& cutoff);
	void setSpotDirection(const LLVector3& direction);
    void setSunPrimary(bool v);
    void setSize(F32 size);
    void setFalloff(F32 falloff);

protected:
	friend class LLRender;

	S32 mIndex;
	bool mEnabled;
	LLColor4 mDiffuse;
    LLColor4 mDiffuseB;
    bool     mSunIsPrimary;
	LLColor4 mAmbient;
	LLColor4 mSpecular;
	LLVector4 mPosition;
	LLVector3 mSpotDirection;

	F32 mConstantAtten;
	F32 mLinearAtten;
	F32 mQuadraticAtten;

	F32 mSpotExponent;
	F32 mSpotCutoff;
    F32 mSize = 0.f;
    F32 mFalloff = 0.f;
};

class LLRender
{
	friend class LLTexUnit;
public:

	enum eTexIndex : U8
	{
		DIFFUSE_MAP           = 0,
        ALTERNATE_DIFFUSE_MAP = 1,
		NORMAL_MAP            = 1,
		SPECULAR_MAP          = 2,        
		NUM_TEXTURE_CHANNELS  = 3,
	};

	enum eVolumeTexIndex : U8
	{
		LIGHT_TEX = 0,
		SCULPT_TEX,
		NUM_VOLUME_TEXTURE_CHANNELS,
	};
	
	enum eGeomModes : U8
    {
		TRIANGLES = 0,
		TRIANGLE_STRIP,
		TRIANGLE_FAN,
		POINTS,
		LINES,
		LINE_STRIP,
		// <FS:Ansariel> Remove QUADS rendering mode
		//QUADS,
		LINE_LOOP,
		NUM_MODES
	};

	enum eCompareFunc : U8
	{
		CF_NEVER = 0,
		CF_ALWAYS,
		CF_LESS,
		CF_LESS_EQUAL,
		CF_EQUAL,
		CF_NOT_EQUAL,
		CF_GREATER_EQUAL,
		CF_GREATER,
		CF_DEFAULT
	};

	enum eBlendType : U8
	{
		BT_ALPHA = 0,
		BT_ADD,
		BT_ADD_WITH_ALPHA,	// Additive blend modulated by the fragment's alpha.
		BT_MULT,
		BT_MULT_ALPHA,
		BT_MULT_X2,
		BT_REPLACE
	};

    // WARNING:  this MUST match the LL_PART_BF enum in LLPartData, so set values explicitly in case someone 
    // decides to add more or reorder them
	enum eBlendFactor : U8
	{
		BF_ONE = 0,
		BF_ZERO = 1,
		BF_DEST_COLOR = 2,
		BF_SOURCE_COLOR = 3,
		BF_ONE_MINUS_DEST_COLOR = 4,
		BF_ONE_MINUS_SOURCE_COLOR = 5,
		BF_DEST_ALPHA = 6,
		BF_SOURCE_ALPHA = 7,
		BF_ONE_MINUS_DEST_ALPHA = 8, 
		BF_ONE_MINUS_SOURCE_ALPHA = 9,
		BF_UNDEF
	};

	enum eMatrixMode : U8
	{
		MM_MODELVIEW = 0,
		MM_PROJECTION,
		MM_TEXTURE0,
		MM_TEXTURE1,
		MM_TEXTURE2,
		MM_TEXTURE3,
		NUM_MATRIX_MODES,
		MM_TEXTURE
	};

	LLRender();
	~LLRender();
    void init(bool needs_vertex_buffer);
    void initVertexBuffer();
    void resetVertexBuffer();
	void shutdown();
	
	// Refreshes renderer state to the cached values
	// Needed when the render context has changed and invalidated the current state
	void refreshState(void);

	void translatef(const GLfloat& x, const GLfloat& y, const GLfloat& z);
	void scalef(const GLfloat& x, const GLfloat& y, const GLfloat& z);
	void rotatef(const GLfloat& a, const GLfloat& x, const GLfloat& y, const GLfloat& z);
	void ortho(F32 left, F32 right, F32 bottom, F32 top, F32 zNear, F32 zFar);

	void pushMatrix();
	void popMatrix();
	void loadMatrix(const GLfloat* m);
	void loadIdentity();
	void multMatrix(const GLfloat* m);
	void matrixMode(eMatrixMode mode);	
	eMatrixMode getMatrixMode();

	const glh::matrix4f& getModelviewMatrix();
	const glh::matrix4f& getProjectionMatrix();

	void syncMatrices();
	void syncLightState();

	void translateUI(F32 x, F32 y, F32 z);
	void scaleUI(F32 x, F32 y, F32 z);
	void pushUIMatrix();
	void popUIMatrix();
	void loadUIIdentity();
	LLVector3 getUITranslation();
	LLVector3 getUIScale();

	void flush();

	void begin(const GLuint& mode);
	void end();
	void vertex2i(const GLint& x, const GLint& y);
	void vertex2f(const GLfloat& x, const GLfloat& y);
	void vertex3f(const GLfloat& x, const GLfloat& y, const GLfloat& z);
	void vertex2fv(const GLfloat* v);
	void vertex3fv(const GLfloat* v);
	
	void texCoord2i(const GLint& x, const GLint& y);
	void texCoord2f(const GLfloat& x, const GLfloat& y);
	void texCoord2fv(const GLfloat* tc);

	void color4ub(const GLubyte& r, const GLubyte& g, const GLubyte& b, const GLubyte& a);
	void color4f(const GLfloat& r, const GLfloat& g, const GLfloat& b, const GLfloat& a);
	void color4fv(const GLfloat* c);
	void color3f(const GLfloat& r, const GLfloat& g, const GLfloat& b);
	void color3fv(const GLfloat* c);
	void color4ubv(const GLubyte* c);

	void diffuseColor3f(F32 r, F32 g, F32 b);
	void diffuseColor3fv(const F32* c);
	void diffuseColor4f(F32 r, F32 g, F32 b, F32 a);
	void diffuseColor4fv(const F32* c);
	void diffuseColor4ubv(const U8* c);
	void diffuseColor4ub(U8 r, U8 g, U8 b, U8 a);

	void vertexBatchPreTransformed(LLVector3* verts, S32 vert_count);
	void vertexBatchPreTransformed(LLVector3* verts, LLVector2* uvs, S32 vert_count);
	void vertexBatchPreTransformed(LLVector3* verts, LLVector2* uvs, LLColor4U*, S32 vert_count);

	void setColorMask(bool writeColor, bool writeAlpha);
	void setColorMask(bool writeColorR, bool writeColorG, bool writeColorB, bool writeAlpha);
	void setSceneBlendType(eBlendType type);

	// applies blend func to both color and alpha
	void blendFunc(eBlendFactor sfactor, eBlendFactor dfactor);
	// applies separate blend functions to color and alpha
	void blendFunc(eBlendFactor color_sfactor, eBlendFactor color_dfactor,
		       eBlendFactor alpha_sfactor, eBlendFactor alpha_dfactor);

	LLLightState* getLight(U32 index);
	void setAmbientLightColor(const LLColor4& color);
	
	void setLineWidth(F32 line_width); // <FS> Line width OGL core profile fix by Rye Mutt

	LLTexUnit* getTexUnit(U32 index);

	U32	getCurrentTexUnitIndex(void) const { return mCurrTextureUnitIndex; }

	bool verifyTexUnitActive(U32 unitToVerify);

	void debugTexUnits(void);

	void clearErrors();

	struct Vertex
	{
		GLfloat v[3];
		GLubyte c[4];
		GLfloat uv[2];
	};

public:
	static U32 sUICalls;
	static U32 sUIVerts;
	static bool sGLCoreProfile;
	static bool sNsightDebugSupport;
	static LLVector2 sUIGLScaleFactor;

private:
	friend class LLLightState;

	eMatrixMode mMatrixMode;
	U32 mMatIdx[NUM_MATRIX_MODES];
	U32 mMatHash[NUM_MATRIX_MODES];
	glh::matrix4f mMatrix[NUM_MATRIX_MODES][LL_MATRIX_STACK_DEPTH];
	U32 mCurMatHash[NUM_MATRIX_MODES];
	U32 mLightHash;
	LLColor4 mAmbientLightColor;
	
	bool			mDirty;
	// <FS:Ansariel> Remove QUADS rendering mode
	//U32				mQuadCycle;
	U32				mCount;
	U32				mMode;
	U32				mCurrTextureUnitIndex;
	bool				mCurrColorMask[4];
	F32				mLineWidth; // <FS> Line width OGL core profile fix by Rye Mutt
	// <FS:Ansariel> Don't ignore OpenGL max line width
	F32				mMaxLineWidthSmooth;
	F32				mMaxLineWidthAliased;
	// </FS:Ansariel>

	LLPointer<LLVertexBuffer>	mBuffer;
	LLStrider<LLVector3>		mVerticesp;
	LLStrider<LLVector2>		mTexcoordsp;
	LLStrider<LLColor4U>		mColorsp;
	std::array<LLTexUnit, LL_NUM_TEXTURE_LAYERS> mTexUnits;
	LLTexUnit			mDummyTexUnit;
	std::array<LLLightState, LL_NUM_LIGHT_UNITS> mLightState;

	eBlendFactor mCurrBlendColorSFactor;
	eBlendFactor mCurrBlendColorDFactor;
	eBlendFactor mCurrBlendAlphaSFactor;
	eBlendFactor mCurrBlendAlphaDFactor;

	std::vector<LLVector3> mUIOffset;
	std::vector<LLVector3> mUIScale;

};

extern F32 gGLModelView[16];
extern F32 gGLLastModelView[16];
extern F32 gGLLastProjection[16];
extern F32 gGLProjection[16];
extern S32 gGLViewport[4];
extern F32 gGLDeltaModelView[16];
extern F32 gGLInverseDeltaModelView[16];

extern thread_local LLRender gGL;

// This rotation matrix moves the default OpenGL reference frame 
// (-Z at, Y up) to Cory's favorite reference frame (X at, Z up)
const F32 OGL_TO_CFR_ROTATION[16] = {  0.f,  0.f, -1.f,  0.f, 	// -Z becomes X
									  -1.f,  0.f,  0.f,  0.f, 	// -X becomes Y
									   0.f,  1.f,  0.f,  0.f,	//  Y becomes Z
									   0.f,  0.f,  0.f,  1.f };

glh::matrix4f copy_matrix(F32* src);
glh::matrix4f get_current_modelview();
glh::matrix4f get_current_projection();
glh::matrix4f get_last_modelview();
glh::matrix4f get_last_projection();

void copy_matrix(const glh::matrix4f& src, F32* dst);
void set_current_modelview(const glh::matrix4f& mat);
void set_current_projection(glh::matrix4f& mat);

glh::matrix4f gl_ortho(GLfloat left, GLfloat right, GLfloat bottom, GLfloat top, GLfloat znear, GLfloat zfar);
glh::matrix4f gl_perspective(GLfloat fovy, GLfloat aspect, GLfloat zNear, GLfloat zFar);
glh::matrix4f gl_lookat(LLVector3 eye, LLVector3 center, LLVector3 up);

#define LL_SHADER_LOADING_WARNS(...) LL_WARNS()
#define LL_SHADER_UNIFORM_ERRS(...)  LL_ERRS("Shader")

#endif<|MERGE_RESOLUTION|>--- conflicted
+++ resolved
@@ -50,13 +50,11 @@
 
 #include "glh/glh_linear.h"
 
-<<<<<<< HEAD
 #if LL_LINUX && (__GNUC__ * 10000 + __GNUC_MINOR__ * 100 + __GNUC_PATCHLEVEL__ ) >= 70000
 #pragma GCC diagnostic push
 #endif
-=======
+
 #include <array>
->>>>>>> fb0bbba9
 
 class LLVertexBuffer;
 class LLCubeMap;
