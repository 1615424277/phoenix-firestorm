--- conflicted
+++ resolved
@@ -364,15 +364,11 @@
 
 	eBlendFactor mCurrBlendSFactor;
 	eBlendFactor mCurrBlendDFactor;
-
 	F32				mMaxAnisotropy;
 
-<<<<<<< HEAD
 	eBlendFactor mCurrBlendSFactor;
 	eBlendFactor mCurrBlendDFactor;
 
-=======
->>>>>>> b214180a
 	std::list<LLVector3> mUIOffset;
 	std::list<LLVector3> mUIScale;
 
