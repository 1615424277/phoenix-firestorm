/**
 * @file llshadermgr.cpp
 * @brief Shader manager implementation.
 *
 * $LicenseInfo:firstyear=2005&license=viewerlgpl$
 * Second Life Viewer Source Code
 * Copyright (C) 2010, Linden Research, Inc.
 *
 * This library is free software; you can redistribute it and/or
 * modify it under the terms of the GNU Lesser General Public
 * License as published by the Free Software Foundation;
 * version 2.1 of the License only.
 *
 * This library is distributed in the hope that it will be useful,
 * but WITHOUT ANY WARRANTY; without even the implied warranty of
 * MERCHANTABILITY or FITNESS FOR A PARTICULAR PURPOSE.  See the GNU
 * Lesser General Public License for more details.
 *
 * You should have received a copy of the GNU Lesser General Public
 * License along with this library; if not, write to the Free Software
 * Foundation, Inc., 51 Franklin Street, Fifth Floor, Boston, MA  02110-1301  USA
 *
 * Linden Research, Inc., 945 Battery Street, San Francisco, CA  94111  USA
 * $/LicenseInfo$
 */

#include "linden_common.h"
#include "llshadermgr.h"
#include "llrender.h"
#include "llfile.h"
#include "lldir.h"
#include "llsdutil.h"
#include "llsdserialize.h"
#include "hbxxh.h"

#if LL_DARWIN
#include "OpenGL/OpenGL.h"
#endif

// Lots of STL stuff in here, using namespace std to keep things more readable
using std::vector;
using std::pair;
using std::make_pair;
using std::string;

LLShaderMgr * LLShaderMgr::sInstance = NULL;

LLShaderMgr::LLShaderMgr()
{
}


LLShaderMgr::~LLShaderMgr()
{
}

// static
LLShaderMgr * LLShaderMgr::instance()
{
    if(NULL == sInstance)
    {
        LL_ERRS("Shaders") << "LLShaderMgr should already have been instantiated by the application!" << LL_ENDL;
    }

    return sInstance;
}

bool LLShaderMgr::attachShaderFeatures(LLGLSLShader * shader)
{
<<<<<<< HEAD
	llassert_always(shader != NULL);
	LLShaderFeatures *features = & shader->mFeatures;

	if (features->attachNothing)
	{
		return true;
	}
	//////////////////////////////////////
	// Attach Vertex Shader Features First
	//////////////////////////////////////
	
	// NOTE order of shader object attaching is VERY IMPORTANT!!!
	if (features->calculatesAtmospherics)
	{
		if (!shader->attachVertexObject("windlight/atmosphericsVarsV.glsl"))
		{
			return false;
		}
	}

	if (features->calculatesLighting || features->calculatesAtmospherics)
	{
		if (!shader->attachVertexObject("windlight/atmosphericsHelpersV.glsl"))
		{
			return false;
		}
	}
		
	if (features->calculatesLighting)
	{
		if (features->isSpecular)
		{
            if (!shader->attachVertexObject("lighting/lightFuncSpecularV.glsl"))
			{
				return false;
			}
		
			if (!features->isAlphaLighting)
			{
                if (!shader->attachVertexObject("lighting/sumLightsSpecularV.glsl"))
				{
					return false;
				}
			}
			
            if (!shader->attachVertexObject("lighting/lightSpecularV.glsl"))
			{
				return false;
			}
		}
		else 
		{
            if (!shader->attachVertexObject("lighting/lightFuncV.glsl"))
			{
				return false;
			}
			
			if (!features->isAlphaLighting)
			{
                if (!shader->attachVertexObject("lighting/sumLightsV.glsl"))
				{
					return false;
				}
			}
			
            if (!shader->attachVertexObject("lighting/lightV.glsl"))
			{
				return false;
			}
		}
	}
	
	// NOTE order of shader object attaching is VERY IMPORTANT!!!
	if (features->calculatesAtmospherics)
=======
    llassert_always(shader != NULL);
    LLShaderFeatures *features = & shader->mFeatures;

    if (features->attachNothing)
    {
        return TRUE;
    }
    //////////////////////////////////////
    // Attach Vertex Shader Features First
    //////////////////////////////////////

    // NOTE order of shader object attaching is VERY IMPORTANT!!!
    if (features->calculatesAtmospherics)
    {
        if (!shader->attachVertexObject("windlight/atmosphericsVarsV.glsl"))
        {
            return FALSE;
        }
    }

    if (features->calculatesLighting || features->calculatesAtmospherics)
    {
        if (!shader->attachVertexObject("windlight/atmosphericsHelpersV.glsl"))
        {
            return FALSE;
        }
    }

    if (features->calculatesLighting)
    {
        if (features->isSpecular)
        {
            if (!shader->attachVertexObject("lighting/lightFuncSpecularV.glsl"))
            {
                return FALSE;
            }

            if (!features->isAlphaLighting)
            {
                if (!shader->attachVertexObject("lighting/sumLightsSpecularV.glsl"))
                {
                    return FALSE;
                }
            }

            if (!shader->attachVertexObject("lighting/lightSpecularV.glsl"))
            {
                return FALSE;
            }
        }
        else
        {
            if (!shader->attachVertexObject("lighting/lightFuncV.glsl"))
            {
                return FALSE;
            }

            if (!features->isAlphaLighting)
            {
                if (!shader->attachVertexObject("lighting/sumLightsV.glsl"))
                {
                    return FALSE;
                }
            }

            if (!shader->attachVertexObject("lighting/lightV.glsl"))
            {
                return FALSE;
            }
        }
    }

    // NOTE order of shader object attaching is VERY IMPORTANT!!!
    if (features->calculatesAtmospherics)
>>>>>>> c06fb4e0
    {
        if (!shader->attachVertexObject("environment/srgbF.glsl")) // NOTE -- "F" suffix is superfluous here, there is nothing fragment specific in srgbF
        {
            return false;
        }

        if (!shader->attachVertexObject("windlight/atmosphericsFuncs.glsl")) {
            return false;
        }

        if (!shader->attachVertexObject("windlight/atmosphericsV.glsl"))
<<<<<<< HEAD
		{
			return false;
		}
	}
=======
        {
            return FALSE;
        }
    }
>>>>>>> c06fb4e0

    if (features->hasSkinning)
    {
        if (!shader->attachVertexObject("avatar/avatarSkinV.glsl"))
<<<<<<< HEAD
		{
			return false;
		}
	}
=======
        {
            return FALSE;
        }
    }
>>>>>>> c06fb4e0

    if (features->hasObjectSkinning)
    {
        shader->mRiggedVariant = shader;
        if (!shader->attachVertexObject("avatar/objectSkinV.glsl"))
<<<<<<< HEAD
		{
			return false;
		}
	}
=======
        {
            return FALSE;
        }
    }
>>>>>>> c06fb4e0

    if (!shader->attachVertexObject("deferred/textureUtilV.glsl"))
    {
        return false;
    }

    ///////////////////////////////////////
    // Attach Fragment Shader Features Next
    ///////////////////////////////////////

// NOTE order of shader object attaching is VERY IMPORTANT!!!
    if (features->hasSrgb || features->hasAtmospherics || features->calculatesAtmospherics || features->isDeferred)
    {
        if (!shader->attachFragmentObject("environment/srgbF.glsl"))
        {
            return false;
        }
    }

<<<<<<< HEAD
	if(features->calculatesAtmospherics || features->hasGamma || features->isDeferred)
	{
		if (!shader->attachFragmentObject("windlight/atmosphericsVarsF.glsl"))
		{
			return false;
		}
	}
=======
    if(features->calculatesAtmospherics || features->hasGamma || features->isDeferred)
    {
        if (!shader->attachFragmentObject("windlight/atmosphericsVarsF.glsl"))
        {
            return FALSE;
        }
    }
>>>>>>> c06fb4e0

    if (features->calculatesLighting || features->calculatesAtmospherics)
    {
        if (!shader->attachFragmentObject("windlight/atmosphericsHelpersF.glsl"))
<<<<<<< HEAD
		{
			return false;
		}
	}
=======
        {
            return FALSE;
        }
    }
>>>>>>> c06fb4e0

    // we want this BEFORE shadows and AO because those facilities use pos/norm access
    if (features->isDeferred || features->hasReflectionProbes)
    {
        if (!shader->attachFragmentObject("deferred/deferredUtil.glsl"))
<<<<<<< HEAD
		{
			return false;
		}
	}
=======
        {
            return FALSE;
        }
    }
>>>>>>> c06fb4e0

    if (features->hasScreenSpaceReflections || features->hasReflectionProbes)
    {
        if (!shader->attachFragmentObject("deferred/screenSpaceReflUtil.glsl"))
        {
            return false;
        }
    }

    if (features->hasShadows)
    {
        if (!shader->attachFragmentObject("deferred/shadowUtil.glsl"))
<<<<<<< HEAD
		{
			return false;
		}
	}
=======
        {
            return FALSE;
        }
    }
>>>>>>> c06fb4e0

    if (features->hasReflectionProbes)
    {
        if (!shader->attachFragmentObject("deferred/reflectionProbeF.glsl"))
        {
            return false;
        }
    }

    if (features->hasAmbientOcclusion)
    {
        if (!shader->attachFragmentObject("deferred/aoUtil.glsl"))
<<<<<<< HEAD
		{
			return false;
		}
	}
=======
        {
            return FALSE;
        }
    }
>>>>>>> c06fb4e0

    if (features->hasGamma || features->isDeferred)
    {
        if (!shader->attachFragmentObject("windlight/gammaF.glsl"))
<<<<<<< HEAD
		{
			return false;
		}
	}
=======
        {
            return FALSE;
        }
    }
>>>>>>> c06fb4e0

    if (features->encodesNormal)
    {
        if (!shader->attachFragmentObject("environment/encodeNormF.glsl"))
<<<<<<< HEAD
		{
			return false;
		}
	}
=======
        {
            return FALSE;
        }
    }
>>>>>>> c06fb4e0

    if (features->hasAtmospherics || features->isDeferred)
    {
        if (!shader->attachFragmentObject("windlight/atmosphericsFuncs.glsl")) {
            return false;
        }

        if (!shader->attachFragmentObject("windlight/atmosphericsF.glsl"))
<<<<<<< HEAD
		{
			return false;
		}
	}
	
	// NOTE order of shader object attaching is VERY IMPORTANT!!!
	if (features->hasAtmospherics)
	{
        if (!shader->attachFragmentObject("environment/waterFogF.glsl"))
		{
			return false;
		}
	}
	
	if (features->hasLighting)
	{
		if (features->disableTextureIndex)
		{
			if (features->hasAlphaMask)
			{
                if (!shader->attachFragmentObject("lighting/lightAlphaMaskNonIndexedF.glsl"))
				{
					return false;
				}
			}
			else
			{
                if (!shader->attachFragmentObject("lighting/lightNonIndexedF.glsl"))
				{
					return false;
				}
			}
		}
		else 
		{
			if (features->hasAlphaMask)
			{
                if (!shader->attachFragmentObject("lighting/lightAlphaMaskF.glsl"))
				{
					return false;
				}
			}
			else
			{
                if (!shader->attachFragmentObject("lighting/lightF.glsl"))
				{
					return false;
				}
			}
			shader->mFeatures.mIndexedTextureChannels = llmax(LLGLSLShader::sIndexedTextureChannels-1, 1);
		}
	}
	
	if (features->mIndexedTextureChannels <= 1)
	{
		if (!shader->attachVertexObject("objects/nonindexedTextureV.glsl"))
		{
			return false;
		}
	}
	else
	{
        if (!shader->attachVertexObject("objects/indexedTextureV.glsl"))
		{
			return false;
		}
	}

	return true;
=======
        {
            return FALSE;
        }
    }

    // NOTE order of shader object attaching is VERY IMPORTANT!!!
    if (features->hasAtmospherics)
    {
        if (!shader->attachFragmentObject("environment/waterFogF.glsl"))
        {
            return FALSE;
        }
    }

    if (features->hasLighting)
    {
        if (features->disableTextureIndex)
        {
            if (features->hasAlphaMask)
            {
                if (!shader->attachFragmentObject("lighting/lightAlphaMaskNonIndexedF.glsl"))
                {
                    return FALSE;
                }
            }
            else
            {
                if (!shader->attachFragmentObject("lighting/lightNonIndexedF.glsl"))
                {
                    return FALSE;
                }
            }
        }
        else
        {
            if (features->hasAlphaMask)
            {
                if (!shader->attachFragmentObject("lighting/lightAlphaMaskF.glsl"))
                {
                    return FALSE;
                }
            }
            else
            {
                if (!shader->attachFragmentObject("lighting/lightF.glsl"))
                {
                    return FALSE;
                }
            }
            shader->mFeatures.mIndexedTextureChannels = llmax(LLGLSLShader::sIndexedTextureChannels-1, 1);
        }
    }

    if (features->mIndexedTextureChannels <= 1)
    {
        if (!shader->attachVertexObject("objects/nonindexedTextureV.glsl"))
        {
            return FALSE;
        }
    }
    else
    {
        if (!shader->attachVertexObject("objects/indexedTextureV.glsl"))
        {
            return FALSE;
        }
    }

    return TRUE;
>>>>>>> c06fb4e0
}

//============================================================================
// Load Shader

static std::string get_shader_log(GLuint ret)
{
    std::string res;

    //get log length
    GLint length;
    glGetShaderiv(ret, GL_INFO_LOG_LENGTH, &length);
    if (length > 0)
    {
        //the log could be any size, so allocate appropriately
        GLchar* log = new GLchar[length];
        glGetShaderInfoLog(ret, length, &length, log);
        res = std::string((char *)log);
        delete[] log;
    }
    // <FS:LO> Fix intel GLSL compiler spitting out "No errors." instead of an empty string like others do when there are no errors, causing log spam.
    if(!strcmp(res.c_str(),"No errors.\n"))
    {
        res = "";
    }
    // </FS:LO>
    return res;
}

static std::string get_program_log(GLuint ret)
{
    LL_PROFILE_ZONE_SCOPED_CATEGORY_SHADER;
    std::string res;

    //get log length
    GLint length;
    glGetProgramiv(ret, GL_INFO_LOG_LENGTH, &length);
    if (length > 0)
    {
        //the log could be any size, so allocate appropriately
        GLchar* log = new GLchar[length];
        glGetProgramInfoLog(ret, length, &length, log);
        res = std::string((char*)log);
        delete[] log;
    }
    return res;
}

// get the info log for the given object, be it a shader or program object
// NOTE: ret MUST be a shader OR a program object
static std::string get_object_log(GLuint ret)
{
    if (glIsProgram(ret))
    {
        return get_program_log(ret);
    }
    else
    {
        llassert(glIsShader(ret));
        return get_shader_log(ret);
    }
}

//dump shader source for debugging
void LLShaderMgr::dumpShaderSource(U32 shader_code_count, GLchar** shader_code_text)
{
    char num_str[16]; // U32 = max 10 digits

    LL_SHADER_LOADING_WARNS() << "\n";

    for (U32 i = 0; i < shader_code_count; i++)
    {
        snprintf(num_str, sizeof(num_str), "%4d: ", i+1);
        std::string line_number(num_str);
        LL_CONT << line_number << shader_code_text[i];
    }
    LL_CONT << LL_ENDL;
}

void LLShaderMgr::dumpObjectLog(GLuint ret, bool warns, const std::string& filename)
{
    std::string log;
    log = get_object_log(ret);
    std::string fname = filename;
    if (filename.empty())
    {
        fname = "unknown shader file";
    }

    if (log.length() > 0)
    {
        LL_SHADER_LOADING_WARNS() << "Shader loading from " << fname << LL_ENDL;
        LL_SHADER_LOADING_WARNS() << "\n" << log << LL_ENDL;
    }
 }

GLuint LLShaderMgr::loadShaderFile(const std::string& filename, S32 & shader_level, GLenum type, std::map<std::string, std::string>* defines, S32 texture_index_channels)
{

// endsure work-around for missing GLSL funcs gets propogated to feature shader files (e.g. srgbF.glsl)
#if LL_DARWIN
    if (defines)
    {
        (*defines)["OLD_SELECT"] = "1";
    }
#endif

    GLenum error = GL_NO_ERROR;

    error = glGetError();
    if (error != GL_NO_ERROR)
    {
        LL_SHADER_LOADING_WARNS() << "GL ERROR entering loadShaderFile(): " << error << " for file: " << filename << LL_ENDL;
    }

    if (filename.empty())
    {
        return 0;
    }


    //read in from file
    LLFILE* file = NULL;

    S32 try_gpu_class = shader_level;
    S32 gpu_class;

    std::string open_file_name;

#if 0  // WIP -- try to come up with a way to fallback to an error shader without needing debug stubs all over the place in the shader tree
    if (shader_level == -1)
    {
        // use "error" fallback
        if (type == GL_VERTEX_SHADER)
        {
            open_file_name = gDirUtilp->getExpandedFilename(LL_PATH_APP_SETTINGS, "shaders/errorV.glsl");
        }
        else
        {
            llassert(type == GL_FRAGMENT_SHADER);  // type must be vertex or fragment shader
            open_file_name = gDirUtilp->getExpandedFilename(LL_PATH_APP_SETTINGS, "shaders/errorF.glsl");
        }

        file = LLFile::fopen(open_file_name, "r");
    }
    else
#endif
    {
        //find the most relevant file
        for (gpu_class = try_gpu_class; gpu_class > 0; gpu_class--)
        {   //search from the current gpu class down to class 1 to find the most relevant shader
            std::stringstream fname;
            fname << getShaderDirPrefix();
            fname << gpu_class << "/" << filename;

            open_file_name = fname.str();

            /*
            Would be awesome, if we didn't have shaders that re-use files
            with different environments to say, add skinning, etc
            can't depend on cached version to have evaluate ifdefs identically...
            if we can define a deterministic hash for the shader based on
            all the inputs, maybe we can save some time here.
            if (mShaderObjects.count(filename) > 0)
            {
                return mShaderObjects[filename];
            }

            */

            LL_DEBUGS("ShaderLoading") << "Looking in " << open_file_name << LL_ENDL;
            file = LLFile::fopen(open_file_name, "r");      /* Flawfinder: ignore */
            if (file)
            {
                LL_DEBUGS("ShaderLoading") << "Loading file: " << open_file_name << " (Want class " << gpu_class << ")" << LL_ENDL;
                break; // done
            }
        }
    }

    if (file == NULL)
    {
        LL_WARNS("ShaderLoading") << "GLSL Shader file not found: " << open_file_name << LL_ENDL;
        return 0;
    }

    //we can't have any lines longer than 1024 characters
    //or any shaders longer than 4096 lines... deal - DaveP
    GLchar buff[1024];
    GLchar *extra_code_text[1024];
    GLchar *shader_code_text[4096 + LL_ARRAY_SIZE(extra_code_text)] = { NULL };
    GLuint extra_code_count = 0, shader_code_count = 0;
    BOOST_STATIC_ASSERT(LL_ARRAY_SIZE(extra_code_text) < LL_ARRAY_SIZE(shader_code_text));


    S32 major_version = gGLManager.mGLSLVersionMajor;
    S32 minor_version = gGLManager.mGLSLVersionMinor;

    if (major_version == 1 && minor_version < 30)
    {
        llassert(false); // GL 3.1 or later required
    }
    else
    {
        if (major_version >= 4)
        {
            //set version to 400 or 420
            if (minor_version >= 20)
            {
                shader_code_text[shader_code_count++] = strdup("#version 420\n");
            }
            else
            {
                shader_code_text[shader_code_count++] = strdup("#version 400\n");
            }
        }
        else if (major_version == 3)
        {
            if (minor_version < 10)
            {
                shader_code_text[shader_code_count++] = strdup("#version 300\n");
            }
            else if (minor_version <= 19)
            {
                shader_code_text[shader_code_count++] = strdup("#version 310\n");
            }
            else if (minor_version <= 29)
            {
                shader_code_text[shader_code_count++] = strdup("#version 320\n");
            }
            else
            {
                shader_code_text[shader_code_count++] = strdup("#version 330\n");
            }
        }
        else
        {
            //set version to 1.40
            shader_code_text[shader_code_count++] = strdup("#version 140\n");
            //some implementations of GLSL 1.30 require integer precision be explicitly declared
            extra_code_text[extra_code_count++] = strdup("precision mediump int;\n");
            extra_code_text[extra_code_count++] = strdup("precision highp float;\n");
        }

        extra_code_text[extra_code_count++] = strdup("#define FXAA_GLSL_130 1\n");
    }

    // Use alpha float to store bit flags
    // See: C++: addDeferredAttachment(), shader: frag_data[2]
    extra_code_text[extra_code_count++] = strdup("#define GBUFFER_FLAG_SKIP_ATMOS   0.0 \n"); // atmo kill
    extra_code_text[extra_code_count++] = strdup("#define GBUFFER_FLAG_HAS_ATMOS    0.34\n"); // bit 0
    extra_code_text[extra_code_count++] = strdup("#define GBUFFER_FLAG_HAS_PBR      0.67\n"); // bit 1
    extra_code_text[extra_code_count++] = strdup("#define GET_GBUFFER_FLAG(flag)    (abs(norm.w-flag)< 0.1)\n");

    if (defines)
    {
        for (auto iter = defines->begin(); iter != defines->end(); ++iter)
        {
            std::string define = "#define " + iter->first + " " + iter->second + "\n";
            extra_code_text[extra_code_count++] = (GLchar *) strdup(define.c_str());
        }
    }

    if( gGLManager.mIsAMD )
    {
        extra_code_text[extra_code_count++] = strdup( "#define IS_AMD_CARD 1\n" );
    }

    if (texture_index_channels > 0 && type == GL_FRAGMENT_SHADER)
    {
        //use specified number of texture channels for indexed texture rendering

        /* prepend shader code that looks like this:

        uniform sampler2D tex0;
        uniform sampler2D tex1;
        uniform sampler2D tex2;
        .
        .
        .
        uniform sampler2D texN;

        flat in int vary_texture_index;

        vec4 ret = vec4(1,0,1,1);

        vec4 diffuseLookup(vec2 texcoord)
        {
            switch (vary_texture_index)
            {
                case 0: ret = texture(tex0, texcoord); break;
                case 1: ret = texture(tex1, texcoord); break;
                case 2: ret = texture(tex2, texcoord); break;
                .
                .
                .
                case N: return texture(texN, texcoord); break;
            }

            return ret;
        }
        */

        extra_code_text[extra_code_count++] = strdup("#define HAS_DIFFUSE_LOOKUP\n");

        //uniform declartion
        for (S32 i = 0; i < texture_index_channels; ++i)
        {
            std::string decl = llformat("uniform sampler2D tex%d;\n", i);
            extra_code_text[extra_code_count++] = strdup(decl.c_str());
        }

        if (texture_index_channels > 1)
        {
            extra_code_text[extra_code_count++] = strdup("flat in int vary_texture_index;\n");
        }

        extra_code_text[extra_code_count++] = strdup("vec4 diffuseLookup(vec2 texcoord)\n");
        extra_code_text[extra_code_count++] = strdup("{\n");


        if (texture_index_channels == 1)
        { //don't use flow control, that's silly
            extra_code_text[extra_code_count++] = strdup("return texture(tex0, texcoord);\n");
            extra_code_text[extra_code_count++] = strdup("}\n");
        }
        else if (major_version > 1 || minor_version >= 30)
        {  //switches are supported in GLSL 1.30 and later
            if (gGLManager.mIsNVIDIA)
            { //switches are unreliable on some NVIDIA drivers
                for (U32 i = 0; i < texture_index_channels; ++i)
                {
                    std::string if_string = llformat("\t%sif (vary_texture_index == %d) { return texture(tex%d, texcoord); }\n", i > 0 ? "else " : "", i, i);
                    extra_code_text[extra_code_count++] = strdup(if_string.c_str());
                }
                extra_code_text[extra_code_count++] = strdup("\treturn vec4(1,0,1,1);\n");
                extra_code_text[extra_code_count++] = strdup("}\n");
            }
            else
            {
                extra_code_text[extra_code_count++] = strdup("\tvec4 ret = vec4(1,0,1,1);\n");
                extra_code_text[extra_code_count++] = strdup("\tswitch (vary_texture_index)\n");
                extra_code_text[extra_code_count++] = strdup("\t{\n");

                //switch body
                for (S32 i = 0; i < texture_index_channels; ++i)
                {
                    std::string case_str = llformat("\t\tcase %d: return texture(tex%d, texcoord);\n", i, i);
                    extra_code_text[extra_code_count++] = strdup(case_str.c_str());
                }

                extra_code_text[extra_code_count++] = strdup("\t}\n");
                extra_code_text[extra_code_count++] = strdup("\treturn ret;\n");
                extra_code_text[extra_code_count++] = strdup("}\n");
            }
        }
        else
        { //should never get here.  Indexed texture rendering requires GLSL 1.30 or later
            // (for passing integers between vertex and fragment shaders)
            LL_ERRS() << "Indexed texture rendering requires GLSL 1.30 or later." << LL_ENDL;
        }
    }

    //copy file into memory
    enum {
          flag_write_to_out_of_extra_block_area = 0x01
        , flag_extra_block_marker_was_found = 0x02
    };

    unsigned char flags = flag_write_to_out_of_extra_block_area;

    GLuint out_of_extra_block_counter = 0, start_shader_code = shader_code_count, file_lines_count = 0;

#define TOUCH_SHADERS 0

#if TOUCH_SHADERS
    const char* marker = "// touched";
    bool touched = false;
#endif

    while(NULL != fgets((char *)buff, 1024, file)
          && shader_code_count < (LL_ARRAY_SIZE(shader_code_text) - LL_ARRAY_SIZE(extra_code_text)))
    {
        file_lines_count++;

        bool extra_block_area_found = NULL != strstr((const char*)buff, "[EXTRA_CODE_HERE]");

#if TOUCH_SHADERS
        if (NULL != strstr((const char*)buff, marker))
        {
            touched = true;
        }
#endif

        if(extra_block_area_found && !(flag_extra_block_marker_was_found & flags))
        {
            if(!(flag_write_to_out_of_extra_block_area & flags))
            {
                //shift
                for(GLuint to = start_shader_code, from = extra_code_count + start_shader_code;
                    from < shader_code_count; ++to, ++from)
                {
                    shader_code_text[to] = shader_code_text[from];
                }

                shader_code_count -= extra_code_count;
            }

            //copy extra code
            for(GLuint n = 0; n < extra_code_count
                && shader_code_count < (LL_ARRAY_SIZE(shader_code_text) - LL_ARRAY_SIZE(extra_code_text)); ++n)
            {
                shader_code_text[shader_code_count++] = extra_code_text[n];
            }

            extra_code_count = 0;

            flags &= ~flag_write_to_out_of_extra_block_area;
            flags |= flag_extra_block_marker_was_found;
        }
        else
        {
            shader_code_text[shader_code_count] = (GLchar *)strdup((char *)buff);

            if(flag_write_to_out_of_extra_block_area & flags)
            {
                shader_code_text[extra_code_count + start_shader_code + out_of_extra_block_counter]
                    = shader_code_text[shader_code_count];
                out_of_extra_block_counter++;

                if(out_of_extra_block_counter == extra_code_count)
                {
                    shader_code_count += extra_code_count;
                    flags &= ~flag_write_to_out_of_extra_block_area;
                }
            }

            ++shader_code_count;
        }
    } //while

    if(!(flag_extra_block_marker_was_found & flags))
    {
        for(GLuint n = start_shader_code; n < extra_code_count + start_shader_code; ++n)
        {
            shader_code_text[n] = extra_code_text[n - start_shader_code];
        }

        if (file_lines_count < extra_code_count)
        {
            shader_code_count += extra_code_count;
        }

        extra_code_count = 0;
    }

#if TOUCH_SHADERS
    if (!touched)
    {
        fprintf(file, "\n%s\n", marker);
    }
#endif

    fclose(file);

    //create shader object
    GLuint ret = glCreateShader(type);

    error = glGetError();
    if (error != GL_NO_ERROR)
    {
        LL_WARNS("ShaderLoading") << "GL ERROR in glCreateShader: " << error << " for file: " << open_file_name << LL_ENDL;
        if (ret)
        {
            glDeleteShader(ret); //no longer need handle
            ret = 0;
        }
    }

    //load source
    if (ret)
    {
        glShaderSource(ret, shader_code_count, (const GLchar**)shader_code_text, NULL);

        error = glGetError();
        if (error != GL_NO_ERROR)
        {
            LL_WARNS("ShaderLoading") << "GL ERROR in glShaderSource: " << error << " for file: " << open_file_name << LL_ENDL;
            glDeleteShader(ret); //no longer need handle
            ret = 0;
        }
    }

    //compile source
    if (ret)
    {
        glCompileShader(ret);

        error = glGetError();
        if (error != GL_NO_ERROR)
        {
            LL_WARNS("ShaderLoading") << "GL ERROR in glCompileShader: " << error << " for file: " << open_file_name << LL_ENDL;
            glDeleteShader(ret); //no longer need handle
            ret = 0;
        }
    }

    if (error == GL_NO_ERROR)
    {
        //check for errors
        GLint success = GL_TRUE;
        glGetShaderiv(ret, GL_COMPILE_STATUS, &success);

<<<<<<< HEAD
		error = glGetError();
		if (error != GL_NO_ERROR || success == GL_FALSE)
		{
			//an error occured, print log
			LL_WARNS("ShaderLoading") << "GLSL Compilation Error:" << LL_ENDL;
			dumpObjectLog(ret, true, open_file_name);
			dumpShaderSource(shader_code_count, shader_code_text);
			glDeleteShader(ret); //no longer need handle
			ret = 0;
		}
	}
	else
	{
		ret = 0;
	}
	stop_glerror();

	//free memory
	for (GLuint i = 0; i < shader_code_count; i++)
	{
		free(shader_code_text[i]);
	}

	//successfully loaded, save results
	if (ret)
	{
		// Add shader file to map
=======
        error = glGetError();
        if (error != GL_NO_ERROR || success == GL_FALSE)
        {
            //an error occured, print log
            LL_WARNS("ShaderLoading") << "GLSL Compilation Error:" << LL_ENDL;
            dumpObjectLog(ret, TRUE, open_file_name);
            dumpShaderSource(shader_code_count, shader_code_text);
            glDeleteShader(ret); //no longer need handle
            ret = 0;
        }
    }
    else
    {
        ret = 0;
    }
    stop_glerror();

    //free memory
    for (GLuint i = 0; i < shader_code_count; i++)
    {
        free(shader_code_text[i]);
    }

    //successfully loaded, save results
    if (ret)
    {
        // Add shader file to map
>>>>>>> c06fb4e0
        if (type == GL_VERTEX_SHADER) {
            mVertexShaderObjects[filename] = ret;
        }
        else if (type == GL_FRAGMENT_SHADER) {
            mFragmentShaderObjects[filename] = ret;
        }
        shader_level = try_gpu_class;
    }
    else
    {
        if (shader_level > 1)
        {
            shader_level--;
            return loadShaderFile(filename, shader_level, type, defines, texture_index_channels);
        }
        LL_WARNS("ShaderLoading") << "Failed to load " << filename << LL_ENDL;
    }
    return ret;
}

bool LLShaderMgr::linkProgramObject(GLuint obj, bool suppress_errors)
{
    //check for errors
    {
        LL_PROFILE_ZONE_NAMED_CATEGORY_SHADER("glLinkProgram");
        glLinkProgram(obj);
    }

    GLint success = GL_TRUE;

    {
        LL_PROFILE_ZONE_NAMED_CATEGORY_SHADER("glsl check link status");
        glGetProgramiv(obj, GL_LINK_STATUS, &success);
        if (!suppress_errors && success == GL_FALSE)
        {
            //an error occured, print log
            LL_SHADER_LOADING_WARNS() << "GLSL Linker Error:" << LL_ENDL;
            dumpObjectLog(obj, true, "linker");
            return success;
        }
    }

<<<<<<< HEAD
	std::string log = get_program_log(obj);
	LLStringUtil::toLower(log);
	if (log.find("software") != std::string::npos)
	{
		LL_SHADER_LOADING_WARNS() << "GLSL Linker: Running in Software:" << LL_ENDL;
		success = GL_FALSE;
		suppress_errors = false;
	}
	return success;
=======
    std::string log = get_program_log(obj);
    LLStringUtil::toLower(log);
    if (log.find("software") != std::string::npos)
    {
        LL_SHADER_LOADING_WARNS() << "GLSL Linker: Running in Software:" << LL_ENDL;
        success = GL_FALSE;
        suppress_errors = FALSE;
    }
    return success;
>>>>>>> c06fb4e0
}

bool LLShaderMgr::validateProgramObject(GLuint obj)
{
    //check program validity against current GL
    glValidateProgram(obj);
    GLint success = GL_TRUE;
    glGetProgramiv(obj, GL_LINK_STATUS, &success);
<<<<<<< HEAD
	if (success == GL_FALSE)
	{
		LL_SHADER_LOADING_WARNS() << "GLSL program not valid: " << LL_ENDL;
		dumpObjectLog(obj);
	}
	else
	{
		dumpObjectLog(obj, false);
	}

	return success;
=======
    if (success == GL_FALSE)
    {
        LL_SHADER_LOADING_WARNS() << "GLSL program not valid: " << LL_ENDL;
        dumpObjectLog(obj);
    }
    else
    {
        dumpObjectLog(obj, FALSE);
    }

    return success;
>>>>>>> c06fb4e0
}

void LLShaderMgr::initShaderCache(bool enabled, const LLUUID& old_cache_version, const LLUUID& current_cache_version)
{
    LL_INFOS() << "Initializing shader cache" << LL_ENDL;

    mShaderCacheEnabled = gGLManager.mGLVersion >= 4.09 && enabled;

    if(!mShaderCacheEnabled || mShaderCacheInitialized)
        return;

    mShaderCacheInitialized = true;

    mShaderCacheDir = gDirUtilp->getExpandedFilename(LL_PATH_CACHE, "shader_cache");
    LLFile::mkdir(mShaderCacheDir);

    {
        std::string meta_out_path = gDirUtilp->add(mShaderCacheDir, "shaderdata.llsd");
        if (gDirUtilp->fileExists(meta_out_path))
        {
            LL_INFOS() << "Loading shader cache metadata" << LL_ENDL;

            llifstream instream(meta_out_path);
            LLSD in_data;
            LLSDSerialize::fromNotation(in_data, instream, LLSDSerialize::SIZE_UNLIMITED);
            instream.close();

            if (old_cache_version == current_cache_version)
            {
                for (const auto& data_pair : llsd::inMap(in_data))
                {
                    ProgramBinaryData binary_info = ProgramBinaryData();
                    binary_info.mBinaryFormat = data_pair.second["binary_format"].asInteger();
                    binary_info.mBinaryLength = data_pair.second["binary_size"].asInteger();
                    binary_info.mLastUsedTime = data_pair.second["last_used"].asReal();
                    mShaderBinaryCache.insert_or_assign(LLUUID(data_pair.first), binary_info);
                }
            }
            else
            {
                LL_INFOS() << "Shader cache version mismatch detected. Purging." << LL_ENDL;
                clearShaderCache();
            }
        }
    }
}

void LLShaderMgr::clearShaderCache()
{
    std::string shader_cache = gDirUtilp->getExpandedFilename(LL_PATH_CACHE, "shader_cache");
    LL_INFOS() << "Removing shader cache at " << shader_cache << LL_ENDL;
    const std::string mask = "*";
    gDirUtilp->deleteFilesInDir(shader_cache, mask);
    mShaderBinaryCache.clear();
}

void LLShaderMgr::persistShaderCacheMetadata()
{
    if(!mShaderCacheEnabled) return;

    LL_INFOS() << "Persisting shader cache metadata to disk" << LL_ENDL;

    LLSD out = LLSD::emptyMap();

    static const F32 LRU_TIME = (60.f * 60.f) * 24.f * 7.f; // 14 days
    const F32 current_time = LLTimer::getTotalSeconds();
    for (auto it = mShaderBinaryCache.begin(); it != mShaderBinaryCache.end();)
    {
        const ProgramBinaryData& shader_metadata = it->second;
        if ((shader_metadata.mLastUsedTime + LRU_TIME) < current_time)
        {
            std::string shader_path = gDirUtilp->add(mShaderCacheDir, it->first.asString() + ".shaderbin");
            LLFile::remove(shader_path);
            it = mShaderBinaryCache.erase(it);
        }
        else
        {
            LLSD data = LLSD::emptyMap();
            data["binary_format"] = LLSD::Integer(shader_metadata.mBinaryFormat);
            data["binary_size"] = LLSD::Integer(shader_metadata.mBinaryLength);
            data["last_used"] = LLSD::Real(shader_metadata.mLastUsedTime);
            out[it->first.asString()] = data;
            ++it;
        }
    }

    std::string meta_out_path = gDirUtilp->add(mShaderCacheDir, "shaderdata.llsd");
    llofstream outstream(meta_out_path);
    LLSDSerialize::toNotation(out, outstream);
    outstream.close();
}

bool LLShaderMgr::loadCachedProgramBinary(LLGLSLShader* shader)
{
    if (!mShaderCacheEnabled) return false;

    glProgramParameteri(shader->mProgramObject, GL_PROGRAM_BINARY_RETRIEVABLE_HINT, GL_TRUE);

    auto binary_iter = mShaderBinaryCache.find(shader->mShaderHash);
    if (binary_iter != mShaderBinaryCache.end())
    {
        std::string in_path = gDirUtilp->add(mShaderCacheDir, shader->mShaderHash.asString() + ".shaderbin");
        auto& shader_info = binary_iter->second;
        if (shader_info.mBinaryLength > 0)
        {
            std::vector<U8> in_data;
            in_data.resize(shader_info.mBinaryLength);

            LLUniqueFile filep = LLFile::fopen(in_path, "rb");
            if (filep)
            {
                size_t result = fread(in_data.data(), sizeof(U8), in_data.size(), filep);
                filep.close();

                if (result == in_data.size())
                {
                    GLenum error = glGetError(); // Clear current error
                    glProgramBinary(shader->mProgramObject, shader_info.mBinaryFormat, in_data.data(), shader_info.mBinaryLength);

                    error = glGetError();
                    GLint success = GL_TRUE;
                    glGetProgramiv(shader->mProgramObject, GL_LINK_STATUS, &success);
                    if (error == GL_NO_ERROR && success == GL_TRUE)
                    {
                        binary_iter->second.mLastUsedTime = LLTimer::getTotalSeconds();
                        LL_INFOS() << "Loaded cached binary for shader: " << shader->mName << LL_ENDL;
                        return true;
                    }
                }
            }
        }
        //an error occured, normally we would print log but in this case it means the shader needs recompiling.
        LL_INFOS() << "Failed to load cached binary for shader: " << shader->mName << " falling back to compilation" << LL_ENDL;
        LLFile::remove(in_path);
        mShaderBinaryCache.erase(binary_iter);
    }
    return false;
}

bool LLShaderMgr::saveCachedProgramBinary(LLGLSLShader* shader)
{
    if (!mShaderCacheEnabled) return true;

    ProgramBinaryData binary_info = ProgramBinaryData();
    glGetProgramiv(shader->mProgramObject, GL_PROGRAM_BINARY_LENGTH, &binary_info.mBinaryLength);
    if (binary_info.mBinaryLength > 0)
    {
        std::vector<U8> program_binary;
        program_binary.resize(binary_info.mBinaryLength);

        GLenum error = glGetError(); // Clear current error
        glGetProgramBinary(shader->mProgramObject, program_binary.size() * sizeof(U8), nullptr, &binary_info.mBinaryFormat, program_binary.data());
        error = glGetError();
        if (error == GL_NO_ERROR)
        {
            std::string out_path = gDirUtilp->add(mShaderCacheDir, shader->mShaderHash.asString() + ".shaderbin");
            LLUniqueFile outfile = LLFile::fopen(out_path, "wb");
            if (outfile)
            {
                fwrite(program_binary.data(), sizeof(U8), program_binary.size(), outfile);
                outfile.close();

                binary_info.mLastUsedTime = LLTimer::getTotalSeconds();

                mShaderBinaryCache.insert_or_assign(shader->mShaderHash, binary_info);
                return true;
            }
        }
    }
    return false;
}

//virtual
void LLShaderMgr::initAttribsAndUniforms()
{
    //MUST match order of enum in LLVertexBuffer.h
    mReservedAttribs.push_back("position");
    mReservedAttribs.push_back("normal");
    mReservedAttribs.push_back("texcoord0");
    mReservedAttribs.push_back("texcoord1");
    mReservedAttribs.push_back("texcoord2");
    mReservedAttribs.push_back("texcoord3");
    mReservedAttribs.push_back("diffuse_color");
    mReservedAttribs.push_back("emissive");
    mReservedAttribs.push_back("tangent");
    mReservedAttribs.push_back("weight");
    mReservedAttribs.push_back("weight4");
    mReservedAttribs.push_back("clothing");
    mReservedAttribs.push_back("texture_index");

    //matrix state
    mReservedUniforms.push_back("modelview_matrix");
    mReservedUniforms.push_back("projection_matrix");
    mReservedUniforms.push_back("inv_proj");
    mReservedUniforms.push_back("modelview_projection_matrix");
    mReservedUniforms.push_back("inv_modelview");
    mReservedUniforms.push_back("identity_matrix");
    mReservedUniforms.push_back("normal_matrix");
    mReservedUniforms.push_back("texture_matrix0");
    mReservedUniforms.push_back("texture_matrix1");
    mReservedUniforms.push_back("texture_matrix2");
    mReservedUniforms.push_back("texture_matrix3");
    mReservedUniforms.push_back("object_plane_s");
    mReservedUniforms.push_back("object_plane_t");

    mReservedUniforms.push_back("texture_base_color_transform"); // (GLTF)
    mReservedUniforms.push_back("texture_normal_transform"); // (GLTF)
    mReservedUniforms.push_back("texture_metallic_roughness_transform"); // (GLTF)
    mReservedUniforms.push_back("texture_emissive_transform"); // (GLTF)

    llassert(mReservedUniforms.size() == LLShaderMgr::TEXTURE_EMISSIVE_TRANSFORM+1);

    mReservedUniforms.push_back("viewport");

    mReservedUniforms.push_back("light_position");
    mReservedUniforms.push_back("light_direction");
    mReservedUniforms.push_back("light_attenuation");
    mReservedUniforms.push_back("light_deferred_attenuation");
    mReservedUniforms.push_back("light_diffuse");
    mReservedUniforms.push_back("light_ambient");
    mReservedUniforms.push_back("light_count");
    mReservedUniforms.push_back("light");
    mReservedUniforms.push_back("light_col");
    mReservedUniforms.push_back("far_z");

    llassert(mReservedUniforms.size() == LLShaderMgr::MULTI_LIGHT_FAR_Z+1);

    //NOTE: MUST match order in eGLSLReservedUniforms
    mReservedUniforms.push_back("proj_mat");
    mReservedUniforms.push_back("proj_near");
    mReservedUniforms.push_back("proj_p");
    mReservedUniforms.push_back("proj_n");
    mReservedUniforms.push_back("proj_origin");
    mReservedUniforms.push_back("proj_range");
    mReservedUniforms.push_back("proj_ambiance");
    mReservedUniforms.push_back("proj_shadow_idx");
    mReservedUniforms.push_back("shadow_fade");
    mReservedUniforms.push_back("proj_focus");
    mReservedUniforms.push_back("proj_lod");
    mReservedUniforms.push_back("proj_ambient_lod");

    llassert(mReservedUniforms.size() == LLShaderMgr::PROJECTOR_AMBIENT_LOD+1);

    mReservedUniforms.push_back("color");
    mReservedUniforms.push_back("emissiveColor");
    mReservedUniforms.push_back("metallicFactor");
    mReservedUniforms.push_back("roughnessFactor");

    mReservedUniforms.push_back("diffuseMap");
    mReservedUniforms.push_back("altDiffuseMap");
    mReservedUniforms.push_back("specularMap");
    mReservedUniforms.push_back("emissiveMap");
    mReservedUniforms.push_back("bumpMap");
    mReservedUniforms.push_back("bumpMap2");
    mReservedUniforms.push_back("environmentMap");
    mReservedUniforms.push_back("sceneMap");
    mReservedUniforms.push_back("sceneDepth");
    mReservedUniforms.push_back("reflectionProbes");
    mReservedUniforms.push_back("irradianceProbes");
    mReservedUniforms.push_back("cloud_noise_texture");
    mReservedUniforms.push_back("cloud_noise_texture_next");
    mReservedUniforms.push_back("fullbright");
    mReservedUniforms.push_back("lightnorm");
    mReservedUniforms.push_back("sunlight_color");
    mReservedUniforms.push_back("ambient_color");
    mReservedUniforms.push_back("sky_hdr_scale");
    mReservedUniforms.push_back("sky_sunlight_scale");
    mReservedUniforms.push_back("sky_ambient_scale");
    mReservedUniforms.push_back("blue_horizon");
    mReservedUniforms.push_back("blue_density");
    mReservedUniforms.push_back("haze_horizon");
    mReservedUniforms.push_back("haze_density");
    mReservedUniforms.push_back("cloud_shadow");
    mReservedUniforms.push_back("density_multiplier");
    mReservedUniforms.push_back("distance_multiplier");
    mReservedUniforms.push_back("max_y");
    mReservedUniforms.push_back("glow");
    mReservedUniforms.push_back("cloud_color");
    mReservedUniforms.push_back("cloud_pos_density1");
    mReservedUniforms.push_back("cloud_pos_density2");
    mReservedUniforms.push_back("cloud_scale");
    mReservedUniforms.push_back("gamma");
    mReservedUniforms.push_back("scene_light_strength");

    llassert(mReservedUniforms.size() == LLShaderMgr::SCENE_LIGHT_STRENGTH+1);

    mReservedUniforms.push_back("center");
    mReservedUniforms.push_back("size");
    mReservedUniforms.push_back("falloff");

    mReservedUniforms.push_back("box_center");
    mReservedUniforms.push_back("box_size");


    mReservedUniforms.push_back("minLuminance");
    mReservedUniforms.push_back("maxExtractAlpha");
    mReservedUniforms.push_back("lumWeights");
    mReservedUniforms.push_back("warmthWeights");
    mReservedUniforms.push_back("warmthAmount");
    mReservedUniforms.push_back("glowStrength");
    mReservedUniforms.push_back("glowDelta");
    mReservedUniforms.push_back("glowNoiseMap");

    llassert(mReservedUniforms.size() == LLShaderMgr::GLOW_NOISE_MAP+1);


    mReservedUniforms.push_back("minimum_alpha");
    mReservedUniforms.push_back("emissive_brightness");

    // Deferred
    mReservedUniforms.push_back("shadow_matrix");
    mReservedUniforms.push_back("env_mat");
    mReservedUniforms.push_back("shadow_clip");
    mReservedUniforms.push_back("sun_wash");
    mReservedUniforms.push_back("shadow_noise");
    mReservedUniforms.push_back("blur_size");
    mReservedUniforms.push_back("ssao_radius");
    mReservedUniforms.push_back("ssao_max_radius");
    mReservedUniforms.push_back("ssao_factor");
    mReservedUniforms.push_back("ssao_factor_inv");
    mReservedUniforms.push_back("ssao_effect_mat");
    mReservedUniforms.push_back("screen_res");
    mReservedUniforms.push_back("near_clip");
    mReservedUniforms.push_back("shadow_offset");
    mReservedUniforms.push_back("shadow_bias");
    mReservedUniforms.push_back("spot_shadow_bias");
    mReservedUniforms.push_back("spot_shadow_offset");
    mReservedUniforms.push_back("sun_dir");
    mReservedUniforms.push_back("moon_dir");
    mReservedUniforms.push_back("shadow_res");
    mReservedUniforms.push_back("proj_shadow_res");
    mReservedUniforms.push_back("depth_cutoff");
    mReservedUniforms.push_back("norm_cutoff");
    mReservedUniforms.push_back("shadow_target_width");

    llassert(mReservedUniforms.size() == LLShaderMgr::DEFERRED_SHADOW_TARGET_WIDTH + 1);

    mReservedUniforms.push_back("iterationCount");
    mReservedUniforms.push_back("rayStep");
    mReservedUniforms.push_back("distanceBias");
    mReservedUniforms.push_back("depthRejectBias");
    mReservedUniforms.push_back("glossySampleCount");
    mReservedUniforms.push_back("noiseSine");
    mReservedUniforms.push_back("adaptiveStepMultiplier");

    mReservedUniforms.push_back("modelview_delta");
    mReservedUniforms.push_back("inv_modelview_delta");
    mReservedUniforms.push_back("cube_snapshot");

    mReservedUniforms.push_back("tc_scale");
    mReservedUniforms.push_back("rcp_screen_res");
    mReservedUniforms.push_back("rcp_frame_opt");
    mReservedUniforms.push_back("rcp_frame_opt2");

    mReservedUniforms.push_back("focal_distance");
    mReservedUniforms.push_back("blur_constant");
    mReservedUniforms.push_back("tan_pixel_angle");
    mReservedUniforms.push_back("magnification");
    mReservedUniforms.push_back("max_cof");
    mReservedUniforms.push_back("res_scale");
    mReservedUniforms.push_back("dof_width");
    mReservedUniforms.push_back("dof_height");

    mReservedUniforms.push_back("depthMap");
    mReservedUniforms.push_back("shadowMap0");
    mReservedUniforms.push_back("shadowMap1");
    mReservedUniforms.push_back("shadowMap2");
    mReservedUniforms.push_back("shadowMap3");
    mReservedUniforms.push_back("shadowMap4");
    mReservedUniforms.push_back("shadowMap5");

    llassert(mReservedUniforms.size() == LLShaderMgr::DEFERRED_SHADOW5+1);

    mReservedUniforms.push_back("normalMap");
    mReservedUniforms.push_back("positionMap");
    mReservedUniforms.push_back("diffuseRect");
    mReservedUniforms.push_back("specularRect");
    mReservedUniforms.push_back("emissiveRect");
    mReservedUniforms.push_back("exposureMap");
    mReservedUniforms.push_back("brdfLut");
    mReservedUniforms.push_back("noiseMap");
    mReservedUniforms.push_back("lightFunc");
    mReservedUniforms.push_back("lightMap");
    mReservedUniforms.push_back("bloomMap");
    mReservedUniforms.push_back("projectionMap");
    mReservedUniforms.push_back("norm_mat");
    mReservedUniforms.push_back("texture_gamma");

    mReservedUniforms.push_back("specular_color");
    mReservedUniforms.push_back("env_intensity");

    mReservedUniforms.push_back("matrixPalette");
    mReservedUniforms.push_back("translationPalette");

// <FS:CR> Import Vignette from Exodus
    mReservedUniforms.push_back("vignette");
// </FS:CR> Import Vignette from Exodus

    mReservedUniforms.push_back("screenTex");
    mReservedUniforms.push_back("screenDepth");
    mReservedUniforms.push_back("refTex");
    mReservedUniforms.push_back("eyeVec");
    mReservedUniforms.push_back("time");
    mReservedUniforms.push_back("waveDir1");
    mReservedUniforms.push_back("waveDir2");
    mReservedUniforms.push_back("lightDir");
    mReservedUniforms.push_back("specular");
    mReservedUniforms.push_back("lightExp");
    mReservedUniforms.push_back("waterFogColor");
    mReservedUniforms.push_back("waterFogColorLinear");
    mReservedUniforms.push_back("waterFogDensity");
    mReservedUniforms.push_back("waterFogKS");
    mReservedUniforms.push_back("refScale");
    mReservedUniforms.push_back("waterHeight");
    mReservedUniforms.push_back("waterPlane");
    mReservedUniforms.push_back("normScale");
    mReservedUniforms.push_back("fresnelScale");
    mReservedUniforms.push_back("fresnelOffset");
    mReservedUniforms.push_back("blurMultiplier");
    mReservedUniforms.push_back("sunAngle");
    mReservedUniforms.push_back("scaledAngle");
    mReservedUniforms.push_back("sunAngle2");

    mReservedUniforms.push_back("camPosLocal");
// [RLVa:KB] - @setsphere
    mReservedUniforms.push_back("rlvEffectMode");
    mReservedUniforms.push_back("rlvEffectParam1");
    mReservedUniforms.push_back("rlvEffectParam2");
    mReservedUniforms.push_back("rlvEffectParam3");
    mReservedUniforms.push_back("rlvEffectParam4");
    mReservedUniforms.push_back("rlvEffectParam5");
// [/RLV:KB]

    mReservedUniforms.push_back("gWindDir");
    mReservedUniforms.push_back("gSinWaveParams");
    mReservedUniforms.push_back("gGravity");

    mReservedUniforms.push_back("detail_0");
    mReservedUniforms.push_back("detail_1");
    mReservedUniforms.push_back("detail_2");
    mReservedUniforms.push_back("detail_3");
    mReservedUniforms.push_back("alpha_ramp");

    mReservedUniforms.push_back("origin");
    mReservedUniforms.push_back("display_gamma");

    mReservedUniforms.push_back("inscatter");
    mReservedUniforms.push_back("sun_size");
    mReservedUniforms.push_back("fog_color");

    mReservedUniforms.push_back("transmittance_texture");
    mReservedUniforms.push_back("scattering_texture");
    mReservedUniforms.push_back("single_mie_scattering_texture");
    mReservedUniforms.push_back("irradiance_texture");
    mReservedUniforms.push_back("blend_factor");
    mReservedUniforms.push_back("moisture_level");
    mReservedUniforms.push_back("droplet_radius");
    mReservedUniforms.push_back("ice_level");
    mReservedUniforms.push_back("rainbow_map");
    mReservedUniforms.push_back("halo_map");
    mReservedUniforms.push_back("moon_brightness");
    mReservedUniforms.push_back("cloud_variance");
    mReservedUniforms.push_back("reflection_probe_ambiance");
    mReservedUniforms.push_back("max_probe_lod");

    mReservedUniforms.push_back("sh_input_r");
    mReservedUniforms.push_back("sh_input_g");
    mReservedUniforms.push_back("sh_input_b");

    mReservedUniforms.push_back("sun_moon_glow_factor");
    mReservedUniforms.push_back("water_edge");
    mReservedUniforms.push_back("sun_up_factor");
    mReservedUniforms.push_back("moonlight_color");

    llassert(mReservedUniforms.size() == END_RESERVED_UNIFORMS);

    std::set<std::string> dupe_check;

    for (U32 i = 0; i < mReservedUniforms.size(); ++i)
    {
        if (dupe_check.find(mReservedUniforms[i]) != dupe_check.end())
        {
            LL_ERRS() << "Duplicate reserved uniform name found: " << mReservedUniforms[i] << LL_ENDL;
        }
        dupe_check.insert(mReservedUniforms[i]);
    }
}
<|MERGE_RESOLUTION|>--- conflicted
+++ resolved
@@ -67,88 +67,12 @@
 
 bool LLShaderMgr::attachShaderFeatures(LLGLSLShader * shader)
 {
-<<<<<<< HEAD
-	llassert_always(shader != NULL);
-	LLShaderFeatures *features = & shader->mFeatures;
-
-	if (features->attachNothing)
-	{
-		return true;
-	}
-	//////////////////////////////////////
-	// Attach Vertex Shader Features First
-	//////////////////////////////////////
-	
-	// NOTE order of shader object attaching is VERY IMPORTANT!!!
-	if (features->calculatesAtmospherics)
-	{
-		if (!shader->attachVertexObject("windlight/atmosphericsVarsV.glsl"))
-		{
-			return false;
-		}
-	}
-
-	if (features->calculatesLighting || features->calculatesAtmospherics)
-	{
-		if (!shader->attachVertexObject("windlight/atmosphericsHelpersV.glsl"))
-		{
-			return false;
-		}
-	}
-		
-	if (features->calculatesLighting)
-	{
-		if (features->isSpecular)
-		{
-            if (!shader->attachVertexObject("lighting/lightFuncSpecularV.glsl"))
-			{
-				return false;
-			}
-		
-			if (!features->isAlphaLighting)
-			{
-                if (!shader->attachVertexObject("lighting/sumLightsSpecularV.glsl"))
-				{
-					return false;
-				}
-			}
-			
-            if (!shader->attachVertexObject("lighting/lightSpecularV.glsl"))
-			{
-				return false;
-			}
-		}
-		else 
-		{
-            if (!shader->attachVertexObject("lighting/lightFuncV.glsl"))
-			{
-				return false;
-			}
-			
-			if (!features->isAlphaLighting)
-			{
-                if (!shader->attachVertexObject("lighting/sumLightsV.glsl"))
-				{
-					return false;
-				}
-			}
-			
-            if (!shader->attachVertexObject("lighting/lightV.glsl"))
-			{
-				return false;
-			}
-		}
-	}
-	
-	// NOTE order of shader object attaching is VERY IMPORTANT!!!
-	if (features->calculatesAtmospherics)
-=======
     llassert_always(shader != NULL);
     LLShaderFeatures *features = & shader->mFeatures;
 
     if (features->attachNothing)
     {
-        return TRUE;
+        return true;
     }
     //////////////////////////////////////
     // Attach Vertex Shader Features First
@@ -159,7 +83,7 @@
     {
         if (!shader->attachVertexObject("windlight/atmosphericsVarsV.glsl"))
         {
-            return FALSE;
+            return false;
         }
     }
 
@@ -167,7 +91,7 @@
     {
         if (!shader->attachVertexObject("windlight/atmosphericsHelpersV.glsl"))
         {
-            return FALSE;
+            return false;
         }
     }
 
@@ -177,47 +101,46 @@
         {
             if (!shader->attachVertexObject("lighting/lightFuncSpecularV.glsl"))
             {
-                return FALSE;
+                return false;
             }
 
             if (!features->isAlphaLighting)
             {
                 if (!shader->attachVertexObject("lighting/sumLightsSpecularV.glsl"))
                 {
-                    return FALSE;
+                    return false;
                 }
             }
 
             if (!shader->attachVertexObject("lighting/lightSpecularV.glsl"))
             {
-                return FALSE;
+                return false;
             }
         }
         else
         {
             if (!shader->attachVertexObject("lighting/lightFuncV.glsl"))
             {
-                return FALSE;
+                return false;
             }
 
             if (!features->isAlphaLighting)
             {
                 if (!shader->attachVertexObject("lighting/sumLightsV.glsl"))
                 {
-                    return FALSE;
+                    return false;
                 }
             }
 
             if (!shader->attachVertexObject("lighting/lightV.glsl"))
             {
-                return FALSE;
+                return false;
             }
         }
     }
 
     // NOTE order of shader object attaching is VERY IMPORTANT!!!
     if (features->calculatesAtmospherics)
->>>>>>> c06fb4e0
     {
         if (!shader->attachVertexObject("environment/srgbF.glsl")) // NOTE -- "F" suffix is superfluous here, there is nothing fragment specific in srgbF
         {
@@ -229,48 +152,27 @@
         }
 
         if (!shader->attachVertexObject("windlight/atmosphericsV.glsl"))
-<<<<<<< HEAD
-		{
-			return false;
-		}
-	}
-=======
-        {
-            return FALSE;
-        }
-    }
->>>>>>> c06fb4e0
+        {
+            return false;
+        }
+    }
 
     if (features->hasSkinning)
     {
         if (!shader->attachVertexObject("avatar/avatarSkinV.glsl"))
-<<<<<<< HEAD
-		{
-			return false;
-		}
-	}
-=======
-        {
-            return FALSE;
-        }
-    }
->>>>>>> c06fb4e0
+        {
+            return false;
+        }
+    }
 
     if (features->hasObjectSkinning)
     {
         shader->mRiggedVariant = shader;
         if (!shader->attachVertexObject("avatar/objectSkinV.glsl"))
-<<<<<<< HEAD
-		{
-			return false;
-		}
-	}
-=======
-        {
-            return FALSE;
-        }
-    }
->>>>>>> c06fb4e0
+        {
+            return false;
+        }
+    }
 
     if (!shader->attachVertexObject("deferred/textureUtilV.glsl"))
     {
@@ -290,54 +192,30 @@
         }
     }
 
-<<<<<<< HEAD
-	if(features->calculatesAtmospherics || features->hasGamma || features->isDeferred)
-	{
-		if (!shader->attachFragmentObject("windlight/atmosphericsVarsF.glsl"))
-		{
-			return false;
-		}
-	}
-=======
     if(features->calculatesAtmospherics || features->hasGamma || features->isDeferred)
     {
         if (!shader->attachFragmentObject("windlight/atmosphericsVarsF.glsl"))
         {
-            return FALSE;
-        }
-    }
->>>>>>> c06fb4e0
+            return false;
+        }
+    }
 
     if (features->calculatesLighting || features->calculatesAtmospherics)
     {
         if (!shader->attachFragmentObject("windlight/atmosphericsHelpersF.glsl"))
-<<<<<<< HEAD
-		{
-			return false;
-		}
-	}
-=======
-        {
-            return FALSE;
-        }
-    }
->>>>>>> c06fb4e0
+        {
+            return false;
+        }
+    }
 
     // we want this BEFORE shadows and AO because those facilities use pos/norm access
     if (features->isDeferred || features->hasReflectionProbes)
     {
         if (!shader->attachFragmentObject("deferred/deferredUtil.glsl"))
-<<<<<<< HEAD
-		{
-			return false;
-		}
-	}
-=======
-        {
-            return FALSE;
-        }
-    }
->>>>>>> c06fb4e0
+        {
+            return false;
+        }
+    }
 
     if (features->hasScreenSpaceReflections || features->hasReflectionProbes)
     {
@@ -350,17 +228,10 @@
     if (features->hasShadows)
     {
         if (!shader->attachFragmentObject("deferred/shadowUtil.glsl"))
-<<<<<<< HEAD
-		{
-			return false;
-		}
-	}
-=======
-        {
-            return FALSE;
-        }
-    }
->>>>>>> c06fb4e0
+        {
+            return false;
+        }
+    }
 
     if (features->hasReflectionProbes)
     {
@@ -373,47 +244,26 @@
     if (features->hasAmbientOcclusion)
     {
         if (!shader->attachFragmentObject("deferred/aoUtil.glsl"))
-<<<<<<< HEAD
-		{
-			return false;
-		}
-	}
-=======
-        {
-            return FALSE;
-        }
-    }
->>>>>>> c06fb4e0
+        {
+            return false;
+        }
+    }
 
     if (features->hasGamma || features->isDeferred)
     {
         if (!shader->attachFragmentObject("windlight/gammaF.glsl"))
-<<<<<<< HEAD
-		{
-			return false;
-		}
-	}
-=======
-        {
-            return FALSE;
-        }
-    }
->>>>>>> c06fb4e0
+        {
+            return false;
+        }
+    }
 
     if (features->encodesNormal)
     {
         if (!shader->attachFragmentObject("environment/encodeNormF.glsl"))
-<<<<<<< HEAD
-		{
-			return false;
-		}
-	}
-=======
-        {
-            return FALSE;
-        }
-    }
->>>>>>> c06fb4e0
+        {
+            return false;
+        }
+    }
 
     if (features->hasAtmospherics || features->isDeferred)
     {
@@ -422,79 +272,8 @@
         }
 
         if (!shader->attachFragmentObject("windlight/atmosphericsF.glsl"))
-<<<<<<< HEAD
-		{
-			return false;
-		}
-	}
-	
-	// NOTE order of shader object attaching is VERY IMPORTANT!!!
-	if (features->hasAtmospherics)
-	{
-        if (!shader->attachFragmentObject("environment/waterFogF.glsl"))
-		{
-			return false;
-		}
-	}
-	
-	if (features->hasLighting)
-	{
-		if (features->disableTextureIndex)
-		{
-			if (features->hasAlphaMask)
-			{
-                if (!shader->attachFragmentObject("lighting/lightAlphaMaskNonIndexedF.glsl"))
-				{
-					return false;
-				}
-			}
-			else
-			{
-                if (!shader->attachFragmentObject("lighting/lightNonIndexedF.glsl"))
-				{
-					return false;
-				}
-			}
-		}
-		else 
-		{
-			if (features->hasAlphaMask)
-			{
-                if (!shader->attachFragmentObject("lighting/lightAlphaMaskF.glsl"))
-				{
-					return false;
-				}
-			}
-			else
-			{
-                if (!shader->attachFragmentObject("lighting/lightF.glsl"))
-				{
-					return false;
-				}
-			}
-			shader->mFeatures.mIndexedTextureChannels = llmax(LLGLSLShader::sIndexedTextureChannels-1, 1);
-		}
-	}
-	
-	if (features->mIndexedTextureChannels <= 1)
-	{
-		if (!shader->attachVertexObject("objects/nonindexedTextureV.glsl"))
-		{
-			return false;
-		}
-	}
-	else
-	{
-        if (!shader->attachVertexObject("objects/indexedTextureV.glsl"))
-		{
-			return false;
-		}
-	}
-
-	return true;
-=======
-        {
-            return FALSE;
+        {
+            return false;
         }
     }
 
@@ -503,7 +282,7 @@
     {
         if (!shader->attachFragmentObject("environment/waterFogF.glsl"))
         {
-            return FALSE;
+            return false;
         }
     }
 
@@ -515,14 +294,14 @@
             {
                 if (!shader->attachFragmentObject("lighting/lightAlphaMaskNonIndexedF.glsl"))
                 {
-                    return FALSE;
+                    return false;
                 }
             }
             else
             {
                 if (!shader->attachFragmentObject("lighting/lightNonIndexedF.glsl"))
                 {
-                    return FALSE;
+                    return false;
                 }
             }
         }
@@ -532,14 +311,14 @@
             {
                 if (!shader->attachFragmentObject("lighting/lightAlphaMaskF.glsl"))
                 {
-                    return FALSE;
+                    return false;
                 }
             }
             else
             {
                 if (!shader->attachFragmentObject("lighting/lightF.glsl"))
                 {
-                    return FALSE;
+                    return false;
                 }
             }
             shader->mFeatures.mIndexedTextureChannels = llmax(LLGLSLShader::sIndexedTextureChannels-1, 1);
@@ -550,19 +329,18 @@
     {
         if (!shader->attachVertexObject("objects/nonindexedTextureV.glsl"))
         {
-            return FALSE;
+            return false;
         }
     }
     else
     {
         if (!shader->attachVertexObject("objects/indexedTextureV.glsl"))
         {
-            return FALSE;
-        }
-    }
-
-    return TRUE;
->>>>>>> c06fb4e0
+            return false;
+        }
+    }
+
+    return true;
 }
 
 //============================================================================
@@ -1076,41 +854,12 @@
         GLint success = GL_TRUE;
         glGetShaderiv(ret, GL_COMPILE_STATUS, &success);
 
-<<<<<<< HEAD
-		error = glGetError();
-		if (error != GL_NO_ERROR || success == GL_FALSE)
-		{
-			//an error occured, print log
-			LL_WARNS("ShaderLoading") << "GLSL Compilation Error:" << LL_ENDL;
-			dumpObjectLog(ret, true, open_file_name);
-			dumpShaderSource(shader_code_count, shader_code_text);
-			glDeleteShader(ret); //no longer need handle
-			ret = 0;
-		}
-	}
-	else
-	{
-		ret = 0;
-	}
-	stop_glerror();
-
-	//free memory
-	for (GLuint i = 0; i < shader_code_count; i++)
-	{
-		free(shader_code_text[i]);
-	}
-
-	//successfully loaded, save results
-	if (ret)
-	{
-		// Add shader file to map
-=======
         error = glGetError();
         if (error != GL_NO_ERROR || success == GL_FALSE)
         {
             //an error occured, print log
             LL_WARNS("ShaderLoading") << "GLSL Compilation Error:" << LL_ENDL;
-            dumpObjectLog(ret, TRUE, open_file_name);
+            dumpObjectLog(ret, true, open_file_name);
             dumpShaderSource(shader_code_count, shader_code_text);
             glDeleteShader(ret); //no longer need handle
             ret = 0;
@@ -1132,7 +881,6 @@
     if (ret)
     {
         // Add shader file to map
->>>>>>> c06fb4e0
         if (type == GL_VERTEX_SHADER) {
             mVertexShaderObjects[filename] = ret;
         }
@@ -1175,27 +923,15 @@
         }
     }
 
-<<<<<<< HEAD
-	std::string log = get_program_log(obj);
-	LLStringUtil::toLower(log);
-	if (log.find("software") != std::string::npos)
-	{
-		LL_SHADER_LOADING_WARNS() << "GLSL Linker: Running in Software:" << LL_ENDL;
-		success = GL_FALSE;
-		suppress_errors = false;
-	}
-	return success;
-=======
     std::string log = get_program_log(obj);
     LLStringUtil::toLower(log);
     if (log.find("software") != std::string::npos)
     {
         LL_SHADER_LOADING_WARNS() << "GLSL Linker: Running in Software:" << LL_ENDL;
         success = GL_FALSE;
-        suppress_errors = FALSE;
+        suppress_errors = false;
     }
     return success;
->>>>>>> c06fb4e0
 }
 
 bool LLShaderMgr::validateProgramObject(GLuint obj)
@@ -1204,19 +940,6 @@
     glValidateProgram(obj);
     GLint success = GL_TRUE;
     glGetProgramiv(obj, GL_LINK_STATUS, &success);
-<<<<<<< HEAD
-	if (success == GL_FALSE)
-	{
-		LL_SHADER_LOADING_WARNS() << "GLSL program not valid: " << LL_ENDL;
-		dumpObjectLog(obj);
-	}
-	else
-	{
-		dumpObjectLog(obj, false);
-	}
-
-	return success;
-=======
     if (success == GL_FALSE)
     {
         LL_SHADER_LOADING_WARNS() << "GLSL program not valid: " << LL_ENDL;
@@ -1224,11 +947,10 @@
     }
     else
     {
-        dumpObjectLog(obj, FALSE);
+        dumpObjectLog(obj, false);
     }
 
     return success;
->>>>>>> c06fb4e0
 }
 
 void LLShaderMgr::initShaderCache(bool enabled, const LLUUID& old_cache_version, const LLUUID& current_cache_version)
