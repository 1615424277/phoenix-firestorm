--- conflicted
+++ resolved
@@ -531,19 +531,11 @@
     {
         // use "error" fallback
         if (type == GL_VERTEX_SHADER)
-<<<<<<< HEAD
         {
             open_file_name = gDirUtilp->getExpandedFilename(LL_PATH_APP_SETTINGS, "shaders/errorV.glsl");
         }
         else
         {
-=======
-        {
-            open_file_name = gDirUtilp->getExpandedFilename(LL_PATH_APP_SETTINGS, "shaders/errorV.glsl");
-        }
-        else
-        {
->>>>>>> f9f5b538
             llassert(type == GL_FRAGMENT_SHADER);  // type must be vertex or fragment shader
             open_file_name = gDirUtilp->getExpandedFilename(LL_PATH_APP_SETTINGS, "shaders/errorF.glsl");
         }
