--- conflicted
+++ resolved
@@ -721,53 +721,22 @@
 			text[count++] = strdup("return texture2D(tex0, texcoord);\n");
 			text[count++] = strdup("}\n");
 		}
-<<<<<<< HEAD
-		else if (gGLManager.mGLVersion >= 3.f)
-		{ 
-			// <FS:ND> some older drivers from ATI don't like that switch, which results in every texture being pink. Replace with if-statments
-
-			// text[count++] = strdup("\tswitch (int(vary_texture_index+0.25))\n");
-			// text[count++] = strdup("\t{\n");
-=======
 		else if (major_version > 1 || minor_version >= 30)
 		{  //switches are supported in GLSL 1.30 and later
 			text[count++] = strdup("\tvec4 ret = vec4(1,0,1,1);\n");
 			text[count++] = strdup("\tswitch (vary_texture_index.r)\n");
 			text[count++] = strdup("\t{\n");
->>>>>>> a519e34f
-		
-			// //switch body
-			// for (S32 i = 0; i < texture_index_channels; ++i)
-			// {
-			// 	std::string case_str = llformat("\t\tcase %d: return texture2D(tex%d, texcoord);\n", i, i);
-			// 	text[count++] = strdup(case_str.c_str());
-			// }
-
-			// text[count++] = strdup("\t}\n");
-			// text[count++] = strdup("\treturn vec4(1,0,1,1);\n");
-			// text[count++] = strdup("}\n");
-
-			text[count++] = strdup("if ( vary_texture_index < 0 ) { return vec4(0,1,1,1); }\n");
-
+		
+			//switch body
 			for (S32 i = 0; i < texture_index_channels; ++i)
 			{
-<<<<<<< HEAD
-				std::stringstream str;
-				str << "if ( vary_texture_index <= " << i << ".25 ) { return texture2D(tex" << i << ", texcoord); }\n";
-				text[count++] = strdup(str.str().c_str());
-			}
-			text[count++] = strdup("return vec4(1,0,1,1);\n");
-=======
 				std::string case_str = llformat("\t\tcase %d: ret = texture2D(tex%d, texcoord); break;\n", i, i);
 				text[count++] = strdup(case_str.c_str());
 			}
 
 			text[count++] = strdup("\t}\n");
 			text[count++] = strdup("\treturn ret;\n");
->>>>>>> a519e34f
 			text[count++] = strdup("}\n");
-
-			// </FS:ND>
 		}
 		else
 		{ //should never get here.  Indexed texture rendering requires GLSL 1.30 or later 
