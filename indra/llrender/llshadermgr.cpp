/** 
 * @file llshadermgr.cpp
 * @brief Shader manager implementation.
 *
 * $LicenseInfo:firstyear=2005&license=viewerlgpl$
 * Second Life Viewer Source Code
 * Copyright (C) 2010, Linden Research, Inc.
 * 
 * This library is free software; you can redistribute it and/or
 * modify it under the terms of the GNU Lesser General Public
 * License as published by the Free Software Foundation;
 * version 2.1 of the License only.
 * 
 * This library is distributed in the hope that it will be useful,
 * but WITHOUT ANY WARRANTY; without even the implied warranty of
 * MERCHANTABILITY or FITNESS FOR A PARTICULAR PURPOSE.  See the GNU
 * Lesser General Public License for more details.
 * 
 * You should have received a copy of the GNU Lesser General Public
 * License along with this library; if not, write to the Free Software
 * Foundation, Inc., 51 Franklin Street, Fifth Floor, Boston, MA  02110-1301  USA
 * 
 * Linden Research, Inc., 945 Battery Street, San Francisco, CA  94111  USA
 * $/LicenseInfo$
 */

#include "linden_common.h"
#include "llshadermgr.h"
#include "llrender.h"
#include "llfile.h"

#if LL_DARWIN
#include "OpenGL/OpenGL.h"
#endif

// Lots of STL stuff in here, using namespace std to keep things more readable
using std::vector;
using std::pair;
using std::make_pair;
using std::string;

LLShaderMgr * LLShaderMgr::sInstance = NULL;

LLShaderMgr::LLShaderMgr()
{
}


LLShaderMgr::~LLShaderMgr()
{
}

// static
LLShaderMgr * LLShaderMgr::instance()
{
	if(NULL == sInstance)
	{
		LL_ERRS("Shaders") << "LLShaderMgr should already have been instantiated by the application!" << LL_ENDL;
	}

	return sInstance;
}

BOOL LLShaderMgr::attachShaderFeatures(LLGLSLShader * shader)
{
	llassert_always(shader != NULL);
	LLShaderFeatures *features = & shader->mFeatures;

	if (features->attachNothing)
	{
		return TRUE;
	}
	//////////////////////////////////////
	// Attach Vertex Shader Features First
	//////////////////////////////////////
	
	// NOTE order of shader object attaching is VERY IMPORTANT!!!
	if (features->calculatesAtmospherics)
	{
		if (features->hasWaterFog)
		{
			if (!shader->attachObject("windlight/atmosphericsVarsWaterV.glsl"))
			{
				return FALSE;
			}
		}
		else if (!shader->attachObject("windlight/atmosphericsVarsV.glsl"))
		{
			return FALSE;
		}
	}

	if (features->calculatesLighting || features->calculatesAtmospherics)
	{
		if (!shader->attachObject("windlight/atmosphericsHelpersV.glsl"))
		{
			return FALSE;
		}
	}
		
	if (features->calculatesLighting)
	{
		if (features->isSpecular)
		{
			if (!shader->attachObject("lighting/lightFuncSpecularV.glsl"))
			{
				return FALSE;
			}
		
			if (!features->isAlphaLighting)
			{
				if (!shader->attachObject("lighting/sumLightsSpecularV.glsl"))
				{
					return FALSE;
				}
			}
			
			if (!shader->attachObject("lighting/lightSpecularV.glsl"))
			{
				return FALSE;
			}
		}
		else 
		{
			if (!shader->attachObject("lighting/lightFuncV.glsl"))
			{
				return FALSE;
			}
			
			if (!features->isAlphaLighting)
			{
				if (!shader->attachObject("lighting/sumLightsV.glsl"))
				{
					return FALSE;
				}
			}
			
			if (!shader->attachObject("lighting/lightV.glsl"))
			{
				return FALSE;
			}
		}
	}
	
	// NOTE order of shader object attaching is VERY IMPORTANT!!!
	if (features->calculatesAtmospherics)
	{
		if (!shader->attachObject("windlight/atmosphericsV.glsl"))
		{
			return FALSE;
		}
	}

	if (features->hasSkinning)
	{
		if (!shader->attachObject("avatar/avatarSkinV.glsl"))
		{
			return FALSE;
		}
	}

	if (features->hasObjectSkinning)
	{
		if (!shader->attachObject("avatar/objectSkinV.glsl"))
		{
			return FALSE;
		}
	}
	
	///////////////////////////////////////
	// Attach Fragment Shader Features Next
	///////////////////////////////////////

// NOTE order of shader object attaching is VERY IMPORTANT!!!

	if(features->calculatesAtmospherics)
	{
		if (features->hasWaterFog)
		{
			if (!shader->attachObject("windlight/atmosphericsVarsWaterF.glsl"))
			{
				return FALSE;
			}
		}
		else if (!shader->attachObject("windlight/atmosphericsVarsF.glsl"))
		{
			return FALSE;
		}
	}

    if (features->calculatesLighting || features->calculatesAtmospherics)
	{
		if (!shader->attachObject("windlight/atmosphericsHelpersF.glsl"))
		{
			return FALSE;
		}
	}

    // we want this BEFORE shadows and AO because those facilities use pos/norm access
    if (features->isDeferred)
	{
		if (!shader->attachObject("deferred/deferredUtil.glsl"))
		{
			return FALSE;
		}
	}

    if (features->hasShadows)
	{
		if (!shader->attachObject("deferred/shadowUtil.glsl"))
		{
			return FALSE;
		}
	}

    if (features->hasAmbientOcclusion)
	{
		if (!shader->attachObject("deferred/aoUtil.glsl"))
		{
			return FALSE;
		}
	}

    if (features->hasIndirect)
	{
		if (!shader->attachObject("deferred/indirect.glsl"))
		{
			return FALSE;
		}
	}

	if (features->hasGamma)
	{
		if (!shader->attachObject("windlight/gammaF.glsl"))
		{
			return FALSE;
		}
	}

	if (features->hasSrgb)
	{
		if (!shader->attachObject("environment/srgbF.glsl"))
		{
			return FALSE;
		}
	}

    if (features->encodesNormal)
	{
		if (!shader->attachObject("environment/encodeNormF.glsl"))
		{
			return FALSE;
		}
	}

	if (features->hasAtmospherics)
	{
		if (!shader->attachObject("windlight/atmosphericsF.glsl"))
		{
			return FALSE;
		}
	}
	
	if (features->hasTransport)
	{
		if (!shader->attachObject("windlight/transportF.glsl"))
		{
			return FALSE;
		}

		// Test hasFullbright and hasShiny and attach fullbright and 
		// fullbright shiny atmos transport if we split them out.
	}

	// NOTE order of shader object attaching is VERY IMPORTANT!!!
	if (features->hasWaterFog)
	{
		if (!shader->attachObject("environment/waterFogF.glsl"))
		{
			return FALSE;
		}
	}
	
	if (features->hasLighting)
	{
		if (features->hasWaterFog)
		{
			if (features->disableTextureIndex)
			{
				if (features->hasAlphaMask)
				{
					if (!shader->attachObject("lighting/lightWaterAlphaMaskNonIndexedF.glsl"))
					{
						return FALSE;
					}
				}
				else
				{
					if (!shader->attachObject("lighting/lightWaterNonIndexedF.glsl"))
					{
						return FALSE;
					}
				}
			}
			else 
			{
				if (features->hasAlphaMask)
				{
					if (!shader->attachObject("lighting/lightWaterAlphaMaskF.glsl"))
					{
						return FALSE;
					}
				}
				else
				{
					if (!shader->attachObject("lighting/lightWaterF.glsl"))
					{
						return FALSE;
					}
				}
				shader->mFeatures.mIndexedTextureChannels = llmax(LLGLSLShader::sIndexedTextureChannels-1, 1);
			}
		}
		
		else
		{
			if (features->disableTextureIndex)
			{
				if (features->hasAlphaMask)
				{
					if (!shader->attachObject("lighting/lightAlphaMaskNonIndexedF.glsl"))
					{
						return FALSE;
					}
				}
				else
				{
					if (!shader->attachObject("lighting/lightNonIndexedF.glsl"))
					{
						return FALSE;
					}
				}
			}
			else 
			{
				if (features->hasAlphaMask)
				{
					if (!shader->attachObject("lighting/lightAlphaMaskF.glsl"))
					{
						return FALSE;
					}
				}
				else
				{
					if (!shader->attachObject("lighting/lightF.glsl"))
					{
						return FALSE;
					}
				}
				shader->mFeatures.mIndexedTextureChannels = llmax(LLGLSLShader::sIndexedTextureChannels-1, 1);
			}
		}
	}
	
	// NOTE order of shader object attaching is VERY IMPORTANT!!!
	else if (features->isFullbright)
	{
	
		if (features->isShiny && features->hasWaterFog)
		{
			if (features->disableTextureIndex)
			{
				if (!shader->attachObject("lighting/lightFullbrightShinyWaterNonIndexedF.glsl"))
				{
					return FALSE;
				}
			}
			else 
			{
				if (!shader->attachObject("lighting/lightFullbrightShinyWaterF.glsl"))
				{
					return FALSE;
				}
				shader->mFeatures.mIndexedTextureChannels = llmax(LLGLSLShader::sIndexedTextureChannels-1, 1);
			}
		}
		else if (features->hasWaterFog)
		{
			if (features->disableTextureIndex)
			{
				if (features->hasAlphaMask)
				{
					if (!shader->attachObject("lighting/lightFullbrightWaterNonIndexedAlphaMaskF.glsl"))
					{
						return FALSE;
					}
				}
				else if (!shader->attachObject("lighting/lightFullbrightWaterNonIndexedF.glsl"))
				{
					return FALSE;
				}
			}
			else 
			{
				if (features->hasAlphaMask)
				{
					if (!shader->attachObject("lighting/lightFullbrightWaterAlphaMaskF.glsl"))
					{
						return FALSE;
					}
				}
				else if (!shader->attachObject("lighting/lightFullbrightWaterF.glsl"))
				{
					return FALSE;
				}
				shader->mFeatures.mIndexedTextureChannels = llmax(LLGLSLShader::sIndexedTextureChannels-1, 1);
			}
		}
		
		else if (features->isShiny)
		{
			if (features->disableTextureIndex)
			{
				if (!shader->attachObject("lighting/lightFullbrightShinyNonIndexedF.glsl"))
				{
					return FALSE;
				}
			}
			else 
			{
				if (!shader->attachObject("lighting/lightFullbrightShinyF.glsl"))
				{
					return FALSE;
				}
				shader->mFeatures.mIndexedTextureChannels = llmax(LLGLSLShader::sIndexedTextureChannels-1, 1);
			}
		}
		
		else
		{
			if (features->disableTextureIndex)
			{

				if (features->hasAlphaMask)
				{
					if (!shader->attachObject("lighting/lightFullbrightNonIndexedAlphaMaskF.glsl"))
					{
						return FALSE;
					}
				}
				else
				{
					if (!shader->attachObject("lighting/lightFullbrightNonIndexedF.glsl"))
					{
						return FALSE;
					}
				}
			}
			else 
			{
				if (features->hasAlphaMask)
				{
					if (!shader->attachObject("lighting/lightFullbrightAlphaMaskF.glsl"))
					{
						return FALSE;
					}
				}
				else
				{
					if (!shader->attachObject("lighting/lightFullbrightF.glsl"))
					{
						return FALSE;
					}
				}
				shader->mFeatures.mIndexedTextureChannels = llmax(LLGLSLShader::sIndexedTextureChannels-1, 1);
			}
		}
	}

	// NOTE order of shader object attaching is VERY IMPORTANT!!!
	else if (features->isShiny)
	{
	
		if (features->hasWaterFog)
		{
			if (features->disableTextureIndex)
			{
				if (!shader->attachObject("lighting/lightShinyWaterNonIndexedF.glsl"))
				{
					return FALSE;
				}
			}
			else 
			{
				if (!shader->attachObject("lighting/lightShinyWaterF.glsl"))
				{
					return FALSE;
				}
				shader->mFeatures.mIndexedTextureChannels = llmax(LLGLSLShader::sIndexedTextureChannels-1, 1);
			}
		}
		
		else 
		{
			if (features->disableTextureIndex)
			{
				if (!shader->attachObject("lighting/lightShinyNonIndexedF.glsl"))
				{
					return FALSE;
				}
			}
			else 
			{
				if (!shader->attachObject("lighting/lightShinyF.glsl"))
				{
					return FALSE;
				}
				shader->mFeatures.mIndexedTextureChannels = llmax(LLGLSLShader::sIndexedTextureChannels-1, 1);
			}
		}
	}

	if (features->mIndexedTextureChannels <= 1)
	{
		if (!shader->attachObject("objects/nonindexedTextureV.glsl"))
		{
			return FALSE;
		}
	}
	else
	{
		if (!shader->attachObject("objects/indexedTextureV.glsl"))
		{
			return FALSE;
		}
	}

	return TRUE;
}

//============================================================================
// Load Shader

static std::string get_object_log(GLhandleARB ret)
{
	std::string res;
	
	//get log length 
	GLint length;
	glGetObjectParameterivARB(ret, GL_OBJECT_INFO_LOG_LENGTH_ARB, &length);
	if (length > 0)
	{
		//the log could be any size, so allocate appropriately
		GLcharARB* log = new GLcharARB[length];
		glGetInfoLogARB(ret, length, &length, log);
		res = std::string((char *)log);
		delete[] log;
	}
	// <FS:LO> Fix intel GLSL compiler spitting out "No errors." instead of an empty string like others do when there are no errors, causing log spam.
	if(!strcmp(res.c_str(),"No errors.\n"))
	{
		res = "";
	}
	// </FS:LO>
	return res;
}

//dump shader source for debugging
void LLShaderMgr::dumpShaderSource(U32 shader_code_count, GLcharARB** shader_code_text)
{	
	for (GLuint i = 0; i < shader_code_count; i++)
	{
		LL_SHADER_LOADING_WARNS() << i << ": " << shader_code_text[i] << LL_ENDL;
	}
    LL_SHADER_LOADING_WARNS() << LL_ENDL;
}

void LLShaderMgr::dumpObjectLog(GLhandleARB ret, BOOL warns, const std::string& filename) 
{
	std::string log = get_object_log(ret);
    std::string fname = filename;
    if (filename.empty())
    {
        fname = "unknown shader file";
    }

	if (log.length() > 0)
	{
        LL_SHADER_LOADING_WARNS() << "Shader loading from " << fname << ":\n" << LL_ENDL;
        LL_SHADER_LOADING_WARNS() << log << LL_ENDL;
	}
 }

GLhandleARB LLShaderMgr::loadShaderFile(const std::string& filename, S32 & shader_level, GLenum type, boost::unordered_map<std::string, std::string>* defines, S32 texture_index_channels)
{

// endsure work-around for missing GLSL funcs gets propogated to feature shader files (e.g. srgbF.glsl)
#if LL_DARWIN
    if (defines)
    {
        (*defines)["OLD_SELECT"] = "1";
    }
#endif

	GLenum error = GL_NO_ERROR;
	if (gDebugGL)
	{
		error = glGetError();
		if (error != GL_NO_ERROR)
		{
			LL_SHADER_LOADING_WARNS() << "GL ERROR entering loadShaderFile(): " << error << LL_ENDL;
		}
	}
	
<<<<<<< HEAD
	//LL_SHADER_LOADING_WARNS() << "Loading shader file: " << filename << " class " << shader_level << LL_ENDL;

=======
>>>>>>> 406220fa
	if (filename.empty()) 
	{
		return 0;
	}


	//read in from file
	LLFILE* file = NULL;

	S32 try_gpu_class = shader_level;
	S32 gpu_class;

    std::string open_file_name;
	//find the most relevant file
	for (gpu_class = try_gpu_class; gpu_class > 0; gpu_class--)
	{	//search from the current gpu class down to class 1 to find the most relevant shader
		std::stringstream fname;
		fname << getShaderDirPrefix();
		fname << gpu_class << "/" << filename;
		
<<<<<<< HEAD
        open_file_name = fname.str();

        /*
        Would be awesome, if we didn't have shaders that re-use files
        with different environments to say, add skinning, etc
        can't depend on cached version to have evaluate ifdefs identically...
        if we can define a deterministic hash for the shader based on
        all the inputs, maybe we can save some time here.
        if (mShaderObjects.count(filename) > 0)
        {
            return mShaderObjects[filename];
        }

        */

 		LL_DEBUGS("ShaderLoading") << "Looking in " << open_file_name << LL_ENDL;
		file = LLFile::fopen(open_file_name, "r");		/* Flawfinder: ignore */
=======
 		
		file = LLFile::fopen(fname.str(), "r");		/* Flawfinder: ignore */
>>>>>>> 406220fa
		if (file)
		{
			LL_DEBUGS("ShaderLoading") << "Loading file: " << open_file_name << " (Want class " << gpu_class << ")" << LL_ENDL;            
			break; // done
		}
	}
	
	if (file == NULL)
	{
		LL_SHADER_LOADING_WARNS() << "GLSL Shader file not found: " << open_file_name << LL_ENDL;
		return 0;
	}

	//we can't have any lines longer than 1024 characters 
	//or any shaders longer than 4096 lines... deal - DaveP
    GLcharARB buff[1024];
    GLcharARB *extra_code_text[1024];
    GLcharARB *shader_code_text[4096 + LL_ARRAY_SIZE(extra_code_text)] = { NULL };
    GLuint extra_code_count = 0, shader_code_count = 0;
    BOOST_STATIC_ASSERT(LL_ARRAY_SIZE(extra_code_text) < LL_ARRAY_SIZE(shader_code_text));
    
    
	S32 major_version = gGLManager.mGLSLVersionMajor;
	S32 minor_version = gGLManager.mGLSLVersionMinor;
	
	if (major_version == 1 && minor_version < 30)
	{
		if (minor_version < 10)
		{
			//should NEVER get here -- if major version is 1 and minor version is less than 10, 
			// viewer should never attempt to use shaders, continuing will result in undefined behavior
			LL_ERRS() << "Unsupported GLSL Version." << LL_ENDL;
		}

		if (minor_version <= 19)
		{
			shader_code_text[shader_code_count++] = strdup("#version 110\n");
			extra_code_text[extra_code_count++] = strdup("#define ATTRIBUTE attribute\n");
			extra_code_text[extra_code_count++] = strdup("#define VARYING varying\n");
			extra_code_text[extra_code_count++] = strdup("#define VARYING_FLAT varying\n");
		}
		else if (minor_version <= 29)
		{
			//set version to 1.20
			shader_code_text[shader_code_count++] = strdup("#version 120\n");
       		extra_code_text[extra_code_count++] = strdup("#define FXAA_GLSL_120 1\n");
			extra_code_text[extra_code_count++] = strdup("#define FXAA_FAST_PIXEL_OFFSET 0\n");
			extra_code_text[extra_code_count++] = strdup("#define ATTRIBUTE attribute\n");
			extra_code_text[extra_code_count++] = strdup("#define VARYING varying\n");
			extra_code_text[extra_code_count++] = strdup("#define VARYING_FLAT varying\n");
		}
	}
	else
	{  
		if (major_version < 4)
		{
			//set version to 1.30
			shader_code_text[shader_code_count++] = strdup("#version 130\n");
			//some implementations of GLSL 1.30 require integer precision be explicitly declared
			extra_code_text[extra_code_count++] = strdup("precision mediump int;\n");
			extra_code_text[extra_code_count++] = strdup("precision highp float;\n");
		}
		else
		{ //set version to 400
			shader_code_text[shader_code_count++] = strdup("#version 400\n");
		}

		extra_code_text[extra_code_count++] = strdup("#define DEFINE_GL_FRAGCOLOR 1\n");
		extra_code_text[extra_code_count++] = strdup("#define FXAA_GLSL_130 1\n");

		extra_code_text[extra_code_count++] = strdup("#define ATTRIBUTE in\n");

		if (type == GL_VERTEX_SHADER_ARB)
		{ //"varying" state is "out" in a vertex program, "in" in a fragment program 
			// ("varying" is deprecated after version 1.20)
			extra_code_text[extra_code_count++] = strdup("#define VARYING out\n");
			extra_code_text[extra_code_count++] = strdup("#define VARYING_FLAT flat out\n");
		}
		else
		{
			extra_code_text[extra_code_count++] = strdup("#define VARYING in\n");
			extra_code_text[extra_code_count++] = strdup("#define VARYING_FLAT flat in\n");
		}

		//backwards compatibility with legacy texture lookup syntax
		extra_code_text[extra_code_count++] = strdup("#define texture2D texture\n");
		extra_code_text[extra_code_count++] = strdup("#define textureCube texture\n");
		extra_code_text[extra_code_count++] = strdup("#define texture2DLod textureLod\n");
		extra_code_text[extra_code_count++] = strdup("#define shadow2D(a,b) vec2(texture(a,b))\n");
		
		if (major_version > 1 || minor_version >= 40)
		{ //GLSL 1.40 replaces texture2DRect et al with texture
			extra_code_text[extra_code_count++] = strdup("#define texture2DRect texture\n");
			extra_code_text[extra_code_count++] = strdup("#define shadow2DRect(a,b) vec2(texture(a,b))\n");
		}
	}
	
	if (defines)
	{
		for (boost::unordered_map<std::string,std::string>::iterator iter = defines->begin(); iter != defines->end(); ++iter)
		{
			std::string define = "#define " + iter->first + " " + iter->second + "\n";
			extra_code_text[extra_code_count++] = (GLcharARB *) strdup(define.c_str());
		}
	}

	if( gGLManager.mIsATI )
	{
		extra_code_text[extra_code_count++] = strdup( "#define IS_AMD_CARD 1\n" );
	}
	
	if (texture_index_channels > 0 && type == GL_FRAGMENT_SHADER_ARB)
	{
		//use specified number of texture channels for indexed texture rendering

		/* prepend shader code that looks like this:

		uniform sampler2D tex0;
		uniform sampler2D tex1;
		uniform sampler2D tex2;
		.
		.
		.
		uniform sampler2D texN;
		
		VARYING_FLAT ivec4 vary_texture_index;

		vec4 ret = vec4(1,0,1,1);

		vec4 diffuseLookup(vec2 texcoord)
		{
			switch (vary_texture_index.r))
			{
				case 0: ret = texture2D(tex0, texcoord); break;
				case 1: ret = texture2D(tex1, texcoord); break;
				case 2: ret = texture2D(tex2, texcoord); break;
				.
				.
				.
				case N: return texture2D(texN, texcoord); break;
			}

			return ret;
		}
		*/

		extra_code_text[extra_code_count++] = strdup("#define HAS_DIFFUSE_LOOKUP\n");

		//uniform declartion
		for (S32 i = 0; i < texture_index_channels; ++i)
		{
			std::string decl = llformat("uniform sampler2D tex%d;\n", i);
			extra_code_text[extra_code_count++] = strdup(decl.c_str());
		}

		if (texture_index_channels > 1)
		{
			extra_code_text[extra_code_count++] = strdup("VARYING_FLAT int vary_texture_index;\n");
		}

		extra_code_text[extra_code_count++] = strdup("vec4 diffuseLookup(vec2 texcoord)\n");
		extra_code_text[extra_code_count++] = strdup("{\n");
		
		
		if (texture_index_channels == 1)
		{ //don't use flow control, that's silly
			extra_code_text[extra_code_count++] = strdup("return texture2D(tex0, texcoord);\n");
			extra_code_text[extra_code_count++] = strdup("}\n");
		}
		else if (major_version > 1 || minor_version >= 30)
		{  //switches are supported in GLSL 1.30 and later
			if (gGLManager.mIsNVIDIA)
			{ //switches are unreliable on some NVIDIA drivers
				for (U32 i = 0; i < texture_index_channels; ++i)
				{
					std::string if_string = llformat("\t%sif (vary_texture_index == %d) { return texture2D(tex%d, texcoord); }\n", i > 0 ? "else " : "", i, i); 
					extra_code_text[extra_code_count++] = strdup(if_string.c_str());
				}
				extra_code_text[extra_code_count++] = strdup("\treturn vec4(1,0,1,1);\n");
				extra_code_text[extra_code_count++] = strdup("}\n");
			}
			else
			{
				extra_code_text[extra_code_count++] = strdup("\tvec4 ret = vec4(1,0,1,1);\n");
				extra_code_text[extra_code_count++] = strdup("\tswitch (vary_texture_index)\n");
				extra_code_text[extra_code_count++] = strdup("\t{\n");
		
				//switch body
				for (S32 i = 0; i < texture_index_channels; ++i)
				{
					std::string case_str = llformat("\t\tcase %d: return texture2D(tex%d, texcoord);\n", i, i);
					extra_code_text[extra_code_count++] = strdup(case_str.c_str());
				}

				extra_code_text[extra_code_count++] = strdup("\t}\n");
				extra_code_text[extra_code_count++] = strdup("\treturn ret;\n");
				extra_code_text[extra_code_count++] = strdup("}\n");
			}
		}
		else
		{ //should never get here.  Indexed texture rendering requires GLSL 1.30 or later 
			// (for passing integers between vertex and fragment shaders)
			LL_ERRS() << "Indexed texture rendering requires GLSL 1.30 or later." << LL_ENDL;
		}
	}
    
	//copy file into memory
	enum {
		  flag_write_to_out_of_extra_block_area = 0x01
		, flag_extra_block_marker_was_found = 0x02
	};
	
	unsigned char flags = flag_write_to_out_of_extra_block_area;
	
	GLuint out_of_extra_block_counter = 0, start_shader_code = shader_code_count, file_lines_count = 0;
	
	while(NULL != fgets((char *)buff, 1024, file)
		  && shader_code_count < (LL_ARRAY_SIZE(shader_code_text) - LL_ARRAY_SIZE(extra_code_text)))
	{
		file_lines_count++;

		bool extra_block_area_found = NULL != strstr((const char*)buff, "[EXTRA_CODE_HERE]");
		
		if(extra_block_area_found && !(flag_extra_block_marker_was_found & flags))
		{
			if(!(flag_write_to_out_of_extra_block_area & flags))
			{
				//shift
				for(GLuint to = start_shader_code, from = extra_code_count + start_shader_code;
					from < shader_code_count; ++to, ++from)
				{
					shader_code_text[to] = shader_code_text[from];
				}
				
				shader_code_count -= extra_code_count;
			}
		  
			//copy extra code
			for(GLuint n = 0; n < extra_code_count
				&& shader_code_count < (LL_ARRAY_SIZE(shader_code_text) - LL_ARRAY_SIZE(extra_code_text)); ++n)
			{
				shader_code_text[shader_code_count++] = extra_code_text[n];
			}
			
			extra_code_count = 0;
			
			flags &= ~flag_write_to_out_of_extra_block_area;
			flags |= flag_extra_block_marker_was_found;
		}
        else
        {
            shader_code_text[shader_code_count] = (GLcharARB *)strdup((char *)buff);
		
            if(flag_write_to_out_of_extra_block_area & flags)
            {
                shader_code_text[extra_code_count + start_shader_code + out_of_extra_block_counter]
                    = shader_code_text[shader_code_count];
                out_of_extra_block_counter++;
			
                if(out_of_extra_block_counter == extra_code_count)
                {
                    shader_code_count += extra_code_count;
                    flags &= ~flag_write_to_out_of_extra_block_area;
                }
            }
		
            ++shader_code_count;
		}
	} //while
	
	if(!(flag_extra_block_marker_was_found & flags))
	{
		for(GLuint n = start_shader_code; n < extra_code_count + start_shader_code; ++n)
		{
			shader_code_text[n] = extra_code_text[n - start_shader_code];
		}
		
		if (file_lines_count < extra_code_count)
		{
			shader_code_count += extra_code_count;
		}

		extra_code_count = 0;
	}

	fclose(file);

	//create shader object
	GLhandleARB ret = glCreateShaderObjectARB(type);
	if (gDebugGL)
	{
		error = glGetError();
		if (error != GL_NO_ERROR)
		{
			LL_WARNS("ShaderLoading") << "GL ERROR in glCreateShaderObjectARB: " << error << LL_ENDL;
		}
	}
	
	//load source
	glShaderSourceARB(ret, shader_code_count, (const GLcharARB**) shader_code_text, NULL);

	if (gDebugGL)
	{
		error = glGetError();
		if (error != GL_NO_ERROR)
		{
			LL_WARNS("ShaderLoading") << "GL ERROR in glShaderSourceARB: " << error << LL_ENDL;
		}
	}

	//compile source
	glCompileShaderARB(ret);

	if (gDebugGL)
	{
		error = glGetError();
		if (error != GL_NO_ERROR)
		{
			LL_WARNS("ShaderLoading") << "GL ERROR in glCompileShaderARB: " << error << LL_ENDL;
		}
	}
		
	if (error == GL_NO_ERROR)
	{
		//check for errors
		GLint success = GL_TRUE;
		glGetObjectParameterivARB(ret, GL_OBJECT_COMPILE_STATUS_ARB, &success);
		if (gDebugGL || success == GL_FALSE)
		{
			error = glGetError();
			if (error != GL_NO_ERROR || success == GL_FALSE) 
			{
				//an error occured, print log
				LL_WARNS("ShaderLoading") << "GLSL Compilation Error:" << LL_ENDL;
				dumpObjectLog(ret, TRUE, open_file_name);
                dumpShaderSource(shader_code_count, shader_code_text);
				ret = 0;
			}
		}
	}
	else
	{
		ret = 0;
	}
	stop_glerror();

	//free memory
	for (GLuint i = 0; i < shader_code_count; i++)
	{
		free(shader_code_text[i]);
	}

	//successfully loaded, save results
	if (ret)
	{
		// Add shader file to map
		mShaderObjects[filename] = ret;
		shader_level = try_gpu_class;
	}
	else
	{
		if (shader_level > 1)
		{
			shader_level--;
			return loadShaderFile(filename, shader_level, type, defines, texture_index_channels);
		}
		LL_WARNS("ShaderLoading") << "Failed to load " << filename << LL_ENDL;	
	}
	return ret;
}

BOOL LLShaderMgr::linkProgramObject(GLhandleARB obj, BOOL suppress_errors) 
{
	//check for errors
	glLinkProgramARB(obj);
	GLint success = GL_TRUE;
	glGetObjectParameterivARB(obj, GL_OBJECT_LINK_STATUS_ARB, &success);
	if (!suppress_errors && success == GL_FALSE) 
	{
		//an error occured, print log
		LL_SHADER_LOADING_WARNS() << "GLSL Linker Error:" << LL_ENDL;
	}

#if LL_DARWIN

	// For some reason this absolutely kills the frame rate when VBO's are enabled
	if (0)
	{
		// Force an evaluation of the gl state so the driver can tell if the shader will run in hardware or software
		// per Apple's suggestion
		LLGLSLShader::sNoFixedFunction = false;
		
		glUseProgramObjectARB(obj);

		gGL.begin(LLRender::TRIANGLES);
		gGL.vertex3f(0.0f, 0.0f, 0.0f);
		gGL.vertex3f(0.0f, 0.0f, 0.0f);
		gGL.vertex3f(0.0f, 0.0f, 0.0f);
		gGL.end();
		gGL.flush();
		
		glUseProgramObjectARB(0);
		
		LLGLSLShader::sNoFixedFunction = true;

		// Query whether the shader can or cannot run in hardware
		// http://developer.apple.com/qa/qa2007/qa1502.html
		GLint vertexGPUProcessing, fragmentGPUProcessing;
		CGLContextObj ctx = CGLGetCurrentContext();
		CGLGetParameter(ctx, kCGLCPGPUVertexProcessing, &vertexGPUProcessing);	
		CGLGetParameter(ctx, kCGLCPGPUFragmentProcessing, &fragmentGPUProcessing);
		if (!fragmentGPUProcessing || !vertexGPUProcessing)
		{
			LL_SHADER_LOADING_WARNS() << "GLSL Linker: Running in Software:" << LL_ENDL;
			success = GL_FALSE;
			suppress_errors = FALSE;		
		}
	}

#else
	std::string log = get_object_log(obj);
	LLStringUtil::toLower(log);
	if (log.find("software") != std::string::npos)
	{
		LL_SHADER_LOADING_WARNS() << "GLSL Linker: Running in Software:" << LL_ENDL;
		success = GL_FALSE;
		suppress_errors = FALSE;
	}
#endif
	return success;
}

BOOL LLShaderMgr::validateProgramObject(GLhandleARB obj)
{
	//check program validity against current GL
	glValidateProgramARB(obj);
	GLint success = GL_TRUE;
	glGetObjectParameterivARB(obj, GL_OBJECT_VALIDATE_STATUS_ARB, &success);
	if (success == GL_FALSE)
	{
		LL_SHADER_LOADING_WARNS() << "GLSL program not valid: " << LL_ENDL;
		dumpObjectLog(obj);
	}
	else
	{
		dumpObjectLog(obj, FALSE);
	}

	return success;
}

//virtual
void LLShaderMgr::initAttribsAndUniforms()
{
	//MUST match order of enum in LLVertexBuffer.h
	mReservedAttribs.push_back("position");
	mReservedAttribs.push_back("normal");
	mReservedAttribs.push_back("texcoord0");
	mReservedAttribs.push_back("texcoord1");
	mReservedAttribs.push_back("texcoord2");
	mReservedAttribs.push_back("texcoord3");
	mReservedAttribs.push_back("diffuse_color");
	mReservedAttribs.push_back("emissive");
	mReservedAttribs.push_back("tangent");
	mReservedAttribs.push_back("weight");
	mReservedAttribs.push_back("weight4");
	mReservedAttribs.push_back("clothing");
	mReservedAttribs.push_back("texture_index");
	
	//matrix state
	mReservedUniforms.push_back("modelview_matrix");
	mReservedUniforms.push_back("projection_matrix");
	mReservedUniforms.push_back("inv_proj");
	mReservedUniforms.push_back("modelview_projection_matrix");
    mReservedUniforms.push_back("inv_modelview");
	mReservedUniforms.push_back("normal_matrix");
	mReservedUniforms.push_back("texture_matrix0");
	mReservedUniforms.push_back("texture_matrix1");
	mReservedUniforms.push_back("texture_matrix2");
	mReservedUniforms.push_back("texture_matrix3");
	mReservedUniforms.push_back("object_plane_s");
	mReservedUniforms.push_back("object_plane_t");
	llassert(mReservedUniforms.size() == LLShaderMgr::OBJECT_PLANE_T+1);

	mReservedUniforms.push_back("viewport");

	mReservedUniforms.push_back("light_position");
	mReservedUniforms.push_back("light_direction");
	mReservedUniforms.push_back("light_attenuation");
	mReservedUniforms.push_back("light_diffuse");
	mReservedUniforms.push_back("light_ambient");
	mReservedUniforms.push_back("light_count");
	mReservedUniforms.push_back("light");
	mReservedUniforms.push_back("light_col");
	mReservedUniforms.push_back("far_z");

	llassert(mReservedUniforms.size() == LLShaderMgr::MULTI_LIGHT_FAR_Z+1);


	mReservedUniforms.push_back("proj_mat");
	mReservedUniforms.push_back("proj_near");
	mReservedUniforms.push_back("proj_p");
	mReservedUniforms.push_back("proj_n");
	mReservedUniforms.push_back("proj_origin");
	mReservedUniforms.push_back("proj_range");
	mReservedUniforms.push_back("proj_ambiance");
	mReservedUniforms.push_back("proj_shadow_idx");
	mReservedUniforms.push_back("shadow_fade");
	mReservedUniforms.push_back("proj_focus");
	mReservedUniforms.push_back("proj_lod");
	mReservedUniforms.push_back("proj_ambient_lod");

	llassert(mReservedUniforms.size() == LLShaderMgr::PROJECTOR_AMBIENT_LOD+1);

	mReservedUniforms.push_back("color");
		
	mReservedUniforms.push_back("diffuseMap");
    mReservedUniforms.push_back("altDiffuseMap");
	mReservedUniforms.push_back("specularMap");
	mReservedUniforms.push_back("bumpMap");
    mReservedUniforms.push_back("bumpMap2");
	mReservedUniforms.push_back("environmentMap");
	mReservedUniforms.push_back("cloud_noise_texture");
    mReservedUniforms.push_back("cloud_noise_texture_next");
	mReservedUniforms.push_back("fullbright");
	mReservedUniforms.push_back("lightnorm");
	mReservedUniforms.push_back("sunlight_color");
	mReservedUniforms.push_back("ambient");
	mReservedUniforms.push_back("blue_horizon");
	mReservedUniforms.push_back("blue_density");
	mReservedUniforms.push_back("haze_horizon");
	mReservedUniforms.push_back("haze_density");
	mReservedUniforms.push_back("cloud_shadow");
	mReservedUniforms.push_back("density_multiplier");
	mReservedUniforms.push_back("distance_multiplier");
	mReservedUniforms.push_back("max_y");
	mReservedUniforms.push_back("glow");
	mReservedUniforms.push_back("cloud_color");
	mReservedUniforms.push_back("cloud_pos_density1");
	mReservedUniforms.push_back("cloud_pos_density2");
	mReservedUniforms.push_back("cloud_scale");
	mReservedUniforms.push_back("gamma");
	mReservedUniforms.push_back("scene_light_strength");

	llassert(mReservedUniforms.size() == LLShaderMgr::SCENE_LIGHT_STRENGTH+1);

	mReservedUniforms.push_back("center");
	mReservedUniforms.push_back("size");
	mReservedUniforms.push_back("falloff");

	mReservedUniforms.push_back("box_center");
	mReservedUniforms.push_back("box_size");


	mReservedUniforms.push_back("minLuminance");
	mReservedUniforms.push_back("maxExtractAlpha");
	mReservedUniforms.push_back("lumWeights");
	mReservedUniforms.push_back("warmthWeights");
	mReservedUniforms.push_back("warmthAmount");
	mReservedUniforms.push_back("glowStrength");
	mReservedUniforms.push_back("glowDelta");

	llassert(mReservedUniforms.size() == LLShaderMgr::GLOW_DELTA+1);


	mReservedUniforms.push_back("minimum_alpha");
	mReservedUniforms.push_back("emissive_brightness");

	mReservedUniforms.push_back("shadow_matrix");
	mReservedUniforms.push_back("env_mat");
	mReservedUniforms.push_back("shadow_clip");
	mReservedUniforms.push_back("sun_wash");
	mReservedUniforms.push_back("shadow_noise");
	mReservedUniforms.push_back("blur_size");
	mReservedUniforms.push_back("ssao_radius");
	mReservedUniforms.push_back("ssao_max_radius");
	mReservedUniforms.push_back("ssao_factor");
	mReservedUniforms.push_back("ssao_factor_inv");
	mReservedUniforms.push_back("ssao_effect_mat");
	mReservedUniforms.push_back("screen_res");
	mReservedUniforms.push_back("near_clip");
	mReservedUniforms.push_back("shadow_offset");
	mReservedUniforms.push_back("shadow_bias");
	mReservedUniforms.push_back("spot_shadow_bias");
	mReservedUniforms.push_back("spot_shadow_offset");
	mReservedUniforms.push_back("sun_dir");
    mReservedUniforms.push_back("moon_dir");
	mReservedUniforms.push_back("shadow_res");
	mReservedUniforms.push_back("proj_shadow_res");
	mReservedUniforms.push_back("depth_cutoff");
	mReservedUniforms.push_back("norm_cutoff");
	mReservedUniforms.push_back("shadow_target_width");
	
	llassert(mReservedUniforms.size() == LLShaderMgr::DEFERRED_SHADOW_TARGET_WIDTH+1);

	mReservedUniforms.push_back("tc_scale");
	mReservedUniforms.push_back("rcp_screen_res");
	mReservedUniforms.push_back("rcp_frame_opt");
	mReservedUniforms.push_back("rcp_frame_opt2");
	
	mReservedUniforms.push_back("focal_distance");
	mReservedUniforms.push_back("blur_constant");
	mReservedUniforms.push_back("tan_pixel_angle");
	mReservedUniforms.push_back("magnification");
	mReservedUniforms.push_back("max_cof");
	mReservedUniforms.push_back("res_scale");
	mReservedUniforms.push_back("dof_width");
	mReservedUniforms.push_back("dof_height");

	mReservedUniforms.push_back("depthMap");
	mReservedUniforms.push_back("shadowMap0");
	mReservedUniforms.push_back("shadowMap1");
	mReservedUniforms.push_back("shadowMap2");
	mReservedUniforms.push_back("shadowMap3");
	mReservedUniforms.push_back("shadowMap4");
	mReservedUniforms.push_back("shadowMap5");

	llassert(mReservedUniforms.size() == LLShaderMgr::DEFERRED_SHADOW5+1);

	mReservedUniforms.push_back("normalMap");
	mReservedUniforms.push_back("positionMap");
	mReservedUniforms.push_back("diffuseRect");
	mReservedUniforms.push_back("specularRect");
	mReservedUniforms.push_back("noiseMap");
	mReservedUniforms.push_back("lightFunc");
	mReservedUniforms.push_back("lightMap");
	mReservedUniforms.push_back("bloomMap");
	mReservedUniforms.push_back("projectionMap");
	mReservedUniforms.push_back("norm_mat");

	mReservedUniforms.push_back("global_gamma");
	mReservedUniforms.push_back("texture_gamma");
	
	mReservedUniforms.push_back("specular_color");
	mReservedUniforms.push_back("env_intensity");

	mReservedUniforms.push_back("matrixPalette");
	mReservedUniforms.push_back("translationPalette");
	
// <FS:CR> Import Vignette from Exodus
	mReservedUniforms.push_back("exo_vignette");
	mReservedUniforms.push_back("exo_screen");
// </FS:CR> Import Vignette from Exodus
	
	mReservedUniforms.push_back("screenTex");
	mReservedUniforms.push_back("screenDepth");
	mReservedUniforms.push_back("refTex");
	mReservedUniforms.push_back("eyeVec");
	mReservedUniforms.push_back("time");
	mReservedUniforms.push_back("waveDir1");
	mReservedUniforms.push_back("waveDir2");
	mReservedUniforms.push_back("lightDir");
	mReservedUniforms.push_back("specular");
	mReservedUniforms.push_back("lightExp");
	mReservedUniforms.push_back("waterFogColor");
	mReservedUniforms.push_back("waterFogDensity");
	mReservedUniforms.push_back("waterFogKS");
	mReservedUniforms.push_back("refScale");
	mReservedUniforms.push_back("waterHeight");
	mReservedUniforms.push_back("waterPlane");
	mReservedUniforms.push_back("normScale");
	mReservedUniforms.push_back("fresnelScale");
	mReservedUniforms.push_back("fresnelOffset");
	mReservedUniforms.push_back("blurMultiplier");
	mReservedUniforms.push_back("sunAngle");
	mReservedUniforms.push_back("scaledAngle");
	mReservedUniforms.push_back("sunAngle2");
	
	mReservedUniforms.push_back("camPosLocal");

	mReservedUniforms.push_back("gWindDir");
	mReservedUniforms.push_back("gSinWaveParams");
	mReservedUniforms.push_back("gGravity");

	mReservedUniforms.push_back("detail_0");
	mReservedUniforms.push_back("detail_1");
	mReservedUniforms.push_back("detail_2");
	mReservedUniforms.push_back("detail_3");
	mReservedUniforms.push_back("alpha_ramp");

	mReservedUniforms.push_back("origin");
	mReservedUniforms.push_back("display_gamma");

    mReservedUniforms.push_back("inscatter");
    mReservedUniforms.push_back("sun_size");
    mReservedUniforms.push_back("fog_color");

    mReservedUniforms.push_back("transmittance_texture");
    mReservedUniforms.push_back("scattering_texture");
    mReservedUniforms.push_back("single_mie_scattering_texture");
    mReservedUniforms.push_back("irradiance_texture");
    mReservedUniforms.push_back("blend_factor");
    mReservedUniforms.push_back("no_atmo");
    mReservedUniforms.push_back("moisture_level");
    mReservedUniforms.push_back("droplet_radius");
    mReservedUniforms.push_back("ice_level");
    mReservedUniforms.push_back("rainbow_map");
    mReservedUniforms.push_back("halo_map");
    mReservedUniforms.push_back("moon_brightness");
    mReservedUniforms.push_back("cloud_variance");

    mReservedUniforms.push_back("sh_input_r");
    mReservedUniforms.push_back("sh_input_g");
    mReservedUniforms.push_back("sh_input_b");

    mReservedUniforms.push_back("sun_moon_glow_factor");
    mReservedUniforms.push_back("water_edge");
    mReservedUniforms.push_back("sun_up_factor");
    mReservedUniforms.push_back("moonlight_color");

	llassert(mReservedUniforms.size() == END_RESERVED_UNIFORMS);

	std::set<std::string> dupe_check;

	for (U32 i = 0; i < mReservedUniforms.size(); ++i)
	{
		if (dupe_check.find(mReservedUniforms[i]) != dupe_check.end())
		{
			LL_ERRS() << "Duplicate reserved uniform name found: " << mReservedUniforms[i] << LL_ENDL;
		}
		dupe_check.insert(mReservedUniforms[i]);
	}
}
<|MERGE_RESOLUTION|>--- conflicted
+++ resolved
@@ -612,11 +612,6 @@
 		}
 	}
 	
-<<<<<<< HEAD
-	//LL_SHADER_LOADING_WARNS() << "Loading shader file: " << filename << " class " << shader_level << LL_ENDL;
-
-=======
->>>>>>> 406220fa
 	if (filename.empty()) 
 	{
 		return 0;
@@ -637,7 +632,6 @@
 		fname << getShaderDirPrefix();
 		fname << gpu_class << "/" << filename;
 		
-<<<<<<< HEAD
         open_file_name = fname.str();
 
         /*
@@ -655,10 +649,6 @@
 
  		LL_DEBUGS("ShaderLoading") << "Looking in " << open_file_name << LL_ENDL;
 		file = LLFile::fopen(open_file_name, "r");		/* Flawfinder: ignore */
-=======
- 		
-		file = LLFile::fopen(fname.str(), "r");		/* Flawfinder: ignore */
->>>>>>> 406220fa
 		if (file)
 		{
 			LL_DEBUGS("ShaderLoading") << "Loading file: " << open_file_name << " (Want class " << gpu_class << ")" << LL_ENDL;            
