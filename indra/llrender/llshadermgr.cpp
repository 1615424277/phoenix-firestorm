/** 
 * @file llshadermgr.cpp
 * @brief Shader manager implementation.
 *
 * $LicenseInfo:firstyear=2005&license=viewerlgpl$
 * Second Life Viewer Source Code
 * Copyright (C) 2010, Linden Research, Inc.
 * 
 * This library is free software; you can redistribute it and/or
 * modify it under the terms of the GNU Lesser General Public
 * License as published by the Free Software Foundation;
 * version 2.1 of the License only.
 * 
 * This library is distributed in the hope that it will be useful,
 * but WITHOUT ANY WARRANTY; without even the implied warranty of
 * MERCHANTABILITY or FITNESS FOR A PARTICULAR PURPOSE.  See the GNU
 * Lesser General Public License for more details.
 * 
 * You should have received a copy of the GNU Lesser General Public
 * License along with this library; if not, write to the Free Software
 * Foundation, Inc., 51 Franklin Street, Fifth Floor, Boston, MA  02110-1301  USA
 * 
 * Linden Research, Inc., 945 Battery Street, San Francisco, CA  94111  USA
 * $/LicenseInfo$
 */

#include "linden_common.h"
#include "llshadermgr.h"
#include "llrender.h"
#include "llfile.h"

#if LL_DARWIN
#include "OpenGL/OpenGL.h"
#endif

// Lots of STL stuff in here, using namespace std to keep things more readable
using std::vector;
using std::pair;
using std::make_pair;
using std::string;

LLShaderMgr * LLShaderMgr::sInstance = NULL;

LLShaderMgr::LLShaderMgr()
{
}


LLShaderMgr::~LLShaderMgr()
{
}

// static
LLShaderMgr * LLShaderMgr::instance()
{
	if(NULL == sInstance)
	{
		LL_ERRS("Shaders") << "LLShaderMgr should already have been instantiated by the application!" << LL_ENDL;
	}

	return sInstance;
}

BOOL LLShaderMgr::attachShaderFeatures(LLGLSLShader * shader)
{
	llassert_always(shader != NULL);
	LLShaderFeatures *features = & shader->mFeatures;

	if (features->attachNothing)
	{
		return TRUE;
	}
	//////////////////////////////////////
	// Attach Vertex Shader Features First
	//////////////////////////////////////
	
	// NOTE order of shader object attaching is VERY IMPORTANT!!!
	if (features->calculatesAtmospherics)
	{
		if (features->hasWaterFog)
		{
			if (!shader->attachVertexObject("windlight/atmosphericsVarsWaterV.glsl"))
			{
				return FALSE;
			}
		}
        else if (!shader->attachVertexObject("windlight/atmosphericsVarsV.glsl"))
		{
			return FALSE;
		}
	}

	if (features->calculatesLighting || features->calculatesAtmospherics)
	{
		if (!shader->attachVertexObject("windlight/atmosphericsHelpersV.glsl"))
		{
			return FALSE;
		}
	}
		
	if (features->calculatesLighting)
	{
		if (features->isSpecular)
		{
            if (!shader->attachVertexObject("lighting/lightFuncSpecularV.glsl"))
			{
				return FALSE;
			}
		
			if (!features->isAlphaLighting)
			{
                if (!shader->attachVertexObject("lighting/sumLightsSpecularV.glsl"))
				{
					return FALSE;
				}
			}
			
            if (!shader->attachVertexObject("lighting/lightSpecularV.glsl"))
			{
				return FALSE;
			}
		}
		else 
		{
            if (!shader->attachVertexObject("lighting/lightFuncV.glsl"))
			{
				return FALSE;
			}
			
			if (!features->isAlphaLighting)
			{
                if (!shader->attachVertexObject("lighting/sumLightsV.glsl"))
				{
					return FALSE;
				}
			}
			
            if (!shader->attachVertexObject("lighting/lightV.glsl"))
			{
				return FALSE;
			}
		}
	}
	
	// NOTE order of shader object attaching is VERY IMPORTANT!!!
	if (features->calculatesAtmospherics)
    {
        if (!shader->attachVertexObject("environment/srgbF.glsl")) // NOTE -- "F" suffix is superfluous here, there is nothing fragment specific in srgbF
        {
            return FALSE;
        }

        if (!shader->attachVertexObject("windlight/atmosphericsFuncs.glsl")) {
            return FALSE;
        }

        if (!shader->attachVertexObject("windlight/atmosphericsV.glsl"))
		{
			return FALSE;
		}
	}

	if (features->hasSkinning)
	{
        if (!shader->attachVertexObject("avatar/avatarSkinV.glsl"))
		{
			return FALSE;
		}
	}

	if (features->hasObjectSkinning)
	{
        shader->mRiggedVariant = shader;
        if (!shader->attachVertexObject("avatar/objectSkinV.glsl"))
		{
			return FALSE;
		}
	}
	
	///////////////////////////////////////
	// Attach Fragment Shader Features Next
	///////////////////////////////////////

// NOTE order of shader object attaching is VERY IMPORTANT!!!
    if (features->hasSrgb || features->hasAtmospherics || features->calculatesAtmospherics)
    {
        if (!shader->attachFragmentObject("environment/srgbF.glsl"))
        {
            return FALSE;
        }
    }

	if(features->calculatesAtmospherics || features->hasGamma || features->isDeferred)
	{
		if (features->hasWaterFog)
		{
			if (!shader->attachFragmentObject("windlight/atmosphericsVarsWaterF.glsl"))
			{
				return FALSE;
			}
		}
        else if (!shader->attachFragmentObject("windlight/atmosphericsVarsF.glsl"))
		{
			return FALSE;
		}
	}

    if (features->calculatesLighting || features->calculatesAtmospherics)
	{
        if (!shader->attachFragmentObject("windlight/atmosphericsHelpersF.glsl"))
		{
			return FALSE;
		}
	}

    // we want this BEFORE shadows and AO because those facilities use pos/norm access
    if (features->isDeferred || features->hasReflectionProbes)
	{
        if (!shader->attachFragmentObject("deferred/deferredUtil.glsl"))
		{
			return FALSE;
		}
	}

	if (features->hasScreenSpaceReflections || features->hasReflectionProbes)
	{
        if (!shader->attachFragmentObject("deferred/screenSpaceReflUtil.glsl"))
        {
            return FALSE;
        }
	}

    if (features->hasShadows)
	{
        if (!shader->attachFragmentObject("deferred/shadowUtil.glsl"))
		{
			return FALSE;
		}
	}

    if (features->hasReflectionProbes)
    {
        if (!shader->attachFragmentObject("deferred/reflectionProbeF.glsl"))
        {
            return FALSE;
        }
    }

    if (features->hasAmbientOcclusion)
	{
        if (!shader->attachFragmentObject("deferred/aoUtil.glsl"))
		{
			return FALSE;
		}
	}

    if (features->hasIndirect)
	{
        if (!shader->attachFragmentObject("deferred/indirect.glsl"))
		{
			return FALSE;
		}
	}

	if (features->hasGamma || features->isDeferred)
	{
        if (!shader->attachFragmentObject("windlight/gammaF.glsl"))
		{
			return FALSE;
		}
	}

    if (features->encodesNormal)
	{
        if (!shader->attachFragmentObject("environment/encodeNormF.glsl"))
		{
			return FALSE;
		}
	}

	if (features->hasAtmospherics || features->isDeferred)
    {
        if (!shader->attachFragmentObject("windlight/atmosphericsFuncs.glsl")) {
            return FALSE;
        }

        if (!shader->attachFragmentObject("windlight/atmosphericsF.glsl"))
		{
			return FALSE;
		}
	}
	
	if (features->hasTransport)
	{
        if (!shader->attachFragmentObject("windlight/transportF.glsl"))
		{
			return FALSE;
		}

		// Test hasFullbright and hasShiny and attach fullbright and 
		// fullbright shiny atmos transport if we split them out.
	}

	// NOTE order of shader object attaching is VERY IMPORTANT!!!
	if (features->hasWaterFog)
	{
        if (!shader->attachFragmentObject("environment/waterFogF.glsl"))
		{
			return FALSE;
		}
	}
	
	if (features->hasLighting)
	{
		if (features->hasWaterFog)
		{
			if (features->disableTextureIndex)
			{
				if (features->hasAlphaMask)
				{
                    if (!shader->attachFragmentObject("lighting/lightWaterAlphaMaskNonIndexedF.glsl"))
					{
						return FALSE;
					}
				}
				else
				{
                    if (!shader->attachFragmentObject("lighting/lightWaterNonIndexedF.glsl"))
					{
						return FALSE;
					}
				}
			}
			else 
			{
				if (features->hasAlphaMask)
				{
                    if (!shader->attachFragmentObject("lighting/lightWaterAlphaMaskF.glsl"))
					{
						return FALSE;
					}
				}
				else
				{
                    if (!shader->attachFragmentObject("lighting/lightWaterF.glsl"))
					{
						return FALSE;
					}
				}
				shader->mFeatures.mIndexedTextureChannels = llmax(LLGLSLShader::sIndexedTextureChannels-1, 1);
			}
		}
		
		else
		{
			if (features->disableTextureIndex)
			{
				if (features->hasAlphaMask)
				{
                    if (!shader->attachFragmentObject("lighting/lightAlphaMaskNonIndexedF.glsl"))
					{
						return FALSE;
					}
				}
				else
				{
                    if (!shader->attachFragmentObject("lighting/lightNonIndexedF.glsl"))
					{
						return FALSE;
					}
				}
			}
			else 
			{
				if (features->hasAlphaMask)
				{
                    if (!shader->attachFragmentObject("lighting/lightAlphaMaskF.glsl"))
					{
						return FALSE;
					}
				}
				else
				{
                    if (!shader->attachFragmentObject("lighting/lightF.glsl"))
					{
						return FALSE;
					}
				}
				shader->mFeatures.mIndexedTextureChannels = llmax(LLGLSLShader::sIndexedTextureChannels-1, 1);
			}
		}
	}
	
	// NOTE order of shader object attaching is VERY IMPORTANT!!!
	else if (features->isFullbright)
	{
	
		if (features->isShiny && features->hasWaterFog)
		{
			if (features->disableTextureIndex)
			{
                if (!shader->attachFragmentObject("lighting/lightFullbrightShinyWaterNonIndexedF.glsl"))
				{
					return FALSE;
				}
			}
			else 
			{
                if (!shader->attachFragmentObject("lighting/lightFullbrightShinyWaterF.glsl"))
				{
					return FALSE;
				}
				shader->mFeatures.mIndexedTextureChannels = llmax(LLGLSLShader::sIndexedTextureChannels-1, 1);
			}
		}
		else if (features->hasWaterFog)
		{
			if (features->disableTextureIndex)
			{
				if (features->hasAlphaMask)
				{
                    if (!shader->attachFragmentObject("lighting/lightFullbrightWaterNonIndexedAlphaMaskF.glsl"))
					{
						return FALSE;
					}
				}
                else if (!shader->attachFragmentObject("lighting/lightFullbrightWaterNonIndexedF.glsl"))
				{
					return FALSE;
				}
			}
			else 
			{
				if (features->hasAlphaMask)
				{
                    if (!shader->attachFragmentObject("lighting/lightFullbrightWaterAlphaMaskF.glsl"))
					{
						return FALSE;
					}
				}
                else if (!shader->attachFragmentObject("lighting/lightFullbrightWaterF.glsl"))
				{
					return FALSE;
				}
				shader->mFeatures.mIndexedTextureChannels = llmax(LLGLSLShader::sIndexedTextureChannels-1, 1);
			}
		}
		
		else if (features->isShiny)
		{
			if (features->disableTextureIndex)
			{
                if (!shader->attachFragmentObject("lighting/lightFullbrightShinyNonIndexedF.glsl"))
				{
					return FALSE;
				}
			}
			else 
			{
                if (!shader->attachFragmentObject("lighting/lightFullbrightShinyF.glsl"))
				{
					return FALSE;
				}
				shader->mFeatures.mIndexedTextureChannels = llmax(LLGLSLShader::sIndexedTextureChannels-1, 1);
			}
		}
		
		else
		{
			if (features->disableTextureIndex)
			{

				if (features->hasAlphaMask)
				{
                    if (!shader->attachFragmentObject("lighting/lightFullbrightNonIndexedAlphaMaskF.glsl"))
					{
						return FALSE;
					}
				}
				else
				{
                    if (!shader->attachFragmentObject("lighting/lightFullbrightNonIndexedF.glsl"))
					{
						return FALSE;
					}
				}
			}
			else 
			{
				if (features->hasAlphaMask)
				{
                    if (!shader->attachFragmentObject("lighting/lightFullbrightAlphaMaskF.glsl"))
					{
						return FALSE;
					}
				}
				else
				{
                    if (!shader->attachFragmentObject("lighting/lightFullbrightF.glsl"))
					{
						return FALSE;
					}
				}
				shader->mFeatures.mIndexedTextureChannels = llmax(LLGLSLShader::sIndexedTextureChannels-1, 1);
			}
		}
	}

	// NOTE order of shader object attaching is VERY IMPORTANT!!!
	else if (features->isShiny)
	{
	
		if (features->hasWaterFog)
		{
			if (features->disableTextureIndex)
			{
                if (!shader->attachFragmentObject("lighting/lightShinyWaterNonIndexedF.glsl"))
				{
					return FALSE;
				}
			}
			else 
			{
                if (!shader->attachFragmentObject("lighting/lightShinyWaterF.glsl"))
				{
					return FALSE;
				}
				shader->mFeatures.mIndexedTextureChannels = llmax(LLGLSLShader::sIndexedTextureChannels-1, 1);
			}
		}
		
		else 
		{
			if (features->disableTextureIndex)
			{
                if (!shader->attachFragmentObject("lighting/lightShinyNonIndexedF.glsl"))
				{
					return FALSE;
				}
			}
			else 
			{
                if (!shader->attachFragmentObject("lighting/lightShinyF.glsl"))
				{
					return FALSE;
				}
				shader->mFeatures.mIndexedTextureChannels = llmax(LLGLSLShader::sIndexedTextureChannels-1, 1);
			}
		}
	}

	if (features->mIndexedTextureChannels <= 1)
	{
		if (!shader->attachVertexObject("objects/nonindexedTextureV.glsl"))
		{
			return FALSE;
		}
	}
	else
	{
        if (!shader->attachVertexObject("objects/indexedTextureV.glsl"))
		{
			return FALSE;
		}
	}

	return TRUE;
}

//============================================================================
// Load Shader

static std::string get_shader_log(GLuint ret)
{
	std::string res;
	
	//get log length 
	GLint length;
    glGetShaderiv(ret, GL_INFO_LOG_LENGTH, &length);
	if (length > 0)
	{
		//the log could be any size, so allocate appropriately
		GLchar* log = new GLchar[length];
        glGetShaderInfoLog(ret, length, &length, log);
		res = std::string((char *)log);
		delete[] log;
	}
	// <FS:LO> Fix intel GLSL compiler spitting out "No errors." instead of an empty string like others do when there are no errors, causing log spam.
	if(!strcmp(res.c_str(),"No errors.\n"))
	{
		res = "";
	}
	// </FS:LO>
	return res;
}

static std::string get_program_log(GLuint ret)
{
    LL_PROFILE_ZONE_SCOPED_CATEGORY_SHADER;
    std::string res;

    //get log length 
    GLint length;
    glGetProgramiv(ret, GL_INFO_LOG_LENGTH, &length);
    if (length > 0)
    {
        //the log could be any size, so allocate appropriately
        GLchar* log = new GLchar[length];
        glGetProgramInfoLog(ret, length, &length, log);
        res = std::string((char*)log);
        delete[] log;
    }
    return res;
}

// get the info log for the given object, be it a shader or program object
// NOTE: ret MUST be a shader OR a program object
static std::string get_object_log(GLuint ret)
{
    if (glIsProgram(ret))
    {
        return get_program_log(ret);
    }
    else
    {
        llassert(glIsShader(ret));
        return get_shader_log(ret);
    }
}

//dump shader source for debugging
void LLShaderMgr::dumpShaderSource(U32 shader_code_count, GLchar** shader_code_text)
{
	char num_str[16]; // U32 = max 10 digits

	LL_SHADER_LOADING_WARNS() << "\n";

	for (U32 i = 0; i < shader_code_count; i++)
	{
		snprintf(num_str, sizeof(num_str), "%4d: ", i+1);
		std::string line_number(num_str);
		LL_CONT << line_number << shader_code_text[i];
	}
    LL_CONT << LL_ENDL;
}

void LLShaderMgr::dumpObjectLog(GLuint ret, BOOL warns, const std::string& filename)
{
    std::string log;
    log = get_object_log(ret);
    std::string fname = filename;
    if (filename.empty())
    {
        fname = "unknown shader file";
    }

	if (log.length() > 0)
	{
        LL_SHADER_LOADING_WARNS() << "Shader loading from " << fname << LL_ENDL;
        LL_SHADER_LOADING_WARNS() << "\n" << log << LL_ENDL;
	}
 }

GLuint LLShaderMgr::loadShaderFile(const std::string& filename, S32 & shader_level, GLenum type, std::unordered_map<std::string, std::string>* defines, S32 texture_index_channels)
{

// endsure work-around for missing GLSL funcs gets propogated to feature shader files (e.g. srgbF.glsl)
#if LL_DARWIN
    if (defines)
    {
        (*defines)["OLD_SELECT"] = "1";
    }
#endif

	GLenum error = GL_NO_ERROR;

	error = glGetError();
	if (error != GL_NO_ERROR)
	{
		LL_SHADER_LOADING_WARNS() << "GL ERROR entering loadShaderFile(): " << error << " for file: " << filename << LL_ENDL;
	}
	
	if (filename.empty()) 
	{
		return 0;
	}


	//read in from file
	LLFILE* file = NULL;

	S32 try_gpu_class = shader_level;
	S32 gpu_class;

    std::string open_file_name;
	//find the most relevant file
	for (gpu_class = try_gpu_class; gpu_class > 0; gpu_class--)
	{	//search from the current gpu class down to class 1 to find the most relevant shader
		std::stringstream fname;
		fname << getShaderDirPrefix();
		fname << gpu_class << "/" << filename;
		
        open_file_name = fname.str();

        /*
        Would be awesome, if we didn't have shaders that re-use files
        with different environments to say, add skinning, etc
        can't depend on cached version to have evaluate ifdefs identically...
        if we can define a deterministic hash for the shader based on
        all the inputs, maybe we can save some time here.
        if (mShaderObjects.count(filename) > 0)
        {
            return mShaderObjects[filename];
        }

        */

 		LL_DEBUGS("ShaderLoading") << "Looking in " << open_file_name << LL_ENDL;
		file = LLFile::fopen(open_file_name, "r");		/* Flawfinder: ignore */
		if (file)
		{
			LL_DEBUGS("ShaderLoading") << "Loading file: " << open_file_name << " (Want class " << gpu_class << ")" << LL_ENDL;            
			break; // done
		}
	}
	
	if (file == NULL)
	{
		LL_WARNS("ShaderLoading") << "GLSL Shader file not found: " << open_file_name << LL_ENDL;
		return 0;
	}

	//we can't have any lines longer than 1024 characters 
	//or any shaders longer than 4096 lines... deal - DaveP
    GLchar buff[1024];
    GLchar *extra_code_text[1024];
    GLchar *shader_code_text[4096 + LL_ARRAY_SIZE(extra_code_text)] = { NULL };
    GLuint extra_code_count = 0, shader_code_count = 0;
    BOOST_STATIC_ASSERT(LL_ARRAY_SIZE(extra_code_text) < LL_ARRAY_SIZE(shader_code_text));
    
    
	S32 major_version = gGLManager.mGLSLVersionMajor;
	S32 minor_version = gGLManager.mGLSLVersionMinor;
	
	if (major_version == 1 && minor_version < 30)
	{
		if (minor_version < 10)
		{
			//should NEVER get here -- if major version is 1 and minor version is less than 10, 
			// viewer should never attempt to use shaders, continuing will result in undefined behavior
			LL_ERRS() << "Unsupported GLSL Version." << LL_ENDL;
		}

		if (minor_version <= 19)
		{
			shader_code_text[shader_code_count++] = strdup("#version 110\n");
			extra_code_text[extra_code_count++] = strdup("#define ATTRIBUTE attribute\n");
			extra_code_text[extra_code_count++] = strdup("#define VARYING varying\n");
			extra_code_text[extra_code_count++] = strdup("#define VARYING_FLAT varying\n");
		}
		else if (minor_version <= 29)
		{
			//set version to 1.20
			shader_code_text[shader_code_count++] = strdup("#version 120\n");
       		extra_code_text[extra_code_count++] = strdup("#define FXAA_GLSL_120 1\n");
			extra_code_text[extra_code_count++] = strdup("#define FXAA_FAST_PIXEL_OFFSET 0\n");
			extra_code_text[extra_code_count++] = strdup("#define ATTRIBUTE attribute\n");
			extra_code_text[extra_code_count++] = strdup("#define VARYING varying\n");
			extra_code_text[extra_code_count++] = strdup("#define VARYING_FLAT varying\n");
		}
	}
	else
	{  
        if (major_version >= 4)
        {
            //set version to 400 or 420
            if (minor_version >= 20)
            {
                shader_code_text[shader_code_count++] = strdup("#version 420\n");
            }
            else
            {
                shader_code_text[shader_code_count++] = strdup("#version 400\n");
            }
        }
        else if (major_version == 3)
        {
            if (minor_version < 10)
		    {
			    shader_code_text[shader_code_count++] = strdup("#version 300\n");
		    }
		    else if (minor_version <= 19)
		    {
			    shader_code_text[shader_code_count++] = strdup("#version 310\n");
		    }
		    else if (minor_version <= 29)
		    {
			    shader_code_text[shader_code_count++] = strdup("#version 320\n");
		    }
            else
            {
                shader_code_text[shader_code_count++] = strdup("#version 330\n");
            }
        }
		else
		{
			//set version to 1.30
			shader_code_text[shader_code_count++] = strdup("#version 130\n");
			//some implementations of GLSL 1.30 require integer precision be explicitly declared
			extra_code_text[extra_code_count++] = strdup("precision mediump int;\n");
			extra_code_text[extra_code_count++] = strdup("precision highp float;\n");
		}

		extra_code_text[extra_code_count++] = strdup("#define DEFINE_GL_FRAGCOLOR 1\n");
		extra_code_text[extra_code_count++] = strdup("#define FXAA_GLSL_130 1\n");

		extra_code_text[extra_code_count++] = strdup("#define ATTRIBUTE in\n");

		if (type == GL_VERTEX_SHADER)
		{ //"varying" state is "out" in a vertex program, "in" in a fragment program 
			// ("varying" is deprecated after version 1.20)
			extra_code_text[extra_code_count++] = strdup("#define VARYING out\n");
			extra_code_text[extra_code_count++] = strdup("#define VARYING_FLAT flat out\n");
		}
		else
		{
			extra_code_text[extra_code_count++] = strdup("#define VARYING in\n");
			extra_code_text[extra_code_count++] = strdup("#define VARYING_FLAT flat in\n");
		}

		//backwards compatibility with legacy texture lookup syntax
		extra_code_text[extra_code_count++] = strdup("#define texture2D texture\n");
		extra_code_text[extra_code_count++] = strdup("#define textureCube texture\n");
		extra_code_text[extra_code_count++] = strdup("#define texture2DLod textureLod\n");
		extra_code_text[extra_code_count++] = strdup("#define shadow2D(a,b) vec2(texture(a,b))\n");
		
		if (major_version > 1 || minor_version >= 40)
		{ //GLSL 1.40 replaces texture2DRect et al with texture
			extra_code_text[extra_code_count++] = strdup("#define texture2DRect texture\n");
			extra_code_text[extra_code_count++] = strdup("#define shadow2DRect(a,b) vec2(texture(a,b))\n");
		}
	}

    // Use alpha float to store bit flags
    // See: C++: addDeferredAttachment(), shader: frag_data[2]
    extra_code_text[extra_code_count++] = strdup("#define GBUFFER_FLAG_SKIP_ATMOS   0.0 \n"); // atmo kill
    extra_code_text[extra_code_count++] = strdup("#define GBUFFER_FLAG_HAS_ATMOS    0.34\n"); // bit 0
    extra_code_text[extra_code_count++] = strdup("#define GBUFFER_FLAG_HAS_PBR      0.67\n"); // bit 1
    extra_code_text[extra_code_count++] = strdup("#define GET_GBUFFER_FLAG(flag)    (abs(norm.w-flag)< 0.1)\n");

	if (defines)
	{
		for (std::unordered_map<std::string,std::string>::iterator iter = defines->begin(); iter != defines->end(); ++iter)
		{
			std::string define = "#define " + iter->first + " " + iter->second + "\n";
			extra_code_text[extra_code_count++] = (GLchar *) strdup(define.c_str());
		}
	}

	if( gGLManager.mIsAMD )
	{
		extra_code_text[extra_code_count++] = strdup( "#define IS_AMD_CARD 1\n" );
	}
	
	if (texture_index_channels > 0 && type == GL_FRAGMENT_SHADER)
	{
		//use specified number of texture channels for indexed texture rendering

		/* prepend shader code that looks like this:

		uniform sampler2D tex0;
		uniform sampler2D tex1;
		uniform sampler2D tex2;
		.
		.
		.
		uniform sampler2D texN;
		
		VARYING_FLAT ivec4 vary_texture_index;

		vec4 ret = vec4(1,0,1,1);

		vec4 diffuseLookup(vec2 texcoord)
		{
			switch (vary_texture_index.r))
			{
				case 0: ret = texture2D(tex0, texcoord); break;
				case 1: ret = texture2D(tex1, texcoord); break;
				case 2: ret = texture2D(tex2, texcoord); break;
				.
				.
				.
				case N: return texture2D(texN, texcoord); break;
			}

			return ret;
		}
		*/

		extra_code_text[extra_code_count++] = strdup("#define HAS_DIFFUSE_LOOKUP\n");

		//uniform declartion
		for (S32 i = 0; i < texture_index_channels; ++i)
		{
			std::string decl = llformat("uniform sampler2D tex%d;\n", i);
			extra_code_text[extra_code_count++] = strdup(decl.c_str());
		}

		if (texture_index_channels > 1)
		{
			extra_code_text[extra_code_count++] = strdup("VARYING_FLAT int vary_texture_index;\n");
		}

		extra_code_text[extra_code_count++] = strdup("vec4 diffuseLookup(vec2 texcoord)\n");
		extra_code_text[extra_code_count++] = strdup("{\n");
		
		
		if (texture_index_channels == 1)
		{ //don't use flow control, that's silly
			extra_code_text[extra_code_count++] = strdup("return texture2D(tex0, texcoord);\n");
			extra_code_text[extra_code_count++] = strdup("}\n");
		}
		else if (major_version > 1 || minor_version >= 30)
		{  //switches are supported in GLSL 1.30 and later
			if (gGLManager.mIsNVIDIA)
			{ //switches are unreliable on some NVIDIA drivers
				for (U32 i = 0; i < texture_index_channels; ++i)
				{
					std::string if_string = llformat("\t%sif (vary_texture_index == %d) { return texture2D(tex%d, texcoord); }\n", i > 0 ? "else " : "", i, i); 
					extra_code_text[extra_code_count++] = strdup(if_string.c_str());
				}
				extra_code_text[extra_code_count++] = strdup("\treturn vec4(1,0,1,1);\n");
				extra_code_text[extra_code_count++] = strdup("}\n");
			}
			else
			{
				extra_code_text[extra_code_count++] = strdup("\tvec4 ret = vec4(1,0,1,1);\n");
				extra_code_text[extra_code_count++] = strdup("\tswitch (vary_texture_index)\n");
				extra_code_text[extra_code_count++] = strdup("\t{\n");
		
				//switch body
				for (S32 i = 0; i < texture_index_channels; ++i)
				{
					std::string case_str = llformat("\t\tcase %d: return texture2D(tex%d, texcoord);\n", i, i);
					extra_code_text[extra_code_count++] = strdup(case_str.c_str());
				}

				extra_code_text[extra_code_count++] = strdup("\t}\n");
				extra_code_text[extra_code_count++] = strdup("\treturn ret;\n");
				extra_code_text[extra_code_count++] = strdup("}\n");
			}
		}
		else
		{ //should never get here.  Indexed texture rendering requires GLSL 1.30 or later 
			// (for passing integers between vertex and fragment shaders)
			LL_ERRS() << "Indexed texture rendering requires GLSL 1.30 or later." << LL_ENDL;
		}
	}
    
	//copy file into memory
	enum {
		  flag_write_to_out_of_extra_block_area = 0x01
		, flag_extra_block_marker_was_found = 0x02
	};
	
	unsigned char flags = flag_write_to_out_of_extra_block_area;
	
	GLuint out_of_extra_block_counter = 0, start_shader_code = shader_code_count, file_lines_count = 0;
	
	while(NULL != fgets((char *)buff, 1024, file)
		  && shader_code_count < (LL_ARRAY_SIZE(shader_code_text) - LL_ARRAY_SIZE(extra_code_text)))
	{
		file_lines_count++;

		bool extra_block_area_found = NULL != strstr((const char*)buff, "[EXTRA_CODE_HERE]");
		
		if(extra_block_area_found && !(flag_extra_block_marker_was_found & flags))
		{
			if(!(flag_write_to_out_of_extra_block_area & flags))
			{
				//shift
				for(GLuint to = start_shader_code, from = extra_code_count + start_shader_code;
					from < shader_code_count; ++to, ++from)
				{
					shader_code_text[to] = shader_code_text[from];
				}
				
				shader_code_count -= extra_code_count;
			}
		  
			//copy extra code
			for(GLuint n = 0; n < extra_code_count
				&& shader_code_count < (LL_ARRAY_SIZE(shader_code_text) - LL_ARRAY_SIZE(extra_code_text)); ++n)
			{
				shader_code_text[shader_code_count++] = extra_code_text[n];
			}
			
			extra_code_count = 0;
			
			flags &= ~flag_write_to_out_of_extra_block_area;
			flags |= flag_extra_block_marker_was_found;
		}
        else
        {
            shader_code_text[shader_code_count] = (GLchar *)strdup((char *)buff);
		
            if(flag_write_to_out_of_extra_block_area & flags)
            {
                shader_code_text[extra_code_count + start_shader_code + out_of_extra_block_counter]
                    = shader_code_text[shader_code_count];
                out_of_extra_block_counter++;
			
                if(out_of_extra_block_counter == extra_code_count)
                {
                    shader_code_count += extra_code_count;
                    flags &= ~flag_write_to_out_of_extra_block_area;
                }
            }
		
            ++shader_code_count;
		}
	} //while
	
	if(!(flag_extra_block_marker_was_found & flags))
	{
		for(GLuint n = start_shader_code; n < extra_code_count + start_shader_code; ++n)
		{
			shader_code_text[n] = extra_code_text[n - start_shader_code];
		}
		
		if (file_lines_count < extra_code_count)
		{
			shader_code_count += extra_code_count;
		}

		extra_code_count = 0;
	}

	fclose(file);

	//create shader object
    GLuint ret = glCreateShader(type);

	error = glGetError();
	if (error != GL_NO_ERROR)
	{
		LL_WARNS("ShaderLoading") << "GL ERROR in glCreateShader: " << error << " for file: " << open_file_name << LL_ENDL;
	}

	//load source
	glShaderSource(ret, shader_code_count, (const GLchar**) shader_code_text, NULL);

	error = glGetError();
	if (error != GL_NO_ERROR)
	{
		LL_WARNS("ShaderLoading") << "GL ERROR in glShaderSource: " << error << " for file: " << open_file_name << LL_ENDL;
	}

	//compile source
	glCompileShader(ret);

	error = glGetError();
	if (error != GL_NO_ERROR)
	{
		LL_WARNS("ShaderLoading") << "GL ERROR in glCompileShader: " << error << " for file: " << open_file_name << LL_ENDL;
	}

	if (error == GL_NO_ERROR)
	{
		//check for errors
		GLint success = GL_TRUE;
        glGetShaderiv(ret, GL_COMPILE_STATUS, &success);

		error = glGetError();
		if (error != GL_NO_ERROR || success == GL_FALSE)
		{
			//an error occured, print log
			LL_WARNS("ShaderLoading") << "GLSL Compilation Error:" << LL_ENDL;
			dumpObjectLog(ret, TRUE, open_file_name);
			dumpShaderSource(shader_code_count, shader_code_text);
			ret = 0;
		}
	}
	else
	{
		ret = 0;
	}
	stop_glerror();

	//free memory
	for (GLuint i = 0; i < shader_code_count; i++)
	{
		free(shader_code_text[i]);
	}

	//successfully loaded, save results
	if (ret)
	{
		// Add shader file to map
        if (type == GL_VERTEX_SHADER) {
            mVertexShaderObjects[filename] = ret;
        }
        else if (type == GL_FRAGMENT_SHADER) {
            mFragmentShaderObjects[filename] = ret;
        }
		shader_level = try_gpu_class;
	}
	else
	{
		if (shader_level > 1)
		{
			shader_level--;
			return loadShaderFile(filename, shader_level, type, defines, texture_index_channels);
		}
		LL_WARNS("ShaderLoading") << "Failed to load " << filename << LL_ENDL;	
	}
	return ret;
}

BOOL LLShaderMgr::linkProgramObject(GLuint obj, BOOL suppress_errors)
{
	//check for errors
    {
        LL_PROFILE_ZONE_NAMED_CATEGORY_SHADER("glLinkProgram");
        glLinkProgram(obj);
    }

    GLint success = GL_TRUE;
<<<<<<< HEAD

    {
        LL_PROFILE_ZONE_NAMED_CATEGORY_SHADER("glsl check link status");
        glGetProgramiv(obj, GL_LINK_STATUS, &success);
        if (!suppress_errors && success == GL_FALSE)
        {
            //an error occured, print log
            LL_SHADER_LOADING_WARNS() << "GLSL Linker Error:" << LL_ENDL;
            dumpObjectLog(obj, TRUE, "linker");
            return success;
        }
    }

=======

    {
        LL_PROFILE_ZONE_NAMED_CATEGORY_SHADER("glsl check link status");
        glGetProgramiv(obj, GL_LINK_STATUS, &success);
        if (!suppress_errors && success == GL_FALSE)
        {
            //an error occured, print log
            LL_SHADER_LOADING_WARNS() << "GLSL Linker Error:" << LL_ENDL;
            dumpObjectLog(obj, TRUE, "linker");
            return success;
        }
    }

>>>>>>> 1962f0b3
	std::string log = get_program_log(obj);
	LLStringUtil::toLower(log);
	if (log.find("software") != std::string::npos)
	{
		LL_SHADER_LOADING_WARNS() << "GLSL Linker: Running in Software:" << LL_ENDL;
		success = GL_FALSE;
		suppress_errors = FALSE;
	}
	return success;
}

BOOL LLShaderMgr::validateProgramObject(GLuint obj)
{
	//check program validity against current GL
	glValidateProgram(obj);
	GLint success = GL_TRUE;
    glGetProgramiv(obj, GL_LINK_STATUS, &success);
	if (success == GL_FALSE)
	{
		LL_SHADER_LOADING_WARNS() << "GLSL program not valid: " << LL_ENDL;
		dumpObjectLog(obj);
	}
	else
	{
		dumpObjectLog(obj, FALSE);
	}

	return success;
}

//virtual
void LLShaderMgr::initAttribsAndUniforms()
{
	//MUST match order of enum in LLVertexBuffer.h
	mReservedAttribs.push_back("position");
	mReservedAttribs.push_back("normal");
	mReservedAttribs.push_back("texcoord0");
	mReservedAttribs.push_back("texcoord1");
	mReservedAttribs.push_back("texcoord2");
	mReservedAttribs.push_back("texcoord3");
	mReservedAttribs.push_back("diffuse_color");
	mReservedAttribs.push_back("emissive");
	mReservedAttribs.push_back("tangent");
	mReservedAttribs.push_back("weight");
	mReservedAttribs.push_back("weight4");
	mReservedAttribs.push_back("clothing");
	mReservedAttribs.push_back("texture_index");
	
	//matrix state
	mReservedUniforms.push_back("modelview_matrix");
	mReservedUniforms.push_back("projection_matrix");
	mReservedUniforms.push_back("inv_proj");
	mReservedUniforms.push_back("modelview_projection_matrix");
    mReservedUniforms.push_back("inv_modelview");
    mReservedUniforms.push_back("identity_matrix");
	mReservedUniforms.push_back("normal_matrix");
	mReservedUniforms.push_back("texture_matrix0");
	mReservedUniforms.push_back("texture_matrix1");
	mReservedUniforms.push_back("texture_matrix2");
	mReservedUniforms.push_back("texture_matrix3");
	mReservedUniforms.push_back("object_plane_s");
	mReservedUniforms.push_back("object_plane_t");
    mReservedUniforms.push_back("texture_basecolor_matrix"); // GLTF
    mReservedUniforms.push_back("texture_normal_matrix"); // GLTF
    mReservedUniforms.push_back("texture_metallic_roughness_matrix"); // GLTF
    mReservedUniforms.push_back("texture_emissive_matrix"); // GLTF
    llassert(mReservedUniforms.size() == LLShaderMgr::TEXTURE_EMISSIVE_MATRIX+1);

	mReservedUniforms.push_back("viewport");

	mReservedUniforms.push_back("light_position");
	mReservedUniforms.push_back("light_direction");
	mReservedUniforms.push_back("light_attenuation");
    mReservedUniforms.push_back("light_deferred_attenuation");
	mReservedUniforms.push_back("light_diffuse");
	mReservedUniforms.push_back("light_ambient");
	mReservedUniforms.push_back("light_count");
	mReservedUniforms.push_back("light");
	mReservedUniforms.push_back("light_col");
	mReservedUniforms.push_back("far_z");

	llassert(mReservedUniforms.size() == LLShaderMgr::MULTI_LIGHT_FAR_Z+1);

    //NOTE: MUST match order in eGLSLReservedUniforms
	mReservedUniforms.push_back("proj_mat");
	mReservedUniforms.push_back("proj_near");
	mReservedUniforms.push_back("proj_p");
	mReservedUniforms.push_back("proj_n");
	mReservedUniforms.push_back("proj_origin");
	mReservedUniforms.push_back("proj_range");
	mReservedUniforms.push_back("proj_ambiance");
	mReservedUniforms.push_back("proj_shadow_idx");
	mReservedUniforms.push_back("shadow_fade");
	mReservedUniforms.push_back("proj_focus");
	mReservedUniforms.push_back("proj_lod");
	mReservedUniforms.push_back("proj_ambient_lod");

	llassert(mReservedUniforms.size() == LLShaderMgr::PROJECTOR_AMBIENT_LOD+1);

	mReservedUniforms.push_back("color");
    mReservedUniforms.push_back("emissiveColor");
    mReservedUniforms.push_back("metallicFactor");
    mReservedUniforms.push_back("roughnessFactor");

	mReservedUniforms.push_back("diffuseMap");
    mReservedUniforms.push_back("altDiffuseMap");
	mReservedUniforms.push_back("specularMap");
    mReservedUniforms.push_back("emissiveMap");
	mReservedUniforms.push_back("bumpMap");
    mReservedUniforms.push_back("bumpMap2");
	mReservedUniforms.push_back("environmentMap");
    mReservedUniforms.push_back("sceneMap");
    mReservedUniforms.push_back("sceneDepth");
    mReservedUniforms.push_back("reflectionProbes");
    mReservedUniforms.push_back("irradianceProbes");
	mReservedUniforms.push_back("cloud_noise_texture");
    mReservedUniforms.push_back("cloud_noise_texture_next");
	mReservedUniforms.push_back("fullbright");
	mReservedUniforms.push_back("lightnorm");
	mReservedUniforms.push_back("sunlight_color");
	mReservedUniforms.push_back("ambient_color");
	mReservedUniforms.push_back("blue_horizon");
    mReservedUniforms.push_back("blue_horizon_linear");
	mReservedUniforms.push_back("blue_density");
    mReservedUniforms.push_back("blue_density_linear");
	mReservedUniforms.push_back("haze_horizon");
	mReservedUniforms.push_back("haze_density");
    mReservedUniforms.push_back("haze_density_linear");
	mReservedUniforms.push_back("cloud_shadow");
	mReservedUniforms.push_back("density_multiplier");
	mReservedUniforms.push_back("distance_multiplier");
	mReservedUniforms.push_back("max_y");
	mReservedUniforms.push_back("glow");
	mReservedUniforms.push_back("cloud_color");
	mReservedUniforms.push_back("cloud_pos_density1");
	mReservedUniforms.push_back("cloud_pos_density2");
	mReservedUniforms.push_back("cloud_scale");
	mReservedUniforms.push_back("gamma");
	mReservedUniforms.push_back("scene_light_strength");

	llassert(mReservedUniforms.size() == LLShaderMgr::SCENE_LIGHT_STRENGTH+1);

	mReservedUniforms.push_back("center");
	mReservedUniforms.push_back("size");
	mReservedUniforms.push_back("falloff");

	mReservedUniforms.push_back("box_center");
	mReservedUniforms.push_back("box_size");


	mReservedUniforms.push_back("minLuminance");
	mReservedUniforms.push_back("maxExtractAlpha");
	mReservedUniforms.push_back("lumWeights");
	mReservedUniforms.push_back("warmthWeights");
	mReservedUniforms.push_back("warmthAmount");
	mReservedUniforms.push_back("glowStrength");
	mReservedUniforms.push_back("glowDelta");

	llassert(mReservedUniforms.size() == LLShaderMgr::GLOW_DELTA+1);


	mReservedUniforms.push_back("minimum_alpha");
	mReservedUniforms.push_back("emissive_brightness");

    // Deferred
	mReservedUniforms.push_back("shadow_matrix");
	mReservedUniforms.push_back("env_mat");
	mReservedUniforms.push_back("shadow_clip");
	mReservedUniforms.push_back("sun_wash");
	mReservedUniforms.push_back("shadow_noise");
	mReservedUniforms.push_back("blur_size");
	mReservedUniforms.push_back("ssao_radius");
	mReservedUniforms.push_back("ssao_max_radius");
	mReservedUniforms.push_back("ssao_factor");
	mReservedUniforms.push_back("ssao_factor_inv");
	mReservedUniforms.push_back("ssao_effect_mat");
	mReservedUniforms.push_back("screen_res");
	mReservedUniforms.push_back("near_clip");
	mReservedUniforms.push_back("shadow_offset");
	mReservedUniforms.push_back("shadow_bias");
	mReservedUniforms.push_back("spot_shadow_bias");
	mReservedUniforms.push_back("spot_shadow_offset");
	mReservedUniforms.push_back("sun_dir");
    mReservedUniforms.push_back("moon_dir");
	mReservedUniforms.push_back("shadow_res");
	mReservedUniforms.push_back("proj_shadow_res");
	mReservedUniforms.push_back("depth_cutoff");
	mReservedUniforms.push_back("norm_cutoff");
	mReservedUniforms.push_back("shadow_target_width");
	
	llassert(mReservedUniforms.size() == LLShaderMgr::DEFERRED_SHADOW_TARGET_WIDTH+1);

    mReservedUniforms.push_back("modelview_delta");
    mReservedUniforms.push_back("inv_modelview_delta");
    mReservedUniforms.push_back("cube_snapshot");

	mReservedUniforms.push_back("tc_scale");
	mReservedUniforms.push_back("rcp_screen_res");
	mReservedUniforms.push_back("rcp_frame_opt");
	mReservedUniforms.push_back("rcp_frame_opt2");
	
	mReservedUniforms.push_back("focal_distance");
	mReservedUniforms.push_back("blur_constant");
	mReservedUniforms.push_back("tan_pixel_angle");
	mReservedUniforms.push_back("magnification");
	mReservedUniforms.push_back("max_cof");
	mReservedUniforms.push_back("res_scale");
	mReservedUniforms.push_back("dof_width");
	mReservedUniforms.push_back("dof_height");

	mReservedUniforms.push_back("depthMap");
	mReservedUniforms.push_back("shadowMap0");
	mReservedUniforms.push_back("shadowMap1");
	mReservedUniforms.push_back("shadowMap2");
	mReservedUniforms.push_back("shadowMap3");
	mReservedUniforms.push_back("shadowMap4");
	mReservedUniforms.push_back("shadowMap5");

	llassert(mReservedUniforms.size() == LLShaderMgr::DEFERRED_SHADOW5+1);

	mReservedUniforms.push_back("normalMap");
	mReservedUniforms.push_back("positionMap");
	mReservedUniforms.push_back("diffuseRect");
	mReservedUniforms.push_back("specularRect");
    mReservedUniforms.push_back("emissiveRect");
    mReservedUniforms.push_back("brdfLut");
	mReservedUniforms.push_back("noiseMap");
	mReservedUniforms.push_back("lightFunc");
	mReservedUniforms.push_back("lightMap");
	mReservedUniforms.push_back("bloomMap");
	mReservedUniforms.push_back("projectionMap");
	mReservedUniforms.push_back("norm_mat");
	mReservedUniforms.push_back("texture_gamma");
	
	mReservedUniforms.push_back("specular_color");
	mReservedUniforms.push_back("env_intensity");

	mReservedUniforms.push_back("matrixPalette");
	mReservedUniforms.push_back("translationPalette");
	
// <FS:CR> Import Vignette from Exodus
	mReservedUniforms.push_back("exo_vignette");
	mReservedUniforms.push_back("exo_screen");
// </FS:CR> Import Vignette from Exodus
	
	mReservedUniforms.push_back("screenTex");
	mReservedUniforms.push_back("screenDepth");
	mReservedUniforms.push_back("refTex");
	mReservedUniforms.push_back("eyeVec");
	mReservedUniforms.push_back("time");
	mReservedUniforms.push_back("waveDir1");
	mReservedUniforms.push_back("waveDir2");
	mReservedUniforms.push_back("lightDir");
	mReservedUniforms.push_back("specular");
	mReservedUniforms.push_back("lightExp");
	mReservedUniforms.push_back("waterFogColor");
    mReservedUniforms.push_back("waterFogColorLinear");
	mReservedUniforms.push_back("waterFogDensity");
	mReservedUniforms.push_back("waterFogKS");
	mReservedUniforms.push_back("refScale");
	mReservedUniforms.push_back("waterHeight");
	mReservedUniforms.push_back("waterPlane");
	mReservedUniforms.push_back("normScale");
	mReservedUniforms.push_back("fresnelScale");
	mReservedUniforms.push_back("fresnelOffset");
	mReservedUniforms.push_back("blurMultiplier");
	mReservedUniforms.push_back("sunAngle");
	mReservedUniforms.push_back("scaledAngle");
	mReservedUniforms.push_back("sunAngle2");
	
	mReservedUniforms.push_back("camPosLocal");
// [RLVa:KB] - @setsphere
	mReservedUniforms.push_back("rlvEffectMode");
	mReservedUniforms.push_back("rlvEffectParam1");
	mReservedUniforms.push_back("rlvEffectParam2");
	mReservedUniforms.push_back("rlvEffectParam3");
	mReservedUniforms.push_back("rlvEffectParam4");
	mReservedUniforms.push_back("rlvEffectParam5");
// [/RLV:KB]

	mReservedUniforms.push_back("gWindDir");
	mReservedUniforms.push_back("gSinWaveParams");
	mReservedUniforms.push_back("gGravity");

	mReservedUniforms.push_back("detail_0");
	mReservedUniforms.push_back("detail_1");
	mReservedUniforms.push_back("detail_2");
	mReservedUniforms.push_back("detail_3");
	mReservedUniforms.push_back("alpha_ramp");

	mReservedUniforms.push_back("origin");
	mReservedUniforms.push_back("display_gamma");

    mReservedUniforms.push_back("inscatter");
    mReservedUniforms.push_back("sun_size");
    mReservedUniforms.push_back("fog_color");

    mReservedUniforms.push_back("transmittance_texture");
    mReservedUniforms.push_back("scattering_texture");
    mReservedUniforms.push_back("single_mie_scattering_texture");
    mReservedUniforms.push_back("irradiance_texture");
    mReservedUniforms.push_back("blend_factor");
    mReservedUniforms.push_back("no_atmo");
    mReservedUniforms.push_back("moisture_level");
    mReservedUniforms.push_back("droplet_radius");
    mReservedUniforms.push_back("ice_level");
    mReservedUniforms.push_back("rainbow_map");
    mReservedUniforms.push_back("halo_map");
    mReservedUniforms.push_back("moon_brightness");
    mReservedUniforms.push_back("cloud_variance");
    mReservedUniforms.push_back("reflection_probe_ambiance");
    mReservedUniforms.push_back("max_probe_lod");

    mReservedUniforms.push_back("sh_input_r");
    mReservedUniforms.push_back("sh_input_g");
    mReservedUniforms.push_back("sh_input_b");

    mReservedUniforms.push_back("sun_moon_glow_factor");
    mReservedUniforms.push_back("water_edge");
    mReservedUniforms.push_back("sun_up_factor");
    mReservedUniforms.push_back("moonlight_color");
    mReservedUniforms.push_back("moonlight_linear");
    mReservedUniforms.push_back("sunlight_linear");
    mReservedUniforms.push_back("ambient_linear");

	llassert(mReservedUniforms.size() == END_RESERVED_UNIFORMS);

	std::set<std::string> dupe_check;

	for (U32 i = 0; i < mReservedUniforms.size(); ++i)
	{
		if (dupe_check.find(mReservedUniforms[i]) != dupe_check.end())
		{
			LL_ERRS() << "Duplicate reserved uniform name found: " << mReservedUniforms[i] << LL_ENDL;
		}
		dupe_check.insert(mReservedUniforms[i]);
	}
}
<|MERGE_RESOLUTION|>--- conflicted
+++ resolved
@@ -1126,7 +1126,6 @@
     }
 
     GLint success = GL_TRUE;
-<<<<<<< HEAD
 
     {
         LL_PROFILE_ZONE_NAMED_CATEGORY_SHADER("glsl check link status");
@@ -1140,21 +1139,6 @@
         }
     }
 
-=======
-
-    {
-        LL_PROFILE_ZONE_NAMED_CATEGORY_SHADER("glsl check link status");
-        glGetProgramiv(obj, GL_LINK_STATUS, &success);
-        if (!suppress_errors && success == GL_FALSE)
-        {
-            //an error occured, print log
-            LL_SHADER_LOADING_WARNS() << "GLSL Linker Error:" << LL_ENDL;
-            dumpObjectLog(obj, TRUE, "linker");
-            return success;
-        }
-    }
-
->>>>>>> 1962f0b3
 	std::string log = get_program_log(obj);
 	LLStringUtil::toLower(log);
 	if (log.find("software") != std::string::npos)
