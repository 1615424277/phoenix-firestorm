/**
 * @file llpostprocess.cpp
 * @brief LLPostProcess class implementation
 *
 * $LicenseInfo:firstyear=2007&license=viewerlgpl$
 * Second Life Viewer Source Code
 * Copyright (C) 2010, Linden Research, Inc.
 *
 * This library is free software; you can redistribute it and/or
 * modify it under the terms of the GNU Lesser General Public
 * License as published by the Free Software Foundation;
 * version 2.1 of the License only.
 *
 * This library is distributed in the hope that it will be useful,
 * but WITHOUT ANY WARRANTY; without even the implied warranty of
 * MERCHANTABILITY or FITNESS FOR A PARTICULAR PURPOSE.  See the GNU
 * Lesser General Public License for more details.
 *
 * You should have received a copy of the GNU Lesser General Public
 * License along with this library; if not, write to the Free Software
 * Foundation, Inc., 51 Franklin Street, Fifth Floor, Boston, MA  02110-1301  USA
 *
 * Linden Research, Inc., 945 Battery Street, San Francisco, CA  94111  USA
 * $/LicenseInfo$
 */

#include "linden_common.h"

#include "llpostprocess.h"
#include "llglslshader.h"
#include "llsdserialize.h"
#include "llrender.h"

static LLStaticHashedString sRenderTexture("RenderTexture");
static LLStaticHashedString sBrightness("brightness");
static LLStaticHashedString sContrast("contrast");
static LLStaticHashedString sContrastBase("contrastBase");
static LLStaticHashedString sSaturation("saturation");
static LLStaticHashedString sLumWeights("lumWeights");
static LLStaticHashedString sNoiseTexture("NoiseTexture");
static LLStaticHashedString sBrightMult("brightMult");
static LLStaticHashedString sNoiseStrength("noiseStrength");
static LLStaticHashedString sExtractLow("extractLow");
static LLStaticHashedString sExtractHigh("extractHigh");
static LLStaticHashedString sBloomStrength("bloomStrength");
static LLStaticHashedString sTexelSize("texelSize");
static LLStaticHashedString sBlurDirection("blurDirection");
static LLStaticHashedString sBlurWidth("blurWidth");

LLPostProcess * gPostProcess = NULL;

static const unsigned int NOISE_SIZE = 512;

LLPostProcess::LLPostProcess(void) :
                    initialized(false),
                    mAllEffects(LLSD::emptyMap()),
                    screenW(1), screenH(1)
{
    mSceneRenderTexture = NULL ;
    mNoiseTexture = NULL ;
    mTempBloomTexture = NULL ;

    noiseTextureScale = 1.0f;

    /*  Do nothing.  Needs to be updated to use our current shader system, and to work with the move into llrender.
    std::string pathName(gDirUtilp->getExpandedFilename(LL_PATH_APP_SETTINGS, "windlight", XML_FILENAME));
    LL_DEBUGS("AppInit", "Shaders") << "Loading PostProcess Effects settings from " << pathName << LL_ENDL;

    llifstream effectsXML(pathName);

    if (effectsXML)
    {
        LLPointer<LLSDParser> parser = new LLSDXMLParser();

        parser->parse(effectsXML, mAllEffects, LLSDSerialize::SIZE_UNLIMITED);
    }

    if (!mAllEffects.has("default"))
    {
        LLSD & defaultEffect = (mAllEffects["default"] = LLSD::emptyMap());

        defaultEffect["enable_night_vision"] = LLSD::Boolean(false);
        defaultEffect["enable_bloom"] = LLSD::Boolean(false);
        defaultEffect["enable_color_filter"] = LLSD::Boolean(false);

        /// NVG Defaults
        defaultEffect["brightness_multiplier"] = 3.0;
        defaultEffect["noise_size"] = 25.0;
        defaultEffect["noise_strength"] = 0.4;

        // TODO BTest potentially add this to tweaks?
        noiseTextureScale = 1.0f;

        /// Bloom Defaults
        defaultEffect["extract_low"] = 0.95;
        defaultEffect["extract_high"] = 1.0;
        defaultEffect["bloom_width"] = 2.25;
        defaultEffect["bloom_strength"] = 1.5;

        /// Color Filter Defaults
        defaultEffect["brightness"] = 1.0;
        defaultEffect["contrast"] = 1.0;
        defaultEffect["saturation"] = 1.0;

        LLSD& contrastBase = (defaultEffect["contrast_base"] = LLSD::emptyArray());
        contrastBase.append(1.0);
        contrastBase.append(1.0);
        contrastBase.append(1.0);
        contrastBase.append(0.5);
    }

    setSelectedEffect("default");
    */
}

LLPostProcess::~LLPostProcess(void)
{
    invalidate() ;
}

// static
void LLPostProcess::initClass(void)
{
    //this will cause system to crash at second time login
    //if first time login fails due to network connection --- bao
    //***llassert_always(gPostProcess == NULL);
    //replaced by the following line:
    if(gPostProcess)
        return ;


    gPostProcess = new LLPostProcess();
}

// static
void LLPostProcess::cleanupClass()
{
    delete gPostProcess;
    gPostProcess = NULL;
}

void LLPostProcess::setSelectedEffect(std::string const & effectName)
{
    mSelectedEffectName = effectName;
    static_cast<LLSD &>(tweaks) = mAllEffects[effectName];
}

void LLPostProcess::saveEffect(std::string const & effectName)
{
    /*  Do nothing.  Needs to be updated to use our current shader system, and to work with the move into llrender.
    mAllEffects[effectName] = tweaks;

    std::string pathName(gDirUtilp->getExpandedFilename(LL_PATH_APP_SETTINGS, "windlight", XML_FILENAME));
    //LL_INFOS() << "Saving PostProcess Effects settings to " << pathName << LL_ENDL;

    llofstream effectsXML(pathName);

    LLPointer<LLSDFormatter> formatter = new LLSDXMLFormatter();

    formatter->format(mAllEffects, effectsXML);
    */
}
void LLPostProcess::invalidate()
{
<<<<<<< HEAD
	mSceneRenderTexture = NULL ;
	mNoiseTexture = NULL ;
	mTempBloomTexture = NULL ;
	initialized = false ;
=======
    mSceneRenderTexture = NULL ;
    mNoiseTexture = NULL ;
    mTempBloomTexture = NULL ;
    initialized = false ;
>>>>>>> 1a8a5404
}

void LLPostProcess::apply(unsigned int width, unsigned int height)
{
    if (!initialized || width != screenW || height != screenH){
        initialize(width, height);
    }
    if (shadersEnabled()){
        doEffects();
    }
}

void LLPostProcess::initialize(unsigned int width, unsigned int height)
{
    screenW = width;
    screenH = height;
    createTexture(mSceneRenderTexture, screenW, screenH);
    initialized = true;

    checkError();
    createNightVisionShader();
    createBloomShader();
    createColorFilterShader();
    checkError();
}

inline bool LLPostProcess::shadersEnabled(void)
{
    return (tweaks.useColorFilter().asBoolean() ||
            tweaks.useNightVisionShader().asBoolean() ||
            tweaks.useBloomShader().asBoolean() );

}

void LLPostProcess::applyShaders(void)
{
    if (tweaks.useColorFilter()){
        applyColorFilterShader();
        checkError();
    }
    if (tweaks.useNightVisionShader()){
        /// If any of the above shaders have been called update the frame buffer;
        if (tweaks.useColorFilter())
        {
            U32 tex = mSceneRenderTexture->getTexName() ;
            copyFrameBuffer(tex, screenW, screenH);
        }
        applyNightVisionShader();
        checkError();
    }
    if (tweaks.useBloomShader()){
        /// If any of the above shaders have been called update the frame buffer;
        if (tweaks.useColorFilter().asBoolean() || tweaks.useNightVisionShader().asBoolean())
        {
            U32 tex = mSceneRenderTexture->getTexName() ;
            copyFrameBuffer(tex, screenW, screenH);
        }
        applyBloomShader();
        checkError();
    }
}

void LLPostProcess::applyColorFilterShader(void)
{

}

void LLPostProcess::createColorFilterShader(void)
{
    /// Define uniform names
    colorFilterUniforms[sRenderTexture] = 0;
    colorFilterUniforms[sBrightness] = 0;
    colorFilterUniforms[sContrast] = 0;
    colorFilterUniforms[sContrastBase] = 0;
    colorFilterUniforms[sSaturation] = 0;
    colorFilterUniforms[sLumWeights] = 0;
}

void LLPostProcess::applyNightVisionShader(void)
{

}

void LLPostProcess::createNightVisionShader(void)
{
    /// Define uniform names
    nightVisionUniforms[sRenderTexture] = 0;
    nightVisionUniforms[sNoiseTexture] = 0;
    nightVisionUniforms[sBrightMult] = 0;
    nightVisionUniforms[sNoiseStrength] = 0;
    nightVisionUniforms[sLumWeights] = 0;

    createNoiseTexture(mNoiseTexture);
}

void LLPostProcess::applyBloomShader(void)
{

}

void LLPostProcess::createBloomShader(void)
{
    createTexture(mTempBloomTexture, unsigned(screenW * 0.5), unsigned(screenH * 0.5));

    /// Create Bloom Extract Shader
    bloomExtractUniforms[sRenderTexture] = 0;
    bloomExtractUniforms[sExtractLow] = 0;
    bloomExtractUniforms[sExtractHigh] = 0;
    bloomExtractUniforms[sLumWeights] = 0;

    /// Create Bloom Blur Shader
    bloomBlurUniforms[sRenderTexture] = 0;
    bloomBlurUniforms[sBloomStrength] = 0;
    bloomBlurUniforms[sTexelSize] = 0;
    bloomBlurUniforms[sBlurDirection] = 0;
    bloomBlurUniforms[sBlurWidth] = 0;
}

void LLPostProcess::getShaderUniforms(glslUniforms & uniforms, GLuint & prog)
{
    /// Find uniform locations and insert into map
    glslUniforms::iterator i;
    for (i  = uniforms.begin(); i != uniforms.end(); ++i){
        i->second = glGetUniformLocation(prog, i->first.String().c_str());
    }
}

void LLPostProcess::doEffects(void)
{
    /// Save GL State
    glPushAttrib(GL_ALL_ATTRIB_BITS);
    glPushClientAttrib(GL_ALL_ATTRIB_BITS);

    /// Copy the screen buffer to the render texture
    {
        U32 tex = mSceneRenderTexture->getTexName() ;
        copyFrameBuffer(tex, screenW, screenH);
    }

    /// Clear the frame buffer.
    glClearColor(0.0f, 0.0f, 0.0f, 1.0f);
    glClear(GL_COLOR_BUFFER_BIT);

    /// Change to an orthogonal view
    viewOrthogonal(screenW, screenH);

    checkError();
    applyShaders();

    LLGLSLShader::unbind();
    checkError();

    /// Change to a perspective view
    viewPerspective();

    /// Reset GL State
    glPopClientAttrib();
    glPopAttrib();
    checkError();
}

void LLPostProcess::copyFrameBuffer(U32 & texture, unsigned int width, unsigned int height)
{
    gGL.getTexUnit(0)->bindManual(LLTexUnit::TT_TEXTURE, texture);
    glCopyTexImage2D(GL_TEXTURE_RECTANGLE, 0, GL_RGBA, 0, 0, width, height, 0);
}

void LLPostProcess::drawOrthoQuad(unsigned int width, unsigned int height, QuadType type)
{

}

void LLPostProcess::viewOrthogonal(unsigned int width, unsigned int height)
{
    gGL.matrixMode(LLRender::MM_PROJECTION);
    gGL.pushMatrix();
    gGL.loadIdentity();
    gGL.ortho( 0.f, (GLdouble) width , (GLdouble) height , 0.f, -1.f, 1.f );
    gGL.matrixMode(LLRender::MM_MODELVIEW);
    gGL.pushMatrix();
    gGL.loadIdentity();
}

void LLPostProcess::viewPerspective(void)
{
    gGL.matrixMode(LLRender::MM_PROJECTION);
    gGL.popMatrix();
    gGL.matrixMode(LLRender::MM_MODELVIEW);
    gGL.popMatrix();
}

void LLPostProcess::changeOrthogonal(unsigned int width, unsigned int height)
{
    viewPerspective();
    viewOrthogonal(width, height);
}

void LLPostProcess::createTexture(LLPointer<LLImageGL>& texture, unsigned int width, unsigned int height)
{
<<<<<<< HEAD
	std::vector<GLubyte> data(width * height * 4, 0) ;

	texture = new LLImageGL(false) ;	
	if(texture->createGLTexture())
	{
		gGL.getTexUnit(0)->bindManual(LLTexUnit::TT_TEXTURE, texture->getTexName());
		glTexImage2D(GL_TEXTURE_RECTANGLE, 0, 4, width, height, 0,
			GL_RGBA, GL_UNSIGNED_BYTE, &data[0]);
		gGL.getTexUnit(0)->setTextureFilteringOption(LLTexUnit::TFO_BILINEAR);
		gGL.getTexUnit(0)->setTextureAddressMode(LLTexUnit::TAM_CLAMP);
	}
}

void LLPostProcess::createNoiseTexture(LLPointer<LLImageGL>& texture)
{	
	std::vector<GLubyte> buffer(NOISE_SIZE * NOISE_SIZE);
	for (unsigned int i = 0; i < NOISE_SIZE; i++){
		for (unsigned int k = 0; k < NOISE_SIZE; k++){
			buffer[(i * NOISE_SIZE) + k] = (GLubyte)((double) rand() / ((double) RAND_MAX + 1.f) * 255.f);
		}
	}

	texture = new LLImageGL(false) ;
	if(texture->createGLTexture())
	{
		gGL.getTexUnit(0)->bindManual(LLTexUnit::TT_TEXTURE, texture->getTexName());
		LLImageGL::setManualImage(GL_TEXTURE_2D, 0, GL_LUMINANCE, NOISE_SIZE, NOISE_SIZE, GL_LUMINANCE, GL_UNSIGNED_BYTE, &buffer[0]);
		gGL.getTexUnit(0)->setTextureFilteringOption(LLTexUnit::TFO_BILINEAR);
		gGL.getTexUnit(0)->setTextureAddressMode(LLTexUnit::TAM_WRAP);
	}
=======
    std::vector<GLubyte> data(width * height * 4, 0) ;

    texture = new LLImageGL(false) ;
    if(texture->createGLTexture())
    {
        gGL.getTexUnit(0)->bindManual(LLTexUnit::TT_TEXTURE, texture->getTexName());
        glTexImage2D(GL_TEXTURE_RECTANGLE, 0, 4, width, height, 0,
            GL_RGBA, GL_UNSIGNED_BYTE, &data[0]);
        gGL.getTexUnit(0)->setTextureFilteringOption(LLTexUnit::TFO_BILINEAR);
        gGL.getTexUnit(0)->setTextureAddressMode(LLTexUnit::TAM_CLAMP);
    }
}

void LLPostProcess::createNoiseTexture(LLPointer<LLImageGL>& texture)
{
    std::vector<GLubyte> buffer(NOISE_SIZE * NOISE_SIZE);
    for (unsigned int i = 0; i < NOISE_SIZE; i++){
        for (unsigned int k = 0; k < NOISE_SIZE; k++){
            buffer[(i * NOISE_SIZE) + k] = (GLubyte)((double) rand() / ((double) RAND_MAX + 1.f) * 255.f);
        }
    }

    texture = new LLImageGL(false) ;
    if(texture->createGLTexture())
    {
        gGL.getTexUnit(0)->bindManual(LLTexUnit::TT_TEXTURE, texture->getTexName());
        LLImageGL::setManualImage(GL_TEXTURE_2D, 0, GL_LUMINANCE, NOISE_SIZE, NOISE_SIZE, GL_LUMINANCE, GL_UNSIGNED_BYTE, &buffer[0]);
        gGL.getTexUnit(0)->setTextureFilteringOption(LLTexUnit::TFO_BILINEAR);
        gGL.getTexUnit(0)->setTextureAddressMode(LLTexUnit::TAM_WRAP);
    }
>>>>>>> 1a8a5404
}

bool LLPostProcess::checkError(void)
{
    GLenum glErr;
    bool    retCode = false;

    glErr = glGetError();
    while (glErr != GL_NO_ERROR)
    {
        // shaderErrorLog << (const char *) gluErrorString(glErr) << std::endl;
        char const * err_str_raw = (const char *) gluErrorString(glErr);

        if(err_str_raw == NULL)
        {
            std::ostringstream err_builder;
            err_builder << "unknown error number " << glErr;
            mShaderErrorString = err_builder.str();
        }
        else
        {
            mShaderErrorString = err_str_raw;
        }

        retCode = true;
        glErr = glGetError();
    }
    return retCode;
}

void LLPostProcess::checkShaderError(GLuint shader)
{
    GLint infologLength = 0;
    GLint charsWritten  = 0;
    GLchar *infoLog;

    checkError();  // Check for OpenGL errors

    glGetShaderiv(shader, GL_INFO_LOG_LENGTH, &infologLength);

    checkError();  // Check for OpenGL errors

    if (infologLength > 0)
    {
        infoLog = (GLchar *)malloc(infologLength);
        if (infoLog == NULL)
        {
            /// Could not allocate infolog buffer
            return;
        }
       glGetProgramInfoLog(shader, infologLength, &charsWritten, infoLog);
        // shaderErrorLog << (char *) infoLog << std::endl;
        mShaderErrorString = (char *) infoLog;
        free(infoLog);
    }
    checkError();  // Check for OpenGL errors
}<|MERGE_RESOLUTION|>--- conflicted
+++ resolved
@@ -162,17 +162,10 @@
 }
 void LLPostProcess::invalidate()
 {
-<<<<<<< HEAD
-	mSceneRenderTexture = NULL ;
-	mNoiseTexture = NULL ;
-	mTempBloomTexture = NULL ;
-	initialized = false ;
-=======
     mSceneRenderTexture = NULL ;
     mNoiseTexture = NULL ;
     mTempBloomTexture = NULL ;
     initialized = false ;
->>>>>>> 1a8a5404
 }
 
 void LLPostProcess::apply(unsigned int width, unsigned int height)
@@ -372,38 +365,6 @@
 
 void LLPostProcess::createTexture(LLPointer<LLImageGL>& texture, unsigned int width, unsigned int height)
 {
-<<<<<<< HEAD
-	std::vector<GLubyte> data(width * height * 4, 0) ;
-
-	texture = new LLImageGL(false) ;	
-	if(texture->createGLTexture())
-	{
-		gGL.getTexUnit(0)->bindManual(LLTexUnit::TT_TEXTURE, texture->getTexName());
-		glTexImage2D(GL_TEXTURE_RECTANGLE, 0, 4, width, height, 0,
-			GL_RGBA, GL_UNSIGNED_BYTE, &data[0]);
-		gGL.getTexUnit(0)->setTextureFilteringOption(LLTexUnit::TFO_BILINEAR);
-		gGL.getTexUnit(0)->setTextureAddressMode(LLTexUnit::TAM_CLAMP);
-	}
-}
-
-void LLPostProcess::createNoiseTexture(LLPointer<LLImageGL>& texture)
-{	
-	std::vector<GLubyte> buffer(NOISE_SIZE * NOISE_SIZE);
-	for (unsigned int i = 0; i < NOISE_SIZE; i++){
-		for (unsigned int k = 0; k < NOISE_SIZE; k++){
-			buffer[(i * NOISE_SIZE) + k] = (GLubyte)((double) rand() / ((double) RAND_MAX + 1.f) * 255.f);
-		}
-	}
-
-	texture = new LLImageGL(false) ;
-	if(texture->createGLTexture())
-	{
-		gGL.getTexUnit(0)->bindManual(LLTexUnit::TT_TEXTURE, texture->getTexName());
-		LLImageGL::setManualImage(GL_TEXTURE_2D, 0, GL_LUMINANCE, NOISE_SIZE, NOISE_SIZE, GL_LUMINANCE, GL_UNSIGNED_BYTE, &buffer[0]);
-		gGL.getTexUnit(0)->setTextureFilteringOption(LLTexUnit::TFO_BILINEAR);
-		gGL.getTexUnit(0)->setTextureAddressMode(LLTexUnit::TAM_WRAP);
-	}
-=======
     std::vector<GLubyte> data(width * height * 4, 0) ;
 
     texture = new LLImageGL(false) ;
@@ -434,7 +395,6 @@
         gGL.getTexUnit(0)->setTextureFilteringOption(LLTexUnit::TFO_BILINEAR);
         gGL.getTexUnit(0)->setTextureAddressMode(LLTexUnit::TAM_WRAP);
     }
->>>>>>> 1a8a5404
 }
 
 bool LLPostProcess::checkError(void)
