/** 
 * @file llgl.cpp
 * @brief LLGL implementation
 *
 * $LicenseInfo:firstyear=2001&license=viewerlgpl$
 * Second Life Viewer Source Code
 * Copyright (C) 2010, Linden Research, Inc.
 * 
 * This library is free software; you can redistribute it and/or
 * modify it under the terms of the GNU Lesser General Public
 * License as published by the Free Software Foundation;
 * version 2.1 of the License only.
 * 
 * This library is distributed in the hope that it will be useful,
 * but WITHOUT ANY WARRANTY; without even the implied warranty of
 * MERCHANTABILITY or FITNESS FOR A PARTICULAR PURPOSE.  See the GNU
 * Lesser General Public License for more details.
 * 
 * You should have received a copy of the GNU Lesser General Public
 * License along with this library; if not, write to the Free Software
 * Foundation, Inc., 51 Franklin Street, Fifth Floor, Boston, MA  02110-1301  USA
 * 
 * Linden Research, Inc., 945 Battery Street, San Francisco, CA  94111  USA
 * $/LicenseInfo$
 */

// This file sets some global GL parameters, and implements some 
// useful functions for GL operations.

#define GLH_EXT_SINGLE_FILE

#include "linden_common.h"

#include "boost/tokenizer.hpp"

#include "llsys.h"

#include "llgl.h"
#include "llglstates.h"
#include "llrender.h"

#include "llerror.h"
#include "llerrorcontrol.h"
#include "llquaternion.h"
#include "llmath.h"
#include "m4math.h"
#include "llstring.h"
#include "llstacktrace.h"

#include "llglheaders.h"
#include "llglslshader.h"

#if LL_WINDOWS
#include "lldxhardware.h"
#endif

#ifdef _DEBUG
//#define GL_STATE_VERIFY
#endif


BOOL gDebugSession = FALSE;
BOOL gClothRipple = FALSE;
BOOL gHeadlessClient = FALSE;
BOOL gGLActive = FALSE;
BOOL gGLDebugLoggingEnabled = TRUE;

static const std::string HEADLESS_VENDOR_STRING("Linden Lab");
static const std::string HEADLESS_RENDERER_STRING("Headless");
static const std::string HEADLESS_VERSION_STRING("1.0");

llofstream gFailLog;

#if GL_ARB_debug_output

#ifndef APIENTRY
#define APIENTRY
#endif

void APIENTRY gl_debug_callback(GLenum source,
                                GLenum type,
                                GLuint id,
                                GLenum severity,
                                GLsizei length,
                                const GLchar* message,
                                GLvoid* userParam)
{
	if (gGLDebugLoggingEnabled)
	{
	if (severity == GL_DEBUG_SEVERITY_HIGH_ARB)
	{
		LL_WARNS() << "----- GL ERROR --------" << LL_ENDL;
	}
	else
	{
		LL_WARNS() << "----- GL WARNING -------" << LL_ENDL;
	}
	LL_WARNS() << "Type: " << std::hex << type << LL_ENDL;
	LL_WARNS() << "ID: " << std::hex << id << LL_ENDL;
	LL_WARNS() << "Severity: " << std::hex << severity << LL_ENDL;
	LL_WARNS() << "Message: " << message << LL_ENDL;
	LL_WARNS() << "-----------------------" << LL_ENDL;
	if (severity == GL_DEBUG_SEVERITY_HIGH_ARB)
	{
		LL_ERRS() << "Halting on GL Error" << LL_ENDL;
	}
}
}
#endif

void parse_glsl_version(S32& major, S32& minor);

void ll_init_fail_log(std::string filename)
{
	gFailLog.open(filename.c_str());
}


void ll_fail(std::string msg)
{
	
	if (gDebugSession)
	{
		std::vector<std::string> lines;

		gFailLog << LLError::utcTime() << " " << msg << std::endl;

		gFailLog << "Stack Trace:" << std::endl;

		ll_get_stack_trace(lines);
		
		for(size_t i = 0; i < lines.size(); ++i)
		{
			gFailLog << lines[i] << std::endl;
		}

		gFailLog << "End of Stack Trace." << std::endl << std::endl;

		gFailLog.flush();
	}
};

void ll_close_fail_log()
{
	gFailLog.close();
}

LLMatrix4 gGLObliqueProjectionInverse;

#define LL_GL_NAME_POOLING 0

std::list<LLGLUpdate*> LLGLUpdate::sGLQ;

#if (LL_WINDOWS || LL_LINUX)  && !LL_MESA_HEADLESS
// ATI prototypes

#if LL_WINDOWS
PFNGLGETSTRINGIPROC glGetStringi = NULL;
#endif

// vertex blending prototypes
PFNGLWEIGHTPOINTERARBPROC			glWeightPointerARB = NULL;
PFNGLVERTEXBLENDARBPROC				glVertexBlendARB = NULL;
PFNGLWEIGHTFVARBPROC				glWeightfvARB = NULL;

// Vertex buffer object prototypes
PFNGLBINDBUFFERARBPROC				glBindBufferARB = NULL;
PFNGLDELETEBUFFERSARBPROC			glDeleteBuffersARB = NULL;
PFNGLGENBUFFERSARBPROC				glGenBuffersARB = NULL;
PFNGLISBUFFERARBPROC				glIsBufferARB = NULL;
PFNGLBUFFERDATAARBPROC				glBufferDataARB = NULL;
PFNGLBUFFERSUBDATAARBPROC			glBufferSubDataARB = NULL;
PFNGLGETBUFFERSUBDATAARBPROC		glGetBufferSubDataARB = NULL;
PFNGLMAPBUFFERARBPROC				glMapBufferARB = NULL;
PFNGLUNMAPBUFFERARBPROC				glUnmapBufferARB = NULL;
PFNGLGETBUFFERPARAMETERIVARBPROC	glGetBufferParameterivARB = NULL;
PFNGLGETBUFFERPOINTERVARBPROC		glGetBufferPointervARB = NULL;

//GL_ARB_vertex_array_object
PFNGLBINDVERTEXARRAYPROC glBindVertexArray = NULL;
PFNGLDELETEVERTEXARRAYSPROC glDeleteVertexArrays = NULL;
PFNGLGENVERTEXARRAYSPROC glGenVertexArrays = NULL;
PFNGLISVERTEXARRAYPROC glIsVertexArray = NULL;

// GL_ARB_map_buffer_range
PFNGLMAPBUFFERRANGEPROC			glMapBufferRange = NULL;
PFNGLFLUSHMAPPEDBUFFERRANGEPROC	glFlushMappedBufferRange = NULL;

// GL_ARB_sync
PFNGLFENCESYNCPROC				glFenceSync = NULL;
PFNGLISSYNCPROC					glIsSync = NULL;
PFNGLDELETESYNCPROC				glDeleteSync = NULL;
PFNGLCLIENTWAITSYNCPROC			glClientWaitSync = NULL;
PFNGLWAITSYNCPROC				glWaitSync = NULL;
PFNGLGETINTEGER64VPROC			glGetInteger64v = NULL;
PFNGLGETSYNCIVPROC				glGetSynciv = NULL;

// GL_APPLE_flush_buffer_range
PFNGLBUFFERPARAMETERIAPPLEPROC	glBufferParameteriAPPLE = NULL;
PFNGLFLUSHMAPPEDBUFFERRANGEAPPLEPROC glFlushMappedBufferRangeAPPLE = NULL;

// vertex object prototypes
PFNGLNEWOBJECTBUFFERATIPROC			glNewObjectBufferATI = NULL;
PFNGLISOBJECTBUFFERATIPROC			glIsObjectBufferATI = NULL;
PFNGLUPDATEOBJECTBUFFERATIPROC		glUpdateObjectBufferATI = NULL;
PFNGLGETOBJECTBUFFERFVATIPROC		glGetObjectBufferfvATI = NULL;
PFNGLGETOBJECTBUFFERIVATIPROC		glGetObjectBufferivATI = NULL;
PFNGLFREEOBJECTBUFFERATIPROC		glFreeObjectBufferATI = NULL;
PFNGLARRAYOBJECTATIPROC				glArrayObjectATI = NULL;
PFNGLVERTEXATTRIBARRAYOBJECTATIPROC	glVertexAttribArrayObjectATI = NULL;
PFNGLGETARRAYOBJECTFVATIPROC		glGetArrayObjectfvATI = NULL;
PFNGLGETARRAYOBJECTIVATIPROC		glGetArrayObjectivATI = NULL;
PFNGLVARIANTARRAYOBJECTATIPROC		glVariantObjectArrayATI = NULL;
PFNGLGETVARIANTARRAYOBJECTFVATIPROC	glGetVariantArrayObjectfvATI = NULL;
PFNGLGETVARIANTARRAYOBJECTIVATIPROC	glGetVariantArrayObjectivATI = NULL;

// GL_ARB_occlusion_query
PFNGLGENQUERIESARBPROC glGenQueriesARB = NULL;
PFNGLDELETEQUERIESARBPROC glDeleteQueriesARB = NULL;
PFNGLISQUERYARBPROC glIsQueryARB = NULL;
PFNGLBEGINQUERYARBPROC glBeginQueryARB = NULL;
PFNGLENDQUERYARBPROC glEndQueryARB = NULL;
PFNGLGETQUERYIVARBPROC glGetQueryivARB = NULL;
PFNGLGETQUERYOBJECTIVARBPROC glGetQueryObjectivARB = NULL;
PFNGLGETQUERYOBJECTUIVARBPROC glGetQueryObjectuivARB = NULL;

// GL_ARB_timer_query
PFNGLQUERYCOUNTERPROC glQueryCounter = NULL;
PFNGLGETQUERYOBJECTI64VPROC glGetQueryObjecti64v = NULL;
PFNGLGETQUERYOBJECTUI64VPROC glGetQueryObjectui64v = NULL;

// GL_ARB_point_parameters
PFNGLPOINTPARAMETERFARBPROC glPointParameterfARB = NULL;
PFNGLPOINTPARAMETERFVARBPROC glPointParameterfvARB = NULL;

// GL_ARB_framebuffer_object
PFNGLISRENDERBUFFERPROC glIsRenderbuffer = NULL;
PFNGLBINDRENDERBUFFERPROC glBindRenderbuffer = NULL;
PFNGLDELETERENDERBUFFERSPROC glDeleteRenderbuffers = NULL;
PFNGLGENRENDERBUFFERSPROC glGenRenderbuffers = NULL;
PFNGLRENDERBUFFERSTORAGEPROC glRenderbufferStorage = NULL;
PFNGLGETRENDERBUFFERPARAMETERIVPROC glGetRenderbufferParameteriv = NULL;
PFNGLISFRAMEBUFFERPROC glIsFramebuffer = NULL;
PFNGLBINDFRAMEBUFFERPROC glBindFramebuffer = NULL;
PFNGLDELETEFRAMEBUFFERSPROC glDeleteFramebuffers = NULL;
PFNGLGENFRAMEBUFFERSPROC glGenFramebuffers = NULL;
PFNGLCHECKFRAMEBUFFERSTATUSPROC glCheckFramebufferStatus = NULL;
PFNGLFRAMEBUFFERTEXTURE1DPROC glFramebufferTexture1D = NULL;
PFNGLFRAMEBUFFERTEXTURE2DPROC glFramebufferTexture2D = NULL;
PFNGLFRAMEBUFFERTEXTURE3DPROC glFramebufferTexture3D = NULL;
PFNGLFRAMEBUFFERRENDERBUFFERPROC glFramebufferRenderbuffer = NULL;
PFNGLGETFRAMEBUFFERATTACHMENTPARAMETERIVPROC glGetFramebufferAttachmentParameteriv = NULL;
PFNGLGENERATEMIPMAPPROC glGenerateMipmap = NULL;
PFNGLBLITFRAMEBUFFERPROC glBlitFramebuffer = NULL;
PFNGLRENDERBUFFERSTORAGEMULTISAMPLEPROC glRenderbufferStorageMultisample = NULL;
PFNGLFRAMEBUFFERTEXTURELAYERPROC glFramebufferTextureLayer = NULL;

//GL_ARB_texture_multisample
PFNGLTEXIMAGE2DMULTISAMPLEPROC glTexImage2DMultisample = NULL;
PFNGLTEXIMAGE3DMULTISAMPLEPROC glTexImage3DMultisample = NULL;
PFNGLGETMULTISAMPLEFVPROC glGetMultisamplefv = NULL;
PFNGLSAMPLEMASKIPROC glSampleMaski = NULL;

//transform feedback (4.0 core)
PFNGLBEGINTRANSFORMFEEDBACKPROC glBeginTransformFeedback = NULL;
PFNGLENDTRANSFORMFEEDBACKPROC glEndTransformFeedback = NULL;
PFNGLTRANSFORMFEEDBACKVARYINGSPROC glTransformFeedbackVaryings = NULL;
PFNGLBINDBUFFERRANGEPROC glBindBufferRange = NULL;
PFNGLBINDBUFFERBASEPROC glBindBufferBase = NULL;

//GL_ARB_debug_output
PFNGLDEBUGMESSAGECONTROLARBPROC glDebugMessageControlARB = NULL;
PFNGLDEBUGMESSAGEINSERTARBPROC glDebugMessageInsertARB = NULL;
PFNGLDEBUGMESSAGECALLBACKARBPROC glDebugMessageCallbackARB = NULL;
PFNGLGETDEBUGMESSAGELOGARBPROC glGetDebugMessageLogARB = NULL;

// GL_EXT_blend_func_separate
PFNGLBLENDFUNCSEPARATEEXTPROC glBlendFuncSeparateEXT = NULL;

// GL_ARB_draw_buffers
PFNGLDRAWBUFFERSARBPROC glDrawBuffersARB = NULL;

//shader object prototypes
PFNGLDELETEOBJECTARBPROC glDeleteObjectARB = NULL;
PFNGLGETHANDLEARBPROC glGetHandleARB = NULL;
PFNGLDETACHOBJECTARBPROC glDetachObjectARB = NULL;
PFNGLCREATESHADEROBJECTARBPROC glCreateShaderObjectARB = NULL;
PFNGLSHADERSOURCEARBPROC glShaderSourceARB = NULL;
PFNGLCOMPILESHADERARBPROC glCompileShaderARB = NULL;
PFNGLCREATEPROGRAMOBJECTARBPROC glCreateProgramObjectARB = NULL;
PFNGLATTACHOBJECTARBPROC glAttachObjectARB = NULL;
PFNGLLINKPROGRAMARBPROC glLinkProgramARB = NULL;
PFNGLUSEPROGRAMOBJECTARBPROC glUseProgramObjectARB = NULL;
PFNGLVALIDATEPROGRAMARBPROC glValidateProgramARB = NULL;
PFNGLUNIFORM1FARBPROC glUniform1fARB = NULL;
PFNGLUNIFORM2FARBPROC glUniform2fARB = NULL;
PFNGLUNIFORM3FARBPROC glUniform3fARB = NULL;
PFNGLUNIFORM4FARBPROC glUniform4fARB = NULL;
PFNGLUNIFORM1IARBPROC glUniform1iARB = NULL;
PFNGLUNIFORM2IARBPROC glUniform2iARB = NULL;
PFNGLUNIFORM3IARBPROC glUniform3iARB = NULL;
PFNGLUNIFORM4IARBPROC glUniform4iARB = NULL;
PFNGLUNIFORM1FVARBPROC glUniform1fvARB = NULL;
PFNGLUNIFORM2FVARBPROC glUniform2fvARB = NULL;
PFNGLUNIFORM3FVARBPROC glUniform3fvARB = NULL;
PFNGLUNIFORM4FVARBPROC glUniform4fvARB = NULL;
PFNGLUNIFORM1IVARBPROC glUniform1ivARB = NULL;
PFNGLUNIFORM2IVARBPROC glUniform2ivARB = NULL;
PFNGLUNIFORM3IVARBPROC glUniform3ivARB = NULL;
PFNGLUNIFORM4IVARBPROC glUniform4ivARB = NULL;
PFNGLUNIFORMMATRIX2FVARBPROC glUniformMatrix2fvARB = NULL;
PFNGLUNIFORMMATRIX3FVARBPROC glUniformMatrix3fvARB = NULL;
PFNGLUNIFORMMATRIX3X4FVPROC glUniformMatrix3x4fv = NULL;
PFNGLUNIFORMMATRIX4FVARBPROC glUniformMatrix4fvARB = NULL;
PFNGLGETOBJECTPARAMETERFVARBPROC glGetObjectParameterfvARB = NULL;
PFNGLGETOBJECTPARAMETERIVARBPROC glGetObjectParameterivARB = NULL;
PFNGLGETINFOLOGARBPROC glGetInfoLogARB = NULL;
PFNGLGETATTACHEDOBJECTSARBPROC glGetAttachedObjectsARB = NULL;
PFNGLGETUNIFORMLOCATIONARBPROC glGetUniformLocationARB = NULL;
PFNGLGETACTIVEUNIFORMARBPROC glGetActiveUniformARB = NULL;
PFNGLGETUNIFORMFVARBPROC glGetUniformfvARB = NULL;
PFNGLGETUNIFORMIVARBPROC glGetUniformivARB = NULL;
PFNGLGETSHADERSOURCEARBPROC glGetShaderSourceARB = NULL;
PFNGLVERTEXATTRIBIPOINTERPROC glVertexAttribIPointer = NULL;

#if LL_WINDOWS
PFNWGLCREATECONTEXTATTRIBSARBPROC wglCreateContextAttribsARB = NULL;
#endif

// vertex shader prototypes
#if LL_LINUX
PFNGLVERTEXATTRIB1DARBPROC glVertexAttrib1dARB = NULL;
PFNGLVERTEXATTRIB1DVARBPROC glVertexAttrib1dvARB = NULL;
PFNGLVERTEXATTRIB1FARBPROC glVertexAttrib1fARB = NULL;
PFNGLVERTEXATTRIB1FVARBPROC glVertexAttrib1fvARB = NULL;
PFNGLVERTEXATTRIB1SARBPROC glVertexAttrib1sARB = NULL;
PFNGLVERTEXATTRIB1SVARBPROC glVertexAttrib1svARB = NULL;
PFNGLVERTEXATTRIB2DARBPROC glVertexAttrib2dARB = NULL;
PFNGLVERTEXATTRIB2DVARBPROC glVertexAttrib2dvARB = NULL;
PFNGLVERTEXATTRIB2FARBPROC glVertexAttrib2fARB = NULL;
PFNGLVERTEXATTRIB2FVARBPROC glVertexAttrib2fvARB = NULL;
PFNGLVERTEXATTRIB2SARBPROC glVertexAttrib2sARB = NULL;
PFNGLVERTEXATTRIB2SVARBPROC glVertexAttrib2svARB = NULL;
PFNGLVERTEXATTRIB3DARBPROC glVertexAttrib3dARB = NULL;
PFNGLVERTEXATTRIB3DVARBPROC glVertexAttrib3dvARB = NULL;
PFNGLVERTEXATTRIB3FARBPROC glVertexAttrib3fARB = NULL;
PFNGLVERTEXATTRIB3FVARBPROC glVertexAttrib3fvARB = NULL;
PFNGLVERTEXATTRIB3SARBPROC glVertexAttrib3sARB = NULL;
PFNGLVERTEXATTRIB3SVARBPROC glVertexAttrib3svARB = NULL;
#endif // LL_LINUX
PFNGLVERTEXATTRIB4NBVARBPROC glVertexAttrib4nbvARB = NULL;
PFNGLVERTEXATTRIB4NIVARBPROC glVertexAttrib4nivARB = NULL;
PFNGLVERTEXATTRIB4NSVARBPROC glVertexAttrib4nsvARB = NULL;
PFNGLVERTEXATTRIB4NUBARBPROC glVertexAttrib4nubARB = NULL;
PFNGLVERTEXATTRIB4NUBVARBPROC glVertexAttrib4nubvARB = NULL;
PFNGLVERTEXATTRIB4NUIVARBPROC glVertexAttrib4nuivARB = NULL;
PFNGLVERTEXATTRIB4NUSVARBPROC glVertexAttrib4nusvARB = NULL;
#if LL_LINUX
PFNGLVERTEXATTRIB4BVARBPROC glVertexAttrib4bvARB = NULL;
PFNGLVERTEXATTRIB4DARBPROC glVertexAttrib4dARB = NULL;
PFNGLVERTEXATTRIB4DVARBPROC glVertexAttrib4dvARB = NULL;
PFNGLVERTEXATTRIB4FARBPROC glVertexAttrib4fARB = NULL;
PFNGLVERTEXATTRIB4FVARBPROC glVertexAttrib4fvARB = NULL;
PFNGLVERTEXATTRIB4IVARBPROC glVertexAttrib4ivARB = NULL;
PFNGLVERTEXATTRIB4SARBPROC glVertexAttrib4sARB = NULL;
PFNGLVERTEXATTRIB4SVARBPROC glVertexAttrib4svARB = NULL;
PFNGLVERTEXATTRIB4UBVARBPROC glVertexAttrib4ubvARB = NULL;
PFNGLVERTEXATTRIB4UIVARBPROC glVertexAttrib4uivARB = NULL;
PFNGLVERTEXATTRIB4USVARBPROC glVertexAttrib4usvARB = NULL;
PFNGLVERTEXATTRIBPOINTERARBPROC glVertexAttribPointerARB = NULL;
PFNGLENABLEVERTEXATTRIBARRAYARBPROC glEnableVertexAttribArrayARB = NULL;
PFNGLDISABLEVERTEXATTRIBARRAYARBPROC glDisableVertexAttribArrayARB = NULL;
PFNGLPROGRAMSTRINGARBPROC glProgramStringARB = NULL;
PFNGLBINDPROGRAMARBPROC glBindProgramARB = NULL;
PFNGLDELETEPROGRAMSARBPROC glDeleteProgramsARB = NULL;
PFNGLGENPROGRAMSARBPROC glGenProgramsARB = NULL;
PFNGLPROGRAMENVPARAMETER4DARBPROC glProgramEnvParameter4dARB = NULL;
PFNGLPROGRAMENVPARAMETER4DVARBPROC glProgramEnvParameter4dvARB = NULL;
PFNGLPROGRAMENVPARAMETER4FARBPROC glProgramEnvParameter4fARB = NULL;
PFNGLPROGRAMENVPARAMETER4FVARBPROC glProgramEnvParameter4fvARB = NULL;
PFNGLPROGRAMLOCALPARAMETER4DARBPROC glProgramLocalParameter4dARB = NULL;
PFNGLPROGRAMLOCALPARAMETER4DVARBPROC glProgramLocalParameter4dvARB = NULL;
PFNGLPROGRAMLOCALPARAMETER4FARBPROC glProgramLocalParameter4fARB = NULL;
PFNGLPROGRAMLOCALPARAMETER4FVARBPROC glProgramLocalParameter4fvARB = NULL;
PFNGLGETPROGRAMENVPARAMETERDVARBPROC glGetProgramEnvParameterdvARB = NULL;
PFNGLGETPROGRAMENVPARAMETERFVARBPROC glGetProgramEnvParameterfvARB = NULL;
PFNGLGETPROGRAMLOCALPARAMETERDVARBPROC glGetProgramLocalParameterdvARB = NULL;
PFNGLGETPROGRAMLOCALPARAMETERFVARBPROC glGetProgramLocalParameterfvARB = NULL;
PFNGLGETPROGRAMIVARBPROC glGetProgramivARB = NULL;
PFNGLGETPROGRAMSTRINGARBPROC glGetProgramStringARB = NULL;
PFNGLGETVERTEXATTRIBDVARBPROC glGetVertexAttribdvARB = NULL;
PFNGLGETVERTEXATTRIBFVARBPROC glGetVertexAttribfvARB = NULL;
PFNGLGETVERTEXATTRIBIVARBPROC glGetVertexAttribivARB = NULL;
PFNGLGETVERTEXATTRIBPOINTERVARBPROC glGetVertexAttribPointervARB = NULL;
PFNGLISPROGRAMARBPROC glIsProgramARB = NULL;
#endif // LL_LINUX
PFNGLBINDATTRIBLOCATIONARBPROC glBindAttribLocationARB = NULL;
PFNGLGETACTIVEATTRIBARBPROC glGetActiveAttribARB = NULL;
PFNGLGETATTRIBLOCATIONARBPROC glGetAttribLocationARB = NULL;

#if LL_WINDOWS
PFNWGLGETGPUIDSAMDPROC				wglGetGPUIDsAMD = NULL;
PFNWGLGETGPUINFOAMDPROC				wglGetGPUInfoAMD = NULL;
PFNWGLSWAPINTERVALEXTPROC			wglSwapIntervalEXT = NULL;
#endif

#if LL_LINUX_NV_GL_HEADERS
// linux nvidia headers.  these define these differently to mesa's.  ugh.
PFNGLACTIVETEXTUREARBPROC glActiveTextureARB = NULL;
PFNGLCLIENTACTIVETEXTUREARBPROC glClientActiveTextureARB = NULL;
PFNGLDRAWRANGEELEMENTSPROC glDrawRangeElements = NULL;
#endif // LL_LINUX_NV_GL_HEADERS
#endif

LLGLManager gGLManager;

LLGLManager::LLGLManager() :
	mInited(FALSE),
	mIsDisabled(FALSE),

	mHasMultitexture(FALSE),
	mHasATIMemInfo(FALSE),
	mHasAMDAssociations(FALSE),
	mHasNVXMemInfo(FALSE),
	mNumTextureUnits(1),
	mHasMipMapGeneration(FALSE),
	mHasCompressedTextures(FALSE),
	mHasFramebufferObject(FALSE),
	mMaxSamples(0),
	mHasBlendFuncSeparate(FALSE),
	mHasSync(FALSE),
	mHasVertexBufferObject(FALSE),
	mHasVertexArrayObject(FALSE),
	mHasMapBufferRange(FALSE),
	mHasFlushBufferRange(FALSE),
	mHasPBuffer(FALSE),
	mHasShaderObjects(FALSE),
	mHasVertexShader(FALSE),
	mHasFragmentShader(FALSE),
	mNumTextureImageUnits(0),
	mHasOcclusionQuery(FALSE),
	mHasTimerQuery(FALSE),
	mHasOcclusionQuery2(FALSE),
	mHasPointParameters(FALSE),
	mHasDrawBuffers(FALSE),
	mHasTextureRectangle(FALSE),
	mHasTextureMultisample(FALSE),
	mHasTransformFeedback(FALSE),
	mMaxSampleMaskWords(0),
	mMaxColorTextureSamples(0),
	mMaxDepthTextureSamples(0),
	mMaxIntegerSamples(0),

	mHasAnisotropic(FALSE),
	mHasARBEnvCombine(FALSE),
	mHasCubeMap(FALSE),
	mHasDebugOutput(FALSE),

	mIsATI(FALSE),
	mIsNVIDIA(FALSE),
	mIsIntel(FALSE),
	mIsGF2or4MX(FALSE),
	mIsGF3(FALSE),
	mIsGFFX(FALSE),
	mATIOffsetVerticalLines(FALSE),
	mATIOldDriver(FALSE),
#if LL_DARWIN
	mIsMobileGF(FALSE),
#endif
	mHasRequirements(TRUE),

	mHasSeparateSpecularColor(FALSE),

	mDriverVersionMajor(1),
	mDriverVersionMinor(0),
	mDriverVersionRelease(0),
	mGLVersion(1.0f),
	mGLSLVersionMajor(0),
	mGLSLVersionMinor(0),		
	mVRAM(0),
	mGLMaxVertexRange(0),
	mGLMaxIndexRange(0)
{
}

//---------------------------------------------------------------------
// Global initialization for GL
//---------------------------------------------------------------------
void LLGLManager::initWGL()
{
	mHasPBuffer = FALSE;
#if LL_WINDOWS && !LL_MESA_HEADLESS
	if (!glh_init_extensions("WGL_ARB_pixel_format"))
	{
		LL_WARNS("RenderInit") << "No ARB pixel format extensions" << LL_ENDL;
	}

	if (ExtensionExists("WGL_ARB_create_context",gGLHExts.mSysExts))
	{
		GLH_EXT_NAME(wglCreateContextAttribsARB) = (PFNWGLCREATECONTEXTATTRIBSARBPROC)GLH_EXT_GET_PROC_ADDRESS("wglCreateContextAttribsARB");
	}
	else
	{
		LL_WARNS("RenderInit") << "No ARB create context extensions" << LL_ENDL;
	}

	// For retreiving information per AMD adapter, 
	// because we can't trust curently selected/default one when there are multiple
	mHasAMDAssociations = ExtensionExists("WGL_AMD_gpu_association", gGLHExts.mSysExts);
	if (mHasAMDAssociations)
	{
		GLH_EXT_NAME(wglGetGPUIDsAMD) = (PFNWGLGETGPUIDSAMDPROC)GLH_EXT_GET_PROC_ADDRESS("wglGetGPUIDsAMD");
		GLH_EXT_NAME(wglGetGPUInfoAMD) = (PFNWGLGETGPUINFOAMDPROC)GLH_EXT_GET_PROC_ADDRESS("wglGetGPUInfoAMD");
	}

	if (ExtensionExists("WGL_EXT_swap_control", gGLHExts.mSysExts))
	{
        GLH_EXT_NAME(wglSwapIntervalEXT) = (PFNWGLSWAPINTERVALEXTPROC)GLH_EXT_GET_PROC_ADDRESS("wglSwapIntervalEXT");
	}

	if( !glh_init_extensions("WGL_ARB_pbuffer") )
	{
		LL_WARNS("RenderInit") << "No ARB WGL PBuffer extensions" << LL_ENDL;
	}

	if( !glh_init_extensions("WGL_ARB_render_texture") )
	{
		LL_WARNS("RenderInit") << "No ARB WGL render texture extensions" << LL_ENDL;
	}

	mHasPBuffer = ExtensionExists("WGL_ARB_pbuffer", gGLHExts.mSysExts) &&
					ExtensionExists("WGL_ARB_render_texture", gGLHExts.mSysExts) &&
					ExtensionExists("WGL_ARB_pixel_format", gGLHExts.mSysExts);
#endif
}

// return false if unable (or unwilling due to old drivers) to init GL
bool LLGLManager::initGL()
{
	if (mInited)
	{
		LL_ERRS("RenderInit") << "Calling init on LLGLManager after already initialized!" << LL_ENDL;
	}

	stop_glerror();

#if LL_WINDOWS
	if (!glGetStringi)
	{
		glGetStringi = (PFNGLGETSTRINGIPROC) GLH_EXT_GET_PROC_ADDRESS("glGetStringi");
	}

	//reload extensions string (may have changed after using wglCreateContextAttrib)
	if (glGetStringi)
	{
		std::stringstream str;

		GLint count = 0;
		glGetIntegerv(GL_NUM_EXTENSIONS, &count);
		for (GLint i = 0; i < count; ++i)
		{
			std::string ext((const char*) glGetStringi(GL_EXTENSIONS, i));
			str << ext << " ";
			LL_DEBUGS("GLExtensions") << ext << LL_ENDL;
		}
		
		{
			PFNWGLGETEXTENSIONSSTRINGARBPROC wglGetExtensionsStringARB = 0;
			wglGetExtensionsStringARB = (PFNWGLGETEXTENSIONSSTRINGARBPROC)wglGetProcAddress("wglGetExtensionsStringARB");
			if(wglGetExtensionsStringARB)
			{
				str << (const char*) wglGetExtensionsStringARB(wglGetCurrentDC());
			}
		}

		free(gGLHExts.mSysExts);
		std::string extensions = str.str();
		gGLHExts.mSysExts = strdup(extensions.c_str());
	}
#endif
	
	stop_glerror();

	// Extract video card strings and convert to upper case to
	// work around driver-to-driver variation in capitalization.
	mGLVendor = ll_safe_string((const char *)glGetString(GL_VENDOR));
	LLStringUtil::toUpper(mGLVendor);

	mGLRenderer = ll_safe_string((const char *)glGetString(GL_RENDERER));
	LLStringUtil::toUpper(mGLRenderer);

	parse_gl_version( &mDriverVersionMajor, 
		&mDriverVersionMinor, 
		&mDriverVersionRelease, 
		&mDriverVersionVendorString,
		&mGLVersionString);

	mGLVersion = mDriverVersionMajor + mDriverVersionMinor * .1f;

	if (mGLVersion >= 2.f)
	{
		parse_glsl_version(mGLSLVersionMajor, mGLSLVersionMinor);

#if LL_DARWIN
		//never use GLSL greater than 1.20 on OSX
		if (mGLSLVersionMajor > 1 || mGLSLVersionMinor >= 30)
		{
			mGLSLVersionMajor = 1;
			mGLSLVersionMinor = 20;
		}
#endif
	}

	if (mGLVersion >= 2.1f && LLImageGL::sCompressTextures)
	{ //use texture compression
		glHint(GL_TEXTURE_COMPRESSION_HINT, GL_NICEST);
	}
	else
	{ //GL version is < 3.0, always disable texture compression
		LLImageGL::sCompressTextures = false;
	}
	
	// Trailing space necessary to keep "nVidia Corpor_ati_on" cards
	// from being recognized as ATI.
	if (mGLVendor.substr(0,4) == "ATI ")
	{
		mGLVendorShort = "ATI";
		// *TODO: Fix this?
		mIsATI = TRUE;

#if LL_WINDOWS && !LL_MESA_HEADLESS
		if (mDriverVersionRelease < 3842)
		{
			mATIOffsetVerticalLines = TRUE;
		}
#endif // LL_WINDOWS

#if (LL_WINDOWS || LL_LINUX) && !LL_MESA_HEADLESS
		// count any pre OpenGL 3.0 implementation as an old driver
		if (mGLVersion < 3.f) 
		{
			mATIOldDriver = TRUE;
		}
#endif // (LL_WINDOWS || LL_LINUX) && !LL_MESA_HEADLESS
	}
	else if (mGLVendor.find("NVIDIA ") != std::string::npos)
	{
		mGLVendorShort = "NVIDIA";
		mIsNVIDIA = TRUE;
		if (   mGLRenderer.find("GEFORCE4 MX") != std::string::npos
			|| mGLRenderer.find("GEFORCE2") != std::string::npos
			|| mGLRenderer.find("GEFORCE 2") != std::string::npos
			|| mGLRenderer.find("GEFORCE4 460 GO") != std::string::npos
			|| mGLRenderer.find("GEFORCE4 440 GO") != std::string::npos
			|| mGLRenderer.find("GEFORCE4 420 GO") != std::string::npos)
		{
			mIsGF2or4MX = TRUE;
		}
		else if (mGLRenderer.find("GEFORCE FX") != std::string::npos
				 || mGLRenderer.find("QUADRO FX") != std::string::npos
				 || mGLRenderer.find("NV34") != std::string::npos)
		{
			mIsGFFX = TRUE;
		}
		else if(mGLRenderer.find("GEFORCE3") != std::string::npos)
		{
			mIsGF3 = TRUE;
		}
#if LL_DARWIN
		else if ((mGLRenderer.find("9400M") != std::string::npos)
			  || (mGLRenderer.find("9600M") != std::string::npos)
			  || (mGLRenderer.find("9800M") != std::string::npos))
		{
			mIsMobileGF = TRUE;
		}
#endif

	}
	else if (mGLVendor.find("INTEL") != std::string::npos
#if LL_LINUX
		 // The Mesa-based drivers put this in the Renderer string,
		 // not the Vendor string.
		 || mGLRenderer.find("INTEL") != std::string::npos
#endif //LL_LINUX
		 )
	{
		mGLVendorShort = "INTEL";
		mIsIntel = TRUE;
	}
	else
	{
		mGLVendorShort = "MISC";
	}
	
	stop_glerror();
	// This is called here because it depends on the setting of mIsGF2or4MX, and sets up mHasMultitexture.
	initExtensions();
	stop_glerror();

	S32 old_vram = mVRAM;
	mVRAM = 0;

#if LL_WINDOWS
	if (mHasAMDAssociations)
	{
		GLuint gl_gpus_count = wglGetGPUIDsAMD(0, 0);
		if (gl_gpus_count > 0)
		{
			GLuint* ids = new GLuint[gl_gpus_count];
			wglGetGPUIDsAMD(gl_gpus_count, ids);

			GLuint mem_mb = 0;
			for (U32 i = 0; i < gl_gpus_count; i++)
			{
				wglGetGPUInfoAMD(ids[i],
					WGL_GPU_RAM_AMD,
					GL_UNSIGNED_INT,
					sizeof(GLuint),
					&mem_mb);
				if (mVRAM < mem_mb)
				{
					// basically pick the best AMD and trust driver/OS to know to switch
					mVRAM = mem_mb;
				}
			}
		}
		if (mVRAM != 0)
		{
			LL_WARNS("RenderInit") << "VRAM Detected (AMDAssociations):" << mVRAM << LL_ENDL;
		}
	}
#endif

	if (mHasATIMemInfo && mVRAM == 0)
	{ //ask the gl how much vram is free at startup and attempt to use no more than half of that
		S32 meminfo[4];
		glGetIntegerv(GL_TEXTURE_FREE_MEMORY_ATI, meminfo);

		mVRAM = meminfo[0] / 1024;
		LL_WARNS("RenderInit") << "VRAM Detected (ATIMemInfo):" << mVRAM << LL_ENDL;
	}

	if (mHasNVXMemInfo && mVRAM == 0)
	{
		S32 dedicated_memory;
		glGetIntegerv(GL_GPU_MEMORY_INFO_DEDICATED_VIDMEM_NVX, &dedicated_memory);
		mVRAM = dedicated_memory/1024;
		LL_WARNS("RenderInit") << "VRAM Detected (NVXMemInfo):" << mVRAM << LL_ENDL;
	}

#if LL_WINDOWS
	if (mVRAM < 256)
	{
		// Something likely went wrong using the above extensions
		// try WMI first and fall back to old method (from dxdiag) if all else fails
		// Function will check all GPUs WMI knows of and will pick up the one with most
		// memory. We need to check all GPUs because system can switch active GPU to
		// weaker one, to preserve power when not under load.
		S32 mem = LLDXHardware::getMBVideoMemoryViaWMI();
		if (mem != 0)
		{
			mVRAM = mem;
			LL_WARNS("RenderInit") << "VRAM Detected (WMI):" << mVRAM<< LL_ENDL;
		}
	}
#endif

	if (mVRAM < 256 && old_vram > 0)
	{
		// fall back to old method
		// Note: on Windows value will be from LLDXHardware.
		// Either received via dxdiag or via WMI by id from dxdiag.
		mVRAM = old_vram;

		// <FS:Ansariel> VRAM detection logging
		LL_WARNS("RenderInit") << "VRAM detected via MemInfo OpenGL extension most likely broken. Reverting to " << mVRAM << " MB" << LL_ENDL;
	}

	stop_glerror();

	stop_glerror();

	if (mHasFragmentShader)
	{
		GLint num_tex_image_units;
		glGetIntegerv(GL_MAX_TEXTURE_IMAGE_UNITS_ARB, &num_tex_image_units);
		mNumTextureImageUnits = llmin(num_tex_image_units, 32);
	}

	if (LLRender::sGLCoreProfile)
	{
		mNumTextureUnits = llmin(mNumTextureImageUnits, MAX_GL_TEXTURE_UNITS);
	}
	else if (mHasMultitexture)
	{
		GLint num_tex_units;		
		glGetIntegerv(GL_MAX_TEXTURE_UNITS_ARB, &num_tex_units);
		mNumTextureUnits = llmin(num_tex_units, (GLint)MAX_GL_TEXTURE_UNITS);
		if (mIsIntel)
		{
			mNumTextureUnits = llmin(mNumTextureUnits, 2);
		}
	}
	else
	{
		mHasRequirements = FALSE;

		// We don't support cards that don't support the GL_ARB_multitexture extension
		LL_WARNS("RenderInit") << "GL Drivers do not support GL_ARB_multitexture" << LL_ENDL;
		return false;
	}
	
	stop_glerror();

	if (mHasTextureMultisample)
	{
		glGetIntegerv(GL_MAX_COLOR_TEXTURE_SAMPLES, &mMaxColorTextureSamples);
		glGetIntegerv(GL_MAX_DEPTH_TEXTURE_SAMPLES, &mMaxDepthTextureSamples);
		glGetIntegerv(GL_MAX_INTEGER_SAMPLES, &mMaxIntegerSamples);
		glGetIntegerv(GL_MAX_SAMPLE_MASK_WORDS, &mMaxSampleMaskWords);
	}

	stop_glerror();

#if LL_WINDOWS
	if (mHasDebugOutput && gDebugGL)
	{ //setup debug output callback
		//glDebugMessageControlARB(GL_DONT_CARE, GL_DONT_CARE, GL_DEBUG_SEVERITY_LOW_ARB, 0, NULL, GL_TRUE);
		glDebugMessageCallbackARB((GLDEBUGPROCARB) gl_debug_callback, NULL);
		glEnable(GL_DEBUG_OUTPUT_SYNCHRONOUS_ARB);
	}
#endif

	stop_glerror();

	//HACK always disable texture multisample, use FXAA instead
	mHasTextureMultisample = FALSE;
#if LL_WINDOWS
	if (mIsATI)
	{ //using multisample textures on ATI results in black screen for some reason
		mHasTextureMultisample = FALSE;
	}


// <FS:CR> FIRE-7603: Revert MAINT-804 because FBO's and shadows appear to be working now!
	//if (mIsIntel && mGLVersion <= 3.f)
	//{ //never try to use framebuffer objects on older intel drivers (crashy)
	//	mHasFramebufferObject = FALSE;
	//}
// </FS:CR>
#endif

	if (mHasFramebufferObject)
	{
		glGetIntegerv(GL_MAX_SAMPLES, &mMaxSamples);
	}

	stop_glerror();
	
	initGLStates();

	stop_glerror();

	return true;
}

void LLGLManager::getGLInfo(LLSD& info)
{
	if (gHeadlessClient)
	{
		info["GLInfo"]["GLVendor"] = HEADLESS_VENDOR_STRING;
		info["GLInfo"]["GLRenderer"] = HEADLESS_RENDERER_STRING;
		info["GLInfo"]["GLVersion"] = HEADLESS_VERSION_STRING;
		return;
	}
	else
	{
		info["GLInfo"]["GLVendor"] = ll_safe_string((const char *)glGetString(GL_VENDOR));
		info["GLInfo"]["GLRenderer"] = ll_safe_string((const char *)glGetString(GL_RENDERER));
		info["GLInfo"]["GLVersion"] = ll_safe_string((const char *)glGetString(GL_VERSION));
	}

#if !LL_MESA_HEADLESS
	std::string all_exts = ll_safe_string((const char *)gGLHExts.mSysExts);
	boost::char_separator<char> sep(" ");
	boost::tokenizer<boost::char_separator<char> > tok(all_exts, sep);
	for(boost::tokenizer<boost::char_separator<char> >::iterator i = tok.begin(); i != tok.end(); ++i)
	{
		info["GLInfo"]["GLExtensions"].append(*i);
	}
#endif
}

std::string LLGLManager::getGLInfoString()
{
	std::string info_str;

	if (gHeadlessClient)
	{
		info_str += std::string("GL_VENDOR      ") + HEADLESS_VENDOR_STRING + std::string("\n");
		info_str += std::string("GL_RENDERER    ") + HEADLESS_RENDERER_STRING + std::string("\n");
		info_str += std::string("GL_VERSION     ") + HEADLESS_VERSION_STRING + std::string("\n");
	}
	else
	{
		info_str += std::string("GL_VENDOR      ") + ll_safe_string((const char *)glGetString(GL_VENDOR)) + std::string("\n");
		info_str += std::string("GL_RENDERER    ") + ll_safe_string((const char *)glGetString(GL_RENDERER)) + std::string("\n");
		info_str += std::string("GL_VERSION     ") + ll_safe_string((const char *)glGetString(GL_VERSION)) + std::string("\n");
	}

#if !LL_MESA_HEADLESS 
	std::string all_exts= ll_safe_string(((const char *)gGLHExts.mSysExts));
	LLStringUtil::replaceChar(all_exts, ' ', '\n');
	info_str += std::string("GL_EXTENSIONS:\n") + all_exts + std::string("\n");
#endif
	
	return info_str;
}

void LLGLManager::printGLInfoString()
{
	if (gHeadlessClient)
	{
		LL_INFOS("RenderInit") << "GL_VENDOR:     " << HEADLESS_VENDOR_STRING << LL_ENDL;
		LL_INFOS("RenderInit") << "GL_RENDERER:   " << HEADLESS_RENDERER_STRING << LL_ENDL;
		LL_INFOS("RenderInit") << "GL_VERSION:    " << HEADLESS_VERSION_STRING << LL_ENDL;
	}
	else
	{
		LL_INFOS("RenderInit") << "GL_VENDOR:     " << ll_safe_string((const char *)glGetString(GL_VENDOR)) << LL_ENDL;
		LL_INFOS("RenderInit") << "GL_RENDERER:   " << ll_safe_string((const char *)glGetString(GL_RENDERER)) << LL_ENDL;
		LL_INFOS("RenderInit") << "GL_VERSION:    " << ll_safe_string((const char *)glGetString(GL_VERSION)) << LL_ENDL;
	}

#if !LL_MESA_HEADLESS
	std::string all_exts= ll_safe_string(((const char *)gGLHExts.mSysExts));
	LLStringUtil::replaceChar(all_exts, ' ', '\n');
	LL_DEBUGS("RenderInit") << "GL_EXTENSIONS:\n" << all_exts << LL_ENDL;
#endif
}

std::string LLGLManager::getRawGLString()
{
	std::string gl_string;
	if (gHeadlessClient)
	{
		gl_string = HEADLESS_VENDOR_STRING + " " + HEADLESS_RENDERER_STRING;
	}
	else
	{
		gl_string = ll_safe_string((char*)glGetString(GL_VENDOR)) + " " + ll_safe_string((char*)glGetString(GL_RENDERER));
	}
	return gl_string;
}

void LLGLManager::shutdownGL()
{
	if (mInited)
	{
		glFinish();
		stop_glerror();
		mInited = FALSE;
	}
}

// these are used to turn software blending on. They appear in the Debug/Avatar menu
// presence of vertex skinning/blending or vertex programs will set these to FALSE by default.

void LLGLManager::initExtensions()
{
#if LL_MESA_HEADLESS
# ifdef GL_ARB_multitexture
	mHasMultitexture = TRUE;
# else
	mHasMultitexture = FALSE;
# endif // GL_ARB_multitexture
# ifdef GL_ARB_texture_env_combine
	mHasARBEnvCombine = TRUE;	
# else
	mHasARBEnvCombine = FALSE;
# endif // GL_ARB_texture_env_combine
# ifdef GL_ARB_texture_compression
	mHasCompressedTextures = TRUE;
# else
	mHasCompressedTextures = FALSE;
# endif // GL_ARB_texture_compression
# ifdef GL_ARB_vertex_buffer_object
	mHasVertexBufferObject = TRUE;
# else
	mHasVertexBufferObject = FALSE;
# endif // GL_ARB_vertex_buffer_object
# ifdef GL_EXT_framebuffer_object
	mHasFramebufferObject = TRUE;
# else
	mHasFramebufferObject = FALSE;
# endif // GL_EXT_framebuffer_object
# ifdef GL_ARB_draw_buffers
	mHasDrawBuffers = TRUE;
#else
	mHasDrawBuffers = FALSE;
# endif // GL_ARB_draw_buffers
# if defined(GL_NV_depth_clamp) || defined(GL_ARB_depth_clamp)
	mHasDepthClamp = TRUE;
#else
	mHasDepthClamp = FALSE;
#endif // defined(GL_NV_depth_clamp) || defined(GL_ARB_depth_clamp)
# if GL_EXT_blend_func_separate
	mHasBlendFuncSeparate = TRUE;
#else
	mHasBlendFuncSeparate = FALSE;
# endif // GL_EXT_blend_func_separate
	mHasMipMapGeneration = FALSE;
	mHasSeparateSpecularColor = FALSE;
	mHasAnisotropic = FALSE;
	mHasCubeMap = FALSE;
	mHasOcclusionQuery = FALSE;
	mHasPointParameters = FALSE;
	mHasShaderObjects = FALSE;
	mHasVertexShader = FALSE;
	mHasFragmentShader = FALSE;
	mHasTextureRectangle = FALSE;
#else // LL_MESA_HEADLESS //important, gGLHExts.mSysExts is uninitialized until after glh_init_extensions is called
	mHasMultitexture = glh_init_extensions("GL_ARB_multitexture");
	mHasATIMemInfo = ExtensionExists("GL_ATI_meminfo", gGLHExts.mSysExts); //Basic AMD method, also see mHasAMDAssociations
	mHasNVXMemInfo = ExtensionExists("GL_NVX_gpu_memory_info", gGLHExts.mSysExts);
	mHasSeparateSpecularColor = glh_init_extensions("GL_EXT_separate_specular_color");
	mHasAnisotropic = glh_init_extensions("GL_EXT_texture_filter_anisotropic");
	glh_init_extensions("GL_ARB_texture_cube_map");
	mHasCubeMap = ExtensionExists("GL_ARB_texture_cube_map", gGLHExts.mSysExts);
	mHasARBEnvCombine = ExtensionExists("GL_ARB_texture_env_combine", gGLHExts.mSysExts);
	mHasCompressedTextures = glh_init_extensions("GL_ARB_texture_compression");
	mHasOcclusionQuery = ExtensionExists("GL_ARB_occlusion_query", gGLHExts.mSysExts);
	mHasTimerQuery = ExtensionExists("GL_ARB_timer_query", gGLHExts.mSysExts);
	mHasOcclusionQuery2 = ExtensionExists("GL_ARB_occlusion_query2", gGLHExts.mSysExts);
	mHasVertexBufferObject = ExtensionExists("GL_ARB_vertex_buffer_object", gGLHExts.mSysExts);
	mHasVertexArrayObject = ExtensionExists("GL_ARB_vertex_array_object", gGLHExts.mSysExts);
	mHasSync = ExtensionExists("GL_ARB_sync", gGLHExts.mSysExts);
	mHasMapBufferRange = ExtensionExists("GL_ARB_map_buffer_range", gGLHExts.mSysExts);
	mHasFlushBufferRange = ExtensionExists("GL_APPLE_flush_buffer_range", gGLHExts.mSysExts);
	//mHasDepthClamp = ExtensionExists("GL_ARB_depth_clamp", gGLHExts.mSysExts) || ExtensionExists("GL_NV_depth_clamp", gGLHExts.mSysExts);
	mHasDepthClamp = FALSE;
	// mask out FBO support when packed_depth_stencil isn't there 'cause we need it for LLRenderTarget -Brad
#ifdef GL_ARB_framebuffer_object
	mHasFramebufferObject = ExtensionExists("GL_ARB_framebuffer_object", gGLHExts.mSysExts);
#else
	mHasFramebufferObject = ExtensionExists("GL_EXT_framebuffer_object", gGLHExts.mSysExts) &&
							ExtensionExists("GL_EXT_framebuffer_blit", gGLHExts.mSysExts) &&
							ExtensionExists("GL_EXT_framebuffer_multisample", gGLHExts.mSysExts) &&
							ExtensionExists("GL_EXT_packed_depth_stencil", gGLHExts.mSysExts);
#endif
#ifdef GL_EXT_texture_sRGB
	mHassRGBTexture = ExtensionExists("GL_EXT_texture_sRGB", gGLHExts.mSysExts);
#endif
	
#ifdef GL_ARB_framebuffer_sRGB
	mHassRGBFramebuffer = ExtensionExists("GL_ARB_framebuffer_sRGB", gGLHExts.mSysExts);
#else
	mHassRGBFramebuffer = ExtensionExists("GL_EXT_framebuffer_sRGB", gGLHExts.mSysExts);
#endif
	
#ifdef GL_EXT_texture_sRGB_decode
    mHasTexturesRGBDecode = ExtensionExists("GL_EXT_texture_sRGB_decode", gGLHExts.mSysExts);
#else
    mHasTexturesRGBDecode = ExtensionExists("GL_ARB_texture_sRGB_decode", gGLHExts.mSysExts);
#endif

	mHasMipMapGeneration = mHasFramebufferObject || mGLVersion >= 1.4f;

	mHasDrawBuffers = ExtensionExists("GL_ARB_draw_buffers", gGLHExts.mSysExts);
	mHasBlendFuncSeparate = ExtensionExists("GL_EXT_blend_func_separate", gGLHExts.mSysExts);
	mHasTextureRectangle = ExtensionExists("GL_ARB_texture_rectangle", gGLHExts.mSysExts);
	mHasTextureMultisample = ExtensionExists("GL_ARB_texture_multisample", gGLHExts.mSysExts);
	mHasDebugOutput = ExtensionExists("GL_ARB_debug_output", gGLHExts.mSysExts);
	mHasTransformFeedback = mGLVersion >= 4.f ? TRUE : FALSE;
#if !LL_DARWIN
	mHasPointParameters = !mIsATI && ExtensionExists("GL_ARB_point_parameters", gGLHExts.mSysExts);
#endif
	mHasShaderObjects = ExtensionExists("GL_ARB_shader_objects", gGLHExts.mSysExts) && (LLRender::sGLCoreProfile || ExtensionExists("GL_ARB_shading_language_100", gGLHExts.mSysExts));
	mHasVertexShader = ExtensionExists("GL_ARB_vertex_program", gGLHExts.mSysExts) && ExtensionExists("GL_ARB_vertex_shader", gGLHExts.mSysExts)
		&& (LLRender::sGLCoreProfile || ExtensionExists("GL_ARB_shading_language_100", gGLHExts.mSysExts));
	mHasFragmentShader = ExtensionExists("GL_ARB_fragment_shader", gGLHExts.mSysExts) && (LLRender::sGLCoreProfile || ExtensionExists("GL_ARB_shading_language_100", gGLHExts.mSysExts));
#endif

#if LL_LINUX
	LL_INFOS() << "initExtensions() checking shell variables to adjust features..." << LL_ENDL;
	// Our extension support for the Linux Client is very young with some
	// potential driver gotchas, so offer a semi-secret way to turn it off.
	if (getenv("LL_GL_NOEXT"))
	{
		//mHasMultitexture = FALSE; // NEEDED!
		mHasDepthClamp = FALSE;
		mHasARBEnvCombine = FALSE;
		mHasCompressedTextures = FALSE;
		mHasVertexBufferObject = FALSE;
		mHasFramebufferObject = FALSE;
		mHasDrawBuffers = FALSE;
		mHasBlendFuncSeparate = FALSE;
		mHasMipMapGeneration = FALSE;
		mHasSeparateSpecularColor = FALSE;
		mHasAnisotropic = FALSE;
		mHasCubeMap = FALSE;
		mHasOcclusionQuery = FALSE;
		mHasPointParameters = FALSE;
		mHasShaderObjects = FALSE;
		mHasVertexShader = FALSE;
		mHasFragmentShader = FALSE;
		LL_WARNS("RenderInit") << "GL extension support DISABLED via LL_GL_NOEXT" << LL_ENDL;
	}
	else if (getenv("LL_GL_BASICEXT"))	/* Flawfinder: ignore */
	{
		// This switch attempts to turn off all support for exotic
		// extensions which I believe correspond to fatal driver
		// bug reports.  This should be the default until we get a
		// proper blacklist/whitelist on Linux.
		mHasMipMapGeneration = FALSE;
		mHasAnisotropic = FALSE;
		//mHasCubeMap = FALSE; // apparently fatal on Intel 915 & similar
		//mHasOcclusionQuery = FALSE; // source of many ATI system hangs
		mHasShaderObjects = FALSE;
		mHasVertexShader = FALSE;
		mHasFragmentShader = FALSE;
		mHasBlendFuncSeparate = FALSE;
		LL_WARNS("RenderInit") << "GL extension support forced to SIMPLE level via LL_GL_BASICEXT" << LL_ENDL;
	}
	if (getenv("LL_GL_BLACKLIST"))	/* Flawfinder: ignore */
	{
		// This lets advanced troubleshooters disable specific
		// GL extensions to isolate problems with their hardware.
		// SL-28126
		const char *const blacklist = getenv("LL_GL_BLACKLIST");	/* Flawfinder: ignore */
		LL_WARNS("RenderInit") << "GL extension support partially disabled via LL_GL_BLACKLIST: " << blacklist << LL_ENDL;
		if (strchr(blacklist,'a')) mHasARBEnvCombine = FALSE;
		if (strchr(blacklist,'b')) mHasCompressedTextures = FALSE;
		if (strchr(blacklist,'c')) mHasVertexBufferObject = FALSE;
		if (strchr(blacklist,'d')) mHasMipMapGeneration = FALSE;//S
// 		if (strchr(blacklist,'f')) mHasNVVertexArrayRange = FALSE;//S
// 		if (strchr(blacklist,'g')) mHasNVFence = FALSE;//S
		if (strchr(blacklist,'h')) mHasSeparateSpecularColor = FALSE;
		if (strchr(blacklist,'i')) mHasAnisotropic = FALSE;//S
		if (strchr(blacklist,'j')) mHasCubeMap = FALSE;//S
// 		if (strchr(blacklist,'k')) mHasATIVAO = FALSE;//S
		if (strchr(blacklist,'l')) mHasOcclusionQuery = FALSE;
		if (strchr(blacklist,'m')) mHasShaderObjects = FALSE;//S
		if (strchr(blacklist,'n')) mHasVertexShader = FALSE;//S
		if (strchr(blacklist,'o')) mHasFragmentShader = FALSE;//S
		if (strchr(blacklist,'p')) mHasPointParameters = FALSE;//S
		if (strchr(blacklist,'q')) mHasFramebufferObject = FALSE;//S
		if (strchr(blacklist,'r')) mHasDrawBuffers = FALSE;//S
		if (strchr(blacklist,'s')) mHasTextureRectangle = FALSE;
		if (strchr(blacklist,'t')) mHasBlendFuncSeparate = FALSE;//S
		if (strchr(blacklist,'u')) mHasDepthClamp = FALSE;
		
	}
#endif // LL_LINUX
	
	if (!mHasMultitexture)
	{
		LL_INFOS("RenderInit") << "Couldn't initialize multitexturing" << LL_ENDL;
	}
	if (!mHasMipMapGeneration)
	{
		LL_INFOS("RenderInit") << "Couldn't initialize mipmap generation" << LL_ENDL;
	}
	if (!mHasARBEnvCombine)
	{
		LL_INFOS("RenderInit") << "Couldn't initialize GL_ARB_texture_env_combine" << LL_ENDL;
	}
	if (!mHasSeparateSpecularColor)
	{
		LL_INFOS("RenderInit") << "Couldn't initialize separate specular color" << LL_ENDL;
	}
	if (!mHasAnisotropic)
	{
		LL_INFOS("RenderInit") << "Couldn't initialize anisotropic filtering" << LL_ENDL;
	}
	if (!mHasCompressedTextures)
	{
		LL_INFOS("RenderInit") << "Couldn't initialize GL_ARB_texture_compression" << LL_ENDL;
	}
	if (!mHasOcclusionQuery)
	{
		LL_INFOS("RenderInit") << "Couldn't initialize GL_ARB_occlusion_query" << LL_ENDL;
	}
	if (!mHasOcclusionQuery2)
	{
		LL_INFOS("RenderInit") << "Couldn't initialize GL_ARB_occlusion_query2" << LL_ENDL;
	}
	if (!mHasPointParameters)
	{
		LL_INFOS("RenderInit") << "Couldn't initialize GL_ARB_point_parameters" << LL_ENDL;
	}
	if (!mHasShaderObjects)
	{
		LL_INFOS("RenderInit") << "Couldn't initialize GL_ARB_shader_objects" << LL_ENDL;
	}
	if (!mHasVertexShader)
	{
		LL_INFOS("RenderInit") << "Couldn't initialize GL_ARB_vertex_shader" << LL_ENDL;
	}
	if (!mHasFragmentShader)
	{
		LL_INFOS("RenderInit") << "Couldn't initialize GL_ARB_fragment_shader" << LL_ENDL;
	}
	if (!mHasBlendFuncSeparate)
	{
		LL_INFOS("RenderInit") << "Couldn't initialize GL_EXT_blend_func_separate" << LL_ENDL;
	}
	if (!mHasDrawBuffers)
	{
		LL_INFOS("RenderInit") << "Couldn't initialize GL_ARB_draw_buffers" << LL_ENDL;
	}

	// Disable certain things due to known bugs
	if (mIsIntel && mHasMipMapGeneration)
	{
		LL_INFOS("RenderInit") << "Disabling mip-map generation for Intel GPUs" << LL_ENDL;
		mHasMipMapGeneration = FALSE;
	}
#if !LL_DARWIN
	if (mIsATI && mHasMipMapGeneration)
	{
		LL_INFOS("RenderInit") << "Disabling mip-map generation for ATI GPUs (performance opt)" << LL_ENDL;
		mHasMipMapGeneration = FALSE;
	}
#endif
	
	// Misc
	glGetIntegerv(GL_MAX_ELEMENTS_VERTICES, (GLint*) &mGLMaxVertexRange);
	glGetIntegerv(GL_MAX_ELEMENTS_INDICES, (GLint*) &mGLMaxIndexRange);
	glGetIntegerv(GL_MAX_TEXTURE_SIZE, (GLint*) &mGLMaxTextureSize);
<<<<<<< HEAD
	
#if (LL_WINDOWS || LL_LINUX || LL_SOLARIS) && !LL_MESA_HEADLESS
=======

#if (LL_WINDOWS || LL_LINUX) && !LL_MESA_HEADLESS
>>>>>>> c73fbe30
	LL_DEBUGS("RenderInit") << "GL Probe: Getting symbols" << LL_ENDL;
	if (mHasVertexBufferObject)
	{
		glBindBufferARB = (PFNGLBINDBUFFERARBPROC)GLH_EXT_GET_PROC_ADDRESS("glBindBufferARB");
		if (glBindBufferARB)
		{
			glDeleteBuffersARB = (PFNGLDELETEBUFFERSARBPROC)GLH_EXT_GET_PROC_ADDRESS("glDeleteBuffersARB");
			glGenBuffersARB = (PFNGLGENBUFFERSARBPROC)GLH_EXT_GET_PROC_ADDRESS("glGenBuffersARB");
			glIsBufferARB = (PFNGLISBUFFERARBPROC)GLH_EXT_GET_PROC_ADDRESS("glIsBufferARB");
			glBufferDataARB = (PFNGLBUFFERDATAARBPROC)GLH_EXT_GET_PROC_ADDRESS("glBufferDataARB");
			glBufferSubDataARB = (PFNGLBUFFERSUBDATAARBPROC)GLH_EXT_GET_PROC_ADDRESS("glBufferSubDataARB");
			glGetBufferSubDataARB = (PFNGLGETBUFFERSUBDATAARBPROC)GLH_EXT_GET_PROC_ADDRESS("glGetBufferSubDataARB");
			glMapBufferARB = (PFNGLMAPBUFFERARBPROC)GLH_EXT_GET_PROC_ADDRESS("glMapBufferARB");
			glUnmapBufferARB = (PFNGLUNMAPBUFFERARBPROC)GLH_EXT_GET_PROC_ADDRESS("glUnmapBufferARB");
			glGetBufferParameterivARB = (PFNGLGETBUFFERPARAMETERIVARBPROC)GLH_EXT_GET_PROC_ADDRESS("glGetBufferParameterivARB");
			glGetBufferPointervARB = (PFNGLGETBUFFERPOINTERVARBPROC)GLH_EXT_GET_PROC_ADDRESS("glGetBufferPointervARB");
		}
		else
		{
			mHasVertexBufferObject = FALSE;
		}
	}
	if (mHasVertexArrayObject)
	{
		glBindVertexArray = (PFNGLBINDVERTEXARRAYPROC) GLH_EXT_GET_PROC_ADDRESS("glBindVertexArray");
		glDeleteVertexArrays = (PFNGLDELETEVERTEXARRAYSPROC) GLH_EXT_GET_PROC_ADDRESS("glDeleteVertexArrays");
		glGenVertexArrays = (PFNGLGENVERTEXARRAYSPROC) GLH_EXT_GET_PROC_ADDRESS("glGenVertexArrays");
		glIsVertexArray = (PFNGLISVERTEXARRAYPROC) GLH_EXT_GET_PROC_ADDRESS("glIsVertexArray");
	}
	if (mHasSync)
	{
		glFenceSync = (PFNGLFENCESYNCPROC) GLH_EXT_GET_PROC_ADDRESS("glFenceSync");
		glIsSync = (PFNGLISSYNCPROC) GLH_EXT_GET_PROC_ADDRESS("glIsSync");
		glDeleteSync = (PFNGLDELETESYNCPROC) GLH_EXT_GET_PROC_ADDRESS("glDeleteSync");
		glClientWaitSync = (PFNGLCLIENTWAITSYNCPROC) GLH_EXT_GET_PROC_ADDRESS("glClientWaitSync");
		glWaitSync = (PFNGLWAITSYNCPROC) GLH_EXT_GET_PROC_ADDRESS("glWaitSync");
		glGetInteger64v = (PFNGLGETINTEGER64VPROC) GLH_EXT_GET_PROC_ADDRESS("glGetInteger64v");
		glGetSynciv = (PFNGLGETSYNCIVPROC) GLH_EXT_GET_PROC_ADDRESS("glGetSynciv");
	}
	if (mHasMapBufferRange)
	{
		glMapBufferRange = (PFNGLMAPBUFFERRANGEPROC) GLH_EXT_GET_PROC_ADDRESS("glMapBufferRange");
		glFlushMappedBufferRange = (PFNGLFLUSHMAPPEDBUFFERRANGEPROC) GLH_EXT_GET_PROC_ADDRESS("glFlushMappedBufferRange");
	}
	if (mHasFramebufferObject)
	{
		LL_INFOS() << "initExtensions() FramebufferObject-related procs..." << LL_ENDL;
		glIsRenderbuffer = (PFNGLISRENDERBUFFERPROC) GLH_EXT_GET_PROC_ADDRESS("glIsRenderbuffer");
		glBindRenderbuffer = (PFNGLBINDRENDERBUFFERPROC) GLH_EXT_GET_PROC_ADDRESS("glBindRenderbuffer");
		glDeleteRenderbuffers = (PFNGLDELETERENDERBUFFERSPROC) GLH_EXT_GET_PROC_ADDRESS("glDeleteRenderbuffers");
		glGenRenderbuffers = (PFNGLGENRENDERBUFFERSPROC) GLH_EXT_GET_PROC_ADDRESS("glGenRenderbuffers");
		glRenderbufferStorage = (PFNGLRENDERBUFFERSTORAGEPROC) GLH_EXT_GET_PROC_ADDRESS("glRenderbufferStorage");
		glGetRenderbufferParameteriv = (PFNGLGETRENDERBUFFERPARAMETERIVPROC) GLH_EXT_GET_PROC_ADDRESS("glGetRenderbufferParameteriv");
		glIsFramebuffer = (PFNGLISFRAMEBUFFERPROC) GLH_EXT_GET_PROC_ADDRESS("glIsFramebuffer");
		glBindFramebuffer = (PFNGLBINDFRAMEBUFFERPROC) GLH_EXT_GET_PROC_ADDRESS("glBindFramebuffer");
		glDeleteFramebuffers = (PFNGLDELETEFRAMEBUFFERSPROC) GLH_EXT_GET_PROC_ADDRESS("glDeleteFramebuffers");
		glGenFramebuffers = (PFNGLGENFRAMEBUFFERSPROC) GLH_EXT_GET_PROC_ADDRESS("glGenFramebuffers");
		glCheckFramebufferStatus = (PFNGLCHECKFRAMEBUFFERSTATUSPROC) GLH_EXT_GET_PROC_ADDRESS("glCheckFramebufferStatus");
		glFramebufferTexture1D = (PFNGLFRAMEBUFFERTEXTURE1DPROC) GLH_EXT_GET_PROC_ADDRESS("glFramebufferTexture1D");
		glFramebufferTexture2D = (PFNGLFRAMEBUFFERTEXTURE2DPROC) GLH_EXT_GET_PROC_ADDRESS("glFramebufferTexture2D");
		glFramebufferTexture3D = (PFNGLFRAMEBUFFERTEXTURE3DPROC) GLH_EXT_GET_PROC_ADDRESS("glFramebufferTexture3D");
		glFramebufferRenderbuffer = (PFNGLFRAMEBUFFERRENDERBUFFERPROC) GLH_EXT_GET_PROC_ADDRESS("glFramebufferRenderbuffer");
		glGetFramebufferAttachmentParameteriv = (PFNGLGETFRAMEBUFFERATTACHMENTPARAMETERIVPROC) GLH_EXT_GET_PROC_ADDRESS("glGetFramebufferAttachmentParameteriv");
		glGenerateMipmap = (PFNGLGENERATEMIPMAPPROC) GLH_EXT_GET_PROC_ADDRESS("glGenerateMipmap");
		glBlitFramebuffer = (PFNGLBLITFRAMEBUFFERPROC) GLH_EXT_GET_PROC_ADDRESS("glBlitFramebuffer");
		glRenderbufferStorageMultisample = (PFNGLRENDERBUFFERSTORAGEMULTISAMPLEPROC) GLH_EXT_GET_PROC_ADDRESS("glRenderbufferStorageMultisample");
		glFramebufferTextureLayer = (PFNGLFRAMEBUFFERTEXTURELAYERPROC) GLH_EXT_GET_PROC_ADDRESS("glFramebufferTextureLayer");
	}
	if (mHasDrawBuffers)
	{
		glDrawBuffersARB = (PFNGLDRAWBUFFERSARBPROC) GLH_EXT_GET_PROC_ADDRESS("glDrawBuffersARB");
	}
	if (mHasBlendFuncSeparate)
	{
		glBlendFuncSeparateEXT = (PFNGLBLENDFUNCSEPARATEEXTPROC) GLH_EXT_GET_PROC_ADDRESS("glBlendFuncSeparateEXT");
	}
	if (mHasTextureMultisample)
	{
		glTexImage2DMultisample = (PFNGLTEXIMAGE2DMULTISAMPLEPROC) GLH_EXT_GET_PROC_ADDRESS("glTexImage2DMultisample");
		glTexImage3DMultisample = (PFNGLTEXIMAGE3DMULTISAMPLEPROC) GLH_EXT_GET_PROC_ADDRESS("glTexImage3DMultisample");
		glGetMultisamplefv = (PFNGLGETMULTISAMPLEFVPROC) GLH_EXT_GET_PROC_ADDRESS("glGetMultisamplefv");
		glSampleMaski = (PFNGLSAMPLEMASKIPROC) GLH_EXT_GET_PROC_ADDRESS("glSampleMaski");
	}
	if (mHasTransformFeedback)
	{
		glBeginTransformFeedback = (PFNGLBEGINTRANSFORMFEEDBACKPROC) GLH_EXT_GET_PROC_ADDRESS("glBeginTransformFeedback");
		glEndTransformFeedback = (PFNGLENDTRANSFORMFEEDBACKPROC) GLH_EXT_GET_PROC_ADDRESS("glEndTransformFeedback");
		glTransformFeedbackVaryings = (PFNGLTRANSFORMFEEDBACKVARYINGSPROC) GLH_EXT_GET_PROC_ADDRESS("glTransformFeedbackVaryings");
		glBindBufferRange = (PFNGLBINDBUFFERRANGEPROC) GLH_EXT_GET_PROC_ADDRESS("glBindBufferRange");
		glBindBufferBase = (PFNGLBINDBUFFERBASEPROC) GLH_EXT_GET_PROC_ADDRESS("glBindBufferBase");
	}
	if (mHasDebugOutput)
	{
		glDebugMessageControlARB = (PFNGLDEBUGMESSAGECONTROLARBPROC) GLH_EXT_GET_PROC_ADDRESS("glDebugMessageControlARB");
		glDebugMessageInsertARB = (PFNGLDEBUGMESSAGEINSERTARBPROC) GLH_EXT_GET_PROC_ADDRESS("glDebugMessageInsertARB");
		glDebugMessageCallbackARB = (PFNGLDEBUGMESSAGECALLBACKARBPROC) GLH_EXT_GET_PROC_ADDRESS("glDebugMessageCallbackARB");
		glGetDebugMessageLogARB = (PFNGLGETDEBUGMESSAGELOGARBPROC) GLH_EXT_GET_PROC_ADDRESS("glGetDebugMessageLogARB");
	}
#if (!LL_LINUX) || LL_LINUX_NV_GL_HEADERS
	// This is expected to be a static symbol on Linux GL implementations, except if we use the nvidia headers - bah
	glDrawRangeElements = (PFNGLDRAWRANGEELEMENTSPROC)GLH_EXT_GET_PROC_ADDRESS("glDrawRangeElements");
	if (!glDrawRangeElements)
	{
		mGLMaxVertexRange = 0;
		mGLMaxIndexRange = 0;
	}
#endif // !LL_LINUX || LL_LINUX_NV_GL_HEADERS
#if LL_LINUX_NV_GL_HEADERS
	// nvidia headers are critically different from mesa-esque
 	glActiveTextureARB = (PFNGLACTIVETEXTUREARBPROC)GLH_EXT_GET_PROC_ADDRESS("glActiveTextureARB");
 	glClientActiveTextureARB = (PFNGLCLIENTACTIVETEXTUREARBPROC)GLH_EXT_GET_PROC_ADDRESS("glClientActiveTextureARB");
#endif // LL_LINUX_NV_GL_HEADERS

	if (mHasOcclusionQuery)
	{
		LL_INFOS() << "initExtensions() OcclusionQuery-related procs..." << LL_ENDL;
		glGenQueriesARB = (PFNGLGENQUERIESARBPROC)GLH_EXT_GET_PROC_ADDRESS("glGenQueriesARB");
		glDeleteQueriesARB = (PFNGLDELETEQUERIESARBPROC)GLH_EXT_GET_PROC_ADDRESS("glDeleteQueriesARB");
		glIsQueryARB = (PFNGLISQUERYARBPROC)GLH_EXT_GET_PROC_ADDRESS("glIsQueryARB");
		glBeginQueryARB = (PFNGLBEGINQUERYARBPROC)GLH_EXT_GET_PROC_ADDRESS("glBeginQueryARB");
		glEndQueryARB = (PFNGLENDQUERYARBPROC)GLH_EXT_GET_PROC_ADDRESS("glEndQueryARB");
		glGetQueryivARB = (PFNGLGETQUERYIVARBPROC)GLH_EXT_GET_PROC_ADDRESS("glGetQueryivARB");
		glGetQueryObjectivARB = (PFNGLGETQUERYOBJECTIVARBPROC)GLH_EXT_GET_PROC_ADDRESS("glGetQueryObjectivARB");
		glGetQueryObjectuivARB = (PFNGLGETQUERYOBJECTUIVARBPROC)GLH_EXT_GET_PROC_ADDRESS("glGetQueryObjectuivARB");
	}
	if (mHasTimerQuery)
	{
		LL_INFOS() << "initExtensions() TimerQuery-related procs..." << LL_ENDL;
		glQueryCounter = (PFNGLQUERYCOUNTERPROC) GLH_EXT_GET_PROC_ADDRESS("glQueryCounter");
		glGetQueryObjecti64v = (PFNGLGETQUERYOBJECTI64VPROC) GLH_EXT_GET_PROC_ADDRESS("glGetQueryObjecti64v");
		glGetQueryObjectui64v = (PFNGLGETQUERYOBJECTUI64VPROC) GLH_EXT_GET_PROC_ADDRESS("glGetQueryObjectui64v");
	}
	if (mHasPointParameters)
	{
		LL_INFOS() << "initExtensions() PointParameters-related procs..." << LL_ENDL;
		glPointParameterfARB = (PFNGLPOINTPARAMETERFARBPROC)GLH_EXT_GET_PROC_ADDRESS("glPointParameterfARB");
		glPointParameterfvARB = (PFNGLPOINTPARAMETERFVARBPROC)GLH_EXT_GET_PROC_ADDRESS("glPointParameterfvARB");
	}
	if (mHasShaderObjects)
	{
		glDeleteObjectARB = (PFNGLDELETEOBJECTARBPROC) GLH_EXT_GET_PROC_ADDRESS("glDeleteObjectARB");
		glGetHandleARB = (PFNGLGETHANDLEARBPROC) GLH_EXT_GET_PROC_ADDRESS("glGetHandleARB");
		glDetachObjectARB = (PFNGLDETACHOBJECTARBPROC) GLH_EXT_GET_PROC_ADDRESS("glDetachObjectARB");
		glCreateShaderObjectARB = (PFNGLCREATESHADEROBJECTARBPROC) GLH_EXT_GET_PROC_ADDRESS("glCreateShaderObjectARB");
		glShaderSourceARB = (PFNGLSHADERSOURCEARBPROC) GLH_EXT_GET_PROC_ADDRESS("glShaderSourceARB");
		glCompileShaderARB = (PFNGLCOMPILESHADERARBPROC) GLH_EXT_GET_PROC_ADDRESS("glCompileShaderARB");
		glCreateProgramObjectARB = (PFNGLCREATEPROGRAMOBJECTARBPROC) GLH_EXT_GET_PROC_ADDRESS("glCreateProgramObjectARB");
		glAttachObjectARB = (PFNGLATTACHOBJECTARBPROC) GLH_EXT_GET_PROC_ADDRESS("glAttachObjectARB");
		glLinkProgramARB = (PFNGLLINKPROGRAMARBPROC) GLH_EXT_GET_PROC_ADDRESS("glLinkProgramARB");
		glUseProgramObjectARB = (PFNGLUSEPROGRAMOBJECTARBPROC) GLH_EXT_GET_PROC_ADDRESS("glUseProgramObjectARB");
		glValidateProgramARB = (PFNGLVALIDATEPROGRAMARBPROC) GLH_EXT_GET_PROC_ADDRESS("glValidateProgramARB");
		glUniform1fARB = (PFNGLUNIFORM1FARBPROC) GLH_EXT_GET_PROC_ADDRESS("glUniform1fARB");
		glUniform2fARB = (PFNGLUNIFORM2FARBPROC) GLH_EXT_GET_PROC_ADDRESS("glUniform2fARB");
		glUniform3fARB = (PFNGLUNIFORM3FARBPROC) GLH_EXT_GET_PROC_ADDRESS("glUniform3fARB");
		glUniform4fARB = (PFNGLUNIFORM4FARBPROC) GLH_EXT_GET_PROC_ADDRESS("glUniform4fARB");
		glUniform1iARB = (PFNGLUNIFORM1IARBPROC) GLH_EXT_GET_PROC_ADDRESS("glUniform1iARB");
		glUniform2iARB = (PFNGLUNIFORM2IARBPROC) GLH_EXT_GET_PROC_ADDRESS("glUniform2iARB");
		glUniform3iARB = (PFNGLUNIFORM3IARBPROC) GLH_EXT_GET_PROC_ADDRESS("glUniform3iARB");
		glUniform4iARB = (PFNGLUNIFORM4IARBPROC) GLH_EXT_GET_PROC_ADDRESS("glUniform4iARB");
		glUniform1fvARB = (PFNGLUNIFORM1FVARBPROC) GLH_EXT_GET_PROC_ADDRESS("glUniform1fvARB");
		glUniform2fvARB = (PFNGLUNIFORM2FVARBPROC) GLH_EXT_GET_PROC_ADDRESS("glUniform2fvARB");
		glUniform3fvARB = (PFNGLUNIFORM3FVARBPROC) GLH_EXT_GET_PROC_ADDRESS("glUniform3fvARB");
		glUniform4fvARB = (PFNGLUNIFORM4FVARBPROC) GLH_EXT_GET_PROC_ADDRESS("glUniform4fvARB");
		glUniform1ivARB = (PFNGLUNIFORM1IVARBPROC) GLH_EXT_GET_PROC_ADDRESS("glUniform1ivARB");
		glUniform2ivARB = (PFNGLUNIFORM2IVARBPROC) GLH_EXT_GET_PROC_ADDRESS("glUniform2ivARB");
		glUniform3ivARB = (PFNGLUNIFORM3IVARBPROC) GLH_EXT_GET_PROC_ADDRESS("glUniform3ivARB");
		glUniform4ivARB = (PFNGLUNIFORM4IVARBPROC) GLH_EXT_GET_PROC_ADDRESS("glUniform4ivARB");
		glUniformMatrix2fvARB = (PFNGLUNIFORMMATRIX2FVARBPROC) GLH_EXT_GET_PROC_ADDRESS("glUniformMatrix2fvARB");
		glUniformMatrix3fvARB = (PFNGLUNIFORMMATRIX3FVARBPROC) GLH_EXT_GET_PROC_ADDRESS("glUniformMatrix3fvARB");
		glUniformMatrix3x4fv = (PFNGLUNIFORMMATRIX3X4FVPROC) GLH_EXT_GET_PROC_ADDRESS("glUniformMatrix3x4fv");
		glUniformMatrix4fvARB = (PFNGLUNIFORMMATRIX4FVARBPROC) GLH_EXT_GET_PROC_ADDRESS("glUniformMatrix4fvARB");
		glGetObjectParameterfvARB = (PFNGLGETOBJECTPARAMETERFVARBPROC) GLH_EXT_GET_PROC_ADDRESS("glGetObjectParameterfvARB");
		glGetObjectParameterivARB = (PFNGLGETOBJECTPARAMETERIVARBPROC) GLH_EXT_GET_PROC_ADDRESS("glGetObjectParameterivARB");
		glGetInfoLogARB = (PFNGLGETINFOLOGARBPROC) GLH_EXT_GET_PROC_ADDRESS("glGetInfoLogARB");
		glGetAttachedObjectsARB = (PFNGLGETATTACHEDOBJECTSARBPROC) GLH_EXT_GET_PROC_ADDRESS("glGetAttachedObjectsARB");
		glGetUniformLocationARB = (PFNGLGETUNIFORMLOCATIONARBPROC) GLH_EXT_GET_PROC_ADDRESS("glGetUniformLocationARB");
		glGetActiveUniformARB = (PFNGLGETACTIVEUNIFORMARBPROC) GLH_EXT_GET_PROC_ADDRESS("glGetActiveUniformARB");
		glGetUniformfvARB = (PFNGLGETUNIFORMFVARBPROC) GLH_EXT_GET_PROC_ADDRESS("glGetUniformfvARB");
		glGetUniformivARB = (PFNGLGETUNIFORMIVARBPROC) GLH_EXT_GET_PROC_ADDRESS("glGetUniformivARB");
		glGetShaderSourceARB = (PFNGLGETSHADERSOURCEARBPROC) GLH_EXT_GET_PROC_ADDRESS("glGetShaderSourceARB");
	}
	if (mHasVertexShader)
	{
		LL_INFOS() << "initExtensions() VertexShader-related procs..." << LL_ENDL;

        // nSight doesn't support use of ARB funcs that have been normalized in the API
        if (!LLRender::sNsightDebugSupport)
        {
		    glGetAttribLocationARB = (PFNGLGETATTRIBLOCATIONARBPROC) GLH_EXT_GET_PROC_ADDRESS("glGetAttribLocationARB");
		    glBindAttribLocationARB = (PFNGLBINDATTRIBLOCATIONARBPROC) GLH_EXT_GET_PROC_ADDRESS("glBindAttribLocationARB");
        }
        else
        {
            glGetAttribLocationARB = (PFNGLGETATTRIBLOCATIONARBPROC)GLH_EXT_GET_PROC_ADDRESS("glGetAttribLocation");
            glBindAttribLocationARB = (PFNGLBINDATTRIBLOCATIONARBPROC)GLH_EXT_GET_PROC_ADDRESS("glBindAttribLocation");
        }

		glGetActiveAttribARB = (PFNGLGETACTIVEATTRIBARBPROC) GLH_EXT_GET_PROC_ADDRESS("glGetActiveAttribARB");
		glVertexAttrib1dARB = (PFNGLVERTEXATTRIB1DARBPROC) GLH_EXT_GET_PROC_ADDRESS("glVertexAttrib1dARB");
		glVertexAttrib1dvARB = (PFNGLVERTEXATTRIB1DVARBPROC) GLH_EXT_GET_PROC_ADDRESS("glVertexAttrib1dvARB");
		glVertexAttrib1fARB = (PFNGLVERTEXATTRIB1FARBPROC) GLH_EXT_GET_PROC_ADDRESS("glVertexAttrib1fARB");
		glVertexAttrib1fvARB = (PFNGLVERTEXATTRIB1FVARBPROC) GLH_EXT_GET_PROC_ADDRESS("glVertexAttrib1fvARB");
		glVertexAttrib1sARB = (PFNGLVERTEXATTRIB1SARBPROC) GLH_EXT_GET_PROC_ADDRESS("glVertexAttrib1sARB");
		glVertexAttrib1svARB = (PFNGLVERTEXATTRIB1SVARBPROC) GLH_EXT_GET_PROC_ADDRESS("glVertexAttrib1svARB");
		glVertexAttrib2dARB = (PFNGLVERTEXATTRIB2DARBPROC) GLH_EXT_GET_PROC_ADDRESS("glVertexAttrib2dARB");
		glVertexAttrib2dvARB = (PFNGLVERTEXATTRIB2DVARBPROC) GLH_EXT_GET_PROC_ADDRESS("glVertexAttrib2dvARB");
		glVertexAttrib2fARB = (PFNGLVERTEXATTRIB2FARBPROC) GLH_EXT_GET_PROC_ADDRESS("glVertexAttrib2fARB");
		glVertexAttrib2fvARB = (PFNGLVERTEXATTRIB2FVARBPROC) GLH_EXT_GET_PROC_ADDRESS("glVertexAttrib2fvARB");
		glVertexAttrib2sARB = (PFNGLVERTEXATTRIB2SARBPROC) GLH_EXT_GET_PROC_ADDRESS("glVertexAttrib2sARB");
		glVertexAttrib2svARB = (PFNGLVERTEXATTRIB2SVARBPROC) GLH_EXT_GET_PROC_ADDRESS("glVertexAttrib2svARB");
		glVertexAttrib3dARB = (PFNGLVERTEXATTRIB3DARBPROC) GLH_EXT_GET_PROC_ADDRESS("glVertexAttrib3dARB");
		glVertexAttrib3dvARB = (PFNGLVERTEXATTRIB3DVARBPROC) GLH_EXT_GET_PROC_ADDRESS("glVertexAttrib3dvARB");
		glVertexAttrib3fARB = (PFNGLVERTEXATTRIB3FARBPROC) GLH_EXT_GET_PROC_ADDRESS("glVertexAttrib3fARB");
		glVertexAttrib3fvARB = (PFNGLVERTEXATTRIB3FVARBPROC) GLH_EXT_GET_PROC_ADDRESS("glVertexAttrib3fvARB");
		glVertexAttrib3sARB = (PFNGLVERTEXATTRIB3SARBPROC) GLH_EXT_GET_PROC_ADDRESS("glVertexAttrib3sARB");
		glVertexAttrib3svARB = (PFNGLVERTEXATTRIB3SVARBPROC) GLH_EXT_GET_PROC_ADDRESS("glVertexAttrib3svARB");
		glVertexAttrib4nbvARB = (PFNGLVERTEXATTRIB4NBVARBPROC) GLH_EXT_GET_PROC_ADDRESS("glVertexAttrib4nbvARB");
		glVertexAttrib4nivARB = (PFNGLVERTEXATTRIB4NIVARBPROC) GLH_EXT_GET_PROC_ADDRESS("glVertexAttrib4nivARB");
		glVertexAttrib4nsvARB = (PFNGLVERTEXATTRIB4NSVARBPROC) GLH_EXT_GET_PROC_ADDRESS("glVertexAttrib4nsvARB");
		glVertexAttrib4nubARB = (PFNGLVERTEXATTRIB4NUBARBPROC) GLH_EXT_GET_PROC_ADDRESS("glVertexAttrib4nubARB");
		glVertexAttrib4nubvARB = (PFNGLVERTEXATTRIB4NUBVARBPROC) GLH_EXT_GET_PROC_ADDRESS("glVertexAttrib4nubvARB");
		glVertexAttrib4nuivARB = (PFNGLVERTEXATTRIB4NUIVARBPROC) GLH_EXT_GET_PROC_ADDRESS("glVertexAttrib4nuivARB");
		glVertexAttrib4nusvARB = (PFNGLVERTEXATTRIB4NUSVARBPROC) GLH_EXT_GET_PROC_ADDRESS("glVertexAttrib4nusvARB");
		glVertexAttrib4bvARB = (PFNGLVERTEXATTRIB4BVARBPROC) GLH_EXT_GET_PROC_ADDRESS("glVertexAttrib4bvARB");
		glVertexAttrib4dARB = (PFNGLVERTEXATTRIB4DARBPROC) GLH_EXT_GET_PROC_ADDRESS("glVertexAttrib4dARB");
		glVertexAttrib4dvARB = (PFNGLVERTEXATTRIB4DVARBPROC) GLH_EXT_GET_PROC_ADDRESS("glVertexAttrib4dvARB");
		glVertexAttrib4fARB = (PFNGLVERTEXATTRIB4FARBPROC) GLH_EXT_GET_PROC_ADDRESS("glVertexAttrib4fARB");
		glVertexAttrib4fvARB = (PFNGLVERTEXATTRIB4FVARBPROC) GLH_EXT_GET_PROC_ADDRESS("glVertexAttrib4fvARB");
		glVertexAttrib4ivARB = (PFNGLVERTEXATTRIB4IVARBPROC) GLH_EXT_GET_PROC_ADDRESS("glVertexAttrib4ivARB");
		glVertexAttrib4sARB = (PFNGLVERTEXATTRIB4SARBPROC) GLH_EXT_GET_PROC_ADDRESS("glVertexAttrib4sARB");
		glVertexAttrib4svARB = (PFNGLVERTEXATTRIB4SVARBPROC) GLH_EXT_GET_PROC_ADDRESS("glVertexAttrib4svARB");
		glVertexAttrib4ubvARB = (PFNGLVERTEXATTRIB4UBVARBPROC) GLH_EXT_GET_PROC_ADDRESS("glVertexAttrib4ubvARB");
		glVertexAttrib4uivARB = (PFNGLVERTEXATTRIB4UIVARBPROC) GLH_EXT_GET_PROC_ADDRESS("glVertexAttrib4uivARB");
		glVertexAttrib4usvARB = (PFNGLVERTEXATTRIB4USVARBPROC) GLH_EXT_GET_PROC_ADDRESS("glVertexAttrib4usvARB");
		glVertexAttribPointerARB = (PFNGLVERTEXATTRIBPOINTERARBPROC) GLH_EXT_GET_PROC_ADDRESS("glVertexAttribPointerARB");
		glVertexAttribIPointer = (PFNGLVERTEXATTRIBIPOINTERPROC) GLH_EXT_GET_PROC_ADDRESS("glVertexAttribIPointer");
		glEnableVertexAttribArrayARB = (PFNGLENABLEVERTEXATTRIBARRAYARBPROC) GLH_EXT_GET_PROC_ADDRESS("glEnableVertexAttribArrayARB");
		glDisableVertexAttribArrayARB = (PFNGLDISABLEVERTEXATTRIBARRAYARBPROC) GLH_EXT_GET_PROC_ADDRESS("glDisableVertexAttribArrayARB");
		glProgramStringARB = (PFNGLPROGRAMSTRINGARBPROC) GLH_EXT_GET_PROC_ADDRESS("glProgramStringARB");
		glBindProgramARB = (PFNGLBINDPROGRAMARBPROC) GLH_EXT_GET_PROC_ADDRESS("glBindProgramARB");
		glDeleteProgramsARB = (PFNGLDELETEPROGRAMSARBPROC) GLH_EXT_GET_PROC_ADDRESS("glDeleteProgramsARB");
		glGenProgramsARB = (PFNGLGENPROGRAMSARBPROC) GLH_EXT_GET_PROC_ADDRESS("glGenProgramsARB");
		glProgramEnvParameter4dARB = (PFNGLPROGRAMENVPARAMETER4DARBPROC) GLH_EXT_GET_PROC_ADDRESS("glProgramEnvParameter4dARB");
		glProgramEnvParameter4dvARB = (PFNGLPROGRAMENVPARAMETER4DVARBPROC) GLH_EXT_GET_PROC_ADDRESS("glProgramEnvParameter4dvARB");
		glProgramEnvParameter4fARB = (PFNGLPROGRAMENVPARAMETER4FARBPROC) GLH_EXT_GET_PROC_ADDRESS("glProgramEnvParameter4fARB");
		glProgramEnvParameter4fvARB = (PFNGLPROGRAMENVPARAMETER4FVARBPROC) GLH_EXT_GET_PROC_ADDRESS("glProgramEnvParameter4fvARB");
		glProgramLocalParameter4dARB = (PFNGLPROGRAMLOCALPARAMETER4DARBPROC) GLH_EXT_GET_PROC_ADDRESS("glProgramLocalParameter4dARB");
		glProgramLocalParameter4dvARB = (PFNGLPROGRAMLOCALPARAMETER4DVARBPROC) GLH_EXT_GET_PROC_ADDRESS("glProgramLocalParameter4dvARB");
		glProgramLocalParameter4fARB = (PFNGLPROGRAMLOCALPARAMETER4FARBPROC) GLH_EXT_GET_PROC_ADDRESS("glProgramLocalParameter4fARB");
		glProgramLocalParameter4fvARB = (PFNGLPROGRAMLOCALPARAMETER4FVARBPROC) GLH_EXT_GET_PROC_ADDRESS("glProgramLocalParameter4fvARB");
		glGetProgramEnvParameterdvARB = (PFNGLGETPROGRAMENVPARAMETERDVARBPROC) GLH_EXT_GET_PROC_ADDRESS("glGetProgramEnvParameterdvARB");
		glGetProgramEnvParameterfvARB = (PFNGLGETPROGRAMENVPARAMETERFVARBPROC) GLH_EXT_GET_PROC_ADDRESS("glGetProgramEnvParameterfvARB");
		glGetProgramLocalParameterdvARB = (PFNGLGETPROGRAMLOCALPARAMETERDVARBPROC) GLH_EXT_GET_PROC_ADDRESS("glGetProgramLocalParameterdvARB");
		glGetProgramLocalParameterfvARB = (PFNGLGETPROGRAMLOCALPARAMETERFVARBPROC) GLH_EXT_GET_PROC_ADDRESS("glGetProgramLocalParameterfvARB");
		glGetProgramivARB = (PFNGLGETPROGRAMIVARBPROC) GLH_EXT_GET_PROC_ADDRESS("glGetProgramivARB");
		glGetProgramStringARB = (PFNGLGETPROGRAMSTRINGARBPROC) GLH_EXT_GET_PROC_ADDRESS("glGetProgramStringARB");
		glGetVertexAttribdvARB = (PFNGLGETVERTEXATTRIBDVARBPROC) GLH_EXT_GET_PROC_ADDRESS("glGetVertexAttribdvARB");
		glGetVertexAttribfvARB = (PFNGLGETVERTEXATTRIBFVARBPROC) GLH_EXT_GET_PROC_ADDRESS("glGetVertexAttribfvARB");
		glGetVertexAttribivARB = (PFNGLGETVERTEXATTRIBIVARBPROC) GLH_EXT_GET_PROC_ADDRESS("glGetVertexAttribivARB");
		glGetVertexAttribPointervARB = (PFNGLGETVERTEXATTRIBPOINTERVARBPROC) GLH_EXT_GET_PROC_ADDRESS("glgetVertexAttribPointervARB");
		glIsProgramARB = (PFNGLISPROGRAMARBPROC) GLH_EXT_GET_PROC_ADDRESS("glIsProgramARB");
	}
	LL_DEBUGS("RenderInit") << "GL Probe: Got symbols" << LL_ENDL;
#endif

	mInited = TRUE;
}

void rotate_quat(LLQuaternion& rotation)
{
	F32 angle_radians, x, y, z;
	rotation.getAngleAxis(&angle_radians, &x, &y, &z);
	gGL.rotatef(angle_radians * RAD_TO_DEG, x, y, z);
}

void flush_glerror()
{
	glGetError();
}

//this function outputs gl error to the log file, does not crash the code.
void log_glerror()
{
	if (LL_UNLIKELY(!gGLManager.mInited))
	{
		return ;
	}
	//  Create or update texture to be used with this data 
	GLenum error;
	error = glGetError();
	while (LL_UNLIKELY(error))
	{
		GLubyte const * gl_error_msg = gluErrorString(error);
		if (NULL != gl_error_msg)
		{
			LL_WARNS() << "GL Error: " << error << " GL Error String: " << gl_error_msg << LL_ENDL ;			
		}
		else
		{
			// gluErrorString returns NULL for some extensions' error codes.
			// you'll probably have to grep for the number in glext.h.
			LL_WARNS() << "GL Error: UNKNOWN 0x" << std::hex << error << std::dec << LL_ENDL;
		}
		error = glGetError();
	}
}

void do_assert_glerror()
{
	//  Create or update texture to be used with this data 
	GLenum error;
	error = glGetError();
	BOOL quit = FALSE;
	while (LL_UNLIKELY(error))
	{
		quit = TRUE;
		GLubyte const * gl_error_msg = gluErrorString(error);
		if (NULL != gl_error_msg)
		{
			LL_WARNS("RenderState") << "GL Error:" << error<< LL_ENDL;
			LL_WARNS("RenderState") << "GL Error String:" << gl_error_msg << LL_ENDL;

			if (gDebugSession)
			{
				gFailLog << "GL Error:" << gl_error_msg << std::endl;
			}
		}
		else
		{
			// gluErrorString returns NULL for some extensions' error codes.
			// you'll probably have to grep for the number in glext.h.
			LL_WARNS("RenderState") << "GL Error: UNKNOWN 0x" << std::hex << error << std::dec << LL_ENDL;

			if (gDebugSession)
			{
				gFailLog << "GL Error: UNKNOWN 0x" << std::hex << error << std::dec << std::endl;
			}
		}
		error = glGetError();
	}

	if (quit)
	{
		if (gDebugSession)
		{
			ll_fail("assert_glerror failed");
		}
		else
		{
			LL_ERRS() << "One or more unhandled GL errors." << LL_ENDL;
		}
	}
}

void assert_glerror()
{
/*	if (!gGLActive)
	{
		//LL_WARNS() << "GL used while not active!" << LL_ENDL;

		if (gDebugSession)
		{
			//ll_fail("GL used while not active");
		}
	}
*/

	if (!gDebugGL) 
	{
		//funny looking if for branch prediction -- gDebugGL is almost always false and assert_glerror is called often
	}
	else
	{
		do_assert_glerror();
	}
}
	

void clear_glerror()
{
	glGetError();
	glGetError();
}

///////////////////////////////////////////////////////////////
//
// LLGLState
//

// Static members
boost::unordered_map<LLGLenum, LLGLboolean> LLGLState::sStateMap;

GLboolean LLGLDepthTest::sDepthEnabled = GL_FALSE; // OpenGL default
GLenum LLGLDepthTest::sDepthFunc = GL_LESS; // OpenGL default
GLboolean LLGLDepthTest::sWriteEnabled = GL_TRUE; // OpenGL default

//static
void LLGLState::initClass() 
{
	sStateMap[GL_DITHER] = GL_TRUE;
	// sStateMap[GL_TEXTURE_2D] = GL_TRUE;
	
	//make sure multisample defaults to disabled
	sStateMap[GL_MULTISAMPLE_ARB] = GL_FALSE;
	glDisable(GL_MULTISAMPLE_ARB);
}

//static
void LLGLState::restoreGL()
{
	sStateMap.clear();
	initClass();
}

//static
// Really shouldn't be needed, but seems we sometimes do.
void LLGLState::resetTextureStates()
{
	gGL.flush();
	GLint maxTextureUnits;
	
	glGetIntegerv(GL_MAX_TEXTURE_UNITS_ARB, &maxTextureUnits);
	for (S32 j = maxTextureUnits-1; j >=0; j--)
	{
		gGL.getTexUnit(j)->activate();
		glClientActiveTextureARB(GL_TEXTURE0_ARB+j);
		j == 0 ? gGL.getTexUnit(j)->enable(LLTexUnit::TT_TEXTURE) : gGL.getTexUnit(j)->disable();
	}
}

void LLGLState::dumpStates() 
{
	LL_INFOS("RenderState") << "GL States:" << LL_ENDL;
	for (boost::unordered_map<LLGLenum, LLGLboolean>::iterator iter = sStateMap.begin();
		 iter != sStateMap.end(); ++iter)
	{
		LL_INFOS("RenderState") << llformat(" 0x%04x : %s",(S32)iter->first,iter->second?"TRUE":"FALSE") << LL_ENDL;
	}
}

void LLGLState::checkStates(const std::string& msg)  
{
	if (!gDebugGL)
	{
		return;
	}

	stop_glerror();

	GLint src;
	GLint dst;
	glGetIntegerv(GL_BLEND_SRC, &src);
	glGetIntegerv(GL_BLEND_DST, &dst);
	
	stop_glerror();

	BOOL error = FALSE;

	if (src != GL_SRC_ALPHA || dst != GL_ONE_MINUS_SRC_ALPHA)
	{
		if (gDebugSession)
		{
			gFailLog << "Blend function corrupted: " << std::hex << src << " " << std::hex << dst << "  " << msg << std::dec << std::endl;
			error = TRUE;
		}
		else
		{
			LL_GL_ERRS << "Blend function corrupted: " << std::hex << src << " " << std::hex << dst << "  " << msg << std::dec << LL_ENDL;
		}
	}
	
	for (boost::unordered_map<LLGLenum, LLGLboolean>::iterator iter = sStateMap.begin();
		 iter != sStateMap.end(); ++iter)
	{
		LLGLenum state = iter->first;
		LLGLboolean cur_state = iter->second;
		stop_glerror();
		LLGLboolean gl_state = glIsEnabled(state);
		stop_glerror();
		if(cur_state != gl_state)
		{
			dumpStates();
			if (gDebugSession)
			{
				gFailLog << llformat("LLGLState error. State: 0x%04x",state) << std::endl;
				error = TRUE;
			}
			else
			{
				LL_GL_ERRS << llformat("LLGLState error. State: 0x%04x",state) << LL_ENDL;
			}
		}
	}
	
	if (error)
	{
		ll_fail("LLGLState::checkStates failed.");
	}
	stop_glerror();
}

void LLGLState::checkTextureChannels(const std::string& msg)
{
#if 0
	if (!gDebugGL)
	{
		return;
	}
	stop_glerror();

	GLint activeTexture;
	glGetIntegerv(GL_ACTIVE_TEXTURE_ARB, &activeTexture);
	stop_glerror();

	BOOL error = FALSE;

	if (activeTexture == GL_TEXTURE0_ARB)
	{
		GLint tex_env_mode = 0;

		glGetTexEnviv(GL_TEXTURE_ENV, GL_TEXTURE_ENV_MODE, &tex_env_mode);
		stop_glerror();

		if (tex_env_mode != GL_MODULATE)
		{
			error = TRUE;
			LL_WARNS("RenderState") << "GL_TEXTURE_ENV_MODE invalid: " << std::hex << tex_env_mode << std::dec << LL_ENDL;
			if (gDebugSession)
			{
				gFailLog << "GL_TEXTURE_ENV_MODE invalid: " << std::hex << tex_env_mode << std::dec << std::endl;
			}
		}
	}

	static const char* label[] =
	{
		"GL_TEXTURE_2D",
		"GL_TEXTURE_COORD_ARRAY",
		"GL_TEXTURE_1D",
		"GL_TEXTURE_CUBE_MAP_ARB",
		"GL_TEXTURE_GEN_S",
		"GL_TEXTURE_GEN_T",
		"GL_TEXTURE_GEN_Q",
		"GL_TEXTURE_GEN_R",
		"GL_TEXTURE_RECTANGLE_ARB",
		"GL_TEXTURE_2D_MULTISAMPLE"
	};

	static GLint value[] =
	{
		GL_TEXTURE_2D,
		GL_TEXTURE_COORD_ARRAY,
		GL_TEXTURE_1D,
		GL_TEXTURE_CUBE_MAP_ARB,
		GL_TEXTURE_GEN_S,
		GL_TEXTURE_GEN_T,
		GL_TEXTURE_GEN_Q,
		GL_TEXTURE_GEN_R,
		GL_TEXTURE_RECTANGLE_ARB,
		GL_TEXTURE_2D_MULTISAMPLE
	};

	GLint stackDepth = 0;

	glh::matrix4f mat;
	glh::matrix4f identity;
	identity.identity();

	for (GLint i = 1; i < gGLManager.mNumTextureUnits; i++)
	{
		gGL.getTexUnit(i)->activate();

		if (i < gGLManager.mNumTextureUnits)
		{
			glClientActiveTextureARB(GL_TEXTURE0_ARB+i);
			stop_glerror();
			glGetIntegerv(GL_TEXTURE_STACK_DEPTH, &stackDepth);
			stop_glerror();

			if (stackDepth != 1)
			{
				error = TRUE;
				LL_WARNS("RenderState") << "Texture matrix stack corrupted." << LL_ENDL;

				if (gDebugSession)
				{
					gFailLog << "Texture matrix stack corrupted." << std::endl;
				}
			}

			glGetFloatv(GL_TEXTURE_MATRIX, (GLfloat*) mat.m);
			stop_glerror();

			if (mat != identity)
			{
				error = TRUE;
				LL_WARNS("RenderState") << "Texture matrix in channel " << i << " corrupt." << LL_ENDL;
				if (gDebugSession)
				{
					gFailLog << "Texture matrix in channel " << i << " corrupt." << std::endl;
				}
			}
				
			for (S32 j = (i == 0 ? 1 : 0); 
				j < 9; j++)
			{
				if (j == 8 && !gGLManager.mHasTextureRectangle ||
					j == 9 && !gGLManager.mHasTextureMultisample)
				{
					continue;
				}
				
				if (glIsEnabled(value[j]))
				{
					error = TRUE;
					LL_WARNS("RenderState") << "Texture channel " << i << " still has " << label[j] << " enabled." << LL_ENDL;
					if (gDebugSession)
					{
						gFailLog << "Texture channel " << i << " still has " << label[j] << " enabled." << std::endl;
					}
				}
				stop_glerror();
			}

			glGetFloatv(GL_TEXTURE_MATRIX, mat.m);
			stop_glerror();

			if (mat != identity)
			{
				error = TRUE;
				LL_WARNS("RenderState") << "Texture matrix " << i << " is not identity." << LL_ENDL;
				if (gDebugSession)
				{
					gFailLog << "Texture matrix " << i << " is not identity." << std::endl;
				}
			}
		}

		{
			GLint tex = 0;
			stop_glerror();
			glGetIntegerv(GL_TEXTURE_BINDING_2D, &tex);
			stop_glerror();

			if (tex != 0)
			{
				error = TRUE;
				LL_WARNS("RenderState") << "Texture channel " << i << " still has texture " << tex << " bound." << LL_ENDL;

				if (gDebugSession)
				{
					gFailLog << "Texture channel " << i << " still has texture " << tex << " bound." << std::endl;
				}
			}
		}
	}

	stop_glerror();
	gGL.getTexUnit(0)->activate();
	glClientActiveTextureARB(GL_TEXTURE0_ARB);
	stop_glerror();

	if (error)
	{
		if (gDebugSession)
		{
			ll_fail("LLGLState::checkTextureChannels failed.");
		}
		else
		{
			LL_GL_ERRS << "GL texture state corruption detected.  " << msg << LL_ENDL;
		}
	}
#endif
}

void LLGLState::checkClientArrays(const std::string& msg, U32 data_mask)
{
	if (!gDebugGL || LLGLSLShader::sNoFixedFunction)
	{
		return;
	}

	stop_glerror();
	BOOL error = FALSE;

	GLint active_texture;
	glGetIntegerv(GL_CLIENT_ACTIVE_TEXTURE_ARB, &active_texture);

	if (active_texture != GL_TEXTURE0_ARB)
	{
		LL_WARNS() << "Client active texture corrupted: " << active_texture << LL_ENDL;
		if (gDebugSession)
		{
			gFailLog << "Client active texture corrupted: " << active_texture << std::endl;
		}
		error = TRUE;
	}

	/*glGetIntegerv(GL_ACTIVE_TEXTURE_ARB, &active_texture);
	if (active_texture != GL_TEXTURE0_ARB)
	{
		LL_WARNS() << "Active texture corrupted: " << active_texture << LL_ENDL;
		if (gDebugSession)
		{
			gFailLog << "Active texture corrupted: " << active_texture << std::endl;
		}
		error = TRUE;
	}*/

	static const char* label[] =
	{
		"GL_VERTEX_ARRAY",
		"GL_NORMAL_ARRAY",
		"GL_COLOR_ARRAY",
		"GL_TEXTURE_COORD_ARRAY"
	};

	static GLint value[] =
	{
		GL_VERTEX_ARRAY,
		GL_NORMAL_ARRAY,
		GL_COLOR_ARRAY,
		GL_TEXTURE_COORD_ARRAY
	};

	static const U32 mask[] = 
	{ //copied from llvertexbuffer.h
		0x0001, //MAP_VERTEX,
		0x0002, //MAP_NORMAL,
		0x0010, //MAP_COLOR,
		0x0004, //MAP_TEXCOORD
	};


	for (S32 j = 1; j < 4; j++)
	{
		if (glIsEnabled(value[j]))
		{
			if (!(mask[j] & data_mask))
			{
				error = TRUE;
				LL_WARNS("RenderState") << "GL still has " << label[j] << " enabled." << LL_ENDL;
				if (gDebugSession)
				{
					gFailLog << "GL still has " << label[j] << " enabled." << std::endl;
				}
			}
		}
		else
		{
			if (mask[j] & data_mask)
			{
				error = TRUE;
				LL_WARNS("RenderState") << "GL does not have " << label[j] << " enabled." << LL_ENDL;
				if (gDebugSession)
				{
					gFailLog << "GL does not have " << label[j] << " enabled." << std::endl;
				}
			}
		}
	}

	glClientActiveTextureARB(GL_TEXTURE1_ARB);
	gGL.getTexUnit(1)->activate();
	if (glIsEnabled(GL_TEXTURE_COORD_ARRAY))
	{
		if (!(data_mask & 0x0008))
		{
			error = TRUE;
			LL_WARNS("RenderState") << "GL still has GL_TEXTURE_COORD_ARRAY enabled on channel 1." << LL_ENDL;
			if (gDebugSession)
			{
				gFailLog << "GL still has GL_TEXTURE_COORD_ARRAY enabled on channel 1." << std::endl;
			}
		}
	}
	else
	{
		if (data_mask & 0x0008)
		{
			error = TRUE;
			LL_WARNS("RenderState") << "GL does not have GL_TEXTURE_COORD_ARRAY enabled on channel 1." << LL_ENDL;
			if (gDebugSession)
			{
				gFailLog << "GL does not have GL_TEXTURE_COORD_ARRAY enabled on channel 1." << std::endl;
			}
		}
	}

	/*if (glIsEnabled(GL_TEXTURE_2D))
	{
		if (!(data_mask & 0x0008))
		{
			error = TRUE;
			LL_WARNS("RenderState") << "GL still has GL_TEXTURE_2D enabled on channel 1." << LL_ENDL;
			if (gDebugSession)
			{
				gFailLog << "GL still has GL_TEXTURE_2D enabled on channel 1." << std::endl;
			}
		}
	}
	else
	{
		if (data_mask & 0x0008)
		{
			error = TRUE;
			LL_WARNS("RenderState") << "GL does not have GL_TEXTURE_2D enabled on channel 1." << LL_ENDL;
			if (gDebugSession)
			{
				gFailLog << "GL does not have GL_TEXTURE_2D enabled on channel 1." << std::endl;
			}
		}
	}*/

	glClientActiveTextureARB(GL_TEXTURE0_ARB);
	gGL.getTexUnit(0)->activate();

	if (gGLManager.mHasVertexShader && LLGLSLShader::sNoFixedFunction)
	{	//make sure vertex attribs are all disabled
		GLint count;
		glGetIntegerv(GL_MAX_VERTEX_ATTRIBS_ARB, &count);
		for (GLint i = 0; i < count; i++)
		{
			GLint enabled;
			glGetVertexAttribivARB((GLuint) i, GL_VERTEX_ATTRIB_ARRAY_ENABLED_ARB, &enabled);
			if (enabled)
			{
				error = TRUE;
				LL_WARNS("RenderState") << "GL still has vertex attrib array " << i << " enabled." << LL_ENDL;
				if (gDebugSession)
				{
					gFailLog <<  "GL still has vertex attrib array " << i << " enabled." << std::endl;
				}
			}
		}
	}

	if (error)
	{
		if (gDebugSession)
		{
			ll_fail("LLGLState::checkClientArrays failed.");
		}
		else
		{
			LL_GL_ERRS << "GL client array corruption detected.  " << msg << LL_ENDL;
		}
	}
}

///////////////////////////////////////////////////////////////////////

LLGLState::LLGLState(LLGLenum state, S32 enabled) :
	mState(state), mWasEnabled(FALSE), mIsEnabled(FALSE)
{
	if (LLGLSLShader::sNoFixedFunction)
	{ //always ignore state that's deprecated post GL 3.0
		switch (state)
		{
			case GL_ALPHA_TEST:
			case GL_NORMALIZE:
			case GL_TEXTURE_GEN_R:
			case GL_TEXTURE_GEN_S:
			case GL_TEXTURE_GEN_T:
			case GL_TEXTURE_GEN_Q:
			case GL_LIGHTING:
			case GL_COLOR_MATERIAL:
			case GL_FOG:
			case GL_LINE_STIPPLE:
			case GL_POLYGON_STIPPLE:
				mState = 0;
				break;
		}
	}

	stop_glerror();
	if (mState)
	{
		mWasEnabled = sStateMap[state];
        // we can't actually assert on this as queued changes to state are not reflected by glIsEnabled
		//llassert(mWasEnabled == glIsEnabled(state));
		setEnabled(enabled);
		stop_glerror();
	}
}

void LLGLState::setEnabled(S32 enabled)
{
	if (!mState)
	{
		return;
	}
	if (enabled == CURRENT_STATE)
	{
		enabled = sStateMap[mState] == GL_TRUE ? TRUE : FALSE;
	}
	else if (enabled == TRUE && sStateMap[mState] != GL_TRUE)
	{
		gGL.flush();
		glEnable(mState);
		sStateMap[mState] = GL_TRUE;
	}
	else if (enabled == FALSE && sStateMap[mState] != GL_FALSE)
	{
		gGL.flush();
		glDisable(mState);
		sStateMap[mState] = GL_FALSE;
	}
	mIsEnabled = enabled;
}

LLGLState::~LLGLState() 
{
	stop_glerror();
	if (mState)
	{
		if (gDebugGL)
		{
			if (!gDebugSession)
			{
				llassert_always(sStateMap[mState] == glIsEnabled(mState));
			}
			else
			{
				if (sStateMap[mState] != glIsEnabled(mState))
				{
					ll_fail("GL enabled state does not match expected");
				}
			}
		}

		if (mIsEnabled != mWasEnabled)
		{
			gGL.flush();
			if (mWasEnabled)
			{
				glEnable(mState);
				sStateMap[mState] = GL_TRUE;
			}
			else
			{
				glDisable(mState);
				sStateMap[mState] = GL_FALSE;
			}
		}
	}
	stop_glerror();
}

////////////////////////////////////////////////////////////////////////////////

void LLGLManager::initGLStates()
{
	//gl states moved to classes in llglstates.h
	LLGLState::initClass();
}

////////////////////////////////////////////////////////////////////////////////

void parse_gl_version( S32* major, S32* minor, S32* release, std::string* vendor_specific, std::string* version_string )
{
	// GL_VERSION returns a null-terminated string with the format: 
	// <major>.<minor>[.<release>] [<vendor specific>]

	const char* version = (const char*) glGetString(GL_VERSION);
	*major = 0;
	*minor = 0;
	*release = 0;
	vendor_specific->assign("");

	if( !version )
	{
		return;
	}

	version_string->assign(version);

	std::string ver_copy( version );
	S32 len = (S32)strlen( version );	/* Flawfinder: ignore */
	S32 i = 0;
	S32 start;
	// Find the major version
	start = i;
	for( ; i < len; i++ )
	{
		if( '.' == version[i] )
		{
			break;
		}
	}
	std::string major_str = ver_copy.substr(start,i-start);
	LLStringUtil::convertToS32(major_str, *major);

	if( '.' == version[i] )
	{
		i++;
	}

	// Find the minor version
	start = i;
	for( ; i < len; i++ )
	{
		if( ('.' == version[i]) || isspace(version[i]) )
		{
			break;
		}
	}
	std::string minor_str = ver_copy.substr(start,i-start);
	LLStringUtil::convertToS32(minor_str, *minor);

	// Find the release number (optional)
	if( '.' == version[i] )
	{
		i++;

		start = i;
		for( ; i < len; i++ )
		{
			if( isspace(version[i]) )
			{
				break;
			}
		}

		std::string release_str = ver_copy.substr(start,i-start);
		LLStringUtil::convertToS32(release_str, *release);
	}

	// Skip over any white space
	while( version[i] && isspace( version[i] ) )
	{
		i++;
	}

	// Copy the vendor-specific string (optional)
	if( version[i] )
	{
		vendor_specific->assign( version + i );
	}
}


void parse_glsl_version(S32& major, S32& minor)
{
	// GL_SHADING_LANGUAGE_VERSION returns a null-terminated string with the format: 
	// <major>.<minor>[.<release>] [<vendor specific>]

	const char* version = (const char*) glGetString(GL_SHADING_LANGUAGE_VERSION);
	major = 0;
	minor = 0;
	
	if( !version )
	{
		return;
	}

	std::string ver_copy( version );
	S32 len = (S32)strlen( version );	/* Flawfinder: ignore */
	S32 i = 0;
	S32 start;
	// Find the major version
	start = i;
	for( ; i < len; i++ )
	{
		if( '.' == version[i] )
		{
			break;
		}
	}
	std::string major_str = ver_copy.substr(start,i-start);
	LLStringUtil::convertToS32(major_str, major);

	if( '.' == version[i] )
	{
		i++;
	}

	// Find the minor version
	start = i;
	for( ; i < len; i++ )
	{
		if( ('.' == version[i]) || isspace(version[i]) )
		{
			break;
		}
	}
	std::string minor_str = ver_copy.substr(start,i-start);
	LLStringUtil::convertToS32(minor_str, minor);
}

LLGLUserClipPlane::LLGLUserClipPlane(const LLPlane& p, const glh::matrix4f& modelview, const glh::matrix4f& projection, bool apply)
{
	mApply = apply;

	if (mApply)
	{
		mModelview = modelview;
		mProjection = projection;

		setPlane(p[0], p[1], p[2], p[3]);
	}
}

void LLGLUserClipPlane::disable()
{
    if (mApply)
	{
		gGL.matrixMode(LLRender::MM_PROJECTION);
		gGL.popMatrix();
		gGL.matrixMode(LLRender::MM_MODELVIEW);
	}
    mApply = false;
}

void LLGLUserClipPlane::setPlane(F32 a, F32 b, F32 c, F32 d)
{
	glh::matrix4f& P = mProjection;
	glh::matrix4f& M = mModelview;
    
	glh::matrix4f invtrans_MVP = (P * M).inverse().transpose();
    glh::vec4f oplane(a,b,c,d);
    glh::vec4f cplane;
    invtrans_MVP.mult_matrix_vec(oplane, cplane);

    cplane /= fabs(cplane[2]); // normalize such that depth is not scaled
    cplane[3] -= 1;

    if(cplane[2] < 0)
        cplane *= -1;

    glh::matrix4f suffix;
    suffix.set_row(2, cplane);
    glh::matrix4f newP = suffix * P;
    gGL.matrixMode(LLRender::MM_PROJECTION);
	gGL.pushMatrix();
    gGL.loadMatrix(newP.m);
	gGLObliqueProjectionInverse = LLMatrix4(newP.inverse().transpose().m);
    gGL.matrixMode(LLRender::MM_MODELVIEW);
}

LLGLUserClipPlane::~LLGLUserClipPlane()
{
	disable();
}

LLGLNamePool::LLGLNamePool()
{
}

LLGLNamePool::~LLGLNamePool()
{
}

void LLGLNamePool::upkeep()
{
	std::sort(mNameList.begin(), mNameList.end(), CompareUsed());
}

void LLGLNamePool::cleanup()
{
	for (name_list_t::iterator iter = mNameList.begin(); iter != mNameList.end(); ++iter)
	{
		releaseName(iter->name);
	}

	mNameList.clear();
}

GLuint LLGLNamePool::allocate()
{
#if LL_GL_NAME_POOLING
	for (name_list_t::iterator iter = mNameList.begin(); iter != mNameList.end(); ++iter)
	{
		if (!iter->used)
		{
			iter->used = TRUE;
			return iter->name;
		}
	}

	NameEntry entry;
	entry.name = allocateName();
	entry.used = TRUE;
	mNameList.push_back(entry);

	return entry.name;
#else
	return allocateName();
#endif
}

void LLGLNamePool::release(GLuint name)
{
#if LL_GL_NAME_POOLING
	for (name_list_t::iterator iter = mNameList.begin(); iter != mNameList.end(); ++iter)
	{
		if (iter->name == name)
		{
			if (iter->used)
			{
				iter->used = FALSE;
				return;
			}
			else
			{
				LL_ERRS() << "Attempted to release a pooled name that is not in use!" << LL_ENDL;
			}
		}
	}
	LL_ERRS() << "Attempted to release a non pooled name!" << LL_ENDL;
#else
	releaseName(name);
#endif
}

//static
void LLGLNamePool::upkeepPools()
{
	for (auto& pool : instance_snapshot())
	{
		pool.upkeep();
	}
}

//static
void LLGLNamePool::cleanupPools()
{
	for (auto& pool : instance_snapshot())
	{
		pool.cleanup();
	}
}

LLGLDepthTest::LLGLDepthTest(GLboolean depth_enabled, GLboolean write_enabled, GLenum depth_func)
: mPrevDepthEnabled(sDepthEnabled), mPrevDepthFunc(sDepthFunc), mPrevWriteEnabled(sWriteEnabled)
{
	stop_glerror();
	
	checkState();

	if (!depth_enabled)
	{ // always disable depth writes if depth testing is disabled
	  // GL spec defines this as a requirement, but some implementations allow depth writes with testing disabled
	  // The proper way to write to depth buffer with testing disabled is to enable testing and use a depth_func of GL_ALWAYS
		write_enabled = FALSE;
	}

	if (depth_enabled != sDepthEnabled)
	{
		gGL.flush();
		if (depth_enabled) glEnable(GL_DEPTH_TEST);
		else glDisable(GL_DEPTH_TEST);
		sDepthEnabled = depth_enabled;
	}
	if (depth_func != sDepthFunc)
	{
		gGL.flush();
		glDepthFunc(depth_func);
		sDepthFunc = depth_func;
	}
	if (write_enabled != sWriteEnabled)
	{
		gGL.flush();
		glDepthMask(write_enabled);
		sWriteEnabled = write_enabled;
	}
}

LLGLDepthTest::~LLGLDepthTest()
{
	checkState();
	if (sDepthEnabled != mPrevDepthEnabled )
	{
		gGL.flush();
		if (mPrevDepthEnabled) glEnable(GL_DEPTH_TEST);
		else glDisable(GL_DEPTH_TEST);
		sDepthEnabled = mPrevDepthEnabled;
	}
	if (sDepthFunc != mPrevDepthFunc)
	{
		gGL.flush();
		glDepthFunc(mPrevDepthFunc);
		sDepthFunc = mPrevDepthFunc;
	}
	if (sWriteEnabled != mPrevWriteEnabled )
	{
		gGL.flush();
		glDepthMask(mPrevWriteEnabled);
		sWriteEnabled = mPrevWriteEnabled;
	}
}

void LLGLDepthTest::checkState()
{
	if (gDebugGL)
	{
		GLint func = 0;
		GLboolean mask = FALSE;

		glGetIntegerv(GL_DEPTH_FUNC, &func);
		glGetBooleanv(GL_DEPTH_WRITEMASK, &mask);

		if (glIsEnabled(GL_DEPTH_TEST) != sDepthEnabled ||
			sWriteEnabled != mask ||
			sDepthFunc != func)
		{
			if (gDebugSession)
			{
				gFailLog << "Unexpected depth testing state." << std::endl;
			}
			else
			{
				LL_GL_ERRS << "Unexpected depth testing state." << LL_ENDL;
			}
		}
	}
}

LLGLSquashToFarClip::LLGLSquashToFarClip()
{
    glh::matrix4f proj = get_current_projection();
    setProjectionMatrix(proj, 0);
}

LLGLSquashToFarClip::LLGLSquashToFarClip(glh::matrix4f& P, U32 layer)
{
    setProjectionMatrix(P, layer);
}


void LLGLSquashToFarClip::setProjectionMatrix(glh::matrix4f& projection, U32 layer)
{

	F32 depth = 0.99999f - 0.0001f * layer;

	for (U32 i = 0; i < 4; i++)
	{
		projection.element(2, i) = projection.element(3, i) * depth;
	}

    LLRender::eMatrixMode last_matrix_mode = gGL.getMatrixMode();

	gGL.matrixMode(LLRender::MM_PROJECTION);
	gGL.pushMatrix();
	gGL.loadMatrix(projection.m);

	gGL.matrixMode(last_matrix_mode);
}

LLGLSquashToFarClip::~LLGLSquashToFarClip()
{
    LLRender::eMatrixMode last_matrix_mode = gGL.getMatrixMode();

	gGL.matrixMode(LLRender::MM_PROJECTION);
	gGL.popMatrix();

	gGL.matrixMode(last_matrix_mode);
}


	
LLGLSyncFence::LLGLSyncFence()
{
#ifdef GL_ARB_sync
	mSync = 0;
#endif
}

LLGLSyncFence::~LLGLSyncFence()
{
#ifdef GL_ARB_sync
	if (mSync)
	{
		glDeleteSync(mSync);
	}
#endif
}

void LLGLSyncFence::placeFence()
{
#ifdef GL_ARB_sync
	if (mSync)
	{
		glDeleteSync(mSync);
	}
	mSync = glFenceSync(GL_SYNC_GPU_COMMANDS_COMPLETE, 0);
#endif
}

bool LLGLSyncFence::isCompleted()
{
	bool ret = true;
#ifdef GL_ARB_sync
	if (mSync)
	{
		GLenum status = glClientWaitSync(mSync, 0, 1);
		if (status == GL_TIMEOUT_EXPIRED)
		{
			ret = false;
		}
	}
#endif
	return ret;
}

void LLGLSyncFence::wait()
{
#ifdef GL_ARB_sync
	if (mSync)
	{
		while (glClientWaitSync(mSync, 0, FENCE_WAIT_TIME_NANOSECONDS) == GL_TIMEOUT_EXPIRED)
		{ //track the number of times we've waited here
			static S32 waits = 0;
			waits++;
		}
	}
#endif
}

LLGLSPipelineSkyBox::LLGLSPipelineSkyBox()
: mAlphaTest(GL_ALPHA_TEST)
, mCullFace(GL_CULL_FACE)
, mSquashClip()
{ 
    if (!LLGLSLShader::sNoFixedFunction)
    {
        glDisable(GL_LIGHTING);
        glDisable(GL_FOG);
        glDisable(GL_CLIP_PLANE0);
    }
}

LLGLSPipelineSkyBox::~LLGLSPipelineSkyBox()
{
    if (!LLGLSLShader::sNoFixedFunction)
    {
        glEnable(GL_LIGHTING);
        glEnable(GL_FOG);
        glEnable(GL_CLIP_PLANE0);
    }
}

LLGLSPipelineDepthTestSkyBox::LLGLSPipelineDepthTestSkyBox(bool depth_test, bool depth_write)
: LLGLSPipelineSkyBox()
, mDepth(depth_test ? GL_TRUE : GL_FALSE, depth_write ? GL_TRUE : GL_FALSE, GL_LEQUAL)
{

}

LLGLSPipelineBlendSkyBox::LLGLSPipelineBlendSkyBox(bool depth_test, bool depth_write)
: LLGLSPipelineDepthTestSkyBox(depth_test, depth_write)    
, mBlend(GL_BLEND)
{ 
    gGL.setSceneBlendType(LLRender::BT_ALPHA);
}

#if LL_WINDOWS
// Expose desired use of high-performance graphics processor to Optimus driver and to AMD driver
// https://docs.nvidia.com/gameworks/content/technologies/desktop/optimus.htm
extern "C" 
{ 
    __declspec(dllexport) DWORD NvOptimusEnablement = 0x00000001;
    __declspec(dllexport) int AmdPowerXpressRequestHighPerformance = 1;
}
#endif<|MERGE_RESOLUTION|>--- conflicted
+++ resolved
@@ -1228,13 +1228,8 @@
 	glGetIntegerv(GL_MAX_ELEMENTS_VERTICES, (GLint*) &mGLMaxVertexRange);
 	glGetIntegerv(GL_MAX_ELEMENTS_INDICES, (GLint*) &mGLMaxIndexRange);
 	glGetIntegerv(GL_MAX_TEXTURE_SIZE, (GLint*) &mGLMaxTextureSize);
-<<<<<<< HEAD
 	
-#if (LL_WINDOWS || LL_LINUX || LL_SOLARIS) && !LL_MESA_HEADLESS
-=======
-
 #if (LL_WINDOWS || LL_LINUX) && !LL_MESA_HEADLESS
->>>>>>> c73fbe30
 	LL_DEBUGS("RenderInit") << "GL Probe: Getting symbols" << LL_ENDL;
 	if (mHasVertexBufferObject)
 	{
