/** 
 * @file llgl.cpp
 * @brief LLGL implementation
 *
 * $LicenseInfo:firstyear=2001&license=viewerlgpl$
 * Second Life Viewer Source Code
 * Copyright (C) 2010, Linden Research, Inc.
 * 
 * This library is free software; you can redistribute it and/or
 * modify it under the terms of the GNU Lesser General Public
 * License as published by the Free Software Foundation;
 * version 2.1 of the License only.
 * 
 * This library is distributed in the hope that it will be useful,
 * but WITHOUT ANY WARRANTY; without even the implied warranty of
 * MERCHANTABILITY or FITNESS FOR A PARTICULAR PURPOSE.  See the GNU
 * Lesser General Public License for more details.
 * 
 * You should have received a copy of the GNU Lesser General Public
 * License along with this library; if not, write to the Free Software
 * Foundation, Inc., 51 Franklin Street, Fifth Floor, Boston, MA  02110-1301  USA
 * 
 * Linden Research, Inc., 945 Battery Street, San Francisco, CA  94111  USA
 * $/LicenseInfo$
 */

// This file sets some global GL parameters, and implements some 
// useful functions for GL operations.

#define GLH_EXT_SINGLE_FILE

#include "linden_common.h"

#include "boost/tokenizer.hpp"

#include "llsys.h"

#include "llgl.h"
#include "llglstates.h"
#include "llrender.h"

#include "llerror.h"
#include "llerrorcontrol.h"
#include "llquaternion.h"
#include "llmath.h"
#include "m4math.h"
#include "llstring.h"
#include "llstacktrace.h"

#include "llglheaders.h"
#include "llglslshader.h"

#if LL_WINDOWS
#include "lldxhardware.h"
#endif

#ifdef _DEBUG
//#define GL_STATE_VERIFY
#endif


BOOL gDebugSession = FALSE;
BOOL gClothRipple = FALSE;
BOOL gHeadlessClient = FALSE;
BOOL gGLActive = FALSE;
BOOL gGLDebugLoggingEnabled = TRUE;

static const std::string HEADLESS_VENDOR_STRING("Linden Lab");
static const std::string HEADLESS_RENDERER_STRING("Headless");
static const std::string HEADLESS_VERSION_STRING("1.0");

llofstream gFailLog;

#if GL_ARB_debug_output

#ifndef APIENTRY
#define APIENTRY
#endif

void APIENTRY gl_debug_callback(GLenum source,
                                GLenum type,
                                GLuint id,
                                GLenum severity,
                                GLsizei length,
                                const GLchar* message,
                                GLvoid* userParam)
{
	if (gGLDebugLoggingEnabled)
	{
	if (severity == GL_DEBUG_SEVERITY_HIGH_ARB)
	{
		LL_WARNS() << "----- GL ERROR --------" << LL_ENDL;
	}
	else
	{
		LL_WARNS() << "----- GL WARNING -------" << LL_ENDL;
	}
	LL_WARNS() << "Type: " << std::hex << type << LL_ENDL;
	LL_WARNS() << "ID: " << std::hex << id << LL_ENDL;
	LL_WARNS() << "Severity: " << std::hex << severity << LL_ENDL;
	LL_WARNS() << "Message: " << message << LL_ENDL;
	LL_WARNS() << "-----------------------" << LL_ENDL;
	if (severity == GL_DEBUG_SEVERITY_HIGH_ARB)
	{
		LL_ERRS() << "Halting on GL Error" << LL_ENDL;
	}
}
}
#endif

void parse_glsl_version(S32& major, S32& minor);

void ll_init_fail_log(std::string filename)
{
	gFailLog.open(filename.c_str());
}


void ll_fail(std::string msg)
{
	
	if (gDebugSession)
	{
		std::vector<std::string> lines;

		gFailLog << LLError::utcTime() << " " << msg << std::endl;

		gFailLog << "Stack Trace:" << std::endl;

		ll_get_stack_trace(lines);
		
		for(size_t i = 0; i < lines.size(); ++i)
		{
			gFailLog << lines[i] << std::endl;
		}

		gFailLog << "End of Stack Trace." << std::endl << std::endl;

		gFailLog.flush();
	}
};

void ll_close_fail_log()
{
	gFailLog.close();
}

LLMatrix4 gGLObliqueProjectionInverse;

#define LL_GL_NAME_POOLING 0

std::list<LLGLUpdate*> LLGLUpdate::sGLQ;

#if (LL_WINDOWS || LL_LINUX)  && !LL_MESA_HEADLESS
// ATI prototypes

#if LL_WINDOWS
PFNGLGETSTRINGIPROC glGetStringi = NULL;
#endif

// vertex blending prototypes
PFNGLWEIGHTPOINTERARBPROC			glWeightPointerARB = NULL;
PFNGLVERTEXBLENDARBPROC				glVertexBlendARB = NULL;
PFNGLWEIGHTFVARBPROC				glWeightfvARB = NULL;

// Vertex buffer object prototypes
PFNGLBINDBUFFERARBPROC				glBindBufferARB = NULL;
PFNGLDELETEBUFFERSARBPROC			glDeleteBuffersARB = NULL;
PFNGLGENBUFFERSARBPROC				glGenBuffersARB = NULL;
PFNGLISBUFFERARBPROC				glIsBufferARB = NULL;
PFNGLBUFFERDATAARBPROC				glBufferDataARB = NULL;
PFNGLBUFFERSUBDATAARBPROC			glBufferSubDataARB = NULL;
PFNGLGETBUFFERSUBDATAARBPROC		glGetBufferSubDataARB = NULL;
PFNGLMAPBUFFERARBPROC				glMapBufferARB = NULL;
PFNGLUNMAPBUFFERARBPROC				glUnmapBufferARB = NULL;
PFNGLGETBUFFERPARAMETERIVARBPROC	glGetBufferParameterivARB = NULL;
PFNGLGETBUFFERPOINTERVARBPROC		glGetBufferPointervARB = NULL;

//GL_ARB_vertex_array_object
PFNGLBINDVERTEXARRAYPROC glBindVertexArray = NULL;
PFNGLDELETEVERTEXARRAYSPROC glDeleteVertexArrays = NULL;
PFNGLGENVERTEXARRAYSPROC glGenVertexArrays = NULL;
PFNGLISVERTEXARRAYPROC glIsVertexArray = NULL;

// GL_ARB_map_buffer_range
PFNGLMAPBUFFERRANGEPROC			glMapBufferRange = NULL;
PFNGLFLUSHMAPPEDBUFFERRANGEPROC	glFlushMappedBufferRange = NULL;

// GL_ARB_sync
PFNGLFENCESYNCPROC				glFenceSync = NULL;
PFNGLISSYNCPROC					glIsSync = NULL;
PFNGLDELETESYNCPROC				glDeleteSync = NULL;
PFNGLCLIENTWAITSYNCPROC			glClientWaitSync = NULL;
PFNGLWAITSYNCPROC				glWaitSync = NULL;
PFNGLGETINTEGER64VPROC			glGetInteger64v = NULL;
PFNGLGETSYNCIVPROC				glGetSynciv = NULL;

// GL_APPLE_flush_buffer_range
PFNGLBUFFERPARAMETERIAPPLEPROC	glBufferParameteriAPPLE = NULL;
PFNGLFLUSHMAPPEDBUFFERRANGEAPPLEPROC glFlushMappedBufferRangeAPPLE = NULL;

// vertex object prototypes
PFNGLNEWOBJECTBUFFERATIPROC			glNewObjectBufferATI = NULL;
PFNGLISOBJECTBUFFERATIPROC			glIsObjectBufferATI = NULL;
PFNGLUPDATEOBJECTBUFFERATIPROC		glUpdateObjectBufferATI = NULL;
PFNGLGETOBJECTBUFFERFVATIPROC		glGetObjectBufferfvATI = NULL;
PFNGLGETOBJECTBUFFERIVATIPROC		glGetObjectBufferivATI = NULL;
PFNGLFREEOBJECTBUFFERATIPROC		glFreeObjectBufferATI = NULL;
PFNGLARRAYOBJECTATIPROC				glArrayObjectATI = NULL;
PFNGLVERTEXATTRIBARRAYOBJECTATIPROC	glVertexAttribArrayObjectATI = NULL;
PFNGLGETARRAYOBJECTFVATIPROC		glGetArrayObjectfvATI = NULL;
PFNGLGETARRAYOBJECTIVATIPROC		glGetArrayObjectivATI = NULL;
PFNGLVARIANTARRAYOBJECTATIPROC		glVariantObjectArrayATI = NULL;
PFNGLGETVARIANTARRAYOBJECTFVATIPROC	glGetVariantArrayObjectfvATI = NULL;
PFNGLGETVARIANTARRAYOBJECTIVATIPROC	glGetVariantArrayObjectivATI = NULL;

// GL_ARB_occlusion_query
PFNGLGENQUERIESARBPROC glGenQueriesARB = NULL;
PFNGLDELETEQUERIESARBPROC glDeleteQueriesARB = NULL;
PFNGLISQUERYARBPROC glIsQueryARB = NULL;
PFNGLBEGINQUERYARBPROC glBeginQueryARB = NULL;
PFNGLENDQUERYARBPROC glEndQueryARB = NULL;
PFNGLGETQUERYIVARBPROC glGetQueryivARB = NULL;
PFNGLGETQUERYOBJECTIVARBPROC glGetQueryObjectivARB = NULL;
PFNGLGETQUERYOBJECTUIVARBPROC glGetQueryObjectuivARB = NULL;

// GL_ARB_timer_query
PFNGLQUERYCOUNTERPROC glQueryCounter = NULL;
PFNGLGETQUERYOBJECTI64VPROC glGetQueryObjecti64v = NULL;
PFNGLGETQUERYOBJECTUI64VPROC glGetQueryObjectui64v = NULL;

// GL_ARB_point_parameters
PFNGLPOINTPARAMETERFARBPROC glPointParameterfARB = NULL;
PFNGLPOINTPARAMETERFVARBPROC glPointParameterfvARB = NULL;

// GL_ARB_framebuffer_object
PFNGLISRENDERBUFFERPROC glIsRenderbuffer = NULL;
PFNGLBINDRENDERBUFFERPROC glBindRenderbuffer = NULL;
PFNGLDELETERENDERBUFFERSPROC glDeleteRenderbuffers = NULL;
PFNGLGENRENDERBUFFERSPROC glGenRenderbuffers = NULL;
PFNGLRENDERBUFFERSTORAGEPROC glRenderbufferStorage = NULL;
PFNGLGETRENDERBUFFERPARAMETERIVPROC glGetRenderbufferParameteriv = NULL;
PFNGLISFRAMEBUFFERPROC glIsFramebuffer = NULL;
PFNGLBINDFRAMEBUFFERPROC glBindFramebuffer = NULL;
PFNGLDELETEFRAMEBUFFERSPROC glDeleteFramebuffers = NULL;
PFNGLGENFRAMEBUFFERSPROC glGenFramebuffers = NULL;
PFNGLCHECKFRAMEBUFFERSTATUSPROC glCheckFramebufferStatus = NULL;
PFNGLFRAMEBUFFERTEXTURE1DPROC glFramebufferTexture1D = NULL;
PFNGLFRAMEBUFFERTEXTURE2DPROC glFramebufferTexture2D = NULL;
PFNGLFRAMEBUFFERTEXTURE3DPROC glFramebufferTexture3D = NULL;
PFNGLFRAMEBUFFERRENDERBUFFERPROC glFramebufferRenderbuffer = NULL;
PFNGLGETFRAMEBUFFERATTACHMENTPARAMETERIVPROC glGetFramebufferAttachmentParameteriv = NULL;
PFNGLGENERATEMIPMAPPROC glGenerateMipmap = NULL;
PFNGLBLITFRAMEBUFFERPROC glBlitFramebuffer = NULL;
PFNGLRENDERBUFFERSTORAGEMULTISAMPLEPROC glRenderbufferStorageMultisample = NULL;
PFNGLFRAMEBUFFERTEXTURELAYERPROC glFramebufferTextureLayer = NULL;

//GL_ARB_texture_multisample
PFNGLTEXIMAGE2DMULTISAMPLEPROC glTexImage2DMultisample = NULL;
PFNGLTEXIMAGE3DMULTISAMPLEPROC glTexImage3DMultisample = NULL;
PFNGLGETMULTISAMPLEFVPROC glGetMultisamplefv = NULL;
PFNGLSAMPLEMASKIPROC glSampleMaski = NULL;

//transform feedback (4.0 core)
PFNGLBEGINTRANSFORMFEEDBACKPROC glBeginTransformFeedback = NULL;
PFNGLENDTRANSFORMFEEDBACKPROC glEndTransformFeedback = NULL;
PFNGLTRANSFORMFEEDBACKVARYINGSPROC glTransformFeedbackVaryings = NULL;
PFNGLBINDBUFFERRANGEPROC glBindBufferRange = NULL;
PFNGLBINDBUFFERBASEPROC glBindBufferBase = NULL;

//GL_ARB_debug_output
PFNGLDEBUGMESSAGECONTROLARBPROC glDebugMessageControlARB = NULL;
PFNGLDEBUGMESSAGEINSERTARBPROC glDebugMessageInsertARB = NULL;
PFNGLDEBUGMESSAGECALLBACKARBPROC glDebugMessageCallbackARB = NULL;
PFNGLGETDEBUGMESSAGELOGARBPROC glGetDebugMessageLogARB = NULL;

// GL_EXT_blend_func_separate
PFNGLBLENDFUNCSEPARATEEXTPROC glBlendFuncSeparateEXT = NULL;

// GL_ARB_draw_buffers
PFNGLDRAWBUFFERSARBPROC glDrawBuffersARB = NULL;

//shader object prototypes
PFNGLDELETEOBJECTARBPROC glDeleteObjectARB = NULL;
PFNGLGETHANDLEARBPROC glGetHandleARB = NULL;
PFNGLDETACHOBJECTARBPROC glDetachObjectARB = NULL;
PFNGLCREATESHADEROBJECTARBPROC glCreateShaderObjectARB = NULL;
PFNGLSHADERSOURCEARBPROC glShaderSourceARB = NULL;
PFNGLCOMPILESHADERARBPROC glCompileShaderARB = NULL;
PFNGLCREATEPROGRAMOBJECTARBPROC glCreateProgramObjectARB = NULL;
PFNGLATTACHOBJECTARBPROC glAttachObjectARB = NULL;
PFNGLLINKPROGRAMARBPROC glLinkProgramARB = NULL;
PFNGLUSEPROGRAMOBJECTARBPROC glUseProgramObjectARB = NULL;
PFNGLVALIDATEPROGRAMARBPROC glValidateProgramARB = NULL;
PFNGLUNIFORM1FARBPROC glUniform1fARB = NULL;
PFNGLUNIFORM2FARBPROC glUniform2fARB = NULL;
PFNGLUNIFORM3FARBPROC glUniform3fARB = NULL;
PFNGLUNIFORM4FARBPROC glUniform4fARB = NULL;
PFNGLUNIFORM1IARBPROC glUniform1iARB = NULL;
PFNGLUNIFORM2IARBPROC glUniform2iARB = NULL;
PFNGLUNIFORM3IARBPROC glUniform3iARB = NULL;
PFNGLUNIFORM4IARBPROC glUniform4iARB = NULL;
PFNGLUNIFORM1FVARBPROC glUniform1fvARB = NULL;
PFNGLUNIFORM2FVARBPROC glUniform2fvARB = NULL;
PFNGLUNIFORM3FVARBPROC glUniform3fvARB = NULL;
PFNGLUNIFORM4FVARBPROC glUniform4fvARB = NULL;
PFNGLUNIFORM1IVARBPROC glUniform1ivARB = NULL;
PFNGLUNIFORM2IVARBPROC glUniform2ivARB = NULL;
PFNGLUNIFORM3IVARBPROC glUniform3ivARB = NULL;
PFNGLUNIFORM4IVARBPROC glUniform4ivARB = NULL;
PFNGLUNIFORMMATRIX2FVARBPROC glUniformMatrix2fvARB = NULL;
PFNGLUNIFORMMATRIX3FVARBPROC glUniformMatrix3fvARB = NULL;
PFNGLUNIFORMMATRIX3X4FVPROC glUniformMatrix3x4fv = NULL;
PFNGLUNIFORMMATRIX4FVARBPROC glUniformMatrix4fvARB = NULL;
PFNGLGETOBJECTPARAMETERFVARBPROC glGetObjectParameterfvARB = NULL;
PFNGLGETOBJECTPARAMETERIVARBPROC glGetObjectParameterivARB = NULL;
PFNGLGETINFOLOGARBPROC glGetInfoLogARB = NULL;
PFNGLGETATTACHEDOBJECTSARBPROC glGetAttachedObjectsARB = NULL;
PFNGLGETUNIFORMLOCATIONARBPROC glGetUniformLocationARB = NULL;
PFNGLGETACTIVEUNIFORMARBPROC glGetActiveUniformARB = NULL;
PFNGLGETUNIFORMFVARBPROC glGetUniformfvARB = NULL;
PFNGLGETUNIFORMIVARBPROC glGetUniformivARB = NULL;
PFNGLGETSHADERSOURCEARBPROC glGetShaderSourceARB = NULL;
PFNGLVERTEXATTRIBIPOINTERPROC glVertexAttribIPointer = NULL;

#if LL_WINDOWS
PFNWGLCREATECONTEXTATTRIBSARBPROC wglCreateContextAttribsARB = NULL;
#endif

// vertex shader prototypes
#if LL_LINUX
PFNGLVERTEXATTRIB1DARBPROC glVertexAttrib1dARB = NULL;
PFNGLVERTEXATTRIB1DVARBPROC glVertexAttrib1dvARB = NULL;
PFNGLVERTEXATTRIB1FARBPROC glVertexAttrib1fARB = NULL;
PFNGLVERTEXATTRIB1FVARBPROC glVertexAttrib1fvARB = NULL;
PFNGLVERTEXATTRIB1SARBPROC glVertexAttrib1sARB = NULL;
PFNGLVERTEXATTRIB1SVARBPROC glVertexAttrib1svARB = NULL;
PFNGLVERTEXATTRIB2DARBPROC glVertexAttrib2dARB = NULL;
PFNGLVERTEXATTRIB2DVARBPROC glVertexAttrib2dvARB = NULL;
PFNGLVERTEXATTRIB2FARBPROC glVertexAttrib2fARB = NULL;
PFNGLVERTEXATTRIB2FVARBPROC glVertexAttrib2fvARB = NULL;
PFNGLVERTEXATTRIB2SARBPROC glVertexAttrib2sARB = NULL;
PFNGLVERTEXATTRIB2SVARBPROC glVertexAttrib2svARB = NULL;
PFNGLVERTEXATTRIB3DARBPROC glVertexAttrib3dARB = NULL;
PFNGLVERTEXATTRIB3DVARBPROC glVertexAttrib3dvARB = NULL;
PFNGLVERTEXATTRIB3FARBPROC glVertexAttrib3fARB = NULL;
PFNGLVERTEXATTRIB3FVARBPROC glVertexAttrib3fvARB = NULL;
PFNGLVERTEXATTRIB3SARBPROC glVertexAttrib3sARB = NULL;
PFNGLVERTEXATTRIB3SVARBPROC glVertexAttrib3svARB = NULL;
#endif // LL_LINUX
PFNGLVERTEXATTRIB4NBVARBPROC glVertexAttrib4nbvARB = NULL;
PFNGLVERTEXATTRIB4NIVARBPROC glVertexAttrib4nivARB = NULL;
PFNGLVERTEXATTRIB4NSVARBPROC glVertexAttrib4nsvARB = NULL;
PFNGLVERTEXATTRIB4NUBARBPROC glVertexAttrib4nubARB = NULL;
PFNGLVERTEXATTRIB4NUBVARBPROC glVertexAttrib4nubvARB = NULL;
PFNGLVERTEXATTRIB4NUIVARBPROC glVertexAttrib4nuivARB = NULL;
PFNGLVERTEXATTRIB4NUSVARBPROC glVertexAttrib4nusvARB = NULL;
#if LL_LINUX
PFNGLVERTEXATTRIB4BVARBPROC glVertexAttrib4bvARB = NULL;
PFNGLVERTEXATTRIB4DARBPROC glVertexAttrib4dARB = NULL;
PFNGLVERTEXATTRIB4DVARBPROC glVertexAttrib4dvARB = NULL;
PFNGLVERTEXATTRIB4FARBPROC glVertexAttrib4fARB = NULL;
PFNGLVERTEXATTRIB4FVARBPROC glVertexAttrib4fvARB = NULL;
PFNGLVERTEXATTRIB4IVARBPROC glVertexAttrib4ivARB = NULL;
PFNGLVERTEXATTRIB4SARBPROC glVertexAttrib4sARB = NULL;
PFNGLVERTEXATTRIB4SVARBPROC glVertexAttrib4svARB = NULL;
PFNGLVERTEXATTRIB4UBVARBPROC glVertexAttrib4ubvARB = NULL;
PFNGLVERTEXATTRIB4UIVARBPROC glVertexAttrib4uivARB = NULL;
PFNGLVERTEXATTRIB4USVARBPROC glVertexAttrib4usvARB = NULL;
PFNGLVERTEXATTRIBPOINTERARBPROC glVertexAttribPointerARB = NULL;
PFNGLENABLEVERTEXATTRIBARRAYARBPROC glEnableVertexAttribArrayARB = NULL;
PFNGLDISABLEVERTEXATTRIBARRAYARBPROC glDisableVertexAttribArrayARB = NULL;
PFNGLPROGRAMSTRINGARBPROC glProgramStringARB = NULL;
PFNGLBINDPROGRAMARBPROC glBindProgramARB = NULL;
PFNGLDELETEPROGRAMSARBPROC glDeleteProgramsARB = NULL;
PFNGLGENPROGRAMSARBPROC glGenProgramsARB = NULL;
PFNGLPROGRAMENVPARAMETER4DARBPROC glProgramEnvParameter4dARB = NULL;
PFNGLPROGRAMENVPARAMETER4DVARBPROC glProgramEnvParameter4dvARB = NULL;
PFNGLPROGRAMENVPARAMETER4FARBPROC glProgramEnvParameter4fARB = NULL;
PFNGLPROGRAMENVPARAMETER4FVARBPROC glProgramEnvParameter4fvARB = NULL;
PFNGLPROGRAMLOCALPARAMETER4DARBPROC glProgramLocalParameter4dARB = NULL;
PFNGLPROGRAMLOCALPARAMETER4DVARBPROC glProgramLocalParameter4dvARB = NULL;
PFNGLPROGRAMLOCALPARAMETER4FARBPROC glProgramLocalParameter4fARB = NULL;
PFNGLPROGRAMLOCALPARAMETER4FVARBPROC glProgramLocalParameter4fvARB = NULL;
PFNGLGETPROGRAMENVPARAMETERDVARBPROC glGetProgramEnvParameterdvARB = NULL;
PFNGLGETPROGRAMENVPARAMETERFVARBPROC glGetProgramEnvParameterfvARB = NULL;
PFNGLGETPROGRAMLOCALPARAMETERDVARBPROC glGetProgramLocalParameterdvARB = NULL;
PFNGLGETPROGRAMLOCALPARAMETERFVARBPROC glGetProgramLocalParameterfvARB = NULL;
PFNGLGETPROGRAMIVARBPROC glGetProgramivARB = NULL;
PFNGLGETPROGRAMSTRINGARBPROC glGetProgramStringARB = NULL;
PFNGLGETVERTEXATTRIBDVARBPROC glGetVertexAttribdvARB = NULL;
PFNGLGETVERTEXATTRIBFVARBPROC glGetVertexAttribfvARB = NULL;
PFNGLGETVERTEXATTRIBIVARBPROC glGetVertexAttribivARB = NULL;
PFNGLGETVERTEXATTRIBPOINTERVARBPROC glGetVertexAttribPointervARB = NULL;
PFNGLISPROGRAMARBPROC glIsProgramARB = NULL;
#endif // LL_LINUX
PFNGLBINDATTRIBLOCATIONARBPROC glBindAttribLocationARB = NULL;
PFNGLGETACTIVEATTRIBARBPROC glGetActiveAttribARB = NULL;
PFNGLGETATTRIBLOCATIONARBPROC glGetAttribLocationARB = NULL;

#if LL_WINDOWS
PFNWGLGETGPUIDSAMDPROC				wglGetGPUIDsAMD = NULL;
PFNWGLGETGPUINFOAMDPROC				wglGetGPUInfoAMD = NULL;
PFNWGLSWAPINTERVALEXTPROC			wglSwapIntervalEXT = NULL;
#endif

#if LL_LINUX_NV_GL_HEADERS
// linux nvidia headers.  these define these differently to mesa's.  ugh.
PFNGLACTIVETEXTUREARBPROC glActiveTextureARB = NULL;
PFNGLCLIENTACTIVETEXTUREARBPROC glClientActiveTextureARB = NULL;
PFNGLDRAWRANGEELEMENTSPROC glDrawRangeElements = NULL;
#endif // LL_LINUX_NV_GL_HEADERS
#endif

LLGLManager gGLManager;

LLGLManager::LLGLManager() :
	mInited(FALSE),
	mIsDisabled(FALSE),

	mHasMultitexture(FALSE),
	mHasATIMemInfo(FALSE),
	mHasAMDAssociations(FALSE),
	mHasNVXMemInfo(FALSE),
	mNumTextureUnits(1),
	mHasMipMapGeneration(FALSE),
	mHasCompressedTextures(FALSE),
	mHasFramebufferObject(FALSE),
	mMaxSamples(0),
	mHasBlendFuncSeparate(FALSE),
	mHasSync(FALSE),
	mHasVertexBufferObject(FALSE),
	mHasVertexArrayObject(FALSE),
	mHasMapBufferRange(FALSE),
	mHasFlushBufferRange(FALSE),
	mHasPBuffer(FALSE),
	mHasShaderObjects(FALSE),
	mHasVertexShader(FALSE),
	mHasFragmentShader(FALSE),
	mNumTextureImageUnits(0),
	mHasOcclusionQuery(FALSE),
	mHasTimerQuery(FALSE),
	mHasOcclusionQuery2(FALSE),
	mHasPointParameters(FALSE),
	mHasDrawBuffers(FALSE),
	mHasTextureRectangle(FALSE),
	mHasTextureMultisample(FALSE),
	mHasTransformFeedback(FALSE),
	mMaxSampleMaskWords(0),
	mMaxColorTextureSamples(0),
	mMaxDepthTextureSamples(0),
	mMaxIntegerSamples(0),

	mHasAnisotropic(FALSE),
	mHasARBEnvCombine(FALSE),
	mHasCubeMap(FALSE),
	mHasDebugOutput(FALSE),

	mIsATI(FALSE),
	mIsNVIDIA(FALSE),
	mIsIntel(FALSE),
	mIsGF2or4MX(FALSE),
	mIsGF3(FALSE),
	mIsGFFX(FALSE),
	mATIOffsetVerticalLines(FALSE),
	mATIOldDriver(FALSE),
#if LL_DARWIN
	mIsMobileGF(FALSE),
#endif
	mHasRequirements(TRUE),

	mHasSeparateSpecularColor(FALSE),

	mDriverVersionMajor(1),
	mDriverVersionMinor(0),
	mDriverVersionRelease(0),
	mGLVersion(1.0f),
	mGLSLVersionMajor(0),
	mGLSLVersionMinor(0),		
	mVRAM(0),
	mGLMaxVertexRange(0),
	mGLMaxIndexRange(0)
{
}

//---------------------------------------------------------------------
// Global initialization for GL
//---------------------------------------------------------------------
void LLGLManager::initWGL()
{
	mHasPBuffer = FALSE;
#if LL_WINDOWS && !LL_MESA_HEADLESS
	if (!glh_init_extensions("WGL_ARB_pixel_format"))
	{
		LL_WARNS("RenderInit") << "No ARB pixel format extensions" << LL_ENDL;
	}

	if (ExtensionExists("WGL_ARB_create_context",gGLHExts.mSysExts))
	{
		GLH_EXT_NAME(wglCreateContextAttribsARB) = (PFNWGLCREATECONTEXTATTRIBSARBPROC)GLH_EXT_GET_PROC_ADDRESS("wglCreateContextAttribsARB");
	}
	else
	{
		LL_WARNS("RenderInit") << "No ARB create context extensions" << LL_ENDL;
	}

	// For retreiving information per AMD adapter, 
	// because we can't trust curently selected/default one when there are multiple
	mHasAMDAssociations = ExtensionExists("WGL_AMD_gpu_association", gGLHExts.mSysExts);
	if (mHasAMDAssociations)
	{
		GLH_EXT_NAME(wglGetGPUIDsAMD) = (PFNWGLGETGPUIDSAMDPROC)GLH_EXT_GET_PROC_ADDRESS("wglGetGPUIDsAMD");
		GLH_EXT_NAME(wglGetGPUInfoAMD) = (PFNWGLGETGPUINFOAMDPROC)GLH_EXT_GET_PROC_ADDRESS("wglGetGPUInfoAMD");
	}

	if (ExtensionExists("WGL_EXT_swap_control", gGLHExts.mSysExts))
	{
        GLH_EXT_NAME(wglSwapIntervalEXT) = (PFNWGLSWAPINTERVALEXTPROC)GLH_EXT_GET_PROC_ADDRESS("wglSwapIntervalEXT");
	}

	if( !glh_init_extensions("WGL_ARB_pbuffer") )
	{
		LL_WARNS("RenderInit") << "No ARB WGL PBuffer extensions" << LL_ENDL;
	}

	if( !glh_init_extensions("WGL_ARB_render_texture") )
	{
		LL_WARNS("RenderInit") << "No ARB WGL render texture extensions" << LL_ENDL;
	}

	mHasPBuffer = ExtensionExists("WGL_ARB_pbuffer", gGLHExts.mSysExts) &&
					ExtensionExists("WGL_ARB_render_texture", gGLHExts.mSysExts) &&
					ExtensionExists("WGL_ARB_pixel_format", gGLHExts.mSysExts);
#endif
}

// return false if unable (or unwilling due to old drivers) to init GL
bool LLGLManager::initGL()
{
	if (mInited)
	{
		LL_ERRS("RenderInit") << "Calling init on LLGLManager after already initialized!" << LL_ENDL;
	}

	stop_glerror();

#if LL_WINDOWS
	if (!glGetStringi)
	{
		glGetStringi = (PFNGLGETSTRINGIPROC) GLH_EXT_GET_PROC_ADDRESS("glGetStringi");
	}

	//reload extensions string (may have changed after using wglCreateContextAttrib)
	if (glGetStringi)
	{
		std::stringstream str;

		GLint count = 0;
		glGetIntegerv(GL_NUM_EXTENSIONS, &count);
		for (GLint i = 0; i < count; ++i)
		{
			std::string ext((const char*) glGetStringi(GL_EXTENSIONS, i));
			str << ext << " ";
			LL_DEBUGS("GLExtensions") << ext << LL_ENDL;
		}
		
		{
			PFNWGLGETEXTENSIONSSTRINGARBPROC wglGetExtensionsStringARB = 0;
			wglGetExtensionsStringARB = (PFNWGLGETEXTENSIONSSTRINGARBPROC)wglGetProcAddress("wglGetExtensionsStringARB");
			if(wglGetExtensionsStringARB)
			{
				str << (const char*) wglGetExtensionsStringARB(wglGetCurrentDC());
			}
		}

		free(gGLHExts.mSysExts);
		std::string extensions = str.str();
		gGLHExts.mSysExts = strdup(extensions.c_str());
	}
#endif
	
	stop_glerror();

	// Extract video card strings and convert to upper case to
	// work around driver-to-driver variation in capitalization.
	mGLVendor = ll_safe_string((const char *)glGetString(GL_VENDOR));
	LLStringUtil::toUpper(mGLVendor);

	mGLRenderer = ll_safe_string((const char *)glGetString(GL_RENDERER));
	LLStringUtil::toUpper(mGLRenderer);

	parse_gl_version( &mDriverVersionMajor, 
		&mDriverVersionMinor, 
		&mDriverVersionRelease, 
		&mDriverVersionVendorString,
		&mGLVersionString);

	mGLVersion = mDriverVersionMajor + mDriverVersionMinor * .1f;

	if (mGLVersion >= 2.f)
	{
		parse_glsl_version(mGLSLVersionMajor, mGLSLVersionMinor);

#if LL_DARWIN
		//never use GLSL greater than 1.20 on OSX
		if (mGLSLVersionMajor > 1 || mGLSLVersionMinor >= 30)
		{
			mGLSLVersionMajor = 1;
			mGLSLVersionMinor = 20;
		}
#endif
	}

	if (mGLVersion >= 2.1f && LLImageGL::sCompressTextures)
	{ //use texture compression
		glHint(GL_TEXTURE_COMPRESSION_HINT, GL_NICEST);
	}
	else
	{ //GL version is < 3.0, always disable texture compression
		LLImageGL::sCompressTextures = false;
	}
	
	// Trailing space necessary to keep "nVidia Corpor_ati_on" cards
	// from being recognized as ATI.
	if (mGLVendor.substr(0,4) == "ATI ")
	{
		mGLVendorShort = "ATI";
		// *TODO: Fix this?
		mIsATI = TRUE;

#if LL_WINDOWS && !LL_MESA_HEADLESS
		if (mDriverVersionRelease < 3842)
		{
			mATIOffsetVerticalLines = TRUE;
		}
#endif // LL_WINDOWS

#if (LL_WINDOWS || LL_LINUX) && !LL_MESA_HEADLESS
		// count any pre OpenGL 3.0 implementation as an old driver
		if (mGLVersion < 3.f) 
		{
			mATIOldDriver = TRUE;
		}
#endif // (LL_WINDOWS || LL_LINUX) && !LL_MESA_HEADLESS
	}
	else if (mGLVendor.find("NVIDIA ") != std::string::npos)
	{
		mGLVendorShort = "NVIDIA";
		mIsNVIDIA = TRUE;
		if (   mGLRenderer.find("GEFORCE4 MX") != std::string::npos
			|| mGLRenderer.find("GEFORCE2") != std::string::npos
			|| mGLRenderer.find("GEFORCE 2") != std::string::npos
			|| mGLRenderer.find("GEFORCE4 460 GO") != std::string::npos
			|| mGLRenderer.find("GEFORCE4 440 GO") != std::string::npos
			|| mGLRenderer.find("GEFORCE4 420 GO") != std::string::npos)
		{
			mIsGF2or4MX = TRUE;
		}
		else if (mGLRenderer.find("GEFORCE FX") != std::string::npos
				 || mGLRenderer.find("QUADRO FX") != std::string::npos
				 || mGLRenderer.find("NV34") != std::string::npos)
		{
			mIsGFFX = TRUE;
		}
		else if(mGLRenderer.find("GEFORCE3") != std::string::npos)
		{
			mIsGF3 = TRUE;
		}
#if LL_DARWIN
		else if ((mGLRenderer.find("9400M") != std::string::npos)
			  || (mGLRenderer.find("9600M") != std::string::npos)
			  || (mGLRenderer.find("9800M") != std::string::npos))
		{
			mIsMobileGF = TRUE;
		}
#endif

	}
	else if (mGLVendor.find("INTEL") != std::string::npos
#if LL_LINUX
		 // The Mesa-based drivers put this in the Renderer string,
		 // not the Vendor string.
		 || mGLRenderer.find("INTEL") != std::string::npos
#endif //LL_LINUX
		 )
	{
		mGLVendorShort = "INTEL";
		mIsIntel = TRUE;
	}
	else
	{
		mGLVendorShort = "MISC";
	}
	
	stop_glerror();
	// This is called here because it depends on the setting of mIsGF2or4MX, and sets up mHasMultitexture.
	initExtensions();
	stop_glerror();

	S32 old_vram = mVRAM;
	mVRAM = 0;

#if LL_WINDOWS
	if (mHasAMDAssociations)
	{
		GLuint gl_gpus_count = wglGetGPUIDsAMD(0, 0);
		if (gl_gpus_count > 0)
		{
			GLuint* ids = new GLuint[gl_gpus_count];
			wglGetGPUIDsAMD(gl_gpus_count, ids);

			GLuint mem_mb = 0;
			for (U32 i = 0; i < gl_gpus_count; i++)
			{
				wglGetGPUInfoAMD(ids[i],
					WGL_GPU_RAM_AMD,
					GL_UNSIGNED_INT,
					sizeof(GLuint),
					&mem_mb);
				if (mVRAM < mem_mb)
				{
					// basically pick the best AMD and trust driver/OS to know to switch
					mVRAM = mem_mb;
				}
			}
		}
		if (mVRAM != 0)
		{
			LL_WARNS("RenderInit") << "VRAM Detected (AMDAssociations):" << mVRAM << LL_ENDL;
		}
	}
#endif

	if (mHasATIMemInfo && mVRAM == 0)
	{ //ask the gl how much vram is free at startup and attempt to use no more than half of that
		S32 meminfo[4];
		glGetIntegerv(GL_TEXTURE_FREE_MEMORY_ATI, meminfo);

		mVRAM = meminfo[0] / 1024;
		LL_WARNS("RenderInit") << "VRAM Detected (ATIMemInfo):" << mVRAM << LL_ENDL;
	}

	if (mHasNVXMemInfo && mVRAM == 0)
	{
		S32 dedicated_memory;
		glGetIntegerv(GL_GPU_MEMORY_INFO_DEDICATED_VIDMEM_NVX, &dedicated_memory);
		mVRAM = dedicated_memory/1024;
		LL_WARNS("RenderInit") << "VRAM Detected (NVXMemInfo):" << mVRAM << LL_ENDL;
	}

#if LL_WINDOWS
	if (mVRAM < 256)
	{
		// Something likely went wrong using the above extensions
		// try WMI first and fall back to old method (from dxdiag) if all else fails
		// Function will check all GPUs WMI knows of and will pick up the one with most
		// memory. We need to check all GPUs because system can switch active GPU to
		// weaker one, to preserve power when not under load.
		S32 mem = LLDXHardware::getMBVideoMemoryViaWMI();
		if (mem != 0)
		{
			mVRAM = mem;
			LL_WARNS("RenderInit") << "VRAM Detected (WMI):" << mVRAM<< LL_ENDL;
		}
	}
#endif

	if (mVRAM < 256 && old_vram > 0)
	{
		// fall back to old method
		// Note: on Windows value will be from LLDXHardware.
		// Either received via dxdiag or via WMI by id from dxdiag.
		mVRAM = old_vram;
	}

	stop_glerror();

	stop_glerror();

	if (mHasFragmentShader)
	{
		GLint num_tex_image_units;
		glGetIntegerv(GL_MAX_TEXTURE_IMAGE_UNITS_ARB, &num_tex_image_units);
		mNumTextureImageUnits = llmin(num_tex_image_units, 32);
	}

	if (LLRender::sGLCoreProfile)
	{
		mNumTextureUnits = llmin(mNumTextureImageUnits, MAX_GL_TEXTURE_UNITS);
	}
	else if (mHasMultitexture)
	{
		GLint num_tex_units;		
		glGetIntegerv(GL_MAX_TEXTURE_UNITS_ARB, &num_tex_units);
		mNumTextureUnits = llmin(num_tex_units, (GLint)MAX_GL_TEXTURE_UNITS);
		if (mIsIntel)
		{
			mNumTextureUnits = llmin(mNumTextureUnits, 2);
		}
	}
	else
	{
		mHasRequirements = FALSE;

		// We don't support cards that don't support the GL_ARB_multitexture extension
		LL_WARNS("RenderInit") << "GL Drivers do not support GL_ARB_multitexture" << LL_ENDL;
		return false;
	}
	
	stop_glerror();

	if (mHasTextureMultisample)
	{
		glGetIntegerv(GL_MAX_COLOR_TEXTURE_SAMPLES, &mMaxColorTextureSamples);
		glGetIntegerv(GL_MAX_DEPTH_TEXTURE_SAMPLES, &mMaxDepthTextureSamples);
		glGetIntegerv(GL_MAX_INTEGER_SAMPLES, &mMaxIntegerSamples);
		glGetIntegerv(GL_MAX_SAMPLE_MASK_WORDS, &mMaxSampleMaskWords);
	}

	stop_glerror();

#if LL_WINDOWS
	if (mHasDebugOutput && gDebugGL)
	{ //setup debug output callback
		//glDebugMessageControlARB(GL_DONT_CARE, GL_DONT_CARE, GL_DEBUG_SEVERITY_LOW_ARB, 0, NULL, GL_TRUE);
		glDebugMessageCallbackARB((GLDEBUGPROCARB) gl_debug_callback, NULL);
		glEnable(GL_DEBUG_OUTPUT_SYNCHRONOUS_ARB);
	}
#endif

	stop_glerror();

	//HACK always disable texture multisample, use FXAA instead
	mHasTextureMultisample = FALSE;
#if LL_WINDOWS
	if (mIsATI)
	{ //using multisample textures on ATI results in black screen for some reason
		mHasTextureMultisample = FALSE;
	}


	if (mIsIntel && mGLVersion <= 3.f)
	{ //never try to use framebuffer objects on older intel drivers (crashy)
		mHasFramebufferObject = FALSE;
	}
#endif

	if (mHasFramebufferObject)
	{
		glGetIntegerv(GL_MAX_SAMPLES, &mMaxSamples);
	}

	stop_glerror();
	
	initGLStates();

	stop_glerror();

	return true;
}

void LLGLManager::getGLInfo(LLSD& info)
{
	if (gHeadlessClient)
	{
		info["GLInfo"]["GLVendor"] = HEADLESS_VENDOR_STRING;
		info["GLInfo"]["GLRenderer"] = HEADLESS_RENDERER_STRING;
		info["GLInfo"]["GLVersion"] = HEADLESS_VERSION_STRING;
		return;
	}
	else
	{
		info["GLInfo"]["GLVendor"] = ll_safe_string((const char *)glGetString(GL_VENDOR));
		info["GLInfo"]["GLRenderer"] = ll_safe_string((const char *)glGetString(GL_RENDERER));
		info["GLInfo"]["GLVersion"] = ll_safe_string((const char *)glGetString(GL_VERSION));
	}

#if !LL_MESA_HEADLESS
	std::string all_exts = ll_safe_string((const char *)gGLHExts.mSysExts);
	boost::char_separator<char> sep(" ");
	boost::tokenizer<boost::char_separator<char> > tok(all_exts, sep);
	for(boost::tokenizer<boost::char_separator<char> >::iterator i = tok.begin(); i != tok.end(); ++i)
	{
		info["GLInfo"]["GLExtensions"].append(*i);
	}
#endif
}

std::string LLGLManager::getGLInfoString()
{
	std::string info_str;

	if (gHeadlessClient)
	{
		info_str += std::string("GL_VENDOR      ") + HEADLESS_VENDOR_STRING + std::string("\n");
		info_str += std::string("GL_RENDERER    ") + HEADLESS_RENDERER_STRING + std::string("\n");
		info_str += std::string("GL_VERSION     ") + HEADLESS_VERSION_STRING + std::string("\n");
	}
	else
	{
		info_str += std::string("GL_VENDOR      ") + ll_safe_string((const char *)glGetString(GL_VENDOR)) + std::string("\n");
		info_str += std::string("GL_RENDERER    ") + ll_safe_string((const char *)glGetString(GL_RENDERER)) + std::string("\n");
		info_str += std::string("GL_VERSION     ") + ll_safe_string((const char *)glGetString(GL_VERSION)) + std::string("\n");
	}

#if !LL_MESA_HEADLESS 
	std::string all_exts= ll_safe_string(((const char *)gGLHExts.mSysExts));
	LLStringUtil::replaceChar(all_exts, ' ', '\n');
	info_str += std::string("GL_EXTENSIONS:\n") + all_exts + std::string("\n");
#endif
	
	return info_str;
}

void LLGLManager::printGLInfoString()
{
	if (gHeadlessClient)
	{
		LL_INFOS("RenderInit") << "GL_VENDOR:     " << HEADLESS_VENDOR_STRING << LL_ENDL;
		LL_INFOS("RenderInit") << "GL_RENDERER:   " << HEADLESS_RENDERER_STRING << LL_ENDL;
		LL_INFOS("RenderInit") << "GL_VERSION:    " << HEADLESS_VERSION_STRING << LL_ENDL;
	}
	else
	{
		LL_INFOS("RenderInit") << "GL_VENDOR:     " << ll_safe_string((const char *)glGetString(GL_VENDOR)) << LL_ENDL;
		LL_INFOS("RenderInit") << "GL_RENDERER:   " << ll_safe_string((const char *)glGetString(GL_RENDERER)) << LL_ENDL;
		LL_INFOS("RenderInit") << "GL_VERSION:    " << ll_safe_string((const char *)glGetString(GL_VERSION)) << LL_ENDL;
	}

#if !LL_MESA_HEADLESS
	std::string all_exts= ll_safe_string(((const char *)gGLHExts.mSysExts));
	LLStringUtil::replaceChar(all_exts, ' ', '\n');
	LL_DEBUGS("RenderInit") << "GL_EXTENSIONS:\n" << all_exts << LL_ENDL;
#endif
}

std::string LLGLManager::getRawGLString()
{
	std::string gl_string;
	if (gHeadlessClient)
	{
		gl_string = HEADLESS_VENDOR_STRING + " " + HEADLESS_RENDERER_STRING;
	}
	else
	{
		gl_string = ll_safe_string((char*)glGetString(GL_VENDOR)) + " " + ll_safe_string((char*)glGetString(GL_RENDERER));
	}
	return gl_string;
}

void LLGLManager::shutdownGL()
{
	if (mInited)
	{
		glFinish();
		stop_glerror();
		mInited = FALSE;
	}
}

// these are used to turn software blending on. They appear in the Debug/Avatar menu
// presence of vertex skinning/blending or vertex programs will set these to FALSE by default.

void LLGLManager::initExtensions()
{
#if LL_MESA_HEADLESS
# ifdef GL_ARB_multitexture
	mHasMultitexture = TRUE;
# else
	mHasMultitexture = FALSE;
# endif // GL_ARB_multitexture
# ifdef GL_ARB_texture_env_combine
	mHasARBEnvCombine = TRUE;	
# else
	mHasARBEnvCombine = FALSE;
# endif // GL_ARB_texture_env_combine
# ifdef GL_ARB_texture_compression
	mHasCompressedTextures = TRUE;
# else
	mHasCompressedTextures = FALSE;
# endif // GL_ARB_texture_compression
# ifdef GL_ARB_vertex_buffer_object
	mHasVertexBufferObject = TRUE;
# else
	mHasVertexBufferObject = FALSE;
# endif // GL_ARB_vertex_buffer_object
# ifdef GL_EXT_framebuffer_object
	mHasFramebufferObject = TRUE;
# else
	mHasFramebufferObject = FALSE;
# endif // GL_EXT_framebuffer_object
# ifdef GL_ARB_draw_buffers
	mHasDrawBuffers = TRUE;
#else
	mHasDrawBuffers = FALSE;
# endif // GL_ARB_draw_buffers
# if defined(GL_NV_depth_clamp) || defined(GL_ARB_depth_clamp)
	mHasDepthClamp = TRUE;
#else
	mHasDepthClamp = FALSE;
#endif // defined(GL_NV_depth_clamp) || defined(GL_ARB_depth_clamp)
# if GL_EXT_blend_func_separate
	mHasBlendFuncSeparate = TRUE;
#else
	mHasBlendFuncSeparate = FALSE;
# endif // GL_EXT_blend_func_separate
	mHasMipMapGeneration = FALSE;
	mHasSeparateSpecularColor = FALSE;
	mHasAnisotropic = FALSE;
	mHasCubeMap = FALSE;
	mHasOcclusionQuery = FALSE;
	mHasPointParameters = FALSE;
	mHasShaderObjects = FALSE;
	mHasVertexShader = FALSE;
	mHasFragmentShader = FALSE;
	mHasTextureRectangle = FALSE;
#else // LL_MESA_HEADLESS //important, gGLHExts.mSysExts is uninitialized until after glh_init_extensions is called
	mHasMultitexture = glh_init_extensions("GL_ARB_multitexture");
	mHasATIMemInfo = ExtensionExists("GL_ATI_meminfo", gGLHExts.mSysExts); //Basic AMD method, also see mHasAMDAssociations
	mHasNVXMemInfo = ExtensionExists("GL_NVX_gpu_memory_info", gGLHExts.mSysExts);
	mHasSeparateSpecularColor = glh_init_extensions("GL_EXT_separate_specular_color");
	mHasAnisotropic = glh_init_extensions("GL_EXT_texture_filter_anisotropic");
	glh_init_extensions("GL_ARB_texture_cube_map");
	mHasCubeMap = ExtensionExists("GL_ARB_texture_cube_map", gGLHExts.mSysExts);
	mHasARBEnvCombine = ExtensionExists("GL_ARB_texture_env_combine", gGLHExts.mSysExts);
	mHasCompressedTextures = glh_init_extensions("GL_ARB_texture_compression");
	mHasOcclusionQuery = ExtensionExists("GL_ARB_occlusion_query", gGLHExts.mSysExts);
	mHasTimerQuery = ExtensionExists("GL_ARB_timer_query", gGLHExts.mSysExts);
	mHasOcclusionQuery2 = ExtensionExists("GL_ARB_occlusion_query2", gGLHExts.mSysExts);
	mHasVertexBufferObject = ExtensionExists("GL_ARB_vertex_buffer_object", gGLHExts.mSysExts);
	mHasVertexArrayObject = ExtensionExists("GL_ARB_vertex_array_object", gGLHExts.mSysExts);
	mHasSync = ExtensionExists("GL_ARB_sync", gGLHExts.mSysExts);
	mHasMapBufferRange = ExtensionExists("GL_ARB_map_buffer_range", gGLHExts.mSysExts);
	mHasFlushBufferRange = ExtensionExists("GL_APPLE_flush_buffer_range", gGLHExts.mSysExts);
	//mHasDepthClamp = ExtensionExists("GL_ARB_depth_clamp", gGLHExts.mSysExts) || ExtensionExists("GL_NV_depth_clamp", gGLHExts.mSysExts);
	mHasDepthClamp = FALSE;
	// mask out FBO support when packed_depth_stencil isn't there 'cause we need it for LLRenderTarget -Brad
#ifdef GL_ARB_framebuffer_object
	mHasFramebufferObject = ExtensionExists("GL_ARB_framebuffer_object", gGLHExts.mSysExts);
#else
	mHasFramebufferObject = ExtensionExists("GL_EXT_framebuffer_object", gGLHExts.mSysExts) &&
							ExtensionExists("GL_EXT_framebuffer_blit", gGLHExts.mSysExts) &&
							ExtensionExists("GL_EXT_framebuffer_multisample", gGLHExts.mSysExts) &&
							ExtensionExists("GL_EXT_packed_depth_stencil", gGLHExts.mSysExts);
#endif
#ifdef GL_EXT_texture_sRGB
	mHassRGBTexture = ExtensionExists("GL_EXT_texture_sRGB", gGLHExts.mSysExts);
#endif
	
#ifdef GL_ARB_framebuffer_sRGB
	mHassRGBFramebuffer = ExtensionExists("GL_ARB_framebuffer_sRGB", gGLHExts.mSysExts);
#else
	mHassRGBFramebuffer = ExtensionExists("GL_EXT_framebuffer_sRGB", gGLHExts.mSysExts);
#endif
	
#ifdef GL_EXT_texture_sRGB_decode
    mHasTexturesRGBDecode = ExtensionExists("GL_EXT_texture_sRGB_decode", gGLHExts.mSysExts);
#else
    mHasTexturesRGBDecode = ExtensionExists("GL_ARB_texture_sRGB_decode", gGLHExts.mSysExts);
#endif

	mHasMipMapGeneration = mHasFramebufferObject || mGLVersion >= 1.4f;

	mHasDrawBuffers = ExtensionExists("GL_ARB_draw_buffers", gGLHExts.mSysExts);
	mHasBlendFuncSeparate = ExtensionExists("GL_EXT_blend_func_separate", gGLHExts.mSysExts);
	mHasTextureRectangle = ExtensionExists("GL_ARB_texture_rectangle", gGLHExts.mSysExts);
	mHasTextureMultisample = ExtensionExists("GL_ARB_texture_multisample", gGLHExts.mSysExts);
	mHasDebugOutput = ExtensionExists("GL_ARB_debug_output", gGLHExts.mSysExts);
	mHasTransformFeedback = mGLVersion >= 4.f ? TRUE : FALSE;
#if !LL_DARWIN
	mHasPointParameters = !mIsATI && ExtensionExists("GL_ARB_point_parameters", gGLHExts.mSysExts);
#endif
	mHasShaderObjects = ExtensionExists("GL_ARB_shader_objects", gGLHExts.mSysExts) && (LLRender::sGLCoreProfile || ExtensionExists("GL_ARB_shading_language_100", gGLHExts.mSysExts));
	mHasVertexShader = ExtensionExists("GL_ARB_vertex_program", gGLHExts.mSysExts) && ExtensionExists("GL_ARB_vertex_shader", gGLHExts.mSysExts)
		&& (LLRender::sGLCoreProfile || ExtensionExists("GL_ARB_shading_language_100", gGLHExts.mSysExts));
	mHasFragmentShader = ExtensionExists("GL_ARB_fragment_shader", gGLHExts.mSysExts) && (LLRender::sGLCoreProfile || ExtensionExists("GL_ARB_shading_language_100", gGLHExts.mSysExts));
#endif

#if LL_LINUX
	LL_INFOS() << "initExtensions() checking shell variables to adjust features..." << LL_ENDL;
	// Our extension support for the Linux Client is very young with some
	// potential driver gotchas, so offer a semi-secret way to turn it off.
	if (getenv("LL_GL_NOEXT"))
	{
		//mHasMultitexture = FALSE; // NEEDED!
		mHasDepthClamp = FALSE;
		mHasARBEnvCombine = FALSE;
		mHasCompressedTextures = FALSE;
		mHasVertexBufferObject = FALSE;
		mHasFramebufferObject = FALSE;
		mHasDrawBuffers = FALSE;
		mHasBlendFuncSeparate = FALSE;
		mHasMipMapGeneration = FALSE;
		mHasSeparateSpecularColor = FALSE;
		mHasAnisotropic = FALSE;
		mHasCubeMap = FALSE;
		mHasOcclusionQuery = FALSE;
		mHasPointParameters = FALSE;
		mHasShaderObjects = FALSE;
		mHasVertexShader = FALSE;
		mHasFragmentShader = FALSE;
		LL_WARNS("RenderInit") << "GL extension support DISABLED via LL_GL_NOEXT" << LL_ENDL;
	}
	else if (getenv("LL_GL_BASICEXT"))	/* Flawfinder: ignore */
	{
		// This switch attempts to turn off all support for exotic
		// extensions which I believe correspond to fatal driver
		// bug reports.  This should be the default until we get a
		// proper blacklist/whitelist on Linux.
		mHasMipMapGeneration = FALSE;
		mHasAnisotropic = FALSE;
		//mHasCubeMap = FALSE; // apparently fatal on Intel 915 & similar
		//mHasOcclusionQuery = FALSE; // source of many ATI system hangs
		mHasShaderObjects = FALSE;
		mHasVertexShader = FALSE;
		mHasFragmentShader = FALSE;
		mHasBlendFuncSeparate = FALSE;
		LL_WARNS("RenderInit") << "GL extension support forced to SIMPLE level via LL_GL_BASICEXT" << LL_ENDL;
	}
	if (getenv("LL_GL_BLACKLIST"))	/* Flawfinder: ignore */
	{
		// This lets advanced troubleshooters disable specific
		// GL extensions to isolate problems with their hardware.
		// SL-28126
		const char *const blacklist = getenv("LL_GL_BLACKLIST");	/* Flawfinder: ignore */
		LL_WARNS("RenderInit") << "GL extension support partially disabled via LL_GL_BLACKLIST: " << blacklist << LL_ENDL;
		if (strchr(blacklist,'a')) mHasARBEnvCombine = FALSE;
		if (strchr(blacklist,'b')) mHasCompressedTextures = FALSE;
		if (strchr(blacklist,'c')) mHasVertexBufferObject = FALSE;
		if (strchr(blacklist,'d')) mHasMipMapGeneration = FALSE;//S
// 		if (strchr(blacklist,'f')) mHasNVVertexArrayRange = FALSE;//S
// 		if (strchr(blacklist,'g')) mHasNVFence = FALSE;//S
		if (strchr(blacklist,'h')) mHasSeparateSpecularColor = FALSE;
		if (strchr(blacklist,'i')) mHasAnisotropic = FALSE;//S
		if (strchr(blacklist,'j')) mHasCubeMap = FALSE;//S
// 		if (strchr(blacklist,'k')) mHasATIVAO = FALSE;//S
		if (strchr(blacklist,'l')) mHasOcclusionQuery = FALSE;
		if (strchr(blacklist,'m')) mHasShaderObjects = FALSE;//S
		if (strchr(blacklist,'n')) mHasVertexShader = FALSE;//S
		if (strchr(blacklist,'o')) mHasFragmentShader = FALSE;//S
		if (strchr(blacklist,'p')) mHasPointParameters = FALSE;//S
		if (strchr(blacklist,'q')) mHasFramebufferObject = FALSE;//S
		if (strchr(blacklist,'r')) mHasDrawBuffers = FALSE;//S
		if (strchr(blacklist,'s')) mHasTextureRectangle = FALSE;
		if (strchr(blacklist,'t')) mHasBlendFuncSeparate = FALSE;//S
		if (strchr(blacklist,'u')) mHasDepthClamp = FALSE;
		
	}
#endif // LL_LINUX
	
	if (!mHasMultitexture)
	{
		LL_INFOS("RenderInit") << "Couldn't initialize multitexturing" << LL_ENDL;
	}
	if (!mHasMipMapGeneration)
	{
		LL_INFOS("RenderInit") << "Couldn't initialize mipmap generation" << LL_ENDL;
	}
	if (!mHasARBEnvCombine)
	{
		LL_INFOS("RenderInit") << "Couldn't initialize GL_ARB_texture_env_combine" << LL_ENDL;
	}
	if (!mHasSeparateSpecularColor)
	{
		LL_INFOS("RenderInit") << "Couldn't initialize separate specular color" << LL_ENDL;
	}
	if (!mHasAnisotropic)
	{
		LL_INFOS("RenderInit") << "Couldn't initialize anisotropic filtering" << LL_ENDL;
	}
	if (!mHasCompressedTextures)
	{
		LL_INFOS("RenderInit") << "Couldn't initialize GL_ARB_texture_compression" << LL_ENDL;
	}
	if (!mHasOcclusionQuery)
	{
		LL_INFOS("RenderInit") << "Couldn't initialize GL_ARB_occlusion_query" << LL_ENDL;
	}
	if (!mHasOcclusionQuery2)
	{
		LL_INFOS("RenderInit") << "Couldn't initialize GL_ARB_occlusion_query2" << LL_ENDL;
	}
	if (!mHasPointParameters)
	{
		LL_INFOS("RenderInit") << "Couldn't initialize GL_ARB_point_parameters" << LL_ENDL;
	}
	if (!mHasShaderObjects)
	{
		LL_INFOS("RenderInit") << "Couldn't initialize GL_ARB_shader_objects" << LL_ENDL;
	}
	if (!mHasVertexShader)
	{
		LL_INFOS("RenderInit") << "Couldn't initialize GL_ARB_vertex_shader" << LL_ENDL;
	}
	if (!mHasFragmentShader)
	{
		LL_INFOS("RenderInit") << "Couldn't initialize GL_ARB_fragment_shader" << LL_ENDL;
	}
	if (!mHasBlendFuncSeparate)
	{
		LL_INFOS("RenderInit") << "Couldn't initialize GL_EXT_blend_func_separate" << LL_ENDL;
	}
	if (!mHasDrawBuffers)
	{
		LL_INFOS("RenderInit") << "Couldn't initialize GL_ARB_draw_buffers" << LL_ENDL;
	}

	// Disable certain things due to known bugs
	if (mIsIntel && mHasMipMapGeneration)
	{
		LL_INFOS("RenderInit") << "Disabling mip-map generation for Intel GPUs" << LL_ENDL;
		mHasMipMapGeneration = FALSE;
	}
#if !LL_DARWIN
	if (mIsATI && mHasMipMapGeneration)
	{
		LL_INFOS("RenderInit") << "Disabling mip-map generation for ATI GPUs (performance opt)" << LL_ENDL;
		mHasMipMapGeneration = FALSE;
	}
#endif
	
	// Misc
	glGetIntegerv(GL_MAX_ELEMENTS_VERTICES, (GLint*) &mGLMaxVertexRange);
	glGetIntegerv(GL_MAX_ELEMENTS_INDICES, (GLint*) &mGLMaxIndexRange);
	glGetIntegerv(GL_MAX_TEXTURE_SIZE, (GLint*) &mGLMaxTextureSize);

#if (LL_WINDOWS || LL_LINUX) && !LL_MESA_HEADLESS
	LL_DEBUGS("RenderInit") << "GL Probe: Getting symbols" << LL_ENDL;
	if (mHasVertexBufferObject)
	{
		glBindBufferARB = (PFNGLBINDBUFFERARBPROC)GLH_EXT_GET_PROC_ADDRESS("glBindBufferARB");
		if (glBindBufferARB)
		{
			glDeleteBuffersARB = (PFNGLDELETEBUFFERSARBPROC)GLH_EXT_GET_PROC_ADDRESS("glDeleteBuffersARB");
			glGenBuffersARB = (PFNGLGENBUFFERSARBPROC)GLH_EXT_GET_PROC_ADDRESS("glGenBuffersARB");
			glIsBufferARB = (PFNGLISBUFFERARBPROC)GLH_EXT_GET_PROC_ADDRESS("glIsBufferARB");
			glBufferDataARB = (PFNGLBUFFERDATAARBPROC)GLH_EXT_GET_PROC_ADDRESS("glBufferDataARB");
			glBufferSubDataARB = (PFNGLBUFFERSUBDATAARBPROC)GLH_EXT_GET_PROC_ADDRESS("glBufferSubDataARB");
			glGetBufferSubDataARB = (PFNGLGETBUFFERSUBDATAARBPROC)GLH_EXT_GET_PROC_ADDRESS("glGetBufferSubDataARB");
			glMapBufferARB = (PFNGLMAPBUFFERARBPROC)GLH_EXT_GET_PROC_ADDRESS("glMapBufferARB");
			glUnmapBufferARB = (PFNGLUNMAPBUFFERARBPROC)GLH_EXT_GET_PROC_ADDRESS("glUnmapBufferARB");
			glGetBufferParameterivARB = (PFNGLGETBUFFERPARAMETERIVARBPROC)GLH_EXT_GET_PROC_ADDRESS("glGetBufferParameterivARB");
			glGetBufferPointervARB = (PFNGLGETBUFFERPOINTERVARBPROC)GLH_EXT_GET_PROC_ADDRESS("glGetBufferPointervARB");
		}
		else
		{
			mHasVertexBufferObject = FALSE;
		}
	}
	if (mHasVertexArrayObject)
	{
		glBindVertexArray = (PFNGLBINDVERTEXARRAYPROC) GLH_EXT_GET_PROC_ADDRESS("glBindVertexArray");
		glDeleteVertexArrays = (PFNGLDELETEVERTEXARRAYSPROC) GLH_EXT_GET_PROC_ADDRESS("glDeleteVertexArrays");
		glGenVertexArrays = (PFNGLGENVERTEXARRAYSPROC) GLH_EXT_GET_PROC_ADDRESS("glGenVertexArrays");
		glIsVertexArray = (PFNGLISVERTEXARRAYPROC) GLH_EXT_GET_PROC_ADDRESS("glIsVertexArray");
	}
	if (mHasSync)
	{
		glFenceSync = (PFNGLFENCESYNCPROC) GLH_EXT_GET_PROC_ADDRESS("glFenceSync");
		glIsSync = (PFNGLISSYNCPROC) GLH_EXT_GET_PROC_ADDRESS("glIsSync");
		glDeleteSync = (PFNGLDELETESYNCPROC) GLH_EXT_GET_PROC_ADDRESS("glDeleteSync");
		glClientWaitSync = (PFNGLCLIENTWAITSYNCPROC) GLH_EXT_GET_PROC_ADDRESS("glClientWaitSync");
		glWaitSync = (PFNGLWAITSYNCPROC) GLH_EXT_GET_PROC_ADDRESS("glWaitSync");
		glGetInteger64v = (PFNGLGETINTEGER64VPROC) GLH_EXT_GET_PROC_ADDRESS("glGetInteger64v");
		glGetSynciv = (PFNGLGETSYNCIVPROC) GLH_EXT_GET_PROC_ADDRESS("glGetSynciv");
	}
	if (mHasMapBufferRange)
	{
		glMapBufferRange = (PFNGLMAPBUFFERRANGEPROC) GLH_EXT_GET_PROC_ADDRESS("glMapBufferRange");
		glFlushMappedBufferRange = (PFNGLFLUSHMAPPEDBUFFERRANGEPROC) GLH_EXT_GET_PROC_ADDRESS("glFlushMappedBufferRange");
	}
	if (mHasFramebufferObject)
	{
		LL_INFOS() << "initExtensions() FramebufferObject-related procs..." << LL_ENDL;
		glIsRenderbuffer = (PFNGLISRENDERBUFFERPROC) GLH_EXT_GET_PROC_ADDRESS("glIsRenderbuffer");
		glBindRenderbuffer = (PFNGLBINDRENDERBUFFERPROC) GLH_EXT_GET_PROC_ADDRESS("glBindRenderbuffer");
		glDeleteRenderbuffers = (PFNGLDELETERENDERBUFFERSPROC) GLH_EXT_GET_PROC_ADDRESS("glDeleteRenderbuffers");
		glGenRenderbuffers = (PFNGLGENRENDERBUFFERSPROC) GLH_EXT_GET_PROC_ADDRESS("glGenRenderbuffers");
		glRenderbufferStorage = (PFNGLRENDERBUFFERSTORAGEPROC) GLH_EXT_GET_PROC_ADDRESS("glRenderbufferStorage");
		glGetRenderbufferParameteriv = (PFNGLGETRENDERBUFFERPARAMETERIVPROC) GLH_EXT_GET_PROC_ADDRESS("glGetRenderbufferParameteriv");
		glIsFramebuffer = (PFNGLISFRAMEBUFFERPROC) GLH_EXT_GET_PROC_ADDRESS("glIsFramebuffer");
		glBindFramebuffer = (PFNGLBINDFRAMEBUFFERPROC) GLH_EXT_GET_PROC_ADDRESS("glBindFramebuffer");
		glDeleteFramebuffers = (PFNGLDELETEFRAMEBUFFERSPROC) GLH_EXT_GET_PROC_ADDRESS("glDeleteFramebuffers");
		glGenFramebuffers = (PFNGLGENFRAMEBUFFERSPROC) GLH_EXT_GET_PROC_ADDRESS("glGenFramebuffers");
		glCheckFramebufferStatus = (PFNGLCHECKFRAMEBUFFERSTATUSPROC) GLH_EXT_GET_PROC_ADDRESS("glCheckFramebufferStatus");
		glFramebufferTexture1D = (PFNGLFRAMEBUFFERTEXTURE1DPROC) GLH_EXT_GET_PROC_ADDRESS("glFramebufferTexture1D");
		glFramebufferTexture2D = (PFNGLFRAMEBUFFERTEXTURE2DPROC) GLH_EXT_GET_PROC_ADDRESS("glFramebufferTexture2D");
		glFramebufferTexture3D = (PFNGLFRAMEBUFFERTEXTURE3DPROC) GLH_EXT_GET_PROC_ADDRESS("glFramebufferTexture3D");
		glFramebufferRenderbuffer = (PFNGLFRAMEBUFFERRENDERBUFFERPROC) GLH_EXT_GET_PROC_ADDRESS("glFramebufferRenderbuffer");
		glGetFramebufferAttachmentParameteriv = (PFNGLGETFRAMEBUFFERATTACHMENTPARAMETERIVPROC) GLH_EXT_GET_PROC_ADDRESS("glGetFramebufferAttachmentParameteriv");
		glGenerateMipmap = (PFNGLGENERATEMIPMAPPROC) GLH_EXT_GET_PROC_ADDRESS("glGenerateMipmap");
		glBlitFramebuffer = (PFNGLBLITFRAMEBUFFERPROC) GLH_EXT_GET_PROC_ADDRESS("glBlitFramebuffer");
		glRenderbufferStorageMultisample = (PFNGLRENDERBUFFERSTORAGEMULTISAMPLEPROC) GLH_EXT_GET_PROC_ADDRESS("glRenderbufferStorageMultisample");
		glFramebufferTextureLayer = (PFNGLFRAMEBUFFERTEXTURELAYERPROC) GLH_EXT_GET_PROC_ADDRESS("glFramebufferTextureLayer");
	}
	if (mHasDrawBuffers)
	{
		glDrawBuffersARB = (PFNGLDRAWBUFFERSARBPROC) GLH_EXT_GET_PROC_ADDRESS("glDrawBuffersARB");
	}
	if (mHasBlendFuncSeparate)
	{
		glBlendFuncSeparateEXT = (PFNGLBLENDFUNCSEPARATEEXTPROC) GLH_EXT_GET_PROC_ADDRESS("glBlendFuncSeparateEXT");
	}
	if (mHasTextureMultisample)
	{
		glTexImage2DMultisample = (PFNGLTEXIMAGE2DMULTISAMPLEPROC) GLH_EXT_GET_PROC_ADDRESS("glTexImage2DMultisample");
		glTexImage3DMultisample = (PFNGLTEXIMAGE3DMULTISAMPLEPROC) GLH_EXT_GET_PROC_ADDRESS("glTexImage3DMultisample");
		glGetMultisamplefv = (PFNGLGETMULTISAMPLEFVPROC) GLH_EXT_GET_PROC_ADDRESS("glGetMultisamplefv");
		glSampleMaski = (PFNGLSAMPLEMASKIPROC) GLH_EXT_GET_PROC_ADDRESS("glSampleMaski");
	}
	if (mHasTransformFeedback)
	{
		glBeginTransformFeedback = (PFNGLBEGINTRANSFORMFEEDBACKPROC) GLH_EXT_GET_PROC_ADDRESS("glBeginTransformFeedback");
		glEndTransformFeedback = (PFNGLENDTRANSFORMFEEDBACKPROC) GLH_EXT_GET_PROC_ADDRESS("glEndTransformFeedback");
		glTransformFeedbackVaryings = (PFNGLTRANSFORMFEEDBACKVARYINGSPROC) GLH_EXT_GET_PROC_ADDRESS("glTransformFeedbackVaryings");
		glBindBufferRange = (PFNGLBINDBUFFERRANGEPROC) GLH_EXT_GET_PROC_ADDRESS("glBindBufferRange");
		glBindBufferBase = (PFNGLBINDBUFFERBASEPROC) GLH_EXT_GET_PROC_ADDRESS("glBindBufferBase");
	}
	if (mHasDebugOutput)
	{
		glDebugMessageControlARB = (PFNGLDEBUGMESSAGECONTROLARBPROC) GLH_EXT_GET_PROC_ADDRESS("glDebugMessageControlARB");
		glDebugMessageInsertARB = (PFNGLDEBUGMESSAGEINSERTARBPROC) GLH_EXT_GET_PROC_ADDRESS("glDebugMessageInsertARB");
		glDebugMessageCallbackARB = (PFNGLDEBUGMESSAGECALLBACKARBPROC) GLH_EXT_GET_PROC_ADDRESS("glDebugMessageCallbackARB");
		glGetDebugMessageLogARB = (PFNGLGETDEBUGMESSAGELOGARBPROC) GLH_EXT_GET_PROC_ADDRESS("glGetDebugMessageLogARB");
	}
#if (!LL_LINUX) || LL_LINUX_NV_GL_HEADERS
	// This is expected to be a static symbol on Linux GL implementations, except if we use the nvidia headers - bah
	glDrawRangeElements = (PFNGLDRAWRANGEELEMENTSPROC)GLH_EXT_GET_PROC_ADDRESS("glDrawRangeElements");
	if (!glDrawRangeElements)
	{
		mGLMaxVertexRange = 0;
		mGLMaxIndexRange = 0;
	}
#endif // !LL_LINUX || LL_LINUX_NV_GL_HEADERS
#if LL_LINUX_NV_GL_HEADERS
	// nvidia headers are critically different from mesa-esque
 	glActiveTextureARB = (PFNGLACTIVETEXTUREARBPROC)GLH_EXT_GET_PROC_ADDRESS("glActiveTextureARB");
 	glClientActiveTextureARB = (PFNGLCLIENTACTIVETEXTUREARBPROC)GLH_EXT_GET_PROC_ADDRESS("glClientActiveTextureARB");
#endif // LL_LINUX_NV_GL_HEADERS

	if (mHasOcclusionQuery)
	{
		LL_INFOS() << "initExtensions() OcclusionQuery-related procs..." << LL_ENDL;
		glGenQueriesARB = (PFNGLGENQUERIESARBPROC)GLH_EXT_GET_PROC_ADDRESS("glGenQueriesARB");
		glDeleteQueriesARB = (PFNGLDELETEQUERIESARBPROC)GLH_EXT_GET_PROC_ADDRESS("glDeleteQueriesARB");
		glIsQueryARB = (PFNGLISQUERYARBPROC)GLH_EXT_GET_PROC_ADDRESS("glIsQueryARB");
		glBeginQueryARB = (PFNGLBEGINQUERYARBPROC)GLH_EXT_GET_PROC_ADDRESS("glBeginQueryARB");
		glEndQueryARB = (PFNGLENDQUERYARBPROC)GLH_EXT_GET_PROC_ADDRESS("glEndQueryARB");
		glGetQueryivARB = (PFNGLGETQUERYIVARBPROC)GLH_EXT_GET_PROC_ADDRESS("glGetQueryivARB");
		glGetQueryObjectivARB = (PFNGLGETQUERYOBJECTIVARBPROC)GLH_EXT_GET_PROC_ADDRESS("glGetQueryObjectivARB");
		glGetQueryObjectuivARB = (PFNGLGETQUERYOBJECTUIVARBPROC)GLH_EXT_GET_PROC_ADDRESS("glGetQueryObjectuivARB");
	}
	if (mHasTimerQuery)
	{
		LL_INFOS() << "initExtensions() TimerQuery-related procs..." << LL_ENDL;
		glQueryCounter = (PFNGLQUERYCOUNTERPROC) GLH_EXT_GET_PROC_ADDRESS("glQueryCounter");
		glGetQueryObjecti64v = (PFNGLGETQUERYOBJECTI64VPROC) GLH_EXT_GET_PROC_ADDRESS("glGetQueryObjecti64v");
		glGetQueryObjectui64v = (PFNGLGETQUERYOBJECTUI64VPROC) GLH_EXT_GET_PROC_ADDRESS("glGetQueryObjectui64v");
	}
	if (mHasPointParameters)
	{
		LL_INFOS() << "initExtensions() PointParameters-related procs..." << LL_ENDL;
		glPointParameterfARB = (PFNGLPOINTPARAMETERFARBPROC)GLH_EXT_GET_PROC_ADDRESS("glPointParameterfARB");
		glPointParameterfvARB = (PFNGLPOINTPARAMETERFVARBPROC)GLH_EXT_GET_PROC_ADDRESS("glPointParameterfvARB");
	}
	if (mHasShaderObjects)
	{
		glDeleteObjectARB = (PFNGLDELETEOBJECTARBPROC) GLH_EXT_GET_PROC_ADDRESS("glDeleteObjectARB");
		glGetHandleARB = (PFNGLGETHANDLEARBPROC) GLH_EXT_GET_PROC_ADDRESS("glGetHandleARB");
		glDetachObjectARB = (PFNGLDETACHOBJECTARBPROC) GLH_EXT_GET_PROC_ADDRESS("glDetachObjectARB");
		glCreateShaderObjectARB = (PFNGLCREATESHADEROBJECTARBPROC) GLH_EXT_GET_PROC_ADDRESS("glCreateShaderObjectARB");
		glShaderSourceARB = (PFNGLSHADERSOURCEARBPROC) GLH_EXT_GET_PROC_ADDRESS("glShaderSourceARB");
		glCompileShaderARB = (PFNGLCOMPILESHADERARBPROC) GLH_EXT_GET_PROC_ADDRESS("glCompileShaderARB");
		glCreateProgramObjectARB = (PFNGLCREATEPROGRAMOBJECTARBPROC) GLH_EXT_GET_PROC_ADDRESS("glCreateProgramObjectARB");
		glAttachObjectARB = (PFNGLATTACHOBJECTARBPROC) GLH_EXT_GET_PROC_ADDRESS("glAttachObjectARB");
		glLinkProgramARB = (PFNGLLINKPROGRAMARBPROC) GLH_EXT_GET_PROC_ADDRESS("glLinkProgramARB");
		glUseProgramObjectARB = (PFNGLUSEPROGRAMOBJECTARBPROC) GLH_EXT_GET_PROC_ADDRESS("glUseProgramObjectARB");
		glValidateProgramARB = (PFNGLVALIDATEPROGRAMARBPROC) GLH_EXT_GET_PROC_ADDRESS("glValidateProgramARB");
		glUniform1fARB = (PFNGLUNIFORM1FARBPROC) GLH_EXT_GET_PROC_ADDRESS("glUniform1fARB");
		glUniform2fARB = (PFNGLUNIFORM2FARBPROC) GLH_EXT_GET_PROC_ADDRESS("glUniform2fARB");
		glUniform3fARB = (PFNGLUNIFORM3FARBPROC) GLH_EXT_GET_PROC_ADDRESS("glUniform3fARB");
		glUniform4fARB = (PFNGLUNIFORM4FARBPROC) GLH_EXT_GET_PROC_ADDRESS("glUniform4fARB");
		glUniform1iARB = (PFNGLUNIFORM1IARBPROC) GLH_EXT_GET_PROC_ADDRESS("glUniform1iARB");
		glUniform2iARB = (PFNGLUNIFORM2IARBPROC) GLH_EXT_GET_PROC_ADDRESS("glUniform2iARB");
		glUniform3iARB = (PFNGLUNIFORM3IARBPROC) GLH_EXT_GET_PROC_ADDRESS("glUniform3iARB");
		glUniform4iARB = (PFNGLUNIFORM4IARBPROC) GLH_EXT_GET_PROC_ADDRESS("glUniform4iARB");
		glUniform1fvARB = (PFNGLUNIFORM1FVARBPROC) GLH_EXT_GET_PROC_ADDRESS("glUniform1fvARB");
		glUniform2fvARB = (PFNGLUNIFORM2FVARBPROC) GLH_EXT_GET_PROC_ADDRESS("glUniform2fvARB");
		glUniform3fvARB = (PFNGLUNIFORM3FVARBPROC) GLH_EXT_GET_PROC_ADDRESS("glUniform3fvARB");
		glUniform4fvARB = (PFNGLUNIFORM4FVARBPROC) GLH_EXT_GET_PROC_ADDRESS("glUniform4fvARB");
		glUniform1ivARB = (PFNGLUNIFORM1IVARBPROC) GLH_EXT_GET_PROC_ADDRESS("glUniform1ivARB");
		glUniform2ivARB = (PFNGLUNIFORM2IVARBPROC) GLH_EXT_GET_PROC_ADDRESS("glUniform2ivARB");
		glUniform3ivARB = (PFNGLUNIFORM3IVARBPROC) GLH_EXT_GET_PROC_ADDRESS("glUniform3ivARB");
		glUniform4ivARB = (PFNGLUNIFORM4IVARBPROC) GLH_EXT_GET_PROC_ADDRESS("glUniform4ivARB");
		glUniformMatrix2fvARB = (PFNGLUNIFORMMATRIX2FVARBPROC) GLH_EXT_GET_PROC_ADDRESS("glUniformMatrix2fvARB");
		glUniformMatrix3fvARB = (PFNGLUNIFORMMATRIX3FVARBPROC) GLH_EXT_GET_PROC_ADDRESS("glUniformMatrix3fvARB");
		glUniformMatrix3x4fv = (PFNGLUNIFORMMATRIX3X4FVPROC) GLH_EXT_GET_PROC_ADDRESS("glUniformMatrix3x4fv");
		glUniformMatrix4fvARB = (PFNGLUNIFORMMATRIX4FVARBPROC) GLH_EXT_GET_PROC_ADDRESS("glUniformMatrix4fvARB");
		glGetObjectParameterfvARB = (PFNGLGETOBJECTPARAMETERFVARBPROC) GLH_EXT_GET_PROC_ADDRESS("glGetObjectParameterfvARB");
		glGetObjectParameterivARB = (PFNGLGETOBJECTPARAMETERIVARBPROC) GLH_EXT_GET_PROC_ADDRESS("glGetObjectParameterivARB");
		glGetInfoLogARB = (PFNGLGETINFOLOGARBPROC) GLH_EXT_GET_PROC_ADDRESS("glGetInfoLogARB");
		glGetAttachedObjectsARB = (PFNGLGETATTACHEDOBJECTSARBPROC) GLH_EXT_GET_PROC_ADDRESS("glGetAttachedObjectsARB");
		glGetUniformLocationARB = (PFNGLGETUNIFORMLOCATIONARBPROC) GLH_EXT_GET_PROC_ADDRESS("glGetUniformLocationARB");
		glGetActiveUniformARB = (PFNGLGETACTIVEUNIFORMARBPROC) GLH_EXT_GET_PROC_ADDRESS("glGetActiveUniformARB");
		glGetUniformfvARB = (PFNGLGETUNIFORMFVARBPROC) GLH_EXT_GET_PROC_ADDRESS("glGetUniformfvARB");
		glGetUniformivARB = (PFNGLGETUNIFORMIVARBPROC) GLH_EXT_GET_PROC_ADDRESS("glGetUniformivARB");
		glGetShaderSourceARB = (PFNGLGETSHADERSOURCEARBPROC) GLH_EXT_GET_PROC_ADDRESS("glGetShaderSourceARB");
	}
	if (mHasVertexShader)
	{
		LL_INFOS() << "initExtensions() VertexShader-related procs..." << LL_ENDL;

        // nSight doesn't support use of ARB funcs that have been normalized in the API
        if (!LLRender::sNsightDebugSupport)
        {
		glGetAttribLocationARB = (PFNGLGETATTRIBLOCATIONARBPROC) GLH_EXT_GET_PROC_ADDRESS("glGetAttribLocationARB");
		glBindAttribLocationARB = (PFNGLBINDATTRIBLOCATIONARBPROC) GLH_EXT_GET_PROC_ADDRESS("glBindAttribLocationARB");
        }
        else
        {
            glGetAttribLocationARB = (PFNGLGETATTRIBLOCATIONARBPROC)GLH_EXT_GET_PROC_ADDRESS("glGetAttribLocation");
            glBindAttribLocationARB = (PFNGLBINDATTRIBLOCATIONARBPROC)GLH_EXT_GET_PROC_ADDRESS("glBindAttribLocation");
        }

		glGetActiveAttribARB = (PFNGLGETACTIVEATTRIBARBPROC) GLH_EXT_GET_PROC_ADDRESS("glGetActiveAttribARB");
		glVertexAttrib1dARB = (PFNGLVERTEXATTRIB1DARBPROC) GLH_EXT_GET_PROC_ADDRESS("glVertexAttrib1dARB");
		glVertexAttrib1dvARB = (PFNGLVERTEXATTRIB1DVARBPROC) GLH_EXT_GET_PROC_ADDRESS("glVertexAttrib1dvARB");
		glVertexAttrib1fARB = (PFNGLVERTEXATTRIB1FARBPROC) GLH_EXT_GET_PROC_ADDRESS("glVertexAttrib1fARB");
		glVertexAttrib1fvARB = (PFNGLVERTEXATTRIB1FVARBPROC) GLH_EXT_GET_PROC_ADDRESS("glVertexAttrib1fvARB");
		glVertexAttrib1sARB = (PFNGLVERTEXATTRIB1SARBPROC) GLH_EXT_GET_PROC_ADDRESS("glVertexAttrib1sARB");
		glVertexAttrib1svARB = (PFNGLVERTEXATTRIB1SVARBPROC) GLH_EXT_GET_PROC_ADDRESS("glVertexAttrib1svARB");
		glVertexAttrib2dARB = (PFNGLVERTEXATTRIB2DARBPROC) GLH_EXT_GET_PROC_ADDRESS("glVertexAttrib2dARB");
		glVertexAttrib2dvARB = (PFNGLVERTEXATTRIB2DVARBPROC) GLH_EXT_GET_PROC_ADDRESS("glVertexAttrib2dvARB");
		glVertexAttrib2fARB = (PFNGLVERTEXATTRIB2FARBPROC) GLH_EXT_GET_PROC_ADDRESS("glVertexAttrib2fARB");
		glVertexAttrib2fvARB = (PFNGLVERTEXATTRIB2FVARBPROC) GLH_EXT_GET_PROC_ADDRESS("glVertexAttrib2fvARB");
		glVertexAttrib2sARB = (PFNGLVERTEXATTRIB2SARBPROC) GLH_EXT_GET_PROC_ADDRESS("glVertexAttrib2sARB");
		glVertexAttrib2svARB = (PFNGLVERTEXATTRIB2SVARBPROC) GLH_EXT_GET_PROC_ADDRESS("glVertexAttrib2svARB");
		glVertexAttrib3dARB = (PFNGLVERTEXATTRIB3DARBPROC) GLH_EXT_GET_PROC_ADDRESS("glVertexAttrib3dARB");
		glVertexAttrib3dvARB = (PFNGLVERTEXATTRIB3DVARBPROC) GLH_EXT_GET_PROC_ADDRESS("glVertexAttrib3dvARB");
		glVertexAttrib3fARB = (PFNGLVERTEXATTRIB3FARBPROC) GLH_EXT_GET_PROC_ADDRESS("glVertexAttrib3fARB");
		glVertexAttrib3fvARB = (PFNGLVERTEXATTRIB3FVARBPROC) GLH_EXT_GET_PROC_ADDRESS("glVertexAttrib3fvARB");
		glVertexAttrib3sARB = (PFNGLVERTEXATTRIB3SARBPROC) GLH_EXT_GET_PROC_ADDRESS("glVertexAttrib3sARB");
		glVertexAttrib3svARB = (PFNGLVERTEXATTRIB3SVARBPROC) GLH_EXT_GET_PROC_ADDRESS("glVertexAttrib3svARB");
		glVertexAttrib4nbvARB = (PFNGLVERTEXATTRIB4NBVARBPROC) GLH_EXT_GET_PROC_ADDRESS("glVertexAttrib4nbvARB");
		glVertexAttrib4nivARB = (PFNGLVERTEXATTRIB4NIVARBPROC) GLH_EXT_GET_PROC_ADDRESS("glVertexAttrib4nivARB");
		glVertexAttrib4nsvARB = (PFNGLVERTEXATTRIB4NSVARBPROC) GLH_EXT_GET_PROC_ADDRESS("glVertexAttrib4nsvARB");
		glVertexAttrib4nubARB = (PFNGLVERTEXATTRIB4NUBARBPROC) GLH_EXT_GET_PROC_ADDRESS("glVertexAttrib4nubARB");
		glVertexAttrib4nubvARB = (PFNGLVERTEXATTRIB4NUBVARBPROC) GLH_EXT_GET_PROC_ADDRESS("glVertexAttrib4nubvARB");
		glVertexAttrib4nuivARB = (PFNGLVERTEXATTRIB4NUIVARBPROC) GLH_EXT_GET_PROC_ADDRESS("glVertexAttrib4nuivARB");
		glVertexAttrib4nusvARB = (PFNGLVERTEXATTRIB4NUSVARBPROC) GLH_EXT_GET_PROC_ADDRESS("glVertexAttrib4nusvARB");
		glVertexAttrib4bvARB = (PFNGLVERTEXATTRIB4BVARBPROC) GLH_EXT_GET_PROC_ADDRESS("glVertexAttrib4bvARB");
		glVertexAttrib4dARB = (PFNGLVERTEXATTRIB4DARBPROC) GLH_EXT_GET_PROC_ADDRESS("glVertexAttrib4dARB");
		glVertexAttrib4dvARB = (PFNGLVERTEXATTRIB4DVARBPROC) GLH_EXT_GET_PROC_ADDRESS("glVertexAttrib4dvARB");
		glVertexAttrib4fARB = (PFNGLVERTEXATTRIB4FARBPROC) GLH_EXT_GET_PROC_ADDRESS("glVertexAttrib4fARB");
		glVertexAttrib4fvARB = (PFNGLVERTEXATTRIB4FVARBPROC) GLH_EXT_GET_PROC_ADDRESS("glVertexAttrib4fvARB");
		glVertexAttrib4ivARB = (PFNGLVERTEXATTRIB4IVARBPROC) GLH_EXT_GET_PROC_ADDRESS("glVertexAttrib4ivARB");
		glVertexAttrib4sARB = (PFNGLVERTEXATTRIB4SARBPROC) GLH_EXT_GET_PROC_ADDRESS("glVertexAttrib4sARB");
		glVertexAttrib4svARB = (PFNGLVERTEXATTRIB4SVARBPROC) GLH_EXT_GET_PROC_ADDRESS("glVertexAttrib4svARB");
		glVertexAttrib4ubvARB = (PFNGLVERTEXATTRIB4UBVARBPROC) GLH_EXT_GET_PROC_ADDRESS("glVertexAttrib4ubvARB");
		glVertexAttrib4uivARB = (PFNGLVERTEXATTRIB4UIVARBPROC) GLH_EXT_GET_PROC_ADDRESS("glVertexAttrib4uivARB");
		glVertexAttrib4usvARB = (PFNGLVERTEXATTRIB4USVARBPROC) GLH_EXT_GET_PROC_ADDRESS("glVertexAttrib4usvARB");
		glVertexAttribPointerARB = (PFNGLVERTEXATTRIBPOINTERARBPROC) GLH_EXT_GET_PROC_ADDRESS("glVertexAttribPointerARB");
		glVertexAttribIPointer = (PFNGLVERTEXATTRIBIPOINTERPROC) GLH_EXT_GET_PROC_ADDRESS("glVertexAttribIPointer");
		glEnableVertexAttribArrayARB = (PFNGLENABLEVERTEXATTRIBARRAYARBPROC) GLH_EXT_GET_PROC_ADDRESS("glEnableVertexAttribArrayARB");
		glDisableVertexAttribArrayARB = (PFNGLDISABLEVERTEXATTRIBARRAYARBPROC) GLH_EXT_GET_PROC_ADDRESS("glDisableVertexAttribArrayARB");
		glProgramStringARB = (PFNGLPROGRAMSTRINGARBPROC) GLH_EXT_GET_PROC_ADDRESS("glProgramStringARB");
		glBindProgramARB = (PFNGLBINDPROGRAMARBPROC) GLH_EXT_GET_PROC_ADDRESS("glBindProgramARB");
		glDeleteProgramsARB = (PFNGLDELETEPROGRAMSARBPROC) GLH_EXT_GET_PROC_ADDRESS("glDeleteProgramsARB");
		glGenProgramsARB = (PFNGLGENPROGRAMSARBPROC) GLH_EXT_GET_PROC_ADDRESS("glGenProgramsARB");
		glProgramEnvParameter4dARB = (PFNGLPROGRAMENVPARAMETER4DARBPROC) GLH_EXT_GET_PROC_ADDRESS("glProgramEnvParameter4dARB");
		glProgramEnvParameter4dvARB = (PFNGLPROGRAMENVPARAMETER4DVARBPROC) GLH_EXT_GET_PROC_ADDRESS("glProgramEnvParameter4dvARB");
		glProgramEnvParameter4fARB = (PFNGLPROGRAMENVPARAMETER4FARBPROC) GLH_EXT_GET_PROC_ADDRESS("glProgramEnvParameter4fARB");
		glProgramEnvParameter4fvARB = (PFNGLPROGRAMENVPARAMETER4FVARBPROC) GLH_EXT_GET_PROC_ADDRESS("glProgramEnvParameter4fvARB");
		glProgramLocalParameter4dARB = (PFNGLPROGRAMLOCALPARAMETER4DARBPROC) GLH_EXT_GET_PROC_ADDRESS("glProgramLocalParameter4dARB");
		glProgramLocalParameter4dvARB = (PFNGLPROGRAMLOCALPARAMETER4DVARBPROC) GLH_EXT_GET_PROC_ADDRESS("glProgramLocalParameter4dvARB");
		glProgramLocalParameter4fARB = (PFNGLPROGRAMLOCALPARAMETER4FARBPROC) GLH_EXT_GET_PROC_ADDRESS("glProgramLocalParameter4fARB");
		glProgramLocalParameter4fvARB = (PFNGLPROGRAMLOCALPARAMETER4FVARBPROC) GLH_EXT_GET_PROC_ADDRESS("glProgramLocalParameter4fvARB");
		glGetProgramEnvParameterdvARB = (PFNGLGETPROGRAMENVPARAMETERDVARBPROC) GLH_EXT_GET_PROC_ADDRESS("glGetProgramEnvParameterdvARB");
		glGetProgramEnvParameterfvARB = (PFNGLGETPROGRAMENVPARAMETERFVARBPROC) GLH_EXT_GET_PROC_ADDRESS("glGetProgramEnvParameterfvARB");
		glGetProgramLocalParameterdvARB = (PFNGLGETPROGRAMLOCALPARAMETERDVARBPROC) GLH_EXT_GET_PROC_ADDRESS("glGetProgramLocalParameterdvARB");
		glGetProgramLocalParameterfvARB = (PFNGLGETPROGRAMLOCALPARAMETERFVARBPROC) GLH_EXT_GET_PROC_ADDRESS("glGetProgramLocalParameterfvARB");
		glGetProgramivARB = (PFNGLGETPROGRAMIVARBPROC) GLH_EXT_GET_PROC_ADDRESS("glGetProgramivARB");
		glGetProgramStringARB = (PFNGLGETPROGRAMSTRINGARBPROC) GLH_EXT_GET_PROC_ADDRESS("glGetProgramStringARB");
		glGetVertexAttribdvARB = (PFNGLGETVERTEXATTRIBDVARBPROC) GLH_EXT_GET_PROC_ADDRESS("glGetVertexAttribdvARB");
		glGetVertexAttribfvARB = (PFNGLGETVERTEXATTRIBFVARBPROC) GLH_EXT_GET_PROC_ADDRESS("glGetVertexAttribfvARB");
		glGetVertexAttribivARB = (PFNGLGETVERTEXATTRIBIVARBPROC) GLH_EXT_GET_PROC_ADDRESS("glGetVertexAttribivARB");
		glGetVertexAttribPointervARB = (PFNGLGETVERTEXATTRIBPOINTERVARBPROC) GLH_EXT_GET_PROC_ADDRESS("glgetVertexAttribPointervARB");
		glIsProgramARB = (PFNGLISPROGRAMARBPROC) GLH_EXT_GET_PROC_ADDRESS("glIsProgramARB");
	}
	LL_DEBUGS("RenderInit") << "GL Probe: Got symbols" << LL_ENDL;
#endif

	mInited = TRUE;
}

void rotate_quat(LLQuaternion& rotation)
{
	F32 angle_radians, x, y, z;
	rotation.getAngleAxis(&angle_radians, &x, &y, &z);
	gGL.rotatef(angle_radians * RAD_TO_DEG, x, y, z);
}

void flush_glerror()
{
	glGetError();
}

//this function outputs gl error to the log file, does not crash the code.
void log_glerror()
{
	if (LL_UNLIKELY(!gGLManager.mInited))
	{
		return ;
	}
	//  Create or update texture to be used with this data 
	GLenum error;
	error = glGetError();
	while (LL_UNLIKELY(error))
	{
		GLubyte const * gl_error_msg = gluErrorString(error);
		if (NULL != gl_error_msg)
		{
			LL_WARNS() << "GL Error: " << error << " GL Error String: " << gl_error_msg << LL_ENDL ;			
		}
		else
		{
			// gluErrorString returns NULL for some extensions' error codes.
			// you'll probably have to grep for the number in glext.h.
			LL_WARNS() << "GL Error: UNKNOWN 0x" << std::hex << error << std::dec << LL_ENDL;
		}
		error = glGetError();
	}
}

void do_assert_glerror()
{
	//  Create or update texture to be used with this data 
	GLenum error;
	error = glGetError();
	BOOL quit = FALSE;
	while (LL_UNLIKELY(error))
	{
		quit = TRUE;
		GLubyte const * gl_error_msg = gluErrorString(error);
		if (NULL != gl_error_msg)
		{
			LL_WARNS("RenderState") << "GL Error:" << error<< LL_ENDL;
			LL_WARNS("RenderState") << "GL Error String:" << gl_error_msg << LL_ENDL;

			if (gDebugSession)
			{
				gFailLog << "GL Error:" << gl_error_msg << std::endl;
			}
		}
		else
		{
			// gluErrorString returns NULL for some extensions' error codes.
			// you'll probably have to grep for the number in glext.h.
			LL_WARNS("RenderState") << "GL Error: UNKNOWN 0x" << std::hex << error << std::dec << LL_ENDL;

			if (gDebugSession)
			{
				gFailLog << "GL Error: UNKNOWN 0x" << std::hex << error << std::dec << std::endl;
			}
		}
		error = glGetError();
	}

	if (quit)
	{
		if (gDebugSession)
		{
			ll_fail("assert_glerror failed");
		}
		else
		{
			LL_ERRS() << "One or more unhandled GL errors." << LL_ENDL;
		}
	}
}

void assert_glerror()
{
/*	if (!gGLActive)
	{
		//LL_WARNS() << "GL used while not active!" << LL_ENDL;

		if (gDebugSession)
		{
			//ll_fail("GL used while not active");
		}
	}
*/

	if (!gDebugGL) 
	{
		//funny looking if for branch prediction -- gDebugGL is almost always false and assert_glerror is called often
	}
	else
	{
		do_assert_glerror();
	}
}
	

void clear_glerror()
{
	glGetError();
	glGetError();
}

///////////////////////////////////////////////////////////////
//
// LLGLState
//

// Static members
boost::unordered_map<LLGLenum, LLGLboolean> LLGLState::sStateMap;

GLboolean LLGLDepthTest::sDepthEnabled = GL_FALSE; // OpenGL default
GLenum LLGLDepthTest::sDepthFunc = GL_LESS; // OpenGL default
GLboolean LLGLDepthTest::sWriteEnabled = GL_TRUE; // OpenGL default

//static
void LLGLState::initClass() 
{
	sStateMap[GL_DITHER] = GL_TRUE;
	// sStateMap[GL_TEXTURE_2D] = GL_TRUE;
	
	//make sure multisample defaults to disabled
	sStateMap[GL_MULTISAMPLE_ARB] = GL_FALSE;
	glDisable(GL_MULTISAMPLE_ARB);
}

//static
void LLGLState::restoreGL()
{
	sStateMap.clear();
	initClass();
}

//static
// Really shouldn't be needed, but seems we sometimes do.
void LLGLState::resetTextureStates()
{
	gGL.flush();
	GLint maxTextureUnits;
	
	glGetIntegerv(GL_MAX_TEXTURE_UNITS_ARB, &maxTextureUnits);
	for (S32 j = maxTextureUnits-1; j >=0; j--)
	{
		gGL.getTexUnit(j)->activate();
		glClientActiveTextureARB(GL_TEXTURE0_ARB+j);
		j == 0 ? gGL.getTexUnit(j)->enable(LLTexUnit::TT_TEXTURE) : gGL.getTexUnit(j)->disable();
	}
}

void LLGLState::dumpStates() 
{
	LL_INFOS("RenderState") << "GL States:" << LL_ENDL;
	for (boost::unordered_map<LLGLenum, LLGLboolean>::iterator iter = sStateMap.begin();
		 iter != sStateMap.end(); ++iter)
	{
		LL_INFOS("RenderState") << llformat(" 0x%04x : %s",(S32)iter->first,iter->second?"TRUE":"FALSE") << LL_ENDL;
	}
}

void LLGLState::checkStates(const std::string& msg)  
{
	if (!gDebugGL)
	{
		return;
	}

	stop_glerror();

	GLint src;
	GLint dst;
	glGetIntegerv(GL_BLEND_SRC, &src);
	glGetIntegerv(GL_BLEND_DST, &dst);
	
	stop_glerror();

	BOOL error = FALSE;

	if (src != GL_SRC_ALPHA || dst != GL_ONE_MINUS_SRC_ALPHA)
	{
		if (gDebugSession)
		{
			gFailLog << "Blend function corrupted: " << std::hex << src << " " << std::hex << dst << "  " << msg << std::dec << std::endl;
			error = TRUE;
		}
		else
		{
			LL_GL_ERRS << "Blend function corrupted: " << std::hex << src << " " << std::hex << dst << "  " << msg << std::dec << LL_ENDL;
		}
	}
	
	for (boost::unordered_map<LLGLenum, LLGLboolean>::iterator iter = sStateMap.begin();
		 iter != sStateMap.end(); ++iter)
	{
		LLGLenum state = iter->first;
		LLGLboolean cur_state = iter->second;
		stop_glerror();
		LLGLboolean gl_state = glIsEnabled(state);
		stop_glerror();
		if(cur_state != gl_state)
		{
			dumpStates();
			if (gDebugSession)
			{
				gFailLog << llformat("LLGLState error. State: 0x%04x",state) << std::endl;
				error = TRUE;
			}
			else
			{
				LL_GL_ERRS << llformat("LLGLState error. State: 0x%04x",state) << LL_ENDL;
			}
		}
	}
	
	if (error)
	{
		ll_fail("LLGLState::checkStates failed.");
	}
	stop_glerror();
}

void LLGLState::checkTextureChannels(const std::string& msg)
{
#if 0
	if (!gDebugGL)
	{
		return;
	}
	stop_glerror();

	GLint activeTexture;
	glGetIntegerv(GL_ACTIVE_TEXTURE_ARB, &activeTexture);
	stop_glerror();

	BOOL error = FALSE;

	if (activeTexture == GL_TEXTURE0_ARB)
	{
		GLint tex_env_mode = 0;

		glGetTexEnviv(GL_TEXTURE_ENV, GL_TEXTURE_ENV_MODE, &tex_env_mode);
		stop_glerror();

		if (tex_env_mode != GL_MODULATE)
		{
			error = TRUE;
			LL_WARNS("RenderState") << "GL_TEXTURE_ENV_MODE invalid: " << std::hex << tex_env_mode << std::dec << LL_ENDL;
			if (gDebugSession)
			{
				gFailLog << "GL_TEXTURE_ENV_MODE invalid: " << std::hex << tex_env_mode << std::dec << std::endl;
			}
		}
	}

	static const char* label[] =
	{
		"GL_TEXTURE_2D",
		"GL_TEXTURE_COORD_ARRAY",
		"GL_TEXTURE_1D",
		"GL_TEXTURE_CUBE_MAP_ARB",
		"GL_TEXTURE_GEN_S",
		"GL_TEXTURE_GEN_T",
		"GL_TEXTURE_GEN_Q",
		"GL_TEXTURE_GEN_R",
		"GL_TEXTURE_RECTANGLE_ARB",
		"GL_TEXTURE_2D_MULTISAMPLE"
	};

	static GLint value[] =
	{
		GL_TEXTURE_2D,
		GL_TEXTURE_COORD_ARRAY,
		GL_TEXTURE_1D,
		GL_TEXTURE_CUBE_MAP_ARB,
		GL_TEXTURE_GEN_S,
		GL_TEXTURE_GEN_T,
		GL_TEXTURE_GEN_Q,
		GL_TEXTURE_GEN_R,
		GL_TEXTURE_RECTANGLE_ARB,
		GL_TEXTURE_2D_MULTISAMPLE
	};

	GLint stackDepth = 0;

	glh::matrix4f mat;
	glh::matrix4f identity;
	identity.identity();

	for (GLint i = 1; i < gGLManager.mNumTextureUnits; i++)
	{
		gGL.getTexUnit(i)->activate();

		if (i < gGLManager.mNumTextureUnits)
		{
			glClientActiveTextureARB(GL_TEXTURE0_ARB+i);
			stop_glerror();
			glGetIntegerv(GL_TEXTURE_STACK_DEPTH, &stackDepth);
			stop_glerror();

			if (stackDepth != 1)
			{
				error = TRUE;
				LL_WARNS("RenderState") << "Texture matrix stack corrupted." << LL_ENDL;

				if (gDebugSession)
				{
					gFailLog << "Texture matrix stack corrupted." << std::endl;
				}
			}

			glGetFloatv(GL_TEXTURE_MATRIX, (GLfloat*) mat.m);
			stop_glerror();

			if (mat != identity)
			{
				error = TRUE;
				LL_WARNS("RenderState") << "Texture matrix in channel " << i << " corrupt." << LL_ENDL;
				if (gDebugSession)
				{
					gFailLog << "Texture matrix in channel " << i << " corrupt." << std::endl;
				}
			}
				
			for (S32 j = (i == 0 ? 1 : 0); 
				j < 9; j++)
			{
				if (j == 8 && !gGLManager.mHasTextureRectangle ||
					j == 9 && !gGLManager.mHasTextureMultisample)
				{
					continue;
				}
				
				if (glIsEnabled(value[j]))
				{
					error = TRUE;
					LL_WARNS("RenderState") << "Texture channel " << i << " still has " << label[j] << " enabled." << LL_ENDL;
					if (gDebugSession)
					{
						gFailLog << "Texture channel " << i << " still has " << label[j] << " enabled." << std::endl;
					}
				}
				stop_glerror();
			}

			glGetFloatv(GL_TEXTURE_MATRIX, mat.m);
			stop_glerror();

			if (mat != identity)
			{
				error = TRUE;
				LL_WARNS("RenderState") << "Texture matrix " << i << " is not identity." << LL_ENDL;
				if (gDebugSession)
				{
					gFailLog << "Texture matrix " << i << " is not identity." << std::endl;
				}
			}
		}

		{
			GLint tex = 0;
			stop_glerror();
			glGetIntegerv(GL_TEXTURE_BINDING_2D, &tex);
			stop_glerror();

			if (tex != 0)
			{
				error = TRUE;
				LL_WARNS("RenderState") << "Texture channel " << i << " still has texture " << tex << " bound." << LL_ENDL;

				if (gDebugSession)
				{
					gFailLog << "Texture channel " << i << " still has texture " << tex << " bound." << std::endl;
				}
			}
		}
	}

	stop_glerror();
	gGL.getTexUnit(0)->activate();
	glClientActiveTextureARB(GL_TEXTURE0_ARB);
	stop_glerror();

	if (error)
	{
		if (gDebugSession)
		{
			ll_fail("LLGLState::checkTextureChannels failed.");
		}
		else
		{
			LL_GL_ERRS << "GL texture state corruption detected.  " << msg << LL_ENDL;
		}
	}
#endif
}

void LLGLState::checkClientArrays(const std::string& msg, U32 data_mask)
{
	if (!gDebugGL || LLGLSLShader::sNoFixedFunction)
	{
		return;
	}

	stop_glerror();
	BOOL error = FALSE;

	GLint active_texture;
	glGetIntegerv(GL_CLIENT_ACTIVE_TEXTURE_ARB, &active_texture);

	if (active_texture != GL_TEXTURE0_ARB)
	{
		LL_WARNS() << "Client active texture corrupted: " << active_texture << LL_ENDL;
		if (gDebugSession)
		{
			gFailLog << "Client active texture corrupted: " << active_texture << std::endl;
		}
		error = TRUE;
	}

	/*glGetIntegerv(GL_ACTIVE_TEXTURE_ARB, &active_texture);
	if (active_texture != GL_TEXTURE0_ARB)
	{
		LL_WARNS() << "Active texture corrupted: " << active_texture << LL_ENDL;
		if (gDebugSession)
		{
			gFailLog << "Active texture corrupted: " << active_texture << std::endl;
		}
		error = TRUE;
	}*/

	static const char* label[] =
	{
		"GL_VERTEX_ARRAY",
		"GL_NORMAL_ARRAY",
		"GL_COLOR_ARRAY",
		"GL_TEXTURE_COORD_ARRAY"
	};

	static GLint value[] =
	{
		GL_VERTEX_ARRAY,
		GL_NORMAL_ARRAY,
		GL_COLOR_ARRAY,
		GL_TEXTURE_COORD_ARRAY
	};

	static const U32 mask[] = 
	{ //copied from llvertexbuffer.h
		0x0001, //MAP_VERTEX,
		0x0002, //MAP_NORMAL,
		0x0010, //MAP_COLOR,
		0x0004, //MAP_TEXCOORD
	};


	for (S32 j = 1; j < 4; j++)
	{
		if (glIsEnabled(value[j]))
		{
			if (!(mask[j] & data_mask))
			{
				error = TRUE;
				LL_WARNS("RenderState") << "GL still has " << label[j] << " enabled." << LL_ENDL;
				if (gDebugSession)
				{
					gFailLog << "GL still has " << label[j] << " enabled." << std::endl;
				}
			}
		}
		else
		{
			if (mask[j] & data_mask)
			{
				error = TRUE;
				LL_WARNS("RenderState") << "GL does not have " << label[j] << " enabled." << LL_ENDL;
				if (gDebugSession)
				{
					gFailLog << "GL does not have " << label[j] << " enabled." << std::endl;
				}
			}
		}
	}

	glClientActiveTextureARB(GL_TEXTURE1_ARB);
	gGL.getTexUnit(1)->activate();
	if (glIsEnabled(GL_TEXTURE_COORD_ARRAY))
	{
		if (!(data_mask & 0x0008))
		{
			error = TRUE;
			LL_WARNS("RenderState") << "GL still has GL_TEXTURE_COORD_ARRAY enabled on channel 1." << LL_ENDL;
			if (gDebugSession)
			{
				gFailLog << "GL still has GL_TEXTURE_COORD_ARRAY enabled on channel 1." << std::endl;
			}
		}
	}
	else
	{
		if (data_mask & 0x0008)
		{
			error = TRUE;
			LL_WARNS("RenderState") << "GL does not have GL_TEXTURE_COORD_ARRAY enabled on channel 1." << LL_ENDL;
			if (gDebugSession)
			{
				gFailLog << "GL does not have GL_TEXTURE_COORD_ARRAY enabled on channel 1." << std::endl;
			}
		}
	}

	/*if (glIsEnabled(GL_TEXTURE_2D))
	{
		if (!(data_mask & 0x0008))
		{
			error = TRUE;
			LL_WARNS("RenderState") << "GL still has GL_TEXTURE_2D enabled on channel 1." << LL_ENDL;
			if (gDebugSession)
			{
				gFailLog << "GL still has GL_TEXTURE_2D enabled on channel 1." << std::endl;
			}
		}
	}
	else
	{
		if (data_mask & 0x0008)
		{
			error = TRUE;
			LL_WARNS("RenderState") << "GL does not have GL_TEXTURE_2D enabled on channel 1." << LL_ENDL;
			if (gDebugSession)
			{
				gFailLog << "GL does not have GL_TEXTURE_2D enabled on channel 1." << std::endl;
			}
		}
	}*/

	glClientActiveTextureARB(GL_TEXTURE0_ARB);
	gGL.getTexUnit(0)->activate();

	if (gGLManager.mHasVertexShader && LLGLSLShader::sNoFixedFunction)
	{	//make sure vertex attribs are all disabled
		GLint count;
		glGetIntegerv(GL_MAX_VERTEX_ATTRIBS_ARB, &count);
		for (GLint i = 0; i < count; i++)
		{
			GLint enabled;
			glGetVertexAttribivARB((GLuint) i, GL_VERTEX_ATTRIB_ARRAY_ENABLED_ARB, &enabled);
			if (enabled)
			{
				error = TRUE;
				LL_WARNS("RenderState") << "GL still has vertex attrib array " << i << " enabled." << LL_ENDL;
				if (gDebugSession)
				{
					gFailLog <<  "GL still has vertex attrib array " << i << " enabled." << std::endl;
				}
			}
		}
	}

	if (error)
	{
		if (gDebugSession)
		{
			ll_fail("LLGLState::checkClientArrays failed.");
		}
		else
		{
			LL_GL_ERRS << "GL client array corruption detected.  " << msg << LL_ENDL;
		}
	}
}

///////////////////////////////////////////////////////////////////////

LLGLState::LLGLState(LLGLenum state, S32 enabled) :
	mState(state), mWasEnabled(FALSE), mIsEnabled(FALSE)
{
	if (LLGLSLShader::sNoFixedFunction)
	{ //always ignore state that's deprecated post GL 3.0
		switch (state)
		{
			case GL_ALPHA_TEST:
			case GL_NORMALIZE:
			case GL_TEXTURE_GEN_R:
			case GL_TEXTURE_GEN_S:
			case GL_TEXTURE_GEN_T:
			case GL_TEXTURE_GEN_Q:
			case GL_LIGHTING:
			case GL_COLOR_MATERIAL:
			case GL_FOG:
			case GL_LINE_STIPPLE:
			case GL_POLYGON_STIPPLE:
				mState = 0;
				break;
		}
	}

	stop_glerror();
	if (mState)
	{
		mWasEnabled = sStateMap[state];
        // we can't actually assert on this as queued changes to state are not reflected by glIsEnabled
		//llassert(mWasEnabled == glIsEnabled(state));
		setEnabled(enabled);
		stop_glerror();
	}
}

void LLGLState::setEnabled(S32 enabled)
{
	if (!mState)
	{
		return;
	}
	if (enabled == CURRENT_STATE)
	{
		enabled = sStateMap[mState] == GL_TRUE ? TRUE : FALSE;
	}
	else if (enabled == TRUE && sStateMap[mState] != GL_TRUE)
	{
		gGL.flush();
		glEnable(mState);
		sStateMap[mState] = GL_TRUE;
	}
	else if (enabled == FALSE && sStateMap[mState] != GL_FALSE)
	{
		gGL.flush();
		glDisable(mState);
		sStateMap[mState] = GL_FALSE;
	}
	mIsEnabled = enabled;
}

LLGLState::~LLGLState() 
{
	stop_glerror();
	if (mState)
	{
		if (gDebugGL)
		{
			if (!gDebugSession)
			{
				llassert_always(sStateMap[mState] == glIsEnabled(mState));
			}
			else
			{
				if (sStateMap[mState] != glIsEnabled(mState))
				{
					ll_fail("GL enabled state does not match expected");
				}
			}
		}

		if (mIsEnabled != mWasEnabled)
		{
			gGL.flush();
			if (mWasEnabled)
			{
				glEnable(mState);
				sStateMap[mState] = GL_TRUE;
			}
			else
			{
				glDisable(mState);
				sStateMap[mState] = GL_FALSE;
			}
		}
	}
	stop_glerror();
}

////////////////////////////////////////////////////////////////////////////////

void LLGLManager::initGLStates()
{
	//gl states moved to classes in llglstates.h
	LLGLState::initClass();
}

////////////////////////////////////////////////////////////////////////////////

void parse_gl_version( S32* major, S32* minor, S32* release, std::string* vendor_specific, std::string* version_string )
{
	// GL_VERSION returns a null-terminated string with the format: 
	// <major>.<minor>[.<release>] [<vendor specific>]

	const char* version = (const char*) glGetString(GL_VERSION);
	*major = 0;
	*minor = 0;
	*release = 0;
	vendor_specific->assign("");

	if( !version )
	{
		return;
	}

	version_string->assign(version);

	std::string ver_copy( version );
	S32 len = (S32)strlen( version );	/* Flawfinder: ignore */
	S32 i = 0;
	S32 start;
	// Find the major version
	start = i;
	for( ; i < len; i++ )
	{
		if( '.' == version[i] )
		{
			break;
		}
	}
	std::string major_str = ver_copy.substr(start,i-start);
	LLStringUtil::convertToS32(major_str, *major);

	if( '.' == version[i] )
	{
		i++;
	}

	// Find the minor version
	start = i;
	for( ; i < len; i++ )
	{
		if( ('.' == version[i]) || isspace(version[i]) )
		{
			break;
		}
	}
	std::string minor_str = ver_copy.substr(start,i-start);
	LLStringUtil::convertToS32(minor_str, *minor);

	// Find the release number (optional)
	if( '.' == version[i] )
	{
		i++;

		start = i;
		for( ; i < len; i++ )
		{
			if( isspace(version[i]) )
			{
				break;
			}
		}

		std::string release_str = ver_copy.substr(start,i-start);
		LLStringUtil::convertToS32(release_str, *release);
	}

	// Skip over any white space
	while( version[i] && isspace( version[i] ) )
	{
		i++;
	}

	// Copy the vendor-specific string (optional)
	if( version[i] )
	{
		vendor_specific->assign( version + i );
	}
}


void parse_glsl_version(S32& major, S32& minor)
{
	// GL_SHADING_LANGUAGE_VERSION returns a null-terminated string with the format: 
	// <major>.<minor>[.<release>] [<vendor specific>]

	const char* version = (const char*) glGetString(GL_SHADING_LANGUAGE_VERSION);
	major = 0;
	minor = 0;
	
	if( !version )
	{
		return;
	}

	std::string ver_copy( version );
	S32 len = (S32)strlen( version );	/* Flawfinder: ignore */
	S32 i = 0;
	S32 start;
	// Find the major version
	start = i;
	for( ; i < len; i++ )
	{
		if( '.' == version[i] )
		{
			break;
		}
	}
	std::string major_str = ver_copy.substr(start,i-start);
	LLStringUtil::convertToS32(major_str, major);

	if( '.' == version[i] )
	{
		i++;
	}

	// Find the minor version
	start = i;
	for( ; i < len; i++ )
	{
		if( ('.' == version[i]) || isspace(version[i]) )
		{
			break;
		}
	}
	std::string minor_str = ver_copy.substr(start,i-start);
	LLStringUtil::convertToS32(minor_str, minor);
}

LLGLUserClipPlane::LLGLUserClipPlane(const LLPlane& p, const glh::matrix4f& modelview, const glh::matrix4f& projection, bool apply)
{
	mApply = apply;

	if (mApply)
	{
		mModelview = modelview;
		mProjection = projection;

		setPlane(p[0], p[1], p[2], p[3]);
	}
}

void LLGLUserClipPlane::disable()
{
    if (mApply)
	{
		gGL.matrixMode(LLRender::MM_PROJECTION);
		gGL.popMatrix();
		gGL.matrixMode(LLRender::MM_MODELVIEW);
	}
    mApply = false;
}

void LLGLUserClipPlane::setPlane(F32 a, F32 b, F32 c, F32 d)
{
	glh::matrix4f& P = mProjection;
	glh::matrix4f& M = mModelview;
    
	glh::matrix4f invtrans_MVP = (P * M).inverse().transpose();
    glh::vec4f oplane(a,b,c,d);
    glh::vec4f cplane;
    invtrans_MVP.mult_matrix_vec(oplane, cplane);

    cplane /= fabs(cplane[2]); // normalize such that depth is not scaled
    cplane[3] -= 1;

    if(cplane[2] < 0)
        cplane *= -1;

    glh::matrix4f suffix;
    suffix.set_row(2, cplane);
    glh::matrix4f newP = suffix * P;
    gGL.matrixMode(LLRender::MM_PROJECTION);
	gGL.pushMatrix();
    gGL.loadMatrix(newP.m);
	gGLObliqueProjectionInverse = LLMatrix4(newP.inverse().transpose().m);
    gGL.matrixMode(LLRender::MM_MODELVIEW);
}

LLGLUserClipPlane::~LLGLUserClipPlane()
{
	disable();
}

LLGLNamePool::LLGLNamePool()
{
}

LLGLNamePool::~LLGLNamePool()
{
}

void LLGLNamePool::upkeep()
{
	std::sort(mNameList.begin(), mNameList.end(), CompareUsed());
}

void LLGLNamePool::cleanup()
{
	for (name_list_t::iterator iter = mNameList.begin(); iter != mNameList.end(); ++iter)
	{
		releaseName(iter->name);
	}

	mNameList.clear();
}

GLuint LLGLNamePool::allocate()
{
#if LL_GL_NAME_POOLING
	for (name_list_t::iterator iter = mNameList.begin(); iter != mNameList.end(); ++iter)
	{
		if (!iter->used)
		{
			iter->used = TRUE;
			return iter->name;
		}
	}

	NameEntry entry;
	entry.name = allocateName();
	entry.used = TRUE;
	mNameList.push_back(entry);

	return entry.name;
#else
	return allocateName();
#endif
}

void LLGLNamePool::release(GLuint name)
{
#if LL_GL_NAME_POOLING
	for (name_list_t::iterator iter = mNameList.begin(); iter != mNameList.end(); ++iter)
	{
		if (iter->name == name)
		{
			if (iter->used)
			{
				iter->used = FALSE;
				return;
			}
			else
			{
				LL_ERRS() << "Attempted to release a pooled name that is not in use!" << LL_ENDL;
			}
		}
	}
	LL_ERRS() << "Attempted to release a non pooled name!" << LL_ENDL;
#else
	releaseName(name);
#endif
}

//static
void LLGLNamePool::upkeepPools()
{
	for (auto& pool : instance_snapshot())
	{
		pool.upkeep();
	}
}

//static
void LLGLNamePool::cleanupPools()
{
	for (auto& pool : instance_snapshot())
	{
		pool.cleanup();
	}
}

LLGLDepthTest::LLGLDepthTest(GLboolean depth_enabled, GLboolean write_enabled, GLenum depth_func)
: mPrevDepthEnabled(sDepthEnabled), mPrevDepthFunc(sDepthFunc), mPrevWriteEnabled(sWriteEnabled)
{
	stop_glerror();
	
	checkState();

	if (!depth_enabled)
	{ // always disable depth writes if depth testing is disabled
	  // GL spec defines this as a requirement, but some implementations allow depth writes with testing disabled
	  // The proper way to write to depth buffer with testing disabled is to enable testing and use a depth_func of GL_ALWAYS
		write_enabled = FALSE;
	}

	if (depth_enabled != sDepthEnabled)
	{
		gGL.flush();
		if (depth_enabled) glEnable(GL_DEPTH_TEST);
		else glDisable(GL_DEPTH_TEST);
		sDepthEnabled = depth_enabled;
	}
	if (depth_func != sDepthFunc)
	{
		gGL.flush();
		glDepthFunc(depth_func);
		sDepthFunc = depth_func;
	}
	if (write_enabled != sWriteEnabled)
	{
		gGL.flush();
		glDepthMask(write_enabled);
		sWriteEnabled = write_enabled;
	}
}

LLGLDepthTest::~LLGLDepthTest()
{
	checkState();
	if (sDepthEnabled != mPrevDepthEnabled )
	{
		gGL.flush();
		if (mPrevDepthEnabled) glEnable(GL_DEPTH_TEST);
		else glDisable(GL_DEPTH_TEST);
		sDepthEnabled = mPrevDepthEnabled;
	}
	if (sDepthFunc != mPrevDepthFunc)
	{
		gGL.flush();
		glDepthFunc(mPrevDepthFunc);
		sDepthFunc = mPrevDepthFunc;
	}
	if (sWriteEnabled != mPrevWriteEnabled )
	{
		gGL.flush();
		glDepthMask(mPrevWriteEnabled);
		sWriteEnabled = mPrevWriteEnabled;
	}
}

void LLGLDepthTest::checkState()
{
	if (gDebugGL)
	{
		GLint func = 0;
		GLboolean mask = FALSE;

		glGetIntegerv(GL_DEPTH_FUNC, &func);
		glGetBooleanv(GL_DEPTH_WRITEMASK, &mask);

		if (glIsEnabled(GL_DEPTH_TEST) != sDepthEnabled ||
			sWriteEnabled != mask ||
			sDepthFunc != func)
		{
			if (gDebugSession)
			{
				gFailLog << "Unexpected depth testing state." << std::endl;
			}
			else
			{
				LL_GL_ERRS << "Unexpected depth testing state." << LL_ENDL;
			}
		}
	}
}

LLGLSquashToFarClip::LLGLSquashToFarClip()
{
    glh::matrix4f proj = get_current_projection();
    setProjectionMatrix(proj, 0);
}

LLGLSquashToFarClip::LLGLSquashToFarClip(glh::matrix4f& P, U32 layer)
{
    setProjectionMatrix(P, layer);
}


void LLGLSquashToFarClip::setProjectionMatrix(glh::matrix4f& projection, U32 layer)
{

	F32 depth = 0.99999f - 0.0001f * layer;

	for (U32 i = 0; i < 4; i++)
	{
		projection.element(2, i) = projection.element(3, i) * depth;
	}

    LLRender::eMatrixMode last_matrix_mode = gGL.getMatrixMode();

	gGL.matrixMode(LLRender::MM_PROJECTION);
	gGL.pushMatrix();
	gGL.loadMatrix(projection.m);

	gGL.matrixMode(last_matrix_mode);
}

LLGLSquashToFarClip::~LLGLSquashToFarClip()
{
    LLRender::eMatrixMode last_matrix_mode = gGL.getMatrixMode();

	gGL.matrixMode(LLRender::MM_PROJECTION);
	gGL.popMatrix();

	gGL.matrixMode(last_matrix_mode);
}


	
LLGLSyncFence::LLGLSyncFence()
{
#ifdef GL_ARB_sync
	mSync = 0;
#endif
}

LLGLSyncFence::~LLGLSyncFence()
{
#ifdef GL_ARB_sync
	if (mSync)
	{
		glDeleteSync(mSync);
	}
#endif
}

void LLGLSyncFence::placeFence()
{
#ifdef GL_ARB_sync
	if (mSync)
	{
		glDeleteSync(mSync);
	}
	mSync = glFenceSync(GL_SYNC_GPU_COMMANDS_COMPLETE, 0);
#endif
}

bool LLGLSyncFence::isCompleted()
{
	bool ret = true;
#ifdef GL_ARB_sync
	if (mSync)
	{
		GLenum status = glClientWaitSync(mSync, 0, 1);
		if (status == GL_TIMEOUT_EXPIRED)
		{
			ret = false;
		}
	}
#endif
	return ret;
}

void LLGLSyncFence::wait()
{
#ifdef GL_ARB_sync
	if (mSync)
	{
		while (glClientWaitSync(mSync, 0, FENCE_WAIT_TIME_NANOSECONDS) == GL_TIMEOUT_EXPIRED)
		{ //track the number of times we've waited here
			static S32 waits = 0;
			waits++;
		}
	}
#endif
}

LLGLSPipelineSkyBox::LLGLSPipelineSkyBox()
: mAlphaTest(GL_ALPHA_TEST)
, mCullFace(GL_CULL_FACE)
, mSquashClip()
{ 
    if (!LLGLSLShader::sNoFixedFunction)
    {
        glDisable(GL_LIGHTING);
        glDisable(GL_FOG);
        glDisable(GL_CLIP_PLANE0);
    }
}

LLGLSPipelineSkyBox::~LLGLSPipelineSkyBox()
{
    if (!LLGLSLShader::sNoFixedFunction)
    {
        glEnable(GL_LIGHTING);
        glEnable(GL_FOG);
        glEnable(GL_CLIP_PLANE0);
    }
}

LLGLSPipelineDepthTestSkyBox::LLGLSPipelineDepthTestSkyBox(bool depth_test, bool depth_write)
: LLGLSPipelineSkyBox()
, mDepth(depth_test ? GL_TRUE : GL_FALSE, depth_write ? GL_TRUE : GL_FALSE, GL_LEQUAL)
{

}

LLGLSPipelineBlendSkyBox::LLGLSPipelineBlendSkyBox(bool depth_test, bool depth_write)
: LLGLSPipelineDepthTestSkyBox(depth_test, depth_write)    
, mBlend(GL_BLEND)
{ 
    gGL.setSceneBlendType(LLRender::BT_ALPHA);
}

#if LL_WINDOWS
<<<<<<< HEAD
// Expose desired use of high-performance graphics processor to Optimus driver
// https://docs.nvidia.com/gameworks/content/technologies/desktop/optimus.htm
=======
// Expose desired use of high-performance graphics processor to Optimus driver and to AMD driver
>>>>>>> 04c473ab
extern "C" 
{
    __declspec(dllexport) DWORD NvOptimusEnablement = 0x00000001;
    __declspec(dllexport) int AmdPowerXpressRequestHighPerformance = 1;
}
#endif
<|MERGE_RESOLUTION|>--- conflicted
+++ resolved
@@ -2683,14 +2683,10 @@
 }
 
 #if LL_WINDOWS
-<<<<<<< HEAD
-// Expose desired use of high-performance graphics processor to Optimus driver
+// Expose desired use of high-performance graphics processor to Optimus driver and to AMD driver
 // https://docs.nvidia.com/gameworks/content/technologies/desktop/optimus.htm
-=======
-// Expose desired use of high-performance graphics processor to Optimus driver and to AMD driver
->>>>>>> 04c473ab
 extern "C" 
-{
+{ 
     __declspec(dllexport) DWORD NvOptimusEnablement = 0x00000001;
     __declspec(dllexport) int AmdPowerXpressRequestHighPerformance = 1;
 }
