/** 
 * @file llgl.cpp
 * @brief LLGL implementation
 *
 * $LicenseInfo:firstyear=2001&license=viewerlgpl$
 * Second Life Viewer Source Code
 * Copyright (C) 2010, Linden Research, Inc.
 * 
 * This library is free software; you can redistribute it and/or
 * modify it under the terms of the GNU Lesser General Public
 * License as published by the Free Software Foundation;
 * version 2.1 of the License only.
 * 
 * This library is distributed in the hope that it will be useful,
 * but WITHOUT ANY WARRANTY; without even the implied warranty of
 * MERCHANTABILITY or FITNESS FOR A PARTICULAR PURPOSE.  See the GNU
 * Lesser General Public License for more details.
 * 
 * You should have received a copy of the GNU Lesser General Public
 * License along with this library; if not, write to the Free Software
 * Foundation, Inc., 51 Franklin Street, Fifth Floor, Boston, MA  02110-1301  USA
 * 
 * Linden Research, Inc., 945 Battery Street, San Francisco, CA  94111  USA
 * $/LicenseInfo$
 */

// This file sets some global GL parameters, and implements some 
// useful functions for GL operations.

#define GLH_EXT_SINGLE_FILE

#include "linden_common.h"

#include "boost/tokenizer.hpp"

#include "llsys.h"

#include "llgl.h"
#include "llrender.h"

#include "llerror.h"
#include "llerrorcontrol.h"
#include "llquaternion.h"
#include "llmath.h"
#include "m4math.h"
#include "llstring.h"
#include "llstacktrace.h"

#include "llglheaders.h"
#include "llglslshader.h"

#if LL_WINDOWS
#include "lldxhardware.h"
#endif

#ifdef _DEBUG
//#define GL_STATE_VERIFY
#endif


BOOL gDebugSession = FALSE;
BOOL gClothRipple = FALSE;
BOOL gHeadlessClient = FALSE;
BOOL gGLActive = FALSE;
BOOL gGLDebugLoggingEnabled = TRUE;

static const std::string HEADLESS_VENDOR_STRING("Linden Lab");
static const std::string HEADLESS_RENDERER_STRING("Headless");
static const std::string HEADLESS_VERSION_STRING("1.0");

llofstream gFailLog;

#if GL_ARB_debug_output

#ifndef APIENTRY
#define APIENTRY
#endif

void APIENTRY gl_debug_callback(GLenum source,
                                GLenum type,
                                GLuint id,
                                GLenum severity,
                                GLsizei length,
                                const GLchar* message,
                                GLvoid* userParam)
{
	if (gGLDebugLoggingEnabled)
	{
	if (severity == GL_DEBUG_SEVERITY_HIGH_ARB)
	{
		LL_WARNS() << "----- GL ERROR --------" << LL_ENDL;
	}
	else
	{
		LL_WARNS() << "----- GL WARNING -------" << LL_ENDL;
	}
	LL_WARNS() << "Type: " << std::hex << type << LL_ENDL;
	LL_WARNS() << "ID: " << std::hex << id << LL_ENDL;
	LL_WARNS() << "Severity: " << std::hex << severity << LL_ENDL;
	LL_WARNS() << "Message: " << message << LL_ENDL;
	LL_WARNS() << "-----------------------" << LL_ENDL;
	if (severity == GL_DEBUG_SEVERITY_HIGH_ARB)
	{
		LL_ERRS() << "Halting on GL Error" << LL_ENDL;
	}
}
}
#endif

void parse_glsl_version(S32& major, S32& minor);

void ll_init_fail_log(std::string filename)
{
	gFailLog.open(filename.c_str());
}


void ll_fail(std::string msg)
{
	
	if (gDebugSession)
	{
		std::vector<std::string> lines;

		gFailLog << LLError::utcTime() << " " << msg << std::endl;

		gFailLog << "Stack Trace:" << std::endl;

		ll_get_stack_trace(lines);
		
		for(size_t i = 0; i < lines.size(); ++i)
		{
			gFailLog << lines[i] << std::endl;
		}

		gFailLog << "End of Stack Trace." << std::endl << std::endl;

		gFailLog.flush();
	}
};

void ll_close_fail_log()
{
	gFailLog.close();
}

LLMatrix4 gGLObliqueProjectionInverse;

#define LL_GL_NAME_POOLING 0

std::list<LLGLUpdate*> LLGLUpdate::sGLQ;

#if (LL_WINDOWS || LL_LINUX || LL_SOLARIS)  && !LL_MESA_HEADLESS
// ATI prototypes

#if LL_WINDOWS
PFNGLGETSTRINGIPROC glGetStringi = NULL;
#endif

// vertex blending prototypes
PFNGLWEIGHTPOINTERARBPROC			glWeightPointerARB = NULL;
PFNGLVERTEXBLENDARBPROC				glVertexBlendARB = NULL;
PFNGLWEIGHTFVARBPROC				glWeightfvARB = NULL;

// Vertex buffer object prototypes
PFNGLBINDBUFFERARBPROC				glBindBufferARB = NULL;
PFNGLDELETEBUFFERSARBPROC			glDeleteBuffersARB = NULL;
PFNGLGENBUFFERSARBPROC				glGenBuffersARB = NULL;
PFNGLISBUFFERARBPROC				glIsBufferARB = NULL;
PFNGLBUFFERDATAARBPROC				glBufferDataARB = NULL;
PFNGLBUFFERSUBDATAARBPROC			glBufferSubDataARB = NULL;
PFNGLGETBUFFERSUBDATAARBPROC		glGetBufferSubDataARB = NULL;
PFNGLMAPBUFFERARBPROC				glMapBufferARB = NULL;
PFNGLUNMAPBUFFERARBPROC				glUnmapBufferARB = NULL;
PFNGLGETBUFFERPARAMETERIVARBPROC	glGetBufferParameterivARB = NULL;
PFNGLGETBUFFERPOINTERVARBPROC		glGetBufferPointervARB = NULL;

//GL_ARB_vertex_array_object
PFNGLBINDVERTEXARRAYPROC glBindVertexArray = NULL;
PFNGLDELETEVERTEXARRAYSPROC glDeleteVertexArrays = NULL;
PFNGLGENVERTEXARRAYSPROC glGenVertexArrays = NULL;
PFNGLISVERTEXARRAYPROC glIsVertexArray = NULL;

// GL_ARB_map_buffer_range
PFNGLMAPBUFFERRANGEPROC			glMapBufferRange = NULL;
PFNGLFLUSHMAPPEDBUFFERRANGEPROC	glFlushMappedBufferRange = NULL;

// GL_ARB_sync
PFNGLFENCESYNCPROC				glFenceSync = NULL;
PFNGLISSYNCPROC					glIsSync = NULL;
PFNGLDELETESYNCPROC				glDeleteSync = NULL;
PFNGLCLIENTWAITSYNCPROC			glClientWaitSync = NULL;
PFNGLWAITSYNCPROC				glWaitSync = NULL;
PFNGLGETINTEGER64VPROC			glGetInteger64v = NULL;
PFNGLGETSYNCIVPROC				glGetSynciv = NULL;

// GL_APPLE_flush_buffer_range
PFNGLBUFFERPARAMETERIAPPLEPROC	glBufferParameteriAPPLE = NULL;
PFNGLFLUSHMAPPEDBUFFERRANGEAPPLEPROC glFlushMappedBufferRangeAPPLE = NULL;

// vertex object prototypes
PFNGLNEWOBJECTBUFFERATIPROC			glNewObjectBufferATI = NULL;
PFNGLISOBJECTBUFFERATIPROC			glIsObjectBufferATI = NULL;
PFNGLUPDATEOBJECTBUFFERATIPROC		glUpdateObjectBufferATI = NULL;
PFNGLGETOBJECTBUFFERFVATIPROC		glGetObjectBufferfvATI = NULL;
PFNGLGETOBJECTBUFFERIVATIPROC		glGetObjectBufferivATI = NULL;
PFNGLFREEOBJECTBUFFERATIPROC		glFreeObjectBufferATI = NULL;
PFNGLARRAYOBJECTATIPROC				glArrayObjectATI = NULL;
PFNGLVERTEXATTRIBARRAYOBJECTATIPROC	glVertexAttribArrayObjectATI = NULL;
PFNGLGETARRAYOBJECTFVATIPROC		glGetArrayObjectfvATI = NULL;
PFNGLGETARRAYOBJECTIVATIPROC		glGetArrayObjectivATI = NULL;
PFNGLVARIANTARRAYOBJECTATIPROC		glVariantObjectArrayATI = NULL;
PFNGLGETVARIANTARRAYOBJECTFVATIPROC	glGetVariantArrayObjectfvATI = NULL;
PFNGLGETVARIANTARRAYOBJECTIVATIPROC	glGetVariantArrayObjectivATI = NULL;

// GL_ARB_occlusion_query
PFNGLGENQUERIESARBPROC glGenQueriesARB = NULL;
PFNGLDELETEQUERIESARBPROC glDeleteQueriesARB = NULL;
PFNGLISQUERYARBPROC glIsQueryARB = NULL;
PFNGLBEGINQUERYARBPROC glBeginQueryARB = NULL;
PFNGLENDQUERYARBPROC glEndQueryARB = NULL;
PFNGLGETQUERYIVARBPROC glGetQueryivARB = NULL;
PFNGLGETQUERYOBJECTIVARBPROC glGetQueryObjectivARB = NULL;
PFNGLGETQUERYOBJECTUIVARBPROC glGetQueryObjectuivARB = NULL;

// GL_ARB_timer_query
PFNGLQUERYCOUNTERPROC glQueryCounter = NULL;
PFNGLGETQUERYOBJECTI64VPROC glGetQueryObjecti64v = NULL;
PFNGLGETQUERYOBJECTUI64VPROC glGetQueryObjectui64v = NULL;

// GL_ARB_point_parameters
PFNGLPOINTPARAMETERFARBPROC glPointParameterfARB = NULL;
PFNGLPOINTPARAMETERFVARBPROC glPointParameterfvARB = NULL;

// GL_ARB_framebuffer_object
PFNGLISRENDERBUFFERPROC glIsRenderbuffer = NULL;
PFNGLBINDRENDERBUFFERPROC glBindRenderbuffer = NULL;
PFNGLDELETERENDERBUFFERSPROC glDeleteRenderbuffers = NULL;
PFNGLGENRENDERBUFFERSPROC glGenRenderbuffers = NULL;
PFNGLRENDERBUFFERSTORAGEPROC glRenderbufferStorage = NULL;
PFNGLGETRENDERBUFFERPARAMETERIVPROC glGetRenderbufferParameteriv = NULL;
PFNGLISFRAMEBUFFERPROC glIsFramebuffer = NULL;
PFNGLBINDFRAMEBUFFERPROC glBindFramebuffer = NULL;
PFNGLDELETEFRAMEBUFFERSPROC glDeleteFramebuffers = NULL;
PFNGLGENFRAMEBUFFERSPROC glGenFramebuffers = NULL;
PFNGLCHECKFRAMEBUFFERSTATUSPROC glCheckFramebufferStatus = NULL;
PFNGLFRAMEBUFFERTEXTURE1DPROC glFramebufferTexture1D = NULL;
PFNGLFRAMEBUFFERTEXTURE2DPROC glFramebufferTexture2D = NULL;
PFNGLFRAMEBUFFERTEXTURE3DPROC glFramebufferTexture3D = NULL;
PFNGLFRAMEBUFFERRENDERBUFFERPROC glFramebufferRenderbuffer = NULL;
PFNGLGETFRAMEBUFFERATTACHMENTPARAMETERIVPROC glGetFramebufferAttachmentParameteriv = NULL;
PFNGLGENERATEMIPMAPPROC glGenerateMipmap = NULL;
PFNGLBLITFRAMEBUFFERPROC glBlitFramebuffer = NULL;
PFNGLRENDERBUFFERSTORAGEMULTISAMPLEPROC glRenderbufferStorageMultisample = NULL;
PFNGLFRAMEBUFFERTEXTURELAYERPROC glFramebufferTextureLayer = NULL;

//GL_ARB_texture_multisample
PFNGLTEXIMAGE2DMULTISAMPLEPROC glTexImage2DMultisample = NULL;
PFNGLTEXIMAGE3DMULTISAMPLEPROC glTexImage3DMultisample = NULL;
PFNGLGETMULTISAMPLEFVPROC glGetMultisamplefv = NULL;
PFNGLSAMPLEMASKIPROC glSampleMaski = NULL;

//transform feedback (4.0 core)
PFNGLBEGINTRANSFORMFEEDBACKPROC glBeginTransformFeedback = NULL;
PFNGLENDTRANSFORMFEEDBACKPROC glEndTransformFeedback = NULL;
PFNGLTRANSFORMFEEDBACKVARYINGSPROC glTransformFeedbackVaryings = NULL;
PFNGLBINDBUFFERRANGEPROC glBindBufferRange = NULL;
PFNGLBINDBUFFERBASEPROC glBindBufferBase = NULL;

//GL_ARB_debug_output
PFNGLDEBUGMESSAGECONTROLARBPROC glDebugMessageControlARB = NULL;
PFNGLDEBUGMESSAGEINSERTARBPROC glDebugMessageInsertARB = NULL;
PFNGLDEBUGMESSAGECALLBACKARBPROC glDebugMessageCallbackARB = NULL;
PFNGLGETDEBUGMESSAGELOGARBPROC glGetDebugMessageLogARB = NULL;

// GL_EXT_blend_func_separate
PFNGLBLENDFUNCSEPARATEEXTPROC glBlendFuncSeparateEXT = NULL;

// GL_ARB_draw_buffers
PFNGLDRAWBUFFERSARBPROC glDrawBuffersARB = NULL;

//shader object prototypes
PFNGLDELETEOBJECTARBPROC glDeleteObjectARB = NULL;
PFNGLGETHANDLEARBPROC glGetHandleARB = NULL;
PFNGLDETACHOBJECTARBPROC glDetachObjectARB = NULL;
PFNGLCREATESHADEROBJECTARBPROC glCreateShaderObjectARB = NULL;
PFNGLSHADERSOURCEARBPROC glShaderSourceARB = NULL;
PFNGLCOMPILESHADERARBPROC glCompileShaderARB = NULL;
PFNGLCREATEPROGRAMOBJECTARBPROC glCreateProgramObjectARB = NULL;
PFNGLATTACHOBJECTARBPROC glAttachObjectARB = NULL;
PFNGLLINKPROGRAMARBPROC glLinkProgramARB = NULL;
PFNGLUSEPROGRAMOBJECTARBPROC glUseProgramObjectARB = NULL;
PFNGLVALIDATEPROGRAMARBPROC glValidateProgramARB = NULL;
PFNGLUNIFORM1FARBPROC glUniform1fARB = NULL;
PFNGLUNIFORM2FARBPROC glUniform2fARB = NULL;
PFNGLUNIFORM3FARBPROC glUniform3fARB = NULL;
PFNGLUNIFORM4FARBPROC glUniform4fARB = NULL;
PFNGLUNIFORM1IARBPROC glUniform1iARB = NULL;
PFNGLUNIFORM2IARBPROC glUniform2iARB = NULL;
PFNGLUNIFORM3IARBPROC glUniform3iARB = NULL;
PFNGLUNIFORM4IARBPROC glUniform4iARB = NULL;
PFNGLUNIFORM1FVARBPROC glUniform1fvARB = NULL;
PFNGLUNIFORM2FVARBPROC glUniform2fvARB = NULL;
PFNGLUNIFORM3FVARBPROC glUniform3fvARB = NULL;
PFNGLUNIFORM4FVARBPROC glUniform4fvARB = NULL;
PFNGLUNIFORM1IVARBPROC glUniform1ivARB = NULL;
PFNGLUNIFORM2IVARBPROC glUniform2ivARB = NULL;
PFNGLUNIFORM3IVARBPROC glUniform3ivARB = NULL;
PFNGLUNIFORM4IVARBPROC glUniform4ivARB = NULL;
PFNGLUNIFORMMATRIX2FVARBPROC glUniformMatrix2fvARB = NULL;
PFNGLUNIFORMMATRIX3FVARBPROC glUniformMatrix3fvARB = NULL;
PFNGLUNIFORMMATRIX3X4FVPROC glUniformMatrix3x4fv = NULL;
PFNGLUNIFORMMATRIX4FVARBPROC glUniformMatrix4fvARB = NULL;
PFNGLGETOBJECTPARAMETERFVARBPROC glGetObjectParameterfvARB = NULL;
PFNGLGETOBJECTPARAMETERIVARBPROC glGetObjectParameterivARB = NULL;
PFNGLGETINFOLOGARBPROC glGetInfoLogARB = NULL;
PFNGLGETATTACHEDOBJECTSARBPROC glGetAttachedObjectsARB = NULL;
PFNGLGETUNIFORMLOCATIONARBPROC glGetUniformLocationARB = NULL;
PFNGLGETACTIVEUNIFORMARBPROC glGetActiveUniformARB = NULL;
PFNGLGETUNIFORMFVARBPROC glGetUniformfvARB = NULL;
PFNGLGETUNIFORMIVARBPROC glGetUniformivARB = NULL;
PFNGLGETSHADERSOURCEARBPROC glGetShaderSourceARB = NULL;
PFNGLVERTEXATTRIBIPOINTERPROC glVertexAttribIPointer = NULL;

#if LL_WINDOWS
PFNWGLCREATECONTEXTATTRIBSARBPROC wglCreateContextAttribsARB = NULL;
#endif

// vertex shader prototypes
#if LL_LINUX || LL_SOLARIS
PFNGLVERTEXATTRIB1DARBPROC glVertexAttrib1dARB = NULL;
PFNGLVERTEXATTRIB1DVARBPROC glVertexAttrib1dvARB = NULL;
PFNGLVERTEXATTRIB1FARBPROC glVertexAttrib1fARB = NULL;
PFNGLVERTEXATTRIB1FVARBPROC glVertexAttrib1fvARB = NULL;
PFNGLVERTEXATTRIB1SARBPROC glVertexAttrib1sARB = NULL;
PFNGLVERTEXATTRIB1SVARBPROC glVertexAttrib1svARB = NULL;
PFNGLVERTEXATTRIB2DARBPROC glVertexAttrib2dARB = NULL;
PFNGLVERTEXATTRIB2DVARBPROC glVertexAttrib2dvARB = NULL;
PFNGLVERTEXATTRIB2FARBPROC glVertexAttrib2fARB = NULL;
PFNGLVERTEXATTRIB2FVARBPROC glVertexAttrib2fvARB = NULL;
PFNGLVERTEXATTRIB2SARBPROC glVertexAttrib2sARB = NULL;
PFNGLVERTEXATTRIB2SVARBPROC glVertexAttrib2svARB = NULL;
PFNGLVERTEXATTRIB3DARBPROC glVertexAttrib3dARB = NULL;
PFNGLVERTEXATTRIB3DVARBPROC glVertexAttrib3dvARB = NULL;
PFNGLVERTEXATTRIB3FARBPROC glVertexAttrib3fARB = NULL;
PFNGLVERTEXATTRIB3FVARBPROC glVertexAttrib3fvARB = NULL;
PFNGLVERTEXATTRIB3SARBPROC glVertexAttrib3sARB = NULL;
PFNGLVERTEXATTRIB3SVARBPROC glVertexAttrib3svARB = NULL;
#endif // LL_LINUX || LL_SOLARIS
PFNGLVERTEXATTRIB4NBVARBPROC glVertexAttrib4nbvARB = NULL;
PFNGLVERTEXATTRIB4NIVARBPROC glVertexAttrib4nivARB = NULL;
PFNGLVERTEXATTRIB4NSVARBPROC glVertexAttrib4nsvARB = NULL;
PFNGLVERTEXATTRIB4NUBARBPROC glVertexAttrib4nubARB = NULL;
PFNGLVERTEXATTRIB4NUBVARBPROC glVertexAttrib4nubvARB = NULL;
PFNGLVERTEXATTRIB4NUIVARBPROC glVertexAttrib4nuivARB = NULL;
PFNGLVERTEXATTRIB4NUSVARBPROC glVertexAttrib4nusvARB = NULL;
#if LL_LINUX  || LL_SOLARIS
PFNGLVERTEXATTRIB4BVARBPROC glVertexAttrib4bvARB = NULL;
PFNGLVERTEXATTRIB4DARBPROC glVertexAttrib4dARB = NULL;
PFNGLVERTEXATTRIB4DVARBPROC glVertexAttrib4dvARB = NULL;
PFNGLVERTEXATTRIB4FARBPROC glVertexAttrib4fARB = NULL;
PFNGLVERTEXATTRIB4FVARBPROC glVertexAttrib4fvARB = NULL;
PFNGLVERTEXATTRIB4IVARBPROC glVertexAttrib4ivARB = NULL;
PFNGLVERTEXATTRIB4SARBPROC glVertexAttrib4sARB = NULL;
PFNGLVERTEXATTRIB4SVARBPROC glVertexAttrib4svARB = NULL;
PFNGLVERTEXATTRIB4UBVARBPROC glVertexAttrib4ubvARB = NULL;
PFNGLVERTEXATTRIB4UIVARBPROC glVertexAttrib4uivARB = NULL;
PFNGLVERTEXATTRIB4USVARBPROC glVertexAttrib4usvARB = NULL;
PFNGLVERTEXATTRIBPOINTERARBPROC glVertexAttribPointerARB = NULL;
PFNGLENABLEVERTEXATTRIBARRAYARBPROC glEnableVertexAttribArrayARB = NULL;
PFNGLDISABLEVERTEXATTRIBARRAYARBPROC glDisableVertexAttribArrayARB = NULL;
PFNGLPROGRAMSTRINGARBPROC glProgramStringARB = NULL;
PFNGLBINDPROGRAMARBPROC glBindProgramARB = NULL;
PFNGLDELETEPROGRAMSARBPROC glDeleteProgramsARB = NULL;
PFNGLGENPROGRAMSARBPROC glGenProgramsARB = NULL;
PFNGLPROGRAMENVPARAMETER4DARBPROC glProgramEnvParameter4dARB = NULL;
PFNGLPROGRAMENVPARAMETER4DVARBPROC glProgramEnvParameter4dvARB = NULL;
PFNGLPROGRAMENVPARAMETER4FARBPROC glProgramEnvParameter4fARB = NULL;
PFNGLPROGRAMENVPARAMETER4FVARBPROC glProgramEnvParameter4fvARB = NULL;
PFNGLPROGRAMLOCALPARAMETER4DARBPROC glProgramLocalParameter4dARB = NULL;
PFNGLPROGRAMLOCALPARAMETER4DVARBPROC glProgramLocalParameter4dvARB = NULL;
PFNGLPROGRAMLOCALPARAMETER4FARBPROC glProgramLocalParameter4fARB = NULL;
PFNGLPROGRAMLOCALPARAMETER4FVARBPROC glProgramLocalParameter4fvARB = NULL;
PFNGLGETPROGRAMENVPARAMETERDVARBPROC glGetProgramEnvParameterdvARB = NULL;
PFNGLGETPROGRAMENVPARAMETERFVARBPROC glGetProgramEnvParameterfvARB = NULL;
PFNGLGETPROGRAMLOCALPARAMETERDVARBPROC glGetProgramLocalParameterdvARB = NULL;
PFNGLGETPROGRAMLOCALPARAMETERFVARBPROC glGetProgramLocalParameterfvARB = NULL;
PFNGLGETPROGRAMIVARBPROC glGetProgramivARB = NULL;
PFNGLGETPROGRAMSTRINGARBPROC glGetProgramStringARB = NULL;
PFNGLGETVERTEXATTRIBDVARBPROC glGetVertexAttribdvARB = NULL;
PFNGLGETVERTEXATTRIBFVARBPROC glGetVertexAttribfvARB = NULL;
PFNGLGETVERTEXATTRIBIVARBPROC glGetVertexAttribivARB = NULL;
PFNGLGETVERTEXATTRIBPOINTERVARBPROC glGetVertexAttribPointervARB = NULL;
PFNGLISPROGRAMARBPROC glIsProgramARB = NULL;
#endif // LL_LINUX || LL_SOLARIS
PFNGLBINDATTRIBLOCATIONARBPROC glBindAttribLocationARB = NULL;
PFNGLGETACTIVEATTRIBARBPROC glGetActiveAttribARB = NULL;
PFNGLGETATTRIBLOCATIONARBPROC glGetAttribLocationARB = NULL;

#if LL_WINDOWS
PFNWGLGETGPUIDSAMDPROC				wglGetGPUIDsAMD = NULL;
PFNWGLGETGPUINFOAMDPROC				wglGetGPUInfoAMD = NULL;
PFNWGLSWAPINTERVALEXTPROC			wglSwapIntervalEXT = NULL;
#endif

#if LL_LINUX_NV_GL_HEADERS
// linux nvidia headers.  these define these differently to mesa's.  ugh.
PFNGLACTIVETEXTUREARBPROC glActiveTextureARB = NULL;
PFNGLCLIENTACTIVETEXTUREARBPROC glClientActiveTextureARB = NULL;
PFNGLDRAWRANGEELEMENTSPROC glDrawRangeElements = NULL;
#endif // LL_LINUX_NV_GL_HEADERS
#endif

LLGLManager gGLManager;

LLGLManager::LLGLManager() :
	mInited(FALSE),
	mIsDisabled(FALSE),

	mHasMultitexture(FALSE),
	mHasATIMemInfo(FALSE),
	mHasAMDAssociations(FALSE),
	mHasNVXMemInfo(FALSE),
	mNumTextureUnits(1),
	mHasMipMapGeneration(FALSE),
	mHasCompressedTextures(FALSE),
	mHasFramebufferObject(FALSE),
	mMaxSamples(0),
	mHasBlendFuncSeparate(FALSE),
	mHasSync(FALSE),
	mHasVertexBufferObject(FALSE),
	mHasVertexArrayObject(FALSE),
	mHasMapBufferRange(FALSE),
	mHasFlushBufferRange(FALSE),
	mHasPBuffer(FALSE),
	mHasShaderObjects(FALSE),
	mHasVertexShader(FALSE),
	mHasFragmentShader(FALSE),
	mNumTextureImageUnits(0),
	mHasOcclusionQuery(FALSE),
	mHasTimerQuery(FALSE),
	mHasOcclusionQuery2(FALSE),
	mHasPointParameters(FALSE),
	mHasDrawBuffers(FALSE),
	mHasTextureRectangle(FALSE),
	mHasTextureMultisample(FALSE),
	mHasTransformFeedback(FALSE),
	mMaxSampleMaskWords(0),
	mMaxColorTextureSamples(0),
	mMaxDepthTextureSamples(0),
	mMaxIntegerSamples(0),

	mHasAnisotropic(FALSE),
	mHasARBEnvCombine(FALSE),
	mHasCubeMap(FALSE),
	mHasDebugOutput(FALSE),

	mIsATI(FALSE),
	mIsNVIDIA(FALSE),
	mIsIntel(FALSE),
	mIsGF2or4MX(FALSE),
	mIsGF3(FALSE),
	mIsGFFX(FALSE),
	mATIOffsetVerticalLines(FALSE),
	mATIOldDriver(FALSE),
#if LL_DARWIN
	mIsMobileGF(FALSE),
#endif
	mHasRequirements(TRUE),

	mHasSeparateSpecularColor(FALSE),

	mDebugGPU(FALSE),

	mDriverVersionMajor(1),
	mDriverVersionMinor(0),
	mDriverVersionRelease(0),
	mGLVersion(1.0f),
	mGLSLVersionMajor(0),
	mGLSLVersionMinor(0),		
	mVRAM(0),
	mGLMaxVertexRange(0),
	mGLMaxIndexRange(0)
{
}

//---------------------------------------------------------------------
// Global initialization for GL
//---------------------------------------------------------------------
void LLGLManager::initWGL()
{
	mHasPBuffer = FALSE;
#if LL_WINDOWS && !LL_MESA_HEADLESS
	if (!glh_init_extensions("WGL_ARB_pixel_format"))
	{
		LL_WARNS("RenderInit") << "No ARB pixel format extensions" << LL_ENDL;
	}

	if (ExtensionExists("WGL_ARB_create_context",gGLHExts.mSysExts))
	{
		GLH_EXT_NAME(wglCreateContextAttribsARB) = (PFNWGLCREATECONTEXTATTRIBSARBPROC)GLH_EXT_GET_PROC_ADDRESS("wglCreateContextAttribsARB");
	}
	else
	{
		LL_WARNS("RenderInit") << "No ARB create context extensions" << LL_ENDL;
	}

	// For retreiving information per AMD adapter, 
	// because we can't trust curently selected/default one when there are multiple
	mHasAMDAssociations = ExtensionExists("WGL_AMD_gpu_association", gGLHExts.mSysExts);
	if (mHasAMDAssociations)
	{
		GLH_EXT_NAME(wglGetGPUIDsAMD) = (PFNWGLGETGPUIDSAMDPROC)GLH_EXT_GET_PROC_ADDRESS("wglGetGPUIDsAMD");
		GLH_EXT_NAME(wglGetGPUInfoAMD) = (PFNWGLGETGPUINFOAMDPROC)GLH_EXT_GET_PROC_ADDRESS("wglGetGPUInfoAMD");
	}

	if (ExtensionExists("WGL_EXT_swap_control", gGLHExts.mSysExts))
	{
        GLH_EXT_NAME(wglSwapIntervalEXT) = (PFNWGLSWAPINTERVALEXTPROC)GLH_EXT_GET_PROC_ADDRESS("wglSwapIntervalEXT");
	}

	if( !glh_init_extensions("WGL_ARB_pbuffer") )
	{
		LL_WARNS("RenderInit") << "No ARB WGL PBuffer extensions" << LL_ENDL;
	}

	if( !glh_init_extensions("WGL_ARB_render_texture") )
	{
		LL_WARNS("RenderInit") << "No ARB WGL render texture extensions" << LL_ENDL;
	}

	mHasPBuffer = ExtensionExists("WGL_ARB_pbuffer", gGLHExts.mSysExts) &&
					ExtensionExists("WGL_ARB_render_texture", gGLHExts.mSysExts) &&
					ExtensionExists("WGL_ARB_pixel_format", gGLHExts.mSysExts);
#endif
}

// return false if unable (or unwilling due to old drivers) to init GL
bool LLGLManager::initGL()
{
	if (mInited)
	{
		LL_ERRS("RenderInit") << "Calling init on LLGLManager after already initialized!" << LL_ENDL;
	}

	stop_glerror();

#if LL_WINDOWS
	if (!glGetStringi)
	{
		glGetStringi = (PFNGLGETSTRINGIPROC) GLH_EXT_GET_PROC_ADDRESS("glGetStringi");
	}

	//reload extensions string (may have changed after using wglCreateContextAttrib)
	if (glGetStringi)
	{
		std::stringstream str;

		GLint count = 0;
		glGetIntegerv(GL_NUM_EXTENSIONS, &count);
		for (GLint i = 0; i < count; ++i)
		{
			std::string ext((const char*) glGetStringi(GL_EXTENSIONS, i));
			str << ext << " ";
			LL_DEBUGS("GLExtensions") << ext << LL_ENDL;
		}
		
		{
			PFNWGLGETEXTENSIONSSTRINGARBPROC wglGetExtensionsStringARB = 0;
			wglGetExtensionsStringARB = (PFNWGLGETEXTENSIONSSTRINGARBPROC)wglGetProcAddress("wglGetExtensionsStringARB");
			if(wglGetExtensionsStringARB)
			{
				str << (const char*) wglGetExtensionsStringARB(wglGetCurrentDC());
			}
		}

		free(gGLHExts.mSysExts);
		std::string extensions = str.str();
		gGLHExts.mSysExts = strdup(extensions.c_str());
	}
#endif
	
	stop_glerror();

	// Extract video card strings and convert to upper case to
	// work around driver-to-driver variation in capitalization.
	mGLVendor = std::string((const char *)glGetString(GL_VENDOR));
	LLStringUtil::toUpper(mGLVendor);

	mGLRenderer = std::string((const char *)glGetString(GL_RENDERER));
	LLStringUtil::toUpper(mGLRenderer);

	parse_gl_version( &mDriverVersionMajor, 
		&mDriverVersionMinor, 
		&mDriverVersionRelease, 
		&mDriverVersionVendorString,
		&mGLVersionString);

	mGLVersion = mDriverVersionMajor + mDriverVersionMinor * .1f;

	if (mGLVersion >= 2.f)
	{
		parse_glsl_version(mGLSLVersionMajor, mGLSLVersionMinor);

#if LL_DARWIN
		//never use GLSL greater than 1.20 on OSX
		if (mGLSLVersionMajor > 1 || mGLSLVersionMinor >= 30)
		{
			mGLSLVersionMajor = 1;
			mGLSLVersionMinor = 20;
		}
#endif
	}

	if (mGLVersion >= 2.1f && LLImageGL::sCompressTextures)
	{ //use texture compression
		glHint(GL_TEXTURE_COMPRESSION_HINT, GL_NICEST);
	}
	else
	{ //GL version is < 3.0, always disable texture compression
		LLImageGL::sCompressTextures = false;
	}
	
	// Trailing space necessary to keep "nVidia Corpor_ati_on" cards
	// from being recognized as ATI.
	if (mGLVendor.substr(0,4) == "ATI ")
	{
		mGLVendorShort = "ATI";
		// *TODO: Fix this?
		mIsATI = TRUE;

#if LL_WINDOWS && !LL_MESA_HEADLESS
		if (mDriverVersionRelease < 3842)
		{
			mATIOffsetVerticalLines = TRUE;
		}
#endif // LL_WINDOWS

#if (LL_WINDOWS || LL_LINUX) && !LL_MESA_HEADLESS
		// count any pre OpenGL 3.0 implementation as an old driver
		if (mGLVersion < 3.f) 
		{
			mATIOldDriver = TRUE;
		}
#endif // (LL_WINDOWS || LL_LINUX) && !LL_MESA_HEADLESS
	}
	else if (mGLVendor.find("NVIDIA ") != std::string::npos)
	{
		mGLVendorShort = "NVIDIA";
		mIsNVIDIA = TRUE;
		if (   mGLRenderer.find("GEFORCE4 MX") != std::string::npos
			|| mGLRenderer.find("GEFORCE2") != std::string::npos
			|| mGLRenderer.find("GEFORCE 2") != std::string::npos
			|| mGLRenderer.find("GEFORCE4 460 GO") != std::string::npos
			|| mGLRenderer.find("GEFORCE4 440 GO") != std::string::npos
			|| mGLRenderer.find("GEFORCE4 420 GO") != std::string::npos)
		{
			mIsGF2or4MX = TRUE;
		}
		else if (mGLRenderer.find("GEFORCE FX") != std::string::npos
				 || mGLRenderer.find("QUADRO FX") != std::string::npos
				 || mGLRenderer.find("NV34") != std::string::npos)
		{
			mIsGFFX = TRUE;
		}
		else if(mGLRenderer.find("GEFORCE3") != std::string::npos)
		{
			mIsGF3 = TRUE;
		}
#if LL_DARWIN
		else if ((mGLRenderer.find("9400M") != std::string::npos)
			  || (mGLRenderer.find("9600M") != std::string::npos)
			  || (mGLRenderer.find("9800M") != std::string::npos))
		{
			mIsMobileGF = TRUE;
		}
#endif

	}
	else if (mGLVendor.find("INTEL") != std::string::npos
#if LL_LINUX
		 // The Mesa-based drivers put this in the Renderer string,
		 // not the Vendor string.
		 || mGLRenderer.find("INTEL") != std::string::npos
#endif //LL_LINUX
		 )
	{
		mGLVendorShort = "INTEL";
		mIsIntel = TRUE;
	}
	else
	{
		mGLVendorShort = "MISC";
	}
	
	stop_glerror();
	// This is called here because it depends on the setting of mIsGF2or4MX, and sets up mHasMultitexture.
	initExtensions();
	stop_glerror();

	S32 old_vram = mVRAM;
	mVRAM = 0;

#if LL_WINDOWS
	if (mHasAMDAssociations)
	{
		GLuint gl_gpus_count = wglGetGPUIDsAMD(0, 0);
		if (gl_gpus_count > 0)
		{
			GLuint* ids = new GLuint[gl_gpus_count];
			wglGetGPUIDsAMD(gl_gpus_count, ids);

			GLuint mem_mb = 0;
			for (U32 i = 0; i < gl_gpus_count; i++)
			{
				wglGetGPUInfoAMD(ids[i],
					WGL_GPU_RAM_AMD,
					GL_UNSIGNED_INT,
					sizeof(GLuint),
					&mem_mb);
				if (mVRAM < mem_mb)
				{
					// basically pick the best AMD and trust driver/OS to know to switch
					mVRAM = mem_mb;
				}
			}
		}
		if (mVRAM != 0)
		{
			LL_WARNS("RenderInit") << "VRAM Detected (AMDAssociations):" << mVRAM << LL_ENDL;
		}
	}
#endif

	if (mHasATIMemInfo && mVRAM == 0)
	{ //ask the gl how much vram is free at startup and attempt to use no more than half of that
		S32 meminfo[4];
		glGetIntegerv(GL_TEXTURE_FREE_MEMORY_ATI, meminfo);

<<<<<<< HEAD
		mVRAM = meminfo[0]/1024;

		// <FS:Ansariel> VRAM detection logging
		LL_INFOS("RenderInit") << "VRAM detected via ATI MemInfo OpenGL extension: " << mVRAM << " MB" << LL_ENDL;
=======
		mVRAM = meminfo[0] / 1024;
		LL_WARNS("RenderInit") << "VRAM Detected (ATIMemInfo):" << mVRAM << LL_ENDL;
>>>>>>> 91c311dd
	}

	if (mHasNVXMemInfo && mVRAM == 0)
	{
		S32 dedicated_memory;
		glGetIntegerv(GL_GPU_MEMORY_INFO_DEDICATED_VIDMEM_NVX, &dedicated_memory);
		mVRAM = dedicated_memory/1024;
<<<<<<< HEAD

		// <FS:Ansariel> VRAM detection logging
		LL_INFOS("RenderInit") << "VRAM detected via nVidia MemInfo OpenGL extension: " << mVRAM << " MB" << LL_ENDL;
=======
		LL_WARNS("RenderInit") << "VRAM Detected (NVXMemInfo):" << mVRAM << LL_ENDL;
>>>>>>> 91c311dd
	}

#if LL_WINDOWS
	if (mVRAM < 256)
	{
		// Something likely went wrong using the above extensions
		// try WMI first and fall back to old method (from dxdiag) if all else fails
		// Function will check all GPUs WMI knows of and will pick up the one with most
		// memory. We need to check all GPUs because system can switch active GPU to
		// weaker one, to preserve power when not under load.
		S32 mem = LLDXHardware::getMBVideoMemoryViaWMI();
		if (mem != 0)
		{
			mVRAM = mem;
			LL_WARNS("RenderInit") << "VRAM Detected (WMI):" << mVRAM<< LL_ENDL;
		}
	}
#endif

	if (mVRAM < 256 && old_vram > 0)
	{
		// fall back to old method
		// Note: on Windows value will be from LLDXHardware.
		// Either received via dxdiag or via WMI by id from dxdiag.
		mVRAM = old_vram;

		// <FS:Ansariel> VRAM detection logging
		LL_WARNS("RenderInit") << "VRAM detected via MemInfo OpenGL extension most likely broken. Reverting to " << mVRAM << " MB" << LL_ENDL;
	}

	stop_glerror();

	stop_glerror();

	if (mHasFragmentShader)
	{
		GLint num_tex_image_units;
		glGetIntegerv(GL_MAX_TEXTURE_IMAGE_UNITS_ARB, &num_tex_image_units);
		mNumTextureImageUnits = llmin(num_tex_image_units, 32);
	}

	if (LLRender::sGLCoreProfile)
	{
		mNumTextureUnits = llmin(mNumTextureImageUnits, MAX_GL_TEXTURE_UNITS);
	}
	else if (mHasMultitexture)
	{
		GLint num_tex_units;		
		glGetIntegerv(GL_MAX_TEXTURE_UNITS_ARB, &num_tex_units);
		mNumTextureUnits = llmin(num_tex_units, (GLint)MAX_GL_TEXTURE_UNITS);
		if (mIsIntel)
		{
			mNumTextureUnits = llmin(mNumTextureUnits, 2);
		}
	}
	else
	{
		mHasRequirements = FALSE;

		// We don't support cards that don't support the GL_ARB_multitexture extension
		LL_WARNS("RenderInit") << "GL Drivers do not support GL_ARB_multitexture" << LL_ENDL;
		return false;
	}
	
	stop_glerror();

	if (mHasTextureMultisample)
	{
		glGetIntegerv(GL_MAX_COLOR_TEXTURE_SAMPLES, &mMaxColorTextureSamples);
		glGetIntegerv(GL_MAX_DEPTH_TEXTURE_SAMPLES, &mMaxDepthTextureSamples);
		glGetIntegerv(GL_MAX_INTEGER_SAMPLES, &mMaxIntegerSamples);
		glGetIntegerv(GL_MAX_SAMPLE_MASK_WORDS, &mMaxSampleMaskWords);
	}

	stop_glerror();

#if LL_WINDOWS
	if (mHasDebugOutput && gDebugGL)
	{ //setup debug output callback
		//glDebugMessageControlARB(GL_DONT_CARE, GL_DONT_CARE, GL_DEBUG_SEVERITY_LOW_ARB, 0, NULL, GL_TRUE);
		glDebugMessageCallbackARB((GLDEBUGPROCARB) gl_debug_callback, NULL);
		glEnable(GL_DEBUG_OUTPUT_SYNCHRONOUS_ARB);
	}
#endif

	stop_glerror();

	//HACK always disable texture multisample, use FXAA instead
	mHasTextureMultisample = FALSE;
#if LL_WINDOWS
	if (mIsATI)
	{ //using multisample textures on ATI results in black screen for some reason
		mHasTextureMultisample = FALSE;
	}


// <FS:CR> FIRE-7603: Revert MAINT-804 because FBO's and shadows appear to be working now!
	//if (mIsIntel && mGLVersion <= 3.f)
	//{ //never try to use framebuffer objects on older intel drivers (crashy)
	//	mHasFramebufferObject = FALSE;
	//}
// </FS:CR>
#endif

	if (mHasFramebufferObject)
	{
		glGetIntegerv(GL_MAX_SAMPLES, &mMaxSamples);
	}

	stop_glerror();
	
	setToDebugGPU();

	stop_glerror();

	initGLStates();

	stop_glerror();

	return true;
}

void LLGLManager::setToDebugGPU()
{
	//"MOBILE INTEL(R) 965 EXPRESS CHIP", 
	if (mGLRenderer.find("INTEL") != std::string::npos && mGLRenderer.find("965") != std::string::npos)
	{
		mDebugGPU = TRUE ;
	}

	return ;
}

void LLGLManager::getGLInfo(LLSD& info)
{
	if (gHeadlessClient)
	{
		info["GLInfo"]["GLVendor"] = HEADLESS_VENDOR_STRING;
		info["GLInfo"]["GLRenderer"] = HEADLESS_RENDERER_STRING;
		info["GLInfo"]["GLVersion"] = HEADLESS_VERSION_STRING;
		return;
	}
	else
	{
		info["GLInfo"]["GLVendor"] = std::string((const char *)glGetString(GL_VENDOR));
		info["GLInfo"]["GLRenderer"] = std::string((const char *)glGetString(GL_RENDERER));
		info["GLInfo"]["GLVersion"] = std::string((const char *)glGetString(GL_VERSION));
	}

#if !LL_MESA_HEADLESS
	std::string all_exts = ll_safe_string((const char *)gGLHExts.mSysExts);
	boost::char_separator<char> sep(" ");
	boost::tokenizer<boost::char_separator<char> > tok(all_exts, sep);
	for(boost::tokenizer<boost::char_separator<char> >::iterator i = tok.begin(); i != tok.end(); ++i)
	{
		info["GLInfo"]["GLExtensions"].append(*i);
	}
#endif
}

std::string LLGLManager::getGLInfoString()
{
	std::string info_str;

	if (gHeadlessClient)
	{
		info_str += std::string("GL_VENDOR      ") + HEADLESS_VENDOR_STRING + std::string("\n");
		info_str += std::string("GL_RENDERER    ") + HEADLESS_RENDERER_STRING + std::string("\n");
		info_str += std::string("GL_VERSION     ") + HEADLESS_VERSION_STRING + std::string("\n");
	}
	else
	{
		info_str += std::string("GL_VENDOR      ") + ll_safe_string((const char *)glGetString(GL_VENDOR)) + std::string("\n");
		info_str += std::string("GL_RENDERER    ") + ll_safe_string((const char *)glGetString(GL_RENDERER)) + std::string("\n");
		info_str += std::string("GL_VERSION     ") + ll_safe_string((const char *)glGetString(GL_VERSION)) + std::string("\n");
	}

#if !LL_MESA_HEADLESS 
	std::string all_exts= ll_safe_string(((const char *)gGLHExts.mSysExts));
	LLStringUtil::replaceChar(all_exts, ' ', '\n');
	info_str += std::string("GL_EXTENSIONS:\n") + all_exts + std::string("\n");
#endif
	
	return info_str;
}

void LLGLManager::printGLInfoString()
{
	if (gHeadlessClient)
	{
		LL_INFOS("RenderInit") << "GL_VENDOR:     " << HEADLESS_VENDOR_STRING << LL_ENDL;
		LL_INFOS("RenderInit") << "GL_RENDERER:   " << HEADLESS_RENDERER_STRING << LL_ENDL;
		LL_INFOS("RenderInit") << "GL_VERSION:    " << HEADLESS_VERSION_STRING << LL_ENDL;
	}
	else
	{
		LL_INFOS("RenderInit") << "GL_VENDOR:     " << ((const char *)glGetString(GL_VENDOR)) << LL_ENDL;
		LL_INFOS("RenderInit") << "GL_RENDERER:   " << ((const char *)glGetString(GL_RENDERER)) << LL_ENDL;
		LL_INFOS("RenderInit") << "GL_VERSION:    " << ((const char *)glGetString(GL_VERSION)) << LL_ENDL;
	}

#if !LL_MESA_HEADLESS
	std::string all_exts= ll_safe_string(((const char *)gGLHExts.mSysExts));
	LLStringUtil::replaceChar(all_exts, ' ', '\n');
	LL_DEBUGS("RenderInit") << "GL_EXTENSIONS:\n" << all_exts << LL_ENDL;
#endif
}

std::string LLGLManager::getRawGLString()
{
	std::string gl_string;
	if (gHeadlessClient)
	{
		gl_string = HEADLESS_VENDOR_STRING + " " + HEADLESS_RENDERER_STRING;
	}
	else
	{
		gl_string = ll_safe_string((char*)glGetString(GL_VENDOR)) + " " + ll_safe_string((char*)glGetString(GL_RENDERER));
	}
	return gl_string;
}

void LLGLManager::shutdownGL()
{
	if (mInited)
	{
		glFinish();
		stop_glerror();
		mInited = FALSE;
	}
}

// these are used to turn software blending on. They appear in the Debug/Avatar menu
// presence of vertex skinning/blending or vertex programs will set these to FALSE by default.

void LLGLManager::initExtensions()
{
#if LL_MESA_HEADLESS
# ifdef GL_ARB_multitexture
	mHasMultitexture = TRUE;
# else
	mHasMultitexture = FALSE;
# endif // GL_ARB_multitexture
# ifdef GL_ARB_texture_env_combine
	mHasARBEnvCombine = TRUE;	
# else
	mHasARBEnvCombine = FALSE;
# endif // GL_ARB_texture_env_combine
# ifdef GL_ARB_texture_compression
	mHasCompressedTextures = TRUE;
# else
	mHasCompressedTextures = FALSE;
# endif // GL_ARB_texture_compression
# ifdef GL_ARB_vertex_buffer_object
	mHasVertexBufferObject = TRUE;
# else
	mHasVertexBufferObject = FALSE;
# endif // GL_ARB_vertex_buffer_object
# ifdef GL_EXT_framebuffer_object
	mHasFramebufferObject = TRUE;
# else
	mHasFramebufferObject = FALSE;
# endif // GL_EXT_framebuffer_object
# ifdef GL_ARB_draw_buffers
	mHasDrawBuffers = TRUE;
#else
	mHasDrawBuffers = FALSE;
# endif // GL_ARB_draw_buffers
# if defined(GL_NV_depth_clamp) || defined(GL_ARB_depth_clamp)
	mHasDepthClamp = TRUE;
#else
	mHasDepthClamp = FALSE;
#endif // defined(GL_NV_depth_clamp) || defined(GL_ARB_depth_clamp)
# if GL_EXT_blend_func_separate
	mHasBlendFuncSeparate = TRUE;
#else
	mHasBlendFuncSeparate = FALSE;
# endif // GL_EXT_blend_func_separate
	mHasMipMapGeneration = FALSE;
	mHasSeparateSpecularColor = FALSE;
	mHasAnisotropic = FALSE;
	mHasCubeMap = FALSE;
	mHasOcclusionQuery = FALSE;
	mHasPointParameters = FALSE;
	mHasShaderObjects = FALSE;
	mHasVertexShader = FALSE;
	mHasFragmentShader = FALSE;
	mHasTextureRectangle = FALSE;
#else // LL_MESA_HEADLESS //important, gGLHExts.mSysExts is uninitialized until after glh_init_extensions is called
	mHasMultitexture = glh_init_extensions("GL_ARB_multitexture");
	mHasATIMemInfo = ExtensionExists("GL_ATI_meminfo", gGLHExts.mSysExts); //Basic AMD method, also see mHasAMDAssociations
	mHasNVXMemInfo = ExtensionExists("GL_NVX_gpu_memory_info", gGLHExts.mSysExts);
	mHasSeparateSpecularColor = glh_init_extensions("GL_EXT_separate_specular_color");
	mHasAnisotropic = glh_init_extensions("GL_EXT_texture_filter_anisotropic");
	glh_init_extensions("GL_ARB_texture_cube_map");
	mHasCubeMap = ExtensionExists("GL_ARB_texture_cube_map", gGLHExts.mSysExts);
	mHasARBEnvCombine = ExtensionExists("GL_ARB_texture_env_combine", gGLHExts.mSysExts);
	mHasCompressedTextures = glh_init_extensions("GL_ARB_texture_compression");
	mHasOcclusionQuery = ExtensionExists("GL_ARB_occlusion_query", gGLHExts.mSysExts);
	mHasTimerQuery = ExtensionExists("GL_ARB_timer_query", gGLHExts.mSysExts);
	mHasOcclusionQuery2 = ExtensionExists("GL_ARB_occlusion_query2", gGLHExts.mSysExts);
	mHasVertexBufferObject = ExtensionExists("GL_ARB_vertex_buffer_object", gGLHExts.mSysExts);
	mHasVertexArrayObject = ExtensionExists("GL_ARB_vertex_array_object", gGLHExts.mSysExts);
	mHasSync = ExtensionExists("GL_ARB_sync", gGLHExts.mSysExts);
	mHasMapBufferRange = ExtensionExists("GL_ARB_map_buffer_range", gGLHExts.mSysExts);
	mHasFlushBufferRange = ExtensionExists("GL_APPLE_flush_buffer_range", gGLHExts.mSysExts);
	//mHasDepthClamp = ExtensionExists("GL_ARB_depth_clamp", gGLHExts.mSysExts) || ExtensionExists("GL_NV_depth_clamp", gGLHExts.mSysExts);
	mHasDepthClamp = FALSE;
	// mask out FBO support when packed_depth_stencil isn't there 'cause we need it for LLRenderTarget -Brad
#ifdef GL_ARB_framebuffer_object
	mHasFramebufferObject = ExtensionExists("GL_ARB_framebuffer_object", gGLHExts.mSysExts);
#else
	mHasFramebufferObject = ExtensionExists("GL_EXT_framebuffer_object", gGLHExts.mSysExts) &&
							ExtensionExists("GL_EXT_framebuffer_blit", gGLHExts.mSysExts) &&
							ExtensionExists("GL_EXT_framebuffer_multisample", gGLHExts.mSysExts) &&
							ExtensionExists("GL_EXT_packed_depth_stencil", gGLHExts.mSysExts);
#endif
#ifdef GL_EXT_texture_sRGB
	mHassRGBTexture = ExtensionExists("GL_EXT_texture_sRGB", gGLHExts.mSysExts);
#endif
	
#ifdef GL_ARB_framebuffer_sRGB
	mHassRGBFramebuffer = ExtensionExists("GL_ARB_framebuffer_sRGB", gGLHExts.mSysExts);
#else
	mHassRGBFramebuffer = ExtensionExists("GL_EXT_framebuffer_sRGB", gGLHExts.mSysExts);
#endif
	
	mHasMipMapGeneration = mHasFramebufferObject || mGLVersion >= 1.4f;

	mHasDrawBuffers = ExtensionExists("GL_ARB_draw_buffers", gGLHExts.mSysExts);
	mHasBlendFuncSeparate = ExtensionExists("GL_EXT_blend_func_separate", gGLHExts.mSysExts);
	mHasTextureRectangle = ExtensionExists("GL_ARB_texture_rectangle", gGLHExts.mSysExts);
	mHasTextureMultisample = ExtensionExists("GL_ARB_texture_multisample", gGLHExts.mSysExts);
	mHasDebugOutput = ExtensionExists("GL_ARB_debug_output", gGLHExts.mSysExts);
	mHasTransformFeedback = mGLVersion >= 4.f ? TRUE : FALSE;
#if !LL_DARWIN
	mHasPointParameters = !mIsATI && ExtensionExists("GL_ARB_point_parameters", gGLHExts.mSysExts);
#endif
	mHasShaderObjects = ExtensionExists("GL_ARB_shader_objects", gGLHExts.mSysExts) && (LLRender::sGLCoreProfile || ExtensionExists("GL_ARB_shading_language_100", gGLHExts.mSysExts));
	mHasVertexShader = ExtensionExists("GL_ARB_vertex_program", gGLHExts.mSysExts) && ExtensionExists("GL_ARB_vertex_shader", gGLHExts.mSysExts)
		&& (LLRender::sGLCoreProfile || ExtensionExists("GL_ARB_shading_language_100", gGLHExts.mSysExts));
	mHasFragmentShader = ExtensionExists("GL_ARB_fragment_shader", gGLHExts.mSysExts) && (LLRender::sGLCoreProfile || ExtensionExists("GL_ARB_shading_language_100", gGLHExts.mSysExts));
#endif

#if LL_LINUX || LL_SOLARIS
	LL_INFOS() << "initExtensions() checking shell variables to adjust features..." << LL_ENDL;
	// Our extension support for the Linux Client is very young with some
	// potential driver gotchas, so offer a semi-secret way to turn it off.
	if (getenv("LL_GL_NOEXT"))
	{
		//mHasMultitexture = FALSE; // NEEDED!
		mHasDepthClamp = FALSE;
		mHasARBEnvCombine = FALSE;
		mHasCompressedTextures = FALSE;
		mHasVertexBufferObject = FALSE;
		mHasFramebufferObject = FALSE;
		mHasDrawBuffers = FALSE;
		mHasBlendFuncSeparate = FALSE;
		mHasMipMapGeneration = FALSE;
		mHasSeparateSpecularColor = FALSE;
		mHasAnisotropic = FALSE;
		mHasCubeMap = FALSE;
		mHasOcclusionQuery = FALSE;
		mHasPointParameters = FALSE;
		mHasShaderObjects = FALSE;
		mHasVertexShader = FALSE;
		mHasFragmentShader = FALSE;
		LL_WARNS("RenderInit") << "GL extension support DISABLED via LL_GL_NOEXT" << LL_ENDL;
	}
	else if (getenv("LL_GL_BASICEXT"))	/* Flawfinder: ignore */
	{
		// This switch attempts to turn off all support for exotic
		// extensions which I believe correspond to fatal driver
		// bug reports.  This should be the default until we get a
		// proper blacklist/whitelist on Linux.
		mHasMipMapGeneration = FALSE;
		mHasAnisotropic = FALSE;
		//mHasCubeMap = FALSE; // apparently fatal on Intel 915 & similar
		//mHasOcclusionQuery = FALSE; // source of many ATI system hangs
		mHasShaderObjects = FALSE;
		mHasVertexShader = FALSE;
		mHasFragmentShader = FALSE;
		mHasBlendFuncSeparate = FALSE;
		LL_WARNS("RenderInit") << "GL extension support forced to SIMPLE level via LL_GL_BASICEXT" << LL_ENDL;
	}
	if (getenv("LL_GL_BLACKLIST"))	/* Flawfinder: ignore */
	{
		// This lets advanced troubleshooters disable specific
		// GL extensions to isolate problems with their hardware.
		// SL-28126
		const char *const blacklist = getenv("LL_GL_BLACKLIST");	/* Flawfinder: ignore */
		LL_WARNS("RenderInit") << "GL extension support partially disabled via LL_GL_BLACKLIST: " << blacklist << LL_ENDL;
		if (strchr(blacklist,'a')) mHasARBEnvCombine = FALSE;
		if (strchr(blacklist,'b')) mHasCompressedTextures = FALSE;
		if (strchr(blacklist,'c')) mHasVertexBufferObject = FALSE;
		if (strchr(blacklist,'d')) mHasMipMapGeneration = FALSE;//S
// 		if (strchr(blacklist,'f')) mHasNVVertexArrayRange = FALSE;//S
// 		if (strchr(blacklist,'g')) mHasNVFence = FALSE;//S
		if (strchr(blacklist,'h')) mHasSeparateSpecularColor = FALSE;
		if (strchr(blacklist,'i')) mHasAnisotropic = FALSE;//S
		if (strchr(blacklist,'j')) mHasCubeMap = FALSE;//S
// 		if (strchr(blacklist,'k')) mHasATIVAO = FALSE;//S
		if (strchr(blacklist,'l')) mHasOcclusionQuery = FALSE;
		if (strchr(blacklist,'m')) mHasShaderObjects = FALSE;//S
		if (strchr(blacklist,'n')) mHasVertexShader = FALSE;//S
		if (strchr(blacklist,'o')) mHasFragmentShader = FALSE;//S
		if (strchr(blacklist,'p')) mHasPointParameters = FALSE;//S
		if (strchr(blacklist,'q')) mHasFramebufferObject = FALSE;//S
		if (strchr(blacklist,'r')) mHasDrawBuffers = FALSE;//S
		if (strchr(blacklist,'s')) mHasTextureRectangle = FALSE;
		if (strchr(blacklist,'t')) mHasBlendFuncSeparate = FALSE;//S
		if (strchr(blacklist,'u')) mHasDepthClamp = FALSE;
		
	}
#endif // LL_LINUX || LL_SOLARIS
	
	if (!mHasMultitexture)
	{
		LL_INFOS("RenderInit") << "Couldn't initialize multitexturing" << LL_ENDL;
	}
	if (!mHasMipMapGeneration)
	{
		LL_INFOS("RenderInit") << "Couldn't initialize mipmap generation" << LL_ENDL;
	}
	if (!mHasARBEnvCombine)
	{
		LL_INFOS("RenderInit") << "Couldn't initialize GL_ARB_texture_env_combine" << LL_ENDL;
	}
	if (!mHasSeparateSpecularColor)
	{
		LL_INFOS("RenderInit") << "Couldn't initialize separate specular color" << LL_ENDL;
	}
	if (!mHasAnisotropic)
	{
		LL_INFOS("RenderInit") << "Couldn't initialize anisotropic filtering" << LL_ENDL;
	}
	if (!mHasCompressedTextures)
	{
		LL_INFOS("RenderInit") << "Couldn't initialize GL_ARB_texture_compression" << LL_ENDL;
	}
	if (!mHasOcclusionQuery)
	{
		LL_INFOS("RenderInit") << "Couldn't initialize GL_ARB_occlusion_query" << LL_ENDL;
	}
	if (!mHasOcclusionQuery2)
	{
		LL_INFOS("RenderInit") << "Couldn't initialize GL_ARB_occlusion_query2" << LL_ENDL;
	}
	if (!mHasPointParameters)
	{
		LL_INFOS("RenderInit") << "Couldn't initialize GL_ARB_point_parameters" << LL_ENDL;
	}
	if (!mHasShaderObjects)
	{
		LL_INFOS("RenderInit") << "Couldn't initialize GL_ARB_shader_objects" << LL_ENDL;
	}
	if (!mHasVertexShader)
	{
		LL_INFOS("RenderInit") << "Couldn't initialize GL_ARB_vertex_shader" << LL_ENDL;
	}
	if (!mHasFragmentShader)
	{
		LL_INFOS("RenderInit") << "Couldn't initialize GL_ARB_fragment_shader" << LL_ENDL;
	}
	if (!mHasBlendFuncSeparate)
	{
		LL_INFOS("RenderInit") << "Couldn't initialize GL_EXT_blend_func_separate" << LL_ENDL;
	}
	if (!mHasDrawBuffers)
	{
		LL_INFOS("RenderInit") << "Couldn't initialize GL_ARB_draw_buffers" << LL_ENDL;
	}

	// Disable certain things due to known bugs
	if (mIsIntel && mHasMipMapGeneration)
	{
		LL_INFOS("RenderInit") << "Disabling mip-map generation for Intel GPUs" << LL_ENDL;
		mHasMipMapGeneration = FALSE;
	}
#if !LL_DARWIN
	if (mIsATI && mHasMipMapGeneration)
	{
		LL_INFOS("RenderInit") << "Disabling mip-map generation for ATI GPUs (performance opt)" << LL_ENDL;
		mHasMipMapGeneration = FALSE;
	}
#endif
	
	// Misc
	glGetIntegerv(GL_MAX_ELEMENTS_VERTICES, (GLint*) &mGLMaxVertexRange);
	glGetIntegerv(GL_MAX_ELEMENTS_INDICES, (GLint*) &mGLMaxIndexRange);
	glGetIntegerv(GL_MAX_TEXTURE_SIZE, (GLint*) &mGLMaxTextureSize);
	
#if (LL_WINDOWS || LL_LINUX || LL_SOLARIS) && !LL_MESA_HEADLESS
	LL_DEBUGS("RenderInit") << "GL Probe: Getting symbols" << LL_ENDL;
	if (mHasVertexBufferObject)
	{
		glBindBufferARB = (PFNGLBINDBUFFERARBPROC)GLH_EXT_GET_PROC_ADDRESS("glBindBufferARB");
		if (glBindBufferARB)
		{
			glDeleteBuffersARB = (PFNGLDELETEBUFFERSARBPROC)GLH_EXT_GET_PROC_ADDRESS("glDeleteBuffersARB");
			glGenBuffersARB = (PFNGLGENBUFFERSARBPROC)GLH_EXT_GET_PROC_ADDRESS("glGenBuffersARB");
			glIsBufferARB = (PFNGLISBUFFERARBPROC)GLH_EXT_GET_PROC_ADDRESS("glIsBufferARB");
			glBufferDataARB = (PFNGLBUFFERDATAARBPROC)GLH_EXT_GET_PROC_ADDRESS("glBufferDataARB");
			glBufferSubDataARB = (PFNGLBUFFERSUBDATAARBPROC)GLH_EXT_GET_PROC_ADDRESS("glBufferSubDataARB");
			glGetBufferSubDataARB = (PFNGLGETBUFFERSUBDATAARBPROC)GLH_EXT_GET_PROC_ADDRESS("glGetBufferSubDataARB");
			glMapBufferARB = (PFNGLMAPBUFFERARBPROC)GLH_EXT_GET_PROC_ADDRESS("glMapBufferARB");
			glUnmapBufferARB = (PFNGLUNMAPBUFFERARBPROC)GLH_EXT_GET_PROC_ADDRESS("glUnmapBufferARB");
			glGetBufferParameterivARB = (PFNGLGETBUFFERPARAMETERIVARBPROC)GLH_EXT_GET_PROC_ADDRESS("glGetBufferParameterivARB");
			glGetBufferPointervARB = (PFNGLGETBUFFERPOINTERVARBPROC)GLH_EXT_GET_PROC_ADDRESS("glGetBufferPointervARB");
		}
		else
		{
			mHasVertexBufferObject = FALSE;
		}
	}
	if (mHasVertexArrayObject)
	{
		glBindVertexArray = (PFNGLBINDVERTEXARRAYPROC) GLH_EXT_GET_PROC_ADDRESS("glBindVertexArray");
		glDeleteVertexArrays = (PFNGLDELETEVERTEXARRAYSPROC) GLH_EXT_GET_PROC_ADDRESS("glDeleteVertexArrays");
		glGenVertexArrays = (PFNGLGENVERTEXARRAYSPROC) GLH_EXT_GET_PROC_ADDRESS("glGenVertexArrays");
		glIsVertexArray = (PFNGLISVERTEXARRAYPROC) GLH_EXT_GET_PROC_ADDRESS("glIsVertexArray");
	}
	if (mHasSync)
	{
		glFenceSync = (PFNGLFENCESYNCPROC) GLH_EXT_GET_PROC_ADDRESS("glFenceSync");
		glIsSync = (PFNGLISSYNCPROC) GLH_EXT_GET_PROC_ADDRESS("glIsSync");
		glDeleteSync = (PFNGLDELETESYNCPROC) GLH_EXT_GET_PROC_ADDRESS("glDeleteSync");
		glClientWaitSync = (PFNGLCLIENTWAITSYNCPROC) GLH_EXT_GET_PROC_ADDRESS("glClientWaitSync");
		glWaitSync = (PFNGLWAITSYNCPROC) GLH_EXT_GET_PROC_ADDRESS("glWaitSync");
		glGetInteger64v = (PFNGLGETINTEGER64VPROC) GLH_EXT_GET_PROC_ADDRESS("glGetInteger64v");
		glGetSynciv = (PFNGLGETSYNCIVPROC) GLH_EXT_GET_PROC_ADDRESS("glGetSynciv");
	}
	if (mHasMapBufferRange)
	{
		glMapBufferRange = (PFNGLMAPBUFFERRANGEPROC) GLH_EXT_GET_PROC_ADDRESS("glMapBufferRange");
		glFlushMappedBufferRange = (PFNGLFLUSHMAPPEDBUFFERRANGEPROC) GLH_EXT_GET_PROC_ADDRESS("glFlushMappedBufferRange");
	}
	if (mHasFramebufferObject)
	{
		LL_INFOS() << "initExtensions() FramebufferObject-related procs..." << LL_ENDL;
		glIsRenderbuffer = (PFNGLISRENDERBUFFERPROC) GLH_EXT_GET_PROC_ADDRESS("glIsRenderbuffer");
		glBindRenderbuffer = (PFNGLBINDRENDERBUFFERPROC) GLH_EXT_GET_PROC_ADDRESS("glBindRenderbuffer");
		glDeleteRenderbuffers = (PFNGLDELETERENDERBUFFERSPROC) GLH_EXT_GET_PROC_ADDRESS("glDeleteRenderbuffers");
		glGenRenderbuffers = (PFNGLGENRENDERBUFFERSPROC) GLH_EXT_GET_PROC_ADDRESS("glGenRenderbuffers");
		glRenderbufferStorage = (PFNGLRENDERBUFFERSTORAGEPROC) GLH_EXT_GET_PROC_ADDRESS("glRenderbufferStorage");
		glGetRenderbufferParameteriv = (PFNGLGETRENDERBUFFERPARAMETERIVPROC) GLH_EXT_GET_PROC_ADDRESS("glGetRenderbufferParameteriv");
		glIsFramebuffer = (PFNGLISFRAMEBUFFERPROC) GLH_EXT_GET_PROC_ADDRESS("glIsFramebuffer");
		glBindFramebuffer = (PFNGLBINDFRAMEBUFFERPROC) GLH_EXT_GET_PROC_ADDRESS("glBindFramebuffer");
		glDeleteFramebuffers = (PFNGLDELETEFRAMEBUFFERSPROC) GLH_EXT_GET_PROC_ADDRESS("glDeleteFramebuffers");
		glGenFramebuffers = (PFNGLGENFRAMEBUFFERSPROC) GLH_EXT_GET_PROC_ADDRESS("glGenFramebuffers");
		glCheckFramebufferStatus = (PFNGLCHECKFRAMEBUFFERSTATUSPROC) GLH_EXT_GET_PROC_ADDRESS("glCheckFramebufferStatus");
		glFramebufferTexture1D = (PFNGLFRAMEBUFFERTEXTURE1DPROC) GLH_EXT_GET_PROC_ADDRESS("glFramebufferTexture1D");
		glFramebufferTexture2D = (PFNGLFRAMEBUFFERTEXTURE2DPROC) GLH_EXT_GET_PROC_ADDRESS("glFramebufferTexture2D");
		glFramebufferTexture3D = (PFNGLFRAMEBUFFERTEXTURE3DPROC) GLH_EXT_GET_PROC_ADDRESS("glFramebufferTexture3D");
		glFramebufferRenderbuffer = (PFNGLFRAMEBUFFERRENDERBUFFERPROC) GLH_EXT_GET_PROC_ADDRESS("glFramebufferRenderbuffer");
		glGetFramebufferAttachmentParameteriv = (PFNGLGETFRAMEBUFFERATTACHMENTPARAMETERIVPROC) GLH_EXT_GET_PROC_ADDRESS("glGetFramebufferAttachmentParameteriv");
		glGenerateMipmap = (PFNGLGENERATEMIPMAPPROC) GLH_EXT_GET_PROC_ADDRESS("glGenerateMipmap");
		glBlitFramebuffer = (PFNGLBLITFRAMEBUFFERPROC) GLH_EXT_GET_PROC_ADDRESS("glBlitFramebuffer");
		glRenderbufferStorageMultisample = (PFNGLRENDERBUFFERSTORAGEMULTISAMPLEPROC) GLH_EXT_GET_PROC_ADDRESS("glRenderbufferStorageMultisample");
		glFramebufferTextureLayer = (PFNGLFRAMEBUFFERTEXTURELAYERPROC) GLH_EXT_GET_PROC_ADDRESS("glFramebufferTextureLayer");
	}
	if (mHasDrawBuffers)
	{
		glDrawBuffersARB = (PFNGLDRAWBUFFERSARBPROC) GLH_EXT_GET_PROC_ADDRESS("glDrawBuffersARB");
	}
	if (mHasBlendFuncSeparate)
	{
		glBlendFuncSeparateEXT = (PFNGLBLENDFUNCSEPARATEEXTPROC) GLH_EXT_GET_PROC_ADDRESS("glBlendFuncSeparateEXT");
	}
	if (mHasTextureMultisample)
	{
		glTexImage2DMultisample = (PFNGLTEXIMAGE2DMULTISAMPLEPROC) GLH_EXT_GET_PROC_ADDRESS("glTexImage2DMultisample");
		glTexImage3DMultisample = (PFNGLTEXIMAGE3DMULTISAMPLEPROC) GLH_EXT_GET_PROC_ADDRESS("glTexImage3DMultisample");
		glGetMultisamplefv = (PFNGLGETMULTISAMPLEFVPROC) GLH_EXT_GET_PROC_ADDRESS("glGetMultisamplefv");
		glSampleMaski = (PFNGLSAMPLEMASKIPROC) GLH_EXT_GET_PROC_ADDRESS("glSampleMaski");
	}
	if (mHasTransformFeedback)
	{
		glBeginTransformFeedback = (PFNGLBEGINTRANSFORMFEEDBACKPROC) GLH_EXT_GET_PROC_ADDRESS("glBeginTransformFeedback");
		glEndTransformFeedback = (PFNGLENDTRANSFORMFEEDBACKPROC) GLH_EXT_GET_PROC_ADDRESS("glEndTransformFeedback");
		glTransformFeedbackVaryings = (PFNGLTRANSFORMFEEDBACKVARYINGSPROC) GLH_EXT_GET_PROC_ADDRESS("glTransformFeedbackVaryings");
		glBindBufferRange = (PFNGLBINDBUFFERRANGEPROC) GLH_EXT_GET_PROC_ADDRESS("glBindBufferRange");
		glBindBufferBase = (PFNGLBINDBUFFERBASEPROC) GLH_EXT_GET_PROC_ADDRESS("glBindBufferBase");
	}
	if (mHasDebugOutput)
	{
		glDebugMessageControlARB = (PFNGLDEBUGMESSAGECONTROLARBPROC) GLH_EXT_GET_PROC_ADDRESS("glDebugMessageControlARB");
		glDebugMessageInsertARB = (PFNGLDEBUGMESSAGEINSERTARBPROC) GLH_EXT_GET_PROC_ADDRESS("glDebugMessageInsertARB");
		glDebugMessageCallbackARB = (PFNGLDEBUGMESSAGECALLBACKARBPROC) GLH_EXT_GET_PROC_ADDRESS("glDebugMessageCallbackARB");
		glGetDebugMessageLogARB = (PFNGLGETDEBUGMESSAGELOGARBPROC) GLH_EXT_GET_PROC_ADDRESS("glGetDebugMessageLogARB");
	}
#if (!LL_LINUX && !LL_SOLARIS) || LL_LINUX_NV_GL_HEADERS
	// This is expected to be a static symbol on Linux GL implementations, except if we use the nvidia headers - bah
	glDrawRangeElements = (PFNGLDRAWRANGEELEMENTSPROC)GLH_EXT_GET_PROC_ADDRESS("glDrawRangeElements");
	if (!glDrawRangeElements)
	{
		mGLMaxVertexRange = 0;
		mGLMaxIndexRange = 0;
	}
#endif // !LL_LINUX || LL_LINUX_NV_GL_HEADERS
#if LL_LINUX_NV_GL_HEADERS
	// nvidia headers are critically different from mesa-esque
 	glActiveTextureARB = (PFNGLACTIVETEXTUREARBPROC)GLH_EXT_GET_PROC_ADDRESS("glActiveTextureARB");
 	glClientActiveTextureARB = (PFNGLCLIENTACTIVETEXTUREARBPROC)GLH_EXT_GET_PROC_ADDRESS("glClientActiveTextureARB");
#endif // LL_LINUX_NV_GL_HEADERS

	if (mHasOcclusionQuery)
	{
		LL_INFOS() << "initExtensions() OcclusionQuery-related procs..." << LL_ENDL;
		glGenQueriesARB = (PFNGLGENQUERIESARBPROC)GLH_EXT_GET_PROC_ADDRESS("glGenQueriesARB");
		glDeleteQueriesARB = (PFNGLDELETEQUERIESARBPROC)GLH_EXT_GET_PROC_ADDRESS("glDeleteQueriesARB");
		glIsQueryARB = (PFNGLISQUERYARBPROC)GLH_EXT_GET_PROC_ADDRESS("glIsQueryARB");
		glBeginQueryARB = (PFNGLBEGINQUERYARBPROC)GLH_EXT_GET_PROC_ADDRESS("glBeginQueryARB");
		glEndQueryARB = (PFNGLENDQUERYARBPROC)GLH_EXT_GET_PROC_ADDRESS("glEndQueryARB");
		glGetQueryivARB = (PFNGLGETQUERYIVARBPROC)GLH_EXT_GET_PROC_ADDRESS("glGetQueryivARB");
		glGetQueryObjectivARB = (PFNGLGETQUERYOBJECTIVARBPROC)GLH_EXT_GET_PROC_ADDRESS("glGetQueryObjectivARB");
		glGetQueryObjectuivARB = (PFNGLGETQUERYOBJECTUIVARBPROC)GLH_EXT_GET_PROC_ADDRESS("glGetQueryObjectuivARB");
	}
	if (mHasTimerQuery)
	{
		LL_INFOS() << "initExtensions() TimerQuery-related procs..." << LL_ENDL;
		glQueryCounter = (PFNGLQUERYCOUNTERPROC) GLH_EXT_GET_PROC_ADDRESS("glQueryCounter");
		glGetQueryObjecti64v = (PFNGLGETQUERYOBJECTI64VPROC) GLH_EXT_GET_PROC_ADDRESS("glGetQueryObjecti64v");
		glGetQueryObjectui64v = (PFNGLGETQUERYOBJECTUI64VPROC) GLH_EXT_GET_PROC_ADDRESS("glGetQueryObjectui64v");
	}
	if (mHasPointParameters)
	{
		LL_INFOS() << "initExtensions() PointParameters-related procs..." << LL_ENDL;
		glPointParameterfARB = (PFNGLPOINTPARAMETERFARBPROC)GLH_EXT_GET_PROC_ADDRESS("glPointParameterfARB");
		glPointParameterfvARB = (PFNGLPOINTPARAMETERFVARBPROC)GLH_EXT_GET_PROC_ADDRESS("glPointParameterfvARB");
	}
	if (mHasShaderObjects)
	{
		glDeleteObjectARB = (PFNGLDELETEOBJECTARBPROC) GLH_EXT_GET_PROC_ADDRESS("glDeleteObjectARB");
		glGetHandleARB = (PFNGLGETHANDLEARBPROC) GLH_EXT_GET_PROC_ADDRESS("glGetHandleARB");
		glDetachObjectARB = (PFNGLDETACHOBJECTARBPROC) GLH_EXT_GET_PROC_ADDRESS("glDetachObjectARB");
		glCreateShaderObjectARB = (PFNGLCREATESHADEROBJECTARBPROC) GLH_EXT_GET_PROC_ADDRESS("glCreateShaderObjectARB");
		glShaderSourceARB = (PFNGLSHADERSOURCEARBPROC) GLH_EXT_GET_PROC_ADDRESS("glShaderSourceARB");
		glCompileShaderARB = (PFNGLCOMPILESHADERARBPROC) GLH_EXT_GET_PROC_ADDRESS("glCompileShaderARB");
		glCreateProgramObjectARB = (PFNGLCREATEPROGRAMOBJECTARBPROC) GLH_EXT_GET_PROC_ADDRESS("glCreateProgramObjectARB");
		glAttachObjectARB = (PFNGLATTACHOBJECTARBPROC) GLH_EXT_GET_PROC_ADDRESS("glAttachObjectARB");
		glLinkProgramARB = (PFNGLLINKPROGRAMARBPROC) GLH_EXT_GET_PROC_ADDRESS("glLinkProgramARB");
		glUseProgramObjectARB = (PFNGLUSEPROGRAMOBJECTARBPROC) GLH_EXT_GET_PROC_ADDRESS("glUseProgramObjectARB");
		glValidateProgramARB = (PFNGLVALIDATEPROGRAMARBPROC) GLH_EXT_GET_PROC_ADDRESS("glValidateProgramARB");
		glUniform1fARB = (PFNGLUNIFORM1FARBPROC) GLH_EXT_GET_PROC_ADDRESS("glUniform1fARB");
		glUniform2fARB = (PFNGLUNIFORM2FARBPROC) GLH_EXT_GET_PROC_ADDRESS("glUniform2fARB");
		glUniform3fARB = (PFNGLUNIFORM3FARBPROC) GLH_EXT_GET_PROC_ADDRESS("glUniform3fARB");
		glUniform4fARB = (PFNGLUNIFORM4FARBPROC) GLH_EXT_GET_PROC_ADDRESS("glUniform4fARB");
		glUniform1iARB = (PFNGLUNIFORM1IARBPROC) GLH_EXT_GET_PROC_ADDRESS("glUniform1iARB");
		glUniform2iARB = (PFNGLUNIFORM2IARBPROC) GLH_EXT_GET_PROC_ADDRESS("glUniform2iARB");
		glUniform3iARB = (PFNGLUNIFORM3IARBPROC) GLH_EXT_GET_PROC_ADDRESS("glUniform3iARB");
		glUniform4iARB = (PFNGLUNIFORM4IARBPROC) GLH_EXT_GET_PROC_ADDRESS("glUniform4iARB");
		glUniform1fvARB = (PFNGLUNIFORM1FVARBPROC) GLH_EXT_GET_PROC_ADDRESS("glUniform1fvARB");
		glUniform2fvARB = (PFNGLUNIFORM2FVARBPROC) GLH_EXT_GET_PROC_ADDRESS("glUniform2fvARB");
		glUniform3fvARB = (PFNGLUNIFORM3FVARBPROC) GLH_EXT_GET_PROC_ADDRESS("glUniform3fvARB");
		glUniform4fvARB = (PFNGLUNIFORM4FVARBPROC) GLH_EXT_GET_PROC_ADDRESS("glUniform4fvARB");
		glUniform1ivARB = (PFNGLUNIFORM1IVARBPROC) GLH_EXT_GET_PROC_ADDRESS("glUniform1ivARB");
		glUniform2ivARB = (PFNGLUNIFORM2IVARBPROC) GLH_EXT_GET_PROC_ADDRESS("glUniform2ivARB");
		glUniform3ivARB = (PFNGLUNIFORM3IVARBPROC) GLH_EXT_GET_PROC_ADDRESS("glUniform3ivARB");
		glUniform4ivARB = (PFNGLUNIFORM4IVARBPROC) GLH_EXT_GET_PROC_ADDRESS("glUniform4ivARB");
		glUniformMatrix2fvARB = (PFNGLUNIFORMMATRIX2FVARBPROC) GLH_EXT_GET_PROC_ADDRESS("glUniformMatrix2fvARB");
		glUniformMatrix3fvARB = (PFNGLUNIFORMMATRIX3FVARBPROC) GLH_EXT_GET_PROC_ADDRESS("glUniformMatrix3fvARB");
		glUniformMatrix3x4fv = (PFNGLUNIFORMMATRIX3X4FVPROC) GLH_EXT_GET_PROC_ADDRESS("glUniformMatrix3x4fv");
		glUniformMatrix4fvARB = (PFNGLUNIFORMMATRIX4FVARBPROC) GLH_EXT_GET_PROC_ADDRESS("glUniformMatrix4fvARB");
		glGetObjectParameterfvARB = (PFNGLGETOBJECTPARAMETERFVARBPROC) GLH_EXT_GET_PROC_ADDRESS("glGetObjectParameterfvARB");
		glGetObjectParameterivARB = (PFNGLGETOBJECTPARAMETERIVARBPROC) GLH_EXT_GET_PROC_ADDRESS("glGetObjectParameterivARB");
		glGetInfoLogARB = (PFNGLGETINFOLOGARBPROC) GLH_EXT_GET_PROC_ADDRESS("glGetInfoLogARB");
		glGetAttachedObjectsARB = (PFNGLGETATTACHEDOBJECTSARBPROC) GLH_EXT_GET_PROC_ADDRESS("glGetAttachedObjectsARB");
		glGetUniformLocationARB = (PFNGLGETUNIFORMLOCATIONARBPROC) GLH_EXT_GET_PROC_ADDRESS("glGetUniformLocationARB");
		glGetActiveUniformARB = (PFNGLGETACTIVEUNIFORMARBPROC) GLH_EXT_GET_PROC_ADDRESS("glGetActiveUniformARB");
		glGetUniformfvARB = (PFNGLGETUNIFORMFVARBPROC) GLH_EXT_GET_PROC_ADDRESS("glGetUniformfvARB");
		glGetUniformivARB = (PFNGLGETUNIFORMIVARBPROC) GLH_EXT_GET_PROC_ADDRESS("glGetUniformivARB");
		glGetShaderSourceARB = (PFNGLGETSHADERSOURCEARBPROC) GLH_EXT_GET_PROC_ADDRESS("glGetShaderSourceARB");
	}
	if (mHasVertexShader)
	{
		LL_INFOS() << "initExtensions() VertexShader-related procs..." << LL_ENDL;

        // nSight doesn't support use of ARB funcs that have been normalized in the API
        if (!LLRender::sNsightDebugSupport)
        {
		glGetAttribLocationARB = (PFNGLGETATTRIBLOCATIONARBPROC) GLH_EXT_GET_PROC_ADDRESS("glGetAttribLocationARB");
		glBindAttribLocationARB = (PFNGLBINDATTRIBLOCATIONARBPROC) GLH_EXT_GET_PROC_ADDRESS("glBindAttribLocationARB");
        }
        else
        {
            glGetAttribLocationARB = (PFNGLGETATTRIBLOCATIONARBPROC)GLH_EXT_GET_PROC_ADDRESS("glGetAttribLocation");
            glBindAttribLocationARB = (PFNGLBINDATTRIBLOCATIONARBPROC)GLH_EXT_GET_PROC_ADDRESS("glBindAttribLocation");
        }

		glGetActiveAttribARB = (PFNGLGETACTIVEATTRIBARBPROC) GLH_EXT_GET_PROC_ADDRESS("glGetActiveAttribARB");
		glVertexAttrib1dARB = (PFNGLVERTEXATTRIB1DARBPROC) GLH_EXT_GET_PROC_ADDRESS("glVertexAttrib1dARB");
		glVertexAttrib1dvARB = (PFNGLVERTEXATTRIB1DVARBPROC) GLH_EXT_GET_PROC_ADDRESS("glVertexAttrib1dvARB");
		glVertexAttrib1fARB = (PFNGLVERTEXATTRIB1FARBPROC) GLH_EXT_GET_PROC_ADDRESS("glVertexAttrib1fARB");
		glVertexAttrib1fvARB = (PFNGLVERTEXATTRIB1FVARBPROC) GLH_EXT_GET_PROC_ADDRESS("glVertexAttrib1fvARB");
		glVertexAttrib1sARB = (PFNGLVERTEXATTRIB1SARBPROC) GLH_EXT_GET_PROC_ADDRESS("glVertexAttrib1sARB");
		glVertexAttrib1svARB = (PFNGLVERTEXATTRIB1SVARBPROC) GLH_EXT_GET_PROC_ADDRESS("glVertexAttrib1svARB");
		glVertexAttrib2dARB = (PFNGLVERTEXATTRIB2DARBPROC) GLH_EXT_GET_PROC_ADDRESS("glVertexAttrib2dARB");
		glVertexAttrib2dvARB = (PFNGLVERTEXATTRIB2DVARBPROC) GLH_EXT_GET_PROC_ADDRESS("glVertexAttrib2dvARB");
		glVertexAttrib2fARB = (PFNGLVERTEXATTRIB2FARBPROC) GLH_EXT_GET_PROC_ADDRESS("glVertexAttrib2fARB");
		glVertexAttrib2fvARB = (PFNGLVERTEXATTRIB2FVARBPROC) GLH_EXT_GET_PROC_ADDRESS("glVertexAttrib2fvARB");
		glVertexAttrib2sARB = (PFNGLVERTEXATTRIB2SARBPROC) GLH_EXT_GET_PROC_ADDRESS("glVertexAttrib2sARB");
		glVertexAttrib2svARB = (PFNGLVERTEXATTRIB2SVARBPROC) GLH_EXT_GET_PROC_ADDRESS("glVertexAttrib2svARB");
		glVertexAttrib3dARB = (PFNGLVERTEXATTRIB3DARBPROC) GLH_EXT_GET_PROC_ADDRESS("glVertexAttrib3dARB");
		glVertexAttrib3dvARB = (PFNGLVERTEXATTRIB3DVARBPROC) GLH_EXT_GET_PROC_ADDRESS("glVertexAttrib3dvARB");
		glVertexAttrib3fARB = (PFNGLVERTEXATTRIB3FARBPROC) GLH_EXT_GET_PROC_ADDRESS("glVertexAttrib3fARB");
		glVertexAttrib3fvARB = (PFNGLVERTEXATTRIB3FVARBPROC) GLH_EXT_GET_PROC_ADDRESS("glVertexAttrib3fvARB");
		glVertexAttrib3sARB = (PFNGLVERTEXATTRIB3SARBPROC) GLH_EXT_GET_PROC_ADDRESS("glVertexAttrib3sARB");
		glVertexAttrib3svARB = (PFNGLVERTEXATTRIB3SVARBPROC) GLH_EXT_GET_PROC_ADDRESS("glVertexAttrib3svARB");
		glVertexAttrib4nbvARB = (PFNGLVERTEXATTRIB4NBVARBPROC) GLH_EXT_GET_PROC_ADDRESS("glVertexAttrib4nbvARB");
		glVertexAttrib4nivARB = (PFNGLVERTEXATTRIB4NIVARBPROC) GLH_EXT_GET_PROC_ADDRESS("glVertexAttrib4nivARB");
		glVertexAttrib4nsvARB = (PFNGLVERTEXATTRIB4NSVARBPROC) GLH_EXT_GET_PROC_ADDRESS("glVertexAttrib4nsvARB");
		glVertexAttrib4nubARB = (PFNGLVERTEXATTRIB4NUBARBPROC) GLH_EXT_GET_PROC_ADDRESS("glVertexAttrib4nubARB");
		glVertexAttrib4nubvARB = (PFNGLVERTEXATTRIB4NUBVARBPROC) GLH_EXT_GET_PROC_ADDRESS("glVertexAttrib4nubvARB");
		glVertexAttrib4nuivARB = (PFNGLVERTEXATTRIB4NUIVARBPROC) GLH_EXT_GET_PROC_ADDRESS("glVertexAttrib4nuivARB");
		glVertexAttrib4nusvARB = (PFNGLVERTEXATTRIB4NUSVARBPROC) GLH_EXT_GET_PROC_ADDRESS("glVertexAttrib4nusvARB");
		glVertexAttrib4bvARB = (PFNGLVERTEXATTRIB4BVARBPROC) GLH_EXT_GET_PROC_ADDRESS("glVertexAttrib4bvARB");
		glVertexAttrib4dARB = (PFNGLVERTEXATTRIB4DARBPROC) GLH_EXT_GET_PROC_ADDRESS("glVertexAttrib4dARB");
		glVertexAttrib4dvARB = (PFNGLVERTEXATTRIB4DVARBPROC) GLH_EXT_GET_PROC_ADDRESS("glVertexAttrib4dvARB");
		glVertexAttrib4fARB = (PFNGLVERTEXATTRIB4FARBPROC) GLH_EXT_GET_PROC_ADDRESS("glVertexAttrib4fARB");
		glVertexAttrib4fvARB = (PFNGLVERTEXATTRIB4FVARBPROC) GLH_EXT_GET_PROC_ADDRESS("glVertexAttrib4fvARB");
		glVertexAttrib4ivARB = (PFNGLVERTEXATTRIB4IVARBPROC) GLH_EXT_GET_PROC_ADDRESS("glVertexAttrib4ivARB");
		glVertexAttrib4sARB = (PFNGLVERTEXATTRIB4SARBPROC) GLH_EXT_GET_PROC_ADDRESS("glVertexAttrib4sARB");
		glVertexAttrib4svARB = (PFNGLVERTEXATTRIB4SVARBPROC) GLH_EXT_GET_PROC_ADDRESS("glVertexAttrib4svARB");
		glVertexAttrib4ubvARB = (PFNGLVERTEXATTRIB4UBVARBPROC) GLH_EXT_GET_PROC_ADDRESS("glVertexAttrib4ubvARB");
		glVertexAttrib4uivARB = (PFNGLVERTEXATTRIB4UIVARBPROC) GLH_EXT_GET_PROC_ADDRESS("glVertexAttrib4uivARB");
		glVertexAttrib4usvARB = (PFNGLVERTEXATTRIB4USVARBPROC) GLH_EXT_GET_PROC_ADDRESS("glVertexAttrib4usvARB");
		glVertexAttribPointerARB = (PFNGLVERTEXATTRIBPOINTERARBPROC) GLH_EXT_GET_PROC_ADDRESS("glVertexAttribPointerARB");
		glVertexAttribIPointer = (PFNGLVERTEXATTRIBIPOINTERPROC) GLH_EXT_GET_PROC_ADDRESS("glVertexAttribIPointer");
		glEnableVertexAttribArrayARB = (PFNGLENABLEVERTEXATTRIBARRAYARBPROC) GLH_EXT_GET_PROC_ADDRESS("glEnableVertexAttribArrayARB");
		glDisableVertexAttribArrayARB = (PFNGLDISABLEVERTEXATTRIBARRAYARBPROC) GLH_EXT_GET_PROC_ADDRESS("glDisableVertexAttribArrayARB");
		glProgramStringARB = (PFNGLPROGRAMSTRINGARBPROC) GLH_EXT_GET_PROC_ADDRESS("glProgramStringARB");
		glBindProgramARB = (PFNGLBINDPROGRAMARBPROC) GLH_EXT_GET_PROC_ADDRESS("glBindProgramARB");
		glDeleteProgramsARB = (PFNGLDELETEPROGRAMSARBPROC) GLH_EXT_GET_PROC_ADDRESS("glDeleteProgramsARB");
		glGenProgramsARB = (PFNGLGENPROGRAMSARBPROC) GLH_EXT_GET_PROC_ADDRESS("glGenProgramsARB");
		glProgramEnvParameter4dARB = (PFNGLPROGRAMENVPARAMETER4DARBPROC) GLH_EXT_GET_PROC_ADDRESS("glProgramEnvParameter4dARB");
		glProgramEnvParameter4dvARB = (PFNGLPROGRAMENVPARAMETER4DVARBPROC) GLH_EXT_GET_PROC_ADDRESS("glProgramEnvParameter4dvARB");
		glProgramEnvParameter4fARB = (PFNGLPROGRAMENVPARAMETER4FARBPROC) GLH_EXT_GET_PROC_ADDRESS("glProgramEnvParameter4fARB");
		glProgramEnvParameter4fvARB = (PFNGLPROGRAMENVPARAMETER4FVARBPROC) GLH_EXT_GET_PROC_ADDRESS("glProgramEnvParameter4fvARB");
		glProgramLocalParameter4dARB = (PFNGLPROGRAMLOCALPARAMETER4DARBPROC) GLH_EXT_GET_PROC_ADDRESS("glProgramLocalParameter4dARB");
		glProgramLocalParameter4dvARB = (PFNGLPROGRAMLOCALPARAMETER4DVARBPROC) GLH_EXT_GET_PROC_ADDRESS("glProgramLocalParameter4dvARB");
		glProgramLocalParameter4fARB = (PFNGLPROGRAMLOCALPARAMETER4FARBPROC) GLH_EXT_GET_PROC_ADDRESS("glProgramLocalParameter4fARB");
		glProgramLocalParameter4fvARB = (PFNGLPROGRAMLOCALPARAMETER4FVARBPROC) GLH_EXT_GET_PROC_ADDRESS("glProgramLocalParameter4fvARB");
		glGetProgramEnvParameterdvARB = (PFNGLGETPROGRAMENVPARAMETERDVARBPROC) GLH_EXT_GET_PROC_ADDRESS("glGetProgramEnvParameterdvARB");
		glGetProgramEnvParameterfvARB = (PFNGLGETPROGRAMENVPARAMETERFVARBPROC) GLH_EXT_GET_PROC_ADDRESS("glGetProgramEnvParameterfvARB");
		glGetProgramLocalParameterdvARB = (PFNGLGETPROGRAMLOCALPARAMETERDVARBPROC) GLH_EXT_GET_PROC_ADDRESS("glGetProgramLocalParameterdvARB");
		glGetProgramLocalParameterfvARB = (PFNGLGETPROGRAMLOCALPARAMETERFVARBPROC) GLH_EXT_GET_PROC_ADDRESS("glGetProgramLocalParameterfvARB");
		glGetProgramivARB = (PFNGLGETPROGRAMIVARBPROC) GLH_EXT_GET_PROC_ADDRESS("glGetProgramivARB");
		glGetProgramStringARB = (PFNGLGETPROGRAMSTRINGARBPROC) GLH_EXT_GET_PROC_ADDRESS("glGetProgramStringARB");
		glGetVertexAttribdvARB = (PFNGLGETVERTEXATTRIBDVARBPROC) GLH_EXT_GET_PROC_ADDRESS("glGetVertexAttribdvARB");
		glGetVertexAttribfvARB = (PFNGLGETVERTEXATTRIBFVARBPROC) GLH_EXT_GET_PROC_ADDRESS("glGetVertexAttribfvARB");
		glGetVertexAttribivARB = (PFNGLGETVERTEXATTRIBIVARBPROC) GLH_EXT_GET_PROC_ADDRESS("glGetVertexAttribivARB");
		glGetVertexAttribPointervARB = (PFNGLGETVERTEXATTRIBPOINTERVARBPROC) GLH_EXT_GET_PROC_ADDRESS("glgetVertexAttribPointervARB");
		glIsProgramARB = (PFNGLISPROGRAMARBPROC) GLH_EXT_GET_PROC_ADDRESS("glIsProgramARB");
	}
	LL_DEBUGS("RenderInit") << "GL Probe: Got symbols" << LL_ENDL;
#endif

	mInited = TRUE;
}

void rotate_quat(LLQuaternion& rotation)
{
	F32 angle_radians, x, y, z;
	rotation.getAngleAxis(&angle_radians, &x, &y, &z);
	gGL.rotatef(angle_radians * RAD_TO_DEG, x, y, z);
}

void flush_glerror()
{
	glGetError();
}

//this function outputs gl error to the log file, does not crash the code.
void log_glerror()
{
	if (LL_UNLIKELY(!gGLManager.mInited))
	{
		return ;
	}
	//  Create or update texture to be used with this data 
	GLenum error;
	error = glGetError();
	while (LL_UNLIKELY(error))
	{
		GLubyte const * gl_error_msg = gluErrorString(error);
		if (NULL != gl_error_msg)
		{
			LL_WARNS() << "GL Error: " << error << " GL Error String: " << gl_error_msg << LL_ENDL ;			
		}
		else
		{
			// gluErrorString returns NULL for some extensions' error codes.
			// you'll probably have to grep for the number in glext.h.
			LL_WARNS() << "GL Error: UNKNOWN 0x" << std::hex << error << std::dec << LL_ENDL;
		}
		error = glGetError();
	}
}

void do_assert_glerror()
{
	//  Create or update texture to be used with this data 
	GLenum error;
	error = glGetError();
	BOOL quit = FALSE;
	while (LL_UNLIKELY(error))
	{
		quit = TRUE;
		GLubyte const * gl_error_msg = gluErrorString(error);
		if (NULL != gl_error_msg)
		{
			LL_WARNS("RenderState") << "GL Error:" << error<< LL_ENDL;
			LL_WARNS("RenderState") << "GL Error String:" << gl_error_msg << LL_ENDL;

			if (gDebugSession)
			{
				gFailLog << "GL Error:" << gl_error_msg << std::endl;
			}
		}
		else
		{
			// gluErrorString returns NULL for some extensions' error codes.
			// you'll probably have to grep for the number in glext.h.
			LL_WARNS("RenderState") << "GL Error: UNKNOWN 0x" << std::hex << error << std::dec << LL_ENDL;

			if (gDebugSession)
			{
				gFailLog << "GL Error: UNKNOWN 0x" << std::hex << error << std::dec << std::endl;
			}
		}
		error = glGetError();
	}

	if (quit)
	{
		if (gDebugSession)
		{
			ll_fail("assert_glerror failed");
		}
		else
		{
			LL_ERRS() << "One or more unhandled GL errors." << LL_ENDL;
		}
	}
}

void assert_glerror()
{
/*	if (!gGLActive)
	{
		//LL_WARNS() << "GL used while not active!" << LL_ENDL;

		if (gDebugSession)
		{
			//ll_fail("GL used while not active");
		}
	}
*/

	if (!gDebugGL) 
	{
		//funny looking if for branch prediction -- gDebugGL is almost always false and assert_glerror is called often
	}
	else
	{
		do_assert_glerror();
	}
}
	

void clear_glerror()
{
	glGetError();
	glGetError();
}

///////////////////////////////////////////////////////////////
//
// LLGLState
//

// Static members
boost::unordered_map<LLGLenum, LLGLboolean> LLGLState::sStateMap;

GLboolean LLGLDepthTest::sDepthEnabled = GL_FALSE; // OpenGL default
GLenum LLGLDepthTest::sDepthFunc = GL_LESS; // OpenGL default
GLboolean LLGLDepthTest::sWriteEnabled = GL_TRUE; // OpenGL default

//static
void LLGLState::initClass() 
{
	sStateMap[GL_DITHER] = GL_TRUE;
	// sStateMap[GL_TEXTURE_2D] = GL_TRUE;
	
	//make sure multisample defaults to disabled
	sStateMap[GL_MULTISAMPLE_ARB] = GL_FALSE;
	glDisable(GL_MULTISAMPLE_ARB);
}

//static
void LLGLState::restoreGL()
{
	sStateMap.clear();
	initClass();
}

//static
// Really shouldn't be needed, but seems we sometimes do.
void LLGLState::resetTextureStates()
{
	gGL.flush();
	GLint maxTextureUnits;
	
	glGetIntegerv(GL_MAX_TEXTURE_UNITS_ARB, &maxTextureUnits);
	for (S32 j = maxTextureUnits-1; j >=0; j--)
	{
		gGL.getTexUnit(j)->activate();
		glClientActiveTextureARB(GL_TEXTURE0_ARB+j);
		j == 0 ? gGL.getTexUnit(j)->enable(LLTexUnit::TT_TEXTURE) : gGL.getTexUnit(j)->disable();
	}
}

void LLGLState::dumpStates() 
{
	LL_INFOS("RenderState") << "GL States:" << LL_ENDL;
	for (boost::unordered_map<LLGLenum, LLGLboolean>::iterator iter = sStateMap.begin();
		 iter != sStateMap.end(); ++iter)
	{
		LL_INFOS("RenderState") << llformat(" 0x%04x : %s",(S32)iter->first,iter->second?"TRUE":"FALSE") << LL_ENDL;
	}
}

void LLGLState::checkStates(const std::string& msg)  
{
	if (!gDebugGL)
	{
		return;
	}

	stop_glerror();

	GLint src;
	GLint dst;
	glGetIntegerv(GL_BLEND_SRC, &src);
	glGetIntegerv(GL_BLEND_DST, &dst);
	
	stop_glerror();

	BOOL error = FALSE;

	if (src != GL_SRC_ALPHA || dst != GL_ONE_MINUS_SRC_ALPHA)
	{
		if (gDebugSession)
		{
			gFailLog << "Blend function corrupted: " << std::hex << src << " " << std::hex << dst << "  " << msg << std::dec << std::endl;
			error = TRUE;
		}
		else
		{
			LL_GL_ERRS << "Blend function corrupted: " << std::hex << src << " " << std::hex << dst << "  " << msg << std::dec << LL_ENDL;
		}
	}
	
	for (boost::unordered_map<LLGLenum, LLGLboolean>::iterator iter = sStateMap.begin();
		 iter != sStateMap.end(); ++iter)
	{
		LLGLenum state = iter->first;
		LLGLboolean cur_state = iter->second;
		stop_glerror();
		LLGLboolean gl_state = glIsEnabled(state);
		stop_glerror();
		if(cur_state != gl_state)
		{
			dumpStates();
			if (gDebugSession)
			{
				gFailLog << llformat("LLGLState error. State: 0x%04x",state) << std::endl;
				error = TRUE;
			}
			else
			{
				LL_GL_ERRS << llformat("LLGLState error. State: 0x%04x",state) << LL_ENDL;
			}
		}
	}
	
	if (error)
	{
		ll_fail("LLGLState::checkStates failed.");
	}
	stop_glerror();
}

void LLGLState::checkTextureChannels(const std::string& msg)
{
#if 0
	if (!gDebugGL)
	{
		return;
	}
	stop_glerror();

	GLint activeTexture;
	glGetIntegerv(GL_ACTIVE_TEXTURE_ARB, &activeTexture);
	stop_glerror();

	BOOL error = FALSE;

	if (activeTexture == GL_TEXTURE0_ARB)
	{
		GLint tex_env_mode = 0;

		glGetTexEnviv(GL_TEXTURE_ENV, GL_TEXTURE_ENV_MODE, &tex_env_mode);
		stop_glerror();

		if (tex_env_mode != GL_MODULATE)
		{
			error = TRUE;
			LL_WARNS("RenderState") << "GL_TEXTURE_ENV_MODE invalid: " << std::hex << tex_env_mode << std::dec << LL_ENDL;
			if (gDebugSession)
			{
				gFailLog << "GL_TEXTURE_ENV_MODE invalid: " << std::hex << tex_env_mode << std::dec << std::endl;
			}
		}
	}

	static const char* label[] =
	{
		"GL_TEXTURE_2D",
		"GL_TEXTURE_COORD_ARRAY",
		"GL_TEXTURE_1D",
		"GL_TEXTURE_CUBE_MAP_ARB",
		"GL_TEXTURE_GEN_S",
		"GL_TEXTURE_GEN_T",
		"GL_TEXTURE_GEN_Q",
		"GL_TEXTURE_GEN_R",
		"GL_TEXTURE_RECTANGLE_ARB",
		"GL_TEXTURE_2D_MULTISAMPLE"
	};

	static GLint value[] =
	{
		GL_TEXTURE_2D,
		GL_TEXTURE_COORD_ARRAY,
		GL_TEXTURE_1D,
		GL_TEXTURE_CUBE_MAP_ARB,
		GL_TEXTURE_GEN_S,
		GL_TEXTURE_GEN_T,
		GL_TEXTURE_GEN_Q,
		GL_TEXTURE_GEN_R,
		GL_TEXTURE_RECTANGLE_ARB,
		GL_TEXTURE_2D_MULTISAMPLE
	};

	GLint stackDepth = 0;

	glh::matrix4f mat;
	glh::matrix4f identity;
	identity.identity();

	for (GLint i = 1; i < gGLManager.mNumTextureUnits; i++)
	{
		gGL.getTexUnit(i)->activate();

		if (i < gGLManager.mNumTextureUnits)
		{
			glClientActiveTextureARB(GL_TEXTURE0_ARB+i);
			stop_glerror();
			glGetIntegerv(GL_TEXTURE_STACK_DEPTH, &stackDepth);
			stop_glerror();

			if (stackDepth != 1)
			{
				error = TRUE;
				LL_WARNS("RenderState") << "Texture matrix stack corrupted." << LL_ENDL;

				if (gDebugSession)
				{
					gFailLog << "Texture matrix stack corrupted." << std::endl;
				}
			}

			glGetFloatv(GL_TEXTURE_MATRIX, (GLfloat*) mat.m);
			stop_glerror();

			if (mat != identity)
			{
				error = TRUE;
				LL_WARNS("RenderState") << "Texture matrix in channel " << i << " corrupt." << LL_ENDL;
				if (gDebugSession)
				{
					gFailLog << "Texture matrix in channel " << i << " corrupt." << std::endl;
				}
			}
				
			for (S32 j = (i == 0 ? 1 : 0); 
				j < 9; j++)
			{
				if (j == 8 && !gGLManager.mHasTextureRectangle ||
					j == 9 && !gGLManager.mHasTextureMultisample)
				{
					continue;
				}
				
				if (glIsEnabled(value[j]))
				{
					error = TRUE;
					LL_WARNS("RenderState") << "Texture channel " << i << " still has " << label[j] << " enabled." << LL_ENDL;
					if (gDebugSession)
					{
						gFailLog << "Texture channel " << i << " still has " << label[j] << " enabled." << std::endl;
					}
				}
				stop_glerror();
			}

			glGetFloatv(GL_TEXTURE_MATRIX, mat.m);
			stop_glerror();

			if (mat != identity)
			{
				error = TRUE;
				LL_WARNS("RenderState") << "Texture matrix " << i << " is not identity." << LL_ENDL;
				if (gDebugSession)
				{
					gFailLog << "Texture matrix " << i << " is not identity." << std::endl;
				}
			}
		}

		{
			GLint tex = 0;
			stop_glerror();
			glGetIntegerv(GL_TEXTURE_BINDING_2D, &tex);
			stop_glerror();

			if (tex != 0)
			{
				error = TRUE;
				LL_WARNS("RenderState") << "Texture channel " << i << " still has texture " << tex << " bound." << LL_ENDL;

				if (gDebugSession)
				{
					gFailLog << "Texture channel " << i << " still has texture " << tex << " bound." << std::endl;
				}
			}
		}
	}

	stop_glerror();
	gGL.getTexUnit(0)->activate();
	glClientActiveTextureARB(GL_TEXTURE0_ARB);
	stop_glerror();

	if (error)
	{
		if (gDebugSession)
		{
			ll_fail("LLGLState::checkTextureChannels failed.");
		}
		else
		{
			LL_GL_ERRS << "GL texture state corruption detected.  " << msg << LL_ENDL;
		}
	}
#endif
}

void LLGLState::checkClientArrays(const std::string& msg, U32 data_mask)
{
	if (!gDebugGL || LLGLSLShader::sNoFixedFunction)
	{
		return;
	}

	stop_glerror();
	BOOL error = FALSE;

	GLint active_texture;
	glGetIntegerv(GL_CLIENT_ACTIVE_TEXTURE_ARB, &active_texture);

	if (active_texture != GL_TEXTURE0_ARB)
	{
		LL_WARNS() << "Client active texture corrupted: " << active_texture << LL_ENDL;
		if (gDebugSession)
		{
			gFailLog << "Client active texture corrupted: " << active_texture << std::endl;
		}
		error = TRUE;
	}

	/*glGetIntegerv(GL_ACTIVE_TEXTURE_ARB, &active_texture);
	if (active_texture != GL_TEXTURE0_ARB)
	{
		LL_WARNS() << "Active texture corrupted: " << active_texture << LL_ENDL;
		if (gDebugSession)
		{
			gFailLog << "Active texture corrupted: " << active_texture << std::endl;
		}
		error = TRUE;
	}*/

	static const char* label[] =
	{
		"GL_VERTEX_ARRAY",
		"GL_NORMAL_ARRAY",
		"GL_COLOR_ARRAY",
		"GL_TEXTURE_COORD_ARRAY"
	};

	static GLint value[] =
	{
		GL_VERTEX_ARRAY,
		GL_NORMAL_ARRAY,
		GL_COLOR_ARRAY,
		GL_TEXTURE_COORD_ARRAY
	};

	static const U32 mask[] = 
	{ //copied from llvertexbuffer.h
		0x0001, //MAP_VERTEX,
		0x0002, //MAP_NORMAL,
		0x0010, //MAP_COLOR,
		0x0004, //MAP_TEXCOORD
	};


	for (S32 j = 1; j < 4; j++)
	{
		if (glIsEnabled(value[j]))
		{
			if (!(mask[j] & data_mask))
			{
				error = TRUE;
				LL_WARNS("RenderState") << "GL still has " << label[j] << " enabled." << LL_ENDL;
				if (gDebugSession)
				{
					gFailLog << "GL still has " << label[j] << " enabled." << std::endl;
				}
			}
		}
		else
		{
			if (mask[j] & data_mask)
			{
				error = TRUE;
				LL_WARNS("RenderState") << "GL does not have " << label[j] << " enabled." << LL_ENDL;
				if (gDebugSession)
				{
					gFailLog << "GL does not have " << label[j] << " enabled." << std::endl;
				}
			}
		}
	}

	glClientActiveTextureARB(GL_TEXTURE1_ARB);
	gGL.getTexUnit(1)->activate();
	if (glIsEnabled(GL_TEXTURE_COORD_ARRAY))
	{
		if (!(data_mask & 0x0008))
		{
			error = TRUE;
			LL_WARNS("RenderState") << "GL still has GL_TEXTURE_COORD_ARRAY enabled on channel 1." << LL_ENDL;
			if (gDebugSession)
			{
				gFailLog << "GL still has GL_TEXTURE_COORD_ARRAY enabled on channel 1." << std::endl;
			}
		}
	}
	else
	{
		if (data_mask & 0x0008)
		{
			error = TRUE;
			LL_WARNS("RenderState") << "GL does not have GL_TEXTURE_COORD_ARRAY enabled on channel 1." << LL_ENDL;
			if (gDebugSession)
			{
				gFailLog << "GL does not have GL_TEXTURE_COORD_ARRAY enabled on channel 1." << std::endl;
			}
		}
	}

	/*if (glIsEnabled(GL_TEXTURE_2D))
	{
		if (!(data_mask & 0x0008))
		{
			error = TRUE;
			LL_WARNS("RenderState") << "GL still has GL_TEXTURE_2D enabled on channel 1." << LL_ENDL;
			if (gDebugSession)
			{
				gFailLog << "GL still has GL_TEXTURE_2D enabled on channel 1." << std::endl;
			}
		}
	}
	else
	{
		if (data_mask & 0x0008)
		{
			error = TRUE;
			LL_WARNS("RenderState") << "GL does not have GL_TEXTURE_2D enabled on channel 1." << LL_ENDL;
			if (gDebugSession)
			{
				gFailLog << "GL does not have GL_TEXTURE_2D enabled on channel 1." << std::endl;
			}
		}
	}*/

	glClientActiveTextureARB(GL_TEXTURE0_ARB);
	gGL.getTexUnit(0)->activate();

	if (gGLManager.mHasVertexShader && LLGLSLShader::sNoFixedFunction)
	{	//make sure vertex attribs are all disabled
		GLint count;
		glGetIntegerv(GL_MAX_VERTEX_ATTRIBS_ARB, &count);
		for (GLint i = 0; i < count; i++)
		{
			GLint enabled;
			glGetVertexAttribivARB((GLuint) i, GL_VERTEX_ATTRIB_ARRAY_ENABLED_ARB, &enabled);
			if (enabled)
			{
				error = TRUE;
				LL_WARNS("RenderState") << "GL still has vertex attrib array " << i << " enabled." << LL_ENDL;
				if (gDebugSession)
				{
					gFailLog <<  "GL still has vertex attrib array " << i << " enabled." << std::endl;
				}
			}
		}
	}

	if (error)
	{
		if (gDebugSession)
		{
			ll_fail("LLGLState::checkClientArrays failed.");
		}
		else
		{
			LL_GL_ERRS << "GL client array corruption detected.  " << msg << LL_ENDL;
		}
	}
}

///////////////////////////////////////////////////////////////////////

LLGLState::LLGLState(LLGLenum state, S32 enabled) :
	mState(state), mWasEnabled(FALSE), mIsEnabled(FALSE)
{
	if (LLGLSLShader::sNoFixedFunction)
	{ //always ignore state that's deprecated post GL 3.0
		switch (state)
		{
			case GL_ALPHA_TEST:
			case GL_NORMALIZE:
			case GL_TEXTURE_GEN_R:
			case GL_TEXTURE_GEN_S:
			case GL_TEXTURE_GEN_T:
			case GL_TEXTURE_GEN_Q:
			case GL_LIGHTING:
			case GL_COLOR_MATERIAL:
			case GL_FOG:
			case GL_LINE_STIPPLE:
			case GL_POLYGON_STIPPLE:
				mState = 0;
				break;
		}
	}

	stop_glerror();
	if (mState)
	{
		mWasEnabled = sStateMap[state];
		llassert(mWasEnabled == glIsEnabled(state));
		setEnabled(enabled);
		stop_glerror();
	}
}

void LLGLState::setEnabled(S32 enabled)
{
	if (!mState)
	{
		return;
	}
	if (enabled == CURRENT_STATE)
	{
		enabled = sStateMap[mState] == GL_TRUE ? TRUE : FALSE;
	}
	else if (enabled == TRUE && sStateMap[mState] != GL_TRUE)
	{
		gGL.flush();
		glEnable(mState);
		sStateMap[mState] = GL_TRUE;
	}
	else if (enabled == FALSE && sStateMap[mState] != GL_FALSE)
	{
		gGL.flush();
		glDisable(mState);
		sStateMap[mState] = GL_FALSE;
	}
	mIsEnabled = enabled;
}

LLGLState::~LLGLState() 
{
	stop_glerror();
	if (mState)
	{
		if (gDebugGL)
		{
			if (!gDebugSession)
			{
				llassert_always(sStateMap[mState] == glIsEnabled(mState));
			}
			else
			{
				if (sStateMap[mState] != glIsEnabled(mState))
				{
					ll_fail("GL enabled state does not match expected");
				}
			}
		}

		if (mIsEnabled != mWasEnabled)
		{
			gGL.flush();
			if (mWasEnabled)
			{
				glEnable(mState);
				sStateMap[mState] = GL_TRUE;
			}
			else
			{
				glDisable(mState);
				sStateMap[mState] = GL_FALSE;
			}
		}
	}
	stop_glerror();
}

////////////////////////////////////////////////////////////////////////////////

void LLGLManager::initGLStates()
{
	//gl states moved to classes in llglstates.h
	LLGLState::initClass();
}

////////////////////////////////////////////////////////////////////////////////

void parse_gl_version( S32* major, S32* minor, S32* release, std::string* vendor_specific, std::string* version_string )
{
	// GL_VERSION returns a null-terminated string with the format: 
	// <major>.<minor>[.<release>] [<vendor specific>]

	const char* version = (const char*) glGetString(GL_VERSION);
	*major = 0;
	*minor = 0;
	*release = 0;
	vendor_specific->assign("");

	if( !version )
	{
		return;
	}

	version_string->assign(version);

	std::string ver_copy( version );
	S32 len = (S32)strlen( version );	/* Flawfinder: ignore */
	S32 i = 0;
	S32 start;
	// Find the major version
	start = i;
	for( ; i < len; i++ )
	{
		if( '.' == version[i] )
		{
			break;
		}
	}
	std::string major_str = ver_copy.substr(start,i-start);
	LLStringUtil::convertToS32(major_str, *major);

	if( '.' == version[i] )
	{
		i++;
	}

	// Find the minor version
	start = i;
	for( ; i < len; i++ )
	{
		if( ('.' == version[i]) || isspace(version[i]) )
		{
			break;
		}
	}
	std::string minor_str = ver_copy.substr(start,i-start);
	LLStringUtil::convertToS32(minor_str, *minor);

	// Find the release number (optional)
	if( '.' == version[i] )
	{
		i++;

		start = i;
		for( ; i < len; i++ )
		{
			if( isspace(version[i]) )
			{
				break;
			}
		}

		std::string release_str = ver_copy.substr(start,i-start);
		LLStringUtil::convertToS32(release_str, *release);
	}

	// Skip over any white space
	while( version[i] && isspace( version[i] ) )
	{
		i++;
	}

	// Copy the vendor-specific string (optional)
	if( version[i] )
	{
		vendor_specific->assign( version + i );
	}
}


void parse_glsl_version(S32& major, S32& minor)
{
	// GL_SHADING_LANGUAGE_VERSION returns a null-terminated string with the format: 
	// <major>.<minor>[.<release>] [<vendor specific>]

	const char* version = (const char*) glGetString(GL_SHADING_LANGUAGE_VERSION);
	major = 0;
	minor = 0;
	
	if( !version )
	{
		return;
	}

	std::string ver_copy( version );
	S32 len = (S32)strlen( version );	/* Flawfinder: ignore */
	S32 i = 0;
	S32 start;
	// Find the major version
	start = i;
	for( ; i < len; i++ )
	{
		if( '.' == version[i] )
		{
			break;
		}
	}
	std::string major_str = ver_copy.substr(start,i-start);
	LLStringUtil::convertToS32(major_str, major);

	if( '.' == version[i] )
	{
		i++;
	}

	// Find the minor version
	start = i;
	for( ; i < len; i++ )
	{
		if( ('.' == version[i]) || isspace(version[i]) )
		{
			break;
		}
	}
	std::string minor_str = ver_copy.substr(start,i-start);
	LLStringUtil::convertToS32(minor_str, minor);
}

LLGLUserClipPlane::LLGLUserClipPlane(const LLPlane& p, const glh::matrix4f& modelview, const glh::matrix4f& projection, bool apply)
{
	mApply = apply;

	if (mApply)
	{
		mModelview = modelview;
		mProjection = projection;

		setPlane(p[0], p[1], p[2], p[3]);
	}
}

void LLGLUserClipPlane::setPlane(F32 a, F32 b, F32 c, F32 d)
{
	glh::matrix4f& P = mProjection;
	glh::matrix4f& M = mModelview;
    
	glh::matrix4f invtrans_MVP = (P * M).inverse().transpose();
    glh::vec4f oplane(a,b,c,d);
    glh::vec4f cplane;
    invtrans_MVP.mult_matrix_vec(oplane, cplane);

    cplane /= fabs(cplane[2]); // normalize such that depth is not scaled
    cplane[3] -= 1;

    if(cplane[2] < 0)
        cplane *= -1;

    glh::matrix4f suffix;
    suffix.set_row(2, cplane);
    glh::matrix4f newP = suffix * P;
    gGL.matrixMode(LLRender::MM_PROJECTION);
	gGL.pushMatrix();
    gGL.loadMatrix(newP.m);
	gGLObliqueProjectionInverse = LLMatrix4(newP.inverse().transpose().m);
    gGL.matrixMode(LLRender::MM_MODELVIEW);
}

LLGLUserClipPlane::~LLGLUserClipPlane()
{
	if (mApply)
	{
		gGL.matrixMode(LLRender::MM_PROJECTION);
		gGL.popMatrix();
		gGL.matrixMode(LLRender::MM_MODELVIEW);
	}
}

LLGLNamePool::LLGLNamePool()
{
}

LLGLNamePool::~LLGLNamePool()
{
}

void LLGLNamePool::upkeep()
{
	std::sort(mNameList.begin(), mNameList.end(), CompareUsed());
}

void LLGLNamePool::cleanup()
{
	for (name_list_t::iterator iter = mNameList.begin(); iter != mNameList.end(); ++iter)
	{
		releaseName(iter->name);
	}

	mNameList.clear();
}

GLuint LLGLNamePool::allocate()
{
#if LL_GL_NAME_POOLING
	for (name_list_t::iterator iter = mNameList.begin(); iter != mNameList.end(); ++iter)
	{
		if (!iter->used)
		{
			iter->used = TRUE;
			return iter->name;
		}
	}

	NameEntry entry;
	entry.name = allocateName();
	entry.used = TRUE;
	mNameList.push_back(entry);

	return entry.name;
#else
	return allocateName();
#endif
}

void LLGLNamePool::release(GLuint name)
{
#if LL_GL_NAME_POOLING
	for (name_list_t::iterator iter = mNameList.begin(); iter != mNameList.end(); ++iter)
	{
		if (iter->name == name)
		{
			if (iter->used)
			{
				iter->used = FALSE;
				return;
			}
			else
			{
				LL_ERRS() << "Attempted to release a pooled name that is not in use!" << LL_ENDL;
			}
		}
	}
	LL_ERRS() << "Attempted to release a non pooled name!" << LL_ENDL;
#else
	releaseName(name);
#endif
}

//static
void LLGLNamePool::upkeepPools()
{
	for (tracker_t::instance_iter iter = beginInstances(); iter != endInstances(); ++iter)
	{
		LLGLNamePool & pool = *iter;
		pool.upkeep();
	}
}

//static
void LLGLNamePool::cleanupPools()
{
	for (tracker_t::instance_iter iter = beginInstances(); iter != endInstances(); ++iter)
	{
		LLGLNamePool & pool = *iter;
		pool.cleanup();
	}
}

LLGLDepthTest::LLGLDepthTest(GLboolean depth_enabled, GLboolean write_enabled, GLenum depth_func)
: mPrevDepthEnabled(sDepthEnabled), mPrevDepthFunc(sDepthFunc), mPrevWriteEnabled(sWriteEnabled)
{
	stop_glerror();
	
	checkState();

	if (!depth_enabled)
	{ // always disable depth writes if depth testing is disabled
	  // GL spec defines this as a requirement, but some implementations allow depth writes with testing disabled
	  // The proper way to write to depth buffer with testing disabled is to enable testing and use a depth_func of GL_ALWAYS
		write_enabled = FALSE;
	}

	if (depth_enabled != sDepthEnabled)
	{
		gGL.flush();
		if (depth_enabled) glEnable(GL_DEPTH_TEST);
		else glDisable(GL_DEPTH_TEST);
		sDepthEnabled = depth_enabled;
	}
	if (depth_func != sDepthFunc)
	{
		gGL.flush();
		glDepthFunc(depth_func);
		sDepthFunc = depth_func;
	}
	if (write_enabled != sWriteEnabled)
	{
		gGL.flush();
		glDepthMask(write_enabled);
		sWriteEnabled = write_enabled;
	}
}

LLGLDepthTest::~LLGLDepthTest()
{
	checkState();
	if (sDepthEnabled != mPrevDepthEnabled )
	{
		gGL.flush();
		if (mPrevDepthEnabled) glEnable(GL_DEPTH_TEST);
		else glDisable(GL_DEPTH_TEST);
		sDepthEnabled = mPrevDepthEnabled;
	}
	if (sDepthFunc != mPrevDepthFunc)
	{
		gGL.flush();
		glDepthFunc(mPrevDepthFunc);
		sDepthFunc = mPrevDepthFunc;
	}
	if (sWriteEnabled != mPrevWriteEnabled )
	{
		gGL.flush();
		glDepthMask(mPrevWriteEnabled);
		sWriteEnabled = mPrevWriteEnabled;
	}
}

void LLGLDepthTest::checkState()
{
	if (gDebugGL)
	{
		GLint func = 0;
		GLboolean mask = FALSE;

		glGetIntegerv(GL_DEPTH_FUNC, &func);
		glGetBooleanv(GL_DEPTH_WRITEMASK, &mask);

		if (glIsEnabled(GL_DEPTH_TEST) != sDepthEnabled ||
			sWriteEnabled != mask ||
			sDepthFunc != func)
		{
			if (gDebugSession)
			{
				gFailLog << "Unexpected depth testing state." << std::endl;
			}
			else
			{
				LL_GL_ERRS << "Unexpected depth testing state." << LL_ENDL;
			}
		}
	}
}

LLGLSquashToFarClip::LLGLSquashToFarClip(glh::matrix4f P, U32 layer)
{

	F32 depth = 0.99999f - 0.0001f * layer;

	for (U32 i = 0; i < 4; i++)
	{
		P.element(2, i) = P.element(3, i) * depth;
	}

	gGL.matrixMode(LLRender::MM_PROJECTION);
	gGL.pushMatrix();
	gGL.loadMatrix(P.m);
	gGL.matrixMode(LLRender::MM_MODELVIEW);
}

LLGLSquashToFarClip::~LLGLSquashToFarClip()
{
	gGL.matrixMode(LLRender::MM_PROJECTION);
	gGL.popMatrix();
	gGL.matrixMode(LLRender::MM_MODELVIEW);
}


	
LLGLSyncFence::LLGLSyncFence()
{
#ifdef GL_ARB_sync
	mSync = 0;
#endif
}

LLGLSyncFence::~LLGLSyncFence()
{
#ifdef GL_ARB_sync
	if (mSync)
	{
		glDeleteSync(mSync);
	}
#endif
}

void LLGLSyncFence::placeFence()
{
#ifdef GL_ARB_sync
	if (mSync)
	{
		glDeleteSync(mSync);
	}
	mSync = glFenceSync(GL_SYNC_GPU_COMMANDS_COMPLETE, 0);
#endif
}

bool LLGLSyncFence::isCompleted()
{
	bool ret = true;
#ifdef GL_ARB_sync
	if (mSync)
	{
		GLenum status = glClientWaitSync(mSync, 0, 1);
		if (status == GL_TIMEOUT_EXPIRED)
		{
			ret = false;
		}
	}
#endif
	return ret;
}

void LLGLSyncFence::wait()
{
#ifdef GL_ARB_sync
	if (mSync)
	{
		while (glClientWaitSync(mSync, 0, FENCE_WAIT_TIME_NANOSECONDS) == GL_TIMEOUT_EXPIRED)
		{ //track the number of times we've waited here
			static S32 waits = 0;
			waits++;
		}
	}
#endif
}

#if LL_WINDOWS
// Expose desired use of high-performance graphics processor to Optimus driver
extern "C" 
{ 
    _declspec(dllexport) DWORD NvOptimusEnablement = 0x00000001; 
}
#endif
<|MERGE_RESOLUTION|>--- conflicted
+++ resolved
@@ -737,15 +737,8 @@
 		S32 meminfo[4];
 		glGetIntegerv(GL_TEXTURE_FREE_MEMORY_ATI, meminfo);
 
-<<<<<<< HEAD
-		mVRAM = meminfo[0]/1024;
-
-		// <FS:Ansariel> VRAM detection logging
-		LL_INFOS("RenderInit") << "VRAM detected via ATI MemInfo OpenGL extension: " << mVRAM << " MB" << LL_ENDL;
-=======
 		mVRAM = meminfo[0] / 1024;
 		LL_WARNS("RenderInit") << "VRAM Detected (ATIMemInfo):" << mVRAM << LL_ENDL;
->>>>>>> 91c311dd
 	}
 
 	if (mHasNVXMemInfo && mVRAM == 0)
@@ -753,13 +746,7 @@
 		S32 dedicated_memory;
 		glGetIntegerv(GL_GPU_MEMORY_INFO_DEDICATED_VIDMEM_NVX, &dedicated_memory);
 		mVRAM = dedicated_memory/1024;
-<<<<<<< HEAD
-
-		// <FS:Ansariel> VRAM detection logging
-		LL_INFOS("RenderInit") << "VRAM detected via nVidia MemInfo OpenGL extension: " << mVRAM << " MB" << LL_ENDL;
-=======
 		LL_WARNS("RenderInit") << "VRAM Detected (NVXMemInfo):" << mVRAM << LL_ENDL;
->>>>>>> 91c311dd
 	}
 
 #if LL_WINDOWS
