/** 
 * @file llfontregistry.cpp
 * @author Brad Payne
 * @brief Storage for fonts.
 *
 * $LicenseInfo:firstyear=2008&license=viewerlgpl$
 * Second Life Viewer Source Code
 * Copyright (C) 2010, Linden Research, Inc.
 * 
 * This library is free software; you can redistribute it and/or
 * modify it under the terms of the GNU Lesser General Public
 * License as published by the Free Software Foundation;
 * version 2.1 of the License only.
 * 
 * This library is distributed in the hope that it will be useful,
 * but WITHOUT ANY WARRANTY; without even the implied warranty of
 * MERCHANTABILITY or FITNESS FOR A PARTICULAR PURPOSE.  See the GNU
 * Lesser General Public License for more details.
 * 
 * You should have received a copy of the GNU Lesser General Public
 * License along with this library; if not, write to the Free Software
 * Foundation, Inc., 51 Franklin Street, Fifth Floor, Boston, MA  02110-1301  USA
 * 
 * Linden Research, Inc., 945 Battery Street, San Francisco, CA  94111  USA
 * $/LicenseInfo$
 */

#include "linden_common.h"
#include "llgl.h"
#include "llfontfreetype.h"
#include "llfontgl.h"
#include "llfontregistry.h"
#include <boost/tokenizer.hpp>
#include "llcontrol.h"
#include "lldir.h"
#include "llwindow.h"
#include "llxmlnode.h"

extern LLControlGroup gSavedSettings;

using std::string;
using std::map;

bool font_desc_init_from_xml(LLXMLNodePtr node, LLFontDescriptor& desc);
bool init_from_xml(LLFontRegistry* registry, LLXMLNodePtr node);

const std::string MACOSX_FONT_PATH_LIBRARY = "/Library/Fonts/";
const std::string MACOSX_FONT_SUPPLEMENTAL = "Supplemental/";

LLFontDescriptor::char_functor_map_t LLFontDescriptor::mCharFunctors({
	{ "is_emoji", LLStringOps::isEmoji }
});

LLFontDescriptor::LLFontDescriptor():
	mStyle(0)
{
}

LLFontDescriptor::LLFontDescriptor(const std::string& name,
								   const std::string& size, 
								   const U8 style,
								   const font_file_info_vec_t& font_files):
	mName(name),
	mSize(size),
	mStyle(style),
	mFontFiles(font_files)
{
}

LLFontDescriptor::LLFontDescriptor(const std::string& name,
	const std::string& size,
	const U8 style,
	const font_file_info_vec_t& font_list,
	const font_file_info_vec_t& font_collection_files) :
	LLFontDescriptor(name, size, style, font_list)
{
	mFontCollectionFiles = font_collection_files;
}

LLFontDescriptor::LLFontDescriptor(const std::string& name,
								   const std::string& size, 
								   const U8 style):
	mName(name),
	mSize(size),
	mStyle(style)
{
}

bool LLFontDescriptor::operator<(const LLFontDescriptor& b) const
{
	if (mName < b.mName)
		return true;
	else if (mName > b.mName)
		return false;
	
	if (mStyle < b.mStyle)
		return true;
	else if (mStyle > b.mStyle)
		return false;

	if (mSize < b.mSize)
		return true;
	else 
		return false;
}

static const std::string s_template_string("TEMPLATE");

bool LLFontDescriptor::isTemplate() const
{
	return getSize() == s_template_string;
}

// Look for substring match and remove substring if matched.
bool removeSubString(std::string& str, const std::string& substr)
{
	size_t pos = str.find(substr);
	if (pos != string::npos)
	{
		str.erase(pos, substr.size());
		return true;
	}
	return false;
}

// Check for substring match without modifying the source string.
bool findSubString(std::string& str, const std::string& substr)
{
	size_t pos = str.find(substr);
	if (pos != string::npos)
	{
		return true;
	}
	return false;
}


// Normal form is
// - raw name
// - bold, italic style info reflected in both style and font name.
// - other style info removed.
// - size info moved to mSize, defaults to Medium
// For example,
// - "SansSerifHuge" would normalize to { "SansSerif", "Huge", 0 }
// - "SansSerifBold" would normalize to { "SansSerifBold", "Medium", BOLD }
LLFontDescriptor LLFontDescriptor::normalize() const
{
	std::string new_name(mName);
	std::string new_size(mSize);
	U8 new_style(mStyle);

	// Only care about style to extent it can be picked up by font.
	new_style &= (LLFontGL::BOLD | LLFontGL::ITALIC);

	// All these transformations are to support old-style font specifications.
	if (removeSubString(new_name,"Small"))
		new_size = "Small";
	if (removeSubString(new_name,"Big"))
		new_size = "Large";
	if (removeSubString(new_name,"Medium"))
		new_size = "Medium";
	if (removeSubString(new_name,"Large"))
		new_size = "Large";
	if (removeSubString(new_name,"Huge"))
		new_size = "Huge";

	// HACK - Monospace is the only one we don't remove, so
	// name "Monospace" doesn't get taken down to ""
	// For other fonts, there's no ambiguity between font name and size specifier.
	if (new_size != s_template_string && new_size.empty() && findSubString(new_name,"Monospace"))
		new_size = "Monospace";
	if (new_size.empty())
		new_size = "Medium";

	if (removeSubString(new_name,"Bold"))
		new_style |= LLFontGL::BOLD;

	if (removeSubString(new_name,"Italic"))
		new_style |= LLFontGL::ITALIC;

	return LLFontDescriptor(new_name,new_size,new_style, getFontFiles(), getFontCollectionFiles());
}

void LLFontDescriptor::addFontFile(const std::string& file_name, const std::string& char_functor)
{
	char_functor_map_t::const_iterator it = mCharFunctors.find(char_functor);
	mFontFiles.push_back(LLFontFileInfo(file_name, (mCharFunctors.end() != it) ? it->second : nullptr));
}

void LLFontDescriptor::addFontCollectionFile(const std::string& file_name, const std::string& char_functor)
{
	char_functor_map_t::const_iterator it = mCharFunctors.find(char_functor);
	mFontCollectionFiles.push_back(LLFontFileInfo(file_name, (mCharFunctors.end() != it) ? it->second : nullptr));
}

LLFontRegistry::LLFontRegistry(bool create_gl_textures)
:	mCreateGLTextures(create_gl_textures)
{
	// This is potentially a slow directory traversal, so we want to
	// cache the result.
	mUltimateFallbackList = LLWindow::getDynamicFallbackFontList();
}

LLFontRegistry::~LLFontRegistry()
{
	clear();
}

bool LLFontRegistry::parseFontInfo(const std::string& xml_filename)
{
	bool success = false;  // Succeed if we find and read at least one XUI file
	const string_vec_t xml_paths = gDirUtilp->findSkinnedFilenames(LLDir::XUI, xml_filename);
	if (xml_paths.empty())
	{
		// We didn't even find one single XUI file
		return false;
	}

	for (string_vec_t::const_iterator path_it = xml_paths.begin();
		 path_it != xml_paths.end();
		 ++path_it)
	{
		LLXMLNodePtr root;
		bool parsed_file = LLXMLNode::parseFile(*path_it, root, NULL);

		if (!parsed_file)
			continue;

		if ( root.isNull() || ! root->hasName( "fonts" ) )
		{
			LL_WARNS() << "Bad font info file: " << *path_it << LL_ENDL;
			continue;
		}

		std::string root_name;
		root->getAttributeString("name",root_name);
		if (root->hasName("fonts"))
		{
			// Expect a collection of children consisting of "font" or "font_size" entries
			bool init_succ = init_from_xml(this, root);
			success = success || init_succ;
		}
	}

	//if (success)
	//	dump();

	return success;
}

std::string currentOsName()
{
#if LL_WINDOWS
	return "Windows";
#elif LL_DARWIN
	return "Mac";
#elif LL_SDL || LL_MESA_HEADLESS
	return "Linux";
#else
	return "";
#endif
}

bool font_desc_init_from_xml(LLXMLNodePtr node, LLFontDescriptor& desc)
{
	if (node->hasName("font"))
	{
		std::string attr_name;
		if (node->getAttributeString("name",attr_name))
		{
			desc.setName(attr_name);
		}

		std::string attr_style;
		if (node->getAttributeString("font_style",attr_style))
		{
			desc.setStyle(LLFontGL::getStyleFromString(attr_style));
		}

		desc.setSize(s_template_string);
	}

	LLXMLNodePtr child;	
	for (child = node->getFirstChild(); child.notNull(); child = child->getNextSibling())
	{
		std::string child_name;
		child->getAttributeString("name",child_name);
		if (child->hasName("file"))
		{
			std::string font_file_name = child->getTextContents();
			std::string char_functor;

			if (child->hasAttribute("functor"))
			{
				child->getAttributeString("functor", char_functor);
			}

			if (child->hasAttribute("load_collection"))
			{
				BOOL col = FALSE;
				child->getAttributeBOOL("load_collection", col);
				if (col)
				{
					desc.addFontCollectionFile(font_file_name, char_functor);
				}
			}

			desc.addFontFile(font_file_name, char_functor);
		}
		else if (child->hasName("os"))
		{
			if (child_name == currentOsName())
			{
				font_desc_init_from_xml(child, desc);
			}
		}
	}
	return true;
}

bool init_from_xml(LLFontRegistry* registry, LLXMLNodePtr node)
{
	LLXMLNodePtr child;
	
	for (child = node->getFirstChild(); child.notNull(); child = child->getNextSibling())
	{
		std::string child_name;
		child->getAttributeString("name",child_name);
		if (child->hasName("font"))
		{
			LLFontDescriptor desc;
			bool font_succ = font_desc_init_from_xml(child, desc);
			LLFontDescriptor norm_desc = desc.normalize();
			if (font_succ)
			{
				// if this is the first time we've seen this font name,
				// create a new template map entry for it.
				const LLFontDescriptor *match_desc = registry->getMatchingFontDesc(desc);
				if (match_desc == NULL)
				{
					// Create a new entry (with no corresponding font).
					registry->mFontMap[norm_desc] = NULL;
				}
				// otherwise, find the existing entry and combine data. 
				else
				{
					// Prepend files from desc.
					// A little roundabout because the map key is const,
					// so we have to fetch it, make a new map key, and
					// replace the old entry.
					font_file_info_vec_t font_files = match_desc->getFontFiles();
					font_files.insert(font_files.begin(),
									  desc.getFontFiles().begin(),
									  desc.getFontFiles().end());

					font_file_info_vec_t font_collection_files = match_desc->getFontCollectionFiles();
					font_collection_files.insert(font_collection_files.begin(),
						desc.getFontCollectionFiles().begin(),
						desc.getFontCollectionFiles().end());

					LLFontDescriptor new_desc = *match_desc;
					new_desc.setFontFiles(font_files);
					new_desc.setFontCollectionFiles(font_collection_files);
					registry->mFontMap.erase(*match_desc);
					registry->mFontMap[new_desc] = NULL;
				}
			}
		}
		else if (child->hasName("font_size"))
		{
			std::string size_name;
			F32 size_value;
			if (child->getAttributeString("name",size_name) &&
				child->getAttributeF32("size",size_value))
			{
				registry->mFontSizes[size_name] = size_value;
			}

		}
	}
	return true;
}

bool LLFontRegistry::nameToSize(const std::string& size_name, F32& size)
{
	font_size_map_t::iterator it = mFontSizes.find(size_name);
	if (it != mFontSizes.end())
	{
		size = it->second;
		return true;
	}
	return false;
}


LLFontGL *LLFontRegistry::createFont(const LLFontDescriptor& desc)
{
	// Name should hold a font name recognized as a setting; the value
	// of the setting should be a list of font files.
	// Size should be a recognized string value
	// Style should be a set of flags including any implied by the font name.

	// First decipher the requested size.
	LLFontDescriptor norm_desc = desc.normalize();
	F32 point_size;
	bool found_size = nameToSize(norm_desc.getSize(),point_size);
	if (!found_size)
	{
		LL_WARNS() << "createFont unrecognized size " << norm_desc.getSize() << LL_ENDL;
		return NULL;
	}
	LL_INFOS() << "createFont " << norm_desc.getName() << " size " << norm_desc.getSize() << " style " << ((S32) norm_desc.getStyle()) << LL_ENDL;
	F32 fallback_scale = 1.0;

	// Find corresponding font template (based on same descriptor with no size specified)
	LLFontDescriptor template_desc(norm_desc);
	template_desc.setSize(s_template_string);
	const LLFontDescriptor *match_desc = getClosestFontTemplate(template_desc);
	if (!match_desc)
	{
		LL_WARNS() << "createFont failed, no template found for "
				<< norm_desc.getName() << " style [" << ((S32)norm_desc.getStyle()) << "]" << LL_ENDL;
		return NULL;
	}

	// See whether this best-match font has already been instantiated in the requested size.
	LLFontDescriptor nearest_exact_desc = *match_desc;
	nearest_exact_desc.setSize(norm_desc.getSize());
	font_reg_map_t::iterator it = mFontMap.find(nearest_exact_desc);
	// If we fail to find a font in the fonts directory, it->second might be NULL.
	// We shouldn't construcnt a font with a NULL mFontFreetype.
	// This may not be the best solution, but it at least prevents a crash.
	if (it != mFontMap.end() && it->second != NULL)
	{
		LL_INFOS() << "-- matching font exists: " << nearest_exact_desc.getName() << " size " << nearest_exact_desc.getSize() << " style " << ((S32) nearest_exact_desc.getStyle()) << LL_ENDL;
		
		// copying underlying Freetype font, and storing in LLFontGL with requested font descriptor
		LLFontGL *font = new LLFontGL;
		font->mFontDescriptor = desc;
		font->mFontFreetype = it->second->mFontFreetype;
		mFontMap[desc] = font;

		return font;
	}

	// Build list of font names to look for.
	// Files specified for this font come first, followed by those from the default descriptor.
	font_file_info_vec_t font_files = match_desc->getFontFiles();
	font_file_info_vec_t font_collection_files = match_desc->getFontCollectionFiles();
	LLFontDescriptor default_desc("default",s_template_string,0);
	const LLFontDescriptor *match_default_desc = getMatchingFontDesc(default_desc);
	if (match_default_desc)
	{
		font_files.insert(font_files.end(),
						  match_default_desc->getFontFiles().begin(),
						  match_default_desc->getFontFiles().end());
		font_collection_files.insert(font_collection_files.end(),
			match_default_desc->getFontCollectionFiles().begin(),
			match_default_desc->getFontCollectionFiles().end());
	}

	// Add ultimate fallback list - generated dynamically on linux,
	// null elsewhere.
	std::transform(getUltimateFallbackList().begin(), getUltimateFallbackList().end(), std::back_inserter(font_files),
	               [](const std::string& file_name) { return LLFontFileInfo(file_name); });

	// Load fonts based on names.
	if (font_files.empty())
	{
		LL_WARNS() << "createFont failed, no file names specified" << LL_ENDL;
		return NULL;
	}

	LLFontGL *result = NULL;

	// The first font will get pulled will be the "head" font, set to non-fallback.
	// Rest will consitute the fallback list.
	BOOL is_first_found = TRUE;
	
	string_vec_t font_search_paths;
	font_search_paths.push_back(LLFontGL::getFontPathLocal());
	font_search_paths.push_back(LLFontGL::getFontPathSystem());
#if LL_DARWIN
	font_search_paths.push_back(MACOSX_FONT_PATH_LIBRARY);
#endif

	// The fontname string may contain multiple font file names separated by semicolons.
	// Break it apart and try loading each one, in order.
	for(font_file_info_vec_t::iterator font_file_it = font_files.begin();
		font_file_it != font_files.end();
		++font_file_it)
	{
		LLFontGL *fontp = NULL;
<<<<<<< HEAD
		string_vec_t font_paths;
		font_paths.push_back(local_path + *file_name_it);
		font_paths.push_back(sys_path + *file_name_it);
#if LL_DARWIN
		font_paths.push_back(MACOSX_FONT_PATH_LIBRARY + *file_name_it);
		font_paths.push_back(MACOSX_FONT_PATH_LIBRARY + MACOSX_FONT_SUPPLEMENTAL + *file_name_it);
		font_paths.push_back(sys_path +  MACOSX_FONT_SUPPLEMENTAL + *file_name_it);
#endif
		
		bool is_ft_collection = (std::find(ft_collection_list.begin(), ft_collection_list.end(), *file_name_it) != ft_collection_list.end());
=======

		bool is_ft_collection = (std::find_if(font_collection_files.begin(), font_collection_files.end(),
		                                      [&font_file_it](const LLFontFileInfo& ffi) { return font_file_it->FileName == ffi.FileName; }) != font_collection_files.end());

>>>>>>> d58b530e
		// *HACK: Fallback fonts don't render, so we can use that to suppress
		// creation of OpenGL textures for test apps. JC
		BOOL is_fallback = !is_first_found || !mCreateGLTextures;
		F32 extra_scale = (is_fallback)?fallback_scale:1.0;
		F32 point_size_scale = extra_scale * point_size;
		bool is_font_loaded = false;
		for(string_vec_t::iterator font_search_path_it = font_search_paths.begin();
			font_search_path_it != font_search_paths.end();
			++font_search_path_it)
		{
			const std::string font_path = *font_search_path_it + font_file_it->FileName;

			fontp = new LLFontGL;
			S32 num_faces = is_ft_collection ? fontp->getNumFaces(font_path) : 1;
			for (S32 i = 0; i < num_faces; i++)
			{
				if (fontp == NULL)
				{
					fontp = new LLFontGL;
				}
				if (fontp->loadFace(font_path, point_size_scale,
								 LLFontGL::sVertDPI, LLFontGL::sHorizDPI, is_fallback, i))
				{
					is_font_loaded = true;
					if (is_first_found)
					{
						result = fontp;
						is_first_found = false;
					}
					else
					{
						result->mFontFreetype->addFallbackFont(fontp->mFontFreetype, font_file_it->CharFunctor);

						delete fontp;
						fontp = NULL;
					}
				}
				else
				{
					delete fontp;
					fontp = NULL;
				}
			}
			if (is_font_loaded) break;
		}
		if(!is_font_loaded)
		{
			LL_INFOS_ONCE("LLFontRegistry") << "Couldn't load font " << font_file_it->FileName <<  LL_ENDL;
			delete fontp;
			fontp = NULL;
		}
	}

	if (result)
	{
		result->mFontDescriptor = desc;
	}
	else
	{
		LL_WARNS() << "createFont failed in some way" << LL_ENDL;
	}

	mFontMap[desc] = result;
	return result;
}

void LLFontRegistry::reset()
{
	for (font_reg_map_t::iterator it = mFontMap.begin();
		 it != mFontMap.end();
		 ++it)
	{
		// Reset the corresponding font but preserve the entry.
		if (it->second)
			it->second->reset();
	}
}

void LLFontRegistry::clear()
{
	for (font_reg_map_t::iterator it = mFontMap.begin();
		 it != mFontMap.end();
		 ++it)
	{
		LLFontGL *fontp = it->second;
		delete fontp;
	}
	mFontMap.clear();
}

void LLFontRegistry::destroyGL()
{
	for (font_reg_map_t::iterator it = mFontMap.begin();
		 it != mFontMap.end();
		 ++it)
	{
		// Reset the corresponding font but preserve the entry.
		if (it->second)
			it->second->destroyGL();
	}
}

LLFontGL *LLFontRegistry::getFont(const LLFontDescriptor& desc)
{
	font_reg_map_t::iterator it = mFontMap.find(desc);
	if (it != mFontMap.end())
		return it->second;
	else
	{
		LLFontGL *fontp = createFont(desc);
		if (!fontp)
		{
			LL_WARNS() << "getFont failed, name " << desc.getName()
					<<" style=[" << ((S32) desc.getStyle()) << "]"
					<< " size=[" << desc.getSize() << "]" << LL_ENDL;
		}
		return fontp;
	}
}

const LLFontDescriptor *LLFontRegistry::getMatchingFontDesc(const LLFontDescriptor& desc)
{
	LLFontDescriptor norm_desc = desc.normalize();

	font_reg_map_t::iterator it = mFontMap.find(norm_desc);
	if (it != mFontMap.end())
		return &(it->first);
	else
		return NULL;
}

static U32 bitCount(U8 c)
{
	U32 count = 0;
	if (c & 1) 
		count++;
	if (c & 2)
		count++;
	if (c & 4)
		count++;
	if (c & 8)
		count++;
	if (c & 16)
		count++;
	if (c & 32)
		count++;
	if (c & 64)
		count++;
	if (c & 128)
		count++;
	return count;
}

// Find nearest match for the requested descriptor.
const LLFontDescriptor *LLFontRegistry::getClosestFontTemplate(const LLFontDescriptor& desc)
{
	const LLFontDescriptor *exact_match_desc = getMatchingFontDesc(desc);
	if (exact_match_desc)
	{
		return exact_match_desc;
	}

	LLFontDescriptor norm_desc = desc.normalize();

	const LLFontDescriptor *best_match_desc = NULL;
	for (font_reg_map_t::iterator it = mFontMap.begin();
		 it != mFontMap.end();
		 ++it)
	{
		const LLFontDescriptor* curr_desc = &(it->first);

		// Ignore if not a template.
		if (!curr_desc->isTemplate())
			continue;

		// Ignore if font name is wrong.
		if (curr_desc->getName() != norm_desc.getName())
			continue;

		// Reject font if it matches any bits we don't want
		if (curr_desc->getStyle() & ~norm_desc.getStyle())
		{
			continue;
		}

		// Take if it's the first plausible candidate we've found.
		if (!best_match_desc)
		{
			best_match_desc = curr_desc;
			continue;
		}

		// Take if it matches more bits than anything before.
		U8 best_style_match_bits =
			norm_desc.getStyle() & best_match_desc->getStyle();
		U8 curr_style_match_bits =
			norm_desc.getStyle() & curr_desc->getStyle();
		if (bitCount(curr_style_match_bits) > bitCount(best_style_match_bits))
		{
			best_match_desc = curr_desc;
			continue;
		}

		// Tie-breaker: take if it matches bold.
		if (curr_style_match_bits & LLFontGL::BOLD)  // Bold is requested and this descriptor matches it.
		{
			best_match_desc = curr_desc;
			continue;
		}
	}

	// Nothing matched.
	return best_match_desc;
}

void LLFontRegistry::dump()
{
	LL_INFOS() << "LLFontRegistry dump: " << LL_ENDL;
	for (font_size_map_t::iterator size_it = mFontSizes.begin();
		 size_it != mFontSizes.end();
		 ++size_it)
	{
		LL_INFOS() << "Size: " << size_it->first << " => " << size_it->second << LL_ENDL;
	}
	for (font_reg_map_t::iterator font_it = mFontMap.begin();
		 font_it != mFontMap.end();
		 ++font_it)
	{
		const LLFontDescriptor& desc = font_it->first;
		LL_INFOS() << "Font: name=" << desc.getName()
				<< " style=[" << ((S32)desc.getStyle()) << "]"
				<< " size=[" << desc.getSize() << "]"
				<< " fileNames="
				<< LL_ENDL;
		for (font_file_info_vec_t::const_iterator file_it=desc.getFontFiles().begin();
			 file_it != desc.getFontFiles().end();
			 ++file_it)
		{
			LL_INFOS() << "  file: " << file_it->FileName << LL_ENDL;
		}
	}
}

void LLFontRegistry::dumpTextures()
{
	for (const auto& fontEntry : mFontMap)
	{
		if (fontEntry.second)
		{
			fontEntry.second->dumpTextures();
		}
	}
}

const string_vec_t& LLFontRegistry::getUltimateFallbackList() const 
{ 
	return mUltimateFallbackList;
}<|MERGE_RESOLUTION|>--- conflicted
+++ resolved
@@ -491,23 +491,12 @@
 		++font_file_it)
 	{
 		LLFontGL *fontp = NULL;
-<<<<<<< HEAD
-		string_vec_t font_paths;
-		font_paths.push_back(local_path + *file_name_it);
-		font_paths.push_back(sys_path + *file_name_it);
-#if LL_DARWIN
-		font_paths.push_back(MACOSX_FONT_PATH_LIBRARY + *file_name_it);
 		font_paths.push_back(MACOSX_FONT_PATH_LIBRARY + MACOSX_FONT_SUPPLEMENTAL + *file_name_it);
 		font_paths.push_back(sys_path +  MACOSX_FONT_SUPPLEMENTAL + *file_name_it);
-#endif
-		
-		bool is_ft_collection = (std::find(ft_collection_list.begin(), ft_collection_list.end(), *file_name_it) != ft_collection_list.end());
-=======
 
 		bool is_ft_collection = (std::find_if(font_collection_files.begin(), font_collection_files.end(),
 		                                      [&font_file_it](const LLFontFileInfo& ffi) { return font_file_it->FileName == ffi.FileName; }) != font_collection_files.end());
 
->>>>>>> d58b530e
 		// *HACK: Fallback fonts don't render, so we can use that to suppress
 		// creation of OpenGL textures for test apps. JC
 		BOOL is_fallback = !is_first_found || !mCreateGLTextures;
