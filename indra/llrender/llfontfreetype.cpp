--- conflicted
+++ resolved
@@ -762,14 +762,6 @@
 		load_flags |= FT_LOAD_COLOR;
 	}
 
-<<<<<<< HEAD
-	// <FS:ND> try to load given glyph, if that fails, fallback to ?. This can happen with invalid unicode codepoints.
-	if( 0 != FT_Load_Glyph(mFTFace, glyph_index, load_flags) )
-		glyph_index = FT_Get_Char_Index( mFTFace, L'?');
-	// </FS:ND>
-
-	llassert_always(! FT_Load_Glyph(mFTFace, glyph_index, load_flags) );
-=======
 	FT_Error error = FT_Load_Glyph(mFTFace, glyph_index, load_flags);
 	if (FT_Err_Ok != error)
 	{
@@ -778,9 +770,17 @@
 			error, FT_Error_String(error), glyph_index, bitmap_type, load_flags);
 		LL_WARNS_ONCE() << message << LL_ENDL;
 		error = FT_Load_Glyph(mFTFace, glyph_index, load_flags ^ FT_LOAD_COLOR);
+
+		// <FS:ND> try to load given glyph, if that fails, fallback to ?. This can happen with invalid unicode codepoints.
+		if (FT_Err_Ok != error)
+		{
+			glyph_index = FT_Get_Char_Index( mFTFace, L'?');
+			error = FT_Load_Glyph(mFTFace, glyph_index, load_flags ^ FT_LOAD_COLOR);
+		}
+		// </FS:ND>
+
 		llassert_always_msg(FT_Err_Ok == error, message.c_str());
 	}
->>>>>>> cc43f42e
 
 	llassert_always(! FT_Render_Glyph(mFTFace->glyph, gFontRenderMode) );
 
