/**
 * @file llfontfreetype.cpp
 * @brief Freetype font library wrapper
 *
 * $LicenseInfo:firstyear=2002&license=viewerlgpl$
 * Second Life Viewer Source Code
 * Copyright (C) 2010, Linden Research, Inc.
 *
 * This library is free software; you can redistribute it and/or
 * modify it under the terms of the GNU Lesser General Public
 * License as published by the Free Software Foundation;
 * version 2.1 of the License only.
 *
 * This library is distributed in the hope that it will be useful,
 * but WITHOUT ANY WARRANTY; without even the implied warranty of
 * MERCHANTABILITY or FITNESS FOR A PARTICULAR PURPOSE.  See the GNU
 * Lesser General Public License for more details.
 *
 * You should have received a copy of the GNU Lesser General Public
 * License along with this library; if not, write to the Free Software
 * Foundation, Inc., 51 Franklin Street, Fifth Floor, Boston, MA  02110-1301  USA
 *
 * Linden Research, Inc., 945 Battery Street, San Francisco, CA  94111  USA
 * $/LicenseInfo$
 */

#include "linden_common.h"

#include "llfontfreetype.h"
#include "llfontgl.h"

// Freetype stuff
#include <ft2build.h>
#ifdef LL_WINDOWS
#include <freetype2\freetype\ftsystem.h>
#endif
#include "llfontfreetypesvg.h"

// For some reason, this won't work if it's not wrapped in the ifdef
#ifdef FT_FREETYPE_H
#include FT_FREETYPE_H
#endif

#include "lldir.h"
#include "llerror.h"
#include "llimage.h"
#include "llimagepng.h"
//#include "llimagej2c.h"
#include "llmath.h" // Linden math
#include "llstring.h"
//#include "imdebug.h"
#include "llfontbitmapcache.h"
#include "llgl.h"

#include "llapr.h"

#define ENABLE_OT_SVG_SUPPORT

FT_Render_Mode gFontRenderMode = FT_RENDER_MODE_NORMAL;

LLFontManager *gFontManagerp = NULL;

FT_Library gFTLibrary = NULL;

//static
void LLFontManager::initClass()
{
    if (!gFontManagerp)
    {
        gFontManagerp = new LLFontManager;
    }
}

//static
void LLFontManager::cleanupClass()
{
    delete gFontManagerp;
    gFontManagerp = NULL;
}

LLFontManager::LLFontManager()
{
    int error;
    error = FT_Init_FreeType(&gFTLibrary);
    if (error)
    {
        // Clean up freetype libs.
        LL_ERRS() << "Freetype initialization failure!" << LL_ENDL;
        FT_Done_FreeType(gFTLibrary);
    }

#ifdef ENABLE_OT_SVG_SUPPORT
    SVG_RendererHooks hooks = {
        LLFontFreeTypeSvgRenderer::OnInit,
        LLFontFreeTypeSvgRenderer::OnFree,
        LLFontFreeTypeSvgRenderer::OnRender,
        LLFontFreeTypeSvgRenderer::OnPresetGlypthSlot,
    };
    FT_Property_Set(gFTLibrary, "ot-svg", "svg-hooks", &hooks);
#endif
}

LLFontManager::~LLFontManager()
{
<<<<<<< HEAD
	FT_Done_FreeType(gFTLibrary);
	unloadAllFonts(); 	// <FS:ND> FIRE-7570. Only load/mmap fonts once. Release everything here.
=======
    FT_Done_FreeType(gFTLibrary);
>>>>>>> 38c2a5bd
}


LLFontGlyphInfo::LLFontGlyphInfo(U32 index, EFontGlyphType glyph_type)
:   mGlyphIndex(index),
    mGlyphType(glyph_type),
    mWidth(0),          // In pixels
    mHeight(0),         // In pixels
    mXAdvance(0.f),     // In pixels
    mYAdvance(0.f),     // In pixels
    mXBitmapOffset(0),  // Offset to the origin in the bitmap
    mYBitmapOffset(0),  // Offset to the origin in the bitmap
    mXBearing(0),       // Distance from baseline to left in pixels
    mYBearing(0),       // Distance from baseline to top in pixels
    mBitmapEntry(std::make_pair(EFontGlyphType::Unspecified, -1)) // Which bitmap in the bitmap cache contains this glyph
{
}

LLFontGlyphInfo::LLFontGlyphInfo(const LLFontGlyphInfo& fgi)
    : mGlyphIndex(fgi.mGlyphIndex)
    , mGlyphType(fgi.mGlyphType)
    , mWidth(fgi.mWidth)
    , mHeight(fgi.mHeight)
    , mXAdvance(fgi.mXAdvance)
    , mYAdvance(fgi.mYAdvance)
    , mXBitmapOffset(fgi.mXBitmapOffset)
    , mYBitmapOffset(fgi.mYBitmapOffset)
    , mXBearing(fgi.mXBearing)
    , mYBearing(fgi.mYBearing)
{
    mBitmapEntry = fgi.mBitmapEntry;
}

LLFontFreetype::LLFontFreetype()
:   mFontBitmapCachep(new LLFontBitmapCache),
    mAscender(0.f),
    mDescender(0.f),
    mLineHeight(0.f),
#ifdef LL_WINDOWS
    pFileStream(NULL),
    pFtStream(NULL),
#endif
    mIsFallback(FALSE),
    mFTFace(NULL),
    mRenderGlyphCount(0),
    mAddGlyphCount(0),
    mStyle(0),
    mPointSize(0)
{
	// <FS:ND> Set up kerning cache, size is 256x256, the initial cache lines are all null
	mKerningCache = new F32*[ 256 ];

	for( int i = 0; i < 256; ++i )
		mKerningCache[i] = NULL;
	// </FS:ND>
}


LLFontFreetype::~LLFontFreetype()
{
    // Clean up freetype libs.
    if (mFTFace)
        FT_Done_Face(mFTFace);
    mFTFace = NULL;

    // Delete glyph info
    std::for_each(mCharGlyphInfoMap.begin(), mCharGlyphInfoMap.end(), DeletePairedPointer());
    mCharGlyphInfoMap.clear();

#ifdef LL_WINDOWS
    delete pFileStream; // closed by FT_Done_Face
    delete pFtStream;
#endif
<<<<<<< HEAD
	delete mFontBitmapCachep;
	// mFallbackFonts cleaned up by LLPointer destructor

	// <FS:ND> Delete the kerning cache
	for( int i = 0; i < 256; ++i )
		delete[] mKerningCache[i];

	delete[] mKerningCache;
	// </FS:ND>
=======
    delete mFontBitmapCachep;
    // mFallbackFonts cleaned up by LLPointer destructor
>>>>>>> 38c2a5bd
}

#ifdef LL_WINDOWS
unsigned long ft_read_cb(FT_Stream stream, unsigned long offset, unsigned char *buffer, unsigned long count) {
    if (count <= 0) return count;
    llifstream *file_stream = static_cast<llifstream *>(stream->descriptor.pointer);
    file_stream->seekg(offset, std::ios::beg);
    file_stream->read((char*)buffer, count);
    return file_stream->gcount();
}

void ft_close_cb(FT_Stream stream) {
    llifstream *file_stream = static_cast<llifstream *>(stream->descriptor.pointer);
    file_stream->close();
}
#endif

BOOL LLFontFreetype::loadFace(const std::string& filename, F32 point_size, F32 vert_dpi, F32 horz_dpi, bool is_fallback, S32 face_n)
{
<<<<<<< HEAD
	// Don't leak face objects.  This is also needed to deal with
	// changed font file names.
	if (mFTFace)
	{
		FT_Done_Face(mFTFace);
		mFTFace = NULL;
	}
	
	int error;

// <FS:ND> FIRE-7570. Only load/mmap fonts once.
	
// #ifdef LL_WINDOWS
// 	error = ftOpenFace(filename, face_n);
// #else
// 	error = FT_New_Face( gFTLibrary,
// 						 filename.c_str(),
// 						 0,
// 						 &mFTFace);
//#endif

	FT_Open_Args openArgs;
	memset( &openArgs, 0, sizeof( openArgs ) );
	openArgs.memory_base = gFontManagerp->loadFont( filename, openArgs.memory_size );

	if( !openArgs.memory_base )
		return FALSE;

	openArgs.flags = FT_OPEN_MEMORY;

	error = FT_Open_Face( gFTLibrary, &openArgs, face_n, &mFTFace );
// </FS:ND>

	if (error)
	{
// <FS:ND> FIRE-7570. Only load/mmap fonts once.
// #ifdef LL_WINDOWS
// 		clearFontStreams();
// #endif
// </FS:ND>
		return FALSE;
	}

	mIsFallback = is_fallback;
	F32 pixels_per_em = (point_size / 72.f)*vert_dpi; // Size in inches * dpi

	error = FT_Set_Char_Size(mFTFace,    /* handle to face object           */
							0,       /* char_width in 1/64th of points  */
							(S32)(point_size*64),   /* char_height in 1/64th of points */
							(U32)horz_dpi,     /* horizontal device resolution    */
							(U32)vert_dpi);   /* vertical device resolution      */

	if (error)
	{
		// Clean up freetype libs.
		FT_Done_Face(mFTFace);
// <FS:ND> FIRE-7570. Only load/mmap fonts once.
// #ifdef LL_WINDOWS
// 		clearFontStreams();
// #endif
// </FS:ND>
		mFTFace = NULL;
		return FALSE;
	}
=======
    // Don't leak face objects.  This is also needed to deal with
    // changed font file names.
    if (mFTFace)
    {
        FT_Done_Face(mFTFace);
        mFTFace = NULL;
    }

    int error;
#ifdef LL_WINDOWS
    error = ftOpenFace(filename, face_n);
#else
    error = FT_New_Face( gFTLibrary,
                         filename.c_str(),
                         0,
                         &mFTFace);
#endif

    if (error)
    {
#ifdef LL_WINDOWS
        clearFontStreams();
#endif
        return FALSE;
    }

    mIsFallback = is_fallback;
    F32 pixels_per_em = (point_size / 72.f)*vert_dpi; // Size in inches * dpi

    error = FT_Set_Char_Size(mFTFace,    /* handle to face object           */
                            0,       /* char_width in 1/64th of points  */
                            (S32)(point_size*64),   /* char_height in 1/64th of points */
                            (U32)horz_dpi,     /* horizontal device resolution    */
                            (U32)vert_dpi);   /* vertical device resolution      */

    if (error)
    {
        // Clean up freetype libs.
        FT_Done_Face(mFTFace);
#ifdef LL_WINDOWS
        clearFontStreams();
#endif
        mFTFace = NULL;
        return FALSE;
    }
>>>>>>> 38c2a5bd

    F32 y_max, y_min, x_max, x_min;
    F32 ems_per_unit = 1.f/ mFTFace->units_per_EM;
    F32 pixels_per_unit = pixels_per_em * ems_per_unit;

    // Get size of bbox in pixels
    y_max = mFTFace->bbox.yMax * pixels_per_unit;
    y_min = mFTFace->bbox.yMin * pixels_per_unit;
    x_max = mFTFace->bbox.xMax * pixels_per_unit;
    x_min = mFTFace->bbox.xMin * pixels_per_unit;
    mAscender = mFTFace->ascender * pixels_per_unit;
    mDescender = -mFTFace->descender * pixels_per_unit;
    mLineHeight = mFTFace->height * pixels_per_unit;

    S32 max_char_width = ll_round(0.5f + (x_max - x_min));
    S32 max_char_height = ll_round(0.5f + (y_max - y_min));

    mFontBitmapCachep->init(max_char_width, max_char_height);

    if (!mFTFace->charmap)
    {
        //LL_INFOS() << " no unicode encoding, set whatever encoding there is..." << LL_ENDL;
        FT_Set_Charmap(mFTFace, mFTFace->charmaps[0]);
    }

    if (!mIsFallback)
    {
        // Add the default glyph
        addGlyphFromFont(this, 0, 0, EFontGlyphType::Grayscale);
    }

    mName = filename;
    mPointSize = point_size;

    mStyle = LLFontGL::NORMAL;
    if(mFTFace->style_flags & FT_STYLE_FLAG_BOLD)
    {
        mStyle |= LLFontGL::BOLD;
    }

    if(mFTFace->style_flags & FT_STYLE_FLAG_ITALIC)
    {
        mStyle |= LLFontGL::ITALIC;
    }

    return TRUE;
}

S32 LLFontFreetype::getNumFaces(const std::string& filename)
{
    if (mFTFace)
    {
        FT_Done_Face(mFTFace);
        mFTFace = NULL;
    }

    S32 num_faces = 1;

<<<<<<< HEAD
// <FS:ND> FIRE-7570. Only load/mmap fonts once.
	FT_Open_Args openArgs;
	memset( &openArgs, 0, sizeof( openArgs ) );
	openArgs.memory_base = gFontManagerp->loadFont( filename, openArgs.memory_size );
	if( !openArgs.memory_base )
		return 0;

	openArgs.flags = FT_OPEN_MEMORY;

	int error = FT_Open_Face( gFTLibrary, &openArgs, 0, &mFTFace );
	if (error)
		return 0;
	else
		num_faces = mFTFace->num_faces;
	
	FT_Done_Face(mFTFace);
	mFTFace = NULL;

// #ifdef LL_WINDOWS
// 	int error = ftOpenFace(filename, 0);
// 		
// 	if (error)
// 	{
// 		return 0;
// 	}
// 	else
// 	{
// 		num_faces = mFTFace->num_faces;
// 	}
// 	
// 	FT_Done_Face(mFTFace);
// 	clearFontStreams();
// 	mFTFace = NULL;
// #endif

// </FS:ND>
	return num_faces;
=======
#ifdef LL_WINDOWS
    int error = ftOpenFace(filename, 0);

    if (error)
    {
        return 0;
    }
    else
    {
        num_faces = mFTFace->num_faces;
    }

    FT_Done_Face(mFTFace);
    clearFontStreams();
    mFTFace = NULL;
#endif

    return num_faces;
>>>>>>> 38c2a5bd
}

#ifdef LL_WINDOWS
S32 LLFontFreetype::ftOpenFace(const std::string& filename, S32 face_n)
{
    S32 error = -1;
    pFileStream = new llifstream(filename, std::ios::binary);
    if (pFileStream->is_open())
    {
        std::streampos beg = pFileStream->tellg();
        pFileStream->seekg(0, std::ios::end);
        std::streampos end = pFileStream->tellg();
        std::size_t file_size = end - beg;
        pFileStream->seekg(0, std::ios::beg);

        pFtStream = new LLFT_Stream();
        pFtStream->base = 0;
        pFtStream->pos = 0;
        pFtStream->size = file_size;
        pFtStream->descriptor.pointer = pFileStream;
        pFtStream->read = ft_read_cb;
        pFtStream->close = ft_close_cb;

        FT_Open_Args args;
        args.flags = FT_OPEN_STREAM;
        args.stream = (FT_StreamRec*)pFtStream;
        error = FT_Open_Face(gFTLibrary, &args, face_n, &mFTFace);
    }
    return error;
}

void LLFontFreetype::clearFontStreams()
{
    if (pFileStream)
    {
        pFileStream->close();
    }
    delete pFileStream;
    delete pFtStream;
    pFileStream = NULL;
    pFtStream = NULL;
}
#endif

void LLFontFreetype::addFallbackFont(const LLPointer<LLFontFreetype>& fallback_font,
                                     const char_functor_t& functor)
{
    mFallbackFonts.emplace_back(fallback_font, functor);
}

F32 LLFontFreetype::getLineHeight() const
{
    return mLineHeight;
}

F32 LLFontFreetype::getAscenderHeight() const
{
    return mAscender;
}

F32 LLFontFreetype::getDescenderHeight() const
{
    return mDescender;
}

F32 LLFontFreetype::getXAdvance(llwchar wch) const
{
    if (mFTFace == NULL)
        return 0.0;

    // Return existing info only if it is current
    LLFontGlyphInfo* gi = getGlyphInfo(wch, EFontGlyphType::Unspecified);
    if (gi)
    {
        return gi->mXAdvance;
    }
    else
    {
        char_glyph_info_map_t::iterator found_it = mCharGlyphInfoMap.find((llwchar)0);
        if (found_it != mCharGlyphInfoMap.end())
        {
            return found_it->second->mXAdvance;
        }
    }

    // Last ditch fallback - no glyphs defined at all.
    return (F32)mFontBitmapCachep->getMaxCharWidth();
}

F32 LLFontFreetype::getXAdvance(const LLFontGlyphInfo* glyph) const
{
    if (mFTFace == NULL)
        return 0.0;

    return glyph->mXAdvance;
}

F32 LLFontFreetype::getXKerning(llwchar char_left, llwchar char_right) const
{
    if (mFTFace == NULL)
        return 0.0;

    //llassert(!mIsFallback);
    LLFontGlyphInfo* left_glyph_info = getGlyphInfo(char_left, EFontGlyphType::Unspecified);;
    U32 left_glyph = left_glyph_info ? left_glyph_info->mGlyphIndex : 0;
    // Kern this puppy.
    LLFontGlyphInfo* right_glyph_info = getGlyphInfo(char_right, EFontGlyphType::Unspecified);
    U32 right_glyph = right_glyph_info ? right_glyph_info->mGlyphIndex : 0;

<<<<<<< HEAD
	// <FS:ND> Use cached kerning if possible, only do so for glyphs < 256 for now
	if( right_glyph < 256 && left_glyph < 256 )
	{
		if( mKerningCache[ left_glyph ] && mKerningCache[ left_glyph ][ right_glyph ] < FLT_MAX )
			return mKerningCache[ left_glyph ][ right_glyph ];
	}
	// </FS:ND>

	FT_Vector  delta;
=======
    FT_Vector  delta;
>>>>>>> 38c2a5bd

    llverify(!FT_Get_Kerning(mFTFace, left_glyph, right_glyph, ft_kerning_unfitted, &delta));

<<<<<<< HEAD
	// <FS:ND> Cache kerning if possible, only do so for glyphs < 256 for now
	if( right_glyph < 256 && left_glyph < 256 )
	{
		if( !mKerningCache[ left_glyph ] )
		{
			mKerningCache[ left_glyph ] = new F32[ 256 ];
			for( int i = 0; i < 256; ++i )
				mKerningCache[ left_glyph ][ i ] = FLT_MAX;
		}
		
		mKerningCache[ left_glyph ][ right_glyph ] = delta.x*(1.f / 64.f);
	}
	// </FS:ND>

	return delta.x*(1.f/64.f);
=======
    return delta.x*(1.f/64.f);
>>>>>>> 38c2a5bd
}

F32 LLFontFreetype::getXKerning(const LLFontGlyphInfo* left_glyph_info, const LLFontGlyphInfo* right_glyph_info) const
{
    if (mFTFace == NULL)
        return 0.0;

    U32 left_glyph = left_glyph_info ? left_glyph_info->mGlyphIndex : 0;
    U32 right_glyph = right_glyph_info ? right_glyph_info->mGlyphIndex : 0;

<<<<<<< HEAD
	// <FS:ND> Use cached kerning if possible, only do so for glyphs < 256 for now
	if( right_glyph < 256 && left_glyph < 256 )
	{
		if( mKerningCache[ left_glyph ] && mKerningCache[ left_glyph ][ right_glyph ] < FLT_MAX )
			return mKerningCache[ left_glyph ][ right_glyph ];
	}
	// </FS:ND>

	FT_Vector  delta;
=======
    FT_Vector  delta;
>>>>>>> 38c2a5bd

    llverify(!FT_Get_Kerning(mFTFace, left_glyph, right_glyph, ft_kerning_unfitted, &delta));

<<<<<<< HEAD
	// <FS:ND> Cache kerning if possible, only do so for glyphs < 256 for now
	if( right_glyph < 256 && left_glyph < 256 )
	{
		if( !mKerningCache[ left_glyph ] )
		{
			mKerningCache[ left_glyph ] = new F32[ 256 ];
			for( int i = 0; i < 256; ++i )
				mKerningCache[ left_glyph ][ i ] = FLT_MAX;
		}

		mKerningCache[ left_glyph ][ right_glyph ] = delta.x*(1.f / 64.f);
	}
	// </FS:ND>
	return delta.x*(1.f/64.f);
=======
    return delta.x*(1.f/64.f);
>>>>>>> 38c2a5bd
}

BOOL LLFontFreetype::hasGlyph(llwchar wch) const
{
    llassert(!mIsFallback);
    return(mCharGlyphInfoMap.find(wch) != mCharGlyphInfoMap.end());
}

LLFontGlyphInfo* LLFontFreetype::addGlyph(llwchar wch, EFontGlyphType glyph_type) const
{
    if (!mFTFace)
    {
        return NULL;
    }

    llassert(!mIsFallback);
    llassert(glyph_type < EFontGlyphType::Count);
    //LL_DEBUGS() << "Adding new glyph for " << wch << " to font" << LL_ENDL;

    // Initialize char to glyph map
    FT_UInt glyph_index = FT_Get_Char_Index(mFTFace, wch);
    if (glyph_index == 0)
    {
        // No corresponding glyph in this font: look for a glyph in fallback
        // fonts.
        size_t count = mFallbackFonts.size();
        if (LLStringOps::isEmoji(wch))
        {
            // This is a "genuine" emoji (in the range 0x1f000-0x20000): print
            // it using the emoji font(s) if possible. HB
            for (size_t i = 0; i < count; ++i)
            {
                const fallback_font_t& pair = mFallbackFonts[i];
                if (!pair.second || !pair.second(wch))
                {
                    // If this font does not have a functor, or the character
                    // does not pass the functor, reject it. Note: we keep the
                    // functor test (despite the fact we already tested for
                    // LLStringOps::isEmoji(wch) above), in case we would use
                    // different, more restrictive or partionned functors in
                    // the future with several different emoji fonts. HB
                    continue;
                }
                glyph_index = FT_Get_Char_Index(pair.first->mFTFace, wch);
                if (glyph_index)
                {
                    return addGlyphFromFont(pair.first, wch, glyph_index,
                                            glyph_type);
                }
            }
        }
        // Then try and find a monochrome fallback font that could print this
        // glyph: such fonts do *not* have a functor. We give priority to
        // monochrome fonts for non-genuine emojis so that UI elements which
        // used to render with them before the emojis font introduction (e.g.
        // check marks in menus, or LSL dialogs text and buttons) do render the
        // same way as they always did. HB
        std::vector<size_t> emoji_fonts_idx;
        for (size_t i = 0; i < count; ++i)
        {
            const fallback_font_t& pair = mFallbackFonts[i];
            if (pair.second)
            {
                // If this font got a functor, remember the index for later and
                // try the next fallback font. HB
                emoji_fonts_idx.push_back(i);
                continue;
            }
            glyph_index = FT_Get_Char_Index(pair.first->mFTFace, wch);
            if (glyph_index)
            {
                return addGlyphFromFont(pair.first, wch, glyph_index,
                                        glyph_type);
            }
        }
        // Everything failed so far: this character is not a genuine emoji,
        // neither a special character known from our monochrome fallback
        // fonts: make a last try, using the emoji font(s), but ignoring the
        // functor to render using whatever (colorful) glyph that might be
        // available in such fonts for this character. HB
        for (size_t j = 0, count2 = emoji_fonts_idx.size(); j < count2; ++j)
        {
            const fallback_font_t& pair = mFallbackFonts[emoji_fonts_idx[j]];
            glyph_index = FT_Get_Char_Index(pair.first->mFTFace, wch);
            if (glyph_index)
            {
                return addGlyphFromFont(pair.first, wch, glyph_index,
                                        glyph_type);
            }
        }
    }

    auto range_it = mCharGlyphInfoMap.equal_range(wch);
    char_glyph_info_map_t::iterator iter =
        std::find_if(range_it.first, range_it.second,
                     [&glyph_type](const char_glyph_info_map_t::value_type& entry)
                     {
                        return entry.second->mGlyphType == glyph_type;
                     });
    if (iter == range_it.second)
    {
        return addGlyphFromFont(this, wch, glyph_index, glyph_type);
    }
    return NULL;
}

LLFontGlyphInfo* LLFontFreetype::addGlyphFromFont(const LLFontFreetype *fontp, llwchar wch, U32 glyph_index, EFontGlyphType requested_glyph_type) const
{
    LL_PROFILE_ZONE_SCOPED;
    if (mFTFace == NULL)
        return NULL;

    llassert(!mIsFallback);
    fontp->renderGlyph(requested_glyph_type, glyph_index);

    EFontGlyphType bitmap_glyph_type = EFontGlyphType::Unspecified;
    switch (fontp->mFTFace->glyph->bitmap.pixel_mode)
    {
        case FT_PIXEL_MODE_MONO:
        case FT_PIXEL_MODE_GRAY:
            bitmap_glyph_type = EFontGlyphType::Grayscale;
            break;
        case FT_PIXEL_MODE_BGRA:
            bitmap_glyph_type = EFontGlyphType::Color;
            break;
        default:
            llassert_always(true);
            break;
    }
    S32 width = fontp->mFTFace->glyph->bitmap.width;
    S32 height = fontp->mFTFace->glyph->bitmap.rows;

    S32 pos_x, pos_y;
    U32 bitmap_num;
    mFontBitmapCachep->nextOpenPos(width, pos_x, pos_y, bitmap_glyph_type, bitmap_num);
    mAddGlyphCount++;

    LLFontGlyphInfo* gi = new LLFontGlyphInfo(glyph_index, requested_glyph_type);
    gi->mXBitmapOffset = pos_x;
    gi->mYBitmapOffset = pos_y;
    gi->mBitmapEntry = std::make_pair(bitmap_glyph_type, bitmap_num);
    gi->mWidth = width;
    gi->mHeight = height;
    gi->mXBearing = fontp->mFTFace->glyph->bitmap_left;
    gi->mYBearing = fontp->mFTFace->glyph->bitmap_top;
    // Convert these from 26.6 units to float pixels.
    gi->mXAdvance = fontp->mFTFace->glyph->advance.x / 64.f;
    gi->mYAdvance = fontp->mFTFace->glyph->advance.y / 64.f;

    insertGlyphInfo(wch, gi);

    if (requested_glyph_type != bitmap_glyph_type)
    {
        LLFontGlyphInfo* gi_temp = new LLFontGlyphInfo(*gi);
        gi_temp->mGlyphType = bitmap_glyph_type;
        insertGlyphInfo(wch, gi_temp);
    }

    if (fontp->mFTFace->glyph->bitmap.pixel_mode == FT_PIXEL_MODE_MONO
        || fontp->mFTFace->glyph->bitmap.pixel_mode == FT_PIXEL_MODE_GRAY)
    {
        U8 *buffer_data = fontp->mFTFace->glyph->bitmap.buffer;
        S32 buffer_row_stride = fontp->mFTFace->glyph->bitmap.pitch;
        U8 *tmp_graydata = NULL;

        if (fontp->mFTFace->glyph->bitmap.pixel_mode
            == FT_PIXEL_MODE_MONO)
        {
            // need to expand 1-bit bitmap to 8-bit graymap.
            tmp_graydata = new U8[width * height];
            S32 xpos, ypos;
            for (ypos = 0; ypos < height; ++ypos)
            {
                S32 bm_row_offset = buffer_row_stride * ypos;
                for (xpos = 0; xpos < width; ++xpos)
                {
                    U32 bm_col_offsetbyte = xpos / 8;
                    U32 bm_col_offsetbit = 7 - (xpos % 8);
                    U32 bit =
                    !!(buffer_data[bm_row_offset
                               + bm_col_offsetbyte
                       ] & (1 << bm_col_offsetbit) );
                    tmp_graydata[width*ypos + xpos] =
                        255 * bit;
                }
            }
            // use newly-built graymap.
            buffer_data = tmp_graydata;
            buffer_row_stride = width;
        }

        setSubImageLuminanceAlpha(pos_x,
                                    pos_y,
                                    bitmap_num,
                                    width,
                                    height,
                                    buffer_data,
                                    buffer_row_stride);

        if (tmp_graydata)
            delete[] tmp_graydata;
    }
    else if (fontp->mFTFace->glyph->bitmap.pixel_mode == FT_PIXEL_MODE_BGRA)
    {
        setSubImageBGRA(pos_x,
                        pos_y,
                        bitmap_num,
                        fontp->mFTFace->glyph->bitmap.width,
                        fontp->mFTFace->glyph->bitmap.rows,
                        fontp->mFTFace->glyph->bitmap.buffer,
                        llabs(fontp->mFTFace->glyph->bitmap.pitch));
    } else {
        llassert(false);
    }

    LLImageGL *image_gl = mFontBitmapCachep->getImageGL(bitmap_glyph_type, bitmap_num);
    LLImageRaw *image_raw = mFontBitmapCachep->getImageRaw(bitmap_glyph_type, bitmap_num);
    image_gl->setSubImage(image_raw, 0, 0, image_gl->getWidth(), image_gl->getHeight());

    return gi;
}

LLFontGlyphInfo* LLFontFreetype::getGlyphInfo(llwchar wch, EFontGlyphType glyph_type) const
{
    std::pair<char_glyph_info_map_t::iterator, char_glyph_info_map_t::iterator> range_it = mCharGlyphInfoMap.equal_range(wch);

    char_glyph_info_map_t::iterator iter = (EFontGlyphType::Unspecified != glyph_type)
        ? std::find_if(range_it.first, range_it.second, [&glyph_type](const char_glyph_info_map_t::value_type& entry) { return entry.second->mGlyphType == glyph_type; })
        : range_it.first;
    if (iter != range_it.second)
    {
        return iter->second;
    }
    else
    {
        // this glyph doesn't yet exist, so render it and return the result
        return addGlyph(wch, (EFontGlyphType::Unspecified != glyph_type) ? glyph_type : EFontGlyphType::Grayscale);
    }
}

void LLFontFreetype::insertGlyphInfo(llwchar wch, LLFontGlyphInfo* gi) const
{
    llassert(gi->mGlyphType < EFontGlyphType::Count);
    std::pair<char_glyph_info_map_t::iterator, char_glyph_info_map_t::iterator> range_it = mCharGlyphInfoMap.equal_range(wch);

    char_glyph_info_map_t::iterator iter =
        std::find_if(range_it.first, range_it.second, [&gi](const char_glyph_info_map_t::value_type& entry) { return entry.second->mGlyphType == gi->mGlyphType; });
    if (iter != range_it.second)
    {
        delete iter->second;
        iter->second = gi;
    }
    else
    {
        mCharGlyphInfoMap.insert(std::make_pair(wch, gi));
    }
}

void LLFontFreetype::renderGlyph(EFontGlyphType bitmap_type, U32 glyph_index) const
{
    if (mFTFace == NULL)
        return;

    FT_Int32 load_flags = FT_LOAD_FORCE_AUTOHINT;
    if (EFontGlyphType::Color == bitmap_type)
    {
        // We may not actually get a color render so our caller should always examine mFTFace->glyph->bitmap.pixel_mode
        load_flags |= FT_LOAD_COLOR;
    }

<<<<<<< HEAD
	FT_Error error = FT_Load_Glyph(mFTFace, glyph_index, load_flags);
	if (FT_Err_Ok != error)
	{
		std::string message = llformat(
			"Error %d (%s) loading glyph %u: bitmap_type=%u, load_flags=%d",
			error, FT_Error_String(error), glyph_index, bitmap_type, load_flags);
		LL_WARNS_ONCE() << message << LL_ENDL;
		error = FT_Load_Glyph(mFTFace, glyph_index, load_flags ^ FT_LOAD_COLOR);

		// <FS:ND> try to load given glyph, if that fails, fallback to ?. This can happen with invalid unicode codepoints.
		if (FT_Err_Ok != error)
		{
			glyph_index = FT_Get_Char_Index( mFTFace, L'?');
			error = FT_Load_Glyph(mFTFace, glyph_index, load_flags ^ FT_LOAD_COLOR);
		}
		// </FS:ND>

		llassert_always_msg(FT_Err_Ok == error, message.c_str());
	}
=======
    FT_Error error = FT_Load_Glyph(mFTFace, glyph_index, load_flags);
    if (FT_Err_Ok != error)
    {
        std::string message = llformat(
            "Error %d (%s) loading glyph %u: bitmap_type=%u, load_flags=%d",
            error, FT_Error_String(error), glyph_index, bitmap_type, load_flags);
        LL_WARNS_ONCE() << message << LL_ENDL;
        error = FT_Load_Glyph(mFTFace, glyph_index, load_flags ^ FT_LOAD_COLOR);
        llassert_always_msg(FT_Err_Ok == error, message.c_str());
    }
>>>>>>> 38c2a5bd

    llassert_always(! FT_Render_Glyph(mFTFace->glyph, gFontRenderMode) );

    mRenderGlyphCount++;
}

void LLFontFreetype::reset(F32 vert_dpi, F32 horz_dpi)
{
    resetBitmapCache();
    loadFace(mName, mPointSize, vert_dpi ,horz_dpi, mIsFallback, 0);
    if (!mIsFallback)
    {
        // This is the head of the list - need to rebuild ourself and all fallbacks.
        if (mFallbackFonts.empty())
        {
            LL_WARNS() << "LLFontGL::reset(), no fallback fonts present" << LL_ENDL;
        }
        else
        {
            for (fallback_font_vector_t::iterator it = mFallbackFonts.begin(); it != mFallbackFonts.end(); ++it)
            {
                it->first->reset(vert_dpi, horz_dpi);
            }
        }
    }
}

void LLFontFreetype::resetBitmapCache()
{
    for (char_glyph_info_map_t::iterator it = mCharGlyphInfoMap.begin(), end_it = mCharGlyphInfoMap.end();
        it != end_it;
        ++it)
    {
        delete it->second;
    }
    mCharGlyphInfoMap.clear();
    mFontBitmapCachep->reset();

    // Adding default glyph is skipped for fallback fonts here as well as in loadFace().
    // This if was added as fix for EXT-4971.
    if(!mIsFallback)
    {
        // Add the empty glyph
        addGlyphFromFont(this, 0, 0, EFontGlyphType::Grayscale);
    }
}

void LLFontFreetype::destroyGL()
{
    mFontBitmapCachep->destroyGL();
}

const std::string &LLFontFreetype::getName() const
{
    return mName;
}

static void dumpFontBitmap(const LLImageRaw* image_raw, const std::string& file_name)
{
    LLPointer<LLImagePNG> tmpImage = new LLImagePNG();
    if ( (tmpImage->encode(image_raw, 0.0f)) && (tmpImage->save(gDirUtilp->getExpandedFilename(LL_PATH_LOGS, file_name))) )
    {
        LL_INFOS("Font") << "Successfully saved " << file_name << LL_ENDL;
    }
    else
    {
        LL_WARNS("Font") << "Failed to save " << file_name << LL_ENDL;
    }
}

void LLFontFreetype::dumpFontBitmaps() const
{
    // Dump all the regular bitmaps (if any)
    for (int idx = 0, cnt = mFontBitmapCachep->getNumBitmaps(EFontGlyphType::Grayscale); idx < cnt; idx++)
    {
        dumpFontBitmap(mFontBitmapCachep->getImageRaw(EFontGlyphType::Grayscale, idx), llformat("%s_%d_%d_%d.png", mFTFace->family_name, (int)(mPointSize * 10), mStyle, idx));
    }

    // Dump all the color bitmaps (if any)
    for (int idx = 0, cnt = mFontBitmapCachep->getNumBitmaps(EFontGlyphType::Color); idx < cnt; idx++)
    {
        dumpFontBitmap(mFontBitmapCachep->getImageRaw(EFontGlyphType::Color, idx), llformat("%s_%d_%d_%d_clr.png", mFTFace->family_name, (int)(mPointSize * 10), mStyle, idx));
    }
}

const LLFontBitmapCache* LLFontFreetype::getFontBitmapCache() const
{
    return mFontBitmapCachep;
}

void LLFontFreetype::setStyle(U8 style)
{
    mStyle = style;
}

U8 LLFontFreetype::getStyle() const
{
    return mStyle;
}

bool LLFontFreetype::setSubImageBGRA(U32 x, U32 y, U32 bitmap_num, U16 width, U16 height, const U8* data, U32 stride) const
{
    LLImageRaw* image_raw = mFontBitmapCachep->getImageRaw(EFontGlyphType::Color, bitmap_num);
    llassert(!mIsFallback);
    llassert(image_raw && (image_raw->getComponents() == 4));

    // NOTE: inspired by LLImageRaw::setSubImage()
    U32* image_data = (U32*)image_raw->getData();
    if (!image_data)
    {
        return false;
    }

    for (U32 idxRow = 0; idxRow < height; idxRow++)
    {
        const U32 nSrcRow = height - 1 - idxRow;
        const U32 nSrcOffset = nSrcRow * width * image_raw->getComponents();
        const U32 nDstOffset = (y + idxRow) * image_raw->getWidth() + x;

        for (U32 idxCol = 0; idxCol < width; idxCol++)
        {
            U32 nTemp = nSrcOffset + idxCol * 4;
            image_data[nDstOffset + idxCol] = data[nTemp + 3] << 24 | data[nTemp] << 16 | data[nTemp + 1] << 8 | data[nTemp + 2];
        }
    }

    return true;
}

void LLFontFreetype::setSubImageLuminanceAlpha(U32 x, U32 y, U32 bitmap_num, U32 width, U32 height, U8 *data, S32 stride) const
{
    LLImageRaw *image_raw = mFontBitmapCachep->getImageRaw(EFontGlyphType::Grayscale, bitmap_num);

    llassert(!mIsFallback);
    llassert(image_raw && (image_raw->getComponents() == 2));

    U8 *target = image_raw->getData();
    llassert(target);

    if (!data || !target)
    {
        return;
    }

    if (0 == stride)
        stride = width;

    U32 i, j;
    U32 to_offset;
    U32 from_offset;
    U32 target_width = image_raw->getWidth();
    for (i = 0; i < height; i++)
    {
        to_offset = (y + i)*target_width + x;
        from_offset = (height - 1 - i)*stride;
        for (j = 0; j < width; j++)
        {
            *(target + to_offset*2 + 1) = *(data + from_offset);
            to_offset++;
            from_offset++;
        }
    }
}

// <FS:ND> FIRE-7570. Only load/mmap fonts once.

namespace nd
{
	namespace fonts
	{
		class LoadedFont
		{
		public:
			LoadedFont( std::string aName , std::vector<U8> const &aAddress, long aSize )
				: mAddress( aAddress )
			{
				mName = aName;
				mSize = aSize;
				mRefs = 1;
			}

			std::string mName;
			std::vector<U8> mAddress;
			long mSize;
			U32  mRefs;
		};
	}
}

U8 const* LLFontManager::loadFont( std::string const &aFilename, long &a_Size)
{
	a_Size = 0;

	std::map< std::string, std::shared_ptr<nd::fonts::LoadedFont> >::iterator itr = m_LoadedFonts.find( aFilename );
	if( itr != m_LoadedFonts.end() )
	{
		++itr->second->mRefs;
		a_Size = itr->second->mSize;
		return &itr->second->mAddress[0];
	}

	llstat oStat;

	if( 0 != LLFile::stat( aFilename, &oStat ) || 0 == oStat.st_size )
		return 0;

	a_Size = oStat.st_size;
	std::vector< U8 > pBuffer;
	pBuffer.resize( a_Size );

	if( a_Size != LLAPRFile::readEx( aFilename, &pBuffer[0], 0, a_Size ) )
	{
		a_Size = 0;
		return nullptr;
	}

	auto pCache = std::make_shared<nd::fonts::LoadedFont>( aFilename,  pBuffer, a_Size );
	itr = m_LoadedFonts.insert( std::make_pair( aFilename, pCache ) ).first;
	return &itr->second->mAddress[ 0 ];
}

void LLFontManager::unloadAllFonts()
{
	m_LoadedFonts.clear();
}
// </FS:ND>
<|MERGE_RESOLUTION|>--- conflicted
+++ resolved
@@ -102,12 +102,8 @@
 
 LLFontManager::~LLFontManager()
 {
-<<<<<<< HEAD
-	FT_Done_FreeType(gFTLibrary);
-	unloadAllFonts(); 	// <FS:ND> FIRE-7570. Only load/mmap fonts once. Release everything here.
-=======
     FT_Done_FreeType(gFTLibrary);
->>>>>>> 38c2a5bd
+    unloadAllFonts();   // <FS:ND> FIRE-7570. Only load/mmap fonts once. Release everything here.
 }
 
 
@@ -157,12 +153,12 @@
     mStyle(0),
     mPointSize(0)
 {
-	// <FS:ND> Set up kerning cache, size is 256x256, the initial cache lines are all null
-	mKerningCache = new F32*[ 256 ];
-
-	for( int i = 0; i < 256; ++i )
-		mKerningCache[i] = NULL;
-	// </FS:ND>
+    // <FS:ND> Set up kerning cache, size is 256x256, the initial cache lines are all null
+    mKerningCache = new F32*[ 256 ];
+
+    for( int i = 0; i < 256; ++i )
+        mKerningCache[i] = NULL;
+    // </FS:ND>
 }
 
 
@@ -181,20 +177,15 @@
     delete pFileStream; // closed by FT_Done_Face
     delete pFtStream;
 #endif
-<<<<<<< HEAD
-	delete mFontBitmapCachep;
-	// mFallbackFonts cleaned up by LLPointer destructor
-
-	// <FS:ND> Delete the kerning cache
-	for( int i = 0; i < 256; ++i )
-		delete[] mKerningCache[i];
-
-	delete[] mKerningCache;
-	// </FS:ND>
-=======
     delete mFontBitmapCachep;
     // mFallbackFonts cleaned up by LLPointer destructor
->>>>>>> 38c2a5bd
+
+    // <FS:ND> Delete the kerning cache
+    for( int i = 0; i < 256; ++i )
+        delete[] mKerningCache[i];
+
+    delete[] mKerningCache;
+    // </FS:ND>
 }
 
 #ifdef LL_WINDOWS
@@ -214,72 +205,6 @@
 
 BOOL LLFontFreetype::loadFace(const std::string& filename, F32 point_size, F32 vert_dpi, F32 horz_dpi, bool is_fallback, S32 face_n)
 {
-<<<<<<< HEAD
-	// Don't leak face objects.  This is also needed to deal with
-	// changed font file names.
-	if (mFTFace)
-	{
-		FT_Done_Face(mFTFace);
-		mFTFace = NULL;
-	}
-	
-	int error;
-
-// <FS:ND> FIRE-7570. Only load/mmap fonts once.
-	
-// #ifdef LL_WINDOWS
-// 	error = ftOpenFace(filename, face_n);
-// #else
-// 	error = FT_New_Face( gFTLibrary,
-// 						 filename.c_str(),
-// 						 0,
-// 						 &mFTFace);
-//#endif
-
-	FT_Open_Args openArgs;
-	memset( &openArgs, 0, sizeof( openArgs ) );
-	openArgs.memory_base = gFontManagerp->loadFont( filename, openArgs.memory_size );
-
-	if( !openArgs.memory_base )
-		return FALSE;
-
-	openArgs.flags = FT_OPEN_MEMORY;
-
-	error = FT_Open_Face( gFTLibrary, &openArgs, face_n, &mFTFace );
-// </FS:ND>
-
-	if (error)
-	{
-// <FS:ND> FIRE-7570. Only load/mmap fonts once.
-// #ifdef LL_WINDOWS
-// 		clearFontStreams();
-// #endif
-// </FS:ND>
-		return FALSE;
-	}
-
-	mIsFallback = is_fallback;
-	F32 pixels_per_em = (point_size / 72.f)*vert_dpi; // Size in inches * dpi
-
-	error = FT_Set_Char_Size(mFTFace,    /* handle to face object           */
-							0,       /* char_width in 1/64th of points  */
-							(S32)(point_size*64),   /* char_height in 1/64th of points */
-							(U32)horz_dpi,     /* horizontal device resolution    */
-							(U32)vert_dpi);   /* vertical device resolution      */
-
-	if (error)
-	{
-		// Clean up freetype libs.
-		FT_Done_Face(mFTFace);
-// <FS:ND> FIRE-7570. Only load/mmap fonts once.
-// #ifdef LL_WINDOWS
-// 		clearFontStreams();
-// #endif
-// </FS:ND>
-		mFTFace = NULL;
-		return FALSE;
-	}
-=======
     // Don't leak face objects.  This is also needed to deal with
     // changed font file names.
     if (mFTFace)
@@ -289,20 +214,37 @@
     }
 
     int error;
-#ifdef LL_WINDOWS
-    error = ftOpenFace(filename, face_n);
-#else
-    error = FT_New_Face( gFTLibrary,
-                         filename.c_str(),
-                         0,
-                         &mFTFace);
-#endif
+
+// <FS:ND> FIRE-7570. Only load/mmap fonts once.
+
+// #ifdef LL_WINDOWS
+//  error = ftOpenFace(filename, face_n);
+// #else
+//  error = FT_New_Face( gFTLibrary,
+//                       filename.c_str(),
+//                       0,
+//                       &mFTFace);
+//#endif
+
+    FT_Open_Args openArgs;
+    memset( &openArgs, 0, sizeof( openArgs ) );
+    openArgs.memory_base = gFontManagerp->loadFont( filename, openArgs.memory_size );
+
+    if( !openArgs.memory_base )
+        return FALSE;
+
+    openArgs.flags = FT_OPEN_MEMORY;
+
+    error = FT_Open_Face( gFTLibrary, &openArgs, face_n, &mFTFace );
+// </FS:ND>
 
     if (error)
     {
-#ifdef LL_WINDOWS
-        clearFontStreams();
-#endif
+// <FS:ND> FIRE-7570. Only load/mmap fonts once.
+// #ifdef LL_WINDOWS
+//      clearFontStreams();
+// #endif
+// </FS:ND>
         return FALSE;
     }
 
@@ -319,13 +261,14 @@
     {
         // Clean up freetype libs.
         FT_Done_Face(mFTFace);
-#ifdef LL_WINDOWS
-        clearFontStreams();
-#endif
+// <FS:ND> FIRE-7570. Only load/mmap fonts once.
+// #ifdef LL_WINDOWS
+//      clearFontStreams();
+// #endif
+// </FS:ND>
         mFTFace = NULL;
         return FALSE;
     }
->>>>>>> 38c2a5bd
 
     F32 y_max, y_min, x_max, x_min;
     F32 ems_per_unit = 1.f/ mFTFace->units_per_EM;
@@ -384,64 +327,43 @@
 
     S32 num_faces = 1;
 
-<<<<<<< HEAD
 // <FS:ND> FIRE-7570. Only load/mmap fonts once.
-	FT_Open_Args openArgs;
-	memset( &openArgs, 0, sizeof( openArgs ) );
-	openArgs.memory_base = gFontManagerp->loadFont( filename, openArgs.memory_size );
-	if( !openArgs.memory_base )
-		return 0;
-
-	openArgs.flags = FT_OPEN_MEMORY;
-
-	int error = FT_Open_Face( gFTLibrary, &openArgs, 0, &mFTFace );
-	if (error)
-		return 0;
-	else
-		num_faces = mFTFace->num_faces;
-	
-	FT_Done_Face(mFTFace);
-	mFTFace = NULL;
+    FT_Open_Args openArgs;
+    memset( &openArgs, 0, sizeof( openArgs ) );
+    openArgs.memory_base = gFontManagerp->loadFont( filename, openArgs.memory_size );
+    if( !openArgs.memory_base )
+        return 0;
+
+    openArgs.flags = FT_OPEN_MEMORY;
+
+    int error = FT_Open_Face( gFTLibrary, &openArgs, 0, &mFTFace );
+    if (error)
+        return 0;
+    else
+        num_faces = mFTFace->num_faces;
+
+    FT_Done_Face(mFTFace);
+    mFTFace = NULL;
 
 // #ifdef LL_WINDOWS
-// 	int error = ftOpenFace(filename, 0);
-// 		
-// 	if (error)
-// 	{
-// 		return 0;
-// 	}
-// 	else
-// 	{
-// 		num_faces = mFTFace->num_faces;
-// 	}
-// 	
-// 	FT_Done_Face(mFTFace);
-// 	clearFontStreams();
-// 	mFTFace = NULL;
+//  int error = ftOpenFace(filename, 0);
+//
+//  if (error)
+//  {
+//      return 0;
+//  }
+//  else
+//  {
+//      num_faces = mFTFace->num_faces;
+//  }
+//
+//  FT_Done_Face(mFTFace);
+//  clearFontStreams();
+//  mFTFace = NULL;
 // #endif
 
 // </FS:ND>
-	return num_faces;
-=======
-#ifdef LL_WINDOWS
-    int error = ftOpenFace(filename, 0);
-
-    if (error)
-    {
-        return 0;
-    }
-    else
-    {
-        num_faces = mFTFace->num_faces;
-    }
-
-    FT_Done_Face(mFTFace);
-    clearFontStreams();
-    mFTFace = NULL;
-#endif
-
     return num_faces;
->>>>>>> 38c2a5bd
 }
 
 #ifdef LL_WINDOWS
@@ -551,41 +473,33 @@
     LLFontGlyphInfo* right_glyph_info = getGlyphInfo(char_right, EFontGlyphType::Unspecified);
     U32 right_glyph = right_glyph_info ? right_glyph_info->mGlyphIndex : 0;
 
-<<<<<<< HEAD
-	// <FS:ND> Use cached kerning if possible, only do so for glyphs < 256 for now
-	if( right_glyph < 256 && left_glyph < 256 )
-	{
-		if( mKerningCache[ left_glyph ] && mKerningCache[ left_glyph ][ right_glyph ] < FLT_MAX )
-			return mKerningCache[ left_glyph ][ right_glyph ];
-	}
-	// </FS:ND>
-
-	FT_Vector  delta;
-=======
+    // <FS:ND> Use cached kerning if possible, only do so for glyphs < 256 for now
+    if( right_glyph < 256 && left_glyph < 256 )
+    {
+        if( mKerningCache[ left_glyph ] && mKerningCache[ left_glyph ][ right_glyph ] < FLT_MAX )
+            return mKerningCache[ left_glyph ][ right_glyph ];
+    }
+    // </FS:ND>
+
     FT_Vector  delta;
->>>>>>> 38c2a5bd
 
     llverify(!FT_Get_Kerning(mFTFace, left_glyph, right_glyph, ft_kerning_unfitted, &delta));
 
-<<<<<<< HEAD
-	// <FS:ND> Cache kerning if possible, only do so for glyphs < 256 for now
-	if( right_glyph < 256 && left_glyph < 256 )
-	{
-		if( !mKerningCache[ left_glyph ] )
-		{
-			mKerningCache[ left_glyph ] = new F32[ 256 ];
-			for( int i = 0; i < 256; ++i )
-				mKerningCache[ left_glyph ][ i ] = FLT_MAX;
-		}
-		
-		mKerningCache[ left_glyph ][ right_glyph ] = delta.x*(1.f / 64.f);
-	}
-	// </FS:ND>
-
-	return delta.x*(1.f/64.f);
-=======
+    // <FS:ND> Cache kerning if possible, only do so for glyphs < 256 for now
+    if( right_glyph < 256 && left_glyph < 256 )
+    {
+        if( !mKerningCache[ left_glyph ] )
+        {
+            mKerningCache[ left_glyph ] = new F32[ 256 ];
+            for( int i = 0; i < 256; ++i )
+                mKerningCache[ left_glyph ][ i ] = FLT_MAX;
+        }
+
+        mKerningCache[ left_glyph ][ right_glyph ] = delta.x*(1.f / 64.f);
+    }
+    // </FS:ND>
+
     return delta.x*(1.f/64.f);
->>>>>>> 38c2a5bd
 }
 
 F32 LLFontFreetype::getXKerning(const LLFontGlyphInfo* left_glyph_info, const LLFontGlyphInfo* right_glyph_info) const
@@ -596,40 +510,32 @@
     U32 left_glyph = left_glyph_info ? left_glyph_info->mGlyphIndex : 0;
     U32 right_glyph = right_glyph_info ? right_glyph_info->mGlyphIndex : 0;
 
-<<<<<<< HEAD
-	// <FS:ND> Use cached kerning if possible, only do so for glyphs < 256 for now
-	if( right_glyph < 256 && left_glyph < 256 )
-	{
-		if( mKerningCache[ left_glyph ] && mKerningCache[ left_glyph ][ right_glyph ] < FLT_MAX )
-			return mKerningCache[ left_glyph ][ right_glyph ];
-	}
-	// </FS:ND>
-
-	FT_Vector  delta;
-=======
+    // <FS:ND> Use cached kerning if possible, only do so for glyphs < 256 for now
+    if( right_glyph < 256 && left_glyph < 256 )
+    {
+        if( mKerningCache[ left_glyph ] && mKerningCache[ left_glyph ][ right_glyph ] < FLT_MAX )
+            return mKerningCache[ left_glyph ][ right_glyph ];
+    }
+    // </FS:ND>
+
     FT_Vector  delta;
->>>>>>> 38c2a5bd
 
     llverify(!FT_Get_Kerning(mFTFace, left_glyph, right_glyph, ft_kerning_unfitted, &delta));
 
-<<<<<<< HEAD
-	// <FS:ND> Cache kerning if possible, only do so for glyphs < 256 for now
-	if( right_glyph < 256 && left_glyph < 256 )
-	{
-		if( !mKerningCache[ left_glyph ] )
-		{
-			mKerningCache[ left_glyph ] = new F32[ 256 ];
-			for( int i = 0; i < 256; ++i )
-				mKerningCache[ left_glyph ][ i ] = FLT_MAX;
-		}
-
-		mKerningCache[ left_glyph ][ right_glyph ] = delta.x*(1.f / 64.f);
-	}
-	// </FS:ND>
-	return delta.x*(1.f/64.f);
-=======
+    // <FS:ND> Cache kerning if possible, only do so for glyphs < 256 for now
+    if( right_glyph < 256 && left_glyph < 256 )
+    {
+        if( !mKerningCache[ left_glyph ] )
+        {
+            mKerningCache[ left_glyph ] = new F32[ 256 ];
+            for( int i = 0; i < 256; ++i )
+                mKerningCache[ left_glyph ][ i ] = FLT_MAX;
+        }
+
+        mKerningCache[ left_glyph ][ right_glyph ] = delta.x*(1.f / 64.f);
+    }
+    // </FS:ND>
     return delta.x*(1.f/64.f);
->>>>>>> 38c2a5bd
 }
 
 BOOL LLFontFreetype::hasGlyph(llwchar wch) const
@@ -900,27 +806,6 @@
         load_flags |= FT_LOAD_COLOR;
     }
 
-<<<<<<< HEAD
-	FT_Error error = FT_Load_Glyph(mFTFace, glyph_index, load_flags);
-	if (FT_Err_Ok != error)
-	{
-		std::string message = llformat(
-			"Error %d (%s) loading glyph %u: bitmap_type=%u, load_flags=%d",
-			error, FT_Error_String(error), glyph_index, bitmap_type, load_flags);
-		LL_WARNS_ONCE() << message << LL_ENDL;
-		error = FT_Load_Glyph(mFTFace, glyph_index, load_flags ^ FT_LOAD_COLOR);
-
-		// <FS:ND> try to load given glyph, if that fails, fallback to ?. This can happen with invalid unicode codepoints.
-		if (FT_Err_Ok != error)
-		{
-			glyph_index = FT_Get_Char_Index( mFTFace, L'?');
-			error = FT_Load_Glyph(mFTFace, glyph_index, load_flags ^ FT_LOAD_COLOR);
-		}
-		// </FS:ND>
-
-		llassert_always_msg(FT_Err_Ok == error, message.c_str());
-	}
-=======
     FT_Error error = FT_Load_Glyph(mFTFace, glyph_index, load_flags);
     if (FT_Err_Ok != error)
     {
@@ -929,9 +814,17 @@
             error, FT_Error_String(error), glyph_index, bitmap_type, load_flags);
         LL_WARNS_ONCE() << message << LL_ENDL;
         error = FT_Load_Glyph(mFTFace, glyph_index, load_flags ^ FT_LOAD_COLOR);
+
+        // <FS:ND> try to load given glyph, if that fails, fallback to ?. This can happen with invalid unicode codepoints.
+        if (FT_Err_Ok != error)
+        {
+            glyph_index = FT_Get_Char_Index( mFTFace, L'?');
+            error = FT_Load_Glyph(mFTFace, glyph_index, load_flags ^ FT_LOAD_COLOR);
+        }
+        // </FS:ND>
+
         llassert_always_msg(FT_Err_Ok == error, message.c_str());
     }
->>>>>>> 38c2a5bd
 
     llassert_always(! FT_Render_Glyph(mFTFace->glyph, gFontRenderMode) );
 
@@ -1100,61 +993,61 @@
 
 namespace nd
 {
-	namespace fonts
-	{
-		class LoadedFont
-		{
-		public:
-			LoadedFont( std::string aName , std::vector<U8> const &aAddress, long aSize )
-				: mAddress( aAddress )
-			{
-				mName = aName;
-				mSize = aSize;
-				mRefs = 1;
-			}
-
-			std::string mName;
-			std::vector<U8> mAddress;
-			long mSize;
-			U32  mRefs;
-		};
-	}
+    namespace fonts
+    {
+        class LoadedFont
+        {
+        public:
+            LoadedFont( std::string aName , std::vector<U8> const &aAddress, long aSize )
+                : mAddress( aAddress )
+            {
+                mName = aName;
+                mSize = aSize;
+                mRefs = 1;
+            }
+
+            std::string mName;
+            std::vector<U8> mAddress;
+            long mSize;
+            U32  mRefs;
+        };
+    }
 }
 
 U8 const* LLFontManager::loadFont( std::string const &aFilename, long &a_Size)
 {
-	a_Size = 0;
-
-	std::map< std::string, std::shared_ptr<nd::fonts::LoadedFont> >::iterator itr = m_LoadedFonts.find( aFilename );
-	if( itr != m_LoadedFonts.end() )
-	{
-		++itr->second->mRefs;
-		a_Size = itr->second->mSize;
-		return &itr->second->mAddress[0];
-	}
-
-	llstat oStat;
-
-	if( 0 != LLFile::stat( aFilename, &oStat ) || 0 == oStat.st_size )
-		return 0;
-
-	a_Size = oStat.st_size;
-	std::vector< U8 > pBuffer;
-	pBuffer.resize( a_Size );
-
-	if( a_Size != LLAPRFile::readEx( aFilename, &pBuffer[0], 0, a_Size ) )
-	{
-		a_Size = 0;
-		return nullptr;
-	}
-
-	auto pCache = std::make_shared<nd::fonts::LoadedFont>( aFilename,  pBuffer, a_Size );
-	itr = m_LoadedFonts.insert( std::make_pair( aFilename, pCache ) ).first;
-	return &itr->second->mAddress[ 0 ];
+    a_Size = 0;
+
+    std::map< std::string, std::shared_ptr<nd::fonts::LoadedFont> >::iterator itr = m_LoadedFonts.find( aFilename );
+    if( itr != m_LoadedFonts.end() )
+    {
+        ++itr->second->mRefs;
+        a_Size = itr->second->mSize;
+        return &itr->second->mAddress[0];
+    }
+
+    llstat oStat;
+
+    if( 0 != LLFile::stat( aFilename, &oStat ) || 0 == oStat.st_size )
+        return 0;
+
+    a_Size = oStat.st_size;
+    std::vector< U8 > pBuffer;
+    pBuffer.resize( a_Size );
+
+    if( a_Size != LLAPRFile::readEx( aFilename, &pBuffer[0], 0, a_Size ) )
+    {
+        a_Size = 0;
+        return nullptr;
+    }
+
+    auto pCache = std::make_shared<nd::fonts::LoadedFont>( aFilename,  pBuffer, a_Size );
+    itr = m_LoadedFonts.insert( std::make_pair( aFilename, pCache ) ).first;
+    return &itr->second->mAddress[ 0 ];
 }
 
 void LLFontManager::unloadAllFonts()
 {
-	m_LoadedFonts.clear();
+    m_LoadedFonts.clear();
 }
 // </FS:ND>
