--- conflicted
+++ resolved
@@ -48,7 +48,6 @@
 //#include "imdebug.h"
 #include "llfontbitmapcache.h"
 #include "llgl.h"
-#include "llapr.h"
 
 FT_Render_Mode gFontRenderMode = FT_RENDER_MODE_NORMAL;
 
@@ -87,7 +86,6 @@
 LLFontManager::~LLFontManager()
 {
 	FT_Done_FreeType(gFTLibrary);
-	unloadAllFonts(); 	// <FS:ND> FIRE-7570. Only load/mmap fonts once. Release everything here.
 }
 
 
@@ -183,72 +181,6 @@
 	}
 	
 	int error;
-<<<<<<< HEAD
-
-// <FS:ND> FIRE-7570. Only load/mmap fonts once. loadFont will either load a font into memory, or reuse an already loaded font.
-//#ifdef LL_WINDOWS
-//	pFileStream = new llifstream(filename, std::ios::binary);
-//	if (pFileStream->is_open())
-//	{
-//		std::streampos beg = pFileStream->tellg();
-//		pFileStream->seekg(0, std::ios::end);
-//		std::streampos end = pFileStream->tellg();
-//		std::size_t file_size = end - beg;
-//		pFileStream->seekg(0, std::ios::beg);
-//
-//		pFtStream = new LLFT_Stream();
-//		pFtStream->base = 0;
-//		pFtStream->pos = 0;
-//		pFtStream->size = file_size;
-//		pFtStream->descriptor.pointer = pFileStream;
-//		pFtStream->read = ft_read_cb;
-//		pFtStream->close = ft_close_cb;
-//
-//		FT_Open_Args args;
-//		args.flags = FT_OPEN_STREAM;
-//		args.stream = (FT_StreamRec*)pFtStream;
-//
-//		error = FT_Open_Face(gFTLibrary,
-//							 &args,
-//							 0,
-//							 &mFTFace);
-//	}
-//	else
-//	{
-//		delete pFileStream;
-//		pFileStream = NULL;
-//		return FALSE;
-//	}
-//#else
-//	error = FT_New_Face( gFTLibrary,
-//						 filename.c_str(),
-//						 0,
-//						 &mFTFace);
-//#endif
-	FT_Open_Args openArgs;
-	memset( &openArgs, 0, sizeof( openArgs ) );
-	openArgs.memory_base = gFontManagerp->loadFont( filename, openArgs.memory_size );
-
-	if( !openArgs.memory_base )
-		return FALSE;
-
-	openArgs.flags = FT_OPEN_MEMORY;
-
-	error = FT_Open_Face( gFTLibrary, &openArgs, 0, &mFTFace );
-// </FS:ND>
-
-	if (error)
-	{
-// <FS:ND> FIRE-7570. Only load/mmap fonts once. loadFont will either load a font into memory, or reuse an already loaded font.
-//#ifdef LL_WINDOWS
-//		pFileStream->close();
-//		delete pFileStream;
-//		delete pFtStream;
-//		pFileStream = NULL;
-//		pFtStream = NULL;
-//#endif
-// </FS:ND>
-=======
 #ifdef LL_WINDOWS
 	error = ftOpenFace(filename, face_n);
 #else
@@ -263,7 +195,6 @@
 #ifdef LL_WINDOWS
 		clearFontStreams();
 #endif
->>>>>>> 9680e74b
 		return FALSE;
 	}
 
@@ -280,21 +211,9 @@
 	{
 		// Clean up freetype libs.
 		FT_Done_Face(mFTFace);
-<<<<<<< HEAD
-// <FS:ND> FIRE-7570. Only load/mmap fonts once. loadFont will either load a font into memory, or reuse an already loaded font.
-//#ifdef LL_WINDOWS
-//		pFileStream->close();
-//		delete pFileStream;
-//		delete pFtStream;
-//		pFileStream = NULL;
-//		pFtStream = NULL;
-//#endif
-// </FS:ND>
-=======
 #ifdef LL_WINDOWS
 		clearFontStreams();
 #endif
->>>>>>> 9680e74b
 		mFTFace = NULL;
 		return FALSE;
 	}
@@ -851,84 +770,3 @@
 		}
 	}
 }
-
-// <FS:ND> FIRE-7570. Only load/mmap fonts once.
-
-namespace nd
-{
-	namespace fonts
-	{
-		class LoadedFont
-		{
-		public:
-			LoadedFont( std::string aName , U8 *aAddress, long aSize )
-			{
-				mName = aName;
-				mAddress = aAddress;
-				mSize = aSize;
-				mRefs = 1;
-			}
-
-			~LoadedFont()
-			{
-			}
-
-			std::string mName;
-			U8 *mAddress;
-			long mSize;
-			U32  mRefs;
-		};
-	}
-}
-
-U8 const* LLFontManager::loadFont( std::string const &aFilename, long &a_Size)
-{
-	a_Size = 0;
-
-	std::map< std::string, nd::fonts::LoadedFont* >::iterator itr = m_LoadedFonts.find( aFilename );
-	if( itr != m_LoadedFonts.end() )
-	{
-		++itr->second->mRefs;
-		a_Size = itr->second->mSize;
-		return itr->second->mAddress;
-	}
-
-	llstat oStat;
-
-	if( 0 != LLFile::stat( aFilename, &oStat ) || 0 == oStat.st_size )
-		return 0;
-
-	a_Size = oStat.st_size;
-	U8 *pBuffer = new U8[ a_Size ];
-
-	if( a_Size != LLAPRFile::readEx( aFilename, pBuffer, 0, a_Size ) )
-	{
-		a_Size = 0;
-		delete []pBuffer;
-		return 0;
-	}
-
-	m_LoadedFonts[ aFilename ] = new nd::fonts::LoadedFont( aFilename, pBuffer, a_Size );
-	return pBuffer;
-}
-
-void LLFontManager::unloadFont( std::string const &aFilename )
-{
-	std::map< std::string, nd::fonts::LoadedFont* >::iterator itr = m_LoadedFonts.find( aFilename );
-	if( itr != m_LoadedFonts.end() )
-		--itr->second->mRefs;
-}
-
-void LLFontManager::unloadAllFonts()
-{
-	std::map< std::string, nd::fonts::LoadedFont* >::iterator itr = m_LoadedFonts.begin();
-
-	while( itr != m_LoadedFonts.end() )
-	{
-		delete []itr->second->mAddress;
-		delete itr->second;
-		m_LoadedFonts.erase( itr );
-		itr = m_LoadedFonts.begin();
-	}
-}
-// </FS:ND>