--- conflicted
+++ resolved
@@ -146,21 +146,12 @@
     pFileStream(NULL),
     pFtStream(NULL),
 #endif
-<<<<<<< HEAD
-	mIsFallback(false),
-	mFTFace(NULL),
-	mRenderGlyphCount(0),
-	mAddGlyphCount(0),
-	mStyle(0),
-	mPointSize(0)
-=======
-    mIsFallback(FALSE),
+    mIsFallback(false),
     mFTFace(NULL),
     mRenderGlyphCount(0),
     mAddGlyphCount(0),
     mStyle(0),
     mPointSize(0)
->>>>>>> c06fb4e0
 {
     // <FS:ND> Set up kerning cache, size is 256x256, the initial cache lines are all null
     mKerningCache = new F32*[ 256 ];
@@ -239,13 +230,8 @@
     memset( &openArgs, 0, sizeof( openArgs ) );
     openArgs.memory_base = gFontManagerp->loadFont( filename, openArgs.memory_size );
 
-<<<<<<< HEAD
-	if( !openArgs.memory_base )
-		return false;
-=======
     if( !openArgs.memory_base )
-        return FALSE;
->>>>>>> c06fb4e0
+        return false;
 
     openArgs.flags = FT_OPEN_MEMORY;
 
@@ -259,25 +245,7 @@
 //      clearFontStreams();
 // #endif
 // </FS:ND>
-<<<<<<< HEAD
-		return false;
-	}
-
-	mIsFallback = is_fallback;
-	F32 pixels_per_em = (point_size / 72.f)*vert_dpi; // Size in inches * dpi
-
-	error = FT_Set_Char_Size(mFTFace,    /* handle to face object           */
-							0,       /* char_width in 1/64th of points  */
-							(S32)(point_size*64),   /* char_height in 1/64th of points */
-							(U32)horz_dpi,     /* horizontal device resolution    */
-							(U32)vert_dpi);   /* vertical device resolution      */
-
-	if (error)
-	{
-		// Clean up freetype libs.
-		FT_Done_Face(mFTFace);
-=======
-        return FALSE;
+        return false;
     }
 
     mIsFallback = is_fallback;
@@ -293,65 +261,13 @@
     {
         // Clean up freetype libs.
         FT_Done_Face(mFTFace);
->>>>>>> c06fb4e0
 // <FS:ND> FIRE-7570. Only load/mmap fonts once.
 // #ifdef LL_WINDOWS
 //      clearFontStreams();
 // #endif
 // </FS:ND>
-<<<<<<< HEAD
-		mFTFace = NULL;
-		return false;
-	}
-
-	F32 y_max, y_min, x_max, x_min;
-	F32 ems_per_unit = 1.f/ mFTFace->units_per_EM;
-	F32 pixels_per_unit = pixels_per_em * ems_per_unit;
-
-	// Get size of bbox in pixels
-	y_max = mFTFace->bbox.yMax * pixels_per_unit;
-	y_min = mFTFace->bbox.yMin * pixels_per_unit;
-	x_max = mFTFace->bbox.xMax * pixels_per_unit;
-	x_min = mFTFace->bbox.xMin * pixels_per_unit;
-	mAscender = mFTFace->ascender * pixels_per_unit;
-	mDescender = -mFTFace->descender * pixels_per_unit;
-	mLineHeight = mFTFace->height * pixels_per_unit;
-
-	S32 max_char_width = ll_round(0.5f + (x_max - x_min));
-	S32 max_char_height = ll_round(0.5f + (y_max - y_min));
-
-	mFontBitmapCachep->init(max_char_width, max_char_height);
-
-	if (!mFTFace->charmap)
-	{
-		//LL_INFOS() << " no unicode encoding, set whatever encoding there is..." << LL_ENDL;
-		FT_Set_Charmap(mFTFace, mFTFace->charmaps[0]);
-	}
-
-	if (!mIsFallback)
-	{
-		// Add the default glyph
-		addGlyphFromFont(this, 0, 0, EFontGlyphType::Grayscale);
-	}
-
-	mName = filename;
-	mPointSize = point_size;
-
-	mStyle = LLFontGL::NORMAL;
-	if(mFTFace->style_flags & FT_STYLE_FLAG_BOLD)
-	{
-		mStyle |= LLFontGL::BOLD;
-	}
-
-	if(mFTFace->style_flags & FT_STYLE_FLAG_ITALIC)
-	{
-		mStyle |= LLFontGL::ITALIC;
-	}
-
-	return true;
-=======
         mFTFace = NULL;
-        return FALSE;
+        return false;
     }
 
     F32 y_max, y_min, x_max, x_min;
@@ -398,8 +314,7 @@
         mStyle |= LLFontGL::ITALIC;
     }
 
-    return TRUE;
->>>>>>> c06fb4e0
+    return true;
 }
 
 S32 LLFontFreetype::getNumFaces(const std::string& filename)
@@ -631,57 +546,6 @@
 
 LLFontGlyphInfo* LLFontFreetype::addGlyph(llwchar wch, EFontGlyphType glyph_type) const
 {
-<<<<<<< HEAD
-	if (mFTFace == NULL)
-		return NULL;
-
-	llassert(!mIsFallback);
-	llassert(glyph_type < EFontGlyphType::Count);
-	//LL_DEBUGS() << "Adding new glyph for " << wch << " to font" << LL_ENDL;
-
-	FT_UInt glyph_index;
-
-	// Fallback fonts with a functor have precedence over everything else
-	fallback_font_vector_t::const_iterator it_fallback = mFallbackFonts.cbegin();
-	/* This leads to a bug SL-19831 "Check marks in the menu are less visible."
-	** Also, LLFontRegistry::createFont() says: "Fallback fonts don't render"
-	for (; it_fallback != mFallbackFonts.cend() && it_fallback->second; ++it_fallback)
-	{
-		if (it_fallback->second(wch))
-		{
-			glyph_index = FT_Get_Char_Index(it_fallback->first->mFTFace, wch);
-			if (glyph_index)
-			{
-				return addGlyphFromFont(it_fallback->first, wch, glyph_index, glyph_type);
-			}
-		}
-	}
-	*/
-
-	// Initialize char to glyph map
-	glyph_index = FT_Get_Char_Index(mFTFace, wch);
-	if (glyph_index == 0)
-	{
-		//LL_INFOS() << "Trying to add glyph from fallback font!" << LL_ENDL;
-		for (; it_fallback != mFallbackFonts.cend(); ++it_fallback)
-		{
-			glyph_index = FT_Get_Char_Index(it_fallback->first->mFTFace, wch);
-			if (glyph_index)
-			{
-				return addGlyphFromFont(it_fallback->first, wch, glyph_index, glyph_type);
-			}
-		}
-	}
-	
-	std::pair<char_glyph_info_map_t::iterator, char_glyph_info_map_t::iterator> range_it = mCharGlyphInfoMap.equal_range(wch);
-	char_glyph_info_map_t::iterator iter = 
-		std::find_if(range_it.first, range_it.second, [&glyph_type](const char_glyph_info_map_t::value_type& entry) { return entry.second->mGlyphType == glyph_type; });
-	if (iter == range_it.second)
-	{
-		return addGlyphFromFont(this, wch, glyph_index, glyph_type);
-	}
-	return NULL;
-=======
     if (!mFTFace)
     {
         return NULL;
@@ -776,7 +640,6 @@
         return addGlyphFromFont(this, wch, glyph_index, glyph_type);
     }
     return NULL;
->>>>>>> c06fb4e0
 }
 
 LLFontGlyphInfo* LLFontFreetype::addGlyphFromFont(const LLFontFreetype *fontp, llwchar wch, U32 glyph_index, EFontGlyphType requested_glyph_type) const
@@ -1093,15 +956,11 @@
 
 void LLFontFreetype::setSubImageLuminanceAlpha(U32 x, U32 y, U32 bitmap_num, U32 width, U32 height, U8 *data, S32 stride) const
 {
-<<<<<<< HEAD
-	LLImageRaw *image_raw = mFontBitmapCachep->getImageRaw(EFontGlyphType::Grayscale, bitmap_num);
-	LLImageDataLock lock(image_raw);
-=======
     LLImageRaw *image_raw = mFontBitmapCachep->getImageRaw(EFontGlyphType::Grayscale, bitmap_num);
+    LLImageDataLock lock(image_raw);
 
     llassert(!mIsFallback);
     llassert(image_raw && (image_raw->getComponents() == 2));
->>>>>>> c06fb4e0
 
     U8 *target = image_raw->getData();
     llassert(target);
