--- conflicted
+++ resolved
@@ -150,11 +150,7 @@
 	const LLFontDescriptor& getFontDesc() const;
 
 
-<<<<<<< HEAD
-	static void initClass(F32 screen_dpi, F32 x_scale, F32 y_scale, const std::string& app_dir, const std::vector<std::string>& xui_paths, const std::string& fonts_file, F32 size_mod = 0, bool create_gl_textures = true);
-=======
-	static void initClass(F32 screen_dpi, F32 x_scale, F32 y_scale, const std::string& app_dir, bool create_gl_textures = true);
->>>>>>> 2206653f
+	static void initClass(F32 screen_dpi, F32 x_scale, F32 y_scale, const std::string& app_dir, const std::string& fonts_file, F32 size_mod = 0, bool create_gl_textures = true);
 
 	// Load sans-serif, sans-serif-small, etc.
 	// Slow, requires multiple seconds to load fonts.
