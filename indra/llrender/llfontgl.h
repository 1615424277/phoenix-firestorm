--- conflicted
+++ resolved
@@ -167,13 +167,10 @@
 
 
 	static void initClass(F32 screen_dpi, F32 x_scale, F32 y_scale, const std::string& app_dir, const std::string& fonts_file, F32 size_mod = 0, bool create_gl_textures = true);
-<<<<<<< HEAD
-=======
 
 	       void dumpTextures();
 	static void dumpFonts();
 	static void dumpFontTextures();
->>>>>>> bb984bee
 
 	// Load sans-serif, sans-serif-small, etc.
 	// Slow, requires multiple seconds to load fonts.
