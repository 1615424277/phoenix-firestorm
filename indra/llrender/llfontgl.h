/** 
 * @file llfontgl.h
 * @author Doug Soo
 * @brief Wrapper around FreeType
 *
 * $LicenseInfo:firstyear=2001&license=viewerlgpl$
 * Second Life Viewer Source Code
 * Copyright (C) 2010, Linden Research, Inc.
 * 
 * This library is free software; you can redistribute it and/or
 * modify it under the terms of the GNU Lesser General Public
 * License as published by the Free Software Foundation;
 * version 2.1 of the License only.
 * 
 * This library is distributed in the hope that it will be useful,
 * but WITHOUT ANY WARRANTY; without even the implied warranty of
 * MERCHANTABILITY or FITNESS FOR A PARTICULAR PURPOSE.  See the GNU
 * Lesser General Public License for more details.
 * 
 * You should have received a copy of the GNU Lesser General Public
 * License along with this library; if not, write to the Free Software
 * Foundation, Inc., 51 Franklin Street, Fifth Floor, Boston, MA  02110-1301  USA
 * 
 * Linden Research, Inc., 945 Battery Street, San Francisco, CA  94111  USA
 * $/LicenseInfo$
 */

#ifndef LL_LLFONTGL_H
#define LL_LLFONTGL_H

#include "llcoord.h"
#include "llfontregistry.h"
#include "llimagegl.h"
#include "llpointer.h"
#include "llrect.h"
#include "v2math.h"

class LLColor4;
// Key used to request a font.
class LLFontDescriptor;
class LLFontFreetype;

// Structure used to store previously requested fonts.
class LLFontRegistry;

class LLFontGL
{
public:
	enum HAlign
	{
		// Horizontal location of x,y coord to render.
		LEFT = 0,		// Left align
		RIGHT = 1,		// Right align
		HCENTER = 2,	// Center
	};

	enum VAlign
	{
		// Vertical location of x,y coord to render.
		TOP = 3,		// Top align
		VCENTER = 4,	// Center
		BASELINE = 5,	// Baseline
		BOTTOM = 6		// Bottom
	};

	enum StyleFlags
	{
		// text style to render.  May be combined (these are bit flags)
		NORMAL    = 0x00,	
		BOLD      = 0x01,
		ITALIC    = 0x02,
		UNDERLINE = 0x04
	};

	enum ShadowType
	{
		NO_SHADOW,
		DROP_SHADOW,
		DROP_SHADOW_SOFT
	};

	LLFontGL();
	~LLFontGL();


	void reset(); // Reset a font after GL cleanup.  ONLY works on an already loaded font.

	void destroyGL();

	BOOL loadFace(const std::string& filename, F32 point_size, const F32 vert_dpi, const F32 horz_dpi, const S32 components, BOOL is_fallback, S32 face_n = 0);

	S32 getNumFaces(const std::string& filename);

	S32 render(const LLWString &text, S32 begin_offset, 
				const LLRect& rect, 
				const LLColor4 &color, 
				HAlign halign = LEFT,  VAlign valign = BASELINE, 
				U8 style = NORMAL, ShadowType shadow = NO_SHADOW, 
				S32 max_chars = S32_MAX,
				F32* right_x=NULL, 
				BOOL use_ellipses = FALSE) const;

	S32 render(const LLWString &text, S32 begin_offset, 
				const LLRectf& rect, 
				const LLColor4 &color, 
				HAlign halign = LEFT,  VAlign valign = BASELINE, 
				U8 style = NORMAL, ShadowType shadow = NO_SHADOW, 
				S32 max_chars = S32_MAX,
				F32* right_x=NULL, 
				BOOL use_ellipses = FALSE) const;

	S32 render(const LLWString &text, S32 begin_offset, 
				F32 x, F32 y, 
				const LLColor4 &color, 
				HAlign halign = LEFT,  VAlign valign = BASELINE, 
				U8 style = NORMAL, ShadowType shadow = NO_SHADOW, 
				S32 max_chars = S32_MAX, S32 max_pixels = S32_MAX, 
				F32* right_x=NULL, 
				BOOL use_ellipses = FALSE) const;

	S32 render(const LLWString &text, S32 begin_offset, F32 x, F32 y, const LLColor4 &color) const;

	// renderUTF8 does a conversion, so is slower!
	S32 renderUTF8(const std::string &text, S32 begin_offset, F32 x, F32 y, const LLColor4 &color, HAlign halign,  VAlign valign, U8 style, ShadowType shadow, S32 max_chars, S32 max_pixels,  F32* right_x, BOOL use_ellipses) const;
	S32 renderUTF8(const std::string &text, S32 begin_offset, S32 x, S32 y, const LLColor4 &color) const;
	S32 renderUTF8(const std::string &text, S32 begin_offset, S32 x, S32 y, const LLColor4 &color, HAlign halign, VAlign valign, U8 style = NORMAL, ShadowType shadow = NO_SHADOW) const;

	// font metrics - override for LLFontFreetype that returns units of virtual pixels
	F32 getAscenderHeight() const;
	F32 getDescenderHeight() const;
	S32 getLineHeight() const;

	S32 getWidth(const std::string& utf8text) const;
	S32 getWidth(const llwchar* wchars) const;
	S32 getWidth(const std::string& utf8text, S32 offset, S32 max_chars ) const;
	S32 getWidth(const llwchar* wchars, S32 offset, S32 max_chars) const;

	F32 getWidthF32(const std::string& utf8text) const;
	F32 getWidthF32(const llwchar* wchars) const;
	F32 getWidthF32(const std::string& text, S32 offset, S32 max_chars ) const;
	F32 getWidthF32(const llwchar* wchars, S32 offset, S32 max_chars) const;

	// The following are called often, frequently with large buffers, so do not use a string interface
	
	// Returns the max number of complete characters from text (up to max_chars) that can be drawn in max_pixels
	typedef enum e_word_wrap_style
	{
		ONLY_WORD_BOUNDARIES,
		WORD_BOUNDARY_IF_POSSIBLE,
		ANYWHERE
	} EWordWrapStyle ;
	S32	maxDrawableChars(const llwchar* wchars, F32 max_pixels, S32 max_chars = S32_MAX, EWordWrapStyle end_on_word_boundary = ANYWHERE) const;

	// Returns the index of the first complete characters from text that can be drawn in max_pixels
	// given that the character at start_pos should be the last character (or as close to last as possible).
	S32	firstDrawableChar(const llwchar* wchars, F32 max_pixels, S32 text_len, S32 start_pos=S32_MAX, S32 max_chars = S32_MAX) const;

	// Returns the index of the character closest to pixel position x (ignoring text to the right of max_pixels and max_chars)
	S32 charFromPixelOffset(const llwchar* wchars, S32 char_offset, F32 x, F32 max_pixels=F32_MAX, S32 max_chars = S32_MAX, BOOL round = TRUE) const;

	const LLFontDescriptor& getFontDesc() const;

	void generateASCIIglyphs();


	static void initClass(F32 screen_dpi, F32 x_scale, F32 y_scale, const std::string& app_dir, const std::string& fonts_file, F32 size_mod = 0, bool create_gl_textures = true);

	// Load sans-serif, sans-serif-small, etc.
	// Slow, requires multiple seconds to load fonts.
	static bool loadDefaultFonts();
    static void loadCommonFonts();
	static void	destroyDefaultFonts();
	static void destroyAllGL();

	// Takes a string with potentially several flags, i.e. "NORMAL|BOLD|ITALIC"
	static U8 getStyleFromString(const std::string &style);
	static std::string getStringFromStyle(U8 style);

	static std::string nameFromFont(const LLFontGL* fontp);
	static std::string sizeFromFont(const LLFontGL* fontp);

	static std::string nameFromHAlign(LLFontGL::HAlign align);
	static LLFontGL::HAlign hAlignFromName(const std::string& name);

	static std::string nameFromVAlign(LLFontGL::VAlign align);
	static LLFontGL::VAlign vAlignFromName(const std::string& name);

	static void setFontDisplay(BOOL flag) { sDisplayFont = flag; }
		
	static LLFontGL* getFontMonospace();
	static LLFontGL* getFontSansSerifSmall();
	static LLFontGL* getFontSansSerif();
	static LLFontGL* getFontSansSerifBig();
	static LLFontGL* getFontSansSerifHuge();
	static LLFontGL* getFontSansSerifBold();
<<<<<<< HEAD
	// <FS:CR> Advanced script editor
	static LLFontGL* getFontScripting();
	static LLFontGL* getFontOCRA();
	static LLFontGL* getFontCascadia();
	// </FS:CR>
	static LLFontGL* getFontExtChar();
=======
>>>>>>> aa7ca0ae
	static LLFontGL* getFont(const LLFontDescriptor& desc);
	// Use with legacy names like "SANSSERIF_SMALL" or "OCRA"
	static LLFontGL* getFontByName(const std::string& name);
	static LLFontGL* getFontDefault(); // default fallback font

	static std::string getFontPathLocal();
	static std::string getFontPathSystem();

	static LLCoordGL sCurOrigin;
	static F32			sCurDepth;
	static std::vector<std::pair<LLCoordGL, F32> > sOriginStack;

	static LLColor4 sShadowColor;

	static F32 sVertDPI;
	static F32 sHorizDPI;
	static F32 sScaleX;
	static F32 sScaleY;
	static BOOL sDisplayFont ;
	static std::string sAppDir;			// For loading fonts

private:
	friend class LLFontRegistry;
	friend class LLTextBillboard;
	friend class LLHUDText;

	LLFontGL(const LLFontGL &source);
	LLFontGL &operator=(const LLFontGL &source);

	LLFontDescriptor mFontDescriptor;
	LLPointer<LLFontFreetype> mFontFreetype;

	// <FS:Ansariel> Remove QUADS rendering mode
	//void renderQuad(LLVector3* vertex_out, LLVector2* uv_out, LLColor4U* colors_out, const LLRectf& screen_rect, const LLRectf& uv_rect, const LLColor4U& color, F32 slant_amt) const;
	void renderTriangle(LLVector3* vertex_out, LLVector2* uv_out, LLColor4U* colors_out, const LLRectf& screen_rect, const LLRectf& uv_rect, const LLColor4U& color, F32 slant_amt) const;
	// </FS:Ansariel>
	void drawGlyph(S32& glyph_count, LLVector3* vertex_out, LLVector2* uv_out, LLColor4U* colors_out, const LLRectf& screen_rect, const LLRectf& uv_rect, const LLColor4U& color, U8 style, ShadowType shadow, F32 drop_shadow_fade) const;

	// Registry holds all instantiated fonts.
	static LLFontRegistry* sFontRegistry;
};

#endif<|MERGE_RESOLUTION|>--- conflicted
+++ resolved
@@ -193,15 +193,11 @@
 	static LLFontGL* getFontSansSerifBig();
 	static LLFontGL* getFontSansSerifHuge();
 	static LLFontGL* getFontSansSerifBold();
-<<<<<<< HEAD
 	// <FS:CR> Advanced script editor
 	static LLFontGL* getFontScripting();
 	static LLFontGL* getFontOCRA();
 	static LLFontGL* getFontCascadia();
 	// </FS:CR>
-	static LLFontGL* getFontExtChar();
-=======
->>>>>>> aa7ca0ae
 	static LLFontGL* getFont(const LLFontDescriptor& desc);
 	// Use with legacy names like "SANSSERIF_SMALL" or "OCRA"
 	static LLFontGL* getFontByName(const std::string& name);
