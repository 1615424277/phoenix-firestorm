--- conflicted
+++ resolved
@@ -77,15 +77,6 @@
 	static void restoreGL();
 	static void dirtyTexOptions();
 
-<<<<<<< HEAD
-	// Sometimes called externally for textures not using LLImageGL (should go away...)	
-	// <FS:Ansariel> Texture memory management
-	//static S32 updateBoundTexMem(const S32Bytes mem, const S32 ncomponents, S32 category) ;
-	static S64 updateBoundTexMem(const S32Bytes mem, const S32 ncomponents, S32 category) ;
-	// </FS:Ansariel>
-	
-=======
->>>>>>> f4473528
 	static bool checkSize(S32 width, S32 height);
 
 	//for server side use only.
@@ -278,17 +269,6 @@
 	static F32 sLastFrameTime;
 
 	// Global memory statistics
-<<<<<<< HEAD
-	// <FS:Ansariel> Texture memory management
-	//static S32Bytes sGlobalTextureMemory;	// Tracks main memory texmem
-	//static S32Bytes sBoundTextureMemory;	// Tracks bound texmem for last completed frame
-	//static S32Bytes sCurBoundTextureMemory;		// Tracks bound texmem for current frame
-	static S64Bytes sGlobalTextureMemory;	// Tracks main memory texmem
-	static S64Bytes sBoundTextureMemory;	// Tracks bound texmem for last completed frame
-	static S64Bytes sCurBoundTextureMemory;		// Tracks bound texmem for current frame
-	// </FS:Ansariel>
-=======
->>>>>>> f4473528
 	static U32 sBindCount;					// Tracks number of texture binds for current frame
 	static U32 sUniqueCount;				// Tracks number of unique texture binds for current frame
 	static BOOL sGlobalUseAnisotropic;
