/**
 * @file llvertexbuffer.h
 * @brief LLVertexBuffer wrapper for OpengGL vertex buffer objects
 *
 * $LicenseInfo:firstyear=2003&license=viewerlgpl$
 * Second Life Viewer Source Code
 * Copyright (C) 2010, Linden Research, Inc.
 *
 * This library is free software; you can redistribute it and/or
 * modify it under the terms of the GNU Lesser General Public
 * License as published by the Free Software Foundation;
 * version 2.1 of the License only.
 *
 * This library is distributed in the hope that it will be useful,
 * but WITHOUT ANY WARRANTY; without even the implied warranty of
 * MERCHANTABILITY or FITNESS FOR A PARTICULAR PURPOSE.  See the GNU
 * Lesser General Public License for more details.
 *
 * You should have received a copy of the GNU Lesser General Public
 * License along with this library; if not, write to the Free Software
 * Foundation, Inc., 51 Franklin Street, Fifth Floor, Boston, MA  02110-1301  USA
 *
 * Linden Research, Inc., 945 Battery Street, San Francisco, CA  94111  USA
 * $/LicenseInfo$
 */

#ifndef LL_LLVERTEXBUFFER_H
#define LL_LLVERTEXBUFFER_H

#include "llgl.h"
#include "v2math.h"
#include "v3math.h"
#include "v4math.h"
#include "v4coloru.h"
#include "llstrider.h"
#include "llrender.h"
#include "lltrace.h"
#include <set>
#include <vector>
#include <list>

#define LL_MAX_VERTEX_ATTRIB_LOCATION 64

//============================================================================
// NOTES
// Threading:
//  All constructors should take an 'create' paramater which should only be
//  'true' when called from the main thread. Otherwise createGLBuffer() will
//  be called as soon as getVertexPointer(), etc is called (which MUST ONLY be
//  called from the main (i.e OpenGL) thread)


//============================================================================
// base class
class LLPrivateMemoryPool;
class LLVertexBuffer final : public LLRefCount
{
public:
    struct MappedRegion
    {
        U32 mStart;
        U32 mEnd;
    };

    LLVertexBuffer(const LLVertexBuffer& rhs)
    {
        *this = rhs;
    }

    const LLVertexBuffer& operator=(const LLVertexBuffer& rhs)
    {
        LL_ERRS() << "Illegal operation!" << LL_ENDL;
        return *this;
    }

    static void initClass(LLWindow* window);
    static void cleanupClass();
    static void setupClientArrays(U32 data_mask);
    static void drawArrays(U32 mode, const std::vector<LLVector3>& pos);
    static void drawElements(U32 mode, const LLVector4a* pos, const LLVector2* tc, U32 num_indices, const U16* indicesp);

    static void unbind(); //unbind any bound vertex buffer

    //get the size of a vertex with the given typemask
    static U32 calcVertexSize(const U32& typemask);

    //get the size of a buffer with the given typemask and vertex count
    //fill offsets with the offset of each vertex component array into the buffer
    // indexed by the following enum
    static U32 calcOffsets(const U32& typemask, U32* offsets, U32 num_vertices);

    //WARNING -- when updating these enums you MUST
    // 1 - update LLVertexBuffer::sTypeSize
    // 2 - update LLVertexBuffer::vb_type_name
    // 3 - add a strider accessor
    // 4 - modify LLVertexBuffer::setupVertexBuffer
    // 6 - modify LLViewerShaderMgr::mReservedAttribs

    // clang-format off
    enum AttributeType {                      // Shader attribute name, set in LLShaderMgr::initAttribsAndUniforms()
        TYPE_VERTEX = 0,        //  "position"
        TYPE_NORMAL,            //  "normal"
        TYPE_TEXCOORD0,         //  "texcoord0"
        TYPE_TEXCOORD1,         //  "texcoord1"
        TYPE_TEXCOORD2,         //  "texcoord2"
        TYPE_TEXCOORD3,         //  "texcoord3"
        TYPE_COLOR,             //  "diffuse_color"
        TYPE_EMISSIVE,          //  "emissive"
        TYPE_TANGENT,           //  "tangent"
        TYPE_WEIGHT,            //  "weight"
        TYPE_WEIGHT4,           //  "weight4"
        TYPE_CLOTHWEIGHT,       //  "clothing"
        TYPE_TEXTURE_INDEX,     //  "texture_index"
        TYPE_MAX,   // TYPE_MAX is the size/boundary marker for attributes that go in the vertex buffer
        TYPE_INDEX, // TYPE_INDEX is beyond _MAX because it lives in a separate (index) buffer
    };
    // clang-format on

    enum {
        MAP_VERTEX = (1<<TYPE_VERTEX),
        MAP_NORMAL = (1<<TYPE_NORMAL),
        MAP_TEXCOORD0 = (1<<TYPE_TEXCOORD0),
        MAP_TEXCOORD1 = (1<<TYPE_TEXCOORD1),
        MAP_TEXCOORD2 = (1<<TYPE_TEXCOORD2),
        MAP_TEXCOORD3 = (1<<TYPE_TEXCOORD3),
        MAP_COLOR = (1<<TYPE_COLOR),
        MAP_EMISSIVE = (1<<TYPE_EMISSIVE),
        MAP_TANGENT = (1<<TYPE_TANGENT),
        MAP_WEIGHT = (1<<TYPE_WEIGHT),
        MAP_WEIGHT4 = (1<<TYPE_WEIGHT4),
        MAP_CLOTHWEIGHT = (1<<TYPE_CLOTHWEIGHT),
        MAP_TEXTURE_INDEX = (1<<TYPE_TEXTURE_INDEX),
    };

protected:
    friend class LLRender;

    ~LLVertexBuffer(); // use unref()

    void setupVertexBuffer();

    void    genBuffer(U32 size);
    void    genIndices(U32 size);
    bool    createGLBuffer(U32 size);
    bool    createGLIndices(U32 size);
    void    destroyGLBuffer();
    void    destroyGLIndices();
    bool    updateNumVerts(U32 nverts);
    bool    updateNumIndices(U32 nindices);

public:
    LLVertexBuffer(U32 typemask);

    // allocate buffer
    bool    allocateBuffer(U32 nverts, U32 nindices);

    // map for data access (see also getFooStrider below)
    U8*     mapVertexBuffer(AttributeType type, U32 index, S32 count = -1);
    U8*     mapIndexBuffer(U32 index, S32 count = -1);
    void    unmapBuffer();

    // set for rendering
    // assumes (and will assert on) the following:
    //      - this buffer has no pending unampBuffer call
    //      - a shader is currently bound
    //      - This buffer has sufficient attributes within it to satisfy the needs of the currently bound shader
    void    setBuffer();

    // Only call each getVertexPointer, etc, once before calling unmapBuffer()
    // call unmapBuffer() after calls to getXXXStrider() before any cals to setBuffer()
    // example:
    //   vb->getVertexBuffer(verts);
    //   vb->getNormalStrider(norms);
    //   setVertsNorms(verts, norms);
    //   vb->unmapBuffer();
    bool getVertexStrider(LLStrider<LLVector3>& strider, U32 index=0, S32 count = -1);
    bool getVertexStrider(LLStrider<LLVector4a>& strider, U32 index=0, S32 count = -1);
    bool getIndexStrider(LLStrider<U16>& strider, U32 index=0, S32 count = -1);
    bool getTexCoord0Strider(LLStrider<LLVector2>& strider, U32 index=0, S32 count = -1);
    bool getTexCoord1Strider(LLStrider<LLVector2>& strider, U32 index=0, S32 count = -1);
    bool getTexCoord2Strider(LLStrider<LLVector2>& strider, U32 index=0, S32 count = -1);
    bool getNormalStrider(LLStrider<LLVector3>& strider, U32 index=0, S32 count = -1);
    bool getTangentStrider(LLStrider<LLVector3>& strider, U32 index=0, S32 count = -1);
    bool getTangentStrider(LLStrider<LLVector4a>& strider, U32 index=0, S32 count = -1);
    bool getColorStrider(LLStrider<LLColor4U>& strider, U32 index=0, S32 count = -1);
    bool getEmissiveStrider(LLStrider<LLColor4U>& strider, U32 index=0, S32 count = -1);
    bool getWeightStrider(LLStrider<F32>& strider, U32 index=0, S32 count = -1);
    // <FS:Ansariel> Vectorized Weight4Strider and ClothWeightStrider by Drake Arconis
    //bool getWeight4Strider(LLStrider<LLVector4>& strider, U32 index=0, S32 count = -1);
    //bool getClothWeightStrider(LLStrider<LLVector4>& strider, U32 index=0, S32 count = -1);
    bool getWeight4Strider(LLStrider<LLVector4a>& strider, U32 index=0, S32 count = -1);
    bool getClothWeightStrider(LLStrider<LLVector4a>& strider, U32 index=0, S32 count = -1);
    // </FS:Ansariel>
    bool getBasecolorTexcoordStrider(LLStrider<LLVector2>& strider, U32 index=0, S32 count = -1);
    bool getNormalTexcoordStrider(LLStrider<LLVector2>& strider, U32 index=0, S32 count = -1);
    bool getMetallicRoughnessTexcoordStrider(LLStrider<LLVector2>& strider, U32 index=0, S32 count = -1);
    bool getEmissiveTexcoordStrider(LLStrider<LLVector2>& strider, U32 index=0, S32 count = -1);

    void setPositionData(const LLVector4a* data);
    void setTexCoordData(const LLVector2* data);
    void setColorData(const LLColor4U* data);


    U32 getNumVerts() const                 { return mNumVerts; }
    U32 getNumIndices() const               { return mNumIndices; }

    U32 getTypeMask() const                 { return mTypeMask; }
    bool hasDataType(AttributeType type) const      { return ((1 << type) & getTypeMask()); }
    U32 getSize() const                     { return mSize; }
    U32 getIndicesSize() const              { return mIndicesSize; }
    U8* getMappedData() const               { return mMappedData; }
    U8* getMappedIndices() const            { return mMappedIndexData; }
    U32 getOffset(AttributeType type) const         { return mOffsets[type]; }

    // these functions assume (and assert on) the current VBO being bound
    // Detailed error checking can be enabled by setting gDebugGL to true
    void draw(U32 mode, U32 count, U32 indices_offset) const;
    void drawArrays(U32 mode, U32 offset, U32 count) const;
    void drawRange(U32 mode, U32 start, U32 end, U32 count, U32 indices_offset) const;

    //for debugging, validate data in given range is valid
    bool validateRange(U32 start, U32 end, U32 count, U32 offset) const;

    #ifdef LL_PROFILER_ENABLE_RENDER_DOC
    void setLabel(const char* label);
    #endif


protected:
    U32     mGLBuffer = 0;      // GL VBO handle
    U32     mGLIndices = 0;     // GL IBO handle
    U32     mNumVerts = 0;      // Number of vertices allocated
    U32     mNumIndices = 0;    // Number of indices allocated
    U32     mOffsets[TYPE_MAX]; // byte offsets into mMappedData of each attribute

    U8* mMappedData = nullptr;  // pointer to currently mapped data (NULL if unmapped)
    U8* mMappedIndexData = nullptr; // pointer to currently mapped indices (NULL if unmapped)

    U32     mTypeMask = 0;      // bitmask of present vertex attributes

    U32     mSize = 0;          // size in bytes of mMappedData
    U32     mIndicesSize = 0;   // size in bytes of mMappedIndexData

    std::vector<MappedRegion> mMappedVertexRegions;  // list of mMappedData byte ranges that must be sent to GL
    std::vector<MappedRegion> mMappedIndexRegions;   // list of mMappedIndexData byte ranges that must be sent to GL

private:
    // DEPRECATED
    // These function signatures are deprecated, but for some reason
    // there are classes in an external package that depend on LLVertexBuffer

    // TODO: move these classes into viewer repository
    friend class LLNavShapeVBOManager;
    friend class LLNavMeshVBOManager;

    LLVertexBuffer(U32 typemask, U32 usage)
        : LLVertexBuffer(typemask)
    {}

<<<<<<< HEAD
    bool	allocateBuffer(S32 nverts, S32 nindices, bool create) { return allocateBuffer(nverts, nindices); }
=======
    bool    allocateBuffer(S32 nverts, S32 nindices, BOOL create) { return allocateBuffer(nverts, nindices); }
>>>>>>> c06fb4e0

public:

    static U64 getBytesAllocated();
    static const U32 sTypeSize[TYPE_MAX];
    static const U32 sGLMode[LLRender::NUM_MODES];
    static U32 sGLRenderBuffer;
    static U32 sGLRenderIndices;
    static U32 sLastMask;
    static U32 sVertexCount;
};

#ifdef LL_PROFILER_ENABLE_RENDER_DOC
#define LL_LABEL_VERTEX_BUFFER(buf, name) buf->setLabel(name)
#else
#define LL_LABEL_VERTEX_BUFFER(buf, name)
#endif


#endif // LL_LLVERTEXBUFFER_H<|MERGE_RESOLUTION|>--- conflicted
+++ resolved
@@ -257,11 +257,7 @@
         : LLVertexBuffer(typemask)
     {}
 
-<<<<<<< HEAD
-    bool	allocateBuffer(S32 nverts, S32 nindices, bool create) { return allocateBuffer(nverts, nindices); }
-=======
-    bool    allocateBuffer(S32 nverts, S32 nindices, BOOL create) { return allocateBuffer(nverts, nindices); }
->>>>>>> c06fb4e0
+    bool    allocateBuffer(S32 nverts, S32 nindices, bool create) { return allocateBuffer(nverts, nindices); }
 
 public:
 
