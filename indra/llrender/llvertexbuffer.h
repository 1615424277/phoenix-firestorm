--- conflicted
+++ resolved
@@ -276,16 +276,14 @@
 	std::vector<MappedRegion> mMappedVertexRegions;
 	std::vector<MappedRegion> mMappedIndexRegions;
 
-<<<<<<< HEAD
 	mutable LLGLFence* mFence;
 
 	void placeFence() const;
 	void waitFence() const;
 
-=======
+
 private:
 	static LLPrivateMemoryPool* sPrivatePoolp ;
->>>>>>> 48d94915
 
 public:
 	static S32 sCount;
