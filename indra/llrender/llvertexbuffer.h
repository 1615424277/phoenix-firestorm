--- conflicted
+++ resolved
@@ -192,13 +192,6 @@
     bool getWeight4Strider(LLStrider<LLVector4a>& strider, U32 index=0, S32 count = -1);
     bool getClothWeightStrider(LLStrider<LLVector4a>& strider, U32 index=0, S32 count = -1);
     // </FS:Ansariel>
-<<<<<<< HEAD
-    bool getBasecolorTexcoordStrider(LLStrider<LLVector2>& strider, U32 index=0, S32 count = -1);
-    bool getNormalTexcoordStrider(LLStrider<LLVector2>& strider, U32 index=0, S32 count = -1);
-    bool getMetallicRoughnessTexcoordStrider(LLStrider<LLVector2>& strider, U32 index=0, S32 count = -1);
-    bool getEmissiveTexcoordStrider(LLStrider<LLVector2>& strider, U32 index=0, S32 count = -1);
-=======
->>>>>>> 6fba1530
 
     void setPositionData(const LLVector4a* data);
     void setNormalData(const LLVector4a* data);
