--- conflicted
+++ resolved
@@ -186,17 +186,12 @@
 	bool getColorStrider(LLStrider<LLColor4U>& strider, U32 index=0, S32 count = -1);
 	bool getEmissiveStrider(LLStrider<LLColor4U>& strider, U32 index=0, S32 count = -1);
 	bool getWeightStrider(LLStrider<F32>& strider, U32 index=0, S32 count = -1);
-<<<<<<< HEAD
 	// <FS:Ansariel> Vectorized Weight4Strider and ClothWeightStrider by Drake Arconis
 	//bool getWeight4Strider(LLStrider<LLVector4>& strider, U32 index=0, S32 count = -1);
 	//bool getClothWeightStrider(LLStrider<LLVector4>& strider, U32 index=0, S32 count = -1);
 	bool getWeight4Strider(LLStrider<LLVector4a>& strider, U32 index=0, S32 count = -1);
 	bool getClothWeightStrider(LLStrider<LLVector4a>& strider, U32 index=0, S32 count = -1);
 	// </FS:Ansariel>
-=======
-	bool getWeight4Strider(LLStrider<LLVector4>& strider, U32 index=0, S32 count = -1);
-	bool getClothWeightStrider(LLStrider<LLVector4>& strider, U32 index=0, S32 count = -1);
->>>>>>> 86c0c1d5
 	
     void setPositionData(const LLVector4a* data);
     void setNormalData(const LLVector4a* data);
