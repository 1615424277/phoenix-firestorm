--- conflicted
+++ resolved
@@ -56,13 +56,7 @@
 public:
 	static U32 sBytesPooled;
 	static U32 sIndexBytesPooled;
-<<<<<<< HEAD
-
-	static U32 sCurGLName;
-
-=======
-	
->>>>>>> ea1e1b09
+
 	LLVBOPool(U32 vboUsage, U32 vboType);
 		
 	const U32 mUsage;
@@ -84,7 +78,6 @@
 	void deleteBuffer(U32 name);
 
 
-<<<<<<< HEAD
 	// <FS:ND> We're not using any of this
 
 	// class Record
@@ -94,16 +87,9 @@
 	// 	volatile U8* mClientData;
 	// };
 	// 
-	// std::list<U32> mGLNamePool;
-	// 
 	// typedef std::list<Record> record_list_t;
 	// std::vector<record_list_t> mFreeList;
 	// std::vector<U32> mMissCount;
-=======
-	typedef std::list<Record> record_list_t;
-	std::vector<record_list_t> mFreeList;
-	std::vector<U32> mMissCount;
->>>>>>> ea1e1b09
 
 	// </FS:ND>
 };
