--- conflicted
+++ resolved
@@ -45,27 +45,8 @@
 
   if (LINUX)
     set(UI_LIB_NAMES
-<<<<<<< HEAD
-        freetype
-        atk-1.0
-        gdk-x11-2.0
-        gdk_pixbuf-2.0
-        glib-2.0
-        gmodule-2.0
-        gobject-2.0
-        gthread-2.0
-        gtk-x11-2.0
-        pango-1.0
-        pangoft2-1.0
-        pangox-1.0
-        #pangoxft-1.0
-        gio-2.0
-        pangocairo-1.0
-        ffi
-=======
         libfltk.a
         freetype
->>>>>>> 53c77c07
         )
 
     foreach(libname ${UI_LIB_NAMES})
