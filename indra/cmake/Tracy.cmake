--- conflicted
+++ resolved
@@ -7,16 +7,9 @@
 option(USE_TRACY "Use Tracy profiler." OFF)
 
 if (USE_TRACY)
-<<<<<<< HEAD
-  use_prebuilt_binary(tracy)
-
-  target_include_directories( ll::tracy SYSTEM INTERFACE ${LIBS_PREBUILT_DIR}/include/tracy)
-  # target_link_libraries( ll::tracy INTERFACE TracyClient )
-=======
   option(USE_TRACY_ON_DEMAND "Use Tracy profiler." ON)
   option(USE_TRACY_LOCAL_ONLY "Use Tracy profiler." OFF)
 
-  use_system_binary(tracy)
   use_prebuilt_binary(tracy)
 
   target_include_directories( ll::tracy SYSTEM INTERFACE ${LIBS_PREBUILT_DIR}/include/tracy)
@@ -30,7 +23,6 @@
   if (USE_TRACY_LOCAL_ONLY)
     target_compile_definitions(ll::tracy INTERFACE -DTRACY_NO_BROADCAST=1 -DTRACY_ONLY_LOCALHOST=1)
   endif ()
->>>>>>> a52ba692
 
   # See: indra/llcommon/llprofiler.h
   add_compile_definitions(LL_PROFILER_CONFIGURATION=3)
