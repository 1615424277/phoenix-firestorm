# -*- cmake -*-

include(00-Common)

project(cmake)

set(cmake_SOURCE_FILES
<<<<<<< HEAD
    CMakeLists.txt

    00-Common.cmake
    APR.cmake
    Audio.cmake
    Boost.cmake
    bugsplat.cmake
    BuildVersion.cmake
    CEFPlugin.cmake
    CMakeCopyIfDifferent.cmake
    ColladaDom.cmake
    ConfigurePkgConfig.cmake
    CURL.cmake
    Copy3rdPartyLibs.cmake
    GLIB.cmake
    DeploySharedLibs.cmake
    Discord.cmake # <FS:LO> Discord rich presence
    DragDrop.cmake
    EXPAT.cmake
    FindAPR.cmake
    FindAutobuild.cmake
    FindFMODSTUDIO.cmake
    FindGLH.cmake
    FindHUNSPELL.cmake
    FindICU4C.cmake
    FindJsonCpp.cmake
    FindNDOF.cmake
    FindOpenJPEG.cmake
    FindSCP.cmake
    FindURIPARSER.cmake
    FindXmlRpcEpi.cmake
    FindZLIBNG.cmake
    FMODSTUDIO.cmake
    FreeType.cmake
    GLEXT.cmake
    GLH.cmake
    GLOD.cmake
##  GStreamer010Plugin.cmake
    GoogleMock.cmake
    Growl.cmake
    Havok.cmake
    Hunspell.cmake
    ICU4C.cmake
    JPEG.cmake
    JsonCpp.cmake
    LLAddBuildTest.cmake
    LLAppearance.cmake
    LLAudio.cmake
    LLCharacter.cmake
    LLCommon.cmake
    LLCrashLogger.cmake
    LLImage.cmake
    LLImageJ2COJ.cmake
    LLInventory.cmake
    LLKDU.cmake
    LLLogin.cmake
    LLMath.cmake
    LLMeshOptimizer.cmake
    LLMessage.cmake
    LLPhysicsExtensions.cmake
    LLPlugin.cmake
    LLPrimitive.cmake
    LLRender.cmake
    LLSharedLibs.cmake
    LLTestCommand.cmake
    LLUI.cmake
    LLFileSystem.cmake
    LLWindow.cmake
    LLXML.cmake
    Linking.cmake
    MediaPluginBase.cmake
    MESHOPTIMIZER.cmake
    NDOF.cmake
    OPENAL.cmake
    OpenGL.cmake
    OpenJPEG.cmake
    OpenSSL.cmake
    PNG.cmake
    PluginAPI.cmake
    Prebuilt.cmake
    PulseAudio.cmake
    Python.cmake
    TemplateCheck.cmake
    Tracy.cmake
    Tut.cmake
    UI.cmake
    UnixInstall.cmake
    URIPARSER.cmake
    Variables.cmake
    ViewerMiscLibs.cmake
    VisualLeakDetector.cmake
    LibVLCPlugin.cmake
    XmlRpcEpi.cmake
    ZLIBNG.cmake
    )
=======
        CMakeLists.txt
        00-Common.cmake
        APR.cmake
        Audio.cmake
        Boost.cmake
        bugsplat.cmake
        BuildVersion.cmake
        CEFPlugin.cmake
        CMakeCopyIfDifferent.cmake
        ConfigurePkgConfig.cmake
        CURL.cmake
        Copy3rdPartyLibs.cmake
        DBusGlib.cmake
        DeploySharedLibs.cmake
        Discord.cmake # <FS:LO> Discord rich presence
        DragDrop.cmake
        EXPAT.cmake
        FindAutobuild.cmake
        FMODSTUDIO.cmake
        FreeType.cmake
        GLEXT.cmake
        GLH.cmake
        GLOD.cmake # <FS:Ansariel> Bring back GLOD
        GoogleMock.cmake
        Havok.cmake
        Hunspell.cmake
        JsonCpp.cmake
        LLAddBuildTest.cmake
        LLAppearance.cmake
        LLAudio.cmake
        LLCommon.cmake
        LLImage.cmake
        LLKDU.cmake
        LLPhysicsExtensions.cmake
        LLPrimitive.cmake
        LLSharedLibs.cmake
        LLTestCommand.cmake
        LLWindow.cmake
        Linking.cmake
        MediaPluginBase.cmake    # <FS:Zi> Linux volume catcher
        Meshoptimizer.cmake
        NDOF.cmake
        OPENAL.cmake
        OpenGL.cmake
        OpenJPEG.cmake
        OpenSSL.cmake
        PNG.cmake
        PluginAPI.cmake
        Prebuilt.cmake
        PulseAudio.cmake
        Python.cmake
        TemplateCheck.cmake
        Tut.cmake
        UI.cmake
        UnixInstall.cmake
        URIPARSER.cmake
        Variables.cmake
        ViewerMiscLibs.cmake
        VisualLeakDetector.cmake
        LibVLCPlugin.cmake
        XmlRpcEpi.cmake
        ZLIBNG.cmake
        )
>>>>>>> 588d8a01

source_group("Shared Rules" FILES ${cmake_SOURCE_FILES})

set(master_SOURCE_FILES
        ../CMakeLists.txt
        )

source_group("Master Rules" FILES ${master_SOURCE_FILES})

add_library(cmake
        cmake_dummy.cpp
        ${cmake_SOURCE_FILES}
        ${master_SOURCE_FILES}
        )<|MERGE_RESOLUTION|>--- conflicted
+++ resolved
@@ -5,103 +5,6 @@
 project(cmake)
 
 set(cmake_SOURCE_FILES
-<<<<<<< HEAD
-    CMakeLists.txt
-
-    00-Common.cmake
-    APR.cmake
-    Audio.cmake
-    Boost.cmake
-    bugsplat.cmake
-    BuildVersion.cmake
-    CEFPlugin.cmake
-    CMakeCopyIfDifferent.cmake
-    ColladaDom.cmake
-    ConfigurePkgConfig.cmake
-    CURL.cmake
-    Copy3rdPartyLibs.cmake
-    GLIB.cmake
-    DeploySharedLibs.cmake
-    Discord.cmake # <FS:LO> Discord rich presence
-    DragDrop.cmake
-    EXPAT.cmake
-    FindAPR.cmake
-    FindAutobuild.cmake
-    FindFMODSTUDIO.cmake
-    FindGLH.cmake
-    FindHUNSPELL.cmake
-    FindICU4C.cmake
-    FindJsonCpp.cmake
-    FindNDOF.cmake
-    FindOpenJPEG.cmake
-    FindSCP.cmake
-    FindURIPARSER.cmake
-    FindXmlRpcEpi.cmake
-    FindZLIBNG.cmake
-    FMODSTUDIO.cmake
-    FreeType.cmake
-    GLEXT.cmake
-    GLH.cmake
-    GLOD.cmake
-##  GStreamer010Plugin.cmake
-    GoogleMock.cmake
-    Growl.cmake
-    Havok.cmake
-    Hunspell.cmake
-    ICU4C.cmake
-    JPEG.cmake
-    JsonCpp.cmake
-    LLAddBuildTest.cmake
-    LLAppearance.cmake
-    LLAudio.cmake
-    LLCharacter.cmake
-    LLCommon.cmake
-    LLCrashLogger.cmake
-    LLImage.cmake
-    LLImageJ2COJ.cmake
-    LLInventory.cmake
-    LLKDU.cmake
-    LLLogin.cmake
-    LLMath.cmake
-    LLMeshOptimizer.cmake
-    LLMessage.cmake
-    LLPhysicsExtensions.cmake
-    LLPlugin.cmake
-    LLPrimitive.cmake
-    LLRender.cmake
-    LLSharedLibs.cmake
-    LLTestCommand.cmake
-    LLUI.cmake
-    LLFileSystem.cmake
-    LLWindow.cmake
-    LLXML.cmake
-    Linking.cmake
-    MediaPluginBase.cmake
-    MESHOPTIMIZER.cmake
-    NDOF.cmake
-    OPENAL.cmake
-    OpenGL.cmake
-    OpenJPEG.cmake
-    OpenSSL.cmake
-    PNG.cmake
-    PluginAPI.cmake
-    Prebuilt.cmake
-    PulseAudio.cmake
-    Python.cmake
-    TemplateCheck.cmake
-    Tracy.cmake
-    Tut.cmake
-    UI.cmake
-    UnixInstall.cmake
-    URIPARSER.cmake
-    Variables.cmake
-    ViewerMiscLibs.cmake
-    VisualLeakDetector.cmake
-    LibVLCPlugin.cmake
-    XmlRpcEpi.cmake
-    ZLIBNG.cmake
-    )
-=======
         CMakeLists.txt
         00-Common.cmake
         APR.cmake
@@ -128,6 +31,7 @@
         GoogleMock.cmake
         Havok.cmake
         Hunspell.cmake
+        ICU4C.cmake
         JsonCpp.cmake
         LLAddBuildTest.cmake
         LLAppearance.cmake
@@ -165,7 +69,6 @@
         XmlRpcEpi.cmake
         ZLIBNG.cmake
         )
->>>>>>> 588d8a01
 
 source_group("Shared Rules" FILES ${cmake_SOURCE_FILES})
 
