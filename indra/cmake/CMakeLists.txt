--- conflicted
+++ resolved
@@ -26,11 +26,7 @@
     EXPAT.cmake
     FindAPR.cmake
     FindAutobuild.cmake
-<<<<<<< HEAD
-    FindBerkeleyDB.cmake
     FindFMODSTUDIO.cmake
-=======
->>>>>>> fa9d4927
     FindGLH.cmake
     FindHUNSPELL.cmake
     FindJsonCpp.cmake
