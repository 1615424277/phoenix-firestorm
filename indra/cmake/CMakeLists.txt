--- conflicted
+++ resolved
@@ -28,10 +28,6 @@
         GLEXT.cmake
         GLH.cmake
         GLOD.cmake # <FS:Ansariel> Bring back GLOD
-<<<<<<< HEAD
-        GoogleMock.cmake
-=======
->>>>>>> 050d2fef
         Havok.cmake
         Hunspell.cmake
         LLAddBuildTest.cmake
