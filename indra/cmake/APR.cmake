include(Linking)
include(Prebuilt)

include_guard()

add_library( ll::apr INTERFACE IMPORTED )

use_system_binary( apr apr-util )
use_prebuilt_binary(apr_suite)

if (WINDOWS)
  if (LLCOMMON_LINK_SHARED)
    set(APR_selector "lib")
  else (LLCOMMON_LINK_SHARED)
    set(APR_selector "")
  endif (LLCOMMON_LINK_SHARED)
  target_link_libraries( ll::apr INTERFACE
          ${ARCH_PREBUILT_DIRS_RELEASE}/${APR_selector}apr-1.lib
          ${ARCH_PREBUILT_DIRS_RELEASE}/${APR_selector}aprutil-1.lib
          )
elseif (DARWIN)
  if (LLCOMMON_LINK_SHARED)
    set(APR_selector     "0.dylib")
    set(APRUTIL_selector "0.dylib")
  else (LLCOMMON_LINK_SHARED)
    set(APR_selector     "a")
    set(APRUTIL_selector "a")
  endif (LLCOMMON_LINK_SHARED)

  target_link_libraries( ll::apr INTERFACE
          libapr-1.${APR_selector}
          libaprutil-1.${APRUTIL_selector}
          iconv
          )
else (WINDOWS)
  # linux
  target_link_libraries( ll::apr INTERFACE
          apr-1
          aprutil-1
<<<<<<< HEAD
          # iconv    # <FS:Zi> Doesn't seem to be necessary for Linux
=======
>>>>>>> e4d6a089
          uuid
          rt
          )
endif (WINDOWS)
target_include_directories( ll::apr SYSTEM INTERFACE  ${LIBS_PREBUILT_DIR}/include/apr-1 )<|MERGE_RESOLUTION|>--- conflicted
+++ resolved
@@ -37,10 +37,6 @@
   target_link_libraries( ll::apr INTERFACE
           apr-1
           aprutil-1
-<<<<<<< HEAD
-          # iconv    # <FS:Zi> Doesn't seem to be necessary for Linux
-=======
->>>>>>> e4d6a089
           uuid
           rt
           )
