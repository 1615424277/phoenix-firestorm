# -*- cmake -*-
#
# Definitions of variables used throughout the Second Life build
# process.
#
# Platform variables:
#
#   DARWIN  - Mac OS X
#   LINUX   - Linux
#   WINDOWS - Windows


# Relative and absolute paths to subtrees.

if(NOT DEFINED ${CMAKE_CURRENT_LIST_FILE}_INCLUDED)
set(${CMAKE_CURRENT_LIST_FILE}_INCLUDED "YES")

if(NOT DEFINED COMMON_CMAKE_DIR)
    set(COMMON_CMAKE_DIR "${CMAKE_SOURCE_DIR}/cmake")
endif(NOT DEFINED COMMON_CMAKE_DIR)

set(LIBS_CLOSED_PREFIX)
set(LIBS_OPEN_PREFIX)
set(SCRIPTS_PREFIX ../scripts)
set(VIEWER_PREFIX)
set(INTEGRATION_TESTS_PREFIX)
set(LL_TESTS ON CACHE BOOL "Build and run unit and integration tests (disable for build timing runs to reduce variation")
set(INCREMENTAL_LINK OFF CACHE BOOL "Use incremental linking on win32 builds (enable for faster links on some machines)")

if(LIBS_CLOSED_DIR)
  file(TO_CMAKE_PATH "${LIBS_CLOSED_DIR}" LIBS_CLOSED_DIR)
else(LIBS_CLOSED_DIR)
  set(LIBS_CLOSED_DIR ${CMAKE_SOURCE_DIR}/${LIBS_CLOSED_PREFIX})
endif(LIBS_CLOSED_DIR)
if(LIBS_COMMON_DIR)
  file(TO_CMAKE_PATH "${LIBS_COMMON_DIR}" LIBS_COMMON_DIR)
else(LIBS_COMMON_DIR)
  set(LIBS_COMMON_DIR ${CMAKE_SOURCE_DIR}/${LIBS_OPEN_PREFIX})
endif(LIBS_COMMON_DIR)
set(LIBS_OPEN_DIR ${LIBS_COMMON_DIR})

set(SCRIPTS_DIR ${CMAKE_SOURCE_DIR}/${SCRIPTS_PREFIX})
set(VIEWER_DIR ${CMAKE_SOURCE_DIR}/${VIEWER_PREFIX})

set(AUTOBUILD_INSTALL_DIR ${CMAKE_BINARY_DIR}/packages)

set(LIBS_PREBUILT_DIR ${AUTOBUILD_INSTALL_DIR} CACHE PATH
    "Location of prebuilt libraries.")

if (EXISTS ${CMAKE_SOURCE_DIR}/Server.cmake)
  # We use this as a marker that you can try to use the proprietary libraries.
  set(INSTALL_PROPRIETARY ON CACHE BOOL "Install proprietary binaries")
endif (EXISTS ${CMAKE_SOURCE_DIR}/Server.cmake)
set(TEMPLATE_VERIFIER_OPTIONS "" CACHE STRING "Options for scripts/template_verifier.py")
set(TEMPLATE_VERIFIER_MASTER_URL "http://bitbucket.org/lindenlab/master-message-template/raw/tip/message_template.msg" CACHE STRING "Location of the master message template")

if (NOT CMAKE_BUILD_TYPE)
  set(CMAKE_BUILD_TYPE RelWithDebInfo CACHE STRING
      "Build type.  One of: Debug Release RelWithDebInfo" FORCE)
endif (NOT CMAKE_BUILD_TYPE)

if (${CMAKE_SYSTEM_NAME} MATCHES "Windows")
  set(WINDOWS ON BOOL FORCE)
  set(ARCH i686)
  set(LL_ARCH ${ARCH}_win32)
  set(LL_ARCH_DIR ${ARCH}-win32)
  set(WORD_SIZE 32)
endif (${CMAKE_SYSTEM_NAME} MATCHES "Windows")

if (${CMAKE_SYSTEM_NAME} MATCHES "Linux")
  set(LINUX ON BOOl FORCE)

  # If someone has specified a word size, use that to determine the
  # architecture.  Otherwise, let the architecture specify the word size.
  if (WORD_SIZE EQUAL 32)
    #message(STATUS "WORD_SIZE is 32")
    set(ARCH i686)
  elseif (WORD_SIZE EQUAL 64)
    #message(STATUS "WORD_SIZE is 64")
    set(ARCH x86_64)
  else (WORD_SIZE EQUAL 32)
    #message(STATUS "WORD_SIZE is UNDEFINED")
    execute_process(COMMAND uname -m COMMAND sed s/i.86/i686/
                    OUTPUT_VARIABLE ARCH OUTPUT_STRIP_TRAILING_WHITESPACE)
    if (ARCH STREQUAL x86_64)
      #message(STATUS "ARCH is detected as 64; ARCH is ${ARCH}")
      set(WORD_SIZE 64)
    else (ARCH STREQUAL x86_64)
      #message(STATUS "ARCH is detected as 32; ARCH is ${ARCH}")
      set(WORD_SIZE 32)
    endif (ARCH STREQUAL x86_64)
  endif (WORD_SIZE EQUAL 32)

  if (WORD_SIZE EQUAL 32)
    set(DEB_ARCHITECTURE i386)
    set(FIND_LIBRARY_USE_LIB64_PATHS OFF)
<<<<<<< HEAD
=======
    set(CMAKE_SYSTEM_LIBRARY_PATH /usr/lib32 ${CMAKE_SYSTEM_LIBRARY_PATH})
>>>>>>> 51a016a0
  else (WORD_SIZE EQUAL 32)
    set(DEB_ARCHITECTURE amd64)
    set(FIND_LIBRARY_USE_LIB64_PATHS ON)
  endif (WORD_SIZE EQUAL 32)

  execute_process(COMMAND dpkg-architecture -a${DEB_ARCHITECTURE} -qDEB_HOST_MULTIARCH 
      RESULT_VARIABLE DPKG_RESULT
      OUTPUT_VARIABLE DPKG_ARCH
      OUTPUT_STRIP_TRAILING_WHITESPACE ERROR_QUIET)
  #message (STATUS "DPKG_RESULT ${DPKG_RESULT}, DPKG_ARCH ${DPKG_ARCH}")
  if (DPKG_RESULT EQUAL 0)
    set(CMAKE_LIBRARY_ARCHITECTURE ${DPKG_ARCH})
    set(CMAKE_SYSTEM_LIBRARY_PATH /usr/lib/${DPKG_ARCH} /usr/local/lib/${DPKG_ARCH} ${CMAKE_SYSTEM_LIBRARY_PATH})
  endif (DPKG_RESULT EQUAL 0)

  include(ConfigurePkgConfig)

  set(LL_ARCH ${ARCH}_linux)
  set(LL_ARCH_DIR ${ARCH}-linux)

  if (INSTALL_PROPRIETARY)
    # Only turn on headless if we can find osmesa libraries.
    include(FindPkgConfig)
    pkg_check_modules(OSMESA osmesa)
    if (OSMESA_FOUND)
      set(BUILD_HEADLESS ON CACHE BOOL "Build headless libraries.")
    endif (OSMESA_FOUND)
  endif (INSTALL_PROPRIETARY)

endif (${CMAKE_SYSTEM_NAME} MATCHES "Linux")

if (${CMAKE_SYSTEM_NAME} MATCHES "Darwin")
  set(DARWIN 1)
  
  execute_process(
    COMMAND sh -c "xcodebuild -version | grep Xcode  | cut -d ' ' -f2 | cut -d'.' -f1-2"
    OUTPUT_VARIABLE XCODE_VERSION )

  # To support a different SDK update these Xcode settings:
  if (XCODE_VERSION GREATER 4.2)
    set(CMAKE_OSX_DEPLOYMENT_TARGET 10.6)
  else (XCODE_VERSION GREATER 4.2)
    set(CMAKE_OSX_DEPLOYMENT_TARGET 10.5)
  endif (XCODE_VERSION GREATER 4.2)

  set(CMAKE_OSX_SYSROOT macosx10.6)
  set(CMAKE_XCODE_ATTRIBUTE_GCC_VERSION "com.apple.compilers.llvmgcc42")
      
  set(CMAKE_XCODE_ATTRIBUTE_DEBUG_INFORMATION_FORMAT dwarf-with-dsym)

  # NOTE: To attempt an i386/PPC Universal build, add this on the configure line:
  # -DCMAKE_OSX_ARCHITECTURES:STRING='i386;ppc'
  # Build only for i386 by default, system default on MacOSX 10.6 is x86_64
  if (NOT CMAKE_OSX_ARCHITECTURES)
    set(CMAKE_OSX_ARCHITECTURES i386)
  endif (NOT CMAKE_OSX_ARCHITECTURES)

  if (CMAKE_OSX_ARCHITECTURES MATCHES "i386" AND CMAKE_OSX_ARCHITECTURES MATCHES "ppc")
    set(ARCH universal)
  else (CMAKE_OSX_ARCHITECTURES MATCHES "i386" AND CMAKE_OSX_ARCHITECTURES MATCHES "ppc")
    if (${CMAKE_SYSTEM_PROCESSOR} MATCHES "ppc")
      set(ARCH ppc)
    else (${CMAKE_SYSTEM_PROCESSOR} MATCHES "ppc")
      set(ARCH i386)
    endif (${CMAKE_SYSTEM_PROCESSOR} MATCHES "ppc")
  endif (CMAKE_OSX_ARCHITECTURES MATCHES "i386" AND CMAKE_OSX_ARCHITECTURES MATCHES "ppc")

  set(LL_ARCH ${ARCH}_darwin)
  set(LL_ARCH_DIR universal-darwin)
  set(WORD_SIZE 32)
endif (${CMAKE_SYSTEM_NAME} MATCHES "Darwin")

# Default deploy grid
set(GRID agni CACHE STRING "Target Grid")

set(VIEWER_CHANNEL "LindenDeveloper" CACHE STRING "Viewer Channel Name")
set(VIEWER_LOGIN_CHANNEL ${VIEWER_CHANNEL} CACHE STRING "Fake login channel for A/B Testing")

if (XCODE_VERSION GREATER 4.2)
  set(ENABLE_SIGNING OFF CACHE BOOL "Enable signing the viewer")
  set(SIGNING_IDENTITY "" CACHE STRING "Specifies the signing identity to use, if necessary.")
endif (XCODE_VERSION GREATER 4.2)

set(VERSION_BUILD "0" CACHE STRING "Revision number passed in from the outside")
set(STANDALONE OFF CACHE BOOL "Do not use Linden-supplied prebuilt libraries.")
set(UNATTENDED OFF CACHE BOOL "Should be set to ON for building with VC Express editions.")

set(USE_PRECOMPILED_HEADERS ON CACHE BOOL "Enable use of precompiled header directives where supported.")

source_group("CMake Rules" FILES CMakeLists.txt)

endif(NOT DEFINED ${CMAKE_CURRENT_LIST_FILE}_INCLUDED)<|MERGE_RESOLUTION|>--- conflicted
+++ resolved
@@ -94,10 +94,7 @@
   if (WORD_SIZE EQUAL 32)
     set(DEB_ARCHITECTURE i386)
     set(FIND_LIBRARY_USE_LIB64_PATHS OFF)
-<<<<<<< HEAD
-=======
     set(CMAKE_SYSTEM_LIBRARY_PATH /usr/lib32 ${CMAKE_SYSTEM_LIBRARY_PATH})
->>>>>>> 51a016a0
   else (WORD_SIZE EQUAL 32)
     set(DEB_ARCHITECTURE amd64)
     set(FIND_LIBRARY_USE_LIB64_PATHS ON)
