--- conflicted
+++ resolved
@@ -9,24 +9,12 @@
 #   LINUX   - Linux
 #   WINDOWS - Windows
 
-<<<<<<< HEAD
-set(NDTARGET_ARCH "x86" CACHE STRING "Build 64 or 32 bit viewer. Defaults to 32 bit.")
-set(ND_USE_OPENJPEG2 OFF CACHE BOOL "Use OpenJPEG 2.1 instead of 1.4. Default off.")
-
-if( ${NDTARGET_ARCH} STREQUAL "x64" )
-  set( ND_BUILD64BIT_ARCH ON )
-elseif( ${NDTARGET_ARCH} STREQUAL "universal" )
-  set( ND_BUILD64BIT_ARCH ON )
-  set( OSX_UNIVERSAL_ARCH ON )
-endif()
-=======
 # Switches set here and in 00-Common.cmake must agree with
 # https://bitbucket.org/lindenlab/viewer-build-variables/src/tip/variables
 # Reading $LL_BUILD is an attempt to directly use those switches.
 if ("$ENV{LL_BUILD}" STREQUAL "")
   message(FATAL_ERROR "Environment variable LL_BUILD must be set")
 endif ()
->>>>>>> f40bd0fa
 
 # Relative and absolute paths to subtrees.
 
@@ -123,13 +111,6 @@
   set(WINDOWS ON BOOL FORCE)
   set(LL_ARCH ${ARCH}_win32)
   set(LL_ARCH_DIR ${ARCH}-win32)
-<<<<<<< HEAD
-  set(WORD_SIZE 32)
-  if( ND_BUILD64BIT_ARCH )
-    set(WORD_SIZE 64)
-  endif( ND_BUILD64BIT_ARCH )
-=======
->>>>>>> f40bd0fa
 endif (${CMAKE_SYSTEM_NAME} MATCHES "Windows")
 
 if (${CMAKE_SYSTEM_NAME} MATCHES "Linux")
@@ -172,37 +153,6 @@
 
 if (${CMAKE_SYSTEM_NAME} MATCHES "Darwin")
   set(DARWIN 1)
-<<<<<<< HEAD
-  
-  # now we only support Xcode 6.0 using 10.9 (Mavericks), minimum OS 10.7 (Lion)
-  #<FS:TS> Be a bit more flexible: support Xcode 6 or 7 and SDKs from 10.9 to 10.11
-  #set(XCODE_VERSION 6.0)
-  set(CMAKE_OSX_DEPLOYMENT_TARGET 10.7)
-  #set(CMAKE_OSX_SYSROOT macosx10.9)
-  if(IS_DIRECTORY "/Applications/Xcode.app/Contents/Developer/Platforms/MacOSX.platform/Developer/SDKs/MacOSX10.12.sdk")
-    # Assume Xcode 7 if Sierra SDK is present
-    set(XCODE_VERSION 7.3)
-    set(CMAKE_OSX_SYSROOT macosx10.12)
-    message(STATUS "OS X SDK 10.12 found.")
-  elseif(IS_DIRECTORY "/Applications/Xcode.app/Contents/Developer/Platforms/MacOSX.platform/Developer/SDKs/MacOSX10.11.sdk")
-    # Assume Xcode 7 if El Capitan SDK is present
-    set(XCODE_VERSION 7.3)
-    set(CMAKE_OSX_SYSROOT macosx10.11)
-    message(STATUS "OS X SDK 10.11 found.")
-  elseif(IS_DIRECTORY "/Applications/Xcode.app/Contents/Developer/Platforms/MacOSX.platform/Developer/SDKs/MacOSX10.10.sdk")
-    # Assume Xcode 7 if Yosemite SDK is present
-    set(XCODE_VERSION 7.0)
-    set(CMAKE_OSX_SYSROOT macosx10.10)
-    message(STATUS "OS X SDK 10.10 found.")
-  elseif(IS_DIRECTORY "/Applications/Xcode.app/Contents/Developer/Platforms/MacOSX.platform/Developer/SDKs/MacOSX10.9.sdk")
-    # Assume Xcode 6 if only Mavericks SDK is present
-    set(XCODE_VERSION 6.0)
-    set(CMAKE_OSX_SYSROOT macosx10.9)
-    message(STATUS "OS X SDK 10.9 found.")
-  else(IS_DIRECTORY "/Applications/Xcode.app/Contents/Developer/Platforms/MacOSX.platform/Developer/SDKs/MacOSX10.11.sdk")
-    error("Unable to determine which OS X SDK to use. Giving up.")
-  endif(IS_DIRECTORY "/Applications/Xcode.app/Contents/Developer/Platforms/MacOSX.platform/Developer/SDKs/MacOSX10.12.sdk")
-=======
 
   string(REGEX MATCH "-mmacosx-version-min=([^ ]+)" scratch "$ENV{LL_BUILD}")
   set(CMAKE_OSX_DEPLOYMENT_TARGET "${CMAKE_MATCH_1}")
@@ -230,44 +180,11 @@
   message(STATUS "CMAKE_OSX_SYSROOT = '${CMAKE_OSX_SYSROOT}'")
 
   set(XCODE_VERSION 7.0)
->>>>>>> f40bd0fa
 
   set(CMAKE_XCODE_ATTRIBUTE_GCC_VERSION "com.apple.compilers.llvm.clang.1_0")
   set(CMAKE_XCODE_ATTRIBUTE_GCC_STRICT_ALIASING NO)
   set(CMAKE_XCODE_ATTRIBUTE_GCC_FAST_MATH NO)
   set(CMAKE_XCODE_ATTRIBUTE_CLANG_X86_VECTOR_INSTRUCTIONS ssse3)
-<<<<<<< HEAD
-  # <FS:TS> Need libc++ for C++11 and Boost
-  #set(CMAKE_XCODE_ATTRIBUTE_CLANG_CXX_LIBRARY "libstdc++")
-  set(CMAKE_XCODE_ATTRIBUTE_CLANG_CXX_LIBRARY "libc++")
-  set(CMAKE_XCODE_ATTRIBUTE_DEBUG_INFORMATION_FORMAT dwarf-with-dsym)
-
-  # Build only for i386 by default, system default on MacOSX 10.6+ is x86_64
-  if (NOT CMAKE_OSX_ARCHITECTURES)
-    set(CMAKE_OSX_ARCHITECTURES "i386")
-    if(ND_BUILD64BIT_ARCH)
-      set(CMAKE_OSX_ARCHITECTURES "x86_64")
-    endif(ND_BUILD64BIT_ARCH)
-    if(OSX_UNIVERSAL_ARCH)
-      set(CMAKE_OSX_ARCHITECTURES "i386;x86_64")
-    endif(OSX_UNIVERSAL_ARCH)
-  endif (NOT CMAKE_OSX_ARCHITECTURES)
-
-  set(ARCH ${CMAKE_OSX_ARCHITECTURES})
-  if(ND_BUILD64BIT_ARCH)
-    set(ARCH x86_64)
-  endif(ND_BUILD64BIT_ARCH)
-  if(OSX_UNIVERSAL_ARCH)
-    set(ARCH universal)
-  endif(OSX_UNIVERSAL_ARCH)
-  set(LL_ARCH ${ARCH}_darwin)
-  set(LL_ARCH_DIR universal-darwin)
-  if(ND_BUILD64BIT_ARCH)
-    set(WORD_SIZE 64)
-  else (ND_BUILD64BIT_ARCH)
-    set(WORD_SIZE 32)
-  endif(ND_BUILD64BIT_ARCH)
-=======
 
   set(CMAKE_OSX_ARCHITECTURES "${ARCH}")
   string(REPLACE "i686"  "i386"   CMAKE_OSX_ARCHITECTURES "${CMAKE_OSX_ARCHITECTURES}")
@@ -275,7 +192,6 @@
 
   set(LL_ARCH ${ARCH}_darwin)
   set(LL_ARCH_DIR universal-darwin)
->>>>>>> f40bd0fa
 endif (${CMAKE_SYSTEM_NAME} MATCHES "Darwin")
 
 # Default deploy grid
