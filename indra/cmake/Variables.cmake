# -*- cmake -*-
#
# Definitions of variables used throughout the Second Life build
# process.
#
# Platform variables:
#
#   DARWIN  - Mac OS X
#   LINUX   - Linux
#   WINDOWS - Windows

# Switches set here and in 00-Common.cmake must agree with
# https://bitbucket.org/lindenlab/viewer-build-variables/src/tip/variables
# Reading $LL_BUILD is an attempt to directly use those switches.
if ("$ENV{LL_BUILD}" STREQUAL "" AND "${LL_BUILD_ENV}" STREQUAL "" )
  message(FATAL_ERROR "Environment variable LL_BUILD must be set")
elseif("$ENV{LL_BUILD}" STREQUAL "")
  set( ENV{LL_BUILD} "${LL_BUILD_ENV}" )
  message( "Setting ENV{LL_BUILD} to cached variable ${LL_BUILD_ENV}" )
else()
  set( LL_BUILD_ENV "$ENV{LL_BUILD}" CACHE STRING "Save environment" FORCE )
endif ()
include_guard()

# Relative and absolute paths to subtrees.

if(NOT DEFINED COMMON_CMAKE_DIR)
    set(COMMON_CMAKE_DIR "${CMAKE_SOURCE_DIR}/cmake")
endif(NOT DEFINED COMMON_CMAKE_DIR)

set(LIBS_CLOSED_PREFIX)
set(LIBS_OPEN_PREFIX)
set(SCRIPTS_PREFIX ../scripts)
set(VIEWER_PREFIX)
set(INTEGRATION_TESTS_PREFIX)
set(LL_TESTS OFF CACHE BOOL "Build and run unit and integration tests (disable for build timing runs to reduce variation")
set(INCREMENTAL_LINK OFF CACHE BOOL "Use incremental linking on win32 builds (enable for faster links on some machines)")
set(ENABLE_MEDIA_PLUGINS ON CACHE BOOL "Turn off building media plugins if they are imported by third-party library mechanism")
set(VIEWER_SYMBOL_FILE "" CACHE STRING "Name of tarball into which to place symbol files")

if(LIBS_CLOSED_DIR)
  file(TO_CMAKE_PATH "${LIBS_CLOSED_DIR}" LIBS_CLOSED_DIR)
else(LIBS_CLOSED_DIR)
  set(LIBS_CLOSED_DIR ${CMAKE_SOURCE_DIR}/${LIBS_CLOSED_PREFIX})
endif(LIBS_CLOSED_DIR)
if(LIBS_COMMON_DIR)
  file(TO_CMAKE_PATH "${LIBS_COMMON_DIR}" LIBS_COMMON_DIR)
else(LIBS_COMMON_DIR)
  set(LIBS_COMMON_DIR ${CMAKE_SOURCE_DIR}/${LIBS_OPEN_PREFIX})
endif(LIBS_COMMON_DIR)
set(LIBS_OPEN_DIR ${LIBS_COMMON_DIR})

set(SCRIPTS_DIR ${CMAKE_SOURCE_DIR}/${SCRIPTS_PREFIX})
set(VIEWER_DIR ${CMAKE_SOURCE_DIR}/${VIEWER_PREFIX})

set(AUTOBUILD_INSTALL_DIR ${CMAKE_BINARY_DIR}/packages)

set(LIBS_PREBUILT_DIR ${AUTOBUILD_INSTALL_DIR} CACHE PATH
    "Location of prebuilt libraries.")

if (EXISTS ${CMAKE_SOURCE_DIR}/Server.cmake)
  # We use this as a marker that you can try to use the proprietary libraries.
  set(INSTALL_PROPRIETARY ON CACHE BOOL "Install proprietary binaries")
endif (EXISTS ${CMAKE_SOURCE_DIR}/Server.cmake)
set(TEMPLATE_VERIFIER_OPTIONS "" CACHE STRING "Options for scripts/template_verifier.py")
set(TEMPLATE_VERIFIER_MASTER_URL "https://github.com/secondlife/master-message-template/raw/master/message_template.msg" CACHE STRING "Location of the master message template")

if (NOT CMAKE_BUILD_TYPE)
  set(CMAKE_BUILD_TYPE RelWithDebInfo CACHE STRING
      "Build type.  One of: Debug Release RelWithDebInfo" FORCE)
endif (NOT CMAKE_BUILD_TYPE)

# If someone has specified an address size, use that to determine the
# architecture.  Otherwise, let the architecture specify the address size.
if (ADDRESS_SIZE EQUAL 32)
  set(ARCH i686)
elseif (ADDRESS_SIZE EQUAL 64)
  set(ARCH x86_64)
else (ADDRESS_SIZE EQUAL 32)
  # Note we cannot use if(DARWIN) here, this variable is set way lower
  if( ${CMAKE_SYSTEM_NAME} MATCHES "Darwin" )
    set(ADDRESS_SIZE 64)
    set(ARCH x86_64)
  else()
    # Use Python's platform.machine() since uname -m isn't available everywhere.
    # Even if you can assume cygwin uname -m, the answer depends on whether
    # you're running 32-bit cygwin or 64-bit cygwin! But even 32-bit Python will
    # report a 64-bit processor.
    execute_process(COMMAND
            "${PYTHON_EXECUTABLE}" "-c"
            "import platform; print( platform.machine() )"
            OUTPUT_VARIABLE ARCH OUTPUT_STRIP_TRAILING_WHITESPACE)
    string( REGEX MATCH ".*(64)$" RE_MATCH "${ARCH}" )
    if( RE_MATCH AND ${CMAKE_MATCH_1} STREQUAL "64" )
      set(ADDRESS_SIZE 64)
      set(ARCH x86_64)
    else()
      set(ADDRESS_SIZE 32)
      set(ARCH i686)
    endif()
  endif()
endif (ADDRESS_SIZE EQUAL 32)

if (${CMAKE_SYSTEM_NAME} MATCHES "Windows")
  set(WINDOWS ON BOOL FORCE)
endif (${CMAKE_SYSTEM_NAME} MATCHES "Windows")

if (${CMAKE_SYSTEM_NAME} MATCHES "Linux")
  set(LINUX ON BOOl FORCE)

  if (ADDRESS_SIZE EQUAL 32)
    set(DEB_ARCHITECTURE i386)
    set(FIND_LIBRARY_USE_LIB64_PATHS OFF)
    set(CMAKE_SYSTEM_LIBRARY_PATH /usr/lib32 ${CMAKE_SYSTEM_LIBRARY_PATH})
  else (ADDRESS_SIZE EQUAL 32)
    set(DEB_ARCHITECTURE amd64)
    set(FIND_LIBRARY_USE_LIB64_PATHS ON)
  endif (ADDRESS_SIZE EQUAL 32)

  execute_process(COMMAND dpkg-architecture -a${DEB_ARCHITECTURE} -qDEB_HOST_MULTIARCH 
      RESULT_VARIABLE DPKG_RESULT
      OUTPUT_VARIABLE DPKG_ARCH
      OUTPUT_STRIP_TRAILING_WHITESPACE ERROR_QUIET)
  #message (STATUS "DPKG_RESULT ${DPKG_RESULT}, DPKG_ARCH ${DPKG_ARCH}")
  if (DPKG_RESULT EQUAL 0)
    set(CMAKE_LIBRARY_ARCHITECTURE ${DPKG_ARCH})
    set(CMAKE_SYSTEM_LIBRARY_PATH /usr/lib/${DPKG_ARCH} /usr/local/lib/${DPKG_ARCH} ${CMAKE_SYSTEM_LIBRARY_PATH})
  endif (DPKG_RESULT EQUAL 0)

  include(ConfigurePkgConfig)

  if (INSTALL_PROPRIETARY)
    # Only turn on headless if we can find osmesa libraries.
    include(FindPkgConfig)
    #pkg_check_modules(OSMESA osmesa)
    #if (OSMESA_FOUND)
    #  set(BUILD_HEADLESS ON CACHE BOOL "Build headless libraries.")
    #endif (OSMESA_FOUND)
  endif (INSTALL_PROPRIETARY)

endif (${CMAKE_SYSTEM_NAME} MATCHES "Linux")

if (${CMAKE_SYSTEM_NAME} MATCHES "Darwin")
  set(DARWIN 1)

  string(REGEX MATCH "-mmacosx-version-min=([^ ]+)" scratch "$ENV{LL_BUILD}")
  set(CMAKE_OSX_DEPLOYMENT_TARGET "${CMAKE_MATCH_1}")
  message(STATUS "CMAKE_OSX_DEPLOYMENT_TARGET = '${CMAKE_OSX_DEPLOYMENT_TARGET}'")

  string(REGEX MATCH "-stdlib=([^ ]+)" scratch "$ENV{LL_BUILD}")
  set(CMAKE_XCODE_ATTRIBUTE_CLANG_CXX_LIBRARY "${CMAKE_MATCH_1}")
  message(STATUS "CMAKE_XCODE_ATTRIBUTE_CLANG_CXX_LIBRARY = '${CMAKE_XCODE_ATTRIBUTE_CLANG_CXX_LIBRARY}'")

  string(REGEX MATCH " -g([^ ]*)" scratch "$ENV{LL_BUILD}")
  set(CMAKE_XCODE_ATTRIBUTE_DEBUG_INFORMATION_FORMAT "${CMAKE_MATCH_1}")
  # -gdwarf-2 is passed in LL_BUILD according to 00-COMPILE-LINK-RUN.txt.
  # However, when CMake 3.9.2 sees -gdwarf-2, it silently deletes the whole -g
  # switch, producing no symbols at all! The same thing happens if we specify
  # plain -g ourselves, i.e. CMAKE_XCODE_ATTRIBUTE_DEBUG_INFORMATION_FORMAT is
  # the empty string. Specifying -gdwarf-with-dsym or just -gdwarf drives a
  # different CMake behavior: it substitutes plain -g. As of 2017-09-19,
  # viewer-build-variables/variables still passes -gdwarf-2, which is the
  # no-symbols case. Set -gdwarf, triggering CMake to substitute plain -g --
  # at least that way we should get symbols, albeit mangled ones. It Would Be
  # Nice if CMake's behavior could be predicted from a consistent mental
  # model, instead of only observed experimentally.
  string(REPLACE "dwarf-2" "dwarf"
    CMAKE_XCODE_ATTRIBUTE_DEBUG_INFORMATION_FORMAT
    "${CMAKE_XCODE_ATTRIBUTE_DEBUG_INFORMATION_FORMAT}")
  message(STATUS "CMAKE_XCODE_ATTRIBUTE_DEBUG_INFORMATION_FORMAT = '${CMAKE_XCODE_ATTRIBUTE_DEBUG_INFORMATION_FORMAT}'")

  string(REGEX MATCH "-O([^ ]*)" scratch "$ENV{LL_BUILD}")
  set(CMAKE_XCODE_ATTRIBUTE_GCC_OPTIMIZATION_LEVEL "${CMAKE_MATCH_1}")
  message(STATUS "CMAKE_XCODE_ATTRIBUTE_GCC_OPTIMIZATION_LEVEL = '${CMAKE_XCODE_ATTRIBUTE_GCC_OPTIMIZATION_LEVEL}'")

  string(REGEX MATCHALL "[^ ]+" LL_BUILD_LIST "$ENV{LL_BUILD}")
  list(FIND LL_BUILD_LIST "-iwithsysroot" sysroot_idx)
  if ("${sysroot_idx}" LESS 0)
    message(FATAL_ERROR "Environment variable LL_BUILD must contain '-iwithsysroot'")
  endif ()
  math(EXPR sysroot_idx "${sysroot_idx} + 1")
  list(GET LL_BUILD_LIST "${sysroot_idx}" CMAKE_OSX_SYSROOT)
  message(STATUS "CMAKE_OSX_SYSROOT = '${CMAKE_OSX_SYSROOT}'")

  set(CMAKE_XCODE_ATTRIBUTE_GCC_VERSION "com.apple.compilers.llvm.clang.1_0")
  set(CMAKE_XCODE_ATTRIBUTE_GCC_STRICT_ALIASING NO)
  set(CMAKE_XCODE_ATTRIBUTE_GCC_FAST_MATH NO)
  set(CMAKE_XCODE_ATTRIBUTE_CLANG_X86_VECTOR_INSTRUCTIONS ssse3)
  # we must hard code this to off for now.  xcode's built in signing does not
  # handle embedded app bundles such as CEF and others. Any signing for local
  # development must be done after the build as we do in viewer_manifest.py for
  # released builds
  # https://stackoverflow.com/a/54296008
  # With Xcode 14.1, apparently you must take drastic steps to prevent
  # implicit signing.
  set(CMAKE_XCODE_ATTRIBUTE_CODE_SIGNING_REQUIRED NO)
  set(CMAKE_XCODE_ATTRIBUTE_CODE_SIGNING_ALLOWED NO)
  # "-" represents "Sign to Run Locally" and empty string represents "Do Not Sign"
  set(CMAKE_XCODE_ATTRIBUTE_CODE_SIGN_IDENTITY "")
  set(CMAKE_XCODE_ATTRIBUTE_CODE_SIGN_ENTITLEMENTS "")
  set(CMAKE_XCODE_ATTRIBUTE_DISABLE_MANUAL_TARGET_ORDER_BUILD_WARNING YES)
  set(CMAKE_XCODE_ATTRIBUTE_GCC_WARN_64_TO_32_BIT_CONVERSION NO)
  set(CMAKE_OSX_ARCHITECTURES "${ARCH}")
  string(REPLACE "i686"  "i386"   CMAKE_OSX_ARCHITECTURES "${CMAKE_OSX_ARCHITECTURES}")
  string(REPLACE "AMD64" "x86_64" CMAKE_OSX_ARCHITECTURES "${CMAKE_OSX_ARCHITECTURES}")
endif (${CMAKE_SYSTEM_NAME} MATCHES "Darwin")

# Default deploy grid
set(GRID agni CACHE STRING "Target Grid")

#set(VIEWER_CHANNEL "Second Life Test" CACHE STRING "Viewer Channel Name")
<<<<<<< HEAD

# Flickr API keys.
set(FLICKR_API_KEY "daaabff93a967e0f37fa18863bb43b29")
set(FLICKR_API_SECRET "846f0958020b553e") 

# Discord client key.
set(DDISCORD_API_KEY "427641535253708801")

# FS:ND Don't force this into the cache, that can have some strange effects. Instead make it a normal variable
#set(ENABLE_SIGNING OFF CACHE BOOL "Enable signing the viewer")
set(ENABLE_SIGNING OFF)

=======

# Flickr API keys.
set(FLICKR_API_KEY "daaabff93a967e0f37fa18863bb43b29")
set(FLICKR_API_SECRET "846f0958020b553e") 

# Discord client key.
set(DDISCORD_API_KEY "427641535253708801")

# FS:ND Don't force this into the cache, that can have some strange effects. Instead make it a normal variable
#set(ENABLE_SIGNING OFF CACHE BOOL "Enable signing the viewer")
set(ENABLE_SIGNING OFF)

>>>>>>> b5f40c06
# FS:ND Don't force this into the cache here, we set it in 00-Common.make 
#set(SIGNING_IDENTITY "" CACHE STRING "Specifies the signing identity to use, if necessary.")

set(VERSION_BUILD "0" CACHE STRING "Revision number passed in from the outside")
set(UNATTENDED OFF CACHE BOOL "Should be set to ON for building with VC Express editions.") # <FS:Ansariel> No Teamcity -> allow unattended

set(USE_PRECOMPILED_HEADERS ON CACHE BOOL "Enable use of precompiled header directives where supported.")
# <FS:ND> When using Havok, we have to turn OpenSim support off
if (HAVOK_TPV)
  if (OPENSIM)
    message("compiling with Havok libraries, disabling OpenSim support")
  endif (OPENSIM)

  if (LINUX)
    message("compiling with Havok libraries is not supported on Linux - switching to HACD")
    set(HAVOK_TPV OFF)
  endif (LINUX)

  set(OPENSIM OFF)
endif (HAVOK_TPV)
# </FS:ND>

source_group("CMake Rules" FILES CMakeLists.txt)

get_property(LL_GENERATOR_IS_MULTI_CONFIG GLOBAL PROPERTY GENERATOR_IS_MULTI_CONFIG)
<|MERGE_RESOLUTION|>--- conflicted
+++ resolved
@@ -209,7 +209,6 @@
 set(GRID agni CACHE STRING "Target Grid")
 
 #set(VIEWER_CHANNEL "Second Life Test" CACHE STRING "Viewer Channel Name")
-<<<<<<< HEAD
 
 # Flickr API keys.
 set(FLICKR_API_KEY "daaabff93a967e0f37fa18863bb43b29")
@@ -222,20 +221,6 @@
 #set(ENABLE_SIGNING OFF CACHE BOOL "Enable signing the viewer")
 set(ENABLE_SIGNING OFF)
 
-=======
-
-# Flickr API keys.
-set(FLICKR_API_KEY "daaabff93a967e0f37fa18863bb43b29")
-set(FLICKR_API_SECRET "846f0958020b553e") 
-
-# Discord client key.
-set(DDISCORD_API_KEY "427641535253708801")
-
-# FS:ND Don't force this into the cache, that can have some strange effects. Instead make it a normal variable
-#set(ENABLE_SIGNING OFF CACHE BOOL "Enable signing the viewer")
-set(ENABLE_SIGNING OFF)
-
->>>>>>> b5f40c06
 # FS:ND Don't force this into the cache here, we set it in 00-Common.make 
 #set(SIGNING_IDENTITY "" CACHE STRING "Specifies the signing identity to use, if necessary.")
 
