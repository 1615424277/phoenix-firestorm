# -*- cmake -*-

<<<<<<< HEAD
# FMOD Studio can be set when launching the make using the argument -DFMODSTUDIO:BOOL=ON
=======
include_guard()

# FMODSTUDIO can be set when launching the make using the argument -DFMODSTUDIO:BOOL=ON
>>>>>>> a35e58b7
# When building using proprietary binaries though (i.e. having access to LL private servers),
# we always build with FMODSTUDIO.
# Open source devs should use the -DFMODSTUDIO:BOOL=ON then if they want to build with FMOD, whether
# they are using USESYSTEMLIBS or not.
if (INSTALL_PROPRIETARY)
<<<<<<< HEAD
  set(FMODSTUDIO ON CACHE BOOL "Using FMOD Studio sound library.")
endif (INSTALL_PROPRIETARY)


if (FMODSTUDIO)
  if (USESYSTEMLIBS)
    # In that case, we use the version of the library installed on the system
    set(FMODSTUDIO_FIND_REQUIRED ON)
    include(FindFMODSTUDIO)
  else (USESYSTEMLIBS)
    if (FMODSTUDIO_LIBRARY AND FMODSTUDIO_INCLUDE_DIR)
      # If the path have been specified in the arguments, use that
      set(FMODSTUDIO_LIBRARIES ${FMODSTUDIO_LIBRARY})
      MESSAGE(STATUS "Using FMODSTUDIO path: ${FMODSTUDIO_LIBRARIES}, ${FMODSTUDIO_INCLUDE_DIR}")
    else (FMODSTUDIO_LIBRARY AND FMODSTUDIO_INCLUDE_DIR)
      # If not, we're going to try to get the package listed in autobuild.xml
      # Note: if you're not using INSTALL_PROPRIETARY, the package URL should be local (file:/// URL) 
      # as accessing the private LL location will fail if you don't have the credential
      include(Prebuilt)
      use_prebuilt_binary(fmodstudio)
      if (WINDOWS)
        set(FMODSTUDIO_LIBRARY
            debug fmodL_vc
            optimized fmod_vc)
      elseif (DARWIN)
        #despite files being called libfmod.dylib, we are searching for fmod
        set(FMODSTUDIO_LIBRARY
            debug fmodL
            optimized fmod)
      elseif (LINUX)
        set(FMODSTUDIO_LIBRARY
            debug fmodL
            optimized fmod)
      endif (WINDOWS)
      set(FMODSTUDIO_LIBRARIES ${FMODSTUDIO_LIBRARY})
      set(FMODSTUDIO_INCLUDE_DIR ${LIBS_PREBUILT_DIR}/include/fmodstudio)
    endif (FMODSTUDIO_LIBRARY AND FMODSTUDIO_INCLUDE_DIR)
  endif (USESYSTEMLIBS)
endif (FMODSTUDIO)
=======
  set(USE_FMODSTUDIO ON CACHE BOOL "Using FMODSTUDIO sound library.")
endif (INSTALL_PROPRIETARY)

# ND: To streamline arguments passed, switch from FMODSTUDIO to USE_FMODSTUDIO
# To not break all old build scripts convert old arguments but warn about it
if(FMODSTUDIO)
  message( WARNING "Use of the FMODSTUDIO argument is deprecated, please switch to USE_FMODSTUDIO")
  set(USE_FMODSTUDIO ${FMODSTUDIO})
endif()

if (USE_FMODSTUDIO)
  add_library( ll::fmodstudio INTERFACE IMPORTED )
  target_compile_definitions( ll::fmodstudio INTERFACE LL_FMODSTUDIO=1)

  if (FMODSTUDIO_LIBRARY AND FMODSTUDIO_INCLUDE_DIR)
    # If the path have been specified in the arguments, use that

    target_link_libraries(ll::fmodstudio INTERFACE ${FMODSTUDIO_LIBRARY})
    target_include_directories( ll::fmodstudio SYSTEM INTERFACE  ${FMODSTUDIO_INCLUDE_DIR})
  else (FMODSTUDIO_LIBRARY AND FMODSTUDIO_INCLUDE_DIR)
    # If not, we're going to try to get the package listed in autobuild.xml
    # Note: if you're not using INSTALL_PROPRIETARY, the package URL should be local (file:/// URL)
    # as accessing the private LL location will fail if you don't have the credential
    include(Prebuilt)
    use_prebuilt_binary(fmodstudio)
    if (WINDOWS)
      target_link_libraries( ll::fmodstudio INTERFACE  fmod_vc)
    elseif (DARWIN)
      #despite files being called libfmod.dylib, we are searching for fmod
      target_link_libraries( ll::fmodstudio INTERFACE  fmod)
    elseif (LINUX)
      target_link_libraries( ll::fmodstudio INTERFACE  fmod)
    endif (WINDOWS)

    target_include_directories( ll::fmodstudio SYSTEM INTERFACE ${LIBS_PREBUILT_DIR}/include/fmodstudio)
  endif (FMODSTUDIO_LIBRARY AND FMODSTUDIO_INCLUDE_DIR)
else()
  set( USE_FMODSTUDIO "OFF")
endif ()
>>>>>>> a35e58b7
<|MERGE_RESOLUTION|>--- conflicted
+++ resolved
@@ -1,58 +1,13 @@
 # -*- cmake -*-
 
-<<<<<<< HEAD
-# FMOD Studio can be set when launching the make using the argument -DFMODSTUDIO:BOOL=ON
-=======
 include_guard()
 
 # FMODSTUDIO can be set when launching the make using the argument -DFMODSTUDIO:BOOL=ON
->>>>>>> a35e58b7
 # When building using proprietary binaries though (i.e. having access to LL private servers),
 # we always build with FMODSTUDIO.
 # Open source devs should use the -DFMODSTUDIO:BOOL=ON then if they want to build with FMOD, whether
 # they are using USESYSTEMLIBS or not.
 if (INSTALL_PROPRIETARY)
-<<<<<<< HEAD
-  set(FMODSTUDIO ON CACHE BOOL "Using FMOD Studio sound library.")
-endif (INSTALL_PROPRIETARY)
-
-
-if (FMODSTUDIO)
-  if (USESYSTEMLIBS)
-    # In that case, we use the version of the library installed on the system
-    set(FMODSTUDIO_FIND_REQUIRED ON)
-    include(FindFMODSTUDIO)
-  else (USESYSTEMLIBS)
-    if (FMODSTUDIO_LIBRARY AND FMODSTUDIO_INCLUDE_DIR)
-      # If the path have been specified in the arguments, use that
-      set(FMODSTUDIO_LIBRARIES ${FMODSTUDIO_LIBRARY})
-      MESSAGE(STATUS "Using FMODSTUDIO path: ${FMODSTUDIO_LIBRARIES}, ${FMODSTUDIO_INCLUDE_DIR}")
-    else (FMODSTUDIO_LIBRARY AND FMODSTUDIO_INCLUDE_DIR)
-      # If not, we're going to try to get the package listed in autobuild.xml
-      # Note: if you're not using INSTALL_PROPRIETARY, the package URL should be local (file:/// URL) 
-      # as accessing the private LL location will fail if you don't have the credential
-      include(Prebuilt)
-      use_prebuilt_binary(fmodstudio)
-      if (WINDOWS)
-        set(FMODSTUDIO_LIBRARY
-            debug fmodL_vc
-            optimized fmod_vc)
-      elseif (DARWIN)
-        #despite files being called libfmod.dylib, we are searching for fmod
-        set(FMODSTUDIO_LIBRARY
-            debug fmodL
-            optimized fmod)
-      elseif (LINUX)
-        set(FMODSTUDIO_LIBRARY
-            debug fmodL
-            optimized fmod)
-      endif (WINDOWS)
-      set(FMODSTUDIO_LIBRARIES ${FMODSTUDIO_LIBRARY})
-      set(FMODSTUDIO_INCLUDE_DIR ${LIBS_PREBUILT_DIR}/include/fmodstudio)
-    endif (FMODSTUDIO_LIBRARY AND FMODSTUDIO_INCLUDE_DIR)
-  endif (USESYSTEMLIBS)
-endif (FMODSTUDIO)
-=======
   set(USE_FMODSTUDIO ON CACHE BOOL "Using FMODSTUDIO sound library.")
 endif (INSTALL_PROPRIETARY)
 
@@ -92,4 +47,3 @@
 else()
   set( USE_FMODSTUDIO "OFF")
 endif ()
->>>>>>> a35e58b7
