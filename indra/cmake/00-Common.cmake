--- conflicted
+++ resolved
@@ -157,10 +157,6 @@
   if ( ${FORTIFY_SOURCE_RES} EQUAL 0 )
    add_definitions(-D_FORTIFY_SOURCE=2)
   endif()
-<<<<<<< HEAD
-  set(CMAKE_CXX_FLAGS "-Wno-deprecated -Wno-unused-but-set-variable -Wno-unused-variable -Wno-placement-new ${CMAKE_CXX_FLAGS}")
-=======
->>>>>>> 65a3b74b
 
   # gcc 4.3 and above don't like the LL boost and also
   # cause warnings due to our use of deprecated headers
@@ -178,22 +174,8 @@
       -pthread
       )
 
-<<<<<<< HEAD
-  # <FS:ND> Enable C++11 support + gnu extensions
-  add_definitions(-std=gnu++11)
-  # </FS:ND>
-
-  # <FS:ND> Enable old C++ ABI
-  add_definitions(-D_GLIBCXX_USE_CXX11_ABI=0)
-  # </FS:ND>
-
   # force this platform to accept TOS via external browser <FS:ND> No, do not.
   # add_definitions(-DEXTERNAL_TOS)
-
-=======
-  # force this platform to accept TOS via external browser <FS:ND> No, do not.
-  # add_definitions(-DEXTERNAL_TOS)
->>>>>>> 65a3b74b
 
   add_definitions(-DAPPID=secondlife)
   add_compile_options(-fvisibility=hidden)
