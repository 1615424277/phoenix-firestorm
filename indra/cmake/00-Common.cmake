# -*- cmake -*-
#
# Compilation options shared by all Second Life components.

if(NOT DEFINED ${CMAKE_CURRENT_LIST_FILE}_INCLUDED)
set(${CMAKE_CURRENT_LIST_FILE}_INCLUDED "YES")

include(Variables)

# Portable compilation flags.
set(CMAKE_CXX_FLAGS_DEBUG "-D_DEBUG -DLL_DEBUG=1")
set(CMAKE_CXX_FLAGS_RELEASE
    "-DLL_RELEASE=1 -DLL_RELEASE_FOR_DOWNLOAD=1 -DNDEBUG") 

set(CMAKE_CXX_FLAGS_RELWITHDEBINFO 
    "-DLL_RELEASE=1 -DNDEBUG -DLL_RELEASE_WITH_DEBUG_INFO=1")

# Configure crash reporting
set(RELEASE_CRASH_REPORTING OFF CACHE BOOL "Enable use of crash reporting in release builds")
set(NON_RELEASE_CRASH_REPORTING OFF CACHE BOOL "Enable use of crash reporting in developer builds")

if(RELEASE_CRASH_REPORTING)
  set(CMAKE_CXX_FLAGS_RELEASE "${CMAKE_CXX_FLAGS_RELEASE} -DLL_SEND_CRASH_REPORTS=1")
endif()

if(NON_RELEASE_CRASH_REPORTING)
  set(CMAKE_CXX_FLAGS_RELWITHDEBINFO "${CMAKE_CXX_FLAGS_RELWITHDEBINFO} -DLL_SEND_CRASH_REPORTS=1")
  set(CMAKE_CXX_FLAGS_DEBUG "${CMAKE_CXX_FLAGS_DEBUG} -DLL_SEND_CRASH_REPORTS=1")
endif()  

# Don't bother with a MinSizeRel build.
set(CMAKE_CONFIGURATION_TYPES "RelWithDebInfo;Release;Debug" CACHE STRING
    "Supported build types." FORCE)


# Platform-specific compilation flags.

if (WINDOWS)
  # Don't build DLLs.
  set(BUILD_SHARED_LIBS OFF)

  # for "backwards compatibility", cmake sneaks in the Zm1000 option which royally
  # screws incredibuild. this hack disables it.
  # for details see: http://connect.microsoft.com/VisualStudio/feedback/details/368107/clxx-fatal-error-c1027-inconsistent-values-for-ym-between-creation-and-use-of-precompiled-headers
  # http://www.ogre3d.org/forums/viewtopic.php?f=2&t=60015
  # http://www.cmake.org/pipermail/cmake/2009-September/032143.html
  string(REPLACE "/Zm1000" " " CMAKE_CXX_FLAGS ${CMAKE_CXX_FLAGS})

  set(CMAKE_CXX_FLAGS_DEBUG "${CMAKE_CXX_FLAGS_DEBUG} /Od /Zi /MDd /MP -D_SCL_SECURE_NO_WARNINGS=1"
      CACHE STRING "C++ compiler debug options" FORCE)
  set(CMAKE_CXX_FLAGS_RELWITHDEBINFO 
      "${CMAKE_CXX_FLAGS_RELWITHDEBINFO} /Od /Zi /MD /Ob0 /MP -D_SECURE_STL=0"
      CACHE STRING "C++ compiler release-with-debug options" FORCE)
  set(CMAKE_CXX_FLAGS_RELEASE
      "${CMAKE_CXX_FLAGS_RELEASE} ${LL_CXX_FLAGS} /O2 /Zi /MD /MP /Ob2 /Oi /Ot /GF /Gy -D_SECURE_STL=0 -D_HAS_ITERATOR_DEBUGGING=0"
      CACHE STRING "C++ compiler release options" FORCE)
  set(CMAKE_EXE_LINKER_FLAGS "${CMAKE_EXE_LINKER_FLAGS} /LARGEADDRESSAWARE")


  set(CMAKE_CXX_STANDARD_LIBRARIES "")
  set(CMAKE_C_STANDARD_LIBRARIES "")

# <FS:Ansariel> [AVX Optimization]
#  add_definitions(
#      /DLL_WINDOWS=1
#      /DDOM_DYNAMIC
#      /DUNICODE
#      /D_UNICODE 
#      /GS
#      /TP
#      /W3
#      /c
#      /Zc:forScope
#      /nologo
#      /Oy-
#      /Zc:wchar_t-
#      /arch:SSE2
#      /fp:fast
#      )
  if (USE_AVX_OPTIMIZATION)
    add_definitions(
        /DLL_WINDOWS=1
        /DDOM_DYNAMIC
        /DUNICODE
        /D_UNICODE 
        /GS
        /TP
        /W3
        /c
        /Zc:forScope
        /nologo
        /Oy-
        /Zc:wchar_t-
        /arch:AVX
#        /fp:fast
        )
  else (USE_AVX_OPTIMIZATION)
    add_definitions(
        /DLL_WINDOWS=1
      /DNOMINMAX
<<<<<<< HEAD
        /DDOM_DYNAMIC
        /DUNICODE
        /D_UNICODE 
        /GS
        /TP
        /W3
        /c
        /Zc:forScope
        /nologo
        /Oy-
        /Zc:wchar_t-
        /arch:SSE2
#        /fp:fast
        )
  endif (USE_AVX_OPTIMIZATION)
# </FS:Ansariel> [AVX Optimization]	
=======
#      /DDOM_DYNAMIC            # For shared library colladadom
      /DUNICODE
      /D_UNICODE 
      /GS
      /TP
      /W3
      /c
      /Zc:forScope
      /nologo
      /Oy-
      /Zc:wchar_t-
      /arch:SSE2
      /fp:fast
      )
>>>>>>> 76863e12
     
  # Are we using the crummy Visual Studio KDU build workaround?
  if (NOT VS_DISABLE_FATAL_WARNINGS)
    add_definitions(/WX)
  endif (NOT VS_DISABLE_FATAL_WARNINGS)

  # configure win32 API for windows XP+ compatibility
  set(WINVER "0x0501" CACHE STRING "Win32 API Target version (see http://msdn.microsoft.com/en-us/library/aa383745%28v=VS.85%29.aspx)")
  add_definitions("/DWINVER=${WINVER}" "/D_WIN32_WINNT=${WINVER}")

  if( ND_BUILD64BIT_ARCH )
   add_definitions("/wd4267 /DND_BUILD64BIT_ARCH" )
  else( ND_BUILD64BIT_ARCH )
   add_definitions("/fp:fast" )
  endif( ND_BUILD64BIT_ARCH )
 
endif (WINDOWS)


if (LINUX)
  set(CMAKE_SKIP_RPATH TRUE)

  # Here's a giant hack for Fedora 8, where we can't use
  # _FORTIFY_SOURCE if we're using a compiler older than gcc 4.1.

  find_program(GXX g++)
  mark_as_advanced(GXX)

  if (GXX)
    execute_process(
        COMMAND ${GXX} --version
        COMMAND sed "s/^[gc+ ]*//"
        COMMAND head -1
        OUTPUT_VARIABLE GXX_VERSION
        OUTPUT_STRIP_TRAILING_WHITESPACE
        )
  else (GXX)
    set(GXX_VERSION x)
  endif (GXX)

  # The quoting hack here is necessary in case we're using distcc or
  # ccache as our compiler.  CMake doesn't pass the command line
  # through the shell by default, so we end up trying to run "distcc"
  # " g++" - notice the leading space.  Ugh.

  execute_process(
      COMMAND sh -c "${CMAKE_CXX_COMPILER} ${CMAKE_CXX_COMPILER_ARG1} --version"
      COMMAND sed "s/^[gc+ ]*//"
      COMMAND head -1
      OUTPUT_VARIABLE CXX_VERSION
      OUTPUT_STRIP_TRAILING_WHITESPACE)

  #<FS:ND> Gentoo defines _FORTIFY_SOURCE by default
  if (NOT ${GXX_VERSION} MATCHES "Gentoo 4.[78].*")
  #</FS:ND>

  if (${GXX_VERSION} STREQUAL ${CXX_VERSION})
    add_definitions(-D_FORTIFY_SOURCE=2)
  else (${GXX_VERSION} STREQUAL ${CXX_VERSION})
    if (NOT ${GXX_VERSION} MATCHES " 4.1.*Red Hat")
      add_definitions(-D_FORTIFY_SOURCE=2)
    endif (NOT ${GXX_VERSION} MATCHES " 4.1.*Red Hat")
  endif (${GXX_VERSION} STREQUAL ${CXX_VERSION})

  #<FS:ND> Gentoo defines _FORTIFY_SOURCE by default
  endif (NOT ${GXX_VERSION} MATCHES "Gentoo 4.[78].*")
  #</FS:ND>

  # Let's actually get a numerical version of gxx's version
  STRING(REGEX REPLACE ".* ([0-9])\\.([0-9])\\.([0-9]).*" "\\1\\2\\3" CXX_VERSION_NUMBER ${CXX_VERSION})

  # Hacks to work around gcc 4.1 TC build pool machines which can't process pragma warning disables
  # This is pure rubbish; I wish there was another way.
  #
  if(${CXX_VERSION_NUMBER} LESS 420)
    set(CMAKE_CXX_FLAGS "-Wno-deprecated -Wno-uninitialized -Wno-unused-variable -Wno-unused-function ${CMAKE_CXX_FLAGS}")
  endif (${CXX_VERSION_NUMBER} LESS 420)

  if(${CXX_VERSION_NUMBER} GREATER 459)
    set(CMAKE_CXX_FLAGS "-Wno-deprecated -Wno-unused-but-set-variable -Wno-unused-variable ${CMAKE_CXX_FLAGS}")
  endif (${CXX_VERSION_NUMBER} GREATER 459)

  # gcc 4.3 and above don't like the LL boost and also
  # cause warnings due to our use of deprecated headers
  if(${CXX_VERSION_NUMBER} GREATER 429)
    add_definitions(-Wno-parentheses)
    set(CMAKE_CXX_FLAGS "-Wno-deprecated ${CMAKE_CXX_FLAGS}")
  endif (${CXX_VERSION_NUMBER} GREATER 429)

  #<FS:ND> Disable unused-but-set-variable for GCC >= 4.6. It causes a lot of warning/errors all over the source. Fixing that would result in changing a good amount of files.
  if(${CXX_VERSION_NUMBER} GREATER 460)
    set(CMAKE_CXX_FLAGS "-Wno-unused-but-set-variable ${CMAKE_CXX_FLAGS}")
  endif (${CXX_VERSION_NUMBER} GREATER 460)
  #</FS:ND>
  #<FS:ND> Disable attribute warnings for GCC >= 4.7. It causes a lot of warning/errors in boost.
  if(${CXX_VERSION_NUMBER} GREATER 470)
    set(CMAKE_CXX_FLAGS "-Wno-attributes ${CMAKE_CXX_FLAGS}")
  endif (${CXX_VERSION_NUMBER} GREATER 470)
  #</FS:ND>
  #<FS:ND> Disable unsed local typedef warnings for GCC >= 4.8. It causes a lot of warning/errors in boost.
  if(${CXX_VERSION_NUMBER} GREATER 480)
    set(CMAKE_CXX_FLAGS "-Wno-unused-local-typedefs ${CMAKE_CXX_FLAGS}")
  endif (${CXX_VERSION_NUMBER} GREATER 480)
  #</FS:ND>



  # End of hacks.

  add_definitions(
      -DLL_LINUX=1
      -D_REENTRANT
      -fexceptions
      -fno-math-errno
      -fno-strict-aliasing
      -fsigned-char
      -g
      -msse2
      -mfpmath=sse
      -pthread
#      -std=gnu++0x
      )

  add_definitions(-DAPPID=secondlife)
  add_definitions(-fvisibility=hidden)
  # don't catch SIGCHLD in our base application class for the viewer - some of our 3rd party libs may need their *own* SIGCHLD handler to work.  Sigh!  The viewer doesn't need to catch SIGCHLD anyway.
  add_definitions(-DLL_IGNORE_SIGCHLD)
  if (WORD_SIZE EQUAL 32)
    add_definitions(-march=pentium4)
  endif (WORD_SIZE EQUAL 32)
  add_definitions(-mfpmath=sse)
  #add_definitions(-ftree-vectorize) # THIS CRASHES GCC 3.1-3.2
  if (NOT USESYSTEMLIBS)
    # this stops us requiring a really recent glibc at runtime
    add_definitions(-fno-stack-protector)
    # linking can be very memory-hungry, especially the final viewer link
    set(CMAKE_CXX_LINK_FLAGS "-Wl,--no-keep-memory -Wl,--build-id -Wl,-rpath,'$ORIGIN:$ORIGIN/../lib'")
  endif (NOT USESYSTEMLIBS)

  # <FS:TS> Enable AVX optimizations if requested and at least GCC 4.6.
  if (USE_AVX_OPTIMIZATION)
    if (NOT (${CXX_VERSION_NUMBER} LESS 460))
      add_definitions(-mavx)
    else (NOT (${CXX_VERSION_NUMBER} LESS 460))
      error ("AVX optimizations require at least version 4.6.0 of GCC.")
    endif (NOT (${CXX_VERSION_NUMBER} LESS 460))
  endif (USE_AVX_OPTIMIZATION)

  set(CMAKE_CXX_FLAGS_DEBUG "-fno-inline ${CMAKE_CXX_FLAGS_DEBUG}")
  set(CMAKE_CXX_FLAGS_RELEASE "-O2 ${CMAKE_CXX_FLAGS_RELEASE}")

  # <FS:ND> Build without frame pointer if requested. Otherwise profiling might not work reliable. N.B. Win32 uses FP based calling by default.
  if( NO_OMIT_FRAMEPOINTER )
    set(CMAKE_CXX_FLAGS_RELEASE "-fno-omit-frame-pointer ${CMAKE_CXX_FLAGS_RELEASE}")
  endif( NO_OMIT_FRAMEPOINTER )
  # </FS:ND>

endif (LINUX)


if (DARWIN)
  add_definitions(-DLL_DARWIN=1)
  set(CMAKE_CXX_LINK_FLAGS "-Wl,-no_compact_unwind -Wl,-headerpad_max_install_names,-search_paths_first")
  set(CMAKE_SHARED_LINKER_FLAGS "${CMAKE_CXX_LINK_FLAGS}")
  set(DARWIN_extra_cstar_flags "-g")
  set(CMAKE_CXX_FLAGS "${CMAKE_CXX_FLAGS} ${DARWIN_extra_cstar_flags}")
  set(CMAKE_C_FLAGS "${CMAKE_C_FLAGS}  ${DARWIN_extra_cstar_flags}")
  # NOTE: it's critical that the optimization flag is put in front.
  # NOTE: it's critical to have both CXX_FLAGS and C_FLAGS covered.
  set(CMAKE_CXX_FLAGS_RELWITHDEBINFO "-O0 ${CMAKE_CXX_FLAGS_RELWITHDEBINFO}")
  set(CMAKE_C_FLAGS_RELWITHDEBINFO "-O0 ${CMAKE_C_FLAGS_RELWITHDEBINFO}")
  if (USE_AVX_OPTIMIZATION)
    if (XCODE_VERSION GREATER 4.9)
      set(CMAKE_XCODE_ATTRIBUTE_CLANG_X86_VECTOR_INSTRUCTIONS AVX)
      set(CMAKE_XCODE_ATTRIBUTE_GCC_OPTIMIZATION_LEVEL -Ofast)
      set(CMAKE_CXX_FLAGS_RELEASE "-Ofast -mavx ${CMAKE_CXX_FLAGS_RELEASE}")
      set(CMAKE_C_FLAGS_RELEASE "-Ofast -mavx ${CMAKE_C_FLAGS_RELEASE}")
	else (XCODE_VERSION GREATER 4.9)
	  error("Darwin AVX Optimizations only available on Xcode5 with Clang, silly person!")
	endif (XCODE_VERSION GREATER 4.9)
  else (USE_AVX_OPTIMIZATION)
    set(CMAKE_XCODE_ATTRIBUTE_CLANG_X86_VECTOR_INSTRUCTIONS SSE3)
	set(CMAKE_XCODE_ATTRIBUTE_GCC_OPTIMIZATION_LEVEL -O3)
    set(CMAKE_CXX_FLAGS_RELEASE "-O3 -msse3 ${CMAKE_CXX_FLAGS_RELEASE}")
	set(CMAKE_C_FLAGS_RELEASE "-O3 -msse3 ${CMAKE_C_FLAGS_RELEASE}")
  endif (USE_AVX_OPTIMIZATION)
  if (XCODE_VERSION GREATER 4.2)
    set(ENABLE_SIGNING TRUE)
    set(SIGNING_IDENTITY "Developer ID Application: Linden Research, Inc.")
  endif (XCODE_VERSION GREATER 4.2)
  # <FS:ND> Build without frame pointer if requested. Otherwise profiling might not work reliable. N.B. Win32 uses FP based calling by default.
  if( NO_OMIT_FRAMEPOINTER )
    set(CMAKE_CXX_FLAGS_RELEASE "-fno-omit-frame-pointer ${CMAKE_CXX_FLAGS_RELEASE}")
  endif( NO_OMIT_FRAMEPOINTER )
  # </FS:ND>

endif (DARWIN)


if (LINUX OR DARWIN)
  set(GCC_WARNINGS "-Wall -Wno-sign-compare -Wno-trigraphs")

  if (NOT GCC_DISABLE_FATAL_WARNINGS)
    set(GCC_WARNINGS "${GCC_WARNINGS} -Werror")
  endif (NOT GCC_DISABLE_FATAL_WARNINGS)

  if (${CMAKE_CXX_COMPILER_ID} STREQUAL "Clang" AND DARWIN AND XCODE_VERSION GREATER 4.9)
    set(GCC_CXX_WARNINGS "$[GCC_WARNINGS] -Wno-reorder -Wno-unused-const-variable -Wno-format-extra-args -Wno-unused-private-field -Wno-unused-function -Wno-tautological-compare -Wno-empty-body -Wno-unused-variable -Wno-unused-value")
  else (${CMAKE_CXX_COMPILER_ID} STREQUAL "Clang" AND DARWIN AND XCODE_VERSION GREATER 4.9)
  #elseif (${CMAKE_CXX_COMPILER_ID} STREQUAL "GNU")
    set(GCC_CXX_WARNINGS "${GCC_WARNINGS} -Wno-reorder -Wno-non-virtual-dtor")
  endif ()

  set(CMAKE_C_FLAGS "${GCC_WARNINGS} ${CMAKE_C_FLAGS}")
  set(CMAKE_CXX_FLAGS "${GCC_CXX_WARNINGS} ${CMAKE_CXX_FLAGS}")

  if (WORD_SIZE EQUAL 32)
    set(CMAKE_C_FLAGS "${CMAKE_C_FLAGS} -m32")
    set(CMAKE_CXX_FLAGS "${CMAKE_CXX_FLAGS} -m32")
  elseif (WORD_SIZE EQUAL 64)
    set(CMAKE_C_FLAGS "${CMAKE_C_FLAGS} -m64")
    set(CMAKE_CXX_FLAGS "${CMAKE_CXX_FLAGS} -m64")
  endif (WORD_SIZE EQUAL 32)

  if (ND_BUILD64BIT_ARCH)
   add_definitions(-DND_BUILD64BIT_ARCH)
  endif (ND_BUILD64BIT_ARCH)
endif (LINUX OR DARWIN)


if (USESYSTEMLIBS)
  add_definitions(-DLL_USESYSTEMLIBS=1)

  if (LINUX AND ${ARCH} STREQUAL "i686")
    add_definitions(-march=pentiumpro)
  endif (LINUX AND ${ARCH} STREQUAL "i686")

else (USESYSTEMLIBS)
  set(${ARCH}_linux_INCLUDES
      atk-1.0
      cairo
      freetype
      glib-2.0
      gstreamer-0.10
      gtk-2.0
      pango-1.0
      )
endif (USESYSTEMLIBS)

endif(NOT DEFINED ${CMAKE_CURRENT_LIST_FILE}_INCLUDED)<|MERGE_RESOLUTION|>--- conflicted
+++ resolved
@@ -63,7 +63,7 @@
 # <FS:Ansariel> [AVX Optimization]
 #  add_definitions(
 #      /DLL_WINDOWS=1
-#      /DDOM_DYNAMIC
+##      /DDOM_DYNAMIC            # For shared library colladadom
 #      /DUNICODE
 #      /D_UNICODE 
 #      /GS
@@ -80,7 +80,7 @@
   if (USE_AVX_OPTIMIZATION)
     add_definitions(
         /DLL_WINDOWS=1
-        /DDOM_DYNAMIC
+#      /DDOM_DYNAMIC            # For shared library colladadom
         /DUNICODE
         /D_UNICODE 
         /GS
@@ -98,8 +98,7 @@
     add_definitions(
         /DLL_WINDOWS=1
       /DNOMINMAX
-<<<<<<< HEAD
-        /DDOM_DYNAMIC
+#      /DDOM_DYNAMIC            # For shared library colladadom
         /DUNICODE
         /D_UNICODE 
         /GS
@@ -115,22 +114,6 @@
         )
   endif (USE_AVX_OPTIMIZATION)
 # </FS:Ansariel> [AVX Optimization]	
-=======
-#      /DDOM_DYNAMIC            # For shared library colladadom
-      /DUNICODE
-      /D_UNICODE 
-      /GS
-      /TP
-      /W3
-      /c
-      /Zc:forScope
-      /nologo
-      /Oy-
-      /Zc:wchar_t-
-      /arch:SSE2
-      /fp:fast
-      )
->>>>>>> 76863e12
      
   # Are we using the crummy Visual Studio KDU build workaround?
   if (NOT VS_DISABLE_FATAL_WARNINGS)
