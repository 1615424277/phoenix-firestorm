--- conflicted
+++ resolved
@@ -255,27 +255,3 @@
   set(CMAKE_CXX_FLAGS "${CMAKE_CXX_FLAGS} -m${ADDRESS_SIZE}")
 endif (LINUX OR DARWIN)
 
-<<<<<<< HEAD
-
-if (USESYSTEMLIBS)
-  add_definitions(-DLL_USESYSTEMLIBS=1)
-
-  if (LINUX AND ADDRESS_SIZE EQUAL 32)
-    add_definitions(-march=pentiumpro)
-  endif (LINUX AND ADDRESS_SIZE EQUAL 32)
-
-else (USESYSTEMLIBS)
-  set(${ARCH}_linux_INCLUDES
-      atk-1.0
-      cairo
-      freetype
-      glib-2.0
-      gstreamer-0.10
-      gtk-2.0
-      pango-1.0
-      )
-endif (USESYSTEMLIBS)
-
-endif(NOT DEFINED ${CMAKE_CURRENT_LIST_FILE}_INCLUDED)
-=======
->>>>>>> 7625a540
