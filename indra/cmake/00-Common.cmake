# -*- cmake -*-
#
# Compilation options shared by all Second Life components.

#*****************************************************************************
#   It's important to realize that CMake implicitly concatenates
#   CMAKE_CXX_FLAGS with (e.g.) CMAKE_CXX_FLAGS_RELEASE for Release builds. So
#   set switches in CMAKE_CXX_FLAGS that should affect all builds, but in
#   CMAKE_CXX_FLAGS_RELEASE or CMAKE_CXX_FLAGS_RELWITHDEBINFO for switches
#   that should affect only that build variant.
#
#   Also realize that CMAKE_CXX_FLAGS may already be partially populated on
#   entry to this file.
#*****************************************************************************
include_guard()

include(Variables)

# We go to some trouble to set LL_BUILD to the set of relevant compiler flags.
# <FS:Ansariel> Use the previous version for Windows or the compile command line will be screwed up royally
if (WINDOWS)
  set(CMAKE_CXX_FLAGS_RELEASE "$ENV{LL_BUILD_RELEASE}")
  set(CMAKE_CXX_FLAGS_RELWITHDEBINFO "$ENV{LL_BUILD_RELWITHDEBINFO}")
  set(CMAKE_CXX_FLAGS_DEBUG "$ENV{LL_BUILD_DEBUG}")
else (WINDOWS)
  set(CMAKE_CXX_FLAGS "${CMAKE_CXX_FLAGS} $ENV{LL_BUILD}")
endif (WINDOWS)
# Given that, all the flags you see added below are flags NOT present in
# https://bitbucket.org/lindenlab/viewer-build-variables/src/tip/variables.
# Before adding new ones here, it's important to ask: can this flag really be
# applied to the viewer only, or should/must it be applied to all 3p libraries
# as well?

# Portable compilation flags.
add_compile_definitions( ADDRESS_SIZE=${ADDRESS_SIZE})

# Configure crash reporting
set(RELEASE_CRASH_REPORTING OFF CACHE BOOL "Enable use of crash reporting in release builds")
set(NON_RELEASE_CRASH_REPORTING OFF CACHE BOOL "Enable use of crash reporting in developer builds")

if(RELEASE_CRASH_REPORTING)
  add_compile_definitions( LL_SEND_CRASH_REPORTS=1)
endif()

if(NON_RELEASE_CRASH_REPORTING)
  add_compile_definitions( LL_SEND_CRASH_REPORTS=1)
endif()

# Don't bother with a MinSizeRel or Debug builds.
set(CMAKE_CONFIGURATION_TYPES "RelWithDebInfo;Release" CACHE STRING "Supported build types." FORCE)

# Platform-specific compilation flags.

if (WINDOWS)
  # Don't build DLLs.
  set(BUILD_SHARED_LIBS OFF)

  if( USE_COMPILERCACHE )
    string(REPLACE "/Zi" "/Z7" CMAKE_C_FLAGS_DEBUG "${CMAKE_C_FLAGS_DEBUG}")
    string(REPLACE "/Zi" "/Z7" CMAKE_CXX_FLAGS_DEBUG "${CMAKE_CXX_FLAGS_DEBUG}")
    string(REPLACE "/Zi" "/Z7" CMAKE_C_FLAGS_RELEASE "${CMAKE_C_FLAGS_REELASE}")
    string(REPLACE "/Zi" "/Z7" CMAKE_CXX_FLAGS_RELEASE "${CMAKE_CXX_FLAGS_RELEASE}")
    string(REPLACE "/Zi" "/Z7" CMAKE_C_FLAGS_RELWITHDEBINFO "${CMAKE_C_FLAGS_RELWITHDEBINFO}")
    string(REPLACE "/Zi" "/Z7" CMAKE_CXX_FLAGS_RELWITHDEBINFO "${CMAKE_CXX_FLAGS_RELWITHDEBINFO}")
  endif()

  # for "backwards compatibility", cmake sneaks in the Zm1000 option which royally
  # screws incredibuild. this hack disables it.
  # for details see: http://connect.microsoft.com/VisualStudio/feedback/details/368107/clxx-fatal-error-c1027-inconsistent-values-for-ym-between-creation-and-use-of-precompiled-headers
  # http://www.ogre3d.org/forums/viewtopic.php?f=2&t=60015
  # http://www.cmake.org/pipermail/cmake/2009-September/032143.html
  string(REPLACE "/Zm1000" " " CMAKE_CXX_FLAGS ${CMAKE_CXX_FLAGS})

  # Without PreferredToolArchitecture=x64, as of 2020-06-26 the 32-bit
  # compiler on our TeamCity build hosts has started running out of virtual
  # memory for the precompiled header file.
  # CP changed to only append the flag for 32bit builds - on 64bit builds,
  # locally at least, the build output is spammed with 1000s of 'D9002'
  # warnings about this switch being ignored.
  # <FS:ND> Remove this, it's no option to cl.exe and causes a massive amount of warnings.
  #if( ADDRESS_SIZE EQUAL 32 )
    #set(CMAKE_CXX_FLAGS "${CMAKE_CXX_FLAGS} /p:PreferredToolArchitecture=x64")  
  #endif()
  
  # zlib has assembly-language object files incompatible with SAFESEH
  add_link_options(/LARGEADDRESSAWARE
          /SAFESEH:NO
          /NODEFAULTLIB:LIBCMT
          /IGNORE:4099)

  add_definitions(
      -DNOMINMAX
#      /DDOM_DYNAMIC            # For shared library colladadom
      )
  add_compile_options(
          /Zo
          /GS
          /TP
          /W3
          /c
          /Zc:forScope
          /nologo
          /Oy-
          /Oi
          /Ot
          /fp:fast
          /MP
      )

  # <FS:Ansariel> AVX/AVX2 support
  if (USE_AVX_OPTIMIZATION)
    add_compile_options(/arch:AVX)
  elseif (USE_AVX2_OPTIMIZATION)
    add_compile_options(/arch:AVX2)
  else (USE_AVX_OPTIMIZATION)
    # Nicky: x64 implies SSE2
    if (ADDRESS_SIZE EQUAL 32)
      add_compile_options(/arch:SSE2)
    endif()
  endif (USE_AVX_OPTIMIZATION)
  # </FS:Ansariel> AVX/AVX2 support

  # Are we using the crummy Visual Studio KDU build workaround?
  if (NOT VS_DISABLE_FATAL_WARNINGS)
    add_compile_options(/WX)
  endif (NOT VS_DISABLE_FATAL_WARNINGS)

  #ND: When using something like buildcache (https://github.com/mbitsnbites/buildcache)
  # to make those wrappers work /Zi must be changed to /Z7, as /Zi due to it's nature is not compatible with caching
  if( ${CMAKE_CXX_COMPILER_LAUNCHER} MATCHES ".*cache.*")
    add_compile_options( /Z7 )
    string(REPLACE "/Zi" "/Z7" CMAKE_CXX_FLAGS "${CMAKE_CXX_FLAGS}")
    string(REPLACE "/Zi" "/Z7" CMAKE_CXX_FLAGS_RELEASE "${CMAKE_CXX_FLAGS_RELEASE}")
    string(REPLACE "/Zi" "/Z7" CMAKE_C_FLAGS_RELEASE "${CMAKE_C_FLAGS_RELEASE}")
    string(REPLACE "/Zi" "/Z7" CMAKE_C_FLAGS_RELWITHDEBINFO "${CMAKE_C_FLAGS_RELWITHDEBINFO}")
    string(REPLACE "/Zi" "/Z7" CMAKE_CXX_FLAGS_RELWITHDEBINFO "${CMAKE_CXX_FLAGS_RELWITHDEBINFO}")
  endif()
endif (WINDOWS)


if (LINUX)
  set(CMAKE_SKIP_RPATH TRUE)

<<<<<<< HEAD
   # EXTERNAL_TOS
   # force this platform to accept TOS via external browser

   # LL_IGNORE_SIGCHLD
   # don't catch SIGCHLD in our base application class for the viewer - some of
   # our 3rd party libs may need their *own* SIGCHLD handler to work. Sigh! The
   # viewer doesn't need to catch SIGCHLD anyway.

  add_compile_definitions(
          _REENTRANT
          _FORTIFY_SOURCE=2
          EXTERNAL_TOS
          APPID=secondlife
          LL_IGNORE_SIGCHLD
  )
=======
  # <FS:ND/>
  # And another hack for FORTIFY_SOURCE. Some distributions (for example Gentoo) define FORTIFY_SOURCE by default.
  # Check if this is the case, if yes, do not define it again.
  execute_process(
      COMMAND echo "int main( char **a, int c ){ \n#ifdef _FORTIFY_SOURCE\n#error FORTITY_SOURCE_SET\n#else\nreturn 0;\n#endif\n}" 
      COMMAND sh -c "${CMAKE_CXX_COMPILER} ${CMAKE_CXX_COMPILER_ARG1} -xc++ -w - -o /dev/null"
      OUTPUT_VARIABLE FORTIFY_SOURCE_OUT
         ERROR_VARIABLE FORTIFY_SOURCE_ERR
         RESULT_VARIABLE FORTIFY_SOURCE_RES
     )


  if ( ${FORTIFY_SOURCE_RES} EQUAL 0 )
   add_definitions(-D_FORTIFY_SOURCE=2)
  endif()

  # gcc 4.3 and above don't like the LL boost and also
  # cause warnings due to our use of deprecated headers

  add_definitions(
      -D_REENTRANT
      )
>>>>>>> 7625a540
  add_compile_options(
          -fexceptions
          -fno-math-errno
          -fno-strict-aliasing
          -fsigned-char
          -msse2
          -mfpmath=sse
          -pthread
          -Wno-parentheses
          -Wno-deprecated
          -fvisibility=hidden
  )

  if (ADDRESS_SIZE EQUAL 32)
    add_compile_options(-march=pentium4)
  endif (ADDRESS_SIZE EQUAL 32)

  # this stops us requiring a really recent glibc at runtime
  add_compile_options(-fno-stack-protector)
  # linking can be very memory-hungry, especially the final viewer link
  #set(CMAKE_CXX_LINK_FLAGS "-Wl,--no-keep-memory")
  set(CMAKE_CXX_LINK_FLAGS "-Wl,--no-keep-memory -Wl,--build-id -Wl,-rpath,'$ORIGIN:$ORIGIN/../lib' -Wl,--exclude-libs,ALL")
  set(CMAKE_EXE_LINKER_FLAGS "-Wl,--no-keep-memory -Wl,--build-id -Wl,-rpath,'$ORIGIN:$ORIGIN/../lib' -Wl,--exclude-libs,ALL")

  set(CMAKE_CXX_FLAGS_DEBUG "-fno-inline ${CMAKE_CXX_FLAGS_DEBUG}")
endif (LINUX)


if (DARWIN)
  # Warnings should be fatal -- thanks, Nicky Perian, for spotting reversed default
  set(CLANG_DISABLE_FATAL_WARNINGS OFF)
  set(CMAKE_CXX_LINK_FLAGS "-Wl,-headerpad_max_install_names,-search_paths_first")
  set(CMAKE_SHARED_LINKER_FLAGS "${CMAKE_CXX_LINK_FLAGS}")
  set(DARWIN_extra_cstar_flags "-Wno-unused-local-typedef -Wno-deprecated-declarations")
  #<FS:TS> Silence some more compiler warnings on Xcode 9
  set(DARWIN_extra_cstar_flags "${DARWIN_extra_cstar_flags} -Wno-unused-const-variable -Wno-unused-private-field -Wno-potentially-evaluated-expression")
  # Ensure that CMAKE_CXX_FLAGS has the correct -g debug information format --
  # see Variables.cmake.
  string(REPLACE "-gdwarf-2" "-g${CMAKE_XCODE_ATTRIBUTE_DEBUG_INFORMATION_FORMAT}"
    CMAKE_CXX_FLAGS "${CMAKE_CXX_FLAGS}")
  set(CMAKE_CXX_FLAGS "${CMAKE_CXX_FLAGS} ${DARWIN_extra_cstar_flags}")
  set(CMAKE_C_FLAGS "${CMAKE_C_FLAGS}  ${DARWIN_extra_cstar_flags}")
  # NOTE: it's critical that the optimization flag is put in front.
  # NOTE: it's critical to have both CXX_FLAGS and C_FLAGS covered.

set(ENABLE_SIGNING TRUE)
set(SIGNING_IDENTITY "Developer ID Application: The Phoenix Firestorm Project, Inc." )
endif (DARWIN)

if (LINUX OR DARWIN)
  set(GCC_WARNINGS -Wall -Wno-sign-compare -Wno-trigraphs)

  if (NOT GCC_DISABLE_FATAL_WARNINGS)
    list(APPEND GCC_WARNINGS -Werror)
  endif (NOT GCC_DISABLE_FATAL_WARNINGS)

  list(APPEND GCC_WARNINGS -Wno-reorder -Wno-non-virtual-dtor )

<<<<<<< HEAD
  add_compile_options(${GCC_WARNINGS})
  add_compile_options(-m${ADDRESS_SIZE})
=======
  if(LINUX)
    set(GCC_CXX_WARNINGS "${GCC_WARNINGS} -Wno-reorder -Wno-non-virtual-dtor -Wno-unused-variable -Wno-unused-but-set-variable -Wno-pragmas -Wno-deprecated")
  endif()

  if(CMAKE_CXX_COMPILER_ID STREQUAL "GNU" AND CMAKE_CXX_COMPILER_VERSION VERSION_GREATER_EQUAL 13.0)
    set(GCC_CXX_WARNINGS "${GCC_CXX_WARNINGS} -Wno-c++20-compat")
  endif()

  set(CMAKE_C_FLAGS "${GCC_WARNINGS} ${CMAKE_C_FLAGS}")
  set(CMAKE_CXX_FLAGS "${GCC_CXX_WARNINGS} ${CMAKE_CXX_FLAGS}")

  set(CMAKE_C_FLAGS "${CMAKE_C_FLAGS} -m${ADDRESS_SIZE}")
  set(CMAKE_CXX_FLAGS "${CMAKE_CXX_FLAGS} -m${ADDRESS_SIZE}")
>>>>>>> 7625a540
endif (LINUX OR DARWIN)

<|MERGE_RESOLUTION|>--- conflicted
+++ resolved
@@ -141,23 +141,6 @@
 if (LINUX)
   set(CMAKE_SKIP_RPATH TRUE)
 
-<<<<<<< HEAD
-   # EXTERNAL_TOS
-   # force this platform to accept TOS via external browser
-
-   # LL_IGNORE_SIGCHLD
-   # don't catch SIGCHLD in our base application class for the viewer - some of
-   # our 3rd party libs may need their *own* SIGCHLD handler to work. Sigh! The
-   # viewer doesn't need to catch SIGCHLD anyway.
-
-  add_compile_definitions(
-          _REENTRANT
-          _FORTIFY_SOURCE=2
-          EXTERNAL_TOS
-          APPID=secondlife
-          LL_IGNORE_SIGCHLD
-  )
-=======
   # <FS:ND/>
   # And another hack for FORTIFY_SOURCE. Some distributions (for example Gentoo) define FORTIFY_SOURCE by default.
   # Check if this is the case, if yes, do not define it again.
@@ -180,20 +163,25 @@
   add_definitions(
       -D_REENTRANT
       )
->>>>>>> 7625a540
   add_compile_options(
-          -fexceptions
-          -fno-math-errno
-          -fno-strict-aliasing
-          -fsigned-char
-          -msse2
-          -mfpmath=sse
-          -pthread
-          -Wno-parentheses
-          -Wno-deprecated
-          -fvisibility=hidden
-  )
-
+      -fexceptions
+      -fno-math-errno
+      -fno-strict-aliasing
+      -fsigned-char
+      -msse2
+      -mfpmath=sse
+      -pthread
+      )
+
+  # force this platform to accept TOS via external browser <FS:ND> No, do not.
+  # add_definitions(-DEXTERNAL_TOS)
+
+  add_definitions(-DAPPID=secondlife)
+  add_compile_options(-fvisibility=hidden)
+  # don't catch SIGCHLD in our base application class for the viewer - some of
+  # our 3rd party libs may need their *own* SIGCHLD handler to work. Sigh! The
+  # viewer doesn't need to catch SIGCHLD anyway.
+  add_definitions(-DLL_IGNORE_SIGCHLD)
   if (ADDRESS_SIZE EQUAL 32)
     add_compile_options(-march=pentium4)
   endif (ADDRESS_SIZE EQUAL 32)
@@ -231,18 +219,27 @@
 endif (DARWIN)
 
 if (LINUX OR DARWIN)
-  set(GCC_WARNINGS -Wall -Wno-sign-compare -Wno-trigraphs)
+  if (CMAKE_CXX_COMPILER MATCHES ".*clang")
+    set(CMAKE_COMPILER_IS_CLANGXX 1)
+  endif (CMAKE_CXX_COMPILER MATCHES ".*clang")
+
+  if (CMAKE_COMPILER_IS_GNUCXX)
+    set(GCC_WARNINGS "-Wall -Wno-sign-compare -Wno-trigraphs")
+  elseif (CMAKE_COMPILER_IS_CLANGXX)
+    set(GCC_WARNINGS "-Wall -Wno-sign-compare -Wno-trigraphs")
+  endif()
 
   if (NOT GCC_DISABLE_FATAL_WARNINGS)
-    list(APPEND GCC_WARNINGS -Werror)
+    set(GCC_WARNINGS "${GCC_WARNINGS} -Werror")
   endif (NOT GCC_DISABLE_FATAL_WARNINGS)
 
-  list(APPEND GCC_WARNINGS -Wno-reorder -Wno-non-virtual-dtor )
-
-<<<<<<< HEAD
-  add_compile_options(${GCC_WARNINGS})
-  add_compile_options(-m${ADDRESS_SIZE})
-=======
+  if (${CMAKE_CXX_COMPILER_ID} STREQUAL "Clang" AND DARWIN AND XCODE_VERSION GREATER 4.9)
+    set(GCC_CXX_WARNINGS "$[GCC_WARNINGS] -Wno-reorder -Wno-unused-const-variable -Wno-format-extra-args -Wno-unused-private-field -Wno-unused-function -Wno-tautological-compare -Wno-empty-body -Wno-unused-variable -Wno-unused-value")
+  else (${CMAKE_CXX_COMPILER_ID} STREQUAL "Clang" AND DARWIN AND XCODE_VERSION GREATER 4.9)
+  #elseif (${CMAKE_CXX_COMPILER_ID} STREQUAL "GNU")
+    set(GCC_CXX_WARNINGS "${GCC_WARNINGS} -Wno-reorder -Wno-non-virtual-dtor -Wno-unused-variable")
+  endif ()
+
   if(LINUX)
     set(GCC_CXX_WARNINGS "${GCC_WARNINGS} -Wno-reorder -Wno-non-virtual-dtor -Wno-unused-variable -Wno-unused-but-set-variable -Wno-pragmas -Wno-deprecated")
   endif()
@@ -256,6 +253,5 @@
 
   set(CMAKE_C_FLAGS "${CMAKE_C_FLAGS} -m${ADDRESS_SIZE}")
   set(CMAKE_CXX_FLAGS "${CMAKE_CXX_FLAGS} -m${ADDRESS_SIZE}")
->>>>>>> 7625a540
 endif (LINUX OR DARWIN)
 
