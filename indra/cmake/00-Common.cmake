--- conflicted
+++ resolved
@@ -42,11 +42,7 @@
       "${CMAKE_CXX_FLAGS_RELWITHDEBINFO} /Od /Zi /MD /Ob2 /Gm"
       CACHE STRING "C++ compiler release-with-debug options" FORCE)
   set(CMAKE_CXX_FLAGS_RELEASE
-<<<<<<< HEAD
-      "${CMAKE_CXX_FLAGS_RELEASE} ${LL_CXX_FLAGS} /O2 /Oi /Ot /Zi /MD /MP /arch:SSE2"
-=======
       "${CMAKE_CXX_FLAGS_RELEASE} ${LL_CXX_FLAGS} /O2 /Zi /MD /Ob2 /Oi /Ot /GF /Gy /arch:SSE2"
->>>>>>> 7b0455ba
       CACHE STRING "C++ compiler release options" FORCE)
 	  
   if (LAA)
@@ -87,22 +83,6 @@
   # configure win32 API for windows XP+ compatibility
   set(WINVER "0x0501" CACHE STRING "Win32 API Target version (see http://msdn.microsoft.com/en-us/library/aa383745%28v=VS.85%29.aspx)")
   add_definitions("/DWINVER=${WINVER}" "/D_WIN32_WINNT=${WINVER}")
-<<<<<<< HEAD
-
-   # Various libs are compiler specific, generate some variables here we can just use
-   # when we require them instead of reimplementing the test each time.
-   if (MSVC71)
-    set(MSVC_DIR 7.1)
-    set(MSVC_SUFFIX 71)
-   elseif (MSVC80)
-    set(MSVC_DIR 8.0)
-    set(MSVC_SUFFIX 80)
-   elseif (MSVC90)
-    set(MSVC_DIR 9.0)
-    set(MSVC_SUFFIX 90)
-   endif (MSVC71)
-
-=======
     
   # Various libs are compiler specific, generate some variables here we can just use
   # when we require them instead of reimplementing the test each time.
@@ -117,7 +97,6 @@
 	set(MSVC_SUFFIX 90)
   endif (MSVC71)
   
->>>>>>> 7b0455ba
 endif (WINDOWS)
 
 
