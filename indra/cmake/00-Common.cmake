# -*- cmake -*-
#
# Compilation options shared by all Second Life components.

if(NOT DEFINED ${CMAKE_CURRENT_LIST_FILE}_INCLUDED)
set(${CMAKE_CURRENT_LIST_FILE}_INCLUDED "YES")

include(Variables)

# Portable compilation flags.
set(CMAKE_CXX_FLAGS_DEBUG "-D_DEBUG -DLL_DEBUG=1")
set(CMAKE_CXX_FLAGS_RELEASE
    "-DLL_RELEASE=1 -DLL_RELEASE_FOR_DOWNLOAD=1 -DNDEBUG") 

set(CMAKE_CXX_FLAGS_RELWITHDEBINFO 
    "-DLL_RELEASE=1 -DNDEBUG -DLL_RELEASE_WITH_DEBUG_INFO=1")

# Configure crash reporting
set(RELEASE_CRASH_REPORTING OFF CACHE BOOL "Enable use of crash reporting in release builds")
set(NON_RELEASE_CRASH_REPORTING OFF CACHE BOOL "Enable use of crash reporting in developer builds")

if(RELEASE_CRASH_REPORTING)
  set(CMAKE_CXX_FLAGS_RELEASE "${CMAKE_CXX_FLAGS_RELEASE} -DLL_SEND_CRASH_REPORTS=1")
endif()

if(NON_RELEASE_CRASH_REPORTING)
  set(CMAKE_CXX_FLAGS_RELWITHDEBINFO "${CMAKE_CXX_FLAGS_RELWITHDEBINFO} -DLL_SEND_CRASH_REPORTS=1")
  set(CMAKE_CXX_FLAGS_DEBUG "${CMAKE_CXX_FLAGS_DEBUG} -DLL_SEND_CRASH_REPORTS=1")
endif()  

# Don't bother with a MinSizeRel build.
set(CMAKE_CONFIGURATION_TYPES "RelWithDebInfo;Release;Debug" CACHE STRING
    "Supported build types." FORCE)


# Platform-specific compilation flags.

if (WINDOWS)
  # Don't build DLLs.
  set(BUILD_SHARED_LIBS OFF)

  # for "backwards compatibility", cmake sneaks in the Zm1000 option which royally
  # screws incredibuild. this hack disables it.
  # for details see: http://connect.microsoft.com/VisualStudio/feedback/details/368107/clxx-fatal-error-c1027-inconsistent-values-for-ym-between-creation-and-use-of-precompiled-headers
  # http://www.ogre3d.org/forums/viewtopic.php?f=2&t=60015
  # http://www.cmake.org/pipermail/cmake/2009-September/032143.html
  string(REPLACE "/Zm1000" " " CMAKE_CXX_FLAGS ${CMAKE_CXX_FLAGS})

  set(CMAKE_CXX_FLAGS_DEBUG "${CMAKE_CXX_FLAGS_DEBUG} /Od /Zi /MDd /MP -D_SCL_SECURE_NO_WARNINGS=1"
      CACHE STRING "C++ compiler debug options" FORCE)
  set(CMAKE_CXX_FLAGS_RELWITHDEBINFO 
<<<<<<< HEAD
      "${CMAKE_CXX_FLAGS_RELWITHDEBINFO} /Od /Zi /Zo /MD /MP /Ob0 -D_SECURE_STL=0"
      CACHE STRING "C++ compiler release-with-debug options" FORCE)
  set(CMAKE_CXX_FLAGS_RELEASE
      "${CMAKE_CXX_FLAGS_RELEASE} ${LL_CXX_FLAGS} /O2 /Zi /Zo /MD /MP /Ob2 -D_SECURE_STL=0 -D_HAS_ITERATOR_DEBUGGING=0"
=======
      "${CMAKE_CXX_FLAGS_RELWITHDEBINFO} /Od /Zi /MD /Ob0 /Gm -D_SECURE_STL=0"
      CACHE STRING "C++ compiler release-with-debug options" FORCE)
  set(CMAKE_CXX_FLAGS_RELEASE
      "${CMAKE_CXX_FLAGS_RELEASE} ${LL_CXX_FLAGS} /O2 /Zi /MD /MP /Ob2 /Oi /Ot /GF /Gy /arch:SSE2 -D_SECURE_STL=0 -D_HAS_ITERATOR_DEBUGGING=0"
>>>>>>> 8d66e8d5
      CACHE STRING "C++ compiler release options" FORCE)
  # zlib has assembly-language object files incompatible with SAFESEH
  set(CMAKE_EXE_LINKER_FLAGS "${CMAKE_EXE_LINKER_FLAGS} /LARGEADDRESSAWARE /SAFESEH:NO /NODEFAULTLIB:LIBCMT")

  set(CMAKE_CXX_STANDARD_LIBRARIES "")
  set(CMAKE_C_STANDARD_LIBRARIES "")

  add_definitions(
      /DLL_WINDOWS=1
      /DNOMINMAX
#      /DDOM_DYNAMIC            # For shared library colladadom
      /DUNICODE
      /D_UNICODE 
      /GS
      /TP
      /W3
      /c
      /Zc:forScope
      /nologo
      /Oy-
      /Zc:wchar_t-
      /arch:SSE2
      /fp:fast
      )
     
  # Are we using the crummy Visual Studio KDU build workaround?
  if (NOT VS_DISABLE_FATAL_WARNINGS)
    add_definitions(/WX)
  endif (NOT VS_DISABLE_FATAL_WARNINGS)

  # configure win32 API for windows XP+ compatibility
  set(WINVER "0x0501" CACHE STRING "Win32 API Target version (see http://msdn.microsoft.com/en-us/library/aa383745%28v=VS.85%29.aspx)")
  add_definitions("/DWINVER=${WINVER}" "/D_WIN32_WINNT=${WINVER}")
endif (WINDOWS)


if (LINUX)
  set(CMAKE_SKIP_RPATH TRUE)

  # Here's a giant hack for Fedora 8, where we can't use
  # _FORTIFY_SOURCE if we're using a compiler older than gcc 4.1.

  find_program(GXX g++)
  mark_as_advanced(GXX)

  if (GXX)
    execute_process(
        COMMAND ${GXX} --version
        COMMAND sed "s/^[gc+ ]*//"
        COMMAND head -1
        OUTPUT_VARIABLE GXX_VERSION
        OUTPUT_STRIP_TRAILING_WHITESPACE
        )
  else (GXX)
    set(GXX_VERSION x)
  endif (GXX)

  # The quoting hack here is necessary in case we're using distcc or
  # ccache as our compiler.  CMake doesn't pass the command line
  # through the shell by default, so we end up trying to run "distcc"
  # " g++" - notice the leading space.  Ugh.

  execute_process(
      COMMAND sh -c "${CMAKE_CXX_COMPILER} ${CMAKE_CXX_COMPILER_ARG1} --version"
      COMMAND sed "s/^[gc+ ]*//"
      COMMAND head -1
      OUTPUT_VARIABLE CXX_VERSION
      OUTPUT_STRIP_TRAILING_WHITESPACE)

  if (${GXX_VERSION} STREQUAL ${CXX_VERSION})
    add_definitions(-D_FORTIFY_SOURCE=2)
  else (${GXX_VERSION} STREQUAL ${CXX_VERSION})
    if (NOT ${GXX_VERSION} MATCHES " 4.1.*Red Hat")
      add_definitions(-D_FORTIFY_SOURCE=2)
    endif (NOT ${GXX_VERSION} MATCHES " 4.1.*Red Hat")
  endif (${GXX_VERSION} STREQUAL ${CXX_VERSION})

  # Let's actually get a numerical version of gxx's version
  STRING(REGEX REPLACE ".* ([0-9])\\.([0-9])\\.([0-9]).*" "\\1\\2\\3" CXX_VERSION_NUMBER ${CXX_VERSION})

  # Hacks to work around gcc 4.1 TC build pool machines which can't process pragma warning disables
  # This is pure rubbish; I wish there was another way.
  #
  if(${CXX_VERSION_NUMBER} LESS 420)
    set(CMAKE_CXX_FLAGS "-Wno-deprecated -Wno-uninitialized -Wno-unused-variable -Wno-unused-function ${CMAKE_CXX_FLAGS}")
  endif (${CXX_VERSION_NUMBER} LESS 420)

  if(${CXX_VERSION_NUMBER} GREATER 459)
    set(CMAKE_CXX_FLAGS "-Wno-deprecated -Wno-unused-but-set-variable -Wno-unused-variable ${CMAKE_CXX_FLAGS}")
  endif (${CXX_VERSION_NUMBER} GREATER 459)

  # gcc 4.3 and above don't like the LL boost and also
  # cause warnings due to our use of deprecated headers
  if(${CXX_VERSION_NUMBER} GREATER 429)
    add_definitions(-Wno-parentheses)
    set(CMAKE_CXX_FLAGS "-Wno-deprecated ${CMAKE_CXX_FLAGS}")
  endif (${CXX_VERSION_NUMBER} GREATER 429)

  # End of hacks.

  add_definitions(
      -DLL_LINUX=1
      -D_REENTRANT
      -fexceptions
      -fno-math-errno
      -fno-strict-aliasing
      -fsigned-char
      -g
      -msse2
      -mfpmath=sse
      -pthread
      )

  add_definitions(-DAPPID=secondlife)
  add_definitions(-fvisibility=hidden)
  # don't catch SIGCHLD in our base application class for the viewer - some of our 3rd party libs may need their *own* SIGCHLD handler to work.  Sigh!  The viewer doesn't need to catch SIGCHLD anyway.
  add_definitions(-DLL_IGNORE_SIGCHLD)
  if (WORD_SIZE EQUAL 32)
    add_definitions(-march=pentium4)
  endif (WORD_SIZE EQUAL 32)
  add_definitions(-mfpmath=sse)
  #add_definitions(-ftree-vectorize) # THIS CRASHES GCC 3.1-3.2
  if (NOT USESYSTEMLIBS)
    # this stops us requiring a really recent glibc at runtime
    add_definitions(-fno-stack-protector)
    # linking can be very memory-hungry, especially the final viewer link
    set(CMAKE_CXX_LINK_FLAGS "-Wl,--no-keep-memory")
  endif (NOT USESYSTEMLIBS)

  set(CMAKE_CXX_FLAGS_DEBUG "-fno-inline ${CMAKE_CXX_FLAGS_DEBUG}")
  set(CMAKE_CXX_FLAGS_RELEASE "-O2 ${CMAKE_CXX_FLAGS_RELEASE}")
endif (LINUX)


if (DARWIN)
  add_definitions(-DLL_DARWIN=1)
  set(CMAKE_CXX_LINK_FLAGS "-Wl,-no_compact_unwind -Wl,-headerpad_max_install_names,-search_paths_first")
  set(CMAKE_SHARED_LINKER_FLAGS "${CMAKE_CXX_LINK_FLAGS}")
  set(DARWIN_extra_cstar_flags "-g")
  set(CMAKE_CXX_FLAGS "${CMAKE_CXX_FLAGS} ${DARWIN_extra_cstar_flags}")
  set(CMAKE_C_FLAGS "${CMAKE_C_FLAGS}  ${DARWIN_extra_cstar_flags}")
  # NOTE: it's critical that the optimization flag is put in front.
  # NOTE: it's critical to have both CXX_FLAGS and C_FLAGS covered.
  set(CMAKE_CXX_FLAGS_RELWITHDEBINFO "-O0 ${CMAKE_CXX_FLAGS_RELWITHDEBINFO}")
  set(CMAKE_C_FLAGS_RELWITHDEBINFO "-O0 ${CMAKE_C_FLAGS_RELWITHDEBINFO}")
  set(ENABLE_SIGNING TRUE)
  set(SIGNING_IDENTITY "Developer ID Application: Linden Research, Inc.")
endif (DARWIN)


if (LINUX OR DARWIN)
  if (CMAKE_CXX_COMPILER MATCHES ".*clang")
    set(CMAKE_COMPILER_IS_CLANGXX 1)
  endif (CMAKE_CXX_COMPILER MATCHES ".*clang")

  if (CMAKE_COMPILER_IS_GNUCXX)
    set(GCC_WARNINGS "-Wall -Wno-sign-compare -Wno-trigraphs")
  elseif (CMAKE_COMPILER_IS_CLANGXX)
    set(GCC_WARNINGS "-Wall -Wno-sign-compare -Wno-trigraphs")
  endif()

  if (NOT GCC_DISABLE_FATAL_WARNINGS)
    set(GCC_WARNINGS "${GCC_WARNINGS} -Werror")
  endif (NOT GCC_DISABLE_FATAL_WARNINGS)

  set(GCC_CXX_WARNINGS "${GCC_WARNINGS} -Wno-reorder -Wno-non-virtual-dtor")

  set(CMAKE_C_FLAGS "${GCC_WARNINGS} ${CMAKE_C_FLAGS}")
  set(CMAKE_CXX_FLAGS "${GCC_CXX_WARNINGS} ${CMAKE_CXX_FLAGS}")

  if (WORD_SIZE EQUAL 32)
    set(CMAKE_C_FLAGS "${CMAKE_C_FLAGS} -m32")
    set(CMAKE_CXX_FLAGS "${CMAKE_CXX_FLAGS} -m32")
  elseif (WORD_SIZE EQUAL 64)
    set(CMAKE_C_FLAGS "${CMAKE_C_FLAGS} -m64")
    set(CMAKE_CXX_FLAGS "${CMAKE_CXX_FLAGS} -m64")
  endif (WORD_SIZE EQUAL 32)
endif (LINUX OR DARWIN)


if (USESYSTEMLIBS)
  add_definitions(-DLL_USESYSTEMLIBS=1)

  if (LINUX AND ${ARCH} STREQUAL "i686")
    add_definitions(-march=pentiumpro)
  endif (LINUX AND ${ARCH} STREQUAL "i686")

else (USESYSTEMLIBS)
  set(${ARCH}_linux_INCLUDES
      ELFIO
      atk-1.0
      glib-2.0
      gstreamer-0.10
      gtk-2.0
      pango-1.0
      )
endif (USESYSTEMLIBS)

endif(NOT DEFINED ${CMAKE_CURRENT_LIST_FILE}_INCLUDED)<|MERGE_RESOLUTION|>--- conflicted
+++ resolved
@@ -49,17 +49,10 @@
   set(CMAKE_CXX_FLAGS_DEBUG "${CMAKE_CXX_FLAGS_DEBUG} /Od /Zi /MDd /MP -D_SCL_SECURE_NO_WARNINGS=1"
       CACHE STRING "C++ compiler debug options" FORCE)
   set(CMAKE_CXX_FLAGS_RELWITHDEBINFO 
-<<<<<<< HEAD
-      "${CMAKE_CXX_FLAGS_RELWITHDEBINFO} /Od /Zi /Zo /MD /MP /Ob0 -D_SECURE_STL=0"
+      "${CMAKE_CXX_FLAGS_RELWITHDEBINFO} /Od /Zi /Zo /MD /Gm /Ob0 -D_SECURE_STL=0"
       CACHE STRING "C++ compiler release-with-debug options" FORCE)
   set(CMAKE_CXX_FLAGS_RELEASE
-      "${CMAKE_CXX_FLAGS_RELEASE} ${LL_CXX_FLAGS} /O2 /Zi /Zo /MD /MP /Ob2 -D_SECURE_STL=0 -D_HAS_ITERATOR_DEBUGGING=0"
-=======
-      "${CMAKE_CXX_FLAGS_RELWITHDEBINFO} /Od /Zi /MD /Ob0 /Gm -D_SECURE_STL=0"
-      CACHE STRING "C++ compiler release-with-debug options" FORCE)
-  set(CMAKE_CXX_FLAGS_RELEASE
-      "${CMAKE_CXX_FLAGS_RELEASE} ${LL_CXX_FLAGS} /O2 /Zi /MD /MP /Ob2 /Oi /Ot /GF /Gy /arch:SSE2 -D_SECURE_STL=0 -D_HAS_ITERATOR_DEBUGGING=0"
->>>>>>> 8d66e8d5
+      "${CMAKE_CXX_FLAGS_RELEASE} ${LL_CXX_FLAGS} /O2 /Zi /Zo /MD /MP /Ob2 /Oi /Ot /GF /Gy /arch:SSE2 -D_SECURE_STL=0 -D_HAS_ITERATOR_DEBUGGING=0"
       CACHE STRING "C++ compiler release options" FORCE)
   # zlib has assembly-language object files incompatible with SAFESEH
   set(CMAKE_EXE_LINKER_FLAGS "${CMAKE_EXE_LINKER_FLAGS} /LARGEADDRESSAWARE /SAFESEH:NO /NODEFAULTLIB:LIBCMT")
