# -*- cmake -*-
include(Prebuilt)

set(Boost_FIND_QUIETLY ON)
set(Boost_FIND_REQUIRED ON)

if (USESYSTEMLIBS)
  include(FindBoost)

  set(BOOST_CONTEXT_LIBRARY boost_context-mt)
  set(BOOST_FIBER_LIBRARY boost_fiber-mt)
  set(BOOST_FILESYSTEM_LIBRARY boost_filesystem-mt)
  set(BOOST_PROGRAM_OPTIONS_LIBRARY boost_program_options-mt)
  set(BOOST_REGEX_LIBRARY boost_regex-mt)
  set(BOOST_SIGNALS_LIBRARY boost_signals-mt)
  set(BOOST_SYSTEM_LIBRARY boost_system-mt)
  set(BOOST_THREAD_LIBRARY boost_thread-mt)
  set(BOOST_WAVE_LIBRARY boost_wave-mt)
else (USESYSTEMLIBS)
  use_prebuilt_binary(boost)
  set(Boost_INCLUDE_DIRS ${LIBS_PREBUILT_DIR}/include)

  # with the address size.
  set(addrsfx "-x${ADDRESS_SIZE}")

  if (WINDOWS)
    if(MSVC80)
      # This should be obsolete at this point
      set(BOOST_VERSION "1.55")
      set(BOOST_CONTEXT_LIBRARY 
          optimized libboost_context-vc80-mt-${BOOST_VERSION}
          debug libboost_context-vc80-mt-gd-${BOOST_VERSION})
      set(BOOST_FILESYSTEM_LIBRARY 
          optimized libboost_filesystem-vc80-mt-${BOOST_VERSION}
          debug libboost_filesystem-vc80-mt-gd-${BOOST_VERSION})
      set(BOOST_PROGRAM_OPTIONS_LIBRARY 
          optimized libboost_program_options-vc80-mt-${BOOST_VERSION}
          debug libboost_program_options-vc80-mt-gd-${BOOST_VERSION})
      set(BOOST_REGEX_LIBRARY
          optimized libboost_regex-vc80-mt-${BOOST_VERSION}
          debug libboost_regex-vc80-mt-gd-${BOOST_VERSION})
      set(BOOST_SIGNALS_LIBRARY 
          optimized libboost_signals-vc80-mt-${BOOST_VERSION}
          debug libboost_signals-vc80-mt-gd-${BOOST_VERSION})
      set(BOOST_SYSTEM_LIBRARY 
          optimized libboost_system-vc80-mt-${BOOST_VERSION}
          debug libboost_system-vc80-mt-gd-${BOOST_VERSION})
      set(BOOST_THREAD_LIBRARY 
          optimized libboost_thread-vc80-mt-${BOOST_VERSION}
          debug libboost_thread-vc80-mt-gd-${BOOST_VERSION})
      set(BOOST_WAVE_LIBRARY 
          optimized libboost_wave-vc80-mt-${BOOST_VERSION}
          debug libboost_wave-vc80-mt-gd-${BOOST_VERSION})
      set(BOOST_THREAD_LIBRARY 
          optimized libboost_thread-vc80-mt-${BOOST_VERSION}
          debug libboost_thread-vc80-mt-gd-${BOOST_VERSION})
    else(MSVC80)
      # MSVC 10.0 config
      set(BOOST_CONTEXT_LIBRARY 
          optimized libboost_context-mt${addrsfx}
          debug libboost_context-mt${addrsfx}-gd)
      set(BOOST_FIBER_LIBRARY 
          optimized libboost_fiber-mt${addrsfx}
          debug libboost_fiber-mt${addrsfx}-gd)
      set(BOOST_FILESYSTEM_LIBRARY 
          optimized libboost_filesystem-mt${addrsfx}
          debug libboost_filesystem-mt${addrsfx}-gd)
      set(BOOST_PROGRAM_OPTIONS_LIBRARY 
          optimized libboost_program_options-mt${addrsfx}
          debug libboost_program_options-mt${addrsfx}-gd)
      set(BOOST_REGEX_LIBRARY
          optimized libboost_regex-mt${addrsfx}
          debug libboost_regex-mt${addrsfx}-gd)
      set(BOOST_SIGNALS_LIBRARY 
          optimized libboost_signals-mt${addrsfx}
          debug libboost_signals-mt${addrsfx}-gd)
      set(BOOST_SYSTEM_LIBRARY 
          optimized libboost_system-mt${addrsfx}
          debug libboost_system-mt${addrsfx}-gd)
      set(BOOST_THREAD_LIBRARY 
          optimized libboost_thread-mt${addrsfx}
          debug libboost_thread-mt${addrsfx}-gd)
      set(BOOST_WAVE_LIBRARY 
          optimized libboost_wave-mt${addrsfx}
          debug libboost_wave-mt${addrsfx}-gd)
    endif (MSVC80)
  elseif (LINUX)
    set(BOOST_CONTEXT_LIBRARY
        optimized boost_context-mt${addrsfx}
        debug boost_context-mt${addrsfx}-d)
    set(BOOST_FIBER_LIBRARY
        optimized boost_fiber-mt${addrsfx}
        debug boost_fiber-mt${addrsfx}-d)
    set(BOOST_FILESYSTEM_LIBRARY
        optimized boost_filesystem-mt${addrsfx}
        debug boost_filesystem-mt${addrsfx}-d)
    set(BOOST_PROGRAM_OPTIONS_LIBRARY
        optimized boost_program_options-mt${addrsfx}
        debug boost_program_options-mt${addrsfx}-d)
    set(BOOST_REGEX_LIBRARY
        optimized boost_regex-mt${addrsfx}
        debug boost_regex-mt${addrsfx}-d)
    set(BOOST_SIGNALS_LIBRARY
        optimized boost_signals-mt${addrsfx}
        debug boost_signals-mt${addrsfx}-d)
    set(BOOST_SYSTEM_LIBRARY
        optimized boost_system-mt${addrsfx}
        debug boost_system-mt${addrsfx}-d)
    set(BOOST_THREAD_LIBRARY
        optimized boost_thread-mt${addrsfx}
        debug boost_thread-mt${addrsfx}-d)
      set(BOOST_WAVE_LIBRARY 
          optimized boost_wave-mt${addrsfx}
          debug boost_wave-mt${addrsfx}-gd)
  elseif (DARWIN)
    set(BOOST_CONTEXT_LIBRARY
        optimized boost_context-mt${addrsfx}
        debug boost_context-mt${addrsfx})
    set(BOOST_FIBER_LIBRARY
        optimized boost_fiber-mt${addrsfx}
        debug boost_fiber-mt${addrsfx})
    set(BOOST_FILESYSTEM_LIBRARY
        optimized boost_filesystem-mt${addrsfx}
        debug boost_filesystem-mt${addrsfx})
    set(BOOST_PROGRAM_OPTIONS_LIBRARY
        optimized boost_program_options-mt${addrsfx}
        debug boost_program_options-mt${addrsfx})
    set(BOOST_REGEX_LIBRARY
        optimized boost_regex-mt${addrsfx}
        debug boost_regex-mt${addrsfx})
    set(BOOST_SIGNALS_LIBRARY
        optimized boost_signals-mt${addrsfx}
        debug boost_signals-mt${addrsfx})
    set(BOOST_SYSTEM_LIBRARY
        optimized boost_system-mt${addrsfx}
        debug boost_system-mt${addrsfx})
    set(BOOST_THREAD_LIBRARY
        optimized boost_thread-mt${addrsfx}
<<<<<<< HEAD
        debug boost_thread-mt${addrsfx}-d)
=======
        debug boost_thread-mt${addrsfx})
>>>>>>> c142812f
      set(BOOST_WAVE_LIBRARY 
          optimized boost_wave-mt${addrsfx}
          debug boost_wave-mt${addrsfx}-gd)
  endif (WINDOWS)
endif (USESYSTEMLIBS)

if (LINUX)
    set(BOOST_SYSTEM_LIBRARY ${BOOST_SYSTEM_LIBRARY} rt)
    set(BOOST_THREAD_LIBRARY ${BOOST_THREAD_LIBRARY} rt)
endif (LINUX)
<|MERGE_RESOLUTION|>--- conflicted
+++ resolved
@@ -136,11 +136,7 @@
         debug boost_system-mt${addrsfx})
     set(BOOST_THREAD_LIBRARY
         optimized boost_thread-mt${addrsfx}
-<<<<<<< HEAD
-        debug boost_thread-mt${addrsfx}-d)
-=======
         debug boost_thread-mt${addrsfx})
->>>>>>> c142812f
       set(BOOST_WAVE_LIBRARY 
           optimized boost_wave-mt${addrsfx}
           debug boost_wave-mt${addrsfx}-gd)
