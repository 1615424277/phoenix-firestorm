--- conflicted
+++ resolved
@@ -12,11 +12,8 @@
   set(BOOST_SIGNALS_LIBRARY boost_signals-mt)
   set(BOOST_SYSTEM_LIBRARY boost_system-mt)
   set(BOOST_FILESYSTEM_LIBRARY boost_filesystem-mt)
-<<<<<<< HEAD
+  set(BOOST_THREAD_LIBRARY boost_thread-mt)
   set(BOOST_WAVE_LIBRARY boost_wave-mt)
-=======
->>>>>>> 2206653f
-  set(BOOST_THREAD_LIBRARY boost_thread-mt)
 else (STANDALONE)
   use_prebuilt_binary(boost)
   set(Boost_INCLUDE_DIRS ${LIBS_PREBUILT_DIR}/include)
@@ -57,29 +54,14 @@
           optimized libboost_system-mt
           debug libboost_system-mt-gd)
       set(BOOST_FILESYSTEM_LIBRARY 
-<<<<<<< HEAD
-          optimized libboost_filesystem-vc100-mt-${BOOST_VERSION}
-          debug libboost_filesystem-vc100-mt-gd-${BOOST_VERSION})    
-      set(BOOST_WAVE_LIBRARY 
-          optimized libboost_wave-vc100-mt-${BOOST_VERSION}
-          debug libboost_wave-vc100-mt-gd-${BOOST_VERSION})
-      set(BOOST_THREAD_LIBRARY 
-          optimized libboost_thread-vc100-mt-${BOOST_VERSION}
-          debug libboost_thread-vc100-mt-gd-${BOOST_VERSION})
-    endif (MSVC80)
-  elseif (DARWIN OR LINUX)
-    set(BOOST_PROGRAM_OPTIONS_LIBRARY boost_program_options)
-    set(BOOST_REGEX_LIBRARY boost_regex)
-    set(BOOST_SYSTEM_LIBRARY boost_system)
-    set(BOOST_FILESYSTEM_LIBRARY boost_filesystem)
-    set(BOOST_WAVE_LIBRARY boost_wave)
-    set(BOOST_THREAD_LIBRARY boost_thread)
-=======
           optimized libboost_filesystem-mt
           debug libboost_filesystem-mt-gd)
       set(BOOST_THREAD_LIBRARY 
           optimized libboost_thread-mt
           debug libboost_thread-mt-gd)
+      set(BOOST_WAVE_LIBRARY 
+          optimized libboost_wave-mt
+          debug libboost_wave-mt-gd)
     endif (MSVC80)
   elseif (LINUX)
     set(BOOST_PROGRAM_OPTIONS_LIBRARY
@@ -97,6 +79,9 @@
     set(BOOST_THREAD_LIBRARY
         optimized boost_thread-mt
         debug boost_thread-mt-d)
+    set(BOOST_WAVE_LIBRARY 
+        optimized libboost_wave-mt
+        debug libboost_wave-mt-gd)
   elseif (DARWIN)
     set(BOOST_PROGRAM_OPTIONS_LIBRARY
         optimized boost_program_options-mt
@@ -116,6 +101,8 @@
     set(BOOST_THREAD_LIBRARY
         optimized boost_thread-mt
         debug boost_thread-mt-d)
->>>>>>> 2206653f
+    set(BOOST_WAVE_LIBRARY 
+        optimized libboost_wave-mt
+        debug libboost_wave-mt-gd)
   endif (WINDOWS)
 endif (STANDALONE)