--- conflicted
+++ resolved
@@ -136,14 +136,10 @@
         debug boost_system-mt${addrsfx})
     set(BOOST_THREAD_LIBRARY
         optimized boost_thread-mt${addrsfx}
-<<<<<<< HEAD
-        debug boost_thread-mt${addrsfx}-d)
+        debug boost_thread-mt${addrsfx})
       set(BOOST_WAVE_LIBRARY 
           optimized boost_wave-mt${addrsfx}
           debug boost_wave-mt${addrsfx}-gd)
-=======
-        debug boost_thread-mt${addrsfx})
->>>>>>> 22a22d17
   endif (WINDOWS)
 endif (USESYSTEMLIBS)
 
