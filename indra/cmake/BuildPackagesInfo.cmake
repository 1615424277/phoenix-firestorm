--- conflicted
+++ resolved
@@ -2,30 +2,13 @@
 # Construct the version and copyright information based on package data.
 include(Python)
 
-<<<<<<< HEAD
-if( ND_BUILD64BIT_ARCH )
-  set( ND_PKG_FLAGS "-m64" )
-else( ND_BUILD64BIT_ARCH )
-  set( ND_PKG_FLAGS "" )
-endif( ND_BUILD64BIT_ARCH )
-
-=======
-# packages-formatter.py runs autobuild install --versions, which needs to know
-# the build_directory, which (on Windows) depends on AUTOBUILD_ADDRSIZE.
-# Within an autobuild build, AUTOBUILD_ADDRSIZE is already set. But when
-# building in an IDE, it probably isn't. Set it explicitly using
 # run_build_test.py.
->>>>>>> f40bd0fa
 add_custom_command(OUTPUT packages-info.txt
   COMMENT Generating packages-info.txt for the about box
   MAIN_DEPENDENCY ${CMAKE_SOURCE_DIR}/../autobuild.xml
   DEPENDS ${CMAKE_SOURCE_DIR}/../scripts/packages-formatter.py
-<<<<<<< HEAD
-  COMMAND ${PYTHON_EXECUTABLE} ${CMAKE_SOURCE_DIR}/../scripts/packages-formatter.py ${ND_PKG_FLAGS} > packages-info.txt
-=======
   COMMAND ${PYTHON_EXECUTABLE}
           ${CMAKE_SOURCE_DIR}/cmake/run_build_test.py -DAUTOBUILD_ADDRSIZE=${ADDRESS_SIZE}
           ${PYTHON_EXECUTABLE}
           ${CMAKE_SOURCE_DIR}/../scripts/packages-formatter.py "${VIEWER_CHANNEL}" "${VIEWER_SHORT_VERSION}.${VIEWER_VERSION_REVISION}" > packages-info.txt
->>>>>>> f40bd0fa
   )