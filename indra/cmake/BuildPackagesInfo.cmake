--- conflicted
+++ resolved
@@ -11,11 +11,7 @@
   COMMENT Generating packages-info.txt for the about box
   MAIN_DEPENDENCY ${CMAKE_SOURCE_DIR}/../autobuild.xml
   DEPENDS ${CMAKE_SOURCE_DIR}/../scripts/packages-formatter.py
-<<<<<<< HEAD
-  COMMAND ${PYTHON_EXECUTABLE} ${CMAKE_SOURCE_DIR}/../scripts/packages-formatter.py "${VIEWER_CHANNEL}" "${VIEWER_SHORT_VERSION}.${VIEWER_VERSION_REVISION}" > packages-info.txt
-=======
   COMMAND ${PYTHON_EXECUTABLE}
           ${CMAKE_SOURCE_DIR}/cmake/run_build_test.py -DAUTOBUILD_ADDRSIZE=${ADDRESS_SIZE}
-          ${CMAKE_SOURCE_DIR}/../scripts/packages-formatter.py > packages-info.txt
->>>>>>> 780120dc
+          ${CMAKE_SOURCE_DIR}/../scripts/packages-formatter.py "${VIEWER_CHANNEL}" "${VIEWER_SHORT_VERSION}.${VIEWER_VERSION_REVISION}" > packages-info.txt
   )