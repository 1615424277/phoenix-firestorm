# -*- cmake -*-
include(00-Common)
include(LLTestCommand)

# <FS:ND> Google Mock/Test is not used
#include(GoogleMock)
# </FS:ND>

include(bugsplat)
include(Tut)

#*****************************************************************************
#   LL_ADD_PROJECT_UNIT_TESTS
#*****************************************************************************
MACRO(LL_ADD_PROJECT_UNIT_TESTS project sources)
  # Given a project name and a list of sourcefiles (with optional properties on each),
  # add targets to build and run the tests specified.
  # ASSUMPTIONS:
  # * this macro is being executed in the project file that is passed in
  # * current working SOURCE dir is that project dir
  # * there is a subfolder tests/ with test code corresponding to the filenames passed in
  # * properties for each sourcefile passed in indicate what libs to link that file with (MAKE NO ASSUMPTIONS ASIDE FROM TUT)
  #
  # More info and examples at: https://wiki.secondlife.com/wiki/How_to_add_unit_tests_to_indra_code
<<<<<<< HEAD
  #
  # WARNING: do NOT modify this code without working with poppy -
  # there is another branch that will conflict heavily with any changes here.
# <FS:ND> Google Mock/Test is not used
#INCLUDE(GoogleMock)
# </FS:ND>
=======
>>>>>>> 5a353bb7

  # This here looks weird, but is needed. It will inject GoogleMock into projects that forgot to include `this` (LLAddBuildTest.cmake)
  # But through some other means have access to this macro
  include(GoogleMock)

  if(LL_TEST_VERBOSE)
    message("LL_ADD_PROJECT_UNIT_TESTS UNITTEST_PROJECT_${project} sources: ${sources}")
  endif()

  # Start with the header and project-wide setup before making targets
  #project(UNITTEST_PROJECT_${project})
  # Setup includes, paths, etc
  set(alltest_SOURCE_FILES
          ${CMAKE_SOURCE_DIR}/test/test.cpp
          ${CMAKE_SOURCE_DIR}/test/lltut.cpp
          )
  set(alltest_DEP_TARGETS
          # needed by the test harness itself
          llcommon
          )

  set(alltest_LIBRARIES
          llcommon
          ll::googlemock
          )
  if(NOT "${project}" STREQUAL "llmath")
    # add llmath as a dep unless the tested module *is* llmath!
    list(APPEND alltest_DEP_TARGETS llmath)
    list(APPEND alltest_LIBRARIES llmath )
  endif()

  # Headers, for convenience in targets.
  set(alltest_HEADER_FILES ${CMAKE_SOURCE_DIR}/test/test.h)

  # start the source test executable definitions
  set(${project}_TEST_OUTPUT "")
  foreach (source ${sources})
    string( REGEX REPLACE "(.*)\\.[^.]+$" "\\1" name ${source} )
    string( REGEX REPLACE ".*\\.([^.]+)$" "\\1" extension ${source} )
    if(LL_TEST_VERBOSE)
      message("LL_ADD_PROJECT_UNIT_TESTS UNITTEST_PROJECT_${project} individual source: ${source} (${name}.${extension})")
    endif()

    #
    # Per-codefile additional / external source, header, and include dir property extraction
    #
    # Source
    GET_OPT_SOURCE_FILE_PROPERTY(${name}_test_additional_SOURCE_FILES ${source} LL_TEST_ADDITIONAL_SOURCE_FILES)
    set(${name}_test_SOURCE_FILES
            ${source}
            tests/${name}_test.${extension}
            ${alltest_SOURCE_FILES}
            ${${name}_test_additional_SOURCE_FILES} )
    if(LL_TEST_VERBOSE)
      message("LL_ADD_PROJECT_UNIT_TESTS ${name}_test_SOURCE_FILES ${${name}_test_SOURCE_FILES}")
    endif()

    # Headers
    GET_OPT_SOURCE_FILE_PROPERTY(${name}_test_additional_HEADER_FILES ${source} LL_TEST_ADDITIONAL_HEADER_FILES)
    set(${name}_test_HEADER_FILES ${name}.h ${${name}_test_additional_HEADER_FILES})
    list(APPEND ${name}_test_SOURCE_FILES ${${name}_test_HEADER_FILES})
    if(LL_TEST_VERBOSE)
      message("LL_ADD_PROJECT_UNIT_TESTS ${name}_test_HEADER_FILES ${${name}_test_HEADER_FILES}")
    endif()

    # Setup target
    add_executable(PROJECT_${project}_TEST_${name} ${${name}_test_SOURCE_FILES})

    # Cannot declare a dependency on ${project} because the executable create above will later declare
    # add_dependencies( ${project} ${project}_tests)
    # as such grab ${project}'s interface include dirs and inject them here
    get_property( ${name}_test_additional_INCLUDE_DIRS TARGET ${project} PROPERTY INTERFACE_INCLUDE_DIRECTORIES )
    target_include_directories (PROJECT_${project}_TEST_${name} PRIVATE ${${name}_test_additional_INCLUDE_DIRS} )

    GET_OPT_SOURCE_FILE_PROPERTY(${name}_test_additional_INCLUDE_DIRS ${source} LL_TEST_ADDITIONAL_INCLUDE_DIRS)
    target_include_directories (PROJECT_${project}_TEST_${name} PRIVATE ${${name}_test_additional_INCLUDE_DIRS} )

    target_include_directories (PROJECT_${project}_TEST_${name} PRIVATE ${LIBS_OPEN_DIR}/test )

    set_target_properties(PROJECT_${project}_TEST_${name} PROPERTIES RUNTIME_OUTPUT_DIRECTORY "${EXE_STAGING_DIR}")

    #
    # Per-codefile additional / external project dep and lib dep property extraction
    #
    # WARNING: it's REALLY IMPORTANT to not mix these. I guarantee it will not work in the future. + poppy 2009-04-19
    # Projects
    GET_OPT_SOURCE_FILE_PROPERTY(${name}_test_additional_PROJECTS ${source} LL_TEST_ADDITIONAL_PROJECTS)
    # Libraries
    GET_OPT_SOURCE_FILE_PROPERTY(${name}_test_additional_LIBRARIES ${source} LL_TEST_ADDITIONAL_LIBRARIES)

    if(LL_TEST_VERBOSE)
      message("LL_ADD_PROJECT_UNIT_TESTS ${name}_test_additional_PROJECTS ${${name}_test_additional_PROJECTS}")
      message("LL_ADD_PROJECT_UNIT_TESTS ${name}_test_additional_LIBRARIES ${${name}_test_additional_LIBRARIES}")
    endif()

    # Add to project
    target_link_libraries(PROJECT_${project}_TEST_${name} ${alltest_LIBRARIES} ${${name}_test_additional_PROJECTS} ${${name}_test_additional_LIBRARIES} )
    add_dependencies( PROJECT_${project}_TEST_${name} ${alltest_DEP_TARGETS})
    # Compile-time Definitions
    GET_OPT_SOURCE_FILE_PROPERTY(${name}_test_additional_CFLAGS ${source} LL_TEST_ADDITIONAL_CFLAGS)
    set_target_properties(PROJECT_${project}_TEST_${name}
            PROPERTIES
            COMPILE_FLAGS "${${name}_test_additional_CFLAGS}"
            COMPILE_DEFINITIONS "LL_TEST=${name};LL_TEST_${name}")
    if(LL_TEST_VERBOSE)
      message("LL_ADD_PROJECT_UNIT_TESTS ${name}_test_additional_CFLAGS ${${name}_test_additional_CFLAGS}")
    endif()

    #
    # Setup test targets
    #
    set(TEST_EXE $<TARGET_FILE:PROJECT_${project}_TEST_${name}>)
    set(TEST_OUTPUT ${CMAKE_CURRENT_BINARY_DIR}/PROJECT_${project}_TEST_${name}_ok.txt)
    set(TEST_CMD ${TEST_EXE} --touch=${TEST_OUTPUT} --sourcedir=${CMAKE_CURRENT_SOURCE_DIR})

    # daveh - what configuration does this use? Debug? it's cmake-time, not build time. + poppy 2009-04-19
    if(LL_TEST_VERBOSE)
      message(STATUS "LL_ADD_PROJECT_UNIT_TESTS ${name} test_cmd  = ${TEST_CMD}")
    endif()

    SET_TEST_PATH(LD_LIBRARY_PATH)
    LL_TEST_COMMAND(TEST_SCRIPT_CMD "${LD_LIBRARY_PATH}" ${TEST_CMD})
    if(LL_TEST_VERBOSE)
      message(STATUS "LL_ADD_PROJECT_UNIT_TESTS ${name} test_script  = ${TEST_SCRIPT_CMD}")
    endif()

    # Add test
    add_custom_command(
            OUTPUT ${TEST_OUTPUT}
            COMMAND ${TEST_SCRIPT_CMD}
            DEPENDS PROJECT_${project}_TEST_${name}
            WORKING_DIRECTORY ${CMAKE_CURRENT_BINARY_DIR}
    )
    # Why not add custom target and add POST_BUILD command?
    # Slightly less uncertain behavior
    # (OUTPUT commands run non-deterministically AFAIK) + poppy 2009-04-19
    # > I did not use a post build step as I could not make it notify of a
    # > failure after the first time you build and fail a test. - daveh 2009-04-20
    list(APPEND ${project}_TEST_OUTPUT ${TEST_OUTPUT})
  endforeach (source)

  # Add the test runner target per-project
  # (replaces old _test_ok targets all over the place)
  add_custom_target(${project}_tests ALL DEPENDS ${${project}_TEST_OUTPUT})
  add_dependencies(${project} ${project}_tests)
ENDMACRO(LL_ADD_PROJECT_UNIT_TESTS)

#*****************************************************************************
#   GET_OPT_SOURCE_FILE_PROPERTY
#*****************************************************************************
MACRO(GET_OPT_SOURCE_FILE_PROPERTY var filename property)
  get_source_file_property(${var} "${filename}" "${property}")
  if("${${var}}" MATCHES NOTFOUND)
    set(${var} "")
  endif()
ENDMACRO(GET_OPT_SOURCE_FILE_PROPERTY)

#*****************************************************************************
#   LL_ADD_INTEGRATION_TEST
#*****************************************************************************
FUNCTION(LL_ADD_INTEGRATION_TEST
        testname
        additional_source_files
        library_dependencies
        # variable args
        )
  if(TEST_DEBUG)
    message(STATUS "Adding INTEGRATION_TEST_${testname} - debug output is on")
  endif()

  set(source_files
          tests/${testname}_test.cpp
          ${CMAKE_SOURCE_DIR}/test/test.cpp
          ${CMAKE_SOURCE_DIR}/test/lltut.cpp
          ${additional_source_files}
          )

  set(libraries
          ${library_dependencies}
          ll::googlemock
          )

  # Add test executable build target
  if(TEST_DEBUG)
    message(STATUS "ADD_EXECUTABLE(INTEGRATION_TEST_${testname} ${source_files})")
  endif()

  add_executable(INTEGRATION_TEST_${testname} ${source_files})
  set_target_properties(INTEGRATION_TEST_${testname}
          PROPERTIES
          RUNTIME_OUTPUT_DIRECTORY "${EXE_STAGING_DIR}"
          COMPILE_DEFINITIONS "LL_TEST=${testname};LL_TEST_${testname}"
          )

  # The following was copied to llcorehttp/CMakeLists.txt's texture_load target.
  # Any changes made here should be replicated there.
  if (WINDOWS)
    set_target_properties(INTEGRATION_TEST_${testname}
            PROPERTIES
            LINK_FLAGS "/debug /NODEFAULTLIB:LIBCMT /SUBSYSTEM:CONSOLE"
            )
  endif ()

  # Add link deps to the executable
  if(TEST_DEBUG)
    message(STATUS "TARGET_LINK_LIBRARIES(INTEGRATION_TEST_${testname} ${libraries})")
  endif()

  target_link_libraries(INTEGRATION_TEST_${testname} ${libraries})
  target_include_directories (INTEGRATION_TEST_${testname} PRIVATE ${LIBS_OPEN_DIR}/test )

  # Create the test running command
  set(test_command ${ARGN})
  set(TEST_EXE $<TARGET_FILE:INTEGRATION_TEST_${testname}>)
  list(FIND test_command "{}" test_exe_pos)
  if(test_exe_pos LESS 0)
    # The {} marker means "the full pathname of the test executable."
    # test_exe_pos -1 means we didn't find it -- so append the test executable
    # name to $ARGN, the variable part of the arg list. This is convenient
    # shorthand for both straightforward execution of the test program (empty
    # $ARGN) and for running a "wrapper" program of some kind accepting the
    # pathname of the test program as the last of its args. You need specify
    # {} only if the test program's pathname isn't the last argument in the
    # desired command line.
    list(APPEND test_command "${TEST_EXE}")
  else (test_exe_pos LESS 0)
    # Found {} marker at test_exe_pos. Remove the {}...
    list(REMOVE_AT test_command test_exe_pos)
    # ...and replace it with the actual name of the test executable.
    list(INSERT test_command test_exe_pos "${TEST_EXE}")
  endif()

  SET_TEST_PATH(LD_LIBRARY_PATH)
  LL_TEST_COMMAND(TEST_SCRIPT_CMD "${LD_LIBRARY_PATH}" ${test_command})

  if(TEST_DEBUG)
    message(STATUS "TEST_SCRIPT_CMD: ${TEST_SCRIPT_CMD}")
  endif()

  add_custom_command(
          TARGET INTEGRATION_TEST_${testname}
          POST_BUILD
          COMMAND ${TEST_SCRIPT_CMD}
  )

  # Use CTEST? Not sure how to yet...
  # ADD_TEST(INTEGRATION_TEST_RUNNER_${testname} ${TEST_SCRIPT_CMD})

ENDFUNCTION(LL_ADD_INTEGRATION_TEST)

#*****************************************************************************
#   SET_TEST_PATH
#*****************************************************************************
MACRO(SET_TEST_PATH LISTVAR)
  IF(WINDOWS)
    # We typically build/package only Release variants of third-party
    # libraries, so append the Release staging dir in case the library being
    # sought doesn't have a debug variant.
    set(${LISTVAR} ${SHARED_LIB_STAGING_DIR} ${SHARED_LIB_STAGING_DIR}/Release)
  ELSEIF(DARWIN)
    # We typically build/package only Release variants of third-party
    # libraries, so append the Release staging dir in case the library being
    # sought doesn't have a debug variant.
    set(${LISTVAR} ${SHARED_LIB_STAGING_DIR} ${SHARED_LIB_STAGING_DIR}/Release/Resources /usr/lib)
  ELSE(WINDOWS)
    # Linux uses a single staging directory anyway.
    set(${LISTVAR} ${SHARED_LIB_STAGING_DIR} /usr/lib)
  ENDIF(WINDOWS)
ENDMACRO(SET_TEST_PATH)<|MERGE_RESOLUTION|>--- conflicted
+++ resolved
@@ -22,15 +22,6 @@
   # * properties for each sourcefile passed in indicate what libs to link that file with (MAKE NO ASSUMPTIONS ASIDE FROM TUT)
   #
   # More info and examples at: https://wiki.secondlife.com/wiki/How_to_add_unit_tests_to_indra_code
-<<<<<<< HEAD
-  #
-  # WARNING: do NOT modify this code without working with poppy -
-  # there is another branch that will conflict heavily with any changes here.
-# <FS:ND> Google Mock/Test is not used
-#INCLUDE(GoogleMock)
-# </FS:ND>
-=======
->>>>>>> 5a353bb7
 
   # This here looks weird, but is needed. It will inject GoogleMock into projects that forgot to include `this` (LLAddBuildTest.cmake)
   # But through some other means have access to this macro
