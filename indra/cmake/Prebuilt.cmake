--- conflicted
+++ resolved
@@ -39,11 +39,7 @@
 
     if(${PREBUILD_TRACKING_DIR}/sentinel_installed IS_NEWER_THAN ${PREBUILD_TRACKING_DIR}/${_binary}_installed OR NOT ${${_binary}_installed} EQUAL 0)
       if(DEBUG_PREBUILT)
-<<<<<<< HEAD
-        message("cd ${CMAKE_SOURCE_DIR} && ${AUTOBUILD_EXECUTABLE} install ${autobuild_install_platform}
-=======
-        message(STATUS "cd ${CMAKE_SOURCE_DIR} && ${AUTOBUILD_EXECUTABLE} install
->>>>>>> f40bd0fa
+        message("cd ${CMAKE_SOURCE_DIR} && ${AUTOBUILD_EXECUTABLE} install
         --install-dir=${AUTOBUILD_INSTALL_DIR}
         ${_binary} ")
       endif(DEBUG_PREBUILT)
