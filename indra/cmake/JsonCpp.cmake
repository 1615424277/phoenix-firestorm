--- conflicted
+++ resolved
@@ -6,23 +6,6 @@
 
 use_system_binary(jsoncpp)
 
-<<<<<<< HEAD
-if (USESYSTEMLIBS)
-  include(FindJsonCpp)
-else (USESYSTEMLIBS)
-  use_prebuilt_binary(jsoncpp)
-  if (WINDOWS)
-    set(JSONCPP_LIBRARIES 
-      debug json_libmdd.lib
-      optimized json_libmd.lib)
-  elseif (DARWIN)
-    set(JSONCPP_LIBRARIES libjson_darwin_libmt.a)
-  elseif (LINUX)
-    set(JSONCPP_LIBRARIES libjson_linux-gcc-5.4.0_libmt.a)
-  endif (WINDOWS)
-  set(JSONCPP_INCLUDE_DIR "${LIBS_PREBUILT_DIR}/include/")
-endif (USESYSTEMLIBS)
-=======
 use_prebuilt_binary(jsoncpp)
 if (WINDOWS)
   target_link_libraries( ll::jsoncpp INTERFACE json_libmd.lib )
@@ -31,5 +14,4 @@
 elseif (LINUX)
   target_link_libraries( ll::jsoncpp INTERFACE libjson_linux-gcc-4.1.3_libmt.a )
 endif (WINDOWS)
-target_include_directories( ll::jsoncpp SYSTEM INTERFACE ${LIBS_PREBUILT_DIR}/include)
->>>>>>> a35e58b7
+target_include_directories( ll::jsoncpp SYSTEM INTERFACE ${LIBS_PREBUILT_DIR}/include)