--- conflicted
+++ resolved
@@ -1,27 +1,19 @@
 # -*- cmake -*-
 include(Prebuilt)
 
-<<<<<<< HEAD
-if (NOT USESYSTEMLIBS)
-  if (LINUX)
-    use_prebuilt_binary(libuuid)
-    find_package(Fontconfig REQUIRED) # <FS:PC> fontconfig and freetype should be taken from the
-    # use_prebuilt_binary(fontconfig) #         user's system, and not be packaged with the viewer
-  endif (LINUX)
-=======
 if (LINUX)
   use_prebuilt_binary(libuuid)
   add_library( ll::fontconfig INTERFACE IMPORTED )
 
   if( NOT USE_CONAN )
-    use_prebuilt_binary(fontconfig)
+    find_package(Fontconfig REQUIRED) # <FS:PC> fontconfig and freetype should be taken from the
+    # use_prebuilt_binary(fontconfig) #         user's system, and not be packaged with the viewer
   else()
     target_link_libraries( ll::fontconfig INTERFACE CONAN_PKG::fontconfig )
   endif()
 endif (LINUX)
 
 if( NOT USE_CONAN )
->>>>>>> 3ec348dc
   use_prebuilt_binary(libhunspell)
 endif()
 
