# -*- cmake -*-
include(Prebuilt)

if (LINUX)
  #use_prebuilt_binary(libuuid)
  add_library( ll::fontconfig INTERFACE IMPORTED )

  if( NOT USE_CONAN )
    use_prebuilt_binary(fontconfig)
  else()
    target_link_libraries( ll::fontconfig INTERFACE CONAN_PKG::fontconfig )
  endif()
endif (LINUX)

if( NOT USE_CONAN )
  use_prebuilt_binary(libhunspell)
<<<<<<< HEAD
  use_prebuilt_binary(slvoice)
#  use_prebuilt_binary(libidn)
endif(NOT USESYSTEMLIBS)
=======
endif()

use_prebuilt_binary(slvoice)
>>>>>>> a35e58b7
<|MERGE_RESOLUTION|>--- conflicted
+++ resolved
@@ -14,12 +14,6 @@
 
 if( NOT USE_CONAN )
   use_prebuilt_binary(libhunspell)
-<<<<<<< HEAD
-  use_prebuilt_binary(slvoice)
-#  use_prebuilt_binary(libidn)
-endif(NOT USESYSTEMLIBS)
-=======
 endif()
 
 use_prebuilt_binary(slvoice)
->>>>>>> a35e58b7
