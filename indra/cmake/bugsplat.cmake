<<<<<<< HEAD
# BugSplat is engaged by setting BUGSPLAT_DB to the target BugSplat database
# name.
if (BUGSPLAT_DB)
  if (USESYSTEMLIBS)
    message(STATUS "Looking for system BugSplat")
    set(BUGSPLAT_FIND_QUIETLY ON)
    set(BUGSPLAT_FIND_REQUIRED ON)
    include(FindBUGSPLAT)
  else (USESYSTEMLIBS)
    message(STATUS "Engaging autobuild BugSplat")
    include(Prebuilt)
    use_prebuilt_binary(bugsplat)
    if (WINDOWS)
      set(BUGSPLAT_LIBRARIES 
        ${ARCH_PREBUILT_DIRS_RELEASE}/bugsplat.lib
        )
    elseif (DARWIN)
      find_library(BUGSPLAT_LIBRARIES BugsplatMac
        PATHS "${ARCH_PREBUILT_DIRS_RELEASE}")
      message(FATAL_ERROR "Bugsplat for OSX not fully implemented, please adapt llappdelegate-objc.mm to honor options of sending user name and settings.xml.")
    else (WINDOWS)
      message(FATAL_ERROR "Bugsplat for Linux not implemented.")
=======
if (INSTALL_PROPRIETARY)
    set(USE_BUGSPLAT ON  CACHE BOOL "Use the BugSplat crash reporting system")
else (INSTALL_PROPRIETARY)
    set(USE_BUGSPLAT OFF CACHE BOOL "Use the BugSplat crash reporting system")
endif (INSTALL_PROPRIETARY)

if (USE_BUGSPLAT)
    if (NOT USESYSTEMLIBS)
        include(Prebuilt)
        use_prebuilt_binary(bugsplat)
        if (WINDOWS)
            set(BUGSPLAT_LIBRARIES 
                ${ARCH_PREBUILT_DIRS_RELEASE}/bugsplat.lib
                )
        elseif (DARWIN)
            find_library(BUGSPLAT_LIBRARIES BugsplatMac REQUIRED
                NO_DEFAULT_PATH PATHS "${ARCH_PREBUILT_DIRS_RELEASE}")
        else (WINDOWS)
            message(FATAL_ERROR "BugSplat is not supported; add -DUSE_BUGSPLAT=OFF")
        endif (WINDOWS)
    else (NOT USESYSTEMLIBS)
        set(BUGSPLAT_FIND_QUIETLY ON)
        set(BUGSPLAT_FIND_REQUIRED ON)
        include(FindBUGSPLAT)
    endif (NOT USESYSTEMLIBS)

    set(BUGSPLAT_DB "" CACHE STRING "BugSplat crash database name")
>>>>>>> 2922c593

    set(BUGSPLAT_INCLUDE_DIR ${LIBS_PREBUILT_DIR}/include/bugsplat)
    set(BUGSPLAT_DEFINE "LL_BUGSPLAT")
endif (USE_BUGSPLAT)
<|MERGE_RESOLUTION|>--- conflicted
+++ resolved
@@ -1,27 +1,3 @@
-<<<<<<< HEAD
-# BugSplat is engaged by setting BUGSPLAT_DB to the target BugSplat database
-# name.
-if (BUGSPLAT_DB)
-  if (USESYSTEMLIBS)
-    message(STATUS "Looking for system BugSplat")
-    set(BUGSPLAT_FIND_QUIETLY ON)
-    set(BUGSPLAT_FIND_REQUIRED ON)
-    include(FindBUGSPLAT)
-  else (USESYSTEMLIBS)
-    message(STATUS "Engaging autobuild BugSplat")
-    include(Prebuilt)
-    use_prebuilt_binary(bugsplat)
-    if (WINDOWS)
-      set(BUGSPLAT_LIBRARIES 
-        ${ARCH_PREBUILT_DIRS_RELEASE}/bugsplat.lib
-        )
-    elseif (DARWIN)
-      find_library(BUGSPLAT_LIBRARIES BugsplatMac
-        PATHS "${ARCH_PREBUILT_DIRS_RELEASE}")
-      message(FATAL_ERROR "Bugsplat for OSX not fully implemented, please adapt llappdelegate-objc.mm to honor options of sending user name and settings.xml.")
-    else (WINDOWS)
-      message(FATAL_ERROR "Bugsplat for Linux not implemented.")
-=======
 if (INSTALL_PROPRIETARY)
     set(USE_BUGSPLAT ON  CACHE BOOL "Use the BugSplat crash reporting system")
 else (INSTALL_PROPRIETARY)
@@ -39,6 +15,7 @@
         elseif (DARWIN)
             find_library(BUGSPLAT_LIBRARIES BugsplatMac REQUIRED
                 NO_DEFAULT_PATH PATHS "${ARCH_PREBUILT_DIRS_RELEASE}")
+            message(FATAL_ERROR "Bugsplat for OSX not fully implemented, please adapt llappdelegate-objc.mm to honor options of sending user name and settings.xml.")
         else (WINDOWS)
             message(FATAL_ERROR "BugSplat is not supported; add -DUSE_BUGSPLAT=OFF")
         endif (WINDOWS)
@@ -49,7 +26,6 @@
     endif (NOT USESYSTEMLIBS)
 
     set(BUGSPLAT_DB "" CACHE STRING "BugSplat crash database name")
->>>>>>> 2922c593
 
     set(BUGSPLAT_INCLUDE_DIR ${LIBS_PREBUILT_DIR}/include/bugsplat)
     set(BUGSPLAT_DEFINE "LL_BUGSPLAT")
