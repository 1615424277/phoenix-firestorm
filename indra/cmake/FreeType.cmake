# -*- cmake -*-
include(Prebuilt)

include_guard()
add_library( ll::freetype INTERFACE IMPORTED )

<<<<<<< HEAD
use_system_binary(freetype)
use_prebuilt_binary(freetype)
target_include_directories( ll::freetype SYSTEM INTERFACE  ${LIBS_PREBUILT_DIR}/include/freetype2/)
target_link_libraries( ll::freetype INTERFACE freetype )
=======
  pkg_check_modules(FREETYPE REQUIRED freetype2)
else (USESYSTEMLIBS)
  if (LINUX)                          # <FS:PC> linux fontconfig and freetype should come
    find_package(Freetype REQUIRED)   #         from the user's system
  else (LINUX)                        #         Linux links this via llwindow/CMakeLists
    use_prebuilt_binary(freetype)
    set(FREETYPE_INCLUDE_DIRS ${LIBS_PREBUILT_DIR}/include)
    set(FREETYPE_INCLUDE_DIRS ${LIBS_PREBUILT_DIR}/include/freetype2) #<FS:ND/> Also add freetype2 to search dir, or some includes will fail.
    set(FREETYPE_LIBRARIES freetype)
  endif()
endif (USESYSTEMLIBS)

link_directories(${FREETYPE_LIBRARY_DIRS})
>>>>>>> e07e2375
<|MERGE_RESOLUTION|>--- conflicted
+++ resolved
@@ -4,23 +4,11 @@
 include_guard()
 add_library( ll::freetype INTERFACE IMPORTED )
 
-<<<<<<< HEAD
+if (LINUX)
+  find_package(Freetype REQUIRED) # <FS:PC> linux fontconfig and freetype should come from the user's system Linux links this via llwindow/CMakeLists
+endif (LINUX)
+
 use_system_binary(freetype)
 use_prebuilt_binary(freetype)
 target_include_directories( ll::freetype SYSTEM INTERFACE  ${LIBS_PREBUILT_DIR}/include/freetype2/)
 target_link_libraries( ll::freetype INTERFACE freetype )
-=======
-  pkg_check_modules(FREETYPE REQUIRED freetype2)
-else (USESYSTEMLIBS)
-  if (LINUX)                          # <FS:PC> linux fontconfig and freetype should come
-    find_package(Freetype REQUIRED)   #         from the user's system
-  else (LINUX)                        #         Linux links this via llwindow/CMakeLists
-    use_prebuilt_binary(freetype)
-    set(FREETYPE_INCLUDE_DIRS ${LIBS_PREBUILT_DIR}/include)
-    set(FREETYPE_INCLUDE_DIRS ${LIBS_PREBUILT_DIR}/include/freetype2) #<FS:ND/> Also add freetype2 to search dir, or some includes will fail.
-    set(FREETYPE_LIBRARIES freetype)
-  endif()
-endif (USESYSTEMLIBS)
-
-link_directories(${FREETYPE_LIBRARY_DIRS})
->>>>>>> e07e2375
