--- conflicted
+++ resolved
@@ -114,12 +114,10 @@
         set(MSVC_TOOLSET_VER 141)
     elseif (MSVC_VERSION GREATER_EQUAL 1920 AND MSVC_VERSION LESS 1930) # Visual Studio 2019
         set(MSVC_VER 140)
-<<<<<<< HEAD
         set(MSVC_TOOLSET_VER 142)
-=======
     elseif (MSVC_VERSION GREATER_EQUAL 1930 AND MSVC_VERSION LESS 1940) # Visual Studio 2022
         set(MSVC_VER 140)
->>>>>>> f08f20db
+        set(MSVC_TOOLSET_VER 143)
     else (MSVC80)
         MESSAGE(WARNING "New MSVC_VERSION ${MSVC_VERSION} of MSVC: adapt Copy3rdPartyLibs.cmake")
     endif (MSVC80)
