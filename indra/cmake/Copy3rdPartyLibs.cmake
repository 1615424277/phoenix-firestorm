# -*- cmake -*-

# The copy_win_libs folder contains file lists and a script used to
# copy dlls, exes and such needed to run the SecondLife from within
# VisualStudio.

include(CMakeCopyIfDifferent)
include(Linking)
include(OPENAL)
include(FMODSTUDIO)

# When we copy our dependent libraries, we almost always want to copy them to
# both the Release and the RelWithDebInfo staging directories. This has
# resulted in duplicate (or worse, erroneous attempted duplicate)
# copy_if_different commands. Encapsulate that usage.
# Pass FROM_DIR, TARGETS and the files to copy. TO_DIR is implicit.
# to_staging_dirs diverges from copy_if_different in that it appends to TARGETS.
macro(to_staging_dirs from_dir targets)
    set( targetDir "${SHARED_LIB_STAGING_DIR}")
    copy_if_different("${from_dir}" "${targetDir}" out_targets ${ARGN})

    list(APPEND "${targets}" "${out_targets}")
endmacro()

###################################################################
# set up platform specific lists of files that need to be copied
###################################################################
if(WINDOWS)
    #*******************************
    # VIVOX - *NOTE: no debug version
    set(vivox_lib_dir "${ARCH_PREBUILT_DIRS_RELEASE}")

    # ND, it seems there is no such thing defined. At least when building a viewer
    # Does this maybe matter on some LL buildserver? Otherwise this and the snippet using slvoice_src_dir
    # can all go
    if( ARCH_PREBUILT_BIN_RELEASE )
        set(slvoice_src_dir "${ARCH_PREBUILT_BIN_RELEASE}")
    endif()
    set(slvoice_files SLVoice.exe )
    if (ADDRESS_SIZE EQUAL 64)
        list(APPEND vivox_libs
            vivoxsdk_x64.dll
            ortp_x64.dll
            )
    else (ADDRESS_SIZE EQUAL 64)
        list(APPEND vivox_libs
            vivoxsdk.dll
            ortp.dll
            )
    endif (ADDRESS_SIZE EQUAL 64)

    #*******************************
    # Misc shared libs 

    set(release_src_dir "${ARCH_PREBUILT_DIRS_RELEASE}")
    set(release_files
        #openjp2.dll # <FS:Ansariel> Only copy OpenJPEG dll if needed
        libapr-1.dll
        libaprutil-1.dll
        nghttp2.dll
        glod.dll # <FS:Beq> restore GLOD
        libhunspell.dll
        uriparser.dll
        )

    # <FS:Ansariel> Only copy OpenJPEG dll if needed
    if (NOT USE_KDU)
        set(release_files ${release_files} openjp2.dll)
    endif (NOT USE_KDU)
    # </FS:Ansariel>

    # OpenSSL
    if(ADDRESS_SIZE EQUAL 64)
        set(release_files ${release_files} libcrypto-1_1-x64.dll)
        set(release_files ${release_files} libssl-1_1-x64.dll)
    else(ADDRESS_SIZE EQUAL 64)
        set(release_files ${release_files} libcrypto-1_1.dll)
        set(release_files ${release_files} libssl-1_1.dll)
    endif(ADDRESS_SIZE EQUAL 64)

    # Filenames are different for 32/64 bit BugSplat file and we don't
    # have any control over them so need to branch.
    if (USE_BUGSPLAT)
      if(ADDRESS_SIZE EQUAL 32)
        set(release_files ${release_files} BugSplat.dll)
        set(release_files ${release_files} BugSplatRc.dll)
        set(release_files ${release_files} BsSndRpt.exe)
      else(ADDRESS_SIZE EQUAL 32)
        set(release_files ${release_files} BugSplat64.dll)
        set(release_files ${release_files} BugSplatRc64.dll)
        set(release_files ${release_files} BsSndRpt64.exe)
      endif(ADDRESS_SIZE EQUAL 32)
    endif (USE_BUGSPLAT)

    set(release_files ${release_files} growl++.dll growl.dll )
    if (TARGET ll::fmodstudio)
        # fmodL is included for logging, only one should be picked by manifest
        #set(release_files ${release_files} fmodL.dll)
        set(release_files ${release_files} fmod.dll)
    endif ()

    if (TARGET ll::openal)
        list(APPEND release_files openal32.dll alut.dll)
    endif ()

    #*******************************
    # Copy MS C runtime dlls, required for packaging.
    if (MSVC80)
        set(MSVC_VER 80)
    elseif (MSVC_VERSION EQUAL 1600) # VisualStudio 2010
        MESSAGE(STATUS "MSVC_VERSION ${MSVC_VERSION}")
    elseif (MSVC_VERSION EQUAL 1800) # VisualStudio 2013, which is (sigh) VS 12
        set(MSVC_VER 120)
    elseif (MSVC_VERSION GREATER_EQUAL 1910 AND MSVC_VERSION LESS 1920) # Visual Studio 2017
        set(MSVC_VER 140)
        set(MSVC_TOOLSET_VER 141)
    elseif (MSVC_VERSION GREATER_EQUAL 1920 AND MSVC_VERSION LESS 1930) # Visual Studio 2019
        set(MSVC_VER 140)
        set(MSVC_TOOLSET_VER 142)
<<<<<<< HEAD
    elseif (MSVC_VERSION GREATER_EQUAL 1930 AND MSVC_VERSION LESS 1940) # Visual Studio 2022
=======
    elseif (MSVC_VERSION GREATER_EQUAL 1930 AND MSVC_VERSION LESS 1950) # Visual Studio 2022
>>>>>>> ac0d6afb
        set(MSVC_VER 140)
        set(MSVC_TOOLSET_VER 143)
    else (MSVC80)
        MESSAGE(WARNING "New MSVC_VERSION ${MSVC_VERSION} of MSVC: adapt Copy3rdPartyLibs.cmake")
    endif (MSVC80)

    # <FS:Ansariel> Try using the VC runtime redistributables that came with the VS installation first
    if (MSVC_TOOLSET_VER AND DEFINED ENV{VCTOOLSREDISTDIR})
        if(ADDRESS_SIZE EQUAL 32)
            set(redist_find_path "$ENV{VCTOOLSREDISTDIR}x86\\Microsoft.VC${MSVC_TOOLSET_VER}.CRT")
        else(ADDRESS_SIZE EQUAL 32)
            set(redist_find_path "$ENV{VCTOOLSREDISTDIR}x64\\Microsoft.VC${MSVC_TOOLSET_VER}.CRT")
        endif(ADDRESS_SIZE EQUAL 32)
        get_filename_component(redist_path "${redist_find_path}" ABSOLUTE)
        MESSAGE(STATUS "VC Runtime redist path: ${redist_path}")
    endif (MSVC_TOOLSET_VER AND DEFINED ENV{VCTOOLSREDISTDIR})
    # </FS:Ansariel>

    if(ADDRESS_SIZE EQUAL 32)
        # this folder contains the 32bit DLLs.. (yes really!)
        set(registry_find_path "[HKEY_LOCAL_MACHINE\\SYSTEM\\CurrentControlSet\\Control\\Windows;Directory]/SysWOW64")
    else(ADDRESS_SIZE EQUAL 32)
        # this folder contains the 64bit DLLs.. (yes really!)
        set(registry_find_path "[HKEY_LOCAL_MACHINE\\SYSTEM\\CurrentControlSet\\Control\\Windows;Directory]/System32")
    endif(ADDRESS_SIZE EQUAL 32)

    # Having a string containing the system registry path is a start, but to
    # get CMake to actually read the registry, we must engage some other
    # operation.
    get_filename_component(registry_path "${registry_find_path}" ABSOLUTE)

    # These are candidate DLL names. Empirically, VS versions before 2015 have
    # msvcp*.dll and msvcr*.dll. VS 2017 has msvcp*.dll and vcruntime*.dll.
    # Check each of them.
    foreach(release_msvc_file
            msvcp${MSVC_VER}.dll
            #msvcr${MSVC_VER}.dll # <FS:Ansariel> Can't build with older VS versions anyway - no need trying to copy this file
            vcruntime${MSVC_VER}.dll
            vcruntime${MSVC_VER}_1.dll
            )
        # <FS:Ansariel> Try using the VC runtime redistributables that came with the VS installation first
        if(redist_path AND EXISTS "${redist_path}/${release_msvc_file}")
            MESSAGE(STATUS "Copying redist file from ${redist_path}/${release_msvc_file}")
            to_staging_dirs(
                ${redist_path}
                third_party_targets
                ${release_msvc_file})
        # </FS:Ansariel>
        elseif(EXISTS "${registry_path}/${release_msvc_file}")
            MESSAGE(STATUS "Copying redist file from ${registry_path}/${release_msvc_file}")
            to_staging_dirs(
                ${registry_path}
                third_party_targets
                ${release_msvc_file})
        else()
            # This isn't a WARNING because, as noted above, every VS version
            # we've observed has only a subset of the specified DLL names.
            MESSAGE(STATUS "Redist lib ${release_msvc_file} not found")
        endif()
    endforeach()
    MESSAGE(STATUS "Will copy redist files for MSVC ${MSVC_VER}:")
    foreach(target ${third_party_targets})
        MESSAGE(STATUS "${target}")
    endforeach()

elseif(DARWIN)
    set(vivox_lib_dir "${ARCH_PREBUILT_DIRS_RELEASE}")
    set(slvoice_files SLVoice)
    set(vivox_libs
        libortp.dylib
        libvivoxsdk.dylib
       )
    set(debug_src_dir "${ARCH_PREBUILT_DIRS_DEBUG}")
    set(debug_files
       )
    set(release_src_dir "${ARCH_PREBUILT_DIRS_RELEASE}")
    set(release_files
        libapr-1.0.dylib
        libapr-1.dylib
        libaprutil-1.0.dylib
        libaprutil-1.dylib
        ${EXPAT_COPY}
        libGLOD.dylib # <FS:Beq> restore GLOD
        libhunspell-1.3.0.dylib
        libndofdev.dylib
        libnghttp2.dylib
        libnghttp2.14.dylib
        liburiparser.dylib
        liburiparser.1.dylib
        liburiparser.1.0.27.dylib
        libgrowl.dylib
        libgrowl++.dylib
       )

    if (TARGET ll::fmodstudio)
      set(debug_files ${debug_files} libfmodL.dylib)
      set(release_files ${release_files} libfmod.dylib)
    endif ()

elseif(LINUX)
    # linux is weird, multiple side by side configurations aren't supported
    # and we don't seem to have any debug shared libs built yet anyways...
    set(SHARED_LIB_STAGING_DIR_DEBUG            "${SHARED_LIB_STAGING_DIR}")
    set(SHARED_LIB_STAGING_DIR_RELWITHDEBINFO   "${SHARED_LIB_STAGING_DIR}")
    set(SHARED_LIB_STAGING_DIR_RELEASE          "${SHARED_LIB_STAGING_DIR}")

    set(vivox_lib_dir "${ARCH_PREBUILT_DIRS_RELEASE}/../../lib32/")
    set(vivox_libs
        libsndfile.so.1
        libortp.so
        libvivoxoal.so.1
        libvivoxsdk.so
        )
    set(slvoice_files SLVoice)

    # *TODO - update this to use LIBS_PREBUILT_DIR and LL_ARCH_DIR variables
    # or ARCH_PREBUILT_DIRS
    set(debug_src_dir "${ARCH_PREBUILT_DIRS_DEBUG}")
    set(debug_files
       )
    # *TODO - update this to use LIBS_PREBUILT_DIR and LL_ARCH_DIR variables
    # or ARCH_PREBUILT_DIRS
    set(release_src_dir "${ARCH_PREBUILT_DIRS_RELEASE}")
    # *FIX - figure out what to do with duplicate libalut.so here -brad
    #<FS:TS> Even if we're doing USESYSTEMLIBS, there are a few libraries we
    # have to deal with
    if (NOT USESYSTEMLIBS)
      set(release_files
        #libdb-5.1.so
        ${EXPAT_COPY}
        libhunspell-1.3.so.0.0.0
        libopenal.so
        #libopenjp2.so
        libuuid.so.16
        libuuid.so.16.0.22
        #libfontconfig.so.1.10.1 # <FS:PC> fontconfig and freetype should be taken from the
        #libfontconfig.so.1      #         user's system, and not be packaged with the viewer
        libaprutil-1.so.0
        libapr-1.so.0
       )
    else (NOT USESYSTEMLIBS)
      set(release_files
        libGLOD.so
       )
    endif (NOT USESYSTEMLIBS)

     if( USE_AUTOBUILD_3P )
         list( APPEND release_files
                 libapr-1.so.0
                 libaprutil-1.so.0


                 libhunspell-1.3.so.0.0.0
                 #libopenjp2.so
                 libuuid.so.16
                 libuuid.so.16.0.22


                 libgmodule-2.0.a
                 libgobject-2.0.a
                 )
     endif()

    if (TARGET ll::fmodstudio)
      set(debug_files ${debug_files} "libfmodL.so")
      set(release_files ${release_files} "libfmod.so")
    endif ()

else(WINDOWS)
    message(STATUS "WARNING: unrecognized platform for staging 3rd party libs, skipping...")
    set(vivox_lib_dir "${CMAKE_SOURCE_DIR}/newview/vivox-runtime/i686-linux")
    set(vivox_libs "")
    # *TODO - update this to use LIBS_PREBUILT_DIR and LL_ARCH_DIR variables
    # or ARCH_PREBUILT_DIRS
    set(debug_src_dir "${CMAKE_SOURCE_DIR}/../libraries/i686-linux/lib/debug")
    set(debug_files "")
    # *TODO - update this to use LIBS_PREBUILT_DIR and LL_ARCH_DIR variables
    # or ARCH_PREBUILT_DIRS
    set(release_src_dir "${CMAKE_SOURCE_DIR}/../libraries/i686-linux/lib/release")
    set(release_files "")

    set(debug_llkdu_src "")
    set(debug_llkdu_dst "")
    set(release_llkdu_src "")
    set(release_llkdu_dst "")
    set(relwithdebinfo_llkdu_dst "")
endif(WINDOWS)


################################################################
# Done building the file lists, now set up the copy commands.
################################################################

# Curiously, slvoice_files are only copied to SHARED_LIB_STAGING_DIR_RELEASE.
# It's unclear whether this is oversight or intentional, but anyway leave the
# single copy_if_different command rather than using to_staging_dirs.

if( slvoice_src_dir )
    copy_if_different(
            ${slvoice_src_dir}
            "${SHARED_LIB_STAGING_DIR_RELEASE}"
            out_targets
            ${slvoice_files}
    )
    list(APPEND third_party_targets ${out_targets})
endif()

to_staging_dirs(
    ${vivox_lib_dir}
    third_party_targets
    ${vivox_libs}
    )

to_staging_dirs(
    ${release_src_dir}
    third_party_targets
    ${release_files}
    )

add_custom_target(
        stage_third_party_libs ALL
        DEPENDS ${third_party_targets}
)

if(DARWIN)
    # Support our "@executable_path/../Resources" load path for executables
    # that end up in any of the above SHARED_LIB_STAGING_DIR_MUMBLE
    # directories.
    add_custom_command( TARGET stage_third_party_libs POST_BUILD
            COMMAND ${CMAKE_COMMAND} -E create_symlink ${SHARED_LIB_STAGING_DIR} ${CMAKE_BINARY_DIR}/sharedlibs/Resources
            )
endif()<|MERGE_RESOLUTION|>--- conflicted
+++ resolved
@@ -117,11 +117,7 @@
     elseif (MSVC_VERSION GREATER_EQUAL 1920 AND MSVC_VERSION LESS 1930) # Visual Studio 2019
         set(MSVC_VER 140)
         set(MSVC_TOOLSET_VER 142)
-<<<<<<< HEAD
-    elseif (MSVC_VERSION GREATER_EQUAL 1930 AND MSVC_VERSION LESS 1940) # Visual Studio 2022
-=======
     elseif (MSVC_VERSION GREATER_EQUAL 1930 AND MSVC_VERSION LESS 1950) # Visual Studio 2022
->>>>>>> ac0d6afb
         set(MSVC_VER 140)
         set(MSVC_TOOLSET_VER 143)
     else (MSVC80)
