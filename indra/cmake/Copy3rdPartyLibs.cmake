--- conflicted
+++ resolved
@@ -65,22 +65,9 @@
 
     set(release_files ${release_files} growl++.dll growl.dll )
     if (FMODSTUDIO)
-<<<<<<< HEAD
-      if(ADDRESS_SIZE EQUAL 32)
-        set(debug_files ${debug_files} fmodL.dll)
-        set(release_files ${release_files} fmod.dll)
-      else(ADDRESS_SIZE EQUAL 32)
-        set(debug_files ${debug_files} fmodL64.dll)
-        set(release_files ${release_files} fmod64.dll)
-      endif(ADDRESS_SIZE EQUAL 32)
-    endif (FMODSTUDIO)
-
-    if (FMODEX)
-=======
       set(debug_files ${debug_files} fmodL.dll)
       set(release_files ${release_files} fmod.dll)
     endif (FMODSTUDIO)
->>>>>>> 0aa38a6c
 
     if (FMODEX)
         if(ADDRESS_SIZE EQUAL 32)
