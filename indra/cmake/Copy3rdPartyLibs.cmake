# -*- cmake -*-

# The copy_win_libs folder contains file lists and a script used to
# copy dlls, exes and such needed to run the SecondLife from within
# VisualStudio.

include(CMakeCopyIfDifferent)
include(Linking)
include(OPENAL)
include(FMODSTUDIO)

# When we copy our dependent libraries, we almost always want to copy them to
# both the Release and the RelWithDebInfo staging directories. This has
# resulted in duplicate (or worse, erroneous attempted duplicate)
# copy_if_different commands. Encapsulate that usage.
# Pass FROM_DIR, TARGETS and the files to copy. TO_DIR is implicit.
# to_staging_dirs diverges from copy_if_different in that it appends to TARGETS.
macro(to_staging_dirs from_dir targets)
    set( targetDir "${SHARED_LIB_STAGING_DIR}")
    copy_if_different("${from_dir}" "${targetDir}" out_targets ${ARGN})

    list(APPEND "${targets}" "${out_targets}")
endmacro()

###################################################################
# set up platform specific lists of files that need to be copied
###################################################################
if(WINDOWS)
    #*******************************
    # VIVOX - *NOTE: no debug version
    set(vivox_lib_dir "${ARCH_PREBUILT_DIRS_RELEASE}")

    # ND, it seems there is no such thing defined. At least when building a viewer
    # Does this maybe matter on some LL buildserver? Otherwise this and the snippet using slvoice_src_dir
    # can all go
    if( ARCH_PREBUILT_BIN_RELEASE )
        set(slvoice_src_dir "${ARCH_PREBUILT_BIN_RELEASE}")
    endif()
    set(slvoice_files SLVoice.exe )
    if (ADDRESS_SIZE EQUAL 64)
        list(APPEND vivox_libs
            vivoxsdk_x64.dll
            ortp_x64.dll
            )
    else (ADDRESS_SIZE EQUAL 64)
        list(APPEND vivox_libs
            vivoxsdk.dll
            ortp.dll
            )
    endif (ADDRESS_SIZE EQUAL 64)

    #*******************************
    # Misc shared libs 

    set(release_src_dir "${ARCH_PREBUILT_DIRS_RELEASE}")
    set(release_files
        #openjp2.dll # <FS:Ansariel> Only copy OpenJPEG dll if needed
        libapr-1.dll
        libaprutil-1.dll
        nghttp2.dll
        glod.dll # <FS:Beq> restore GLOD
        libhunspell.dll
        uriparser.dll
        Iex-3_2.dll
        IlmThread-3_2.dll
        Imath-3_1.dll
        OpenEXR-3_2.dll
        OpenEXRCore-3_2.dll
        OpenEXRUtil-3_2.dll
        )

    # ICU4C (same filenames for 32 and 64 bit builds)
    set(release_files ${release_files} icudt48.dll)
    set(release_files ${release_files} icuin48.dll)
    set(release_files ${release_files} icuio48.dll)
    set(release_files ${release_files} icule48.dll)
    set(release_files ${release_files} iculx48.dll)
    set(release_files ${release_files} icutu48.dll)
    set(release_files ${release_files} icuuc48.dll)

    # <FS:Ansariel> Only copy OpenJPEG dll if needed
    if (NOT USE_KDU)
        set(release_files ${release_files} openjp2.dll)
    endif (NOT USE_KDU)
    # </FS:Ansariel>

    # OpenSSL
    if(ADDRESS_SIZE EQUAL 64)
        set(release_files ${release_files} libcrypto-1_1-x64.dll)
        set(release_files ${release_files} libssl-1_1-x64.dll)
    else(ADDRESS_SIZE EQUAL 64)
        set(release_files ${release_files} libcrypto-1_1.dll)
        set(release_files ${release_files} libssl-1_1.dll)
    endif(ADDRESS_SIZE EQUAL 64)

    # Filenames are different for 32/64 bit BugSplat file and we don't
    # have any control over them so need to branch.
    if (USE_BUGSPLAT)
      if(ADDRESS_SIZE EQUAL 32)
        set(release_files ${release_files} BugSplat.dll)
        set(release_files ${release_files} BugSplatRc.dll)
        set(release_files ${release_files} BsSndRpt.exe)
      else(ADDRESS_SIZE EQUAL 32)
        set(release_files ${release_files} BugSplat64.dll)
        set(release_files ${release_files} BugSplatRc64.dll)
        set(release_files ${release_files} BsSndRpt64.exe)
      endif(ADDRESS_SIZE EQUAL 32)
    endif (USE_BUGSPLAT)

    set(release_files ${release_files} growl++.dll growl.dll )
    if (TARGET ll::fmodstudio)
        # fmodL is included for logging, only one should be picked by manifest
        #set(release_files ${release_files} fmodL.dll)
        set(release_files ${release_files} fmod.dll)
    endif ()

    if (TARGET ll::openal)
        list(APPEND release_files openal32.dll alut.dll)
    endif ()

    #*******************************
    # Copy MS C runtime dlls, required for packaging.
    if (MSVC80)
        set(MSVC_VER 80)
    elseif (MSVC_VERSION EQUAL 1600) # VisualStudio 2010
        MESSAGE(STATUS "MSVC_VERSION ${MSVC_VERSION}")
    elseif (MSVC_VERSION EQUAL 1800) # VisualStudio 2013, which is (sigh) VS 12
        set(MSVC_VER 120)
    elseif (MSVC_VERSION GREATER_EQUAL 1910 AND MSVC_VERSION LESS 1920) # Visual Studio 2017
        set(MSVC_VER 140)
        set(MSVC_TOOLSET_VER 141)
    elseif (MSVC_VERSION GREATER_EQUAL 1920 AND MSVC_VERSION LESS 1930) # Visual Studio 2019
        set(MSVC_VER 140)
        set(MSVC_TOOLSET_VER 142)
    elseif (MSVC_VERSION GREATER_EQUAL 1930 AND MSVC_VERSION LESS 1940) # Visual Studio 2022
        set(MSVC_VER 140)
        set(MSVC_TOOLSET_VER 143)
    else (MSVC80)
        MESSAGE(WARNING "New MSVC_VERSION ${MSVC_VERSION} of MSVC: adapt Copy3rdPartyLibs.cmake")
    endif (MSVC80)

    # <FS:Ansariel> Try using the VC runtime redistributables that came with the VS installation first
    if (MSVC_TOOLSET_VER AND DEFINED ENV{VCTOOLSREDISTDIR})
        if(ADDRESS_SIZE EQUAL 32)
            set(redist_find_path "$ENV{VCTOOLSREDISTDIR}x86\\Microsoft.VC${MSVC_TOOLSET_VER}.CRT")
        else(ADDRESS_SIZE EQUAL 32)
            set(redist_find_path "$ENV{VCTOOLSREDISTDIR}x64\\Microsoft.VC${MSVC_TOOLSET_VER}.CRT")
        endif(ADDRESS_SIZE EQUAL 32)
        get_filename_component(redist_path "${redist_find_path}" ABSOLUTE)
        MESSAGE(STATUS "VC Runtime redist path: ${redist_path}")
    endif (MSVC_TOOLSET_VER AND DEFINED ENV{VCTOOLSREDISTDIR})
    # </FS:Ansariel>

    if(ADDRESS_SIZE EQUAL 32)
        # this folder contains the 32bit DLLs.. (yes really!)
        set(registry_find_path "[HKEY_LOCAL_MACHINE\\SYSTEM\\CurrentControlSet\\Control\\Windows;Directory]/SysWOW64")
    else(ADDRESS_SIZE EQUAL 32)
        # this folder contains the 64bit DLLs.. (yes really!)
        set(registry_find_path "[HKEY_LOCAL_MACHINE\\SYSTEM\\CurrentControlSet\\Control\\Windows;Directory]/System32")
    endif(ADDRESS_SIZE EQUAL 32)

    # Having a string containing the system registry path is a start, but to
    # get CMake to actually read the registry, we must engage some other
    # operation.
    get_filename_component(registry_path "${registry_find_path}" ABSOLUTE)

    # These are candidate DLL names. Empirically, VS versions before 2015 have
    # msvcp*.dll and msvcr*.dll. VS 2017 has msvcp*.dll and vcruntime*.dll.
    # Check each of them.
    foreach(release_msvc_file
            msvcp${MSVC_VER}.dll
            #msvcr${MSVC_VER}.dll # <FS:Ansariel> Can't build with older VS versions anyway - no need trying to copy this file
            vcruntime${MSVC_VER}.dll
            vcruntime${MSVC_VER}_1.dll
            )
        # <FS:Ansariel> Try using the VC runtime redistributables that came with the VS installation first
        if(redist_path AND EXISTS "${redist_path}/${release_msvc_file}")
            MESSAGE(STATUS "Copying redist file from ${redist_path}/${release_msvc_file}")
            to_staging_dirs(
                ${redist_path}
                third_party_targets
                ${release_msvc_file})
        # </FS:Ansariel>
        elseif(EXISTS "${registry_path}/${release_msvc_file}")
            MESSAGE(STATUS "Copying redist file from ${registry_path}/${release_msvc_file}")
            to_staging_dirs(
                ${registry_path}
                third_party_targets
                ${release_msvc_file})
        else()
            # This isn't a WARNING because, as noted above, every VS version
            # we've observed has only a subset of the specified DLL names.
            MESSAGE(STATUS "Redist lib ${release_msvc_file} not found")
        endif()
    endforeach()
    MESSAGE(STATUS "Will copy redist files for MSVC ${MSVC_VER}:")
    foreach(target ${third_party_targets})
        MESSAGE(STATUS "${target}")
    endforeach()

elseif(DARWIN)
    set(vivox_lib_dir "${ARCH_PREBUILT_DIRS_RELEASE}")
    set(slvoice_files SLVoice)
    set(vivox_libs
        libortp.dylib
        libvivoxsdk.dylib
       )
    set(debug_src_dir "${ARCH_PREBUILT_DIRS_DEBUG}")
    set(debug_files
       )
    set(release_src_dir "${ARCH_PREBUILT_DIRS_RELEASE}")
    set(release_files
        libapr-1.0.dylib
        libapr-1.dylib
        libaprutil-1.0.dylib
        libaprutil-1.dylib
        ${EXPAT_COPY}
        libGLOD.dylib # <FS:Beq> restore GLOD
        libhunspell-1.3.0.dylib
        libndofdev.dylib
        libnghttp2.dylib
        libnghttp2.14.dylib
        liburiparser.dylib
        liburiparser.1.dylib
        liburiparser.1.0.27.dylib
<<<<<<< HEAD
        libgrowl.dylib
        libgrowl++.dylib
=======
        libIex-3_2.dylib
        libIlmThread-3_2.dylib
        libImath-3_1.dylib
        libOpenEXR-3_2.dylib
        libOpenEXRCore-3_2.dylib
        libOpenEXRUtil-3_2.dylib
>>>>>>> c1bde757
       )

    if (TARGET ll::fmodstudio)
      set(debug_files ${debug_files} libfmodL.dylib)
      set(release_files ${release_files} libfmod.dylib)
    endif ()

elseif(LINUX)
    # linux is weird, multiple side by side configurations aren't supported
    # and we don't seem to have any debug shared libs built yet anyways...
    set(SHARED_LIB_STAGING_DIR_DEBUG            "${SHARED_LIB_STAGING_DIR}")
    set(SHARED_LIB_STAGING_DIR_RELWITHDEBINFO   "${SHARED_LIB_STAGING_DIR}")
    set(SHARED_LIB_STAGING_DIR_RELEASE          "${SHARED_LIB_STAGING_DIR}")

    set(vivox_lib_dir "${ARCH_PREBUILT_DIRS_RELEASE}/../../lib32/")
    set(vivox_libs
        libsndfile.so.1
        libortp.so
        libvivoxoal.so.1
        libvivoxsdk.so
        )
    set(slvoice_files SLVoice)

    # *TODO - update this to use LIBS_PREBUILT_DIR and LL_ARCH_DIR variables
    # or ARCH_PREBUILT_DIRS
    set(debug_src_dir "${ARCH_PREBUILT_DIRS_DEBUG}")
    set(debug_files
       )
    # *TODO - update this to use LIBS_PREBUILT_DIR and LL_ARCH_DIR variables
    # or ARCH_PREBUILT_DIRS
    set(release_src_dir "${ARCH_PREBUILT_DIRS_RELEASE}")
    # *FIX - figure out what to do with duplicate libalut.so here -brad
    #<FS:TS> Even if we're doing USESYSTEMLIBS, there are a few libraries we
    # have to deal with
    if (NOT USESYSTEMLIBS)
      set(release_files
        #libdb-5.1.so
        ${EXPAT_COPY}
        libhunspell-1.3.so.0.0.0
        libopenal.so
        #libopenjp2.so
        libuuid.so.16
        libuuid.so.16.0.22
        #libfontconfig.so.1.10.1 # <FS:PC> fontconfig and freetype should be taken from the
        #libfontconfig.so.1      #         user's system, and not be packaged with the viewer
        libaprutil-1.so.0
        libapr-1.so.0
       )
    else (NOT USESYSTEMLIBS)
      set(release_files
        libGLOD.so
       )
    endif (NOT USESYSTEMLIBS)

     if( USE_AUTOBUILD_3P )
         list( APPEND release_files
                 libapr-1.so.0
                 libaprutil-1.so.0


                 libhunspell-1.3.so.0.0.0
                 #libopenjp2.so
                 libuuid.so.16
                 libuuid.so.16.0.22


                 libgmodule-2.0.a
                 libgobject-2.0.a
                 )
     endif()

    if (TARGET ll::fmodstudio)
      set(debug_files ${debug_files} "libfmodL.so")
      set(release_files ${release_files} "libfmod.so")
    endif ()

else(WINDOWS)
    message(STATUS "WARNING: unrecognized platform for staging 3rd party libs, skipping...")
    set(vivox_lib_dir "${CMAKE_SOURCE_DIR}/newview/vivox-runtime/i686-linux")
    set(vivox_libs "")
    # *TODO - update this to use LIBS_PREBUILT_DIR and LL_ARCH_DIR variables
    # or ARCH_PREBUILT_DIRS
    set(debug_src_dir "${CMAKE_SOURCE_DIR}/../libraries/i686-linux/lib/debug")
    set(debug_files "")
    # *TODO - update this to use LIBS_PREBUILT_DIR and LL_ARCH_DIR variables
    # or ARCH_PREBUILT_DIRS
    set(release_src_dir "${CMAKE_SOURCE_DIR}/../libraries/i686-linux/lib/release")
    set(release_files "")

    set(debug_llkdu_src "")
    set(debug_llkdu_dst "")
    set(release_llkdu_src "")
    set(release_llkdu_dst "")
    set(relwithdebinfo_llkdu_dst "")
endif(WINDOWS)


################################################################
# Done building the file lists, now set up the copy commands.
################################################################

# Curiously, slvoice_files are only copied to SHARED_LIB_STAGING_DIR_RELEASE.
# It's unclear whether this is oversight or intentional, but anyway leave the
# single copy_if_different command rather than using to_staging_dirs.

if( slvoice_src_dir )
    copy_if_different(
            ${slvoice_src_dir}
            "${SHARED_LIB_STAGING_DIR_RELEASE}"
            out_targets
            ${slvoice_files}
    )
    list(APPEND third_party_targets ${out_targets})
endif()

to_staging_dirs(
    ${vivox_lib_dir}
    third_party_targets
    ${vivox_libs}
    )

to_staging_dirs(
    ${release_src_dir}
    third_party_targets
    ${release_files}
    )

add_custom_target(
        stage_third_party_libs ALL
        DEPENDS ${third_party_targets}
)

if(DARWIN)
    # Support our "@executable_path/../Resources" load path for executables
    # that end up in any of the above SHARED_LIB_STAGING_DIR_MUMBLE
    # directories.
    add_custom_command( TARGET stage_third_party_libs POST_BUILD
            COMMAND ${CMAKE_COMMAND} -E create_symlink ${SHARED_LIB_STAGING_DIR} ${CMAKE_BINARY_DIR}/sharedlibs/Resources
            )
endif()<|MERGE_RESOLUTION|>--- conflicted
+++ resolved
@@ -223,17 +223,14 @@
         liburiparser.dylib
         liburiparser.1.dylib
         liburiparser.1.0.27.dylib
-<<<<<<< HEAD
-        libgrowl.dylib
-        libgrowl++.dylib
-=======
         libIex-3_2.dylib
         libIlmThread-3_2.dylib
         libImath-3_1.dylib
         libOpenEXR-3_2.dylib
         libOpenEXRCore-3_2.dylib
         libOpenEXRUtil-3_2.dylib
->>>>>>> c1bde757
+        libgrowl.dylib
+        libgrowl++.dylib
        )
 
     if (TARGET ll::fmodstudio)
