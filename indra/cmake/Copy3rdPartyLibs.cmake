# -*- cmake -*-

# The copy_win_libs folder contains file lists and a script used to
# copy dlls, exes and such needed to run the SecondLife from within
# VisualStudio.

include(CMakeCopyIfDifferent)
include(Linking)

# When we copy our dependent libraries, we almost always want to copy them to
# both the Release and the RelWithDebInfo staging directories. This has
# resulted in duplicate (or worse, erroneous attempted duplicate)
# copy_if_different commands. Encapsulate that usage.
# Pass FROM_DIR, TARGETS and the files to copy. TO_DIR is implicit.
# to_staging_dirs diverges from copy_if_different in that it appends to TARGETS.
MACRO(to_staging_dirs from_dir targets)
  foreach(staging_dir
          "${SHARED_LIB_STAGING_DIR_RELEASE}"
          "${SHARED_LIB_STAGING_DIR_RELWITHDEBINFO}")
    copy_if_different("${from_dir}" "${staging_dir}" out_targets ${ARGN})
    list(APPEND "${targets}" "${out_targets}")
  endforeach()
ENDMACRO(to_staging_dirs from_dir to_dir targets)

###################################################################
# set up platform specific lists of files that need to be copied
###################################################################
if(WINDOWS)
    set(SHARED_LIB_STAGING_DIR_DEBUG            "${SHARED_LIB_STAGING_DIR}/Debug")
    set(SHARED_LIB_STAGING_DIR_RELWITHDEBINFO   "${SHARED_LIB_STAGING_DIR}/RelWithDebInfo")
    set(SHARED_LIB_STAGING_DIR_RELEASE          "${SHARED_LIB_STAGING_DIR}/Release")

    #*******************************
    # VIVOX - *NOTE: no debug version
    set(vivox_lib_dir "${ARCH_PREBUILT_DIRS_RELEASE}")
    set(slvoice_src_dir "${ARCH_PREBUILT_BIN_RELEASE}")    
    set(slvoice_files SLVoice.exe )
    if (ADDRESS_SIZE EQUAL 64)
        list(APPEND vivox_libs
            vivoxsdk_x64.dll
            ortp_x64.dll
            )
    else (ADDRESS_SIZE EQUAL 64)
        list(APPEND vivox_libs
            vivoxsdk.dll
            ortp.dll
            )
    endif (ADDRESS_SIZE EQUAL 64)

    #*******************************
    # Misc shared libs 

    set(release_src_dir "${ARCH_PREBUILT_DIRS_RELEASE}")
    set(release_files
        #openjp2.dll # <FS:Ansariel> Only copy OpenJPEG dll if needed
        libapr-1.dll
        libaprutil-1.dll
        libapriconv-1.dll
        nghttp2.dll
        libhunspell.dll
        uriparser.dll
        )

    # <FS:Ansariel> Only copy OpenJPEG dll if needed
    if (NOT USE_KDU)
        set(release_files ${release_files} openjp2.dll)
    endif (NOT USE_KDU)
    # </FS:Ansariel>

    # OpenSSL
    if(ADDRESS_SIZE EQUAL 64)
        set(release_files ${release_files} libcrypto-1_1-x64.dll)
        set(release_files ${release_files} libssl-1_1-x64.dll)
    else(ADDRESS_SIZE EQUAL 64)
        set(release_files ${release_files} libcrypto-1_1.dll)
        set(release_files ${release_files} libssl-1_1.dll)
    endif(ADDRESS_SIZE EQUAL 64)

    # Filenames are different for 32/64 bit BugSplat file and we don't
    # have any control over them so need to branch.
    if (USE_BUGSPLAT)
      if(ADDRESS_SIZE EQUAL 32)
        set(release_files ${release_files} BugSplat.dll)
        set(release_files ${release_files} BugSplatRc.dll)
        set(release_files ${release_files} BsSndRpt.exe)
      else(ADDRESS_SIZE EQUAL 32)
        set(release_files ${release_files} BugSplat64.dll)
        set(release_files ${release_files} BugSplatRc64.dll)
        set(release_files ${release_files} BsSndRpt64.exe)
      endif(ADDRESS_SIZE EQUAL 32)
    endif (USE_BUGSPLAT)

    set(release_files ${release_files} growl++.dll growl.dll )
    if (FMODSTUDIO)
      set(debug_files ${debug_files} fmodL.dll)
      set(release_files ${release_files} fmod.dll)
    endif (FMODSTUDIO)

    if (OPENAL)
        list(APPEND release_files openal32.dll alut.dll)
    endif (OPENAL)

    #*******************************
    # Copy MS C runtime dlls, required for packaging.
    if (MSVC80)
        set(MSVC_VER 80)
    elseif (MSVC_VERSION EQUAL 1600) # VisualStudio 2010
        MESSAGE(STATUS "MSVC_VERSION ${MSVC_VERSION}")
    elseif (MSVC_VERSION EQUAL 1800) # VisualStudio 2013, which is (sigh) VS 12
        set(MSVC_VER 120)
    elseif (MSVC_VERSION GREATER_EQUAL 1910 AND MSVC_VERSION LESS 1920) # Visual Studio 2017
        set(MSVC_VER 140)
        set(MSVC_TOOLSET_VER 141)
    elseif (MSVC_VERSION GREATER_EQUAL 1920 AND MSVC_VERSION LESS 1930) # Visual Studio 2019
        set(MSVC_VER 140)
        set(MSVC_TOOLSET_VER 142)
    else (MSVC80)
        MESSAGE(WARNING "New MSVC_VERSION ${MSVC_VERSION} of MSVC: adapt Copy3rdPartyLibs.cmake")
    endif (MSVC80)

    # <FS:Ansariel> Try using the VC runtime redistributables that came with the VS installation first
    if (MSVC_TOOLSET_VER AND DEFINED ENV{VCTOOLSREDISTDIR})
        if(ADDRESS_SIZE EQUAL 32)
            set(redist_find_path "$ENV{VCTOOLSREDISTDIR}x86\\Microsoft.VC${MSVC_TOOLSET_VER}.CRT")
        else(ADDRESS_SIZE EQUAL 32)
            set(redist_find_path "$ENV{VCTOOLSREDISTDIR}x64\\Microsoft.VC${MSVC_TOOLSET_VER}.CRT")
        endif(ADDRESS_SIZE EQUAL 32)
        get_filename_component(redist_path "${redist_find_path}" ABSOLUTE)
        MESSAGE(STATUS "VC Runtime redist path: ${redist_path}")
    endif (MSVC_TOOLSET_VER AND DEFINED ENV{VCTOOLSREDISTDIR})
    # </FS:Ansariel>

    if(ADDRESS_SIZE EQUAL 32)
        # this folder contains the 32bit DLLs.. (yes really!)
        set(registry_find_path "[HKEY_LOCAL_MACHINE\\SYSTEM\\CurrentControlSet\\Control\\Windows;Directory]/SysWOW64")
    else(ADDRESS_SIZE EQUAL 32)
        # this folder contains the 64bit DLLs.. (yes really!)
        set(registry_find_path "[HKEY_LOCAL_MACHINE\\SYSTEM\\CurrentControlSet\\Control\\Windows;Directory]/System32")
    endif(ADDRESS_SIZE EQUAL 32)

    # Having a string containing the system registry path is a start, but to
    # get CMake to actually read the registry, we must engage some other
    # operation.
    get_filename_component(registry_path "${registry_find_path}" ABSOLUTE)

    # These are candidate DLL names. Empirically, VS versions before 2015 have
    # msvcp*.dll and msvcr*.dll. VS 2017 has msvcp*.dll and vcruntime*.dll.
    # Check each of them.
    foreach(release_msvc_file
            msvcp${MSVC_VER}.dll
            #msvcr${MSVC_VER}.dll # <FS:Ansariel> Can't build with older VS versions anyway - no need trying to copy this file
            vcruntime${MSVC_VER}.dll
            )
        # <FS:Ansariel> Try using the VC runtime redistributables that came with the VS installation first
        if(redist_path AND EXISTS "${redist_path}/${release_msvc_file}")
            MESSAGE(STATUS "Copying redist file from ${redist_path}/${release_msvc_file}")
            to_staging_dirs(
                ${redist_path}
                third_party_targets
                ${release_msvc_file})
        # </FS:Ansariel>
        elseif(EXISTS "${registry_path}/${release_msvc_file}")
            MESSAGE(STATUS "Copying redist file from ${registry_path}/${release_msvc_file}")
            to_staging_dirs(
                ${registry_path}
                third_party_targets
                ${release_msvc_file})
        else()
            # This isn't a WARNING because, as noted above, every VS version
            # we've observed has only a subset of the specified DLL names.
            MESSAGE(STATUS "Redist lib ${release_msvc_file} not found")
        endif()
    endforeach()
    MESSAGE(STATUS "Will copy redist files for MSVC ${MSVC_VER}:")
    foreach(target ${third_party_targets})
        MESSAGE(STATUS "${target}")
    endforeach()

elseif(DARWIN)
    set(SHARED_LIB_STAGING_DIR_DEBUG            "${SHARED_LIB_STAGING_DIR}/Debug/Resources")
    set(SHARED_LIB_STAGING_DIR_RELWITHDEBINFO   "${SHARED_LIB_STAGING_DIR}/RelWithDebInfo/Resources")
    set(SHARED_LIB_STAGING_DIR_RELEASE          "${SHARED_LIB_STAGING_DIR}/Release/Resources")

    set(vivox_lib_dir "${ARCH_PREBUILT_DIRS_RELEASE}")
    set(slvoice_files SLVoice)
    set(vivox_libs
        libortp.dylib
        libvivoxsdk.dylib
       )
    set(debug_src_dir "${ARCH_PREBUILT_DIRS_DEBUG}")
    set(debug_files
       )
    set(release_src_dir "${ARCH_PREBUILT_DIRS_RELEASE}")
    set(release_files
        libapr-1.0.dylib
        libapr-1.dylib
        libaprutil-1.0.dylib
        libaprutil-1.dylib
        ${EXPAT_COPY}
        libhunspell-1.3.0.dylib
        libndofdev.dylib
        libnghttp2.dylib
        libnghttp2.14.dylib
        libnghttp2.14.19.0.dylib
        liburiparser.dylib
        liburiparser.1.dylib
        liburiparser.1.0.27.dylib
        libgrowl.dylib
        libgrowl++.dylib
       )

    if (FMODSTUDIO)
      set(debug_files ${debug_files} libfmodL.dylib)
      set(release_files ${release_files} libfmod.dylib)
    endif (FMODSTUDIO)

elseif(LINUX)
    # linux is weird, multiple side by side configurations aren't supported
    # and we don't seem to have any debug shared libs built yet anyways...
    set(SHARED_LIB_STAGING_DIR_DEBUG            "${SHARED_LIB_STAGING_DIR}")
    set(SHARED_LIB_STAGING_DIR_RELWITHDEBINFO   "${SHARED_LIB_STAGING_DIR}")
    set(SHARED_LIB_STAGING_DIR_RELEASE          "${SHARED_LIB_STAGING_DIR}")

    set(vivox_lib_dir "${ARCH_PREBUILT_DIRS_RELEASE}")
    set(vivox_libs
        libsndfile.so.1
        libortp.so
        libvivoxoal.so.1
        libvivoxsdk.so
        )
    set(slvoice_files SLVoice)

    # *TODO - update this to use LIBS_PREBUILT_DIR and LL_ARCH_DIR variables
    # or ARCH_PREBUILT_DIRS
    set(debug_src_dir "${ARCH_PREBUILT_DIRS_DEBUG}")
    set(debug_files
       )
    # *TODO - update this to use LIBS_PREBUILT_DIR and LL_ARCH_DIR variables
    # or ARCH_PREBUILT_DIRS
    set(release_src_dir "${ARCH_PREBUILT_DIRS_RELEASE}")
    # *FIX - figure out what to do with duplicate libalut.so here -brad
    #<FS:TS> Even if we're doing USESYSTEMLIBS, there are a few libraries we
    # have to deal with
    if (NOT USESYSTEMLIBS)
      set(release_files
        #libapr-1.so.0
        #libaprutil-1.so.0
        libatk-1.0.so
        #libdb-5.1.so
        ${EXPAT_COPY}
<<<<<<< HEAD
        #libfreetype.so.6.6.2
        #libfreetype.so.6
        #libGLOD.so
=======
        libfreetype.so.6.6.2
        libfreetype.so.6
>>>>>>> cba1daaf
        libgmodule-2.0.so
        libgobject-2.0.so
        libhunspell-1.3.so.0.0.0
        libopenal.so
        #libopenjpeg.so
        libuuid.so.16
        libuuid.so.16.0.22
        libfontconfig.so.1.8.0
        libfontconfig.so.1
       )
    else (NOT USESYSTEMLIBS)
      set(release_files
        libGLOD.so
       )
    endif (NOT USESYSTEMLIBS)

    if (FMODSTUDIO)
      set(debug_files ${debug_files} "libfmodL.so")
      set(release_files ${release_files} "libfmod.so")
    endif (FMODSTUDIO)

else(WINDOWS)
    message(STATUS "WARNING: unrecognized platform for staging 3rd party libs, skipping...")
    set(vivox_lib_dir "${CMAKE_SOURCE_DIR}/newview/vivox-runtime/i686-linux")
    set(vivox_libs "")
    # *TODO - update this to use LIBS_PREBUILT_DIR and LL_ARCH_DIR variables
    # or ARCH_PREBUILT_DIRS
    set(debug_src_dir "${CMAKE_SOURCE_DIR}/../libraries/i686-linux/lib/debug")
    set(debug_files "")
    # *TODO - update this to use LIBS_PREBUILT_DIR and LL_ARCH_DIR variables
    # or ARCH_PREBUILT_DIRS
    set(release_src_dir "${CMAKE_SOURCE_DIR}/../libraries/i686-linux/lib/release")
    set(release_files "")

    set(debug_llkdu_src "")
    set(debug_llkdu_dst "")
    set(release_llkdu_src "")
    set(release_llkdu_dst "")
    set(relwithdebinfo_llkdu_dst "")
endif(WINDOWS)


################################################################
# Done building the file lists, now set up the copy commands.
################################################################

# Curiously, slvoice_files are only copied to SHARED_LIB_STAGING_DIR_RELEASE.
# It's unclear whether this is oversight or intentional, but anyway leave the
# single copy_if_different command rather than using to_staging_dirs.
copy_if_different(
    ${slvoice_src_dir}
    "${SHARED_LIB_STAGING_DIR_RELEASE}"
    out_targets
    ${slvoice_files}
    )
list(APPEND third_party_targets ${out_targets})

to_staging_dirs(
    ${vivox_lib_dir}
    third_party_targets
    ${vivox_libs}
    )

to_staging_dirs(
    ${release_src_dir}
    third_party_targets
    ${release_files}
    )

#<FS:TS> We need to do this regardless
#if(NOT USESYSTEMLIBS)
  add_custom_target(
      stage_third_party_libs ALL
      DEPENDS ${third_party_targets}
      )
#endif(NOT USESYSTEMLIBS)<|MERGE_RESOLUTION|>--- conflicted
+++ resolved
@@ -248,14 +248,8 @@
         libatk-1.0.so
         #libdb-5.1.so
         ${EXPAT_COPY}
-<<<<<<< HEAD
         #libfreetype.so.6.6.2
         #libfreetype.so.6
-        #libGLOD.so
-=======
-        libfreetype.so.6.6.2
-        libfreetype.so.6
->>>>>>> cba1daaf
         libgmodule-2.0.so
         libgobject-2.0.so
         libhunspell-1.3.so.0.0.0
