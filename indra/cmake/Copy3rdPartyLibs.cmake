# -*- cmake -*-

# The copy_win_libs folder contains file lists and a script used to
# copy dlls, exes and such needed to run the SecondLife from within
# VisualStudio.

include(CMakeCopyIfDifferent)
include(Linking)

###################################################################
# set up platform specific lists of files that need to be copied
###################################################################
if(WINDOWS)
    set(SHARED_LIB_STAGING_DIR_DEBUG            "${SHARED_LIB_STAGING_DIR}/Debug")
    set(SHARED_LIB_STAGING_DIR_RELWITHDEBINFO   "${SHARED_LIB_STAGING_DIR}/RelWithDebInfo")
    set(SHARED_LIB_STAGING_DIR_RELEASE          "${SHARED_LIB_STAGING_DIR}/Release")

    #*******************************
    # VIVOX - *NOTE: no debug version
    set(vivox_src_dir "${ARCH_PREBUILT_DIRS_RELEASE}")
    set(vivox_files
        SLVoice.exe
        )
    if (ADDRESS_SIZE EQUAL 64)
        list(APPEND vivox_files
            vivoxsdk_x64.dll
            ortp_x64.dll
            )
    else (ADDRESS_SIZE EQUAL 64)
        list(APPEND vivox_files
            vivoxsdk.dll
            ortp.dll
            )
    endif (ADDRESS_SIZE EQUAL 64)

    #*******************************
    # Misc shared libs 

    set(release_src_dir "${ARCH_PREBUILT_DIRS_RELEASE}")
    set(release_files
        #openjpeg.dll
        libapr-1.dll
        libaprutil-1.dll
        libapriconv-1.dll
        ssleay32.dll
        libeay32.dll
        nghttp2.dll
        glod.dll
        libhunspell.dll
        )

<<<<<<< HEAD
    if( NOT ND_USE_OPENJPEG2 )
      set(release_files ${release_files} openjpeg.dll )
    else()
      set(release_files ${release_files} openjp2.dll )
    endif( NOT ND_USE_OPENJPEG2 ) 
    
=======
>>>>>>> 65a3b74b
    set(release_files ${release_files} growl++.dll growl.dll )
    if (FMODSTUDIO)
      if(ADDRESS_SIZE EQUAL 32)
        set(debug_files ${debug_files} fmodL.dll)
        set(release_files ${release_files} fmod.dll)
      else(ADDRESS_SIZE EQUAL 32)
        set(debug_files ${debug_files} fmodL64.dll)
        set(release_files ${release_files} fmod64.dll)
      endif(ADDRESS_SIZE EQUAL 32)
    endif (FMODSTUDIO)

    if (FMODEX)

        if(ADDRESS_SIZE EQUAL 32)
            set(release_files ${release_files} fmodex.dll)
        else(ADDRESS_SIZE EQUAL 32)
            set(release_files ${release_files} fmodex64.dll)
        endif(ADDRESS_SIZE EQUAL 32)
    endif (FMODEX)

    #*******************************
    # Copy MS C runtime dlls, required for packaging.
    # *TODO - Adapt this to support VC9
    if (MSVC80)
        list(APPEND LMSVC_VER 80)
        list(APPEND LMSVC_VERDOT 8.0)
    elseif (MSVC_VERSION EQUAL 1600) # VisualStudio 2010
        MESSAGE(STATUS "MSVC_VERSION ${MSVC_VERSION}")
    elseif (MSVC_VERSION EQUAL 1800) # VisualStudio 2013, which is (sigh) VS 12
        list(APPEND LMSVC_VER 120)
        list(APPEND LMSVC_VERDOT 12.0)
    else (MSVC80)
        MESSAGE(WARNING "New MSVC_VERSION ${MSVC_VERSION} of MSVC: adapt Copy3rdPartyLibs.cmake")
    endif (MSVC80)

    # try to copy VS2010 redist independently of system version
    # maint-7360 CP
    # list(APPEND LMSVC_VER 100)
    # list(APPEND LMSVC_VERDOT 10.0)
    
    list(LENGTH LMSVC_VER count)
    math(EXPR count "${count}-1")
    foreach(i RANGE ${count})
        list(GET LMSVC_VER ${i} MSVC_VER)
        list(GET LMSVC_VERDOT ${i} MSVC_VERDOT)
        MESSAGE(STATUS "Copying redist libs for VC ${MSVC_VERDOT}")
        FIND_PATH(debug_msvc_redist_path NAME msvcr${MSVC_VER}d.dll
            PATHS            
            [HKEY_LOCAL_MACHINE\\SOFTWARE\\Microsoft\\VisualStudio\\${MSVC_VERDOT}\\Setup\\VC;ProductDir]/redist/Debug_NonRedist/x86/Microsoft.VC${MSVC_VER}.DebugCRT
            [HKEY_LOCAL_MACHINE\\SYSTEM\\CurrentControlSet\\Control\\Windows;Directory]/SysWOW64
            [HKEY_LOCAL_MACHINE\\SYSTEM\\CurrentControlSet\\Control\\Windows;Directory]/System32
            ${MSVC_DEBUG_REDIST_PATH}
            NO_DEFAULT_PATH
            )

        if(EXISTS ${debug_msvc_redist_path})
            set(debug_msvc_files
                msvcr${MSVC_VER}d.dll
                msvcp${MSVC_VER}d.dll
                )

            copy_if_different(
                ${debug_msvc_redist_path}
                "${SHARED_LIB_STAGING_DIR_DEBUG}"
                out_targets
                ${debug_msvc_files}
                )
            set(third_party_targets ${third_party_targets} ${out_targets})

            unset(debug_msvc_redist_path CACHE)
        endif()

        if(ADDRESS_SIZE EQUAL 32)
            # this folder contains the 32bit DLLs.. (yes really!)
            set(registry_find_path "[HKEY_LOCAL_MACHINE\\SYSTEM\\CurrentControlSet\\Control\\Windows;Directory]/SysWOW64")
        else(ADDRESS_SIZE EQUAL 32)
            # this folder contains the 64bit DLLs.. (yes really!)
            set(registry_find_path "[HKEY_LOCAL_MACHINE\\SYSTEM\\CurrentControlSet\\Control\\Windows;Directory]/System32")
        endif(ADDRESS_SIZE EQUAL 32)

        FIND_PATH(release_msvc_redist_path NAME msvcr${MSVC_VER}.dll
            PATHS            
            ${registry_find_path}
            NO_DEFAULT_PATH
            )

        if(EXISTS ${release_msvc_redist_path})
            set(release_msvc_files
                msvcr${MSVC_VER}.dll
                msvcp${MSVC_VER}.dll
                )

            copy_if_different(
                ${release_msvc_redist_path}
                "${SHARED_LIB_STAGING_DIR_RELEASE}"
                out_targets
                ${release_msvc_files}
                )
            set(third_party_targets ${third_party_targets} ${out_targets})

            copy_if_different(
                ${release_msvc_redist_path}
                "${SHARED_LIB_STAGING_DIR_RELWITHDEBINFO}"
                out_targets
                ${release_msvc_files}
                )
            set(third_party_targets ${third_party_targets} ${out_targets})

            unset(release_msvc_redist_path CACHE)
        endif()
    endforeach()

elseif(DARWIN)
    set(SHARED_LIB_STAGING_DIR_DEBUG            "${SHARED_LIB_STAGING_DIR}/Debug/Resources")
    set(SHARED_LIB_STAGING_DIR_RELWITHDEBINFO   "${SHARED_LIB_STAGING_DIR}/RelWithDebInfo/Resources")
    set(SHARED_LIB_STAGING_DIR_RELEASE          "${SHARED_LIB_STAGING_DIR}/Release/Resources")

    set(vivox_src_dir "${ARCH_PREBUILT_DIRS_RELEASE}")
    set(vivox_files
        SLVoice
        libortp.dylib
        libvivoxplatform.dylib
        libvivoxsdk.dylib
       )
    set(debug_src_dir "${ARCH_PREBUILT_DIRS_DEBUG}")
    set(debug_files
       )
    set(release_src_dir "${ARCH_PREBUILT_DIRS_RELEASE}")
    set(release_files
        libapr-1.0.dylib
        libapr-1.dylib
        libaprutil-1.0.dylib
        libaprutil-1.dylib
        libexception_handler.dylib
        ${EXPAT_COPY}
        libGLOD.dylib
        libndofdev.dylib
        libnghttp2.dylib
        libnghttp2.14.dylib
        libnghttp2.14.14.0.dylib
        libgrowl.dylib
        libgrowl++.dylib
       )

    if (FMODSTUDIO)
      set(debug_files ${debug_files} libfmodL.dylib)
      set(release_files ${release_files} libfmod.dylib)
    endif (FMODSTUDIO)

    if (FMODEX)
      set(debug_files ${debug_files} libfmodexL.dylib)
      set(release_files ${release_files} libfmodex.dylib)
    endif (FMODEX)

elseif(LINUX)
    # linux is weird, multiple side by side configurations aren't supported
    # and we don't seem to have any debug shared libs built yet anyways...
    set(SHARED_LIB_STAGING_DIR_DEBUG            "${SHARED_LIB_STAGING_DIR}")
    set(SHARED_LIB_STAGING_DIR_RELWITHDEBINFO   "${SHARED_LIB_STAGING_DIR}")
    set(SHARED_LIB_STAGING_DIR_RELEASE          "${SHARED_LIB_STAGING_DIR}")

    set(vivox_src_dir "${ARCH_PREBUILT_DIRS_RELEASE}")
    set(vivox_files
        libsndfile.so.1
        libortp.so
        libvivoxoal.so.1
        libvivoxplatform.so
        libvivoxsdk.so
        SLVoice
       )
    # *TODO - update this to use LIBS_PREBUILT_DIR and LL_ARCH_DIR variables
    # or ARCH_PREBUILT_DIRS
    set(debug_src_dir "${ARCH_PREBUILT_DIRS_DEBUG}")
    set(debug_files
       )
    # *TODO - update this to use LIBS_PREBUILT_DIR and LL_ARCH_DIR variables
    # or ARCH_PREBUILT_DIRS
    set(release_src_dir "${ARCH_PREBUILT_DIRS_RELEASE}")
    # *FIX - figure out what to do with duplicate libalut.so here -brad
    #<FS:TS> Even if we're doing USESYSTEMLIBS, there are a few libraries we
    # have to deal with
    if (NOT USESYSTEMLIBS)
      set(release_files
        #libapr-1.so.0
        #libaprutil-1.so.0
        libatk-1.0.so
        #libdb-5.1.so
        ${EXPAT_COPY}
        #libfreetype.so.6.6.2
        #libfreetype.so.6
<<<<<<< HEAD
        #libGLOD.so
=======
        libGLOD.so
>>>>>>> 65a3b74b
        libgmodule-2.0.so
        libgobject-2.0.so
        libhunspell-1.3.so.0.0.0
        libopenal.so
        #libopenjpeg.so
        libuuid.so.16
        libuuid.so.16.0.22
        libfontconfig.so.1.8.0
        libfontconfig.so.1
       )
<<<<<<< HEAD
=======
    else (NOT USESYSTEMLIBS)
      set(release_files
        libGLOD.so
       )
>>>>>>> 65a3b74b
    endif (NOT USESYSTEMLIBS)

    if (FMODSTUDIO)
      set(debug_files ${debug_files} "libfmodL.so")
      set(release_files ${release_files} "libfmod.so")
    endif (FMODSTUDIO)

    #if (FMODEX)
    #  set(debug_files ${debug_files} "libfmodexL.so")
    #  set(release_files ${release_files} "libfmodex.so")
    #endif (FMODEX)
    if (FMODEX)
      if(ADDRESS_SIZE EQUAL 32)
        set(debug_files ${debug_files} "libfmodexL.so")
        set(release_files ${release_files} "libfmodex.so")
      else(ADDRESS_SIZE EQUAL 32)
        set(debug_files ${debug_files} "libfmodexL64.so")
        set(release_files ${release_files} "libfmodex64.so")
      endif(ADDRESS_SIZE EQUAL 32)
    endif (FMODEX)

else(WINDOWS)
    message(STATUS "WARNING: unrecognized platform for staging 3rd party libs, skipping...")
    set(vivox_src_dir "${CMAKE_SOURCE_DIR}/newview/vivox-runtime/i686-linux")
    set(vivox_files "")
    # *TODO - update this to use LIBS_PREBUILT_DIR and LL_ARCH_DIR variables
    # or ARCH_PREBUILT_DIRS
    set(debug_src_dir "${CMAKE_SOURCE_DIR}/../libraries/i686-linux/lib/debug")
    set(debug_files "")
    # *TODO - update this to use LIBS_PREBUILT_DIR and LL_ARCH_DIR variables
    # or ARCH_PREBUILT_DIRS
    set(release_src_dir "${CMAKE_SOURCE_DIR}/../libraries/i686-linux/lib/release")
    set(release_files "")

    set(debug_llkdu_src "")
    set(debug_llkdu_dst "")
    set(release_llkdu_src "")
    set(release_llkdu_dst "")
    set(relwithdebinfo_llkdu_dst "")
endif(WINDOWS)


################################################################
# Done building the file lists, now set up the copy commands.
################################################################

copy_if_different(
    ${vivox_src_dir}
    "${SHARED_LIB_STAGING_DIR_DEBUG}"
    out_targets 
    ${vivox_files}
    )
set(third_party_targets ${third_party_targets} ${out_targets})

copy_if_different(
    ${vivox_src_dir}
    "${SHARED_LIB_STAGING_DIR_RELEASE}"
    out_targets
    ${vivox_files}
    )
set(third_party_targets ${third_party_targets} ${out_targets})

copy_if_different(
    ${vivox_src_dir}
    "${SHARED_LIB_STAGING_DIR_RELWITHDEBINFO}"
    out_targets
    ${vivox_files}
    )
set(third_party_targets ${third_party_targets} ${out_targets})



#copy_if_different(
#    ${debug_src_dir}
#    "${SHARED_LIB_STAGING_DIR_DEBUG}"
#    out_targets
#    ${debug_files}
#    )
#set(third_party_targets ${third_party_targets} ${out_targets})

copy_if_different(
    ${release_src_dir}
    "${SHARED_LIB_STAGING_DIR_RELEASE}"
    out_targets
    ${release_files}
    )
set(third_party_targets ${third_party_targets} ${out_targets})

copy_if_different(
    ${release_src_dir}
    "${SHARED_LIB_STAGING_DIR_RELWITHDEBINFO}"
    out_targets
    ${release_files}
    )
set(third_party_targets ${third_party_targets} ${out_targets})

#<FS:TS> We need to do this regardless
#if(NOT USESYSTEMLIBS)
  add_custom_target(
      stage_third_party_libs ALL
      DEPENDS ${third_party_targets}
      )
#endif(NOT USESYSTEMLIBS)<|MERGE_RESOLUTION|>--- conflicted
+++ resolved
@@ -49,15 +49,6 @@
         libhunspell.dll
         )
 
-<<<<<<< HEAD
-    if( NOT ND_USE_OPENJPEG2 )
-      set(release_files ${release_files} openjpeg.dll )
-    else()
-      set(release_files ${release_files} openjp2.dll )
-    endif( NOT ND_USE_OPENJPEG2 ) 
-    
-=======
->>>>>>> 65a3b74b
     set(release_files ${release_files} growl++.dll growl.dll )
     if (FMODSTUDIO)
       if(ADDRESS_SIZE EQUAL 32)
@@ -248,11 +239,7 @@
         ${EXPAT_COPY}
         #libfreetype.so.6.6.2
         #libfreetype.so.6
-<<<<<<< HEAD
         #libGLOD.so
-=======
-        libGLOD.so
->>>>>>> 65a3b74b
         libgmodule-2.0.so
         libgobject-2.0.so
         libhunspell-1.3.so.0.0.0
@@ -263,13 +250,10 @@
         libfontconfig.so.1.8.0
         libfontconfig.so.1
        )
-<<<<<<< HEAD
-=======
     else (NOT USESYSTEMLIBS)
       set(release_files
         libGLOD.so
        )
->>>>>>> 65a3b74b
     endif (NOT USESYSTEMLIBS)
 
     if (FMODSTUDIO)
