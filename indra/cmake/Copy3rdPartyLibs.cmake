# -*- cmake -*-

# The copy_win_libs folder contains file lists and a script used to
# copy dlls, exes and such needed to run the SecondLife from within
# VisualStudio.

include(CMakeCopyIfDifferent)
include(Linking)

# When we copy our dependent libraries, we almost always want to copy them to
# both the Release and the RelWithDebInfo staging directories. This has
# resulted in duplicate (or worse, erroneous attempted duplicate)
# copy_if_different commands. Encapsulate that usage.
# Pass FROM_DIR, TARGETS and the files to copy. TO_DIR is implicit.
# to_staging_dirs diverges from copy_if_different in that it appends to TARGETS.
MACRO(to_staging_dirs from_dir targets)
  foreach(staging_dir
          "${SHARED_LIB_STAGING_DIR_RELEASE}"
          "${SHARED_LIB_STAGING_DIR_RELWITHDEBINFO}")
    copy_if_different("${from_dir}" "${staging_dir}" out_targets ${ARGN})
    list(APPEND "${targets}" "${out_targets}")
  endforeach()
ENDMACRO(to_staging_dirs from_dir to_dir targets)

###################################################################
# set up platform specific lists of files that need to be copied
###################################################################
if(WINDOWS)
    set(SHARED_LIB_STAGING_DIR_DEBUG            "${SHARED_LIB_STAGING_DIR}/Debug")
    set(SHARED_LIB_STAGING_DIR_RELWITHDEBINFO   "${SHARED_LIB_STAGING_DIR}/RelWithDebInfo")
    set(SHARED_LIB_STAGING_DIR_RELEASE          "${SHARED_LIB_STAGING_DIR}/Release")

    #*******************************
    # VIVOX - *NOTE: no debug version
    set(vivox_lib_dir "${ARCH_PREBUILT_DIRS_RELEASE}")
    set(slvoice_src_dir "${ARCH_PREBUILT_BIN_RELEASE}")    
    set(slvoice_files SLVoice.exe )
    if (ADDRESS_SIZE EQUAL 64)
        list(APPEND vivox_libs
            vivoxsdk_x64.dll
            ortp_x64.dll
            )
    else (ADDRESS_SIZE EQUAL 64)
        list(APPEND vivox_libs
            vivoxsdk.dll
            ortp.dll
            )
    endif (ADDRESS_SIZE EQUAL 64)

    #*******************************
    # Misc shared libs 

    set(release_src_dir "${ARCH_PREBUILT_DIRS_RELEASE}")
    set(release_files
<<<<<<< HEAD
        #openjp2.dll # <FS:Ansariel> Only copy OpenJPEG dll if needed
=======
        openjp2.dll
>>>>>>> d6e8a910
        libapr-1.dll
        libaprutil-1.dll
        libapriconv-1.dll
        nghttp2.dll
        glod.dll # <FS:Beq> restore GLOD
        libhunspell.dll
        uriparser.dll
        )

    # <FS:Ansariel> Only copy OpenJPEG dll if needed
    if (NOT USE_KDU)
        set(release_files ${release_files} openjp2.dll)
    endif (NOT USE_KDU)
    # </FS:Ansariel>

    # OpenSSL
    if(ADDRESS_SIZE EQUAL 64)
        set(release_files ${release_files} libcrypto-1_1-x64.dll)
        set(release_files ${release_files} libssl-1_1-x64.dll)
    else(ADDRESS_SIZE EQUAL 64)
        set(release_files ${release_files} libcrypto-1_1.dll)
        set(release_files ${release_files} libssl-1_1.dll)
    endif(ADDRESS_SIZE EQUAL 64)

    # Filenames are different for 32/64 bit BugSplat file and we don't
    # have any control over them so need to branch.
    if (USE_BUGSPLAT)
      if(ADDRESS_SIZE EQUAL 32)
        set(release_files ${release_files} BugSplat.dll)
        set(release_files ${release_files} BugSplatRc.dll)
        set(release_files ${release_files} BsSndRpt.exe)
      else(ADDRESS_SIZE EQUAL 32)
        set(release_files ${release_files} BugSplat64.dll)
        set(release_files ${release_files} BugSplatRc64.dll)
        set(release_files ${release_files} BsSndRpt64.exe)
      endif(ADDRESS_SIZE EQUAL 32)
    endif (USE_BUGSPLAT)

    set(release_files ${release_files} growl++.dll growl.dll )
    if (FMODSTUDIO)
        set(debug_files ${debug_files} fmodL.dll)
        set(release_files ${release_files} fmod.dll)
    endif (FMODSTUDIO)

    if (OPENAL)
        list(APPEND release_files openal32.dll alut.dll)
    endif (OPENAL)

    #*******************************
    # Copy MS C runtime dlls, required for packaging.
    if (MSVC80)
        set(MSVC_VER 80)
    elseif (MSVC_VERSION EQUAL 1600) # VisualStudio 2010
        MESSAGE(STATUS "MSVC_VERSION ${MSVC_VERSION}")
    elseif (MSVC_VERSION EQUAL 1800) # VisualStudio 2013, which is (sigh) VS 12
        set(MSVC_VER 120)
    elseif (MSVC_VERSION GREATER_EQUAL 1910 AND MSVC_VERSION LESS 1920) # Visual Studio 2017
        set(MSVC_VER 140)
        set(MSVC_TOOLSET_VER 141)
    elseif (MSVC_VERSION GREATER_EQUAL 1920 AND MSVC_VERSION LESS 1930) # Visual Studio 2019
        set(MSVC_VER 140)
        set(MSVC_TOOLSET_VER 142)
    else (MSVC80)
        MESSAGE(WARNING "New MSVC_VERSION ${MSVC_VERSION} of MSVC: adapt Copy3rdPartyLibs.cmake")
    endif (MSVC80)

    # <FS:Ansariel> Try using the VC runtime redistributables that came with the VS installation first
    if (MSVC_TOOLSET_VER AND DEFINED ENV{VCTOOLSREDISTDIR})
        if(ADDRESS_SIZE EQUAL 32)
            set(redist_find_path "$ENV{VCTOOLSREDISTDIR}x86\\Microsoft.VC${MSVC_TOOLSET_VER}.CRT")
        else(ADDRESS_SIZE EQUAL 32)
            set(redist_find_path "$ENV{VCTOOLSREDISTDIR}x64\\Microsoft.VC${MSVC_TOOLSET_VER}.CRT")
        endif(ADDRESS_SIZE EQUAL 32)
        get_filename_component(redist_path "${redist_find_path}" ABSOLUTE)
        MESSAGE(STATUS "VC Runtime redist path: ${redist_path}")
    endif (MSVC_TOOLSET_VER AND DEFINED ENV{VCTOOLSREDISTDIR})
    # </FS:Ansariel>

    if(ADDRESS_SIZE EQUAL 32)
        # this folder contains the 32bit DLLs.. (yes really!)
        set(registry_find_path "[HKEY_LOCAL_MACHINE\\SYSTEM\\CurrentControlSet\\Control\\Windows;Directory]/SysWOW64")
    else(ADDRESS_SIZE EQUAL 32)
        # this folder contains the 64bit DLLs.. (yes really!)
        set(registry_find_path "[HKEY_LOCAL_MACHINE\\SYSTEM\\CurrentControlSet\\Control\\Windows;Directory]/System32")
    endif(ADDRESS_SIZE EQUAL 32)

    # Having a string containing the system registry path is a start, but to
    # get CMake to actually read the registry, we must engage some other
    # operation.
    get_filename_component(registry_path "${registry_find_path}" ABSOLUTE)

    # These are candidate DLL names. Empirically, VS versions before 2015 have
    # msvcp*.dll and msvcr*.dll. VS 2017 has msvcp*.dll and vcruntime*.dll.
    # Check each of them.
    foreach(release_msvc_file
            msvcp${MSVC_VER}.dll
            #msvcr${MSVC_VER}.dll # <FS:Ansariel> Can't build with older VS versions anyway - no need trying to copy this file
            vcruntime${MSVC_VER}.dll
            vcruntime${MSVC_VER}_1.dll
            )
        # <FS:Ansariel> Try using the VC runtime redistributables that came with the VS installation first
        if(redist_path AND EXISTS "${redist_path}/${release_msvc_file}")
            MESSAGE(STATUS "Copying redist file from ${redist_path}/${release_msvc_file}")
            to_staging_dirs(
                ${redist_path}
                third_party_targets
                ${release_msvc_file})
        # </FS:Ansariel>
        elseif(EXISTS "${registry_path}/${release_msvc_file}")
            MESSAGE(STATUS "Copying redist file from ${registry_path}/${release_msvc_file}")
            to_staging_dirs(
                ${registry_path}
                third_party_targets
                ${release_msvc_file})
        else()
            # This isn't a WARNING because, as noted above, every VS version
            # we've observed has only a subset of the specified DLL names.
            MESSAGE(STATUS "Redist lib ${release_msvc_file} not found")
        endif()
    endforeach()
    MESSAGE(STATUS "Will copy redist files for MSVC ${MSVC_VER}:")
    foreach(target ${third_party_targets})
        MESSAGE(STATUS "${target}")
    endforeach()

elseif(DARWIN)
    set(SHARED_LIB_STAGING_DIR_DEBUG            "${SHARED_LIB_STAGING_DIR}/Debug/Resources")
    set(SHARED_LIB_STAGING_DIR_RELWITHDEBINFO   "${SHARED_LIB_STAGING_DIR}/RelWithDebInfo/Resources")
    set(SHARED_LIB_STAGING_DIR_RELEASE          "${SHARED_LIB_STAGING_DIR}/Release/Resources")

    set(vivox_lib_dir "${ARCH_PREBUILT_DIRS_RELEASE}")
    set(slvoice_files SLVoice)
    set(vivox_libs
        libortp.dylib
        libvivoxsdk.dylib
       )
    set(debug_src_dir "${ARCH_PREBUILT_DIRS_DEBUG}")
    set(debug_files
       )
    set(release_src_dir "${ARCH_PREBUILT_DIRS_RELEASE}")
    set(release_files
        libapr-1.0.dylib
        libapr-1.dylib
        libaprutil-1.0.dylib
        libaprutil-1.dylib
        ${EXPAT_COPY}
        libGLOD.dylib # <FS:Beq> restore GLOD
        libhunspell-1.3.0.dylib
        libndofdev.dylib
        libnghttp2.dylib
        libnghttp2.14.dylib
        libnghttp2.14.19.0.dylib
        liburiparser.dylib
        liburiparser.1.dylib
        liburiparser.1.0.27.dylib
        libgrowl.dylib
        libgrowl++.dylib
       )

    if (FMODSTUDIO)
      set(debug_files ${debug_files} libfmodL.dylib)
      set(release_files ${release_files} libfmod.dylib)
    endif (FMODSTUDIO)

elseif(LINUX)
    # linux is weird, multiple side by side configurations aren't supported
    # and we don't seem to have any debug shared libs built yet anyways...
    set(SHARED_LIB_STAGING_DIR_DEBUG            "${SHARED_LIB_STAGING_DIR}")
    set(SHARED_LIB_STAGING_DIR_RELWITHDEBINFO   "${SHARED_LIB_STAGING_DIR}")
    set(SHARED_LIB_STAGING_DIR_RELEASE          "${SHARED_LIB_STAGING_DIR}")

    set(vivox_lib_dir "${ARCH_PREBUILT_DIRS_RELEASE}/../../lib32/")
    set(vivox_libs
        libsndfile.so.1
        libortp.so
        libvivoxoal.so.1
        libvivoxsdk.so
        )
    set(slvoice_files SLVoice)

    # *TODO - update this to use LIBS_PREBUILT_DIR and LL_ARCH_DIR variables
    # or ARCH_PREBUILT_DIRS
    set(debug_src_dir "${ARCH_PREBUILT_DIRS_DEBUG}")
    set(debug_files
       )
    # *TODO - update this to use LIBS_PREBUILT_DIR and LL_ARCH_DIR variables
    # or ARCH_PREBUILT_DIRS
    set(release_src_dir "${ARCH_PREBUILT_DIRS_RELEASE}")
    # *FIX - figure out what to do with duplicate libalut.so here -brad
    #<FS:TS> Even if we're doing USESYSTEMLIBS, there are a few libraries we
    # have to deal with
    if (NOT USESYSTEMLIBS)
      set(release_files
        #libdb-5.1.so
        ${EXPAT_COPY}
        libhunspell-1.3.so.0.0.0
        libopenal.so
<<<<<<< HEAD
        #libopenjpeg.so
=======
        libopenjp2.so
>>>>>>> d6e8a910
        libuuid.so.16
        libuuid.so.16.0.22
        libfontconfig.so.1.8.0
        libfontconfig.so.1
        libaprutil-1.so.0
        libapr-1.so.0
       )
    else (NOT USESYSTEMLIBS)
      set(release_files
        libGLOD.so
       )
    endif (NOT USESYSTEMLIBS)

    if (FMODSTUDIO)
      set(debug_files ${debug_files} "libfmodL.so")
      set(release_files ${release_files} "libfmod.so")
    endif (FMODSTUDIO)

else(WINDOWS)
    message(STATUS "WARNING: unrecognized platform for staging 3rd party libs, skipping...")
    set(vivox_lib_dir "${CMAKE_SOURCE_DIR}/newview/vivox-runtime/i686-linux")
    set(vivox_libs "")
    # *TODO - update this to use LIBS_PREBUILT_DIR and LL_ARCH_DIR variables
    # or ARCH_PREBUILT_DIRS
    set(debug_src_dir "${CMAKE_SOURCE_DIR}/../libraries/i686-linux/lib/debug")
    set(debug_files "")
    # *TODO - update this to use LIBS_PREBUILT_DIR and LL_ARCH_DIR variables
    # or ARCH_PREBUILT_DIRS
    set(release_src_dir "${CMAKE_SOURCE_DIR}/../libraries/i686-linux/lib/release")
    set(release_files "")

    set(debug_llkdu_src "")
    set(debug_llkdu_dst "")
    set(release_llkdu_src "")
    set(release_llkdu_dst "")
    set(relwithdebinfo_llkdu_dst "")
endif(WINDOWS)


################################################################
# Done building the file lists, now set up the copy commands.
################################################################

# Curiously, slvoice_files are only copied to SHARED_LIB_STAGING_DIR_RELEASE.
# It's unclear whether this is oversight or intentional, but anyway leave the
# single copy_if_different command rather than using to_staging_dirs.
copy_if_different(
    ${slvoice_src_dir}
    "${SHARED_LIB_STAGING_DIR_RELEASE}"
    out_targets
    ${slvoice_files}
    )
list(APPEND third_party_targets ${out_targets})

to_staging_dirs(
    ${vivox_lib_dir}
    third_party_targets
    ${vivox_libs}
    )

to_staging_dirs(
    ${release_src_dir}
    third_party_targets
    ${release_files}
    )

#<FS:TS> We need to do this regardless
#if(NOT USESYSTEMLIBS)
  add_custom_target(
      stage_third_party_libs ALL
      DEPENDS ${third_party_targets}
      )
#endif(NOT USESYSTEMLIBS)<|MERGE_RESOLUTION|>--- conflicted
+++ resolved
@@ -52,11 +52,7 @@
 
     set(release_src_dir "${ARCH_PREBUILT_DIRS_RELEASE}")
     set(release_files
-<<<<<<< HEAD
         #openjp2.dll # <FS:Ansariel> Only copy OpenJPEG dll if needed
-=======
-        openjp2.dll
->>>>>>> d6e8a910
         libapr-1.dll
         libaprutil-1.dll
         libapriconv-1.dll
@@ -254,11 +250,7 @@
         ${EXPAT_COPY}
         libhunspell-1.3.so.0.0.0
         libopenal.so
-<<<<<<< HEAD
-        #libopenjpeg.so
-=======
         libopenjp2.so
->>>>>>> d6e8a910
         libuuid.so.16
         libuuid.so.16.0.22
         libfontconfig.so.1.8.0
