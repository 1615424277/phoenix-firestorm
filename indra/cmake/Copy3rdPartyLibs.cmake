--- conflicted
+++ resolved
@@ -67,16 +67,13 @@
     endif(USE_TCMALLOC)
 
     if (FMODEX)
-<<<<<<< HEAD
       if( NOT ND_BUILD64BIT_ARCH )
+        set(debug_files ${debug_files} fmodexL.dll)
         set(release_files ${release_files} fmodex.dll)
       else( NOT ND_BUILD64BIT_ARCH )
+        set(debug_files ${debug_files} fmodexL64.dll)
         set(release_files ${release_files} fmodex64.dll)
       endif( NOT ND_BUILD64BIT_ARCH )
-=======
-      set(debug_files ${debug_files} fmodexL.dll)
-      set(release_files ${release_files} fmodex.dll)
->>>>>>> 31a3a3da
     endif (FMODEX)
 
     if (LEAPMOTION)
