--- conflicted
+++ resolved
@@ -42,12 +42,8 @@
         ssleay32.dll
         libeay32.dll
         libcollada14dom22-d.dll
-<<<<<<< HEAD
         glod.dll	
         libhunspell.dll
-=======
-        glod.dll    
->>>>>>> 89c28185
         )
 
     set(release_src_dir "${ARCH_PREBUILT_DIRS_RELEASE}")
