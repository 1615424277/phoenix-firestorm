# -*- cmake -*-

# The copy_win_libs folder contains file lists and a script used to
# copy dlls, exes and such needed to run the SecondLife from within
# VisualStudio.

include(CMakeCopyIfDifferent)
include(Linking)

# When we copy our dependent libraries, we almost always want to copy them to
# both the Release and the RelWithDebInfo staging directories. This has
# resulted in duplicate (or worse, erroneous attempted duplicate)
# copy_if_different commands. Encapsulate that usage.
# Pass FROM_DIR, TARGETS and the files to copy. TO_DIR is implicit.
# to_staging_dirs diverges from copy_if_different in that it appends to TARGETS.
MACRO(to_staging_dirs from_dir targets)
  foreach(staging_dir
          "${SHARED_LIB_STAGING_DIR_RELEASE}"
          "${SHARED_LIB_STAGING_DIR_RELWITHDEBINFO}")
    copy_if_different("${from_dir}" "${staging_dir}" out_targets ${ARGN})
    list(APPEND "${targets}" "${out_targets}")
  endforeach()
ENDMACRO(to_staging_dirs from_dir to_dir targets)

###################################################################
# set up platform specific lists of files that need to be copied
###################################################################
if(WINDOWS)
    set(SHARED_LIB_STAGING_DIR_DEBUG            "${SHARED_LIB_STAGING_DIR}/Debug")
    set(SHARED_LIB_STAGING_DIR_RELWITHDEBINFO   "${SHARED_LIB_STAGING_DIR}/RelWithDebInfo")
    set(SHARED_LIB_STAGING_DIR_RELEASE          "${SHARED_LIB_STAGING_DIR}/Release")

    #*******************************
    # VIVOX - *NOTE: no debug version
    set(vivox_lib_dir "${ARCH_PREBUILT_DIRS_RELEASE}")
    set(slvoice_src_dir "${ARCH_PREBUILT_BIN_RELEASE}")    
    set(slvoice_files SLVoice.exe )
    if (ADDRESS_SIZE EQUAL 64)
        list(APPEND vivox_libs
            vivoxsdk_x64.dll
            ortp_x64.dll
            )
    else (ADDRESS_SIZE EQUAL 64)
        list(APPEND vivox_libs
            vivoxsdk.dll
            ortp.dll
            )
    endif (ADDRESS_SIZE EQUAL 64)

    #*******************************
    # Misc shared libs 

    set(release_src_dir "${ARCH_PREBUILT_DIRS_RELEASE}")
    set(release_files
        #openjp2.dll # <FS:Ansariel> Only copy OpenJPEG dll if needed
        libapr-1.dll
        libaprutil-1.dll
        libapriconv-1.dll
        nghttp2.dll
        libhunspell.dll
        uriparser.dll
        )

    # <FS:Ansariel> Only copy OpenJPEG dll if needed
    if (NOT USE_KDU)
        set(release_files ${release_files} openjp2.dll)
    endif (NOT USE_KDU)
    # </FS:Ansariel>

    # OpenSSL
    if(ADDRESS_SIZE EQUAL 64)
        set(release_files ${release_files} libcrypto-1_1-x64.dll)
        set(release_files ${release_files} libssl-1_1-x64.dll)
    else(ADDRESS_SIZE EQUAL 64)
        set(release_files ${release_files} libcrypto-1_1.dll)
        set(release_files ${release_files} libssl-1_1.dll)
    endif(ADDRESS_SIZE EQUAL 64)

    # Filenames are different for 32/64 bit BugSplat file and we don't
    # have any control over them so need to branch.
    if (USE_BUGSPLAT)
      if(ADDRESS_SIZE EQUAL 32)
        set(release_files ${release_files} BugSplat.dll)
        set(release_files ${release_files} BugSplatRc.dll)
        set(release_files ${release_files} BsSndRpt.exe)
      else(ADDRESS_SIZE EQUAL 32)
        set(release_files ${release_files} BugSplat64.dll)
        set(release_files ${release_files} BugSplatRc64.dll)
        set(release_files ${release_files} BsSndRpt64.exe)
      endif(ADDRESS_SIZE EQUAL 32)
    endif (USE_BUGSPLAT)

    set(release_files ${release_files} growl++.dll growl.dll )
    if (FMODSTUDIO)
      set(debug_files ${debug_files} fmodL.dll)
      set(release_files ${release_files} fmod.dll)
    endif (FMODSTUDIO)

    if (OPENAL)
        list(APPEND release_files openal32.dll alut.dll)
    endif (OPENAL)

    #*******************************
    # Copy MS C runtime dlls, required for packaging.
    if (MSVC80)
        set(MSVC_VER 80)
    elseif (MSVC_VERSION EQUAL 1600) # VisualStudio 2010
        MESSAGE(STATUS "MSVC_VERSION ${MSVC_VERSION}")
    elseif (MSVC_VERSION EQUAL 1800) # VisualStudio 2013, which is (sigh) VS 12
        set(MSVC_VER 120)
    elseif (MSVC_VERSION GREATER_EQUAL 1910 AND MSVC_VERSION LESS 1920) # Visual Studio 2017
        set(MSVC_VER 140)
        set(MSVC_TOOLSET_VER 141)
    elseif (MSVC_VERSION GREATER_EQUAL 1920 AND MSVC_VERSION LESS 1930) # Visual Studio 2019
        set(MSVC_VER 140)
        set(MSVC_TOOLSET_VER 142)
    else (MSVC80)
        MESSAGE(WARNING "New MSVC_VERSION ${MSVC_VERSION} of MSVC: adapt Copy3rdPartyLibs.cmake")
    endif (MSVC80)

    # <FS:Ansariel> Try using the VC runtime redistributables that came with the VS installation first
    if (MSVC_TOOLSET_VER AND DEFINED ENV{VCTOOLSREDISTDIR})
        if(ADDRESS_SIZE EQUAL 32)
            set(redist_find_path "$ENV{VCTOOLSREDISTDIR}x86\\Microsoft.VC${MSVC_TOOLSET_VER}.CRT")
        else(ADDRESS_SIZE EQUAL 32)
            set(redist_find_path "$ENV{VCTOOLSREDISTDIR}x64\\Microsoft.VC${MSVC_TOOLSET_VER}.CRT")
        endif(ADDRESS_SIZE EQUAL 32)
        get_filename_component(redist_path "${redist_find_path}" ABSOLUTE)
        MESSAGE(STATUS "VC Runtime redist path: ${redist_path}")
    endif (MSVC_TOOLSET_VER AND DEFINED ENV{VCTOOLSREDISTDIR})
    # </FS:Ansariel>

    if(ADDRESS_SIZE EQUAL 32)
        # this folder contains the 32bit DLLs.. (yes really!)
        set(registry_find_path "[HKEY_LOCAL_MACHINE\\SYSTEM\\CurrentControlSet\\Control\\Windows;Directory]/SysWOW64")
    else(ADDRESS_SIZE EQUAL 32)
        # this folder contains the 64bit DLLs.. (yes really!)
        set(registry_find_path "[HKEY_LOCAL_MACHINE\\SYSTEM\\CurrentControlSet\\Control\\Windows;Directory]/System32")
    endif(ADDRESS_SIZE EQUAL 32)

    # Having a string containing the system registry path is a start, but to
    # get CMake to actually read the registry, we must engage some other
    # operation.
    get_filename_component(registry_path "${registry_find_path}" ABSOLUTE)

    # These are candidate DLL names. Empirically, VS versions before 2015 have
    # msvcp*.dll and msvcr*.dll. VS 2017 has msvcp*.dll and vcruntime*.dll.
    # Check each of them.
    foreach(release_msvc_file
            msvcp${MSVC_VER}.dll
            #msvcr${MSVC_VER}.dll # <FS:Ansariel> Can't build with older VS versions anyway - no need trying to copy this file
            vcruntime${MSVC_VER}.dll
            )
        # <FS:Ansariel> Try using the VC runtime redistributables that came with the VS installation first
        if(redist_path AND EXISTS "${redist_path}/${release_msvc_file}")
            MESSAGE(STATUS "Copying redist file from ${redist_path}/${release_msvc_file}")
            to_staging_dirs(
                ${redist_path}
                third_party_targets
                ${release_msvc_file})
        # </FS:Ansariel>
        elseif(EXISTS "${registry_path}/${release_msvc_file}")
            MESSAGE(STATUS "Copying redist file from ${registry_path}/${release_msvc_file}")
            to_staging_dirs(
                ${registry_path}
                third_party_targets
                ${release_msvc_file})
        else()
            # This isn't a WARNING because, as noted above, every VS version
            # we've observed has only a subset of the specified DLL names.
            MESSAGE(STATUS "Redist lib ${release_msvc_file} not found")
        endif()
    endforeach()
    MESSAGE(STATUS "Will copy redist files for MSVC ${MSVC_VER}:")
    foreach(target ${third_party_targets})
        MESSAGE(STATUS "${target}")
    endforeach()

elseif(DARWIN)
    set(SHARED_LIB_STAGING_DIR_DEBUG            "${SHARED_LIB_STAGING_DIR}/Debug/Resources")
    set(SHARED_LIB_STAGING_DIR_RELWITHDEBINFO   "${SHARED_LIB_STAGING_DIR}/RelWithDebInfo/Resources")
    set(SHARED_LIB_STAGING_DIR_RELEASE          "${SHARED_LIB_STAGING_DIR}/Release/Resources")

    set(vivox_lib_dir "${ARCH_PREBUILT_DIRS_RELEASE}")
    set(slvoice_files SLVoice)
    set(vivox_libs
        libortp.dylib
        libvivoxsdk.dylib
       )
    set(debug_src_dir "${ARCH_PREBUILT_DIRS_DEBUG}")
    set(debug_files
       )
    set(release_src_dir "${ARCH_PREBUILT_DIRS_RELEASE}")
    set(release_files
        libapr-1.0.dylib
        libapr-1.dylib
        libaprutil-1.0.dylib
        libaprutil-1.dylib
        ${EXPAT_COPY}
        libhunspell-1.3.0.dylib
        libndofdev.dylib
        libnghttp2.dylib
        libnghttp2.14.dylib
        libnghttp2.14.19.0.dylib
        liburiparser.dylib
        liburiparser.1.dylib
        liburiparser.1.0.27.dylib
        libgrowl.dylib
        libgrowl++.dylib
       )

    if (FMODSTUDIO)
      set(debug_files ${debug_files} libfmodL.dylib)
      set(release_files ${release_files} libfmod.dylib)
    endif (FMODSTUDIO)

elseif(LINUX)
    # linux is weird, multiple side by side configurations aren't supported
    # and we don't seem to have any debug shared libs built yet anyways...
    set(SHARED_LIB_STAGING_DIR_DEBUG            "${SHARED_LIB_STAGING_DIR}")
    set(SHARED_LIB_STAGING_DIR_RELWITHDEBINFO   "${SHARED_LIB_STAGING_DIR}")
    set(SHARED_LIB_STAGING_DIR_RELEASE          "${SHARED_LIB_STAGING_DIR}")

    set(vivox_lib_dir "${ARCH_PREBUILT_DIRS_RELEASE}")
    set(vivox_libs
        libsndfile.so.1
        libortp.so
        libvivoxoal.so.1
        libvivoxsdk.so
        )
    set(slvoice_files SLVoice)

    # *TODO - update this to use LIBS_PREBUILT_DIR and LL_ARCH_DIR variables
    # or ARCH_PREBUILT_DIRS
    set(debug_src_dir "${ARCH_PREBUILT_DIRS_DEBUG}")
    set(debug_files
       )
    # *TODO - update this to use LIBS_PREBUILT_DIR and LL_ARCH_DIR variables
    # or ARCH_PREBUILT_DIRS
    set(release_src_dir "${ARCH_PREBUILT_DIRS_RELEASE}")
    # *FIX - figure out what to do with duplicate libalut.so here -brad
    #<FS:TS> Even if we're doing USESYSTEMLIBS, there are a few libraries we
    # have to deal with
    if (NOT USESYSTEMLIBS)
      set(release_files
        #libdb-5.1.so
        ${EXPAT_COPY}
<<<<<<< HEAD
        #libGLOD.so
=======
        #libfreetype.so.6.6.2
        #libfreetype.so.6
        libgmodule-2.0.so
        libgobject-2.0.so
>>>>>>> 0a0e2fe9
        libhunspell-1.3.so.0.0.0
        libopenal.so
        #libopenjpeg.so
        libuuid.so.16
        libuuid.so.16.0.22
        libfontconfig.so.1.8.0
        libfontconfig.so.1
       )
    else (NOT USESYSTEMLIBS)
      set(release_files
        libGLOD.so
       )
    endif (NOT USESYSTEMLIBS)

    if (FMODSTUDIO)
      set(debug_files ${debug_files} "libfmodL.so")
      set(release_files ${release_files} "libfmod.so")
    endif (FMODSTUDIO)

else(WINDOWS)
    message(STATUS "WARNING: unrecognized platform for staging 3rd party libs, skipping...")
    set(vivox_lib_dir "${CMAKE_SOURCE_DIR}/newview/vivox-runtime/i686-linux")
    set(vivox_libs "")
    # *TODO - update this to use LIBS_PREBUILT_DIR and LL_ARCH_DIR variables
    # or ARCH_PREBUILT_DIRS
    set(debug_src_dir "${CMAKE_SOURCE_DIR}/../libraries/i686-linux/lib/debug")
    set(debug_files "")
    # *TODO - update this to use LIBS_PREBUILT_DIR and LL_ARCH_DIR variables
    # or ARCH_PREBUILT_DIRS
    set(release_src_dir "${CMAKE_SOURCE_DIR}/../libraries/i686-linux/lib/release")
    set(release_files "")

    set(debug_llkdu_src "")
    set(debug_llkdu_dst "")
    set(release_llkdu_src "")
    set(release_llkdu_dst "")
    set(relwithdebinfo_llkdu_dst "")
endif(WINDOWS)


################################################################
# Done building the file lists, now set up the copy commands.
################################################################

# Curiously, slvoice_files are only copied to SHARED_LIB_STAGING_DIR_RELEASE.
# It's unclear whether this is oversight or intentional, but anyway leave the
# single copy_if_different command rather than using to_staging_dirs.
copy_if_different(
    ${slvoice_src_dir}
    "${SHARED_LIB_STAGING_DIR_RELEASE}"
    out_targets
    ${slvoice_files}
    )
list(APPEND third_party_targets ${out_targets})

to_staging_dirs(
    ${vivox_lib_dir}
    third_party_targets
    ${vivox_libs}
    )

to_staging_dirs(
    ${release_src_dir}
    third_party_targets
    ${release_files}
    )

#<FS:TS> We need to do this regardless
#if(NOT USESYSTEMLIBS)
  add_custom_target(
      stage_third_party_libs ALL
      DEPENDS ${third_party_targets}
      )
#endif(NOT USESYSTEMLIBS)<|MERGE_RESOLUTION|>--- conflicted
+++ resolved
@@ -245,14 +245,6 @@
       set(release_files
         #libdb-5.1.so
         ${EXPAT_COPY}
-<<<<<<< HEAD
-        #libGLOD.so
-=======
-        #libfreetype.so.6.6.2
-        #libfreetype.so.6
-        libgmodule-2.0.so
-        libgobject-2.0.so
->>>>>>> 0a0e2fe9
         libhunspell-1.3.so.0.0.0
         libopenal.so
         #libopenjpeg.so
