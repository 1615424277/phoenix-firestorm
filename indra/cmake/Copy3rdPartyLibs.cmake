# -*- cmake -*-

# The copy_win_libs folder contains file lists and a script used to
# copy dlls, exes and such needed to run the SecondLife from within
# VisualStudio.

include(CMakeCopyIfDifferent)
include(Linking)
include(OPENAL)
include(FMODSTUDIO)

# When we copy our dependent libraries, we almost always want to copy them to
# both the Release and the RelWithDebInfo staging directories. This has
# resulted in duplicate (or worse, erroneous attempted duplicate)
# copy_if_different commands. Encapsulate that usage.
# Pass FROM_DIR, TARGETS and the files to copy. TO_DIR is implicit.
# to_staging_dirs diverges from copy_if_different in that it appends to TARGETS.
macro(to_staging_dirs from_dir targets)
    set( targetDir "${SHARED_LIB_STAGING_DIR}")
    copy_if_different("${from_dir}" "${targetDir}" out_targets ${ARGN})

    list(APPEND "${targets}" "${out_targets}")
endmacro()

###################################################################
# set up platform specific lists of files that need to be copied
###################################################################
if(WINDOWS)
    #*******************************
    # VIVOX - *NOTE: no debug version
    set(vivox_lib_dir "${ARCH_PREBUILT_DIRS_RELEASE}")

    # ND, it seems there is no such thing defined. At least when building a viewer
    # Does this maybe matter on some LL buildserver? Otherwise this and the snippet using slvoice_src_dir
    # can all go
    if( ARCH_PREBUILT_BIN_RELEASE )
        set(slvoice_src_dir "${ARCH_PREBUILT_BIN_RELEASE}")
    endif()
    set(slvoice_files SLVoice.exe )
    if (ADDRESS_SIZE EQUAL 64)
        list(APPEND vivox_libs
            vivoxsdk_x64.dll
            ortp_x64.dll
            )
    else (ADDRESS_SIZE EQUAL 64)
        list(APPEND vivox_libs
            vivoxsdk.dll
            ortp.dll
            )
    endif (ADDRESS_SIZE EQUAL 64)

    #*******************************
    # Misc shared libs 

    set(release_src_dir "${ARCH_PREBUILT_DIRS_RELEASE}")
    set(release_files
        openjpeg.dll
        libapr-1.dll
        libaprutil-1.dll
        libapriconv-1.dll
        nghttp2.dll
        libhunspell.dll
        uriparser.dll
        )

    # OpenSSL
    if(ADDRESS_SIZE EQUAL 64)
        set(release_files ${release_files} libcrypto-1_1-x64.dll)
        set(release_files ${release_files} libssl-1_1-x64.dll)
    else(ADDRESS_SIZE EQUAL 64)
        set(release_files ${release_files} libcrypto-1_1.dll)
        set(release_files ${release_files} libssl-1_1.dll)
    endif(ADDRESS_SIZE EQUAL 64)

    # Filenames are different for 32/64 bit BugSplat file and we don't
    # have any control over them so need to branch.
    if (USE_BUGSPLAT)
      if(ADDRESS_SIZE EQUAL 32)
        set(release_files ${release_files} BugSplat.dll)
        set(release_files ${release_files} BugSplatRc.dll)
        set(release_files ${release_files} BsSndRpt.exe)
      else(ADDRESS_SIZE EQUAL 32)
        set(release_files ${release_files} BugSplat64.dll)
        set(release_files ${release_files} BugSplatRc64.dll)
        set(release_files ${release_files} BsSndRpt64.exe)
      endif(ADDRESS_SIZE EQUAL 32)
    endif (USE_BUGSPLAT)

    if (TARGET ll::fmodstudio)
        set(debug_files ${debug_files} fmodL.dll)
        set(release_files ${release_files} fmod.dll)
    endif ()

    if (TARGET ll::openal)
        list(APPEND release_files openal32.dll alut.dll)
    endif ()

    #*******************************
    # Copy MS C runtime dlls, required for packaging.
    if (MSVC80)
        set(MSVC_VER 80)
    elseif (MSVC_VERSION EQUAL 1600) # VisualStudio 2010
        MESSAGE(STATUS "MSVC_VERSION ${MSVC_VERSION}")
    elseif (MSVC_VERSION EQUAL 1800) # VisualStudio 2013, which is (sigh) VS 12
        set(MSVC_VER 120)
    elseif (MSVC_VERSION GREATER_EQUAL 1910 AND MSVC_VERSION LESS 1920) # Visual Studio 2017
        set(MSVC_VER 140)
    elseif (MSVC_VERSION GREATER_EQUAL 1920 AND MSVC_VERSION LESS 1930) # Visual Studio 2019
        set(MSVC_VER 140)
    elseif (MSVC_VERSION GREATER_EQUAL 1930 AND MSVC_VERSION LESS 1940) # Visual Studio 2022
        set(MSVC_VER 140)
    else (MSVC80)
        MESSAGE(WARNING "New MSVC_VERSION ${MSVC_VERSION} of MSVC: adapt Copy3rdPartyLibs.cmake")
    endif (MSVC80)

    if(ADDRESS_SIZE EQUAL 32)
        # this folder contains the 32bit DLLs.. (yes really!)
        set(registry_find_path "[HKEY_LOCAL_MACHINE\\SYSTEM\\CurrentControlSet\\Control\\Windows;Directory]/SysWOW64")
    else(ADDRESS_SIZE EQUAL 32)
        # this folder contains the 64bit DLLs.. (yes really!)
        set(registry_find_path "[HKEY_LOCAL_MACHINE\\SYSTEM\\CurrentControlSet\\Control\\Windows;Directory]/System32")
    endif(ADDRESS_SIZE EQUAL 32)

    # Having a string containing the system registry path is a start, but to
    # get CMake to actually read the registry, we must engage some other
    # operation.
    get_filename_component(registry_path "${registry_find_path}" ABSOLUTE)

    # These are candidate DLL names. Empirically, VS versions before 2015 have
    # msvcp*.dll and msvcr*.dll. VS 2017 has msvcp*.dll and vcruntime*.dll.
    # Check each of them.
    foreach(release_msvc_file
            msvcp${MSVC_VER}.dll
            msvcr${MSVC_VER}.dll
            vcruntime${MSVC_VER}.dll
            vcruntime${MSVC_VER}_1.dll
            )
        if(EXISTS "${registry_path}/${release_msvc_file}")
            to_staging_dirs(
                ${registry_path}
                third_party_targets
                ${release_msvc_file})
        else()
            # This isn't a WARNING because, as noted above, every VS version
            # we've observed has only a subset of the specified DLL names.
            MESSAGE(STATUS "Redist lib ${release_msvc_file} not found")
        endif()
    endforeach()
    MESSAGE(STATUS "Will copy redist files for MSVC ${MSVC_VER}:")
    foreach(target ${third_party_targets})
        MESSAGE(STATUS "${target}")
    endforeach()

elseif(DARWIN)
<<<<<<< HEAD
    set(SHARED_LIB_STAGING_DIR_DEBUG            "${SHARED_LIB_STAGING_DIR}/Debug/Resources")
    set(SHARED_LIB_STAGING_DIR_RELWITHDEBINFO   "${SHARED_LIB_STAGING_DIR}/RelWithDebInfo/Resources")
    set(SHARED_LIB_STAGING_DIR_RELEASE          "${SHARED_LIB_STAGING_DIR}/Release/Resources")
    # Support our "@executable_path/../Resources" load path for executables
    # that end up in any of the above SHARED_LIB_STAGING_DIR_MUMBLE
    # directories.
    file(MAKE_DIRECTORY "${SHARED_LIB_STAGING_DIR}")
    file(CREATE_LINK "Release/Resources" "${SHARED_LIB_STAGING_DIR}/Resources"
         SYMBOLIC)

=======
>>>>>>> 6fdd35d5
    set(vivox_lib_dir "${ARCH_PREBUILT_DIRS_RELEASE}")
    set(slvoice_files SLVoice)
    set(vivox_libs
        libortp.dylib
        libvivoxsdk.dylib
       )
    set(debug_src_dir "${ARCH_PREBUILT_DIRS_DEBUG}")
    set(debug_files
       )
    set(release_src_dir "${ARCH_PREBUILT_DIRS_RELEASE}")
    set(release_files
        libapr-1.0.dylib
        libapr-1.dylib
        libaprutil-1.0.dylib
        libaprutil-1.dylib
        ${EXPAT_COPY}
        libhunspell-1.3.0.dylib
        libndofdev.dylib
        libnghttp2.dylib
        libnghttp2.14.dylib
        libnghttp2.14.19.0.dylib
        liburiparser.dylib
        liburiparser.1.dylib
        liburiparser.1.0.27.dylib
       )

    if (TARGET ll::fmodstudio)
      set(debug_files ${debug_files} libfmodL.dylib)
      set(release_files ${release_files} libfmod.dylib)
    endif ()

elseif(LINUX)
    # linux is weird, multiple side by side configurations aren't supported
    # and we don't seem to have any debug shared libs built yet anyways...
    set(SHARED_LIB_STAGING_DIR_DEBUG            "${SHARED_LIB_STAGING_DIR}")
    set(SHARED_LIB_STAGING_DIR_RELWITHDEBINFO   "${SHARED_LIB_STAGING_DIR}")
    set(SHARED_LIB_STAGING_DIR_RELEASE          "${SHARED_LIB_STAGING_DIR}")

    set(vivox_lib_dir "${ARCH_PREBUILT_DIRS_RELEASE}")
    set(vivox_libs
        libsndfile.so.1
        libortp.so
        libvivoxoal.so.1
        libvivoxsdk.so
        )
    set(slvoice_files SLVoice)

    # *TODO - update this to use LIBS_PREBUILT_DIR and LL_ARCH_DIR variables
    # or ARCH_PREBUILT_DIRS
    set(debug_src_dir "${ARCH_PREBUILT_DIRS_DEBUG}")
    set(debug_files
       )
    # *TODO - update this to use LIBS_PREBUILT_DIR and LL_ARCH_DIR variables
    # or ARCH_PREBUILT_DIRS
    set(release_src_dir "${ARCH_PREBUILT_DIRS_RELEASE}")
    # *FIX - figure out what to do with duplicate libalut.so here -brad
    set(release_files
            ${EXPAT_COPY}
            )

     if( USE_AUTOBUILD_3P )
         list( APPEND release_files
                 libapr-1.so.0
                 libaprutil-1.so.0
				 libatk-1.0.so
                 libfreetype.so.6.6.2
                 libfreetype.so.6
                 libhunspell-1.3.so.0.0.0
                 libuuid.so.16
                 libuuid.so.16.0.22
                 libfontconfig.so.1.8.0
                 libfontconfig.so.1
				 libgmodule-2.0.so
				 libgobject-2.0.so
                 )
	 endif()
	   
	 
    if (TARGET ll::fmodstudio)
      set(debug_files ${debug_files} "libfmodL.so")
      set(release_files ${release_files} "libfmod.so")
    endif ()

else(WINDOWS)
    message(STATUS "WARNING: unrecognized platform for staging 3rd party libs, skipping...")
    set(vivox_lib_dir "${CMAKE_SOURCE_DIR}/newview/vivox-runtime/i686-linux")
    set(vivox_libs "")
    # *TODO - update this to use LIBS_PREBUILT_DIR and LL_ARCH_DIR variables
    # or ARCH_PREBUILT_DIRS
    set(debug_src_dir "${CMAKE_SOURCE_DIR}/../libraries/i686-linux/lib/debug")
    set(debug_files "")
    # *TODO - update this to use LIBS_PREBUILT_DIR and LL_ARCH_DIR variables
    # or ARCH_PREBUILT_DIRS
    set(release_src_dir "${CMAKE_SOURCE_DIR}/../libraries/i686-linux/lib/release")
    set(release_files "")

    set(debug_llkdu_src "")
    set(debug_llkdu_dst "")
    set(release_llkdu_src "")
    set(release_llkdu_dst "")
    set(relwithdebinfo_llkdu_dst "")
endif(WINDOWS)


################################################################
# Done building the file lists, now set up the copy commands.
################################################################

# Curiously, slvoice_files are only copied to SHARED_LIB_STAGING_DIR_RELEASE.
# It's unclear whether this is oversight or intentional, but anyway leave the
# single copy_if_different command rather than using to_staging_dirs.

if( slvoice_src_dir )
    copy_if_different(
            ${slvoice_src_dir}
            "${SHARED_LIB_STAGING_DIR_RELEASE}"
            out_targets
            ${slvoice_files}
    )
    list(APPEND third_party_targets ${out_targets})
endif()

to_staging_dirs(
    ${vivox_lib_dir}
    third_party_targets
    ${vivox_libs}
    )

to_staging_dirs(
    ${release_src_dir}
    third_party_targets
    ${release_files}
    )

add_custom_target(
        stage_third_party_libs ALL
        DEPENDS ${third_party_targets}
)<|MERGE_RESOLUTION|>--- conflicted
+++ resolved
@@ -152,19 +152,15 @@
     endforeach()
 
 elseif(DARWIN)
-<<<<<<< HEAD
-    set(SHARED_LIB_STAGING_DIR_DEBUG            "${SHARED_LIB_STAGING_DIR}/Debug/Resources")
-    set(SHARED_LIB_STAGING_DIR_RELWITHDEBINFO   "${SHARED_LIB_STAGING_DIR}/RelWithDebInfo/Resources")
-    set(SHARED_LIB_STAGING_DIR_RELEASE          "${SHARED_LIB_STAGING_DIR}/Release/Resources")
     # Support our "@executable_path/../Resources" load path for executables
     # that end up in any of the above SHARED_LIB_STAGING_DIR_MUMBLE
     # directories.
-    file(MAKE_DIRECTORY "${SHARED_LIB_STAGING_DIR}")
-    file(CREATE_LINK "Release/Resources" "${SHARED_LIB_STAGING_DIR}/Resources"
+    # Cannot use ${SHARED_LIB_STAGING_DIR} here as it used a generator expression and tha this not
+    # supported by file(...)
+    file(MAKE_DIRECTORY "${CMAKE_BINARY_DIR}/sharedlibs/Release/Resources")
+    file(CREATE_LINK "${CMAKE_BINARY_DIR}/sharedlibs/Release/Resources" "${CMAKE_BINARY_DIR}/sharedlibs/Resources"
          SYMBOLIC)
 
-=======
->>>>>>> 6fdd35d5
     set(vivox_lib_dir "${ARCH_PREBUILT_DIRS_RELEASE}")
     set(slvoice_files SLVoice)
     set(vivox_libs
