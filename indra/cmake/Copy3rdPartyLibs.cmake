--- conflicted
+++ resolved
@@ -207,28 +207,8 @@
     set(release_src_dir "${ARCH_PREBUILT_DIRS_RELEASE}")
     # *FIX - figure out what to do with duplicate libalut.so here -brad
     set(release_files
-<<<<<<< HEAD
             ${EXPAT_COPY}
             )
-=======
-        libapr-1.so.0
-        libaprutil-1.so.0
-        libatk-1.0.so
-        libdb-5.1.so
-        ${EXPAT_COPY}
-        libfreetype.so.6.6.2
-        libfreetype.so.6
-        libgmodule-2.0.so
-        libgobject-2.0.so
-        libhunspell-1.3.so.0.0.0
-        libopenal.so
-        libopenjpeg.so
-        libuuid.so.16
-        libuuid.so.16.0.22
-        libfontconfig.so.1.8.0
-        libfontconfig.so.1
-       )
->>>>>>> 027dbc2c
 
      if( NOT USE_CONAN )
          list( APPEND release_files
@@ -237,7 +217,6 @@
 				 libatk-1.0.so
                  libfreetype.so.6.6.2
                  libfreetype.so.6
-                 libGLOD.so
                  libhunspell-1.3.so.0.0.0
                  libuuid.so.16
                  libuuid.so.16.0.22
