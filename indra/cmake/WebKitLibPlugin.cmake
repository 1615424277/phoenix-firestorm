# -*- cmake -*-
include(Linking)
include(Prebuilt)

if (STANDALONE)
  # The minimal version, 4.4.3, is rather arbitrary: it's the version in Debian/Lenny.
  find_package(Qt4 4.4.3 COMPONENTS QtCore QtGui QtNetwork QtOpenGL QtWebKit REQUIRED)
  include(${QT_USE_FILE})
  set(QTDIR $ENV{QTDIR})
  if (QTDIR AND NOT "${QT_BINARY_DIR}" STREQUAL "${QTDIR}/bin")
    message(FATAL_ERROR "\"${QT_BINARY_DIR}\" is unequal \"${QTDIR}/bin\"; "
      "Qt is found by looking for qmake in your PATH. "
      "Please set your PATH such that 'qmake' is found in \$QTDIR/bin, "
      "or unset QTDIR if the found Qt is correct.")
    endif (QTDIR AND NOT "${QT_BINARY_DIR}" STREQUAL "${QTDIR}/bin")
  find_package(LLQtWebkit REQUIRED QUIET)
  # Add the plugins.
  set(QT_PLUGIN_LIBRARIES)
  foreach(qlibname qgif qjpeg)
    find_library(QT_PLUGIN_${qlibname} ${qlibname} PATHS ${QT_PLUGINS_DIR}/imageformats NO_DEFAULT_PATH)
    if (QT_PLUGIN_${qlibname})
      list(APPEND QT_PLUGIN_LIBRARIES ${QT_PLUGIN_${qlibname}})
    else (QT_PLUGIN_${qtlibname})
      message(FATAL_ERROR "Could not find the Qt plugin ${qlibname} in \"${QT_PLUGINS_DIR}/imageformats\"!")
    endif (QT_PLUGIN_${qlibname})
  endforeach(qlibname)
  # qjpeg depends on libjpeg
  list(APPEND QT_PLUGIN_LIBRARIES jpeg)
    set(WEBKITLIBPLUGIN OFF CACHE BOOL
        "WEBKITLIBPLUGIN support for the llplugin/llmedia test apps.")
else (STANDALONE)
    use_prebuilt_binary(llqtwebkit)
    set(WEBKITLIBPLUGIN ON CACHE BOOL
        "WEBKITLIBPLUGIN support for the llplugin/llmedia test apps.")
endif (STANDALONE)

if (WINDOWS)
    set(WEBKIT_PLUGIN_LIBRARIES 
    debug llqtwebkitd
    debug QtWebKitd4
    debug QtOpenGLd4
    debug QtNetworkd4
    debug QtGuid4
    debug QtCored4
    debug qtmaind
    optimized llqtwebkit
    optimized QtWebKit4
    optimized QtOpenGL4
    optimized QtNetwork4
    optimized QtGui4
    optimized QtCore4
    optimized qtmain
    )
elseif (DARWIN)
    set(WEBKIT_PLUGIN_LIBRARIES
        optimized ${ARCH_PREBUILT_DIRS_RELEASE}/libllqtwebkit.dylib
        debug ${ARCH_PREBUILT_DIRS_RELEASE}/libllqtwebkit.dylib
        )
elseif (LINUX)
<<<<<<< HEAD
    set(WEBKIT_PLUGIN_LIBRARIES ${LLQTWEBKIT_LIBRARY} ${QT_LIBRARIES} ${QT_PLUGIN_LIBRARIES})
    set(WEBKIT_PLUGIN_LIBRARIES
        llqtwebkit
#        qico
#        qpng
#        qtiff
#        qsvg
#        QtSvg
        QtWebKit
        QtOpenGL
        QtNetwork
        QtGui
        QtCore
        jscore
#        qgif
#        qjpeg
#        jpeg
        fontconfig
        X11
        Xrender
        GL
=======
    # FIRE-6108, add missing if clause for standalone builds - TL
    if (STANDALONE)
      set(WEBKIT_PLUGIN_LIBRARIES ${LLQTWEBKIT_LIBRARY} ${QT_LIBRARIES} ${QT_PLUGIN_LIBRARIES})
    else (STANDALONE)
      set(WEBKIT_PLUGIN_LIBRARIES
          llqtwebkit
#          qico
#          qpng
#          qtiff
#          qsvg
#          QtSvg
          QtWebKit
          QtOpenGL
          QtNetwork
          QtGui
          QtCore
          qgif
          qjpeg
          jpeg
          fontconfig
          X11
          Xrender
          GL
>>>>>>> cac9198b

#          sqlite3
#          Xi
#          SM
          )
    endif (STANDALONE)
endif (WINDOWS)<|MERGE_RESOLUTION|>--- conflicted
+++ resolved
@@ -57,29 +57,6 @@
         debug ${ARCH_PREBUILT_DIRS_RELEASE}/libllqtwebkit.dylib
         )
 elseif (LINUX)
-<<<<<<< HEAD
-    set(WEBKIT_PLUGIN_LIBRARIES ${LLQTWEBKIT_LIBRARY} ${QT_LIBRARIES} ${QT_PLUGIN_LIBRARIES})
-    set(WEBKIT_PLUGIN_LIBRARIES
-        llqtwebkit
-#        qico
-#        qpng
-#        qtiff
-#        qsvg
-#        QtSvg
-        QtWebKit
-        QtOpenGL
-        QtNetwork
-        QtGui
-        QtCore
-        jscore
-#        qgif
-#        qjpeg
-#        jpeg
-        fontconfig
-        X11
-        Xrender
-        GL
-=======
     # FIRE-6108, add missing if clause for standalone builds - TL
     if (STANDALONE)
       set(WEBKIT_PLUGIN_LIBRARIES ${LLQTWEBKIT_LIBRARY} ${QT_LIBRARIES} ${QT_PLUGIN_LIBRARIES})
@@ -103,7 +80,6 @@
           X11
           Xrender
           GL
->>>>>>> cac9198b
 
 #          sqlite3
 #          Xi
