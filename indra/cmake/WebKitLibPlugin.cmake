--- conflicted
+++ resolved
@@ -60,18 +60,11 @@
     set(WEBKIT_PLUGIN_LIBRARIES ${LLQTWEBKIT_LIBRARY} ${QT_LIBRARIES} ${QT_PLUGIN_LIBRARIES})
     set(WEBKIT_PLUGIN_LIBRARIES
         llqtwebkit
-<<<<<<< HEAD
-
-        qgif
 #        qico
-        qjpeg
 #        qpng
 #        qtiff
 #        qsvg
-
 #        QtSvg
-=======
->>>>>>> 3c6a0937
         QtWebKit
         QtOpenGL
         QtNetwork
