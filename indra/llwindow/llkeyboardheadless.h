/**
 * @file llkeyboardheadless.h
 * @brief Handler for assignable key bindings
 *
 * $LicenseInfo:firstyear=2004&license=viewerlgpl$
 * Second Life Viewer Source Code
 * Copyright (C) 2010, Linden Research, Inc.
 *
 * This library is free software; you can redistribute it and/or
 * modify it under the terms of the GNU Lesser General Public
 * License as published by the Free Software Foundation;
 * version 2.1 of the License only.
 *
 * This library is distributed in the hope that it will be useful,
 * but WITHOUT ANY WARRANTY; without even the implied warranty of
 * MERCHANTABILITY or FITNESS FOR A PARTICULAR PURPOSE.  See the GNU
 * Lesser General Public License for more details.
 *
 * You should have received a copy of the GNU Lesser General Public
 * License along with this library; if not, write to the Free Software
 * Foundation, Inc., 51 Franklin Street, Fifth Floor, Boston, MA  02110-1301  USA
 *
 * Linden Research, Inc., 945 Battery Street, San Francisco, CA  94111  USA
 * $/LicenseInfo$
 */

#ifndef LL_LLKEYBOARDHEADLESS_H
#define LL_LLKEYBOARDHEADLESS_H

#include "llkeyboard.h"

class LLKeyboardHeadless : public LLKeyboard
{
public:
    LLKeyboardHeadless();
    /*virtual*/ ~LLKeyboardHeadless() {};

#ifndef LL_SDL2
<<<<<<< HEAD
	/*virtual*/ bool	handleKeyUp(const U16 key, MASK mask) { return false; }
	/*virtual*/ bool	handleKeyDown(const U16 key, MASK mask) { return false; }
#else
    /*virtual*/ bool	handleKeyUp(const U32 key, MASK mask) { return false; }
    /*virtual*/ bool	handleKeyDown(const U32 key, MASK mask) { return false; }
#endif
	/*virtual*/ void	resetMaskKeys();
	/*virtual*/ MASK	currentMask(bool for_mouse_event);
	/*virtual*/ void	scanKeyboard();
=======
    /*virtual*/ BOOL    handleKeyUp(const U16 key, MASK mask) { return FALSE; }
    /*virtual*/ BOOL    handleKeyDown(const U16 key, MASK mask) { return FALSE; }
#else
    /*virtual*/ BOOL    handleKeyUp(const U32 key, MASK mask) { return FALSE; }
    /*virtual*/ BOOL    handleKeyDown(const U32 key, MASK mask) { return FALSE; }
#endif
    /*virtual*/ void    resetMaskKeys();
    /*virtual*/ MASK    currentMask(BOOL for_mouse_event);
    /*virtual*/ void    scanKeyboard();
>>>>>>> c06fb4e0
#ifdef LL_DARWIN
    /*virtual*/ void    handleModifier(MASK mask);
#endif
};

#endif<|MERGE_RESOLUTION|>--- conflicted
+++ resolved
@@ -36,27 +36,15 @@
     /*virtual*/ ~LLKeyboardHeadless() {};
 
 #ifndef LL_SDL2
-<<<<<<< HEAD
-	/*virtual*/ bool	handleKeyUp(const U16 key, MASK mask) { return false; }
-	/*virtual*/ bool	handleKeyDown(const U16 key, MASK mask) { return false; }
+    /*virtual*/ bool    handleKeyUp(const U16 key, MASK mask) { return false; }
+    /*virtual*/ bool    handleKeyDown(const U16 key, MASK mask) { return false; }
 #else
-    /*virtual*/ bool	handleKeyUp(const U32 key, MASK mask) { return false; }
-    /*virtual*/ bool	handleKeyDown(const U32 key, MASK mask) { return false; }
-#endif
-	/*virtual*/ void	resetMaskKeys();
-	/*virtual*/ MASK	currentMask(bool for_mouse_event);
-	/*virtual*/ void	scanKeyboard();
-=======
-    /*virtual*/ BOOL    handleKeyUp(const U16 key, MASK mask) { return FALSE; }
-    /*virtual*/ BOOL    handleKeyDown(const U16 key, MASK mask) { return FALSE; }
-#else
-    /*virtual*/ BOOL    handleKeyUp(const U32 key, MASK mask) { return FALSE; }
-    /*virtual*/ BOOL    handleKeyDown(const U32 key, MASK mask) { return FALSE; }
+    /*virtual*/ bool    handleKeyUp(const U32 key, MASK mask) { return false; }
+    /*virtual*/ bool    handleKeyDown(const U32 key, MASK mask) { return false; }
 #endif
     /*virtual*/ void    resetMaskKeys();
-    /*virtual*/ MASK    currentMask(BOOL for_mouse_event);
+    /*virtual*/ MASK    currentMask(bool for_mouse_event);
     /*virtual*/ void    scanKeyboard();
->>>>>>> c06fb4e0
 #ifdef LL_DARWIN
     /*virtual*/ void    handleModifier(MASK mask);
 #endif
