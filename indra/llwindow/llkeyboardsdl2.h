--- conflicted
+++ resolved
@@ -11,31 +11,17 @@
     LLKeyboardSDL();
     /*virtual*/ ~LLKeyboardSDL() {};
 
-<<<<<<< HEAD
-	/*virtual*/ bool	handleKeyUp(const U32 key, MASK mask);
-	/*virtual*/ bool	handleKeyDown(const U32 key, MASK mask);
-	/*virtual*/ void	resetMaskKeys();
-	/*virtual*/ MASK	currentMask(bool for_mouse_event);
-	/*virtual*/ void	scanKeyboard();
-
-protected:
-	MASK	updateModifiers(const U32 mask);
-	void	setModifierKeyLevel( KEY key, bool new_state );
-	bool	translateNumpadKey( const U32 os_key, KEY *translated_key );
-	U16	inverseTranslateNumpadKey(const KEY translated_key);
-=======
-    /*virtual*/ BOOL    handleKeyUp(const U32 key, MASK mask);
-    /*virtual*/ BOOL    handleKeyDown(const U32 key, MASK mask);
+    /*virtual*/ bool    handleKeyUp(const U32 key, MASK mask);
+    /*virtual*/ bool    handleKeyDown(const U32 key, MASK mask);
     /*virtual*/ void    resetMaskKeys();
-    /*virtual*/ MASK    currentMask(BOOL for_mouse_event);
+    /*virtual*/ MASK    currentMask(bool for_mouse_event);
     /*virtual*/ void    scanKeyboard();
 
 protected:
     MASK    updateModifiers(const U32 mask);
-    void    setModifierKeyLevel( KEY key, BOOL new_state );
-    BOOL    translateNumpadKey( const U32 os_key, KEY *translated_key );
+    void    setModifierKeyLevel( KEY key, bool new_state );
+    bool    translateNumpadKey( const U32 os_key, KEY *translated_key );
     U16 inverseTranslateNumpadKey(const KEY translated_key);
->>>>>>> c06fb4e0
 private:
     std::map<U32, KEY> mTranslateNumpadMap;  // special map for translating OS keys to numpad keys
     std::map<KEY, U32> mInvTranslateNumpadMap; // inverse of the above
