--- conflicted
+++ resolved
@@ -242,21 +242,8 @@
 	
 	[glContext makeCurrentContext];
 	
-	// <FS:ND> setValues needs a real pointer, not some integer that is castet into one
-
-	// if (vsync)
-	// {
-	// 	[glContext setValues:(const GLint*)1 forParameter:NSOpenGLCPSwapInterval];
-	// } else {
-	// 	[glContext setValues:(const GLint*)0 forParameter:NSOpenGLCPSwapInterval];
-	// }
-
-	GLint glVsync = 0;
 	if (vsync)
 	{
-<<<<<<< HEAD
-		glVsync = 1;
-=======
 		[glContext setValues:(const GLint*)1 forParameter:NSOpenGLCPSwapInterval];
 	} else {
 		// supress this error after move to Xcode 7:
@@ -264,12 +251,7 @@
 		// Tried using ObjC 'nonnull' keyword as per SO article but didn't build
 		GLint swapInterval=0;
 		[glContext setValues:&swapInterval forParameter:NSOpenGLCPSwapInterval];
->>>>>>> ce1ad143
-	}
-	
-	[glContext setValues:&glVsync forParameter:NSOpenGLCPSwapInterval];
-
-	// </FS:ND>
+	}
 	
     mOldResize = false;
     
