/**
 * @file llopenglview-objc.mm
 * @brief Class implementation for most of the Mac facing window functionality.
 *
 * $LicenseInfo:firstyear=2000&license=viewerlgpl$
 * Second Life Viewer Source Code
 * Copyright (C) 2010, Linden Research, Inc.
 *
 * This library is free software; you can redistribute it and/or
 * modify it under the terms of the GNU Lesser General Public
 * License as published by the Free Software Foundation;
 * version 2.1 of the License only.
 *
 * This library is distributed in the hope that it will be useful,
 * but WITHOUT ANY WARRANTY; without even the implied warranty of
 * MERCHANTABILITY or FITNESS FOR A PARTICULAR PURPOSE.  See the GNU
 * Lesser General Public License for more details.
 *
 * You should have received a copy of the GNU Lesser General Public
 * License along with this library; if not, write to the Free Software
 * Foundation, Inc., 51 Franklin Street, Fifth Floor, Boston, MA  02110-1301  USA
 *
 * Linden Research, Inc., 945 Battery Street, San Francisco, CA  94111  USA
 * $/LicenseInfo$
 */

#import "llopenglview-objc.h"
#import "llwindowmacosx-objc.h"
#import "llappdelegate-objc.h"

extern BOOL gHiDPISupport;

#pragma mark local functions

NativeKeyEventData extractKeyDataFromKeyEvent(NSEvent* theEvent)
{
    NativeKeyEventData eventData;
    eventData.mKeyEvent = NativeKeyEventData::KEYUNKNOWN;
    eventData.mEventType = [theEvent type];
    eventData.mEventModifiers = [theEvent modifierFlags];
    eventData.mEventKeyCode = [theEvent keyCode];
    NSString *strEventChars = [theEvent characters];
    eventData.mEventChars = (strEventChars.length) ? [strEventChars characterAtIndex:0] : 0;
    NSString *strEventUChars = [theEvent charactersIgnoringModifiers];
    eventData.mEventUnmodChars = (strEventUChars.length) ? [strEventUChars characterAtIndex:0] : 0;
    eventData.mEventRepeat = [theEvent isARepeat];
    return eventData;
}

NativeKeyEventData extractKeyDataFromModifierEvent(NSEvent* theEvent)
{
    NativeKeyEventData eventData;
    eventData.mKeyEvent = NativeKeyEventData::KEYUNKNOWN;
    eventData.mEventType = [theEvent type];
    eventData.mEventModifiers = [theEvent modifierFlags];
    eventData.mEventKeyCode = [theEvent keyCode];
    return eventData;
}

attributedStringInfo getSegments(NSAttributedString *str)
{
    attributedStringInfo segments;
    segment_lengths seg_lengths;
    segment_standouts seg_standouts;
    NSRange effectiveRange;
    NSRange limitRange = NSMakeRange(0, [str length]);
    
    while (limitRange.length > 0) {
        NSNumber *attr = [str attribute:NSUnderlineStyleAttributeName atIndex:limitRange.location longestEffectiveRange:&effectiveRange inRange:limitRange];
        limitRange = NSMakeRange(NSMaxRange(effectiveRange), NSMaxRange(limitRange) - NSMaxRange(effectiveRange));
        
        if (effectiveRange.length <= 0)
        {
            effectiveRange.length = 1;
        }
        
        if ([attr integerValue] == 2)
        {
            seg_lengths.push_back(effectiveRange.length);
            seg_standouts.push_back(true);
        } else
        {
            seg_lengths.push_back(effectiveRange.length);
            seg_standouts.push_back(false);
        }
    }
    segments.seg_lengths = seg_lengths;
    segments.seg_standouts = seg_standouts;
    return segments;
}

#pragma mark class implementations

@implementation NSScreen (PointConversion)

+ (NSScreen *)currentScreenForMouseLocation
{
    NSPoint mouseLocation = [NSEvent mouseLocation];
    
    NSEnumerator *screenEnumerator = [[NSScreen screens] objectEnumerator];
    NSScreen *screen;
    while ((screen = [screenEnumerator nextObject]) && !NSMouseInRect(mouseLocation, screen.frame, NO))
        ;
    
    return screen;
}


- (NSPoint)convertPointToScreenCoordinates:(NSPoint)aPoint
{
    float normalizedX = fabs(fabs(self.frame.origin.x) - fabs(aPoint.x));
    float normalizedY = aPoint.y - self.frame.origin.y;
    
    return NSMakePoint(normalizedX, normalizedY);
}

- (NSPoint)flipPoint:(NSPoint)aPoint
{
    return NSMakePoint(aPoint.x, self.frame.size.height - aPoint.y);
}

@end

@implementation LLOpenGLView

// Force a high quality update after live resizing
- (void) viewDidEndLiveResize
{
    if (mOldResize)  //Maint-3135
    {
        NSSize size = [self frame].size;
        callResize(size.width, size.height);
    }
}

- (unsigned long)getVramSize
{
    CGLRendererInfoObj info = 0;
	GLint vram_megabytes = 0;
    int num_renderers = 0;
    CGLError the_err = CGLQueryRendererInfo (CGDisplayIDToOpenGLDisplayMask(kCGDirectMainDisplay), &info, &num_renderers);
    if(0 == the_err)
    {
        // The name, uses, and other platform definitions of gGLManager.mVRAM suggest that this is supposed to be total vram in MB,
        // rather than, say, just the texture memory. The two exceptions are:
        // 1. LLAppViewer::getViewerInfo() puts the value in a field labeled "TEXTURE_MEMORY"
        // 2. For years, this present function used kCGLRPTextureMemoryMegabytes
        // Now we use kCGLRPVideoMemoryMegabytes to bring it in line with everything else (except thatone label).
        CGLDescribeRenderer (info, 0, kCGLRPVideoMemoryMegabytes, &vram_megabytes);
        CGLDestroyRendererInfo (info);
    }
    else
    {
        vram_megabytes = 256;
    }
    
	return (unsigned long)vram_megabytes; // return value is in megabytes.
}

- (void)viewDidMoveToWindow
{
	[[NSNotificationCenter defaultCenter] addObserver:self
											 selector:@selector(windowResized:) name:NSWindowDidResizeNotification
											   object:[self window]];
    
    [[NSNotificationCenter defaultCenter] addObserver:self
											 selector:@selector(windowWillMiniaturize:) name:NSWindowWillMiniaturizeNotification
											   object:[self window]];
    
    [[NSNotificationCenter defaultCenter] addObserver:self
											 selector:@selector(windowDidDeminiaturize:) name:NSWindowDidDeminiaturizeNotification
											   object:[self window]];
    
    [[NSNotificationCenter defaultCenter] addObserver:self
											 selector:@selector(windowDidBecomeKey:) name:NSWindowDidBecomeKeyNotification
											   object:[self window]];
	[[NSNotificationCenter defaultCenter] addObserver:self
											 selector:@selector(windowDidChangeScreen:) name:NSWindowDidChangeScreenNotification
											   object:[self window]];


    NSRect wnd_rect = [[self window] frame];
    NSRect dev_rect = [self convertRectToBacking:wnd_rect];
    if (!NSEqualSizes(wnd_rect.size,dev_rect.size))
    {
        callResize(dev_rect.size.width, dev_rect.size.height);
    }
}

- (void)setOldResize:(bool)oldresize
{
    mOldResize = oldresize;
}

- (void)windowResized:(NSNotification *)notification;
{
    if (!mOldResize)  //Maint-3288
    {
        NSSize dev_sz = gHiDPISupport ? [self convertSizeToBacking:[self frame].size] : [self frame].size;
        callResize(dev_sz.width, dev_sz.height);
    }
}

- (void)windowWillMiniaturize:(NSNotification *)notification;
{
    callWindowHide();
}

- (void)windowDidDeminiaturize:(NSNotification *)notification;
{
    callWindowUnhide();
}

- (void)windowDidBecomeKey:(NSNotification *)notification;
{
    mModifiers = [NSEvent modifierFlags];
}

-(void)windowDidChangeScreen:(NSNotification *)notification;
{
	callWindowDidChangeScreen();
}

- (void)dealloc
{
	[[NSNotificationCenter defaultCenter] removeObserver:self];
	[super dealloc];
}

- (id) init
{
	return [self initWithFrame:[self bounds] withSamples:2 andVsync:TRUE];
}

- (id) initWithSamples:(NSUInteger)samples
{
	return [self initWithFrame:[self bounds] withSamples:samples andVsync:TRUE];
}

- (id) initWithSamples:(NSUInteger)samples andVsync:(BOOL)vsync
{
	return [self initWithFrame:[self bounds] withSamples:samples andVsync:vsync];
}

- (id) initWithFrame:(NSRect)frame withSamples:(NSUInteger)samples andVsync:(BOOL)vsync
{
	// <FS> Fix some bad refcount code and squash some potential leakiness; by Cinder Roxley
	self = [super initWithFrame:frame];
	if (!self) { return self; }	// Despite what this may look like, returning nil self is a-ok.
	// <F/S>
	[self registerForDraggedTypes:[NSArray arrayWithObject:NSURLPboardType]];
	//[self initWithFrame:frame]; <FS> Fix some bad refcount code and squash some potential leakiness; by Cinder Roxley
	
	// Initialize with a default "safe" pixel format that will work with versions dating back to OS X 10.6.
	// Any specialized pixel formats, i.e. a core profile pixel format, should be initialized through rebuildContextWithFormat.
	// 10.7 and 10.8 don't really care if we're defining a profile or not.  If we don't explicitly request a core or legacy profile, it'll always assume a legacy profile (for compatibility reasons).
	NSOpenGLPixelFormatAttribute attrs[] = {
        NSOpenGLPFANoRecovery,
		NSOpenGLPFADoubleBuffer,
		NSOpenGLPFAClosestPolicy,
		NSOpenGLPFAAccelerated,
		NSOpenGLPFASampleBuffers, static_cast<NSOpenGLPixelFormatAttribute>(samples > 0 ? 1 : 0),
		NSOpenGLPFASamples, static_cast<NSOpenGLPixelFormatAttribute>(samples),
		NSOpenGLPFAStencilSize, 8,
		NSOpenGLPFADepthSize, 24,
		NSOpenGLPFAAlphaSize, 8,
		NSOpenGLPFAColorSize, 24,
		NSOpenGLPFAOpenGLProfile, NSOpenGLProfileVersion4_1Core,
		0
    };
	
	NSOpenGLPixelFormat *pixelFormat = [[[NSOpenGLPixelFormat alloc] initWithAttributes:attrs] autorelease];
	
	if (pixelFormat == nil)
	{
		NSLog(@"Failed to create pixel format!", nil);
		return nil;
	}
	
	// <FS> Fix some bad refcount code and squash some potential leakiness; by Cinder Roxley
	//NSOpenGLContext *glContext = [[NSOpenGLContext alloc] initWithFormat:pixelFormat shareContext:nil];
	NSOpenGLContext *glContext = [[[NSOpenGLContext alloc] initWithFormat:pixelFormat shareContext:nil] autorelease];
	// </FS>
	
	if (glContext == nil)
	{
		NSLog(@"Failed to create OpenGL context!", nil);
		return nil;
	}
	
	[self setPixelFormat:pixelFormat];

	//for retina support
	[self setWantsBestResolutionOpenGLSurface:gHiDPISupport];

	[self setOpenGLContext:glContext];
	
	[glContext setView:self];
	
	[glContext makeCurrentContext];
	
	if (vsync)
	{
		GLint value = 1;
		[glContext setValues:&value forParameter:NSOpenGLCPSwapInterval];
	} else {
		// supress this error after move to Xcode 7:
		// error: null passed to a callee that requires a non-null argument [-Werror,-Wnonnull]
		// Tried using ObjC 'nonnull' keyword as per SO article but didn't build
		GLint swapInterval=0;
		[glContext setValues:&swapInterval forParameter:NSOpenGLCPSwapInterval];
	}
	
    mOldResize = false;
    
	return self;
}

- (BOOL) rebuildContext
{
	return [self rebuildContextWithFormat:[self pixelFormat]];
}

- (BOOL) rebuildContextWithFormat:(NSOpenGLPixelFormat *)format
{
	NSOpenGLContext *ctx = [self openGLContext];
	
	[ctx clearDrawable];
	// <FS> Fix some bad refcount code and squash some potential leakiness; by Cinder Roxley
	//[ctx initWithFormat:format shareContext:nil];
	ctx = [[[NSOpenGLContext alloc] initWithFormat:format shareContext:nil] autorelease];
	// </FS>
	
	if (ctx == nil)
	{
		NSLog(@"Failed to create OpenGL context!", nil);
		return false;
	}
	
	[self setOpenGLContext:ctx];
	[ctx setView:self];
	[ctx makeCurrentContext];
	return true;
}

- (CGLContextObj)getCGLContextObj
{
	NSOpenGLContext *ctx = [self openGLContext];
	return (CGLContextObj)[ctx CGLContextObj];
}

- (CGLPixelFormatObj*)getCGLPixelFormatObj
{
	NSOpenGLPixelFormat *fmt = [self pixelFormat];
	return (CGLPixelFormatObj*)[fmt	CGLPixelFormatObj];
}

// Various events can be intercepted by our view, thus not reaching our window.
// Intercept these events, and pass them to the window as needed. - Geenz

- (void) mouseDown:(NSEvent *)theEvent
{
    NSPoint mPoint = gHiDPISupport ? [self convertPointToBacking:[theEvent locationInWindow]] : [theEvent locationInWindow];
    mMousePos[0] = mPoint.x;
    mMousePos[1] = mPoint.y;

    // Apparently people still use this?
    if ([theEvent modifierFlags] & NSCommandKeyMask &&
        !([theEvent modifierFlags] & NSControlKeyMask) &&
        !([theEvent modifierFlags] & NSShiftKeyMask) &&
        !([theEvent modifierFlags] & NSAlternateKeyMask) &&
        !([theEvent modifierFlags] & NSAlphaShiftKeyMask) &&
        !([theEvent modifierFlags] & NSFunctionKeyMask) &&
        !([theEvent modifierFlags] & NSHelpKeyMask))
    {
        callRightMouseDown(mMousePos, [theEvent modifierFlags]);
        mSimulatedRightClick = true;
    } else {
        if ([theEvent clickCount] == 2)
        {
            callDoubleClick(mMousePos, [theEvent modifierFlags]);
        } else if ([theEvent clickCount] >= 1) {
            callLeftMouseDown(mMousePos, [theEvent modifierFlags]);
        }
    }
}

- (void) mouseUp:(NSEvent *)theEvent
{
    if (mSimulatedRightClick)
    {
        callRightMouseUp(mMousePos, [theEvent modifierFlags]);
        mSimulatedRightClick = false;
    } else {
        NSPoint mPoint = gHiDPISupport ? [self convertPointToBacking:[theEvent locationInWindow]] : [theEvent locationInWindow];
        mMousePos[0] = mPoint.x;
        mMousePos[1] = mPoint.y;
        callLeftMouseUp(mMousePos, [theEvent modifierFlags]);
    }
}

- (void) rightMouseDown:(NSEvent *)theEvent
{
    NSPoint mPoint = gHiDPISupport ? [self convertPointToBacking:[theEvent locationInWindow]] : [theEvent locationInWindow];
    mMousePos[0] = mPoint.x;
    mMousePos[1] = mPoint.y;
	callRightMouseDown(mMousePos, [theEvent modifierFlags]);
}

- (void) rightMouseUp:(NSEvent *)theEvent
{
    NSPoint mPoint = gHiDPISupport ? [self convertPointToBacking:[theEvent locationInWindow]] : [theEvent locationInWindow];
    mMousePos[0] = mPoint.x;
    mMousePos[1] = mPoint.y;
	callRightMouseUp(mMousePos, [theEvent modifierFlags]);
}

- (void)mouseMoved:(NSEvent *)theEvent
{
    NSPoint dev_delta = gHiDPISupport ? [self convertPointToBacking:NSMakePoint([theEvent deltaX], [theEvent deltaY])] : NSMakePoint([theEvent deltaX], [theEvent deltaY]);

	float mouseDeltas[] = {
		float(dev_delta.x),
		float(dev_delta.y)
	};
	
	callDeltaUpdate(mouseDeltas, 0);
	
    NSPoint mPoint = gHiDPISupport ? [self convertPointToBacking:[theEvent locationInWindow]] : [theEvent locationInWindow];
	mMousePos[0] = mPoint.x;
	mMousePos[1] = mPoint.y;
	callMouseMoved(mMousePos, 0);
}

// NSWindow doesn't trigger mouseMoved when the mouse is being clicked and dragged.
// Use mouseDragged for situations like this to trigger our movement callback instead.

- (void) mouseDragged:(NSEvent *)theEvent
{
	// Trust the deltas supplied by NSEvent.
	// The old CoreGraphics APIs we previously relied on are now flagged as obsolete.
	// NSEvent isn't obsolete, and provides us with the correct deltas.

    NSPoint dev_delta = gHiDPISupport ? [self convertPointToBacking:NSMakePoint([theEvent deltaX], [theEvent deltaY])] : NSMakePoint([theEvent deltaX], [theEvent deltaY]);

	float mouseDeltas[] = {
		float(dev_delta.x),
		float(dev_delta.y)
	};
	
	callDeltaUpdate(mouseDeltas, 0);
	
	NSPoint mPoint = gHiDPISupport ? [self convertPointToBacking:[theEvent locationInWindow]] : [theEvent locationInWindow];
	mMousePos[0] = mPoint.x;
	mMousePos[1] = mPoint.y;
	callMouseDragged(mMousePos, 0);
}

- (void) otherMouseDown:(NSEvent *)theEvent
{
    NSPoint mPoint = gHiDPISupport ? [self convertPointToBacking:[theEvent locationInWindow]] : [theEvent locationInWindow];
    mMousePos[0] = mPoint.x;
    mMousePos[1] = mPoint.y;
    callOtherMouseDown(mMousePos, [theEvent modifierFlags], [theEvent buttonNumber]);
}

- (void) otherMouseUp:(NSEvent *)theEvent
{
    NSPoint mPoint = gHiDPISupport ? [self convertPointToBacking:[theEvent locationInWindow]] : [theEvent locationInWindow];
    mMousePos[0] = mPoint.x;
    mMousePos[1] = mPoint.y;
    callOtherMouseUp(mMousePos, [theEvent modifierFlags], [theEvent buttonNumber]);
}

- (void) rightMouseDragged:(NSEvent *)theEvent
{
	[self mouseDragged:theEvent];
}

- (void) otherMouseDragged:(NSEvent *)theEvent
{
	[self mouseDragged:theEvent];        
}

- (void) scrollWheel:(NSEvent *)theEvent
{
	callScrollMoved(-[theEvent deltaX], -[theEvent deltaY]);
}

- (void) mouseExited:(NSEvent *)theEvent
{
	callMouseExit();
}

- (void) keyUp:(NSEvent *)theEvent
{
    NativeKeyEventData eventData = extractKeyDataFromKeyEvent(theEvent);
    eventData.mKeyEvent = NativeKeyEventData::KEYUP;
	callKeyUp(&eventData, [theEvent keyCode], [theEvent modifierFlags]);
}

- (void) keyDown:(NSEvent *)theEvent
{
    NativeKeyEventData eventData = extractKeyDataFromKeyEvent(theEvent);
    eventData.mKeyEvent = NativeKeyEventData::KEYDOWN;
   
    uint keycode = [theEvent keyCode];
    // We must not depend on flagsChange event to detect modifier flags changed,
    // must depend on the modifire flags in the event parameter.
    // Because flagsChange event handler misses event when other window is activated,
    // e.g. OS Window for upload something or Input Window...
    // mModifiers instance variable is for insertText: or insertText:replacementRange:  (by Pell Smit)
	mModifiers = [theEvent modifierFlags];
    NSString *str_no_modifiers = [theEvent charactersIgnoringModifiers];
    unichar ch = 0;
    if (str_no_modifiers.length)
    {
        ch = [str_no_modifiers characterAtIndex:0];
    }
    bool acceptsText = mHasMarkedText ? false : callKeyDown(&eventData, keycode, mModifiers, ch);

    if (acceptsText &&
        !mMarkedTextAllowed &&
        !(mModifiers & (NSControlKeyMask | NSCommandKeyMask)) &&  // commands don't invoke InputWindow
        ![(LLAppDelegate*)[NSApp delegate] romanScript] &&
        ch > ' ' &&
        ch != NSDeleteCharacter &&
        (ch < 0xF700 || ch > 0xF8FF))  // 0xF700-0xF8FF: reserved for function keys on the keyboard(from NSEvent.h)
    {
        [(LLAppDelegate*)[NSApp delegate] showInputWindow:true withEvent:theEvent];
    } else
    {
        [[self inputContext] handleEvent:theEvent];
    }
}

- (void)flagsChanged:(NSEvent *)theEvent
{
    NativeKeyEventData eventData = extractKeyDataFromModifierEvent(theEvent);
 
	mModifiers = [theEvent modifierFlags];
	callModifier([theEvent modifierFlags]);
     
    NSInteger mask = 0;
    switch([theEvent keyCode])
    {        
        case 56:
            mask = NSShiftKeyMask;
            break;
        case 58:
            mask = NSAlternateKeyMask;
            break;
        case 59:
            mask = NSControlKeyMask;
            break;
        default:
            return;            
    }
    
    if (mModifiers & mask)
    {
        eventData.mKeyEvent = NativeKeyEventData::KEYDOWN;
<<<<<<< HEAD
        // <FS:Ansariel> Speculative fix for FIRE-31473
        //callKeyDown(&eventData, [theEvent keyCode], 0, [[theEvent characters] characterAtIndex:0]);
        callKeyDown(&eventData, [theEvent keyCode], 0, L'\0');
=======

        wchar_t c = 0;
        if([theEvent type] == NSEventTypeKeyDown)
        {
            // characters property is only valid when the event is of type KeyDown or KeyUp
            // https://developer.apple.com/documentation/appkit/nsevent/1534183-characters?language=objc
            c = [[theEvent characters] characterAtIndex:0];
        }

        callKeyDown(&eventData, [theEvent keyCode], 0, c);
>>>>>>> db485adb
    }
    else
    {
        eventData.mKeyEvent = NativeKeyEventData::KEYUP;
        callKeyUp(&eventData, [theEvent keyCode], 0);
    }  
}

- (BOOL) acceptsFirstResponder
{
	return YES;
}

- (NSDragOperation) draggingEntered:(id<NSDraggingInfo>)sender
{
	NSPasteboard *pboard;
    NSDragOperation sourceDragMask;
	
	sourceDragMask = [sender draggingSourceOperationMask];
	
	pboard = [sender draggingPasteboard];
	
	if ([[pboard types] containsObject:NSURLPboardType])
	{
		if (sourceDragMask & NSDragOperationLink) {
			NSURL *fileUrl = [[pboard readObjectsForClasses:[NSArray arrayWithObject:[NSURL class]] options:[NSDictionary dictionary]] objectAtIndex:0];
			mLastDraggedUrl = [[fileUrl absoluteString] UTF8String];
            return NSDragOperationLink;
        }
	}
	return NSDragOperationNone;
}

- (NSDragOperation)draggingUpdated:(id <NSDraggingInfo>)sender
{
	callHandleDragUpdated(mLastDraggedUrl);
	
	return NSDragOperationLink;
}

- (void) draggingExited:(id<NSDraggingInfo>)sender
{
	callHandleDragExited(mLastDraggedUrl);
}

- (BOOL)prepareForDragOperation:(id < NSDraggingInfo >)sender
{
	return YES;
}

- (BOOL) performDragOperation:(id<NSDraggingInfo>)sender
{
	callHandleDragDropped(mLastDraggedUrl);
	return true;
}

- (BOOL)hasMarkedText
{
	return mHasMarkedText;
}

- (NSRange)markedRange
{
	int range[2];
	getPreeditMarkedRange(&range[0], &range[1]);
	return NSMakeRange(range[0], range[1]);
}

- (NSRange)selectedRange
{
	int range[2];
	getPreeditSelectionRange(&range[0], &range[1]);
	return NSMakeRange(range[0], range[1]);
}

- (void)setMarkedText:(id)aString selectedRange:(NSRange)selectedRange replacementRange:(NSRange)replacementRange
{
    // Apple says aString can be either an NSString or NSAttributedString instance.
    // But actually it's NSConcreteMutableAttributedString or __NSCFConstantString.
    // I observed aString was __NSCFConstantString only aString was null string(zero length).
    // Apple also says when aString is an NSString object,
    // the receiver is expected to render the marked text with distinguishing appearance.
    // So I tried to make attributedStringInfo, but it won't be used...   (Pell Smit)

    if (mMarkedTextAllowed)
    {
        unsigned int selected[2] = {
            unsigned(selectedRange.location),
            unsigned(selectedRange.length)
        };
        
        unsigned int replacement[2] = {
            unsigned(replacementRange.location),
            unsigned(replacementRange.length)
        };
        
        int string_length = [aString length];
        unichar text[string_length];
        attributedStringInfo segments;
        // I used 'respondsToSelector:@selector(string)'
        // to judge aString is an attributed string or not.
        if ([aString respondsToSelector:@selector(string)])
        {
            // aString is attibuted
            [[aString string] getCharacters:text range:NSMakeRange(0, string_length)];
            segments = getSegments((NSAttributedString *)aString);
        }
        else
        {
            // aString is not attributed
            [aString getCharacters:text range:NSMakeRange(0, string_length)];
            segments.seg_lengths.push_back(string_length);
            segments.seg_standouts.push_back(true);
        }
        setMarkedText(text, selected, replacement, string_length, segments);
        if (string_length > 0)
        {
            mHasMarkedText = TRUE;
            mMarkedTextLength = string_length;
        }
        else
        {
            // we must clear the marked text when aString is null.
            [self unmarkText];
        }
    } else {
        if (mHasMarkedText)
        {
            [self unmarkText];
        }
    }
}

- (void)commitCurrentPreedit
{
    if (mHasMarkedText)
    {
        if ([[self inputContext] respondsToSelector:@selector(commitEditing)])
        {
            [[self inputContext] commitEditing];
        }
    }
}

- (void)unmarkText
{
	[[self inputContext] discardMarkedText];
	resetPreedit();
	mHasMarkedText = FALSE;
}

// We don't support attributed strings.
- (NSArray *)validAttributesForMarkedText
{
	return [NSArray array];
}

// See above.
- (NSAttributedString *)attributedSubstringForProposedRange:(NSRange)aRange actualRange:(NSRangePointer)actualRange
{
	return nil;
}

- (void)insertText:(id)insertString
{
    if (insertString != nil)
    {
        [self insertText:insertString replacementRange:NSMakeRange(0, [insertString length])];
    }
}

- (void)insertText:(id)aString replacementRange:(NSRange)replacementRange
{
	if (!mHasMarkedText)
	{
		for (NSInteger i = 0; i < [aString length]; i++)
		{
			callUnicodeCallback([aString characterAtIndex:i], mModifiers);
		}
	} else {
        resetPreedit();
		// We may never get this point since unmarkText may be called before insertText ever gets called once we submit our text.
		// But just in case...
		
		for (NSInteger i = 0; i < [aString length]; i++)
		{
			handleUnicodeCharacter([aString characterAtIndex:i]);
		}
		mHasMarkedText = FALSE;
	}
}

- (void) insertNewline:(id)sender
{
	if (!(mModifiers & NSCommandKeyMask) &&
		!(mModifiers & NSShiftKeyMask) &&
		!(mModifiers & NSAlternateKeyMask))
	{
		callUnicodeCallback(13, 0);
	} else {
		callUnicodeCallback(13, mModifiers);
	}
}

- (NSUInteger)characterIndexForPoint:(NSPoint)aPoint
{
	return NSNotFound;
}

- (NSRect)firstRectForCharacterRange:(NSRange)aRange actualRange:(NSRangePointer)actualRange
{
	float pos[4] = {0, 0, 0, 0};
	getPreeditLocation(pos, mMarkedTextLength);
	return NSMakeRect(pos[0], pos[1], pos[2], pos[3]);
}

- (void)doCommandBySelector:(SEL)aSelector
{
	if (aSelector == @selector(insertNewline:))
	{
		[self insertNewline:self];
	}
}

- (BOOL)drawsVerticallyForCharacterAtIndex:(NSUInteger)charIndex
{
	return NO;
}

- (void) allowMarkedTextInput:(bool)allowed
{
    mMarkedTextAllowed = allowed;
}

@end

@implementation LLUserInputWindow

- (void) close
{
    [self orderOut:self];
}

@end

@implementation LLNonInlineTextView

/*  Input Window is a legacy of 20 century, so we want to remove related classes.
    But unfortunately, Viwer web browser has no support for modern inline input,
    we need to leave these classes...
    We will be back to get rid of Input Window after fixing viewer web browser.

    How Input Window should work:
        1) Input Window must not be empty.
          It must close when it become empty result of edithing.
        2) Input Window must not close when it still has input data.
          It must keep open user types next char before commit.         by Pell Smit
*/

- (void) setGLView:(LLOpenGLView *)view
{
	glview = view;
}

- (void)keyDown:(NSEvent *)theEvent
{
    // mKeyPressed is used later to determine whethere Input Window should close or not
    mKeyPressed = [[theEvent charactersIgnoringModifiers] characterAtIndex:0];
    // setMarkedText and insertText is called indirectly from inside keyDown: method
    [super keyDown:theEvent];
}

// setMarkedText: is called for incomplete input(on the way to conversion).
- (void)setMarkedText:(id)aString selectedRange:(NSRange)selectedRange replacementRange:(NSRange)replacementRange
{
    [super setMarkedText:aString selectedRange:selectedRange replacementRange:replacementRange];
    if ([aString length] == 0)      // this means Input Widow becomes empty
    {
        [self.window orderOut:self.window];     // Close this to avoid empty Input Window
    }
}

// insertText: is called for inserting commited text.
// There are two ways to be called here:
//      a) explicitly commited (must close)
//          In case of user typed commit key(usually return key) or delete key or something
//      b) automatically commited (must not close)
//          In case of user typed next letter after conversion
- (void) insertText:(id)aString replacementRange:(NSRange)replacementRange
{
    [[self inputContext] discardMarkedText];
    [self setString:@""];
    [glview insertText:aString replacementRange:replacementRange];
    if (mKeyPressed == NSEnterCharacter ||
        mKeyPressed == NSBackspaceCharacter ||
        mKeyPressed == NSTabCharacter ||
        mKeyPressed == NSNewlineCharacter ||
        mKeyPressed == NSCarriageReturnCharacter ||
        mKeyPressed == NSDeleteCharacter ||
        (mKeyPressed >= 0xF700 && mKeyPressed <= 0xF8FF))
    {
        // this is case a) of above comment
        [self.window orderOut:self.window];     // to avoid empty Input Window
    }
}

@end

@implementation LLNSWindow

- (id) init
{
	return self;
}

- (NSPoint)convertToScreenFromLocalPoint:(NSPoint)point relativeToView:(NSView *)view
{
	NSScreen *currentScreen = [NSScreen currentScreenForMouseLocation];
	if(currentScreen)
	{
		NSPoint windowPoint = [view convertPoint:point toView:nil];
		NSPoint screenPoint = [[view window] convertBaseToScreen:windowPoint];
		NSPoint flippedScreenPoint = [currentScreen flipPoint:screenPoint];
		flippedScreenPoint.y += [currentScreen frame].origin.y;
		
		return flippedScreenPoint;
	}
	
	return NSZeroPoint;
}

- (NSPoint)flipPoint:(NSPoint)aPoint
{
    return NSMakePoint(aPoint.x, self.frame.size.height - aPoint.y);
}

- (BOOL) becomeFirstResponder
{
	callFocus();
	return true;
}

- (BOOL) resignFirstResponder
{
	callFocusLost();
	return true;
}

- (void) close
{
	callQuitHandler();
}

@end<|MERGE_RESOLUTION|>--- conflicted
+++ resolved
@@ -560,11 +560,6 @@
     if (mModifiers & mask)
     {
         eventData.mKeyEvent = NativeKeyEventData::KEYDOWN;
-<<<<<<< HEAD
-        // <FS:Ansariel> Speculative fix for FIRE-31473
-        //callKeyDown(&eventData, [theEvent keyCode], 0, [[theEvent characters] characterAtIndex:0]);
-        callKeyDown(&eventData, [theEvent keyCode], 0, L'\0');
-=======
 
         wchar_t c = 0;
         if([theEvent type] == NSEventTypeKeyDown)
@@ -575,7 +570,6 @@
         }
 
         callKeyDown(&eventData, [theEvent keyCode], 0, c);
->>>>>>> db485adb
     }
     else
     {
