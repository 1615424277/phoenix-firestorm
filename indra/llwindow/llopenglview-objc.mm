/**
 * @file llopenglview-objc.mm
 * @brief Class implementation for most of the Mac facing window functionality.
 *
 * $LicenseInfo:firstyear=2000&license=viewerlgpl$
 * Second Life Viewer Source Code
 * Copyright (C) 2010, Linden Research, Inc.
 *
 * This library is free software; you can redistribute it and/or
 * modify it under the terms of the GNU Lesser General Public
 * License as published by the Free Software Foundation;
 * version 2.1 of the License only.
 *
 * This library is distributed in the hope that it will be useful,
 * but WITHOUT ANY WARRANTY; without even the implied warranty of
 * MERCHANTABILITY or FITNESS FOR A PARTICULAR PURPOSE.  See the GNU
 * Lesser General Public License for more details.
 *
 * You should have received a copy of the GNU Lesser General Public
 * License along with this library; if not, write to the Free Software
 * Foundation, Inc., 51 Franklin Street, Fifth Floor, Boston, MA  02110-1301  USA
 *
 * Linden Research, Inc., 945 Battery Street, San Francisco, CA  94111  USA
 * $/LicenseInfo$
 */

#import "llopenglview-objc.h"
#include "llwindowmacosx-objc.h"
#import "llappdelegate-objc.h"

@implementation NSScreen (PointConversion)

+ (NSScreen *)currentScreenForMouseLocation
{
    NSPoint mouseLocation = [NSEvent mouseLocation];
    
    NSEnumerator *screenEnumerator = [[NSScreen screens] objectEnumerator];
    NSScreen *screen;
    while ((screen = [screenEnumerator nextObject]) && !NSMouseInRect(mouseLocation, screen.frame, NO))
        ;
    
    return screen;
}

- (NSPoint)convertPointToScreenCoordinates:(NSPoint)aPoint
{
    float normalizedX = fabs(fabs(self.frame.origin.x) - fabs(aPoint.x));
    float normalizedY = aPoint.y - self.frame.origin.y;
    
    return NSMakePoint(normalizedX, normalizedY);
}

- (NSPoint)flipPoint:(NSPoint)aPoint
{
    return NSMakePoint(aPoint.x, self.frame.size.height - aPoint.y);
}

@end

attributedStringInfo getSegments(NSAttributedString *str)
{
	attributedStringInfo segments;
	segment_lengths seg_lengths;
	segment_standouts seg_standouts;
	NSRange effectiveRange;
	NSRange limitRange = NSMakeRange(0, [str length]);
    
	while (limitRange.length > 0) {
		NSNumber *attr = [str attribute:NSUnderlineStyleAttributeName atIndex:limitRange.location longestEffectiveRange:&effectiveRange inRange:limitRange];
		limitRange = NSMakeRange(NSMaxRange(effectiveRange), NSMaxRange(limitRange) - NSMaxRange(effectiveRange));
		
		if (effectiveRange.length <= 0)
		{
			effectiveRange.length = 1;
		}
		
		if ([attr integerValue] == 2)
		{
			seg_lengths.push_back(effectiveRange.length);
			seg_standouts.push_back(true);
		} else
		{
			seg_lengths.push_back(effectiveRange.length);
			seg_standouts.push_back(false);
		}
	}
	segments.seg_lengths = seg_lengths;
	segments.seg_standouts = seg_standouts;
	return segments;
}

@implementation LLOpenGLView

// Force a high quality update after live resizing
- (void) viewDidEndLiveResize
{
    if (mOldResize)  //Maint-3135
    {
        NSSize size = [self frame].size;
        callResize(size.width, size.height);
    }
}

- (unsigned long)getVramSize
{
    CGLRendererInfoObj info = 0;
	GLint vram_megabytes = 0;
    int num_renderers = 0;
    CGLError the_err = CGLQueryRendererInfo (CGDisplayIDToOpenGLDisplayMask(kCGDirectMainDisplay), &info, &num_renderers);
    if(0 == the_err)
    {
        CGLDescribeRenderer (info, 0, kCGLRPTextureMemoryMegabytes, &vram_megabytes);
        CGLDestroyRendererInfo (info);
    }
    else
    {
        vram_megabytes = 256;
    }
    
	return (unsigned long)vram_megabytes; // return value is in megabytes.
}

- (void)viewDidMoveToWindow
{
	[[NSNotificationCenter defaultCenter] addObserver:self
											 selector:@selector(windowResized:) name:NSWindowDidResizeNotification
											   object:[self window]];    
 
    [[NSNotificationCenter defaultCenter] addObserver:self
											 selector:@selector(windowWillMiniaturize:) name:NSWindowWillMiniaturizeNotification
											   object:[self window]];
    
    [[NSNotificationCenter defaultCenter] addObserver:self
											 selector:@selector(windowDidDeminiaturize:) name:NSWindowDidDeminiaturizeNotification
											   object:[self window]];
    
    [[NSNotificationCenter defaultCenter] addObserver:self
											 selector:@selector(windowDidBecomeKey:) name:NSWindowDidBecomeKeyNotification
											   object:[self window]];
}

- (void)setOldResize:(bool)oldresize
{
    mOldResize = oldresize;
}

- (void)windowResized:(NSNotification *)notification;
{
    if (!mOldResize)  //Maint-3288
    {
        NSSize size = [self frame].size;
        callResize(size.width, size.height);
    }
}

- (void)windowWillMiniaturize:(NSNotification *)notification;
{
    callWindowHide();
}

- (void)windowDidDeminiaturize:(NSNotification *)notification;
{
    callWindowUnhide();
}

- (void)windowDidBecomeKey:(NSNotification *)notification;
{
    mModifiers = [NSEvent modifierFlags];
}

- (void)dealloc
{
	[[NSNotificationCenter defaultCenter] removeObserver:self];
	[super dealloc];
}

- (id) init
{
	return [self initWithFrame:[self bounds] withSamples:2 andVsync:TRUE];
}

- (id) initWithSamples:(NSUInteger)samples
{
	return [self initWithFrame:[self bounds] withSamples:samples andVsync:TRUE];
}

- (id) initWithSamples:(NSUInteger)samples andVsync:(BOOL)vsync
{
	return [self initWithFrame:[self bounds] withSamples:samples andVsync:vsync];
}

- (id) initWithFrame:(NSRect)frame withSamples:(NSUInteger)samples andVsync:(BOOL)vsync
{
	// <FS> Fix some bad refcount code and squash some potential leakiness; by Cinder Roxley
	self = [super initWithFrame:frame];
	if (!self) { return self; }	// Despite what this may look like, returning nil self is a-ok.
	// <F/S>
	[self registerForDraggedTypes:[NSArray arrayWithObject:NSURLPboardType]];
	//[self initWithFrame:frame]; <FS> Fix some bad refcount code and squash some potential leakiness; by Cinder Roxley
	
	// Initialize with a default "safe" pixel format that will work with versions dating back to OS X 10.6.
	// Any specialized pixel formats, i.e. a core profile pixel format, should be initialized through rebuildContextWithFormat.
	// 10.7 and 10.8 don't really care if we're defining a profile or not.  If we don't explicitly request a core or legacy profile, it'll always assume a legacy profile (for compatibility reasons).
	NSOpenGLPixelFormatAttribute attrs[] = {
        NSOpenGLPFANoRecovery,
		NSOpenGLPFADoubleBuffer,
		NSOpenGLPFAClosestPolicy,
		NSOpenGLPFAAccelerated,
		NSOpenGLPFASampleBuffers, (samples > 0 ? 1 : 0),
		NSOpenGLPFASamples, samples,
		NSOpenGLPFAStencilSize, 8,
		NSOpenGLPFADepthSize, 24,
		NSOpenGLPFAAlphaSize, 8,
		NSOpenGLPFAColorSize, 24,
		0
    };
	
	NSOpenGLPixelFormat *pixelFormat = [[[NSOpenGLPixelFormat alloc] initWithAttributes:attrs] autorelease];
	
	if (pixelFormat == nil)
	{
		NSLog(@"Failed to create pixel format!", nil);
		return nil;
	}
	
	// <FS> Fix some bad refcount code and squash some potential leakiness; by Cinder Roxley
	//NSOpenGLContext *glContext = [[NSOpenGLContext alloc] initWithFormat:pixelFormat shareContext:nil];
	NSOpenGLContext *glContext = [[[NSOpenGLContext alloc] initWithFormat:pixelFormat shareContext:nil] autorelease];
	// </FS>
	
	if (glContext == nil)
	{
		NSLog(@"Failed to create OpenGL context!", nil);
		return nil;
	}
	
	[self setPixelFormat:pixelFormat];
	
	[self setOpenGLContext:glContext];
	
	[glContext setView:self];
	
	[glContext makeCurrentContext];
	
	// <FS:ND> setValues needs a real pointer, not some integer that is castet into one

	// if (vsync)
	// {
	// 	[glContext setValues:(const GLint*)1 forParameter:NSOpenGLCPSwapInterval];
	// } else {
	// 	[glContext setValues:(const GLint*)0 forParameter:NSOpenGLCPSwapInterval];
	// }

	GLint glVsync = 0;
	if (vsync)
	{
<<<<<<< HEAD
		glVsync = 1;
=======
		[glContext setValues:(const GLint*)1 forParameter:NSOpenGLCPSwapInterval];
	} else {
		// supress this error after move to Xcode 7:
		// error: null passed to a callee that requires a non-null argument [-Werror,-Wnonnull]
		// Tried using ObjC 'nonnull' keyword as per SO article but didn't build
		GLint swapInterval=0;
		[glContext setValues:&swapInterval forParameter:NSOpenGLCPSwapInterval];
>>>>>>> c9c17b3c
	}
	
	[glContext setValues:&glVsync forParameter:NSOpenGLCPSwapInterval];

	// </FS:ND>
	
    mOldResize = false;
    
	return self;

}

- (BOOL) rebuildContext
{
	return [self rebuildContextWithFormat:[self pixelFormat]];
}

- (BOOL) rebuildContextWithFormat:(NSOpenGLPixelFormat *)format
{
	NSOpenGLContext *ctx = [self openGLContext];
	
	[ctx clearDrawable];
	// <FS> Fix some bad refcount code and squash some potential leakiness; by Cinder Roxley
	//[ctx initWithFormat:format shareContext:nil];
	ctx = [[[NSOpenGLContext alloc] initWithFormat:format shareContext:nil] autorelease];
	// </FS>
	
	if (ctx == nil)
	{
		NSLog(@"Failed to create OpenGL context!", nil);
		return false;
	}
	
	[self setOpenGLContext:ctx];
	[ctx setView:self];
	[ctx makeCurrentContext];
	return true;
}

- (CGLContextObj)getCGLContextObj
{
	NSOpenGLContext *ctx = [self openGLContext];
	return (CGLContextObj)[ctx CGLContextObj];
}

- (CGLPixelFormatObj*)getCGLPixelFormatObj
{
	NSOpenGLPixelFormat *fmt = [self pixelFormat];
	return (CGLPixelFormatObj*)[fmt	CGLPixelFormatObj];
}

// Various events can be intercepted by our view, thus not reaching our window.
// Intercept these events, and pass them to the window as needed. - Geenz

- (void) mouseDown:(NSEvent *)theEvent
{
    // Apparently people still use this?
    if ([theEvent modifierFlags] & NSCommandKeyMask &&
        !([theEvent modifierFlags] & NSControlKeyMask) &&
        !([theEvent modifierFlags] & NSShiftKeyMask) &&
        !([theEvent modifierFlags] & NSAlternateKeyMask) &&
        !([theEvent modifierFlags] & NSAlphaShiftKeyMask) &&
        !([theEvent modifierFlags] & NSFunctionKeyMask) &&
        !([theEvent modifierFlags] & NSHelpKeyMask))
    {
        callRightMouseDown(mMousePos, [theEvent modifierFlags]);
        mSimulatedRightClick = true;
    } else {
        if ([theEvent clickCount] >= 2)
        {
            callDoubleClick(mMousePos, [theEvent modifierFlags]);
        } else if ([theEvent clickCount] == 1) {
            callLeftMouseDown(mMousePos, [theEvent modifierFlags]);
        }
    }
}

- (void) mouseUp:(NSEvent *)theEvent
{
    if (mSimulatedRightClick)
    {
        callRightMouseUp(mMousePos, [theEvent modifierFlags]);
        mSimulatedRightClick = false;
    } else {
        callLeftMouseUp(mMousePos, [theEvent modifierFlags]);
    }
}

- (void) rightMouseDown:(NSEvent *)theEvent
{
	callRightMouseDown(mMousePos, [theEvent modifierFlags]);
}

- (void) rightMouseUp:(NSEvent *)theEvent
{
	callRightMouseUp(mMousePos, [theEvent modifierFlags]);
}

- (void)mouseMoved:(NSEvent *)theEvent
{
	float mouseDeltas[2] = {
		[theEvent deltaX],
		[theEvent deltaY]
	};
	
	callDeltaUpdate(mouseDeltas, 0);
	
	NSPoint mPoint = [theEvent locationInWindow];
	mMousePos[0] = mPoint.x;
	mMousePos[1] = mPoint.y;
	callMouseMoved(mMousePos, 0);
}

// NSWindow doesn't trigger mouseMoved when the mouse is being clicked and dragged.
// Use mouseDragged for situations like this to trigger our movement callback instead.

- (void) mouseDragged:(NSEvent *)theEvent
{
	// Trust the deltas supplied by NSEvent.
	// The old CoreGraphics APIs we previously relied on are now flagged as obsolete.
	// NSEvent isn't obsolete, and provides us with the correct deltas.
	float mouseDeltas[2] = {
		[theEvent deltaX],
		[theEvent deltaY]
	};
	
	callDeltaUpdate(mouseDeltas, 0);
	
	NSPoint mPoint = [theEvent locationInWindow];
	mMousePos[0] = mPoint.x;
	mMousePos[1] = mPoint.y;
	callMouseMoved(mMousePos, 0);
}

- (void) otherMouseDown:(NSEvent *)theEvent
{
	callMiddleMouseDown(mMousePos, [theEvent modifierFlags]);
}

- (void) otherMouseUp:(NSEvent *)theEvent
{
	callMiddleMouseUp(mMousePos, [theEvent modifierFlags]);
}

- (void) rightMouseDragged:(NSEvent *)theEvent
{
	[self mouseDragged:theEvent];
}

- (void) otherMouseDragged:(NSEvent *)theEvent
{
	[self mouseDragged:theEvent];        
}

- (void) scrollWheel:(NSEvent *)theEvent
{
	callScrollMoved(-[theEvent deltaY]);
}

- (void) mouseExited:(NSEvent *)theEvent
{
	callMouseExit();
}

- (void) keyUp:(NSEvent *)theEvent
{
	callKeyUp([theEvent keyCode], [theEvent modifierFlags]);
}

- (void) keyDown:(NSEvent *)theEvent
{
    uint keycode = [theEvent keyCode];
    // We must not depend on flagsChange event to detect modifier flags changed,
    // must depend on the modifire flags in the event parameter.
    // Because flagsChange event handler misses event when other window is activated,
    // e.g. OS Window for upload something or Input Window...
    // mModifiers instance variable is for insertText: or insertText:replacementRange:  (by Pell Smit)
	mModifiers = [theEvent modifierFlags];
    bool acceptsText = mHasMarkedText ? false : callKeyDown(keycode, mModifiers);
    unichar ch;
    if (acceptsText &&
        !mMarkedTextAllowed &&
        !(mModifiers & (NSControlKeyMask | NSCommandKeyMask)) &&  // commands don't invoke InputWindow
        ![(LLAppDelegate*)[NSApp delegate] romanScript] &&
        (ch = [[theEvent charactersIgnoringModifiers] characterAtIndex:0]) > ' ' &&
        ch != NSDeleteCharacter &&
        (ch < 0xF700 || ch > 0xF8FF))  // 0xF700-0xF8FF: reserved for function keys on the keyboard(from NSEvent.h)
    {
        [(LLAppDelegate*)[NSApp delegate] showInputWindow:true withEvent:theEvent];
    } else
    {
        [[self inputContext] handleEvent:theEvent];
    }
    
    // OS X intentionally does not send us key-up information on cmd-key combinations.
    // This behaviour is not a bug, and only applies to cmd-combinations (no others).
    // Since SL assumes we receive those, we fake it here.
    // <FS:Ansariel> Cinder Roxley's fix for FIRE-11648
    //if (mModifiers & NSCommandKeyMask && !mHasMarkedText)
    //{
    //    callKeyUp([theEvent keyCode], mModifiers);
    //}
    // </FS:Ansariel>
}

- (void)flagsChanged:(NSEvent *)theEvent
{
	mModifiers = [theEvent modifierFlags];
	callModifier([theEvent modifierFlags]);
     
    NSInteger mask = 0;
    switch([theEvent keyCode])
    {        
        case 56:
            mask = NSShiftKeyMask;
            break;
        case 58:
            mask = NSAlternateKeyMask;
            break;
        case 59:
            mask = NSControlKeyMask;
            break;
        default:
            return;            
    }
    
    if (mModifiers & mask)
    {
        callKeyDown([theEvent keyCode], 0);
    }
    else
    {
        callKeyUp([theEvent keyCode], 0);
    }  
}

- (BOOL) acceptsFirstResponder
{
	return YES;
}

- (NSDragOperation) draggingEntered:(id<NSDraggingInfo>)sender
{
	NSPasteboard *pboard;
    NSDragOperation sourceDragMask;
	
	sourceDragMask = [sender draggingSourceOperationMask];
	
	pboard = [sender draggingPasteboard];
	
	if ([[pboard types] containsObject:NSURLPboardType])
	{
		if (sourceDragMask & NSDragOperationLink) {
			NSURL *fileUrl = [[pboard readObjectsForClasses:[NSArray arrayWithObject:[NSURL class]] options:[NSDictionary dictionary]] objectAtIndex:0];
			mLastDraggedUrl = [[fileUrl absoluteString] UTF8String];
            return NSDragOperationLink;
        }
	}
	return NSDragOperationNone;
}

- (NSDragOperation)draggingUpdated:(id <NSDraggingInfo>)sender
{
	callHandleDragUpdated(mLastDraggedUrl);
	
	return NSDragOperationLink;
}

- (void) draggingExited:(id<NSDraggingInfo>)sender
{
	callHandleDragExited(mLastDraggedUrl);
}

- (BOOL)prepareForDragOperation:(id < NSDraggingInfo >)sender
{
	return YES;
}

- (BOOL) performDragOperation:(id<NSDraggingInfo>)sender
{
	callHandleDragDropped(mLastDraggedUrl);
	return true;
}

- (BOOL)hasMarkedText
{
	return mHasMarkedText;
}

- (NSRange)markedRange
{
	int range[2];
	getPreeditMarkedRange(&range[0], &range[1]);
	return NSMakeRange(range[0], range[1]);
}

- (NSRange)selectedRange
{
	int range[2];
	getPreeditSelectionRange(&range[0], &range[1]);
	return NSMakeRange(range[0], range[1]);
}

- (void)setMarkedText:(id)aString selectedRange:(NSRange)selectedRange replacementRange:(NSRange)replacementRange
{
    // Apple says aString can be either an NSString or NSAttributedString instance.
    // But actually it's NSConcreteMutableAttributedString or __NSCFConstantString.
    // I observed aString was __NSCFConstantString only aString was null string(zero length).
    // Apple also says when aString is an NSString object,
    // the receiver is expected to render the marked text with distinguishing appearance.
    // So I tried to make attributedStringInfo, but it won't be used...   (Pell Smit)

    if (mMarkedTextAllowed)
    {
        unsigned int selected[2] = {
            selectedRange.location,
            selectedRange.length
        };
        
        unsigned int replacement[2] = {
            replacementRange.location,
            replacementRange.length
        };
        
        int string_length = [aString length];
        unichar text[string_length];
        attributedStringInfo segments;
        // I used 'respondsToSelector:@selector(string)'
        // to judge aString is an attributed string or not.
        if ([aString respondsToSelector:@selector(string)])
        {
            // aString is attibuted
            [[aString string] getCharacters:text range:NSMakeRange(0, string_length)];
            segments = getSegments((NSAttributedString *)aString);
        }
        else
        {
            // aString is not attributed
            [aString getCharacters:text range:NSMakeRange(0, string_length)];
            segments.seg_lengths.push_back(string_length);
            segments.seg_standouts.push_back(true);
        }
        setMarkedText(text, selected, replacement, string_length, segments);
        if (string_length > 0)
        {
            mHasMarkedText = TRUE;
            mMarkedTextLength = string_length;
        }
        else
        {
            // we must clear the marked text when aString is null.
            [self unmarkText];
        }
    } else {
        if (mHasMarkedText)
        {
            [self unmarkText];
        }
    }
}

- (void)commitCurrentPreedit
{
    if (mHasMarkedText)
    {
        if ([[self inputContext] respondsToSelector:@selector(commitEditing)])
        {
            [[self inputContext] commitEditing];
        }
    }
}

- (void)unmarkText
{
	[[self inputContext] discardMarkedText];
	resetPreedit();
	mHasMarkedText = FALSE;
}

// We don't support attributed strings.
- (NSArray *)validAttributesForMarkedText
{
	return [NSArray array];
}

// See above.
- (NSAttributedString *)attributedSubstringForProposedRange:(NSRange)aRange actualRange:(NSRangePointer)actualRange
{
	return nil;
}

- (void)insertText:(id)insertString
{
    if (insertString != nil)
    {
        [self insertText:insertString replacementRange:NSMakeRange(0, [insertString length])];
    }
}

- (void)insertText:(id)aString replacementRange:(NSRange)replacementRange
{
	if (!mHasMarkedText)
	{
		for (NSInteger i = 0; i < [aString length]; i++)
		{
			callUnicodeCallback([aString characterAtIndex:i], mModifiers);
		}
	} else {
        resetPreedit();
		// We may never get this point since unmarkText may be called before insertText ever gets called once we submit our text.
		// But just in case...
		
		for (NSInteger i = 0; i < [aString length]; i++)
		{
			handleUnicodeCharacter([aString characterAtIndex:i]);
		}
		mHasMarkedText = FALSE;
	}
}

- (void) insertNewline:(id)sender
{
	if (!(mModifiers & NSCommandKeyMask) &&
		!(mModifiers & NSShiftKeyMask) &&
		!(mModifiers & NSAlternateKeyMask))
	{
		callUnicodeCallback(13, 0);
	} else {
		callUnicodeCallback(13, mModifiers);
	}
}

- (NSUInteger)characterIndexForPoint:(NSPoint)aPoint
{
	return NSNotFound;
}

- (NSRect)firstRectForCharacterRange:(NSRange)aRange actualRange:(NSRangePointer)actualRange
{
	float pos[4] = {0, 0, 0, 0};
	getPreeditLocation(pos, mMarkedTextLength);
	return NSMakeRect(pos[0], pos[1], pos[2], pos[3]);
}

- (void)doCommandBySelector:(SEL)aSelector
{
	if (aSelector == @selector(insertNewline:))
	{
		[self insertNewline:self];
	}
}

- (BOOL)drawsVerticallyForCharacterAtIndex:(NSUInteger)charIndex
{
	return NO;
}

- (void) allowMarkedTextInput:(bool)allowed
{
    mMarkedTextAllowed = allowed;
}

@end

@implementation LLUserInputWindow

- (void) close
{
    [self orderOut:self];
}

@end

@implementation LLNonInlineTextView

/*  Input Window is a legacy of 20 century, so we want to remove related classes.
    But unfortunately, Viwer web browser has no support for modern inline input,
    we need to leave these classes...
    We will be back to get rid of Input Window after fixing viewer web browser.

    How Input Window should work:
        1) Input Window must not be empty.
          It must close when it become empty result of edithing.
        2) Input Window must not close when it still has input data.
          It must keep open user types next char before commit.         by Pell Smit
*/

- (void) setGLView:(LLOpenGLView *)view
{
	glview = view;
}

- (void)keyDown:(NSEvent *)theEvent
{
    // mKeyPressed is used later to determine whethere Input Window should close or not
    mKeyPressed = [[theEvent charactersIgnoringModifiers] characterAtIndex:0];
    // setMarkedText and insertText is called indirectly from inside keyDown: method
    [super keyDown:theEvent];
}

// setMarkedText: is called for incomplete input(on the way to conversion).
- (void)setMarkedText:(id)aString selectedRange:(NSRange)selectedRange replacementRange:(NSRange)replacementRange
{
    [super setMarkedText:aString selectedRange:selectedRange replacementRange:replacementRange];
    if ([aString length] == 0)      // this means Input Widow becomes empty
    {
        [_window orderOut:_window];     // Close this to avoid empty Input Window
    }
}

// insertText: is called for inserting commited text.
// There are two ways to be called here:
//      a) explicitly commited (must close)
//          In case of user typed commit key(usually return key) or delete key or something
//      b) automatically commited (must not close)
//          In case of user typed next letter after conversion
- (void) insertText:(id)aString replacementRange:(NSRange)replacementRange
{
    [[self inputContext] discardMarkedText];
    [self setString:@""];
    [glview insertText:aString replacementRange:replacementRange];
    if (mKeyPressed == NSEnterCharacter ||
        mKeyPressed == NSBackspaceCharacter ||
        mKeyPressed == NSTabCharacter ||
        mKeyPressed == NSNewlineCharacter ||
        mKeyPressed == NSCarriageReturnCharacter ||
        mKeyPressed == NSDeleteCharacter ||
        (mKeyPressed >= 0xF700 && mKeyPressed <= 0xF8FF))
    {
        // this is case a) of above comment
        [_window orderOut:_window];     // to avoid empty Input Window
    }
}

@end

@implementation LLNSWindow

- (id) init
{
	return self;
}

- (NSPoint)convertToScreenFromLocalPoint:(NSPoint)point relativeToView:(NSView *)view
{
	NSScreen *currentScreen = [NSScreen currentScreenForMouseLocation];
	if(currentScreen)
	{
		NSPoint windowPoint = [view convertPoint:point toView:nil];
		NSPoint screenPoint = [[view window] convertBaseToScreen:windowPoint];
		NSPoint flippedScreenPoint = [currentScreen flipPoint:screenPoint];
		flippedScreenPoint.y += [currentScreen frame].origin.y;
		
		return flippedScreenPoint;
	}
	
	return NSZeroPoint;
}

- (NSPoint)flipPoint:(NSPoint)aPoint
{
    return NSMakePoint(aPoint.x, self.frame.size.height - aPoint.y);
}

- (BOOL) becomeFirstResponder
{
	callFocus();
	return true;
}

- (BOOL) resignFirstResponder
{
	callFocusLost();
	return true;
}

- (void) close
{
	callQuitHandler();
}

@end<|MERGE_RESOLUTION|>--- conflicted
+++ resolved
@@ -248,23 +248,17 @@
 	// {
 	// 	[glContext setValues:(const GLint*)1 forParameter:NSOpenGLCPSwapInterval];
 	// } else {
-	// 	[glContext setValues:(const GLint*)0 forParameter:NSOpenGLCPSwapInterval];
+	//	// supress this error after move to Xcode 7:
+	//	// error: null passed to a callee that requires a non-null argument [-Werror,-Wnonnull]
+	//	// Tried using ObjC 'nonnull' keyword as per SO article but didn't build
+	//	GLint swapInterval=0;
+	//	[glContext setValues:&swapInterval forParameter:NSOpenGLCPSwapInterval];
 	// }
 
 	GLint glVsync = 0;
 	if (vsync)
 	{
-<<<<<<< HEAD
 		glVsync = 1;
-=======
-		[glContext setValues:(const GLint*)1 forParameter:NSOpenGLCPSwapInterval];
-	} else {
-		// supress this error after move to Xcode 7:
-		// error: null passed to a callee that requires a non-null argument [-Werror,-Wnonnull]
-		// Tried using ObjC 'nonnull' keyword as per SO article but didn't build
-		GLint swapInterval=0;
-		[glContext setValues:&swapInterval forParameter:NSOpenGLCPSwapInterval];
->>>>>>> c9c17b3c
 	}
 	
 	[glContext setValues:&glVsync forParameter:NSOpenGLCPSwapInterval];
