/**
 * @file llkeyboardwin32.h
 * @brief Handler for assignable key bindings
 *
 * $LicenseInfo:firstyear=2004&license=viewerlgpl$
 * Second Life Viewer Source Code
 * Copyright (C) 2010, Linden Research, Inc.
 *
 * This library is free software; you can redistribute it and/or
 * modify it under the terms of the GNU Lesser General Public
 * License as published by the Free Software Foundation;
 * version 2.1 of the License only.
 *
 * This library is distributed in the hope that it will be useful,
 * but WITHOUT ANY WARRANTY; without even the implied warranty of
 * MERCHANTABILITY or FITNESS FOR A PARTICULAR PURPOSE.  See the GNU
 * Lesser General Public License for more details.
 *
 * You should have received a copy of the GNU Lesser General Public
 * License along with this library; if not, write to the Free Software
 * Foundation, Inc., 51 Franklin Street, Fifth Floor, Boston, MA  02110-1301  USA
 *
 * Linden Research, Inc., 945 Battery Street, San Francisco, CA  94111  USA
 * $/LicenseInfo$
 */

#ifndef LL_LLKEYBOARDWIN32_H
#define LL_LLKEYBOARDWIN32_H

#include "llkeyboard.h"

// this mask distinguishes extended keys, which include non-numpad arrow keys
// (and, curiously, the num lock and numpad '/')
const MASK MASK_EXTENDED =  0x0100;

class LLKeyboardWin32 : public LLKeyboard
{
public:
    LLKeyboardWin32();
    /*virtual*/ ~LLKeyboardWin32() {};

<<<<<<< HEAD
	/*virtual*/ bool	handleKeyUp(const U16 key, MASK mask);
	/*virtual*/ bool	handleKeyDown(const U16 key, MASK mask);
	/*virtual*/ void	resetMaskKeys();
	/*virtual*/ MASK	currentMask(bool for_mouse_event);
	/*virtual*/ void	scanKeyboard();
	bool				translateExtendedKey(const U16 os_key, const MASK mask, KEY *translated_key);
	U16					inverseTranslateExtendedKey(const KEY translated_key);

protected:
	MASK	updateModifiers();
	//void	setModifierKeyLevel( KEY key, bool new_state );
=======
    /*virtual*/ BOOL    handleKeyUp(const U16 key, MASK mask);
    /*virtual*/ BOOL    handleKeyDown(const U16 key, MASK mask);
    /*virtual*/ void    resetMaskKeys();
    /*virtual*/ MASK    currentMask(BOOL for_mouse_event);
    /*virtual*/ void    scanKeyboard();
    BOOL                translateExtendedKey(const U16 os_key, const MASK mask, KEY *translated_key);
    U16                 inverseTranslateExtendedKey(const KEY translated_key);

protected:
    MASK    updateModifiers();
    //void  setModifierKeyLevel( KEY key, BOOL new_state );
>>>>>>> c06fb4e0
private:
    std::map<U16, KEY> mTranslateNumpadMap;
    std::map<KEY, U16> mInvTranslateNumpadMap;
};

#endif<|MERGE_RESOLUTION|>--- conflicted
+++ resolved
@@ -39,31 +39,17 @@
     LLKeyboardWin32();
     /*virtual*/ ~LLKeyboardWin32() {};
 
-<<<<<<< HEAD
-	/*virtual*/ bool	handleKeyUp(const U16 key, MASK mask);
-	/*virtual*/ bool	handleKeyDown(const U16 key, MASK mask);
-	/*virtual*/ void	resetMaskKeys();
-	/*virtual*/ MASK	currentMask(bool for_mouse_event);
-	/*virtual*/ void	scanKeyboard();
-	bool				translateExtendedKey(const U16 os_key, const MASK mask, KEY *translated_key);
-	U16					inverseTranslateExtendedKey(const KEY translated_key);
-
-protected:
-	MASK	updateModifiers();
-	//void	setModifierKeyLevel( KEY key, bool new_state );
-=======
-    /*virtual*/ BOOL    handleKeyUp(const U16 key, MASK mask);
-    /*virtual*/ BOOL    handleKeyDown(const U16 key, MASK mask);
+    /*virtual*/ bool    handleKeyUp(const U16 key, MASK mask);
+    /*virtual*/ bool    handleKeyDown(const U16 key, MASK mask);
     /*virtual*/ void    resetMaskKeys();
-    /*virtual*/ MASK    currentMask(BOOL for_mouse_event);
+    /*virtual*/ MASK    currentMask(bool for_mouse_event);
     /*virtual*/ void    scanKeyboard();
-    BOOL                translateExtendedKey(const U16 os_key, const MASK mask, KEY *translated_key);
+    bool                translateExtendedKey(const U16 os_key, const MASK mask, KEY *translated_key);
     U16                 inverseTranslateExtendedKey(const KEY translated_key);
 
 protected:
     MASK    updateModifiers();
-    //void  setModifierKeyLevel( KEY key, BOOL new_state );
->>>>>>> c06fb4e0
+    //void  setModifierKeyLevel( KEY key, bool new_state );
 private:
     std::map<U16, KEY> mTranslateNumpadMap;
     std::map<KEY, U16> mInvTranslateNumpadMap;
