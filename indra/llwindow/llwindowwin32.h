--- conflicted
+++ resolved
@@ -45,26 +45,6 @@
 class LLWindowWin32 : public LLWindow
 {
 public:
-<<<<<<< HEAD
-	/*virtual*/ void show();
-	/*virtual*/ void hide();
-	/*virtual*/ void close();
-	/*virtual*/ BOOL getVisible();
-	/*virtual*/ BOOL getMinimized();
-	/*virtual*/ BOOL getMaximized();
-	/*virtual*/ BOOL maximize();
-	/*virtual*/ void minimize();
-	/*virtual*/ void restore();
-	/*virtual*/ BOOL getFullscreen();
-	/*virtual*/ BOOL getPosition(LLCoordScreen *position);
-	/*virtual*/ BOOL getSize(LLCoordScreen *size);
-	/*virtual*/ BOOL getSize(LLCoordWindow *size);
-	/*virtual*/ BOOL setPosition(LLCoordScreen position);
-	/*virtual*/ BOOL setSizeImpl(LLCoordScreen size);
-	/*virtual*/ BOOL setSizeImpl(LLCoordWindow size);
-	/*virtual*/ BOOL switchContext(BOOL fullscreen, const LLCoordScreen &size, BOOL enable_vsync, const LLCoordScreen * const posp = NULL);
-    /*virtual*/ void setTitle(const std::string& title);
-=======
     /*virtual*/ void show();
     /*virtual*/ void hide();
     /*virtual*/ void close();
@@ -82,8 +62,7 @@
     /*virtual*/ BOOL setSizeImpl(LLCoordScreen size);
     /*virtual*/ BOOL setSizeImpl(LLCoordWindow size);
     /*virtual*/ BOOL switchContext(BOOL fullscreen, const LLCoordScreen &size, BOOL enable_vsync, const LLCoordScreen * const posp = NULL);
-    /*virtual*/ void setTitle(const std::string title);
->>>>>>> 38c2a5bd
+    /*virtual*/ void setTitle(const std::string& title);
     void* createSharedContext() override;
     void makeContextCurrent(void* context) override;
     void destroySharedContext(void* context) override;
@@ -137,20 +116,12 @@
     /*virtual*/ void bringToFront();
     /*virtual*/ void focusClient();
 
-<<<<<<< HEAD
-	/*virtual*/ void allowLanguageTextInput(LLPreeditor *preeditor, BOOL b);
-	/*virtual*/ void setLanguageTextInput( const LLCoordGL & pos );
-	/*virtual*/ void updateLanguageTextInputArea();
-	/*virtual*/ void interruptLanguageTextInput();
-	/*virtual*/ void spawnWebBrowser(const std::string& escaped_url, bool async);
-				void openFile(const std::string& file_name);
-=======
     /*virtual*/ void allowLanguageTextInput(LLPreeditor *preeditor, BOOL b);
     /*virtual*/ void setLanguageTextInput( const LLCoordGL & pos );
     /*virtual*/ void updateLanguageTextInputArea();
     /*virtual*/ void interruptLanguageTextInput();
     /*virtual*/ void spawnWebBrowser(const std::string& escaped_url, bool async);
->>>>>>> 38c2a5bd
+                void openFile(const std::string& file_name);
 
     /*virtual*/ F32 getSystemUISize();
 
@@ -169,49 +140,15 @@
     U32 getRawWParam() { return mRawWParam; }
 
 protected:
-<<<<<<< HEAD
-	LLWindowWin32(LLWindowCallbacks* callbacks,
-		const std::string& title, const std::string& name, int x, int y, int width, int height, U32 flags, 
-		BOOL fullscreen, BOOL clearBg, BOOL enable_vsync, BOOL use_gl,
-		//BOOL ignore_pixel_depth, U32 fsaa_samples, U32 max_cores, U32 max_vram, F32 max_gl_version);
-		BOOL ignore_pixel_depth, U32 fsaa_samples, U32 max_cores, U32 max_vram, F32 max_gl_version, BOOL useLegacyCursors); // <FS:LO> Legacy cursor setting from main program
-	~LLWindowWin32();
-
-	//void	initCursors();
-	void	initCursors(BOOL useLegacyCursors); // <FS:LO> Legacy cursor setting from main program
-	void	initInputDevices();
-	HCURSOR loadColorCursor(LPCTSTR name);
-	BOOL	isValid();
-	void	moveWindow(const LLCoordScreen& position,const LLCoordScreen& size);
-	virtual LLSD	getNativeKeyData();
-
-	// Changes display resolution. Returns true if successful
-	BOOL	setDisplayResolution(S32 width, S32 height, S32 bits, S32 refresh);
-
-	// Go back to last fullscreen display resolution.
-	BOOL	setFullscreenResolution();
-
-	// Restore the display resolution to its value before we ran the app.
-	BOOL	resetDisplayResolution();
-
-	BOOL	shouldPostQuit() { return mPostQuit; }
-
-	void	fillCompositionForm(const LLRect& bounds, COMPOSITIONFORM *form);
-	void	fillCandidateForm(const LLCoordGL& caret, const LLRect& bounds, CANDIDATEFORM *form);
-	void	fillCharPosition(const LLCoordGL& caret, const LLRect& bounds, const LLRect& control, IMECHARPOSITION *char_position);
-	void	fillCompositionLogfont(LOGFONT *logfont);
-	U32		fillReconvertString(const LLWString &text, S32 focus, S32 focus_length, RECONVERTSTRING *reconvert_string);
-	void	handleStartCompositionMessage();
-	void	handleCompositionMessage(U32 indexes);
-	BOOL	handleImeRequests(WPARAM request, LPARAM param, LRESULT *result);
-=======
     LLWindowWin32(LLWindowCallbacks* callbacks,
         const std::string& title, const std::string& name, int x, int y, int width, int height, U32 flags,
         BOOL fullscreen, BOOL clearBg, BOOL enable_vsync, BOOL use_gl,
-        BOOL ignore_pixel_depth, U32 fsaa_samples, U32 max_cores, U32 max_vram, F32 max_gl_version);
+        //BOOL ignore_pixel_depth, U32 fsaa_samples, U32 max_cores, U32 max_vram, F32 max_gl_version);
+        BOOL ignore_pixel_depth, U32 fsaa_samples, U32 max_cores, U32 max_vram, F32 max_gl_version, BOOL useLegacyCursors); // <FS:LO> Legacy cursor setting from main program
     ~LLWindowWin32();
 
-    void    initCursors();
+    //void  initCursors();
+    void    initCursors(BOOL useLegacyCursors); // <FS:LO> Legacy cursor setting from main program
     void    initInputDevices();
     HCURSOR loadColorCursor(LPCTSTR name);
     BOOL    isValid();
@@ -237,7 +174,6 @@
     void    handleStartCompositionMessage();
     void    handleCompositionMessage(U32 indexes);
     BOOL    handleImeRequests(WPARAM request, LPARAM param, LRESULT *result);
->>>>>>> 38c2a5bd
 
 protected:
     //
@@ -328,15 +264,11 @@
     void recreateWindow(RECT window_rect, DWORD dw_ex_style, DWORD dw_style);
     void kickWindowThread(HWND windowHandle=0);
 
-<<<<<<< HEAD
-	friend class LLWindowManager;
+    friend class LLWindowManager;
 // <FS:ND> Allow to query for window chrome sizes.
 public:
-	virtual void getWindowChrome( U32 &aChromeW, U32 &aChromeH );
+    virtual void getWindowChrome( U32 &aChromeW, U32 &aChromeH );
 // </FS:ND>
-=======
-    friend class LLWindowManager;
->>>>>>> 38c2a5bd
 };
 
 class LLSplashScreenWin32 : public LLSplashScreen
