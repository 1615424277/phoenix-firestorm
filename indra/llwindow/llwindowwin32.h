/** 
 * @file llwindowwin32.h
 * @brief Windows implementation of LLWindow class
 *
 * $LicenseInfo:firstyear=2001&license=viewerlgpl$
 * Second Life Viewer Source Code
 * Copyright (C) 2010, Linden Research, Inc.
 * 
 * This library is free software; you can redistribute it and/or
 * modify it under the terms of the GNU Lesser General Public
 * License as published by the Free Software Foundation;
 * version 2.1 of the License only.
 * 
 * This library is distributed in the hope that it will be useful,
 * but WITHOUT ANY WARRANTY; without even the implied warranty of
 * MERCHANTABILITY or FITNESS FOR A PARTICULAR PURPOSE.  See the GNU
 * Lesser General Public License for more details.
 * 
 * You should have received a copy of the GNU Lesser General Public
 * License along with this library; if not, write to the Free Software
 * Foundation, Inc., 51 Franklin Street, Fifth Floor, Boston, MA  02110-1301  USA
 * 
 * Linden Research, Inc., 945 Battery Street, San Francisco, CA  94111  USA
 * $/LicenseInfo$
 */

#ifndef LL_LLWINDOWWIN32_H
#define LL_LLWINDOWWIN32_H

// Limit Windows API to small and manageable set.
#include "llwin32headerslean.h"

#include "llwindow.h"
#include "llwindowcallbacks.h"
#include "lldragdropwin32.h"
#include "llthread.h"
#include "llthreadsafequeue.h"
#include "llmutex.h"
#include "workqueue.h"

// Hack for async host by name
#define LL_WM_HOST_RESOLVED      (WM_APP + 1)
typedef void (*LLW32MsgCallback)(const MSG &msg);

class LLWindowWin32 : public LLWindow
{
public:
	/*virtual*/ void show();
	/*virtual*/ void hide();
	/*virtual*/ void close();
	/*virtual*/ BOOL getVisible();
	/*virtual*/ BOOL getMinimized();
	/*virtual*/ BOOL getMaximized();
	/*virtual*/ BOOL maximize();
	/*virtual*/ void minimize();
	/*virtual*/ void restore();
	/*virtual*/ BOOL getFullscreen();
	/*virtual*/ BOOL getPosition(LLCoordScreen *position);
	/*virtual*/ BOOL getSize(LLCoordScreen *size);
	/*virtual*/ BOOL getSize(LLCoordWindow *size);
	/*virtual*/ BOOL setPosition(LLCoordScreen position);
	/*virtual*/ BOOL setSizeImpl(LLCoordScreen size);
	/*virtual*/ BOOL setSizeImpl(LLCoordWindow size);
	/*virtual*/ BOOL switchContext(BOOL fullscreen, const LLCoordScreen &size, BOOL enable_vsync, const LLCoordScreen * const posp = NULL);
    /*virtual*/ void setTitle(const std::string& title);
    void* createSharedContext() override;
    void makeContextCurrent(void* context) override;
    void destroySharedContext(void* context) override;
    /*virtual*/ void toggleVSync(bool enable_vsync);
	/*virtual*/ BOOL setCursorPosition(LLCoordWindow position);
	/*virtual*/ BOOL getCursorPosition(LLCoordWindow *position);
    /*virtual*/ BOOL getCursorDelta(LLCoordCommon* delta);
	/*virtual*/ void showCursor();
	/*virtual*/ void hideCursor();
	/*virtual*/ void showCursorFromMouseMove();
	/*virtual*/ void hideCursorUntilMouseMove();
	/*virtual*/ BOOL isCursorHidden();
	/*virtual*/ void updateCursor();
	/*virtual*/ ECursorType getCursor() const;
	/*virtual*/ void captureMouse();
	/*virtual*/ void releaseMouse();
	/*virtual*/ void setMouseClipping( BOOL b );
	/*virtual*/ BOOL isClipboardTextAvailable();
	/*virtual*/ BOOL pasteTextFromClipboard(LLWString &dst);
	/*virtual*/ BOOL copyTextToClipboard(const LLWString &src);
	/*virtual*/ void flashIcon(F32 seconds);
	/*virtual*/ F32 getGamma();
	/*virtual*/ BOOL setGamma(const F32 gamma); // Set the gamma
	/*virtual*/ void setFSAASamples(const U32 fsaa_samples);
	/*virtual*/ U32 getFSAASamples();
	/*virtual*/ BOOL restoreGamma();			// Restore original gamma table (before updating gamma)
	/*virtual*/ ESwapMethod getSwapMethod() { return mSwapMethod; }
	/*virtual*/ void gatherInput();
	/*virtual*/ void delayInputProcessing();
	/*virtual*/ void swapBuffers();
	/*virtual*/ void restoreGLContext() {};

	// handy coordinate space conversion routines
	/*virtual*/ BOOL convertCoords(LLCoordScreen from, LLCoordWindow *to);
	/*virtual*/ BOOL convertCoords(LLCoordWindow from, LLCoordScreen *to);
	/*virtual*/ BOOL convertCoords(LLCoordWindow from, LLCoordGL *to);
	/*virtual*/ BOOL convertCoords(LLCoordGL from, LLCoordWindow *to);
	/*virtual*/ BOOL convertCoords(LLCoordScreen from, LLCoordGL *to);
	/*virtual*/ BOOL convertCoords(LLCoordGL from, LLCoordScreen *to);

	/*virtual*/ LLWindowResolution* getSupportedResolutions(S32 &num_resolutions);
	/*virtual*/ F32	getNativeAspectRatio();
	/*virtual*/ F32 getPixelAspectRatio();
	/*virtual*/ void setNativeAspectRatio(F32 ratio) { mOverrideAspectRatio = ratio; }

	/*virtual*/	BOOL dialogColorPicker(F32 *r, F32 *g, F32 *b );

	/*virtual*/ void *getPlatformWindow();
	/*virtual*/ void bringToFront();
	/*virtual*/ void focusClient();

	/*virtual*/ void allowLanguageTextInput(LLPreeditor *preeditor, BOOL b);
	/*virtual*/ void setLanguageTextInput( const LLCoordGL & pos );
	/*virtual*/ void updateLanguageTextInputArea();
	/*virtual*/ void interruptLanguageTextInput();
	/*virtual*/ void spawnWebBrowser(const std::string& escaped_url, bool async);
				void openFile(const std::string& file_name);

	/*virtual*/ F32 getSystemUISize();

	LLWindowCallbacks::DragNDropResult completeDragNDropRequest( const LLCoordGL gl_coord, const MASK mask, LLWindowCallbacks::DragNDropAction action, const std::string url );

	static std::vector<std::string> getDisplaysResolutionList();
	static std::vector<std::string> getDynamicFallbackFontList();
	static void setDPIAwareness();

    /*virtual*/ void* getDirectInput8();
    /*virtual*/ bool getInputDevices(U32 device_type_filter, void * di8_devices_callback, void* userdata);

    U32 getRawWParam() { return mRawWParam; }

protected:
	LLWindowWin32(LLWindowCallbacks* callbacks,
		const std::string& title, const std::string& name, int x, int y, int width, int height, U32 flags, 
		BOOL fullscreen, BOOL clearBg, BOOL enable_vsync, BOOL use_gl,
		//BOOL ignore_pixel_depth, U32 fsaa_samples);
		BOOL ignore_pixel_depth, U32 fsaa_samples, BOOL useLegacyCursors); // <FS:LO> Legacy cursor setting from main program
	~LLWindowWin32();

	//void	initCursors();
	void	initCursors(BOOL useLegacyCursors); // <FS:LO> Legacy cursor setting from main program
	void	initInputDevices();
	HCURSOR loadColorCursor(LPCTSTR name);
	BOOL	isValid();
	void	moveWindow(const LLCoordScreen& position,const LLCoordScreen& size);
	virtual LLSD	getNativeKeyData();

	// Changes display resolution. Returns true if successful
	BOOL	setDisplayResolution(S32 width, S32 height, S32 bits, S32 refresh);

	// Go back to last fullscreen display resolution.
	BOOL	setFullscreenResolution();

	// Restore the display resolution to its value before we ran the app.
	BOOL	resetDisplayResolution();

	BOOL	shouldPostQuit() { return mPostQuit; }

	void	fillCompositionForm(const LLRect& bounds, COMPOSITIONFORM *form);
	void	fillCandidateForm(const LLCoordGL& caret, const LLRect& bounds, CANDIDATEFORM *form);
	void	fillCharPosition(const LLCoordGL& caret, const LLRect& bounds, const LLRect& control, IMECHARPOSITION *char_position);
	void	fillCompositionLogfont(LOGFONT *logfont);
	U32		fillReconvertString(const LLWString &text, S32 focus, S32 focus_length, RECONVERTSTRING *reconvert_string);
	void	handleStartCompositionMessage();
	void	handleCompositionMessage(U32 indexes);
	BOOL	handleImeRequests(WPARAM request, LPARAM param, LRESULT *result);

protected:
	//
	// Platform specific methods
	//

	BOOL	getClientRectInScreenSpace(RECT* rectp);
	void 	updateJoystick( );

	static LRESULT CALLBACK mainWindowProc(HWND h_wnd, UINT u_msg, WPARAM w_param, LPARAM l_param);
	static BOOL CALLBACK enumChildWindows(HWND h_wnd, LPARAM l_param);


	//
	// Platform specific variables
	//
	WCHAR		*mWindowTitle;
	WCHAR		*mWindowClassName;

	HWND	    mWindowHandle = 0;	// window handle
	HGLRC		mhRC = 0;			// OpenGL rendering context
	HDC			mhDC = 0;			// Windows Device context handle
	HINSTANCE	mhInstance;		// handle to application instance
	RECT		mOldMouseClip;  // Screen rect to which the mouse cursor was globally constrained before we changed it in clipMouse()
	WPARAM		mLastSizeWParam;
	F32			mOverrideAspectRatio;
	F32			mNativeAspectRatio;

	HCURSOR		mCursor[ UI_CURSOR_COUNT ];  // Array of all mouse cursors
    LLCoordWindow mCursorPosition;  // mouse cursor position, should only be mutated on main thread
    LLMutex mRawMouseMutex;
    RAWINPUTDEVICE mRawMouse;
    LLCoordWindow mLastCursorPosition; // mouse cursor position from previous frame
    LLCoordCommon mRawMouseDelta; // raw mouse delta according to window thread
    LLCoordCommon mMouseFrameDelta; // how much the mouse moved between the last two calls to gatherInput

    MASK        mMouseMask;

	static BOOL sIsClassRegistered; // has the window class been registered?

	F32			mCurrentGamma;
	U32			mFSAASamples;
	WORD		mPrevGammaRamp[3][256];
	WORD		mCurrentGammaRamp[3][256];
	BOOL		mCustomGammaSet;

	LPWSTR		mIconResource;
	BOOL		mInputProcessingPaused;

	// The following variables are for Language Text Input control.
	// They are all static, since one context is shared by all LLWindowWin32
	// instances.
	static BOOL		sLanguageTextInputAllowed;
	static BOOL		sWinIMEOpened;
	static HKL		sWinInputLocale;
	static DWORD	sWinIMEConversionMode;
	static DWORD	sWinIMESentenceMode;
	static LLCoordWindow sWinIMEWindowPosition;
	LLCoordGL		mLanguageTextInputPointGL;
	LLRect			mLanguageTextInputAreaGL;

	LLPreeditor		*mPreeditor;

	LLDragDropWin32* mDragDrop;

	U32				mKeyCharCode;
	U32				mKeyScanCode;
	U32				mKeyVirtualKey;
	U32				mRawMsg;
	U32				mRawWParam;
	U32				mRawLParam;

	BOOL			mMouseVanish;

	struct LLWindowWin32Thread;
	LLWindowWin32Thread* mWindowThread = nullptr;
	LLThreadSafeQueue<std::function<void()>> mFunctionQueue;
	LLThreadSafeQueue<std::function<void()>> mMouseQueue;
	void post(const std::function<void()>& func);
	void postMouseButtonEvent(const std::function<void()>& func);
	void recreateWindow(RECT window_rect, DWORD dw_ex_style, DWORD dw_style);
	void kickWindowThread(HWND windowHandle=0);

	friend class LLWindowManager;
<<<<<<< HEAD
    friend class LLWindowWin32Thread;
// <FS:ND> Allow to query for window chrome sizes.
public:
	virtual void getWindowChrome( U32 &aChromeW, U32 &aChromeH );
// </FS:ND>
=======
>>>>>>> 7a0ca277
};

class LLSplashScreenWin32 : public LLSplashScreen
{
public:
	LLSplashScreenWin32();
	virtual ~LLSplashScreenWin32();

	/*virtual*/ void showImpl();
	/*virtual*/ void updateImpl(const std::string& mesg);
	/*virtual*/ void hideImpl();

#if LL_WINDOWS
	static LRESULT CALLBACK windowProc(HWND h_wnd, UINT u_msg, 
		WPARAM w_param, LPARAM l_param);
#endif

private:
#if LL_WINDOWS
	HWND mWindow;
#endif
};

extern LLW32MsgCallback gAsyncMsgCallback;
extern LPWSTR gIconResource;

static void	handleMessage( const MSG& msg );

S32 OSMessageBoxWin32(const std::string& text, const std::string& caption, U32 type);

#endif //LL_LLWINDOWWIN32_H<|MERGE_RESOLUTION|>--- conflicted
+++ resolved
@@ -253,14 +253,10 @@
 	void kickWindowThread(HWND windowHandle=0);
 
 	friend class LLWindowManager;
-<<<<<<< HEAD
-    friend class LLWindowWin32Thread;
 // <FS:ND> Allow to query for window chrome sizes.
 public:
 	virtual void getWindowChrome( U32 &aChromeW, U32 &aChromeH );
 // </FS:ND>
-=======
->>>>>>> 7a0ca277
 };
 
 class LLSplashScreenWin32 : public LLSplashScreen
