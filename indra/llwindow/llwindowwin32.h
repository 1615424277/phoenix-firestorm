/** 
 * @file llwindowwin32.h
 * @brief Windows implementation of LLWindow class
 *
 * $LicenseInfo:firstyear=2001&license=viewerlgpl$
 * Second Life Viewer Source Code
 * Copyright (C) 2010, Linden Research, Inc.
 * 
 * This library is free software; you can redistribute it and/or
 * modify it under the terms of the GNU Lesser General Public
 * License as published by the Free Software Foundation;
 * version 2.1 of the License only.
 * 
 * This library is distributed in the hope that it will be useful,
 * but WITHOUT ANY WARRANTY; without even the implied warranty of
 * MERCHANTABILITY or FITNESS FOR A PARTICULAR PURPOSE.  See the GNU
 * Lesser General Public License for more details.
 * 
 * You should have received a copy of the GNU Lesser General Public
 * License along with this library; if not, write to the Free Software
 * Foundation, Inc., 51 Franklin Street, Fifth Floor, Boston, MA  02110-1301  USA
 * 
 * Linden Research, Inc., 945 Battery Street, San Francisco, CA  94111  USA
 * $/LicenseInfo$
 */

#ifndef LL_LLWINDOWWIN32_H
#define LL_LLWINDOWWIN32_H

// Limit Windows API to small and manageable set.
#include "llwin32headerslean.h"

#include "llwindow.h"
#include "llwindowcallbacks.h"
#include "lldragdropwin32.h"

// Hack for async host by name
#define LL_WM_HOST_RESOLVED      (WM_APP + 1)
typedef void (*LLW32MsgCallback)(const MSG &msg);

class LLWindowWin32 : public LLWindow
{
public:
	/*virtual*/ void show();
	/*virtual*/ void hide();
	/*virtual*/ void close();
	/*virtual*/ BOOL getVisible();
	/*virtual*/ BOOL getMinimized();
	/*virtual*/ BOOL getMaximized();
	/*virtual*/ BOOL maximize();
	/*virtual*/ void minimize();
	/*virtual*/ void restore();
	/*virtual*/ BOOL getFullscreen();
	/*virtual*/ BOOL getPosition(LLCoordScreen *position);
	/*virtual*/ BOOL getSize(LLCoordScreen *size);
	/*virtual*/ BOOL getSize(LLCoordWindow *size);
	/*virtual*/ BOOL setPosition(LLCoordScreen position);
	/*virtual*/ BOOL setSizeImpl(LLCoordScreen size);
	/*virtual*/ BOOL setSizeImpl(LLCoordWindow size);
	/*virtual*/ BOOL switchContext(BOOL fullscreen, const LLCoordScreen &size, BOOL disable_vsync, const LLCoordScreen * const posp = NULL);
	/*virtual*/ BOOL setCursorPosition(LLCoordWindow position);
	/*virtual*/ BOOL getCursorPosition(LLCoordWindow *position);
	/*virtual*/ void showCursor();
	/*virtual*/ void hideCursor();
	/*virtual*/ void showCursorFromMouseMove();
	/*virtual*/ void hideCursorUntilMouseMove();
	/*virtual*/ BOOL isCursorHidden();
	/*virtual*/ void updateCursor();
	/*virtual*/ ECursorType getCursor() const;
	/*virtual*/ void captureMouse();
	/*virtual*/ void releaseMouse();
	/*virtual*/ void setMouseClipping( BOOL b );
	/*virtual*/ BOOL isClipboardTextAvailable();
	/*virtual*/ BOOL pasteTextFromClipboard(LLWString &dst);
	/*virtual*/ BOOL copyTextToClipboard(const LLWString &src);
	/*virtual*/ void flashIcon(F32 seconds);
	/*virtual*/ F32 getGamma();
	/*virtual*/ BOOL setGamma(const F32 gamma); // Set the gamma
	/*virtual*/ void setFSAASamples(const U32 fsaa_samples);
	/*virtual*/ U32 getFSAASamples();
	/*virtual*/ BOOL restoreGamma();			// Restore original gamma table (before updating gamma)
	/*virtual*/ ESwapMethod getSwapMethod() { return mSwapMethod; }
	/*virtual*/ void gatherInput();
	/*virtual*/ void delayInputProcessing();
	/*virtual*/ void swapBuffers();
	/*virtual*/ void restoreGLContext() {};

	// handy coordinate space conversion routines
	/*virtual*/ BOOL convertCoords(LLCoordScreen from, LLCoordWindow *to);
	/*virtual*/ BOOL convertCoords(LLCoordWindow from, LLCoordScreen *to);
	/*virtual*/ BOOL convertCoords(LLCoordWindow from, LLCoordGL *to);
	/*virtual*/ BOOL convertCoords(LLCoordGL from, LLCoordWindow *to);
	/*virtual*/ BOOL convertCoords(LLCoordScreen from, LLCoordGL *to);
	/*virtual*/ BOOL convertCoords(LLCoordGL from, LLCoordScreen *to);

	/*virtual*/ LLWindowResolution* getSupportedResolutions(S32 &num_resolutions);
	/*virtual*/ F32	getNativeAspectRatio();
	/*virtual*/ F32 getPixelAspectRatio();
	/*virtual*/ void setNativeAspectRatio(F32 ratio) { mOverrideAspectRatio = ratio; }

	/*virtual*/	BOOL dialogColorPicker(F32 *r, F32 *g, F32 *b );

	/*virtual*/ void *getPlatformWindow();
	/*virtual*/ void bringToFront();
	/*virtual*/ void focusClient();

	/*virtual*/ void allowLanguageTextInput(LLPreeditor *preeditor, BOOL b);
	/*virtual*/ void setLanguageTextInput( const LLCoordGL & pos );
	/*virtual*/ void updateLanguageTextInputArea();
	/*virtual*/ void interruptLanguageTextInput();
	/*virtual*/ void spawnWebBrowser(const std::string& escaped_url, bool async);
				void openFile(const std::string& file_name);

	/*virtual*/ F32 getSystemUISize();

	// <FS:TT> Window Title Access
	/*virtual*/ void setTitle(const std::string& win_title);
	// </FS:TT>

	LLWindowCallbacks::DragNDropResult completeDragNDropRequest( const LLCoordGL gl_coord, const MASK mask, LLWindowCallbacks::DragNDropAction action, const std::string url );

	static std::vector<std::string> getDynamicFallbackFontList();
	static void setDPIAwareness();
protected:
	LLWindowWin32(LLWindowCallbacks* callbacks,
		const std::string& title, const std::string& name, int x, int y, int width, int height, U32 flags, 
		BOOL fullscreen, BOOL clearBg, BOOL disable_vsync, BOOL use_gl,
		//BOOL ignore_pixel_depth, U32 fsaa_samples);
		BOOL ignore_pixel_depth, U32 fsaa_samples, BOOL useLegacyCursors); // <FS:LO> Legacy cursor setting from main program
	~LLWindowWin32();

	//void	initCursors();
	void	initCursors(BOOL useLegacyCursors); // <FS:LO> Legacy cursor setting from main program
	void	initInputDevices();
	HCURSOR loadColorCursor(LPCTSTR name);
	BOOL	isValid();
	void	moveWindow(const LLCoordScreen& position,const LLCoordScreen& size);
	virtual LLSD	getNativeKeyData();

	// Changes display resolution. Returns true if successful
	BOOL	setDisplayResolution(S32 width, S32 height, S32 bits, S32 refresh);

	// Go back to last fullscreen display resolution.
	BOOL	setFullscreenResolution();

	// Restore the display resolution to its value before we ran the app.
	BOOL	resetDisplayResolution();

	BOOL	shouldPostQuit() { return mPostQuit; }

	void	fillCompositionForm(const LLRect& bounds, COMPOSITIONFORM *form);
	void	fillCandidateForm(const LLCoordGL& caret, const LLRect& bounds, CANDIDATEFORM *form);
	void	fillCharPosition(const LLCoordGL& caret, const LLRect& bounds, const LLRect& control, IMECHARPOSITION *char_position);
	void	fillCompositionLogfont(LOGFONT *logfont);
	U32		fillReconvertString(const LLWString &text, S32 focus, S32 focus_length, RECONVERTSTRING *reconvert_string);
	void	handleStartCompositionMessage();
	void	handleCompositionMessage(U32 indexes);
<<<<<<< HEAD
	// <FS:Ansariel> Unsafe Win64 code fix by Drake Arconis
	//BOOL	handleImeRequests(U32 request, U32 param, LRESULT *result);
	BOOL	handleImeRequests(WPARAM request, LPARAM param, LRESULT *result);
	// </FS:Ansariel>
=======
	BOOL	handleImeRequests(WPARAM request, LPARAM param, LRESULT *result);
>>>>>>> 2a5c47eb

protected:
	//
	// Platform specific methods
	//

	BOOL	getClientRectInScreenSpace(RECT* rectp);
	void 	updateJoystick( );

	static LRESULT CALLBACK mainWindowProc(HWND h_wnd, UINT u_msg, WPARAM w_param, LPARAM l_param);
	static BOOL CALLBACK enumChildWindows(HWND h_wnd, LPARAM l_param);


	//
	// Platform specific variables
	//
	WCHAR		*mWindowTitle;
	WCHAR		*mWindowClassName;

	HWND		mWindowHandle;	// window handle
	HGLRC		mhRC;			// OpenGL rendering context
	HDC			mhDC;			// Windows Device context handle
	HINSTANCE	mhInstance;		// handle to application instance
	WNDPROC		mWndProc;		// user-installable window proc
	RECT		mOldMouseClip;  // Screen rect to which the mouse cursor was globally constrained before we changed it in clipMouse()
	WPARAM		mLastSizeWParam;
	F32			mOverrideAspectRatio;
	F32			mNativeAspectRatio;

	HCURSOR		mCursor[ UI_CURSOR_COUNT ];  // Array of all mouse cursors

	static BOOL sIsClassRegistered; // has the window class been registered?

	F32			mCurrentGamma;
	U32			mFSAASamples;
	WORD		mPrevGammaRamp[256*3];
	WORD		mCurrentGammaRamp[256*3];

	LPWSTR		mIconResource;
	BOOL		mMousePositionModified;
	BOOL		mInputProcessingPaused;

	// The following variables are for Language Text Input control.
	// They are all static, since one context is shared by all LLWindowWin32
	// instances.
	static BOOL		sLanguageTextInputAllowed;
	static BOOL		sWinIMEOpened;
	static HKL		sWinInputLocale;
	static DWORD	sWinIMEConversionMode;
	static DWORD	sWinIMESentenceMode;
	static LLCoordWindow sWinIMEWindowPosition;
	LLCoordGL		mLanguageTextInputPointGL;
	LLRect			mLanguageTextInputAreaGL;

	LLPreeditor		*mPreeditor;

	LLDragDropWin32* mDragDrop;

	U32				mKeyCharCode;
	U32				mKeyScanCode;
	U32				mKeyVirtualKey;
	U32				mRawMsg;
	U32				mRawWParam;
	U32				mRawLParam;

	friend class LLWindowManager;
// <FS:ND> Allow to query for window chrome sizes.
public:
	virtual void getWindowChrome( U32 &aChromeW, U32 &aChromeH );
// </FS:ND>
};

class LLSplashScreenWin32 : public LLSplashScreen
{
public:
	LLSplashScreenWin32();
	virtual ~LLSplashScreenWin32();

	/*virtual*/ void showImpl();
	/*virtual*/ void updateImpl(const std::string& mesg);
	/*virtual*/ void hideImpl();

#if LL_WINDOWS
	static LRESULT CALLBACK windowProc(HWND h_wnd, UINT u_msg, 
		WPARAM w_param, LPARAM l_param);
#endif

private:
#if LL_WINDOWS
	HWND mWindow;
#endif
};

extern LLW32MsgCallback gAsyncMsgCallback;
extern LPWSTR gIconResource;

static void	handleMessage( const MSG& msg );

S32 OSMessageBoxWin32(const std::string& text, const std::string& caption, U32 type);

#endif //LL_LLWINDOWWIN32_H<|MERGE_RESOLUTION|>--- conflicted
+++ resolved
@@ -155,14 +155,7 @@
 	U32		fillReconvertString(const LLWString &text, S32 focus, S32 focus_length, RECONVERTSTRING *reconvert_string);
 	void	handleStartCompositionMessage();
 	void	handleCompositionMessage(U32 indexes);
-<<<<<<< HEAD
-	// <FS:Ansariel> Unsafe Win64 code fix by Drake Arconis
-	//BOOL	handleImeRequests(U32 request, U32 param, LRESULT *result);
 	BOOL	handleImeRequests(WPARAM request, LPARAM param, LRESULT *result);
-	// </FS:Ansariel>
-=======
-	BOOL	handleImeRequests(WPARAM request, LPARAM param, LRESULT *result);
->>>>>>> 2a5c47eb
 
 protected:
 	//
