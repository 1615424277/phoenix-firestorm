--- conflicted
+++ resolved
@@ -93,13 +93,8 @@
 	/*virtual*/ BOOL setPosition(LLCoordScreen position);
 	/*virtual*/ BOOL setSizeImpl(LLCoordScreen size);
 	/*virtual*/ BOOL setSizeImpl(LLCoordWindow size);
-<<<<<<< HEAD
-	/*virtual*/ BOOL switchContext(BOOL fullscreen, const LLCoordScreen &size, BOOL disable_vsync, const LLCoordScreen * const posp = NULL);
+	/*virtual*/ BOOL switchContext(BOOL fullscreen, const LLCoordScreen &size, BOOL enable_vsync, const LLCoordScreen * const posp = NULL);
     /*virtual*/ void setTitle(const std::string& title);
-=======
-	/*virtual*/ BOOL switchContext(BOOL fullscreen, const LLCoordScreen &size, BOOL enable_vsync, const LLCoordScreen * const posp = NULL);
-    /*virtual*/ void setTitle(const std::string title);
->>>>>>> 28cefb3a
     void* createSharedContext() override;
     void makeContextCurrent(void* context) override;
     void destroySharedContext(void* context) override;
@@ -174,14 +169,9 @@
 protected:
 	LLWindowWin32(LLWindowCallbacks* callbacks,
 		const std::string& title, const std::string& name, int x, int y, int width, int height, U32 flags, 
-<<<<<<< HEAD
-		BOOL fullscreen, BOOL clearBg, BOOL disable_vsync, BOOL use_gl,
+		BOOL fullscreen, BOOL clearBg, BOOL enable_vsync, BOOL use_gl,
 		//BOOL ignore_pixel_depth, U32 fsaa_samples);
 		BOOL ignore_pixel_depth, U32 fsaa_samples, BOOL useLegacyCursors); // <FS:LO> Legacy cursor setting from main program
-=======
-		BOOL fullscreen, BOOL clearBg, BOOL enable_vsync, BOOL use_gl,
-		BOOL ignore_pixel_depth, U32 fsaa_samples);
->>>>>>> 28cefb3a
 	~LLWindowWin32();
 
 	//void	initCursors();
