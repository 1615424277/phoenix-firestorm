/**
 * @file llwindowheadless.h
 * @brief Headless definition of LLWindow class
 *
 * $LicenseInfo:firstyear=2001&license=viewerlgpl$
 * Second Life Viewer Source Code
 * Copyright (C) 2010, Linden Research, Inc.
 *
 * This library is free software; you can redistribute it and/or
 * modify it under the terms of the GNU Lesser General Public
 * License as published by the Free Software Foundation;
 * version 2.1 of the License only.
 *
 * This library is distributed in the hope that it will be useful,
 * but WITHOUT ANY WARRANTY; without even the implied warranty of
 * MERCHANTABILITY or FITNESS FOR A PARTICULAR PURPOSE.  See the GNU
 * Lesser General Public License for more details.
 *
 * You should have received a copy of the GNU Lesser General Public
 * License along with this library; if not, write to the Free Software
 * Foundation, Inc., 51 Franklin Street, Fifth Floor, Boston, MA  02110-1301  USA
 *
 * Linden Research, Inc., 945 Battery Street, San Francisco, CA  94111  USA
 * $/LicenseInfo$
 */

#ifndef LL_LLWINDOWHEADLESS_H
#define LL_LLWINDOWHEADLESS_H

#include "llwindow.h"

class LLWindowHeadless : public LLWindow
{
public:
<<<<<<< HEAD
	/*virtual*/ void show() override {}
	/*virtual*/ void hide() override {}
	/*virtual*/ void close() override {}
	/*virtual*/ bool getVisible() override {return false;}
	/*virtual*/ bool getMinimized() override {return false;}
	/*virtual*/ bool getMaximized() override {return false;}
	/*virtual*/ bool maximize() override {return false;}
	/*virtual*/ void minimize() override {}
	/*virtual*/ void restore() override {}
	// TODO: LLWindow::getFullscreen() is (intentionally?) NOT virtual.
	// Apparently the coder of LLWindowHeadless didn't realize that. Is it a
	// mistake to shadow the base-class method with an LLWindowHeadless
	// override when called on the subclass, yet call the base-class method
	// when indirecting through a polymorphic pointer or reference?
	bool getFullscreen() {return false;}
	/*virtual*/ bool getPosition(LLCoordScreen *position) override {return false;}
	/*virtual*/ bool getSize(LLCoordScreen *size) override {return false;}
	/*virtual*/ bool getSize(LLCoordWindow *size) override {return false;}
	/*virtual*/ bool setPosition(LLCoordScreen position) override {return false;}
	/*virtual*/ bool setSizeImpl(LLCoordScreen size) override {return false;}
	/*virtual*/ bool setSizeImpl(LLCoordWindow size) override {return false;}
	/*virtual*/ bool switchContext(bool fullscreen, const LLCoordScreen &size, bool enable_vsync, const LLCoordScreen * const posp = NULL) override {return false;}
=======
    /*virtual*/ void show() override {}
    /*virtual*/ void hide() override {}
    /*virtual*/ void close() override {}
    /*virtual*/ bool getVisible() override {return false;}
    /*virtual*/ bool getMinimized() override {return false;}
    /*virtual*/ bool getMaximized() override {return false;}
    /*virtual*/ bool maximize() override {return false;}
    /*virtual*/ void minimize() override {}
    /*virtual*/ void restore() override {}
    // TODO: LLWindow::getFullscreen() is (intentionally?) NOT virtual.
    // Apparently the coder of LLWindowHeadless didn't realize that. Is it a
    // mistake to shadow the base-class method with an LLWindowHeadless
    // override when called on the subclass, yet call the base-class method
    // when indirecting through a polymorphic pointer or reference?
    bool getFullscreen() {return false;}
    /*virtual*/ bool getPosition(LLCoordScreen *position) override {return false;}
    /*virtual*/ bool getSize(LLCoordScreen *size) override {return false;}
    /*virtual*/ bool getSize(LLCoordWindow *size) override {return false;}
    /*virtual*/ bool setPosition(LLCoordScreen position) override {return false;}
    /*virtual*/ bool setSizeImpl(LLCoordScreen size) override {return false;}
    /*virtual*/ bool setSizeImpl(LLCoordWindow size) override {return false;}
    /*virtual*/ bool switchContext(bool fullscreen, const LLCoordScreen &size, bool enable_vsync, const LLCoordScreen * const posp = NULL) override {return false;}
>>>>>>> 1a8a5404
    void* createSharedContext() override  { return nullptr; }
    void makeContextCurrent(void*) override  {}
    void destroySharedContext(void*) override  {}
    /*virtual*/ void toggleVSync(bool enable_vsync) override { }
    /*virtual*/ bool setCursorPosition(LLCoordWindow position) override {return false;}
    /*virtual*/ bool getCursorPosition(LLCoordWindow *position) override {return false;}
#if LL_WINDOWS
    /*virtual*/ bool getCursorDelta(LLCoordCommon* delta) override { return false; }
#endif
<<<<<<< HEAD
	/*virtual*/ void showCursor() override {}
	/*virtual*/ void hideCursor() override {}
	/*virtual*/ void showCursorFromMouseMove() override {}
	/*virtual*/ void hideCursorUntilMouseMove() override {}
	/*virtual*/ bool isCursorHidden() override {return false;}
	/*virtual*/ void updateCursor() override {}
	//virtual ECursorType getCursor() override { return mCurrentCursor; }
	/*virtual*/ void captureMouse() override {}
	/*virtual*/ void releaseMouse() override {}
	/*virtual*/ void setMouseClipping( bool b ) override {}
	/*virtual*/ bool isClipboardTextAvailable() override {return false; }
	/*virtual*/ bool pasteTextFromClipboard(LLWString &dst) override {return false; }
	/*virtual*/ bool copyTextToClipboard(const LLWString &src) override {return false; }
	/*virtual*/ void flashIcon(F32 seconds) override {}
	/*virtual*/ F32 getGamma() override {return 1.0f; }
	/*virtual*/ bool setGamma(const F32 gamma) override {return false; } // Set the gamma
	/*virtual*/ void setFSAASamples(const U32 fsaa_samples) override { }
	/*virtual*/ U32 getFSAASamples() override { return 0; }
	/*virtual*/ bool restoreGamma() override {return false; }	// Restore original gamma table (before updating gamma)
	//virtual ESwapMethod getSwapMethod() override { return mSwapMethod; }
	/*virtual*/ void gatherInput() override {}
	/*virtual*/ void delayInputProcessing() override {}
	/*virtual*/ void swapBuffers() override;
=======
    /*virtual*/ void showCursor() override {}
    /*virtual*/ void hideCursor() override {}
    /*virtual*/ void showCursorFromMouseMove() override {}
    /*virtual*/ void hideCursorUntilMouseMove() override {}
    /*virtual*/ bool isCursorHidden() override {return false;}
    /*virtual*/ void updateCursor() override {}
    //virtual ECursorType getCursor() override { return mCurrentCursor; }
    /*virtual*/ void captureMouse() override {}
    /*virtual*/ void releaseMouse() override {}
    /*virtual*/ void setMouseClipping( bool b ) override {}
    /*virtual*/ bool isClipboardTextAvailable() override {return false; }
    /*virtual*/ bool pasteTextFromClipboard(LLWString &dst) override {return false; }
    /*virtual*/ bool copyTextToClipboard(const LLWString &src) override {return false; }
    /*virtual*/ void flashIcon(F32 seconds) override {}
    /*virtual*/ F32 getGamma() override {return 1.0f; }
    /*virtual*/ bool setGamma(const F32 gamma) override {return false; } // Set the gamma
    /*virtual*/ void setFSAASamples(const U32 fsaa_samples) override { }
    /*virtual*/ U32 getFSAASamples() override { return 0; }
    /*virtual*/ bool restoreGamma() override {return false; }   // Restore original gamma table (before updating gamma)
    //virtual ESwapMethod getSwapMethod() override { return mSwapMethod; }
    /*virtual*/ void gatherInput() override {}
    /*virtual*/ void delayInputProcessing() override {}
    /*virtual*/ void swapBuffers() override;

>>>>>>> 1a8a5404

    // handy coordinate space conversion routines
<<<<<<< HEAD
	/*virtual*/ bool convertCoords(LLCoordScreen from, LLCoordWindow *to) override { return false; }
	/*virtual*/ bool convertCoords(LLCoordWindow from, LLCoordScreen *to) override { return false; }
	/*virtual*/ bool convertCoords(LLCoordWindow from, LLCoordGL *to) override { return false; }
	/*virtual*/ bool convertCoords(LLCoordGL from, LLCoordWindow *to) override { return false; }
	/*virtual*/ bool convertCoords(LLCoordScreen from, LLCoordGL *to) override { return false; }
	/*virtual*/ bool convertCoords(LLCoordGL from, LLCoordScreen *to) override { return false; }
=======
    /*virtual*/ bool convertCoords(LLCoordScreen from, LLCoordWindow *to) override { return false; }
    /*virtual*/ bool convertCoords(LLCoordWindow from, LLCoordScreen *to) override { return false; }
    /*virtual*/ bool convertCoords(LLCoordWindow from, LLCoordGL *to) override { return false; }
    /*virtual*/ bool convertCoords(LLCoordGL from, LLCoordWindow *to) override { return false; }
    /*virtual*/ bool convertCoords(LLCoordScreen from, LLCoordGL *to) override { return false; }
    /*virtual*/ bool convertCoords(LLCoordGL from, LLCoordScreen *to) override { return false; }

    /*virtual*/ LLWindowResolution* getSupportedResolutions(S32 &num_resolutions) override { return NULL; }
    /*virtual*/ F32 getNativeAspectRatio() override { return 1.0f; }
    /*virtual*/ F32 getPixelAspectRatio() override { return 1.0f; }
    /*virtual*/ void setNativeAspectRatio(F32 ratio) override {}
>>>>>>> 1a8a5404

    void setMaxVRAMMegabytes(U32 max_vram) override {}

<<<<<<< HEAD
    void setMaxVRAMMegabytes(U32 max_vram) override {}

	/*virtual*/ void *getPlatformWindow() override { return 0; }
	/*virtual*/ void bringToFront() override {}
	
	LLWindowHeadless(LLWindowCallbacks* callbacks,
		const std::string& title, const std::string& name,
		S32 x, S32 y, 
		S32 width, S32 height,
		U32 flags,  bool fullscreen, bool clear_background,
		bool enable_vsync, bool use_gl, bool ignore_pixel_depth);
	virtual ~LLWindowHeadless();
=======
    /*virtual*/ void *getPlatformWindow() override { return 0; }
    /*virtual*/ void bringToFront() override {}

    LLWindowHeadless(LLWindowCallbacks* callbacks,
        const std::string& title, const std::string& name,
        S32 x, S32 y,
        S32 width, S32 height,
        U32 flags,  bool fullscreen, bool clear_background,
        bool enable_vsync, bool use_gl, bool ignore_pixel_depth);
    virtual ~LLWindowHeadless();
>>>>>>> 1a8a5404

private:
};

class LLSplashScreenHeadless : public LLSplashScreen
{
public:
    LLSplashScreenHeadless() {}
    virtual ~LLSplashScreenHeadless() {}

    /*virtual*/ void showImpl() override {}
    /*virtual*/ void updateImpl(const std::string& mesg) override {}
    /*virtual*/ void hideImpl() override {}

};

#endif //LL_LLWINDOWHEADLESS_H
<|MERGE_RESOLUTION|>--- conflicted
+++ resolved
@@ -32,30 +32,6 @@
 class LLWindowHeadless : public LLWindow
 {
 public:
-<<<<<<< HEAD
-	/*virtual*/ void show() override {}
-	/*virtual*/ void hide() override {}
-	/*virtual*/ void close() override {}
-	/*virtual*/ bool getVisible() override {return false;}
-	/*virtual*/ bool getMinimized() override {return false;}
-	/*virtual*/ bool getMaximized() override {return false;}
-	/*virtual*/ bool maximize() override {return false;}
-	/*virtual*/ void minimize() override {}
-	/*virtual*/ void restore() override {}
-	// TODO: LLWindow::getFullscreen() is (intentionally?) NOT virtual.
-	// Apparently the coder of LLWindowHeadless didn't realize that. Is it a
-	// mistake to shadow the base-class method with an LLWindowHeadless
-	// override when called on the subclass, yet call the base-class method
-	// when indirecting through a polymorphic pointer or reference?
-	bool getFullscreen() {return false;}
-	/*virtual*/ bool getPosition(LLCoordScreen *position) override {return false;}
-	/*virtual*/ bool getSize(LLCoordScreen *size) override {return false;}
-	/*virtual*/ bool getSize(LLCoordWindow *size) override {return false;}
-	/*virtual*/ bool setPosition(LLCoordScreen position) override {return false;}
-	/*virtual*/ bool setSizeImpl(LLCoordScreen size) override {return false;}
-	/*virtual*/ bool setSizeImpl(LLCoordWindow size) override {return false;}
-	/*virtual*/ bool switchContext(bool fullscreen, const LLCoordScreen &size, bool enable_vsync, const LLCoordScreen * const posp = NULL) override {return false;}
-=======
     /*virtual*/ void show() override {}
     /*virtual*/ void hide() override {}
     /*virtual*/ void close() override {}
@@ -78,7 +54,6 @@
     /*virtual*/ bool setSizeImpl(LLCoordScreen size) override {return false;}
     /*virtual*/ bool setSizeImpl(LLCoordWindow size) override {return false;}
     /*virtual*/ bool switchContext(bool fullscreen, const LLCoordScreen &size, bool enable_vsync, const LLCoordScreen * const posp = NULL) override {return false;}
->>>>>>> 1a8a5404
     void* createSharedContext() override  { return nullptr; }
     void makeContextCurrent(void*) override  {}
     void destroySharedContext(void*) override  {}
@@ -88,31 +63,6 @@
 #if LL_WINDOWS
     /*virtual*/ bool getCursorDelta(LLCoordCommon* delta) override { return false; }
 #endif
-<<<<<<< HEAD
-	/*virtual*/ void showCursor() override {}
-	/*virtual*/ void hideCursor() override {}
-	/*virtual*/ void showCursorFromMouseMove() override {}
-	/*virtual*/ void hideCursorUntilMouseMove() override {}
-	/*virtual*/ bool isCursorHidden() override {return false;}
-	/*virtual*/ void updateCursor() override {}
-	//virtual ECursorType getCursor() override { return mCurrentCursor; }
-	/*virtual*/ void captureMouse() override {}
-	/*virtual*/ void releaseMouse() override {}
-	/*virtual*/ void setMouseClipping( bool b ) override {}
-	/*virtual*/ bool isClipboardTextAvailable() override {return false; }
-	/*virtual*/ bool pasteTextFromClipboard(LLWString &dst) override {return false; }
-	/*virtual*/ bool copyTextToClipboard(const LLWString &src) override {return false; }
-	/*virtual*/ void flashIcon(F32 seconds) override {}
-	/*virtual*/ F32 getGamma() override {return 1.0f; }
-	/*virtual*/ bool setGamma(const F32 gamma) override {return false; } // Set the gamma
-	/*virtual*/ void setFSAASamples(const U32 fsaa_samples) override { }
-	/*virtual*/ U32 getFSAASamples() override { return 0; }
-	/*virtual*/ bool restoreGamma() override {return false; }	// Restore original gamma table (before updating gamma)
-	//virtual ESwapMethod getSwapMethod() override { return mSwapMethod; }
-	/*virtual*/ void gatherInput() override {}
-	/*virtual*/ void delayInputProcessing() override {}
-	/*virtual*/ void swapBuffers() override;
-=======
     /*virtual*/ void showCursor() override {}
     /*virtual*/ void hideCursor() override {}
     /*virtual*/ void showCursorFromMouseMove() override {}
@@ -137,17 +87,8 @@
     /*virtual*/ void delayInputProcessing() override {}
     /*virtual*/ void swapBuffers() override;
 
->>>>>>> 1a8a5404
 
     // handy coordinate space conversion routines
-<<<<<<< HEAD
-	/*virtual*/ bool convertCoords(LLCoordScreen from, LLCoordWindow *to) override { return false; }
-	/*virtual*/ bool convertCoords(LLCoordWindow from, LLCoordScreen *to) override { return false; }
-	/*virtual*/ bool convertCoords(LLCoordWindow from, LLCoordGL *to) override { return false; }
-	/*virtual*/ bool convertCoords(LLCoordGL from, LLCoordWindow *to) override { return false; }
-	/*virtual*/ bool convertCoords(LLCoordScreen from, LLCoordGL *to) override { return false; }
-	/*virtual*/ bool convertCoords(LLCoordGL from, LLCoordScreen *to) override { return false; }
-=======
     /*virtual*/ bool convertCoords(LLCoordScreen from, LLCoordWindow *to) override { return false; }
     /*virtual*/ bool convertCoords(LLCoordWindow from, LLCoordScreen *to) override { return false; }
     /*virtual*/ bool convertCoords(LLCoordWindow from, LLCoordGL *to) override { return false; }
@@ -159,24 +100,9 @@
     /*virtual*/ F32 getNativeAspectRatio() override { return 1.0f; }
     /*virtual*/ F32 getPixelAspectRatio() override { return 1.0f; }
     /*virtual*/ void setNativeAspectRatio(F32 ratio) override {}
->>>>>>> 1a8a5404
 
     void setMaxVRAMMegabytes(U32 max_vram) override {}
 
-<<<<<<< HEAD
-    void setMaxVRAMMegabytes(U32 max_vram) override {}
-
-	/*virtual*/ void *getPlatformWindow() override { return 0; }
-	/*virtual*/ void bringToFront() override {}
-	
-	LLWindowHeadless(LLWindowCallbacks* callbacks,
-		const std::string& title, const std::string& name,
-		S32 x, S32 y, 
-		S32 width, S32 height,
-		U32 flags,  bool fullscreen, bool clear_background,
-		bool enable_vsync, bool use_gl, bool ignore_pixel_depth);
-	virtual ~LLWindowHeadless();
-=======
     /*virtual*/ void *getPlatformWindow() override { return 0; }
     /*virtual*/ void bringToFront() override {}
 
@@ -187,7 +113,6 @@
         U32 flags,  bool fullscreen, bool clear_background,
         bool enable_vsync, bool use_gl, bool ignore_pixel_depth);
     virtual ~LLWindowHeadless();
->>>>>>> 1a8a5404
 
 private:
 };
