--- conflicted
+++ resolved
@@ -1,805 +1,543 @@
-/**
- * @file llkeyboard.cpp
- * @brief Handler for assignable key bindings
- *
- * $LicenseInfo:firstyear=2001&license=viewerlgpl$
- * Second Life Viewer Source Code
- * Copyright (C) 2010, Linden Research, Inc.
- *
- * This library is free software; you can redistribute it and/or
- * modify it under the terms of the GNU Lesser General Public
- * License as published by the Free Software Foundation;
- * version 2.1 of the License only.
- *
- * This library is distributed in the hope that it will be useful,
- * but WITHOUT ANY WARRANTY; without even the implied warranty of
- * MERCHANTABILITY or FITNESS FOR A PARTICULAR PURPOSE.  See the GNU
- * Lesser General Public License for more details.
- *
- * You should have received a copy of the GNU Lesser General Public
- * License along with this library; if not, write to the Free Software
- * Foundation, Inc., 51 Franklin Street, Fifth Floor, Boston, MA  02110-1301  USA
- *
- * Linden Research, Inc., 945 Battery Street, San Francisco, CA  94111  USA
- * $/LicenseInfo$
- */
-
-#include "linden_common.h"
-#include "indra_constants.h"
-#include "llkeyboard.h"
-
-#include "llwindowcallbacks.h"
-
-//
-// Globals
-//
-
-LLKeyboard *gKeyboard = NULL;
-
-//static
-std::map<KEY,std::string> LLKeyboard::sKeysToNames;
-std::map<std::string,KEY> LLKeyboard::sNamesToKeys;
-LLKeyStringTranslatorFunc*  LLKeyboard::mStringTranslator = NULL;   // Used for l10n + PC/Mac/Linux accelerator labeling
-
-
-//
-// Class Implementation
-//
-
-LLKeyboard::LLKeyboard() : mCallbacks(NULL)
-{
-<<<<<<< HEAD
-	S32 i;
-
-	// Constructor for LLTimer inits each timer. We want them to
-	// be constructed without being initialized, so we shut them down here.
-	for (i = 0; i < KEY_COUNT; i++)
-	{
-		mKeyLevelFrameCount[i] = 0;
-		mKeyLevel[i] = false;
-		mKeyUp[i]    = false;
-		mKeyDown[i]  = false;
-		mKeyRepeated[i] = false;
-	}
-
-	mInsertMode = LL_KIM_INSERT;
-	mCurTranslatedKey = KEY_NONE;
-	mCurScanKey = KEY_NONE;
-
-	addKeyName(' ', "Space" );
-	addKeyName(KEY_RETURN, "Enter" );
-	addKeyName(KEY_LEFT, "Left" );
-	addKeyName(KEY_RIGHT, "Right" );
-	addKeyName(KEY_UP, "Up" );
-	addKeyName(KEY_DOWN, "Down" );
-	addKeyName(KEY_ESCAPE, "Esc" );
-	addKeyName(KEY_HOME, "Home" );
-	addKeyName(KEY_END, "End" );
-	addKeyName(KEY_PAGE_UP, "PgUp" );
-	addKeyName(KEY_PAGE_DOWN, "PgDn" );
-	addKeyName(KEY_F1, "F1" );
-	addKeyName(KEY_F2, "F2" );
-	addKeyName(KEY_F3, "F3" );
-	addKeyName(KEY_F4, "F4" );
-	addKeyName(KEY_F5, "F5" );
-	addKeyName(KEY_F6, "F6" );
-	addKeyName(KEY_F7, "F7" );
-	addKeyName(KEY_F8, "F8" );
-	addKeyName(KEY_F9, "F9" );
-	addKeyName(KEY_F10, "F10" );
-	addKeyName(KEY_F11, "F11" );
-	addKeyName(KEY_F12, "F12" );
-	addKeyName(KEY_TAB, "Tab" );
-	addKeyName(KEY_ADD, "Add" );
-	addKeyName(KEY_SUBTRACT, "Subtract" );
-	addKeyName(KEY_MULTIPLY, "Multiply" );
-	addKeyName(KEY_DIVIDE, "Divide" );
-	addKeyName(KEY_PAD_DIVIDE, "PAD_DIVIDE" );
-	addKeyName(KEY_PAD_LEFT, "PAD_LEFT" );
-	addKeyName(KEY_PAD_RIGHT, "PAD_RIGHT" );
-	addKeyName(KEY_PAD_DOWN, "PAD_DOWN" );
-	addKeyName(KEY_PAD_UP, "PAD_UP" );
-	addKeyName(KEY_PAD_HOME, "PAD_HOME" );
-	addKeyName(KEY_PAD_END, "PAD_END" );
-	addKeyName(KEY_PAD_PGUP, "PAD_PGUP" );
-	addKeyName(KEY_PAD_PGDN, "PAD_PGDN" );
-	addKeyName(KEY_PAD_CENTER, "PAD_CENTER" );
-	addKeyName(KEY_PAD_INS, "PAD_INS" );
-	addKeyName(KEY_PAD_DEL, "PAD_DEL" );
-	addKeyName(KEY_PAD_RETURN, "PAD_Enter" );
-	addKeyName(KEY_BUTTON0, "PAD_BUTTON0" );
-	addKeyName(KEY_BUTTON1, "PAD_BUTTON1" );
-	addKeyName(KEY_BUTTON2, "PAD_BUTTON2" );
-	addKeyName(KEY_BUTTON3, "PAD_BUTTON3" );
-	addKeyName(KEY_BUTTON4, "PAD_BUTTON4" );
-	addKeyName(KEY_BUTTON5, "PAD_BUTTON5" );
-	addKeyName(KEY_BUTTON6, "PAD_BUTTON6" );
-	addKeyName(KEY_BUTTON7, "PAD_BUTTON7" );
-	addKeyName(KEY_BUTTON8, "PAD_BUTTON8" );
-	addKeyName(KEY_BUTTON9, "PAD_BUTTON9" );
-	addKeyName(KEY_BUTTON10, "PAD_BUTTON10" );
-	addKeyName(KEY_BUTTON11, "PAD_BUTTON11" );
-	addKeyName(KEY_BUTTON12, "PAD_BUTTON12" );
-	addKeyName(KEY_BUTTON13, "PAD_BUTTON13" );
-	addKeyName(KEY_BUTTON14, "PAD_BUTTON14" );
-	addKeyName(KEY_BUTTON15, "PAD_BUTTON15" );
-	
-	addKeyName(KEY_BACKSPACE, "Backsp" );
-	addKeyName(KEY_DELETE, "Del" );
-	addKeyName(KEY_SHIFT, "Shift" );
-	addKeyName(KEY_CONTROL, "Ctrl" );
-	addKeyName(KEY_ALT, "Alt" );
-	addKeyName(KEY_HYPHEN, "-" );
-	addKeyName(KEY_EQUALS, "=" );
-	addKeyName(KEY_INSERT, "Ins" );
-	addKeyName(KEY_CAPSLOCK, "CapsLock" );
-=======
-    S32 i;
-
-    // Constructor for LLTimer inits each timer. We want them to
-    // be constructed without being initialized, so we shut them down here.
-    for (i = 0; i < KEY_COUNT; i++)
-    {
-        mKeyLevelFrameCount[i] = 0;
-        mKeyLevel[i] = FALSE;
-        mKeyUp[i]    = FALSE;
-        mKeyDown[i]  = FALSE;
-        mKeyRepeated[i] = FALSE;
-    }
-
-    mInsertMode = LL_KIM_INSERT;
-    mCurTranslatedKey = KEY_NONE;
-    mCurScanKey = KEY_NONE;
-
-    addKeyName(' ', "Space" );
-    addKeyName(KEY_RETURN, "Enter" );
-    addKeyName(KEY_LEFT, "Left" );
-    addKeyName(KEY_RIGHT, "Right" );
-    addKeyName(KEY_UP, "Up" );
-    addKeyName(KEY_DOWN, "Down" );
-    addKeyName(KEY_ESCAPE, "Esc" );
-    addKeyName(KEY_HOME, "Home" );
-    addKeyName(KEY_END, "End" );
-    addKeyName(KEY_PAGE_UP, "PgUp" );
-    addKeyName(KEY_PAGE_DOWN, "PgDn" );
-    addKeyName(KEY_F1, "F1" );
-    addKeyName(KEY_F2, "F2" );
-    addKeyName(KEY_F3, "F3" );
-    addKeyName(KEY_F4, "F4" );
-    addKeyName(KEY_F5, "F5" );
-    addKeyName(KEY_F6, "F6" );
-    addKeyName(KEY_F7, "F7" );
-    addKeyName(KEY_F8, "F8" );
-    addKeyName(KEY_F9, "F9" );
-    addKeyName(KEY_F10, "F10" );
-    addKeyName(KEY_F11, "F11" );
-    addKeyName(KEY_F12, "F12" );
-    addKeyName(KEY_TAB, "Tab" );
-    addKeyName(KEY_ADD, "Add" );
-    addKeyName(KEY_SUBTRACT, "Subtract" );
-    addKeyName(KEY_MULTIPLY, "Multiply" );
-    addKeyName(KEY_DIVIDE, "Divide" );
-    addKeyName(KEY_PAD_DIVIDE, "PAD_DIVIDE" );
-    addKeyName(KEY_PAD_LEFT, "PAD_LEFT" );
-    addKeyName(KEY_PAD_RIGHT, "PAD_RIGHT" );
-    addKeyName(KEY_PAD_DOWN, "PAD_DOWN" );
-    addKeyName(KEY_PAD_UP, "PAD_UP" );
-    addKeyName(KEY_PAD_HOME, "PAD_HOME" );
-    addKeyName(KEY_PAD_END, "PAD_END" );
-    addKeyName(KEY_PAD_PGUP, "PAD_PGUP" );
-    addKeyName(KEY_PAD_PGDN, "PAD_PGDN" );
-    addKeyName(KEY_PAD_CENTER, "PAD_CENTER" );
-    addKeyName(KEY_PAD_INS, "PAD_INS" );
-    addKeyName(KEY_PAD_DEL, "PAD_DEL" );
-    addKeyName(KEY_PAD_RETURN, "PAD_Enter" );
-    addKeyName(KEY_BUTTON0, "PAD_BUTTON0" );
-    addKeyName(KEY_BUTTON1, "PAD_BUTTON1" );
-    addKeyName(KEY_BUTTON2, "PAD_BUTTON2" );
-    addKeyName(KEY_BUTTON3, "PAD_BUTTON3" );
-    addKeyName(KEY_BUTTON4, "PAD_BUTTON4" );
-    addKeyName(KEY_BUTTON5, "PAD_BUTTON5" );
-    addKeyName(KEY_BUTTON6, "PAD_BUTTON6" );
-    addKeyName(KEY_BUTTON7, "PAD_BUTTON7" );
-    addKeyName(KEY_BUTTON8, "PAD_BUTTON8" );
-    addKeyName(KEY_BUTTON9, "PAD_BUTTON9" );
-    addKeyName(KEY_BUTTON10, "PAD_BUTTON10" );
-    addKeyName(KEY_BUTTON11, "PAD_BUTTON11" );
-    addKeyName(KEY_BUTTON12, "PAD_BUTTON12" );
-    addKeyName(KEY_BUTTON13, "PAD_BUTTON13" );
-    addKeyName(KEY_BUTTON14, "PAD_BUTTON14" );
-    addKeyName(KEY_BUTTON15, "PAD_BUTTON15" );
-
-    addKeyName(KEY_BACKSPACE, "Backsp" );
-    addKeyName(KEY_DELETE, "Del" );
-    addKeyName(KEY_SHIFT, "Shift" );
-    addKeyName(KEY_CONTROL, "Ctrl" );
-    addKeyName(KEY_ALT, "Alt" );
-    addKeyName(KEY_HYPHEN, "-" );
-    addKeyName(KEY_EQUALS, "=" );
-    addKeyName(KEY_INSERT, "Ins" );
-    addKeyName(KEY_CAPSLOCK, "CapsLock" );
->>>>>>> e1623bb2
-}
-
-
-LLKeyboard::~LLKeyboard()
-{
-    // nothing
-}
-
-void LLKeyboard::addKeyName(KEY key, const std::string& name)
-{
-    sKeysToNames[key] = name;
-    std::string nameuc = name;
-    LLStringUtil::toUpper(nameuc);
-    sNamesToKeys[nameuc] = key;
-}
-
-void LLKeyboard::resetKeyDownAndHandle()
-{
-    MASK mask = currentMask(false);
-    for (S32 i = 0; i < KEY_COUNT; i++)
-    {
-        if (mKeyLevel[i])
-        {
-            mKeyDown[i] = false;
-            mKeyLevel[i] = false;
-            mKeyUp[i] = true;
-            mCurTranslatedKey = (KEY)i;
-            mCallbacks->handleTranslatedKeyUp(i, mask);
-        }
-    }
-}
-
-// BUG this has to be called when an OS dialog is shown, otherwise modifier key state
-// is wrong because the keyup event is never received by the main window. JC
-void LLKeyboard::resetKeys()
-{
-<<<<<<< HEAD
-	S32 i;
-
-	for (i = 0; i < KEY_COUNT; i++)
-	{
-		if( mKeyLevel[i] )
-		{
-			mKeyLevel[i] = false;
-		}
-	}
-
-	for (i = 0; i < KEY_COUNT; i++)
-	{
-		mKeyUp[i] = false;
-	}
-
-	for (i = 0; i < KEY_COUNT; i++)
-	{
-		mKeyDown[i] = false;
-	}
-
-	for (i = 0; i < KEY_COUNT; i++)
-	{
-		mKeyRepeated[i] = false;
-	}
-=======
-    S32 i;
-
-    for (i = 0; i < KEY_COUNT; i++)
-    {
-        if( mKeyLevel[i] )
-        {
-            mKeyLevel[i] = FALSE;
-        }
-    }
-
-    for (i = 0; i < KEY_COUNT; i++)
-    {
-        mKeyUp[i] = FALSE;
-    }
-
-    for (i = 0; i < KEY_COUNT; i++)
-    {
-        mKeyDown[i] = FALSE;
-    }
-
-    for (i = 0; i < KEY_COUNT; i++)
-    {
-        mKeyRepeated[i] = FALSE;
-    }
->>>>>>> e1623bb2
-}
-
-
-bool LLKeyboard::translateKey(const U16 os_key, KEY *out_key)
-{
-<<<<<<< HEAD
-	std::map<U16, KEY>::iterator iter;
-
-	// Only translate keys in the map, ignore all other keys for now
-	iter = mTranslateKeyMap.find(os_key);
-	if (iter == mTranslateKeyMap.end())
-	{
-		//LL_WARNS() << "Unknown virtual key " << os_key << LL_ENDL;
-		*out_key = 0;
-		return false;
-	}
-	else
-	{
-		*out_key = iter->second;
-		return true;
-	}
-=======
-    std::map<U16, KEY>::iterator iter;
-
-    // Only translate keys in the map, ignore all other keys for now
-    iter = mTranslateKeyMap.find(os_key);
-    if (iter == mTranslateKeyMap.end())
-    {
-        //LL_WARNS() << "Unknown virtual key " << os_key << LL_ENDL;
-        *out_key = 0;
-        return FALSE;
-    }
-    else
-    {
-        *out_key = iter->second;
-        return TRUE;
-    }
->>>>>>> e1623bb2
-}
-
-
-U16 LLKeyboard::inverseTranslateKey(const KEY translated_key)
-{
-    std::map<KEY, U16>::iterator iter;
-    iter = mInvTranslateKeyMap.find(translated_key);
-    if (iter == mInvTranslateKeyMap.end())
-    {
-        return 0;
-    }
-    else
-    {
-        return iter->second;
-    }
-}
-
-
-bool LLKeyboard::handleTranslatedKeyDown(KEY translated_key, U32 translated_mask)
-{
-<<<<<<< HEAD
-	bool handled = false;
-	bool repeated = false;
-
-	// is this the first time the key went down?
-	// if so, generate "character" message
-	if( !mKeyLevel[translated_key] )
-	{
-		mKeyLevel[translated_key] = true;
-		mKeyLevelTimer[translated_key].reset();
-		mKeyLevelFrameCount[translated_key] = 0;
-		mKeyRepeated[translated_key] = false;
-	}
-	else
-	{
-		// Level is already down, assume it's repeated.
-		repeated = true;
-		mKeyRepeated[translated_key] = true;
-	}
-	
-	mKeyDown[translated_key] = true;
-	mCurTranslatedKey = (KEY)translated_key;
-	handled = mCallbacks->handleTranslatedKeyDown(translated_key, translated_mask, repeated);
-	return handled;
-}
-
-
-bool LLKeyboard::handleTranslatedKeyUp(KEY translated_key, U32 translated_mask)
-{	
-	bool handled = false;
-	if( mKeyLevel[translated_key] )
-	{
-		mKeyLevel[translated_key] = false;
-		
-		// Only generate key up events if the key is thought to
-		// be down.  This allows you to call resetKeys() in the
-		// middle of a frame and ignore subsequent KEY_UP
-		// messages in the same frame.  This was causing the
-		// sequence W<return> in chat to move agents forward. JC
-		mKeyUp[translated_key] = true;
-		handled = mCallbacks->handleTranslatedKeyUp(translated_key, translated_mask);
-	}
-	
-	LL_DEBUGS("UserInput") << "keyup -" << translated_key << "-" << LL_ENDL;
-
-	return handled;
-=======
-    BOOL handled = FALSE;
-    BOOL repeated = FALSE;
-
-    // is this the first time the key went down?
-    // if so, generate "character" message
-    if( !mKeyLevel[translated_key] )
-    {
-        mKeyLevel[translated_key] = TRUE;
-        mKeyLevelTimer[translated_key].reset();
-        mKeyLevelFrameCount[translated_key] = 0;
-        mKeyRepeated[translated_key] = FALSE;
-    }
-    else
-    {
-        // Level is already down, assume it's repeated.
-        repeated = TRUE;
-        mKeyRepeated[translated_key] = TRUE;
-    }
-
-    mKeyDown[translated_key] = TRUE;
-    mCurTranslatedKey = (KEY)translated_key;
-    handled = mCallbacks->handleTranslatedKeyDown(translated_key, translated_mask, repeated);
-    return handled;
-}
-
-
-BOOL LLKeyboard::handleTranslatedKeyUp(KEY translated_key, U32 translated_mask)
-{
-    BOOL handled = FALSE;
-    if( mKeyLevel[translated_key] )
-    {
-        mKeyLevel[translated_key] = FALSE;
-
-        // Only generate key up events if the key is thought to
-        // be down.  This allows you to call resetKeys() in the
-        // middle of a frame and ignore subsequent KEY_UP
-        // messages in the same frame.  This was causing the
-        // sequence W<return> in chat to move agents forward. JC
-        mKeyUp[translated_key] = TRUE;
-        handled = mCallbacks->handleTranslatedKeyUp(translated_key, translated_mask);
-    }
-
-    LL_DEBUGS("UserInput") << "keyup -" << translated_key << "-" << LL_ENDL;
-
-    return handled;
->>>>>>> e1623bb2
-}
-
-
-void LLKeyboard::toggleInsertMode()
-{
-    if (LL_KIM_INSERT == mInsertMode)
-    {
-        mInsertMode = LL_KIM_OVERWRITE;
-    }
-    else
-    {
-        mInsertMode = LL_KIM_INSERT;
-    }
-}
-
-
-// Returns time in seconds since key was pressed.
-F32 LLKeyboard::getKeyElapsedTime(KEY key)
-{
-    return mKeyLevelTimer[key].getElapsedTimeF32();
-}
-
-// Returns time in frames since key was pressed.
-S32 LLKeyboard::getKeyElapsedFrameCount(KEY key)
-{
-    return mKeyLevelFrameCount[key];
-}
-
-// static
-bool LLKeyboard::keyFromString(const std::string& str, KEY *key)
-{
-<<<<<<< HEAD
-	std::string instring(str);
-	size_t length = instring.size();
-
-	if (length < 1)
-	{
-		return false;
-	}
-	if (length == 1)
-	{
-		char ch = toupper(instring[0]);
-		if (('0' <= ch && ch <= '9') ||
-			('A' <= ch && ch <= 'Z') ||
-			('!' <= ch && ch <= '/') || // !"#$%&'()*+,-./
-			(':' <= ch && ch <= '@') || // :;<=>?@
-			('[' <= ch && ch <= '`') || // [\]^_`
-			('{' <= ch && ch <= '~'))   // {|}~
-		{
-			*key = ch;
-			return true;
-		}
-	}
-
-	LLStringUtil::toUpper(instring);
-	KEY res = get_if_there(sNamesToKeys, instring, (KEY)0);
-	if (res != 0)
-	{
-		*key = res;
-		return true;
-	}
-	LL_WARNS() << "keyFromString failed: " << str << LL_ENDL;
-	return false;
-=======
-    std::string instring(str);
-    size_t length = instring.size();
-
-    if (length < 1)
-    {
-        return FALSE;
-    }
-    if (length == 1)
-    {
-        char ch = toupper(instring[0]);
-        if (('0' <= ch && ch <= '9') ||
-            ('A' <= ch && ch <= 'Z') ||
-            ('!' <= ch && ch <= '/') || // !"#$%&'()*+,-./
-            (':' <= ch && ch <= '@') || // :;<=>?@
-            ('[' <= ch && ch <= '`') || // [\]^_`
-            ('{' <= ch && ch <= '~'))   // {|}~
-        {
-            *key = ch;
-            return TRUE;
-        }
-    }
-
-    LLStringUtil::toUpper(instring);
-    KEY res = get_if_there(sNamesToKeys, instring, (KEY)0);
-    if (res != 0)
-    {
-        *key = res;
-        return TRUE;
-    }
-    LL_WARNS() << "keyFromString failed: " << str << LL_ENDL;
-    return FALSE;
->>>>>>> e1623bb2
-}
-
-
-// static
-std::string LLKeyboard::stringFromKey(KEY key, bool translate)
-{
-    std::string res = get_if_there(sKeysToNames, key, std::string());
-    if (res.empty())
-    {
-        char buffer[2];     /* Flawfinder: ignore */
-        buffer[0] = key;
-        buffer[1] = '\0';
-        res = std::string(buffer);
-    }
-
-    if (translate)
-    {
-        LLKeyStringTranslatorFunc *trans = gKeyboard->mStringTranslator;
-        if (trans != NULL)
-        {
-            res = trans(res.c_str());
-        }
-    }
-
-    return res;
-}
-
-//static
-std::string LLKeyboard::stringFromMouse(EMouseClickType click, bool translate)
-{
-    std::string res;
-    switch (click)
-    {
-        case CLICK_LEFT:
-            res = "LMB";
-            break;
-        case CLICK_MIDDLE:
-            res = "MMB";
-            break;
-        case CLICK_RIGHT:
-            res = "RMB";
-            break;
-        case CLICK_BUTTON4:
-            res = "MB4";
-            break;
-        case CLICK_BUTTON5:
-            res = "MB5";
-            break;
-        case CLICK_DOUBLELEFT:
-            res = "Double LMB";
-            break;
-        default:
-            break;
-    }
-
-    if (translate && !res.empty())
-    {
-        LLKeyStringTranslatorFunc* trans = gKeyboard->mStringTranslator;
-        if (trans != NULL)
-        {
-            res = trans(res.c_str());
-        }
-    }
-    return res;
-}
-
-//static
-std::string LLKeyboard::stringFromAccelerator(MASK accel_mask)
-{
-    std::string res;
-
-    LLKeyStringTranslatorFunc *trans = gKeyboard->mStringTranslator;
-
-    if (trans == NULL)
-    {
-        LL_ERRS() << "No mKeyStringTranslator" << LL_ENDL;
-        return res;
-    }
-
-    // Append any masks
-#ifdef LL_DARWIN
-    // Standard Mac names for modifier keys in menu equivalents
-    // We could use the symbol characters, but they only exist in certain fonts.
-    if (accel_mask & MASK_CONTROL)
-    {
-        if (accel_mask & MASK_MAC_CONTROL)
-        {
-            res.append(trans("accel-mac-control"));
-        }
-        else
-        {
-            res.append(trans("accel-mac-command"));     // Symbol would be "\xE2\x8C\x98"
-        }
-    }
-    if (accel_mask & MASK_ALT)
-        res.append(trans("accel-mac-option"));      // Symbol would be "\xE2\x8C\xA5"
-    if (accel_mask & MASK_SHIFT)
-        res.append(trans("accel-mac-shift"));       // Symbol would be "\xE2\x8C\xA7"
-#else
-    if (accel_mask & MASK_CONTROL)
-        res.append(trans("accel-win-control"));
-    if (accel_mask & MASK_ALT)
-        res.append(trans("accel-win-alt"));
-    if (accel_mask & MASK_SHIFT)
-        res.append(trans("accel-win-shift"));
-#endif
-    return res;
-}
-//static
-std::string LLKeyboard::stringFromAccelerator( MASK accel_mask, KEY key )
-{
-    std::string res;
-
-    // break early if this is a silly thing to do.
-    if( KEY_NONE == key )
-    {
-        return res;
-    }
-
-    res.append(stringFromAccelerator(accel_mask));
-    std::string key_string = LLKeyboard::stringFromKey(key);
-    if ((accel_mask & MASK_NORMALKEYS) &&
-        (key_string[0] == '-' || key_string[0] == '=' || key_string[0] == '+'))
-    {
-        res.append( " " );
-    }
-
-    std::string keystr = stringFromKey( key );
-    res.append( keystr );
-
-    return res;
-}
-
-//static
-std::string LLKeyboard::stringFromAccelerator(MASK accel_mask, EMouseClickType click)
-{
-    std::string res;
-    if (CLICK_NONE == click)
-    {
-        return res;
-    }
-    res.append(stringFromAccelerator(accel_mask));
-    res.append(stringFromMouse(click));
-    return res;
-}
-
-//static
-bool LLKeyboard::maskFromString(const std::string& str, MASK *mask)
-{
-<<<<<<< HEAD
-	std::string instring(str);
-	if (instring == "NONE")
-	{
-		*mask = MASK_NONE;
-		return true;
-	}
-	else if (instring == "SHIFT")
-	{
-		*mask = MASK_SHIFT;
-		return true;
-	}
-	else if (instring == "CTL")
-	{
-		*mask = MASK_CONTROL;
-		return true;
-	}
-	else if (instring == "ALT")
-	{
-		*mask = MASK_ALT;
-		return true;
-	}
-	else if (instring == "CTL_SHIFT")
-	{
-		*mask = MASK_CONTROL | MASK_SHIFT;
-		return true;
-	}
-	else if (instring == "ALT_SHIFT")
-	{
-		*mask = MASK_ALT | MASK_SHIFT;
-		return true;
-	}
-	else if (instring == "CTL_ALT")
-	{
-		*mask = MASK_CONTROL | MASK_ALT;
-		return true;
-	}
-	else if (instring == "CTL_ALT_SHIFT")
-	{
-		*mask = MASK_CONTROL | MASK_ALT | MASK_SHIFT;
-		return true;
-	}
-	else 
-	{
-		return false;
-	}
-=======
-    std::string instring(str);
-    if (instring == "NONE")
-    {
-        *mask = MASK_NONE;
-        return TRUE;
-    }
-    else if (instring == "SHIFT")
-    {
-        *mask = MASK_SHIFT;
-        return TRUE;
-    }
-    else if (instring == "CTL")
-    {
-        *mask = MASK_CONTROL;
-        return TRUE;
-    }
-    else if (instring == "ALT")
-    {
-        *mask = MASK_ALT;
-        return TRUE;
-    }
-    else if (instring == "CTL_SHIFT")
-    {
-        *mask = MASK_CONTROL | MASK_SHIFT;
-        return TRUE;
-    }
-    else if (instring == "ALT_SHIFT")
-    {
-        *mask = MASK_ALT | MASK_SHIFT;
-        return TRUE;
-    }
-    else if (instring == "CTL_ALT")
-    {
-        *mask = MASK_CONTROL | MASK_ALT;
-        return TRUE;
-    }
-    else if (instring == "CTL_ALT_SHIFT")
-    {
-        *mask = MASK_CONTROL | MASK_ALT | MASK_SHIFT;
-        return TRUE;
-    }
-    else
-    {
-        return FALSE;
-    }
->>>>>>> e1623bb2
-}
-
-
-//static
-void LLKeyboard::setStringTranslatorFunc( LLKeyStringTranslatorFunc *trans_func )
-{
-    mStringTranslator = trans_func;
-}+/**
+ * @file llkeyboard.cpp
+ * @brief Handler for assignable key bindings
+ *
+ * $LicenseInfo:firstyear=2001&license=viewerlgpl$
+ * Second Life Viewer Source Code
+ * Copyright (C) 2010, Linden Research, Inc.
+ *
+ * This library is free software; you can redistribute it and/or
+ * modify it under the terms of the GNU Lesser General Public
+ * License as published by the Free Software Foundation;
+ * version 2.1 of the License only.
+ *
+ * This library is distributed in the hope that it will be useful,
+ * but WITHOUT ANY WARRANTY; without even the implied warranty of
+ * MERCHANTABILITY or FITNESS FOR A PARTICULAR PURPOSE.  See the GNU
+ * Lesser General Public License for more details.
+ *
+ * You should have received a copy of the GNU Lesser General Public
+ * License along with this library; if not, write to the Free Software
+ * Foundation, Inc., 51 Franklin Street, Fifth Floor, Boston, MA  02110-1301  USA
+ *
+ * Linden Research, Inc., 945 Battery Street, San Francisco, CA  94111  USA
+ * $/LicenseInfo$
+ */
+
+#include "linden_common.h"
+#include "indra_constants.h"
+#include "llkeyboard.h"
+
+#include "llwindowcallbacks.h"
+
+//
+// Globals
+//
+
+LLKeyboard *gKeyboard = NULL;
+
+//static
+std::map<KEY,std::string> LLKeyboard::sKeysToNames;
+std::map<std::string,KEY> LLKeyboard::sNamesToKeys;
+LLKeyStringTranslatorFunc*  LLKeyboard::mStringTranslator = NULL;   // Used for l10n + PC/Mac/Linux accelerator labeling
+
+
+//
+// Class Implementation
+//
+
+LLKeyboard::LLKeyboard() : mCallbacks(NULL)
+{
+    S32 i;
+
+    // Constructor for LLTimer inits each timer. We want them to
+    // be constructed without being initialized, so we shut them down here.
+    for (i = 0; i < KEY_COUNT; i++)
+    {
+        mKeyLevelFrameCount[i] = 0;
+        mKeyLevel[i] = false;
+        mKeyUp[i]    = false;
+        mKeyDown[i]  = false;
+        mKeyRepeated[i] = false;
+    }
+
+    mInsertMode = LL_KIM_INSERT;
+    mCurTranslatedKey = KEY_NONE;
+    mCurScanKey = KEY_NONE;
+
+    addKeyName(' ', "Space" );
+    addKeyName(KEY_RETURN, "Enter" );
+    addKeyName(KEY_LEFT, "Left" );
+    addKeyName(KEY_RIGHT, "Right" );
+    addKeyName(KEY_UP, "Up" );
+    addKeyName(KEY_DOWN, "Down" );
+    addKeyName(KEY_ESCAPE, "Esc" );
+    addKeyName(KEY_HOME, "Home" );
+    addKeyName(KEY_END, "End" );
+    addKeyName(KEY_PAGE_UP, "PgUp" );
+    addKeyName(KEY_PAGE_DOWN, "PgDn" );
+    addKeyName(KEY_F1, "F1" );
+    addKeyName(KEY_F2, "F2" );
+    addKeyName(KEY_F3, "F3" );
+    addKeyName(KEY_F4, "F4" );
+    addKeyName(KEY_F5, "F5" );
+    addKeyName(KEY_F6, "F6" );
+    addKeyName(KEY_F7, "F7" );
+    addKeyName(KEY_F8, "F8" );
+    addKeyName(KEY_F9, "F9" );
+    addKeyName(KEY_F10, "F10" );
+    addKeyName(KEY_F11, "F11" );
+    addKeyName(KEY_F12, "F12" );
+    addKeyName(KEY_TAB, "Tab" );
+    addKeyName(KEY_ADD, "Add" );
+    addKeyName(KEY_SUBTRACT, "Subtract" );
+    addKeyName(KEY_MULTIPLY, "Multiply" );
+    addKeyName(KEY_DIVIDE, "Divide" );
+    addKeyName(KEY_PAD_DIVIDE, "PAD_DIVIDE" );
+    addKeyName(KEY_PAD_LEFT, "PAD_LEFT" );
+    addKeyName(KEY_PAD_RIGHT, "PAD_RIGHT" );
+    addKeyName(KEY_PAD_DOWN, "PAD_DOWN" );
+    addKeyName(KEY_PAD_UP, "PAD_UP" );
+    addKeyName(KEY_PAD_HOME, "PAD_HOME" );
+    addKeyName(KEY_PAD_END, "PAD_END" );
+    addKeyName(KEY_PAD_PGUP, "PAD_PGUP" );
+    addKeyName(KEY_PAD_PGDN, "PAD_PGDN" );
+    addKeyName(KEY_PAD_CENTER, "PAD_CENTER" );
+    addKeyName(KEY_PAD_INS, "PAD_INS" );
+    addKeyName(KEY_PAD_DEL, "PAD_DEL" );
+    addKeyName(KEY_PAD_RETURN, "PAD_Enter" );
+    addKeyName(KEY_BUTTON0, "PAD_BUTTON0" );
+    addKeyName(KEY_BUTTON1, "PAD_BUTTON1" );
+    addKeyName(KEY_BUTTON2, "PAD_BUTTON2" );
+    addKeyName(KEY_BUTTON3, "PAD_BUTTON3" );
+    addKeyName(KEY_BUTTON4, "PAD_BUTTON4" );
+    addKeyName(KEY_BUTTON5, "PAD_BUTTON5" );
+    addKeyName(KEY_BUTTON6, "PAD_BUTTON6" );
+    addKeyName(KEY_BUTTON7, "PAD_BUTTON7" );
+    addKeyName(KEY_BUTTON8, "PAD_BUTTON8" );
+    addKeyName(KEY_BUTTON9, "PAD_BUTTON9" );
+    addKeyName(KEY_BUTTON10, "PAD_BUTTON10" );
+    addKeyName(KEY_BUTTON11, "PAD_BUTTON11" );
+    addKeyName(KEY_BUTTON12, "PAD_BUTTON12" );
+    addKeyName(KEY_BUTTON13, "PAD_BUTTON13" );
+    addKeyName(KEY_BUTTON14, "PAD_BUTTON14" );
+    addKeyName(KEY_BUTTON15, "PAD_BUTTON15" );
+
+    addKeyName(KEY_BACKSPACE, "Backsp" );
+    addKeyName(KEY_DELETE, "Del" );
+    addKeyName(KEY_SHIFT, "Shift" );
+    addKeyName(KEY_CONTROL, "Ctrl" );
+    addKeyName(KEY_ALT, "Alt" );
+    addKeyName(KEY_HYPHEN, "-" );
+    addKeyName(KEY_EQUALS, "=" );
+    addKeyName(KEY_INSERT, "Ins" );
+    addKeyName(KEY_CAPSLOCK, "CapsLock" );
+}
+
+
+LLKeyboard::~LLKeyboard()
+{
+    // nothing
+}
+
+void LLKeyboard::addKeyName(KEY key, const std::string& name)
+{
+    sKeysToNames[key] = name;
+    std::string nameuc = name;
+    LLStringUtil::toUpper(nameuc);
+    sNamesToKeys[nameuc] = key;
+}
+
+void LLKeyboard::resetKeyDownAndHandle()
+{
+    MASK mask = currentMask(false);
+    for (S32 i = 0; i < KEY_COUNT; i++)
+    {
+        if (mKeyLevel[i])
+        {
+            mKeyDown[i] = false;
+            mKeyLevel[i] = false;
+            mKeyUp[i] = true;
+            mCurTranslatedKey = (KEY)i;
+            mCallbacks->handleTranslatedKeyUp(i, mask);
+        }
+    }
+}
+
+// BUG this has to be called when an OS dialog is shown, otherwise modifier key state
+// is wrong because the keyup event is never received by the main window. JC
+void LLKeyboard::resetKeys()
+{
+    S32 i;
+
+    for (i = 0; i < KEY_COUNT; i++)
+    {
+        if( mKeyLevel[i] )
+        {
+            mKeyLevel[i] = false;
+        }
+    }
+
+    for (i = 0; i < KEY_COUNT; i++)
+    {
+        mKeyUp[i] = false;
+    }
+
+    for (i = 0; i < KEY_COUNT; i++)
+    {
+        mKeyDown[i] = false;
+    }
+
+    for (i = 0; i < KEY_COUNT; i++)
+    {
+        mKeyRepeated[i] = false;
+    }
+}
+
+
+bool LLKeyboard::translateKey(const U16 os_key, KEY *out_key)
+{
+    std::map<U16, KEY>::iterator iter;
+
+    // Only translate keys in the map, ignore all other keys for now
+    iter = mTranslateKeyMap.find(os_key);
+    if (iter == mTranslateKeyMap.end())
+    {
+        //LL_WARNS() << "Unknown virtual key " << os_key << LL_ENDL;
+        *out_key = 0;
+        return false;
+    }
+    else
+    {
+        *out_key = iter->second;
+        return true;
+    }
+}
+
+
+U16 LLKeyboard::inverseTranslateKey(const KEY translated_key)
+{
+    std::map<KEY, U16>::iterator iter;
+    iter = mInvTranslateKeyMap.find(translated_key);
+    if (iter == mInvTranslateKeyMap.end())
+    {
+        return 0;
+    }
+    else
+    {
+        return iter->second;
+    }
+}
+
+
+bool LLKeyboard::handleTranslatedKeyDown(KEY translated_key, U32 translated_mask)
+{
+    bool handled = false;
+    bool repeated = false;
+
+    // is this the first time the key went down?
+    // if so, generate "character" message
+    if( !mKeyLevel[translated_key] )
+    {
+        mKeyLevel[translated_key] = true;
+        mKeyLevelTimer[translated_key].reset();
+        mKeyLevelFrameCount[translated_key] = 0;
+        mKeyRepeated[translated_key] = false;
+    }
+    else
+    {
+        // Level is already down, assume it's repeated.
+        repeated = true;
+        mKeyRepeated[translated_key] = true;
+    }
+
+    mKeyDown[translated_key] = true;
+    mCurTranslatedKey = (KEY)translated_key;
+    handled = mCallbacks->handleTranslatedKeyDown(translated_key, translated_mask, repeated);
+    return handled;
+}
+
+
+bool LLKeyboard::handleTranslatedKeyUp(KEY translated_key, U32 translated_mask)
+{
+    bool handled = false;
+    if( mKeyLevel[translated_key] )
+    {
+        mKeyLevel[translated_key] = false;
+
+        // Only generate key up events if the key is thought to
+        // be down.  This allows you to call resetKeys() in the
+        // middle of a frame and ignore subsequent KEY_UP
+        // messages in the same frame.  This was causing the
+        // sequence W<return> in chat to move agents forward. JC
+        mKeyUp[translated_key] = true;
+        handled = mCallbacks->handleTranslatedKeyUp(translated_key, translated_mask);
+    }
+
+    LL_DEBUGS("UserInput") << "keyup -" << translated_key << "-" << LL_ENDL;
+
+    return handled;
+}
+
+
+void LLKeyboard::toggleInsertMode()
+{
+    if (LL_KIM_INSERT == mInsertMode)
+    {
+        mInsertMode = LL_KIM_OVERWRITE;
+    }
+    else
+    {
+        mInsertMode = LL_KIM_INSERT;
+    }
+}
+
+
+// Returns time in seconds since key was pressed.
+F32 LLKeyboard::getKeyElapsedTime(KEY key)
+{
+    return mKeyLevelTimer[key].getElapsedTimeF32();
+}
+
+// Returns time in frames since key was pressed.
+S32 LLKeyboard::getKeyElapsedFrameCount(KEY key)
+{
+    return mKeyLevelFrameCount[key];
+}
+
+// static
+bool LLKeyboard::keyFromString(const std::string& str, KEY *key)
+{
+    std::string instring(str);
+    size_t length = instring.size();
+
+    if (length < 1)
+    {
+        return false;
+    }
+    if (length == 1)
+    {
+        char ch = toupper(instring[0]);
+        if (('0' <= ch && ch <= '9') ||
+            ('A' <= ch && ch <= 'Z') ||
+            ('!' <= ch && ch <= '/') || // !"#$%&'()*+,-./
+            (':' <= ch && ch <= '@') || // :;<=>?@
+            ('[' <= ch && ch <= '`') || // [\]^_`
+            ('{' <= ch && ch <= '~'))   // {|}~
+        {
+            *key = ch;
+            return true;
+        }
+    }
+
+    LLStringUtil::toUpper(instring);
+    KEY res = get_if_there(sNamesToKeys, instring, (KEY)0);
+    if (res != 0)
+    {
+        *key = res;
+        return true;
+    }
+    LL_WARNS() << "keyFromString failed: " << str << LL_ENDL;
+    return false;
+}
+
+
+// static
+std::string LLKeyboard::stringFromKey(KEY key, bool translate)
+{
+    std::string res = get_if_there(sKeysToNames, key, std::string());
+    if (res.empty())
+    {
+        char buffer[2];     /* Flawfinder: ignore */
+        buffer[0] = key;
+        buffer[1] = '\0';
+        res = std::string(buffer);
+    }
+
+    if (translate)
+    {
+        LLKeyStringTranslatorFunc *trans = gKeyboard->mStringTranslator;
+        if (trans != NULL)
+        {
+            res = trans(res.c_str());
+        }
+    }
+
+    return res;
+}
+
+//static
+std::string LLKeyboard::stringFromMouse(EMouseClickType click, bool translate)
+{
+    std::string res;
+    switch (click)
+    {
+        case CLICK_LEFT:
+            res = "LMB";
+            break;
+        case CLICK_MIDDLE:
+            res = "MMB";
+            break;
+        case CLICK_RIGHT:
+            res = "RMB";
+            break;
+        case CLICK_BUTTON4:
+            res = "MB4";
+            break;
+        case CLICK_BUTTON5:
+            res = "MB5";
+            break;
+        case CLICK_DOUBLELEFT:
+            res = "Double LMB";
+            break;
+        default:
+            break;
+    }
+
+    if (translate && !res.empty())
+    {
+        LLKeyStringTranslatorFunc* trans = gKeyboard->mStringTranslator;
+        if (trans != NULL)
+        {
+            res = trans(res.c_str());
+        }
+    }
+    return res;
+}
+
+//static
+std::string LLKeyboard::stringFromAccelerator(MASK accel_mask)
+{
+    std::string res;
+
+    LLKeyStringTranslatorFunc *trans = gKeyboard->mStringTranslator;
+
+    if (trans == NULL)
+    {
+        LL_ERRS() << "No mKeyStringTranslator" << LL_ENDL;
+        return res;
+    }
+
+    // Append any masks
+#ifdef LL_DARWIN
+    // Standard Mac names for modifier keys in menu equivalents
+    // We could use the symbol characters, but they only exist in certain fonts.
+    if (accel_mask & MASK_CONTROL)
+    {
+        if (accel_mask & MASK_MAC_CONTROL)
+        {
+            res.append(trans("accel-mac-control"));
+        }
+        else
+        {
+            res.append(trans("accel-mac-command"));     // Symbol would be "\xE2\x8C\x98"
+        }
+    }
+    if (accel_mask & MASK_ALT)
+        res.append(trans("accel-mac-option"));      // Symbol would be "\xE2\x8C\xA5"
+    if (accel_mask & MASK_SHIFT)
+        res.append(trans("accel-mac-shift"));       // Symbol would be "\xE2\x8C\xA7"
+#else
+    if (accel_mask & MASK_CONTROL)
+        res.append(trans("accel-win-control"));
+    if (accel_mask & MASK_ALT)
+        res.append(trans("accel-win-alt"));
+    if (accel_mask & MASK_SHIFT)
+        res.append(trans("accel-win-shift"));
+#endif
+    return res;
+}
+//static
+std::string LLKeyboard::stringFromAccelerator( MASK accel_mask, KEY key )
+{
+    std::string res;
+
+    // break early if this is a silly thing to do.
+    if( KEY_NONE == key )
+    {
+        return res;
+    }
+
+    res.append(stringFromAccelerator(accel_mask));
+    std::string key_string = LLKeyboard::stringFromKey(key);
+    if ((accel_mask & MASK_NORMALKEYS) &&
+        (key_string[0] == '-' || key_string[0] == '=' || key_string[0] == '+'))
+    {
+        res.append( " " );
+    }
+
+    std::string keystr = stringFromKey( key );
+    res.append( keystr );
+
+    return res;
+}
+
+//static
+std::string LLKeyboard::stringFromAccelerator(MASK accel_mask, EMouseClickType click)
+{
+    std::string res;
+    if (CLICK_NONE == click)
+    {
+        return res;
+    }
+    res.append(stringFromAccelerator(accel_mask));
+    res.append(stringFromMouse(click));
+    return res;
+}
+
+//static
+bool LLKeyboard::maskFromString(const std::string& str, MASK *mask)
+{
+    std::string instring(str);
+    if (instring == "NONE")
+    {
+        *mask = MASK_NONE;
+        return true;
+    }
+    else if (instring == "SHIFT")
+    {
+        *mask = MASK_SHIFT;
+        return true;
+    }
+    else if (instring == "CTL")
+    {
+        *mask = MASK_CONTROL;
+        return true;
+    }
+    else if (instring == "ALT")
+    {
+        *mask = MASK_ALT;
+        return true;
+    }
+    else if (instring == "CTL_SHIFT")
+    {
+        *mask = MASK_CONTROL | MASK_SHIFT;
+        return true;
+    }
+    else if (instring == "ALT_SHIFT")
+    {
+        *mask = MASK_ALT | MASK_SHIFT;
+        return true;
+    }
+    else if (instring == "CTL_ALT")
+    {
+        *mask = MASK_CONTROL | MASK_ALT;
+        return true;
+    }
+    else if (instring == "CTL_ALT_SHIFT")
+    {
+        *mask = MASK_CONTROL | MASK_ALT | MASK_SHIFT;
+        return true;
+    }
+    else
+    {
+        return false;
+    }
+}
+
+
+//static
+void LLKeyboard::setStringTranslatorFunc( LLKeyStringTranslatorFunc *trans_func )
+{
+    mStringTranslator = trans_func;
+}