/**
 * @file llkeyboard.cpp
 * @brief Handler for assignable key bindings
 *
 * $LicenseInfo:firstyear=2001&license=viewerlgpl$
 * Second Life Viewer Source Code
 * Copyright (C) 2010, Linden Research, Inc.
 *
 * This library is free software; you can redistribute it and/or
 * modify it under the terms of the GNU Lesser General Public
 * License as published by the Free Software Foundation;
 * version 2.1 of the License only.
 *
 * This library is distributed in the hope that it will be useful,
 * but WITHOUT ANY WARRANTY; without even the implied warranty of
 * MERCHANTABILITY or FITNESS FOR A PARTICULAR PURPOSE.  See the GNU
 * Lesser General Public License for more details.
 *
 * You should have received a copy of the GNU Lesser General Public
 * License along with this library; if not, write to the Free Software
 * Foundation, Inc., 51 Franklin Street, Fifth Floor, Boston, MA  02110-1301  USA
 *
 * Linden Research, Inc., 945 Battery Street, San Francisco, CA  94111  USA
 * $/LicenseInfo$
 */

#include "linden_common.h"
#include "indra_constants.h"
#include "llkeyboard.h"

#include "llwindowcallbacks.h"

//
// Globals
//

LLKeyboard *gKeyboard = NULL;

//static
std::map<KEY,std::string> LLKeyboard::sKeysToNames;
std::map<std::string,KEY> LLKeyboard::sNamesToKeys;
LLKeyStringTranslatorFunc*  LLKeyboard::mStringTranslator = NULL;   // Used for l10n + PC/Mac/Linux accelerator labeling


//
// Class Implementation
//

LLKeyboard::LLKeyboard() : mCallbacks(NULL)
{
    S32 i;

    // Constructor for LLTimer inits each timer. We want them to
    // be constructed without being initialized, so we shut them down here.
    for (i = 0; i < KEY_COUNT; i++)
    {
        mKeyLevelFrameCount[i] = 0;
        mKeyLevel[i] = false;
        mKeyUp[i]    = false;
        mKeyDown[i]  = false;
        mKeyRepeated[i] = false;
    }

    mInsertMode = LL_KIM_INSERT;
    mCurTranslatedKey = KEY_NONE;
    mCurScanKey = KEY_NONE;

    addKeyName(' ', "Space" );
    addKeyName(KEY_RETURN, "Enter" );
    addKeyName(KEY_LEFT, "Left" );
    addKeyName(KEY_RIGHT, "Right" );
    addKeyName(KEY_UP, "Up" );
    addKeyName(KEY_DOWN, "Down" );
    addKeyName(KEY_ESCAPE, "Esc" );
    addKeyName(KEY_HOME, "Home" );
    addKeyName(KEY_END, "End" );
    addKeyName(KEY_PAGE_UP, "PgUp" );
    addKeyName(KEY_PAGE_DOWN, "PgDn" );
    addKeyName(KEY_F1, "F1" );
    addKeyName(KEY_F2, "F2" );
    addKeyName(KEY_F3, "F3" );
    addKeyName(KEY_F4, "F4" );
    addKeyName(KEY_F5, "F5" );
    addKeyName(KEY_F6, "F6" );
    addKeyName(KEY_F7, "F7" );
    addKeyName(KEY_F8, "F8" );
    addKeyName(KEY_F9, "F9" );
    addKeyName(KEY_F10, "F10" );
    addKeyName(KEY_F11, "F11" );
    addKeyName(KEY_F12, "F12" );
    addKeyName(KEY_TAB, "Tab" );
    addKeyName(KEY_ADD, "Add" );
    addKeyName(KEY_SUBTRACT, "Subtract" );
    addKeyName(KEY_MULTIPLY, "Multiply" );
    addKeyName(KEY_DIVIDE, "Divide" );
    addKeyName(KEY_PAD_DIVIDE, "PAD_DIVIDE" );
    addKeyName(KEY_PAD_LEFT, "PAD_LEFT" );
    addKeyName(KEY_PAD_RIGHT, "PAD_RIGHT" );
    addKeyName(KEY_PAD_DOWN, "PAD_DOWN" );
    addKeyName(KEY_PAD_UP, "PAD_UP" );
    addKeyName(KEY_PAD_HOME, "PAD_HOME" );
    addKeyName(KEY_PAD_END, "PAD_END" );
    addKeyName(KEY_PAD_PGUP, "PAD_PGUP" );
    addKeyName(KEY_PAD_PGDN, "PAD_PGDN" );
    addKeyName(KEY_PAD_CENTER, "PAD_CENTER" );
    addKeyName(KEY_PAD_INS, "PAD_INS" );
    addKeyName(KEY_PAD_DEL, "PAD_DEL" );
    addKeyName(KEY_PAD_RETURN, "PAD_Enter" );
    addKeyName(KEY_BUTTON0, "PAD_BUTTON0" );
    addKeyName(KEY_BUTTON1, "PAD_BUTTON1" );
    addKeyName(KEY_BUTTON2, "PAD_BUTTON2" );
    addKeyName(KEY_BUTTON3, "PAD_BUTTON3" );
    addKeyName(KEY_BUTTON4, "PAD_BUTTON4" );
    addKeyName(KEY_BUTTON5, "PAD_BUTTON5" );
    addKeyName(KEY_BUTTON6, "PAD_BUTTON6" );
    addKeyName(KEY_BUTTON7, "PAD_BUTTON7" );
    addKeyName(KEY_BUTTON8, "PAD_BUTTON8" );
    addKeyName(KEY_BUTTON9, "PAD_BUTTON9" );
    addKeyName(KEY_BUTTON10, "PAD_BUTTON10" );
    addKeyName(KEY_BUTTON11, "PAD_BUTTON11" );
    addKeyName(KEY_BUTTON12, "PAD_BUTTON12" );
    addKeyName(KEY_BUTTON13, "PAD_BUTTON13" );
    addKeyName(KEY_BUTTON14, "PAD_BUTTON14" );
    addKeyName(KEY_BUTTON15, "PAD_BUTTON15" );

    addKeyName(KEY_BACKSPACE, "Backsp" );
    addKeyName(KEY_DELETE, "Del" );
    addKeyName(KEY_SHIFT, "Shift" );
    addKeyName(KEY_CONTROL, "Ctrl" );
    addKeyName(KEY_ALT, "Alt" );
    addKeyName(KEY_HYPHEN, "-" );
    addKeyName(KEY_EQUALS, "=" );
    addKeyName(KEY_INSERT, "Ins" );
    addKeyName(KEY_CAPSLOCK, "CapsLock" );
}


LLKeyboard::~LLKeyboard()
{
    // nothing
}

void LLKeyboard::addKeyName(KEY key, const std::string& name)
{
    sKeysToNames[key] = name;
    std::string nameuc = name;
    LLStringUtil::toUpper(nameuc);
    sNamesToKeys[nameuc] = key;
}

void LLKeyboard::resetKeyDownAndHandle()
{
    MASK mask = currentMask(false);
    for (S32 i = 0; i < KEY_COUNT; i++)
    {
        if (mKeyLevel[i])
        {
            mKeyDown[i] = false;
            mKeyLevel[i] = false;
            mKeyUp[i] = true;
            mCurTranslatedKey = (KEY)i;
            mCallbacks->handleTranslatedKeyUp(i, mask);
        }
    }
}

// BUG this has to be called when an OS dialog is shown, otherwise modifier key state
// is wrong because the keyup event is never received by the main window. JC
void LLKeyboard::resetKeys()
{
    S32 i;

    for (i = 0; i < KEY_COUNT; i++)
    {
        if( mKeyLevel[i] )
        {
            mKeyLevel[i] = false;
        }
    }

    for (i = 0; i < KEY_COUNT; i++)
    {
        mKeyUp[i] = false;
    }

    for (i = 0; i < KEY_COUNT; i++)
    {
        mKeyDown[i] = false;
    }

    for (i = 0; i < KEY_COUNT; i++)
    {
        mKeyRepeated[i] = false;
    }
}


// <FS:ND/> SDL2 compat
<<<<<<< HEAD
//BOOL LLKeyboard::translateKey(const U16 os_key, KEY *out_key)
BOOL LLKeyboard::translateKey(const NATIVE_KEY_TYPE os_key, KEY *out_key)
=======
//bool LLKeyboard::translateKey(const U16 os_key, KEY *out_key)
bool LLKeyboard::translateKey(const NATIVE_KEY_TYPE os_key, KEY *out_key)
>>>>>>> 050d2fef
{
    // Only translate keys in the map, ignore all other keys for now
    auto iter = mTranslateKeyMap.find(os_key);
    if (iter == mTranslateKeyMap.end())
    {
        //LL_WARNS() << "Unknown virtual key " << os_key << LL_ENDL;
        *out_key = 0;
        return false;
    }
    else
    {
        *out_key = iter->second;
        return true;
    }
}


// <FS:ND/> SDL2 compat
//U16 LLKeyboard::inverseTranslateKey(const KEY translated_key)
LLKeyboard::NATIVE_KEY_TYPE LLKeyboard::inverseTranslateKey(const KEY translated_key)
{
    auto iter = mInvTranslateKeyMap.find(translated_key);
    if (iter == mInvTranslateKeyMap.end())
    {
        return 0;
    }
    else
    {
        return iter->second;
    }
}


bool LLKeyboard::handleTranslatedKeyDown(KEY translated_key, U32 translated_mask)
{
    bool handled = false;
    bool repeated = false;

    // is this the first time the key went down?
    // if so, generate "character" message
    if( !mKeyLevel[translated_key] )
    {
        mKeyLevel[translated_key] = true;
        mKeyLevelTimer[translated_key].reset();
        mKeyLevelFrameCount[translated_key] = 0;
        mKeyRepeated[translated_key] = false;
    }
    else
    {
        // Level is already down, assume it's repeated.
        repeated = true;
        mKeyRepeated[translated_key] = true;
    }

    mKeyDown[translated_key] = true;
    mCurTranslatedKey = (KEY)translated_key;
    handled = mCallbacks->handleTranslatedKeyDown(translated_key, translated_mask, repeated);
    return handled;
}


bool LLKeyboard::handleTranslatedKeyUp(KEY translated_key, U32 translated_mask)
{
    bool handled = false;
    if( mKeyLevel[translated_key] )
    {
        mKeyLevel[translated_key] = false;

        // Only generate key up events if the key is thought to
        // be down.  This allows you to call resetKeys() in the
        // middle of a frame and ignore subsequent KEY_UP
        // messages in the same frame.  This was causing the
        // sequence W<return> in chat to move agents forward. JC
        mKeyUp[translated_key] = true;
        handled = mCallbacks->handleTranslatedKeyUp(translated_key, translated_mask);
    }

    LL_DEBUGS("UserInput") << "keyup -" << translated_key << "-" << LL_ENDL;

    return handled;
}


void LLKeyboard::toggleInsertMode()
{
    if (LL_KIM_INSERT == mInsertMode)
    {
        mInsertMode = LL_KIM_OVERWRITE;
    }
    else
    {
        mInsertMode = LL_KIM_INSERT;
    }
}


// Returns time in seconds since key was pressed.
F32 LLKeyboard::getKeyElapsedTime(KEY key)
{
    return mKeyLevelTimer[key].getElapsedTimeF32();
}

// Returns time in frames since key was pressed.
S32 LLKeyboard::getKeyElapsedFrameCount(KEY key)
{
    return mKeyLevelFrameCount[key];
}

// static
bool LLKeyboard::keyFromString(const std::string& str, KEY *key)
{
    std::string instring(str);
    size_t length = instring.size();

    if (length < 1)
    {
        return false;
    }
    if (length == 1)
    {
        char ch = toupper(instring[0]);
        if (('0' <= ch && ch <= '9') ||
            ('A' <= ch && ch <= 'Z') ||
            ('!' <= ch && ch <= '/') || // !"#$%&'()*+,-./
            (':' <= ch && ch <= '@') || // :;<=>?@
            ('[' <= ch && ch <= '`') || // [\]^_`
            ('{' <= ch && ch <= '~'))   // {|}~
        {
            *key = ch;
            return true;
        }
    }

    LLStringUtil::toUpper(instring);
    KEY res = get_if_there(sNamesToKeys, instring, (KEY)0);
    if (res != 0)
    {
        *key = res;
        return true;
    }
    LL_WARNS() << "keyFromString failed: " << str << LL_ENDL;
    return false;
}


// static
std::string LLKeyboard::stringFromKey(KEY key, bool translate)
{
    std::string res = get_if_there(sKeysToNames, key, std::string());
    if (res.empty())
    {
        char buffer[2];     /* Flawfinder: ignore */
        buffer[0] = key;
        buffer[1] = '\0';
        res = std::string(buffer);
    }

    if (translate)
    {
        LLKeyStringTranslatorFunc *trans = gKeyboard->mStringTranslator;
        if (trans != NULL)
        {
            res = trans(res.c_str());
        }
    }

    return res;
}

//static
std::string LLKeyboard::stringFromMouse(EMouseClickType click, bool translate)
{
    std::string res;
    switch (click)
    {
        case CLICK_LEFT:
            res = "LMB";
            break;
        case CLICK_MIDDLE:
            res = "MMB";
            break;
        case CLICK_RIGHT:
            res = "RMB";
            break;
        case CLICK_BUTTON4:
            res = "MB4";
            break;
        case CLICK_BUTTON5:
            res = "MB5";
            break;
        case CLICK_DOUBLELEFT:
            res = "Double LMB";
            break;
        default:
            break;
    }

    if (translate && !res.empty())
    {
        LLKeyStringTranslatorFunc* trans = gKeyboard->mStringTranslator;
        if (trans != NULL)
        {
            res = trans(res.c_str());
        }
    }
    return res;
}

//static
std::string LLKeyboard::stringFromAccelerator(MASK accel_mask)
{
    std::string res;

    LLKeyStringTranslatorFunc *trans = gKeyboard->mStringTranslator;

    if (trans == NULL)
    {
        LL_ERRS() << "No mKeyStringTranslator" << LL_ENDL;
        return res;
    }

    // Append any masks
#ifdef LL_DARWIN
    // Standard Mac names for modifier keys in menu equivalents
    // We could use the symbol characters, but they only exist in certain fonts.
    if (accel_mask & MASK_CONTROL)
    {
        if (accel_mask & MASK_MAC_CONTROL)
        {
            res.append(trans("accel-mac-control"));
        }
        else
        {
            res.append(trans("accel-mac-command"));     // Symbol would be "\xE2\x8C\x98"
        }
    }
    if (accel_mask & MASK_ALT)
        res.append(trans("accel-mac-option"));      // Symbol would be "\xE2\x8C\xA5"
    if (accel_mask & MASK_SHIFT)
        res.append(trans("accel-mac-shift"));       // Symbol would be "\xE2\x8C\xA7"
#else
    if (accel_mask & MASK_CONTROL)
        res.append(trans("accel-win-control"));
    if (accel_mask & MASK_ALT)
        res.append(trans("accel-win-alt"));
    if (accel_mask & MASK_SHIFT)
        res.append(trans("accel-win-shift"));
#endif
    return res;
}
//static
std::string LLKeyboard::stringFromAccelerator( MASK accel_mask, KEY key )
{
    std::string res;

    // break early if this is a silly thing to do.
    if( KEY_NONE == key )
    {
        return res;
    }

    res.append(stringFromAccelerator(accel_mask));
    std::string key_string = LLKeyboard::stringFromKey(key);
    if ((accel_mask & MASK_NORMALKEYS) &&
        (key_string[0] == '-' || key_string[0] == '=' || key_string[0] == '+'))
    {
        res.append( " " );
    }

    std::string keystr = stringFromKey( key );
    res.append( keystr );

    return res;
}

//static
std::string LLKeyboard::stringFromAccelerator(MASK accel_mask, EMouseClickType click)
{
    std::string res;
    if (CLICK_NONE == click)
    {
        return res;
    }
    res.append(stringFromAccelerator(accel_mask));
    res.append(stringFromMouse(click));
    return res;
}

//static
bool LLKeyboard::maskFromString(const std::string& str, MASK *mask)
{
    std::string instring(str);
    if (instring == "NONE")
    {
        *mask = MASK_NONE;
        return true;
    }
    else if (instring == "SHIFT")
    {
        *mask = MASK_SHIFT;
        return true;
    }
    else if (instring == "CTL")
    {
        *mask = MASK_CONTROL;
        return true;
    }
    else if (instring == "ALT")
    {
        *mask = MASK_ALT;
        return true;
    }
    else if (instring == "CTL_SHIFT")
    {
        *mask = MASK_CONTROL | MASK_SHIFT;
        return true;
    }
    else if (instring == "ALT_SHIFT")
    {
        *mask = MASK_ALT | MASK_SHIFT;
        return true;
    }
    else if (instring == "CTL_ALT")
    {
        *mask = MASK_CONTROL | MASK_ALT;
        return true;
    }
    else if (instring == "CTL_ALT_SHIFT")
    {
        *mask = MASK_CONTROL | MASK_ALT | MASK_SHIFT;
        return true;
    }
    else
    {
        return false;
    }
}


//static
void LLKeyboard::setStringTranslatorFunc( LLKeyStringTranslatorFunc *trans_func )
{
    mStringTranslator = trans_func;
}<|MERGE_RESOLUTION|>--- conflicted
+++ resolved
@@ -196,13 +196,8 @@
 
 
 // <FS:ND/> SDL2 compat
-<<<<<<< HEAD
-//BOOL LLKeyboard::translateKey(const U16 os_key, KEY *out_key)
-BOOL LLKeyboard::translateKey(const NATIVE_KEY_TYPE os_key, KEY *out_key)
-=======
 //bool LLKeyboard::translateKey(const U16 os_key, KEY *out_key)
 bool LLKeyboard::translateKey(const NATIVE_KEY_TYPE os_key, KEY *out_key)
->>>>>>> 050d2fef
 {
     // Only translate keys in the map, ignore all other keys for now
     auto iter = mTranslateKeyMap.find(os_key);
