--- conflicted
+++ resolved
@@ -62,26 +62,6 @@
 # Libraries on which this library depends, needed for Linux builds
 # Sort by high-level to low-level
 if (LINUX)
-<<<<<<< HEAD
-  find_package(Fontconfig REQUIRED)   # <FS:PC> fontconfig and freetype should be taken from the user's system
-  set(llwindow_LINK_LIBRARIES
-      ${LLCOMMON_LIBRARIES}
-      ${LLIMAGE_LIBRARIES}
-      ${LLMATH_LIBRARIES}
-      ${LLRENDER_LIBRARIES}
-      ${LLFILESYSTEM_LIBRARIES}
-      #${LLWINDOW_LIBRARIES} # <FS:Ansariel> Don't link to itself - causes CMP0038
-      ${LLXML_LIBRARIES}
-      ${UI_LIBRARIES}     # for GTK
-	  sdl
-      # libfontconfig.a        # <FS:PC> fontconfig and freetype should
-      # libfreetype.a          #         be taken from the user's system,
-      Freetype::Freetype       #         and not be packaged with
-      Fontconfig::Fontconfig   #         the viewer
-      )
-
-=======
->>>>>>> 3ec348dc
   if( USE_SDL1 )
     list(APPEND viewer_SOURCE_FILES
             llkeyboardsdl.cpp
