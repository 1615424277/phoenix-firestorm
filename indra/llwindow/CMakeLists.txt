--- conflicted
+++ resolved
@@ -62,21 +62,6 @@
 # Libraries on which this library depends, needed for Linux builds
 # Sort by high-level to low-level
 if (LINUX)
-<<<<<<< HEAD
-  set(llwindow_LINK_LIBRARIES
-      ${LLCOMMON_LIBRARIES}
-      ${LLIMAGE_LIBRARIES}
-      ${LLMATH_LIBRARIES}
-      ${LLRENDER_LIBRARIES}
-      ${LLFILESYSTEM_LIBRARIES}
-      #${LLWINDOW_LIBRARIES} # <FS:Ansariel> Don't link to itself - causes CMP0038
-      ${LLXML_LIBRARIES}
-      ${UI_LIBRARIES}     # for GTK
-	  sdl
-      libfontconfig.a          # For FCInit and other FC* functions.
-      libfreetype.a
-      )
-
   if( USE_SDL1 )
     list(APPEND viewer_SOURCE_FILES
             llkeyboardsdl.cpp
@@ -96,17 +81,6 @@
             llwindowsdl2.h
             )
   endif()
-=======
-  list(APPEND viewer_SOURCE_FILES 
-       llkeyboardsdl.cpp 
-       llwindowsdl.cpp
-       )
-  list(APPEND viewer_HEADER_FILES
-       llkeyboardsdl.h
-       llwindowsdl.h
-       )
-
->>>>>>> a35e58b7
   if (BUILD_HEADLESS)
     set(llwindowheadless_LINK_LIBRARIES
         ${LLCOMMON_LIBRARIES}
@@ -206,7 +180,4 @@
     )
 
 target_link_libraries (llwindow ${llwindow_LINK_LIBRARIES})
-<<<<<<< HEAD
-=======
-target_include_directories( llwindow  INTERFACE   ${CMAKE_CURRENT_SOURCE_DIR})
->>>>>>> a35e58b7
+target_include_directories( llwindow  INTERFACE   ${CMAKE_CURRENT_SOURCE_DIR})