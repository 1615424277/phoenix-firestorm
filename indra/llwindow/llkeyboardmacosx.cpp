--- conflicted
+++ resolved
@@ -166,30 +166,6 @@
 
 void LLKeyboardMacOSX::resetMaskKeys()
 {
-<<<<<<< HEAD
-	U32 mask = getModifiers();
-
-	// MBW -- XXX -- This mirrors the operation of the Windows version of resetMaskKeys().
-	//    It looks a bit suspicious, as it won't correct for keys that have been released.
-	//    Is this the way it's supposed to work?
-	
-	// We apply the modifier masks directly within getModifiers.  So check to see which masks we've applied.
-
-	if(mask & MAC_SHIFT_KEY)
-	{
-		mKeyLevel[KEY_SHIFT] = true;
-	}
-
-	if(mask & (MAC_CTRL_KEY | MAC_CMD_KEY))
-	{
-		mKeyLevel[KEY_CONTROL] = true;
-	}
-
-	if(mask & MAC_ALT_KEY)
-	{
-		mKeyLevel[KEY_ALT] = true;
-	}
-=======
     U32 mask = getModifiers();
 
     // MBW -- XXX -- This mirrors the operation of the Windows version of resetMaskKeys().
@@ -200,19 +176,18 @@
 
     if(mask & MAC_SHIFT_KEY)
     {
-        mKeyLevel[KEY_SHIFT] = TRUE;
+        mKeyLevel[KEY_SHIFT] = true;
     }
 
     if(mask & (MAC_CTRL_KEY | MAC_CMD_KEY))
     {
-        mKeyLevel[KEY_CONTROL] = TRUE;
+        mKeyLevel[KEY_CONTROL] = true;
     }
 
     if(mask & MAC_ALT_KEY)
     {
-        mKeyLevel[KEY_ALT] = TRUE;
-    }
->>>>>>> c06fb4e0
+        mKeyLevel[KEY_ALT] = true;
+    }
 }
 
 /*
@@ -257,23 +232,9 @@
 
 bool LLKeyboardMacOSX::handleKeyDown(const U16 key, const U32 mask)
 {
-<<<<<<< HEAD
-	KEY		translated_key = 0;
-	U32		translated_mask = 0;
-	bool	handled = false;
-
-	translated_mask = updateModifiers(mask);
-
-	if(translateNumpadKey(key, &translated_key))
-	{
-		handled = handleTranslatedKeyDown(translated_key, translated_mask);
-	}
-	
-	return handled;
-=======
     KEY     translated_key = 0;
     U32     translated_mask = 0;
-    BOOL    handled = FALSE;
+    bool    handled = false;
 
     translated_mask = updateModifiers(mask);
 
@@ -283,21 +244,14 @@
     }
 
     return handled;
->>>>>>> c06fb4e0
 }
 
 
 bool LLKeyboardMacOSX::handleKeyUp(const U16 key, const U32 mask)
 {
-<<<<<<< HEAD
-	KEY		translated_key = 0;
-	U32		translated_mask = 0;
-	bool	handled = false;
-=======
     KEY     translated_key = 0;
     U32     translated_mask = 0;
-    BOOL    handled = FALSE;
->>>>>>> c06fb4e0
+    bool    handled = false;
 
     translated_mask = updateModifiers(mask);
 
@@ -329,31 +283,6 @@
 
 void LLKeyboardMacOSX::scanKeyboard()
 {
-<<<<<<< HEAD
-	S32 key;
-	for (key = 0; key < KEY_COUNT; key++)
-	{
-		// Generate callback if any event has occurred on this key this frame.
-		// Can't just test mKeyLevel, because this could be a slow frame and
-		// key might have gone down then up. JC
-		if (mKeyLevel[key] || mKeyDown[key] || mKeyUp[key])
-		{
-			mCurScanKey = key;
-			mCallbacks->handleScanKey(key, mKeyDown[key], mKeyUp[key], mKeyLevel[key]);
-		}
-	}
-
-	// Reset edges for next frame
-	for (key = 0; key < KEY_COUNT; key++)
-	{
-		mKeyUp[key] = false;
-		mKeyDown[key] = false;
-		if (mKeyLevel[key])
-		{
-			mKeyLevelFrameCount[key]++;
-		}
-	}
-=======
     S32 key;
     for (key = 0; key < KEY_COUNT; key++)
     {
@@ -370,14 +299,13 @@
     // Reset edges for next frame
     for (key = 0; key < KEY_COUNT; key++)
     {
-        mKeyUp[key] = FALSE;
-        mKeyDown[key] = FALSE;
+        mKeyUp[key] = false;
+        mKeyDown[key] = false;
         if (mKeyLevel[key])
         {
             mKeyLevelFrameCount[key]++;
         }
     }
->>>>>>> c06fb4e0
 }
 
 bool LLKeyboardMacOSX::translateNumpadKey( const U16 os_key, KEY *translated_key )
