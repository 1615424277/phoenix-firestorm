--- conflicted
+++ resolved
@@ -36,15 +36,6 @@
 class LLVersion
 {
 public:
-<<<<<<< HEAD
-	LLVersion();
-	bool set(const std::string &version_string);
-	S32 getField(const S32 field_num);
-protected:
-	std::string mVersionString;
-	S32 mFields[4];
-	bool mValid;
-=======
     LLVersion();
     bool set(const std::string &version_string);
     S32 getField(const S32 field_num);
@@ -52,7 +43,6 @@
     std::string mVersionString;
     S32 mFields[4];
     bool mValid;
->>>>>>> 1a8a5404
 };
 
 class LLDXDriverFile
@@ -94,21 +84,12 @@
     void setWriteDebugFunc(void (*func)(const char*));
     void cleanup();
 
-<<<<<<< HEAD
-	// Returns true on success.
-	// vram_only true does a "light" probe.
-	// <FS:Ansariel> FIRE-15891: Add option to disable WMI check in case of problems
-	//bool getInfo(bool vram_only);
-	bool getInfo(bool vram_only, bool disable_wmi);
-	// </FS:Ansariel>
-=======
     // Returns true on success.
     // vram_only true does a "light" probe.
     // <FS:Ansariel> FIRE-15891: Add option to disable WMI check in case of problems
     //bool getInfo(bool vram_only);
     bool getInfo(bool vram_only, bool disable_wmi);
     // </FS:Ansariel>
->>>>>>> 1a8a5404
 
     // WMI can return multiple GPU drivers
     // specify which one to output
