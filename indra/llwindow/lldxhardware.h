--- conflicted
+++ resolved
@@ -84,19 +84,11 @@
     void setWriteDebugFunc(void (*func)(const char*));
     void cleanup();
 
-<<<<<<< HEAD
-    // Returns TRUE on success.
-    // vram_only TRUE does a "light" probe.
-    // <FS:Ansariel> FIRE-15891: Add option to disable WMI check in case of problems
-    //BOOL getInfo(BOOL vram_only);
-    BOOL getInfo(BOOL vram_only, bool disable_wmi);
-=======
     // Returns true on success.
     // vram_only true does a "light" probe.
     // <FS:Ansariel> FIRE-15891: Add option to disable WMI check in case of problems
     //bool getInfo(bool vram_only);
     bool getInfo(bool vram_only, bool disable_wmi);
->>>>>>> 050d2fef
     // </FS:Ansariel>
 
     // WMI can return multiple GPU drivers
