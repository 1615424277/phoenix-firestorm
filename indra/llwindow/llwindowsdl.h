/** 
 * @file llwindowsdl.h
 * @brief SDL implementation of LLWindow class
 *
 * $LicenseInfo:firstyear=2001&license=viewerlgpl$
 * Second Life Viewer Source Code
 * Copyright (C) 2010, Linden Research, Inc.
 * 
 * This library is free software; you can redistribute it and/or
 * modify it under the terms of the GNU Lesser General Public
 * License as published by the Free Software Foundation;
 * version 2.1 of the License only.
 * 
 * This library is distributed in the hope that it will be useful,
 * but WITHOUT ANY WARRANTY; without even the implied warranty of
 * MERCHANTABILITY or FITNESS FOR A PARTICULAR PURPOSE.  See the GNU
 * Lesser General Public License for more details.
 * 
 * You should have received a copy of the GNU Lesser General Public
 * License along with this library; if not, write to the Free Software
 * Foundation, Inc., 51 Franklin Street, Fifth Floor, Boston, MA  02110-1301  USA
 * 
 * Linden Research, Inc., 945 Battery Street, San Francisco, CA  94111  USA
 * $/LicenseInfo$
 */

#ifdef LL_SDL2
#include "llwindowsdl2.h"
#else

#ifndef LL_LLWINDOWSDL_H
#define LL_LLWINDOWSDL_H

// Simple Directmedia Layer (http://libsdl.org/) implementation of LLWindow class

#include "llwindow.h"
#include "lltimer.h"

#include "SDL/SDL.h"
#include "SDL/SDL_endian.h"

#if LL_X11
// get X11-specific headers for use in low-level stuff like copy-and-paste support
#include "SDL/SDL_syswm.h"
#endif

// AssertMacros.h does bad things.
#include "fix_macros.h"
#undef verify
#undef require


class LLWindowSDL : public LLWindow
{
public:
	/*virtual*/ void show();
	/*virtual*/ void hide();
	/*virtual*/ void close();
	/*virtual*/ bool getVisible();
	/*virtual*/ bool getMinimized();
	/*virtual*/ bool getMaximized();
	/*virtual*/ bool maximize();
	/*virtual*/ void minimize();
	/*virtual*/ void restore();
<<<<<<< HEAD
	/*virtual*/ BOOL getFullscreen();
	/*virtual*/ BOOL getPosition(LLCoordScreen *position);
	/*virtual*/ BOOL getSize(LLCoordScreen *size);
	/*virtual*/ BOOL getSize(LLCoordWindow *size);
	/*virtual*/ BOOL setPosition(LLCoordScreen position);
	/*virtual*/ BOOL setSizeImpl(LLCoordScreen size);
	/*virtual*/ BOOL setSizeImpl(LLCoordWindow size);
	/*virtual*/ BOOL switchContext(BOOL fullscreen, const LLCoordScreen &size, BOOL enable_vsync, const LLCoordScreen * const posp = NULL);
	/*virtual*/ BOOL setCursorPosition(LLCoordWindow position);
	/*virtual*/ BOOL getCursorPosition(LLCoordWindow *position);
=======
	/*virtual*/ bool getFullscreen();
	/*virtual*/ bool getPosition(LLCoordScreen *position);
	/*virtual*/ bool getSize(LLCoordScreen *size);
	/*virtual*/ bool getSize(LLCoordWindow *size);
	/*virtual*/ bool setPosition(LLCoordScreen position);
	/*virtual*/ bool setSizeImpl(LLCoordScreen size);
	/*virtual*/ bool setSizeImpl(LLCoordWindow size);
	/*virtual*/ bool switchContext(bool fullscreen, const LLCoordScreen &size, bool disable_vsync, const LLCoordScreen * const posp = NULL);
	/*virtual*/ bool setCursorPosition(LLCoordWindow position);
	/*virtual*/ bool getCursorPosition(LLCoordWindow *position);
>>>>>>> 2817d6c6
	/*virtual*/ void showCursor();
	/*virtual*/ void hideCursor();
	/*virtual*/ void showCursorFromMouseMove();
	/*virtual*/ void hideCursorUntilMouseMove();
	/*virtual*/ bool isCursorHidden();
	/*virtual*/ void updateCursor();
	/*virtual*/ void captureMouse();
	/*virtual*/ void releaseMouse();
	/*virtual*/ void setMouseClipping( bool b );
	/*virtual*/	void setMinSize(U32 min_width, U32 min_height, bool enforce_immediately = true);

	/*virtual*/ bool isClipboardTextAvailable();
	/*virtual*/ bool pasteTextFromClipboard(LLWString &dst);
	/*virtual*/ bool copyTextToClipboard(const LLWString & src);

	/*virtual*/ bool isPrimaryTextAvailable();
	/*virtual*/ bool pasteTextFromPrimary(LLWString &dst);
	/*virtual*/ bool copyTextToPrimary(const LLWString & src);
 
	/*virtual*/ void flashIcon(F32 seconds);
	/*virtual*/ F32 getGamma();
	/*virtual*/ bool setGamma(const F32 gamma); // Set the gamma
	/*virtual*/ U32 getFSAASamples();
	/*virtual*/ void setFSAASamples(const U32 samples);
	/*virtual*/ bool restoreGamma();			// Restore original gamma table (before updating gamma)
	/*virtual*/ ESwapMethod getSwapMethod() { return mSwapMethod; }
	/*virtual*/ void processMiscNativeEvents();
	/*virtual*/ void gatherInput();
	/*virtual*/ void swapBuffers();
	/*virtual*/ void restoreGLContext() {};

	/*virtual*/ void delayInputProcessing() { };

	// handy coordinate space conversion routines
	/*virtual*/ bool convertCoords(LLCoordScreen from, LLCoordWindow *to);
	/*virtual*/ bool convertCoords(LLCoordWindow from, LLCoordScreen *to);
	/*virtual*/ bool convertCoords(LLCoordWindow from, LLCoordGL *to);
	/*virtual*/ bool convertCoords(LLCoordGL from, LLCoordWindow *to);
	/*virtual*/ bool convertCoords(LLCoordScreen from, LLCoordGL *to);
	/*virtual*/ bool convertCoords(LLCoordGL from, LLCoordScreen *to);

	/*virtual*/ LLWindowResolution* getSupportedResolutions(S32 &num_resolutions);
	/*virtual*/ F32	getNativeAspectRatio();
	/*virtual*/ F32 getPixelAspectRatio();
	/*virtual*/ void setNativeAspectRatio(F32 ratio) { mOverrideAspectRatio = ratio; }

    U32 getAvailableVRAMMegabytes() override { return 4096; };
    /*virtual*/ void setMaxVRAMMegabytes(U32 max_vram) {}

	/*virtual*/ void beforeDialog();
	/*virtual*/ void afterDialog();

	/*virtual*/ bool dialogColorPicker(F32 *r, F32 *g, F32 *b);

	/*virtual*/ void *getPlatformWindow();
	/*virtual*/ void bringToFront();

	/*virtual*/ void spawnWebBrowser(const std::string& escaped_url, bool async);
	/*virtual*/ void openFile(const std::string& file_name);

        /*virtual*/ void setTitle(const std::string& title);
	
	static std::vector<std::string> getDynamicFallbackFontList();

	// Not great that these are public, but they have to be accessible
	// by non-class code and it's better than making them global.
#if LL_X11
	Window mSDL_XWindowID;
	Display *mSDL_Display;
#endif
	void (*Lock_Display)(void);
	void (*Unlock_Display)(void);

#if LL_GTK
	// Lazily initialize and check the runtime GTK version for goodness.
	static bool ll_try_gtk_init(void);
#endif // LL_GTK

#if LL_X11
	static Window get_SDL_XWindowID(void);
	static Display* get_SDL_Display(void);
#endif // LL_X11	
	void* createSharedContext() override;
	void makeContextCurrent(void* context) override;
	void destroySharedContext(void* context) override;
	void toggleVSync(bool enable_vsync) override;
	
protected:
	LLWindowSDL(LLWindowCallbacks* callbacks,
		const std::string& title, int x, int y, int width, int height, U32 flags,
<<<<<<< HEAD
		BOOL fullscreen, BOOL clearBg, BOOL enable_vsync, BOOL use_gl,
		//BOOL ignore_pixel_depth, U32 fsaa_samples);
		BOOL ignore_pixel_depth, U32 fsaa_samples, bool useLegacyCursors); // <FS:LO> Legacy cursor setting from main program
=======
		bool fullscreen, bool clearBg, bool disable_vsync, bool use_gl,
		bool ignore_pixel_depth, U32 fsaa_samples);
>>>>>>> 2817d6c6
	~LLWindowSDL();

	/*virtual*/ bool	isValid();
	/*virtual*/ LLSD    getNativeKeyData();

	//void	initCursors();
	void	initCursors(bool useLegacyCursors); // <FS:LO> Legacy cursor setting from main program
	void	quitCursors();
	void	moveWindow(const LLCoordScreen& position,const LLCoordScreen& size);

	// Changes display resolution. Returns true if successful
	bool	setDisplayResolution(S32 width, S32 height, S32 bits, S32 refresh);

	// Go back to last fullscreen display resolution.
	bool	setFullscreenResolution();

	bool	shouldPostQuit() { return mPostQuit; }

protected:
	//
	// Platform specific methods
	//

	// create or re-create the GL context/window.  Called from the constructor and switchContext().
<<<<<<< HEAD
	BOOL createContext(int x, int y, int width, int height, int bits, BOOL fullscreen, BOOL enable_vsync);
=======
	bool createContext(int x, int y, int width, int height, int bits, bool fullscreen, bool disable_vsync);
>>>>>>> 2817d6c6
	void destroyContext();
	void setupFailure(const std::string& text, const std::string& caption, U32 type);
	void fixWindowSize(void);
	U32 SDLCheckGrabbyKeys(SDLKey keysym, bool gain);
	bool SDLReallyCaptureInput(bool capture);

	//
	// Platform specific variables
	//
	U32             mGrabbyKeyFlags;
	int			mReallyCapturedCount;
	SDL_Surface *	mWindow;
	std::string mWindowTitle;
	double		mOriginalAspectRatio;
	bool		mNeedsResize;		// Constructor figured out the window is too big, it needs a resize.
	LLCoordScreen   mNeedsResizeSize;
	F32			mOverrideAspectRatio;
	F32		mGamma;
	U32		mFSAASamples;

	int		mSDLFlags;

	SDL_Cursor*	mSDLCursors[UI_CURSOR_COUNT];
	int             mHaveInputFocus; /* 0=no, 1=yes, else unknown */
	int             mIsMinimized; /* 0=no, 1=yes, else unknown */

	friend class LLWindowManager;

private:
#if LL_X11
	void x11_set_urgent(bool urgent);
	bool mFlashing;
	LLTimer mFlashTimer;
#endif //LL_X11
	
	U32 mKeyScanCode;
        U32 mKeyVirtualKey;
	SDLMod mKeyModifiers;
	U32 mSDLSym; // <FS:ND/> Store the SDL Keysym too.

	bool mUseLegacyCursors; // <FS:LO> Legacy cursor setting from main program

public:
#if LL_X11
    static Display* getSDLDisplay();
    LLWString const& getPrimaryText() const { return mPrimaryClipboard; }
    LLWString const& getSecondaryText() const { return mSecondaryClipboard; }
    void clearPrimaryText()  { mPrimaryClipboard.clear(); }
    void clearSecondaryText() { mSecondaryClipboard.clear(); }
private:
    void initialiseX11Clipboard();

    bool getSelectionText(Atom selection, LLWString& text);
    bool getSelectionText( Atom selection, Atom type, LLWString &text );

    bool setSelectionText(Atom selection, const LLWString& text);
#endif
	LLWString mPrimaryClipboard;
	LLWString mSecondaryClipboard;
};


class LLSplashScreenSDL : public LLSplashScreen
{
public:
	LLSplashScreenSDL();
	virtual ~LLSplashScreenSDL();

	/*virtual*/ void showImpl();
	/*virtual*/ void updateImpl(const std::string& mesg);
	/*virtual*/ void hideImpl();
};

S32 OSMessageBoxSDL(const std::string& text, const std::string& caption, U32 type);

#endif //LL_LLWINDOWSDL_H
#endif<|MERGE_RESOLUTION|>--- conflicted
+++ resolved
@@ -62,18 +62,6 @@
 	/*virtual*/ bool maximize();
 	/*virtual*/ void minimize();
 	/*virtual*/ void restore();
-<<<<<<< HEAD
-	/*virtual*/ BOOL getFullscreen();
-	/*virtual*/ BOOL getPosition(LLCoordScreen *position);
-	/*virtual*/ BOOL getSize(LLCoordScreen *size);
-	/*virtual*/ BOOL getSize(LLCoordWindow *size);
-	/*virtual*/ BOOL setPosition(LLCoordScreen position);
-	/*virtual*/ BOOL setSizeImpl(LLCoordScreen size);
-	/*virtual*/ BOOL setSizeImpl(LLCoordWindow size);
-	/*virtual*/ BOOL switchContext(BOOL fullscreen, const LLCoordScreen &size, BOOL enable_vsync, const LLCoordScreen * const posp = NULL);
-	/*virtual*/ BOOL setCursorPosition(LLCoordWindow position);
-	/*virtual*/ BOOL getCursorPosition(LLCoordWindow *position);
-=======
 	/*virtual*/ bool getFullscreen();
 	/*virtual*/ bool getPosition(LLCoordScreen *position);
 	/*virtual*/ bool getSize(LLCoordScreen *size);
@@ -81,10 +69,9 @@
 	/*virtual*/ bool setPosition(LLCoordScreen position);
 	/*virtual*/ bool setSizeImpl(LLCoordScreen size);
 	/*virtual*/ bool setSizeImpl(LLCoordWindow size);
-	/*virtual*/ bool switchContext(bool fullscreen, const LLCoordScreen &size, bool disable_vsync, const LLCoordScreen * const posp = NULL);
+	/*virtual*/ bool switchContext(bool fullscreen, const LLCoordScreen &size, bool enable_vsync, const LLCoordScreen * const posp = NULL);
 	/*virtual*/ bool setCursorPosition(LLCoordWindow position);
 	/*virtual*/ bool getCursorPosition(LLCoordWindow *position);
->>>>>>> 2817d6c6
 	/*virtual*/ void showCursor();
 	/*virtual*/ void hideCursor();
 	/*virtual*/ void showCursorFromMouseMove();
@@ -175,14 +162,9 @@
 protected:
 	LLWindowSDL(LLWindowCallbacks* callbacks,
 		const std::string& title, int x, int y, int width, int height, U32 flags,
-<<<<<<< HEAD
-		BOOL fullscreen, BOOL clearBg, BOOL enable_vsync, BOOL use_gl,
-		//BOOL ignore_pixel_depth, U32 fsaa_samples);
-		BOOL ignore_pixel_depth, U32 fsaa_samples, bool useLegacyCursors); // <FS:LO> Legacy cursor setting from main program
-=======
-		bool fullscreen, bool clearBg, bool disable_vsync, bool use_gl,
-		bool ignore_pixel_depth, U32 fsaa_samples);
->>>>>>> 2817d6c6
+		bool fullscreen, bool clearBg, bool enable_vsync, bool use_gl,
+		//boolOL ignore_pixel_depth, U32 fsaa_samples);
+		bool ignore_pixel_depth, U32 fsaa_samples, bool useLegacyCursors); // <FS:LO> Legacy cursor setting from main program
 	~LLWindowSDL();
 
 	/*virtual*/ bool	isValid();
@@ -207,11 +189,7 @@
 	//
 
 	// create or re-create the GL context/window.  Called from the constructor and switchContext().
-<<<<<<< HEAD
-	BOOL createContext(int x, int y, int width, int height, int bits, BOOL fullscreen, BOOL enable_vsync);
-=======
-	bool createContext(int x, int y, int width, int height, int bits, bool fullscreen, bool disable_vsync);
->>>>>>> 2817d6c6
+	bool createContext(int x, int y, int width, int height, int bits, bool fullscreen, bool enable_vsync);
 	void destroyContext();
 	void setupFailure(const std::string& text, const std::string& caption, U32 type);
 	void fixWindowSize(void);
