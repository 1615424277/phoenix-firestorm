/**
 * @file llwindowsdl.h
 * @brief SDL implementation of LLWindow class
 *
 * $LicenseInfo:firstyear=2001&license=viewerlgpl$
 * Second Life Viewer Source Code
 * Copyright (C) 2010, Linden Research, Inc.
 *
 * This library is free software; you can redistribute it and/or
 * modify it under the terms of the GNU Lesser General Public
 * License as published by the Free Software Foundation;
 * version 2.1 of the License only.
 *
 * This library is distributed in the hope that it will be useful,
 * but WITHOUT ANY WARRANTY; without even the implied warranty of
 * MERCHANTABILITY or FITNESS FOR A PARTICULAR PURPOSE.  See the GNU
 * Lesser General Public License for more details.
 *
 * You should have received a copy of the GNU Lesser General Public
 * License along with this library; if not, write to the Free Software
 * Foundation, Inc., 51 Franklin Street, Fifth Floor, Boston, MA  02110-1301  USA
 *
 * Linden Research, Inc., 945 Battery Street, San Francisco, CA  94111  USA
 * $/LicenseInfo$
 */

#ifdef LL_SDL2
#include "llwindowsdl2.h"
#else

#ifndef LL_LLWINDOWSDL_H
#define LL_LLWINDOWSDL_H

// Simple Directmedia Layer (http://libsdl.org/) implementation of LLWindow class

#include "llwindow.h"
#include "lltimer.h"

#include "SDL/SDL.h"
#include "SDL/SDL_endian.h"

#if LL_X11
// get X11-specific headers for use in low-level stuff like copy-and-paste support
#include "SDL/SDL_syswm.h"
#endif

// AssertMacros.h does bad things.
#include "fix_macros.h"
#undef verify
#undef require


class LLWindowSDL : public LLWindow
{
public:
<<<<<<< HEAD
	/*virtual*/ void show();
	/*virtual*/ void hide();
	/*virtual*/ void close();
	/*virtual*/ BOOL getVisible();
	/*virtual*/ BOOL getMinimized();
	/*virtual*/ BOOL getMaximized();
	/*virtual*/ BOOL maximize();
	/*virtual*/ void minimize();
	/*virtual*/ void restore();
	/*virtual*/ BOOL getFullscreen();
	/*virtual*/ BOOL getPosition(LLCoordScreen *position);
	/*virtual*/ BOOL getSize(LLCoordScreen *size);
	/*virtual*/ BOOL getSize(LLCoordWindow *size);
	/*virtual*/ BOOL setPosition(LLCoordScreen position);
	/*virtual*/ BOOL setSizeImpl(LLCoordScreen size);
	/*virtual*/ BOOL setSizeImpl(LLCoordWindow size);
	/*virtual*/ BOOL switchContext(BOOL fullscreen, const LLCoordScreen &size, BOOL enable_vsync, const LLCoordScreen * const posp = NULL);
	/*virtual*/ BOOL setCursorPosition(LLCoordWindow position);
	/*virtual*/ BOOL getCursorPosition(LLCoordWindow *position);
	/*virtual*/ void showCursor();
	/*virtual*/ void hideCursor();
	/*virtual*/ void showCursorFromMouseMove();
	/*virtual*/ void hideCursorUntilMouseMove();
	/*virtual*/ BOOL isCursorHidden();
	/*virtual*/ void updateCursor();
	/*virtual*/ void captureMouse();
	/*virtual*/ void releaseMouse();
	/*virtual*/ void setMouseClipping( BOOL b );
	/*virtual*/	void setMinSize(U32 min_width, U32 min_height, bool enforce_immediately = true);

	/*virtual*/ BOOL isClipboardTextAvailable();
	/*virtual*/ BOOL pasteTextFromClipboard(LLWString &dst);
	/*virtual*/ BOOL copyTextToClipboard(const LLWString & src);

	/*virtual*/ BOOL isPrimaryTextAvailable();
	/*virtual*/ BOOL pasteTextFromPrimary(LLWString &dst);
	/*virtual*/ BOOL copyTextToPrimary(const LLWString & src);
 
	/*virtual*/ void flashIcon(F32 seconds);
	/*virtual*/ F32 getGamma();
	/*virtual*/ BOOL setGamma(const F32 gamma); // Set the gamma
	/*virtual*/ U32 getFSAASamples();
	/*virtual*/ void setFSAASamples(const U32 samples);
	/*virtual*/ BOOL restoreGamma();			// Restore original gamma table (before updating gamma)
	/*virtual*/ ESwapMethod getSwapMethod() { return mSwapMethod; }
	/*virtual*/ void processMiscNativeEvents();
	/*virtual*/ void gatherInput();
	/*virtual*/ void swapBuffers();
	/*virtual*/ void restoreGLContext() {};

	/*virtual*/ void delayInputProcessing() { };

	// handy coordinate space conversion routines
	/*virtual*/ BOOL convertCoords(LLCoordScreen from, LLCoordWindow *to);
	/*virtual*/ BOOL convertCoords(LLCoordWindow from, LLCoordScreen *to);
	/*virtual*/ BOOL convertCoords(LLCoordWindow from, LLCoordGL *to);
	/*virtual*/ BOOL convertCoords(LLCoordGL from, LLCoordWindow *to);
	/*virtual*/ BOOL convertCoords(LLCoordScreen from, LLCoordGL *to);
	/*virtual*/ BOOL convertCoords(LLCoordGL from, LLCoordScreen *to);

	/*virtual*/ LLWindowResolution* getSupportedResolutions(S32 &num_resolutions);
	/*virtual*/ F32	getNativeAspectRatio();
	/*virtual*/ F32 getPixelAspectRatio();
	/*virtual*/ void setNativeAspectRatio(F32 ratio) { mOverrideAspectRatio = ratio; }

	/*virtual*/ void beforeDialog();
	/*virtual*/ void afterDialog();

	/*virtual*/ BOOL dialogColorPicker(F32 *r, F32 *g, F32 *b);

	/*virtual*/ void *getPlatformWindow();
	/*virtual*/ void bringToFront();

	/*virtual*/ void spawnWebBrowser(const std::string& escaped_url, bool async);
	/*virtual*/ void openFile(const std::string& file_name);

        /*virtual*/ void setTitle(const std::string& title);
	
	static std::vector<std::string> getDynamicFallbackFontList();

	// Not great that these are public, but they have to be accessible
	// by non-class code and it's better than making them global.
=======
    /*virtual*/ void show();
    /*virtual*/ void hide();
    /*virtual*/ void close();
    /*virtual*/ BOOL getVisible();
    /*virtual*/ BOOL getMinimized();
    /*virtual*/ BOOL getMaximized();
    /*virtual*/ BOOL maximize();
    /*virtual*/ void minimize();
    /*virtual*/ void restore();
    /*virtual*/ BOOL getFullscreen();
    /*virtual*/ BOOL getPosition(LLCoordScreen *position);
    /*virtual*/ BOOL getSize(LLCoordScreen *size);
    /*virtual*/ BOOL getSize(LLCoordWindow *size);
    /*virtual*/ BOOL setPosition(LLCoordScreen position);
    /*virtual*/ BOOL setSizeImpl(LLCoordScreen size);
    /*virtual*/ BOOL setSizeImpl(LLCoordWindow size);
    /*virtual*/ BOOL switchContext(BOOL fullscreen, const LLCoordScreen &size, BOOL disable_vsync, const LLCoordScreen * const posp = NULL);
    /*virtual*/ BOOL setCursorPosition(LLCoordWindow position);
    /*virtual*/ BOOL getCursorPosition(LLCoordWindow *position);
    /*virtual*/ void showCursor();
    /*virtual*/ void hideCursor();
    /*virtual*/ void showCursorFromMouseMove();
    /*virtual*/ void hideCursorUntilMouseMove();
    /*virtual*/ BOOL isCursorHidden();
    /*virtual*/ void updateCursor();
    /*virtual*/ void captureMouse();
    /*virtual*/ void releaseMouse();
    /*virtual*/ void setMouseClipping( BOOL b );
    /*virtual*/ void setMinSize(U32 min_width, U32 min_height, bool enforce_immediately = true);

    /*virtual*/ BOOL isClipboardTextAvailable();
    /*virtual*/ BOOL pasteTextFromClipboard(LLWString &dst);
    /*virtual*/ BOOL copyTextToClipboard(const LLWString & src);

    /*virtual*/ BOOL isPrimaryTextAvailable();
    /*virtual*/ BOOL pasteTextFromPrimary(LLWString &dst);
    /*virtual*/ BOOL copyTextToPrimary(const LLWString & src);

    /*virtual*/ void flashIcon(F32 seconds);
    /*virtual*/ F32 getGamma();
    /*virtual*/ BOOL setGamma(const F32 gamma); // Set the gamma
    /*virtual*/ U32 getFSAASamples();
    /*virtual*/ void setFSAASamples(const U32 samples);
    /*virtual*/ BOOL restoreGamma();            // Restore original gamma table (before updating gamma)
    /*virtual*/ ESwapMethod getSwapMethod() { return mSwapMethod; }
    /*virtual*/ void processMiscNativeEvents();
    /*virtual*/ void gatherInput();
    /*virtual*/ void swapBuffers();
    /*virtual*/ void restoreGLContext() {};

    /*virtual*/ void delayInputProcessing() { };

    // handy coordinate space conversion routines
    /*virtual*/ BOOL convertCoords(LLCoordScreen from, LLCoordWindow *to);
    /*virtual*/ BOOL convertCoords(LLCoordWindow from, LLCoordScreen *to);
    /*virtual*/ BOOL convertCoords(LLCoordWindow from, LLCoordGL *to);
    /*virtual*/ BOOL convertCoords(LLCoordGL from, LLCoordWindow *to);
    /*virtual*/ BOOL convertCoords(LLCoordScreen from, LLCoordGL *to);
    /*virtual*/ BOOL convertCoords(LLCoordGL from, LLCoordScreen *to);

    /*virtual*/ LLWindowResolution* getSupportedResolutions(S32 &num_resolutions);
    /*virtual*/ F32 getNativeAspectRatio();
    /*virtual*/ F32 getPixelAspectRatio();
    /*virtual*/ void setNativeAspectRatio(F32 ratio) { mOverrideAspectRatio = ratio; }

    /*virtual*/ void beforeDialog();
    /*virtual*/ void afterDialog();

    /*virtual*/ BOOL dialogColorPicker(F32 *r, F32 *g, F32 *b);

    /*virtual*/ void *getPlatformWindow();
    /*virtual*/ void bringToFront();

    /*virtual*/ void spawnWebBrowser(const std::string& escaped_url, bool async);

    static std::vector<std::string> getDynamicFallbackFontList();

    // Not great that these are public, but they have to be accessible
    // by non-class code and it's better than making them global.
>>>>>>> 38c2a5bd
#if LL_X11
    Window mSDL_XWindowID;
    Display *mSDL_Display;
#endif
    void (*Lock_Display)(void);
    void (*Unlock_Display)(void);

#if LL_GTK
    // Lazily initialize and check the runtime GTK version for goodness.
    static bool ll_try_gtk_init(void);
#endif // LL_GTK

#if LL_X11
<<<<<<< HEAD
	static Window get_SDL_XWindowID(void);
	static Display* get_SDL_Display(void);
#endif // LL_X11	
	void* createSharedContext() override;
	void makeContextCurrent(void* context) override;
	void destroySharedContext(void* context) override;
	void toggleVSync(bool enable_vsync) override;
	
protected:
	LLWindowSDL(LLWindowCallbacks* callbacks,
		const std::string& title, int x, int y, int width, int height, U32 flags,
		BOOL fullscreen, BOOL clearBg, BOOL enable_vsync, BOOL use_gl,
		//BOOL ignore_pixel_depth, U32 fsaa_samples);
		BOOL ignore_pixel_depth, U32 fsaa_samples, BOOL useLegacyCursors); // <FS:LO> Legacy cursor setting from main program
	~LLWindowSDL();
=======
    static Window get_SDL_XWindowID(void);
    static Display* get_SDL_Display(void);
#endif // LL_X11

protected:
    LLWindowSDL(LLWindowCallbacks* callbacks,
        const std::string& title, int x, int y, int width, int height, U32 flags,
        BOOL fullscreen, BOOL clearBg, BOOL disable_vsync, BOOL use_gl,
        BOOL ignore_pixel_depth, U32 fsaa_samples);
    ~LLWindowSDL();
>>>>>>> 38c2a5bd

    /*virtual*/ BOOL    isValid();
    /*virtual*/ LLSD    getNativeKeyData();

<<<<<<< HEAD
	//void	initCursors();
	void	initCursors(BOOL useLegacyCursors); // <FS:LO> Legacy cursor setting from main program
	void	quitCursors();
	void	moveWindow(const LLCoordScreen& position,const LLCoordScreen& size);
=======
    void    initCursors();
    void    quitCursors();
    void    moveWindow(const LLCoordScreen& position,const LLCoordScreen& size);
>>>>>>> 38c2a5bd

    // Changes display resolution. Returns true if successful
    BOOL    setDisplayResolution(S32 width, S32 height, S32 bits, S32 refresh);

    // Go back to last fullscreen display resolution.
    BOOL    setFullscreenResolution();

    BOOL    shouldPostQuit() { return mPostQuit; }

protected:
<<<<<<< HEAD
	//
	// Platform specific methods
	//

	// create or re-create the GL context/window.  Called from the constructor and switchContext().
	BOOL createContext(int x, int y, int width, int height, int bits, BOOL fullscreen, BOOL enable_vsync);
	void destroyContext();
	void setupFailure(const std::string& text, const std::string& caption, U32 type);
	void fixWindowSize(void);
	U32 SDLCheckGrabbyKeys(SDLKey keysym, BOOL gain);
	BOOL SDLReallyCaptureInput(BOOL capture);

	//
	// Platform specific variables
	//
	U32             mGrabbyKeyFlags;
	int			mReallyCapturedCount;
	SDL_Surface *	mWindow;
	std::string mWindowTitle;
	double		mOriginalAspectRatio;
	BOOL		mNeedsResize;		// Constructor figured out the window is too big, it needs a resize.
	LLCoordScreen   mNeedsResizeSize;
	F32			mOverrideAspectRatio;
	F32		mGamma;
	U32		mFSAASamples;

	int		mSDLFlags;

	SDL_Cursor*	mSDLCursors[UI_CURSOR_COUNT];
	int             mHaveInputFocus; /* 0=no, 1=yes, else unknown */
	int             mIsMinimized; /* 0=no, 1=yes, else unknown */

	friend class LLWindowManager;
=======
    //
    // Platform specific methods
    //

    // create or re-create the GL context/window.  Called from the constructor and switchContext().
    BOOL createContext(int x, int y, int width, int height, int bits, BOOL fullscreen, BOOL disable_vsync);
    void destroyContext();
    void setupFailure(const std::string& text, const std::string& caption, U32 type);
    void fixWindowSize(void);
    U32 SDLCheckGrabbyKeys(SDLKey keysym, BOOL gain);
    BOOL SDLReallyCaptureInput(BOOL capture);

    //
    // Platform specific variables
    //
    U32             mGrabbyKeyFlags;
    int         mReallyCapturedCount;
    SDL_Surface *   mWindow;
    std::string mWindowTitle;
    double      mOriginalAspectRatio;
    BOOL        mNeedsResize;       // Constructor figured out the window is too big, it needs a resize.
    LLCoordScreen   mNeedsResizeSize;
    F32         mOverrideAspectRatio;
    F32     mGamma;
    U32     mFSAASamples;

    int     mSDLFlags;

    SDL_Cursor* mSDLCursors[UI_CURSOR_COUNT];
    int             mHaveInputFocus; /* 0=no, 1=yes, else unknown */
    int             mIsMinimized; /* 0=no, 1=yes, else unknown */

    friend class LLWindowManager;
>>>>>>> 38c2a5bd

private:
#if LL_X11
    void x11_set_urgent(BOOL urgent);
    BOOL mFlashing;
    LLTimer mFlashTimer;
#endif //LL_X11

    U32 mKeyScanCode;
        U32 mKeyVirtualKey;
<<<<<<< HEAD
	SDLMod mKeyModifiers;
	U32 mSDLSym; // <FS:ND/> Store the SDL Keysym too.

	BOOL mUseLegacyCursors; // <FS:LO> Legacy cursor setting from main program

public:
#if LL_X11
    static Display* getSDLDisplay();
    LLWString const& getPrimaryText() const { return mPrimaryClipboard; }
    LLWString const& getSecondaryText() const { return mSecondaryClipboard; }
    void clearPrimaryText()  { mPrimaryClipboard.clear(); }
    void clearSecondaryText() { mSecondaryClipboard.clear(); }
private:
    void initialiseX11Clipboard();

    bool getSelectionText(Atom selection, LLWString& text);
    bool getSelectionText( Atom selection, Atom type, LLWString &text );

    bool setSelectionText(Atom selection, const LLWString& text);
#endif
	LLWString mPrimaryClipboard;
	LLWString mSecondaryClipboard;
=======
    SDLMod mKeyModifiers;
>>>>>>> 38c2a5bd
};


class LLSplashScreenSDL : public LLSplashScreen
{
public:
    LLSplashScreenSDL();
    virtual ~LLSplashScreenSDL();

    /*virtual*/ void showImpl();
    /*virtual*/ void updateImpl(const std::string& mesg);
    /*virtual*/ void hideImpl();
};

S32 OSMessageBoxSDL(const std::string& text, const std::string& caption, U32 type);

#endif //LL_LLWINDOWSDL_H
#endif<|MERGE_RESOLUTION|>--- conflicted
+++ resolved
@@ -53,90 +53,6 @@
 class LLWindowSDL : public LLWindow
 {
 public:
-<<<<<<< HEAD
-	/*virtual*/ void show();
-	/*virtual*/ void hide();
-	/*virtual*/ void close();
-	/*virtual*/ BOOL getVisible();
-	/*virtual*/ BOOL getMinimized();
-	/*virtual*/ BOOL getMaximized();
-	/*virtual*/ BOOL maximize();
-	/*virtual*/ void minimize();
-	/*virtual*/ void restore();
-	/*virtual*/ BOOL getFullscreen();
-	/*virtual*/ BOOL getPosition(LLCoordScreen *position);
-	/*virtual*/ BOOL getSize(LLCoordScreen *size);
-	/*virtual*/ BOOL getSize(LLCoordWindow *size);
-	/*virtual*/ BOOL setPosition(LLCoordScreen position);
-	/*virtual*/ BOOL setSizeImpl(LLCoordScreen size);
-	/*virtual*/ BOOL setSizeImpl(LLCoordWindow size);
-	/*virtual*/ BOOL switchContext(BOOL fullscreen, const LLCoordScreen &size, BOOL enable_vsync, const LLCoordScreen * const posp = NULL);
-	/*virtual*/ BOOL setCursorPosition(LLCoordWindow position);
-	/*virtual*/ BOOL getCursorPosition(LLCoordWindow *position);
-	/*virtual*/ void showCursor();
-	/*virtual*/ void hideCursor();
-	/*virtual*/ void showCursorFromMouseMove();
-	/*virtual*/ void hideCursorUntilMouseMove();
-	/*virtual*/ BOOL isCursorHidden();
-	/*virtual*/ void updateCursor();
-	/*virtual*/ void captureMouse();
-	/*virtual*/ void releaseMouse();
-	/*virtual*/ void setMouseClipping( BOOL b );
-	/*virtual*/	void setMinSize(U32 min_width, U32 min_height, bool enforce_immediately = true);
-
-	/*virtual*/ BOOL isClipboardTextAvailable();
-	/*virtual*/ BOOL pasteTextFromClipboard(LLWString &dst);
-	/*virtual*/ BOOL copyTextToClipboard(const LLWString & src);
-
-	/*virtual*/ BOOL isPrimaryTextAvailable();
-	/*virtual*/ BOOL pasteTextFromPrimary(LLWString &dst);
-	/*virtual*/ BOOL copyTextToPrimary(const LLWString & src);
- 
-	/*virtual*/ void flashIcon(F32 seconds);
-	/*virtual*/ F32 getGamma();
-	/*virtual*/ BOOL setGamma(const F32 gamma); // Set the gamma
-	/*virtual*/ U32 getFSAASamples();
-	/*virtual*/ void setFSAASamples(const U32 samples);
-	/*virtual*/ BOOL restoreGamma();			// Restore original gamma table (before updating gamma)
-	/*virtual*/ ESwapMethod getSwapMethod() { return mSwapMethod; }
-	/*virtual*/ void processMiscNativeEvents();
-	/*virtual*/ void gatherInput();
-	/*virtual*/ void swapBuffers();
-	/*virtual*/ void restoreGLContext() {};
-
-	/*virtual*/ void delayInputProcessing() { };
-
-	// handy coordinate space conversion routines
-	/*virtual*/ BOOL convertCoords(LLCoordScreen from, LLCoordWindow *to);
-	/*virtual*/ BOOL convertCoords(LLCoordWindow from, LLCoordScreen *to);
-	/*virtual*/ BOOL convertCoords(LLCoordWindow from, LLCoordGL *to);
-	/*virtual*/ BOOL convertCoords(LLCoordGL from, LLCoordWindow *to);
-	/*virtual*/ BOOL convertCoords(LLCoordScreen from, LLCoordGL *to);
-	/*virtual*/ BOOL convertCoords(LLCoordGL from, LLCoordScreen *to);
-
-	/*virtual*/ LLWindowResolution* getSupportedResolutions(S32 &num_resolutions);
-	/*virtual*/ F32	getNativeAspectRatio();
-	/*virtual*/ F32 getPixelAspectRatio();
-	/*virtual*/ void setNativeAspectRatio(F32 ratio) { mOverrideAspectRatio = ratio; }
-
-	/*virtual*/ void beforeDialog();
-	/*virtual*/ void afterDialog();
-
-	/*virtual*/ BOOL dialogColorPicker(F32 *r, F32 *g, F32 *b);
-
-	/*virtual*/ void *getPlatformWindow();
-	/*virtual*/ void bringToFront();
-
-	/*virtual*/ void spawnWebBrowser(const std::string& escaped_url, bool async);
-	/*virtual*/ void openFile(const std::string& file_name);
-
-        /*virtual*/ void setTitle(const std::string& title);
-	
-	static std::vector<std::string> getDynamicFallbackFontList();
-
-	// Not great that these are public, but they have to be accessible
-	// by non-class code and it's better than making them global.
-=======
     /*virtual*/ void show();
     /*virtual*/ void hide();
     /*virtual*/ void close();
@@ -153,7 +69,7 @@
     /*virtual*/ BOOL setPosition(LLCoordScreen position);
     /*virtual*/ BOOL setSizeImpl(LLCoordScreen size);
     /*virtual*/ BOOL setSizeImpl(LLCoordWindow size);
-    /*virtual*/ BOOL switchContext(BOOL fullscreen, const LLCoordScreen &size, BOOL disable_vsync, const LLCoordScreen * const posp = NULL);
+    /*virtual*/ BOOL switchContext(BOOL fullscreen, const LLCoordScreen &size, BOOL enable_vsync, const LLCoordScreen * const posp = NULL);
     /*virtual*/ BOOL setCursorPosition(LLCoordWindow position);
     /*virtual*/ BOOL getCursorPosition(LLCoordWindow *position);
     /*virtual*/ void showCursor();
@@ -211,12 +127,14 @@
     /*virtual*/ void bringToFront();
 
     /*virtual*/ void spawnWebBrowser(const std::string& escaped_url, bool async);
+    /*virtual*/ void openFile(const std::string& file_name);
+
+        /*virtual*/ void setTitle(const std::string& title);
 
     static std::vector<std::string> getDynamicFallbackFontList();
 
     // Not great that these are public, but they have to be accessible
     // by non-class code and it's better than making them global.
->>>>>>> 38c2a5bd
 #if LL_X11
     Window mSDL_XWindowID;
     Display *mSDL_Display;
@@ -230,48 +148,29 @@
 #endif // LL_GTK
 
 #if LL_X11
-<<<<<<< HEAD
-	static Window get_SDL_XWindowID(void);
-	static Display* get_SDL_Display(void);
-#endif // LL_X11	
-	void* createSharedContext() override;
-	void makeContextCurrent(void* context) override;
-	void destroySharedContext(void* context) override;
-	void toggleVSync(bool enable_vsync) override;
-	
-protected:
-	LLWindowSDL(LLWindowCallbacks* callbacks,
-		const std::string& title, int x, int y, int width, int height, U32 flags,
-		BOOL fullscreen, BOOL clearBg, BOOL enable_vsync, BOOL use_gl,
-		//BOOL ignore_pixel_depth, U32 fsaa_samples);
-		BOOL ignore_pixel_depth, U32 fsaa_samples, BOOL useLegacyCursors); // <FS:LO> Legacy cursor setting from main program
-	~LLWindowSDL();
-=======
     static Window get_SDL_XWindowID(void);
     static Display* get_SDL_Display(void);
 #endif // LL_X11
+    void* createSharedContext() override;
+    void makeContextCurrent(void* context) override;
+    void destroySharedContext(void* context) override;
+    void toggleVSync(bool enable_vsync) override;
 
 protected:
     LLWindowSDL(LLWindowCallbacks* callbacks,
         const std::string& title, int x, int y, int width, int height, U32 flags,
-        BOOL fullscreen, BOOL clearBg, BOOL disable_vsync, BOOL use_gl,
-        BOOL ignore_pixel_depth, U32 fsaa_samples);
+        BOOL fullscreen, BOOL clearBg, BOOL enable_vsync, BOOL use_gl,
+        //BOOL ignore_pixel_depth, U32 fsaa_samples);
+        BOOL ignore_pixel_depth, U32 fsaa_samples, BOOL useLegacyCursors); // <FS:LO> Legacy cursor setting from main program
     ~LLWindowSDL();
->>>>>>> 38c2a5bd
 
     /*virtual*/ BOOL    isValid();
     /*virtual*/ LLSD    getNativeKeyData();
 
-<<<<<<< HEAD
-	//void	initCursors();
-	void	initCursors(BOOL useLegacyCursors); // <FS:LO> Legacy cursor setting from main program
-	void	quitCursors();
-	void	moveWindow(const LLCoordScreen& position,const LLCoordScreen& size);
-=======
-    void    initCursors();
+    //void  initCursors();
+    void    initCursors(BOOL useLegacyCursors); // <FS:LO> Legacy cursor setting from main program
     void    quitCursors();
     void    moveWindow(const LLCoordScreen& position,const LLCoordScreen& size);
->>>>>>> 38c2a5bd
 
     // Changes display resolution. Returns true if successful
     BOOL    setDisplayResolution(S32 width, S32 height, S32 bits, S32 refresh);
@@ -282,47 +181,12 @@
     BOOL    shouldPostQuit() { return mPostQuit; }
 
 protected:
-<<<<<<< HEAD
-	//
-	// Platform specific methods
-	//
-
-	// create or re-create the GL context/window.  Called from the constructor and switchContext().
-	BOOL createContext(int x, int y, int width, int height, int bits, BOOL fullscreen, BOOL enable_vsync);
-	void destroyContext();
-	void setupFailure(const std::string& text, const std::string& caption, U32 type);
-	void fixWindowSize(void);
-	U32 SDLCheckGrabbyKeys(SDLKey keysym, BOOL gain);
-	BOOL SDLReallyCaptureInput(BOOL capture);
-
-	//
-	// Platform specific variables
-	//
-	U32             mGrabbyKeyFlags;
-	int			mReallyCapturedCount;
-	SDL_Surface *	mWindow;
-	std::string mWindowTitle;
-	double		mOriginalAspectRatio;
-	BOOL		mNeedsResize;		// Constructor figured out the window is too big, it needs a resize.
-	LLCoordScreen   mNeedsResizeSize;
-	F32			mOverrideAspectRatio;
-	F32		mGamma;
-	U32		mFSAASamples;
-
-	int		mSDLFlags;
-
-	SDL_Cursor*	mSDLCursors[UI_CURSOR_COUNT];
-	int             mHaveInputFocus; /* 0=no, 1=yes, else unknown */
-	int             mIsMinimized; /* 0=no, 1=yes, else unknown */
-
-	friend class LLWindowManager;
-=======
     //
     // Platform specific methods
     //
 
     // create or re-create the GL context/window.  Called from the constructor and switchContext().
-    BOOL createContext(int x, int y, int width, int height, int bits, BOOL fullscreen, BOOL disable_vsync);
+    BOOL createContext(int x, int y, int width, int height, int bits, BOOL fullscreen, BOOL enable_vsync);
     void destroyContext();
     void setupFailure(const std::string& text, const std::string& caption, U32 type);
     void fixWindowSize(void);
@@ -350,7 +214,6 @@
     int             mIsMinimized; /* 0=no, 1=yes, else unknown */
 
     friend class LLWindowManager;
->>>>>>> 38c2a5bd
 
 private:
 #if LL_X11
@@ -361,11 +224,10 @@
 
     U32 mKeyScanCode;
         U32 mKeyVirtualKey;
-<<<<<<< HEAD
-	SDLMod mKeyModifiers;
-	U32 mSDLSym; // <FS:ND/> Store the SDL Keysym too.
-
-	BOOL mUseLegacyCursors; // <FS:LO> Legacy cursor setting from main program
+    SDLMod mKeyModifiers;
+    U32 mSDLSym; // <FS:ND/> Store the SDL Keysym too.
+
+    BOOL mUseLegacyCursors; // <FS:LO> Legacy cursor setting from main program
 
 public:
 #if LL_X11
@@ -382,11 +244,8 @@
 
     bool setSelectionText(Atom selection, const LLWString& text);
 #endif
-	LLWString mPrimaryClipboard;
-	LLWString mSecondaryClipboard;
-=======
-    SDLMod mKeyModifiers;
->>>>>>> 38c2a5bd
+    LLWString mPrimaryClipboard;
+    LLWString mSecondaryClipboard;
 };
 
 
