--- conflicted
+++ resolved
@@ -62,18 +62,6 @@
     /*virtual*/ bool maximize();
     /*virtual*/ void minimize();
     /*virtual*/ void restore();
-<<<<<<< HEAD
-    /*virtual*/ BOOL getFullscreen();
-    /*virtual*/ BOOL getPosition(LLCoordScreen *position);
-    /*virtual*/ BOOL getSize(LLCoordScreen *size);
-    /*virtual*/ BOOL getSize(LLCoordWindow *size);
-    /*virtual*/ BOOL setPosition(LLCoordScreen position);
-    /*virtual*/ BOOL setSizeImpl(LLCoordScreen size);
-    /*virtual*/ BOOL setSizeImpl(LLCoordWindow size);
-    /*virtual*/ BOOL switchContext(BOOL fullscreen, const LLCoordScreen &size, BOOL enable_vsync, const LLCoordScreen * const posp = NULL);
-    /*virtual*/ BOOL setCursorPosition(LLCoordWindow position);
-    /*virtual*/ BOOL getCursorPosition(LLCoordWindow *position);
-=======
     /*virtual*/ bool getFullscreen();
     /*virtual*/ bool getPosition(LLCoordScreen *position);
     /*virtual*/ bool getSize(LLCoordScreen *size);
@@ -84,7 +72,6 @@
     /*virtual*/ bool switchContext(bool fullscreen, const LLCoordScreen &size, bool enable_vsync, const LLCoordScreen * const posp = NULL);
     /*virtual*/ bool setCursorPosition(LLCoordWindow position);
     /*virtual*/ bool getCursorPosition(LLCoordWindow *position);
->>>>>>> 050d2fef
     /*virtual*/ void showCursor();
     /*virtual*/ void hideCursor();
     /*virtual*/ void showCursorFromMouseMove();
@@ -175,26 +162,16 @@
 protected:
     LLWindowSDL(LLWindowCallbacks* callbacks,
         const std::string& title, int x, int y, int width, int height, U32 flags,
-<<<<<<< HEAD
-        BOOL fullscreen, BOOL clearBg, BOOL enable_vsync, BOOL use_gl,
-        //BOOL ignore_pixel_depth, U32 fsaa_samples);
-        BOOL ignore_pixel_depth, U32 fsaa_samples, BOOL useLegacyCursors); // <FS:LO> Legacy cursor setting from main program
-=======
         bool fullscreen, bool clearBg, bool enable_vsync, bool use_gl,
         //boolOL ignore_pixel_depth, U32 fsaa_samples);
         bool ignore_pixel_depth, U32 fsaa_samples, bool useLegacyCursors); // <FS:LO> Legacy cursor setting from main program
->>>>>>> 050d2fef
     ~LLWindowSDL();
 
     /*virtual*/ bool    isValid();
     /*virtual*/ LLSD    getNativeKeyData();
 
     //void  initCursors();
-<<<<<<< HEAD
-    void    initCursors(BOOL useLegacyCursors); // <FS:LO> Legacy cursor setting from main program
-=======
     void    initCursors(bool useLegacyCursors); // <FS:LO> Legacy cursor setting from main program
->>>>>>> 050d2fef
     void    quitCursors();
     void    moveWindow(const LLCoordScreen& position,const LLCoordScreen& size);
 
@@ -212,11 +189,7 @@
     //
 
     // create or re-create the GL context/window.  Called from the constructor and switchContext().
-<<<<<<< HEAD
-    BOOL createContext(int x, int y, int width, int height, int bits, BOOL fullscreen, BOOL enable_vsync);
-=======
     bool createContext(int x, int y, int width, int height, int bits, bool fullscreen, bool enable_vsync);
->>>>>>> 050d2fef
     void destroyContext();
     void setupFailure(const std::string& text, const std::string& caption, U32 type);
     void fixWindowSize(void);
@@ -257,11 +230,7 @@
     SDLMod mKeyModifiers;
     U32 mSDLSym; // <FS:ND/> Store the SDL Keysym too.
 
-<<<<<<< HEAD
-    BOOL mUseLegacyCursors; // <FS:LO> Legacy cursor setting from main program
-=======
     bool mUseLegacyCursors; // <FS:LO> Legacy cursor setting from main program
->>>>>>> 050d2fef
 
 public:
 #if LL_X11
