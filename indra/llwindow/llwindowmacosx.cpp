/**
 * @file llwindowmacosx.cpp
 * @brief Platform-dependent implementation of llwindow
 *
 * $LicenseInfo:firstyear=2001&license=viewerlgpl$
 * Second Life Viewer Source Code
 * Copyright (C) 2010, Linden Research, Inc.
 *
 * This library is free software; you can redistribute it and/or
 * modify it under the terms of the GNU Lesser General Public
 * License as published by the Free Software Foundation;
 * version 2.1 of the License only.
 *
 * This library is distributed in the hope that it will be useful,
 * but WITHOUT ANY WARRANTY; without even the implied warranty of
 * MERCHANTABILITY or FITNESS FOR A PARTICULAR PURPOSE.  See the GNU
 * Lesser General Public License for more details.
 *
 * You should have received a copy of the GNU Lesser General Public
 * License along with this library; if not, write to the Free Software
 * Foundation, Inc., 51 Franklin Street, Fifth Floor, Boston, MA  02110-1301  USA
 *
 * Linden Research, Inc., 945 Battery Street, San Francisco, CA  94111  USA
 * $/LicenseInfo$
 */

#include "linden_common.h"

#include "llwindowmacosx.h"

#include "llkeyboardmacosx.h"
#include "llwindowcallbacks.h"
#include "llpreeditor.h"

#include "llerror.h"
#include "llgl.h"
#include "llstring.h"
#include "lldir.h"
#include "indra_constants.h"

#include <OpenGL/OpenGL.h>
#include <Carbon/Carbon.h>
#include <CoreServices/CoreServices.h>
#include <CoreGraphics/CGDisplayConfiguration.h>

#include <IOKit/IOCFPlugIn.h>
#include <IOKit/IOKitLib.h>
#include <IOKit/IOMessage.h>
#include <IOKit/hid/IOHIDUsageTables.h>
#include <IOKit/hid/IOHIDLib.h>
#include <IOKit/usb/IOUSBLib.h>

extern BOOL gDebugWindowProc;
BOOL gHiDPISupport = TRUE;

const S32	BITS_PER_PIXEL = 32;
const S32	MAX_NUM_RESOLUTIONS = 32;
// <FS:CR> Various missing prototypes
BOOL check_for_card(const char* RENDERER, const char* bad_card);
const char* cursorIDToName(int id);
// </FS:CR>

const S32   DEFAULT_REFRESH_RATE = 60;

namespace
{
    NSKeyEventRef mRawKeyEvent = NULL;
}
//
// LLWindowMacOSX
//

BOOL LLWindowMacOSX::sUseMultGL = TRUE;

// Cross-platform bits:

BOOL check_for_card(const char* RENDERER, const char* bad_card)
{
	if (!strnicmp(RENDERER, bad_card, strlen(bad_card)))
	{
		std::string buffer = llformat(
			"Your video card appears to be a %s, which Firestorm does not support.\n"
			"\n"
			"Firestorm requires a video card with 32 Mb of memory or more, as well as\n"
			"multitexture support.  We explicitly support nVidia GeForce 2 or better, \n"
			"and ATI Radeon 8500 or better.\n"
			"\n"
			"If you own a supported card and continue to receive this message, try \n"
			"updating to the latest video card drivers. Otherwise contact the\n"
			"Phoenix Viewer Support group in world, or visit www.firestormviewer.org\n"
			"for support.\n"
			"\n"
			"You can try to run Firestorm, but it will probably crash or run\n"
			"very slowly.  Try anyway?",
			bad_card);
		S32 button = OSMessageBox(buffer.c_str(), "Unsupported video card", OSMB_YESNO);
		if (OSBTN_YES == button)
		{
			return FALSE;
		}
		else
		{
			return TRUE;
		}
	}

	return FALSE;
}

// Switch to determine whether we capture all displays, or just the main one.
// We may want to base this on the setting of _DEBUG...

#define CAPTURE_ALL_DISPLAYS 0
//static double getDictDouble (CFDictionaryRef refDict, CFStringRef key);
static long getDictLong (CFDictionaryRef refDict, CFStringRef key);

// MBW -- HACK ALERT
// On the Mac, to put up an OS dialog in full screen mode, we must first switch OUT of full screen mode.
// The proper way to do this is to bracket the dialog with calls to beforeDialog() and afterDialog(), but these
// require a pointer to the LLWindowMacOSX object.  Stash it here and maintain in the constructor and destructor.
// This assumes that there will be only one object of this class at any time.  Hopefully this is true.
static LLWindowMacOSX *gWindowImplementation = NULL;

LLWindowMacOSX::LLWindowMacOSX(LLWindowCallbacks* callbacks,
							   const std::string& title, const std::string& name, S32 x, S32 y, S32 width,
							   S32 height, U32 flags,
							   BOOL fullscreen, BOOL clearBg,
							   BOOL enable_vsync, BOOL use_gl,
							   BOOL ignore_pixel_depth,
							   //U32 fsaa_samples,) // <FS:LO> Legacy cursor setting from main program
							   U32 fsaa_samples,
							   BOOL useLegacyCursors)
	: LLWindow(NULL, fullscreen, flags)
{
	mUseLegacyCursors = useLegacyCursors; // <FS:LO> Legacy cursor setting from main program
	// *HACK: During window construction we get lots of OS events for window
	// reshape, activate, etc. that the viewer isn't ready to handle.
	// Route them to a dummy callback structure until the end of constructor.
	LLWindowCallbacks null_callbacks;
	mCallbacks = &null_callbacks;

	// Voodoo for calling cocoa from carbon (see llwindowmacosx-objc.mm).
	setupCocoa();

	// Initialize the keyboard
	gKeyboard = new LLKeyboardMacOSX();
	gKeyboard->setCallbacks(callbacks);

	// Ignore use_gl for now, only used for drones on PC
	mWindow = NULL;
	mContext = NULL;
	mPixelFormat = NULL;
	mDisplay = CGMainDisplayID();
	mSimulatedRightClick = FALSE;
	mLastModifiers = 0;
	mHandsOffEvents = FALSE;
	mCursorDecoupled = FALSE;
	mCursorLastEventDeltaX = 0;
	mCursorLastEventDeltaY = 0;
	mCursorIgnoreNextDelta = FALSE;
	mNeedsResize = FALSE;
	mOverrideAspectRatio = 0.f;
	mMaximized = FALSE;
	mMinimized = FALSE;
	mLanguageTextInputAllowed = FALSE;
	mPreeditor = NULL;
	mFSAASamples = fsaa_samples;
	mForceRebuild = FALSE;

	// Get the original aspect ratio of the main device.
	mOriginalAspectRatio = (double)CGDisplayPixelsWide(mDisplay) / (double)CGDisplayPixelsHigh(mDisplay);

	// Stash the window title
	mWindowTitle = title;
	//mWindowTitle[0] = title.length();

	mDragOverrideCursor = -1;

	// Set up global event handlers (the fullscreen case needs this)
	//InstallStandardEventHandler(GetApplicationEventTarget());

	// Stash an object pointer for OSMessageBox()
	gWindowImplementation = this;
	// Create the GL context and set it up for windowed or fullscreen, as appropriate.
	if(createContext(x, y, width, height, 32, fullscreen, enable_vsync))
	{
		if(mWindow != NULL)
		{
			makeWindowOrderFront(mWindow);
		}

		if (!gGLManager.initGL())
		{
			setupFailure(
				"Second Life is unable to run because your video card drivers\n"
				"are out of date or unsupported. Please make sure you have\n"
				"the latest video card drivers installed.\n"
				"If you continue to receive this message, contact customer service.",
				"Error",
				OSMB_OK);
			return;
		}

        //start with arrow cursor
		//initCursors();
		initCursors(mUseLegacyCursors); // <FS:LO> Legacy cursor setting from main program
		setCursor( UI_CURSOR_ARROW );
		
		allowLanguageTextInput(NULL, FALSE);
	}

	mCallbacks = callbacks;
	stop_glerror();
	
	
}

// These functions are used as wrappers for our internal event handling callbacks.
// It's a good idea to wrap these to avoid reworking more code than we need to within LLWindow.

bool callKeyUp(NSKeyEventRef event, unsigned short key, unsigned int mask)
{
    mRawKeyEvent = event;
	bool retVal = gKeyboard->handleKeyUp(key, mask);
    mRawKeyEvent = NULL;
    return retVal;
}

bool callKeyDown(NSKeyEventRef event, unsigned short key, unsigned int mask, wchar_t character)
{
    //if (mask!=MASK_NONE)
    {
        if((key == gKeyboard->inverseTranslateKey('Z')) && (character == 'y'))
        {
            key = gKeyboard->inverseTranslateKey('Y');
        }
        else if ((key == gKeyboard->inverseTranslateKey('Y')) && (character == 'z'))
        {
            key = gKeyboard->inverseTranslateKey('Z');
        }
    }

    mRawKeyEvent = event;
	bool retVal = gKeyboard->handleKeyDown(key, mask);
    mRawKeyEvent = NULL;
    return retVal;
}

void callResetKeys()
{
	gKeyboard->resetKeys();
}

bool callUnicodeCallback(wchar_t character, unsigned int mask)
{
    NativeKeyEventData eventData;
    
    memset(&eventData, 0, sizeof(NativeKeyEventData));
    
    eventData.mKeyEvent = NativeKeyEventData::KEYCHAR;
    eventData.mEventType = 0;
    eventData.mEventModifiers = mask;
    eventData.mEventKeyCode = 0;
    eventData.mEventChars = character;
    eventData.mEventUnmodChars = character;
    eventData.mEventRepeat = false;
    
    mRawKeyEvent = &eventData;
    
    bool result = gWindowImplementation->getCallbacks()->handleUnicodeChar(character, mask);
    mRawKeyEvent = NULL;
    return result;
}

void callFocus()
{
	if (gWindowImplementation)
	{
		gWindowImplementation->getCallbacks()->handleFocus(gWindowImplementation);
	}
}

void callFocusLost()
{
	if (gWindowImplementation)
	{
		gWindowImplementation->getCallbacks()->handleFocusLost(gWindowImplementation);
	}
}

void callRightMouseDown(float *pos, MASK mask)
{
    if (gWindowImplementation->allowsLanguageInput())
    {
        gWindowImplementation->interruptLanguageTextInput();
    }
    
	LLCoordGL		outCoords;
	outCoords.mX = ll_round(pos[0]);
	outCoords.mY = ll_round(pos[1]);
	gWindowImplementation->getCallbacks()->handleRightMouseDown(gWindowImplementation, outCoords, gKeyboard->currentMask(TRUE));
}

void callRightMouseUp(float *pos, MASK mask)
{
    if (gWindowImplementation->allowsLanguageInput())
    {
        gWindowImplementation->interruptLanguageTextInput();
    }
    
	LLCoordGL		outCoords;
	outCoords.mX = ll_round(pos[0]);
	outCoords.mY = ll_round(pos[1]);
	gWindowImplementation->getCallbacks()->handleRightMouseUp(gWindowImplementation, outCoords, gKeyboard->currentMask(TRUE));
}

void callLeftMouseDown(float *pos, MASK mask)
{
    if (gWindowImplementation->allowsLanguageInput())
    {
        gWindowImplementation->interruptLanguageTextInput();
    }
    
	LLCoordGL		outCoords;
	outCoords.mX = ll_round(pos[0]);
	outCoords.mY = ll_round(pos[1]);
	gWindowImplementation->getCallbacks()->handleMouseDown(gWindowImplementation, outCoords, gKeyboard->currentMask(TRUE));
}

void callLeftMouseUp(float *pos, MASK mask)
{
    if (gWindowImplementation->allowsLanguageInput())
    {
        gWindowImplementation->interruptLanguageTextInput();
    }
    
	LLCoordGL		outCoords;
	outCoords.mX = ll_round(pos[0]);
	outCoords.mY = ll_round(pos[1]);
	gWindowImplementation->getCallbacks()->handleMouseUp(gWindowImplementation, outCoords, gKeyboard->currentMask(TRUE));
	
}

void callDoubleClick(float *pos, MASK mask)
{
    if (gWindowImplementation->allowsLanguageInput())
    {
        gWindowImplementation->interruptLanguageTextInput();
    }
    
	LLCoordGL	outCoords;
	outCoords.mX = ll_round(pos[0]);
	outCoords.mY = ll_round(pos[1]);
	gWindowImplementation->getCallbacks()->handleDoubleClick(gWindowImplementation, outCoords, gKeyboard->currentMask(TRUE));
}

void callResize(unsigned int width, unsigned int height)
{
	if (gWindowImplementation != NULL)
	{
		gWindowImplementation->getCallbacks()->handleResize(gWindowImplementation, width, height);
	}
}

void callMouseMoved(float *pos, MASK mask)
{
	LLCoordGL		outCoords;
	outCoords.mX = ll_round(pos[0]);
	outCoords.mY = ll_round(pos[1]);
	float deltas[2];
	gWindowImplementation->getMouseDeltas(deltas);
	outCoords.mX += deltas[0];
	outCoords.mY += deltas[1];
	gWindowImplementation->getCallbacks()->handleMouseMove(gWindowImplementation, outCoords, gKeyboard->currentMask(TRUE));
	//gWindowImplementation->getCallbacks()->handleScrollWheel(gWindowImplementation, 0);
}

void callMouseDragged(float *pos, MASK mask)
{
    LLCoordGL		outCoords;
    outCoords.mX = ll_round(pos[0]);
    outCoords.mY = ll_round(pos[1]);
    float deltas[2];
    gWindowImplementation->getMouseDeltas(deltas);
    outCoords.mX += deltas[0];
    outCoords.mY += deltas[1];
    gWindowImplementation->getCallbacks()->handleMouseDragged(gWindowImplementation, outCoords, gKeyboard->currentMask(TRUE));
}

void callScrollMoved(float deltaX, float deltaY)
{
	if ( gWindowImplementation && gWindowImplementation->getCallbacks() )
	{
		gWindowImplementation->getCallbacks()->handleScrollHWheel(gWindowImplementation, deltaX);
		gWindowImplementation->getCallbacks()->handleScrollWheel(gWindowImplementation, deltaY);
	}
}

void callMouseExit()
{
	gWindowImplementation->getCallbacks()->handleMouseLeave(gWindowImplementation);
}

void callWindowFocus()
{
   if ( gWindowImplementation && gWindowImplementation->getCallbacks() )
	{
		gWindowImplementation->getCallbacks()->handleFocus (gWindowImplementation);
	}
	else
	{
		LL_WARNS("COCOA") << "Window Implementation or callbacks not yet initialized." << LL_ENDL;
	}


}

void callWindowUnfocus()
{
	if ( gWindowImplementation && gWindowImplementation->getCallbacks() )
	{
		gWindowImplementation->getCallbacks()->handleFocusLost(gWindowImplementation);
	}
}

void callWindowHide()
{	
	if ( gWindowImplementation && gWindowImplementation->getCallbacks() )
	{
		gWindowImplementation->getCallbacks()->handleActivate(gWindowImplementation, false);
	}
}

void callWindowUnhide()
{	
	if ( gWindowImplementation && gWindowImplementation->getCallbacks() )
	{
		gWindowImplementation->getCallbacks()->handleActivate(gWindowImplementation, true);
	}
}

void callWindowDidChangeScreen()
{
	if ( gWindowImplementation && gWindowImplementation->getCallbacks() )
	{
		gWindowImplementation->getCallbacks()->handleWindowDidChangeScreen(gWindowImplementation);
	}
}

void callDeltaUpdate(float *delta, MASK mask)
{
	gWindowImplementation->updateMouseDeltas(delta);
}

void callOtherMouseDown(float *pos, MASK mask, int button)
{
	LLCoordGL		outCoords;
	outCoords.mX = ll_round(pos[0]);
	outCoords.mY = ll_round(pos[1]);
	float deltas[2];
	gWindowImplementation->getMouseDeltas(deltas);
	outCoords.mX += deltas[0];
	outCoords.mY += deltas[1];

    if (button == 2)
    {
        gWindowImplementation->getCallbacks()->handleMiddleMouseDown(gWindowImplementation, outCoords, mask);
    }
    else
    {
        gWindowImplementation->getCallbacks()->handleOtherMouseDown(gWindowImplementation, outCoords, mask, button + 1);
    }
}

void callOtherMouseUp(float *pos, MASK mask, int button)
{
	LLCoordGL outCoords;
	outCoords.mX = ll_round(pos[0]);
	outCoords.mY = ll_round(pos[1]);
	float deltas[2];
	gWindowImplementation->getMouseDeltas(deltas);
	outCoords.mX += deltas[0];
    outCoords.mY += deltas[1];
    if (button == 2)
    {
        gWindowImplementation->getCallbacks()->handleMiddleMouseUp(gWindowImplementation, outCoords, mask);
    }
    else
    {
        gWindowImplementation->getCallbacks()->handleOtherMouseUp(gWindowImplementation, outCoords, mask, button + 1);
    }
}

void callModifier(MASK mask)
{
	gKeyboard->handleModifier(mask);
}

void callHandleDragEntered(std::string url)
{
	gWindowImplementation->handleDragNDrop(url, LLWindowCallbacks::DNDA_START_TRACKING);
}

void callHandleDragExited(std::string url)
{
	gWindowImplementation->handleDragNDrop(url, LLWindowCallbacks::DNDA_STOP_TRACKING);
}

void callHandleDragUpdated(std::string url)
{
	gWindowImplementation->handleDragNDrop(url, LLWindowCallbacks::DNDA_TRACK);
}

void callHandleDragDropped(std::string url)
{
	gWindowImplementation->handleDragNDrop(url, LLWindowCallbacks::DNDA_DROPPED);
}

void callQuitHandler()
{
	if (gWindowImplementation)
	{
		if(gWindowImplementation->getCallbacks()->handleCloseRequest(gWindowImplementation))
		{
			gWindowImplementation->getCallbacks()->handleQuit(gWindowImplementation);
		}
	}
}

void getPreeditSelectionRange(int *position, int *length)
{
	if (gWindowImplementation->getPreeditor())
	{
		gWindowImplementation->getPreeditor()->getSelectionRange(position, length);
	}
}

void getPreeditMarkedRange(int *position, int *length)
{
	if (gWindowImplementation->getPreeditor())
	{
		gWindowImplementation->getPreeditor()->getPreeditRange(position, length);
	}
}

void setPreeditMarkedRange(int position, int length)
{
	if (gWindowImplementation->getPreeditor())
	{
		gWindowImplementation->getPreeditor()->markAsPreedit(position, length);
	}
}

bool handleUnicodeCharacter(wchar_t c)
{
    bool success = false;
	if (gWindowImplementation->getPreeditor())
	{
        success = gWindowImplementation->getPreeditor()->handleUnicodeCharHere(c);
	}
    
    return success;
}

void resetPreedit()
{
	if (gWindowImplementation->getPreeditor())
	{
		gWindowImplementation->getPreeditor()->resetPreedit();
	}
}

// For reasons of convenience, handle IME updates here.
// This largely mirrors the old implementation, only sans the carbon parameters.
void setMarkedText(unsigned short *unitext, unsigned int *selectedRange, unsigned int *replacementRange, long text_len, attributedStringInfo segments)
{
	if (gWindowImplementation->getPreeditor())
	{
		LLPreeditor *preeditor = gWindowImplementation->getPreeditor();
		preeditor->resetPreedit();
		// This should be a viable replacement for the kEventParamTextInputSendReplaceRange parameter.
		if (replacementRange[0] < replacementRange[1])
		{
			const LLWString& text = preeditor->getPreeditString();
			const S32 location = wstring_wstring_length_from_utf16_length(text, 0, replacementRange[0]);
			const S32 length = wstring_wstring_length_from_utf16_length(text, location, replacementRange[1]);
			preeditor->markAsPreedit(location, length);
		}
		
		LLWString fix_str = utf16str_to_wstring(llutf16string(unitext, text_len));
		
		S32 caret_position = fix_str.length();
		
		preeditor->updatePreedit(fix_str, segments.seg_lengths, segments.seg_standouts, caret_position);
	}
}

void getPreeditLocation(float *location, unsigned int length)
{
	if (gWindowImplementation->getPreeditor())
	{
		LLPreeditor *preeditor = gWindowImplementation->getPreeditor();
		LLCoordGL coord;
		LLCoordScreen screen;
		LLRect rect;
		
		preeditor->getPreeditLocation(length, &coord, &rect, NULL);
		
		float c[4] = {float(coord.mX), float(coord.mY), 0, 0};
		
		convertRectToScreen(gWindowImplementation->getWindow(), c);
		
		location[0] = c[0];
		location[1] = c[1];
	}
}

void LLWindowMacOSX::updateMouseDeltas(float* deltas)
{
	if (mCursorDecoupled)
	{
		mCursorLastEventDeltaX = ll_round(deltas[0]);
		mCursorLastEventDeltaY = ll_round(-deltas[1]);
		
		if (mCursorIgnoreNextDelta)
		{
			mCursorLastEventDeltaX = 0;
			mCursorLastEventDeltaY = 0;
			mCursorIgnoreNextDelta = FALSE;
		}
	} else {
		mCursorLastEventDeltaX = 0;
		mCursorLastEventDeltaY = 0;
	}
}

void LLWindowMacOSX::getMouseDeltas(float* delta)
{
	delta[0] = mCursorLastEventDeltaX;
	delta[1] = mCursorLastEventDeltaY;
}

BOOL LLWindowMacOSX::createContext(int x, int y, int width, int height, int bits, BOOL fullscreen, BOOL enable_vsync)
{
	mFullscreen = fullscreen;
	
	if (mWindow == NULL)
	{
		mWindow = getMainAppWindow();
	}

	if(mContext == NULL)
	{
		// Our OpenGL view is already defined within SecondLife.xib.
		// Get the view instead.
		mGLView = createOpenGLView(mWindow, mFSAASamples, enable_vsync);
		mContext = getCGLContextObj(mGLView);
		gGLManager.mVRAM = getVramSize(mGLView);

        if(!mPixelFormat)
        {
            CGLPixelFormatAttribute attribs[] =
            {
                kCGLPFANoRecovery,
                kCGLPFADoubleBuffer,
                kCGLPFAClosestPolicy,
                kCGLPFAAccelerated,
                kCGLPFAMultisample,
                kCGLPFASampleBuffers, static_cast<CGLPixelFormatAttribute>((mFSAASamples > 0 ? 1 : 0)),
                kCGLPFASamples, static_cast<CGLPixelFormatAttribute>(mFSAASamples),
                kCGLPFAStencilSize, static_cast<CGLPixelFormatAttribute>(8),
                kCGLPFADepthSize, static_cast<CGLPixelFormatAttribute>(24),
                kCGLPFAAlphaSize, static_cast<CGLPixelFormatAttribute>(8),
                kCGLPFAColorSize, static_cast<CGLPixelFormatAttribute>(24),
                kCGLPFAOpenGLProfile, static_cast<CGLPixelFormatAttribute>(kCGLOGLPVersion_GL4_Core),
                static_cast<CGLPixelFormatAttribute>(0)
            };

            GLint numPixelFormats;
            CGLChoosePixelFormat (attribs, &mPixelFormat, &numPixelFormats);
            
            if(mPixelFormat == NULL) {
                CGLChoosePixelFormat (attribs, &mPixelFormat, &numPixelFormats);
            }
        }

	}
	
	// This sets up our view to recieve text from our non-inline text input window.
	setupInputWindow(mWindow, mGLView);
	
	// Hook up the context to a drawable

	if(mContext != NULL)
	{
		
		// <FS:CR> Mac OpenGL
		//U32 err = CGLSetCurrentContext(mContext);
		CGLError err = CGLSetCurrentContext(mContext);		
		if (err != kCGLNoError)
		{
			setupFailure("Can't activate GL rendering context", "Error", OSMB_OK);
			return FALSE;
		}
	}

    mRefreshRate = CGDisplayModeGetRefreshRate(CGDisplayCopyDisplayMode(mDisplay));
    if(mRefreshRate == 0)
    {
        //consider adding more appropriate fallback later
        mRefreshRate = DEFAULT_REFRESH_RATE;
    }

	// Disable vertical sync for swap
    toggleVSync(enable_vsync);

	//enable multi-threaded OpenGL
	if (sUseMultGL)
	{
		CGLError cgl_err;
		CGLContextObj ctx = CGLGetCurrentContext();

		cgl_err =  CGLEnable( ctx, kCGLCEMPEngine);

		if (cgl_err != kCGLNoError )
		{
			LL_INFOS("GLInit") << "Multi-threaded OpenGL not available." << LL_ENDL;
		}
		else
		{
            LL_INFOS("GLInit") << "Multi-threaded OpenGL enabled." << LL_ENDL;
		}
	}
	makeFirstResponder(mWindow, mGLView);
    
	return TRUE;
}


// We only support OS X 10.7's fullscreen app mode which is literally a full screen window that fills a virtual desktop.
// This makes this method obsolete.
BOOL LLWindowMacOSX::switchContext(BOOL fullscreen, const LLCoordScreen &size, BOOL enable_vsync, const LLCoordScreen * const posp)
{
	return FALSE;
}

void LLWindowMacOSX::destroyContext()
{
	if (!mContext)
	{
		// We don't have a context
		return;
	}
	// Unhook the GL context from any drawable it may have
	if(mContext != NULL)
	{
		LL_DEBUGS("Window") << "destroyContext: unhooking drawable " << LL_ENDL;
		CGLSetCurrentContext(NULL);
	}

	// Clean up remaining GL state before blowing away window
	gGLManager.shutdownGL();

	// Clean up the pixel format
	if(mPixelFormat != NULL)
	{
		CGLDestroyPixelFormat(mPixelFormat);
		mPixelFormat = NULL;
	}

	// Clean up the GL context
	if(mContext != NULL)
	{
		CGLDestroyContext(mContext);
	}
	
	// Destroy our LLOpenGLView
	if(mGLView != NULL)
	{
		removeGLView(mGLView);
		mGLView = NULL;
	}
	
	// Close the window
	if(mWindow != NULL)
	{
        NSWindowRef dead_window = mWindow;
        mWindow = NULL;
		closeWindow(dead_window);
	}

}

LLWindowMacOSX::~LLWindowMacOSX()
{
	destroyContext();

	if(mSupportedResolutions != NULL)
	{
		delete []mSupportedResolutions;
	}

	gWindowImplementation = NULL;

}


void LLWindowMacOSX::show()
{
}

void LLWindowMacOSX::hide()
{
	setMouseClipping(FALSE);
}

//virtual
void LLWindowMacOSX::minimize()
{
	setMouseClipping(FALSE);
	showCursor();
}

//virtual
void LLWindowMacOSX::restore()
{
	show();
}


// close() destroys all OS-specific code associated with a window.
// Usually called from LLWindowManager::destroyWindow()
void LLWindowMacOSX::close()
{
	// Is window is already closed?
	//	if (!mWindow)
	//	{
	//		return;
	//	}

	// Make sure cursor is visible and we haven't mangled the clipping state.
	setMouseClipping(FALSE);
	showCursor();

	destroyContext();
}

BOOL LLWindowMacOSX::isValid()
{
	if(mFullscreen)
	{
		return(TRUE);
	}

	return (mWindow != NULL);
}

BOOL LLWindowMacOSX::getVisible()
{
	BOOL result = FALSE;

	if(mFullscreen)
	{
		result = TRUE;
	}if (mWindow)
	{
			result = TRUE;
	}

	return(result);
}

BOOL LLWindowMacOSX::getMinimized()
{
	return mMinimized;
}

BOOL LLWindowMacOSX::getMaximized()
{
	return mMaximized;
}

BOOL LLWindowMacOSX::maximize()
{
	if (mWindow && !mMaximized)
	{
	}

	return mMaximized;
}

BOOL LLWindowMacOSX::getFullscreen()
{
	return mFullscreen;
}

void LLWindowMacOSX::gatherInput()
{
	updateCursor();
}

BOOL LLWindowMacOSX::getPosition(LLCoordScreen *position)
{
	S32 err = -1;

	if(mFullscreen)
	{
		position->mX = 0;
		position->mY = 0;
		err = noErr;
	}
	else if(mWindow)
	{
		const CGPoint & pos = getContentViewBoundsPosition(mWindow);

		position->mX = pos.x;
		position->mY = pos.y;

		err = noErr;
	}
	else
	{
		LL_ERRS() << "LLWindowMacOSX::getPosition(): no window and not fullscreen!" << LL_ENDL;
	}

	return (err == noErr);
}

BOOL LLWindowMacOSX::getSize(LLCoordScreen *size)
{
	S32 err = -1;

	if(mFullscreen)
	{
		size->mX = mFullscreenWidth;
		size->mY = mFullscreenHeight;
		err = noErr;
	}
	else if(mWindow)
	{
		const CGSize & sz = gHiDPISupport ? getDeviceContentViewSize(mWindow, mGLView) : getContentViewBoundsSize(mWindow);

		size->mX = sz.width;
		size->mY = sz.height;
        err = noErr;
	}
	else
	{
		LL_ERRS() << "LLWindowMacOSX::getSize(): no window and not fullscreen!" << LL_ENDL;
	}

	return (err == noErr);
}

BOOL LLWindowMacOSX::getSize(LLCoordWindow *size)
{
	S32 err = -1;
	
	if(mFullscreen)
	{
		size->mX = mFullscreenWidth;
		size->mY = mFullscreenHeight;
		err = noErr;
	}
	else if(mWindow)
	{
		const CGSize & sz = gHiDPISupport ? getDeviceContentViewSize(mWindow, mGLView) : getContentViewBoundsSize(mWindow);
		
		size->mX = sz.width;
		size->mY = sz.height;
        err = noErr;
        
        
	}
	else
	{
		LL_ERRS() << "LLWindowMacOSX::getSize(): no window and not fullscreen!" << LL_ENDL;
	}
	
	return (err == noErr);
}

BOOL LLWindowMacOSX::setPosition(const LLCoordScreen position)
{
	if(mWindow)
	{
		float pos[2] = {float(position.mX), float(position.mY)};
		setWindowPos(mWindow, pos);
	}

	return TRUE;
}

BOOL LLWindowMacOSX::setSizeImpl(const LLCoordScreen size)
{
	if(mWindow)
	{
        LLCoordWindow to;
        convertCoords(size, &to);
		setWindowSize(mWindow, to.mX, to.mY);
        return TRUE;
	}

	return FALSE;
}

BOOL LLWindowMacOSX::setSizeImpl(const LLCoordWindow size)
{
	if (mWindow)
	{
        const int titlePadding = 22;
        setWindowSize(mWindow, size.mX, size.mY + titlePadding);
        return TRUE;
	}
    
	return FALSE;
}

void LLWindowMacOSX::swapBuffers()
{
	CGLFlushDrawable(mContext);
}

void LLWindowMacOSX::restoreGLContext()
{
    CGLSetCurrentContext(mContext);
}

F32 LLWindowMacOSX::getGamma()
{
	F32 result = 2.2;	// Default to something sane

	CGGammaValue redMin;
	CGGammaValue redMax;
	CGGammaValue redGamma;
	CGGammaValue greenMin;
	CGGammaValue greenMax;
	CGGammaValue greenGamma;
	CGGammaValue blueMin;
	CGGammaValue blueMax;
	CGGammaValue blueGamma;

	if(CGGetDisplayTransferByFormula(
		mDisplay,
		&redMin,
		&redMax,
		&redGamma,
		&greenMin,
		&greenMax,
		&greenGamma,
		&blueMin,
		&blueMax,
		&blueGamma) == noErr)
	{
		// So many choices...
		// Let's just return the green channel gamma for now.
		result = greenGamma;
	}

	return result;
}

U32 LLWindowMacOSX::getFSAASamples()
{
	return mFSAASamples;
}

void LLWindowMacOSX::setFSAASamples(const U32 samples)
{
	mFSAASamples = samples;
	mForceRebuild = TRUE;
}

BOOL LLWindowMacOSX::restoreGamma()
{
	CGDisplayRestoreColorSyncSettings();
	return true;
}

BOOL LLWindowMacOSX::setGamma(const F32 gamma)
{
	CGGammaValue redMin;
	CGGammaValue redMax;
	CGGammaValue redGamma;
	CGGammaValue greenMin;
	CGGammaValue greenMax;
	CGGammaValue greenGamma;
	CGGammaValue blueMin;
	CGGammaValue blueMax;
	CGGammaValue blueGamma;

	// MBW -- XXX -- Should we allow this in windowed mode?

	if(CGGetDisplayTransferByFormula(
		mDisplay,
		&redMin,
		&redMax,
		&redGamma,
		&greenMin,
		&greenMax,
		&greenGamma,
		&blueMin,
		&blueMax,
		&blueGamma) != noErr)
	{
		return false;
	}

	if(CGSetDisplayTransferByFormula(
		mDisplay,
		redMin,
		redMax,
		gamma,
		greenMin,
		greenMax,
		gamma,
		blueMin,
		blueMax,
		gamma) != noErr)
	{
		return false;
	}


	return true;
}

BOOL LLWindowMacOSX::isCursorHidden()
{
	return mCursorHidden;
}



// Constrains the mouse to the window.
void LLWindowMacOSX::setMouseClipping( BOOL b )
{
	// Just stash the requested state.  We'll simulate this when the cursor is hidden by decoupling.
	mIsMouseClipping = b;

	if(b)
	{
		//		LL_INFOS() << "setMouseClipping(TRUE)" << LL_ENDL;
	}
	else
	{
		//		LL_INFOS() << "setMouseClipping(FALSE)" << LL_ENDL;
	}

	adjustCursorDecouple();
}

BOOL LLWindowMacOSX::setCursorPosition(const LLCoordWindow position)
{
	BOOL result = FALSE;
	LLCoordScreen screen_pos;

	if (!convertCoords(position, &screen_pos))
	{
		return FALSE;
	}

	CGPoint newPosition;

	//	LL_INFOS() << "setCursorPosition(" << screen_pos.mX << ", " << screen_pos.mY << ")" << LL_ENDL;

	newPosition.x = screen_pos.mX;
	newPosition.y = screen_pos.mY;

	CGSetLocalEventsSuppressionInterval(0.0);
	if(CGWarpMouseCursorPosition(newPosition) == noErr)
	{
		result = TRUE;
	}

	// Under certain circumstances, this will trigger us to decouple the cursor.
	adjustCursorDecouple(true);

	// trigger mouse move callback
	LLCoordGL gl_pos;
	convertCoords(position, &gl_pos);
	float scale = getSystemUISize();
	gl_pos.mX *= scale;
	gl_pos.mY *= scale;
	mCallbacks->handleMouseMove(this, gl_pos, (MASK)0);

	return result;
}

BOOL LLWindowMacOSX::getCursorPosition(LLCoordWindow *position)
{
	float cursor_point[2];
	LLCoordScreen screen_pos;

	if(mWindow == NULL)
		return FALSE;
	
	getCursorPos(mWindow, cursor_point);

	if(mCursorDecoupled)
	{
		//		CGMouseDelta x, y;

		// If the cursor's decoupled, we need to read the latest movement delta as well.
		//		CGGetLastMouseDelta( &x, &y );
		//		cursor_point.h += x;
		//		cursor_point.v += y;

		// CGGetLastMouseDelta may behave strangely when the cursor's first captured.
		// Stash in the event handler instead.
		cursor_point[0] += mCursorLastEventDeltaX;
		cursor_point[1] += mCursorLastEventDeltaY;
	}

	float scale = getSystemUISize();
	position->mX = cursor_point[0] * scale;
	position->mY = cursor_point[1] * scale;

	return TRUE;
}

void LLWindowMacOSX::adjustCursorDecouple(bool warpingMouse)
{
	if(mIsMouseClipping && mCursorHidden)
	{
		if(warpingMouse)
		{
			// The cursor should be decoupled.  Make sure it is.
			if(!mCursorDecoupled)
			{
				//			LL_INFOS() << "adjustCursorDecouple: decoupling cursor" << LL_ENDL;
				CGAssociateMouseAndMouseCursorPosition(false);
				mCursorDecoupled = true;
				mCursorIgnoreNextDelta = TRUE;
			}
		}
	}
	else
	{
		// The cursor should not be decoupled.  Make sure it isn't.
		if(mCursorDecoupled)
		{
			//			LL_INFOS() << "adjustCursorDecouple: recoupling cursor" << LL_ENDL;
			CGAssociateMouseAndMouseCursorPosition(true);
			mCursorDecoupled = false;
		}
	}
}

F32 LLWindowMacOSX::getNativeAspectRatio()
{
	if (mFullscreen)
	{
		return (F32)mFullscreenWidth / (F32)mFullscreenHeight;
	}
	else
	{
		// The constructor for this class grabs the aspect ratio of the monitor before doing any resolution
		// switching, and stashes it in mOriginalAspectRatio.  Here, we just return it.

		if (mOverrideAspectRatio > 0.f)
		{
			return mOverrideAspectRatio;
		}

		return mOriginalAspectRatio;
	}
}

F32 LLWindowMacOSX::getPixelAspectRatio()
{
	//OS X always enforces a 1:1 pixel aspect ratio, regardless of video mode
	return 1.f;
}

U32 LLWindowMacOSX::getAvailableVRAMMegabytes() {
    // MTL (and MoltenVK) has some additional gpu data, such as recommendedMaxWorkingSetSize and currentAllocatedSize.
    // But these are not available for OpenGL and/or our current mimimum OS version.
    // So we will estimate.
    static const U32 mb = 1024*1024;
    // We're asked for total available gpu memory, but we only have allocation info on texture usage. So estimate by doubling that.
    static const U32 total_factor = 2; // estimated total/textures
    return gGLManager.mVRAM - (LLImageGL::getTextureBytesAllocated() * total_factor/mb);
}

//static SInt32 oldWindowLevel;

// MBW -- XXX -- There's got to be a better way than this.  Find it, please...

// Since we're no longer supporting the "typical" fullscreen mode with CGL or NSOpenGL anymore, these are unnecessary. -Geenz
void LLWindowMacOSX::beforeDialog()
{
}

void LLWindowMacOSX::afterDialog()
{
    //For fix problem with Core Flow view on OSX
    restoreGLContext();
}


void LLWindowMacOSX::flashIcon(F32 seconds)
{
	// For consistency with OS X conventions, the number of seconds given is ignored and
	// left up to the OS (which will actually bounce it for one second).
	requestUserAttention();
}

BOOL LLWindowMacOSX::isClipboardTextAvailable()
{
	return pasteBoardAvailable();
}

BOOL LLWindowMacOSX::pasteTextFromClipboard(LLWString &dst)
{
    unsigned short* pboard_data = copyFromPBoard(); // must free returned data
	llutf16string str(pboard_data);
    free(pboard_data);

	dst = utf16str_to_wstring(str);
	LLWStringUtil::removeCRLF(dst);	// <FS:CR>;
	if (dst != L"")
	{
		return true;
	} else {
		return false;
	}
}

BOOL LLWindowMacOSX::copyTextToClipboard(const LLWString &s)
{
	BOOL result = false;
	llutf16string utf16str = wstring_to_utf16str(s);
	
	result = copyToPBoard(utf16str.data(), utf16str.length());

	return result;
}


// protected
BOOL LLWindowMacOSX::resetDisplayResolution()
{
	// This is only called from elsewhere in this class, and it's not used by the Mac implementation.
	return true;
}


LLWindow::LLWindowResolution* LLWindowMacOSX::getSupportedResolutions(S32 &num_resolutions)
{
	if (!mSupportedResolutions)
	{
		CFArrayRef modes = CGDisplayCopyAllDisplayModes(mDisplay, nullptr);

		if(modes != NULL)
		{
			CFIndex index, cnt;

			mSupportedResolutions = new LLWindowResolution[MAX_NUM_RESOLUTIONS];
			mNumSupportedResolutions = 0;

			//  Examine each mode
			cnt = CFArrayGetCount( modes );

			for ( index = 0; (index < cnt) && (mNumSupportedResolutions < MAX_NUM_RESOLUTIONS); index++ )
			{
				//  Pull the mode dictionary out of the CFArray
				CFDictionaryRef mode = (CFDictionaryRef)CFArrayGetValueAtIndex( modes, index );
				long width = getDictLong(mode, kCGDisplayWidth);
				long height = getDictLong(mode, kCGDisplayHeight);
				long bits = getDictLong(mode, kCGDisplayBitsPerPixel);

				if(bits == BITS_PER_PIXEL && width >= 800 && height >= 600)
				{
					BOOL resolution_exists = FALSE;
					for(S32 i = 0; i < mNumSupportedResolutions; i++)
					{
						if (mSupportedResolutions[i].mWidth == width &&
							mSupportedResolutions[i].mHeight == height)
						{
							resolution_exists = TRUE;
						}
					}
					if (!resolution_exists)
					{
						mSupportedResolutions[mNumSupportedResolutions].mWidth = width;
						mSupportedResolutions[mNumSupportedResolutions].mHeight = height;
						mNumSupportedResolutions++;
					}
				}
			}
            CFRelease(modes);
		}
	}

	num_resolutions = mNumSupportedResolutions;
	return mSupportedResolutions;
}

BOOL LLWindowMacOSX::convertCoords(LLCoordGL from, LLCoordWindow *to)
{
	to->mX = from.mX;
	to->mY = from.mY;
	return TRUE;
}

BOOL LLWindowMacOSX::convertCoords(LLCoordWindow from, LLCoordGL* to)
{
	to->mX = from.mX;
	to->mY = from.mY;
	return TRUE;
}

BOOL LLWindowMacOSX::convertCoords(LLCoordScreen from, LLCoordWindow* to)
{
	if(mWindow)
	{
		float mouse_point[2];

		mouse_point[0] = from.mX;
		mouse_point[1] = from.mY;
		
		convertScreenToWindow(mWindow, mouse_point);

		to->mX = mouse_point[0];
		to->mY = mouse_point[1];

		return TRUE;
	}
	return FALSE;
}

BOOL LLWindowMacOSX::convertCoords(LLCoordWindow from, LLCoordScreen *to)
{
	if(mWindow)
	{
		float mouse_point[2];

		mouse_point[0] = from.mX;
		mouse_point[1] = from.mY;
		
		convertWindowToScreen(mWindow, mouse_point);

		to->mX = mouse_point[0];
		to->mY = mouse_point[1];

		return TRUE;
	}
	return FALSE;
}

BOOL LLWindowMacOSX::convertCoords(LLCoordScreen from, LLCoordGL *to)
{
	LLCoordWindow window_coord;

	return(convertCoords(from, &window_coord) && convertCoords(window_coord, to));
}

BOOL LLWindowMacOSX::convertCoords(LLCoordGL from, LLCoordScreen *to)
{
	LLCoordWindow window_coord;

	return(convertCoords(from, &window_coord) && convertCoords(window_coord, to));
}




void LLWindowMacOSX::setupFailure(const std::string& text, const std::string& caption, U32 type)
{
	destroyContext();

	OSMessageBox(text, caption, type);
}

			// Note on event recording - QUIT is a known special case and we are choosing NOT to record it for the record and playback feature 
			// it is handled at a very low-level
const char* cursorIDToName(int id)
{
	switch (id)
	{
		case UI_CURSOR_ARROW:							return "UI_CURSOR_ARROW";
		case UI_CURSOR_WAIT:							return "UI_CURSOR_WAIT";
		case UI_CURSOR_HAND:							return "UI_CURSOR_HAND";
		case UI_CURSOR_IBEAM:							return "UI_CURSOR_IBEAM";
		case UI_CURSOR_CROSS:							return "UI_CURSOR_CROSS";
		case UI_CURSOR_SIZENWSE:						return "UI_CURSOR_SIZENWSE";
		case UI_CURSOR_SIZENESW:						return "UI_CURSOR_SIZENESW";
		case UI_CURSOR_SIZEWE:							return "UI_CURSOR_SIZEWE";
		case UI_CURSOR_SIZENS:							return "UI_CURSOR_SIZENS";
		case UI_CURSOR_SIZEALL:							return "UI_CURSOR_SIZEALL";
		case UI_CURSOR_NO:								return "UI_CURSOR_NO";
		case UI_CURSOR_WORKING:							return "UI_CURSOR_WORKING";
		case UI_CURSOR_TOOLGRAB:						return "UI_CURSOR_TOOLGRAB";
		case UI_CURSOR_TOOLLAND:						return "UI_CURSOR_TOOLLAND";
		case UI_CURSOR_TOOLFOCUS:						return "UI_CURSOR_TOOLFOCUS";
		case UI_CURSOR_TOOLCREATE:						return "UI_CURSOR_TOOLCREATE";
		case UI_CURSOR_ARROWDRAG:						return "UI_CURSOR_ARROWDRAG";
		case UI_CURSOR_ARROWCOPY:						return "UI_CURSOR_ARROWCOPY";
		case UI_CURSOR_ARROWDRAGMULTI:					return "UI_CURSOR_ARROWDRAGMULTI";
		case UI_CURSOR_ARROWCOPYMULTI:					return "UI_CURSOR_ARROWCOPYMULTI";
		case UI_CURSOR_NOLOCKED:						return "UI_CURSOR_NOLOCKED";
		case UI_CURSOR_ARROWLOCKED:						return "UI_CURSOR_ARROWLOCKED";
		case UI_CURSOR_GRABLOCKED:						return "UI_CURSOR_GRABLOCKED";
		case UI_CURSOR_TOOLTRANSLATE:					return "UI_CURSOR_TOOLTRANSLATE";
		case UI_CURSOR_TOOLROTATE:						return "UI_CURSOR_TOOLROTATE";
		case UI_CURSOR_TOOLSCALE:						return "UI_CURSOR_TOOLSCALE";
		case UI_CURSOR_TOOLCAMERA:						return "UI_CURSOR_TOOLCAMERA";
		case UI_CURSOR_TOOLPAN:							return "UI_CURSOR_TOOLPAN";
		case UI_CURSOR_TOOLZOOMIN:						return "UI_CURSOR_TOOLZOOMIN";
		case UI_CURSOR_TOOLZOOMOUT:						return "UI_CURSOR_TOOLZOOMOUT";
		case UI_CURSOR_TOOLPICKOBJECT3:					return "UI_CURSOR_TOOLPICKOBJECT3";
		case UI_CURSOR_TOOLPLAY:						return "UI_CURSOR_TOOLPLAY";
		case UI_CURSOR_TOOLPAUSE:						return "UI_CURSOR_TOOLPAUSE";
		case UI_CURSOR_TOOLMEDIAOPEN:					return "UI_CURSOR_TOOLMEDIAOPEN";
		case UI_CURSOR_PIPETTE:							return "UI_CURSOR_PIPETTE";
		/* <FS:LO> Legacy cursor setting from main program
		case UI_CURSOR_TOOLSIT:							return "UI_CURSOR_TOOLSIT";
		case UI_CURSOR_TOOLBUY:							return "UI_CURSOR_TOOLBUY";
		case UI_CURSOR_TOOLOPEN:						return "UI_CURSOR_TOOLOPEN";*/
 		case UI_CURSOR_TOOLSIT:							if (gWindowImplementation->mUseLegacyCursors) return "UI_CURSOR_TOOLSIT_LEGACY"; else return "UI_CURSOR_TOOLSIT";
 		case UI_CURSOR_TOOLBUY:							if (gWindowImplementation->mUseLegacyCursors) return "UI_CURSOR_TOOLBUY_LEGACY"; else return "UI_CURSOR_TOOLBUY";
 		case UI_CURSOR_TOOLOPEN:						if (gWindowImplementation->mUseLegacyCursors) return "UI_CURSOR_TOOLOPEN_LEGACY"; else return "UI_CURSOR_TOOLOPEN";
 		case UI_CURSOR_TOOLPAY:							if (gWindowImplementation->mUseLegacyCursors) return "UI_CURSOR_TOOLPAY_LEGACY"; else return "UI_CURSOR_TOOLBUY";
		// </FS:LO>
		case UI_CURSOR_TOOLPATHFINDING:					return "UI_CURSOR_PATHFINDING";
		case UI_CURSOR_TOOLPATHFINDING_PATH_START:		return "UI_CURSOR_PATHFINDING_START";
		case UI_CURSOR_TOOLPATHFINDING_PATH_START_ADD:	return "UI_CURSOR_PATHFINDING_START_ADD";
		case UI_CURSOR_TOOLPATHFINDING_PATH_END:		return "UI_CURSOR_PATHFINDING_END";
		case UI_CURSOR_TOOLPATHFINDING_PATH_END_ADD:	return "UI_CURSOR_PATHFINDING_END_ADD";
		case UI_CURSOR_TOOLNO:							return "UI_CURSOR_NO";
	}

	LL_ERRS() << "cursorIDToName: unknown cursor id" << id << LL_ENDL;

	return "UI_CURSOR_ARROW";
}

static CursorRef gCursors[UI_CURSOR_COUNT];


static void initPixmapCursor(int cursorid, int hotspotX, int hotspotY)
{
	// cursors are in <Application Bundle>/Contents/Resources/cursors_mac/UI_CURSOR_FOO.tif
	std::string fullpath = gDirUtilp->add(
		gDirUtilp->getAppRODataDir(),
		"cursors_mac",
		cursorIDToName(cursorid) + std::string(".tif"));

	gCursors[cursorid] = createImageCursor(fullpath.c_str(), hotspotX, hotspotY);
}

void LLWindowMacOSX::updateCursor()
{
	S32 result = 0;

	if (mDragOverrideCursor != -1)
	{
		// A drag is in progress...remember the requested cursor and we'll
		// restore it when it is done
		mCurrentCursor = mNextCursor;
		return;
	}
		
	if (mNextCursor == UI_CURSOR_ARROW
		&& mBusyCount > 0)
	{
		mNextCursor = UI_CURSOR_WORKING;
	}
	
    if(mCurrentCursor == mNextCursor)
    {
        if(mCursorHidden && mHideCursorPermanent && isCGCursorVisible())
        {
            hideNSCursor();            
            adjustCursorDecouple();
        }
        return;
    }

	// RN: replace multi-drag cursors with single versions
	if (mNextCursor == UI_CURSOR_ARROWDRAGMULTI)
	{
		mNextCursor = UI_CURSOR_ARROWDRAG;
	}
	else if (mNextCursor == UI_CURSOR_ARROWCOPYMULTI)
	{
		mNextCursor = UI_CURSOR_ARROWCOPY;
	}

	switch(mNextCursor)
	{
	default:
	case UI_CURSOR_ARROW:
		setArrowCursor();
		if(mCursorHidden)
		{
			// Since InitCursor resets the hide level, correct for it here.
			hideNSCursor();
		}
		break;

		// MBW -- XXX -- Some of the standard Windows cursors have no standard Mac equivalents.
		//    Find out what they look like and replicate them.

		// These are essentially correct
	case UI_CURSOR_WAIT:		/* Apple purposely doesn't allow us to set the beachball cursor manually.  Let NSApp figure out when to do this. */	break;
	case UI_CURSOR_IBEAM:		setIBeamCursor();	break;
	case UI_CURSOR_CROSS:		setCrossCursor();	break;
	case UI_CURSOR_HAND:		setPointingHandCursor();	break;
		//		case UI_CURSOR_NO:			SetThemeCursor(kThemeNotAllowedCursor);	break;
	case UI_CURSOR_ARROWCOPY:   setCopyCursor();	break;

		// Double-check these
	case UI_CURSOR_NO:
	case UI_CURSOR_SIZEWE:
	case UI_CURSOR_SIZENS:
	case UI_CURSOR_SIZENWSE:
	case UI_CURSOR_SIZENESW:
	case UI_CURSOR_WORKING:
	case UI_CURSOR_TOOLGRAB:
	case UI_CURSOR_TOOLLAND:
	case UI_CURSOR_TOOLFOCUS:
	case UI_CURSOR_TOOLCREATE:
	case UI_CURSOR_ARROWDRAG:
	case UI_CURSOR_NOLOCKED:
	case UI_CURSOR_ARROWLOCKED:
	case UI_CURSOR_GRABLOCKED:
	case UI_CURSOR_PIPETTE:
	case UI_CURSOR_TOOLTRANSLATE:
	case UI_CURSOR_TOOLROTATE:
	case UI_CURSOR_TOOLSCALE:
	case UI_CURSOR_TOOLCAMERA:
	case UI_CURSOR_TOOLPAN:
	case UI_CURSOR_TOOLZOOMIN:
	case UI_CURSOR_TOOLPICKOBJECT3:
	case UI_CURSOR_TOOLPLAY:
	case UI_CURSOR_TOOLPAUSE:
	case UI_CURSOR_TOOLMEDIAOPEN:
	case UI_CURSOR_TOOLSIT:
	case UI_CURSOR_TOOLBUY:
	case UI_CURSOR_TOOLPAY:
	case UI_CURSOR_TOOLOPEN:
	case UI_CURSOR_TOOLPATHFINDING:
	case UI_CURSOR_TOOLPATHFINDING_PATH_START:
	case UI_CURSOR_TOOLPATHFINDING_PATH_START_ADD:
	case UI_CURSOR_TOOLPATHFINDING_PATH_END:
	case UI_CURSOR_TOOLPATHFINDING_PATH_END_ADD:
	case UI_CURSOR_TOOLNO:
		result = setImageCursor(gCursors[mNextCursor]);
		break;

	}

	if(result != noErr)
	{
		setArrowCursor();
	}

	mCurrentCursor = mNextCursor;
}

ECursorType LLWindowMacOSX::getCursor() const
{
	return mCurrentCursor;
}

// <FS:LO> Legacy cursor setting from main program
//void LLWindowMacOSX::initCursors()
void LLWindowMacOSX::initCursors(BOOL useLegacyCursors)
{
	initPixmapCursor(UI_CURSOR_NO, 8, 8);
	initPixmapCursor(UI_CURSOR_WORKING, 1, 1);
	initPixmapCursor(UI_CURSOR_TOOLGRAB, 2, 14);
	initPixmapCursor(UI_CURSOR_TOOLLAND, 13, 8);
	initPixmapCursor(UI_CURSOR_TOOLFOCUS, 7, 6);
	initPixmapCursor(UI_CURSOR_TOOLCREATE, 7, 7);
	initPixmapCursor(UI_CURSOR_ARROWDRAG, 1, 1);
	initPixmapCursor(UI_CURSOR_ARROWCOPY, 1, 1);
	initPixmapCursor(UI_CURSOR_NOLOCKED, 8, 8);
	initPixmapCursor(UI_CURSOR_ARROWLOCKED, 1, 1);
	initPixmapCursor(UI_CURSOR_GRABLOCKED, 2, 14);
	initPixmapCursor(UI_CURSOR_PIPETTE, 3, 29);
	initPixmapCursor(UI_CURSOR_TOOLTRANSLATE, 1, 1);
	initPixmapCursor(UI_CURSOR_TOOLROTATE, 1, 1);
	initPixmapCursor(UI_CURSOR_TOOLSCALE, 1, 1);
	initPixmapCursor(UI_CURSOR_TOOLCAMERA, 7, 6);
	initPixmapCursor(UI_CURSOR_TOOLPAN, 7, 6);
	initPixmapCursor(UI_CURSOR_TOOLZOOMIN, 7, 6);
    initPixmapCursor(UI_CURSOR_TOOLZOOMOUT, 7, 6);
	initPixmapCursor(UI_CURSOR_TOOLPICKOBJECT3, 1, 1);
	initPixmapCursor(UI_CURSOR_TOOLPLAY, 1, 1);
	initPixmapCursor(UI_CURSOR_TOOLPAUSE, 1, 1);
	initPixmapCursor(UI_CURSOR_TOOLMEDIAOPEN, 1, 1);
	/* <FS:LO> Legacy cursor setting from main program
	initPixmapCursor(UI_CURSOR_TOOLSIT, 20, 15);
	initPixmapCursor(UI_CURSOR_TOOLBUY, 20, 15);
	initPixmapCursor(UI_CURSOR_TOOLOPEN, 20, 15);*/
	if (useLegacyCursors)
	{
		initPixmapCursor(UI_CURSOR_TOOLSIT, 0, 0);
		initPixmapCursor(UI_CURSOR_TOOLBUY, 0, 0);
		initPixmapCursor(UI_CURSOR_TOOLOPEN, 0, 0);
		initPixmapCursor(UI_CURSOR_TOOLPAY, 0, 0);
	}
	else
	{
		initPixmapCursor(UI_CURSOR_TOOLSIT, 20, 15);
		initPixmapCursor(UI_CURSOR_TOOLBUY, 20, 15);
		initPixmapCursor(UI_CURSOR_TOOLOPEN, 20, 15);
		initPixmapCursor(UI_CURSOR_TOOLPAY, 20, 15);
	}
	// </FS:LO>
	initPixmapCursor(UI_CURSOR_TOOLPATHFINDING, 16, 16);
	initPixmapCursor(UI_CURSOR_TOOLPATHFINDING_PATH_START, 16, 16);
	initPixmapCursor(UI_CURSOR_TOOLPATHFINDING_PATH_START_ADD, 16, 16);
	initPixmapCursor(UI_CURSOR_TOOLPATHFINDING_PATH_END, 16, 16);
	initPixmapCursor(UI_CURSOR_TOOLPATHFINDING_PATH_END_ADD, 16, 16);
	initPixmapCursor(UI_CURSOR_TOOLNO, 8, 8);

	initPixmapCursor(UI_CURSOR_SIZENWSE, 10, 10);
	initPixmapCursor(UI_CURSOR_SIZENESW, 10, 10);
	initPixmapCursor(UI_CURSOR_SIZEWE, 10, 10);
	initPixmapCursor(UI_CURSOR_SIZENS, 10, 10);
    initPixmapCursor(UI_CURSOR_SIZEALL, 10, 10);

}

void LLWindowMacOSX::captureMouse()
{
	// By registering a global CarbonEvent handler for mouse move events, we ensure that
	// mouse events are always processed.  Thus, capture and release are unnecessary.
}

void LLWindowMacOSX::releaseMouse()
{
	// By registering a global CarbonEvent handler for mouse move events, we ensure that
	// mouse events are always processed.  Thus, capture and release are unnecessary.
}

void LLWindowMacOSX::hideCursor()
{
	if(!mCursorHidden)
	{
		//		LL_INFOS() << "hideCursor: hiding" << LL_ENDL;
		mCursorHidden = TRUE;
		mHideCursorPermanent = TRUE;
		hideNSCursor();
	}
	else
	{
		//		LL_INFOS() << "hideCursor: already hidden" << LL_ENDL;
	}

	adjustCursorDecouple();
}

void LLWindowMacOSX::showCursor()
{
	if(mCursorHidden || !isCGCursorVisible())
	{
		//		LL_INFOS() << "showCursor: showing" << LL_ENDL;
		mCursorHidden = FALSE;
		mHideCursorPermanent = FALSE;
		showNSCursor();
	}
	else
	{
		//		LL_INFOS() << "showCursor: already visible" << LL_ENDL;
	}

	adjustCursorDecouple();
}

void LLWindowMacOSX::showCursorFromMouseMove()
{
	if (!mHideCursorPermanent)
	{
		showCursor();
	}
}

void LLWindowMacOSX::hideCursorUntilMouseMove()
{
	if (!mHideCursorPermanent)
	{
		hideCursor();
		mHideCursorPermanent = FALSE;
	}
}

void LLWindowMacOSX::setTitle(const std::string &title)
{
	setTitleCocoa(mWindow, title);
}

//
// LLSplashScreenMacOSX
//
LLSplashScreenMacOSX::LLSplashScreenMacOSX()
{
	mWindow = NULL;
}

LLSplashScreenMacOSX::~LLSplashScreenMacOSX()
{
}

void LLSplashScreenMacOSX::showImpl()
{
	// This code _could_ be used to display a spash screen...
}

void LLSplashScreenMacOSX::updateImpl(const std::string& mesg)
{
}


void LLSplashScreenMacOSX::hideImpl()
{
	if(mWindow != NULL)
	{
		mWindow = NULL;
	}
}

S32 OSMessageBoxMacOSX(const std::string& text, const std::string& caption, U32 type)
{
	return showAlert(text, caption, type);
}

// Open a URL with the user's default web browser.
// Must begin with protocol identifier.
void LLWindowMacOSX::spawnWebBrowser(const std::string& escaped_url, bool async)
{
	// I'm fairly certain that this is all legitimate under Apple's currently supported APIs.
	
	bool found = false;
	S32 i;
	for (i = 0; i < gURLProtocolWhitelistCount; i++)
	{
		if (escaped_url.find(gURLProtocolWhitelist[i]) != std::string::npos)
		{
			found = true;
			break;
		}
	}

	if (!found)
	{
		LL_WARNS() << "spawn_web_browser called for url with protocol not on whitelist: " << escaped_url << LL_ENDL;
		return;
	}

	S32 result = 0;
	CFURLRef urlRef = NULL;

	LL_INFOS() << "Opening URL " << escaped_url << LL_ENDL;

	CFStringRef	stringRef = CFStringCreateWithCString(NULL, escaped_url.c_str(), kCFStringEncodingUTF8);
	if (stringRef)
	{
		// This will succeed if the string is a full URL, including the http://
		// Note that URLs specified this way need to be properly percent-escaped.
		urlRef = CFURLCreateWithString(NULL, stringRef, NULL);

		// Don't use CRURLCreateWithFileSystemPath -- only want valid URLs

		CFRelease(stringRef);
	}

	if (urlRef)
	{
		result = LSOpenCFURLRef(urlRef, NULL);

		if (result != noErr)
		{
			LL_INFOS() << "Error " << result << " on open." << LL_ENDL;
		}

		CFRelease(urlRef);
	}
	else
	{
		LL_INFOS() << "Error: couldn't create URL." << LL_ENDL;
	}
}

// String should match ndof, so string mapping code was copied as is
static char mapChar( char c )
{
    unsigned char uc = ( unsigned char ) c;
    
    switch( uc )
    {
        case '/': return '-'; // use dash instead of slash
            
        case 0x7F: return ' ';
        case 0x80: return 'A';
        case 0x81: return 'A';
        case 0x82: return 'C';
        case 0x83: return 'E';
        case 0x84: return 'N';
        case 0x85: return 'O';
        case 0x86: return 'U';
        case 0x87: return 'a';
        case 0x88: return 'a';
        case 0x89: return 'a';
        case 0x8A: return 'a';
        case 0x8B: return 'a';
        case 0x8C: return 'a';
        case 0x8D: return 'c';
        case 0x8E: return 'e';
        case 0x8F: return 'e';
        case 0x90: return ' ';
        case 0x91: return ' '; // ? '
        case 0x92: return ' '; // ? '
        case 0x93: return ' '; // ? "
        case 0x94: return ' '; // ? "
        case 0x95: return ' ';
        case 0x96: return ' ';
        case 0x97: return ' ';
        case 0x98: return ' ';
        case 0x99: return ' ';
        case 0x9A: return ' ';
        case 0x9B: return 0x27;
        case 0x9C: return 0x22;
        case 0x9D: return ' ';
        case 0x9E: return ' ';
        case 0x9F: return ' ';
        case 0xA0: return ' ';
        case 0xA1: return ' ';
        case 0xA2: return ' ';
        case 0xA3: return ' ';
        case 0xA4: return ' ';
        case 0xA5: return ' ';
        case 0xA6: return ' ';
        case 0xA7: return ' ';
        case 0xA8: return ' ';
        case 0xA9: return ' ';
        case 0xAA: return ' ';
        case 0xAB: return ' ';
        case 0xAC: return ' ';
        case 0xAD: return ' ';
        case 0xAE: return ' ';
        case 0xAF: return ' ';
        case 0xB0: return ' ';
        case 0xB1: return ' ';
        case 0xB2: return ' ';
        case 0xB3: return ' ';
        case 0xB4: return ' ';
        case 0xB5: return ' ';
        case 0xB6: return ' ';
        case 0xB7: return ' ';
        case 0xB8: return ' ';
        case 0xB9: return ' ';
        case 0xBA: return ' ';
        case 0xBB: return ' ';
        case 0xBC: return ' ';
        case 0xBD: return ' ';
        case 0xBE: return ' ';
        case 0xBF: return ' ';
        case 0xC0: return ' ';
        case 0xC1: return ' ';
        case 0xC2: return ' ';
        case 0xC3: return ' ';
        case 0xC4: return ' ';
        case 0xC5: return ' ';
        case 0xC6: return ' ';
        case 0xC7: return ' ';
        case 0xC8: return ' ';
        case 0xC9: return ' ';
        case 0xCA: return ' ';
        case 0xCB: return 'A';
        case 0xCC: return 'A';
        case 0xCD: return 'O';
        case 0xCE: return ' ';
        case 0xCF: return ' ';
        case 0xD0: return '-';
        case 0xD1: return '-';
        case 0xD2: return 0x22;
        case 0xD3: return 0x22;
        case 0xD4: return 0x27;
        case 0xD5: return 0x27;
        case 0xD6: return '-'; // use dash instead of slash
        case 0xD7: return ' ';
        case 0xD8: return 'y';
        case 0xD9: return 'Y';
        case 0xDA: return '-'; // use dash instead of slash
        case 0xDB: return ' ';
        case 0xDC: return '<';
        case 0xDD: return '>';
        case 0xDE: return ' ';
        case 0xDF: return ' ';
        case 0xE0: return ' ';
        case 0xE1: return ' ';
        case 0xE2: return ',';
        case 0xE3: return ',';
        case 0xE4: return ' ';
        case 0xE5: return 'A';
        case 0xE6: return 'E';
        case 0xE7: return 'A';
        case 0xE8: return 'E';
        case 0xE9: return 'E';
        case 0xEA: return 'I';
        case 0xEB: return 'I';
        case 0xEC: return 'I';
        case 0xED: return 'I';
        case 0xEE: return 'O';
        case 0xEF: return 'O';
        case 0xF0: return ' ';
        case 0xF1: return 'O';
        case 0xF2: return 'U';
        case 0xF3: return 'U';
        case 0xF4: return 'U';
        case 0xF5: return '|';
        case 0xF6: return ' ';
        case 0xF7: return ' ';
        case 0xF8: return ' ';
        case 0xF9: return ' ';
        case 0xFA: return '.';
        case 0xFB: return ' ';
        case 0xFC: return ' ';
        case 0xFD: return 0x22;
        case 0xFE: return ' ';
        case 0xFF: return ' ';
    }
    return c;
}

// String should match ndof for manufacturer based search to work
static void sanitizeString( char* inCStr )
{
    char* charIt = inCStr;
    while ( *charIt )
    {
        *charIt = mapChar( *charIt );
        charIt++;
    }
}

struct HidDevice
{
    long mAxis;
    long mLocalID;
    char mProduct[256];
    char mManufacturer[256];
    long mUsage;
    long mUsagePage;
};

static void populate_device_info( io_object_t io_obj_p, CFDictionaryRef device_dic, HidDevice* devicep )
{
    CFMutableDictionaryRef io_properties = nil;
    io_registry_entry_t entry1;
    io_registry_entry_t entry2;
    kern_return_t rc;

    // Mac OS X currently is not mirroring all USB properties to HID page so need to look at USB device page also
    // get dictionary for usb properties: step up two levels and get CF dictionary for USB properties
    // try to get parent1
    rc = IORegistryEntryGetParentEntry( io_obj_p, kIOServicePlane, &entry1 );
    if ( KERN_SUCCESS == rc )
    {
        rc = IORegistryEntryGetParentEntry( entry1, kIOServicePlane, &entry2 );
        
        IOObjectRelease( entry1 );
        
        if ( KERN_SUCCESS == rc )
        {
            rc = IORegistryEntryCreateCFProperties( entry2, &io_properties, kCFAllocatorDefault, kNilOptions );
            // either way, release parent2
            IOObjectRelease( entry2 );
        }
    }
    if ( KERN_SUCCESS == rc )
    {
        // IORegistryEntryCreateCFProperties() succeeded
        if ( io_properties != nil )
        {
            CFTypeRef dict_element = 0;
            // get device info
            // try hid dictionary first, if fail then go to usb dictionary
            
            
            dict_element = CFDictionaryGetValue( device_dic, CFSTR(kIOHIDProductKey) );
            if ( !dict_element )
            {
                dict_element = CFDictionaryGetValue( io_properties, CFSTR( "USB Product Name" ) );
            }
            if ( dict_element )
            {
                bool res = CFStringGetCString((CFStringRef)dict_element, devicep->mProduct, 256, kCFStringEncodingUTF8);
                sanitizeString(devicep->mProduct);
                if ( !res )
                {
                    LL_WARNS("Joystick") << "Failed to populate mProduct" << LL_ENDL;
                }
            }
            
            dict_element = CFDictionaryGetValue( device_dic, CFSTR( kIOHIDManufacturerKey ) );
            if ( !dict_element )
            {
                dict_element = CFDictionaryGetValue( io_properties, CFSTR( "USB Vendor Name" ) );
            }
            if ( dict_element )
            {
                bool res = CFStringGetCString( (CFStringRef)dict_element, devicep->mManufacturer, 256, kCFStringEncodingUTF8 );
                sanitizeString(devicep->mManufacturer);
                if ( !res )
                {
                    LL_WARNS("Joystick") << "Failed to populate mManufacturer" << LL_ENDL;
                }
            }
            
            dict_element = CFDictionaryGetValue( device_dic, CFSTR( kIOHIDLocationIDKey ) );
            if ( !dict_element )
            {
                dict_element = CFDictionaryGetValue( io_properties, CFSTR( "locationID" ) );
            }
            if ( dict_element )
            {
                bool res = CFNumberGetValue( (CFNumberRef)dict_element, kCFNumberLongType, &devicep->mLocalID );
                if ( !res )
                {
                    LL_WARNS("Joystick") << "Failed to populate mLocalID" << LL_ENDL;
                }
            }
            
            dict_element = CFDictionaryGetValue( device_dic, CFSTR( kIOHIDPrimaryUsagePageKey ) );
            if ( dict_element )
            {
                bool res = CFNumberGetValue( (CFNumberRef)dict_element, kCFNumberLongType, &devicep->mUsagePage );
                if ( !res )
                {
                    LL_WARNS("Joystick") << "Failed to populate mUsagePage" << LL_ENDL;
                }
                dict_element = CFDictionaryGetValue( device_dic, CFSTR( kIOHIDPrimaryUsageKey ) );
                if ( dict_element )
                {
                    if ( !CFNumberGetValue( (CFNumberRef)dict_element, kCFNumberLongType, &devicep->mUsage ) )
                    {
                        LL_WARNS("Joystick") << "Failed to populate mUsage" << LL_ENDL;
                    }
                }
            }
            
            //Add axis, because ndof lib checks sutability by axises as well as other elements
            devicep->mAxis = 0;
            CFTypeRef hid_elements = CFDictionaryGetValue( device_dic, CFSTR( kIOHIDElementKey ) );
            if ( hid_elements && CFGetTypeID( hid_elements ) == CFArrayGetTypeID( ) )
            {
                long count = CFArrayGetCount( (CFArrayRef) hid_elements );
                for (int i = 0; i < count; ++i)
                {
                    CFTypeRef element = CFArrayGetValueAtIndex((CFArrayRef) hid_elements, i);
                    if (element && CFGetTypeID( element ) == CFDictionaryGetTypeID( ))
                    {
                        long type = 0, usage_page = 0, usage = 0;
                        
                        CFTypeRef ref_value = CFDictionaryGetValue( (CFDictionaryRef) element, CFSTR( kIOHIDElementTypeKey ) );
                        if ( ref_value )
                        {
                            CFNumberGetValue( (CFNumberRef)ref_value, kCFNumberLongType, &type );
                        }
                        
                        ref_value = CFDictionaryGetValue( (CFDictionaryRef) element, CFSTR( kIOHIDElementUsagePageKey ) );
                        if ( ref_value )
                        {
                             CFNumberGetValue( (CFNumberRef)ref_value, kCFNumberLongType, &usage_page );
                        }
                        
                        ref_value = CFDictionaryGetValue( (CFDictionaryRef) element, CFSTR( kIOHIDElementUsageKey ) );
                        if ( ref_value )
                        {
                            CFNumberGetValue( (CFNumberRef)ref_value, kCFNumberLongType, &usage );
                        }
                        if ( type != 0
                            && type != kIOHIDElementTypeCollection
                            && usage_page == kHIDPage_GenericDesktop)
                        {
                            switch( usage )
                            {
                                case kHIDUsage_GD_X:
                                case kHIDUsage_GD_Y:
                                case kHIDUsage_GD_Z:
                                case kHIDUsage_GD_Rx:
                                case kHIDUsage_GD_Ry:
                                case kHIDUsage_GD_Rz:
                                    devicep->mAxis++;
                                    break;
                                default:
                                    break;
                            }
                        }
                    }
                }
            }
            
            CFRelease(io_properties);
        }
        else
        {
            LL_WARNS("Joystick") << "Failed to populate fields" << LL_ENDL;
        }
    }
}

HidDevice populate_device( io_object_t io_obj )
{
    void* interfacep = nullptr;
    HidDevice device;
    memset( &device, 0, sizeof( HidDevice ) );
    CFMutableDictionaryRef device_dic = 0;
    kern_return_t result = IORegistryEntryCreateCFProperties( io_obj, &device_dic, kCFAllocatorDefault, kNilOptions );
    
    if ( KERN_SUCCESS == result
        && device_dic )
    {
        IOReturn io_result = kIOReturnSuccess;
        HRESULT query_result = S_OK;
        SInt32 the_score = 0;
        IOCFPlugInInterface **the_interface = NULL;
        
        
        io_result = IOCreatePlugInInterfaceForService( io_obj, kIOHIDDeviceUserClientTypeID,
                                                        kIOCFPlugInInterfaceID, &the_interface, &the_score );
        if ( io_result == kIOReturnSuccess )
        {
            query_result = ( *the_interface )->QueryInterface( the_interface, CFUUIDGetUUIDBytes( kIOHIDDeviceInterfaceID ), ( LPVOID * ) & ( interfacep ) );
            if ( query_result != S_OK )
            {
                LL_WARNS("Joystick") << "QueryInterface failed" << LL_ENDL;
            }
            IODestroyPlugInInterface( the_interface );
        }
        else
        {
            LL_WARNS("Joystick") << "IOCreatePlugInInterfaceForService failed" << LL_ENDL;
        }
        
        if ( interfacep )
        {
            result = ( *( IOHIDDeviceInterface** )interfacep )->open( interfacep, 0 );
            
            if ( result != kIOReturnSuccess)
            {
                LL_WARNS("Joystick") << "open failed" << LL_ENDL;
            }
        }
        // extract needed fields
        populate_device_info( io_obj, device_dic, &device );
        
        // Release interface
        if ( interfacep )
        {
            ( *( IOHIDDeviceInterface** ) interfacep )->close( interfacep );
            
            ( *( IOHIDDeviceInterface** ) interfacep )->Release( interfacep );

            interfacep = NULL;
        }
        
        CFRelease( device_dic );
    }
    else
    {
        LL_WARNS("Joystick") << "populate_device failed" << LL_ENDL;
    }
    
    return device;
}

static void get_devices(std::list<HidDevice> &list_of_devices,
                          io_iterator_t inIODeviceIterator)
{
    IOReturn result = kIOReturnSuccess;    // assume success( optimist! )
    io_object_t io_obj = 0;
    
    while ( 0 != (io_obj = IOIteratorNext( inIODeviceIterator ) ) )
    {
        HidDevice device = populate_device( io_obj );
        
<<<<<<< HEAD
        if (debugLoggingEnabled("Joystick"))
        {
            list_of_devices.push_back(device);
            LL_DEBUGS("Joystick") << "Device axises: " << (S32)device.mAxis
                                  << "Device HIDUsepage: " << (S32)device.mUsagePage
                                  << "Device HIDUsage: " << (S32)device.mUsage
                                  << LL_ENDL;
        }
        else
        {
            //  Should match ndof
            if (device.mAxis >= 3
                || (device.mUsagePage == kHIDPage_GenericDesktop
                    && (device.mUsage == kHIDUsage_GD_MultiAxisController
                        || device.mUsage == kHIDUsage_GD_GamePad
                        || device.mUsage == kHIDUsage_GD_Joystick))
                || (device.mUsagePage == kHIDPage_Game
                    && device.mUsage == kHIDUsage_Game_3DGameController)
                || strstr(device.mManufacturer, "3Dconnexion"))
            {
                list_of_devices.push_back(device);
            }
        }
=======
        //  Should match ndof
        if (device.mAxis >= 3
            || (device.mUsagePage == kHIDPage_GenericDesktop
                && (device.mUsage == kHIDUsage_GD_MultiAxisController
                    || device.mUsage == kHIDUsage_GD_GamePad
                    || device.mUsage == kHIDUsage_GD_Joystick))
            || (device.mUsagePage == kHIDPage_Game
                && device.mUsage == kHIDUsage_Game_3DGameController)
            || strstr(device.mManufacturer, "3Dconnexion"))
        {
            list_of_devices.push_back(device);
        }
        else
        {
            LL_DEBUGS("Joystick");
            list_of_devices.push_back(device);
            LL_CONT << "Device axes: " << (S32)device.mAxis
                    << " Device HIDUsepage: " << (S32)device.mUsagePage
                    << " Device HIDUsage: " << (S32)device.mUsage;
		    LL_ENDL;
		}
>>>>>>> 8b9c44b2
        
        
        // release the device object, it is no longer needed
        result = IOObjectRelease( io_obj );
        if ( KERN_SUCCESS != result )
        {
            LL_WARNS("Joystick") << "IOObjectRelease failed" << LL_ENDL;
        }
    }
}

bool LLWindowMacOSX::getInputDevices(U32 device_type_filter,
                                     std::function<bool(std::string&, LLSD&, void*)> osx_callback,
                                     void* win_callback,
                                     void* userdata)
{
    bool return_value = false;
    CFMutableDictionaryRef device_dict_ref;
    IOReturn result = kIOReturnSuccess;    // assume success( optimist! )
    
    // Set up matching dictionary to search the I/O Registry for HID devices we are interested in. Dictionary reference is NULL if error.
    
    // A dictionary to match devices to?
    device_dict_ref = IOServiceMatching( kIOHIDDeviceKey );
    
    // BUG FIX! one reference is consumed by IOServiceGetMatchingServices
    CFRetain( device_dict_ref );
    io_iterator_t io_iter = 0;
    
    // create an IO object iterator
    result = IOServiceGetMatchingServices( kIOMasterPortDefault, device_dict_ref, &io_iter );
    if ( kIOReturnSuccess != result )
    {
        LL_WARNS("Joystick") << "IOServiceGetMatchingServices failed" << LL_ENDL;
    }
    
    if ( io_iter )
    {
        // add all existing devices
        std::list<HidDevice> device_list;
        
        get_devices(device_list, io_iter);
        
        std::list<HidDevice>::iterator iter;
        
        for (iter = device_list.begin(); iter != device_list.end(); ++iter)
        {
            std::string label(iter->mProduct);
            LLSD data;
            data["manufacturer"] = std::string(iter->mManufacturer);
            data["product"] = label;
            
            if (osx_callback(label, data, userdata))
            {
                break; //found device
            }
        }
        return_value = true;
    }
        
    CFRelease( device_dict_ref );
    return return_value;
}

<<<<<<< HEAD
void LLWindowMacOSX::openFile(const std::string& file_name )
{
        LL_INFOS() << "Opening file " << file_name << LL_ENDL;
	FSRef appRef;
	OSStatus os_result = FSPathMakeRef((UInt8*)file_name.c_str(),
					   &appRef,NULL);
	if(os_result >= 0)
	{
		os_result = LSOpenFSRef(&appRef, NULL);
	}
}

=======
>>>>>>> 8b9c44b2
LLSD LLWindowMacOSX::getNativeKeyData()
{
	LLSD result = LLSD::emptyMap();

	if(mRawKeyEvent)
	{
        result["event_type"] = LLSD::Integer(mRawKeyEvent->mEventType);
        result["event_modifiers"] = LLSD::Integer(mRawKeyEvent->mEventModifiers);
        result["event_keycode"] = LLSD::Integer(mRawKeyEvent->mEventKeyCode);
        result["event_chars"] = (mRawKeyEvent->mEventChars) ? LLSD(LLSD::Integer(mRawKeyEvent->mEventChars)) : LLSD();
        result["event_umodchars"] = (mRawKeyEvent->mEventUnmodChars) ? LLSD(LLSD::Integer(mRawKeyEvent->mEventUnmodChars)) : LLSD();
        result["event_isrepeat"] = LLSD::Boolean(mRawKeyEvent->mEventRepeat);
	}

	LL_DEBUGS() << "native key data is: " << result << LL_ENDL;

	return result;
}

BOOL LLWindowMacOSX::dialogColorPicker( F32 *r, F32 *g, F32 *b)
{
	BOOL	retval = FALSE;
	OSErr	error = noErr;
	NColorPickerInfo	info;
	
	memset(&info, 0, sizeof(info));
	info.theColor.color.rgb.red = (UInt16)(*r * 65535.f);
	info.theColor.color.rgb.green = (UInt16)(*g * 65535.f);
	info.theColor.color.rgb.blue = (UInt16)(*b * 65535.f);
	info.placeWhere = kCenterOnMainScreen;

	error = NPickColor(&info);
	
	if (error == noErr)
	{
		retval = info.newColorChosen;
		if (info.newColorChosen)
		{
			*r = ((float) info.theColor.color.rgb.red) / 65535.0;
			*g = ((float) info.theColor.color.rgb.green) / 65535.0;
			*b = ((float) info.theColor.color.rgb.blue) / 65535.0;
		}
	}

	return (retval);
}

void *LLWindowMacOSX::getPlatformWindow()
{
	// NOTE: this will be NULL in fullscreen mode.  Plan accordingly.
	return (void*)mWindow;
}

// get a double value from a dictionary
/*
static double getDictDouble (CFDictionaryRef refDict, CFStringRef key)
{
	double double_value;
	CFNumberRef number_value = (CFNumberRef) CFDictionaryGetValue(refDict, key);
	if (!number_value) // if can't get a number for the dictionary
		return -1;  // fail
	if (!CFNumberGetValue(number_value, kCFNumberDoubleType, &double_value)) // or if cant convert it
		return -1; // fail
	return double_value; // otherwise return the long value
}*/

// get a long value from a dictionary
static long getDictLong (CFDictionaryRef refDict, CFStringRef key)
{
	long int_value;
	CFNumberRef number_value = (CFNumberRef) CFDictionaryGetValue(refDict, key);
	if (!number_value) // if can't get a number for the dictionary
		return -1;  // fail
	if (!CFNumberGetValue(number_value, kCFNumberLongType, &int_value)) // or if cant convert it
		return -1; // fail
	return int_value; // otherwise return the long value
}

void LLWindowMacOSX::allowLanguageTextInput(LLPreeditor *preeditor, BOOL b)
{
	if (preeditor != mPreeditor && !b)
	{
		// This condition may occur by a call to
		// setEnabled(BOOL) against LLTextEditor or LLLineEditor
		// when the control is not focused.
		// We need to silently ignore the case so that
		// the language input status of the focused control
		// is not disturbed.
		return;
	}
    
	// Take care of old and new preeditors.
	if (preeditor != mPreeditor || !b)
	{
		// We need to interrupt before updating mPreeditor,
		// so that the fix string from input method goes to
		// the old preeditor.
		if (mLanguageTextInputAllowed)
		{
			interruptLanguageTextInput();
		}
		mPreeditor = (b ? preeditor : NULL);
	}
	
	if (b == mLanguageTextInputAllowed)
	{
		return;
	}
	mLanguageTextInputAllowed = b;
    allowDirectMarkedTextInput(b, mGLView); // mLanguageTextInputAllowed and mMarkedTextAllowed should be updated at once (by Pell Smit
}

class sharedContext 
{
public:
    CGLContextObj mContext;
};

void* LLWindowMacOSX::createSharedContext()
{
    sharedContext* sc = new sharedContext();
    CGLCreateContext(mPixelFormat, mContext, &(sc->mContext));
    
    if (sUseMultGL)
    {
        CGLEnable(mContext, kCGLCEMPEngine);
    }

    return (void *)sc;
}

void LLWindowMacOSX::makeContextCurrent(void* context)
{
    CGLSetCurrentContext(((sharedContext*)context)->mContext);

    //enable multi-threaded OpenGL
	if (sUseMultGL)
	{
		CGLError cgl_err;
		CGLContextObj ctx = CGLGetCurrentContext();

		cgl_err =  CGLEnable( ctx, kCGLCEMPEngine);

		if (cgl_err != kCGLNoError )
		{
			LL_INFOS("GLInit") << "Multi-threaded OpenGL not available." << LL_ENDL;
		}
		else
		{
            LL_INFOS("GLInit") << "Multi-threaded OpenGL enabled." << LL_ENDL;
		}
	}
	
}

void LLWindowMacOSX::destroySharedContext(void* context)
{
    sharedContext* sc = (sharedContext*)context;

    CGLDestroyContext(sc->mContext);

    delete sc;
}

void LLWindowMacOSX::toggleVSync(bool enable_vsync)
{
    GLint frames_per_swap = 0;
    if (!enable_vsync)
    {
        frames_per_swap = 0;
    }
    else
    {
        frames_per_swap = 1;
    }
    
    CGLSetParameter(mContext, kCGLCPSwapInterval, &frames_per_swap);
}

void LLWindowMacOSX::interruptLanguageTextInput()
{
	commitCurrentPreedit(mGLView);
}

std::vector<std::string> LLWindowMacOSX::getDisplaysResolutionList()
{
	std::vector<std::string> resolution_list;
	
	CGDirectDisplayID display_ids[10];
	uint32_t found_displays = 0;
	CGError err = CGGetActiveDisplayList(10, display_ids, &found_displays);
	
	if (kCGErrorSuccess != err)
	{
		LL_WARNS() << "Couldn't get a list of active displays" << LL_ENDL;
		return std::vector<std::string>();
	}
	
	for (uint32_t i = 0; i < found_displays; i++)
	{
		S32 monitor_width = CGDisplayPixelsWide(display_ids[i]);
		S32 monitor_height = CGDisplayPixelsHigh(display_ids[i]);
		
		std::ostringstream sstream;
		sstream << monitor_width << "x" << monitor_height;;
		std::string res = sstream.str();
		
		resolution_list.push_back(res);
	}
	
	return resolution_list;
}

//static
std::vector<std::string> LLWindowMacOSX::getDynamicFallbackFontList()
{
	// Fonts previously in getFontListSans() have moved to fonts.xml.
	return std::vector<std::string>();
}

// static
MASK LLWindowMacOSX::modifiersToMask(S16 modifiers)
{
	MASK mask = 0;
	if(modifiers & MAC_SHIFT_KEY) { mask |= MASK_SHIFT; }
	if(modifiers & (MAC_CMD_KEY | MAC_CTRL_KEY)) { mask |= MASK_CONTROL; }
	if(modifiers & MAC_ALT_KEY) { mask |= MASK_ALT; }
	return mask;
}

F32 LLWindowMacOSX::getSystemUISize()
{
	return gHiDPISupport ? ::getDeviceUnitSize(mGLView) : LLWindow::getSystemUISize();
}

#if LL_OS_DRAGDROP_ENABLED
/*
S16 LLWindowMacOSX::dragTrackingHandler(DragTrackingMessage message, WindowRef theWindow,
						  void * handlerRefCon, DragRef drag)
{
	S16 result = 0;
	LLWindowMacOSX *self = (LLWindowMacOSX*)handlerRefCon;

	LL_DEBUGS() << "drag tracking handler, message = " << message << LL_ENDL;

	switch(message)
	{
		case kDragTrackingInWindow:
			result = self->handleDragNDrop(drag, LLWindowCallbacks::DNDA_TRACK);
		break;

		case kDragTrackingEnterHandler:
			result = self->handleDragNDrop(drag, LLWindowCallbacks::DNDA_START_TRACKING);
		break;

		case kDragTrackingLeaveHandler:
			result = self->handleDragNDrop(drag, LLWindowCallbacks::DNDA_STOP_TRACKING);
		break;

		default:
		break;
	}

	return result;
}
OSErr LLWindowMacOSX::dragReceiveHandler(WindowRef theWindow, void * handlerRefCon,
										 DragRef drag)
{
	LLWindowMacOSX *self = (LLWindowMacOSX*)handlerRefCon;
	return self->handleDragNDrop(drag, LLWindowCallbacks::DNDA_DROPPED);

}
*/
void LLWindowMacOSX::handleDragNDrop(std::string url, LLWindowCallbacks::DragNDropAction action)
{
	MASK mask = LLWindowMacOSX::modifiersToMask(getModifiers());

	float mouse_point[2];
	// This will return the mouse point in window coords
	getCursorPos(mWindow, mouse_point);
	LLCoordWindow window_coords(mouse_point[0], mouse_point[1]);
	LLCoordGL gl_pos;
	convertCoords(window_coords, &gl_pos);
	
	if(!url.empty())
	{
		LLWindowCallbacks::DragNDropResult res =
		mCallbacks->handleDragNDrop(this, gl_pos, mask, action, url);
		
		switch (res) {
			case LLWindowCallbacks::DND_NONE:		// No drop allowed
				if (action == LLWindowCallbacks::DNDA_TRACK)
				{
					mDragOverrideCursor = 0;
				}
				else {
					mDragOverrideCursor = -1;
				}
				break;
			case LLWindowCallbacks::DND_MOVE:		// Drop accepted would result in a "move" operation
				mDragOverrideCursor = UI_CURSOR_NO;
				break;
			case LLWindowCallbacks::DND_COPY:		// Drop accepted would result in a "copy" operation
				mDragOverrideCursor = UI_CURSOR_ARROWCOPY;
				break;
			default:
				mDragOverrideCursor = -1;
				break;
		}
		// This overrides the cursor being set by setCursor.
		// This is a bit of a hack workaround because lots of areas
		// within the viewer just blindly set the cursor.
		if (mDragOverrideCursor == -1)
		{
			// Restore the cursor
			ECursorType temp_cursor = mCurrentCursor;
			// get around the "setting the same cursor" code in setCursor()
			mCurrentCursor = UI_CURSOR_COUNT;
			setCursor(temp_cursor);
		}
		else {
			// Override the cursor
			switch (mDragOverrideCursor) {
				case 0:
					setArrowCursor();
					break;
				case UI_CURSOR_NO:
					setNotAllowedCursor();
				case UI_CURSOR_ARROWCOPY:
					setCopyCursor();
				default:
					break;
			};
		}
	}
}

#endif // LL_OS_DRAGDROP_ENABLED<|MERGE_RESOLUTION|>--- conflicted
+++ resolved
@@ -2281,31 +2281,6 @@
     {
         HidDevice device = populate_device( io_obj );
         
-<<<<<<< HEAD
-        if (debugLoggingEnabled("Joystick"))
-        {
-            list_of_devices.push_back(device);
-            LL_DEBUGS("Joystick") << "Device axises: " << (S32)device.mAxis
-                                  << "Device HIDUsepage: " << (S32)device.mUsagePage
-                                  << "Device HIDUsage: " << (S32)device.mUsage
-                                  << LL_ENDL;
-        }
-        else
-        {
-            //  Should match ndof
-            if (device.mAxis >= 3
-                || (device.mUsagePage == kHIDPage_GenericDesktop
-                    && (device.mUsage == kHIDUsage_GD_MultiAxisController
-                        || device.mUsage == kHIDUsage_GD_GamePad
-                        || device.mUsage == kHIDUsage_GD_Joystick))
-                || (device.mUsagePage == kHIDPage_Game
-                    && device.mUsage == kHIDUsage_Game_3DGameController)
-                || strstr(device.mManufacturer, "3Dconnexion"))
-            {
-                list_of_devices.push_back(device);
-            }
-        }
-=======
         //  Should match ndof
         if (device.mAxis >= 3
             || (device.mUsagePage == kHIDPage_GenericDesktop
@@ -2327,7 +2302,6 @@
                     << " Device HIDUsage: " << (S32)device.mUsage;
 		    LL_ENDL;
 		}
->>>>>>> 8b9c44b2
         
         
         // release the device object, it is no longer needed
@@ -2392,7 +2366,6 @@
     return return_value;
 }
 
-<<<<<<< HEAD
 void LLWindowMacOSX::openFile(const std::string& file_name )
 {
         LL_INFOS() << "Opening file " << file_name << LL_ENDL;
@@ -2405,8 +2378,6 @@
 	}
 }
 
-=======
->>>>>>> 8b9c44b2
 LLSD LLWindowMacOSX::getNativeKeyData()
 {
 	LLSD result = LLSD::emptyMap();
