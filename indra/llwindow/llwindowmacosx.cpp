--- conflicted
+++ resolved
@@ -63,11 +63,7 @@
 // LLWindowMacOSX
 //
 
-<<<<<<< HEAD
-BOOL LLWindowMacOSX::sUseMultGL = TRUE;
-=======
 bool LLWindowMacOSX::sUseMultGL = false;
->>>>>>> 2817d6c6
 
 // Cross-platform bits:
 
