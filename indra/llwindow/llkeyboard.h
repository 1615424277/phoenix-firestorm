/**
 * @file llkeyboard.h
 * @brief Handler for assignable key bindings
 *
 * $LicenseInfo:firstyear=2001&license=viewerlgpl$
 * Second Life Viewer Source Code
 * Copyright (C) 2010, Linden Research, Inc.
 *
 * This library is free software; you can redistribute it and/or
 * modify it under the terms of the GNU Lesser General Public
 * License as published by the Free Software Foundation;
 * version 2.1 of the License only.
 *
 * This library is distributed in the hope that it will be useful,
 * but WITHOUT ANY WARRANTY; without even the implied warranty of
 * MERCHANTABILITY or FITNESS FOR A PARTICULAR PURPOSE.  See the GNU
 * Lesser General Public License for more details.
 *
 * You should have received a copy of the GNU Lesser General Public
 * License along with this library; if not, write to the Free Software
 * Foundation, Inc., 51 Franklin Street, Fifth Floor, Boston, MA  02110-1301  USA
 *
 * Linden Research, Inc., 945 Battery Street, San Francisco, CA  94111  USA
 * $/LicenseInfo$
 */

#ifndef LL_LLKEYBOARD_H
#define LL_LLKEYBOARD_H

#include <map>
#include <boost/function.hpp>

#include "llstringtable.h"
#include "lltimer.h"
#include "indra_constants.h"

enum EKeystate
{
    KEYSTATE_DOWN,
    KEYSTATE_LEVEL,
    KEYSTATE_UP
};

typedef boost::function<bool(EKeystate keystate)> LLKeyFunc;
typedef std::string (LLKeyStringTranslatorFunc)(const char *label);

enum EKeyboardInsertMode
{
    LL_KIM_INSERT,
    LL_KIM_OVERWRITE
};

class LLWindowCallbacks;

class LLKeyboard
{
public:
<<<<<<< HEAD
    // <FS:ND> For SDL2 input is widened to U32 symbols
#ifndef LL_SDL2
    typedef U16 NATIVE_KEY_TYPE;
#else
    typedef U32 NATIVE_KEY_TYPE;
#endif
    // </FS:MD>

	LLKeyboard();
	virtual ~LLKeyboard();
=======
    LLKeyboard();
    virtual ~LLKeyboard();

    void            resetKeyDownAndHandle();
    void            resetKeys();
>>>>>>> 38c2a5bd


    F32             getCurKeyElapsedTime()  { return getKeyDown(mCurScanKey) ? getKeyElapsedTime( mCurScanKey ) : 0.f; }
    F32             getCurKeyElapsedFrameCount()    { return getKeyDown(mCurScanKey) ? (F32)getKeyElapsedFrameCount( mCurScanKey ) : 0.f; }
    BOOL            getKeyDown(const KEY key) { return mKeyLevel[key]; }
    BOOL            getKeyRepeated(const KEY key) { return mKeyRepeated[key]; }

    BOOL            translateKey(const U16 os_key, KEY *translated_key);
    U16             inverseTranslateKey(const KEY translated_key);
    BOOL            handleTranslatedKeyUp(KEY translated_key, U32 translated_mask);     // Translated into "Linden" keycodes
    BOOL            handleTranslatedKeyDown(KEY translated_key, U32 translated_mask);   // Translated into "Linden" keycodes

<<<<<<< HEAD
    // <FS:ND> SDL2 compat
	//BOOL			translateKey(const U16 os_key, KEY *translated_key);
    //U16		inverseTranslateKey(const KEY translated_key);
	BOOL			translateKey(const NATIVE_KEY_TYPE os_key, KEY *translated_key);
    NATIVE_KEY_TYPE		inverseTranslateKey(const KEY translated_key);
    // </FS:ND>
	BOOL			handleTranslatedKeyUp(KEY translated_key, U32 translated_mask);		// Translated into "Linden" keycodes
	BOOL			handleTranslatedKeyDown(KEY translated_key, U32 translated_mask);	// Translated into "Linden" keycodes

    // <FS:ND> SDL2 compat
	//virtual BOOL	handleKeyUp(const U16 key, MASK mask) = 0;
	//virtual BOOL	handleKeyDown(const U16 key, MASK mask) = 0;
	virtual BOOL	handleKeyUp(const NATIVE_KEY_TYPE key, MASK mask) = 0;
	virtual BOOL	handleKeyDown(const NATIVE_KEY_TYPE key, MASK mask) = 0;
    // </FS:ND>
=======

    virtual BOOL    handleKeyUp(const U16 key, MASK mask) = 0;
    virtual BOOL    handleKeyDown(const U16 key, MASK mask) = 0;
>>>>>>> 38c2a5bd

#ifdef LL_DARWIN
    // We only actually use this for OS X.
    virtual void    handleModifier(MASK mask) = 0;
#endif // LL_DARWIN

    // Asynchronously poll the control, alt, and shift keys and set the
    // appropriate internal key masks.
    virtual void    resetMaskKeys() = 0;
    virtual void    scanKeyboard() = 0;                                                         // scans keyboard, calls functions as necessary
    // Mac must differentiate between Command = Control for keyboard events
    // and Command != Control for mouse events.
    virtual MASK    currentMask(BOOL for_mouse_event) = 0;
    virtual KEY     currentKey() { return mCurTranslatedKey; }

    EKeyboardInsertMode getInsertMode() { return mInsertMode; }
    void toggleInsertMode();

    static BOOL     maskFromString(const std::string& str, MASK *mask);     // False on failure
    static BOOL     keyFromString(const std::string& str, KEY *key);            // False on failure
    static std::string stringFromKey(KEY key, bool translate = true);
    static std::string stringFromMouse(EMouseClickType click, bool translate = true);
    static std::string stringFromAccelerator( MASK accel_mask ); // separated for convinience, returns with "+": "Shift+" or "Shift+Alt+"...
    static std::string stringFromAccelerator( MASK accel_mask, KEY key );
    static std::string stringFromAccelerator(MASK accel_mask, EMouseClickType click);

    void setCallbacks(LLWindowCallbacks *cbs) { mCallbacks = cbs; }
    F32             getKeyElapsedTime( KEY key );  // Returns time in seconds since key was pressed.
    S32             getKeyElapsedFrameCount( KEY key );  // Returns time in frames since key was pressed.

    static void     setStringTranslatorFunc( LLKeyStringTranslatorFunc *trans_func );

protected:
    void            addKeyName(KEY key, const std::string& name);

protected:
<<<<<<< HEAD
    // <FS:ND> SDL2 compat
	//std::map<U16, KEY>	mTranslateKeyMap;		// Map of translations from OS keys to Linden KEYs
	//std::map<KEY, U16>	mInvTranslateKeyMap;	// Map of translations from Linden KEYs to OS keys
	std::map<NATIVE_KEY_TYPE, KEY>	mTranslateKeyMap;		// Map of translations from OS keys to Linden KEYs
	std::map<KEY, NATIVE_KEY_TYPE>	mInvTranslateKeyMap;	// Map of translations from Linden KEYs to OS keys
    //</FS:ND>

	LLWindowCallbacks *mCallbacks;

	LLTimer			mKeyLevelTimer[KEY_COUNT];	// Time since level was set
	S32				mKeyLevelFrameCount[KEY_COUNT];	// Frames since level was set
	BOOL			mKeyLevel[KEY_COUNT];		// Levels
	BOOL			mKeyRepeated[KEY_COUNT];	// Key was repeated
	BOOL			mKeyUp[KEY_COUNT];			// Up edge
	BOOL			mKeyDown[KEY_COUNT];		// Down edge
	KEY				mCurTranslatedKey;
	KEY				mCurScanKey;		// Used during the scanKeyboard()

	static LLKeyStringTranslatorFunc*	mStringTranslator;	// Used for l10n + PC/Mac/Linux accelerator labeling
	
	EKeyboardInsertMode mInsertMode;

	static std::map<KEY,std::string> sKeysToNames;
	static std::map<std::string,KEY> sNamesToKeys;
=======
    std::map<U16, KEY>  mTranslateKeyMap;       // Map of translations from OS keys to Linden KEYs
    std::map<KEY, U16>  mInvTranslateKeyMap;    // Map of translations from Linden KEYs to OS keys
    LLWindowCallbacks *mCallbacks;

    LLTimer         mKeyLevelTimer[KEY_COUNT];  // Time since level was set
    S32             mKeyLevelFrameCount[KEY_COUNT]; // Frames since level was set
    BOOL            mKeyLevel[KEY_COUNT];       // Levels
    BOOL            mKeyRepeated[KEY_COUNT];    // Key was repeated
    BOOL            mKeyUp[KEY_COUNT];          // Up edge
    BOOL            mKeyDown[KEY_COUNT];        // Down edge
    KEY             mCurTranslatedKey;
    KEY             mCurScanKey;        // Used during the scanKeyboard()

    static LLKeyStringTranslatorFunc*   mStringTranslator;  // Used for l10n + PC/Mac/Linux accelerator labeling

    EKeyboardInsertMode mInsertMode;

    static std::map<KEY,std::string> sKeysToNames;
    static std::map<std::string,KEY> sNamesToKeys;
>>>>>>> 38c2a5bd
};

// Interface to get key from assigned command
class LLKeyBindingToStringHandler
{
public:
    virtual std::string getKeyBindingAsString(const std::string& mode, const std::string& control) const = 0;
};

extern LLKeyboard *gKeyboard;

#endif<|MERGE_RESOLUTION|>--- conflicted
+++ resolved
@@ -55,7 +55,6 @@
 class LLKeyboard
 {
 public:
-<<<<<<< HEAD
     // <FS:ND> For SDL2 input is widened to U32 symbols
 #ifndef LL_SDL2
     typedef U16 NATIVE_KEY_TYPE;
@@ -64,15 +63,11 @@
 #endif
     // </FS:MD>
 
-	LLKeyboard();
-	virtual ~LLKeyboard();
-=======
     LLKeyboard();
     virtual ~LLKeyboard();
 
     void            resetKeyDownAndHandle();
     void            resetKeys();
->>>>>>> 38c2a5bd
 
 
     F32             getCurKeyElapsedTime()  { return getKeyDown(mCurScanKey) ? getKeyElapsedTime( mCurScanKey ) : 0.f; }
@@ -80,32 +75,21 @@
     BOOL            getKeyDown(const KEY key) { return mKeyLevel[key]; }
     BOOL            getKeyRepeated(const KEY key) { return mKeyRepeated[key]; }
 
-    BOOL            translateKey(const U16 os_key, KEY *translated_key);
-    U16             inverseTranslateKey(const KEY translated_key);
+    // <FS:ND> SDL2 compat
+    //BOOL          translateKey(const U16 os_key, KEY *translated_key);
+    //U16       inverseTranslateKey(const KEY translated_key);
+    BOOL            translateKey(const NATIVE_KEY_TYPE os_key, KEY *translated_key);
+    NATIVE_KEY_TYPE     inverseTranslateKey(const KEY translated_key);
+    // </FS:ND>
     BOOL            handleTranslatedKeyUp(KEY translated_key, U32 translated_mask);     // Translated into "Linden" keycodes
     BOOL            handleTranslatedKeyDown(KEY translated_key, U32 translated_mask);   // Translated into "Linden" keycodes
 
-<<<<<<< HEAD
     // <FS:ND> SDL2 compat
-	//BOOL			translateKey(const U16 os_key, KEY *translated_key);
-    //U16		inverseTranslateKey(const KEY translated_key);
-	BOOL			translateKey(const NATIVE_KEY_TYPE os_key, KEY *translated_key);
-    NATIVE_KEY_TYPE		inverseTranslateKey(const KEY translated_key);
+    //virtual BOOL  handleKeyUp(const U16 key, MASK mask) = 0;
+    //virtual BOOL  handleKeyDown(const U16 key, MASK mask) = 0;
+    virtual BOOL    handleKeyUp(const NATIVE_KEY_TYPE key, MASK mask) = 0;
+    virtual BOOL    handleKeyDown(const NATIVE_KEY_TYPE key, MASK mask) = 0;
     // </FS:ND>
-	BOOL			handleTranslatedKeyUp(KEY translated_key, U32 translated_mask);		// Translated into "Linden" keycodes
-	BOOL			handleTranslatedKeyDown(KEY translated_key, U32 translated_mask);	// Translated into "Linden" keycodes
-
-    // <FS:ND> SDL2 compat
-	//virtual BOOL	handleKeyUp(const U16 key, MASK mask) = 0;
-	//virtual BOOL	handleKeyDown(const U16 key, MASK mask) = 0;
-	virtual BOOL	handleKeyUp(const NATIVE_KEY_TYPE key, MASK mask) = 0;
-	virtual BOOL	handleKeyDown(const NATIVE_KEY_TYPE key, MASK mask) = 0;
-    // </FS:ND>
-=======
-
-    virtual BOOL    handleKeyUp(const U16 key, MASK mask) = 0;
-    virtual BOOL    handleKeyDown(const U16 key, MASK mask) = 0;
->>>>>>> 38c2a5bd
 
 #ifdef LL_DARWIN
     // We only actually use this for OS X.
@@ -142,34 +126,13 @@
     void            addKeyName(KEY key, const std::string& name);
 
 protected:
-<<<<<<< HEAD
     // <FS:ND> SDL2 compat
-	//std::map<U16, KEY>	mTranslateKeyMap;		// Map of translations from OS keys to Linden KEYs
-	//std::map<KEY, U16>	mInvTranslateKeyMap;	// Map of translations from Linden KEYs to OS keys
-	std::map<NATIVE_KEY_TYPE, KEY>	mTranslateKeyMap;		// Map of translations from OS keys to Linden KEYs
-	std::map<KEY, NATIVE_KEY_TYPE>	mInvTranslateKeyMap;	// Map of translations from Linden KEYs to OS keys
+    //std::map<U16, KEY>    mTranslateKeyMap;       // Map of translations from OS keys to Linden KEYs
+    //std::map<KEY, U16>    mInvTranslateKeyMap;    // Map of translations from Linden KEYs to OS keys
+    std::map<NATIVE_KEY_TYPE, KEY>  mTranslateKeyMap;       // Map of translations from OS keys to Linden KEYs
+    std::map<KEY, NATIVE_KEY_TYPE>  mInvTranslateKeyMap;    // Map of translations from Linden KEYs to OS keys
     //</FS:ND>
 
-	LLWindowCallbacks *mCallbacks;
-
-	LLTimer			mKeyLevelTimer[KEY_COUNT];	// Time since level was set
-	S32				mKeyLevelFrameCount[KEY_COUNT];	// Frames since level was set
-	BOOL			mKeyLevel[KEY_COUNT];		// Levels
-	BOOL			mKeyRepeated[KEY_COUNT];	// Key was repeated
-	BOOL			mKeyUp[KEY_COUNT];			// Up edge
-	BOOL			mKeyDown[KEY_COUNT];		// Down edge
-	KEY				mCurTranslatedKey;
-	KEY				mCurScanKey;		// Used during the scanKeyboard()
-
-	static LLKeyStringTranslatorFunc*	mStringTranslator;	// Used for l10n + PC/Mac/Linux accelerator labeling
-	
-	EKeyboardInsertMode mInsertMode;
-
-	static std::map<KEY,std::string> sKeysToNames;
-	static std::map<std::string,KEY> sNamesToKeys;
-=======
-    std::map<U16, KEY>  mTranslateKeyMap;       // Map of translations from OS keys to Linden KEYs
-    std::map<KEY, U16>  mInvTranslateKeyMap;    // Map of translations from Linden KEYs to OS keys
     LLWindowCallbacks *mCallbacks;
 
     LLTimer         mKeyLevelTimer[KEY_COUNT];  // Time since level was set
@@ -187,7 +150,6 @@
 
     static std::map<KEY,std::string> sKeysToNames;
     static std::map<std::string,KEY> sNamesToKeys;
->>>>>>> 38c2a5bd
 };
 
 // Interface to get key from assigned command
