--- conflicted
+++ resolved
@@ -70,72 +70,29 @@
     void            resetKeys();
 
 
-<<<<<<< HEAD
-	F32				getCurKeyElapsedTime()	{ return getKeyDown(mCurScanKey) ? getKeyElapsedTime( mCurScanKey ) : 0.f; }
-	F32				getCurKeyElapsedFrameCount()	{ return getKeyDown(mCurScanKey) ? (F32)getKeyElapsedFrameCount( mCurScanKey ) : 0.f; }
-	bool			getKeyDown(const KEY key) { return mKeyLevel[key]; }
-	bool			getKeyRepeated(const KEY key) { return mKeyRepeated[key]; }
+    F32             getCurKeyElapsedTime()  { return getKeyDown(mCurScanKey) ? getKeyElapsedTime( mCurScanKey ) : 0.f; }
+    F32             getCurKeyElapsedFrameCount()    { return getKeyDown(mCurScanKey) ? (F32)getKeyElapsedFrameCount( mCurScanKey ) : 0.f; }
+    bool            getKeyDown(const KEY key) { return mKeyLevel[key]; }
+    bool            getKeyRepeated(const KEY key) { return mKeyRepeated[key]; }
 
     // <FS:ND> SDL2 compat
-	//bool			translateKey(const U16 os_key, KEY *translated_key);
-    //U16		inverseTranslateKey(const KEY translated_key);
-	bool			translateKey(const NATIVE_KEY_TYPE os_key, KEY *translated_key);
-    NATIVE_KEY_TYPE		inverseTranslateKey(const KEY translated_key);
+    //bool          translateKey(const U16 os_key, KEY *translated_key);
+    //U16       inverseTranslateKey(const KEY translated_key);
+    bool            translateKey(const NATIVE_KEY_TYPE os_key, KEY *translated_key);
+    NATIVE_KEY_TYPE     inverseTranslateKey(const KEY translated_key);
     // </FS:ND>
-	bool			handleTranslatedKeyUp(KEY translated_key, U32 translated_mask);		// Translated into "Linden" keycodes
-	bool			handleTranslatedKeyDown(KEY translated_key, U32 translated_mask);	// Translated into "Linden" keycodes
+    bool            handleTranslatedKeyUp(KEY translated_key, U32 translated_mask);     // Translated into "Linden" keycodes
+    bool            handleTranslatedKeyDown(KEY translated_key, U32 translated_mask);   // Translated into "Linden" keycodes
 
     // <FS:ND> SDL2 compat
-	//virtual bool	handleKeyUp(const U16 key, MASK mask) = 0;
-	//virtual bool	handleKeyDown(const U16 key, MASK mask) = 0;
-	virtual bool	handleKeyUp(const NATIVE_KEY_TYPE key, MASK mask) = 0;
-	virtual bool	handleKeyDown(const NATIVE_KEY_TYPE key, MASK mask) = 0;
+    //virtual bool  handleKeyUp(const U16 key, MASK mask) = 0;
+    //virtual bool  handleKeyDown(const U16 key, MASK mask) = 0;
+    virtual bool    handleKeyUp(const NATIVE_KEY_TYPE key, MASK mask) = 0;
+    virtual bool    handleKeyDown(const NATIVE_KEY_TYPE key, MASK mask) = 0;
     // </FS:ND>
 
 #ifdef LL_DARWIN
-	// We only actually use this for macOS.
-	virtual void	handleModifier(MASK mask) = 0;
-#endif // LL_DARWIN
-
-	// Asynchronously poll the control, alt, and shift keys and set the
-	// appropriate internal key masks.
-	virtual void	resetMaskKeys() = 0;
-	virtual void	scanKeyboard() = 0;															// scans keyboard, calls functions as necessary
-	// Mac must differentiate between Command = Control for keyboard events
-	// and Command != Control for mouse events.
-	virtual MASK	currentMask(bool for_mouse_event) = 0;
-	virtual KEY		currentKey() { return mCurTranslatedKey; }
-
-	EKeyboardInsertMode getInsertMode()	{ return mInsertMode; }
-	void toggleInsertMode();
-
-	static bool		maskFromString(const std::string& str, MASK *mask);		// False on failure
-	static bool		keyFromString(const std::string& str, KEY *key);			// False on failure
-	static std::string stringFromKey(KEY key, bool translate = true);
-=======
-    F32             getCurKeyElapsedTime()  { return getKeyDown(mCurScanKey) ? getKeyElapsedTime( mCurScanKey ) : 0.f; }
-    F32             getCurKeyElapsedFrameCount()    { return getKeyDown(mCurScanKey) ? (F32)getKeyElapsedFrameCount( mCurScanKey ) : 0.f; }
-    BOOL            getKeyDown(const KEY key) { return mKeyLevel[key]; }
-    BOOL            getKeyRepeated(const KEY key) { return mKeyRepeated[key]; }
-
-    // <FS:ND> SDL2 compat
-    //BOOL          translateKey(const U16 os_key, KEY *translated_key);
-    //U16       inverseTranslateKey(const KEY translated_key);
-    BOOL            translateKey(const NATIVE_KEY_TYPE os_key, KEY *translated_key);
-    NATIVE_KEY_TYPE     inverseTranslateKey(const KEY translated_key);
-    // </FS:ND>
-    BOOL            handleTranslatedKeyUp(KEY translated_key, U32 translated_mask);     // Translated into "Linden" keycodes
-    BOOL            handleTranslatedKeyDown(KEY translated_key, U32 translated_mask);   // Translated into "Linden" keycodes
-
-    // <FS:ND> SDL2 compat
-    //virtual BOOL  handleKeyUp(const U16 key, MASK mask) = 0;
-    //virtual BOOL  handleKeyDown(const U16 key, MASK mask) = 0;
-    virtual BOOL    handleKeyUp(const NATIVE_KEY_TYPE key, MASK mask) = 0;
-    virtual BOOL    handleKeyDown(const NATIVE_KEY_TYPE key, MASK mask) = 0;
-    // </FS:ND>
-
-#ifdef LL_DARWIN
-    // We only actually use this for OS X.
+    // We only actually use this for macOS.
     virtual void    handleModifier(MASK mask) = 0;
 #endif // LL_DARWIN
 
@@ -145,16 +102,15 @@
     virtual void    scanKeyboard() = 0;                                                         // scans keyboard, calls functions as necessary
     // Mac must differentiate between Command = Control for keyboard events
     // and Command != Control for mouse events.
-    virtual MASK    currentMask(BOOL for_mouse_event) = 0;
+    virtual MASK    currentMask(bool for_mouse_event) = 0;
     virtual KEY     currentKey() { return mCurTranslatedKey; }
 
     EKeyboardInsertMode getInsertMode() { return mInsertMode; }
     void toggleInsertMode();
 
-    static BOOL     maskFromString(const std::string& str, MASK *mask);     // False on failure
-    static BOOL     keyFromString(const std::string& str, KEY *key);            // False on failure
+    static bool     maskFromString(const std::string& str, MASK *mask);     // False on failure
+    static bool     keyFromString(const std::string& str, KEY *key);            // False on failure
     static std::string stringFromKey(KEY key, bool translate = true);
->>>>>>> c06fb4e0
     static std::string stringFromMouse(EMouseClickType click, bool translate = true);
     static std::string stringFromAccelerator( MASK accel_mask ); // separated for convinience, returns with "+": "Shift+" or "Shift+Alt+"...
     static std::string stringFromAccelerator( MASK accel_mask, KEY key );
@@ -181,25 +137,14 @@
 
     LLTimer         mKeyLevelTimer[KEY_COUNT];  // Time since level was set
     S32             mKeyLevelFrameCount[KEY_COUNT]; // Frames since level was set
-    BOOL            mKeyLevel[KEY_COUNT];       // Levels
-    BOOL            mKeyRepeated[KEY_COUNT];    // Key was repeated
-    BOOL            mKeyUp[KEY_COUNT];          // Up edge
-    BOOL            mKeyDown[KEY_COUNT];        // Down edge
+    bool            mKeyLevel[KEY_COUNT];       // Levels
+    bool            mKeyRepeated[KEY_COUNT];    // Key was repeated
+    bool            mKeyUp[KEY_COUNT];          // Up edge
+    bool            mKeyDown[KEY_COUNT];        // Down edge
     KEY             mCurTranslatedKey;
     KEY             mCurScanKey;        // Used during the scanKeyboard()
 
-<<<<<<< HEAD
-	LLTimer			mKeyLevelTimer[KEY_COUNT];	// Time since level was set
-	S32				mKeyLevelFrameCount[KEY_COUNT];	// Frames since level was set
-	bool			mKeyLevel[KEY_COUNT];		// Levels
-	bool			mKeyRepeated[KEY_COUNT];	// Key was repeated
-	bool			mKeyUp[KEY_COUNT];			// Up edge
-	bool			mKeyDown[KEY_COUNT];		// Down edge
-	KEY				mCurTranslatedKey;
-	KEY				mCurScanKey;		// Used during the scanKeyboard()
-=======
     static LLKeyStringTranslatorFunc*   mStringTranslator;  // Used for l10n + PC/Mac/Linux accelerator labeling
->>>>>>> c06fb4e0
 
     EKeyboardInsertMode mInsertMode;
 
