--- conflicted
+++ resolved
@@ -34,19 +34,7 @@
 void LLKeyboardHeadless::resetMaskKeys()
 { }
 
-<<<<<<< HEAD
-MASK LLKeyboardHeadless::currentMask(BOOL for_mouse_event)
-=======
-
-bool LLKeyboardHeadless::handleKeyDown(const U16 key, const U32 mask)
-{ return false; }
-
-
-bool LLKeyboardHeadless::handleKeyUp(const U16 key, const U32 mask)
-{ return false; }
-
 MASK LLKeyboardHeadless::currentMask(bool for_mouse_event)
->>>>>>> 2817d6c6
 { return MASK_NONE; }
 
 #ifdef LL_DARWIN
