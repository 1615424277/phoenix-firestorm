--- conflicted
+++ resolved
@@ -175,22 +175,10 @@
 	return FALSE;
 }
 
-<<<<<<< HEAD
-// <FS:Ansariel> FIRE-20416: Option for automatic UI scaling
-//void LLWindowCallbacks::handleDPIChanged(LLWindow *window, F32 ui_scale_factor, S32 window_width, S32 window_height)
-//{
-
-//}
 BOOL LLWindowCallbacks::handleDPIChanged(LLWindow *window, F32 ui_scale_factor, S32 window_width, S32 window_height)
 {
-	return TRUE;
-=======
-BOOL LLWindowCallbacks::handleDPIChanged(LLWindow *window, F32 ui_scale_factor, S32 window_width, S32 window_height)
-{
-	return FALSE;
->>>>>>> c7a9cbc6
-}
-// </FS:Ansariel>
+	return FALSE;
+}
 
 void LLWindowCallbacks::handlePingWatchdog(LLWindow *window, const char * msg)
 {
