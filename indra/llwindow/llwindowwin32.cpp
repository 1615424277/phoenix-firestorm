/** 
 * @file llwindowwin32.cpp
 * @brief Platform-dependent implementation of llwindow
 *
 * $LicenseInfo:firstyear=2001&license=viewerlgpl$
 * Second Life Viewer Source Code
 * Copyright (C) 2010, Linden Research, Inc.
 * 
 * This library is free software; you can redistribute it and/or
 * modify it under the terms of the GNU Lesser General Public
 * License as published by the Free Software Foundation;
 * version 2.1 of the License only.
 * 
 * This library is distributed in the hope that it will be useful,
 * but WITHOUT ANY WARRANTY; without even the implied warranty of
 * MERCHANTABILITY or FITNESS FOR A PARTICULAR PURPOSE.  See the GNU
 * Lesser General Public License for more details.
 * 
 * You should have received a copy of the GNU Lesser General Public
 * License along with this library; if not, write to the Free Software
 * Foundation, Inc., 51 Franklin Street, Fifth Floor, Boston, MA  02110-1301  USA
 * 
 * Linden Research, Inc., 945 Battery Street, San Francisco, CA  94111  USA
 * $/LicenseInfo$
 */

#include "linden_common.h"

#if LL_WINDOWS && !LL_MESA_HEADLESS

#include "llwindowwin32.h"

// LLWindow library includes
#include "llkeyboardwin32.h"
#include "lldragdropwin32.h"
#include "llpreeditor.h"
#include "llwindowcallbacks.h"

// Linden library includes
#include "llapp.h" // <FS:Beq/> [FIRE-32453][BUG-232971] Improve shutdown behaviour.
#include "llerror.h"
#include "llexception.h"
#include "llfasttimer.h"
#include "llgl.h"
#include "llstring.h"
#include "lldir.h"
#include "llsdutil.h"
#include "llglslshader.h"
#include "llthreadsafequeue.h"
#include "stringize.h"
#include "llframetimer.h"

// System includes
#include <commdlg.h>
#include <WinUser.h>
#include <mapi.h>
#include <process.h>	// for _spawn
#include <shellapi.h>
#include <fstream>
#include <Imm.h>
#include <iomanip>
#include <future>
#include <sstream>
#include <utility>                  // std::pair

#include <d3d9.h>
#include <dxgi1_4.h>
#include <timeapi.h>

// Require DirectInput version 8
#define DIRECTINPUT_VERSION 0x0800

#include <dinput.h>
#include <Dbt.h.>
#include <InitGuid.h> // needed for llurlentry test to build on some systems
#pragma comment(lib, "dxguid.lib") // needed for llurlentry test to build on some systems
#pragma comment(lib, "dinput8")

const S32	MAX_MESSAGE_PER_UPDATE = 20;
const S32	BITS_PER_PIXEL = 32;
const S32	MAX_NUM_RESOLUTIONS = 32;
const F32	ICON_FLASH_TIME = 0.5f;

#ifndef WM_DPICHANGED
#define WM_DPICHANGED 0x02E0
#endif

#ifndef USER_DEFAULT_SCREEN_DPI
#define USER_DEFAULT_SCREEN_DPI 96 // Win7
#endif

// Claim a couple unused GetMessage() message IDs
const UINT WM_DUMMY_(WM_USER + 0x0017);
const UINT WM_POST_FUNCTION_(WM_USER + 0x0018);

extern BOOL gDebugWindowProc;
extern BOOL gDisconnected; // <FS:Beq/> [FIRE-32453][BUG-232971] Improve shutdown behaviour.

static std::thread::id sWindowThreadId;
static std::thread::id sMainThreadId;

#if 1 // flip to zero to enable assertions for functions being called from wrong thread
#define ASSERT_MAIN_THREAD()
#define ASSERT_WINDOW_THREAD()
#else
#define ASSERT_MAIN_THREAD() llassert(LLThread::currentID() == sMainThreadId)
#define ASSERT_WINDOW_THREAD() llassert(LLThread::currentID() == sWindowThreadId)
#endif


LPWSTR gIconResource = IDI_APPLICATION;
LPDIRECTINPUT8 gDirectInput8;

LLW32MsgCallback gAsyncMsgCallback = NULL;

#ifndef DPI_ENUMS_DECLARED

typedef enum PROCESS_DPI_AWARENESS {
	PROCESS_DPI_UNAWARE = 0,
	PROCESS_SYSTEM_DPI_AWARE = 1,
	PROCESS_PER_MONITOR_DPI_AWARE = 2
} PROCESS_DPI_AWARENESS;

typedef enum MONITOR_DPI_TYPE {
	MDT_EFFECTIVE_DPI = 0,
	MDT_ANGULAR_DPI = 1,
	MDT_RAW_DPI = 2,
	MDT_DEFAULT = MDT_EFFECTIVE_DPI
} MONITOR_DPI_TYPE;

#endif

typedef HRESULT(STDAPICALLTYPE *SetProcessDpiAwarenessType)(_In_ PROCESS_DPI_AWARENESS value);

typedef HRESULT(STDAPICALLTYPE *GetProcessDpiAwarenessType)(
	_In_ HANDLE hprocess,
	_Out_ PROCESS_DPI_AWARENESS *value);

typedef HRESULT(STDAPICALLTYPE *GetDpiForMonitorType)(
	_In_ HMONITOR hmonitor,
	_In_ MONITOR_DPI_TYPE dpiType,
	_Out_ UINT *dpiX,
	_Out_ UINT *dpiY);

//
// LLWindowWin32
//

void show_window_creation_error(const std::string& title)
{
	LL_WARNS("Window") << title << LL_ENDL;
}

HGLRC SafeCreateContext(HDC &hdc)
{
	__try 
	{
		return wglCreateContext(hdc);
	}
	__except(EXCEPTION_EXECUTE_HANDLER)
	{ 
		return NULL;
	}
}

GLuint SafeChoosePixelFormat(HDC &hdc, const PIXELFORMATDESCRIPTOR *ppfd)
{
    __try
    {
        return ChoosePixelFormat(hdc, ppfd);
    }
    __except (EXCEPTION_EXECUTE_HANDLER)
    {
        // convert to C++ styled exception
        // C exception don't allow classes, so it's a regular char array
        char integer_string[32];
        sprintf(integer_string, "SEH, code: %lu\n", GetExceptionCode());
        throw std::exception(integer_string);
    }
}

//static
BOOL LLWindowWin32::sIsClassRegistered = FALSE;

BOOL	LLWindowWin32::sLanguageTextInputAllowed = TRUE;
BOOL	LLWindowWin32::sWinIMEOpened = FALSE;
HKL		LLWindowWin32::sWinInputLocale = 0;
DWORD	LLWindowWin32::sWinIMEConversionMode = IME_CMODE_NATIVE;
DWORD	LLWindowWin32::sWinIMESentenceMode = IME_SMODE_AUTOMATIC;
LLCoordWindow LLWindowWin32::sWinIMEWindowPosition(-1,-1);

// The following class LLWinImm delegates Windows IMM APIs.
// It was originally introduced to support US Windows XP, on which we needed
// to dynamically load IMM32.DLL and use GetProcAddress to resolve its entry
// points. Now that that's moot, we retain this wrapper only for hooks for
// metrics.

class LLWinImm
{
public:
	static bool		isAvailable() { return true; }

public:
	// Wrappers for IMM API.
	static BOOL		isIME(HKL hkl);															
	static HIMC		getContext(HWND hwnd);													
	static BOOL		releaseContext(HWND hwnd, HIMC himc);
	static BOOL		getOpenStatus(HIMC himc);												
	static BOOL		setOpenStatus(HIMC himc, BOOL status);									
	static BOOL		getConversionStatus(HIMC himc, LPDWORD conversion, LPDWORD sentence);	
	static BOOL		setConversionStatus(HIMC himc, DWORD conversion, DWORD sentence);		
	static BOOL		getCompositionWindow(HIMC himc, LPCOMPOSITIONFORM form);					
	static BOOL		setCompositionWindow(HIMC himc, LPCOMPOSITIONFORM form);					
	static LONG		getCompositionString(HIMC himc, DWORD index, LPVOID data, DWORD length);
	static BOOL		setCompositionString(HIMC himc, DWORD index, LPVOID pComp, DWORD compLength, LPVOID pRead, DWORD readLength);
	static BOOL		setCompositionFont(HIMC himc, LPLOGFONTW logfont);
	static BOOL		setCandidateWindow(HIMC himc, LPCANDIDATEFORM candidate_form);
	static BOOL		notifyIME(HIMC himc, DWORD action, DWORD index, DWORD value);
};

// static 
BOOL	LLWinImm::isIME(HKL hkl)
{ 
	return ImmIsIME(hkl);
}

// static 
HIMC		LLWinImm::getContext(HWND hwnd)
{
	return ImmGetContext(hwnd);
}

//static 
BOOL		LLWinImm::releaseContext(HWND hwnd, HIMC himc)
{ 
	return ImmReleaseContext(hwnd, himc);
}

// static 
BOOL		LLWinImm::getOpenStatus(HIMC himc)
{ 
	return ImmGetOpenStatus(himc);
}

// static 
BOOL		LLWinImm::setOpenStatus(HIMC himc, BOOL status)
{ 
	return ImmSetOpenStatus(himc, status);
}

// static 
BOOL		LLWinImm::getConversionStatus(HIMC himc, LPDWORD conversion, LPDWORD sentence)	
{ 
	return ImmGetConversionStatus(himc, conversion, sentence);
}

// static 
BOOL		LLWinImm::setConversionStatus(HIMC himc, DWORD conversion, DWORD sentence)		
{ 
	return ImmSetConversionStatus(himc, conversion, sentence);
}

// static 
BOOL		LLWinImm::getCompositionWindow(HIMC himc, LPCOMPOSITIONFORM form)					
{ 
	return ImmGetCompositionWindow(himc, form);
}

// static 
BOOL		LLWinImm::setCompositionWindow(HIMC himc, LPCOMPOSITIONFORM form)					
{ 
	return ImmSetCompositionWindow(himc, form);
}


// static 
LONG		LLWinImm::getCompositionString(HIMC himc, DWORD index, LPVOID data, DWORD length)					
{ 
	return ImmGetCompositionString(himc, index, data, length);
}


// static 
BOOL		LLWinImm::setCompositionString(HIMC himc, DWORD index, LPVOID pComp, DWORD compLength, LPVOID pRead, DWORD readLength)					
{ 
	return ImmSetCompositionString(himc, index, pComp, compLength, pRead, readLength);
}

// static 
BOOL		LLWinImm::setCompositionFont(HIMC himc, LPLOGFONTW pFont)					
{ 
	return ImmSetCompositionFont(himc, pFont);
}

// static 
BOOL		LLWinImm::setCandidateWindow(HIMC himc, LPCANDIDATEFORM form)					
{ 
	return ImmSetCandidateWindow(himc, form);
}

// static 
BOOL		LLWinImm::notifyIME(HIMC himc, DWORD action, DWORD index, DWORD value)					
{ 
	return ImmNotifyIME(himc, action, index, value);
}



class LLMonitorInfo
{
public:

	std::vector<std::string> getResolutionsList() { return mResList; }

	LLMonitorInfo()
	{
		EnumDisplayMonitors(0, 0, MonitorEnum, (LPARAM)this);
	}

private:

	static BOOL CALLBACK MonitorEnum(HMONITOR hMon, HDC hdc, LPRECT lprcMonitor, LPARAM pData)
	{
		int monitor_width = lprcMonitor->right - lprcMonitor->left;
		int monitor_height = lprcMonitor->bottom - lprcMonitor->top;
		
		std::ostringstream sstream;
		sstream << monitor_width << "x" << monitor_height;;
		std::string res = sstream.str();

		LLMonitorInfo* pThis = reinterpret_cast<LLMonitorInfo*>(pData);
		pThis->mResList.push_back(res);

		return TRUE;
	}

	std::vector<std::string> mResList;
};

static LLMonitorInfo sMonitorInfo;


// Thread that owns the Window Handle
// This whole struct is private to LLWindowWin32, which needs to mess with its
// members, which is why it's a struct rather than a class. In effect, we make
// the containing class a friend.
struct LLWindowWin32::LLWindowWin32Thread : public LL::ThreadPool
{
    static const int MAX_QUEUE_SIZE = 2048;

    LLThreadSafeQueue<MSG> mMessageQueue;

    LLWindowWin32Thread();

    void run() override;
    void close() override; // <FS:Beq/> [FIRE-32453][BUG-232971] Improve shutdown behaviour.

    // initialzie DXGI adapter (for querying available VRAM)
    void initDX();
    
    // initialize D3D (if DXGI cannot be used)
    void initD3D();

    // call periodically to update available VRAM
    void updateVRAMUsage();

    U32 getAvailableVRAMMegabytes()
    {
        return mAvailableVRAM;
    }

    /// called by main thread to post work to this window thread
    template <typename CALLABLE>
    void post(CALLABLE&& func)
    {
<<<<<<< HEAD
        try
        {
            LL_DEBUGS("Window") << "post( callable ) to work queue" << LL_ENDL; // <FS:Beq/> extra debug for threaded window handler
            getQueue().post(std::forward<CALLABLE>(func));
        }
        catch (const LLThreadSafeQueueInterrupt&)
        {
            // Shutdown timing is tricky. The main thread can end up trying
            // to post a cursor position after having closed the WorkQueue.
        }
=======
        // Ignore bool return. Shutdown timing is tricky: the main thread can
        // end up trying to post a cursor position after having closed the
        // WorkQueue.
        getQueue().post(std::forward<CALLABLE>(func));
>>>>>>> 06bdee66
    }

    /**
     * Like post(), Post() is a way of conveying a single work item to this
     * thread. Its virtue is that it will definitely be executed "soon" rather
     * than potentially waiting for the next frame: it uses PostMessage() to
     * break us out of the window thread's blocked GetMessage() call. It's
     * more expensive, though, not only from the Windows API latency of
     * PostMessage() and GetMessage(), but also because it involves heap
     * allocation and release.
     *
     * Require HWND from caller, even though we store an HWND locally.
     * Otherwise, if our mWindowHandle was accessed from both threads, we'd
     * have to protect it with a mutex.
     */
    template <typename CALLABLE>
    void Post(HWND windowHandle, CALLABLE&& func)
    {
        // Move func to the heap. If we knew FuncType could fit into LPARAM,
        // we could simply instantiate FuncType and pass it by value. But
        // since we don't, we must put that on the heap as well as the
        // internal heap allocation it likely requires to store func.
        auto ptr = new FuncType(std::move(func));
        WPARAM wparam{ 0xF1C };
        LL_DEBUGS("Window") << "PostMessage(" << std::hex << windowHandle
                            << ", " << WM_POST_FUNCTION_
                            << ", " << wparam << std::dec << LL_ENDL;
        PostMessage(windowHandle, WM_POST_FUNCTION_, wparam, LPARAM(ptr));
    }

    using FuncType = std::function<void()>;
    // call GetMessage() and pull enqueue messages for later processing
    void gatherInput();
    HWND mWindowHandle = NULL;
    HDC mhDC = 0;

    // best guess at available video memory in MB
    std::atomic<U32> mAvailableVRAM;

    U32 mMaxVRAM = 0; // maximum amount of vram to allow in the "budget", or 0 for no maximum (see updateVRAMUsage)

    IDXGIAdapter3* mDXGIAdapter = nullptr;
    LPDIRECT3D9 mD3D = nullptr;
    LPDIRECT3DDEVICE9 mD3DDevice = nullptr;
};


LLWindowWin32::LLWindowWin32(LLWindowCallbacks* callbacks,
							 const std::string& title, const std::string& name, S32 x, S32 y, S32 width,
							 S32 height, U32 flags, 
							 BOOL fullscreen, BOOL clearBg,
							 BOOL enable_vsync, BOOL use_gl,
							 BOOL ignore_pixel_depth,
							 U32 fsaa_samples,
                             U32 max_cores,
                             U32 max_vram,
                             F32 max_gl_version,
							 BOOL useLegacyCursors) // <FS:LO> Legacy cursor setting from main program
	: 
    LLWindow(callbacks, fullscreen, flags), 
    mMaxGLVersion(max_gl_version), 
    mMaxCores(max_cores)
{
    sMainThreadId = LLThread::currentID();
    mWindowThread = new LLWindowWin32Thread();
    mWindowThread->mMaxVRAM = max_vram;

	//MAINT-516 -- force a load of opengl32.dll just in case windows went sideways 
	LoadLibrary(L"opengl32.dll");
    
    
    if (mMaxCores != 0)
    {
        HANDLE hProcess = GetCurrentProcess();
        mMaxCores = llmin(mMaxCores, (U32) 64);
        DWORD_PTR mask = 0;

        for (int i = 0; i < mMaxCores; ++i)
        {
            mask |= ((DWORD_PTR) 1) << i;
        }

        SetProcessAffinityMask(hProcess, mask);
    }

#if 0 // this is probably a bad idea, but keep it in your back pocket if you see what looks like
        // process deprioritization during profiles
    // force high thread priority
    HANDLE hProcess = GetCurrentProcess();

    if (hProcess)
    {
        int priority = GetPriorityClass(hProcess);
        if (priority < REALTIME_PRIORITY_CLASS)
        {
            if (SetPriorityClass(hProcess, REALTIME_PRIORITY_CLASS))
            {
                LL_INFOS() << "Set process priority to REALTIME_PRIORITY_CLASS" << LL_ENDL;
            }
            else
            {
                LL_INFOS() << "Failed to set process priority: " << std::hex << GetLastError() << LL_ENDL;
            }
        }
    }
#endif

#if 0  // this is also probably a bad idea, but keep it in your back pocket for getting main thread off of background thread cores (see also LLThread::threadRun)
    HANDLE hThread = GetCurrentThread();

    SYSTEM_INFO sysInfo;

    GetSystemInfo(&sysInfo);
    U32 core_count = sysInfo.dwNumberOfProcessors;

    if (max_cores != 0)
    {
        core_count = llmin(core_count, max_cores);
    }

    if (hThread)
    {
        int priority = GetThreadPriority(hThread);

        if (priority < THREAD_PRIORITY_TIME_CRITICAL)
        {
            if (SetThreadPriority(hThread, THREAD_PRIORITY_TIME_CRITICAL))
            {
                LL_INFOS() << "Set thread priority to THREAD_PRIORITY_TIME_CRITICAL" << LL_ENDL;
            }
            else
            {
                LL_INFOS() << "Failed to set thread priority: " << std::hex << GetLastError() << LL_ENDL;
            }

            // tell main thread to prefer core 0
            SetThreadIdealProcessor(hThread, 0);
        }
    }
#endif


	mFSAASamples = fsaa_samples;
	mIconResource = gIconResource;
	mOverrideAspectRatio = 0.f;
	mNativeAspectRatio = 0.f;
	mInputProcessingPaused = FALSE;
	mPreeditor = NULL;
	mKeyCharCode = 0;
	mKeyScanCode = 0;
	mKeyVirtualKey = 0;
	mhDC = NULL;
	mhRC = NULL;
	memset(mCurrentGammaRamp, 0, sizeof(mCurrentGammaRamp));
	memset(mPrevGammaRamp, 0, sizeof(mPrevGammaRamp));
	mCustomGammaSet = FALSE;
	mWindowHandle = NULL;

    mRect = {0, 0, 0, 0};
    mClientRect = {0, 0, 0, 0};
	
	if (!SystemParametersInfo(SPI_GETMOUSEVANISH, 0, &mMouseVanish, 0))
	{
		mMouseVanish = TRUE;
	}

	// Initialize the keyboard
	gKeyboard = new LLKeyboardWin32();
	gKeyboard->setCallbacks(callbacks);

	// Initialize the Drag and Drop functionality
	mDragDrop = new LLDragDropWin32;

	// Initialize (boot strap) the Language text input management,
	// based on the system's (user's) default settings.
	allowLanguageTextInput(mPreeditor, FALSE);

	WNDCLASS		wc;
	RECT			window_rect;

	// Set the window title
	if (title.empty())
	{
		mWindowTitle = new WCHAR[50];
		wsprintf(mWindowTitle, L"OpenGL Window");
	}
	else
	{
		mWindowTitle = new WCHAR[256]; // Assume title length < 255 chars.
		mbstowcs(mWindowTitle, title.c_str(), 255);
		mWindowTitle[255] = 0;
	}

	// Set the window class name
	if (name.empty())
	{
		mWindowClassName = new WCHAR[50];
		wsprintf(mWindowClassName, L"OpenGL Window");
	}
	else
	{
		mWindowClassName = new WCHAR[256]; // Assume title length < 255 chars.
		mbstowcs(mWindowClassName, name.c_str(), 255);
		mWindowClassName[255] = 0;
	}


	// We're not clipping yet
	SetRect( &mOldMouseClip, 0, 0, 0, 0 );

	// Make an instance of our window then define the window class
	mhInstance = GetModuleHandle(NULL);

    // Init Direct Input - needed for joystick / Spacemouse

    LPDIRECTINPUT8 di8_interface;
    HRESULT status = DirectInput8Create(
        mhInstance, // HINSTANCE hinst,
        DIRECTINPUT_VERSION, // DWORD dwVersion,
        IID_IDirectInput8, // REFIID riidltf,
        (LPVOID*)&di8_interface, // LPVOID * ppvOut,
        NULL                     // LPUNKNOWN punkOuter
        );
    if (status == DI_OK)
    {
        gDirectInput8 = di8_interface;
    }

	mSwapMethod = SWAP_METHOD_UNDEFINED;

	// No WPARAM yet.
	mLastSizeWParam = 0;

	// Windows GDI rects don't include rightmost pixel
	window_rect.left = (long) 0;
	window_rect.right = (long) width;
	window_rect.top = (long) 0;
	window_rect.bottom = (long) height;

	// Grab screen size to sanitize the window
	S32 window_border_y = GetSystemMetrics(SM_CYBORDER);
	S32 virtual_screen_x = GetSystemMetrics(SM_XVIRTUALSCREEN); 
	S32 virtual_screen_y = GetSystemMetrics(SM_YVIRTUALSCREEN); 
	S32 virtual_screen_width = GetSystemMetrics(SM_CXVIRTUALSCREEN);
	S32 virtual_screen_height = GetSystemMetrics(SM_CYVIRTUALSCREEN);

	if (x < virtual_screen_x) x = virtual_screen_x;
	if (y < virtual_screen_y - window_border_y) y = virtual_screen_y - window_border_y;

	if (x + width > virtual_screen_x + virtual_screen_width) x = virtual_screen_x + virtual_screen_width - width;
	if (y + height > virtual_screen_y + virtual_screen_height) y = virtual_screen_y + virtual_screen_height - height;

	if (!sIsClassRegistered)
	{
		// Force redraw when resized and create a private device context

		// Makes double click messages.
		wc.style = CS_HREDRAW | CS_VREDRAW | CS_OWNDC | CS_DBLCLKS;

		// Set message handler function
		wc.lpfnWndProc = (WNDPROC) mainWindowProc;

		// unused
		wc.cbClsExtra = 0;
		wc.cbWndExtra = 0;

		wc.hInstance = mhInstance;
		wc.hIcon = LoadIcon(mhInstance, mIconResource);

		// We will set the cursor ourselves
		wc.hCursor = NULL;

		// background color is not used
		if (clearBg)
		{
			wc.hbrBackground = (HBRUSH) GetStockObject(WHITE_BRUSH);
		}
		else
		{
			wc.hbrBackground = (HBRUSH) NULL;
		}

		// we don't use windows menus
		wc.lpszMenuName = NULL;

		wc.lpszClassName = mWindowClassName;

		if (!RegisterClass(&wc))
		{
			OSMessageBox(mCallbacks->translateString("MBRegClassFailed"), 
				mCallbacks->translateString("MBError"), OSMB_OK);
			return;
		}
		sIsClassRegistered = TRUE;
	}

	//-----------------------------------------------------------------------
	// Get the current refresh rate
	//-----------------------------------------------------------------------

	DEVMODE dev_mode;
	::ZeroMemory(&dev_mode, sizeof(DEVMODE));
	dev_mode.dmSize = sizeof(DEVMODE);
	DWORD current_refresh;
	if (EnumDisplaySettings(NULL, ENUM_CURRENT_SETTINGS, &dev_mode))
	{
		current_refresh = dev_mode.dmDisplayFrequency;
		mNativeAspectRatio = ((F32)dev_mode.dmPelsWidth) / ((F32)dev_mode.dmPelsHeight);
	}
	else
	{
		current_refresh = 60;
	}
    mRefreshRate = current_refresh;
	//-----------------------------------------------------------------------
	// Drop resolution and go fullscreen
	// use a display mode with our desired size and depth, with a refresh
	// rate as close at possible to the users' default
	//-----------------------------------------------------------------------
	if (mFullscreen)
	{
		BOOL success = FALSE;
		DWORD closest_refresh = 0;

		for (S32 mode_num = 0;; mode_num++)
		{
			if (!EnumDisplaySettings(NULL, mode_num, &dev_mode))
			{
				break;
			}

			if (dev_mode.dmPelsWidth == width &&
				dev_mode.dmPelsHeight == height &&
				dev_mode.dmBitsPerPel == BITS_PER_PIXEL)
			{
				success = TRUE;
				if ((dev_mode.dmDisplayFrequency - current_refresh)
					< (closest_refresh - current_refresh))
				{
					closest_refresh = dev_mode.dmDisplayFrequency;
				}
			}
		}

		if (closest_refresh == 0)
		{
			LL_WARNS("Window") << "Couldn't find display mode " << width << " by " << height << " at " << BITS_PER_PIXEL << " bits per pixel" << LL_ENDL;
			//success = FALSE;

			if (!EnumDisplaySettings(NULL, ENUM_CURRENT_SETTINGS, &dev_mode))
			{
				success = FALSE;
			}
			else
			{
				if (dev_mode.dmBitsPerPel == BITS_PER_PIXEL)
				{
					LL_WARNS("Window") << "Current BBP is OK falling back to that" << LL_ENDL;
					window_rect.right=width=dev_mode.dmPelsWidth;
					window_rect.bottom=height=dev_mode.dmPelsHeight;
					success = TRUE;
				}
				else
				{
					LL_WARNS("Window") << "Current BBP is BAD" << LL_ENDL;
					success = FALSE;
				}
			}
		}

		// If we found a good resolution, use it.
		if (success)
		{
			success = setDisplayResolution(width, height, BITS_PER_PIXEL, closest_refresh);
		}

		// Keep a copy of the actual current device mode in case we minimize 
		// and change the screen resolution.   JC
		EnumDisplaySettings(NULL, ENUM_CURRENT_SETTINGS, &dev_mode);

		// If it failed, we don't want to run fullscreen
		if (success)
		{
			mFullscreen = TRUE;
			mFullscreenWidth   = dev_mode.dmPelsWidth;
			mFullscreenHeight  = dev_mode.dmPelsHeight;
			mFullscreenBits    = dev_mode.dmBitsPerPel;
			mFullscreenRefresh = dev_mode.dmDisplayFrequency;

			LL_INFOS("Window") << "Running at " << dev_mode.dmPelsWidth
				<< "x"   << dev_mode.dmPelsHeight
				<< "x"   << dev_mode.dmBitsPerPel
				<< " @ " << dev_mode.dmDisplayFrequency
				<< LL_ENDL;
		}
		else
		{
			mFullscreen = FALSE;
			mFullscreenWidth   = -1;
			mFullscreenHeight  = -1;
			mFullscreenBits    = -1;
			mFullscreenRefresh = -1;

			std::map<std::string,std::string> args;
			args["[WIDTH]"] = llformat("%d", width);
			args["[HEIGHT]"] = llformat ("%d", height);
			OSMessageBox(mCallbacks->translateString("MBFullScreenErr", args),
				mCallbacks->translateString("MBError"), OSMB_OK);
		}
	}

	// TODO: add this after resolving _WIN32_WINNT issue
	//	if (!fullscreen)
	//	{
	//		TRACKMOUSEEVENT track_mouse_event;
	//		track_mouse_event.cbSize = sizeof( TRACKMOUSEEVENT );
	//		track_mouse_event.dwFlags = TME_LEAVE;
	//		track_mouse_event.hwndTrack = mWindowHandle;
	//		track_mouse_event.dwHoverTime = HOVER_DEFAULT;
	//		TrackMouseEvent( &track_mouse_event ); 
	//	}

    // SL-12971 dual GPU display
    DISPLAY_DEVICEA display_device;
    int             display_index = -1;
    DWORD           display_flags = 0; // EDD_GET_DEVICE_INTERFACE_NAME ?
    const size_t    display_bytes = sizeof(display_device);

    do
    {
        if (display_index >= 0)
        {
            // CHAR DeviceName  [ 32] Adapter name
            // CHAR DeviceString[128]
            CHAR text[256];

            size_t name_len = strlen(display_device.DeviceName  );
            size_t desc_len = strlen(display_device.DeviceString);

            CHAR *name = name_len ? display_device.DeviceName   : "???";
            CHAR *desc = desc_len ? display_device.DeviceString : "???";

            sprintf(text, "Display Device %d: %s, %s", display_index, name, desc);
            LL_INFOS("Window") << text << LL_ENDL;
        }

        ::ZeroMemory(&display_device,display_bytes);
        display_device.cb = display_bytes;

        display_index++;
    }  while( EnumDisplayDevicesA(NULL, display_index, &display_device, display_flags ));

    LL_INFOS("Window") << "Total Display Devices: " << display_index << LL_ENDL;

	//-----------------------------------------------------------------------
	// Create GL drawing context
	//-----------------------------------------------------------------------
	LLCoordScreen windowPos(x,y);
	LLCoordScreen windowSize(window_rect.right - window_rect.left,
							 window_rect.bottom - window_rect.top);
	if (!switchContext(mFullscreen, windowSize, enable_vsync, &windowPos))
	{
		return;
	}
	
	//start with arrow cursor
	//initCursors();
	initCursors(useLegacyCursors); // <FS:LO> Legacy cursor setting from main program
	setCursor( UI_CURSOR_ARROW );

    mRawMouse.usUsagePage = 0x01;          // HID_USAGE_PAGE_GENERIC
    mRawMouse.usUsage = 0x02;              // HID_USAGE_GENERIC_MOUSE
    mRawMouse.dwFlags = 0;    // adds mouse and also ignores legacy mouse messages
    mRawMouse.hwndTarget = 0;

    RegisterRawInputDevices(&mRawMouse, 1, sizeof(mRawMouse));

	// Initialize (boot strap) the Language text input management,
	// based on the system's (or user's) default settings.
	allowLanguageTextInput(NULL, FALSE);
}


LLWindowWin32::~LLWindowWin32()
{
	delete mDragDrop;

	delete [] mWindowTitle;
	mWindowTitle = NULL;

	delete [] mSupportedResolutions;
	mSupportedResolutions = NULL;

	delete [] mWindowClassName;
	mWindowClassName = NULL;
    
    delete mWindowThread;
}

void LLWindowWin32::show()
{
    LL_DEBUGS("Window") << "Setting window to show" << LL_ENDL;
	ShowWindow(mWindowHandle, SW_SHOW);
	SetForegroundWindow(mWindowHandle);
	SetFocus(mWindowHandle);
}

void LLWindowWin32::hide()
{
	setMouseClipping(FALSE);
	ShowWindow(mWindowHandle, SW_HIDE);
}

//virtual
void LLWindowWin32::minimize()
{
	setMouseClipping(FALSE);
	showCursor();
	ShowWindow(mWindowHandle, SW_MINIMIZE);
}

//virtual
void LLWindowWin32::restore()
{
	ShowWindow(mWindowHandle, SW_RESTORE);
	SetForegroundWindow(mWindowHandle);
	SetFocus(mWindowHandle);
}

// See SL-12170
// According to callstack "c0000005 Access violation" happened inside __try block,
// deep in DestroyWindow and crashed viewer, which shouldn't be possible.
// I tried manually causing this exception and it was caught without issues, so
// I'm turning off optimizations for this part to be sure code executes as intended
// (it is a straw, but I have no idea why else __try can get overruled)
#pragma optimize("", off)
bool destroy_window_handler(HWND hWnd)
{
    bool res;
    __try
    {
        res = DestroyWindow(hWnd);
    }
    __except (EXCEPTION_EXECUTE_HANDLER)
    {
        res = false;
    }
    return res;
}
#pragma optimize("", on)

// close() destroys all OS-specific code associated with a window.
// Usually called from LLWindowManager::destroyWindow()
void LLWindowWin32::close()
{
	LL_DEBUGS("Window") << "Closing LLWindowWin32" << LL_ENDL;
	// Is window is already closed?
	if (!mWindowHandle)
	{
		return;
	}

	mDragDrop->reset();


	// Go back to screen mode written in the registry.
	if (mFullscreen)
	{
		resetDisplayResolution();
	}

	// Make sure cursor is visible and we haven't mangled the clipping state.
	showCursor();
	setMouseClipping(FALSE);
	if (gKeyboard)
	{
		gKeyboard->resetKeys();
	}

	// Clean up remaining GL state
	if (gGLManager.mInited)
	{
		LL_INFOS("Window") << "Cleaning up GL" << LL_ENDL;
		gGLManager.shutdownGL();
	}

	LL_DEBUGS("Window") << "Releasing Context" << LL_ENDL;
	if (mhRC)
	{
		if (!wglMakeCurrent(NULL, NULL))
		{
			LL_WARNS("Window") << "Release of DC and RC failed" << LL_ENDL;
		}

		if (!wglDeleteContext(mhRC))
		{
			LL_WARNS("Window") << "Release of rendering context failed" << LL_ENDL;
		}

		mhRC = NULL;
	}

	// Restore gamma to the system values.
	restoreGamma();

	LL_DEBUGS("Window") << "Destroying Window" << LL_ENDL;

    mWindowThread->post([=]()
        {
            if (IsWindow(mWindowHandle))
            {
                if (mhDC)
                {
                    if (!ReleaseDC(mWindowHandle, mhDC))
                    {
                        LL_WARNS("Window") << "Release of ghDC failed!" << LL_ENDL;
                    }
                }

                // Make sure we don't leave a blank toolbar button.
                ShowWindow(mWindowHandle, SW_HIDE);

                // This causes WM_DESTROY to be sent *immediately*
                if (!destroy_window_handler(mWindowHandle))
                {
                    // <FS:Beq> Can't use a message box here because we're about to stop servicing the events.
                    // OSMessageBox(mCallbacks->translateString("MBDestroyWinFailed"),
                    //     mCallbacks->translateString("MBShutdownErr"),
                    //     OSMB_OK);
                    LL_INFOS("Window") << "Destroying Window failed" << LL_ENDL;
                    // </FS:Beq>
                }
            }
            else
            {
                // Something killed the window while we were busy destroying gl or handle somehow got broken
                LL_WARNS("Window") << "Failed to destroy Window, invalid handle!" << LL_ENDL;
            }

        });
    // Window thread might be waiting for a getMessage(), give it
    // a push to enshure it will process destroy_window_handler
    kickWindowThread();

    // Even though the above lambda might not yet have run, we've already
    // bound mWindowHandle into it by value, which should suffice for the
    // operations we're asking. That's the last time WE should touch it.
    mhDC = NULL;
    mWindowHandle = NULL;
    // <FS:Beq> [FIRE-32453][BUG-232971] close the related queues first to prevent spinning.
    mFunctionQueue.close();
    mMouseQueue.close();
    // </FS:Beq>
    mWindowThread->close();
}

BOOL LLWindowWin32::isValid()
{
	return (mWindowHandle != NULL);
}

BOOL LLWindowWin32::getVisible()
{
	return (mWindowHandle && IsWindowVisible(mWindowHandle));
}

BOOL LLWindowWin32::getMinimized()
{
	return (mWindowHandle && IsIconic(mWindowHandle));
}

BOOL LLWindowWin32::getMaximized()
{
	return (mWindowHandle && IsZoomed(mWindowHandle));
}

BOOL LLWindowWin32::maximize()
{
	BOOL success = FALSE;
	if (!mWindowHandle) return success;

    mWindowThread->post([=]
        {
            WINDOWPLACEMENT placement;
            placement.length = sizeof(WINDOWPLACEMENT);

            if (GetWindowPlacement(mWindowHandle, &placement))
            {
                placement.showCmd = SW_MAXIMIZE;
                SetWindowPlacement(mWindowHandle, &placement);
            }
        });

    return TRUE;
}

BOOL LLWindowWin32::getFullscreen()
{
	return mFullscreen;
}

BOOL LLWindowWin32::getPosition(LLCoordScreen *position)
{
    position->mX = mRect.left;
	position->mY = mRect.top;
	return TRUE;
}

BOOL LLWindowWin32::getSize(LLCoordScreen *size)
{
	size->mX = mRect.right - mRect.left;
	size->mY = mRect.bottom - mRect.top;
	return TRUE;
}

BOOL LLWindowWin32::getSize(LLCoordWindow *size)
{
	size->mX = mClientRect.right - mClientRect.left;
	size->mY = mClientRect.bottom - mClientRect.top;
	return TRUE;
}

BOOL LLWindowWin32::setPosition(const LLCoordScreen position)
{
	LLCoordScreen size;

	if (!mWindowHandle)
	{
		return FALSE;
	}
	getSize(&size);
	moveWindow(position, size);
	return TRUE;
}

BOOL LLWindowWin32::setSizeImpl(const LLCoordScreen size)
{
	LLCoordScreen position;

	getPosition(&position);
	if (!mWindowHandle)
	{
		return FALSE;
	}

    mWindowThread->post([=]()
        {
            WINDOWPLACEMENT placement;
            placement.length = sizeof(WINDOWPLACEMENT);

            if (GetWindowPlacement(mWindowHandle, &placement))
            {
                placement.showCmd = SW_RESTORE;
                SetWindowPlacement(mWindowHandle, &placement);
            }
        });

	moveWindow(position, size);
	return TRUE;
}

BOOL LLWindowWin32::setSizeImpl(const LLCoordWindow size)
{
	RECT window_rect = {0, 0, size.mX, size.mY };
	DWORD dw_ex_style = WS_EX_APPWINDOW | WS_EX_WINDOWEDGE;
	DWORD dw_style = WS_OVERLAPPEDWINDOW;

    AdjustWindowRectEx(&window_rect, dw_style, FALSE, dw_ex_style);

	return setSizeImpl(LLCoordScreen(window_rect.right - window_rect.left, window_rect.bottom - window_rect.top));
}

// changing fullscreen resolution
BOOL LLWindowWin32::switchContext(BOOL fullscreen, const LLCoordScreen& size, BOOL enable_vsync, const LLCoordScreen* const posp)
{
    //called from main thread
    GLuint	pixel_format;
    DEVMODE dev_mode;
    ::ZeroMemory(&dev_mode, sizeof(DEVMODE));
    dev_mode.dmSize = sizeof(DEVMODE);
    DWORD	current_refresh;
    DWORD	dw_ex_style;
    DWORD	dw_style;
    RECT	window_rect = { 0, 0, 0, 0 };
    S32 width = size.mX;
    S32 height = size.mY;
    BOOL auto_show = FALSE;

    if (mhRC)
    {
        auto_show = TRUE;
        resetDisplayResolution();
    }

    if (EnumDisplaySettings(NULL, ENUM_CURRENT_SETTINGS, &dev_mode))
    {
        current_refresh = dev_mode.dmDisplayFrequency;
    }
    else
    {
        current_refresh = 60;
    }
    mRefreshRate = current_refresh;

    gGLManager.shutdownGL();
    //destroy gl context
    if (mhRC)
    {
        if (!wglMakeCurrent(NULL, NULL))
        {
            LL_WARNS("Window") << "Release of DC and RC failed" << LL_ENDL;
        }

        if (!wglDeleteContext(mhRC))
        {
            LL_WARNS("Window") << "Release of rendering context failed" << LL_ENDL;
        }

        mhRC = NULL;
    }

    if (fullscreen)
    {
        mFullscreen = TRUE;
        BOOL success = FALSE;
        DWORD closest_refresh = 0;

        for (S32 mode_num = 0;; mode_num++)
        {
            if (!EnumDisplaySettings(NULL, mode_num, &dev_mode))
            {
                break;
            }

            if (dev_mode.dmPelsWidth == width &&
                dev_mode.dmPelsHeight == height &&
                dev_mode.dmBitsPerPel == BITS_PER_PIXEL)
            {
                success = TRUE;
                if ((dev_mode.dmDisplayFrequency - current_refresh)
                    < (closest_refresh - current_refresh))
                {
                    closest_refresh = dev_mode.dmDisplayFrequency;
                }
            }
        }

        if (closest_refresh == 0)
        {
            LL_WARNS("Window") << "Couldn't find display mode " << width << " by " << height << " at " << BITS_PER_PIXEL << " bits per pixel" << LL_ENDL;
            return FALSE;
        }

        // If we found a good resolution, use it.
        if (success)
        {
            success = setDisplayResolution(width, height, BITS_PER_PIXEL, closest_refresh);
        }

        // Keep a copy of the actual current device mode in case we minimize 
        // and change the screen resolution.   JC
        EnumDisplaySettings(NULL, ENUM_CURRENT_SETTINGS, &dev_mode);

        if (success)
        {
            mFullscreen = TRUE;
            mFullscreenWidth = dev_mode.dmPelsWidth;
            mFullscreenHeight = dev_mode.dmPelsHeight;
            mFullscreenBits = dev_mode.dmBitsPerPel;
            mFullscreenRefresh = dev_mode.dmDisplayFrequency;

            LL_INFOS("Window") << "Running at " << dev_mode.dmPelsWidth
                << "x" << dev_mode.dmPelsHeight
                << "x" << dev_mode.dmBitsPerPel
                << " @ " << dev_mode.dmDisplayFrequency
                << LL_ENDL;

            window_rect.left = (long)0;
            window_rect.right = (long)width;			// Windows GDI rects don't include rightmost pixel
            window_rect.top = (long)0;
            window_rect.bottom = (long)height;
            dw_ex_style = WS_EX_APPWINDOW;
            dw_style = WS_POPUP;

            // Move window borders out not to cover window contents.
            // This converts client rect to window rect, i.e. expands it by the window border size.
            AdjustWindowRectEx(&window_rect, dw_style, FALSE, dw_ex_style);
        }
        // If it failed, we don't want to run fullscreen
        else
        {
            mFullscreen = FALSE;
            mFullscreenWidth = -1;
            mFullscreenHeight = -1;
            mFullscreenBits = -1;
            mFullscreenRefresh = -1;

            LL_INFOS("Window") << "Unable to run fullscreen at " << width << "x" << height << LL_ENDL;
            return FALSE;
        }
    }
    else
    {
        mFullscreen = FALSE;
        window_rect.left = (long)(posp ? posp->mX : 0);
        window_rect.right = (long)width + window_rect.left;			// Windows GDI rects don't include rightmost pixel
        window_rect.top = (long)(posp ? posp->mY : 0);
        window_rect.bottom = (long)height + window_rect.top;
        // Window with an edge
        dw_ex_style = WS_EX_APPWINDOW | WS_EX_WINDOWEDGE;
        dw_style = WS_OVERLAPPEDWINDOW;
    }


    // don't post quit messages when destroying old windows
    mPostQuit = FALSE;


    // create window
    LL_DEBUGS("Window") << "Creating window with X: " << window_rect.left
        << " Y: " << window_rect.top
        << " Width: " << (window_rect.right - window_rect.left)
        << " Height: " << (window_rect.bottom - window_rect.top)
        << " Fullscreen: " << mFullscreen
        << LL_ENDL;

	recreateWindow(window_rect, dw_ex_style, dw_style);

	if (mWindowHandle)
	{
		LL_INFOS("Window") << "window is created." << LL_ENDL ;
	}
	else
	{
		LL_WARNS("Window") << "Window creation failed, code: " << GetLastError() << LL_ENDL;
	}

	//-----------------------------------------------------------------------
	// Create GL drawing context
	//-----------------------------------------------------------------------
	static PIXELFORMATDESCRIPTOR pfd =
	{
		sizeof(PIXELFORMATDESCRIPTOR), 
			1,
			PFD_DRAW_TO_WINDOW | PFD_SUPPORT_OPENGL | PFD_DOUBLEBUFFER, 
			PFD_TYPE_RGBA,
			BITS_PER_PIXEL,
			0, 0, 0, 0, 0, 0,	// RGB bits and shift, unused
			8,					// alpha bits
			0,					// alpha shift
			0,					// accum bits
			0, 0, 0, 0,			// accum RGBA
			24,					// depth bits
			8,					// stencil bits, avi added for stencil test
			0,
			PFD_MAIN_PLANE,
			0,
			0, 0, 0
	};

	if (!mhDC)
	{
		close();
		OSMessageBox(mCallbacks->translateString("MBDevContextErr"),
			mCallbacks->translateString("MBError"), OSMB_OK);
		return FALSE;
	}

	LL_INFOS("Window") << "Device context retrieved." << LL_ENDL ;

    try
    {
        // Looks like ChoosePixelFormat can crash in case of faulty driver
        if (!(pixel_format = SafeChoosePixelFormat(mhDC, &pfd)))
        {
            LL_WARNS("Window") << "ChoosePixelFormat failed, code: " << GetLastError() << LL_ENDL;
            OSMessageBox(mCallbacks->translateString("MBPixelFmtErr"),
                mCallbacks->translateString("MBError"), OSMB_OK);
            close();
            return FALSE;
        }
    }
    catch (...)
    {
        LOG_UNHANDLED_EXCEPTION("ChoosePixelFormat");
        OSMessageBox(mCallbacks->translateString("MBPixelFmtErr"),
            mCallbacks->translateString("MBError"), OSMB_OK);
        close();
        return FALSE;
    }

	LL_INFOS("Window") << "Pixel format chosen." << LL_ENDL ;

	// Verify what pixel format we actually received.
	if (!DescribePixelFormat(mhDC, pixel_format, sizeof(PIXELFORMATDESCRIPTOR),
		&pfd))
	{
		OSMessageBox(mCallbacks->translateString("MBPixelFmtDescErr"),
			mCallbacks->translateString("MBError"), OSMB_OK);
        close();
		return FALSE;
	}

	// (EXP-1765) dump pixel data to see if there is a pattern that leads to unreproducible crash
	LL_INFOS("Window") << "--- begin pixel format dump ---" << LL_ENDL ;
	LL_INFOS("Window") << "pixel_format is " << pixel_format << LL_ENDL ;
	LL_INFOS("Window") << "pfd.nSize:            " << pfd.nSize << LL_ENDL ;
	LL_INFOS("Window") << "pfd.nVersion:         " << pfd.nVersion << LL_ENDL ;
	LL_INFOS("Window") << "pfd.dwFlags:          0x" << std::hex << pfd.dwFlags << std::dec << LL_ENDL ;
	LL_INFOS("Window") << "pfd.iPixelType:       " << (int)pfd.iPixelType << LL_ENDL ;
	LL_INFOS("Window") << "pfd.cColorBits:       " << (int)pfd.cColorBits << LL_ENDL ;
	LL_INFOS("Window") << "pfd.cRedBits:         " << (int)pfd.cRedBits << LL_ENDL ;
	LL_INFOS("Window") << "pfd.cRedShift:        " << (int)pfd.cRedShift << LL_ENDL ;
	LL_INFOS("Window") << "pfd.cGreenBits:       " << (int)pfd.cGreenBits << LL_ENDL ;
	LL_INFOS("Window") << "pfd.cGreenShift:      " << (int)pfd.cGreenShift << LL_ENDL ;
	LL_INFOS("Window") << "pfd.cBlueBits:        " << (int)pfd.cBlueBits << LL_ENDL ;
	LL_INFOS("Window") << "pfd.cBlueShift:       " << (int)pfd.cBlueShift << LL_ENDL ;
	LL_INFOS("Window") << "pfd.cAlphaBits:       " << (int)pfd.cAlphaBits << LL_ENDL ;
	LL_INFOS("Window") << "pfd.cAlphaShift:      " << (int)pfd.cAlphaShift << LL_ENDL ;
	LL_INFOS("Window") << "pfd.cAccumBits:       " << (int)pfd.cAccumBits << LL_ENDL ;
	LL_INFOS("Window") << "pfd.cAccumRedBits:    " << (int)pfd.cAccumRedBits << LL_ENDL ;
	LL_INFOS("Window") << "pfd.cAccumGreenBits:  " << (int)pfd.cAccumGreenBits << LL_ENDL ;
	LL_INFOS("Window") << "pfd.cAccumBlueBits:   " << (int)pfd.cAccumBlueBits << LL_ENDL ;
	LL_INFOS("Window") << "pfd.cAccumAlphaBits:  " << (int)pfd.cAccumAlphaBits << LL_ENDL ;
	LL_INFOS("Window") << "pfd.cDepthBits:       " << (int)pfd.cDepthBits << LL_ENDL ;
	LL_INFOS("Window") << "pfd.cStencilBits:     " << (int)pfd.cStencilBits << LL_ENDL ;
	LL_INFOS("Window") << "pfd.cAuxBuffers:      " << (int)pfd.cAuxBuffers << LL_ENDL ;
	LL_INFOS("Window") << "pfd.iLayerType:       " << (int)pfd.iLayerType << LL_ENDL ;
	LL_INFOS("Window") << "pfd.bReserved:        " << (int)pfd.bReserved << LL_ENDL ;
	LL_INFOS("Window") << "pfd.dwLayerMask:      " << pfd.dwLayerMask << LL_ENDL ;
	LL_INFOS("Window") << "pfd.dwVisibleMask:    " << pfd.dwVisibleMask << LL_ENDL ;
	LL_INFOS("Window") << "pfd.dwDamageMask:     " << pfd.dwDamageMask << LL_ENDL ;
	LL_INFOS("Window") << "--- end pixel format dump ---" << LL_ENDL ;

	if (!SetPixelFormat(mhDC, pixel_format, &pfd))
	{
		OSMessageBox(mCallbacks->translateString("MBPixelFmtSetErr"),
			mCallbacks->translateString("MBError"), OSMB_OK);
        close();
		return FALSE;
	}


	if (!(mhRC = SafeCreateContext(mhDC)))
	{
		OSMessageBox(mCallbacks->translateString("MBGLContextErr"),
			mCallbacks->translateString("MBError"), OSMB_OK);
        close();
		return FALSE;
	}
		
	if (!wglMakeCurrent(mhDC, mhRC))
	{
		OSMessageBox(mCallbacks->translateString("MBGLContextActErr"),
			mCallbacks->translateString("MBError"), OSMB_OK);
        close();
		return FALSE;
	}

	LL_INFOS("Window") << "Drawing context is created." << LL_ENDL ;

	gGLManager.initWGL();
	
	if (wglChoosePixelFormatARB)
	{
		// OK, at this point, use the ARB wglChoosePixelFormatsARB function to see if we
		// can get exactly what we want.
		GLint attrib_list[256];
		S32 cur_attrib = 0;

		attrib_list[cur_attrib++] = WGL_DEPTH_BITS_ARB;
		attrib_list[cur_attrib++] = 24;

		//attrib_list[cur_attrib++] = WGL_STENCIL_BITS_ARB; //stencil buffer is deprecated (performance penalty)
		//attrib_list[cur_attrib++] = 8;

		attrib_list[cur_attrib++] = WGL_DRAW_TO_WINDOW_ARB;
		attrib_list[cur_attrib++] = GL_TRUE;

		attrib_list[cur_attrib++] = WGL_ACCELERATION_ARB;
		attrib_list[cur_attrib++] = WGL_FULL_ACCELERATION_ARB;

		attrib_list[cur_attrib++] = WGL_SUPPORT_OPENGL_ARB;
		attrib_list[cur_attrib++] = GL_TRUE;

		attrib_list[cur_attrib++] = WGL_DOUBLE_BUFFER_ARB;
		attrib_list[cur_attrib++] = GL_TRUE;

		attrib_list[cur_attrib++] = WGL_COLOR_BITS_ARB;
		attrib_list[cur_attrib++] = 24;

		attrib_list[cur_attrib++] = WGL_ALPHA_BITS_ARB;
		attrib_list[cur_attrib++] = 0;

		U32 end_attrib = 0;
		if (mFSAASamples > 0)
		{
			end_attrib = cur_attrib;
			attrib_list[cur_attrib++] = WGL_SAMPLE_BUFFERS_ARB;
			attrib_list[cur_attrib++] = GL_TRUE;

			attrib_list[cur_attrib++] = WGL_SAMPLES_ARB;
			attrib_list[cur_attrib++] = mFSAASamples;
		}

		// End the list
		attrib_list[cur_attrib++] = 0;

		GLint pixel_formats[256];
		U32 num_formats = 0;

		// First we try and get a 32 bit depth pixel format
		BOOL result = wglChoosePixelFormatARB(mhDC, attrib_list, NULL, 256, pixel_formats, &num_formats);
		
		while(!result && mFSAASamples > 0) 
		{
			LL_WARNS() << "FSAASamples: " << mFSAASamples << " not supported." << LL_ENDL ;

			mFSAASamples /= 2 ; //try to decrease sample pixel number until to disable anti-aliasing
			if(mFSAASamples < 2)
			{
				mFSAASamples = 0 ;
			}

			if (mFSAASamples > 0)
			{
				attrib_list[end_attrib + 3] = mFSAASamples;
			}
			else
			{
				cur_attrib = end_attrib ;
				end_attrib = 0 ;
				attrib_list[cur_attrib++] = 0 ; //end
			}
			result = wglChoosePixelFormatARB(mhDC, attrib_list, NULL, 256, pixel_formats, &num_formats);

			if(result)
			{
				LL_WARNS() << "Only support FSAASamples: " << mFSAASamples << LL_ENDL ;
			}
		}

		if (!result)
		{
			LL_WARNS() << "mFSAASamples: " << mFSAASamples << LL_ENDL ;

			close();
			show_window_creation_error("Error after wglChoosePixelFormatARB 32-bit");
			return FALSE;
		}

		if (!num_formats)
		{
			if (end_attrib > 0)
			{
				LL_INFOS("Window") << "No valid pixel format for " << mFSAASamples << "x anti-aliasing." << LL_ENDL;
				attrib_list[end_attrib] = 0;

				BOOL result = wglChoosePixelFormatARB(mhDC, attrib_list, NULL, 256, pixel_formats, &num_formats);
				if (!result)
				{
					close();
					show_window_creation_error("Error after wglChoosePixelFormatARB 32-bit no AA");
					return FALSE;
				}
			}

			if (!num_formats)
			{
				LL_INFOS("Window") << "No 32 bit z-buffer, trying 24 bits instead" << LL_ENDL;
				// Try 24-bit format
				attrib_list[1] = 24;
				BOOL result = wglChoosePixelFormatARB(mhDC, attrib_list, NULL, 256, pixel_formats, &num_formats);
				if (!result)
				{
					close();
					show_window_creation_error("Error after wglChoosePixelFormatARB 24-bit");
					return FALSE;
				}

				if (!num_formats)
				{
					LL_WARNS("Window") << "Couldn't get 24 bit z-buffer,trying 16 bits instead!" << LL_ENDL;
					attrib_list[1] = 16;
					BOOL result = wglChoosePixelFormatARB(mhDC, attrib_list, NULL, 256, pixel_formats, &num_formats);
					if (!result || !num_formats)
					{
						close();
						show_window_creation_error("Error after wglChoosePixelFormatARB 16-bit");
						return FALSE;
					}
				}
			}

			LL_INFOS("Window") << "Choosing pixel formats: " << num_formats << " pixel formats returned" << LL_ENDL;
		}

		LL_INFOS("Window") << "pixel formats done." << LL_ENDL ;

		S32   swap_method = 0;
		S32   cur_format  = 0;
const	S32   max_format  = (S32)num_formats - 1;
		GLint swap_query  = WGL_SWAP_METHOD_ARB;

		// SL-14705 Fix name tags showing in front of objects with AMD GPUs.
		// On AMD hardware we need to iterate from the first pixel format to the end.
		// Spec:
		//     https://www.khronos.org/registry/OpenGL/extensions/ARB/WGL_ARB_pixel_format.txt
		while (wglGetPixelFormatAttribivARB(mhDC, pixel_formats[cur_format], 0, 1, &swap_query, &swap_method))
		{
			if (swap_method == WGL_SWAP_UNDEFINED_ARB)
			{
				break;
			}
			else if (cur_format >= max_format)
			{
				cur_format = 0;
				break;
			}

			++cur_format;
		}

		pixel_format = pixel_formats[cur_format];
		
		if (mhDC != 0)											// Does The Window Have A Device Context?
		{
			wglMakeCurrent(mhDC, 0);							// Set The Current Active Rendering Context To Zero
			if (mhRC != 0)										// Does The Window Have A Rendering Context?
			{
				wglDeleteContext (mhRC);							// Release The Rendering Context
				mhRC = 0;										// Zero The Rendering Context
			}
		}

        // will release and recreate mhDC, mWindowHandle
		recreateWindow(window_rect, dw_ex_style, dw_style);
        
        RECT rect;
        RECT client_rect;
        //initialize immediately on main thread
        if (GetWindowRect(mWindowHandle, &rect) &&
            GetClientRect(mWindowHandle, &client_rect))
        {
            mRect = rect;
            mClientRect = client_rect;
        };

		if (mWindowHandle)
		{
			LL_INFOS("Window") << "recreate window done." << LL_ENDL ;
		}
		else
		{
			// Note: if value is NULL GetDC retrieves the DC for the entire screen.
			LL_WARNS("Window") << "Window recreation failed, code: " << GetLastError() << LL_ENDL;
		}

		if (!mhDC)
		{
			OSMessageBox(mCallbacks->translateString("MBDevContextErr"), mCallbacks->translateString("MBError"), OSMB_OK);
			close();
			return FALSE;
		}

		if (!SetPixelFormat(mhDC, pixel_format, &pfd))
		{
			OSMessageBox(mCallbacks->translateString("MBPixelFmtSetErr"),
				mCallbacks->translateString("MBError"), OSMB_OK);
			close();
			return FALSE;
		}

		if (wglGetPixelFormatAttribivARB(mhDC, pixel_format, 0, 1, &swap_query, &swap_method))
		{
			switch (swap_method)
			{
			case WGL_SWAP_EXCHANGE_ARB:
				mSwapMethod = SWAP_METHOD_EXCHANGE;
				LL_DEBUGS("Window") << "Swap Method: Exchange" << LL_ENDL;
				break;
			case WGL_SWAP_COPY_ARB:
				mSwapMethod = SWAP_METHOD_COPY;
				LL_DEBUGS("Window") << "Swap Method: Copy" << LL_ENDL;
				break;
			case WGL_SWAP_UNDEFINED_ARB:
				mSwapMethod = SWAP_METHOD_UNDEFINED;
				LL_DEBUGS("Window") << "Swap Method: Undefined" << LL_ENDL;
				break;
			default:
				mSwapMethod = SWAP_METHOD_UNDEFINED;
				LL_DEBUGS("Window") << "Swap Method: Unknown" << LL_ENDL;
				break;
			}
		}		
	}
	else
	{
		LL_WARNS("Window") << "No wgl_ARB_pixel_format extension, using default ChoosePixelFormat!" << LL_ENDL;
	}

	// Verify what pixel format we actually received.
	if (!DescribePixelFormat(mhDC, pixel_format, sizeof(PIXELFORMATDESCRIPTOR),
		&pfd))
	{
		OSMessageBox(mCallbacks->translateString("MBPixelFmtDescErr"), mCallbacks->translateString("MBError"), OSMB_OK);
		close();
		return FALSE;
	}

	LL_INFOS("Window") << "GL buffer: Color Bits " << S32(pfd.cColorBits) 
		<< " Alpha Bits " << S32(pfd.cAlphaBits)
		<< " Depth Bits " << S32(pfd.cDepthBits) 
		<< LL_ENDL;

	mhRC = 0;
	if (wglCreateContextAttribsARB)
	{ //attempt to create a specific versioned context
        mhRC = (HGLRC) createSharedContext();
        if (!mhRC)
        {
            return FALSE;
        }
	}

	if (!wglMakeCurrent(mhDC, mhRC))
	{
		OSMessageBox(mCallbacks->translateString("MBGLContextActErr"), mCallbacks->translateString("MBError"), OSMB_OK);
        close();
		return FALSE;
	}

	if (!gGLManager.initGL())
	{
		OSMessageBox(mCallbacks->translateString("MBVideoDrvErr"), mCallbacks->translateString("MBError"), OSMB_OK);
        close();
		return FALSE;
	}
	
	LL_PROFILER_GPU_CONTEXT

	// Disable vertical sync for swap
    toggleVSync(enable_vsync);

	SetWindowLongPtr(mWindowHandle, GWLP_USERDATA, (LONG_PTR)this);

	// register this window as handling drag/drop events from the OS
	DragAcceptFiles( mWindowHandle, TRUE );

	mDragDrop->init( mWindowHandle );
	
	//register joystick timer callback
	SetTimer( mWindowHandle, 0, 1000 / 30, NULL ); // 30 fps timer

	// ok to post quit messages now
	mPostQuit = TRUE;

	if (auto_show)
	{
		show();
		glClearColor(0.0f, 0.0f, 0.0f, 0.f);
		glClear(GL_COLOR_BUFFER_BIT);
		swapBuffers();
	}

    LL_PROFILER_GPU_CONTEXT;

	return TRUE;
}

void LLWindowWin32::recreateWindow(RECT window_rect, DWORD dw_ex_style, DWORD dw_style)
{
    auto oldWindowHandle = mWindowHandle;
    auto oldDCHandle = mhDC;

    // zero out mWindowHandle and mhDC before destroying window so window
    // thread falls back to peekmessage
    mWindowHandle = 0;
    mhDC = 0;

    std::promise<std::pair<HWND, HDC>> promise;
    // What follows must be done on the window thread.
    auto window_work =
        [this,
         self=mWindowThread,
         oldWindowHandle,
         oldDCHandle,
         // bind CreateWindowEx() parameters by value instead of
         // back-referencing LLWindowWin32 members
         windowClassName=mWindowClassName,
         windowTitle=mWindowTitle,
         hInstance=mhInstance,
         window_rect,
         dw_ex_style,
         dw_style,
         &promise]
        ()
        {
            LL_DEBUGS("Window") << "recreateWindow(): window_work entry" << LL_ENDL;
            self->mWindowHandle = 0;
            self->mhDC = 0;

            if (oldWindowHandle)
            {
                if (oldDCHandle && !ReleaseDC(oldWindowHandle, oldDCHandle))
                {
                    LL_WARNS("Window") << "Failed to ReleaseDC" << LL_ENDL;
                }

                // important to call DestroyWindow() from the window thread
                if (!destroy_window_handler(oldWindowHandle))
                {
                    LL_WARNS("Window") << "Failed to properly close window before recreating it!"
                        << LL_ENDL;
                }
            }

            auto handle = CreateWindowEx(dw_ex_style,
                windowClassName,
                windowTitle,
                WS_CLIPSIBLINGS | WS_CLIPCHILDREN | dw_style,
                window_rect.left,								// x pos
                window_rect.top,								// y pos
                window_rect.right - window_rect.left,			// width
                window_rect.bottom - window_rect.top,			// height
                NULL,
                NULL,
                hInstance,
                NULL);

            if (! handle)
            {
                // Failed to create window: clear the variables. This
                // assignment is valid because we're running on mWindowThread.
                self->mWindowHandle = NULL;
                self->mhDC = 0;
            }
            else
            {
                // Update mWindowThread's own mWindowHandle and mhDC.
                self->mWindowHandle = handle;
                self->mhDC = GetDC(handle);
            }
            
            updateWindowRect();

            // It's important to wake up the future either way.
            promise.set_value(std::make_pair(self->mWindowHandle, self->mhDC));
            LL_DEBUGS("Window") << "recreateWindow(): window_work done" << LL_ENDL;
        };
    // But how we pass window_work to the window thread depends on whether we
    // already have a window handle.
    if (!oldWindowHandle)
    {
        // Pass window_work using the WorkQueue: without an existing window
        // handle, the window thread can't call GetMessage().
        LL_DEBUGS("Window") << "posting window_work to WorkQueue" << LL_ENDL;
        mWindowThread->post(window_work);
    }
    else
    {
        // Pass window_work using PostMessage(). We can still
        // PostMessage(oldHandle) because oldHandle won't be destroyed until
        // the window thread has retrieved and executed window_work.
        LL_DEBUGS("Window") << "posting window_work to message queue" << LL_ENDL;
        mWindowThread->Post(oldWindowHandle, window_work);
    }

    auto future = promise.get_future();
    // This blocks until mWindowThread processes CreateWindowEx() and calls
    // promise.set_value().
    auto pair = future.get();
    mWindowHandle = pair.first;
    mhDC = pair.second;
}

void* LLWindowWin32::createSharedContext()
{
    mMaxGLVersion = llclamp(mMaxGLVersion, 3.f, 4.6f);

    S32 version_major = llfloor(mMaxGLVersion);
    S32 version_minor = llround((mMaxGLVersion-version_major)*10);

    S32 attribs[] =
    {
        WGL_CONTEXT_MAJOR_VERSION_ARB, version_major,
        WGL_CONTEXT_MINOR_VERSION_ARB, version_minor,
        WGL_CONTEXT_PROFILE_MASK_ARB,  LLRender::sGLCoreProfile ? WGL_CONTEXT_CORE_PROFILE_BIT_ARB : WGL_CONTEXT_COMPATIBILITY_PROFILE_BIT_ARB,
        WGL_CONTEXT_FLAGS_ARB, gDebugGL ? WGL_CONTEXT_DEBUG_BIT_ARB : 0,
        0
    };

    HGLRC rc = 0;

    bool done = false;
    while (!done)
    {
        rc = wglCreateContextAttribsARB(mhDC, mhRC, attribs);

        if (!rc)
        {
            if (attribs[3] > 0)
            { //decrement minor version
                attribs[3]--;
            }
            else if (attribs[1] > 3)
            { //decrement major version and start minor version over at 3
                attribs[1]--;
                attribs[3] = 3;
            }
            else
            { //we reached 3.0 and still failed, bail out
                done = true;
            }
        }
        else
        {
            LL_INFOS() << "Created OpenGL " << llformat("%d.%d", attribs[1], attribs[3]) <<
                (LLRender::sGLCoreProfile ? " core" : " compatibility") << " context." << LL_ENDL;
            done = true;
        }
    }

    if (!rc && !(rc = wglCreateContext(mhDC)))
    {
        close();
        OSMessageBox(mCallbacks->translateString("MBGLContextErr"), mCallbacks->translateString("MBError"), OSMB_OK);
    }

    return rc;
}

void LLWindowWin32::makeContextCurrent(void* contextPtr)
{
    wglMakeCurrent(mhDC, (HGLRC) contextPtr);
    LL_PROFILER_GPU_CONTEXT;
}

void LLWindowWin32::destroySharedContext(void* contextPtr)
{
    wglDeleteContext((HGLRC)contextPtr);
}

void LLWindowWin32::toggleVSync(bool enable_vsync)
{
    // <FS:Ansariel> Fix null pointer guard
    //if (!enable_vsync && wglSwapIntervalEXT)
    //{
    //    LL_INFOS("Window") << "Disabling vertical sync" << LL_ENDL;
    //    wglSwapIntervalEXT(0);
    //}
    //else
    //{
    //    LL_INFOS("Window") << "Enabling vertical sync" << LL_ENDL;
    //    wglSwapIntervalEXT(1);
    //}
    if (wglSwapIntervalEXT)
    {
        if (!enable_vsync)
        {
            LL_INFOS("Window") << "Disabling vertical sync" << LL_ENDL;
            wglSwapIntervalEXT(0);
        }
        else
        {
            LL_INFOS("Window") << "Enabling vertical sync" << LL_ENDL;
            wglSwapIntervalEXT(1);
        }
    }
    // </FS:Ansariel>
}

void LLWindowWin32::moveWindow( const LLCoordScreen& position, const LLCoordScreen& size )
{
	if( mIsMouseClipping )
	{
		RECT client_rect_in_screen_space;
		if( getClientRectInScreenSpace( &client_rect_in_screen_space ) )
		{
			ClipCursor( &client_rect_in_screen_space );
		}
	}

	// if the window was already maximized, MoveWindow seems to still set the maximized flag even if
	// the window is smaller than maximized.
	// So we're going to do a restore first (which is a ShowWindow call) (SL-44655).

	// THIS CAUSES DEV-15484 and DEV-15949 
	//ShowWindow(mWindowHandle, SW_RESTORE);
	// NOW we can call MoveWindow
    mWindowThread->post([=]()
        {
            MoveWindow(mWindowHandle, position.mX, position.mY, size.mX, size.mY, TRUE);
        });
}

void LLWindowWin32::setTitle(const std::string& title)
{
    // <FS:TT>
    // TODO: Do we need to use the wide string version of this call
    // to support non-ascii usernames (and region names?)
    //mWindowThread->post([=]()
    //    {
    //        SetWindowTextA(mWindowHandle, title.c_str());
    //    });


    // Set the window title
    if (title.empty())
    {
        wsprintf(mWindowTitle, L"OpenGL Window");
    }
    else
    {
        mbstowcs(mWindowTitle, title.c_str(), 255);
        mWindowTitle[255] = 0;
    }

    mWindowThread->post([=]()
        {
            SetWindowText(mWindowHandle, mWindowTitle);
        });
    // </FS:TT>
}

BOOL LLWindowWin32::setCursorPosition(const LLCoordWindow position)
{
    ASSERT_MAIN_THREAD();

    if (!mWindowHandle)
    {
        return FALSE;
    }

    LLCoordScreen screen_pos(position.convert());

    // instantly set the cursor position from the app's point of view
    mCursorPosition = position;
    mLastCursorPosition = position;

    // Inform the application of the new mouse position (needed for per-frame
    // hover/picking to function).
    mCallbacks->handleMouseMove(this, position.convert(), (MASK)0);

    // actually set the cursor position on the window thread
    mWindowThread->post([=]()
        {
            // actually set the OS cursor position
            SetCursorPos(screen_pos.mX, screen_pos.mY);
        });

    return TRUE;
}

BOOL LLWindowWin32::getCursorPosition(LLCoordWindow *position)
{
    ASSERT_MAIN_THREAD();
    if (!position)
    {
        return FALSE;
    }

    *position = mCursorPosition;
	return TRUE;
}

BOOL LLWindowWin32::getCursorDelta(LLCoordCommon* delta)
{
    if (delta == nullptr)
    {
        return FALSE;
    }

    *delta = mMouseFrameDelta;

    return TRUE;
}

void LLWindowWin32::hideCursor()
{
    ASSERT_MAIN_THREAD();

    mWindowThread->post([=]()
        {
            while (ShowCursor(FALSE) >= 0)
            {
                // nothing, wait for cursor to push down
            }
        });

	mCursorHidden = TRUE;
	mHideCursorPermanent = TRUE;
}

void LLWindowWin32::showCursor()
{
    LL_PROFILE_ZONE_SCOPED_CATEGORY_WIN32;

    ASSERT_MAIN_THREAD();
	
    mWindowThread->post([=]()
        {
            // makes sure the cursor shows up
            while (ShowCursor(TRUE) < 0)
            {
                // do nothing, wait for cursor to pop out
            }
        });

	mCursorHidden = FALSE;
	mHideCursorPermanent = FALSE;
}

void LLWindowWin32::showCursorFromMouseMove()
{
	if (!mHideCursorPermanent)
	{
		showCursor();
	}
}

void LLWindowWin32::hideCursorUntilMouseMove()
{
	if (!mHideCursorPermanent && mMouseVanish)
	{
		hideCursor();
		mHideCursorPermanent = FALSE;
	}
}

BOOL LLWindowWin32::isCursorHidden()
{
	return mCursorHidden;
}


HCURSOR LLWindowWin32::loadColorCursor(LPCTSTR name)
{
	return (HCURSOR)LoadImage(mhInstance,
							  name,
							  IMAGE_CURSOR,
							  0,	// default width
							  0,	// default height
							  LR_DEFAULTCOLOR);
}

//void LLWindowWin32::initCursors()
void LLWindowWin32::initCursors(BOOL useLegacyCursors) // <FS:LO> Legacy cursor setting from main program
{
	mCursor[ UI_CURSOR_ARROW ]		= LoadCursor(NULL, IDC_ARROW);
	mCursor[ UI_CURSOR_WAIT ]		= LoadCursor(NULL, IDC_WAIT);
	mCursor[ UI_CURSOR_HAND ]		= LoadCursor(NULL, IDC_HAND);
	mCursor[ UI_CURSOR_IBEAM ]		= LoadCursor(NULL, IDC_IBEAM);
	mCursor[ UI_CURSOR_CROSS ]		= LoadCursor(NULL, IDC_CROSS);
	mCursor[ UI_CURSOR_SIZENWSE ]	= LoadCursor(NULL, IDC_SIZENWSE);
	mCursor[ UI_CURSOR_SIZENESW ]	= LoadCursor(NULL, IDC_SIZENESW);
	mCursor[ UI_CURSOR_SIZEWE ]		= LoadCursor(NULL, IDC_SIZEWE);
	mCursor[ UI_CURSOR_SIZENS ]		= LoadCursor(NULL, IDC_SIZENS);
	mCursor[ UI_CURSOR_SIZEALL ]	= LoadCursor(NULL, IDC_SIZEALL);
	mCursor[ UI_CURSOR_NO ]			= LoadCursor(NULL, IDC_NO);
	mCursor[ UI_CURSOR_WORKING ]	= LoadCursor(NULL, IDC_APPSTARTING); 

	HMODULE module = GetModuleHandle(NULL);
	mCursor[ UI_CURSOR_TOOLGRAB ]	= LoadCursor(module, TEXT("TOOLGRAB"));
	mCursor[ UI_CURSOR_TOOLLAND ]	= LoadCursor(module, TEXT("TOOLLAND"));
	mCursor[ UI_CURSOR_TOOLFOCUS ]	= LoadCursor(module, TEXT("TOOLFOCUS"));
	mCursor[ UI_CURSOR_TOOLCREATE ]	= LoadCursor(module, TEXT("TOOLCREATE"));
	mCursor[ UI_CURSOR_ARROWDRAG ]	= LoadCursor(module, TEXT("ARROWDRAG"));
	mCursor[ UI_CURSOR_ARROWCOPY ]	= LoadCursor(module, TEXT("ARROWCOPY"));
	mCursor[ UI_CURSOR_ARROWDRAGMULTI ]	= LoadCursor(module, TEXT("ARROWDRAGMULTI"));
	mCursor[ UI_CURSOR_ARROWCOPYMULTI ]	= LoadCursor(module, TEXT("ARROWCOPYMULTI"));
	mCursor[ UI_CURSOR_NOLOCKED ]	= LoadCursor(module, TEXT("NOLOCKED"));
	mCursor[ UI_CURSOR_ARROWLOCKED ]= LoadCursor(module, TEXT("ARROWLOCKED"));
	mCursor[ UI_CURSOR_GRABLOCKED ]	= LoadCursor(module, TEXT("GRABLOCKED"));
	mCursor[ UI_CURSOR_TOOLTRANSLATE ]	= LoadCursor(module, TEXT("TOOLTRANSLATE"));
	mCursor[ UI_CURSOR_TOOLROTATE ]	= LoadCursor(module, TEXT("TOOLROTATE")); 
	mCursor[ UI_CURSOR_TOOLSCALE ]	= LoadCursor(module, TEXT("TOOLSCALE"));
	mCursor[ UI_CURSOR_TOOLCAMERA ]	= LoadCursor(module, TEXT("TOOLCAMERA"));
	mCursor[ UI_CURSOR_TOOLPAN ]	= LoadCursor(module, TEXT("TOOLPAN"));
	mCursor[ UI_CURSOR_TOOLZOOMIN ] = LoadCursor(module, TEXT("TOOLZOOMIN"));
	mCursor[ UI_CURSOR_TOOLZOOMOUT ] = LoadCursor(module, TEXT("TOOLZOOMOUT"));
	mCursor[ UI_CURSOR_TOOLPICKOBJECT3 ] = LoadCursor(module, TEXT("TOOLPICKOBJECT3"));
	mCursor[ UI_CURSOR_PIPETTE ] = LoadCursor(module, TEXT("TOOLPIPETTE"));
	/*<FS:LO> Legacy cursor setting from main program
	mCursor[ UI_CURSOR_TOOLSIT ]	= LoadCursor(module, TEXT("TOOLSIT"));
	mCursor[ UI_CURSOR_TOOLBUY ]	= LoadCursor(module, TEXT("TOOLBUY"));
	mCursor[ UI_CURSOR_TOOLOPEN ]	= LoadCursor(module, TEXT("TOOLOPEN"));*/
	if (useLegacyCursors)
	{
		mCursor[ UI_CURSOR_TOOLSIT ]	= LoadCursor(module, TEXT("TOOLSIT-LEGACY"));
		mCursor[ UI_CURSOR_TOOLBUY ]	= LoadCursor(module, TEXT("TOOLBUY-LEGACY"));
		mCursor[ UI_CURSOR_TOOLOPEN ]	= LoadCursor(module, TEXT("TOOLOPEN-LEGACY"));
		mCursor[ UI_CURSOR_TOOLPAY ]	= LoadCursor(module, TEXT("TOOLPAY-LEGACY"));
	}
	else
	{
		mCursor[ UI_CURSOR_TOOLSIT ]	= LoadCursor(module, TEXT("TOOLSIT"));
		mCursor[ UI_CURSOR_TOOLBUY ]	= LoadCursor(module, TEXT("TOOLBUY"));
		mCursor[ UI_CURSOR_TOOLOPEN ]	= LoadCursor(module, TEXT("TOOLOPEN"));
		mCursor[ UI_CURSOR_TOOLPAY ]	= LoadCursor(module, TEXT("TOOLBUY"));
	}
	// </FS:LO>
	mCursor[ UI_CURSOR_TOOLPATHFINDING ]	= LoadCursor(module, TEXT("TOOLPATHFINDING"));
	mCursor[ UI_CURSOR_TOOLPATHFINDING_PATH_START_ADD ]	= LoadCursor(module, TEXT("TOOLPATHFINDINGPATHSTARTADD"));
	mCursor[ UI_CURSOR_TOOLPATHFINDING_PATH_START ]	= LoadCursor(module, TEXT("TOOLPATHFINDINGPATHSTART"));
	mCursor[ UI_CURSOR_TOOLPATHFINDING_PATH_END ]	= LoadCursor(module, TEXT("TOOLPATHFINDINGPATHEND"));
	mCursor[ UI_CURSOR_TOOLPATHFINDING_PATH_END_ADD ]	= LoadCursor(module, TEXT("TOOLPATHFINDINGPATHENDADD"));
	mCursor[ UI_CURSOR_TOOLNO ]	= LoadCursor(module, TEXT("TOOLNO"));

	// Color cursors
	mCursor[ UI_CURSOR_TOOLPLAY ]		= loadColorCursor(TEXT("TOOLPLAY"));
	mCursor[ UI_CURSOR_TOOLPAUSE ]		= loadColorCursor(TEXT("TOOLPAUSE"));
	mCursor[ UI_CURSOR_TOOLMEDIAOPEN ]	= loadColorCursor(TEXT("TOOLMEDIAOPEN"));

	// Note: custom cursors that are not found make LoadCursor() return NULL.
	for( S32 i = 0; i < UI_CURSOR_COUNT; i++ )
	{
		if( !mCursor[i] )
		{
			mCursor[i] = LoadCursor(NULL, IDC_ARROW);
		}
	}
}



void LLWindowWin32::updateCursor()
{
    ASSERT_MAIN_THREAD();
    LL_PROFILE_ZONE_SCOPED_CATEGORY_WIN32
	if (mNextCursor == UI_CURSOR_ARROW
		&& mBusyCount > 0)
	{
		mNextCursor = UI_CURSOR_WORKING;
	}

	if( mCurrentCursor != mNextCursor )
	{
		mCurrentCursor = mNextCursor;
        auto nextCursor = mCursor[mNextCursor];
        mWindowThread->post([=]()
            {
                SetCursor(nextCursor);
            });
	}
}

ECursorType LLWindowWin32::getCursor() const
{
	return mCurrentCursor;
}

void LLWindowWin32::captureMouse()
{
	SetCapture(mWindowHandle);
}

void LLWindowWin32::releaseMouse()
{
    LL_PROFILE_ZONE_SCOPED_CATEGORY_WIN32;
	ReleaseCapture();
}


void LLWindowWin32::delayInputProcessing()
{
	mInputProcessingPaused = TRUE;
}


void LLWindowWin32::gatherInput()
{
    ASSERT_MAIN_THREAD();
    LL_PROFILE_ZONE_SCOPED_CATEGORY_WIN32
    MSG msg;

    {
        LLMutexLock lock(&mRawMouseMutex);
        mMouseFrameDelta = mRawMouseDelta;

        mRawMouseDelta.mX = 0;
        mRawMouseDelta.mY = 0;
    }


    if (mWindowThread->getQueue().size())
    {
        LL_PROFILE_ZONE_NAMED_CATEGORY_WIN32("gi - PostMessage");
        kickWindowThread();
    }
        
    while (mWindowThread->mMessageQueue.tryPopBack(msg))
    {
        LL_PROFILE_ZONE_NAMED_CATEGORY_WIN32("gi - message queue");
        if (mInputProcessingPaused)
        {
            continue;
        }

        // For async host by name support.  Really hacky.
        if (gAsyncMsgCallback && (LL_WM_HOST_RESOLVED == msg.message))
        {
            LL_PROFILE_ZONE_NAMED_CATEGORY_WIN32("gi - callback");
            gAsyncMsgCallback(msg);
        }
    }

    {
        LL_PROFILE_ZONE_NAMED_CATEGORY_WIN32("gi - PeekMessage");
        S32 msg_count = 0;
        while ((msg_count < MAX_MESSAGE_PER_UPDATE) && PeekMessage(&msg, NULL, WM_USER, WM_USER, PM_REMOVE))
        {
            TranslateMessage(&msg);
            DispatchMessage(&msg);
            msg_count++;
        }
    }

    {
        LL_PROFILE_ZONE_NAMED_CATEGORY_WIN32("gi - function queue");
        //process any pending functions
        std::function<void()> curFunc;
        while (mFunctionQueue.tryPopBack(curFunc))
        {
            curFunc();
        }
    }

    // send one and only one mouse move event per frame BEFORE handling mouse button presses
    if (mLastCursorPosition != mCursorPosition)
    {
        LL_PROFILE_ZONE_NAMED_CATEGORY_WIN32("gi - mouse move");
        mCallbacks->handleMouseMove(this, mCursorPosition.convert(), mMouseMask);
    }
    
    mLastCursorPosition = mCursorPosition;

    {
        LL_PROFILE_ZONE_NAMED_CATEGORY_WIN32("gi - mouse queue");
        // handle mouse button presses AFTER updating mouse cursor position
        std::function<void()> curFunc;
        while (mMouseQueue.tryPopBack(curFunc))
        {
            curFunc();
        }
    }

	mInputProcessingPaused = FALSE;

	updateCursor();
}

static LLTrace::BlockTimerStatHandle FTM_KEYHANDLER("Handle Keyboard");
static LLTrace::BlockTimerStatHandle FTM_MOUSEHANDLER("Handle Mouse");

#define WINDOW_IMP_POST(x) window_imp->post([=]() { x; })

LRESULT CALLBACK LLWindowWin32::mainWindowProc(HWND h_wnd, UINT u_msg, WPARAM w_param, LPARAM l_param)
{
    ASSERT_WINDOW_THREAD();
    LL_PROFILE_ZONE_SCOPED_CATEGORY_WIN32;

    if (u_msg == WM_POST_FUNCTION_)
    {
        // from LLWindowWin32Thread::Post()
        // Cast l_param back to the pointer to the heap FuncType
        // allocated by Post(). Capture in unique_ptr so we'll delete
        // once we're done with it.
        std::unique_ptr<LLWindowWin32Thread::FuncType>
            ptr(reinterpret_cast<LLWindowWin32Thread::FuncType*>(l_param));
        (*ptr)();
        return 0;
    }

    // Ignore clicks not originated in the client area, i.e. mouse-up events not preceded with a WM_LBUTTONDOWN.
    // This helps prevent avatar walking after maximizing the window by double-clicking the title bar.
    static bool sHandleLeftMouseUp = true;

    // Ignore the double click received right after activating app.
    // This is to avoid triggering double click teleport after returning focus (see MAINT-3786).
    static bool sHandleDoubleClick = true;

    LLWindowWin32* window_imp = (LLWindowWin32*)GetWindowLongPtr(h_wnd, GWLP_USERDATA);

    if (NULL != window_imp)
    {
        // Juggle to make sure we can get negative positions for when
        // mouse is outside window.
        LLCoordWindow window_coord((S32)(S16)LOWORD(l_param), (S32)(S16)HIWORD(l_param));

        // pass along extended flag in mask
        MASK mask = (l_param >> 16 & KF_EXTENDED) ? MASK_EXTENDED : 0x0;
        BOOL eat_keystroke = TRUE;

        switch (u_msg)
        {
            RECT	update_rect;
            S32		update_width;
            S32		update_height;

        case WM_TIMER:
        {
            LL_PROFILE_ZONE_NAMED_CATEGORY_WIN32("mwp - WM_TIMER");
            WINDOW_IMP_POST(window_imp->mCallbacks->handleTimerEvent(window_imp));
            break;
        }

        case WM_DEVICECHANGE:
        {
            LL_PROFILE_ZONE_NAMED_CATEGORY_WIN32("mwp - WM_DEVICECHANGE");
            if (w_param == DBT_DEVNODES_CHANGED || w_param == DBT_DEVICEARRIVAL)
            {
                WINDOW_IMP_POST(window_imp->mCallbacks->handleDeviceChange(window_imp));
                
                return TRUE;
            }
            break;
        }

        case WM_PAINT:
        {
            LL_PROFILE_ZONE_NAMED_CATEGORY_WIN32("mwp - WM_PAINT");
            GetUpdateRect(window_imp->mWindowHandle, &update_rect, FALSE);
            update_width = update_rect.right - update_rect.left + 1;
            update_height = update_rect.bottom - update_rect.top + 1;

            WINDOW_IMP_POST(window_imp->mCallbacks->handlePaint(window_imp, update_rect.left, update_rect.top,
                update_width, update_height));
            break;
        }
        case WM_PARENTNOTIFY:
        {
            break;
        }

        case WM_SETCURSOR:
        {
            LL_PROFILE_ZONE_NAMED_CATEGORY_WIN32("mwp - WM_SETCURSOR");
            // This message is sent whenever the cursor is moved in a window.
            // You need to set the appropriate cursor appearance.

            // Only take control of cursor over client region of window
            // This allows Windows(tm) to handle resize cursors, etc.
            if (LOWORD(l_param) == HTCLIENT)
            {
                SetCursor(window_imp->mCursor[window_imp->mCurrentCursor]);
                return 0;
            }
            break;
        }
        case WM_ENTERMENULOOP:
        {
            LL_PROFILE_ZONE_NAMED_CATEGORY_WIN32("mwp - WM_ENTERMENULOOP");
            WINDOW_IMP_POST(window_imp->mCallbacks->handleWindowBlock(window_imp));
            break;
        }

        case WM_EXITMENULOOP:
        {
            LL_PROFILE_ZONE_NAMED_CATEGORY_WIN32("mwp - WM_EXITMENULOOP");
            WINDOW_IMP_POST(window_imp->mCallbacks->handleWindowUnblock(window_imp));
            break;
        }

        case WM_ACTIVATEAPP:
        {
            LL_PROFILE_ZONE_NAMED_CATEGORY_WIN32("mwp - WM_ACTIVATEAPP");
            window_imp->post([=]()
                {
                    // This message should be sent whenever the app gains or loses focus.
                    BOOL activating = (BOOL)w_param;

                    if (window_imp->mFullscreen)
                    {
                        // When we run fullscreen, restoring or minimizing the app needs 
                        // to switch the screen resolution
                        if (activating)
                        {
                            window_imp->setFullscreenResolution();
                            window_imp->restore();
                        }
                        else
                        {
                            window_imp->minimize();
                            window_imp->resetDisplayResolution();
                        }
                    }

                    if (!activating)
                    {
                        sHandleDoubleClick = false;
                    }

                    window_imp->mCallbacks->handleActivateApp(window_imp, activating);
                });
            break;
        }
        case WM_ACTIVATE:
        {
            LL_PROFILE_ZONE_NAMED_CATEGORY_WIN32("mwp - WM_ACTIVATE");
            window_imp->post([=]()
                {
                    // Can be one of WA_ACTIVE, WA_CLICKACTIVE, or WA_INACTIVE
                    BOOL activating = (LOWORD(w_param) != WA_INACTIVE);

                    if (!activating && LLWinImm::isAvailable() && window_imp->mPreeditor)
                    {
                        window_imp->interruptLanguageTextInput();
                    }
                });
            
            break;
        }

        case WM_QUERYOPEN:
            // TODO: use this to return a nice icon
            break;

        case WM_SYSCOMMAND:
        {
            LL_PROFILE_ZONE_NAMED_CATEGORY_WIN32("mwp - WM_SYSCOMMAND");
            switch (w_param)
            {
            case SC_KEYMENU:
                // Disallow the ALT key from triggering the default system menu.
                return 0;

            case SC_SCREENSAVE:
            case SC_MONITORPOWER:
                // eat screen save messages and prevent them!
                return 0;
            }
            break;
        }
        case WM_CLOSE:
        {
            LL_PROFILE_ZONE_NAMED_CATEGORY_WIN32("mwp - WM_CLOSE");
            window_imp->post([=]()
                {
                    // Will the app allow the window to close?
                    if (window_imp->mCallbacks->handleCloseRequest(window_imp))
                    {
                        // Get the app to initiate cleanup.
                        window_imp->mCallbacks->handleQuit(window_imp);
                        // The app is responsible for calling destroyWindow when done with GL
                    }
                });
            return 0;
        }
        case WM_DESTROY:
        {
            LL_PROFILE_ZONE_NAMED_CATEGORY_WIN32("mwp - WM_DESTROY");
            if (window_imp->shouldPostQuit())
            {
                PostQuitMessage(0);  // Posts WM_QUIT with an exit code of 0
            }
            return 0;
        }
        case WM_COMMAND:
        {
            LL_PROFILE_ZONE_NAMED_CATEGORY_WIN32("mwp - WM_COMMAND");
            if (!HIWORD(w_param)) // this message is from a menu
            {
                WINDOW_IMP_POST(window_imp->mCallbacks->handleMenuSelect(window_imp, LOWORD(w_param)));
            }
            break;
        }
        case WM_SYSKEYDOWN:
        {
            LL_PROFILE_ZONE_NAMED_CATEGORY_WIN32("mwp - WM_SYSKEYDOWN");
            // allow system keys, such as ALT-F4 to be processed by Windows
            eat_keystroke = FALSE;
            // intentional fall-through here
        }
        case WM_KEYDOWN:
        {
            LL_PROFILE_ZONE_NAMED_CATEGORY_WIN32("mwp - WM_KEYDOWN");
            window_imp->post([=]()
                {
                    window_imp->mKeyCharCode = 0; // don't know until wm_char comes in next
                    window_imp->mKeyScanCode = (l_param >> 16) & 0xff;
                    window_imp->mKeyVirtualKey = w_param;
                    window_imp->mRawMsg = u_msg;
                    window_imp->mRawWParam = w_param;
                    window_imp->mRawLParam = l_param;

                    gKeyboard->handleKeyDown(w_param, mask);
                });
            if (eat_keystroke) return 0;    // skip DefWindowProc() handling if we're consuming the keypress 
            break;
        }
        case WM_SYSKEYUP:
            eat_keystroke = FALSE;
            // intentional fall-through here
        case WM_KEYUP:
        {
            LL_PROFILE_ZONE_NAMED_CATEGORY_WIN32("mwp - WM_KEYUP");
            window_imp->post([=]()
            {
                window_imp->mKeyScanCode = (l_param >> 16) & 0xff;
                window_imp->mKeyVirtualKey = w_param;
                window_imp->mRawMsg = u_msg;
                window_imp->mRawWParam = w_param;
                window_imp->mRawLParam = l_param;

                {
                    LL_PROFILE_ZONE_NAMED_CATEGORY_WIN32("mwp - WM_KEYUP");
                    gKeyboard->handleKeyUp(w_param, mask);
                }
            });
            if (eat_keystroke) return 0;    // skip DefWindowProc() handling if we're consuming the keypress 
            break;
        }
        case WM_IME_SETCONTEXT:
        {
            LL_PROFILE_ZONE_NAMED_CATEGORY_WIN32("mwp - WM_IME_SETCONTEXT");
            if (LLWinImm::isAvailable() && window_imp->mPreeditor)
            {
                l_param &= ~ISC_SHOWUICOMPOSITIONWINDOW;
                // Invoke DefWinProc with the modified LPARAM.
            }
            break;
        }
        case WM_IME_STARTCOMPOSITION:
        {
            LL_PROFILE_ZONE_NAMED_CATEGORY_WIN32("mwp - WM_IME_STARTCOMPOSITION");
            if (LLWinImm::isAvailable() && window_imp->mPreeditor)
            {
                WINDOW_IMP_POST(window_imp->handleStartCompositionMessage());
                return 0;
            }
            break;
        }
        case WM_IME_ENDCOMPOSITION:
        {
            LL_PROFILE_ZONE_NAMED_CATEGORY_WIN32("mwp - WM_IME_ENDCOMPOSITION");
            if (LLWinImm::isAvailable() && window_imp->mPreeditor)
            {
                return 0;
            }
            break;
        }
        case WM_IME_COMPOSITION:
        {
            LL_PROFILE_ZONE_NAMED_CATEGORY_WIN32("mwp - WM_IME_COMPOSITION");
            if (LLWinImm::isAvailable() && window_imp->mPreeditor)
            {
                WINDOW_IMP_POST(window_imp->handleCompositionMessage(l_param));
                return 0;
            }
            break;
        }
        case WM_IME_REQUEST:
        {
            LL_PROFILE_ZONE_NAMED_CATEGORY_WIN32("mwp - WM_IME_REQUEST");
            if (LLWinImm::isAvailable() && window_imp->mPreeditor)
            {
                LRESULT result;
                window_imp->handleImeRequests(w_param, l_param, &result);
                return result;
            }
            break;
        }
        case WM_CHAR:
        {
            LL_PROFILE_ZONE_NAMED_CATEGORY_WIN32("mwp - WM_CHAR");
            window_imp->post([=]()
                {
                    window_imp->mKeyCharCode = w_param;
                    window_imp->mRawMsg = u_msg;
                    window_imp->mRawWParam = w_param;
                    window_imp->mRawLParam = l_param;

                    // Should really use WM_UNICHAR eventually, but it requires a specific Windows version and I need
                    // to figure out how that works. - Doug
                    //
                    // ... Well, I don't think so.
                    // How it works is explained in Win32 API document, but WM_UNICHAR didn't work
                    // as specified at least on Windows XP SP1 Japanese version.  I have never used
                    // it since then, and I'm not sure whether it has been fixed now, but I don't think
                    // it is worth trying.  The good old WM_CHAR works just fine even for supplementary
                    // characters.  We just need to take care of surrogate pairs sent as two WM_CHAR's
                    // by ourselves.  It is not that tough.  -- Alissa Sabre @ SL
                    
                    // Even if LLWindowCallbacks::handleUnicodeChar(llwchar, BOOL) returned FALSE,
                    // we *did* processed the event, so I believe we should not pass it to DefWindowProc...
                    window_imp->handleUnicodeUTF16((U16)w_param, gKeyboard->currentMask(FALSE));
                });
            return 0;
        }
        case WM_NCLBUTTONDOWN:
        {
            LL_PROFILE_ZONE_NAMED_CATEGORY_WIN32("mwp - WM_NCLBUTTONDOWN");
            {
                // A click in a non-client area, e.g. title bar or window border.
                window_imp->post([=]()
                    {
                        sHandleLeftMouseUp = false;
                        sHandleDoubleClick = true;
                    });
            }
            break;
        }
        case WM_LBUTTONDOWN:
        {
            LL_PROFILE_ZONE_NAMED_CATEGORY_WIN32("mwp - WM_LBUTTONDOWN");
            {
                LL_RECORD_BLOCK_TIME(FTM_MOUSEHANDLER);
                window_imp->postMouseButtonEvent([=]()
                    {
                        sHandleLeftMouseUp = true;
                        
                        if (LLWinImm::isAvailable() && window_imp->mPreeditor)
                        {
                            window_imp->interruptLanguageTextInput();
                        }
                        
                        MASK mask = gKeyboard->currentMask(TRUE);
                        auto gl_coord = window_imp->mCursorPosition.convert();
                        window_imp->mCallbacks->handleMouseMove(window_imp, gl_coord, mask);
                        window_imp->mCallbacks->handleMouseDown(window_imp, gl_coord, mask);
                    });

                return 0;
            }
            break;
        }

        case WM_LBUTTONDBLCLK:
        {
            LL_PROFILE_ZONE_NAMED_CATEGORY_WIN32("mwp - WM_LBUTTONDBLCLK");
            window_imp->postMouseButtonEvent([=]()
                {
                    //RN: ignore right button double clicks for now
                    //case WM_RBUTTONDBLCLK:
                    if (!sHandleDoubleClick)
                    {
                        sHandleDoubleClick = true;
                        return;
                    }
                    MASK mask = gKeyboard->currentMask(TRUE);

                    // generate move event to update mouse coordinates
                    window_imp->mCursorPosition = window_coord;
                    window_imp->mCallbacks->handleDoubleClick(window_imp, window_imp->mCursorPosition.convert(), mask);
                });

            return 0;
        }
        case WM_LBUTTONUP:
        {
            LL_PROFILE_ZONE_NAMED_CATEGORY_WIN32("mwp - WM_LBUTTONUP");
            {
                window_imp->postMouseButtonEvent([=]()
                    {
                        LL_RECORD_BLOCK_TIME(FTM_MOUSEHANDLER);
                        if (!sHandleLeftMouseUp)
                        {
                            sHandleLeftMouseUp = true;
                            return;
                        }
                        sHandleDoubleClick = true;

                        
                        MASK mask = gKeyboard->currentMask(TRUE);
                        // generate move event to update mouse coordinates
                        window_imp->mCursorPosition = window_coord;
                        window_imp->mCallbacks->handleMouseUp(window_imp, window_imp->mCursorPosition.convert(), mask);
                    });
            }
            return 0;
        }
        case WM_RBUTTONDBLCLK:
        case WM_RBUTTONDOWN:
        {
            LL_PROFILE_ZONE_NAMED_CATEGORY_WIN32("mwp - WM_RBUTTONDOWN");
            {
                LL_RECORD_BLOCK_TIME(FTM_MOUSEHANDLER);
                window_imp->post([=]()
                    {
                        if (LLWinImm::isAvailable() && window_imp->mPreeditor)
                        {
                            WINDOW_IMP_POST(window_imp->interruptLanguageTextInput());
                        }

                        MASK mask = gKeyboard->currentMask(TRUE);
                        // generate move event to update mouse coordinates
                        auto gl_coord = window_imp->mCursorPosition.convert();
                        window_imp->mCallbacks->handleMouseMove(window_imp, gl_coord, mask);
                        window_imp->mCallbacks->handleRightMouseDown(window_imp, gl_coord, mask);
                    });
            }
            return 0;
        }
        break;

        case WM_RBUTTONUP:
        {
            LL_PROFILE_ZONE_NAMED_CATEGORY_WIN32("mwp - WM_RBUTTONUP");
            {
                LL_RECORD_BLOCK_TIME(FTM_MOUSEHANDLER);
                window_imp->postMouseButtonEvent([=]()
                    {
                        MASK mask = gKeyboard->currentMask(TRUE);
                        window_imp->mCallbacks->handleRightMouseUp(window_imp, window_imp->mCursorPosition.convert(), mask);
                    });
            }
        }
        break;

        case WM_MBUTTONDOWN:
            //		case WM_MBUTTONDBLCLK:
        {
            LL_PROFILE_ZONE_NAMED_CATEGORY_WIN32("mwp - WM_MBUTTONDOWN");
            {
                LL_RECORD_BLOCK_TIME(FTM_MOUSEHANDLER);
                window_imp->postMouseButtonEvent([=]()
                    {
                        if (LLWinImm::isAvailable() && window_imp->mPreeditor)
                        {
                            window_imp->interruptLanguageTextInput();
                        }

                        MASK mask = gKeyboard->currentMask(TRUE);
                        window_imp->mCallbacks->handleMiddleMouseDown(window_imp, window_imp->mCursorPosition.convert(), mask);
                    });
            }
        }
        break;

        case WM_MBUTTONUP:
        {
            LL_PROFILE_ZONE_NAMED_CATEGORY_WIN32("mwp - WM_MBUTTONUP");
            {
                LL_RECORD_BLOCK_TIME(FTM_MOUSEHANDLER);
                window_imp->postMouseButtonEvent([=]()
                    {
                        MASK mask = gKeyboard->currentMask(TRUE);
                        window_imp->mCallbacks->handleMiddleMouseUp(window_imp, window_imp->mCursorPosition.convert(), mask);
                    });
            }
        }
        break;
        case WM_XBUTTONDOWN:
        {
            LL_PROFILE_ZONE_NAMED_CATEGORY_WIN32("mwp - WM_XBUTTONDOWN");
            window_imp->postMouseButtonEvent([=]()
                {
                    LL_RECORD_BLOCK_TIME(FTM_MOUSEHANDLER);
                    S32 button = GET_XBUTTON_WPARAM(w_param);
                    if (LLWinImm::isAvailable() && window_imp->mPreeditor)
                    {
                        window_imp->interruptLanguageTextInput();
                    }

                    MASK mask = gKeyboard->currentMask(TRUE);
                    // Windows uses numbers 1 and 2 for buttons, remap to 4, 5
                    window_imp->mCallbacks->handleOtherMouseDown(window_imp, window_imp->mCursorPosition.convert(), mask, button + 3);
                });
            
        }
        break;

        case WM_XBUTTONUP:
        {
            LL_PROFILE_ZONE_NAMED_CATEGORY_WIN32("mwp - WM_XBUTTONUP");
            window_imp->postMouseButtonEvent([=]()
                {

                    LL_RECORD_BLOCK_TIME(FTM_MOUSEHANDLER);

                    S32 button = GET_XBUTTON_WPARAM(w_param);
                    MASK mask = gKeyboard->currentMask(TRUE);
                    // Windows uses numbers 1 and 2 for buttons, remap to 4, 5
                    window_imp->mCallbacks->handleOtherMouseUp(window_imp, window_imp->mCursorPosition.convert(), mask, button + 3);
                });
        }
        break;

        case WM_MOUSEWHEEL:
        {
            LL_PROFILE_ZONE_NAMED_CATEGORY_WIN32("mwp - WM_MOUSEWHEEL");
            static short z_delta = 0;

            RECT	client_rect;

            // eat scroll events that occur outside our window, since we use mouse position to direct scroll
            // instead of keyboard focus
            // NOTE: mouse_coord is in *window* coordinates for scroll events
            POINT mouse_coord = { (S32)(S16)LOWORD(l_param), (S32)(S16)HIWORD(l_param) };

            if (ScreenToClient(window_imp->mWindowHandle, &mouse_coord)
                && GetClientRect(window_imp->mWindowHandle, &client_rect))
            {
                // we have a valid mouse point and client rect
                if (mouse_coord.x < client_rect.left || client_rect.right < mouse_coord.x
                    || mouse_coord.y < client_rect.top || client_rect.bottom < mouse_coord.y)
                {
                    // mouse is outside of client rect, so don't do anything
                    return 0;
                }
            }

            S16 incoming_z_delta = HIWORD(w_param);
            z_delta += incoming_z_delta;
            // cout << "z_delta " << z_delta << endl;

            // current mouse wheels report changes in increments of zDelta (+120, -120)
            // Future, higher resolution mouse wheels may report smaller deltas.
            // So we sum the deltas and only act when we've exceeded WHEEL_DELTA
            //
            // If the user rapidly spins the wheel, we can get messages with
            // large deltas, like 480 or so.  Thus we need to scroll more quickly.
            if (z_delta <= -WHEEL_DELTA || WHEEL_DELTA <= z_delta)
            {
                short clicks = -z_delta / WHEEL_DELTA;
                WINDOW_IMP_POST(window_imp->mCallbacks->handleScrollWheel(window_imp, clicks));
                z_delta = 0;
            }
            return 0;
        }
        /*
        // TODO: add this after resolving _WIN32_WINNT issue
        case WM_MOUSELEAVE:
        {
        window_imp->mCallbacks->handleMouseLeave(window_imp);

        //				TRACKMOUSEEVENT track_mouse_event;
        //				track_mouse_event.cbSize = sizeof( TRACKMOUSEEVENT );
        //				track_mouse_event.dwFlags = TME_LEAVE;
        //				track_mouse_event.hwndTrack = h_wnd;
        //				track_mouse_event.dwHoverTime = HOVER_DEFAULT;
        //				TrackMouseEvent( &track_mouse_event );
        return 0;
        }
        */
        case WM_MOUSEHWHEEL:
        {
            LL_PROFILE_ZONE_NAMED_CATEGORY_WIN32("mwp - WM_MOUSEHWHEEL");
            static short h_delta = 0;

            RECT	client_rect;

            // eat scroll events that occur outside our window, since we use mouse position to direct scroll
            // instead of keyboard focus
            // NOTE: mouse_coord is in *window* coordinates for scroll events
            POINT mouse_coord = { (S32)(S16)LOWORD(l_param), (S32)(S16)HIWORD(l_param) };

            if (ScreenToClient(window_imp->mWindowHandle, &mouse_coord)
                && GetClientRect(window_imp->mWindowHandle, &client_rect))
            {
                // we have a valid mouse point and client rect
                if (mouse_coord.x < client_rect.left || client_rect.right < mouse_coord.x
                    || mouse_coord.y < client_rect.top || client_rect.bottom < mouse_coord.y)
                {
                    // mouse is outside of client rect, so don't do anything
                    return 0;
                }
            }

            S16 incoming_h_delta = HIWORD(w_param);
            h_delta += incoming_h_delta;

            // If the user rapidly spins the wheel, we can get messages with
            // large deltas, like 480 or so.  Thus we need to scroll more quickly.
            if (h_delta <= -WHEEL_DELTA || WHEEL_DELTA <= h_delta)
            {
                WINDOW_IMP_POST(window_imp->mCallbacks->handleScrollHWheel(window_imp, h_delta / WHEEL_DELTA));
                h_delta = 0;
            }
            return 0;
        }
        // Handle mouse movement within the window
        case WM_MOUSEMOVE:
        {
            LL_PROFILE_ZONE_NAMED_CATEGORY_WIN32("mwp - WM_MOUSEMOVE");
            // DO NOT use mouse event queue for move events to ensure cursor position is updated 
            // when button events are handled
            WINDOW_IMP_POST(
                {
                    LL_PROFILE_ZONE_NAMED_CATEGORY_WIN32("mwp - WM_MOUSEMOVE lambda");

                    MASK mask = gKeyboard->currentMask(TRUE);
                    window_imp->mMouseMask = mask;
                    window_imp->mCursorPosition = window_coord;
                });
            return 0;
        }

        case WM_GETMINMAXINFO:
        {
            LL_PROFILE_ZONE_NAMED_CATEGORY_WIN32("mwp - WM_GETMINMAXINFO");
            LPMINMAXINFO min_max = (LPMINMAXINFO)l_param;
            min_max->ptMinTrackSize.x = window_imp->mMinWindowWidth;
            min_max->ptMinTrackSize.y = window_imp->mMinWindowHeight;
            return 0;
        }

        case WM_MOVE:
        {
            window_imp->updateWindowRect();
            return 0;
        }
        case WM_SIZE:
        {
            LL_PROFILE_ZONE_NAMED_CATEGORY_WIN32("mwp - WM_SIZE");
            window_imp->updateWindowRect();

            // There's an odd behavior with WM_SIZE that I would call a bug. If 
            // the window is maximized, and you call MoveWindow() with a size smaller
            // than a maximized window, it ends up sending WM_SIZE with w_param set 
            // to SIZE_MAXIMIZED -- which isn't true. So the logic below doesn't work.
            // (SL-44655). Fixed it by calling ShowWindow(SW_RESTORE) first (see 
            // LLWindowWin32::moveWindow in this file). 

            // If we are now restored, but we weren't before, this
            // means that the window was un-minimized.
            if (w_param == SIZE_RESTORED && window_imp->mLastSizeWParam != SIZE_RESTORED)
            {
                WINDOW_IMP_POST(window_imp->mCallbacks->handleActivate(window_imp, TRUE));
            }

            // handle case of window being maximized from fully minimized state
            if (w_param == SIZE_MAXIMIZED && window_imp->mLastSizeWParam != SIZE_MAXIMIZED)
            {
                WINDOW_IMP_POST(window_imp->mCallbacks->handleActivate(window_imp, TRUE));
            }

            // Also handle the minimization case
            if (w_param == SIZE_MINIMIZED && window_imp->mLastSizeWParam != SIZE_MINIMIZED)
            {
                WINDOW_IMP_POST(window_imp->mCallbacks->handleActivate(window_imp, FALSE));
            }

            // Actually resize all of our views
            if (w_param != SIZE_MINIMIZED)
            {
                // Ignore updates for minimizing and minimized "windows"
                WINDOW_IMP_POST(window_imp->mCallbacks->handleResize(window_imp,
                    LOWORD(l_param),
                    HIWORD(l_param)));
            }

            window_imp->mLastSizeWParam = w_param;

            return 0;
        }

        case WM_DPICHANGED:
        {
            LL_PROFILE_ZONE_NAMED_CATEGORY_WIN32("mwp - WM_DPICHANGED");
            LPRECT lprc_new_scale;
            F32 new_scale = F32(LOWORD(w_param)) / F32(USER_DEFAULT_SCREEN_DPI);
            lprc_new_scale = (LPRECT)l_param;
            S32 new_width = lprc_new_scale->right - lprc_new_scale->left;
            S32 new_height = lprc_new_scale->bottom - lprc_new_scale->top;
            WINDOW_IMP_POST(window_imp->mCallbacks->handleDPIChanged(window_imp, new_scale, new_width, new_height));
            
            SetWindowPos(h_wnd,
                HWND_TOP,
                lprc_new_scale->left,
                lprc_new_scale->top,
                new_width,
                new_height,
                SWP_NOZORDER | SWP_NOACTIVATE);
           
            return 0;
        }

        case WM_SETFOCUS:
        {
            LL_PROFILE_ZONE_NAMED_CATEGORY_WIN32("mwp - WM_SETFOCUS");
<<<<<<< HEAD
            LL_INFOS("Window") << "WINDOWPROC SetFocus" << LL_ENDL;

            // <FS:Ansariel> Stop flashing when we gain focus
            if (window_imp->mWindowHandle)
            {
                FLASHWINFO flash_info;
                flash_info.cbSize = sizeof(FLASHWINFO);
                flash_info.hwnd = window_imp->mWindowHandle;
                flash_info.dwFlags = FLASHW_STOP;
                flash_info.uCount = 0;
                flash_info.dwTimeout = 0;
                FlashWindowEx(&flash_info);
            }
            // </FS:Ansariel>

=======
>>>>>>> 06bdee66
            WINDOW_IMP_POST(window_imp->mCallbacks->handleFocus(window_imp));
            return 0;
        }

        case WM_KILLFOCUS:
        {
            LL_PROFILE_ZONE_NAMED_CATEGORY_WIN32("mwp - WM_KILLFOCUS");
            WINDOW_IMP_POST(window_imp->mCallbacks->handleFocusLost(window_imp));
            return 0;
        }

        case WM_COPYDATA:
        {
            LL_PROFILE_ZONE_NAMED_CATEGORY_WIN32("mwp - WM_COPYDATA");
            {
                // received a URL
                PCOPYDATASTRUCT myCDS = (PCOPYDATASTRUCT)l_param;
                void* data = new U8[myCDS->cbData];
                memcpy(data, myCDS->lpData, myCDS->cbData);
                auto myType = myCDS->dwData;

                window_imp->post([=]()
                    {
                       window_imp->mCallbacks->handleDataCopy(window_imp, myType, data);
                       delete[] data;
                    });
            };
            return 0;

            break;
        }
        case WM_SETTINGCHANGE:
        {
            LL_PROFILE_ZONE_NAMED_CATEGORY_WIN32("mwp - WM_SETTINGCHANGE");
            if (w_param == SPI_SETMOUSEVANISH)
            {
                if (!SystemParametersInfo(SPI_GETMOUSEVANISH, 0, &window_imp->mMouseVanish, 0))
                {
                    WINDOW_IMP_POST(window_imp->mMouseVanish = TRUE);
                }
            }
        }
        break;
        
        case WM_INPUT:
        {
            LL_PROFILE_ZONE_NAMED_CATEGORY_WIN32("MWP - WM_INPUT");
            
            UINT dwSize = 0;
            GetRawInputData((HRAWINPUT)l_param, RID_INPUT, NULL, &dwSize, sizeof(RAWINPUTHEADER));
            llassert(dwSize < 1024);

            U8 lpb[1024];
            
            if (GetRawInputData((HRAWINPUT)l_param, RID_INPUT, (void*)lpb, &dwSize, sizeof(RAWINPUTHEADER)) == dwSize)
            {
                RAWINPUT* raw = (RAWINPUT*)lpb;

                if (raw->header.dwType == RIM_TYPEMOUSE)
                {
                    LLMutexLock lock(&window_imp->mRawMouseMutex);

                    bool absolute_coordinates = (raw->data.mouse.usFlags & MOUSE_MOVE_ABSOLUTE);

                    if (absolute_coordinates)
                    {
                        static S32 prev_absolute_x = 0;
                        static S32 prev_absolute_y = 0;
                        S32 absolute_x;
                        S32 absolute_y;

                        if ((raw->data.mouse.usFlags & 0x10) == 0x10) // touch screen? touch? Not defined in header
                        {
                            // touch screen spams (0,0) coordinates in a number of situations
                            // (0,0) might need to be filtered
                            absolute_x = raw->data.mouse.lLastX;
                            absolute_y = raw->data.mouse.lLastY;
                        }
                        else
                        {
                            bool v_desktop = (raw->data.mouse.usFlags & MOUSE_VIRTUAL_DESKTOP) == MOUSE_VIRTUAL_DESKTOP;

                            S32 width = GetSystemMetrics(v_desktop ? SM_CXVIRTUALSCREEN : SM_CXSCREEN);
                            S32 height = GetSystemMetrics(v_desktop ? SM_CYVIRTUALSCREEN : SM_CYSCREEN);

                            absolute_x = (raw->data.mouse.lLastX / 65535.0f) * width;
                            absolute_y = (raw->data.mouse.lLastY / 65535.0f) * height;
                        }

                        window_imp->mRawMouseDelta.mX += absolute_x - prev_absolute_x;
                        window_imp->mRawMouseDelta.mY -= absolute_y - prev_absolute_y;

                        prev_absolute_x = absolute_x;
                        prev_absolute_y = absolute_y;
                    }
                    else
                    {
                        S32 speed;
                        const S32 DEFAULT_SPEED(10);
                        SystemParametersInfo(SPI_GETMOUSESPEED, 0, &speed, 0);
                        if (speed == DEFAULT_SPEED)
                        {
                            window_imp->mRawMouseDelta.mX += raw->data.mouse.lLastX;
                            window_imp->mRawMouseDelta.mY -= raw->data.mouse.lLastY;
                        }
                        else
                        {
                            window_imp->mRawMouseDelta.mX += round((F32)raw->data.mouse.lLastX * (F32)speed / DEFAULT_SPEED);
                            window_imp->mRawMouseDelta.mY -= round((F32)raw->data.mouse.lLastY * (F32)speed / DEFAULT_SPEED);
                        }
                    }
                }
            }
        }

        //list of messages we get often that we don't care to log about
        case WM_NCHITTEST:
        case WM_NCMOUSEMOVE:
        case WM_NCMOUSELEAVE:
        case WM_MOVING:
        case WM_WINDOWPOSCHANGING:
        case WM_WINDOWPOSCHANGED:
        break;

        default:
        {
            LL_PROFILE_ZONE_NAMED_CATEGORY_WIN32("mwp - default");
            LL_DEBUGS("Window") << "Unhandled windows message code: 0x" << std::hex << U32(u_msg) << LL_ENDL;
        }
        break;
        }
    }
    else
    {
        // (NULL == window_imp)
        LL_DEBUGS("Window") << "No window implementation to handle message with, message code: " << U32(u_msg) << LL_ENDL;
    }

    // pass unhandled messages down to Windows
    LRESULT ret;
    {
        LL_PROFILE_ZONE_NAMED_CATEGORY_WIN32("mwp - DefWindowProc");
        ret = DefWindowProc(h_wnd, u_msg, w_param, l_param);
    }
    return ret;
}

BOOL LLWindowWin32::convertCoords(LLCoordGL from, LLCoordWindow *to)
{
	S32		client_height;
	RECT	client_rect;
	LLCoordWindow window_position;

	if (!mWindowHandle ||
		!GetClientRect(mWindowHandle, &client_rect) ||
		NULL == to)
	{
		return FALSE;
	}

	to->mX = from.mX;
	client_height = client_rect.bottom - client_rect.top;
	to->mY = client_height - from.mY - 1;

	return TRUE;
}

BOOL LLWindowWin32::convertCoords(LLCoordWindow from, LLCoordGL* to)
{
	S32		client_height;
	RECT	client_rect;

	if (!mWindowHandle ||
		!GetClientRect(mWindowHandle, &client_rect) ||
		NULL == to)
	{
		return FALSE;
	}

	to->mX = from.mX;
	client_height = client_rect.bottom - client_rect.top;
	to->mY = client_height - from.mY - 1;

	return TRUE;
}

BOOL LLWindowWin32::convertCoords(LLCoordScreen from, LLCoordWindow* to)
{	
	POINT mouse_point;

	mouse_point.x = from.mX;
	mouse_point.y = from.mY;
	BOOL result = ScreenToClient(mWindowHandle, &mouse_point);

	if (result)
	{
		to->mX = mouse_point.x;
		to->mY = mouse_point.y;
	}

	return result;
}

BOOL LLWindowWin32::convertCoords(LLCoordWindow from, LLCoordScreen *to)
{
	POINT mouse_point;

	mouse_point.x = from.mX;
	mouse_point.y = from.mY;
	BOOL result = ClientToScreen(mWindowHandle, &mouse_point);

	if (result)
	{
		to->mX = mouse_point.x;
		to->mY = mouse_point.y;
	}

	return result;
}

BOOL LLWindowWin32::convertCoords(LLCoordScreen from, LLCoordGL *to)
{
	LLCoordWindow window_coord;

	if (!mWindowHandle || (NULL == to))
	{
		return FALSE;
	}

	convertCoords(from, &window_coord);
	convertCoords(window_coord, to);
	return TRUE;
}

BOOL LLWindowWin32::convertCoords(LLCoordGL from, LLCoordScreen *to)
{
	LLCoordWindow window_coord;

	if (!mWindowHandle || (NULL == to))
	{
		return FALSE;
	}

	convertCoords(from, &window_coord);
	convertCoords(window_coord, to);
	return TRUE;
}


BOOL LLWindowWin32::isClipboardTextAvailable()
{
	return IsClipboardFormatAvailable(CF_UNICODETEXT);
}


BOOL LLWindowWin32::pasteTextFromClipboard(LLWString &dst)
{
	BOOL success = FALSE;

	if (IsClipboardFormatAvailable(CF_UNICODETEXT))
	{
		if (OpenClipboard(mWindowHandle))
		{
			HGLOBAL h_data = GetClipboardData(CF_UNICODETEXT);
			if (h_data)
			{
				WCHAR *utf16str = (WCHAR*) GlobalLock(h_data);
				if (utf16str)
				{
					dst = utf16str_to_wstring(utf16str);
					LLWStringUtil::removeWindowsCR(dst);
					GlobalUnlock(h_data);
					success = TRUE;
				}
			}
			CloseClipboard();
		}
	}

	return success;
}


BOOL LLWindowWin32::copyTextToClipboard(const LLWString& wstr)
{
	BOOL success = FALSE;

	if (OpenClipboard(mWindowHandle))
	{
		EmptyClipboard();

		// Provide a copy of the data in Unicode format.
		LLWString sanitized_string(wstr);
		LLWStringUtil::addCRLF(sanitized_string);
		llutf16string out_utf16 = wstring_to_utf16str(sanitized_string);
		const size_t size_utf16 = (out_utf16.length() + 1) * sizeof(WCHAR);

		// Memory is allocated and then ownership of it is transfered to the system.
		HGLOBAL hglobal_copy_utf16 = GlobalAlloc(GMEM_MOVEABLE, size_utf16); 
		if (hglobal_copy_utf16)
		{
			WCHAR* copy_utf16 = (WCHAR*) GlobalLock(hglobal_copy_utf16);
			if (copy_utf16)
			{
				memcpy(copy_utf16, out_utf16.c_str(), size_utf16);	/* Flawfinder: ignore */
				GlobalUnlock(hglobal_copy_utf16);

				if (SetClipboardData(CF_UNICODETEXT, hglobal_copy_utf16))
				{
					success = TRUE;
				}
			}
		}

		CloseClipboard();
	}

	return success;
}

// Constrains the mouse to the window.
void LLWindowWin32::setMouseClipping( BOOL b )
{
    LL_PROFILE_ZONE_SCOPED_CATEGORY_WIN32;
    ASSERT_MAIN_THREAD();
	if( b != mIsMouseClipping )
	{
		BOOL success = FALSE;

		if( b )
		{
			GetClipCursor( &mOldMouseClip );

			RECT client_rect_in_screen_space;
			if( getClientRectInScreenSpace( &client_rect_in_screen_space ) )
			{
				success = ClipCursor( &client_rect_in_screen_space );
			}
		}
		else
		{
			// Must restore the old mouse clip, which may be set by another window.
			success = ClipCursor( &mOldMouseClip );
			SetRect( &mOldMouseClip, 0, 0, 0, 0 );
		}

		if( success )
		{
			mIsMouseClipping = b;
		}
	}
}

BOOL LLWindowWin32::getClientRectInScreenSpace( RECT* rectp )
{
    BOOL success = FALSE;

    RECT client_rect;
    if (mWindowHandle && GetClientRect(mWindowHandle, &client_rect))
    {
        POINT top_left;
        top_left.x = client_rect.left;
        top_left.y = client_rect.top;
        ClientToScreen(mWindowHandle, &top_left);

        POINT bottom_right;
        bottom_right.x = client_rect.right;
        bottom_right.y = client_rect.bottom;
        ClientToScreen(mWindowHandle, &bottom_right);

        SetRect(rectp,
            top_left.x,
            top_left.y,
            bottom_right.x,
            bottom_right.y);

        success = TRUE;
    }

    return success;
}

void LLWindowWin32::flashIcon(F32 seconds)
{
    // <FS:Ansariel> FIRE-32105: Application icon flashes also while viewer has focus
    //if (mWindowHandle && (GetFocus() != mWindowHandle || GetForegroundWindow() != mWindowHandle))
    //{
    //    mWindowThread->post([=]()
    //        {
    //            FLASHWINFO flash_info;

    //            flash_info.cbSize = sizeof(FLASHWINFO);
    //            flash_info.hwnd = mWindowHandle;
    //            flash_info.dwFlags = FLASHW_TRAY;
    //            // <FS:Ansariel> FIRE-23498: Tray icon flash functions randomly
    //            //flash_info.uCount = UINT(seconds / ICON_FLASH_TIME);
    //            //flash_info.dwTimeout = DWORD(1000.f * ICON_FLASH_TIME); // milliseconds
    //            flash_info.uCount = UINT(ll_round(seconds / ICON_FLASH_TIME));
    //            flash_info.dwTimeout = DWORD(ll_round(1000.f * ICON_FLASH_TIME)); // milliseconds
    //            // </FS:Ansariel>
    //            FlashWindowEx(&flash_info);
    //        });
    //}

    mWindowThread->post([=]()
    {
        if (mWindowHandle && (GetFocus() != mWindowHandle || GetForegroundWindow() != mWindowHandle))
        {
            FLASHWINFO flash_info;

            flash_info.cbSize = sizeof(FLASHWINFO);
            flash_info.hwnd = mWindowHandle;
            flash_info.dwFlags = FLASHW_TRAY;
            // <FS:Ansariel> FIRE-23498: Tray icon flash functions randomly
            //flash_info.uCount = UINT(seconds / ICON_FLASH_TIME);
            //flash_info.dwTimeout = DWORD(1000.f * ICON_FLASH_TIME); // milliseconds
            flash_info.uCount = UINT(ll_round(seconds / ICON_FLASH_TIME));
            flash_info.dwTimeout = DWORD(ll_round(1000.f * ICON_FLASH_TIME)); // milliseconds
            // </FS:Ansariel>
            FlashWindowEx(&flash_info);
        }
    });
    // </FS:Ansariel>
}

F32 LLWindowWin32::getGamma()
{
	return mCurrentGamma;
}

BOOL LLWindowWin32::restoreGamma()
{
    ASSERT_MAIN_THREAD();
	if (mCustomGammaSet != FALSE)
	{
        LL_DEBUGS("Window") << "Restoring gamma" << LL_ENDL;
		mCustomGammaSet = FALSE;
		return SetDeviceGammaRamp(mhDC, mPrevGammaRamp);
	}
	return TRUE;
}

BOOL LLWindowWin32::setGamma(const F32 gamma)
{
    ASSERT_MAIN_THREAD();
	mCurrentGamma = gamma;

	//Get the previous gamma ramp to restore later.
	if (mCustomGammaSet == FALSE)
	{
        if (!gGLManager.mIsIntel) // skip for Intel GPUs (see SL-11341)
        {
            LL_DEBUGS("Window") << "Getting the previous gamma ramp to restore later" << LL_ENDL;
            if(GetDeviceGammaRamp(mhDC, mPrevGammaRamp) == FALSE)
            {
                LL_WARNS("Window") << "Failed to get the previous gamma ramp" << LL_ENDL;
                return FALSE;
            }
        }
		mCustomGammaSet = TRUE;
	}

	LL_DEBUGS("Window") << "Setting gamma to " << gamma << LL_ENDL;

	for ( int i = 0; i < 256; ++i )
	{
		int mult = 256 - ( int ) ( ( gamma - 1.0f ) * 128.0f );

		int value = mult * i;

		if ( value > 0xffff )
			value = 0xffff;

		mCurrentGammaRamp[0][i] =
			mCurrentGammaRamp[1][i] =
			mCurrentGammaRamp[2][i] = (WORD) value;
	};

	return SetDeviceGammaRamp ( mhDC, mCurrentGammaRamp );
}

void LLWindowWin32::setFSAASamples(const U32 fsaa_samples)
{
    ASSERT_MAIN_THREAD();
	mFSAASamples = fsaa_samples;
}

U32 LLWindowWin32::getFSAASamples()
{
	return mFSAASamples;
}

LLWindow::LLWindowResolution* LLWindowWin32::getSupportedResolutions(S32 &num_resolutions)
{
    ASSERT_MAIN_THREAD();
	if (!mSupportedResolutions)
	{
		mSupportedResolutions = new LLWindowResolution[MAX_NUM_RESOLUTIONS];
		DEVMODE dev_mode;
		::ZeroMemory(&dev_mode, sizeof(DEVMODE));
		dev_mode.dmSize = sizeof(DEVMODE);

		mNumSupportedResolutions = 0;
		for (S32 mode_num = 0; mNumSupportedResolutions < MAX_NUM_RESOLUTIONS; mode_num++)
		{
			if (!EnumDisplaySettings(NULL, mode_num, &dev_mode))
			{
				break;
			}

			if (dev_mode.dmBitsPerPel == BITS_PER_PIXEL &&
				dev_mode.dmPelsWidth >= 800 &&
				dev_mode.dmPelsHeight >= 600)
			{
				BOOL resolution_exists = FALSE;
				for(S32 i = 0; i < mNumSupportedResolutions; i++)
				{
					if (mSupportedResolutions[i].mWidth == dev_mode.dmPelsWidth &&
						mSupportedResolutions[i].mHeight == dev_mode.dmPelsHeight)
					{
						resolution_exists = TRUE;
					}
				}
				if (!resolution_exists)
				{
					mSupportedResolutions[mNumSupportedResolutions].mWidth = dev_mode.dmPelsWidth;
					mSupportedResolutions[mNumSupportedResolutions].mHeight = dev_mode.dmPelsHeight;
					mNumSupportedResolutions++;
				}
			}
		}
	}

	num_resolutions = mNumSupportedResolutions;
	return mSupportedResolutions;
}


F32 LLWindowWin32::getNativeAspectRatio()
{
	if (mOverrideAspectRatio > 0.f)
	{
		return mOverrideAspectRatio;
	}
	else if (mNativeAspectRatio > 0.f)
	{
		// we grabbed this value at startup, based on the user's desktop settings
		return mNativeAspectRatio;
	}
	// RN: this hack presumes that the largest supported resolution is monitor-limited
	// and that pixels in that mode are square, therefore defining the native aspect ratio
	// of the monitor...this seems to work to a close approximation for most CRTs/LCDs
	S32 num_resolutions;
	LLWindowResolution* resolutions = getSupportedResolutions(num_resolutions);

	return ((F32)resolutions[num_resolutions - 1].mWidth / (F32)resolutions[num_resolutions - 1].mHeight);
}

F32 LLWindowWin32::getPixelAspectRatio()
{
	F32 pixel_aspect = 1.f;
	if (getFullscreen())
	{
		LLCoordScreen screen_size;
		getSize(&screen_size);
		pixel_aspect = getNativeAspectRatio() * (F32)screen_size.mY / (F32)screen_size.mX;
	}

	return pixel_aspect;
}

// Change display resolution.  Returns true if successful.
// protected
BOOL LLWindowWin32::setDisplayResolution(S32 width, S32 height, S32 bits, S32 refresh)
{
	DEVMODE dev_mode;
	::ZeroMemory(&dev_mode, sizeof(DEVMODE));
	dev_mode.dmSize = sizeof(DEVMODE);
	BOOL success = FALSE;

	// Don't change anything if we don't have to
	if (EnumDisplaySettings(NULL, ENUM_CURRENT_SETTINGS, &dev_mode))
	{
		if (dev_mode.dmPelsWidth        == width && 
			dev_mode.dmPelsHeight       == height &&
			dev_mode.dmBitsPerPel       == bits &&
			dev_mode.dmDisplayFrequency == refresh )
		{
			// ...display mode identical, do nothing
			return TRUE;
		}
	}

	memset(&dev_mode, 0, sizeof(dev_mode));
	dev_mode.dmSize = sizeof(dev_mode);
	dev_mode.dmPelsWidth        = width;
	dev_mode.dmPelsHeight       = height;
	dev_mode.dmBitsPerPel       = bits;
	dev_mode.dmDisplayFrequency = refresh;
	dev_mode.dmFields = DM_BITSPERPEL | DM_PELSWIDTH | DM_PELSHEIGHT | DM_DISPLAYFREQUENCY;

	// CDS_FULLSCREEN indicates that this is a temporary change to the device mode.
	LONG cds_result = ChangeDisplaySettings(&dev_mode, CDS_FULLSCREEN);

	success = (DISP_CHANGE_SUCCESSFUL == cds_result);

	if (!success)
	{
		LL_WARNS("Window") << "setDisplayResolution failed, "
			<< width << "x" << height << "x" << bits << " @ " << refresh << LL_ENDL;
	}

	return success;
}

// protected
BOOL LLWindowWin32::setFullscreenResolution()
{
	if (mFullscreen)
	{
		return setDisplayResolution( mFullscreenWidth, mFullscreenHeight, mFullscreenBits, mFullscreenRefresh);
	}
	else
	{
		return FALSE;
	}
}

// protected
BOOL LLWindowWin32::resetDisplayResolution()
{
	LL_DEBUGS("Window") << "resetDisplayResolution START" << LL_ENDL;

	LONG cds_result = ChangeDisplaySettings(NULL, 0);

	BOOL success = (DISP_CHANGE_SUCCESSFUL == cds_result);

	if (!success)
	{
		LL_WARNS("Window") << "resetDisplayResolution failed" << LL_ENDL;
	}

	LL_DEBUGS("Window") << "resetDisplayResolution END" << LL_ENDL;

	return success;
}

void LLWindowWin32::swapBuffers()
{
    {
        LL_PROFILE_ZONE_SCOPED_CATEGORY_WIN32;
        SwapBuffers(mhDC);
    }

    {
        LL_PROFILE_ZONE_NAMED_CATEGORY_WIN32("GPU Collect");
        LL_PROFILER_GPU_COLLECT;
    }
}

//
// LLSplashScreenImp
//
LLSplashScreenWin32::LLSplashScreenWin32()
:	mWindow(NULL)
{
}

LLSplashScreenWin32::~LLSplashScreenWin32()
{
}

void LLSplashScreenWin32::showImpl()
{
	// This appears to work.  ???
	HINSTANCE hinst = GetModuleHandle(NULL);

	mWindow = CreateDialog(hinst, 
		TEXT("SPLASHSCREEN"), 
		NULL,	// no parent
		(DLGPROC) LLSplashScreenWin32::windowProc); 
	ShowWindow(mWindow, SW_SHOW);
}


void LLSplashScreenWin32::updateImpl(const std::string& mesg)
{
	if (!mWindow) return;

	int output_str_len = MultiByteToWideChar(CP_UTF8, 0, mesg.c_str(), mesg.length(), NULL, 0);
	if( output_str_len>1024 )
		return;

	WCHAR w_mesg[1025];//big enought to keep null terminatos

	MultiByteToWideChar (CP_UTF8, 0, mesg.c_str(), mesg.length(), w_mesg, output_str_len);

	//looks like MultiByteToWideChar didn't add null terminator to converted string, see EXT-4858
	w_mesg[output_str_len] = 0;

	SendDlgItemMessage(mWindow,
		666,		// HACK: text id
		WM_SETTEXT,
		FALSE,
		(LPARAM)w_mesg);
}


void LLSplashScreenWin32::hideImpl()
{
	if (mWindow)
	{
        if (!destroy_window_handler(mWindow))
        {
            LL_WARNS("Window") << "Failed to properly close splash screen window!" << LL_ENDL;
        }
		mWindow = NULL; 
	}
}


// static
LRESULT CALLBACK LLSplashScreenWin32::windowProc(HWND h_wnd, UINT u_msg,
											WPARAM w_param, LPARAM l_param)
{
	// Just give it to windows
	return DefWindowProc(h_wnd, u_msg, w_param, l_param);
}

//
// Helper Funcs
//

S32 OSMessageBoxWin32(const std::string& text, const std::string& caption, U32 type)
{
	UINT uType;

	switch(type)
	{
	case OSMB_OK:
		uType = MB_OK;
		break;
	case OSMB_OKCANCEL:
		uType = MB_OKCANCEL;
		break;
	case OSMB_YESNO:
		uType = MB_YESNO;
		break;
	default:
		uType = MB_OK;
		break;
	}

	int retval_win = MessageBoxW(NULL, // HWND
								 ll_convert_string_to_wide(text).c_str(),
								 ll_convert_string_to_wide(caption).c_str(),
								 uType);
	S32 retval;

	switch(retval_win)
	{
	case IDYES:
		retval = OSBTN_YES;
		break;
	case IDNO:
		retval = OSBTN_NO;
		break;
	case IDOK:
		retval = OSBTN_OK;
		break;
	case IDCANCEL:
		retval = OSBTN_CANCEL;
		break;
	default:
		retval = OSBTN_CANCEL;
		break;
	}

	return retval;
}
void LLWindowWin32::openFile(const std::string& file_name )
{
	LLWString url_wstring = utf8str_to_wstring( file_name );
	llutf16string url_utf16 = wstring_to_utf16str( url_wstring );
	
	SHELLEXECUTEINFO sei = { sizeof( sei ) };
	sei.fMask = SEE_MASK_FLAG_DDEWAIT;
	sei.nShow = SW_SHOWNORMAL;
	sei.lpVerb = L"open";
	sei.lpFile = url_utf16.c_str();
	ShellExecuteEx( &sei );
}
void LLWindowWin32::spawnWebBrowser(const std::string& escaped_url, bool async)
{
	bool found = false;
	S32 i;
	for (i = 0; i < gURLProtocolWhitelistCount; i++)
	{
		if (escaped_url.find(gURLProtocolWhitelist[i]) == 0)
		{
			found = true;
			break;
		}
	}

	if (!found)
	{
		LL_WARNS("Window") << "spawn_web_browser() called for url with protocol not on whitelist: " << escaped_url << LL_ENDL;
		return;
	}

	LL_INFOS("Window") << "Opening URL " << escaped_url << LL_ENDL;

	// replaced ShellExecute code with ShellExecuteEx since ShellExecute doesn't work
	// reliablly on Vista.

	// this is madness.. no, this is..
	LLWString url_wstring = utf8str_to_wstring( escaped_url );
	llutf16string url_utf16 = wstring_to_utf16str( url_wstring );

	// let the OS decide what to use to open the URL
	SHELLEXECUTEINFO sei = { sizeof( sei ) };
	// NOTE: this assumes that SL will stick around long enough to complete the DDE message exchange
	// necessary for ShellExecuteEx to complete
	if (async)
	{
		sei.fMask = SEE_MASK_ASYNCOK;
	}
	sei.nShow = SW_SHOWNORMAL;
	sei.lpVerb = L"open";
	sei.lpFile = url_utf16.c_str();
	ShellExecuteEx( &sei );
}

/*
	Make the raw keyboard data available - used to poke through to LLQtWebKit so
	that Qt/Webkit has access to the virtual keycodes etc. that it needs
*/
LLSD LLWindowWin32::getNativeKeyData()
{
	LLSD result = LLSD::emptyMap();

	result["scan_code"] = (S32)mKeyScanCode;
	result["virtual_key"] = (S32)mKeyVirtualKey;
	result["msg"] = ll_sd_from_U32(mRawMsg);
	result["w_param"] = ll_sd_from_U32(mRawWParam);
	result["l_param"] = ll_sd_from_U32(mRawLParam);

	return result;
}

BOOL LLWindowWin32::dialogColorPicker( F32 *r, F32 *g, F32 *b )
{
	BOOL retval = FALSE;

	static CHOOSECOLOR cc;
	static COLORREF crCustColors[16];
	cc.lStructSize = sizeof(CHOOSECOLOR);
	cc.hwndOwner = mWindowHandle;
	cc.hInstance = NULL;
	cc.rgbResult = RGB ((*r * 255.f),(*g *255.f),(*b * 255.f));
	//cc.rgbResult = RGB (0x80,0x80,0x80); 
	cc.lpCustColors = crCustColors;
	cc.Flags = CC_RGBINIT | CC_FULLOPEN;
	cc.lCustData = 0;
	cc.lpfnHook = NULL;
	cc.lpTemplateName = NULL;
 
	// This call is modal, so pause agent
	//send_agent_pause();	// this is in newview and we don't want to set up a dependency
	{
		retval = ChooseColor(&cc);
	}
	//send_agent_resume();	// this is in newview and we don't want to set up a dependency

	*b = ((F32)((cc.rgbResult >> 16) & 0xff)) / 255.f;

	*g = ((F32)((cc.rgbResult >> 8) & 0xff)) / 255.f;
	
	*r = ((F32)(cc.rgbResult & 0xff)) / 255.f;

	return (retval);
}

void *LLWindowWin32::getPlatformWindow()
{
	return (void*)mWindowHandle;
}

void LLWindowWin32::bringToFront()
{
    mWindowThread->post([=]()
        {
            BringWindowToTop(mWindowHandle);
        });
}

// set (OS) window focus back to the client
void LLWindowWin32::focusClient()
{
    mWindowThread->post([=]()
        {
            SetFocus(mWindowHandle);
        });
}

void LLWindowWin32::allowLanguageTextInput(LLPreeditor *preeditor, BOOL b)
{
	if (b == sLanguageTextInputAllowed || !LLWinImm::isAvailable())
	{
		return;
	}

	if (preeditor != mPreeditor && !b)
	{
		// This condition may occur with a call to
		// setEnabled(BOOL) from LLTextEditor or LLLineEditor
		// when the control is not focused.
		// We need to silently ignore the case so that
		// the language input status of the focused control
		// is not disturbed.
		return;
	}

	// Take care of old and new preeditors.
	if (preeditor != mPreeditor || !b)
	{
		if (sLanguageTextInputAllowed)
		{
			interruptLanguageTextInput();
		}
		mPreeditor = (b ? preeditor : NULL);
	}

	sLanguageTextInputAllowed = b;

    if (sLanguageTextInputAllowed)
    {
        mWindowThread->post([=]()
        {
            // Allowing: Restore the previous IME status, so that the user has a feeling that the previous 
            // text input continues naturally.  Be careful, however, the IME status is meaningful only during the user keeps 
            // using same Input Locale (aka Keyboard Layout).
            if (sWinIMEOpened && GetKeyboardLayout(0) == sWinInputLocale)
            {
                HIMC himc = LLWinImm::getContext(mWindowHandle);
                LLWinImm::setOpenStatus(himc, TRUE);
                LLWinImm::setConversionStatus(himc, sWinIMEConversionMode, sWinIMESentenceMode);
                LLWinImm::releaseContext(mWindowHandle, himc);
            }
        });
    }
    else
    {
        mWindowThread->post([=]()
        {
            // Disallowing: Turn off the IME so that succeeding key events bypass IME and come to us directly.
            // However, do it after saving the current IME  status.  We need to restore the status when
            //   allowing language text input again.
            sWinInputLocale = GetKeyboardLayout(0);
            sWinIMEOpened = LLWinImm::isIME(sWinInputLocale);
            if (sWinIMEOpened)
            {
                HIMC himc = LLWinImm::getContext(mWindowHandle);
                sWinIMEOpened = LLWinImm::getOpenStatus(himc);
                if (sWinIMEOpened)
                {
                    LLWinImm::getConversionStatus(himc, &sWinIMEConversionMode, &sWinIMESentenceMode);

                    // We need both ImmSetConversionStatus and ImmSetOpenStatus here to surely disable IME's 
                    // keyboard hooking, because Some IME reacts only on the former and some other on the latter...
                    LLWinImm::setConversionStatus(himc, IME_CMODE_NOCONVERSION, sWinIMESentenceMode);
                    LLWinImm::setOpenStatus(himc, FALSE);
                }
                LLWinImm::releaseContext(mWindowHandle, himc);
            }
        });
    }
}

void LLWindowWin32::fillCandidateForm(const LLCoordGL& caret, const LLRect& bounds, 
		CANDIDATEFORM *form)
{
	LLCoordWindow caret_coord, top_left, bottom_right;
	convertCoords(caret, &caret_coord);
	convertCoords(LLCoordGL(bounds.mLeft, bounds.mTop), &top_left);
	convertCoords(LLCoordGL(bounds.mRight, bounds.mBottom), &bottom_right);

	memset(form, 0, sizeof(CANDIDATEFORM));
	form->dwStyle = CFS_EXCLUDE;
	form->ptCurrentPos.x = caret_coord.mX;
	form->ptCurrentPos.y = caret_coord.mY;
	form->rcArea.left   = top_left.mX;
	form->rcArea.top    = top_left.mY;
	form->rcArea.right  = bottom_right.mX;
	form->rcArea.bottom = bottom_right.mY;
}


// Put the IME window at the right place (near current text input).   Point coordinates should be the top of the current text line.
void LLWindowWin32::setLanguageTextInput( const LLCoordGL & position )
{
	if (sLanguageTextInputAllowed && LLWinImm::isAvailable())
	{
		HIMC himc = LLWinImm::getContext(mWindowHandle);

		LLCoordWindow win_pos;
		convertCoords( position, &win_pos );

		if ( win_pos.mX >= 0 && win_pos.mY >= 0 && 
			(win_pos.mX != sWinIMEWindowPosition.mX) || (win_pos.mY != sWinIMEWindowPosition.mY) )
		{
			COMPOSITIONFORM ime_form;
			memset( &ime_form, 0, sizeof(ime_form) );
			ime_form.dwStyle = CFS_POINT;
			ime_form.ptCurrentPos.x = win_pos.mX;
			ime_form.ptCurrentPos.y = win_pos.mY;

			LLWinImm::setCompositionWindow( himc, &ime_form );

			sWinIMEWindowPosition = win_pos;
		}

		LLWinImm::releaseContext(mWindowHandle, himc);
	}
}


void LLWindowWin32::fillCharPosition(const LLCoordGL& caret, const LLRect& bounds, const LLRect& control,
		IMECHARPOSITION *char_position)
{
	LLCoordScreen caret_coord, top_left, bottom_right;
	convertCoords(caret, &caret_coord);
	convertCoords(LLCoordGL(bounds.mLeft, bounds.mTop), &top_left);
	convertCoords(LLCoordGL(bounds.mRight, bounds.mBottom), &bottom_right);

	char_position->pt.x = caret_coord.mX;
	char_position->pt.y = top_left.mY;	// Windows wants the coordinate of upper left corner of a character...
	char_position->cLineHeight = bottom_right.mY - top_left.mY;
	char_position->rcDocument.left   = top_left.mX;
	char_position->rcDocument.top    = top_left.mY;
	char_position->rcDocument.right  = bottom_right.mX;
	char_position->rcDocument.bottom = bottom_right.mY;
}

void LLWindowWin32::fillCompositionLogfont(LOGFONT *logfont)
{
	// Our font is a list of FreeType recognized font files that may
	// not have a corresponding ones in Windows' fonts.  Hence, we
	// can't simply tell Windows which font we are using.  We will
	// notify a _standard_ font for a current input locale instead.
	// We use a hard-coded knowledge about the Windows' standard
	// configuration to do so...

	memset(logfont, 0, sizeof(LOGFONT));

	const WORD lang_id = LOWORD(GetKeyboardLayout(0));
	switch (PRIMARYLANGID(lang_id))
	{
	case LANG_CHINESE:
		// We need to identify one of two Chinese fonts.
		switch (SUBLANGID(lang_id))
		{
		case SUBLANG_CHINESE_SIMPLIFIED:
		case SUBLANG_CHINESE_SINGAPORE:
			logfont->lfCharSet = GB2312_CHARSET;
			lstrcpy(logfont->lfFaceName, TEXT("SimHei"));
			break;
		case SUBLANG_CHINESE_TRADITIONAL:
		case SUBLANG_CHINESE_HONGKONG:
		case SUBLANG_CHINESE_MACAU:
		default:
			logfont->lfCharSet = CHINESEBIG5_CHARSET;
			lstrcpy(logfont->lfFaceName, TEXT("MingLiU"));
			break;			
		}
		break;
	case LANG_JAPANESE:
		logfont->lfCharSet = SHIFTJIS_CHARSET;
		lstrcpy(logfont->lfFaceName, TEXT("MS Gothic"));
		break;		
	case LANG_KOREAN:
		logfont->lfCharSet = HANGUL_CHARSET;
		lstrcpy(logfont->lfFaceName, TEXT("Gulim"));
		break;
	default:
		logfont->lfCharSet = ANSI_CHARSET;
		lstrcpy(logfont->lfFaceName, TEXT("Tahoma"));
		break;
	}
							
	logfont->lfHeight = mPreeditor->getPreeditFontSize();
	logfont->lfWeight = FW_NORMAL;
}	

U32 LLWindowWin32::fillReconvertString(const LLWString &text,
	S32 focus, S32 focus_length, RECONVERTSTRING *reconvert_string)
{
	const llutf16string text_utf16 = wstring_to_utf16str(text);
	const DWORD required_size = sizeof(RECONVERTSTRING) + (text_utf16.length() + 1) * sizeof(WCHAR);
	if (reconvert_string && reconvert_string->dwSize >= required_size)
	{
		const DWORD focus_utf16_at = wstring_utf16_length(text, 0, focus);
		const DWORD focus_utf16_length = wstring_utf16_length(text, focus, focus_length);

		reconvert_string->dwVersion = 0;
		reconvert_string->dwStrLen = text_utf16.length();
		reconvert_string->dwStrOffset = sizeof(RECONVERTSTRING);
		reconvert_string->dwCompStrLen = focus_utf16_length;
		reconvert_string->dwCompStrOffset = focus_utf16_at * sizeof(WCHAR);
		reconvert_string->dwTargetStrLen = 0;
		reconvert_string->dwTargetStrOffset = focus_utf16_at * sizeof(WCHAR);

		const LPWSTR text = (LPWSTR)((BYTE *)reconvert_string + sizeof(RECONVERTSTRING));
		memcpy(text, text_utf16.c_str(), (text_utf16.length() + 1) * sizeof(WCHAR));
	}
	return required_size;
}

void LLWindowWin32::updateLanguageTextInputArea()
{
	if (!mPreeditor || !LLWinImm::isAvailable())
	{
		return;
	}

	LLCoordGL caret_coord;
	LLRect preedit_bounds;
	if (mPreeditor->getPreeditLocation(-1, &caret_coord, &preedit_bounds, NULL))
	{
		mLanguageTextInputPointGL = caret_coord;
		mLanguageTextInputAreaGL = preedit_bounds;

		CANDIDATEFORM candidate_form;
		fillCandidateForm(caret_coord, preedit_bounds, &candidate_form);

		HIMC himc = LLWinImm::getContext(mWindowHandle);
		// Win32 document says there may be up to 4 candidate windows.
		// This magic number 4 appears only in the document, and
		// there are no constant/macro for the value...
		for (int i = 3; i >= 0; --i)
		{
			candidate_form.dwIndex = i;
			LLWinImm::setCandidateWindow(himc, &candidate_form);
		}
		LLWinImm::releaseContext(mWindowHandle, himc);
	}
}

void LLWindowWin32::interruptLanguageTextInput()
{
    ASSERT_MAIN_THREAD();
	if (mPreeditor && LLWinImm::isAvailable())
	{
		HIMC himc = LLWinImm::getContext(mWindowHandle);
		LLWinImm::notifyIME(himc, NI_COMPOSITIONSTR, CPS_COMPLETE, 0);
		LLWinImm::releaseContext(mWindowHandle, himc);
	}
}

void LLWindowWin32::handleStartCompositionMessage()
{
	// Let IME know the font to use in feedback UI.
	LOGFONT logfont;
	fillCompositionLogfont(&logfont);
	HIMC himc = LLWinImm::getContext(mWindowHandle);
	LLWinImm::setCompositionFont(himc, &logfont);
	LLWinImm::releaseContext(mWindowHandle, himc);
}

// Handle WM_IME_COMPOSITION message.

void LLWindowWin32::handleCompositionMessage(const U32 indexes)
{
    if (!mPreeditor)
    {
        return;
    }
	BOOL needs_update = FALSE;
	LLWString result_string;
	LLWString preedit_string;
	S32 preedit_string_utf16_length = 0;
	LLPreeditor::segment_lengths_t preedit_segment_lengths;
	LLPreeditor::standouts_t preedit_standouts;

	// Step I: Receive details of preedits from IME.

	HIMC himc = LLWinImm::getContext(mWindowHandle);

	if (indexes & GCS_RESULTSTR)
	{
		LONG size = LLWinImm::getCompositionString(himc, GCS_RESULTSTR, NULL, 0);
		if (size >= 0)
		{
			const LPWSTR data = new WCHAR[size / sizeof(WCHAR) + 1];
			size = LLWinImm::getCompositionString(himc, GCS_RESULTSTR, data, size);
			if (size > 0)
			{
				result_string = utf16str_to_wstring(llutf16string(data, size / sizeof(WCHAR)));
			}
			delete[] data;
			needs_update = TRUE;
		}
	}
	
	if (indexes & GCS_COMPSTR)
	{
		LONG size = LLWinImm::getCompositionString(himc, GCS_COMPSTR, NULL, 0);
		if (size >= 0)
		{
			const LPWSTR data = new WCHAR[size / sizeof(WCHAR) + 1];
			size = LLWinImm::getCompositionString(himc, GCS_COMPSTR, data, size);
			if (size > 0)
			{
				preedit_string_utf16_length = size / sizeof(WCHAR);
				preedit_string = utf16str_to_wstring(llutf16string(data, size / sizeof(WCHAR)));
			}
			delete[] data;
			needs_update = TRUE;
		}
	}

	if ((indexes & GCS_COMPCLAUSE) && preedit_string.length() > 0)
	{
		LONG size = LLWinImm::getCompositionString(himc, GCS_COMPCLAUSE, NULL, 0);
		if (size > 0)
		{
			const LPDWORD data = new DWORD[size / sizeof(DWORD)];
			size = LLWinImm::getCompositionString(himc, GCS_COMPCLAUSE, data, size);
			if (size >= sizeof(DWORD) * 2
				&& data[0] == 0 && data[size / sizeof(DWORD) - 1] == preedit_string_utf16_length)
			{
				preedit_segment_lengths.resize(size / sizeof(DWORD) - 1);
				S32 offset = 0;
				for (U32 i = 0; i < preedit_segment_lengths.size(); i++)
				{
					const S32 length = wstring_wstring_length_from_utf16_length(preedit_string, offset, data[i + 1] - data[i]);
					preedit_segment_lengths[i] = length;
					offset += length;
				}
			}
			delete[] data;
		}
	}

	if ((indexes & GCS_COMPATTR) && preedit_segment_lengths.size() > 1)
	{
		LONG size = LLWinImm::getCompositionString(himc, GCS_COMPATTR, NULL, 0);
		if (size > 0)
		{
			const LPBYTE data = new BYTE[size / sizeof(BYTE)];
			size = LLWinImm::getCompositionString(himc, GCS_COMPATTR, data, size);
			if (size == preedit_string_utf16_length)
			{
				preedit_standouts.assign(preedit_segment_lengths.size(), FALSE);
				S32 offset = 0;
				for (U32 i = 0; i < preedit_segment_lengths.size(); i++)
				{
					if (ATTR_TARGET_CONVERTED == data[offset] || ATTR_TARGET_NOTCONVERTED == data[offset])
					{
						preedit_standouts[i] = TRUE;
					}
					offset += wstring_utf16_length(preedit_string, offset, preedit_segment_lengths[i]);
				}
			}
			delete[] data;
		}
	}

	S32 caret_position = preedit_string.length();
	if (indexes & GCS_CURSORPOS)
	{
		const S32 caret_position_utf16 = LLWinImm::getCompositionString(himc, GCS_CURSORPOS, NULL, 0);
		if (caret_position_utf16 >= 0 && caret_position <= preedit_string_utf16_length)
		{
			caret_position = wstring_wstring_length_from_utf16_length(preedit_string, 0, caret_position_utf16);
		}
	}

	if (indexes == 0)
	{
		// I'm not sure this condition really happens, but
		// Windows SDK document says it is an indication
		// of "reset everything."
		needs_update = TRUE;
	}

	LLWinImm::releaseContext(mWindowHandle, himc);

	// Step II: Update the active preeditor.

	if (needs_update)
	{
        if (preedit_string.length() != 0 || result_string.length() != 0)
        {
            mPreeditor->resetPreedit();
        }

		if (result_string.length() > 0)
		{
			for (LLWString::const_iterator i = result_string.begin(); i != result_string.end(); i++)
			{
				mPreeditor->handleUnicodeCharHere(*i);
			}
		}

		if (preedit_string.length() == 0)
 		{
			preedit_segment_lengths.clear();
			preedit_standouts.clear();
		}
		else
		{
			if (preedit_segment_lengths.size() == 0)
			{
				preedit_segment_lengths.assign(1, preedit_string.length());
			}
			if (preedit_standouts.size() == 0)
			{
				preedit_standouts.assign(preedit_segment_lengths.size(), FALSE);
			}
		}
		mPreeditor->updatePreedit(preedit_string, preedit_segment_lengths, preedit_standouts, caret_position);

		// Some IME doesn't query char position after WM_IME_COMPOSITION,
		// so we need to update them actively.
		updateLanguageTextInputArea();
	}
}

// Given a text and a focus range, find_context finds and returns a
// surrounding context of the focused subtext.  A variable pointed
// to by offset receives the offset in llwchars of the beginning of
// the returned context string in the given wtext.

static LLWString find_context(const LLWString & wtext, S32 focus, S32 focus_length, S32 *offset)
{
	static const S32 CONTEXT_EXCESS = 30;	// This value is by experiences.

	const S32 e = llmin((S32) wtext.length(), focus + focus_length + CONTEXT_EXCESS);
	S32 end = focus + focus_length;
	while (end < e && '\n' != wtext[end])
	{
		end++;
	}

	const S32 s = llmax(0, focus - CONTEXT_EXCESS);
	S32 start = focus;
	while (start > s && '\n' != wtext[start - 1])
	{
		--start;
	}

	*offset = start;
	return wtext.substr(start, end - start);
}

// final stage of handling drop requests - both from WM_DROPFILES message
// for files and via IDropTarget interface requests.
LLWindowCallbacks::DragNDropResult LLWindowWin32::completeDragNDropRequest( const LLCoordGL gl_coord, const MASK mask, LLWindowCallbacks::DragNDropAction action, const std::string url )
{
    ASSERT_MAIN_THREAD();
	return mCallbacks->handleDragNDrop( this, gl_coord, mask, action, url );
}

// Handle WM_IME_REQUEST message.
// If it handled the message, returns TRUE.  Otherwise, FALSE.
// When it handled the message, the value to be returned from
// the Window Procedure is set to *result.

BOOL LLWindowWin32::handleImeRequests(WPARAM request, LPARAM param, LRESULT *result)
{
	if ( mPreeditor )
	{
		switch (request)
		{
			case IMR_CANDIDATEWINDOW:		// http://msdn2.microsoft.com/en-us/library/ms776080.aspx
			{
				LLCoordGL caret_coord;
				LLRect preedit_bounds;
				mPreeditor->getPreeditLocation(-1, &caret_coord, &preedit_bounds, NULL);
				
				CANDIDATEFORM *const form = (CANDIDATEFORM *)param;
				DWORD const dwIndex = form->dwIndex;
				fillCandidateForm(caret_coord, preedit_bounds, form);
				form->dwIndex = dwIndex;

				*result = 1;
				return TRUE;
			}
			case IMR_QUERYCHARPOSITION:
			{
				IMECHARPOSITION *const char_position = (IMECHARPOSITION *)param;

				// char_position->dwCharPos counts in number of
				// WCHARs, i.e., UTF-16 encoding units, so we can't simply pass the
				// number to getPreeditLocation.  

				const LLWString & wtext = mPreeditor->getPreeditString();
				S32 preedit, preedit_length;
				mPreeditor->getPreeditRange(&preedit, &preedit_length);
				LLCoordGL caret_coord;
				LLRect preedit_bounds, text_control;
				const S32 position = wstring_wstring_length_from_utf16_length(wtext, preedit, char_position->dwCharPos);

				if (!mPreeditor->getPreeditLocation(position, &caret_coord, &preedit_bounds, &text_control))
				{
					LL_WARNS("Window") << "*** IMR_QUERYCHARPOSITON called but getPreeditLocation failed." << LL_ENDL;
					return FALSE;
				}

				fillCharPosition(caret_coord, preedit_bounds, text_control, char_position);

				*result = 1;
				return TRUE;
			}
			case IMR_COMPOSITIONFONT:
			{
				fillCompositionLogfont((LOGFONT *)param);

				*result = 1;
				return TRUE;
			}
			case IMR_RECONVERTSTRING:
			{
				mPreeditor->resetPreedit();
				const LLWString & wtext = mPreeditor->getPreeditString();
				S32 select, select_length;
				mPreeditor->getSelectionRange(&select, &select_length);

				S32 context_offset;
				const LLWString context = find_context(wtext, select, select_length, &context_offset);

				RECONVERTSTRING * const reconvert_string = (RECONVERTSTRING *)param;
				const U32 size = fillReconvertString(context, select - context_offset, select_length, reconvert_string);
				if (reconvert_string)
				{
					if (select_length == 0)
					{
						// Let the IME to decide the reconversion range, and
						// adjust the reconvert_string structure accordingly.
						HIMC himc = LLWinImm::getContext(mWindowHandle);
						const BOOL adjusted = LLWinImm::setCompositionString(himc,
									SCS_QUERYRECONVERTSTRING, reconvert_string, size, NULL, 0);
						LLWinImm::releaseContext(mWindowHandle, himc);
						if (adjusted)
						{
							const llutf16string & text_utf16 = wstring_to_utf16str(context);
							const S32 new_preedit_start = reconvert_string->dwCompStrOffset / sizeof(WCHAR);
							const S32 new_preedit_end = new_preedit_start + reconvert_string->dwCompStrLen;
							select = utf16str_wstring_length(text_utf16, new_preedit_start);
							select_length = utf16str_wstring_length(text_utf16, new_preedit_end) - select;
							select += context_offset;
						}
					}
					mPreeditor->markAsPreedit(select, select_length);
				}

				*result = size;
				return TRUE;
			}
			case IMR_CONFIRMRECONVERTSTRING:
			{
				*result = FALSE;
				return TRUE;
			}
			case IMR_DOCUMENTFEED:
			{
				const LLWString & wtext = mPreeditor->getPreeditString();
				S32 preedit, preedit_length;
				mPreeditor->getPreeditRange(&preedit, &preedit_length);
				
				S32 context_offset;
				LLWString context = find_context(wtext, preedit, preedit_length, &context_offset);
				preedit -= context_offset;
				preedit_length = llmin(preedit_length, (S32)context.length() - preedit);
				if (preedit_length > 0 && preedit >= 0)
				{
					// IMR_DOCUMENTFEED may be called when we have an active preedit.
					// We should pass the context string *excluding* the preedit string.
					// Otherwise, some IME are confused.
					context.erase(preedit, preedit_length);
				}
				
				RECONVERTSTRING *reconvert_string = (RECONVERTSTRING *)param;
				*result = fillReconvertString(context, preedit, 0, reconvert_string);
				return TRUE;
			}
			default:
				return FALSE;
		}
	}

	return FALSE;
}

//static
void LLWindowWin32::setDPIAwareness()
{
	HMODULE hShcore = LoadLibrary(L"shcore.dll");
	if (hShcore != NULL)
	{
		SetProcessDpiAwarenessType pSPDA;
		pSPDA = (SetProcessDpiAwarenessType)GetProcAddress(hShcore, "SetProcessDpiAwareness");
		if (pSPDA)
		{
			
			HRESULT hr = pSPDA(PROCESS_PER_MONITOR_DPI_AWARE);
			if (hr != S_OK)
			{
				LL_WARNS() << "SetProcessDpiAwareness() function returned an error. Will use legacy DPI awareness API of Win XP/7" << LL_ENDL;
			}
		}
		FreeLibrary(hShcore);	
	}
	else
	{
		LL_WARNS() << "Could not load shcore.dll library (included by <ShellScalingAPI.h> from Win 8.1 SDK. Will use legacy DPI awareness API of Win XP/7" << LL_ENDL;
	}
}

void* LLWindowWin32::getDirectInput8()
{
    return &gDirectInput8;
}

bool LLWindowWin32::getInputDevices(U32 device_type_filter, void * di8_devices_callback, void* userdata)
{
    if (gDirectInput8 != NULL)
    {
        // Enumerate devices
        HRESULT status = gDirectInput8->EnumDevices(
            (DWORD) device_type_filter,        // DWORD dwDevType,
            (LPDIENUMDEVICESCALLBACK)di8_devices_callback,  // LPDIENUMDEVICESCALLBACK lpCallback, // BOOL DIEnumDevicesCallback( LPCDIDEVICEINSTANCE lpddi, LPVOID pvRef ) // BOOL CALLBACK DinputDevice::DevicesCallback
            (LPVOID*)userdata, // LPVOID pvRef
            DIEDFL_ATTACHEDONLY       // DWORD dwFlags
            );

        return status == DI_OK;
    }
    return false;
}

F32 LLWindowWin32::getSystemUISize()
{
	F32 scale_value = 1.f;
	HWND hWnd = (HWND)getPlatformWindow();
	HDC hdc = GetDC(hWnd);
	HMONITOR hMonitor;
	HANDLE hProcess = GetCurrentProcess();
	PROCESS_DPI_AWARENESS dpi_awareness;

	HMODULE hShcore = LoadLibrary(L"shcore.dll");

	if (hShcore != NULL)
	{
		GetProcessDpiAwarenessType pGPDA;
		pGPDA = (GetProcessDpiAwarenessType)GetProcAddress(hShcore, "GetProcessDpiAwareness");
		GetDpiForMonitorType pGDFM;
		pGDFM = (GetDpiForMonitorType)GetProcAddress(hShcore, "GetDpiForMonitor");
		if (pGPDA != NULL && pGDFM != NULL)
		{
			pGPDA(hProcess, &dpi_awareness);
			if (dpi_awareness == PROCESS_PER_MONITOR_DPI_AWARE)
			{
				POINT    pt;
				UINT     dpix = 0, dpiy = 0;
				HRESULT  hr = E_FAIL;
				RECT     rect;

				GetWindowRect(hWnd, &rect);
				// Get the DPI for the monitor, on which the center of window is displayed and set the scaling factor
				pt.x = (rect.left + rect.right) / 2;
				pt.y = (rect.top + rect.bottom) / 2;
				hMonitor = MonitorFromPoint(pt, MONITOR_DEFAULTTONEAREST);
				hr = pGDFM(hMonitor, MDT_EFFECTIVE_DPI, &dpix, &dpiy);
				if (hr == S_OK)
				{
					scale_value = F32(dpix) / F32(USER_DEFAULT_SCREEN_DPI);
				}
				else
				{
					LL_WARNS() << "Could not determine DPI for monitor. Setting scale to default 100 %" << LL_ENDL;
					scale_value = 1.0f;
				}
			}
			else
			{
				LL_WARNS() << "Process is not per-monitor DPI-aware. Setting scale to default 100 %" << LL_ENDL;
				scale_value = 1.0f;
			}
		}
		FreeLibrary(hShcore);
	}
	else
	{
		LL_WARNS() << "Could not load shcore.dll library (included by <ShellScalingAPI.h> from Win 8.1 SDK). Using legacy DPI awareness API of Win XP/7" << LL_ENDL;
		scale_value = F32(GetDeviceCaps(hdc, LOGPIXELSX)) / F32(USER_DEFAULT_SCREEN_DPI);
	}

	ReleaseDC(hWnd, hdc);
	return scale_value;
}

//static
std::vector<std::string> LLWindowWin32::getDisplaysResolutionList()
{ 
	return sMonitorInfo.getResolutionsList();
}

//static
std::vector<std::string> LLWindowWin32::getDynamicFallbackFontList()
{
	// Fonts previously in getFontListSans() have moved to fonts.xml.
	return std::vector<std::string>();
}

U32 LLWindowWin32::getAvailableVRAMMegabytes()
{
    return mWindowThread ? mWindowThread->getAvailableVRAMMegabytes() : 0;
}

// <FS:ND> Allow to query for window chrome sizes.
void LLWindowWin32::getWindowChrome( U32 &aChromeW, U32 &aChromeH )
{
	LLWindow::getWindowChrome( aChromeW, aChromeH );

	RECT oClient, oWindow;

	if( !::GetClientRect( mWindowHandle, &oClient ) || !::GetWindowRect( mWindowHandle, &oWindow ) )
		return;

	U32 nHeight = oWindow.bottom - oWindow.top;
	U32 nWidth = oWindow.right - oWindow.left;
	U32 nCHeight = oClient.bottom - oClient.top;
	U32 nCWidth = oClient.right - oClient.left;

	aChromeW = nWidth - nCWidth;
	aChromeH = nHeight - nCHeight;
}
// </FS:ND>

#endif // LL_WINDOWS

inline LLWindowWin32::LLWindowWin32Thread::LLWindowWin32Thread()
    : LL::ThreadPool("Window Thread", 1, MAX_QUEUE_SIZE)
{
    LL::ThreadPool::start();
}

/**
 * LogChange is to log changes in status while trying to avoid spamming the
 * log with repeated messages, especially in a tight loop. It refuses to log
 * a continuous run of identical messages, but logs every time the message
 * changes. (It will happily spam when messages quickly bounce back and
 * forth.)
 */
class LogChange
{
public:
    LogChange(const std::string& tag):
        mTag(tag)
    {}

    template <typename... Items>
    void always(Items&&... items)
    {
        // This odd construct ensures that the stringize() call is only
        // executed if DEBUG logging is enabled for the passed tag.
        LL_DEBUGS(mTag.c_str());
        log(LL_CONT, stringize(std::forward<Items>(items)...));
        LL_ENDL;
    }

    template <typename... Items>
    void onChange(Items&&... items)
    {
        LL_DEBUGS(mTag.c_str());
        auto str = stringize(std::forward<Items>(items)...);
        if (str != mPrev)
        {
            log(LL_CONT, str);
        }
        LL_ENDL;
    }

private:
    void log(std::ostream& out, const std::string& message)
    {
        mPrev = message;
        out << message;
    }
    std::string mTag;
    std::string mPrev;
};

// Print hardware debug info about available graphics adapters in ordinal order
void debugEnumerateGraphicsAdapters()
{
    LL_INFOS("Window") << "Enumerating graphics adapters..." << LL_ENDL;

    IDXGIFactory1* factory;
    HRESULT res = CreateDXGIFactory1(__uuidof(IDXGIFactory1), (void**)&factory);
    if (FAILED(res) || !factory)
    {
        LL_WARNS() << "CreateDXGIFactory1 failed: 0x" << std::hex << res << LL_ENDL;
    }
    else
    {
        UINT graphics_adapter_index = 0;
        IDXGIAdapter3* dxgi_adapter;
        while (true)
        {
            res = factory->EnumAdapters(graphics_adapter_index, reinterpret_cast<IDXGIAdapter**>(&dxgi_adapter));
            if (FAILED(res))
            {
                if (graphics_adapter_index == 0)
                {
                    LL_WARNS() << "EnumAdapters failed: 0x" << std::hex << res << LL_ENDL;
                }
                else
                {
                    LL_INFOS("Window") << "Done enumerating graphics adapters" << LL_ENDL;
                }
            }
            else
            {
                DXGI_ADAPTER_DESC desc;
                dxgi_adapter->GetDesc(&desc);
                std::wstring description_w((wchar_t*)desc.Description);
                std::string description(description_w.begin(), description_w.end());
                LL_INFOS("Window") << "Graphics adapter index: " << graphics_adapter_index << ", "
                    << "Description: " << description << ", "
                    << "DeviceId: " << desc.DeviceId << ", "
                    << "SubSysId: " << desc.SubSysId << ", "
                    << "AdapterLuid: " << desc.AdapterLuid.HighPart << "_" << desc.AdapterLuid.LowPart << ", "
                    << "DedicatedVideoMemory: " << desc.DedicatedVideoMemory / 1024 / 1024 << ", "
                    << "DedicatedSystemMemory: " << desc.DedicatedSystemMemory / 1024 / 1024 << ", "
                    << "SharedSystemMemory: " << desc.SharedSystemMemory / 1024 / 1024 << LL_ENDL;
            }

            if (dxgi_adapter)
            {
                dxgi_adapter->Release();
                dxgi_adapter = NULL;
            }
            else
            {
                break;
            }

            graphics_adapter_index++;
        }
    }

    if (factory)
    {
        factory->Release();
    }
}

void LLWindowWin32::LLWindowWin32Thread::initDX()
{
    if (mDXGIAdapter == NULL)
    {
        debugEnumerateGraphicsAdapters();

        IDXGIFactory4* pFactory = nullptr;

        HRESULT res = CreateDXGIFactory1(__uuidof(IDXGIFactory4), (void**)&pFactory);

        if (FAILED(res))
        {
            LL_WARNS() << "CreateDXGIFactory1 failed: 0x" << std::hex << res << LL_ENDL;
        }
        else
        {
            res = pFactory->EnumAdapters(0, reinterpret_cast<IDXGIAdapter**>(&mDXGIAdapter));
            if (FAILED(res))
            {
                LL_WARNS() << "EnumAdapters failed: 0x" << std::hex << res << LL_ENDL;
            }
            else
            {
                LL_INFOS() << "EnumAdapters success" << LL_ENDL;
            }
        }

        if (pFactory)
        {
            pFactory->Release();
        }
    }
}

void LLWindowWin32::LLWindowWin32Thread::initD3D()
{
    if (mDXGIAdapter == NULL && mD3DDevice == NULL && mWindowHandle != 0)
    {
        mD3D = Direct3DCreate9(D3D_SDK_VERSION);
        
        D3DPRESENT_PARAMETERS d3dpp;

        ZeroMemory(&d3dpp, sizeof(d3dpp));
        d3dpp.Windowed = TRUE;
        d3dpp.SwapEffect = D3DSWAPEFFECT_DISCARD;

        HRESULT res = mD3D->CreateDevice(D3DADAPTER_DEFAULT, D3DDEVTYPE_HAL, mWindowHandle, D3DCREATE_SOFTWARE_VERTEXPROCESSING, &d3dpp, &mD3DDevice);
        
        if (FAILED(res))
        {
            LL_WARNS() << "(fallback) CreateDevice failed: 0x" << std::hex << res << LL_ENDL;
        }
        else
        {
            LL_INFOS() << "(fallback) CreateDevice success" << LL_ENDL;
        }
    }
}

void LLWindowWin32::LLWindowWin32Thread::updateVRAMUsage()
{
    LL_PROFILE_ZONE_SCOPED;
    if (mDXGIAdapter != nullptr)
    {
        // NOTE: what lies below is hand wavy math based on compatibility testing and observation against a variety of hardware
        //  It doesn't make sense, but please don't refactor it to make sense. -- davep

        DXGI_QUERY_VIDEO_MEMORY_INFO info;
        mDXGIAdapter->QueryVideoMemoryInfo(0, DXGI_MEMORY_SEGMENT_GROUP_LOCAL, &info);
#if 0 // debug 0 budget and 0 CU
        info.Budget = 0;
        info.CurrentUsage = 0;
#endif

        U32 budget_mb = info.Budget / 1024 / 1024;
        gGLManager.mVRAM = llmax(gGLManager.mVRAM, (S32) budget_mb);

        U32 afr_mb = info.AvailableForReservation / 1024 / 1024;
        // correct for systems that misreport budget
        if (budget_mb == 0)
        { 
            // fall back to available for reservation clamped between 512MB and 2GB
            budget_mb = llclamp(afr_mb, (U32) 512, (U32) 2048);
        }

        if ( mMaxVRAM != 0)
        {
            budget_mb = llmin(budget_mb, mMaxVRAM);
        }

        U32 cu_mb = info.CurrentUsage / 1024 / 1024;

        // get an estimated usage based on texture bytes allocated
        U32 eu_mb = LLImageGL::getTextureBytesAllocated() * 2 / 1024 / 1024;

        if (cu_mb == 0)
        { // current usage is sometimes unreliable on Intel GPUs, fall back to estimated usage
            cu_mb = llmax((U32)1, eu_mb);
        }
        U32 target_mb = budget_mb;

        if (target_mb > 4096)  // if 4GB are installed, try to leave 2GB free 
        {
            target_mb -= 2048;
        }
        else // if less than 4GB are installed, try not to use more than half of it
        {
            target_mb /= 2;
        }

        mAvailableVRAM = cu_mb < target_mb ? target_mb - cu_mb : 0;

#if 0
        
        F32 eu_error = (F32)((S32)eu_mb - (S32)cu_mb) / (F32)cu_mb;
        LL_INFOS("Window") << "\nLocal\nAFR: " << info.AvailableForReservation / 1024 / 1024
            << "\nBudget: " << info.Budget / 1024 / 1024
            << "\nCR: " << info.CurrentReservation / 1024 / 1024
            << "\nCU: " << info.CurrentUsage / 1024 / 1024
            << "\nEU: " << eu_mb << llformat(" (%.2f)", eu_error)
            << "\nTU: " << target_mb
            << "\nAM: " << mAvailableVRAM << LL_ENDL;
#endif
    }
    else if (mD3DDevice != NULL)
    { // fallback to D3D9
        mAvailableVRAM = mD3DDevice->GetAvailableTextureMem() / 1024 / 1024;
    }
}

// <FS:Beq> [FIRE-32453][BUG-232971] Improve shutdown behaviour.
// Provide a close() override that ignores the initial close triggered by the threadpool detecting "quit"
// but waits for the viewer to be disconected and the second close call triggered by the app window destructor
void LLWindowWin32::LLWindowWin32Thread::close()
{
	assert_main_thread();
    if (!mQueue->isClosed() && gDisconnected)
    {
        LL_DEBUGS("ThreadPool") << mName << " closing queue and joining threads" << LL_ENDL;
        mQueue->close();
        for (auto& pair: mThreads)
        {
            LL_DEBUGS("ThreadPool") << mName << " waiting on thread " << pair.first << LL_ENDL;
            // As we cannot seem to rely on the clean and timely exit of the windows thread in ALL situations we apply a timeout.
            std::future<void> f = std::async(std::launch::async, [&] { pair.second.join(); });
            if (f.wait_until(std::chrono::steady_clock::now() + std::chrono::seconds(5)) == std::future_status::ready) {
                LL_DEBUGS("ThreadPool") << mName << " joined normally." << LL_ENDL;
            } else {
                LL_WARNS("ThreadPool") << mName << " join timed out." << LL_ENDL;
                // the specified time point was reached before the thread finished execution and could be joined
            }
        }
        LL_DEBUGS("ThreadPool") << mName << " shutdown complete" << LL_ENDL;
    }
	else
	{
        LL_DEBUGS("ThreadPool") << mName << " shutdown request ignored - not yet disconneced." << LL_ENDL;
	}
}
// </FS:Beq>

void LLWindowWin32::LLWindowWin32Thread::run()
{
    sWindowThreadId = std::this_thread::get_id();
    LogChange logger("Window");
    // <FS:Beq> [FIRE-32453][BUG-232971] Improve shutdown behaviour.
    try
    {
    // </FS:Beq>
    initDX();

    //as good a place as any to up the MM timer resolution (see ms_sleep)
    //attempt to set timer resolution to 1ms
    TIMECAPS tc;
    if (timeGetDevCaps(&tc, sizeof(TIMECAPS)) == TIMERR_NOERROR)
    {
        timeBeginPeriod(llclamp((U32) 1, tc.wPeriodMin, tc.wPeriodMax));
    }

    while (! getQueue().done())
    {
        LL_PROFILE_ZONE_SCOPED_CATEGORY_WIN32;

        if (mWindowHandle != 0)
        {
            // lazily call initD3D inside this loop to catch when mWindowHandle has been set
            // *TODO: Shutdown if this fails when mWindowHandle exists
            initD3D();

            MSG msg;
            BOOL status;
            if (mhDC == 0)
            {
                LL_PROFILE_ZONE_NAMED_CATEGORY_WIN32("w32t - PeekMessage");
                logger.onChange("PeekMessage(", std::hex, mWindowHandle, ")");
                status = PeekMessage(&msg, mWindowHandle, 0, 0, PM_REMOVE);
            }
            else
            {
                LL_PROFILE_ZONE_NAMED_CATEGORY_WIN32("w32t - GetMessage");
                logger.always("GetMessage(", std::hex, mWindowHandle, ")");
                status = GetMessage(&msg, NULL, 0, 0);
            }
            if (status > 0)
            {
                logger.always("got MSG (", std::hex, msg.hwnd, ", ", msg.message,
                              ", ", msg.wParam, ")");
                TranslateMessage(&msg);
                DispatchMessage(&msg);
				// <FS:Beq> [FIRE-32453][BUG-232971] Improve shutdown behaviour.
                // mMessageQueue.pushFront(msg);
                try
                {
                    // <FS:Beq> Nobody is reading this queue once we are quitting. Writing to it causes a hang.
                    if(!LLApp::isQuitting()) 
                    mMessageQueue.pushFront(msg);
                }
                catch (const LLThreadSafeQueueInterrupt&)
                {
                    // Shutdown timing is tricky. The main thread can end up trying
                    // to post a cursor position after having closed the WorkQueue.
                    logger.always("Message procesing tried to push() to closed MessageQueue - caught");
                }
                // </FS:Beq>
            }
        }

        {
            LL_PROFILE_ZONE_NAMED_CATEGORY_WIN32("w32t - Function Queue");
			logger.onChange("runPending()");
            //process any pending functions
            getQueue().runPending();
        }

        // update available vram once every 3 seconds
        static LLFrameTimer vramTimer;
        if (vramTimer.getElapsedTimeF32() > 3.f)
        {
            updateVRAMUsage();
            vramTimer.reset();
        }
#if 0
        {
            LL_PROFILE_ZONE_NAMED_CATEGORY_WIN32("w32t - Sleep");
            logger.always("sleep(1)");
            std::this_thread::sleep_for(std::chrono::milliseconds(1));
        }
#endif
    }
    // <FS:Beq> [FIRE-32453][BUG-232971] Improve shutdown behaviour.
    }
    catch (const std::exception& e)
    {
        logger.always("Windows thread exiting - Exception: ", e.what());
    }
    catch (...)
    {
        logger.always("Windows thread exiting - Exception: Unknown");
    }
	logger.always("done - queue closed on windows thread.");
    // </FS:Beq>

    //clean up DXGI/D3D resources
    if (mDXGIAdapter)
    {
        mDXGIAdapter->Release();
        mDXGIAdapter = nullptr;
    }

    if (mD3DDevice)
    {
        mD3DDevice->Release();
        mD3DDevice = nullptr;
    }

    if (mD3D)
    {
        mD3D->Release();
        mD3D = nullptr;
    }

}

void LLWindowWin32::post(const std::function<void()>& func)
{
    try
    {
        mFunctionQueue.pushFront(func);
    }
    catch (const LLThreadSafeQueueInterrupt&)
    {
        LL_INFOS("Window") << "push function to closed Queue caught" << LL_ENDL;
    }
}

void LLWindowWin32::postMouseButtonEvent(const std::function<void()>& func)
{
    try
    {
        mMouseQueue.pushFront(func);
    }
    catch (const LLThreadSafeQueueInterrupt&)
    {
        LL_INFOS("Window") << "push mouse event to closed Queue caught" << LL_ENDL;
    }
}

void LLWindowWin32::kickWindowThread(HWND windowHandle)
{
    if (! windowHandle)
        windowHandle = mWindowHandle;
    if (windowHandle)
    {
        // post a nonsense user message to wake up the Window Thread in
        // case any functions are pending and no windows events came
        // through this frame
        WPARAM wparam{ 0xB0B0 };
        LL_DEBUGS("Window") << "PostMessage(" << std::hex << windowHandle
                            << ", " << WM_DUMMY_
                            << ", " << wparam << ")" << std::dec << LL_ENDL;
        PostMessage(windowHandle, WM_DUMMY_, wparam, 0x1337);
    }
}

void LLWindowWin32::updateWindowRect()
{
    LL_PROFILE_ZONE_SCOPED_CATEGORY_WIN32;
    //called from window thread
    RECT rect;
    RECT client_rect;
    
    if (GetWindowRect(mWindowHandle, &rect) &&
        GetClientRect(mWindowHandle, &client_rect))
    {
        post([=] 
            {
                mRect = rect;
                mClientRect = client_rect;
            });
    }
}<|MERGE_RESOLUTION|>--- conflicted
+++ resolved
@@ -373,23 +373,10 @@
     template <typename CALLABLE>
     void post(CALLABLE&& func)
     {
-<<<<<<< HEAD
-        try
-        {
-            LL_DEBUGS("Window") << "post( callable ) to work queue" << LL_ENDL; // <FS:Beq/> extra debug for threaded window handler
-            getQueue().post(std::forward<CALLABLE>(func));
-        }
-        catch (const LLThreadSafeQueueInterrupt&)
-        {
-            // Shutdown timing is tricky. The main thread can end up trying
-            // to post a cursor position after having closed the WorkQueue.
-        }
-=======
         // Ignore bool return. Shutdown timing is tricky: the main thread can
         // end up trying to post a cursor position after having closed the
         // WorkQueue.
         getQueue().post(std::forward<CALLABLE>(func));
->>>>>>> 06bdee66
     }
 
     /**
@@ -3062,8 +3049,6 @@
         case WM_SETFOCUS:
         {
             LL_PROFILE_ZONE_NAMED_CATEGORY_WIN32("mwp - WM_SETFOCUS");
-<<<<<<< HEAD
-            LL_INFOS("Window") << "WINDOWPROC SetFocus" << LL_ENDL;
 
             // <FS:Ansariel> Stop flashing when we gain focus
             if (window_imp->mWindowHandle)
@@ -3078,8 +3063,6 @@
             }
             // </FS:Ansariel>
 
-=======
->>>>>>> 06bdee66
             WINDOW_IMP_POST(window_imp->mCallbacks->handleFocus(window_imp));
             return 0;
         }
