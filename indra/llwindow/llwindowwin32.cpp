--- conflicted
+++ resolved
@@ -3566,10 +3566,7 @@
 {
     LL_PROFILE_ZONE_SCOPED_CATEGORY_WIN32;
     ASSERT_MAIN_THREAD();
-<<<<<<< HEAD
-=======
     glFlush(); //superstitious flush for maybe frame stall removal?
->>>>>>> 97a10325
 	SwapBuffers(mhDC);
 
     LL_PROFILER_GPU_COLLECT
